--- conflicted
+++ resolved
@@ -13,7 +13,8 @@
       ParameterSetName:
       - --resource-group --name --vm-set-type --node-count --ssh-key-value -o
       User-Agent:
-      - AZURECLI/2.75.0 azsdk-python-core/1.31.0 Python/3.10.11 (Windows-10-10.0.26100-SP0)
+      - AZURECLI/2.49.0 azsdk-python-azure-mgmt-containerservice/24.0.0 Python/3.8.10
+        (Linux-5.15.0-1039-azure-x86_64-with-glibc2.29)
     method: GET
     uri: https://management.azure.com/subscriptions/00000000-0000-0000-0000-000000000000/resourceGroups/clitest000001/providers/Microsoft.ContainerService/managedClusters/cliakstest000001?api-version=2025-05-01
   response:
@@ -29,21 +30,17 @@
       content-type:
       - application/json; charset=utf-8
       date:
-      - Mon, 07 Jul 2025 09:59:15 GMT
-      expires:
-      - '-1'
-      pragma:
-      - no-cache
-      strict-transport-security:
-      - max-age=31536000; includeSubDomains
-      x-cache:
-      - CONFIG_NOCACHE
+      - Thu, 29 Jun 2023 10:01:55 GMT
+      expires:
+      - '-1'
+      pragma:
+      - no-cache
+      strict-transport-security:
+      - max-age=31536000; includeSubDomains
       x-content-type-options:
       - nosniff
       x-ms-failure-cause:
       - gateway
-      x-msedge-ref:
-      - 'Ref A: D179A87920D54CA2B060C74DF94C4A64 Ref B: TYO201151003023 Ref C: 2025-07-07T09:59:15Z'
     status:
       code: 404
       message: Not Found
@@ -61,54 +58,35 @@
       ParameterSetName:
       - --resource-group --name --vm-set-type --node-count --ssh-key-value -o
       User-Agent:
-      - AZURECLI/2.75.0 azsdk-python-core/1.31.0 Python/3.10.11 (Windows-10-10.0.26100-SP0)
-    method: GET
-    uri: https://management.azure.com/subscriptions/00000000-0000-0000-0000-000000000000/resourcegroups/clitest000001?api-version=2025-04-01
-  response:
-    body:
-      string: '{"id":"/subscriptions/00000000-0000-0000-0000-000000000000/resourceGroups/clitest000001","name":"clitest000001","type":"Microsoft.Resources/resourceGroups","location":"southcentralus","tags":{"product":"azurecli","cause":"automation","test":"test_aks_create_nonaad_and_update_with_managed_aad_msi","date":"2025-07-07T09:59:12Z","module":"acs"},"properties":{"provisioningState":"Succeeded"}}'
-    headers:
-      cache-control:
-      - no-cache
-      content-length:
-      - '391'
+      - AZURECLI/2.49.0 azsdk-python-azure-mgmt-resource/23.1.0b2 Python/3.8.10 (Linux-5.15.0-1039-azure-x86_64-with-glibc2.29)
+    method: GET
+    uri: https://management.azure.com/subscriptions/00000000-0000-0000-0000-000000000000/resourcegroups/clitest000001?api-version=2024-11-01
+  response:
+    body:
+      string: '{"id":"/subscriptions/00000000-0000-0000-0000-000000000000/resourceGroups/clitest000001","name":"clitest000001","type":"Microsoft.Resources/resourceGroups","location":"westus2","tags":{"product":"azurecli","cause":"automation","test":"test_aks_create_nonaad_and_update_with_managed_aad_msi","date":"2023-06-29T10:01:53Z","module":"acs"},"properties":{"provisioningState":"Succeeded"}}'
+    headers:
+      cache-control:
+      - no-cache
+      content-length:
+      - '384'
       content-type:
       - application/json; charset=utf-8
       date:
-      - Mon, 07 Jul 2025 09:59:15 GMT
-      expires:
-      - '-1'
-      pragma:
-      - no-cache
-      strict-transport-security:
-      - max-age=31536000; includeSubDomains
-      x-cache:
-      - CONFIG_NOCACHE
-      x-content-type-options:
-      - nosniff
-      x-ms-ratelimit-remaining-subscription-global-reads:
-      - '3749'
-      x-msedge-ref:
-      - 'Ref A: 06A733EEC09541AF98AC778F821E2950 Ref B: TYO201100114011 Ref C: 2025-07-07T09:59:16Z'
-    status:
-      code: 200
-      message: OK
-- request:
-<<<<<<< HEAD
-    body: '{"location": "southcentralus", "identity": {"type": "SystemAssigned"},
-      "properties": {"kubernetesVersion": "", "dnsPrefix": "cliakstest-clitestkdvsfomst-0b1f64",
-      "agentPoolProfiles": [{"count": 1, "vmSize": "", "osType": "Linux", "enableAutoScaling":
-      false, "type": "VirtualMachineScaleSets", "mode": "System", "orchestratorVersion":
-      "", "upgradeSettings": {}, "enableNodePublicIP": false, "scaleSetPriority":
-      "Regular", "scaleSetEvictionPolicy": "Delete", "spotMaxPrice": -1.0, "nodeTaints":
-      [], "enableEncryptionAtHost": false, "enableUltraSSD": false, "enableFIPS":
-      false, "name": "nodepool1"}], "linuxProfile": {"adminUsername": "azureuser",
-      "ssh": {"publicKeys": [{"keyData": "ssh-rsa AAAAB3NzaC1yc2EAAAADAQABAAACAQCbIg1guRHbI0lV11wWDt1r2cUdcNd27CJsg+SfgC7miZeubtwUhbsPdhMQsfDyhOWHq1+ZL0M+nJZV63d/1dhmhtgyOqejUwrPlzKhydsbrsdUor+JmNJDdW01v7BXHyuymT8G4s09jCasNOwiufbP/qp72ruu0bIA1nySsvlf9pCQAuFkAnVnf/rFhUlOkhtRpwcq8SUNY2zRHR/EKb/4NWY1JzR4sa3q2fWIJdrrX0DvLoa5g9bIEd4Df79ba7v+yiUBOS0zT2ll+z4g9izHK3EO5d8hL4jYxcjKs+wcslSYRWrascfscLgMlMGh0CdKeNTDjHpGPncaf3Z+FwwwjWeuiNBxv7bJo13/8B/098KlVDl4GZqsoBCEjPyJfV6hO0y/LkRGkk7oHWKgeWAfKtfLItRp00eZ4fcJNK9kCaSMmEugoZWcI7NGbZXzqFWqbpRI7NcDP9+WIQ+i9U5vqWsqd/zng4kbuAJ6UuKqIzB0upYrLShfQE3SAck8oaLhJqqq56VfDuASNpJKidV+zq27HfSBmbXnkR/5AK337dc3MXKJypoK/QPMLKUAP5XLPbs+NddJQV7EZXd29DLgp+fRIg3edpKdO7ZErWhv7d+3Kws+e1Y+ypmR2WIVSwVyBEUfgv2C8Ts9gnTF4pNcEY/S2aBicz5Ew2+jdyGNQQ==
-      test@example.com\n"}]}}, "addonProfiles": {}, "enableRBAC": true, "networkProfile":
-      {"podCidr": "10.244.0.0/16", "serviceCidr": "10.0.0.0/16", "dnsServiceIP": "10.0.0.10",
-      "outboundType": "loadBalancer", "loadBalancerSku": "standard"}, "disableLocalAccounts":
-      false, "storageProfile": {}, "bootstrapProfile": {"artifactSource": "Direct"}}}'
-=======
+      - Thu, 29 Jun 2023 10:01:54 GMT
+      expires:
+      - '-1'
+      pragma:
+      - no-cache
+      strict-transport-security:
+      - max-age=31536000; includeSubDomains
+      vary:
+      - Accept-Encoding
+      x-content-type-options:
+      - nosniff
+    status:
+      code: 200
+      message: OK
+- request:
     body: '{"location": "westus2", "identity": {"type": "SystemAssigned"}, "properties":
       {"kubernetesVersion": "", "dnsPrefix": "cliakstest-clitestobd6sxovz-79a739",
       "agentPoolProfiles": [{"count": 1, "vmSize": "Standard_DS2_v2", "osDiskSizeGB":
@@ -192,7 +170,6 @@
       "10.0.0.0/16", "dnsServiceIP": "10.0.0.10", "outboundType": "loadBalancer",
       "loadBalancerSku": "standard"}, "disableLocalAccounts": false, "storageProfile":
       {}}}'
->>>>>>> 5c3cf2ff
     headers:
       Accept:
       - application/json
@@ -203,91 +180,79 @@
       Connection:
       - keep-alive
       Content-Length:
-      - '1746'
+      - '1422'
       Content-Type:
       - application/json
       ParameterSetName:
       - --resource-group --name --vm-set-type --node-count --ssh-key-value -o
       User-Agent:
-      - AZURECLI/2.75.0 azsdk-python-core/1.31.0 Python/3.10.11 (Windows-10-10.0.26100-SP0)
+      - AZURECLI/2.49.0 azsdk-python-azure-mgmt-containerservice/24.0.0 Python/3.8.10
+        (Linux-5.15.0-1039-azure-x86_64-with-glibc2.29)
     method: PUT
     uri: https://management.azure.com/subscriptions/00000000-0000-0000-0000-000000000000/resourceGroups/clitest000001/providers/Microsoft.ContainerService/managedClusters/cliakstest000001?api-version=2025-05-01
   response:
     body:
-      string: "{\n \"id\": \"/subscriptions/00000000-0000-0000-0000-000000000000/resourcegroups/clitest000001/providers/Microsoft.ContainerService/managedClusters/cliakstest000001\",\n
-        \"location\": \"southcentralus\",\n \"name\": \"cliakstest000001\",\n \"type\":
-        \"Microsoft.ContainerService/ManagedClusters\",\n \"properties\": {\n  \"provisioningState\":
-        \"Creating\",\n  \"powerState\": {\n   \"code\": \"Running\"\n  },\n  \"kubernetesVersion\":
-        \"1.31\",\n  \"currentKubernetesVersion\": \"1.31.8\",\n  \"dnsPrefix\": \"cliakstest-clitestkdvsfomst-0b1f64\",\n
-        \ \"fqdn\": \"cliakstest-clitestkdvsfomst-0b1f64-bbbuxlw6.hcp.southcentralus.azmk8s.io\",\n
-        \ \"azurePortalFQDN\": \"cliakstest-clitestkdvsfomst-0b1f64-bbbuxlw6.portal.hcp.southcentralus.azmk8s.io\",\n
-        \ \"agentPoolProfiles\": [\n   {\n    \"name\": \"nodepool1\",\n    \"count\":
-        1,\n    \"vmSize\": \"Standard_D8d_v5\",\n    \"osDiskSizeGB\": 300,\n    \"osDiskType\":
-        \"Ephemeral\",\n    \"kubeletDiskType\": \"OS\",\n    \"maxPods\": 250,\n
-        \   \"type\": \"VirtualMachineScaleSets\",\n    \"enableAutoScaling\": false,\n
-        \   \"scaleDownMode\": \"Delete\",\n    \"provisioningState\": \"Creating\",\n
-        \   \"powerState\": {\n     \"code\": \"Running\"\n    },\n    \"orchestratorVersion\":
-        \"1.31\",\n    \"currentOrchestratorVersion\": \"1.31.8\",\n    \"enableNodePublicIP\":
-        false,\n    \"nodeLabels\": {},\n    \"mode\": \"System\",\n    \"enableEncryptionAtHost\":
-        false,\n    \"enableUltraSSD\": false,\n    \"osType\": \"Linux\",\n    \"osSKU\":
-        \"Ubuntu\",\n    \"nodeImageVersion\": \"AKSUbuntu-2204gen2containerd-202506.16.0\",\n
-        \   \"upgradeSettings\": {\n     \"maxSurge\": \"10%\",\n     \"maxUnavailable\":
-        \"0\"\n    },\n    \"enableFIPS\": false,\n    \"securityProfile\": {\n     \"enableVTPM\":
-        false,\n     \"enableSecureBoot\": false\n    }\n   }\n  ],\n  \"linuxProfile\":
-        {\n   \"adminUsername\": \"azureuser\",\n   \"ssh\": {\n    \"publicKeys\":
-        [\n     {\n      \"keyData\": \"ssh-rsa AAAAB3NzaC1yc2EAAAADAQABAAACAQCbIg1guRHbI0lV11wWDt1r2cUdcNd27CJsg+SfgC7miZeubtwUhbsPdhMQsfDyhOWHq1+ZL0M+nJZV63d/1dhmhtgyOqejUwrPlzKhydsbrsdUor+JmNJDdW01v7BXHyuymT8G4s09jCasNOwiufbP/qp72ruu0bIA1nySsvlf9pCQAuFkAnVnf/rFhUlOkhtRpwcq8SUNY2zRHR/EKb/4NWY1JzR4sa3q2fWIJdrrX0DvLoa5g9bIEd4Df79ba7v+yiUBOS0zT2ll+z4g9izHK3EO5d8hL4jYxcjKs+wcslSYRWrascfscLgMlMGh0CdKeNTDjHpGPncaf3Z+FwwwjWeuiNBxv7bJo13/8B/098KlVDl4GZqsoBCEjPyJfV6hO0y/LkRGkk7oHWKgeWAfKtfLItRp00eZ4fcJNK9kCaSMmEugoZWcI7NGbZXzqFWqbpRI7NcDP9+WIQ+i9U5vqWsqd/zng4kbuAJ6UuKqIzB0upYrLShfQE3SAck8oaLhJqqq56VfDuASNpJKidV+zq27HfSBmbXnkR/5AK337dc3MXKJypoK/QPMLKUAP5XLPbs+NddJQV7EZXd29DLgp+fRIg3edpKdO7ZErWhv7d+3Kws+e1Y+ypmR2WIVSwVyBEUfgv2C8Ts9gnTF4pNcEY/S2aBicz5Ew2+jdyGNQQ==
-        test@example.com\\n\"\n     }\n    ]\n   }\n  },\n  \"servicePrincipalProfile\":
-        {\n   \"clientId\":\"00000000-0000-0000-0000-000000000001\"\n  },\n  \"nodeResourceGroup\":
-        \"MC_clitest000001_cliakstest000001_southcentralus\",\n  \"enableRBAC\": true,\n
-        \ \"supportPlan\": \"KubernetesOfficial\",\n  \"networkProfile\": {\n   \"networkPlugin\":
-        \"azure\",\n   \"networkPluginMode\": \"overlay\",\n   \"networkPolicy\":
-        \"none\",\n   \"networkDataplane\": \"azure\",\n   \"loadBalancerSku\": \"standard\",\n
-        \  \"loadBalancerProfile\": {\n    \"managedOutboundIPs\": {\n     \"count\":
-        1\n    },\n    \"backendPoolType\": \"nodeIPConfiguration\"\n   },\n   \"podCidr\":
-        \"10.244.0.0/16\",\n   \"serviceCidr\": \"10.0.0.0/16\",\n   \"dnsServiceIP\":
-        \"10.0.0.10\",\n   \"outboundType\": \"loadBalancer\",\n   \"podCidrs\": [\n
-        \   \"10.244.0.0/16\"\n   ],\n   \"serviceCidrs\": [\n    \"10.0.0.0/16\"\n
-        \  ],\n   \"ipFamilies\": [\n    \"IPv4\"\n   ]\n  },\n  \"maxAgentPools\":
-        100,\n  \"autoUpgradeProfile\": {\n   \"nodeOSUpgradeChannel\": \"NodeImage\"\n
-        \ },\n  \"disableLocalAccounts\": false,\n  \"securityProfile\": {},\n  \"storageProfile\":
-        {\n   \"diskCSIDriver\": {\n    \"enabled\": true\n   },\n   \"fileCSIDriver\":
-        {\n    \"enabled\": true\n   },\n   \"snapshotController\": {\n    \"enabled\":
-        true\n   }\n  },\n  \"oidcIssuerProfile\": {\n   \"enabled\": false\n  },\n
-        \ \"workloadAutoScalerProfile\": {},\n  \"resourceUID\": \"686b9a7b1bca9f00019a1cfc\",\n
-        \ \"metricsProfile\": {\n   \"costAnalysis\": {\n    \"enabled\": false\n
-        \  }\n  },\n  \"bootstrapProfile\": {\n   \"artifactSource\": \"Direct\"\n
-        \ }\n },\n \"identity\": {\n  \"type\": \"SystemAssigned\",\n  \"principalId\":\"00000000-0000-0000-0000-000000000001\",\n
-        \ \"tenantId\": \"54826b22-38d6-4fb2-bad9-b7b93a3e9c5a\"\n },\n \"sku\": {\n
-        \ \"name\": \"Base\",\n  \"tier\": \"Free\"\n }\n}"
+      string: "{\n  \"id\": \"/subscriptions/00000000-0000-0000-0000-000000000000/resourcegroups/clitest000001/providers/Microsoft.ContainerService/managedClusters/cliakstest000001\",\n
+        \ \"location\": \"westus2\",\n  \"name\": \"cliakstest000001\",\n  \"type\":
+        \"Microsoft.ContainerService/ManagedClusters\",\n  \"properties\": {\n   \"provisioningState\":
+        \"Creating\",\n   \"powerState\": {\n    \"code\": \"Running\"\n   },\n   \"kubernetesVersion\":
+        \"1.25.6\",\n   \"currentKubernetesVersion\": \"1.25.6\",\n   \"dnsPrefix\":
+        \"cliakstest-clitestobd6sxovz-79a739\",\n   \"fqdn\": \"cliakstest-clitestobd6sxovz-79a739-oqd6in49.hcp.westus2.azmk8s.io\",\n
+        \  \"azurePortalFQDN\": \"cliakstest-clitestobd6sxovz-79a739-oqd6in49.portal.hcp.westus2.azmk8s.io\",\n
+        \  \"agentPoolProfiles\": [\n    {\n     \"name\": \"nodepool1\",\n     \"count\":
+        1,\n     \"vmSize\": \"Standard_DS2_v2\",\n     \"osDiskSizeGB\": 128,\n     \"osDiskType\":
+        \"Managed\",\n     \"kubeletDiskType\": \"OS\",\n     \"maxPods\": 110,\n
+        \    \"type\": \"VirtualMachineScaleSets\",\n     \"enableAutoScaling\": false,\n
+        \    \"provisioningState\": \"Creating\",\n     \"powerState\": {\n      \"code\":
+        \"Running\"\n     },\n     \"orchestratorVersion\": \"1.25.6\",\n     \"currentOrchestratorVersion\":
+        \"1.25.6\",\n     \"enableNodePublicIP\": false,\n     \"mode\": \"System\",\n
+        \    \"enableEncryptionAtHost\": false,\n     \"enableUltraSSD\": false,\n
+        \    \"osType\": \"Linux\",\n     \"osSKU\": \"Ubuntu\",\n     \"nodeImageVersion\":
+        \"AKSUbuntu-2204gen2containerd-202306.19.0\",\n     \"upgradeSettings\": {},\n
+        \    \"enableFIPS\": false\n    }\n   ],\n   \"linuxProfile\": {\n    \"adminUsername\":
+        \"azureuser\",\n    \"ssh\": {\n     \"publicKeys\": [\n      {\n       \"keyData\":
+        \"ssh-rsa AAAAB3NzaC1yc2EAAAADAQABAAABAQCw4P22/hE86EX0l2HMO+M6Gw+CW6O4Yl84NLjVqF7NtK8xwQKcZwGeIwNBv/HxJ0uMJlOCG1ZMPPvSZHDp07QvAjYKKryIkIGilxLUh4fNOEQiZqAXB2badERUdwLRB4f6kHc0vb35GHw3tlyjjDjvQTO7UgZQxnbipxyrJAYfMHxfXjST1tvmln3v87WvBGsY2hr1Iqx/gMO3AIqaNoJntl1sIeAcg8xXdYW3PP6N1gYToFsDxsQZU2rfefIRDniuP4fYy2J4shtEAkyzv1BlOBJGHBqCzyrhXVqFElLSFV99QhLUi43zXL4Ge1QKJBztH/q48ohMBt3WenkP2KsT
+        azcli_aks_live_test@example.com\\n\"\n      }\n     ]\n    }\n   },\n   \"servicePrincipalProfile\":
+        {\n    \"clientId\":\"00000000-0000-0000-0000-000000000001\"\n   },\n   \"nodeResourceGroup\":
+        \"MC_clitest000001_cliakstest000001_westus2\",\n   \"enableRBAC\": true,\n
+        \  \"supportPlan\": \"KubernetesOfficial\",\n   \"networkProfile\": {\n    \"networkPlugin\":
+        \"kubenet\",\n    \"loadBalancerSku\": \"standard\",\n    \"loadBalancerProfile\":
+        {\n     \"managedOutboundIPs\": {\n      \"count\": 1\n     }\n    },\n    \"podCidr\":
+        \"10.244.0.0/16\",\n    \"serviceCidr\": \"10.0.0.0/16\",\n    \"dnsServiceIP\":
+        \"10.0.0.10\",\n    \"outboundType\": \"loadBalancer\",\n    \"podCidrs\":
+        [\n     \"10.244.0.0/16\"\n    ],\n    \"serviceCidrs\": [\n     \"10.0.0.0/16\"\n
+        \   ],\n    \"ipFamilies\": [\n     \"IPv4\"\n    ]\n   },\n   \"maxAgentPools\":
+        100,\n   \"disableLocalAccounts\": false,\n   \"securityProfile\": {},\n   \"storageProfile\":
+        {\n    \"diskCSIDriver\": {\n     \"enabled\": true\n    },\n    \"fileCSIDriver\":
+        {\n     \"enabled\": true\n    },\n    \"snapshotController\": {\n     \"enabled\":
+        true\n    }\n   },\n   \"oidcIssuerProfile\": {\n    \"enabled\": false\n
+        \  },\n   \"workloadAutoScalerProfile\": {}\n  },\n  \"identity\": {\n   \"type\":
+        \"SystemAssigned\",\n   \"principalId\":\"00000000-0000-0000-0000-000000000001\",\n
+        \  \"tenantId\": \"72f988bf-86f1-41af-91ab-2d7cd011db47\"\n  },\n  \"sku\":
+        {\n   \"name\": \"Base\",\n   \"tier\": \"Free\"\n  }\n }"
     headers:
       azure-asyncoperation:
-      - https://management.azure.com/subscriptions/00000000-0000-0000-0000-000000000000/providers/Microsoft.ContainerService/locations/southcentralus/operations/33049e34-f7c2-4f55-b7f1-12807dbf4575?api-version=2025-03-01&t=638874791644497447&c=MIIHpTCCBo2gAwIBAgITfwV3CLyojVTLsZvfAQAEBXcIvDANBgkqhkiG9w0BAQsFADBEMRMwEQYKCZImiZPyLGQBGRYDR0JMMRMwEQYKCZImiZPyLGQBGRYDQU1FMRgwFgYDVQQDEw9BTUUgSW5mcmEgQ0EgMDIwHhcNMjUwNDIxMTgzMjU5WhcNMjUxMDE4MTgzMjU5WjBAMT4wPAYDVQQDEzVhc3luY29wZXJhdGlvbnNpZ25pbmdjZXJ0aWZpY2F0ZS5tYW5hZ2VtZW50LmF6dXJlLmNvbTCCASIwDQYJKoZIhvcNAQEBBQADggEPADCCAQoCggEBAMXD-wvJG0027lJgLYWumdWK3UxYt6ysGkt65dK7_p-EyXSNb-crguwhm0zqlQ9Qi7wBzlhqdAQ0OF1OOW27PqmS6MBnIa8cXh4x4X33HMxgKKp_MA1QevUFi3r7qaexXP7ev7hlmVqikM8sP_ct9z8W_faADr8yvsEyVf3aNzrcNRxMcIU6e4uMDVwhq3qxXNrDsDdL96i_AAOUyfHdhguwnPhnovH_QFIW_eEmBjFPXvDpG-GCeLtIpTkInzrTbM3mygCbC4WQQOe7WvAs6MMKdO6Qh47GjfxkNTQjiKdk5IQQBPkUI7Z8Y1VvtcRnfbUGjy1bRo5M9GHHJVV0sY0CAwEAAaOCBJIwggSOMCcGCSsGAQQBgjcVCgQaMBgwCgYIKwYBBQUHAwEwCgYIKwYBBQUHAwIwPQYJKwYBBAGCNxUHBDAwLgYmKwYBBAGCNxUIhpDjDYTVtHiE8Ys-hZvdFs6dEoFghfmRS4WsmTQCAWQCAQcwggHaBggrBgEFBQcBAQSCAcwwggHIMGYGCCsGAQUFBzAChlpodHRwOi8vY3JsLm1pY3Jvc29mdC5jb20vcGtpaW5mcmEvQ2VydHMvQkwyUEtJSU5UQ0EwMS5BTUUuR0JMX0FNRSUyMEluZnJhJTIwQ0ElMjAwMig0KS5jcnQwVgYIKwYBBQUHMAKGSmh0dHA6Ly9jcmwxLmFtZS5nYmwvYWlhL0JMMlBLSUlOVENBMDEuQU1FLkdCTF9BTUUlMjBJbmZyYSUyMENBJTIwMDIoNCkuY3J0MFYGCCsGAQUFBzAChkpodHRwOi8vY3JsMi5hbWUuZ2JsL2FpYS9CTDJQS0lJTlRDQTAxLkFNRS5HQkxfQU1FJTIwSW5mcmElMjBDQSUyMDAyKDQpLmNydDBWBggrBgEFBQcwAoZKaHR0cDovL2NybDMuYW1lLmdibC9haWEvQkwyUEtJSU5UQ0EwMS5BTUUuR0JMX0FNRSUyMEluZnJhJTIwQ0ElMjAwMig0KS5jcnQwVgYIKwYBBQUHMAKGSmh0dHA6Ly9jcmw0LmFtZS5nYmwvYWlhL0JMMlBLSUlOVENBMDEuQU1FLkdCTF9BTUUlMjBJbmZyYSUyMENBJTIwMDIoNCkuY3J0MB0GA1UdDgQWBBSVn2uFDWhNqmsvLX2W1zcZi05L2TAOBgNVHQ8BAf8EBAMCBaAwggE1BgNVHR8EggEsMIIBKDCCASSgggEgoIIBHIZCaHR0cDovL2NybC5taWNyb3NvZnQuY29tL3BraWluZnJhL0NSTC9BTUUlMjBJbmZyYSUyMENBJTIwMDIoNCkuY3JshjRodHRwOi8vY3JsMS5hbWUuZ2JsL2NybC9BTUUlMjBJbmZyYSUyMENBJTIwMDIoNCkuY3JshjRodHRwOi8vY3JsMi5hbWUuZ2JsL2NybC9BTUUlMjBJbmZyYSUyMENBJTIwMDIoNCkuY3JshjRodHRwOi8vY3JsMy5hbWUuZ2JsL2NybC9BTUUlMjBJbmZyYSUyMENBJTIwMDIoNCkuY3JshjRodHRwOi8vY3JsNC5hbWUuZ2JsL2NybC9BTUUlMjBJbmZyYSUyMENBJTIwMDIoNCkuY3JsMIGdBgNVHSAEgZUwgZIwDAYKKwYBBAGCN3sBATBmBgorBgEEAYI3ewICMFgwVgYIKwYBBQUHAgIwSh5IADMAMwBlADAAMQA5ADIAMQAtADQAZAA2ADQALQA0AGYAOABjAC0AYQAwADUANQAtADUAYgBkAGEAZgBmAGQANQBlADMAMwBkMAwGCisGAQQBgjd7AwIwDAYKKwYBBAGCN3sEAjAfBgNVHSMEGDAWgBSuecJrXSWIEwb2BwnDl3x7l48dVTAdBgNVHSUEFjAUBggrBgEFBQcDAQYIKwYBBQUHAwIwDQYJKoZIhvcNAQELBQADggEBAEDr339n3EpmGrxS8LDbcW6AhLsxm8ny_0-fxnR4sZDiLIoAZyY4H4-JSyN6qdmzUEXZd5aBQhw0tWTEkEEdqk9J3x3vBNkwDlPKbfdxbZTpBUKnfR4q8k4z6nEHGBGzXhTSqgpe7QYXxSUioxJtQlJoO6jvr0m-uiTP_NsVgtdRZ3ISRCAFVsfoW8M1wH8x0-pfo2PpiLohIc0gYnEd6a3V2bqT91GAGZqpPhKVrCdU0W-4pyjg-FLmTVd300YVgC4a0CBUsR4ihf6K_gXE2GOtdjeml97U94uJbRGiLy3Mg__CKXUhSMvoWR45rK1a1qpo2R_jbv2x75mtAGGRAW4&s=unJWf11_SxYDOBo76xTZfSkW8_R78iSVWsAEvQF-igIf0W3e_NGL2wQ9OrG-RsgmajbVYzfcAWn_BouymaQ63CnqnSq1aMFrz29OtLw3RfZLr3FLcdaXy26k7m1d-PjoUY7OLhYgVAeYhXts5SrdJCpCE9sajsu8pawjPwycaRE5pa6XbF80m9IVDfR-18z7Y9xvf_HUciNv8g4SKdYUE0B4qNN2WG4LZZGislqJkcUszVHSVat6wKWX8tmc8EbBSM3yLIyL-TfAe107fKDS-clD8cSZU_ZJ8z9X2dIC2ohXE4KLQtRV-ADZfamOd4I3XE4btSLz_96xdkbiX-fWKg&h=ig2zpIMsch2qIEbQGgKcwEFKqROM41KmP7iR_9h92Zs
-      cache-control:
-      - no-cache
-      content-length:
-      - '4098'
-      content-type:
-      - application/json
-      date:
-      - Mon, 07 Jul 2025 09:59:24 GMT
-      expires:
-      - '-1'
-      pragma:
-      - no-cache
-      strict-transport-security:
-      - max-age=31536000; includeSubDomains
-      x-cache:
-      - CONFIG_NOCACHE
-      x-content-type-options:
-      - nosniff
-      x-ms-operation-identifier:
-      - tenantId=54826b22-38d6-4fb2-bad9-b7b93a3e9c5a,objectId=d44a2991-98c6-47c3-b59b-2b30d72cfcc2/koreasouth/8a35adaf-7f85-4bb3-9a91-363c5fdf115b
-      x-ms-ratelimit-remaining-subscription-global-writes:
-      - '2999'
+      - https://management.azure.com/subscriptions/00000000-0000-0000-0000-000000000000/providers/Microsoft.ContainerService/locations/westus2/operations/71c490dd-1128-4bfc-b8fd-f98f1403a3c3?api-version=2016-03-30
+      cache-control:
+      - no-cache
+      content-length:
+      - '3267'
+      content-type:
+      - application/json
+      date:
+      - Thu, 29 Jun 2023 10:02:39 GMT
+      expires:
+      - '-1'
+      pragma:
+      - no-cache
+      server:
+      - nginx
+      strict-transport-security:
+      - max-age=31536000; includeSubDomains
+      x-content-type-options:
+      - nosniff
       x-ms-ratelimit-remaining-subscription-writes:
-      - '199'
-      x-msedge-ref:
-      - 'Ref A: 22C0EE29F3F24A92B8FC292A5A40AC75 Ref B: TYO201151001029 Ref C: 2025-07-07T09:59:16Z'
+      - '1199'
     status:
       code: 201
       message: Created
@@ -305,476 +270,514 @@
       ParameterSetName:
       - --resource-group --name --vm-set-type --node-count --ssh-key-value -o
       User-Agent:
-      - AZURECLI/2.75.0 azsdk-python-core/1.31.0 Python/3.10.11 (Windows-10-10.0.26100-SP0)
-    method: GET
-    uri: https://management.azure.com/subscriptions/00000000-0000-0000-0000-000000000000/providers/Microsoft.ContainerService/locations/southcentralus/operations/33049e34-f7c2-4f55-b7f1-12807dbf4575?api-version=2025-03-01&t=638874791644497447&c=MIIHpTCCBo2gAwIBAgITfwV3CLyojVTLsZvfAQAEBXcIvDANBgkqhkiG9w0BAQsFADBEMRMwEQYKCZImiZPyLGQBGRYDR0JMMRMwEQYKCZImiZPyLGQBGRYDQU1FMRgwFgYDVQQDEw9BTUUgSW5mcmEgQ0EgMDIwHhcNMjUwNDIxMTgzMjU5WhcNMjUxMDE4MTgzMjU5WjBAMT4wPAYDVQQDEzVhc3luY29wZXJhdGlvbnNpZ25pbmdjZXJ0aWZpY2F0ZS5tYW5hZ2VtZW50LmF6dXJlLmNvbTCCASIwDQYJKoZIhvcNAQEBBQADggEPADCCAQoCggEBAMXD-wvJG0027lJgLYWumdWK3UxYt6ysGkt65dK7_p-EyXSNb-crguwhm0zqlQ9Qi7wBzlhqdAQ0OF1OOW27PqmS6MBnIa8cXh4x4X33HMxgKKp_MA1QevUFi3r7qaexXP7ev7hlmVqikM8sP_ct9z8W_faADr8yvsEyVf3aNzrcNRxMcIU6e4uMDVwhq3qxXNrDsDdL96i_AAOUyfHdhguwnPhnovH_QFIW_eEmBjFPXvDpG-GCeLtIpTkInzrTbM3mygCbC4WQQOe7WvAs6MMKdO6Qh47GjfxkNTQjiKdk5IQQBPkUI7Z8Y1VvtcRnfbUGjy1bRo5M9GHHJVV0sY0CAwEAAaOCBJIwggSOMCcGCSsGAQQBgjcVCgQaMBgwCgYIKwYBBQUHAwEwCgYIKwYBBQUHAwIwPQYJKwYBBAGCNxUHBDAwLgYmKwYBBAGCNxUIhpDjDYTVtHiE8Ys-hZvdFs6dEoFghfmRS4WsmTQCAWQCAQcwggHaBggrBgEFBQcBAQSCAcwwggHIMGYGCCsGAQUFBzAChlpodHRwOi8vY3JsLm1pY3Jvc29mdC5jb20vcGtpaW5mcmEvQ2VydHMvQkwyUEtJSU5UQ0EwMS5BTUUuR0JMX0FNRSUyMEluZnJhJTIwQ0ElMjAwMig0KS5jcnQwVgYIKwYBBQUHMAKGSmh0dHA6Ly9jcmwxLmFtZS5nYmwvYWlhL0JMMlBLSUlOVENBMDEuQU1FLkdCTF9BTUUlMjBJbmZyYSUyMENBJTIwMDIoNCkuY3J0MFYGCCsGAQUFBzAChkpodHRwOi8vY3JsMi5hbWUuZ2JsL2FpYS9CTDJQS0lJTlRDQTAxLkFNRS5HQkxfQU1FJTIwSW5mcmElMjBDQSUyMDAyKDQpLmNydDBWBggrBgEFBQcwAoZKaHR0cDovL2NybDMuYW1lLmdibC9haWEvQkwyUEtJSU5UQ0EwMS5BTUUuR0JMX0FNRSUyMEluZnJhJTIwQ0ElMjAwMig0KS5jcnQwVgYIKwYBBQUHMAKGSmh0dHA6Ly9jcmw0LmFtZS5nYmwvYWlhL0JMMlBLSUlOVENBMDEuQU1FLkdCTF9BTUUlMjBJbmZyYSUyMENBJTIwMDIoNCkuY3J0MB0GA1UdDgQWBBSVn2uFDWhNqmsvLX2W1zcZi05L2TAOBgNVHQ8BAf8EBAMCBaAwggE1BgNVHR8EggEsMIIBKDCCASSgggEgoIIBHIZCaHR0cDovL2NybC5taWNyb3NvZnQuY29tL3BraWluZnJhL0NSTC9BTUUlMjBJbmZyYSUyMENBJTIwMDIoNCkuY3JshjRodHRwOi8vY3JsMS5hbWUuZ2JsL2NybC9BTUUlMjBJbmZyYSUyMENBJTIwMDIoNCkuY3JshjRodHRwOi8vY3JsMi5hbWUuZ2JsL2NybC9BTUUlMjBJbmZyYSUyMENBJTIwMDIoNCkuY3JshjRodHRwOi8vY3JsMy5hbWUuZ2JsL2NybC9BTUUlMjBJbmZyYSUyMENBJTIwMDIoNCkuY3JshjRodHRwOi8vY3JsNC5hbWUuZ2JsL2NybC9BTUUlMjBJbmZyYSUyMENBJTIwMDIoNCkuY3JsMIGdBgNVHSAEgZUwgZIwDAYKKwYBBAGCN3sBATBmBgorBgEEAYI3ewICMFgwVgYIKwYBBQUHAgIwSh5IADMAMwBlADAAMQA5ADIAMQAtADQAZAA2ADQALQA0AGYAOABjAC0AYQAwADUANQAtADUAYgBkAGEAZgBmAGQANQBlADMAMwBkMAwGCisGAQQBgjd7AwIwDAYKKwYBBAGCN3sEAjAfBgNVHSMEGDAWgBSuecJrXSWIEwb2BwnDl3x7l48dVTAdBgNVHSUEFjAUBggrBgEFBQcDAQYIKwYBBQUHAwIwDQYJKoZIhvcNAQELBQADggEBAEDr339n3EpmGrxS8LDbcW6AhLsxm8ny_0-fxnR4sZDiLIoAZyY4H4-JSyN6qdmzUEXZd5aBQhw0tWTEkEEdqk9J3x3vBNkwDlPKbfdxbZTpBUKnfR4q8k4z6nEHGBGzXhTSqgpe7QYXxSUioxJtQlJoO6jvr0m-uiTP_NsVgtdRZ3ISRCAFVsfoW8M1wH8x0-pfo2PpiLohIc0gYnEd6a3V2bqT91GAGZqpPhKVrCdU0W-4pyjg-FLmTVd300YVgC4a0CBUsR4ihf6K_gXE2GOtdjeml97U94uJbRGiLy3Mg__CKXUhSMvoWR45rK1a1qpo2R_jbv2x75mtAGGRAW4&s=unJWf11_SxYDOBo76xTZfSkW8_R78iSVWsAEvQF-igIf0W3e_NGL2wQ9OrG-RsgmajbVYzfcAWn_BouymaQ63CnqnSq1aMFrz29OtLw3RfZLr3FLcdaXy26k7m1d-PjoUY7OLhYgVAeYhXts5SrdJCpCE9sajsu8pawjPwycaRE5pa6XbF80m9IVDfR-18z7Y9xvf_HUciNv8g4SKdYUE0B4qNN2WG4LZZGislqJkcUszVHSVat6wKWX8tmc8EbBSM3yLIyL-TfAe107fKDS-clD8cSZU_ZJ8z9X2dIC2ohXE4KLQtRV-ADZfamOd4I3XE4btSLz_96xdkbiX-fWKg&h=ig2zpIMsch2qIEbQGgKcwEFKqROM41KmP7iR_9h92Zs
-  response:
-    body:
-      string: "{\n \"name\": \"33049e34-f7c2-4f55-b7f1-12807dbf4575\",\n \"status\":
-        \"InProgress\",\n \"startTime\": \"2025-07-07T09:59:24.1132668Z\"\n}"
-    headers:
-      cache-control:
-      - no-cache
-      content-length:
-      - '122'
-      content-type:
-      - application/json
-      date:
-      - Mon, 07 Jul 2025 09:59:24 GMT
-      expires:
-      - '-1'
-      pragma:
-      - no-cache
-      strict-transport-security:
-      - max-age=31536000; includeSubDomains
-      x-cache:
-      - CONFIG_NOCACHE
-      x-content-type-options:
-      - nosniff
-      x-ms-operation-identifier:
-      - tenantId=54826b22-38d6-4fb2-bad9-b7b93a3e9c5a,objectId=d44a2991-98c6-47c3-b59b-2b30d72cfcc2/japanwest/bf59b440-5c7a-450f-93ca-4a60995e824e
-      x-ms-ratelimit-remaining-subscription-global-reads:
-      - '3749'
-      x-msedge-ref:
-      - 'Ref A: 7819A37937434508958A97EF5CA6BE5A Ref B: TYO201100117021 Ref C: 2025-07-07T09:59:25Z'
-    status:
-      code: 200
-      message: OK
-- request:
-    body: null
-    headers:
-      Accept:
-      - '*/*'
-      Accept-Encoding:
-      - gzip, deflate
-      CommandName:
-      - aks create
-      Connection:
-      - keep-alive
-      ParameterSetName:
-      - --resource-group --name --vm-set-type --node-count --ssh-key-value -o
-      User-Agent:
-      - AZURECLI/2.75.0 azsdk-python-core/1.31.0 Python/3.10.11 (Windows-10-10.0.26100-SP0)
-    method: GET
-    uri: https://management.azure.com/subscriptions/00000000-0000-0000-0000-000000000000/providers/Microsoft.ContainerService/locations/southcentralus/operations/33049e34-f7c2-4f55-b7f1-12807dbf4575?api-version=2025-03-01&t=638874791644497447&c=MIIHpTCCBo2gAwIBAgITfwV3CLyojVTLsZvfAQAEBXcIvDANBgkqhkiG9w0BAQsFADBEMRMwEQYKCZImiZPyLGQBGRYDR0JMMRMwEQYKCZImiZPyLGQBGRYDQU1FMRgwFgYDVQQDEw9BTUUgSW5mcmEgQ0EgMDIwHhcNMjUwNDIxMTgzMjU5WhcNMjUxMDE4MTgzMjU5WjBAMT4wPAYDVQQDEzVhc3luY29wZXJhdGlvbnNpZ25pbmdjZXJ0aWZpY2F0ZS5tYW5hZ2VtZW50LmF6dXJlLmNvbTCCASIwDQYJKoZIhvcNAQEBBQADggEPADCCAQoCggEBAMXD-wvJG0027lJgLYWumdWK3UxYt6ysGkt65dK7_p-EyXSNb-crguwhm0zqlQ9Qi7wBzlhqdAQ0OF1OOW27PqmS6MBnIa8cXh4x4X33HMxgKKp_MA1QevUFi3r7qaexXP7ev7hlmVqikM8sP_ct9z8W_faADr8yvsEyVf3aNzrcNRxMcIU6e4uMDVwhq3qxXNrDsDdL96i_AAOUyfHdhguwnPhnovH_QFIW_eEmBjFPXvDpG-GCeLtIpTkInzrTbM3mygCbC4WQQOe7WvAs6MMKdO6Qh47GjfxkNTQjiKdk5IQQBPkUI7Z8Y1VvtcRnfbUGjy1bRo5M9GHHJVV0sY0CAwEAAaOCBJIwggSOMCcGCSsGAQQBgjcVCgQaMBgwCgYIKwYBBQUHAwEwCgYIKwYBBQUHAwIwPQYJKwYBBAGCNxUHBDAwLgYmKwYBBAGCNxUIhpDjDYTVtHiE8Ys-hZvdFs6dEoFghfmRS4WsmTQCAWQCAQcwggHaBggrBgEFBQcBAQSCAcwwggHIMGYGCCsGAQUFBzAChlpodHRwOi8vY3JsLm1pY3Jvc29mdC5jb20vcGtpaW5mcmEvQ2VydHMvQkwyUEtJSU5UQ0EwMS5BTUUuR0JMX0FNRSUyMEluZnJhJTIwQ0ElMjAwMig0KS5jcnQwVgYIKwYBBQUHMAKGSmh0dHA6Ly9jcmwxLmFtZS5nYmwvYWlhL0JMMlBLSUlOVENBMDEuQU1FLkdCTF9BTUUlMjBJbmZyYSUyMENBJTIwMDIoNCkuY3J0MFYGCCsGAQUFBzAChkpodHRwOi8vY3JsMi5hbWUuZ2JsL2FpYS9CTDJQS0lJTlRDQTAxLkFNRS5HQkxfQU1FJTIwSW5mcmElMjBDQSUyMDAyKDQpLmNydDBWBggrBgEFBQcwAoZKaHR0cDovL2NybDMuYW1lLmdibC9haWEvQkwyUEtJSU5UQ0EwMS5BTUUuR0JMX0FNRSUyMEluZnJhJTIwQ0ElMjAwMig0KS5jcnQwVgYIKwYBBQUHMAKGSmh0dHA6Ly9jcmw0LmFtZS5nYmwvYWlhL0JMMlBLSUlOVENBMDEuQU1FLkdCTF9BTUUlMjBJbmZyYSUyMENBJTIwMDIoNCkuY3J0MB0GA1UdDgQWBBSVn2uFDWhNqmsvLX2W1zcZi05L2TAOBgNVHQ8BAf8EBAMCBaAwggE1BgNVHR8EggEsMIIBKDCCASSgggEgoIIBHIZCaHR0cDovL2NybC5taWNyb3NvZnQuY29tL3BraWluZnJhL0NSTC9BTUUlMjBJbmZyYSUyMENBJTIwMDIoNCkuY3JshjRodHRwOi8vY3JsMS5hbWUuZ2JsL2NybC9BTUUlMjBJbmZyYSUyMENBJTIwMDIoNCkuY3JshjRodHRwOi8vY3JsMi5hbWUuZ2JsL2NybC9BTUUlMjBJbmZyYSUyMENBJTIwMDIoNCkuY3JshjRodHRwOi8vY3JsMy5hbWUuZ2JsL2NybC9BTUUlMjBJbmZyYSUyMENBJTIwMDIoNCkuY3JshjRodHRwOi8vY3JsNC5hbWUuZ2JsL2NybC9BTUUlMjBJbmZyYSUyMENBJTIwMDIoNCkuY3JsMIGdBgNVHSAEgZUwgZIwDAYKKwYBBAGCN3sBATBmBgorBgEEAYI3ewICMFgwVgYIKwYBBQUHAgIwSh5IADMAMwBlADAAMQA5ADIAMQAtADQAZAA2ADQALQA0AGYAOABjAC0AYQAwADUANQAtADUAYgBkAGEAZgBmAGQANQBlADMAMwBkMAwGCisGAQQBgjd7AwIwDAYKKwYBBAGCN3sEAjAfBgNVHSMEGDAWgBSuecJrXSWIEwb2BwnDl3x7l48dVTAdBgNVHSUEFjAUBggrBgEFBQcDAQYIKwYBBQUHAwIwDQYJKoZIhvcNAQELBQADggEBAEDr339n3EpmGrxS8LDbcW6AhLsxm8ny_0-fxnR4sZDiLIoAZyY4H4-JSyN6qdmzUEXZd5aBQhw0tWTEkEEdqk9J3x3vBNkwDlPKbfdxbZTpBUKnfR4q8k4z6nEHGBGzXhTSqgpe7QYXxSUioxJtQlJoO6jvr0m-uiTP_NsVgtdRZ3ISRCAFVsfoW8M1wH8x0-pfo2PpiLohIc0gYnEd6a3V2bqT91GAGZqpPhKVrCdU0W-4pyjg-FLmTVd300YVgC4a0CBUsR4ihf6K_gXE2GOtdjeml97U94uJbRGiLy3Mg__CKXUhSMvoWR45rK1a1qpo2R_jbv2x75mtAGGRAW4&s=unJWf11_SxYDOBo76xTZfSkW8_R78iSVWsAEvQF-igIf0W3e_NGL2wQ9OrG-RsgmajbVYzfcAWn_BouymaQ63CnqnSq1aMFrz29OtLw3RfZLr3FLcdaXy26k7m1d-PjoUY7OLhYgVAeYhXts5SrdJCpCE9sajsu8pawjPwycaRE5pa6XbF80m9IVDfR-18z7Y9xvf_HUciNv8g4SKdYUE0B4qNN2WG4LZZGislqJkcUszVHSVat6wKWX8tmc8EbBSM3yLIyL-TfAe107fKDS-clD8cSZU_ZJ8z9X2dIC2ohXE4KLQtRV-ADZfamOd4I3XE4btSLz_96xdkbiX-fWKg&h=ig2zpIMsch2qIEbQGgKcwEFKqROM41KmP7iR_9h92Zs
-  response:
-    body:
-      string: "{\n \"name\": \"33049e34-f7c2-4f55-b7f1-12807dbf4575\",\n \"status\":
-        \"InProgress\",\n \"startTime\": \"2025-07-07T09:59:24.1132668Z\"\n}"
-    headers:
-      cache-control:
-      - no-cache
-      content-length:
-      - '122'
-      content-type:
-      - application/json
-      date:
-      - Mon, 07 Jul 2025 09:59:56 GMT
-      expires:
-      - '-1'
-      pragma:
-      - no-cache
-      strict-transport-security:
-      - max-age=31536000; includeSubDomains
-      x-cache:
-      - CONFIG_NOCACHE
-      x-content-type-options:
-      - nosniff
-      x-ms-operation-identifier:
-      - tenantId=54826b22-38d6-4fb2-bad9-b7b93a3e9c5a,objectId=d44a2991-98c6-47c3-b59b-2b30d72cfcc2/japaneast/4b1c9cce-4303-4d08-bddd-61868312c0f1
-      x-ms-ratelimit-remaining-subscription-global-reads:
-      - '3749'
-      x-msedge-ref:
-      - 'Ref A: C4B052302B5D4D3A9786803D2EC7777E Ref B: TYO201151003025 Ref C: 2025-07-07T09:59:56Z'
-    status:
-      code: 200
-      message: OK
-- request:
-    body: null
-    headers:
-      Accept:
-      - '*/*'
-      Accept-Encoding:
-      - gzip, deflate
-      CommandName:
-      - aks create
-      Connection:
-      - keep-alive
-      ParameterSetName:
-      - --resource-group --name --vm-set-type --node-count --ssh-key-value -o
-      User-Agent:
-      - AZURECLI/2.75.0 azsdk-python-core/1.31.0 Python/3.10.11 (Windows-10-10.0.26100-SP0)
-    method: GET
-    uri: https://management.azure.com/subscriptions/00000000-0000-0000-0000-000000000000/providers/Microsoft.ContainerService/locations/southcentralus/operations/33049e34-f7c2-4f55-b7f1-12807dbf4575?api-version=2025-03-01&t=638874791644497447&c=MIIHpTCCBo2gAwIBAgITfwV3CLyojVTLsZvfAQAEBXcIvDANBgkqhkiG9w0BAQsFADBEMRMwEQYKCZImiZPyLGQBGRYDR0JMMRMwEQYKCZImiZPyLGQBGRYDQU1FMRgwFgYDVQQDEw9BTUUgSW5mcmEgQ0EgMDIwHhcNMjUwNDIxMTgzMjU5WhcNMjUxMDE4MTgzMjU5WjBAMT4wPAYDVQQDEzVhc3luY29wZXJhdGlvbnNpZ25pbmdjZXJ0aWZpY2F0ZS5tYW5hZ2VtZW50LmF6dXJlLmNvbTCCASIwDQYJKoZIhvcNAQEBBQADggEPADCCAQoCggEBAMXD-wvJG0027lJgLYWumdWK3UxYt6ysGkt65dK7_p-EyXSNb-crguwhm0zqlQ9Qi7wBzlhqdAQ0OF1OOW27PqmS6MBnIa8cXh4x4X33HMxgKKp_MA1QevUFi3r7qaexXP7ev7hlmVqikM8sP_ct9z8W_faADr8yvsEyVf3aNzrcNRxMcIU6e4uMDVwhq3qxXNrDsDdL96i_AAOUyfHdhguwnPhnovH_QFIW_eEmBjFPXvDpG-GCeLtIpTkInzrTbM3mygCbC4WQQOe7WvAs6MMKdO6Qh47GjfxkNTQjiKdk5IQQBPkUI7Z8Y1VvtcRnfbUGjy1bRo5M9GHHJVV0sY0CAwEAAaOCBJIwggSOMCcGCSsGAQQBgjcVCgQaMBgwCgYIKwYBBQUHAwEwCgYIKwYBBQUHAwIwPQYJKwYBBAGCNxUHBDAwLgYmKwYBBAGCNxUIhpDjDYTVtHiE8Ys-hZvdFs6dEoFghfmRS4WsmTQCAWQCAQcwggHaBggrBgEFBQcBAQSCAcwwggHIMGYGCCsGAQUFBzAChlpodHRwOi8vY3JsLm1pY3Jvc29mdC5jb20vcGtpaW5mcmEvQ2VydHMvQkwyUEtJSU5UQ0EwMS5BTUUuR0JMX0FNRSUyMEluZnJhJTIwQ0ElMjAwMig0KS5jcnQwVgYIKwYBBQUHMAKGSmh0dHA6Ly9jcmwxLmFtZS5nYmwvYWlhL0JMMlBLSUlOVENBMDEuQU1FLkdCTF9BTUUlMjBJbmZyYSUyMENBJTIwMDIoNCkuY3J0MFYGCCsGAQUFBzAChkpodHRwOi8vY3JsMi5hbWUuZ2JsL2FpYS9CTDJQS0lJTlRDQTAxLkFNRS5HQkxfQU1FJTIwSW5mcmElMjBDQSUyMDAyKDQpLmNydDBWBggrBgEFBQcwAoZKaHR0cDovL2NybDMuYW1lLmdibC9haWEvQkwyUEtJSU5UQ0EwMS5BTUUuR0JMX0FNRSUyMEluZnJhJTIwQ0ElMjAwMig0KS5jcnQwVgYIKwYBBQUHMAKGSmh0dHA6Ly9jcmw0LmFtZS5nYmwvYWlhL0JMMlBLSUlOVENBMDEuQU1FLkdCTF9BTUUlMjBJbmZyYSUyMENBJTIwMDIoNCkuY3J0MB0GA1UdDgQWBBSVn2uFDWhNqmsvLX2W1zcZi05L2TAOBgNVHQ8BAf8EBAMCBaAwggE1BgNVHR8EggEsMIIBKDCCASSgggEgoIIBHIZCaHR0cDovL2NybC5taWNyb3NvZnQuY29tL3BraWluZnJhL0NSTC9BTUUlMjBJbmZyYSUyMENBJTIwMDIoNCkuY3JshjRodHRwOi8vY3JsMS5hbWUuZ2JsL2NybC9BTUUlMjBJbmZyYSUyMENBJTIwMDIoNCkuY3JshjRodHRwOi8vY3JsMi5hbWUuZ2JsL2NybC9BTUUlMjBJbmZyYSUyMENBJTIwMDIoNCkuY3JshjRodHRwOi8vY3JsMy5hbWUuZ2JsL2NybC9BTUUlMjBJbmZyYSUyMENBJTIwMDIoNCkuY3JshjRodHRwOi8vY3JsNC5hbWUuZ2JsL2NybC9BTUUlMjBJbmZyYSUyMENBJTIwMDIoNCkuY3JsMIGdBgNVHSAEgZUwgZIwDAYKKwYBBAGCN3sBATBmBgorBgEEAYI3ewICMFgwVgYIKwYBBQUHAgIwSh5IADMAMwBlADAAMQA5ADIAMQAtADQAZAA2ADQALQA0AGYAOABjAC0AYQAwADUANQAtADUAYgBkAGEAZgBmAGQANQBlADMAMwBkMAwGCisGAQQBgjd7AwIwDAYKKwYBBAGCN3sEAjAfBgNVHSMEGDAWgBSuecJrXSWIEwb2BwnDl3x7l48dVTAdBgNVHSUEFjAUBggrBgEFBQcDAQYIKwYBBQUHAwIwDQYJKoZIhvcNAQELBQADggEBAEDr339n3EpmGrxS8LDbcW6AhLsxm8ny_0-fxnR4sZDiLIoAZyY4H4-JSyN6qdmzUEXZd5aBQhw0tWTEkEEdqk9J3x3vBNkwDlPKbfdxbZTpBUKnfR4q8k4z6nEHGBGzXhTSqgpe7QYXxSUioxJtQlJoO6jvr0m-uiTP_NsVgtdRZ3ISRCAFVsfoW8M1wH8x0-pfo2PpiLohIc0gYnEd6a3V2bqT91GAGZqpPhKVrCdU0W-4pyjg-FLmTVd300YVgC4a0CBUsR4ihf6K_gXE2GOtdjeml97U94uJbRGiLy3Mg__CKXUhSMvoWR45rK1a1qpo2R_jbv2x75mtAGGRAW4&s=unJWf11_SxYDOBo76xTZfSkW8_R78iSVWsAEvQF-igIf0W3e_NGL2wQ9OrG-RsgmajbVYzfcAWn_BouymaQ63CnqnSq1aMFrz29OtLw3RfZLr3FLcdaXy26k7m1d-PjoUY7OLhYgVAeYhXts5SrdJCpCE9sajsu8pawjPwycaRE5pa6XbF80m9IVDfR-18z7Y9xvf_HUciNv8g4SKdYUE0B4qNN2WG4LZZGislqJkcUszVHSVat6wKWX8tmc8EbBSM3yLIyL-TfAe107fKDS-clD8cSZU_ZJ8z9X2dIC2ohXE4KLQtRV-ADZfamOd4I3XE4btSLz_96xdkbiX-fWKg&h=ig2zpIMsch2qIEbQGgKcwEFKqROM41KmP7iR_9h92Zs
-  response:
-    body:
-      string: "{\n \"name\": \"33049e34-f7c2-4f55-b7f1-12807dbf4575\",\n \"status\":
-        \"InProgress\",\n \"startTime\": \"2025-07-07T09:59:24.1132668Z\"\n}"
-    headers:
-      cache-control:
-      - no-cache
-      content-length:
-      - '122'
-      content-type:
-      - application/json
-      date:
-      - Mon, 07 Jul 2025 10:00:28 GMT
-      expires:
-      - '-1'
-      pragma:
-      - no-cache
-      strict-transport-security:
-      - max-age=31536000; includeSubDomains
-      x-cache:
-      - CONFIG_NOCACHE
-      x-content-type-options:
-      - nosniff
-      x-ms-operation-identifier:
-      - tenantId=54826b22-38d6-4fb2-bad9-b7b93a3e9c5a,objectId=d44a2991-98c6-47c3-b59b-2b30d72cfcc2/japaneast/57e018d1-2f8b-47eb-8d8c-3664789ace9d
-      x-ms-ratelimit-remaining-subscription-global-reads:
-      - '3749'
-      x-msedge-ref:
-      - 'Ref A: 7971D2D2CA6A44E69F7D5494A6403858 Ref B: TYO201151004042 Ref C: 2025-07-07T10:00:27Z'
-    status:
-      code: 200
-      message: OK
-- request:
-    body: null
-    headers:
-      Accept:
-      - '*/*'
-      Accept-Encoding:
-      - gzip, deflate
-      CommandName:
-      - aks create
-      Connection:
-      - keep-alive
-      ParameterSetName:
-      - --resource-group --name --vm-set-type --node-count --ssh-key-value -o
-      User-Agent:
-      - AZURECLI/2.75.0 azsdk-python-core/1.31.0 Python/3.10.11 (Windows-10-10.0.26100-SP0)
-    method: GET
-    uri: https://management.azure.com/subscriptions/00000000-0000-0000-0000-000000000000/providers/Microsoft.ContainerService/locations/southcentralus/operations/33049e34-f7c2-4f55-b7f1-12807dbf4575?api-version=2025-03-01&t=638874791644497447&c=MIIHpTCCBo2gAwIBAgITfwV3CLyojVTLsZvfAQAEBXcIvDANBgkqhkiG9w0BAQsFADBEMRMwEQYKCZImiZPyLGQBGRYDR0JMMRMwEQYKCZImiZPyLGQBGRYDQU1FMRgwFgYDVQQDEw9BTUUgSW5mcmEgQ0EgMDIwHhcNMjUwNDIxMTgzMjU5WhcNMjUxMDE4MTgzMjU5WjBAMT4wPAYDVQQDEzVhc3luY29wZXJhdGlvbnNpZ25pbmdjZXJ0aWZpY2F0ZS5tYW5hZ2VtZW50LmF6dXJlLmNvbTCCASIwDQYJKoZIhvcNAQEBBQADggEPADCCAQoCggEBAMXD-wvJG0027lJgLYWumdWK3UxYt6ysGkt65dK7_p-EyXSNb-crguwhm0zqlQ9Qi7wBzlhqdAQ0OF1OOW27PqmS6MBnIa8cXh4x4X33HMxgKKp_MA1QevUFi3r7qaexXP7ev7hlmVqikM8sP_ct9z8W_faADr8yvsEyVf3aNzrcNRxMcIU6e4uMDVwhq3qxXNrDsDdL96i_AAOUyfHdhguwnPhnovH_QFIW_eEmBjFPXvDpG-GCeLtIpTkInzrTbM3mygCbC4WQQOe7WvAs6MMKdO6Qh47GjfxkNTQjiKdk5IQQBPkUI7Z8Y1VvtcRnfbUGjy1bRo5M9GHHJVV0sY0CAwEAAaOCBJIwggSOMCcGCSsGAQQBgjcVCgQaMBgwCgYIKwYBBQUHAwEwCgYIKwYBBQUHAwIwPQYJKwYBBAGCNxUHBDAwLgYmKwYBBAGCNxUIhpDjDYTVtHiE8Ys-hZvdFs6dEoFghfmRS4WsmTQCAWQCAQcwggHaBggrBgEFBQcBAQSCAcwwggHIMGYGCCsGAQUFBzAChlpodHRwOi8vY3JsLm1pY3Jvc29mdC5jb20vcGtpaW5mcmEvQ2VydHMvQkwyUEtJSU5UQ0EwMS5BTUUuR0JMX0FNRSUyMEluZnJhJTIwQ0ElMjAwMig0KS5jcnQwVgYIKwYBBQUHMAKGSmh0dHA6Ly9jcmwxLmFtZS5nYmwvYWlhL0JMMlBLSUlOVENBMDEuQU1FLkdCTF9BTUUlMjBJbmZyYSUyMENBJTIwMDIoNCkuY3J0MFYGCCsGAQUFBzAChkpodHRwOi8vY3JsMi5hbWUuZ2JsL2FpYS9CTDJQS0lJTlRDQTAxLkFNRS5HQkxfQU1FJTIwSW5mcmElMjBDQSUyMDAyKDQpLmNydDBWBggrBgEFBQcwAoZKaHR0cDovL2NybDMuYW1lLmdibC9haWEvQkwyUEtJSU5UQ0EwMS5BTUUuR0JMX0FNRSUyMEluZnJhJTIwQ0ElMjAwMig0KS5jcnQwVgYIKwYBBQUHMAKGSmh0dHA6Ly9jcmw0LmFtZS5nYmwvYWlhL0JMMlBLSUlOVENBMDEuQU1FLkdCTF9BTUUlMjBJbmZyYSUyMENBJTIwMDIoNCkuY3J0MB0GA1UdDgQWBBSVn2uFDWhNqmsvLX2W1zcZi05L2TAOBgNVHQ8BAf8EBAMCBaAwggE1BgNVHR8EggEsMIIBKDCCASSgggEgoIIBHIZCaHR0cDovL2NybC5taWNyb3NvZnQuY29tL3BraWluZnJhL0NSTC9BTUUlMjBJbmZyYSUyMENBJTIwMDIoNCkuY3JshjRodHRwOi8vY3JsMS5hbWUuZ2JsL2NybC9BTUUlMjBJbmZyYSUyMENBJTIwMDIoNCkuY3JshjRodHRwOi8vY3JsMi5hbWUuZ2JsL2NybC9BTUUlMjBJbmZyYSUyMENBJTIwMDIoNCkuY3JshjRodHRwOi8vY3JsMy5hbWUuZ2JsL2NybC9BTUUlMjBJbmZyYSUyMENBJTIwMDIoNCkuY3JshjRodHRwOi8vY3JsNC5hbWUuZ2JsL2NybC9BTUUlMjBJbmZyYSUyMENBJTIwMDIoNCkuY3JsMIGdBgNVHSAEgZUwgZIwDAYKKwYBBAGCN3sBATBmBgorBgEEAYI3ewICMFgwVgYIKwYBBQUHAgIwSh5IADMAMwBlADAAMQA5ADIAMQAtADQAZAA2ADQALQA0AGYAOABjAC0AYQAwADUANQAtADUAYgBkAGEAZgBmAGQANQBlADMAMwBkMAwGCisGAQQBgjd7AwIwDAYKKwYBBAGCN3sEAjAfBgNVHSMEGDAWgBSuecJrXSWIEwb2BwnDl3x7l48dVTAdBgNVHSUEFjAUBggrBgEFBQcDAQYIKwYBBQUHAwIwDQYJKoZIhvcNAQELBQADggEBAEDr339n3EpmGrxS8LDbcW6AhLsxm8ny_0-fxnR4sZDiLIoAZyY4H4-JSyN6qdmzUEXZd5aBQhw0tWTEkEEdqk9J3x3vBNkwDlPKbfdxbZTpBUKnfR4q8k4z6nEHGBGzXhTSqgpe7QYXxSUioxJtQlJoO6jvr0m-uiTP_NsVgtdRZ3ISRCAFVsfoW8M1wH8x0-pfo2PpiLohIc0gYnEd6a3V2bqT91GAGZqpPhKVrCdU0W-4pyjg-FLmTVd300YVgC4a0CBUsR4ihf6K_gXE2GOtdjeml97U94uJbRGiLy3Mg__CKXUhSMvoWR45rK1a1qpo2R_jbv2x75mtAGGRAW4&s=unJWf11_SxYDOBo76xTZfSkW8_R78iSVWsAEvQF-igIf0W3e_NGL2wQ9OrG-RsgmajbVYzfcAWn_BouymaQ63CnqnSq1aMFrz29OtLw3RfZLr3FLcdaXy26k7m1d-PjoUY7OLhYgVAeYhXts5SrdJCpCE9sajsu8pawjPwycaRE5pa6XbF80m9IVDfR-18z7Y9xvf_HUciNv8g4SKdYUE0B4qNN2WG4LZZGislqJkcUszVHSVat6wKWX8tmc8EbBSM3yLIyL-TfAe107fKDS-clD8cSZU_ZJ8z9X2dIC2ohXE4KLQtRV-ADZfamOd4I3XE4btSLz_96xdkbiX-fWKg&h=ig2zpIMsch2qIEbQGgKcwEFKqROM41KmP7iR_9h92Zs
-  response:
-    body:
-      string: "{\n \"name\": \"33049e34-f7c2-4f55-b7f1-12807dbf4575\",\n \"status\":
-        \"InProgress\",\n \"startTime\": \"2025-07-07T09:59:24.1132668Z\"\n}"
-    headers:
-      cache-control:
-      - no-cache
-      content-length:
-      - '122'
-      content-type:
-      - application/json
-      date:
-      - Mon, 07 Jul 2025 10:00:59 GMT
-      expires:
-      - '-1'
-      pragma:
-      - no-cache
-      strict-transport-security:
-      - max-age=31536000; includeSubDomains
-      x-cache:
-      - CONFIG_NOCACHE
-      x-content-type-options:
-      - nosniff
-      x-ms-operation-identifier:
-      - tenantId=54826b22-38d6-4fb2-bad9-b7b93a3e9c5a,objectId=d44a2991-98c6-47c3-b59b-2b30d72cfcc2/japaneast/6a60dd40-a886-4f95-be7f-f3c925d4e682
-      x-ms-ratelimit-remaining-subscription-global-reads:
-      - '3748'
-      x-msedge-ref:
-      - 'Ref A: C7B440E30B81439F93A4825005E29CFC Ref B: TYO201100115045 Ref C: 2025-07-07T10:00:59Z'
-    status:
-      code: 200
-      message: OK
-- request:
-    body: null
-    headers:
-      Accept:
-      - '*/*'
-      Accept-Encoding:
-      - gzip, deflate
-      CommandName:
-      - aks create
-      Connection:
-      - keep-alive
-      ParameterSetName:
-      - --resource-group --name --vm-set-type --node-count --ssh-key-value -o
-      User-Agent:
-      - AZURECLI/2.75.0 azsdk-python-core/1.31.0 Python/3.10.11 (Windows-10-10.0.26100-SP0)
-    method: GET
-    uri: https://management.azure.com/subscriptions/00000000-0000-0000-0000-000000000000/providers/Microsoft.ContainerService/locations/southcentralus/operations/33049e34-f7c2-4f55-b7f1-12807dbf4575?api-version=2025-03-01&t=638874791644497447&c=MIIHpTCCBo2gAwIBAgITfwV3CLyojVTLsZvfAQAEBXcIvDANBgkqhkiG9w0BAQsFADBEMRMwEQYKCZImiZPyLGQBGRYDR0JMMRMwEQYKCZImiZPyLGQBGRYDQU1FMRgwFgYDVQQDEw9BTUUgSW5mcmEgQ0EgMDIwHhcNMjUwNDIxMTgzMjU5WhcNMjUxMDE4MTgzMjU5WjBAMT4wPAYDVQQDEzVhc3luY29wZXJhdGlvbnNpZ25pbmdjZXJ0aWZpY2F0ZS5tYW5hZ2VtZW50LmF6dXJlLmNvbTCCASIwDQYJKoZIhvcNAQEBBQADggEPADCCAQoCggEBAMXD-wvJG0027lJgLYWumdWK3UxYt6ysGkt65dK7_p-EyXSNb-crguwhm0zqlQ9Qi7wBzlhqdAQ0OF1OOW27PqmS6MBnIa8cXh4x4X33HMxgKKp_MA1QevUFi3r7qaexXP7ev7hlmVqikM8sP_ct9z8W_faADr8yvsEyVf3aNzrcNRxMcIU6e4uMDVwhq3qxXNrDsDdL96i_AAOUyfHdhguwnPhnovH_QFIW_eEmBjFPXvDpG-GCeLtIpTkInzrTbM3mygCbC4WQQOe7WvAs6MMKdO6Qh47GjfxkNTQjiKdk5IQQBPkUI7Z8Y1VvtcRnfbUGjy1bRo5M9GHHJVV0sY0CAwEAAaOCBJIwggSOMCcGCSsGAQQBgjcVCgQaMBgwCgYIKwYBBQUHAwEwCgYIKwYBBQUHAwIwPQYJKwYBBAGCNxUHBDAwLgYmKwYBBAGCNxUIhpDjDYTVtHiE8Ys-hZvdFs6dEoFghfmRS4WsmTQCAWQCAQcwggHaBggrBgEFBQcBAQSCAcwwggHIMGYGCCsGAQUFBzAChlpodHRwOi8vY3JsLm1pY3Jvc29mdC5jb20vcGtpaW5mcmEvQ2VydHMvQkwyUEtJSU5UQ0EwMS5BTUUuR0JMX0FNRSUyMEluZnJhJTIwQ0ElMjAwMig0KS5jcnQwVgYIKwYBBQUHMAKGSmh0dHA6Ly9jcmwxLmFtZS5nYmwvYWlhL0JMMlBLSUlOVENBMDEuQU1FLkdCTF9BTUUlMjBJbmZyYSUyMENBJTIwMDIoNCkuY3J0MFYGCCsGAQUFBzAChkpodHRwOi8vY3JsMi5hbWUuZ2JsL2FpYS9CTDJQS0lJTlRDQTAxLkFNRS5HQkxfQU1FJTIwSW5mcmElMjBDQSUyMDAyKDQpLmNydDBWBggrBgEFBQcwAoZKaHR0cDovL2NybDMuYW1lLmdibC9haWEvQkwyUEtJSU5UQ0EwMS5BTUUuR0JMX0FNRSUyMEluZnJhJTIwQ0ElMjAwMig0KS5jcnQwVgYIKwYBBQUHMAKGSmh0dHA6Ly9jcmw0LmFtZS5nYmwvYWlhL0JMMlBLSUlOVENBMDEuQU1FLkdCTF9BTUUlMjBJbmZyYSUyMENBJTIwMDIoNCkuY3J0MB0GA1UdDgQWBBSVn2uFDWhNqmsvLX2W1zcZi05L2TAOBgNVHQ8BAf8EBAMCBaAwggE1BgNVHR8EggEsMIIBKDCCASSgggEgoIIBHIZCaHR0cDovL2NybC5taWNyb3NvZnQuY29tL3BraWluZnJhL0NSTC9BTUUlMjBJbmZyYSUyMENBJTIwMDIoNCkuY3JshjRodHRwOi8vY3JsMS5hbWUuZ2JsL2NybC9BTUUlMjBJbmZyYSUyMENBJTIwMDIoNCkuY3JshjRodHRwOi8vY3JsMi5hbWUuZ2JsL2NybC9BTUUlMjBJbmZyYSUyMENBJTIwMDIoNCkuY3JshjRodHRwOi8vY3JsMy5hbWUuZ2JsL2NybC9BTUUlMjBJbmZyYSUyMENBJTIwMDIoNCkuY3JshjRodHRwOi8vY3JsNC5hbWUuZ2JsL2NybC9BTUUlMjBJbmZyYSUyMENBJTIwMDIoNCkuY3JsMIGdBgNVHSAEgZUwgZIwDAYKKwYBBAGCN3sBATBmBgorBgEEAYI3ewICMFgwVgYIKwYBBQUHAgIwSh5IADMAMwBlADAAMQA5ADIAMQAtADQAZAA2ADQALQA0AGYAOABjAC0AYQAwADUANQAtADUAYgBkAGEAZgBmAGQANQBlADMAMwBkMAwGCisGAQQBgjd7AwIwDAYKKwYBBAGCN3sEAjAfBgNVHSMEGDAWgBSuecJrXSWIEwb2BwnDl3x7l48dVTAdBgNVHSUEFjAUBggrBgEFBQcDAQYIKwYBBQUHAwIwDQYJKoZIhvcNAQELBQADggEBAEDr339n3EpmGrxS8LDbcW6AhLsxm8ny_0-fxnR4sZDiLIoAZyY4H4-JSyN6qdmzUEXZd5aBQhw0tWTEkEEdqk9J3x3vBNkwDlPKbfdxbZTpBUKnfR4q8k4z6nEHGBGzXhTSqgpe7QYXxSUioxJtQlJoO6jvr0m-uiTP_NsVgtdRZ3ISRCAFVsfoW8M1wH8x0-pfo2PpiLohIc0gYnEd6a3V2bqT91GAGZqpPhKVrCdU0W-4pyjg-FLmTVd300YVgC4a0CBUsR4ihf6K_gXE2GOtdjeml97U94uJbRGiLy3Mg__CKXUhSMvoWR45rK1a1qpo2R_jbv2x75mtAGGRAW4&s=unJWf11_SxYDOBo76xTZfSkW8_R78iSVWsAEvQF-igIf0W3e_NGL2wQ9OrG-RsgmajbVYzfcAWn_BouymaQ63CnqnSq1aMFrz29OtLw3RfZLr3FLcdaXy26k7m1d-PjoUY7OLhYgVAeYhXts5SrdJCpCE9sajsu8pawjPwycaRE5pa6XbF80m9IVDfR-18z7Y9xvf_HUciNv8g4SKdYUE0B4qNN2WG4LZZGislqJkcUszVHSVat6wKWX8tmc8EbBSM3yLIyL-TfAe107fKDS-clD8cSZU_ZJ8z9X2dIC2ohXE4KLQtRV-ADZfamOd4I3XE4btSLz_96xdkbiX-fWKg&h=ig2zpIMsch2qIEbQGgKcwEFKqROM41KmP7iR_9h92Zs
-  response:
-    body:
-      string: "{\n \"name\": \"33049e34-f7c2-4f55-b7f1-12807dbf4575\",\n \"status\":
-        \"InProgress\",\n \"startTime\": \"2025-07-07T09:59:24.1132668Z\"\n}"
-    headers:
-      cache-control:
-      - no-cache
-      content-length:
-      - '122'
-      content-type:
-      - application/json
-      date:
-      - Mon, 07 Jul 2025 10:01:31 GMT
-      expires:
-      - '-1'
-      pragma:
-      - no-cache
-      strict-transport-security:
-      - max-age=31536000; includeSubDomains
-      x-cache:
-      - CONFIG_NOCACHE
-      x-content-type-options:
-      - nosniff
-      x-ms-operation-identifier:
-      - tenantId=54826b22-38d6-4fb2-bad9-b7b93a3e9c5a,objectId=d44a2991-98c6-47c3-b59b-2b30d72cfcc2/japaneast/42c12829-b6d1-44e3-87bb-fdf1aa101120
-      x-ms-ratelimit-remaining-subscription-global-reads:
-      - '3748'
-      x-msedge-ref:
-      - 'Ref A: 5A7A2BB357D84B48BCB308B9F8CD0852 Ref B: TYO201100113029 Ref C: 2025-07-07T10:01:30Z'
-    status:
-      code: 200
-      message: OK
-- request:
-    body: null
-    headers:
-      Accept:
-      - '*/*'
-      Accept-Encoding:
-      - gzip, deflate
-      CommandName:
-      - aks create
-      Connection:
-      - keep-alive
-      ParameterSetName:
-      - --resource-group --name --vm-set-type --node-count --ssh-key-value -o
-      User-Agent:
-      - AZURECLI/2.75.0 azsdk-python-core/1.31.0 Python/3.10.11 (Windows-10-10.0.26100-SP0)
-    method: GET
-    uri: https://management.azure.com/subscriptions/00000000-0000-0000-0000-000000000000/providers/Microsoft.ContainerService/locations/southcentralus/operations/33049e34-f7c2-4f55-b7f1-12807dbf4575?api-version=2025-03-01&t=638874791644497447&c=MIIHpTCCBo2gAwIBAgITfwV3CLyojVTLsZvfAQAEBXcIvDANBgkqhkiG9w0BAQsFADBEMRMwEQYKCZImiZPyLGQBGRYDR0JMMRMwEQYKCZImiZPyLGQBGRYDQU1FMRgwFgYDVQQDEw9BTUUgSW5mcmEgQ0EgMDIwHhcNMjUwNDIxMTgzMjU5WhcNMjUxMDE4MTgzMjU5WjBAMT4wPAYDVQQDEzVhc3luY29wZXJhdGlvbnNpZ25pbmdjZXJ0aWZpY2F0ZS5tYW5hZ2VtZW50LmF6dXJlLmNvbTCCASIwDQYJKoZIhvcNAQEBBQADggEPADCCAQoCggEBAMXD-wvJG0027lJgLYWumdWK3UxYt6ysGkt65dK7_p-EyXSNb-crguwhm0zqlQ9Qi7wBzlhqdAQ0OF1OOW27PqmS6MBnIa8cXh4x4X33HMxgKKp_MA1QevUFi3r7qaexXP7ev7hlmVqikM8sP_ct9z8W_faADr8yvsEyVf3aNzrcNRxMcIU6e4uMDVwhq3qxXNrDsDdL96i_AAOUyfHdhguwnPhnovH_QFIW_eEmBjFPXvDpG-GCeLtIpTkInzrTbM3mygCbC4WQQOe7WvAs6MMKdO6Qh47GjfxkNTQjiKdk5IQQBPkUI7Z8Y1VvtcRnfbUGjy1bRo5M9GHHJVV0sY0CAwEAAaOCBJIwggSOMCcGCSsGAQQBgjcVCgQaMBgwCgYIKwYBBQUHAwEwCgYIKwYBBQUHAwIwPQYJKwYBBAGCNxUHBDAwLgYmKwYBBAGCNxUIhpDjDYTVtHiE8Ys-hZvdFs6dEoFghfmRS4WsmTQCAWQCAQcwggHaBggrBgEFBQcBAQSCAcwwggHIMGYGCCsGAQUFBzAChlpodHRwOi8vY3JsLm1pY3Jvc29mdC5jb20vcGtpaW5mcmEvQ2VydHMvQkwyUEtJSU5UQ0EwMS5BTUUuR0JMX0FNRSUyMEluZnJhJTIwQ0ElMjAwMig0KS5jcnQwVgYIKwYBBQUHMAKGSmh0dHA6Ly9jcmwxLmFtZS5nYmwvYWlhL0JMMlBLSUlOVENBMDEuQU1FLkdCTF9BTUUlMjBJbmZyYSUyMENBJTIwMDIoNCkuY3J0MFYGCCsGAQUFBzAChkpodHRwOi8vY3JsMi5hbWUuZ2JsL2FpYS9CTDJQS0lJTlRDQTAxLkFNRS5HQkxfQU1FJTIwSW5mcmElMjBDQSUyMDAyKDQpLmNydDBWBggrBgEFBQcwAoZKaHR0cDovL2NybDMuYW1lLmdibC9haWEvQkwyUEtJSU5UQ0EwMS5BTUUuR0JMX0FNRSUyMEluZnJhJTIwQ0ElMjAwMig0KS5jcnQwVgYIKwYBBQUHMAKGSmh0dHA6Ly9jcmw0LmFtZS5nYmwvYWlhL0JMMlBLSUlOVENBMDEuQU1FLkdCTF9BTUUlMjBJbmZyYSUyMENBJTIwMDIoNCkuY3J0MB0GA1UdDgQWBBSVn2uFDWhNqmsvLX2W1zcZi05L2TAOBgNVHQ8BAf8EBAMCBaAwggE1BgNVHR8EggEsMIIBKDCCASSgggEgoIIBHIZCaHR0cDovL2NybC5taWNyb3NvZnQuY29tL3BraWluZnJhL0NSTC9BTUUlMjBJbmZyYSUyMENBJTIwMDIoNCkuY3JshjRodHRwOi8vY3JsMS5hbWUuZ2JsL2NybC9BTUUlMjBJbmZyYSUyMENBJTIwMDIoNCkuY3JshjRodHRwOi8vY3JsMi5hbWUuZ2JsL2NybC9BTUUlMjBJbmZyYSUyMENBJTIwMDIoNCkuY3JshjRodHRwOi8vY3JsMy5hbWUuZ2JsL2NybC9BTUUlMjBJbmZyYSUyMENBJTIwMDIoNCkuY3JshjRodHRwOi8vY3JsNC5hbWUuZ2JsL2NybC9BTUUlMjBJbmZyYSUyMENBJTIwMDIoNCkuY3JsMIGdBgNVHSAEgZUwgZIwDAYKKwYBBAGCN3sBATBmBgorBgEEAYI3ewICMFgwVgYIKwYBBQUHAgIwSh5IADMAMwBlADAAMQA5ADIAMQAtADQAZAA2ADQALQA0AGYAOABjAC0AYQAwADUANQAtADUAYgBkAGEAZgBmAGQANQBlADMAMwBkMAwGCisGAQQBgjd7AwIwDAYKKwYBBAGCN3sEAjAfBgNVHSMEGDAWgBSuecJrXSWIEwb2BwnDl3x7l48dVTAdBgNVHSUEFjAUBggrBgEFBQcDAQYIKwYBBQUHAwIwDQYJKoZIhvcNAQELBQADggEBAEDr339n3EpmGrxS8LDbcW6AhLsxm8ny_0-fxnR4sZDiLIoAZyY4H4-JSyN6qdmzUEXZd5aBQhw0tWTEkEEdqk9J3x3vBNkwDlPKbfdxbZTpBUKnfR4q8k4z6nEHGBGzXhTSqgpe7QYXxSUioxJtQlJoO6jvr0m-uiTP_NsVgtdRZ3ISRCAFVsfoW8M1wH8x0-pfo2PpiLohIc0gYnEd6a3V2bqT91GAGZqpPhKVrCdU0W-4pyjg-FLmTVd300YVgC4a0CBUsR4ihf6K_gXE2GOtdjeml97U94uJbRGiLy3Mg__CKXUhSMvoWR45rK1a1qpo2R_jbv2x75mtAGGRAW4&s=unJWf11_SxYDOBo76xTZfSkW8_R78iSVWsAEvQF-igIf0W3e_NGL2wQ9OrG-RsgmajbVYzfcAWn_BouymaQ63CnqnSq1aMFrz29OtLw3RfZLr3FLcdaXy26k7m1d-PjoUY7OLhYgVAeYhXts5SrdJCpCE9sajsu8pawjPwycaRE5pa6XbF80m9IVDfR-18z7Y9xvf_HUciNv8g4SKdYUE0B4qNN2WG4LZZGislqJkcUszVHSVat6wKWX8tmc8EbBSM3yLIyL-TfAe107fKDS-clD8cSZU_ZJ8z9X2dIC2ohXE4KLQtRV-ADZfamOd4I3XE4btSLz_96xdkbiX-fWKg&h=ig2zpIMsch2qIEbQGgKcwEFKqROM41KmP7iR_9h92Zs
-  response:
-    body:
-      string: "{\n \"name\": \"33049e34-f7c2-4f55-b7f1-12807dbf4575\",\n \"status\":
-        \"InProgress\",\n \"startTime\": \"2025-07-07T09:59:24.1132668Z\"\n}"
-    headers:
-      cache-control:
-      - no-cache
-      content-length:
-      - '122'
-      content-type:
-      - application/json
-      date:
-      - Mon, 07 Jul 2025 10:02:02 GMT
-      expires:
-      - '-1'
-      pragma:
-      - no-cache
-      strict-transport-security:
-      - max-age=31536000; includeSubDomains
-      x-cache:
-      - CONFIG_NOCACHE
-      x-content-type-options:
-      - nosniff
-      x-ms-operation-identifier:
-      - tenantId=54826b22-38d6-4fb2-bad9-b7b93a3e9c5a,objectId=d44a2991-98c6-47c3-b59b-2b30d72cfcc2/japaneast/523e430f-2e8e-49ef-a866-f835f722b463
-      x-ms-ratelimit-remaining-subscription-global-reads:
-      - '3749'
-      x-msedge-ref:
-      - 'Ref A: 4911DD42B79342F38250DFC7A5743FF3 Ref B: TYO201100116035 Ref C: 2025-07-07T10:02:01Z'
-    status:
-      code: 200
-      message: OK
-- request:
-    body: null
-    headers:
-      Accept:
-      - '*/*'
-      Accept-Encoding:
-      - gzip, deflate
-      CommandName:
-      - aks create
-      Connection:
-      - keep-alive
-      ParameterSetName:
-      - --resource-group --name --vm-set-type --node-count --ssh-key-value -o
-      User-Agent:
-      - AZURECLI/2.75.0 azsdk-python-core/1.31.0 Python/3.10.11 (Windows-10-10.0.26100-SP0)
-    method: GET
-    uri: https://management.azure.com/subscriptions/00000000-0000-0000-0000-000000000000/providers/Microsoft.ContainerService/locations/southcentralus/operations/33049e34-f7c2-4f55-b7f1-12807dbf4575?api-version=2025-03-01&t=638874791644497447&c=MIIHpTCCBo2gAwIBAgITfwV3CLyojVTLsZvfAQAEBXcIvDANBgkqhkiG9w0BAQsFADBEMRMwEQYKCZImiZPyLGQBGRYDR0JMMRMwEQYKCZImiZPyLGQBGRYDQU1FMRgwFgYDVQQDEw9BTUUgSW5mcmEgQ0EgMDIwHhcNMjUwNDIxMTgzMjU5WhcNMjUxMDE4MTgzMjU5WjBAMT4wPAYDVQQDEzVhc3luY29wZXJhdGlvbnNpZ25pbmdjZXJ0aWZpY2F0ZS5tYW5hZ2VtZW50LmF6dXJlLmNvbTCCASIwDQYJKoZIhvcNAQEBBQADggEPADCCAQoCggEBAMXD-wvJG0027lJgLYWumdWK3UxYt6ysGkt65dK7_p-EyXSNb-crguwhm0zqlQ9Qi7wBzlhqdAQ0OF1OOW27PqmS6MBnIa8cXh4x4X33HMxgKKp_MA1QevUFi3r7qaexXP7ev7hlmVqikM8sP_ct9z8W_faADr8yvsEyVf3aNzrcNRxMcIU6e4uMDVwhq3qxXNrDsDdL96i_AAOUyfHdhguwnPhnovH_QFIW_eEmBjFPXvDpG-GCeLtIpTkInzrTbM3mygCbC4WQQOe7WvAs6MMKdO6Qh47GjfxkNTQjiKdk5IQQBPkUI7Z8Y1VvtcRnfbUGjy1bRo5M9GHHJVV0sY0CAwEAAaOCBJIwggSOMCcGCSsGAQQBgjcVCgQaMBgwCgYIKwYBBQUHAwEwCgYIKwYBBQUHAwIwPQYJKwYBBAGCNxUHBDAwLgYmKwYBBAGCNxUIhpDjDYTVtHiE8Ys-hZvdFs6dEoFghfmRS4WsmTQCAWQCAQcwggHaBggrBgEFBQcBAQSCAcwwggHIMGYGCCsGAQUFBzAChlpodHRwOi8vY3JsLm1pY3Jvc29mdC5jb20vcGtpaW5mcmEvQ2VydHMvQkwyUEtJSU5UQ0EwMS5BTUUuR0JMX0FNRSUyMEluZnJhJTIwQ0ElMjAwMig0KS5jcnQwVgYIKwYBBQUHMAKGSmh0dHA6Ly9jcmwxLmFtZS5nYmwvYWlhL0JMMlBLSUlOVENBMDEuQU1FLkdCTF9BTUUlMjBJbmZyYSUyMENBJTIwMDIoNCkuY3J0MFYGCCsGAQUFBzAChkpodHRwOi8vY3JsMi5hbWUuZ2JsL2FpYS9CTDJQS0lJTlRDQTAxLkFNRS5HQkxfQU1FJTIwSW5mcmElMjBDQSUyMDAyKDQpLmNydDBWBggrBgEFBQcwAoZKaHR0cDovL2NybDMuYW1lLmdibC9haWEvQkwyUEtJSU5UQ0EwMS5BTUUuR0JMX0FNRSUyMEluZnJhJTIwQ0ElMjAwMig0KS5jcnQwVgYIKwYBBQUHMAKGSmh0dHA6Ly9jcmw0LmFtZS5nYmwvYWlhL0JMMlBLSUlOVENBMDEuQU1FLkdCTF9BTUUlMjBJbmZyYSUyMENBJTIwMDIoNCkuY3J0MB0GA1UdDgQWBBSVn2uFDWhNqmsvLX2W1zcZi05L2TAOBgNVHQ8BAf8EBAMCBaAwggE1BgNVHR8EggEsMIIBKDCCASSgggEgoIIBHIZCaHR0cDovL2NybC5taWNyb3NvZnQuY29tL3BraWluZnJhL0NSTC9BTUUlMjBJbmZyYSUyMENBJTIwMDIoNCkuY3JshjRodHRwOi8vY3JsMS5hbWUuZ2JsL2NybC9BTUUlMjBJbmZyYSUyMENBJTIwMDIoNCkuY3JshjRodHRwOi8vY3JsMi5hbWUuZ2JsL2NybC9BTUUlMjBJbmZyYSUyMENBJTIwMDIoNCkuY3JshjRodHRwOi8vY3JsMy5hbWUuZ2JsL2NybC9BTUUlMjBJbmZyYSUyMENBJTIwMDIoNCkuY3JshjRodHRwOi8vY3JsNC5hbWUuZ2JsL2NybC9BTUUlMjBJbmZyYSUyMENBJTIwMDIoNCkuY3JsMIGdBgNVHSAEgZUwgZIwDAYKKwYBBAGCN3sBATBmBgorBgEEAYI3ewICMFgwVgYIKwYBBQUHAgIwSh5IADMAMwBlADAAMQA5ADIAMQAtADQAZAA2ADQALQA0AGYAOABjAC0AYQAwADUANQAtADUAYgBkAGEAZgBmAGQANQBlADMAMwBkMAwGCisGAQQBgjd7AwIwDAYKKwYBBAGCN3sEAjAfBgNVHSMEGDAWgBSuecJrXSWIEwb2BwnDl3x7l48dVTAdBgNVHSUEFjAUBggrBgEFBQcDAQYIKwYBBQUHAwIwDQYJKoZIhvcNAQELBQADggEBAEDr339n3EpmGrxS8LDbcW6AhLsxm8ny_0-fxnR4sZDiLIoAZyY4H4-JSyN6qdmzUEXZd5aBQhw0tWTEkEEdqk9J3x3vBNkwDlPKbfdxbZTpBUKnfR4q8k4z6nEHGBGzXhTSqgpe7QYXxSUioxJtQlJoO6jvr0m-uiTP_NsVgtdRZ3ISRCAFVsfoW8M1wH8x0-pfo2PpiLohIc0gYnEd6a3V2bqT91GAGZqpPhKVrCdU0W-4pyjg-FLmTVd300YVgC4a0CBUsR4ihf6K_gXE2GOtdjeml97U94uJbRGiLy3Mg__CKXUhSMvoWR45rK1a1qpo2R_jbv2x75mtAGGRAW4&s=unJWf11_SxYDOBo76xTZfSkW8_R78iSVWsAEvQF-igIf0W3e_NGL2wQ9OrG-RsgmajbVYzfcAWn_BouymaQ63CnqnSq1aMFrz29OtLw3RfZLr3FLcdaXy26k7m1d-PjoUY7OLhYgVAeYhXts5SrdJCpCE9sajsu8pawjPwycaRE5pa6XbF80m9IVDfR-18z7Y9xvf_HUciNv8g4SKdYUE0B4qNN2WG4LZZGislqJkcUszVHSVat6wKWX8tmc8EbBSM3yLIyL-TfAe107fKDS-clD8cSZU_ZJ8z9X2dIC2ohXE4KLQtRV-ADZfamOd4I3XE4btSLz_96xdkbiX-fWKg&h=ig2zpIMsch2qIEbQGgKcwEFKqROM41KmP7iR_9h92Zs
-  response:
-    body:
-      string: "{\n \"name\": \"33049e34-f7c2-4f55-b7f1-12807dbf4575\",\n \"status\":
-        \"InProgress\",\n \"startTime\": \"2025-07-07T09:59:24.1132668Z\"\n}"
-    headers:
-      cache-control:
-      - no-cache
-      content-length:
-      - '122'
-      content-type:
-      - application/json
-      date:
-      - Mon, 07 Jul 2025 10:02:33 GMT
-      expires:
-      - '-1'
-      pragma:
-      - no-cache
-      strict-transport-security:
-      - max-age=31536000; includeSubDomains
-      x-cache:
-      - CONFIG_NOCACHE
-      x-content-type-options:
-      - nosniff
-      x-ms-operation-identifier:
-      - tenantId=54826b22-38d6-4fb2-bad9-b7b93a3e9c5a,objectId=d44a2991-98c6-47c3-b59b-2b30d72cfcc2/japaneast/9d320f58-f024-4bcc-a82c-737975cb51ad
-      x-ms-ratelimit-remaining-subscription-global-reads:
-      - '3749'
-      x-msedge-ref:
-      - 'Ref A: 037D81E224C14D8A815A45EA51EE07CE Ref B: TYO201100114031 Ref C: 2025-07-07T10:02:33Z'
-    status:
-      code: 200
-      message: OK
-- request:
-    body: null
-    headers:
-      Accept:
-      - '*/*'
-      Accept-Encoding:
-      - gzip, deflate
-      CommandName:
-      - aks create
-      Connection:
-      - keep-alive
-      ParameterSetName:
-      - --resource-group --name --vm-set-type --node-count --ssh-key-value -o
-      User-Agent:
-      - AZURECLI/2.75.0 azsdk-python-core/1.31.0 Python/3.10.11 (Windows-10-10.0.26100-SP0)
-    method: GET
-    uri: https://management.azure.com/subscriptions/00000000-0000-0000-0000-000000000000/providers/Microsoft.ContainerService/locations/southcentralus/operations/33049e34-f7c2-4f55-b7f1-12807dbf4575?api-version=2025-03-01&t=638874791644497447&c=MIIHpTCCBo2gAwIBAgITfwV3CLyojVTLsZvfAQAEBXcIvDANBgkqhkiG9w0BAQsFADBEMRMwEQYKCZImiZPyLGQBGRYDR0JMMRMwEQYKCZImiZPyLGQBGRYDQU1FMRgwFgYDVQQDEw9BTUUgSW5mcmEgQ0EgMDIwHhcNMjUwNDIxMTgzMjU5WhcNMjUxMDE4MTgzMjU5WjBAMT4wPAYDVQQDEzVhc3luY29wZXJhdGlvbnNpZ25pbmdjZXJ0aWZpY2F0ZS5tYW5hZ2VtZW50LmF6dXJlLmNvbTCCASIwDQYJKoZIhvcNAQEBBQADggEPADCCAQoCggEBAMXD-wvJG0027lJgLYWumdWK3UxYt6ysGkt65dK7_p-EyXSNb-crguwhm0zqlQ9Qi7wBzlhqdAQ0OF1OOW27PqmS6MBnIa8cXh4x4X33HMxgKKp_MA1QevUFi3r7qaexXP7ev7hlmVqikM8sP_ct9z8W_faADr8yvsEyVf3aNzrcNRxMcIU6e4uMDVwhq3qxXNrDsDdL96i_AAOUyfHdhguwnPhnovH_QFIW_eEmBjFPXvDpG-GCeLtIpTkInzrTbM3mygCbC4WQQOe7WvAs6MMKdO6Qh47GjfxkNTQjiKdk5IQQBPkUI7Z8Y1VvtcRnfbUGjy1bRo5M9GHHJVV0sY0CAwEAAaOCBJIwggSOMCcGCSsGAQQBgjcVCgQaMBgwCgYIKwYBBQUHAwEwCgYIKwYBBQUHAwIwPQYJKwYBBAGCNxUHBDAwLgYmKwYBBAGCNxUIhpDjDYTVtHiE8Ys-hZvdFs6dEoFghfmRS4WsmTQCAWQCAQcwggHaBggrBgEFBQcBAQSCAcwwggHIMGYGCCsGAQUFBzAChlpodHRwOi8vY3JsLm1pY3Jvc29mdC5jb20vcGtpaW5mcmEvQ2VydHMvQkwyUEtJSU5UQ0EwMS5BTUUuR0JMX0FNRSUyMEluZnJhJTIwQ0ElMjAwMig0KS5jcnQwVgYIKwYBBQUHMAKGSmh0dHA6Ly9jcmwxLmFtZS5nYmwvYWlhL0JMMlBLSUlOVENBMDEuQU1FLkdCTF9BTUUlMjBJbmZyYSUyMENBJTIwMDIoNCkuY3J0MFYGCCsGAQUFBzAChkpodHRwOi8vY3JsMi5hbWUuZ2JsL2FpYS9CTDJQS0lJTlRDQTAxLkFNRS5HQkxfQU1FJTIwSW5mcmElMjBDQSUyMDAyKDQpLmNydDBWBggrBgEFBQcwAoZKaHR0cDovL2NybDMuYW1lLmdibC9haWEvQkwyUEtJSU5UQ0EwMS5BTUUuR0JMX0FNRSUyMEluZnJhJTIwQ0ElMjAwMig0KS5jcnQwVgYIKwYBBQUHMAKGSmh0dHA6Ly9jcmw0LmFtZS5nYmwvYWlhL0JMMlBLSUlOVENBMDEuQU1FLkdCTF9BTUUlMjBJbmZyYSUyMENBJTIwMDIoNCkuY3J0MB0GA1UdDgQWBBSVn2uFDWhNqmsvLX2W1zcZi05L2TAOBgNVHQ8BAf8EBAMCBaAwggE1BgNVHR8EggEsMIIBKDCCASSgggEgoIIBHIZCaHR0cDovL2NybC5taWNyb3NvZnQuY29tL3BraWluZnJhL0NSTC9BTUUlMjBJbmZyYSUyMENBJTIwMDIoNCkuY3JshjRodHRwOi8vY3JsMS5hbWUuZ2JsL2NybC9BTUUlMjBJbmZyYSUyMENBJTIwMDIoNCkuY3JshjRodHRwOi8vY3JsMi5hbWUuZ2JsL2NybC9BTUUlMjBJbmZyYSUyMENBJTIwMDIoNCkuY3JshjRodHRwOi8vY3JsMy5hbWUuZ2JsL2NybC9BTUUlMjBJbmZyYSUyMENBJTIwMDIoNCkuY3JshjRodHRwOi8vY3JsNC5hbWUuZ2JsL2NybC9BTUUlMjBJbmZyYSUyMENBJTIwMDIoNCkuY3JsMIGdBgNVHSAEgZUwgZIwDAYKKwYBBAGCN3sBATBmBgorBgEEAYI3ewICMFgwVgYIKwYBBQUHAgIwSh5IADMAMwBlADAAMQA5ADIAMQAtADQAZAA2ADQALQA0AGYAOABjAC0AYQAwADUANQAtADUAYgBkAGEAZgBmAGQANQBlADMAMwBkMAwGCisGAQQBgjd7AwIwDAYKKwYBBAGCN3sEAjAfBgNVHSMEGDAWgBSuecJrXSWIEwb2BwnDl3x7l48dVTAdBgNVHSUEFjAUBggrBgEFBQcDAQYIKwYBBQUHAwIwDQYJKoZIhvcNAQELBQADggEBAEDr339n3EpmGrxS8LDbcW6AhLsxm8ny_0-fxnR4sZDiLIoAZyY4H4-JSyN6qdmzUEXZd5aBQhw0tWTEkEEdqk9J3x3vBNkwDlPKbfdxbZTpBUKnfR4q8k4z6nEHGBGzXhTSqgpe7QYXxSUioxJtQlJoO6jvr0m-uiTP_NsVgtdRZ3ISRCAFVsfoW8M1wH8x0-pfo2PpiLohIc0gYnEd6a3V2bqT91GAGZqpPhKVrCdU0W-4pyjg-FLmTVd300YVgC4a0CBUsR4ihf6K_gXE2GOtdjeml97U94uJbRGiLy3Mg__CKXUhSMvoWR45rK1a1qpo2R_jbv2x75mtAGGRAW4&s=unJWf11_SxYDOBo76xTZfSkW8_R78iSVWsAEvQF-igIf0W3e_NGL2wQ9OrG-RsgmajbVYzfcAWn_BouymaQ63CnqnSq1aMFrz29OtLw3RfZLr3FLcdaXy26k7m1d-PjoUY7OLhYgVAeYhXts5SrdJCpCE9sajsu8pawjPwycaRE5pa6XbF80m9IVDfR-18z7Y9xvf_HUciNv8g4SKdYUE0B4qNN2WG4LZZGislqJkcUszVHSVat6wKWX8tmc8EbBSM3yLIyL-TfAe107fKDS-clD8cSZU_ZJ8z9X2dIC2ohXE4KLQtRV-ADZfamOd4I3XE4btSLz_96xdkbiX-fWKg&h=ig2zpIMsch2qIEbQGgKcwEFKqROM41KmP7iR_9h92Zs
-  response:
-    body:
-      string: "{\n \"name\": \"33049e34-f7c2-4f55-b7f1-12807dbf4575\",\n \"status\":
-        \"Succeeded\",\n \"startTime\": \"2025-07-07T09:59:24.1132668Z\",\n \"endTime\":
-        \"2025-07-07T10:02:48.5216815Z\"\n}"
-    headers:
-      cache-control:
-      - no-cache
-      content-length:
-      - '165'
-      content-type:
-      - application/json
-      date:
-      - Mon, 07 Jul 2025 10:03:04 GMT
-      expires:
-      - '-1'
-      pragma:
-      - no-cache
-      strict-transport-security:
-      - max-age=31536000; includeSubDomains
-      x-cache:
-      - CONFIG_NOCACHE
-      x-content-type-options:
-      - nosniff
-      x-ms-operation-identifier:
-      - tenantId=54826b22-38d6-4fb2-bad9-b7b93a3e9c5a,objectId=d44a2991-98c6-47c3-b59b-2b30d72cfcc2/japanwest/d2af7c5e-a29d-457e-8637-a5a5d2646880
-      x-ms-ratelimit-remaining-subscription-global-reads:
-      - '3748'
-      x-msedge-ref:
-      - 'Ref A: 7E483E8559314A78B8DE607B2877D088 Ref B: TYO201151002025 Ref C: 2025-07-07T10:03:04Z'
-    status:
-      code: 200
-      message: OK
-- request:
-    body: null
-    headers:
-      Accept:
-      - '*/*'
-      Accept-Encoding:
-      - gzip, deflate
-      CommandName:
-      - aks create
-      Connection:
-      - keep-alive
-      ParameterSetName:
-      - --resource-group --name --vm-set-type --node-count --ssh-key-value -o
-      User-Agent:
-      - AZURECLI/2.75.0 azsdk-python-core/1.31.0 Python/3.10.11 (Windows-10-10.0.26100-SP0)
-    method: GET
-    uri: https://management.azure.com/subscriptions/00000000-0000-0000-0000-000000000000/resourceGroups/clitest000001/providers/Microsoft.ContainerService/managedClusters/cliakstest000001?api-version=2025-04-01
-  response:
-    body:
-      string: "{\n \"id\": \"/subscriptions/00000000-0000-0000-0000-000000000000/resourcegroups/clitest000001/providers/Microsoft.ContainerService/managedClusters/cliakstest000001\",\n
-        \"location\": \"southcentralus\",\n \"name\": \"cliakstest000001\",\n \"type\":
-        \"Microsoft.ContainerService/ManagedClusters\",\n \"properties\": {\n  \"provisioningState\":
-        \"Succeeded\",\n  \"powerState\": {\n   \"code\": \"Running\"\n  },\n  \"kubernetesVersion\":
-        \"1.31\",\n  \"currentKubernetesVersion\": \"1.31.8\",\n  \"dnsPrefix\": \"cliakstest-clitestkdvsfomst-0b1f64\",\n
-        \ \"fqdn\": \"cliakstest-clitestkdvsfomst-0b1f64-bbbuxlw6.hcp.southcentralus.azmk8s.io\",\n
-        \ \"azurePortalFQDN\": \"cliakstest-clitestkdvsfomst-0b1f64-bbbuxlw6.portal.hcp.southcentralus.azmk8s.io\",\n
-        \ \"agentPoolProfiles\": [\n   {\n    \"name\": \"nodepool1\",\n    \"count\":
-        1,\n    \"vmSize\": \"Standard_D8d_v5\",\n    \"osDiskSizeGB\": 300,\n    \"osDiskType\":
-        \"Ephemeral\",\n    \"kubeletDiskType\": \"OS\",\n    \"maxPods\": 250,\n
-        \   \"type\": \"VirtualMachineScaleSets\",\n    \"enableAutoScaling\": false,\n
-        \   \"scaleDownMode\": \"Delete\",\n    \"provisioningState\": \"Succeeded\",\n
-        \   \"powerState\": {\n     \"code\": \"Running\"\n    },\n    \"orchestratorVersion\":
-        \"1.31\",\n    \"currentOrchestratorVersion\": \"1.31.8\",\n    \"enableNodePublicIP\":
-        false,\n    \"mode\": \"System\",\n    \"enableEncryptionAtHost\": false,\n
-        \   \"enableUltraSSD\": false,\n    \"osType\": \"Linux\",\n    \"osSKU\":
-        \"Ubuntu\",\n    \"nodeImageVersion\": \"AKSUbuntu-2204gen2containerd-202506.16.0\",\n
-        \   \"upgradeSettings\": {\n     \"maxSurge\": \"10%\",\n     \"maxUnavailable\":
-        \"0\"\n    },\n    \"enableFIPS\": false,\n    \"securityProfile\": {\n     \"enableVTPM\":
-        false,\n     \"enableSecureBoot\": false\n    }\n   }\n  ],\n  \"linuxProfile\":
-        {\n   \"adminUsername\": \"azureuser\",\n   \"ssh\": {\n    \"publicKeys\":
-        [\n     {\n      \"keyData\": \"ssh-rsa AAAAB3NzaC1yc2EAAAADAQABAAACAQCbIg1guRHbI0lV11wWDt1r2cUdcNd27CJsg+SfgC7miZeubtwUhbsPdhMQsfDyhOWHq1+ZL0M+nJZV63d/1dhmhtgyOqejUwrPlzKhydsbrsdUor+JmNJDdW01v7BXHyuymT8G4s09jCasNOwiufbP/qp72ruu0bIA1nySsvlf9pCQAuFkAnVnf/rFhUlOkhtRpwcq8SUNY2zRHR/EKb/4NWY1JzR4sa3q2fWIJdrrX0DvLoa5g9bIEd4Df79ba7v+yiUBOS0zT2ll+z4g9izHK3EO5d8hL4jYxcjKs+wcslSYRWrascfscLgMlMGh0CdKeNTDjHpGPncaf3Z+FwwwjWeuiNBxv7bJo13/8B/098KlVDl4GZqsoBCEjPyJfV6hO0y/LkRGkk7oHWKgeWAfKtfLItRp00eZ4fcJNK9kCaSMmEugoZWcI7NGbZXzqFWqbpRI7NcDP9+WIQ+i9U5vqWsqd/zng4kbuAJ6UuKqIzB0upYrLShfQE3SAck8oaLhJqqq56VfDuASNpJKidV+zq27HfSBmbXnkR/5AK337dc3MXKJypoK/QPMLKUAP5XLPbs+NddJQV7EZXd29DLgp+fRIg3edpKdO7ZErWhv7d+3Kws+e1Y+ypmR2WIVSwVyBEUfgv2C8Ts9gnTF4pNcEY/S2aBicz5Ew2+jdyGNQQ==
-        test@example.com\\n\"\n     }\n    ]\n   }\n  },\n  \"servicePrincipalProfile\":
-        {\n   \"clientId\":\"00000000-0000-0000-0000-000000000001\"\n  },\n  \"nodeResourceGroup\":
-        \"MC_clitest000001_cliakstest000001_southcentralus\",\n  \"enableRBAC\": true,\n
-        \ \"supportPlan\": \"KubernetesOfficial\",\n  \"networkProfile\": {\n   \"networkPlugin\":
-        \"azure\",\n   \"networkPluginMode\": \"overlay\",\n   \"networkPolicy\":
-        \"none\",\n   \"networkDataplane\": \"azure\",\n   \"loadBalancerSku\": \"standard\",\n
-        \  \"loadBalancerProfile\": {\n    \"managedOutboundIPs\": {\n     \"count\":
-        1\n    },\n    \"effectiveOutboundIPs\": [\n     {\n      \"id\": \"/subscriptions/00000000-0000-0000-0000-000000000000/resourceGroups/MC_clitest000001_cliakstest000001_southcentralus/providers/Microsoft.Network/publicIPAddresses/e95dd599-5ede-4b9f-a51c-28ad8bdc69a7\"\n
-        \    }\n    ],\n    \"backendPoolType\": \"nodeIPConfiguration\"\n   },\n
-        \  \"podCidr\": \"10.244.0.0/16\",\n   \"serviceCidr\": \"10.0.0.0/16\",\n
-        \  \"dnsServiceIP\": \"10.0.0.10\",\n   \"outboundType\": \"loadBalancer\",\n
-        \  \"podCidrs\": [\n    \"10.244.0.0/16\"\n   ],\n   \"serviceCidrs\": [\n
-        \   \"10.0.0.0/16\"\n   ],\n   \"ipFamilies\": [\n    \"IPv4\"\n   ]\n  },\n
-        \ \"maxAgentPools\": 100,\n  \"identityProfile\": {\n   \"kubeletidentity\":
-        {\n    \"resourceId\": \"/subscriptions/00000000-0000-0000-0000-000000000000/resourcegroups/MC_clitest000001_cliakstest000001_southcentralus/providers/Microsoft.ManagedIdentity/userAssignedIdentities/cliakstest000001-agentpool\",\n
-        \   \"clientId\":\"00000000-0000-0000-0000-000000000001\",\n    \"objectId\":\"00000000-0000-0000-0000-000000000001\"\n
-        \  }\n  },\n  \"autoUpgradeProfile\": {\n   \"nodeOSUpgradeChannel\": \"NodeImage\"\n
-        \ },\n  \"disableLocalAccounts\": false,\n  \"securityProfile\": {},\n  \"storageProfile\":
-        {\n   \"diskCSIDriver\": {\n    \"enabled\": true\n   },\n   \"fileCSIDriver\":
-        {\n    \"enabled\": true\n   },\n   \"snapshotController\": {\n    \"enabled\":
-        true\n   }\n  },\n  \"oidcIssuerProfile\": {\n   \"enabled\": false\n  },\n
-        \ \"workloadAutoScalerProfile\": {},\n  \"resourceUID\": \"686b9a7b1bca9f00019a1cfc\",\n
-        \ \"metricsProfile\": {\n   \"costAnalysis\": {\n    \"enabled\": false\n
-        \  }\n  },\n  \"bootstrapProfile\": {\n   \"artifactSource\": \"Direct\"\n
-        \ }\n },\n \"identity\": {\n  \"type\": \"SystemAssigned\",\n  \"principalId\":\"00000000-0000-0000-0000-000000000001\",\n
-        \ \"tenantId\": \"54826b22-38d6-4fb2-bad9-b7b93a3e9c5a\"\n },\n \"sku\": {\n
-        \ \"name\": \"Base\",\n  \"tier\": \"Free\"\n }\n}"
-    headers:
-      cache-control:
-      - no-cache
-      content-length:
-      - '4731'
-      content-type:
-      - application/json
-      date:
-      - Mon, 07 Jul 2025 10:03:07 GMT
-      expires:
-      - '-1'
-      pragma:
-      - no-cache
-      strict-transport-security:
-      - max-age=31536000; includeSubDomains
-      x-cache:
-      - CONFIG_NOCACHE
-      x-content-type-options:
-      - nosniff
-      x-ms-ratelimit-remaining-subscription-global-reads:
-      - '3749'
-      x-msedge-ref:
-      - 'Ref A: 0E10CF9D4BAA43E594488523ADE8A102 Ref B: TYO201100116021 Ref C: 2025-07-07T10:03:05Z'
+      - AZURECLI/2.49.0 azsdk-python-azure-mgmt-containerservice/24.0.0 Python/3.8.10
+        (Linux-5.15.0-1039-azure-x86_64-with-glibc2.29)
+    method: GET
+    uri: https://management.azure.com/subscriptions/00000000-0000-0000-0000-000000000000/providers/Microsoft.ContainerService/locations/westus2/operations/71c490dd-1128-4bfc-b8fd-f98f1403a3c3?api-version=2016-03-30
+  response:
+    body:
+      string: "{\n  \"name\": \"dd90c471-2811-fc4b-b8fd-f98f1403a3c3\",\n  \"status\":
+        \"InProgress\",\n  \"startTime\": \"2023-06-29T10:02:33.0215764Z\"\n }"
+    headers:
+      cache-control:
+      - no-cache
+      content-length:
+      - '126'
+      content-type:
+      - application/json
+      date:
+      - Thu, 29 Jun 2023 10:02:39 GMT
+      expires:
+      - '-1'
+      pragma:
+      - no-cache
+      server:
+      - nginx
+      strict-transport-security:
+      - max-age=31536000; includeSubDomains
+      x-content-type-options:
+      - nosniff
+    status:
+      code: 200
+      message: OK
+- request:
+    body: null
+    headers:
+      Accept:
+      - '*/*'
+      Accept-Encoding:
+      - gzip, deflate
+      CommandName:
+      - aks create
+      Connection:
+      - keep-alive
+      ParameterSetName:
+      - --resource-group --name --vm-set-type --node-count --ssh-key-value -o
+      User-Agent:
+      - AZURECLI/2.49.0 azsdk-python-azure-mgmt-containerservice/24.0.0 Python/3.8.10
+        (Linux-5.15.0-1039-azure-x86_64-with-glibc2.29)
+    method: GET
+    uri: https://management.azure.com/subscriptions/00000000-0000-0000-0000-000000000000/providers/Microsoft.ContainerService/locations/westus2/operations/71c490dd-1128-4bfc-b8fd-f98f1403a3c3?api-version=2016-03-30
+  response:
+    body:
+      string: "{\n  \"name\": \"dd90c471-2811-fc4b-b8fd-f98f1403a3c3\",\n  \"status\":
+        \"InProgress\",\n  \"startTime\": \"2023-06-29T10:02:33.0215764Z\"\n }"
+    headers:
+      cache-control:
+      - no-cache
+      content-length:
+      - '126'
+      content-type:
+      - application/json
+      date:
+      - Thu, 29 Jun 2023 10:03:09 GMT
+      expires:
+      - '-1'
+      pragma:
+      - no-cache
+      server:
+      - nginx
+      strict-transport-security:
+      - max-age=31536000; includeSubDomains
+      x-content-type-options:
+      - nosniff
+    status:
+      code: 200
+      message: OK
+- request:
+    body: null
+    headers:
+      Accept:
+      - '*/*'
+      Accept-Encoding:
+      - gzip, deflate
+      CommandName:
+      - aks create
+      Connection:
+      - keep-alive
+      ParameterSetName:
+      - --resource-group --name --vm-set-type --node-count --ssh-key-value -o
+      User-Agent:
+      - AZURECLI/2.49.0 azsdk-python-azure-mgmt-containerservice/24.0.0 Python/3.8.10
+        (Linux-5.15.0-1039-azure-x86_64-with-glibc2.29)
+    method: GET
+    uri: https://management.azure.com/subscriptions/00000000-0000-0000-0000-000000000000/providers/Microsoft.ContainerService/locations/westus2/operations/71c490dd-1128-4bfc-b8fd-f98f1403a3c3?api-version=2016-03-30
+  response:
+    body:
+      string: "{\n  \"name\": \"dd90c471-2811-fc4b-b8fd-f98f1403a3c3\",\n  \"status\":
+        \"InProgress\",\n  \"startTime\": \"2023-06-29T10:02:33.0215764Z\"\n }"
+    headers:
+      cache-control:
+      - no-cache
+      content-length:
+      - '126'
+      content-type:
+      - application/json
+      date:
+      - Thu, 29 Jun 2023 10:03:39 GMT
+      expires:
+      - '-1'
+      pragma:
+      - no-cache
+      server:
+      - nginx
+      strict-transport-security:
+      - max-age=31536000; includeSubDomains
+      x-content-type-options:
+      - nosniff
+    status:
+      code: 200
+      message: OK
+- request:
+    body: null
+    headers:
+      Accept:
+      - '*/*'
+      Accept-Encoding:
+      - gzip, deflate
+      CommandName:
+      - aks create
+      Connection:
+      - keep-alive
+      ParameterSetName:
+      - --resource-group --name --vm-set-type --node-count --ssh-key-value -o
+      User-Agent:
+      - AZURECLI/2.49.0 azsdk-python-azure-mgmt-containerservice/24.0.0 Python/3.8.10
+        (Linux-5.15.0-1039-azure-x86_64-with-glibc2.29)
+    method: GET
+    uri: https://management.azure.com/subscriptions/00000000-0000-0000-0000-000000000000/providers/Microsoft.ContainerService/locations/westus2/operations/71c490dd-1128-4bfc-b8fd-f98f1403a3c3?api-version=2016-03-30
+  response:
+    body:
+      string: "{\n  \"name\": \"dd90c471-2811-fc4b-b8fd-f98f1403a3c3\",\n  \"status\":
+        \"InProgress\",\n  \"startTime\": \"2023-06-29T10:02:33.0215764Z\"\n }"
+    headers:
+      cache-control:
+      - no-cache
+      content-length:
+      - '126'
+      content-type:
+      - application/json
+      date:
+      - Thu, 29 Jun 2023 10:04:10 GMT
+      expires:
+      - '-1'
+      pragma:
+      - no-cache
+      server:
+      - nginx
+      strict-transport-security:
+      - max-age=31536000; includeSubDomains
+      x-content-type-options:
+      - nosniff
+    status:
+      code: 200
+      message: OK
+- request:
+    body: null
+    headers:
+      Accept:
+      - '*/*'
+      Accept-Encoding:
+      - gzip, deflate
+      CommandName:
+      - aks create
+      Connection:
+      - keep-alive
+      ParameterSetName:
+      - --resource-group --name --vm-set-type --node-count --ssh-key-value -o
+      User-Agent:
+      - AZURECLI/2.49.0 azsdk-python-azure-mgmt-containerservice/24.0.0 Python/3.8.10
+        (Linux-5.15.0-1039-azure-x86_64-with-glibc2.29)
+    method: GET
+    uri: https://management.azure.com/subscriptions/00000000-0000-0000-0000-000000000000/providers/Microsoft.ContainerService/locations/westus2/operations/71c490dd-1128-4bfc-b8fd-f98f1403a3c3?api-version=2016-03-30
+  response:
+    body:
+      string: "{\n  \"name\": \"dd90c471-2811-fc4b-b8fd-f98f1403a3c3\",\n  \"status\":
+        \"InProgress\",\n  \"startTime\": \"2023-06-29T10:02:33.0215764Z\"\n }"
+    headers:
+      cache-control:
+      - no-cache
+      content-length:
+      - '126'
+      content-type:
+      - application/json
+      date:
+      - Thu, 29 Jun 2023 10:04:40 GMT
+      expires:
+      - '-1'
+      pragma:
+      - no-cache
+      server:
+      - nginx
+      strict-transport-security:
+      - max-age=31536000; includeSubDomains
+      x-content-type-options:
+      - nosniff
+    status:
+      code: 200
+      message: OK
+- request:
+    body: null
+    headers:
+      Accept:
+      - '*/*'
+      Accept-Encoding:
+      - gzip, deflate
+      CommandName:
+      - aks create
+      Connection:
+      - keep-alive
+      ParameterSetName:
+      - --resource-group --name --vm-set-type --node-count --ssh-key-value -o
+      User-Agent:
+      - AZURECLI/2.49.0 azsdk-python-azure-mgmt-containerservice/24.0.0 Python/3.8.10
+        (Linux-5.15.0-1039-azure-x86_64-with-glibc2.29)
+    method: GET
+    uri: https://management.azure.com/subscriptions/00000000-0000-0000-0000-000000000000/providers/Microsoft.ContainerService/locations/westus2/operations/71c490dd-1128-4bfc-b8fd-f98f1403a3c3?api-version=2016-03-30
+  response:
+    body:
+      string: "{\n  \"name\": \"dd90c471-2811-fc4b-b8fd-f98f1403a3c3\",\n  \"status\":
+        \"InProgress\",\n  \"startTime\": \"2023-06-29T10:02:33.0215764Z\"\n }"
+    headers:
+      cache-control:
+      - no-cache
+      content-length:
+      - '126'
+      content-type:
+      - application/json
+      date:
+      - Thu, 29 Jun 2023 10:05:10 GMT
+      expires:
+      - '-1'
+      pragma:
+      - no-cache
+      server:
+      - nginx
+      strict-transport-security:
+      - max-age=31536000; includeSubDomains
+      x-content-type-options:
+      - nosniff
+    status:
+      code: 200
+      message: OK
+- request:
+    body: null
+    headers:
+      Accept:
+      - '*/*'
+      Accept-Encoding:
+      - gzip, deflate
+      CommandName:
+      - aks create
+      Connection:
+      - keep-alive
+      ParameterSetName:
+      - --resource-group --name --vm-set-type --node-count --ssh-key-value -o
+      User-Agent:
+      - AZURECLI/2.49.0 azsdk-python-azure-mgmt-containerservice/24.0.0 Python/3.8.10
+        (Linux-5.15.0-1039-azure-x86_64-with-glibc2.29)
+    method: GET
+    uri: https://management.azure.com/subscriptions/00000000-0000-0000-0000-000000000000/providers/Microsoft.ContainerService/locations/westus2/operations/71c490dd-1128-4bfc-b8fd-f98f1403a3c3?api-version=2016-03-30
+  response:
+    body:
+      string: "{\n  \"name\": \"dd90c471-2811-fc4b-b8fd-f98f1403a3c3\",\n  \"status\":
+        \"InProgress\",\n  \"startTime\": \"2023-06-29T10:02:33.0215764Z\"\n }"
+    headers:
+      cache-control:
+      - no-cache
+      content-length:
+      - '126'
+      content-type:
+      - application/json
+      date:
+      - Thu, 29 Jun 2023 10:05:40 GMT
+      expires:
+      - '-1'
+      pragma:
+      - no-cache
+      server:
+      - nginx
+      strict-transport-security:
+      - max-age=31536000; includeSubDomains
+      x-content-type-options:
+      - nosniff
+    status:
+      code: 200
+      message: OK
+- request:
+    body: null
+    headers:
+      Accept:
+      - '*/*'
+      Accept-Encoding:
+      - gzip, deflate
+      CommandName:
+      - aks create
+      Connection:
+      - keep-alive
+      ParameterSetName:
+      - --resource-group --name --vm-set-type --node-count --ssh-key-value -o
+      User-Agent:
+      - AZURECLI/2.49.0 azsdk-python-azure-mgmt-containerservice/24.0.0 Python/3.8.10
+        (Linux-5.15.0-1039-azure-x86_64-with-glibc2.29)
+    method: GET
+    uri: https://management.azure.com/subscriptions/00000000-0000-0000-0000-000000000000/providers/Microsoft.ContainerService/locations/westus2/operations/71c490dd-1128-4bfc-b8fd-f98f1403a3c3?api-version=2016-03-30
+  response:
+    body:
+      string: "{\n  \"name\": \"dd90c471-2811-fc4b-b8fd-f98f1403a3c3\",\n  \"status\":
+        \"InProgress\",\n  \"startTime\": \"2023-06-29T10:02:33.0215764Z\"\n }"
+    headers:
+      cache-control:
+      - no-cache
+      content-length:
+      - '126'
+      content-type:
+      - application/json
+      date:
+      - Thu, 29 Jun 2023 10:06:10 GMT
+      expires:
+      - '-1'
+      pragma:
+      - no-cache
+      server:
+      - nginx
+      strict-transport-security:
+      - max-age=31536000; includeSubDomains
+      x-content-type-options:
+      - nosniff
+    status:
+      code: 200
+      message: OK
+- request:
+    body: null
+    headers:
+      Accept:
+      - '*/*'
+      Accept-Encoding:
+      - gzip, deflate
+      CommandName:
+      - aks create
+      Connection:
+      - keep-alive
+      ParameterSetName:
+      - --resource-group --name --vm-set-type --node-count --ssh-key-value -o
+      User-Agent:
+      - AZURECLI/2.49.0 azsdk-python-azure-mgmt-containerservice/24.0.0 Python/3.8.10
+        (Linux-5.15.0-1039-azure-x86_64-with-glibc2.29)
+    method: GET
+    uri: https://management.azure.com/subscriptions/00000000-0000-0000-0000-000000000000/providers/Microsoft.ContainerService/locations/westus2/operations/71c490dd-1128-4bfc-b8fd-f98f1403a3c3?api-version=2016-03-30
+  response:
+    body:
+      string: "{\n  \"name\": \"dd90c471-2811-fc4b-b8fd-f98f1403a3c3\",\n  \"status\":
+        \"InProgress\",\n  \"startTime\": \"2023-06-29T10:02:33.0215764Z\"\n }"
+    headers:
+      cache-control:
+      - no-cache
+      content-length:
+      - '126'
+      content-type:
+      - application/json
+      date:
+      - Thu, 29 Jun 2023 10:06:40 GMT
+      expires:
+      - '-1'
+      pragma:
+      - no-cache
+      server:
+      - nginx
+      strict-transport-security:
+      - max-age=31536000; includeSubDomains
+      x-content-type-options:
+      - nosniff
+    status:
+      code: 200
+      message: OK
+- request:
+    body: null
+    headers:
+      Accept:
+      - '*/*'
+      Accept-Encoding:
+      - gzip, deflate
+      CommandName:
+      - aks create
+      Connection:
+      - keep-alive
+      ParameterSetName:
+      - --resource-group --name --vm-set-type --node-count --ssh-key-value -o
+      User-Agent:
+      - AZURECLI/2.49.0 azsdk-python-azure-mgmt-containerservice/24.0.0 Python/3.8.10
+        (Linux-5.15.0-1039-azure-x86_64-with-glibc2.29)
+    method: GET
+    uri: https://management.azure.com/subscriptions/00000000-0000-0000-0000-000000000000/providers/Microsoft.ContainerService/locations/westus2/operations/71c490dd-1128-4bfc-b8fd-f98f1403a3c3?api-version=2016-03-30
+  response:
+    body:
+      string: "{\n  \"name\": \"dd90c471-2811-fc4b-b8fd-f98f1403a3c3\",\n  \"status\":
+        \"Succeeded\",\n  \"startTime\": \"2023-06-29T10:02:33.0215764Z\",\n  \"endTime\":
+        \"2023-06-29T10:07:00.2987877Z\"\n }"
+    headers:
+      cache-control:
+      - no-cache
+      content-length:
+      - '170'
+      content-type:
+      - application/json
+      date:
+      - Thu, 29 Jun 2023 10:07:11 GMT
+      expires:
+      - '-1'
+      pragma:
+      - no-cache
+      server:
+      - nginx
+      strict-transport-security:
+      - max-age=31536000; includeSubDomains
+      x-content-type-options:
+      - nosniff
+    status:
+      code: 200
+      message: OK
+- request:
+    body: null
+    headers:
+      Accept:
+      - '*/*'
+      Accept-Encoding:
+      - gzip, deflate
+      CommandName:
+      - aks create
+      Connection:
+      - keep-alive
+      ParameterSetName:
+      - --resource-group --name --vm-set-type --node-count --ssh-key-value -o
+      User-Agent:
+      - AZURECLI/2.49.0 azsdk-python-azure-mgmt-containerservice/24.0.0 Python/3.8.10
+        (Linux-5.15.0-1039-azure-x86_64-with-glibc2.29)
+    method: GET
+    uri: https://management.azure.com/subscriptions/00000000-0000-0000-0000-000000000000/resourceGroups/clitest000001/providers/Microsoft.ContainerService/managedClusters/cliakstest000001?api-version=2025-05-01
+  response:
+    body:
+      string: "{\n  \"id\": \"/subscriptions/00000000-0000-0000-0000-000000000000/resourcegroups/clitest000001/providers/Microsoft.ContainerService/managedClusters/cliakstest000001\",\n
+        \ \"location\": \"westus2\",\n  \"name\": \"cliakstest000001\",\n  \"type\":
+        \"Microsoft.ContainerService/ManagedClusters\",\n  \"properties\": {\n   \"provisioningState\":
+        \"Succeeded\",\n   \"powerState\": {\n    \"code\": \"Running\"\n   },\n   \"kubernetesVersion\":
+        \"1.25.6\",\n   \"currentKubernetesVersion\": \"1.25.6\",\n   \"dnsPrefix\":
+        \"cliakstest-clitestobd6sxovz-79a739\",\n   \"fqdn\": \"cliakstest-clitestobd6sxovz-79a739-oqd6in49.hcp.westus2.azmk8s.io\",\n
+        \  \"azurePortalFQDN\": \"cliakstest-clitestobd6sxovz-79a739-oqd6in49.portal.hcp.westus2.azmk8s.io\",\n
+        \  \"agentPoolProfiles\": [\n    {\n     \"name\": \"nodepool1\",\n     \"count\":
+        1,\n     \"vmSize\": \"Standard_DS2_v2\",\n     \"osDiskSizeGB\": 128,\n     \"osDiskType\":
+        \"Managed\",\n     \"kubeletDiskType\": \"OS\",\n     \"maxPods\": 110,\n
+        \    \"type\": \"VirtualMachineScaleSets\",\n     \"enableAutoScaling\": false,\n
+        \    \"provisioningState\": \"Succeeded\",\n     \"powerState\": {\n      \"code\":
+        \"Running\"\n     },\n     \"orchestratorVersion\": \"1.25.6\",\n     \"currentOrchestratorVersion\":
+        \"1.25.6\",\n     \"enableNodePublicIP\": false,\n     \"mode\": \"System\",\n
+        \    \"enableEncryptionAtHost\": false,\n     \"enableUltraSSD\": false,\n
+        \    \"osType\": \"Linux\",\n     \"osSKU\": \"Ubuntu\",\n     \"nodeImageVersion\":
+        \"AKSUbuntu-2204gen2containerd-202306.19.0\",\n     \"upgradeSettings\": {},\n
+        \    \"enableFIPS\": false\n    }\n   ],\n   \"linuxProfile\": {\n    \"adminUsername\":
+        \"azureuser\",\n    \"ssh\": {\n     \"publicKeys\": [\n      {\n       \"keyData\":
+        \"ssh-rsa AAAAB3NzaC1yc2EAAAADAQABAAABAQCw4P22/hE86EX0l2HMO+M6Gw+CW6O4Yl84NLjVqF7NtK8xwQKcZwGeIwNBv/HxJ0uMJlOCG1ZMPPvSZHDp07QvAjYKKryIkIGilxLUh4fNOEQiZqAXB2badERUdwLRB4f6kHc0vb35GHw3tlyjjDjvQTO7UgZQxnbipxyrJAYfMHxfXjST1tvmln3v87WvBGsY2hr1Iqx/gMO3AIqaNoJntl1sIeAcg8xXdYW3PP6N1gYToFsDxsQZU2rfefIRDniuP4fYy2J4shtEAkyzv1BlOBJGHBqCzyrhXVqFElLSFV99QhLUi43zXL4Ge1QKJBztH/q48ohMBt3WenkP2KsT
+        azcli_aks_live_test@example.com\\n\"\n      }\n     ]\n    }\n   },\n   \"servicePrincipalProfile\":
+        {\n    \"clientId\":\"00000000-0000-0000-0000-000000000001\"\n   },\n   \"nodeResourceGroup\":
+        \"MC_clitest000001_cliakstest000001_westus2\",\n   \"enableRBAC\": true,\n
+        \  \"supportPlan\": \"KubernetesOfficial\",\n   \"networkProfile\": {\n    \"networkPlugin\":
+        \"kubenet\",\n    \"loadBalancerSku\": \"Standard\",\n    \"loadBalancerProfile\":
+        {\n     \"managedOutboundIPs\": {\n      \"count\": 1\n     },\n     \"effectiveOutboundIPs\":
+        [\n      {\n       \"id\": \"/subscriptions/00000000-0000-0000-0000-000000000000/resourceGroups/MC_clitest000001_cliakstest000001_westus2/providers/Microsoft.Network/publicIPAddresses/a9444e6c-6e2f-4231-82be-aedd2216237a\"\n
+        \     }\n     ]\n    },\n    \"podCidr\": \"10.244.0.0/16\",\n    \"serviceCidr\":
+        \"10.0.0.0/16\",\n    \"dnsServiceIP\": \"10.0.0.10\",\n    \"outboundType\":
+        \"loadBalancer\",\n    \"podCidrs\": [\n     \"10.244.0.0/16\"\n    ],\n    \"serviceCidrs\":
+        [\n     \"10.0.0.0/16\"\n    ],\n    \"ipFamilies\": [\n     \"IPv4\"\n    ]\n
+        \  },\n   \"maxAgentPools\": 100,\n   \"identityProfile\": {\n    \"kubeletidentity\":
+        {\n     \"resourceId\": \"/subscriptions/00000000-0000-0000-0000-000000000000/resourcegroups/MC_clitest000001_cliakstest000001_westus2/providers/Microsoft.ManagedIdentity/userAssignedIdentities/cliakstest000001-agentpool\",\n
+        \    \"clientId\":\"00000000-0000-0000-0000-000000000001\",\n     \"objectId\":\"00000000-0000-0000-0000-000000000001\"\n
+        \   }\n   },\n   \"disableLocalAccounts\": false,\n   \"securityProfile\":
+        {},\n   \"storageProfile\": {\n    \"diskCSIDriver\": {\n     \"enabled\":
+        true\n    },\n    \"fileCSIDriver\": {\n     \"enabled\": true\n    },\n    \"snapshotController\":
+        {\n     \"enabled\": true\n    }\n   },\n   \"oidcIssuerProfile\": {\n    \"enabled\":
+        false\n   },\n   \"workloadAutoScalerProfile\": {}\n  },\n  \"identity\":
+        {\n   \"type\": \"SystemAssigned\",\n   \"principalId\":\"00000000-0000-0000-0000-000000000001\",\n
+        \  \"tenantId\": \"72f988bf-86f1-41af-91ab-2d7cd011db47\"\n  },\n  \"sku\":
+        {\n   \"name\": \"Base\",\n   \"tier\": \"Free\"\n  }\n }"
+    headers:
+      cache-control:
+      - no-cache
+      content-length:
+      - '3920'
+      content-type:
+      - application/json
+      date:
+      - Thu, 29 Jun 2023 10:07:12 GMT
+      expires:
+      - '-1'
+      pragma:
+      - no-cache
+      server:
+      - nginx
+      strict-transport-security:
+      - max-age=31536000; includeSubDomains
+      x-content-type-options:
+      - nosniff
     status:
       code: 200
       message: OK
@@ -793,115 +796,104 @@
       - --resource-group --name --enable-aad --aad-admin-group-object-ids --aad-tenant-id
         -o
       User-Agent:
-      - AZURECLI/2.75.0 azsdk-python-core/1.31.0 Python/3.10.11 (Windows-10-10.0.26100-SP0)
+      - AZURECLI/2.49.0 azsdk-python-azure-mgmt-containerservice/24.0.0 Python/3.8.10
+        (Linux-5.15.0-1039-azure-x86_64-with-glibc2.29)
     method: GET
     uri: https://management.azure.com/subscriptions/00000000-0000-0000-0000-000000000000/resourceGroups/clitest000001/providers/Microsoft.ContainerService/managedClusters/cliakstest000001?api-version=2025-05-01
   response:
     body:
-      string: "{\n \"id\": \"/subscriptions/00000000-0000-0000-0000-000000000000/resourcegroups/clitest000001/providers/Microsoft.ContainerService/managedClusters/cliakstest000001\",\n
-        \"location\": \"southcentralus\",\n \"name\": \"cliakstest000001\",\n \"type\":
-        \"Microsoft.ContainerService/ManagedClusters\",\n \"properties\": {\n  \"provisioningState\":
-        \"Succeeded\",\n  \"powerState\": {\n   \"code\": \"Running\"\n  },\n  \"kubernetesVersion\":
-        \"1.31\",\n  \"currentKubernetesVersion\": \"1.31.8\",\n  \"dnsPrefix\": \"cliakstest-clitestkdvsfomst-0b1f64\",\n
-        \ \"fqdn\": \"cliakstest-clitestkdvsfomst-0b1f64-bbbuxlw6.hcp.southcentralus.azmk8s.io\",\n
-        \ \"azurePortalFQDN\": \"cliakstest-clitestkdvsfomst-0b1f64-bbbuxlw6.portal.hcp.southcentralus.azmk8s.io\",\n
-        \ \"agentPoolProfiles\": [\n   {\n    \"name\": \"nodepool1\",\n    \"count\":
-        1,\n    \"vmSize\": \"Standard_D8d_v5\",\n    \"osDiskSizeGB\": 300,\n    \"osDiskType\":
-        \"Ephemeral\",\n    \"kubeletDiskType\": \"OS\",\n    \"maxPods\": 250,\n
-        \   \"type\": \"VirtualMachineScaleSets\",\n    \"enableAutoScaling\": false,\n
-        \   \"scaleDownMode\": \"Delete\",\n    \"provisioningState\": \"Succeeded\",\n
-        \   \"powerState\": {\n     \"code\": \"Running\"\n    },\n    \"orchestratorVersion\":
-        \"1.31\",\n    \"currentOrchestratorVersion\": \"1.31.8\",\n    \"enableNodePublicIP\":
-        false,\n    \"mode\": \"System\",\n    \"enableEncryptionAtHost\": false,\n
-        \   \"enableUltraSSD\": false,\n    \"osType\": \"Linux\",\n    \"osSKU\":
-        \"Ubuntu\",\n    \"nodeImageVersion\": \"AKSUbuntu-2204gen2containerd-202506.16.0\",\n
-        \   \"upgradeSettings\": {\n     \"maxSurge\": \"10%\",\n     \"maxUnavailable\":
-        \"0\"\n    },\n    \"enableFIPS\": false,\n    \"securityProfile\": {\n     \"enableVTPM\":
-        false,\n     \"enableSecureBoot\": false\n    }\n   }\n  ],\n  \"linuxProfile\":
-        {\n   \"adminUsername\": \"azureuser\",\n   \"ssh\": {\n    \"publicKeys\":
-        [\n     {\n      \"keyData\": \"ssh-rsa AAAAB3NzaC1yc2EAAAADAQABAAACAQCbIg1guRHbI0lV11wWDt1r2cUdcNd27CJsg+SfgC7miZeubtwUhbsPdhMQsfDyhOWHq1+ZL0M+nJZV63d/1dhmhtgyOqejUwrPlzKhydsbrsdUor+JmNJDdW01v7BXHyuymT8G4s09jCasNOwiufbP/qp72ruu0bIA1nySsvlf9pCQAuFkAnVnf/rFhUlOkhtRpwcq8SUNY2zRHR/EKb/4NWY1JzR4sa3q2fWIJdrrX0DvLoa5g9bIEd4Df79ba7v+yiUBOS0zT2ll+z4g9izHK3EO5d8hL4jYxcjKs+wcslSYRWrascfscLgMlMGh0CdKeNTDjHpGPncaf3Z+FwwwjWeuiNBxv7bJo13/8B/098KlVDl4GZqsoBCEjPyJfV6hO0y/LkRGkk7oHWKgeWAfKtfLItRp00eZ4fcJNK9kCaSMmEugoZWcI7NGbZXzqFWqbpRI7NcDP9+WIQ+i9U5vqWsqd/zng4kbuAJ6UuKqIzB0upYrLShfQE3SAck8oaLhJqqq56VfDuASNpJKidV+zq27HfSBmbXnkR/5AK337dc3MXKJypoK/QPMLKUAP5XLPbs+NddJQV7EZXd29DLgp+fRIg3edpKdO7ZErWhv7d+3Kws+e1Y+ypmR2WIVSwVyBEUfgv2C8Ts9gnTF4pNcEY/S2aBicz5Ew2+jdyGNQQ==
-        test@example.com\\n\"\n     }\n    ]\n   }\n  },\n  \"servicePrincipalProfile\":
-        {\n   \"clientId\":\"00000000-0000-0000-0000-000000000001\"\n  },\n  \"nodeResourceGroup\":
-        \"MC_clitest000001_cliakstest000001_southcentralus\",\n  \"enableRBAC\": true,\n
-        \ \"supportPlan\": \"KubernetesOfficial\",\n  \"networkProfile\": {\n   \"networkPlugin\":
-        \"azure\",\n   \"networkPluginMode\": \"overlay\",\n   \"networkPolicy\":
-        \"none\",\n   \"networkDataplane\": \"azure\",\n   \"loadBalancerSku\": \"standard\",\n
-        \  \"loadBalancerProfile\": {\n    \"managedOutboundIPs\": {\n     \"count\":
-        1\n    },\n    \"effectiveOutboundIPs\": [\n     {\n      \"id\": \"/subscriptions/00000000-0000-0000-0000-000000000000/resourceGroups/MC_clitest000001_cliakstest000001_southcentralus/providers/Microsoft.Network/publicIPAddresses/e95dd599-5ede-4b9f-a51c-28ad8bdc69a7\"\n
-        \    }\n    ],\n    \"backendPoolType\": \"nodeIPConfiguration\"\n   },\n
-        \  \"podCidr\": \"10.244.0.0/16\",\n   \"serviceCidr\": \"10.0.0.0/16\",\n
-        \  \"dnsServiceIP\": \"10.0.0.10\",\n   \"outboundType\": \"loadBalancer\",\n
-        \  \"podCidrs\": [\n    \"10.244.0.0/16\"\n   ],\n   \"serviceCidrs\": [\n
-        \   \"10.0.0.0/16\"\n   ],\n   \"ipFamilies\": [\n    \"IPv4\"\n   ]\n  },\n
-        \ \"maxAgentPools\": 100,\n  \"identityProfile\": {\n   \"kubeletidentity\":
-        {\n    \"resourceId\": \"/subscriptions/00000000-0000-0000-0000-000000000000/resourcegroups/MC_clitest000001_cliakstest000001_southcentralus/providers/Microsoft.ManagedIdentity/userAssignedIdentities/cliakstest000001-agentpool\",\n
-        \   \"clientId\":\"00000000-0000-0000-0000-000000000001\",\n    \"objectId\":\"00000000-0000-0000-0000-000000000001\"\n
-        \  }\n  },\n  \"autoUpgradeProfile\": {\n   \"nodeOSUpgradeChannel\": \"NodeImage\"\n
-        \ },\n  \"disableLocalAccounts\": false,\n  \"securityProfile\": {},\n  \"storageProfile\":
-        {\n   \"diskCSIDriver\": {\n    \"enabled\": true\n   },\n   \"fileCSIDriver\":
-        {\n    \"enabled\": true\n   },\n   \"snapshotController\": {\n    \"enabled\":
-        true\n   }\n  },\n  \"oidcIssuerProfile\": {\n   \"enabled\": false\n  },\n
-        \ \"workloadAutoScalerProfile\": {},\n  \"resourceUID\": \"686b9a7b1bca9f00019a1cfc\",\n
-        \ \"metricsProfile\": {\n   \"costAnalysis\": {\n    \"enabled\": false\n
-        \  }\n  },\n  \"bootstrapProfile\": {\n   \"artifactSource\": \"Direct\"\n
-        \ }\n },\n \"identity\": {\n  \"type\": \"SystemAssigned\",\n  \"principalId\":\"00000000-0000-0000-0000-000000000001\",\n
-        \ \"tenantId\": \"54826b22-38d6-4fb2-bad9-b7b93a3e9c5a\"\n },\n \"sku\": {\n
-        \ \"name\": \"Base\",\n  \"tier\": \"Free\"\n }\n}"
-    headers:
-      cache-control:
-      - no-cache
-      content-length:
-      - '4731'
-      content-type:
-      - application/json
-      date:
-      - Mon, 07 Jul 2025 10:03:09 GMT
-      expires:
-      - '-1'
-      pragma:
-      - no-cache
-      strict-transport-security:
-      - max-age=31536000; includeSubDomains
-      x-cache:
-      - CONFIG_NOCACHE
-      x-content-type-options:
-      - nosniff
-      x-ms-ratelimit-remaining-subscription-global-reads:
-      - '3749'
-      x-msedge-ref:
-      - 'Ref A: A5C7DFF1C20943BB9000E8A42C8A40AC Ref B: TYO201151003029 Ref C: 2025-07-07T10:03:07Z'
-    status:
-      code: 200
-      message: OK
-- request:
-    body: '{"location": "southcentralus", "sku": {"name": "Base", "tier": "Free"},
-      "identity": {"type": "SystemAssigned"}, "properties": {"kubernetesVersion":
-      "1.31", "dnsPrefix": "cliakstest-clitestkdvsfomst-0b1f64", "agentPoolProfiles":
-      [{"count": 1, "vmSize": "Standard_D8d_v5", "osDiskSizeGB": 300, "osDiskType":
-      "Ephemeral", "kubeletDiskType": "OS", "maxPods": 250, "osType": "Linux", "osSKU":
-      "Ubuntu", "enableAutoScaling": false, "scaleDownMode": "Delete", "type": "VirtualMachineScaleSets",
-      "mode": "System", "orchestratorVersion": "1.31", "upgradeSettings": {"maxSurge":
-      "10%", "maxUnavailable": "0"}, "powerState": {"code": "Running"}, "enableNodePublicIP":
+      string: "{\n  \"id\": \"/subscriptions/00000000-0000-0000-0000-000000000000/resourcegroups/clitest000001/providers/Microsoft.ContainerService/managedClusters/cliakstest000001\",\n
+        \ \"location\": \"westus2\",\n  \"name\": \"cliakstest000001\",\n  \"type\":
+        \"Microsoft.ContainerService/ManagedClusters\",\n  \"properties\": {\n   \"provisioningState\":
+        \"Succeeded\",\n   \"powerState\": {\n    \"code\": \"Running\"\n   },\n   \"kubernetesVersion\":
+        \"1.25.6\",\n   \"currentKubernetesVersion\": \"1.25.6\",\n   \"dnsPrefix\":
+        \"cliakstest-clitestobd6sxovz-79a739\",\n   \"fqdn\": \"cliakstest-clitestobd6sxovz-79a739-oqd6in49.hcp.westus2.azmk8s.io\",\n
+        \  \"azurePortalFQDN\": \"cliakstest-clitestobd6sxovz-79a739-oqd6in49.portal.hcp.westus2.azmk8s.io\",\n
+        \  \"agentPoolProfiles\": [\n    {\n     \"name\": \"nodepool1\",\n     \"count\":
+        1,\n     \"vmSize\": \"Standard_DS2_v2\",\n     \"osDiskSizeGB\": 128,\n     \"osDiskType\":
+        \"Managed\",\n     \"kubeletDiskType\": \"OS\",\n     \"maxPods\": 110,\n
+        \    \"type\": \"VirtualMachineScaleSets\",\n     \"enableAutoScaling\": false,\n
+        \    \"provisioningState\": \"Succeeded\",\n     \"powerState\": {\n      \"code\":
+        \"Running\"\n     },\n     \"orchestratorVersion\": \"1.25.6\",\n     \"currentOrchestratorVersion\":
+        \"1.25.6\",\n     \"enableNodePublicIP\": false,\n     \"mode\": \"System\",\n
+        \    \"enableEncryptionAtHost\": false,\n     \"enableUltraSSD\": false,\n
+        \    \"osType\": \"Linux\",\n     \"osSKU\": \"Ubuntu\",\n     \"nodeImageVersion\":
+        \"AKSUbuntu-2204gen2containerd-202306.19.0\",\n     \"upgradeSettings\": {},\n
+        \    \"enableFIPS\": false\n    }\n   ],\n   \"linuxProfile\": {\n    \"adminUsername\":
+        \"azureuser\",\n    \"ssh\": {\n     \"publicKeys\": [\n      {\n       \"keyData\":
+        \"ssh-rsa AAAAB3NzaC1yc2EAAAADAQABAAABAQCw4P22/hE86EX0l2HMO+M6Gw+CW6O4Yl84NLjVqF7NtK8xwQKcZwGeIwNBv/HxJ0uMJlOCG1ZMPPvSZHDp07QvAjYKKryIkIGilxLUh4fNOEQiZqAXB2badERUdwLRB4f6kHc0vb35GHw3tlyjjDjvQTO7UgZQxnbipxyrJAYfMHxfXjST1tvmln3v87WvBGsY2hr1Iqx/gMO3AIqaNoJntl1sIeAcg8xXdYW3PP6N1gYToFsDxsQZU2rfefIRDniuP4fYy2J4shtEAkyzv1BlOBJGHBqCzyrhXVqFElLSFV99QhLUi43zXL4Ge1QKJBztH/q48ohMBt3WenkP2KsT
+        azcli_aks_live_test@example.com\\n\"\n      }\n     ]\n    }\n   },\n   \"servicePrincipalProfile\":
+        {\n    \"clientId\":\"00000000-0000-0000-0000-000000000001\"\n   },\n   \"nodeResourceGroup\":
+        \"MC_clitest000001_cliakstest000001_westus2\",\n   \"enableRBAC\": true,\n
+        \  \"supportPlan\": \"KubernetesOfficial\",\n   \"networkProfile\": {\n    \"networkPlugin\":
+        \"kubenet\",\n    \"loadBalancerSku\": \"Standard\",\n    \"loadBalancerProfile\":
+        {\n     \"managedOutboundIPs\": {\n      \"count\": 1\n     },\n     \"effectiveOutboundIPs\":
+        [\n      {\n       \"id\": \"/subscriptions/00000000-0000-0000-0000-000000000000/resourceGroups/MC_clitest000001_cliakstest000001_westus2/providers/Microsoft.Network/publicIPAddresses/a9444e6c-6e2f-4231-82be-aedd2216237a\"\n
+        \     }\n     ]\n    },\n    \"podCidr\": \"10.244.0.0/16\",\n    \"serviceCidr\":
+        \"10.0.0.0/16\",\n    \"dnsServiceIP\": \"10.0.0.10\",\n    \"outboundType\":
+        \"loadBalancer\",\n    \"podCidrs\": [\n     \"10.244.0.0/16\"\n    ],\n    \"serviceCidrs\":
+        [\n     \"10.0.0.0/16\"\n    ],\n    \"ipFamilies\": [\n     \"IPv4\"\n    ]\n
+        \  },\n   \"maxAgentPools\": 100,\n   \"identityProfile\": {\n    \"kubeletidentity\":
+        {\n     \"resourceId\": \"/subscriptions/00000000-0000-0000-0000-000000000000/resourcegroups/MC_clitest000001_cliakstest000001_westus2/providers/Microsoft.ManagedIdentity/userAssignedIdentities/cliakstest000001-agentpool\",\n
+        \    \"clientId\":\"00000000-0000-0000-0000-000000000001\",\n     \"objectId\":\"00000000-0000-0000-0000-000000000001\"\n
+        \   }\n   },\n   \"disableLocalAccounts\": false,\n   \"securityProfile\":
+        {},\n   \"storageProfile\": {\n    \"diskCSIDriver\": {\n     \"enabled\":
+        true\n    },\n    \"fileCSIDriver\": {\n     \"enabled\": true\n    },\n    \"snapshotController\":
+        {\n     \"enabled\": true\n    }\n   },\n   \"oidcIssuerProfile\": {\n    \"enabled\":
+        false\n   },\n   \"workloadAutoScalerProfile\": {}\n  },\n  \"identity\":
+        {\n   \"type\": \"SystemAssigned\",\n   \"principalId\":\"00000000-0000-0000-0000-000000000001\",\n
+        \  \"tenantId\": \"72f988bf-86f1-41af-91ab-2d7cd011db47\"\n  },\n  \"sku\":
+        {\n   \"name\": \"Base\",\n   \"tier\": \"Free\"\n  }\n }"
+    headers:
+      cache-control:
+      - no-cache
+      content-length:
+      - '3920'
+      content-type:
+      - application/json
+      date:
+      - Thu, 29 Jun 2023 10:07:12 GMT
+      expires:
+      - '-1'
+      pragma:
+      - no-cache
+      server:
+      - nginx
+      strict-transport-security:
+      - max-age=31536000; includeSubDomains
+      transfer-encoding:
+      - chunked
+      vary:
+      - Accept-Encoding
+      x-content-type-options:
+      - nosniff
+    status:
+      code: 200
+      message: OK
+- request:
+    body: '{"location": "westus2", "sku": {"name": "Base", "tier": "Free"}, "identity":
+      {"type": "SystemAssigned"}, "properties": {"kubernetesVersion": "1.25.6", "dnsPrefix":
+      "cliakstest-clitestobd6sxovz-79a739", "agentPoolProfiles": [{"count": 1, "vmSize":
+      "Standard_DS2_v2", "osDiskSizeGB": 128, "osDiskType": "Managed", "kubeletDiskType":
+      "OS", "maxPods": 110, "osType": "Linux", "osSKU": "Ubuntu", "enableAutoScaling":
+      false, "type": "VirtualMachineScaleSets", "mode": "System", "orchestratorVersion":
+      "1.25.6", "upgradeSettings": {}, "powerState": {"code": "Running"}, "enableNodePublicIP":
       false, "enableEncryptionAtHost": false, "enableUltraSSD": false, "enableFIPS":
-      false, "securityProfile": {"enableVTPM": false, "enableSecureBoot": false},
-      "name": "nodepool1"}], "linuxProfile": {"adminUsername": "azureuser", "ssh":
-      {"publicKeys": [{"keyData": "ssh-rsa AAAAB3NzaC1yc2EAAAADAQABAAACAQCbIg1guRHbI0lV11wWDt1r2cUdcNd27CJsg+SfgC7miZeubtwUhbsPdhMQsfDyhOWHq1+ZL0M+nJZV63d/1dhmhtgyOqejUwrPlzKhydsbrsdUor+JmNJDdW01v7BXHyuymT8G4s09jCasNOwiufbP/qp72ruu0bIA1nySsvlf9pCQAuFkAnVnf/rFhUlOkhtRpwcq8SUNY2zRHR/EKb/4NWY1JzR4sa3q2fWIJdrrX0DvLoa5g9bIEd4Df79ba7v+yiUBOS0zT2ll+z4g9izHK3EO5d8hL4jYxcjKs+wcslSYRWrascfscLgMlMGh0CdKeNTDjHpGPncaf3Z+FwwwjWeuiNBxv7bJo13/8B/098KlVDl4GZqsoBCEjPyJfV6hO0y/LkRGkk7oHWKgeWAfKtfLItRp00eZ4fcJNK9kCaSMmEugoZWcI7NGbZXzqFWqbpRI7NcDP9+WIQ+i9U5vqWsqd/zng4kbuAJ6UuKqIzB0upYrLShfQE3SAck8oaLhJqqq56VfDuASNpJKidV+zq27HfSBmbXnkR/5AK337dc3MXKJypoK/QPMLKUAP5XLPbs+NddJQV7EZXd29DLgp+fRIg3edpKdO7ZErWhv7d+3Kws+e1Y+ypmR2WIVSwVyBEUfgv2C8Ts9gnTF4pNcEY/S2aBicz5Ew2+jdyGNQQ==
-      test@example.com\n"}]}}, "servicePrincipalProfile": {"clientId":"00000000-0000-0000-0000-000000000001"},
-      "oidcIssuerProfile": {"enabled": false}, "nodeResourceGroup": "MC_clitest000001_cliakstest000001_southcentralus",
-      "enableRBAC": true, "supportPlan": "KubernetesOfficial", "networkProfile": {"networkPlugin":
-      "azure", "networkPluginMode": "overlay", "networkPolicy": "none", "networkDataplane":
-      "azure", "podCidr": "10.244.0.0/16", "serviceCidr": "10.0.0.0/16", "dnsServiceIP":
-      "10.0.0.10", "outboundType": "loadBalancer", "loadBalancerSku": "standard",
-      "loadBalancerProfile": {"managedOutboundIPs": {"count": 1}, "backendPoolType":
-      "nodeIPConfiguration"}, "podCidrs": ["10.244.0.0/16"], "serviceCidrs": ["10.0.0.0/16"],
-      "ipFamilies": ["IPv4"]}, "aadProfile": {"managed": true, "adminGroupObjectIDs":
-      ["00000000-0000-0000-0000-000000000001"], "tenantID": "00000000-0000-0000-0000-000000000002"},
-      "autoUpgradeProfile": {"nodeOSUpgradeChannel": "NodeImage"}, "identityProfile":
-      {"kubeletidentity": {"resourceId": "/subscriptions/00000000-0000-0000-0000-000000000000/resourcegroups/MC_clitest000001_cliakstest000001_southcentralus/providers/Microsoft.ManagedIdentity/userAssignedIdentities/cliakstest000001-agentpool",
+      false, "name": "nodepool1"}], "linuxProfile": {"adminUsername": "azureuser",
+      "ssh": {"publicKeys": [{"keyData": "ssh-rsa AAAAB3NzaC1yc2EAAAADAQABAAABAQCw4P22/hE86EX0l2HMO+M6Gw+CW6O4Yl84NLjVqF7NtK8xwQKcZwGeIwNBv/HxJ0uMJlOCG1ZMPPvSZHDp07QvAjYKKryIkIGilxLUh4fNOEQiZqAXB2badERUdwLRB4f6kHc0vb35GHw3tlyjjDjvQTO7UgZQxnbipxyrJAYfMHxfXjST1tvmln3v87WvBGsY2hr1Iqx/gMO3AIqaNoJntl1sIeAcg8xXdYW3PP6N1gYToFsDxsQZU2rfefIRDniuP4fYy2J4shtEAkyzv1BlOBJGHBqCzyrhXVqFElLSFV99QhLUi43zXL4Ge1QKJBztH/q48ohMBt3WenkP2KsT
+      azcli_aks_live_test@example.com\n"}]}}, "servicePrincipalProfile": {"clientId":"00000000-0000-0000-0000-000000000001"},
+      "oidcIssuerProfile": {"enabled": false}, "nodeResourceGroup": "MC_clitest000001_cliakstest000001_westus2",
+      "enableRBAC": true, "networkProfile": {"networkPlugin": "kubenet", "podCidr":
+      "10.244.0.0/16", "serviceCidr": "10.0.0.0/16", "dnsServiceIP": "10.0.0.10",
+      "outboundType": "loadBalancer", "loadBalancerSku": "Standard", "loadBalancerProfile":
+      {"managedOutboundIPs": {"count": 1}, "effectiveOutboundIPs": [{"id": "/subscriptions/00000000-0000-0000-0000-000000000000/resourceGroups/MC_clitest000001_cliakstest000001_westus2/providers/Microsoft.Network/publicIPAddresses/a9444e6c-6e2f-4231-82be-aedd2216237a"}]},
+      "podCidrs": ["10.244.0.0/16"], "serviceCidrs": ["10.0.0.0/16"], "ipFamilies":
+      ["IPv4"]}, "aadProfile": {"managed": true, "adminGroupObjectIDs": ["00000000-0000-0000-0000-000000000001"],
+      "tenantID": "00000000-0000-0000-0000-000000000002"}, "identityProfile": {"kubeletidentity":
+      {"resourceId": "/subscriptions/00000000-0000-0000-0000-000000000000/resourcegroups/MC_clitest000001_cliakstest000001_westus2/providers/Microsoft.ManagedIdentity/userAssignedIdentities/cliakstest000001-agentpool",
       "clientId":"00000000-0000-0000-0000-000000000001", "objectId":"00000000-0000-0000-0000-000000000001"}},
       "disableLocalAccounts": false, "securityProfile": {}, "storageProfile": {},
-      "workloadAutoScalerProfile": {}, "metricsProfile": {"costAnalysis": {"enabled":
-      false}}, "bootstrapProfile": {"artifactSource": "Direct"}}}'
+      "workloadAutoScalerProfile": {}}}'
     headers:
       Accept:
       - application/json
@@ -912,106 +904,91 @@
       Connection:
       - keep-alive
       Content-Length:
-      - '3181'
+      - '2596'
       Content-Type:
       - application/json
       ParameterSetName:
       - --resource-group --name --enable-aad --aad-admin-group-object-ids --aad-tenant-id
         -o
       User-Agent:
-<<<<<<< HEAD
-      - AZURECLI/2.75.0 azsdk-python-core/1.31.0 Python/3.10.11 (Windows-10-10.0.26100-SP0)
+      - AZURECLI/2.49.0 azsdk-python-azure-mgmt-containerservice/24.0.0 Python/3.8.10
+        (Linux-5.15.0-1039-azure-x86_64-with-glibc2.29)
     method: PUT
-    uri: https://management.azure.com/subscriptions/00000000-0000-0000-0000-000000000000/resourceGroups/clitest000001/providers/Microsoft.ContainerService/managedClusters/cliakstest000001?api-version=2025-04-01
-=======
-      - AZURECLI/2.49.0 azsdk-python-azure-mgmt-containerservice/24.0.0 Python/3.8.10
-        (Linux-5.15.0-1039-azure-x86_64-with-glibc2.29)
-    method: GET
     uri: https://management.azure.com/subscriptions/00000000-0000-0000-0000-000000000000/resourceGroups/clitest000001/providers/Microsoft.ContainerService/managedClusters/cliakstest000001?api-version=2025-05-01
->>>>>>> 5c3cf2ff
-  response:
-    body:
-      string: "{\n \"id\": \"/subscriptions/00000000-0000-0000-0000-000000000000/resourcegroups/clitest000001/providers/Microsoft.ContainerService/managedClusters/cliakstest000001\",\n
-        \"location\": \"southcentralus\",\n \"name\": \"cliakstest000001\",\n \"type\":
-        \"Microsoft.ContainerService/ManagedClusters\",\n \"properties\": {\n  \"provisioningState\":
-        \"Updating\",\n  \"powerState\": {\n   \"code\": \"Running\"\n  },\n  \"kubernetesVersion\":
-        \"1.31\",\n  \"currentKubernetesVersion\": \"1.31.8\",\n  \"dnsPrefix\": \"cliakstest-clitestkdvsfomst-0b1f64\",\n
-        \ \"fqdn\": \"cliakstest-clitestkdvsfomst-0b1f64-bbbuxlw6.hcp.southcentralus.azmk8s.io\",\n
-        \ \"azurePortalFQDN\": \"cliakstest-clitestkdvsfomst-0b1f64-bbbuxlw6.portal.hcp.southcentralus.azmk8s.io\",\n
-        \ \"agentPoolProfiles\": [\n   {\n    \"name\": \"nodepool1\",\n    \"count\":
-        1,\n    \"vmSize\": \"Standard_D8d_v5\",\n    \"osDiskSizeGB\": 300,\n    \"osDiskType\":
-        \"Ephemeral\",\n    \"kubeletDiskType\": \"OS\",\n    \"maxPods\": 250,\n
-        \   \"type\": \"VirtualMachineScaleSets\",\n    \"enableAutoScaling\": false,\n
-        \   \"scaleDownMode\": \"Delete\",\n    \"provisioningState\": \"Updating\",\n
-        \   \"powerState\": {\n     \"code\": \"Running\"\n    },\n    \"orchestratorVersion\":
-        \"1.31\",\n    \"currentOrchestratorVersion\": \"1.31.8\",\n    \"enableNodePublicIP\":
-        false,\n    \"nodeLabels\": {},\n    \"mode\": \"System\",\n    \"enableEncryptionAtHost\":
-        false,\n    \"enableUltraSSD\": false,\n    \"osType\": \"Linux\",\n    \"osSKU\":
-        \"Ubuntu\",\n    \"nodeImageVersion\": \"AKSUbuntu-2204gen2containerd-202506.16.0\",\n
-        \   \"upgradeSettings\": {\n     \"maxSurge\": \"10%\",\n     \"maxUnavailable\":
-        \"0\"\n    },\n    \"enableFIPS\": false,\n    \"securityProfile\": {\n     \"enableVTPM\":
-        false,\n     \"enableSecureBoot\": false\n    }\n   }\n  ],\n  \"linuxProfile\":
-        {\n   \"adminUsername\": \"azureuser\",\n   \"ssh\": {\n    \"publicKeys\":
-        [\n     {\n      \"keyData\": \"ssh-rsa AAAAB3NzaC1yc2EAAAADAQABAAACAQCbIg1guRHbI0lV11wWDt1r2cUdcNd27CJsg+SfgC7miZeubtwUhbsPdhMQsfDyhOWHq1+ZL0M+nJZV63d/1dhmhtgyOqejUwrPlzKhydsbrsdUor+JmNJDdW01v7BXHyuymT8G4s09jCasNOwiufbP/qp72ruu0bIA1nySsvlf9pCQAuFkAnVnf/rFhUlOkhtRpwcq8SUNY2zRHR/EKb/4NWY1JzR4sa3q2fWIJdrrX0DvLoa5g9bIEd4Df79ba7v+yiUBOS0zT2ll+z4g9izHK3EO5d8hL4jYxcjKs+wcslSYRWrascfscLgMlMGh0CdKeNTDjHpGPncaf3Z+FwwwjWeuiNBxv7bJo13/8B/098KlVDl4GZqsoBCEjPyJfV6hO0y/LkRGkk7oHWKgeWAfKtfLItRp00eZ4fcJNK9kCaSMmEugoZWcI7NGbZXzqFWqbpRI7NcDP9+WIQ+i9U5vqWsqd/zng4kbuAJ6UuKqIzB0upYrLShfQE3SAck8oaLhJqqq56VfDuASNpJKidV+zq27HfSBmbXnkR/5AK337dc3MXKJypoK/QPMLKUAP5XLPbs+NddJQV7EZXd29DLgp+fRIg3edpKdO7ZErWhv7d+3Kws+e1Y+ypmR2WIVSwVyBEUfgv2C8Ts9gnTF4pNcEY/S2aBicz5Ew2+jdyGNQQ==
-        test@example.com\\n\"\n     }\n    ]\n   }\n  },\n  \"servicePrincipalProfile\":
-        {\n   \"clientId\":\"00000000-0000-0000-0000-000000000001\"\n  },\n  \"nodeResourceGroup\":
-        \"MC_clitest000001_cliakstest000001_southcentralus\",\n  \"enableRBAC\": true,\n
-        \ \"supportPlan\": \"KubernetesOfficial\",\n  \"networkProfile\": {\n   \"networkPlugin\":
-        \"azure\",\n   \"networkPluginMode\": \"overlay\",\n   \"networkPolicy\":
-        \"none\",\n   \"networkDataplane\": \"azure\",\n   \"loadBalancerSku\": \"standard\",\n
-        \  \"loadBalancerProfile\": {\n    \"managedOutboundIPs\": {\n     \"count\":
-        1\n    },\n    \"effectiveOutboundIPs\": [\n     {\n      \"id\": \"/subscriptions/00000000-0000-0000-0000-000000000000/resourceGroups/MC_clitest000001_cliakstest000001_southcentralus/providers/Microsoft.Network/publicIPAddresses/e95dd599-5ede-4b9f-a51c-28ad8bdc69a7\"\n
-        \    }\n    ],\n    \"backendPoolType\": \"nodeIPConfiguration\"\n   },\n
-        \  \"podCidr\": \"10.244.0.0/16\",\n   \"serviceCidr\": \"10.0.0.0/16\",\n
-        \  \"dnsServiceIP\": \"10.0.0.10\",\n   \"outboundType\": \"loadBalancer\",\n
-        \  \"podCidrs\": [\n    \"10.244.0.0/16\"\n   ],\n   \"serviceCidrs\": [\n
-        \   \"10.0.0.0/16\"\n   ],\n   \"ipFamilies\": [\n    \"IPv4\"\n   ]\n  },\n
-        \ \"aadProfile\": {\n   \"managed\": true,\n   \"adminGroupObjectIDs\": [\n
-        \   \"00000000-0000-0000-0000-000000000001\"\n   ],\n   \"adminUsers\": null,\n
-        \  \"tenantID\": \"00000000-0000-0000-0000-000000000002\"\n  },\n  \"maxAgentPools\":
-        100,\n  \"identityProfile\": {\n   \"kubeletidentity\": {\n    \"resourceId\":
-        \"/subscriptions/00000000-0000-0000-0000-000000000000/resourcegroups/MC_clitest000001_cliakstest000001_southcentralus/providers/Microsoft.ManagedIdentity/userAssignedIdentities/cliakstest000001-agentpool\",\n
-        \   \"clientId\":\"00000000-0000-0000-0000-000000000001\",\n    \"objectId\":\"00000000-0000-0000-0000-000000000001\"\n
-        \  }\n  },\n  \"autoUpgradeProfile\": {\n   \"nodeOSUpgradeChannel\": \"NodeImage\"\n
-        \ },\n  \"disableLocalAccounts\": false,\n  \"securityProfile\": {},\n  \"storageProfile\":
-        {\n   \"diskCSIDriver\": {\n    \"enabled\": true\n   },\n   \"fileCSIDriver\":
-        {\n    \"enabled\": true\n   },\n   \"snapshotController\": {\n    \"enabled\":
-        true\n   }\n  },\n  \"oidcIssuerProfile\": {\n   \"enabled\": false\n  },\n
-        \ \"workloadAutoScalerProfile\": {},\n  \"resourceUID\": \"686b9a7b1bca9f00019a1cfc\",\n
-        \ \"metricsProfile\": {\n   \"costAnalysis\": {\n    \"enabled\": false\n
-        \  }\n  },\n  \"bootstrapProfile\": {\n   \"artifactSource\": \"Direct\"\n
-        \ }\n },\n \"identity\": {\n  \"type\": \"SystemAssigned\",\n  \"principalId\":\"00000000-0000-0000-0000-000000000001\",\n
-        \ \"tenantId\": \"54826b22-38d6-4fb2-bad9-b7b93a3e9c5a\"\n },\n \"sku\": {\n
-        \ \"name\": \"Base\",\n  \"tier\": \"Free\"\n }\n}"
+  response:
+    body:
+      string: "{\n  \"id\": \"/subscriptions/00000000-0000-0000-0000-000000000000/resourcegroups/clitest000001/providers/Microsoft.ContainerService/managedClusters/cliakstest000001\",\n
+        \ \"location\": \"westus2\",\n  \"name\": \"cliakstest000001\",\n  \"type\":
+        \"Microsoft.ContainerService/ManagedClusters\",\n  \"properties\": {\n   \"provisioningState\":
+        \"Updating\",\n   \"powerState\": {\n    \"code\": \"Running\"\n   },\n   \"kubernetesVersion\":
+        \"1.25.6\",\n   \"currentKubernetesVersion\": \"1.25.6\",\n   \"dnsPrefix\":
+        \"cliakstest-clitestobd6sxovz-79a739\",\n   \"fqdn\": \"cliakstest-clitestobd6sxovz-79a739-oqd6in49.hcp.westus2.azmk8s.io\",\n
+        \  \"azurePortalFQDN\": \"cliakstest-clitestobd6sxovz-79a739-oqd6in49.portal.hcp.westus2.azmk8s.io\",\n
+        \  \"agentPoolProfiles\": [\n    {\n     \"name\": \"nodepool1\",\n     \"count\":
+        1,\n     \"vmSize\": \"Standard_DS2_v2\",\n     \"osDiskSizeGB\": 128,\n     \"osDiskType\":
+        \"Managed\",\n     \"kubeletDiskType\": \"OS\",\n     \"maxPods\": 110,\n
+        \    \"type\": \"VirtualMachineScaleSets\",\n     \"enableAutoScaling\": false,\n
+        \    \"provisioningState\": \"Updating\",\n     \"powerState\": {\n      \"code\":
+        \"Running\"\n     },\n     \"orchestratorVersion\": \"1.25.6\",\n     \"currentOrchestratorVersion\":
+        \"1.25.6\",\n     \"enableNodePublicIP\": false,\n     \"mode\": \"System\",\n
+        \    \"enableEncryptionAtHost\": false,\n     \"enableUltraSSD\": false,\n
+        \    \"osType\": \"Linux\",\n     \"osSKU\": \"Ubuntu\",\n     \"nodeImageVersion\":
+        \"AKSUbuntu-2204gen2containerd-202306.19.0\",\n     \"upgradeSettings\": {},\n
+        \    \"enableFIPS\": false\n    }\n   ],\n   \"linuxProfile\": {\n    \"adminUsername\":
+        \"azureuser\",\n    \"ssh\": {\n     \"publicKeys\": [\n      {\n       \"keyData\":
+        \"ssh-rsa AAAAB3NzaC1yc2EAAAADAQABAAABAQCw4P22/hE86EX0l2HMO+M6Gw+CW6O4Yl84NLjVqF7NtK8xwQKcZwGeIwNBv/HxJ0uMJlOCG1ZMPPvSZHDp07QvAjYKKryIkIGilxLUh4fNOEQiZqAXB2badERUdwLRB4f6kHc0vb35GHw3tlyjjDjvQTO7UgZQxnbipxyrJAYfMHxfXjST1tvmln3v87WvBGsY2hr1Iqx/gMO3AIqaNoJntl1sIeAcg8xXdYW3PP6N1gYToFsDxsQZU2rfefIRDniuP4fYy2J4shtEAkyzv1BlOBJGHBqCzyrhXVqFElLSFV99QhLUi43zXL4Ge1QKJBztH/q48ohMBt3WenkP2KsT
+        azcli_aks_live_test@example.com\\n\"\n      }\n     ]\n    }\n   },\n   \"servicePrincipalProfile\":
+        {\n    \"clientId\":\"00000000-0000-0000-0000-000000000001\"\n   },\n   \"nodeResourceGroup\":
+        \"MC_clitest000001_cliakstest000001_westus2\",\n   \"enableRBAC\": true,\n
+        \  \"supportPlan\": \"KubernetesOfficial\",\n   \"networkProfile\": {\n    \"networkPlugin\":
+        \"kubenet\",\n    \"loadBalancerSku\": \"Standard\",\n    \"loadBalancerProfile\":
+        {\n     \"managedOutboundIPs\": {\n      \"count\": 1\n     },\n     \"effectiveOutboundIPs\":
+        [\n      {\n       \"id\": \"/subscriptions/00000000-0000-0000-0000-000000000000/resourceGroups/MC_clitest000001_cliakstest000001_westus2/providers/Microsoft.Network/publicIPAddresses/a9444e6c-6e2f-4231-82be-aedd2216237a\"\n
+        \     }\n     ]\n    },\n    \"podCidr\": \"10.244.0.0/16\",\n    \"serviceCidr\":
+        \"10.0.0.0/16\",\n    \"dnsServiceIP\": \"10.0.0.10\",\n    \"outboundType\":
+        \"loadBalancer\",\n    \"podCidrs\": [\n     \"10.244.0.0/16\"\n    ],\n    \"serviceCidrs\":
+        [\n     \"10.0.0.0/16\"\n    ],\n    \"ipFamilies\": [\n     \"IPv4\"\n    ]\n
+        \  },\n   \"aadProfile\": {\n    \"managed\": true,\n    \"adminGroupObjectIDs\":
+        [\n     \"00000000-0000-0000-0000-000000000001\"\n    ],\n    \"adminUsers\":
+        null,\n    \"tenantID\": \"00000000-0000-0000-0000-000000000002\"\n   },\n
+        \  \"maxAgentPools\": 100,\n   \"identityProfile\": {\n    \"kubeletidentity\":
+        {\n     \"resourceId\": \"/subscriptions/00000000-0000-0000-0000-000000000000/resourcegroups/MC_clitest000001_cliakstest000001_westus2/providers/Microsoft.ManagedIdentity/userAssignedIdentities/cliakstest000001-agentpool\",\n
+        \    \"clientId\":\"00000000-0000-0000-0000-000000000001\",\n     \"objectId\":\"00000000-0000-0000-0000-000000000001\"\n
+        \   }\n   },\n   \"disableLocalAccounts\": false,\n   \"securityProfile\":
+        {},\n   \"storageProfile\": {\n    \"diskCSIDriver\": {\n     \"enabled\":
+        true\n    },\n    \"fileCSIDriver\": {\n     \"enabled\": true\n    },\n    \"snapshotController\":
+        {\n     \"enabled\": true\n    }\n   },\n   \"oidcIssuerProfile\": {\n    \"enabled\":
+        false\n   },\n   \"workloadAutoScalerProfile\": {}\n  },\n  \"identity\":
+        {\n   \"type\": \"SystemAssigned\",\n   \"principalId\":\"00000000-0000-0000-0000-000000000001\",\n
+        \  \"tenantId\": \"72f988bf-86f1-41af-91ab-2d7cd011db47\"\n  },\n  \"sku\":
+        {\n   \"name\": \"Base\",\n   \"tier\": \"Free\"\n  }\n }"
     headers:
       azure-asyncoperation:
-      - https://management.azure.com/subscriptions/00000000-0000-0000-0000-000000000000/providers/Microsoft.ContainerService/locations/southcentralus/operations/9428dc52-8e43-416e-96ea-ebd139837e73?api-version=2025-03-01&t=638874793954957736&c=MIIHpTCCBo2gAwIBAgITOgWXBJzHWActAOyA9gAEBZcEnDANBgkqhkiG9w0BAQsFADBEMRMwEQYKCZImiZPyLGQBGRYDR0JMMRMwEQYKCZImiZPyLGQBGRYDQU1FMRgwFgYDVQQDEw9BTUUgSU5GUkEgQ0EgMDEwHhcNMjUwNDE4MDkxNjUyWhcNMjUxMDE1MDkxNjUyWjBAMT4wPAYDVQQDEzVhc3luY29wZXJhdGlvbnNpZ25pbmdjZXJ0aWZpY2F0ZS5tYW5hZ2VtZW50LmF6dXJlLmNvbTCCASIwDQYJKoZIhvcNAQEBBQADggEPADCCAQoCggEBALJ4tFzYjQAGXlMN4RVSj_Zp98bnnigeY99sbhZrAOQOjxR_04cAp0TrBwLXaA2b6MkNp3EWrqmwj8LAHlmiUmx_C5YeMG8WQUVkZMbfJNmAjSKJvmH2VO_H9OVOiiWemCFWlBXZMT6O1LsK-KI4EQtlTwXEv4-zXiqUQqjqHZQX6IJGxxcuw3R6KS00hFc9B4Ve9K9uvRk3OzuC_2evEuKFQfmIkhFu9gMtFnEBgp0E5Srek5Sh6WRO2V6wjcdtrFJ2dMStIbypiaJysxjNaLwTxBjKAJiyxkrxbuS0IPj2v4oOwkFSl9khCWu-ivje49N19yGiq_5BL-QYySfUPF0CAwEAAaOCBJIwggSOMCcGCSsGAQQBgjcVCgQaMBgwCgYIKwYBBQUHAwEwCgYIKwYBBQUHAwIwPQYJKwYBBAGCNxUHBDAwLgYmKwYBBAGCNxUIhpDjDYTVtHiE8Ys-hZvdFs6dEoFghfmRS4WsmTQCAWQCAQcwggHaBggrBgEFBQcBAQSCAcwwggHIMGYGCCsGAQUFBzAChlpodHRwOi8vY3JsLm1pY3Jvc29mdC5jb20vcGtpaW5mcmEvQ2VydHMvQlkyUEtJSU5UQ0EwMS5BTUUuR0JMX0FNRSUyMElORlJBJTIwQ0ElMjAwMSg0KS5jcnQwVgYIKwYBBQUHMAKGSmh0dHA6Ly9jcmwxLmFtZS5nYmwvYWlhL0JZMlBLSUlOVENBMDEuQU1FLkdCTF9BTUUlMjBJTkZSQSUyMENBJTIwMDEoNCkuY3J0MFYGCCsGAQUFBzAChkpodHRwOi8vY3JsMi5hbWUuZ2JsL2FpYS9CWTJQS0lJTlRDQTAxLkFNRS5HQkxfQU1FJTIwSU5GUkElMjBDQSUyMDAxKDQpLmNydDBWBggrBgEFBQcwAoZKaHR0cDovL2NybDMuYW1lLmdibC9haWEvQlkyUEtJSU5UQ0EwMS5BTUUuR0JMX0FNRSUyMElORlJBJTIwQ0ElMjAwMSg0KS5jcnQwVgYIKwYBBQUHMAKGSmh0dHA6Ly9jcmw0LmFtZS5nYmwvYWlhL0JZMlBLSUlOVENBMDEuQU1FLkdCTF9BTUUlMjBJTkZSQSUyMENBJTIwMDEoNCkuY3J0MB0GA1UdDgQWBBQpIRfJ6SPCR16Dy9sN1AQtQKjWNDAOBgNVHQ8BAf8EBAMCBaAwggE1BgNVHR8EggEsMIIBKDCCASSgggEgoIIBHIZCaHR0cDovL2NybC5taWNyb3NvZnQuY29tL3BraWluZnJhL0NSTC9BTUUlMjBJTkZSQSUyMENBJTIwMDEoNCkuY3JshjRodHRwOi8vY3JsMS5hbWUuZ2JsL2NybC9BTUUlMjBJTkZSQSUyMENBJTIwMDEoNCkuY3JshjRodHRwOi8vY3JsMi5hbWUuZ2JsL2NybC9BTUUlMjBJTkZSQSUyMENBJTIwMDEoNCkuY3JshjRodHRwOi8vY3JsMy5hbWUuZ2JsL2NybC9BTUUlMjBJTkZSQSUyMENBJTIwMDEoNCkuY3JshjRodHRwOi8vY3JsNC5hbWUuZ2JsL2NybC9BTUUlMjBJTkZSQSUyMENBJTIwMDEoNCkuY3JsMIGdBgNVHSAEgZUwgZIwDAYKKwYBBAGCN3sBATBmBgorBgEEAYI3ewICMFgwVgYIKwYBBQUHAgIwSh5IADMAMwBlADAAMQA5ADIAMQAtADQAZAA2ADQALQA0AGYAOABjAC0AYQAwADUANQAtADUAYgBkAGEAZgBmAGQANQBlADMAMwBkMAwGCisGAQQBgjd7AwIwDAYKKwYBBAGCN3sEAjAfBgNVHSMEGDAWgBTl2Ztn_PjsurvwwKidileIud8-YzAdBgNVHSUEFjAUBggrBgEFBQcDAQYIKwYBBQUHAwIwDQYJKoZIhvcNAQELBQADggEBACBpx57mqT5wt5VuFMhMv-QcXTs5QrWkz021CcXp44eWUSJBLP35O0JDRyA13V3zowD9Dkl6HKRosiwIhfUwb1VWxMZt1K97bfrlhekU_IFyRNImksBTl4Hg5mL7M4PQvDu_hNxb1NW9JnL8B4LEl-FVcKtOFC8R2wp_2vglSGujfVsEzQMXxCECc_j-T0saauGgdaItgRGQ-1JrKdhZ1FvHWU2eeab0zXatBPn7nyaNmU7DK2icP38PQp3g8yPPlpv1joUzz1GMBJXhtHRWCv93tVfT5q9DZQ-_S2H_1Y2raeucg8kUfGEvVuQ27w1bGi2QRDLtEtuNHgzpR3RB7os&s=GdIMJvMN2hNyhs7Z7DVFZx2BVtFPRHNFAZ1L-jtVRN5tNzBmKIS-ebu2LsbnRx7OiKVJw6Ta3OSaDHa0V5n0J9oNHOFWeVKSe-ELGWSDl4ezJCZpoh0_yTGkuX3r_uoc8iGhzbOKm3DgBID6mOlRDGMUHPHGckuiAY2Fie36OxFeVQponqBbcak-Nv6D7wz4X83Z5kgJJmzpiX0MdnAfLKOwsnJjvWjcsemMGcldKpDEKuQec1lGhMVahIg2Xpr8Ql1Diujb6uiET90Qt96TpiMnFCOcD4ZsuCpaeCvCO64Che0zNxoyYi89Crsi3vODxLzZEJBnmiod9zuwY213ng&h=GIgYjh1Gjg7l5febEyhVo9VCa2uyPFA8ERjfLYaUmwU
-      cache-control:
-      - no-cache
-      content-length:
-      - '4948'
-      content-type:
-      - application/json
-      date:
-      - Mon, 07 Jul 2025 10:03:14 GMT
-      expires:
-      - '-1'
-      pragma:
-      - no-cache
-      strict-transport-security:
-      - max-age=31536000; includeSubDomains
-      x-cache:
-      - CONFIG_NOCACHE
-      x-content-type-options:
-      - nosniff
-      x-ms-operation-identifier:
-      - tenantId=54826b22-38d6-4fb2-bad9-b7b93a3e9c5a,objectId=d44a2991-98c6-47c3-b59b-2b30d72cfcc2/japaneast/cb2bcde4-09d3-40dc-ad6c-e43e04529940
-      x-ms-ratelimit-remaining-subscription-global-writes:
-      - '2999'
+      - https://management.azure.com/subscriptions/00000000-0000-0000-0000-000000000000/providers/Microsoft.ContainerService/locations/westus2/operations/7632b0d0-1c51-49c3-b364-15e41036d485?api-version=2016-03-30
+      cache-control:
+      - no-cache
+      content-length:
+      - '4123'
+      content-type:
+      - application/json
+      date:
+      - Thu, 29 Jun 2023 10:07:16 GMT
+      expires:
+      - '-1'
+      pragma:
+      - no-cache
+      server:
+      - nginx
+      strict-transport-security:
+      - max-age=31536000; includeSubDomains
+      transfer-encoding:
+      - chunked
+      vary:
+      - Accept-Encoding
+      x-content-type-options:
+      - nosniff
       x-ms-ratelimit-remaining-subscription-writes:
-      - '199'
-      x-msedge-ref:
-      - 'Ref A: 8BF8038E78AE41CB84DC5339B63475BA Ref B: TYO201151004029 Ref C: 2025-07-07T10:03:09Z'
+      - '1198'
     status:
       code: 200
       message: OK
@@ -1030,45 +1007,37 @@
       - --resource-group --name --enable-aad --aad-admin-group-object-ids --aad-tenant-id
         -o
       User-Agent:
-<<<<<<< HEAD
-      - AZURECLI/2.75.0 azsdk-python-core/1.31.0 Python/3.10.11 (Windows-10-10.0.26100-SP0)
-    method: GET
-    uri: https://management.azure.com/subscriptions/00000000-0000-0000-0000-000000000000/providers/Microsoft.ContainerService/locations/southcentralus/operations/9428dc52-8e43-416e-96ea-ebd139837e73?api-version=2025-03-01&t=638874793954957736&c=MIIHpTCCBo2gAwIBAgITOgWXBJzHWActAOyA9gAEBZcEnDANBgkqhkiG9w0BAQsFADBEMRMwEQYKCZImiZPyLGQBGRYDR0JMMRMwEQYKCZImiZPyLGQBGRYDQU1FMRgwFgYDVQQDEw9BTUUgSU5GUkEgQ0EgMDEwHhcNMjUwNDE4MDkxNjUyWhcNMjUxMDE1MDkxNjUyWjBAMT4wPAYDVQQDEzVhc3luY29wZXJhdGlvbnNpZ25pbmdjZXJ0aWZpY2F0ZS5tYW5hZ2VtZW50LmF6dXJlLmNvbTCCASIwDQYJKoZIhvcNAQEBBQADggEPADCCAQoCggEBALJ4tFzYjQAGXlMN4RVSj_Zp98bnnigeY99sbhZrAOQOjxR_04cAp0TrBwLXaA2b6MkNp3EWrqmwj8LAHlmiUmx_C5YeMG8WQUVkZMbfJNmAjSKJvmH2VO_H9OVOiiWemCFWlBXZMT6O1LsK-KI4EQtlTwXEv4-zXiqUQqjqHZQX6IJGxxcuw3R6KS00hFc9B4Ve9K9uvRk3OzuC_2evEuKFQfmIkhFu9gMtFnEBgp0E5Srek5Sh6WRO2V6wjcdtrFJ2dMStIbypiaJysxjNaLwTxBjKAJiyxkrxbuS0IPj2v4oOwkFSl9khCWu-ivje49N19yGiq_5BL-QYySfUPF0CAwEAAaOCBJIwggSOMCcGCSsGAQQBgjcVCgQaMBgwCgYIKwYBBQUHAwEwCgYIKwYBBQUHAwIwPQYJKwYBBAGCNxUHBDAwLgYmKwYBBAGCNxUIhpDjDYTVtHiE8Ys-hZvdFs6dEoFghfmRS4WsmTQCAWQCAQcwggHaBggrBgEFBQcBAQSCAcwwggHIMGYGCCsGAQUFBzAChlpodHRwOi8vY3JsLm1pY3Jvc29mdC5jb20vcGtpaW5mcmEvQ2VydHMvQlkyUEtJSU5UQ0EwMS5BTUUuR0JMX0FNRSUyMElORlJBJTIwQ0ElMjAwMSg0KS5jcnQwVgYIKwYBBQUHMAKGSmh0dHA6Ly9jcmwxLmFtZS5nYmwvYWlhL0JZMlBLSUlOVENBMDEuQU1FLkdCTF9BTUUlMjBJTkZSQSUyMENBJTIwMDEoNCkuY3J0MFYGCCsGAQUFBzAChkpodHRwOi8vY3JsMi5hbWUuZ2JsL2FpYS9CWTJQS0lJTlRDQTAxLkFNRS5HQkxfQU1FJTIwSU5GUkElMjBDQSUyMDAxKDQpLmNydDBWBggrBgEFBQcwAoZKaHR0cDovL2NybDMuYW1lLmdibC9haWEvQlkyUEtJSU5UQ0EwMS5BTUUuR0JMX0FNRSUyMElORlJBJTIwQ0ElMjAwMSg0KS5jcnQwVgYIKwYBBQUHMAKGSmh0dHA6Ly9jcmw0LmFtZS5nYmwvYWlhL0JZMlBLSUlOVENBMDEuQU1FLkdCTF9BTUUlMjBJTkZSQSUyMENBJTIwMDEoNCkuY3J0MB0GA1UdDgQWBBQpIRfJ6SPCR16Dy9sN1AQtQKjWNDAOBgNVHQ8BAf8EBAMCBaAwggE1BgNVHR8EggEsMIIBKDCCASSgggEgoIIBHIZCaHR0cDovL2NybC5taWNyb3NvZnQuY29tL3BraWluZnJhL0NSTC9BTUUlMjBJTkZSQSUyMENBJTIwMDEoNCkuY3JshjRodHRwOi8vY3JsMS5hbWUuZ2JsL2NybC9BTUUlMjBJTkZSQSUyMENBJTIwMDEoNCkuY3JshjRodHRwOi8vY3JsMi5hbWUuZ2JsL2NybC9BTUUlMjBJTkZSQSUyMENBJTIwMDEoNCkuY3JshjRodHRwOi8vY3JsMy5hbWUuZ2JsL2NybC9BTUUlMjBJTkZSQSUyMENBJTIwMDEoNCkuY3JshjRodHRwOi8vY3JsNC5hbWUuZ2JsL2NybC9BTUUlMjBJTkZSQSUyMENBJTIwMDEoNCkuY3JsMIGdBgNVHSAEgZUwgZIwDAYKKwYBBAGCN3sBATBmBgorBgEEAYI3ewICMFgwVgYIKwYBBQUHAgIwSh5IADMAMwBlADAAMQA5ADIAMQAtADQAZAA2ADQALQA0AGYAOABjAC0AYQAwADUANQAtADUAYgBkAGEAZgBmAGQANQBlADMAMwBkMAwGCisGAQQBgjd7AwIwDAYKKwYBBAGCN3sEAjAfBgNVHSMEGDAWgBTl2Ztn_PjsurvwwKidileIud8-YzAdBgNVHSUEFjAUBggrBgEFBQcDAQYIKwYBBQUHAwIwDQYJKoZIhvcNAQELBQADggEBACBpx57mqT5wt5VuFMhMv-QcXTs5QrWkz021CcXp44eWUSJBLP35O0JDRyA13V3zowD9Dkl6HKRosiwIhfUwb1VWxMZt1K97bfrlhekU_IFyRNImksBTl4Hg5mL7M4PQvDu_hNxb1NW9JnL8B4LEl-FVcKtOFC8R2wp_2vglSGujfVsEzQMXxCECc_j-T0saauGgdaItgRGQ-1JrKdhZ1FvHWU2eeab0zXatBPn7nyaNmU7DK2icP38PQp3g8yPPlpv1joUzz1GMBJXhtHRWCv93tVfT5q9DZQ-_S2H_1Y2raeucg8kUfGEvVuQ27w1bGi2QRDLtEtuNHgzpR3RB7os&s=GdIMJvMN2hNyhs7Z7DVFZx2BVtFPRHNFAZ1L-jtVRN5tNzBmKIS-ebu2LsbnRx7OiKVJw6Ta3OSaDHa0V5n0J9oNHOFWeVKSe-ELGWSDl4ezJCZpoh0_yTGkuX3r_uoc8iGhzbOKm3DgBID6mOlRDGMUHPHGckuiAY2Fie36OxFeVQponqBbcak-Nv6D7wz4X83Z5kgJJmzpiX0MdnAfLKOwsnJjvWjcsemMGcldKpDEKuQec1lGhMVahIg2Xpr8Ql1Diujb6uiET90Qt96TpiMnFCOcD4ZsuCpaeCvCO64Che0zNxoyYi89Crsi3vODxLzZEJBnmiod9zuwY213ng&h=GIgYjh1Gjg7l5febEyhVo9VCa2uyPFA8ERjfLYaUmwU
-=======
-      - AZURECLI/2.49.0 azsdk-python-azure-mgmt-containerservice/24.0.0 Python/3.8.10
-        (Linux-5.15.0-1039-azure-x86_64-with-glibc2.29)
-    method: PUT
-    uri: https://management.azure.com/subscriptions/00000000-0000-0000-0000-000000000000/resourceGroups/clitest000001/providers/Microsoft.ContainerService/managedClusters/cliakstest000001?api-version=2025-05-01
->>>>>>> 5c3cf2ff
-  response:
-    body:
-      string: "{\n \"name\": \"9428dc52-8e43-416e-96ea-ebd139837e73\",\n \"status\":
-        \"InProgress\",\n \"startTime\": \"2025-07-07T10:03:15.1296846Z\"\n}"
-    headers:
-      cache-control:
-      - no-cache
-      content-length:
-      - '122'
-      content-type:
-      - application/json
-      date:
-      - Mon, 07 Jul 2025 10:03:16 GMT
-      expires:
-      - '-1'
-      pragma:
-      - no-cache
-      strict-transport-security:
-      - max-age=31536000; includeSubDomains
-      x-cache:
-      - CONFIG_NOCACHE
-      x-content-type-options:
-      - nosniff
-      x-ms-operation-identifier:
-      - tenantId=54826b22-38d6-4fb2-bad9-b7b93a3e9c5a,objectId=d44a2991-98c6-47c3-b59b-2b30d72cfcc2/japanwest/f6fc93ea-0e68-46bd-b010-edccbff9a7e8
-      x-ms-ratelimit-remaining-subscription-global-reads:
-      - '3749'
-      x-msedge-ref:
-      - 'Ref A: 4A6249384E9A4CFE98B4573B92923B75 Ref B: TYO201100117017 Ref C: 2025-07-07T10:03:16Z'
+      - AZURECLI/2.49.0 azsdk-python-azure-mgmt-containerservice/24.0.0 Python/3.8.10
+        (Linux-5.15.0-1039-azure-x86_64-with-glibc2.29)
+    method: GET
+    uri: https://management.azure.com/subscriptions/00000000-0000-0000-0000-000000000000/providers/Microsoft.ContainerService/locations/westus2/operations/7632b0d0-1c51-49c3-b364-15e41036d485?api-version=2016-03-30
+  response:
+    body:
+      string: "{\n  \"name\": \"d0b03276-511c-c349-b364-15e41036d485\",\n  \"status\":
+        \"InProgress\",\n  \"startTime\": \"2023-06-29T10:07:16.3970898Z\"\n }"
+    headers:
+      cache-control:
+      - no-cache
+      content-length:
+      - '126'
+      content-type:
+      - application/json
+      date:
+      - Thu, 29 Jun 2023 10:07:16 GMT
+      expires:
+      - '-1'
+      pragma:
+      - no-cache
+      server:
+      - nginx
+      strict-transport-security:
+      - max-age=31536000; includeSubDomains
+      transfer-encoding:
+      - chunked
+      vary:
+      - Accept-Encoding
+      x-content-type-options:
+      - nosniff
     status:
       code: 200
       message: OK
@@ -1087,38 +1056,37 @@
       - --resource-group --name --enable-aad --aad-admin-group-object-ids --aad-tenant-id
         -o
       User-Agent:
-      - AZURECLI/2.75.0 azsdk-python-core/1.31.0 Python/3.10.11 (Windows-10-10.0.26100-SP0)
-    method: GET
-    uri: https://management.azure.com/subscriptions/00000000-0000-0000-0000-000000000000/providers/Microsoft.ContainerService/locations/southcentralus/operations/9428dc52-8e43-416e-96ea-ebd139837e73?api-version=2025-03-01&t=638874793954957736&c=MIIHpTCCBo2gAwIBAgITOgWXBJzHWActAOyA9gAEBZcEnDANBgkqhkiG9w0BAQsFADBEMRMwEQYKCZImiZPyLGQBGRYDR0JMMRMwEQYKCZImiZPyLGQBGRYDQU1FMRgwFgYDVQQDEw9BTUUgSU5GUkEgQ0EgMDEwHhcNMjUwNDE4MDkxNjUyWhcNMjUxMDE1MDkxNjUyWjBAMT4wPAYDVQQDEzVhc3luY29wZXJhdGlvbnNpZ25pbmdjZXJ0aWZpY2F0ZS5tYW5hZ2VtZW50LmF6dXJlLmNvbTCCASIwDQYJKoZIhvcNAQEBBQADggEPADCCAQoCggEBALJ4tFzYjQAGXlMN4RVSj_Zp98bnnigeY99sbhZrAOQOjxR_04cAp0TrBwLXaA2b6MkNp3EWrqmwj8LAHlmiUmx_C5YeMG8WQUVkZMbfJNmAjSKJvmH2VO_H9OVOiiWemCFWlBXZMT6O1LsK-KI4EQtlTwXEv4-zXiqUQqjqHZQX6IJGxxcuw3R6KS00hFc9B4Ve9K9uvRk3OzuC_2evEuKFQfmIkhFu9gMtFnEBgp0E5Srek5Sh6WRO2V6wjcdtrFJ2dMStIbypiaJysxjNaLwTxBjKAJiyxkrxbuS0IPj2v4oOwkFSl9khCWu-ivje49N19yGiq_5BL-QYySfUPF0CAwEAAaOCBJIwggSOMCcGCSsGAQQBgjcVCgQaMBgwCgYIKwYBBQUHAwEwCgYIKwYBBQUHAwIwPQYJKwYBBAGCNxUHBDAwLgYmKwYBBAGCNxUIhpDjDYTVtHiE8Ys-hZvdFs6dEoFghfmRS4WsmTQCAWQCAQcwggHaBggrBgEFBQcBAQSCAcwwggHIMGYGCCsGAQUFBzAChlpodHRwOi8vY3JsLm1pY3Jvc29mdC5jb20vcGtpaW5mcmEvQ2VydHMvQlkyUEtJSU5UQ0EwMS5BTUUuR0JMX0FNRSUyMElORlJBJTIwQ0ElMjAwMSg0KS5jcnQwVgYIKwYBBQUHMAKGSmh0dHA6Ly9jcmwxLmFtZS5nYmwvYWlhL0JZMlBLSUlOVENBMDEuQU1FLkdCTF9BTUUlMjBJTkZSQSUyMENBJTIwMDEoNCkuY3J0MFYGCCsGAQUFBzAChkpodHRwOi8vY3JsMi5hbWUuZ2JsL2FpYS9CWTJQS0lJTlRDQTAxLkFNRS5HQkxfQU1FJTIwSU5GUkElMjBDQSUyMDAxKDQpLmNydDBWBggrBgEFBQcwAoZKaHR0cDovL2NybDMuYW1lLmdibC9haWEvQlkyUEtJSU5UQ0EwMS5BTUUuR0JMX0FNRSUyMElORlJBJTIwQ0ElMjAwMSg0KS5jcnQwVgYIKwYBBQUHMAKGSmh0dHA6Ly9jcmw0LmFtZS5nYmwvYWlhL0JZMlBLSUlOVENBMDEuQU1FLkdCTF9BTUUlMjBJTkZSQSUyMENBJTIwMDEoNCkuY3J0MB0GA1UdDgQWBBQpIRfJ6SPCR16Dy9sN1AQtQKjWNDAOBgNVHQ8BAf8EBAMCBaAwggE1BgNVHR8EggEsMIIBKDCCASSgggEgoIIBHIZCaHR0cDovL2NybC5taWNyb3NvZnQuY29tL3BraWluZnJhL0NSTC9BTUUlMjBJTkZSQSUyMENBJTIwMDEoNCkuY3JshjRodHRwOi8vY3JsMS5hbWUuZ2JsL2NybC9BTUUlMjBJTkZSQSUyMENBJTIwMDEoNCkuY3JshjRodHRwOi8vY3JsMi5hbWUuZ2JsL2NybC9BTUUlMjBJTkZSQSUyMENBJTIwMDEoNCkuY3JshjRodHRwOi8vY3JsMy5hbWUuZ2JsL2NybC9BTUUlMjBJTkZSQSUyMENBJTIwMDEoNCkuY3JshjRodHRwOi8vY3JsNC5hbWUuZ2JsL2NybC9BTUUlMjBJTkZSQSUyMENBJTIwMDEoNCkuY3JsMIGdBgNVHSAEgZUwgZIwDAYKKwYBBAGCN3sBATBmBgorBgEEAYI3ewICMFgwVgYIKwYBBQUHAgIwSh5IADMAMwBlADAAMQA5ADIAMQAtADQAZAA2ADQALQA0AGYAOABjAC0AYQAwADUANQAtADUAYgBkAGEAZgBmAGQANQBlADMAMwBkMAwGCisGAQQBgjd7AwIwDAYKKwYBBAGCN3sEAjAfBgNVHSMEGDAWgBTl2Ztn_PjsurvwwKidileIud8-YzAdBgNVHSUEFjAUBggrBgEFBQcDAQYIKwYBBQUHAwIwDQYJKoZIhvcNAQELBQADggEBACBpx57mqT5wt5VuFMhMv-QcXTs5QrWkz021CcXp44eWUSJBLP35O0JDRyA13V3zowD9Dkl6HKRosiwIhfUwb1VWxMZt1K97bfrlhekU_IFyRNImksBTl4Hg5mL7M4PQvDu_hNxb1NW9JnL8B4LEl-FVcKtOFC8R2wp_2vglSGujfVsEzQMXxCECc_j-T0saauGgdaItgRGQ-1JrKdhZ1FvHWU2eeab0zXatBPn7nyaNmU7DK2icP38PQp3g8yPPlpv1joUzz1GMBJXhtHRWCv93tVfT5q9DZQ-_S2H_1Y2raeucg8kUfGEvVuQ27w1bGi2QRDLtEtuNHgzpR3RB7os&s=GdIMJvMN2hNyhs7Z7DVFZx2BVtFPRHNFAZ1L-jtVRN5tNzBmKIS-ebu2LsbnRx7OiKVJw6Ta3OSaDHa0V5n0J9oNHOFWeVKSe-ELGWSDl4ezJCZpoh0_yTGkuX3r_uoc8iGhzbOKm3DgBID6mOlRDGMUHPHGckuiAY2Fie36OxFeVQponqBbcak-Nv6D7wz4X83Z5kgJJmzpiX0MdnAfLKOwsnJjvWjcsemMGcldKpDEKuQec1lGhMVahIg2Xpr8Ql1Diujb6uiET90Qt96TpiMnFCOcD4ZsuCpaeCvCO64Che0zNxoyYi89Crsi3vODxLzZEJBnmiod9zuwY213ng&h=GIgYjh1Gjg7l5febEyhVo9VCa2uyPFA8ERjfLYaUmwU
-  response:
-    body:
-      string: "{\n \"name\": \"9428dc52-8e43-416e-96ea-ebd139837e73\",\n \"status\":
-        \"InProgress\",\n \"startTime\": \"2025-07-07T10:03:15.1296846Z\"\n}"
-    headers:
-      cache-control:
-      - no-cache
-      content-length:
-      - '122'
-      content-type:
-      - application/json
-      date:
-      - Mon, 07 Jul 2025 10:03:47 GMT
-      expires:
-      - '-1'
-      pragma:
-      - no-cache
-      strict-transport-security:
-      - max-age=31536000; includeSubDomains
-      x-cache:
-      - CONFIG_NOCACHE
-      x-content-type-options:
-      - nosniff
-      x-ms-operation-identifier:
-      - tenantId=54826b22-38d6-4fb2-bad9-b7b93a3e9c5a,objectId=d44a2991-98c6-47c3-b59b-2b30d72cfcc2/japanwest/f8b24a6f-f437-4a80-b8bc-16f1ed82cecc
-      x-ms-ratelimit-remaining-subscription-global-reads:
-      - '3749'
-      x-msedge-ref:
-      - 'Ref A: 81151938F4AC4DA398C7EF3DEDEDE138 Ref B: TYO201100115037 Ref C: 2025-07-07T10:03:47Z'
+      - AZURECLI/2.49.0 azsdk-python-azure-mgmt-containerservice/24.0.0 Python/3.8.10
+        (Linux-5.15.0-1039-azure-x86_64-with-glibc2.29)
+    method: GET
+    uri: https://management.azure.com/subscriptions/00000000-0000-0000-0000-000000000000/providers/Microsoft.ContainerService/locations/westus2/operations/7632b0d0-1c51-49c3-b364-15e41036d485?api-version=2016-03-30
+  response:
+    body:
+      string: "{\n  \"name\": \"d0b03276-511c-c349-b364-15e41036d485\",\n  \"status\":
+        \"InProgress\",\n  \"startTime\": \"2023-06-29T10:07:16.3970898Z\"\n }"
+    headers:
+      cache-control:
+      - no-cache
+      content-length:
+      - '126'
+      content-type:
+      - application/json
+      date:
+      - Thu, 29 Jun 2023 10:07:46 GMT
+      expires:
+      - '-1'
+      pragma:
+      - no-cache
+      server:
+      - nginx
+      strict-transport-security:
+      - max-age=31536000; includeSubDomains
+      transfer-encoding:
+      - chunked
+      vary:
+      - Accept-Encoding
+      x-content-type-options:
+      - nosniff
     status:
       code: 200
       message: OK
@@ -1137,38 +1105,37 @@
       - --resource-group --name --enable-aad --aad-admin-group-object-ids --aad-tenant-id
         -o
       User-Agent:
-      - AZURECLI/2.75.0 azsdk-python-core/1.31.0 Python/3.10.11 (Windows-10-10.0.26100-SP0)
-    method: GET
-    uri: https://management.azure.com/subscriptions/00000000-0000-0000-0000-000000000000/providers/Microsoft.ContainerService/locations/southcentralus/operations/9428dc52-8e43-416e-96ea-ebd139837e73?api-version=2025-03-01&t=638874793954957736&c=MIIHpTCCBo2gAwIBAgITOgWXBJzHWActAOyA9gAEBZcEnDANBgkqhkiG9w0BAQsFADBEMRMwEQYKCZImiZPyLGQBGRYDR0JMMRMwEQYKCZImiZPyLGQBGRYDQU1FMRgwFgYDVQQDEw9BTUUgSU5GUkEgQ0EgMDEwHhcNMjUwNDE4MDkxNjUyWhcNMjUxMDE1MDkxNjUyWjBAMT4wPAYDVQQDEzVhc3luY29wZXJhdGlvbnNpZ25pbmdjZXJ0aWZpY2F0ZS5tYW5hZ2VtZW50LmF6dXJlLmNvbTCCASIwDQYJKoZIhvcNAQEBBQADggEPADCCAQoCggEBALJ4tFzYjQAGXlMN4RVSj_Zp98bnnigeY99sbhZrAOQOjxR_04cAp0TrBwLXaA2b6MkNp3EWrqmwj8LAHlmiUmx_C5YeMG8WQUVkZMbfJNmAjSKJvmH2VO_H9OVOiiWemCFWlBXZMT6O1LsK-KI4EQtlTwXEv4-zXiqUQqjqHZQX6IJGxxcuw3R6KS00hFc9B4Ve9K9uvRk3OzuC_2evEuKFQfmIkhFu9gMtFnEBgp0E5Srek5Sh6WRO2V6wjcdtrFJ2dMStIbypiaJysxjNaLwTxBjKAJiyxkrxbuS0IPj2v4oOwkFSl9khCWu-ivje49N19yGiq_5BL-QYySfUPF0CAwEAAaOCBJIwggSOMCcGCSsGAQQBgjcVCgQaMBgwCgYIKwYBBQUHAwEwCgYIKwYBBQUHAwIwPQYJKwYBBAGCNxUHBDAwLgYmKwYBBAGCNxUIhpDjDYTVtHiE8Ys-hZvdFs6dEoFghfmRS4WsmTQCAWQCAQcwggHaBggrBgEFBQcBAQSCAcwwggHIMGYGCCsGAQUFBzAChlpodHRwOi8vY3JsLm1pY3Jvc29mdC5jb20vcGtpaW5mcmEvQ2VydHMvQlkyUEtJSU5UQ0EwMS5BTUUuR0JMX0FNRSUyMElORlJBJTIwQ0ElMjAwMSg0KS5jcnQwVgYIKwYBBQUHMAKGSmh0dHA6Ly9jcmwxLmFtZS5nYmwvYWlhL0JZMlBLSUlOVENBMDEuQU1FLkdCTF9BTUUlMjBJTkZSQSUyMENBJTIwMDEoNCkuY3J0MFYGCCsGAQUFBzAChkpodHRwOi8vY3JsMi5hbWUuZ2JsL2FpYS9CWTJQS0lJTlRDQTAxLkFNRS5HQkxfQU1FJTIwSU5GUkElMjBDQSUyMDAxKDQpLmNydDBWBggrBgEFBQcwAoZKaHR0cDovL2NybDMuYW1lLmdibC9haWEvQlkyUEtJSU5UQ0EwMS5BTUUuR0JMX0FNRSUyMElORlJBJTIwQ0ElMjAwMSg0KS5jcnQwVgYIKwYBBQUHMAKGSmh0dHA6Ly9jcmw0LmFtZS5nYmwvYWlhL0JZMlBLSUlOVENBMDEuQU1FLkdCTF9BTUUlMjBJTkZSQSUyMENBJTIwMDEoNCkuY3J0MB0GA1UdDgQWBBQpIRfJ6SPCR16Dy9sN1AQtQKjWNDAOBgNVHQ8BAf8EBAMCBaAwggE1BgNVHR8EggEsMIIBKDCCASSgggEgoIIBHIZCaHR0cDovL2NybC5taWNyb3NvZnQuY29tL3BraWluZnJhL0NSTC9BTUUlMjBJTkZSQSUyMENBJTIwMDEoNCkuY3JshjRodHRwOi8vY3JsMS5hbWUuZ2JsL2NybC9BTUUlMjBJTkZSQSUyMENBJTIwMDEoNCkuY3JshjRodHRwOi8vY3JsMi5hbWUuZ2JsL2NybC9BTUUlMjBJTkZSQSUyMENBJTIwMDEoNCkuY3JshjRodHRwOi8vY3JsMy5hbWUuZ2JsL2NybC9BTUUlMjBJTkZSQSUyMENBJTIwMDEoNCkuY3JshjRodHRwOi8vY3JsNC5hbWUuZ2JsL2NybC9BTUUlMjBJTkZSQSUyMENBJTIwMDEoNCkuY3JsMIGdBgNVHSAEgZUwgZIwDAYKKwYBBAGCN3sBATBmBgorBgEEAYI3ewICMFgwVgYIKwYBBQUHAgIwSh5IADMAMwBlADAAMQA5ADIAMQAtADQAZAA2ADQALQA0AGYAOABjAC0AYQAwADUANQAtADUAYgBkAGEAZgBmAGQANQBlADMAMwBkMAwGCisGAQQBgjd7AwIwDAYKKwYBBAGCN3sEAjAfBgNVHSMEGDAWgBTl2Ztn_PjsurvwwKidileIud8-YzAdBgNVHSUEFjAUBggrBgEFBQcDAQYIKwYBBQUHAwIwDQYJKoZIhvcNAQELBQADggEBACBpx57mqT5wt5VuFMhMv-QcXTs5QrWkz021CcXp44eWUSJBLP35O0JDRyA13V3zowD9Dkl6HKRosiwIhfUwb1VWxMZt1K97bfrlhekU_IFyRNImksBTl4Hg5mL7M4PQvDu_hNxb1NW9JnL8B4LEl-FVcKtOFC8R2wp_2vglSGujfVsEzQMXxCECc_j-T0saauGgdaItgRGQ-1JrKdhZ1FvHWU2eeab0zXatBPn7nyaNmU7DK2icP38PQp3g8yPPlpv1joUzz1GMBJXhtHRWCv93tVfT5q9DZQ-_S2H_1Y2raeucg8kUfGEvVuQ27w1bGi2QRDLtEtuNHgzpR3RB7os&s=GdIMJvMN2hNyhs7Z7DVFZx2BVtFPRHNFAZ1L-jtVRN5tNzBmKIS-ebu2LsbnRx7OiKVJw6Ta3OSaDHa0V5n0J9oNHOFWeVKSe-ELGWSDl4ezJCZpoh0_yTGkuX3r_uoc8iGhzbOKm3DgBID6mOlRDGMUHPHGckuiAY2Fie36OxFeVQponqBbcak-Nv6D7wz4X83Z5kgJJmzpiX0MdnAfLKOwsnJjvWjcsemMGcldKpDEKuQec1lGhMVahIg2Xpr8Ql1Diujb6uiET90Qt96TpiMnFCOcD4ZsuCpaeCvCO64Che0zNxoyYi89Crsi3vODxLzZEJBnmiod9zuwY213ng&h=GIgYjh1Gjg7l5febEyhVo9VCa2uyPFA8ERjfLYaUmwU
-  response:
-    body:
-      string: "{\n \"name\": \"9428dc52-8e43-416e-96ea-ebd139837e73\",\n \"status\":
-        \"InProgress\",\n \"startTime\": \"2025-07-07T10:03:15.1296846Z\"\n}"
-    headers:
-      cache-control:
-      - no-cache
-      content-length:
-      - '122'
-      content-type:
-      - application/json
-      date:
-      - Mon, 07 Jul 2025 10:04:18 GMT
-      expires:
-      - '-1'
-      pragma:
-      - no-cache
-      strict-transport-security:
-      - max-age=31536000; includeSubDomains
-      x-cache:
-      - CONFIG_NOCACHE
-      x-content-type-options:
-      - nosniff
-      x-ms-operation-identifier:
-      - tenantId=54826b22-38d6-4fb2-bad9-b7b93a3e9c5a,objectId=d44a2991-98c6-47c3-b59b-2b30d72cfcc2/japaneast/b48e0325-f469-44ec-818a-2f092313a843
-      x-ms-ratelimit-remaining-subscription-global-reads:
-      - '3749'
-      x-msedge-ref:
-      - 'Ref A: E4D2E3E006284A76BA80B7CC01F24AE5 Ref B: TYO201100117051 Ref C: 2025-07-07T10:04:18Z'
+      - AZURECLI/2.49.0 azsdk-python-azure-mgmt-containerservice/24.0.0 Python/3.8.10
+        (Linux-5.15.0-1039-azure-x86_64-with-glibc2.29)
+    method: GET
+    uri: https://management.azure.com/subscriptions/00000000-0000-0000-0000-000000000000/providers/Microsoft.ContainerService/locations/westus2/operations/7632b0d0-1c51-49c3-b364-15e41036d485?api-version=2016-03-30
+  response:
+    body:
+      string: "{\n  \"name\": \"d0b03276-511c-c349-b364-15e41036d485\",\n  \"status\":
+        \"InProgress\",\n  \"startTime\": \"2023-06-29T10:07:16.3970898Z\"\n }"
+    headers:
+      cache-control:
+      - no-cache
+      content-length:
+      - '126'
+      content-type:
+      - application/json
+      date:
+      - Thu, 29 Jun 2023 10:08:17 GMT
+      expires:
+      - '-1'
+      pragma:
+      - no-cache
+      server:
+      - nginx
+      strict-transport-security:
+      - max-age=31536000; includeSubDomains
+      transfer-encoding:
+      - chunked
+      vary:
+      - Accept-Encoding
+      x-content-type-options:
+      - nosniff
     status:
       code: 200
       message: OK
@@ -1187,38 +1154,37 @@
       - --resource-group --name --enable-aad --aad-admin-group-object-ids --aad-tenant-id
         -o
       User-Agent:
-      - AZURECLI/2.75.0 azsdk-python-core/1.31.0 Python/3.10.11 (Windows-10-10.0.26100-SP0)
-    method: GET
-    uri: https://management.azure.com/subscriptions/00000000-0000-0000-0000-000000000000/providers/Microsoft.ContainerService/locations/southcentralus/operations/9428dc52-8e43-416e-96ea-ebd139837e73?api-version=2025-03-01&t=638874793954957736&c=MIIHpTCCBo2gAwIBAgITOgWXBJzHWActAOyA9gAEBZcEnDANBgkqhkiG9w0BAQsFADBEMRMwEQYKCZImiZPyLGQBGRYDR0JMMRMwEQYKCZImiZPyLGQBGRYDQU1FMRgwFgYDVQQDEw9BTUUgSU5GUkEgQ0EgMDEwHhcNMjUwNDE4MDkxNjUyWhcNMjUxMDE1MDkxNjUyWjBAMT4wPAYDVQQDEzVhc3luY29wZXJhdGlvbnNpZ25pbmdjZXJ0aWZpY2F0ZS5tYW5hZ2VtZW50LmF6dXJlLmNvbTCCASIwDQYJKoZIhvcNAQEBBQADggEPADCCAQoCggEBALJ4tFzYjQAGXlMN4RVSj_Zp98bnnigeY99sbhZrAOQOjxR_04cAp0TrBwLXaA2b6MkNp3EWrqmwj8LAHlmiUmx_C5YeMG8WQUVkZMbfJNmAjSKJvmH2VO_H9OVOiiWemCFWlBXZMT6O1LsK-KI4EQtlTwXEv4-zXiqUQqjqHZQX6IJGxxcuw3R6KS00hFc9B4Ve9K9uvRk3OzuC_2evEuKFQfmIkhFu9gMtFnEBgp0E5Srek5Sh6WRO2V6wjcdtrFJ2dMStIbypiaJysxjNaLwTxBjKAJiyxkrxbuS0IPj2v4oOwkFSl9khCWu-ivje49N19yGiq_5BL-QYySfUPF0CAwEAAaOCBJIwggSOMCcGCSsGAQQBgjcVCgQaMBgwCgYIKwYBBQUHAwEwCgYIKwYBBQUHAwIwPQYJKwYBBAGCNxUHBDAwLgYmKwYBBAGCNxUIhpDjDYTVtHiE8Ys-hZvdFs6dEoFghfmRS4WsmTQCAWQCAQcwggHaBggrBgEFBQcBAQSCAcwwggHIMGYGCCsGAQUFBzAChlpodHRwOi8vY3JsLm1pY3Jvc29mdC5jb20vcGtpaW5mcmEvQ2VydHMvQlkyUEtJSU5UQ0EwMS5BTUUuR0JMX0FNRSUyMElORlJBJTIwQ0ElMjAwMSg0KS5jcnQwVgYIKwYBBQUHMAKGSmh0dHA6Ly9jcmwxLmFtZS5nYmwvYWlhL0JZMlBLSUlOVENBMDEuQU1FLkdCTF9BTUUlMjBJTkZSQSUyMENBJTIwMDEoNCkuY3J0MFYGCCsGAQUFBzAChkpodHRwOi8vY3JsMi5hbWUuZ2JsL2FpYS9CWTJQS0lJTlRDQTAxLkFNRS5HQkxfQU1FJTIwSU5GUkElMjBDQSUyMDAxKDQpLmNydDBWBggrBgEFBQcwAoZKaHR0cDovL2NybDMuYW1lLmdibC9haWEvQlkyUEtJSU5UQ0EwMS5BTUUuR0JMX0FNRSUyMElORlJBJTIwQ0ElMjAwMSg0KS5jcnQwVgYIKwYBBQUHMAKGSmh0dHA6Ly9jcmw0LmFtZS5nYmwvYWlhL0JZMlBLSUlOVENBMDEuQU1FLkdCTF9BTUUlMjBJTkZSQSUyMENBJTIwMDEoNCkuY3J0MB0GA1UdDgQWBBQpIRfJ6SPCR16Dy9sN1AQtQKjWNDAOBgNVHQ8BAf8EBAMCBaAwggE1BgNVHR8EggEsMIIBKDCCASSgggEgoIIBHIZCaHR0cDovL2NybC5taWNyb3NvZnQuY29tL3BraWluZnJhL0NSTC9BTUUlMjBJTkZSQSUyMENBJTIwMDEoNCkuY3JshjRodHRwOi8vY3JsMS5hbWUuZ2JsL2NybC9BTUUlMjBJTkZSQSUyMENBJTIwMDEoNCkuY3JshjRodHRwOi8vY3JsMi5hbWUuZ2JsL2NybC9BTUUlMjBJTkZSQSUyMENBJTIwMDEoNCkuY3JshjRodHRwOi8vY3JsMy5hbWUuZ2JsL2NybC9BTUUlMjBJTkZSQSUyMENBJTIwMDEoNCkuY3JshjRodHRwOi8vY3JsNC5hbWUuZ2JsL2NybC9BTUUlMjBJTkZSQSUyMENBJTIwMDEoNCkuY3JsMIGdBgNVHSAEgZUwgZIwDAYKKwYBBAGCN3sBATBmBgorBgEEAYI3ewICMFgwVgYIKwYBBQUHAgIwSh5IADMAMwBlADAAMQA5ADIAMQAtADQAZAA2ADQALQA0AGYAOABjAC0AYQAwADUANQAtADUAYgBkAGEAZgBmAGQANQBlADMAMwBkMAwGCisGAQQBgjd7AwIwDAYKKwYBBAGCN3sEAjAfBgNVHSMEGDAWgBTl2Ztn_PjsurvwwKidileIud8-YzAdBgNVHSUEFjAUBggrBgEFBQcDAQYIKwYBBQUHAwIwDQYJKoZIhvcNAQELBQADggEBACBpx57mqT5wt5VuFMhMv-QcXTs5QrWkz021CcXp44eWUSJBLP35O0JDRyA13V3zowD9Dkl6HKRosiwIhfUwb1VWxMZt1K97bfrlhekU_IFyRNImksBTl4Hg5mL7M4PQvDu_hNxb1NW9JnL8B4LEl-FVcKtOFC8R2wp_2vglSGujfVsEzQMXxCECc_j-T0saauGgdaItgRGQ-1JrKdhZ1FvHWU2eeab0zXatBPn7nyaNmU7DK2icP38PQp3g8yPPlpv1joUzz1GMBJXhtHRWCv93tVfT5q9DZQ-_S2H_1Y2raeucg8kUfGEvVuQ27w1bGi2QRDLtEtuNHgzpR3RB7os&s=GdIMJvMN2hNyhs7Z7DVFZx2BVtFPRHNFAZ1L-jtVRN5tNzBmKIS-ebu2LsbnRx7OiKVJw6Ta3OSaDHa0V5n0J9oNHOFWeVKSe-ELGWSDl4ezJCZpoh0_yTGkuX3r_uoc8iGhzbOKm3DgBID6mOlRDGMUHPHGckuiAY2Fie36OxFeVQponqBbcak-Nv6D7wz4X83Z5kgJJmzpiX0MdnAfLKOwsnJjvWjcsemMGcldKpDEKuQec1lGhMVahIg2Xpr8Ql1Diujb6uiET90Qt96TpiMnFCOcD4ZsuCpaeCvCO64Che0zNxoyYi89Crsi3vODxLzZEJBnmiod9zuwY213ng&h=GIgYjh1Gjg7l5febEyhVo9VCa2uyPFA8ERjfLYaUmwU
-  response:
-    body:
-      string: "{\n \"name\": \"9428dc52-8e43-416e-96ea-ebd139837e73\",\n \"status\":
-        \"InProgress\",\n \"startTime\": \"2025-07-07T10:03:15.1296846Z\"\n}"
-    headers:
-      cache-control:
-      - no-cache
-      content-length:
-      - '122'
-      content-type:
-      - application/json
-      date:
-      - Mon, 07 Jul 2025 10:04:49 GMT
-      expires:
-      - '-1'
-      pragma:
-      - no-cache
-      strict-transport-security:
-      - max-age=31536000; includeSubDomains
-      x-cache:
-      - CONFIG_NOCACHE
-      x-content-type-options:
-      - nosniff
-      x-ms-operation-identifier:
-      - tenantId=54826b22-38d6-4fb2-bad9-b7b93a3e9c5a,objectId=d44a2991-98c6-47c3-b59b-2b30d72cfcc2/japanwest/29a922df-dc1f-4e6c-988a-cd0d4c55f1e3
-      x-ms-ratelimit-remaining-subscription-global-reads:
-      - '3749'
-      x-msedge-ref:
-      - 'Ref A: C50D891C9676438A984671E4106C38B8 Ref B: TYO201100115017 Ref C: 2025-07-07T10:04:50Z'
+      - AZURECLI/2.49.0 azsdk-python-azure-mgmt-containerservice/24.0.0 Python/3.8.10
+        (Linux-5.15.0-1039-azure-x86_64-with-glibc2.29)
+    method: GET
+    uri: https://management.azure.com/subscriptions/00000000-0000-0000-0000-000000000000/providers/Microsoft.ContainerService/locations/westus2/operations/7632b0d0-1c51-49c3-b364-15e41036d485?api-version=2016-03-30
+  response:
+    body:
+      string: "{\n  \"name\": \"d0b03276-511c-c349-b364-15e41036d485\",\n  \"status\":
+        \"InProgress\",\n  \"startTime\": \"2023-06-29T10:07:16.3970898Z\"\n }"
+    headers:
+      cache-control:
+      - no-cache
+      content-length:
+      - '126'
+      content-type:
+      - application/json
+      date:
+      - Thu, 29 Jun 2023 10:08:47 GMT
+      expires:
+      - '-1'
+      pragma:
+      - no-cache
+      server:
+      - nginx
+      strict-transport-security:
+      - max-age=31536000; includeSubDomains
+      transfer-encoding:
+      - chunked
+      vary:
+      - Accept-Encoding
+      x-content-type-options:
+      - nosniff
     status:
       code: 200
       message: OK
@@ -1237,38 +1203,37 @@
       - --resource-group --name --enable-aad --aad-admin-group-object-ids --aad-tenant-id
         -o
       User-Agent:
-      - AZURECLI/2.75.0 azsdk-python-core/1.31.0 Python/3.10.11 (Windows-10-10.0.26100-SP0)
-    method: GET
-    uri: https://management.azure.com/subscriptions/00000000-0000-0000-0000-000000000000/providers/Microsoft.ContainerService/locations/southcentralus/operations/9428dc52-8e43-416e-96ea-ebd139837e73?api-version=2025-03-01&t=638874793954957736&c=MIIHpTCCBo2gAwIBAgITOgWXBJzHWActAOyA9gAEBZcEnDANBgkqhkiG9w0BAQsFADBEMRMwEQYKCZImiZPyLGQBGRYDR0JMMRMwEQYKCZImiZPyLGQBGRYDQU1FMRgwFgYDVQQDEw9BTUUgSU5GUkEgQ0EgMDEwHhcNMjUwNDE4MDkxNjUyWhcNMjUxMDE1MDkxNjUyWjBAMT4wPAYDVQQDEzVhc3luY29wZXJhdGlvbnNpZ25pbmdjZXJ0aWZpY2F0ZS5tYW5hZ2VtZW50LmF6dXJlLmNvbTCCASIwDQYJKoZIhvcNAQEBBQADggEPADCCAQoCggEBALJ4tFzYjQAGXlMN4RVSj_Zp98bnnigeY99sbhZrAOQOjxR_04cAp0TrBwLXaA2b6MkNp3EWrqmwj8LAHlmiUmx_C5YeMG8WQUVkZMbfJNmAjSKJvmH2VO_H9OVOiiWemCFWlBXZMT6O1LsK-KI4EQtlTwXEv4-zXiqUQqjqHZQX6IJGxxcuw3R6KS00hFc9B4Ve9K9uvRk3OzuC_2evEuKFQfmIkhFu9gMtFnEBgp0E5Srek5Sh6WRO2V6wjcdtrFJ2dMStIbypiaJysxjNaLwTxBjKAJiyxkrxbuS0IPj2v4oOwkFSl9khCWu-ivje49N19yGiq_5BL-QYySfUPF0CAwEAAaOCBJIwggSOMCcGCSsGAQQBgjcVCgQaMBgwCgYIKwYBBQUHAwEwCgYIKwYBBQUHAwIwPQYJKwYBBAGCNxUHBDAwLgYmKwYBBAGCNxUIhpDjDYTVtHiE8Ys-hZvdFs6dEoFghfmRS4WsmTQCAWQCAQcwggHaBggrBgEFBQcBAQSCAcwwggHIMGYGCCsGAQUFBzAChlpodHRwOi8vY3JsLm1pY3Jvc29mdC5jb20vcGtpaW5mcmEvQ2VydHMvQlkyUEtJSU5UQ0EwMS5BTUUuR0JMX0FNRSUyMElORlJBJTIwQ0ElMjAwMSg0KS5jcnQwVgYIKwYBBQUHMAKGSmh0dHA6Ly9jcmwxLmFtZS5nYmwvYWlhL0JZMlBLSUlOVENBMDEuQU1FLkdCTF9BTUUlMjBJTkZSQSUyMENBJTIwMDEoNCkuY3J0MFYGCCsGAQUFBzAChkpodHRwOi8vY3JsMi5hbWUuZ2JsL2FpYS9CWTJQS0lJTlRDQTAxLkFNRS5HQkxfQU1FJTIwSU5GUkElMjBDQSUyMDAxKDQpLmNydDBWBggrBgEFBQcwAoZKaHR0cDovL2NybDMuYW1lLmdibC9haWEvQlkyUEtJSU5UQ0EwMS5BTUUuR0JMX0FNRSUyMElORlJBJTIwQ0ElMjAwMSg0KS5jcnQwVgYIKwYBBQUHMAKGSmh0dHA6Ly9jcmw0LmFtZS5nYmwvYWlhL0JZMlBLSUlOVENBMDEuQU1FLkdCTF9BTUUlMjBJTkZSQSUyMENBJTIwMDEoNCkuY3J0MB0GA1UdDgQWBBQpIRfJ6SPCR16Dy9sN1AQtQKjWNDAOBgNVHQ8BAf8EBAMCBaAwggE1BgNVHR8EggEsMIIBKDCCASSgggEgoIIBHIZCaHR0cDovL2NybC5taWNyb3NvZnQuY29tL3BraWluZnJhL0NSTC9BTUUlMjBJTkZSQSUyMENBJTIwMDEoNCkuY3JshjRodHRwOi8vY3JsMS5hbWUuZ2JsL2NybC9BTUUlMjBJTkZSQSUyMENBJTIwMDEoNCkuY3JshjRodHRwOi8vY3JsMi5hbWUuZ2JsL2NybC9BTUUlMjBJTkZSQSUyMENBJTIwMDEoNCkuY3JshjRodHRwOi8vY3JsMy5hbWUuZ2JsL2NybC9BTUUlMjBJTkZSQSUyMENBJTIwMDEoNCkuY3JshjRodHRwOi8vY3JsNC5hbWUuZ2JsL2NybC9BTUUlMjBJTkZSQSUyMENBJTIwMDEoNCkuY3JsMIGdBgNVHSAEgZUwgZIwDAYKKwYBBAGCN3sBATBmBgorBgEEAYI3ewICMFgwVgYIKwYBBQUHAgIwSh5IADMAMwBlADAAMQA5ADIAMQAtADQAZAA2ADQALQA0AGYAOABjAC0AYQAwADUANQAtADUAYgBkAGEAZgBmAGQANQBlADMAMwBkMAwGCisGAQQBgjd7AwIwDAYKKwYBBAGCN3sEAjAfBgNVHSMEGDAWgBTl2Ztn_PjsurvwwKidileIud8-YzAdBgNVHSUEFjAUBggrBgEFBQcDAQYIKwYBBQUHAwIwDQYJKoZIhvcNAQELBQADggEBACBpx57mqT5wt5VuFMhMv-QcXTs5QrWkz021CcXp44eWUSJBLP35O0JDRyA13V3zowD9Dkl6HKRosiwIhfUwb1VWxMZt1K97bfrlhekU_IFyRNImksBTl4Hg5mL7M4PQvDu_hNxb1NW9JnL8B4LEl-FVcKtOFC8R2wp_2vglSGujfVsEzQMXxCECc_j-T0saauGgdaItgRGQ-1JrKdhZ1FvHWU2eeab0zXatBPn7nyaNmU7DK2icP38PQp3g8yPPlpv1joUzz1GMBJXhtHRWCv93tVfT5q9DZQ-_S2H_1Y2raeucg8kUfGEvVuQ27w1bGi2QRDLtEtuNHgzpR3RB7os&s=GdIMJvMN2hNyhs7Z7DVFZx2BVtFPRHNFAZ1L-jtVRN5tNzBmKIS-ebu2LsbnRx7OiKVJw6Ta3OSaDHa0V5n0J9oNHOFWeVKSe-ELGWSDl4ezJCZpoh0_yTGkuX3r_uoc8iGhzbOKm3DgBID6mOlRDGMUHPHGckuiAY2Fie36OxFeVQponqBbcak-Nv6D7wz4X83Z5kgJJmzpiX0MdnAfLKOwsnJjvWjcsemMGcldKpDEKuQec1lGhMVahIg2Xpr8Ql1Diujb6uiET90Qt96TpiMnFCOcD4ZsuCpaeCvCO64Che0zNxoyYi89Crsi3vODxLzZEJBnmiod9zuwY213ng&h=GIgYjh1Gjg7l5febEyhVo9VCa2uyPFA8ERjfLYaUmwU
-  response:
-    body:
-      string: "{\n \"name\": \"9428dc52-8e43-416e-96ea-ebd139837e73\",\n \"status\":
-        \"InProgress\",\n \"startTime\": \"2025-07-07T10:03:15.1296846Z\"\n}"
-    headers:
-      cache-control:
-      - no-cache
-      content-length:
-      - '122'
-      content-type:
-      - application/json
-      date:
-      - Mon, 07 Jul 2025 10:05:20 GMT
-      expires:
-      - '-1'
-      pragma:
-      - no-cache
-      strict-transport-security:
-      - max-age=31536000; includeSubDomains
-      x-cache:
-      - CONFIG_NOCACHE
-      x-content-type-options:
-      - nosniff
-      x-ms-operation-identifier:
-      - tenantId=54826b22-38d6-4fb2-bad9-b7b93a3e9c5a,objectId=d44a2991-98c6-47c3-b59b-2b30d72cfcc2/japanwest/4fa56868-c61c-42c6-968c-d75ac30d8003
-      x-ms-ratelimit-remaining-subscription-global-reads:
-      - '3749'
-      x-msedge-ref:
-      - 'Ref A: 9A53FD2464B94D4C8FFD6BD1CDD67B37 Ref B: TYO201100114023 Ref C: 2025-07-07T10:05:21Z'
+      - AZURECLI/2.49.0 azsdk-python-azure-mgmt-containerservice/24.0.0 Python/3.8.10
+        (Linux-5.15.0-1039-azure-x86_64-with-glibc2.29)
+    method: GET
+    uri: https://management.azure.com/subscriptions/00000000-0000-0000-0000-000000000000/providers/Microsoft.ContainerService/locations/westus2/operations/7632b0d0-1c51-49c3-b364-15e41036d485?api-version=2016-03-30
+  response:
+    body:
+      string: "{\n  \"name\": \"d0b03276-511c-c349-b364-15e41036d485\",\n  \"status\":
+        \"InProgress\",\n  \"startTime\": \"2023-06-29T10:07:16.3970898Z\"\n }"
+    headers:
+      cache-control:
+      - no-cache
+      content-length:
+      - '126'
+      content-type:
+      - application/json
+      date:
+      - Thu, 29 Jun 2023 10:09:17 GMT
+      expires:
+      - '-1'
+      pragma:
+      - no-cache
+      server:
+      - nginx
+      strict-transport-security:
+      - max-age=31536000; includeSubDomains
+      transfer-encoding:
+      - chunked
+      vary:
+      - Accept-Encoding
+      x-content-type-options:
+      - nosniff
     status:
       code: 200
       message: OK
@@ -1287,38 +1252,38 @@
       - --resource-group --name --enable-aad --aad-admin-group-object-ids --aad-tenant-id
         -o
       User-Agent:
-      - AZURECLI/2.75.0 azsdk-python-core/1.31.0 Python/3.10.11 (Windows-10-10.0.26100-SP0)
-    method: GET
-    uri: https://management.azure.com/subscriptions/00000000-0000-0000-0000-000000000000/providers/Microsoft.ContainerService/locations/southcentralus/operations/9428dc52-8e43-416e-96ea-ebd139837e73?api-version=2025-03-01&t=638874793954957736&c=MIIHpTCCBo2gAwIBAgITOgWXBJzHWActAOyA9gAEBZcEnDANBgkqhkiG9w0BAQsFADBEMRMwEQYKCZImiZPyLGQBGRYDR0JMMRMwEQYKCZImiZPyLGQBGRYDQU1FMRgwFgYDVQQDEw9BTUUgSU5GUkEgQ0EgMDEwHhcNMjUwNDE4MDkxNjUyWhcNMjUxMDE1MDkxNjUyWjBAMT4wPAYDVQQDEzVhc3luY29wZXJhdGlvbnNpZ25pbmdjZXJ0aWZpY2F0ZS5tYW5hZ2VtZW50LmF6dXJlLmNvbTCCASIwDQYJKoZIhvcNAQEBBQADggEPADCCAQoCggEBALJ4tFzYjQAGXlMN4RVSj_Zp98bnnigeY99sbhZrAOQOjxR_04cAp0TrBwLXaA2b6MkNp3EWrqmwj8LAHlmiUmx_C5YeMG8WQUVkZMbfJNmAjSKJvmH2VO_H9OVOiiWemCFWlBXZMT6O1LsK-KI4EQtlTwXEv4-zXiqUQqjqHZQX6IJGxxcuw3R6KS00hFc9B4Ve9K9uvRk3OzuC_2evEuKFQfmIkhFu9gMtFnEBgp0E5Srek5Sh6WRO2V6wjcdtrFJ2dMStIbypiaJysxjNaLwTxBjKAJiyxkrxbuS0IPj2v4oOwkFSl9khCWu-ivje49N19yGiq_5BL-QYySfUPF0CAwEAAaOCBJIwggSOMCcGCSsGAQQBgjcVCgQaMBgwCgYIKwYBBQUHAwEwCgYIKwYBBQUHAwIwPQYJKwYBBAGCNxUHBDAwLgYmKwYBBAGCNxUIhpDjDYTVtHiE8Ys-hZvdFs6dEoFghfmRS4WsmTQCAWQCAQcwggHaBggrBgEFBQcBAQSCAcwwggHIMGYGCCsGAQUFBzAChlpodHRwOi8vY3JsLm1pY3Jvc29mdC5jb20vcGtpaW5mcmEvQ2VydHMvQlkyUEtJSU5UQ0EwMS5BTUUuR0JMX0FNRSUyMElORlJBJTIwQ0ElMjAwMSg0KS5jcnQwVgYIKwYBBQUHMAKGSmh0dHA6Ly9jcmwxLmFtZS5nYmwvYWlhL0JZMlBLSUlOVENBMDEuQU1FLkdCTF9BTUUlMjBJTkZSQSUyMENBJTIwMDEoNCkuY3J0MFYGCCsGAQUFBzAChkpodHRwOi8vY3JsMi5hbWUuZ2JsL2FpYS9CWTJQS0lJTlRDQTAxLkFNRS5HQkxfQU1FJTIwSU5GUkElMjBDQSUyMDAxKDQpLmNydDBWBggrBgEFBQcwAoZKaHR0cDovL2NybDMuYW1lLmdibC9haWEvQlkyUEtJSU5UQ0EwMS5BTUUuR0JMX0FNRSUyMElORlJBJTIwQ0ElMjAwMSg0KS5jcnQwVgYIKwYBBQUHMAKGSmh0dHA6Ly9jcmw0LmFtZS5nYmwvYWlhL0JZMlBLSUlOVENBMDEuQU1FLkdCTF9BTUUlMjBJTkZSQSUyMENBJTIwMDEoNCkuY3J0MB0GA1UdDgQWBBQpIRfJ6SPCR16Dy9sN1AQtQKjWNDAOBgNVHQ8BAf8EBAMCBaAwggE1BgNVHR8EggEsMIIBKDCCASSgggEgoIIBHIZCaHR0cDovL2NybC5taWNyb3NvZnQuY29tL3BraWluZnJhL0NSTC9BTUUlMjBJTkZSQSUyMENBJTIwMDEoNCkuY3JshjRodHRwOi8vY3JsMS5hbWUuZ2JsL2NybC9BTUUlMjBJTkZSQSUyMENBJTIwMDEoNCkuY3JshjRodHRwOi8vY3JsMi5hbWUuZ2JsL2NybC9BTUUlMjBJTkZSQSUyMENBJTIwMDEoNCkuY3JshjRodHRwOi8vY3JsMy5hbWUuZ2JsL2NybC9BTUUlMjBJTkZSQSUyMENBJTIwMDEoNCkuY3JshjRodHRwOi8vY3JsNC5hbWUuZ2JsL2NybC9BTUUlMjBJTkZSQSUyMENBJTIwMDEoNCkuY3JsMIGdBgNVHSAEgZUwgZIwDAYKKwYBBAGCN3sBATBmBgorBgEEAYI3ewICMFgwVgYIKwYBBQUHAgIwSh5IADMAMwBlADAAMQA5ADIAMQAtADQAZAA2ADQALQA0AGYAOABjAC0AYQAwADUANQAtADUAYgBkAGEAZgBmAGQANQBlADMAMwBkMAwGCisGAQQBgjd7AwIwDAYKKwYBBAGCN3sEAjAfBgNVHSMEGDAWgBTl2Ztn_PjsurvwwKidileIud8-YzAdBgNVHSUEFjAUBggrBgEFBQcDAQYIKwYBBQUHAwIwDQYJKoZIhvcNAQELBQADggEBACBpx57mqT5wt5VuFMhMv-QcXTs5QrWkz021CcXp44eWUSJBLP35O0JDRyA13V3zowD9Dkl6HKRosiwIhfUwb1VWxMZt1K97bfrlhekU_IFyRNImksBTl4Hg5mL7M4PQvDu_hNxb1NW9JnL8B4LEl-FVcKtOFC8R2wp_2vglSGujfVsEzQMXxCECc_j-T0saauGgdaItgRGQ-1JrKdhZ1FvHWU2eeab0zXatBPn7nyaNmU7DK2icP38PQp3g8yPPlpv1joUzz1GMBJXhtHRWCv93tVfT5q9DZQ-_S2H_1Y2raeucg8kUfGEvVuQ27w1bGi2QRDLtEtuNHgzpR3RB7os&s=GdIMJvMN2hNyhs7Z7DVFZx2BVtFPRHNFAZ1L-jtVRN5tNzBmKIS-ebu2LsbnRx7OiKVJw6Ta3OSaDHa0V5n0J9oNHOFWeVKSe-ELGWSDl4ezJCZpoh0_yTGkuX3r_uoc8iGhzbOKm3DgBID6mOlRDGMUHPHGckuiAY2Fie36OxFeVQponqBbcak-Nv6D7wz4X83Z5kgJJmzpiX0MdnAfLKOwsnJjvWjcsemMGcldKpDEKuQec1lGhMVahIg2Xpr8Ql1Diujb6uiET90Qt96TpiMnFCOcD4ZsuCpaeCvCO64Che0zNxoyYi89Crsi3vODxLzZEJBnmiod9zuwY213ng&h=GIgYjh1Gjg7l5febEyhVo9VCa2uyPFA8ERjfLYaUmwU
-  response:
-    body:
-      string: "{\n \"name\": \"9428dc52-8e43-416e-96ea-ebd139837e73\",\n \"status\":
-        \"InProgress\",\n \"startTime\": \"2025-07-07T10:03:15.1296846Z\"\n}"
-    headers:
-      cache-control:
-      - no-cache
-      content-length:
-      - '122'
-      content-type:
-      - application/json
-      date:
-      - Mon, 07 Jul 2025 10:05:52 GMT
-      expires:
-      - '-1'
-      pragma:
-      - no-cache
-      strict-transport-security:
-      - max-age=31536000; includeSubDomains
-      x-cache:
-      - CONFIG_NOCACHE
-      x-content-type-options:
-      - nosniff
-      x-ms-operation-identifier:
-      - tenantId=54826b22-38d6-4fb2-bad9-b7b93a3e9c5a,objectId=d44a2991-98c6-47c3-b59b-2b30d72cfcc2/japaneast/ee1b837d-d9fa-4a36-a7a4-c68584bc9219
-      x-ms-ratelimit-remaining-subscription-global-reads:
-      - '3748'
-      x-msedge-ref:
-      - 'Ref A: 5DFAD89C37784A6A9405DA9E110CAF44 Ref B: TYO201151006040 Ref C: 2025-07-07T10:05:52Z'
+      - AZURECLI/2.49.0 azsdk-python-azure-mgmt-containerservice/24.0.0 Python/3.8.10
+        (Linux-5.15.0-1039-azure-x86_64-with-glibc2.29)
+    method: GET
+    uri: https://management.azure.com/subscriptions/00000000-0000-0000-0000-000000000000/providers/Microsoft.ContainerService/locations/westus2/operations/7632b0d0-1c51-49c3-b364-15e41036d485?api-version=2016-03-30
+  response:
+    body:
+      string: "{\n  \"name\": \"d0b03276-511c-c349-b364-15e41036d485\",\n  \"status\":
+        \"Succeeded\",\n  \"startTime\": \"2023-06-29T10:07:16.3970898Z\",\n  \"endTime\":
+        \"2023-06-29T10:09:36.1646599Z\"\n }"
+    headers:
+      cache-control:
+      - no-cache
+      content-length:
+      - '170'
+      content-type:
+      - application/json
+      date:
+      - Thu, 29 Jun 2023 10:09:47 GMT
+      expires:
+      - '-1'
+      pragma:
+      - no-cache
+      server:
+      - nginx
+      strict-transport-security:
+      - max-age=31536000; includeSubDomains
+      transfer-encoding:
+      - chunked
+      vary:
+      - Accept-Encoding
+      x-content-type-options:
+      - nosniff
     status:
       code: 200
       message: OK
@@ -1337,137 +1302,80 @@
       - --resource-group --name --enable-aad --aad-admin-group-object-ids --aad-tenant-id
         -o
       User-Agent:
-      - AZURECLI/2.75.0 azsdk-python-core/1.31.0 Python/3.10.11 (Windows-10-10.0.26100-SP0)
-    method: GET
-    uri: https://management.azure.com/subscriptions/00000000-0000-0000-0000-000000000000/providers/Microsoft.ContainerService/locations/southcentralus/operations/9428dc52-8e43-416e-96ea-ebd139837e73?api-version=2025-03-01&t=638874793954957736&c=MIIHpTCCBo2gAwIBAgITOgWXBJzHWActAOyA9gAEBZcEnDANBgkqhkiG9w0BAQsFADBEMRMwEQYKCZImiZPyLGQBGRYDR0JMMRMwEQYKCZImiZPyLGQBGRYDQU1FMRgwFgYDVQQDEw9BTUUgSU5GUkEgQ0EgMDEwHhcNMjUwNDE4MDkxNjUyWhcNMjUxMDE1MDkxNjUyWjBAMT4wPAYDVQQDEzVhc3luY29wZXJhdGlvbnNpZ25pbmdjZXJ0aWZpY2F0ZS5tYW5hZ2VtZW50LmF6dXJlLmNvbTCCASIwDQYJKoZIhvcNAQEBBQADggEPADCCAQoCggEBALJ4tFzYjQAGXlMN4RVSj_Zp98bnnigeY99sbhZrAOQOjxR_04cAp0TrBwLXaA2b6MkNp3EWrqmwj8LAHlmiUmx_C5YeMG8WQUVkZMbfJNmAjSKJvmH2VO_H9OVOiiWemCFWlBXZMT6O1LsK-KI4EQtlTwXEv4-zXiqUQqjqHZQX6IJGxxcuw3R6KS00hFc9B4Ve9K9uvRk3OzuC_2evEuKFQfmIkhFu9gMtFnEBgp0E5Srek5Sh6WRO2V6wjcdtrFJ2dMStIbypiaJysxjNaLwTxBjKAJiyxkrxbuS0IPj2v4oOwkFSl9khCWu-ivje49N19yGiq_5BL-QYySfUPF0CAwEAAaOCBJIwggSOMCcGCSsGAQQBgjcVCgQaMBgwCgYIKwYBBQUHAwEwCgYIKwYBBQUHAwIwPQYJKwYBBAGCNxUHBDAwLgYmKwYBBAGCNxUIhpDjDYTVtHiE8Ys-hZvdFs6dEoFghfmRS4WsmTQCAWQCAQcwggHaBggrBgEFBQcBAQSCAcwwggHIMGYGCCsGAQUFBzAChlpodHRwOi8vY3JsLm1pY3Jvc29mdC5jb20vcGtpaW5mcmEvQ2VydHMvQlkyUEtJSU5UQ0EwMS5BTUUuR0JMX0FNRSUyMElORlJBJTIwQ0ElMjAwMSg0KS5jcnQwVgYIKwYBBQUHMAKGSmh0dHA6Ly9jcmwxLmFtZS5nYmwvYWlhL0JZMlBLSUlOVENBMDEuQU1FLkdCTF9BTUUlMjBJTkZSQSUyMENBJTIwMDEoNCkuY3J0MFYGCCsGAQUFBzAChkpodHRwOi8vY3JsMi5hbWUuZ2JsL2FpYS9CWTJQS0lJTlRDQTAxLkFNRS5HQkxfQU1FJTIwSU5GUkElMjBDQSUyMDAxKDQpLmNydDBWBggrBgEFBQcwAoZKaHR0cDovL2NybDMuYW1lLmdibC9haWEvQlkyUEtJSU5UQ0EwMS5BTUUuR0JMX0FNRSUyMElORlJBJTIwQ0ElMjAwMSg0KS5jcnQwVgYIKwYBBQUHMAKGSmh0dHA6Ly9jcmw0LmFtZS5nYmwvYWlhL0JZMlBLSUlOVENBMDEuQU1FLkdCTF9BTUUlMjBJTkZSQSUyMENBJTIwMDEoNCkuY3J0MB0GA1UdDgQWBBQpIRfJ6SPCR16Dy9sN1AQtQKjWNDAOBgNVHQ8BAf8EBAMCBaAwggE1BgNVHR8EggEsMIIBKDCCASSgggEgoIIBHIZCaHR0cDovL2NybC5taWNyb3NvZnQuY29tL3BraWluZnJhL0NSTC9BTUUlMjBJTkZSQSUyMENBJTIwMDEoNCkuY3JshjRodHRwOi8vY3JsMS5hbWUuZ2JsL2NybC9BTUUlMjBJTkZSQSUyMENBJTIwMDEoNCkuY3JshjRodHRwOi8vY3JsMi5hbWUuZ2JsL2NybC9BTUUlMjBJTkZSQSUyMENBJTIwMDEoNCkuY3JshjRodHRwOi8vY3JsMy5hbWUuZ2JsL2NybC9BTUUlMjBJTkZSQSUyMENBJTIwMDEoNCkuY3JshjRodHRwOi8vY3JsNC5hbWUuZ2JsL2NybC9BTUUlMjBJTkZSQSUyMENBJTIwMDEoNCkuY3JsMIGdBgNVHSAEgZUwgZIwDAYKKwYBBAGCN3sBATBmBgorBgEEAYI3ewICMFgwVgYIKwYBBQUHAgIwSh5IADMAMwBlADAAMQA5ADIAMQAtADQAZAA2ADQALQA0AGYAOABjAC0AYQAwADUANQAtADUAYgBkAGEAZgBmAGQANQBlADMAMwBkMAwGCisGAQQBgjd7AwIwDAYKKwYBBAGCN3sEAjAfBgNVHSMEGDAWgBTl2Ztn_PjsurvwwKidileIud8-YzAdBgNVHSUEFjAUBggrBgEFBQcDAQYIKwYBBQUHAwIwDQYJKoZIhvcNAQELBQADggEBACBpx57mqT5wt5VuFMhMv-QcXTs5QrWkz021CcXp44eWUSJBLP35O0JDRyA13V3zowD9Dkl6HKRosiwIhfUwb1VWxMZt1K97bfrlhekU_IFyRNImksBTl4Hg5mL7M4PQvDu_hNxb1NW9JnL8B4LEl-FVcKtOFC8R2wp_2vglSGujfVsEzQMXxCECc_j-T0saauGgdaItgRGQ-1JrKdhZ1FvHWU2eeab0zXatBPn7nyaNmU7DK2icP38PQp3g8yPPlpv1joUzz1GMBJXhtHRWCv93tVfT5q9DZQ-_S2H_1Y2raeucg8kUfGEvVuQ27w1bGi2QRDLtEtuNHgzpR3RB7os&s=GdIMJvMN2hNyhs7Z7DVFZx2BVtFPRHNFAZ1L-jtVRN5tNzBmKIS-ebu2LsbnRx7OiKVJw6Ta3OSaDHa0V5n0J9oNHOFWeVKSe-ELGWSDl4ezJCZpoh0_yTGkuX3r_uoc8iGhzbOKm3DgBID6mOlRDGMUHPHGckuiAY2Fie36OxFeVQponqBbcak-Nv6D7wz4X83Z5kgJJmzpiX0MdnAfLKOwsnJjvWjcsemMGcldKpDEKuQec1lGhMVahIg2Xpr8Ql1Diujb6uiET90Qt96TpiMnFCOcD4ZsuCpaeCvCO64Che0zNxoyYi89Crsi3vODxLzZEJBnmiod9zuwY213ng&h=GIgYjh1Gjg7l5febEyhVo9VCa2uyPFA8ERjfLYaUmwU
-  response:
-    body:
-      string: "{\n \"name\": \"9428dc52-8e43-416e-96ea-ebd139837e73\",\n \"status\":
-        \"Succeeded\",\n \"startTime\": \"2025-07-07T10:03:15.1296846Z\",\n \"endTime\":
-        \"2025-07-07T10:06:00.2897648Z\"\n}"
-    headers:
-      cache-control:
-      - no-cache
-      content-length:
-      - '165'
-      content-type:
-      - application/json
-      date:
-      - Mon, 07 Jul 2025 10:06:23 GMT
-      expires:
-      - '-1'
-      pragma:
-      - no-cache
-      strict-transport-security:
-      - max-age=31536000; includeSubDomains
-      x-cache:
-      - CONFIG_NOCACHE
-      x-content-type-options:
-      - nosniff
-      x-ms-operation-identifier:
-      - tenantId=54826b22-38d6-4fb2-bad9-b7b93a3e9c5a,objectId=d44a2991-98c6-47c3-b59b-2b30d72cfcc2/japaneast/1416051c-9ff8-46a0-ba7d-d00477dea7fa
-      x-ms-ratelimit-remaining-subscription-global-reads:
-      - '3749'
-      x-msedge-ref:
-      - 'Ref A: 5D3FB11B87C1474785A842C059960CA8 Ref B: TYO201100114039 Ref C: 2025-07-07T10:06:23Z'
-    status:
-      code: 200
-      message: OK
-- request:
-    body: null
-    headers:
-      Accept:
-      - '*/*'
-      Accept-Encoding:
-      - gzip, deflate
-      CommandName:
-      - aks update
-      Connection:
-      - keep-alive
-      ParameterSetName:
-      - --resource-group --name --enable-aad --aad-admin-group-object-ids --aad-tenant-id
-        -o
-      User-Agent:
-      - AZURECLI/2.75.0 azsdk-python-core/1.31.0 Python/3.10.11 (Windows-10-10.0.26100-SP0)
+      - AZURECLI/2.49.0 azsdk-python-azure-mgmt-containerservice/24.0.0 Python/3.8.10
+        (Linux-5.15.0-1039-azure-x86_64-with-glibc2.29)
     method: GET
     uri: https://management.azure.com/subscriptions/00000000-0000-0000-0000-000000000000/resourceGroups/clitest000001/providers/Microsoft.ContainerService/managedClusters/cliakstest000001?api-version=2025-05-01
   response:
     body:
-      string: "{\n \"id\": \"/subscriptions/00000000-0000-0000-0000-000000000000/resourcegroups/clitest000001/providers/Microsoft.ContainerService/managedClusters/cliakstest000001\",\n
-        \"location\": \"southcentralus\",\n \"name\": \"cliakstest000001\",\n \"type\":
-        \"Microsoft.ContainerService/ManagedClusters\",\n \"properties\": {\n  \"provisioningState\":
-        \"Succeeded\",\n  \"powerState\": {\n   \"code\": \"Running\"\n  },\n  \"kubernetesVersion\":
-        \"1.31\",\n  \"currentKubernetesVersion\": \"1.31.8\",\n  \"dnsPrefix\": \"cliakstest-clitestkdvsfomst-0b1f64\",\n
-        \ \"fqdn\": \"cliakstest-clitestkdvsfomst-0b1f64-bbbuxlw6.hcp.southcentralus.azmk8s.io\",\n
-        \ \"azurePortalFQDN\": \"cliakstest-clitestkdvsfomst-0b1f64-bbbuxlw6.portal.hcp.southcentralus.azmk8s.io\",\n
-        \ \"agentPoolProfiles\": [\n   {\n    \"name\": \"nodepool1\",\n    \"count\":
-        1,\n    \"vmSize\": \"Standard_D8d_v5\",\n    \"osDiskSizeGB\": 300,\n    \"osDiskType\":
-        \"Ephemeral\",\n    \"kubeletDiskType\": \"OS\",\n    \"maxPods\": 250,\n
-        \   \"type\": \"VirtualMachineScaleSets\",\n    \"enableAutoScaling\": false,\n
-        \   \"scaleDownMode\": \"Delete\",\n    \"provisioningState\": \"Succeeded\",\n
-        \   \"powerState\": {\n     \"code\": \"Running\"\n    },\n    \"orchestratorVersion\":
-        \"1.31\",\n    \"currentOrchestratorVersion\": \"1.31.8\",\n    \"enableNodePublicIP\":
-        false,\n    \"mode\": \"System\",\n    \"enableEncryptionAtHost\": false,\n
-        \   \"enableUltraSSD\": false,\n    \"osType\": \"Linux\",\n    \"osSKU\":
-        \"Ubuntu\",\n    \"nodeImageVersion\": \"AKSUbuntu-2204gen2containerd-202506.16.0\",\n
-        \   \"upgradeSettings\": {\n     \"maxSurge\": \"10%\",\n     \"maxUnavailable\":
-        \"0\"\n    },\n    \"enableFIPS\": false,\n    \"securityProfile\": {\n     \"enableVTPM\":
-        false,\n     \"enableSecureBoot\": false\n    }\n   }\n  ],\n  \"linuxProfile\":
-        {\n   \"adminUsername\": \"azureuser\",\n   \"ssh\": {\n    \"publicKeys\":
-        [\n     {\n      \"keyData\": \"ssh-rsa AAAAB3NzaC1yc2EAAAADAQABAAACAQCbIg1guRHbI0lV11wWDt1r2cUdcNd27CJsg+SfgC7miZeubtwUhbsPdhMQsfDyhOWHq1+ZL0M+nJZV63d/1dhmhtgyOqejUwrPlzKhydsbrsdUor+JmNJDdW01v7BXHyuymT8G4s09jCasNOwiufbP/qp72ruu0bIA1nySsvlf9pCQAuFkAnVnf/rFhUlOkhtRpwcq8SUNY2zRHR/EKb/4NWY1JzR4sa3q2fWIJdrrX0DvLoa5g9bIEd4Df79ba7v+yiUBOS0zT2ll+z4g9izHK3EO5d8hL4jYxcjKs+wcslSYRWrascfscLgMlMGh0CdKeNTDjHpGPncaf3Z+FwwwjWeuiNBxv7bJo13/8B/098KlVDl4GZqsoBCEjPyJfV6hO0y/LkRGkk7oHWKgeWAfKtfLItRp00eZ4fcJNK9kCaSMmEugoZWcI7NGbZXzqFWqbpRI7NcDP9+WIQ+i9U5vqWsqd/zng4kbuAJ6UuKqIzB0upYrLShfQE3SAck8oaLhJqqq56VfDuASNpJKidV+zq27HfSBmbXnkR/5AK337dc3MXKJypoK/QPMLKUAP5XLPbs+NddJQV7EZXd29DLgp+fRIg3edpKdO7ZErWhv7d+3Kws+e1Y+ypmR2WIVSwVyBEUfgv2C8Ts9gnTF4pNcEY/S2aBicz5Ew2+jdyGNQQ==
-        test@example.com\\n\"\n     }\n    ]\n   }\n  },\n  \"servicePrincipalProfile\":
-        {\n   \"clientId\":\"00000000-0000-0000-0000-000000000001\"\n  },\n  \"nodeResourceGroup\":
-        \"MC_clitest000001_cliakstest000001_southcentralus\",\n  \"enableRBAC\": true,\n
-        \ \"supportPlan\": \"KubernetesOfficial\",\n  \"networkProfile\": {\n   \"networkPlugin\":
-        \"azure\",\n   \"networkPluginMode\": \"overlay\",\n   \"networkPolicy\":
-        \"none\",\n   \"networkDataplane\": \"azure\",\n   \"loadBalancerSku\": \"standard\",\n
-        \  \"loadBalancerProfile\": {\n    \"managedOutboundIPs\": {\n     \"count\":
-        1\n    },\n    \"effectiveOutboundIPs\": [\n     {\n      \"id\": \"/subscriptions/00000000-0000-0000-0000-000000000000/resourceGroups/MC_clitest000001_cliakstest000001_southcentralus/providers/Microsoft.Network/publicIPAddresses/e95dd599-5ede-4b9f-a51c-28ad8bdc69a7\"\n
-        \    }\n    ],\n    \"backendPoolType\": \"nodeIPConfiguration\"\n   },\n
-        \  \"podCidr\": \"10.244.0.0/16\",\n   \"serviceCidr\": \"10.0.0.0/16\",\n
-        \  \"dnsServiceIP\": \"10.0.0.10\",\n   \"outboundType\": \"loadBalancer\",\n
-        \  \"podCidrs\": [\n    \"10.244.0.0/16\"\n   ],\n   \"serviceCidrs\": [\n
-        \   \"10.0.0.0/16\"\n   ],\n   \"ipFamilies\": [\n    \"IPv4\"\n   ]\n  },\n
-        \ \"aadProfile\": {\n   \"managed\": true,\n   \"adminGroupObjectIDs\": [\n
-        \   \"00000000-0000-0000-0000-000000000001\"\n   ],\n   \"adminUsers\": null,\n
-        \  \"tenantID\": \"00000000-0000-0000-0000-000000000002\"\n  },\n  \"maxAgentPools\":
-        100,\n  \"identityProfile\": {\n   \"kubeletidentity\": {\n    \"resourceId\":
-        \"/subscriptions/00000000-0000-0000-0000-000000000000/resourcegroups/MC_clitest000001_cliakstest000001_southcentralus/providers/Microsoft.ManagedIdentity/userAssignedIdentities/cliakstest000001-agentpool\",\n
-        \   \"clientId\":\"00000000-0000-0000-0000-000000000001\",\n    \"objectId\":\"00000000-0000-0000-0000-000000000001\"\n
-        \  }\n  },\n  \"autoUpgradeProfile\": {\n   \"nodeOSUpgradeChannel\": \"NodeImage\"\n
-        \ },\n  \"disableLocalAccounts\": false,\n  \"securityProfile\": {},\n  \"storageProfile\":
-        {\n   \"diskCSIDriver\": {\n    \"enabled\": true\n   },\n   \"fileCSIDriver\":
-        {\n    \"enabled\": true\n   },\n   \"snapshotController\": {\n    \"enabled\":
-        true\n   }\n  },\n  \"oidcIssuerProfile\": {\n   \"enabled\": false\n  },\n
-        \ \"workloadAutoScalerProfile\": {},\n  \"resourceUID\": \"686b9a7b1bca9f00019a1cfc\",\n
-        \ \"metricsProfile\": {\n   \"costAnalysis\": {\n    \"enabled\": false\n
-        \  }\n  },\n  \"bootstrapProfile\": {\n   \"artifactSource\": \"Direct\"\n
-        \ }\n },\n \"identity\": {\n  \"type\": \"SystemAssigned\",\n  \"principalId\":\"00000000-0000-0000-0000-000000000001\",\n
-        \ \"tenantId\": \"54826b22-38d6-4fb2-bad9-b7b93a3e9c5a\"\n },\n \"sku\": {\n
-        \ \"name\": \"Base\",\n  \"tier\": \"Free\"\n }\n}"
-    headers:
-      cache-control:
-      - no-cache
-      content-length:
-      - '4928'
-      content-type:
-      - application/json
-      date:
-      - Mon, 07 Jul 2025 10:06:25 GMT
-      expires:
-      - '-1'
-      pragma:
-      - no-cache
-      strict-transport-security:
-      - max-age=31536000; includeSubDomains
-      x-cache:
-      - CONFIG_NOCACHE
-      x-content-type-options:
-      - nosniff
-      x-ms-ratelimit-remaining-subscription-global-reads:
-      - '3749'
-      x-msedge-ref:
-      - 'Ref A: 9D73A4D4A5384177A87EBAC3CE390116 Ref B: TYO201151002054 Ref C: 2025-07-07T10:06:24Z'
+      string: "{\n  \"id\": \"/subscriptions/00000000-0000-0000-0000-000000000000/resourcegroups/clitest000001/providers/Microsoft.ContainerService/managedClusters/cliakstest000001\",\n
+        \ \"location\": \"westus2\",\n  \"name\": \"cliakstest000001\",\n  \"type\":
+        \"Microsoft.ContainerService/ManagedClusters\",\n  \"properties\": {\n   \"provisioningState\":
+        \"Succeeded\",\n   \"powerState\": {\n    \"code\": \"Running\"\n   },\n   \"kubernetesVersion\":
+        \"1.25.6\",\n   \"currentKubernetesVersion\": \"1.25.6\",\n   \"dnsPrefix\":
+        \"cliakstest-clitestobd6sxovz-79a739\",\n   \"fqdn\": \"cliakstest-clitestobd6sxovz-79a739-oqd6in49.hcp.westus2.azmk8s.io\",\n
+        \  \"azurePortalFQDN\": \"cliakstest-clitestobd6sxovz-79a739-oqd6in49.portal.hcp.westus2.azmk8s.io\",\n
+        \  \"agentPoolProfiles\": [\n    {\n     \"name\": \"nodepool1\",\n     \"count\":
+        1,\n     \"vmSize\": \"Standard_DS2_v2\",\n     \"osDiskSizeGB\": 128,\n     \"osDiskType\":
+        \"Managed\",\n     \"kubeletDiskType\": \"OS\",\n     \"maxPods\": 110,\n
+        \    \"type\": \"VirtualMachineScaleSets\",\n     \"enableAutoScaling\": false,\n
+        \    \"provisioningState\": \"Succeeded\",\n     \"powerState\": {\n      \"code\":
+        \"Running\"\n     },\n     \"orchestratorVersion\": \"1.25.6\",\n     \"currentOrchestratorVersion\":
+        \"1.25.6\",\n     \"enableNodePublicIP\": false,\n     \"mode\": \"System\",\n
+        \    \"enableEncryptionAtHost\": false,\n     \"enableUltraSSD\": false,\n
+        \    \"osType\": \"Linux\",\n     \"osSKU\": \"Ubuntu\",\n     \"nodeImageVersion\":
+        \"AKSUbuntu-2204gen2containerd-202306.19.0\",\n     \"upgradeSettings\": {},\n
+        \    \"enableFIPS\": false\n    }\n   ],\n   \"linuxProfile\": {\n    \"adminUsername\":
+        \"azureuser\",\n    \"ssh\": {\n     \"publicKeys\": [\n      {\n       \"keyData\":
+        \"ssh-rsa AAAAB3NzaC1yc2EAAAADAQABAAABAQCw4P22/hE86EX0l2HMO+M6Gw+CW6O4Yl84NLjVqF7NtK8xwQKcZwGeIwNBv/HxJ0uMJlOCG1ZMPPvSZHDp07QvAjYKKryIkIGilxLUh4fNOEQiZqAXB2badERUdwLRB4f6kHc0vb35GHw3tlyjjDjvQTO7UgZQxnbipxyrJAYfMHxfXjST1tvmln3v87WvBGsY2hr1Iqx/gMO3AIqaNoJntl1sIeAcg8xXdYW3PP6N1gYToFsDxsQZU2rfefIRDniuP4fYy2J4shtEAkyzv1BlOBJGHBqCzyrhXVqFElLSFV99QhLUi43zXL4Ge1QKJBztH/q48ohMBt3WenkP2KsT
+        azcli_aks_live_test@example.com\\n\"\n      }\n     ]\n    }\n   },\n   \"servicePrincipalProfile\":
+        {\n    \"clientId\":\"00000000-0000-0000-0000-000000000001\"\n   },\n   \"nodeResourceGroup\":
+        \"MC_clitest000001_cliakstest000001_westus2\",\n   \"enableRBAC\": true,\n
+        \  \"supportPlan\": \"KubernetesOfficial\",\n   \"networkProfile\": {\n    \"networkPlugin\":
+        \"kubenet\",\n    \"loadBalancerSku\": \"Standard\",\n    \"loadBalancerProfile\":
+        {\n     \"managedOutboundIPs\": {\n      \"count\": 1\n     },\n     \"effectiveOutboundIPs\":
+        [\n      {\n       \"id\": \"/subscriptions/00000000-0000-0000-0000-000000000000/resourceGroups/MC_clitest000001_cliakstest000001_westus2/providers/Microsoft.Network/publicIPAddresses/a9444e6c-6e2f-4231-82be-aedd2216237a\"\n
+        \     }\n     ]\n    },\n    \"podCidr\": \"10.244.0.0/16\",\n    \"serviceCidr\":
+        \"10.0.0.0/16\",\n    \"dnsServiceIP\": \"10.0.0.10\",\n    \"outboundType\":
+        \"loadBalancer\",\n    \"podCidrs\": [\n     \"10.244.0.0/16\"\n    ],\n    \"serviceCidrs\":
+        [\n     \"10.0.0.0/16\"\n    ],\n    \"ipFamilies\": [\n     \"IPv4\"\n    ]\n
+        \  },\n   \"aadProfile\": {\n    \"managed\": true,\n    \"adminGroupObjectIDs\":
+        [\n     \"00000000-0000-0000-0000-000000000001\"\n    ],\n    \"adminUsers\":
+        null,\n    \"tenantID\": \"00000000-0000-0000-0000-000000000002\"\n   },\n
+        \  \"maxAgentPools\": 100,\n   \"identityProfile\": {\n    \"kubeletidentity\":
+        {\n     \"resourceId\": \"/subscriptions/00000000-0000-0000-0000-000000000000/resourcegroups/MC_clitest000001_cliakstest000001_westus2/providers/Microsoft.ManagedIdentity/userAssignedIdentities/cliakstest000001-agentpool\",\n
+        \    \"clientId\":\"00000000-0000-0000-0000-000000000001\",\n     \"objectId\":\"00000000-0000-0000-0000-000000000001\"\n
+        \   }\n   },\n   \"disableLocalAccounts\": false,\n   \"securityProfile\":
+        {},\n   \"storageProfile\": {\n    \"diskCSIDriver\": {\n     \"enabled\":
+        true\n    },\n    \"fileCSIDriver\": {\n     \"enabled\": true\n    },\n    \"snapshotController\":
+        {\n     \"enabled\": true\n    }\n   },\n   \"oidcIssuerProfile\": {\n    \"enabled\":
+        false\n   },\n   \"workloadAutoScalerProfile\": {}\n  },\n  \"identity\":
+        {\n   \"type\": \"SystemAssigned\",\n   \"principalId\":\"00000000-0000-0000-0000-000000000001\",\n
+        \  \"tenantId\": \"72f988bf-86f1-41af-91ab-2d7cd011db47\"\n  },\n  \"sku\":
+        {\n   \"name\": \"Base\",\n   \"tier\": \"Free\"\n  }\n }"
+    headers:
+      cache-control:
+      - no-cache
+      content-length:
+      - '4125'
+      content-type:
+      - application/json
+      date:
+      - Thu, 29 Jun 2023 10:09:47 GMT
+      expires:
+      - '-1'
+      pragma:
+      - no-cache
+      server:
+      - nginx
+      strict-transport-security:
+      - max-age=31536000; includeSubDomains
+      transfer-encoding:
+      - chunked
+      vary:
+      - Accept-Encoding
+      x-content-type-options:
+      - nosniff
     status:
       code: 200
       message: OK
