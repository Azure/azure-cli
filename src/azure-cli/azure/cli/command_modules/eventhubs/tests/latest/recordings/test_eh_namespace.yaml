--- conflicted
+++ resolved
@@ -17,12 +17,8 @@
       ParameterSetName:
       - --name
       User-Agent:
-<<<<<<< HEAD
-      - AZURECLI/2.45.0 azsdk-python-azure-mgmt-eventhub/10.1.0 Python/3.8.0 (Windows-10-10.0.19041-SP0)
-=======
       - AZURECLI/2.46.0 azsdk-python-azure-mgmt-eventhub/10.1.0 Python/3.10.10 (Linux-5.15.0-1033-azure-x86_64-with-glibc2.31)
         VSTS_7b238909-6802-4b65-b90d-184bca47f458_build_220_0
->>>>>>> 36786c51
     method: POST
     uri: https://management.azure.com/subscriptions/00000000-0000-0000-0000-000000000000/providers/Microsoft.EventHub/checkNameAvailability?api-version=2022-01-01-preview
   response:
@@ -36,20 +32,16 @@
       content-type:
       - application/json; charset=utf-8
       date:
-<<<<<<< HEAD
-      - Wed, 08 Feb 2023 04:52:20 GMT
-=======
       - Mon, 13 Mar 2023 12:28:15 GMT
->>>>>>> 36786c51
-      expires:
-      - '-1'
-      pragma:
-      - no-cache
-      server:
-      - Service-Bus-Resource-Provider/SN1
-      - Microsoft-HTTPAPI/2.0
-      server-sb:
-      - Service-Bus-Resource-Provider/SN1
+      expires:
+      - '-1'
+      pragma:
+      - no-cache
+      server:
+      - Service-Bus-Resource-Provider/CH3
+      - Microsoft-HTTPAPI/2.0
+      server-sb:
+      - Service-Bus-Resource-Provider/CH3
       strict-transport-security:
       - max-age=31536000; includeSubDomains
       transfer-encoding:
@@ -84,39 +76,23 @@
       - --resource-group --name --location --tags --sku --enable-auto-inflate --maximum-throughput-units
         --enable-kafka
       User-Agent:
-<<<<<<< HEAD
-      - AZURECLI/2.45.0 azsdk-python-azure-mgmt-eventhub/10.1.0 Python/3.8.0 (Windows-10-10.0.19041-SP0)
-=======
-      - AZURECLI/2.46.0 (AAZ) azsdk-python-core/1.24.0 Python/3.10.10 (Linux-5.15.0-1033-azure-x86_64-with-glibc2.31)
-        VSTS_7b238909-6802-4b65-b90d-184bca47f458_build_220_0
->>>>>>> 36786c51
+      - AZURECLI/2.46.0 (AAZ) azsdk-python-core/1.24.0 Python/3.10.10 (Linux-5.15.0-1033-azure-x86_64-with-glibc2.31)
+        VSTS_7b238909-6802-4b65-b90d-184bca47f458_build_220_0
     method: PUT
     uri: https://management.azure.com/subscriptions/00000000-0000-0000-0000-000000000000/resourceGroups/cli_test_eh_namespace000001/providers/Microsoft.EventHub/namespaces/eventhubs-nscli1000004?api-version=2022-01-01-preview
   response:
     body:
       string: '{"sku":{"name":"Standard","tier":"Standard","capacity":1},"id":"/subscriptions/00000000-0000-0000-0000-000000000000/resourceGroups/cli_test_eh_namespace000001/providers/Microsoft.EventHub/namespaces/eventhubs-nscli1000004","name":"eventhubs-nscli1000004","type":"Microsoft.EventHub/Namespaces","location":"West
-<<<<<<< HEAD
-        US","tags":{"{tag1":"value1}"},"properties":{"minimumTlsVersion":"1.2","publicNetworkAccess":"Enabled","disableLocalAuth":false,"zoneRedundant":false,"isAutoInflateEnabled":true,"maximumThroughputUnits":4,"kafkaEnabled":true,"provisioningState":"Created","metricId":"326100e2-f69d-4268-8503-075374f62b6e:eventhubs-nscli1000004","createdAt":"2023-02-08T04:52:23.58Z","updatedAt":"2023-02-08T04:52:23.58Z","serviceBusEndpoint":"https://eventhubs-nscli1000004.servicebus.windows.net:443/","status":"Activating"}}'
-=======
         US","tags":{"tag1":"value1"},"properties":{"minimumTlsVersion":"1.2","publicNetworkAccess":"Enabled","disableLocalAuth":false,"zoneRedundant":false,"isAutoInflateEnabled":true,"maximumThroughputUnits":4,"kafkaEnabled":true,"provisioningState":"Created","metricId":"0b1f6471-1bf0-4dda-aec3-cb9272f09590:eventhubs-nscli1000004","createdAt":"2023-03-13T12:28:18.09Z","updatedAt":"2023-03-13T12:28:18.09Z","serviceBusEndpoint":"https://eventhubs-nscli1000004.servicebus.windows.net:443/","status":"Activating"}}'
->>>>>>> 36786c51
-    headers:
-      cache-control:
-      - no-cache
-      content-length:
-<<<<<<< HEAD
-      - '820'
-      content-type:
-      - application/json; charset=utf-8
-      date:
-      - Wed, 08 Feb 2023 04:52:24 GMT
-=======
+    headers:
+      cache-control:
+      - no-cache
+      content-length:
       - '818'
       content-type:
       - application/json; charset=utf-8
       date:
       - Mon, 13 Mar 2023 12:28:18 GMT
->>>>>>> 36786c51
       expires:
       - '-1'
       pragma:
@@ -154,39 +130,23 @@
       - --resource-group --name --location --tags --sku --enable-auto-inflate --maximum-throughput-units
         --enable-kafka
       User-Agent:
-<<<<<<< HEAD
-      - AZURECLI/2.45.0 azsdk-python-azure-mgmt-eventhub/10.1.0 Python/3.8.0 (Windows-10-10.0.19041-SP0)
-=======
-      - AZURECLI/2.46.0 (AAZ) azsdk-python-core/1.24.0 Python/3.10.10 (Linux-5.15.0-1033-azure-x86_64-with-glibc2.31)
-        VSTS_7b238909-6802-4b65-b90d-184bca47f458_build_220_0
->>>>>>> 36786c51
+      - AZURECLI/2.46.0 (AAZ) azsdk-python-core/1.24.0 Python/3.10.10 (Linux-5.15.0-1033-azure-x86_64-with-glibc2.31)
+        VSTS_7b238909-6802-4b65-b90d-184bca47f458_build_220_0
     method: GET
     uri: https://management.azure.com/subscriptions/00000000-0000-0000-0000-000000000000/resourceGroups/cli_test_eh_namespace000001/providers/Microsoft.EventHub/namespaces/eventhubs-nscli1000004?api-version=2022-01-01-preview
   response:
     body:
       string: '{"sku":{"name":"Standard","tier":"Standard","capacity":1},"id":"/subscriptions/00000000-0000-0000-0000-000000000000/resourceGroups/cli_test_eh_namespace000001/providers/Microsoft.EventHub/namespaces/eventhubs-nscli1000004","name":"eventhubs-nscli1000004","type":"Microsoft.EventHub/Namespaces","location":"West
-<<<<<<< HEAD
-        US","tags":{"{tag1":"value1}"},"properties":{"minimumTlsVersion":"1.2","publicNetworkAccess":"Enabled","disableLocalAuth":false,"zoneRedundant":false,"isAutoInflateEnabled":true,"maximumThroughputUnits":4,"kafkaEnabled":true,"provisioningState":"Created","metricId":"326100e2-f69d-4268-8503-075374f62b6e:eventhubs-nscli1000004","createdAt":"2023-02-08T04:52:23.58Z","updatedAt":"2023-02-08T04:52:23.58Z","serviceBusEndpoint":"https://eventhubs-nscli1000004.servicebus.windows.net:443/","status":"Activating"}}'
-=======
         US","tags":{"tag1":"value1"},"properties":{"minimumTlsVersion":"1.2","publicNetworkAccess":"Enabled","disableLocalAuth":false,"zoneRedundant":false,"isAutoInflateEnabled":true,"maximumThroughputUnits":4,"kafkaEnabled":true,"provisioningState":"Created","metricId":"0b1f6471-1bf0-4dda-aec3-cb9272f09590:eventhubs-nscli1000004","createdAt":"2023-03-13T12:28:18.09Z","updatedAt":"2023-03-13T12:28:18.09Z","serviceBusEndpoint":"https://eventhubs-nscli1000004.servicebus.windows.net:443/","status":"Activating"}}'
->>>>>>> 36786c51
-    headers:
-      cache-control:
-      - no-cache
-      content-length:
-<<<<<<< HEAD
-      - '820'
-      content-type:
-      - application/json; charset=utf-8
-      date:
-      - Wed, 08 Feb 2023 04:52:54 GMT
-=======
+    headers:
+      cache-control:
+      - no-cache
+      content-length:
       - '818'
       content-type:
       - application/json; charset=utf-8
       date:
       - Mon, 13 Mar 2023 12:28:48 GMT
->>>>>>> 36786c51
       expires:
       - '-1'
       pragma:
@@ -222,90 +182,23 @@
       - --resource-group --name --location --tags --sku --enable-auto-inflate --maximum-throughput-units
         --enable-kafka
       User-Agent:
-<<<<<<< HEAD
-      - AZURECLI/2.45.0 azsdk-python-azure-mgmt-eventhub/10.1.0 Python/3.8.0 (Windows-10-10.0.19041-SP0)
+      - AZURECLI/2.46.0 (AAZ) azsdk-python-core/1.24.0 Python/3.10.10 (Linux-5.15.0-1033-azure-x86_64-with-glibc2.31)
+        VSTS_7b238909-6802-4b65-b90d-184bca47f458_build_220_0
     method: GET
     uri: https://management.azure.com/subscriptions/00000000-0000-0000-0000-000000000000/resourceGroups/cli_test_eh_namespace000001/providers/Microsoft.EventHub/namespaces/eventhubs-nscli1000004?api-version=2022-01-01-preview
   response:
     body:
       string: '{"sku":{"name":"Standard","tier":"Standard","capacity":1},"id":"/subscriptions/00000000-0000-0000-0000-000000000000/resourceGroups/cli_test_eh_namespace000001/providers/Microsoft.EventHub/namespaces/eventhubs-nscli1000004","name":"eventhubs-nscli1000004","type":"Microsoft.EventHub/Namespaces","location":"West
-        US","tags":{"{tag1":"value1}"},"properties":{"minimumTlsVersion":"1.2","publicNetworkAccess":"Enabled","disableLocalAuth":false,"zoneRedundant":false,"isAutoInflateEnabled":true,"maximumThroughputUnits":4,"kafkaEnabled":true,"provisioningState":"Succeeded","metricId":"326100e2-f69d-4268-8503-075374f62b6e:eventhubs-nscli1000004","createdAt":"2023-02-08T04:52:23.58Z","updatedAt":"2023-02-08T04:53:14.39Z","serviceBusEndpoint":"https://eventhubs-nscli1000004.servicebus.windows.net:443/","status":"Active"}}'
-    headers:
-      cache-control:
-      - no-cache
-      content-length:
-      - '818'
-      content-type:
-      - application/json; charset=utf-8
-      date:
-      - Wed, 08 Feb 2023 04:53:24 GMT
-      expires:
-      - '-1'
-      pragma:
-      - no-cache
-      server:
-      - Service-Bus-Resource-Provider/SN1
-      - Microsoft-HTTPAPI/2.0
-      server-sb:
-      - Service-Bus-Resource-Provider/SN1
-      strict-transport-security:
-      - max-age=31536000; includeSubDomains
-      transfer-encoding:
-      - chunked
-      vary:
-      - Accept-Encoding
-      x-content-type-options:
-      - nosniff
-    status:
-      code: 200
-      message: OK
-- request:
-    body: null
-    headers:
-      Accept:
-      - application/json
-      Accept-Encoding:
-      - gzip, deflate
-      CommandName:
-      - eventhubs namespace create
-      Connection:
-      - keep-alive
-      ParameterSetName:
-      - --resource-group --name --location --tags --sku --enable-auto-inflate --maximum-throughput-units
-        --enable-kafka
-      User-Agent:
-      - AZURECLI/2.45.0 azsdk-python-azure-mgmt-eventhub/10.1.0 Python/3.8.0 (Windows-10-10.0.19041-SP0)
-=======
-      - AZURECLI/2.46.0 (AAZ) azsdk-python-core/1.24.0 Python/3.10.10 (Linux-5.15.0-1033-azure-x86_64-with-glibc2.31)
-        VSTS_7b238909-6802-4b65-b90d-184bca47f458_build_220_0
->>>>>>> 36786c51
-    method: GET
-    uri: https://management.azure.com/subscriptions/00000000-0000-0000-0000-000000000000/resourceGroups/cli_test_eh_namespace000001/providers/Microsoft.EventHub/namespaces/eventhubs-nscli1000004?api-version=2022-01-01-preview
-  response:
-    body:
-      string: '{"sku":{"name":"Standard","tier":"Standard","capacity":1},"id":"/subscriptions/00000000-0000-0000-0000-000000000000/resourceGroups/cli_test_eh_namespace000001/providers/Microsoft.EventHub/namespaces/eventhubs-nscli1000004","name":"eventhubs-nscli1000004","type":"Microsoft.EventHub/Namespaces","location":"West
-<<<<<<< HEAD
-        US","tags":{"{tag1":"value1}"},"properties":{"minimumTlsVersion":"1.2","publicNetworkAccess":"Enabled","disableLocalAuth":false,"zoneRedundant":false,"isAutoInflateEnabled":true,"maximumThroughputUnits":4,"kafkaEnabled":true,"provisioningState":"Succeeded","metricId":"326100e2-f69d-4268-8503-075374f62b6e:eventhubs-nscli1000004","createdAt":"2023-02-08T04:52:23.58Z","updatedAt":"2023-02-08T04:53:14.39Z","serviceBusEndpoint":"https://eventhubs-nscli1000004.servicebus.windows.net:443/","status":"Active"}}'
-=======
         US","tags":{"tag1":"value1"},"properties":{"minimumTlsVersion":"1.2","publicNetworkAccess":"Enabled","disableLocalAuth":false,"zoneRedundant":false,"isAutoInflateEnabled":true,"maximumThroughputUnits":4,"kafkaEnabled":true,"provisioningState":"Succeeded","metricId":"0b1f6471-1bf0-4dda-aec3-cb9272f09590:eventhubs-nscli1000004","createdAt":"2023-03-13T12:28:18.09Z","updatedAt":"2023-03-13T12:29:04.257Z","serviceBusEndpoint":"https://eventhubs-nscli1000004.servicebus.windows.net:443/","status":"Active"}}'
->>>>>>> 36786c51
-    headers:
-      cache-control:
-      - no-cache
-      content-length:
-<<<<<<< HEAD
-      - '818'
-      content-type:
-      - application/json; charset=utf-8
-      date:
-      - Wed, 08 Feb 2023 04:53:24 GMT
-=======
+    headers:
+      cache-control:
+      - no-cache
+      content-length:
       - '817'
       content-type:
       - application/json; charset=utf-8
       date:
       - Mon, 13 Mar 2023 12:29:19 GMT
->>>>>>> 36786c51
       expires:
       - '-1'
       pragma:
@@ -346,22 +239,14 @@
       ParameterSetName:
       - --resource-group --name --location --tags --sku --enable-auto-inflate --maximum-throughput-units
       User-Agent:
-<<<<<<< HEAD
-      - AZURECLI/2.45.0 azsdk-python-azure-mgmt-eventhub/10.1.0 Python/3.8.0 (Windows-10-10.0.19041-SP0)
-=======
-      - AZURECLI/2.46.0 (AAZ) azsdk-python-core/1.24.0 Python/3.10.10 (Linux-5.15.0-1033-azure-x86_64-with-glibc2.31)
-        VSTS_7b238909-6802-4b65-b90d-184bca47f458_build_220_0
->>>>>>> 36786c51
+      - AZURECLI/2.46.0 (AAZ) azsdk-python-core/1.24.0 Python/3.10.10 (Linux-5.15.0-1033-azure-x86_64-with-glibc2.31)
+        VSTS_7b238909-6802-4b65-b90d-184bca47f458_build_220_0
     method: PUT
     uri: https://management.azure.com/subscriptions/00000000-0000-0000-0000-000000000000/resourceGroups/cli_test_eh_namespace000001/providers/Microsoft.EventHub/namespaces/eventhubs-nscli000002?api-version=2022-01-01-preview
   response:
     body:
       string: '{"sku":{"name":"Standard","tier":"Standard","capacity":1},"id":"/subscriptions/00000000-0000-0000-0000-000000000000/resourceGroups/cli_test_eh_namespace000001/providers/Microsoft.EventHub/namespaces/eventhubs-nscli000002","name":"eventhubs-nscli000002","type":"Microsoft.EventHub/Namespaces","location":"West
-<<<<<<< HEAD
-        US","tags":{"{tag1":"value1}"},"properties":{"minimumTlsVersion":"1.2","publicNetworkAccess":"Enabled","disableLocalAuth":false,"zoneRedundant":false,"isAutoInflateEnabled":true,"maximumThroughputUnits":4,"kafkaEnabled":true,"provisioningState":"Created","metricId":"326100e2-f69d-4268-8503-075374f62b6e:eventhubs-nscli000002","createdAt":"2023-02-08T04:53:27.827Z","updatedAt":"2023-02-08T04:53:27.827Z","serviceBusEndpoint":"https://eventhubs-nscli000002.servicebus.windows.net:443/","status":"Activating"}}'
-=======
         US","tags":{"tag1":"value1"},"properties":{"minimumTlsVersion":"1.2","publicNetworkAccess":"Enabled","disableLocalAuth":false,"zoneRedundant":false,"isAutoInflateEnabled":true,"maximumThroughputUnits":4,"kafkaEnabled":true,"provisioningState":"Created","metricId":"0b1f6471-1bf0-4dda-aec3-cb9272f09590:eventhubs-nscli000002","createdAt":"2023-03-13T12:29:21.513Z","updatedAt":"2023-03-13T12:29:21.513Z","serviceBusEndpoint":"https://eventhubs-nscli000002.servicebus.windows.net:443/","status":"Activating"}}'
->>>>>>> 36786c51
     headers:
       cache-control:
       - no-cache
@@ -370,11 +255,7 @@
       content-type:
       - application/json; charset=utf-8
       date:
-<<<<<<< HEAD
-      - Wed, 08 Feb 2023 04:53:28 GMT
-=======
       - Mon, 13 Mar 2023 12:29:21 GMT
->>>>>>> 36786c51
       expires:
       - '-1'
       pragma:
@@ -411,23 +292,23 @@
       ParameterSetName:
       - --resource-group --name --location --tags --sku --enable-auto-inflate --maximum-throughput-units
       User-Agent:
-<<<<<<< HEAD
-      - AZURECLI/2.45.0 azsdk-python-azure-mgmt-eventhub/10.1.0 Python/3.8.0 (Windows-10-10.0.19041-SP0)
+      - AZURECLI/2.46.0 (AAZ) azsdk-python-core/1.24.0 Python/3.10.10 (Linux-5.15.0-1033-azure-x86_64-with-glibc2.31)
+        VSTS_7b238909-6802-4b65-b90d-184bca47f458_build_220_0
     method: GET
     uri: https://management.azure.com/subscriptions/00000000-0000-0000-0000-000000000000/resourceGroups/cli_test_eh_namespace000001/providers/Microsoft.EventHub/namespaces/eventhubs-nscli000002?api-version=2022-01-01-preview
   response:
     body:
       string: '{"sku":{"name":"Standard","tier":"Standard","capacity":1},"id":"/subscriptions/00000000-0000-0000-0000-000000000000/resourceGroups/cli_test_eh_namespace000001/providers/Microsoft.EventHub/namespaces/eventhubs-nscli000002","name":"eventhubs-nscli000002","type":"Microsoft.EventHub/Namespaces","location":"West
-        US","tags":{"{tag1":"value1}"},"properties":{"minimumTlsVersion":"1.2","publicNetworkAccess":"Enabled","disableLocalAuth":false,"zoneRedundant":false,"isAutoInflateEnabled":true,"maximumThroughputUnits":4,"kafkaEnabled":true,"provisioningState":"Created","metricId":"326100e2-f69d-4268-8503-075374f62b6e:eventhubs-nscli000002","createdAt":"2023-02-08T04:53:27.827Z","updatedAt":"2023-02-08T04:53:27.827Z","serviceBusEndpoint":"https://eventhubs-nscli000002.servicebus.windows.net:443/","status":"Activating"}}'
-    headers:
-      cache-control:
-      - no-cache
-      content-length:
-      - '818'
-      content-type:
-      - application/json; charset=utf-8
-      date:
-      - Wed, 08 Feb 2023 04:53:58 GMT
+        US","tags":{"tag1":"value1"},"properties":{"minimumTlsVersion":"1.2","publicNetworkAccess":"Enabled","disableLocalAuth":false,"zoneRedundant":false,"isAutoInflateEnabled":true,"maximumThroughputUnits":4,"kafkaEnabled":true,"provisioningState":"Created","metricId":"0b1f6471-1bf0-4dda-aec3-cb9272f09590:eventhubs-nscli000002","createdAt":"2023-03-13T12:29:21.513Z","updatedAt":"2023-03-13T12:29:21.513Z","serviceBusEndpoint":"https://eventhubs-nscli000002.servicebus.windows.net:443/","status":"Activating"}}'
+    headers:
+      cache-control:
+      - no-cache
+      content-length:
+      - '816'
+      content-type:
+      - application/json; charset=utf-8
+      date:
+      - Mon, 13 Mar 2023 12:29:52 GMT
       expires:
       - '-1'
       pragma:
@@ -462,34 +343,23 @@
       ParameterSetName:
       - --resource-group --name --location --tags --sku --enable-auto-inflate --maximum-throughput-units
       User-Agent:
-      - AZURECLI/2.45.0 azsdk-python-azure-mgmt-eventhub/10.1.0 Python/3.8.0 (Windows-10-10.0.19041-SP0)
-=======
-      - AZURECLI/2.46.0 (AAZ) azsdk-python-core/1.24.0 Python/3.10.10 (Linux-5.15.0-1033-azure-x86_64-with-glibc2.31)
-        VSTS_7b238909-6802-4b65-b90d-184bca47f458_build_220_0
->>>>>>> 36786c51
+      - AZURECLI/2.46.0 (AAZ) azsdk-python-core/1.24.0 Python/3.10.10 (Linux-5.15.0-1033-azure-x86_64-with-glibc2.31)
+        VSTS_7b238909-6802-4b65-b90d-184bca47f458_build_220_0
     method: GET
     uri: https://management.azure.com/subscriptions/00000000-0000-0000-0000-000000000000/resourceGroups/cli_test_eh_namespace000001/providers/Microsoft.EventHub/namespaces/eventhubs-nscli000002?api-version=2022-01-01-preview
   response:
     body:
       string: '{"sku":{"name":"Standard","tier":"Standard","capacity":1},"id":"/subscriptions/00000000-0000-0000-0000-000000000000/resourceGroups/cli_test_eh_namespace000001/providers/Microsoft.EventHub/namespaces/eventhubs-nscli000002","name":"eventhubs-nscli000002","type":"Microsoft.EventHub/Namespaces","location":"West
-<<<<<<< HEAD
-        US","tags":{"{tag1":"value1}"},"properties":{"minimumTlsVersion":"1.2","publicNetworkAccess":"Enabled","disableLocalAuth":false,"zoneRedundant":false,"isAutoInflateEnabled":true,"maximumThroughputUnits":4,"kafkaEnabled":true,"provisioningState":"Succeeded","metricId":"326100e2-f69d-4268-8503-075374f62b6e:eventhubs-nscli000002","createdAt":"2023-02-08T04:53:27.827Z","updatedAt":"2023-02-08T04:54:21.063Z","serviceBusEndpoint":"https://eventhubs-nscli000002.servicebus.windows.net:443/","status":"Active"}}'
-=======
-        US","tags":{"tag1":"value1"},"properties":{"minimumTlsVersion":"1.2","publicNetworkAccess":"Enabled","disableLocalAuth":false,"zoneRedundant":false,"isAutoInflateEnabled":true,"maximumThroughputUnits":4,"kafkaEnabled":true,"provisioningState":"Created","metricId":"0b1f6471-1bf0-4dda-aec3-cb9272f09590:eventhubs-nscli000002","createdAt":"2023-03-13T12:29:21.513Z","updatedAt":"2023-03-13T12:29:21.513Z","serviceBusEndpoint":"https://eventhubs-nscli000002.servicebus.windows.net:443/","status":"Activating"}}'
->>>>>>> 36786c51
-    headers:
-      cache-control:
-      - no-cache
-      content-length:
-      - '816'
-      content-type:
-      - application/json; charset=utf-8
-      date:
-<<<<<<< HEAD
-      - Wed, 08 Feb 2023 04:54:28 GMT
-=======
-      - Mon, 13 Mar 2023 12:29:52 GMT
->>>>>>> 36786c51
+        US","tags":{"tag1":"value1"},"properties":{"minimumTlsVersion":"1.2","publicNetworkAccess":"Enabled","disableLocalAuth":false,"zoneRedundant":false,"isAutoInflateEnabled":true,"maximumThroughputUnits":4,"kafkaEnabled":true,"provisioningState":"Succeeded","metricId":"0b1f6471-1bf0-4dda-aec3-cb9272f09590:eventhubs-nscli000002","createdAt":"2023-03-13T12:29:21.513Z","updatedAt":"2023-03-13T12:30:10.167Z","serviceBusEndpoint":"https://eventhubs-nscli000002.servicebus.windows.net:443/","status":"Active"}}'
+    headers:
+      cache-control:
+      - no-cache
+      content-length:
+      - '814'
+      content-type:
+      - application/json; charset=utf-8
+      date:
+      - Mon, 13 Mar 2023 12:30:22 GMT
       expires:
       - '-1'
       pragma:
@@ -514,7 +384,7 @@
     body: null
     headers:
       Accept:
-      - '*/*'
+      - application/json
       Accept-Encoding:
       - gzip, deflate
       CommandName:
@@ -522,86 +392,15 @@
       Connection:
       - keep-alive
       ParameterSetName:
-      - --resource-group --name --location --tags --sku --enable-auto-inflate --maximum-throughput-units
-      User-Agent:
-<<<<<<< HEAD
-      - AZURECLI/2.45.0 azsdk-python-azure-mgmt-eventhub/10.1.0 Python/3.8.0 (Windows-10-10.0.19041-SP0)
-=======
-      - AZURECLI/2.46.0 (AAZ) azsdk-python-core/1.24.0 Python/3.10.10 (Linux-5.15.0-1033-azure-x86_64-with-glibc2.31)
-        VSTS_7b238909-6802-4b65-b90d-184bca47f458_build_220_0
->>>>>>> 36786c51
-    method: GET
-    uri: https://management.azure.com/subscriptions/00000000-0000-0000-0000-000000000000/resourceGroups/cli_test_eh_namespace000001/providers/Microsoft.EventHub/namespaces/eventhubs-nscli000002?api-version=2022-01-01-preview
-  response:
-    body:
-      string: '{"sku":{"name":"Standard","tier":"Standard","capacity":1},"id":"/subscriptions/00000000-0000-0000-0000-000000000000/resourceGroups/cli_test_eh_namespace000001/providers/Microsoft.EventHub/namespaces/eventhubs-nscli000002","name":"eventhubs-nscli000002","type":"Microsoft.EventHub/Namespaces","location":"West
-<<<<<<< HEAD
-        US","tags":{"{tag1":"value1}"},"properties":{"minimumTlsVersion":"1.2","publicNetworkAccess":"Enabled","disableLocalAuth":false,"zoneRedundant":false,"isAutoInflateEnabled":true,"maximumThroughputUnits":4,"kafkaEnabled":true,"provisioningState":"Succeeded","metricId":"326100e2-f69d-4268-8503-075374f62b6e:eventhubs-nscli000002","createdAt":"2023-02-08T04:53:27.827Z","updatedAt":"2023-02-08T04:54:21.063Z","serviceBusEndpoint":"https://eventhubs-nscli000002.servicebus.windows.net:443/","status":"Active"}}'
-=======
-        US","tags":{"tag1":"value1"},"properties":{"minimumTlsVersion":"1.2","publicNetworkAccess":"Enabled","disableLocalAuth":false,"zoneRedundant":false,"isAutoInflateEnabled":true,"maximumThroughputUnits":4,"kafkaEnabled":true,"provisioningState":"Succeeded","metricId":"0b1f6471-1bf0-4dda-aec3-cb9272f09590:eventhubs-nscli000002","createdAt":"2023-03-13T12:29:21.513Z","updatedAt":"2023-03-13T12:30:10.167Z","serviceBusEndpoint":"https://eventhubs-nscli000002.servicebus.windows.net:443/","status":"Active"}}'
->>>>>>> 36786c51
-    headers:
-      cache-control:
-      - no-cache
-      content-length:
-      - '814'
-      content-type:
-      - application/json; charset=utf-8
-      date:
-<<<<<<< HEAD
-      - Wed, 08 Feb 2023 04:54:28 GMT
-=======
-      - Mon, 13 Mar 2023 12:30:22 GMT
->>>>>>> 36786c51
-      expires:
-      - '-1'
-      pragma:
-      - no-cache
-      server:
-      - Service-Bus-Resource-Provider/SN1
-      - Microsoft-HTTPAPI/2.0
-      server-sb:
-      - Service-Bus-Resource-Provider/SN1
-      strict-transport-security:
-      - max-age=31536000; includeSubDomains
-      transfer-encoding:
-      - chunked
-      vary:
-      - Accept-Encoding
-      x-content-type-options:
-      - nosniff
-    status:
-      code: 200
-      message: OK
-- request:
-    body: null
-    headers:
-      Accept:
-      - application/json
-      Accept-Encoding:
-      - gzip, deflate
-      CommandName:
-      - eventhubs namespace create
-      Connection:
-      - keep-alive
-      ParameterSetName:
       - --resource-group --name --enable-auto-inflate
       User-Agent:
-<<<<<<< HEAD
-      - AZURECLI/2.45.0 azsdk-python-azure-mgmt-resource/21.1.0b1 Python/3.8.0 (Windows-10-10.0.19041-SP0)
-=======
       - AZURECLI/2.46.0 azsdk-python-azure-mgmt-resource/22.0.0 Python/3.10.10 (Linux-5.15.0-1033-azure-x86_64-with-glibc2.31)
         VSTS_7b238909-6802-4b65-b90d-184bca47f458_build_220_0
->>>>>>> 36786c51
     method: GET
     uri: https://management.azure.com/subscriptions/00000000-0000-0000-0000-000000000000/resourcegroups/cli_test_eh_namespace000001?api-version=2022-09-01
   response:
     body:
-<<<<<<< HEAD
-      string: '{"id":"/subscriptions/00000000-0000-0000-0000-000000000000/resourceGroups/cli_test_eh_namespace000001","name":"cli_test_eh_namespace000001","type":"Microsoft.Resources/resourceGroups","location":"westus","tags":{"product":"azurecli","cause":"automation","date":"2023-02-08T04:52:13Z"},"properties":{"provisioningState":"Succeeded"}}'
-=======
       string: '{"id":"/subscriptions/00000000-0000-0000-0000-000000000000/resourceGroups/cli_test_eh_namespace000001","name":"cli_test_eh_namespace000001","type":"Microsoft.Resources/resourceGroups","location":"westus","tags":{"product":"azurecli","cause":"automation","date":"2023-03-13T12:28:14Z"},"properties":{"provisioningState":"Succeeded"}}'
->>>>>>> 36786c51
     headers:
       cache-control:
       - no-cache
@@ -610,11 +409,7 @@
       content-type:
       - application/json; charset=utf-8
       date:
-<<<<<<< HEAD
-      - Wed, 08 Feb 2023 04:54:28 GMT
-=======
       - Mon, 13 Mar 2023 12:30:22 GMT
->>>>>>> 36786c51
       expires:
       - '-1'
       pragma:
@@ -647,22 +442,14 @@
       ParameterSetName:
       - --resource-group --name --enable-auto-inflate
       User-Agent:
-<<<<<<< HEAD
-      - AZURECLI/2.45.0 azsdk-python-azure-mgmt-eventhub/10.1.0 Python/3.8.0 (Windows-10-10.0.19041-SP0)
-=======
-      - AZURECLI/2.46.0 (AAZ) azsdk-python-core/1.24.0 Python/3.10.10 (Linux-5.15.0-1033-azure-x86_64-with-glibc2.31)
-        VSTS_7b238909-6802-4b65-b90d-184bca47f458_build_220_0
->>>>>>> 36786c51
+      - AZURECLI/2.46.0 (AAZ) azsdk-python-core/1.24.0 Python/3.10.10 (Linux-5.15.0-1033-azure-x86_64-with-glibc2.31)
+        VSTS_7b238909-6802-4b65-b90d-184bca47f458_build_220_0
     method: PUT
     uri: https://management.azure.com/subscriptions/00000000-0000-0000-0000-000000000000/resourceGroups/cli_test_eh_namespace000001/providers/Microsoft.EventHub/namespaces/eventhubs-nscli000002?api-version=2022-01-01-preview
   response:
     body:
       string: '{"sku":{"name":"Standard","tier":"Standard","capacity":1},"id":"/subscriptions/00000000-0000-0000-0000-000000000000/resourceGroups/cli_test_eh_namespace000001/providers/Microsoft.EventHub/namespaces/eventhubs-nscli000002","name":"eventhubs-nscli000002","type":"Microsoft.EventHub/Namespaces","location":"West
-<<<<<<< HEAD
-        US","tags":{},"properties":{"minimumTlsVersion":"1.2","publicNetworkAccess":"Enabled","disableLocalAuth":false,"zoneRedundant":false,"isAutoInflateEnabled":false,"maximumThroughputUnits":0,"kafkaEnabled":true,"provisioningState":"Updating","metricId":"326100e2-f69d-4268-8503-075374f62b6e:eventhubs-nscli000002","createdAt":"2023-02-08T04:53:27.827Z","updatedAt":"2023-02-08T04:54:36.88Z","serviceBusEndpoint":"https://eventhubs-nscli000002.servicebus.windows.net:443/","status":"Activating"}}'
-=======
         US","tags":{},"properties":{"minimumTlsVersion":"1.2","publicNetworkAccess":"Enabled","disableLocalAuth":false,"zoneRedundant":false,"isAutoInflateEnabled":false,"maximumThroughputUnits":0,"kafkaEnabled":true,"provisioningState":"Updating","metricId":"0b1f6471-1bf0-4dda-aec3-cb9272f09590:eventhubs-nscli000002","createdAt":"2023-03-13T12:29:21.513Z","updatedAt":"2023-03-13T12:30:30.19Z","serviceBusEndpoint":"https://eventhubs-nscli000002.servicebus.windows.net:443/","status":"Activating"}}'
->>>>>>> 36786c51
     headers:
       cache-control:
       - no-cache
@@ -671,11 +458,7 @@
       content-type:
       - application/json; charset=utf-8
       date:
-<<<<<<< HEAD
-      - Wed, 08 Feb 2023 04:54:37 GMT
-=======
       - Mon, 13 Mar 2023 12:30:30 GMT
->>>>>>> 36786c51
       expires:
       - '-1'
       pragma:
@@ -712,22 +495,14 @@
       ParameterSetName:
       - --resource-group --name --enable-auto-inflate
       User-Agent:
-<<<<<<< HEAD
-      - AZURECLI/2.45.0 azsdk-python-azure-mgmt-eventhub/10.1.0 Python/3.8.0 (Windows-10-10.0.19041-SP0)
-=======
-      - AZURECLI/2.46.0 (AAZ) azsdk-python-core/1.24.0 Python/3.10.10 (Linux-5.15.0-1033-azure-x86_64-with-glibc2.31)
-        VSTS_7b238909-6802-4b65-b90d-184bca47f458_build_220_0
->>>>>>> 36786c51
+      - AZURECLI/2.46.0 (AAZ) azsdk-python-core/1.24.0 Python/3.10.10 (Linux-5.15.0-1033-azure-x86_64-with-glibc2.31)
+        VSTS_7b238909-6802-4b65-b90d-184bca47f458_build_220_0
     method: GET
     uri: https://management.azure.com/subscriptions/00000000-0000-0000-0000-000000000000/resourceGroups/cli_test_eh_namespace000001/providers/Microsoft.EventHub/namespaces/eventhubs-nscli000002?api-version=2022-01-01-preview
   response:
     body:
       string: '{"sku":{"name":"Standard","tier":"Standard","capacity":1},"id":"/subscriptions/00000000-0000-0000-0000-000000000000/resourceGroups/cli_test_eh_namespace000001/providers/Microsoft.EventHub/namespaces/eventhubs-nscli000002","name":"eventhubs-nscli000002","type":"Microsoft.EventHub/Namespaces","location":"West
-<<<<<<< HEAD
-        US","tags":{},"properties":{"minimumTlsVersion":"1.2","publicNetworkAccess":"Enabled","disableLocalAuth":false,"zoneRedundant":false,"isAutoInflateEnabled":false,"maximumThroughputUnits":0,"kafkaEnabled":true,"provisioningState":"Succeeded","metricId":"326100e2-f69d-4268-8503-075374f62b6e:eventhubs-nscli000002","createdAt":"2023-02-08T04:53:27.827Z","updatedAt":"2023-02-08T04:54:40.907Z","serviceBusEndpoint":"https://eventhubs-nscli000002.servicebus.windows.net:443/","status":"Active"}}'
-=======
         US","tags":{},"properties":{"minimumTlsVersion":"1.2","publicNetworkAccess":"Enabled","disableLocalAuth":false,"zoneRedundant":false,"isAutoInflateEnabled":false,"maximumThroughputUnits":0,"kafkaEnabled":true,"provisioningState":"Succeeded","metricId":"0b1f6471-1bf0-4dda-aec3-cb9272f09590:eventhubs-nscli000002","createdAt":"2023-03-13T12:29:21.513Z","updatedAt":"2023-03-13T12:30:31.76Z","serviceBusEndpoint":"https://eventhubs-nscli000002.servicebus.windows.net:443/","status":"Active"}}'
->>>>>>> 36786c51
     headers:
       cache-control:
       - no-cache
@@ -736,111 +511,100 @@
       content-type:
       - application/json; charset=utf-8
       date:
-<<<<<<< HEAD
-      - Wed, 08 Feb 2023 04:55:07 GMT
-      expires:
-      - '-1'
-      pragma:
-      - no-cache
-      server:
-      - Service-Bus-Resource-Provider/SN1
-      - Microsoft-HTTPAPI/2.0
-      server-sb:
-      - Service-Bus-Resource-Provider/SN1
-      strict-transport-security:
-      - max-age=31536000; includeSubDomains
-      transfer-encoding:
-      - chunked
-      vary:
-      - Accept-Encoding
-      x-content-type-options:
-      - nosniff
-    status:
-      code: 200
-      message: OK
-- request:
-    body: null
-    headers:
-      Accept:
-      - application/json
-      Accept-Encoding:
-      - gzip, deflate
-      CommandName:
-      - eventhubs namespace create
-      Connection:
-      - keep-alive
-      ParameterSetName:
-      - --resource-group --name --enable-auto-inflate
-      User-Agent:
-      - AZURECLI/2.45.0 azsdk-python-azure-mgmt-eventhub/10.1.0 Python/3.8.0 (Windows-10-10.0.19041-SP0)
+      - Mon, 13 Mar 2023 12:31:01 GMT
+      expires:
+      - '-1'
+      pragma:
+      - no-cache
+      server:
+      - Service-Bus-Resource-Provider/CH3
+      - Microsoft-HTTPAPI/2.0
+      server-sb:
+      - Service-Bus-Resource-Provider/CH3
+      strict-transport-security:
+      - max-age=31536000; includeSubDomains
+      transfer-encoding:
+      - chunked
+      vary:
+      - Accept-Encoding
+      x-content-type-options:
+      - nosniff
+    status:
+      code: 200
+      message: OK
+- request:
+    body: null
+    headers:
+      Accept:
+      - application/json
+      Accept-Encoding:
+      - gzip, deflate
+      CommandName:
+      - eventhubs namespace show
+      Connection:
+      - keep-alive
+      ParameterSetName:
+      - --resource-group --name
+      User-Agent:
+      - AZURECLI/2.46.0 (AAZ) azsdk-python-core/1.24.0 Python/3.10.10 (Linux-5.15.0-1033-azure-x86_64-with-glibc2.31)
+        VSTS_7b238909-6802-4b65-b90d-184bca47f458_build_220_0
     method: GET
     uri: https://management.azure.com/subscriptions/00000000-0000-0000-0000-000000000000/resourceGroups/cli_test_eh_namespace000001/providers/Microsoft.EventHub/namespaces/eventhubs-nscli000002?api-version=2022-01-01-preview
   response:
     body:
       string: '{"sku":{"name":"Standard","tier":"Standard","capacity":1},"id":"/subscriptions/00000000-0000-0000-0000-000000000000/resourceGroups/cli_test_eh_namespace000001/providers/Microsoft.EventHub/namespaces/eventhubs-nscli000002","name":"eventhubs-nscli000002","type":"Microsoft.EventHub/Namespaces","location":"West
-        US","tags":{},"properties":{"minimumTlsVersion":"1.2","publicNetworkAccess":"Enabled","disableLocalAuth":false,"zoneRedundant":false,"isAutoInflateEnabled":false,"maximumThroughputUnits":0,"kafkaEnabled":true,"provisioningState":"Succeeded","metricId":"326100e2-f69d-4268-8503-075374f62b6e:eventhubs-nscli000002","createdAt":"2023-02-08T04:53:27.827Z","updatedAt":"2023-02-08T04:54:40.907Z","serviceBusEndpoint":"https://eventhubs-nscli000002.servicebus.windows.net:443/","status":"Active"}}'
-    headers:
-      cache-control:
-      - no-cache
-      content-length:
-      - '800'
-      content-type:
-      - application/json; charset=utf-8
-      date:
-      - Wed, 08 Feb 2023 04:55:08 GMT
-=======
+        US","tags":{},"properties":{"minimumTlsVersion":"1.2","publicNetworkAccess":"Enabled","disableLocalAuth":false,"zoneRedundant":false,"isAutoInflateEnabled":false,"maximumThroughputUnits":0,"kafkaEnabled":true,"provisioningState":"Succeeded","metricId":"0b1f6471-1bf0-4dda-aec3-cb9272f09590:eventhubs-nscli000002","createdAt":"2023-03-13T12:29:21.513Z","updatedAt":"2023-03-13T12:30:31.76Z","serviceBusEndpoint":"https://eventhubs-nscli000002.servicebus.windows.net:443/","status":"Active"}}'
+    headers:
+      cache-control:
+      - no-cache
+      content-length:
+      - '799'
+      content-type:
+      - application/json; charset=utf-8
+      date:
       - Mon, 13 Mar 2023 12:31:01 GMT
->>>>>>> 36786c51
-      expires:
-      - '-1'
-      pragma:
-      - no-cache
-      server:
-      - Service-Bus-Resource-Provider/SN1
-      - Microsoft-HTTPAPI/2.0
-      server-sb:
-      - Service-Bus-Resource-Provider/SN1
-      strict-transport-security:
-      - max-age=31536000; includeSubDomains
-      transfer-encoding:
-      - chunked
-      vary:
-      - Accept-Encoding
-      x-content-type-options:
-      - nosniff
-    status:
-      code: 200
-      message: OK
-- request:
-    body: null
-    headers:
-      Accept:
-      - application/json
-      Accept-Encoding:
-      - gzip, deflate
-      CommandName:
-      - eventhubs namespace show
-      Connection:
-      - keep-alive
-      ParameterSetName:
-      - --resource-group --name
-      User-Agent:
-<<<<<<< HEAD
-      - AZURECLI/2.45.0 azsdk-python-azure-mgmt-eventhub/10.1.0 Python/3.8.0 (Windows-10-10.0.19041-SP0)
-=======
-      - AZURECLI/2.46.0 (AAZ) azsdk-python-core/1.24.0 Python/3.10.10 (Linux-5.15.0-1033-azure-x86_64-with-glibc2.31)
-        VSTS_7b238909-6802-4b65-b90d-184bca47f458_build_220_0
->>>>>>> 36786c51
+      expires:
+      - '-1'
+      pragma:
+      - no-cache
+      server:
+      - Service-Bus-Resource-Provider/CH3
+      - Microsoft-HTTPAPI/2.0
+      server-sb:
+      - Service-Bus-Resource-Provider/CH3
+      strict-transport-security:
+      - max-age=31536000; includeSubDomains
+      transfer-encoding:
+      - chunked
+      vary:
+      - Accept-Encoding
+      x-content-type-options:
+      - nosniff
+    status:
+      code: 200
+      message: OK
+- request:
+    body: null
+    headers:
+      Accept:
+      - application/json
+      Accept-Encoding:
+      - gzip, deflate
+      CommandName:
+      - eventhubs namespace update
+      Connection:
+      - keep-alive
+      ParameterSetName:
+      - --resource-group --name --tags --enable-auto-inflate --maximum-throughput-units
+      User-Agent:
+      - AZURECLI/2.46.0 (AAZ) azsdk-python-core/1.24.0 Python/3.10.10 (Linux-5.15.0-1033-azure-x86_64-with-glibc2.31)
+        VSTS_7b238909-6802-4b65-b90d-184bca47f458_build_220_0
     method: GET
     uri: https://management.azure.com/subscriptions/00000000-0000-0000-0000-000000000000/resourceGroups/cli_test_eh_namespace000001/providers/Microsoft.EventHub/namespaces/eventhubs-nscli000002?api-version=2022-01-01-preview
   response:
     body:
       string: '{"sku":{"name":"Standard","tier":"Standard","capacity":1},"id":"/subscriptions/00000000-0000-0000-0000-000000000000/resourceGroups/cli_test_eh_namespace000001/providers/Microsoft.EventHub/namespaces/eventhubs-nscli000002","name":"eventhubs-nscli000002","type":"Microsoft.EventHub/Namespaces","location":"West
-<<<<<<< HEAD
-        US","tags":{},"properties":{"minimumTlsVersion":"1.2","publicNetworkAccess":"Enabled","disableLocalAuth":false,"zoneRedundant":false,"isAutoInflateEnabled":false,"maximumThroughputUnits":0,"kafkaEnabled":true,"provisioningState":"Succeeded","metricId":"326100e2-f69d-4268-8503-075374f62b6e:eventhubs-nscli000002","createdAt":"2023-02-08T04:53:27.827Z","updatedAt":"2023-02-08T04:54:40.907Z","serviceBusEndpoint":"https://eventhubs-nscli000002.servicebus.windows.net:443/","status":"Active"}}'
-=======
         US","tags":{},"properties":{"minimumTlsVersion":"1.2","publicNetworkAccess":"Enabled","disableLocalAuth":false,"zoneRedundant":false,"isAutoInflateEnabled":false,"maximumThroughputUnits":0,"kafkaEnabled":true,"provisioningState":"Succeeded","metricId":"0b1f6471-1bf0-4dda-aec3-cb9272f09590:eventhubs-nscli000002","createdAt":"2023-03-13T12:29:21.513Z","updatedAt":"2023-03-13T12:30:31.76Z","serviceBusEndpoint":"https://eventhubs-nscli000002.servicebus.windows.net:443/","status":"Active"}}'
->>>>>>> 36786c51
     headers:
       cache-control:
       - no-cache
@@ -849,74 +613,7 @@
       content-type:
       - application/json; charset=utf-8
       date:
-<<<<<<< HEAD
-      - Wed, 08 Feb 2023 04:55:08 GMT
-=======
       - Mon, 13 Mar 2023 12:31:01 GMT
->>>>>>> 36786c51
-      expires:
-      - '-1'
-      pragma:
-      - no-cache
-      server:
-      - Service-Bus-Resource-Provider/SN1
-      - Microsoft-HTTPAPI/2.0
-      server-sb:
-      - Service-Bus-Resource-Provider/SN1
-      strict-transport-security:
-      - max-age=31536000; includeSubDomains
-      transfer-encoding:
-      - chunked
-      vary:
-      - Accept-Encoding
-      x-content-type-options:
-      - nosniff
-    status:
-      code: 200
-      message: OK
-- request:
-    body: null
-    headers:
-      Accept:
-      - application/json
-      Accept-Encoding:
-      - gzip, deflate
-      CommandName:
-      - eventhubs namespace update
-      Connection:
-      - keep-alive
-      ParameterSetName:
-      - --resource-group --name --tags --enable-auto-inflate --maximum-throughput-units
-      User-Agent:
-<<<<<<< HEAD
-      - AZURECLI/2.45.0 azsdk-python-azure-mgmt-eventhub/10.1.0 Python/3.8.0 (Windows-10-10.0.19041-SP0)
-=======
-      - AZURECLI/2.46.0 (AAZ) azsdk-python-core/1.24.0 Python/3.10.10 (Linux-5.15.0-1033-azure-x86_64-with-glibc2.31)
-        VSTS_7b238909-6802-4b65-b90d-184bca47f458_build_220_0
->>>>>>> 36786c51
-    method: GET
-    uri: https://management.azure.com/subscriptions/00000000-0000-0000-0000-000000000000/resourceGroups/cli_test_eh_namespace000001/providers/Microsoft.EventHub/namespaces/eventhubs-nscli000002?api-version=2022-01-01-preview
-  response:
-    body:
-      string: '{"sku":{"name":"Standard","tier":"Standard","capacity":1},"id":"/subscriptions/00000000-0000-0000-0000-000000000000/resourceGroups/cli_test_eh_namespace000001/providers/Microsoft.EventHub/namespaces/eventhubs-nscli000002","name":"eventhubs-nscli000002","type":"Microsoft.EventHub/Namespaces","location":"West
-<<<<<<< HEAD
-        US","tags":{},"properties":{"minimumTlsVersion":"1.2","publicNetworkAccess":"Enabled","disableLocalAuth":false,"zoneRedundant":false,"isAutoInflateEnabled":false,"maximumThroughputUnits":0,"kafkaEnabled":true,"provisioningState":"Succeeded","metricId":"326100e2-f69d-4268-8503-075374f62b6e:eventhubs-nscli000002","createdAt":"2023-02-08T04:53:27.827Z","updatedAt":"2023-02-08T04:54:40.907Z","serviceBusEndpoint":"https://eventhubs-nscli000002.servicebus.windows.net:443/","status":"Active"}}'
-=======
-        US","tags":{},"properties":{"minimumTlsVersion":"1.2","publicNetworkAccess":"Enabled","disableLocalAuth":false,"zoneRedundant":false,"isAutoInflateEnabled":false,"maximumThroughputUnits":0,"kafkaEnabled":true,"provisioningState":"Succeeded","metricId":"0b1f6471-1bf0-4dda-aec3-cb9272f09590:eventhubs-nscli000002","createdAt":"2023-03-13T12:29:21.513Z","updatedAt":"2023-03-13T12:30:31.76Z","serviceBusEndpoint":"https://eventhubs-nscli000002.servicebus.windows.net:443/","status":"Active"}}'
->>>>>>> 36786c51
-    headers:
-      cache-control:
-      - no-cache
-      content-length:
-      - '799'
-      content-type:
-      - application/json; charset=utf-8
-      date:
-<<<<<<< HEAD
-      - Wed, 08 Feb 2023 04:55:10 GMT
-=======
-      - Mon, 13 Mar 2023 12:31:01 GMT
->>>>>>> 36786c51
       expires:
       - '-1'
       pragma:
@@ -958,39 +655,23 @@
       ParameterSetName:
       - --resource-group --name --tags --enable-auto-inflate --maximum-throughput-units
       User-Agent:
-<<<<<<< HEAD
-      - AZURECLI/2.45.0 azsdk-python-azure-mgmt-eventhub/10.1.0 Python/3.8.0 (Windows-10-10.0.19041-SP0)
-=======
-      - AZURECLI/2.46.0 (AAZ) azsdk-python-core/1.24.0 Python/3.10.10 (Linux-5.15.0-1033-azure-x86_64-with-glibc2.31)
-        VSTS_7b238909-6802-4b65-b90d-184bca47f458_build_220_0
->>>>>>> 36786c51
+      - AZURECLI/2.46.0 (AAZ) azsdk-python-core/1.24.0 Python/3.10.10 (Linux-5.15.0-1033-azure-x86_64-with-glibc2.31)
+        VSTS_7b238909-6802-4b65-b90d-184bca47f458_build_220_0
     method: PUT
     uri: https://management.azure.com/subscriptions/00000000-0000-0000-0000-000000000000/resourceGroups/cli_test_eh_namespace000001/providers/Microsoft.EventHub/namespaces/eventhubs-nscli000002?api-version=2022-01-01-preview
   response:
     body:
       string: '{"sku":{"name":"Standard","tier":"Standard","capacity":1},"id":"/subscriptions/00000000-0000-0000-0000-000000000000/resourceGroups/cli_test_eh_namespace000001/providers/Microsoft.EventHub/namespaces/eventhubs-nscli000002","name":"eventhubs-nscli000002","type":"Microsoft.EventHub/Namespaces","location":"West
-<<<<<<< HEAD
-        US","tags":{"{tag2":"value2}"},"properties":{"minimumTlsVersion":"1.2","publicNetworkAccess":"Enabled","disableLocalAuth":false,"zoneRedundant":false,"isAutoInflateEnabled":true,"maximumThroughputUnits":5,"kafkaEnabled":true,"provisioningState":"Updating","metricId":"326100e2-f69d-4268-8503-075374f62b6e:eventhubs-nscli000002","createdAt":"2023-02-08T04:53:27.827Z","updatedAt":"2023-02-08T04:55:19.287Z","serviceBusEndpoint":"https://eventhubs-nscli000002.servicebus.windows.net:443/","status":"Activating"}}'
-=======
         US","tags":{"tag2":"value2"},"properties":{"minimumTlsVersion":"1.2","publicNetworkAccess":"Enabled","disableLocalAuth":false,"zoneRedundant":false,"isAutoInflateEnabled":true,"maximumThroughputUnits":5,"kafkaEnabled":true,"provisioningState":"Updating","metricId":"0b1f6471-1bf0-4dda-aec3-cb9272f09590:eventhubs-nscli000002","createdAt":"2023-03-13T12:29:21.513Z","updatedAt":"2023-03-13T12:31:08.693Z","serviceBusEndpoint":"https://eventhubs-nscli000002.servicebus.windows.net:443/","status":"Activating"}}'
->>>>>>> 36786c51
-    headers:
-      cache-control:
-      - no-cache
-      content-length:
-<<<<<<< HEAD
-      - '819'
-      content-type:
-      - application/json; charset=utf-8
-      date:
-      - Wed, 08 Feb 2023 04:55:19 GMT
-=======
+    headers:
+      cache-control:
+      - no-cache
+      content-length:
       - '817'
       content-type:
       - application/json; charset=utf-8
       date:
       - Mon, 13 Mar 2023 12:31:09 GMT
->>>>>>> 36786c51
       expires:
       - '-1'
       pragma:
@@ -1027,22 +708,14 @@
       ParameterSetName:
       - --resource-group --name --tags --enable-auto-inflate --maximum-throughput-units
       User-Agent:
-<<<<<<< HEAD
-      - AZURECLI/2.45.0 azsdk-python-azure-mgmt-eventhub/10.1.0 Python/3.8.0 (Windows-10-10.0.19041-SP0)
-=======
-      - AZURECLI/2.46.0 (AAZ) azsdk-python-core/1.24.0 Python/3.10.10 (Linux-5.15.0-1033-azure-x86_64-with-glibc2.31)
-        VSTS_7b238909-6802-4b65-b90d-184bca47f458_build_220_0
->>>>>>> 36786c51
+      - AZURECLI/2.46.0 (AAZ) azsdk-python-core/1.24.0 Python/3.10.10 (Linux-5.15.0-1033-azure-x86_64-with-glibc2.31)
+        VSTS_7b238909-6802-4b65-b90d-184bca47f458_build_220_0
     method: GET
     uri: https://management.azure.com/subscriptions/00000000-0000-0000-0000-000000000000/resourceGroups/cli_test_eh_namespace000001/providers/Microsoft.EventHub/namespaces/eventhubs-nscli000002?api-version=2022-01-01-preview
   response:
     body:
       string: '{"sku":{"name":"Standard","tier":"Standard","capacity":1},"id":"/subscriptions/00000000-0000-0000-0000-000000000000/resourceGroups/cli_test_eh_namespace000001/providers/Microsoft.EventHub/namespaces/eventhubs-nscli000002","name":"eventhubs-nscli000002","type":"Microsoft.EventHub/Namespaces","location":"West
-<<<<<<< HEAD
-        US","tags":{"{tag2":"value2}"},"properties":{"minimumTlsVersion":"1.2","publicNetworkAccess":"Enabled","disableLocalAuth":false,"zoneRedundant":false,"isAutoInflateEnabled":true,"maximumThroughputUnits":5,"kafkaEnabled":true,"provisioningState":"Succeeded","metricId":"326100e2-f69d-4268-8503-075374f62b6e:eventhubs-nscli000002","createdAt":"2023-02-08T04:53:27.827Z","updatedAt":"2023-02-08T04:55:20.403Z","serviceBusEndpoint":"https://eventhubs-nscli000002.servicebus.windows.net:443/","status":"Active"}}'
-=======
         US","tags":{"tag2":"value2"},"properties":{"minimumTlsVersion":"1.2","publicNetworkAccess":"Enabled","disableLocalAuth":false,"zoneRedundant":false,"isAutoInflateEnabled":true,"maximumThroughputUnits":5,"kafkaEnabled":true,"provisioningState":"Succeeded","metricId":"0b1f6471-1bf0-4dda-aec3-cb9272f09590:eventhubs-nscli000002","createdAt":"2023-03-13T12:29:21.513Z","updatedAt":"2023-03-13T12:31:11.907Z","serviceBusEndpoint":"https://eventhubs-nscli000002.servicebus.windows.net:443/","status":"Active"}}'
->>>>>>> 36786c51
     headers:
       cache-control:
       - no-cache
@@ -1051,11 +724,7 @@
       content-type:
       - application/json; charset=utf-8
       date:
-<<<<<<< HEAD
-      - Wed, 08 Feb 2023 04:55:49 GMT
-=======
       - Mon, 13 Mar 2023 12:31:39 GMT
->>>>>>> 36786c51
       expires:
       - '-1'
       pragma:
@@ -1090,50 +759,33 @@
       ParameterSetName:
       - --resource-group
       User-Agent:
-<<<<<<< HEAD
-      - AZURECLI/2.45.0 azsdk-python-azure-mgmt-eventhub/10.1.0 Python/3.8.0 (Windows-10-10.0.19041-SP0)
-=======
-      - AZURECLI/2.46.0 (AAZ) azsdk-python-core/1.24.0 Python/3.10.10 (Linux-5.15.0-1033-azure-x86_64-with-glibc2.31)
-        VSTS_7b238909-6802-4b65-b90d-184bca47f458_build_220_0
->>>>>>> 36786c51
+      - AZURECLI/2.46.0 (AAZ) azsdk-python-core/1.24.0 Python/3.10.10 (Linux-5.15.0-1033-azure-x86_64-with-glibc2.31)
+        VSTS_7b238909-6802-4b65-b90d-184bca47f458_build_220_0
     method: GET
     uri: https://management.azure.com/subscriptions/00000000-0000-0000-0000-000000000000/resourceGroups/cli_test_eh_namespace000001/providers/Microsoft.EventHub/namespaces?api-version=2022-01-01-preview
   response:
     body:
       string: '{"value":[{"sku":{"name":"Standard","tier":"Standard","capacity":1},"id":"/subscriptions/00000000-0000-0000-0000-000000000000/resourceGroups/cli_test_eh_namespace000001/providers/Microsoft.EventHub/namespaces/eventhubs-nscli1000004","name":"eventhubs-nscli1000004","type":"Microsoft.EventHub/Namespaces","location":"West
-<<<<<<< HEAD
-        US","tags":{"{tag1":"value1}"},"properties":{"minimumTlsVersion":"1.2","publicNetworkAccess":"Enabled","disableLocalAuth":false,"zoneRedundant":false,"isAutoInflateEnabled":true,"maximumThroughputUnits":4,"kafkaEnabled":true,"provisioningState":"Succeeded","metricId":"326100e2-f69d-4268-8503-075374f62b6e:eventhubs-nscli1000004","createdAt":"2023-02-08T04:52:23.58Z","updatedAt":"2023-02-08T04:53:14.39Z","serviceBusEndpoint":"https://eventhubs-nscli1000004.servicebus.windows.net:443/","status":"Active"}},{"sku":{"name":"Standard","tier":"Standard","capacity":1},"id":"/subscriptions/00000000-0000-0000-0000-000000000000/resourceGroups/cli_test_eh_namespace000001/providers/Microsoft.EventHub/namespaces/eventhubs-nscli000002","name":"eventhubs-nscli000002","type":"Microsoft.EventHub/Namespaces","location":"West
-        US","tags":{"{tag2":"value2}"},"properties":{"minimumTlsVersion":"1.2","publicNetworkAccess":"Enabled","disableLocalAuth":false,"zoneRedundant":false,"isAutoInflateEnabled":true,"maximumThroughputUnits":5,"kafkaEnabled":true,"provisioningState":"Succeeded","metricId":"326100e2-f69d-4268-8503-075374f62b6e:eventhubs-nscli000002","createdAt":"2023-02-08T04:53:27.827Z","updatedAt":"2023-02-08T04:55:20.403Z","serviceBusEndpoint":"https://eventhubs-nscli000002.servicebus.windows.net:443/","status":"Active"}}]}'
-=======
         US","tags":{"tag1":"value1"},"properties":{"minimumTlsVersion":"1.2","publicNetworkAccess":"Enabled","disableLocalAuth":false,"zoneRedundant":false,"isAutoInflateEnabled":true,"maximumThroughputUnits":4,"kafkaEnabled":true,"provisioningState":"Succeeded","metricId":"0b1f6471-1bf0-4dda-aec3-cb9272f09590:eventhubs-nscli1000004","createdAt":"2023-03-13T12:28:18.09Z","updatedAt":"2023-03-13T12:29:04.257Z","serviceBusEndpoint":"https://eventhubs-nscli1000004.servicebus.windows.net:443/","status":"Active"}},{"sku":{"name":"Standard","tier":"Standard","capacity":1},"id":"/subscriptions/00000000-0000-0000-0000-000000000000/resourceGroups/cli_test_eh_namespace000001/providers/Microsoft.EventHub/namespaces/eventhubs-nscli000002","name":"eventhubs-nscli000002","type":"Microsoft.EventHub/Namespaces","location":"West
         US","tags":{"tag2":"value2"},"properties":{"minimumTlsVersion":"1.2","publicNetworkAccess":"Enabled","disableLocalAuth":false,"zoneRedundant":false,"isAutoInflateEnabled":true,"maximumThroughputUnits":5,"kafkaEnabled":true,"provisioningState":"Succeeded","metricId":"0b1f6471-1bf0-4dda-aec3-cb9272f09590:eventhubs-nscli000002","createdAt":"2023-03-13T12:29:21.513Z","updatedAt":"2023-03-13T12:31:11.907Z","serviceBusEndpoint":"https://eventhubs-nscli000002.servicebus.windows.net:443/","status":"Active"}}]}'
->>>>>>> 36786c51
-    headers:
-      cache-control:
-      - no-cache
-      content-length:
-<<<<<<< HEAD
-      - '1647'
-      content-type:
-      - application/json; charset=utf-8
-      date:
-      - Wed, 08 Feb 2023 04:55:50 GMT
-=======
+    headers:
+      cache-control:
+      - no-cache
+      content-length:
       - '1644'
       content-type:
       - application/json; charset=utf-8
       date:
       - Mon, 13 Mar 2023 12:31:40 GMT
->>>>>>> 36786c51
-      expires:
-      - '-1'
-      pragma:
-      - no-cache
-      server:
-      - Service-Bus-Resource-Provider/SN1
-      - Microsoft-HTTPAPI/2.0
-      server-sb:
-      - Service-Bus-Resource-Provider/SN1
+      expires:
+      - '-1'
+      pragma:
+      - no-cache
+      server:
+      - Service-Bus-Resource-Provider/CH3
+      - Microsoft-HTTPAPI/2.0
+      server-sb:
+      - Service-Bus-Resource-Provider/CH3
       strict-transport-security:
       - max-age=31536000; includeSubDomains
       transfer-encoding:
@@ -1163,12 +815,8 @@
       ParameterSetName:
       - --resource-group --namespace-name --name --rights
       User-Agent:
-<<<<<<< HEAD
-      - AZURECLI/2.45.0 (AAZ) azsdk-python-core/1.24.0 Python/3.8.0 (Windows-10-10.0.19041-SP0)
-=======
       - AZURECLI/2.46.0 azsdk-python-azure-mgmt-eventhub/10.1.0 Python/3.10.10 (Linux-5.15.0-1033-azure-x86_64-with-glibc2.31)
         VSTS_7b238909-6802-4b65-b90d-184bca47f458_build_220_0
->>>>>>> 36786c51
     method: PUT
     uri: https://management.azure.com/subscriptions/00000000-0000-0000-0000-000000000000/resourceGroups/cli_test_eh_namespace000001/providers/Microsoft.EventHub/namespaces/eventhubs-nscli000002/authorizationRules/cliAutho000005?api-version=2022-01-01-preview
   response:
@@ -1182,11 +830,7 @@
       content-type:
       - application/json; charset=utf-8
       date:
-<<<<<<< HEAD
-      - Wed, 08 Feb 2023 04:55:57 GMT
-=======
       - Mon, 13 Mar 2023 12:31:47 GMT
->>>>>>> 36786c51
       expires:
       - '-1'
       pragma:
@@ -1202,7 +846,7 @@
       x-content-type-options:
       - nosniff
       x-ms-ratelimit-remaining-subscription-writes:
-      - '1198'
+      - '1199'
     status:
       code: 200
       message: OK
@@ -1220,12 +864,8 @@
       ParameterSetName:
       - --resource-group --namespace-name --name
       User-Agent:
-<<<<<<< HEAD
-      - AZURECLI/2.45.0 (AAZ) azsdk-python-core/1.24.0 Python/3.8.0 (Windows-10-10.0.19041-SP0)
-=======
       - AZURECLI/2.46.0 azsdk-python-azure-mgmt-eventhub/10.1.0 Python/3.10.10 (Linux-5.15.0-1033-azure-x86_64-with-glibc2.31)
         VSTS_7b238909-6802-4b65-b90d-184bca47f458_build_220_0
->>>>>>> 36786c51
     method: GET
     uri: https://management.azure.com/subscriptions/00000000-0000-0000-0000-000000000000/resourceGroups/cli_test_eh_namespace000001/providers/Microsoft.EventHub/namespaces/eventhubs-nscli000002/authorizationRules/cliAutho000005?api-version=2022-01-01-preview
   response:
@@ -1239,11 +879,7 @@
       content-type:
       - application/json; charset=utf-8
       date:
-<<<<<<< HEAD
-      - Wed, 08 Feb 2023 04:55:58 GMT
-=======
       - Mon, 13 Mar 2023 12:31:47 GMT
->>>>>>> 36786c51
       expires:
       - '-1'
       pragma:
@@ -1275,12 +911,8 @@
       ParameterSetName:
       - --resource-group --namespace-name --name --rights
       User-Agent:
-<<<<<<< HEAD
-      - AZURECLI/2.45.0 (AAZ) azsdk-python-core/1.24.0 Python/3.8.0 (Windows-10-10.0.19041-SP0)
-=======
       - AZURECLI/2.46.0 azsdk-python-azure-mgmt-eventhub/10.1.0 Python/3.10.10 (Linux-5.15.0-1033-azure-x86_64-with-glibc2.31)
         VSTS_7b238909-6802-4b65-b90d-184bca47f458_build_220_0
->>>>>>> 36786c51
     method: GET
     uri: https://management.azure.com/subscriptions/00000000-0000-0000-0000-000000000000/resourceGroups/cli_test_eh_namespace000001/providers/Microsoft.EventHub/namespaces/eventhubs-nscli000002/authorizationRules/cliAutho000005?api-version=2022-01-01-preview
   response:
@@ -1294,11 +926,7 @@
       content-type:
       - application/json; charset=utf-8
       date:
-<<<<<<< HEAD
-      - Wed, 08 Feb 2023 04:56:00 GMT
-=======
       - Mon, 13 Mar 2023 12:31:49 GMT
->>>>>>> 36786c51
       expires:
       - '-1'
       pragma:
@@ -1334,12 +962,8 @@
       ParameterSetName:
       - --resource-group --namespace-name --name --rights
       User-Agent:
-<<<<<<< HEAD
-      - AZURECLI/2.45.0 (AAZ) azsdk-python-core/1.24.0 Python/3.8.0 (Windows-10-10.0.19041-SP0)
-=======
       - AZURECLI/2.46.0 azsdk-python-azure-mgmt-eventhub/10.1.0 Python/3.10.10 (Linux-5.15.0-1033-azure-x86_64-with-glibc2.31)
         VSTS_7b238909-6802-4b65-b90d-184bca47f458_build_220_0
->>>>>>> 36786c51
     method: PUT
     uri: https://management.azure.com/subscriptions/00000000-0000-0000-0000-000000000000/resourceGroups/cli_test_eh_namespace000001/providers/Microsoft.EventHub/namespaces/eventhubs-nscli000002/authorizationRules/cliAutho000005?api-version=2022-01-01-preview
   response:
@@ -1353,11 +977,7 @@
       content-type:
       - application/json; charset=utf-8
       date:
-<<<<<<< HEAD
-      - Wed, 08 Feb 2023 04:56:06 GMT
-=======
       - Mon, 13 Mar 2023 12:31:55 GMT
->>>>>>> 36786c51
       expires:
       - '-1'
       pragma:
@@ -1391,12 +1011,8 @@
       ParameterSetName:
       - --resource-group --namespace-name --name
       User-Agent:
-<<<<<<< HEAD
-      - AZURECLI/2.45.0 (AAZ) azsdk-python-core/1.24.0 Python/3.8.0 (Windows-10-10.0.19041-SP0)
-=======
       - AZURECLI/2.46.0 azsdk-python-azure-mgmt-eventhub/10.1.0 Python/3.10.10 (Linux-5.15.0-1033-azure-x86_64-with-glibc2.31)
         VSTS_7b238909-6802-4b65-b90d-184bca47f458_build_220_0
->>>>>>> 36786c51
     method: GET
     uri: https://management.azure.com/subscriptions/00000000-0000-0000-0000-000000000000/resourceGroups/cli_test_eh_namespace000001/providers/Microsoft.EventHub/namespaces/eventhubs-nscli000002/authorizationRules/RootManageSharedAccessKey?api-version=2022-01-01-preview
   response:
@@ -1410,11 +1026,7 @@
       content-type:
       - application/json; charset=utf-8
       date:
-<<<<<<< HEAD
-      - Wed, 08 Feb 2023 04:56:07 GMT
-=======
       - Mon, 13 Mar 2023 12:31:56 GMT
->>>>>>> 36786c51
       expires:
       - '-1'
       pragma:
@@ -1448,21 +1060,13 @@
       ParameterSetName:
       - --resource-group --namespace-name --name
       User-Agent:
-<<<<<<< HEAD
-      - AZURECLI/2.45.0 (AAZ) azsdk-python-core/1.24.0 Python/3.8.0 (Windows-10-10.0.19041-SP0)
-=======
       - AZURECLI/2.46.0 azsdk-python-azure-mgmt-eventhub/10.1.0 Python/3.10.10 (Linux-5.15.0-1033-azure-x86_64-with-glibc2.31)
         VSTS_7b238909-6802-4b65-b90d-184bca47f458_build_220_0
->>>>>>> 36786c51
     method: POST
     uri: https://management.azure.com/subscriptions/00000000-0000-0000-0000-000000000000/resourceGroups/cli_test_eh_namespace000001/providers/Microsoft.EventHub/namespaces/eventhubs-nscli000002/authorizationRules/cliAutho000005/listKeys?api-version=2022-01-01-preview
   response:
     body:
-<<<<<<< HEAD
-      string: '{"primaryConnectionString":"Endpoint=sb://eventhubs-nscli000002.servicebus.windows.net/;SharedAccessKeyName=cliAutho000005;SharedAccessKey=Kq9u64m7WXOhGeSu9xR2saG9hdQL4PS/VTpUEYg7Hvk=","secondaryConnectionString":"Endpoint=sb://eventhubs-nscli000002.servicebus.windows.net/;SharedAccessKeyName=cliAutho000005;SharedAccessKey=VZKhvo+BPE5P4GDz0T1WlESTGa3fdgRLZ0mK6jEMQdI=","primaryKey":"Kq9u64m7WXOhGeSu9xR2saG9hdQL4PS/VTpUEYg7Hvk=","secondaryKey":"VZKhvo+BPE5P4GDz0T1WlESTGa3fdgRLZ0mK6jEMQdI=","keyName":"cliAutho000005"}'
-=======
       string: '{"primaryConnectionString":"Endpoint=sb://eventhubs-nscli000002.servicebus.windows.net/;SharedAccessKeyName=cliAutho000005;SharedAccessKey=UFqRLg35ufyxdl0BwZ/t7VcmPP6REkQvX+AEhP6zb9o=","secondaryConnectionString":"Endpoint=sb://eventhubs-nscli000002.servicebus.windows.net/;SharedAccessKeyName=cliAutho000005;SharedAccessKey=LHbcmA5VwoHBNIqXe9qFtGuH01zntUtyE+AEhHRYp2I=","primaryKey":"UFqRLg35ufyxdl0BwZ/t7VcmPP6REkQvX+AEhP6zb9o=","secondaryKey":"LHbcmA5VwoHBNIqXe9qFtGuH01zntUtyE+AEhHRYp2I=","keyName":"cliAutho000005"}'
->>>>>>> 36786c51
     headers:
       cache-control:
       - no-cache
@@ -1471,11 +1075,7 @@
       content-type:
       - application/json; charset=utf-8
       date:
-<<<<<<< HEAD
-      - Wed, 08 Feb 2023 04:56:09 GMT
-=======
       - Mon, 13 Mar 2023 12:31:57 GMT
->>>>>>> 36786c51
       expires:
       - '-1'
       pragma:
@@ -1513,21 +1113,13 @@
       ParameterSetName:
       - --resource-group --namespace-name --name --key
       User-Agent:
-<<<<<<< HEAD
-      - AZURECLI/2.45.0 (AAZ) azsdk-python-core/1.24.0 Python/3.8.0 (Windows-10-10.0.19041-SP0)
-=======
       - AZURECLI/2.46.0 azsdk-python-azure-mgmt-eventhub/10.1.0 Python/3.10.10 (Linux-5.15.0-1033-azure-x86_64-with-glibc2.31)
         VSTS_7b238909-6802-4b65-b90d-184bca47f458_build_220_0
->>>>>>> 36786c51
     method: POST
     uri: https://management.azure.com/subscriptions/00000000-0000-0000-0000-000000000000/resourceGroups/cli_test_eh_namespace000001/providers/Microsoft.EventHub/namespaces/eventhubs-nscli000002/authorizationRules/cliAutho000005/regenerateKeys?api-version=2022-01-01-preview
   response:
     body:
-<<<<<<< HEAD
-      string: '{"primaryConnectionString":"Endpoint=sb://eventhubs-nscli000002.servicebus.windows.net/;SharedAccessKeyName=cliAutho000005;SharedAccessKey=vsbUO5fijHima8OZNIV+26OAGPUALkz/qYehFEdTncQ=","secondaryConnectionString":"Endpoint=sb://eventhubs-nscli000002.servicebus.windows.net/;SharedAccessKeyName=cliAutho000005;SharedAccessKey=VZKhvo+BPE5P4GDz0T1WlESTGa3fdgRLZ0mK6jEMQdI=","primaryKey":"vsbUO5fijHima8OZNIV+26OAGPUALkz/qYehFEdTncQ=","secondaryKey":"VZKhvo+BPE5P4GDz0T1WlESTGa3fdgRLZ0mK6jEMQdI=","keyName":"cliAutho000005"}'
-=======
       string: '{"primaryConnectionString":"Endpoint=sb://eventhubs-nscli000002.servicebus.windows.net/;SharedAccessKeyName=cliAutho000005;SharedAccessKey=RfbMm5h4qgvqCtETJQVcCgtL5LSn7wxV8+AEhDCGqrw=","secondaryConnectionString":"Endpoint=sb://eventhubs-nscli000002.servicebus.windows.net/;SharedAccessKeyName=cliAutho000005;SharedAccessKey=LHbcmA5VwoHBNIqXe9qFtGuH01zntUtyE+AEhHRYp2I=","primaryKey":"RfbMm5h4qgvqCtETJQVcCgtL5LSn7wxV8+AEhDCGqrw=","secondaryKey":"LHbcmA5VwoHBNIqXe9qFtGuH01zntUtyE+AEhHRYp2I=","keyName":"cliAutho000005"}'
->>>>>>> 36786c51
     headers:
       cache-control:
       - no-cache
@@ -1536,11 +1128,7 @@
       content-type:
       - application/json; charset=utf-8
       date:
-<<<<<<< HEAD
-      - Wed, 08 Feb 2023 04:56:16 GMT
-=======
       - Mon, 13 Mar 2023 12:32:04 GMT
->>>>>>> 36786c51
       expires:
       - '-1'
       pragma:
@@ -1574,21 +1162,13 @@
       ParameterSetName:
       - --resource-group --namespace-name --name --key
       User-Agent:
-<<<<<<< HEAD
-      - AZURECLI/2.45.0 (AAZ) azsdk-python-core/1.24.0 Python/3.8.0 (Windows-10-10.0.19041-SP0)
-=======
       - AZURECLI/2.46.0 azsdk-python-azure-mgmt-eventhub/10.1.0 Python/3.10.10 (Linux-5.15.0-1033-azure-x86_64-with-glibc2.31)
         VSTS_7b238909-6802-4b65-b90d-184bca47f458_build_220_0
->>>>>>> 36786c51
     method: POST
     uri: https://management.azure.com/subscriptions/00000000-0000-0000-0000-000000000000/resourceGroups/cli_test_eh_namespace000001/providers/Microsoft.EventHub/namespaces/eventhubs-nscli000002/authorizationRules/cliAutho000005/regenerateKeys?api-version=2022-01-01-preview
   response:
     body:
-<<<<<<< HEAD
-      string: '{"primaryConnectionString":"Endpoint=sb://eventhubs-nscli000002.servicebus.windows.net/;SharedAccessKeyName=cliAutho000005;SharedAccessKey=vsbUO5fijHima8OZNIV+26OAGPUALkz/qYehFEdTncQ=","secondaryConnectionString":"Endpoint=sb://eventhubs-nscli000002.servicebus.windows.net/;SharedAccessKeyName=cliAutho000005;SharedAccessKey=Z59djc29kQ8zQpgV327KIGnGQyrVRwLdtYoV5r0HmYs=","primaryKey":"vsbUO5fijHima8OZNIV+26OAGPUALkz/qYehFEdTncQ=","secondaryKey":"Z59djc29kQ8zQpgV327KIGnGQyrVRwLdtYoV5r0HmYs=","keyName":"cliAutho000005"}'
-=======
       string: '{"primaryConnectionString":"Endpoint=sb://eventhubs-nscli000002.servicebus.windows.net/;SharedAccessKeyName=cliAutho000005;SharedAccessKey=RfbMm5h4qgvqCtETJQVcCgtL5LSn7wxV8+AEhDCGqrw=","secondaryConnectionString":"Endpoint=sb://eventhubs-nscli000002.servicebus.windows.net/;SharedAccessKeyName=cliAutho000005;SharedAccessKey=BlpxArV3QLoeqPuylEf9usPOstKFVwsIW+AEhPq5Acs=","primaryKey":"RfbMm5h4qgvqCtETJQVcCgtL5LSn7wxV8+AEhDCGqrw=","secondaryKey":"BlpxArV3QLoeqPuylEf9usPOstKFVwsIW+AEhPq5Acs=","keyName":"cliAutho000005"}'
->>>>>>> 36786c51
     headers:
       cache-control:
       - no-cache
@@ -1597,11 +1177,7 @@
       content-type:
       - application/json; charset=utf-8
       date:
-<<<<<<< HEAD
-      - Wed, 08 Feb 2023 04:56:23 GMT
-=======
       - Mon, 13 Mar 2023 12:32:11 GMT
->>>>>>> 36786c51
       expires:
       - '-1'
       pragma:
@@ -1625,7 +1201,7 @@
     body: null
     headers:
       Accept:
-      - '*/*'
+      - application/json
       Accept-Encoding:
       - gzip, deflate
       CommandName:
@@ -1635,14 +1211,10 @@
       Content-Length:
       - '0'
       ParameterSetName:
-      - --resource-group --namespace-name --name --yes
-      User-Agent:
-<<<<<<< HEAD
-      - AZURECLI/2.45.0 (AAZ) azsdk-python-core/1.24.0 Python/3.8.0 (Windows-10-10.0.19041-SP0)
-=======
+      - --resource-group --namespace-name --name
+      User-Agent:
       - AZURECLI/2.46.0 azsdk-python-azure-mgmt-eventhub/10.1.0 Python/3.10.10 (Linux-5.15.0-1033-azure-x86_64-with-glibc2.31)
         VSTS_7b238909-6802-4b65-b90d-184bca47f458_build_220_0
->>>>>>> 36786c51
     method: DELETE
     uri: https://management.azure.com/subscriptions/00000000-0000-0000-0000-000000000000/resourceGroups/cli_test_eh_namespace000001/providers/Microsoft.EventHub/namespaces/eventhubs-nscli000002/authorizationRules/cliAutho000005?api-version=2022-01-01-preview
   response:
@@ -1654,11 +1226,7 @@
       content-length:
       - '0'
       date:
-<<<<<<< HEAD
-      - Wed, 08 Feb 2023 04:56:32 GMT
-=======
       - Mon, 13 Mar 2023 12:32:19 GMT
->>>>>>> 36786c51
       expires:
       - '-1'
       pragma:
@@ -1690,12 +1258,8 @@
       ParameterSetName:
       - --resource-group --name
       User-Agent:
-<<<<<<< HEAD
-      - AZURECLI/2.45.0 azsdk-python-azure-mgmt-eventhub/10.1.0 Python/3.8.0 (Windows-10-10.0.19041-SP0)
-=======
-      - AZURECLI/2.46.0 (AAZ) azsdk-python-core/1.24.0 Python/3.10.10 (Linux-5.15.0-1033-azure-x86_64-with-glibc2.31)
-        VSTS_7b238909-6802-4b65-b90d-184bca47f458_build_220_0
->>>>>>> 36786c51
+      - AZURECLI/2.46.0 (AAZ) azsdk-python-core/1.24.0 Python/3.10.10 (Linux-5.15.0-1033-azure-x86_64-with-glibc2.31)
+        VSTS_7b238909-6802-4b65-b90d-184bca47f458_build_220_0
     method: DELETE
     uri: https://management.azure.com/subscriptions/00000000-0000-0000-0000-000000000000/resourceGroups/cli_test_eh_namespace000001/providers/Microsoft.EventHub/namespaces/eventhubs-nscli000002?api-version=2022-01-01-preview
   response:
@@ -1707,11 +1271,7 @@
       content-length:
       - '0'
       date:
-<<<<<<< HEAD
-      - Wed, 08 Feb 2023 04:56:34 GMT
-=======
       - Mon, 13 Mar 2023 12:32:21 GMT
->>>>>>> 36786c51
       expires:
       - '-1'
       location:
@@ -1746,12 +1306,8 @@
       ParameterSetName:
       - --resource-group --name
       User-Agent:
-<<<<<<< HEAD
-      - AZURECLI/2.45.0 azsdk-python-azure-mgmt-eventhub/10.1.0 Python/3.8.0 (Windows-10-10.0.19041-SP0)
-=======
-      - AZURECLI/2.46.0 (AAZ) azsdk-python-core/1.24.0 Python/3.10.10 (Linux-5.15.0-1033-azure-x86_64-with-glibc2.31)
-        VSTS_7b238909-6802-4b65-b90d-184bca47f458_build_220_0
->>>>>>> 36786c51
+      - AZURECLI/2.46.0 (AAZ) azsdk-python-core/1.24.0 Python/3.10.10 (Linux-5.15.0-1033-azure-x86_64-with-glibc2.31)
+        VSTS_7b238909-6802-4b65-b90d-184bca47f458_build_220_0
     method: GET
     uri: https://management.azure.com/subscriptions/00000000-0000-0000-0000-000000000000/resourcegroups/cli_test_eh_namespace000001/providers/Microsoft.EventHub/locations/westus/operationStatus/eventhubs-nscli000002?api-version=2022-01-01-preview&resourceType=Namespace
   response:
@@ -1761,11 +1317,7 @@
       cache-control:
       - no-cache
       date:
-<<<<<<< HEAD
-      - Wed, 08 Feb 2023 04:57:05 GMT
-=======
       - Mon, 13 Mar 2023 12:32:50 GMT
->>>>>>> 36786c51
       expires:
       - '-1'
       pragma:
