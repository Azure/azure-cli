--- conflicted
+++ resolved
@@ -23,7 +23,7 @@
       cache-control:
       - no-cache
       content-length:
-      - '317'
+      - '435'
       content-type:
       - application/json; charset=utf-8
       date:
@@ -91,7 +91,7 @@
       cache-control:
       - no-cache
       content-length:
-      - '1317'
+      - '1501'
       content-type:
       - application/json; charset=utf-8
       date:
@@ -202,7 +202,7 @@
       cache-control:
       - no-cache
       content-length:
-      - '1319'
+      - '1503'
       content-type:
       - application/json; charset=utf-8
       date:
@@ -253,114 +253,11 @@
       cache-control:
       - no-cache
       content-length:
-      - '317'
+      - '435'
       content-type:
       - application/json; charset=utf-8
       date:
-<<<<<<< HEAD
-      - Wed, 10 Nov 2021 04:55:15 GMT
-      expires:
-      - '-1'
-      pragma:
-      - no-cache
-      strict-transport-security:
-      - max-age=31536000; includeSubDomains
-      vary:
-      - Accept-Encoding
-      x-content-type-options:
-      - nosniff
-    status:
-      code: 200
-      message: OK
-- request:
-    body: '{"name": "vnetplan000004", "type": "Microsoft.Web/serverfarms", "location":
-      "francecentral", "properties": {"skuName": "P1V2", "capacity": 1}}'
-    headers:
-      Accept:
-      - application/json
-      Accept-Encoding:
-      - gzip, deflate
-      CommandName:
-      - appservice plan create
-      Connection:
-      - keep-alive
-      Content-Length:
-      - '152'
-      Content-Type:
-      - application/json
-      ParameterSetName:
-      - -g -n --sku
-      User-Agent:
-      - AZURECLI/2.30.0 azsdk-python-azure-mgmt-web/4.0.0 Python/3.8.10 (Windows-10-10.0.19043-SP0)
-    method: POST
-    uri: https://management.azure.com/subscriptions/00000000-0000-0000-0000-000000000000/resourceGroups/clitest.rg000001/providers/Microsoft.Web/validate?api-version=2020-09-01
-  response:
-    body:
-      string: '{"status":"Success","error":null}'
-    headers:
-      cache-control:
-      - no-cache
-      content-length:
-      - '33'
-      content-type:
-      - application/json
-      date:
-      - Wed, 10 Nov 2021 04:55:15 GMT
-      expires:
-      - '-1'
-      pragma:
-      - no-cache
-      server:
-      - Microsoft-IIS/10.0
-      strict-transport-security:
-      - max-age=31536000; includeSubDomains
-      transfer-encoding:
-      - chunked
-      vary:
-      - Accept-Encoding
-      x-aspnet-version:
-      - 4.0.30319
-      x-content-type-options:
-      - nosniff
-      x-ms-ratelimit-remaining-subscription-writes:
-      - '1199'
-      x-powered-by:
-      - ASP.NET
-    status:
-      code: 200
-      message: OK
-- request:
-    body: null
-    headers:
-      Accept:
-      - application/json
-      Accept-Encoding:
-      - gzip, deflate
-      CommandName:
-      - appservice plan create
-      Connection:
-      - keep-alive
-      ParameterSetName:
-      - -g -n --sku
-      User-Agent:
-      - AZURECLI/2.30.0 azsdk-python-azure-mgmt-resource/19.0.0 Python/3.8.10 (Windows-10-10.0.19043-SP0)
-    method: GET
-    uri: https://management.azure.com/subscriptions/00000000-0000-0000-0000-000000000000/resourcegroups/clitest.rg000001?api-version=2021-04-01
-  response:
-    body:
-      string: '{"id":"/subscriptions/00000000-0000-0000-0000-000000000000/resourceGroups/clitest.rg000001","name":"clitest.rg000001","type":"Microsoft.Resources/resourceGroups","location":"francecentral","tags":{"product":"azurecli","cause":"automation","date":"2021-11-10T04:54:28Z"},"properties":{"provisioningState":"Succeeded"}}'
-    headers:
-      cache-control:
-      - no-cache
-      content-length:
-      - '317'
-      content-type:
-      - application/json; charset=utf-8
-      date:
-      - Wed, 10 Nov 2021 04:55:17 GMT
-=======
       - Fri, 19 Nov 2021 22:01:41 GMT
->>>>>>> 8f28e981
       expires:
       - '-1'
       pragma:
@@ -404,7 +301,7 @@
       cache-control:
       - no-cache
       content-length:
-      - '1500'
+      - '1707'
       content-type:
       - application/json
       date:
@@ -460,7 +357,7 @@
       cache-control:
       - no-cache
       content-length:
-      - '1419'
+      - '1626'
       content-type:
       - application/json
       date:
@@ -512,7 +409,7 @@
       cache-control:
       - no-cache
       content-length:
-      - '1419'
+      - '1626'
       content-type:
       - application/json
       date:
@@ -577,7 +474,7 @@
       cache-control:
       - no-cache
       content-length:
-      - '1319'
+      - '1503'
       content-type:
       - application/json; charset=utf-8
       date:
@@ -716,11 +613,7 @@
       cache-control:
       - no-cache
       content-length:
-<<<<<<< HEAD
-      - '29925'
-=======
       - '28530'
->>>>>>> 8f28e981
       content-type:
       - application/json; charset=utf-8
       date:
@@ -850,11 +743,7 @@
       cache-control:
       - no-cache
       content-length:
-<<<<<<< HEAD
-      - '29925'
-=======
       - '28530'
->>>>>>> 8f28e981
       content-type:
       - application/json; charset=utf-8
       date:
@@ -901,7 +790,7 @@
       cache-control:
       - no-cache
       content-length:
-      - '542'
+      - '639'
       content-type:
       - application/json; charset=utf-8
       date:
@@ -974,7 +863,7 @@
       cache-control:
       - no-cache
       content-length:
-      - '1171'
+      - '1353'
       content-type:
       - application/json; charset=utf-8
       date:
@@ -1027,7 +916,7 @@
       cache-control:
       - no-cache
       content-length:
-      - '1419'
+      - '1626'
       content-type:
       - application/json
       date:
@@ -1077,7 +966,7 @@
       cache-control:
       - no-cache
       content-length:
-      - '1269'
+      - '1394'
       content-type:
       - application/json
       date:
@@ -1125,7 +1014,7 @@
       cache-control:
       - no-cache
       content-length:
-      - '260'
+      - '380'
       content-type:
       - application/json
       date:
@@ -1234,7 +1123,7 @@
       cache-control:
       - no-cache
       content-length:
-      - '1172'
+      - '1354'
       content-type:
       - application/json; charset=utf-8
       date:
@@ -1299,11 +1188,7 @@
       cache-control:
       - no-cache
       content-length:
-<<<<<<< HEAD
-      - '6299'
-=======
       - '6725'
->>>>>>> 8f28e981
       content-type:
       - application/json
       date:
@@ -1365,7 +1250,7 @@
       cache-control:
       - no-cache
       content-length:
-      - '1047'
+      - '1118'
       content-type:
       - application/json; charset=utf-8
       date:
@@ -1420,7 +1305,7 @@
       cache-control:
       - no-cache
       content-length:
-      - '487'
+      - '620'
       content-type:
       - application/json
       date:
@@ -1479,7 +1364,7 @@
       cache-control:
       - no-cache
       content-length:
-      - '559'
+      - '692'
       content-type:
       - application/json
       date:
@@ -1534,7 +1419,7 @@
       cache-control:
       - no-cache
       content-length:
-      - '666'
+      - '837'
       content-type:
       - application/json
       date:
