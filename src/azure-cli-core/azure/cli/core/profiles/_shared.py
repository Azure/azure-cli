# --------------------------------------------------------------------------------------------
# Copyright (c) Microsoft Corporation. All rights reserved.
# Licensed under the MIT License. See License.txt in the project root for license information.
# --------------------------------------------------------------------------------------------

# TODO Move this to a package shared by CLI and SDK
from enum import Enum
from functools import total_ordering
from importlib import import_module


class APIVersionException(Exception):
    def __init__(self, type_name, api_profile):
        super(APIVersionException, self).__init__(type_name, api_profile)
        self.type_name = type_name
        self.api_profile = api_profile

    def __str__(self):
        return "Unable to get API version for type '{}' in profile '{}'".format(
            self.type_name, self.api_profile)


# Sentinel value for profile
PROFILE_TYPE = object()


class CustomResourceType(object):  # pylint: disable=too-few-public-methods
    def __init__(self, import_prefix, client_name):
        self.import_prefix = import_prefix
        self.client_name = client_name


class ResourceType(Enum):  # pylint: disable=too-few-public-methods

    MGMT_STORAGE = ('azure.mgmt.storage', 'StorageManagementClient')
    MGMT_COMPUTE = ('azure.mgmt.compute', 'ComputeManagementClient')
    MGMT_NETWORK = ('azure.mgmt.network', 'NetworkManagementClient')
    MGMT_KEYVAULT = ('azure.mgmt.keyvault', 'KeyVaultManagementClient')
    MGMT_RESOURCE_FEATURES = ('azure.mgmt.resource.features', 'FeatureClient')
    MGMT_RESOURCE_LINKS = ('azure.mgmt.resource.links', 'ManagementLinkClient')
    MGMT_RESOURCE_LOCKS = ('azure.mgmt.resource.locks', 'ManagementLockClient')
    MGMT_RESOURCE_POLICY = ('azure.mgmt.resource.policy', 'PolicyClient')
    MGMT_RESOURCE_RESOURCES = ('azure.mgmt.resource.resources', 'ResourceManagementClient')
    MGMT_RESOURCE_SUBSCRIPTIONS = ('azure.mgmt.resource.subscriptions', 'SubscriptionClient')
    DATA_STORAGE = ('azure.multiapi.storage', None)
    DATA_COSMOS_TABLE = ('azure.multiapi.cosmosdb', None)
    DATA_KEYVAULT = ('azure.keyvault', 'KeyVaultClient')

    def __init__(self, import_prefix, client_name):
        """Constructor.

        :param import_prefix: Path to the (unversioned) module.
        :type import_prefix: str.
        :param client_name: Name the client for this resource type.
        :type client_name: str.
        """
        self.import_prefix = import_prefix
        self.client_name = client_name


class SDKProfile(object):  # pylint: disable=too-few-public-methods

    def __init__(self, default_api_version, profile=None):
        """Constructor.

        :param str default_api_version: Default API version if not overriden by a profile. Nullable.
        :param profile: A dict operation group name to API version.
        :type profile: dict[str, str]
        """
        self.profile = profile if profile is not None else {}
        self.profile[None] = default_api_version

    @property
    def default_api_version(self):
        return self.profile[None]


AZURE_API_PROFILES = {
    'latest': {
        ResourceType.MGMT_STORAGE: '2017-10-01',
        ResourceType.MGMT_NETWORK: '2018-02-01',
        ResourceType.MGMT_COMPUTE: SDKProfile('2017-12-01', {
            'resource_skus': '2017-09-01',
            'disks': '2018-04-01',
            'snapshots': '2018-04-01',
            'virtual_machine_run_commands': '2017-03-30'
        }),
        ResourceType.MGMT_RESOURCE_FEATURES: '2015-12-01',
        ResourceType.MGMT_RESOURCE_LINKS: '2016-09-01',
        ResourceType.MGMT_RESOURCE_LOCKS: '2016-09-01',
        ResourceType.MGMT_RESOURCE_POLICY: '2017-06-01-preview',
        ResourceType.MGMT_RESOURCE_RESOURCES: '2018-05-01',
        ResourceType.MGMT_RESOURCE_SUBSCRIPTIONS: '2016-06-01',
<<<<<<< HEAD
        ResourceType.DATA_STORAGE: '2017-07-29',
        ResourceType.DATA_COSMOS_TABLE: '2017-04-17',
        ResourceType.MGMT_KEYVAULT: '2018-02-14',
        ResourceType.DATA_KEYVAULT: '7-0'
=======
        ResourceType.DATA_STORAGE: '2018-03-28',
        ResourceType.DATA_COSMOS_TABLE: '2017-04-17'
>>>>>>> 1dd89c70
    },
    '2017-03-09-profile': {
        ResourceType.MGMT_STORAGE: '2016-01-01',
        ResourceType.MGMT_NETWORK: '2015-06-15',
        ResourceType.MGMT_COMPUTE: SDKProfile('2016-03-30'),
        ResourceType.MGMT_RESOURCE_FEATURES: '2015-12-01',
        ResourceType.MGMT_RESOURCE_LINKS: '2016-09-01',
        ResourceType.MGMT_RESOURCE_LOCKS: '2015-01-01',
        ResourceType.MGMT_RESOURCE_POLICY: '2015-10-01-preview',
        ResourceType.MGMT_RESOURCE_RESOURCES: '2016-02-01',
        ResourceType.MGMT_RESOURCE_SUBSCRIPTIONS: '2016-06-01',
        ResourceType.DATA_STORAGE: '2015-04-05',
        ResourceType.MGMT_KEYVAULT: '2016-10-01',
        ResourceType.DATA_KEYVAULT: '2016-10-01'
    }
}


class _ApiVersions(object):  # pylint: disable=too-few-public-methods
    def __init__(self, client_type, sdk_profile, post_process):
        self._client_type = client_type
        self._sdk_profile = sdk_profile
        self._post_process = post_process
        self._operations_groups_value = None
        self._resolved = False

    def _resolve(self):
        if self._resolved:
            return

        self._operations_groups_value = {}
        for operation_group_name, operation_type in self._client_type.__dict__.items():
            if not isinstance(operation_type, property):
                continue

            value_to_save = self._sdk_profile.profile.get(
                operation_group_name,
                self._sdk_profile.default_api_version
            )
            self._operations_groups_value[operation_group_name] = self._post_process(value_to_save)
        self._resolved = True

    def __getattr__(self, item):
        try:
            self._resolve()
            return self._operations_groups_value[item]
        except KeyError:
            raise AttributeError('Attribute {} does not exist.'.format(item))


def _get_api_version_tuple(resource_type, sdk_profile, post_process=lambda x: x):
    """Return a _ApiVersion instance where key are operation group and value are api version."""
    return _ApiVersions(client_type=get_client_class(resource_type),
                        sdk_profile=sdk_profile,
                        post_process=post_process)


def get_api_version(api_profile, resource_type, as_sdk_profile=False):
    """Get the API version of a resource type given an API profile.

    :param api_profile: The name of the API profile.
    :type api_profile: str.
    :param resource_type: The resource type.
    :type resource_type: ResourceType.
    :returns:  str -- the API version.
    :raises: APIVersionException
    """
    try:
        api_version = AZURE_API_PROFILES[api_profile][resource_type]
        if as_sdk_profile:
            return api_version  # Could be SDKProfile or string
        if isinstance(api_version, SDKProfile):
            api_version = _get_api_version_tuple(resource_type, api_version)
        return api_version
    except KeyError:
        raise APIVersionException(resource_type, api_profile)


@total_ordering  # pylint: disable=too-few-public-methods
class _DateAPIFormat(object):
    """ Class to support comparisons for API versions in
        YYYY-MM-DD, YYYY-MM-DD-preview, YYYY-MM-DD-profile, YYYY-MM-DD-profile-preview
        or any string that starts with YYYY-MM-DD format. A special case is made for 'latest'.
    """

    def __init__(self, api_version_str):
        try:
            self.latest = self.preview = False
            self.yyyy = self.mm = self.dd = None
            if api_version_str == 'latest':
                self.latest = True
            else:
                if 'preview' in api_version_str:
                    self.preview = True
                parts = api_version_str.split('-')
                self.yyyy = int(parts[0])
                self.mm = int(parts[1])
                self.dd = int(parts[2])
        except (ValueError, TypeError):
            raise ValueError('The API version {} is not in a '
                             'supported format'.format(api_version_str))

    def __eq__(self, other):
        return self.latest == other.latest and self.yyyy == other.yyyy and self.mm == other.mm and \
            self.dd == other.dd and self.preview == other.preview

    def __lt__(self, other):  # pylint: disable=too-many-return-statements
        if self.latest or other.latest:
            if not self.latest and other.latest:
                return True
            if self.latest and not other.latest:
                return False
            return False
        if self.yyyy < other.yyyy:
            return True
        if self.yyyy == other.yyyy:
            if self.mm < other.mm:
                return True
            if self.mm == other.mm:
                if self.dd < other.dd:
                    return True
                if self.dd == other.dd:
                    if self.preview and not other.preview:
                        return True
        return False


def _validate_api_version(api_version_str, min_api=None, max_api=None):
    api_version = _DateAPIFormat(api_version_str)
    if min_api and api_version < _DateAPIFormat(min_api):
        return False
    if max_api and api_version > _DateAPIFormat(max_api):
        return False
    return True


def supported_api_version(api_profile, resource_type, min_api=None, max_api=None, operation_group=None):
    """
    Returns True if current API version for the resource type satisfies min/max range.
    To compare profile versions, set resource type to None.
    Can return a tuple<operation_group, bool> if the resource_type supports SDKProfile.
    note: Currently supports YYYY-MM-DD, YYYY-MM-DD-preview, YYYY-MM-DD-profile
    or YYYY-MM-DD-profile-preview  formatted strings.
    """
    if not isinstance(resource_type, (ResourceType, CustomResourceType)) and resource_type != PROFILE_TYPE:
        raise ValueError("'resource_type' is required.")
    if min_api is None and max_api is None:
        raise ValueError('At least a min or max version must be specified')
    api_version_obj = get_api_version(api_profile, resource_type, as_sdk_profile=True) \
        if isinstance(resource_type, (ResourceType, CustomResourceType)) else api_profile
    if isinstance(api_version_obj, SDKProfile):
        api_version_obj = api_version_obj.profile.get(operation_group or '', api_version_obj.default_api_version)
    return _validate_api_version(api_version_obj, min_api, max_api)


def _get_attr(sdk_path, mod_attr_path, checked=True):
    try:
        attr_mod, attr_path = mod_attr_path.split('#') \
            if '#' in mod_attr_path else (mod_attr_path, '')
        full_mod_path = '{}.{}'.format(sdk_path, attr_mod) if attr_mod else sdk_path
        op = import_module(full_mod_path)
        if attr_path:
            # Only load attributes if needed
            for part in attr_path.split('.'):
                op = getattr(op, part)
        return op
    except (ImportError, AttributeError) as ex:
        if checked:
            return None
        raise ex


def get_client_class(resource_type):
    return _get_attr(resource_type.import_prefix, '#' + resource_type.client_name)


def get_versioned_sdk_path(api_profile, resource_type, operation_group=None):
    """ Patch the unversioned sdk path to include the appropriate API version for the
        resource type in question.
        e.g. Converts azure.mgmt.storage.operations.storage_accounts_operations to
                      azure.mgmt.storage.v2016_12_01.operations.storage_accounts_operations
    """
    api_version = get_api_version(api_profile, resource_type)
    if isinstance(api_version, _ApiVersions):
        if operation_group is None:
            raise ValueError("operation_group is required for resource type '{}'".format(resource_type))
        api_version = getattr(api_version, operation_group)
    return '{}.v{}'.format(resource_type.import_prefix, api_version.replace('-', '_'))


def get_versioned_sdk(api_profile, resource_type, *attr_args, **kwargs):
    checked = kwargs.get('checked', True)
    sub_mod_prefix = kwargs.get('mod', None)
    operation_group = kwargs.get('operation_group', None)
    sdk_path = get_versioned_sdk_path(api_profile, resource_type, operation_group)
    if not attr_args:
        # No attributes to load. Return the versioned sdk
        return import_module(sdk_path)
    results = []
    for mod_attr_path in attr_args:
        if sub_mod_prefix and '#' not in mod_attr_path:
            mod_attr_path = '{}#{}'.format(sub_mod_prefix, mod_attr_path)
        loaded_obj = _get_attr(sdk_path, mod_attr_path, checked)
        results.append(loaded_obj)
    return results[0] if len(results) == 1 else results<|MERGE_RESOLUTION|>--- conflicted
+++ resolved
@@ -91,15 +91,10 @@
         ResourceType.MGMT_RESOURCE_POLICY: '2017-06-01-preview',
         ResourceType.MGMT_RESOURCE_RESOURCES: '2018-05-01',
         ResourceType.MGMT_RESOURCE_SUBSCRIPTIONS: '2016-06-01',
-<<<<<<< HEAD
         ResourceType.DATA_STORAGE: '2017-07-29',
         ResourceType.DATA_COSMOS_TABLE: '2017-04-17',
         ResourceType.MGMT_KEYVAULT: '2018-02-14',
         ResourceType.DATA_KEYVAULT: '7-0'
-=======
-        ResourceType.DATA_STORAGE: '2018-03-28',
-        ResourceType.DATA_COSMOS_TABLE: '2017-04-17'
->>>>>>> 1dd89c70
     },
     '2017-03-09-profile': {
         ResourceType.MGMT_STORAGE: '2016-01-01',
