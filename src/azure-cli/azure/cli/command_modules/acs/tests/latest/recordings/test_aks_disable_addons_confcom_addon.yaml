--- conflicted
+++ resolved
@@ -13,13 +13,8 @@
       ParameterSetName:
       - --resource-group --name --enable-managed-identity -a --ssh-key-value -o
       User-Agent:
-<<<<<<< HEAD
-      - AZURECLI/2.48.1 azsdk-python-azure-mgmt-containerservice/22.1.0 Python/3.8.10
-        (Linux-5.15.0-1033-azure-x86_64-with-glibc2.29)
-=======
-      - AZURECLI/2.49.0 azsdk-python-azure-mgmt-containerservice/23.0.0 Python/3.8.16
-        (macOS-13.4-arm64-arm-64bit)
->>>>>>> 27d920ec
+      - AZURECLI/2.49.0 azsdk-python-azure-mgmt-containerservice/23.0.0 Python/3.8.16
+        (macOS-13.4-arm64-arm-64bit)
     method: GET
     uri: https://management.azure.com/subscriptions/00000000-0000-0000-0000-000000000000/resourceGroups/clitest000001/providers/Microsoft.ContainerService/managedClusters/cliakstest000002?api-version=2023-05-01
   response:
@@ -35,11 +30,7 @@
       content-type:
       - application/json; charset=utf-8
       date:
-<<<<<<< HEAD
-      - Sat, 29 Apr 2023 10:32:55 GMT
-=======
       - Thu, 15 Jun 2023 18:34:32 GMT
->>>>>>> 27d920ec
       expires:
       - '-1'
       pragma:
@@ -67,37 +58,21 @@
       ParameterSetName:
       - --resource-group --name --enable-managed-identity -a --ssh-key-value -o
       User-Agent:
-<<<<<<< HEAD
-      - AZURECLI/2.48.1 azsdk-python-azure-mgmt-resource/22.0.0 Python/3.8.10 (Linux-5.15.0-1033-azure-x86_64-with-glibc2.29)
-=======
       - AZURECLI/2.49.0 azsdk-python-azure-mgmt-resource/22.0.0 Python/3.8.16 (macOS-13.4-arm64-arm-64bit)
->>>>>>> 27d920ec
     method: GET
     uri: https://management.azure.com/subscriptions/00000000-0000-0000-0000-000000000000/resourcegroups/clitest000001?api-version=2022-09-01
   response:
     body:
-<<<<<<< HEAD
-      string: '{"id":"/subscriptions/00000000-0000-0000-0000-000000000000/resourceGroups/clitest000001","name":"clitest000001","type":"Microsoft.Resources/resourceGroups","location":"westus2","tags":{"product":"azurecli","cause":"automation","test":"test_aks_disable_addons_confcom_addon","date":"2023-04-29T10:32:55Z"},"properties":{"provisioningState":"Succeeded"}}'
-=======
       string: '{"id":"/subscriptions/00000000-0000-0000-0000-000000000000/resourceGroups/clitest000001","name":"clitest000001","type":"Microsoft.Resources/resourceGroups","location":"westus2","tags":{"product":"azurecli","cause":"automation","test":"test_aks_disable_addons_confcom_addon","date":"2023-06-15T18:34:30Z","module":"acs"},"properties":{"provisioningState":"Succeeded"}}'
->>>>>>> 27d920ec
-    headers:
-      cache-control:
-      - no-cache
-      content-length:
-<<<<<<< HEAD
-      - '352'
+    headers:
+      cache-control:
+      - no-cache
+      content-length:
+      - '367'
       content-type:
       - application/json; charset=utf-8
       date:
-      - Sat, 29 Apr 2023 10:32:55 GMT
-=======
-      - '367'
-      content-type:
-      - application/json; charset=utf-8
-      date:
       - Thu, 15 Jun 2023 18:34:32 GMT
->>>>>>> 27d920ec
       expires:
       - '-1'
       pragma:
@@ -113,26 +88,13 @@
       message: OK
 - request:
     body: '{"location": "westus2", "identity": {"type": "SystemAssigned"}, "properties":
-<<<<<<< HEAD
-      {"kubernetesVersion": "", "dnsPrefix": "cliakstest-clitestg3dxhv72m-79a739",
-=======
       {"kubernetesVersion": "", "dnsPrefix": "cliakstest-clitestrmialzqwq-8ecadf",
->>>>>>> 27d920ec
       "agentPoolProfiles": [{"count": 3, "vmSize": "Standard_DS2_v2", "osDiskSizeGB":
       0, "osType": "Linux", "enableAutoScaling": false, "type": "VirtualMachineScaleSets",
       "mode": "System", "orchestratorVersion": "", "upgradeSettings": {}, "enableNodePublicIP":
       false, "scaleSetPriority": "Regular", "scaleSetEvictionPolicy": "Delete", "spotMaxPrice":
       -1.0, "nodeTaints": [], "enableEncryptionAtHost": false, "enableUltraSSD": false,
       "enableFIPS": false, "name": "nodepool1"}], "linuxProfile": {"adminUsername":
-<<<<<<< HEAD
-      "azureuser", "ssh": {"publicKeys": [{"keyData": "ssh-rsa AAAAB3NzaC1yc2EAAAADAQABAAABAQCvBk9v4/Qo7XJWIY7AItmm8ohKhV9Y2z/SA5RKWk4BUCpK4ElHu8ia+QREfb7nmO5LtydRi7glVKNjUWUeaSC1PTmk2Z421whqvLRgF6XquFUcEC+VZG54EiS7j6hc2G3Af76vCZQQIQ7fKB8gngJXVb4QjbKVkoORamBKaSQ5MoAPF9GeSPfDesETM/jcE60BguHKjSTXhfsvgs6/iuUSPQ7duXwFtlpQy8WwA6ymGj4ehF0y8NXP6fjEajHDhPjPDkyuKBFTScflrLRryURmRyyICLt40vd+gaiyYCmREJxZNT/7J1pKmlpLNJejqDgXJ97xeyv4flTL7XRSgWV5
-      azcli_aks_live_test@example.com\n"}]}}, "addonProfiles": {"ACCSGXDevicePlugin":
-      {"enabled": true, "config": {"ACCSGXQuoteHelperEnabled": "false"}}}, "enableRBAC":
-      true, "networkProfile": {"networkPlugin": "kubenet", "podCidr": "10.244.0.0/16",
-      "serviceCidr": "10.0.0.0/16", "dnsServiceIP": "10.0.0.10", "dockerBridgeCidr":
-      "172.17.0.1/16", "outboundType": "loadBalancer", "loadBalancerSku": "standard"},
-      "disableLocalAccounts": false, "storageProfile": {}}}'
-=======
       "azureuser", "ssh": {"publicKeys": [{"keyData": "ssh-rsa AAAAB3NzaC1yc2EAAAADAQABAAACAQCbIg1guRHbI0lV11wWDt1r2cUdcNd27CJsg+SfgC7miZeubtwUhbsPdhMQsfDyhOWHq1+ZL0M+nJZV63d/1dhmhtgyOqejUwrPlzKhydsbrsdUor+JmNJDdW01v7BXHyuymT8G4s09jCasNOwiufbP/qp72ruu0bIA1nySsvlf9pCQAuFkAnVnf/rFhUlOkhtRpwcq8SUNY2zRHR/EKb/4NWY1JzR4sa3q2fWIJdrrX0DvLoa5g9bIEd4Df79ba7v+yiUBOS0zT2ll+z4g9izHK3EO5d8hL4jYxcjKs+wcslSYRWrascfscLgMlMGh0CdKeNTDjHpGPncaf3Z+FwwwjWeuiNBxv7bJo13/8B/098KlVDl4GZqsoBCEjPyJfV6hO0y/LkRGkk7oHWKgeWAfKtfLItRp00eZ4fcJNK9kCaSMmEugoZWcI7NGbZXzqFWqbpRI7NcDP9+WIQ+i9U5vqWsqd/zng4kbuAJ6UuKqIzB0upYrLShfQE3SAck8oaLhJqqq56VfDuASNpJKidV+zq27HfSBmbXnkR/5AK337dc3MXKJypoK/QPMLKUAP5XLPbs+NddJQV7EZXd29DLgp+fRIg3edpKdO7ZErWhv7d+3Kws+e1Y+ypmR2WIVSwVyBEUfgv2C8Ts9gnTF4pNcEY/S2aBicz5Ew2+jdyGNQQ==
       test@example.com\n"}]}}, "addonProfiles": {"ACCSGXDevicePlugin": {"enabled":
       true, "config": {"ACCSGXQuoteHelperEnabled": "false"}}}, "enableRBAC": true,
@@ -140,7 +102,6 @@
       "10.0.0.0/16", "dnsServiceIP": "10.0.0.10", "outboundType": "loadBalancer",
       "loadBalancerSku": "standard"}, "disableLocalAccounts": false, "storageProfile":
       {}}}'
->>>>>>> 27d920ec
     headers:
       Accept:
       - application/json
@@ -157,70 +118,12 @@
       ParameterSetName:
       - --resource-group --name --enable-managed-identity -a --ssh-key-value -o
       User-Agent:
-<<<<<<< HEAD
-      - AZURECLI/2.48.1 azsdk-python-azure-mgmt-containerservice/22.1.0 Python/3.8.10
-        (Linux-5.15.0-1033-azure-x86_64-with-glibc2.29)
-=======
-      - AZURECLI/2.49.0 azsdk-python-azure-mgmt-containerservice/23.0.0 Python/3.8.16
-        (macOS-13.4-arm64-arm-64bit)
->>>>>>> 27d920ec
+      - AZURECLI/2.49.0 azsdk-python-azure-mgmt-containerservice/23.0.0 Python/3.8.16
+        (macOS-13.4-arm64-arm-64bit)
     method: PUT
     uri: https://management.azure.com/subscriptions/00000000-0000-0000-0000-000000000000/resourceGroups/clitest000001/providers/Microsoft.ContainerService/managedClusters/cliakstest000002?api-version=2023-05-01
   response:
     body:
-<<<<<<< HEAD
-      string: "{\n  \"id\": \"/subscriptions/00000000-0000-0000-0000-000000000000/resourcegroups/clitest000001/providers/Microsoft.ContainerService/managedClusters/cliakstest000002\",\n
-        \ \"location\": \"westus2\",\n  \"name\": \"cliakstest000002\",\n  \"type\":
-        \"Microsoft.ContainerService/ManagedClusters\",\n  \"properties\": {\n   \"provisioningState\":
-        \"Creating\",\n   \"powerState\": {\n    \"code\": \"Running\"\n   },\n   \"kubernetesVersion\":
-        \"1.25.6\",\n   \"currentKubernetesVersion\": \"1.25.6\",\n   \"dnsPrefix\":
-        \"cliakstest-clitestg3dxhv72m-79a739\",\n   \"fqdn\": \"cliakstest-clitestg3dxhv72m-79a739-irb3enue.hcp.westus2.azmk8s.io\",\n
-        \  \"azurePortalFQDN\": \"cliakstest-clitestg3dxhv72m-79a739-irb3enue.portal.hcp.westus2.azmk8s.io\",\n
-        \  \"agentPoolProfiles\": [\n    {\n     \"name\": \"nodepool1\",\n     \"count\":
-        3,\n     \"vmSize\": \"Standard_DS2_v2\",\n     \"osDiskSizeGB\": 128,\n     \"osDiskType\":
-        \"Managed\",\n     \"kubeletDiskType\": \"OS\",\n     \"maxPods\": 110,\n
-        \    \"type\": \"VirtualMachineScaleSets\",\n     \"enableAutoScaling\": false,\n
-        \    \"provisioningState\": \"Creating\",\n     \"powerState\": {\n      \"code\":
-        \"Running\"\n     },\n     \"orchestratorVersion\": \"1.25.6\",\n     \"currentOrchestratorVersion\":
-        \"1.25.6\",\n     \"enableNodePublicIP\": false,\n     \"mode\": \"System\",\n
-        \    \"enableEncryptionAtHost\": false,\n     \"enableUltraSSD\": false,\n
-        \    \"osType\": \"Linux\",\n     \"osSKU\": \"Ubuntu\",\n     \"nodeImageVersion\":
-        \"AKSUbuntu-2204gen2containerd-202304.10.0\",\n     \"upgradeSettings\": {},\n
-        \    \"enableFIPS\": false\n    }\n   ],\n   \"linuxProfile\": {\n    \"adminUsername\":
-        \"azureuser\",\n    \"ssh\": {\n     \"publicKeys\": [\n      {\n       \"keyData\":
-        \"ssh-rsa AAAAB3NzaC1yc2EAAAADAQABAAABAQCvBk9v4/Qo7XJWIY7AItmm8ohKhV9Y2z/SA5RKWk4BUCpK4ElHu8ia+QREfb7nmO5LtydRi7glVKNjUWUeaSC1PTmk2Z421whqvLRgF6XquFUcEC+VZG54EiS7j6hc2G3Af76vCZQQIQ7fKB8gngJXVb4QjbKVkoORamBKaSQ5MoAPF9GeSPfDesETM/jcE60BguHKjSTXhfsvgs6/iuUSPQ7duXwFtlpQy8WwA6ymGj4ehF0y8NXP6fjEajHDhPjPDkyuKBFTScflrLRryURmRyyICLt40vd+gaiyYCmREJxZNT/7J1pKmlpLNJejqDgXJ97xeyv4flTL7XRSgWV5
-        azcli_aks_live_test@example.com\\n\"\n      }\n     ]\n    }\n   },\n   \"servicePrincipalProfile\":
-        {\n    \"clientId\":\"00000000-0000-0000-0000-000000000001\"\n   },\n   \"addonProfiles\":
-        {\n    \"ACCSGXDevicePlugin\": {\n     \"enabled\": true,\n     \"config\":
-        {\n      \"ACCSGXQuoteHelperEnabled\": \"false\"\n     }\n    }\n   },\n   \"nodeResourceGroup\":
-        \"MC_clitest000001_cliakstest000002_westus2\",\n   \"enableRBAC\": true,\n
-        \  \"enableLTS\": \"KubernetesOfficial\",\n   \"networkProfile\": {\n    \"networkPlugin\":
-        \"kubenet\",\n    \"loadBalancerSku\": \"standard\",\n    \"loadBalancerProfile\":
-        {\n     \"managedOutboundIPs\": {\n      \"count\": 1\n     }\n    },\n    \"podCidr\":
-        \"10.244.0.0/16\",\n    \"serviceCidr\": \"10.0.0.0/16\",\n    \"dnsServiceIP\":
-        \"10.0.0.10\",\n    \"dockerBridgeCidr\": \"172.17.0.1/16\",\n    \"outboundType\":
-        \"loadBalancer\",\n    \"podCidrs\": [\n     \"10.244.0.0/16\"\n    ],\n    \"serviceCidrs\":
-        [\n     \"10.0.0.0/16\"\n    ],\n    \"ipFamilies\": [\n     \"IPv4\"\n    ]\n
-        \  },\n   \"maxAgentPools\": 100,\n   \"disableLocalAccounts\": false,\n   \"securityProfile\":
-        {},\n   \"storageProfile\": {\n    \"diskCSIDriver\": {\n     \"enabled\":
-        true\n    },\n    \"fileCSIDriver\": {\n     \"enabled\": true\n    },\n    \"snapshotController\":
-        {\n     \"enabled\": true\n    }\n   },\n   \"oidcIssuerProfile\": {\n    \"enabled\":
-        false\n   },\n   \"workloadAutoScalerProfile\": {}\n  },\n  \"identity\":
-        {\n   \"type\": \"SystemAssigned\",\n   \"principalId\":\"00000000-0000-0000-0000-000000000001\",\n
-        \  \"tenantId\": \"72f988bf-86f1-41af-91ab-2d7cd011db47\"\n  },\n  \"sku\":
-        {\n   \"name\": \"Base\",\n   \"tier\": \"Free\"\n  }\n }"
-    headers:
-      azure-asyncoperation:
-      - https://management.azure.com/subscriptions/00000000-0000-0000-0000-000000000000/providers/Microsoft.ContainerService/locations/westus2/operations/c1499522-26cd-4f05-82e6-023ab679514c?api-version=2016-03-30
-      cache-control:
-      - no-cache
-      content-length:
-      - '3456'
-      content-type:
-      - application/json
-      date:
-      - Sat, 29 Apr 2023 10:33:00 GMT
-=======
       string: "{\n  \"id\": \"/subscriptions/00000000-0000-0000-0000-000000000000/resourcegroups/clitest000001/providers/Microsoft.ContainerService/managedClusters/cliakstest000002\"\
         ,\n  \"location\": \"westus2\",\n  \"name\": \"cliakstest000002\",\n  \"type\"\
         : \"Microsoft.ContainerService/ManagedClusters\",\n  \"properties\": {\n \
@@ -274,7 +177,6 @@
       - application/json
       date:
       - Thu, 15 Jun 2023 18:34:39 GMT
->>>>>>> 27d920ec
       expires:
       - '-1'
       pragma:
@@ -304,16 +206,6 @@
       ParameterSetName:
       - --resource-group --name --enable-managed-identity -a --ssh-key-value -o
       User-Agent:
-<<<<<<< HEAD
-      - AZURECLI/2.48.1 azsdk-python-azure-mgmt-containerservice/22.1.0 Python/3.8.10
-        (Linux-5.15.0-1033-azure-x86_64-with-glibc2.29)
-    method: GET
-    uri: https://management.azure.com/subscriptions/00000000-0000-0000-0000-000000000000/providers/Microsoft.ContainerService/locations/westus2/operations/c1499522-26cd-4f05-82e6-023ab679514c?api-version=2016-03-30
-  response:
-    body:
-      string: "{\n  \"name\": \"229549c1-cd26-054f-82e6-023ab679514c\",\n  \"status\":
-        \"InProgress\",\n  \"startTime\": \"2023-04-29T10:33:00.436075Z\"\n }"
-=======
       - AZURECLI/2.49.0 azsdk-python-azure-mgmt-containerservice/23.0.0 Python/3.8.16
         (macOS-13.4-arm64-arm-64bit)
     method: GET
@@ -322,7 +214,6 @@
     body:
       string: "{\n  \"name\": \"f74ce716-394c-e344-b147-f44203525c90\",\n  \"status\"\
         : \"InProgress\",\n  \"startTime\": \"2023-06-15T18:34:39.2642845Z\"\n }"
->>>>>>> 27d920ec
     headers:
       cache-control:
       - no-cache
@@ -331,11 +222,7 @@
       content-type:
       - application/json
       date:
-<<<<<<< HEAD
-      - Sat, 29 Apr 2023 10:33:00 GMT
-=======
       - Thu, 15 Jun 2023 18:34:39 GMT
->>>>>>> 27d920ec
       expires:
       - '-1'
       pragma:
@@ -367,16 +254,6 @@
       ParameterSetName:
       - --resource-group --name --enable-managed-identity -a --ssh-key-value -o
       User-Agent:
-<<<<<<< HEAD
-      - AZURECLI/2.48.1 azsdk-python-azure-mgmt-containerservice/22.1.0 Python/3.8.10
-        (Linux-5.15.0-1033-azure-x86_64-with-glibc2.29)
-    method: GET
-    uri: https://management.azure.com/subscriptions/00000000-0000-0000-0000-000000000000/providers/Microsoft.ContainerService/locations/westus2/operations/c1499522-26cd-4f05-82e6-023ab679514c?api-version=2016-03-30
-  response:
-    body:
-      string: "{\n  \"name\": \"229549c1-cd26-054f-82e6-023ab679514c\",\n  \"status\":
-        \"InProgress\",\n  \"startTime\": \"2023-04-29T10:33:00.436075Z\"\n }"
-=======
       - AZURECLI/2.49.0 azsdk-python-azure-mgmt-containerservice/23.0.0 Python/3.8.16
         (macOS-13.4-arm64-arm-64bit)
     method: GET
@@ -385,7 +262,6 @@
     body:
       string: "{\n  \"name\": \"f74ce716-394c-e344-b147-f44203525c90\",\n  \"status\"\
         : \"InProgress\",\n  \"startTime\": \"2023-06-15T18:34:39.2642845Z\"\n }"
->>>>>>> 27d920ec
     headers:
       cache-control:
       - no-cache
@@ -394,11 +270,7 @@
       content-type:
       - application/json
       date:
-<<<<<<< HEAD
-      - Sat, 29 Apr 2023 10:33:30 GMT
-=======
       - Thu, 15 Jun 2023 18:35:09 GMT
->>>>>>> 27d920ec
       expires:
       - '-1'
       pragma:
@@ -430,16 +302,6 @@
       ParameterSetName:
       - --resource-group --name --enable-managed-identity -a --ssh-key-value -o
       User-Agent:
-<<<<<<< HEAD
-      - AZURECLI/2.48.1 azsdk-python-azure-mgmt-containerservice/22.1.0 Python/3.8.10
-        (Linux-5.15.0-1033-azure-x86_64-with-glibc2.29)
-    method: GET
-    uri: https://management.azure.com/subscriptions/00000000-0000-0000-0000-000000000000/providers/Microsoft.ContainerService/locations/westus2/operations/c1499522-26cd-4f05-82e6-023ab679514c?api-version=2016-03-30
-  response:
-    body:
-      string: "{\n  \"name\": \"229549c1-cd26-054f-82e6-023ab679514c\",\n  \"status\":
-        \"InProgress\",\n  \"startTime\": \"2023-04-29T10:33:00.436075Z\"\n }"
-=======
       - AZURECLI/2.49.0 azsdk-python-azure-mgmt-containerservice/23.0.0 Python/3.8.16
         (macOS-13.4-arm64-arm-64bit)
     method: GET
@@ -448,7 +310,6 @@
     body:
       string: "{\n  \"name\": \"f74ce716-394c-e344-b147-f44203525c90\",\n  \"status\"\
         : \"InProgress\",\n  \"startTime\": \"2023-06-15T18:34:39.2642845Z\"\n }"
->>>>>>> 27d920ec
     headers:
       cache-control:
       - no-cache
@@ -457,11 +318,7 @@
       content-type:
       - application/json
       date:
-<<<<<<< HEAD
-      - Sat, 29 Apr 2023 10:34:00 GMT
-=======
       - Thu, 15 Jun 2023 18:35:39 GMT
->>>>>>> 27d920ec
       expires:
       - '-1'
       pragma:
@@ -493,16 +350,6 @@
       ParameterSetName:
       - --resource-group --name --enable-managed-identity -a --ssh-key-value -o
       User-Agent:
-<<<<<<< HEAD
-      - AZURECLI/2.48.1 azsdk-python-azure-mgmt-containerservice/22.1.0 Python/3.8.10
-        (Linux-5.15.0-1033-azure-x86_64-with-glibc2.29)
-    method: GET
-    uri: https://management.azure.com/subscriptions/00000000-0000-0000-0000-000000000000/providers/Microsoft.ContainerService/locations/westus2/operations/c1499522-26cd-4f05-82e6-023ab679514c?api-version=2016-03-30
-  response:
-    body:
-      string: "{\n  \"name\": \"229549c1-cd26-054f-82e6-023ab679514c\",\n  \"status\":
-        \"InProgress\",\n  \"startTime\": \"2023-04-29T10:33:00.436075Z\"\n }"
-=======
       - AZURECLI/2.49.0 azsdk-python-azure-mgmt-containerservice/23.0.0 Python/3.8.16
         (macOS-13.4-arm64-arm-64bit)
     method: GET
@@ -511,7 +358,6 @@
     body:
       string: "{\n  \"name\": \"f74ce716-394c-e344-b147-f44203525c90\",\n  \"status\"\
         : \"InProgress\",\n  \"startTime\": \"2023-06-15T18:34:39.2642845Z\"\n }"
->>>>>>> 27d920ec
     headers:
       cache-control:
       - no-cache
@@ -520,11 +366,7 @@
       content-type:
       - application/json
       date:
-<<<<<<< HEAD
-      - Sat, 29 Apr 2023 10:34:30 GMT
-=======
       - Thu, 15 Jun 2023 18:36:10 GMT
->>>>>>> 27d920ec
       expires:
       - '-1'
       pragma:
@@ -556,16 +398,6 @@
       ParameterSetName:
       - --resource-group --name --enable-managed-identity -a --ssh-key-value -o
       User-Agent:
-<<<<<<< HEAD
-      - AZURECLI/2.48.1 azsdk-python-azure-mgmt-containerservice/22.1.0 Python/3.8.10
-        (Linux-5.15.0-1033-azure-x86_64-with-glibc2.29)
-    method: GET
-    uri: https://management.azure.com/subscriptions/00000000-0000-0000-0000-000000000000/providers/Microsoft.ContainerService/locations/westus2/operations/c1499522-26cd-4f05-82e6-023ab679514c?api-version=2016-03-30
-  response:
-    body:
-      string: "{\n  \"name\": \"229549c1-cd26-054f-82e6-023ab679514c\",\n  \"status\":
-        \"InProgress\",\n  \"startTime\": \"2023-04-29T10:33:00.436075Z\"\n }"
-=======
       - AZURECLI/2.49.0 azsdk-python-azure-mgmt-containerservice/23.0.0 Python/3.8.16
         (macOS-13.4-arm64-arm-64bit)
     method: GET
@@ -574,7 +406,6 @@
     body:
       string: "{\n  \"name\": \"f74ce716-394c-e344-b147-f44203525c90\",\n  \"status\"\
         : \"InProgress\",\n  \"startTime\": \"2023-06-15T18:34:39.2642845Z\"\n }"
->>>>>>> 27d920ec
     headers:
       cache-control:
       - no-cache
@@ -583,11 +414,7 @@
       content-type:
       - application/json
       date:
-<<<<<<< HEAD
-      - Sat, 29 Apr 2023 10:35:00 GMT
-=======
       - Thu, 15 Jun 2023 18:36:40 GMT
->>>>>>> 27d920ec
       expires:
       - '-1'
       pragma:
@@ -619,16 +446,6 @@
       ParameterSetName:
       - --resource-group --name --enable-managed-identity -a --ssh-key-value -o
       User-Agent:
-<<<<<<< HEAD
-      - AZURECLI/2.48.1 azsdk-python-azure-mgmt-containerservice/22.1.0 Python/3.8.10
-        (Linux-5.15.0-1033-azure-x86_64-with-glibc2.29)
-    method: GET
-    uri: https://management.azure.com/subscriptions/00000000-0000-0000-0000-000000000000/providers/Microsoft.ContainerService/locations/westus2/operations/c1499522-26cd-4f05-82e6-023ab679514c?api-version=2016-03-30
-  response:
-    body:
-      string: "{\n  \"name\": \"229549c1-cd26-054f-82e6-023ab679514c\",\n  \"status\":
-        \"InProgress\",\n  \"startTime\": \"2023-04-29T10:33:00.436075Z\"\n }"
-=======
       - AZURECLI/2.49.0 azsdk-python-azure-mgmt-containerservice/23.0.0 Python/3.8.16
         (macOS-13.4-arm64-arm-64bit)
     method: GET
@@ -637,7 +454,6 @@
     body:
       string: "{\n  \"name\": \"f74ce716-394c-e344-b147-f44203525c90\",\n  \"status\"\
         : \"InProgress\",\n  \"startTime\": \"2023-06-15T18:34:39.2642845Z\"\n }"
->>>>>>> 27d920ec
     headers:
       cache-control:
       - no-cache
@@ -646,11 +462,7 @@
       content-type:
       - application/json
       date:
-<<<<<<< HEAD
-      - Sat, 29 Apr 2023 10:35:30 GMT
-=======
       - Thu, 15 Jun 2023 18:37:10 GMT
->>>>>>> 27d920ec
       expires:
       - '-1'
       pragma:
@@ -682,16 +494,6 @@
       ParameterSetName:
       - --resource-group --name --enable-managed-identity -a --ssh-key-value -o
       User-Agent:
-<<<<<<< HEAD
-      - AZURECLI/2.48.1 azsdk-python-azure-mgmt-containerservice/22.1.0 Python/3.8.10
-        (Linux-5.15.0-1033-azure-x86_64-with-glibc2.29)
-    method: GET
-    uri: https://management.azure.com/subscriptions/00000000-0000-0000-0000-000000000000/providers/Microsoft.ContainerService/locations/westus2/operations/c1499522-26cd-4f05-82e6-023ab679514c?api-version=2016-03-30
-  response:
-    body:
-      string: "{\n  \"name\": \"229549c1-cd26-054f-82e6-023ab679514c\",\n  \"status\":
-        \"InProgress\",\n  \"startTime\": \"2023-04-29T10:33:00.436075Z\"\n }"
-=======
       - AZURECLI/2.49.0 azsdk-python-azure-mgmt-containerservice/23.0.0 Python/3.8.16
         (macOS-13.4-arm64-arm-64bit)
     method: GET
@@ -749,7 +551,6 @@
       string: "{\n  \"name\": \"f74ce716-394c-e344-b147-f44203525c90\",\n  \"status\"\
         : \"Succeeded\",\n  \"startTime\": \"2023-06-15T18:34:39.2642845Z\",\n  \"\
         endTime\": \"2023-06-15T18:38:10.4479302Z\"\n }"
->>>>>>> 27d920ec
     headers:
       cache-control:
       - no-cache
@@ -854,11 +655,7 @@
       content-type:
       - application/json
       date:
-<<<<<<< HEAD
-      - Sat, 29 Apr 2023 10:37:00 GMT
-=======
       - Thu, 15 Jun 2023 18:38:10 GMT
->>>>>>> 27d920ec
       expires:
       - '-1'
       pragma:
@@ -890,113 +687,12 @@
       ParameterSetName:
       - --resource-group --name --enable-managed-identity -a --ssh-key-value -o
       User-Agent:
-<<<<<<< HEAD
-      - AZURECLI/2.48.1 azsdk-python-azure-mgmt-containerservice/22.1.0 Python/3.8.10
-        (Linux-5.15.0-1033-azure-x86_64-with-glibc2.29)
-    method: GET
-    uri: https://management.azure.com/subscriptions/00000000-0000-0000-0000-000000000000/providers/Microsoft.ContainerService/locations/westus2/operations/c1499522-26cd-4f05-82e6-023ab679514c?api-version=2016-03-30
-  response:
-    body:
-      string: "{\n  \"name\": \"229549c1-cd26-054f-82e6-023ab679514c\",\n  \"status\":
-        \"Succeeded\",\n  \"startTime\": \"2023-04-29T10:33:00.436075Z\",\n  \"endTime\":
-        \"2023-04-29T10:37:26.6124892Z\"\n }"
-    headers:
-      cache-control:
-      - no-cache
-      content-length:
-      - '169'
-      content-type:
-      - application/json
-      date:
-      - Sat, 29 Apr 2023 10:37:31 GMT
-      expires:
-      - '-1'
-      pragma:
-      - no-cache
-      server:
-      - nginx
-      strict-transport-security:
-      - max-age=31536000; includeSubDomains
-      transfer-encoding:
-      - chunked
-      vary:
-      - Accept-Encoding
-      x-content-type-options:
-      - nosniff
-    status:
-      code: 200
-      message: OK
-- request:
-    body: null
-    headers:
-      Accept:
-      - '*/*'
-      Accept-Encoding:
-      - gzip, deflate
-      CommandName:
-      - aks create
-      Connection:
-      - keep-alive
-      ParameterSetName:
-      - --resource-group --name --enable-managed-identity -a --ssh-key-value -o
-      User-Agent:
-      - AZURECLI/2.48.1 azsdk-python-azure-mgmt-containerservice/22.1.0 Python/3.8.10
-        (Linux-5.15.0-1033-azure-x86_64-with-glibc2.29)
-=======
-      - AZURECLI/2.49.0 azsdk-python-azure-mgmt-containerservice/23.0.0 Python/3.8.16
-        (macOS-13.4-arm64-arm-64bit)
->>>>>>> 27d920ec
+      - AZURECLI/2.49.0 azsdk-python-azure-mgmt-containerservice/23.0.0 Python/3.8.16
+        (macOS-13.4-arm64-arm-64bit)
     method: GET
     uri: https://management.azure.com/subscriptions/00000000-0000-0000-0000-000000000000/resourceGroups/clitest000001/providers/Microsoft.ContainerService/managedClusters/cliakstest000002?api-version=2023-05-01
   response:
     body:
-<<<<<<< HEAD
-      string: "{\n  \"id\": \"/subscriptions/00000000-0000-0000-0000-000000000000/resourcegroups/clitest000001/providers/Microsoft.ContainerService/managedClusters/cliakstest000002\",\n
-        \ \"location\": \"westus2\",\n  \"name\": \"cliakstest000002\",\n  \"type\":
-        \"Microsoft.ContainerService/ManagedClusters\",\n  \"properties\": {\n   \"provisioningState\":
-        \"Succeeded\",\n   \"powerState\": {\n    \"code\": \"Running\"\n   },\n   \"kubernetesVersion\":
-        \"1.25.6\",\n   \"currentKubernetesVersion\": \"1.25.6\",\n   \"dnsPrefix\":
-        \"cliakstest-clitestg3dxhv72m-79a739\",\n   \"fqdn\": \"cliakstest-clitestg3dxhv72m-79a739-irb3enue.hcp.westus2.azmk8s.io\",\n
-        \  \"azurePortalFQDN\": \"cliakstest-clitestg3dxhv72m-79a739-irb3enue.portal.hcp.westus2.azmk8s.io\",\n
-        \  \"agentPoolProfiles\": [\n    {\n     \"name\": \"nodepool1\",\n     \"count\":
-        3,\n     \"vmSize\": \"Standard_DS2_v2\",\n     \"osDiskSizeGB\": 128,\n     \"osDiskType\":
-        \"Managed\",\n     \"kubeletDiskType\": \"OS\",\n     \"maxPods\": 110,\n
-        \    \"type\": \"VirtualMachineScaleSets\",\n     \"enableAutoScaling\": false,\n
-        \    \"provisioningState\": \"Succeeded\",\n     \"powerState\": {\n      \"code\":
-        \"Running\"\n     },\n     \"orchestratorVersion\": \"1.25.6\",\n     \"currentOrchestratorVersion\":
-        \"1.25.6\",\n     \"enableNodePublicIP\": false,\n     \"mode\": \"System\",\n
-        \    \"enableEncryptionAtHost\": false,\n     \"enableUltraSSD\": false,\n
-        \    \"osType\": \"Linux\",\n     \"osSKU\": \"Ubuntu\",\n     \"nodeImageVersion\":
-        \"AKSUbuntu-2204gen2containerd-202304.10.0\",\n     \"upgradeSettings\": {},\n
-        \    \"enableFIPS\": false\n    }\n   ],\n   \"linuxProfile\": {\n    \"adminUsername\":
-        \"azureuser\",\n    \"ssh\": {\n     \"publicKeys\": [\n      {\n       \"keyData\":
-        \"ssh-rsa AAAAB3NzaC1yc2EAAAADAQABAAABAQCvBk9v4/Qo7XJWIY7AItmm8ohKhV9Y2z/SA5RKWk4BUCpK4ElHu8ia+QREfb7nmO5LtydRi7glVKNjUWUeaSC1PTmk2Z421whqvLRgF6XquFUcEC+VZG54EiS7j6hc2G3Af76vCZQQIQ7fKB8gngJXVb4QjbKVkoORamBKaSQ5MoAPF9GeSPfDesETM/jcE60BguHKjSTXhfsvgs6/iuUSPQ7duXwFtlpQy8WwA6ymGj4ehF0y8NXP6fjEajHDhPjPDkyuKBFTScflrLRryURmRyyICLt40vd+gaiyYCmREJxZNT/7J1pKmlpLNJejqDgXJ97xeyv4flTL7XRSgWV5
-        azcli_aks_live_test@example.com\\n\"\n      }\n     ]\n    }\n   },\n   \"servicePrincipalProfile\":
-        {\n    \"clientId\":\"00000000-0000-0000-0000-000000000001\"\n   },\n   \"addonProfiles\":
-        {\n    \"ACCSGXDevicePlugin\": {\n     \"enabled\": true,\n     \"config\":
-        {\n      \"ACCSGXQuoteHelperEnabled\": \"false\"\n     }\n    }\n   },\n   \"nodeResourceGroup\":
-        \"MC_clitest000001_cliakstest000002_westus2\",\n   \"enableRBAC\": true,\n
-        \  \"enableLTS\": \"KubernetesOfficial\",\n   \"networkProfile\": {\n    \"networkPlugin\":
-        \"kubenet\",\n    \"loadBalancerSku\": \"Standard\",\n    \"loadBalancerProfile\":
-        {\n     \"managedOutboundIPs\": {\n      \"count\": 1\n     },\n     \"effectiveOutboundIPs\":
-        [\n      {\n       \"id\": \"/subscriptions/00000000-0000-0000-0000-000000000000/resourceGroups/MC_clitest000001_cliakstest000002_westus2/providers/Microsoft.Network/publicIPAddresses/3321e231-6d82-4ab6-bd11-0aca7a5d97c9\"\n
-        \     }\n     ]\n    },\n    \"podCidr\": \"10.244.0.0/16\",\n    \"serviceCidr\":
-        \"10.0.0.0/16\",\n    \"dnsServiceIP\": \"10.0.0.10\",\n    \"dockerBridgeCidr\":
-        \"172.17.0.1/16\",\n    \"outboundType\": \"loadBalancer\",\n    \"podCidrs\":
-        [\n     \"10.244.0.0/16\"\n    ],\n    \"serviceCidrs\": [\n     \"10.0.0.0/16\"\n
-        \   ],\n    \"ipFamilies\": [\n     \"IPv4\"\n    ]\n   },\n   \"maxAgentPools\":
-        100,\n   \"identityProfile\": {\n    \"kubeletidentity\": {\n     \"resourceId\":
-        \"/subscriptions/00000000-0000-0000-0000-000000000000/resourcegroups/MC_clitest000001_cliakstest000002_westus2/providers/Microsoft.ManagedIdentity/userAssignedIdentities/cliakstest000002-agentpool\",\n
-        \    \"clientId\":\"00000000-0000-0000-0000-000000000001\",\n     \"objectId\":\"00000000-0000-0000-0000-000000000001\"\n
-        \   }\n   },\n   \"disableLocalAccounts\": false,\n   \"securityProfile\":
-        {},\n   \"storageProfile\": {\n    \"diskCSIDriver\": {\n     \"enabled\":
-        true\n    },\n    \"fileCSIDriver\": {\n     \"enabled\": true\n    },\n    \"snapshotController\":
-        {\n     \"enabled\": true\n    }\n   },\n   \"oidcIssuerProfile\": {\n    \"enabled\":
-        false\n   },\n   \"workloadAutoScalerProfile\": {}\n  },\n  \"identity\":
-        {\n   \"type\": \"SystemAssigned\",\n   \"principalId\":\"00000000-0000-0000-0000-000000000001\",\n
-        \  \"tenantId\": \"72f988bf-86f1-41af-91ab-2d7cd011db47\"\n  },\n  \"sku\":
-        {\n   \"name\": \"Base\",\n   \"tier\": \"Free\"\n  }\n }"
-=======
       string: "{\n  \"id\": \"/subscriptions/00000000-0000-0000-0000-000000000000/resourcegroups/clitest000001/providers/Microsoft.ContainerService/managedClusters/cliakstest000002\"\
         ,\n  \"location\": \"westus2\",\n  \"name\": \"cliakstest000002\",\n  \"type\"\
         : \"Microsoft.ContainerService/ManagedClusters\",\n  \"properties\": {\n \
@@ -1044,24 +740,15 @@
         : \"SystemAssigned\",\n   \"principalId\":\"00000000-0000-0000-0000-000000000001\"\
         ,\n   \"tenantId\": \"72f988bf-86f1-41af-91ab-2d7cd011db47\"\n  },\n  \"sku\"\
         : {\n   \"name\": \"Base\",\n   \"tier\": \"Free\"\n  }\n }"
->>>>>>> 27d920ec
-    headers:
-      cache-control:
-      - no-cache
-      content-length:
-<<<<<<< HEAD
-      - '4109'
-      content-type:
-      - application/json
-      date:
-      - Sat, 29 Apr 2023 10:37:31 GMT
-=======
+    headers:
+      cache-control:
+      - no-cache
+      content-length:
       - '4399'
       content-type:
       - application/json
       date:
       - Thu, 15 Jun 2023 18:38:11 GMT
->>>>>>> 27d920ec
       expires:
       - '-1'
       pragma:
@@ -1093,64 +780,12 @@
       ParameterSetName:
       - --addons --resource-group --name -o
       User-Agent:
-<<<<<<< HEAD
-      - AZURECLI/2.48.1 azsdk-python-azure-mgmt-containerservice/22.1.0 Python/3.8.10
-        (Linux-5.15.0-1033-azure-x86_64-with-glibc2.29)
-=======
-      - AZURECLI/2.49.0 azsdk-python-azure-mgmt-containerservice/23.0.0 Python/3.8.16
-        (macOS-13.4-arm64-arm-64bit)
->>>>>>> 27d920ec
+      - AZURECLI/2.49.0 azsdk-python-azure-mgmt-containerservice/23.0.0 Python/3.8.16
+        (macOS-13.4-arm64-arm-64bit)
     method: GET
     uri: https://management.azure.com/subscriptions/00000000-0000-0000-0000-000000000000/resourceGroups/clitest000001/providers/Microsoft.ContainerService/managedClusters/cliakstest000002?api-version=2023-05-01
   response:
     body:
-<<<<<<< HEAD
-      string: "{\n  \"id\": \"/subscriptions/00000000-0000-0000-0000-000000000000/resourcegroups/clitest000001/providers/Microsoft.ContainerService/managedClusters/cliakstest000002\",\n
-        \ \"location\": \"westus2\",\n  \"name\": \"cliakstest000002\",\n  \"type\":
-        \"Microsoft.ContainerService/ManagedClusters\",\n  \"properties\": {\n   \"provisioningState\":
-        \"Succeeded\",\n   \"powerState\": {\n    \"code\": \"Running\"\n   },\n   \"kubernetesVersion\":
-        \"1.25.6\",\n   \"currentKubernetesVersion\": \"1.25.6\",\n   \"dnsPrefix\":
-        \"cliakstest-clitestg3dxhv72m-79a739\",\n   \"fqdn\": \"cliakstest-clitestg3dxhv72m-79a739-irb3enue.hcp.westus2.azmk8s.io\",\n
-        \  \"azurePortalFQDN\": \"cliakstest-clitestg3dxhv72m-79a739-irb3enue.portal.hcp.westus2.azmk8s.io\",\n
-        \  \"agentPoolProfiles\": [\n    {\n     \"name\": \"nodepool1\",\n     \"count\":
-        3,\n     \"vmSize\": \"Standard_DS2_v2\",\n     \"osDiskSizeGB\": 128,\n     \"osDiskType\":
-        \"Managed\",\n     \"kubeletDiskType\": \"OS\",\n     \"maxPods\": 110,\n
-        \    \"type\": \"VirtualMachineScaleSets\",\n     \"enableAutoScaling\": false,\n
-        \    \"provisioningState\": \"Succeeded\",\n     \"powerState\": {\n      \"code\":
-        \"Running\"\n     },\n     \"orchestratorVersion\": \"1.25.6\",\n     \"currentOrchestratorVersion\":
-        \"1.25.6\",\n     \"enableNodePublicIP\": false,\n     \"mode\": \"System\",\n
-        \    \"enableEncryptionAtHost\": false,\n     \"enableUltraSSD\": false,\n
-        \    \"osType\": \"Linux\",\n     \"osSKU\": \"Ubuntu\",\n     \"nodeImageVersion\":
-        \"AKSUbuntu-2204gen2containerd-202304.10.0\",\n     \"upgradeSettings\": {},\n
-        \    \"enableFIPS\": false\n    }\n   ],\n   \"linuxProfile\": {\n    \"adminUsername\":
-        \"azureuser\",\n    \"ssh\": {\n     \"publicKeys\": [\n      {\n       \"keyData\":
-        \"ssh-rsa AAAAB3NzaC1yc2EAAAADAQABAAABAQCvBk9v4/Qo7XJWIY7AItmm8ohKhV9Y2z/SA5RKWk4BUCpK4ElHu8ia+QREfb7nmO5LtydRi7glVKNjUWUeaSC1PTmk2Z421whqvLRgF6XquFUcEC+VZG54EiS7j6hc2G3Af76vCZQQIQ7fKB8gngJXVb4QjbKVkoORamBKaSQ5MoAPF9GeSPfDesETM/jcE60BguHKjSTXhfsvgs6/iuUSPQ7duXwFtlpQy8WwA6ymGj4ehF0y8NXP6fjEajHDhPjPDkyuKBFTScflrLRryURmRyyICLt40vd+gaiyYCmREJxZNT/7J1pKmlpLNJejqDgXJ97xeyv4flTL7XRSgWV5
-        azcli_aks_live_test@example.com\\n\"\n      }\n     ]\n    }\n   },\n   \"servicePrincipalProfile\":
-        {\n    \"clientId\":\"00000000-0000-0000-0000-000000000001\"\n   },\n   \"addonProfiles\":
-        {\n    \"ACCSGXDevicePlugin\": {\n     \"enabled\": true,\n     \"config\":
-        {\n      \"ACCSGXQuoteHelperEnabled\": \"false\"\n     }\n    }\n   },\n   \"nodeResourceGroup\":
-        \"MC_clitest000001_cliakstest000002_westus2\",\n   \"enableRBAC\": true,\n
-        \  \"enableLTS\": \"KubernetesOfficial\",\n   \"networkProfile\": {\n    \"networkPlugin\":
-        \"kubenet\",\n    \"loadBalancerSku\": \"Standard\",\n    \"loadBalancerProfile\":
-        {\n     \"managedOutboundIPs\": {\n      \"count\": 1\n     },\n     \"effectiveOutboundIPs\":
-        [\n      {\n       \"id\": \"/subscriptions/00000000-0000-0000-0000-000000000000/resourceGroups/MC_clitest000001_cliakstest000002_westus2/providers/Microsoft.Network/publicIPAddresses/3321e231-6d82-4ab6-bd11-0aca7a5d97c9\"\n
-        \     }\n     ]\n    },\n    \"podCidr\": \"10.244.0.0/16\",\n    \"serviceCidr\":
-        \"10.0.0.0/16\",\n    \"dnsServiceIP\": \"10.0.0.10\",\n    \"dockerBridgeCidr\":
-        \"172.17.0.1/16\",\n    \"outboundType\": \"loadBalancer\",\n    \"podCidrs\":
-        [\n     \"10.244.0.0/16\"\n    ],\n    \"serviceCidrs\": [\n     \"10.0.0.0/16\"\n
-        \   ],\n    \"ipFamilies\": [\n     \"IPv4\"\n    ]\n   },\n   \"maxAgentPools\":
-        100,\n   \"identityProfile\": {\n    \"kubeletidentity\": {\n     \"resourceId\":
-        \"/subscriptions/00000000-0000-0000-0000-000000000000/resourcegroups/MC_clitest000001_cliakstest000002_westus2/providers/Microsoft.ManagedIdentity/userAssignedIdentities/cliakstest000002-agentpool\",\n
-        \    \"clientId\":\"00000000-0000-0000-0000-000000000001\",\n     \"objectId\":\"00000000-0000-0000-0000-000000000001\"\n
-        \   }\n   },\n   \"disableLocalAccounts\": false,\n   \"securityProfile\":
-        {},\n   \"storageProfile\": {\n    \"diskCSIDriver\": {\n     \"enabled\":
-        true\n    },\n    \"fileCSIDriver\": {\n     \"enabled\": true\n    },\n    \"snapshotController\":
-        {\n     \"enabled\": true\n    }\n   },\n   \"oidcIssuerProfile\": {\n    \"enabled\":
-        false\n   },\n   \"workloadAutoScalerProfile\": {}\n  },\n  \"identity\":
-        {\n   \"type\": \"SystemAssigned\",\n   \"principalId\":\"00000000-0000-0000-0000-000000000001\",\n
-        \  \"tenantId\": \"72f988bf-86f1-41af-91ab-2d7cd011db47\"\n  },\n  \"sku\":
-        {\n   \"name\": \"Base\",\n   \"tier\": \"Free\"\n  }\n }"
-=======
       string: "{\n  \"id\": \"/subscriptions/00000000-0000-0000-0000-000000000000/resourcegroups/clitest000001/providers/Microsoft.ContainerService/managedClusters/cliakstest000002\"\
         ,\n  \"location\": \"westus2\",\n  \"name\": \"cliakstest000002\",\n  \"type\"\
         : \"Microsoft.ContainerService/ManagedClusters\",\n  \"properties\": {\n \
@@ -1198,24 +833,15 @@
         : \"SystemAssigned\",\n   \"principalId\":\"00000000-0000-0000-0000-000000000001\"\
         ,\n   \"tenantId\": \"72f988bf-86f1-41af-91ab-2d7cd011db47\"\n  },\n  \"sku\"\
         : {\n   \"name\": \"Base\",\n   \"tier\": \"Free\"\n  }\n }"
->>>>>>> 27d920ec
-    headers:
-      cache-control:
-      - no-cache
-      content-length:
-<<<<<<< HEAD
-      - '4109'
-      content-type:
-      - application/json
-      date:
-      - Sat, 29 Apr 2023 10:37:32 GMT
-=======
+    headers:
+      cache-control:
+      - no-cache
+      content-length:
       - '4399'
       content-type:
       - application/json
       date:
       - Thu, 15 Jun 2023 18:38:12 GMT
->>>>>>> 27d920ec
       expires:
       - '-1'
       pragma:
@@ -1236,27 +862,13 @@
 - request:
     body: '{"location": "westus2", "sku": {"name": "Base", "tier": "Free"}, "identity":
       {"type": "SystemAssigned"}, "properties": {"kubernetesVersion": "1.25.6", "dnsPrefix":
-<<<<<<< HEAD
-      "cliakstest-clitestg3dxhv72m-79a739", "agentPoolProfiles": [{"count": 3, "vmSize":
-=======
       "cliakstest-clitestrmialzqwq-8ecadf", "agentPoolProfiles": [{"count": 3, "vmSize":
->>>>>>> 27d920ec
       "Standard_DS2_v2", "osDiskSizeGB": 128, "osDiskType": "Managed", "kubeletDiskType":
       "OS", "maxPods": 110, "osType": "Linux", "osSKU": "Ubuntu", "enableAutoScaling":
       false, "type": "VirtualMachineScaleSets", "mode": "System", "orchestratorVersion":
       "1.25.6", "upgradeSettings": {}, "powerState": {"code": "Running"}, "enableNodePublicIP":
       false, "enableEncryptionAtHost": false, "enableUltraSSD": false, "enableFIPS":
       false, "name": "nodepool1"}], "linuxProfile": {"adminUsername": "azureuser",
-<<<<<<< HEAD
-      "ssh": {"publicKeys": [{"keyData": "ssh-rsa AAAAB3NzaC1yc2EAAAADAQABAAABAQCvBk9v4/Qo7XJWIY7AItmm8ohKhV9Y2z/SA5RKWk4BUCpK4ElHu8ia+QREfb7nmO5LtydRi7glVKNjUWUeaSC1PTmk2Z421whqvLRgF6XquFUcEC+VZG54EiS7j6hc2G3Af76vCZQQIQ7fKB8gngJXVb4QjbKVkoORamBKaSQ5MoAPF9GeSPfDesETM/jcE60BguHKjSTXhfsvgs6/iuUSPQ7duXwFtlpQy8WwA6ymGj4ehF0y8NXP6fjEajHDhPjPDkyuKBFTScflrLRryURmRyyICLt40vd+gaiyYCmREJxZNT/7J1pKmlpLNJejqDgXJ97xeyv4flTL7XRSgWV5
-      azcli_aks_live_test@example.com\n"}]}}, "addonProfiles": {"ACCSGXDevicePlugin":
-      {"enabled": false}}, "oidcIssuerProfile": {"enabled": false}, "nodeResourceGroup":
-      "MC_clitest000001_cliakstest000002_westus2", "enableRBAC": true, "networkProfile":
-      {"networkPlugin": "kubenet", "podCidr": "10.244.0.0/16", "serviceCidr": "10.0.0.0/16",
-      "dnsServiceIP": "10.0.0.10", "dockerBridgeCidr": "172.17.0.1/16", "outboundType":
-      "loadBalancer", "loadBalancerSku": "Standard", "loadBalancerProfile": {"managedOutboundIPs":
-      {"count": 1}, "effectiveOutboundIPs": [{"id": "/subscriptions/00000000-0000-0000-0000-000000000000/resourceGroups/MC_clitest000001_cliakstest000002_westus2/providers/Microsoft.Network/publicIPAddresses/3321e231-6d82-4ab6-bd11-0aca7a5d97c9"}]},
-=======
       "ssh": {"publicKeys": [{"keyData": "ssh-rsa AAAAB3NzaC1yc2EAAAADAQABAAACAQCbIg1guRHbI0lV11wWDt1r2cUdcNd27CJsg+SfgC7miZeubtwUhbsPdhMQsfDyhOWHq1+ZL0M+nJZV63d/1dhmhtgyOqejUwrPlzKhydsbrsdUor+JmNJDdW01v7BXHyuymT8G4s09jCasNOwiufbP/qp72ruu0bIA1nySsvlf9pCQAuFkAnVnf/rFhUlOkhtRpwcq8SUNY2zRHR/EKb/4NWY1JzR4sa3q2fWIJdrrX0DvLoa5g9bIEd4Df79ba7v+yiUBOS0zT2ll+z4g9izHK3EO5d8hL4jYxcjKs+wcslSYRWrascfscLgMlMGh0CdKeNTDjHpGPncaf3Z+FwwwjWeuiNBxv7bJo13/8B/098KlVDl4GZqsoBCEjPyJfV6hO0y/LkRGkk7oHWKgeWAfKtfLItRp00eZ4fcJNK9kCaSMmEugoZWcI7NGbZXzqFWqbpRI7NcDP9+WIQ+i9U5vqWsqd/zng4kbuAJ6UuKqIzB0upYrLShfQE3SAck8oaLhJqqq56VfDuASNpJKidV+zq27HfSBmbXnkR/5AK337dc3MXKJypoK/QPMLKUAP5XLPbs+NddJQV7EZXd29DLgp+fRIg3edpKdO7ZErWhv7d+3Kws+e1Y+ypmR2WIVSwVyBEUfgv2C8Ts9gnTF4pNcEY/S2aBicz5Ew2+jdyGNQQ==
       test@example.com\n"}]}}, "addonProfiles": {"ACCSGXDevicePlugin": {"enabled":
       false}}, "oidcIssuerProfile": {"enabled": false}, "nodeResourceGroup": "MC_clitest000001_cliakstest000002_westus2",
@@ -1265,7 +877,6 @@
       "10.0.0.10", "outboundType": "loadBalancer", "loadBalancerSku": "Standard",
       "loadBalancerProfile": {"managedOutboundIPs": {"count": 1}, "effectiveOutboundIPs":
       [{"id": "/subscriptions/00000000-0000-0000-0000-000000000000/resourceGroups/MC_clitest000001_cliakstest000002_westus2/providers/Microsoft.Network/publicIPAddresses/b8ed12b7-0450-453b-8df6-d9a8a99d6787"}]},
->>>>>>> 27d920ec
       "podCidrs": ["10.244.0.0/16"], "serviceCidrs": ["10.0.0.0/16"], "ipFamilies":
       ["IPv4"]}, "identityProfile": {"kubeletidentity": {"resourceId": "/subscriptions/00000000-0000-0000-0000-000000000000/resourcegroups/MC_clitest000001_cliakstest000002_westus2/providers/Microsoft.ManagedIdentity/userAssignedIdentities/cliakstest000002-agentpool",
       "clientId":"00000000-0000-0000-0000-000000000001", "objectId":"00000000-0000-0000-0000-000000000001"}},
@@ -1282,84 +893,18 @@
       Connection:
       - keep-alive
       Content-Length:
-<<<<<<< HEAD
-      - '2575'
-=======
       - '2904'
->>>>>>> 27d920ec
       Content-Type:
       - application/json
       ParameterSetName:
       - --addons --resource-group --name -o
       User-Agent:
-<<<<<<< HEAD
-      - AZURECLI/2.48.1 azsdk-python-azure-mgmt-containerservice/22.1.0 Python/3.8.10
-        (Linux-5.15.0-1033-azure-x86_64-with-glibc2.29)
-=======
-      - AZURECLI/2.49.0 azsdk-python-azure-mgmt-containerservice/23.0.0 Python/3.8.16
-        (macOS-13.4-arm64-arm-64bit)
->>>>>>> 27d920ec
+      - AZURECLI/2.49.0 azsdk-python-azure-mgmt-containerservice/23.0.0 Python/3.8.16
+        (macOS-13.4-arm64-arm-64bit)
     method: PUT
     uri: https://management.azure.com/subscriptions/00000000-0000-0000-0000-000000000000/resourceGroups/clitest000001/providers/Microsoft.ContainerService/managedClusters/cliakstest000002?api-version=2023-05-01
   response:
     body:
-<<<<<<< HEAD
-      string: "{\n  \"id\": \"/subscriptions/00000000-0000-0000-0000-000000000000/resourcegroups/clitest000001/providers/Microsoft.ContainerService/managedClusters/cliakstest000002\",\n
-        \ \"location\": \"westus2\",\n  \"name\": \"cliakstest000002\",\n  \"type\":
-        \"Microsoft.ContainerService/ManagedClusters\",\n  \"properties\": {\n   \"provisioningState\":
-        \"Updating\",\n   \"powerState\": {\n    \"code\": \"Running\"\n   },\n   \"kubernetesVersion\":
-        \"1.25.6\",\n   \"currentKubernetesVersion\": \"1.25.6\",\n   \"dnsPrefix\":
-        \"cliakstest-clitestg3dxhv72m-79a739\",\n   \"fqdn\": \"cliakstest-clitestg3dxhv72m-79a739-irb3enue.hcp.westus2.azmk8s.io\",\n
-        \  \"azurePortalFQDN\": \"cliakstest-clitestg3dxhv72m-79a739-irb3enue.portal.hcp.westus2.azmk8s.io\",\n
-        \  \"agentPoolProfiles\": [\n    {\n     \"name\": \"nodepool1\",\n     \"count\":
-        3,\n     \"vmSize\": \"Standard_DS2_v2\",\n     \"osDiskSizeGB\": 128,\n     \"osDiskType\":
-        \"Managed\",\n     \"kubeletDiskType\": \"OS\",\n     \"maxPods\": 110,\n
-        \    \"type\": \"VirtualMachineScaleSets\",\n     \"enableAutoScaling\": false,\n
-        \    \"provisioningState\": \"Updating\",\n     \"powerState\": {\n      \"code\":
-        \"Running\"\n     },\n     \"orchestratorVersion\": \"1.25.6\",\n     \"currentOrchestratorVersion\":
-        \"1.25.6\",\n     \"enableNodePublicIP\": false,\n     \"mode\": \"System\",\n
-        \    \"enableEncryptionAtHost\": false,\n     \"enableUltraSSD\": false,\n
-        \    \"osType\": \"Linux\",\n     \"osSKU\": \"Ubuntu\",\n     \"nodeImageVersion\":
-        \"AKSUbuntu-2204gen2containerd-202304.10.0\",\n     \"upgradeSettings\": {},\n
-        \    \"enableFIPS\": false\n    }\n   ],\n   \"linuxProfile\": {\n    \"adminUsername\":
-        \"azureuser\",\n    \"ssh\": {\n     \"publicKeys\": [\n      {\n       \"keyData\":
-        \"ssh-rsa AAAAB3NzaC1yc2EAAAADAQABAAABAQCvBk9v4/Qo7XJWIY7AItmm8ohKhV9Y2z/SA5RKWk4BUCpK4ElHu8ia+QREfb7nmO5LtydRi7glVKNjUWUeaSC1PTmk2Z421whqvLRgF6XquFUcEC+VZG54EiS7j6hc2G3Af76vCZQQIQ7fKB8gngJXVb4QjbKVkoORamBKaSQ5MoAPF9GeSPfDesETM/jcE60BguHKjSTXhfsvgs6/iuUSPQ7duXwFtlpQy8WwA6ymGj4ehF0y8NXP6fjEajHDhPjPDkyuKBFTScflrLRryURmRyyICLt40vd+gaiyYCmREJxZNT/7J1pKmlpLNJejqDgXJ97xeyv4flTL7XRSgWV5
-        azcli_aks_live_test@example.com\\n\"\n      }\n     ]\n    }\n   },\n   \"servicePrincipalProfile\":
-        {\n    \"clientId\":\"00000000-0000-0000-0000-000000000001\"\n   },\n   \"addonProfiles\":
-        {\n    \"ACCSGXDevicePlugin\": {\n     \"enabled\": false,\n     \"config\":
-        null\n    }\n   },\n   \"nodeResourceGroup\": \"MC_clitest000001_cliakstest000002_westus2\",\n
-        \  \"enableRBAC\": true,\n   \"enableLTS\": \"KubernetesOfficial\",\n   \"networkProfile\":
-        {\n    \"networkPlugin\": \"kubenet\",\n    \"loadBalancerSku\": \"Standard\",\n
-        \   \"loadBalancerProfile\": {\n     \"managedOutboundIPs\": {\n      \"count\":
-        1\n     },\n     \"effectiveOutboundIPs\": [\n      {\n       \"id\": \"/subscriptions/00000000-0000-0000-0000-000000000000/resourceGroups/MC_clitest000001_cliakstest000002_westus2/providers/Microsoft.Network/publicIPAddresses/3321e231-6d82-4ab6-bd11-0aca7a5d97c9\"\n
-        \     }\n     ]\n    },\n    \"podCidr\": \"10.244.0.0/16\",\n    \"serviceCidr\":
-        \"10.0.0.0/16\",\n    \"dnsServiceIP\": \"10.0.0.10\",\n    \"dockerBridgeCidr\":
-        \"172.17.0.1/16\",\n    \"outboundType\": \"loadBalancer\",\n    \"podCidrs\":
-        [\n     \"10.244.0.0/16\"\n    ],\n    \"serviceCidrs\": [\n     \"10.0.0.0/16\"\n
-        \   ],\n    \"ipFamilies\": [\n     \"IPv4\"\n    ]\n   },\n   \"maxAgentPools\":
-        100,\n   \"identityProfile\": {\n    \"kubeletidentity\": {\n     \"resourceId\":
-        \"/subscriptions/00000000-0000-0000-0000-000000000000/resourcegroups/MC_clitest000001_cliakstest000002_westus2/providers/Microsoft.ManagedIdentity/userAssignedIdentities/cliakstest000002-agentpool\",\n
-        \    \"clientId\":\"00000000-0000-0000-0000-000000000001\",\n     \"objectId\":\"00000000-0000-0000-0000-000000000001\"\n
-        \   }\n   },\n   \"disableLocalAccounts\": false,\n   \"securityProfile\":
-        {},\n   \"storageProfile\": {\n    \"diskCSIDriver\": {\n     \"enabled\":
-        true\n    },\n    \"fileCSIDriver\": {\n     \"enabled\": true\n    },\n    \"snapshotController\":
-        {\n     \"enabled\": true\n    }\n   },\n   \"oidcIssuerProfile\": {\n    \"enabled\":
-        false\n   },\n   \"workloadAutoScalerProfile\": {}\n  },\n  \"identity\":
-        {\n   \"type\": \"SystemAssigned\",\n   \"principalId\":\"00000000-0000-0000-0000-000000000001\",\n
-        \  \"tenantId\": \"72f988bf-86f1-41af-91ab-2d7cd011db47\"\n  },\n  \"sku\":
-        {\n   \"name\": \"Base\",\n   \"tier\": \"Free\"\n  }\n }"
-    headers:
-      azure-asyncoperation:
-      - https://management.azure.com/subscriptions/00000000-0000-0000-0000-000000000000/providers/Microsoft.ContainerService/locations/westus2/operations/7384ff64-a8f5-4319-ae90-b45c150bbded?api-version=2016-03-30
-      cache-control:
-      - no-cache
-      content-length:
-      - '4062'
-      content-type:
-      - application/json
-      date:
-      - Sat, 29 Apr 2023 10:37:36 GMT
-=======
       string: "{\n  \"id\": \"/subscriptions/00000000-0000-0000-0000-000000000000/resourcegroups/clitest000001/providers/Microsoft.ContainerService/managedClusters/cliakstest000002\"\
         ,\n  \"location\": \"westus2\",\n  \"name\": \"cliakstest000002\",\n  \"type\"\
         : \"Microsoft.ContainerService/ManagedClusters\",\n  \"properties\": {\n \
@@ -1417,7 +962,6 @@
       - application/json
       date:
       - Thu, 15 Jun 2023 18:38:20 GMT
->>>>>>> 27d920ec
       expires:
       - '-1'
       pragma:
@@ -1547,16 +1091,6 @@
       ParameterSetName:
       - --addons --resource-group --name -o
       User-Agent:
-<<<<<<< HEAD
-      - AZURECLI/2.48.1 azsdk-python-azure-mgmt-containerservice/22.1.0 Python/3.8.10
-        (Linux-5.15.0-1033-azure-x86_64-with-glibc2.29)
-    method: GET
-    uri: https://management.azure.com/subscriptions/00000000-0000-0000-0000-000000000000/providers/Microsoft.ContainerService/locations/westus2/operations/7384ff64-a8f5-4319-ae90-b45c150bbded?api-version=2016-03-30
-  response:
-    body:
-      string: "{\n  \"name\": \"64ff8473-f5a8-1943-ae90-b45c150bbded\",\n  \"status\":
-        \"InProgress\",\n  \"startTime\": \"2023-04-29T10:37:36.6415059Z\"\n }"
-=======
       - AZURECLI/2.49.0 azsdk-python-azure-mgmt-containerservice/23.0.0 Python/3.8.16
         (macOS-13.4-arm64-arm-64bit)
     method: GET
@@ -1565,7 +1099,6 @@
     body:
       string: "{\n  \"name\": \"e80909bd-d1c5-464e-aae2-022f86f58370\",\n  \"status\"\
         : \"InProgress\",\n  \"startTime\": \"2023-06-15T18:38:18.8584719Z\"\n }"
->>>>>>> 27d920ec
     headers:
       cache-control:
       - no-cache
@@ -1574,11 +1107,7 @@
       content-type:
       - application/json
       date:
-<<<<<<< HEAD
-      - Sat, 29 Apr 2023 10:37:36 GMT
-=======
       - Thu, 15 Jun 2023 18:39:20 GMT
->>>>>>> 27d920ec
       expires:
       - '-1'
       pragma:
@@ -1610,16 +1139,6 @@
       ParameterSetName:
       - --addons --resource-group --name -o
       User-Agent:
-<<<<<<< HEAD
-      - AZURECLI/2.48.1 azsdk-python-azure-mgmt-containerservice/22.1.0 Python/3.8.10
-        (Linux-5.15.0-1033-azure-x86_64-with-glibc2.29)
-    method: GET
-    uri: https://management.azure.com/subscriptions/00000000-0000-0000-0000-000000000000/providers/Microsoft.ContainerService/locations/westus2/operations/7384ff64-a8f5-4319-ae90-b45c150bbded?api-version=2016-03-30
-  response:
-    body:
-      string: "{\n  \"name\": \"64ff8473-f5a8-1943-ae90-b45c150bbded\",\n  \"status\":
-        \"InProgress\",\n  \"startTime\": \"2023-04-29T10:37:36.6415059Z\"\n }"
-=======
       - AZURECLI/2.49.0 azsdk-python-azure-mgmt-containerservice/23.0.0 Python/3.8.16
         (macOS-13.4-arm64-arm-64bit)
     method: GET
@@ -1628,7 +1147,6 @@
     body:
       string: "{\n  \"name\": \"e80909bd-d1c5-464e-aae2-022f86f58370\",\n  \"status\"\
         : \"InProgress\",\n  \"startTime\": \"2023-06-15T18:38:18.8584719Z\"\n }"
->>>>>>> 27d920ec
     headers:
       cache-control:
       - no-cache
@@ -1637,11 +1155,7 @@
       content-type:
       - application/json
       date:
-<<<<<<< HEAD
-      - Sat, 29 Apr 2023 10:38:07 GMT
-=======
       - Thu, 15 Jun 2023 18:39:50 GMT
->>>>>>> 27d920ec
       expires:
       - '-1'
       pragma:
@@ -1673,113 +1187,6 @@
       ParameterSetName:
       - --addons --resource-group --name -o
       User-Agent:
-<<<<<<< HEAD
-      - AZURECLI/2.48.1 azsdk-python-azure-mgmt-containerservice/22.1.0 Python/3.8.10
-        (Linux-5.15.0-1033-azure-x86_64-with-glibc2.29)
-    method: GET
-    uri: https://management.azure.com/subscriptions/00000000-0000-0000-0000-000000000000/providers/Microsoft.ContainerService/locations/westus2/operations/7384ff64-a8f5-4319-ae90-b45c150bbded?api-version=2016-03-30
-  response:
-    body:
-      string: "{\n  \"name\": \"64ff8473-f5a8-1943-ae90-b45c150bbded\",\n  \"status\":
-        \"InProgress\",\n  \"startTime\": \"2023-04-29T10:37:36.6415059Z\"\n }"
-    headers:
-      cache-control:
-      - no-cache
-      content-length:
-      - '126'
-      content-type:
-      - application/json
-      date:
-      - Sat, 29 Apr 2023 10:38:36 GMT
-      expires:
-      - '-1'
-      pragma:
-      - no-cache
-      server:
-      - nginx
-      strict-transport-security:
-      - max-age=31536000; includeSubDomains
-      transfer-encoding:
-      - chunked
-      vary:
-      - Accept-Encoding
-      x-content-type-options:
-      - nosniff
-    status:
-      code: 200
-      message: OK
-- request:
-    body: null
-    headers:
-      Accept:
-      - '*/*'
-      Accept-Encoding:
-      - gzip, deflate
-      CommandName:
-      - aks disable-addons
-      Connection:
-      - keep-alive
-      ParameterSetName:
-      - --addons --resource-group --name -o
-      User-Agent:
-      - AZURECLI/2.48.1 azsdk-python-azure-mgmt-containerservice/22.1.0 Python/3.8.10
-        (Linux-5.15.0-1033-azure-x86_64-with-glibc2.29)
-    method: GET
-    uri: https://management.azure.com/subscriptions/00000000-0000-0000-0000-000000000000/providers/Microsoft.ContainerService/locations/westus2/operations/7384ff64-a8f5-4319-ae90-b45c150bbded?api-version=2016-03-30
-  response:
-    body:
-      string: "{\n  \"name\": \"64ff8473-f5a8-1943-ae90-b45c150bbded\",\n  \"status\":
-        \"InProgress\",\n  \"startTime\": \"2023-04-29T10:37:36.6415059Z\"\n }"
-    headers:
-      cache-control:
-      - no-cache
-      content-length:
-      - '126'
-      content-type:
-      - application/json
-      date:
-      - Sat, 29 Apr 2023 10:39:06 GMT
-      expires:
-      - '-1'
-      pragma:
-      - no-cache
-      server:
-      - nginx
-      strict-transport-security:
-      - max-age=31536000; includeSubDomains
-      transfer-encoding:
-      - chunked
-      vary:
-      - Accept-Encoding
-      x-content-type-options:
-      - nosniff
-    status:
-      code: 200
-      message: OK
-- request:
-    body: null
-    headers:
-      Accept:
-      - '*/*'
-      Accept-Encoding:
-      - gzip, deflate
-      CommandName:
-      - aks disable-addons
-      Connection:
-      - keep-alive
-      ParameterSetName:
-      - --addons --resource-group --name -o
-      User-Agent:
-      - AZURECLI/2.48.1 azsdk-python-azure-mgmt-containerservice/22.1.0 Python/3.8.10
-        (Linux-5.15.0-1033-azure-x86_64-with-glibc2.29)
-    method: GET
-    uri: https://management.azure.com/subscriptions/00000000-0000-0000-0000-000000000000/providers/Microsoft.ContainerService/locations/westus2/operations/7384ff64-a8f5-4319-ae90-b45c150bbded?api-version=2016-03-30
-  response:
-    body:
-      string: "{\n  \"name\": \"64ff8473-f5a8-1943-ae90-b45c150bbded\",\n  \"status\":
-        \"Succeeded\",\n  \"startTime\": \"2023-04-29T10:37:36.6415059Z\",\n  \"endTime\":
-        \"2023-04-29T10:39:24.1515968Z\"\n }"
-=======
       - AZURECLI/2.49.0 azsdk-python-azure-mgmt-containerservice/23.0.0 Python/3.8.16
         (macOS-13.4-arm64-arm-64bit)
     method: GET
@@ -1789,7 +1196,6 @@
       string: "{\n  \"name\": \"e80909bd-d1c5-464e-aae2-022f86f58370\",\n  \"status\"\
         : \"Succeeded\",\n  \"startTime\": \"2023-06-15T18:38:18.8584719Z\",\n  \"\
         endTime\": \"2023-06-15T18:39:53.7070419Z\"\n }"
->>>>>>> 27d920ec
     headers:
       cache-control:
       - no-cache
@@ -1798,11 +1204,7 @@
       content-type:
       - application/json
       date:
-<<<<<<< HEAD
-      - Sat, 29 Apr 2023 10:39:36 GMT
-=======
       - Thu, 15 Jun 2023 18:40:21 GMT
->>>>>>> 27d920ec
       expires:
       - '-1'
       pragma:
@@ -1834,63 +1236,12 @@
       ParameterSetName:
       - --addons --resource-group --name -o
       User-Agent:
-<<<<<<< HEAD
-      - AZURECLI/2.48.1 azsdk-python-azure-mgmt-containerservice/22.1.0 Python/3.8.10
-        (Linux-5.15.0-1033-azure-x86_64-with-glibc2.29)
-=======
-      - AZURECLI/2.49.0 azsdk-python-azure-mgmt-containerservice/23.0.0 Python/3.8.16
-        (macOS-13.4-arm64-arm-64bit)
->>>>>>> 27d920ec
+      - AZURECLI/2.49.0 azsdk-python-azure-mgmt-containerservice/23.0.0 Python/3.8.16
+        (macOS-13.4-arm64-arm-64bit)
     method: GET
     uri: https://management.azure.com/subscriptions/00000000-0000-0000-0000-000000000000/resourceGroups/clitest000001/providers/Microsoft.ContainerService/managedClusters/cliakstest000002?api-version=2023-05-01
   response:
     body:
-<<<<<<< HEAD
-      string: "{\n  \"id\": \"/subscriptions/00000000-0000-0000-0000-000000000000/resourcegroups/clitest000001/providers/Microsoft.ContainerService/managedClusters/cliakstest000002\",\n
-        \ \"location\": \"westus2\",\n  \"name\": \"cliakstest000002\",\n  \"type\":
-        \"Microsoft.ContainerService/ManagedClusters\",\n  \"properties\": {\n   \"provisioningState\":
-        \"Succeeded\",\n   \"powerState\": {\n    \"code\": \"Running\"\n   },\n   \"kubernetesVersion\":
-        \"1.25.6\",\n   \"currentKubernetesVersion\": \"1.25.6\",\n   \"dnsPrefix\":
-        \"cliakstest-clitestg3dxhv72m-79a739\",\n   \"fqdn\": \"cliakstest-clitestg3dxhv72m-79a739-irb3enue.hcp.westus2.azmk8s.io\",\n
-        \  \"azurePortalFQDN\": \"cliakstest-clitestg3dxhv72m-79a739-irb3enue.portal.hcp.westus2.azmk8s.io\",\n
-        \  \"agentPoolProfiles\": [\n    {\n     \"name\": \"nodepool1\",\n     \"count\":
-        3,\n     \"vmSize\": \"Standard_DS2_v2\",\n     \"osDiskSizeGB\": 128,\n     \"osDiskType\":
-        \"Managed\",\n     \"kubeletDiskType\": \"OS\",\n     \"maxPods\": 110,\n
-        \    \"type\": \"VirtualMachineScaleSets\",\n     \"enableAutoScaling\": false,\n
-        \    \"provisioningState\": \"Succeeded\",\n     \"powerState\": {\n      \"code\":
-        \"Running\"\n     },\n     \"orchestratorVersion\": \"1.25.6\",\n     \"currentOrchestratorVersion\":
-        \"1.25.6\",\n     \"enableNodePublicIP\": false,\n     \"mode\": \"System\",\n
-        \    \"enableEncryptionAtHost\": false,\n     \"enableUltraSSD\": false,\n
-        \    \"osType\": \"Linux\",\n     \"osSKU\": \"Ubuntu\",\n     \"nodeImageVersion\":
-        \"AKSUbuntu-2204gen2containerd-202304.10.0\",\n     \"upgradeSettings\": {},\n
-        \    \"enableFIPS\": false\n    }\n   ],\n   \"linuxProfile\": {\n    \"adminUsername\":
-        \"azureuser\",\n    \"ssh\": {\n     \"publicKeys\": [\n      {\n       \"keyData\":
-        \"ssh-rsa AAAAB3NzaC1yc2EAAAADAQABAAABAQCvBk9v4/Qo7XJWIY7AItmm8ohKhV9Y2z/SA5RKWk4BUCpK4ElHu8ia+QREfb7nmO5LtydRi7glVKNjUWUeaSC1PTmk2Z421whqvLRgF6XquFUcEC+VZG54EiS7j6hc2G3Af76vCZQQIQ7fKB8gngJXVb4QjbKVkoORamBKaSQ5MoAPF9GeSPfDesETM/jcE60BguHKjSTXhfsvgs6/iuUSPQ7duXwFtlpQy8WwA6ymGj4ehF0y8NXP6fjEajHDhPjPDkyuKBFTScflrLRryURmRyyICLt40vd+gaiyYCmREJxZNT/7J1pKmlpLNJejqDgXJ97xeyv4flTL7XRSgWV5
-        azcli_aks_live_test@example.com\\n\"\n      }\n     ]\n    }\n   },\n   \"servicePrincipalProfile\":
-        {\n    \"clientId\":\"00000000-0000-0000-0000-000000000001\"\n   },\n   \"addonProfiles\":
-        {\n    \"ACCSGXDevicePlugin\": {\n     \"enabled\": false,\n     \"config\":
-        null\n    }\n   },\n   \"nodeResourceGroup\": \"MC_clitest000001_cliakstest000002_westus2\",\n
-        \  \"enableRBAC\": true,\n   \"enableLTS\": \"KubernetesOfficial\",\n   \"networkProfile\":
-        {\n    \"networkPlugin\": \"kubenet\",\n    \"loadBalancerSku\": \"Standard\",\n
-        \   \"loadBalancerProfile\": {\n     \"managedOutboundIPs\": {\n      \"count\":
-        1\n     },\n     \"effectiveOutboundIPs\": [\n      {\n       \"id\": \"/subscriptions/00000000-0000-0000-0000-000000000000/resourceGroups/MC_clitest000001_cliakstest000002_westus2/providers/Microsoft.Network/publicIPAddresses/3321e231-6d82-4ab6-bd11-0aca7a5d97c9\"\n
-        \     }\n     ]\n    },\n    \"podCidr\": \"10.244.0.0/16\",\n    \"serviceCidr\":
-        \"10.0.0.0/16\",\n    \"dnsServiceIP\": \"10.0.0.10\",\n    \"dockerBridgeCidr\":
-        \"172.17.0.1/16\",\n    \"outboundType\": \"loadBalancer\",\n    \"podCidrs\":
-        [\n     \"10.244.0.0/16\"\n    ],\n    \"serviceCidrs\": [\n     \"10.0.0.0/16\"\n
-        \   ],\n    \"ipFamilies\": [\n     \"IPv4\"\n    ]\n   },\n   \"maxAgentPools\":
-        100,\n   \"identityProfile\": {\n    \"kubeletidentity\": {\n     \"resourceId\":
-        \"/subscriptions/00000000-0000-0000-0000-000000000000/resourcegroups/MC_clitest000001_cliakstest000002_westus2/providers/Microsoft.ManagedIdentity/userAssignedIdentities/cliakstest000002-agentpool\",\n
-        \    \"clientId\":\"00000000-0000-0000-0000-000000000001\",\n     \"objectId\":\"00000000-0000-0000-0000-000000000001\"\n
-        \   }\n   },\n   \"disableLocalAccounts\": false,\n   \"securityProfile\":
-        {},\n   \"storageProfile\": {\n    \"diskCSIDriver\": {\n     \"enabled\":
-        true\n    },\n    \"fileCSIDriver\": {\n     \"enabled\": true\n    },\n    \"snapshotController\":
-        {\n     \"enabled\": true\n    }\n   },\n   \"oidcIssuerProfile\": {\n    \"enabled\":
-        false\n   },\n   \"workloadAutoScalerProfile\": {}\n  },\n  \"identity\":
-        {\n   \"type\": \"SystemAssigned\",\n   \"principalId\":\"00000000-0000-0000-0000-000000000001\",\n
-        \  \"tenantId\": \"72f988bf-86f1-41af-91ab-2d7cd011db47\"\n  },\n  \"sku\":
-        {\n   \"name\": \"Base\",\n   \"tier\": \"Free\"\n  }\n }"
-=======
       string: "{\n  \"id\": \"/subscriptions/00000000-0000-0000-0000-000000000000/resourcegroups/clitest000001/providers/Microsoft.ContainerService/managedClusters/cliakstest000002\"\
         ,\n  \"location\": \"westus2\",\n  \"name\": \"cliakstest000002\",\n  \"type\"\
         : \"Microsoft.ContainerService/ManagedClusters\",\n  \"properties\": {\n \
@@ -1937,24 +1288,15 @@
         : \"SystemAssigned\",\n   \"principalId\":\"00000000-0000-0000-0000-000000000001\"\
         ,\n   \"tenantId\": \"72f988bf-86f1-41af-91ab-2d7cd011db47\"\n  },\n  \"sku\"\
         : {\n   \"name\": \"Base\",\n   \"tier\": \"Free\"\n  }\n }"
->>>>>>> 27d920ec
-    headers:
-      cache-control:
-      - no-cache
-      content-length:
-<<<<<<< HEAD
-      - '4064'
-      content-type:
-      - application/json
-      date:
-      - Sat, 29 Apr 2023 10:39:37 GMT
-=======
+    headers:
+      cache-control:
+      - no-cache
+      content-length:
       - '4354'
       content-type:
       - application/json
       date:
       - Thu, 15 Jun 2023 18:40:21 GMT
->>>>>>> 27d920ec
       expires:
       - '-1'
       pragma:
