--- conflicted
+++ resolved
@@ -64,15 +64,6 @@
       content-type:
       - text/plain; charset=utf-8
       date:
-<<<<<<< HEAD
-      - Sun, 13 Oct 2019 02:26:28 GMT
-      etag:
-      - '"5d5b1214d514a7d1af3a6606ac1a74d9cadc7bb5"'
-      expires:
-      - Sun, 13 Oct 2019 02:31:28 GMT
-      source-age:
-      - '72'
-=======
       - Fri, 01 Nov 2019 08:13:31 GMT
       etag:
       - W/"540044b4084c3c314537f1baa1770f248628b2bc9ba0328f1004c33862e049da"
@@ -80,7 +71,6 @@
       - Fri, 01 Nov 2019 08:18:31 GMT
       source-age:
       - '0'
->>>>>>> 807faccc
       strict-transport-security:
       - max-age=31536000
       vary:
@@ -94,29 +84,17 @@
       x-content-type-options:
       - nosniff
       x-fastly-request-id:
-<<<<<<< HEAD
-      - 1313f924b7cd2e8fd500d725a4592ffb17b25576
-=======
       - 2fa9c4368d8299e6e418b2ddfabb0ac76c67c0f3
->>>>>>> 807faccc
       x-frame-options:
       - deny
       x-geo-block-list:
       - ''
       x-github-request-id:
-<<<<<<< HEAD
-      - 1110:017F:375604:40D4D7:5DA28B0B
-      x-served-by:
-      - cache-sjc3137-SJC
-      x-timer:
-      - S1570933589.613920,VS0,VE1
-=======
       - 15F4:044C:21D788:244C2E:5DBBE92B
       x-served-by:
       - cache-sin18020-SIN
       x-timer:
       - S1572596012.582935,VS0,VE305
->>>>>>> 807faccc
       x-xss-protection:
       - 1; mode=block
     status:
@@ -137,13 +115,8 @@
       - -n -g --computer-name --image --availability-set --nsg --ssh-key-value --public-ip-address
         --tags --location --admin-username
       User-Agent:
-<<<<<<< HEAD
-      - python/3.6.5 (Windows-10-10.0.17134-SP0) msrest/0.6.10 msrest_azure/0.6.2
-        azure-mgmt-network/4.0.0 Azure-SDK-For-Python AZURECLI/2.0.74
-=======
       - python/3.7.4 (Windows-10-10.0.18362-SP0) msrest/0.6.10 msrest_azure/0.6.2
         azure-mgmt-network/7.0.0 Azure-SDK-For-Python AZURECLI/2.0.75
->>>>>>> 807faccc
       accept-language:
       - en-US
     method: GET
@@ -159,11 +132,7 @@
       content-type:
       - application/json; charset=utf-8
       date:
-<<<<<<< HEAD
-      - Sun, 13 Oct 2019 02:26:27 GMT
-=======
       - Fri, 01 Nov 2019 08:13:31 GMT
->>>>>>> 807faccc
       expires:
       - '-1'
       pragma:
@@ -217,33 +186,14 @@
       - -n -g --computer-name --image --availability-set --nsg --ssh-key-value --public-ip-address
         --tags --location --admin-username
       User-Agent:
-<<<<<<< HEAD
-      - python/3.6.5 (Windows-10-10.0.17134-SP0) msrest/0.6.10 msrest_azure/0.6.2
-        azure-mgmt-resource/4.0.0 Azure-SDK-For-Python AZURECLI/2.0.74
-=======
       - python/3.7.4 (Windows-10-10.0.18362-SP0) msrest/0.6.10 msrest_azure/0.6.2
         azure-mgmt-resource/4.0.0 Azure-SDK-For-Python AZURECLI/2.0.75
->>>>>>> 807faccc
       accept-language:
       - en-US
     method: PUT
     uri: https://management.azure.com/subscriptions/00000000-0000-0000-0000-000000000000/resourcegroups/cli_test_vm_create_none_options000001/providers/Microsoft.Resources/deployments/mock-deployment?api-version=2019-07-01
   response:
     body:
-<<<<<<< HEAD
-      string: '{"id":"/subscriptions/00000000-0000-0000-0000-000000000000/resourceGroups/cli_test_vm_create_none_options000001/providers/Microsoft.Resources/deployments/vm_deploy_oBcnUn2L5IEllWRfZZ9XJpe2UcD6wn3Y","name":"vm_deploy_oBcnUn2L5IEllWRfZZ9XJpe2UcD6wn3Y","type":"Microsoft.Resources/deployments","properties":{"templateHash":"12609279297951262675","parameters":{},"mode":"Incremental","provisioningState":"Accepted","timestamp":"2019-10-13T02:26:29.2176169Z","duration":"PT0.3737273S","correlationId":"109ac4ee-db61-4bbb-ad38-ddcf6ce66623","providers":[{"namespace":"Microsoft.Network","resourceTypes":[{"resourceType":"virtualNetworks","locations":["eastus"]},{"resourceType":"networkInterfaces","locations":["eastus"]}]},{"namespace":"Microsoft.Compute","resourceTypes":[{"resourceType":"virtualMachines","locations":["eastus"]}]}],"dependencies":[{"dependsOn":[{"id":"/subscriptions/00000000-0000-0000-0000-000000000000/resourceGroups/cli_test_vm_create_none_options000001/providers/Microsoft.Network/virtualNetworks/nooptvmVNET","resourceType":"Microsoft.Network/virtualNetworks","resourceName":"nooptvmVNET"}],"id":"/subscriptions/00000000-0000-0000-0000-000000000000/resourceGroups/cli_test_vm_create_none_options000001/providers/Microsoft.Network/networkInterfaces/nooptvmVMNic","resourceType":"Microsoft.Network/networkInterfaces","resourceName":"nooptvmVMNic"},{"dependsOn":[{"id":"/subscriptions/00000000-0000-0000-0000-000000000000/resourceGroups/cli_test_vm_create_none_options000001/providers/Microsoft.Network/networkInterfaces/nooptvmVMNic","resourceType":"Microsoft.Network/networkInterfaces","resourceName":"nooptvmVMNic"}],"id":"/subscriptions/00000000-0000-0000-0000-000000000000/resourceGroups/cli_test_vm_create_none_options000001/providers/Microsoft.Compute/virtualMachines/nooptvm","resourceType":"Microsoft.Compute/virtualMachines","resourceName":"nooptvm"}]}}'
-    headers:
-      azure-asyncoperation:
-      - https://management.azure.com/subscriptions/00000000-0000-0000-0000-000000000000/resourcegroups/cli_test_vm_create_none_options000001/providers/Microsoft.Resources/deployments/vm_deploy_oBcnUn2L5IEllWRfZZ9XJpe2UcD6wn3Y/operationStatuses/08586306732966337328?api-version=2019-07-01
-      cache-control:
-      - no-cache
-      content-length:
-      - '2069'
-      content-type:
-      - application/json; charset=utf-8
-      date:
-      - Sun, 13 Oct 2019 02:26:29 GMT
-=======
       string: '{"id":"/subscriptions/00000000-0000-0000-0000-000000000000/resourceGroups/cli_test_vm_create_none_options000001/providers/Microsoft.Resources/deployments/vm_deploy_LT7pco5b4G3o1ZiamBpnfgzRdTsqheyn","name":"vm_deploy_LT7pco5b4G3o1ZiamBpnfgzRdTsqheyn","type":"Microsoft.Resources/deployments","properties":{"templateHash":"1306396070753934216","parameters":{},"mode":"Incremental","provisioningState":"Accepted","timestamp":"2019-11-01T08:13:36.2039071Z","duration":"PT2.9471993S","correlationId":"e11e60b2-ab7c-47d6-8286-26cd7df78fb2","providers":[{"namespace":"Microsoft.Network","resourceTypes":[{"resourceType":"virtualNetworks","locations":["eastus"]},{"resourceType":"networkInterfaces","locations":["eastus"]}]},{"namespace":"Microsoft.Compute","resourceTypes":[{"resourceType":"virtualMachines","locations":["eastus"]}]}],"dependencies":[{"dependsOn":[{"id":"/subscriptions/00000000-0000-0000-0000-000000000000/resourceGroups/cli_test_vm_create_none_options000001/providers/Microsoft.Network/virtualNetworks/nooptvmVNET","resourceType":"Microsoft.Network/virtualNetworks","resourceName":"nooptvmVNET"}],"id":"/subscriptions/00000000-0000-0000-0000-000000000000/resourceGroups/cli_test_vm_create_none_options000001/providers/Microsoft.Network/networkInterfaces/nooptvmVMNic","resourceType":"Microsoft.Network/networkInterfaces","resourceName":"nooptvmVMNic"},{"dependsOn":[{"id":"/subscriptions/00000000-0000-0000-0000-000000000000/resourceGroups/cli_test_vm_create_none_options000001/providers/Microsoft.Network/networkInterfaces/nooptvmVMNic","resourceType":"Microsoft.Network/networkInterfaces","resourceName":"nooptvmVMNic"}],"id":"/subscriptions/00000000-0000-0000-0000-000000000000/resourceGroups/cli_test_vm_create_none_options000001/providers/Microsoft.Compute/virtualMachines/nooptvm","resourceType":"Microsoft.Compute/virtualMachines","resourceName":"nooptvm"}]}}'
     headers:
       azure-asyncoperation:
@@ -256,7 +206,6 @@
       - application/json; charset=utf-8
       date:
       - Fri, 01 Nov 2019 08:13:36 GMT
->>>>>>> 807faccc
       expires:
       - '-1'
       pragma:
@@ -266,11 +215,7 @@
       x-content-type-options:
       - nosniff
       x-ms-ratelimit-remaining-subscription-writes:
-<<<<<<< HEAD
-      - '1198'
-=======
       - '1192'
->>>>>>> 807faccc
     status:
       code: 201
       message: Created
@@ -289,17 +234,10 @@
       - -n -g --computer-name --image --availability-set --nsg --ssh-key-value --public-ip-address
         --tags --location --admin-username
       User-Agent:
-<<<<<<< HEAD
-      - python/3.6.5 (Windows-10-10.0.17134-SP0) msrest/0.6.10 msrest_azure/0.6.2
-        azure-mgmt-resource/4.0.0 Azure-SDK-For-Python AZURECLI/2.0.74
-    method: GET
-    uri: https://management.azure.com/subscriptions/00000000-0000-0000-0000-000000000000/resourcegroups/cli_test_vm_create_none_options000001/providers/Microsoft.Resources/deployments/mock-deployment/operationStatuses/08586306732966337328?api-version=2019-07-01
-=======
       - python/3.7.4 (Windows-10-10.0.18362-SP0) msrest/0.6.10 msrest_azure/0.6.2
         azure-mgmt-resource/4.0.0 Azure-SDK-For-Python AZURECLI/2.0.75
     method: GET
     uri: https://management.azure.com/subscriptions/00000000-0000-0000-0000-000000000000/resourcegroups/cli_test_vm_create_none_options000001/providers/Microsoft.Resources/deployments/mock-deployment/operationStatuses/08586290108722209324?api-version=2019-07-01
->>>>>>> 807faccc
   response:
     body:
       string: '{"status":"Running"}'
@@ -311,50 +249,39 @@
       content-type:
       - application/json; charset=utf-8
       date:
-<<<<<<< HEAD
-      - Sun, 13 Oct 2019 02:26:58 GMT
-=======
       - Fri, 01 Nov 2019 08:14:07 GMT
->>>>>>> 807faccc
-      expires:
-      - '-1'
-      pragma:
-      - no-cache
-      strict-transport-security:
-      - max-age=31536000; includeSubDomains
-      vary:
-      - Accept-Encoding
-      x-content-type-options:
-      - nosniff
-    status:
-      code: 200
-      message: OK
-- request:
-    body: null
-    headers:
-      Accept:
-      - application/json
-      Accept-Encoding:
-      - gzip, deflate
-      CommandName:
-      - vm create
-      Connection:
-      - keep-alive
-      ParameterSetName:
-      - -n -g --computer-name --image --availability-set --nsg --ssh-key-value --public-ip-address
-        --tags --location --admin-username
-      User-Agent:
-<<<<<<< HEAD
-      - python/3.6.5 (Windows-10-10.0.17134-SP0) msrest/0.6.10 msrest_azure/0.6.2
-        azure-mgmt-resource/4.0.0 Azure-SDK-For-Python AZURECLI/2.0.74
-    method: GET
-    uri: https://management.azure.com/subscriptions/00000000-0000-0000-0000-000000000000/resourcegroups/cli_test_vm_create_none_options000001/providers/Microsoft.Resources/deployments/mock-deployment/operationStatuses/08586306732966337328?api-version=2019-07-01
-=======
+      expires:
+      - '-1'
+      pragma:
+      - no-cache
+      strict-transport-security:
+      - max-age=31536000; includeSubDomains
+      vary:
+      - Accept-Encoding
+      x-content-type-options:
+      - nosniff
+    status:
+      code: 200
+      message: OK
+- request:
+    body: null
+    headers:
+      Accept:
+      - application/json
+      Accept-Encoding:
+      - gzip, deflate
+      CommandName:
+      - vm create
+      Connection:
+      - keep-alive
+      ParameterSetName:
+      - -n -g --computer-name --image --availability-set --nsg --ssh-key-value --public-ip-address
+        --tags --location --admin-username
+      User-Agent:
       - python/3.7.4 (Windows-10-10.0.18362-SP0) msrest/0.6.10 msrest_azure/0.6.2
         azure-mgmt-resource/4.0.0 Azure-SDK-For-Python AZURECLI/2.0.75
     method: GET
     uri: https://management.azure.com/subscriptions/00000000-0000-0000-0000-000000000000/resourcegroups/cli_test_vm_create_none_options000001/providers/Microsoft.Resources/deployments/mock-deployment/operationStatuses/08586290108722209324?api-version=2019-07-01
->>>>>>> 807faccc
   response:
     body:
       string: '{"status":"Running"}'
@@ -366,45 +293,35 @@
       content-type:
       - application/json; charset=utf-8
       date:
-<<<<<<< HEAD
-      - Sun, 13 Oct 2019 02:27:28 GMT
-=======
       - Fri, 01 Nov 2019 08:14:38 GMT
->>>>>>> 807faccc
-      expires:
-      - '-1'
-      pragma:
-      - no-cache
-      strict-transport-security:
-      - max-age=31536000; includeSubDomains
-      vary:
-      - Accept-Encoding
-      x-content-type-options:
-      - nosniff
-    status:
-      code: 200
-      message: OK
-- request:
-    body: null
-    headers:
-      Accept:
-      - application/json
-      Accept-Encoding:
-      - gzip, deflate
-      CommandName:
-      - vm create
-      Connection:
-      - keep-alive
-      ParameterSetName:
-      - -n -g --computer-name --image --availability-set --nsg --ssh-key-value --public-ip-address
-        --tags --location --admin-username
-      User-Agent:
-<<<<<<< HEAD
-      - python/3.6.5 (Windows-10-10.0.17134-SP0) msrest/0.6.10 msrest_azure/0.6.2
-        azure-mgmt-resource/4.0.0 Azure-SDK-For-Python AZURECLI/2.0.74
-    method: GET
-    uri: https://management.azure.com/subscriptions/00000000-0000-0000-0000-000000000000/resourcegroups/cli_test_vm_create_none_options000001/providers/Microsoft.Resources/deployments/mock-deployment/operationStatuses/08586306732966337328?api-version=2019-07-01
-=======
+      expires:
+      - '-1'
+      pragma:
+      - no-cache
+      strict-transport-security:
+      - max-age=31536000; includeSubDomains
+      vary:
+      - Accept-Encoding
+      x-content-type-options:
+      - nosniff
+    status:
+      code: 200
+      message: OK
+- request:
+    body: null
+    headers:
+      Accept:
+      - application/json
+      Accept-Encoding:
+      - gzip, deflate
+      CommandName:
+      - vm create
+      Connection:
+      - keep-alive
+      ParameterSetName:
+      - -n -g --computer-name --image --availability-set --nsg --ssh-key-value --public-ip-address
+        --tags --location --admin-username
+      User-Agent:
       - python/3.7.4 (Windows-10-10.0.18362-SP0) msrest/0.6.10 msrest_azure/0.6.2
         azure-mgmt-resource/4.0.0 Azure-SDK-For-Python AZURECLI/2.0.75
     method: GET
@@ -497,7 +414,6 @@
         azure-mgmt-resource/4.0.0 Azure-SDK-For-Python AZURECLI/2.0.75
     method: GET
     uri: https://management.azure.com/subscriptions/00000000-0000-0000-0000-000000000000/resourcegroups/cli_test_vm_create_none_options000001/providers/Microsoft.Resources/deployments/mock-deployment/operationStatuses/08586290108722209324?api-version=2019-07-01
->>>>>>> 807faccc
   response:
     body:
       string: '{"status":"Succeeded"}'
@@ -509,107 +425,81 @@
       content-type:
       - application/json; charset=utf-8
       date:
-<<<<<<< HEAD
-      - Sun, 13 Oct 2019 02:27:59 GMT
-=======
       - Fri, 01 Nov 2019 08:16:10 GMT
->>>>>>> 807faccc
-      expires:
-      - '-1'
-      pragma:
-      - no-cache
-      strict-transport-security:
-      - max-age=31536000; includeSubDomains
-      vary:
-      - Accept-Encoding
-      x-content-type-options:
-      - nosniff
-    status:
-      code: 200
-      message: OK
-- request:
-    body: null
-    headers:
-      Accept:
-      - application/json
-      Accept-Encoding:
-      - gzip, deflate
-      CommandName:
-      - vm create
-      Connection:
-      - keep-alive
-      ParameterSetName:
-      - -n -g --computer-name --image --availability-set --nsg --ssh-key-value --public-ip-address
-        --tags --location --admin-username
-      User-Agent:
-<<<<<<< HEAD
-      - python/3.6.5 (Windows-10-10.0.17134-SP0) msrest/0.6.10 msrest_azure/0.6.2
-        azure-mgmt-resource/4.0.0 Azure-SDK-For-Python AZURECLI/2.0.74
-=======
+      expires:
+      - '-1'
+      pragma:
+      - no-cache
+      strict-transport-security:
+      - max-age=31536000; includeSubDomains
+      vary:
+      - Accept-Encoding
+      x-content-type-options:
+      - nosniff
+    status:
+      code: 200
+      message: OK
+- request:
+    body: null
+    headers:
+      Accept:
+      - application/json
+      Accept-Encoding:
+      - gzip, deflate
+      CommandName:
+      - vm create
+      Connection:
+      - keep-alive
+      ParameterSetName:
+      - -n -g --computer-name --image --availability-set --nsg --ssh-key-value --public-ip-address
+        --tags --location --admin-username
+      User-Agent:
       - python/3.7.4 (Windows-10-10.0.18362-SP0) msrest/0.6.10 msrest_azure/0.6.2
         azure-mgmt-resource/4.0.0 Azure-SDK-For-Python AZURECLI/2.0.75
->>>>>>> 807faccc
     method: GET
     uri: https://management.azure.com/subscriptions/00000000-0000-0000-0000-000000000000/resourcegroups/cli_test_vm_create_none_options000001/providers/Microsoft.Resources/deployments/mock-deployment?api-version=2019-07-01
   response:
     body:
-<<<<<<< HEAD
-      string: '{"id":"/subscriptions/00000000-0000-0000-0000-000000000000/resourceGroups/cli_test_vm_create_none_options000001/providers/Microsoft.Resources/deployments/vm_deploy_oBcnUn2L5IEllWRfZZ9XJpe2UcD6wn3Y","name":"vm_deploy_oBcnUn2L5IEllWRfZZ9XJpe2UcD6wn3Y","type":"Microsoft.Resources/deployments","properties":{"templateHash":"12609279297951262675","parameters":{},"mode":"Incremental","provisioningState":"Succeeded","timestamp":"2019-10-13T02:27:45.1725115Z","duration":"PT1M16.3286219S","correlationId":"109ac4ee-db61-4bbb-ad38-ddcf6ce66623","providers":[{"namespace":"Microsoft.Network","resourceTypes":[{"resourceType":"virtualNetworks","locations":["eastus"]},{"resourceType":"networkInterfaces","locations":["eastus"]}]},{"namespace":"Microsoft.Compute","resourceTypes":[{"resourceType":"virtualMachines","locations":["eastus"]}]}],"dependencies":[{"dependsOn":[{"id":"/subscriptions/00000000-0000-0000-0000-000000000000/resourceGroups/cli_test_vm_create_none_options000001/providers/Microsoft.Network/virtualNetworks/nooptvmVNET","resourceType":"Microsoft.Network/virtualNetworks","resourceName":"nooptvmVNET"}],"id":"/subscriptions/00000000-0000-0000-0000-000000000000/resourceGroups/cli_test_vm_create_none_options000001/providers/Microsoft.Network/networkInterfaces/nooptvmVMNic","resourceType":"Microsoft.Network/networkInterfaces","resourceName":"nooptvmVMNic"},{"dependsOn":[{"id":"/subscriptions/00000000-0000-0000-0000-000000000000/resourceGroups/cli_test_vm_create_none_options000001/providers/Microsoft.Network/networkInterfaces/nooptvmVMNic","resourceType":"Microsoft.Network/networkInterfaces","resourceName":"nooptvmVMNic"}],"id":"/subscriptions/00000000-0000-0000-0000-000000000000/resourceGroups/cli_test_vm_create_none_options000001/providers/Microsoft.Compute/virtualMachines/nooptvm","resourceType":"Microsoft.Compute/virtualMachines","resourceName":"nooptvm"}],"outputs":{},"outputResources":[{"id":"/subscriptions/00000000-0000-0000-0000-000000000000/resourceGroups/cli_test_vm_create_none_options000001/providers/Microsoft.Compute/virtualMachines/nooptvm"},{"id":"/subscriptions/00000000-0000-0000-0000-000000000000/resourceGroups/cli_test_vm_create_none_options000001/providers/Microsoft.Network/networkInterfaces/nooptvmVMNic"},{"id":"/subscriptions/00000000-0000-0000-0000-000000000000/resourceGroups/cli_test_vm_create_none_options000001/providers/Microsoft.Network/virtualNetworks/nooptvmVNET"}]}}'
-=======
       string: '{"id":"/subscriptions/00000000-0000-0000-0000-000000000000/resourceGroups/cli_test_vm_create_none_options000001/providers/Microsoft.Resources/deployments/vm_deploy_LT7pco5b4G3o1ZiamBpnfgzRdTsqheyn","name":"vm_deploy_LT7pco5b4G3o1ZiamBpnfgzRdTsqheyn","type":"Microsoft.Resources/deployments","properties":{"templateHash":"1306396070753934216","parameters":{},"mode":"Incremental","provisioningState":"Succeeded","timestamp":"2019-11-01T08:16:01.5858149Z","duration":"PT2M28.3291071S","correlationId":"e11e60b2-ab7c-47d6-8286-26cd7df78fb2","providers":[{"namespace":"Microsoft.Network","resourceTypes":[{"resourceType":"virtualNetworks","locations":["eastus"]},{"resourceType":"networkInterfaces","locations":["eastus"]}]},{"namespace":"Microsoft.Compute","resourceTypes":[{"resourceType":"virtualMachines","locations":["eastus"]}]}],"dependencies":[{"dependsOn":[{"id":"/subscriptions/00000000-0000-0000-0000-000000000000/resourceGroups/cli_test_vm_create_none_options000001/providers/Microsoft.Network/virtualNetworks/nooptvmVNET","resourceType":"Microsoft.Network/virtualNetworks","resourceName":"nooptvmVNET"}],"id":"/subscriptions/00000000-0000-0000-0000-000000000000/resourceGroups/cli_test_vm_create_none_options000001/providers/Microsoft.Network/networkInterfaces/nooptvmVMNic","resourceType":"Microsoft.Network/networkInterfaces","resourceName":"nooptvmVMNic"},{"dependsOn":[{"id":"/subscriptions/00000000-0000-0000-0000-000000000000/resourceGroups/cli_test_vm_create_none_options000001/providers/Microsoft.Network/networkInterfaces/nooptvmVMNic","resourceType":"Microsoft.Network/networkInterfaces","resourceName":"nooptvmVMNic"}],"id":"/subscriptions/00000000-0000-0000-0000-000000000000/resourceGroups/cli_test_vm_create_none_options000001/providers/Microsoft.Compute/virtualMachines/nooptvm","resourceType":"Microsoft.Compute/virtualMachines","resourceName":"nooptvm"}],"outputs":{},"outputResources":[{"id":"/subscriptions/00000000-0000-0000-0000-000000000000/resourceGroups/cli_test_vm_create_none_options000001/providers/Microsoft.Compute/virtualMachines/nooptvm"},{"id":"/subscriptions/00000000-0000-0000-0000-000000000000/resourceGroups/cli_test_vm_create_none_options000001/providers/Microsoft.Network/networkInterfaces/nooptvmVMNic"},{"id":"/subscriptions/00000000-0000-0000-0000-000000000000/resourceGroups/cli_test_vm_create_none_options000001/providers/Microsoft.Network/virtualNetworks/nooptvmVNET"}]}}'
->>>>>>> 807faccc
-    headers:
-      cache-control:
-      - no-cache
-      content-length:
-<<<<<<< HEAD
-      - '2729'
-      content-type:
-      - application/json; charset=utf-8
-      date:
-      - Sun, 13 Oct 2019 02:27:59 GMT
-=======
+    headers:
+      cache-control:
+      - no-cache
+      content-length:
       - '2728'
       content-type:
       - application/json; charset=utf-8
       date:
       - Fri, 01 Nov 2019 08:16:11 GMT
->>>>>>> 807faccc
-      expires:
-      - '-1'
-      pragma:
-      - no-cache
-      strict-transport-security:
-      - max-age=31536000; includeSubDomains
-      vary:
-      - Accept-Encoding
-      x-content-type-options:
-      - nosniff
-    status:
-      code: 200
-      message: OK
-- request:
-    body: null
-    headers:
-      Accept:
-      - application/json
-      Accept-Encoding:
-      - gzip, deflate
-      CommandName:
-      - vm create
-      Connection:
-      - keep-alive
-      ParameterSetName:
-      - -n -g --computer-name --image --availability-set --nsg --ssh-key-value --public-ip-address
-        --tags --location --admin-username
-      User-Agent:
-<<<<<<< HEAD
-      - python/3.6.5 (Windows-10-10.0.17134-SP0) msrest/0.6.10 msrest_azure/0.6.2
-        azure-mgmt-compute/8.0.0 Azure-SDK-For-Python AZURECLI/2.0.74
-=======
+      expires:
+      - '-1'
+      pragma:
+      - no-cache
+      strict-transport-security:
+      - max-age=31536000; includeSubDomains
+      vary:
+      - Accept-Encoding
+      x-content-type-options:
+      - nosniff
+    status:
+      code: 200
+      message: OK
+- request:
+    body: null
+    headers:
+      Accept:
+      - application/json
+      Accept-Encoding:
+      - gzip, deflate
+      CommandName:
+      - vm create
+      Connection:
+      - keep-alive
+      ParameterSetName:
+      - -n -g --computer-name --image --availability-set --nsg --ssh-key-value --public-ip-address
+        --tags --location --admin-username
+      User-Agent:
       - python/3.7.4 (Windows-10-10.0.18362-SP0) msrest/0.6.10 msrest_azure/0.6.2
         azure-mgmt-compute/9.0.0 Azure-SDK-For-Python AZURECLI/2.0.75
->>>>>>> 807faccc
       accept-language:
       - en-US
     method: GET
@@ -618,17 +508,6 @@
     body:
       string: "{\r\n  \"name\": \"nooptvm\",\r\n  \"id\": \"/subscriptions/00000000-0000-0000-0000-000000000000/resourceGroups/cli_test_vm_create_none_options000001/providers/Microsoft.Compute/virtualMachines/nooptvm\",\r\n
         \ \"type\": \"Microsoft.Compute/virtualMachines\",\r\n  \"location\": \"eastus\",\r\n
-<<<<<<< HEAD
-        \ \"tags\": {},\r\n  \"properties\": {\r\n    \"vmId\": \"afd0bbf2-5102-43b5-af44-0f61f59731b7\",\r\n
-        \   \"hardwareProfile\": {\r\n      \"vmSize\": \"Standard_DS1_v2\"\r\n    },\r\n
-        \   \"storageProfile\": {\r\n      \"imageReference\": {\r\n        \"publisher\":
-        \"Debian\",\r\n        \"offer\": \"debian-10\",\r\n        \"sku\": \"10\",\r\n
-        \       \"version\": \"latest\"\r\n      },\r\n      \"osDisk\": {\r\n        \"osType\":
-        \"Linux\",\r\n        \"name\": \"nooptvm_OsDisk_1_9d02e4bfee03475082f5c0659efcd87f\",\r\n
-        \       \"createOption\": \"FromImage\",\r\n        \"caching\": \"ReadWrite\",\r\n
-        \       \"managedDisk\": {\r\n          \"storageAccountType\": \"Premium_LRS\",\r\n
-        \         \"id\": \"/subscriptions/00000000-0000-0000-0000-000000000000/resourceGroups/cli_test_vm_create_none_options000001/providers/Microsoft.Compute/disks/nooptvm_OsDisk_1_9d02e4bfee03475082f5c0659efcd87f\"\r\n
-=======
         \ \"tags\": {},\r\n  \"properties\": {\r\n    \"vmId\": \"8743e51e-bb08-443e-bb9e-b5f60ff7e794\",\r\n
         \   \"hardwareProfile\": {\r\n      \"vmSize\": \"Standard_DS1_v2\"\r\n    },\r\n
         \   \"storageProfile\": {\r\n      \"imageReference\": {\r\n        \"publisher\":
@@ -639,7 +518,6 @@
         \"FromImage\",\r\n        \"caching\": \"ReadWrite\",\r\n        \"managedDisk\":
         {\r\n          \"storageAccountType\": \"Premium_LRS\",\r\n          \"id\":
         \"/subscriptions/00000000-0000-0000-0000-000000000000/resourceGroups/cli_test_vm_create_none_options000001/providers/Microsoft.Compute/disks/nooptvm_OsDisk_1_be740f0413d44ed49adce368d714014e\"\r\n
->>>>>>> 807faccc
         \       },\r\n        \"diskSizeGB\": 30\r\n      },\r\n      \"dataDisks\":
         []\r\n    },\r\n    \"osProfile\": {\r\n      \"computerName\": \"nooptvm\",\r\n
         \     \"adminUsername\": \"user11\",\r\n      \"linuxConfiguration\": {\r\n
@@ -656,17 +534,6 @@
         [\r\n          {\r\n            \"code\": \"ProvisioningState/succeeded\",\r\n
         \           \"level\": \"Info\",\r\n            \"displayStatus\": \"Ready\",\r\n
         \           \"message\": \"Guest Agent is running\",\r\n            \"time\":
-<<<<<<< HEAD
-        \"2019-10-13T02:27:59+00:00\"\r\n          }\r\n        ],\r\n        \"extensionHandlers\":
-        []\r\n      },\r\n      \"disks\": [\r\n        {\r\n          \"name\": \"nooptvm_OsDisk_1_9d02e4bfee03475082f5c0659efcd87f\",\r\n
-        \         \"statuses\": [\r\n            {\r\n              \"code\": \"ProvisioningState/succeeded\",\r\n
-        \             \"level\": \"Info\",\r\n              \"displayStatus\": \"Provisioning
-        succeeded\",\r\n              \"time\": \"2019-10-13T02:26:49.2405522+00:00\"\r\n
-        \           }\r\n          ]\r\n        }\r\n      ],\r\n      \"hyperVGeneration\":
-        \"V1\",\r\n      \"statuses\": [\r\n        {\r\n          \"code\": \"ProvisioningState/succeeded\",\r\n
-        \         \"level\": \"Info\",\r\n          \"displayStatus\": \"Provisioning
-        succeeded\",\r\n          \"time\": \"2019-10-13T02:27:36.5223148+00:00\"\r\n
-=======
         \"2019-11-01T08:16:11+00:00\"\r\n          }\r\n        ],\r\n        \"extensionHandlers\":
         []\r\n      },\r\n      \"disks\": [\r\n        {\r\n          \"name\": \"nooptvm_OsDisk_1_be740f0413d44ed49adce368d714014e\",\r\n
         \         \"statuses\": [\r\n            {\r\n              \"code\": \"ProvisioningState/succeeded\",\r\n
@@ -676,7 +543,6 @@
         \"V1\",\r\n      \"statuses\": [\r\n        {\r\n          \"code\": \"ProvisioningState/succeeded\",\r\n
         \         \"level\": \"Info\",\r\n          \"displayStatus\": \"Provisioning
         succeeded\",\r\n          \"time\": \"2019-11-01T08:15:43.9422076+00:00\"\r\n
->>>>>>> 807faccc
         \       },\r\n        {\r\n          \"code\": \"PowerState/running\",\r\n
         \         \"level\": \"Info\",\r\n          \"displayStatus\": \"VM running\"\r\n
         \       }\r\n      ]\r\n    }\r\n  }\r\n}"
@@ -684,19 +550,11 @@
       cache-control:
       - no-cache
       content-length:
-<<<<<<< HEAD
-      - '4083'
-      content-type:
-      - application/json; charset=utf-8
-      date:
-      - Sun, 13 Oct 2019 02:27:59 GMT
-=======
       - '4124'
       content-type:
       - application/json; charset=utf-8
       date:
       - Fri, 01 Nov 2019 08:16:11 GMT
->>>>>>> 807faccc
       expires:
       - '-1'
       pragma:
@@ -713,36 +571,27 @@
       x-content-type-options:
       - nosniff
       x-ms-ratelimit-remaining-resource:
-<<<<<<< HEAD
-      - Microsoft.Compute/LowCostGet3Min;3997,Microsoft.Compute/LowCostGet30Min;31997
-=======
       - Microsoft.Compute/LowCostGet3Min;3996,Microsoft.Compute/LowCostGet30Min;31968
->>>>>>> 807faccc
-    status:
-      code: 200
-      message: OK
-- request:
-    body: null
-    headers:
-      Accept:
-      - application/json
-      Accept-Encoding:
-      - gzip, deflate
-      CommandName:
-      - vm create
-      Connection:
-      - keep-alive
-      ParameterSetName:
-      - -n -g --computer-name --image --availability-set --nsg --ssh-key-value --public-ip-address
-        --tags --location --admin-username
-      User-Agent:
-<<<<<<< HEAD
-      - python/3.6.5 (Windows-10-10.0.17134-SP0) msrest/0.6.10 msrest_azure/0.6.2
-        azure-mgmt-network/4.0.0 Azure-SDK-For-Python AZURECLI/2.0.74
-=======
+    status:
+      code: 200
+      message: OK
+- request:
+    body: null
+    headers:
+      Accept:
+      - application/json
+      Accept-Encoding:
+      - gzip, deflate
+      CommandName:
+      - vm create
+      Connection:
+      - keep-alive
+      ParameterSetName:
+      - -n -g --computer-name --image --availability-set --nsg --ssh-key-value --public-ip-address
+        --tags --location --admin-username
+      User-Agent:
       - python/3.7.4 (Windows-10-10.0.18362-SP0) msrest/0.6.10 msrest_azure/0.6.2
         azure-mgmt-network/7.0.0 Azure-SDK-For-Python AZURECLI/2.0.75
->>>>>>> 807faccc
       accept-language:
       - en-US
     method: GET
@@ -750,21 +599,12 @@
   response:
     body:
       string: "{\r\n  \"name\": \"nooptvmVMNic\",\r\n  \"id\": \"/subscriptions/00000000-0000-0000-0000-000000000000/resourceGroups/cli_test_vm_create_none_options000001/providers/Microsoft.Network/networkInterfaces/nooptvmVMNic\",\r\n
-<<<<<<< HEAD
-        \ \"etag\": \"W/\\\"7b79af39-362d-438b-811f-bf9c71ea5283\\\"\",\r\n  \"location\":
-        \"eastus\",\r\n  \"tags\": {},\r\n  \"properties\": {\r\n    \"provisioningState\":
-        \"Succeeded\",\r\n    \"resourceGuid\": \"8c18b703-90b3-412d-b05b-8addeb16f414\",\r\n
-        \   \"ipConfigurations\": [\r\n      {\r\n        \"name\": \"ipconfignooptvm\",\r\n
-        \       \"id\": \"/subscriptions/00000000-0000-0000-0000-000000000000/resourceGroups/cli_test_vm_create_none_options000001/providers/Microsoft.Network/networkInterfaces/nooptvmVMNic/ipConfigurations/ipconfignooptvm\",\r\n
-        \       \"etag\": \"W/\\\"7b79af39-362d-438b-811f-bf9c71ea5283\\\"\",\r\n
-=======
         \ \"etag\": \"W/\\\"401a5981-4697-471b-baef-f0c3ca9d9ea5\\\"\",\r\n  \"location\":
         \"eastus\",\r\n  \"tags\": {},\r\n  \"properties\": {\r\n    \"provisioningState\":
         \"Succeeded\",\r\n    \"resourceGuid\": \"0d95daf0-6af9-4712-bc24-4bace725b203\",\r\n
         \   \"ipConfigurations\": [\r\n      {\r\n        \"name\": \"ipconfignooptvm\",\r\n
         \       \"id\": \"/subscriptions/00000000-0000-0000-0000-000000000000/resourceGroups/cli_test_vm_create_none_options000001/providers/Microsoft.Network/networkInterfaces/nooptvmVMNic/ipConfigurations/ipconfignooptvm\",\r\n
         \       \"etag\": \"W/\\\"401a5981-4697-471b-baef-f0c3ca9d9ea5\\\"\",\r\n
->>>>>>> 807faccc
         \       \"type\": \"Microsoft.Network/networkInterfaces/ipConfigurations\",\r\n
         \       \"properties\": {\r\n          \"provisioningState\": \"Succeeded\",\r\n
         \         \"privateIPAddress\": \"10.0.0.4\",\r\n          \"privateIPAllocationMethod\":
@@ -772,13 +612,8 @@
         \         },\r\n          \"primary\": true,\r\n          \"privateIPAddressVersion\":
         \"IPv4\"\r\n        }\r\n      }\r\n    ],\r\n    \"dnsSettings\": {\r\n      \"dnsServers\":
         [],\r\n      \"appliedDnsServers\": [],\r\n      \"internalDomainNameSuffix\":
-<<<<<<< HEAD
-        \"lrftffes0wju5esza32a2i0y5b.bx.internal.cloudapp.net\"\r\n    },\r\n    \"macAddress\":
-        \"00-0D-3A-12-1E-64\",\r\n    \"enableAcceleratedNetworking\": false,\r\n
-=======
         \"bnb5pgzb2fmexlsa5kmrq4kj5a.bx.internal.cloudapp.net\"\r\n    },\r\n    \"macAddress\":
         \"00-0D-3A-8B-02-91\",\r\n    \"enableAcceleratedNetworking\": false,\r\n
->>>>>>> 807faccc
         \   \"enableIPForwarding\": false,\r\n    \"primary\": true,\r\n    \"virtualMachine\":
         {\r\n      \"id\": \"/subscriptions/00000000-0000-0000-0000-000000000000/resourceGroups/cli_test_vm_create_none_options000001/providers/Microsoft.Compute/virtualMachines/nooptvm\"\r\n
         \   }\r\n  },\r\n  \"type\": \"Microsoft.Network/networkInterfaces\"\r\n}"
@@ -790,15 +625,9 @@
       content-type:
       - application/json; charset=utf-8
       date:
-<<<<<<< HEAD
-      - Sun, 13 Oct 2019 02:28:00 GMT
-      etag:
-      - W/"7b79af39-362d-438b-811f-bf9c71ea5283"
-=======
       - Fri, 01 Nov 2019 08:16:12 GMT
       etag:
       - W/"401a5981-4697-471b-baef-f0c3ca9d9ea5"
->>>>>>> 807faccc
       expires:
       - '-1'
       pragma:
@@ -815,11 +644,7 @@
       x-content-type-options:
       - nosniff
       x-ms-arm-service-request-id:
-<<<<<<< HEAD
-      - b0a03aba-63e8-4c5a-bb84-ea4b9e01de56
-=======
       - 0d8a980f-6ecd-4b3d-aeb4-91d8820c7666
->>>>>>> 807faccc
     status:
       code: 200
       message: OK
@@ -837,13 +662,8 @@
       ParameterSetName:
       - -n -g
       User-Agent:
-<<<<<<< HEAD
-      - python/3.6.5 (Windows-10-10.0.17134-SP0) msrest/0.6.10 msrest_azure/0.6.2
-        azure-mgmt-compute/8.0.0 Azure-SDK-For-Python AZURECLI/2.0.74
-=======
       - python/3.7.4 (Windows-10-10.0.18362-SP0) msrest/0.6.10 msrest_azure/0.6.2
         azure-mgmt-compute/9.0.0 Azure-SDK-For-Python AZURECLI/2.0.75
->>>>>>> 807faccc
       accept-language:
       - en-US
     method: GET
@@ -852,17 +672,6 @@
     body:
       string: "{\r\n  \"name\": \"nooptvm\",\r\n  \"id\": \"/subscriptions/00000000-0000-0000-0000-000000000000/resourceGroups/cli_test_vm_create_none_options000001/providers/Microsoft.Compute/virtualMachines/nooptvm\",\r\n
         \ \"type\": \"Microsoft.Compute/virtualMachines\",\r\n  \"location\": \"eastus\",\r\n
-<<<<<<< HEAD
-        \ \"tags\": {},\r\n  \"properties\": {\r\n    \"vmId\": \"afd0bbf2-5102-43b5-af44-0f61f59731b7\",\r\n
-        \   \"hardwareProfile\": {\r\n      \"vmSize\": \"Standard_DS1_v2\"\r\n    },\r\n
-        \   \"storageProfile\": {\r\n      \"imageReference\": {\r\n        \"publisher\":
-        \"Debian\",\r\n        \"offer\": \"debian-10\",\r\n        \"sku\": \"10\",\r\n
-        \       \"version\": \"latest\"\r\n      },\r\n      \"osDisk\": {\r\n        \"osType\":
-        \"Linux\",\r\n        \"name\": \"nooptvm_OsDisk_1_9d02e4bfee03475082f5c0659efcd87f\",\r\n
-        \       \"createOption\": \"FromImage\",\r\n        \"caching\": \"ReadWrite\",\r\n
-        \       \"managedDisk\": {\r\n          \"storageAccountType\": \"Premium_LRS\",\r\n
-        \         \"id\": \"/subscriptions/00000000-0000-0000-0000-000000000000/resourceGroups/cli_test_vm_create_none_options000001/providers/Microsoft.Compute/disks/nooptvm_OsDisk_1_9d02e4bfee03475082f5c0659efcd87f\"\r\n
-=======
         \ \"tags\": {},\r\n  \"properties\": {\r\n    \"vmId\": \"8743e51e-bb08-443e-bb9e-b5f60ff7e794\",\r\n
         \   \"hardwareProfile\": {\r\n      \"vmSize\": \"Standard_DS1_v2\"\r\n    },\r\n
         \   \"storageProfile\": {\r\n      \"imageReference\": {\r\n        \"publisher\":
@@ -873,7 +682,6 @@
         \"FromImage\",\r\n        \"caching\": \"ReadWrite\",\r\n        \"managedDisk\":
         {\r\n          \"storageAccountType\": \"Premium_LRS\",\r\n          \"id\":
         \"/subscriptions/00000000-0000-0000-0000-000000000000/resourceGroups/cli_test_vm_create_none_options000001/providers/Microsoft.Compute/disks/nooptvm_OsDisk_1_be740f0413d44ed49adce368d714014e\"\r\n
->>>>>>> 807faccc
         \       },\r\n        \"diskSizeGB\": 30\r\n      },\r\n      \"dataDisks\":
         []\r\n    },\r\n    \"osProfile\": {\r\n      \"computerName\": \"nooptvm\",\r\n
         \     \"adminUsername\": \"user11\",\r\n      \"linuxConfiguration\": {\r\n
@@ -889,19 +697,11 @@
       cache-control:
       - no-cache
       content-length:
-<<<<<<< HEAD
-      - '2784'
-      content-type:
-      - application/json; charset=utf-8
-      date:
-      - Sun, 13 Oct 2019 02:28:00 GMT
-=======
       - '2826'
       content-type:
       - application/json; charset=utf-8
       date:
       - Fri, 01 Nov 2019 08:16:14 GMT
->>>>>>> 807faccc
       expires:
       - '-1'
       pragma:
@@ -918,11 +718,7 @@
       x-content-type-options:
       - nosniff
       x-ms-ratelimit-remaining-resource:
-<<<<<<< HEAD
-      - Microsoft.Compute/LowCostGet3Min;3996,Microsoft.Compute/LowCostGet30Min;31996
-=======
       - Microsoft.Compute/LowCostGet3Min;3995,Microsoft.Compute/LowCostGet30Min;31967
->>>>>>> 807faccc
     status:
       code: 200
       message: OK
@@ -940,13 +736,8 @@
       ParameterSetName:
       - -n -g
       User-Agent:
-<<<<<<< HEAD
-      - python/3.6.5 (Windows-10-10.0.17134-SP0) msrest/0.6.10 msrest_azure/0.6.2
-        azure-mgmt-network/4.0.0 Azure-SDK-For-Python AZURECLI/2.0.74
-=======
       - python/3.7.4 (Windows-10-10.0.18362-SP0) msrest/0.6.10 msrest_azure/0.6.2
         azure-mgmt-network/7.0.0 Azure-SDK-For-Python AZURECLI/2.0.75
->>>>>>> 807faccc
       accept-language:
       - en-US
     method: GET
@@ -963,11 +754,7 @@
       content-type:
       - application/json; charset=utf-8
       date:
-<<<<<<< HEAD
-      - Sun, 13 Oct 2019 02:28:35 GMT
-=======
       - Fri, 01 Nov 2019 08:16:15 GMT
->>>>>>> 807faccc
       expires:
       - '-1'
       pragma:
