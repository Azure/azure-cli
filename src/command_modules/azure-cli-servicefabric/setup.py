#!/usr/bin/env python

# --------------------------------------------------------------------------------------------
# Copyright (c) Microsoft Corporation. All rights reserved.
# Licensed under the MIT License. See License.txt in the project root for license information.
# --------------------------------------------------------------------------------------------


from codecs import open
from setuptools import setup

try:
    from azure_bdist_wheel import cmdclass
except ImportError:
    from distutils import log as logger
    logger.warn("Wheel is not available, disabling bdist_wheel hook")
    cmdclass = {}

VERSION = "0.1.18"

# The full list of classifiers is available at
# https://pypi.python.org/pypi?%3Aaction=list_classifiers
CLASSIFIERS = [
    'Development Status :: 4 - Beta',
    'Intended Audience :: Developers',
    'Intended Audience :: System Administrators',
    'Programming Language :: Python',
    'Programming Language :: Python :: 2',
    'Programming Language :: Python :: 2.7',
    'Programming Language :: Python :: 3',
    'Programming Language :: Python :: 3.4',
    'Programming Language :: Python :: 3.5',
    'Programming Language :: Python :: 3.6',
    'License :: OSI Approved :: MIT License'
]

DEPENDENCIES = [
    'azure-graphrbac==0.60.0',
    'azure-keyvault==1.1.0',
    'azure-mgmt-network==2.6.0',
<<<<<<< HEAD
    'azure-mgmt-compute==4.6.1',
    'azure-mgmt-storage==3.3.0',
=======
    'azure-mgmt-compute==5.0.0',
    'azure-mgmt-storage==3.1.1',
>>>>>>> 712d1a84
    'azure-mgmt-servicefabric==0.2.0',
    'azure-mgmt-keyvault==1.1.0',
    'azure-cli-core',
    'pyOpenSSL'
]

with open('README.rst', 'r', encoding='utf-8') as f:
    README = f.read()
with open('HISTORY.rst', 'r', encoding='utf-8') as f:
    HISTORY = f.read()

setup(
    name='azure-cli-servicefabric',
    version=VERSION,
    description='Microsoft Azure Service Fabric Command-Line Tools',
    long_description=README + '\n\n' + HISTORY,
    license='MIT',
    author='Microsoft Corporation',
    author_email='azpycli@microsoft.com',
    url='https://github.com/Azure/azure-cli',
    classifiers=CLASSIFIERS,
    packages=[
        'azure',
        'azure.cli',
        'azure.cli.command_modules',
        'azure.cli.command_modules.servicefabric'
    ],
    install_requires=DEPENDENCIES,
    package_data={'azure.cli.command_modules.servicefabric': ['template/windows/template.json', 'template/linux/template.json', 'template/windows/parameter.json', 'template/linux/parameter.json']},
    cmdclass=cmdclass
)<|MERGE_RESOLUTION|>--- conflicted
+++ resolved
@@ -38,13 +38,8 @@
     'azure-graphrbac==0.60.0',
     'azure-keyvault==1.1.0',
     'azure-mgmt-network==2.6.0',
-<<<<<<< HEAD
-    'azure-mgmt-compute==4.6.1',
+    'azure-mgmt-compute==5.0.0',
     'azure-mgmt-storage==3.3.0',
-=======
-    'azure-mgmt-compute==5.0.0',
-    'azure-mgmt-storage==3.1.1',
->>>>>>> 712d1a84
     'azure-mgmt-servicefabric==0.2.0',
     'azure-mgmt-keyvault==1.1.0',
     'azure-cli-core',
