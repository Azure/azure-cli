<<<<<<< HEAD
from __future__ import print_function
import os
import subprocess
from sys import stderr

from azure.storage.blob import PublicAccess, BlockBlobService, AppendBlobService, PageBlobService
from azure.storage.file import FileService
from azure.storage import CloudStorageAccount
from azure.mgmt.storage import StorageManagementClient, StorageManagementClientConfiguration
from azure.mgmt.storage.models import AccountType
from azure.mgmt.storage.operations import StorageAccountsOperations

from azure.cli.commands import (CommandTable,
                                LongRunningOperation,
                                RESOURCE_GROUP_ARG_NAME)
from azure.cli.commands._command_creation import get_mgmt_service_client, get_data_service_client
from azure.cli.commands._auto_command import build_operation, AutoCommandDefinition
from azure.cli._locale import L
from azure.cli.parser import IncorrectUsageError

from ._params import PARAMETER_ALIASES, STORAGE_DATA_CLIENT_ARGS
from ._validators import validate_key_value_pairs

command_table = CommandTable()

# FACTORIES

def _storage_client_factory(_):
    return get_mgmt_service_client(StorageManagementClient, StorageManagementClientConfiguration)

def _file_data_service_factory(args):
    return get_data_service_client(
        FileService,
        args.pop('account_name', None),
        args.pop('account_key', None),
        connection_string=args.pop('connection_string', None),
        sas_token=args.pop('sas_token', None))

def _blob_data_service_factory(args):
    blob_type = args.get('type')
    blob_service = blob_types.get(blob_type, BlockBlobService)
    return get_data_service_client(
        blob_service,
        args.pop('account_name', None),
        args.pop('account_key', None),
        connection_string=args.pop('connection_string', None),
        sas_token=args.pop('sas_token', None))

def _cloud_storage_account_service_factory(args):
    account_name = args.pop('account_name', None)
    account_key = args.pop('account_key', None)
    sas_token = args.pop('sas_token', None)
    connection_string = args.pop('connection_string', None)
    if connection_string:
        # CloudStorageAccount doesn't accept connection string directly, so we must parse
        # out the account name and key manually
        conn_dict = validate_key_value_pairs(connection_string)
        account_name = conn_dict['AccountName']
        account_key = conn_dict['AccountKey']
    return CloudStorageAccount(account_name, account_key, sas_token)

def _update_progress(current, total):
    if total:
        message = 'Percent complete: %'
        percent_done = current * 100 / total
        message += '{: >5.1f}'.format(percent_done)
        print('\b' * len(message) + message, end='', file=stderr)
        stderr.flush()
        if current == total:
            print('', file=stderr)

#### ACCOUNT COMMANDS #############################################################################

build_operation(
    'storage account', 'storage_accounts', _storage_client_factory,
    [
        AutoCommandDefinition(StorageAccountsOperations.check_name_availability,
                              'Result', 'check-name'),
        AutoCommandDefinition(StorageAccountsOperations.delete, None),
        AutoCommandDefinition(StorageAccountsOperations.get_properties, 'StorageAccount', 'show')
    ], command_table, PARAMETER_ALIASES)

build_operation(
    'storage account', None, _cloud_storage_account_service_factory,
    [
        AutoCommandDefinition(CloudStorageAccount.generate_shared_access_signature,
                              'SAS', 'generate-sas')
    ], command_table, PARAMETER_ALIASES, STORAGE_DATA_CLIENT_ARGS)

@command_table.command('storage account list', description=L('List storage accounts.'))
@command_table.option(**PARAMETER_ALIASES['optional_resource_group_name'])
def list_accounts(args):
    from azure.mgmt.storage.models import StorageAccount
    from msrestazure.azure_active_directory import UserPassCredentials
    smc = _storage_client_factory({})
    group = args.get(RESOURCE_GROUP_ARG_NAME)
    if group:
        accounts = smc.storage_accounts.list_by_resource_group(group)
    else:
        accounts = smc.storage_accounts.list()
    return list(accounts)

build_operation(
    'storage account keys', 'storage_accounts', _storage_client_factory,
    [
        AutoCommandDefinition(StorageAccountsOperations.list_keys, '[StorageAccountKeys]', 'list')
    ], command_table, PARAMETER_ALIASES)

key_options = ['key1', 'key2']
@command_table.command('storage account keys renew')
@command_table.description(L('Regenerate one or both keys for a storage account.'))
@command_table.option(**PARAMETER_ALIASES['resource_group_name'])
@command_table.option(**PARAMETER_ALIASES['account_name'])
@command_table.option('--key -y', default=key_options,
                      choices=key_options, help=L('Key to renew'))
def renew_account_keys(args):
    smc = _storage_client_factory({})
    keys_to_renew = args.get('key')
    for key in keys_to_renew if isinstance(keys_to_renew, list) else [keys_to_renew]:
        result = smc.storage_accounts.regenerate_key(
            resource_group_name=args.get(RESOURCE_GROUP_ARG_NAME),
            account_name=args.get('account_name'),
            key_name=key)
    return result

@command_table.command('storage account usage')
@command_table.description(
    L('Show the current count and limit of the storage accounts under the subscription.'))
def show_account_usage(_):
    smc = _storage_client_factory({})
    return next((x for x in smc.usage.list() if x.name.value == 'StorageAccounts'), None)

@command_table.command('storage account connection-string')
@command_table.description(L('Show the connection string for a storage account.'))
@command_table.option(**PARAMETER_ALIASES['resource_group_name'])
@command_table.option(**PARAMETER_ALIASES['account_name_required'])
@command_table.option('--use-http', action='store_const', const='http', default='https',
                      help=L('use http as the default endpoint protocol'))
def show_storage_connection_string(args):
    smc = _storage_client_factory({})
    endpoint_protocol = args.get('use_http')
    storage_account = args.get('account_name')
    keys = smc.storage_accounts.list_keys(args.get(RESOURCE_GROUP_ARG_NAME),
                                          storage_account)

    connection_string = 'DefaultEndpointsProtocol={};AccountName={};AccountKey={}'.format(
        endpoint_protocol,
        storage_account,
        keys.key1) #pylint: disable=no-member
    return {'ConnectionString':connection_string}

# TODO: update this once enums are supported in commands first-class (task #115175885)
storage_account_types = {'Standard_LRS': AccountType.standard_lrs,
                         'Standard_ZRS': AccountType.standard_zrs,
                         'Standard_GRS': AccountType.standard_grs,
                         'Standard_RAGRS': AccountType.standard_ragrs,
                         'Premium_LRS': AccountType.premium_lrs}

@command_table.command('storage account create')
@command_table.description(L('Create a storage account.'))
@command_table.option(**PARAMETER_ALIASES['resource_group_name'])
@command_table.option(**PARAMETER_ALIASES['account_name_required'])
@command_table.option(**PARAMETER_ALIASES['location'])
@command_table.option('--type', choices=storage_account_types.keys(), required=True)
@command_table.option(**PARAMETER_ALIASES['tags'])
def create_account(args):
    from azure.mgmt.storage.models import StorageAccountCreateParameters
    smc = _storage_client_factory({})

    resource_group = args.get(RESOURCE_GROUP_ARG_NAME)
    account_name = args.get('account_name')
    account_type = storage_account_types[args.get('type')]
    params = StorageAccountCreateParameters(args.get('location'),
                                            account_type,
                                            args.get('tags'))

    op = LongRunningOperation('Creating storage account', 'Storage account created')
    poller = smc.storage_accounts.create(resource_group, account_name, params)
    return op(poller)

@command_table.command('storage account set')
@command_table.description(L('Update storage account property (only one at a time).'))
@command_table.option(**PARAMETER_ALIASES['resource_group_name'])
@command_table.option(**PARAMETER_ALIASES['account_name_required'])
@command_table.option('--type',
                      choices=storage_account_types.keys())
@command_table.option(**PARAMETER_ALIASES['tags'])
@command_table.option('--custom-domain', help=L('the custom domain name'))
@command_table.option('--subdomain', help=L('use indirect CNAME validation'))
def set_account(args):
    from azure.mgmt.storage.models import StorageAccountUpdateParameters, CustomDomain
    smc = _storage_client_factory({})

    resource_group = args.get(RESOURCE_GROUP_ARG_NAME)
    account_name = args.get('account_name')
    domain = args.get('custom_domain')
    account_type = storage_account_types[args.get('type')] if args.get('type') else None

    params = StorageAccountUpdateParameters(args.get('tags'), account_type, domain)
    return smc.storage_accounts.update(resource_group, account_name, params)

#### BLOB COMMANDS ################################################################################

# CONTAINER COMMANDS

build_operation(
    'storage container', None, _blob_data_service_factory,
    [
        AutoCommandDefinition(BlockBlobService.list_containers, '[Container]', 'list'),
        AutoCommandDefinition(BlockBlobService.delete_container, 'Bool', 'delete'),
        AutoCommandDefinition(BlockBlobService.get_container_properties,
                              'ContainerProperties', 'show'),
        AutoCommandDefinition(BlockBlobService.create_container, 'Bool', 'create'),
        AutoCommandDefinition(BlockBlobService.generate_container_shared_access_signature,
                              'SAS', 'generate-sas')
    ], command_table, PARAMETER_ALIASES, STORAGE_DATA_CLIENT_ARGS)

build_operation(
    'storage container acl', None, _blob_data_service_factory,
    [
        AutoCommandDefinition(BlockBlobService.set_container_acl, 'StoredAccessPolicy', 'set'),
        AutoCommandDefinition(BlockBlobService.get_container_acl, '[StoredAccessPolicy]', 'show'),
    ], command_table, PARAMETER_ALIASES, STORAGE_DATA_CLIENT_ARGS)

build_operation(
    'storage container metadata', None, _blob_data_service_factory,
    [
        AutoCommandDefinition(BlockBlobService.set_container_metadata, 'Properties', 'set'),
        AutoCommandDefinition(BlockBlobService.get_container_metadata, 'Metadata', 'show'),
    ], command_table, PARAMETER_ALIASES, STORAGE_DATA_CLIENT_ARGS)

# TODO: update this once enums are supported in commands first-class (task #115175885)
public_access_types = {'none': None,
                       'blob': PublicAccess.Blob,
                       'container': PublicAccess.Container}

@command_table.command('storage container exists')
@command_table.description(L('Check if a storage container exists.'))
@command_table.option(**PARAMETER_ALIASES['container_name'])
@command_table.option_set(STORAGE_DATA_CLIENT_ARGS)
@command_table.option('--snapshot', help=L('UTC datetime value which specifies a snapshot'))
@command_table.option(**PARAMETER_ALIASES['timeout'])
def exists_container(args):
    bbs = _blob_data_service_factory(args)
    return bbs.exists(
        container_name=args.get('container_name'),
        snapshot=args.get('snapshot'),
        timeout=args.get('timeout'))

lease_duration_values = {'min':15, 'max':60, 'infinite':-1}
lease_duration_values_string = 'Between {} and {} seconds. ({} for infinite)'.format(
    lease_duration_values['min'],
    lease_duration_values['max'],
    lease_duration_values['infinite'])

build_operation(
    'storage container lease', None, _blob_data_service_factory,
    [
        AutoCommandDefinition(BlockBlobService.acquire_container_lease, 'LeaseID', 'acquire'),
        AutoCommandDefinition(BlockBlobService.renew_container_lease, 'LeaseID', 'renew'),
        AutoCommandDefinition(BlockBlobService.release_container_lease, None, 'release'),
        AutoCommandDefinition(BlockBlobService.change_container_lease, None, 'change'),
        AutoCommandDefinition(BlockBlobService.break_container_lease, 'Int', 'break')
    ], command_table, PARAMETER_ALIASES, STORAGE_DATA_CLIENT_ARGS)

# BLOB COMMANDS

build_operation(
    'storage blob', None, _blob_data_service_factory,
    [
        AutoCommandDefinition(BlockBlobService.list_blobs, '[Blob]', 'list'),
        AutoCommandDefinition(BlockBlobService.delete_blob, None, 'delete'),
        AutoCommandDefinition(BlockBlobService.generate_blob_shared_access_signature,
                              'SAS', 'generate-sas'),
        AutoCommandDefinition(BlockBlobService.make_blob_url, 'URL', 'url'),
        AutoCommandDefinition(BlockBlobService.snapshot_blob, 'SnapshotProperties', 'snapshot'),
        AutoCommandDefinition(BlockBlobService.get_blob_properties, 'Properties', 'show'),
        AutoCommandDefinition(BlockBlobService.set_blob_properties, 'Propeties', 'set')
    ], command_table, PARAMETER_ALIASES, STORAGE_DATA_CLIENT_ARGS)

build_operation(
    'storage blob service-properties', None, _blob_data_service_factory,
    [
        AutoCommandDefinition(BlockBlobService.get_blob_service_properties,
                              'ServiceProperties', 'show'),
        AutoCommandDefinition(BlockBlobService.set_blob_service_properties,
                              'ServiceProperties', 'set')
    ], command_table, PARAMETER_ALIASES, STORAGE_DATA_CLIENT_ARGS)

build_operation(
    'storage blob metadata', None, _blob_data_service_factory,
    [
        AutoCommandDefinition(BlockBlobService.get_blob_metadata, 'Metadata', 'show'),
        AutoCommandDefinition(BlockBlobService.set_blob_metadata, 'Metadata', 'set')
    ], command_table, PARAMETER_ALIASES, STORAGE_DATA_CLIENT_ARGS)

blob_types = {
    'block': BlockBlobService,
    'page': PageBlobService,
    'append': AppendBlobService
}
blob_types_str = ' '.join(blob_types.keys())

@command_table.command('storage blob upload')
@command_table.description(L('Upload a blob to a container.'))
@command_table.option(**PARAMETER_ALIASES['container_name'])
@command_table.option(**PARAMETER_ALIASES['blob_name'])
@command_table.option('--type', required=True, choices=blob_types.keys(),
                      help=L('type of blob to upload'))
@command_table.option('--upload-from', required=True,
                      help=L('local path to upload from'))
@command_table.option_set(STORAGE_DATA_CLIENT_ARGS)
@command_table.option('--container.public-access', default=None,
                      choices=public_access_types.keys(),
                      type=lambda x: public_access_types.get(x, ValueError))
@command_table.option('--content.type')
@command_table.option('--content.disposition')
@command_table.option('--content.encoding')
@command_table.option('--content.language')
@command_table.option('--content.md5')
@command_table.option('--content.cache-control')
def upload_blob(args):
    from azure.storage.blob import ContentSettings
    bds = _blob_data_service_factory(args)
    blob_type = args.get('type')
    container_name = args.get('container_name')
    blob_name = args.get('blob_name')
    file_path = args.get('upload_from')
    content_settings = ContentSettings(
        content_type=args.get('content.type'),
        content_disposition=args.get('content.disposition'),
        content_encoding=args.get('content.encoding'),
        content_language=args.get('content.language'),
        content_md5=args.get('content.md5'),
        cache_control=args.get('content.cache-control')
    )

    def upload_append_blob():
        if not bds.exists(container_name, blob_name):
            bds.create_blob(
                container_name=container_name,
                blob_name=blob_name,
                content_settings=content_settings)
        return bds.append_blob_from_path(
            container_name=container_name,
            blob_name=blob_name,
            file_path=file_path,
            progress_callback=_update_progress
        )

    def upload_block_blob():
        return bds.create_blob_from_path(
            container_name=container_name,
            blob_name=blob_name,
            file_path=file_path,
            progress_callback=_update_progress,
            content_settings=content_settings
        )

    type_func = {
        'append': upload_append_blob,
        'block': upload_block_blob,
        'page': upload_block_blob  # same implementation
    }
    return type_func[blob_type]()

@command_table.command('storage blob download')
@command_table.description(L('Download the specified blob.'))
@command_table.option(**PARAMETER_ALIASES['container_name'])
@command_table.option(**PARAMETER_ALIASES['blob_name'])
@command_table.option('--download-to', help=L('the file path to download to'), required=True)
@command_table.option_set(STORAGE_DATA_CLIENT_ARGS)
def download_blob(args):
    bbs = _blob_data_service_factory(args)

    # show dot indicator of download progress (one for every 10%)
    bbs.get_blob_to_path(args.get('container_name'),
                         args.get('blob_name'),
                         args.get('download_to'),
                         progress_callback=_update_progress)

@command_table.command('storage blob exists')
@command_table.description(L('Check if a storage blob exists.'))
@command_table.option(**PARAMETER_ALIASES['container_name'])
@command_table.option(**PARAMETER_ALIASES['blob_name'])
@command_table.option_set(STORAGE_DATA_CLIENT_ARGS)
@command_table.option('--snapshot', help=L('UTC datetime value which specifies a snapshot'))
@command_table.option(**PARAMETER_ALIASES['timeout'])
def exists_blob(args):
    bbs = _blob_data_service_factory(args)
    return bbs.exists(
        blob_name=args.get('blob_name'),
        container_name=args.get('container_name'),
        snapshot=args.get('snapshot'),
        timeout=args.get('timeout'))

build_operation(
    'storage blob lease', None, _blob_data_service_factory,
    [
        AutoCommandDefinition(BlockBlobService.acquire_blob_lease, 'LeaseID', 'acquire'),
        AutoCommandDefinition(BlockBlobService.renew_blob_lease, 'LeaseID', 'renew'),
        AutoCommandDefinition(BlockBlobService.release_blob_lease, None, 'release'),
        AutoCommandDefinition(BlockBlobService.change_blob_lease, None, 'change'),
        AutoCommandDefinition(BlockBlobService.break_blob_lease, 'Int', 'break')
    ], command_table, PARAMETER_ALIASES, STORAGE_DATA_CLIENT_ARGS)

build_operation(
    'storage blob copy', None, _blob_data_service_factory,
    [
        AutoCommandDefinition(BlockBlobService.copy_blob, 'CopyOperationProperties', 'start'),
        AutoCommandDefinition(BlockBlobService.abort_copy_blob, None, 'cancel'),
    ], command_table, PARAMETER_ALIASES, STORAGE_DATA_CLIENT_ARGS)

#### FILE COMMANDS ################################################################################

# SHARE COMMANDS

build_operation(
    'storage share', None, _file_data_service_factory,
    [
        AutoCommandDefinition(FileService.list_shares, '[Share]', 'list'),
        AutoCommandDefinition(FileService.list_directories_and_files,
                              '[ShareContents]', 'contents'),
        AutoCommandDefinition(FileService.create_share, 'Boolean', 'create'),
        AutoCommandDefinition(FileService.delete_share, 'Boolean', 'delete'),
        AutoCommandDefinition(FileService.generate_share_shared_access_signature,
                              'SAS', 'generate-sas'),
        AutoCommandDefinition(FileService.get_share_stats, 'ShareStats', 'stats'),
        AutoCommandDefinition(FileService.get_share_properties, 'Properties', 'show'),
        AutoCommandDefinition(FileService.set_share_properties, 'Properties', 'set')

    ], command_table, PARAMETER_ALIASES, STORAGE_DATA_CLIENT_ARGS)

build_operation(
    'storage share metadata', None, _file_data_service_factory,
    [
        AutoCommandDefinition(FileService.get_share_metadata, 'Metadata', 'show'),
        AutoCommandDefinition(FileService.set_share_metadata, 'Metadata', 'set')
    ], command_table, PARAMETER_ALIASES, STORAGE_DATA_CLIENT_ARGS)

build_operation(
    'storage share acl', None, _file_data_service_factory,
    [
        AutoCommandDefinition(FileService.set_share_acl, '[StoredAccessPolicy]', 'set'),
        AutoCommandDefinition(FileService.get_share_acl, 'StoredAccessPolicy', 'show'),
    ], command_table, PARAMETER_ALIASES, STORAGE_DATA_CLIENT_ARGS)

@command_table.command('storage share exists')
@command_table.description(L('Check if a file share exists.'))
@command_table.option(**PARAMETER_ALIASES['share_name'])
@command_table.option_set(STORAGE_DATA_CLIENT_ARGS)
def exist_share(args):
    fsc = _file_data_service_factory(args)
    return fsc.exists(share_name=args.get('share_name'))

@command_table.command('storage share mount')
@command_table.description('Mount an SMB 3.0 file share in Windows or Linux (not OSX). Must ' + \
    'have inbound and outbound TCP access of port 445. For Linux, the share will be mounted as ' + \
    'the share name. For Windows, a drive letter must be specified.')
@command_table.option(**PARAMETER_ALIASES['share_name'])
@command_table.option('--drive', required=False,
                      help=L('the desired drive letter (Required on Windows)'))
@command_table.option(**PARAMETER_ALIASES['account_name'])
@command_table.option(**PARAMETER_ALIASES['account_key'])
def mount_share(args):
    drive = args.get('drive')
    share_name = args.get('share_name')
    account_name = args.get('account_name')
    account_key = args.get('account_key')
    if not account_name or not account_key:
        raise IncorrectUsageError('storage account name and key are required, or appropriate ' + \
            'environment variables must be set')
    if os.name == 'nt':
        if not drive:
            raise IncorrectUsageError('drive letter is required for Windows')
        command = 'net use {}: \\\\{}.file.core.windows.net\\{} {} /user:{}'.format(
            drive, account_name, share_name, account_key, account_name)
    elif os.name == 'posix':
        try:
            subprocess.check_output('apt show cifs-utils'.split())
        except subprocess.CalledProcessError:
            raise RuntimeError('\'cifs-utils\' package required to run this command')
        if not os.path.isdir(share_name):
            os.makedirs(share_name)
        command = 'sudo mount -t cifs //{}.file.core.windows.net/{} ./{} ' + \
                  '-o vers=3.0,username={},password={},dir_mode=0777,file_mode=0666'
        command.format(account_name, share_name, share_name, account_name, account_key)
    try:
        subprocess.check_output(command.split())
    except subprocess.CalledProcessError:
        raise RuntimeError('Unable to mount \'{}\''.format(share_name))

# DIRECTORY COMMANDS

build_operation(
    'storage directory', None, _file_data_service_factory,
    [
        AutoCommandDefinition(FileService.create_directory, 'Boolean', 'create'),
        AutoCommandDefinition(FileService.delete_directory, 'Boolean', 'delete'),
        AutoCommandDefinition(FileService.get_directory_properties, 'Properties', 'show')
    ], command_table, PARAMETER_ALIASES, STORAGE_DATA_CLIENT_ARGS)

build_operation(
    'storage directory metadata', None, _file_data_service_factory,
    [
        AutoCommandDefinition(FileService.get_directory_metadata, 'Metadata', 'show'),
        AutoCommandDefinition(FileService.set_directory_metadata, 'Metadata', 'set')
    ], command_table, PARAMETER_ALIASES, STORAGE_DATA_CLIENT_ARGS)

@command_table.command('storage directory exists')
@command_table.description(L('Check if a directory exists.'))
@command_table.option(**PARAMETER_ALIASES['share_name'])
@command_table.option('--directory-name -d', help=L('the directory name'), required=True)
@command_table.option_set(STORAGE_DATA_CLIENT_ARGS)
def exist_directory(args):
    fsc = _file_data_service_factory(args)
    return fsc.exists(share_name=args.get('share_name'),
                      directory_name=args.get('directory_name'))

# FILE COMMANDS

FILE_PARAM_ALIASES = PARAMETER_ALIASES.copy()
FILE_PARAM_ALIASES.update({
    'directory_name': {
        'name': '--directory-name -d',
        'required': False
    }
})

build_operation(
    'storage file', None, _file_data_service_factory,
    [
        AutoCommandDefinition(FileService.delete_file, 'Boolean', 'delete'),
        AutoCommandDefinition(FileService.resize_file, 'Result', 'resize'),
        AutoCommandDefinition(FileService.make_file_url, 'URL', 'url'),
        AutoCommandDefinition(FileService.generate_file_shared_access_signature,
                              'SAS', 'generate-sas'),
        AutoCommandDefinition(FileService.get_file_properties, 'Properties', 'show'),
        AutoCommandDefinition(FileService.set_file_properties, 'Properties', 'set')
    ], command_table, FILE_PARAM_ALIASES, STORAGE_DATA_CLIENT_ARGS)

build_operation(
    'storage file metadata', None, _file_data_service_factory,
    [
        AutoCommandDefinition(FileService.get_file_metadata, 'Metadata', 'show'),
        AutoCommandDefinition(FileService.set_file_metadata, 'Metadata', 'set')
    ], command_table, FILE_PARAM_ALIASES, STORAGE_DATA_CLIENT_ARGS)

build_operation(
    'storage file service-properties', None, _file_data_service_factory,
    [
        AutoCommandDefinition(FileService.get_file_service_properties, 'ServiceProperties', 'show'),
        AutoCommandDefinition(FileService.set_file_service_properties, 'ServiceProperties', 'set')
    ], command_table, FILE_PARAM_ALIASES, STORAGE_DATA_CLIENT_ARGS)

@command_table.command('storage file download')
@command_table.option(**PARAMETER_ALIASES['share_name'])
@command_table.option('--file-name -f', help=L('the file name'), required=True)
@command_table.option('--local-file-name', help=L('the path to the local file'), required=True)
@command_table.option('--directory-name -d', help=L('the directory name'))
@command_table.option_set(STORAGE_DATA_CLIENT_ARGS)
def storage_file_download(args):
    fsc = _file_data_service_factory(args)
    fsc.get_file_to_path(args.get('share_name'),
                         args.get('directory_name'),
                         args.get('file_name'),
                         args.get('local_file_name'),
                         progress_callback=_update_progress)

@command_table.command('storage file exists')
@command_table.description(L('Check if a file exists.'))
@command_table.option(**PARAMETER_ALIASES['share_name'])
@command_table.option('--file-name -f', help=L('the file name to check'), required=True)
@command_table.option('--directory-name -d', help=L('subdirectory path to the file'))
@command_table.option_set(STORAGE_DATA_CLIENT_ARGS)
def exist_file(args):
    fsc = _file_data_service_factory(args)
    return fsc.exists(share_name=args.get('share_name'),
                      directory_name=args.get('directory_name'),
                      file_name=args.get('file_name'))

@command_table.command('storage file upload')
@command_table.option(**PARAMETER_ALIASES['share_name'])
@command_table.option('--file-name -f', help=L('the destination file name'), required=True)
@command_table.option('--local-file-name', help=L('the file name to upload'), required=True)
@command_table.option('--directory-name -d', help=L('the destination directory to upload to'))
@command_table.option_set(STORAGE_DATA_CLIENT_ARGS)
def storage_file_upload(args):
    fsc = _file_data_service_factory(args)
    fsc.create_file_from_path(args.get('share_name'),
                              args.get('directory_name'),
                              args.get('file_name'),
                              args.get('local_file_name'),
                              progress_callback=_update_progress)

build_operation(
    'storage file copy', None, _file_data_service_factory,
    [
        AutoCommandDefinition(FileService.copy_file, 'CopyOperationPropeties', 'start'),
        AutoCommandDefinition(FileService.abort_copy_file, None, 'cancel'),
    ], command_table, PARAMETER_ALIASES, STORAGE_DATA_CLIENT_ARGS)
=======
# pylint: disable=unused-import
from .generated import command_table
>>>>>>> b8ef5e00
<|MERGE_RESOLUTION|>--- conflicted
+++ resolved
@@ -1,459 +1,5 @@
-<<<<<<< HEAD
-from __future__ import print_function
-import os
-import subprocess
-from sys import stderr
-
-from azure.storage.blob import PublicAccess, BlockBlobService, AppendBlobService, PageBlobService
-from azure.storage.file import FileService
-from azure.storage import CloudStorageAccount
-from azure.mgmt.storage import StorageManagementClient, StorageManagementClientConfiguration
-from azure.mgmt.storage.models import AccountType
-from azure.mgmt.storage.operations import StorageAccountsOperations
-
-from azure.cli.commands import (CommandTable,
-                                LongRunningOperation,
-                                RESOURCE_GROUP_ARG_NAME)
-from azure.cli.commands._command_creation import get_mgmt_service_client, get_data_service_client
-from azure.cli.commands._auto_command import build_operation, AutoCommandDefinition
-from azure.cli._locale import L
-from azure.cli.parser import IncorrectUsageError
-
-from ._params import PARAMETER_ALIASES, STORAGE_DATA_CLIENT_ARGS
-from ._validators import validate_key_value_pairs
-
-command_table = CommandTable()
-
-# FACTORIES
-
-def _storage_client_factory(_):
-    return get_mgmt_service_client(StorageManagementClient, StorageManagementClientConfiguration)
-
-def _file_data_service_factory(args):
-    return get_data_service_client(
-        FileService,
-        args.pop('account_name', None),
-        args.pop('account_key', None),
-        connection_string=args.pop('connection_string', None),
-        sas_token=args.pop('sas_token', None))
-
-def _blob_data_service_factory(args):
-    blob_type = args.get('type')
-    blob_service = blob_types.get(blob_type, BlockBlobService)
-    return get_data_service_client(
-        blob_service,
-        args.pop('account_name', None),
-        args.pop('account_key', None),
-        connection_string=args.pop('connection_string', None),
-        sas_token=args.pop('sas_token', None))
-
-def _cloud_storage_account_service_factory(args):
-    account_name = args.pop('account_name', None)
-    account_key = args.pop('account_key', None)
-    sas_token = args.pop('sas_token', None)
-    connection_string = args.pop('connection_string', None)
-    if connection_string:
-        # CloudStorageAccount doesn't accept connection string directly, so we must parse
-        # out the account name and key manually
-        conn_dict = validate_key_value_pairs(connection_string)
-        account_name = conn_dict['AccountName']
-        account_key = conn_dict['AccountKey']
-    return CloudStorageAccount(account_name, account_key, sas_token)
-
-def _update_progress(current, total):
-    if total:
-        message = 'Percent complete: %'
-        percent_done = current * 100 / total
-        message += '{: >5.1f}'.format(percent_done)
-        print('\b' * len(message) + message, end='', file=stderr)
-        stderr.flush()
-        if current == total:
-            print('', file=stderr)
-
-#### ACCOUNT COMMANDS #############################################################################
-
-build_operation(
-    'storage account', 'storage_accounts', _storage_client_factory,
-    [
-        AutoCommandDefinition(StorageAccountsOperations.check_name_availability,
-                              'Result', 'check-name'),
-        AutoCommandDefinition(StorageAccountsOperations.delete, None),
-        AutoCommandDefinition(StorageAccountsOperations.get_properties, 'StorageAccount', 'show')
-    ], command_table, PARAMETER_ALIASES)
-
-build_operation(
-    'storage account', None, _cloud_storage_account_service_factory,
-    [
-        AutoCommandDefinition(CloudStorageAccount.generate_shared_access_signature,
-                              'SAS', 'generate-sas')
-    ], command_table, PARAMETER_ALIASES, STORAGE_DATA_CLIENT_ARGS)
-
-@command_table.command('storage account list', description=L('List storage accounts.'))
-@command_table.option(**PARAMETER_ALIASES['optional_resource_group_name'])
-def list_accounts(args):
-    from azure.mgmt.storage.models import StorageAccount
-    from msrestazure.azure_active_directory import UserPassCredentials
-    smc = _storage_client_factory({})
-    group = args.get(RESOURCE_GROUP_ARG_NAME)
-    if group:
-        accounts = smc.storage_accounts.list_by_resource_group(group)
-    else:
-        accounts = smc.storage_accounts.list()
-    return list(accounts)
-
-build_operation(
-    'storage account keys', 'storage_accounts', _storage_client_factory,
-    [
-        AutoCommandDefinition(StorageAccountsOperations.list_keys, '[StorageAccountKeys]', 'list')
-    ], command_table, PARAMETER_ALIASES)
-
-key_options = ['key1', 'key2']
-@command_table.command('storage account keys renew')
-@command_table.description(L('Regenerate one or both keys for a storage account.'))
-@command_table.option(**PARAMETER_ALIASES['resource_group_name'])
-@command_table.option(**PARAMETER_ALIASES['account_name'])
-@command_table.option('--key -y', default=key_options,
-                      choices=key_options, help=L('Key to renew'))
-def renew_account_keys(args):
-    smc = _storage_client_factory({})
-    keys_to_renew = args.get('key')
-    for key in keys_to_renew if isinstance(keys_to_renew, list) else [keys_to_renew]:
-        result = smc.storage_accounts.regenerate_key(
-            resource_group_name=args.get(RESOURCE_GROUP_ARG_NAME),
-            account_name=args.get('account_name'),
-            key_name=key)
-    return result
-
-@command_table.command('storage account usage')
-@command_table.description(
-    L('Show the current count and limit of the storage accounts under the subscription.'))
-def show_account_usage(_):
-    smc = _storage_client_factory({})
-    return next((x for x in smc.usage.list() if x.name.value == 'StorageAccounts'), None)
-
-@command_table.command('storage account connection-string')
-@command_table.description(L('Show the connection string for a storage account.'))
-@command_table.option(**PARAMETER_ALIASES['resource_group_name'])
-@command_table.option(**PARAMETER_ALIASES['account_name_required'])
-@command_table.option('--use-http', action='store_const', const='http', default='https',
-                      help=L('use http as the default endpoint protocol'))
-def show_storage_connection_string(args):
-    smc = _storage_client_factory({})
-    endpoint_protocol = args.get('use_http')
-    storage_account = args.get('account_name')
-    keys = smc.storage_accounts.list_keys(args.get(RESOURCE_GROUP_ARG_NAME),
-                                          storage_account)
-
-    connection_string = 'DefaultEndpointsProtocol={};AccountName={};AccountKey={}'.format(
-        endpoint_protocol,
-        storage_account,
-        keys.key1) #pylint: disable=no-member
-    return {'ConnectionString':connection_string}
-
-# TODO: update this once enums are supported in commands first-class (task #115175885)
-storage_account_types = {'Standard_LRS': AccountType.standard_lrs,
-                         'Standard_ZRS': AccountType.standard_zrs,
-                         'Standard_GRS': AccountType.standard_grs,
-                         'Standard_RAGRS': AccountType.standard_ragrs,
-                         'Premium_LRS': AccountType.premium_lrs}
-
-@command_table.command('storage account create')
-@command_table.description(L('Create a storage account.'))
-@command_table.option(**PARAMETER_ALIASES['resource_group_name'])
-@command_table.option(**PARAMETER_ALIASES['account_name_required'])
-@command_table.option(**PARAMETER_ALIASES['location'])
-@command_table.option('--type', choices=storage_account_types.keys(), required=True)
-@command_table.option(**PARAMETER_ALIASES['tags'])
-def create_account(args):
-    from azure.mgmt.storage.models import StorageAccountCreateParameters
-    smc = _storage_client_factory({})
-
-    resource_group = args.get(RESOURCE_GROUP_ARG_NAME)
-    account_name = args.get('account_name')
-    account_type = storage_account_types[args.get('type')]
-    params = StorageAccountCreateParameters(args.get('location'),
-                                            account_type,
-                                            args.get('tags'))
-
-    op = LongRunningOperation('Creating storage account', 'Storage account created')
-    poller = smc.storage_accounts.create(resource_group, account_name, params)
-    return op(poller)
-
-@command_table.command('storage account set')
-@command_table.description(L('Update storage account property (only one at a time).'))
-@command_table.option(**PARAMETER_ALIASES['resource_group_name'])
-@command_table.option(**PARAMETER_ALIASES['account_name_required'])
-@command_table.option('--type',
-                      choices=storage_account_types.keys())
-@command_table.option(**PARAMETER_ALIASES['tags'])
-@command_table.option('--custom-domain', help=L('the custom domain name'))
-@command_table.option('--subdomain', help=L('use indirect CNAME validation'))
-def set_account(args):
-    from azure.mgmt.storage.models import StorageAccountUpdateParameters, CustomDomain
-    smc = _storage_client_factory({})
-
-    resource_group = args.get(RESOURCE_GROUP_ARG_NAME)
-    account_name = args.get('account_name')
-    domain = args.get('custom_domain')
-    account_type = storage_account_types[args.get('type')] if args.get('type') else None
-
-    params = StorageAccountUpdateParameters(args.get('tags'), account_type, domain)
-    return smc.storage_accounts.update(resource_group, account_name, params)
-
-#### BLOB COMMANDS ################################################################################
-
-# CONTAINER COMMANDS
-
-build_operation(
-    'storage container', None, _blob_data_service_factory,
-    [
-        AutoCommandDefinition(BlockBlobService.list_containers, '[Container]', 'list'),
-        AutoCommandDefinition(BlockBlobService.delete_container, 'Bool', 'delete'),
-        AutoCommandDefinition(BlockBlobService.get_container_properties,
-                              'ContainerProperties', 'show'),
-        AutoCommandDefinition(BlockBlobService.create_container, 'Bool', 'create'),
-        AutoCommandDefinition(BlockBlobService.generate_container_shared_access_signature,
-                              'SAS', 'generate-sas')
-    ], command_table, PARAMETER_ALIASES, STORAGE_DATA_CLIENT_ARGS)
-
-build_operation(
-    'storage container acl', None, _blob_data_service_factory,
-    [
-        AutoCommandDefinition(BlockBlobService.set_container_acl, 'StoredAccessPolicy', 'set'),
-        AutoCommandDefinition(BlockBlobService.get_container_acl, '[StoredAccessPolicy]', 'show'),
-    ], command_table, PARAMETER_ALIASES, STORAGE_DATA_CLIENT_ARGS)
-
-build_operation(
-    'storage container metadata', None, _blob_data_service_factory,
-    [
-        AutoCommandDefinition(BlockBlobService.set_container_metadata, 'Properties', 'set'),
-        AutoCommandDefinition(BlockBlobService.get_container_metadata, 'Metadata', 'show'),
-    ], command_table, PARAMETER_ALIASES, STORAGE_DATA_CLIENT_ARGS)
-
-# TODO: update this once enums are supported in commands first-class (task #115175885)
-public_access_types = {'none': None,
-                       'blob': PublicAccess.Blob,
-                       'container': PublicAccess.Container}
-
-@command_table.command('storage container exists')
-@command_table.description(L('Check if a storage container exists.'))
-@command_table.option(**PARAMETER_ALIASES['container_name'])
-@command_table.option_set(STORAGE_DATA_CLIENT_ARGS)
-@command_table.option('--snapshot', help=L('UTC datetime value which specifies a snapshot'))
-@command_table.option(**PARAMETER_ALIASES['timeout'])
-def exists_container(args):
-    bbs = _blob_data_service_factory(args)
-    return bbs.exists(
-        container_name=args.get('container_name'),
-        snapshot=args.get('snapshot'),
-        timeout=args.get('timeout'))
-
-lease_duration_values = {'min':15, 'max':60, 'infinite':-1}
-lease_duration_values_string = 'Between {} and {} seconds. ({} for infinite)'.format(
-    lease_duration_values['min'],
-    lease_duration_values['max'],
-    lease_duration_values['infinite'])
-
-build_operation(
-    'storage container lease', None, _blob_data_service_factory,
-    [
-        AutoCommandDefinition(BlockBlobService.acquire_container_lease, 'LeaseID', 'acquire'),
-        AutoCommandDefinition(BlockBlobService.renew_container_lease, 'LeaseID', 'renew'),
-        AutoCommandDefinition(BlockBlobService.release_container_lease, None, 'release'),
-        AutoCommandDefinition(BlockBlobService.change_container_lease, None, 'change'),
-        AutoCommandDefinition(BlockBlobService.break_container_lease, 'Int', 'break')
-    ], command_table, PARAMETER_ALIASES, STORAGE_DATA_CLIENT_ARGS)
-
-# BLOB COMMANDS
-
-build_operation(
-    'storage blob', None, _blob_data_service_factory,
-    [
-        AutoCommandDefinition(BlockBlobService.list_blobs, '[Blob]', 'list'),
-        AutoCommandDefinition(BlockBlobService.delete_blob, None, 'delete'),
-        AutoCommandDefinition(BlockBlobService.generate_blob_shared_access_signature,
-                              'SAS', 'generate-sas'),
-        AutoCommandDefinition(BlockBlobService.make_blob_url, 'URL', 'url'),
-        AutoCommandDefinition(BlockBlobService.snapshot_blob, 'SnapshotProperties', 'snapshot'),
-        AutoCommandDefinition(BlockBlobService.get_blob_properties, 'Properties', 'show'),
-        AutoCommandDefinition(BlockBlobService.set_blob_properties, 'Propeties', 'set')
-    ], command_table, PARAMETER_ALIASES, STORAGE_DATA_CLIENT_ARGS)
-
-build_operation(
-    'storage blob service-properties', None, _blob_data_service_factory,
-    [
-        AutoCommandDefinition(BlockBlobService.get_blob_service_properties,
-                              'ServiceProperties', 'show'),
-        AutoCommandDefinition(BlockBlobService.set_blob_service_properties,
-                              'ServiceProperties', 'set')
-    ], command_table, PARAMETER_ALIASES, STORAGE_DATA_CLIENT_ARGS)
-
-build_operation(
-    'storage blob metadata', None, _blob_data_service_factory,
-    [
-        AutoCommandDefinition(BlockBlobService.get_blob_metadata, 'Metadata', 'show'),
-        AutoCommandDefinition(BlockBlobService.set_blob_metadata, 'Metadata', 'set')
-    ], command_table, PARAMETER_ALIASES, STORAGE_DATA_CLIENT_ARGS)
-
-blob_types = {
-    'block': BlockBlobService,
-    'page': PageBlobService,
-    'append': AppendBlobService
-}
-blob_types_str = ' '.join(blob_types.keys())
-
-@command_table.command('storage blob upload')
-@command_table.description(L('Upload a blob to a container.'))
-@command_table.option(**PARAMETER_ALIASES['container_name'])
-@command_table.option(**PARAMETER_ALIASES['blob_name'])
-@command_table.option('--type', required=True, choices=blob_types.keys(),
-                      help=L('type of blob to upload'))
-@command_table.option('--upload-from', required=True,
-                      help=L('local path to upload from'))
-@command_table.option_set(STORAGE_DATA_CLIENT_ARGS)
-@command_table.option('--container.public-access', default=None,
-                      choices=public_access_types.keys(),
-                      type=lambda x: public_access_types.get(x, ValueError))
-@command_table.option('--content.type')
-@command_table.option('--content.disposition')
-@command_table.option('--content.encoding')
-@command_table.option('--content.language')
-@command_table.option('--content.md5')
-@command_table.option('--content.cache-control')
-def upload_blob(args):
-    from azure.storage.blob import ContentSettings
-    bds = _blob_data_service_factory(args)
-    blob_type = args.get('type')
-    container_name = args.get('container_name')
-    blob_name = args.get('blob_name')
-    file_path = args.get('upload_from')
-    content_settings = ContentSettings(
-        content_type=args.get('content.type'),
-        content_disposition=args.get('content.disposition'),
-        content_encoding=args.get('content.encoding'),
-        content_language=args.get('content.language'),
-        content_md5=args.get('content.md5'),
-        cache_control=args.get('content.cache-control')
-    )
-
-    def upload_append_blob():
-        if not bds.exists(container_name, blob_name):
-            bds.create_blob(
-                container_name=container_name,
-                blob_name=blob_name,
-                content_settings=content_settings)
-        return bds.append_blob_from_path(
-            container_name=container_name,
-            blob_name=blob_name,
-            file_path=file_path,
-            progress_callback=_update_progress
-        )
-
-    def upload_block_blob():
-        return bds.create_blob_from_path(
-            container_name=container_name,
-            blob_name=blob_name,
-            file_path=file_path,
-            progress_callback=_update_progress,
-            content_settings=content_settings
-        )
-
-    type_func = {
-        'append': upload_append_blob,
-        'block': upload_block_blob,
-        'page': upload_block_blob  # same implementation
-    }
-    return type_func[blob_type]()
-
-@command_table.command('storage blob download')
-@command_table.description(L('Download the specified blob.'))
-@command_table.option(**PARAMETER_ALIASES['container_name'])
-@command_table.option(**PARAMETER_ALIASES['blob_name'])
-@command_table.option('--download-to', help=L('the file path to download to'), required=True)
-@command_table.option_set(STORAGE_DATA_CLIENT_ARGS)
-def download_blob(args):
-    bbs = _blob_data_service_factory(args)
-
-    # show dot indicator of download progress (one for every 10%)
-    bbs.get_blob_to_path(args.get('container_name'),
-                         args.get('blob_name'),
-                         args.get('download_to'),
-                         progress_callback=_update_progress)
-
-@command_table.command('storage blob exists')
-@command_table.description(L('Check if a storage blob exists.'))
-@command_table.option(**PARAMETER_ALIASES['container_name'])
-@command_table.option(**PARAMETER_ALIASES['blob_name'])
-@command_table.option_set(STORAGE_DATA_CLIENT_ARGS)
-@command_table.option('--snapshot', help=L('UTC datetime value which specifies a snapshot'))
-@command_table.option(**PARAMETER_ALIASES['timeout'])
-def exists_blob(args):
-    bbs = _blob_data_service_factory(args)
-    return bbs.exists(
-        blob_name=args.get('blob_name'),
-        container_name=args.get('container_name'),
-        snapshot=args.get('snapshot'),
-        timeout=args.get('timeout'))
-
-build_operation(
-    'storage blob lease', None, _blob_data_service_factory,
-    [
-        AutoCommandDefinition(BlockBlobService.acquire_blob_lease, 'LeaseID', 'acquire'),
-        AutoCommandDefinition(BlockBlobService.renew_blob_lease, 'LeaseID', 'renew'),
-        AutoCommandDefinition(BlockBlobService.release_blob_lease, None, 'release'),
-        AutoCommandDefinition(BlockBlobService.change_blob_lease, None, 'change'),
-        AutoCommandDefinition(BlockBlobService.break_blob_lease, 'Int', 'break')
-    ], command_table, PARAMETER_ALIASES, STORAGE_DATA_CLIENT_ARGS)
-
-build_operation(
-    'storage blob copy', None, _blob_data_service_factory,
-    [
-        AutoCommandDefinition(BlockBlobService.copy_blob, 'CopyOperationProperties', 'start'),
-        AutoCommandDefinition(BlockBlobService.abort_copy_blob, None, 'cancel'),
-    ], command_table, PARAMETER_ALIASES, STORAGE_DATA_CLIENT_ARGS)
-
-#### FILE COMMANDS ################################################################################
-
-# SHARE COMMANDS
-
-build_operation(
-    'storage share', None, _file_data_service_factory,
-    [
-        AutoCommandDefinition(FileService.list_shares, '[Share]', 'list'),
-        AutoCommandDefinition(FileService.list_directories_and_files,
-                              '[ShareContents]', 'contents'),
-        AutoCommandDefinition(FileService.create_share, 'Boolean', 'create'),
-        AutoCommandDefinition(FileService.delete_share, 'Boolean', 'delete'),
-        AutoCommandDefinition(FileService.generate_share_shared_access_signature,
-                              'SAS', 'generate-sas'),
-        AutoCommandDefinition(FileService.get_share_stats, 'ShareStats', 'stats'),
-        AutoCommandDefinition(FileService.get_share_properties, 'Properties', 'show'),
-        AutoCommandDefinition(FileService.set_share_properties, 'Properties', 'set')
-
-    ], command_table, PARAMETER_ALIASES, STORAGE_DATA_CLIENT_ARGS)
-
-build_operation(
-    'storage share metadata', None, _file_data_service_factory,
-    [
-        AutoCommandDefinition(FileService.get_share_metadata, 'Metadata', 'show'),
-        AutoCommandDefinition(FileService.set_share_metadata, 'Metadata', 'set')
-    ], command_table, PARAMETER_ALIASES, STORAGE_DATA_CLIENT_ARGS)
-
-build_operation(
-    'storage share acl', None, _file_data_service_factory,
-    [
-        AutoCommandDefinition(FileService.set_share_acl, '[StoredAccessPolicy]', 'set'),
-        AutoCommandDefinition(FileService.get_share_acl, 'StoredAccessPolicy', 'show'),
-    ], command_table, PARAMETER_ALIASES, STORAGE_DATA_CLIENT_ARGS)
-
-@command_table.command('storage share exists')
-@command_table.description(L('Check if a file share exists.'))
-@command_table.option(**PARAMETER_ALIASES['share_name'])
-@command_table.option_set(STORAGE_DATA_CLIENT_ARGS)
-def exist_share(args):
-    fsc = _file_data_service_factory(args)
-    return fsc.exists(share_name=args.get('share_name'))
-
+# pylint: disable=unused-import
+from .generated import command_table
 @command_table.command('storage share mount')
 @command_table.description('Mount an SMB 3.0 file share in Windows or Linux (not OSX). Must ' + \
     'have inbound and outbound TCP access of port 445. For Linux, the share will be mounted as ' + \
@@ -489,118 +35,4 @@
     try:
         subprocess.check_output(command.split())
     except subprocess.CalledProcessError:
-        raise RuntimeError('Unable to mount \'{}\''.format(share_name))
-
-# DIRECTORY COMMANDS
-
-build_operation(
-    'storage directory', None, _file_data_service_factory,
-    [
-        AutoCommandDefinition(FileService.create_directory, 'Boolean', 'create'),
-        AutoCommandDefinition(FileService.delete_directory, 'Boolean', 'delete'),
-        AutoCommandDefinition(FileService.get_directory_properties, 'Properties', 'show')
-    ], command_table, PARAMETER_ALIASES, STORAGE_DATA_CLIENT_ARGS)
-
-build_operation(
-    'storage directory metadata', None, _file_data_service_factory,
-    [
-        AutoCommandDefinition(FileService.get_directory_metadata, 'Metadata', 'show'),
-        AutoCommandDefinition(FileService.set_directory_metadata, 'Metadata', 'set')
-    ], command_table, PARAMETER_ALIASES, STORAGE_DATA_CLIENT_ARGS)
-
-@command_table.command('storage directory exists')
-@command_table.description(L('Check if a directory exists.'))
-@command_table.option(**PARAMETER_ALIASES['share_name'])
-@command_table.option('--directory-name -d', help=L('the directory name'), required=True)
-@command_table.option_set(STORAGE_DATA_CLIENT_ARGS)
-def exist_directory(args):
-    fsc = _file_data_service_factory(args)
-    return fsc.exists(share_name=args.get('share_name'),
-                      directory_name=args.get('directory_name'))
-
-# FILE COMMANDS
-
-FILE_PARAM_ALIASES = PARAMETER_ALIASES.copy()
-FILE_PARAM_ALIASES.update({
-    'directory_name': {
-        'name': '--directory-name -d',
-        'required': False
-    }
-})
-
-build_operation(
-    'storage file', None, _file_data_service_factory,
-    [
-        AutoCommandDefinition(FileService.delete_file, 'Boolean', 'delete'),
-        AutoCommandDefinition(FileService.resize_file, 'Result', 'resize'),
-        AutoCommandDefinition(FileService.make_file_url, 'URL', 'url'),
-        AutoCommandDefinition(FileService.generate_file_shared_access_signature,
-                              'SAS', 'generate-sas'),
-        AutoCommandDefinition(FileService.get_file_properties, 'Properties', 'show'),
-        AutoCommandDefinition(FileService.set_file_properties, 'Properties', 'set')
-    ], command_table, FILE_PARAM_ALIASES, STORAGE_DATA_CLIENT_ARGS)
-
-build_operation(
-    'storage file metadata', None, _file_data_service_factory,
-    [
-        AutoCommandDefinition(FileService.get_file_metadata, 'Metadata', 'show'),
-        AutoCommandDefinition(FileService.set_file_metadata, 'Metadata', 'set')
-    ], command_table, FILE_PARAM_ALIASES, STORAGE_DATA_CLIENT_ARGS)
-
-build_operation(
-    'storage file service-properties', None, _file_data_service_factory,
-    [
-        AutoCommandDefinition(FileService.get_file_service_properties, 'ServiceProperties', 'show'),
-        AutoCommandDefinition(FileService.set_file_service_properties, 'ServiceProperties', 'set')
-    ], command_table, FILE_PARAM_ALIASES, STORAGE_DATA_CLIENT_ARGS)
-
-@command_table.command('storage file download')
-@command_table.option(**PARAMETER_ALIASES['share_name'])
-@command_table.option('--file-name -f', help=L('the file name'), required=True)
-@command_table.option('--local-file-name', help=L('the path to the local file'), required=True)
-@command_table.option('--directory-name -d', help=L('the directory name'))
-@command_table.option_set(STORAGE_DATA_CLIENT_ARGS)
-def storage_file_download(args):
-    fsc = _file_data_service_factory(args)
-    fsc.get_file_to_path(args.get('share_name'),
-                         args.get('directory_name'),
-                         args.get('file_name'),
-                         args.get('local_file_name'),
-                         progress_callback=_update_progress)
-
-@command_table.command('storage file exists')
-@command_table.description(L('Check if a file exists.'))
-@command_table.option(**PARAMETER_ALIASES['share_name'])
-@command_table.option('--file-name -f', help=L('the file name to check'), required=True)
-@command_table.option('--directory-name -d', help=L('subdirectory path to the file'))
-@command_table.option_set(STORAGE_DATA_CLIENT_ARGS)
-def exist_file(args):
-    fsc = _file_data_service_factory(args)
-    return fsc.exists(share_name=args.get('share_name'),
-                      directory_name=args.get('directory_name'),
-                      file_name=args.get('file_name'))
-
-@command_table.command('storage file upload')
-@command_table.option(**PARAMETER_ALIASES['share_name'])
-@command_table.option('--file-name -f', help=L('the destination file name'), required=True)
-@command_table.option('--local-file-name', help=L('the file name to upload'), required=True)
-@command_table.option('--directory-name -d', help=L('the destination directory to upload to'))
-@command_table.option_set(STORAGE_DATA_CLIENT_ARGS)
-def storage_file_upload(args):
-    fsc = _file_data_service_factory(args)
-    fsc.create_file_from_path(args.get('share_name'),
-                              args.get('directory_name'),
-                              args.get('file_name'),
-                              args.get('local_file_name'),
-                              progress_callback=_update_progress)
-
-build_operation(
-    'storage file copy', None, _file_data_service_factory,
-    [
-        AutoCommandDefinition(FileService.copy_file, 'CopyOperationPropeties', 'start'),
-        AutoCommandDefinition(FileService.abort_copy_file, None, 'cancel'),
-    ], command_table, PARAMETER_ALIASES, STORAGE_DATA_CLIENT_ARGS)
-=======
-# pylint: disable=unused-import
-from .generated import command_table
->>>>>>> b8ef5e00
+        raise RuntimeError('Unable to mount \'{}\''.format(share_name))