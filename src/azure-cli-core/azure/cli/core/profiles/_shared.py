# --------------------------------------------------------------------------------------------
# Copyright (c) Microsoft Corporation. All rights reserved.
# Licensed under the MIT License. See License.txt in the project root for license information.
# --------------------------------------------------------------------------------------------

# TODO Move this to a package shared by CLI and SDK
from enum import Enum
from functools import total_ordering
from importlib import import_module


class APIVersionException(Exception):
    def __init__(self, type_name, api_profile):
        super(APIVersionException, self).__init__(type_name, api_profile)
        self.type_name = type_name
        self.api_profile = api_profile

    def __str__(self):
        return "Unable to get API version for type '{}' in profile '{}'".format(
            self.type_name, self.api_profile)


# Sentinel value for profile
PROFILE_TYPE = object()


class CustomResourceType:  # pylint: disable=too-few-public-methods
    def __init__(self, import_prefix, client_name):
        self.import_prefix = import_prefix
        self.client_name = client_name


class ResourceType(Enum):  # pylint: disable=too-few-public-methods

    MGMT_APIMANAGEMENT = ('azure.mgmt.apimanagement', 'ApiManagementClient')
    MGMT_KUSTO = ('azure.mgmt.kusto', 'KustoManagementClient')
    MGMT_KEYVAULT = ('azure.mgmt.keyvault', 'KeyVaultManagementClient')
    MGMT_STORAGE = ('azure.mgmt.storage', 'StorageManagementClient')
    MGMT_COMPUTE = ('azure.mgmt.compute', 'ComputeManagementClient')
    MGMT_NETWORK = ('azure.mgmt.network', 'NetworkManagementClient')
    MGMT_NETWORK_DNS = ('azure.mgmt.dns', 'DnsManagementClient')
    MGMT_AUTHORIZATION = ('azure.mgmt.authorization', 'AuthorizationManagementClient')
    MGMT_CONTAINERREGISTRY = ('azure.mgmt.containerregistry', 'ContainerRegistryManagementClient')
    MGMT_RESOURCE_FEATURES = ('azure.mgmt.resource.features', 'FeatureClient')
    MGMT_RESOURCE_LINKS = ('azure.mgmt.resource.links', 'ManagementLinkClient')
    MGMT_RESOURCE_LOCKS = ('azure.mgmt.resource.locks', 'ManagementLockClient')
    MGMT_RESOURCE_POLICY = ('azure.mgmt.resource.policy', 'PolicyClient')
    MGMT_RESOURCE_RESOURCES = ('azure.mgmt.resource.resources', 'ResourceManagementClient')
    MGMT_RESOURCE_SUBSCRIPTIONS = ('azure.mgmt.resource.subscriptions', 'SubscriptionClient')
    MGMT_RESOURCE_DEPLOYMENTSCRIPTS = ('azure.mgmt.resource.deploymentscripts', 'DeploymentScriptsClient')
    MGMT_RESOURCE_TEMPLATESPECS = ('azure.mgmt.resource.templatespecs', 'TemplateSpecsClient')
    MGMT_MONITOR = ('azure.mgmt.monitor', 'MonitorManagementClient')
    DATA_KEYVAULT = ('azure.keyvault', 'KeyVaultClient')
    MGMT_EVENTHUB = ('azure.mgmt.eventhub', 'EventHubManagementClient')
    MGMT_APPSERVICE = ('azure.mgmt.web', 'WebSiteManagementClient')
    MGMT_IOTHUB = ('azure.mgmt.iothub', 'IotHubClient')
    MGMT_ARO = ('azure.mgmt.redhatopenshift', 'AzureRedHatOpenShiftClient')
    # the "None" below will stay till a command module fills in the type so "get_mgmt_service_client"
    # can be provided with "ResourceType.XXX" to initialize the client object. This usually happens
    # when related commands start to support Multi-API

    DATA_COSMOS_TABLE = ('azure.multiapi.cosmosdb', None)
    MGMT_CONTAINERSERVICE = ('azure.mgmt.containerservice', None)
    MGMT_ADVISOR = ('azure.mgmt.advisor', None)
    MGMT_MEDIA = ('azure.mgmt.media', None)
    MGMT_BACKUP = ('azure.mgmt.recoveryservicesbackup', None)
    MGMT_BATCH = ('azure.mgmt.batch', None)
    MGMT_BATCHAI = ('azure.mgmt.batchai', None)
    MGMT_BILLING = ('azure.mgmt.billing', None)
    MGMT_BOTSERVICE = ('azure.mgmt.botservice', None)
    MGMT_CDN = ('azure.mgmt.cdn', None)
    MGMT_COGNITIVESERVICES = ('azure.mgmt.cognitiveservices', None)
    MGMT_CONSUMPTION = ('azure.mgmt.consumption', None)
    MGMT_CONTAINERINSTANCE = ('azure.mgmt.containerinstance', None)
    MGMT_COSMOSDB = ('azure.mgmt.cosmosdb', None)
    MGMT_DEPLOYMENTMANAGER = ('azure.mgmt.deploymentmanager', None)
    MGMT_DATALAKE_ANALYTICS = ('azure.mgmt.datalake.analytics', None)
    MGMT_DATALAKE_STORE = ('azure.mgmt.datalake.store', None)
    MGMT_DATAMIGRATION = ('azure.mgmt.datamigration', None)
    MGMT_EVENTGRID = ('azure.mgmt.eventgrid', None)
    MGMT_IOTCENTRAL = ('azure.mgmt.iotcentral', None)
    MGMT_DEVTESTLABS = ('azure.mgmt.devtestlabs', None)
    MGMT_MAPS = ('azure.mgmt.maps', None)
    MGMT_POLICYINSIGHTS = ('azure.mgmt.policyinsights', None)
    MGMT_RDBMS = ('azure.mgmt.rdbms', None)
    MGMT_REDIS = ('azure.mgmt.redis', None)
    MGMT_RELAY = ('azure.mgmt.relay', None)
    MGMT_RESERVATIONS = ('azure.mgmt.reservations', None)
    MGMT_SEARCH = ('azure.mgmt.search', None)
    MGMT_SERVICEBUS = ('azure.mgmt.servicebus', None)
    MGMT_SERVICEFABRIC = ('azure.mgmt.servicefabric', None)
    MGMT_SIGNALR = ('azure.mgmt.signalr', None)
    MGMT_SQL = ('azure.mgmt.sql', None)
    MGMT_SQLVM = ('azure.mgmt.sqlvirtualmachine', None)
    MGMT_MANAGEDSERVICES = ('azure.mgmt.managedservices', None)
    MGMT_NETAPPFILES = ('azure.mgmt.netappfiles', None)
    DATA_STORAGE = ('azure.multiapi.storage', None)
    DATA_STORAGE_BLOB = ('azure.multiapi.storagev2.blob', None)
    DATA_STORAGE_FILEDATALAKE = ('azure.multiapi.storagev2.filedatalake', None)
    DATA_STORAGE_FILESHARE = ('azure.multiapi.storagev2.fileshare', None)
    DATA_STORAGE_QUEUE = ('azure.multiapi.storagev2.queue', None)

    def __init__(self, import_prefix, client_name):
        """Constructor.

        :param import_prefix: Path to the (unversioned) module.
        :type import_prefix: str.
        :param client_name: Name the client for this resource type.
        :type client_name: str.
        """
        self.import_prefix = import_prefix
        self.client_name = client_name


class SDKProfile:  # pylint: disable=too-few-public-methods

    def __init__(self, default_api_version, profile=None):
        """Constructor.

        :param str default_api_version: Default API version if not overridden by a profile. Nullable.
        :param profile: A dict operation group name to API version.
        :type profile: dict[str, str]
        """
        self.profile = profile if profile is not None else {}
        self.profile[None] = default_api_version

    @property
    def default_api_version(self):
        return self.profile[None]


AZURE_API_PROFILES = {
    'latest': {
        ResourceType.MGMT_STORAGE: '2019-06-01',
        ResourceType.MGMT_NETWORK: '2020-05-01',
        ResourceType.MGMT_COMPUTE: SDKProfile('2020-06-01', {
            'resource_skus': '2019-04-01',
            'disks': '2020-05-01',
            'disk_encryption_sets': '2020-05-01',
            'snapshots': '2019-07-01',
            'galleries': '2019-12-01',
            'gallery_images': '2019-12-01',
            'gallery_image_versions': '2019-12-01',
            'virtual_machine_scale_sets': '2020-06-01'
        }),
        ResourceType.MGMT_RESOURCE_FEATURES: '2015-12-01',
        ResourceType.MGMT_RESOURCE_LINKS: '2016-09-01',
        ResourceType.MGMT_RESOURCE_LOCKS: '2016-09-01',
        ResourceType.MGMT_RESOURCE_POLICY: '2019-09-01',
        ResourceType.MGMT_RESOURCE_RESOURCES: '2020-06-01',
<<<<<<< HEAD
        ResourceType.MGMT_RESOURCE_SUBSCRIPTIONS: '2019-06-01',
=======
        ResourceType.MGMT_RESOURCE_SUBSCRIPTIONS: '2019-11-01',
>>>>>>> 3c2ff2b5
        ResourceType.MGMT_RESOURCE_DEPLOYMENTSCRIPTS: '2019-10-01-preview',
        ResourceType.MGMT_RESOURCE_TEMPLATESPECS: '2019-06-01-preview',
        ResourceType.MGMT_NETWORK_DNS: '2018-05-01',
        ResourceType.MGMT_KEYVAULT: '2019-09-01',
        ResourceType.MGMT_AUTHORIZATION: SDKProfile('2018-09-01-preview', {
            'classic_administrators': '2015-06-01',
            'role_definitions': '2018-01-01-preview',
            'provider_operations_metadata': '2018-01-01-preview'
        }),
        ResourceType.MGMT_CONTAINERREGISTRY: '2019-12-01-preview',
        ResourceType.DATA_KEYVAULT: '7.0',
        ResourceType.DATA_STORAGE: '2018-11-09',
        ResourceType.DATA_STORAGE_BLOB: '2019-07-07',
        ResourceType.DATA_STORAGE_FILEDATALAKE: '2018-11-09',
        ResourceType.DATA_STORAGE_FILESHARE: '2019-07-07',
        ResourceType.DATA_STORAGE_QUEUE: '2018-03-28',
        ResourceType.DATA_COSMOS_TABLE: '2017-04-17',
        ResourceType.MGMT_EVENTHUB: '2018-01-01-preview',
        ResourceType.MGMT_MONITOR: SDKProfile('2019-06-01', {
            'activity_log_alerts': '2017-04-01',
            'activity_logs': '2015-04-01',
            'alert_rule_incidents': '2016-03-01',
            'alert_rules': '2016-03-01',
            'autoscale_settings': '2015-04-01',
            'baseline': '2018-09-01',
            'baselines': '2019-03-01',
            'diagnostic_settings': '2017-05-01-preview',
            'diagnostic_settings_category': '2017-05-01-preview',
            'event_categories': '2015-04-01',
            'guest_diagnostics_settings': '2018-06-01-preview',
            'guest_diagnostics_settings_association': '2018-06-01-preview',
            'log_profiles': '2016-03-01',
            'metric_alerts': '2018-03-01',
            'metric_alerts_status': '2018-03-01',
            'metric_baseline': '2018-09-01',
            'metric_definitions': '2018-01-01',
            'metric_namespaces': '2017-12-01-preview',
            'metrics': '2018-01-01',
            'operations': '2015-04-01',
            'scheduled_query_rules': '2018-04-16',
            'service_diagnostic_settings': '2016-09-01',
            'tenant_activity_logs': '2015-04-01',
            'vm_insights': '2018-11-27-preview',
            'private_link_resources': '2019-10-17-preview',
            'private_link_scoped_resources': '2019-10-17-preview',
            'private_link_scope_operation_status': '2019-10-17-preview',
            'private_link_scopes': '2019-10-17-preview',
            'private_endpoint_connections': '2019-10-17-preview',
            'subscription_diagnostic_settings': '2017-05-01-preview'
        }),
        ResourceType.MGMT_APPSERVICE: '2019-08-01',
        ResourceType.MGMT_IOTHUB: '2020-03-01',
        ResourceType.MGMT_ARO: '2020-04-30'
    },
    '2019-03-01-hybrid': {
        ResourceType.MGMT_STORAGE: '2017-10-01',
        ResourceType.MGMT_NETWORK: '2017-10-01',
        ResourceType.MGMT_COMPUTE: SDKProfile('2017-12-01', {
            'resource_skus': '2017-09-01',
            'disks': '2017-03-30',
            'snapshots': '2017-03-30'
        }),
        ResourceType.MGMT_RESOURCE_LINKS: '2016-09-01',
        ResourceType.MGMT_RESOURCE_LOCKS: '2016-09-01',
        ResourceType.MGMT_RESOURCE_POLICY: '2016-12-01',
        ResourceType.MGMT_RESOURCE_RESOURCES: '2018-05-01',
        ResourceType.MGMT_RESOURCE_SUBSCRIPTIONS: '2016-06-01',
        ResourceType.MGMT_NETWORK_DNS: '2016-04-01',
        ResourceType.MGMT_KEYVAULT: '2016-10-01',
        ResourceType.MGMT_AUTHORIZATION: SDKProfile('2015-07-01', {
            'classic_administrators': '2015-06-01',
            'policy_assignments': '2016-12-01',
            'policy_definitions': '2016-12-01'
        }),
        ResourceType.DATA_KEYVAULT: '2016-10-01',
        ResourceType.DATA_STORAGE: '2017-11-09',
        ResourceType.DATA_STORAGE_BLOB: '2017-11-09',
        ResourceType.DATA_STORAGE_FILEDATALAKE: '2017-11-09',
        ResourceType.DATA_STORAGE_FILESHARE: '2017-11-09',
        ResourceType.DATA_STORAGE_QUEUE: '2017-11-09',
        ResourceType.DATA_COSMOS_TABLE: '2017-04-17',
        # Full MultiAPI support is not done in AppService, the line below is merely
        # to have commands show up in the hybrid profile which happens to have the latest
        # API versions
        ResourceType.MGMT_APPSERVICE: '2018-02-01',
        ResourceType.MGMT_EVENTHUB: '2018-01-01-preview',
        ResourceType.MGMT_IOTHUB: '2019-03-22'
    },
    '2018-03-01-hybrid': {
        ResourceType.MGMT_STORAGE: '2016-01-01',
        ResourceType.MGMT_NETWORK: '2017-10-01',
        ResourceType.MGMT_COMPUTE: SDKProfile('2017-03-30'),
        ResourceType.MGMT_RESOURCE_LINKS: '2016-09-01',
        ResourceType.MGMT_RESOURCE_LOCKS: '2016-09-01',
        ResourceType.MGMT_RESOURCE_POLICY: '2016-12-01',
        ResourceType.MGMT_RESOURCE_RESOURCES: '2018-02-01',
        ResourceType.MGMT_RESOURCE_SUBSCRIPTIONS: '2016-06-01',
        ResourceType.MGMT_NETWORK_DNS: '2016-04-01',
        ResourceType.MGMT_KEYVAULT: '2016-10-01',
        ResourceType.MGMT_AUTHORIZATION: SDKProfile('2015-07-01', {
            'classic_administrators': '2015-06-01'
        }),
        ResourceType.DATA_KEYVAULT: '2016-10-01',
        ResourceType.DATA_STORAGE: '2017-04-17',
        ResourceType.DATA_STORAGE_BLOB: '2017-04-17',
        ResourceType.DATA_STORAGE_FILEDATALAKE: '2017-04-17',
        ResourceType.DATA_STORAGE_FILESHARE: '2017-04-17',
        ResourceType.DATA_STORAGE_QUEUE: '2017-04-17',
        ResourceType.DATA_COSMOS_TABLE: '2017-04-17'
    },
    '2017-03-09-profile': {
        ResourceType.MGMT_STORAGE: '2016-01-01',
        ResourceType.MGMT_NETWORK: '2015-06-15',
        ResourceType.MGMT_COMPUTE: SDKProfile('2016-03-30'),
        ResourceType.MGMT_RESOURCE_LINKS: '2016-09-01',
        ResourceType.MGMT_RESOURCE_LOCKS: '2015-01-01',
        ResourceType.MGMT_RESOURCE_POLICY: '2015-10-01-preview',
        ResourceType.MGMT_RESOURCE_RESOURCES: '2016-02-01',
        ResourceType.MGMT_RESOURCE_SUBSCRIPTIONS: '2016-06-01',
        ResourceType.MGMT_NETWORK_DNS: '2016-04-01',
        ResourceType.MGMT_KEYVAULT: '2016-10-01',
        ResourceType.MGMT_AUTHORIZATION: SDKProfile('2015-07-01', {
            'classic_administrators': '2015-06-01'
        }),
        ResourceType.DATA_KEYVAULT: '2016-10-01',
        ResourceType.DATA_STORAGE: '2015-04-05',
        ResourceType.DATA_STORAGE_BLOB: '2015-04-05',
        ResourceType.DATA_STORAGE_FILEDATALAKE: '2015-04-05',
        ResourceType.DATA_STORAGE_FILESHARE: '2015-04-05',
        ResourceType.DATA_STORAGE_QUEUE: '2015-04-05'
    }
}


class _ApiVersions:  # pylint: disable=too-few-public-methods
    def __init__(self, client_type, sdk_profile, post_process):
        self._client_type = client_type
        self._sdk_profile = sdk_profile
        self._post_process = post_process
        self._operations_groups_value = None
        self._resolved = False

    def _resolve(self):
        if self._resolved:
            return

        self._operations_groups_value = {}
        for operation_group_name, operation_type in self._client_type.__dict__.items():
            if not isinstance(operation_type, property):
                continue

            value_to_save = self._sdk_profile.profile.get(
                operation_group_name,
                self._sdk_profile.default_api_version
            )
            self._operations_groups_value[operation_group_name] = self._post_process(value_to_save)
        self._resolved = True

    def __getattr__(self, item):
        try:
            self._resolve()
            return self._operations_groups_value[item]
        except KeyError:
            raise AttributeError('Attribute {} does not exist.'.format(item))


def _get_api_version_tuple(resource_type, sdk_profile, post_process=lambda x: x):
    """Return a _ApiVersion instance where key are operation group and value are api version."""
    return _ApiVersions(client_type=get_client_class(resource_type),
                        sdk_profile=sdk_profile,
                        post_process=post_process)


def get_api_version(api_profile, resource_type, as_sdk_profile=False):
    """Get the API version of a resource type given an API profile.

    :param api_profile: The name of the API profile.
    :type api_profile: str.
    :param resource_type: The resource type.
    :type resource_type: ResourceType.
    :returns:  str -- the API version.
    :raises: APIVersionException
    """
    try:
        api_version = AZURE_API_PROFILES[api_profile][resource_type]
        if as_sdk_profile:
            return api_version  # Could be SDKProfile or string
        if isinstance(api_version, SDKProfile):
            api_version = _get_api_version_tuple(resource_type, api_version)
        return api_version
    except KeyError:
        raise APIVersionException(resource_type, api_profile)


@total_ordering
class _SemVerAPIFormat:
    """Basic semver x.y.z API format.
    Supports x, or x.y, or x.y.z
    """

    def __init__(self, api_version_str):
        try:
            parts = api_version_str.split('.')
            parts += [0, 0]  # At worst never read, at best minor/patch
            self.major = int(parts[0])
            self.minor = int(parts[1])
            self.patch = int(parts[2])
        except (ValueError, TypeError):
            raise ValueError('The API version {} is not in a '
                             'semver format'.format(api_version_str))

    def __eq__(self, other):
        return (self.major, self.minor, self.patch) == (other.major, other.minor, other.patch)

    def __lt__(self, other):
        return (self.major, self.minor, self.patch) < (other.major, other.minor, other.patch)


@total_ordering  # pylint: disable=too-few-public-methods
class _DateAPIFormat:
    """ Class to support comparisons for API versions in
        YYYY-MM-DD, YYYY-MM-DD-preview, YYYY-MM-DD-profile, YYYY-MM-DD-profile-preview
        or any string that starts with YYYY-MM-DD format. A special case is made for 'latest'.
    """

    def __init__(self, api_version_str):
        try:
            self.latest = self.preview = False
            self.yyyy = self.mm = self.dd = None
            if api_version_str == 'latest':
                self.latest = True
            else:
                if 'preview' in api_version_str:
                    self.preview = True
                parts = api_version_str.split('-')
                self.yyyy = int(parts[0])
                self.mm = int(parts[1])
                self.dd = int(parts[2])
        except (ValueError, TypeError):
            raise ValueError('The API version {} is not in a '
                             'supported format'.format(api_version_str))

    def __eq__(self, other):
        return self.latest == other.latest and self.yyyy == other.yyyy and self.mm == other.mm and \
            self.dd == other.dd and self.preview == other.preview

    def __lt__(self, other):  # pylint: disable=too-many-return-statements
        if self.latest or other.latest:
            if not self.latest and other.latest:
                return True
            if self.latest and not other.latest:
                return False
            return False
        if self.yyyy < other.yyyy:
            return True
        if self.yyyy == other.yyyy:
            if self.mm < other.mm:
                return True
            if self.mm == other.mm:
                if self.dd < other.dd:
                    return True
                if self.dd == other.dd:
                    if self.preview and not other.preview:
                        return True
        return False


def _parse_api_version(api_version):
    """Will try to parse it as a date, and if not working
    as semver, and if still not working raise.
    """
    try:
        return _DateAPIFormat(api_version)
    except ValueError:
        return _SemVerAPIFormat(api_version)


def _cross_api_format_less_than(api_version, other):
    """LT strategy that supports if types are different.

    For now, let's assume that any Semver is higher than any DateAPI
    This fits KeyVault, if later we have a counter-example we'll update
    """
    api_version = _parse_api_version(api_version)
    other = _parse_api_version(other)

    if type(api_version) is type(other):
        return api_version < other
    return isinstance(api_version, _DateAPIFormat) and isinstance(other, _SemVerAPIFormat)


def _validate_api_version(api_version_str, min_api=None, max_api=None):
    """Validate if api_version is inside the interval min_api/max_api.
    """
    if min_api and _cross_api_format_less_than(api_version_str, min_api):
        return False
    if max_api and _cross_api_format_less_than(max_api, api_version_str):
        return False
    return True


def supported_api_version(api_profile, resource_type, min_api=None, max_api=None, operation_group=None):
    """
    Returns True if current API version for the resource type satisfies min/max range.
    To compare profile versions, set resource type to None.
    Can return a tuple<operation_group, bool> if the resource_type supports SDKProfile.
    note: Currently supports YYYY-MM-DD, YYYY-MM-DD-preview, YYYY-MM-DD-profile
    or YYYY-MM-DD-profile-preview  formatted strings.
    """
    if not isinstance(resource_type, (ResourceType, CustomResourceType)) and resource_type != PROFILE_TYPE:
        raise ValueError("'resource_type' is required.")
    if min_api is None and max_api is None:
        raise ValueError('At least a min or max version must be specified')
    api_version_obj = get_api_version(api_profile, resource_type, as_sdk_profile=True) \
        if isinstance(resource_type, (ResourceType, CustomResourceType)) else api_profile
    if isinstance(api_version_obj, SDKProfile):
        api_version_obj = api_version_obj.profile.get(operation_group or '', api_version_obj.default_api_version)
    return _validate_api_version(api_version_obj, min_api, max_api)


def supported_resource_type(api_profile, resource_type):
    if api_profile == 'latest' or resource_type is None:
        return True
    try:
        return bool(AZURE_API_PROFILES[api_profile][resource_type])
    except KeyError:
        return False


def _get_attr(sdk_path, mod_attr_path, checked=True):
    try:
        attr_mod, attr_path = mod_attr_path.split('#') \
            if '#' in mod_attr_path else (mod_attr_path, '')
        full_mod_path = '{}.{}'.format(sdk_path, attr_mod) if attr_mod else sdk_path
        op = import_module(full_mod_path)
        if attr_path:
            # Only load attributes if needed
            for part in attr_path.split('.'):
                op = getattr(op, part)
        return op
    except (ImportError, AttributeError) as ex:
        if checked:
            return None
        raise ex


def get_client_class(resource_type):
    return _get_attr(resource_type.import_prefix, '#' + resource_type.client_name)


def get_versioned_sdk_path(api_profile, resource_type, operation_group=None):
    """ Patch the unversioned sdk path to include the appropriate API version for the
        resource type in question.
        e.g. Converts azure.mgmt.storage.operations.storage_accounts_operations to
                      azure.mgmt.storage.v2016_12_01.operations.storage_accounts_operations
                      azure.keyvault.v7_0.models.KeyVault
    """
    api_version = get_api_version(api_profile, resource_type)
    if api_version is None:
        return resource_type
    if isinstance(api_version, _ApiVersions):
        if operation_group is None:
            raise ValueError("operation_group is required for resource type '{}'".format(resource_type))
        api_version = getattr(api_version, operation_group)
    return '{}.v{}'.format(resource_type.import_prefix, api_version.replace('-', '_').replace('.', '_'))


def get_versioned_sdk(api_profile, resource_type, *attr_args, **kwargs):
    checked = kwargs.get('checked', True)
    sub_mod_prefix = kwargs.get('mod', None)
    operation_group = kwargs.get('operation_group', None)
    sdk_path = get_versioned_sdk_path(api_profile, resource_type, operation_group)
    if not attr_args:
        # No attributes to load. Return the versioned sdk
        return import_module(sdk_path)
    results = []
    for mod_attr_path in attr_args:
        if sub_mod_prefix and '#' not in mod_attr_path:
            mod_attr_path = '{}#{}'.format(sub_mod_prefix, mod_attr_path)
        loaded_obj = _get_attr(sdk_path, mod_attr_path, checked)
        results.append(loaded_obj)
    return results[0] if len(results) == 1 else results<|MERGE_RESOLUTION|>--- conflicted
+++ resolved
@@ -148,11 +148,7 @@
         ResourceType.MGMT_RESOURCE_LOCKS: '2016-09-01',
         ResourceType.MGMT_RESOURCE_POLICY: '2019-09-01',
         ResourceType.MGMT_RESOURCE_RESOURCES: '2020-06-01',
-<<<<<<< HEAD
-        ResourceType.MGMT_RESOURCE_SUBSCRIPTIONS: '2019-06-01',
-=======
         ResourceType.MGMT_RESOURCE_SUBSCRIPTIONS: '2019-11-01',
->>>>>>> 3c2ff2b5
         ResourceType.MGMT_RESOURCE_DEPLOYMENTSCRIPTS: '2019-10-01-preview',
         ResourceType.MGMT_RESOURCE_TEMPLATESPECS: '2019-06-01-preview',
         ResourceType.MGMT_NETWORK_DNS: '2018-05-01',
