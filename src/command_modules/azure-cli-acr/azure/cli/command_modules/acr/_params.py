--- conflicted
+++ resolved
@@ -90,16 +90,11 @@
         c.argument('no_logs', help="Do not show logs after successfully queuing the build.", action='store_true')
         c.argument('no_wait', help="Do not wait for the run to complete and return immediately after queuing the run.", action='store_true')
         c.argument('no_format', help="Indicates whether the logs should be displayed in raw format", action='store_true')
-<<<<<<< HEAD
-        c.argument('os_type', options_list=['--os'], help='The operating system type required for the build.', arg_type=get_enum_type(OsType))
-        c.argument('platform', help="The platform of the resulting image in the format of 'os/arch/variant'. E.g. linux/arm/v7. The 'arch' and 'variant' parts are optional.")
+        c.argument('os_type', options_list=['--os'], help='The operating system type required for the build.', arg_type=get_enum_type(OsType), deprecate_info=c.deprecate(redirect='platform', hide=True))
+        c.argument('platform', help="The platform where build/task is run, Eg, 'windows' and 'linux'. When it's used in build commands, it also can be specified in 'os/arch/variant' format for the resulting image. Eg, linux/arm/v7. The 'arch' and 'variant' parts are optional.")
         c.argument('target', help='The name of the target build stage.')
         c.argument('auth_mode', help='Auth mode of the source registry.', arg_type=get_enum_type(SourceRegistryLoginMode))
         c.argument('credentials', options_list=['--credential'], help='The name of the target build stage.', action='append')
-=======
-        c.argument('os_type', options_list=['--os'], help='The operating system type required for the build.', arg_type=get_enum_type(OsType), deprecate_info=c.deprecate(redirect='platform', hide=True))
-        c.argument('platform', help="The platform where build/task is run, Eg, 'windows' and 'linux'. When it's used in build commands, it also can be specified in 'os/arch/variant' format for the resulting image. Eg, linux/arm/v7. The 'arch' and 'variant' parts are optional.")
->>>>>>> 47824130
 
     for scope in ['acr create', 'acr update']:
         with self.argument_context(scope, arg_group='Network Rule') as c:
