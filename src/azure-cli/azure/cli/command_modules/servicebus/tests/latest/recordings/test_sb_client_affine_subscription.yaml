--- conflicted
+++ resolved
@@ -13,20 +13,12 @@
       ParameterSetName:
       - --resource-group --name --sku
       User-Agent:
-<<<<<<< HEAD
       - AZURECLI/2.45.0 azsdk-python-azure-mgmt-resource/21.1.0b1 Python/3.8.0 (Windows-10-10.0.19041-SP0)
-=======
-      - AZURECLI/2.44.1 azsdk-python-azure-mgmt-resource/21.1.0b1 Python/3.8.0 (Windows-10-10.0.19041-SP0)
->>>>>>> 7b799123
     method: GET
     uri: https://management.azure.com/subscriptions/00000000-0000-0000-0000-000000000000/resourcegroups/cli_test_sb_subscription000001?api-version=2021-04-01
   response:
     body:
-<<<<<<< HEAD
-      string: '{"id":"/subscriptions/00000000-0000-0000-0000-000000000000/resourceGroups/cli_test_sb_subscription000001","name":"cli_test_sb_subscription000001","type":"Microsoft.Resources/resourceGroups","location":"westus","tags":{"product":"azurecli","cause":"automation","date":"2023-02-20T17:36:35Z"},"properties":{"provisioningState":"Succeeded"}}'
-=======
-      string: '{"id":"/subscriptions/00000000-0000-0000-0000-000000000000/resourceGroups/cli_test_sb_subscription000001","name":"cli_test_sb_subscription000001","type":"Microsoft.Resources/resourceGroups","location":"westus","tags":{"product":"azurecli","cause":"automation","date":"2023-02-20T11:03:28Z"},"properties":{"provisioningState":"Succeeded"}}'
->>>>>>> 7b799123
+      string: '{"id":"/subscriptions/00000000-0000-0000-0000-000000000000/resourceGroups/cli_test_sb_subscription000001","name":"cli_test_sb_subscription000001","type":"Microsoft.Resources/resourceGroups","location":"westus","tags":{"product":"azurecli","cause":"automation","date":"2023-02-28T09:17:34Z"},"properties":{"provisioningState":"Succeeded"}}'
     headers:
       cache-control:
       - no-cache
@@ -35,11 +27,7 @@
       content-type:
       - application/json; charset=utf-8
       date:
-<<<<<<< HEAD
-      - Mon, 20 Feb 2023 17:36:41 GMT
-=======
-      - Mon, 20 Feb 2023 11:03:33 GMT
->>>>>>> 7b799123
+      - Tue, 28 Feb 2023 09:17:39 GMT
       expires:
       - '-1'
       pragma:
@@ -72,34 +60,22 @@
       ParameterSetName:
       - --resource-group --name --sku
       User-Agent:
-<<<<<<< HEAD
-      - AZURECLI/2.45.0 azsdk-python-azure-mgmt-servicebus/8.1.0 Python/3.8.0 (Windows-10-10.0.19041-SP0)
-=======
-      - AZURECLI/2.44.1 (AAZ) azsdk-python-core/1.24.0 Python/3.8.0 (Windows-10-10.0.19041-SP0)
->>>>>>> 7b799123
+      - AZURECLI/2.45.0 (AAZ) azsdk-python-core/1.24.0 Python/3.8.0 (Windows-10-10.0.19041-SP0)
     method: PUT
     uri: https://management.azure.com/subscriptions/00000000-0000-0000-0000-000000000000/resourceGroups/cli_test_sb_subscription000001/providers/Microsoft.ServiceBus/namespaces/sb-nscli000002?api-version=2022-10-01-preview
   response:
     body:
       string: '{"sku":{"name":"Premium","tier":"Premium","capacity":1},"id":"/subscriptions/00000000-0000-0000-0000-000000000000/resourceGroups/cli_test_sb_subscription000001/providers/Microsoft.ServiceBus/namespaces/sb-nscli000002","name":"sb-nscli000002","type":"Microsoft.ServiceBus/Namespaces","location":"West
-<<<<<<< HEAD
-        US","tags":{},"properties":{"minimumTlsVersion":"1.2","publicNetworkAccess":"Enabled","disableLocalAuth":false,"zoneRedundant":false,"provisioningState":"Created","metricId":"326100e2-f69d-4268-8503-075374f62b6e:sb-nscli000002","createdAt":"2023-02-20T17:36:43.143Z","updatedAt":"2023-02-20T17:36:43.143Z","serviceBusEndpoint":"https://sb-nscli000002.servicebus.windows.net:443/","status":"Activating"}}'
-=======
-        US","tags":{},"properties":{"premiumMessagingPartitions":1,"minimumTlsVersion":"1.2","publicNetworkAccess":"Enabled","disableLocalAuth":false,"zoneRedundant":false,"provisioningState":"Created","metricId":"326100e2-f69d-4268-8503-075374f62b6e:sb-nscli000002","createdAt":"2023-02-20T11:03:36.873Z","updatedAt":"2023-02-20T11:03:36.873Z","serviceBusEndpoint":"https://sb-nscli000002.servicebus.windows.net:443/","status":"Activating"}}'
->>>>>>> 7b799123
-    headers:
-      cache-control:
-      - no-cache
-      content-length:
-      - '734'
-      content-type:
-      - application/json; charset=utf-8
-      date:
-<<<<<<< HEAD
-      - Mon, 20 Feb 2023 17:36:43 GMT
-=======
-      - Mon, 20 Feb 2023 11:03:37 GMT
->>>>>>> 7b799123
+        US","tags":{},"properties":{"premiumMessagingPartitions":1,"minimumTlsVersion":"1.2","publicNetworkAccess":"Enabled","disableLocalAuth":false,"zoneRedundant":false,"provisioningState":"Created","metricId":"326100e2-f69d-4268-8503-075374f62b6e:sb-nscli000002","createdAt":"2023-02-28T09:17:43.45Z","updatedAt":"2023-02-28T09:17:43.45Z","serviceBusEndpoint":"https://sb-nscli000002.servicebus.windows.net:443/","status":"Activating"}}'
+    headers:
+      cache-control:
+      - no-cache
+      content-length:
+      - '732'
+      content-type:
+      - application/json; charset=utf-8
+      date:
+      - Tue, 28 Feb 2023 09:17:44 GMT
       expires:
       - '-1'
       pragma:
@@ -118,7 +94,7 @@
       x-content-type-options:
       - nosniff
       x-ms-ratelimit-remaining-subscription-writes:
-      - '1199'
+      - '1197'
     status:
       code: 200
       message: OK
@@ -136,34 +112,22 @@
       ParameterSetName:
       - --resource-group --name --sku
       User-Agent:
-<<<<<<< HEAD
-      - AZURECLI/2.45.0 azsdk-python-azure-mgmt-servicebus/8.1.0 Python/3.8.0 (Windows-10-10.0.19041-SP0)
-=======
-      - AZURECLI/2.44.1 (AAZ) azsdk-python-core/1.24.0 Python/3.8.0 (Windows-10-10.0.19041-SP0)
->>>>>>> 7b799123
+      - AZURECLI/2.45.0 (AAZ) azsdk-python-core/1.24.0 Python/3.8.0 (Windows-10-10.0.19041-SP0)
     method: GET
     uri: https://management.azure.com/subscriptions/00000000-0000-0000-0000-000000000000/resourceGroups/cli_test_sb_subscription000001/providers/Microsoft.ServiceBus/namespaces/sb-nscli000002?api-version=2022-10-01-preview
   response:
     body:
       string: '{"sku":{"name":"Premium","tier":"Premium","capacity":1},"id":"/subscriptions/00000000-0000-0000-0000-000000000000/resourceGroups/cli_test_sb_subscription000001/providers/Microsoft.ServiceBus/namespaces/sb-nscli000002","name":"sb-nscli000002","type":"Microsoft.ServiceBus/Namespaces","location":"West
-<<<<<<< HEAD
-        US","tags":{},"properties":{"minimumTlsVersion":"1.2","publicNetworkAccess":"Enabled","disableLocalAuth":false,"zoneRedundant":false,"provisioningState":"Created","metricId":"326100e2-f69d-4268-8503-075374f62b6e:sb-nscli000002","createdAt":"2023-02-20T17:36:43.143Z","updatedAt":"2023-02-20T17:36:43.143Z","serviceBusEndpoint":"https://sb-nscli000002.servicebus.windows.net:443/","status":"Activating"}}'
-=======
-        US","tags":{},"properties":{"premiumMessagingPartitions":1,"minimumTlsVersion":"1.2","publicNetworkAccess":"Enabled","disableLocalAuth":false,"zoneRedundant":false,"provisioningState":"Created","metricId":"326100e2-f69d-4268-8503-075374f62b6e:sb-nscli000002","createdAt":"2023-02-20T11:03:36.873Z","updatedAt":"2023-02-20T11:03:36.873Z","serviceBusEndpoint":"https://sb-nscli000002.servicebus.windows.net:443/","status":"Activating"}}'
->>>>>>> 7b799123
-    headers:
-      cache-control:
-      - no-cache
-      content-length:
-      - '734'
-      content-type:
-      - application/json; charset=utf-8
-      date:
-<<<<<<< HEAD
-      - Mon, 20 Feb 2023 17:37:13 GMT
-=======
-      - Mon, 20 Feb 2023 11:04:07 GMT
->>>>>>> 7b799123
+        US","tags":{},"properties":{"premiumMessagingPartitions":1,"minimumTlsVersion":"1.2","publicNetworkAccess":"Enabled","disableLocalAuth":false,"zoneRedundant":false,"provisioningState":"Created","metricId":"326100e2-f69d-4268-8503-075374f62b6e:sb-nscli000002","createdAt":"2023-02-28T09:17:43.45Z","updatedAt":"2023-02-28T09:17:43.45Z","serviceBusEndpoint":"https://sb-nscli000002.servicebus.windows.net:443/","status":"Activating"}}'
+    headers:
+      cache-control:
+      - no-cache
+      content-length:
+      - '732'
+      content-type:
+      - application/json; charset=utf-8
+      date:
+      - Tue, 28 Feb 2023 09:18:13 GMT
       expires:
       - '-1'
       pragma:
@@ -198,34 +162,22 @@
       ParameterSetName:
       - --resource-group --name --sku
       User-Agent:
-<<<<<<< HEAD
-      - AZURECLI/2.45.0 azsdk-python-azure-mgmt-servicebus/8.1.0 Python/3.8.0 (Windows-10-10.0.19041-SP0)
-=======
-      - AZURECLI/2.44.1 (AAZ) azsdk-python-core/1.24.0 Python/3.8.0 (Windows-10-10.0.19041-SP0)
->>>>>>> 7b799123
+      - AZURECLI/2.45.0 (AAZ) azsdk-python-core/1.24.0 Python/3.8.0 (Windows-10-10.0.19041-SP0)
     method: GET
     uri: https://management.azure.com/subscriptions/00000000-0000-0000-0000-000000000000/resourceGroups/cli_test_sb_subscription000001/providers/Microsoft.ServiceBus/namespaces/sb-nscli000002?api-version=2022-10-01-preview
   response:
     body:
       string: '{"sku":{"name":"Premium","tier":"Premium","capacity":1},"id":"/subscriptions/00000000-0000-0000-0000-000000000000/resourceGroups/cli_test_sb_subscription000001/providers/Microsoft.ServiceBus/namespaces/sb-nscli000002","name":"sb-nscli000002","type":"Microsoft.ServiceBus/Namespaces","location":"West
-<<<<<<< HEAD
-        US","tags":{},"properties":{"minimumTlsVersion":"1.2","publicNetworkAccess":"Enabled","disableLocalAuth":false,"zoneRedundant":false,"provisioningState":"Created","metricId":"326100e2-f69d-4268-8503-075374f62b6e:sb-nscli000002","createdAt":"2023-02-20T17:36:43.143Z","updatedAt":"2023-02-20T17:36:43.143Z","serviceBusEndpoint":"https://sb-nscli000002.servicebus.windows.net:443/","status":"Activating"}}'
-=======
-        US","tags":{},"properties":{"premiumMessagingPartitions":1,"minimumTlsVersion":"1.2","publicNetworkAccess":"Enabled","disableLocalAuth":false,"zoneRedundant":false,"provisioningState":"Created","metricId":"326100e2-f69d-4268-8503-075374f62b6e:sb-nscli000002","createdAt":"2023-02-20T11:03:36.873Z","updatedAt":"2023-02-20T11:03:36.873Z","serviceBusEndpoint":"https://sb-nscli000002.servicebus.windows.net:443/","status":"Activating"}}'
->>>>>>> 7b799123
-    headers:
-      cache-control:
-      - no-cache
-      content-length:
-      - '734'
-      content-type:
-      - application/json; charset=utf-8
-      date:
-<<<<<<< HEAD
-      - Mon, 20 Feb 2023 17:37:44 GMT
-=======
-      - Mon, 20 Feb 2023 11:04:38 GMT
->>>>>>> 7b799123
+        US","tags":{},"properties":{"premiumMessagingPartitions":1,"minimumTlsVersion":"1.2","publicNetworkAccess":"Enabled","disableLocalAuth":false,"zoneRedundant":false,"provisioningState":"Created","metricId":"326100e2-f69d-4268-8503-075374f62b6e:sb-nscli000002","createdAt":"2023-02-28T09:17:43.45Z","updatedAt":"2023-02-28T09:17:43.45Z","serviceBusEndpoint":"https://sb-nscli000002.servicebus.windows.net:443/","status":"Activating"}}'
+    headers:
+      cache-control:
+      - no-cache
+      content-length:
+      - '732'
+      content-type:
+      - application/json; charset=utf-8
+      date:
+      - Tue, 28 Feb 2023 09:18:43 GMT
       expires:
       - '-1'
       pragma:
@@ -260,21 +212,13 @@
       ParameterSetName:
       - --resource-group --name --sku
       User-Agent:
-<<<<<<< HEAD
-      - AZURECLI/2.45.0 azsdk-python-azure-mgmt-servicebus/8.1.0 Python/3.8.0 (Windows-10-10.0.19041-SP0)
-=======
-      - AZURECLI/2.44.1 (AAZ) azsdk-python-core/1.24.0 Python/3.8.0 (Windows-10-10.0.19041-SP0)
->>>>>>> 7b799123
+      - AZURECLI/2.45.0 (AAZ) azsdk-python-core/1.24.0 Python/3.8.0 (Windows-10-10.0.19041-SP0)
     method: GET
     uri: https://management.azure.com/subscriptions/00000000-0000-0000-0000-000000000000/resourceGroups/cli_test_sb_subscription000001/providers/Microsoft.ServiceBus/namespaces/sb-nscli000002?api-version=2022-10-01-preview
   response:
     body:
       string: '{"sku":{"name":"Premium","tier":"Premium","capacity":1},"id":"/subscriptions/00000000-0000-0000-0000-000000000000/resourceGroups/cli_test_sb_subscription000001/providers/Microsoft.ServiceBus/namespaces/sb-nscli000002","name":"sb-nscli000002","type":"Microsoft.ServiceBus/Namespaces","location":"West
-<<<<<<< HEAD
-        US","tags":{},"properties":{"minimumTlsVersion":"1.2","publicNetworkAccess":"Enabled","disableLocalAuth":false,"zoneRedundant":false,"provisioningState":"Succeeded","metricId":"326100e2-f69d-4268-8503-075374f62b6e:sb-nscli000002","createdAt":"2023-02-20T17:36:43.143Z","updatedAt":"2023-02-20T17:37:52.38Z","serviceBusEndpoint":"https://sb-nscli000002.servicebus.windows.net:443/","status":"Active"}}'
-=======
-        US","tags":{},"properties":{"premiumMessagingPartitions":1,"minimumTlsVersion":"1.2","publicNetworkAccess":"Enabled","disableLocalAuth":false,"zoneRedundant":false,"provisioningState":"Succeeded","metricId":"326100e2-f69d-4268-8503-075374f62b6e:sb-nscli000002","createdAt":"2023-02-20T11:03:36.873Z","updatedAt":"2023-02-20T11:04:49.54Z","serviceBusEndpoint":"https://sb-nscli000002.servicebus.windows.net:443/","status":"Active"}}'
->>>>>>> 7b799123
+        US","tags":{},"properties":{"premiumMessagingPartitions":1,"minimumTlsVersion":"1.2","publicNetworkAccess":"Enabled","disableLocalAuth":false,"zoneRedundant":false,"provisioningState":"Succeeded","metricId":"326100e2-f69d-4268-8503-075374f62b6e:sb-nscli000002","createdAt":"2023-02-28T09:17:43.45Z","updatedAt":"2023-02-28T09:18:54.463Z","serviceBusEndpoint":"https://sb-nscli000002.servicebus.windows.net:443/","status":"Active"}}'
     headers:
       cache-control:
       - no-cache
@@ -283,11 +227,7 @@
       content-type:
       - application/json; charset=utf-8
       date:
-<<<<<<< HEAD
-      - Mon, 20 Feb 2023 17:38:14 GMT
-=======
-      - Mon, 20 Feb 2023 11:05:09 GMT
->>>>>>> 7b799123
+      - Tue, 28 Feb 2023 09:19:14 GMT
       expires:
       - '-1'
       pragma:
@@ -326,35 +266,21 @@
       ParameterSetName:
       - --resource-group --namespace-name --name
       User-Agent:
-<<<<<<< HEAD
-      - AZURECLI/2.45.0 azsdk-python-azure-mgmt-servicebus/8.1.0 Python/3.8.0 (Windows-10-10.0.19041-SP0)
-    method: GET
-    uri: https://management.azure.com/subscriptions/00000000-0000-0000-0000-000000000000/resourceGroups/cli_test_sb_subscription000001/providers/Microsoft.ServiceBus/namespaces/sb-nscli000002?api-version=2022-01-01-preview
-  response:
-    body:
-      string: '{"sku":{"name":"Premium","tier":"Premium","capacity":1},"id":"/subscriptions/00000000-0000-0000-0000-000000000000/resourceGroups/cli_test_sb_subscription000001/providers/Microsoft.ServiceBus/namespaces/sb-nscli000002","name":"sb-nscli000002","type":"Microsoft.ServiceBus/Namespaces","location":"West
-        US","tags":{},"properties":{"minimumTlsVersion":"1.2","publicNetworkAccess":"Enabled","disableLocalAuth":false,"zoneRedundant":false,"provisioningState":"Succeeded","metricId":"326100e2-f69d-4268-8503-075374f62b6e:sb-nscli000002","createdAt":"2023-02-20T17:36:43.143Z","updatedAt":"2023-02-20T17:37:52.38Z","serviceBusEndpoint":"https://sb-nscli000002.servicebus.windows.net:443/","status":"Active"}}'
-=======
-      - AZURECLI/2.44.1 azsdk-python-azure-mgmt-servicebus/8.2.0 Python/3.8.0 (Windows-10-10.0.19041-SP0)
+      - AZURECLI/2.45.0 (AAZ) azsdk-python-core/1.24.0 Python/3.8.0 (Windows-10-10.0.19041-SP0)
     method: PUT
-    uri: https://management.azure.com/subscriptions/00000000-0000-0000-0000-000000000000/resourceGroups/cli_test_sb_subscription000001/providers/Microsoft.ServiceBus/namespaces/sb-nscli000002/topics/sb-topiccli000003?api-version=2022-10-01-preview
-  response:
-    body:
-      string: '{"id":"/subscriptions/00000000-0000-0000-0000-000000000000/resourceGroups/cli_test_sb_subscription000001/providers/Microsoft.ServiceBus/namespaces/sb-nscli000002/topics/sb-topiccli000003","name":"sb-topiccli000003","type":"Microsoft.ServiceBus/namespaces/topics","location":"westus","properties":{"maxMessageSizeInKilobytes":1024,"defaultMessageTimeToLive":"P10675199DT2H48M5.4775807S","maxSizeInMegabytes":1024,"requiresDuplicateDetection":false,"duplicateDetectionHistoryTimeWindow":"PT10M","enableBatchedOperations":true,"sizeInBytes":0,"status":"Active","supportOrdering":true,"autoDeleteOnIdle":"P10675199DT2H48M5.4775807S","enablePartitioning":false,"enableExpress":false,"createdAt":"2023-02-20T11:05:11.58Z","updatedAt":"2023-02-20T11:05:12.54Z","accessedAt":"0001-01-01T00:00:00","subscriptionCount":0,"countDetails":{"activeMessageCount":0,"deadLetterMessageCount":0,"scheduledMessageCount":0,"transferMessageCount":0,"transferDeadLetterMessageCount":0}}}'
->>>>>>> 7b799123
-    headers:
-      cache-control:
-      - no-cache
-      content-length:
-      - '965'
-      content-type:
-      - application/json; charset=utf-8
-      date:
-<<<<<<< HEAD
-      - Mon, 20 Feb 2023 17:38:14 GMT
-=======
-      - Mon, 20 Feb 2023 11:05:12 GMT
->>>>>>> 7b799123
+    uri: https://management.azure.com/subscriptions/00000000-0000-0000-0000-000000000000/resourceGroups/cli_test_sb_subscription000001/providers/Microsoft.ServiceBus/namespaces/sb-nscli000002/topics/sb-topiccli000003?api-version=2022-01-01-preview
+  response:
+    body:
+      string: '{"id":"/subscriptions/00000000-0000-0000-0000-000000000000/resourceGroups/cli_test_sb_subscription000001/providers/Microsoft.ServiceBus/namespaces/sb-nscli000002/topics/sb-topiccli000003","name":"sb-topiccli000003","type":"Microsoft.ServiceBus/namespaces/topics","location":"westus","properties":{"maxMessageSizeInKilobytes":1024,"defaultMessageTimeToLive":"P10675199DT2H48M5.4775807S","maxSizeInMegabytes":1024,"requiresDuplicateDetection":false,"duplicateDetectionHistoryTimeWindow":"PT10M","enableBatchedOperations":true,"sizeInBytes":0,"status":"Active","supportOrdering":true,"autoDeleteOnIdle":"P10675199DT2H48M5.4775807S","enablePartitioning":false,"enableExpress":false,"createdAt":"2023-02-28T09:19:17.16Z","updatedAt":"2023-02-28T09:19:17.887Z","accessedAt":"0001-01-01T00:00:00","subscriptionCount":0,"countDetails":{"activeMessageCount":0,"deadLetterMessageCount":0,"scheduledMessageCount":0,"transferMessageCount":0,"transferDeadLetterMessageCount":0}}}'
+    headers:
+      cache-control:
+      - no-cache
+      content-length:
+      - '966'
+      content-type:
+      - application/json; charset=utf-8
+      date:
+      - Tue, 28 Feb 2023 09:19:17 GMT
       expires:
       - '-1'
       pragma:
@@ -375,8 +301,8 @@
       code: 200
       message: OK
 - request:
-    body: '{"properties": {"isClientAffine": true, "clientAffineProperties": {"clientId":
-      "testid", "isDurable": true, "isShared": true}}}'
+    body: '{"properties": {"clientAffineProperties": {"clientId": "testid", "isDurable":
+      true, "isShared": true}, "isClientAffine": true}}'
     headers:
       Accept:
       - application/json
@@ -394,37 +320,21 @@
       - --resource-group --namespace-name --name --topic-name --is-client-affine --client-id
         --is-durable --is-shared
       User-Agent:
-<<<<<<< HEAD
-      - AZURECLI/2.45.0 (AAZ) azsdk-python-core/1.24.0 Python/3.8.0 (Windows-10-10.0.19041-SP0)
-=======
-      - AZURECLI/2.44.1 azsdk-python-azure-mgmt-servicebus/8.2.0 Python/3.8.0 (Windows-10-10.0.19041-SP0)
->>>>>>> 7b799123
+      - AZURECLI/2.45.0 (AAZ) azsdk-python-core/1.24.0 Python/3.8.0 (Windows-10-10.0.19041-SP0)
     method: PUT
-    uri: https://management.azure.com/subscriptions/00000000-0000-0000-0000-000000000000/resourceGroups/cli_test_sb_subscription000001/providers/Microsoft.ServiceBus/namespaces/sb-nscli000002/topics/sb-topiccli000003/subscriptions/s%24%24D?api-version=2022-10-01-preview
-  response:
-    body:
-<<<<<<< HEAD
-      string: '{"id":"/subscriptions/00000000-0000-0000-0000-000000000000/resourceGroups/cli_test_sb_subscription000001/providers/Microsoft.ServiceBus/namespaces/sb-nscli000002/topics/sb-topiccli000003","name":"sb-topiccli000003","type":"Microsoft.ServiceBus/namespaces/topics","location":"westus","properties":{"maxMessageSizeInKilobytes":1024,"defaultMessageTimeToLive":"P10675199DT2H48M5.4775807S","maxSizeInMegabytes":1024,"requiresDuplicateDetection":false,"duplicateDetectionHistoryTimeWindow":"PT10M","enableBatchedOperations":true,"sizeInBytes":0,"status":"Active","supportOrdering":true,"autoDeleteOnIdle":"P10675199DT2H48M5.4775807S","enablePartitioning":false,"enableExpress":false,"createdAt":"2023-02-20T17:38:16.75Z","updatedAt":"2023-02-20T17:38:17.57Z","accessedAt":"0001-01-01T00:00:00","subscriptionCount":0,"countDetails":{"activeMessageCount":0,"deadLetterMessageCount":0,"scheduledMessageCount":0,"transferMessageCount":0,"transferDeadLetterMessageCount":0}}}'
-=======
-      string: '{"id":"/subscriptions/00000000-0000-0000-0000-000000000000/resourceGroups/cli_test_sb_subscription000001/providers/Microsoft.ServiceBus/namespaces/sb-nscli000002/topics/sb-topiccli000003/subscriptions/s$$D","name":"s$$D","type":"Microsoft.ServiceBus/namespaces/topics/subscriptions","location":"westus","properties":{"isClientAffine":true,"clientAffineProperties":{"clientId":"testid","isDurable":true,"isShared":true},"lockDuration":"PT1M","requiresSession":false,"defaultMessageTimeToLive":"P10675199DT2H48M5.4775807S","deadLetteringOnMessageExpiration":false,"deadLetteringOnFilterEvaluationExceptions":true,"messageCount":0,"maxDeliveryCount":10,"status":"Active","enableBatchedOperations":true,"createdAt":"2023-02-20T11:05:14.9569936Z","updatedAt":"2023-02-20T11:05:14.9569936Z","accessedAt":"0001-01-01T00:00:00","countDetails":{"activeMessageCount":0,"deadLetterMessageCount":0,"scheduledMessageCount":0,"transferMessageCount":0,"transferDeadLetterMessageCount":0},"autoDeleteOnIdle":"P10675199DT2H48M5.4775807S"}}'
->>>>>>> 7b799123
-    headers:
-      cache-control:
-      - no-cache
-      content-length:
-<<<<<<< HEAD
-      - '965'
-      content-type:
-      - application/json; charset=utf-8
-      date:
-      - Mon, 20 Feb 2023 17:38:17 GMT
-=======
+    uri: https://management.azure.com/subscriptions/00000000-0000-0000-0000-000000000000/resourceGroups/cli_test_sb_subscription000001/providers/Microsoft.ServiceBus/namespaces/sb-nscli000002/topics/sb-topiccli000003/subscriptions/s%24%24D?api-version=2022-01-01-preview
+  response:
+    body:
+      string: '{"id":"/subscriptions/00000000-0000-0000-0000-000000000000/resourceGroups/cli_test_sb_subscription000001/providers/Microsoft.ServiceBus/namespaces/sb-nscli000002/topics/sb-topiccli000003/subscriptions/s$$D","name":"s$$D","type":"Microsoft.ServiceBus/namespaces/topics/subscriptions","location":"westus","properties":{"isClientAffine":true,"clientAffineProperties":{"clientId":"testid","isDurable":true,"isShared":true},"lockDuration":"PT1M","requiresSession":false,"defaultMessageTimeToLive":"P10675199DT2H48M5.4775807S","deadLetteringOnMessageExpiration":false,"deadLetteringOnFilterEvaluationExceptions":true,"messageCount":0,"maxDeliveryCount":10,"status":"Active","enableBatchedOperations":true,"createdAt":"2023-02-28T09:19:20.3039585Z","updatedAt":"2023-02-28T09:19:20.3039585Z","accessedAt":"0001-01-01T00:00:00","countDetails":{"activeMessageCount":0,"deadLetterMessageCount":0,"scheduledMessageCount":0,"transferMessageCount":0,"transferDeadLetterMessageCount":0},"autoDeleteOnIdle":"P10675199DT2H48M5.4775807S"}}'
+    headers:
+      cache-control:
+      - no-cache
+      content-length:
       - '1022'
       content-type:
       - application/json; charset=utf-8
       date:
-      - Mon, 20 Feb 2023 11:05:15 GMT
->>>>>>> 7b799123
+      - Tue, 28 Feb 2023 09:19:20 GMT
       expires:
       - '-1'
       pragma:
@@ -440,17 +350,12 @@
       x-content-type-options:
       - nosniff
       x-ms-ratelimit-remaining-subscription-writes:
-      - '1197'
-    status:
-      code: 200
-      message: OK
-- request:
-<<<<<<< HEAD
-    body: '{"properties": {"clientAffineProperties": {"clientId": "testid", "isDurable":
-      true, "isShared": true}, "isClientAffine": true}}'
-=======
-    body: null
->>>>>>> 7b799123
+      - '1198'
+    status:
+      code: 200
+      message: OK
+- request:
+    body: null
     headers:
       Accept:
       - '*/*'
@@ -465,32 +370,19 @@
       ParameterSetName:
       - --resource-group --name
       User-Agent:
-<<<<<<< HEAD
-      - AZURECLI/2.45.0 (AAZ) azsdk-python-core/1.24.0 Python/3.8.0 (Windows-10-10.0.19041-SP0)
-    method: PUT
-    uri: https://management.azure.com/subscriptions/00000000-0000-0000-0000-000000000000/resourceGroups/cli_test_sb_subscription000001/providers/Microsoft.ServiceBus/namespaces/sb-nscli000002/topics/sb-topiccli000003/subscriptions/s%24%24D?api-version=2022-01-01-preview
-  response:
-    body:
-      string: '{"id":"/subscriptions/00000000-0000-0000-0000-000000000000/resourceGroups/cli_test_sb_subscription000001/providers/Microsoft.ServiceBus/namespaces/sb-nscli000002/topics/sb-topiccli000003/subscriptions/s$$D","name":"s$$D","type":"Microsoft.ServiceBus/namespaces/topics/subscriptions","location":"westus","properties":{"isClientAffine":true,"clientAffineProperties":{"clientId":"testid","isDurable":true,"isShared":true},"lockDuration":"PT1M","requiresSession":false,"defaultMessageTimeToLive":"P10675199DT2H48M5.4775807S","deadLetteringOnMessageExpiration":false,"deadLetteringOnFilterEvaluationExceptions":true,"messageCount":0,"maxDeliveryCount":10,"status":"Active","enableBatchedOperations":true,"createdAt":"2023-02-20T17:38:19.8174778Z","updatedAt":"2023-02-20T17:38:19.8174778Z","accessedAt":"0001-01-01T00:00:00","countDetails":{"activeMessageCount":0,"deadLetterMessageCount":0,"scheduledMessageCount":0,"transferMessageCount":0,"transferDeadLetterMessageCount":0},"autoDeleteOnIdle":"P10675199DT2H48M5.4775807S"}}'
-=======
-      - AZURECLI/2.44.1 (AAZ) azsdk-python-core/1.24.0 Python/3.8.0 (Windows-10-10.0.19041-SP0)
+      - AZURECLI/2.45.0 (AAZ) azsdk-python-core/1.24.0 Python/3.8.0 (Windows-10-10.0.19041-SP0)
     method: DELETE
     uri: https://management.azure.com/subscriptions/00000000-0000-0000-0000-000000000000/resourceGroups/cli_test_sb_subscription000001/providers/Microsoft.ServiceBus/namespaces/sb-nscli000002?api-version=2022-10-01-preview
   response:
     body:
       string: ''
->>>>>>> 7b799123
     headers:
       cache-control:
       - no-cache
       content-length:
       - '0'
       date:
-<<<<<<< HEAD
-      - Mon, 20 Feb 2023 17:38:20 GMT
-=======
-      - Mon, 20 Feb 2023 11:05:19 GMT
->>>>>>> 7b799123
+      - Tue, 28 Feb 2023 09:19:22 GMT
       expires:
       - '-1'
       location:
@@ -506,13 +398,8 @@
       - max-age=31536000; includeSubDomains
       x-content-type-options:
       - nosniff
-<<<<<<< HEAD
-      x-ms-ratelimit-remaining-subscription-writes:
-      - '1199'
-=======
       x-ms-ratelimit-remaining-subscription-deletes:
-      - '14998'
->>>>>>> 7b799123
+      - '14999'
     status:
       code: 202
       message: Accepted
@@ -530,15 +417,9 @@
       ParameterSetName:
       - --resource-group --name
       User-Agent:
-<<<<<<< HEAD
-      - AZURECLI/2.45.0 azsdk-python-azure-mgmt-servicebus/8.1.0 Python/3.8.0 (Windows-10-10.0.19041-SP0)
-    method: DELETE
-    uri: https://management.azure.com/subscriptions/00000000-0000-0000-0000-000000000000/resourceGroups/cli_test_sb_subscription000001/providers/Microsoft.ServiceBus/namespaces/sb-nscli000002?api-version=2022-01-01-preview
-=======
-      - AZURECLI/2.44.1 (AAZ) azsdk-python-core/1.24.0 Python/3.8.0 (Windows-10-10.0.19041-SP0)
+      - AZURECLI/2.45.0 (AAZ) azsdk-python-core/1.24.0 Python/3.8.0 (Windows-10-10.0.19041-SP0)
     method: GET
     uri: https://management.azure.com/subscriptions/00000000-0000-0000-0000-000000000000/resourcegroups/cli_test_sb_subscription000001/providers/Microsoft.ServiceBus/locations/westus/operationStatus/sb-nscli000002?api-version=2022-10-01-preview&resourceType=Namespace
->>>>>>> 7b799123
   response:
     body:
       string: ''
@@ -548,11 +429,7 @@
       content-length:
       - '0'
       date:
-<<<<<<< HEAD
-      - Mon, 20 Feb 2023 17:38:22 GMT
-=======
-      - Mon, 20 Feb 2023 11:05:48 GMT
->>>>>>> 7b799123
+      - Tue, 28 Feb 2023 09:19:52 GMT
       expires:
       - '-1'
       location:
@@ -585,11 +462,7 @@
       ParameterSetName:
       - --resource-group --name
       User-Agent:
-<<<<<<< HEAD
-      - AZURECLI/2.45.0 azsdk-python-azure-mgmt-servicebus/8.1.0 Python/3.8.0 (Windows-10-10.0.19041-SP0)
-=======
-      - AZURECLI/2.44.1 (AAZ) azsdk-python-core/1.24.0 Python/3.8.0 (Windows-10-10.0.19041-SP0)
->>>>>>> 7b799123
+      - AZURECLI/2.45.0 (AAZ) azsdk-python-core/1.24.0 Python/3.8.0 (Windows-10-10.0.19041-SP0)
     method: GET
     uri: https://management.azure.com/subscriptions/00000000-0000-0000-0000-000000000000/resourcegroups/cli_test_sb_subscription000001/providers/Microsoft.ServiceBus/locations/westus/operationStatus/sb-nscli000002?api-version=2022-10-01-preview&resourceType=Namespace
   response:
@@ -601,11 +474,7 @@
       content-length:
       - '0'
       date:
-<<<<<<< HEAD
-      - Mon, 20 Feb 2023 17:38:52 GMT
-=======
-      - Mon, 20 Feb 2023 11:06:18 GMT
->>>>>>> 7b799123
+      - Tue, 28 Feb 2023 09:20:22 GMT
       expires:
       - '-1'
       location:
@@ -638,11 +507,7 @@
       ParameterSetName:
       - --resource-group --name
       User-Agent:
-<<<<<<< HEAD
-      - AZURECLI/2.45.0 azsdk-python-azure-mgmt-servicebus/8.1.0 Python/3.8.0 (Windows-10-10.0.19041-SP0)
-=======
-      - AZURECLI/2.44.1 (AAZ) azsdk-python-core/1.24.0 Python/3.8.0 (Windows-10-10.0.19041-SP0)
->>>>>>> 7b799123
+      - AZURECLI/2.45.0 (AAZ) azsdk-python-core/1.24.0 Python/3.8.0 (Windows-10-10.0.19041-SP0)
     method: GET
     uri: https://management.azure.com/subscriptions/00000000-0000-0000-0000-000000000000/resourcegroups/cli_test_sb_subscription000001/providers/Microsoft.ServiceBus/locations/westus/operationStatus/sb-nscli000002?api-version=2022-10-01-preview&resourceType=Namespace
   response:
@@ -651,65 +516,8 @@
     headers:
       cache-control:
       - no-cache
-      content-length:
-      - '0'
-      date:
-<<<<<<< HEAD
-      - Mon, 20 Feb 2023 17:39:22 GMT
-=======
-      - Mon, 20 Feb 2023 11:06:48 GMT
->>>>>>> 7b799123
-      expires:
-      - '-1'
-      location:
-      - https://management.azure.com/subscriptions/00000000-0000-0000-0000-000000000000/resourcegroups/cli_test_sb_subscription000001/providers/Microsoft.ServiceBus/locations/westus/operationStatus/sb-nscli000002?api-version=2022-10-01-preview&resourceType=Namespace
-      pragma:
-      - no-cache
-      server:
-      - Service-Bus-Resource-Provider/SN1
-      - Microsoft-HTTPAPI/2.0
-      server-sb:
-      - Service-Bus-Resource-Provider/SN1
-      strict-transport-security:
-      - max-age=31536000; includeSubDomains
-      x-content-type-options:
-      - nosniff
-    status:
-      code: 202
-      message: Accepted
-- request:
-    body: null
-    headers:
-      Accept:
-      - '*/*'
-      Accept-Encoding:
-      - gzip, deflate
-      CommandName:
-      - servicebus namespace delete
-      Connection:
-      - keep-alive
-      ParameterSetName:
-      - --resource-group --name
-      User-Agent:
-<<<<<<< HEAD
-      - AZURECLI/2.45.0 azsdk-python-azure-mgmt-servicebus/8.1.0 Python/3.8.0 (Windows-10-10.0.19041-SP0)
-=======
-      - AZURECLI/2.44.1 (AAZ) azsdk-python-core/1.24.0 Python/3.8.0 (Windows-10-10.0.19041-SP0)
->>>>>>> 7b799123
-    method: GET
-    uri: https://management.azure.com/subscriptions/00000000-0000-0000-0000-000000000000/resourcegroups/cli_test_sb_subscription000001/providers/Microsoft.ServiceBus/locations/westus/operationStatus/sb-nscli000002?api-version=2022-10-01-preview&resourceType=Namespace
-  response:
-    body:
-      string: ''
-    headers:
-      cache-control:
-      - no-cache
-      date:
-<<<<<<< HEAD
-      - Mon, 20 Feb 2023 17:39:51 GMT
-=======
-      - Mon, 20 Feb 2023 11:07:19 GMT
->>>>>>> 7b799123
+      date:
+      - Tue, 28 Feb 2023 09:20:52 GMT
       expires:
       - '-1'
       pragma:
