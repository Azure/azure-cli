--- conflicted
+++ resolved
@@ -207,12 +207,8 @@
 
     with self.command_group('mysql flexible-server parameter', mysql_flexible_config_sdk,
                             custom_command_type=flexible_servers_custom_mysql,
-<<<<<<< HEAD
-                            client_factory=cf_mysql_flexible_config) as g:
-=======
-                            client_factory=cf_mysql_flexible_config, table_transformer=table_transform_output_parameters,
-                            is_preview=True) as g:
->>>>>>> ca0c4913
+                            client_factory=cf_mysql_flexible_config,
+                            table_transformer=table_transform_output_parameters) as g:
         g.custom_command('set', 'flexible_parameter_update')
         g.show_command('show', 'get')
         g.command('list', 'list_by_server')
