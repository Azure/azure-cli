--- conflicted
+++ resolved
@@ -3088,7 +3088,6 @@
 
         # Export snapshot kvs to store
         self.cmd('appconfig kv export -d appconfig --connection-string {connection_string} --dest-connection-string {dest_connection_string} --snapshot {snapshot_name} -y')
-<<<<<<< HEAD
 
         # Export with skip-features should fail
         with self.assertRaisesRegex(MutuallyExclusiveArgumentError, "'--snapshot' cannot be specified with '--key',  '--label', '--skip-keyvault' or '--skip-features' arguments."):
@@ -3098,9 +3097,6 @@
         with self.assertRaisesRegex(MutuallyExclusiveArgumentError, "'--snapshot' cannot be specified with '--key',  '--label', '--skip-keyvault' or '--skip-features' arguments."):
             self.cmd('appconfig kv export -d appconfig --connection-string {connection_string} --dest-connection-string {dest_connection_string} --snapshot {snapshot_name} --skip-keyvault -y')
 
-=======
-        
->>>>>>> 39c30083
         # List snapshots in store
         dest_kvs = self.cmd('appconfig kv list --connection-string {dest_connection_string} --key * --label *').get_output_in_json()
         self.assertEqual(len(dest_kvs), 2)
