interactions:
- request:
    body: '{"location": "westus2", "sku": {"name": "Standard"}, "properties": {"publicIPAddressVersion":
      "IPv4", "prefixLength": 29}}'
    headers:
      Accept:
      - application/json
      Accept-Encoding:
      - gzip, deflate
      CommandName:
      - network public-ip prefix create
      Connection:
      - keep-alive
      Content-Length:
      - '122'
      Content-Type:
      - application/json
      ParameterSetName:
      - -g -n --location --length
      User-Agent:
      - AZURECLI/2.20.0 (DOCKER) azsdk-python-azure-mgmt-network/17.1.0 Python/3.6.10
        (Linux-4.15.0-122-generic-x86_64-with)
    method: PUT
    uri: https://management.azure.com/subscriptions/00000000-0000-0000-0000-000000000000/resourceGroups/clitest000001/providers/Microsoft.Network/publicIPPrefixes/cliaksslbipp1000002?api-version=2021-02-01
  response:
    body:
      string: "{\r\n  \"name\": \"cliaksslbipp1000002\",\r\n  \"id\": \"/subscriptions/00000000-0000-0000-0000-000000000000/resourceGroups/clitest000001/providers/Microsoft.Network/publicIPPrefixes/cliaksslbipp1000002\"\
        ,\r\n  \"etag\": \"W/\\\"a1386416-655f-4d6d-9c9d-b5b613cac340\\\"\",\r\n \
        \ \"type\": \"Microsoft.Network/publicIPPrefixes\",\r\n  \"location\": \"\
        westus2\",\r\n  \"properties\": {\r\n    \"provisioningState\": \"Updating\"\
        ,\r\n    \"resourceGuid\": \"60568e1b-f619-4d3a-857f-24574f4e15e7\",\r\n \
        \   \"prefixLength\": 29,\r\n    \"publicIPAddressVersion\": \"IPv4\",\r\n\
        \    \"ipTags\": []\r\n  },\r\n  \"sku\": {\r\n    \"name\": \"Standard\"\
        ,\r\n    \"tier\": \"Regional\"\r\n  }\r\n}"
    headers:
      azure-asyncnotification:
      - Enabled
      azure-asyncoperation:
<<<<<<< HEAD
      - https://management.azure.com/subscriptions/00000000-0000-0000-0000-000000000000/providers/Microsoft.Network/locations/westus2/operations/00ec675d-ed9c-425f-a12f-b72642117199?api-version=2020-11-01
=======
      - https://management.azure.com/subscriptions/00000000-0000-0000-0000-000000000000/providers/Microsoft.Network/locations/westus2/operations/d0b4816c-3fe0-4673-9583-9540fa5f559d?api-version=2021-02-01
>>>>>>> 6ad1929a
      cache-control:
      - no-cache
      content-length:
      - '606'
      content-type:
      - application/json; charset=utf-8
      date:
      - Mon, 08 Mar 2021 18:43:32 GMT
      expires:
      - '-1'
      pragma:
      - no-cache
      server:
      - Microsoft-HTTPAPI/2.0
      - Microsoft-HTTPAPI/2.0
      strict-transport-security:
      - max-age=31536000; includeSubDomains
      x-content-type-options:
      - nosniff
      x-ms-arm-service-request-id:
      - 6c194b73-a08a-424b-bf6f-ed3fa60a1934
      x-ms-ratelimit-remaining-subscription-writes:
      - '1199'
    status:
      code: 201
      message: Created
- request:
    body: null
    headers:
      Accept:
      - '*/*'
      Accept-Encoding:
      - gzip, deflate
      CommandName:
      - network public-ip prefix create
      Connection:
      - keep-alive
      ParameterSetName:
      - -g -n --location --length
      User-Agent:
      - AZURECLI/2.20.0 (DOCKER) azsdk-python-azure-mgmt-network/17.1.0 Python/3.6.10
        (Linux-4.15.0-122-generic-x86_64-with)
    method: GET
<<<<<<< HEAD
    uri: https://management.azure.com/subscriptions/00000000-0000-0000-0000-000000000000/providers/Microsoft.Network/locations/westus2/operations/00ec675d-ed9c-425f-a12f-b72642117199?api-version=2020-11-01
=======
    uri: https://management.azure.com/subscriptions/00000000-0000-0000-0000-000000000000/providers/Microsoft.Network/locations/westus2/operations/d0b4816c-3fe0-4673-9583-9540fa5f559d?api-version=2021-02-01
>>>>>>> 6ad1929a
  response:
    body:
      string: "{\r\n  \"status\": \"Succeeded\"\r\n}"
    headers:
      cache-control:
      - no-cache
      content-length:
      - '29'
      content-type:
      - application/json; charset=utf-8
      date:
      - Mon, 08 Mar 2021 18:43:35 GMT
      expires:
      - '-1'
      pragma:
      - no-cache
      server:
      - Microsoft-HTTPAPI/2.0
      - Microsoft-HTTPAPI/2.0
      strict-transport-security:
      - max-age=31536000; includeSubDomains
      transfer-encoding:
      - chunked
      vary:
      - Accept-Encoding
      x-content-type-options:
      - nosniff
      x-ms-arm-service-request-id:
      - eb16834e-5144-4467-99ce-89e7eeab4310
    status:
      code: 200
      message: OK
- request:
    body: null
    headers:
      Accept:
      - '*/*'
      Accept-Encoding:
      - gzip, deflate
      CommandName:
      - network public-ip prefix create
      Connection:
      - keep-alive
      ParameterSetName:
      - -g -n --location --length
      User-Agent:
      - AZURECLI/2.20.0 (DOCKER) azsdk-python-azure-mgmt-network/17.1.0 Python/3.6.10
        (Linux-4.15.0-122-generic-x86_64-with)
    method: GET
    uri: https://management.azure.com/subscriptions/00000000-0000-0000-0000-000000000000/resourceGroups/clitest000001/providers/Microsoft.Network/publicIPPrefixes/cliaksslbipp1000002?api-version=2021-02-01
  response:
    body:
      string: "{\r\n  \"name\": \"cliaksslbipp1000002\",\r\n  \"id\": \"/subscriptions/00000000-0000-0000-0000-000000000000/resourceGroups/clitest000001/providers/Microsoft.Network/publicIPPrefixes/cliaksslbipp1000002\"\
        ,\r\n  \"etag\": \"W/\\\"1ceb399a-b064-498e-b3df-5da01d1cd0df\\\"\",\r\n \
        \ \"type\": \"Microsoft.Network/publicIPPrefixes\",\r\n  \"location\": \"\
        westus2\",\r\n  \"properties\": {\r\n    \"provisioningState\": \"Succeeded\"\
        ,\r\n    \"resourceGuid\": \"60568e1b-f619-4d3a-857f-24574f4e15e7\",\r\n \
        \   \"prefixLength\": 29,\r\n    \"publicIPAddressVersion\": \"IPv4\",\r\n\
        \    \"ipPrefix\": \"52.233.74.104/29\",\r\n    \"ipTags\": []\r\n  },\r\n\
        \  \"sku\": {\r\n    \"name\": \"Standard\",\r\n    \"tier\": \"Regional\"\
        \r\n  }\r\n}"
    headers:
      cache-control:
      - no-cache
      content-length:
      - '644'
      content-type:
      - application/json; charset=utf-8
      date:
      - Mon, 08 Mar 2021 18:43:35 GMT
      etag:
      - W/"1ceb399a-b064-498e-b3df-5da01d1cd0df"
      expires:
      - '-1'
      pragma:
      - no-cache
      server:
      - Microsoft-HTTPAPI/2.0
      - Microsoft-HTTPAPI/2.0
      strict-transport-security:
      - max-age=31536000; includeSubDomains
      transfer-encoding:
      - chunked
      vary:
      - Accept-Encoding
      x-content-type-options:
      - nosniff
      x-ms-arm-service-request-id:
      - b1b9aaf5-45ad-4bc2-a02c-56cb1cf56c1f
    status:
      code: 200
      message: OK
- request:
    body: '{"location": "westus2", "sku": {"name": "Standard"}, "properties": {"publicIPAddressVersion":
      "IPv4", "prefixLength": 29}}'
    headers:
      Accept:
      - application/json
      Accept-Encoding:
      - gzip, deflate
      CommandName:
      - network public-ip prefix create
      Connection:
      - keep-alive
      Content-Length:
      - '122'
      Content-Type:
      - application/json
      ParameterSetName:
      - -g -n --location --length
      User-Agent:
      - AZURECLI/2.20.0 (DOCKER) azsdk-python-azure-mgmt-network/17.1.0 Python/3.6.10
        (Linux-4.15.0-122-generic-x86_64-with)
    method: PUT
    uri: https://management.azure.com/subscriptions/00000000-0000-0000-0000-000000000000/resourceGroups/clitest000001/providers/Microsoft.Network/publicIPPrefixes/cliaksslbipp2000003?api-version=2021-02-01
  response:
    body:
      string: "{\r\n  \"name\": \"cliaksslbipp2000003\",\r\n  \"id\": \"/subscriptions/00000000-0000-0000-0000-000000000000/resourceGroups/clitest000001/providers/Microsoft.Network/publicIPPrefixes/cliaksslbipp2000003\"\
        ,\r\n  \"etag\": \"W/\\\"5683da94-63a9-483a-8903-35a6b8568cec\\\"\",\r\n \
        \ \"type\": \"Microsoft.Network/publicIPPrefixes\",\r\n  \"location\": \"\
        westus2\",\r\n  \"properties\": {\r\n    \"provisioningState\": \"Updating\"\
        ,\r\n    \"resourceGuid\": \"ebbb8f3c-24af-4729-aae0-799d62070fdb\",\r\n \
        \   \"prefixLength\": 29,\r\n    \"publicIPAddressVersion\": \"IPv4\",\r\n\
        \    \"ipTags\": []\r\n  },\r\n  \"sku\": {\r\n    \"name\": \"Standard\"\
        ,\r\n    \"tier\": \"Regional\"\r\n  }\r\n}"
    headers:
      azure-asyncnotification:
      - Enabled
      azure-asyncoperation:
<<<<<<< HEAD
      - https://management.azure.com/subscriptions/00000000-0000-0000-0000-000000000000/providers/Microsoft.Network/locations/westus2/operations/0489e6b1-29d3-4882-a187-1e2f4e77b314?api-version=2020-11-01
=======
      - https://management.azure.com/subscriptions/00000000-0000-0000-0000-000000000000/providers/Microsoft.Network/locations/westus2/operations/62df5032-b500-4707-b0ee-72f956b3b009?api-version=2021-02-01
>>>>>>> 6ad1929a
      cache-control:
      - no-cache
      content-length:
      - '606'
      content-type:
      - application/json; charset=utf-8
      date:
      - Mon, 08 Mar 2021 18:43:37 GMT
      expires:
      - '-1'
      pragma:
      - no-cache
      server:
      - Microsoft-HTTPAPI/2.0
      - Microsoft-HTTPAPI/2.0
      strict-transport-security:
      - max-age=31536000; includeSubDomains
      x-content-type-options:
      - nosniff
      x-ms-arm-service-request-id:
      - 1669f1a0-4946-47da-ba09-c41c434fa3c2
      x-ms-ratelimit-remaining-subscription-writes:
      - '1199'
    status:
      code: 201
      message: Created
- request:
    body: null
    headers:
      Accept:
      - '*/*'
      Accept-Encoding:
      - gzip, deflate
      CommandName:
      - network public-ip prefix create
      Connection:
      - keep-alive
      ParameterSetName:
      - -g -n --location --length
      User-Agent:
      - AZURECLI/2.20.0 (DOCKER) azsdk-python-azure-mgmt-network/17.1.0 Python/3.6.10
        (Linux-4.15.0-122-generic-x86_64-with)
    method: GET
<<<<<<< HEAD
    uri: https://management.azure.com/subscriptions/00000000-0000-0000-0000-000000000000/providers/Microsoft.Network/locations/westus2/operations/0489e6b1-29d3-4882-a187-1e2f4e77b314?api-version=2020-11-01
=======
    uri: https://management.azure.com/subscriptions/00000000-0000-0000-0000-000000000000/providers/Microsoft.Network/locations/westus2/operations/62df5032-b500-4707-b0ee-72f956b3b009?api-version=2021-02-01
>>>>>>> 6ad1929a
  response:
    body:
      string: "{\r\n  \"status\": \"Succeeded\"\r\n}"
    headers:
      cache-control:
      - no-cache
      content-length:
      - '29'
      content-type:
      - application/json; charset=utf-8
      date:
      - Mon, 08 Mar 2021 18:43:40 GMT
      expires:
      - '-1'
      pragma:
      - no-cache
      server:
      - Microsoft-HTTPAPI/2.0
      - Microsoft-HTTPAPI/2.0
      strict-transport-security:
      - max-age=31536000; includeSubDomains
      transfer-encoding:
      - chunked
      vary:
      - Accept-Encoding
      x-content-type-options:
      - nosniff
      x-ms-arm-service-request-id:
      - d22fa73c-a755-44ea-9e83-2fa65a274ba3
    status:
      code: 200
      message: OK
- request:
    body: null
    headers:
      Accept:
      - '*/*'
      Accept-Encoding:
      - gzip, deflate
      CommandName:
      - network public-ip prefix create
      Connection:
      - keep-alive
      ParameterSetName:
      - -g -n --location --length
      User-Agent:
      - AZURECLI/2.20.0 (DOCKER) azsdk-python-azure-mgmt-network/17.1.0 Python/3.6.10
        (Linux-4.15.0-122-generic-x86_64-with)
    method: GET
    uri: https://management.azure.com/subscriptions/00000000-0000-0000-0000-000000000000/resourceGroups/clitest000001/providers/Microsoft.Network/publicIPPrefixes/cliaksslbipp2000003?api-version=2021-02-01
  response:
    body:
      string: "{\r\n  \"name\": \"cliaksslbipp2000003\",\r\n  \"id\": \"/subscriptions/00000000-0000-0000-0000-000000000000/resourceGroups/clitest000001/providers/Microsoft.Network/publicIPPrefixes/cliaksslbipp2000003\"\
        ,\r\n  \"etag\": \"W/\\\"c734c4b5-5e49-4ece-af21-5e0420ebad1c\\\"\",\r\n \
        \ \"type\": \"Microsoft.Network/publicIPPrefixes\",\r\n  \"location\": \"\
        westus2\",\r\n  \"properties\": {\r\n    \"provisioningState\": \"Succeeded\"\
        ,\r\n    \"resourceGuid\": \"ebbb8f3c-24af-4729-aae0-799d62070fdb\",\r\n \
        \   \"prefixLength\": 29,\r\n    \"publicIPAddressVersion\": \"IPv4\",\r\n\
        \    \"ipPrefix\": \"52.137.122.0/29\",\r\n    \"ipTags\": []\r\n  },\r\n\
        \  \"sku\": {\r\n    \"name\": \"Standard\",\r\n    \"tier\": \"Regional\"\
        \r\n  }\r\n}"
    headers:
      cache-control:
      - no-cache
      content-length:
      - '643'
      content-type:
      - application/json; charset=utf-8
      date:
      - Mon, 08 Mar 2021 18:43:40 GMT
      etag:
      - W/"c734c4b5-5e49-4ece-af21-5e0420ebad1c"
      expires:
      - '-1'
      pragma:
      - no-cache
      server:
      - Microsoft-HTTPAPI/2.0
      - Microsoft-HTTPAPI/2.0
      strict-transport-security:
      - max-age=31536000; includeSubDomains
      transfer-encoding:
      - chunked
      vary:
      - Accept-Encoding
      x-content-type-options:
      - nosniff
      x-ms-arm-service-request-id:
      - 05b9d31e-f369-4744-a498-000b4c4d7ed7
    status:
      code: 200
      message: OK
- request:
    body: null
    headers:
      Accept:
      - application/json
      Accept-Encoding:
      - gzip, deflate
      CommandName:
      - aks create
      Connection:
      - keep-alive
      ParameterSetName:
      - --resource-group --name --location --dns-name-prefix --node-count --ssh-key-value
        --service-principal --client-secret --load-balancer-sku --vm-set-type --load-balancer-outbound-ip-prefixes
      User-Agent:
      - python/3.6.10 (Linux-4.15.0-122-generic-x86_64-with) msrest/0.6.21 msrest_azure/0.6.3
        azure-mgmt-resource/12.0.0 Azure-SDK-For-Python AZURECLI/2.20.0 (DOCKER)
      accept-language:
      - en-US
    method: GET
    uri: https://management.azure.com/subscriptions/00000000-0000-0000-0000-000000000000/resourcegroups/clitest000001?api-version=2020-10-01
  response:
    body:
      string: '{"id":"/subscriptions/00000000-0000-0000-0000-000000000000/resourceGroups/clitest000001","name":"clitest000001","type":"Microsoft.Resources/resourceGroups","location":"westus2","tags":{"product":"azurecli","cause":"automation","date":"2021-03-08T18:43:24Z"},"properties":{"provisioningState":"Succeeded"}}'
    headers:
      cache-control:
      - no-cache
      content-length:
      - '313'
      content-type:
      - application/json; charset=utf-8
      date:
      - Mon, 08 Mar 2021 18:43:41 GMT
      expires:
      - '-1'
      pragma:
      - no-cache
      strict-transport-security:
      - max-age=31536000; includeSubDomains
      vary:
      - Accept-Encoding
      x-content-type-options:
      - nosniff
    status:
      code: 200
      message: OK
- request:
    body: '{"location": "westus2", "properties": {"kubernetesVersion": "", "dnsPrefix":
      "cliaksdns000004", "agentPoolProfiles": [{"count": 1, "vmSize": "Standard_DS2_v2",
      "osType": "Linux", "type": "VirtualMachineScaleSets", "mode": "System", "enableNodePublicIP":
      false, "scaleSetPriority": "Regular", "scaleSetEvictionPolicy": "Delete", "name":
      "nodepool1"}], "linuxProfile": {"adminUsername": "azureuser", "ssh": {"publicKeys":
      [{"keyData": "ssh-rsa AAAAB3NzaC1yc2EAAAADAQABAAACAQCbIg1guRHbI0lV11wWDt1r2cUdcNd27CJsg+SfgC7miZeubtwUhbsPdhMQsfDyhOWHq1+ZL0M+nJZV63d/1dhmhtgyOqejUwrPlzKhydsbrsdUor+JmNJDdW01v7BXHyuymT8G4s09jCasNOwiufbP/qp72ruu0bIA1nySsvlf9pCQAuFkAnVnf/rFhUlOkhtRpwcq8SUNY2zRHR/EKb/4NWY1JzR4sa3q2fWIJdrrX0DvLoa5g9bIEd4Df79ba7v+yiUBOS0zT2ll+z4g9izHK3EO5d8hL4jYxcjKs+wcslSYRWrascfscLgMlMGh0CdKeNTDjHpGPncaf3Z+FwwwjWeuiNBxv7bJo13/8B/098KlVDl4GZqsoBCEjPyJfV6hO0y/LkRGkk7oHWKgeWAfKtfLItRp00eZ4fcJNK9kCaSMmEugoZWcI7NGbZXzqFWqbpRI7NcDP9+WIQ+i9U5vqWsqd/zng4kbuAJ6UuKqIzB0upYrLShfQE3SAck8oaLhJqqq56VfDuASNpJKidV+zq27HfSBmbXnkR/5AK337dc3MXKJypoK/QPMLKUAP5XLPbs+NddJQV7EZXd29DLgp+fRIg3edpKdO7ZErWhv7d+3Kws+e1Y+ypmR2WIVSwVyBEUfgv2C8Ts9gnTF4pNcEY/S2aBicz5Ew2+jdyGNQQ==
      test@example.com\n"}]}}, "servicePrincipalProfile": {"clientId": "http://clitest000002",
      "secret": "U~hsbCctMJx93.uYY0FG4j6o.HtmqLXV8H"}, "addonProfiles": {}, "enableRBAC":
      true, "networkProfile": {"networkPlugin": "kubenet", "podCidr": "10.244.0.0/16",
      "serviceCidr": "10.0.0.0/16", "dnsServiceIP": "10.0.0.10", "dockerBridgeCidr":
      "172.17.0.1/16", "outboundType": "loadBalancer", "loadBalancerSku": "standard",
      "loadBalancerProfile": {"outboundIPPrefixes": {"publicIPPrefixes": [{"id": "/subscriptions/00000000-0000-0000-0000-000000000000/resourceGroups/clitest000001/providers/Microsoft.Network/publicIPPrefixes/cliaksslbipp1000002"}]},
      "allocatedOutboundPorts": 0, "idleTimeoutInMinutes": 30}}}}'
    headers:
      Accept:
      - application/json
      Accept-Encoding:
      - gzip, deflate
      CommandName:
      - aks create
      Connection:
      - keep-alive
      Content-Length:
      - '1875'
      Content-Type:
      - application/json; charset=utf-8
      ParameterSetName:
      - --resource-group --name --location --dns-name-prefix --node-count --ssh-key-value
        --service-principal --client-secret --load-balancer-sku --vm-set-type --load-balancer-outbound-ip-prefixes
      User-Agent:
      - python/3.6.10 (Linux-4.15.0-122-generic-x86_64-with) msrest/0.6.21 msrest_azure/0.6.3
        azure-mgmt-containerservice/11.1.0 Azure-SDK-For-Python AZURECLI/2.20.0 (DOCKER)
      accept-language:
      - en-US
    method: PUT
    uri: https://management.azure.com/subscriptions/00000000-0000-0000-0000-000000000000/resourceGroups/clitest000001/providers/Microsoft.ContainerService/managedClusters/cliakstest000001?api-version=2021-02-01
  response:
    body:
      string: "{\n  \"id\": \"/subscriptions/00000000-0000-0000-0000-000000000000/resourcegroups/clitest000001/providers/Microsoft.ContainerService/managedClusters/cliakstest000001\"\
        ,\n  \"location\": \"westus2\",\n  \"name\": \"cliakstest000001\",\n  \"type\"\
        : \"Microsoft.ContainerService/ManagedClusters\",\n  \"properties\": {\n \
        \  \"provisioningState\": \"Creating\",\n   \"powerState\": {\n    \"code\"\
        : \"Running\"\n   },\n   \"kubernetesVersion\": \"1.18.14\",\n   \"dnsPrefix\"\
        : \"cliaksdns000004\",\n   \"fqdn\": \"cliaksdns000004-ceb3f894.hcp.westus2.azmk8s.io\"\
        ,\n   \"azurePortalFQDN\": \"cliaksdns000004-ceb3f894.portal.hcp.westus2.azmk8s.io\"\
        ,\n   \"agentPoolProfiles\": [\n    {\n     \"name\": \"nodepool1\",\n   \
        \  \"count\": 1,\n     \"vmSize\": \"Standard_DS2_v2\",\n     \"osDiskSizeGB\"\
        : 128,\n     \"osDiskType\": \"Managed\",\n     \"kubeletDiskType\": \"OS\"\
        ,\n     \"maxPods\": 110,\n     \"type\": \"VirtualMachineScaleSets\",\n \
        \    \"provisioningState\": \"Creating\",\n     \"powerState\": {\n      \"\
        code\": \"Running\"\n     },\n     \"orchestratorVersion\": \"1.18.14\",\n\
        \     \"enableNodePublicIP\": false,\n     \"nodeLabels\": {},\n     \"mode\"\
        : \"System\",\n     \"osType\": \"Linux\",\n     \"nodeImageVersion\": \"\
        AKSUbuntu-1804gen2-2021.02.17\"\n    }\n   ],\n   \"linuxProfile\": {\n  \
        \  \"adminUsername\": \"azureuser\",\n    \"ssh\": {\n     \"publicKeys\"\
        : [\n      {\n       \"keyData\": \"ssh-rsa AAAAB3NzaC1yc2EAAAADAQABAAACAQCbIg1guRHbI0lV11wWDt1r2cUdcNd27CJsg+SfgC7miZeubtwUhbsPdhMQsfDyhOWHq1+ZL0M+nJZV63d/1dhmhtgyOqejUwrPlzKhydsbrsdUor+JmNJDdW01v7BXHyuymT8G4s09jCasNOwiufbP/qp72ruu0bIA1nySsvlf9pCQAuFkAnVnf/rFhUlOkhtRpwcq8SUNY2zRHR/EKb/4NWY1JzR4sa3q2fWIJdrrX0DvLoa5g9bIEd4Df79ba7v+yiUBOS0zT2ll+z4g9izHK3EO5d8hL4jYxcjKs+wcslSYRWrascfscLgMlMGh0CdKeNTDjHpGPncaf3Z+FwwwjWeuiNBxv7bJo13/8B/098KlVDl4GZqsoBCEjPyJfV6hO0y/LkRGkk7oHWKgeWAfKtfLItRp00eZ4fcJNK9kCaSMmEugoZWcI7NGbZXzqFWqbpRI7NcDP9+WIQ+i9U5vqWsqd/zng4kbuAJ6UuKqIzB0upYrLShfQE3SAck8oaLhJqqq56VfDuASNpJKidV+zq27HfSBmbXnkR/5AK337dc3MXKJypoK/QPMLKUAP5XLPbs+NddJQV7EZXd29DLgp+fRIg3edpKdO7ZErWhv7d+3Kws+e1Y+ypmR2WIVSwVyBEUfgv2C8Ts9gnTF4pNcEY/S2aBicz5Ew2+jdyGNQQ==\
        \ test@example.com\\n\"\n      }\n     ]\n    }\n   },\n   \"servicePrincipalProfile\"\
        : {\n    \"clientId\": \"http://clitest000002\"\n   },\n   \"addonProfiles\"\
        : {\n    \"KubeDashboard\": {\n     \"enabled\": false,\n     \"config\":\
        \ null\n    }\n   },\n   \"nodeResourceGroup\": \"MC_clitest000001_cliakstest000001_westus2\"\
        ,\n   \"enableRBAC\": true,\n   \"networkProfile\": {\n    \"networkPlugin\"\
        : \"kubenet\",\n    \"loadBalancerSku\": \"standard\",\n    \"loadBalancerProfile\"\
        : {\n     \"outboundIPPrefixes\": {\n      \"publicIPPrefixes\": [\n     \
        \  {\n        \"id\": \"/subscriptions/00000000-0000-0000-0000-000000000000/resourceGroups/clitest000001/providers/Microsoft.Network/publicIPPrefixes/cliaksslbipp1000002\"\
        \n       }\n      ]\n     },\n     \"allocatedOutboundPorts\": 0,\n     \"\
        idleTimeoutInMinutes\": 30\n    },\n    \"podCidr\": \"10.244.0.0/16\",\n\
        \    \"serviceCidr\": \"10.0.0.0/16\",\n    \"dnsServiceIP\": \"10.0.0.10\"\
        ,\n    \"dockerBridgeCidr\": \"172.17.0.1/16\",\n    \"outboundType\": \"\
        loadBalancer\"\n   },\n   \"maxAgentPools\": 10\n  },\n  \"sku\": {\n   \"\
        name\": \"Basic\",\n   \"tier\": \"Free\"\n  }\n }"
    headers:
      azure-asyncoperation:
      - https://management.azure.com/subscriptions/00000000-0000-0000-0000-000000000000/providers/Microsoft.ContainerService/locations/westus2/operations/dbb96fc3-c698-46c7-83c9-4188841a4a66?api-version=2016-03-30
      cache-control:
      - no-cache
      content-length:
      - '3038'
      content-type:
      - application/json
      date:
      - Mon, 08 Mar 2021 18:43:48 GMT
      expires:
      - '-1'
      pragma:
      - no-cache
      server:
      - nginx
      strict-transport-security:
      - max-age=31536000; includeSubDomains
      x-content-type-options:
      - nosniff
      x-ms-ratelimit-remaining-subscription-writes:
      - '1199'
    status:
      code: 201
      message: Created
- request:
    body: null
    headers:
      Accept:
      - application/json
      Accept-Encoding:
      - gzip, deflate
      CommandName:
      - aks create
      Connection:
      - keep-alive
      ParameterSetName:
      - --resource-group --name --location --dns-name-prefix --node-count --ssh-key-value
        --service-principal --client-secret --load-balancer-sku --vm-set-type --load-balancer-outbound-ip-prefixes
      User-Agent:
      - python/3.6.10 (Linux-4.15.0-122-generic-x86_64-with) msrest/0.6.21 msrest_azure/0.6.3
        azure-mgmt-containerservice/11.1.0 Azure-SDK-For-Python AZURECLI/2.20.0 (DOCKER)
    method: GET
    uri: https://management.azure.com/subscriptions/00000000-0000-0000-0000-000000000000/providers/Microsoft.ContainerService/locations/westus2/operations/dbb96fc3-c698-46c7-83c9-4188841a4a66?api-version=2016-03-30
  response:
    body:
      string: "{\n  \"name\": \"c36fb9db-98c6-c746-83c9-4188841a4a66\",\n  \"status\"\
        : \"InProgress\",\n  \"startTime\": \"2021-03-08T18:43:48.6633333Z\"\n }"
    headers:
      cache-control:
      - no-cache
      content-length:
      - '126'
      content-type:
      - application/json
      date:
      - Mon, 08 Mar 2021 18:44:19 GMT
      expires:
      - '-1'
      pragma:
      - no-cache
      server:
      - nginx
      strict-transport-security:
      - max-age=31536000; includeSubDomains
      transfer-encoding:
      - chunked
      vary:
      - Accept-Encoding
      x-content-type-options:
      - nosniff
    status:
      code: 200
      message: OK
- request:
    body: null
    headers:
      Accept:
      - application/json
      Accept-Encoding:
      - gzip, deflate
      CommandName:
      - aks create
      Connection:
      - keep-alive
      ParameterSetName:
      - --resource-group --name --location --dns-name-prefix --node-count --ssh-key-value
        --service-principal --client-secret --load-balancer-sku --vm-set-type --load-balancer-outbound-ip-prefixes
      User-Agent:
      - python/3.6.10 (Linux-4.15.0-122-generic-x86_64-with) msrest/0.6.21 msrest_azure/0.6.3
        azure-mgmt-containerservice/11.1.0 Azure-SDK-For-Python AZURECLI/2.20.0 (DOCKER)
    method: GET
    uri: https://management.azure.com/subscriptions/00000000-0000-0000-0000-000000000000/providers/Microsoft.ContainerService/locations/westus2/operations/dbb96fc3-c698-46c7-83c9-4188841a4a66?api-version=2016-03-30
  response:
    body:
      string: "{\n  \"name\": \"c36fb9db-98c6-c746-83c9-4188841a4a66\",\n  \"status\"\
        : \"InProgress\",\n  \"startTime\": \"2021-03-08T18:43:48.6633333Z\"\n }"
    headers:
      cache-control:
      - no-cache
      content-length:
      - '126'
      content-type:
      - application/json
      date:
      - Mon, 08 Mar 2021 18:44:48 GMT
      expires:
      - '-1'
      pragma:
      - no-cache
      server:
      - nginx
      strict-transport-security:
      - max-age=31536000; includeSubDomains
      transfer-encoding:
      - chunked
      vary:
      - Accept-Encoding
      x-content-type-options:
      - nosniff
    status:
      code: 200
      message: OK
- request:
    body: null
    headers:
      Accept:
      - application/json
      Accept-Encoding:
      - gzip, deflate
      CommandName:
      - aks create
      Connection:
      - keep-alive
      ParameterSetName:
      - --resource-group --name --location --dns-name-prefix --node-count --ssh-key-value
        --service-principal --client-secret --load-balancer-sku --vm-set-type --load-balancer-outbound-ip-prefixes
      User-Agent:
      - python/3.6.10 (Linux-4.15.0-122-generic-x86_64-with) msrest/0.6.21 msrest_azure/0.6.3
        azure-mgmt-containerservice/11.1.0 Azure-SDK-For-Python AZURECLI/2.20.0 (DOCKER)
    method: GET
    uri: https://management.azure.com/subscriptions/00000000-0000-0000-0000-000000000000/providers/Microsoft.ContainerService/locations/westus2/operations/dbb96fc3-c698-46c7-83c9-4188841a4a66?api-version=2016-03-30
  response:
    body:
      string: "{\n  \"name\": \"c36fb9db-98c6-c746-83c9-4188841a4a66\",\n  \"status\"\
        : \"InProgress\",\n  \"startTime\": \"2021-03-08T18:43:48.6633333Z\"\n }"
    headers:
      cache-control:
      - no-cache
      content-length:
      - '126'
      content-type:
      - application/json
      date:
      - Mon, 08 Mar 2021 18:45:19 GMT
      expires:
      - '-1'
      pragma:
      - no-cache
      server:
      - nginx
      strict-transport-security:
      - max-age=31536000; includeSubDomains
      transfer-encoding:
      - chunked
      vary:
      - Accept-Encoding
      x-content-type-options:
      - nosniff
    status:
      code: 200
      message: OK
- request:
    body: null
    headers:
      Accept:
      - application/json
      Accept-Encoding:
      - gzip, deflate
      CommandName:
      - aks create
      Connection:
      - keep-alive
      ParameterSetName:
      - --resource-group --name --location --dns-name-prefix --node-count --ssh-key-value
        --service-principal --client-secret --load-balancer-sku --vm-set-type --load-balancer-outbound-ip-prefixes
      User-Agent:
      - python/3.6.10 (Linux-4.15.0-122-generic-x86_64-with) msrest/0.6.21 msrest_azure/0.6.3
        azure-mgmt-containerservice/11.1.0 Azure-SDK-For-Python AZURECLI/2.20.0 (DOCKER)
    method: GET
    uri: https://management.azure.com/subscriptions/00000000-0000-0000-0000-000000000000/providers/Microsoft.ContainerService/locations/westus2/operations/dbb96fc3-c698-46c7-83c9-4188841a4a66?api-version=2016-03-30
  response:
    body:
      string: "{\n  \"name\": \"c36fb9db-98c6-c746-83c9-4188841a4a66\",\n  \"status\"\
        : \"InProgress\",\n  \"startTime\": \"2021-03-08T18:43:48.6633333Z\"\n }"
    headers:
      cache-control:
      - no-cache
      content-length:
      - '126'
      content-type:
      - application/json
      date:
      - Mon, 08 Mar 2021 18:45:48 GMT
      expires:
      - '-1'
      pragma:
      - no-cache
      server:
      - nginx
      strict-transport-security:
      - max-age=31536000; includeSubDomains
      transfer-encoding:
      - chunked
      vary:
      - Accept-Encoding
      x-content-type-options:
      - nosniff
    status:
      code: 200
      message: OK
- request:
    body: null
    headers:
      Accept:
      - application/json
      Accept-Encoding:
      - gzip, deflate
      CommandName:
      - aks create
      Connection:
      - keep-alive
      ParameterSetName:
      - --resource-group --name --location --dns-name-prefix --node-count --ssh-key-value
        --service-principal --client-secret --load-balancer-sku --vm-set-type --load-balancer-outbound-ip-prefixes
      User-Agent:
      - python/3.6.10 (Linux-4.15.0-122-generic-x86_64-with) msrest/0.6.21 msrest_azure/0.6.3
        azure-mgmt-containerservice/11.1.0 Azure-SDK-For-Python AZURECLI/2.20.0 (DOCKER)
    method: GET
    uri: https://management.azure.com/subscriptions/00000000-0000-0000-0000-000000000000/providers/Microsoft.ContainerService/locations/westus2/operations/dbb96fc3-c698-46c7-83c9-4188841a4a66?api-version=2016-03-30
  response:
    body:
      string: "{\n  \"name\": \"c36fb9db-98c6-c746-83c9-4188841a4a66\",\n  \"status\"\
        : \"InProgress\",\n  \"startTime\": \"2021-03-08T18:43:48.6633333Z\"\n }"
    headers:
      cache-control:
      - no-cache
      content-length:
      - '126'
      content-type:
      - application/json
      date:
      - Mon, 08 Mar 2021 18:46:19 GMT
      expires:
      - '-1'
      pragma:
      - no-cache
      server:
      - nginx
      strict-transport-security:
      - max-age=31536000; includeSubDomains
      transfer-encoding:
      - chunked
      vary:
      - Accept-Encoding
      x-content-type-options:
      - nosniff
    status:
      code: 200
      message: OK
- request:
    body: null
    headers:
      Accept:
      - application/json
      Accept-Encoding:
      - gzip, deflate
      CommandName:
      - aks create
      Connection:
      - keep-alive
      ParameterSetName:
      - --resource-group --name --location --dns-name-prefix --node-count --ssh-key-value
        --service-principal --client-secret --load-balancer-sku --vm-set-type --load-balancer-outbound-ip-prefixes
      User-Agent:
      - python/3.6.10 (Linux-4.15.0-122-generic-x86_64-with) msrest/0.6.21 msrest_azure/0.6.3
        azure-mgmt-containerservice/11.1.0 Azure-SDK-For-Python AZURECLI/2.20.0 (DOCKER)
    method: GET
    uri: https://management.azure.com/subscriptions/00000000-0000-0000-0000-000000000000/providers/Microsoft.ContainerService/locations/westus2/operations/dbb96fc3-c698-46c7-83c9-4188841a4a66?api-version=2016-03-30
  response:
    body:
      string: "{\n  \"name\": \"c36fb9db-98c6-c746-83c9-4188841a4a66\",\n  \"status\"\
        : \"InProgress\",\n  \"startTime\": \"2021-03-08T18:43:48.6633333Z\"\n }"
    headers:
      cache-control:
      - no-cache
      content-length:
      - '126'
      content-type:
      - application/json
      date:
      - Mon, 08 Mar 2021 18:46:49 GMT
      expires:
      - '-1'
      pragma:
      - no-cache
      server:
      - nginx
      strict-transport-security:
      - max-age=31536000; includeSubDomains
      transfer-encoding:
      - chunked
      vary:
      - Accept-Encoding
      x-content-type-options:
      - nosniff
    status:
      code: 200
      message: OK
- request:
    body: null
    headers:
      Accept:
      - application/json
      Accept-Encoding:
      - gzip, deflate
      CommandName:
      - aks create
      Connection:
      - keep-alive
      ParameterSetName:
      - --resource-group --name --location --dns-name-prefix --node-count --ssh-key-value
        --service-principal --client-secret --load-balancer-sku --vm-set-type --load-balancer-outbound-ip-prefixes
      User-Agent:
      - python/3.6.10 (Linux-4.15.0-122-generic-x86_64-with) msrest/0.6.21 msrest_azure/0.6.3
        azure-mgmt-containerservice/11.1.0 Azure-SDK-For-Python AZURECLI/2.20.0 (DOCKER)
    method: GET
    uri: https://management.azure.com/subscriptions/00000000-0000-0000-0000-000000000000/providers/Microsoft.ContainerService/locations/westus2/operations/dbb96fc3-c698-46c7-83c9-4188841a4a66?api-version=2016-03-30
  response:
    body:
      string: "{\n  \"name\": \"c36fb9db-98c6-c746-83c9-4188841a4a66\",\n  \"status\"\
        : \"Succeeded\",\n  \"startTime\": \"2021-03-08T18:43:48.6633333Z\",\n  \"\
        endTime\": \"2021-03-08T18:47:06.8536562Z\"\n }"
    headers:
      cache-control:
      - no-cache
      content-length:
      - '170'
      content-type:
      - application/json
      date:
      - Mon, 08 Mar 2021 18:47:19 GMT
      expires:
      - '-1'
      pragma:
      - no-cache
      server:
      - nginx
      strict-transport-security:
      - max-age=31536000; includeSubDomains
      transfer-encoding:
      - chunked
      vary:
      - Accept-Encoding
      x-content-type-options:
      - nosniff
    status:
      code: 200
      message: OK
- request:
    body: null
    headers:
      Accept:
      - application/json
      Accept-Encoding:
      - gzip, deflate
      CommandName:
      - aks create
      Connection:
      - keep-alive
      ParameterSetName:
      - --resource-group --name --location --dns-name-prefix --node-count --ssh-key-value
        --service-principal --client-secret --load-balancer-sku --vm-set-type --load-balancer-outbound-ip-prefixes
      User-Agent:
      - python/3.6.10 (Linux-4.15.0-122-generic-x86_64-with) msrest/0.6.21 msrest_azure/0.6.3
        azure-mgmt-containerservice/11.1.0 Azure-SDK-For-Python AZURECLI/2.20.0 (DOCKER)
    method: GET
    uri: https://management.azure.com/subscriptions/00000000-0000-0000-0000-000000000000/resourceGroups/clitest000001/providers/Microsoft.ContainerService/managedClusters/cliakstest000001?api-version=2021-02-01
  response:
    body:
      string: "{\n  \"id\": \"/subscriptions/00000000-0000-0000-0000-000000000000/resourcegroups/clitest000001/providers/Microsoft.ContainerService/managedClusters/cliakstest000001\"\
        ,\n  \"location\": \"westus2\",\n  \"name\": \"cliakstest000001\",\n  \"type\"\
        : \"Microsoft.ContainerService/ManagedClusters\",\n  \"properties\": {\n \
        \  \"provisioningState\": \"Succeeded\",\n   \"powerState\": {\n    \"code\"\
        : \"Running\"\n   },\n   \"kubernetesVersion\": \"1.18.14\",\n   \"dnsPrefix\"\
        : \"cliaksdns000004\",\n   \"fqdn\": \"cliaksdns000004-ceb3f894.hcp.westus2.azmk8s.io\"\
        ,\n   \"azurePortalFQDN\": \"cliaksdns000004-ceb3f894.portal.hcp.westus2.azmk8s.io\"\
        ,\n   \"agentPoolProfiles\": [\n    {\n     \"name\": \"nodepool1\",\n   \
        \  \"count\": 1,\n     \"vmSize\": \"Standard_DS2_v2\",\n     \"osDiskSizeGB\"\
        : 128,\n     \"osDiskType\": \"Managed\",\n     \"kubeletDiskType\": \"OS\"\
        ,\n     \"maxPods\": 110,\n     \"type\": \"VirtualMachineScaleSets\",\n \
        \    \"provisioningState\": \"Succeeded\",\n     \"powerState\": {\n     \
        \ \"code\": \"Running\"\n     },\n     \"orchestratorVersion\": \"1.18.14\"\
        ,\n     \"enableNodePublicIP\": false,\n     \"nodeLabels\": {},\n     \"\
        mode\": \"System\",\n     \"osType\": \"Linux\",\n     \"nodeImageVersion\"\
        : \"AKSUbuntu-1804gen2-2021.02.17\"\n    }\n   ],\n   \"linuxProfile\": {\n\
        \    \"adminUsername\": \"azureuser\",\n    \"ssh\": {\n     \"publicKeys\"\
        : [\n      {\n       \"keyData\": \"ssh-rsa AAAAB3NzaC1yc2EAAAADAQABAAACAQCbIg1guRHbI0lV11wWDt1r2cUdcNd27CJsg+SfgC7miZeubtwUhbsPdhMQsfDyhOWHq1+ZL0M+nJZV63d/1dhmhtgyOqejUwrPlzKhydsbrsdUor+JmNJDdW01v7BXHyuymT8G4s09jCasNOwiufbP/qp72ruu0bIA1nySsvlf9pCQAuFkAnVnf/rFhUlOkhtRpwcq8SUNY2zRHR/EKb/4NWY1JzR4sa3q2fWIJdrrX0DvLoa5g9bIEd4Df79ba7v+yiUBOS0zT2ll+z4g9izHK3EO5d8hL4jYxcjKs+wcslSYRWrascfscLgMlMGh0CdKeNTDjHpGPncaf3Z+FwwwjWeuiNBxv7bJo13/8B/098KlVDl4GZqsoBCEjPyJfV6hO0y/LkRGkk7oHWKgeWAfKtfLItRp00eZ4fcJNK9kCaSMmEugoZWcI7NGbZXzqFWqbpRI7NcDP9+WIQ+i9U5vqWsqd/zng4kbuAJ6UuKqIzB0upYrLShfQE3SAck8oaLhJqqq56VfDuASNpJKidV+zq27HfSBmbXnkR/5AK337dc3MXKJypoK/QPMLKUAP5XLPbs+NddJQV7EZXd29DLgp+fRIg3edpKdO7ZErWhv7d+3Kws+e1Y+ypmR2WIVSwVyBEUfgv2C8Ts9gnTF4pNcEY/S2aBicz5Ew2+jdyGNQQ==\
        \ test@example.com\\n\"\n      }\n     ]\n    }\n   },\n   \"servicePrincipalProfile\"\
        : {\n    \"clientId\": \"http://clitest000002\"\n   },\n   \"addonProfiles\"\
        : {\n    \"KubeDashboard\": {\n     \"enabled\": false,\n     \"config\":\
        \ null\n    }\n   },\n   \"nodeResourceGroup\": \"MC_clitest000001_cliakstest000001_westus2\"\
        ,\n   \"enableRBAC\": true,\n   \"networkProfile\": {\n    \"networkPlugin\"\
        : \"kubenet\",\n    \"loadBalancerSku\": \"Standard\",\n    \"loadBalancerProfile\"\
        : {\n     \"outboundIPPrefixes\": {\n      \"publicIPPrefixes\": [\n     \
        \  {\n        \"id\": \"/subscriptions/00000000-0000-0000-0000-000000000000/resourceGroups/clitest000001/providers/Microsoft.Network/publicIPPrefixes/cliaksslbipp1000002\"\
        \n       }\n      ]\n     },\n     \"effectiveOutboundIPs\": [\n      {\n\
        \       \"id\": \"/subscriptions/00000000-0000-0000-0000-000000000000/resourceGroups/clitest000001/providers/Microsoft.Network/publicIPPrefixes/cliaksslbipp1000002\"\
        \n      }\n     ],\n     \"allocatedOutboundPorts\": 0,\n     \"idleTimeoutInMinutes\"\
        : 30\n    },\n    \"podCidr\": \"10.244.0.0/16\",\n    \"serviceCidr\": \"\
        10.0.0.0/16\",\n    \"dnsServiceIP\": \"10.0.0.10\",\n    \"dockerBridgeCidr\"\
        : \"172.17.0.1/16\",\n    \"outboundType\": \"loadBalancer\"\n   },\n   \"\
        maxAgentPools\": 10\n  },\n  \"sku\": {\n   \"name\": \"Basic\",\n   \"tier\"\
        : \"Free\"\n  }\n }"
    headers:
      cache-control:
      - no-cache
      content-length:
      - '3261'
      content-type:
      - application/json
      date:
      - Mon, 08 Mar 2021 18:47:20 GMT
      expires:
      - '-1'
      pragma:
      - no-cache
      server:
      - nginx
      strict-transport-security:
      - max-age=31536000; includeSubDomains
      transfer-encoding:
      - chunked
      vary:
      - Accept-Encoding
      x-content-type-options:
      - nosniff
    status:
      code: 200
      message: OK
- request:
    body: null
    headers:
      Accept:
      - application/json
      Accept-Encoding:
      - gzip, deflate
      CommandName:
      - aks list
      Connection:
      - keep-alive
      ParameterSetName:
      - -g
      User-Agent:
      - python/3.6.10 (Linux-4.15.0-122-generic-x86_64-with) msrest/0.6.21 msrest_azure/0.6.3
        azure-mgmt-containerservice/11.1.0 Azure-SDK-For-Python AZURECLI/2.20.0 (DOCKER)
      accept-language:
      - en-US
    method: GET
    uri: https://management.azure.com/subscriptions/00000000-0000-0000-0000-000000000000/resourceGroups/clitest000001/providers/Microsoft.ContainerService/managedClusters?api-version=2021-02-01
  response:
    body:
      string: "{\n  \"value\": [\n   {\n    \"id\": \"/subscriptions/00000000-0000-0000-0000-000000000000/resourcegroups/clitest000001/providers/Microsoft.ContainerService/managedClusters/cliakstest000001\"\
        ,\n    \"location\": \"westus2\",\n    \"name\": \"cliakstest000001\",\n \
        \   \"type\": \"Microsoft.ContainerService/ManagedClusters\",\n    \"properties\"\
        : {\n     \"provisioningState\": \"Succeeded\",\n     \"powerState\": {\n\
        \      \"code\": \"Running\"\n     },\n     \"kubernetesVersion\": \"1.18.14\"\
        ,\n     \"dnsPrefix\": \"cliaksdns000004\",\n     \"fqdn\": \"cliaksdns000004-ceb3f894.hcp.westus2.azmk8s.io\"\
        ,\n     \"azurePortalFQDN\": \"cliaksdns000004-ceb3f894.portal.hcp.westus2.azmk8s.io\"\
        ,\n     \"agentPoolProfiles\": [\n      {\n       \"name\": \"nodepool1\"\
        ,\n       \"count\": 1,\n       \"vmSize\": \"Standard_DS2_v2\",\n       \"\
        osDiskSizeGB\": 128,\n       \"osDiskType\": \"Managed\",\n       \"kubeletDiskType\"\
        : \"OS\",\n       \"maxPods\": 110,\n       \"type\": \"VirtualMachineScaleSets\"\
        ,\n       \"provisioningState\": \"Succeeded\",\n       \"powerState\": {\n\
        \        \"code\": \"Running\"\n       },\n       \"orchestratorVersion\"\
        : \"1.18.14\",\n       \"enableNodePublicIP\": false,\n       \"nodeLabels\"\
        : {},\n       \"mode\": \"System\",\n       \"osType\": \"Linux\",\n     \
        \  \"nodeImageVersion\": \"AKSUbuntu-1804gen2-2021.02.17\"\n      }\n    \
        \ ],\n     \"linuxProfile\": {\n      \"adminUsername\": \"azureuser\",\n\
        \      \"ssh\": {\n       \"publicKeys\": [\n        {\n         \"keyData\"\
        : \"ssh-rsa AAAAB3NzaC1yc2EAAAADAQABAAACAQCbIg1guRHbI0lV11wWDt1r2cUdcNd27CJsg+SfgC7miZeubtwUhbsPdhMQsfDyhOWHq1+ZL0M+nJZV63d/1dhmhtgyOqejUwrPlzKhydsbrsdUor+JmNJDdW01v7BXHyuymT8G4s09jCasNOwiufbP/qp72ruu0bIA1nySsvlf9pCQAuFkAnVnf/rFhUlOkhtRpwcq8SUNY2zRHR/EKb/4NWY1JzR4sa3q2fWIJdrrX0DvLoa5g9bIEd4Df79ba7v+yiUBOS0zT2ll+z4g9izHK3EO5d8hL4jYxcjKs+wcslSYRWrascfscLgMlMGh0CdKeNTDjHpGPncaf3Z+FwwwjWeuiNBxv7bJo13/8B/098KlVDl4GZqsoBCEjPyJfV6hO0y/LkRGkk7oHWKgeWAfKtfLItRp00eZ4fcJNK9kCaSMmEugoZWcI7NGbZXzqFWqbpRI7NcDP9+WIQ+i9U5vqWsqd/zng4kbuAJ6UuKqIzB0upYrLShfQE3SAck8oaLhJqqq56VfDuASNpJKidV+zq27HfSBmbXnkR/5AK337dc3MXKJypoK/QPMLKUAP5XLPbs+NddJQV7EZXd29DLgp+fRIg3edpKdO7ZErWhv7d+3Kws+e1Y+ypmR2WIVSwVyBEUfgv2C8Ts9gnTF4pNcEY/S2aBicz5Ew2+jdyGNQQ==\
        \ test@example.com\\n\"\n        }\n       ]\n      }\n     },\n     \"servicePrincipalProfile\"\
        : {\n      \"clientId\": \"http://clitest000002\"\n     },\n     \"addonProfiles\"\
        : {\n      \"KubeDashboard\": {\n       \"enabled\": false,\n       \"config\"\
        : null\n      }\n     },\n     \"nodeResourceGroup\": \"MC_clitest000001_cliakstest000001_westus2\"\
        ,\n     \"enableRBAC\": true,\n     \"networkProfile\": {\n      \"networkPlugin\"\
        : \"kubenet\",\n      \"loadBalancerSku\": \"Standard\",\n      \"loadBalancerProfile\"\
        : {\n       \"outboundIPPrefixes\": {\n        \"publicIPPrefixes\": [\n \
        \        {\n          \"id\": \"/subscriptions/00000000-0000-0000-0000-000000000000/resourceGroups/clitest000001/providers/Microsoft.Network/publicIPPrefixes/cliaksslbipp1000002\"\
        \n         }\n        ]\n       },\n       \"effectiveOutboundIPs\": [\n \
        \       {\n         \"id\": \"/subscriptions/00000000-0000-0000-0000-000000000000/resourceGroups/clitest000001/providers/Microsoft.Network/publicIPPrefixes/cliaksslbipp1000002\"\
        \n        }\n       ],\n       \"allocatedOutboundPorts\": 0,\n       \"idleTimeoutInMinutes\"\
        : 30\n      },\n      \"podCidr\": \"10.244.0.0/16\",\n      \"serviceCidr\"\
        : \"10.0.0.0/16\",\n      \"dnsServiceIP\": \"10.0.0.10\",\n      \"dockerBridgeCidr\"\
        : \"172.17.0.1/16\",\n      \"outboundType\": \"loadBalancer\"\n     },\n\
        \     \"maxAgentPools\": 10\n    },\n    \"sku\": {\n     \"name\": \"Basic\"\
        ,\n     \"tier\": \"Free\"\n    }\n   }\n  ]\n }"
    headers:
      cache-control:
      - no-cache
      content-length:
      - '3462'
      content-type:
      - application/json
      date:
      - Mon, 08 Mar 2021 18:47:21 GMT
      expires:
      - '-1'
      pragma:
      - no-cache
      server:
      - nginx
      strict-transport-security:
      - max-age=31536000; includeSubDomains
      transfer-encoding:
      - chunked
      vary:
      - Accept-Encoding
      x-content-type-options:
      - nosniff
    status:
      code: 200
      message: OK
- request:
    body: null
    headers:
      Accept:
      - application/json
      Accept-Encoding:
      - gzip, deflate
      CommandName:
      - aks list
      Connection:
      - keep-alive
      ParameterSetName:
      - -g -o
      User-Agent:
      - python/3.6.10 (Linux-4.15.0-122-generic-x86_64-with) msrest/0.6.21 msrest_azure/0.6.3
        azure-mgmt-containerservice/11.1.0 Azure-SDK-For-Python AZURECLI/2.20.0 (DOCKER)
      accept-language:
      - en-US
    method: GET
    uri: https://management.azure.com/subscriptions/00000000-0000-0000-0000-000000000000/resourceGroups/clitest000001/providers/Microsoft.ContainerService/managedClusters?api-version=2021-02-01
  response:
    body:
      string: "{\n  \"value\": [\n   {\n    \"id\": \"/subscriptions/00000000-0000-0000-0000-000000000000/resourcegroups/clitest000001/providers/Microsoft.ContainerService/managedClusters/cliakstest000001\"\
        ,\n    \"location\": \"westus2\",\n    \"name\": \"cliakstest000001\",\n \
        \   \"type\": \"Microsoft.ContainerService/ManagedClusters\",\n    \"properties\"\
        : {\n     \"provisioningState\": \"Succeeded\",\n     \"powerState\": {\n\
        \      \"code\": \"Running\"\n     },\n     \"kubernetesVersion\": \"1.18.14\"\
        ,\n     \"dnsPrefix\": \"cliaksdns000004\",\n     \"fqdn\": \"cliaksdns000004-ceb3f894.hcp.westus2.azmk8s.io\"\
        ,\n     \"azurePortalFQDN\": \"cliaksdns000004-ceb3f894.portal.hcp.westus2.azmk8s.io\"\
        ,\n     \"agentPoolProfiles\": [\n      {\n       \"name\": \"nodepool1\"\
        ,\n       \"count\": 1,\n       \"vmSize\": \"Standard_DS2_v2\",\n       \"\
        osDiskSizeGB\": 128,\n       \"osDiskType\": \"Managed\",\n       \"kubeletDiskType\"\
        : \"OS\",\n       \"maxPods\": 110,\n       \"type\": \"VirtualMachineScaleSets\"\
        ,\n       \"provisioningState\": \"Succeeded\",\n       \"powerState\": {\n\
        \        \"code\": \"Running\"\n       },\n       \"orchestratorVersion\"\
        : \"1.18.14\",\n       \"enableNodePublicIP\": false,\n       \"nodeLabels\"\
        : {},\n       \"mode\": \"System\",\n       \"osType\": \"Linux\",\n     \
        \  \"nodeImageVersion\": \"AKSUbuntu-1804gen2-2021.02.17\"\n      }\n    \
        \ ],\n     \"linuxProfile\": {\n      \"adminUsername\": \"azureuser\",\n\
        \      \"ssh\": {\n       \"publicKeys\": [\n        {\n         \"keyData\"\
        : \"ssh-rsa AAAAB3NzaC1yc2EAAAADAQABAAACAQCbIg1guRHbI0lV11wWDt1r2cUdcNd27CJsg+SfgC7miZeubtwUhbsPdhMQsfDyhOWHq1+ZL0M+nJZV63d/1dhmhtgyOqejUwrPlzKhydsbrsdUor+JmNJDdW01v7BXHyuymT8G4s09jCasNOwiufbP/qp72ruu0bIA1nySsvlf9pCQAuFkAnVnf/rFhUlOkhtRpwcq8SUNY2zRHR/EKb/4NWY1JzR4sa3q2fWIJdrrX0DvLoa5g9bIEd4Df79ba7v+yiUBOS0zT2ll+z4g9izHK3EO5d8hL4jYxcjKs+wcslSYRWrascfscLgMlMGh0CdKeNTDjHpGPncaf3Z+FwwwjWeuiNBxv7bJo13/8B/098KlVDl4GZqsoBCEjPyJfV6hO0y/LkRGkk7oHWKgeWAfKtfLItRp00eZ4fcJNK9kCaSMmEugoZWcI7NGbZXzqFWqbpRI7NcDP9+WIQ+i9U5vqWsqd/zng4kbuAJ6UuKqIzB0upYrLShfQE3SAck8oaLhJqqq56VfDuASNpJKidV+zq27HfSBmbXnkR/5AK337dc3MXKJypoK/QPMLKUAP5XLPbs+NddJQV7EZXd29DLgp+fRIg3edpKdO7ZErWhv7d+3Kws+e1Y+ypmR2WIVSwVyBEUfgv2C8Ts9gnTF4pNcEY/S2aBicz5Ew2+jdyGNQQ==\
        \ test@example.com\\n\"\n        }\n       ]\n      }\n     },\n     \"servicePrincipalProfile\"\
        : {\n      \"clientId\": \"http://clitest000002\"\n     },\n     \"addonProfiles\"\
        : {\n      \"KubeDashboard\": {\n       \"enabled\": false,\n       \"config\"\
        : null\n      }\n     },\n     \"nodeResourceGroup\": \"MC_clitest000001_cliakstest000001_westus2\"\
        ,\n     \"enableRBAC\": true,\n     \"networkProfile\": {\n      \"networkPlugin\"\
        : \"kubenet\",\n      \"loadBalancerSku\": \"Standard\",\n      \"loadBalancerProfile\"\
        : {\n       \"outboundIPPrefixes\": {\n        \"publicIPPrefixes\": [\n \
        \        {\n          \"id\": \"/subscriptions/00000000-0000-0000-0000-000000000000/resourceGroups/clitest000001/providers/Microsoft.Network/publicIPPrefixes/cliaksslbipp1000002\"\
        \n         }\n        ]\n       },\n       \"effectiveOutboundIPs\": [\n \
        \       {\n         \"id\": \"/subscriptions/00000000-0000-0000-0000-000000000000/resourceGroups/clitest000001/providers/Microsoft.Network/publicIPPrefixes/cliaksslbipp1000002\"\
        \n        }\n       ],\n       \"allocatedOutboundPorts\": 0,\n       \"idleTimeoutInMinutes\"\
        : 30\n      },\n      \"podCidr\": \"10.244.0.0/16\",\n      \"serviceCidr\"\
        : \"10.0.0.0/16\",\n      \"dnsServiceIP\": \"10.0.0.10\",\n      \"dockerBridgeCidr\"\
        : \"172.17.0.1/16\",\n      \"outboundType\": \"loadBalancer\"\n     },\n\
        \     \"maxAgentPools\": 10\n    },\n    \"sku\": {\n     \"name\": \"Basic\"\
        ,\n     \"tier\": \"Free\"\n    }\n   }\n  ]\n }"
    headers:
      cache-control:
      - no-cache
      content-length:
      - '3462'
      content-type:
      - application/json
      date:
      - Mon, 08 Mar 2021 18:47:22 GMT
      expires:
      - '-1'
      pragma:
      - no-cache
      server:
      - nginx
      strict-transport-security:
      - max-age=31536000; includeSubDomains
      transfer-encoding:
      - chunked
      vary:
      - Accept-Encoding
      x-content-type-options:
      - nosniff
    status:
      code: 200
      message: OK
- request:
    body: null
    headers:
      Accept:
      - application/json
      Accept-Encoding:
      - gzip, deflate
      CommandName:
      - aks show
      Connection:
      - keep-alive
      ParameterSetName:
      - -g -n
      User-Agent:
      - python/3.6.10 (Linux-4.15.0-122-generic-x86_64-with) msrest/0.6.21 msrest_azure/0.6.3
        azure-mgmt-containerservice/11.1.0 Azure-SDK-For-Python AZURECLI/2.20.0 (DOCKER)
      accept-language:
      - en-US
    method: GET
    uri: https://management.azure.com/subscriptions/00000000-0000-0000-0000-000000000000/resourceGroups/clitest000001/providers/Microsoft.ContainerService/managedClusters/cliakstest000001?api-version=2021-02-01
  response:
    body:
      string: "{\n  \"id\": \"/subscriptions/00000000-0000-0000-0000-000000000000/resourcegroups/clitest000001/providers/Microsoft.ContainerService/managedClusters/cliakstest000001\"\
        ,\n  \"location\": \"westus2\",\n  \"name\": \"cliakstest000001\",\n  \"type\"\
        : \"Microsoft.ContainerService/ManagedClusters\",\n  \"properties\": {\n \
        \  \"provisioningState\": \"Succeeded\",\n   \"powerState\": {\n    \"code\"\
        : \"Running\"\n   },\n   \"kubernetesVersion\": \"1.18.14\",\n   \"dnsPrefix\"\
        : \"cliaksdns000004\",\n   \"fqdn\": \"cliaksdns000004-ceb3f894.hcp.westus2.azmk8s.io\"\
        ,\n   \"azurePortalFQDN\": \"cliaksdns000004-ceb3f894.portal.hcp.westus2.azmk8s.io\"\
        ,\n   \"agentPoolProfiles\": [\n    {\n     \"name\": \"nodepool1\",\n   \
        \  \"count\": 1,\n     \"vmSize\": \"Standard_DS2_v2\",\n     \"osDiskSizeGB\"\
        : 128,\n     \"osDiskType\": \"Managed\",\n     \"kubeletDiskType\": \"OS\"\
        ,\n     \"maxPods\": 110,\n     \"type\": \"VirtualMachineScaleSets\",\n \
        \    \"provisioningState\": \"Succeeded\",\n     \"powerState\": {\n     \
        \ \"code\": \"Running\"\n     },\n     \"orchestratorVersion\": \"1.18.14\"\
        ,\n     \"enableNodePublicIP\": false,\n     \"nodeLabels\": {},\n     \"\
        mode\": \"System\",\n     \"osType\": \"Linux\",\n     \"nodeImageVersion\"\
        : \"AKSUbuntu-1804gen2-2021.02.17\"\n    }\n   ],\n   \"linuxProfile\": {\n\
        \    \"adminUsername\": \"azureuser\",\n    \"ssh\": {\n     \"publicKeys\"\
        : [\n      {\n       \"keyData\": \"ssh-rsa AAAAB3NzaC1yc2EAAAADAQABAAACAQCbIg1guRHbI0lV11wWDt1r2cUdcNd27CJsg+SfgC7miZeubtwUhbsPdhMQsfDyhOWHq1+ZL0M+nJZV63d/1dhmhtgyOqejUwrPlzKhydsbrsdUor+JmNJDdW01v7BXHyuymT8G4s09jCasNOwiufbP/qp72ruu0bIA1nySsvlf9pCQAuFkAnVnf/rFhUlOkhtRpwcq8SUNY2zRHR/EKb/4NWY1JzR4sa3q2fWIJdrrX0DvLoa5g9bIEd4Df79ba7v+yiUBOS0zT2ll+z4g9izHK3EO5d8hL4jYxcjKs+wcslSYRWrascfscLgMlMGh0CdKeNTDjHpGPncaf3Z+FwwwjWeuiNBxv7bJo13/8B/098KlVDl4GZqsoBCEjPyJfV6hO0y/LkRGkk7oHWKgeWAfKtfLItRp00eZ4fcJNK9kCaSMmEugoZWcI7NGbZXzqFWqbpRI7NcDP9+WIQ+i9U5vqWsqd/zng4kbuAJ6UuKqIzB0upYrLShfQE3SAck8oaLhJqqq56VfDuASNpJKidV+zq27HfSBmbXnkR/5AK337dc3MXKJypoK/QPMLKUAP5XLPbs+NddJQV7EZXd29DLgp+fRIg3edpKdO7ZErWhv7d+3Kws+e1Y+ypmR2WIVSwVyBEUfgv2C8Ts9gnTF4pNcEY/S2aBicz5Ew2+jdyGNQQ==\
        \ test@example.com\\n\"\n      }\n     ]\n    }\n   },\n   \"servicePrincipalProfile\"\
        : {\n    \"clientId\": \"http://clitest000002\"\n   },\n   \"addonProfiles\"\
        : {\n    \"KubeDashboard\": {\n     \"enabled\": false,\n     \"config\":\
        \ null\n    }\n   },\n   \"nodeResourceGroup\": \"MC_clitest000001_cliakstest000001_westus2\"\
        ,\n   \"enableRBAC\": true,\n   \"networkProfile\": {\n    \"networkPlugin\"\
        : \"kubenet\",\n    \"loadBalancerSku\": \"Standard\",\n    \"loadBalancerProfile\"\
        : {\n     \"outboundIPPrefixes\": {\n      \"publicIPPrefixes\": [\n     \
        \  {\n        \"id\": \"/subscriptions/00000000-0000-0000-0000-000000000000/resourceGroups/clitest000001/providers/Microsoft.Network/publicIPPrefixes/cliaksslbipp1000002\"\
        \n       }\n      ]\n     },\n     \"effectiveOutboundIPs\": [\n      {\n\
        \       \"id\": \"/subscriptions/00000000-0000-0000-0000-000000000000/resourceGroups/clitest000001/providers/Microsoft.Network/publicIPPrefixes/cliaksslbipp1000002\"\
        \n      }\n     ],\n     \"allocatedOutboundPorts\": 0,\n     \"idleTimeoutInMinutes\"\
        : 30\n    },\n    \"podCidr\": \"10.244.0.0/16\",\n    \"serviceCidr\": \"\
        10.0.0.0/16\",\n    \"dnsServiceIP\": \"10.0.0.10\",\n    \"dockerBridgeCidr\"\
        : \"172.17.0.1/16\",\n    \"outboundType\": \"loadBalancer\"\n   },\n   \"\
        maxAgentPools\": 10\n  },\n  \"sku\": {\n   \"name\": \"Basic\",\n   \"tier\"\
        : \"Free\"\n  }\n }"
    headers:
      cache-control:
      - no-cache
      content-length:
      - '3261'
      content-type:
      - application/json
      date:
      - Mon, 08 Mar 2021 18:47:22 GMT
      expires:
      - '-1'
      pragma:
      - no-cache
      server:
      - nginx
      strict-transport-security:
      - max-age=31536000; includeSubDomains
      transfer-encoding:
      - chunked
      vary:
      - Accept-Encoding
      x-content-type-options:
      - nosniff
    status:
      code: 200
      message: OK
- request:
    body: null
    headers:
      Accept:
      - application/json
      Accept-Encoding:
      - gzip, deflate
      CommandName:
      - aks get-credentials
      Connection:
      - keep-alive
      Content-Length:
      - '0'
      ParameterSetName:
      - -g -n --file
      User-Agent:
      - python/3.6.10 (Linux-4.15.0-122-generic-x86_64-with) msrest/0.6.21 msrest_azure/0.6.3
        azure-mgmt-containerservice/11.1.0 Azure-SDK-For-Python AZURECLI/2.20.0 (DOCKER)
      accept-language:
      - en-US
    method: POST
    uri: https://management.azure.com/subscriptions/00000000-0000-0000-0000-000000000000/resourceGroups/clitest000001/providers/Microsoft.ContainerService/managedClusters/cliakstest000001/listClusterUserCredential?api-version=2021-02-01
  response:
    body:
      string: "{\n  \"kubeconfigs\": [\n   {\n    \"name\": \"clusterUser\",\n   \
        \ \"value\": \"YXBpVmVyc2lvbjogdjEKY2x1c3RlcnM6Ci0gY2x1c3RlcjoKICAgIGNlcnRpZmljYXRlLWF1dGhvcml0eS1kYXRhOiBMUzB0TFMxQ1JVZEpUaUJEUlZKVVNVWkpRMEZVUlMwdExTMHRDazFKU1VVMlJFTkRRWFJEWjBGM1NVSkJaMGxSUmpkMWRXZDFhbWRQVUZkVFMxbENVbmhHVVhaWWVrRk9RbWRyY1docmFVYzVkekJDUVZGelJrRkVRVTRLVFZGemQwTlJXVVJXVVZGRVJYZEthbGxVUVdkR2R6QjVUVlJCZWsxRVozaFBSRTB3VFVSS1lVZEJPSGxOUkZWNFRVUk5kMDlFUlRST1JGRjNUV3h2ZHdwRVZFVk1UVUZyUjBFeFZVVkJlRTFEV1RKRmQyZG5TV2xOUVRCSFExTnhSMU5KWWpORVVVVkNRVkZWUVVFMFNVTkVkMEYzWjJkSlMwRnZTVU5CVVVSTUNqVjZWbk5PTWtGT1QweDBabXBpTWtNMlMwbFRjWEkwYURsT1pWWXdOMnR1YW5Sa1JFcGxaamRLWldNMVJ6aFFiM05WVFhsVGJYWXhWRmRyZVRjclZDOEtabEJYZFhsaGJUTm1WRkZVTnpnMGFXeGlWRkpvWlROSFNrbGxZVXBVYkVkcmFUTlplRk5sVTJ0RU1tMVJia1ZhTDBFeU9FdG5ablV2TTNsamFVeFdPUXBZYkhveVpFUjRUa2hpYW5aRlFqWXlVVGgwT0ZOUkwzZzBPV3R1YmtkSk0yOXFORzFLYWpFMGNIVnZUVkk1YVdGc1JYYzNVMlJwTDI4MWEwazNTbU5SQ25SdWNtSkZjVnBhWXpaUWIwZ3pSbXh3UmxCQ2EydE5WRXR5UVZWRWFIUTBTREZOU3pJd1oyRTBURFZaZEc1MlZuUlpjMWhaUm04Mk5qQnFNaTg0VlRRS1dUTnZUazF0UTJkMWRGUnBha2R3U21wb1pFVlhZa0paVWpKbVRuQlFSVmhuYkhCMmFFVTBjWGR0Um1wQ1lYZGhMMlozWlV0TWNuZE1hRU01ZFZwcGJncE5TVmQ0YzFrMWNUaE1SRlF5Wm1wQ1R6RnhVMEpMTkVGeFJqaFVZVkJpYWxwV2RpODBjbVJ0VUhCc1dXTklSbGRpTlRCclZtaERTQ3RDWjFGaVFXWlVDamgwVFU1c2RtbFpNSFoxWVM5cE0xRnBlRmx0WVdvelEwZExkeXRXV21sWWJYaE1SVGc1Umxwek1HOUJPRkpUWkZCdU9WRnlXVEJ2Tkc5Mk1XeDBkR01LUzNOblNqTkNhV1ZZTTA5b1dXbFhVREpXVlZWclVsTnBXakZQY0c1SlNFWTBiMlptTVdkalRXSjFUemQ1TWpsVFZ6UTVlV05XUlRWdk0wbGFaR2h5YkFwbFYxaFlabGREYWpSWVZVOTZhVkJDYW14RGVDOVJkREJMUVdaNFpFNHZaMGRsZVZNNGNFbDVlakp5YmxsQmMwMUVlSGxzVlV0bFZrMUJZVTFVYVVkMUNuUlViRVJPUmpadU0yNU5Ua3A0Y2pkb09WaFdVeTlTWW5Wb1duQjJSbE15WkRoVVNHMWllR2h5YVVsSk5VRjNUVmsyY0ZZMVpuQm9NMWxNV2toRlVuSUtPV0ZZWkVoeUsydEJRMnBZV25Rd1V6UXlhRGcyVFhwMk9Ga3phMmg1U25obFMydFFhelJsUm1OM1NVUkJVVUZDYnpCSmQxRkVRVTlDWjA1V1NGRTRRZ3BCWmpoRlFrRk5RMEZ4VVhkRWQxbEVWbEl3VkVGUlNDOUNRVlYzUVhkRlFpOTZRV1JDWjA1V1NGRTBSVVpuVVZWUWJETlNlRk5MWWxacFJuSk1hbVpSQ2tsalYwbEhNR3hOYzJ0VmQwUlJXVXBMYjFwSmFIWmpUa0ZSUlV4Q1VVRkVaMmRKUWtGR1dHbDVRa0ZrV1VOSk9Wb3pTa2x6UVRSNVFYVXdSSGR4V0hrS01uVk1lbEUwVFd0NEwwc3hRVEE1YlRSNVUxSjJRMHR2Y3pOdlFUUmFibUl6V0RobVZVcFFUVFZEVTBGQ1dtRlZhRlo2SzBkdlIzUkRibmh2ZFdoVk1nb3dhM2gxYm5CT1UzY3pTMkowU3pobFYwcHRiVXQ0VlZOVEt6TmpkMjFFWTNwb2VsWm9OVVJoYkRaUFlWTXlZM281YkhCMEwyZGlUR0pOVGxSYUx6WXJDalo0T0dSVk5rVklWa05oUVROMlF6VldZV1V6TUZjdldqRkJNazVyVDFwck5GRnlZWEZ5T0RkV2QyYzBWbXRsVTNZclUwYzFZMDF4THpSNE0yUk9PVXdLTldORU5VRTVhalF5UXl0S1MwZE9RbEZTYVc1Vk9ESklPVFExVG1SSGRtUmlZbFJ6VGtVclF6UlJhRmxIUkhWcFRWUlZjbEphVnpKWWRFbzNSREU1ZUFwaVFWaGhaR0ZEWVRoamNuWnFTVlUxZGtWalRsaFlPV1JQUVNzeE5teFFPVTFzYTNJeWJ6ZG5TWFoyUVZWcWN6UXZVMmMyVjNSRFpUTnlTREV2UjFCeUNqRk9NRWxSYW5NclpHbzNVbGROYjNwQmJHNXZNR2hFVDJSeWIxQmpibFpPYjNaWVpuTTJWbWhYWWxaa05YUnVZWEZYZWxGVFVUQkNXakpNVG5Ob2Jtd0tXRGxLT1hSV1QxZzVMek5FV1VVd2VuVnBTbTFUVjFCTlQxRXJlak5FZHpodGFERmliakpVTHpkdlMxUm9RME56SzNWQmFVazRUelowYkRGRFdVYzFSZ3B2TWxsU01scGpUbHAyYjJSMlZreFFSRzR5TW1VMVkyOWlVRmxaZEU4eWFpOVpUMHBYUTFSdU4yVkVXazVMWmpVd1lqRnFibFpUUm05R1RrVXJORU5UQ2pOWlJFOVJSVms1V2t0amNFVTJhazFqVkcxSFNWaDFjRU53VGxsak9IVkxUVnBtYjJoU1NrTkxWamh3VVhweFRURmthemhTTUN0MU1uVm5OM0UwZEhjS2VFVkphVzlZWVVSWFdHeE9NMjlIUVhGdmIyeGFOWEIyY25ReWJWZHFUMVZzVFhGdVMyVk5ZVEJOV2pOc09URk5NbUpKYkVkd2JXcEtVRkpyYVRSbFN3cE5jRGQzU0U1WlZ6Z3lNMVl3ZFZKMENpMHRMUzB0UlU1RUlFTkZVbFJKUmtsRFFWUkZMUzB0TFMwSwogICAgc2VydmVyOiBodHRwczovL2NsaWFrc2RuczJwbnBrZnQtY2ViM2Y4OTQuaGNwLndlc3R1czIuYXptazhzLmlvOjQ0MwogIG5hbWU6IGNsaWFrc3Rlc3RvcmRzNmIKY29udGV4dHM6Ci0gY29udGV4dDoKICAgIGNsdXN0ZXI6IGNsaWFrc3Rlc3RvcmRzNmIKICAgIHVzZXI6IGNsdXN0ZXJVc2VyX2NsaXRlc3RhcnJ6c2lwaG9wX2NsaWFrc3Rlc3RvcmRzNmIKICBuYW1lOiBjbGlha3N0ZXN0b3JkczZiCmN1cnJlbnQtY29udGV4dDogY2xpYWtzdGVzdG9yZHM2YgpraW5kOiBDb25maWcKcHJlZmVyZW5jZXM6IHt9CnVzZXJzOgotIG5hbWU6IGNsdXN0ZXJVc2VyX2NsaXRlc3RhcnJ6c2lwaG9wX2NsaWFrc3Rlc3RvcmRzNmIKICB1c2VyOgogICAgY2xpZW50LWNlcnRpZmljYXRlLWRhdGE6IExTMHRMUzFDUlVkSlRpQkRSVkpVU1VaSlEwRlVSUzB0TFMwdENrMUpTVVpJYWtORFFYZGhaMEYzU1VKQlowbFNRVTloY2k5V1YxWjFhSG8zZVdGdU5rdERhVFZoSzJ0M1JGRlpTa3R2V2tsb2RtTk9RVkZGVEVKUlFYY0tSRlJGVEUxQmEwZEJNVlZGUVhoTlExa3lSWGRJYUdOT1RXcEZkMDE2UVRSTlZHZDZUa1JCZVZkb1kwNU5hazEzVFhwQk5FMVVaekJPUkVGNVYycEJkd3BOVW1OM1JsRlpSRlpSVVV0RmR6VjZaVmhPTUZwWE1EWmlWMFo2WkVkV2VXTjZSVlpOUWsxSFFURlZSVUY0VFUxaVYwWjZaRWRXZVZreWVIQmFWelV3Q2sxSlNVTkpha0ZPUW1kcmNXaHJhVWM1ZHpCQ1FWRkZSa0ZCVDBOQlp6aEJUVWxKUTBOblMwTkJaMFZCZG5wU2RsRnNWMG9yWVdWRmJ6Y3ZVMlJNY0dvS2NHUnNLM0p5VEhwbkwzcFllVTlpWlhsemJWRm1PRWR0V1dWSFlUZDZjbnB5TTBWRWQwWnZSMlJhUWs5cWVqWm1SRGhPT0U1emRESkpSVEZQZVVSMVJBcE5kbk5NUkd0TlRGVjFXalJNY1ZWekwxaE5VVFJ2UkhSdk5VbDZOMmw0VjNoeGNIZElTa3BVWkRSSFVpdHpTR3BUWVVOUVVtYzRjV1pCU2pNNFVtUlZDbUZJY0dkQ2JXNHpkVU42UVdGQ1ExUnJPRFl4YVZBeVFVYzJkVmN2YVhsVldUQlFhRVZrY0ZwNE1tMUpOV3BwVjJGVmRFVTRXa05sWW0xTlNGUjRiVW9LYjJocmMyTk5PRmxXUmk5cWRFdzVXWEkwT1d0UVpIbFdOa2xVYldGR00yRTJSM1JuUzNJelZ6RkhOa3d4YjFnMmVrRjJRM0JCTDFCblQwWjRMemMwV1FwR1drWktSbTFNU25aVU5TdEdZWGM0ZDNoNVRYcFpia3M1UTJkWGVtZDBUSFF2TUVocmVtaHpLemxUWkcwMkwxTnBhalZoUWtnMk1EbE5kazF6VlROdkNsSlVXRzlZVjNKcVJYaHNjblE0VFc5T2FWVlBWMlZXVUM5eE1IVk5lRGN6T0hjMU5XSnVUa0ZqY2t0VVoyWnhWMU5vVUU0d1RFcFVka3hFTTNNeGFuUUtObTkzYlZCS2FVTXlWMWx2U0VwYVlqbEZNVmhDUjNkcmVVTjJXbTVqV25wdlZtOVJVM1ZhVlRRdlYweERTRE50WlZNME1VbFZlRTVIV0cxaGVISkNkUXAzYlhWRWNrTnVhSEZuUXpkcWJqVXhRemxPWWxnelRqSjFaVk5xY1dvNVJGYzVNamhpVkcwdmFUbEtVMWxvV2t4WFFWTldZMFJXYlRreU9VMXdiMGN2Q21WaVZVVlpNMDR3ZWxrMlRYQjBTMWx2TDFFdlZrWkViM2cwUzAxWlZtSnRWalE0VFhjdlZIbGlZbXQ0VVhGRVJVc3JNVWhRY1V4d1FsRlZNbWhQVVhvS1kwVXZRVE5pTW01d1VuTlZZa0pKWmtneWJGaG5lRXRJYVdaYWNraFhSSE5uTWpnNFkyVjJhRVZqY1U1RU9ETkZjMmxwYUVZcmVVdG1VU3RWTjJJek53cENVME5IWVU4M1RXWlRVVFoxY0UxT1pTdDNlSFkxWTBOQmQwVkJRV0ZPVjAxR1VYZEVaMWxFVmxJd1VFRlJTQzlDUVZGRVFXZFhaMDFDVFVkQk1WVmtDa3BSVVUxTlFXOUhRME56UjBGUlZVWkNkMDFEVFVGM1IwRXhWV1JGZDBWQ0wzZFJRMDFCUVhkSWQxbEVWbEl3YWtKQ1ozZEdiMEZWVUd3elVuaFRTMklLVm1sR2NreHFabEZKWTFkSlJ6QnNUWE5yVlhkRVVWbEtTMjlhU1doMlkwNUJVVVZNUWxGQlJHZG5TVUpCU2tVclRIZFdSazFaVTNobksxQm1lRVpsVEFwbGIzQmxVbFZ1TjNoV1ZuZDZVM2RhVVdSbE1XcGtjSEppUmt4MmJVUnhjMUJRV1N0TVlWQkxOV3BUZEU5VlJsbGFjMVJuTVZsR2FGVkpWV294VEZaSkNsRmlWbnBMU1hKalYxb3dXakpXZGpSeE9DczNkMEZRU0U0M0syUTVRbkZNTTFWSk5GSmhWbmRPTTI1cGEzZzVkVE5pVkd4VmFuWlFXVEJwTUZncmQyZ0tlVWhNZG5vM1MyRTFjVXRrU0habVduTnRNelJZVEVWR2VUQm1TMVJqS3poYWVHNW1VREZtUVVoUGJVRkRORzEzVlhoSloyZ3hka2xEZFhkdlJGVjNVUXBEVlhKelZYQlNTakJ5VUcwNWRVVnlNMHc1YUc1WloyNTZaekIwV1VoU2R6aGFlRTE1YW1wTk0wUmFiV3htUkZKNlJVMDVPREJhYTFWc1ZEVlRObTlNQ2trNVlXWlpUMnBIVlRWQ1JHMXVWbFF2YmxkWk16UlZibEF4VjJsNEwzVXJaRlpYUzFKeVMzVkZVM1psT0ZwelRsUk9NRWhKVjI1aWRsWkdORXBCTUhVS2FWQlVLMDFGZG0xMGJsZHhWRWhZYjA5MFRGTkNWbkJIUkhObk5VVXlTbXc1Y1dOSGVVMXZaMVZOYldaQ1ZuaGpaVVZJVW5sR1lpOTNUamQzWTNobE1RcEphMU4zYTJaek9VVTNkalZYV1ZseWFHMDRTMjFVS3poQlJFcEZRM1ptZFZkRE5GaEVLMEpHYmtsc1UxVXZjV3BsZW5WRVlXUm9kbloyVjBVMGQwa3dDamx4WkVoSWNuUk9VamRZTDJob05rRlRXbWcyYWtGWFYyNUZWMlZNYmxoVWVYcExVMDFVU1RaNVpqUjNlbFppVEZsNVFXaHNVMmR0V1RKTE9UUmlXSEVLYmtGRmRYbDVZMVJsUkZWa2VEZFdOM2gwWWtsUFdVSTJNbTEyWVVkM1QwMXBiVkZQWmpneFZXWlNPVUpTT0RoUWJtOUtlVmxZY1dWaGIzVjRRVlpuU3dveE1tUk1SVGh1UlhsWk5HUk9ZVmt5Y0dwdGNVZDNabEV2WTA5a1FWTkRVMnhZSzBRelozVkRRVzVzV25WRWVWWm5WM055Y25SMlUzTnRaRXhQYTJOdENrZHhRWEV6VTNGYU5tSnhiVFZEV1ZCWFJtNUlabEJWZHdvdExTMHRMVVZPUkNCRFJWSlVTVVpKUTBGVVJTMHRMUzB0Q2c9PQogICAgY2xpZW50LWtleS1kYXRhOiBMUzB0TFMxQ1JVZEpUaUJTVTBFZ1VGSkpWa0ZVUlNCTFJWa3RMUzB0TFFwTlNVbEtTMEZKUWtGQlMwTkJaMFZCZG5wU2RsRnNWMG9yWVdWRmJ6Y3ZVMlJNY0dwd1pHd3JjbkpNZW1jdmVsaDVUMkpsZVhOdFVXWTRSMjFaWlVkaENqZDZjbnB5TTBWRWQwWnZSMlJhUWs5cWVqWm1SRGhPT0U1emRESkpSVEZQZVVSMVJFMTJjMHhFYTAxTVZYVmFORXh4VlhNdldFMVJORzlFZEc4MVNYb0tOMmw0VjNoeGNIZElTa3BVWkRSSFVpdHpTR3BUWVVOUVVtYzRjV1pCU2pNNFVtUlZZVWh3WjBKdGJqTjFRM3BCWVVKRFZHczROakZwVURKQlJ6WjFWd292YVhsVldUQlFhRVZrY0ZwNE1tMUpOV3BwVjJGVmRFVTRXa05sWW0xTlNGUjRiVXB2YUd0elkwMDRXVlpHTDJwMFREbFpjalE1YTFCa2VWWTJTVlJ0Q21GR00yRTJSM1JuUzNJelZ6RkhOa3d4YjFnMmVrRjJRM0JCTDFCblQwWjRMemMwV1VaYVJrcEdiVXhLZGxRMUswWmhkemgzZUhsTmVsbHVTemxEWjFjS2VtZDBUSFF2TUVocmVtaHpLemxUWkcwMkwxTnBhalZoUWtnMk1EbE5kazF6VlROdlVsUlliMWhYY21wRmVHeHlkRGhOYjA1cFZVOVhaVlpRTDNFd2RRcE5lRGN6T0hjMU5XSnVUa0ZqY2t0VVoyWnhWMU5vVUU0d1RFcFVka3hFTTNNeGFuUTJiM2R0VUVwcFF6SlhXVzlJU2xwaU9VVXhXRUpIZDJ0NVEzWmFDbTVqV25wdlZtOVJVM1ZhVlRRdlYweERTRE50WlZNME1VbFZlRTVIV0cxaGVISkNkWGR0ZFVSeVEyNW9jV2RETjJwdU5URkRPVTVpV0ROT01uVmxVMm9LY1dvNVJGYzVNamhpVkcwdmFUbEtVMWxvV2t4WFFWTldZMFJXYlRreU9VMXdiMGN2WldKVlJWa3pUakI2V1RaTmNIUkxXVzh2VVM5V1JrUnZlRFJMVFFwWlZtSnRWalE0VFhjdlZIbGlZbXQ0VVhGRVJVc3JNVWhRY1V4d1FsRlZNbWhQVVhwalJTOUJNMkl5Ym5CU2MxVmlRa2xtU0RKc1dHZDRTMGhwWmxweUNraFhSSE5uTWpnNFkyVjJhRVZqY1U1RU9ETkZjMmxwYUVZcmVVdG1VU3RWTjJJek4wSlRRMGRoVHpkTlpsTlJOblZ3VFU1bEszZDRkalZqUTBGM1JVRUtRVkZMUTBGblFpc3hNMWxJWkRFNU1ITjFRMWhGUzFjMGMyWXhlRUpJZFRWM1VsVjVkR2RWWjFSaFpqSjBkMmxaSzBGdk9GaE5SeTlsYTJjeVZuRTJOZ3BhTHpWdk9YcGFiV0ZLUWpCclMxcFRXVEU0Vm5oeVRrRjFaRzl5WXpoaE9Ya3hVWHA0Y0doeWRWUXZSRlY0V1dOaVNrMDFUVGhCYm1aR2NVVnhTVkl2Q2t3NFRWaFJSMnh5UWtSNVdHd3hMekJvYUUxVksxUTFRVkJqTTA1RldVZHhVRFZ2UzBsQldEQkJlWE5xYm5Kc2JrTXlVakE1Y25aUlIyaHlSMVI2TVRjS04yNUpiMmsyV1RWek9HZ3dVMWMyVUVsbVZUUklXa2N6Y3paV1QxWTBlbGgxVlhKWGFteFpjMnBrVG5wbk5XaHZVVmhHYUUxMWFqSjVNbmg0VTNWdll3bzRTbk5ZYVdNMVUyNWpZbTF1WkdGa2NEWTVjMUJEU3pSSFdUZzBialI2ZDNkT1FUaE1jbnBPS3pscVJGSnhiRkp2VG5ReVdsUklZblJxY1djM09HRmhDbkkwTHpnM0szTjFXVTVGTW5wSE5VUkdVblJQVjJaVFRXMXlXU3RMT1dwdmJIZDVRVGgyYUZSS1ozRTNTMUJVUmpsbU5HUlBNV3RPYTJ4V1FqUnFaVWtLVjFkQ01uQk1XRUZLY0hrNU55dG1XamN6TTFGaFRrbGtkSGQ0TVV3ME1HVnpWWE5LYm5GVGFGVkVVRkJaZFU5M1dYaGxSRWR0V2xCblFtRmliV2c0UWdwSE5qRm9VWGxTYUN0SmVEYzJPWFUzSzFsaGNXTjZTazQ1ZGs5aGVVdEZaR1JSWTNGclREY3ZhalJNUVhoMFJrSk9NME15VW1WUFJqUlZVMmxUVVdGdUNsSTRVRzV5SzBaV1p6RlNObVYyTlU1c1FuWlFVbU5hVGpaVFlYVlJZaTlRVEUxcGQxZDBPV3hNVjBjdmJVMWxPSGx0TW1ORVRVTnNVa0ZGYkRSRVpHd0tZeXNyUWxOQ2JGY3hNMEZIYjBoTFNVRnJiVTFHZFU4M1ZWbzNkRlZWU0ZSNWNIQlZaVFZrY0hwcmVXRjFOMGxhSzJ0TVlqUndlVVZtY1N0QmIwTXZid3BLSzBsalZVSkJVSGMwYTBsWE1UbHBTVVJ6VlZJMGMxbEJNa1ZFYzNsT2RTOWlaVEpPVld4Q0szSlVRVFp3UTNVMFVVdERRVkZGUVhjeVJrWkZXR0pRQ2xKSVIzUXJNVUpJWWxoTVVHZFhkR0ZWZEdObmNEUXdkamRuWm0welozcHVjRTVNZFhnMWEwWk5SR1l2VTNKU0wxQkhlakZ3WVZneVlYQnJUVTU2VGxvS1VHMHZTMnd6TTI5RlJWbG9abmxEVHpnNFIzTkJWMEpVUjFGdGExa3hXVVZpTlZWMFIySmpLM2hWUVhkcFRVcGhUbGhyWkRWd04wbFpOWFZTZFZnd2RncFdVa1ZtY2pWS2FXcHFRbFkzTkVaNFoyeGlXa2t4Ym1kUVRXSjFOMVZyVDNOa04zRkZZV1pRUVVwdU4yUlVTR1o2WW1NNU5YUm9UR0psTkdWbWJtaE5DbEpVY0VnelJuZGtlakJ3U1hGbWVIZDFhMEU0TkM5a05tNUlObFJXUWt0UmJFOXJabXhIZVhsWVNsbzJkemxGVVhCTVRITnVWRVJsTDFweVNucHFZMUVLYWtkRVJDOVlXR2xEV0U1Vk1rSkpNbVJhVm14dVpXMUtVVFpPU1c5YVNYQm5NV1Y1ZFVjeU0xWkhialZUYUU5YVdYVXJhVzV4Y2xwbFltdHJUMWx0WmdwUGRXOVZiREp0TlN0alIwMVVVVXREUVZGRlFTdHZaVXRSVFVkYVMzaHdNVmxoUzA1NGFWQnlhbVpXZDNCU2RYZGFVSFJWY0VWTk1XVkpOVXhMTms5VUNtSnlNRlpXVFhWSlRrbHNZMFpTZW5KM00ydFFha0ZYYldsRk0zb3hjbFZNT0ZsSFQyaFBTMko2VjB0WGJuSlVhMVpLUzJrMFJqaHlRV0ZDY2xSM1FrTUtlblF5TjAxdE4yZFpkekZ5Y1drM2FuTkJUWEl3YVRaMVJrOUtlSFZKY0VnMlJFVkdXbkpKY0dKUk1sVllMM013ZW1ndlpYUlNaRzltTW01TUt5OVpTd3BMV0dKbFNHUkVSMDVSZGpReGJtMVRSRGt4YnpSRFYzYzVMMUo0WTBGMGVuSjVTekJOZUdaVVEyNW1lWEYwVVVsWFNuZHBSVmhOYTBkb04zVndUMUEwQ25Ca2FFRmphVXRaV0ZOUmNVczBWVEF2YUd3NWRqQkRXSFJ2ZGxkT2JXRXZVSHB6Y2xsTk5GUTJkRWh0ZFdNM1IxaHdVMjlqVlZBNWNHSndMMVFyZGtNS2R6bGtSMWhLTUZOdUt5OXVTSGQzYUVsemMwSnBXbTVYTURGTFpqRTNPV0ZXU1d3MVpFVmpaR04zUzBOQlVVSXljMjVhY1dsTWNXUkJNRGxIYldSMk53cEZNRUZpYVZOUVJIQnBlVkptYTFnM1NERlFWRE5TVlhnemJTOTNWbEJsUVRsMFVXcENOSE40U1RaVlRrMU5iVWR6TVhCdVozTjFZVVZuUzB4cVNrNWhDbkEzUTJJNGFWUkhNVUZrZVdkd2JWcFpXRVU0V2tSeGJuRTBTazR5UkZSTVZYaGljRlIxU0U1RlRISnZjVGxvYTBreFVXZ3dNM0paTDBkRk5tOW1NRGdLUlhkT2VWVlVjWEpwTmxjMVVURlliWFJ3YW1KRldVcGhOekpzVjNSd1RXTTRNaXRCU1VncmRVVTRRVWx4WVd0U2NsSk9ZbXhEZDBvNWMwWklhamROVVFwb2VtMXJRVGxvWTFoelFtWlpjVGxpZFdNME5YbHNiVXRFYVUxQldXaFVkVU5SUjIxVGVrbEpWRk5rVVhwRGNqZ3JXR1pYZW5vNEwyVldORFJqZEVOVUNrZDZNRlpWSzA1QlFtcGFTUzlIVGtjNE1FVm9NelZHVnpKUlYySTFRbEF6ZEdKWlkyMWtSMkVyUzJwalMydEhZa2xMTlhkUmFuRTFZVkpLTDJSc2Vtc0tOMmRCVmtGdlNVSkJVVVJrVlZCV2FWSlhVbmN2Ym5Wd2JEZGtWWHBhUTJWd1N6aDRVRWRsTUc1Wk5XeFhabGxZYms5U2RFWmhSRGxzT0RSTVZGa3plUXByTVVkclYxSnplRmxJV0V0b1dXUmlURVJ1TTJRMVMyOWpORWxoYUVSSFRUSTRXV2hTTnpOYWRFaDRjMW80V1ZCT2N6Y3hVMFUyT0dadllVeG9RVll6Q20wemFEaExPVmcyVUV0TWRXd3dkM3B4VDAwM1YyWlZlQ3R1VWtOQ05uVjFObVZ6YTJGNk9UTjRRa2Q1ZFc4MFZ6Sk1hRnA1YWpKd05scGtTV3RhUlRNS1pGYzRTekJRVTIxVVZITkViMGRvV1dONmJuVXJSRGR0TDFkd2FFcEhMMHc1VEVOTlJuRnRWVEZqUlVjeE1HVlRVamRqWTA1VlVVbENhVlJSWW5neFdRcFZjMVp4UlhSQlFXeFVXbEI1VG1vNVlUQlVLMXBCUVZrNVRWWmhWRVpMZFVFeVYyMTVWRXhYYUUwM1ZUSklTblpuU0ZKT1puZEdZMnB2Vm1FNVYzUndDbTVNTXpRMFNHTTFWRVZ5T0dGemJYSm1NMk42VjFwcFRIazNTbVZrVTBKbVFXOUpRa0ZGUkZWb2FVSm5hV3h5Ym04eE1EVXhSazVrZFdJeWIydzJVQ3NLYVc5ME1ERlljWFpRUjBaSFUyWnVObGMxUkU5alJ6QmpOa2xMWVhwcFRuZEpkazVPSzJSU2JsVjNNalZNUVZacFRuVllaVTFHYmt4RVlXaHVNM2xQWndwcVN6Sm1UMDlwYzNkS1ZXOWFTM1JVZWtaTmNWUkdVekp1YW5aNk5uaHZWRWRNUVVsaVZWSkZlaXRWUVVsRWNYZDViVm8zU0hSQlVIZDBTR0V3V2pKaENrZGpNMVV6U2xZMmNsRlVSekZtVERsdloxSTJWV1Z6YW01Q2RXWktWa1YxVEUxMGVrWkRXVlpWT0RGelVWaHJNWHBPYjFkSFFXZExNM296UkdZMlpGWUtjM0ZZV1RkSk9ERlJRbXBJWWs1RlUybFlVMXAxVUZGTE1sRk9SSFV5YjNKT1UzUktWWE5FU1dSb1UxTkxlVkJrV1hkdVUycHNkM3AyV1hCV016VlJaQXBMYzJVNVZtZGpUVWRPY1dSVWJtMWpiRnBQV0dkVkszVnpUbmxYVEcxd1FqWlRWbXg2TWxwWWJFVkplWEoyVDNodFMxTXlTM3BTYXpScE9EMEtMUzB0TFMxRlRrUWdVbE5CSUZCU1NWWkJWRVVnUzBWWkxTMHRMUzBLCiAgICB0b2tlbjogYjI4NTJhMDMyZDIzOTJlODI0ZjNmYTA5M2ZmMzUwNDVhOGVhYzc1MzhjODczZThmNDU1ZmJlYzNmNWViOTBiNjg1MmJhY2NiZjg2MzkyY2U1MjIzZjhiNTFlNGI2NjdmMDIyYzgzNWQyYTQ3ZjdjYzE0YzcxYTY5MmYwNzBlODcK\"\
        \n   }\n  ]\n }"
    headers:
      cache-control:
      - no-cache
      content-length:
      - '13072'
      content-type:
      - application/json
      date:
      - Mon, 08 Mar 2021 18:47:22 GMT
      expires:
      - '-1'
      pragma:
      - no-cache
      server:
      - nginx
      strict-transport-security:
      - max-age=31536000; includeSubDomains
      transfer-encoding:
      - chunked
      vary:
      - Accept-Encoding
      x-content-type-options:
      - nosniff
      x-ms-ratelimit-remaining-subscription-writes:
      - '1199'
    status:
      code: 200
      message: OK
- request:
    body: null
    headers:
      Accept:
      - application/json
      Accept-Encoding:
      - gzip, deflate
      CommandName:
      - aks update
      Connection:
      - keep-alive
      ParameterSetName:
      - -g -n --load-balancer-outbound-ip-prefixes
      User-Agent:
      - python/3.6.10 (Linux-4.15.0-122-generic-x86_64-with) msrest/0.6.21 msrest_azure/0.6.3
        azure-mgmt-containerservice/11.1.0 Azure-SDK-For-Python AZURECLI/2.20.0 (DOCKER)
      accept-language:
      - en-US
    method: GET
    uri: https://management.azure.com/subscriptions/00000000-0000-0000-0000-000000000000/resourceGroups/clitest000001/providers/Microsoft.ContainerService/managedClusters/cliakstest000001?api-version=2021-02-01
  response:
    body:
      string: "{\n  \"id\": \"/subscriptions/00000000-0000-0000-0000-000000000000/resourcegroups/clitest000001/providers/Microsoft.ContainerService/managedClusters/cliakstest000001\"\
        ,\n  \"location\": \"westus2\",\n  \"name\": \"cliakstest000001\",\n  \"type\"\
        : \"Microsoft.ContainerService/ManagedClusters\",\n  \"properties\": {\n \
        \  \"provisioningState\": \"Succeeded\",\n   \"powerState\": {\n    \"code\"\
        : \"Running\"\n   },\n   \"kubernetesVersion\": \"1.18.14\",\n   \"dnsPrefix\"\
        : \"cliaksdns000004\",\n   \"fqdn\": \"cliaksdns000004-ceb3f894.hcp.westus2.azmk8s.io\"\
        ,\n   \"azurePortalFQDN\": \"cliaksdns000004-ceb3f894.portal.hcp.westus2.azmk8s.io\"\
        ,\n   \"agentPoolProfiles\": [\n    {\n     \"name\": \"nodepool1\",\n   \
        \  \"count\": 1,\n     \"vmSize\": \"Standard_DS2_v2\",\n     \"osDiskSizeGB\"\
        : 128,\n     \"osDiskType\": \"Managed\",\n     \"kubeletDiskType\": \"OS\"\
        ,\n     \"maxPods\": 110,\n     \"type\": \"VirtualMachineScaleSets\",\n \
        \    \"provisioningState\": \"Succeeded\",\n     \"powerState\": {\n     \
        \ \"code\": \"Running\"\n     },\n     \"orchestratorVersion\": \"1.18.14\"\
        ,\n     \"enableNodePublicIP\": false,\n     \"nodeLabels\": {},\n     \"\
        mode\": \"System\",\n     \"osType\": \"Linux\",\n     \"nodeImageVersion\"\
        : \"AKSUbuntu-1804gen2-2021.02.17\"\n    }\n   ],\n   \"linuxProfile\": {\n\
        \    \"adminUsername\": \"azureuser\",\n    \"ssh\": {\n     \"publicKeys\"\
        : [\n      {\n       \"keyData\": \"ssh-rsa AAAAB3NzaC1yc2EAAAADAQABAAACAQCbIg1guRHbI0lV11wWDt1r2cUdcNd27CJsg+SfgC7miZeubtwUhbsPdhMQsfDyhOWHq1+ZL0M+nJZV63d/1dhmhtgyOqejUwrPlzKhydsbrsdUor+JmNJDdW01v7BXHyuymT8G4s09jCasNOwiufbP/qp72ruu0bIA1nySsvlf9pCQAuFkAnVnf/rFhUlOkhtRpwcq8SUNY2zRHR/EKb/4NWY1JzR4sa3q2fWIJdrrX0DvLoa5g9bIEd4Df79ba7v+yiUBOS0zT2ll+z4g9izHK3EO5d8hL4jYxcjKs+wcslSYRWrascfscLgMlMGh0CdKeNTDjHpGPncaf3Z+FwwwjWeuiNBxv7bJo13/8B/098KlVDl4GZqsoBCEjPyJfV6hO0y/LkRGkk7oHWKgeWAfKtfLItRp00eZ4fcJNK9kCaSMmEugoZWcI7NGbZXzqFWqbpRI7NcDP9+WIQ+i9U5vqWsqd/zng4kbuAJ6UuKqIzB0upYrLShfQE3SAck8oaLhJqqq56VfDuASNpJKidV+zq27HfSBmbXnkR/5AK337dc3MXKJypoK/QPMLKUAP5XLPbs+NddJQV7EZXd29DLgp+fRIg3edpKdO7ZErWhv7d+3Kws+e1Y+ypmR2WIVSwVyBEUfgv2C8Ts9gnTF4pNcEY/S2aBicz5Ew2+jdyGNQQ==\
        \ test@example.com\\n\"\n      }\n     ]\n    }\n   },\n   \"servicePrincipalProfile\"\
        : {\n    \"clientId\": \"http://clitest000002\"\n   },\n   \"addonProfiles\"\
        : {\n    \"KubeDashboard\": {\n     \"enabled\": false,\n     \"config\":\
        \ null\n    }\n   },\n   \"nodeResourceGroup\": \"MC_clitest000001_cliakstest000001_westus2\"\
        ,\n   \"enableRBAC\": true,\n   \"networkProfile\": {\n    \"networkPlugin\"\
        : \"kubenet\",\n    \"loadBalancerSku\": \"Standard\",\n    \"loadBalancerProfile\"\
        : {\n     \"outboundIPPrefixes\": {\n      \"publicIPPrefixes\": [\n     \
        \  {\n        \"id\": \"/subscriptions/00000000-0000-0000-0000-000000000000/resourceGroups/clitest000001/providers/Microsoft.Network/publicIPPrefixes/cliaksslbipp1000002\"\
        \n       }\n      ]\n     },\n     \"effectiveOutboundIPs\": [\n      {\n\
        \       \"id\": \"/subscriptions/00000000-0000-0000-0000-000000000000/resourceGroups/clitest000001/providers/Microsoft.Network/publicIPPrefixes/cliaksslbipp1000002\"\
        \n      }\n     ],\n     \"allocatedOutboundPorts\": 0,\n     \"idleTimeoutInMinutes\"\
        : 30\n    },\n    \"podCidr\": \"10.244.0.0/16\",\n    \"serviceCidr\": \"\
        10.0.0.0/16\",\n    \"dnsServiceIP\": \"10.0.0.10\",\n    \"dockerBridgeCidr\"\
        : \"172.17.0.1/16\",\n    \"outboundType\": \"loadBalancer\"\n   },\n   \"\
        maxAgentPools\": 10\n  },\n  \"sku\": {\n   \"name\": \"Basic\",\n   \"tier\"\
        : \"Free\"\n  }\n }"
    headers:
      cache-control:
      - no-cache
      content-length:
      - '3261'
      content-type:
      - application/json
      date:
      - Mon, 08 Mar 2021 18:47:23 GMT
      expires:
      - '-1'
      pragma:
      - no-cache
      server:
      - nginx
      strict-transport-security:
      - max-age=31536000; includeSubDomains
      transfer-encoding:
      - chunked
      vary:
      - Accept-Encoding
      x-content-type-options:
      - nosniff
    status:
      code: 200
      message: OK
- request:
    body: '{"location": "westus2", "properties": {"kubernetesVersion": "1.18.14",
      "dnsPrefix": "cliaksdns000004", "agentPoolProfiles": [{"count": 1, "vmSize":
      "Standard_DS2_v2", "osDiskSizeGB": 128, "osDiskType": "Managed", "kubeletDiskType":
      "OS", "maxPods": 110, "osType": "Linux", "type": "VirtualMachineScaleSets",
      "mode": "System", "orchestratorVersion": "1.18.14", "enableNodePublicIP": false,
      "nodeLabels": {}, "name": "nodepool1"}], "linuxProfile": {"adminUsername": "azureuser",
      "ssh": {"publicKeys": [{"keyData": "ssh-rsa AAAAB3NzaC1yc2EAAAADAQABAAACAQCbIg1guRHbI0lV11wWDt1r2cUdcNd27CJsg+SfgC7miZeubtwUhbsPdhMQsfDyhOWHq1+ZL0M+nJZV63d/1dhmhtgyOqejUwrPlzKhydsbrsdUor+JmNJDdW01v7BXHyuymT8G4s09jCasNOwiufbP/qp72ruu0bIA1nySsvlf9pCQAuFkAnVnf/rFhUlOkhtRpwcq8SUNY2zRHR/EKb/4NWY1JzR4sa3q2fWIJdrrX0DvLoa5g9bIEd4Df79ba7v+yiUBOS0zT2ll+z4g9izHK3EO5d8hL4jYxcjKs+wcslSYRWrascfscLgMlMGh0CdKeNTDjHpGPncaf3Z+FwwwjWeuiNBxv7bJo13/8B/098KlVDl4GZqsoBCEjPyJfV6hO0y/LkRGkk7oHWKgeWAfKtfLItRp00eZ4fcJNK9kCaSMmEugoZWcI7NGbZXzqFWqbpRI7NcDP9+WIQ+i9U5vqWsqd/zng4kbuAJ6UuKqIzB0upYrLShfQE3SAck8oaLhJqqq56VfDuASNpJKidV+zq27HfSBmbXnkR/5AK337dc3MXKJypoK/QPMLKUAP5XLPbs+NddJQV7EZXd29DLgp+fRIg3edpKdO7ZErWhv7d+3Kws+e1Y+ypmR2WIVSwVyBEUfgv2C8Ts9gnTF4pNcEY/S2aBicz5Ew2+jdyGNQQ==
      test@example.com\n"}]}}, "servicePrincipalProfile": {"clientId": "http://clitest000002"},
      "addonProfiles": {"KubeDashboard": {"enabled": false}}, "nodeResourceGroup":
      "MC_clitest000001_cliakstest000001_westus2", "enableRBAC": true, "networkProfile":
      {"networkPlugin": "kubenet", "podCidr": "10.244.0.0/16", "serviceCidr": "10.0.0.0/16",
      "dnsServiceIP": "10.0.0.10", "dockerBridgeCidr": "172.17.0.1/16", "outboundType":
      "loadBalancer", "loadBalancerSku": "Standard", "loadBalancerProfile": {"outboundIPPrefixes":
      {"publicIPPrefixes": [{"id": "/subscriptions/00000000-0000-0000-0000-000000000000/resourceGroups/clitest000001/providers/Microsoft.Network/publicIPPrefixes/cliaksslbipp1000002"},
      {"id": "/subscriptions/00000000-0000-0000-0000-000000000000/resourceGroups/clitest000001/providers/Microsoft.Network/publicIPPrefixes/cliaksslbipp2000003"}]},
      "effectiveOutboundIPs": [{"id": "/subscriptions/00000000-0000-0000-0000-000000000000/resourceGroups/clitest000001/providers/Microsoft.Network/publicIPPrefixes/cliaksslbipp1000002"}],
      "allocatedOutboundPorts": 0, "idleTimeoutInMinutes": 30}}}, "sku": {"name":
      "Basic", "tier": "Free"}}'
    headers:
      Accept:
      - application/json
      Accept-Encoding:
      - gzip, deflate
      CommandName:
      - aks update
      Connection:
      - keep-alive
      Content-Length:
      - '2403'
      Content-Type:
      - application/json; charset=utf-8
      ParameterSetName:
      - -g -n --load-balancer-outbound-ip-prefixes
      User-Agent:
      - python/3.6.10 (Linux-4.15.0-122-generic-x86_64-with) msrest/0.6.21 msrest_azure/0.6.3
        azure-mgmt-containerservice/11.1.0 Azure-SDK-For-Python AZURECLI/2.20.0 (DOCKER)
      accept-language:
      - en-US
    method: PUT
    uri: https://management.azure.com/subscriptions/00000000-0000-0000-0000-000000000000/resourceGroups/clitest000001/providers/Microsoft.ContainerService/managedClusters/cliakstest000001?api-version=2021-02-01
  response:
    body:
      string: "{\n  \"id\": \"/subscriptions/00000000-0000-0000-0000-000000000000/resourcegroups/clitest000001/providers/Microsoft.ContainerService/managedClusters/cliakstest000001\"\
        ,\n  \"location\": \"westus2\",\n  \"name\": \"cliakstest000001\",\n  \"type\"\
        : \"Microsoft.ContainerService/ManagedClusters\",\n  \"properties\": {\n \
        \  \"provisioningState\": \"Updating\",\n   \"powerState\": {\n    \"code\"\
        : \"Running\"\n   },\n   \"kubernetesVersion\": \"1.18.14\",\n   \"dnsPrefix\"\
        : \"cliaksdns000004\",\n   \"fqdn\": \"cliaksdns000004-ceb3f894.hcp.westus2.azmk8s.io\"\
        ,\n   \"azurePortalFQDN\": \"cliaksdns000004-ceb3f894.portal.hcp.westus2.azmk8s.io\"\
        ,\n   \"agentPoolProfiles\": [\n    {\n     \"name\": \"nodepool1\",\n   \
        \  \"count\": 1,\n     \"vmSize\": \"Standard_DS2_v2\",\n     \"osDiskSizeGB\"\
        : 128,\n     \"osDiskType\": \"Managed\",\n     \"kubeletDiskType\": \"OS\"\
        ,\n     \"maxPods\": 110,\n     \"type\": \"VirtualMachineScaleSets\",\n \
        \    \"provisioningState\": \"Updating\",\n     \"powerState\": {\n      \"\
        code\": \"Running\"\n     },\n     \"orchestratorVersion\": \"1.18.14\",\n\
        \     \"enableNodePublicIP\": false,\n     \"nodeLabels\": {},\n     \"mode\"\
        : \"System\",\n     \"osType\": \"Linux\",\n     \"nodeImageVersion\": \"\
        AKSUbuntu-1804gen2-2021.02.17\"\n    }\n   ],\n   \"linuxProfile\": {\n  \
        \  \"adminUsername\": \"azureuser\",\n    \"ssh\": {\n     \"publicKeys\"\
        : [\n      {\n       \"keyData\": \"ssh-rsa AAAAB3NzaC1yc2EAAAADAQABAAACAQCbIg1guRHbI0lV11wWDt1r2cUdcNd27CJsg+SfgC7miZeubtwUhbsPdhMQsfDyhOWHq1+ZL0M+nJZV63d/1dhmhtgyOqejUwrPlzKhydsbrsdUor+JmNJDdW01v7BXHyuymT8G4s09jCasNOwiufbP/qp72ruu0bIA1nySsvlf9pCQAuFkAnVnf/rFhUlOkhtRpwcq8SUNY2zRHR/EKb/4NWY1JzR4sa3q2fWIJdrrX0DvLoa5g9bIEd4Df79ba7v+yiUBOS0zT2ll+z4g9izHK3EO5d8hL4jYxcjKs+wcslSYRWrascfscLgMlMGh0CdKeNTDjHpGPncaf3Z+FwwwjWeuiNBxv7bJo13/8B/098KlVDl4GZqsoBCEjPyJfV6hO0y/LkRGkk7oHWKgeWAfKtfLItRp00eZ4fcJNK9kCaSMmEugoZWcI7NGbZXzqFWqbpRI7NcDP9+WIQ+i9U5vqWsqd/zng4kbuAJ6UuKqIzB0upYrLShfQE3SAck8oaLhJqqq56VfDuASNpJKidV+zq27HfSBmbXnkR/5AK337dc3MXKJypoK/QPMLKUAP5XLPbs+NddJQV7EZXd29DLgp+fRIg3edpKdO7ZErWhv7d+3Kws+e1Y+ypmR2WIVSwVyBEUfgv2C8Ts9gnTF4pNcEY/S2aBicz5Ew2+jdyGNQQ==\
        \ test@example.com\\n\"\n      }\n     ]\n    }\n   },\n   \"servicePrincipalProfile\"\
        : {\n    \"clientId\": \"http://clitest000002\"\n   },\n   \"addonProfiles\"\
        : {\n    \"KubeDashboard\": {\n     \"enabled\": false,\n     \"config\":\
        \ null\n    }\n   },\n   \"nodeResourceGroup\": \"MC_clitest000001_cliakstest000001_westus2\"\
        ,\n   \"enableRBAC\": true,\n   \"networkProfile\": {\n    \"networkPlugin\"\
        : \"kubenet\",\n    \"loadBalancerSku\": \"Standard\",\n    \"loadBalancerProfile\"\
        : {\n     \"outboundIPPrefixes\": {\n      \"publicIPPrefixes\": [\n     \
        \  {\n        \"id\": \"/subscriptions/00000000-0000-0000-0000-000000000000/resourceGroups/clitest000001/providers/Microsoft.Network/publicIPPrefixes/cliaksslbipp1000002\"\
        \n       },\n       {\n        \"id\": \"/subscriptions/00000000-0000-0000-0000-000000000000/resourceGroups/clitest000001/providers/Microsoft.Network/publicIPPrefixes/cliaksslbipp2000003\"\
        \n       }\n      ]\n     },\n     \"effectiveOutboundIPs\": [\n      {\n\
        \       \"id\": \"/subscriptions/00000000-0000-0000-0000-000000000000/resourceGroups/clitest000001/providers/Microsoft.Network/publicIPPrefixes/cliaksslbipp1000002\"\
        \n      }\n     ],\n     \"allocatedOutboundPorts\": 0,\n     \"idleTimeoutInMinutes\"\
        : 30\n    },\n    \"podCidr\": \"10.244.0.0/16\",\n    \"serviceCidr\": \"\
        10.0.0.0/16\",\n    \"dnsServiceIP\": \"10.0.0.10\",\n    \"dockerBridgeCidr\"\
        : \"172.17.0.1/16\",\n    \"outboundType\": \"loadBalancer\"\n   },\n   \"\
        maxAgentPools\": 10\n  },\n  \"sku\": {\n   \"name\": \"Basic\",\n   \"tier\"\
        : \"Free\"\n  }\n }"
    headers:
      azure-asyncoperation:
      - https://management.azure.com/subscriptions/00000000-0000-0000-0000-000000000000/providers/Microsoft.ContainerService/locations/westus2/operations/ba9551b5-1781-4be2-9dab-dbccfcc96717?api-version=2016-03-30
      cache-control:
      - no-cache
      content-length:
      - '3445'
      content-type:
      - application/json
      date:
      - Mon, 08 Mar 2021 18:47:29 GMT
      expires:
      - '-1'
      pragma:
      - no-cache
      server:
      - nginx
      strict-transport-security:
      - max-age=31536000; includeSubDomains
      transfer-encoding:
      - chunked
      vary:
      - Accept-Encoding
      x-content-type-options:
      - nosniff
      x-ms-ratelimit-remaining-subscription-writes:
      - '1199'
    status:
      code: 200
      message: OK
- request:
    body: null
    headers:
      Accept:
      - application/json
      Accept-Encoding:
      - gzip, deflate
      CommandName:
      - aks update
      Connection:
      - keep-alive
      ParameterSetName:
      - -g -n --load-balancer-outbound-ip-prefixes
      User-Agent:
      - python/3.6.10 (Linux-4.15.0-122-generic-x86_64-with) msrest/0.6.21 msrest_azure/0.6.3
        azure-mgmt-containerservice/11.1.0 Azure-SDK-For-Python AZURECLI/2.20.0 (DOCKER)
    method: GET
    uri: https://management.azure.com/subscriptions/00000000-0000-0000-0000-000000000000/providers/Microsoft.ContainerService/locations/westus2/operations/ba9551b5-1781-4be2-9dab-dbccfcc96717?api-version=2016-03-30
  response:
    body:
      string: "{\n  \"name\": \"b55195ba-8117-e24b-9dab-dbccfcc96717\",\n  \"status\"\
        : \"InProgress\",\n  \"startTime\": \"2021-03-08T18:47:29.3533333Z\"\n }"
    headers:
      cache-control:
      - no-cache
      content-length:
      - '126'
      content-type:
      - application/json
      date:
      - Mon, 08 Mar 2021 18:48:00 GMT
      expires:
      - '-1'
      pragma:
      - no-cache
      server:
      - nginx
      strict-transport-security:
      - max-age=31536000; includeSubDomains
      transfer-encoding:
      - chunked
      vary:
      - Accept-Encoding
      x-content-type-options:
      - nosniff
    status:
      code: 200
      message: OK
- request:
    body: null
    headers:
      Accept:
      - application/json
      Accept-Encoding:
      - gzip, deflate
      CommandName:
      - aks update
      Connection:
      - keep-alive
      ParameterSetName:
      - -g -n --load-balancer-outbound-ip-prefixes
      User-Agent:
      - python/3.6.10 (Linux-4.15.0-122-generic-x86_64-with) msrest/0.6.21 msrest_azure/0.6.3
        azure-mgmt-containerservice/11.1.0 Azure-SDK-For-Python AZURECLI/2.20.0 (DOCKER)
    method: GET
    uri: https://management.azure.com/subscriptions/00000000-0000-0000-0000-000000000000/providers/Microsoft.ContainerService/locations/westus2/operations/ba9551b5-1781-4be2-9dab-dbccfcc96717?api-version=2016-03-30
  response:
    body:
      string: "{\n  \"name\": \"b55195ba-8117-e24b-9dab-dbccfcc96717\",\n  \"status\"\
        : \"Succeeded\",\n  \"startTime\": \"2021-03-08T18:47:29.3533333Z\",\n  \"\
        endTime\": \"2021-03-08T18:48:01.094651Z\"\n }"
    headers:
      cache-control:
      - no-cache
      content-length:
      - '169'
      content-type:
      - application/json
      date:
      - Mon, 08 Mar 2021 18:48:29 GMT
      expires:
      - '-1'
      pragma:
      - no-cache
      server:
      - nginx
      strict-transport-security:
      - max-age=31536000; includeSubDomains
      transfer-encoding:
      - chunked
      vary:
      - Accept-Encoding
      x-content-type-options:
      - nosniff
    status:
      code: 200
      message: OK
- request:
    body: null
    headers:
      Accept:
      - application/json
      Accept-Encoding:
      - gzip, deflate
      CommandName:
      - aks update
      Connection:
      - keep-alive
      ParameterSetName:
      - -g -n --load-balancer-outbound-ip-prefixes
      User-Agent:
      - python/3.6.10 (Linux-4.15.0-122-generic-x86_64-with) msrest/0.6.21 msrest_azure/0.6.3
        azure-mgmt-containerservice/11.1.0 Azure-SDK-For-Python AZURECLI/2.20.0 (DOCKER)
    method: GET
    uri: https://management.azure.com/subscriptions/00000000-0000-0000-0000-000000000000/resourceGroups/clitest000001/providers/Microsoft.ContainerService/managedClusters/cliakstest000001?api-version=2021-02-01
  response:
    body:
      string: "{\n  \"id\": \"/subscriptions/00000000-0000-0000-0000-000000000000/resourcegroups/clitest000001/providers/Microsoft.ContainerService/managedClusters/cliakstest000001\"\
        ,\n  \"location\": \"westus2\",\n  \"name\": \"cliakstest000001\",\n  \"type\"\
        : \"Microsoft.ContainerService/ManagedClusters\",\n  \"properties\": {\n \
        \  \"provisioningState\": \"Succeeded\",\n   \"powerState\": {\n    \"code\"\
        : \"Running\"\n   },\n   \"kubernetesVersion\": \"1.18.14\",\n   \"dnsPrefix\"\
        : \"cliaksdns000004\",\n   \"fqdn\": \"cliaksdns000004-ceb3f894.hcp.westus2.azmk8s.io\"\
        ,\n   \"azurePortalFQDN\": \"cliaksdns000004-ceb3f894.portal.hcp.westus2.azmk8s.io\"\
        ,\n   \"agentPoolProfiles\": [\n    {\n     \"name\": \"nodepool1\",\n   \
        \  \"count\": 1,\n     \"vmSize\": \"Standard_DS2_v2\",\n     \"osDiskSizeGB\"\
        : 128,\n     \"osDiskType\": \"Managed\",\n     \"kubeletDiskType\": \"OS\"\
        ,\n     \"maxPods\": 110,\n     \"type\": \"VirtualMachineScaleSets\",\n \
        \    \"provisioningState\": \"Succeeded\",\n     \"powerState\": {\n     \
        \ \"code\": \"Running\"\n     },\n     \"orchestratorVersion\": \"1.18.14\"\
        ,\n     \"enableNodePublicIP\": false,\n     \"nodeLabels\": {},\n     \"\
        mode\": \"System\",\n     \"osType\": \"Linux\",\n     \"nodeImageVersion\"\
        : \"AKSUbuntu-1804gen2-2021.02.17\"\n    }\n   ],\n   \"linuxProfile\": {\n\
        \    \"adminUsername\": \"azureuser\",\n    \"ssh\": {\n     \"publicKeys\"\
        : [\n      {\n       \"keyData\": \"ssh-rsa AAAAB3NzaC1yc2EAAAADAQABAAACAQCbIg1guRHbI0lV11wWDt1r2cUdcNd27CJsg+SfgC7miZeubtwUhbsPdhMQsfDyhOWHq1+ZL0M+nJZV63d/1dhmhtgyOqejUwrPlzKhydsbrsdUor+JmNJDdW01v7BXHyuymT8G4s09jCasNOwiufbP/qp72ruu0bIA1nySsvlf9pCQAuFkAnVnf/rFhUlOkhtRpwcq8SUNY2zRHR/EKb/4NWY1JzR4sa3q2fWIJdrrX0DvLoa5g9bIEd4Df79ba7v+yiUBOS0zT2ll+z4g9izHK3EO5d8hL4jYxcjKs+wcslSYRWrascfscLgMlMGh0CdKeNTDjHpGPncaf3Z+FwwwjWeuiNBxv7bJo13/8B/098KlVDl4GZqsoBCEjPyJfV6hO0y/LkRGkk7oHWKgeWAfKtfLItRp00eZ4fcJNK9kCaSMmEugoZWcI7NGbZXzqFWqbpRI7NcDP9+WIQ+i9U5vqWsqd/zng4kbuAJ6UuKqIzB0upYrLShfQE3SAck8oaLhJqqq56VfDuASNpJKidV+zq27HfSBmbXnkR/5AK337dc3MXKJypoK/QPMLKUAP5XLPbs+NddJQV7EZXd29DLgp+fRIg3edpKdO7ZErWhv7d+3Kws+e1Y+ypmR2WIVSwVyBEUfgv2C8Ts9gnTF4pNcEY/S2aBicz5Ew2+jdyGNQQ==\
        \ test@example.com\\n\"\n      }\n     ]\n    }\n   },\n   \"servicePrincipalProfile\"\
        : {\n    \"clientId\": \"http://clitest000002\"\n   },\n   \"addonProfiles\"\
        : {\n    \"KubeDashboard\": {\n     \"enabled\": false,\n     \"config\":\
        \ null\n    }\n   },\n   \"nodeResourceGroup\": \"MC_clitest000001_cliakstest000001_westus2\"\
        ,\n   \"enableRBAC\": true,\n   \"networkProfile\": {\n    \"networkPlugin\"\
        : \"kubenet\",\n    \"loadBalancerSku\": \"Standard\",\n    \"loadBalancerProfile\"\
        : {\n     \"outboundIPPrefixes\": {\n      \"publicIPPrefixes\": [\n     \
        \  {\n        \"id\": \"/subscriptions/00000000-0000-0000-0000-000000000000/resourceGroups/clitest000001/providers/Microsoft.Network/publicIPPrefixes/cliaksslbipp1000002\"\
        \n       },\n       {\n        \"id\": \"/subscriptions/00000000-0000-0000-0000-000000000000/resourceGroups/clitest000001/providers/Microsoft.Network/publicIPPrefixes/cliaksslbipp2000003\"\
        \n       }\n      ]\n     },\n     \"effectiveOutboundIPs\": [\n      {\n\
        \       \"id\": \"/subscriptions/00000000-0000-0000-0000-000000000000/resourceGroups/clitest000001/providers/Microsoft.Network/publicIPPrefixes/cliaksslbipp1000002\"\
        \n      },\n      {\n       \"id\": \"/subscriptions/00000000-0000-0000-0000-000000000000/resourceGroups/clitest000001/providers/Microsoft.Network/publicIPPrefixes/cliaksslbipp2000003\"\
        \n      }\n     ],\n     \"allocatedOutboundPorts\": 0,\n     \"idleTimeoutInMinutes\"\
        : 30\n    },\n    \"podCidr\": \"10.244.0.0/16\",\n    \"serviceCidr\": \"\
        10.0.0.0/16\",\n    \"dnsServiceIP\": \"10.0.0.10\",\n    \"dockerBridgeCidr\"\
        : \"172.17.0.1/16\",\n    \"outboundType\": \"loadBalancer\"\n   },\n   \"\
        maxAgentPools\": 10\n  },\n  \"sku\": {\n   \"name\": \"Basic\",\n   \"tier\"\
        : \"Free\"\n  }\n }"
    headers:
      cache-control:
      - no-cache
      content-length:
      - '3630'
      content-type:
      - application/json
      date:
      - Mon, 08 Mar 2021 18:48:30 GMT
      expires:
      - '-1'
      pragma:
      - no-cache
      server:
      - nginx
      strict-transport-security:
      - max-age=31536000; includeSubDomains
      transfer-encoding:
      - chunked
      vary:
      - Accept-Encoding
      x-content-type-options:
      - nosniff
    status:
      code: 200
      message: OK
- request:
    body: null
    headers:
      Accept:
      - application/json
      Accept-Encoding:
      - gzip, deflate
      CommandName:
      - aks show
      Connection:
      - keep-alive
      ParameterSetName:
      - -g -n
      User-Agent:
      - python/3.6.10 (Linux-4.15.0-122-generic-x86_64-with) msrest/0.6.21 msrest_azure/0.6.3
        azure-mgmt-containerservice/11.1.0 Azure-SDK-For-Python AZURECLI/2.20.0 (DOCKER)
      accept-language:
      - en-US
    method: GET
    uri: https://management.azure.com/subscriptions/00000000-0000-0000-0000-000000000000/resourceGroups/clitest000001/providers/Microsoft.ContainerService/managedClusters/cliakstest000001?api-version=2021-02-01
  response:
    body:
      string: "{\n  \"id\": \"/subscriptions/00000000-0000-0000-0000-000000000000/resourcegroups/clitest000001/providers/Microsoft.ContainerService/managedClusters/cliakstest000001\"\
        ,\n  \"location\": \"westus2\",\n  \"name\": \"cliakstest000001\",\n  \"type\"\
        : \"Microsoft.ContainerService/ManagedClusters\",\n  \"properties\": {\n \
        \  \"provisioningState\": \"Succeeded\",\n   \"powerState\": {\n    \"code\"\
        : \"Running\"\n   },\n   \"kubernetesVersion\": \"1.18.14\",\n   \"dnsPrefix\"\
        : \"cliaksdns000004\",\n   \"fqdn\": \"cliaksdns000004-ceb3f894.hcp.westus2.azmk8s.io\"\
        ,\n   \"azurePortalFQDN\": \"cliaksdns000004-ceb3f894.portal.hcp.westus2.azmk8s.io\"\
        ,\n   \"agentPoolProfiles\": [\n    {\n     \"name\": \"nodepool1\",\n   \
        \  \"count\": 1,\n     \"vmSize\": \"Standard_DS2_v2\",\n     \"osDiskSizeGB\"\
        : 128,\n     \"osDiskType\": \"Managed\",\n     \"kubeletDiskType\": \"OS\"\
        ,\n     \"maxPods\": 110,\n     \"type\": \"VirtualMachineScaleSets\",\n \
        \    \"provisioningState\": \"Succeeded\",\n     \"powerState\": {\n     \
        \ \"code\": \"Running\"\n     },\n     \"orchestratorVersion\": \"1.18.14\"\
        ,\n     \"enableNodePublicIP\": false,\n     \"nodeLabels\": {},\n     \"\
        mode\": \"System\",\n     \"osType\": \"Linux\",\n     \"nodeImageVersion\"\
        : \"AKSUbuntu-1804gen2-2021.02.17\"\n    }\n   ],\n   \"linuxProfile\": {\n\
        \    \"adminUsername\": \"azureuser\",\n    \"ssh\": {\n     \"publicKeys\"\
        : [\n      {\n       \"keyData\": \"ssh-rsa AAAAB3NzaC1yc2EAAAADAQABAAACAQCbIg1guRHbI0lV11wWDt1r2cUdcNd27CJsg+SfgC7miZeubtwUhbsPdhMQsfDyhOWHq1+ZL0M+nJZV63d/1dhmhtgyOqejUwrPlzKhydsbrsdUor+JmNJDdW01v7BXHyuymT8G4s09jCasNOwiufbP/qp72ruu0bIA1nySsvlf9pCQAuFkAnVnf/rFhUlOkhtRpwcq8SUNY2zRHR/EKb/4NWY1JzR4sa3q2fWIJdrrX0DvLoa5g9bIEd4Df79ba7v+yiUBOS0zT2ll+z4g9izHK3EO5d8hL4jYxcjKs+wcslSYRWrascfscLgMlMGh0CdKeNTDjHpGPncaf3Z+FwwwjWeuiNBxv7bJo13/8B/098KlVDl4GZqsoBCEjPyJfV6hO0y/LkRGkk7oHWKgeWAfKtfLItRp00eZ4fcJNK9kCaSMmEugoZWcI7NGbZXzqFWqbpRI7NcDP9+WIQ+i9U5vqWsqd/zng4kbuAJ6UuKqIzB0upYrLShfQE3SAck8oaLhJqqq56VfDuASNpJKidV+zq27HfSBmbXnkR/5AK337dc3MXKJypoK/QPMLKUAP5XLPbs+NddJQV7EZXd29DLgp+fRIg3edpKdO7ZErWhv7d+3Kws+e1Y+ypmR2WIVSwVyBEUfgv2C8Ts9gnTF4pNcEY/S2aBicz5Ew2+jdyGNQQ==\
        \ test@example.com\\n\"\n      }\n     ]\n    }\n   },\n   \"servicePrincipalProfile\"\
        : {\n    \"clientId\": \"http://clitest000002\"\n   },\n   \"addonProfiles\"\
        : {\n    \"KubeDashboard\": {\n     \"enabled\": false,\n     \"config\":\
        \ null\n    }\n   },\n   \"nodeResourceGroup\": \"MC_clitest000001_cliakstest000001_westus2\"\
        ,\n   \"enableRBAC\": true,\n   \"networkProfile\": {\n    \"networkPlugin\"\
        : \"kubenet\",\n    \"loadBalancerSku\": \"Standard\",\n    \"loadBalancerProfile\"\
        : {\n     \"outboundIPPrefixes\": {\n      \"publicIPPrefixes\": [\n     \
        \  {\n        \"id\": \"/subscriptions/00000000-0000-0000-0000-000000000000/resourceGroups/clitest000001/providers/Microsoft.Network/publicIPPrefixes/cliaksslbipp1000002\"\
        \n       },\n       {\n        \"id\": \"/subscriptions/00000000-0000-0000-0000-000000000000/resourceGroups/clitest000001/providers/Microsoft.Network/publicIPPrefixes/cliaksslbipp2000003\"\
        \n       }\n      ]\n     },\n     \"effectiveOutboundIPs\": [\n      {\n\
        \       \"id\": \"/subscriptions/00000000-0000-0000-0000-000000000000/resourceGroups/clitest000001/providers/Microsoft.Network/publicIPPrefixes/cliaksslbipp1000002\"\
        \n      },\n      {\n       \"id\": \"/subscriptions/00000000-0000-0000-0000-000000000000/resourceGroups/clitest000001/providers/Microsoft.Network/publicIPPrefixes/cliaksslbipp2000003\"\
        \n      }\n     ],\n     \"allocatedOutboundPorts\": 0,\n     \"idleTimeoutInMinutes\"\
        : 30\n    },\n    \"podCidr\": \"10.244.0.0/16\",\n    \"serviceCidr\": \"\
        10.0.0.0/16\",\n    \"dnsServiceIP\": \"10.0.0.10\",\n    \"dockerBridgeCidr\"\
        : \"172.17.0.1/16\",\n    \"outboundType\": \"loadBalancer\"\n   },\n   \"\
        maxAgentPools\": 10\n  },\n  \"sku\": {\n   \"name\": \"Basic\",\n   \"tier\"\
        : \"Free\"\n  }\n }"
    headers:
      cache-control:
      - no-cache
      content-length:
      - '3630'
      content-type:
      - application/json
      date:
      - Mon, 08 Mar 2021 18:48:31 GMT
      expires:
      - '-1'
      pragma:
      - no-cache
      server:
      - nginx
      strict-transport-security:
      - max-age=31536000; includeSubDomains
      transfer-encoding:
      - chunked
      vary:
      - Accept-Encoding
      x-content-type-options:
      - nosniff
    status:
      code: 200
      message: OK
- request:
    body: null
    headers:
      Accept:
      - application/json
      Accept-Encoding:
      - gzip, deflate
      CommandName:
      - aks delete
      Connection:
      - keep-alive
      Content-Length:
      - '0'
      ParameterSetName:
      - -g -n --yes --no-wait
      User-Agent:
      - python/3.6.10 (Linux-4.15.0-122-generic-x86_64-with) msrest/0.6.21 msrest_azure/0.6.3
        azure-mgmt-containerservice/11.1.0 Azure-SDK-For-Python AZURECLI/2.20.0 (DOCKER)
      accept-language:
      - en-US
    method: DELETE
    uri: https://management.azure.com/subscriptions/00000000-0000-0000-0000-000000000000/resourceGroups/clitest000001/providers/Microsoft.ContainerService/managedClusters/cliakstest000001?api-version=2021-02-01
  response:
    body:
      string: ''
    headers:
      azure-asyncoperation:
      - https://management.azure.com/subscriptions/00000000-0000-0000-0000-000000000000/providers/Microsoft.ContainerService/locations/westus2/operations/082f4e5d-bafc-41cb-b932-a1450af42972?api-version=2016-03-30
      cache-control:
      - no-cache
      content-length:
      - '0'
      date:
      - Mon, 08 Mar 2021 18:48:32 GMT
      expires:
      - '-1'
      location:
      - https://management.azure.com/subscriptions/00000000-0000-0000-0000-000000000000/providers/Microsoft.ContainerService/locations/westus2/operationresults/082f4e5d-bafc-41cb-b932-a1450af42972?api-version=2016-03-30
      pragma:
      - no-cache
      server:
      - nginx
      strict-transport-security:
      - max-age=31536000; includeSubDomains
      x-content-type-options:
      - nosniff
      x-ms-ratelimit-remaining-subscription-deletes:
      - '14999'
    status:
      code: 202
      message: Accepted
version: 1<|MERGE_RESOLUTION|>--- conflicted
+++ resolved
@@ -18,17 +18,17 @@
       ParameterSetName:
       - -g -n --location --length
       User-Agent:
-      - AZURECLI/2.20.0 (DOCKER) azsdk-python-azure-mgmt-network/17.1.0 Python/3.6.10
-        (Linux-4.15.0-122-generic-x86_64-with)
+      - AZURECLI/2.23.0 (DOCKER) azsdk-python-azure-mgmt-network/18.0.0 Python/3.6.10
+        (Linux-5.10.25-linuxkit-x86_64-with)
     method: PUT
     uri: https://management.azure.com/subscriptions/00000000-0000-0000-0000-000000000000/resourceGroups/clitest000001/providers/Microsoft.Network/publicIPPrefixes/cliaksslbipp1000002?api-version=2021-02-01
   response:
     body:
       string: "{\r\n  \"name\": \"cliaksslbipp1000002\",\r\n  \"id\": \"/subscriptions/00000000-0000-0000-0000-000000000000/resourceGroups/clitest000001/providers/Microsoft.Network/publicIPPrefixes/cliaksslbipp1000002\"\
-        ,\r\n  \"etag\": \"W/\\\"a1386416-655f-4d6d-9c9d-b5b613cac340\\\"\",\r\n \
+        ,\r\n  \"etag\": \"W/\\\"ec075350-5af6-46b2-9a68-b0890f31852b\\\"\",\r\n \
         \ \"type\": \"Microsoft.Network/publicIPPrefixes\",\r\n  \"location\": \"\
         westus2\",\r\n  \"properties\": {\r\n    \"provisioningState\": \"Updating\"\
-        ,\r\n    \"resourceGuid\": \"60568e1b-f619-4d3a-857f-24574f4e15e7\",\r\n \
+        ,\r\n    \"resourceGuid\": \"3d7b66f2-990e-48a2-9d51-5f279a07c172\",\r\n \
         \   \"prefixLength\": 29,\r\n    \"publicIPAddressVersion\": \"IPv4\",\r\n\
         \    \"ipTags\": []\r\n  },\r\n  \"sku\": {\r\n    \"name\": \"Standard\"\
         ,\r\n    \"tier\": \"Regional\"\r\n  }\r\n}"
@@ -36,11 +36,7 @@
       azure-asyncnotification:
       - Enabled
       azure-asyncoperation:
-<<<<<<< HEAD
-      - https://management.azure.com/subscriptions/00000000-0000-0000-0000-000000000000/providers/Microsoft.Network/locations/westus2/operations/00ec675d-ed9c-425f-a12f-b72642117199?api-version=2020-11-01
-=======
       - https://management.azure.com/subscriptions/00000000-0000-0000-0000-000000000000/providers/Microsoft.Network/locations/westus2/operations/d0b4816c-3fe0-4673-9583-9540fa5f559d?api-version=2021-02-01
->>>>>>> 6ad1929a
       cache-control:
       - no-cache
       content-length:
@@ -48,7 +44,7 @@
       content-type:
       - application/json; charset=utf-8
       date:
-      - Mon, 08 Mar 2021 18:43:32 GMT
+      - Tue, 11 May 2021 23:56:17 GMT
       expires:
       - '-1'
       pragma:
@@ -61,7 +57,7 @@
       x-content-type-options:
       - nosniff
       x-ms-arm-service-request-id:
-      - 6c194b73-a08a-424b-bf6f-ed3fa60a1934
+      - 5599952f-9c85-47e8-9b65-250bbe29213d
       x-ms-ratelimit-remaining-subscription-writes:
       - '1199'
     status:
@@ -81,14 +77,10 @@
       ParameterSetName:
       - -g -n --location --length
       User-Agent:
-      - AZURECLI/2.20.0 (DOCKER) azsdk-python-azure-mgmt-network/17.1.0 Python/3.6.10
-        (Linux-4.15.0-122-generic-x86_64-with)
-    method: GET
-<<<<<<< HEAD
-    uri: https://management.azure.com/subscriptions/00000000-0000-0000-0000-000000000000/providers/Microsoft.Network/locations/westus2/operations/00ec675d-ed9c-425f-a12f-b72642117199?api-version=2020-11-01
-=======
+      - AZURECLI/2.23.0 (DOCKER) azsdk-python-azure-mgmt-network/18.0.0 Python/3.6.10
+        (Linux-5.10.25-linuxkit-x86_64-with)
+    method: GET
     uri: https://management.azure.com/subscriptions/00000000-0000-0000-0000-000000000000/providers/Microsoft.Network/locations/westus2/operations/d0b4816c-3fe0-4673-9583-9540fa5f559d?api-version=2021-02-01
->>>>>>> 6ad1929a
   response:
     body:
       string: "{\r\n  \"status\": \"Succeeded\"\r\n}"
@@ -100,7 +92,7 @@
       content-type:
       - application/json; charset=utf-8
       date:
-      - Mon, 08 Mar 2021 18:43:35 GMT
+      - Tue, 11 May 2021 23:56:20 GMT
       expires:
       - '-1'
       pragma:
@@ -117,7 +109,7 @@
       x-content-type-options:
       - nosniff
       x-ms-arm-service-request-id:
-      - eb16834e-5144-4467-99ce-89e7eeab4310
+      - d14f9f16-6940-46f5-9110-a1c30dcdfcc8
     status:
       code: 200
       message: OK
@@ -135,19 +127,19 @@
       ParameterSetName:
       - -g -n --location --length
       User-Agent:
-      - AZURECLI/2.20.0 (DOCKER) azsdk-python-azure-mgmt-network/17.1.0 Python/3.6.10
-        (Linux-4.15.0-122-generic-x86_64-with)
+      - AZURECLI/2.23.0 (DOCKER) azsdk-python-azure-mgmt-network/18.0.0 Python/3.6.10
+        (Linux-5.10.25-linuxkit-x86_64-with)
     method: GET
     uri: https://management.azure.com/subscriptions/00000000-0000-0000-0000-000000000000/resourceGroups/clitest000001/providers/Microsoft.Network/publicIPPrefixes/cliaksslbipp1000002?api-version=2021-02-01
   response:
     body:
       string: "{\r\n  \"name\": \"cliaksslbipp1000002\",\r\n  \"id\": \"/subscriptions/00000000-0000-0000-0000-000000000000/resourceGroups/clitest000001/providers/Microsoft.Network/publicIPPrefixes/cliaksslbipp1000002\"\
-        ,\r\n  \"etag\": \"W/\\\"1ceb399a-b064-498e-b3df-5da01d1cd0df\\\"\",\r\n \
+        ,\r\n  \"etag\": \"W/\\\"f75b28a9-9064-43bc-91d3-35c17c6cfcfc\\\"\",\r\n \
         \ \"type\": \"Microsoft.Network/publicIPPrefixes\",\r\n  \"location\": \"\
         westus2\",\r\n  \"properties\": {\r\n    \"provisioningState\": \"Succeeded\"\
-        ,\r\n    \"resourceGuid\": \"60568e1b-f619-4d3a-857f-24574f4e15e7\",\r\n \
+        ,\r\n    \"resourceGuid\": \"3d7b66f2-990e-48a2-9d51-5f279a07c172\",\r\n \
         \   \"prefixLength\": 29,\r\n    \"publicIPAddressVersion\": \"IPv4\",\r\n\
-        \    \"ipPrefix\": \"52.233.74.104/29\",\r\n    \"ipTags\": []\r\n  },\r\n\
+        \    \"ipPrefix\": \"52.233.75.208/29\",\r\n    \"ipTags\": []\r\n  },\r\n\
         \  \"sku\": {\r\n    \"name\": \"Standard\",\r\n    \"tier\": \"Regional\"\
         \r\n  }\r\n}"
     headers:
@@ -158,9 +150,9 @@
       content-type:
       - application/json; charset=utf-8
       date:
-      - Mon, 08 Mar 2021 18:43:35 GMT
+      - Tue, 11 May 2021 23:56:20 GMT
       etag:
-      - W/"1ceb399a-b064-498e-b3df-5da01d1cd0df"
+      - W/"f75b28a9-9064-43bc-91d3-35c17c6cfcfc"
       expires:
       - '-1'
       pragma:
@@ -177,7 +169,7 @@
       x-content-type-options:
       - nosniff
       x-ms-arm-service-request-id:
-      - b1b9aaf5-45ad-4bc2-a02c-56cb1cf56c1f
+      - 3ab4d8e8-e30c-4a2f-b7c4-ae70576b3237
     status:
       code: 200
       message: OK
@@ -200,17 +192,17 @@
       ParameterSetName:
       - -g -n --location --length
       User-Agent:
-      - AZURECLI/2.20.0 (DOCKER) azsdk-python-azure-mgmt-network/17.1.0 Python/3.6.10
-        (Linux-4.15.0-122-generic-x86_64-with)
+      - AZURECLI/2.23.0 (DOCKER) azsdk-python-azure-mgmt-network/18.0.0 Python/3.6.10
+        (Linux-5.10.25-linuxkit-x86_64-with)
     method: PUT
     uri: https://management.azure.com/subscriptions/00000000-0000-0000-0000-000000000000/resourceGroups/clitest000001/providers/Microsoft.Network/publicIPPrefixes/cliaksslbipp2000003?api-version=2021-02-01
   response:
     body:
       string: "{\r\n  \"name\": \"cliaksslbipp2000003\",\r\n  \"id\": \"/subscriptions/00000000-0000-0000-0000-000000000000/resourceGroups/clitest000001/providers/Microsoft.Network/publicIPPrefixes/cliaksslbipp2000003\"\
-        ,\r\n  \"etag\": \"W/\\\"5683da94-63a9-483a-8903-35a6b8568cec\\\"\",\r\n \
+        ,\r\n  \"etag\": \"W/\\\"053baab2-9d5f-4954-a5b5-5518ef66ff79\\\"\",\r\n \
         \ \"type\": \"Microsoft.Network/publicIPPrefixes\",\r\n  \"location\": \"\
         westus2\",\r\n  \"properties\": {\r\n    \"provisioningState\": \"Updating\"\
-        ,\r\n    \"resourceGuid\": \"ebbb8f3c-24af-4729-aae0-799d62070fdb\",\r\n \
+        ,\r\n    \"resourceGuid\": \"72035ddc-6cbc-40b6-81a7-b4d335d9a707\",\r\n \
         \   \"prefixLength\": 29,\r\n    \"publicIPAddressVersion\": \"IPv4\",\r\n\
         \    \"ipTags\": []\r\n  },\r\n  \"sku\": {\r\n    \"name\": \"Standard\"\
         ,\r\n    \"tier\": \"Regional\"\r\n  }\r\n}"
@@ -218,11 +210,7 @@
       azure-asyncnotification:
       - Enabled
       azure-asyncoperation:
-<<<<<<< HEAD
-      - https://management.azure.com/subscriptions/00000000-0000-0000-0000-000000000000/providers/Microsoft.Network/locations/westus2/operations/0489e6b1-29d3-4882-a187-1e2f4e77b314?api-version=2020-11-01
-=======
       - https://management.azure.com/subscriptions/00000000-0000-0000-0000-000000000000/providers/Microsoft.Network/locations/westus2/operations/62df5032-b500-4707-b0ee-72f956b3b009?api-version=2021-02-01
->>>>>>> 6ad1929a
       cache-control:
       - no-cache
       content-length:
@@ -230,7 +218,7 @@
       content-type:
       - application/json; charset=utf-8
       date:
-      - Mon, 08 Mar 2021 18:43:37 GMT
+      - Tue, 11 May 2021 23:56:22 GMT
       expires:
       - '-1'
       pragma:
@@ -243,7 +231,7 @@
       x-content-type-options:
       - nosniff
       x-ms-arm-service-request-id:
-      - 1669f1a0-4946-47da-ba09-c41c434fa3c2
+      - 342319a5-5f0f-4cfc-803a-b97111093085
       x-ms-ratelimit-remaining-subscription-writes:
       - '1199'
     status:
@@ -263,14 +251,10 @@
       ParameterSetName:
       - -g -n --location --length
       User-Agent:
-      - AZURECLI/2.20.0 (DOCKER) azsdk-python-azure-mgmt-network/17.1.0 Python/3.6.10
-        (Linux-4.15.0-122-generic-x86_64-with)
-    method: GET
-<<<<<<< HEAD
-    uri: https://management.azure.com/subscriptions/00000000-0000-0000-0000-000000000000/providers/Microsoft.Network/locations/westus2/operations/0489e6b1-29d3-4882-a187-1e2f4e77b314?api-version=2020-11-01
-=======
+      - AZURECLI/2.23.0 (DOCKER) azsdk-python-azure-mgmt-network/18.0.0 Python/3.6.10
+        (Linux-5.10.25-linuxkit-x86_64-with)
+    method: GET
     uri: https://management.azure.com/subscriptions/00000000-0000-0000-0000-000000000000/providers/Microsoft.Network/locations/westus2/operations/62df5032-b500-4707-b0ee-72f956b3b009?api-version=2021-02-01
->>>>>>> 6ad1929a
   response:
     body:
       string: "{\r\n  \"status\": \"Succeeded\"\r\n}"
@@ -282,7 +266,7 @@
       content-type:
       - application/json; charset=utf-8
       date:
-      - Mon, 08 Mar 2021 18:43:40 GMT
+      - Tue, 11 May 2021 23:56:25 GMT
       expires:
       - '-1'
       pragma:
@@ -299,7 +283,7 @@
       x-content-type-options:
       - nosniff
       x-ms-arm-service-request-id:
-      - d22fa73c-a755-44ea-9e83-2fa65a274ba3
+      - 95e1876f-008f-4bd3-8e79-e610622a64dc
     status:
       code: 200
       message: OK
@@ -317,32 +301,32 @@
       ParameterSetName:
       - -g -n --location --length
       User-Agent:
-      - AZURECLI/2.20.0 (DOCKER) azsdk-python-azure-mgmt-network/17.1.0 Python/3.6.10
-        (Linux-4.15.0-122-generic-x86_64-with)
+      - AZURECLI/2.23.0 (DOCKER) azsdk-python-azure-mgmt-network/18.0.0 Python/3.6.10
+        (Linux-5.10.25-linuxkit-x86_64-with)
     method: GET
     uri: https://management.azure.com/subscriptions/00000000-0000-0000-0000-000000000000/resourceGroups/clitest000001/providers/Microsoft.Network/publicIPPrefixes/cliaksslbipp2000003?api-version=2021-02-01
   response:
     body:
       string: "{\r\n  \"name\": \"cliaksslbipp2000003\",\r\n  \"id\": \"/subscriptions/00000000-0000-0000-0000-000000000000/resourceGroups/clitest000001/providers/Microsoft.Network/publicIPPrefixes/cliaksslbipp2000003\"\
-        ,\r\n  \"etag\": \"W/\\\"c734c4b5-5e49-4ece-af21-5e0420ebad1c\\\"\",\r\n \
+        ,\r\n  \"etag\": \"W/\\\"05ae9aa2-7946-4a70-9caf-239bfa07e50b\\\"\",\r\n \
         \ \"type\": \"Microsoft.Network/publicIPPrefixes\",\r\n  \"location\": \"\
         westus2\",\r\n  \"properties\": {\r\n    \"provisioningState\": \"Succeeded\"\
-        ,\r\n    \"resourceGuid\": \"ebbb8f3c-24af-4729-aae0-799d62070fdb\",\r\n \
+        ,\r\n    \"resourceGuid\": \"72035ddc-6cbc-40b6-81a7-b4d335d9a707\",\r\n \
         \   \"prefixLength\": 29,\r\n    \"publicIPAddressVersion\": \"IPv4\",\r\n\
-        \    \"ipPrefix\": \"52.137.122.0/29\",\r\n    \"ipTags\": []\r\n  },\r\n\
+        \    \"ipPrefix\": \"52.156.116.16/29\",\r\n    \"ipTags\": []\r\n  },\r\n\
         \  \"sku\": {\r\n    \"name\": \"Standard\",\r\n    \"tier\": \"Regional\"\
         \r\n  }\r\n}"
     headers:
       cache-control:
       - no-cache
       content-length:
-      - '643'
+      - '644'
       content-type:
       - application/json; charset=utf-8
       date:
-      - Mon, 08 Mar 2021 18:43:40 GMT
+      - Tue, 11 May 2021 23:56:25 GMT
       etag:
-      - W/"c734c4b5-5e49-4ece-af21-5e0420ebad1c"
+      - W/"05ae9aa2-7946-4a70-9caf-239bfa07e50b"
       expires:
       - '-1'
       pragma:
@@ -359,7 +343,7 @@
       x-content-type-options:
       - nosniff
       x-ms-arm-service-request-id:
-      - 05b9d31e-f369-4744-a498-000b4c4d7ed7
+      - 944f4467-9e71-4b63-b074-fbafc67a4374
     status:
       code: 200
       message: OK
@@ -378,15 +362,15 @@
       - --resource-group --name --location --dns-name-prefix --node-count --ssh-key-value
         --service-principal --client-secret --load-balancer-sku --vm-set-type --load-balancer-outbound-ip-prefixes
       User-Agent:
-      - python/3.6.10 (Linux-4.15.0-122-generic-x86_64-with) msrest/0.6.21 msrest_azure/0.6.3
-        azure-mgmt-resource/12.0.0 Azure-SDK-For-Python AZURECLI/2.20.0 (DOCKER)
+      - python/3.6.10 (Linux-5.10.25-linuxkit-x86_64-with) msrest/0.6.21 msrest_azure/0.6.3
+        azure-mgmt-resource/12.1.0 Azure-SDK-For-Python AZURECLI/2.23.0 (DOCKER)
       accept-language:
       - en-US
     method: GET
     uri: https://management.azure.com/subscriptions/00000000-0000-0000-0000-000000000000/resourcegroups/clitest000001?api-version=2020-10-01
   response:
     body:
-      string: '{"id":"/subscriptions/00000000-0000-0000-0000-000000000000/resourceGroups/clitest000001","name":"clitest000001","type":"Microsoft.Resources/resourceGroups","location":"westus2","tags":{"product":"azurecli","cause":"automation","date":"2021-03-08T18:43:24Z"},"properties":{"provisioningState":"Succeeded"}}'
+      string: '{"id":"/subscriptions/00000000-0000-0000-0000-000000000000/resourceGroups/clitest000001","name":"clitest000001","type":"Microsoft.Resources/resourceGroups","location":"westus2","tags":{"product":"azurecli","cause":"automation","date":"2021-05-11T23:56:07Z"},"properties":{"provisioningState":"Succeeded"}}'
     headers:
       cache-control:
       - no-cache
@@ -395,7 +379,7 @@
       content-type:
       - application/json; charset=utf-8
       date:
-      - Mon, 08 Mar 2021 18:43:41 GMT
+      - Tue, 11 May 2021 23:56:26 GMT
       expires:
       - '-1'
       pragma:
@@ -413,11 +397,11 @@
     body: '{"location": "westus2", "properties": {"kubernetesVersion": "", "dnsPrefix":
       "cliaksdns000004", "agentPoolProfiles": [{"count": 1, "vmSize": "Standard_DS2_v2",
       "osType": "Linux", "type": "VirtualMachineScaleSets", "mode": "System", "enableNodePublicIP":
-      false, "scaleSetPriority": "Regular", "scaleSetEvictionPolicy": "Delete", "name":
-      "nodepool1"}], "linuxProfile": {"adminUsername": "azureuser", "ssh": {"publicKeys":
-      [{"keyData": "ssh-rsa AAAAB3NzaC1yc2EAAAADAQABAAACAQCbIg1guRHbI0lV11wWDt1r2cUdcNd27CJsg+SfgC7miZeubtwUhbsPdhMQsfDyhOWHq1+ZL0M+nJZV63d/1dhmhtgyOqejUwrPlzKhydsbrsdUor+JmNJDdW01v7BXHyuymT8G4s09jCasNOwiufbP/qp72ruu0bIA1nySsvlf9pCQAuFkAnVnf/rFhUlOkhtRpwcq8SUNY2zRHR/EKb/4NWY1JzR4sa3q2fWIJdrrX0DvLoa5g9bIEd4Df79ba7v+yiUBOS0zT2ll+z4g9izHK3EO5d8hL4jYxcjKs+wcslSYRWrascfscLgMlMGh0CdKeNTDjHpGPncaf3Z+FwwwjWeuiNBxv7bJo13/8B/098KlVDl4GZqsoBCEjPyJfV6hO0y/LkRGkk7oHWKgeWAfKtfLItRp00eZ4fcJNK9kCaSMmEugoZWcI7NGbZXzqFWqbpRI7NcDP9+WIQ+i9U5vqWsqd/zng4kbuAJ6UuKqIzB0upYrLShfQE3SAck8oaLhJqqq56VfDuASNpJKidV+zq27HfSBmbXnkR/5AK337dc3MXKJypoK/QPMLKUAP5XLPbs+NddJQV7EZXd29DLgp+fRIg3edpKdO7ZErWhv7d+3Kws+e1Y+ypmR2WIVSwVyBEUfgv2C8Ts9gnTF4pNcEY/S2aBicz5Ew2+jdyGNQQ==
+      false, "scaleSetPriority": "Regular", "scaleSetEvictionPolicy": "Delete", "enableEncryptionAtHost":
+      false, "name": "nodepool1"}], "linuxProfile": {"adminUsername": "azureuser",
+      "ssh": {"publicKeys": [{"keyData": "ssh-rsa AAAAB3NzaC1yc2EAAAADAQABAAACAQCbIg1guRHbI0lV11wWDt1r2cUdcNd27CJsg+SfgC7miZeubtwUhbsPdhMQsfDyhOWHq1+ZL0M+nJZV63d/1dhmhtgyOqejUwrPlzKhydsbrsdUor+JmNJDdW01v7BXHyuymT8G4s09jCasNOwiufbP/qp72ruu0bIA1nySsvlf9pCQAuFkAnVnf/rFhUlOkhtRpwcq8SUNY2zRHR/EKb/4NWY1JzR4sa3q2fWIJdrrX0DvLoa5g9bIEd4Df79ba7v+yiUBOS0zT2ll+z4g9izHK3EO5d8hL4jYxcjKs+wcslSYRWrascfscLgMlMGh0CdKeNTDjHpGPncaf3Z+FwwwjWeuiNBxv7bJo13/8B/098KlVDl4GZqsoBCEjPyJfV6hO0y/LkRGkk7oHWKgeWAfKtfLItRp00eZ4fcJNK9kCaSMmEugoZWcI7NGbZXzqFWqbpRI7NcDP9+WIQ+i9U5vqWsqd/zng4kbuAJ6UuKqIzB0upYrLShfQE3SAck8oaLhJqqq56VfDuASNpJKidV+zq27HfSBmbXnkR/5AK337dc3MXKJypoK/QPMLKUAP5XLPbs+NddJQV7EZXd29DLgp+fRIg3edpKdO7ZErWhv7d+3Kws+e1Y+ypmR2WIVSwVyBEUfgv2C8Ts9gnTF4pNcEY/S2aBicz5Ew2+jdyGNQQ==
       test@example.com\n"}]}}, "servicePrincipalProfile": {"clientId": "http://clitest000002",
-      "secret": "U~hsbCctMJx93.uYY0FG4j6o.HtmqLXV8H"}, "addonProfiles": {}, "enableRBAC":
+      "secret": "zwpd40FK~H-FaR6h.XtxXR.TmZVimz.6hS"}, "addonProfiles": {}, "enableRBAC":
       true, "networkProfile": {"networkPlugin": "kubenet", "podCidr": "10.244.0.0/16",
       "serviceCidr": "10.0.0.0/16", "dnsServiceIP": "10.0.0.10", "dockerBridgeCidr":
       "172.17.0.1/16", "outboundType": "loadBalancer", "loadBalancerSku": "standard",
@@ -433,64 +417,63 @@
       Connection:
       - keep-alive
       Content-Length:
-      - '1875'
+      - '1908'
       Content-Type:
       - application/json; charset=utf-8
       ParameterSetName:
       - --resource-group --name --location --dns-name-prefix --node-count --ssh-key-value
         --service-principal --client-secret --load-balancer-sku --vm-set-type --load-balancer-outbound-ip-prefixes
       User-Agent:
-      - python/3.6.10 (Linux-4.15.0-122-generic-x86_64-with) msrest/0.6.21 msrest_azure/0.6.3
-        azure-mgmt-containerservice/11.1.0 Azure-SDK-For-Python AZURECLI/2.20.0 (DOCKER)
+      - python/3.6.10 (Linux-5.10.25-linuxkit-x86_64-with) msrest/0.6.21 msrest_azure/0.6.3
+        azure-mgmt-containerservice/11.2.0 Azure-SDK-For-Python AZURECLI/2.23.0 (DOCKER)
       accept-language:
       - en-US
     method: PUT
-    uri: https://management.azure.com/subscriptions/00000000-0000-0000-0000-000000000000/resourceGroups/clitest000001/providers/Microsoft.ContainerService/managedClusters/cliakstest000001?api-version=2021-02-01
+    uri: https://management.azure.com/subscriptions/00000000-0000-0000-0000-000000000000/resourceGroups/clitest000001/providers/Microsoft.ContainerService/managedClusters/cliakstest000001?api-version=2021-03-01
   response:
     body:
       string: "{\n  \"id\": \"/subscriptions/00000000-0000-0000-0000-000000000000/resourcegroups/clitest000001/providers/Microsoft.ContainerService/managedClusters/cliakstest000001\"\
         ,\n  \"location\": \"westus2\",\n  \"name\": \"cliakstest000001\",\n  \"type\"\
         : \"Microsoft.ContainerService/ManagedClusters\",\n  \"properties\": {\n \
         \  \"provisioningState\": \"Creating\",\n   \"powerState\": {\n    \"code\"\
-        : \"Running\"\n   },\n   \"kubernetesVersion\": \"1.18.14\",\n   \"dnsPrefix\"\
-        : \"cliaksdns000004\",\n   \"fqdn\": \"cliaksdns000004-ceb3f894.hcp.westus2.azmk8s.io\"\
-        ,\n   \"azurePortalFQDN\": \"cliaksdns000004-ceb3f894.portal.hcp.westus2.azmk8s.io\"\
+        : \"Running\"\n   },\n   \"kubernetesVersion\": \"1.19.9\",\n   \"dnsPrefix\"\
+        : \"cliaksdns000004\",\n   \"fqdn\": \"cliaksdns000004-7d155ce0.hcp.westus2.azmk8s.io\"\
+        ,\n   \"azurePortalFQDN\": \"cliaksdns000004-7d155ce0.portal.hcp.westus2.azmk8s.io\"\
         ,\n   \"agentPoolProfiles\": [\n    {\n     \"name\": \"nodepool1\",\n   \
         \  \"count\": 1,\n     \"vmSize\": \"Standard_DS2_v2\",\n     \"osDiskSizeGB\"\
         : 128,\n     \"osDiskType\": \"Managed\",\n     \"kubeletDiskType\": \"OS\"\
         ,\n     \"maxPods\": 110,\n     \"type\": \"VirtualMachineScaleSets\",\n \
         \    \"provisioningState\": \"Creating\",\n     \"powerState\": {\n      \"\
-        code\": \"Running\"\n     },\n     \"orchestratorVersion\": \"1.18.14\",\n\
+        code\": \"Running\"\n     },\n     \"orchestratorVersion\": \"1.19.9\",\n\
         \     \"enableNodePublicIP\": false,\n     \"nodeLabels\": {},\n     \"mode\"\
-        : \"System\",\n     \"osType\": \"Linux\",\n     \"nodeImageVersion\": \"\
-        AKSUbuntu-1804gen2-2021.02.17\"\n    }\n   ],\n   \"linuxProfile\": {\n  \
-        \  \"adminUsername\": \"azureuser\",\n    \"ssh\": {\n     \"publicKeys\"\
-        : [\n      {\n       \"keyData\": \"ssh-rsa AAAAB3NzaC1yc2EAAAADAQABAAACAQCbIg1guRHbI0lV11wWDt1r2cUdcNd27CJsg+SfgC7miZeubtwUhbsPdhMQsfDyhOWHq1+ZL0M+nJZV63d/1dhmhtgyOqejUwrPlzKhydsbrsdUor+JmNJDdW01v7BXHyuymT8G4s09jCasNOwiufbP/qp72ruu0bIA1nySsvlf9pCQAuFkAnVnf/rFhUlOkhtRpwcq8SUNY2zRHR/EKb/4NWY1JzR4sa3q2fWIJdrrX0DvLoa5g9bIEd4Df79ba7v+yiUBOS0zT2ll+z4g9izHK3EO5d8hL4jYxcjKs+wcslSYRWrascfscLgMlMGh0CdKeNTDjHpGPncaf3Z+FwwwjWeuiNBxv7bJo13/8B/098KlVDl4GZqsoBCEjPyJfV6hO0y/LkRGkk7oHWKgeWAfKtfLItRp00eZ4fcJNK9kCaSMmEugoZWcI7NGbZXzqFWqbpRI7NcDP9+WIQ+i9U5vqWsqd/zng4kbuAJ6UuKqIzB0upYrLShfQE3SAck8oaLhJqqq56VfDuASNpJKidV+zq27HfSBmbXnkR/5AK337dc3MXKJypoK/QPMLKUAP5XLPbs+NddJQV7EZXd29DLgp+fRIg3edpKdO7ZErWhv7d+3Kws+e1Y+ypmR2WIVSwVyBEUfgv2C8Ts9gnTF4pNcEY/S2aBicz5Ew2+jdyGNQQ==\
+        : \"System\",\n     \"enableEncryptionAtHost\": false,\n     \"osType\": \"\
+        Linux\",\n     \"nodeImageVersion\": \"AKSUbuntu-1804gen2containerd-2021.04.22\"\
+        ,\n     \"enableFIPS\": false\n    }\n   ],\n   \"linuxProfile\": {\n    \"\
+        adminUsername\": \"azureuser\",\n    \"ssh\": {\n     \"publicKeys\": [\n\
+        \      {\n       \"keyData\": \"ssh-rsa AAAAB3NzaC1yc2EAAAADAQABAAACAQCbIg1guRHbI0lV11wWDt1r2cUdcNd27CJsg+SfgC7miZeubtwUhbsPdhMQsfDyhOWHq1+ZL0M+nJZV63d/1dhmhtgyOqejUwrPlzKhydsbrsdUor+JmNJDdW01v7BXHyuymT8G4s09jCasNOwiufbP/qp72ruu0bIA1nySsvlf9pCQAuFkAnVnf/rFhUlOkhtRpwcq8SUNY2zRHR/EKb/4NWY1JzR4sa3q2fWIJdrrX0DvLoa5g9bIEd4Df79ba7v+yiUBOS0zT2ll+z4g9izHK3EO5d8hL4jYxcjKs+wcslSYRWrascfscLgMlMGh0CdKeNTDjHpGPncaf3Z+FwwwjWeuiNBxv7bJo13/8B/098KlVDl4GZqsoBCEjPyJfV6hO0y/LkRGkk7oHWKgeWAfKtfLItRp00eZ4fcJNK9kCaSMmEugoZWcI7NGbZXzqFWqbpRI7NcDP9+WIQ+i9U5vqWsqd/zng4kbuAJ6UuKqIzB0upYrLShfQE3SAck8oaLhJqqq56VfDuASNpJKidV+zq27HfSBmbXnkR/5AK337dc3MXKJypoK/QPMLKUAP5XLPbs+NddJQV7EZXd29DLgp+fRIg3edpKdO7ZErWhv7d+3Kws+e1Y+ypmR2WIVSwVyBEUfgv2C8Ts9gnTF4pNcEY/S2aBicz5Ew2+jdyGNQQ==\
         \ test@example.com\\n\"\n      }\n     ]\n    }\n   },\n   \"servicePrincipalProfile\"\
-        : {\n    \"clientId\": \"http://clitest000002\"\n   },\n   \"addonProfiles\"\
-        : {\n    \"KubeDashboard\": {\n     \"enabled\": false,\n     \"config\":\
-        \ null\n    }\n   },\n   \"nodeResourceGroup\": \"MC_clitest000001_cliakstest000001_westus2\"\
-        ,\n   \"enableRBAC\": true,\n   \"networkProfile\": {\n    \"networkPlugin\"\
-        : \"kubenet\",\n    \"loadBalancerSku\": \"standard\",\n    \"loadBalancerProfile\"\
-        : {\n     \"outboundIPPrefixes\": {\n      \"publicIPPrefixes\": [\n     \
-        \  {\n        \"id\": \"/subscriptions/00000000-0000-0000-0000-000000000000/resourceGroups/clitest000001/providers/Microsoft.Network/publicIPPrefixes/cliaksslbipp1000002\"\
+        : {\n    \"clientId\": \"http://clitest000002\"\n   },\n   \"nodeResourceGroup\"\
+        : \"MC_clitest000001_cliakstest000001_westus2\",\n   \"enableRBAC\": true,\n\
+        \   \"networkProfile\": {\n    \"networkPlugin\": \"kubenet\",\n    \"loadBalancerSku\"\
+        : \"standard\",\n    \"loadBalancerProfile\": {\n     \"outboundIPPrefixes\"\
+        : {\n      \"publicIPPrefixes\": [\n       {\n        \"id\": \"/subscriptions/00000000-0000-0000-0000-000000000000/resourceGroups/clitest000001/providers/Microsoft.Network/publicIPPrefixes/cliaksslbipp1000002\"\
         \n       }\n      ]\n     },\n     \"allocatedOutboundPorts\": 0,\n     \"\
         idleTimeoutInMinutes\": 30\n    },\n    \"podCidr\": \"10.244.0.0/16\",\n\
         \    \"serviceCidr\": \"10.0.0.0/16\",\n    \"dnsServiceIP\": \"10.0.0.10\"\
         ,\n    \"dockerBridgeCidr\": \"172.17.0.1/16\",\n    \"outboundType\": \"\
-        loadBalancer\"\n   },\n   \"maxAgentPools\": 10\n  },\n  \"sku\": {\n   \"\
+        loadBalancer\"\n   },\n   \"maxAgentPools\": 100\n  },\n  \"sku\": {\n   \"\
         name\": \"Basic\",\n   \"tier\": \"Free\"\n  }\n }"
     headers:
       azure-asyncoperation:
-      - https://management.azure.com/subscriptions/00000000-0000-0000-0000-000000000000/providers/Microsoft.ContainerService/locations/westus2/operations/dbb96fc3-c698-46c7-83c9-4188841a4a66?api-version=2016-03-30
-      cache-control:
-      - no-cache
-      content-length:
-      - '3038'
-      content-type:
-      - application/json
-      date:
-      - Mon, 08 Mar 2021 18:43:48 GMT
+      - https://management.azure.com/subscriptions/00000000-0000-0000-0000-000000000000/providers/Microsoft.ContainerService/locations/westus2/operations/85d18b9d-7269-4f9c-8609-e990b27c04ba?api-version=2016-03-30
+      cache-control:
+      - no-cache
+      content-length:
+      - '3011'
+      content-type:
+      - application/json
+      date:
+      - Tue, 11 May 2021 23:56:29 GMT
       expires:
       - '-1'
       pragma:
@@ -521,23 +504,23 @@
       - --resource-group --name --location --dns-name-prefix --node-count --ssh-key-value
         --service-principal --client-secret --load-balancer-sku --vm-set-type --load-balancer-outbound-ip-prefixes
       User-Agent:
-      - python/3.6.10 (Linux-4.15.0-122-generic-x86_64-with) msrest/0.6.21 msrest_azure/0.6.3
-        azure-mgmt-containerservice/11.1.0 Azure-SDK-For-Python AZURECLI/2.20.0 (DOCKER)
-    method: GET
-    uri: https://management.azure.com/subscriptions/00000000-0000-0000-0000-000000000000/providers/Microsoft.ContainerService/locations/westus2/operations/dbb96fc3-c698-46c7-83c9-4188841a4a66?api-version=2016-03-30
-  response:
-    body:
-      string: "{\n  \"name\": \"c36fb9db-98c6-c746-83c9-4188841a4a66\",\n  \"status\"\
-        : \"InProgress\",\n  \"startTime\": \"2021-03-08T18:43:48.6633333Z\"\n }"
-    headers:
-      cache-control:
-      - no-cache
-      content-length:
-      - '126'
-      content-type:
-      - application/json
-      date:
-      - Mon, 08 Mar 2021 18:44:19 GMT
+      - python/3.6.10 (Linux-5.10.25-linuxkit-x86_64-with) msrest/0.6.21 msrest_azure/0.6.3
+        azure-mgmt-containerservice/11.2.0 Azure-SDK-For-Python AZURECLI/2.23.0 (DOCKER)
+    method: GET
+    uri: https://management.azure.com/subscriptions/00000000-0000-0000-0000-000000000000/providers/Microsoft.ContainerService/locations/westus2/operations/85d18b9d-7269-4f9c-8609-e990b27c04ba?api-version=2016-03-30
+  response:
+    body:
+      string: "{\n  \"name\": \"9d8bd185-6972-9c4f-8609-e990b27c04ba\",\n  \"status\"\
+        : \"InProgress\",\n  \"startTime\": \"2021-05-11T23:56:29.75Z\"\n }"
+    headers:
+      cache-control:
+      - no-cache
+      content-length:
+      - '121'
+      content-type:
+      - application/json
+      date:
+      - Tue, 11 May 2021 23:56:59 GMT
       expires:
       - '-1'
       pragma:
@@ -570,23 +553,23 @@
       - --resource-group --name --location --dns-name-prefix --node-count --ssh-key-value
         --service-principal --client-secret --load-balancer-sku --vm-set-type --load-balancer-outbound-ip-prefixes
       User-Agent:
-      - python/3.6.10 (Linux-4.15.0-122-generic-x86_64-with) msrest/0.6.21 msrest_azure/0.6.3
-        azure-mgmt-containerservice/11.1.0 Azure-SDK-For-Python AZURECLI/2.20.0 (DOCKER)
-    method: GET
-    uri: https://management.azure.com/subscriptions/00000000-0000-0000-0000-000000000000/providers/Microsoft.ContainerService/locations/westus2/operations/dbb96fc3-c698-46c7-83c9-4188841a4a66?api-version=2016-03-30
-  response:
-    body:
-      string: "{\n  \"name\": \"c36fb9db-98c6-c746-83c9-4188841a4a66\",\n  \"status\"\
-        : \"InProgress\",\n  \"startTime\": \"2021-03-08T18:43:48.6633333Z\"\n }"
-    headers:
-      cache-control:
-      - no-cache
-      content-length:
-      - '126'
-      content-type:
-      - application/json
-      date:
-      - Mon, 08 Mar 2021 18:44:48 GMT
+      - python/3.6.10 (Linux-5.10.25-linuxkit-x86_64-with) msrest/0.6.21 msrest_azure/0.6.3
+        azure-mgmt-containerservice/11.2.0 Azure-SDK-For-Python AZURECLI/2.23.0 (DOCKER)
+    method: GET
+    uri: https://management.azure.com/subscriptions/00000000-0000-0000-0000-000000000000/providers/Microsoft.ContainerService/locations/westus2/operations/85d18b9d-7269-4f9c-8609-e990b27c04ba?api-version=2016-03-30
+  response:
+    body:
+      string: "{\n  \"name\": \"9d8bd185-6972-9c4f-8609-e990b27c04ba\",\n  \"status\"\
+        : \"InProgress\",\n  \"startTime\": \"2021-05-11T23:56:29.75Z\"\n }"
+    headers:
+      cache-control:
+      - no-cache
+      content-length:
+      - '121'
+      content-type:
+      - application/json
+      date:
+      - Tue, 11 May 2021 23:57:30 GMT
       expires:
       - '-1'
       pragma:
@@ -619,23 +602,23 @@
       - --resource-group --name --location --dns-name-prefix --node-count --ssh-key-value
         --service-principal --client-secret --load-balancer-sku --vm-set-type --load-balancer-outbound-ip-prefixes
       User-Agent:
-      - python/3.6.10 (Linux-4.15.0-122-generic-x86_64-with) msrest/0.6.21 msrest_azure/0.6.3
-        azure-mgmt-containerservice/11.1.0 Azure-SDK-For-Python AZURECLI/2.20.0 (DOCKER)
-    method: GET
-    uri: https://management.azure.com/subscriptions/00000000-0000-0000-0000-000000000000/providers/Microsoft.ContainerService/locations/westus2/operations/dbb96fc3-c698-46c7-83c9-4188841a4a66?api-version=2016-03-30
-  response:
-    body:
-      string: "{\n  \"name\": \"c36fb9db-98c6-c746-83c9-4188841a4a66\",\n  \"status\"\
-        : \"InProgress\",\n  \"startTime\": \"2021-03-08T18:43:48.6633333Z\"\n }"
-    headers:
-      cache-control:
-      - no-cache
-      content-length:
-      - '126'
-      content-type:
-      - application/json
-      date:
-      - Mon, 08 Mar 2021 18:45:19 GMT
+      - python/3.6.10 (Linux-5.10.25-linuxkit-x86_64-with) msrest/0.6.21 msrest_azure/0.6.3
+        azure-mgmt-containerservice/11.2.0 Azure-SDK-For-Python AZURECLI/2.23.0 (DOCKER)
+    method: GET
+    uri: https://management.azure.com/subscriptions/00000000-0000-0000-0000-000000000000/providers/Microsoft.ContainerService/locations/westus2/operations/85d18b9d-7269-4f9c-8609-e990b27c04ba?api-version=2016-03-30
+  response:
+    body:
+      string: "{\n  \"name\": \"9d8bd185-6972-9c4f-8609-e990b27c04ba\",\n  \"status\"\
+        : \"InProgress\",\n  \"startTime\": \"2021-05-11T23:56:29.75Z\"\n }"
+    headers:
+      cache-control:
+      - no-cache
+      content-length:
+      - '121'
+      content-type:
+      - application/json
+      date:
+      - Tue, 11 May 2021 23:57:59 GMT
       expires:
       - '-1'
       pragma:
@@ -668,23 +651,23 @@
       - --resource-group --name --location --dns-name-prefix --node-count --ssh-key-value
         --service-principal --client-secret --load-balancer-sku --vm-set-type --load-balancer-outbound-ip-prefixes
       User-Agent:
-      - python/3.6.10 (Linux-4.15.0-122-generic-x86_64-with) msrest/0.6.21 msrest_azure/0.6.3
-        azure-mgmt-containerservice/11.1.0 Azure-SDK-For-Python AZURECLI/2.20.0 (DOCKER)
-    method: GET
-    uri: https://management.azure.com/subscriptions/00000000-0000-0000-0000-000000000000/providers/Microsoft.ContainerService/locations/westus2/operations/dbb96fc3-c698-46c7-83c9-4188841a4a66?api-version=2016-03-30
-  response:
-    body:
-      string: "{\n  \"name\": \"c36fb9db-98c6-c746-83c9-4188841a4a66\",\n  \"status\"\
-        : \"InProgress\",\n  \"startTime\": \"2021-03-08T18:43:48.6633333Z\"\n }"
-    headers:
-      cache-control:
-      - no-cache
-      content-length:
-      - '126'
-      content-type:
-      - application/json
-      date:
-      - Mon, 08 Mar 2021 18:45:48 GMT
+      - python/3.6.10 (Linux-5.10.25-linuxkit-x86_64-with) msrest/0.6.21 msrest_azure/0.6.3
+        azure-mgmt-containerservice/11.2.0 Azure-SDK-For-Python AZURECLI/2.23.0 (DOCKER)
+    method: GET
+    uri: https://management.azure.com/subscriptions/00000000-0000-0000-0000-000000000000/providers/Microsoft.ContainerService/locations/westus2/operations/85d18b9d-7269-4f9c-8609-e990b27c04ba?api-version=2016-03-30
+  response:
+    body:
+      string: "{\n  \"name\": \"9d8bd185-6972-9c4f-8609-e990b27c04ba\",\n  \"status\"\
+        : \"InProgress\",\n  \"startTime\": \"2021-05-11T23:56:29.75Z\"\n }"
+    headers:
+      cache-control:
+      - no-cache
+      content-length:
+      - '121'
+      content-type:
+      - application/json
+      date:
+      - Tue, 11 May 2021 23:58:30 GMT
       expires:
       - '-1'
       pragma:
@@ -717,23 +700,23 @@
       - --resource-group --name --location --dns-name-prefix --node-count --ssh-key-value
         --service-principal --client-secret --load-balancer-sku --vm-set-type --load-balancer-outbound-ip-prefixes
       User-Agent:
-      - python/3.6.10 (Linux-4.15.0-122-generic-x86_64-with) msrest/0.6.21 msrest_azure/0.6.3
-        azure-mgmt-containerservice/11.1.0 Azure-SDK-For-Python AZURECLI/2.20.0 (DOCKER)
-    method: GET
-    uri: https://management.azure.com/subscriptions/00000000-0000-0000-0000-000000000000/providers/Microsoft.ContainerService/locations/westus2/operations/dbb96fc3-c698-46c7-83c9-4188841a4a66?api-version=2016-03-30
-  response:
-    body:
-      string: "{\n  \"name\": \"c36fb9db-98c6-c746-83c9-4188841a4a66\",\n  \"status\"\
-        : \"InProgress\",\n  \"startTime\": \"2021-03-08T18:43:48.6633333Z\"\n }"
-    headers:
-      cache-control:
-      - no-cache
-      content-length:
-      - '126'
-      content-type:
-      - application/json
-      date:
-      - Mon, 08 Mar 2021 18:46:19 GMT
+      - python/3.6.10 (Linux-5.10.25-linuxkit-x86_64-with) msrest/0.6.21 msrest_azure/0.6.3
+        azure-mgmt-containerservice/11.2.0 Azure-SDK-For-Python AZURECLI/2.23.0 (DOCKER)
+    method: GET
+    uri: https://management.azure.com/subscriptions/00000000-0000-0000-0000-000000000000/providers/Microsoft.ContainerService/locations/westus2/operations/85d18b9d-7269-4f9c-8609-e990b27c04ba?api-version=2016-03-30
+  response:
+    body:
+      string: "{\n  \"name\": \"9d8bd185-6972-9c4f-8609-e990b27c04ba\",\n  \"status\"\
+        : \"InProgress\",\n  \"startTime\": \"2021-05-11T23:56:29.75Z\"\n }"
+    headers:
+      cache-control:
+      - no-cache
+      content-length:
+      - '121'
+      content-type:
+      - application/json
+      date:
+      - Tue, 11 May 2021 23:58:59 GMT
       expires:
       - '-1'
       pragma:
@@ -766,23 +749,23 @@
       - --resource-group --name --location --dns-name-prefix --node-count --ssh-key-value
         --service-principal --client-secret --load-balancer-sku --vm-set-type --load-balancer-outbound-ip-prefixes
       User-Agent:
-      - python/3.6.10 (Linux-4.15.0-122-generic-x86_64-with) msrest/0.6.21 msrest_azure/0.6.3
-        azure-mgmt-containerservice/11.1.0 Azure-SDK-For-Python AZURECLI/2.20.0 (DOCKER)
-    method: GET
-    uri: https://management.azure.com/subscriptions/00000000-0000-0000-0000-000000000000/providers/Microsoft.ContainerService/locations/westus2/operations/dbb96fc3-c698-46c7-83c9-4188841a4a66?api-version=2016-03-30
-  response:
-    body:
-      string: "{\n  \"name\": \"c36fb9db-98c6-c746-83c9-4188841a4a66\",\n  \"status\"\
-        : \"InProgress\",\n  \"startTime\": \"2021-03-08T18:43:48.6633333Z\"\n }"
-    headers:
-      cache-control:
-      - no-cache
-      content-length:
-      - '126'
-      content-type:
-      - application/json
-      date:
-      - Mon, 08 Mar 2021 18:46:49 GMT
+      - python/3.6.10 (Linux-5.10.25-linuxkit-x86_64-with) msrest/0.6.21 msrest_azure/0.6.3
+        azure-mgmt-containerservice/11.2.0 Azure-SDK-For-Python AZURECLI/2.23.0 (DOCKER)
+    method: GET
+    uri: https://management.azure.com/subscriptions/00000000-0000-0000-0000-000000000000/providers/Microsoft.ContainerService/locations/westus2/operations/85d18b9d-7269-4f9c-8609-e990b27c04ba?api-version=2016-03-30
+  response:
+    body:
+      string: "{\n  \"name\": \"9d8bd185-6972-9c4f-8609-e990b27c04ba\",\n  \"status\"\
+        : \"InProgress\",\n  \"startTime\": \"2021-05-11T23:56:29.75Z\"\n }"
+    headers:
+      cache-control:
+      - no-cache
+      content-length:
+      - '121'
+      content-type:
+      - application/json
+      date:
+      - Tue, 11 May 2021 23:59:30 GMT
       expires:
       - '-1'
       pragma:
@@ -815,24 +798,23 @@
       - --resource-group --name --location --dns-name-prefix --node-count --ssh-key-value
         --service-principal --client-secret --load-balancer-sku --vm-set-type --load-balancer-outbound-ip-prefixes
       User-Agent:
-      - python/3.6.10 (Linux-4.15.0-122-generic-x86_64-with) msrest/0.6.21 msrest_azure/0.6.3
-        azure-mgmt-containerservice/11.1.0 Azure-SDK-For-Python AZURECLI/2.20.0 (DOCKER)
-    method: GET
-    uri: https://management.azure.com/subscriptions/00000000-0000-0000-0000-000000000000/providers/Microsoft.ContainerService/locations/westus2/operations/dbb96fc3-c698-46c7-83c9-4188841a4a66?api-version=2016-03-30
-  response:
-    body:
-      string: "{\n  \"name\": \"c36fb9db-98c6-c746-83c9-4188841a4a66\",\n  \"status\"\
-        : \"Succeeded\",\n  \"startTime\": \"2021-03-08T18:43:48.6633333Z\",\n  \"\
-        endTime\": \"2021-03-08T18:47:06.8536562Z\"\n }"
-    headers:
-      cache-control:
-      - no-cache
-      content-length:
-      - '170'
-      content-type:
-      - application/json
-      date:
-      - Mon, 08 Mar 2021 18:47:19 GMT
+      - python/3.6.10 (Linux-5.10.25-linuxkit-x86_64-with) msrest/0.6.21 msrest_azure/0.6.3
+        azure-mgmt-containerservice/11.2.0 Azure-SDK-For-Python AZURECLI/2.23.0 (DOCKER)
+    method: GET
+    uri: https://management.azure.com/subscriptions/00000000-0000-0000-0000-000000000000/providers/Microsoft.ContainerService/locations/westus2/operations/85d18b9d-7269-4f9c-8609-e990b27c04ba?api-version=2016-03-30
+  response:
+    body:
+      string: "{\n  \"name\": \"9d8bd185-6972-9c4f-8609-e990b27c04ba\",\n  \"status\"\
+        : \"InProgress\",\n  \"startTime\": \"2021-05-11T23:56:29.75Z\"\n }"
+    headers:
+      cache-control:
+      - no-cache
+      content-length:
+      - '121'
+      content-type:
+      - application/json
+      date:
+      - Wed, 12 May 2021 00:00:00 GMT
       expires:
       - '-1'
       pragma:
@@ -865,55 +847,104 @@
       - --resource-group --name --location --dns-name-prefix --node-count --ssh-key-value
         --service-principal --client-secret --load-balancer-sku --vm-set-type --load-balancer-outbound-ip-prefixes
       User-Agent:
-      - python/3.6.10 (Linux-4.15.0-122-generic-x86_64-with) msrest/0.6.21 msrest_azure/0.6.3
-        azure-mgmt-containerservice/11.1.0 Azure-SDK-For-Python AZURECLI/2.20.0 (DOCKER)
-    method: GET
-    uri: https://management.azure.com/subscriptions/00000000-0000-0000-0000-000000000000/resourceGroups/clitest000001/providers/Microsoft.ContainerService/managedClusters/cliakstest000001?api-version=2021-02-01
+      - python/3.6.10 (Linux-5.10.25-linuxkit-x86_64-with) msrest/0.6.21 msrest_azure/0.6.3
+        azure-mgmt-containerservice/11.2.0 Azure-SDK-For-Python AZURECLI/2.23.0 (DOCKER)
+    method: GET
+    uri: https://management.azure.com/subscriptions/00000000-0000-0000-0000-000000000000/providers/Microsoft.ContainerService/locations/westus2/operations/85d18b9d-7269-4f9c-8609-e990b27c04ba?api-version=2016-03-30
+  response:
+    body:
+      string: "{\n  \"name\": \"9d8bd185-6972-9c4f-8609-e990b27c04ba\",\n  \"status\"\
+        : \"Succeeded\",\n  \"startTime\": \"2021-05-11T23:56:29.75Z\",\n  \"endTime\"\
+        : \"2021-05-12T00:00:19.2671751Z\"\n }"
+    headers:
+      cache-control:
+      - no-cache
+      content-length:
+      - '165'
+      content-type:
+      - application/json
+      date:
+      - Wed, 12 May 2021 00:00:30 GMT
+      expires:
+      - '-1'
+      pragma:
+      - no-cache
+      server:
+      - nginx
+      strict-transport-security:
+      - max-age=31536000; includeSubDomains
+      transfer-encoding:
+      - chunked
+      vary:
+      - Accept-Encoding
+      x-content-type-options:
+      - nosniff
+    status:
+      code: 200
+      message: OK
+- request:
+    body: null
+    headers:
+      Accept:
+      - application/json
+      Accept-Encoding:
+      - gzip, deflate
+      CommandName:
+      - aks create
+      Connection:
+      - keep-alive
+      ParameterSetName:
+      - --resource-group --name --location --dns-name-prefix --node-count --ssh-key-value
+        --service-principal --client-secret --load-balancer-sku --vm-set-type --load-balancer-outbound-ip-prefixes
+      User-Agent:
+      - python/3.6.10 (Linux-5.10.25-linuxkit-x86_64-with) msrest/0.6.21 msrest_azure/0.6.3
+        azure-mgmt-containerservice/11.2.0 Azure-SDK-For-Python AZURECLI/2.23.0 (DOCKER)
+    method: GET
+    uri: https://management.azure.com/subscriptions/00000000-0000-0000-0000-000000000000/resourceGroups/clitest000001/providers/Microsoft.ContainerService/managedClusters/cliakstest000001?api-version=2021-03-01
   response:
     body:
       string: "{\n  \"id\": \"/subscriptions/00000000-0000-0000-0000-000000000000/resourcegroups/clitest000001/providers/Microsoft.ContainerService/managedClusters/cliakstest000001\"\
         ,\n  \"location\": \"westus2\",\n  \"name\": \"cliakstest000001\",\n  \"type\"\
         : \"Microsoft.ContainerService/ManagedClusters\",\n  \"properties\": {\n \
         \  \"provisioningState\": \"Succeeded\",\n   \"powerState\": {\n    \"code\"\
-        : \"Running\"\n   },\n   \"kubernetesVersion\": \"1.18.14\",\n   \"dnsPrefix\"\
-        : \"cliaksdns000004\",\n   \"fqdn\": \"cliaksdns000004-ceb3f894.hcp.westus2.azmk8s.io\"\
-        ,\n   \"azurePortalFQDN\": \"cliaksdns000004-ceb3f894.portal.hcp.westus2.azmk8s.io\"\
+        : \"Running\"\n   },\n   \"kubernetesVersion\": \"1.19.9\",\n   \"dnsPrefix\"\
+        : \"cliaksdns000004\",\n   \"fqdn\": \"cliaksdns000004-7d155ce0.hcp.westus2.azmk8s.io\"\
+        ,\n   \"azurePortalFQDN\": \"cliaksdns000004-7d155ce0.portal.hcp.westus2.azmk8s.io\"\
         ,\n   \"agentPoolProfiles\": [\n    {\n     \"name\": \"nodepool1\",\n   \
         \  \"count\": 1,\n     \"vmSize\": \"Standard_DS2_v2\",\n     \"osDiskSizeGB\"\
         : 128,\n     \"osDiskType\": \"Managed\",\n     \"kubeletDiskType\": \"OS\"\
         ,\n     \"maxPods\": 110,\n     \"type\": \"VirtualMachineScaleSets\",\n \
         \    \"provisioningState\": \"Succeeded\",\n     \"powerState\": {\n     \
-        \ \"code\": \"Running\"\n     },\n     \"orchestratorVersion\": \"1.18.14\"\
+        \ \"code\": \"Running\"\n     },\n     \"orchestratorVersion\": \"1.19.9\"\
         ,\n     \"enableNodePublicIP\": false,\n     \"nodeLabels\": {},\n     \"\
-        mode\": \"System\",\n     \"osType\": \"Linux\",\n     \"nodeImageVersion\"\
-        : \"AKSUbuntu-1804gen2-2021.02.17\"\n    }\n   ],\n   \"linuxProfile\": {\n\
-        \    \"adminUsername\": \"azureuser\",\n    \"ssh\": {\n     \"publicKeys\"\
-        : [\n      {\n       \"keyData\": \"ssh-rsa AAAAB3NzaC1yc2EAAAADAQABAAACAQCbIg1guRHbI0lV11wWDt1r2cUdcNd27CJsg+SfgC7miZeubtwUhbsPdhMQsfDyhOWHq1+ZL0M+nJZV63d/1dhmhtgyOqejUwrPlzKhydsbrsdUor+JmNJDdW01v7BXHyuymT8G4s09jCasNOwiufbP/qp72ruu0bIA1nySsvlf9pCQAuFkAnVnf/rFhUlOkhtRpwcq8SUNY2zRHR/EKb/4NWY1JzR4sa3q2fWIJdrrX0DvLoa5g9bIEd4Df79ba7v+yiUBOS0zT2ll+z4g9izHK3EO5d8hL4jYxcjKs+wcslSYRWrascfscLgMlMGh0CdKeNTDjHpGPncaf3Z+FwwwjWeuiNBxv7bJo13/8B/098KlVDl4GZqsoBCEjPyJfV6hO0y/LkRGkk7oHWKgeWAfKtfLItRp00eZ4fcJNK9kCaSMmEugoZWcI7NGbZXzqFWqbpRI7NcDP9+WIQ+i9U5vqWsqd/zng4kbuAJ6UuKqIzB0upYrLShfQE3SAck8oaLhJqqq56VfDuASNpJKidV+zq27HfSBmbXnkR/5AK337dc3MXKJypoK/QPMLKUAP5XLPbs+NddJQV7EZXd29DLgp+fRIg3edpKdO7ZErWhv7d+3Kws+e1Y+ypmR2WIVSwVyBEUfgv2C8Ts9gnTF4pNcEY/S2aBicz5Ew2+jdyGNQQ==\
+        mode\": \"System\",\n     \"enableEncryptionAtHost\": false,\n     \"osType\"\
+        : \"Linux\",\n     \"nodeImageVersion\": \"AKSUbuntu-1804gen2containerd-2021.04.22\"\
+        ,\n     \"enableFIPS\": false\n    }\n   ],\n   \"linuxProfile\": {\n    \"\
+        adminUsername\": \"azureuser\",\n    \"ssh\": {\n     \"publicKeys\": [\n\
+        \      {\n       \"keyData\": \"ssh-rsa AAAAB3NzaC1yc2EAAAADAQABAAACAQCbIg1guRHbI0lV11wWDt1r2cUdcNd27CJsg+SfgC7miZeubtwUhbsPdhMQsfDyhOWHq1+ZL0M+nJZV63d/1dhmhtgyOqejUwrPlzKhydsbrsdUor+JmNJDdW01v7BXHyuymT8G4s09jCasNOwiufbP/qp72ruu0bIA1nySsvlf9pCQAuFkAnVnf/rFhUlOkhtRpwcq8SUNY2zRHR/EKb/4NWY1JzR4sa3q2fWIJdrrX0DvLoa5g9bIEd4Df79ba7v+yiUBOS0zT2ll+z4g9izHK3EO5d8hL4jYxcjKs+wcslSYRWrascfscLgMlMGh0CdKeNTDjHpGPncaf3Z+FwwwjWeuiNBxv7bJo13/8B/098KlVDl4GZqsoBCEjPyJfV6hO0y/LkRGkk7oHWKgeWAfKtfLItRp00eZ4fcJNK9kCaSMmEugoZWcI7NGbZXzqFWqbpRI7NcDP9+WIQ+i9U5vqWsqd/zng4kbuAJ6UuKqIzB0upYrLShfQE3SAck8oaLhJqqq56VfDuASNpJKidV+zq27HfSBmbXnkR/5AK337dc3MXKJypoK/QPMLKUAP5XLPbs+NddJQV7EZXd29DLgp+fRIg3edpKdO7ZErWhv7d+3Kws+e1Y+ypmR2WIVSwVyBEUfgv2C8Ts9gnTF4pNcEY/S2aBicz5Ew2+jdyGNQQ==\
         \ test@example.com\\n\"\n      }\n     ]\n    }\n   },\n   \"servicePrincipalProfile\"\
-        : {\n    \"clientId\": \"http://clitest000002\"\n   },\n   \"addonProfiles\"\
-        : {\n    \"KubeDashboard\": {\n     \"enabled\": false,\n     \"config\":\
-        \ null\n    }\n   },\n   \"nodeResourceGroup\": \"MC_clitest000001_cliakstest000001_westus2\"\
-        ,\n   \"enableRBAC\": true,\n   \"networkProfile\": {\n    \"networkPlugin\"\
-        : \"kubenet\",\n    \"loadBalancerSku\": \"Standard\",\n    \"loadBalancerProfile\"\
-        : {\n     \"outboundIPPrefixes\": {\n      \"publicIPPrefixes\": [\n     \
-        \  {\n        \"id\": \"/subscriptions/00000000-0000-0000-0000-000000000000/resourceGroups/clitest000001/providers/Microsoft.Network/publicIPPrefixes/cliaksslbipp1000002\"\
+        : {\n    \"clientId\": \"http://clitest000002\"\n   },\n   \"nodeResourceGroup\"\
+        : \"MC_clitest000001_cliakstest000001_westus2\",\n   \"enableRBAC\": true,\n\
+        \   \"networkProfile\": {\n    \"networkPlugin\": \"kubenet\",\n    \"loadBalancerSku\"\
+        : \"Standard\",\n    \"loadBalancerProfile\": {\n     \"outboundIPPrefixes\"\
+        : {\n      \"publicIPPrefixes\": [\n       {\n        \"id\": \"/subscriptions/00000000-0000-0000-0000-000000000000/resourceGroups/clitest000001/providers/Microsoft.Network/publicIPPrefixes/cliaksslbipp1000002\"\
         \n       }\n      ]\n     },\n     \"effectiveOutboundIPs\": [\n      {\n\
         \       \"id\": \"/subscriptions/00000000-0000-0000-0000-000000000000/resourceGroups/clitest000001/providers/Microsoft.Network/publicIPPrefixes/cliaksslbipp1000002\"\
         \n      }\n     ],\n     \"allocatedOutboundPorts\": 0,\n     \"idleTimeoutInMinutes\"\
         : 30\n    },\n    \"podCidr\": \"10.244.0.0/16\",\n    \"serviceCidr\": \"\
         10.0.0.0/16\",\n    \"dnsServiceIP\": \"10.0.0.10\",\n    \"dockerBridgeCidr\"\
         : \"172.17.0.1/16\",\n    \"outboundType\": \"loadBalancer\"\n   },\n   \"\
-        maxAgentPools\": 10\n  },\n  \"sku\": {\n   \"name\": \"Basic\",\n   \"tier\"\
+        maxAgentPools\": 100\n  },\n  \"sku\": {\n   \"name\": \"Basic\",\n   \"tier\"\
         : \"Free\"\n  }\n }"
     headers:
       cache-control:
       - no-cache
       content-length:
-      - '3261'
-      content-type:
-      - application/json
-      date:
-      - Mon, 08 Mar 2021 18:47:20 GMT
+      - '3234'
+      content-type:
+      - application/json
+      date:
+      - Wed, 12 May 2021 00:00:31 GMT
       expires:
       - '-1'
       pragma:
@@ -945,58 +976,57 @@
       ParameterSetName:
       - -g
       User-Agent:
-      - python/3.6.10 (Linux-4.15.0-122-generic-x86_64-with) msrest/0.6.21 msrest_azure/0.6.3
-        azure-mgmt-containerservice/11.1.0 Azure-SDK-For-Python AZURECLI/2.20.0 (DOCKER)
+      - python/3.6.10 (Linux-5.10.25-linuxkit-x86_64-with) msrest/0.6.21 msrest_azure/0.6.3
+        azure-mgmt-containerservice/11.2.0 Azure-SDK-For-Python AZURECLI/2.23.0 (DOCKER)
       accept-language:
       - en-US
     method: GET
-    uri: https://management.azure.com/subscriptions/00000000-0000-0000-0000-000000000000/resourceGroups/clitest000001/providers/Microsoft.ContainerService/managedClusters?api-version=2021-02-01
+    uri: https://management.azure.com/subscriptions/00000000-0000-0000-0000-000000000000/resourceGroups/clitest000001/providers/Microsoft.ContainerService/managedClusters?api-version=2021-03-01
   response:
     body:
       string: "{\n  \"value\": [\n   {\n    \"id\": \"/subscriptions/00000000-0000-0000-0000-000000000000/resourcegroups/clitest000001/providers/Microsoft.ContainerService/managedClusters/cliakstest000001\"\
         ,\n    \"location\": \"westus2\",\n    \"name\": \"cliakstest000001\",\n \
         \   \"type\": \"Microsoft.ContainerService/ManagedClusters\",\n    \"properties\"\
         : {\n     \"provisioningState\": \"Succeeded\",\n     \"powerState\": {\n\
-        \      \"code\": \"Running\"\n     },\n     \"kubernetesVersion\": \"1.18.14\"\
-        ,\n     \"dnsPrefix\": \"cliaksdns000004\",\n     \"fqdn\": \"cliaksdns000004-ceb3f894.hcp.westus2.azmk8s.io\"\
-        ,\n     \"azurePortalFQDN\": \"cliaksdns000004-ceb3f894.portal.hcp.westus2.azmk8s.io\"\
+        \      \"code\": \"Running\"\n     },\n     \"kubernetesVersion\": \"1.19.9\"\
+        ,\n     \"dnsPrefix\": \"cliaksdns000004\",\n     \"fqdn\": \"cliaksdns000004-7d155ce0.hcp.westus2.azmk8s.io\"\
+        ,\n     \"azurePortalFQDN\": \"cliaksdns000004-7d155ce0.portal.hcp.westus2.azmk8s.io\"\
         ,\n     \"agentPoolProfiles\": [\n      {\n       \"name\": \"nodepool1\"\
         ,\n       \"count\": 1,\n       \"vmSize\": \"Standard_DS2_v2\",\n       \"\
         osDiskSizeGB\": 128,\n       \"osDiskType\": \"Managed\",\n       \"kubeletDiskType\"\
         : \"OS\",\n       \"maxPods\": 110,\n       \"type\": \"VirtualMachineScaleSets\"\
         ,\n       \"provisioningState\": \"Succeeded\",\n       \"powerState\": {\n\
         \        \"code\": \"Running\"\n       },\n       \"orchestratorVersion\"\
-        : \"1.18.14\",\n       \"enableNodePublicIP\": false,\n       \"nodeLabels\"\
-        : {},\n       \"mode\": \"System\",\n       \"osType\": \"Linux\",\n     \
-        \  \"nodeImageVersion\": \"AKSUbuntu-1804gen2-2021.02.17\"\n      }\n    \
-        \ ],\n     \"linuxProfile\": {\n      \"adminUsername\": \"azureuser\",\n\
-        \      \"ssh\": {\n       \"publicKeys\": [\n        {\n         \"keyData\"\
-        : \"ssh-rsa AAAAB3NzaC1yc2EAAAADAQABAAACAQCbIg1guRHbI0lV11wWDt1r2cUdcNd27CJsg+SfgC7miZeubtwUhbsPdhMQsfDyhOWHq1+ZL0M+nJZV63d/1dhmhtgyOqejUwrPlzKhydsbrsdUor+JmNJDdW01v7BXHyuymT8G4s09jCasNOwiufbP/qp72ruu0bIA1nySsvlf9pCQAuFkAnVnf/rFhUlOkhtRpwcq8SUNY2zRHR/EKb/4NWY1JzR4sa3q2fWIJdrrX0DvLoa5g9bIEd4Df79ba7v+yiUBOS0zT2ll+z4g9izHK3EO5d8hL4jYxcjKs+wcslSYRWrascfscLgMlMGh0CdKeNTDjHpGPncaf3Z+FwwwjWeuiNBxv7bJo13/8B/098KlVDl4GZqsoBCEjPyJfV6hO0y/LkRGkk7oHWKgeWAfKtfLItRp00eZ4fcJNK9kCaSMmEugoZWcI7NGbZXzqFWqbpRI7NcDP9+WIQ+i9U5vqWsqd/zng4kbuAJ6UuKqIzB0upYrLShfQE3SAck8oaLhJqqq56VfDuASNpJKidV+zq27HfSBmbXnkR/5AK337dc3MXKJypoK/QPMLKUAP5XLPbs+NddJQV7EZXd29DLgp+fRIg3edpKdO7ZErWhv7d+3Kws+e1Y+ypmR2WIVSwVyBEUfgv2C8Ts9gnTF4pNcEY/S2aBicz5Ew2+jdyGNQQ==\
+        : \"1.19.9\",\n       \"enableNodePublicIP\": false,\n       \"nodeLabels\"\
+        : {},\n       \"mode\": \"System\",\n       \"enableEncryptionAtHost\": false,\n\
+        \       \"osType\": \"Linux\",\n       \"nodeImageVersion\": \"AKSUbuntu-1804gen2containerd-2021.04.22\"\
+        ,\n       \"enableFIPS\": false\n      }\n     ],\n     \"linuxProfile\":\
+        \ {\n      \"adminUsername\": \"azureuser\",\n      \"ssh\": {\n       \"\
+        publicKeys\": [\n        {\n         \"keyData\": \"ssh-rsa AAAAB3NzaC1yc2EAAAADAQABAAACAQCbIg1guRHbI0lV11wWDt1r2cUdcNd27CJsg+SfgC7miZeubtwUhbsPdhMQsfDyhOWHq1+ZL0M+nJZV63d/1dhmhtgyOqejUwrPlzKhydsbrsdUor+JmNJDdW01v7BXHyuymT8G4s09jCasNOwiufbP/qp72ruu0bIA1nySsvlf9pCQAuFkAnVnf/rFhUlOkhtRpwcq8SUNY2zRHR/EKb/4NWY1JzR4sa3q2fWIJdrrX0DvLoa5g9bIEd4Df79ba7v+yiUBOS0zT2ll+z4g9izHK3EO5d8hL4jYxcjKs+wcslSYRWrascfscLgMlMGh0CdKeNTDjHpGPncaf3Z+FwwwjWeuiNBxv7bJo13/8B/098KlVDl4GZqsoBCEjPyJfV6hO0y/LkRGkk7oHWKgeWAfKtfLItRp00eZ4fcJNK9kCaSMmEugoZWcI7NGbZXzqFWqbpRI7NcDP9+WIQ+i9U5vqWsqd/zng4kbuAJ6UuKqIzB0upYrLShfQE3SAck8oaLhJqqq56VfDuASNpJKidV+zq27HfSBmbXnkR/5AK337dc3MXKJypoK/QPMLKUAP5XLPbs+NddJQV7EZXd29DLgp+fRIg3edpKdO7ZErWhv7d+3Kws+e1Y+ypmR2WIVSwVyBEUfgv2C8Ts9gnTF4pNcEY/S2aBicz5Ew2+jdyGNQQ==\
         \ test@example.com\\n\"\n        }\n       ]\n      }\n     },\n     \"servicePrincipalProfile\"\
-        : {\n      \"clientId\": \"http://clitest000002\"\n     },\n     \"addonProfiles\"\
-        : {\n      \"KubeDashboard\": {\n       \"enabled\": false,\n       \"config\"\
-        : null\n      }\n     },\n     \"nodeResourceGroup\": \"MC_clitest000001_cliakstest000001_westus2\"\
-        ,\n     \"enableRBAC\": true,\n     \"networkProfile\": {\n      \"networkPlugin\"\
-        : \"kubenet\",\n      \"loadBalancerSku\": \"Standard\",\n      \"loadBalancerProfile\"\
-        : {\n       \"outboundIPPrefixes\": {\n        \"publicIPPrefixes\": [\n \
-        \        {\n          \"id\": \"/subscriptions/00000000-0000-0000-0000-000000000000/resourceGroups/clitest000001/providers/Microsoft.Network/publicIPPrefixes/cliaksslbipp1000002\"\
+        : {\n      \"clientId\": \"http://clitest000002\"\n     },\n     \"nodeResourceGroup\"\
+        : \"MC_clitest000001_cliakstest000001_westus2\",\n     \"enableRBAC\": true,\n\
+        \     \"networkProfile\": {\n      \"networkPlugin\": \"kubenet\",\n     \
+        \ \"loadBalancerSku\": \"Standard\",\n      \"loadBalancerProfile\": {\n \
+        \      \"outboundIPPrefixes\": {\n        \"publicIPPrefixes\": [\n      \
+        \   {\n          \"id\": \"/subscriptions/00000000-0000-0000-0000-000000000000/resourceGroups/clitest000001/providers/Microsoft.Network/publicIPPrefixes/cliaksslbipp1000002\"\
         \n         }\n        ]\n       },\n       \"effectiveOutboundIPs\": [\n \
         \       {\n         \"id\": \"/subscriptions/00000000-0000-0000-0000-000000000000/resourceGroups/clitest000001/providers/Microsoft.Network/publicIPPrefixes/cliaksslbipp1000002\"\
         \n        }\n       ],\n       \"allocatedOutboundPorts\": 0,\n       \"idleTimeoutInMinutes\"\
         : 30\n      },\n      \"podCidr\": \"10.244.0.0/16\",\n      \"serviceCidr\"\
         : \"10.0.0.0/16\",\n      \"dnsServiceIP\": \"10.0.0.10\",\n      \"dockerBridgeCidr\"\
         : \"172.17.0.1/16\",\n      \"outboundType\": \"loadBalancer\"\n     },\n\
-        \     \"maxAgentPools\": 10\n    },\n    \"sku\": {\n     \"name\": \"Basic\"\
+        \     \"maxAgentPools\": 100\n    },\n    \"sku\": {\n     \"name\": \"Basic\"\
         ,\n     \"tier\": \"Free\"\n    }\n   }\n  ]\n }"
     headers:
       cache-control:
       - no-cache
       content-length:
-      - '3462'
-      content-type:
-      - application/json
-      date:
-      - Mon, 08 Mar 2021 18:47:21 GMT
+      - '3427'
+      content-type:
+      - application/json
+      date:
+      - Wed, 12 May 2021 00:00:32 GMT
       expires:
       - '-1'
       pragma:
@@ -1028,58 +1058,57 @@
       ParameterSetName:
       - -g -o
       User-Agent:
-      - python/3.6.10 (Linux-4.15.0-122-generic-x86_64-with) msrest/0.6.21 msrest_azure/0.6.3
-        azure-mgmt-containerservice/11.1.0 Azure-SDK-For-Python AZURECLI/2.20.0 (DOCKER)
+      - python/3.6.10 (Linux-5.10.25-linuxkit-x86_64-with) msrest/0.6.21 msrest_azure/0.6.3
+        azure-mgmt-containerservice/11.2.0 Azure-SDK-For-Python AZURECLI/2.23.0 (DOCKER)
       accept-language:
       - en-US
     method: GET
-    uri: https://management.azure.com/subscriptions/00000000-0000-0000-0000-000000000000/resourceGroups/clitest000001/providers/Microsoft.ContainerService/managedClusters?api-version=2021-02-01
+    uri: https://management.azure.com/subscriptions/00000000-0000-0000-0000-000000000000/resourceGroups/clitest000001/providers/Microsoft.ContainerService/managedClusters?api-version=2021-03-01
   response:
     body:
       string: "{\n  \"value\": [\n   {\n    \"id\": \"/subscriptions/00000000-0000-0000-0000-000000000000/resourcegroups/clitest000001/providers/Microsoft.ContainerService/managedClusters/cliakstest000001\"\
         ,\n    \"location\": \"westus2\",\n    \"name\": \"cliakstest000001\",\n \
         \   \"type\": \"Microsoft.ContainerService/ManagedClusters\",\n    \"properties\"\
         : {\n     \"provisioningState\": \"Succeeded\",\n     \"powerState\": {\n\
-        \      \"code\": \"Running\"\n     },\n     \"kubernetesVersion\": \"1.18.14\"\
-        ,\n     \"dnsPrefix\": \"cliaksdns000004\",\n     \"fqdn\": \"cliaksdns000004-ceb3f894.hcp.westus2.azmk8s.io\"\
-        ,\n     \"azurePortalFQDN\": \"cliaksdns000004-ceb3f894.portal.hcp.westus2.azmk8s.io\"\
+        \      \"code\": \"Running\"\n     },\n     \"kubernetesVersion\": \"1.19.9\"\
+        ,\n     \"dnsPrefix\": \"cliaksdns000004\",\n     \"fqdn\": \"cliaksdns000004-7d155ce0.hcp.westus2.azmk8s.io\"\
+        ,\n     \"azurePortalFQDN\": \"cliaksdns000004-7d155ce0.portal.hcp.westus2.azmk8s.io\"\
         ,\n     \"agentPoolProfiles\": [\n      {\n       \"name\": \"nodepool1\"\
         ,\n       \"count\": 1,\n       \"vmSize\": \"Standard_DS2_v2\",\n       \"\
         osDiskSizeGB\": 128,\n       \"osDiskType\": \"Managed\",\n       \"kubeletDiskType\"\
         : \"OS\",\n       \"maxPods\": 110,\n       \"type\": \"VirtualMachineScaleSets\"\
         ,\n       \"provisioningState\": \"Succeeded\",\n       \"powerState\": {\n\
         \        \"code\": \"Running\"\n       },\n       \"orchestratorVersion\"\
-        : \"1.18.14\",\n       \"enableNodePublicIP\": false,\n       \"nodeLabels\"\
-        : {},\n       \"mode\": \"System\",\n       \"osType\": \"Linux\",\n     \
-        \  \"nodeImageVersion\": \"AKSUbuntu-1804gen2-2021.02.17\"\n      }\n    \
-        \ ],\n     \"linuxProfile\": {\n      \"adminUsername\": \"azureuser\",\n\
-        \      \"ssh\": {\n       \"publicKeys\": [\n        {\n         \"keyData\"\
-        : \"ssh-rsa AAAAB3NzaC1yc2EAAAADAQABAAACAQCbIg1guRHbI0lV11wWDt1r2cUdcNd27CJsg+SfgC7miZeubtwUhbsPdhMQsfDyhOWHq1+ZL0M+nJZV63d/1dhmhtgyOqejUwrPlzKhydsbrsdUor+JmNJDdW01v7BXHyuymT8G4s09jCasNOwiufbP/qp72ruu0bIA1nySsvlf9pCQAuFkAnVnf/rFhUlOkhtRpwcq8SUNY2zRHR/EKb/4NWY1JzR4sa3q2fWIJdrrX0DvLoa5g9bIEd4Df79ba7v+yiUBOS0zT2ll+z4g9izHK3EO5d8hL4jYxcjKs+wcslSYRWrascfscLgMlMGh0CdKeNTDjHpGPncaf3Z+FwwwjWeuiNBxv7bJo13/8B/098KlVDl4GZqsoBCEjPyJfV6hO0y/LkRGkk7oHWKgeWAfKtfLItRp00eZ4fcJNK9kCaSMmEugoZWcI7NGbZXzqFWqbpRI7NcDP9+WIQ+i9U5vqWsqd/zng4kbuAJ6UuKqIzB0upYrLShfQE3SAck8oaLhJqqq56VfDuASNpJKidV+zq27HfSBmbXnkR/5AK337dc3MXKJypoK/QPMLKUAP5XLPbs+NddJQV7EZXd29DLgp+fRIg3edpKdO7ZErWhv7d+3Kws+e1Y+ypmR2WIVSwVyBEUfgv2C8Ts9gnTF4pNcEY/S2aBicz5Ew2+jdyGNQQ==\
+        : \"1.19.9\",\n       \"enableNodePublicIP\": false,\n       \"nodeLabels\"\
+        : {},\n       \"mode\": \"System\",\n       \"enableEncryptionAtHost\": false,\n\
+        \       \"osType\": \"Linux\",\n       \"nodeImageVersion\": \"AKSUbuntu-1804gen2containerd-2021.04.22\"\
+        ,\n       \"enableFIPS\": false\n      }\n     ],\n     \"linuxProfile\":\
+        \ {\n      \"adminUsername\": \"azureuser\",\n      \"ssh\": {\n       \"\
+        publicKeys\": [\n        {\n         \"keyData\": \"ssh-rsa AAAAB3NzaC1yc2EAAAADAQABAAACAQCbIg1guRHbI0lV11wWDt1r2cUdcNd27CJsg+SfgC7miZeubtwUhbsPdhMQsfDyhOWHq1+ZL0M+nJZV63d/1dhmhtgyOqejUwrPlzKhydsbrsdUor+JmNJDdW01v7BXHyuymT8G4s09jCasNOwiufbP/qp72ruu0bIA1nySsvlf9pCQAuFkAnVnf/rFhUlOkhtRpwcq8SUNY2zRHR/EKb/4NWY1JzR4sa3q2fWIJdrrX0DvLoa5g9bIEd4Df79ba7v+yiUBOS0zT2ll+z4g9izHK3EO5d8hL4jYxcjKs+wcslSYRWrascfscLgMlMGh0CdKeNTDjHpGPncaf3Z+FwwwjWeuiNBxv7bJo13/8B/098KlVDl4GZqsoBCEjPyJfV6hO0y/LkRGkk7oHWKgeWAfKtfLItRp00eZ4fcJNK9kCaSMmEugoZWcI7NGbZXzqFWqbpRI7NcDP9+WIQ+i9U5vqWsqd/zng4kbuAJ6UuKqIzB0upYrLShfQE3SAck8oaLhJqqq56VfDuASNpJKidV+zq27HfSBmbXnkR/5AK337dc3MXKJypoK/QPMLKUAP5XLPbs+NddJQV7EZXd29DLgp+fRIg3edpKdO7ZErWhv7d+3Kws+e1Y+ypmR2WIVSwVyBEUfgv2C8Ts9gnTF4pNcEY/S2aBicz5Ew2+jdyGNQQ==\
         \ test@example.com\\n\"\n        }\n       ]\n      }\n     },\n     \"servicePrincipalProfile\"\
-        : {\n      \"clientId\": \"http://clitest000002\"\n     },\n     \"addonProfiles\"\
-        : {\n      \"KubeDashboard\": {\n       \"enabled\": false,\n       \"config\"\
-        : null\n      }\n     },\n     \"nodeResourceGroup\": \"MC_clitest000001_cliakstest000001_westus2\"\
-        ,\n     \"enableRBAC\": true,\n     \"networkProfile\": {\n      \"networkPlugin\"\
-        : \"kubenet\",\n      \"loadBalancerSku\": \"Standard\",\n      \"loadBalancerProfile\"\
-        : {\n       \"outboundIPPrefixes\": {\n        \"publicIPPrefixes\": [\n \
-        \        {\n          \"id\": \"/subscriptions/00000000-0000-0000-0000-000000000000/resourceGroups/clitest000001/providers/Microsoft.Network/publicIPPrefixes/cliaksslbipp1000002\"\
+        : {\n      \"clientId\": \"http://clitest000002\"\n     },\n     \"nodeResourceGroup\"\
+        : \"MC_clitest000001_cliakstest000001_westus2\",\n     \"enableRBAC\": true,\n\
+        \     \"networkProfile\": {\n      \"networkPlugin\": \"kubenet\",\n     \
+        \ \"loadBalancerSku\": \"Standard\",\n      \"loadBalancerProfile\": {\n \
+        \      \"outboundIPPrefixes\": {\n        \"publicIPPrefixes\": [\n      \
+        \   {\n          \"id\": \"/subscriptions/00000000-0000-0000-0000-000000000000/resourceGroups/clitest000001/providers/Microsoft.Network/publicIPPrefixes/cliaksslbipp1000002\"\
         \n         }\n        ]\n       },\n       \"effectiveOutboundIPs\": [\n \
         \       {\n         \"id\": \"/subscriptions/00000000-0000-0000-0000-000000000000/resourceGroups/clitest000001/providers/Microsoft.Network/publicIPPrefixes/cliaksslbipp1000002\"\
         \n        }\n       ],\n       \"allocatedOutboundPorts\": 0,\n       \"idleTimeoutInMinutes\"\
         : 30\n      },\n      \"podCidr\": \"10.244.0.0/16\",\n      \"serviceCidr\"\
         : \"10.0.0.0/16\",\n      \"dnsServiceIP\": \"10.0.0.10\",\n      \"dockerBridgeCidr\"\
         : \"172.17.0.1/16\",\n      \"outboundType\": \"loadBalancer\"\n     },\n\
-        \     \"maxAgentPools\": 10\n    },\n    \"sku\": {\n     \"name\": \"Basic\"\
+        \     \"maxAgentPools\": 100\n    },\n    \"sku\": {\n     \"name\": \"Basic\"\
         ,\n     \"tier\": \"Free\"\n    }\n   }\n  ]\n }"
     headers:
       cache-control:
       - no-cache
       content-length:
-      - '3462'
-      content-type:
-      - application/json
-      date:
-      - Mon, 08 Mar 2021 18:47:22 GMT
+      - '3427'
+      content-type:
+      - application/json
+      date:
+      - Wed, 12 May 2021 00:00:33 GMT
       expires:
       - '-1'
       pragma:
@@ -1111,57 +1140,56 @@
       ParameterSetName:
       - -g -n
       User-Agent:
-      - python/3.6.10 (Linux-4.15.0-122-generic-x86_64-with) msrest/0.6.21 msrest_azure/0.6.3
-        azure-mgmt-containerservice/11.1.0 Azure-SDK-For-Python AZURECLI/2.20.0 (DOCKER)
+      - python/3.6.10 (Linux-5.10.25-linuxkit-x86_64-with) msrest/0.6.21 msrest_azure/0.6.3
+        azure-mgmt-containerservice/11.2.0 Azure-SDK-For-Python AZURECLI/2.23.0 (DOCKER)
       accept-language:
       - en-US
     method: GET
-    uri: https://management.azure.com/subscriptions/00000000-0000-0000-0000-000000000000/resourceGroups/clitest000001/providers/Microsoft.ContainerService/managedClusters/cliakstest000001?api-version=2021-02-01
+    uri: https://management.azure.com/subscriptions/00000000-0000-0000-0000-000000000000/resourceGroups/clitest000001/providers/Microsoft.ContainerService/managedClusters/cliakstest000001?api-version=2021-03-01
   response:
     body:
       string: "{\n  \"id\": \"/subscriptions/00000000-0000-0000-0000-000000000000/resourcegroups/clitest000001/providers/Microsoft.ContainerService/managedClusters/cliakstest000001\"\
         ,\n  \"location\": \"westus2\",\n  \"name\": \"cliakstest000001\",\n  \"type\"\
         : \"Microsoft.ContainerService/ManagedClusters\",\n  \"properties\": {\n \
         \  \"provisioningState\": \"Succeeded\",\n   \"powerState\": {\n    \"code\"\
-        : \"Running\"\n   },\n   \"kubernetesVersion\": \"1.18.14\",\n   \"dnsPrefix\"\
-        : \"cliaksdns000004\",\n   \"fqdn\": \"cliaksdns000004-ceb3f894.hcp.westus2.azmk8s.io\"\
-        ,\n   \"azurePortalFQDN\": \"cliaksdns000004-ceb3f894.portal.hcp.westus2.azmk8s.io\"\
+        : \"Running\"\n   },\n   \"kubernetesVersion\": \"1.19.9\",\n   \"dnsPrefix\"\
+        : \"cliaksdns000004\",\n   \"fqdn\": \"cliaksdns000004-7d155ce0.hcp.westus2.azmk8s.io\"\
+        ,\n   \"azurePortalFQDN\": \"cliaksdns000004-7d155ce0.portal.hcp.westus2.azmk8s.io\"\
         ,\n   \"agentPoolProfiles\": [\n    {\n     \"name\": \"nodepool1\",\n   \
         \  \"count\": 1,\n     \"vmSize\": \"Standard_DS2_v2\",\n     \"osDiskSizeGB\"\
         : 128,\n     \"osDiskType\": \"Managed\",\n     \"kubeletDiskType\": \"OS\"\
         ,\n     \"maxPods\": 110,\n     \"type\": \"VirtualMachineScaleSets\",\n \
         \    \"provisioningState\": \"Succeeded\",\n     \"powerState\": {\n     \
-        \ \"code\": \"Running\"\n     },\n     \"orchestratorVersion\": \"1.18.14\"\
+        \ \"code\": \"Running\"\n     },\n     \"orchestratorVersion\": \"1.19.9\"\
         ,\n     \"enableNodePublicIP\": false,\n     \"nodeLabels\": {},\n     \"\
-        mode\": \"System\",\n     \"osType\": \"Linux\",\n     \"nodeImageVersion\"\
-        : \"AKSUbuntu-1804gen2-2021.02.17\"\n    }\n   ],\n   \"linuxProfile\": {\n\
-        \    \"adminUsername\": \"azureuser\",\n    \"ssh\": {\n     \"publicKeys\"\
-        : [\n      {\n       \"keyData\": \"ssh-rsa AAAAB3NzaC1yc2EAAAADAQABAAACAQCbIg1guRHbI0lV11wWDt1r2cUdcNd27CJsg+SfgC7miZeubtwUhbsPdhMQsfDyhOWHq1+ZL0M+nJZV63d/1dhmhtgyOqejUwrPlzKhydsbrsdUor+JmNJDdW01v7BXHyuymT8G4s09jCasNOwiufbP/qp72ruu0bIA1nySsvlf9pCQAuFkAnVnf/rFhUlOkhtRpwcq8SUNY2zRHR/EKb/4NWY1JzR4sa3q2fWIJdrrX0DvLoa5g9bIEd4Df79ba7v+yiUBOS0zT2ll+z4g9izHK3EO5d8hL4jYxcjKs+wcslSYRWrascfscLgMlMGh0CdKeNTDjHpGPncaf3Z+FwwwjWeuiNBxv7bJo13/8B/098KlVDl4GZqsoBCEjPyJfV6hO0y/LkRGkk7oHWKgeWAfKtfLItRp00eZ4fcJNK9kCaSMmEugoZWcI7NGbZXzqFWqbpRI7NcDP9+WIQ+i9U5vqWsqd/zng4kbuAJ6UuKqIzB0upYrLShfQE3SAck8oaLhJqqq56VfDuASNpJKidV+zq27HfSBmbXnkR/5AK337dc3MXKJypoK/QPMLKUAP5XLPbs+NddJQV7EZXd29DLgp+fRIg3edpKdO7ZErWhv7d+3Kws+e1Y+ypmR2WIVSwVyBEUfgv2C8Ts9gnTF4pNcEY/S2aBicz5Ew2+jdyGNQQ==\
+        mode\": \"System\",\n     \"enableEncryptionAtHost\": false,\n     \"osType\"\
+        : \"Linux\",\n     \"nodeImageVersion\": \"AKSUbuntu-1804gen2containerd-2021.04.22\"\
+        ,\n     \"enableFIPS\": false\n    }\n   ],\n   \"linuxProfile\": {\n    \"\
+        adminUsername\": \"azureuser\",\n    \"ssh\": {\n     \"publicKeys\": [\n\
+        \      {\n       \"keyData\": \"ssh-rsa AAAAB3NzaC1yc2EAAAADAQABAAACAQCbIg1guRHbI0lV11wWDt1r2cUdcNd27CJsg+SfgC7miZeubtwUhbsPdhMQsfDyhOWHq1+ZL0M+nJZV63d/1dhmhtgyOqejUwrPlzKhydsbrsdUor+JmNJDdW01v7BXHyuymT8G4s09jCasNOwiufbP/qp72ruu0bIA1nySsvlf9pCQAuFkAnVnf/rFhUlOkhtRpwcq8SUNY2zRHR/EKb/4NWY1JzR4sa3q2fWIJdrrX0DvLoa5g9bIEd4Df79ba7v+yiUBOS0zT2ll+z4g9izHK3EO5d8hL4jYxcjKs+wcslSYRWrascfscLgMlMGh0CdKeNTDjHpGPncaf3Z+FwwwjWeuiNBxv7bJo13/8B/098KlVDl4GZqsoBCEjPyJfV6hO0y/LkRGkk7oHWKgeWAfKtfLItRp00eZ4fcJNK9kCaSMmEugoZWcI7NGbZXzqFWqbpRI7NcDP9+WIQ+i9U5vqWsqd/zng4kbuAJ6UuKqIzB0upYrLShfQE3SAck8oaLhJqqq56VfDuASNpJKidV+zq27HfSBmbXnkR/5AK337dc3MXKJypoK/QPMLKUAP5XLPbs+NddJQV7EZXd29DLgp+fRIg3edpKdO7ZErWhv7d+3Kws+e1Y+ypmR2WIVSwVyBEUfgv2C8Ts9gnTF4pNcEY/S2aBicz5Ew2+jdyGNQQ==\
         \ test@example.com\\n\"\n      }\n     ]\n    }\n   },\n   \"servicePrincipalProfile\"\
-        : {\n    \"clientId\": \"http://clitest000002\"\n   },\n   \"addonProfiles\"\
-        : {\n    \"KubeDashboard\": {\n     \"enabled\": false,\n     \"config\":\
-        \ null\n    }\n   },\n   \"nodeResourceGroup\": \"MC_clitest000001_cliakstest000001_westus2\"\
-        ,\n   \"enableRBAC\": true,\n   \"networkProfile\": {\n    \"networkPlugin\"\
-        : \"kubenet\",\n    \"loadBalancerSku\": \"Standard\",\n    \"loadBalancerProfile\"\
-        : {\n     \"outboundIPPrefixes\": {\n      \"publicIPPrefixes\": [\n     \
-        \  {\n        \"id\": \"/subscriptions/00000000-0000-0000-0000-000000000000/resourceGroups/clitest000001/providers/Microsoft.Network/publicIPPrefixes/cliaksslbipp1000002\"\
+        : {\n    \"clientId\": \"http://clitest000002\"\n   },\n   \"nodeResourceGroup\"\
+        : \"MC_clitest000001_cliakstest000001_westus2\",\n   \"enableRBAC\": true,\n\
+        \   \"networkProfile\": {\n    \"networkPlugin\": \"kubenet\",\n    \"loadBalancerSku\"\
+        : \"Standard\",\n    \"loadBalancerProfile\": {\n     \"outboundIPPrefixes\"\
+        : {\n      \"publicIPPrefixes\": [\n       {\n        \"id\": \"/subscriptions/00000000-0000-0000-0000-000000000000/resourceGroups/clitest000001/providers/Microsoft.Network/publicIPPrefixes/cliaksslbipp1000002\"\
         \n       }\n      ]\n     },\n     \"effectiveOutboundIPs\": [\n      {\n\
         \       \"id\": \"/subscriptions/00000000-0000-0000-0000-000000000000/resourceGroups/clitest000001/providers/Microsoft.Network/publicIPPrefixes/cliaksslbipp1000002\"\
         \n      }\n     ],\n     \"allocatedOutboundPorts\": 0,\n     \"idleTimeoutInMinutes\"\
         : 30\n    },\n    \"podCidr\": \"10.244.0.0/16\",\n    \"serviceCidr\": \"\
         10.0.0.0/16\",\n    \"dnsServiceIP\": \"10.0.0.10\",\n    \"dockerBridgeCidr\"\
         : \"172.17.0.1/16\",\n    \"outboundType\": \"loadBalancer\"\n   },\n   \"\
-        maxAgentPools\": 10\n  },\n  \"sku\": {\n   \"name\": \"Basic\",\n   \"tier\"\
+        maxAgentPools\": 100\n  },\n  \"sku\": {\n   \"name\": \"Basic\",\n   \"tier\"\
         : \"Free\"\n  }\n }"
     headers:
       cache-control:
       - no-cache
       content-length:
-      - '3261'
-      content-type:
-      - application/json
-      date:
-      - Mon, 08 Mar 2021 18:47:22 GMT
+      - '3234'
+      content-type:
+      - application/json
+      date:
+      - Wed, 12 May 2021 00:00:34 GMT
       expires:
       - '-1'
       pragma:
@@ -1195,26 +1223,26 @@
       ParameterSetName:
       - -g -n --file
       User-Agent:
-      - python/3.6.10 (Linux-4.15.0-122-generic-x86_64-with) msrest/0.6.21 msrest_azure/0.6.3
-        azure-mgmt-containerservice/11.1.0 Azure-SDK-For-Python AZURECLI/2.20.0 (DOCKER)
+      - python/3.6.10 (Linux-5.10.25-linuxkit-x86_64-with) msrest/0.6.21 msrest_azure/0.6.3
+        azure-mgmt-containerservice/11.2.0 Azure-SDK-For-Python AZURECLI/2.23.0 (DOCKER)
       accept-language:
       - en-US
     method: POST
-    uri: https://management.azure.com/subscriptions/00000000-0000-0000-0000-000000000000/resourceGroups/clitest000001/providers/Microsoft.ContainerService/managedClusters/cliakstest000001/listClusterUserCredential?api-version=2021-02-01
+    uri: https://management.azure.com/subscriptions/00000000-0000-0000-0000-000000000000/resourceGroups/clitest000001/providers/Microsoft.ContainerService/managedClusters/cliakstest000001/listClusterUserCredential?api-version=2021-03-01
   response:
     body:
       string: "{\n  \"kubeconfigs\": [\n   {\n    \"name\": \"clusterUser\",\n   \
-        \ \"value\": \"YXBpVmVyc2lvbjogdjEKY2x1c3RlcnM6Ci0gY2x1c3RlcjoKICAgIGNlcnRpZmljYXRlLWF1dGhvcml0eS1kYXRhOiBMUzB0TFMxQ1JVZEpUaUJEUlZKVVNVWkpRMEZVUlMwdExTMHRDazFKU1VVMlJFTkRRWFJEWjBGM1NVSkJaMGxSUmpkMWRXZDFhbWRQVUZkVFMxbENVbmhHVVhaWWVrRk9RbWRyY1docmFVYzVkekJDUVZGelJrRkVRVTRLVFZGemQwTlJXVVJXVVZGRVJYZEthbGxVUVdkR2R6QjVUVlJCZWsxRVozaFBSRTB3VFVSS1lVZEJPSGxOUkZWNFRVUk5kMDlFUlRST1JGRjNUV3h2ZHdwRVZFVk1UVUZyUjBFeFZVVkJlRTFEV1RKRmQyZG5TV2xOUVRCSFExTnhSMU5KWWpORVVVVkNRVkZWUVVFMFNVTkVkMEYzWjJkSlMwRnZTVU5CVVVSTUNqVjZWbk5PTWtGT1QweDBabXBpTWtNMlMwbFRjWEkwYURsT1pWWXdOMnR1YW5Sa1JFcGxaamRLWldNMVJ6aFFiM05WVFhsVGJYWXhWRmRyZVRjclZDOEtabEJYZFhsaGJUTm1WRkZVTnpnMGFXeGlWRkpvWlROSFNrbGxZVXBVYkVkcmFUTlplRk5sVTJ0RU1tMVJia1ZhTDBFeU9FdG5ablV2TTNsamFVeFdPUXBZYkhveVpFUjRUa2hpYW5aRlFqWXlVVGgwT0ZOUkwzZzBPV3R1YmtkSk0yOXFORzFLYWpFMGNIVnZUVkk1YVdGc1JYYzNVMlJwTDI4MWEwazNTbU5SQ25SdWNtSkZjVnBhWXpaUWIwZ3pSbXh3UmxCQ2EydE5WRXR5UVZWRWFIUTBTREZOU3pJd1oyRTBURFZaZEc1MlZuUlpjMWhaUm04Mk5qQnFNaTg0VlRRS1dUTnZUazF0UTJkMWRGUnBha2R3U21wb1pFVlhZa0paVWpKbVRuQlFSVmhuYkhCMmFFVTBjWGR0Um1wQ1lYZGhMMlozWlV0TWNuZE1hRU01ZFZwcGJncE5TVmQ0YzFrMWNUaE1SRlF5Wm1wQ1R6RnhVMEpMTkVGeFJqaFVZVkJpYWxwV2RpODBjbVJ0VUhCc1dXTklSbGRpTlRCclZtaERTQ3RDWjFGaVFXWlVDamgwVFU1c2RtbFpNSFoxWVM5cE0xRnBlRmx0WVdvelEwZExkeXRXV21sWWJYaE1SVGc1Umxwek1HOUJPRkpUWkZCdU9WRnlXVEJ2Tkc5Mk1XeDBkR01LUzNOblNqTkNhV1ZZTTA5b1dXbFhVREpXVlZWclVsTnBXakZQY0c1SlNFWTBiMlptTVdkalRXSjFUemQ1TWpsVFZ6UTVlV05XUlRWdk0wbGFaR2h5YkFwbFYxaFlabGREYWpSWVZVOTZhVkJDYW14RGVDOVJkREJMUVdaNFpFNHZaMGRsZVZNNGNFbDVlakp5YmxsQmMwMUVlSGxzVlV0bFZrMUJZVTFVYVVkMUNuUlViRVJPUmpadU0yNU5Ua3A0Y2pkb09WaFdVeTlTWW5Wb1duQjJSbE15WkRoVVNHMWllR2h5YVVsSk5VRjNUVmsyY0ZZMVpuQm9NMWxNV2toRlVuSUtPV0ZZWkVoeUsydEJRMnBZV25Rd1V6UXlhRGcyVFhwMk9Ga3phMmg1U25obFMydFFhelJsUm1OM1NVUkJVVUZDYnpCSmQxRkVRVTlDWjA1V1NGRTRRZ3BCWmpoRlFrRk5RMEZ4VVhkRWQxbEVWbEl3VkVGUlNDOUNRVlYzUVhkRlFpOTZRV1JDWjA1V1NGRTBSVVpuVVZWUWJETlNlRk5MWWxacFJuSk1hbVpSQ2tsalYwbEhNR3hOYzJ0VmQwUlJXVXBMYjFwSmFIWmpUa0ZSUlV4Q1VVRkVaMmRKUWtGR1dHbDVRa0ZrV1VOSk9Wb3pTa2x6UVRSNVFYVXdSSGR4V0hrS01uVk1lbEUwVFd0NEwwc3hRVEE1YlRSNVUxSjJRMHR2Y3pOdlFUUmFibUl6V0RobVZVcFFUVFZEVTBGQ1dtRlZhRlo2SzBkdlIzUkRibmh2ZFdoVk1nb3dhM2gxYm5CT1UzY3pTMkowU3pobFYwcHRiVXQ0VlZOVEt6TmpkMjFFWTNwb2VsWm9OVVJoYkRaUFlWTXlZM281YkhCMEwyZGlUR0pOVGxSYUx6WXJDalo0T0dSVk5rVklWa05oUVROMlF6VldZV1V6TUZjdldqRkJNazVyVDFwck5GRnlZWEZ5T0RkV2QyYzBWbXRsVTNZclUwYzFZMDF4THpSNE0yUk9PVXdLTldORU5VRTVhalF5UXl0S1MwZE9RbEZTYVc1Vk9ESklPVFExVG1SSGRtUmlZbFJ6VGtVclF6UlJhRmxIUkhWcFRWUlZjbEphVnpKWWRFbzNSREU1ZUFwaVFWaGhaR0ZEWVRoamNuWnFTVlUxZGtWalRsaFlPV1JQUVNzeE5teFFPVTFzYTNJeWJ6ZG5TWFoyUVZWcWN6UXZVMmMyVjNSRFpUTnlTREV2UjFCeUNqRk9NRWxSYW5NclpHbzNVbGROYjNwQmJHNXZNR2hFVDJSeWIxQmpibFpPYjNaWVpuTTJWbWhYWWxaa05YUnVZWEZYZWxGVFVUQkNXakpNVG5Ob2Jtd0tXRGxLT1hSV1QxZzVMek5FV1VVd2VuVnBTbTFUVjFCTlQxRXJlak5FZHpodGFERmliakpVTHpkdlMxUm9RME56SzNWQmFVazRUelowYkRGRFdVYzFSZ3B2TWxsU01scGpUbHAyYjJSMlZreFFSRzR5TW1VMVkyOWlVRmxaZEU4eWFpOVpUMHBYUTFSdU4yVkVXazVMWmpVd1lqRnFibFpUUm05R1RrVXJORU5UQ2pOWlJFOVJSVms1V2t0amNFVTJhazFqVkcxSFNWaDFjRU53VGxsak9IVkxUVnBtYjJoU1NrTkxWamh3VVhweFRURmthemhTTUN0MU1uVm5OM0UwZEhjS2VFVkphVzlZWVVSWFdHeE9NMjlIUVhGdmIyeGFOWEIyY25ReWJWZHFUMVZzVFhGdVMyVk5ZVEJOV2pOc09URk5NbUpKYkVkd2JXcEtVRkpyYVRSbFN3cE5jRGQzU0U1WlZ6Z3lNMVl3ZFZKMENpMHRMUzB0UlU1RUlFTkZVbFJKUmtsRFFWUkZMUzB0TFMwSwogICAgc2VydmVyOiBodHRwczovL2NsaWFrc2RuczJwbnBrZnQtY2ViM2Y4OTQuaGNwLndlc3R1czIuYXptazhzLmlvOjQ0MwogIG5hbWU6IGNsaWFrc3Rlc3RvcmRzNmIKY29udGV4dHM6Ci0gY29udGV4dDoKICAgIGNsdXN0ZXI6IGNsaWFrc3Rlc3RvcmRzNmIKICAgIHVzZXI6IGNsdXN0ZXJVc2VyX2NsaXRlc3RhcnJ6c2lwaG9wX2NsaWFrc3Rlc3RvcmRzNmIKICBuYW1lOiBjbGlha3N0ZXN0b3JkczZiCmN1cnJlbnQtY29udGV4dDogY2xpYWtzdGVzdG9yZHM2YgpraW5kOiBDb25maWcKcHJlZmVyZW5jZXM6IHt9CnVzZXJzOgotIG5hbWU6IGNsdXN0ZXJVc2VyX2NsaXRlc3RhcnJ6c2lwaG9wX2NsaWFrc3Rlc3RvcmRzNmIKICB1c2VyOgogICAgY2xpZW50LWNlcnRpZmljYXRlLWRhdGE6IExTMHRMUzFDUlVkSlRpQkRSVkpVU1VaSlEwRlVSUzB0TFMwdENrMUpTVVpJYWtORFFYZGhaMEYzU1VKQlowbFNRVTloY2k5V1YxWjFhSG8zZVdGdU5rdERhVFZoSzJ0M1JGRlpTa3R2V2tsb2RtTk9RVkZGVEVKUlFYY0tSRlJGVEUxQmEwZEJNVlZGUVhoTlExa3lSWGRJYUdOT1RXcEZkMDE2UVRSTlZHZDZUa1JCZVZkb1kwNU5hazEzVFhwQk5FMVVaekJPUkVGNVYycEJkd3BOVW1OM1JsRlpSRlpSVVV0RmR6VjZaVmhPTUZwWE1EWmlWMFo2WkVkV2VXTjZSVlpOUWsxSFFURlZSVUY0VFUxaVYwWjZaRWRXZVZreWVIQmFWelV3Q2sxSlNVTkpha0ZPUW1kcmNXaHJhVWM1ZHpCQ1FWRkZSa0ZCVDBOQlp6aEJUVWxKUTBOblMwTkJaMFZCZG5wU2RsRnNWMG9yWVdWRmJ6Y3ZVMlJNY0dvS2NHUnNLM0p5VEhwbkwzcFllVTlpWlhsemJWRm1PRWR0V1dWSFlUZDZjbnB5TTBWRWQwWnZSMlJhUWs5cWVqWm1SRGhPT0U1emRESkpSVEZQZVVSMVJBcE5kbk5NUkd0TlRGVjFXalJNY1ZWekwxaE5VVFJ2UkhSdk5VbDZOMmw0VjNoeGNIZElTa3BVWkRSSFVpdHpTR3BUWVVOUVVtYzRjV1pCU2pNNFVtUlZDbUZJY0dkQ2JXNHpkVU42UVdGQ1ExUnJPRFl4YVZBeVFVYzJkVmN2YVhsVldUQlFhRVZrY0ZwNE1tMUpOV3BwVjJGVmRFVTRXa05sWW0xTlNGUjRiVW9LYjJocmMyTk5PRmxXUmk5cWRFdzVXWEkwT1d0UVpIbFdOa2xVYldGR00yRTJSM1JuUzNJelZ6RkhOa3d4YjFnMmVrRjJRM0JCTDFCblQwWjRMemMwV1FwR1drWktSbTFNU25aVU5TdEdZWGM0ZDNoNVRYcFpia3M1UTJkWGVtZDBUSFF2TUVocmVtaHpLemxUWkcwMkwxTnBhalZoUWtnMk1EbE5kazF6VlROdkNsSlVXRzlZVjNKcVJYaHNjblE0VFc5T2FWVlBWMlZXVUM5eE1IVk5lRGN6T0hjMU5XSnVUa0ZqY2t0VVoyWnhWMU5vVUU0d1RFcFVka3hFTTNNeGFuUUtObTkzYlZCS2FVTXlWMWx2U0VwYVlqbEZNVmhDUjNkcmVVTjJXbTVqV25wdlZtOVJVM1ZhVlRRdlYweERTRE50WlZNME1VbFZlRTVIV0cxaGVISkNkUXAzYlhWRWNrTnVhSEZuUXpkcWJqVXhRemxPWWxnelRqSjFaVk5xY1dvNVJGYzVNamhpVkcwdmFUbEtVMWxvV2t4WFFWTldZMFJXYlRreU9VMXdiMGN2Q21WaVZVVlpNMDR3ZWxrMlRYQjBTMWx2TDFFdlZrWkViM2cwUzAxWlZtSnRWalE0VFhjdlZIbGlZbXQ0VVhGRVJVc3JNVWhRY1V4d1FsRlZNbWhQVVhvS1kwVXZRVE5pTW01d1VuTlZZa0pKWmtneWJGaG5lRXRJYVdaYWNraFhSSE5uTWpnNFkyVjJhRVZqY1U1RU9ETkZjMmxwYUVZcmVVdG1VU3RWTjJJek53cENVME5IWVU4M1RXWlRVVFoxY0UxT1pTdDNlSFkxWTBOQmQwVkJRV0ZPVjAxR1VYZEVaMWxFVmxJd1VFRlJTQzlDUVZGRVFXZFhaMDFDVFVkQk1WVmtDa3BSVVUxTlFXOUhRME56UjBGUlZVWkNkMDFEVFVGM1IwRXhWV1JGZDBWQ0wzZFJRMDFCUVhkSWQxbEVWbEl3YWtKQ1ozZEdiMEZWVUd3elVuaFRTMklLVm1sR2NreHFabEZKWTFkSlJ6QnNUWE5yVlhkRVVWbEtTMjlhU1doMlkwNUJVVVZNUWxGQlJHZG5TVUpCU2tVclRIZFdSazFaVTNobksxQm1lRVpsVEFwbGIzQmxVbFZ1TjNoV1ZuZDZVM2RhVVdSbE1XcGtjSEppUmt4MmJVUnhjMUJRV1N0TVlWQkxOV3BUZEU5VlJsbGFjMVJuTVZsR2FGVkpWV294VEZaSkNsRmlWbnBMU1hKalYxb3dXakpXZGpSeE9DczNkMEZRU0U0M0syUTVRbkZNTTFWSk5GSmhWbmRPTTI1cGEzZzVkVE5pVkd4VmFuWlFXVEJwTUZncmQyZ0tlVWhNZG5vM1MyRTFjVXRrU0habVduTnRNelJZVEVWR2VUQm1TMVJqS3poYWVHNW1VREZtUVVoUGJVRkRORzEzVlhoSloyZ3hka2xEZFhkdlJGVjNVUXBEVlhKelZYQlNTakJ5VUcwNWRVVnlNMHc1YUc1WloyNTZaekIwV1VoU2R6aGFlRTE1YW1wTk0wUmFiV3htUkZKNlJVMDVPREJhYTFWc1ZEVlRObTlNQ2trNVlXWlpUMnBIVlRWQ1JHMXVWbFF2YmxkWk16UlZibEF4VjJsNEwzVXJaRlpYUzFKeVMzVkZVM1psT0ZwelRsUk9NRWhKVjI1aWRsWkdORXBCTUhVS2FWQlVLMDFGZG0xMGJsZHhWRWhZYjA5MFRGTkNWbkJIUkhObk5VVXlTbXc1Y1dOSGVVMXZaMVZOYldaQ1ZuaGpaVVZJVW5sR1lpOTNUamQzWTNobE1RcEphMU4zYTJaek9VVTNkalZYV1ZseWFHMDRTMjFVS3poQlJFcEZRM1ptZFZkRE5GaEVLMEpHYmtsc1UxVXZjV3BsZW5WRVlXUm9kbloyVjBVMGQwa3dDamx4WkVoSWNuUk9VamRZTDJob05rRlRXbWcyYWtGWFYyNUZWMlZNYmxoVWVYcExVMDFVU1RaNVpqUjNlbFppVEZsNVFXaHNVMmR0V1RKTE9UUmlXSEVLYmtGRmRYbDVZMVJsUkZWa2VEZFdOM2gwWWtsUFdVSTJNbTEyWVVkM1QwMXBiVkZQWmpneFZXWlNPVUpTT0RoUWJtOUtlVmxZY1dWaGIzVjRRVlpuU3dveE1tUk1SVGh1UlhsWk5HUk9ZVmt5Y0dwdGNVZDNabEV2WTA5a1FWTkRVMnhZSzBRelozVkRRVzVzV25WRWVWWm5WM055Y25SMlUzTnRaRXhQYTJOdENrZHhRWEV6VTNGYU5tSnhiVFZEV1ZCWFJtNUlabEJWZHdvdExTMHRMVVZPUkNCRFJWSlVTVVpKUTBGVVJTMHRMUzB0Q2c9PQogICAgY2xpZW50LWtleS1kYXRhOiBMUzB0TFMxQ1JVZEpUaUJTVTBFZ1VGSkpWa0ZVUlNCTFJWa3RMUzB0TFFwTlNVbEtTMEZKUWtGQlMwTkJaMFZCZG5wU2RsRnNWMG9yWVdWRmJ6Y3ZVMlJNY0dwd1pHd3JjbkpNZW1jdmVsaDVUMkpsZVhOdFVXWTRSMjFaWlVkaENqZDZjbnB5TTBWRWQwWnZSMlJhUWs5cWVqWm1SRGhPT0U1emRESkpSVEZQZVVSMVJFMTJjMHhFYTAxTVZYVmFORXh4VlhNdldFMVJORzlFZEc4MVNYb0tOMmw0VjNoeGNIZElTa3BVWkRSSFVpdHpTR3BUWVVOUVVtYzRjV1pCU2pNNFVtUlZZVWh3WjBKdGJqTjFRM3BCWVVKRFZHczROakZwVURKQlJ6WjFWd292YVhsVldUQlFhRVZrY0ZwNE1tMUpOV3BwVjJGVmRFVTRXa05sWW0xTlNGUjRiVXB2YUd0elkwMDRXVlpHTDJwMFREbFpjalE1YTFCa2VWWTJTVlJ0Q21GR00yRTJSM1JuUzNJelZ6RkhOa3d4YjFnMmVrRjJRM0JCTDFCblQwWjRMemMwV1VaYVJrcEdiVXhLZGxRMUswWmhkemgzZUhsTmVsbHVTemxEWjFjS2VtZDBUSFF2TUVocmVtaHpLemxUWkcwMkwxTnBhalZoUWtnMk1EbE5kazF6VlROdlVsUlliMWhYY21wRmVHeHlkRGhOYjA1cFZVOVhaVlpRTDNFd2RRcE5lRGN6T0hjMU5XSnVUa0ZqY2t0VVoyWnhWMU5vVUU0d1RFcFVka3hFTTNNeGFuUTJiM2R0VUVwcFF6SlhXVzlJU2xwaU9VVXhXRUpIZDJ0NVEzWmFDbTVqV25wdlZtOVJVM1ZhVlRRdlYweERTRE50WlZNME1VbFZlRTVIV0cxaGVISkNkWGR0ZFVSeVEyNW9jV2RETjJwdU5URkRPVTVpV0ROT01uVmxVMm9LY1dvNVJGYzVNamhpVkcwdmFUbEtVMWxvV2t4WFFWTldZMFJXYlRreU9VMXdiMGN2WldKVlJWa3pUakI2V1RaTmNIUkxXVzh2VVM5V1JrUnZlRFJMVFFwWlZtSnRWalE0VFhjdlZIbGlZbXQ0VVhGRVJVc3JNVWhRY1V4d1FsRlZNbWhQVVhwalJTOUJNMkl5Ym5CU2MxVmlRa2xtU0RKc1dHZDRTMGhwWmxweUNraFhSSE5uTWpnNFkyVjJhRVZqY1U1RU9ETkZjMmxwYUVZcmVVdG1VU3RWTjJJek4wSlRRMGRoVHpkTlpsTlJOblZ3VFU1bEszZDRkalZqUTBGM1JVRUtRVkZMUTBGblFpc3hNMWxJWkRFNU1ITjFRMWhGUzFjMGMyWXhlRUpJZFRWM1VsVjVkR2RWWjFSaFpqSjBkMmxaSzBGdk9GaE5SeTlsYTJjeVZuRTJOZ3BhTHpWdk9YcGFiV0ZLUWpCclMxcFRXVEU0Vm5oeVRrRjFaRzl5WXpoaE9Ya3hVWHA0Y0doeWRWUXZSRlY0V1dOaVNrMDFUVGhCYm1aR2NVVnhTVkl2Q2t3NFRWaFJSMnh5UWtSNVdHd3hMekJvYUUxVksxUTFRVkJqTTA1RldVZHhVRFZ2UzBsQldEQkJlWE5xYm5Kc2JrTXlVakE1Y25aUlIyaHlSMVI2TVRjS04yNUpiMmsyV1RWek9HZ3dVMWMyVUVsbVZUUklXa2N6Y3paV1QxWTBlbGgxVlhKWGFteFpjMnBrVG5wbk5XaHZVVmhHYUUxMWFqSjVNbmg0VTNWdll3bzRTbk5ZYVdNMVUyNWpZbTF1WkdGa2NEWTVjMUJEU3pSSFdUZzBialI2ZDNkT1FUaE1jbnBPS3pscVJGSnhiRkp2VG5ReVdsUklZblJxY1djM09HRmhDbkkwTHpnM0szTjFXVTVGTW5wSE5VUkdVblJQVjJaVFRXMXlXU3RMT1dwdmJIZDVRVGgyYUZSS1ozRTNTMUJVUmpsbU5HUlBNV3RPYTJ4V1FqUnFaVWtLVjFkQ01uQk1XRUZLY0hrNU55dG1XamN6TTFGaFRrbGtkSGQ0TVV3ME1HVnpWWE5LYm5GVGFGVkVVRkJaZFU5M1dYaGxSRWR0V2xCblFtRmliV2c0UWdwSE5qRm9VWGxTYUN0SmVEYzJPWFUzSzFsaGNXTjZTazQ1ZGs5aGVVdEZaR1JSWTNGclREY3ZhalJNUVhoMFJrSk9NME15VW1WUFJqUlZVMmxUVVdGdUNsSTRVRzV5SzBaV1p6RlNObVYyTlU1c1FuWlFVbU5hVGpaVFlYVlJZaTlRVEUxcGQxZDBPV3hNVjBjdmJVMWxPSGx0TW1ORVRVTnNVa0ZGYkRSRVpHd0tZeXNyUWxOQ2JGY3hNMEZIYjBoTFNVRnJiVTFHZFU4M1ZWbzNkRlZWU0ZSNWNIQlZaVFZrY0hwcmVXRjFOMGxhSzJ0TVlqUndlVVZtY1N0QmIwTXZid3BLSzBsalZVSkJVSGMwYTBsWE1UbHBTVVJ6VlZJMGMxbEJNa1ZFYzNsT2RTOWlaVEpPVld4Q0szSlVRVFp3UTNVMFVVdERRVkZGUVhjeVJrWkZXR0pRQ2xKSVIzUXJNVUpJWWxoTVVHZFhkR0ZWZEdObmNEUXdkamRuWm0welozcHVjRTVNZFhnMWEwWk5SR1l2VTNKU0wxQkhlakZ3WVZneVlYQnJUVTU2VGxvS1VHMHZTMnd6TTI5RlJWbG9abmxEVHpnNFIzTkJWMEpVUjFGdGExa3hXVVZpTlZWMFIySmpLM2hWUVhkcFRVcGhUbGhyWkRWd04wbFpOWFZTZFZnd2RncFdVa1ZtY2pWS2FXcHFRbFkzTkVaNFoyeGlXa2t4Ym1kUVRXSjFOMVZyVDNOa04zRkZZV1pRUVVwdU4yUlVTR1o2WW1NNU5YUm9UR0psTkdWbWJtaE5DbEpVY0VnelJuZGtlakJ3U1hGbWVIZDFhMEU0TkM5a05tNUlObFJXUWt0UmJFOXJabXhIZVhsWVNsbzJkemxGVVhCTVRITnVWRVJsTDFweVNucHFZMUVLYWtkRVJDOVlXR2xEV0U1Vk1rSkpNbVJhVm14dVpXMUtVVFpPU1c5YVNYQm5NV1Y1ZFVjeU0xWkhialZUYUU5YVdYVXJhVzV4Y2xwbFltdHJUMWx0WmdwUGRXOVZiREp0TlN0alIwMVVVVXREUVZGRlFTdHZaVXRSVFVkYVMzaHdNVmxoUzA1NGFWQnlhbVpXZDNCU2RYZGFVSFJWY0VWTk1XVkpOVXhMTms5VUNtSnlNRlpXVFhWSlRrbHNZMFpTZW5KM00ydFFha0ZYYldsRk0zb3hjbFZNT0ZsSFQyaFBTMko2VjB0WGJuSlVhMVpLUzJrMFJqaHlRV0ZDY2xSM1FrTUtlblF5TjAxdE4yZFpkekZ5Y1drM2FuTkJUWEl3YVRaMVJrOUtlSFZKY0VnMlJFVkdXbkpKY0dKUk1sVllMM013ZW1ndlpYUlNaRzltTW01TUt5OVpTd3BMV0dKbFNHUkVSMDVSZGpReGJtMVRSRGt4YnpSRFYzYzVMMUo0WTBGMGVuSjVTekJOZUdaVVEyNW1lWEYwVVVsWFNuZHBSVmhOYTBkb04zVndUMUEwQ25Ca2FFRmphVXRaV0ZOUmNVczBWVEF2YUd3NWRqQkRXSFJ2ZGxkT2JXRXZVSHB6Y2xsTk5GUTJkRWh0ZFdNM1IxaHdVMjlqVlZBNWNHSndMMVFyZGtNS2R6bGtSMWhLTUZOdUt5OXVTSGQzYUVsemMwSnBXbTVYTURGTFpqRTNPV0ZXU1d3MVpFVmpaR04zUzBOQlVVSXljMjVhY1dsTWNXUkJNRGxIYldSMk53cEZNRUZpYVZOUVJIQnBlVkptYTFnM1NERlFWRE5TVlhnemJTOTNWbEJsUVRsMFVXcENOSE40U1RaVlRrMU5iVWR6TVhCdVozTjFZVVZuUzB4cVNrNWhDbkEzUTJJNGFWUkhNVUZrZVdkd2JWcFpXRVU0V2tSeGJuRTBTazR5UkZSTVZYaGljRlIxU0U1RlRISnZjVGxvYTBreFVXZ3dNM0paTDBkRk5tOW1NRGdLUlhkT2VWVlVjWEpwTmxjMVVURlliWFJ3YW1KRldVcGhOekpzVjNSd1RXTTRNaXRCU1VncmRVVTRRVWx4WVd0U2NsSk9ZbXhEZDBvNWMwWklhamROVVFwb2VtMXJRVGxvWTFoelFtWlpjVGxpZFdNME5YbHNiVXRFYVUxQldXaFVkVU5SUjIxVGVrbEpWRk5rVVhwRGNqZ3JXR1pYZW5vNEwyVldORFJqZEVOVUNrZDZNRlpWSzA1QlFtcGFTUzlIVGtjNE1FVm9NelZHVnpKUlYySTFRbEF6ZEdKWlkyMWtSMkVyUzJwalMydEhZa2xMTlhkUmFuRTFZVkpLTDJSc2Vtc0tOMmRCVmtGdlNVSkJVVVJrVlZCV2FWSlhVbmN2Ym5Wd2JEZGtWWHBhUTJWd1N6aDRVRWRsTUc1Wk5XeFhabGxZYms5U2RFWmhSRGxzT0RSTVZGa3plUXByTVVkclYxSnplRmxJV0V0b1dXUmlURVJ1TTJRMVMyOWpORWxoYUVSSFRUSTRXV2hTTnpOYWRFaDRjMW80V1ZCT2N6Y3hVMFUyT0dadllVeG9RVll6Q20wemFEaExPVmcyVUV0TWRXd3dkM3B4VDAwM1YyWlZlQ3R1VWtOQ05uVjFObVZ6YTJGNk9UTjRRa2Q1ZFc4MFZ6Sk1hRnA1YWpKd05scGtTV3RhUlRNS1pGYzRTekJRVTIxVVZITkViMGRvV1dONmJuVXJSRGR0TDFkd2FFcEhMMHc1VEVOTlJuRnRWVEZqUlVjeE1HVlRVamRqWTA1VlVVbENhVlJSWW5neFdRcFZjMVp4UlhSQlFXeFVXbEI1VG1vNVlUQlVLMXBCUVZrNVRWWmhWRVpMZFVFeVYyMTVWRXhYYUUwM1ZUSklTblpuU0ZKT1puZEdZMnB2Vm1FNVYzUndDbTVNTXpRMFNHTTFWRVZ5T0dGemJYSm1NMk42VjFwcFRIazNTbVZrVTBKbVFXOUpRa0ZGUkZWb2FVSm5hV3h5Ym04eE1EVXhSazVrZFdJeWIydzJVQ3NLYVc5ME1ERlljWFpRUjBaSFUyWnVObGMxUkU5alJ6QmpOa2xMWVhwcFRuZEpkazVPSzJSU2JsVjNNalZNUVZacFRuVllaVTFHYmt4RVlXaHVNM2xQWndwcVN6Sm1UMDlwYzNkS1ZXOWFTM1JVZWtaTmNWUkdVekp1YW5aNk5uaHZWRWRNUVVsaVZWSkZlaXRWUVVsRWNYZDViVm8zU0hSQlVIZDBTR0V3V2pKaENrZGpNMVV6U2xZMmNsRlVSekZtVERsdloxSTJWV1Z6YW01Q2RXWktWa1YxVEUxMGVrWkRXVlpWT0RGelVWaHJNWHBPYjFkSFFXZExNM296UkdZMlpGWUtjM0ZZV1RkSk9ERlJRbXBJWWs1RlUybFlVMXAxVUZGTE1sRk9SSFV5YjNKT1UzUktWWE5FU1dSb1UxTkxlVkJrV1hkdVUycHNkM3AyV1hCV016VlJaQXBMYzJVNVZtZGpUVWRPY1dSVWJtMWpiRnBQV0dkVkszVnpUbmxYVEcxd1FqWlRWbXg2TWxwWWJFVkplWEoyVDNodFMxTXlTM3BTYXpScE9EMEtMUzB0TFMxRlRrUWdVbE5CSUZCU1NWWkJWRVVnUzBWWkxTMHRMUzBLCiAgICB0b2tlbjogYjI4NTJhMDMyZDIzOTJlODI0ZjNmYTA5M2ZmMzUwNDVhOGVhYzc1MzhjODczZThmNDU1ZmJlYzNmNWViOTBiNjg1MmJhY2NiZjg2MzkyY2U1MjIzZjhiNTFlNGI2NjdmMDIyYzgzNWQyYTQ3ZjdjYzE0YzcxYTY5MmYwNzBlODcK\"\
+        \ \"value\": \"YXBpVmVyc2lvbjogdjEKY2x1c3RlcnM6Ci0gY2x1c3RlcjoKICAgIGNlcnRpZmljYXRlLWF1dGhvcml0eS1kYXRhOiBMUzB0TFMxQ1JVZEpUaUJEUlZKVVNVWkpRMEZVUlMwdExTMHRDazFKU1VVMlZFTkRRWFJIWjBGM1NVSkJaMGxTUVUxc1NEWnpNbXh0YW1kcFVUQTVNRUZKUnpVemNqQjNSRkZaU2t0dldrbG9kbU5PUVZGRlRFSlJRWGNLUkZSRlRFMUJhMGRCTVZWRlFYaE5RMWt5UlhkSlFtTk9UV3BGZDA1VVJYaE5hazB3VDBSRk5WZG9aMUJOYWtFeFRWUkJNVTFVUlhsTmVsVTBUVlJzWVFwTlFUQjRRM3BCU2tKblRsWkNRVTFVUVcxT2FFMUpTVU5KYWtGT1FtZHJjV2hyYVVjNWR6QkNRVkZGUmtGQlQwTkJaemhCVFVsSlEwTm5TME5CWjBWQkNteHJlV1ZzTkRZM0wzVnNOMWxJUjFreWNrTk9hMmN5VFZkaWVXWTBRekZyUTBKaVozUjROMlIxUzBsWWRIQnVSa3BwYzBkalRXWnNiVzVxT1ZVMVpVd0tXa3BLWml0clpYQjJjak5QYmtKdEsxQkVNRXR2ZUM5M2RFNXhNVE16ZFhsUGEwRnNlRXQxUTBKa1YyRm5ORXBDV1RrNVkydHBiV05aYVVabU9XbERjZ3BDVEZCaVV6bGhlVWxKZEVGMFN6SlRhR3RMWW1kRU5VaERjWGxvWlZoMWRGRnpRWEppTDBOVGVGZFRVRVJJTHpoRE9HaDBSSGhIZW1ObFFWWk5lVGgwQ2xWNlREWXdZa1FyUVRGRFMzcFpiMmRYVkdVd1VWaENURzVSZEVzeloxcEZaSGhaSzFsSFFsWjBSbEo0ZG01eVlUWllWWHBEU1hSQldVSjJhWEJHUmpZS2RXTlRNelphZW1wc09HUnZOVEZ4Y1hSU2RXVlVaRkZLVTNsbk9HTlhTVmxqTWtoelFpOVhUWHBTYURsbUx6TmlSVWREYTJkdlZHOHhWVGt6UjI5RVZBcGxhMWN6UzNKM01tZGFLMWhFTmpKbGRVNXlOR012V0hoeFJFbERVbms1ZUZaNU5FcGxZV2w2VGsxQmRDOXJRVEZXTTFJeldFNU5XV05PYVRoRlJTdEJDbk40VTJGTVVFUk5UV3RrVlZVMmRuWTRVblZtVmpGM2QyUTJTamcyWlhKTEwxRkpSbFJQZDJaMlNXMUNXVFkwWjI0MlpVRTNaMWxHTVhoMVZGbFRjV29LWm01NlJWSnlaMnRIUVdsRlNucEdXSGxWT1haU1ExZGhNVkZMV25OSmVrWmpWVnA0T0hSU1IwTlRPWEoxVGtvclNrWlJZbFJNZW1zeFpFRXdhREU1WmdwMWJUTm5XakE1U1Rkc2MycEdVemRFTXpaa1ZFdHFha3BuU1ZkallXUlJUV3RLWW5OUlVHOUNUR0V5TjJ3NWEwNDFZVFU0ZDFkSllqRjVMMFIxUjNGYUNsRldhMXAxYUV4cVNubGFPV051Ym10alowcDFVVFZLUXpaemIzRkNLek54ZEZvdkszbDRjaXR6T1NzNE5EZEhUMnBhUzNWRE5Vd3phU3R3YlhoQ05rZ0tZVzE0VWpkeVZFZzNURUpxUmpNMVVFWlJOVlYwY3pGbGVXRXJRVFJwY2tWQmIzb3ZZV3A0VUhGclZVTkJkMFZCUVdGT1EwMUZRWGRFWjFsRVZsSXdVQXBCVVVndlFrRlJSRUZuUzJ0TlFUaEhRVEZWWkVWM1JVSXZkMUZHVFVGTlFrRm1PSGRJVVZsRVZsSXdUMEpDV1VWR1RuSk1NRmQ2YTJoaFMyTjFhVFpZQ2tKeFNGSXhWMnhRWTBVNVpVMUJNRWREVTNGSFUwbGlNMFJSUlVKRGQxVkJRVFJKUTBGUlFYQTBRVVZXY0d3clFWRXdNbTFqYmxVNU5VUXpjRWhSUW1ZS00zTnRWakppVGpkTUwxUnhVRUpqVUZCTE9VOVJTbU4xUVcxb2VrMTBTM2htWlVSTGVuaFFUMmxxVkdseWRsUTBlRWR4Y0drd1l6RnVjMVJOV0ZWUVp3cFlabkptUjA1MGMxZE9lbFJoTW5reWVHOW1hbk0xV0RaR2NqZEllRVozVmpoUmNqVk1hRE53YmpOUWNEVnZhR3RWZVU1SU5XeDRjMGcyU0VOd01XZGtDbU5sU205R1lrdEpTRWhNWkdKQk1qRm5jVUk0ZG1VeFJHMUxVWE5ISzFsWVlsbENTRmx0TWtaVk1uZHlVMnRzU1dkeVJsZG5UVEoyT1doeGJIZDZkMEVLUmpGek9VbFdTV3BKVm5OVlZpdHJLMHh5VDBkaFZXSlhia2xCVEhGVU1HeG5iMHgxVlVWbmVURlBPVlpFWTFGeFZEaHlWVWxPWlZoclVrMW5TV1JrVndwVldWUTJiemRqTTI1TFRVOVRSbFpSTUM5VVpITnZNRGczU1VWQk1FcDZibnA2WjBSV1JXMVZWMVJ4YzFWQk9FTmFSVGh5VVRSMFNERkxZVmxFVFdZdkNqVTNSVmhzV1RSUVdtcE9kMDQxVDI5eWFsbHVlRWgzTDFWNFVGWk9hVGhGZVN0SVIzSlBRWE5IVDBwTWFWVXpTVE5HTjNKRFpGZEdZMHh5YTNabFFUQUtNRlF5VldRclkyaDZTMnRZTUhWaldsSjBaVFExV21GUE0xUktaV2wwVm1oSFFUQXJjV2w0U2paTmIzSklZbkZyU25OUGVqWkhaRE5WVFdaalNUVkJUd3BrTWpWRFJ6RnRNMWh3WmxacU16aHJWV05MUldJMVlraFVaak5pTUZkb2VYVjFlSGxUTVZsRVNWVXhjVE14VFV4QldVWjZRV0ZDZDFSRmJGZDRaSFpSQ2xOU2FqWXlWWE1yTkdaT1NHUklNbmhuYkhwU2MwMTJSM2RxYjBobU1qZE9Oa1pITlhRM2RXdzBibFZOVTNKd2FrNVBNSGt3VVVjdlZVVlViV1ZZYUVzS1UydFhSMWh3UVhONVRIZ3phbUpPY0dOVWVVRnlRMFJRWlU1bFQyWkxUV05HWkZwVmMxZ3laMDlGV1ZaNVIwSk9iVk5oTms1T2NuRjZOQzlqVDB0M1RRbzVWMnBxTWxOb1JWWjZOMDkzVDNGNE1IYzlQUW90TFMwdExVVk9SQ0JEUlZKVVNVWkpRMEZVUlMwdExTMHRDZz09CiAgICBzZXJ2ZXI6IGh0dHBzOi8vY2xpYWtzZG5zenpma2Zobi03ZDE1NWNlMC5oY3Aud2VzdHVzMi5hem1rOHMuaW86NDQzCiAgbmFtZTogY2xpYWtzdGVzdGpiaGNtawpjb250ZXh0czoKLSBjb250ZXh0OgogICAgY2x1c3RlcjogY2xpYWtzdGVzdGpiaGNtawogICAgdXNlcjogY2x1c3RlclVzZXJfY2xpdGVzdGluazY1aW5waTJfY2xpYWtzdGVzdGpiaGNtawogIG5hbWU6IGNsaWFrc3Rlc3RqYmhjbWsKY3VycmVudC1jb250ZXh0OiBjbGlha3N0ZXN0amJoY21rCmtpbmQ6IENvbmZpZwpwcmVmZXJlbmNlczoge30KdXNlcnM6Ci0gbmFtZTogY2x1c3RlclVzZXJfY2xpdGVzdGluazY1aW5waTJfY2xpYWtzdGVzdGpiaGNtawogIHVzZXI6CiAgICBjbGllbnQtY2VydGlmaWNhdGUtZGF0YTogTFMwdExTMUNSVWRKVGlCRFJWSlVTVVpKUTBGVVJTMHRMUzB0Q2sxSlNVWklha05EUVhkaFowRjNTVUpCWjBsU1FVazJjMVpWVG5sNmNHcGpVUzh5ZWpWdmFESmxOM2QzUkZGWlNrdHZXa2xvZG1OT1FWRkZURUpSUVhjS1JGUkZURTFCYTBkQk1WVkZRWGhOUTFreVJYZElhR05PVFdwRmQwNVVSWGhOYWswd1QwUkZOVmRvWTA1TmFrMTNUbFJGZUUxcVRURlBSRVUxVjJwQmR3cE5VbU4zUmxGWlJGWlJVVXRGZHpWNlpWaE9NRnBYTURaaVYwWjZaRWRXZVdONlJWWk5RazFIUVRGVlJVRjRUVTFpVjBaNlpFZFdlVmt5ZUhCYVZ6VXdDazFKU1VOSmFrRk9RbWRyY1docmFVYzVkekJDUVZGRlJrRkJUME5CWnpoQlRVbEpRME5uUzBOQlowVkJiMEpMUVRCMmNtbFZjazFKY2xFdmFGSjVSakFLTlU1cU5HSkhkbFJ6TWs0MVlYSk9aQ3R3YVVGYVVtZEJiVXBPV214TEwzVjRTWGw2ZWpWUU5GcFpWamR6VVZkS05HOXBUMk55YzNkbE1GTXpkbWhDZGdvemNHMW1ja2MxUlhkWWRYaFFkVUZEWVhSRWF6VjRVV0ZGT0dKSE5qSndkakl6VFc5MVozQnlUM0V2TUZnNGVqUTBPV1ZzWmxKMGRWZ3pURk01UTNVdkNtaFhiMHBKYzJocFZuTlNSR3BxZFhwaU5IcEVXSEp4U1hWSGNtdHFiWFpqVTFSbVdtTkhlRE0wYm5kdVYwUmlaREZVYnpKV0wwNWFVVzFGWjJOb0x5c0tZMjU2V0dWSGNXMUVWMFl4U1U1WWNqZFJkSHB6YUdkME4waHpNV3BWVldWdU4wbHJiWGQzZFU1Wkx5OHhSWGhaWjNCaE5XVlljbkE0ZUZacGVqQm5RZ3BFUXpFME9HbDJiSEIxUWpONmExUnVNbUY0WlRWeldsWkdXVFZRTTI1T1dGcEVjMkZvUVhGbFVuWkVkRGhJZVhaak1sUTROVzFLWVhKelNrMTJRbkJ3Q2poWlJFeEVjMVo0TmtGd2RWUjNiR05oWlhNNFNUaDNNa1Z3TmxOalZ6TjZka2RYS3k4eVpsQmlVakZKVEVWallUQkNWbVpWY1VabFRGVTBaSGd2Y1ZjS1RIcHZUa3gxUWxONVMwMWlLMk13VmpWRFpuVTVVMk0zVTAxd01WRnNNak5JY2xCdVVGaGpkbUpLV2psV00wNVVhMHRzVmxGT0wwSTJWbE5QZEZkbmFBcFpNVWh5YWsxb2Iwc3lNSEpuYkVSc1FXTmtLMlZPT1doRGNHaGFNMWw2TWlzMEwyVlFaVGxITTJnNEszaFRTa3MwVHpoQ1VHNUhXRVZsUWl0dGJ6SjZDa1JhV21zMlRqWnVNWEJIV1ZoTmRXeDBlVEZRYWs5TGJUaEJRWE5tTkZOWFVVUXhjVXh6VTJKTllqRnFlVzVoU1VNM1lrMVpWMVZZY25JNGJqUnZjWGNLYmpCSGFqYzBNM1ZNUzJJNWJHSjZSM2hXTTBwcGRFRnVNbVp4VVZNdmEycFJZemRtUzFWaU5YSjBXVzlIVW5wV1JESmlUVkk1T0cxTGMwRjFRMlUzV1FwUVZEaExMMWhTY1VGQk1FczBka00yYjBKbmFXaHJZME5CZDBWQlFXRk9WMDFHVVhkRVoxbEVWbEl3VUVGUlNDOUNRVkZFUVdkWFowMUNUVWRCTVZWa0NrcFJVVTFOUVc5SFEwTnpSMEZSVlVaQ2QwMURUVUYzUjBFeFZXUkZkMFZDTDNkUlEwMUJRWGRJZDFsRVZsSXdha0pDWjNkR2IwRlZNbk4yVW1KUFUwWUtiM0I1Tmt4d1kwZHZaRWhXWVZVNWQxUXhOSGRFVVZsS1MyOWFTV2gyWTA1QlVVVk1RbEZCUkdkblNVSkJSalExUms1emQxZHVMMk5VT1V0R04xVkNad293WmtOUFVHOWpWRTVwUVU1S1owMUJUMWN4Y0hsclN6SnVObEZ0UjJkellsSkpWbFF6UzNsdEt6azBZeXQzVHk5WVdrMU9Wemh3Y0ZGcGRrMWFWSGQ0Q2pOaVYzZHFNRWxwVTFaUFFteFRkamRRU25BNE0zVlZWWFpQVEhKVFVrNUtZaXRLZEVFd09IWTFibnAzVW1kMGFGTXhTbVpsYUhwNmJuVnBhVUpuYlhFS09IUTBhelIzVTB0SUsyUkxVblJKWm1acmFrOVBlRlZVUmtkQ0sxWXZOVFJDZWtNeGVEUkJkbkpSYkVaelUxWkxaalUxTkdob056WkhjR1pQVG1sM05ncEtSRVF6VlhaMGFXTkxVa3BvWTJGM1YyaHVlbVpyZDBWd2RXTXlaMDl0UWpoME56SkJWR0pVTTNFNGNtSlZNSGhHWVZOcFlURkNURko2Tm1GdVpGWTNDbmMzVjBWTmJHWlZURGx5Um5KRGEyOTFlbWcxUjJJeWEzTlhRbUZ3YWxwQ1IwSmtPSGt2Tm5SWVJEaEJLMm94YnpGWFNEVmxVVmhwZUdKd1RHMDNXVFFLT1dWS2RYRnFRbEJOTkV4eE5GRjBabnBsYVVkV2NESkJLek5GYjI4eFEzQjJWRk5MZFd4NGVFcGxVMVJzYkZWRk5XVXpaMVUxYkdnMldWQXdabVZYYkFwc1JqVmljVGRQUTBoeVpXTTRWREprVjFGSGNsSnRkVEF4Ukc1T1IxUmpiRFpuZWpWb1RrbGxUelJ1Y0ZOek5GWm1SRFpJWm5oRlZsUjFObUYzT0RRM0NtdDFPVVl3VHpCaVprTTFjQzh4VTNwNWFVRnpZVFpTWkZWbFQwNHhNM05tY0c1T2QxazBTRmRLU2t0SmFTOUJPRU5vV1habGJXRlRSR1V4TVhGdVRHY0tNek40TlVaMldFODJhbGhTUTFWWFltMTNTMEZSYUU5d1dDdDZVbE41V201SU5qSmtTak5TZVRsalVEZFFaMnBOTTBSelpFWlpRalowZEN0S2RrOXRjd3A0TjBvMVltNTBZa1ZST1V0UldYRjZhbkZLYVVaR01EZGhjRzVhVGt4VE9GcHZlREp5YWxScWRXcHNiV2xvY1ZseVNqQkNXWFZNVUZod1ptbE5Va2ROQ2tWSVRXTkhka3hqVjBwMUwyUkRLMjV5WmpKTmNHeEhRZ290TFMwdExVVk9SQ0JEUlZKVVNVWkpRMEZVUlMwdExTMHRDZz09CiAgICBjbGllbnQta2V5LWRhdGE6IExTMHRMUzFDUlVkSlRpQlNVMEVnVUZKSlZrRlVSU0JMUlZrdExTMHRMUXBOU1VsS1MwRkpRa0ZCUzBOQlowVkJiMEpMUVRCMmNtbFZjazFKY2xFdmFGSjVSakExVG1vMFlrZDJWSE15VGpWaGNrNWtLM0JwUVZwU1owRnRTazVhQ214TEwzVjRTWGw2ZWpWUU5GcFpWamR6VVZkS05HOXBUMk55YzNkbE1GTXpkbWhDZGpOd2JXWnlSelZGZDFoMWVGQjFRVU5oZEVSck5YaFJZVVU0WWtjS05qSndkakl6VFc5MVozQnlUM0V2TUZnNGVqUTBPV1ZzWmxKMGRWZ3pURk01UTNVdmFGZHZTa2x6YUdsV2MxSkVhbXAxZW1JMGVrUlljbkZKZFVkeWF3cHFiWFpqVTFSbVdtTkhlRE0wYm5kdVYwUmlaREZVYnpKV0wwNWFVVzFGWjJOb0x5dGpibnBZWlVkeGJVUlhSakZKVGxoeU4xRjBlbk5vWjNRM1NITXhDbXBWVldWdU4wbHJiWGQzZFU1Wkx5OHhSWGhaWjNCaE5XVlljbkE0ZUZacGVqQm5Ra1JETVRRNGFYWnNjSFZDTTNwclZHNHlZWGhsTlhOYVZrWlpOVkFLTTI1T1dGcEVjMkZvUVhGbFVuWkVkRGhJZVhaak1sUTROVzFLWVhKelNrMTJRbkJ3T0ZsRVRFUnpWbmcyUVhCMVZIZHNZMkZsY3poSk9IY3lSWEEyVXdwalZ6TjZka2RYS3k4eVpsQmlVakZKVEVWallUQkNWbVpWY1VabFRGVTBaSGd2Y1ZkTWVtOU9USFZDVTNsTFRXSXJZekJXTlVObWRUbFRZemRUVFhBeENsRnNNak5JY2xCdVVGaGpkbUpLV2psV00wNVVhMHRzVmxGT0wwSTJWbE5QZEZkbmFGa3hTSEpxVFdodlN6SXdjbWRzUkd4QlkyUXJaVTQ1YUVOd2FGb0tNMWw2TWlzMEwyVlFaVGxITTJnNEszaFRTa3MwVHpoQ1VHNUhXRVZsUWl0dGJ6SjZSRnBhYXpaT05tNHhjRWRaV0UxMWJIUjVNVkJxVDB0dE9FRkJjd3BtTkZOWFVVUXhjVXh6VTJKTllqRnFlVzVoU1VNM1lrMVpWMVZZY25JNGJqUnZjWGR1TUVkcU56UXpkVXhMWWpsc1lucEhlRll6U21sMFFXNHlabkZSQ2xNdmEycFJZemRtUzFWaU5YSjBXVzlIVW5wV1JESmlUVkk1T0cxTGMwRjFRMlUzV1ZCVU9Fc3ZXRkp4UVVFd1N6UjJRelp2UW1kcGFHdGpRMEYzUlVFS1FWRkxRMEZuUVZaeGMzVkVVVE5DTVV3d1ZFTlpSRGR1UzFCRmQzUlBibFJwZW1wd2RFWktVVVJvTVhabFZYTlFOVUpNV1d4RlJuYzNaWFZOT0ZaeE5RcG5NV05DVEhaT1UxQXJVM1JLUkhwaU4wNXBaMHAxYjFWTlVtUnFZM3B1TkRGcFp6WmFSM0pYYW5VemF6RlpabGRsTlUxWlJVUlZSekJ4TlROaWRuZGFDbE54Vnk5SFQyZHJUelZQU2tNM2VXSXhZVmMwUWpoMmExQjZUelprUjB4MVRWWXJWMVJTVTNvMFVVeHNNalZFY1dSeFpHaENlRGhQTlVONU5sRklVVkFLVlhFNVltMWxRMlJuVkdVdk1FSlNhRVJXUTAxMWNXSjNjVGhJSzJJd1YyWlRRbWhaUVZaUloyTk1Vbmh5Y2xsdVlXcDRNVWxUZUdKb1puRnBUbFJRWkFwU1QxaFJXRVZEVGpGU1R6WkJXSEo2Y0ZvMllsSTROMHhNWm5wMVZVRXhjVUZ0Vldkc1NYWkVRVkJMT1U1VFlsaGhRWFJIVlhKQlpUbFZMMnRCYkdkU0NtWlljREZOWkVkVVZuUXhUVFp0VDA1TU9EQkZhMDF3WjFBNVkwNUpZMUZoTm1SWk1WRTFTVXBDTmxRMk1EQkpjMUJyVVVweGEwSXhaR3BKZVU1eVVsWUtlall6WTBWdWFHOXVOM2hsY1ZkcE9VSTFiVVJaZURkeWVGVmlWMjgzZG10cGNsaFdObHBOVkRZellWWXpiamxNYTAxSFZVdDVSMFJEVDFsWEszTjBiQW93WXlzNVNqZEtRamxUZEhZek5ucEJUWHA1TWl0SmFIWjFUakpQYUd0VmVETlZSMUJHV1RZMlVGTnlLMUY1TlhjNFl5c3dTMDUyYzNkd05XOTJNRVpIQ2tkaGJXSllUazVMVEdWTFlqZFBSV1kxZFZWaVdsRjBVV0ZqVEVWWVdDODJjVkZVTTNGQk1ISXhVVzV1V0ZaMlpFcHlZVkZrVEU1MmVtbFpSa1pVVlZvS2RtSmpiVzlLVDBaMVpXWnhiM0ZOUWpSWWRTdGlZM2hRV0hKWU0wWnJVbXRhWkdSSVdraGpVRzV6TVdkTE1GSmhZVkpuTkZwTGExWjBVMWh0UkhNMlpRcEdNbkJMZHl0RlZ6aEhWVmRCTWpSS2FVUkdiR2t2ZG5aSkwwRkNTVkpYZUZwdE9USnJiVmg2VTJSbVpqTlZPVk5IVVV0RFFWRkZRWGhCUjFjdlZ6QldDbXRrVVdSV2VtSmhMM05SVnpSV1RqbDFSMFpXYTI5WlZDOHhTWEJqVHpObFVuRjJkelJDWXpGMFJtZElUbFZyVUZGc1lVMUhWbEpZVnpOM1VYcGhVbmNLZWpZNGJWbzFUamhLZUc5alEweHViVzF3TlRCbFIwcFBUSFYzTVZsM1JXNXhVVFYwVW5ocFFXNVBVSFJxT0dwQmJXWjJlbVF3VUVKRk1sQTRWVVJIWlFwT0wyVTBXSE54Unk5eVNIcDNSVEp6U1VoVWQxUTViak5HVjNKRWJXTnBTMEoyZVVkalJERXhTMGhpYjAxMmNERjFhRFowYW00MlkwMVlSR1JGVDI4MUNrSnJVSEJaU1dreVFUTTRVRVZLVGxWeWRYWjJVbVpvYm00NE1uVnlZWGt3VjNwSGFqQTFkbWRNTDNOWFNqUm5LMlIwU1dKMFNYRXJTMndyUzJoSWVHSUtkbVJ6ZUhSQ09HbDVNVTFvUzNKTk1XRTROakJMTlZoRFMwSnFLMDl3WWtKRWFHVnFVR2R2UW5CMWEzaHpjbEJOYkdkYWVVUnFVWFJqY2tjNGRtSkdRZ3BJTmxGdlZUUXdWVFZwYmxKd1VVdERRVkZGUVRCU1JTOVNNbFZYTDBrdlNuTXhka1UwWVZkM1owWlZPRzVUTVdzNWRrTm9MM2hxZFU1SGNDOUxTM013Q2pVM2FXeHhlakZ5WTJWV2NWWkNXbm94U0hZcmJ6RXdWVVZvWms1S2NXSjFaMlYxUnpCcUwzZFRiWGhhU1d0SFZFTjBabU13VUhSalRXRXJObEZJYlZNS2VIcGtVRlpOVjFsUFpFRlFTakJWV0RFM2FuRlJRVzVOUWxGaksxUnVWbXB1YWxSUmFUWm5PVFZJU1RVNGJGbDBVV3hVZGtVd2FIQlVlakZsVWs5dFNRb3JTak5XUlVsbWVYSjNUME5pZEdsRGNtNTJUMHRzVlcxSU1ETnhVbllyTmtabVdIbHhNRkJvVm1WRmRqQkVjMWxRUmpkdFducDZTR3MwY3poeFlYaE5DbHBxWTI5Rk5XbzJSVGxDUW05a2VFRkpSbmc0UkZaT0wxRjRla1IxZEhsalFtSXlRMjkyVWs1RFVHZE5Xa2hqWnpWeFVrdFpNVUY2UVhsUlMzVkxSV2dLYkhwc2VqaDZTRGhXYzJsaFkwTXpiekl5U25aMk5qbG9WV1JhTkVzNU1ISTJjU3RrYTI4elkyVjNTME5CVVVGUk0zWlpjRWxDSzFGTGMzSlFkUzluUkFwdU9ITTRXRGw0WkZvemRHWklhekZSVmpkclltTkZORWRzVkhkd1ptSllkM0pRWTBvemFEQkVTRGhJTVZkRE5HZDNUVUZPWnpBM01tZFhVSG96Um5vckNsaEtMek5JUmtVclJUZ3JRVzlUTWt4dGJXUktLekJ3TTI5aVpFVlFSbUYwY1cxNlJGTkpkRlJrWWpGVFJXSklibmRzTlhkYVMxUjVkV3MzVkZWbGJHMEtkVTVvTjFBdlVrWTBkWEpuV2t0dFFUTlhlWGx4ZGtVclozSlFjbkV3TmxCVGFGUlpaRzVvTVhGaWFGVnZTVGd2VEdwRVNrTlFRVnB0ZGxSWGFUQXpiZ3BhVTA1a01FOURhMGxqYVRWd1FsUXZVekIyZVhoUUwwNU1ZWFZzVW1wQ05EQk5jbkZaYVRkSFQxaFhURUkzYjNkdFdVdHdkbkUyUXpOQlFXVlBaVkJpQ25wdE56TmFkVGs1VGxKRFRFRTVkblpoV2psUlYySlBTMU12ZVZGR1dIQnZOMGdyVEcxNlFrdzFXV2RvYzNSdlMyMXJVR1J5UVd0dUsxSkNSR2xOZHpRS2RETmlSa0Z2U1VKQlFXZDJhWEpETmpkdmJEUXZPR0U0UVhoMGNYQXhlQ3NyWkRaV2JHMTRjM2MwY2k5aFQxRTBabm8wVTFwblNHdHZkV1oyWjJKT01RbzNhRWhaZUhwUk9HNXdNall5VkhoVlNHbzBla3gzWkRkT01EUnZTSEp3Y2xBMWIzUjNlRzlpYkZwUVFrazNlakpUYlRaWU1DOHhhekYzUWxWMFJEaG1DbEJHYVc1U1pWY3lXV05YWTBoS1ltUjZOM2t5Y2lzelZERTBOa0ZUWkhkV09VNXlaVTFQZERFNE9UVnVZVmRuYlRKUVowNTRUVlZ1VDA0MWNURkVLM2dLTDFoMGJHdHphRTlLUzFwWWNYbFNlVzl2WldoSU5rbFpabE5ZYW1oSlJXVlVaMko2UzFkSVJIWllWM2hXV1dOaVdHOWhkVXhzWldGT1ZVWXZUR1IwTUFwMlpqQmxZVWw0WWpCeFpXRTJNVXQyV0RaTFJGaE5RMFY1VVdGclZtaG1VbnB1Y0c5b05uUkJTalJHTXpsSFpHUkZLMXBwZFV4UU5VWmxZMmgySzFkT0NpdFRORWhRYVZSSk1TdE9SR1JMV1Vad1lreG9LMEZSTmxkQmMxTTNkREJEWjJkRlFrRkxjVGhuTVRoc1FWWlFkamR0YjBobVdUWkxVbEp1Umsxck1qSUtaak5HYkdWNFpUWlNSVmN5WTJnM1RWSm1RbVJOTW5WTmEyVnNZMkZEUjI5SGVEVllNbGhNYkM5eFpVNVdWR3g2WldKNFVVTjJiMlpNSzJ4Tk5sUk1id3BaUnk5cFVEaHpSMlpZZVUwd2NXVk1WVVZUYVdWMVRuQTFWVGxTZDJFd2RuZEVTV1V3WkVOVVZWRkVaVFZ2Uml0MGNsRnZkVTUwY21WdU5VdHhjbFprQ205eGVXY3lTRFpwVlhScGNTdFJLMjV4YzJVM1RXbHhXRkZHT0ZsNk5WVjNWMEZOY1VGb1duWlJjVXQzWTFGNFFUUkVlV0oyYXpCREswdGFabkIxT1RNS05UUkxObWRHTm5KNVUwcHdSRWxoYVdaQmJXSXpZVXRTV0VOeVRuTlFVVmhtT1ZoVmVqWnlWVWhZTkVkMVVXVXdjMUZuTUVrdlVFZE5USFJsYVVFcmVnb3pNblp4U0dNeWRUaFVXbVZwVUdFeFlYTmpXbWw2TUdaSk9EbGtNRGxuU1haWFJqQkRjRzFPWjNoRlkzaGhZbEYyTW0xWE9GYzJXWGxQYnowS0xTMHRMUzFGVGtRZ1VsTkJJRkJTU1ZaQlZFVWdTMFZaTFMwdExTMEsKICAgIHRva2VuOiBhY2EzMTQ1NTc3MmExZTFkMWI4ZmE0NzQ1ODE2YjgyNDM1N2JkN2FkNDMzOTNlMmQ2YTFlYWM4ZjE0YTc3Y2JlYTRmMDdmOTBlMzFhYzFhMDQzOTU2YWFlOTgyYWJhMmJhZGQ0YTVkNjJlOTk0MGQzNDNkZjI2ZmU3ZjM0ZWIxZQo=\"\
         \n   }\n  ]\n }"
     headers:
       cache-control:
       - no-cache
       content-length:
-      - '13072'
-      content-type:
-      - application/json
-      date:
-      - Mon, 08 Mar 2021 18:47:22 GMT
+      - '13084'
+      content-type:
+      - application/json
+      date:
+      - Wed, 12 May 2021 00:00:35 GMT
       expires:
       - '-1'
       pragma:
@@ -1230,7 +1258,7 @@
       x-content-type-options:
       - nosniff
       x-ms-ratelimit-remaining-subscription-writes:
-      - '1199'
+      - '1198'
     status:
       code: 200
       message: OK
@@ -1248,89 +1276,88 @@
       ParameterSetName:
       - -g -n --load-balancer-outbound-ip-prefixes
       User-Agent:
-      - python/3.6.10 (Linux-4.15.0-122-generic-x86_64-with) msrest/0.6.21 msrest_azure/0.6.3
-        azure-mgmt-containerservice/11.1.0 Azure-SDK-For-Python AZURECLI/2.20.0 (DOCKER)
+      - python/3.6.10 (Linux-5.10.25-linuxkit-x86_64-with) msrest/0.6.21 msrest_azure/0.6.3
+        azure-mgmt-containerservice/11.2.0 Azure-SDK-For-Python AZURECLI/2.23.0 (DOCKER)
       accept-language:
       - en-US
     method: GET
-    uri: https://management.azure.com/subscriptions/00000000-0000-0000-0000-000000000000/resourceGroups/clitest000001/providers/Microsoft.ContainerService/managedClusters/cliakstest000001?api-version=2021-02-01
+    uri: https://management.azure.com/subscriptions/00000000-0000-0000-0000-000000000000/resourceGroups/clitest000001/providers/Microsoft.ContainerService/managedClusters/cliakstest000001?api-version=2021-03-01
   response:
     body:
       string: "{\n  \"id\": \"/subscriptions/00000000-0000-0000-0000-000000000000/resourcegroups/clitest000001/providers/Microsoft.ContainerService/managedClusters/cliakstest000001\"\
         ,\n  \"location\": \"westus2\",\n  \"name\": \"cliakstest000001\",\n  \"type\"\
         : \"Microsoft.ContainerService/ManagedClusters\",\n  \"properties\": {\n \
         \  \"provisioningState\": \"Succeeded\",\n   \"powerState\": {\n    \"code\"\
-        : \"Running\"\n   },\n   \"kubernetesVersion\": \"1.18.14\",\n   \"dnsPrefix\"\
-        : \"cliaksdns000004\",\n   \"fqdn\": \"cliaksdns000004-ceb3f894.hcp.westus2.azmk8s.io\"\
-        ,\n   \"azurePortalFQDN\": \"cliaksdns000004-ceb3f894.portal.hcp.westus2.azmk8s.io\"\
+        : \"Running\"\n   },\n   \"kubernetesVersion\": \"1.19.9\",\n   \"dnsPrefix\"\
+        : \"cliaksdns000004\",\n   \"fqdn\": \"cliaksdns000004-7d155ce0.hcp.westus2.azmk8s.io\"\
+        ,\n   \"azurePortalFQDN\": \"cliaksdns000004-7d155ce0.portal.hcp.westus2.azmk8s.io\"\
         ,\n   \"agentPoolProfiles\": [\n    {\n     \"name\": \"nodepool1\",\n   \
         \  \"count\": 1,\n     \"vmSize\": \"Standard_DS2_v2\",\n     \"osDiskSizeGB\"\
         : 128,\n     \"osDiskType\": \"Managed\",\n     \"kubeletDiskType\": \"OS\"\
         ,\n     \"maxPods\": 110,\n     \"type\": \"VirtualMachineScaleSets\",\n \
         \    \"provisioningState\": \"Succeeded\",\n     \"powerState\": {\n     \
-        \ \"code\": \"Running\"\n     },\n     \"orchestratorVersion\": \"1.18.14\"\
+        \ \"code\": \"Running\"\n     },\n     \"orchestratorVersion\": \"1.19.9\"\
         ,\n     \"enableNodePublicIP\": false,\n     \"nodeLabels\": {},\n     \"\
-        mode\": \"System\",\n     \"osType\": \"Linux\",\n     \"nodeImageVersion\"\
-        : \"AKSUbuntu-1804gen2-2021.02.17\"\n    }\n   ],\n   \"linuxProfile\": {\n\
-        \    \"adminUsername\": \"azureuser\",\n    \"ssh\": {\n     \"publicKeys\"\
-        : [\n      {\n       \"keyData\": \"ssh-rsa AAAAB3NzaC1yc2EAAAADAQABAAACAQCbIg1guRHbI0lV11wWDt1r2cUdcNd27CJsg+SfgC7miZeubtwUhbsPdhMQsfDyhOWHq1+ZL0M+nJZV63d/1dhmhtgyOqejUwrPlzKhydsbrsdUor+JmNJDdW01v7BXHyuymT8G4s09jCasNOwiufbP/qp72ruu0bIA1nySsvlf9pCQAuFkAnVnf/rFhUlOkhtRpwcq8SUNY2zRHR/EKb/4NWY1JzR4sa3q2fWIJdrrX0DvLoa5g9bIEd4Df79ba7v+yiUBOS0zT2ll+z4g9izHK3EO5d8hL4jYxcjKs+wcslSYRWrascfscLgMlMGh0CdKeNTDjHpGPncaf3Z+FwwwjWeuiNBxv7bJo13/8B/098KlVDl4GZqsoBCEjPyJfV6hO0y/LkRGkk7oHWKgeWAfKtfLItRp00eZ4fcJNK9kCaSMmEugoZWcI7NGbZXzqFWqbpRI7NcDP9+WIQ+i9U5vqWsqd/zng4kbuAJ6UuKqIzB0upYrLShfQE3SAck8oaLhJqqq56VfDuASNpJKidV+zq27HfSBmbXnkR/5AK337dc3MXKJypoK/QPMLKUAP5XLPbs+NddJQV7EZXd29DLgp+fRIg3edpKdO7ZErWhv7d+3Kws+e1Y+ypmR2WIVSwVyBEUfgv2C8Ts9gnTF4pNcEY/S2aBicz5Ew2+jdyGNQQ==\
+        mode\": \"System\",\n     \"enableEncryptionAtHost\": false,\n     \"osType\"\
+        : \"Linux\",\n     \"nodeImageVersion\": \"AKSUbuntu-1804gen2containerd-2021.04.22\"\
+        ,\n     \"enableFIPS\": false\n    }\n   ],\n   \"linuxProfile\": {\n    \"\
+        adminUsername\": \"azureuser\",\n    \"ssh\": {\n     \"publicKeys\": [\n\
+        \      {\n       \"keyData\": \"ssh-rsa AAAAB3NzaC1yc2EAAAADAQABAAACAQCbIg1guRHbI0lV11wWDt1r2cUdcNd27CJsg+SfgC7miZeubtwUhbsPdhMQsfDyhOWHq1+ZL0M+nJZV63d/1dhmhtgyOqejUwrPlzKhydsbrsdUor+JmNJDdW01v7BXHyuymT8G4s09jCasNOwiufbP/qp72ruu0bIA1nySsvlf9pCQAuFkAnVnf/rFhUlOkhtRpwcq8SUNY2zRHR/EKb/4NWY1JzR4sa3q2fWIJdrrX0DvLoa5g9bIEd4Df79ba7v+yiUBOS0zT2ll+z4g9izHK3EO5d8hL4jYxcjKs+wcslSYRWrascfscLgMlMGh0CdKeNTDjHpGPncaf3Z+FwwwjWeuiNBxv7bJo13/8B/098KlVDl4GZqsoBCEjPyJfV6hO0y/LkRGkk7oHWKgeWAfKtfLItRp00eZ4fcJNK9kCaSMmEugoZWcI7NGbZXzqFWqbpRI7NcDP9+WIQ+i9U5vqWsqd/zng4kbuAJ6UuKqIzB0upYrLShfQE3SAck8oaLhJqqq56VfDuASNpJKidV+zq27HfSBmbXnkR/5AK337dc3MXKJypoK/QPMLKUAP5XLPbs+NddJQV7EZXd29DLgp+fRIg3edpKdO7ZErWhv7d+3Kws+e1Y+ypmR2WIVSwVyBEUfgv2C8Ts9gnTF4pNcEY/S2aBicz5Ew2+jdyGNQQ==\
         \ test@example.com\\n\"\n      }\n     ]\n    }\n   },\n   \"servicePrincipalProfile\"\
-        : {\n    \"clientId\": \"http://clitest000002\"\n   },\n   \"addonProfiles\"\
-        : {\n    \"KubeDashboard\": {\n     \"enabled\": false,\n     \"config\":\
-        \ null\n    }\n   },\n   \"nodeResourceGroup\": \"MC_clitest000001_cliakstest000001_westus2\"\
-        ,\n   \"enableRBAC\": true,\n   \"networkProfile\": {\n    \"networkPlugin\"\
-        : \"kubenet\",\n    \"loadBalancerSku\": \"Standard\",\n    \"loadBalancerProfile\"\
-        : {\n     \"outboundIPPrefixes\": {\n      \"publicIPPrefixes\": [\n     \
-        \  {\n        \"id\": \"/subscriptions/00000000-0000-0000-0000-000000000000/resourceGroups/clitest000001/providers/Microsoft.Network/publicIPPrefixes/cliaksslbipp1000002\"\
+        : {\n    \"clientId\": \"http://clitest000002\"\n   },\n   \"nodeResourceGroup\"\
+        : \"MC_clitest000001_cliakstest000001_westus2\",\n   \"enableRBAC\": true,\n\
+        \   \"networkProfile\": {\n    \"networkPlugin\": \"kubenet\",\n    \"loadBalancerSku\"\
+        : \"Standard\",\n    \"loadBalancerProfile\": {\n     \"outboundIPPrefixes\"\
+        : {\n      \"publicIPPrefixes\": [\n       {\n        \"id\": \"/subscriptions/00000000-0000-0000-0000-000000000000/resourceGroups/clitest000001/providers/Microsoft.Network/publicIPPrefixes/cliaksslbipp1000002\"\
         \n       }\n      ]\n     },\n     \"effectiveOutboundIPs\": [\n      {\n\
         \       \"id\": \"/subscriptions/00000000-0000-0000-0000-000000000000/resourceGroups/clitest000001/providers/Microsoft.Network/publicIPPrefixes/cliaksslbipp1000002\"\
         \n      }\n     ],\n     \"allocatedOutboundPorts\": 0,\n     \"idleTimeoutInMinutes\"\
         : 30\n    },\n    \"podCidr\": \"10.244.0.0/16\",\n    \"serviceCidr\": \"\
         10.0.0.0/16\",\n    \"dnsServiceIP\": \"10.0.0.10\",\n    \"dockerBridgeCidr\"\
         : \"172.17.0.1/16\",\n    \"outboundType\": \"loadBalancer\"\n   },\n   \"\
-        maxAgentPools\": 10\n  },\n  \"sku\": {\n   \"name\": \"Basic\",\n   \"tier\"\
+        maxAgentPools\": 100\n  },\n  \"sku\": {\n   \"name\": \"Basic\",\n   \"tier\"\
         : \"Free\"\n  }\n }"
     headers:
       cache-control:
       - no-cache
       content-length:
-      - '3261'
-      content-type:
-      - application/json
-      date:
-      - Mon, 08 Mar 2021 18:47:23 GMT
-      expires:
-      - '-1'
-      pragma:
-      - no-cache
-      server:
-      - nginx
-      strict-transport-security:
-      - max-age=31536000; includeSubDomains
-      transfer-encoding:
-      - chunked
-      vary:
-      - Accept-Encoding
-      x-content-type-options:
-      - nosniff
-    status:
-      code: 200
-      message: OK
-- request:
-    body: '{"location": "westus2", "properties": {"kubernetesVersion": "1.18.14",
-      "dnsPrefix": "cliaksdns000004", "agentPoolProfiles": [{"count": 1, "vmSize":
-      "Standard_DS2_v2", "osDiskSizeGB": 128, "osDiskType": "Managed", "kubeletDiskType":
-      "OS", "maxPods": 110, "osType": "Linux", "type": "VirtualMachineScaleSets",
-      "mode": "System", "orchestratorVersion": "1.18.14", "enableNodePublicIP": false,
-      "nodeLabels": {}, "name": "nodepool1"}], "linuxProfile": {"adminUsername": "azureuser",
-      "ssh": {"publicKeys": [{"keyData": "ssh-rsa AAAAB3NzaC1yc2EAAAADAQABAAACAQCbIg1guRHbI0lV11wWDt1r2cUdcNd27CJsg+SfgC7miZeubtwUhbsPdhMQsfDyhOWHq1+ZL0M+nJZV63d/1dhmhtgyOqejUwrPlzKhydsbrsdUor+JmNJDdW01v7BXHyuymT8G4s09jCasNOwiufbP/qp72ruu0bIA1nySsvlf9pCQAuFkAnVnf/rFhUlOkhtRpwcq8SUNY2zRHR/EKb/4NWY1JzR4sa3q2fWIJdrrX0DvLoa5g9bIEd4Df79ba7v+yiUBOS0zT2ll+z4g9izHK3EO5d8hL4jYxcjKs+wcslSYRWrascfscLgMlMGh0CdKeNTDjHpGPncaf3Z+FwwwjWeuiNBxv7bJo13/8B/098KlVDl4GZqsoBCEjPyJfV6hO0y/LkRGkk7oHWKgeWAfKtfLItRp00eZ4fcJNK9kCaSMmEugoZWcI7NGbZXzqFWqbpRI7NcDP9+WIQ+i9U5vqWsqd/zng4kbuAJ6UuKqIzB0upYrLShfQE3SAck8oaLhJqqq56VfDuASNpJKidV+zq27HfSBmbXnkR/5AK337dc3MXKJypoK/QPMLKUAP5XLPbs+NddJQV7EZXd29DLgp+fRIg3edpKdO7ZErWhv7d+3Kws+e1Y+ypmR2WIVSwVyBEUfgv2C8Ts9gnTF4pNcEY/S2aBicz5Ew2+jdyGNQQ==
+      - '3234'
+      content-type:
+      - application/json
+      date:
+      - Wed, 12 May 2021 00:00:35 GMT
+      expires:
+      - '-1'
+      pragma:
+      - no-cache
+      server:
+      - nginx
+      strict-transport-security:
+      - max-age=31536000; includeSubDomains
+      transfer-encoding:
+      - chunked
+      vary:
+      - Accept-Encoding
+      x-content-type-options:
+      - nosniff
+    status:
+      code: 200
+      message: OK
+- request:
+    body: '{"location": "westus2", "properties": {"kubernetesVersion": "1.19.9", "dnsPrefix":
+      "cliaksdns000004", "agentPoolProfiles": [{"count": 1, "vmSize": "Standard_DS2_v2",
+      "osDiskSizeGB": 128, "osDiskType": "Managed", "kubeletDiskType": "OS", "maxPods":
+      110, "osType": "Linux", "type": "VirtualMachineScaleSets", "mode": "System",
+      "orchestratorVersion": "1.19.9", "enableNodePublicIP": false, "nodeLabels":
+      {}, "enableEncryptionAtHost": false, "enableFIPS": false, "name": "nodepool1"}],
+      "linuxProfile": {"adminUsername": "azureuser", "ssh": {"publicKeys": [{"keyData":
+      "ssh-rsa AAAAB3NzaC1yc2EAAAADAQABAAACAQCbIg1guRHbI0lV11wWDt1r2cUdcNd27CJsg+SfgC7miZeubtwUhbsPdhMQsfDyhOWHq1+ZL0M+nJZV63d/1dhmhtgyOqejUwrPlzKhydsbrsdUor+JmNJDdW01v7BXHyuymT8G4s09jCasNOwiufbP/qp72ruu0bIA1nySsvlf9pCQAuFkAnVnf/rFhUlOkhtRpwcq8SUNY2zRHR/EKb/4NWY1JzR4sa3q2fWIJdrrX0DvLoa5g9bIEd4Df79ba7v+yiUBOS0zT2ll+z4g9izHK3EO5d8hL4jYxcjKs+wcslSYRWrascfscLgMlMGh0CdKeNTDjHpGPncaf3Z+FwwwjWeuiNBxv7bJo13/8B/098KlVDl4GZqsoBCEjPyJfV6hO0y/LkRGkk7oHWKgeWAfKtfLItRp00eZ4fcJNK9kCaSMmEugoZWcI7NGbZXzqFWqbpRI7NcDP9+WIQ+i9U5vqWsqd/zng4kbuAJ6UuKqIzB0upYrLShfQE3SAck8oaLhJqqq56VfDuASNpJKidV+zq27HfSBmbXnkR/5AK337dc3MXKJypoK/QPMLKUAP5XLPbs+NddJQV7EZXd29DLgp+fRIg3edpKdO7ZErWhv7d+3Kws+e1Y+ypmR2WIVSwVyBEUfgv2C8Ts9gnTF4pNcEY/S2aBicz5Ew2+jdyGNQQ==
       test@example.com\n"}]}}, "servicePrincipalProfile": {"clientId": "http://clitest000002"},
-      "addonProfiles": {"KubeDashboard": {"enabled": false}}, "nodeResourceGroup":
-      "MC_clitest000001_cliakstest000001_westus2", "enableRBAC": true, "networkProfile":
-      {"networkPlugin": "kubenet", "podCidr": "10.244.0.0/16", "serviceCidr": "10.0.0.0/16",
-      "dnsServiceIP": "10.0.0.10", "dockerBridgeCidr": "172.17.0.1/16", "outboundType":
-      "loadBalancer", "loadBalancerSku": "Standard", "loadBalancerProfile": {"outboundIPPrefixes":
-      {"publicIPPrefixes": [{"id": "/subscriptions/00000000-0000-0000-0000-000000000000/resourceGroups/clitest000001/providers/Microsoft.Network/publicIPPrefixes/cliaksslbipp1000002"},
+      "nodeResourceGroup": "MC_clitest000001_cliakstest000001_westus2", "enableRBAC":
+      true, "networkProfile": {"networkPlugin": "kubenet", "podCidr": "10.244.0.0/16",
+      "serviceCidr": "10.0.0.0/16", "dnsServiceIP": "10.0.0.10", "dockerBridgeCidr":
+      "172.17.0.1/16", "outboundType": "loadBalancer", "loadBalancerSku": "Standard",
+      "loadBalancerProfile": {"outboundIPPrefixes": {"publicIPPrefixes": [{"id": "/subscriptions/00000000-0000-0000-0000-000000000000/resourceGroups/clitest000001/providers/Microsoft.Network/publicIPPrefixes/cliaksslbipp1000002"},
       {"id": "/subscriptions/00000000-0000-0000-0000-000000000000/resourceGroups/clitest000001/providers/Microsoft.Network/publicIPPrefixes/cliaksslbipp2000003"}]},
       "effectiveOutboundIPs": [{"id": "/subscriptions/00000000-0000-0000-0000-000000000000/resourceGroups/clitest000001/providers/Microsoft.Network/publicIPPrefixes/cliaksslbipp1000002"}],
       "allocatedOutboundPorts": 0, "idleTimeoutInMinutes": 30}}}, "sku": {"name":
@@ -1345,46 +1372,45 @@
       Connection:
       - keep-alive
       Content-Length:
-      - '2403'
+      - '2399'
       Content-Type:
       - application/json; charset=utf-8
       ParameterSetName:
       - -g -n --load-balancer-outbound-ip-prefixes
       User-Agent:
-      - python/3.6.10 (Linux-4.15.0-122-generic-x86_64-with) msrest/0.6.21 msrest_azure/0.6.3
-        azure-mgmt-containerservice/11.1.0 Azure-SDK-For-Python AZURECLI/2.20.0 (DOCKER)
+      - python/3.6.10 (Linux-5.10.25-linuxkit-x86_64-with) msrest/0.6.21 msrest_azure/0.6.3
+        azure-mgmt-containerservice/11.2.0 Azure-SDK-For-Python AZURECLI/2.23.0 (DOCKER)
       accept-language:
       - en-US
     method: PUT
-    uri: https://management.azure.com/subscriptions/00000000-0000-0000-0000-000000000000/resourceGroups/clitest000001/providers/Microsoft.ContainerService/managedClusters/cliakstest000001?api-version=2021-02-01
+    uri: https://management.azure.com/subscriptions/00000000-0000-0000-0000-000000000000/resourceGroups/clitest000001/providers/Microsoft.ContainerService/managedClusters/cliakstest000001?api-version=2021-03-01
   response:
     body:
       string: "{\n  \"id\": \"/subscriptions/00000000-0000-0000-0000-000000000000/resourcegroups/clitest000001/providers/Microsoft.ContainerService/managedClusters/cliakstest000001\"\
         ,\n  \"location\": \"westus2\",\n  \"name\": \"cliakstest000001\",\n  \"type\"\
         : \"Microsoft.ContainerService/ManagedClusters\",\n  \"properties\": {\n \
         \  \"provisioningState\": \"Updating\",\n   \"powerState\": {\n    \"code\"\
-        : \"Running\"\n   },\n   \"kubernetesVersion\": \"1.18.14\",\n   \"dnsPrefix\"\
-        : \"cliaksdns000004\",\n   \"fqdn\": \"cliaksdns000004-ceb3f894.hcp.westus2.azmk8s.io\"\
-        ,\n   \"azurePortalFQDN\": \"cliaksdns000004-ceb3f894.portal.hcp.westus2.azmk8s.io\"\
+        : \"Running\"\n   },\n   \"kubernetesVersion\": \"1.19.9\",\n   \"dnsPrefix\"\
+        : \"cliaksdns000004\",\n   \"fqdn\": \"cliaksdns000004-7d155ce0.hcp.westus2.azmk8s.io\"\
+        ,\n   \"azurePortalFQDN\": \"cliaksdns000004-7d155ce0.portal.hcp.westus2.azmk8s.io\"\
         ,\n   \"agentPoolProfiles\": [\n    {\n     \"name\": \"nodepool1\",\n   \
         \  \"count\": 1,\n     \"vmSize\": \"Standard_DS2_v2\",\n     \"osDiskSizeGB\"\
         : 128,\n     \"osDiskType\": \"Managed\",\n     \"kubeletDiskType\": \"OS\"\
         ,\n     \"maxPods\": 110,\n     \"type\": \"VirtualMachineScaleSets\",\n \
         \    \"provisioningState\": \"Updating\",\n     \"powerState\": {\n      \"\
-        code\": \"Running\"\n     },\n     \"orchestratorVersion\": \"1.18.14\",\n\
+        code\": \"Running\"\n     },\n     \"orchestratorVersion\": \"1.19.9\",\n\
         \     \"enableNodePublicIP\": false,\n     \"nodeLabels\": {},\n     \"mode\"\
-        : \"System\",\n     \"osType\": \"Linux\",\n     \"nodeImageVersion\": \"\
-        AKSUbuntu-1804gen2-2021.02.17\"\n    }\n   ],\n   \"linuxProfile\": {\n  \
-        \  \"adminUsername\": \"azureuser\",\n    \"ssh\": {\n     \"publicKeys\"\
-        : [\n      {\n       \"keyData\": \"ssh-rsa AAAAB3NzaC1yc2EAAAADAQABAAACAQCbIg1guRHbI0lV11wWDt1r2cUdcNd27CJsg+SfgC7miZeubtwUhbsPdhMQsfDyhOWHq1+ZL0M+nJZV63d/1dhmhtgyOqejUwrPlzKhydsbrsdUor+JmNJDdW01v7BXHyuymT8G4s09jCasNOwiufbP/qp72ruu0bIA1nySsvlf9pCQAuFkAnVnf/rFhUlOkhtRpwcq8SUNY2zRHR/EKb/4NWY1JzR4sa3q2fWIJdrrX0DvLoa5g9bIEd4Df79ba7v+yiUBOS0zT2ll+z4g9izHK3EO5d8hL4jYxcjKs+wcslSYRWrascfscLgMlMGh0CdKeNTDjHpGPncaf3Z+FwwwjWeuiNBxv7bJo13/8B/098KlVDl4GZqsoBCEjPyJfV6hO0y/LkRGkk7oHWKgeWAfKtfLItRp00eZ4fcJNK9kCaSMmEugoZWcI7NGbZXzqFWqbpRI7NcDP9+WIQ+i9U5vqWsqd/zng4kbuAJ6UuKqIzB0upYrLShfQE3SAck8oaLhJqqq56VfDuASNpJKidV+zq27HfSBmbXnkR/5AK337dc3MXKJypoK/QPMLKUAP5XLPbs+NddJQV7EZXd29DLgp+fRIg3edpKdO7ZErWhv7d+3Kws+e1Y+ypmR2WIVSwVyBEUfgv2C8Ts9gnTF4pNcEY/S2aBicz5Ew2+jdyGNQQ==\
+        : \"System\",\n     \"enableEncryptionAtHost\": false,\n     \"osType\": \"\
+        Linux\",\n     \"nodeImageVersion\": \"AKSUbuntu-1804gen2containerd-2021.04.22\"\
+        ,\n     \"enableFIPS\": false\n    }\n   ],\n   \"linuxProfile\": {\n    \"\
+        adminUsername\": \"azureuser\",\n    \"ssh\": {\n     \"publicKeys\": [\n\
+        \      {\n       \"keyData\": \"ssh-rsa AAAAB3NzaC1yc2EAAAADAQABAAACAQCbIg1guRHbI0lV11wWDt1r2cUdcNd27CJsg+SfgC7miZeubtwUhbsPdhMQsfDyhOWHq1+ZL0M+nJZV63d/1dhmhtgyOqejUwrPlzKhydsbrsdUor+JmNJDdW01v7BXHyuymT8G4s09jCasNOwiufbP/qp72ruu0bIA1nySsvlf9pCQAuFkAnVnf/rFhUlOkhtRpwcq8SUNY2zRHR/EKb/4NWY1JzR4sa3q2fWIJdrrX0DvLoa5g9bIEd4Df79ba7v+yiUBOS0zT2ll+z4g9izHK3EO5d8hL4jYxcjKs+wcslSYRWrascfscLgMlMGh0CdKeNTDjHpGPncaf3Z+FwwwjWeuiNBxv7bJo13/8B/098KlVDl4GZqsoBCEjPyJfV6hO0y/LkRGkk7oHWKgeWAfKtfLItRp00eZ4fcJNK9kCaSMmEugoZWcI7NGbZXzqFWqbpRI7NcDP9+WIQ+i9U5vqWsqd/zng4kbuAJ6UuKqIzB0upYrLShfQE3SAck8oaLhJqqq56VfDuASNpJKidV+zq27HfSBmbXnkR/5AK337dc3MXKJypoK/QPMLKUAP5XLPbs+NddJQV7EZXd29DLgp+fRIg3edpKdO7ZErWhv7d+3Kws+e1Y+ypmR2WIVSwVyBEUfgv2C8Ts9gnTF4pNcEY/S2aBicz5Ew2+jdyGNQQ==\
         \ test@example.com\\n\"\n      }\n     ]\n    }\n   },\n   \"servicePrincipalProfile\"\
-        : {\n    \"clientId\": \"http://clitest000002\"\n   },\n   \"addonProfiles\"\
-        : {\n    \"KubeDashboard\": {\n     \"enabled\": false,\n     \"config\":\
-        \ null\n    }\n   },\n   \"nodeResourceGroup\": \"MC_clitest000001_cliakstest000001_westus2\"\
-        ,\n   \"enableRBAC\": true,\n   \"networkProfile\": {\n    \"networkPlugin\"\
-        : \"kubenet\",\n    \"loadBalancerSku\": \"Standard\",\n    \"loadBalancerProfile\"\
-        : {\n     \"outboundIPPrefixes\": {\n      \"publicIPPrefixes\": [\n     \
-        \  {\n        \"id\": \"/subscriptions/00000000-0000-0000-0000-000000000000/resourceGroups/clitest000001/providers/Microsoft.Network/publicIPPrefixes/cliaksslbipp1000002\"\
+        : {\n    \"clientId\": \"http://clitest000002\"\n   },\n   \"nodeResourceGroup\"\
+        : \"MC_clitest000001_cliakstest000001_westus2\",\n   \"enableRBAC\": true,\n\
+        \   \"networkProfile\": {\n    \"networkPlugin\": \"kubenet\",\n    \"loadBalancerSku\"\
+        : \"Standard\",\n    \"loadBalancerProfile\": {\n     \"outboundIPPrefixes\"\
+        : {\n      \"publicIPPrefixes\": [\n       {\n        \"id\": \"/subscriptions/00000000-0000-0000-0000-000000000000/resourceGroups/clitest000001/providers/Microsoft.Network/publicIPPrefixes/cliaksslbipp1000002\"\
         \n       },\n       {\n        \"id\": \"/subscriptions/00000000-0000-0000-0000-000000000000/resourceGroups/clitest000001/providers/Microsoft.Network/publicIPPrefixes/cliaksslbipp2000003\"\
         \n       }\n      ]\n     },\n     \"effectiveOutboundIPs\": [\n      {\n\
         \       \"id\": \"/subscriptions/00000000-0000-0000-0000-000000000000/resourceGroups/clitest000001/providers/Microsoft.Network/publicIPPrefixes/cliaksslbipp1000002\"\
@@ -1392,19 +1418,19 @@
         : 30\n    },\n    \"podCidr\": \"10.244.0.0/16\",\n    \"serviceCidr\": \"\
         10.0.0.0/16\",\n    \"dnsServiceIP\": \"10.0.0.10\",\n    \"dockerBridgeCidr\"\
         : \"172.17.0.1/16\",\n    \"outboundType\": \"loadBalancer\"\n   },\n   \"\
-        maxAgentPools\": 10\n  },\n  \"sku\": {\n   \"name\": \"Basic\",\n   \"tier\"\
+        maxAgentPools\": 100\n  },\n  \"sku\": {\n   \"name\": \"Basic\",\n   \"tier\"\
         : \"Free\"\n  }\n }"
     headers:
       azure-asyncoperation:
-      - https://management.azure.com/subscriptions/00000000-0000-0000-0000-000000000000/providers/Microsoft.ContainerService/locations/westus2/operations/ba9551b5-1781-4be2-9dab-dbccfcc96717?api-version=2016-03-30
-      cache-control:
-      - no-cache
-      content-length:
-      - '3445'
-      content-type:
-      - application/json
-      date:
-      - Mon, 08 Mar 2021 18:47:29 GMT
+      - https://management.azure.com/subscriptions/00000000-0000-0000-0000-000000000000/providers/Microsoft.ContainerService/locations/westus2/operations/3f82059f-3ca5-4c0e-bdb2-198faeb96970?api-version=2016-03-30
+      cache-control:
+      - no-cache
+      content-length:
+      - '3418'
+      content-type:
+      - application/json
+      date:
+      - Wed, 12 May 2021 00:00:37 GMT
       expires:
       - '-1'
       pragma:
@@ -1438,23 +1464,23 @@
       ParameterSetName:
       - -g -n --load-balancer-outbound-ip-prefixes
       User-Agent:
-      - python/3.6.10 (Linux-4.15.0-122-generic-x86_64-with) msrest/0.6.21 msrest_azure/0.6.3
-        azure-mgmt-containerservice/11.1.0 Azure-SDK-For-Python AZURECLI/2.20.0 (DOCKER)
-    method: GET
-    uri: https://management.azure.com/subscriptions/00000000-0000-0000-0000-000000000000/providers/Microsoft.ContainerService/locations/westus2/operations/ba9551b5-1781-4be2-9dab-dbccfcc96717?api-version=2016-03-30
-  response:
-    body:
-      string: "{\n  \"name\": \"b55195ba-8117-e24b-9dab-dbccfcc96717\",\n  \"status\"\
-        : \"InProgress\",\n  \"startTime\": \"2021-03-08T18:47:29.3533333Z\"\n }"
-    headers:
-      cache-control:
-      - no-cache
-      content-length:
-      - '126'
-      content-type:
-      - application/json
-      date:
-      - Mon, 08 Mar 2021 18:48:00 GMT
+      - python/3.6.10 (Linux-5.10.25-linuxkit-x86_64-with) msrest/0.6.21 msrest_azure/0.6.3
+        azure-mgmt-containerservice/11.2.0 Azure-SDK-For-Python AZURECLI/2.23.0 (DOCKER)
+    method: GET
+    uri: https://management.azure.com/subscriptions/00000000-0000-0000-0000-000000000000/providers/Microsoft.ContainerService/locations/westus2/operations/3f82059f-3ca5-4c0e-bdb2-198faeb96970?api-version=2016-03-30
+  response:
+    body:
+      string: "{\n  \"name\": \"9f05823f-a53c-0e4c-bdb2-198faeb96970\",\n  \"status\"\
+        : \"InProgress\",\n  \"startTime\": \"2021-05-12T00:00:37.92Z\"\n }"
+    headers:
+      cache-control:
+      - no-cache
+      content-length:
+      - '121'
+      content-type:
+      - application/json
+      date:
+      - Wed, 12 May 2021 00:01:08 GMT
       expires:
       - '-1'
       pragma:
@@ -1486,24 +1512,23 @@
       ParameterSetName:
       - -g -n --load-balancer-outbound-ip-prefixes
       User-Agent:
-      - python/3.6.10 (Linux-4.15.0-122-generic-x86_64-with) msrest/0.6.21 msrest_azure/0.6.3
-        azure-mgmt-containerservice/11.1.0 Azure-SDK-For-Python AZURECLI/2.20.0 (DOCKER)
-    method: GET
-    uri: https://management.azure.com/subscriptions/00000000-0000-0000-0000-000000000000/providers/Microsoft.ContainerService/locations/westus2/operations/ba9551b5-1781-4be2-9dab-dbccfcc96717?api-version=2016-03-30
-  response:
-    body:
-      string: "{\n  \"name\": \"b55195ba-8117-e24b-9dab-dbccfcc96717\",\n  \"status\"\
-        : \"Succeeded\",\n  \"startTime\": \"2021-03-08T18:47:29.3533333Z\",\n  \"\
-        endTime\": \"2021-03-08T18:48:01.094651Z\"\n }"
-    headers:
-      cache-control:
-      - no-cache
-      content-length:
-      - '169'
-      content-type:
-      - application/json
-      date:
-      - Mon, 08 Mar 2021 18:48:29 GMT
+      - python/3.6.10 (Linux-5.10.25-linuxkit-x86_64-with) msrest/0.6.21 msrest_azure/0.6.3
+        azure-mgmt-containerservice/11.2.0 Azure-SDK-For-Python AZURECLI/2.23.0 (DOCKER)
+    method: GET
+    uri: https://management.azure.com/subscriptions/00000000-0000-0000-0000-000000000000/providers/Microsoft.ContainerService/locations/westus2/operations/3f82059f-3ca5-4c0e-bdb2-198faeb96970?api-version=2016-03-30
+  response:
+    body:
+      string: "{\n  \"name\": \"9f05823f-a53c-0e4c-bdb2-198faeb96970\",\n  \"status\"\
+        : \"InProgress\",\n  \"startTime\": \"2021-05-12T00:00:37.92Z\"\n }"
+    headers:
+      cache-control:
+      - no-cache
+      content-length:
+      - '121'
+      content-type:
+      - application/json
+      date:
+      - Wed, 12 May 2021 00:01:38 GMT
       expires:
       - '-1'
       pragma:
@@ -1535,38 +1560,86 @@
       ParameterSetName:
       - -g -n --load-balancer-outbound-ip-prefixes
       User-Agent:
-      - python/3.6.10 (Linux-4.15.0-122-generic-x86_64-with) msrest/0.6.21 msrest_azure/0.6.3
-        azure-mgmt-containerservice/11.1.0 Azure-SDK-For-Python AZURECLI/2.20.0 (DOCKER)
-    method: GET
-    uri: https://management.azure.com/subscriptions/00000000-0000-0000-0000-000000000000/resourceGroups/clitest000001/providers/Microsoft.ContainerService/managedClusters/cliakstest000001?api-version=2021-02-01
+      - python/3.6.10 (Linux-5.10.25-linuxkit-x86_64-with) msrest/0.6.21 msrest_azure/0.6.3
+        azure-mgmt-containerservice/11.2.0 Azure-SDK-For-Python AZURECLI/2.23.0 (DOCKER)
+    method: GET
+    uri: https://management.azure.com/subscriptions/00000000-0000-0000-0000-000000000000/providers/Microsoft.ContainerService/locations/westus2/operations/3f82059f-3ca5-4c0e-bdb2-198faeb96970?api-version=2016-03-30
+  response:
+    body:
+      string: "{\n  \"name\": \"9f05823f-a53c-0e4c-bdb2-198faeb96970\",\n  \"status\"\
+        : \"Succeeded\",\n  \"startTime\": \"2021-05-12T00:00:37.92Z\",\n  \"endTime\"\
+        : \"2021-05-12T00:01:51.8701531Z\"\n }"
+    headers:
+      cache-control:
+      - no-cache
+      content-length:
+      - '165'
+      content-type:
+      - application/json
+      date:
+      - Wed, 12 May 2021 00:02:08 GMT
+      expires:
+      - '-1'
+      pragma:
+      - no-cache
+      server:
+      - nginx
+      strict-transport-security:
+      - max-age=31536000; includeSubDomains
+      transfer-encoding:
+      - chunked
+      vary:
+      - Accept-Encoding
+      x-content-type-options:
+      - nosniff
+    status:
+      code: 200
+      message: OK
+- request:
+    body: null
+    headers:
+      Accept:
+      - application/json
+      Accept-Encoding:
+      - gzip, deflate
+      CommandName:
+      - aks update
+      Connection:
+      - keep-alive
+      ParameterSetName:
+      - -g -n --load-balancer-outbound-ip-prefixes
+      User-Agent:
+      - python/3.6.10 (Linux-5.10.25-linuxkit-x86_64-with) msrest/0.6.21 msrest_azure/0.6.3
+        azure-mgmt-containerservice/11.2.0 Azure-SDK-For-Python AZURECLI/2.23.0 (DOCKER)
+    method: GET
+    uri: https://management.azure.com/subscriptions/00000000-0000-0000-0000-000000000000/resourceGroups/clitest000001/providers/Microsoft.ContainerService/managedClusters/cliakstest000001?api-version=2021-03-01
   response:
     body:
       string: "{\n  \"id\": \"/subscriptions/00000000-0000-0000-0000-000000000000/resourcegroups/clitest000001/providers/Microsoft.ContainerService/managedClusters/cliakstest000001\"\
         ,\n  \"location\": \"westus2\",\n  \"name\": \"cliakstest000001\",\n  \"type\"\
         : \"Microsoft.ContainerService/ManagedClusters\",\n  \"properties\": {\n \
         \  \"provisioningState\": \"Succeeded\",\n   \"powerState\": {\n    \"code\"\
-        : \"Running\"\n   },\n   \"kubernetesVersion\": \"1.18.14\",\n   \"dnsPrefix\"\
-        : \"cliaksdns000004\",\n   \"fqdn\": \"cliaksdns000004-ceb3f894.hcp.westus2.azmk8s.io\"\
-        ,\n   \"azurePortalFQDN\": \"cliaksdns000004-ceb3f894.portal.hcp.westus2.azmk8s.io\"\
+        : \"Running\"\n   },\n   \"kubernetesVersion\": \"1.19.9\",\n   \"dnsPrefix\"\
+        : \"cliaksdns000004\",\n   \"fqdn\": \"cliaksdns000004-7d155ce0.hcp.westus2.azmk8s.io\"\
+        ,\n   \"azurePortalFQDN\": \"cliaksdns000004-7d155ce0.portal.hcp.westus2.azmk8s.io\"\
         ,\n   \"agentPoolProfiles\": [\n    {\n     \"name\": \"nodepool1\",\n   \
         \  \"count\": 1,\n     \"vmSize\": \"Standard_DS2_v2\",\n     \"osDiskSizeGB\"\
         : 128,\n     \"osDiskType\": \"Managed\",\n     \"kubeletDiskType\": \"OS\"\
         ,\n     \"maxPods\": 110,\n     \"type\": \"VirtualMachineScaleSets\",\n \
         \    \"provisioningState\": \"Succeeded\",\n     \"powerState\": {\n     \
-        \ \"code\": \"Running\"\n     },\n     \"orchestratorVersion\": \"1.18.14\"\
+        \ \"code\": \"Running\"\n     },\n     \"orchestratorVersion\": \"1.19.9\"\
         ,\n     \"enableNodePublicIP\": false,\n     \"nodeLabels\": {},\n     \"\
-        mode\": \"System\",\n     \"osType\": \"Linux\",\n     \"nodeImageVersion\"\
-        : \"AKSUbuntu-1804gen2-2021.02.17\"\n    }\n   ],\n   \"linuxProfile\": {\n\
-        \    \"adminUsername\": \"azureuser\",\n    \"ssh\": {\n     \"publicKeys\"\
-        : [\n      {\n       \"keyData\": \"ssh-rsa AAAAB3NzaC1yc2EAAAADAQABAAACAQCbIg1guRHbI0lV11wWDt1r2cUdcNd27CJsg+SfgC7miZeubtwUhbsPdhMQsfDyhOWHq1+ZL0M+nJZV63d/1dhmhtgyOqejUwrPlzKhydsbrsdUor+JmNJDdW01v7BXHyuymT8G4s09jCasNOwiufbP/qp72ruu0bIA1nySsvlf9pCQAuFkAnVnf/rFhUlOkhtRpwcq8SUNY2zRHR/EKb/4NWY1JzR4sa3q2fWIJdrrX0DvLoa5g9bIEd4Df79ba7v+yiUBOS0zT2ll+z4g9izHK3EO5d8hL4jYxcjKs+wcslSYRWrascfscLgMlMGh0CdKeNTDjHpGPncaf3Z+FwwwjWeuiNBxv7bJo13/8B/098KlVDl4GZqsoBCEjPyJfV6hO0y/LkRGkk7oHWKgeWAfKtfLItRp00eZ4fcJNK9kCaSMmEugoZWcI7NGbZXzqFWqbpRI7NcDP9+WIQ+i9U5vqWsqd/zng4kbuAJ6UuKqIzB0upYrLShfQE3SAck8oaLhJqqq56VfDuASNpJKidV+zq27HfSBmbXnkR/5AK337dc3MXKJypoK/QPMLKUAP5XLPbs+NddJQV7EZXd29DLgp+fRIg3edpKdO7ZErWhv7d+3Kws+e1Y+ypmR2WIVSwVyBEUfgv2C8Ts9gnTF4pNcEY/S2aBicz5Ew2+jdyGNQQ==\
+        mode\": \"System\",\n     \"enableEncryptionAtHost\": false,\n     \"osType\"\
+        : \"Linux\",\n     \"nodeImageVersion\": \"AKSUbuntu-1804gen2containerd-2021.04.22\"\
+        ,\n     \"enableFIPS\": false\n    }\n   ],\n   \"linuxProfile\": {\n    \"\
+        adminUsername\": \"azureuser\",\n    \"ssh\": {\n     \"publicKeys\": [\n\
+        \      {\n       \"keyData\": \"ssh-rsa AAAAB3NzaC1yc2EAAAADAQABAAACAQCbIg1guRHbI0lV11wWDt1r2cUdcNd27CJsg+SfgC7miZeubtwUhbsPdhMQsfDyhOWHq1+ZL0M+nJZV63d/1dhmhtgyOqejUwrPlzKhydsbrsdUor+JmNJDdW01v7BXHyuymT8G4s09jCasNOwiufbP/qp72ruu0bIA1nySsvlf9pCQAuFkAnVnf/rFhUlOkhtRpwcq8SUNY2zRHR/EKb/4NWY1JzR4sa3q2fWIJdrrX0DvLoa5g9bIEd4Df79ba7v+yiUBOS0zT2ll+z4g9izHK3EO5d8hL4jYxcjKs+wcslSYRWrascfscLgMlMGh0CdKeNTDjHpGPncaf3Z+FwwwjWeuiNBxv7bJo13/8B/098KlVDl4GZqsoBCEjPyJfV6hO0y/LkRGkk7oHWKgeWAfKtfLItRp00eZ4fcJNK9kCaSMmEugoZWcI7NGbZXzqFWqbpRI7NcDP9+WIQ+i9U5vqWsqd/zng4kbuAJ6UuKqIzB0upYrLShfQE3SAck8oaLhJqqq56VfDuASNpJKidV+zq27HfSBmbXnkR/5AK337dc3MXKJypoK/QPMLKUAP5XLPbs+NddJQV7EZXd29DLgp+fRIg3edpKdO7ZErWhv7d+3Kws+e1Y+ypmR2WIVSwVyBEUfgv2C8Ts9gnTF4pNcEY/S2aBicz5Ew2+jdyGNQQ==\
         \ test@example.com\\n\"\n      }\n     ]\n    }\n   },\n   \"servicePrincipalProfile\"\
-        : {\n    \"clientId\": \"http://clitest000002\"\n   },\n   \"addonProfiles\"\
-        : {\n    \"KubeDashboard\": {\n     \"enabled\": false,\n     \"config\":\
-        \ null\n    }\n   },\n   \"nodeResourceGroup\": \"MC_clitest000001_cliakstest000001_westus2\"\
-        ,\n   \"enableRBAC\": true,\n   \"networkProfile\": {\n    \"networkPlugin\"\
-        : \"kubenet\",\n    \"loadBalancerSku\": \"Standard\",\n    \"loadBalancerProfile\"\
-        : {\n     \"outboundIPPrefixes\": {\n      \"publicIPPrefixes\": [\n     \
-        \  {\n        \"id\": \"/subscriptions/00000000-0000-0000-0000-000000000000/resourceGroups/clitest000001/providers/Microsoft.Network/publicIPPrefixes/cliaksslbipp1000002\"\
+        : {\n    \"clientId\": \"http://clitest000002\"\n   },\n   \"nodeResourceGroup\"\
+        : \"MC_clitest000001_cliakstest000001_westus2\",\n   \"enableRBAC\": true,\n\
+        \   \"networkProfile\": {\n    \"networkPlugin\": \"kubenet\",\n    \"loadBalancerSku\"\
+        : \"Standard\",\n    \"loadBalancerProfile\": {\n     \"outboundIPPrefixes\"\
+        : {\n      \"publicIPPrefixes\": [\n       {\n        \"id\": \"/subscriptions/00000000-0000-0000-0000-000000000000/resourceGroups/clitest000001/providers/Microsoft.Network/publicIPPrefixes/cliaksslbipp1000002\"\
         \n       },\n       {\n        \"id\": \"/subscriptions/00000000-0000-0000-0000-000000000000/resourceGroups/clitest000001/providers/Microsoft.Network/publicIPPrefixes/cliaksslbipp2000003\"\
         \n       }\n      ]\n     },\n     \"effectiveOutboundIPs\": [\n      {\n\
         \       \"id\": \"/subscriptions/00000000-0000-0000-0000-000000000000/resourceGroups/clitest000001/providers/Microsoft.Network/publicIPPrefixes/cliaksslbipp1000002\"\
@@ -1575,17 +1648,17 @@
         : 30\n    },\n    \"podCidr\": \"10.244.0.0/16\",\n    \"serviceCidr\": \"\
         10.0.0.0/16\",\n    \"dnsServiceIP\": \"10.0.0.10\",\n    \"dockerBridgeCidr\"\
         : \"172.17.0.1/16\",\n    \"outboundType\": \"loadBalancer\"\n   },\n   \"\
-        maxAgentPools\": 10\n  },\n  \"sku\": {\n   \"name\": \"Basic\",\n   \"tier\"\
+        maxAgentPools\": 100\n  },\n  \"sku\": {\n   \"name\": \"Basic\",\n   \"tier\"\
         : \"Free\"\n  }\n }"
     headers:
       cache-control:
       - no-cache
       content-length:
-      - '3630'
-      content-type:
-      - application/json
-      date:
-      - Mon, 08 Mar 2021 18:48:30 GMT
+      - '3603'
+      content-type:
+      - application/json
+      date:
+      - Wed, 12 May 2021 00:02:09 GMT
       expires:
       - '-1'
       pragma:
@@ -1617,40 +1690,39 @@
       ParameterSetName:
       - -g -n
       User-Agent:
-      - python/3.6.10 (Linux-4.15.0-122-generic-x86_64-with) msrest/0.6.21 msrest_azure/0.6.3
-        azure-mgmt-containerservice/11.1.0 Azure-SDK-For-Python AZURECLI/2.20.0 (DOCKER)
+      - python/3.6.10 (Linux-5.10.25-linuxkit-x86_64-with) msrest/0.6.21 msrest_azure/0.6.3
+        azure-mgmt-containerservice/11.2.0 Azure-SDK-For-Python AZURECLI/2.23.0 (DOCKER)
       accept-language:
       - en-US
     method: GET
-    uri: https://management.azure.com/subscriptions/00000000-0000-0000-0000-000000000000/resourceGroups/clitest000001/providers/Microsoft.ContainerService/managedClusters/cliakstest000001?api-version=2021-02-01
+    uri: https://management.azure.com/subscriptions/00000000-0000-0000-0000-000000000000/resourceGroups/clitest000001/providers/Microsoft.ContainerService/managedClusters/cliakstest000001?api-version=2021-03-01
   response:
     body:
       string: "{\n  \"id\": \"/subscriptions/00000000-0000-0000-0000-000000000000/resourcegroups/clitest000001/providers/Microsoft.ContainerService/managedClusters/cliakstest000001\"\
         ,\n  \"location\": \"westus2\",\n  \"name\": \"cliakstest000001\",\n  \"type\"\
         : \"Microsoft.ContainerService/ManagedClusters\",\n  \"properties\": {\n \
         \  \"provisioningState\": \"Succeeded\",\n   \"powerState\": {\n    \"code\"\
-        : \"Running\"\n   },\n   \"kubernetesVersion\": \"1.18.14\",\n   \"dnsPrefix\"\
-        : \"cliaksdns000004\",\n   \"fqdn\": \"cliaksdns000004-ceb3f894.hcp.westus2.azmk8s.io\"\
-        ,\n   \"azurePortalFQDN\": \"cliaksdns000004-ceb3f894.portal.hcp.westus2.azmk8s.io\"\
+        : \"Running\"\n   },\n   \"kubernetesVersion\": \"1.19.9\",\n   \"dnsPrefix\"\
+        : \"cliaksdns000004\",\n   \"fqdn\": \"cliaksdns000004-7d155ce0.hcp.westus2.azmk8s.io\"\
+        ,\n   \"azurePortalFQDN\": \"cliaksdns000004-7d155ce0.portal.hcp.westus2.azmk8s.io\"\
         ,\n   \"agentPoolProfiles\": [\n    {\n     \"name\": \"nodepool1\",\n   \
         \  \"count\": 1,\n     \"vmSize\": \"Standard_DS2_v2\",\n     \"osDiskSizeGB\"\
         : 128,\n     \"osDiskType\": \"Managed\",\n     \"kubeletDiskType\": \"OS\"\
         ,\n     \"maxPods\": 110,\n     \"type\": \"VirtualMachineScaleSets\",\n \
         \    \"provisioningState\": \"Succeeded\",\n     \"powerState\": {\n     \
-        \ \"code\": \"Running\"\n     },\n     \"orchestratorVersion\": \"1.18.14\"\
+        \ \"code\": \"Running\"\n     },\n     \"orchestratorVersion\": \"1.19.9\"\
         ,\n     \"enableNodePublicIP\": false,\n     \"nodeLabels\": {},\n     \"\
-        mode\": \"System\",\n     \"osType\": \"Linux\",\n     \"nodeImageVersion\"\
-        : \"AKSUbuntu-1804gen2-2021.02.17\"\n    }\n   ],\n   \"linuxProfile\": {\n\
-        \    \"adminUsername\": \"azureuser\",\n    \"ssh\": {\n     \"publicKeys\"\
-        : [\n      {\n       \"keyData\": \"ssh-rsa AAAAB3NzaC1yc2EAAAADAQABAAACAQCbIg1guRHbI0lV11wWDt1r2cUdcNd27CJsg+SfgC7miZeubtwUhbsPdhMQsfDyhOWHq1+ZL0M+nJZV63d/1dhmhtgyOqejUwrPlzKhydsbrsdUor+JmNJDdW01v7BXHyuymT8G4s09jCasNOwiufbP/qp72ruu0bIA1nySsvlf9pCQAuFkAnVnf/rFhUlOkhtRpwcq8SUNY2zRHR/EKb/4NWY1JzR4sa3q2fWIJdrrX0DvLoa5g9bIEd4Df79ba7v+yiUBOS0zT2ll+z4g9izHK3EO5d8hL4jYxcjKs+wcslSYRWrascfscLgMlMGh0CdKeNTDjHpGPncaf3Z+FwwwjWeuiNBxv7bJo13/8B/098KlVDl4GZqsoBCEjPyJfV6hO0y/LkRGkk7oHWKgeWAfKtfLItRp00eZ4fcJNK9kCaSMmEugoZWcI7NGbZXzqFWqbpRI7NcDP9+WIQ+i9U5vqWsqd/zng4kbuAJ6UuKqIzB0upYrLShfQE3SAck8oaLhJqqq56VfDuASNpJKidV+zq27HfSBmbXnkR/5AK337dc3MXKJypoK/QPMLKUAP5XLPbs+NddJQV7EZXd29DLgp+fRIg3edpKdO7ZErWhv7d+3Kws+e1Y+ypmR2WIVSwVyBEUfgv2C8Ts9gnTF4pNcEY/S2aBicz5Ew2+jdyGNQQ==\
+        mode\": \"System\",\n     \"enableEncryptionAtHost\": false,\n     \"osType\"\
+        : \"Linux\",\n     \"nodeImageVersion\": \"AKSUbuntu-1804gen2containerd-2021.04.22\"\
+        ,\n     \"enableFIPS\": false\n    }\n   ],\n   \"linuxProfile\": {\n    \"\
+        adminUsername\": \"azureuser\",\n    \"ssh\": {\n     \"publicKeys\": [\n\
+        \      {\n       \"keyData\": \"ssh-rsa AAAAB3NzaC1yc2EAAAADAQABAAACAQCbIg1guRHbI0lV11wWDt1r2cUdcNd27CJsg+SfgC7miZeubtwUhbsPdhMQsfDyhOWHq1+ZL0M+nJZV63d/1dhmhtgyOqejUwrPlzKhydsbrsdUor+JmNJDdW01v7BXHyuymT8G4s09jCasNOwiufbP/qp72ruu0bIA1nySsvlf9pCQAuFkAnVnf/rFhUlOkhtRpwcq8SUNY2zRHR/EKb/4NWY1JzR4sa3q2fWIJdrrX0DvLoa5g9bIEd4Df79ba7v+yiUBOS0zT2ll+z4g9izHK3EO5d8hL4jYxcjKs+wcslSYRWrascfscLgMlMGh0CdKeNTDjHpGPncaf3Z+FwwwjWeuiNBxv7bJo13/8B/098KlVDl4GZqsoBCEjPyJfV6hO0y/LkRGkk7oHWKgeWAfKtfLItRp00eZ4fcJNK9kCaSMmEugoZWcI7NGbZXzqFWqbpRI7NcDP9+WIQ+i9U5vqWsqd/zng4kbuAJ6UuKqIzB0upYrLShfQE3SAck8oaLhJqqq56VfDuASNpJKidV+zq27HfSBmbXnkR/5AK337dc3MXKJypoK/QPMLKUAP5XLPbs+NddJQV7EZXd29DLgp+fRIg3edpKdO7ZErWhv7d+3Kws+e1Y+ypmR2WIVSwVyBEUfgv2C8Ts9gnTF4pNcEY/S2aBicz5Ew2+jdyGNQQ==\
         \ test@example.com\\n\"\n      }\n     ]\n    }\n   },\n   \"servicePrincipalProfile\"\
-        : {\n    \"clientId\": \"http://clitest000002\"\n   },\n   \"addonProfiles\"\
-        : {\n    \"KubeDashboard\": {\n     \"enabled\": false,\n     \"config\":\
-        \ null\n    }\n   },\n   \"nodeResourceGroup\": \"MC_clitest000001_cliakstest000001_westus2\"\
-        ,\n   \"enableRBAC\": true,\n   \"networkProfile\": {\n    \"networkPlugin\"\
-        : \"kubenet\",\n    \"loadBalancerSku\": \"Standard\",\n    \"loadBalancerProfile\"\
-        : {\n     \"outboundIPPrefixes\": {\n      \"publicIPPrefixes\": [\n     \
-        \  {\n        \"id\": \"/subscriptions/00000000-0000-0000-0000-000000000000/resourceGroups/clitest000001/providers/Microsoft.Network/publicIPPrefixes/cliaksslbipp1000002\"\
+        : {\n    \"clientId\": \"http://clitest000002\"\n   },\n   \"nodeResourceGroup\"\
+        : \"MC_clitest000001_cliakstest000001_westus2\",\n   \"enableRBAC\": true,\n\
+        \   \"networkProfile\": {\n    \"networkPlugin\": \"kubenet\",\n    \"loadBalancerSku\"\
+        : \"Standard\",\n    \"loadBalancerProfile\": {\n     \"outboundIPPrefixes\"\
+        : {\n      \"publicIPPrefixes\": [\n       {\n        \"id\": \"/subscriptions/00000000-0000-0000-0000-000000000000/resourceGroups/clitest000001/providers/Microsoft.Network/publicIPPrefixes/cliaksslbipp1000002\"\
         \n       },\n       {\n        \"id\": \"/subscriptions/00000000-0000-0000-0000-000000000000/resourceGroups/clitest000001/providers/Microsoft.Network/publicIPPrefixes/cliaksslbipp2000003\"\
         \n       }\n      ]\n     },\n     \"effectiveOutboundIPs\": [\n      {\n\
         \       \"id\": \"/subscriptions/00000000-0000-0000-0000-000000000000/resourceGroups/clitest000001/providers/Microsoft.Network/publicIPPrefixes/cliaksslbipp1000002\"\
@@ -1659,17 +1731,17 @@
         : 30\n    },\n    \"podCidr\": \"10.244.0.0/16\",\n    \"serviceCidr\": \"\
         10.0.0.0/16\",\n    \"dnsServiceIP\": \"10.0.0.10\",\n    \"dockerBridgeCidr\"\
         : \"172.17.0.1/16\",\n    \"outboundType\": \"loadBalancer\"\n   },\n   \"\
-        maxAgentPools\": 10\n  },\n  \"sku\": {\n   \"name\": \"Basic\",\n   \"tier\"\
+        maxAgentPools\": 100\n  },\n  \"sku\": {\n   \"name\": \"Basic\",\n   \"tier\"\
         : \"Free\"\n  }\n }"
     headers:
       cache-control:
       - no-cache
       content-length:
-      - '3630'
-      content-type:
-      - application/json
-      date:
-      - Mon, 08 Mar 2021 18:48:31 GMT
+      - '3603'
+      content-type:
+      - application/json
+      date:
+      - Wed, 12 May 2021 00:02:09 GMT
       expires:
       - '-1'
       pragma:
@@ -1703,28 +1775,28 @@
       ParameterSetName:
       - -g -n --yes --no-wait
       User-Agent:
-      - python/3.6.10 (Linux-4.15.0-122-generic-x86_64-with) msrest/0.6.21 msrest_azure/0.6.3
-        azure-mgmt-containerservice/11.1.0 Azure-SDK-For-Python AZURECLI/2.20.0 (DOCKER)
+      - python/3.6.10 (Linux-5.10.25-linuxkit-x86_64-with) msrest/0.6.21 msrest_azure/0.6.3
+        azure-mgmt-containerservice/11.2.0 Azure-SDK-For-Python AZURECLI/2.23.0 (DOCKER)
       accept-language:
       - en-US
     method: DELETE
-    uri: https://management.azure.com/subscriptions/00000000-0000-0000-0000-000000000000/resourceGroups/clitest000001/providers/Microsoft.ContainerService/managedClusters/cliakstest000001?api-version=2021-02-01
+    uri: https://management.azure.com/subscriptions/00000000-0000-0000-0000-000000000000/resourceGroups/clitest000001/providers/Microsoft.ContainerService/managedClusters/cliakstest000001?api-version=2021-03-01
   response:
     body:
       string: ''
     headers:
       azure-asyncoperation:
-      - https://management.azure.com/subscriptions/00000000-0000-0000-0000-000000000000/providers/Microsoft.ContainerService/locations/westus2/operations/082f4e5d-bafc-41cb-b932-a1450af42972?api-version=2016-03-30
+      - https://management.azure.com/subscriptions/00000000-0000-0000-0000-000000000000/providers/Microsoft.ContainerService/locations/westus2/operations/21e99043-a4fb-4bce-b8fe-7ffbfdf772c0?api-version=2016-03-30
       cache-control:
       - no-cache
       content-length:
       - '0'
       date:
-      - Mon, 08 Mar 2021 18:48:32 GMT
+      - Wed, 12 May 2021 00:02:10 GMT
       expires:
       - '-1'
       location:
-      - https://management.azure.com/subscriptions/00000000-0000-0000-0000-000000000000/providers/Microsoft.ContainerService/locations/westus2/operationresults/082f4e5d-bafc-41cb-b932-a1450af42972?api-version=2016-03-30
+      - https://management.azure.com/subscriptions/00000000-0000-0000-0000-000000000000/providers/Microsoft.ContainerService/locations/westus2/operationresults/21e99043-a4fb-4bce-b8fe-7ffbfdf772c0?api-version=2016-03-30
       pragma:
       - no-cache
       server:
