interactions:
- request:
    body: '{"location": "global", "properties": {"groupShortName": "cliactiongro",
      "enabled": true, "emailReceivers": [], "smsReceivers": [], "webhookReceivers":
      [], "itsmReceivers": [], "azureAppPushReceivers": [], "automationRunbookReceivers":
      [], "voiceReceivers": [], "logicAppReceivers": [], "azureFunctionReceivers":
      [], "armRoleReceivers": [], "eventhubReceivers": []}}'
    headers:
      Accept:
      - application/json
      Accept-Encoding:
      - gzip, deflate
      CommandName:
      - monitor action-group create
      Connection:
      - keep-alive
      Content-Length:
      - '365'
      Content-Type:
      - application/json
      ParameterSetName:
      - -n -g -o
      User-Agent:
<<<<<<< HEAD
      - AZURECLI/2.31.0 azsdk-python-azure-mgmt-monitor/3.0.0 Python/3.8.10 (Windows-10-10.0.19044-SP0)
=======
      - AZURECLI/2.31.0 azsdk-python-azure-mgmt-monitor/3.0.0 Python/3.8.8rc1 (Windows-10-10.0.22000-SP0)
>>>>>>> 22689924
    method: PUT
    uri: https://management.azure.com/subscriptions/00000000-0000-0000-0000-000000000000/resourceGroups/cli_test_monitor_ag_basic000001/providers/Microsoft.Insights/actionGroups/cliactiongrouptest000002?api-version=2021-09-01
  response:
    body:
      string: '{"id":"/subscriptions/00000000-0000-0000-0000-000000000000/resourceGroups/cli_test_monitor_ag_basic000001/providers/microsoft.insights/actionGroups/cliactiongrouptest000002","type":"Microsoft.Insights/ActionGroups","name":"cliactiongrouptest000002","location":"Global","kind":null,"tags":null,"properties":{"groupShortName":"cliactiongro","enabled":true,"emailReceivers":[],"smsReceivers":[],"webhookReceivers":[],"eventhubReceivers":[],"itsmReceivers":[],"azureAppPushReceivers":[],"automationRunbookReceivers":[],"voiceReceivers":[],"logicAppReceivers":[],"azureFunctionReceivers":[],"armRoleReceivers":[]},"identity":null}'
    headers:
      cache-control:
      - no-cache
      content-length:
      - '625'
      content-type:
      - application/json; charset=utf-8
      date:
<<<<<<< HEAD
      - Fri, 17 Dec 2021 03:42:11 GMT
=======
      - Mon, 27 Dec 2021 03:55:41 GMT
>>>>>>> 22689924
      expires:
      - '-1'
      pragma:
      - no-cache
      server:
      - Microsoft-IIS/10.0
      strict-transport-security:
      - max-age=31536000; includeSubDomains
      x-content-type-options:
      - nosniff
      x-ms-ratelimit-remaining-subscription-resource-requests:
      - '24'
    status:
      code: 201
      message: Created
- request:
    body: null
    headers:
      Accept:
      - application/json
      Accept-Encoding:
      - gzip, deflate
      CommandName:
      - monitor action-group list
      Connection:
      - keep-alive
      ParameterSetName:
      - -g -o
      User-Agent:
<<<<<<< HEAD
      - AZURECLI/2.31.0 azsdk-python-azure-mgmt-monitor/3.0.0 Python/3.8.10 (Windows-10-10.0.19044-SP0)
=======
      - AZURECLI/2.31.0 azsdk-python-azure-mgmt-monitor/3.0.0 Python/3.8.8rc1 (Windows-10-10.0.22000-SP0)
>>>>>>> 22689924
    method: GET
    uri: https://management.azure.com/subscriptions/00000000-0000-0000-0000-000000000000/resourceGroups/cli_test_monitor_ag_basic000001/providers/Microsoft.Insights/actionGroups?api-version=2021-09-01
  response:
    body:
      string: '{"value":[{"id":"/subscriptions/00000000-0000-0000-0000-000000000000/resourceGroups/cli_test_monitor_ag_basic000001/providers/microsoft.insights/actionGroups/cliactiongrouptest000002","type":"Microsoft.Insights/ActionGroups","name":"cliactiongrouptest000002","location":"Global","kind":null,"tags":null,"properties":{"groupShortName":"cliactiongro","enabled":true,"emailReceivers":[],"smsReceivers":[],"webhookReceivers":[],"eventhubReceivers":[],"itsmReceivers":[],"azureAppPushReceivers":[],"automationRunbookReceivers":[],"voiceReceivers":[],"logicAppReceivers":[],"azureFunctionReceivers":[],"armRoleReceivers":[]},"identity":null}]}'
    headers:
      cache-control:
      - no-cache
      content-length:
      - '637'
      content-type:
      - application/json; charset=utf-8
      date:
<<<<<<< HEAD
      - Fri, 17 Dec 2021 03:42:13 GMT
=======
      - Mon, 27 Dec 2021 03:55:42 GMT
>>>>>>> 22689924
      expires:
      - '-1'
      pragma:
      - no-cache
      server:
      - Microsoft-IIS/10.0
      strict-transport-security:
      - max-age=31536000; includeSubDomains
      transfer-encoding:
      - chunked
      vary:
      - Accept-Encoding
      x-content-type-options:
      - nosniff
      x-ms-ratelimit-remaining-subscription-resource-requests:
      - '249'
<<<<<<< HEAD
=======
    status:
      code: 200
      message: OK
- request:
    body: null
    headers:
      Accept:
      - application/json
      Accept-Encoding:
      - gzip, deflate
      CommandName:
      - monitor action-group show
      Connection:
      - keep-alive
      ParameterSetName:
      - -n -g -o
      User-Agent:
      - AZURECLI/2.31.0 azsdk-python-azure-mgmt-monitor/3.0.0 Python/3.8.8rc1 (Windows-10-10.0.22000-SP0)
    method: GET
    uri: https://management.azure.com/subscriptions/00000000-0000-0000-0000-000000000000/resourceGroups/cli_test_monitor_ag_basic000001/providers/microsoft.insights/actionGroups/cliactiongrouptest000002?api-version=2019-06-01
  response:
    body:
      string: '{"id":"/subscriptions/00000000-0000-0000-0000-000000000000/resourceGroups/cli_test_monitor_ag_basic000001/providers/microsoft.insights/actionGroups/cliactiongrouptest000002","type":"Microsoft.Insights/ActionGroups","name":"cliactiongrouptest000002","location":"Global","kind":null,"tags":null,"properties":{"groupShortName":"cliactiongro","enabled":true,"emailReceivers":[],"smsReceivers":[],"webhookReceivers":[],"eventhubReceivers":[],"itsmReceivers":[],"azureAppPushReceivers":[],"automationRunbookReceivers":[],"voiceReceivers":[],"logicAppReceivers":[],"azureFunctionReceivers":[],"armRoleReceivers":[]},"identity":null}'
    headers:
      cache-control:
      - no-cache
      content-length:
      - '625'
      content-type:
      - application/json; charset=utf-8
      date:
      - Mon, 27 Dec 2021 03:55:43 GMT
      expires:
      - '-1'
      pragma:
      - no-cache
      server:
      - Microsoft-IIS/10.0
      strict-transport-security:
      - max-age=31536000; includeSubDomains
      transfer-encoding:
      - chunked
      vary:
      - Accept-Encoding
      x-content-type-options:
      - nosniff
      x-ms-ratelimit-remaining-subscription-resource-requests:
      - '249'
>>>>>>> 22689924
    status:
      code: 200
      message: OK
- request:
    body: null
    headers:
      Accept:
      - application/json
      Accept-Encoding:
      - gzip, deflate
      CommandName:
      - monitor action-group update
      Connection:
      - keep-alive
      ParameterSetName:
      - -n -g -o --short-name --tag
      User-Agent:
<<<<<<< HEAD
      - AZURECLI/2.31.0 azsdk-python-azure-mgmt-monitor/3.0.0 Python/3.8.10 (Windows-10-10.0.19044-SP0)
=======
      - AZURECLI/2.31.0 azsdk-python-azure-mgmt-monitor/3.0.0 Python/3.8.8rc1 (Windows-10-10.0.22000-SP0)
>>>>>>> 22689924
    method: GET
    uri: https://management.azure.com/subscriptions/00000000-0000-0000-0000-000000000000/resourceGroups/cli_test_monitor_ag_basic000001/providers/Microsoft.Insights/actionGroups/cliactiongrouptest000002?api-version=2021-09-01
  response:
    body:
      string: '{"id":"/subscriptions/00000000-0000-0000-0000-000000000000/resourceGroups/cli_test_monitor_ag_basic000001/providers/microsoft.insights/actionGroups/cliactiongrouptest000002","type":"Microsoft.Insights/ActionGroups","name":"cliactiongrouptest000002","location":"Global","kind":null,"tags":null,"properties":{"groupShortName":"cliactiongro","enabled":true,"emailReceivers":[],"smsReceivers":[],"webhookReceivers":[],"eventhubReceivers":[],"itsmReceivers":[],"azureAppPushReceivers":[],"automationRunbookReceivers":[],"voiceReceivers":[],"logicAppReceivers":[],"azureFunctionReceivers":[],"armRoleReceivers":[]},"identity":null}'
    headers:
      cache-control:
      - no-cache
      content-length:
      - '625'
      content-type:
      - application/json; charset=utf-8
      date:
<<<<<<< HEAD
      - Fri, 17 Dec 2021 03:42:13 GMT
=======
      - Mon, 27 Dec 2021 03:55:43 GMT
>>>>>>> 22689924
      expires:
      - '-1'
      pragma:
      - no-cache
      server:
      - Microsoft-IIS/10.0
      strict-transport-security:
      - max-age=31536000; includeSubDomains
      transfer-encoding:
      - chunked
      vary:
      - Accept-Encoding
      x-content-type-options:
      - nosniff
      x-ms-ratelimit-remaining-subscription-resource-requests:
      - '249'
    status:
      code: 200
      message: OK
- request:
    body: '{"location": "Global", "tags": {"owner": "alice"}, "properties": {"groupShortName":
      "new_name", "enabled": true, "emailReceivers": [], "smsReceivers": [], "webhookReceivers":
      [], "itsmReceivers": [], "azureAppPushReceivers": [], "automationRunbookReceivers":
      [], "voiceReceivers": [], "logicAppReceivers": [], "azureFunctionReceivers":
      [], "armRoleReceivers": [], "eventhubReceivers": []}}'
    headers:
      Accept:
      - application/json
      Accept-Encoding:
      - gzip, deflate
      CommandName:
      - monitor action-group update
      Connection:
      - keep-alive
      Content-Length:
      - '389'
      Content-Type:
      - application/json
      ParameterSetName:
      - -n -g -o --short-name --tag
      User-Agent:
<<<<<<< HEAD
      - AZURECLI/2.31.0 azsdk-python-azure-mgmt-monitor/3.0.0 Python/3.8.10 (Windows-10-10.0.19044-SP0)
=======
      - AZURECLI/2.31.0 azsdk-python-azure-mgmt-monitor/3.0.0 Python/3.8.8rc1 (Windows-10-10.0.22000-SP0)
>>>>>>> 22689924
    method: PUT
    uri: https://management.azure.com/subscriptions/00000000-0000-0000-0000-000000000000/resourceGroups/cli_test_monitor_ag_basic000001/providers/Microsoft.Insights/actionGroups/cliactiongrouptest000002?api-version=2021-09-01
  response:
    body:
      string: '{"id":"/subscriptions/00000000-0000-0000-0000-000000000000/resourceGroups/cli_test_monitor_ag_basic000001/providers/microsoft.insights/actionGroups/cliactiongrouptest000002","type":"Microsoft.Insights/ActionGroups","name":"cliactiongrouptest000002","location":"Global","kind":null,"tags":{"owner":"alice"},"properties":{"groupShortName":"new_name","enabled":true,"emailReceivers":[],"smsReceivers":[],"webhookReceivers":[],"eventhubReceivers":[],"itsmReceivers":[],"azureAppPushReceivers":[],"automationRunbookReceivers":[],"voiceReceivers":[],"logicAppReceivers":[],"azureFunctionReceivers":[],"armRoleReceivers":[]},"identity":null}'
    headers:
      cache-control:
      - no-cache
      content-length:
      - '634'
      content-type:
      - application/json; charset=utf-8
      date:
<<<<<<< HEAD
      - Fri, 17 Dec 2021 03:42:20 GMT
=======
      - Mon, 27 Dec 2021 03:55:50 GMT
>>>>>>> 22689924
      expires:
      - '-1'
      pragma:
      - no-cache
      server:
      - Microsoft-IIS/10.0
      strict-transport-security:
      - max-age=31536000; includeSubDomains
      transfer-encoding:
      - chunked
      vary:
      - Accept-Encoding
      x-content-type-options:
      - nosniff
      x-ms-ratelimit-remaining-subscription-resource-requests:
      - '24'
    status:
      code: 200
      message: OK
- request:
    body: null
    headers:
      Accept:
      - application/json
      Accept-Encoding:
      - gzip, deflate
      CommandName:
      - monitor action-group update
      Connection:
      - keep-alive
      ParameterSetName:
      - -n -g -o -a -a -a -a -a -a -a -a -a -a -a
      User-Agent:
<<<<<<< HEAD
      - AZURECLI/2.31.0 azsdk-python-azure-mgmt-monitor/3.0.0 Python/3.8.10 (Windows-10-10.0.19044-SP0)
=======
      - AZURECLI/2.31.0 azsdk-python-azure-mgmt-monitor/3.0.0 Python/3.8.8rc1 (Windows-10-10.0.22000-SP0)
>>>>>>> 22689924
    method: GET
    uri: https://management.azure.com/subscriptions/00000000-0000-0000-0000-000000000000/resourceGroups/cli_test_monitor_ag_basic000001/providers/Microsoft.Insights/actionGroups/cliactiongrouptest000002?api-version=2021-09-01
  response:
    body:
      string: '{"id":"/subscriptions/00000000-0000-0000-0000-000000000000/resourceGroups/cli_test_monitor_ag_basic000001/providers/microsoft.insights/actionGroups/cliactiongrouptest000002","type":"Microsoft.Insights/ActionGroups","name":"cliactiongrouptest000002","location":"Global","kind":null,"tags":{"owner":"alice"},"properties":{"groupShortName":"new_name","enabled":true,"emailReceivers":[],"smsReceivers":[],"webhookReceivers":[],"eventhubReceivers":[],"itsmReceivers":[],"azureAppPushReceivers":[],"automationRunbookReceivers":[],"voiceReceivers":[],"logicAppReceivers":[],"azureFunctionReceivers":[],"armRoleReceivers":[]},"identity":null}'
    headers:
      cache-control:
      - no-cache
      content-length:
      - '634'
      content-type:
      - application/json; charset=utf-8
      date:
<<<<<<< HEAD
      - Fri, 17 Dec 2021 03:42:22 GMT
=======
      - Mon, 27 Dec 2021 03:55:50 GMT
>>>>>>> 22689924
      expires:
      - '-1'
      pragma:
      - no-cache
      server:
      - Microsoft-IIS/10.0
      strict-transport-security:
      - max-age=31536000; includeSubDomains
      transfer-encoding:
      - chunked
      vary:
      - Accept-Encoding
      x-content-type-options:
      - nosniff
      x-ms-ratelimit-remaining-subscription-resource-requests:
      - '249'
    status:
      code: 200
      message: OK
- request:
    body: '{"location": "Global", "tags": {"owner": "alice"}, "properties": {"groupShortName":
      "new_name", "enabled": true, "emailReceivers": [{"name": "alice", "emailAddress":
      "alice@example.com", "useCommonAlertSchema": true}], "smsReceivers": [{"name":
      "alice_sms", "countryCode": "1", "phoneNumber": "5551234567"}], "webhookReceivers":
      [{"name": "alice_web", "serviceUri": "https://www.example.com/alert?name=alice",
      "useCommonAlertSchema": true, "useAadAuth": false}], "itsmReceivers": [{"name":
      "alice_itsm", "workspaceId": "test_workspace", "connectionId": "test_conn",
      "ticketConfiguration": "ticket_blob", "region": "eastus"}], "azureAppPushReceivers":
      [{"name": "alice_apppush", "emailAddress": "alice@example.com"}], "automationRunbookReceivers":
      [{"automationAccountId": "test_account", "runbookName": "test_runbook", "webhookResourceId":
      "test_webhook", "isGlobalRunbook": true, "name": "alice_runbook", "serviceUri":
      "http://example.com", "useCommonAlertSchema": false}], "voiceReceivers": [{"name":
      "alice_voice", "countryCode": "1", "phoneNumber": "5551234567"}], "logicAppReceivers":
      [{"name": "alice_logicapp", "resourceId": "test_resource", "callbackUrl": "http://callback",
      "useCommonAlertSchema": false}], "azureFunctionReceivers": [{"name": "azfunc",
      "functionAppResourceId": "test_rsrc", "functionName": "test_func", "httpTriggerUrl":
      "http://trigger", "useCommonAlertSchema": true}], "armRoleReceivers": [{"name":
      "alicearmrole", "roleId": "abcde", "useCommonAlertSchema": true}], "eventhubReceivers":
      [{"name": "test_eventhub", "eventHubNameSpace": "eventhubNameSpace", "eventHubName":
      "testEventHubName", "useCommonAlertSchema": true, "subscriptionId": "5def922a-3ed4-49c1-b9fd-05ec533819a3"}]}}'
    headers:
      Accept:
      - application/json
      Accept-Encoding:
      - gzip, deflate
      CommandName:
      - monitor action-group update
      Connection:
      - keep-alive
      Content-Length:
      - '1710'
      Content-Type:
      - application/json
      ParameterSetName:
      - -n -g -o -a -a -a -a -a -a -a -a -a -a -a
      User-Agent:
<<<<<<< HEAD
      - AZURECLI/2.31.0 azsdk-python-azure-mgmt-monitor/3.0.0 Python/3.8.10 (Windows-10-10.0.19044-SP0)
=======
      - AZURECLI/2.31.0 azsdk-python-azure-mgmt-monitor/3.0.0 Python/3.8.8rc1 (Windows-10-10.0.22000-SP0)
>>>>>>> 22689924
    method: PUT
    uri: https://management.azure.com/subscriptions/00000000-0000-0000-0000-000000000000/resourceGroups/cli_test_monitor_ag_basic000001/providers/Microsoft.Insights/actionGroups/cliactiongrouptest000002?api-version=2021-09-01
  response:
    body:
<<<<<<< HEAD
      string: '{"id":"/subscriptions/00000000-0000-0000-0000-000000000000/resourceGroups/cli_test_monitor_ag_basic000001/providers/microsoft.insights/actionGroups/cliactiongrouptest000002","type":"Microsoft.Insights/ActionGroups","name":"cliactiongrouptest000002","location":"Global","kind":null,"tags":{"owner":"alice"},"properties":{"groupShortName":"new_name","enabled":true,"emailReceivers":[{"name":"alice","emailAddress":"alice@example.com","status":"Enabled","useCommonAlertSchema":true}],"smsReceivers":[{"name":"alice_sms","countryCode":"1","phoneNumber":"5551234567","status":"Enabled"}],"webhookReceivers":[{"name":"alice_web","serviceUri":"https://www.example.com/alert?name=alice","useCommonAlertSchema":true,"useAadAuth":false,"objectId":null,"identifierUri":null,"tenantId":null}],"eventhubReceivers":[{"name":"test_eventhub","subscriptionId":"5def922a-3ed4-49c1-b9fd-05ec533819a3","eventHubNameSpace":"eventhubNameSpace","eventHubName":"testEventHubName","useCommonAlertSchema":true,"tenantId":"54826b22-38d6-4fb2-bad9-b7b93a3e9c5a"}],"itsmReceivers":[{"name":"alice_itsm","workspaceId":"test_workspace","connectionId":"test_conn","ticketConfiguration":"ticket_blob","region":"eastus"}],"azureAppPushReceivers":[{"name":"alice_apppush","emailAddress":"alice@example.com"}],"automationRunbookReceivers":[{"name":"alice_runbook","serviceUri":"http://example.com","useCommonAlertSchema":false,"automationAccountId":"test_account","runbookName":"test_runbook","webhookResourceId":"test_webhook","isGlobalRunbook":true}],"voiceReceivers":[{"name":"alice_voice","countryCode":"1","phoneNumber":"5551234567"}],"logicAppReceivers":[{"name":"alice_logicapp","resourceId":"test_resource","callbackUrl":"http://callback","useCommonAlertSchema":false}],"azureFunctionReceivers":[{"name":"azfunc","functionAppResourceId":"test_rsrc","functionName":"test_func","httpTriggerUrl":"http://trigger","useCommonAlertSchema":true}],"armRoleReceivers":[{"name":"alicearmrole","roleId":"abcde","useCommonAlertSchema":true}]},"identity":null}'
=======
      string: '{"id":"/subscriptions/00000000-0000-0000-0000-000000000000/resourceGroups/cli_test_monitor_ag_basic000001/providers/microsoft.insights/actionGroups/cliactiongrouptest000002","type":"Microsoft.Insights/ActionGroups","name":"cliactiongrouptest000002","location":"Global","kind":null,"tags":{"owner":"alice"},"properties":{"groupShortName":"new_name","enabled":true,"emailReceivers":[{"name":"alice","emailAddress":"alice@example.com","status":"Enabled","useCommonAlertSchema":true}],"smsReceivers":[{"name":"alice_sms","countryCode":"1","phoneNumber":"5551234567","status":"Enabled"}],"webhookReceivers":[{"name":"alice_web","serviceUri":"https://www.example.com/alert?name=alice","useCommonAlertSchema":true,"useAadAuth":false,"objectId":null,"identifierUri":null,"tenantId":null}],"eventhubReceivers":[],"itsmReceivers":[{"name":"alice_itsm","workspaceId":"test_workspace","connectionId":"test_conn","ticketConfiguration":"ticket_blob","region":"eastus"}],"azureAppPushReceivers":[{"name":"alice_apppush","emailAddress":"alice@example.com"}],"automationRunbookReceivers":[{"name":"alice_runbook","serviceUri":"http://example.com","useCommonAlertSchema":false,"automationAccountId":"test_account","runbookName":"test_runbook","webhookResourceId":"test_webhook","isGlobalRunbook":true}],"voiceReceivers":[{"name":"alice_voice","countryCode":"1","phoneNumber":"5551234567"}],"logicAppReceivers":[{"name":"alice_logicapp","resourceId":"test_resource","callbackUrl":"http://callback","useCommonAlertSchema":false}],"azureFunctionReceivers":[{"name":"azfunc","functionAppResourceId":"test_rsrc","functionName":"test_func","httpTriggerUrl":"http://trigger","useCommonAlertSchema":true}],"armRoleReceivers":[{"name":"alicearmrole","roleId":"abcde","useCommonAlertSchema":true}]},"identity":null}'
>>>>>>> 22689924
    headers:
      cache-control:
      - no-cache
      content-length:
<<<<<<< HEAD
      - '2019'
      content-type:
      - application/json; charset=utf-8
      date:
      - Fri, 17 Dec 2021 03:42:22 GMT
=======
      - '1787'
      content-type:
      - application/json; charset=utf-8
      date:
      - Mon, 27 Dec 2021 03:55:52 GMT
>>>>>>> 22689924
      expires:
      - '-1'
      pragma:
      - no-cache
      server:
      - Microsoft-IIS/10.0
      strict-transport-security:
      - max-age=31536000; includeSubDomains
      transfer-encoding:
      - chunked
      vary:
      - Accept-Encoding
      x-content-type-options:
      - nosniff
      x-ms-ratelimit-remaining-subscription-resource-requests:
      - '24'
    status:
      code: 200
      message: OK
- request:
    body: null
    headers:
      Accept:
      - application/json
      Accept-Encoding:
      - gzip, deflate
      CommandName:
      - monitor action-group update
      Connection:
      - keep-alive
      ParameterSetName:
      - -n -g -o -r
      User-Agent:
<<<<<<< HEAD
      - AZURECLI/2.31.0 azsdk-python-azure-mgmt-monitor/3.0.0 Python/3.8.10 (Windows-10-10.0.19044-SP0)
=======
      - AZURECLI/2.31.0 azsdk-python-azure-mgmt-monitor/3.0.0 Python/3.8.8rc1 (Windows-10-10.0.22000-SP0)
>>>>>>> 22689924
    method: GET
    uri: https://management.azure.com/subscriptions/00000000-0000-0000-0000-000000000000/resourceGroups/cli_test_monitor_ag_basic000001/providers/Microsoft.Insights/actionGroups/cliactiongrouptest000002?api-version=2021-09-01
  response:
    body:
<<<<<<< HEAD
      string: '{"id":"/subscriptions/00000000-0000-0000-0000-000000000000/resourceGroups/cli_test_monitor_ag_basic000001/providers/microsoft.insights/actionGroups/cliactiongrouptest000002","type":"Microsoft.Insights/ActionGroups","name":"cliactiongrouptest000002","location":"Global","kind":null,"tags":{"owner":"alice"},"properties":{"groupShortName":"new_name","enabled":true,"emailReceivers":[{"name":"alice","emailAddress":"alice@example.com","status":"Enabled","useCommonAlertSchema":true}],"smsReceivers":[{"name":"alice_sms","countryCode":"1","phoneNumber":"5551234567","status":"Enabled"}],"webhookReceivers":[{"name":"alice_web","serviceUri":"https://www.example.com/alert?name=alice","useCommonAlertSchema":true,"useAadAuth":false,"objectId":null,"identifierUri":null,"tenantId":null}],"eventhubReceivers":[{"name":"test_eventhub","subscriptionId":"5def922a-3ed4-49c1-b9fd-05ec533819a3","eventHubNameSpace":"eventhubNameSpace","eventHubName":"testEventHubName","useCommonAlertSchema":true,"tenantId":"54826b22-38d6-4fb2-bad9-b7b93a3e9c5a"}],"itsmReceivers":[{"name":"alice_itsm","workspaceId":"test_workspace","connectionId":"test_conn","ticketConfiguration":"ticket_blob","region":"eastus"}],"azureAppPushReceivers":[{"name":"alice_apppush","emailAddress":"alice@example.com"}],"automationRunbookReceivers":[{"name":"alice_runbook","serviceUri":"http://example.com","useCommonAlertSchema":false,"automationAccountId":"test_account","runbookName":"test_runbook","webhookResourceId":"test_webhook","isGlobalRunbook":true}],"voiceReceivers":[{"name":"alice_voice","countryCode":"1","phoneNumber":"5551234567"}],"logicAppReceivers":[{"name":"alice_logicapp","resourceId":"test_resource","callbackUrl":"http://callback","useCommonAlertSchema":false}],"azureFunctionReceivers":[{"name":"azfunc","functionAppResourceId":"test_rsrc","functionName":"test_func","httpTriggerUrl":"http://trigger","useCommonAlertSchema":true}],"armRoleReceivers":[{"name":"alicearmrole","roleId":"abcde","useCommonAlertSchema":true}]},"identity":null}'
=======
      string: '{"id":"/subscriptions/00000000-0000-0000-0000-000000000000/resourceGroups/cli_test_monitor_ag_basic000001/providers/microsoft.insights/actionGroups/cliactiongrouptest000002","type":"Microsoft.Insights/ActionGroups","name":"cliactiongrouptest000002","location":"Global","kind":null,"tags":{"owner":"alice"},"properties":{"groupShortName":"new_name","enabled":true,"emailReceivers":[{"name":"alice","emailAddress":"alice@example.com","status":"Enabled","useCommonAlertSchema":true}],"smsReceivers":[{"name":"alice_sms","countryCode":"1","phoneNumber":"5551234567","status":"Enabled"}],"webhookReceivers":[{"name":"alice_web","serviceUri":"https://www.example.com/alert?name=alice","useCommonAlertSchema":true,"useAadAuth":false,"objectId":null,"identifierUri":null,"tenantId":null}],"eventhubReceivers":[],"itsmReceivers":[{"name":"alice_itsm","workspaceId":"test_workspace","connectionId":"test_conn","ticketConfiguration":"ticket_blob","region":"eastus"}],"azureAppPushReceivers":[{"name":"alice_apppush","emailAddress":"alice@example.com"}],"automationRunbookReceivers":[{"name":"alice_runbook","serviceUri":"http://example.com","useCommonAlertSchema":false,"automationAccountId":"test_account","runbookName":"test_runbook","webhookResourceId":"test_webhook","isGlobalRunbook":true}],"voiceReceivers":[{"name":"alice_voice","countryCode":"1","phoneNumber":"5551234567"}],"logicAppReceivers":[{"name":"alice_logicapp","resourceId":"test_resource","callbackUrl":"http://callback","useCommonAlertSchema":false}],"azureFunctionReceivers":[{"name":"azfunc","functionAppResourceId":"test_rsrc","functionName":"test_func","httpTriggerUrl":"http://trigger","useCommonAlertSchema":true}],"armRoleReceivers":[{"name":"alicearmrole","roleId":"abcde","useCommonAlertSchema":true}]},"identity":null}'
>>>>>>> 22689924
    headers:
      cache-control:
      - no-cache
      content-length:
<<<<<<< HEAD
      - '2019'
      content-type:
      - application/json; charset=utf-8
      date:
      - Fri, 17 Dec 2021 03:42:24 GMT
=======
      - '1787'
      content-type:
      - application/json; charset=utf-8
      date:
      - Mon, 27 Dec 2021 03:55:53 GMT
>>>>>>> 22689924
      expires:
      - '-1'
      pragma:
      - no-cache
      server:
      - Microsoft-IIS/10.0
      strict-transport-security:
      - max-age=31536000; includeSubDomains
      transfer-encoding:
      - chunked
      vary:
      - Accept-Encoding
      x-content-type-options:
      - nosniff
      x-ms-ratelimit-remaining-subscription-resource-requests:
      - '249'
    status:
      code: 200
      message: OK
- request:
    body: '{"location": "Global", "tags": {"owner": "alice"}, "properties": {"groupShortName":
      "new_name", "enabled": true, "emailReceivers": [{"name": "alice", "emailAddress":
      "alice@example.com", "useCommonAlertSchema": true}], "smsReceivers": [{"name":
      "alice_sms", "countryCode": "1", "phoneNumber": "5551234567"}], "webhookReceivers":
      [], "itsmReceivers": [{"name": "alice_itsm", "workspaceId": "test_workspace",
      "connectionId": "test_conn", "ticketConfiguration": "ticket_blob", "region":
      "eastus"}], "azureAppPushReceivers": [{"name": "alice_apppush", "emailAddress":
      "alice@example.com"}], "automationRunbookReceivers": [{"automationAccountId":
      "test_account", "runbookName": "test_runbook", "webhookResourceId": "test_webhook",
      "isGlobalRunbook": true, "name": "alice_runbook", "serviceUri": "http://example.com",
      "useCommonAlertSchema": false}], "voiceReceivers": [{"name": "alice_voice",
      "countryCode": "1", "phoneNumber": "5551234567"}], "logicAppReceivers": [{"name":
      "alice_logicapp", "resourceId": "test_resource", "callbackUrl": "http://callback",
      "useCommonAlertSchema": false}], "azureFunctionReceivers": [{"name": "azfunc",
      "functionAppResourceId": "test_rsrc", "functionName": "test_func", "httpTriggerUrl":
      "http://trigger", "useCommonAlertSchema": true}], "armRoleReceivers": [{"name":
      "alicearmrole", "roleId": "abcde", "useCommonAlertSchema": true}], "eventhubReceivers":
      [{"name": "test_eventhub", "eventHubNameSpace": "eventhubNameSpace", "eventHubName":
      "testEventHubName", "useCommonAlertSchema": true, "tenantId": "54826b22-38d6-4fb2-bad9-b7b93a3e9c5a",
      "subscriptionId": "5def922a-3ed4-49c1-b9fd-05ec533819a3"}]}}'
    headers:
      Accept:
      - application/json
      Accept-Encoding:
      - gzip, deflate
      CommandName:
      - monitor action-group update
      Connection:
      - keep-alive
      Content-Length:
      - '1632'
      Content-Type:
      - application/json
      ParameterSetName:
      - -n -g -o -r
      User-Agent:
<<<<<<< HEAD
      - AZURECLI/2.31.0 azsdk-python-azure-mgmt-monitor/3.0.0 Python/3.8.10 (Windows-10-10.0.19044-SP0)
=======
      - AZURECLI/2.31.0 azsdk-python-azure-mgmt-monitor/3.0.0 Python/3.8.8rc1 (Windows-10-10.0.22000-SP0)
>>>>>>> 22689924
    method: PUT
    uri: https://management.azure.com/subscriptions/00000000-0000-0000-0000-000000000000/resourceGroups/cli_test_monitor_ag_basic000001/providers/Microsoft.Insights/actionGroups/cliactiongrouptest000002?api-version=2021-09-01
  response:
    body:
<<<<<<< HEAD
      string: '{"id":"/subscriptions/00000000-0000-0000-0000-000000000000/resourceGroups/cli_test_monitor_ag_basic000001/providers/microsoft.insights/actionGroups/cliactiongrouptest000002","type":"Microsoft.Insights/ActionGroups","name":"cliactiongrouptest000002","location":"Global","kind":null,"tags":{"owner":"alice"},"properties":{"groupShortName":"new_name","enabled":true,"emailReceivers":[{"name":"alice","emailAddress":"alice@example.com","status":"Enabled","useCommonAlertSchema":true}],"smsReceivers":[{"name":"alice_sms","countryCode":"1","phoneNumber":"5551234567","status":"Enabled"}],"webhookReceivers":[],"eventhubReceivers":[{"name":"test_eventhub","subscriptionId":"5def922a-3ed4-49c1-b9fd-05ec533819a3","eventHubNameSpace":"eventhubNameSpace","eventHubName":"testEventHubName","useCommonAlertSchema":true,"tenantId":"54826b22-38d6-4fb2-bad9-b7b93a3e9c5a"}],"itsmReceivers":[{"name":"alice_itsm","workspaceId":"test_workspace","connectionId":"test_conn","ticketConfiguration":"ticket_blob","region":"eastus"}],"azureAppPushReceivers":[{"name":"alice_apppush","emailAddress":"alice@example.com"}],"automationRunbookReceivers":[{"name":"alice_runbook","serviceUri":"http://example.com","useCommonAlertSchema":false,"automationAccountId":"test_account","runbookName":"test_runbook","webhookResourceId":"test_webhook","isGlobalRunbook":true}],"voiceReceivers":[{"name":"alice_voice","countryCode":"1","phoneNumber":"5551234567"}],"logicAppReceivers":[{"name":"alice_logicapp","resourceId":"test_resource","callbackUrl":"http://callback","useCommonAlertSchema":false}],"azureFunctionReceivers":[{"name":"azfunc","functionAppResourceId":"test_rsrc","functionName":"test_func","httpTriggerUrl":"http://trigger","useCommonAlertSchema":true}],"armRoleReceivers":[{"name":"alicearmrole","roleId":"abcde","useCommonAlertSchema":true}]},"identity":null}'
=======
      string: '{"id":"/subscriptions/00000000-0000-0000-0000-000000000000/resourceGroups/cli_test_monitor_ag_basic000001/providers/microsoft.insights/actionGroups/cliactiongrouptest000002","type":"Microsoft.Insights/ActionGroups","name":"cliactiongrouptest000002","location":"Global","kind":null,"tags":{"owner":"alice"},"properties":{"groupShortName":"new_name","enabled":true,"emailReceivers":[{"name":"alice","emailAddress":"alice@example.com","status":"Enabled","useCommonAlertSchema":true}],"smsReceivers":[{"name":"alice_sms","countryCode":"1","phoneNumber":"5551234567","status":"Enabled"}],"webhookReceivers":[],"eventhubReceivers":[],"itsmReceivers":[{"name":"alice_itsm","workspaceId":"test_workspace","connectionId":"test_conn","ticketConfiguration":"ticket_blob","region":"eastus"}],"azureAppPushReceivers":[{"name":"alice_apppush","emailAddress":"alice@example.com"}],"automationRunbookReceivers":[{"name":"alice_runbook","serviceUri":"http://example.com","useCommonAlertSchema":false,"automationAccountId":"test_account","runbookName":"test_runbook","webhookResourceId":"test_webhook","isGlobalRunbook":true}],"voiceReceivers":[{"name":"alice_voice","countryCode":"1","phoneNumber":"5551234567"}],"logicAppReceivers":[{"name":"alice_logicapp","resourceId":"test_resource","callbackUrl":"http://callback","useCommonAlertSchema":false}],"azureFunctionReceivers":[{"name":"azfunc","functionAppResourceId":"test_rsrc","functionName":"test_func","httpTriggerUrl":"http://trigger","useCommonAlertSchema":true}],"armRoleReceivers":[{"name":"alicearmrole","roleId":"abcde","useCommonAlertSchema":true}]},"identity":null}'
>>>>>>> 22689924
    headers:
      cache-control:
      - no-cache
      content-length:
<<<<<<< HEAD
      - '1843'
      content-type:
      - application/json; charset=utf-8
      date:
      - Fri, 17 Dec 2021 03:42:25 GMT
=======
      - '1611'
      content-type:
      - application/json; charset=utf-8
      date:
      - Mon, 27 Dec 2021 03:55:55 GMT
>>>>>>> 22689924
      expires:
      - '-1'
      pragma:
      - no-cache
      server:
      - Microsoft-IIS/10.0
      strict-transport-security:
      - max-age=31536000; includeSubDomains
      transfer-encoding:
      - chunked
      vary:
      - Accept-Encoding
      x-content-type-options:
      - nosniff
      x-ms-ratelimit-remaining-subscription-resource-requests:
      - '24'
    status:
      code: 200
      message: OK
- request:
    body: '{"receiverName": "nonexist"}'
    headers:
      Accept:
      - application/json
      Accept-Encoding:
      - gzip, deflate
      CommandName:
      - monitor action-group enable-receiver
      Connection:
      - keep-alive
      Content-Length:
      - '28'
      Content-Type:
      - application/json
      ParameterSetName:
      - -n --action-group -g
      User-Agent:
<<<<<<< HEAD
      - AZURECLI/2.31.0 azsdk-python-azure-mgmt-monitor/3.0.0 Python/3.8.10 (Windows-10-10.0.19044-SP0)
=======
      - AZURECLI/2.31.0 azsdk-python-azure-mgmt-monitor/3.0.0 Python/3.8.8rc1 (Windows-10-10.0.22000-SP0)
>>>>>>> 22689924
    method: POST
    uri: https://management.azure.com/subscriptions/00000000-0000-0000-0000-000000000000/resourceGroups/cli_test_monitor_ag_basic000001/providers/Microsoft.Insights/actionGroups/cliactiongrouptest000002/subscribe?api-version=2021-09-01
  response:
    body:
      string: '{"code":"ReceiverNotFound","message":null}'
    headers:
      cache-control:
      - no-cache
      content-length:
      - '42'
      content-type:
      - application/json; charset=utf-8
      date:
<<<<<<< HEAD
      - Fri, 17 Dec 2021 03:42:25 GMT
=======
      - Mon, 27 Dec 2021 03:55:55 GMT
>>>>>>> 22689924
      expires:
      - '-1'
      pragma:
      - no-cache
      server:
      - Microsoft-IIS/10.0
      strict-transport-security:
      - max-age=31536000; includeSubDomains
      x-content-type-options:
      - nosniff
      x-ms-ratelimit-remaining-subscription-writes:
      - '1199'
    status:
      code: 404
      message: Not Found
- request:
    body: '{"receiverName": "alice"}'
    headers:
      Accept:
      - application/json
      Accept-Encoding:
      - gzip, deflate
      CommandName:
      - monitor action-group enable-receiver
      Connection:
      - keep-alive
      Content-Length:
      - '25'
      Content-Type:
      - application/json
      ParameterSetName:
      - -n --action-group -g
      User-Agent:
<<<<<<< HEAD
      - AZURECLI/2.31.0 azsdk-python-azure-mgmt-monitor/3.0.0 Python/3.8.10 (Windows-10-10.0.19044-SP0)
=======
      - AZURECLI/2.31.0 azsdk-python-azure-mgmt-monitor/3.0.0 Python/3.8.8rc1 (Windows-10-10.0.22000-SP0)
>>>>>>> 22689924
    method: POST
    uri: https://management.azure.com/subscriptions/00000000-0000-0000-0000-000000000000/resourceGroups/cli_test_monitor_ag_basic000001/providers/Microsoft.Insights/actionGroups/cliactiongrouptest000002/subscribe?api-version=2021-09-01
  response:
    body:
      string: '{"code":"ReceiverAlreadyEnabled","message":null}'
    headers:
      cache-control:
      - no-cache
      content-length:
      - '48'
      content-type:
      - application/json; charset=utf-8
      date:
<<<<<<< HEAD
      - Fri, 17 Dec 2021 03:42:26 GMT
=======
      - Mon, 27 Dec 2021 03:55:57 GMT
>>>>>>> 22689924
      expires:
      - '-1'
      pragma:
      - no-cache
      server:
      - Microsoft-IIS/10.0
      strict-transport-security:
      - max-age=31536000; includeSubDomains
      x-content-type-options:
      - nosniff
      x-ms-ratelimit-remaining-subscription-writes:
      - '1199'
    status:
      code: 409
      message: Conflict
- request:
    body: null
    headers:
      Accept:
      - application/json
      Accept-Encoding:
      - gzip, deflate
      CommandName:
      - monitor action-group delete
      Connection:
      - keep-alive
      Content-Length:
      - '0'
      ParameterSetName:
      - -n -g -o
      User-Agent:
<<<<<<< HEAD
      - AZURECLI/2.31.0 azsdk-python-azure-mgmt-monitor/3.0.0 Python/3.8.10 (Windows-10-10.0.19044-SP0)
=======
      - AZURECLI/2.31.0 azsdk-python-azure-mgmt-monitor/3.0.0 Python/3.8.8rc1 (Windows-10-10.0.22000-SP0)
>>>>>>> 22689924
    method: DELETE
    uri: https://management.azure.com/subscriptions/00000000-0000-0000-0000-000000000000/resourceGroups/cli_test_monitor_ag_basic000001/providers/Microsoft.Insights/actionGroups/cliactiongrouptest000002?api-version=2021-09-01
  response:
    body:
      string: ''
    headers:
      cache-control:
      - no-cache
      content-length:
      - '0'
      date:
<<<<<<< HEAD
      - Fri, 17 Dec 2021 03:42:33 GMT
=======
      - Mon, 27 Dec 2021 03:56:03 GMT
>>>>>>> 22689924
      expires:
      - '-1'
      pragma:
      - no-cache
      server:
      - Microsoft-IIS/10.0
      strict-transport-security:
      - max-age=31536000; includeSubDomains
      x-content-type-options:
      - nosniff
      x-ms-ratelimit-remaining-subscription-deletes:
      - '14999'
    status:
      code: 200
      message: OK
- request:
    body: null
    headers:
      Accept:
      - application/json
      Accept-Encoding:
      - gzip, deflate
      CommandName:
      - monitor action-group list
      Connection:
      - keep-alive
      ParameterSetName:
      - -g -o
      User-Agent:
<<<<<<< HEAD
      - AZURECLI/2.31.0 azsdk-python-azure-mgmt-monitor/3.0.0 Python/3.8.10 (Windows-10-10.0.19044-SP0)
=======
      - AZURECLI/2.31.0 azsdk-python-azure-mgmt-monitor/3.0.0 Python/3.8.8rc1 (Windows-10-10.0.22000-SP0)
>>>>>>> 22689924
    method: GET
    uri: https://management.azure.com/subscriptions/00000000-0000-0000-0000-000000000000/resourceGroups/cli_test_monitor_ag_basic000001/providers/Microsoft.Insights/actionGroups?api-version=2021-09-01
  response:
    body:
      string: '{"value":[]}'
    headers:
      cache-control:
      - no-cache
      content-length:
      - '12'
      content-type:
      - application/json; charset=utf-8
      date:
<<<<<<< HEAD
      - Fri, 17 Dec 2021 03:42:34 GMT
=======
      - Mon, 27 Dec 2021 03:56:03 GMT
>>>>>>> 22689924
      expires:
      - '-1'
      pragma:
      - no-cache
      server:
      - Microsoft-IIS/10.0
      strict-transport-security:
      - max-age=31536000; includeSubDomains
      transfer-encoding:
      - chunked
      vary:
      - Accept-Encoding
      x-content-type-options:
      - nosniff
      x-ms-ratelimit-remaining-subscription-resource-requests:
<<<<<<< HEAD
      - '248'
=======
      - '249'
>>>>>>> 22689924
    status:
      code: 200
      message: OK
version: 1<|MERGE_RESOLUTION|>--- conflicted
+++ resolved
@@ -4,7 +4,7 @@
       "enabled": true, "emailReceivers": [], "smsReceivers": [], "webhookReceivers":
       [], "itsmReceivers": [], "azureAppPushReceivers": [], "automationRunbookReceivers":
       [], "voiceReceivers": [], "logicAppReceivers": [], "azureFunctionReceivers":
-      [], "armRoleReceivers": [], "eventhubReceivers": []}}'
+      [], "armRoleReceivers": []}}'
     headers:
       Accept:
       - application/json
@@ -15,19 +15,15 @@
       Connection:
       - keep-alive
       Content-Length:
-      - '365'
+      - '340'
       Content-Type:
       - application/json
       ParameterSetName:
       - -n -g -o
       User-Agent:
-<<<<<<< HEAD
-      - AZURECLI/2.31.0 azsdk-python-azure-mgmt-monitor/3.0.0 Python/3.8.10 (Windows-10-10.0.19044-SP0)
-=======
-      - AZURECLI/2.31.0 azsdk-python-azure-mgmt-monitor/3.0.0 Python/3.8.8rc1 (Windows-10-10.0.22000-SP0)
->>>>>>> 22689924
+      - AZURECLI/2.31.0 azsdk-python-azure-mgmt-monitor/3.0.0 Python/3.8.8rc1 (Windows-10-10.0.22000-SP0)
     method: PUT
-    uri: https://management.azure.com/subscriptions/00000000-0000-0000-0000-000000000000/resourceGroups/cli_test_monitor_ag_basic000001/providers/Microsoft.Insights/actionGroups/cliactiongrouptest000002?api-version=2021-09-01
+    uri: https://management.azure.com/subscriptions/00000000-0000-0000-0000-000000000000/resourceGroups/cli_test_monitor_ag_basic000001/providers/microsoft.insights/actionGroups/cliactiongrouptest000002?api-version=2019-06-01
   response:
     body:
       string: '{"id":"/subscriptions/00000000-0000-0000-0000-000000000000/resourceGroups/cli_test_monitor_ag_basic000001/providers/microsoft.insights/actionGroups/cliactiongrouptest000002","type":"Microsoft.Insights/ActionGroups","name":"cliactiongrouptest000002","location":"Global","kind":null,"tags":null,"properties":{"groupShortName":"cliactiongro","enabled":true,"emailReceivers":[],"smsReceivers":[],"webhookReceivers":[],"eventhubReceivers":[],"itsmReceivers":[],"azureAppPushReceivers":[],"automationRunbookReceivers":[],"voiceReceivers":[],"logicAppReceivers":[],"azureFunctionReceivers":[],"armRoleReceivers":[]},"identity":null}'
@@ -39,11 +35,7 @@
       content-type:
       - application/json; charset=utf-8
       date:
-<<<<<<< HEAD
-      - Fri, 17 Dec 2021 03:42:11 GMT
-=======
       - Mon, 27 Dec 2021 03:55:41 GMT
->>>>>>> 22689924
       expires:
       - '-1'
       pragma:
@@ -73,13 +65,9 @@
       ParameterSetName:
       - -g -o
       User-Agent:
-<<<<<<< HEAD
-      - AZURECLI/2.31.0 azsdk-python-azure-mgmt-monitor/3.0.0 Python/3.8.10 (Windows-10-10.0.19044-SP0)
-=======
-      - AZURECLI/2.31.0 azsdk-python-azure-mgmt-monitor/3.0.0 Python/3.8.8rc1 (Windows-10-10.0.22000-SP0)
->>>>>>> 22689924
+      - AZURECLI/2.31.0 azsdk-python-azure-mgmt-monitor/3.0.0 Python/3.8.8rc1 (Windows-10-10.0.22000-SP0)
     method: GET
-    uri: https://management.azure.com/subscriptions/00000000-0000-0000-0000-000000000000/resourceGroups/cli_test_monitor_ag_basic000001/providers/Microsoft.Insights/actionGroups?api-version=2021-09-01
+    uri: https://management.azure.com/subscriptions/00000000-0000-0000-0000-000000000000/resourceGroups/cli_test_monitor_ag_basic000001/providers/microsoft.insights/actionGroups?api-version=2019-06-01
   response:
     body:
       string: '{"value":[{"id":"/subscriptions/00000000-0000-0000-0000-000000000000/resourceGroups/cli_test_monitor_ag_basic000001/providers/microsoft.insights/actionGroups/cliactiongrouptest000002","type":"Microsoft.Insights/ActionGroups","name":"cliactiongrouptest000002","location":"Global","kind":null,"tags":null,"properties":{"groupShortName":"cliactiongro","enabled":true,"emailReceivers":[],"smsReceivers":[],"webhookReceivers":[],"eventhubReceivers":[],"itsmReceivers":[],"azureAppPushReceivers":[],"automationRunbookReceivers":[],"voiceReceivers":[],"logicAppReceivers":[],"azureFunctionReceivers":[],"armRoleReceivers":[]},"identity":null}]}'
@@ -91,11 +79,7 @@
       content-type:
       - application/json; charset=utf-8
       date:
-<<<<<<< HEAD
-      - Fri, 17 Dec 2021 03:42:13 GMT
-=======
       - Mon, 27 Dec 2021 03:55:42 GMT
->>>>>>> 22689924
       expires:
       - '-1'
       pragma:
@@ -112,8 +96,6 @@
       - nosniff
       x-ms-ratelimit-remaining-subscription-resource-requests:
       - '249'
-<<<<<<< HEAD
-=======
     status:
       code: 200
       message: OK
@@ -162,7 +144,6 @@
       - nosniff
       x-ms-ratelimit-remaining-subscription-resource-requests:
       - '249'
->>>>>>> 22689924
     status:
       code: 200
       message: OK
@@ -180,13 +161,9 @@
       ParameterSetName:
       - -n -g -o --short-name --tag
       User-Agent:
-<<<<<<< HEAD
-      - AZURECLI/2.31.0 azsdk-python-azure-mgmt-monitor/3.0.0 Python/3.8.10 (Windows-10-10.0.19044-SP0)
-=======
-      - AZURECLI/2.31.0 azsdk-python-azure-mgmt-monitor/3.0.0 Python/3.8.8rc1 (Windows-10-10.0.22000-SP0)
->>>>>>> 22689924
+      - AZURECLI/2.31.0 azsdk-python-azure-mgmt-monitor/3.0.0 Python/3.8.8rc1 (Windows-10-10.0.22000-SP0)
     method: GET
-    uri: https://management.azure.com/subscriptions/00000000-0000-0000-0000-000000000000/resourceGroups/cli_test_monitor_ag_basic000001/providers/Microsoft.Insights/actionGroups/cliactiongrouptest000002?api-version=2021-09-01
+    uri: https://management.azure.com/subscriptions/00000000-0000-0000-0000-000000000000/resourceGroups/cli_test_monitor_ag_basic000001/providers/microsoft.insights/actionGroups/cliactiongrouptest000002?api-version=2019-06-01
   response:
     body:
       string: '{"id":"/subscriptions/00000000-0000-0000-0000-000000000000/resourceGroups/cli_test_monitor_ag_basic000001/providers/microsoft.insights/actionGroups/cliactiongrouptest000002","type":"Microsoft.Insights/ActionGroups","name":"cliactiongrouptest000002","location":"Global","kind":null,"tags":null,"properties":{"groupShortName":"cliactiongro","enabled":true,"emailReceivers":[],"smsReceivers":[],"webhookReceivers":[],"eventhubReceivers":[],"itsmReceivers":[],"azureAppPushReceivers":[],"automationRunbookReceivers":[],"voiceReceivers":[],"logicAppReceivers":[],"azureFunctionReceivers":[],"armRoleReceivers":[]},"identity":null}'
@@ -198,11 +175,7 @@
       content-type:
       - application/json; charset=utf-8
       date:
-<<<<<<< HEAD
-      - Fri, 17 Dec 2021 03:42:13 GMT
-=======
       - Mon, 27 Dec 2021 03:55:43 GMT
->>>>>>> 22689924
       expires:
       - '-1'
       pragma:
@@ -227,7 +200,7 @@
       "new_name", "enabled": true, "emailReceivers": [], "smsReceivers": [], "webhookReceivers":
       [], "itsmReceivers": [], "azureAppPushReceivers": [], "automationRunbookReceivers":
       [], "voiceReceivers": [], "logicAppReceivers": [], "azureFunctionReceivers":
-      [], "armRoleReceivers": [], "eventhubReceivers": []}}'
+      [], "armRoleReceivers": []}}'
     headers:
       Accept:
       - application/json
@@ -238,19 +211,15 @@
       Connection:
       - keep-alive
       Content-Length:
-      - '389'
+      - '364'
       Content-Type:
       - application/json
       ParameterSetName:
       - -n -g -o --short-name --tag
       User-Agent:
-<<<<<<< HEAD
-      - AZURECLI/2.31.0 azsdk-python-azure-mgmt-monitor/3.0.0 Python/3.8.10 (Windows-10-10.0.19044-SP0)
-=======
-      - AZURECLI/2.31.0 azsdk-python-azure-mgmt-monitor/3.0.0 Python/3.8.8rc1 (Windows-10-10.0.22000-SP0)
->>>>>>> 22689924
+      - AZURECLI/2.31.0 azsdk-python-azure-mgmt-monitor/3.0.0 Python/3.8.8rc1 (Windows-10-10.0.22000-SP0)
     method: PUT
-    uri: https://management.azure.com/subscriptions/00000000-0000-0000-0000-000000000000/resourceGroups/cli_test_monitor_ag_basic000001/providers/Microsoft.Insights/actionGroups/cliactiongrouptest000002?api-version=2021-09-01
+    uri: https://management.azure.com/subscriptions/00000000-0000-0000-0000-000000000000/resourceGroups/cli_test_monitor_ag_basic000001/providers/microsoft.insights/actionGroups/cliactiongrouptest000002?api-version=2019-06-01
   response:
     body:
       string: '{"id":"/subscriptions/00000000-0000-0000-0000-000000000000/resourceGroups/cli_test_monitor_ag_basic000001/providers/microsoft.insights/actionGroups/cliactiongrouptest000002","type":"Microsoft.Insights/ActionGroups","name":"cliactiongrouptest000002","location":"Global","kind":null,"tags":{"owner":"alice"},"properties":{"groupShortName":"new_name","enabled":true,"emailReceivers":[],"smsReceivers":[],"webhookReceivers":[],"eventhubReceivers":[],"itsmReceivers":[],"azureAppPushReceivers":[],"automationRunbookReceivers":[],"voiceReceivers":[],"logicAppReceivers":[],"azureFunctionReceivers":[],"armRoleReceivers":[]},"identity":null}'
@@ -262,11 +231,7 @@
       content-type:
       - application/json; charset=utf-8
       date:
-<<<<<<< HEAD
-      - Fri, 17 Dec 2021 03:42:20 GMT
-=======
       - Mon, 27 Dec 2021 03:55:50 GMT
->>>>>>> 22689924
       expires:
       - '-1'
       pragma:
@@ -298,15 +263,11 @@
       Connection:
       - keep-alive
       ParameterSetName:
-      - -n -g -o -a -a -a -a -a -a -a -a -a -a -a
-      User-Agent:
-<<<<<<< HEAD
-      - AZURECLI/2.31.0 azsdk-python-azure-mgmt-monitor/3.0.0 Python/3.8.10 (Windows-10-10.0.19044-SP0)
-=======
-      - AZURECLI/2.31.0 azsdk-python-azure-mgmt-monitor/3.0.0 Python/3.8.8rc1 (Windows-10-10.0.22000-SP0)
->>>>>>> 22689924
+      - -n -g -o -a -a -a -a -a -a -a -a -a -a
+      User-Agent:
+      - AZURECLI/2.31.0 azsdk-python-azure-mgmt-monitor/3.0.0 Python/3.8.8rc1 (Windows-10-10.0.22000-SP0)
     method: GET
-    uri: https://management.azure.com/subscriptions/00000000-0000-0000-0000-000000000000/resourceGroups/cli_test_monitor_ag_basic000001/providers/Microsoft.Insights/actionGroups/cliactiongrouptest000002?api-version=2021-09-01
+    uri: https://management.azure.com/subscriptions/00000000-0000-0000-0000-000000000000/resourceGroups/cli_test_monitor_ag_basic000001/providers/microsoft.insights/actionGroups/cliactiongrouptest000002?api-version=2019-06-01
   response:
     body:
       string: '{"id":"/subscriptions/00000000-0000-0000-0000-000000000000/resourceGroups/cli_test_monitor_ag_basic000001/providers/microsoft.insights/actionGroups/cliactiongrouptest000002","type":"Microsoft.Insights/ActionGroups","name":"cliactiongrouptest000002","location":"Global","kind":null,"tags":{"owner":"alice"},"properties":{"groupShortName":"new_name","enabled":true,"emailReceivers":[],"smsReceivers":[],"webhookReceivers":[],"eventhubReceivers":[],"itsmReceivers":[],"azureAppPushReceivers":[],"automationRunbookReceivers":[],"voiceReceivers":[],"logicAppReceivers":[],"azureFunctionReceivers":[],"armRoleReceivers":[]},"identity":null}'
@@ -318,11 +279,7 @@
       content-type:
       - application/json; charset=utf-8
       date:
-<<<<<<< HEAD
-      - Fri, 17 Dec 2021 03:42:22 GMT
-=======
       - Mon, 27 Dec 2021 03:55:50 GMT
->>>>>>> 22689924
       expires:
       - '-1'
       pragma:
@@ -360,9 +317,7 @@
       "useCommonAlertSchema": false}], "azureFunctionReceivers": [{"name": "azfunc",
       "functionAppResourceId": "test_rsrc", "functionName": "test_func", "httpTriggerUrl":
       "http://trigger", "useCommonAlertSchema": true}], "armRoleReceivers": [{"name":
-      "alicearmrole", "roleId": "abcde", "useCommonAlertSchema": true}], "eventhubReceivers":
-      [{"name": "test_eventhub", "eventHubNameSpace": "eventhubNameSpace", "eventHubName":
-      "testEventHubName", "useCommonAlertSchema": true, "subscriptionId": "5def922a-3ed4-49c1-b9fd-05ec533819a3"}]}}'
+      "alicearmrole", "roleId": "abcde", "useCommonAlertSchema": true}]}}'
     headers:
       Accept:
       - application/json
@@ -373,43 +328,27 @@
       Connection:
       - keep-alive
       Content-Length:
-      - '1710'
+      - '1494'
       Content-Type:
       - application/json
       ParameterSetName:
-      - -n -g -o -a -a -a -a -a -a -a -a -a -a -a
-      User-Agent:
-<<<<<<< HEAD
-      - AZURECLI/2.31.0 azsdk-python-azure-mgmt-monitor/3.0.0 Python/3.8.10 (Windows-10-10.0.19044-SP0)
-=======
-      - AZURECLI/2.31.0 azsdk-python-azure-mgmt-monitor/3.0.0 Python/3.8.8rc1 (Windows-10-10.0.22000-SP0)
->>>>>>> 22689924
+      - -n -g -o -a -a -a -a -a -a -a -a -a -a
+      User-Agent:
+      - AZURECLI/2.31.0 azsdk-python-azure-mgmt-monitor/3.0.0 Python/3.8.8rc1 (Windows-10-10.0.22000-SP0)
     method: PUT
-    uri: https://management.azure.com/subscriptions/00000000-0000-0000-0000-000000000000/resourceGroups/cli_test_monitor_ag_basic000001/providers/Microsoft.Insights/actionGroups/cliactiongrouptest000002?api-version=2021-09-01
-  response:
-    body:
-<<<<<<< HEAD
-      string: '{"id":"/subscriptions/00000000-0000-0000-0000-000000000000/resourceGroups/cli_test_monitor_ag_basic000001/providers/microsoft.insights/actionGroups/cliactiongrouptest000002","type":"Microsoft.Insights/ActionGroups","name":"cliactiongrouptest000002","location":"Global","kind":null,"tags":{"owner":"alice"},"properties":{"groupShortName":"new_name","enabled":true,"emailReceivers":[{"name":"alice","emailAddress":"alice@example.com","status":"Enabled","useCommonAlertSchema":true}],"smsReceivers":[{"name":"alice_sms","countryCode":"1","phoneNumber":"5551234567","status":"Enabled"}],"webhookReceivers":[{"name":"alice_web","serviceUri":"https://www.example.com/alert?name=alice","useCommonAlertSchema":true,"useAadAuth":false,"objectId":null,"identifierUri":null,"tenantId":null}],"eventhubReceivers":[{"name":"test_eventhub","subscriptionId":"5def922a-3ed4-49c1-b9fd-05ec533819a3","eventHubNameSpace":"eventhubNameSpace","eventHubName":"testEventHubName","useCommonAlertSchema":true,"tenantId":"54826b22-38d6-4fb2-bad9-b7b93a3e9c5a"}],"itsmReceivers":[{"name":"alice_itsm","workspaceId":"test_workspace","connectionId":"test_conn","ticketConfiguration":"ticket_blob","region":"eastus"}],"azureAppPushReceivers":[{"name":"alice_apppush","emailAddress":"alice@example.com"}],"automationRunbookReceivers":[{"name":"alice_runbook","serviceUri":"http://example.com","useCommonAlertSchema":false,"automationAccountId":"test_account","runbookName":"test_runbook","webhookResourceId":"test_webhook","isGlobalRunbook":true}],"voiceReceivers":[{"name":"alice_voice","countryCode":"1","phoneNumber":"5551234567"}],"logicAppReceivers":[{"name":"alice_logicapp","resourceId":"test_resource","callbackUrl":"http://callback","useCommonAlertSchema":false}],"azureFunctionReceivers":[{"name":"azfunc","functionAppResourceId":"test_rsrc","functionName":"test_func","httpTriggerUrl":"http://trigger","useCommonAlertSchema":true}],"armRoleReceivers":[{"name":"alicearmrole","roleId":"abcde","useCommonAlertSchema":true}]},"identity":null}'
-=======
+    uri: https://management.azure.com/subscriptions/00000000-0000-0000-0000-000000000000/resourceGroups/cli_test_monitor_ag_basic000001/providers/microsoft.insights/actionGroups/cliactiongrouptest000002?api-version=2019-06-01
+  response:
+    body:
       string: '{"id":"/subscriptions/00000000-0000-0000-0000-000000000000/resourceGroups/cli_test_monitor_ag_basic000001/providers/microsoft.insights/actionGroups/cliactiongrouptest000002","type":"Microsoft.Insights/ActionGroups","name":"cliactiongrouptest000002","location":"Global","kind":null,"tags":{"owner":"alice"},"properties":{"groupShortName":"new_name","enabled":true,"emailReceivers":[{"name":"alice","emailAddress":"alice@example.com","status":"Enabled","useCommonAlertSchema":true}],"smsReceivers":[{"name":"alice_sms","countryCode":"1","phoneNumber":"5551234567","status":"Enabled"}],"webhookReceivers":[{"name":"alice_web","serviceUri":"https://www.example.com/alert?name=alice","useCommonAlertSchema":true,"useAadAuth":false,"objectId":null,"identifierUri":null,"tenantId":null}],"eventhubReceivers":[],"itsmReceivers":[{"name":"alice_itsm","workspaceId":"test_workspace","connectionId":"test_conn","ticketConfiguration":"ticket_blob","region":"eastus"}],"azureAppPushReceivers":[{"name":"alice_apppush","emailAddress":"alice@example.com"}],"automationRunbookReceivers":[{"name":"alice_runbook","serviceUri":"http://example.com","useCommonAlertSchema":false,"automationAccountId":"test_account","runbookName":"test_runbook","webhookResourceId":"test_webhook","isGlobalRunbook":true}],"voiceReceivers":[{"name":"alice_voice","countryCode":"1","phoneNumber":"5551234567"}],"logicAppReceivers":[{"name":"alice_logicapp","resourceId":"test_resource","callbackUrl":"http://callback","useCommonAlertSchema":false}],"azureFunctionReceivers":[{"name":"azfunc","functionAppResourceId":"test_rsrc","functionName":"test_func","httpTriggerUrl":"http://trigger","useCommonAlertSchema":true}],"armRoleReceivers":[{"name":"alicearmrole","roleId":"abcde","useCommonAlertSchema":true}]},"identity":null}'
->>>>>>> 22689924
-    headers:
-      cache-control:
-      - no-cache
-      content-length:
-<<<<<<< HEAD
-      - '2019'
-      content-type:
-      - application/json; charset=utf-8
-      date:
-      - Fri, 17 Dec 2021 03:42:22 GMT
-=======
+    headers:
+      cache-control:
+      - no-cache
+      content-length:
       - '1787'
       content-type:
       - application/json; charset=utf-8
       date:
       - Mon, 27 Dec 2021 03:55:52 GMT
->>>>>>> 22689924
       expires:
       - '-1'
       pragma:
@@ -443,37 +382,21 @@
       ParameterSetName:
       - -n -g -o -r
       User-Agent:
-<<<<<<< HEAD
-      - AZURECLI/2.31.0 azsdk-python-azure-mgmt-monitor/3.0.0 Python/3.8.10 (Windows-10-10.0.19044-SP0)
-=======
-      - AZURECLI/2.31.0 azsdk-python-azure-mgmt-monitor/3.0.0 Python/3.8.8rc1 (Windows-10-10.0.22000-SP0)
->>>>>>> 22689924
+      - AZURECLI/2.31.0 azsdk-python-azure-mgmt-monitor/3.0.0 Python/3.8.8rc1 (Windows-10-10.0.22000-SP0)
     method: GET
-    uri: https://management.azure.com/subscriptions/00000000-0000-0000-0000-000000000000/resourceGroups/cli_test_monitor_ag_basic000001/providers/Microsoft.Insights/actionGroups/cliactiongrouptest000002?api-version=2021-09-01
-  response:
-    body:
-<<<<<<< HEAD
-      string: '{"id":"/subscriptions/00000000-0000-0000-0000-000000000000/resourceGroups/cli_test_monitor_ag_basic000001/providers/microsoft.insights/actionGroups/cliactiongrouptest000002","type":"Microsoft.Insights/ActionGroups","name":"cliactiongrouptest000002","location":"Global","kind":null,"tags":{"owner":"alice"},"properties":{"groupShortName":"new_name","enabled":true,"emailReceivers":[{"name":"alice","emailAddress":"alice@example.com","status":"Enabled","useCommonAlertSchema":true}],"smsReceivers":[{"name":"alice_sms","countryCode":"1","phoneNumber":"5551234567","status":"Enabled"}],"webhookReceivers":[{"name":"alice_web","serviceUri":"https://www.example.com/alert?name=alice","useCommonAlertSchema":true,"useAadAuth":false,"objectId":null,"identifierUri":null,"tenantId":null}],"eventhubReceivers":[{"name":"test_eventhub","subscriptionId":"5def922a-3ed4-49c1-b9fd-05ec533819a3","eventHubNameSpace":"eventhubNameSpace","eventHubName":"testEventHubName","useCommonAlertSchema":true,"tenantId":"54826b22-38d6-4fb2-bad9-b7b93a3e9c5a"}],"itsmReceivers":[{"name":"alice_itsm","workspaceId":"test_workspace","connectionId":"test_conn","ticketConfiguration":"ticket_blob","region":"eastus"}],"azureAppPushReceivers":[{"name":"alice_apppush","emailAddress":"alice@example.com"}],"automationRunbookReceivers":[{"name":"alice_runbook","serviceUri":"http://example.com","useCommonAlertSchema":false,"automationAccountId":"test_account","runbookName":"test_runbook","webhookResourceId":"test_webhook","isGlobalRunbook":true}],"voiceReceivers":[{"name":"alice_voice","countryCode":"1","phoneNumber":"5551234567"}],"logicAppReceivers":[{"name":"alice_logicapp","resourceId":"test_resource","callbackUrl":"http://callback","useCommonAlertSchema":false}],"azureFunctionReceivers":[{"name":"azfunc","functionAppResourceId":"test_rsrc","functionName":"test_func","httpTriggerUrl":"http://trigger","useCommonAlertSchema":true}],"armRoleReceivers":[{"name":"alicearmrole","roleId":"abcde","useCommonAlertSchema":true}]},"identity":null}'
-=======
+    uri: https://management.azure.com/subscriptions/00000000-0000-0000-0000-000000000000/resourceGroups/cli_test_monitor_ag_basic000001/providers/microsoft.insights/actionGroups/cliactiongrouptest000002?api-version=2019-06-01
+  response:
+    body:
       string: '{"id":"/subscriptions/00000000-0000-0000-0000-000000000000/resourceGroups/cli_test_monitor_ag_basic000001/providers/microsoft.insights/actionGroups/cliactiongrouptest000002","type":"Microsoft.Insights/ActionGroups","name":"cliactiongrouptest000002","location":"Global","kind":null,"tags":{"owner":"alice"},"properties":{"groupShortName":"new_name","enabled":true,"emailReceivers":[{"name":"alice","emailAddress":"alice@example.com","status":"Enabled","useCommonAlertSchema":true}],"smsReceivers":[{"name":"alice_sms","countryCode":"1","phoneNumber":"5551234567","status":"Enabled"}],"webhookReceivers":[{"name":"alice_web","serviceUri":"https://www.example.com/alert?name=alice","useCommonAlertSchema":true,"useAadAuth":false,"objectId":null,"identifierUri":null,"tenantId":null}],"eventhubReceivers":[],"itsmReceivers":[{"name":"alice_itsm","workspaceId":"test_workspace","connectionId":"test_conn","ticketConfiguration":"ticket_blob","region":"eastus"}],"azureAppPushReceivers":[{"name":"alice_apppush","emailAddress":"alice@example.com"}],"automationRunbookReceivers":[{"name":"alice_runbook","serviceUri":"http://example.com","useCommonAlertSchema":false,"automationAccountId":"test_account","runbookName":"test_runbook","webhookResourceId":"test_webhook","isGlobalRunbook":true}],"voiceReceivers":[{"name":"alice_voice","countryCode":"1","phoneNumber":"5551234567"}],"logicAppReceivers":[{"name":"alice_logicapp","resourceId":"test_resource","callbackUrl":"http://callback","useCommonAlertSchema":false}],"azureFunctionReceivers":[{"name":"azfunc","functionAppResourceId":"test_rsrc","functionName":"test_func","httpTriggerUrl":"http://trigger","useCommonAlertSchema":true}],"armRoleReceivers":[{"name":"alicearmrole","roleId":"abcde","useCommonAlertSchema":true}]},"identity":null}'
->>>>>>> 22689924
-    headers:
-      cache-control:
-      - no-cache
-      content-length:
-<<<<<<< HEAD
-      - '2019'
-      content-type:
-      - application/json; charset=utf-8
-      date:
-      - Fri, 17 Dec 2021 03:42:24 GMT
-=======
+    headers:
+      cache-control:
+      - no-cache
+      content-length:
       - '1787'
       content-type:
       - application/json; charset=utf-8
       date:
       - Mon, 27 Dec 2021 03:55:53 GMT
->>>>>>> 22689924
       expires:
       - '-1'
       pragma:
@@ -510,10 +433,7 @@
       "useCommonAlertSchema": false}], "azureFunctionReceivers": [{"name": "azfunc",
       "functionAppResourceId": "test_rsrc", "functionName": "test_func", "httpTriggerUrl":
       "http://trigger", "useCommonAlertSchema": true}], "armRoleReceivers": [{"name":
-      "alicearmrole", "roleId": "abcde", "useCommonAlertSchema": true}], "eventhubReceivers":
-      [{"name": "test_eventhub", "eventHubNameSpace": "eventhubNameSpace", "eventHubName":
-      "testEventHubName", "useCommonAlertSchema": true, "tenantId": "54826b22-38d6-4fb2-bad9-b7b93a3e9c5a",
-      "subscriptionId": "5def922a-3ed4-49c1-b9fd-05ec533819a3"}]}}'
+      "alicearmrole", "roleId": "abcde", "useCommonAlertSchema": true}]}}'
     headers:
       Accept:
       - application/json
@@ -524,43 +444,27 @@
       Connection:
       - keep-alive
       Content-Length:
-      - '1632'
+      - '1364'
       Content-Type:
       - application/json
       ParameterSetName:
       - -n -g -o -r
       User-Agent:
-<<<<<<< HEAD
-      - AZURECLI/2.31.0 azsdk-python-azure-mgmt-monitor/3.0.0 Python/3.8.10 (Windows-10-10.0.19044-SP0)
-=======
-      - AZURECLI/2.31.0 azsdk-python-azure-mgmt-monitor/3.0.0 Python/3.8.8rc1 (Windows-10-10.0.22000-SP0)
->>>>>>> 22689924
+      - AZURECLI/2.31.0 azsdk-python-azure-mgmt-monitor/3.0.0 Python/3.8.8rc1 (Windows-10-10.0.22000-SP0)
     method: PUT
-    uri: https://management.azure.com/subscriptions/00000000-0000-0000-0000-000000000000/resourceGroups/cli_test_monitor_ag_basic000001/providers/Microsoft.Insights/actionGroups/cliactiongrouptest000002?api-version=2021-09-01
-  response:
-    body:
-<<<<<<< HEAD
-      string: '{"id":"/subscriptions/00000000-0000-0000-0000-000000000000/resourceGroups/cli_test_monitor_ag_basic000001/providers/microsoft.insights/actionGroups/cliactiongrouptest000002","type":"Microsoft.Insights/ActionGroups","name":"cliactiongrouptest000002","location":"Global","kind":null,"tags":{"owner":"alice"},"properties":{"groupShortName":"new_name","enabled":true,"emailReceivers":[{"name":"alice","emailAddress":"alice@example.com","status":"Enabled","useCommonAlertSchema":true}],"smsReceivers":[{"name":"alice_sms","countryCode":"1","phoneNumber":"5551234567","status":"Enabled"}],"webhookReceivers":[],"eventhubReceivers":[{"name":"test_eventhub","subscriptionId":"5def922a-3ed4-49c1-b9fd-05ec533819a3","eventHubNameSpace":"eventhubNameSpace","eventHubName":"testEventHubName","useCommonAlertSchema":true,"tenantId":"54826b22-38d6-4fb2-bad9-b7b93a3e9c5a"}],"itsmReceivers":[{"name":"alice_itsm","workspaceId":"test_workspace","connectionId":"test_conn","ticketConfiguration":"ticket_blob","region":"eastus"}],"azureAppPushReceivers":[{"name":"alice_apppush","emailAddress":"alice@example.com"}],"automationRunbookReceivers":[{"name":"alice_runbook","serviceUri":"http://example.com","useCommonAlertSchema":false,"automationAccountId":"test_account","runbookName":"test_runbook","webhookResourceId":"test_webhook","isGlobalRunbook":true}],"voiceReceivers":[{"name":"alice_voice","countryCode":"1","phoneNumber":"5551234567"}],"logicAppReceivers":[{"name":"alice_logicapp","resourceId":"test_resource","callbackUrl":"http://callback","useCommonAlertSchema":false}],"azureFunctionReceivers":[{"name":"azfunc","functionAppResourceId":"test_rsrc","functionName":"test_func","httpTriggerUrl":"http://trigger","useCommonAlertSchema":true}],"armRoleReceivers":[{"name":"alicearmrole","roleId":"abcde","useCommonAlertSchema":true}]},"identity":null}'
-=======
+    uri: https://management.azure.com/subscriptions/00000000-0000-0000-0000-000000000000/resourceGroups/cli_test_monitor_ag_basic000001/providers/microsoft.insights/actionGroups/cliactiongrouptest000002?api-version=2019-06-01
+  response:
+    body:
       string: '{"id":"/subscriptions/00000000-0000-0000-0000-000000000000/resourceGroups/cli_test_monitor_ag_basic000001/providers/microsoft.insights/actionGroups/cliactiongrouptest000002","type":"Microsoft.Insights/ActionGroups","name":"cliactiongrouptest000002","location":"Global","kind":null,"tags":{"owner":"alice"},"properties":{"groupShortName":"new_name","enabled":true,"emailReceivers":[{"name":"alice","emailAddress":"alice@example.com","status":"Enabled","useCommonAlertSchema":true}],"smsReceivers":[{"name":"alice_sms","countryCode":"1","phoneNumber":"5551234567","status":"Enabled"}],"webhookReceivers":[],"eventhubReceivers":[],"itsmReceivers":[{"name":"alice_itsm","workspaceId":"test_workspace","connectionId":"test_conn","ticketConfiguration":"ticket_blob","region":"eastus"}],"azureAppPushReceivers":[{"name":"alice_apppush","emailAddress":"alice@example.com"}],"automationRunbookReceivers":[{"name":"alice_runbook","serviceUri":"http://example.com","useCommonAlertSchema":false,"automationAccountId":"test_account","runbookName":"test_runbook","webhookResourceId":"test_webhook","isGlobalRunbook":true}],"voiceReceivers":[{"name":"alice_voice","countryCode":"1","phoneNumber":"5551234567"}],"logicAppReceivers":[{"name":"alice_logicapp","resourceId":"test_resource","callbackUrl":"http://callback","useCommonAlertSchema":false}],"azureFunctionReceivers":[{"name":"azfunc","functionAppResourceId":"test_rsrc","functionName":"test_func","httpTriggerUrl":"http://trigger","useCommonAlertSchema":true}],"armRoleReceivers":[{"name":"alicearmrole","roleId":"abcde","useCommonAlertSchema":true}]},"identity":null}'
->>>>>>> 22689924
-    headers:
-      cache-control:
-      - no-cache
-      content-length:
-<<<<<<< HEAD
-      - '1843'
-      content-type:
-      - application/json; charset=utf-8
-      date:
-      - Fri, 17 Dec 2021 03:42:25 GMT
-=======
+    headers:
+      cache-control:
+      - no-cache
+      content-length:
       - '1611'
       content-type:
       - application/json; charset=utf-8
       date:
       - Mon, 27 Dec 2021 03:55:55 GMT
->>>>>>> 22689924
       expires:
       - '-1'
       pragma:
@@ -598,13 +502,9 @@
       ParameterSetName:
       - -n --action-group -g
       User-Agent:
-<<<<<<< HEAD
-      - AZURECLI/2.31.0 azsdk-python-azure-mgmt-monitor/3.0.0 Python/3.8.10 (Windows-10-10.0.19044-SP0)
-=======
-      - AZURECLI/2.31.0 azsdk-python-azure-mgmt-monitor/3.0.0 Python/3.8.8rc1 (Windows-10-10.0.22000-SP0)
->>>>>>> 22689924
+      - AZURECLI/2.31.0 azsdk-python-azure-mgmt-monitor/3.0.0 Python/3.8.8rc1 (Windows-10-10.0.22000-SP0)
     method: POST
-    uri: https://management.azure.com/subscriptions/00000000-0000-0000-0000-000000000000/resourceGroups/cli_test_monitor_ag_basic000001/providers/Microsoft.Insights/actionGroups/cliactiongrouptest000002/subscribe?api-version=2021-09-01
+    uri: https://management.azure.com/subscriptions/00000000-0000-0000-0000-000000000000/resourceGroups/cli_test_monitor_ag_basic000001/providers/microsoft.insights/actionGroups/cliactiongrouptest000002/subscribe?api-version=2019-06-01
   response:
     body:
       string: '{"code":"ReceiverNotFound","message":null}'
@@ -616,11 +516,7 @@
       content-type:
       - application/json; charset=utf-8
       date:
-<<<<<<< HEAD
-      - Fri, 17 Dec 2021 03:42:25 GMT
-=======
       - Mon, 27 Dec 2021 03:55:55 GMT
->>>>>>> 22689924
       expires:
       - '-1'
       pragma:
@@ -654,13 +550,9 @@
       ParameterSetName:
       - -n --action-group -g
       User-Agent:
-<<<<<<< HEAD
-      - AZURECLI/2.31.0 azsdk-python-azure-mgmt-monitor/3.0.0 Python/3.8.10 (Windows-10-10.0.19044-SP0)
-=======
-      - AZURECLI/2.31.0 azsdk-python-azure-mgmt-monitor/3.0.0 Python/3.8.8rc1 (Windows-10-10.0.22000-SP0)
->>>>>>> 22689924
+      - AZURECLI/2.31.0 azsdk-python-azure-mgmt-monitor/3.0.0 Python/3.8.8rc1 (Windows-10-10.0.22000-SP0)
     method: POST
-    uri: https://management.azure.com/subscriptions/00000000-0000-0000-0000-000000000000/resourceGroups/cli_test_monitor_ag_basic000001/providers/Microsoft.Insights/actionGroups/cliactiongrouptest000002/subscribe?api-version=2021-09-01
+    uri: https://management.azure.com/subscriptions/00000000-0000-0000-0000-000000000000/resourceGroups/cli_test_monitor_ag_basic000001/providers/microsoft.insights/actionGroups/cliactiongrouptest000002/subscribe?api-version=2019-06-01
   response:
     body:
       string: '{"code":"ReceiverAlreadyEnabled","message":null}'
@@ -672,11 +564,7 @@
       content-type:
       - application/json; charset=utf-8
       date:
-<<<<<<< HEAD
-      - Fri, 17 Dec 2021 03:42:26 GMT
-=======
       - Mon, 27 Dec 2021 03:55:57 GMT
->>>>>>> 22689924
       expires:
       - '-1'
       pragma:
@@ -708,13 +596,9 @@
       ParameterSetName:
       - -n -g -o
       User-Agent:
-<<<<<<< HEAD
-      - AZURECLI/2.31.0 azsdk-python-azure-mgmt-monitor/3.0.0 Python/3.8.10 (Windows-10-10.0.19044-SP0)
-=======
-      - AZURECLI/2.31.0 azsdk-python-azure-mgmt-monitor/3.0.0 Python/3.8.8rc1 (Windows-10-10.0.22000-SP0)
->>>>>>> 22689924
+      - AZURECLI/2.31.0 azsdk-python-azure-mgmt-monitor/3.0.0 Python/3.8.8rc1 (Windows-10-10.0.22000-SP0)
     method: DELETE
-    uri: https://management.azure.com/subscriptions/00000000-0000-0000-0000-000000000000/resourceGroups/cli_test_monitor_ag_basic000001/providers/Microsoft.Insights/actionGroups/cliactiongrouptest000002?api-version=2021-09-01
+    uri: https://management.azure.com/subscriptions/00000000-0000-0000-0000-000000000000/resourceGroups/cli_test_monitor_ag_basic000001/providers/microsoft.insights/actionGroups/cliactiongrouptest000002?api-version=2019-06-01
   response:
     body:
       string: ''
@@ -724,11 +608,7 @@
       content-length:
       - '0'
       date:
-<<<<<<< HEAD
-      - Fri, 17 Dec 2021 03:42:33 GMT
-=======
       - Mon, 27 Dec 2021 03:56:03 GMT
->>>>>>> 22689924
       expires:
       - '-1'
       pragma:
@@ -758,13 +638,9 @@
       ParameterSetName:
       - -g -o
       User-Agent:
-<<<<<<< HEAD
-      - AZURECLI/2.31.0 azsdk-python-azure-mgmt-monitor/3.0.0 Python/3.8.10 (Windows-10-10.0.19044-SP0)
-=======
-      - AZURECLI/2.31.0 azsdk-python-azure-mgmt-monitor/3.0.0 Python/3.8.8rc1 (Windows-10-10.0.22000-SP0)
->>>>>>> 22689924
+      - AZURECLI/2.31.0 azsdk-python-azure-mgmt-monitor/3.0.0 Python/3.8.8rc1 (Windows-10-10.0.22000-SP0)
     method: GET
-    uri: https://management.azure.com/subscriptions/00000000-0000-0000-0000-000000000000/resourceGroups/cli_test_monitor_ag_basic000001/providers/Microsoft.Insights/actionGroups?api-version=2021-09-01
+    uri: https://management.azure.com/subscriptions/00000000-0000-0000-0000-000000000000/resourceGroups/cli_test_monitor_ag_basic000001/providers/microsoft.insights/actionGroups?api-version=2019-06-01
   response:
     body:
       string: '{"value":[]}'
@@ -776,31 +652,23 @@
       content-type:
       - application/json; charset=utf-8
       date:
-<<<<<<< HEAD
-      - Fri, 17 Dec 2021 03:42:34 GMT
-=======
       - Mon, 27 Dec 2021 03:56:03 GMT
->>>>>>> 22689924
-      expires:
-      - '-1'
-      pragma:
-      - no-cache
-      server:
-      - Microsoft-IIS/10.0
-      strict-transport-security:
-      - max-age=31536000; includeSubDomains
-      transfer-encoding:
-      - chunked
-      vary:
-      - Accept-Encoding
-      x-content-type-options:
-      - nosniff
-      x-ms-ratelimit-remaining-subscription-resource-requests:
-<<<<<<< HEAD
-      - '248'
-=======
+      expires:
+      - '-1'
+      pragma:
+      - no-cache
+      server:
+      - Microsoft-IIS/10.0
+      strict-transport-security:
+      - max-age=31536000; includeSubDomains
+      transfer-encoding:
+      - chunked
+      vary:
+      - Accept-Encoding
+      x-content-type-options:
+      - nosniff
+      x-ms-ratelimit-remaining-subscription-resource-requests:
       - '249'
->>>>>>> 22689924
     status:
       code: 200
       message: OK
