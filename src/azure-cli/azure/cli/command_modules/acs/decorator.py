# --------------------------------------------------------------------------------------------
# Copyright (c) Microsoft Corporation. All rights reserved.
# Licensed under the MIT License. See License.txt in the project root for license information.
# --------------------------------------------------------------------------------------------

import re
import sys
import time
from distutils.version import StrictVersion
from typing import Any, Dict, List, Tuple, TypeVar, Union

from azure.cli.command_modules.acs._consts import (
    ADDONS,
    CONST_ACC_SGX_QUOTE_HELPER_ENABLED,
    CONST_AZURE_POLICY_ADDON_NAME,
    CONST_CONFCOM_ADDON_NAME,
    CONST_HTTP_APPLICATION_ROUTING_ADDON_NAME,
    CONST_INGRESS_APPGW_ADDON_NAME,
    CONST_INGRESS_APPGW_APPLICATION_GATEWAY_ID,
    CONST_INGRESS_APPGW_APPLICATION_GATEWAY_NAME,
    CONST_INGRESS_APPGW_SUBNET_CIDR,
    CONST_INGRESS_APPGW_SUBNET_ID,
    CONST_INGRESS_APPGW_WATCH_NAMESPACE,
    CONST_KUBE_DASHBOARD_ADDON_NAME,
    CONST_MONITORING_ADDON_NAME,
    CONST_MONITORING_LOG_ANALYTICS_WORKSPACE_RESOURCE_ID,
    CONST_OUTBOUND_TYPE_LOAD_BALANCER,
    CONST_OUTBOUND_TYPE_USER_DEFINED_ROUTING,
    CONST_PRIVATE_DNS_ZONE_SYSTEM,
    CONST_VIRTUAL_NODE_ADDON_NAME,
    CONST_VIRTUAL_NODE_SUBNET_NAME,
    CONST_OPEN_SERVICE_MESH_ADDON_NAME,
    DecoratorMode,
)
from azure.cli.command_modules.acs.custom import (
    _add_role_assignment,
    _ensure_aks_acr,
    _ensure_aks_service_principal,
    _ensure_cluster_identity_permission_on_kubelet_identity,
    _ensure_container_insights_for_monitoring,
    _ensure_default_log_analytics_workspace_for_monitoring,
    _get_rg_location,
    _get_user_assigned_identity,
    _put_managed_cluster_ensuring_permission,
    create_load_balancer_profile,
    set_load_balancer_sku,
    subnet_role_assignment_exists,
)
from azure.cli.core import AzCommandsLoader
from azure.cli.core._profile import Profile
from azure.cli.core.azclierror import (
    ArgumentUsageError,
    CLIInternalError,
    InvalidArgumentValueError,
    MutuallyExclusiveArgumentError,
    NoTTYError,
    RequiredArgumentMissingError,
    UnknownError,
)
from azure.cli.core.commands import AzCliCommand
from azure.cli.core.keys import is_valid_ssh_rsa_public_key
from azure.cli.core.profiles import ResourceType
from azure.cli.core.util import truncate_text
from knack.log import get_logger
from knack.prompting import NoTTYException, prompt, prompt_pass, prompt_y_n
from msrestazure.azure_exceptions import CloudError
from msrestazure.tools import is_valid_resource_id

logger = get_logger(__name__)

# type variables
ContainerServiceClient = TypeVar("ContainerServiceClient")
Identity = TypeVar("Identity")
ManagedCluster = TypeVar("ManagedCluster")
ManagedClusterLoadBalancerProfile = TypeVar("ManagedClusterLoadBalancerProfile")
ResourceReference = TypeVar("ResourceReference")

# TODO
# remove model loading for cluster_autoscaler_profile in _validators
# add validation for all/some of the parameters involved in the getter of outbound_type/enable_addons


def format_parameter_name_to_option_name(parameter_name: str) -> str:
    """Convert a name in parameter format to option format.

    Underscores ("_") are used to connect the various parts of a parameter name, while hyphens ("-") are used to connect
    each part of an option name. Besides, the option name starts with double hyphens ("--").

    :return: str
    """
    option_name = "--" + parameter_name.replace("_", "-")
    return option_name


def safe_list_get(li: List, idx: int, default: Any = None) -> Any:
    """Get an element from a list without raising IndexError.

    Attempt to get the element with index idx from a list-like object li, and if the index is invalid (such as out of
    range), return default (whose default value is None).

    :return: an element of any type
    """
    if isinstance(li, list):
        try:
            return li[idx]
        except IndexError:
            return default
    return None


def safe_lower(obj: Any) -> Any:
    """Return lowercase string if the provided obj is a string, otherwise return the object itself.

    :return: Any
    """
    if isinstance(obj, str):
        return obj.lower()
    return obj


def validate_decorator_mode(decorator_mode) -> bool:
    """Check if decorator_mode is a value of enum type DecoratorMode.

    :return: bool
    """
    is_valid_decorator_mode = False
    try:
        is_valid_decorator_mode = decorator_mode in DecoratorMode
    # will raise TypeError in Python >= 3.8
    except TypeError:
        pass

    return is_valid_decorator_mode


def check_is_msi_cluster(mc: ManagedCluster) -> bool:
    """Check `mc` object to determine whether managed identity is enabled.

    :return: bool
    """
    if mc and mc.identity and mc.identity.type is not None:
        identity_type = mc.identity.type.casefold()
        if identity_type in ("systemassigned", "userassigned"):
            return True
    return False


def validate_counts_in_autoscaler(
    node_count,
    enable_cluster_autoscaler,
    min_count,
    max_count,
    decorator_mode,
) -> None:
    """Check the validity of serveral count-related parameters in autoscaler.

    On the premise that enable_cluster_autoscaler (in update mode, this could be update_cluster_autoscaler) is enabled,
    it will check whether both min_count and max_count are  assigned, if not, raise the RequiredArgumentMissingError. If
    min_count is less than max_count, raise the InvalidArgumentValueError. Only in create mode it will check whether the
    value of node_count is between min_count and max_count, if not, raise the InvalidArgumentValueError. If
    enable_cluster_autoscaler (in update mode, this could be update_cluster_autoscaler) is not enabled, it will check
    whether any of min_count or max_count is assigned, if so, raise the RequiredArgumentMissingError.

    :return: None
    """
    # validation
    if enable_cluster_autoscaler:
        if min_count is None or max_count is None:
            raise RequiredArgumentMissingError(
                "Please specify both min-count and max-count when --enable-cluster-autoscaler enabled"
            )
        if min_count > max_count:
            raise InvalidArgumentValueError(
                "Value of min-count should be less than or equal to value of max-count"
            )
        if decorator_mode == DecoratorMode.CREATE:
            if node_count < min_count or node_count > max_count:
                raise InvalidArgumentValueError(
                    "node-count is not in the range of min-count and max-count"
                )
    else:
        if min_count is not None or max_count is not None:
            option_name = "--enable-cluster-autoscaler"
            if decorator_mode == DecoratorMode.UPDATE:
                option_name += " or --update-cluster-autoscaler"
            raise RequiredArgumentMissingError(
                "min-count and max-count are required for {}, please use the flag".format(
                    option_name
                )
            )


# pylint: disable=too-many-instance-attributes,too-few-public-methods
class AKSModels:
    """Store the models used in aks_create.

    The api version of the class corresponding to a model is determined by resource_type.
    """
    def __init__(
        self,
        cmd: AzCommandsLoader,
        resource_type: ResourceType = ResourceType.MGMT_CONTAINERSERVICE,
    ):
        self.__cmd = cmd
        self.resource_type = resource_type
        self.ManagedCluster = self.__cmd.get_models(
            "ManagedCluster",
            resource_type=self.resource_type,
            operation_group="managed_clusters",
        )
        self.ManagedClusterWindowsProfile = self.__cmd.get_models(
            "ManagedClusterWindowsProfile",
            resource_type=self.resource_type,
            operation_group="managed_clusters",
        )
        self.ManagedClusterSKU = self.__cmd.get_models(
            "ManagedClusterSKU",
            resource_type=self.resource_type,
            operation_group="managed_clusters",
        )
        self.ContainerServiceNetworkProfile = self.__cmd.get_models(
            "ContainerServiceNetworkProfile",
            resource_type=self.resource_type,
            operation_group="managed_clusters",
        )
        self.ContainerServiceLinuxProfile = self.__cmd.get_models(
            "ContainerServiceLinuxProfile",
            resource_type=self.resource_type,
            operation_group="managed_clusters",
        )
        self.ManagedClusterServicePrincipalProfile = self.__cmd.get_models(
            "ManagedClusterServicePrincipalProfile",
            resource_type=self.resource_type,
            operation_group="managed_clusters",
        )
        self.ContainerServiceSshConfiguration = self.__cmd.get_models(
            "ContainerServiceSshConfiguration",
            resource_type=self.resource_type,
            operation_group="managed_clusters",
        )
        self.ContainerServiceSshPublicKey = self.__cmd.get_models(
            "ContainerServiceSshPublicKey",
            resource_type=self.resource_type,
            operation_group="managed_clusters",
        )
        self.ManagedClusterAADProfile = self.__cmd.get_models(
            "ManagedClusterAADProfile",
            resource_type=self.resource_type,
            operation_group="managed_clusters",
        )
        self.ManagedClusterAutoUpgradeProfile = self.__cmd.get_models(
            "ManagedClusterAutoUpgradeProfile",
            resource_type=self.resource_type,
            operation_group="managed_clusters",
        )
        self.ManagedClusterAgentPoolProfile = self.__cmd.get_models(
            "ManagedClusterAgentPoolProfile",
            resource_type=self.resource_type,
            operation_group="managed_clusters",
        )
        self.ManagedClusterIdentity = self.__cmd.get_models(
            "ManagedClusterIdentity",
            resource_type=self.resource_type,
            operation_group="managed_clusters",
        )
        self.UserAssignedIdentity = self.__cmd.get_models(
            "UserAssignedIdentity",
            resource_type=self.resource_type,
            operation_group="managed_clusters",
        )
        self.ManagedServiceIdentityUserAssignedIdentitiesValue = (
            self.__cmd.get_models(
                "ManagedServiceIdentityUserAssignedIdentitiesValue",
                resource_type=self.resource_type,
                operation_group="managed_clusters",
            )
        )
        self.ManagedClusterAddonProfile = self.__cmd.get_models(
            "ManagedClusterAddonProfile",
            resource_type=self.resource_type,
            operation_group="managed_clusters",
        )
        self.ManagedClusterAPIServerAccessProfile = self.__cmd.get_models(
            "ManagedClusterAPIServerAccessProfile",
            resource_type=self.resource_type,
            operation_group="managed_clusters",
        )
        self.ExtendedLocation = self.__cmd.get_models(
            "ExtendedLocation",
            resource_type=self.resource_type,
            operation_group="managed_clusters",
        )
        self.ExtendedLocationTypes = self.__cmd.get_models(
            "ExtendedLocationTypes",
            resource_type=self.resource_type,
            operation_group="managed_clusters",
        )
        # not directly used
        self.ManagedClusterPropertiesAutoScalerProfile = self.__cmd.get_models(
            "ManagedClusterPropertiesAutoScalerProfile",
            resource_type=self.resource_type,
            operation_group="managed_clusters",
        )
        # init load balancer models
        self.init_lb_models()

    def init_lb_models(self) -> None:
        """Initialize models used by load balancer.

        The models are stored in a dictionary, the key is the model name and the value is the model type.

        :return: None
        """
        lb_models = {}
        lb_models["ManagedClusterLoadBalancerProfile"] = self.__cmd.get_models(
            "ManagedClusterLoadBalancerProfile",
            resource_type=self.resource_type,
            operation_group="managed_clusters",
        )
        lb_models[
            "ManagedClusterLoadBalancerProfileManagedOutboundIPs"
        ] = self.__cmd.get_models(
            "ManagedClusterLoadBalancerProfileManagedOutboundIPs",
            resource_type=self.resource_type,
            operation_group="managed_clusters",
        )
        lb_models[
            "ManagedClusterLoadBalancerProfileOutboundIPs"
        ] = self.__cmd.get_models(
            "ManagedClusterLoadBalancerProfileOutboundIPs",
            resource_type=self.resource_type,
            operation_group="managed_clusters",
        )
        lb_models[
            "ManagedClusterLoadBalancerProfileOutboundIPPrefixes"
        ] = self.__cmd.get_models(
            "ManagedClusterLoadBalancerProfileOutboundIPPrefixes",
            resource_type=self.resource_type,
            operation_group="managed_clusters",
        )
        lb_models["ResourceReference"] = self.__cmd.get_models(
            "ResourceReference",
            resource_type=self.resource_type,
            operation_group="managed_clusters",
        )
        self.lb_models = lb_models
        # Note: Uncomment the followings to add these models as class attributes.
        # for model_name, model_type in lb_models.items():
        #     setattr(self, model_name, model_type)


# pylint: disable=too-many-public-methods
class AKSContext:
    """Implement getter functions for all parameters in aks_create.

    Note: One of the most basic principles is that when parameters are put into a certain profile (and further
    decorated into the ManagedCluster object by AKSCreateDecorator), it shouldn't be modified any more, only
    read-only operations (e.g. validation) can be performed.

    This class also stores a copy of the original function parameters, some intermediate variables (such as the
    subscription ID) and a reference of the ManagedCluster object.

    When adding a new parameter for aks_create, please also provide a "getter" function named `get_xxx`, where `xxx` is
    the parameter name. In this function, the process of obtaining parameter values, dynamic completion (optional),
    and validation (optional) should be followed. The obtaining of parameter values should further follow the order
    of obtaining from the ManagedCluster object or from the original value.

    Attention: In case of checking the validity of parameters, make sure enable_validation is never set to True and
    read_only is set to True when necessary to avoid loop calls, when using the getter function to obtain the value of
    other parameters.
    """
    def __init__(self, cmd: AzCliCommand, raw_parameters: Dict, decorator_mode):
        if not isinstance(raw_parameters, dict):
            raise CLIInternalError(
                "Unexpected raw_parameters object with type '{}'.".format(
                    type(raw_parameters)
                )
            )
        if not validate_decorator_mode(decorator_mode):
            raise CLIInternalError(
                "Unexpected decorator_mode '{}' with type '{}'.".format(
                    decorator_mode, type(decorator_mode)
                )
            )
        self.cmd = cmd
        self.raw_param = raw_parameters
        self.decorator_mode = decorator_mode
        self.intermediates = dict()
        self.mc = None

    def attach_mc(self, mc: ManagedCluster) -> None:
        """Attach the ManagedCluster object to the context.

        The `mc` object is only allowed to be attached once, and attaching again will raise a CLIInternalError.

        :return: None
        """
        if self.mc is None:
            self.mc = mc
        else:
            msg = "the same" if self.mc == mc else "different"
            raise CLIInternalError(
                "Attempting to attach the `mc` object again, the two objects are {}.".format(
                    msg
                )
            )

    def get_intermediate(self, variable_name: str, default_value: Any = None) -> Any:
        """Get the value of an intermediate by its name.

        Get the value from the intermediates dictionary with variable_name as the key. If variable_name does not exist,
        default_value will be returned.

        :return: Any
        """
        if variable_name not in self.intermediates:
            msg = "The intermediate '{}' does not exist, return default value '{}'.".format(
                variable_name, default_value
            )
            logger.debug(msg)
        return self.intermediates.get(variable_name, default_value)

    def set_intermediate(
        self, variable_name: str, value: Any, overwrite_exists: bool = False
    ) -> None:
        """Set the value of an intermediate by its name.

        In the case that the intermediate value already exists, if overwrite_exists is enabled, the value will be
        overwritten and the log will be output at the debug level, otherwise the value will not be overwritten and
        the log will be output at the warning level, which by default will be output to stderr and seen by user.

        :return: None
        """
        if variable_name in self.intermediates:
            if overwrite_exists:
                msg = "The intermediate '{}' is overwritten. Original value: '{}', new value: '{}'.".format(
                    variable_name, self.intermediates.get(variable_name), value
                )
                logger.debug(msg)
                self.intermediates[variable_name] = value
            elif self.intermediates.get(variable_name) != value:
                msg = "The intermediate '{}' already exists, but overwrite is not enabled. " \
                    "Original value: '{}', candidate value: '{}'.".format(
                        variable_name,
                        self.intermediates.get(variable_name),
                        value,
                    )
                # warning level log will be output to the console, which may cause confusion to users
                logger.warning(msg)
        else:
            self.intermediates[variable_name] = value

    def remove_intermediate(self, variable_name: str) -> None:
        """Remove the value of an intermediate by its name.

        No exception will be raised if the intermediate does not exist.

        :return: None
        """
        self.intermediates.pop(variable_name, None)

    def get_subscription_id(self):
        """Helper function to obtain the value of subscription_id.

        Note: This is not a parameter of aks_create, and it will not be decorated into the `mc` object.

        If no corresponding intermediate exists, method "get_subscription_id" of class "Profile" will be called, which
        depends on "az login" in advance, the returned subscription_id will be stored as an intermediate.

        :return: string
        """
        subscription_id = self.get_intermediate("subscription_id", None)
        if not subscription_id:
            subscription_id = self.cmd.cli_ctx.data.get('subscription_id')
            if not subscription_id:
                subscription_id = Profile(cli_ctx=self.cmd.cli_ctx).get_subscription_id()
                self.cmd.cli_ctx.data['subscription_id'] = subscription_id
            self.set_intermediate("subscription_id", subscription_id, overwrite_exists=True)
        return subscription_id

    def get_resource_group_name(self) -> str:
        """Obtain the value of resource_group_name.

        Note: resource_group_name will not be decorated into the `mc` object.

        The value of this parameter should be provided by user explicitly.

        :return: string
        """
        # read the original value passed by the command
        resource_group_name = self.raw_param.get("resource_group_name")

        # this parameter does not need dynamic completion
        # this parameter does not need validation
        return resource_group_name

    def get_name(self) -> str:
        """Obtain the value of name.

        Note: name will not be decorated into the `mc` object.

        The value of this parameter should be provided by user explicitly.

        :return: string
        """
        # read the original value passed by the command
        name = self.raw_param.get("name")

        # this parameter does not need dynamic completion
        # this parameter does not need validation
        return name

    # pylint: disable=unused-argument
    def _get_location(self, read_only: bool = False, **kwargs) -> Union[str, None]:
        """Internal function to dynamically obtain the value of location according to the context.

        When location is not assigned, dynamic completion will be triggerd. Function "_get_rg_location" will be called
        to get the location of the provided resource group, which internally used ResourceManagementClient to send
        the request.

        This function supports the option of read_only. When enabled, it will skip dynamic completion and validation.

        :return: string or None
        """
        # read the original value passed by the command
        location = self.raw_param.get("location")
        # try to read the property value corresponding to the parameter from the `mc` object
        read_from_mc = False
        if self.mc and self.mc.location is not None:
            location = self.mc.location
            read_from_mc = True

        # skip dynamic completion & validation if option read_only is specified
        if read_only:
            return location

        # dynamic completion
        if not read_from_mc and location is None:
            location = _get_rg_location(
                self.cmd.cli_ctx, self.get_resource_group_name()
            )

        # this parameter does not need validation
        return location

    def get_location(self) -> Union[str, None]:
        """Dynamically obtain the value of location according to the context.

        When location is not assigned, dynamic completion will be triggerd. Function "_get_rg_location" will be called
        to get the location of the provided resource group, which internally used ResourceManagementClient to send
        the request.

        :return: string or None
        """

        return self._get_location()

    def get_ssh_key_value_and_no_ssh_key(self) -> Tuple[str, bool]:
        """Obtain the value of ssh_key_value and no_ssh_key.

        Note: no_ssh_key will not be decorated into the `mc` object.

        If the user does not explicitly specify --ssh-key-value, the validator function "validate_ssh_key" will check
        the default file location "~/.ssh/id_rsa.pub", if the file exists, read its content and return. Otherise,
        create a key pair at "~/.ssh/id_rsa.pub" and return the public key.
        If the user provides a string-like input for --ssh-key-value, the validator function "validate_ssh_key" will
        check whether it is a file path, if so, read its content and return; if it is a valid public key, return it.
        Otherwise, create a key pair there and return the public key.

        This function will verify the parameters by default. It will verify the validity of ssh_key_value. If parameter
        no_ssh_key is set to True, verification will be skipped. Otherwise, an InvalidArgumentValueError will be raised
        when the value of ssh_key_value is invalid.

        :return: a tuple containing two elements: ssh_key_value of string type and no_ssh_key of bool type
        """
        # ssh_key_value
        # read the original value passed by the command
        raw_value = self.raw_param.get("ssh_key_value")
        # try to read the property value corresponding to the parameter from the `mc` object
        value_obtained_from_mc = None
        if (
            self.mc and
            self.mc.linux_profile and
            self.mc.linux_profile.ssh and
            self.mc.linux_profile.ssh.public_keys
        ):
            public_key_obj = safe_list_get(
                self.mc.linux_profile.ssh.public_keys, 0, None
            )
            if public_key_obj:
                value_obtained_from_mc = public_key_obj.key_data

        # set default value
        read_from_mc = False
        if value_obtained_from_mc is not None:
            ssh_key_value = value_obtained_from_mc
            read_from_mc = True
        else:
            ssh_key_value = raw_value

        # no_ssh_key
        # read the original value passed by the command
        no_ssh_key = self.raw_param.get("no_ssh_key")

        # consistent check
        if read_from_mc and no_ssh_key:
            raise CLIInternalError(
                "Inconsistent state detected, ssh_key_value is read from the `mc` object while no_ssh_key is enabled."
            )

        # these parameters do not need dynamic completion

        # validation
        if not no_ssh_key:
            try:
                if not ssh_key_value or not is_valid_ssh_rsa_public_key(
                    ssh_key_value
                ):
                    raise ValueError()
            except (TypeError, ValueError):
                shortened_key = truncate_text(ssh_key_value)
                raise InvalidArgumentValueError(
                    "Provided ssh key ({}) is invalid or non-existent".format(
                        shortened_key
                    )
                )
        return ssh_key_value, no_ssh_key

    # pylint: disable=unused-argument
    def _get_dns_name_prefix(
        self, enable_validation: bool = False, read_only: bool = False, **kwargs
    ) -> Union[str, None]:
        """Internal function to dynamically obtain the value of dns_name_prefix according to the context.

        When both dns_name_prefix and fqdn_subdomain are not assigned, dynamic completion will be triggerd. A default
        dns_name_prefix composed of name (cluster), resource_group_name, and subscription_id will be created.

        This function supports the option of enable_validation. When enabled, it will check if both dns_name_prefix and
        fqdn_subdomain are assigend, if so, raise the MutuallyExclusiveArgumentError.
        This function supports the option of read_only. When enabled, it will skip dynamic completion and validation.

        :return: string or None
        """
        # read the original value passed by the command
        dns_name_prefix = self.raw_param.get("dns_name_prefix")
        # try to read the property value corresponding to the parameter from the `mc` object
        read_from_mc = False
        if self.mc and self.mc.dns_prefix is not None:
            dns_name_prefix = self.mc.dns_prefix
            read_from_mc = True

        # skip dynamic completion & validation if option read_only is specified
        if read_only:
            return dns_name_prefix

        dynamic_completion = False
        # check whether the parameter meet the conditions of dynamic completion
        if not dns_name_prefix and not self._get_fqdn_subdomain(enable_validation=False):
            dynamic_completion = True
        # disable dynamic completion if the value is read from `mc`
        dynamic_completion = dynamic_completion and not read_from_mc
        # In case the user does not specify the parameter and it meets the conditions of automatic completion,
        # necessary information is dynamically completed.
        if dynamic_completion:
            name = self.get_name()
            resource_group_name = self.get_resource_group_name()
            subscription_id = self.get_subscription_id()
            # Use subscription id to provide uniqueness and prevent DNS name clashes
            name_part = re.sub('[^A-Za-z0-9-]', '', name)[0:10]
            if not name_part[0].isalpha():
                name_part = (str('a') + name_part)[0:10]
            resource_group_part = re.sub(
                '[^A-Za-z0-9-]', '', resource_group_name)[0:16]
            dns_name_prefix = '{}-{}-{}'.format(name_part, resource_group_part, subscription_id[0:6])

        # validation
        if enable_validation:
            if dns_name_prefix and self._get_fqdn_subdomain(enable_validation=False):
                raise MutuallyExclusiveArgumentError(
                    "--dns-name-prefix and --fqdn-subdomain cannot be used at same time"
                )
        return dns_name_prefix

    def get_dns_name_prefix(self) -> Union[str, None]:
        """Dynamically obtain the value of dns_name_prefix according to the context.

        When both dns_name_prefix and fqdn_subdomain are not assigned, dynamic completion will be triggerd. A default
        dns_name_prefix composed of name (cluster), resource_group_name, and subscription_id will be created.

        This function will verify the parameter by default. It will check if both dns_name_prefix and fqdn_subdomain
        are assigend, if so, raise the MutuallyExclusiveArgumentError.

        :return: string or None
        """

        return self._get_dns_name_prefix(enable_validation=True)

    def get_kubernetes_version(self) -> str:
        """Obtain the value of kubernetes_version.

        :return: string
        """
        # read the original value passed by the command
        kubernetes_version = self.raw_param.get("kubernetes_version")
        # try to read the property value corresponding to the parameter from the `mc` object
        if self.mc and self.mc.kubernetes_version is not None:
            kubernetes_version = self.mc.kubernetes_version

        # this parameter does not need dynamic completion
        # this parameter does not need validation
        return kubernetes_version

    # pylint: disable=unused-argument
    def _get_vm_set_type(self, read_only: bool = False, **kwargs) -> Union[str, None]:
        """Internal function to dynamically obtain the value of vm_set_type according to the context.

        Dynamic completion will be triggerd by default. The value of vm set type will be set according to the value of
        kubernetes_version. It will also normalize the value as server validation is case-sensitive.

        This function supports the option of read_only. When enabled, it will skip dynamic completion and validation.

        :return: string or None
        """
        # read the original value passed by the command
        raw_value = self.raw_param.get("vm_set_type")
        # try to read the property value corresponding to the parameter from the `mc` object
        value_obtained_from_mc = None
        if self.mc and self.mc.agent_pool_profiles:
            agent_pool_profile = safe_list_get(
                self.mc.agent_pool_profiles, 0, None
            )
            if agent_pool_profile:
                value_obtained_from_mc = agent_pool_profile.type

        # set default value
        read_from_mc = False
        if value_obtained_from_mc is not None:
            vm_set_type = value_obtained_from_mc
            read_from_mc = True
        else:
            vm_set_type = raw_value

        # skip dynamic completion & validation if option read_only is specified
        if read_only:
            return vm_set_type

        # dynamic completion
        # the value verified by the validator may have case problems, and we will adjust it by default
        if not read_from_mc:
            kubernetes_version = self.get_kubernetes_version()
            if not vm_set_type:
                if kubernetes_version and StrictVersion(kubernetes_version) < StrictVersion("1.12.9"):
                    print(
                        "Setting vm_set_type to availabilityset as it is not specified and kubernetes version({}) "
                        "less than 1.12.9 only supports availabilityset\n".format(
                            kubernetes_version
                        )
                    )
                    vm_set_type = "AvailabilitySet"
            if not vm_set_type:
                vm_set_type = "VirtualMachineScaleSets"

            # normalize as server validation is case-sensitive
            if vm_set_type.lower() == "AvailabilitySet".lower():
                vm_set_type = "AvailabilitySet"
            if vm_set_type.lower() == "VirtualMachineScaleSets".lower():
                vm_set_type = "VirtualMachineScaleSets"
            return vm_set_type

        # this parameter does not need validation
        return vm_set_type

    def get_vm_set_type(self) -> Union[str, None]:
        """Dynamically obtain the value of vm_set_type according to the context.

        Dynamic completion will be triggerd by default. The value of vm set type will be set according to the value of
        kubernetes_version. It will also normalize the value as server validation is case-sensitive.

        :return: string or None
        """

        # this parameter does not need validation
        return self._get_vm_set_type()

    def get_nodepool_name(self) -> str:
        """Dynamically obtain the value of nodepool_name according to the context.

        Note: SDK performs the following validation {'required': True, 'pattern': r'^[a-z][a-z0-9]{0,11}$'}.

        This function will normalize the parameter by default. If no value is assigned, the default value "nodepool1"
        is set, and if the string length is greater than 12, it is truncated.

        :return: string
        """
        # read the original value passed by the command
        raw_value = self.raw_param.get("nodepool_name")
        # try to read the property value corresponding to the parameter from the `mc` object
        value_obtained_from_mc = None
        if self.mc and self.mc.agent_pool_profiles:
            agent_pool_profile = safe_list_get(
                self.mc.agent_pool_profiles, 0, None
            )
            if agent_pool_profile:
                value_obtained_from_mc = agent_pool_profile.name

        # set default value
        if value_obtained_from_mc is not None:
            nodepool_name = value_obtained_from_mc
        else:
            nodepool_name = raw_value
            # normalize
            if not nodepool_name:
                nodepool_name = "nodepool1"
            else:
                nodepool_name = nodepool_name[:12]

        # this parameter does not need validation
        return nodepool_name

    def get_nodepool_tags(self) -> Union[Dict[str, str], None]:
        """Obtain the value of nodepool_tags.

        :return: dictionary or None
        """
        # read the original value passed by the command
        raw_value = self.raw_param.get("nodepool_tags")
        # try to read the property value corresponding to the parameter from the `mc` object
        value_obtained_from_mc = None
        if self.mc and self.mc.agent_pool_profiles:
            agent_pool_profile = safe_list_get(
                self.mc.agent_pool_profiles, 0, None
            )
            if agent_pool_profile:
                value_obtained_from_mc = agent_pool_profile.tags

        # set default value
        if value_obtained_from_mc is not None:
            nodepool_tags = value_obtained_from_mc
        else:
            nodepool_tags = raw_value

        # this parameter does not need dynamic completion
        # this parameter does not need validation
        return nodepool_tags

    def get_nodepool_labels(self) -> Union[Dict[str, str], None]:
        """Obtain the value of nodepool_labels.

        :return: dictionary or None
        """
        # read the original value passed by the command
        raw_value = self.raw_param.get("nodepool_labels")
        # try to read the property value corresponding to the parameter from the `mc` object
        value_obtained_from_mc = None
        if self.mc and self.mc.agent_pool_profiles:
            agent_pool_profile = safe_list_get(
                self.mc.agent_pool_profiles, 0, None
            )
            if agent_pool_profile:
                value_obtained_from_mc = agent_pool_profile.node_labels

        # set default value
        if value_obtained_from_mc is not None:
            nodepool_labels = value_obtained_from_mc
        else:
            nodepool_labels = raw_value

        # this parameter does not need dynamic completion
        # this parameter does not need validation
        return nodepool_labels

    def get_node_vm_size(self) -> str:
        """Obtain the value of node_vm_size.

        :return: string
        """
        # read the original value passed by the command
        raw_value = self.raw_param.get("node_vm_size")
        # try to read the property value corresponding to the parameter from the `mc` object
        value_obtained_from_mc = None
        if self.mc and self.mc.agent_pool_profiles:
            agent_pool_profile = safe_list_get(
                self.mc.agent_pool_profiles, 0, None
            )
            if agent_pool_profile:
                value_obtained_from_mc = agent_pool_profile.vm_size

        # set default value
        if value_obtained_from_mc is not None:
            node_vm_size = value_obtained_from_mc
        else:
            node_vm_size = raw_value

        # this parameter does not need dynamic completion
        # this parameter does not need validation
        return node_vm_size

    def get_vnet_subnet_id(self) -> Union[str, None]:
        """Obtain the value of vnet_subnet_id.

        :return: string or None
        """
        # read the original value passed by the command
        raw_value = self.raw_param.get("vnet_subnet_id")
        # try to read the property value corresponding to the parameter from the `mc` object
        value_obtained_from_mc = None
        if self.mc and self.mc.agent_pool_profiles:
            agent_pool_profile = safe_list_get(
                self.mc.agent_pool_profiles, 0, None
            )
            if agent_pool_profile:
                value_obtained_from_mc = agent_pool_profile.vnet_subnet_id

        # set default value
        if value_obtained_from_mc is not None:
            vnet_subnet_id = value_obtained_from_mc
        else:
            vnet_subnet_id = raw_value

        # this parameter does not need dynamic completion
        # this parameter does not need validation
        return vnet_subnet_id

    def get_ppg(self) -> Union[str, None]:
        """Obtain the value of ppg (proximity_placement_group_id).

        :return: string or None
        """
        # read the original value passed by the command
        raw_value = self.raw_param.get("ppg")
        # try to read the property value corresponding to the parameter from the `mc` object
        value_obtained_from_mc = None
        if self.mc and self.mc.agent_pool_profiles:
            agent_pool_profile = safe_list_get(
                self.mc.agent_pool_profiles, 0, None
            )
            if agent_pool_profile:
                value_obtained_from_mc = (
                    agent_pool_profile.proximity_placement_group_id
                )

        # set default value
        if value_obtained_from_mc is not None:
            ppg = value_obtained_from_mc
        else:
            ppg = raw_value

        # this parameter does not need dynamic completion
        # this parameter does not need validation
        return ppg

    def get_zones(self) -> Union[List[str], None]:
        """Obtain the value of zones.

        :return: list of strings or None
        """
        # read the original value passed by the command
        raw_value = self.raw_param.get("zones")
        # try to read the property value corresponding to the parameter from the `mc` object
        value_obtained_from_mc = None
        if self.mc and self.mc.agent_pool_profiles:
            agent_pool_profile = safe_list_get(
                self.mc.agent_pool_profiles, 0, None
            )
            if agent_pool_profile:
                value_obtained_from_mc = agent_pool_profile.availability_zones

        # set default value
        if value_obtained_from_mc is not None:
            zones = value_obtained_from_mc
        else:
            zones = raw_value

        # this parameter does not need dynamic completion
        # this parameter does not need validation
        return zones

    def get_enable_node_public_ip(self) -> bool:
        """Obtain the value of enable_node_public_ip.

        :return: bool
        """
        # read the original value passed by the command
        raw_value = self.raw_param.get("enable_node_public_ip")
        # try to read the property value corresponding to the parameter from the `mc` object
        value_obtained_from_mc = None
        if self.mc and self.mc.agent_pool_profiles:
            agent_pool_profile = safe_list_get(
                self.mc.agent_pool_profiles, 0, None
            )
            if agent_pool_profile:
                value_obtained_from_mc = (
                    agent_pool_profile.enable_node_public_ip
                )

        # set default value
        if value_obtained_from_mc is not None:
            enable_node_public_ip = value_obtained_from_mc
        else:
            enable_node_public_ip = raw_value

        # this parameter does not need dynamic completion
        # this parameter does not need validation
        return enable_node_public_ip

    def get_node_public_ip_prefix_id(self) -> Union[str, None]:
        """Obtain the value of node_public_ip_prefix_id.

        :return: string or None
        """
        # read the original value passed by the command
        raw_value = self.raw_param.get("node_public_ip_prefix_id")
        # try to read the property value corresponding to the parameter from the `mc` object
        value_obtained_from_mc = None
        if self.mc and self.mc.agent_pool_profiles:
            agent_pool_profile = safe_list_get(
                self.mc.agent_pool_profiles, 0, None
            )
            if agent_pool_profile:
                value_obtained_from_mc = (
                    agent_pool_profile.node_public_ip_prefix_id
                )

        # set default value
        if value_obtained_from_mc is not None:
            node_public_ip_prefix_id = value_obtained_from_mc
        else:
            node_public_ip_prefix_id = raw_value

        # this parameter does not need dynamic completion
        # this parameter does not need validation
        return node_public_ip_prefix_id

    def get_enable_encryption_at_host(self) -> bool:
        """Obtain the value of enable_encryption_at_host.

        :return: bool
        """
        # read the original value passed by the command
        raw_value = self.raw_param.get("enable_encryption_at_host")
        # try to read the property value corresponding to the parameter from the `mc` object
        value_obtained_from_mc = None
        if self.mc and self.mc.agent_pool_profiles:
            agent_pool_profile = safe_list_get(
                self.mc.agent_pool_profiles, 0, None
            )
            if agent_pool_profile:
                value_obtained_from_mc = (
                    agent_pool_profile.enable_encryption_at_host
                )

        # set default value
        if value_obtained_from_mc is not None:
            enable_encryption_at_host = value_obtained_from_mc
        else:
            enable_encryption_at_host = raw_value

        # this parameter does not need dynamic completion
        # this parameter does not need validation
        return enable_encryption_at_host

    def get_enable_ultra_ssd(self) -> bool:
        """Obtain the value of enable_ultra_ssd.

        :return: bool
        """
        # read the original value passed by the command
        raw_value = self.raw_param.get("enable_ultra_ssd")
        # try to read the property value corresponding to the parameter from the `mc` object
        value_obtained_from_mc = None
        if self.mc and self.mc.agent_pool_profiles:
            agent_pool_profile = safe_list_get(
                self.mc.agent_pool_profiles, 0, None
            )
            if agent_pool_profile:
                value_obtained_from_mc = agent_pool_profile.enable_ultra_ssd

        # set default value
        if value_obtained_from_mc is not None:
            enable_ultra_ssd = value_obtained_from_mc
        else:
            enable_ultra_ssd = raw_value

        # this parameter does not need dynamic completion
        # this parameter does not need validation
        return enable_ultra_ssd

    def get_max_pods(self) -> Union[int, None]:
        """Obtain the value of max_pods.

        This function will normalize the parameter by default. The parameter will be converted to int, but int 0 is
        converted to None.

        :return: int or None
        """
        # read the original value passed by the command
        raw_value = self.raw_param.get("max_pods")
        # try to read the property value corresponding to the parameter from the `mc` object
        value_obtained_from_mc = None
        if self.mc and self.mc.agent_pool_profiles:
            agent_pool_profile = safe_list_get(
                self.mc.agent_pool_profiles, 0, None
            )
            if agent_pool_profile:
                value_obtained_from_mc = agent_pool_profile.max_pods

        # set default value
        if value_obtained_from_mc is not None:
            max_pods = value_obtained_from_mc
        else:
            max_pods = raw_value
            # Note: int 0 is converted to None
            if max_pods:
                max_pods = int(max_pods)
            else:
                max_pods = None

        # this parameter does not need validation
        return max_pods

    def get_node_osdisk_size(self) -> Union[int, None]:
        """Obtain the value of node_osdisk_size.

        Note: SDK performs the following validation {'maximum': 2048, 'minimum': 0}.

        This function will normalize the parameter by default. The parameter will be converted to int, but int 0 is
        converted to None.

        :return: int or None
        """
        # read the original value passed by the command
        raw_value = self.raw_param.get("node_osdisk_size")
        # try to read the property value corresponding to the parameter from the `mc` object
        value_obtained_from_mc = None
        if self.mc and self.mc.agent_pool_profiles:
            agent_pool_profile = safe_list_get(
                self.mc.agent_pool_profiles, 0, None
            )
            if agent_pool_profile:
                value_obtained_from_mc = agent_pool_profile.os_disk_size_gb

        # set default value
        if value_obtained_from_mc is not None:
            node_osdisk_size = value_obtained_from_mc
        else:
            node_osdisk_size = raw_value
            # Note: 0 is converted to None
            if node_osdisk_size:
                node_osdisk_size = int(node_osdisk_size)
            else:
                node_osdisk_size = None

        # this parameter does not need validation
        return node_osdisk_size

    def get_node_osdisk_type(self) -> Union[str, None]:
        """Obtain the value of node_osdisk_type.

        :return: string or None
        """
        # read the original value passed by the command
        raw_value = self.raw_param.get("node_osdisk_type")
        # try to read the property value corresponding to the parameter from the `mc` object
        value_obtained_from_mc = None
        if self.mc and self.mc.agent_pool_profiles:
            agent_pool_profile = safe_list_get(
                self.mc.agent_pool_profiles, 0, None
            )
            if agent_pool_profile:
                value_obtained_from_mc = agent_pool_profile.os_disk_type

        # set default value
        if value_obtained_from_mc is not None:
            node_osdisk_type = value_obtained_from_mc
        else:
            node_osdisk_type = raw_value

        # this parameter does not need dynamic completion
        # this parameter does not need validation
        return node_osdisk_type

    # pylint: disable=too-many-branches
    def get_node_count_and_enable_cluster_autoscaler_and_min_count_and_max_count(
        self,
    ) -> Tuple[int, bool, Union[int, None], Union[int, None]]:
        """Obtain the value of node_count, enable_cluster_autoscaler, min_count and max_count.

        This function will verify the parameters through function "validate_counts_in_autoscaler" by default.

        :return: a tuple containing four elements: node_count of int type, enable_cluster_autoscaler of bool type,
        min_count of int type or None and max_count of int type or None
        """
        # get agent pool profile from `mc`
        agent_pool_profile = None
        if self.mc and self.mc.agent_pool_profiles:
            agent_pool_profile = safe_list_get(
                self.mc.agent_pool_profiles, 0, None
            )

        # node_count
        # read the original value passed by the command
        node_count = self.raw_param.get("node_count")
        # try to read the property value corresponding to the parameter from the `mc` object
        if agent_pool_profile and agent_pool_profile.count is not None:
            node_count = agent_pool_profile.count

        # enable_cluster_autoscaler
        # read the original value passed by the command
        enable_cluster_autoscaler = self.raw_param.get("enable_cluster_autoscaler")
        # try to read the property value corresponding to the parameter from the `mc` object
        if agent_pool_profile and agent_pool_profile.enable_auto_scaling is not None:
            enable_cluster_autoscaler = agent_pool_profile.enable_auto_scaling

        # min_count
        # read the original value passed by the command
        min_count = self.raw_param.get("min_count")
        # try to read the property value corresponding to the parameter from the `mc` object
        if agent_pool_profile and agent_pool_profile.min_count is not None:
            min_count = agent_pool_profile.min_count

        # max_count
        # read the original value passed by the command
        max_count = self.raw_param.get("max_count")
        # try to read the property value corresponding to the parameter from the `mc` object
        if agent_pool_profile and agent_pool_profile.max_count is not None:
            max_count = agent_pool_profile.max_count

        # these parameters do not need dynamic completion

        # validation
        validate_counts_in_autoscaler(
            node_count,
            enable_cluster_autoscaler,
            min_count,
            max_count,
            decorator_mode=DecoratorMode.CREATE,
        )
        return node_count, enable_cluster_autoscaler, min_count, max_count

    # pylint: disable=too-many-branches
    def get_update_enable_disable_cluster_autoscaler_and_min_max_count(
        self,
    ) -> Tuple[bool, bool, bool, Union[int, None], Union[int, None]]:
        """Obtain the value of update_cluster_autoscaler, enable_cluster_autoscaler, disable_cluster_autoscaler,
        min_count and max_count.

        This function will verify the parameters through function "validate_counts_in_autoscaler" by default. Besides if
        both enable_cluster_autoscaler and update_cluster_autoscaler are specified, a MutuallyExclusiveArgumentError
        will be raised. If enable_cluster_autoscaler or update_cluster_autoscaler is specified and there are multiple
        agent pool profiles, an ArgumentUsageError will be raised. If enable_cluster_autoscaler is specified and
        autoscaler is already enabled in `mc`, it will output warning messages and exit with code 0. If
        update_cluster_autoscaler is specified and autoscaler is not enabled in `mc`, it will raise an
        InvalidArgumentValueError. If disable_cluster_autoscaler is specified and autoscaler is not enabled in `mc`,
        it will output warning messages and exit with code 0.

        :return: a tuple containing four elements: update_cluster_autoscaler of bool type, enable_cluster_autoscaler
        of bool type, disable_cluster_autoscaler of bool type, min_count of int type or None and max_count of int type
        or None
        """
        # get agent pool profile from `mc`
        agent_pool_profile = None
        if self.mc and self.mc.agent_pool_profiles:
            agent_pool_profile = safe_list_get(
                self.mc.agent_pool_profiles, 0, None
            )

        # update_cluster_autoscaler
        # read the original value passed by the command
        update_cluster_autoscaler = self.raw_param.get("update_cluster_autoscaler")

        # enable_cluster_autoscaler
        # read the original value passed by the command
        enable_cluster_autoscaler = self.raw_param.get("enable_cluster_autoscaler")

        # disable_cluster_autoscaler
        # read the original value passed by the command
        disable_cluster_autoscaler = self.raw_param.get("disable_cluster_autoscaler")

        # min_count
        # read the original value passed by the command
        min_count = self.raw_param.get("min_count")

        # max_count
        # read the original value passed by the command
        max_count = self.raw_param.get("max_count")

        # these parameters do not need dynamic completion

        # validation
        # For multi-agent pool, use the az aks nodepool command
        if (enable_cluster_autoscaler or update_cluster_autoscaler) and len(self.mc.agent_pool_profiles) > 1:
            raise ArgumentUsageError(
                'There are more than one node pool in the cluster. Please use "az aks nodepool" command '
                "to update per node pool auto scaler settings"
            )

        if enable_cluster_autoscaler + update_cluster_autoscaler + disable_cluster_autoscaler > 1:
            raise MutuallyExclusiveArgumentError(
                "Can only specify one of --enable-cluster-autoscaler, --update-cluster-autoscaler and "
                "--disable-cluster-autoscaler"
            )

        validate_counts_in_autoscaler(
            None,
            enable_cluster_autoscaler or update_cluster_autoscaler,
            min_count,
            max_count,
            decorator_mode=DecoratorMode.UPDATE,
        )

        if enable_cluster_autoscaler and agent_pool_profile.enable_auto_scaling:
            logger.warning(
                "Cluster autoscaler is already enabled for this node pool.\n"
                'Please run "az aks --update-cluster-autoscaler" '
                "if you want to update min-count or max-count."
            )
            sys.exit(0)

        if update_cluster_autoscaler and not agent_pool_profile.enable_auto_scaling:
            raise InvalidArgumentValueError(
                "Cluster autoscaler is not enabled for this node pool.\n"
                'Run "az aks nodepool update --enable-cluster-autoscaler" '
                "to enable cluster with min-count and max-count."
            )

        if disable_cluster_autoscaler and not agent_pool_profile.enable_auto_scaling:
            logger.warning(
                "Cluster autoscaler is already disabled for this node pool."
            )
            sys.exit(0)

        return update_cluster_autoscaler, enable_cluster_autoscaler, disable_cluster_autoscaler, min_count, max_count

    def get_admin_username(self) -> str:
        """Obtain the value of admin_username.

        Note: SDK performs the following validation {'required': True, 'pattern': r'^[A-Za-z][-A-Za-z0-9_]*$'}.

        :return: str
        """
        # read the original value passed by the command
        admin_username = self.raw_param.get("admin_username")
        # try to read the property value corresponding to the parameter from the `mc` object
        if (
            self.mc and
            self.mc.linux_profile and
            self.mc.linux_profile.admin_username is not None
        ):
            admin_username = self.mc.linux_profile.admin_username

        # this parameter does not need dynamic completion
        # this parameter does not need validation
        return admin_username

    # pylint: disable=unused-argument
    def _get_windows_admin_username_and_password(
        self, read_only: bool = False, **kwargs
    ) -> Tuple[Union[str, None], Union[str, None]]:
        """Internal function to dynamically obtain the value of windows_admin_username and windows_admin_password
        according to the context.

        When ont of windows_admin_username and windows_admin_password is not assigned, dynamic completion will be
        triggerd. The user will be prompted to enter the missing windows_admin_username or windows_admin_password in
        tty (pseudo terminal). If the program is running in a non-interactive environment, a NoTTYError error will be
        raised.

        This function supports the option of read_only. When enabled, it will skip dynamic completion and validation.

        :return: a tuple containing two elements: windows_admin_username of string type or None and
        windows_admin_password of string type or None
        """
        # windows_admin_username
        # read the original value passed by the command
        windows_admin_username = self.raw_param.get("windows_admin_username")
        # try to read the property value corresponding to the parameter from the `mc` object
        username_read_from_mc = False
        if (
            self.mc and
            self.mc.windows_profile and
            self.mc.windows_profile.admin_username is not None
        ):
            windows_admin_username = self.mc.windows_profile.admin_username
            username_read_from_mc = True

        # windows_admin_password
        # read the original value passed by the command
        windows_admin_password = self.raw_param.get("windows_admin_password")
        # try to read the property value corresponding to the parameter from the `mc` object
        password_read_from_mc = False
        if (
            self.mc and
            self.mc.windows_profile and
            self.mc.windows_profile.admin_password is not None
        ):
            windows_admin_password = self.mc.windows_profile.admin_password
            password_read_from_mc = True

        # consistent check
        if username_read_from_mc != password_read_from_mc:
            raise CLIInternalError(
                "Inconsistent state detected, one of windows admin name and password is read from the `mc` object."
            )

        # skip dynamic completion & validation if option read_only is specified
        if read_only:
            return windows_admin_username, windows_admin_password

        username_dynamic_completion = False
        # check whether the parameter meet the conditions of dynamic completion
        # to avoid that windows_admin_password is set but windows_admin_username is not
        if windows_admin_username is None and windows_admin_password:
            username_dynamic_completion = True
        # disable dynamic completion if the value is read from `mc`
        username_dynamic_completion = (
            username_dynamic_completion and not username_read_from_mc
        )
        if username_dynamic_completion:
            try:
                windows_admin_username = prompt("windows_admin_username: ")
                # The validation for admin_username in ManagedClusterWindowsProfile will fail even if
                # users still set windows_admin_username to empty here
            except NoTTYException:
                raise NoTTYError(
                    "Please specify username for Windows in non-interactive mode."
                )

        password_dynamic_completion = False
        # check whether the parameter meet the conditions of dynamic completion
        # to avoid that windows_admin_username is set but windows_admin_password is not
        if windows_admin_password is None and windows_admin_username:
            password_dynamic_completion = True
        # disable dynamic completion if the value is read from `mc`
        password_dynamic_completion = (
            password_dynamic_completion and not password_read_from_mc
        )
        if password_dynamic_completion:
            try:
                windows_admin_password = prompt_pass(
                    msg="windows-admin-password: ", confirm=True
                )
            except NoTTYException:
                raise NoTTYError(
                    "Please specify both username and password in non-interactive mode."
                )

        # these parameters does not need validation
        return windows_admin_username, windows_admin_password

    def get_windows_admin_username_and_password(
        self,
    ) -> Tuple[Union[str, None], Union[str, None]]:
        """Dynamically obtain the value of windows_admin_username and windows_admin_password according to the context.

        When ont of windows_admin_username and windows_admin_password is not assigned, dynamic completion will be
        triggerd. The user will be prompted to enter the missing windows_admin_username or windows_admin_password in
        tty (pseudo terminal). If the program is running in a non-interactive environment, a NoTTYError error will be
        raised.

        :return: a tuple containing two elements: windows_admin_username of string type or None and
        windows_admin_password of string type or None
        """

        return self._get_windows_admin_username_and_password()

    def get_enable_ahub(self) -> bool:
        """Obtain the value of enable_ahub.

        Note: enable_ahub will not be directly decorated into the `mc` object.

        :return: bool
        """
        # read the original value passed by the command
        enable_ahub = self.raw_param.get("enable_ahub")
        # try to read the property value corresponding to the parameter from the `mc` object
        if self.mc and self.mc.windows_profile:
            enable_ahub = self.mc.windows_profile.license_type == "Windows_Server"

        # this parameter does not need dynamic completion
        # this parameter does not need validation
        return enable_ahub

    # pylint: disable=unused-argument,too-many-statements
    def _get_service_principal_and_client_secret(
        self, read_only: bool = False, **kwargs
    ) -> Tuple[Union[str, None], Union[str, None]]:
        """Internal function to dynamically obtain the values of service_principal and client_secret according to the
        context.

        This function will store an intermediate aad_session_key.

        When service_principal and client_secret are not assigned and enable_managed_identity is True, dynamic
        completion will not be triggered. For other cases, dynamic completion will be triggered.
        When client_secret is given but service_principal is not, dns_name_prefix or fqdn_subdomain will be used to
        create a service principal. The parameters subscription_id, location and name (cluster) are also required when
        calling function "_ensure_aks_service_principal", which internally used GraphRbacManagementClient to send
        the request.
        When service_principal is given but client_secret is not, function "_ensure_aks_service_principal" would raise
        CLIError.

        This function supports the option of read_only. When enabled, it will skip dynamic completion and validation.

        :return: a tuple containing two elements: service_principal of string type or None and client_secret of
        string type or None
        """
        # service_principal
        # read the original value passed by the command
        service_principal = self.raw_param.get("service_principal")
        # try to read the property value corresponding to the parameter from the `mc` object
        sp_read_from_mc = False
        if (
            self.mc and
            self.mc.service_principal_profile and
            self.mc.service_principal_profile.client_id is not None
        ):
            service_principal = self.mc.service_principal_profile.client_id
            sp_read_from_mc = True

        # client_secret
        # read the original value passed by the command
        client_secret = self.raw_param.get("client_secret")
        # try to read the property value corresponding to the parameter from the `mc` object
        secret_read_from_mc = False
        if (
            self.mc and
            self.mc.service_principal_profile and
            self.mc.service_principal_profile.secret is not None
        ):
            client_secret = self.mc.service_principal_profile.secret
            secret_read_from_mc = True

        # consistent check
        if sp_read_from_mc != secret_read_from_mc:
            raise CLIInternalError(
                "Inconsistent state detected, one of sp and secret is read from the `mc` object."
            )

        # skip dynamic completion & validation if option read_only is specified
        if read_only:
            return service_principal, client_secret

        # dynamic completion for service_principal and client_secret
        dynamic_completion = False
        # check whether the parameter meet the conditions of dynamic completion
        enable_managed_identity = self._get_enable_managed_identity(read_only=True)
        if not (
            enable_managed_identity and
            not service_principal and
            not client_secret
        ):
            dynamic_completion = True
        # disable dynamic completion if the value is read from `mc`
        dynamic_completion = (
            dynamic_completion and
            not sp_read_from_mc and
            not secret_read_from_mc
        )
        if dynamic_completion:
            principal_obj = _ensure_aks_service_principal(
                cli_ctx=self.cmd.cli_ctx,
                service_principal=service_principal,
                client_secret=client_secret,
                subscription_id=self.get_subscription_id(),
                dns_name_prefix=self._get_dns_name_prefix(enable_validation=False),
                fqdn_subdomain=self._get_fqdn_subdomain(enable_validation=False),
                location=self.get_location(),
                name=self.get_name(),
            )
            service_principal = principal_obj.get("service_principal")
            client_secret = principal_obj.get("client_secret")
            self.set_intermediate("aad_session_key", principal_obj.get("aad_session_key"), overwrite_exists=True)

        # these parameters do not need validation
        return service_principal, client_secret

    def get_service_principal_and_client_secret(
        self
    ) -> Tuple[Union[str, None], Union[str, None]]:
        """Dynamically obtain the values of service_principal and client_secret according to the context.

        When service_principal and client_secret are not assigned and enable_managed_identity is True, dynamic
        completion will not be triggered. For other cases, dynamic completion will be triggered.
        When client_secret is given but service_principal is not, dns_name_prefix or fqdn_subdomain will be used to
        create a service principal. The parameters subscription_id, location and name (cluster) are also required when
        calling function "_ensure_aks_service_principal", which internally used GraphRbacManagementClient to send
        the request.
        When service_principal is given but client_secret is not, function "_ensure_aks_service_principal" would raise
        CLIError.

        :return: a tuple containing two elements: service_principal of string type or None and client_secret of
        string type or None
        """

        return self._get_service_principal_and_client_secret()

    # pylint: disable=unused-argument
    def _get_enable_managed_identity(
        self, enable_validation: bool = False, read_only: bool = False, **kwargs
    ) -> bool:
        """Internal function to dynamically obtain the values of service_principal and client_secret according to the
        context.

        Note: enable_managed_identity will not be directly decorated into the `mc` object.

        When both service_principal and client_secret are assigned and enable_managed_identity is True, dynamic
        completion will be triggered. The value of enable_managed_identity will be set to False.

        This function supports the option of enable_validation. When enabled, if enable_managed_identity is not
        specified and assign_identity is assigned, a RequiredArgumentMissingError will be raised.
        This function supports the option of read_only. When enabled, it will skip dynamic completion and validation.

        :return: bool
        """
        # read the original value passed by the command
        enable_managed_identity = self.raw_param.get("enable_managed_identity")
        # try to read the property value corresponding to the parameter from the `mc` object
        read_from_mc = False
        if self.mc and self.mc.identity:
            enable_managed_identity = check_is_msi_cluster(self.mc)
            read_from_mc = True

        # skip dynamic completion & validation if option read_only is specified
        if read_only:
            return enable_managed_identity

        # dynamic completion
        (
            service_principal,
            client_secret,
        ) = self._get_service_principal_and_client_secret(read_only=True)
        if not read_from_mc and service_principal and client_secret:
            enable_managed_identity = False

        # validation
        if enable_validation:
            if not enable_managed_identity and self._get_assign_identity(enable_validation=False):
                raise RequiredArgumentMissingError(
                    "--assign-identity can only be specified when --enable-managed-identity is specified"
                )
        return enable_managed_identity

    def get_enable_managed_identity(self) -> bool:
        """Dynamically obtain the values of service_principal and client_secret according to the context.

        Note: enable_managed_identity will not be directly decorated into the `mc` object.

        When both service_principal and client_secret are assigned and enable_managed_identity is True, dynamic
        completion will be triggered. The value of enable_managed_identity will be set to False.

        This function will verify the parameter by default. If enable_managed_identity is not specified and
        assign_identity is assigned, a RequiredArgumentMissingError will be raised.

        :return: bool
        """

        return self._get_enable_managed_identity(enable_validation=True)

    def get_skip_subnet_role_assignment(self) -> bool:
        """Obtain the value of skip_subnet_role_assignment.

        Note: skip_subnet_role_assignment will not be decorated into the `mc` object.

        :return: bool
        """
        # read the original value passed by the command
        skip_subnet_role_assignment = self.raw_param.get("skip_subnet_role_assignment")

        # this parameter does not need dynamic completion
        # this parameter does not need validation
        return skip_subnet_role_assignment

    # pylint: disable=unused-argument
    def _get_assign_identity(self, enable_validation: bool = False, **kwargs) -> Union[str, None]:
        """Internal function to obtain the value of assign_identity.

        This function supports the option of enable_validation. When enabled, if enable_managed_identity is not
        specified and assign_identity is assigned, a RequiredArgumentMissingError will be raised. Besides, if
        assign_identity is not assigned but assign_kubelet_identity is, a RequiredArgumentMissingError will be raised.

        :return: string or None
        """
        # read the original value passed by the command
        raw_value = self.raw_param.get("assign_identity")
        # try to read the property value corresponding to the parameter from the `mc` object
        value_obtained_from_mc = None
        if (
            self.mc and
            self.mc.identity and
            self.mc.identity.user_assigned_identities is not None
        ):
            value_obtained_from_mc = safe_list_get(
                list(self.mc.identity.user_assigned_identities.keys()), 0, None
            )

        # set default value
        if value_obtained_from_mc is not None:
            assign_identity = value_obtained_from_mc
        else:
            assign_identity = raw_value

        # this parameter does not need dynamic completion

        # validation
        if enable_validation:
            if assign_identity:
                if not self._get_enable_managed_identity(enable_validation=False):
                    raise RequiredArgumentMissingError(
                        "--assign-identity can only be specified when --enable-managed-identity is specified"
                    )
            else:
                if self.get_assign_kubelet_identity():
                    raise RequiredArgumentMissingError(
                        "--assign-kubelet-identity can only be specified when --assign-identity is specified"
                    )
        return assign_identity

    def get_assign_identity(self) -> Union[str, None]:
        """Obtain the value of assign_identity.

        This function will verify the parameter by default. If enable_managed_identity is not specified and
        assign_identity is assigned, a RequiredArgumentMissingError will be raised. Besides, if assign_identity is not
        assigned but assign_kubelet_identity is, a RequiredArgumentMissingError will be raised.

        :return: string or None
        """

        return self._get_assign_identity(enable_validation=True)

    def get_identity_by_msi_client(self, assigned_identity: str) -> Identity:
        """Helper function to obtain the identity object by msi client.

        Note: This is a wrapper of the external function "_get_user_assigned_identity", and the return result of this
        function will not be directly decorated into the `mc` object.

        This function will use ManagedServiceIdentityClient to send the request, and return an identity object.
        ResourceNotFoundError, ClientRequestError or InvalidArgumentValueError exceptions might be raised in the above
        process.

        :return: string
        """
        return _get_user_assigned_identity(self.cmd.cli_ctx, assigned_identity)

    def get_user_assigned_identity_client_id(self) -> str:
        """Helper function to obtain the client_id of user assigned identity.

        Note: This is not a parameter of aks_create, and it will not be decorated into the `mc` object.

        Parse assign_identity and use ManagedServiceIdentityClient to send the request, get the client_id field in the
        returned identity object. ResourceNotFoundError, ClientRequestError or InvalidArgumentValueError exceptions
        may be raised in the above process.

        :return: string
        """
        assigned_identity = self.get_assign_identity()
        if assigned_identity is None or assigned_identity == "":
            raise RequiredArgumentMissingError("No assigned identity provided.")
        return self.get_identity_by_msi_client(assigned_identity).client_id

    def get_user_assigned_identity_object_id(self) -> str:
        """Helper function to obtain the principal_id of user assigned identity.

        Note: This is not a parameter of aks_create, and it will not be decorated into the `mc` object.

        Parse assign_identity and use ManagedServiceIdentityClient to send the request, get the principal_id field in
        the returned identity object. ResourceNotFoundError, ClientRequestError or InvalidArgumentValueError exceptions
        may be raised in the above process.

        :return: string
        """
        assigned_identity = self.get_assign_identity()
        if assigned_identity is None or assigned_identity == "":
            raise RequiredArgumentMissingError("No assigned identity provided.")
        return self.get_identity_by_msi_client(assigned_identity).principal_id

    def get_yes(self) -> bool:
        """Obtain the value of yes.

        Note: yes will not be decorated into the `mc` object.

        :return: bool
        """
        # read the original value passed by the command
        yes = self.raw_param.get("yes")

        # this parameter does not need dynamic completion
        # this parameter does not need validation
        return yes

    def get_no_wait(self) -> bool:
        """Obtain the value of no_wait.

        Note: no_wait will not be decorated into the `mc` object.

        :return: bool
        """
        # read the original value passed by the command
        no_wait = self.raw_param.get("no_wait")

        # this parameter does not need dynamic completion
        # this parameter does not need validation
        return no_wait

    def get_attach_acr(self) -> Union[str, None]:
        """Obtain the value of attach_acr.

        Note: attach_acr will not be decorated into the `mc` object.

        This function will verify the parameter by default in create mode. When attach_acr is assigned, if both
        enable_managed_identity and no_wait are assigned, a MutuallyExclusiveArgumentError will be raised; if
        service_principal is not assigned, raise a RequiredArgumentMissingError.

        :return: string or None
        """
        # read the original value passed by the command
        attach_acr = self.raw_param.get("attach_acr")

        # this parameter does not need dynamic completion
        # validation
        if self.decorator_mode == DecoratorMode.CREATE and attach_acr:
            if self._get_enable_managed_identity(enable_validation=False) and self.get_no_wait():
                raise MutuallyExclusiveArgumentError(
                    "When --attach-acr and --enable-managed-identity are both specified, "
                    "--no-wait is not allowed, please wait until the whole operation succeeds."
                )
                # Attach acr operation will be handled after the cluster is created
            # newly added check, check whether client_id exists before creating role assignment
            service_principal, _ = self._get_service_principal_and_client_secret(read_only=True)
            if not service_principal:
                raise RequiredArgumentMissingError(
                    "No service principal provided to create the acrpull role assignment for acr."
                )
        return attach_acr

    def get_detach_acr(self) -> Union[str, None]:
        """Obtain the value of detach_acr.

        Note: detach_acr will not be decorated into the `mc` object.

        :return: string or None
        """
        # read the original value passed by the command
        detach_acr = self.raw_param.get("detach_acr")

        # this parameter does not need dynamic completion
        # this parameter does not need validation
        return detach_acr

    # pylint: disable=unused-argument
    def _get_load_balancer_sku(
        self, enable_validation: bool = False, read_only: bool = False, **kwargs
    ) -> Union[str, None]:
        """Internal function to dynamically obtain the value of load_balancer_sku according to the context.

        Note: When returning a string, it will always be lowercase.

        When load_balancer_sku is not assigned, dynamic completion will be triggerd. Function "set_load_balancer_sku"
        will be called and the corresponding load balancer sku will be returned according to the value of
        kubernetes_version.

        This function supports the option of enable_validation. When enabled, it will check if load_balancer_sku equals
        to "basic", if so, when api_server_authorized_ip_ranges is assigned or enable_private_cluster is specified,
        raise an InvalidArgumentValueError.
        This function supports the option of read_only. When enabled, it will skip dynamic completion and validation.

        :return: string or None
        """
        # read the original value passed by the command
        load_balancer_sku = safe_lower(self.raw_param.get("load_balancer_sku"))
        # try to read the property value corresponding to the parameter from the `mc` object
        read_from_mc = False
        if (
            self.mc and
            self.mc.network_profile and
            self.mc.network_profile.load_balancer_sku is not None
        ):
            load_balancer_sku = safe_lower(
                self.mc.network_profile.load_balancer_sku
            )
            read_from_mc = True

        # skip dynamic completion & validation if option read_only is specified
        if read_only:
            return load_balancer_sku

        # dynamic completion
        if not read_from_mc and load_balancer_sku is None:
            load_balancer_sku = safe_lower(
                set_load_balancer_sku(
                    sku=load_balancer_sku,
                    kubernetes_version=self.get_kubernetes_version(),
                )
            )

        # validation
        if enable_validation:
            if load_balancer_sku == "basic":
                if self.get_api_server_authorized_ip_ranges():
                    raise InvalidArgumentValueError(
                        "--api-server-authorized-ip-ranges can only be used with standard load balancer"
                    )
                if self.get_enable_private_cluster():
                    raise InvalidArgumentValueError(
                        "Please use standard load balancer for private cluster"
                    )

        return load_balancer_sku

    def get_load_balancer_sku(self) -> Union[str, None]:
        """Dynamically obtain the value of load_balancer_sku according to the context.

        Note: When returning a string, it will always be lowercase.

        When load_balancer_sku is not assigned, dynamic completion will be triggerd. Function "set_load_balancer_sku"
        will be called and the corresponding load balancer sku will be returned according to the value of
        kubernetes_version.

        This function will verify the parameter by default. It will check if load_balancer_sku equals to "basic", if so,
        when api_server_authorized_ip_ranges is assigned or enable_private_cluster is specified, raise an
        InvalidArgumentValueError.

        :return: string or None
        """

        return safe_lower(self._get_load_balancer_sku(enable_validation=True))

    def get_load_balancer_managed_outbound_ip_count(self) -> Union[int, None]:
        """Obtain the value of load_balancer_managed_outbound_ip_count.

        Note: SDK performs the following validation {'maximum': 100, 'minimum': 1}.

        :return: int or None
        """
        # read the original value passed by the command
        load_balancer_managed_outbound_ip_count = self.raw_param.get(
            "load_balancer_managed_outbound_ip_count"
        )
        # try to read the property value corresponding to the parameter from the `mc` object
        if (
            self.mc and
            self.mc.network_profile and
            self.mc.network_profile.load_balancer_profile and
            self.mc.network_profile.load_balancer_profile.managed_outbound_i_ps and
            self.mc.network_profile.load_balancer_profile.managed_outbound_i_ps.count is not None
        ):
            load_balancer_managed_outbound_ip_count = (
                self.mc.network_profile.load_balancer_profile.managed_outbound_i_ps.count
            )

        # this parameter does not need dynamic completion
        # this parameter does not need validation
        return load_balancer_managed_outbound_ip_count

    def get_load_balancer_outbound_ips(self) -> Union[str, List[ResourceReference], None]:
        """Obtain the value of load_balancer_outbound_ips.

        Note: SDK performs the following validation {'maximum': 16, 'minimum': 1}.

        :return: string, list of ResourceReference, or None
        """
        # read the original value passed by the command
        load_balancer_outbound_ips = self.raw_param.get(
            "load_balancer_outbound_ips"
        )
        # try to read the property value corresponding to the parameter from the `mc` object
        if (
            self.mc and
            self.mc.network_profile and
            self.mc.network_profile.load_balancer_profile and
            self.mc.network_profile.load_balancer_profile.outbound_i_ps and
            self.mc.network_profile.load_balancer_profile.outbound_i_ps.public_i_ps is not None
        ):
            load_balancer_outbound_ips = (
                self.mc.network_profile.load_balancer_profile.outbound_i_ps.public_i_ps
            )

        # this parameter does not need dynamic completion
        # this parameter does not need validation
        return load_balancer_outbound_ips

    def get_load_balancer_outbound_ip_prefixes(self) -> Union[str, List[ResourceReference], None]:
        """Obtain the value of load_balancer_outbound_ip_prefixes.

        :return: string, list of ResourceReference, or None
        """
        # read the original value passed by the command
        load_balancer_outbound_ip_prefixes = self.raw_param.get(
            "load_balancer_outbound_ip_prefixes"
        )
        # try to read the property value corresponding to the parameter from the `mc` object
        if (
            self.mc and
            self.mc.network_profile and
            self.mc.network_profile.load_balancer_profile and
            self.mc.network_profile.load_balancer_profile.outbound_ip_prefixes and
            self.mc.network_profile.load_balancer_profile.outbound_ip_prefixes.public_ip_prefixes is not None
        ):
            load_balancer_outbound_ip_prefixes = (
                self.mc.network_profile.load_balancer_profile.outbound_ip_prefixes.public_ip_prefixes
            )

        # this parameter does not need dynamic completion
        # this parameter does not need validation
        return load_balancer_outbound_ip_prefixes

    def get_load_balancer_outbound_ports(self) -> Union[int, None]:
        """Obtain the value of load_balancer_outbound_ports.

        Note: SDK performs the following validation {'maximum': 64000, 'minimum': 0}.

        :return: int or None
        """
        # read the original value passed by the command
        load_balancer_outbound_ports = self.raw_param.get(
            "load_balancer_outbound_ports"
        )
        # try to read the property value corresponding to the parameter from the `mc` object
        if (
            self.mc and
            self.mc.network_profile and
            self.mc.network_profile.load_balancer_profile and
            self.mc.network_profile.load_balancer_profile.allocated_outbound_ports is not None
        ):
            load_balancer_outbound_ports = (
                self.mc.network_profile.load_balancer_profile.allocated_outbound_ports
            )

        # this parameter does not need dynamic completion
        # this parameter does not need validation
        return load_balancer_outbound_ports

    def get_load_balancer_idle_timeout(self) -> Union[int, None]:
        """Obtain the value of load_balancer_idle_timeout.

        Note: SDK performs the following validation {'maximum': 120, 'minimum': 4}.

        :return: int or None
        """
        # read the original value passed by the command
        load_balancer_idle_timeout = self.raw_param.get(
            "load_balancer_idle_timeout"
        )
        # try to read the property value corresponding to the parameter from the `mc` object
        if (
            self.mc and
            self.mc.network_profile and
            self.mc.network_profile.load_balancer_profile and
            self.mc.network_profile.load_balancer_profile.idle_timeout_in_minutes is not None
        ):
            load_balancer_idle_timeout = (
                self.mc.network_profile.load_balancer_profile.idle_timeout_in_minutes
            )

        # this parameter does not need dynamic completion
        # this parameter does not need validation
        return load_balancer_idle_timeout

    # pylint: disable=unused-argument
    def _get_outbound_type(
        self,
        enable_validation: bool = False,
        read_only: bool = False,
        load_balancer_profile: ManagedClusterLoadBalancerProfile = None,
        **kwargs
    ) -> Union[str, None]:
        """Internal function to dynamically obtain the value of outbound_type according to the context.

        Note: All the external parameters involved in the validation are not verified in their own getters.

        When outbound_type is not assigned, dynamic completion will be triggerd. By default, the value is set to
        CONST_OUTBOUND_TYPE_LOAD_BALANCER.

        This function supports the option of enable_validation. When enabled, if the value of outbound_type is
        CONST_OUTBOUND_TYPE_USER_DEFINED_ROUTING, the following checks will be performed. If load_balancer_sku is set
        to basic, an InvalidArgumentValueError will be raised. If vnet_subnet_id is not assigned,
        a RequiredArgumentMissingError will be raised. If any of load_balancer_managed_outbound_ip_count,
        load_balancer_outbound_ips or load_balancer_outbound_ip_prefixes is assigned, a MutuallyExclusiveArgumentError
        will be raised.
        This function supports the option of read_only. When enabled, it will skip dynamic completion and validation.
        This function supports the option of load_balancer_profile, if provided, when verifying loadbalancer-related
        parameters, the value in load_balancer_profile will be used for validation.

        :return: string or None
        """
        # read the original value passed by the command
        outbound_type = self.raw_param.get("outbound_type")
        # try to read the property value corresponding to the parameter from the `mc` object
        read_from_mc = False
        if (
            self.mc and
            self.mc.network_profile and
            self.mc.network_profile.outbound_type is not None
        ):
            outbound_type = self.mc.network_profile.outbound_type
            read_from_mc = True

        # skip dynamic completion & validation if option read_only is specified
        if read_only:
            return outbound_type

        # dynamic completion
        if not read_from_mc and outbound_type != CONST_OUTBOUND_TYPE_USER_DEFINED_ROUTING:
            outbound_type = CONST_OUTBOUND_TYPE_LOAD_BALANCER

        # validation
        # Note: The parameters involved in the validation are not verified in their own getters.
        if enable_validation:
            if outbound_type == CONST_OUTBOUND_TYPE_USER_DEFINED_ROUTING:
                # Should not enable read_only for get_load_balancer_sku, since its default value is None, and it has
                # not been decorated into the mc object at this time, only the value after dynamic completion is
                # meaningful here.
                if safe_lower(self._get_load_balancer_sku(enable_validation=False)) == "basic":
                    raise InvalidArgumentValueError(
                        "userDefinedRouting doesn't support basic load balancer sku"
                    )

                if self.get_vnet_subnet_id() in ["", None]:
                    raise RequiredArgumentMissingError(
                        "--vnet-subnet-id must be specified for userDefinedRouting and it must "
                        "be pre-configured with a route table with egress rules"
                    )

                if load_balancer_profile:
                    if (
                        load_balancer_profile.managed_outbound_i_ps or
                        load_balancer_profile.outbound_i_ps or
                        load_balancer_profile.outbound_ip_prefixes
                    ):
                        raise MutuallyExclusiveArgumentError(
                            "userDefinedRouting doesn't support customizing a standard load balancer with IP addresses"
                        )
                else:
                    if (
                        self.get_load_balancer_managed_outbound_ip_count() or
                        self.get_load_balancer_outbound_ips() or
                        self.get_load_balancer_outbound_ip_prefixes()
                    ):
                        raise MutuallyExclusiveArgumentError(
                            "userDefinedRouting doesn't support customizing a standard load balancer with IP addresses"
                        )

        return outbound_type

    def get_outbound_type(
        self,
        load_balancer_profile: ManagedClusterLoadBalancerProfile = None
    ) -> Union[str, None]:
        """Dynamically obtain the value of outbound_type according to the context.

        Note: All the external parameters involved in the validation are not verified in their own getters.

        When outbound_type is not assigned, dynamic completion will be triggerd. By default, the value is set to
        CONST_OUTBOUND_TYPE_LOAD_BALANCER.

        This function will verify the parameter by default. If the value of outbound_type is
        CONST_OUTBOUND_TYPE_USER_DEFINED_ROUTING, the following checks will be performed. If load_balancer_sku is set
        to basic, an InvalidArgumentValueError will be raised. If vnet_subnet_id is not assigned,
        a RequiredArgumentMissingError will be raised. If any of load_balancer_managed_outbound_ip_count,
        load_balancer_outbound_ips or load_balancer_outbound_ip_prefixes is assigned, a MutuallyExclusiveArgumentError
        will be raised.

        This function supports the option of load_balancer_profile, if provided, when verifying loadbalancer-related
        parameters, the value in load_balancer_profile will be used for validation.

        :return: string or None
        """

        return self._get_outbound_type(
            enable_validation=True, load_balancer_profile=load_balancer_profile
        )

    # pylint: disable=unused-argument
    def _get_network_plugin(self, enable_validation: bool = False, **kwargs) -> Union[str, None]:
        """Internal function to Obtain the value of network_plugin.

        Note: SDK provides default value "kubenet" for network_plugin.

        This function supports the option of enable_validation. When enabled, in case network_plugin is assigned, if
        pod_cidr is assigned and the value of network_plugin is azure, an InvalidArgumentValueError will be
        raised; otherwise, if any of pod_cidr, service_cidr, dns_service_ip, docker_bridge_address or network_policy
        is assigned, a RequiredArgumentMissingError will be raised.

        :return: string or None
        """
        # read the original value passed by the command
        network_plugin = self.raw_param.get("network_plugin")
        # try to read the property value corresponding to the parameter from the `mc` object
        if (
            self.mc and
            self.mc.network_profile and
            self.mc.network_profile.network_plugin is not None
        ):
            network_plugin = self.mc.network_profile.network_plugin

        # this parameter does not need dynamic completion

        # validation
        if enable_validation:
            (
                pod_cidr,
                service_cidr,
                dns_service_ip,
                docker_bridge_address,
                network_policy,
            ) = (
                self.get_pod_cidr_and_service_cidr_and_dns_service_ip_and_docker_bridge_address_and_network_policy()
            )
            if network_plugin:
                if network_plugin == "azure" and pod_cidr:
                    raise InvalidArgumentValueError(
                        "Please use kubenet as the network plugin type when pod_cidr is specified"
                    )
            else:
                if (
                    pod_cidr or
                    service_cidr or
                    dns_service_ip or
                    docker_bridge_address or
                    network_policy
                ):
                    raise RequiredArgumentMissingError(
                        "Please explicitly specify the network plugin type"
                    )
        return network_plugin

    def get_network_plugin(self) -> Union[str, None]:
        """Obtain the value of network_plugin.

        Note: SDK provides default value "kubenet" for network_plugin.

        This function will verify the parameter by default. In case network_plugin is assigned, if pod_cidr is assigned
        and the value of network_plugin is azure, an InvalidArgumentValueError will be raised; otherwise, if any of
        pod_cidr, service_cidr, dns_service_ip, docker_bridge_address or network_policy is assigned, a
        RequiredArgumentMissingError will be raised.

        :return: string or None
        """

        return self._get_network_plugin(enable_validation=True)

    def get_pod_cidr_and_service_cidr_and_dns_service_ip_and_docker_bridge_address_and_network_policy(
        self,
    ) -> Tuple[
        Union[str, None],
        Union[str, None],
        Union[str, None],
        Union[str, None],
        Union[str, None],
    ]:
        """Obtain the value of pod_cidr, service_cidr, dns_service_ip, docker_bridge_address and network_policy.

        Note: SDK provides default value "10.244.0.0/16" and performs the following validation
        {'pattern': r'^([0-9]{1,3}\\.){3}[0-9]{1,3}(\\/([0-9]|[1-2][0-9]|3[0-2]))?$'} for pod_cidr.
        Note: SDK provides default value "10.0.0.0/16" and performs the following validation
        {'pattern': r'^([0-9]{1,3}\\.){3}[0-9]{1,3}(\\/([0-9]|[1-2][0-9]|3[0-2]))?$'} for service_cidr.
        Note: SDK provides default value "10.0.0.10" and performs the following validation
        {'pattern': r'^(?:(?:25[0-5]|2[0-4][0-9]|[01]?[0-9][0-9]?)\\.){3}(?:25[0-5]|2[0-4][0-9]|[01]?[0-9][0-9]?)$'}
        for dns_service_ip.
        Note: SDK provides default value "172.17.0.1/16" and performs the following validation
        {'pattern': r'^([0-9]{1,3}\\.){3}[0-9]{1,3}(\\/([0-9]|[1-2][0-9]|3[0-2]))?$'} for docker_bridge_address.

        This function will verify the parameters by default. If pod_cidr is assigned and the value of network_plugin
        is azure, an InvalidArgumentValueError will be raised; otherwise, if any of pod_cidr, service_cidr,
        dns_service_ip, docker_bridge_address or network_policy is assigned, a RequiredArgumentMissingError will be
        raised.

        :return: a tuple of five elements: pod_cidr of string type or None, service_cidr of string type or None,
        dns_service_ip of string type or None, docker_bridge_address of string type or None, network_policy of
        string type or None.
        """
        # get network profile from `mc`
        network_profile = None
        if self.mc:
            network_profile = self.mc.network_profile

        # pod_cidr
        # read the original value passed by the command
        pod_cidr = self.raw_param.get("pod_cidr")
        # try to read the property value corresponding to the parameter from the `mc` object
        if network_profile and network_profile.pod_cidr is not None:
            pod_cidr = network_profile.pod_cidr

        # service_cidr
        # read the original value passed by the command
        service_cidr = self.raw_param.get("service_cidr")
        # try to read the property value corresponding to the parameter from the `mc` object
        if network_profile and network_profile.service_cidr is not None:
            service_cidr = network_profile.service_cidr

        # dns_service_ip
        # read the original value passed by the command
        dns_service_ip = self.raw_param.get("dns_service_ip")
        # try to read the property value corresponding to the parameter from the `mc` object
        if network_profile and network_profile.dns_service_ip is not None:
            dns_service_ip = network_profile.dns_service_ip

        # docker_bridge_address
        # read the original value passed by the command
        docker_bridge_address = self.raw_param.get("docker_bridge_address")
        # try to read the property value corresponding to the parameter from the `mc` object
        if network_profile and network_profile.docker_bridge_cidr is not None:
            docker_bridge_address = network_profile.docker_bridge_cidr

        # network_policy
        # read the original value passed by the command
        network_policy = self.raw_param.get("network_policy")
        # try to read the property value corresponding to the parameter from the `mc` object
        if network_profile and network_profile.network_policy is not None:
            network_policy = network_profile.network_policy

        # these parameters do not need dynamic completion

        # validation
        network_plugin = self._get_network_plugin(enable_validation=False)
        if network_plugin:
            if network_plugin == "azure" and pod_cidr:
                raise InvalidArgumentValueError(
                    "Please use kubenet as the network plugin type when pod_cidr is specified"
                )
        else:
            if (
                pod_cidr or
                service_cidr or
                dns_service_ip or
                docker_bridge_address or
                network_policy
            ):
                raise RequiredArgumentMissingError(
                    "Please explicitly specify the network plugin type"
                )
        return pod_cidr, service_cidr, dns_service_ip, docker_bridge_address, network_policy

    # pylint: disable=unused-argument
    def _get_enable_addons(self, enable_validation: bool = False, **kwargs) -> List[str]:
        """Internal function to obtain the value of enable_addons.

        Note: enable_addons will not be directly decorated into the `mc` object and we do not support to fetch it from
        `mc`.
        Note: Some of the external parameters involved in the validation are not verified in their own getters.

        This function supports the option of enable_validation. When enabled, it will check whether the provided addons
        have duplicate or invalid values, and raise an InvalidArgumentValueError if found. Besides, if monitoring is
        specified in enable_addons but workspace_resource_id is not assigned, or virtual-node is specified but
        aci_subnet_name or vnet_subnet_id is not, a RequiredArgumentMissingError will be raised.
        This function will normalize the parameter by default. It will split the string into a list with "," as the
        delimiter.

        :return: empty list or list of strings
        """
        # read the original value passed by the command
        enable_addons = self.raw_param.get("enable_addons")

        # normalize
        enable_addons = enable_addons.split(',') if enable_addons else []

        # validation
        if enable_validation:
            # check duplicate addons
            duplicate_addons_set = {
                x for x in enable_addons if enable_addons.count(x) >= 2
            }
            if len(duplicate_addons_set) != 0:
                raise InvalidArgumentValueError(
                    "Duplicate addon{} '{}' found in option --enable-addons.".format(
                        "s" if len(duplicate_addons_set) > 1 else "",
                        ",".join(duplicate_addons_set),
                    )
                )

            # check unrecognized addons
            enable_addons_set = set(enable_addons)
            invalid_addons_set = enable_addons_set.difference(ADDONS.keys())
            if len(invalid_addons_set) != 0:
                raise InvalidArgumentValueError(
                    "'{}' {} not recognized by the --enable-addons argument.".format(
                        ",".join(invalid_addons_set),
                        "are" if len(invalid_addons_set) > 1 else "is",
                    )
                )

            # check monitoring/workspace_resource_id
            workspace_resource_id = self._get_workspace_resource_id(read_only=True)
            if "monitoring" not in enable_addons and workspace_resource_id:
                raise RequiredArgumentMissingError(
                    '"--workspace-resource-id" requires "--enable-addons monitoring".')

            # check virtual node/aci_subnet_name/vnet_subnet_id
            # Note: The external parameters involved in the validation are not verified in their own getters.
            aci_subnet_name = self.get_aci_subnet_name()
            vnet_subnet_id = self.get_vnet_subnet_id()
            if "virtual-node" in enable_addons and not (aci_subnet_name and vnet_subnet_id):
                raise RequiredArgumentMissingError(
                    '"--enable-addons virtual-node" requires "--aci-subnet-name" and "--vnet-subnet-id".')
        return enable_addons

    def get_enable_addons(self) -> List[str]:
        """Obtain the value of enable_addons.

        Note: enable_addons will not be directly decorated into the `mc` object and we do not support to fetch it from
        `mc`.
        Note: Some of the external parameters involved in the validation are not verified in their own getters.

        This function will verify the parameters by default. It will check whether the provided addons have duplicate or
        invalid values, and raise an InvalidArgumentValueError if found. Besides, if monitoring is specified in
        enable_addons but workspace_resource_id is not assigned, or virtual-node is specified but aci_subnet_name or
        vnet_subnet_id is not, a RequiredArgumentMissingError will be raised.
        This function will normalize the parameter by default. It will split the string into a list with "," as the
        delimiter.

        :return: empty list or list of strings
        """

        return self._get_enable_addons(enable_validation=True)

    # pylint: disable=unused-argument
    def _get_workspace_resource_id(
        self, enable_validation: bool = False, read_only: bool = False, **kwargs
    ) -> Union[str, None]:
        """Internal function to dynamically obtain the value of workspace_resource_id according to the context.

        When workspace_resource_id is not assigned, dynamic completion will be triggerd. Function
        "_ensure_default_log_analytics_workspace_for_monitoring" will be called to create a workspace with
        subscription_id and resource_group_name, which internally used ResourceManagementClient to send the request.

        This function supports the option of enable_validation. When enabled, it will check if workspace_resource_id is
        assigned but 'monitoring' is not specified in enable_addons, if so, raise a RequiredArgumentMissingError.
        This function supports the option of read_only. When enabled, it will skip dynamic completion and validation.

        :return: string or None
        """
        # read the original value passed by the command
        workspace_resource_id = self.raw_param.get("workspace_resource_id")
        # try to read the property value corresponding to the parameter from the `mc` object
        read_from_mc = False
        if (
            self.mc and
            self.mc.addon_profiles and
            CONST_MONITORING_ADDON_NAME in self.mc.addon_profiles and
            self.mc.addon_profiles.get(
                CONST_MONITORING_ADDON_NAME
            ).config.get(CONST_MONITORING_LOG_ANALYTICS_WORKSPACE_RESOURCE_ID) is not None
        ):
            workspace_resource_id = self.mc.addon_profiles.get(
                CONST_MONITORING_ADDON_NAME
            ).config.get(CONST_MONITORING_LOG_ANALYTICS_WORKSPACE_RESOURCE_ID)
            read_from_mc = True

        # skip dynamic completion & validation if option read_only is specified
        if read_only:
            return workspace_resource_id

        # dynamic completion
        if not read_from_mc:
            if workspace_resource_id is None:
                # use default workspace if exists else create default workspace
                workspace_resource_id = (
                    _ensure_default_log_analytics_workspace_for_monitoring(
                        self.cmd,
                        self.get_subscription_id(),
                        self.get_resource_group_name(),
                    )
                )
            # normalize
            workspace_resource_id = "/" + workspace_resource_id.strip(" /")

        # validation
        if enable_validation:
            enable_addons = self._get_enable_addons(enable_validation=False)
            if workspace_resource_id and "monitoring" not in enable_addons:
                raise RequiredArgumentMissingError(
                    '"--workspace-resource-id" requires "--enable-addons monitoring".')

        # this parameter does not need validation
        return workspace_resource_id

    def get_workspace_resource_id(self) -> Union[str, None]:
        """Dynamically obtain the value of workspace_resource_id according to the context.

        When workspace_resource_id is not assigned, dynamic completion will be triggerd. Function
        "_ensure_default_log_analytics_workspace_for_monitoring" will be called to create a workspace with
        subscription_id and resource_group_name, which internally used ResourceManagementClient to send the request.

        :return: string or None
        """

        return self._get_workspace_resource_id(enable_validation=True)

    # pylint: disable=no-self-use
    def get_virtual_node_addon_os_type(self) -> str:
        """Helper function to obtain the os_type of virtual node addon.

        Note: This is not a parameter of aks_create.

        :return: string
        """
        return "Linux"

    def get_aci_subnet_name(self) -> Union[str, None]:
        """Obtain the value of aci_subnet_name.

        :return: string or None
        """
        # read the original value passed by the command
        aci_subnet_name = self.raw_param.get("aci_subnet_name")
        # try to read the property value corresponding to the parameter from the `mc` object
        if (
            self.mc and
            self.mc.addon_profiles and
            CONST_VIRTUAL_NODE_ADDON_NAME +
            self.get_virtual_node_addon_os_type()
            in self.mc.addon_profiles and
            self.mc.addon_profiles.get(
                CONST_VIRTUAL_NODE_ADDON_NAME +
                self.get_virtual_node_addon_os_type()
            ).config.get(CONST_VIRTUAL_NODE_SUBNET_NAME) is not None
        ):
            aci_subnet_name = self.mc.addon_profiles.get(
                CONST_VIRTUAL_NODE_ADDON_NAME +
                self.get_virtual_node_addon_os_type()
            ).config.get(CONST_VIRTUAL_NODE_SUBNET_NAME)

        # this parameter does not need dynamic completion
        # this parameter does not need validation
        return aci_subnet_name

    def get_appgw_name(self) -> Union[str, None]:
        """Obtain the value of appgw_name.

        :return: string or None
        """
        # read the original value passed by the command
        appgw_name = self.raw_param.get("appgw_name")
        # try to read the property value corresponding to the parameter from the `mc` object
        if (
            self.mc and
            self.mc.addon_profiles and
            CONST_INGRESS_APPGW_ADDON_NAME in self.mc.addon_profiles and
            self.mc.addon_profiles.get(
                CONST_INGRESS_APPGW_ADDON_NAME
            ).config.get(CONST_INGRESS_APPGW_APPLICATION_GATEWAY_NAME) is not None
        ):
            appgw_name = self.mc.addon_profiles.get(
                CONST_INGRESS_APPGW_ADDON_NAME
            ).config.get(CONST_INGRESS_APPGW_APPLICATION_GATEWAY_NAME)

        # this parameter does not need dynamic completion
        # this parameter does not need validation
        return appgw_name

    def get_appgw_subnet_cidr(self) -> Union[str, None]:
        """Obtain the value of appgw_subnet_cidr.

        :return: string or None
        """
        # read the original value passed by the command
        appgw_subnet_cidr = self.raw_param.get("appgw_subnet_cidr")
        # try to read the property value corresponding to the parameter from the `mc` object
        if (
            self.mc and
            self.mc.addon_profiles and
            CONST_INGRESS_APPGW_ADDON_NAME in self.mc.addon_profiles and
            self.mc.addon_profiles.get(
                CONST_INGRESS_APPGW_ADDON_NAME
            ).config.get(CONST_INGRESS_APPGW_SUBNET_CIDR) is not None
        ):
            appgw_subnet_cidr = self.mc.addon_profiles.get(
                CONST_INGRESS_APPGW_ADDON_NAME
            ).config.get(CONST_INGRESS_APPGW_SUBNET_CIDR)

        # this parameter does not need dynamic completion
        # this parameter does not need validation
        return appgw_subnet_cidr

    def get_appgw_id(self) -> Union[str, None]:
        """Obtain the value of appgw_id.

        :return: string or None
        """
        # read the original value passed by the command
        appgw_id = self.raw_param.get("appgw_id")
        # try to read the property value corresponding to the parameter from the `mc` object
        if (
            self.mc and
            self.mc.addon_profiles and
            CONST_INGRESS_APPGW_ADDON_NAME in self.mc.addon_profiles and
            self.mc.addon_profiles.get(
                CONST_INGRESS_APPGW_ADDON_NAME
            ).config.get(CONST_INGRESS_APPGW_APPLICATION_GATEWAY_ID) is not None
        ):
            appgw_id = self.mc.addon_profiles.get(
                CONST_INGRESS_APPGW_ADDON_NAME
            ).config.get(CONST_INGRESS_APPGW_APPLICATION_GATEWAY_ID)

        # this parameter does not need dynamic completion
        # this parameter does not need validation
        return appgw_id

    def get_appgw_subnet_id(self) -> Union[str, None]:
        """Obtain the value of appgw_subnet_id.

        :return: string or None
        """
        # read the original value passed by the command
        appgw_subnet_id = self.raw_param.get("appgw_subnet_id")
        # try to read the property value corresponding to the parameter from the `mc` object
        if (
            self.mc and
            self.mc.addon_profiles and
            CONST_INGRESS_APPGW_ADDON_NAME in self.mc.addon_profiles and
            self.mc.addon_profiles.get(
                CONST_INGRESS_APPGW_ADDON_NAME
            ).config.get(CONST_INGRESS_APPGW_SUBNET_ID) is not None
        ):
            appgw_subnet_id = self.mc.addon_profiles.get(
                CONST_INGRESS_APPGW_ADDON_NAME
            ).config.get(CONST_INGRESS_APPGW_SUBNET_ID)

        # this parameter does not need dynamic completion
        # this parameter does not need validation
        return appgw_subnet_id

    def get_appgw_watch_namespace(self) -> Union[str, None]:
        """Obtain the value of appgw_watch_namespace.

        :return: string or None
        """
        # read the original value passed by the command
        appgw_watch_namespace = self.raw_param.get("appgw_watch_namespace")
        # try to read the property value corresponding to the parameter from the `mc` object
        if (
            self.mc and
            self.mc.addon_profiles and
            CONST_INGRESS_APPGW_ADDON_NAME in self.mc.addon_profiles and
            self.mc.addon_profiles.get(
                CONST_INGRESS_APPGW_ADDON_NAME
            ).config.get(CONST_INGRESS_APPGW_WATCH_NAMESPACE) is not None
        ):
            appgw_watch_namespace = self.mc.addon_profiles.get(
                CONST_INGRESS_APPGW_ADDON_NAME
            ).config.get(CONST_INGRESS_APPGW_WATCH_NAMESPACE)

        # this parameter does not need dynamic completion
        # this parameter does not need validation
        return appgw_watch_namespace

    def get_enable_sgxquotehelper(self) -> bool:
        """Obtain the value of enable_sgxquotehelper.

        :return: bool
        """
        # read the original value passed by the command
        enable_sgxquotehelper = self.raw_param.get("enable_sgxquotehelper")
        # try to read the property value corresponding to the parameter from the `mc` object
        if (
            self.mc and
            self.mc.addon_profiles and
            CONST_CONFCOM_ADDON_NAME in self.mc.addon_profiles and
            self.mc.addon_profiles.get(
                CONST_CONFCOM_ADDON_NAME
            ).config.get(CONST_ACC_SGX_QUOTE_HELPER_ENABLED) is not None
        ):
            enable_sgxquotehelper = self.mc.addon_profiles.get(
                CONST_CONFCOM_ADDON_NAME
            ).config.get(CONST_ACC_SGX_QUOTE_HELPER_ENABLED) == "true"

        # this parameter does not need dynamic completion
        # this parameter does not need validation
        return enable_sgxquotehelper

    # pylint: disable=unused-argument
    def _get_enable_aad(self, enable_validation: bool = False, **kwargs) -> bool:
        """Internal function to obtain the value of enable_aad.

        This function supports the option of enable_validation. When enabled, if the value of enable_aad is True and
        any of aad_client_app_id, aad_server_app_id or aad_server_app_secret is asssigned, a
        MutuallyExclusiveArgumentError will be raised. If the value of enable_aad is False and the value of
        enable_azure_rbac is True, a RequiredArgumentMissingError will be raised.

        :return: bool
        """
        # read the original value passed by the command
        enable_aad = self.raw_param.get("enable_aad")
        # try to read the property value corresponding to the parameter from the `mc` object
        if (
            self.mc and
            self.mc.aad_profile and
            self.mc.aad_profile.managed is not None
        ):
            enable_aad = self.mc.aad_profile.managed

        # this parameter does not need dynamic completion

        # validation
        if enable_validation:
            (
                aad_client_app_id,
                aad_server_app_id,
                aad_server_app_secret,
            ) = (
                self.get_aad_client_app_id_and_aad_server_app_id_and_aad_server_app_secret()
            )
            if enable_aad:
                if any(
                    [
                        aad_client_app_id,
                        aad_server_app_id,
                        aad_server_app_secret,
                    ]
                ):
                    raise MutuallyExclusiveArgumentError(
                        "--enable-aad cannot be used together with --aad-client-app-id, --aad-server-app-id or "
                        "--aad-server-app-secret"
                    )
            if not enable_aad and self._get_enable_azure_rbac(enable_validation=False):
                raise RequiredArgumentMissingError(
                    "--enable-azure-rbac can only be used together with --enable-aad"
                )
        return enable_aad

    def get_enable_aad(self) -> bool:
        """Obtain the value of enable_aad.

        This function will verify the parameter by default. If the value of enable_aad is True and any of
        aad_client_app_id, aad_server_app_id or aad_server_app_secret is asssigned, a MutuallyExclusiveArgumentError
        will be raised. If the value of enable_aad is False and the value of enable_azure_rbac is True,
        a RequiredArgumentMissingError will be raised.

        :return: bool
        """

        return self._get_enable_aad(enable_validation=True)

    def get_aad_client_app_id_and_aad_server_app_id_and_aad_server_app_secret(
        self,
    ) -> Tuple[Union[str, None], Union[str, None], Union[str, None]]:
        """Obtain the value of aad_client_app_id, aad_server_app_id and aad_server_app_secret.

        This function will verify the parameters by default. If the value of enable_aad is True and any of
        aad_client_app_id, aad_server_app_id or aad_server_app_secret is asssigned, a MutuallyExclusiveArgumentError
        will be raised.

        :return: a tuple of three elements: aad_client_app_id of string type or None, aad_server_app_id of string type
        or None and aad_server_app_secret of string type or None.
        """
        # get aad profile from `mc`
        aad_profile = None
        if self.mc:
            aad_profile = self.mc.aad_profile

        # read the original value passed by the command
        aad_client_app_id = self.raw_param.get("aad_client_app_id")
        # try to read the property value corresponding to the parameter from the `mc` object
        if aad_profile and aad_profile.client_app_id is not None:
            aad_client_app_id = aad_profile.client_app_id

        # read the original value passed by the command
        aad_server_app_id = self.raw_param.get("aad_server_app_id")
        # try to read the property value corresponding to the parameter from the `mc` object
        if aad_profile and aad_profile.server_app_id is not None:
            aad_server_app_id = aad_profile.server_app_id

        # read the original value passed by the command
        aad_server_app_secret = self.raw_param.get("aad_server_app_secret")
        # try to read the property value corresponding to the parameter from the `mc` object
        if aad_profile and aad_profile.server_app_secret is not None:
            aad_server_app_secret = aad_profile.server_app_secret

        # these parameters do not need dynamic completion

        # validation
        enable_aad = self._get_enable_aad(enable_validation=False)
        if enable_aad:
            if any(
                [
                    aad_client_app_id,
                    aad_server_app_id,
                    aad_server_app_secret,
                ]
            ):
                raise MutuallyExclusiveArgumentError(
                    "--enable-aad cannot be used together with --aad-client-app-id, --aad-server-app-id or "
                    "--aad-server-app-secret"
                )
        return aad_client_app_id, aad_server_app_id, aad_server_app_secret

    # pylint: disable=unused-argument
    def _get_aad_tenant_id(self, read_only: bool = False, **kwargs) -> Union[str, None]:
        """Internal function to dynamically obtain the value of aad_server_app_secret according to the context.

        When both aad_tenant_id and enable_aad are not assigned, and any of aad_client_app_id, aad_server_app_id or
        aad_server_app_secret is asssigned, dynamic completion will be triggerd. Class
        "azure.cli.core._profile.Profile" will be instantiated, and then call its "get_login_credentials" method to
        get the tenant of the deployment subscription.

        This function supports the option of read_only. When enabled, it will skip dynamic completion and validation.

        :return: string or None
        """
        # read the original value passed by the command
        aad_tenant_id = self.raw_param.get("aad_tenant_id")
        # try to read the property value corresponding to the parameter from the `mc` object
        read_from_mc = False
        if (
            self.mc and
            self.mc.aad_profile and
            self.mc.aad_profile.tenant_id is not None
        ):
            aad_tenant_id = self.mc.aad_profile.tenant_id
            read_from_mc = True

        # skip dynamic completion & validation if option read_only is specified
        if read_only:
            return aad_tenant_id

        # dynamic completion
        if not read_from_mc and not self._get_enable_aad(
            enable_validation=False
        ):
            if aad_tenant_id is None and any(
                self.get_aad_client_app_id_and_aad_server_app_id_and_aad_server_app_secret()
            ):
                profile = Profile(cli_ctx=self.cmd.cli_ctx)
                _, _, aad_tenant_id = profile.get_login_credentials()

        # this parameter does not need validation
        return aad_tenant_id

    def get_aad_tenant_id(self) -> Union[str, None]:
        """Dynamically obtain the value of aad_server_app_secret according to the context.

        When both aad_tenant_id and enable_aad are not assigned, and any of aad_client_app_id, aad_server_app_id or
        aad_server_app_secret is asssigned, dynamic completion will be triggerd. Class
        "azure.cli.core._profile.Profile" will be instantiated, and then call its "get_login_credentials" method to
        get the tenant of the deployment subscription.

        :return: string or None
        """

        return self._get_aad_tenant_id()

    def get_aad_admin_group_object_ids(self) -> Union[List[str], None]:
        """Obtain the value of aad_admin_group_object_ids.

        This function will normalize the parameter by default. It will split the string into a list with "," as the
        delimiter.

        :return: empty list or list of strings, or None
        """
        # read the original value passed by the command
        aad_admin_group_object_ids = self.raw_param.get("aad_admin_group_object_ids")
        # try to read the property value corresponding to the parameter from the `mc` object
        read_from_mc = False
        if (
            self.mc and
            self.mc.aad_profile and
            self.mc.aad_profile.admin_group_object_i_ds is not None
        ):
            aad_admin_group_object_ids = self.mc.aad_profile.admin_group_object_i_ds
            read_from_mc = True

        # keep None as None, but empty string ("") to empty list ([])
        if not read_from_mc and aad_admin_group_object_ids is not None:
            aad_admin_group_object_ids = aad_admin_group_object_ids.split(',') if aad_admin_group_object_ids else []

        # this parameter does not need validation
        return aad_admin_group_object_ids

    # pylint: disable=unused-argument
    def _get_disable_rbac(self, enable_validation: bool = False, **kwargs) -> Union[bool, None]:
        """Internal function to obtain the value of disable_rbac.

        This function supports the option of enable_validation. When enabled, if the values of disable_rbac and
        enable_azure_rbac are both True, a MutuallyExclusiveArgumentError will be raised. Besides, if the values of
        enable_rbac and disable_rbac are both True, a MutuallyExclusiveArgumentError will be raised.

        :return: bool or None
        """
        # read the original value passed by the command
        disable_rbac = self.raw_param.get("disable_rbac")
        # try to read the property value corresponding to the parameter from the `mc` object
        if (
            self.mc and
            self.mc.enable_rbac is not None
        ):
            disable_rbac = not self.mc.enable_rbac

        # this parameter does not need dynamic completion

        # validation
        if enable_validation:
            if disable_rbac and self._get_enable_azure_rbac(enable_validation=False):
                raise MutuallyExclusiveArgumentError(
                    "--enable-azure-rbac cannot be used together with --disable-rbac"
                )
            if disable_rbac and self.get_enable_rbac():
                raise MutuallyExclusiveArgumentError("specify either '--disable-rbac' or '--enable-rbac', not both.")
        return disable_rbac

    def get_disable_rbac(self) -> Union[bool, None]:
        """Obtain the value of disable_rbac.

        This function will verify the parameter by default. If the values of disable_rbac and enable_azure_rbac are
        both True, a MutuallyExclusiveArgumentError will be raised. Besides, if the values of enable_rbac and
        disable_rbac are both True, a MutuallyExclusiveArgumentError will be raised.

        :return: bool or None
        """

        return self._get_disable_rbac(enable_validation=True)

    def get_enable_rbac(self) -> Union[bool, None]:
        """Obtain the value of enable_rbac.

        This function will verify the parameter by default. If the values of enable_rbac and disable_rbac are both True,
        a MutuallyExclusiveArgumentError will be raised.

        :return: bool or None
        """
        # read the original value passed by the command
        enable_rbac = self.raw_param.get("enable_rbac")
        # try to read the property value corresponding to the parameter from the `mc` object
        if (
            self.mc and
            self.mc.enable_rbac is not None
        ):
            enable_rbac = self.mc.enable_rbac

        # this parameter does not need dynamic completion

        # validation
        if enable_rbac and self._get_disable_rbac(enable_validation=False):
            raise MutuallyExclusiveArgumentError("specify either '--disable-rbac' or '--enable-rbac', not both.")
        return enable_rbac

    # pylint: disable=unused-argument
    def _get_enable_azure_rbac(self, enable_validation: bool = False, **kwargs) -> bool:
        """Internal function to obtain the value of enable_azure_rbac.

        This function supports the option of enable_validation. When enabled, if the values of disable_rbac and
        enable_azure_rbac are both True, a MutuallyExclusiveArgumentError will be raised. If the value of enable_aad
        is False and the value of enable_azure_rbac is True, a RequiredArgumentMissingError will be raised.

        :return: bool
        """
        # read the original value passed by the command
        enable_azure_rbac = self.raw_param.get("enable_azure_rbac")
        # try to read the property value corresponding to the parameter from the `mc` object
        if (
            self.mc and
            self.mc.aad_profile and
            self.mc.aad_profile.enable_azure_rbac is not None
        ):
            enable_azure_rbac = self.mc.aad_profile.enable_azure_rbac

        # this parameter does not need dynamic completion

        # validation
        if enable_validation:
            if enable_azure_rbac and self._get_disable_rbac(enable_validation=False):
                raise MutuallyExclusiveArgumentError(
                    "--enable-azure-rbac cannot be used together with --disable-rbac"
                )
            if enable_azure_rbac and not self._get_enable_aad(enable_validation=False):
                raise RequiredArgumentMissingError(
                    "--enable-azure-rbac can only be used together with --enable-aad"
                )
        return enable_azure_rbac

    def get_enable_azure_rbac(self) -> bool:
        """Obtain the value of enable_azure_rbac.

        This function will verify the parameter by default. If the values of disable_rbac and enable_azure_rbac are
        both True, a MutuallyExclusiveArgumentError will be raised. If the value of enable_aad is False and the value
        of enable_azure_rbac is True, a RequiredArgumentMissingError will be raised.

        :return: bool
        """

        return self._get_enable_azure_rbac(enable_validation=True)

    def get_api_server_authorized_ip_ranges(self) -> List[str]:
        """Obtain the value of api_server_authorized_ip_ranges.

        This function will verify the parameter by default. When api_server_authorized_ip_ranges is assigned, if
        load_balancer_sku equals to "basic", raise an InvalidArgumentValueError; if enable_private_cluster is specified,
        raise a MutuallyExclusiveArgumentError.
        This function will normalize the parameter by default. It will split the string into a list with "," as the
        delimiter.

        :return: empty list or list of strings
        """
        # read the original value passed by the command
        api_server_authorized_ip_ranges = self.raw_param.get(
            "api_server_authorized_ip_ranges"
        )
        # In create mode, try to read the property value corresponding to the parameter from the `mc` object.
        if self.decorator_mode == DecoratorMode.CREATE:
            read_from_mc = False
            if (
                self.mc and
                self.mc.api_server_access_profile and
                self.mc.api_server_access_profile.authorized_ip_ranges is not None
            ):
                api_server_authorized_ip_ranges = (
                    self.mc.api_server_access_profile.authorized_ip_ranges
                )
                read_from_mc = True

            # normalize
            if not read_from_mc:
                api_server_authorized_ip_ranges = [
                    x.strip()
                    for x in (
                        api_server_authorized_ip_ranges.split(",")
                        if api_server_authorized_ip_ranges
                        else []
                    )
                ]
        elif self.decorator_mode == DecoratorMode.UPDATE:
            # normalize
            if api_server_authorized_ip_ranges is not None:
                api_server_authorized_ip_ranges = [
                    x.strip()
                    for x in (
                        api_server_authorized_ip_ranges.split(",")
                        if api_server_authorized_ip_ranges
                        else []
                    )
                ]

        # validation
        if api_server_authorized_ip_ranges:
            if safe_lower(self._get_load_balancer_sku(enable_validation=False)) == "basic":
                raise InvalidArgumentValueError(
                    "--api-server-authorized-ip-ranges can only be used with standard load balancer"
                )
            if self._get_enable_private_cluster(enable_validation=False):
                raise MutuallyExclusiveArgumentError(
                    "--api-server-authorized-ip-ranges is not supported for private cluster"
                )
        return api_server_authorized_ip_ranges

    # pylint: disable=unused-argument
    def _get_fqdn_subdomain(self, enable_validation: bool = False, **kwargs) -> Union[str, None]:
        """Internal function to obtain the value of fqdn_subdomain.

        This function supports the option of enable_validation. When enabled, it will check if both dns_name_prefix and
        fqdn_subdomain are assigend, if so, raise the MutuallyExclusiveArgumentError. It will also check when both
        private_dns_zone and fqdn_subdomain are assigned, if the value of private_dns_zone is
        CONST_PRIVATE_DNS_ZONE_SYSTEM, raise an InvalidArgumentValueError; Otherwise if the value of private_dns_zone
        is not a valid resource ID, raise an InvalidArgumentValueError.

        :return: string or None
        """
        # read the original value passed by the command
        fqdn_subdomain = self.raw_param.get("fqdn_subdomain")
        # try to read the property value corresponding to the parameter from the `mc` object
        # Backward Compatibility: We also support api version v2020.11.01 in profile 2020-09-01-hybrid and there is
        # no such attribute.
        if (
            self.mc and
            hasattr(self.mc, "fqdn_subdomain") and
            self.mc.fqdn_subdomain is not None
        ):
            fqdn_subdomain = self.mc.fqdn_subdomain

        # this parameter does not need dynamic completion

        # validation
        if enable_validation:
            if fqdn_subdomain:
                if self._get_dns_name_prefix(read_only=True):
                    raise MutuallyExclusiveArgumentError(
                        "--dns-name-prefix and --fqdn-subdomain cannot be used at same time"
                    )
                private_dns_zone = self.get_private_dns_zone()
                if private_dns_zone:
                    if private_dns_zone.lower() != CONST_PRIVATE_DNS_ZONE_SYSTEM:
                        if not is_valid_resource_id(private_dns_zone):
                            raise InvalidArgumentValueError(
                                private_dns_zone + " is not a valid Azure resource ID."
                            )
                    else:
                        raise InvalidArgumentValueError(
                            "--fqdn-subdomain should only be used for private cluster with custom private dns zone"
                        )
        return fqdn_subdomain

    def get_fqdn_subdomain(self) -> Union[str, None]:
        """Obtain the value of fqdn_subdomain.

        This function will verify the parameter by default. It will check if both dns_name_prefix and fqdn_subdomain
        are assigend, if so, raise the MutuallyExclusiveArgumentError. It will also check when both private_dns_zone
        and fqdn_subdomain are assigned, if the value of private_dns_zone is CONST_PRIVATE_DNS_ZONE_SYSTEM, raise an
        InvalidArgumentValueError; Otherwise if the value of private_dns_zone is not a valid resource ID, raise an
        InvalidArgumentValueError.

        :return: string or None
        """

        return self._get_fqdn_subdomain(enable_validation=True)

    # pylint: disable=unused-argument
    def _get_enable_private_cluster(self, enable_validation: bool = False, **kwargs) -> bool:
        """Internal function to obtain the value of enable_private_cluster.

        This function supports the option of enable_validation. When enabled and enable_private_cluster is specified,
        if load_balancer_sku equals to basic, raise an InvalidArgumentValueError; if api_server_authorized_ip_ranges
        is assigned, raise an MutuallyExclusiveArgumentError; Otherwise when enable_private_cluster is not specified
        and disable_public_fqdn or private_dns_zone is assigned, raise an InvalidArgumentValueError.

        :return: bool
        """
        # read the original value passed by the command
        enable_private_cluster = self.raw_param.get("enable_private_cluster")
        # try to read the property value corresponding to the parameter from the `mc` object
        if (
            self.mc and
            self.mc.api_server_access_profile and
            self.mc.api_server_access_profile.enable_private_cluster is not None
        ):
            enable_private_cluster = self.mc.api_server_access_profile.enable_private_cluster

        # this parameter does not need dynamic completion

        # validation
        if enable_validation:
            if enable_private_cluster:
                if safe_lower(self._get_load_balancer_sku(enable_validation=False)) == "basic":
                    raise InvalidArgumentValueError(
                        "Please use standard load balancer for private cluster"
                    )
                if self.get_api_server_authorized_ip_ranges():
                    raise MutuallyExclusiveArgumentError(
                        "--api-server-authorized-ip-ranges is not supported for private cluster"
                    )
            else:
                if self.get_disable_public_fqdn():
                    raise InvalidArgumentValueError(
                        "--disable-public-fqdn should only be used with --enable-private-cluster"
                    )
                if self.get_private_dns_zone():
                    raise InvalidArgumentValueError(
                        "Invalid private dns zone for public cluster. It should always be empty for public cluster"
                    )
        return enable_private_cluster

    def get_enable_private_cluster(self) -> bool:
        """Obtain the value of enable_private_cluster.

        This function will verify the parameter by default. When enable_private_cluster is specified, if
        load_balancer_sku equals to basic, raise an InvalidArgumentValueError; if api_server_authorized_ip_ranges
        is assigned, raise an MutuallyExclusiveArgumentError; Otherwise when enable_private_cluster is not specified
        and disable_public_fqdn or private_dns_zone is assigned, raise an InvalidArgumentValueError.

        :return: bool
        """

        return self._get_enable_private_cluster(enable_validation=True)

    def get_disable_public_fqdn(self) -> bool:
        """Obtain the value of disable_public_fqdn.

        This function will verify the parameter by default. If enable_private_cluster is not specified and
        disable_public_fqdn is assigned, raise an InvalidArgumentValueError.

        :return: bool
        """
        # read the original value passed by the command
        disable_public_fqdn = self.raw_param.get("disable_public_fqdn")
        # try to read the property value corresponding to the parameter from the `mc` object
        if (
            self.mc and
            self.mc.api_server_access_profile and
            self.mc.api_server_access_profile.enable_private_cluster_public_fqdn is not None
        ):
            disable_public_fqdn = not self.mc.api_server_access_profile.enable_private_cluster_public_fqdn

        # this parameter does not need dynamic completion

        # validation
        enable_private_cluster = self._get_enable_private_cluster(enable_validation=False)
        if disable_public_fqdn and not enable_private_cluster:
            raise InvalidArgumentValueError("--disable-public-fqdn should only be used with --enable-private-cluster")
        return disable_public_fqdn

    def get_private_dns_zone(self) -> Union[str, None]:
        """Obtain the value of private_dns_zone.

        This function will verify the parameter by default. When private_dns_zone is assigned, if enable_private_cluster
        is not specified raise an InvalidArgumentValueError. It will also check when both private_dns_zone and
        fqdn_subdomain are assigned, if the value of private_dns_zone is CONST_PRIVATE_DNS_ZONE_SYSTEM, raise an
        InvalidArgumentValueError; Otherwise if the value of private_dns_zone is not a valid resource ID, raise an
        InvalidArgumentValueError.

        :return: string or None
        """
        # read the original value passed by the command
        private_dns_zone = self.raw_param.get("private_dns_zone")
        # try to read the property value corresponding to the parameter from the `mc` object
        if (
            self.mc and
            self.mc.api_server_access_profile and
            self.mc.api_server_access_profile.private_dns_zone is not None
        ):
            private_dns_zone = self.mc.api_server_access_profile.private_dns_zone

        # this parameter does not need dynamic completion

        # validation
        if private_dns_zone:
            if not self._get_enable_private_cluster(enable_validation=False):
                raise InvalidArgumentValueError(
                    "Invalid private dns zone for public cluster. It should always be empty for public cluster"
                )
            if private_dns_zone.lower() != CONST_PRIVATE_DNS_ZONE_SYSTEM:
                if not is_valid_resource_id(private_dns_zone):
                    raise InvalidArgumentValueError(
                        private_dns_zone + " is not a valid Azure resource ID."
                    )
            else:
                if self._get_fqdn_subdomain(enable_validation=False):
                    raise InvalidArgumentValueError(
                        "--fqdn-subdomain should only be used for private cluster with custom private dns zone"
                    )
        return private_dns_zone

    def get_assign_kubelet_identity(self) -> Union[str, None]:
        """Obtain the value of assign_kubelet_identity.

        This function will verify the parameter by default. If assign_identity is not assigned but
        assign_kubelet_identity is, a RequiredArgumentMissingError will be raised.

        :return: string or None
        """
        # read the original value passed by the command
        assign_kubelet_identity = self.raw_param.get("assign_kubelet_identity")
        # try to read the property value corresponding to the parameter from the `mc` object
        if (
            self.mc and
            self.mc.identity_profile and
            self.mc.identity_profile.get("kubeletidentity", None) and
            getattr(self.mc.identity_profile.get("kubeletidentity"), "resource_id") is not None
        ):
            assign_kubelet_identity = getattr(self.mc.identity_profile.get("kubeletidentity"), "resource_id")

        # this parameter does not need dynamic completion

        # validation
        if assign_kubelet_identity and not self._get_assign_identity(enable_validation=False):
            raise RequiredArgumentMissingError(
                "--assign-kubelet-identity can only be specified when --assign-identity is specified"
            )
        return assign_kubelet_identity

    def get_auto_upgrade_channel(self) -> Union[str, None]:
        """Obtain the value of auto_upgrade_channel.

        :return: string or None
        """
        # read the original value passed by the command
        auto_upgrade_channel = self.raw_param.get("auto_upgrade_channel")
        # try to read the property value corresponding to the parameter from the `mc` object
        if (
            self.mc and
            self.mc.auto_upgrade_profile and
            self.mc.auto_upgrade_profile.upgrade_channel is not None
        ):
            auto_upgrade_channel = self.mc.auto_upgrade_profile.upgrade_channel

        # this parameter does not need dynamic completion
        # this parameter does not need validation
        return auto_upgrade_channel

    def get_node_osdisk_diskencryptionset_id(self) -> Union[str, None]:
        """Obtain the value of node_osdisk_diskencryptionset_id.

        :return: string or None
        """
        # read the original value passed by the command
        node_osdisk_diskencryptionset_id = self.raw_param.get("node_osdisk_diskencryptionset_id")
        # try to read the property value corresponding to the parameter from the `mc` object
        if (
            self.mc and
            self.mc.disk_encryption_set_id is not None
        ):
            node_osdisk_diskencryptionset_id = self.mc.disk_encryption_set_id

        # this parameter does not need dynamic completion
        # this parameter does not need validation
        return node_osdisk_diskencryptionset_id

    def get_cluster_autoscaler_profile(self) -> Union[Dict[str, str], None]:
        """Dynamically obtain the value of cluster_autoscaler_profile according to the context.

        In update mode, when cluster_autoscaler_profile is assigned and auto_scaler_profile in the `mc` object has also
        been set, dynamic completion will be triggerd. We will first make a copy of the original configuration
        (extract the dictionary from the ManagedClusterPropertiesAutoScalerProfile object), and then update the copied
        dictionary with the dictionary of new options.

        :return: dictionary or None
        """
        # read the original value passed by the command
        cluster_autoscaler_profile = self.raw_param.get("cluster_autoscaler_profile")
        # In create mode, try to read the property value corresponding to the parameter from the `mc` object
        if self.decorator_mode == DecoratorMode.CREATE:
            if self.mc and self.mc.auto_scaler_profile is not None:
                cluster_autoscaler_profile = self.mc.auto_scaler_profile

        # dynamic completion
        if self.decorator_mode == DecoratorMode.UPDATE:
            if cluster_autoscaler_profile and self.mc and self.mc.auto_scaler_profile:
                # shallow copy should be enough for string-to-string dictionary
                copy_of_raw_dict = self.mc.auto_scaler_profile.__dict__.copy()
                new_options_dict = dict(
                    (key.replace("-", "_"), value)
                    for (key, value) in cluster_autoscaler_profile.items()
                )
                copy_of_raw_dict.update(new_options_dict)
                cluster_autoscaler_profile = copy_of_raw_dict

        # this parameter does not need validation
        return cluster_autoscaler_profile

    def get_uptime_sla(self) -> bool:
        """Obtain the value of uptime_sla.

        This function will verify the parameter by default. If both uptime_sla and no_uptime_sla are specified, raise
        a MutuallyExclusiveArgumentError.

        :return: bool
        """
        # read the original value passed by the command
        uptime_sla = self.raw_param.get("uptime_sla")
        # In create mode, try to read the property value corresponding to the parameter from the `mc` object
        if self.decorator_mode == DecoratorMode.CREATE:
            if (
                self.mc and
                self.mc.sku and
                self.mc.sku.tier is not None
            ):
                uptime_sla = self.mc.sku.tier == "Paid"

        # this parameter does not need dynamic completion

        # validation
        if uptime_sla and self._get_no_uptime_sla(enable_validation=False):
            raise MutuallyExclusiveArgumentError(
                'Cannot specify "--uptime-sla" and "--no-uptime-sla" at the same time.'
            )
        return uptime_sla

    # pylint: disable=unused-argument
    def _get_no_uptime_sla(self, enable_validation: bool = False, **kwargs) -> bool:
        """Internal function to obtain the value of no_uptime_sla.

        This function supports the option of enable_validation. When enabled, if both uptime_sla and no_uptime_sla are
        specified, raise a MutuallyExclusiveArgumentError.

        :return: bool
        """
        # read the original value passed by the command
        no_uptime_sla = self.raw_param.get("no_uptime_sla")

        # this parameter does not need dynamic completion

        # validation
        if enable_validation:
            if no_uptime_sla and self.get_uptime_sla():
                raise MutuallyExclusiveArgumentError(
                    'Cannot specify "--uptime-sla" and "--no-uptime-sla" at the same time.'
                )
        return no_uptime_sla

    def get_no_uptime_sla(self) -> bool:
        """Obtain the value of no_uptime_sla.

        This function will verify the parameter by default. If both uptime_sla and no_uptime_sla are specified, raise
        a MutuallyExclusiveArgumentError.

        :return: bool
        """

        return self._get_no_uptime_sla(enable_validation=True)

    def get_tags(self) -> Union[Dict[str, str], None]:
        """Obtain the value of tags.

        :return: dictionary or None
        """
        # read the original value passed by the command
        tags = self.raw_param.get("tags")
        # In create mode, try to read the property value corresponding to the parameter from the `mc` object
        if self.decorator_mode == DecoratorMode.CREATE:
            if self.mc and self.mc.tags is not None:
                tags = self.mc.tags

        # this parameter does not need dynamic completion
        # this parameter does not need validation
        return tags

    def get_edge_zone(self) -> Union[str, None]:
        """Obtain the value of edge_zone.

        :return: string or None
        """
        # read the original value passed by the command
        edge_zone = self.raw_param.get("edge_zone")
        # try to read the property value corresponding to the parameter from the `mc` object
        # Backward Compatibility: We also support api version v2020.11.01 in profile 2020-09-01-hybrid and there is
        # no such attribute.
        if (
            self.mc and
            hasattr(self.mc, "extended_location") and
            self.mc.extended_location and
            self.mc.extended_location.name is not None
        ):
            edge_zone = self.mc.extended_location.name

        # this parameter does not need dynamic completion
        # this parameter does not need validation
        return edge_zone

    def get_disable_local_accounts(self) -> bool:
        """Obtain the value of disable_local_accounts.

        :return: bool
        """
        # read the original value passed by the command
        disable_local_accounts = self.raw_param.get("disable_local_accounts")
        # this parameter does not need dynamic completion
        # this parameter does not need validation
        return disable_local_accounts

    def get_client_id_from_identity_or_sp_profile(self) -> str:
        """Helper function to obtain the value of client_id from identity_profile or service_principal_profile.

        Note: This is not a parameter of aks_update, and it will not be decorated into the `mc` object.

        If client_id cannot be obtained, raise an UnknownError.

        :return: string
        """
        client_id = None
        if check_is_msi_cluster(self.mc):
            if self.mc.identity_profile is None or self.mc.identity_profile["kubeletidentity"] is None:
                raise UnknownError(
                    "Unexpected error getting kubelet's identity for the cluster. "
                    "Please do not set --attach-acr or --detach-acr. "
                    "You can manually grant or revoke permission to the identity named "
                    "<ClUSTER_NAME>-agentpool in MC_ resource group to access ACR."
                )
            client_id = self.mc.identity_profile["kubeletidentity"].client_id
        elif self.mc and self.mc.service_principal_profile is not None:
            client_id = self.mc.service_principal_profile.client_id

        if not client_id:
            raise UnknownError('Cannot get the AKS cluster\'s service principal.')
        return client_id


class AKSCreateDecorator:
    def __init__(
        self,
        cmd: AzCliCommand,
        client: ContainerServiceClient,
        models: AKSModels,
        raw_parameters: Dict,
        resource_type: ResourceType = ResourceType.MGMT_CONTAINERSERVICE,
    ):
        """Internal controller of aks_create.

        Break down the all-in-one aks_create function into several relatively independent functions (some of them have
        a certain order dependency) that only focus on a specific profile or process a specific piece of logic.
        In addition, an overall control function is provided. By calling the aforementioned independent functions one
        by one, a complete ManagedCluster object is gradually decorated and finally requests are sent to create a
        cluster.
        """
        self.cmd = cmd
        self.client = client
        self.models = models
        # store the context in the process of assemble the ManagedCluster object
        self.context = AKSContext(cmd, raw_parameters, decorator_mode=DecoratorMode.CREATE)
        # `resource_type` is used to dynamically find the model (of a specific api version) provided by the
        # containerservice SDK, most models have been passed through the `models` parameter (instantiatied
        # from `AKSModels` (or `PreviewAKSModels` in aks-preview), where resource_type (i.e.,
        # api version) has been specified).
        self.resource_type = resource_type

    def init_mc(self) -> ManagedCluster:
        """Initialize a ManagedCluster object with several parameters and attach it to internal context.

        When location is not assigned, function "_get_rg_location" will be called to get the location of the provided
        resource group, which internally used ResourceManagementClient to send the request.

        :return: the ManagedCluster object
        """
        # Initialize a ManagedCluster object with mandatory parameter location and optional parameters tags, dns_prefix,
        # kubernetes_version, disable_rbac, node_osdisk_diskencryptionset_id, disable_local_accounts.
        mc = self.models.ManagedCluster(
            location=self.context.get_location(),
            tags=self.context.get_tags(),
            dns_prefix=self.context.get_dns_name_prefix(),
            kubernetes_version=self.context.get_kubernetes_version(),
            enable_rbac=not self.context.get_disable_rbac(),
            disk_encryption_set_id=self.context.get_node_osdisk_diskencryptionset_id(),
            disable_local_accounts=self.context.get_disable_local_accounts(),
        )

        # attach mc to AKSContext
        self.context.attach_mc(mc)
        return mc

    def set_up_agent_pool_profiles(self, mc: ManagedCluster) -> ManagedCluster:
        """Set up agent pool profiles for the ManagedCluster object.

        :return: the ManagedCluster object
        """
        if not isinstance(mc, self.models.ManagedCluster):
            raise CLIInternalError(
                "Unexpected mc object with type '{}'.".format(type(mc))
            )

        (
            node_count,
            enable_auto_scaling,
            min_count,
            max_count,
        ) = (
            self.context.get_node_count_and_enable_cluster_autoscaler_and_min_count_and_max_count()
        )
        agent_pool_profile = self.models.ManagedClusterAgentPoolProfile(
            # Must be 12 chars or less before ACS RP adds to it
            name=self.context.get_nodepool_name(),
            tags=self.context.get_nodepool_tags(),
            node_labels=self.context.get_nodepool_labels(),
            count=node_count,
            vm_size=self.context.get_node_vm_size(),
            os_type="Linux",
            vnet_subnet_id=self.context.get_vnet_subnet_id(),
            proximity_placement_group_id=self.context.get_ppg(),
            availability_zones=self.context.get_zones(),
            enable_node_public_ip=self.context.get_enable_node_public_ip(),
            node_public_ip_prefix_id=self.context.get_node_public_ip_prefix_id(),
            enable_encryption_at_host=self.context.get_enable_encryption_at_host(),
            enable_ultra_ssd=self.context.get_enable_ultra_ssd(),
            max_pods=self.context.get_max_pods(),
            type=self.context.get_vm_set_type(),
            mode="System",
            os_disk_size_gb=self.context.get_node_osdisk_size(),
            os_disk_type=self.context.get_node_osdisk_type(),
            min_count=min_count,
            max_count=max_count,
            enable_auto_scaling=enable_auto_scaling,
        )
        mc.agent_pool_profiles = [agent_pool_profile]
        return mc

    def set_up_linux_profile(self, mc: ManagedCluster) -> ManagedCluster:
        """Set up linux profile for the ManagedCluster object.

        Linux profile is just used for SSH access to VMs, so it will be omitted if --no-ssh-key option was specified.

        :return: the ManagedCluster object
        """
        if not isinstance(mc, self.models.ManagedCluster):
            raise CLIInternalError(
                "Unexpected mc object with type '{}'.".format(type(mc))
            )

        ssh_key_value, no_ssh_key = self.context.get_ssh_key_value_and_no_ssh_key()
        if not no_ssh_key:
            ssh_config = self.models.ContainerServiceSshConfiguration(
                public_keys=[
                    self.models.ContainerServiceSshPublicKey(
                        key_data=ssh_key_value
                    )
                ]
            )
            linux_profile = self.models.ContainerServiceLinuxProfile(
                admin_username=self.context.get_admin_username(), ssh=ssh_config
            )
            mc.linux_profile = linux_profile
        return mc

    def set_up_windows_profile(self, mc: ManagedCluster) -> ManagedCluster:
        """Set up windows profile for the ManagedCluster object.

        :return: the ManagedCluster object
        """
        if not isinstance(mc, self.models.ManagedCluster):
            raise CLIInternalError(
                "Unexpected mc object with type '{}'.".format(type(mc))
            )

        (
            windows_admin_username,
            windows_admin_password,
        ) = self.context.get_windows_admin_username_and_password()
        if windows_admin_username or windows_admin_password:
            windows_license_type = None
            if self.context.get_enable_ahub():
                windows_license_type = "Windows_Server"

            # this would throw an error if windows_admin_username is empty (the user enters an empty
            # string after being prompted), since admin_username is a required parameter
            windows_profile = self.models.ManagedClusterWindowsProfile(
                admin_username=windows_admin_username,
                admin_password=windows_admin_password,
                license_type=windows_license_type,
            )

            mc.windows_profile = windows_profile
        return mc

    def set_up_service_principal_profile(self, mc: ManagedCluster) -> ManagedCluster:
        """Set up service principal profile for the ManagedCluster object.

        The function "_ensure_aks_service_principal" will be called if the user provides an incomplete sp and secret
        pair, which internally used GraphRbacManagementClient to send the request to create sp.

        :return: the ManagedCluster object
        """
        if not isinstance(mc, self.models.ManagedCluster):
            raise CLIInternalError(
                "Unexpected mc object with type '{}'.".format(type(mc))
            )

        # If customer explicitly provide a service principal, disable managed identity.
        (
            service_principal,
            client_secret,
        ) = self.context.get_service_principal_and_client_secret()
        enable_managed_identity = self.context.get_enable_managed_identity()
        # Skip create service principal profile for the cluster if the cluster enables managed identity
        # and customer doesn't explicitly provide a service principal.
        if not (
            enable_managed_identity and
            not service_principal and
            not client_secret
        ):
            service_principal_profile = (
                self.models.ManagedClusterServicePrincipalProfile(
                    client_id=service_principal, secret=client_secret
                )
            )
            mc.service_principal_profile = service_principal_profile
        return mc

    def process_add_role_assignment_for_vnet_subnet(self, mc: ManagedCluster) -> None:
        """Add role assignment for vent subnet.

        This function will store an intermediate need_post_creation_vnet_permission_granting.

        The function "subnet_role_assignment_exists" will be called to verify if the role assignment already exists for
        the subnet, which internally used AuthorizationManagementClient to send the request.
        The wrapper function "get_identity_by_msi_client" will be called by "get_user_assigned_identity_client_id" to
        get the identity object, which internally use ManagedServiceIdentityClient to send the request.
        The function "_add_role_assignment" will be called to add role assignment for the subnet, which internally used
        AuthorizationManagementClient to send the request.

        :return: None
        """
        if not isinstance(mc, self.models.ManagedCluster):
            raise CLIInternalError(
                "Unexpected mc object with type '{}'.".format(type(mc))
            )

        need_post_creation_vnet_permission_granting = False
        vnet_subnet_id = self.context.get_vnet_subnet_id()
        skip_subnet_role_assignment = (
            self.context.get_skip_subnet_role_assignment()
        )
        if (
            vnet_subnet_id and
            not skip_subnet_role_assignment and
            not subnet_role_assignment_exists(self.cmd, vnet_subnet_id)
        ):
            # if service_principal_profile is None, then this cluster is an MSI cluster,
            # and the service principal does not exist. Two cases:
            # 1. For system assigned identity, we just tell user to grant the
            # permission after the cluster is created to keep consistent with portal experience.
            # 2. For user assigned identity, we can grant needed permission to
            # user provided user assigned identity before creating managed cluster.
            service_principal_profile = mc.service_principal_profile
            assign_identity = self.context.get_assign_identity()
            if service_principal_profile is None and not assign_identity:
                msg = (
                    "It is highly recommended to use USER assigned identity "
                    "(option --assign-identity) when you want to bring your own"
                    "subnet, which will have no latency for the role assignment to "
                    "take effect. When using SYSTEM assigned identity, "
                    "azure-cli will grant Network Contributor role to the "
                    "system assigned identity after the cluster is created, and "
                    "the role assignment will take some time to take effect, see "
                    "https://docs.microsoft.com/azure/aks/use-managed-identity, "
                    "proceed to create cluster with system assigned identity?"
                )
                if not self.context.get_yes() and not prompt_y_n(
                    msg, default="n"
                ):
                    return None
                need_post_creation_vnet_permission_granting = True
            else:
                scope = vnet_subnet_id
                identity_client_id = ""
                if assign_identity:
                    identity_client_id = (
                        self.context.get_user_assigned_identity_client_id()
                    )
                else:
                    identity_client_id = service_principal_profile.client_id
                if not _add_role_assignment(
                    self.cmd,
                    "Network Contributor",
                    identity_client_id,
                    scope=scope,
                ):
                    logger.warning(
                        "Could not create a role assignment for subnet. Are you an Owner on this subscription?"
                    )
        # store need_post_creation_vnet_permission_granting as an intermediate
        self.context.set_intermediate(
            "need_post_creation_vnet_permission_granting",
            need_post_creation_vnet_permission_granting,
            overwrite_exists=True,
        )

    def process_attach_acr(self, mc: ManagedCluster) -> None:
        """Attach acr for the cluster.

        The function "_ensure_aks_acr" will be called to create an AcrPull role assignment for the acr, which
        internally used AuthorizationManagementClient to send the request.

        :return: None
        """
        if not isinstance(mc, self.models.ManagedCluster):
            raise CLIInternalError(
                "Unexpected mc object with type '{}'.".format(type(mc))
            )

        attach_acr = self.context.get_attach_acr()
        if attach_acr:
            # If enable_managed_identity, attach acr operation will be handled after the cluster is created
            if not self.context.get_enable_managed_identity():
                service_principal_profile = mc.service_principal_profile
                _ensure_aks_acr(
                    self.cmd,
                    client_id=service_principal_profile.client_id,
                    acr_name_or_id=attach_acr,
                    # not actually used
                    subscription_id=self.context.get_subscription_id(),
                )

    def set_up_network_profile(self, mc: ManagedCluster) -> ManagedCluster:
        """Set up network profile for the ManagedCluster object.

        Build load balancer profile, verify outbound type and load balancer sku first, then set up network profile.

        :return: the ManagedCluster object
        """
        if not isinstance(mc, self.models.ManagedCluster):
            raise CLIInternalError(
                "Unexpected mc object with type '{}'.".format(type(mc))
            )

        # build load balancer profile, which is part of the network profile
        load_balancer_profile = create_load_balancer_profile(
            self.context.get_load_balancer_managed_outbound_ip_count(),
            self.context.get_load_balancer_outbound_ips(),
            self.context.get_load_balancer_outbound_ip_prefixes(),
            self.context.get_load_balancer_outbound_ports(),
            self.context.get_load_balancer_idle_timeout(),
            models=self.models.lb_models,
        )

        # verify outbound type
        # Note: Validation internally depends on load_balancer_sku, which is a temporary value that is
        # dynamically completed.
        outbound_type = self.context.get_outbound_type(
            load_balancer_profile=load_balancer_profile
        )

        # verify load balancer sku
        load_balancer_sku = safe_lower(self.context.get_load_balancer_sku())

        # verify network_plugin, pod_cidr, service_cidr, dns_service_ip, docker_bridge_address, network_policy
        network_plugin = self.context.get_network_plugin()
        (
            pod_cidr,
            service_cidr,
            dns_service_ip,
            docker_bridge_address,
            network_policy,
        ) = (
            self.context.get_pod_cidr_and_service_cidr_and_dns_service_ip_and_docker_bridge_address_and_network_policy()
        )
        network_profile = None
        if any(
            [
                network_plugin,
                pod_cidr,
                service_cidr,
                dns_service_ip,
                docker_bridge_address,
                network_policy,
            ]
        ):
            # Attention: RP would return UnexpectedLoadBalancerSkuForCurrentOutboundConfiguration internal server error
            # if load_balancer_sku is set to basic and load_balancer_profile is assigned.
            # Attention: SDK provides default values for pod_cidr, service_cidr, dns_service_ip, docker_bridge_cidr
            # and outbound_type, and they might be overwritten to None.
            network_profile = self.models.ContainerServiceNetworkProfile(
                network_plugin=network_plugin,
                pod_cidr=pod_cidr,
                service_cidr=service_cidr,
                dns_service_ip=dns_service_ip,
                docker_bridge_cidr=docker_bridge_address,
                network_policy=network_policy,
                load_balancer_sku=load_balancer_sku,
                load_balancer_profile=load_balancer_profile,
                outbound_type=outbound_type,
            )
        else:
            if load_balancer_sku == "standard" or load_balancer_profile:
                network_profile = self.models.ContainerServiceNetworkProfile(
                    network_plugin="kubenet",
                    load_balancer_sku=load_balancer_sku,
                    load_balancer_profile=load_balancer_profile,
                    outbound_type=outbound_type,
                )
            if load_balancer_sku == "basic":
                # load balancer sku must be standard when load balancer profile is provided
                network_profile = self.models.ContainerServiceNetworkProfile(
                    load_balancer_sku=load_balancer_sku,
                )
        mc.network_profile = network_profile
        return mc

    # pylint: disable=too-many-statements
    def set_up_addon_profiles(self, mc: ManagedCluster) -> ManagedCluster:
        """Set up addon profiles for the ManagedCluster object.

        This function will store following intermediates: monitoring, enable_virtual_node and
        ingress_appgw_addon_enabled.

        The function "_ensure_container_insights_for_monitoring" will be called to create a deployment which publishes
        the Container Insights solution to the Log Analytics workspace.
        When workspace_resource_id is not assigned, function "_ensure_default_log_analytics_workspace_for_monitoring"
        will be called to create a workspace, which internally used ResourceManagementClient to send the request.

        :return: the ManagedCluster object
        """
        if not isinstance(mc, self.models.ManagedCluster):
            raise CLIInternalError(
                "Unexpected mc object with type '{}'.".format(type(mc))
            )

        ManagedClusterAddonProfile = self.models.ManagedClusterAddonProfile
        addon_profiles = {}
        # error out if any unrecognized or duplicate addon provided
        # error out if '--enable-addons=monitoring' isn't set but workspace_resource_id is
        # error out if '--enable-addons=virtual-node' is set but aci_subnet_name and vnet_subnet_id are not
        addons = self.context.get_enable_addons()
        if 'http_application_routing' in addons:
            addon_profiles[CONST_HTTP_APPLICATION_ROUTING_ADDON_NAME] = ManagedClusterAddonProfile(
                enabled=True)
            addons.remove('http_application_routing')
        if 'kube-dashboard' in addons:
            addon_profiles[CONST_KUBE_DASHBOARD_ADDON_NAME] = ManagedClusterAddonProfile(
                enabled=True)
            addons.remove('kube-dashboard')
        # TODO: can we help the user find a workspace resource ID?
        if 'monitoring' in addons:
            workspace_resource_id = self.context.get_workspace_resource_id()
            addon_profiles[CONST_MONITORING_ADDON_NAME] = ManagedClusterAddonProfile(
                enabled=True, config={CONST_MONITORING_LOG_ANALYTICS_WORKSPACE_RESOURCE_ID: workspace_resource_id})
            # post-process, create a deployment
            _ensure_container_insights_for_monitoring(self.cmd, addon_profiles[CONST_MONITORING_ADDON_NAME])
            # set intermediate
            self.context.set_intermediate("monitoring", True, overwrite_exists=True)
            addons.remove('monitoring')
        if 'azure-policy' in addons:
            addon_profiles[CONST_AZURE_POLICY_ADDON_NAME] = ManagedClusterAddonProfile(
                enabled=True)
            addons.remove('azure-policy')
        if 'virtual-node' in addons:
            aci_subnet_name = self.context.get_aci_subnet_name()
            # TODO: how about aciConnectorwindows, what is its addon name?
            os_type = self.context.get_virtual_node_addon_os_type()
            addon_profiles[CONST_VIRTUAL_NODE_ADDON_NAME + os_type] = ManagedClusterAddonProfile(
                enabled=True,
                config={CONST_VIRTUAL_NODE_SUBNET_NAME: aci_subnet_name}
            )
            # set intermediate
            self.context.set_intermediate("enable_virtual_node", True, overwrite_exists=True)
            addons.remove('virtual-node')
        if 'ingress-appgw' in addons:
            addon_profile = ManagedClusterAddonProfile(enabled=True, config={})
            appgw_name = self.context.get_appgw_name()
            appgw_subnet_cidr = self.context.get_appgw_subnet_cidr()
            appgw_id = self.context.get_appgw_id()
            appgw_subnet_id = self.context.get_appgw_subnet_id()
            appgw_watch_namespace = self.context.get_appgw_watch_namespace()
            if appgw_name is not None:
                addon_profile.config[CONST_INGRESS_APPGW_APPLICATION_GATEWAY_NAME] = appgw_name
            if appgw_subnet_cidr is not None:
                addon_profile.config[CONST_INGRESS_APPGW_SUBNET_CIDR] = appgw_subnet_cidr
            if appgw_id is not None:
                addon_profile.config[CONST_INGRESS_APPGW_APPLICATION_GATEWAY_ID] = appgw_id
            if appgw_subnet_id is not None:
                addon_profile.config[CONST_INGRESS_APPGW_SUBNET_ID] = appgw_subnet_id
            if appgw_watch_namespace is not None:
                addon_profile.config[CONST_INGRESS_APPGW_WATCH_NAMESPACE] = appgw_watch_namespace
            addon_profiles[CONST_INGRESS_APPGW_ADDON_NAME] = addon_profile
            # set intermediate
            self.context.set_intermediate("ingress_appgw_addon_enabled", True, overwrite_exists=True)
            addons.remove('ingress-appgw')
        if 'confcom' in addons:
            addon_profile = ManagedClusterAddonProfile(
                enabled=True, config={CONST_ACC_SGX_QUOTE_HELPER_ENABLED: "false"})
            if self.context.get_enable_sgxquotehelper():
                addon_profile.config[CONST_ACC_SGX_QUOTE_HELPER_ENABLED] = "true"
            addon_profiles[CONST_CONFCOM_ADDON_NAME] = addon_profile
            addons.remove('confcom')
        if 'open-service-mesh' in addons:
            addon_profile = ManagedClusterAddonProfile(enabled=True, config={})
            addon_profiles[CONST_OPEN_SERVICE_MESH_ADDON_NAME] = addon_profile
            addons.remove('open-service-mesh')
        mc.addon_profiles = addon_profiles
        return mc

    def set_up_aad_profile(self, mc: ManagedCluster) -> ManagedCluster:
        """Set up aad profile for the ManagedCluster object.

        :return: the ManagedCluster object
        """
        if not isinstance(mc, self.models.ManagedCluster):
            raise CLIInternalError(
                "Unexpected mc object with type '{}'.".format(type(mc))
            )

        aad_profile = None
        enable_aad = self.context.get_enable_aad()
        if enable_aad:
            aad_profile = self.models.ManagedClusterAADProfile(
                managed=True,
                enable_azure_rbac=self.context.get_enable_azure_rbac(),
                # ids -> i_ds due to track 2 naming issue
                admin_group_object_i_ds=self.context.get_aad_admin_group_object_ids(),
                tenant_id=self.context.get_aad_tenant_id()
            )
        else:
            (
                aad_client_app_id,
                aad_server_app_id,
                aad_server_app_secret,
            ) = (
                self.context.get_aad_client_app_id_and_aad_server_app_id_and_aad_server_app_secret()
            )
            aad_tenant_id = self.context.get_aad_tenant_id()
            if any([aad_client_app_id, aad_server_app_id, aad_server_app_secret, aad_tenant_id]):
                aad_profile = self.models.ManagedClusterAADProfile(
                    client_app_id=aad_client_app_id,
                    server_app_id=aad_server_app_id,
                    server_app_secret=aad_server_app_secret,
                    tenant_id=aad_tenant_id
                )
        mc.aad_profile = aad_profile
        return mc

    def set_up_api_server_access_profile(self, mc: ManagedCluster) -> ManagedCluster:
        """Set up api server access profile and fqdn subdomain for the ManagedCluster object.

        :return: the ManagedCluster object
        """
        if not isinstance(mc, self.models.ManagedCluster):
            raise CLIInternalError(
                "Unexpected mc object with type '{}'.".format(type(mc))
            )

        api_server_access_profile = None
        api_server_authorized_ip_ranges = self.context.get_api_server_authorized_ip_ranges()
        enable_private_cluster = self.context.get_enable_private_cluster()
        disable_public_fqdn = self.context.get_disable_public_fqdn()
        private_dns_zone = self.context.get_private_dns_zone()
        if api_server_authorized_ip_ranges or enable_private_cluster:
            api_server_access_profile = self.models.ManagedClusterAPIServerAccessProfile(
                authorized_ip_ranges=api_server_authorized_ip_ranges,
                enable_private_cluster=True if enable_private_cluster else None,
                enable_private_cluster_public_fqdn=False if disable_public_fqdn else None,
                private_dns_zone=private_dns_zone
            )
        mc.api_server_access_profile = api_server_access_profile

        fqdn_subdomain = self.context.get_fqdn_subdomain()
        mc.fqdn_subdomain = fqdn_subdomain
        return mc

    def set_up_identity(self, mc: ManagedCluster) -> ManagedCluster:
        """Set up identity for the ManagedCluster object.

        :return: the ManagedCluster object
        """
        if not isinstance(mc, self.models.ManagedCluster):
            raise CLIInternalError(
                "Unexpected mc object with type '{}'.".format(type(mc))
            )

        identity = None
        enable_managed_identity = self.context.get_enable_managed_identity()
        assign_identity = self.context.get_assign_identity()
        if enable_managed_identity and not assign_identity:
            identity = self.models.ManagedClusterIdentity(
                type="SystemAssigned"
            )
        elif enable_managed_identity and assign_identity:
            user_assigned_identity = {
                assign_identity: self.models.ManagedServiceIdentityUserAssignedIdentitiesValue()
            }
            identity = self.models.ManagedClusterIdentity(
                type="UserAssigned",
                user_assigned_identities=user_assigned_identity
            )
        mc.identity = identity
        return mc

    def set_up_identity_profile(self, mc: ManagedCluster) -> ManagedCluster:
        """Set up identity profile for the ManagedCluster object.

        The wrapper function "get_identity_by_msi_client" will be called (by "get_user_assigned_identity_object_id") to
        get the identity object, which internally use ManagedServiceIdentityClient to send the request.
        The function "_ensure_cluster_identity_permission_on_kubelet_identity" will be called to create a role
        assignment if necessary, which internally used AuthorizationManagementClient to send the request.

        :return: the ManagedCluster object
        """
        if not isinstance(mc, self.models.ManagedCluster):
            raise CLIInternalError(
                "Unexpected mc object with type '{}'.".format(type(mc))
            )

        identity_profile = None
        assign_kubelet_identity = self.context.get_assign_kubelet_identity()
        if assign_kubelet_identity:
            kubelet_identity = self.context.get_identity_by_msi_client(assign_kubelet_identity)
            identity_profile = {
                'kubeletidentity': self.models.UserAssignedIdentity(
                    resource_id=assign_kubelet_identity,
                    client_id=kubelet_identity.client_id,
                    object_id=kubelet_identity.principal_id
                )
            }
            cluster_identity_object_id = self.context.get_user_assigned_identity_object_id()
            # ensure the cluster identity has "Managed Identity Operator" role at the scope of kubelet identity
            _ensure_cluster_identity_permission_on_kubelet_identity(
                self.cmd,
                cluster_identity_object_id,
                assign_kubelet_identity)
        mc.identity_profile = identity_profile
        return mc

    def set_up_auto_upgrade_profile(self, mc: ManagedCluster) -> ManagedCluster:
        """Set up auto upgrade profile for the ManagedCluster object.

        :return: the ManagedCluster object
        """
        if not isinstance(mc, self.models.ManagedCluster):
            raise CLIInternalError(
                "Unexpected mc object with type '{}'.".format(type(mc))
            )

        auto_upgrade_profile = None
        auto_upgrade_channel = self.context.get_auto_upgrade_channel()
        if auto_upgrade_channel:
            auto_upgrade_profile = self.models.ManagedClusterAutoUpgradeProfile(upgrade_channel=auto_upgrade_channel)
        mc.auto_upgrade_profile = auto_upgrade_profile
        return mc

    def set_up_auto_scaler_profile(self, mc: ManagedCluster) -> ManagedCluster:
        """Set up autoscaler profile for the ManagedCluster object.

        :return: the ManagedCluster object
        """
        if not isinstance(mc, self.models.ManagedCluster):
            raise CLIInternalError(
                "Unexpected mc object with type '{}'.".format(type(mc))
            )

        cluster_autoscaler_profile = self.context.get_cluster_autoscaler_profile()
        mc.auto_scaler_profile = cluster_autoscaler_profile
        return mc

    def set_up_sku(self, mc: ManagedCluster) -> ManagedCluster:
        """Set up sku (uptime sla) for the ManagedCluster object.

        :return: the ManagedCluster object
        """
        if not isinstance(mc, self.models.ManagedCluster):
            raise CLIInternalError(
                "Unexpected mc object with type '{}'.".format(type(mc))
            )

        if self.context.get_uptime_sla():
            mc.sku = self.models.ManagedClusterSKU(
                name="Basic",
                tier="Paid"
            )
        return mc

    def set_up_extended_location(self, mc: ManagedCluster) -> ManagedCluster:
        """Set up extended location (edge zone) for the ManagedCluster object.

        :return: the ManagedCluster object
        """
        if not isinstance(mc, self.models.ManagedCluster):
            raise CLIInternalError(
                "Unexpected mc object with type '{}'.".format(type(mc))
            )

        edge_zone = self.context.get_edge_zone()
        if edge_zone:
            mc.extended_location = self.models.ExtendedLocation(
                name=edge_zone,
                type=self.models.ExtendedLocationTypes.EDGE_ZONE
            )
        return mc

    def build_custom_headers(self, mc: ManagedCluster) -> None:
        """Build a dictionary contains custom headers.

        This function will store an intermediate custom_headers.

        :return: None
        """
        if not isinstance(mc, self.models.ManagedCluster):
            raise CLIInternalError(
                "Unexpected mc object with type '{}'.".format(type(mc))
            )

        # Add AAD session key to header.
        # If principal_obj is None, we will not add this header, this can happen when the cluster enables managed
        # identity. In this case, the header is useless and that's OK to not add this header.
        custom_headers = None
        if mc.service_principal_profile:
            custom_headers = {'Ocp-Aad-Session-Key': self.context.get_intermediate("aad_session_key")}
        self.context.set_intermediate("custom_headers", custom_headers, overwrite_exists=True)

    def construct_default_mc_profile(self) -> ManagedCluster:
        """The overall controller used to construct the default ManagedCluster profile.

        The completely constructed ManagedCluster object will later be passed as a parameter to the underlying SDK
        (mgmt-containerservice) to send the actual request.

        :return: the ManagedCluster object
        """
        # initialize the ManagedCluster object
        mc = self.init_mc()
        # set up agent pool profile(s)
        mc = self.set_up_agent_pool_profiles(mc)
        # set up linux profile (for ssh access)
        mc = self.set_up_linux_profile(mc)
        # set up windows profile
        mc = self.set_up_windows_profile(mc)
        # set up service principal profile
        mc = self.set_up_service_principal_profile(mc)
        # add role assignment for vent subnet
        self.process_add_role_assignment_for_vnet_subnet(mc)
        # attach acr (add role assignment for acr)
        self.process_attach_acr(mc)
        # set up network profile
        mc = self.set_up_network_profile(mc)
        # set up addon profiles
        mc = self.set_up_addon_profiles(mc)
        # set up aad profile
        mc = self.set_up_aad_profile(mc)
        # set up api server access profile and fqdn subdomain
        mc = self.set_up_api_server_access_profile(mc)
        # set up identity
        mc = self.set_up_identity(mc)
        # set up identity profile
        mc = self.set_up_identity_profile(mc)
        # set up auto upgrade profile
        mc = self.set_up_auto_upgrade_profile(mc)
        # set up auto scaler profile
        mc = self.set_up_auto_scaler_profile(mc)
        # set up sku
        mc = self.set_up_sku(mc)
        # set up extended location
        mc = self.set_up_extended_location(mc)
        # build custom header
        self.build_custom_headers(mc)
        return mc

    def create_mc(self, mc: ManagedCluster) -> ManagedCluster:
        """Send request to create a real managed cluster.

        The function "_put_managed_cluster_ensuring_permission" will be called to use the ContainerServiceClient to
        send a reqeust to create a real managed cluster, and also add necessary role assignments for some optional
        components.

        :return: the ManagedCluster object
        """
        if not isinstance(mc, self.models.ManagedCluster):
            raise CLIInternalError(
                "Unexpected mc object with type '{}'.".format(type(mc))
            )

        # Due to SPN replication latency, we do a few retries here
        max_retry = 30
        retry_exception = Exception(None)
        for _ in range(0, max_retry):
            try:
                created_cluster = _put_managed_cluster_ensuring_permission(
                    self.cmd,
                    self.client,
                    self.context.get_subscription_id(),
                    self.context.get_resource_group_name(),
                    self.context.get_name(),
                    mc,
                    self.context.get_intermediate("monitoring"),
                    self.context.get_intermediate("ingress_appgw_addon_enabled"),
                    self.context.get_intermediate("enable_virtual_node"),
                    self.context.get_intermediate("need_post_creation_vnet_permission_granting"),
                    self.context.get_vnet_subnet_id(),
                    self.context.get_enable_managed_identity(),
                    self.context.get_attach_acr(),
                    self.context.get_intermediate("custom_headers"),
                    self.context.get_no_wait())
                return created_cluster
            except CloudError as ex:
                retry_exception = ex
                if 'not found in Active Directory tenant' in ex.message:
                    time.sleep(3)
                else:
                    raise ex
        raise retry_exception


class AKSUpdateDecorator:
    def __init__(
        self,
        cmd: AzCliCommand,
        client: ContainerServiceClient,
        models: AKSModels,
        raw_parameters: Dict,
    ):
        """Internal controller of aks_update.

        Break down the all-in-one aks_update function into several relatively independent functions (some of them have
        a certain order dependency) that only focus on a specific profile or process a specific piece of logic.
        In addition, an overall control function is provided. By calling the aforementioned independent functions one
        by one, a complete ManagedCluster object is gradually updated and finally requests are sent to update an
        existing cluster.
        """
        self.cmd = cmd
        self.client = client
        self.models = models
        # store the context in the process of assemble the ManagedCluster object
        self.context = AKSContext(cmd, raw_parameters, decorator_mode=DecoratorMode.UPDATE)

    def check_raw_parameters(self):
        """Helper function to check whether any parameters are set.

        If the values of all the parameters are the default values, the command execution will be terminated early and
        raise a RequiredArgumentMissingError. Neither the request to fetch or update the ManagedCluster object will be
        sent.

        :return: None
        """
        # exclude some irrelevant or mandatory parameters
        excluded_keys = ("cmd", "client", "resource_group_name", "name")
        # check whether the remaining parameters are set
        # the default value None or False (and other empty values, like empty string) will be considered as not set
        is_changed = any(v for k, v in self.context.raw_param.items() if k not in excluded_keys)

        # special cases
        # some parameters support the use of empty string or dictionary to update/remove previously set values
        is_default = (
            self.context.get_cluster_autoscaler_profile() is None and
            self.context.get_api_server_authorized_ip_ranges() is None
        )

        if not is_changed and is_default:
            # Note: Uncomment the followings to automatically generate the error message.
            # option_names = [
            #     '"{}"'.format(format_parameter_name_to_option_name(x))
            #     for x in self.context.raw_param.keys()
            #     if x not in excluded_keys
            # ]
            # error_msg = "Please specify one or more of {}.".format(
            #     " or ".join(option_names)
            # )
            # raise RequiredArgumentMissingError(error_msg)
            raise RequiredArgumentMissingError(
                'Please specify one or more of "--enable-cluster-autoscaler" or '
                '"--disable-cluster-autoscaler" or '
                '"--update-cluster-autoscaler" or '
                '"--cluster-autoscaler-profile" or '
                '"--load-balancer-managed-outbound-ip-count" or '
                '"--load-balancer-outbound-ips" or '
                '"--load-balancer-outbound-ip-prefixes" or '
                '"--load-balancer-outbound-ports" or '
                '"--load-balancer-idle-timeout" or '
                '"--auto-upgrade-channel" or '
                '"--attach-acr" or "--detach-acr" or '
                '"--uptime-sla" or '
                '"--no-uptime-sla" or '
                '"--api-server-authorized-ip-ranges" or '
                '"--enable-aad" or '
                '"--aad-tenant-id" or '
                '"--aad-admin-group-object-ids" or '
                '"--enable-ahub" or '
                '"--disable-ahub" or '
                '"--windows-admin-password" or '
                '"--enable-managed-identity" or '
                '"--assign-identity" or '
                '"--enable-azure-rbac" or '
                '"--disable-azure-rbac" or '
                '"--enable-public-fqdn" or '
                '"--disable-public-fqdn" or '
                '"--tags"'
            )

    def fetch_mc(self) -> ManagedCluster:
        """Get the ManagedCluster object currently in use and attach it to internal context.

        Internally send request using ContainerServiceClient and parameters name (cluster) and resource group name.

        :return: the ManagedCluster object
        """
        mc = self.client.get(self.context.get_resource_group_name(), self.context.get_name())

        # attach mc to AKSContext
        self.context.attach_mc(mc)
        return mc

<<<<<<< HEAD
    def update_auto_scaler_profile(self, mc: ManagedCluster) -> ManagedCluster:
=======
    def update_tags(self, mc: ManagedCluster) -> ManagedCluster:
        """Update tags for the ManagedCluster object.

        :return: the ManagedCluster object
        """
        if not isinstance(mc, self.models.ManagedCluster):
            raise CLIInternalError(
                "Unexpected mc object with type '{}'.".format(type(mc))
            )

        tags = self.context.get_tags()
        if tags is not None:
            mc.tags = tags
        return mc

    def update_auto_scaler_profile(self, mc):
>>>>>>> 90877daf
        """Update autoscaler profile for the ManagedCluster object.

        :return: the ManagedCluster object
        """
        if not isinstance(mc, self.models.ManagedCluster):
            raise CLIInternalError(
                "Unexpected mc object with type '{}'.".format(type(mc))
            )

        (
            update_cluster_autoscaler,
            enable_cluster_autoscaler,
            disable_cluster_autoscaler,
            min_count,
            max_count,
        ) = (
            self.context.get_update_enable_disable_cluster_autoscaler_and_min_max_count()
        )

        if update_cluster_autoscaler or enable_cluster_autoscaler:
            mc.agent_pool_profiles[0].enable_auto_scaling = True
            mc.agent_pool_profiles[0].min_count = int(min_count)
            mc.agent_pool_profiles[0].max_count = int(max_count)

        if disable_cluster_autoscaler:
            mc.agent_pool_profiles[0].enable_auto_scaling = False
            mc.agent_pool_profiles[0].min_count = None
            mc.agent_pool_profiles[0].max_count = None

        cluster_autoscaler_profile = self.context.get_cluster_autoscaler_profile()
        if cluster_autoscaler_profile is not None:
            # update profile (may clear profile with empty dictionary)
            mc.auto_scaler_profile = cluster_autoscaler_profile
        return mc

    def process_attach_detach_acr(self, mc: ManagedCluster) -> None:
        """Attach or detach acr for the cluster.

        The function "_ensure_aks_acr" will be called to create or delete an AcrPull role assignment for the acr, which
        internally used AuthorizationManagementClient to send the request.

        :return: None
        """
        if not isinstance(mc, self.models.ManagedCluster):
            raise CLIInternalError(
                "Unexpected mc object with type '{}'.".format(type(mc))
            )

        subscription_id = self.context.get_subscription_id()
        client_id = self.context.get_client_id_from_identity_or_sp_profile()
        attach_acr = self.context.get_attach_acr()
        detach_acr = self.context.get_detach_acr()

        if attach_acr:
            _ensure_aks_acr(self.cmd,
                            client_id=client_id,
                            acr_name_or_id=attach_acr,
                            subscription_id=subscription_id)

        if detach_acr:
            _ensure_aks_acr(self.cmd,
                            client_id=client_id,
                            acr_name_or_id=detach_acr,
                            subscription_id=subscription_id,
                            detach=True)

    def update_sku(self, mc: ManagedCluster) -> ManagedCluster:
        """Update sku (uptime sla) for the ManagedCluster object.

        :return: the ManagedCluster object
        """
        if not isinstance(mc, self.models.ManagedCluster):
            raise CLIInternalError(
                "Unexpected mc object with type '{}'.".format(type(mc))
            )

        if self.context.get_uptime_sla():
            mc.sku = self.models.ManagedClusterSKU(
                name="Basic",
                tier="Paid"
            )

        if self.context.get_no_uptime_sla():
            mc.sku = self.models.ManagedClusterSKU(
                name="Basic",
                tier="Free"
            )
        return mc

    def update_default_mc_profile(self) -> ManagedCluster:
        """The overall controller used to update the default ManagedCluster profile.

        Note: To reduce the risk of regression introduced by refactoring, this function is not complete and is being
        implemented gradually.

        The completely updated ManagedCluster object will later be passed as a parameter to the underlying SDK
        (mgmt-containerservice) to send the actual request.

        :return: the ManagedCluster object
        """
        # check raw parameters
        self.check_raw_parameters()
        # fetch the ManagedCluster object
        mc = self.fetch_mc()
        # update auto scaler profile
        mc = self.update_auto_scaler_profile(mc)
        # attach or detach acr (add or delete role assignment for acr)
        self.process_attach_detach_acr(mc)
        # update sku (uptime sla)
        mc = self.update_sku(mc)

        return mc

    def update_mc(self) -> ManagedCluster:
        """Send request to update the existing managed cluster.

        Note: To reduce the risk of regression introduced by refactoring, this function is not complete and is being
        implemented gradually.

        The function "_put_managed_cluster_ensuring_permission" will be called to use the ContainerServiceClient to
        send a reqeust to update the existing managed cluster, and also add necessary role assignments for some optional
        components.

        :return: the ManagedCluster object
        """<|MERGE_RESOLUTION|>--- conflicted
+++ resolved
@@ -4333,9 +4333,6 @@
         self.context.attach_mc(mc)
         return mc
 
-<<<<<<< HEAD
-    def update_auto_scaler_profile(self, mc: ManagedCluster) -> ManagedCluster:
-=======
     def update_tags(self, mc: ManagedCluster) -> ManagedCluster:
         """Update tags for the ManagedCluster object.
 
@@ -4352,7 +4349,6 @@
         return mc
 
     def update_auto_scaler_profile(self, mc):
->>>>>>> 90877daf
         """Update autoscaler profile for the ManagedCluster object.
 
         :return: the ManagedCluster object
