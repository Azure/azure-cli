--- conflicted
+++ resolved
@@ -13,20 +13,12 @@
       ParameterSetName:
       - -n -g --enable-multiple-write-locations --default-consistency-level
       User-Agent:
-<<<<<<< HEAD
-      - AZURECLI/2.47.0 azsdk-python-azure-mgmt-resource/22.0.0 Python/3.9.13 (Windows-10-10.0.22621-SP0)
-=======
       - AZURECLI/2.48.1 azsdk-python-azure-mgmt-resource/22.0.0 Python/3.10.11 (Windows-10-10.0.22621-SP0)
->>>>>>> 314f72a8
     method: GET
     uri: https://management.azure.com/subscriptions/00000000-0000-0000-0000-000000000000/resourcegroups/cli_test_cosmosdb_account000001?api-version=2022-09-01
   response:
     body:
-<<<<<<< HEAD
-      string: '{"id":"/subscriptions/00000000-0000-0000-0000-000000000000/resourceGroups/cli_test_cosmosdb_account000001","name":"cli_test_cosmosdb_account000001","type":"Microsoft.Resources/resourceGroups","location":"westus","tags":{"product":"azurecli","cause":"automation","date":"2023-04-21T23:45:41Z"},"properties":{"provisioningState":"Succeeded"}}'
-=======
       string: '{"id":"/subscriptions/00000000-0000-0000-0000-000000000000/resourceGroups/cli_test_cosmosdb_account000001","name":"cli_test_cosmosdb_account000001","type":"Microsoft.Resources/resourceGroups","location":"westus","tags":{"product":"azurecli","cause":"automation","test":"test_enable_multiple_write_locations","date":"2023-05-05T23:24:41Z"},"properties":{"provisioningState":"Succeeded"}}'
->>>>>>> 314f72a8
     headers:
       cache-control:
       - no-cache
@@ -35,17 +27,15 @@
       content-type:
       - application/json; charset=utf-8
       date:
-<<<<<<< HEAD
-      - Fri, 21 Apr 2023 23:45:42 GMT
-=======
       - Fri, 05 May 2023 23:24:45 GMT
->>>>>>> 314f72a8
       expires:
       - '-1'
       pragma:
       - no-cache
       strict-transport-security:
       - max-age=31536000; includeSubDomains
+      vary:
+      - Accept-Encoding
       x-content-type-options:
       - nosniff
     status:
@@ -73,22 +63,6 @@
       ParameterSetName:
       - -n -g --enable-multiple-write-locations --default-consistency-level
       User-Agent:
-<<<<<<< HEAD
-      - AZURECLI/2.47.0 azsdk-python-mgmt-cosmosdb/9.1.0 Python/3.9.13 (Windows-10-10.0.22621-SP0)
-    method: PUT
-    uri: https://management.azure.com/subscriptions/00000000-0000-0000-0000-000000000000/resourceGroups/cli_test_cosmosdb_account000001/providers/Microsoft.DocumentDB/databaseAccounts/cli000002?api-version=2023-03-15
-  response:
-    body:
-      string: '{"id":"/subscriptions/00000000-0000-0000-0000-000000000000/resourceGroups/cli_test_cosmosdb_account000001/providers/Microsoft.DocumentDB/databaseAccounts/cli000002","name":"cli000002","location":"West
-        US","type":"Microsoft.DocumentDB/databaseAccounts","kind":"GlobalDocumentDB","tags":{},"systemData":{"createdAt":"2023-04-21T23:45:48.8348716Z"},"properties":{"provisioningState":"Creating","publicNetworkAccess":"Enabled","enableAutomaticFailover":false,"enableMultipleWriteLocations":true,"enablePartitionKeyMonitor":false,"isVirtualNetworkFilterEnabled":false,"virtualNetworkRules":[],"EnabledApiTypes":"Sql","disableKeyBasedMetadataWriteAccess":false,"enableFreeTier":false,"enableAnalyticalStorage":false,"analyticalStorageConfiguration":{"schemaType":"WellDefined"},"instanceId":"24661bce-b91f-4be4-89d6-19294b8fcbd3","databaseAccountOfferType":"Standard","defaultIdentity":"","networkAclBypass":"None","disableLocalAuth":false,"enablePartitionMerge":false,"minimalTlsVersion":"Tls","consistencyPolicy":{"defaultConsistencyLevel":"ConsistentPrefix","maxIntervalInSeconds":5,"maxStalenessPrefix":100},"configurationOverrides":{},"writeLocations":[{"id":"cli000002-westus","locationName":"West
-        US","provisioningState":"Creating","failoverPriority":0,"isZoneRedundant":false}],"readLocations":[{"id":"cli000002-westus","locationName":"West
-        US","provisioningState":"Creating","failoverPriority":0,"isZoneRedundant":false}],"locations":[{"id":"cli000002-westus","locationName":"West
-        US","provisioningState":"Creating","failoverPriority":0,"isZoneRedundant":false}],"failoverPolicies":[{"id":"cli000002-westus","locationName":"West
-        US","failoverPriority":0}],"cors":[],"capabilities":[],"ipRules":[],"backupPolicy":{"type":"Periodic","periodicModeProperties":{"backupIntervalInMinutes":240,"backupRetentionIntervalInHours":8,"backupStorageRedundancy":"Invalid"}},"networkAclBypassResourceIds":[],"keysMetadata":{"primaryMasterKey":{"generationTime":"2023-04-21T23:45:48.8348716Z"},"secondaryMasterKey":{"generationTime":"2023-04-21T23:45:48.8348716Z"},"primaryReadonlyMasterKey":{"generationTime":"2023-04-21T23:45:48.8348716Z"},"secondaryReadonlyMasterKey":{"generationTime":"2023-04-21T23:45:48.8348716Z"}}},"identity":{"type":"None"}}'
-    headers:
-      azure-asyncoperation:
-      - https://management.azure.com/subscriptions/00000000-0000-0000-0000-000000000000/providers/Microsoft.DocumentDB/locations/westus/operationsStatus/097c1a0b-87f9-4465-b9e9-5867bd438493?api-version=2023-03-15
-=======
       - AZURECLI/2.48.1 azsdk-python-mgmt-cosmosdb/0.7.0 Python/3.10.11 (Windows-10-10.0.22621-SP0)
     method: PUT
     uri: https://management.azure.com/subscriptions/00000000-0000-0000-0000-000000000000/resourceGroups/cli_test_cosmosdb_account000001/providers/Microsoft.DocumentDB/databaseAccounts/cli000002?api-version=2023-04-15
@@ -103,7 +77,6 @@
     headers:
       azure-asyncoperation:
       - https://management.azure.com/subscriptions/00000000-0000-0000-0000-000000000000/providers/Microsoft.DocumentDB/locations/westus/operationsStatus/d9526dda-68aa-4333-924c-b954832d1a1d?api-version=2023-04-15
->>>>>>> 314f72a8
       cache-control:
       - no-store, no-cache
       content-length:
@@ -111,21 +84,19 @@
       content-type:
       - application/json
       date:
-<<<<<<< HEAD
-      - Fri, 21 Apr 2023 23:45:50 GMT
-      location:
-      - https://management.azure.com/subscriptions/00000000-0000-0000-0000-000000000000/resourceGroups/cli_test_cosmosdb_account000001/providers/Microsoft.DocumentDB/databaseAccounts/cli000002/operationResults/097c1a0b-87f9-4465-b9e9-5867bd438493?api-version=2023-03-15
-=======
       - Fri, 05 May 2023 23:24:51 GMT
       location:
       - https://management.azure.com/subscriptions/00000000-0000-0000-0000-000000000000/resourceGroups/cli_test_cosmosdb_account000001/providers/Microsoft.DocumentDB/databaseAccounts/cli000002/operationResults/d9526dda-68aa-4333-924c-b954832d1a1d?api-version=2023-04-15
->>>>>>> 314f72a8
-      pragma:
-      - no-cache
-      server:
-      - Microsoft-HTTPAPI/2.0
-      strict-transport-security:
-      - max-age=31536000; includeSubDomains
+      pragma:
+      - no-cache
+      server:
+      - Microsoft-HTTPAPI/2.0
+      strict-transport-security:
+      - max-age=31536000; includeSubDomains
+      transfer-encoding:
+      - chunked
+      vary:
+      - Accept-Encoding
       x-content-type-options:
       - nosniff
       x-ms-gatewayversion:
@@ -149,11 +120,6 @@
       ParameterSetName:
       - -n -g --enable-multiple-write-locations --default-consistency-level
       User-Agent:
-<<<<<<< HEAD
-      - AZURECLI/2.47.0 azsdk-python-mgmt-cosmosdb/9.1.0 Python/3.9.13 (Windows-10-10.0.22621-SP0)
-    method: GET
-    uri: https://management.azure.com/subscriptions/00000000-0000-0000-0000-000000000000/providers/Microsoft.DocumentDB/locations/westus/operationsStatus/097c1a0b-87f9-4465-b9e9-5867bd438493?api-version=2023-03-15
-=======
       - AZURECLI/2.48.1 azsdk-python-mgmt-cosmosdb/0.7.0 Python/3.10.11 (Windows-10-10.0.22621-SP0)
     method: GET
     uri: https://management.azure.com/subscriptions/00000000-0000-0000-0000-000000000000/providers/Microsoft.DocumentDB/locations/westus/operationsStatus/d9526dda-68aa-4333-924c-b954832d1a1d?api-version=2023-04-15
@@ -203,7 +169,6 @@
       - AZURECLI/2.48.1 azsdk-python-mgmt-cosmosdb/0.7.0 Python/3.10.11 (Windows-10-10.0.22621-SP0)
     method: GET
     uri: https://management.azure.com/subscriptions/00000000-0000-0000-0000-000000000000/providers/Microsoft.DocumentDB/locations/westus/operationsStatus/d9526dda-68aa-4333-924c-b954832d1a1d?api-version=2023-04-15
->>>>>>> 314f72a8
   response:
     body:
       string: '{"status":"Dequeued"}'
@@ -215,47 +180,41 @@
       content-type:
       - application/json
       date:
-<<<<<<< HEAD
-      - Fri, 21 Apr 2023 23:46:20 GMT
-=======
       - Fri, 05 May 2023 23:25:22 GMT
->>>>>>> 314f72a8
-      pragma:
-      - no-cache
-      server:
-      - Microsoft-HTTPAPI/2.0
-      strict-transport-security:
-      - max-age=31536000; includeSubDomains
-      x-content-type-options:
-      - nosniff
-      x-ms-gatewayversion:
-      - version=2.14.0
-    status:
-      code: 200
-      message: Ok
-- request:
-    body: null
-    headers:
-      Accept:
-      - '*/*'
-      Accept-Encoding:
-      - gzip, deflate
-      CommandName:
-      - cosmosdb create
-      Connection:
-      - keep-alive
-      ParameterSetName:
-      - -n -g --enable-multiple-write-locations --default-consistency-level
-      User-Agent:
-<<<<<<< HEAD
-      - AZURECLI/2.47.0 azsdk-python-mgmt-cosmosdb/9.1.0 Python/3.9.13 (Windows-10-10.0.22621-SP0)
-    method: GET
-    uri: https://management.azure.com/subscriptions/00000000-0000-0000-0000-000000000000/providers/Microsoft.DocumentDB/locations/westus/operationsStatus/097c1a0b-87f9-4465-b9e9-5867bd438493?api-version=2023-03-15
-=======
+      pragma:
+      - no-cache
+      server:
+      - Microsoft-HTTPAPI/2.0
+      strict-transport-security:
+      - max-age=31536000; includeSubDomains
+      transfer-encoding:
+      - chunked
+      vary:
+      - Accept-Encoding
+      x-content-type-options:
+      - nosniff
+      x-ms-gatewayversion:
+      - version=2.14.0
+    status:
+      code: 200
+      message: Ok
+- request:
+    body: null
+    headers:
+      Accept:
+      - '*/*'
+      Accept-Encoding:
+      - gzip, deflate
+      CommandName:
+      - cosmosdb create
+      Connection:
+      - keep-alive
+      ParameterSetName:
+      - -n -g --enable-multiple-write-locations --default-consistency-level
+      User-Agent:
       - AZURECLI/2.48.1 azsdk-python-mgmt-cosmosdb/0.7.0 Python/3.10.11 (Windows-10-10.0.22621-SP0)
     method: GET
     uri: https://management.azure.com/subscriptions/00000000-0000-0000-0000-000000000000/providers/Microsoft.DocumentDB/locations/westus/operationsStatus/d9526dda-68aa-4333-924c-b954832d1a1d?api-version=2023-04-15
->>>>>>> 314f72a8
   response:
     body:
       string: '{"status":"Dequeued"}'
@@ -267,47 +226,41 @@
       content-type:
       - application/json
       date:
-<<<<<<< HEAD
-      - Fri, 21 Apr 2023 23:46:50 GMT
-=======
       - Fri, 05 May 2023 23:25:52 GMT
->>>>>>> 314f72a8
-      pragma:
-      - no-cache
-      server:
-      - Microsoft-HTTPAPI/2.0
-      strict-transport-security:
-      - max-age=31536000; includeSubDomains
-      x-content-type-options:
-      - nosniff
-      x-ms-gatewayversion:
-      - version=2.14.0
-    status:
-      code: 200
-      message: Ok
-- request:
-    body: null
-    headers:
-      Accept:
-      - '*/*'
-      Accept-Encoding:
-      - gzip, deflate
-      CommandName:
-      - cosmosdb create
-      Connection:
-      - keep-alive
-      ParameterSetName:
-      - -n -g --enable-multiple-write-locations --default-consistency-level
-      User-Agent:
-<<<<<<< HEAD
-      - AZURECLI/2.47.0 azsdk-python-mgmt-cosmosdb/9.1.0 Python/3.9.13 (Windows-10-10.0.22621-SP0)
-    method: GET
-    uri: https://management.azure.com/subscriptions/00000000-0000-0000-0000-000000000000/providers/Microsoft.DocumentDB/locations/westus/operationsStatus/097c1a0b-87f9-4465-b9e9-5867bd438493?api-version=2023-03-15
-=======
+      pragma:
+      - no-cache
+      server:
+      - Microsoft-HTTPAPI/2.0
+      strict-transport-security:
+      - max-age=31536000; includeSubDomains
+      transfer-encoding:
+      - chunked
+      vary:
+      - Accept-Encoding
+      x-content-type-options:
+      - nosniff
+      x-ms-gatewayversion:
+      - version=2.14.0
+    status:
+      code: 200
+      message: Ok
+- request:
+    body: null
+    headers:
+      Accept:
+      - '*/*'
+      Accept-Encoding:
+      - gzip, deflate
+      CommandName:
+      - cosmosdb create
+      Connection:
+      - keep-alive
+      ParameterSetName:
+      - -n -g --enable-multiple-write-locations --default-consistency-level
+      User-Agent:
       - AZURECLI/2.48.1 azsdk-python-mgmt-cosmosdb/0.7.0 Python/3.10.11 (Windows-10-10.0.22621-SP0)
     method: GET
     uri: https://management.azure.com/subscriptions/00000000-0000-0000-0000-000000000000/providers/Microsoft.DocumentDB/locations/westus/operationsStatus/d9526dda-68aa-4333-924c-b954832d1a1d?api-version=2023-04-15
->>>>>>> 314f72a8
   response:
     body:
       string: '{"status":"Dequeued"}'
@@ -319,47 +272,41 @@
       content-type:
       - application/json
       date:
-<<<<<<< HEAD
-      - Fri, 21 Apr 2023 23:47:20 GMT
-=======
       - Fri, 05 May 2023 23:26:22 GMT
->>>>>>> 314f72a8
-      pragma:
-      - no-cache
-      server:
-      - Microsoft-HTTPAPI/2.0
-      strict-transport-security:
-      - max-age=31536000; includeSubDomains
-      x-content-type-options:
-      - nosniff
-      x-ms-gatewayversion:
-      - version=2.14.0
-    status:
-      code: 200
-      message: Ok
-- request:
-    body: null
-    headers:
-      Accept:
-      - '*/*'
-      Accept-Encoding:
-      - gzip, deflate
-      CommandName:
-      - cosmosdb create
-      Connection:
-      - keep-alive
-      ParameterSetName:
-      - -n -g --enable-multiple-write-locations --default-consistency-level
-      User-Agent:
-<<<<<<< HEAD
-      - AZURECLI/2.47.0 azsdk-python-mgmt-cosmosdb/9.1.0 Python/3.9.13 (Windows-10-10.0.22621-SP0)
-    method: GET
-    uri: https://management.azure.com/subscriptions/00000000-0000-0000-0000-000000000000/providers/Microsoft.DocumentDB/locations/westus/operationsStatus/097c1a0b-87f9-4465-b9e9-5867bd438493?api-version=2023-03-15
-=======
+      pragma:
+      - no-cache
+      server:
+      - Microsoft-HTTPAPI/2.0
+      strict-transport-security:
+      - max-age=31536000; includeSubDomains
+      transfer-encoding:
+      - chunked
+      vary:
+      - Accept-Encoding
+      x-content-type-options:
+      - nosniff
+      x-ms-gatewayversion:
+      - version=2.14.0
+    status:
+      code: 200
+      message: Ok
+- request:
+    body: null
+    headers:
+      Accept:
+      - '*/*'
+      Accept-Encoding:
+      - gzip, deflate
+      CommandName:
+      - cosmosdb create
+      Connection:
+      - keep-alive
+      ParameterSetName:
+      - -n -g --enable-multiple-write-locations --default-consistency-level
+      User-Agent:
       - AZURECLI/2.48.1 azsdk-python-mgmt-cosmosdb/0.7.0 Python/3.10.11 (Windows-10-10.0.22621-SP0)
     method: GET
     uri: https://management.azure.com/subscriptions/00000000-0000-0000-0000-000000000000/providers/Microsoft.DocumentDB/locations/westus/operationsStatus/d9526dda-68aa-4333-924c-b954832d1a1d?api-version=2023-04-15
->>>>>>> 314f72a8
   response:
     body:
       string: '{"status":"Succeeded"}'
@@ -371,51 +318,38 @@
       content-type:
       - application/json
       date:
-<<<<<<< HEAD
-      - Fri, 21 Apr 2023 23:47:50 GMT
-=======
       - Fri, 05 May 2023 23:26:52 GMT
->>>>>>> 314f72a8
-      pragma:
-      - no-cache
-      server:
-      - Microsoft-HTTPAPI/2.0
-      strict-transport-security:
-      - max-age=31536000; includeSubDomains
-      x-content-type-options:
-      - nosniff
-      x-ms-gatewayversion:
-      - version=2.14.0
-    status:
-      code: 200
-      message: Ok
-- request:
-    body: null
-    headers:
-      Accept:
-      - '*/*'
-      Accept-Encoding:
-      - gzip, deflate
-      CommandName:
-      - cosmosdb create
-      Connection:
-      - keep-alive
-      ParameterSetName:
-      - -n -g --enable-multiple-write-locations --default-consistency-level
-      User-Agent:
-<<<<<<< HEAD
-      - AZURECLI/2.47.0 azsdk-python-mgmt-cosmosdb/9.1.0 Python/3.9.13 (Windows-10-10.0.22621-SP0)
-    method: GET
-    uri: https://management.azure.com/subscriptions/00000000-0000-0000-0000-000000000000/resourceGroups/cli_test_cosmosdb_account000001/providers/Microsoft.DocumentDB/databaseAccounts/cli000002?api-version=2023-03-15
-  response:
-    body:
-      string: '{"id":"/subscriptions/00000000-0000-0000-0000-000000000000/resourceGroups/cli_test_cosmosdb_account000001/providers/Microsoft.DocumentDB/databaseAccounts/cli000002","name":"cli000002","location":"West
-        US","type":"Microsoft.DocumentDB/databaseAccounts","kind":"GlobalDocumentDB","tags":{},"systemData":{"createdAt":"2023-04-21T23:47:11.617416Z"},"properties":{"provisioningState":"Succeeded","documentEndpoint":"https://cli000002.documents.azure.com:443/","sqlEndpoint":"https://cli000002.documents.azure.com:443/","publicNetworkAccess":"Enabled","enableAutomaticFailover":false,"enableMultipleWriteLocations":true,"enablePartitionKeyMonitor":false,"isVirtualNetworkFilterEnabled":false,"virtualNetworkRules":[],"EnabledApiTypes":"Sql","disableKeyBasedMetadataWriteAccess":false,"enableFreeTier":false,"enableAnalyticalStorage":false,"analyticalStorageConfiguration":{"schemaType":"WellDefined"},"instanceId":"24661bce-b91f-4be4-89d6-19294b8fcbd3","databaseAccountOfferType":"Standard","defaultIdentity":"FirstPartyIdentity","networkAclBypass":"None","disableLocalAuth":false,"enablePartitionMerge":false,"minimalTlsVersion":"Tls","consistencyPolicy":{"defaultConsistencyLevel":"ConsistentPrefix","maxIntervalInSeconds":5,"maxStalenessPrefix":100},"configurationOverrides":{},"writeLocations":[{"id":"cli000002-westus","locationName":"West
-        US","documentEndpoint":"https://cli000002-westus.documents.azure.com:443/","provisioningState":"Succeeded","failoverPriority":0,"isZoneRedundant":false}],"readLocations":[{"id":"cli000002-westus","locationName":"West
-        US","documentEndpoint":"https://cli000002-westus.documents.azure.com:443/","provisioningState":"Succeeded","failoverPriority":0,"isZoneRedundant":false}],"locations":[{"id":"cli000002-westus","locationName":"West
-        US","documentEndpoint":"https://cli000002-westus.documents.azure.com:443/","provisioningState":"Succeeded","failoverPriority":0,"isZoneRedundant":false}],"failoverPolicies":[{"id":"cli000002-westus","locationName":"West
-        US","failoverPriority":0}],"cors":[],"capabilities":[],"ipRules":[],"backupPolicy":{"type":"Periodic","periodicModeProperties":{"backupIntervalInMinutes":240,"backupRetentionIntervalInHours":8,"backupStorageRedundancy":"Geo"}},"networkAclBypassResourceIds":[],"keysMetadata":{"primaryMasterKey":{"generationTime":"2023-04-21T23:47:11.617416Z"},"secondaryMasterKey":{"generationTime":"2023-04-21T23:47:11.617416Z"},"primaryReadonlyMasterKey":{"generationTime":"2023-04-21T23:47:11.617416Z"},"secondaryReadonlyMasterKey":{"generationTime":"2023-04-21T23:47:11.617416Z"}}},"identity":{"type":"None"}}'
-=======
+      pragma:
+      - no-cache
+      server:
+      - Microsoft-HTTPAPI/2.0
+      strict-transport-security:
+      - max-age=31536000; includeSubDomains
+      transfer-encoding:
+      - chunked
+      vary:
+      - Accept-Encoding
+      x-content-type-options:
+      - nosniff
+      x-ms-gatewayversion:
+      - version=2.14.0
+    status:
+      code: 200
+      message: Ok
+- request:
+    body: null
+    headers:
+      Accept:
+      - '*/*'
+      Accept-Encoding:
+      - gzip, deflate
+      CommandName:
+      - cosmosdb create
+      Connection:
+      - keep-alive
+      ParameterSetName:
+      - -n -g --enable-multiple-write-locations --default-consistency-level
+      User-Agent:
       - AZURECLI/2.48.1 azsdk-python-mgmt-cosmosdb/0.7.0 Python/3.10.11 (Windows-10-10.0.22621-SP0)
     method: GET
     uri: https://management.azure.com/subscriptions/00000000-0000-0000-0000-000000000000/resourceGroups/cli_test_cosmosdb_account000001/providers/Microsoft.DocumentDB/databaseAccounts/cli000002?api-version=2023-04-15
@@ -427,60 +361,46 @@
         US","documentEndpoint":"https://cli000002-westus.documents.azure.com:443/","provisioningState":"Succeeded","failoverPriority":0,"isZoneRedundant":false}],"locations":[{"id":"cli000002-westus","locationName":"West
         US","documentEndpoint":"https://cli000002-westus.documents.azure.com:443/","provisioningState":"Succeeded","failoverPriority":0,"isZoneRedundant":false}],"failoverPolicies":[{"id":"cli000002-westus","locationName":"West
         US","failoverPriority":0}],"cors":[],"capabilities":[],"ipRules":[],"backupPolicy":{"type":"Periodic","periodicModeProperties":{"backupIntervalInMinutes":240,"backupRetentionIntervalInHours":8,"backupStorageRedundancy":"Geo"}},"networkAclBypassResourceIds":[],"keysMetadata":{"primaryMasterKey":{"generationTime":"2023-05-05T23:26:21.0560666Z"},"secondaryMasterKey":{"generationTime":"2023-05-05T23:26:21.0560666Z"},"primaryReadonlyMasterKey":{"generationTime":"2023-05-05T23:26:21.0560666Z"},"secondaryReadonlyMasterKey":{"generationTime":"2023-05-05T23:26:21.0560666Z"}}},"identity":{"type":"None"}}'
->>>>>>> 314f72a8
-    headers:
-      cache-control:
-      - no-store, no-cache
-      content-length:
-      - '2586'
-      content-type:
-      - application/json
-      date:
-<<<<<<< HEAD
-      - Fri, 21 Apr 2023 23:47:50 GMT
-=======
+    headers:
+      cache-control:
+      - no-store, no-cache
+      content-length:
+      - '2591'
+      content-type:
+      - application/json
+      date:
       - Fri, 05 May 2023 23:26:52 GMT
->>>>>>> 314f72a8
-      pragma:
-      - no-cache
-      server:
-      - Microsoft-HTTPAPI/2.0
-      strict-transport-security:
-      - max-age=31536000; includeSubDomains
-      x-content-type-options:
-      - nosniff
-      x-ms-gatewayversion:
-      - version=2.14.0
-    status:
-      code: 200
-      message: Ok
-- request:
-    body: null
-    headers:
-      Accept:
-      - application/json
-      Accept-Encoding:
-      - gzip, deflate
-      CommandName:
-      - cosmosdb create
-      Connection:
-      - keep-alive
-      ParameterSetName:
-      - -n -g --enable-multiple-write-locations --default-consistency-level
-      User-Agent:
-<<<<<<< HEAD
-      - AZURECLI/2.47.0 azsdk-python-mgmt-cosmosdb/9.1.0 Python/3.9.13 (Windows-10-10.0.22621-SP0)
-    method: GET
-    uri: https://management.azure.com/subscriptions/00000000-0000-0000-0000-000000000000/resourceGroups/cli_test_cosmosdb_account000001/providers/Microsoft.DocumentDB/databaseAccounts/cli000002?api-version=2023-03-15
-  response:
-    body:
-      string: '{"id":"/subscriptions/00000000-0000-0000-0000-000000000000/resourceGroups/cli_test_cosmosdb_account000001/providers/Microsoft.DocumentDB/databaseAccounts/cli000002","name":"cli000002","location":"West
-        US","type":"Microsoft.DocumentDB/databaseAccounts","kind":"GlobalDocumentDB","tags":{},"systemData":{"createdAt":"2023-04-21T23:47:11.617416Z"},"properties":{"provisioningState":"Succeeded","documentEndpoint":"https://cli000002.documents.azure.com:443/","sqlEndpoint":"https://cli000002.documents.azure.com:443/","publicNetworkAccess":"Enabled","enableAutomaticFailover":false,"enableMultipleWriteLocations":true,"enablePartitionKeyMonitor":false,"isVirtualNetworkFilterEnabled":false,"virtualNetworkRules":[],"EnabledApiTypes":"Sql","disableKeyBasedMetadataWriteAccess":false,"enableFreeTier":false,"enableAnalyticalStorage":false,"analyticalStorageConfiguration":{"schemaType":"WellDefined"},"instanceId":"24661bce-b91f-4be4-89d6-19294b8fcbd3","databaseAccountOfferType":"Standard","defaultIdentity":"FirstPartyIdentity","networkAclBypass":"None","disableLocalAuth":false,"enablePartitionMerge":false,"minimalTlsVersion":"Tls","consistencyPolicy":{"defaultConsistencyLevel":"ConsistentPrefix","maxIntervalInSeconds":5,"maxStalenessPrefix":100},"configurationOverrides":{},"writeLocations":[{"id":"cli000002-westus","locationName":"West
-        US","documentEndpoint":"https://cli000002-westus.documents.azure.com:443/","provisioningState":"Succeeded","failoverPriority":0,"isZoneRedundant":false}],"readLocations":[{"id":"cli000002-westus","locationName":"West
-        US","documentEndpoint":"https://cli000002-westus.documents.azure.com:443/","provisioningState":"Succeeded","failoverPriority":0,"isZoneRedundant":false}],"locations":[{"id":"cli000002-westus","locationName":"West
-        US","documentEndpoint":"https://cli000002-westus.documents.azure.com:443/","provisioningState":"Succeeded","failoverPriority":0,"isZoneRedundant":false}],"failoverPolicies":[{"id":"cli000002-westus","locationName":"West
-        US","failoverPriority":0}],"cors":[],"capabilities":[],"ipRules":[],"backupPolicy":{"type":"Periodic","periodicModeProperties":{"backupIntervalInMinutes":240,"backupRetentionIntervalInHours":8,"backupStorageRedundancy":"Geo"}},"networkAclBypassResourceIds":[],"keysMetadata":{"primaryMasterKey":{"generationTime":"2023-04-21T23:47:11.617416Z"},"secondaryMasterKey":{"generationTime":"2023-04-21T23:47:11.617416Z"},"primaryReadonlyMasterKey":{"generationTime":"2023-04-21T23:47:11.617416Z"},"secondaryReadonlyMasterKey":{"generationTime":"2023-04-21T23:47:11.617416Z"}}},"identity":{"type":"None"}}'
-=======
+      pragma:
+      - no-cache
+      server:
+      - Microsoft-HTTPAPI/2.0
+      strict-transport-security:
+      - max-age=31536000; includeSubDomains
+      transfer-encoding:
+      - chunked
+      vary:
+      - Accept-Encoding
+      x-content-type-options:
+      - nosniff
+      x-ms-gatewayversion:
+      - version=2.14.0
+    status:
+      code: 200
+      message: Ok
+- request:
+    body: null
+    headers:
+      Accept:
+      - application/json
+      Accept-Encoding:
+      - gzip, deflate
+      CommandName:
+      - cosmosdb create
+      Connection:
+      - keep-alive
+      ParameterSetName:
+      - -n -g --enable-multiple-write-locations --default-consistency-level
+      User-Agent:
       - AZURECLI/2.48.1 azsdk-python-mgmt-cosmosdb/0.7.0 Python/3.10.11 (Windows-10-10.0.22621-SP0)
     method: GET
     uri: https://management.azure.com/subscriptions/00000000-0000-0000-0000-000000000000/resourceGroups/cli_test_cosmosdb_account000001/providers/Microsoft.DocumentDB/databaseAccounts/cli000002?api-version=2023-04-15
@@ -492,26 +412,25 @@
         US","documentEndpoint":"https://cli000002-westus.documents.azure.com:443/","provisioningState":"Succeeded","failoverPriority":0,"isZoneRedundant":false}],"locations":[{"id":"cli000002-westus","locationName":"West
         US","documentEndpoint":"https://cli000002-westus.documents.azure.com:443/","provisioningState":"Succeeded","failoverPriority":0,"isZoneRedundant":false}],"failoverPolicies":[{"id":"cli000002-westus","locationName":"West
         US","failoverPriority":0}],"cors":[],"capabilities":[],"ipRules":[],"backupPolicy":{"type":"Periodic","periodicModeProperties":{"backupIntervalInMinutes":240,"backupRetentionIntervalInHours":8,"backupStorageRedundancy":"Geo"}},"networkAclBypassResourceIds":[],"keysMetadata":{"primaryMasterKey":{"generationTime":"2023-05-05T23:26:21.0560666Z"},"secondaryMasterKey":{"generationTime":"2023-05-05T23:26:21.0560666Z"},"primaryReadonlyMasterKey":{"generationTime":"2023-05-05T23:26:21.0560666Z"},"secondaryReadonlyMasterKey":{"generationTime":"2023-05-05T23:26:21.0560666Z"}}},"identity":{"type":"None"}}'
->>>>>>> 314f72a8
-    headers:
-      cache-control:
-      - no-store, no-cache
-      content-length:
-      - '2586'
-      content-type:
-      - application/json
-      date:
-<<<<<<< HEAD
-      - Fri, 21 Apr 2023 23:47:50 GMT
-=======
+    headers:
+      cache-control:
+      - no-store, no-cache
+      content-length:
+      - '2591'
+      content-type:
+      - application/json
+      date:
       - Fri, 05 May 2023 23:26:53 GMT
->>>>>>> 314f72a8
-      pragma:
-      - no-cache
-      server:
-      - Microsoft-HTTPAPI/2.0
-      strict-transport-security:
-      - max-age=31536000; includeSubDomains
+      pragma:
+      - no-cache
+      server:
+      - Microsoft-HTTPAPI/2.0
+      strict-transport-security:
+      - max-age=31536000; includeSubDomains
+      transfer-encoding:
+      - chunked
+      vary:
+      - Accept-Encoding
       x-content-type-options:
       - nosniff
       x-ms-gatewayversion:
@@ -533,19 +452,6 @@
       ParameterSetName:
       - -n -g
       User-Agent:
-<<<<<<< HEAD
-      - AZURECLI/2.47.0 azsdk-python-mgmt-cosmosdb/9.1.0 Python/3.9.13 (Windows-10-10.0.22621-SP0)
-    method: GET
-    uri: https://management.azure.com/subscriptions/00000000-0000-0000-0000-000000000000/resourceGroups/cli_test_cosmosdb_account000001/providers/Microsoft.DocumentDB/databaseAccounts/cli000002?api-version=2023-03-15
-  response:
-    body:
-      string: '{"id":"/subscriptions/00000000-0000-0000-0000-000000000000/resourceGroups/cli_test_cosmosdb_account000001/providers/Microsoft.DocumentDB/databaseAccounts/cli000002","name":"cli000002","location":"West
-        US","type":"Microsoft.DocumentDB/databaseAccounts","kind":"GlobalDocumentDB","tags":{},"systemData":{"createdAt":"2023-04-21T23:47:11.617416Z"},"properties":{"provisioningState":"Succeeded","documentEndpoint":"https://cli000002.documents.azure.com:443/","sqlEndpoint":"https://cli000002.documents.azure.com:443/","publicNetworkAccess":"Enabled","enableAutomaticFailover":false,"enableMultipleWriteLocations":true,"enablePartitionKeyMonitor":false,"isVirtualNetworkFilterEnabled":false,"virtualNetworkRules":[],"EnabledApiTypes":"Sql","disableKeyBasedMetadataWriteAccess":false,"enableFreeTier":false,"enableAnalyticalStorage":false,"analyticalStorageConfiguration":{"schemaType":"WellDefined"},"instanceId":"24661bce-b91f-4be4-89d6-19294b8fcbd3","databaseAccountOfferType":"Standard","defaultIdentity":"FirstPartyIdentity","networkAclBypass":"None","disableLocalAuth":false,"enablePartitionMerge":false,"minimalTlsVersion":"Tls","consistencyPolicy":{"defaultConsistencyLevel":"ConsistentPrefix","maxIntervalInSeconds":5,"maxStalenessPrefix":100},"configurationOverrides":{},"writeLocations":[{"id":"cli000002-westus","locationName":"West
-        US","documentEndpoint":"https://cli000002-westus.documents.azure.com:443/","provisioningState":"Succeeded","failoverPriority":0,"isZoneRedundant":false}],"readLocations":[{"id":"cli000002-westus","locationName":"West
-        US","documentEndpoint":"https://cli000002-westus.documents.azure.com:443/","provisioningState":"Succeeded","failoverPriority":0,"isZoneRedundant":false}],"locations":[{"id":"cli000002-westus","locationName":"West
-        US","documentEndpoint":"https://cli000002-westus.documents.azure.com:443/","provisioningState":"Succeeded","failoverPriority":0,"isZoneRedundant":false}],"failoverPolicies":[{"id":"cli000002-westus","locationName":"West
-        US","failoverPriority":0}],"cors":[],"capabilities":[],"ipRules":[],"backupPolicy":{"type":"Periodic","periodicModeProperties":{"backupIntervalInMinutes":240,"backupRetentionIntervalInHours":8,"backupStorageRedundancy":"Geo"}},"networkAclBypassResourceIds":[],"keysMetadata":{"primaryMasterKey":{"generationTime":"2023-04-21T23:47:11.617416Z"},"secondaryMasterKey":{"generationTime":"2023-04-21T23:47:11.617416Z"},"primaryReadonlyMasterKey":{"generationTime":"2023-04-21T23:47:11.617416Z"},"secondaryReadonlyMasterKey":{"generationTime":"2023-04-21T23:47:11.617416Z"}}},"identity":{"type":"None"}}'
-=======
       - AZURECLI/2.48.1 azsdk-python-mgmt-cosmosdb/0.7.0 Python/3.10.11 (Windows-10-10.0.22621-SP0)
     method: GET
     uri: https://management.azure.com/subscriptions/00000000-0000-0000-0000-000000000000/resourceGroups/cli_test_cosmosdb_account000001/providers/Microsoft.DocumentDB/databaseAccounts/cli000002?api-version=2023-04-15
@@ -557,26 +463,25 @@
         US","documentEndpoint":"https://cli000002-westus.documents.azure.com:443/","provisioningState":"Succeeded","failoverPriority":0,"isZoneRedundant":false}],"locations":[{"id":"cli000002-westus","locationName":"West
         US","documentEndpoint":"https://cli000002-westus.documents.azure.com:443/","provisioningState":"Succeeded","failoverPriority":0,"isZoneRedundant":false}],"failoverPolicies":[{"id":"cli000002-westus","locationName":"West
         US","failoverPriority":0}],"cors":[],"capabilities":[],"ipRules":[],"backupPolicy":{"type":"Periodic","periodicModeProperties":{"backupIntervalInMinutes":240,"backupRetentionIntervalInHours":8,"backupStorageRedundancy":"Geo"}},"networkAclBypassResourceIds":[],"keysMetadata":{"primaryMasterKey":{"generationTime":"2023-05-05T23:26:21.0560666Z"},"secondaryMasterKey":{"generationTime":"2023-05-05T23:26:21.0560666Z"},"primaryReadonlyMasterKey":{"generationTime":"2023-05-05T23:26:21.0560666Z"},"secondaryReadonlyMasterKey":{"generationTime":"2023-05-05T23:26:21.0560666Z"}}},"identity":{"type":"None"}}'
->>>>>>> 314f72a8
-    headers:
-      cache-control:
-      - no-store, no-cache
-      content-length:
-      - '2586'
-      content-type:
-      - application/json
-      date:
-<<<<<<< HEAD
-      - Fri, 21 Apr 2023 23:47:51 GMT
-=======
+    headers:
+      cache-control:
+      - no-store, no-cache
+      content-length:
+      - '2591'
+      content-type:
+      - application/json
+      date:
       - Fri, 05 May 2023 23:26:53 GMT
->>>>>>> 314f72a8
-      pragma:
-      - no-cache
-      server:
-      - Microsoft-HTTPAPI/2.0
-      strict-transport-security:
-      - max-age=31536000; includeSubDomains
+      pragma:
+      - no-cache
+      server:
+      - Microsoft-HTTPAPI/2.0
+      strict-transport-security:
+      - max-age=31536000; includeSubDomains
+      transfer-encoding:
+      - chunked
+      vary:
+      - Accept-Encoding
       x-content-type-options:
       - nosniff
       x-ms-gatewayversion:
