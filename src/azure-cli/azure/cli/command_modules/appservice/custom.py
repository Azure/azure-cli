# --------------------------------------------------------------------------------------------
# Copyright (c) Microsoft Corporation. All rights reserved.
# Licensed under the MIT License. See License.txt in the project root for license information.
# --------------------------------------------------------------------------------------------

import ast
import threading
import time
import re
from xml.etree import ElementTree

from urllib.parse import urlparse
from urllib.request import urlopen

from binascii import hexlify
from os import urandom
import datetime
import json
import ssl
import sys
import uuid
from functools import reduce
import invoke
from nacl import encoding, public

import OpenSSL.crypto
from fabric import Connection

from knack.prompting import prompt_pass, NoTTYException, prompt_y_n
from knack.util import CLIError
from knack.log import get_logger

from msrestazure.azure_exceptions import CloudError
from msrestazure.tools import is_valid_resource_id, parse_resource_id, resource_id

from azure.mgmt.storage import StorageManagementClient
from azure.mgmt.applicationinsights import ApplicationInsightsManagementClient
from azure.mgmt.relay.models import AccessRights
from azure.mgmt.web.models import KeyInfo
from azure.cli.command_modules.relay._client_factory import hycos_mgmt_client_factory, namespaces_mgmt_client_factory

from azure.cli.core.commands.client_factory import get_mgmt_service_client
from azure.cli.core.commands import LongRunningOperation
from azure.cli.core.util import in_cloud_console, shell_safe_json_parse, open_page_in_browser, get_json_object, \
    ConfiguredDefaultSetter, sdk_no_wait
from azure.cli.core.util import send_raw_request, get_file_json
from azure.cli.core.profiles import ResourceType, get_sdk
from azure.cli.core.azclierror import (InvalidArgumentValueError, MutuallyExclusiveArgumentError, ResourceNotFoundError,
                                       RequiredArgumentMissingError, ValidationError, CLIInternalError,
                                       UnclassifiedUserFault, AzureResponseError, AzureInternalError,
                                       ArgumentUsageError, FileOperationError)

from .tunnel import TunnelServer

from ._params import AUTH_TYPES, MULTI_CONTAINER_TYPES
from ._client_factory import (web_client_factory, ex_handler_factory, providers_client_factory,
                              appcontainers_client_factory)
from ._appservice_utils import _generic_site_operation, _generic_settings_operation
from .utils import (_normalize_sku,
                    get_sku_tier,
                    retryable_method,
                    raise_missing_token_suggestion,
                    _get_location_from_resource_group,
                    _list_app,
                    is_functionapp,
                    _rename_server_farm_props,
                    _get_location_from_webapp,
                    _normalize_location,
                    get_pool_manager, use_additional_properties, get_app_service_plan_from_webapp,
                    get_resource_if_exists, repo_url_to_name, get_token,
                    app_service_plan_exists, is_centauri_functionapp)
from ._create_util import (zip_contents_from_dir, get_runtime_version_details, create_resource_group, get_app_details,
                           check_resource_group_exists, set_location, get_site_availability, get_profile_username,
                           get_plan_to_use, get_lang_from_content, get_rg_to_use, get_sku_to_use,
                           detect_os_from_src, get_current_stack_from_runtime, generate_default_app_name)
from ._constants import (FUNCTIONS_STACKS_API_KEYS, FUNCTIONS_LINUX_RUNTIME_VERSION_REGEX,
                         FUNCTIONS_WINDOWS_RUNTIME_VERSION_REGEX, FUNCTIONS_NO_V2_REGIONS, PUBLIC_CLOUD,
                         LINUX_GITHUB_ACTIONS_WORKFLOW_TEMPLATE_PATH, WINDOWS_GITHUB_ACTIONS_WORKFLOW_TEMPLATE_PATH,
                         DOTNET_RUNTIME_NAME, NETCORE_RUNTIME_NAME, ASPDOTNET_RUNTIME_NAME, LINUX_OS_NAME,
                         WINDOWS_OS_NAME, LINUX_FUNCTIONAPP_GITHUB_ACTIONS_WORKFLOW_TEMPLATE_PATH,
                         WINDOWS_FUNCTIONAPP_GITHUB_ACTIONS_WORKFLOW_TEMPLATE_PATH, DEFAULT_CENTAURI_IMAGE)
from ._github_oauth import (get_github_access_token, cache_github_token)
from ._validators import validate_and_convert_to_int, validate_range_of_int_flag

from .aaz.latest.network.vnet import List as VNetList, Show as VNetShow
from .aaz.latest.network.vnet.subnet import Show as SubnetShow, Update as SubnetUpdate

logger = get_logger(__name__)

# pylint:disable=no-member,too-many-lines,too-many-locals

# region "Common routines shared with quick-start extensions."
# Please maintain compatibility in both interfaces and functionalities"


def create_webapp(cmd, resource_group_name, name, plan, runtime=None, startup_file=None,  # pylint: disable=too-many-statements,too-many-branches
                  deployment_container_image_name=None, deployment_source_url=None, deployment_source_branch='master',
                  deployment_local_git=None, docker_registry_server_password=None, docker_registry_server_user=None,
                  multicontainer_config_type=None, multicontainer_config_file=None, tags=None,
                  using_webapp_up=False, language=None, assign_identities=None,
                  role='Contributor', scope=None, vnet=None, subnet=None, https_only=False, public_network_access=None):
    from azure.mgmt.web.models import Site
    from azure.core.exceptions import ResourceNotFoundError as _ResourceNotFoundError
    SiteConfig, SkuDescription, NameValuePair = cmd.get_models(
        'SiteConfig', 'SkuDescription', 'NameValuePair')

    if deployment_source_url and deployment_local_git:
        raise MutuallyExclusiveArgumentError('usage error: --deployment-source-url <url> | --deployment-local-git')

    docker_registry_server_url = parse_docker_image_name(deployment_container_image_name)

    client = web_client_factory(cmd.cli_ctx)
    plan_info = None
    if is_valid_resource_id(plan):
        parse_result = parse_resource_id(plan)
        plan_info = client.app_service_plans.get(parse_result['resource_group'], parse_result['name'])
    else:
        try:
            plan_info = client.app_service_plans.get(name=plan, resource_group_name=resource_group_name)
        except _ResourceNotFoundError:
            plan_info = None
        if not plan_info:
            plans = list(client.app_service_plans.list(detailed=True))
            for user_plan in plans:
                if user_plan.name.lower() == plan.lower():
                    if plan_info:
                        raise InvalidArgumentValueError("There are multiple plans with name {}.".format(plan),
                                                        "Try using the plan resource ID instead.")
                    parse_result = parse_resource_id(user_plan.id)
                    plan_info = client.app_service_plans.get(parse_result['resource_group'], parse_result['name'])
    if not plan_info:
        raise ResourceNotFoundError("The plan '{}' doesn't exist.".format(plan))
    is_linux = plan_info.reserved
    helper = _StackRuntimeHelper(cmd, linux=is_linux, windows=not is_linux)
    location = plan_info.location
    # This is to keep the existing appsettings for a newly created webapp on existing webapp name.
    name_validation = get_site_availability(cmd, name)
    if not name_validation.name_available:
        if name_validation.reason == 'Invalid':
            raise ValidationError(name_validation.message)
        logger.warning("Webapp '%s' already exists. The command will use the existing app's settings.", name)
        app_details = get_app_details(cmd, name)
        if app_details is None:
            raise ResourceNotFoundError("Unable to retrieve details of the existing app '{}'. Please check that "
                                        "the app is a part of the current subscription".format(name))
        current_rg = app_details.resource_group
        if resource_group_name is not None and (resource_group_name.lower() != current_rg.lower()):
            raise ValidationError("The webapp '{}' exists in resource group '{}' and does not "
                                  "match the value entered '{}'. Please re-run command with the "
                                  "correct parameters.". format(name, current_rg, resource_group_name))
        existing_app_settings = _generic_site_operation(cmd.cli_ctx, resource_group_name,
                                                        name, 'list_application_settings')
        settings = []
        for k, v in existing_app_settings.properties.items():
            settings.append(NameValuePair(name=k, value=v))
        site_config = SiteConfig(app_settings=settings)
    else:
        site_config = SiteConfig(app_settings=[])
    if isinstance(plan_info.sku, SkuDescription) and plan_info.sku.name.upper() not in ['F1', 'FREE', 'SHARED', 'D1',
                                                                                        'B1', 'B2', 'B3', 'BASIC']:
        site_config.always_on = True

    if subnet or vnet:
        subnet_info = _get_subnet_info(cmd=cmd,
                                       resource_group_name=resource_group_name,
                                       subnet=subnet,
                                       vnet=vnet)
        _validate_vnet_integration_location(cmd=cmd, webapp_location=plan_info.location,
                                            subnet_resource_group=subnet_info["resource_group_name"],
                                            vnet_name=subnet_info["vnet_name"],
                                            vnet_sub_id=subnet_info["subnet_subscription_id"])
        _vnet_delegation_check(cmd, subnet_subscription_id=subnet_info["subnet_subscription_id"],
                               vnet_resource_group=subnet_info["resource_group_name"],
                               vnet_name=subnet_info["vnet_name"],
                               subnet_name=subnet_info["subnet_name"])
        subnet_resource_id = subnet_info["subnet_resource_id"]
        vnet_route_all_enabled = True
    else:
        subnet_resource_id = None
        vnet_route_all_enabled = None

    if using_webapp_up:
        https_only = using_webapp_up

    webapp_def = Site(location=location, site_config=site_config, server_farm_id=plan_info.id, tags=tags,
                      https_only=https_only, virtual_network_subnet_id=subnet_resource_id,
                      public_network_access=public_network_access, vnet_route_all_enabled=vnet_route_all_enabled)
    if runtime:
        runtime = _StackRuntimeHelper.remove_delimiters(runtime)

    current_stack = None
    if is_linux:
        if not validate_container_app_create_options(runtime, deployment_container_image_name,
                                                     multicontainer_config_type, multicontainer_config_file):
            raise ArgumentUsageError("usage error: --runtime | --deployment-container-image-name |"
                                     " --multicontainer-config-type TYPE --multicontainer-config-file FILE")
        if startup_file:
            site_config.app_command_line = startup_file

        if runtime:
            match = helper.resolve(runtime, is_linux)
            if not match:
                raise ValidationError("Linux Runtime '{}' is not supported."
                                      "Run 'az webapp list-runtimes --os-type linux' to cross check".format(runtime))
            helper.get_site_config_setter(match, linux=is_linux)(cmd=cmd, stack=match, site_config=site_config)
        elif deployment_container_image_name:
            site_config.linux_fx_version = _format_fx_version(deployment_container_image_name)
            if name_validation.name_available:
                site_config.app_settings.append(NameValuePair(name="WEBSITES_ENABLE_APP_SERVICE_STORAGE",
                                                              value="false"))
        elif multicontainer_config_type and multicontainer_config_file:
            encoded_config_file = _get_linux_multicontainer_encoded_config_from_file(multicontainer_config_file)
            site_config.linux_fx_version = _format_fx_version(encoded_config_file, multicontainer_config_type)

    elif plan_info.is_xenon:  # windows container webapp
        if deployment_container_image_name:
            site_config.windows_fx_version = _format_fx_version(deployment_container_image_name)
        # set the needed app settings for container image validation
        if name_validation.name_available:
            site_config.app_settings.append(NameValuePair(name="DOCKER_REGISTRY_SERVER_USERNAME",
                                                          value=docker_registry_server_user))
            site_config.app_settings.append(NameValuePair(name="DOCKER_REGISTRY_SERVER_PASSWORD",
                                                          value=docker_registry_server_password))
            site_config.app_settings.append(NameValuePair(name="DOCKER_REGISTRY_SERVER_URL",
                                                          value=docker_registry_server_url))

    elif runtime:  # windows webapp with runtime specified
        if any([startup_file, deployment_container_image_name, multicontainer_config_file, multicontainer_config_type]):
            raise ArgumentUsageError("usage error: --startup-file or --deployment-container-image-name or "
                                     "--multicontainer-config-type and --multicontainer-config-file is "
                                     "only appliable on linux webapp")
        match = helper.resolve(runtime, linux=is_linux)
        if not match:
            raise ValidationError("Windows runtime '{}' is not supported."
                                  "Run 'az webapp list-runtimes --os-type windows' to cross check".format(runtime))
        helper.get_site_config_setter(match, linux=is_linux)(cmd=cmd, stack=match, site_config=site_config)

        # TODO: Ask Calvin the purpose of this - seems like unneeded set of calls
        # portal uses the current_stack propety in metadata to display stack for windows apps
        current_stack = get_current_stack_from_runtime(runtime)

    else:  # windows webapp without runtime specified
        if name_validation.name_available:  # If creating new webapp
            node_default_version = helper.get_default_version("node", is_linux, get_windows_config_version=True)
            site_config.app_settings.append(NameValuePair(name="WEBSITE_NODE_DEFAULT_VERSION",
                                                          value=node_default_version))

    if site_config.app_settings:
        for setting in site_config.app_settings:
            logger.info('Will set appsetting %s', setting)
    if using_webapp_up:  # when the routine is invoked as a help method for webapp up
        if name_validation.name_available:
            logger.info("will set appsetting for enabling build")
            site_config.app_settings.append(NameValuePair(name="SCM_DO_BUILD_DURING_DEPLOYMENT", value=True))
    if language is not None and language.lower() == 'dotnetcore':
        if name_validation.name_available:
            site_config.app_settings.append(NameValuePair(name='ANCM_ADDITIONAL_ERROR_PAGE_LINK',
                                                          value='https://{}.scm.azurewebsites.net/detectors'
                                                          .format(name)))

    poller = client.web_apps.begin_create_or_update(resource_group_name, name, webapp_def)
    webapp = LongRunningOperation(cmd.cli_ctx)(poller)

    if current_stack:
        _update_webapp_current_stack_property_if_needed(cmd, resource_group_name, name, current_stack)

    # Ensure SCC operations follow right after the 'create', no precedent appsetting update commands
    _set_remote_or_local_git(cmd, webapp, resource_group_name, name, deployment_source_url,
                             deployment_source_branch, deployment_local_git)

    _fill_ftp_publishing_url(cmd, webapp, resource_group_name, name)

    if deployment_container_image_name:
        logger.info("Updating container settings")
        update_container_settings(cmd, resource_group_name, name, docker_registry_server_url,
                                  deployment_container_image_name, docker_registry_server_user,
                                  docker_registry_server_password=docker_registry_server_password)

    if assign_identities is not None:
        identity = assign_identity(cmd, resource_group_name, name, assign_identities,
                                   role, None, scope)
        webapp.identity = identity
    return webapp


def _validate_vnet_integration_location(cmd, subnet_resource_group, vnet_name, webapp_location, vnet_sub_id=None):
    from azure.cli.core.commands.client_factory import get_subscription_id

    current_sub_id = get_subscription_id(cmd.cli_ctx)
    if vnet_sub_id:
        cmd.cli_ctx.data['subscription_id'] = vnet_sub_id

    vnet_location = VNetShow(cli_ctx=cmd.cli_ctx)(command_args={
        "name": vnet_name,
        "resource_group": subnet_resource_group
    })["location"]

    cmd.cli_ctx.data['subscription_id'] = current_sub_id

    vnet_location = _normalize_location(cmd, vnet_location)
    asp_location = _normalize_location(cmd, webapp_location)
    if vnet_location != asp_location:
        raise ArgumentUsageError("Unable to create webapp: vnet and App Service Plan must be in the same location. "
                                 "vnet location: {}. Plan location: {}.".format(vnet_location, asp_location))


def _get_subnet_info(cmd, resource_group_name, vnet, subnet):
    from azure.cli.core.commands.client_factory import get_subscription_id
    subnet_info = {"vnet_name": None,
                   "subnet_name": None,
                   "resource_group_name": None,
                   "subnet_resource_id": None,
                   "subnet_subscription_id": None,
                   "vnet_resource_id": None}

    if is_valid_resource_id(subnet):
        if vnet:
            logger.warning("--subnet argument is a resource ID. Ignoring --vnet argument.")

        parsed_sub_rid = parse_resource_id(subnet)

        subnet_info["vnet_name"] = parsed_sub_rid["name"]
        subnet_info["subnet_name"] = parsed_sub_rid["resource_name"]
        subnet_info["resource_group_name"] = parsed_sub_rid["resource_group"]
        subnet_info["subnet_resource_id"] = subnet
        subnet_info["subnet_subscription_id"] = parsed_sub_rid["subscription"]

        vnet_fmt = "/subscriptions/{}/resourceGroups/{}/providers/Microsoft.Network/virtualNetworks/{}"
        subnet_info["vnet_resource_id"] = vnet_fmt.format(parsed_sub_rid["subscription"],
                                                          parsed_sub_rid["resource_group"],
                                                          parsed_sub_rid["name"])
        return subnet_info
    subnet_name = subnet

    if is_valid_resource_id(vnet):
        parsed_vnet = parse_resource_id(vnet)
        subnet_rg = parsed_vnet["resource_group"]
        vnet_name = parsed_vnet["name"]
        subscription_id = parsed_vnet["subscription"]
        subnet_info["vnet_resource_id"] = vnet
    else:
        logger.warning("Assuming subnet resource group is the same as webapp. "
                       "Use a resource ID for --subnet or --vnet to use a different resource group.")
        subnet_rg = resource_group_name
        vnet_name = vnet
        subscription_id = get_subscription_id(cmd.cli_ctx)
        vnet_fmt = "/subscriptions/{}/resourceGroups/{}/providers/Microsoft.Network/virtualNetworks/{}"
        subnet_info["vnet_resource_id"] = vnet_fmt.format(subscription_id,
                                                          subnet_rg,
                                                          vnet)

    subnet_id_fmt = "/subscriptions/{}/resourceGroups/{}/providers/Microsoft.Network/virtualNetworks/{}/subnets/{}"
    subnet_rid = subnet_id_fmt.format(subscription_id, subnet_rg, vnet_name, subnet_name)

    subnet_info["vnet_name"] = vnet_name
    subnet_info["subnet_name"] = subnet_name
    subnet_info["resource_group_name"] = subnet_rg
    subnet_info["subnet_resource_id"] = subnet_rid
    subnet_info["subnet_subscription_id"] = subscription_id
    return subnet_info


def get_managed_environment(cmd, resource_group_name, environment_name):
    try:
        appcontainers_client = appcontainers_client_factory(cmd.cli_ctx)
        return appcontainers_client.managed_environments.get(resource_group_name, environment_name)
    except Exception as ex:  # pylint: disable=broad-except
        error_message = ("Retrieving managed environment failed with an exception:\n{}"
                         "\nThe environment does not exist".format(ex))
        recommendation_message = "Please verify the managed environment is valid."
        raise ResourceNotFoundError(error_message, recommendation_message)


def validate_container_app_create_options(runtime=None, deployment_container_image_name=None,
                                          multicontainer_config_type=None, multicontainer_config_file=None):
    if bool(multicontainer_config_type) != bool(multicontainer_config_file):
        return False
    opts = [runtime, deployment_container_image_name, multicontainer_config_type]
    return len([x for x in opts if x]) == 1  # you can only specify one out the combinations


def parse_docker_image_name(deployment_container_image_name, environment=None):
    if not deployment_container_image_name:
        return None
    non_url = "/" not in deployment_container_image_name
    non_url = non_url or ("." not in deployment_container_image_name and ":" not in deployment_container_image_name)
    if non_url:
        return None
    parsed_url = urlparse(deployment_container_image_name)
    if parsed_url.scheme:
        return parsed_url.hostname
    hostname = urlparse("https://{}".format(deployment_container_image_name)).hostname
    if environment:
        return hostname
    return "https://{}".format(hostname)


def update_app_settings(cmd, resource_group_name, name, settings=None, slot=None, slot_settings=None):
    if not settings and not slot_settings:
        raise MutuallyExclusiveArgumentError('Usage Error: --settings |--slot-settings')

    settings = settings or []
    slot_settings = slot_settings or []

    app_settings = _generic_site_operation(cmd.cli_ctx, resource_group_name, name,
                                           'list_application_settings', slot)
    result, slot_result = {}, {}
    # pylint: disable=too-many-nested-blocks
    for src, dest, setting_type in [(settings, result, "Settings"), (slot_settings, slot_result, "SlotSettings")]:
        for s in src:
            try:
                temp = shell_safe_json_parse(s)
                if isinstance(temp, list):  # a bit messy, but we'd like accept the output of the "list" command
                    for t in temp:
                        if 'slotSetting' in t.keys():
                            slot_result[t['name']] = t['slotSetting']
                        elif setting_type == "SlotSettings":
                            slot_result[t['name']] = True
                        result[t['name']] = t['value']
                else:
                    dest.update(temp)
            except CLIError:
                setting_name, value = s.split('=', 1)
                dest[setting_name] = value
                result.update(dest)

    for setting_name, value in result.items():
        app_settings.properties[setting_name] = value
    client = web_client_factory(cmd.cli_ctx)


# TODO: Centauri currently return wrong payload for update appsettings, remove this once backend has the fix.
    if is_centauri_functionapp(cmd, resource_group_name, name):
        update_application_settings_polling(cmd, resource_group_name, name, app_settings, slot, client)
        result = _generic_site_operation(cmd.cli_ctx, resource_group_name, name, 'list_application_settings', slot)
    else:
        result = _generic_settings_operation(cmd.cli_ctx, resource_group_name, name,
                                             'update_application_settings',
                                             app_settings, slot, client)

    app_settings_slot_cfg_names = []
    if slot_result:
        slot_cfg_names = client.web_apps.list_slot_configuration_names(resource_group_name, name)
        slot_cfg_names.app_setting_names = slot_cfg_names.app_setting_names or []
        # Slot settings logic to add a new setting(s) or remove an existing setting(s)
        for slot_setting_name, value in slot_result.items():
            if value and slot_setting_name not in slot_cfg_names.app_setting_names:
                slot_cfg_names.app_setting_names.append(slot_setting_name)
            elif not value and slot_setting_name in slot_cfg_names.app_setting_names:
                slot_cfg_names.app_setting_names.remove(slot_setting_name)
        app_settings_slot_cfg_names = slot_cfg_names.app_setting_names
        client.web_apps.update_slot_configuration_names(resource_group_name, name, slot_cfg_names)

    return _build_app_settings_output(result.properties, app_settings_slot_cfg_names)


# TODO: Update manual polling to use LongRunningOperation once backend API & new SDK supports polling
def update_application_settings_polling(cmd, resource_group_name, name, app_settings, slot, client):
    try:
        _generic_settings_operation(cmd.cli_ctx, resource_group_name, name,
                                    'update_application_settings',
                                    app_settings, slot, client)
    except Exception as ex:  # pylint: disable=broad-except
        poll_url = ex.response.headers['Location'] if 'Location' in ex.response.headers else None
        if ex.response.status_code == 202 and poll_url:
            r = send_raw_request(cmd.cli_ctx, method='get', url=poll_url)
            poll_timeout = time.time() + 60 * 2  # 2 minute timeout

            while r.status_code != 200 and time.time() < poll_timeout:
                time.sleep(5)
                r = send_raw_request(cmd.cli_ctx, method='get', url=poll_url)
        else:
            raise CLIError(ex)


def add_azure_storage_account(cmd, resource_group_name, name, custom_id, storage_type, account_name,
                              share_name, access_key, mount_path=None, slot=None, slot_setting=False):
    AzureStorageInfoValue = cmd.get_models('AzureStorageInfoValue')
    azure_storage_accounts = _generic_site_operation(cmd.cli_ctx, resource_group_name, name,
                                                     'list_azure_storage_accounts', slot)

    if custom_id in azure_storage_accounts.properties:
        raise ValidationError("Site already configured with an Azure storage account with the id '{}'. "
                              "Use 'az webapp config storage-account update' to update an existing "
                              "Azure storage account configuration.".format(custom_id))

    azure_storage_accounts.properties[custom_id] = AzureStorageInfoValue(type=storage_type, account_name=account_name,
                                                                         share_name=share_name, access_key=access_key,
                                                                         mount_path=mount_path)
    client = web_client_factory(cmd.cli_ctx)

    result = _generic_settings_operation(cmd.cli_ctx, resource_group_name, name,
                                         'update_azure_storage_accounts', azure_storage_accounts,
                                         slot, client)

    if slot_setting:
        slot_cfg_names = client.web_apps.list_slot_configuration_names(resource_group_name, name)

        slot_cfg_names.azure_storage_config_names = slot_cfg_names.azure_storage_config_names or []
        if custom_id not in slot_cfg_names.azure_storage_config_names:
            slot_cfg_names.azure_storage_config_names.append(custom_id)
            client.web_apps.update_slot_configuration_names(resource_group_name, name, slot_cfg_names)

    return result.properties


def update_azure_storage_account(cmd, resource_group_name, name, custom_id, storage_type=None, account_name=None,
                                 share_name=None, access_key=None, mount_path=None, slot=None, slot_setting=False):
    AzureStorageInfoValue = cmd.get_models('AzureStorageInfoValue')

    azure_storage_accounts = _generic_site_operation(cmd.cli_ctx, resource_group_name, name,
                                                     'list_azure_storage_accounts', slot)

    existing_account_config = azure_storage_accounts.properties.pop(custom_id, None)

    if not existing_account_config:
        raise ResourceNotFoundError("No Azure storage account configuration found with the id '{}'. "
                                    "Use 'az webapp config storage-account add' to add a new "
                                    "Azure storage account configuration.".format(custom_id))

    new_account_config = AzureStorageInfoValue(
        type=storage_type or existing_account_config.type,
        account_name=account_name or existing_account_config.account_name,
        share_name=share_name or existing_account_config.share_name,
        access_key=access_key or existing_account_config.access_key,
        mount_path=mount_path or existing_account_config.mount_path
    )

    azure_storage_accounts.properties[custom_id] = new_account_config

    client = web_client_factory(cmd.cli_ctx)
    result = _generic_settings_operation(cmd.cli_ctx, resource_group_name, name,
                                         'update_azure_storage_accounts', azure_storage_accounts,
                                         slot, client)

    if slot_setting:
        slot_cfg_names = client.web_apps.list_slot_configuration_names(resource_group_name, name)
        slot_cfg_names.azure_storage_config_names = slot_cfg_names.azure_storage_config_names or []
        if custom_id not in slot_cfg_names.azure_storage_config_names:
            slot_cfg_names.azure_storage_config_names.append(custom_id)
            client.web_apps.update_slot_configuration_names(resource_group_name, name, slot_cfg_names)

    return result.properties


def enable_zip_deploy_functionapp(cmd, resource_group_name, name, src, build_remote=False, timeout=None, slot=None):
    client = web_client_factory(cmd.cli_ctx)
    app = client.web_apps.get(resource_group_name, name)
    if app is None:
        raise ResourceNotFoundError('The function app \'{}\' was not found in resource group \'{}\'. '
                                    'Please make sure these values are correct.'.format(name, resource_group_name))
    parse_plan_id = parse_resource_id(app.server_farm_id)
    plan_info = None
    retry_delay = 10  # seconds
    # We need to retry getting the plan because sometimes if the plan is created as part of function app,
    # it can take a couple of tries before it gets the plan
    for _ in range(5):
        try:
            plan_info = client.app_service_plans.get(parse_plan_id['resource_group'],
                                                     parse_plan_id['name'])
        except:  # pylint: disable=bare-except
            pass
        if plan_info is not None:
            break
        time.sleep(retry_delay)

    is_consumption = is_plan_consumption(cmd, plan_info)

    # if linux consumption, validate that AzureWebJobsStorage app setting exists
    if is_consumption and app.reserved:
        validate_zip_deploy_app_setting_exists(cmd, resource_group_name, name, slot)

    if (not build_remote) and is_consumption and app.reserved:
        return upload_zip_to_storage(cmd, resource_group_name, name, src, slot)
    if build_remote and app.reserved:
        add_remote_build_app_settings(cmd, resource_group_name, name, slot)
    elif app.reserved:
        remove_remote_build_app_settings(cmd, resource_group_name, name, slot)

    return enable_zip_deploy(cmd, resource_group_name, name, src, timeout, slot)


def enable_zip_deploy_webapp(cmd, resource_group_name, name, src, timeout=None, slot=None):
    return enable_zip_deploy(cmd, resource_group_name, name, src, timeout=timeout, slot=slot)


def enable_zip_deploy(cmd, resource_group_name, name, src, timeout=None, slot=None):
    logger.warning("Getting scm site credentials for zip deployment")

    try:
        scm_url = _get_scm_url(cmd, resource_group_name, name, slot)
    except ValueError:
        raise ResourceNotFoundError('Failed to fetch scm url for function app')

    zip_url = scm_url + '/api/zipdeploy?isAsync=true'
    deployment_status_url = scm_url + '/api/deployments/latest'

    import os
    # Read file content

    with open(os.path.realpath(os.path.expanduser(src)), 'rb') as fs:
        zip_content = fs.read()
        logger.warning("Starting zip deployment. This operation can take a while to complete ...")
        res = send_raw_request(cmd.cli_ctx, "POST", zip_url, body=zip_content,
                               resource=cmd.cli_ctx.cloud.endpoints.active_directory_resource_id)
        logger.warning("Deployment endpoint responded with status code %d", res.status_code)

    # check the status of async deployment
    if res.status_code == 202:
        response = _check_zip_deployment_status(cmd, resource_group_name, name, deployment_status_url, timeout)
        return response

    # check if there's an ongoing process
    if res.status_code == 409:
        raise UnclassifiedUserFault("There may be an ongoing deployment or your app setting has "
                                    "WEBSITE_RUN_FROM_PACKAGE. Please track your deployment in {} and ensure the "
                                    "WEBSITE_RUN_FROM_PACKAGE app setting is removed. Use 'az webapp config "
                                    "appsettings list --name MyWebapp --resource-group MyResourceGroup --subscription "
                                    "MySubscription' to list app settings and 'az webapp config appsettings delete "
                                    "--name MyWebApp --resource-group MyResourceGroup --setting-names <setting-names> "
                                    "to delete them.".format(deployment_status_url))

    # check if an error occured during deployment
    if res.status_code:
        raise AzureInternalError("An error occured during deployment. Status Code: {}, Details: {}"
                                 .format(res.status_code, res.text))


def add_remote_build_app_settings(cmd, resource_group_name, name, slot):
    settings = get_app_settings(cmd, resource_group_name, name, slot)
    scm_do_build_during_deployment = None
    website_run_from_package = None
    enable_oryx_build = None

    app_settings_should_not_have = []
    app_settings_should_contain = {}

    for keyval in settings:
        value = keyval['value'].lower()
        if keyval['name'] == 'SCM_DO_BUILD_DURING_DEPLOYMENT':
            scm_do_build_during_deployment = value in ('true', '1')
        if keyval['name'] == 'WEBSITE_RUN_FROM_PACKAGE':
            website_run_from_package = value
        if keyval['name'] == 'ENABLE_ORYX_BUILD':
            enable_oryx_build = value

    if scm_do_build_during_deployment is not True:
        logger.warning("Setting SCM_DO_BUILD_DURING_DEPLOYMENT to true")
        update_app_settings(cmd, resource_group_name, name, [
            "SCM_DO_BUILD_DURING_DEPLOYMENT=true"
        ], slot)
        app_settings_should_contain['SCM_DO_BUILD_DURING_DEPLOYMENT'] = 'true'

    if website_run_from_package:
        logger.warning("Removing WEBSITE_RUN_FROM_PACKAGE app setting")
        delete_app_settings(cmd, resource_group_name, name, [
            "WEBSITE_RUN_FROM_PACKAGE"
        ], slot)
        app_settings_should_not_have.append('WEBSITE_RUN_FROM_PACKAGE')

    if enable_oryx_build:
        logger.warning("Removing ENABLE_ORYX_BUILD app setting")
        delete_app_settings(cmd, resource_group_name, name, [
            "ENABLE_ORYX_BUILD"
        ], slot)
        app_settings_should_not_have.append('ENABLE_ORYX_BUILD')

    # Wait for scm site to get the latest app settings
    if app_settings_should_not_have or app_settings_should_contain:
        logger.warning("Waiting SCM site to be updated with the latest app settings")
        scm_is_up_to_date = False
        retries = 10
        while not scm_is_up_to_date and retries >= 0:
            scm_is_up_to_date = validate_app_settings_in_scm(
                cmd, resource_group_name, name, slot,
                should_contain=app_settings_should_contain,
                should_not_have=app_settings_should_not_have)
            retries -= 1
            time.sleep(5)

        if retries < 0:
            logger.warning("App settings may not be propagated to the SCM site.")


def remove_remote_build_app_settings(cmd, resource_group_name, name, slot):
    settings = get_app_settings(cmd, resource_group_name, name, slot)
    scm_do_build_during_deployment = None

    app_settings_should_contain = {}

    for keyval in settings:
        if keyval['name'] == 'SCM_DO_BUILD_DURING_DEPLOYMENT':
            value = keyval['value'].lower()
            scm_do_build_during_deployment = value in ('true', '1')

    if scm_do_build_during_deployment is not False:
        logger.warning("Setting SCM_DO_BUILD_DURING_DEPLOYMENT to false")
        update_app_settings(cmd, resource_group_name, name, [
            "SCM_DO_BUILD_DURING_DEPLOYMENT=false"
        ], slot)
        app_settings_should_contain['SCM_DO_BUILD_DURING_DEPLOYMENT'] = 'false'

    # Wait for scm site to get the latest app settings
    if app_settings_should_contain:
        logger.warning("Waiting SCM site to be updated with the latest app settings")
        scm_is_up_to_date = False
        retries = 10
        while not scm_is_up_to_date and retries >= 0:
            scm_is_up_to_date = validate_app_settings_in_scm(
                cmd, resource_group_name, name, slot,
                should_contain=app_settings_should_contain)
            retries -= 1
            time.sleep(5)

        if retries < 0:
            logger.warning("App settings may not be propagated to the SCM site")


def validate_zip_deploy_app_setting_exists(cmd, resource_group_name, name, slot=None):
    settings = get_app_settings(cmd, resource_group_name, name, slot)

    storage_connection = None
    for keyval in settings:
        if keyval['name'] == 'AzureWebJobsStorage':
            storage_connection = str(keyval['value'])

    if storage_connection is None:
        raise ValidationError(('The Azure CLI does not support this deployment path. Please '
                               'configure the app to deploy from a remote package using the steps here: '
                               'https://aka.ms/deployfromurl'))


def upload_zip_to_storage(cmd, resource_group_name, name, src, slot=None):
    settings = get_app_settings(cmd, resource_group_name, name, slot)

    storage_connection = None
    for keyval in settings:
        if keyval['name'] == 'AzureWebJobsStorage':
            storage_connection = str(keyval['value'])

    container_name = "function-releases"
    blob_name = "{}-{}.zip".format(datetime.datetime.today().strftime('%Y%m%d%H%M%S'), str(uuid.uuid4()))
    BlockBlobService = get_sdk(cmd.cli_ctx, ResourceType.DATA_STORAGE, 'blob#BlockBlobService')
    block_blob_service = BlockBlobService(connection_string=storage_connection)
    if not block_blob_service.exists(container_name):
        block_blob_service.create_container(container_name)

    # https://gist.github.com/vladignatyev/06860ec2040cb497f0f3
    def progress_callback(current, total):
        total_length = 30
        filled_length = int(round(total_length * current) / float(total))
        percents = round(100.0 * current / float(total), 1)
        progress_bar = '=' * filled_length + '-' * (total_length - filled_length)
        progress_message = 'Uploading {} {}%'.format(progress_bar, percents)
        cmd.cli_ctx.get_progress_controller().add(message=progress_message)

    block_blob_service.create_blob_from_path(container_name, blob_name, src, validate_content=True,
                                             progress_callback=progress_callback)

    now = datetime.datetime.utcnow()
    blob_start = now - datetime.timedelta(minutes=10)
    blob_end = now + datetime.timedelta(weeks=520)
    BlobPermissions = get_sdk(cmd.cli_ctx, ResourceType.DATA_STORAGE, 'blob#BlobPermissions')
    blob_token = block_blob_service.generate_blob_shared_access_signature(container_name,
                                                                          blob_name,
                                                                          permission=BlobPermissions(read=True),
                                                                          expiry=blob_end,
                                                                          start=blob_start)

    blob_uri = block_blob_service.make_blob_url(container_name, blob_name, sas_token=blob_token)
    website_run_from_setting = "WEBSITE_RUN_FROM_PACKAGE={}".format(blob_uri)
    update_app_settings(cmd, resource_group_name, name, settings=[website_run_from_setting], slot=slot)
    client = web_client_factory(cmd.cli_ctx)

    try:
        logger.info('\nSyncing Triggers...')
        if slot is not None:
            client.web_apps.sync_function_triggers_slot(resource_group_name, name, slot)
        else:
            client.web_apps.sync_function_triggers(resource_group_name, name)
    except CloudError as ex:
        # This SDK function throws an error if Status Code is 200
        if ex.status_code != 200:
            raise ex
    except Exception as ex:  # pylint: disable=broad-except
        if ex.response.status_code != 200:
            raise ex


# for generic updater
def get_webapp(cmd, resource_group_name, name, slot=None):
    return _generic_site_operation(cmd.cli_ctx, resource_group_name, name, 'get', slot)


def set_webapp(cmd, resource_group_name, name, slot=None, skip_dns_registration=None,  # pylint: disable=unused-argument
               skip_custom_domain_verification=None, force_dns_registration=None, ttl_in_seconds=None, **kwargs):  # pylint: disable=unused-argument
    instance = kwargs['parameters']
    client = web_client_factory(cmd.cli_ctx)
    updater = client.web_apps.begin_create_or_update_slot if slot else client.web_apps.begin_create_or_update
    kwargs = dict(resource_group_name=resource_group_name, name=name, site_envelope=instance)
    if slot:
        kwargs['slot'] = slot

    return updater(**kwargs)


def update_webapp(cmd, instance, client_affinity_enabled=None, https_only=None, minimum_elastic_instance_count=None,
                  prewarmed_instance_count=None):
    if 'function' in instance.kind:
        raise ValidationError("please use 'az functionapp update' to update this function app")
    if minimum_elastic_instance_count or prewarmed_instance_count:
        args = ["--minimum-elastic-instance-count", "--prewarmed-instance-count"]
        plan = get_app_service_plan_from_webapp(cmd, instance)
        sku = _normalize_sku(plan.sku.name)
        if get_sku_tier(sku) not in ["PREMIUMV2", "PREMIUMV3"]:
            raise ValidationError("{} are only supported for elastic premium V2/V3 SKUs".format(str(args)))
        if not plan.elastic_scale_enabled:
            raise ValidationError("Elastic scale is not enabled on the App Service Plan. Please update the plan ")
        if (minimum_elastic_instance_count or 0) > plan.maximum_elastic_worker_count:
            raise ValidationError("--minimum-elastic-instance-count: Minimum elastic instance count is greater than "
                                  "the app service plan's maximum Elastic worker count. "
                                  "Please choose a lower count or update the plan's maximum ")
        if (prewarmed_instance_count or 0) > plan.maximum_elastic_worker_count:
            raise ValidationError("--prewarmed-instance-count: Prewarmed instance count is greater than "
                                  "the app service plan's maximum Elastic worker count. "
                                  "Please choose a lower count or update the plan's maximum ")

    if client_affinity_enabled is not None:
        instance.client_affinity_enabled = client_affinity_enabled == 'true'
    if https_only is not None:
        instance.https_only = https_only == 'true'

    if minimum_elastic_instance_count is not None:
        from azure.mgmt.web.models import SiteConfig
        # Need to create a new SiteConfig object to ensure that the new property is included in request body
        conf = SiteConfig(**instance.site_config.as_dict())
        conf.minimum_elastic_instance_count = minimum_elastic_instance_count
        instance.site_config = conf

    if prewarmed_instance_count is not None:
        instance.site_config.pre_warmed_instance_count = prewarmed_instance_count

    return instance


def update_functionapp(cmd, instance, plan=None, force=False):
    client = web_client_factory(cmd.cli_ctx)
    if plan is not None:
        if is_valid_resource_id(plan):
            dest_parse_result = parse_resource_id(plan)
            dest_plan_info = client.app_service_plans.get(dest_parse_result['resource_group'],
                                                          dest_parse_result['name'])
        else:
            dest_plan_info = client.app_service_plans.get(instance.resource_group, plan)
        if dest_plan_info is None:
            raise ResourceNotFoundError("The plan '{}' doesn't exist".format(plan))
        validate_plan_switch_compatibility(cmd, client, instance, dest_plan_info, force)
        instance.server_farm_id = dest_plan_info.id
    return instance


def validate_plan_switch_compatibility(cmd, client, src_functionapp_instance, dest_plan_instance, force):
    general_switch_msg = 'Currently the switch is only allowed between a Consumption or an Elastic Premium plan.'
    src_parse_result = parse_resource_id(src_functionapp_instance.server_farm_id)
    src_plan_info = client.app_service_plans.get(src_parse_result['resource_group'],
                                                 src_parse_result['name'])

    if src_plan_info is None:
        raise ResourceNotFoundError('Could not determine the current plan of the functionapp')

    # Ensure all plans involved are windows. Reserved = true indicates Linux.
    if src_plan_info.reserved or dest_plan_instance.reserved:
        raise ValidationError('This feature currently supports windows to windows plan migrations. For other '
                              'migrations, please redeploy.')

    src_is_premium = is_plan_elastic_premium(cmd, src_plan_info)
    dest_is_consumption = is_plan_consumption(cmd, dest_plan_instance)

    if not (is_plan_consumption(cmd, src_plan_info) or src_is_premium):
        raise ValidationError('Your functionapp is not using a Consumption or an Elastic Premium plan. ' +
                              general_switch_msg)
    if not (dest_is_consumption or is_plan_elastic_premium(cmd, dest_plan_instance)):
        raise ValidationError('You are trying to move to a plan that is not a Consumption or an '
                              'Elastic Premium plan. ' +
                              general_switch_msg)

    if src_is_premium and dest_is_consumption:
        logger.warning('WARNING: Moving a functionapp from Premium to Consumption might result in loss of '
                       'functionality and cause the app to break. Please ensure the functionapp is compatible '
                       'with a Consumption plan and is not using any features only available in Premium.')
        if not force:
            raise RequiredArgumentMissingError('If you want to migrate a functionapp from a Premium to Consumption '
                                               'plan, please re-run this command with the \'--force\' flag.')


def set_functionapp(cmd, resource_group_name, name, slot=None, **kwargs):
    instance = kwargs['parameters']
    client = web_client_factory(cmd.cli_ctx)
    updater = client.web_apps.begin_create_or_update_slot if slot else client.web_apps.begin_create_or_update
    kwargs = dict(resource_group_name=resource_group_name, name=name, site_envelope=instance)
    if slot:
        kwargs['slot'] = slot

    return updater(**kwargs)


def get_functionapp(cmd, resource_group_name, name, slot=None):
    function_app = _generic_site_operation(cmd.cli_ctx, resource_group_name, name, 'get', slot)
    if not function_app or 'function' not in function_app.kind:
        raise ResourceNotFoundError("Unable to find App {} in resource group {}".format(name, resource_group_name))
    return function_app


def list_webapp(cmd, resource_group_name=None):
    full_list = _list_app(cmd.cli_ctx, resource_group_name)
    # ignore apps with kind==null & not functions apps
    return list(filter(lambda x: x.kind is not None and "function" not in x.kind.lower(), full_list))


def list_deleted_webapp(cmd, resource_group_name=None, name=None, slot=None):
    result = _list_deleted_app(cmd.cli_ctx, resource_group_name, name, slot)
    return sorted(result, key=lambda site: site.deleted_site_id)


def webapp_exists(cmd, resource_group_name, name, slot=None):
    from azure.core.exceptions import ResourceNotFoundError as RNFR
    exists = True
    try:
        if slot:
            get_webapp(cmd, resource_group_name=resource_group_name, name=name, slot=slot)
        else:
            get_webapp(cmd, resource_group_name=resource_group_name, name=name)
    except RNFR:
        exists = False
    return exists


def restore_deleted_webapp(cmd, deleted_id, resource_group_name, name, slot=None, restore_content_only=None,
                           target_app_svc_plan=None):
    # If web app doesn't exist, Try creating it in the provided app service plan
    if not webapp_exists(cmd, resource_group_name, name, slot):
        logger.debug('Web app %s with slot %s not found under resource group %s', name, slot, resource_group_name)
        if not target_app_svc_plan:
            raise ValidationError(
                f'Target app "{name}" does not exist. '
                'Specify --target-app-svc-plan for it to be created automatically.')
        if not app_service_plan_exists(cmd, resource_group_name, target_app_svc_plan):
            raise ValidationError(
                f'Target app service plan "{target_app_svc_plan}" not found '
                f'in the target resource group "{resource_group_name}"')
        # create webapp in the plan
        create_webapp(cmd, resource_group_name, name, target_app_svc_plan)
        logger.debug(
            'Web app %s is created on plan %s, resource group %s', name, target_app_svc_plan, resource_group_name)

    DeletedAppRestoreRequest = cmd.get_models('DeletedAppRestoreRequest')
    request = DeletedAppRestoreRequest(deleted_site_id=deleted_id, recover_configuration=not restore_content_only)
    return _generic_site_operation(cmd.cli_ctx, resource_group_name, name, 'begin_restore_from_deleted_app',
                                   slot, request)


def list_function_app(cmd, resource_group_name=None):
    return list(filter(lambda x: x.kind is not None and is_functionapp(x),
                _list_app(cmd.cli_ctx, resource_group_name)))


def show_functionapp(cmd, resource_group_name, name, slot=None):
    app = _generic_site_operation(cmd.cli_ctx, resource_group_name, name, 'get', slot)
    if not app:
        raise ResourceNotFoundError("Unable to find resource'{}', in ResourceGroup '{}'.".format(name,
                                                                                                 resource_group_name))
    app.site_config = _generic_site_operation(cmd.cli_ctx, resource_group_name, name, 'get_configuration',
                                              slot)
    if not is_centauri_functionapp(cmd, resource_group_name, name):
        _rename_server_farm_props(app)
        _fill_ftp_publishing_url(cmd, app, resource_group_name, name, slot)
    return app


def show_app(cmd, resource_group_name, name, slot=None):
    app = _generic_site_operation(cmd.cli_ctx, resource_group_name, name, 'get', slot)
    if not app:
        raise ResourceNotFoundError("Unable to find resource'{}', in ResourceGroup '{}'.".format(name,
                                                                                                 resource_group_name))
    app.site_config = _generic_site_operation(cmd.cli_ctx, resource_group_name, name, 'get_configuration',
                                              slot)
    _rename_server_farm_props(app)
    _fill_ftp_publishing_url(cmd, app, resource_group_name, name, slot)
    return app


def _list_app(cli_ctx, resource_group_name=None):
    client = web_client_factory(cli_ctx)
    if resource_group_name:
        result = list(client.web_apps.list_by_resource_group(resource_group_name))
    else:
        result = list(client.web_apps.list())
    for webapp in result:
        _rename_server_farm_props(webapp)
    return result


def _list_deleted_app(cli_ctx, resource_group_name=None, name=None, slot=None):
    client = web_client_factory(cli_ctx)
    locations = _get_deleted_apps_locations(cli_ctx)
    result = []
    for location in locations:
        result = result + list(client.deleted_web_apps.list_by_location(location))
    if resource_group_name:
        result = [r for r in result if r.resource_group == resource_group_name]
    if name:
        result = [r for r in result if r.deleted_site_name.lower() == name.lower()]
    if slot:
        result = [r for r in result if r.slot.lower() == slot.lower()]
    return result


def _build_identities_info(identities):
    from ._appservice_utils import MSI_LOCAL_ID
    identities = identities or []
    identity_types = []
    if not identities or MSI_LOCAL_ID in identities:
        identity_types.append('SystemAssigned')
    external_identities = [x for x in identities if x != MSI_LOCAL_ID]
    if external_identities:
        identity_types.append('UserAssigned')
    identity_types = ','.join(identity_types)
    info = {'type': identity_types}
    if external_identities:
        info['userAssignedIdentities'] = {e: {} for e in external_identities}
    return (info, identity_types, external_identities, 'SystemAssigned' in identity_types)


def assign_identity(cmd, resource_group_name, name, assign_identities=None, role='Contributor', slot=None, scope=None):
    ManagedServiceIdentity, ResourceIdentityType = cmd.get_models('ManagedServiceIdentity',
                                                                  'ManagedServiceIdentityType')
    UserAssignedIdentitiesValue = cmd.get_models('UserAssignedIdentity')
    _, _, external_identities, enable_local_identity = _build_identities_info(assign_identities)

    def getter():
        return _generic_site_operation(cmd.cli_ctx, resource_group_name, name, 'get', slot)

    def setter(webapp):
        if webapp.identity and webapp.identity.type == ResourceIdentityType.system_assigned_user_assigned:
            identity_types = ResourceIdentityType.system_assigned_user_assigned
        elif webapp.identity and webapp.identity.type == ResourceIdentityType.system_assigned and external_identities:
            identity_types = ResourceIdentityType.system_assigned_user_assigned
        elif webapp.identity and webapp.identity.type == ResourceIdentityType.user_assigned and enable_local_identity:
            identity_types = ResourceIdentityType.system_assigned_user_assigned
        elif external_identities and enable_local_identity:
            identity_types = ResourceIdentityType.system_assigned_user_assigned
        elif external_identities:
            identity_types = ResourceIdentityType.user_assigned
        else:
            identity_types = ResourceIdentityType.system_assigned

        if webapp.identity:
            webapp.identity.type = identity_types
        else:
            webapp.identity = ManagedServiceIdentity(type=identity_types)
        if external_identities:
            if not webapp.identity.user_assigned_identities:
                webapp.identity.user_assigned_identities = {}
            for identity in external_identities:
                webapp.identity.user_assigned_identities[identity] = UserAssignedIdentitiesValue()

        poller = _generic_site_operation(cmd.cli_ctx, resource_group_name, name, 'begin_create_or_update',
                                         extra_parameter=webapp, slot=slot)
        return LongRunningOperation(cmd.cli_ctx)(poller)

    from azure.cli.core.commands.arm import assign_identity as _assign_identity
    webapp = _assign_identity(cmd.cli_ctx, getter, setter, identity_role=role, identity_scope=scope)
    return webapp.identity


def show_identity(cmd, resource_group_name, name, slot=None):
    web_app = _generic_site_operation(cmd.cli_ctx, resource_group_name, name, 'get', slot)
    if not web_app:
        raise ResourceNotFoundError("Unable to find App {} in resource group {}".format(name, resource_group_name))
    return web_app.identity


def remove_identity(cmd, resource_group_name, name, remove_identities=None, slot=None):
    IdentityType = cmd.get_models('ManagedServiceIdentityType')
    UserAssignedIdentitiesValue = cmd.get_models('UserAssignedIdentity')
    _, _, external_identities, remove_local_identity = _build_identities_info(remove_identities)

    def getter():
        return _generic_site_operation(cmd.cli_ctx, resource_group_name, name, 'get', slot)

    def setter(webapp):
        if webapp.identity is None:
            return webapp
        to_remove = []
        existing_identities = {x.lower() for x in list((webapp.identity.user_assigned_identities or {}).keys())}
        if external_identities:
            to_remove = {x.lower() for x in external_identities}
            non_existing = to_remove.difference(existing_identities)
            if non_existing:
                raise ResourceNotFoundError("'{}' are not associated with '{}'".format(','.join(non_existing), name))
            if not list(existing_identities - to_remove):
                if webapp.identity.type == IdentityType.user_assigned:
                    webapp.identity.type = IdentityType.none
                elif webapp.identity.type == IdentityType.system_assigned_user_assigned:
                    webapp.identity.type = IdentityType.system_assigned

        webapp.identity.user_assigned_identities = None
        if remove_local_identity:
            webapp.identity.type = (IdentityType.none
                                    if webapp.identity.type == IdentityType.system_assigned or
                                    webapp.identity.type == IdentityType.none
                                    else IdentityType.user_assigned)

        if webapp.identity.type not in [IdentityType.none, IdentityType.system_assigned]:
            webapp.identity.user_assigned_identities = {}
        if to_remove:
            for identity in list(existing_identities - to_remove):
                webapp.identity.user_assigned_identities[identity] = UserAssignedIdentitiesValue()
        else:
            for identity in list(existing_identities):
                webapp.identity.user_assigned_identities[identity] = UserAssignedIdentitiesValue()

        poller = _generic_site_operation(cmd.cli_ctx, resource_group_name, name, 'begin_create_or_update', slot, webapp)
        return LongRunningOperation(cmd.cli_ctx)(poller)

    from azure.cli.core.commands.arm import assign_identity as _assign_identity
    webapp = _assign_identity(cmd.cli_ctx, getter, setter)
    return webapp.identity


def get_auth_settings(cmd, resource_group_name, name, slot=None):
    return _generic_site_operation(cmd.cli_ctx, resource_group_name, name, 'get_auth_settings', slot)


def is_auth_runtime_version_valid(runtime_version=None):
    if runtime_version is None:
        return True
    if runtime_version.startswith("~") and len(runtime_version) > 1:
        try:
            int(runtime_version[1:])
        except ValueError:
            return False
        return True
    split_versions = runtime_version.split('.')
    if len(split_versions) != 3:
        return False
    for version in split_versions:
        try:
            int(version)
        except ValueError:
            return False
    return True


def update_auth_settings(cmd, resource_group_name, name, enabled=None, action=None,  # pylint: disable=unused-argument
                         client_id=None, token_store_enabled=None, runtime_version=None,  # pylint: disable=unused-argument
                         token_refresh_extension_hours=None,  # pylint: disable=unused-argument
                         allowed_external_redirect_urls=None, client_secret=None,  # pylint: disable=unused-argument
                         client_secret_certificate_thumbprint=None,  # pylint: disable=unused-argument
                         allowed_audiences=None, issuer=None, facebook_app_id=None,  # pylint: disable=unused-argument
                         facebook_app_secret=None, facebook_oauth_scopes=None,  # pylint: disable=unused-argument
                         twitter_consumer_key=None, twitter_consumer_secret=None,  # pylint: disable=unused-argument
                         google_client_id=None, google_client_secret=None,  # pylint: disable=unused-argument
                         google_oauth_scopes=None, microsoft_account_client_id=None,  # pylint: disable=unused-argument
                         microsoft_account_client_secret=None,  # pylint: disable=unused-argument
                         microsoft_account_oauth_scopes=None, slot=None):  # pylint: disable=unused-argument
    auth_settings = get_auth_settings(cmd, resource_group_name, name, slot)
    UnauthenticatedClientAction = cmd.get_models('UnauthenticatedClientAction')
    if action == 'AllowAnonymous':
        auth_settings.unauthenticated_client_action = UnauthenticatedClientAction.allow_anonymous
    elif action:
        auth_settings.unauthenticated_client_action = UnauthenticatedClientAction.redirect_to_login_page
        auth_settings.default_provider = AUTH_TYPES[action]
    # validate runtime version
    if not is_auth_runtime_version_valid(runtime_version):
        raise InvalidArgumentValueError('Usage Error: --runtime-version set to invalid value')

    import inspect
    frame = inspect.currentframe()
    bool_flags = ['enabled', 'token_store_enabled']
    # note: getargvalues is used already in azure.cli.core.commands.
    # and no simple functional replacement for this deprecating method for 3.5
    args, _, _, values = inspect.getargvalues(frame)  # pylint: disable=deprecated-method

    for arg in args[2:]:
        if values.get(arg, None):
            setattr(auth_settings, arg, values[arg] if arg not in bool_flags else values[arg] == 'true')

    return _generic_site_operation(cmd.cli_ctx, resource_group_name, name, 'update_auth_settings', slot, auth_settings)


def list_instances(cmd, resource_group_name, name, slot=None):
    return _generic_site_operation(cmd.cli_ctx, resource_group_name, name, 'list_instance_identifiers', slot)


def list_runtimes(cmd, os_type=None, linux=False):
    if os_type is not None and linux:
        raise MutuallyExclusiveArgumentError("Cannot use both --os-type and --linux")

    if linux:
        linux = True
        windows = False
    else:
        # show both linux and windows stacks by default
        linux = True
        windows = True
        if os_type == WINDOWS_OS_NAME:
            linux = False
        if os_type == LINUX_OS_NAME:
            windows = False

    runtime_helper = _StackRuntimeHelper(cmd=cmd, linux=linux, windows=windows)
    return runtime_helper.get_stack_names_only(delimiter=":")


def list_function_app_runtimes(cmd, os_type=None):
    # show both linux and windows stacks by default
    linux = True
    windows = True
    if os_type == WINDOWS_OS_NAME:
        linux = False
    if os_type == LINUX_OS_NAME:
        windows = False

    runtime_helper = _FunctionAppStackRuntimeHelper(cmd=cmd, linux=linux, windows=windows)
    linux_stacks = [r.to_dict() for r in runtime_helper.stacks if r.linux]
    windows_stacks = [r.to_dict() for r in runtime_helper.stacks if not r.linux]
    if linux and not windows:
        return linux_stacks
    if windows and not linux:
        return windows_stacks
    return {WINDOWS_OS_NAME: windows_stacks, LINUX_OS_NAME: linux_stacks}


def delete_logic_app(cmd, resource_group_name, name, slot=None):
    return _generic_site_operation(cmd.cli_ctx, resource_group_name, name, 'delete', slot)


def delete_function_app(cmd, resource_group_name, name, keep_empty_plan=None, slot=None):
    client = web_client_factory(cmd.cli_ctx)
    if slot:
        client.web_apps.delete_slot(resource_group_name, name, slot,
                                    delete_empty_server_farm=False if keep_empty_plan else None)
    else:
        client.web_apps.delete(resource_group_name, name,
                               delete_empty_server_farm=False if keep_empty_plan else None)


def delete_webapp(cmd, resource_group_name, name, keep_metrics=None, keep_empty_plan=None,
                  keep_dns_registration=None, slot=None):  # pylint: disable=unused-argument
    client = web_client_factory(cmd.cli_ctx)
    if slot:
        client.web_apps.delete_slot(resource_group_name, name, slot,
                                    delete_metrics=False if keep_metrics else None,
                                    delete_empty_server_farm=False if keep_empty_plan else None)
    else:
        client.web_apps.delete(resource_group_name, name,
                               delete_metrics=False if keep_metrics else None,
                               delete_empty_server_farm=False if keep_empty_plan else None)


def stop_webapp(cmd, resource_group_name, name, slot=None):
    return _generic_site_operation(cmd.cli_ctx, resource_group_name, name, 'stop', slot)


def start_webapp(cmd, resource_group_name, name, slot=None):
    return _generic_site_operation(cmd.cli_ctx, resource_group_name, name, 'start', slot)


def restart_webapp(cmd, resource_group_name, name, slot=None):
    return _generic_site_operation(cmd.cli_ctx, resource_group_name, name, 'restart', slot)


def get_site_configs(cmd, resource_group_name, name, slot=None):
    return _generic_site_operation(cmd.cli_ctx, resource_group_name, name, 'get_configuration', slot)


def get_app_settings(cmd, resource_group_name, name, slot=None):
    result = _generic_site_operation(cmd.cli_ctx, resource_group_name, name, 'list_application_settings', slot)
    client = web_client_factory(cmd.cli_ctx)
    slot_app_setting_names = [] if is_centauri_functionapp(cmd, resource_group_name, name) \
        else client.web_apps.list_slot_configuration_names(resource_group_name, name) \
        .app_setting_names
    return _build_app_settings_output(result.properties, slot_app_setting_names)


# Check if the app setting is propagated to the Kudu site correctly by calling api/settings endpoint
# should_have [] is a list of app settings which are expected to be set
# should_not_have [] is a list of app settings which are expected to be absent
# should_contain {} is a dictionary of app settings which are expected to be set with precise values
# Return True if validation succeeded
def validate_app_settings_in_scm(cmd, resource_group_name, name, slot=None,
                                 should_have=None, should_not_have=None, should_contain=None):
    scm_settings = _get_app_settings_from_scm(cmd, resource_group_name, name, slot)
    scm_setting_keys = set(scm_settings.keys())

    if should_have and not set(should_have).issubset(scm_setting_keys):
        return False

    if should_not_have and set(should_not_have).intersection(scm_setting_keys):
        return False

    temp_setting = scm_settings.copy()
    temp_setting.update(should_contain or {})
    if temp_setting != scm_settings:
        return False

    return True


@retryable_method(retries=3, interval_sec=5)
def _get_app_settings_from_scm(cmd, resource_group_name, name, slot=None):
    scm_url = _get_scm_url(cmd, resource_group_name, name, slot)
    settings_url = '{}/api/settings'.format(scm_url)
<<<<<<< HEAD
    response = send_raw_request(cmd.cli_ctx, "GET", settings_url,
                                resource=cmd.cli_ctx.cloud.endpoints.active_directory_resource_id)
=======
    username, password = _get_site_credential(cmd.cli_ctx, resource_group_name, name, slot)
    headers = {
        'Content-Type': 'application/octet-stream',
        'Cache-Control': 'no-cache',
        'User-Agent': get_az_user_agent()
    }

    import requests
    response = requests.get(settings_url, headers=headers, auth=(username, password), timeout=30)

>>>>>>> 68acedae
    return response.json() or {}


def get_connection_strings(cmd, resource_group_name, name, slot=None):
    result = _generic_site_operation(cmd.cli_ctx, resource_group_name, name, 'list_connection_strings', slot)
    client = web_client_factory(cmd.cli_ctx)
    slot_constr_names = client.web_apps.list_slot_configuration_names(resource_group_name, name) \
                              .connection_string_names or []
    result = [{'name': p,
               'value': result.properties[p].value,
               'type':result.properties[p].type,
               'slotSetting': p in slot_constr_names} for p in result.properties]
    return result


def get_azure_storage_accounts(cmd, resource_group_name, name, slot=None):
    client = web_client_factory(cmd.cli_ctx)
    result = _generic_site_operation(cmd.cli_ctx, resource_group_name, name,
                                     'list_azure_storage_accounts', slot)

    slot_azure_storage_config_names = client.web_apps.list_slot_configuration_names(resource_group_name, name) \
                                                     .azure_storage_config_names or []

    return [{'name': p,
             'value': result.properties[p],
             'slotSetting': p in slot_azure_storage_config_names} for p in result.properties]


def _fill_ftp_publishing_url(cmd, webapp, resource_group_name, name, slot=None):
    profiles = list_publish_profiles(cmd, resource_group_name, name, slot)
    try:
        url = next(p['publishUrl'] for p in profiles if p['publishMethod'] == 'FTP')
        setattr(webapp, 'ftpPublishingUrl', url)
    except StopIteration:
        pass
    return webapp


def _format_fx_version(custom_image_name, container_config_type=None):
    lower_custom_image_name = custom_image_name.lower()
    if "https://" in lower_custom_image_name or "http://" in lower_custom_image_name:
        custom_image_name = lower_custom_image_name.replace("https://", "").replace("http://", "")
    fx_version = custom_image_name.strip()
    fx_version_lower = fx_version.lower()
    # handles case of only spaces
    if fx_version:
        if container_config_type:
            fx_version = '{}|{}'.format(container_config_type, custom_image_name)
        elif not fx_version_lower.startswith('docker|'):
            fx_version = '{}|{}'.format('DOCKER', custom_image_name)
    else:
        fx_version = ' '
    return fx_version


def _add_fx_version(cmd, resource_group_name, name, custom_image_name, slot=None):
    fx_version = _format_fx_version(custom_image_name)
    web_app = get_webapp(cmd, resource_group_name, name, slot)
    if not web_app:
        raise ResourceNotFoundError("'{}' app doesn't exist in resource group {}".format(name, resource_group_name))
    linux_fx = fx_version if (web_app.reserved or not web_app.is_xenon) else None
    windows_fx = fx_version if web_app.is_xenon else None
    return update_site_configs(cmd, resource_group_name, name,
                               linux_fx_version=linux_fx, windows_fx_version=windows_fx, slot=slot)


def _delete_linux_fx_version(cmd, resource_group_name, name, slot=None):
    return update_site_configs(cmd, resource_group_name, name, linux_fx_version=' ', slot=slot)


def _get_fx_version(cmd, resource_group_name, name, slot=None):
    site_config = get_site_configs(cmd, resource_group_name, name, slot)
    return site_config.linux_fx_version or site_config.windows_fx_version or ''


def url_validator(url):
    try:
        result = urlparse(url)
        return all([result.scheme, result.netloc, result.path])
    except ValueError:
        return False


def _get_linux_multicontainer_decoded_config(cmd, resource_group_name, name, slot=None):
    from base64 import b64decode
    linux_fx_version = _get_fx_version(cmd, resource_group_name, name, slot)
    if not any(linux_fx_version.startswith(s) for s in MULTI_CONTAINER_TYPES):
        raise ValidationError("Cannot decode config that is not one of the"
                              " following types: {}".format(','.join(MULTI_CONTAINER_TYPES)))
    return b64decode(linux_fx_version.split('|')[1].encode('utf-8'))


def _get_linux_multicontainer_encoded_config_from_file(file_name):
    from base64 import b64encode
    config_file_bytes = None
    if url_validator(file_name):
        response = urlopen(file_name, context=_ssl_context())
        config_file_bytes = response.read()
    else:
        with open(file_name, 'rb') as f:
            config_file_bytes = f.read()
    # Decode base64 encoded byte array into string
    return b64encode(config_file_bytes).decode('utf-8')


# for any modifications to the non-optional parameters, adjust the reflection logic accordingly
# in the method
# pylint: disable=unused-argument
def update_site_configs(cmd, resource_group_name, name, slot=None, number_of_workers=None, linux_fx_version=None,
                        windows_fx_version=None, pre_warmed_instance_count=None, php_version=None,
                        python_version=None, net_framework_version=None, power_shell_version=None,
                        java_version=None, java_container=None, java_container_version=None,
                        remote_debugging_enabled=None, web_sockets_enabled=None,
                        always_on=None, auto_heal_enabled=None,
                        use32_bit_worker_process=None,
                        min_tls_version=None,
                        http20_enabled=None,
                        app_command_line=None,
                        ftps_state=None,
                        vnet_route_all_enabled=None,
                        generic_configurations=None):
    configs = get_site_configs(cmd, resource_group_name, name, slot)
    app_settings = _generic_site_operation(cmd.cli_ctx, resource_group_name, name,
                                           'list_application_settings', slot)
    if number_of_workers is not None:
        number_of_workers = validate_range_of_int_flag('--number-of-workers', number_of_workers, min_val=0, max_val=20)
    if linux_fx_version:
        if linux_fx_version.strip().lower().startswith('docker|'):
            if ('WEBSITES_ENABLE_APP_SERVICE_STORAGE' not in app_settings.properties or
                    app_settings.properties['WEBSITES_ENABLE_APP_SERVICE_STORAGE'] != 'true'):
                update_app_settings(cmd, resource_group_name, name, ["WEBSITES_ENABLE_APP_SERVICE_STORAGE=false"])
        else:
            delete_app_settings(cmd, resource_group_name, name, ["WEBSITES_ENABLE_APP_SERVICE_STORAGE"])

    if pre_warmed_instance_count is not None:
        pre_warmed_instance_count = validate_range_of_int_flag('--prewarmed-instance-count', pre_warmed_instance_count,
                                                               min_val=0, max_val=20)
    import inspect
    frame = inspect.currentframe()
    bool_flags = ['remote_debugging_enabled', 'web_sockets_enabled', 'always_on',
                  'auto_heal_enabled', 'use32_bit_worker_process', 'http20_enabled', 'vnet_route_all_enabled']
    int_flags = ['pre_warmed_instance_count', 'number_of_workers']
    # note: getargvalues is used already in azure.cli.core.commands.
    # and no simple functional replacement for this deprecating method for 3.5
    args, _, _, values = inspect.getargvalues(frame)  # pylint: disable=deprecated-method
    for arg in args[3:]:
        if arg in int_flags and values[arg] is not None:
            values[arg] = validate_and_convert_to_int(arg, values[arg])
        if arg != 'generic_configurations' and values.get(arg, None):
            setattr(configs, arg, values[arg] if arg not in bool_flags else values[arg] == 'true')

    generic_configurations = generic_configurations or []
    # https://github.com/Azure/azure-cli/issues/14857
    updating_ip_security_restrictions = False

    result = {}
    for s in generic_configurations:
        try:
            json_object = get_json_object(s)
            for config_name in json_object:
                if config_name.lower() == 'ip_security_restrictions':
                    updating_ip_security_restrictions = True
            result.update(json_object)
        except CLIError:
            config_name, value = s.split('=', 1)
            result[config_name] = value

    for config_name, value in result.items():
        if config_name.lower() == 'ip_security_restrictions':
            updating_ip_security_restrictions = True
        setattr(configs, config_name, value)

    if not updating_ip_security_restrictions:
        setattr(configs, 'ip_security_restrictions', None)
        setattr(configs, 'scm_ip_security_restrictions', None)

    if is_centauri_functionapp(cmd, resource_group_name, name):
        return update_configuration_polling(cmd, resource_group_name, name, slot, configs)
    return _generic_site_operation(cmd.cli_ctx, resource_group_name, name, 'update_configuration', slot, configs)


def update_configuration_polling(cmd, resource_group_name, name, slot, configs):
    try:
        return _generic_site_operation(cmd.cli_ctx, resource_group_name, name, 'update_configuration', slot, configs)
    except Exception as ex:  # pylint: disable=broad-except
        poll_url = ex.response.headers['Location'] if 'Location' in ex.response.headers else None
        if ex.response.status_code == 202 and poll_url:
            r = send_raw_request(cmd.cli_ctx, method='get', url=poll_url)
            poll_timeout = time.time() + 60 * 2  # 2 minute timeout

            while r.status_code != 200 and time.time() < poll_timeout:
                time.sleep(5)
                r = send_raw_request(cmd.cli_ctx, method='get', url=poll_url)

            if r.status_code == 200:
                return r.json()
        else:
            raise CLIError(ex)


def delete_app_settings(cmd, resource_group_name, name, setting_names, slot=None):
    app_settings = _generic_site_operation(cmd.cli_ctx, resource_group_name, name, 'list_application_settings', slot)
    client = web_client_factory(cmd.cli_ctx)
    centauri_functionapp = is_centauri_functionapp(cmd, resource_group_name, name)
    slot_cfg_names = {} if centauri_functionapp \
        else client.web_apps.list_slot_configuration_names(resource_group_name, name)
    is_slot_settings = False

    for setting_name in setting_names:
        app_settings.properties.pop(setting_name, None)
        if slot_cfg_names and slot_cfg_names.app_setting_names and setting_name in slot_cfg_names.app_setting_names:
            slot_cfg_names.app_setting_names.remove(setting_name)
            is_slot_settings = True

    if is_slot_settings:
        client.web_apps.update_slot_configuration_names(resource_group_name, name, slot_cfg_names)

# TODO: Centauri currently return wrong payload for update appsettings, remove this once backend has the fix.
    if centauri_functionapp:
        update_application_settings_polling(cmd, resource_group_name, name, app_settings, slot, client)
        result = _generic_site_operation(cmd.cli_ctx, resource_group_name, name, 'list_application_settings', slot)
    else:
        result = _generic_settings_operation(cmd.cli_ctx, resource_group_name, name,
                                             'update_application_settings',
                                             app_settings, slot, client)
    return _build_app_settings_output(result.properties, slot_cfg_names.app_setting_names if slot_cfg_names else [])


def delete_azure_storage_accounts(cmd, resource_group_name, name, custom_id, slot=None):
    azure_storage_accounts = _generic_site_operation(cmd.cli_ctx, resource_group_name, name,
                                                     'list_azure_storage_accounts', slot)
    client = web_client_factory(cmd.cli_ctx)

    slot_cfg_names = client.web_apps.list_slot_configuration_names(resource_group_name, name)
    is_slot_settings = False

    azure_storage_accounts.properties.pop(custom_id, None)
    if slot_cfg_names.azure_storage_config_names and custom_id in slot_cfg_names.azure_storage_config_names:
        slot_cfg_names.azure_storage_config_names.remove(custom_id)
        is_slot_settings = True

    if is_slot_settings:
        client.web_apps.update_slot_configuration_names(resource_group_name, name, slot_cfg_names)

    result = _generic_settings_operation(cmd.cli_ctx, resource_group_name, name,
                                         'update_azure_storage_accounts', azure_storage_accounts,
                                         slot, client)

    return result.properties


def _ssl_context():
    if sys.version_info < (3, 4) or (in_cloud_console() and sys.platform.system() == 'Windows'):
        try:
            return ssl.SSLContext(ssl.PROTOCOL_TLS)  # added in python 2.7.13 and 3.6
        except AttributeError:
            return ssl.SSLContext(ssl.PROTOCOL_TLSv1)

    return ssl.create_default_context()


def _build_app_settings_output(app_settings, slot_cfg_names):
    slot_cfg_names = slot_cfg_names or []
    return [{'name': p,
             'value': app_settings[p],
             'slotSetting': p in slot_cfg_names} for p in _mask_creds_related_appsettings(app_settings)]


def update_connection_strings(cmd, resource_group_name, name, connection_string_type,
                              settings=None, slot=None, slot_settings=None):
    from azure.mgmt.web.models import ConnStringValueTypePair
    if not settings and not slot_settings:
        raise ArgumentUsageError('Usage Error: --settings |--slot-settings')

    settings = settings or []
    slot_settings = slot_settings or []

    conn_strings = _generic_site_operation(cmd.cli_ctx, resource_group_name, name,
                                           'list_connection_strings', slot)
    for name_value in settings + slot_settings:
        # split at the first '=', connection string should not have '=' in the name
        conn_string_name, value = name_value.split('=', 1)
        if value[0] in ["'", '"']:  # strip away the quots used as separators
            value = value[1:-1]
        conn_strings.properties[conn_string_name] = ConnStringValueTypePair(value=value,
                                                                            type=connection_string_type)
    client = web_client_factory(cmd.cli_ctx)
    result = _generic_settings_operation(cmd.cli_ctx, resource_group_name, name,
                                         'update_connection_strings',
                                         conn_strings, slot, client)

    if slot_settings:
        new_slot_setting_names = [n.split('=', 1)[0] for n in slot_settings]
        slot_cfg_names = client.web_apps.list_slot_configuration_names(resource_group_name, name)
        slot_cfg_names.connection_string_names = slot_cfg_names.connection_string_names or []
        slot_cfg_names.connection_string_names += new_slot_setting_names
        client.web_apps.update_slot_configuration_names(resource_group_name, name, slot_cfg_names)

    return result.properties


def delete_connection_strings(cmd, resource_group_name, name, setting_names, slot=None):
    conn_strings = _generic_site_operation(cmd.cli_ctx, resource_group_name, name,
                                           'list_connection_strings', slot)
    client = web_client_factory(cmd.cli_ctx)

    slot_cfg_names = client.web_apps.list_slot_configuration_names(resource_group_name, name)
    is_slot_settings = False
    for setting_name in setting_names:
        conn_strings.properties.pop(setting_name, None)
        if slot_cfg_names.connection_string_names and setting_name in slot_cfg_names.connection_string_names:
            slot_cfg_names.connection_string_names.remove(setting_name)
            is_slot_settings = True

    if is_slot_settings:
        client.web_apps.update_slot_configuration_names(resource_group_name, name, slot_cfg_names)

    return _generic_settings_operation(cmd.cli_ctx, resource_group_name, name,
                                       'update_connection_strings',
                                       conn_strings, slot, client)


CONTAINER_APPSETTING_NAMES = ['DOCKER_REGISTRY_SERVER_URL', 'DOCKER_REGISTRY_SERVER_USERNAME',
                              'DOCKER_REGISTRY_SERVER_PASSWORD', "WEBSITES_ENABLE_APP_SERVICE_STORAGE"]
APPSETTINGS_TO_MASK = ['DOCKER_REGISTRY_SERVER_PASSWORD']


def update_container_settings(cmd, resource_group_name, name, docker_registry_server_url=None,
                              docker_custom_image_name=None, docker_registry_server_user=None,
                              websites_enable_app_service_storage=None, docker_registry_server_password=None,
                              multicontainer_config_type=None, multicontainer_config_file=None, slot=None):
    settings = []
    if docker_registry_server_url is not None:
        settings.append('DOCKER_REGISTRY_SERVER_URL=' + docker_registry_server_url)

    if (not docker_registry_server_user and not docker_registry_server_password and
            docker_registry_server_url and '.azurecr.io' in docker_registry_server_url):
        logger.warning('No credential was provided to access Azure Container Registry. Trying to look up...')
        parsed = urlparse(docker_registry_server_url)
        registry_name = (parsed.netloc if parsed.scheme else parsed.path).split('.')[0]
        try:
            docker_registry_server_user, docker_registry_server_password = _get_acr_cred(cmd.cli_ctx, registry_name)
        except Exception as ex:  # pylint: disable=broad-except
            logger.warning("Retrieving credentials failed with an exception:'%s'", ex)  # consider throw if needed

    if docker_registry_server_user is not None:
        settings.append('DOCKER_REGISTRY_SERVER_USERNAME=' + docker_registry_server_user)
    if docker_registry_server_password is not None:
        settings.append('DOCKER_REGISTRY_SERVER_PASSWORD=' + docker_registry_server_password)
    if websites_enable_app_service_storage:
        settings.append('WEBSITES_ENABLE_APP_SERVICE_STORAGE=' + websites_enable_app_service_storage)

    if docker_registry_server_user or docker_registry_server_password or docker_registry_server_url or websites_enable_app_service_storage:  # pylint: disable=line-too-long
        update_app_settings(cmd, resource_group_name, name, settings, slot)
    settings = get_app_settings(cmd, resource_group_name, name, slot)
    if docker_custom_image_name is not None:
        _add_fx_version(cmd, resource_group_name, name, docker_custom_image_name, slot)

    if multicontainer_config_file and multicontainer_config_type:
        encoded_config_file = _get_linux_multicontainer_encoded_config_from_file(multicontainer_config_file)
        linux_fx_version = _format_fx_version(encoded_config_file, multicontainer_config_type)
        update_site_configs(cmd, resource_group_name, name, linux_fx_version=linux_fx_version, slot=slot)
    elif multicontainer_config_file or multicontainer_config_type:
        logger.warning('Must change both settings --multicontainer-config-file FILE --multicontainer-config-type TYPE')

    return _mask_creds_related_appsettings(_filter_for_container_settings(cmd, resource_group_name, name, settings,
                                                                          slot=slot))


def update_container_settings_functionapp(cmd, resource_group_name, name, registry_server=None,
                                          image=None, registry_username=None,
                                          registry_password=None, slot=None):
    return update_container_settings(cmd, resource_group_name, name, registry_server,
                                     image, registry_username, None,
                                     registry_password, multicontainer_config_type=None,
                                     multicontainer_config_file=None, slot=slot)


def _get_acr_cred(cli_ctx, registry_name):
    from azure.mgmt.containerregistry import ContainerRegistryManagementClient
    from azure.cli.core.commands.parameters import get_resources_in_subscription
    client = get_mgmt_service_client(cli_ctx, ContainerRegistryManagementClient).registries

    result = get_resources_in_subscription(cli_ctx, 'Microsoft.ContainerRegistry/registries')
    result = [item for item in result if item.name.lower() == registry_name]
    if not result or len(result) > 1:
        raise ResourceNotFoundError("No resource or more than one were found with name '{}'.".format(registry_name))
    resource_group_name = parse_resource_id(result[0].id)['resource_group']

    registry = client.get(resource_group_name, registry_name)

    if registry.admin_user_enabled:  # pylint: disable=no-member
        cred = client.list_credentials(resource_group_name, registry_name)
        return cred.username, cred.passwords[0].value
    raise ResourceNotFoundError("Failed to retrieve container registry credentials. Please either provide the "
                                "credentials or run 'az acr update -n {} --admin-enabled true' to enable "
                                "admin first.".format(registry_name))


def delete_container_settings(cmd, resource_group_name, name, slot=None):
    _delete_linux_fx_version(cmd, resource_group_name, name, slot)
    delete_app_settings(cmd, resource_group_name, name, CONTAINER_APPSETTING_NAMES, slot)


def show_container_settings(cmd, resource_group_name, name, show_multicontainer_config=None, slot=None):
    settings = get_app_settings(cmd, resource_group_name, name, slot)
    return _mask_creds_related_appsettings(_filter_for_container_settings(cmd, resource_group_name, name, settings,
                                                                          show_multicontainer_config, slot))


def show_container_settings_functionapp(cmd, resource_group_name, name, slot=None):
    return show_container_settings(cmd, resource_group_name, name, show_multicontainer_config=None, slot=slot)


def _filter_for_container_settings(cmd, resource_group_name, name, settings,
                                   show_multicontainer_config=None, slot=None):
    result = [x for x in settings if x['name'] in CONTAINER_APPSETTING_NAMES]
    fx_version = _get_fx_version(cmd, resource_group_name, name, slot).strip()
    if fx_version:
        added_image_name = {'name': 'DOCKER_CUSTOM_IMAGE_NAME',
                            'value': fx_version}
        result.append(added_image_name)
        if show_multicontainer_config:
            decoded_value = _get_linux_multicontainer_decoded_config(cmd, resource_group_name, name, slot)
            decoded_image_name = {'name': 'DOCKER_CUSTOM_IMAGE_NAME_DECODED',
                                  'value': decoded_value}
            result.append(decoded_image_name)
    return result


# TODO: remove this when #3660(service tracking issue) is resolved
def _mask_creds_related_appsettings(settings):
    for x in [x1 for x1 in settings if x1 in APPSETTINGS_TO_MASK]:
        settings[x] = None
    return settings


def add_hostname(cmd, resource_group_name, webapp_name, hostname, slot=None):
    from azure.mgmt.web.models import HostNameBinding
    client = web_client_factory(cmd.cli_ctx)
    webapp = client.web_apps.get(resource_group_name, webapp_name)
    if not webapp:
        raise ResourceNotFoundError("'{}' app doesn't exist".format(webapp_name))
    binding = HostNameBinding(site_name=webapp.name)
    if slot is None:
        return client.web_apps.create_or_update_host_name_binding(resource_group_name=resource_group_name,
                                                                  name=webapp.name, host_name=hostname,
                                                                  host_name_binding=binding)

    return client.web_apps.create_or_update_host_name_binding_slot(resource_group_name=resource_group_name,
                                                                   name=webapp.name, host_name=hostname,
                                                                   slot=slot, host_name_binding=binding)


def delete_hostname(cmd, resource_group_name, webapp_name, hostname, slot=None):
    client = web_client_factory(cmd.cli_ctx)
    if slot is None:
        return client.web_apps.delete_host_name_binding(resource_group_name, webapp_name, hostname)

    return client.web_apps.delete_host_name_binding_slot(resource_group_name, webapp_name, slot, hostname)


def list_hostnames(cmd, resource_group_name, webapp_name, slot=None):
    result = list(_generic_site_operation(cmd.cli_ctx, resource_group_name, webapp_name,
                                          'list_host_name_bindings', slot))
    for r in result:
        r.name = r.name.split('/')[-1]
    return result


def get_external_ip(cmd, resource_group_name, webapp_name):
    SslState = cmd.get_models('SslState')
    # logics here are ported from portal
    client = web_client_factory(cmd.cli_ctx)
    webapp = client.web_apps.get(resource_group_name, webapp_name)
    if not webapp:
        raise ResourceNotFoundError("'{}' app doesn't exist".format(webapp_name))
    if webapp.hosting_environment_profile:
        address = client.app_service_environments.list_vips(
            resource_group_name, webapp.hosting_environment_profile.name)
        if address.internal_ip_address:
            ip_address = address.internal_ip_address
        else:
            vip = next((s for s in webapp.host_name_ssl_states if s.ssl_state == SslState.ip_based_enabled), None)
            ip_address = vip.virtual_ip if vip else address.service_ip_address
    else:
        ip_address = _resolve_hostname_through_dns(webapp.default_host_name)

    return {'ip': ip_address}


def _resolve_hostname_through_dns(hostname):
    import socket
    return socket.gethostbyname(hostname)


def create_webapp_slot(cmd, resource_group_name, webapp, slot, configuration_source=None,
                       deployment_container_image_name=None, docker_registry_server_password=None,
                       docker_registry_server_user=None):
    container_args = deployment_container_image_name or docker_registry_server_password or docker_registry_server_user
    if container_args and not configuration_source:
        raise ArgumentUsageError("Cannot use arguments --deployment-container_image_name, "
                                 "--docker-registry-server_password, or --docker-registry-server-user without argument "
                                 "--configuration-source")

    docker_registry_server_url = parse_docker_image_name(deployment_container_image_name)

    Site, SiteConfig, NameValuePair = cmd.get_models('Site', 'SiteConfig', 'NameValuePair')
    client = web_client_factory(cmd.cli_ctx)
    site = client.web_apps.get(resource_group_name, webapp)
    site_config = get_site_configs(cmd, resource_group_name, webapp, None)
    if not site:
        raise ResourceNotFoundError("'{}' app doesn't exist".format(webapp))
    if 'functionapp' in site.kind:
        raise ValidationError("'{}' is a function app. Please use "
                              "`az functionapp deployment slot create`.".format(webapp))
    location = site.location
    slot_def = Site(server_farm_id=site.server_farm_id, location=location)
    slot_def.site_config = SiteConfig()

    # if it is a Windows Container site, at least pass the necessary
    # app settings to perform the container image validation:
    if configuration_source and site_config.windows_fx_version:
        # get settings from the source
        clone_from_prod = configuration_source.lower() == webapp.lower()
        src_slot = None if clone_from_prod else configuration_source
        app_settings = _generic_site_operation(cmd.cli_ctx, resource_group_name, webapp,
                                               'list_application_settings', src_slot)
        settings = []
        for k, v in app_settings.properties.items():
            if k in ("DOCKER_REGISTRY_SERVER_USERNAME", "DOCKER_REGISTRY_SERVER_PASSWORD",
                     "DOCKER_REGISTRY_SERVER_URL"):
                settings.append(NameValuePair(name=k, value=v))
        slot_def.site_config = SiteConfig(app_settings=settings)
    poller = client.web_apps.begin_create_or_update_slot(resource_group_name, webapp, site_envelope=slot_def, slot=slot)
    result = LongRunningOperation(cmd.cli_ctx)(poller)

    if configuration_source:
        update_slot_configuration_from_source(cmd, client, resource_group_name, webapp, slot, configuration_source,
                                              deployment_container_image_name, docker_registry_server_password,
                                              docker_registry_server_user,
                                              docker_registry_server_url=docker_registry_server_url)

    result.name = result.name.split('/')[-1]
    return result


def create_functionapp_slot(cmd, resource_group_name, name, slot, configuration_source=None,
                            image=None, registry_password=None,
                            registry_username=None):
    container_args = image or registry_password or registry_username
    if container_args and not configuration_source:
        raise ArgumentUsageError("Cannot use image, password and username arguments without "
                                 "--configuration-source argument")

    docker_registry_server_url = parse_docker_image_name(image)

    Site = cmd.get_models('Site')
    client = web_client_factory(cmd.cli_ctx)
    site = client.web_apps.get(resource_group_name, name)
    if not site:
        raise ResourceNotFoundError("'{}' function app doesn't exist".format(name))
    location = site.location
    slot_def = Site(server_farm_id=site.server_farm_id, location=location)

    poller = client.web_apps.begin_create_or_update_slot(resource_group_name, name, site_envelope=slot_def, slot=slot)
    result = LongRunningOperation(cmd.cli_ctx)(poller)

    if configuration_source:
        update_slot_configuration_from_source(cmd, client, resource_group_name, name, slot, configuration_source,
                                              image, registry_password,
                                              registry_username,
                                              docker_registry_server_url=docker_registry_server_url)

    result.name = result.name.split('/')[-1]
    return result


def _resolve_storage_account_resource_group(cmd, name):
    from azure.cli.command_modules.storage.operations.account import list_storage_accounts
    accounts = [a for a in list_storage_accounts(cmd) if a.name == name]
    if accounts:
        return parse_resource_id(accounts[0].id).get("resource_group")


def _set_site_config_storage_keys(cmd, site_config):
    from azure.cli.command_modules.storage._client_factory import cf_sa_for_keys

    for _, acct in site_config.azure_storage_accounts.items():
        if acct.access_key is None:
            scf = cf_sa_for_keys(cmd.cli_ctx, None)
            acct_rg = _resolve_storage_account_resource_group(cmd, acct.account_name)
            keys = scf.list_keys(acct_rg, acct.account_name, logging_enable=False).keys
            if keys:
                key = keys[0]
                logger.info("Retreived key %s", key.key_name)
                acct.access_key = key.value


def update_slot_configuration_from_source(cmd, client, resource_group_name, webapp, slot, configuration_source=None,
                                          deployment_container_image_name=None, docker_registry_server_password=None,
                                          docker_registry_server_user=None, docker_registry_server_url=None):

    clone_from_prod = configuration_source.lower() == webapp.lower()
    site_config = get_site_configs(cmd, resource_group_name, webapp,
                                   None if clone_from_prod else configuration_source)
    if site_config.azure_storage_accounts:
        logger.warning("The configuration source has storage accounts. Looking up their access keys...")
        _set_site_config_storage_keys(cmd, site_config)

    _generic_site_operation(cmd.cli_ctx, resource_group_name, webapp,
                            'update_configuration', slot, site_config)

    # slot create doesn't clone over the app-settings and connection-strings, so we do it here
    # also make sure slot settings don't get propagated.

    slot_cfg_names = client.web_apps.list_slot_configuration_names(resource_group_name, webapp)
    src_slot = None if clone_from_prod else configuration_source
    app_settings = _generic_site_operation(cmd.cli_ctx, resource_group_name, webapp,
                                           'list_application_settings',
                                           src_slot)
    for a in slot_cfg_names.app_setting_names or []:
        app_settings.properties.pop(a, None)

    connection_strings = _generic_site_operation(cmd.cli_ctx, resource_group_name, webapp,
                                                 'list_connection_strings',
                                                 src_slot)
    for a in slot_cfg_names.connection_string_names or []:
        connection_strings.properties.pop(a, None)

    _generic_settings_operation(cmd.cli_ctx, resource_group_name, webapp,
                                'update_application_settings',
                                app_settings, slot, client)
    _generic_settings_operation(cmd.cli_ctx, resource_group_name, webapp,
                                'update_connection_strings',
                                connection_strings, slot, client)

    if deployment_container_image_name or docker_registry_server_password or docker_registry_server_user:
        update_container_settings(cmd, resource_group_name, webapp,
                                  docker_custom_image_name=deployment_container_image_name, slot=slot,
                                  docker_registry_server_user=docker_registry_server_user,
                                  docker_registry_server_password=docker_registry_server_password,
                                  docker_registry_server_url=docker_registry_server_url)


def config_source_control(cmd, resource_group_name, name, repo_url, repository_type='git', branch=None,  # pylint: disable=too-many-locals
                          manual_integration=None, git_token=None, slot=None, github_action=None):
    client = web_client_factory(cmd.cli_ctx)
    location = _get_location_from_webapp(client, resource_group_name, name)

    from azure.mgmt.web.models import SiteSourceControl, SourceControl
    if git_token:
        sc = SourceControl(location=location, source_control_name='GitHub', token=git_token)
        client.update_source_control('GitHub', sc)

    source_control = SiteSourceControl(location=location, repo_url=repo_url, branch=branch,
                                       is_manual_integration=manual_integration,
                                       is_mercurial=(repository_type != 'git'), is_git_hub_action=bool(github_action))

    # SCC config can fail if previous commands caused SCMSite shutdown, so retry here.
    for i in range(5):
        try:
            poller = _generic_site_operation(cmd.cli_ctx, resource_group_name, name,
                                             'begin_create_or_update_source_control',
                                             slot, source_control)
            return LongRunningOperation(cmd.cli_ctx)(poller)
        except Exception as ex:  # pylint: disable=broad-except
            ex = ex_handler_factory(no_throw=True)(ex)
            # for non server errors(50x), just throw; otherwise retry 4 times
            if i == 4 or not re.findall(r'\(50\d\)', str(ex)):
                raise
            logger.warning('retrying %s/4', i + 1)
            time.sleep(5)   # retry in a moment


def update_git_token(cmd, git_token=None):
    '''
    Update source control token cached in Azure app service. If no token is provided,
    the command will clean up existing token.
    '''
    client = web_client_factory(cmd.cli_ctx)
    from azure.mgmt.web.models import SourceControl
    sc = SourceControl(name='not-really-needed', source_control_name='GitHub', token=git_token or '')
    return client.update_source_control('GitHub', sc)


def show_source_control(cmd, resource_group_name, name, slot=None):
    return _generic_site_operation(cmd.cli_ctx, resource_group_name, name, 'get_source_control', slot)


def delete_source_control(cmd, resource_group_name, name, slot=None):
    return _generic_site_operation(cmd.cli_ctx, resource_group_name, name, 'delete_source_control', slot)


def enable_local_git(cmd, resource_group_name, name, slot=None):
    client = web_client_factory(cmd.cli_ctx)
    site_config = get_site_configs(cmd, resource_group_name, name, slot)
    site_config.scm_type = 'LocalGit'
    _generic_site_operation(cmd.cli_ctx, resource_group_name, name, 'create_or_update_configuration', slot, site_config)
    return {'url': _get_local_git_url(cmd.cli_ctx, client, resource_group_name, name, slot)}


def sync_site_repo(cmd, resource_group_name, name, slot=None):
    try:
        return _generic_site_operation(cmd.cli_ctx, resource_group_name, name, 'sync_repository', slot)
    except CloudError as ex:  # Because of bad spec, sdk throws on 200. We capture it here
        if ex.status_code not in [200, 204]:
            raise ex


def list_app_service_plans(cmd, resource_group_name=None):
    client = web_client_factory(cmd.cli_ctx)
    if resource_group_name is None:
        plans = list(client.app_service_plans.list(detailed=True))  # enables querying "numberOfSites"
    else:
        plans = list(client.app_service_plans.list_by_resource_group(resource_group_name))
    for plan in plans:
        # prune a few useless fields
        del plan.geo_region
        del plan.subscription
    return plans


# TODO use zone_redundant field on ASP model when we switch to SDK version 5.0.0
def _enable_zone_redundant(plan_def, sku_def, number_of_workers):
    plan_def.enable_additional_properties_sending()
    existing_properties = plan_def.serialize()["properties"]
    plan_def.additional_properties["properties"] = existing_properties
    plan_def.additional_properties["properties"]["zoneRedundant"] = True
    if number_of_workers is None:
        sku_def.capacity = 3
    else:
        sku_def.capacity = max(3, number_of_workers)


def create_app_service_plan(cmd, resource_group_name, name, is_linux, hyper_v, per_site_scaling=False,
                            app_service_environment=None, sku='B1', number_of_workers=None, location=None,
                            tags=None, no_wait=False, zone_redundant=False):
    HostingEnvironmentProfile, SkuDescription, AppServicePlan = cmd.get_models(
        'HostingEnvironmentProfile', 'SkuDescription', 'AppServicePlan')

    client = web_client_factory(cmd.cli_ctx)
    if app_service_environment:
        # Method app_service_environments.list can only list ASE form the same subscription.
        ase_list = client.app_service_environments.list()
        ase_found = False
        ase = None
        for ase in ase_list:
            if ase.name.lower() == app_service_environment.lower() or ase.id.lower() == app_service_environment.lower():
                ase_def = HostingEnvironmentProfile(id=ase.id)
                location = ase.location
                ase_found = True
                break
        if not ase_found:
            if is_valid_resource_id(app_service_environment):
                ase_def = HostingEnvironmentProfile(id=app_service_environment)
                if location is None:
                    location = _get_location_from_resource_group(cmd.cli_ctx, resource_group_name)
            else:
                err_msg = "App service environment '{}' not found in subscription. If you want to create the \
app service plan in different subscription than the app service environment, please use the resource ID for \
--app-service-environment parameter. Additionally if the resource group is in different region than the \
app service environment, please use --location parameter and specify the region where the app service environment \
has been deployed ".format(app_service_environment)
                raise ResourceNotFoundError(err_msg)
        if hyper_v and ase.kind in ('ASEV1', 'ASEV2'):
            raise ArgumentUsageError('Windows containers are only supported on v3 App Service Environments v3 or newer')
    else:  # Non-ASE
        ase_def = None
        if location is None:
            location = _get_location_from_resource_group(cmd.cli_ctx, resource_group_name)

    # the api is odd on parameter naming, have to live with it for now
    sku_def = SkuDescription(tier=get_sku_tier(sku), name=_normalize_sku(sku), capacity=number_of_workers)
    plan_def = AppServicePlan(location=location, tags=tags, sku=sku_def,
                              reserved=(is_linux or None), hyper_v=(hyper_v or None), name=name,
                              per_site_scaling=per_site_scaling, hosting_environment_profile=ase_def)

    if sku.upper() in ['WS1', 'WS2', 'WS3']:
        existing_plan = get_resource_if_exists(client.app_service_plans,
                                               resource_group_name=resource_group_name, name=name)
        if existing_plan and existing_plan.sku.tier != "WorkflowStandard":
            raise ValidationError("Plan {} in resource group {} already exists and "
                                  "cannot be updated to a logic app SKU (WS1, WS2, or WS3)")
        plan_def.type = "elastic"

    if zone_redundant:
        _enable_zone_redundant(plan_def, sku_def, number_of_workers)

    return sdk_no_wait(no_wait, client.app_service_plans.begin_create_or_update, name=name,
                       resource_group_name=resource_group_name, app_service_plan=plan_def)


def update_app_service_plan(instance, sku=None, number_of_workers=None, elastic_scale=None,
                            max_elastic_worker_count=None):
    if number_of_workers is None and sku is None and elastic_scale is None and max_elastic_worker_count is None:
        args = ["--number-of-workers", "--sku", "--elastic-scale", "--max-elastic-worker-count"]
        logger.warning('Nothing to update. Set one of the following parameters to make an update: %s', str(args))
    sku_def = instance.sku
    if sku is not None:
        sku = _normalize_sku(sku)
        sku_def.tier = get_sku_tier(sku)
        sku_def.name = sku

    if number_of_workers is not None:
        sku_def.capacity = number_of_workers
    else:
        number_of_workers = sku_def.capacity

    if elastic_scale is not None or max_elastic_worker_count is not None:
        if sku is None:
            sku = instance.sku.name
        if get_sku_tier(sku) not in ["PREMIUMV2", "PREMIUMV3", "WorkflowStandard"]:
            raise ValidationError("--number-of-workers and --elastic-scale can only "
                                  "be used on premium V2/V3 or workflow SKUs. "
                                  "Use command help to see all available SKUs.")

    if elastic_scale is not None:
        # TODO use instance.elastic_scale_enabled once the ASP client factories are updated
        use_additional_properties(instance)
        instance.additional_properties["properties"]["elasticScaleEnabled"] = elastic_scale

    if max_elastic_worker_count is not None:
        instance.maximum_elastic_worker_count = max_elastic_worker_count
        if max_elastic_worker_count < number_of_workers:
            raise InvalidArgumentValueError("--max-elastic-worker-count must be greater than or equal to the "
                                            "plan's number of workers. To update the plan's number of workers, use "
                                            "--number-of-workers ")
        # TODO use instance.maximum_elastic_worker_count once the ASP client factories are updated
        use_additional_properties(instance)
        instance.additional_properties["properties"]["maximumElasticWorkerCount"] = max_elastic_worker_count

    instance.sku = sku_def
    return instance


def show_plan(cmd, resource_group_name, name):
    from azure.cli.core.commands.client_factory import get_subscription_id
    client = web_client_factory(cmd.cli_ctx)
    serverfarm_url_base = 'subscriptions/{}/resourceGroups/{}/providers/Microsoft.Web/serverfarms/{}?api-version={}'
    subscription_id = get_subscription_id(cmd.cli_ctx)
    serverfarm_url = serverfarm_url_base.format(subscription_id, resource_group_name, name, client.DEFAULT_API_VERSION)
    request_url = cmd.cli_ctx.cloud.endpoints.resource_manager + serverfarm_url
    response = send_raw_request(cmd.cli_ctx, "GET", request_url)
    return response.json()


def update_functionapp_app_service_plan(cmd, instance, sku=None, number_of_workers=None, max_burst=None):
    instance = update_app_service_plan(instance, sku, number_of_workers)
    if max_burst is not None:
        if not is_plan_elastic_premium(cmd, instance):
            raise ValidationError("Usage error: --max-burst is only supported for Elastic Premium (EP) plans")
        max_burst = validate_range_of_int_flag('--max-burst', max_burst, min_val=0, max_val=20)
        instance.maximum_elastic_worker_count = max_burst
    if number_of_workers is not None:
        number_of_workers = validate_range_of_int_flag('--number-of-workers / --min-instances',
                                                       number_of_workers, min_val=0, max_val=20)
    return update_app_service_plan(instance, sku, number_of_workers)


def show_backup_configuration(cmd, resource_group_name, webapp_name, slot=None):
    try:
        return _generic_site_operation(cmd.cli_ctx, resource_group_name, webapp_name,
                                       'get_backup_configuration', slot)
    except Exception:  # pylint: disable=broad-except
        raise ResourceNotFoundError('Backup configuration not found')


def list_backups(cmd, resource_group_name, webapp_name, slot=None):
    return _generic_site_operation(cmd.cli_ctx, resource_group_name, webapp_name, 'list_backups', slot)


def create_backup(cmd, resource_group_name, webapp_name, storage_account_url,
                  db_name=None, db_type=None,
                  db_connection_string=None, backup_name=None, slot=None):
    BackupRequest = cmd.get_models('BackupRequest')
    client = web_client_factory(cmd.cli_ctx)
    if backup_name and backup_name.lower().endswith('.zip'):
        backup_name = backup_name[:-4]
    db_setting = _create_db_setting(cmd, db_name, db_type=db_type, db_connection_string=db_connection_string)
    backup_request = BackupRequest(backup_name=backup_name,
                                   storage_account_url=storage_account_url, databases=db_setting)
    if slot:
        return client.web_apps.backup_slot(resource_group_name=resource_group_name,
                                           name=webapp_name, request=backup_request, slot=slot)
    return client.web_apps.backup(resource_group_name, webapp_name, backup_request)


def update_backup_schedule(cmd, resource_group_name, webapp_name, storage_account_url=None,
                           frequency=None, keep_at_least_one_backup=None,
                           retention_period_in_days=None, db_name=None,
                           db_connection_string=None, db_type=None, backup_name=None, slot=None):
    BackupSchedule, BackupRequest = cmd.get_models('BackupSchedule', 'BackupRequest')
    configuration = None
    if backup_name and backup_name.lower().endswith('.zip'):
        backup_name = backup_name[:-4]
    if not backup_name:
        backup_name = '{0}_{1}'.format(webapp_name, datetime.datetime.utcnow().strftime('%Y%m%d%H%M'))

    try:
        configuration = _generic_site_operation(cmd.cli_ctx, resource_group_name, webapp_name,
                                                'get_backup_configuration', slot)
    except Exception:  # pylint: disable=broad-except
        # No configuration set yet
        if not all([storage_account_url, frequency, retention_period_in_days,
                    keep_at_least_one_backup]):
            raise ResourceNotFoundError('No backup configuration found. A configuration must be created. ' +
                                        'Usage: --container-url URL --frequency TIME --retention DAYS ' +
                                        '--retain-one TRUE/FALSE')

    # If arguments were not specified, use the values in the current backup schedule
    if storage_account_url is None:
        storage_account_url = configuration.storage_account_url

    if retention_period_in_days is None:
        retention_period_in_days = configuration.backup_schedule.retention_period_in_days

    if keep_at_least_one_backup is None:
        keep_at_least_one_backup = configuration.backup_schedule.keep_at_least_one_backup
    else:
        keep_at_least_one_backup = keep_at_least_one_backup.lower() == 'true'

    if frequency:
        # Parse schedule frequency
        frequency_num, frequency_unit = _parse_frequency(cmd, frequency)
    else:
        frequency_num = configuration.backup_schedule.frequency_interval
        frequency_unit = configuration.backup_schedule.frequency_unit

    if configuration and configuration.databases:
        db = configuration.databases[0]
        db_type = db_type or db.database_type
        db_name = db_name or db.name
        db_connection_string = db_connection_string or db.connection_string

    db_setting = _create_db_setting(cmd, db_name, db_type=db_type, db_connection_string=db_connection_string)

    backup_schedule = BackupSchedule(frequency_interval=frequency_num, frequency_unit=frequency_unit.name,
                                     keep_at_least_one_backup=keep_at_least_one_backup,
                                     retention_period_in_days=retention_period_in_days)
    backup_request = BackupRequest(backup_request_name=backup_name, backup_schedule=backup_schedule,
                                   enabled=True, storage_account_url=storage_account_url,
                                   databases=db_setting)
    return _generic_site_operation(cmd.cli_ctx, resource_group_name, webapp_name, 'update_backup_configuration',
                                   slot, backup_request)


def restore_backup(cmd, resource_group_name, webapp_name, storage_account_url, backup_name,
                   db_name=None, db_type=None, db_connection_string=None,
                   target_name=None, overwrite=None, ignore_hostname_conflict=None, slot=None):
    RestoreRequest = cmd.get_models('RestoreRequest')
    client = web_client_factory(cmd.cli_ctx)
    storage_blob_name = backup_name
    if not storage_blob_name.lower().endswith('.zip'):
        storage_blob_name += '.zip'
    db_setting = _create_db_setting(cmd, db_name, db_type=db_type, db_connection_string=db_connection_string)
    restore_request = RestoreRequest(storage_account_url=storage_account_url,
                                     blob_name=storage_blob_name, overwrite=overwrite,
                                     site_name=target_name, databases=db_setting,
                                     ignore_conflicting_host_names=ignore_hostname_conflict)
    if slot:
        return client.web_apps.begin_restore_slot(resource_group_name, webapp_name, 0, slot, restore_request)

    return client.web_apps.begin_restore(resource_group_name, webapp_name, 0, restore_request)


def delete_backup(cmd, resource_group_name, webapp_name, backup_id, slot=None):
    client = web_client_factory(cmd.cli_ctx)
    if slot:
        return client.web_apps.delete_backup_slot(resource_group_name, webapp_name, backup_id, slot)
    return client.web_apps.delete_backup(resource_group_name, webapp_name, backup_id)


def list_snapshots(cmd, resource_group_name, name, slot=None):
    return _generic_site_operation(cmd.cli_ctx, resource_group_name, name, 'list_snapshots',
                                   slot)


def restore_snapshot(cmd, resource_group_name, name, time, slot=None, restore_content_only=False,  # pylint: disable=redefined-outer-name
                     source_resource_group=None, source_name=None, source_slot=None):
    from azure.cli.core.commands.client_factory import get_subscription_id
    SnapshotRecoverySource, SnapshotRestoreRequest = cmd.get_models('SnapshotRecoverySource', 'SnapshotRestoreRequest')
    client = web_client_factory(cmd.cli_ctx)
    recover_config = not restore_content_only
    if all([source_resource_group, source_name]):
        # Restore from source app to target app
        sub_id = get_subscription_id(cmd.cli_ctx)
        source_id = "/subscriptions/" + sub_id + "/resourceGroups/" + source_resource_group + \
            "/providers/Microsoft.Web/sites/" + source_name
        if source_slot:
            source_id = source_id + "/slots/" + source_slot
        source = SnapshotRecoverySource(id=source_id)
        request = SnapshotRestoreRequest(overwrite=False, snapshot_time=time, recovery_source=source,
                                         recover_configuration=recover_config)
        if slot:
            return client.web_apps.begin_restore_snapshot_slot(resource_group_name, name, slot, request)
        return client.web_apps.begin_restore_snapshot(resource_group_name, name, request)
    if any([source_resource_group, source_name]):
        raise ArgumentUsageError('usage error: --source-resource-group and '
                                 '--source-name must both be specified if one is used')
    # Overwrite app with its own snapshot
    request = SnapshotRestoreRequest(overwrite=True, snapshot_time=time, recover_configuration=recover_config)
    if slot:
        return client.web_apps.begin_restore_snapshot_slot(resource_group_name, name, slot, request)
    return client.web_apps.begin_restore_snapshot(resource_group_name, name, request)


# pylint: disable=inconsistent-return-statements
def _create_db_setting(cmd, db_name, db_type, db_connection_string):
    DatabaseBackupSetting = cmd.get_models('DatabaseBackupSetting')
    if all([db_name, db_type, db_connection_string]):
        return [DatabaseBackupSetting(database_type=db_type, name=db_name, connection_string=db_connection_string)]
    if any([db_name, db_type, db_connection_string]):
        raise ArgumentUsageError('usage error: --db-name NAME --db-type TYPE --db-connection-string STRING')


def _parse_frequency(cmd, frequency):
    FrequencyUnit = cmd.get_models('FrequencyUnit')
    unit_part = frequency.lower()[-1]
    if unit_part == 'd':
        frequency_unit = FrequencyUnit.day
    elif unit_part == 'h':
        frequency_unit = FrequencyUnit.hour
    else:
        raise InvalidArgumentValueError('Frequency must end with d or h for "day" or "hour"')

    try:
        frequency_num = int(frequency[:-1])
    except ValueError:
        raise InvalidArgumentValueError('Frequency must start with a number')

    if frequency_num < 0:
        raise InvalidArgumentValueError('Frequency must be positive')

    return frequency_num, frequency_unit


def _get_deleted_apps_locations(cli_ctx):
    client = get_mgmt_service_client(cli_ctx, ResourceType.MGMT_RESOURCE_RESOURCES)
    web_provider = client.providers.get('Microsoft.Web')
    del_sites_resource = next((x for x in web_provider.resource_types if x.resource_type == 'deletedSites'), None)
    if del_sites_resource:
        return del_sites_resource.locations
    return []


def _get_local_git_url(cli_ctx, client, resource_group_name, name, slot=None):
    user = client.get_publishing_user()
    result = _generic_site_operation(cli_ctx, resource_group_name, name, 'get_source_control', slot)
    parsed = urlparse(result.repo_url)
    return '{}://{}@{}/{}.git'.format(parsed.scheme, user.publishing_user_name,
                                      parsed.netloc, name)


def _get_scm_url(cmd, resource_group_name, name, slot=None):
    from azure.mgmt.web.models import HostType
    app = _generic_site_operation(cmd.cli_ctx, resource_group_name, name, 'get', slot)
    for host in app.host_name_ssl_states or []:
        if host.host_type == HostType.repository:
            return "https://{}".format(host.name)

    # this should not happen, but throw anyway
    raise ResourceNotFoundError('Failed to retrieve Scm Uri')


def get_publishing_user(cmd):
    client = web_client_factory(cmd.cli_ctx)
    return client.get_publishing_user()


def set_deployment_user(cmd, user_name, password=None):
    '''
    Update deployment credentials.(Note, all webapps in your subscription will be impacted)
    '''
    User = cmd.get_models('User')
    client = web_client_factory(cmd.cli_ctx)
    user = User(publishing_user_name=user_name)
    if password is None:
        try:
            password = prompt_pass(msg='Password: ', confirm=True)
        except NoTTYException:
            raise ArgumentUsageError('Please specify both username and password in non-interactive mode.')

    user.publishing_password = password
    return client.update_publishing_user(user)


def list_publishing_credentials(cmd, resource_group_name, name, slot=None):
    content = _generic_site_operation(cmd.cli_ctx, resource_group_name, name,
                                      'begin_list_publishing_credentials', slot)
    return content.result()


def list_publish_profiles(cmd, resource_group_name, name, slot=None, xml=False):
    import xmltodict
    content = _generic_site_operation(cmd.cli_ctx, resource_group_name, name,
                                      'list_publishing_profile_xml_with_secrets', slot, {"format": "WebDeploy"})
    full_xml = ''
    for f in content:
        full_xml += f.decode()

    if not xml:
        profiles = xmltodict.parse(full_xml, xml_attribs=True)['publishData']['publishProfile']
        converted = []

        if not isinstance(profiles, list):
            profiles = [profiles]

        for profile in profiles:
            new = {}
            for key in profile:
                # strip the leading '@' xmltodict put in for attributes
                new[key.lstrip('@')] = profile[key]
            converted.append(new)
        return converted

    cmd.cli_ctx.invocation.data['output'] = 'tsv'
    return full_xml


def enable_cd(cmd, resource_group_name, name, enable, slot=None):
    settings = []
    settings.append("DOCKER_ENABLE_CI=" + enable)

    update_app_settings(cmd, resource_group_name, name, settings, slot)

    return show_container_cd_url(cmd, resource_group_name, name, slot)


def show_container_cd_url(cmd, resource_group_name, name, slot=None):
    settings = get_app_settings(cmd, resource_group_name, name, slot)
    docker_enabled = False
    for setting in settings:
        if setting['name'] == 'DOCKER_ENABLE_CI' and setting['value'] == 'true':
            docker_enabled = True
            break

    cd_settings = {}
    cd_settings['DOCKER_ENABLE_CI'] = docker_enabled

    if docker_enabled:
        credentials = list_publishing_credentials(cmd, resource_group_name, name, slot)
        if credentials:
            cd_url = credentials.scm_uri + '/docker/hook'
            cd_settings['CI_CD_URL'] = cd_url
    else:
        cd_settings['CI_CD_URL'] = ''

    return cd_settings


def view_in_browser(cmd, resource_group_name, name, slot=None, logs=False):
    url = _get_url(cmd, resource_group_name, name, slot)
    open_page_in_browser(url)
    if logs:
        get_streaming_log(cmd, resource_group_name, name, provider=None, slot=slot)


def _get_url(cmd, resource_group_name, name, slot=None):
    SslState = cmd.get_models('SslState')
    site = _generic_site_operation(cmd.cli_ctx, resource_group_name, name, 'get', slot)
    if not site:
        raise ResourceNotFoundError("'{}' app doesn't exist".format(name))
    url = site.enabled_host_names[0]  # picks the custom domain URL incase a domain is assigned
    ssl_host = next((h for h in site.host_name_ssl_states
                     if h.ssl_state != SslState.disabled), None)
    return ('https' if ssl_host else 'http') + '://' + url


# TODO: expose new blob support
def config_diagnostics(cmd, resource_group_name, name, level=None,
                       application_logging=None, web_server_logging=None,
                       docker_container_logging=None, detailed_error_messages=None,
                       failed_request_tracing=None, slot=None):
    from azure.mgmt.web.models import (FileSystemApplicationLogsConfig, ApplicationLogsConfig,
                                       AzureBlobStorageApplicationLogsConfig, SiteLogsConfig,
                                       HttpLogsConfig, FileSystemHttpLogsConfig,
                                       EnabledConfig)
    client = web_client_factory(cmd.cli_ctx)
    # TODO: ensure we call get_site only once
    site = client.web_apps.get(resource_group_name, name)
    if not site:
        raise ResourceNotFoundError("'{}' app doesn't exist".format(name))

    application_logs = None
    if application_logging:
        fs_log = None
        blob_log = None
        level = level if application_logging != 'off' else False
        level = True if level is None else level
        if application_logging in ['filesystem', 'off']:
            fs_log = FileSystemApplicationLogsConfig(level=level)
        if application_logging in ['azureblobstorage', 'off']:
            blob_log = AzureBlobStorageApplicationLogsConfig(level=level, retention_in_days=3,
                                                             sas_url=None)
        application_logs = ApplicationLogsConfig(file_system=fs_log,
                                                 azure_blob_storage=blob_log)

    http_logs = None
    server_logging_option = web_server_logging or docker_container_logging
    if server_logging_option:
        # TODO: az blob storage log config currently not in use, will be impelemented later.
        # Tracked as Issue: #4764 on Github
        filesystem_log_config = None
        turned_on = server_logging_option != 'off'
        if server_logging_option in ['filesystem', 'off']:
            # 100 mb max log size, retention lasts 3 days. Yes we hard code it, portal does too
            filesystem_log_config = FileSystemHttpLogsConfig(retention_in_mb=100, retention_in_days=3,
                                                             enabled=turned_on)
        http_logs = HttpLogsConfig(file_system=filesystem_log_config, azure_blob_storage=None)

    detailed_error_messages_logs = (None if detailed_error_messages is None
                                    else EnabledConfig(enabled=detailed_error_messages))
    failed_request_tracing_logs = (None if failed_request_tracing is None
                                   else EnabledConfig(enabled=failed_request_tracing))
    site_log_config = SiteLogsConfig(application_logs=application_logs,
                                     http_logs=http_logs,
                                     failed_requests_tracing=failed_request_tracing_logs,
                                     detailed_error_messages=detailed_error_messages_logs)

    return _generic_site_operation(cmd.cli_ctx, resource_group_name, name, 'update_diagnostic_logs_config',
                                   slot, site_log_config)


def show_diagnostic_settings(cmd, resource_group_name, name, slot=None):
    return _generic_site_operation(cmd.cli_ctx, resource_group_name, name, 'get_diagnostic_logs_configuration', slot)


def show_deployment_log(cmd, resource_group, name, slot=None, deployment_id=None):
    scm_url = _get_scm_url(cmd, resource_group, name, slot)

    deployment_log_url = ''
    if deployment_id:
        deployment_log_url = '{}/api/deployments/{}/log'.format(scm_url, deployment_id)
    else:
        deployments_url = '{}/api/deployments/'.format(scm_url)
        response = send_raw_request(cmd.cli_ctx, "GET", deployments_url,
                                    resource=cmd.cli_ctx.cloud.endpoints.active_directory_resource_id)

        if response.status_code != 200:
            raise CLIError("Failed to connect to '{}' with status code '{}' and reason '{}'".format(
                deployments_url, response.status_code, response.reason))

        sorted_logs = sorted(
            response.json(),
            key=lambda x: x['start_time'],
            reverse=True
        )
        if sorted_logs and sorted_logs[0]:
            deployment_log_url = sorted_logs[0].get('log_url', '')

    if deployment_log_url:
        response = send_raw_request(cmd.cli_ctx, "GET", deployment_log_url,
                                    resource=cmd.cli_ctx.cloud.endpoints.active_directory_resource_id)
        if response.status_code != 200:
            raise CLIError("Failed to connect to '{}' with status code '{}' and reason '{}'".format(
                deployment_log_url, response.status_code, response.reason))
        return response.json()
    return []


def list_deployment_logs(cmd, resource_group, name, slot=None):
    scm_url = _get_scm_url(cmd, resource_group, name, slot)
    deployment_log_url = '{}/api/deployments/'.format(scm_url)

    response = send_raw_request(cmd.cli_ctx, "GET", deployment_log_url,
                                resource=cmd.cli_ctx.cloud.endpoints.active_directory_resource_id)

    if response.status_code != 200:
        raise CLIError("Failed to connect to '{}' with status code '{}' and reason '{}'".format(
            scm_url, response.status_code, response.reason))

    return response.json() or []


def config_slot_auto_swap(cmd, resource_group_name, webapp, slot, auto_swap_slot=None, disable=None):
    client = web_client_factory(cmd.cli_ctx)
    site_config = client.web_apps.get_configuration_slot(resource_group_name, webapp, slot)
    site_config.auto_swap_slot_name = '' if disable else (auto_swap_slot or 'production')
    return _generic_site_operation(cmd.cli_ctx, resource_group_name, webapp, 'update_configuration', slot, site_config)


def list_slots(cmd, resource_group_name, webapp):
    client = web_client_factory(cmd.cli_ctx)
    slots = list(client.web_apps.list_slots(resource_group_name, webapp))
    for slot in slots:
        slot.name = slot.name.split('/')[-1]
        setattr(slot, 'app_service_plan', parse_resource_id(slot.server_farm_id)['name'])
        del slot.server_farm_id
    return slots


def swap_slot(cmd, resource_group_name, webapp, slot, target_slot=None, preserve_vnet=None, action='swap'):
    client = web_client_factory(cmd.cli_ctx)
    # Default isPreserveVnet to 'True' if preserve_vnet is 'None'
    isPreserveVnet = preserve_vnet if preserve_vnet is not None else 'true'
    # converstion from string to Boolean
    isPreserveVnet = bool(isPreserveVnet == 'true')
    CsmSlotEntity = cmd.get_models('CsmSlotEntity')
    slot_swap_entity = CsmSlotEntity(target_slot=target_slot or 'production', preserve_vnet=isPreserveVnet)
    if action == 'swap':
        poller = client.web_apps.begin_swap_slot(resource_group_name, webapp, slot, slot_swap_entity)
        return poller
    if action == 'preview':
        if slot is None:
            result = client.web_apps.apply_slot_config_to_production(resource_group_name, webapp, slot_swap_entity)
        else:
            result = client.web_apps.apply_slot_configuration_slot(resource_group_name, webapp, slot, slot_swap_entity)
        return result
    # we will reset both source slot and target slot
    if target_slot is None:
        client.web_apps.reset_production_slot_config(resource_group_name, webapp)
    else:
        client.web_apps.reset_slot_configuration_slot(resource_group_name, webapp, target_slot)
    return None


def delete_slot(cmd, resource_group_name, webapp, slot):
    client = web_client_factory(cmd.cli_ctx)
    # TODO: once swagger finalized, expose other parameters like: delete_all_slots, etc...
    client.web_apps.delete_slot(resource_group_name, webapp, slot)


def set_traffic_routing(cmd, resource_group_name, name, distribution):
    RampUpRule = cmd.get_models('RampUpRule')
    client = web_client_factory(cmd.cli_ctx)
    site = client.web_apps.get(resource_group_name, name)
    if not site:
        raise ResourceNotFoundError("'{}' app doesn't exist".format(name))
    configs = get_site_configs(cmd, resource_group_name, name)
    host_name_split = site.default_host_name.split('.', 1)
    host_name_suffix = '.' + host_name_split[1]
    host_name_val = host_name_split[0]
    configs.experiments.ramp_up_rules = []
    for r in distribution:
        slot, percentage = r.split('=')
        action_host_name_slot = host_name_val + "-" + slot
        configs.experiments.ramp_up_rules.append(RampUpRule(action_host_name=action_host_name_slot + host_name_suffix,
                                                            reroute_percentage=float(percentage),
                                                            name=slot))
    _generic_site_operation(cmd.cli_ctx, resource_group_name, name, 'update_configuration', None, configs)

    return configs.experiments.ramp_up_rules


def show_traffic_routing(cmd, resource_group_name, name):
    configs = get_site_configs(cmd, resource_group_name, name)
    return configs.experiments.ramp_up_rules


def clear_traffic_routing(cmd, resource_group_name, name):
    set_traffic_routing(cmd, resource_group_name, name, [])


def enable_credentials(cmd, resource_group_name, name, enable, slot=None):
    from azure.mgmt.web.models import CorsSettings
    configs = get_site_configs(cmd, resource_group_name, name, slot)
    if not configs.cors:
        configs.cors = CorsSettings()
    configs.cors.support_credentials = enable
    result = _generic_site_operation(cmd.cli_ctx, resource_group_name, name, 'update_configuration', slot, configs)
    return result.cors


def add_cors(cmd, resource_group_name, name, allowed_origins, slot=None):
    from azure.mgmt.web.models import CorsSettings
    configs = get_site_configs(cmd, resource_group_name, name, slot)
    if not configs.cors:
        configs.cors = CorsSettings()
    configs.cors.allowed_origins = (configs.cors.allowed_origins or []) + allowed_origins
    result = _generic_site_operation(cmd.cli_ctx, resource_group_name, name, 'update_configuration', slot, configs)
    return result.cors


def remove_cors(cmd, resource_group_name, name, allowed_origins, slot=None):
    configs = get_site_configs(cmd, resource_group_name, name, slot)
    if configs.cors:
        if allowed_origins:
            configs.cors.allowed_origins = [x for x in (configs.cors.allowed_origins or []) if x not in allowed_origins]
        else:
            configs.cors.allowed_origins = []
        configs = _generic_site_operation(cmd.cli_ctx, resource_group_name, name, 'update_configuration', slot, configs)
    return configs.cors


def show_cors(cmd, resource_group_name, name, slot=None):
    configs = get_site_configs(cmd, resource_group_name, name, slot)
    return configs.cors


def get_streaming_log(cmd, resource_group_name, name, provider=None, slot=None):
    scm_url = _get_scm_url(cmd, resource_group_name, name, slot)
    streaming_url = scm_url + '/logstream'
    if provider:
        streaming_url += ('/' + provider.lstrip('/'))

    t = threading.Thread(target=_get_log, args=(streaming_url, cmd.cli_ctx))
    t.daemon = True
    t.start()

    while True:
        time.sleep(100)  # so that ctrl+c can stop the command


def download_historical_logs(cmd, resource_group_name, name, log_file=None, slot=None):
    scm_url = _get_scm_url(cmd, resource_group_name, name, slot)
    url = scm_url.rstrip('/') + '/dump'
    _get_log(url, cmd.cli_ctx, log_file)
    logger.warning('Downloaded logs to %s', log_file)


def _get_site_credential(cli_ctx, resource_group_name, name, slot=None):
    creds = _generic_site_operation(cli_ctx, resource_group_name, name, 'begin_list_publishing_credentials', slot)
    creds = creds.result()
    return (creds.publishing_user_name, creds.publishing_password)


def _get_bearer_token(cli_ctx):
    from azure.cli.core._profile import Profile
    profile = Profile(cli_ctx=cli_ctx)
    credential, _, _ = profile.get_login_credentials()
    bearer_token = credential.get_token().token
    return bearer_token


def _get_log(url, cli_ctx, log_file=None):
    import urllib3
    try:
        import urllib3.contrib.pyopenssl
        urllib3.contrib.pyopenssl.inject_into_urllib3()
    except ImportError:
        pass

    http = get_pool_manager(url)
    headers = urllib3.util.make_headers()
    headers["authorization"] = f'Bearer {_get_bearer_token(cli_ctx)}'
    r = http.request(
        'GET',
        url,
        headers=headers,
        preload_content=False
    )
    if r.status != 200:
        raise CLIError("Failed to connect to '{}' with status code '{}' and reason '{}'".format(
            url, r.status, r.reason))
    if log_file:  # download logs
        with open(log_file, 'wb') as f:
            while True:
                data = r.read(1024)
                if not data:
                    break
                f.write(data)
    else:  # streaming
        std_encoding = sys.stdout.encoding
        for chunk in r.stream():
            if chunk:
                # Extra encode() and decode for stdout which does not surpport 'utf-8'
                logger.warning(chunk.decode(encoding='utf-8', errors='replace')
                               .encode(std_encoding, errors='replace')
                               .decode(std_encoding, errors='replace')
                               .rstrip('\n\r'))  # each line of log has CRLF.
    r.release_conn()


def upload_ssl_cert(cmd, resource_group_name,
                    name, certificate_password,
                    certificate_file, slot=None,
                    certificate_name=None):
    Certificate = cmd.get_models('Certificate')
    client = web_client_factory(cmd.cli_ctx)
    webapp = _generic_site_operation(cmd.cli_ctx, resource_group_name, name, 'get', slot)
    cert_file = open(certificate_file, 'rb')
    cert_contents = cert_file.read()
    hosting_environment_profile_param = (webapp.hosting_environment_profile.name
                                         if webapp.hosting_environment_profile else '')

    try:
        thumb_print = _get_cert(certificate_password, certificate_file)
    except OpenSSL.crypto.Error as e:
        raise UnclassifiedUserFault(f"Failed to get the certificate's thrumbprint with error: '{e}'. "
                                    "Please double check the certificate password.") from e
    if certificate_name:
        cert_name = certificate_name
    else:
        cert_name = _generate_cert_name(thumb_print, hosting_environment_profile_param,
                                        webapp.location, resource_group_name)
    cert = Certificate(password=certificate_password, pfx_blob=cert_contents,
                       location=webapp.location, server_farm_id=webapp.server_farm_id)
    return client.certificates.create_or_update(resource_group_name, cert_name, cert)


def _generate_cert_name(thumb_print, hosting_environment, location, resource_group_name):
    return "%s_%s_%s_%s" % (thumb_print, hosting_environment, location, resource_group_name)


def _get_cert(certificate_password, certificate_file):
    ''' Decrypts the .pfx file '''
    p12 = OpenSSL.crypto.load_pkcs12(open(certificate_file, 'rb').read(), certificate_password)
    cert = p12.get_certificate()
    digest_algorithm = 'sha1'
    thumbprint = cert.digest(digest_algorithm).decode("utf-8").replace(':', '')
    return thumbprint


def list_ssl_certs(cmd, resource_group_name):
    client = web_client_factory(cmd.cli_ctx)
    return client.certificates.list_by_resource_group(resource_group_name)


def show_ssl_cert(cmd, resource_group_name, certificate_name):
    client = web_client_factory(cmd.cli_ctx)
    return client.certificates.get(resource_group_name, certificate_name)


def delete_ssl_cert(cmd, resource_group_name, certificate_thumbprint):
    client = web_client_factory(cmd.cli_ctx)
    webapp_certs = client.certificates.list_by_resource_group(resource_group_name)
    for webapp_cert in webapp_certs:
        if webapp_cert.thumbprint == certificate_thumbprint:
            return client.certificates.delete(resource_group_name, webapp_cert.name)
    raise ResourceNotFoundError("Certificate for thumbprint '{}' not found".format(certificate_thumbprint))


def import_ssl_cert(cmd, resource_group_name, name, key_vault, key_vault_certificate_name, certificate_name=None):
    Certificate = cmd.get_models('Certificate')
    client = web_client_factory(cmd.cli_ctx)
    webapp = client.web_apps.get(resource_group_name, name)
    if not webapp:
        raise ResourceNotFoundError("'{}' app doesn't exist in resource group {}".format(name, resource_group_name))
    server_farm_id = webapp.server_farm_id
    location = webapp.location
    kv_id = None
    if not is_valid_resource_id(key_vault):
        kv_client = get_mgmt_service_client(cmd.cli_ctx, ResourceType.MGMT_KEYVAULT)
        key_vaults = kv_client.vaults.list_by_subscription()
        for kv in key_vaults:
            if key_vault == kv.name:
                kv_id = kv.id
                break
    else:
        kv_id = key_vault

    if kv_id is None:
        kv_msg = 'The Key Vault {0} was not found in the subscription in context. ' \
                 'If your Key Vault is in a different subscription, please specify the full Resource ID: ' \
                 '\naz .. ssl import -n {1} -g {2} --key-vault-certificate-name {3} ' \
                 '--key-vault /subscriptions/[sub id]/resourceGroups/[rg]/providers/Microsoft.KeyVault/' \
                 'vaults/{0}'.format(key_vault, name, resource_group_name, key_vault_certificate_name)
        logger.warning(kv_msg)
        return

    kv_id_parts = parse_resource_id(kv_id)
    kv_name = kv_id_parts['name']
    kv_resource_group_name = kv_id_parts['resource_group']
    kv_subscription = kv_id_parts['subscription']

    # If in the public cloud, check if certificate is an app service certificate, in the same or a diferent
    # subscription
    kv_secret_name = None
    cloud_type = cmd.cli_ctx.cloud.name
    from azure.cli.core.commands.client_factory import get_subscription_id
    subscription_id = get_subscription_id(cmd.cli_ctx)
    if cloud_type.lower() == PUBLIC_CLOUD.lower():
        if kv_subscription.lower() != subscription_id.lower():
            diff_subscription_client = get_mgmt_service_client(cmd.cli_ctx, ResourceType.MGMT_APPSERVICE,
                                                               subscription_id=kv_subscription)
            ascs = diff_subscription_client.app_service_certificate_orders.list()
        else:
            ascs = client.app_service_certificate_orders.list()

        kv_secret_name = None
        for asc in ascs:
            if asc.name == key_vault_certificate_name:
                kv_secret_name = asc.certificates[key_vault_certificate_name].key_vault_secret_name

    # if kv_secret_name is not populated, it is not an appservice certificate, proceed for KV certificates
    if not kv_secret_name:
        kv_secret_name = key_vault_certificate_name

    if certificate_name:
        cert_name = certificate_name
    else:
        cert_name = '{}-{}-{}'.format(resource_group_name, kv_name, key_vault_certificate_name)

    lnk = 'https://azure.github.io/AppService/2016/05/24/Deploying-Azure-Web-App-Certificate-through-Key-Vault.html'
    lnk_msg = 'Find more details here: {}'.format(lnk)
    if not _check_service_principal_permissions(cmd, kv_resource_group_name, kv_name, kv_subscription):
        logger.warning('Unable to verify Key Vault permissions.')
        logger.warning('You may need to grant Microsoft.Azure.WebSites service principal the Secret:Get permission')
        logger.warning(lnk_msg)

    kv_cert_def = Certificate(location=location, key_vault_id=kv_id, password='',
                              key_vault_secret_name=kv_secret_name, server_farm_id=server_farm_id)

    return client.certificates.create_or_update(name=cert_name, resource_group_name=resource_group_name,
                                                certificate_envelope=kv_cert_def)


def create_managed_ssl_cert(cmd, resource_group_name, name, hostname, slot=None, certificate_name=None):
    Certificate = cmd.get_models('Certificate')
    hostname = hostname.lower()
    client = web_client_factory(cmd.cli_ctx)
    webapp = _generic_site_operation(cmd.cli_ctx, resource_group_name, name, 'get', slot)
    if not webapp:
        slot_text = "Deployment slot {} in ".format(slot) if slot else ''
        raise ResourceNotFoundError("{0}app {1} doesn't exist in resource group {2}".format(slot_text,
                                                                                            name,
                                                                                            resource_group_name))

    parsed_plan_id = parse_resource_id(webapp.server_farm_id)
    plan_info = client.app_service_plans.get(parsed_plan_id['resource_group'], parsed_plan_id['name'])
    if plan_info.sku.tier.upper() == 'FREE' or plan_info.sku.tier.upper() == 'SHARED':
        raise ValidationError('Managed Certificate is not supported on Free and Shared tier.')

    if not _verify_hostname_binding(cmd, resource_group_name, name, hostname, slot):
        slot_text = " --slot {}".format(slot) if slot else ""
        raise ValidationError("Hostname (custom domain) '{0}' is not registered with {1}. "
                              "Use 'az webapp config hostname add --resource-group {2} "
                              "--webapp-name {1}{3} --hostname {0}' "
                              "to register the hostname.".format(hostname, name, resource_group_name, slot_text))

    server_farm_id = webapp.server_farm_id
    location = webapp.location
    easy_cert_def = Certificate(location=location, canonical_name=hostname,
                                server_farm_id=server_farm_id, password='')

    # TODO: Update manual polling to use LongRunningOperation once backend API & new SDK supports polling
    try:
        certificate_name = hostname if not certificate_name else certificate_name
        return client.certificates.create_or_update(name=certificate_name, resource_group_name=resource_group_name,
                                                    certificate_envelope=easy_cert_def)
    except Exception as ex:
        poll_url = ex.response.headers['Location'] if 'Location' in ex.response.headers else None
        if ex.response.status_code == 202 and poll_url:
            r = send_raw_request(cmd.cli_ctx, method='get', url=poll_url)
            poll_timeout = time.time() + 60 * 2  # 2 minute timeout

            while r.status_code != 200 and time.time() < poll_timeout:
                time.sleep(5)
                r = send_raw_request(cmd.cli_ctx, method='get', url=poll_url)

            if r.status_code == 200:
                try:
                    return r.json()
                except ValueError:
                    return r.text
            logger.warning("Managed Certificate creation in progress. Please use the command "
                           "'az webapp config ssl show -g %s --certificate-name %s' "
                           " to view your certificate once it is created", resource_group_name, certificate_name)
            return
        raise CLIError(ex)


def _check_service_principal_permissions(cmd, resource_group_name, key_vault_name, key_vault_subscription):
    from azure.cli.command_modules.role import graph_client_factory, GraphError
    graph_client = graph_client_factory(cmd.cli_ctx)
    from azure.cli.core.commands.client_factory import get_subscription_id
    subscription = get_subscription_id(cmd.cli_ctx)
    # Cannot check if key vault is in another subscription
    if subscription != key_vault_subscription:
        return False
    kv_client = get_mgmt_service_client(cmd.cli_ctx, ResourceType.MGMT_KEYVAULT)
    vault = kv_client.vaults.get(resource_group_name=resource_group_name, vault_name=key_vault_name)
    # Check for Microsoft.Azure.WebSites app registration
    AZURE_PUBLIC_WEBSITES_APP_ID = 'abfa0a7c-a6b6-4736-8310-5855508787cd'
    AZURE_GOV_WEBSITES_APP_ID = '6a02c803-dafd-4136-b4c3-5a6f318b4714'
    for policy in vault.properties.access_policies:
        try:
            sp = graph_client.service_principal_get(policy.object_id)
            if sp['appId'] == AZURE_PUBLIC_WEBSITES_APP_ID or sp['appId'] == AZURE_GOV_WEBSITES_APP_ID:
                for perm in policy.permissions.secrets:
                    if perm == "Get":
                        return True
        except GraphError:
            pass  # Lookup will fail for non service principals (users, groups, etc.)
    return False


def _update_host_name_ssl_state(cmd, resource_group_name, webapp_name, webapp,
                                host_name, ssl_state, thumbprint, slot=None):
    Site, HostNameSslState = cmd.get_models('Site', 'HostNameSslState')
    updated_webapp = Site(host_name_ssl_states=[HostNameSslState(name=host_name,
                                                                 ssl_state=ssl_state,
                                                                 thumbprint=thumbprint,
                                                                 to_update=True)],
                          location=webapp.location, tags=webapp.tags)
    return _generic_site_operation(cmd.cli_ctx, resource_group_name, webapp_name, 'begin_create_or_update',
                                   slot, updated_webapp)


def _update_ssl_binding(cmd, resource_group_name, name, certificate_thumbprint, ssl_type, hostname, slot=None):
    client = web_client_factory(cmd.cli_ctx)
    webapp = client.web_apps.get(resource_group_name, name)
    if not webapp:
        raise ResourceNotFoundError("'{}' app doesn't exist".format(name))

    cert_resource_group_name = parse_resource_id(webapp.server_farm_id)['resource_group']
    webapp_certs = client.certificates.list_by_resource_group(cert_resource_group_name)

    found_cert = None
    for webapp_cert in webapp_certs:
        if webapp_cert.thumbprint == certificate_thumbprint:
            found_cert = webapp_cert
    if not found_cert:
        webapp_certs = client.certificates.list_by_resource_group(resource_group_name)
        for webapp_cert in webapp_certs:
            if webapp_cert.thumbprint == certificate_thumbprint:
                found_cert = webapp_cert
    if found_cert:
        if not hostname:
            if len(found_cert.host_names) == 1 and not found_cert.host_names[0].startswith('*'):
                return _update_host_name_ssl_state(cmd, resource_group_name, name, webapp,
                                                   found_cert.host_names[0], ssl_type,
                                                   certificate_thumbprint, slot)
            query_result = list_hostnames(cmd, resource_group_name, name, slot)
            hostnames_in_webapp = [x.name.split('/')[-1] for x in query_result]
            to_update = _match_host_names_from_cert(found_cert.host_names, hostnames_in_webapp)
        else:
            to_update = [hostname]
        for h in to_update:
            _update_host_name_ssl_state(cmd, resource_group_name, name, webapp,
                                        h, ssl_type, certificate_thumbprint, slot)

        return show_app(cmd, resource_group_name, name, slot)

    raise ResourceNotFoundError("Certificate for thumbprint '{}' not found.".format(certificate_thumbprint))


def bind_ssl_cert(cmd, resource_group_name, name, certificate_thumbprint, ssl_type, hostname=None, slot=None):
    SslState = cmd.get_models('SslState')
    return _update_ssl_binding(cmd, resource_group_name, name, certificate_thumbprint,
                               SslState.sni_enabled if ssl_type == 'SNI' else SslState.ip_based_enabled, hostname, slot)


def unbind_ssl_cert(cmd, resource_group_name, name, certificate_thumbprint, hostname=None, slot=None):
    SslState = cmd.get_models('SslState')
    return _update_ssl_binding(cmd, resource_group_name, name,
                               certificate_thumbprint, SslState.disabled, hostname, slot)


def _match_host_names_from_cert(hostnames_from_cert, hostnames_in_webapp):
    # the goal is to match '*.foo.com' with host name like 'admin.foo.com', 'logs.foo.com', etc
    matched = set()
    for hostname in hostnames_from_cert:
        if hostname.startswith('*'):
            for h in hostnames_in_webapp:
                if hostname[hostname.find('.'):] == h[h.find('.'):]:
                    matched.add(h)
        elif hostname in hostnames_in_webapp:
            matched.add(hostname)
    return matched


# help class handles runtime stack in format like 'node|6.1', 'php|5.5'
# pylint: disable=too-few-public-methods
class _AbstractStackRuntimeHelper:
    def __init__(self, cmd, linux=False, windows=False):
        self._cmd = cmd
        self._client = web_client_factory(cmd.cli_ctx)
        self._linux = linux
        self._windows = windows
        self._stacks = []

    @property
    def stacks(self):
        self._load_stacks()
        return self._stacks

    def _get_raw_stacks_from_api(self):
        raise NotImplementedError

    # updates self._stacks
    def _parse_raw_stacks(self, stacks):
        raise NotImplementedError

    def _load_stacks(self):
        if self._stacks:
            return
        stacks = self._get_raw_stacks_from_api()
        self._parse_raw_stacks(stacks)


# WebApps stack class
class _StackRuntimeHelper(_AbstractStackRuntimeHelper):
    DEFAULT_DELIMETER = "|"  # character that separates runtime name from version
    ALLOWED_DELIMETERS = "|:"  # delimiters allowed: '|', ':'

    # pylint: disable=too-few-public-methods
    class Runtime:
        def __init__(self, display_name=None, configs=None, github_actions_properties=None, linux=False):
            self.display_name = display_name
            self.configs = configs if configs is not None else dict()
            self.github_actions_properties = github_actions_properties
            self.linux = linux

    def __init__(self, cmd, linux=False, windows=False):
        # TODO try and get API support for this so it isn't hardcoded
        self.windows_config_mappings = {
            'node': 'WEBSITE_NODE_DEFAULT_VERSION',
            'python': 'python_version',
            'php': 'php_version',
            'aspnet': 'net_framework_version',
            'dotnet': 'net_framework_version',
            'dotnetcore': None
        }
        super().__init__(cmd, linux=linux, windows=windows)

    def get_stack_names_only(self, delimiter=None):
        windows_stacks = [s.display_name for s in self.stacks if not s.linux]
        linux_stacks = [s.display_name for s in self.stacks if s.linux]
        if delimiter is not None:
            windows_stacks = [n.replace(self.DEFAULT_DELIMETER, delimiter) for n in windows_stacks]
            linux_stacks = [n.replace(self.DEFAULT_DELIMETER, delimiter) for n in linux_stacks]
        if self._linux and not self._windows:
            return linux_stacks
        if self._windows and not self._linux:
            return windows_stacks
        return {LINUX_OS_NAME: linux_stacks, WINDOWS_OS_NAME: windows_stacks}

    def _get_raw_stacks_from_api(self):
        return list(self._client.provider.get_web_app_stacks(stack_os_type=None))

    def _parse_raw_stacks(self, stacks):
        for lang in stacks:
            if lang.display_text.lower() == "java":
                continue  # info on java stacks is taken from the "java containers" stacks
            for major_version in lang.major_versions:
                if self._linux:
                    self._parse_major_version_linux(major_version, self._stacks)
                if self._windows:
                    self._parse_major_version_windows(major_version, self._stacks, self.windows_config_mappings)

    @classmethod
    def remove_delimiters(cls, runtime):
        if not runtime:
            return runtime
        runtime = re.split("[{}]".format(cls.ALLOWED_DELIMETERS), runtime)
        return cls.DEFAULT_DELIMETER.join(filter(None, runtime))

    def resolve(self, display_name, linux=False):
        display_name = display_name.lower()
        stack = next((s for s in self.stacks if s.linux == linux and s.display_name.lower() == display_name), None)
        if stack is None:  # help convert previously acceptable stack names into correct ones if runtime not found
            old_to_new_windows = {
                "node|12-lts": "node|12lts",
                "node|14-lts": "node|14lts",
                "node|16-lts": "node|16lts",
                "dotnet|5.0": "dotnet|5",
                "dotnet|6.0": "dotnet|6",
            }
            old_to_new_linux = {
                "dotnet|5.0": "dotnetcore|5.0",
                "dotnet|6.0": "dotnetcore|6.0",
            }
            if linux:
                display_name = old_to_new_linux.get(display_name)
            else:
                display_name = old_to_new_windows.get(display_name)
            stack = next((s for s in self.stacks if s.linux == linux and s.display_name.lower() == display_name), None)
        return stack

    @classmethod
    def get_site_config_setter(cls, runtime, linux=False):
        if linux:
            return cls.update_site_config
        return cls.update_site_appsettings if 'node' in runtime.display_name.lower() else cls.update_site_config

    # assumes non-java
    def get_default_version(self, lang, linux=False, get_windows_config_version=False):
        versions = self.get_version_list(lang, linux, get_windows_config_version)
        versions.sort()
        if not versions:
            os = WINDOWS_OS_NAME if not linux else LINUX_OS_NAME
            raise ValidationError("Invalid language type {} for OS {}".format(lang, os))
        return versions[0]

    # assumes non-java
    def get_version_list(self, lang, linux=False, get_windows_config_version=False):
        lang = lang.upper()
        versions = []

        for s in self.stacks:
            if s.linux == linux:
                l_name, v, *_ = s.display_name.upper().split("|")
                if l_name == lang:
                    if get_windows_config_version:
                        versions.append(s.configs[self.windows_config_mappings[lang.lower()]])
                    else:
                        versions.append(v)

        return versions

    @staticmethod
    def update_site_config(stack, site_config, cmd=None):
        for k, v in stack.configs.items():
            setattr(site_config, k, v)
        return site_config

    @staticmethod
    def update_site_appsettings(cmd, stack, site_config):
        NameValuePair = cmd.get_models('NameValuePair')
        if site_config.app_settings is None:
            site_config.app_settings = []

        for k, v in stack.configs.items():
            already_in_appsettings = False
            for app_setting in site_config.app_settings:
                if app_setting.name == k:
                    already_in_appsettings = True
                    app_setting.value = v
            if not already_in_appsettings:
                site_config.app_settings.append(NameValuePair(name=k, value=v))
        return site_config

    # format a (non-java) windows runtime display text
    # TODO get API to return more CLI-friendly display text for windows stacks
    @classmethod
    def _format_windows_display_text(cls, display_text):
        t = display_text.upper()
        t = t.replace(".NET CORE", NETCORE_RUNTIME_NAME.upper())
        t = t.replace("ASP.NET", ASPDOTNET_RUNTIME_NAME.upper())
        t = t.replace(".NET", DOTNET_RUNTIME_NAME)
        t = re.sub(r"\(.*\)", "", t)  # remove "(LTS)"
        return t.replace(" ", "|", 1).replace(" ", "")

    @classmethod
    def _is_valid_runtime_setting(cls, runtime_setting):
        return runtime_setting is not None and not runtime_setting.is_hidden and not runtime_setting.is_deprecated

    @classmethod
    def _get_runtime_setting(cls, minor_version, linux, java):
        if not linux:
            if not java:
                return minor_version.stack_settings.windows_runtime_settings
            return minor_version.stack_settings.windows_container_settings
        if not java:
            return minor_version.stack_settings.linux_runtime_settings
        return minor_version.stack_settings.linux_container_settings

    @classmethod
    def _get_valid_minor_versions(cls, major_version, linux, java=False):
        def _filter(minor_version):
            return cls._is_valid_runtime_setting(cls._get_runtime_setting(minor_version, linux, java))
        return [m for m in major_version.minor_versions if _filter(m)]

    def _parse_major_version_windows(self, major_version, parsed_results, config_mappings):
        minor_java_versions = self._get_valid_minor_versions(major_version, linux=False, java=True)
        default_java_version = next(iter(minor_java_versions), None)
        if default_java_version:
            container_settings = default_java_version.stack_settings.windows_container_settings
            # TODO get the API to return java versions in a more parseable way
            for java_version in ["1.8", "11", "17"]:
                java_container = container_settings.java_container
                container_version = container_settings.java_container_version
                if container_version.upper() == "SE":
                    java_container = "Java SE"
                    if java_version == "1.8":
                        container_version = "8"
                    else:
                        container_version = java_version
                runtime_name = "{}|{}|{}|{}".format("java",
                                                    java_version,
                                                    java_container,
                                                    container_version)
                gh_actions_version = "8" if java_version == "1.8" else java_version
                gh_actions_runtime = "{}, {}, {}".format(java_version,
                                                         java_container.lower().replace(" se", ""),
                                                         container_settings.java_container_version.lower())
                if java_container == "Java SE":  # once runtime name is set, reset configs to correct values
                    java_container = "JAVA"
                    container_version = "SE"
                runtime = self.Runtime(display_name=runtime_name,
                                       configs={"java_version": java_version,
                                                "java_container": java_container,
                                                "java_container_version": container_version},
                                       github_actions_properties={"github_actions_version": gh_actions_version,
                                                                  "app_runtime": "java",
                                                                  "app_runtime_version": gh_actions_runtime},
                                       linux=False)
                parsed_results.append(runtime)
        else:
            minor_versions = self._get_valid_minor_versions(major_version, linux=False, java=False)
            for minor_version in minor_versions:
                settings = minor_version.stack_settings.windows_runtime_settings
                runtime_name = self._format_windows_display_text(minor_version.display_text)

                runtime = self.Runtime(display_name=runtime_name, linux=False)
                lang_name = runtime_name.split("|")[0].lower()
                config_key = config_mappings.get(lang_name)

                if config_key:
                    runtime.configs[config_key] = settings.runtime_version
                gh_properties = settings.git_hub_action_settings
                if gh_properties.is_supported:
                    runtime.github_actions_properties = {"github_actions_version": gh_properties.supported_version}

                parsed_results.append(runtime)

    def _parse_major_version_linux(self, major_version, parsed_results):
        minor_java_versions = self._get_valid_minor_versions(major_version, linux=True, java=True)
        default_java_version_linux = next(iter(minor_java_versions), None)
        if default_java_version_linux:
            linux_container_settings = default_java_version_linux.stack_settings.linux_container_settings
            runtimes = [(linux_container_settings.additional_properties.get("java17Runtime"), "17"),
                        (linux_container_settings.java11_runtime, "11"),
                        (linux_container_settings.java8_runtime, "8")]
            for runtime_name, version in [(r, v) for (r, v) in runtimes if r is not None]:
                runtime = self.Runtime(display_name=runtime_name,
                                       configs={"linux_fx_version": runtime_name},
                                       github_actions_properties={"github_actions_version": version},
                                       linux=True,
                                       )
                parsed_results.append(runtime)
        else:
            minor_versions = self._get_valid_minor_versions(major_version, linux=True, java=False)
            for minor_version in minor_versions:
                settings = minor_version.stack_settings.linux_runtime_settings
                runtime_name = settings.runtime_version
                runtime = self.Runtime(display_name=runtime_name,
                                       configs={"linux_fx_version": runtime_name},
                                       linux=True,
                                       )
                gh_properties = settings.git_hub_action_settings
                if gh_properties.is_supported:
                    runtime.github_actions_properties = {"github_actions_version": gh_properties.supported_version}
                parsed_results.append(runtime)

    # override _load_stacks() to call this method to use hardcoded stacks
    def _load_stacks_hardcoded(self):
        import os
        stacks_file = os.path.abspath(os.path.join(os.path.abspath(__file__), '../resources/WebappRuntimeStacks.json'))
        if self._stacks:
            return
        stacks = []
        if self._linux:
            stacks_json = get_file_json(stacks_file)['linux']
            for r in stacks_json:
                stacks.append(self.Runtime(display_name=r.get("displayName"),
                                           configs=r.get("configs"),
                                           github_actions_properties=r.get("github_actions_properties"),
                                           linux=True))
        if self._windows:  # Windows stacks
            stacks_json = get_file_json(stacks_file)['windows']
            for r in stacks_json:
                stacks.append(self.Runtime(display_name=r.get("displayName"),
                                           configs=r.get("configs"),
                                           github_actions_properties=r.get("github_actions_properties"),
                                           linux=False))
        self._stacks = stacks


class _FunctionAppStackRuntimeHelper(_AbstractStackRuntimeHelper):
    # pylint: disable=too-few-public-methods,too-many-instance-attributes
    class Runtime:
        def __init__(self, name=None, version=None, is_preview=False, supported_func_versions=None, linux=False,
                     app_settings_dict=None, site_config_dict=None, app_insights=False, default=False,
                     github_actions_properties=None):
            self.name = name
            self.version = version
            self.is_preview = is_preview
            self.supported_func_versions = [] if not supported_func_versions else supported_func_versions
            self.linux = linux
            self.app_settings_dict = dict() if not app_settings_dict else app_settings_dict
            self.site_config_dict = dict() if not site_config_dict else site_config_dict
            self.app_insights = app_insights
            self.default = default
            self.github_actions_properties = github_actions_properties

            self.display_name = "{}|{}".format(name, version) if version else name

        # used for displaying stacks
        def to_dict(self):
            d = {"runtime": self.name,
                 "version": self.version,
                 "supported_functions_versions": self.supported_func_versions}
            if self.linux:
                d["linux_fx_version"] = self.site_config_dict.linux_fx_version
            return d

    def __init__(self, cmd, linux=False, windows=False):
        self.disallowed_functions_versions = {"~1", "~2"}
        self.KEYS = FUNCTIONS_STACKS_API_KEYS()
        super().__init__(cmd, linux=linux, windows=windows)

    def resolve(self, runtime, version=None, functions_version=None, linux=False, disable_version_error=False):
        stacks = self.stacks
        runtimes = [r for r in stacks if r.linux == linux and runtime == r.name]
        os = LINUX_OS_NAME if linux else WINDOWS_OS_NAME
        if not runtimes:
            supported_runtimes = [r.name for r in stacks if r.linux == linux]
            raise ValidationError("Runtime {0} not supported for os {1}. Supported runtimes for os {1} are: {2}. "
                                  "Run 'az functionapp list-runtimes' for more details on supported runtimes. "
                                  .format(runtime, os, supported_runtimes))
        if version is None:
            return self.get_default_version(runtime, functions_version, linux)
        matched_runtime_version = next((r for r in runtimes if r.version == version), None)
        if not matched_runtime_version:
            # help convert previously acceptable versions into correct ones if match not found
            old_to_new_version = {
                "11": "11.0",
                "8": "8.0",
                "7": "7.0",
                "6.0": "6",
                "1.8": "8.0"
            }
            new_version = old_to_new_version.get(version)
            matched_runtime_version = next((r for r in runtimes if r.version == new_version), None)
        if not matched_runtime_version:
            versions = [r.version for r in runtimes]
            if disable_version_error:
                return None
            raise ValidationError("Invalid version: {0} for runtime {1} and os {2}. Supported versions for runtime "
                                  "{1} and os {2} are: {3}. "
                                  "Run 'az functionapp list-runtimes' for more details on supported runtimes. "
                                  .format(version, runtime, os, versions))
        if functions_version not in matched_runtime_version.supported_func_versions:
            supported_func_versions = matched_runtime_version.supported_func_versions
            raise ValidationError("Functions version {} is not supported for runtime {} with version {} and os {}. "
                                  "Supported functions versions are {}. "
                                  "Run 'az functionapp list-runtimes' for more details on supported runtimes. "
                                  .format(functions_version, runtime, version, os, supported_func_versions))
        return matched_runtime_version

    def get_default_version(self, runtime, functions_version, linux=False):
        runtimes = [r for r in self.stacks if r.linux == linux and r.name == runtime]
        runtimes.sort(key=lambda r: r.default, reverse=True)  # make runtimes with default=True appear first
        for r in runtimes:
            if functions_version in r.supported_func_versions:
                return r
        raise ValidationError("Could not find a runtime version for runtime {} with functions version {} and os {}"
                              "Run 'az functionapp list-runtimes' for more details on supported runtimes. ")

    def _get_raw_stacks_from_api(self):
        return list(self._client.provider.get_function_app_stacks(stack_os_type=None))

    # remove non-digit or non-"." chars
    @classmethod
    def _format_version_name(cls, name):
        return re.sub(r"[^\d\.]", "", name)

    # format version names while maintaining uniqueness
    def _format_version_names(self, runtime_to_version):
        formatted_runtime_to_version = {}
        for runtime, versions in runtime_to_version.items():
            formatted_runtime_to_version[runtime] = formatted_runtime_to_version.get(runtime, dict())
            for version_name, version_info in versions.items():
                formatted_name = self._format_version_name(version_name)
                if formatted_name in formatted_runtime_to_version[runtime]:
                    formatted_name = version_name.lower().replace(" ", "-")
                formatted_runtime_to_version[runtime][formatted_name] = version_info
        return formatted_runtime_to_version

    @classmethod
    def _format_function_version(cls, v):
        return v.replace("~", "")

    def _get_valid_function_versions(self, runtime_settings):
        supported_function_versions = runtime_settings.supported_functions_extension_versions
        valid_versions = []
        for v in supported_function_versions:
            if v not in self.disallowed_functions_versions:
                valid_versions.append(self._format_version_name(v))
        return valid_versions

    def _parse_minor_version(self, runtime_settings, major_version_name, minor_version_name, runtime_to_version):
        if not runtime_settings.is_deprecated:
            functions_versions = self._get_valid_function_versions(runtime_settings)
            if functions_versions:
                runtime_version_properties = {
                    self.KEYS.IS_PREVIEW: runtime_settings.is_preview,
                    self.KEYS.SUPPORTED_EXTENSION_VERSIONS: functions_versions,
                    self.KEYS.APP_SETTINGS_DICT: runtime_settings.app_settings_dictionary,
                    self.KEYS.APPLICATION_INSIGHTS: runtime_settings.app_insights_settings.is_supported,
                    self.KEYS.SITE_CONFIG_DICT: runtime_settings.site_config_properties_dictionary,
                    self.KEYS.IS_DEFAULT: bool(runtime_settings.is_default),
                    self.KEYS.GIT_HUB_ACTION_SETTINGS: runtime_settings.git_hub_action_settings
                }

                runtime_name = (runtime_settings.app_settings_dictionary.get(self.KEYS.FUNCTIONS_WORKER_RUNTIME) or
                                major_version_name)
                runtime_to_version[runtime_name] = runtime_to_version.get(runtime_name, dict())
                runtime_to_version[runtime_name][minor_version_name] = runtime_version_properties

    def _create_runtime_from_properties(self, runtime_name, version_name, version_properties, linux):
        supported_func_versions = version_properties[self.KEYS.SUPPORTED_EXTENSION_VERSIONS]
        return self.Runtime(name=runtime_name,
                            version=version_name,
                            is_preview=version_properties[self.KEYS.IS_PREVIEW],
                            supported_func_versions=supported_func_versions,
                            linux=linux,
                            site_config_dict=version_properties[self.KEYS.SITE_CONFIG_DICT],
                            app_settings_dict=version_properties[self.KEYS.APP_SETTINGS_DICT],
                            app_insights=version_properties[self.KEYS.APPLICATION_INSIGHTS],
                            default=version_properties[self.KEYS.IS_DEFAULT],
                            github_actions_properties=version_properties[self.KEYS.GIT_HUB_ACTION_SETTINGS]
                            )

    def _parse_raw_stacks(self, stacks):
        # build a map of runtime -> runtime version -> runtime version properties
        runtime_to_version_linux = {}
        runtime_to_version_windows = {}
        for runtime in stacks:
            for major_version in runtime.major_versions:
                for minor_version in major_version.minor_versions:
                    runtime_version = minor_version.value
                    linux_settings = minor_version.stack_settings.linux_runtime_settings
                    windows_settings = minor_version.stack_settings.windows_runtime_settings

                    if linux_settings is not None and not linux_settings.is_hidden:
                        self._parse_minor_version(runtime_settings=linux_settings,
                                                  major_version_name=runtime.name,
                                                  minor_version_name=runtime_version,
                                                  runtime_to_version=runtime_to_version_linux)

                    if windows_settings is not None and not windows_settings.is_hidden:
                        self._parse_minor_version(runtime_settings=windows_settings,
                                                  major_version_name=runtime.name,
                                                  minor_version_name=runtime_version,
                                                  runtime_to_version=runtime_to_version_windows)

        runtime_to_version_linux = self._format_version_names(runtime_to_version_linux)
        runtime_to_version_windows = self._format_version_names(runtime_to_version_windows)

        for runtime_name, versions in runtime_to_version_windows.items():
            for version_name, version_properties in versions.items():
                r = self._create_runtime_from_properties(runtime_name, version_name, version_properties, linux=False)
                self._stacks.append(r)

        for runtime_name, versions in runtime_to_version_linux.items():
            for version_name, version_properties in versions.items():
                r = self._create_runtime_from_properties(runtime_name, version_name, version_properties, linux=True)
                self._stacks.append(r)


def get_app_insights_key(cli_ctx, resource_group, name):
    appinsights_client = get_mgmt_service_client(cli_ctx, ApplicationInsightsManagementClient)
    appinsights = appinsights_client.components.get(resource_group, name)
    if appinsights is None or appinsights.instrumentation_key is None:
        raise ResourceNotFoundError("App Insights {} under resource group {} was not found.".format(name,
                                                                                                    resource_group))
    return appinsights.instrumentation_key


def create_functionapp_app_service_plan(cmd, resource_group_name, name, is_linux, sku, number_of_workers=None,
                                        max_burst=None, location=None, tags=None, zone_redundant=False):
    SkuDescription, AppServicePlan = cmd.get_models('SkuDescription', 'AppServicePlan')
    sku = _normalize_sku(sku)
    tier = get_sku_tier(sku)

    client = web_client_factory(cmd.cli_ctx)
    if location is None:
        location = _get_location_from_resource_group(cmd.cli_ctx, resource_group_name)
    if number_of_workers is not None:
        number_of_workers = validate_range_of_int_flag('--number-of-workers', number_of_workers, min_val=0, max_val=20)
    sku_def = SkuDescription(tier=tier, name=sku, capacity=number_of_workers)
    plan_def = AppServicePlan(location=location, tags=tags, sku=sku_def,
                              reserved=(is_linux or None), maximum_elastic_worker_count=max_burst,
                              hyper_v=None, name=name)

    if zone_redundant:
        _enable_zone_redundant(plan_def, sku_def, number_of_workers)

    return client.app_service_plans.begin_create_or_update(resource_group_name, name, plan_def)


def is_plan_consumption(cmd, plan_info):
    SkuDescription, AppServicePlan = cmd.get_models('SkuDescription', 'AppServicePlan')
    if isinstance(plan_info, AppServicePlan):
        if isinstance(plan_info.sku, SkuDescription):
            return plan_info.sku.tier.lower() == 'dynamic'
    return False


def is_plan_elastic_premium(cmd, plan_info):
    SkuDescription, AppServicePlan = cmd.get_models('SkuDescription', 'AppServicePlan')
    if isinstance(plan_info, AppServicePlan):
        if isinstance(plan_info.sku, SkuDescription):
            return plan_info.sku.tier == 'ElasticPremium'
    return False


def create_functionapp(cmd, resource_group_name, name, storage_account, plan=None,
                       os_type=None, functions_version=None, runtime=None, runtime_version=None,
                       consumption_plan_location=None, app_insights=None, app_insights_key=None,
                       disable_app_insights=None, deployment_source_url=None,
                       deployment_source_branch='master', deployment_local_git=None,
                       registry_password=None, registry_username=None,
                       image=None, tags=None, assign_identities=None,
                       role='Contributor', scope=None, vnet=None, subnet=None, https_only=False, environment=None):
    # pylint: disable=too-many-statements, too-many-branches
    if functions_version is None:
        logger.warning("No functions version specified so defaulting to 3. In the future, specifying a version will "
                       "be required. To create a 3.x function you would pass in the flag `--functions-version 3`")
        functions_version = '3'
    if deployment_source_url and deployment_local_git:
        raise MutuallyExclusiveArgumentError('usage error: --deployment-source-url <url> | --deployment-local-git')
    if environment is None and bool(plan) == bool(consumption_plan_location):
        raise MutuallyExclusiveArgumentError("usage error: You must specify one of these parameter "
                                             "--plan NAME_OR_ID | --consumption-plan-location LOCATION")
    from azure.mgmt.web.models import Site
    SiteConfig, NameValuePair = cmd.get_models('SiteConfig', 'NameValuePair')
    disable_app_insights = (disable_app_insights == "true")

    site_config = SiteConfig(app_settings=[])
    client = web_client_factory(cmd.cli_ctx)

    if vnet or subnet:
        if plan:
            if is_valid_resource_id(plan):
                parse_result = parse_resource_id(plan)
                plan_info = client.app_service_plans.get(parse_result['resource_group'], parse_result['name'])
            else:
                plan_info = client.app_service_plans.get(resource_group_name, plan)
            webapp_location = plan_info.location
        else:
            webapp_location = consumption_plan_location

        subnet_info = _get_subnet_info(cmd=cmd,
                                       resource_group_name=resource_group_name,
                                       subnet=subnet,
                                       vnet=vnet)
        _validate_vnet_integration_location(cmd=cmd, webapp_location=webapp_location,
                                            subnet_resource_group=subnet_info["resource_group_name"],
                                            vnet_name=subnet_info["vnet_name"],
                                            vnet_sub_id=subnet_info["subnet_subscription_id"])
        _vnet_delegation_check(cmd, subnet_subscription_id=subnet_info["subnet_subscription_id"],
                               vnet_resource_group=subnet_info["resource_group_name"],
                               vnet_name=subnet_info["vnet_name"],
                               subnet_name=subnet_info["subnet_name"])
        subnet_resource_id = subnet_info["subnet_resource_id"]
        vnet_route_all_enabled = True
    else:
        subnet_resource_id = None
        vnet_route_all_enabled = None

    functionapp_def = Site(location=None, site_config=site_config, tags=tags,
                           virtual_network_subnet_id=subnet_resource_id, https_only=https_only,
                           vnet_route_all_enabled=vnet_route_all_enabled)

    plan_info = None
    if runtime is not None:
        runtime = runtime.lower()

    if consumption_plan_location:
        locations = list_consumption_locations(cmd)
        location = next((loc for loc in locations if loc['name'].lower() == consumption_plan_location.lower()), None)
        if location is None:
            raise ValidationError("Location is invalid. Use: az functionapp list-consumption-locations")
        functionapp_def.location = consumption_plan_location
        functionapp_def.kind = 'functionapp'
        # if os_type is None, the os type is windows
        is_linux = bool(os_type and os_type.lower() == LINUX_OS_NAME)

    elif plan:  # apps with SKU based plan
        if is_valid_resource_id(plan):
            parse_result = parse_resource_id(plan)
            plan_info = client.app_service_plans.get(parse_result['resource_group'], parse_result['name'])
        else:
            plan_info = client.app_service_plans.get(resource_group_name, plan)
        if not plan_info:
            raise ResourceNotFoundError("The plan '{}' doesn't exist".format(plan))
        location = plan_info.location
        is_linux = bool(plan_info.reserved)
        functionapp_def.server_farm_id = plan
        functionapp_def.location = location

    if environment is not None:
        if consumption_plan_location is not None:
            raise ArgumentUsageError(
                '--consumption-plan-location is not a valid input for Azure Functions on Azure Container App '
                'environments. Please try again without the --consumption-plan-location parameter.')

        if plan is not None:
            raise ArgumentUsageError(
                '--plan is not a valid input for Azure Functions on Azure Container App environments. '
                'Please try again without the --plan parameter.')

        if os_type is not None:
            raise ArgumentUsageError(
                '--os-type is not a valid input for Azure Functions on Azure Container App environments. '
                'Please try again without the --os-type parameter.')

        is_linux = True

        if image is None:
            image = DEFAULT_CENTAURI_IMAGE

    docker_registry_server_url = parse_docker_image_name(image, environment)

    if functions_version == '2' and functionapp_def.location in FUNCTIONS_NO_V2_REGIONS:
        raise ValidationError("2.x functions are not supported in this region. To create a 3.x function, "
                              "pass in the flag '--functions-version 3'")

    if is_linux and not runtime and (consumption_plan_location or not image):
        raise ArgumentUsageError(
            "usage error: --runtime RUNTIME required for linux functions apps without custom image.")

    if runtime is None and runtime_version is not None:
        raise ArgumentUsageError('Must specify --runtime to use --runtime-version')

    runtime_helper = _FunctionAppStackRuntimeHelper(cmd, linux=is_linux, windows=(not is_linux))
    matched_runtime = runtime_helper.resolve("dotnet" if not runtime else runtime,
                                             runtime_version, functions_version, is_linux)

    site_config_dict = matched_runtime.site_config_dict
    app_settings_dict = matched_runtime.app_settings_dict

    con_string = _validate_and_get_connection_string(cmd.cli_ctx, resource_group_name, storage_account)

    if environment is not None:
        site_config.app_settings.append(NameValuePair(name='AzureWebJobsStorage', value=con_string))
        if docker_registry_server_url is not None:
            site_config.app_settings.append(
                NameValuePair(name='DOCKER_REGISTRY_SERVER_URL', value=docker_registry_server_url)
            )

        if (not registry_username and not registry_password and
                docker_registry_server_url and '.azurecr.io' in str(docker_registry_server_url)):
            logger.warning('No credential was provided to access Azure Container Registry. Trying to look up...')
            parsed = urlparse(docker_registry_server_url)
            registry_name = (parsed.netloc if parsed.scheme else parsed.path).split('.')[0]
            try:
                registry_username, registry_password = _get_acr_cred(cmd.cli_ctx, registry_name)
            except Exception as ex:  # pylint: disable=broad-except
                logger.warning("Retrieving credentials failed with an exception:'%s'", ex)  # consider throw if needed

        if registry_username is not None:
            site_config.app_settings.append(
                NameValuePair(name='DOCKER_REGISTRY_SERVER_USERNAME', value=registry_username)
            )
        if registry_password is not None:
            site_config.app_settings.append(
                NameValuePair(name='DOCKER_REGISTRY_SERVER_PASSWORD', value=registry_password)
            )

        app_settings_dict = {}
        matched_runtime.app_insights = True
    elif is_linux:
        functionapp_def.kind = 'functionapp,linux'
        functionapp_def.reserved = True
        is_consumption = consumption_plan_location is not None
        if not is_consumption:
            site_config.app_settings.append(NameValuePair(name='MACHINEKEY_DecryptionKey',
                                                          value=str(hexlify(urandom(32)).decode()).upper()))
            if image:
                functionapp_def.kind = 'functionapp,linux,container'
                site_config.app_settings.append(NameValuePair(name='DOCKER_CUSTOM_IMAGE_NAME',
                                                              value=image))
                site_config.app_settings.append(NameValuePair(name='FUNCTION_APP_EDIT_MODE', value='readOnly'))
                site_config.app_settings.append(NameValuePair(name='WEBSITES_ENABLE_APP_SERVICE_STORAGE',
                                                              value='false'))
                site_config.linux_fx_version = _format_fx_version(image)

                # clear all runtime specific configs and settings
                site_config_dict.use32_bit_worker_process = False
                app_settings_dict = {}

                # ensure that app insights is created if not disabled
                matched_runtime.app_insights = True
            else:
                site_config.app_settings.append(NameValuePair(name='WEBSITES_ENABLE_APP_SERVICE_STORAGE',
                                                              value='true'))
    else:
        functionapp_def.kind = 'functionapp'

    # set site configs
    for prop, value in site_config_dict.as_dict().items():
        snake_case_prop = _convert_camel_to_snake_case(prop)
        setattr(site_config, snake_case_prop, value)

    if environment is not None:
        functionapp_def.kind = 'functionapp,linux,container,azurecontainerapps'
        functionapp_def.reserved = None
        functionapp_def.name = name
        functionapp_def.https_only = None
        functionapp_def.scm_site_also_stopped = None
        functionapp_def.hyper_v = None
        functionapp_def.is_xenon = None
        functionapp_def.type = 'Microsoft.Web/sites'

        site_config.net_framework_version = None
        site_config.java_version = None
        site_config.use32_bit_worker_process = None
        site_config.power_shell_version = None
        site_config.linux_fx_version = _format_fx_version(image)
        site_config.http20_enabled = None
        site_config.local_my_sql_enabled = None

        managed_environment = get_managed_environment(cmd, resource_group_name, environment)
        location = managed_environment.location
        functionapp_def.location = location

        functionapp_def.enable_additional_properties_sending()
        existing_properties = functionapp_def.serialize()["properties"]
        functionapp_def.additional_properties["properties"] = existing_properties
        functionapp_def.additional_properties["properties"]["name"] = name
        functionapp_def.additional_properties["properties"]["managedEnvironmentId"] = managed_environment.id

    # temporary workaround for dotnet-isolated linux consumption apps
    if is_linux and consumption_plan_location is not None and runtime == 'dotnet-isolated':
        site_config.linux_fx_version = ''

    # adding app settings
    for app_setting, value in app_settings_dict.items():
        site_config.app_settings.append(NameValuePair(name=app_setting, value=value))

    site_config.app_settings.append(NameValuePair(name='FUNCTIONS_EXTENSION_VERSION',
                                                  value=_get_extension_version_functionapp(functions_version)))
    site_config.app_settings.append(NameValuePair(name='AzureWebJobsStorage', value=con_string))

    # If plan is not consumption or elastic premium, we need to set always on
    if consumption_plan_location is None and plan_info is not None and not is_plan_elastic_premium(cmd, plan_info):
        site_config.always_on = True

    # If plan is elastic premium or consumption, we need these app settings
    if (plan_info is not None and is_plan_elastic_premium(cmd, plan_info)) or consumption_plan_location is not None:
        site_config.app_settings.append(NameValuePair(name='WEBSITE_CONTENTAZUREFILECONNECTIONSTRING',
                                                      value=con_string))
        site_config.app_settings.append(NameValuePair(name='WEBSITE_CONTENTSHARE', value=_get_content_share_name(name)))

    create_app_insights = False

    if app_insights_key is not None:
        site_config.app_settings.append(NameValuePair(name='APPINSIGHTS_INSTRUMENTATIONKEY',
                                                      value=app_insights_key))
    elif app_insights is not None:
        instrumentation_key = get_app_insights_key(cmd.cli_ctx, resource_group_name, app_insights)
        site_config.app_settings.append(NameValuePair(name='APPINSIGHTS_INSTRUMENTATIONKEY',
                                                      value=instrumentation_key))
    elif disable_app_insights or not matched_runtime.app_insights:
        # set up dashboard if no app insights
        site_config.app_settings.append(NameValuePair(name='AzureWebJobsDashboard', value=con_string))
    elif not disable_app_insights and matched_runtime.app_insights:
        create_app_insights = True

    poller = client.web_apps.begin_create_or_update(resource_group_name, name, functionapp_def)
    functionapp = LongRunningOperation(cmd.cli_ctx)(poller)

    if consumption_plan_location and is_linux:
        logger.warning("Your Linux function app '%s', that uses a consumption plan has been successfully "
                       "created but is not active until content is published using "
                       "Azure Portal or the Functions Core Tools.", name)
    else:
        _set_remote_or_local_git(cmd, functionapp, resource_group_name, name, deployment_source_url,
                                 deployment_source_branch, deployment_local_git)

    if create_app_insights:
        try:
            try_create_application_insights(cmd, functionapp)
        except Exception:  # pylint: disable=broad-except
            logger.warning('Error while trying to create and configure an Application Insights for the Function App. '
                           'Please use the Azure Portal to create and configure the Application Insights, if needed.')
            update_app_settings(cmd, functionapp.resource_group, functionapp.name,
                                ['AzureWebJobsDashboard={}'.format(con_string)])

    if image and environment is None:
        update_container_settings_functionapp(cmd, resource_group_name, name, docker_registry_server_url,
                                              image, registry_username,
                                              registry_password)

    if assign_identities is not None:
        identity = assign_identity(cmd, resource_group_name, name, assign_identities,
                                   role, None, scope)
        functionapp.identity = identity

    return functionapp


def _get_extension_version_functionapp(functions_version):
    if functions_version is not None:
        return '~{}'.format(functions_version)
    return '~2'


def _get_app_setting_set_functionapp(site_config, app_setting):
    return list(filter(lambda x: x.name == app_setting, site_config.app_settings))


def _convert_camel_to_snake_case(text):
    return reduce(lambda x, y: x + ('_' if y.isupper() else '') + y, text).lower()


def _get_runtime_version_functionapp(version_string, is_linux):
    windows_match = re.fullmatch(FUNCTIONS_WINDOWS_RUNTIME_VERSION_REGEX, version_string)
    if windows_match:
        return float(windows_match.group(1))

    linux_match = re.fullmatch(FUNCTIONS_LINUX_RUNTIME_VERSION_REGEX, version_string)
    if linux_match:
        return float(linux_match.group(1))

    try:
        return float(version_string)
    except ValueError:
        return 0


def _get_content_share_name(app_name):
    # content share name should be up to 63 characters long, lowercase letter and digits, and random
    # so take the first 50 characters of the app name and add the last 12 digits of a random uuid
    share_name = app_name[0:50]
    suffix = str(uuid.uuid4()).split('-')[-1]
    return share_name.lower() + suffix


def try_create_application_insights(cmd, functionapp):
    creation_failed_warn = 'Unable to create the Application Insights for the Function App. ' \
                           'Please use the Azure Portal to manually create and configure the Application Insights, ' \
                           'if needed.'

    ai_resource_group_name = functionapp.resource_group
    ai_name = functionapp.name
    ai_location = functionapp.location

    app_insights_client = get_mgmt_service_client(cmd.cli_ctx, ApplicationInsightsManagementClient)
    ai_properties = {
        "name": ai_name,
        "location": ai_location,
        "kind": "web",
        "properties": {
            "Application_Type": "web"
        }
    }
    appinsights = app_insights_client.components.create_or_update(ai_resource_group_name, ai_name, ai_properties)
    if appinsights is None or appinsights.instrumentation_key is None:
        logger.warning(creation_failed_warn)
        return

    # We make this success message as a warning to no interfere with regular JSON output in stdout
    logger.warning('Application Insights \"%s\" was created for this Function App. '
                   'You can visit https://portal.azure.com/#resource%s/overview to view your '
                   'Application Insights component', appinsights.name, appinsights.id)

    if not is_centauri_functionapp(cmd, ai_resource_group_name, ai_name):
        update_app_settings(cmd, functionapp.resource_group, functionapp.name,
                            ['APPINSIGHTS_INSTRUMENTATIONKEY={}'.format(appinsights.instrumentation_key)])
    else:
        update_app_settings(cmd, functionapp.resource_group, functionapp.name,
                            ['APPLICATIONINSIGHTS_CONNECTION_STRING={}'.format(appinsights.connection_string)])


def _set_remote_or_local_git(cmd, webapp, resource_group_name, name, deployment_source_url=None,
                             deployment_source_branch='master', deployment_local_git=None):
    if deployment_source_url:
        logger.warning("Linking to git repository '%s'", deployment_source_url)
        try:
            config_source_control(cmd, resource_group_name, name, deployment_source_url, 'git',
                                  deployment_source_branch, manual_integration=True)
        except Exception as ex:  # pylint: disable=broad-except
            ex = ex_handler_factory(no_throw=True)(ex)
            logger.warning("Link to git repository failed due to error '%s'", ex)

    if deployment_local_git:
        local_git_info = enable_local_git(cmd, resource_group_name, name)
        logger.warning("Local git is configured with url of '%s'", local_git_info['url'])
        setattr(webapp, 'deploymentLocalGitUrl', local_git_info['url'])


def _validate_and_get_connection_string(cli_ctx, resource_group_name, storage_account):
    sa_resource_group = resource_group_name
    if is_valid_resource_id(storage_account):
        sa_resource_group = parse_resource_id(storage_account)['resource_group']
        storage_account = parse_resource_id(storage_account)['name']
    storage_client = get_mgmt_service_client(cli_ctx, StorageManagementClient)
    storage_properties = storage_client.storage_accounts.get_properties(sa_resource_group,
                                                                        storage_account)
    error_message = ''
    endpoints = storage_properties.primary_endpoints
    sku = storage_properties.sku.name
    allowed_storage_types = ['Standard_GRS', 'Standard_RAGRS', 'Standard_LRS', 'Standard_ZRS', 'Premium_LRS', 'Standard_GZRS']  # pylint: disable=line-too-long

    for e in ['blob', 'queue', 'table']:
        if not getattr(endpoints, e, None):
            error_message = "Storage account '{}' has no '{}' endpoint. It must have table, queue, and blob endpoints all enabled".format(storage_account, e)   # pylint: disable=line-too-long
    if sku not in allowed_storage_types:
        error_message += 'Storage type {} is not allowed'.format(sku)

    if error_message:
        raise CLIError(error_message)

    obj = storage_client.storage_accounts.list_keys(sa_resource_group, storage_account)  # pylint: disable=no-member
    try:
        keys = [obj.keys[0].value, obj.keys[1].value]  # pylint: disable=no-member
    except AttributeError:
        # Older API versions have a slightly different structure
        keys = [obj.key1, obj.key2]  # pylint: disable=no-member

    endpoint_suffix = cli_ctx.cloud.suffixes.storage_endpoint
    connection_string = 'DefaultEndpointsProtocol={};EndpointSuffix={};AccountName={};AccountKey={}'.format(
        "https",
        endpoint_suffix,
        storage_account,
        keys[0])  # pylint: disable=no-member

    return connection_string


def list_consumption_locations(cmd):
    client = web_client_factory(cmd.cli_ctx)
    regions = client.list_geo_regions(sku='Dynamic')
    return [{'name': x.name.lower().replace(' ', '')} for x in regions]


def list_locations(cmd, sku, linux_workers_enabled=None):
    web_client = web_client_factory(cmd.cli_ctx)
    full_sku = get_sku_tier(sku)
    # Temporary fix due to regression in this specific API with 2021-03-01, should be removed with the next SDK update
    web_client_geo_regions = web_client.list_geo_regions(sku=full_sku, linux_workers_enabled=linux_workers_enabled)

    providers_client = providers_client_factory(cmd.cli_ctx)
    providers_client_locations_list = getattr(providers_client.get('Microsoft.Web'), 'resource_types', [])
    for resource_type in providers_client_locations_list:
        if resource_type.resource_type == 'sites':
            providers_client_locations_list = resource_type.locations
            break

    return [geo_region for geo_region in web_client_geo_regions if geo_region.name in providers_client_locations_list]


def _check_zip_deployment_status(cmd, rg_name, name, deployment_status_url, timeout=None):
    total_trials = (int(timeout) // 2) if timeout else 450
    num_trials = 0
    while num_trials < total_trials:
        time.sleep(2)
        response = send_raw_request(cmd.cli_ctx, "GET", deployment_status_url,
                                    resource=cmd.cli_ctx.cloud.endpoints.active_directory_resource_id)
        try:
            res_dict = response.json()
        except json.decoder.JSONDecodeError:
            logger.warning("Deployment status endpoint %s returns malformed data. Retrying...", deployment_status_url)
            res_dict = {}
        finally:
            num_trials = num_trials + 1

        if res_dict.get('status', 0) == 3:
            _configure_default_logging(cmd, rg_name, name)
            raise CLIError("Zip deployment failed. {}. Please run the command az webapp log deployment show "
                           "-n {} -g {}".format(res_dict, name, rg_name))
        if res_dict.get('status', 0) == 4:
            break
        if 'progress' in res_dict:
            logger.info(res_dict['progress'])  # show only in debug mode, customers seem to find this confusing
    # if the deployment is taking longer than expected
    if res_dict.get('status', 0) != 4:
        _configure_default_logging(cmd, rg_name, name)
        raise CLIError("""Timeout reached by the command, however, the deployment operation
                       is still on-going. Navigate to your scm site to check the deployment status""")
    return res_dict


def list_continuous_webjobs(cmd, resource_group_name, name, slot=None):
    return _generic_site_operation(cmd.cli_ctx, resource_group_name, name, 'list_continuous_web_jobs', slot)


def start_continuous_webjob(cmd, resource_group_name, name, webjob_name, slot=None):
    client = web_client_factory(cmd.cli_ctx)
    if slot:
        client.web_apps.start_continuous_web_job_slot(resource_group_name, name, webjob_name, slot)
        return client.web_apps.get_continuous_web_job_slot(resource_group_name, name, webjob_name, slot)
    client.web_apps.start_continuous_web_job(resource_group_name, name, webjob_name)
    return client.web_apps.get_continuous_web_job(resource_group_name, name, webjob_name)


def stop_continuous_webjob(cmd, resource_group_name, name, webjob_name, slot=None):
    client = web_client_factory(cmd.cli_ctx)
    if slot:
        client.web_apps.stop_continuous_web_job_slot(resource_group_name, name, webjob_name, slot)
        return client.web_apps.get_continuous_web_job_slot(resource_group_name, name, webjob_name, slot)
    client.web_apps.stop_continuous_web_job(resource_group_name, name, webjob_name)
    return client.web_apps.get_continuous_web_job(resource_group_name, name, webjob_name)


def remove_continuous_webjob(cmd, resource_group_name, name, webjob_name, slot=None):
    client = web_client_factory(cmd.cli_ctx)
    if slot:
        return client.web_apps.delete_continuous_web_job_slot(resource_group_name, name, webjob_name, slot)
    return client.web_apps.delete_continuous_web_job(resource_group_name, name, webjob_name)


def list_triggered_webjobs(cmd, resource_group_name, name, slot=None):
    return _generic_site_operation(cmd.cli_ctx, resource_group_name, name, 'list_triggered_web_jobs', slot)


def run_triggered_webjob(cmd, resource_group_name, name, webjob_name, slot=None):
    client = web_client_factory(cmd.cli_ctx)
    if slot:
        client.web_apps.run_triggered_web_job_slot(resource_group_name, name, webjob_name, slot)
        return client.web_apps.get_triggered_web_job_slot(resource_group_name, name, webjob_name, slot)
    client.web_apps.run_triggered_web_job(resource_group_name, name, webjob_name)
    return client.web_apps.get_triggered_web_job(resource_group_name, name, webjob_name)


def remove_triggered_webjob(cmd, resource_group_name, name, webjob_name, slot=None):
    client = web_client_factory(cmd.cli_ctx)
    if slot:
        return client.web_apps.delete_triggered_web_job_slot(resource_group_name, name, webjob_name, slot)
    return client.web_apps.delete_triggered_web_job(resource_group_name, name, webjob_name)


def list_hc(cmd, name, resource_group_name, slot=None):
    client = web_client_factory(cmd.cli_ctx)
    if slot is None:
        listed_vals = client.web_apps.list_hybrid_connections(resource_group_name, name)
    else:
        listed_vals = client.web_apps.list_hybrid_connections_slot(resource_group_name, name, slot)

    # reformats hybrid connection, to prune unnecessary fields
    mod_list = []
    for x in listed_vals.additional_properties["value"]:
        properties = x["properties"]
        resourceGroup = x["id"].split("/")
        mod_hc = {
            "id": x["id"],
            "location": x["location"],
            "name": x["name"],
            "properties": {
                "hostname": properties["hostname"],
                "port": properties["port"],
                "relayArmUri": properties["relayArmUri"],
                "relayName": properties["relayName"],
                "serviceBusNamespace": properties["serviceBusNamespace"],
                "serviceBusSuffix": properties["serviceBusSuffix"]
            },
            "resourceGroup": resourceGroup[4],
            "type": x["type"]
        }
        mod_list.append(mod_hc)
    return mod_list


def add_hc(cmd, name, resource_group_name, namespace, hybrid_connection, slot=None):
    HybridConnection = cmd.get_models('HybridConnection')

    web_client = web_client_factory(cmd.cli_ctx)
    hy_co_client = hycos_mgmt_client_factory(cmd.cli_ctx, cmd.cli_ctx)
    namespace_client = namespaces_mgmt_client_factory(cmd.cli_ctx, cmd.cli_ctx)

    hy_co_id = ''
    for n in namespace_client.list():
        logger.warning(n.name)
        if n.name == namespace:
            hy_co_id = n.id

    if hy_co_id == '':
        raise ResourceNotFoundError('Azure Service Bus Relay namespace {} was not found.'.format(namespace))

    i = 0
    hy_co_resource_group = ''
    hy_co_split = hy_co_id.split("/")
    for z in hy_co_split:
        if z == "resourceGroups":
            hy_co_resource_group = hy_co_split[i + 1]
        i = i + 1

    # calling the relay API to get information about the hybrid connection
    hy_co = hy_co_client.get(hy_co_resource_group, namespace, hybrid_connection)

    # if the hybrid connection does not have a default sender authorization
    # rule, create it
    hy_co_rules = hy_co_client.list_authorization_rules(hy_co_resource_group, namespace, hybrid_connection)
    has_default_sender_key = False
    for r in hy_co_rules:
        if r.name.lower() == "defaultsender":
            for z in r.rights:
                if z == z.send:
                    has_default_sender_key = True

    if not has_default_sender_key:
        rights = [AccessRights.send]
        hy_co_client.create_or_update_authorization_rule(hy_co_resource_group, namespace, hybrid_connection,
                                                         "defaultSender", rights)

    hy_co_keys = hy_co_client.list_keys(hy_co_resource_group, namespace, hybrid_connection, "defaultSender")
    hy_co_info = hy_co.id
    hy_co_metadata = ast.literal_eval(hy_co.user_metadata)
    hy_co_hostname = ''
    for x in hy_co_metadata:
        if x["key"] == "endpoint":
            hy_co_hostname = x["value"]

    hostname_parts = hy_co_hostname.split(":")
    hostname = hostname_parts[0]
    port = hostname_parts[1]
    id_parameters = hy_co_info.split("/")

    # populate object with information from the hybrid connection, and set it
    # on webapp

    hc = HybridConnection(service_bus_namespace=id_parameters[8],
                          relay_name=hybrid_connection,
                          relay_arm_uri=hy_co_info,
                          hostname=hostname,
                          port=port,
                          send_key_name="defaultSender",
                          send_key_value=hy_co_keys.primary_key,
                          service_bus_suffix=".servicebus.windows.net")

    if slot is None:
        return_hc = web_client.web_apps.create_or_update_hybrid_connection(resource_group_name, name, namespace,
                                                                           hybrid_connection, hc)
    else:
        return_hc = web_client.web_apps.create_or_update_hybrid_connection_slot(resource_group_name, name, namespace,
                                                                                hybrid_connection, slot, hc)

    # reformats hybrid connection, to prune unnecessary fields
    resourceGroup = return_hc.id.split("/")
    mod_hc = {
        "hostname": return_hc.hostname,
        "id": return_hc.id,
        "location": return_hc.additional_properties["location"],
        "name": return_hc.name,
        "port": return_hc.port,
        "relayArmUri": return_hc.relay_arm_uri,
        "resourceGroup": resourceGroup[4],
        "serviceBusNamespace": return_hc.service_bus_namespace,
        "serviceBusSuffix": return_hc.service_bus_suffix
    }
    return mod_hc


# set the key the apps use to connect with the hybrid connection
def set_hc_key(cmd, plan, resource_group_name, namespace, hybrid_connection, key_type):
    HybridConnection = cmd.get_models('HybridConnection')
    web_client = web_client_factory(cmd.cli_ctx)

    # extract the hybrid connection resource group
    asp_hy_co = web_client.app_service_plans.get_hybrid_connection(resource_group_name, plan,
                                                                   namespace, hybrid_connection)
    arm_uri = asp_hy_co.relay_arm_uri
    split_uri = arm_uri.split("resourceGroups/")
    resource_group_strings = split_uri[1].split('/')
    relay_resource_group = resource_group_strings[0]

    hy_co_client = hycos_mgmt_client_factory(cmd.cli_ctx, cmd.cli_ctx)
    # calling the relay function to obtain information about the hc in question
    hy_co = hy_co_client.get(relay_resource_group, namespace, hybrid_connection)

    # if the hybrid connection does not have a default sender authorization
    # rule, create it
    hy_co_rules = hy_co_client.list_authorization_rules(relay_resource_group, namespace, hybrid_connection)
    has_default_sender_key = False
    for r in hy_co_rules:
        if r.name.lower() == "defaultsender":
            for z in r.rights:
                if z == z.send:
                    has_default_sender_key = True

    if not has_default_sender_key:
        rights = [AccessRights.send]
        hy_co_client.create_or_update_authorization_rule(relay_resource_group, namespace, hybrid_connection,
                                                         "defaultSender", rights)

    hy_co_keys = hy_co_client.list_keys(relay_resource_group, namespace, hybrid_connection, "defaultSender")
    hy_co_metadata = ast.literal_eval(hy_co.user_metadata)
    hy_co_hostname = 0
    for x in hy_co_metadata:
        if x["key"] == "endpoint":
            hy_co_hostname = x["value"]

    hostname_parts = hy_co_hostname.split(":")
    hostname = hostname_parts[0]
    port = hostname_parts[1]

    key = "empty"
    if key_type.lower() == "primary":
        key = hy_co_keys.primary_key
    elif key_type.lower() == "secondary":
        key = hy_co_keys.secondary_key
    # enures input is correct
    if key == "empty":
        logger.warning("Key type is invalid - must be primary or secondary")
        return

    apps = web_client.app_service_plans.list_web_apps_by_hybrid_connection(resource_group_name, plan, namespace,
                                                                           hybrid_connection)
    # changes the key for every app that uses that hybrid connection
    for x in apps:
        app_info = ast.literal_eval(x)
        app_name = app_info["name"]
        app_id = app_info["id"]
        id_split = app_id.split("/")
        app_resource_group = id_split[4]
        hc = HybridConnection(service_bus_namespace=namespace, relay_name=hybrid_connection,
                              relay_arm_uri=arm_uri, hostname=hostname, port=port, send_key_name="defaultSender",
                              send_key_value=key)
        web_client.web_apps.update_hybrid_connection(app_resource_group, app_name, namespace,
                                                     hybrid_connection, hc)

    return web_client.app_service_plans.list_web_apps_by_hybrid_connection(resource_group_name, plan,
                                                                           namespace, hybrid_connection)


def appservice_list_vnet(cmd, resource_group_name, plan):
    web_client = web_client_factory(cmd.cli_ctx)
    return web_client.app_service_plans.list_vnets(resource_group_name, plan)


def remove_hc(cmd, resource_group_name, name, namespace, hybrid_connection, slot=None):
    client = web_client_factory(cmd.cli_ctx)
    if slot is None:
        return_hc = client.web_apps.delete_hybrid_connection(resource_group_name, name, namespace, hybrid_connection)
    else:
        return_hc = client.web_apps.delete_hybrid_connection_slot(resource_group_name, name, namespace,
                                                                  hybrid_connection, slot)
    return return_hc


def list_functionapp_vnet_integration(cmd, name, resource_group_name, slot=None):
    return list_vnet_integration(cmd, name, resource_group_name, slot=None)


def list_vnet_integration(cmd, name, resource_group_name, slot=None):
    client = web_client_factory(cmd.cli_ctx)
    if slot is None:
        result = list(client.web_apps.list_vnet_connections(resource_group_name, name))
    else:
        result = list(client.web_apps.list_vnet_connections_slot(resource_group_name, name, slot))
    mod_list = []

    # reformats the vnet entry, removing unecessary information
    for x in result:
        # removes GUIDs from name and id
        longName = x.name
        if '_' in longName:
            usIndex = longName.index('_')
            shortName = longName[usIndex + 1:]
        else:
            shortName = longName
        v_id = x.id
        lastSlash = v_id.rindex('/')
        shortId = v_id[:lastSlash] + '/' + shortName
        # extracts desired fields
        certThumbprint = x.cert_thumbprint
        location = x.additional_properties["location"]
        v_type = x.type
        vnet_resource_id = x.vnet_resource_id
        id_strings = v_id.split('/')
        resourceGroup = id_strings[4]
        routes = x.routes

        vnet_mod = {"certThumbprint": certThumbprint,
                    "id": shortId,
                    "location": location,
                    "name": shortName,
                    "resourceGroup": resourceGroup,
                    "routes": routes,
                    "type": v_type,
                    "vnetResourceId": vnet_resource_id}
        mod_list.append(vnet_mod)

    return mod_list


def add_webapp_vnet_integration(cmd, name, resource_group_name, vnet, subnet, slot=None, skip_delegation_check=False):
    return _add_vnet_integration(cmd, name, resource_group_name, vnet, subnet, slot, skip_delegation_check)


def add_functionapp_vnet_integration(cmd, name, resource_group_name, vnet, subnet, slot=None,
                                     skip_delegation_check=False):
    client = web_client_factory(cmd.cli_ctx)
    functionapp = get_functionapp(cmd, resource_group_name, name)
    parsed_plan_id = parse_resource_id(functionapp.server_farm_id)
    plan_info = client.app_service_plans.get(parsed_plan_id['resource_group'], parsed_plan_id['name'])
    if plan_info is None:
        raise ResourceNotFoundError('Could not determine the current plan of the functionapp')
    if is_plan_consumption(cmd, plan_info):
        raise ValidationError('Virtual network integration is not allowed for consumption plans')
    return _add_vnet_integration(cmd, name, resource_group_name, vnet, subnet, slot, skip_delegation_check)


def _add_vnet_integration(cmd, name, resource_group_name, vnet, subnet, slot=None, skip_delegation_check=False):
    subnet_info = _get_subnet_info(cmd=cmd,
                                   resource_group_name=resource_group_name,
                                   subnet=subnet,
                                   vnet=vnet)
    client = web_client_factory(cmd.cli_ctx)

    app = _generic_site_operation(cmd.cli_ctx, resource_group_name, name, 'get', slot, client=client)

    parsed_plan = parse_resource_id(app.server_farm_id)
    plan_info = client.app_service_plans.get(parsed_plan['resource_group'], parsed_plan["name"])

    if skip_delegation_check:
        logger.warning('Skipping delegation check. Ensure that subnet is delegated to Microsoft.Web/serverFarms.'
                       ' Missing delegation can cause "Bad Request" error.')
    else:
        _vnet_delegation_check(cmd, subnet_subscription_id=subnet_info["subnet_subscription_id"],
                               vnet_resource_group=subnet_info["resource_group_name"],
                               vnet_name=subnet_info["vnet_name"],
                               subnet_name=subnet_info["subnet_name"])

    app.virtual_network_subnet_id = subnet_info["subnet_resource_id"]
    app.vnet_route_all_enabled = True

    _generic_site_operation(cmd.cli_ctx, resource_group_name, name, 'begin_create_or_update', slot,
                            client=client, extra_parameter=app)

    return {
        "id": subnet_info["vnet_resource_id"],
        "location": plan_info.location,  # must be the same as vnet location bc of validation check
        "name": subnet_info["vnet_name"],
        "resourceGroup": subnet_info["resource_group_name"],
        "subnetResourceId": subnet_info["subnet_resource_id"]
    }


def _vnet_delegation_check(cmd, subnet_subscription_id, vnet_resource_group, vnet_name, subnet_name):
    from azure.cli.core.commands.client_factory import get_subscription_id

    if get_subscription_id(cmd.cli_ctx).lower() != subnet_subscription_id.lower():
        logger.warning('Cannot validate subnet in other subscription for delegation to Microsoft.Web/serverFarms.'
                       ' Missing delegation can cause "Bad Request" error.')
        logger.warning('To manually add a delegation, use the command: az network vnet subnet update '
                       '--resource-group %s '
                       '--name %s '
                       '--vnet-name %s '
                       '--delegations Microsoft.Web/serverFarms', vnet_resource_group, subnet_name, vnet_name)
    else:
        subnetObj = SubnetShow(cli_ctx=cmd.cli_ctx)(command_args={
            "name": subnet_name,
            "vnet_name": vnet_name,
            "resource_group": vnet_resource_group
        })
        delegations = subnetObj["delegations"]
        delegated = False
        for d in delegations:
            if d["serviceName"].lower() == "microsoft.web/serverfarms".lower():
                delegated = True

        if not delegated:
            poller = SubnetUpdate(cli_ctx=cmd.cli_ctx)(command_args={
                "name": subnet_name,
                "vnet_name": vnet_name,
                "resource_group": vnet_resource_group,
                "delegated_services": [{"name": "delegation", "service_name": "Microsoft.Web/serverFarms"}]
            })
            LongRunningOperation(cmd.cli_ctx)(poller)


def _validate_subnet(cli_ctx, subnet, vnet, resource_group_name):
    subnet_is_id = is_valid_resource_id(subnet)
    if subnet_is_id:
        subnet_id_parts = parse_resource_id(subnet)
        vnet_name = subnet_id_parts['name']
        if not (vnet_name.lower() == vnet.lower() or subnet.startswith(vnet)):
            logger.warning('Subnet ID is valid. Ignoring vNet input.')
        return subnet

    vnet_is_id = is_valid_resource_id(vnet)
    if vnet_is_id:
        vnet_id_parts = parse_resource_id(vnet)
        return resource_id(
            subscription=vnet_id_parts['subscription'],
            resource_group=vnet_id_parts['resource_group'],
            namespace='Microsoft.Network',
            type='virtualNetworks',
            name=vnet_id_parts['name'],
            child_type_1='subnets',
            child_name_1=subnet)

    # Reuse logic from existing command to stay backwards compatible
    list_all_vnets = VNetList(cli_ctx=cli_ctx)(command_args={})

    vnets = []
    for v in list_all_vnets:
        if vnet in (v["name"], v["id"]):
            vnet_details = parse_resource_id(v["id"])
            vnet_resource_group = vnet_details['resource_group']
            vnets.append((v["id"], v["name"], vnet_resource_group))

    if not vnets:
        return logger.warning("The virtual network %s was not found in the subscription.", vnet)

    # If more than one vnet, try to use one from same resource group. Otherwise, use first and log the vnet resource id
    found_vnet = [v for v in vnets if v[2].lower() == resource_group_name.lower()]
    if not found_vnet:
        found_vnet = [vnets[0]]

    (vnet_id, vnet, vnet_resource_group) = found_vnet[0]
    if len(vnets) > 1:
        logger.warning("Multiple virtual networks of name %s were found. Using virtual network with resource ID: %s. "
                       "To use a different virtual network, specify the virtual network resource ID using --vnet.",
                       vnet, vnet_id)
    vnet_id_parts = parse_resource_id(vnet_id)
    return resource_id(
        subscription=vnet_id_parts['subscription'],
        resource_group=vnet_id_parts['resource_group'],
        namespace='Microsoft.Network',
        type='virtualNetworks',
        name=vnet_id_parts['name'],
        child_type_1='subnets',
        child_name_1=subnet)


def remove_functionapp_vnet_integration(cmd, name, resource_group_name, slot=None):
    return remove_vnet_integration(cmd, name, resource_group_name, slot)


def remove_vnet_integration(cmd, name, resource_group_name, slot=None):
    client = web_client_factory(cmd.cli_ctx)
    if slot is None:
        return_vnet = client.web_apps.delete_swift_virtual_network(resource_group_name, name)
    else:
        return_vnet = client.web_apps.delete_swift_virtual_network_slot(resource_group_name, name, slot)
    return return_vnet


def get_history_triggered_webjob(cmd, resource_group_name, name, webjob_name, slot=None):
    client = web_client_factory(cmd.cli_ctx)
    if slot:
        return client.web_apps.list_triggered_web_job_history_slot(resource_group_name, name, webjob_name, slot)
    return client.web_apps.list_triggered_web_job_history(resource_group_name, name, webjob_name)


def webapp_up(cmd, name=None, resource_group_name=None, plan=None, location=None, sku=None,  # pylint: disable=too-many-statements,too-many-branches
              os_type=None, runtime=None, dryrun=False, logs=False, launch_browser=False, html=False,
              app_service_environment=None):
    if not name:
        name = generate_default_app_name(cmd)

    import os
    AppServicePlan = cmd.get_models('AppServicePlan')
    src_dir = os.getcwd()
    _src_path_escaped = "{}".format(src_dir.replace(os.sep, os.sep + os.sep))
    client = web_client_factory(cmd.cli_ctx)
    user = get_profile_username()
    _create_new_rg = False
    _site_availability = get_site_availability(cmd, name)
    _create_new_app = _site_availability.name_available
    runtime = _StackRuntimeHelper.remove_delimiters(runtime)
    os_name = os_type if os_type else detect_os_from_src(src_dir, html, runtime)
    _is_linux = os_name.lower() == LINUX_OS_NAME
    helper = _StackRuntimeHelper(cmd, linux=_is_linux, windows=not _is_linux)

    if runtime:
        match = helper.resolve(runtime, _is_linux)
        if not match:
            raise ValidationError("{0} runtime '{1}' is not supported. Please check supported runtimes with: "
                                  "'az webapp list-runtimes --os {0}'".format(os_name, runtime))

        language = runtime.split('|')[0]
        version_used_create = '|'.join(runtime.split('|')[1:])
        detected_version = '-'
    else:
        # detect the version
        _lang_details = get_lang_from_content(src_dir, html, is_linux=_is_linux)
        language = _lang_details.get('language')
        _data = get_runtime_version_details(_lang_details.get('file_loc'), language, helper, _is_linux)
        version_used_create = _data.get('to_create')
        detected_version = _data.get('detected')

    runtime_version = "{}|{}".format(language, version_used_create) if \
        version_used_create != "-" else version_used_create
    site_config = None

    if not _create_new_app:  # App exists, or App name unavailable
        if _site_availability.reason == 'Invalid':
            raise ValidationError(_site_availability.message)
        # Get the ASP & RG info, if the ASP & RG parameters are provided we use those else we need to find those
        logger.warning("Webapp '%s' already exists. The command will deploy contents to the existing app.", name)
        app_details = get_app_details(cmd, name)
        if app_details is None:
            raise ResourceNotFoundError("Unable to retrieve details of the existing app '{}'. Please check that the "
                                        "app is a part of the current subscription if updating an existing app. If "
                                        "creating a new app, app names must be globally unique. Please try a more "
                                        "unique name or leave unspecified to receive a randomly "
                                        "generated name.".format(name))
        current_rg = app_details.resource_group
        if resource_group_name is not None and (resource_group_name.lower() != current_rg.lower()):
            raise ValidationError("The webapp '{}' exists in ResourceGroup '{}' and does not "
                                  "match the value entered '{}'. Please re-run command with the "
                                  "correct parameters.". format(name, current_rg, resource_group_name))
        rg_name = resource_group_name or current_rg
        if location is None:
            loc = app_details.location.replace(" ", "").lower()
        else:
            loc = location.replace(" ", "").lower()
        plan_details = parse_resource_id(app_details.server_farm_id)
        current_plan = plan_details['name']
        if plan is not None and current_plan.lower() != plan.lower():
            raise ValidationError("The plan name entered '{}' does not match the plan name that the webapp is "
                                  "hosted in '{}'. Please check if you have configured defaults for plan name "
                                  "and re-run command.".format(plan, current_plan))
        plan = plan or plan_details['name']
        plan_info = client.app_service_plans.get(plan_details['resource_group'], plan)
        sku = plan_info.sku.name if isinstance(plan_info, AppServicePlan) else 'Free'
        current_os = 'Linux' if plan_info.reserved else 'Windows'
        # Raise error if current OS of the app is different from the current one
        if current_os.lower() != os_name.lower():
            raise ValidationError("The webapp '{}' is a {} app. The code detected at '{}' will default to "
                                  "'{}'. Please create a new app "
                                  "to continue this operation. For more information on default behaviors, "
                                  "see https://docs.microsoft.com/cli/azure/webapp?view=azure-cli-latest#az_webapp_up."
                                  .format(name, current_os, src_dir, os_name))
        _is_linux = plan_info.reserved
        # for an existing app check if the runtime version needs to be updated
        # Get site config to check the runtime version
        site_config = client.web_apps.get_configuration(rg_name, name)
    else:  # need to create new app, check if we need to use default RG or use user entered values
        logger.warning("The webapp '%s' doesn't exist", name)
        sku = get_sku_to_use(src_dir, html, sku, runtime, app_service_environment)
        loc = set_location(cmd, sku, location)
        rg_name = get_rg_to_use(user, resource_group_name)
        _create_new_rg = not check_resource_group_exists(cmd, rg_name)
        plan = get_plan_to_use(cmd=cmd,
                               user=user,
                               loc=loc,
                               sku=sku,
                               create_rg=_create_new_rg,
                               resource_group_name=rg_name,
                               plan=plan,
                               is_linux=_is_linux,
                               client=client)
    dry_run_str = r""" {
                "name" : "%s",
                "appserviceplan" : "%s",
                "resourcegroup" : "%s",
                "sku": "%s",
                "os": "%s",
                "location" : "%s",
                "src_path" : "%s",
                "runtime_version_detected": "%s",
                "runtime_version": "%s"
                }
                """ % (name, plan, rg_name, get_sku_tier(sku), os_name, loc, _src_path_escaped, detected_version,
                       runtime_version)
    create_json = json.loads(dry_run_str)

    if dryrun:
        logger.warning("Web app will be created with the below configuration,re-run command "
                       "without the --dryrun flag to create & deploy a new app")
        return create_json

    if _create_new_rg:
        logger.warning("Creating Resource group '%s' ...", rg_name)
        create_resource_group(cmd, rg_name, loc)
        logger.warning("Resource group creation complete")
    # create ASP
    logger.warning("Creating AppServicePlan '%s' ...", plan)
    # we will always call the ASP create or update API so that in case of re-deployment, if the SKU or plan setting are
    # updated we update those
    try:
        create_app_service_plan(cmd, rg_name, plan, _is_linux, hyper_v=False, per_site_scaling=False, sku=sku,
                                number_of_workers=1 if _is_linux else None, location=loc,
                                app_service_environment=app_service_environment)
    except ResourceNotFoundError as ex:
        raise ex
    except CLIError as ex:
        raise ex
    except Exception as ex:  # pylint: disable=broad-except
        if ex.response.status_code == 409:  # catch 409 conflict when trying to create existing ASP in diff location
            try:
                response_content = json.loads(ex.response._content.decode('utf-8'))  # pylint: disable=protected-access
            except Exception:  # pylint: disable=broad-except
                raise CLIInternalError(ex)
            raise UnclassifiedUserFault(response_content['error']['message'])
        raise AzureResponseError(ex)

    if _create_new_app:
        logger.warning("Creating webapp '%s' ...", name)
        create_webapp(cmd, rg_name, name, plan, runtime_version if not html else None,
                      using_webapp_up=True, language=language)
        _configure_default_logging(cmd, rg_name, name)
    else:  # for existing app if we might need to update the stack runtime settings
        helper = _StackRuntimeHelper(cmd, linux=_is_linux, windows=not _is_linux)
        match = helper.resolve(runtime_version, _is_linux)

        if os_name.lower() == 'linux' and site_config.linux_fx_version != runtime_version:
            if match and site_config.linux_fx_version != match.configs['linux_fx_version']:
                logger.warning('Updating runtime version from %s to %s',
                               site_config.linux_fx_version, match.configs['linux_fx_version'])
                update_site_configs(cmd, rg_name, name, linux_fx_version=match.configs['linux_fx_version'])
                logger.warning('Waiting for runtime version to propagate ...')
                time.sleep(30)  # wait for kudu to get updated runtime before zipdeploy. No way to poll for this
            elif not match:
                logger.warning('Updating runtime version from %s to %s',
                               site_config.linux_fx_version, runtime_version)
                update_site_configs(cmd, rg_name, name, linux_fx_version=runtime_version)
                logger.warning('Waiting for runtime version to propagate ...')
                time.sleep(30)  # wait for kudu to get updated runtime before zipdeploy. No way to poll for this
        elif os_name.lower() == 'windows':
            # may need to update stack runtime settings. For node its site_config.app_settings, otherwise site_config
            if match:
                _update_app_settings_for_windows_if_needed(cmd, rg_name, name, match, site_config, runtime_version)
        create_json['runtime_version'] = runtime_version
    # Zip contents & Deploy
    logger.warning("Creating zip with contents of dir %s ...", src_dir)
    # zip contents & deploy
    zip_file_path = zip_contents_from_dir(src_dir, language)
    enable_zip_deploy(cmd, rg_name, name, zip_file_path)

    if launch_browser:
        logger.warning("Launching app using default browser")
        view_in_browser(cmd, rg_name, name, None, logs)
    else:
        _url = _get_url(cmd, rg_name, name)
        logger.warning("You can launch the app at %s", _url)
        create_json.update({'URL': _url})

    if logs:
        _configure_default_logging(cmd, rg_name, name)
        return get_streaming_log(cmd, rg_name, name)

    _set_webapp_up_default_args(cmd, rg_name, sku, plan, loc, name)

    return create_json


def _set_webapp_up_default_args(cmd, rg_name, sku, plan, loc, name):
    with ConfiguredDefaultSetter(cmd.cli_ctx.config, True):
        logger.warning("Setting 'az webapp up' default arguments for current directory. "
                       "Manage defaults with 'az configure --scope local'")

        cmd.cli_ctx.config.set_value('defaults', 'group', rg_name)
        logger.warning("--resource-group/-g default: %s", rg_name)

        cmd.cli_ctx.config.set_value('defaults', 'sku', sku)
        logger.warning("--sku default: %s", sku)

        cmd.cli_ctx.config.set_value('defaults', 'appserviceplan', plan)
        logger.warning("--plan/-p default: %s", plan)

        cmd.cli_ctx.config.set_value('defaults', 'location', loc)
        logger.warning("--location/-l default: %s", loc)

        cmd.cli_ctx.config.set_value('defaults', 'web', name)
        logger.warning("--name/-n default: %s", name)


def _update_app_settings_for_windows_if_needed(cmd, rg_name, name, match, site_config, runtime_version):
    app_settings = _generic_site_operation(cmd.cli_ctx, rg_name, name, 'list_application_settings', slot=None)
    update_needed = False
    if 'node' in runtime_version:
        settings = []
        for k, v in match.configs.items():
            for app_setting_name, app_setting_value in app_settings.properties.items():
                if app_setting_name == k and app_setting_value != v:
                    update_needed = True
                    settings.append(f"{k}={v}")
        if update_needed:
            logger.warning('Updating runtime version to %s', runtime_version)
            update_app_settings(cmd, rg_name, name, settings=settings, slot=None, slot_settings=None)
    else:
        for k, v in match.configs.items():
            if getattr(site_config, k, None) != v:
                update_needed = True
                setattr(site_config, k, v)
        if update_needed:
            logger.warning('Updating runtime version to %s', runtime_version)
            update_site_configs(cmd,
                                rg_name,
                                name,
                                net_framework_version=site_config.net_framework_version,
                                php_version=site_config.php_version,
                                python_version=site_config.python_version,
                                java_version=site_config.java_version,
                                java_container=site_config.java_container,
                                java_container_version=site_config.java_container_version)

    current_stack = get_current_stack_from_runtime(runtime_version)
    _update_webapp_current_stack_property_if_needed(cmd, rg_name, name, current_stack)

    if update_needed:
        logger.warning('Waiting for runtime version to propagate ...')
        time.sleep(30)  # wait for kudu to get updated runtime before zipdeploy. No way to poll for this


def _update_webapp_current_stack_property_if_needed(cmd, resource_group, name, current_stack):
    if not current_stack:
        return
    # portal uses this current_stack value to display correct runtime for windows webapps
    client = web_client_factory(cmd.cli_ctx)
    app_metadata = client.web_apps.list_metadata(resource_group, name)
    if 'CURRENT_STACK' not in app_metadata.properties or app_metadata.properties["CURRENT_STACK"] != current_stack:
        app_metadata.properties["CURRENT_STACK"] = current_stack
        client.web_apps.update_metadata(resource_group, name, metadata=app_metadata)


def _ping_scm_site(cmd, resource_group, name, instance=None):
    from azure.cli.core.util import should_disable_connection_verify
    #  wake up kudu, by making an SCM call
    import requests
    #  work around until the timeout limits issue for linux is investigated & fixed
    user_name, password = _get_site_credential(cmd.cli_ctx, resource_group, name)
    scm_url = _get_scm_url(cmd, resource_group, name)
    import urllib3
    authorization = urllib3.util.make_headers(basic_auth='{}:{}'.format(user_name, password))
    cookies = {}
    if instance is not None:
        cookies['ARRAffinity'] = instance
    requests.get(scm_url + '/api/settings', headers=authorization, verify=not should_disable_connection_verify(),
                 cookies=cookies)


def is_webapp_up(tunnel_server):
    return tunnel_server.is_webapp_up()


def get_tunnel(cmd, resource_group_name, name, port=None, slot=None, instance=None):
    webapp = _generic_site_operation(cmd.cli_ctx, resource_group_name, name, 'get', slot)
    is_linux = webapp.reserved
    if not is_linux:
        raise ValidationError("Only Linux App Service Plans supported, Found a Windows App Service Plan")

    profiles = list_publish_profiles(cmd, resource_group_name, name, slot)
    profile_user_name = next(p['userName'] for p in profiles)
    profile_user_password = next(p['userPWD'] for p in profiles)

    if port is None:
        port = 0  # Will auto-select a free port from 1024-65535
        logger.info('No port defined, creating on random free port')

    # Validate that we have a known instance (case-sensitive)
    if instance is not None:
        instances = list_instances(cmd, resource_group_name, name, slot=slot)
        instance_names = set(i.name for i in instances)
        if instance not in instance_names:
            if slot is not None:
                raise ValidationError("The provided instance '{}' is not valid "
                                      "for this webapp and slot.".format(instance))
            raise ValidationError("The provided instance '{}' is not valid for this webapp.".format(instance))

    scm_url = _get_scm_url(cmd, resource_group_name, name, slot)

    tunnel_server = TunnelServer('127.0.0.1', port, scm_url, profile_user_name, profile_user_password, instance)
    _ping_scm_site(cmd, resource_group_name, name, instance=instance)

    _wait_for_webapp(tunnel_server)
    return tunnel_server


def create_tunnel(cmd, resource_group_name, name, port=None, slot=None, timeout=None, instance=None):
    tunnel_server = get_tunnel(cmd, resource_group_name, name, port, slot, instance)

    t = threading.Thread(target=_start_tunnel, args=(tunnel_server,))
    t.daemon = True
    t.start()
    logger.warning('Opening tunnel on addr: %s', tunnel_server.local_addr)
    logger.warning('Opening tunnel on port: %s', tunnel_server.local_port)

    config = get_site_configs(cmd, resource_group_name, name, slot)
    if config.remote_debugging_enabled:
        logger.warning('Tunnel is ready, connect on port %s', tunnel_server.local_port)
    else:
        ssh_user_name = 'root'
        ssh_user_password = 'Docker!'
        logger.warning('SSH is available { username: %s, password: %s }', ssh_user_name, ssh_user_password)

    logger.warning('Ctrl + C to close')

    if timeout:
        time.sleep(int(timeout))
    else:
        while t.is_alive():
            time.sleep(5)


def create_tunnel_and_session(cmd, resource_group_name, name, port=None, slot=None, timeout=None, instance=None):
    tunnel_server = get_tunnel(cmd, resource_group_name, name, port, slot, instance)

    t = threading.Thread(target=_start_tunnel, args=(tunnel_server,))
    t.daemon = True
    t.start()

    ssh_user_name = 'root'
    ssh_user_password = 'Docker!'

    s = threading.Thread(target=_start_ssh_session,
                         args=('localhost', tunnel_server.get_port(), ssh_user_name, ssh_user_password))
    s.daemon = True
    s.start()

    if timeout:
        time.sleep(int(timeout))
    else:
        while s.is_alive() and t.is_alive():
            time.sleep(5)


def perform_onedeploy(cmd,
                      resource_group_name,
                      name,
                      src_path=None,
                      src_url=None,
                      target_path=None,
                      artifact_type=None,
                      is_async=None,
                      restart=None,
                      clean=None,
                      ignore_stack=None,
                      timeout=None,
                      slot=None):
    params = OneDeployParams()

    params.cmd = cmd
    params.resource_group_name = resource_group_name
    params.webapp_name = name
    params.src_path = src_path
    params.src_url = src_url
    params.target_path = target_path
    params.artifact_type = artifact_type
    params.is_async_deployment = is_async
    params.should_restart = restart
    params.is_clean_deployment = clean
    params.should_ignore_stack = ignore_stack
    params.timeout = timeout
    params.slot = slot

    return _perform_onedeploy_internal(params)


# Class for OneDeploy parameters
# pylint: disable=too-many-instance-attributes,too-few-public-methods
class OneDeployParams:
    def __init__(self):
        self.cmd = None
        self.resource_group_name = None
        self.webapp_name = None
        self.src_path = None
        self.src_url = None
        self.artifact_type = None
        self.is_async_deployment = None
        self.target_path = None
        self.should_restart = None
        self.is_clean_deployment = None
        self.should_ignore_stack = None
        self.timeout = None
        self.slot = None
# pylint: enable=too-many-instance-attributes,too-few-public-methods


def _build_onedeploy_url(params):
    scm_url = _get_scm_url(params.cmd, params.resource_group_name, params.webapp_name, params.slot)
    deploy_url = scm_url + '/api/publish?type=' + params.artifact_type

    if params.is_async_deployment is not None:
        deploy_url = deploy_url + '&async=' + str(params.is_async_deployment)

    if params.should_restart is not None:
        deploy_url = deploy_url + '&restart=' + str(params.should_restart)

    if params.is_clean_deployment is not None:
        deploy_url = deploy_url + '&clean=' + str(params.is_clean_deployment)

    if params.should_ignore_stack is not None:
        deploy_url = deploy_url + '&ignorestack=' + str(params.should_ignore_stack)

    if params.target_path is not None:
        deploy_url = deploy_url + '&path=' + params.target_path

    return deploy_url


def _get_onedeploy_status_url(params):
    scm_url = _get_scm_url(params.cmd, params.resource_group_name, params.webapp_name, params.slot)
    return scm_url + '/api/deployments/latest'


def _get_onedeploy_request_body(params):
    import os

    if params.src_path:
        logger.info('Deploying from local path: %s', params.src_path)
        try:
            with open(os.path.realpath(os.path.expanduser(params.src_path)), 'rb') as fs:
                body = fs.read()
        except Exception as e:  # pylint: disable=broad-except
            raise ResourceNotFoundError("Either '{}' is not a valid local file path or you do not have permissions to "
                                        "access it".format(params.src_path)) from e
    elif params.src_url:
        logger.info('Deploying from URL: %s', params.src_url)
        body = json.dumps({
            "packageUri": params.src_url
        })
    else:
        raise ResourceNotFoundError('Unable to determine source location of the artifact being deployed')

    return body


def _update_artifact_type(params):
    import ntpath

    if params.artifact_type is not None:
        return

    # Interpret deployment type from the file extension if the type parameter is not passed
    file_name = ntpath.basename(params.src_path)
    file_extension = file_name.split(".", 1)[1]
    if file_extension in ('war', 'jar', 'ear', 'zip'):
        params.artifact_type = file_extension
    elif file_extension in ('sh', 'bat'):
        params.artifact_type = 'startup'
    else:
        params.artifact_type = 'static'
    logger.warning("Deployment type: %s. To override deployment type, please specify the --type parameter. "
                   "Possible values: war, jar, ear, zip, startup, script, static", params.artifact_type)


def _make_onedeploy_request(params):
    # Build the request body, headers, API URL and status URL
    body = _get_onedeploy_request_body(params)
    deploy_url = _build_onedeploy_url(params)
    deployment_status_url = _get_onedeploy_status_url(params)

    logger.info("Deployment API: %s", deploy_url)
    response = send_raw_request(params.cmd.cli_ctx, "POST", deploy_url, body=body,
                                resource=params.cmd.cli_ctx.cloud.endpoints.active_directory_resource_id)

    # For debugging purposes only, you can change the async deployment into a sync deployment by polling the API status
    # For that, set poll_async_deployment_for_debugging=True
    poll_async_deployment_for_debugging = True

    # check the status of async deployment
    if response.status_code == 202 or response.status_code == 200:
        response_body = None
        if poll_async_deployment_for_debugging:
            logger.info('Polling the status of async deployment')
            response_body = _check_zip_deployment_status(params.cmd, params.resource_group_name, params.webapp_name,
                                                         deployment_status_url, params.timeout)
            logger.info('Async deployment complete. Server response: %s', response_body)
        return response_body

    # API not available yet!
    if response.status_code == 404:
        raise ResourceNotFoundError("This API isn't available in this environment yet!")

    # check if there's an ongoing process
    if response.status_code == 409:
        raise ValidationError("Another deployment is in progress. Please wait until that process is complete before "
                              "starting a new deployment. You can track the ongoing deployment at {}"
                              .format(deployment_status_url))

    # check if an error occured during deployment
    if response.status_code:
        raise CLIError("An error occured during deployment. Status Code: {}, Details: {}"
                       .format(response.status_code, response.text))


# OneDeploy
def _perform_onedeploy_internal(params):

    # Update artifact type, if required
    _update_artifact_type(params)

    # Now make the OneDeploy API call
    logger.info("Initiating deployment")
    response = _make_onedeploy_request(params)
    logger.info("Deployment has completed successfully")
    return response


def _wait_for_webapp(tunnel_server):
    tries = 0
    while True:
        if is_webapp_up(tunnel_server):
            break
        if tries == 0:
            logger.warning('Connection is not ready yet, please wait')
        if tries == 60:
            raise CLIError('SSH timeout, your app must be running before'
                           ' it can accept SSH connections. '
                           'Use `az webapp log tail` to review the app startup logs.')
        tries = tries + 1
        logger.warning('.')
        time.sleep(1)


def _start_tunnel(tunnel_server):
    tunnel_server.start_server()


def _start_ssh_session(hostname, port, username, password):
    tries = 0
    while True:
        try:
            c = Connection(host=hostname,
                           port=port,
                           user=username,
                           # connect_timeout=60*10,
                           connect_kwargs={"password": password})
            break
        except Exception as ex:  # pylint: disable=broad-except
            logger.info(ex)
            if tries == 0:
                logger.warning('Connection is not ready yet, please wait')
            if tries == 60:
                raise CLIError("Timeout Error, Unable to establish a connection")
            tries = tries + 1
            logger.warning('.')
            time.sleep(1)
    try:
        try:
            c.run('cat /etc/motd', pty=True)
        except invoke.exceptions.UnexpectedExit:
            # Don't crash over a non-existing /etc/motd.
            pass
        c.run('source /etc/profile; exec $SHELL -l', pty=True)
    except Exception as ex:  # pylint: disable=broad-except
        logger.info(ex)
    finally:
        c.close()


def ssh_webapp(cmd, resource_group_name, name, port=None, slot=None, timeout=None, instance=None):  # pylint: disable=too-many-statements
    import platform
    if platform.system() == "Windows":
        webapp = _generic_site_operation(cmd.cli_ctx, resource_group_name, name, 'get', slot)
        is_linux = webapp.reserved
        if not is_linux:
            raise ValidationError("Only Linux App Service Plans supported, found a Windows App Service Plan")

        scm_url = _get_scm_url(cmd, resource_group_name, name, slot)
        if not instance:
            open_page_in_browser(scm_url + '/webssh/host')
        else:
            open_page_in_browser(scm_url + '/webssh/host?instance={}'.format(instance))
    else:
        config = get_site_configs(cmd, resource_group_name, name, slot)
        if config.remote_debugging_enabled:
            raise ValidationError('Remote debugging is enabled, please disable')
        create_tunnel_and_session(
            cmd, resource_group_name, name, port=port, slot=slot, timeout=timeout, instance=instance)


def _configure_default_logging(cmd, rg_name, name):
    logger.warning("Configuring default logging for the app, if not already enabled")
    return config_diagnostics(cmd, rg_name, name,
                              application_logging=True, web_server_logging='filesystem',
                              docker_container_logging='filesystem')


# TODO remove once appservice-kube extension removes
def _validate_app_service_environment_id(cli_ctx, ase, resource_group_name):
    ase_is_id = is_valid_resource_id(ase)
    if ase_is_id:
        return ase

    from azure.cli.core.commands.client_factory import get_subscription_id
    return resource_id(
        subscription=get_subscription_id(cli_ctx),
        resource_group=resource_group_name,
        namespace='Microsoft.Web',
        type='hostingEnvironments',
        name=ase)


def _format_key_vault_id(cli_ctx, key_vault, resource_group_name):
    key_vault_is_id = is_valid_resource_id(key_vault)
    if key_vault_is_id:
        return key_vault

    from azure.cli.core.commands.client_factory import get_subscription_id
    return resource_id(
        subscription=get_subscription_id(cli_ctx),
        resource_group=resource_group_name,
        namespace='Microsoft.KeyVault',
        type='vaults',
        name=key_vault)


def _verify_hostname_binding(cmd, resource_group_name, name, hostname, slot=None):
    hostname_bindings = _generic_site_operation(cmd.cli_ctx, resource_group_name, name,
                                                'list_host_name_bindings', slot)
    verified_hostname_found = False
    for hostname_binding in hostname_bindings:
        binding_name = hostname_binding.name.split('/')[-1]
        if binding_name.lower() == hostname and (hostname_binding.host_name_type == 'Verified' or
                                                 hostname_binding.host_name_type == 'Managed'):
            verified_hostname_found = True

    return verified_hostname_found


def update_host_key(cmd, resource_group_name, name, key_type, key_name, key_value=None, slot=None):
    # pylint: disable=protected-access
    key_info = KeyInfo(name=key_name, value=key_value)
    KeyInfo._attribute_map = {
        'name': {'key': 'properties.name', 'type': 'str'},
        'value': {'key': 'properties.value', 'type': 'str'},
    }
    client = web_client_factory(cmd.cli_ctx)
    if slot:
        return client.web_apps.create_or_update_host_secret_slot(resource_group_name,
                                                                 name,
                                                                 key_type,
                                                                 key_name,
                                                                 slot, key=key_info)
    return client.web_apps.create_or_update_host_secret(resource_group_name,
                                                        name,
                                                        key_type,
                                                        key_name, key=key_info)


def list_host_keys(cmd, resource_group_name, name, slot=None):
    client = web_client_factory(cmd.cli_ctx)
    if slot:
        return client.web_apps.list_host_keys_slot(resource_group_name, name, slot)
    return client.web_apps.list_host_keys(resource_group_name, name)


def delete_host_key(cmd, resource_group_name, name, key_type, key_name, slot=None):
    client = web_client_factory(cmd.cli_ctx)
    if slot:
        return client.web_apps.delete_host_secret_slot(resource_group_name, name, key_type, key_name, slot)
    return client.web_apps.delete_host_secret(resource_group_name, name, key_type, key_name)


def list_functions(cmd, resource_group_name, name):
    client = web_client_factory(cmd.cli_ctx)
    return client.web_apps.list_functions(resource_group_name, name)


def show_function(cmd, resource_group_name, name, function_name):
    client = web_client_factory(cmd.cli_ctx)
    result = client.web_apps.get_function(resource_group_name, name, function_name)
    if result is None:
        return "Function '{}' does not exist in app '{}'".format(function_name, name)
    return result


def delete_function(cmd, resource_group_name, name, function_name):
    client = web_client_factory(cmd.cli_ctx)
    result = client.web_apps.delete_function(resource_group_name, name, function_name)
    return result


def update_function_key(cmd, resource_group_name, name, function_name, key_name, key_value=None, slot=None):
    # pylint: disable=protected-access
    key_info = KeyInfo(name=key_name, value=key_value)
    KeyInfo._attribute_map = {
        'name': {'key': 'properties.name', 'type': 'str'},
        'value': {'key': 'properties.value', 'type': 'str'},
    }
    client = web_client_factory(cmd.cli_ctx)
    if slot:
        return client.web_apps.create_or_update_function_secret_slot(resource_group_name,
                                                                     name,
                                                                     function_name,
                                                                     key_name,
                                                                     slot,
                                                                     key_info)
    return client.web_apps.create_or_update_function_secret(resource_group_name,
                                                            name,
                                                            function_name,
                                                            key_name,
                                                            key_info)


def list_function_keys(cmd, resource_group_name, name, function_name, slot=None):
    client = web_client_factory(cmd.cli_ctx)
    if slot:
        return client.web_apps.list_function_keys_slot(resource_group_name, name, function_name, slot)
    return client.web_apps.list_function_keys(resource_group_name, name, function_name)


def delete_function_key(cmd, resource_group_name, name, key_name, function_name=None, slot=None):
    client = web_client_factory(cmd.cli_ctx)
    if slot:
        return client.web_apps.delete_function_secret_slot(resource_group_name, name, function_name, key_name, slot)
    return client.web_apps.delete_function_secret(resource_group_name, name, function_name, key_name)


def add_github_actions(cmd, resource_group, name, repo, runtime=None, token=None, slot=None,  # pylint: disable=too-many-statements,too-many-branches
                       branch='master', login_with_github=False, force=False):
    runtime = _StackRuntimeHelper(cmd).remove_delimiters(runtime)  # normalize "runtime:version"
    if not token and not login_with_github:
        raise_missing_token_suggestion()
    elif not token:
        scopes = ["admin:repo_hook", "repo", "workflow"]
        token = get_github_access_token(cmd, scopes)
    elif token and login_with_github:
        logger.warning("Both token and --login-with-github flag are provided. Will use provided token")

    # Verify resource group, app
    site_availability = get_site_availability(cmd, name)
    if site_availability.name_available or (not site_availability.name_available and
                                            site_availability.reason == 'Invalid'):
        raise ResourceNotFoundError(
            "The Resource 'Microsoft.Web/sites/%s' under resource group '%s' "
            "was not found." % (name, resource_group))
    app_details = get_app_details(cmd, name)
    if app_details is None:
        raise ResourceNotFoundError(
            "Unable to retrieve details of the existing app %s. Please check that the app is a part of "
            "the current subscription" % name)
    current_rg = app_details.resource_group
    if resource_group is not None and (resource_group.lower() != current_rg.lower()):
        raise ResourceNotFoundError("The webapp %s exists in ResourceGroup %s and does not match the "
                                    "value entered %s. Please re-run command with the correct "
                                    "parameters." % (name, current_rg, resource_group))
    parsed_plan_id = parse_resource_id(app_details.server_farm_id)
    client = web_client_factory(cmd.cli_ctx)
    plan_info = client.app_service_plans.get(parsed_plan_id['resource_group'], parsed_plan_id['name'])
    is_linux = plan_info.reserved

    # Verify github repo
    from github import Github, GithubException
    from github.GithubException import BadCredentialsException, UnknownObjectException

    if repo.strip()[-1] == '/':
        repo = repo.strip()[:-1]

    g = Github(token)
    github_repo = None
    try:
        github_repo = g.get_repo(repo)
        try:
            github_repo.get_branch(branch=branch)
        except GithubException as e:
            error_msg = "Encountered GitHub error when accessing {} branch in {} repo.".format(branch, repo)
            if e.data and e.data['message']:
                error_msg += " Error: {}".format(e.data['message'])
            raise CLIError(error_msg)
        logger.warning('Verified GitHub repo and branch')
    except BadCredentialsException:
        raise ValidationError("Could not authenticate to the repository. Please create a Personal Access Token and use "
                              "the --token argument. Run 'az webapp deployment github-actions add --help' "
                              "for more information.")
    except GithubException as e:
        error_msg = "Encountered GitHub error when accessing {} repo".format(repo)
        if e.data and e.data['message']:
            error_msg += " Error: {}".format(e.data['message'])
        raise CLIError(error_msg)

    # Verify runtime
    app_runtime_info = _get_app_runtime_info(
        cmd=cmd, resource_group=resource_group, name=name, slot=slot, is_linux=is_linux)

    app_runtime_string = None
    if(app_runtime_info and app_runtime_info['display_name']):
        app_runtime_string = app_runtime_info['display_name']

    github_actions_version = None
    if (app_runtime_info and app_runtime_info['github_actions_version']):
        github_actions_version = app_runtime_info['github_actions_version']

    if runtime and app_runtime_string:
        if app_runtime_string.lower() != runtime.lower():
            logger.warning('The app runtime: {app_runtime_string} does not match the runtime specified: '
                           '{runtime}. Using the specified runtime {runtime}.')
            app_runtime_string = runtime
    elif runtime:
        app_runtime_string = runtime

    if not app_runtime_string:
        raise ValidationError('Could not detect runtime. Please specify using the --runtime flag.')

    if not _runtime_supports_github_actions(cmd=cmd, runtime_string=app_runtime_string, is_linux=is_linux):
        raise ValidationError("Runtime %s is not supported for GitHub Actions deployments." % app_runtime_string)

    # Get workflow template
    logger.warning('Getting workflow template using runtime: %s', app_runtime_string)
    workflow_template = _get_workflow_template(github=g, runtime_string=app_runtime_string, is_linux=is_linux)

    # Fill workflow template
    guid = str(uuid.uuid4()).replace('-', '')
    publish_profile_name = "AzureAppService_PublishProfile_{}".format(guid)
    logger.warning(
        'Filling workflow template with name: %s, branch: %s, version: %s, slot: %s',
        name, branch, github_actions_version, slot if slot else 'production')
    completed_workflow_file = _fill_workflow_template(content=workflow_template.decoded_content.decode(), name=name,
                                                      branch=branch, slot=slot, publish_profile=publish_profile_name,
                                                      version=github_actions_version)
    completed_workflow_file = completed_workflow_file.encode()

    # Check if workflow exists in repo, otherwise push
    if slot:
        file_name = "{}_{}({}).yml".format(branch.replace('/', '-'), name.lower(), slot)
    else:
        file_name = "{}_{}.yml".format(branch.replace('/', '-'), name.lower())
    dir_path = "{}/{}".format('.github', 'workflows')
    file_path = "{}/{}".format(dir_path, file_name)
    try:
        existing_workflow_file = github_repo.get_contents(path=file_path, ref=branch)
        existing_publish_profile_name = _get_publish_profile_from_workflow_file(
            workflow_file=str(existing_workflow_file.decoded_content))
        if existing_publish_profile_name:
            completed_workflow_file = completed_workflow_file.decode()
            completed_workflow_file = completed_workflow_file.replace(
                publish_profile_name, existing_publish_profile_name)
            completed_workflow_file = completed_workflow_file.encode()
            publish_profile_name = existing_publish_profile_name
        logger.warning("Existing workflow file found")
        if force:
            logger.warning("Replacing the existing workflow file")
            github_repo.update_file(path=file_path, message="Update workflow using Azure CLI",
                                    content=completed_workflow_file, sha=existing_workflow_file.sha, branch=branch)
        else:
            option = prompt_y_n('Replace existing workflow file?')
            if option:
                logger.warning("Replacing the existing workflow file")
                github_repo.update_file(path=file_path, message="Update workflow using Azure CLI",
                                        content=completed_workflow_file, sha=existing_workflow_file.sha,
                                        branch=branch)
            else:
                logger.warning("Use the existing workflow file")
                if existing_publish_profile_name:
                    publish_profile_name = existing_publish_profile_name
    except UnknownObjectException:
        logger.warning("Creating new workflow file: %s", file_path)
        github_repo.create_file(path=file_path, message="Create workflow using Azure CLI",
                                content=completed_workflow_file, branch=branch)

    # Add publish profile to GitHub
    logger.warning('Adding publish profile to GitHub')
    _add_publish_profile_to_github(cmd=cmd, resource_group=resource_group, name=name, repo=repo,
                                   token=token, github_actions_secret_name=publish_profile_name,
                                   slot=slot)

    # Set site source control properties
    _update_site_source_control_properties_for_gh_action(
        cmd=cmd, resource_group=resource_group, name=name, token=token, repo=repo, branch=branch, slot=slot)

    github_actions_url = "https://github.com/{}/actions".format(repo)
    return github_actions_url


def remove_github_actions(cmd, resource_group, name, repo, token=None, slot=None,  # pylint: disable=too-many-statements
                          branch='master', login_with_github=False):
    if not token and not login_with_github:
        raise_missing_token_suggestion()
    elif not token:
        scopes = ["admin:repo_hook", "repo", "workflow"]
        token = get_github_access_token(cmd, scopes)
    elif token and login_with_github:
        logger.warning("Both token and --login-with-github flag are provided. Will use provided token")

    # Verify resource group, app
    site_availability = get_site_availability(cmd, name)
    if site_availability.name_available or (not site_availability.name_available and
                                            site_availability.reason == 'Invalid'):
        raise ResourceNotFoundError("The Resource 'Microsoft.Web/sites/%s' under resource group '%s' was not found." %
                                    (name, resource_group))
    app_details = get_app_details(cmd, name)
    if app_details is None:
        raise ResourceNotFoundError("Unable to retrieve details of the existing app %s. "
                                    "Please check that the app is a part of the current subscription" % name)
    current_rg = app_details.resource_group
    if resource_group is not None and (resource_group.lower() != current_rg.lower()):
        raise ValidationError("The webapp %s exists in ResourceGroup %s and does not match "
                              "the value entered %s. Please re-run command with the correct "
                              "parameters." % (name, current_rg, resource_group))

    # Verify github repo
    from github import Github, GithubException
    from github.GithubException import BadCredentialsException, UnknownObjectException

    if repo.strip()[-1] == '/':
        repo = repo.strip()[:-1]

    g = Github(token)
    github_repo = None
    try:
        github_repo = g.get_repo(repo)
        try:
            github_repo.get_branch(branch=branch)
        except GithubException as e:
            error_msg = "Encountered GitHub error when accessing {} branch in {} repo.".format(branch, repo)
            if e.data and e.data['message']:
                error_msg += " Error: {}".format(e.data['message'])
            raise CLIError(error_msg)
        logger.warning('Verified GitHub repo and branch')
    except BadCredentialsException:
        raise ValidationError("Could not authenticate to the repository. Please create a Personal Access Token and use "
                              "the --token argument. Run 'az webapp deployment github-actions add --help' "
                              "for more information.")
    except GithubException as e:
        error_msg = "Encountered GitHub error when accessing {} repo".format(repo)
        if e.data and e.data['message']:
            error_msg += " Error: {}".format(e.data['message'])
        raise CLIError(error_msg)

    # Check if workflow exists in repo and remove
    file_name = "{}_{}({}).yml".format(
        branch.replace('/', '-'), name.lower(), slot) if slot else "{}_{}.yml".format(
            branch.replace('/', '-'), name.lower())
    dir_path = "{}/{}".format('.github', 'workflows')
    file_path = "{}/{}".format(dir_path, file_name)
    existing_publish_profile_name = None
    try:
        existing_workflow_file = github_repo.get_contents(path=file_path, ref=branch)
        existing_publish_profile_name = _get_publish_profile_from_workflow_file(
            workflow_file=str(existing_workflow_file.decoded_content))
        logger.warning("Removing the existing workflow file")
        github_repo.delete_file(path=file_path, message="Removing workflow file, disconnecting github actions",
                                sha=existing_workflow_file.sha, branch=branch)
    except UnknownObjectException as e:
        error_msg = "Error when removing workflow file."
        if e.data and e.data['message']:
            error_msg += " Error: {}".format(e.data['message'])
        raise CLIError(error_msg)

    # Remove publish profile from GitHub
    if existing_publish_profile_name:
        logger.warning('Removing publish profile from GitHub')
        _remove_publish_profile_from_github(cmd=cmd, resource_group=resource_group, name=name, repo=repo, token=token,
                                            github_actions_secret_name=existing_publish_profile_name, slot=slot)

    # Remove site source control properties
    delete_source_control(cmd=cmd,
                          resource_group_name=resource_group,
                          name=name,
                          slot=slot)

    return "Disconnected successfully."


def add_functionapp_github_actions(cmd, resource_group, name, repo, runtime=None, runtime_version=None, token=None,  # pylint: disable=too-many-statements,too-many-branches
                                   slot=None, branch='master', build_path=".", login_with_github=False, force=False):
    if login_with_github:
        token = get_github_access_token(cmd, ["admin:repo_hook", "repo", "workflow"], token)
    repo = repo_url_to_name(repo)
    token = get_token(cmd, repo, token)

    # Verify resource group, app
    site_availability = get_site_availability(cmd, name)
    if site_availability.name_available or (not site_availability.name_available and
                                            site_availability.reason == 'Invalid'):
        raise ResourceNotFoundError(
            "The Resource 'Microsoft.Web/sites/%s' under resource group '%s' "
            "was not found." % (name, resource_group))
    app_details = get_app_details(cmd, name)
    if app_details is None:
        raise ResourceNotFoundError(
            "Unable to retrieve details of the existing app %s. Please check that the app is a part of "
            "the current subscription" % name)
    current_rg = app_details.resource_group
    if resource_group is not None and (resource_group.lower() != current_rg.lower()):
        raise ResourceNotFoundError("The webapp %s exists in ResourceGroup %s and does not match the "
                                    "value entered %s. Please re-run command with the correct "
                                    "parameters." % (name, current_rg, resource_group))

    app = show_app(cmd, resource_group, name, slot)
    is_linux = app.reserved

    # Verify github repo
    from github import Github, GithubException
    from github.GithubException import BadCredentialsException, UnknownObjectException

    if repo.strip()[-1] == '/':
        repo = repo.strip()[:-1]

    g = Github(token)
    github_repo = None
    try:
        github_repo = g.get_repo(repo)
        try:
            github_repo.get_branch(branch=branch)
        except GithubException as e:
            error_msg = "Encountered GitHub error when accessing {} branch in {} repo.".format(branch, repo)
            if e.data and e.data['message']:
                error_msg += " Error: {}".format(e.data['message'])
            raise ValidationError(error_msg)
        logger.warning('Verified GitHub repo and branch')
    except BadCredentialsException:
        raise ValidationError("Could not authenticate to the repository. Please create a Personal Access Token and use "
                              "the --token argument. Run 'az functionapp deployment github-actions add --help' "
                              "for more information.")
    except GithubException as e:
        error_msg = "Encountered GitHub error when accessing {} repo".format(repo)
        if e.data and e.data['message']:
            error_msg += " Error: {}".format(e.data['message'])
        raise ValidationError(error_msg)

    # Get runtime info
    app_runtime_info = _get_functionapp_runtime_info(
        cmd=cmd, resource_group=resource_group, name=name, slot=slot, is_linux=is_linux)

    app_runtime_string = app_runtime_info['app_runtime']
    github_actions_version = app_runtime_info['app_runtime_version']

    if runtime:
        if app_runtime_string and app_runtime_string.lower() != runtime.lower():
            logger.warning('The app runtime: %s does not match the runtime specified: '
                           '%s. Using the specified runtime %s.', app_runtime_string, runtime, runtime)
        app_runtime_string = runtime

    if runtime_version:
        if github_actions_version and github_actions_version.lower() != runtime_version.lower():
            logger.warning('The app runtime version: %s does not match the runtime version specified: '
                           '%s. Using the specified runtime %s.', github_actions_version, runtime_version,
                           runtime_version)
        github_actions_version = runtime_version

    if not app_runtime_string and not github_actions_version:
        raise ValidationError('Could not detect runtime or runtime version. Please specify'
                              'using the --runtime and --runtime-version flags.')
    if not app_runtime_string:
        raise ValidationError('Could not detect runtime. Please specify using the --runtime flag.')
    if not github_actions_version:
        raise ValidationError('Could not detect runtime version. Please specify using the --runtime-version flag.')

    # Verify runtime + gh actions support
    functionapp_version = app_runtime_info['functionapp_version']
    github_actions_version = _get_functionapp_runtime_version(cmd=cmd, runtime_string=app_runtime_string,
                                                              runtime_version=github_actions_version,
                                                              functionapp_version=functionapp_version,
                                                              is_linux=is_linux)
    if not github_actions_version:
        runtime_version = runtime_version if runtime_version else app_runtime_info['app_runtime_version']
        raise ValidationError("Runtime %s version %s is not supported for GitHub Actions deployments "
                              "on os %s." % (app_runtime_string, runtime_version,
                                             "linux" if is_linux else "windows"))

    # Get workflow template
    logger.warning('Getting workflow template using runtime: %s', app_runtime_string)
    workflow_template = _get_functionapp_workflow_template(github=g, runtime_string=app_runtime_string,
                                                           is_linux=is_linux)

    # Fill workflow template
    guid = str(uuid.uuid4()).replace('-', '')
    publish_profile_name = "AZURE_FUNCTIONAPP_PUBLISH_PROFILE_{}".format(guid)
    logger.warning(
        'Filling workflow template with name: %s, branch: %s, version: %s, slot: %s, build_path: %s',
        name, branch, github_actions_version, slot if slot else 'production', build_path)
    completed_workflow_file = _fill_functionapp_workflow_template(content=workflow_template.decoded_content.decode(),
                                                                  name=name, build_path=build_path,
                                                                  version=github_actions_version,
                                                                  publish_profile=publish_profile_name,
                                                                  repo=repo, branch=branch, token=token)
    completed_workflow_file = completed_workflow_file.encode()

    def add_publish_profile(cmd, resource_group, name, repo, token, publish_profile_name, slot):
        logger.warning('Adding publish profile to GitHub')
        _add_publish_profile_to_github(cmd=cmd, resource_group=resource_group, name=name, repo=repo,
                                       token=token, github_actions_secret_name=publish_profile_name,
                                       slot=slot)

    def update_file(cmd,
                    resource_group,
                    name,
                    repo,
                    token,
                    publish_profile_name,
                    slot,
                    logger_message,
                    github_repo,
                    github_message,
                    file_path,
                    completed_workflow_file,
                    existing_workflow_file,
                    branch):
        add_publish_profile(cmd, resource_group, name, repo, token, publish_profile_name, slot)
        logger.warning(logger_message)
        github_repo.update_file(path=file_path, message=github_message,
                                content=completed_workflow_file, sha=existing_workflow_file.sha,
                                branch=branch)

    # Check if workflow exists in repo, otherwise push
    if slot:
        file_name = "{}_{}({}).yml".format(branch.replace('/', '-'), name.lower(), slot)
    else:
        file_name = "{}_{}.yml".format(branch.replace('/', '-'), name.lower())
    dir_path = "{}/{}".format('.github', 'workflows')
    file_path = "{}/{}".format(dir_path, file_name)
    try:
        existing_workflow_file = github_repo.get_contents(path=file_path, ref=branch)
        existing_publish_profile_name = _get_publish_profile_from_workflow_file(
            workflow_file=str(existing_workflow_file.decoded_content))
        if existing_publish_profile_name:
            completed_workflow_file = completed_workflow_file.decode()
            completed_workflow_file = completed_workflow_file.replace(
                publish_profile_name, existing_publish_profile_name)
            completed_workflow_file = completed_workflow_file.encode()
            publish_profile_name = existing_publish_profile_name
        logger.warning("Existing workflow file found")
        if force:
            update_file(cmd,
                        resource_group,
                        name,
                        repo,
                        token,
                        publish_profile_name,
                        slot,
                        "Replacing the existing workflow file",
                        github_repo,
                        "Update workflow using Azure CLI",
                        file_path,
                        completed_workflow_file,
                        existing_workflow_file,
                        branch)
        else:
            option = prompt_y_n('Replace existing workflow file?')
            if option:
                update_file(cmd,
                            resource_group,
                            name,
                            repo,
                            token,
                            publish_profile_name,
                            slot,
                            "Replacing the existing workflow file",
                            github_repo,
                            "Update workflow using Azure CLI",
                            file_path,
                            completed_workflow_file,
                            existing_workflow_file,
                            branch)
            else:
                logger.warning("Use the existing workflow file")
                if existing_publish_profile_name:
                    publish_profile_name = existing_publish_profile_name
                add_publish_profile(cmd, resource_group, name, repo, token, publish_profile_name, slot)
    except UnknownObjectException:
        add_publish_profile(cmd, resource_group, name, repo, token, publish_profile_name, slot)
        logger.warning("Creating new workflow file: %s", file_path)
        github_repo.create_file(path=file_path, message="Create workflow using Azure CLI",
                                content=completed_workflow_file, branch=branch)

    # Set site source control properties
    _update_site_source_control_properties_for_gh_action(
        cmd=cmd, resource_group=resource_group, name=name, token=token, repo=repo, branch=branch, slot=slot)

    cache_github_token(cmd, token, repo)
    github_actions_url = "https://github.com/{}/actions".format(repo)
    return github_actions_url


def remove_functionapp_github_actions(cmd, resource_group, name, repo, token=None, slot=None,  # pylint: disable=too-many-statements
                                      branch='master', login_with_github=False):
    if login_with_github:
        token = get_github_access_token(cmd, ["admin:repo_hook", "repo", "workflow"], token)
    repo = repo_url_to_name(repo)
    token = get_token(cmd, repo, token)
    # Verify resource group, app
    site_availability = get_site_availability(cmd, name)
    if site_availability.name_available or (not site_availability.name_available and
                                            site_availability.reason == 'Invalid'):
        raise ResourceNotFoundError("The Resource 'Microsoft.Web/sites/%s' under resource group '%s' was not found." %
                                    (name, resource_group))
    app_details = get_app_details(cmd, name)
    if app_details is None:
        raise ResourceNotFoundError("Unable to retrieve details of the existing app %s. "
                                    "Please check that the app is a part of the current subscription" % name)
    current_rg = app_details.resource_group
    if resource_group is not None and (resource_group.lower() != current_rg.lower()):
        raise ValidationError("The functionapp %s exists in ResourceGroup %s and does not match "
                              "the value entered %s. Please re-run command with the correct "
                              "parameters." % (name, current_rg, resource_group))

    # Verify github repo
    from github import Github, GithubException
    from github.GithubException import BadCredentialsException, UnknownObjectException

    if repo.strip()[-1] == '/':
        repo = repo.strip()[:-1]

    g = Github(token)
    github_repo = None
    try:
        github_repo = g.get_repo(repo)
        try:
            github_repo.get_branch(branch=branch)
        except GithubException as e:
            error_msg = "Encountered GitHub error when accessing {} branch in {} repo.".format(branch, repo)
            if e.data and e.data['message']:
                error_msg += " Error: {}".format(e.data['message'])
            raise ValidationError(error_msg)
        logger.warning('Verified GitHub repo and branch')
    except BadCredentialsException:
        raise ValidationError("Could not authenticate to the repository. Please create a Personal Access Token and use "
                              "the --token argument. Run 'az functionapp deployment github-actions remove --help' "
                              "for more information.")
    except GithubException as e:
        error_msg = "Encountered GitHub error when accessing {} repo".format(repo)
        if e.data and e.data['message']:
            error_msg += " Error: {}".format(e.data['message'])
        raise ValidationError(error_msg)

    # Check if workflow exists in repo and remove
    file_name = "{}_{}({}).yml".format(
        branch.replace('/', '-'), name.lower(), slot) if slot else "{}_{}.yml".format(
            branch.replace('/', '-'), name.lower())
    dir_path = "{}/{}".format('.github', 'workflows')
    file_path = "{}/{}".format(dir_path, file_name)
    existing_publish_profile_name = None
    try:
        existing_workflow_file = github_repo.get_contents(path=file_path, ref=branch)
        existing_publish_profile_name = _get_publish_profile_from_workflow_file(
            workflow_file=str(existing_workflow_file.decoded_content))
        logger.warning("Removing the existing workflow file")
        github_repo.delete_file(path=file_path, message="Removing workflow file, disconnecting github actions",
                                sha=existing_workflow_file.sha, branch=branch)
    except UnknownObjectException as e:
        error_msg = "Error when removing workflow file."
        if e.data and e.data['message']:
            error_msg += " Error: {}".format(e.data['message'])
        raise FileOperationError(error_msg)

    # Remove publish profile from GitHub
    if existing_publish_profile_name:
        logger.warning('Removing publish profile from GitHub')
        _remove_publish_profile_from_github(cmd=cmd, resource_group=resource_group, name=name, repo=repo, token=token,
                                            github_actions_secret_name=existing_publish_profile_name, slot=slot)

    # Remove site source control properties
    delete_source_control(cmd=cmd,
                          resource_group_name=resource_group,
                          name=name,
                          slot=slot)

    return "Disconnected successfully."


def _get_publish_profile_from_workflow_file(workflow_file):
    publish_profile = None
    regex = re.search(r'publish-profile: \$\{\{ secrets\..*?\}\}', workflow_file)
    if regex:
        publish_profile = regex.group()
        publish_profile = publish_profile.replace('publish-profile: ${{ secrets.', '')
        publish_profile = publish_profile[:-2]

    if publish_profile:
        return publish_profile.strip()
    return None


def _update_site_source_control_properties_for_gh_action(cmd, resource_group, name, token, repo=None,
                                                         branch="master", slot=None):
    if repo:
        repo_url = 'https://github.com/' + repo
    else:
        repo_url = None

    site_source_control = show_source_control(cmd=cmd,
                                              resource_group_name=resource_group,
                                              name=name,
                                              slot=slot)
    if site_source_control:
        if not repo_url:
            repo_url = site_source_control.repo_url

    delete_source_control(cmd=cmd,
                          resource_group_name=resource_group,
                          name=name,
                          slot=slot)
    config_source_control(cmd=cmd,
                          resource_group_name=resource_group,
                          name=name,
                          repo_url=repo_url,
                          repository_type='github',
                          github_action=True,
                          branch=branch,
                          git_token=token,
                          slot=slot)


def _get_workflow_template(github, runtime_string, is_linux):
    from github import GithubException
    from github.GithubException import BadCredentialsException

    file_contents = None
    template_repo_path = 'Azure/actions-workflow-templates'
    template_file_path = _get_template_file_path(runtime_string=runtime_string, is_linux=is_linux)

    try:
        template_repo = github.get_repo(template_repo_path)
        file_contents = template_repo.get_contents(template_file_path)
    except BadCredentialsException:
        raise CLIError("Could not authenticate to the repository. Please create a Personal Access Token and use "
                       "the --token argument. Run 'az webapp deployment github-actions add --help' "
                       "for more information.")
    except GithubException as e:
        error_msg = "Encountered GitHub error when retrieving workflow template"
        if e.data and e.data['message']:
            error_msg += ": {}".format(e.data['message'])
        raise CLIError(error_msg)
    return file_contents


def _get_functionapp_workflow_template(github, runtime_string, is_linux):
    from github import GithubException

    file_contents = None
    template_repo_path = 'Azure/actions-workflow-samples'
    template_path_map = (LINUX_FUNCTIONAPP_GITHUB_ACTIONS_WORKFLOW_TEMPLATE_PATH if is_linux else
                         WINDOWS_FUNCTIONAPP_GITHUB_ACTIONS_WORKFLOW_TEMPLATE_PATH)
    template_file_path = _get_functionapp_template_file_path(runtime_string=runtime_string,
                                                             template_path_map=template_path_map)

    try:
        template_repo = github.get_repo(template_repo_path)
        file_contents = template_repo.get_contents(template_file_path)
    except GithubException as e:
        error_msg = "Encountered GitHub error when retrieving workflow template"
        if e.data and e.data['message']:
            error_msg += ": {}".format(e.data['message'])
        raise CLIError(error_msg)
    return file_contents


def _fill_workflow_template(content, name, branch, slot, publish_profile, version):
    if not slot:
        slot = 'production'

    content = content.replace('${web-app-name}', name)
    content = content.replace('${branch}', branch)
    content = content.replace('${slot-name}', slot)
    content = content.replace('${azure-webapp-publish-profile-name}', publish_profile)
    content = content.replace('${AZURE_WEBAPP_PUBLISH_PROFILE}', publish_profile)
    content = content.replace('${dotnet-core-version}', version)
    content = content.replace('${java-version}', version)
    content = content.replace('${node-version}', version)
    content = content.replace('${python-version}', version)
    return content


def _get_pom_xml_content(repo, branch, token, pom_path="."):
    from github import Github
    import requests

    g = Github(token)
    try:
        r = g.get_repo(repo)
        if not branch:
            branch = r.default_branch
    except Exception as e:
        raise ValidationError(f"Could not find repo {repo}") from e
    try:
        files = r.get_contents(pom_path, ref=branch)
    except Exception as e:
        raise ValidationError(f"Could not find path {pom_path} in branch {branch}") from e
    for f in files:
        if f.path == "pom.xml" or f.path.endswith("/pom.xml"):
            resp = requests.get(f.download_url)
            if resp.ok and resp.content:
                return resp.content.decode("utf-8")
    raise ValidationError("Could not find pom.xml in Github repo/branch. Please ensure it is named 'pom.xml'. "
                          "Set the path with --build-path if not in the root directory.")


def _get_pom_functionapp_name(pom_content: str):
    root = ElementTree.fromstring(pom_content)
    m = re.match(r'\{.*\}', root.tag)
    namespace = m.group(0) if m else ''
    pom_properties = root.find(f"{namespace}properties")
    if pom_properties:
        return pom_properties.find(f"{namespace}functionAppName").text


def _fill_functionapp_workflow_template(content, name, build_path, version, publish_profile, repo, branch, token):
    content = content.replace("AZURE_FUNCTIONAPP_PUBLISH_PROFILE", f"{publish_profile}")
    content = content.replace("AZURE_FUNCTIONAPP_NAME: your-app-name", f"AZURE_FUNCTIONAPP_NAME: '{name}'")
    if "POM_FUNCTIONAPP_NAME" in content:
        pom_app_name = _get_pom_functionapp_name(_get_pom_xml_content(repo, branch, token, build_path))
        content = content.replace("POM_FUNCTIONAPP_NAME: your-app-name", f"POM_FUNCTIONAPP_NAME: '{pom_app_name}'")
    if "AZURE_FUNCTIONAPP_PACKAGE_PATH" not in content and "POM_XML_DIRECTORY" not in content:
        logger.warning("Runtime does not support --build-path, ignoring value.")
    content = content.replace("AZURE_FUNCTIONAPP_PACKAGE_PATH: '.'", f"AZURE_FUNCTIONAPP_PACKAGE_PATH: '{build_path}'")
    content = content.replace("POM_XML_DIRECTORY: '.'", f"POM_XML_DIRECTORY: '{build_path}'")
    content = content.replace("runs-on: ubuntu-18.04", "")  # repair linux python yaml
    if version:
        content = content.replace("DOTNET_VERSION: '2.2.402'", f"DOTNET_VERSION: '{version}'")
        content = content.replace("JAVA_VERSION: '1.8.x'", f"JAVA_VERSION: '{version}'")
        content = content.replace("NODE_VERSION: '10.x'", f"NODE_VERSION: '{version}'")
        content = content.replace("PYTHON_VERSION: '3.7'", f"PYTHON_VERSION: '{version}'")
    return content


def _get_template_file_path(runtime_string, is_linux):
    if not runtime_string:
        raise ResourceNotFoundError('Unable to retrieve workflow template')

    runtime_string = runtime_string.lower()
    runtime_stack = runtime_string.split('|')[0]
    template_file_path = None

    if is_linux:
        template_file_path = LINUX_GITHUB_ACTIONS_WORKFLOW_TEMPLATE_PATH.get(runtime_stack, None)
    else:
        # Handle java naming
        if runtime_stack == 'java':
            java_container_split = runtime_string.split('|')
            if java_container_split and len(java_container_split) >= 2:
                if java_container_split[2] == 'tomcat':
                    runtime_stack = 'tomcat'
                elif java_container_split[2] == 'java se':
                    runtime_stack = 'java'
        template_file_path = WINDOWS_GITHUB_ACTIONS_WORKFLOW_TEMPLATE_PATH.get(runtime_stack, None)

    if not template_file_path:
        raise ResourceNotFoundError('Unable to retrieve workflow template.')
    return template_file_path


def _get_functionapp_template_file_path(runtime_string, template_path_map):
    if not runtime_string:
        raise ResourceNotFoundError('Unable to retrieve workflow template')

    runtime_string = runtime_string.lower()
    runtime_stack = runtime_string.split('|')[0]
    template_file_path = None

    template_file_path = template_path_map.get(runtime_stack)

    if not template_file_path:
        raise ResourceNotFoundError('Unable to retrieve workflow template.')
    return template_file_path


def _add_publish_profile_to_github(cmd, resource_group, name, repo, token, github_actions_secret_name, slot=None):
    # Get publish profile with secrets
    import requests

    logger.warning("Fetching publish profile with secrets for the app '%s'", name)
    publish_profile_bytes = _generic_site_operation(
        cmd.cli_ctx, resource_group, name, 'list_publishing_profile_xml_with_secrets',
        slot, {"format": "WebDeploy"})
    publish_profile = list(publish_profile_bytes)
    if publish_profile:
        publish_profile = publish_profile[0].decode('ascii')
    else:
        raise ResourceNotFoundError('Unable to retrieve publish profile.')

    # Add publish profile with secrets as a GitHub Actions Secret in the repo
    headers = {}
    headers['Authorization'] = 'Token {}'.format(token)
    headers['Content-Type'] = 'application/json;'
    headers['Accept'] = 'application/json;'

    public_key_url = "https://api.github.com/repos/{}/actions/secrets/public-key".format(repo)
    public_key = requests.get(public_key_url, headers=headers)
    if not public_key.ok:
        raise ValidationError('Request to GitHub for public key failed.')
    public_key = public_key.json()

    encrypted_github_actions_secret = _encrypt_github_actions_secret(public_key=public_key['key'],
                                                                     secret_value=str(publish_profile))
    payload = {
        "encrypted_value": encrypted_github_actions_secret,
        "key_id": public_key['key_id']
    }

    store_secret_url = "https://api.github.com/repos/{}/actions/secrets/{}".format(repo, github_actions_secret_name)
    stored_secret = requests.put(store_secret_url, data=json.dumps(payload), headers=headers)
    if str(stored_secret.status_code)[0] != '2':
        raise CLIError('Unable to add publish profile to GitHub. Request status code: %s' % stored_secret.status_code)


def _remove_publish_profile_from_github(cmd, resource_group, name, repo, token, github_actions_secret_name, slot=None):
    headers = {}
    headers['Authorization'] = 'Token {}'.format(token)

    import requests
    store_secret_url = "https://api.github.com/repos/{}/actions/secrets/{}".format(repo, github_actions_secret_name)
    requests.delete(store_secret_url, headers=headers)


def _runtime_supports_github_actions(cmd, runtime_string, is_linux):
    helper = _StackRuntimeHelper(cmd, linux=(is_linux), windows=(not is_linux))
    matched_runtime = helper.resolve(runtime_string, is_linux)
    if not matched_runtime:
        return False
    if matched_runtime.github_actions_properties:
        return True
    return False


def _get_functionapp_runtime_version(cmd, runtime_string, runtime_version, functionapp_version, is_linux):
    runtime_version = re.sub(r"[^\d\.]", "", runtime_version).rstrip('.')
    matched_runtime = None
    helper = _FunctionAppStackRuntimeHelper(cmd, linux=(is_linux), windows=(not is_linux))
    try:
        matched_runtime = helper.resolve(runtime_string, runtime_version, functionapp_version, is_linux)
    except ValidationError as e:
        if "Invalid version" in e.error_msg:
            index = e.error_msg.index("Run 'az functionapp list-runtimes' for more details on supported runtimes.")
            error_message = e.error_msg[0:index]
            error_message += "Try passing --runtime-version with a supported version, or "
            error_message += e.error_msg[index:].lower()
            raise ValidationError(error_message)
        raise e
    if not matched_runtime:
        return None
    if matched_runtime.github_actions_properties:
        gh_props = matched_runtime.github_actions_properties
        if gh_props.is_supported:
            return gh_props.supported_version if gh_props.supported_version else runtime_version
    return None


def _get_app_runtime_info(cmd, resource_group, name, slot, is_linux):
    app_settings = None
    app_runtime = None

    if is_linux:
        app_metadata = get_site_configs(cmd=cmd, resource_group_name=resource_group, name=name, slot=slot)
        app_runtime = getattr(app_metadata, 'linux_fx_version', None)
        return _get_app_runtime_info_helper(cmd, app_runtime, "", is_linux)

    app_metadata = _generic_site_operation(cmd.cli_ctx, resource_group, name, 'list_metadata', slot)
    app_metadata_properties = getattr(app_metadata, 'properties', {})
    if 'CURRENT_STACK' in app_metadata_properties:
        app_runtime = app_metadata_properties['CURRENT_STACK']

    # TODO try and get better API support for windows stacks
    if app_runtime and app_runtime.lower() == 'node':
        app_settings = get_app_settings(cmd=cmd, resource_group_name=resource_group, name=name, slot=slot)
        for app_setting in app_settings:
            if 'name' in app_setting and app_setting['name'] == 'WEBSITE_NODE_DEFAULT_VERSION':
                app_runtime_version = app_setting['value'] if 'value' in app_setting else None
                if app_runtime_version:
                    return _get_app_runtime_info_helper(cmd, app_runtime, app_runtime_version, is_linux)
    elif app_runtime and app_runtime.lower() == 'python':
        app_settings = get_site_configs(cmd=cmd, resource_group_name=resource_group, name=name, slot=slot)
        app_runtime_version = getattr(app_settings, 'python_version', '')
        return _get_app_runtime_info_helper(cmd, app_runtime, app_runtime_version, is_linux)
    elif app_runtime and app_runtime.lower() == 'dotnetcore':
        app_runtime_version = '3.1'
        app_runtime_version = ""
        return _get_app_runtime_info_helper(cmd, app_runtime, app_runtime_version, is_linux)
    elif app_runtime and app_runtime.lower() == 'java':
        app_settings = get_site_configs(cmd=cmd, resource_group_name=resource_group, name=name, slot=slot)
        app_runtime_version = "{java_version}, {java_container}, {java_container_version}".format(
            java_version=getattr(app_settings, 'java_version', '').lower(),
            java_container=getattr(app_settings, 'java_container', '').lower(),
            java_container_version=getattr(app_settings, 'java_container_version', '').lower()
        )
        return _get_app_runtime_info_helper(cmd, app_runtime, app_runtime_version, is_linux)


def _get_functionapp_runtime_info(cmd, resource_group, name, slot, is_linux):  # pylint: disable=too-many-return-statements
    app_settings = None
    app_runtime = None
    functionapp_version = None
    app_runtime_version = None

    app_settings = get_app_settings(cmd=cmd, resource_group_name=resource_group, name=name, slot=slot)
    for app_setting in app_settings:
        if 'name' in app_setting and app_setting['name'] == 'FUNCTIONS_EXTENSION_VERSION':
            functionapp_version = app_setting["value"]
            break

    if is_linux:
        app_metadata = get_site_configs(cmd=cmd, resource_group_name=resource_group, name=name, slot=slot)
        app_runtime = getattr(app_metadata, 'linux_fx_version', None)
        return _get_functionapp_runtime_info_helper(cmd, app_runtime, None, functionapp_version, is_linux)

    app_settings = get_app_settings(cmd=cmd, resource_group_name=resource_group, name=name, slot=slot)
    for app_setting in app_settings:
        if 'name' in app_setting and app_setting['name'] == 'FUNCTIONS_WORKER_RUNTIME':
            app_runtime = app_setting["value"]
            break

    if app_runtime and app_runtime.lower() == 'node':
        app_settings = get_app_settings(cmd=cmd, resource_group_name=resource_group, name=name, slot=slot)
        for app_setting in app_settings:
            if 'name' in app_setting and app_setting['name'] == 'WEBSITE_NODE_DEFAULT_VERSION':
                app_runtime_version = app_setting['value'] if 'value' in app_setting else None
                if app_runtime_version:
                    return _get_functionapp_runtime_info_helper(cmd, app_runtime, app_runtime_version,
                                                                functionapp_version, is_linux)
    elif app_runtime and app_runtime.lower() == 'python':
        app_settings = get_site_configs(cmd=cmd, resource_group_name=resource_group, name=name, slot=slot)
        app_runtime_version = getattr(app_settings, 'python_version', '')
        return _get_functionapp_runtime_info_helper(cmd, app_runtime, app_runtime_version, functionapp_version,
                                                    is_linux)
    elif app_runtime and app_runtime.lower() == 'dotnet':
        app_settings = get_site_configs(cmd=cmd, resource_group_name=resource_group, name=name, slot=slot)
        app_runtime_version = getattr(app_settings, 'net_framework_version', '')
        return _get_functionapp_runtime_info_helper(cmd, app_runtime, app_runtime_version, functionapp_version,
                                                    is_linux)
    elif app_runtime and app_runtime.lower() == 'java':
        app_settings = get_site_configs(cmd=cmd, resource_group_name=resource_group, name=name, slot=slot)
        app_runtime_version = getattr(app_settings, 'java_version', '').lower()
        return _get_functionapp_runtime_info_helper(cmd, app_runtime, app_runtime_version, functionapp_version,
                                                    is_linux)
    elif app_runtime and app_runtime.lower() == 'powershell':
        app_settings = get_site_configs(cmd=cmd, resource_group_name=resource_group, name=name, slot=slot)
        app_runtime_version = getattr(app_settings, 'power_shell_version', '').lower()
        return _get_functionapp_runtime_info_helper(cmd, app_runtime, app_runtime_version, functionapp_version,
                                                    is_linux)
    return _get_functionapp_runtime_info_helper(cmd, app_runtime, app_runtime_version, functionapp_version, is_linux)


def _get_app_runtime_info_helper(cmd, app_runtime, app_runtime_version, is_linux):
    helper = _StackRuntimeHelper(cmd, linux=(is_linux), windows=(not is_linux))
    if not is_linux:
        matched_runtime = helper.resolve("{}|{}".format(app_runtime, app_runtime_version), is_linux)
    else:
        matched_runtime = helper.resolve(app_runtime, is_linux)
    gh_props = None if not matched_runtime else matched_runtime.github_actions_properties
    if gh_props:
        if gh_props.get("github_actions_version"):
            if is_linux:
                return {
                    "display_name": app_runtime,
                    "github_actions_version": gh_props["github_actions_version"]
                }
            if gh_props.get("app_runtime_version").lower() == app_runtime_version.lower():
                return {
                    "display_name": app_runtime,
                    "github_actions_version": gh_props["github_actions_version"]
                }
    return None


def _get_functionapp_runtime_info_helper(cmd, app_runtime, app_runtime_version, functionapp_version, is_linux):
    if is_linux:
        if len(app_runtime.split('|')) < 2:
            raise ValidationError(f"Runtime {app_runtime} is not supported.")
        app_runtime_version = app_runtime.split('|')[1]
        app_runtime = app_runtime.split('|')[0].lower()

    # Normalize versions
    functionapp_version = functionapp_version if functionapp_version else ""
    app_runtime_version = app_runtime_version if app_runtime_version else ""
    functionapp_version = re.sub(r"[^\d\.]", "", functionapp_version)
    app_runtime_version = re.sub(r"[^\d\.]", "", app_runtime_version)

    return {
        "app_runtime": app_runtime,
        "app_runtime_version": app_runtime_version,
        "functionapp_version": functionapp_version
    }


def _encrypt_github_actions_secret(public_key, secret_value):
    # Encrypt a Unicode string using the public key
    from base64 import b64encode
    public_key = public.PublicKey(public_key.encode("utf-8"), encoding.Base64Encoder())
    sealed_box = public.SealedBox(public_key)
    encrypted = sealed_box.encrypt(secret_value.encode("utf-8"))
    return b64encode(encrypted).decode("utf-8")


def show_webapp(cmd, resource_group_name, name, slot=None):  # adding this to not break extensions
    return show_app(cmd, resource_group_name, name, slot)<|MERGE_RESOLUTION|>--- conflicted
+++ resolved
@@ -1312,21 +1312,8 @@
 def _get_app_settings_from_scm(cmd, resource_group_name, name, slot=None):
     scm_url = _get_scm_url(cmd, resource_group_name, name, slot)
     settings_url = '{}/api/settings'.format(scm_url)
-<<<<<<< HEAD
     response = send_raw_request(cmd.cli_ctx, "GET", settings_url,
                                 resource=cmd.cli_ctx.cloud.endpoints.active_directory_resource_id)
-=======
-    username, password = _get_site_credential(cmd.cli_ctx, resource_group_name, name, slot)
-    headers = {
-        'Content-Type': 'application/octet-stream',
-        'Cache-Control': 'no-cache',
-        'User-Agent': get_az_user_agent()
-    }
-
-    import requests
-    response = requests.get(settings_url, headers=headers, auth=(username, password), timeout=30)
-
->>>>>>> 68acedae
     return response.json() or {}
 
 
