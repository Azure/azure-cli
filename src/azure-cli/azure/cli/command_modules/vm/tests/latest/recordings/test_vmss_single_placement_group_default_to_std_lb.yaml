--- conflicted
+++ resolved
@@ -13,11 +13,7 @@
       ParameterSetName:
       - -g -n --admin-username --admin-password --image --single-placement-group
       User-Agent:
-<<<<<<< HEAD
-      - python/3.6.5 (Windows-10-10.0.17134-SP0) msrest/0.6.10 msrest_azure/0.6.2
-=======
-      - python/3.7.4 (Windows-10-10.0.18362-SP0) msrest/0.6.10 msrest_azure/0.6.2
->>>>>>> 15b3674b
+      - python/3.7.4 (Windows-10-10.0.18362-SP0) msrest/0.6.10 msrest_azure/0.6.2
         azure-mgmt-resource/4.0.0 Azure-SDK-For-Python AZURECLI/2.0.74
       accept-language:
       - en-US
@@ -25,11 +21,7 @@
     uri: https://management.azure.com/subscriptions/00000000-0000-0000-0000-000000000000/resourcegroups/clitest.rg000001?api-version=2019-07-01
   response:
     body:
-<<<<<<< HEAD
-      string: '{"id":"/subscriptions/00000000-0000-0000-0000-000000000000/resourceGroups/clitest.rg000001","name":"clitest.rg000001","type":"Microsoft.Resources/resourceGroups","location":"westus","tags":{"product":"azurecli","cause":"automation","date":"2019-10-13T02:55:30Z"},"properties":{"provisioningState":"Succeeded"}}'
-=======
       string: '{"id":"/subscriptions/00000000-0000-0000-0000-000000000000/resourceGroups/clitest.rg000001","name":"clitest.rg000001","type":"Microsoft.Resources/resourceGroups","location":"westus","tags":{"product":"azurecli","cause":"automation","date":"2019-10-13T14:05:56Z"},"properties":{"provisioningState":"Succeeded"}}'
->>>>>>> 15b3674b
     headers:
       cache-control:
       - no-cache
@@ -38,11 +30,7 @@
       content-type:
       - application/json; charset=utf-8
       date:
-<<<<<<< HEAD
-      - Sun, 13 Oct 2019 02:55:31 GMT
-=======
       - Sun, 13 Oct 2019 14:06:01 GMT
->>>>>>> 15b3674b
       expires:
       - '-1'
       pragma:
@@ -121,15 +109,6 @@
       content-type:
       - text/plain; charset=utf-8
       date:
-<<<<<<< HEAD
-      - Sun, 13 Oct 2019 02:55:31 GMT
-      etag:
-      - '"5d5b1214d514a7d1af3a6606ac1a74d9cadc7bb5"'
-      expires:
-      - Sun, 13 Oct 2019 03:00:31 GMT
-      source-age:
-      - '189'
-=======
       - Sun, 13 Oct 2019 14:06:02 GMT
       etag:
       - W/"5d5b1214d514a7d1af3a6606ac1a74d9cadc7bb5"
@@ -137,7 +116,6 @@
       - Sun, 13 Oct 2019 14:11:02 GMT
       source-age:
       - '157'
->>>>>>> 15b3674b
       strict-transport-security:
       - max-age=31536000
       vary:
@@ -151,29 +129,17 @@
       x-content-type-options:
       - nosniff
       x-fastly-request-id:
-<<<<<<< HEAD
-      - eb2250ff3248762e671678b2b75311cf2f3e3048
-=======
       - 39b521df1dae0138bbb720aba03caa45865df955
->>>>>>> 15b3674b
       x-frame-options:
       - deny
       x-geo-block-list:
       - ''
       x-github-request-id:
-<<<<<<< HEAD
-      - 7958:60AE:2C62FD:342EBF:5DA29163
-      x-served-by:
-      - cache-sjc3135-SJC
-      x-timer:
-      - S1570935332.975802,VS0,VE1
-=======
       - A6AC:76B6:1E326A:2083C4:5DA32EA7
       x-served-by:
       - cache-sin18050-SIN
       x-timer:
       - S1570975562.251316,VS0,VE1
->>>>>>> 15b3674b
       x-xss-protection:
       - 1; mode=block
     status:
@@ -193,13 +159,8 @@
       ParameterSetName:
       - -g -n --admin-username --admin-password --image --single-placement-group
       User-Agent:
-<<<<<<< HEAD
-      - python/3.6.5 (Windows-10-10.0.17134-SP0) msrest/0.6.10 msrest_azure/0.6.2
-        azure-mgmt-network/4.0.0 Azure-SDK-For-Python AZURECLI/2.0.74
-=======
       - python/3.7.4 (Windows-10-10.0.18362-SP0) msrest/0.6.10 msrest_azure/0.6.2
         azure-mgmt-network/6.0.0 Azure-SDK-For-Python AZURECLI/2.0.74
->>>>>>> 15b3674b
       accept-language:
       - en-US
     method: GET
@@ -215,11 +176,7 @@
       content-type:
       - application/json; charset=utf-8
       date:
-<<<<<<< HEAD
-      - Sun, 13 Oct 2019 02:55:32 GMT
-=======
       - Sun, 13 Oct 2019 14:06:02 GMT
->>>>>>> 15b3674b
       expires:
       - '-1'
       pragma:
@@ -272,17 +229,10 @@
       "manual"}, "virtualMachineProfile": {"storageProfile": {"osDisk": {"createOption":
       "FromImage", "caching": "ReadWrite", "managedDisk": {"storageAccountType": null}},
       "imageReference": {"publisher": "Debian", "offer": "debian-10", "sku": "10",
-<<<<<<< HEAD
-      "version": "latest"}}, "osProfile": {"computerNamePrefix": "vmss1c80c", "adminUsername":
-      "clitester", "adminPassword": "[parameters(\''adminPassword\'')]"}, "networkProfile":
-      {"networkInterfaceConfigurations": [{"name": "vmss1c80cNic", "properties": {"primary":
-      "true", "ipConfigurations": [{"name": "vmss1c80cIPConfig", "properties": {"subnet":
-=======
       "version": "latest"}}, "osProfile": {"computerNamePrefix": "vmss13d5d", "adminUsername":
       "clitester", "adminPassword": "[parameters(\''adminPassword\'')]"}, "networkProfile":
       {"networkInterfaceConfigurations": [{"name": "vmss13d5dNic", "properties": {"primary":
       "true", "ipConfigurations": [{"name": "vmss13d5dIPConfig", "properties": {"subnet":
->>>>>>> 15b3674b
       {"id": "/subscriptions/00000000-0000-0000-0000-000000000000/resourceGroups/clitest.rg000001/providers/Microsoft.Network/virtualNetworks/vmss123VNET/subnets/vmss123Subnet"},
       "loadBalancerBackendAddressPools": [{"id": "/subscriptions/00000000-0000-0000-0000-000000000000/resourceGroups/clitest.rg000001/providers/Microsoft.Network/loadBalancers/vmss123LB/backendAddressPools/vmss123LBBEPool"}],
       "loadBalancerInboundNatPools": [{"id": "/subscriptions/00000000-0000-0000-0000-000000000000/resourceGroups/clitest.rg000001/providers/Microsoft.Network/loadBalancers/vmss123LB/inboundNatPools/vmss123LBNatPool"}]}}],
@@ -307,11 +257,7 @@
       ParameterSetName:
       - -g -n --admin-username --admin-password --image --single-placement-group
       User-Agent:
-<<<<<<< HEAD
-      - python/3.6.5 (Windows-10-10.0.17134-SP0) msrest/0.6.10 msrest_azure/0.6.2
-=======
-      - python/3.7.4 (Windows-10-10.0.18362-SP0) msrest/0.6.10 msrest_azure/0.6.2
->>>>>>> 15b3674b
+      - python/3.7.4 (Windows-10-10.0.18362-SP0) msrest/0.6.10 msrest_azure/0.6.2
         azure-mgmt-resource/4.0.0 Azure-SDK-For-Python AZURECLI/2.0.74
       accept-language:
       - en-US
@@ -319,20 +265,6 @@
     uri: https://management.azure.com/subscriptions/00000000-0000-0000-0000-000000000000/resourcegroups/clitest.rg000001/providers/Microsoft.Resources/deployments/mock-deployment?api-version=2019-07-01
   response:
     body:
-<<<<<<< HEAD
-      string: '{"id":"/subscriptions/00000000-0000-0000-0000-000000000000/resourceGroups/clitest.rg000001/providers/Microsoft.Resources/deployments/vmss_deploy_dlE5wxtnBPF6038HGaMnvcjAQYGsoTWi","name":"vmss_deploy_dlE5wxtnBPF6038HGaMnvcjAQYGsoTWi","type":"Microsoft.Resources/deployments","properties":{"templateHash":"16753647075434797336","parameters":{"adminPassword":{"type":"SecureString"}},"mode":"Incremental","provisioningState":"Accepted","timestamp":"2019-10-13T02:55:34.0419184Z","duration":"PT0.3612636S","correlationId":"78828d7e-50b4-4b16-acaa-de37ae66e16f","providers":[{"namespace":"Microsoft.Network","resourceTypes":[{"resourceType":"virtualNetworks","locations":["westus"]},{"resourceType":"publicIPAddresses","locations":["westus"]},{"resourceType":"loadBalancers","locations":["westus"]},{"resourceType":"networkSecurityGroups","locations":["westus"]}]},{"namespace":"Microsoft.Compute","resourceTypes":[{"resourceType":"virtualMachineScaleSets","locations":["westus"]}]}],"dependencies":[{"dependsOn":[{"id":"/subscriptions/00000000-0000-0000-0000-000000000000/resourceGroups/clitest.rg000001/providers/Microsoft.Network/virtualNetworks/vmss123VNET","resourceType":"Microsoft.Network/virtualNetworks","resourceName":"vmss123VNET"},{"id":"/subscriptions/00000000-0000-0000-0000-000000000000/resourceGroups/clitest.rg000001/providers/Microsoft.Network/publicIPAddresses/vmss123LBPublicIP","resourceType":"Microsoft.Network/publicIPAddresses","resourceName":"vmss123LBPublicIP"}],"id":"/subscriptions/00000000-0000-0000-0000-000000000000/resourceGroups/clitest.rg000001/providers/Microsoft.Network/loadBalancers/vmss123LB","resourceType":"Microsoft.Network/loadBalancers","resourceName":"vmss123LB"},{"dependsOn":[{"id":"/subscriptions/00000000-0000-0000-0000-000000000000/resourceGroups/clitest.rg000001/providers/Microsoft.Network/virtualNetworks/vmss123VNET","resourceType":"Microsoft.Network/virtualNetworks","resourceName":"vmss123VNET"},{"id":"/subscriptions/00000000-0000-0000-0000-000000000000/resourceGroups/clitest.rg000001/providers/Microsoft.Network/loadBalancers/vmss123LB","resourceType":"Microsoft.Network/loadBalancers","resourceName":"vmss123LB"},{"id":"/subscriptions/00000000-0000-0000-0000-000000000000/resourceGroups/clitest.rg000001/providers/Microsoft.Network/networkSecurityGroups/vmss123NSG","resourceType":"Microsoft.Network/networkSecurityGroups","resourceName":"vmss123NSG"}],"id":"/subscriptions/00000000-0000-0000-0000-000000000000/resourceGroups/clitest.rg000001/providers/Microsoft.Compute/virtualMachineScaleSets/vmss123","resourceType":"Microsoft.Compute/virtualMachineScaleSets","resourceName":"vmss123"}]}}'
-    headers:
-      azure-asyncoperation:
-      - https://management.azure.com/subscriptions/00000000-0000-0000-0000-000000000000/resourcegroups/clitest.rg000001/providers/Microsoft.Resources/deployments/vmss_deploy_dlE5wxtnBPF6038HGaMnvcjAQYGsoTWi/operationStatuses/08586306715517969804?api-version=2019-07-01
-      cache-control:
-      - no-cache
-      content-length:
-      - '3118'
-      content-type:
-      - application/json; charset=utf-8
-      date:
-      - Sun, 13 Oct 2019 02:55:33 GMT
-=======
       string: '{"id":"/subscriptions/00000000-0000-0000-0000-000000000000/resourceGroups/clitest.rg000001/providers/Microsoft.Resources/deployments/vmss_deploy_SAh0QbtQyWk2tnwj6pvoOi5u3TKUUTqZ","name":"vmss_deploy_SAh0QbtQyWk2tnwj6pvoOi5u3TKUUTqZ","type":"Microsoft.Resources/deployments","properties":{"templateHash":"7006052122402503831","parameters":{"adminPassword":{"type":"SecureString"}},"mode":"Incremental","provisioningState":"Accepted","timestamp":"2019-10-13T14:06:07.2296072Z","duration":"PT2.4072183S","correlationId":"e261045b-43b6-44b0-8fd9-06162a83997e","providers":[{"namespace":"Microsoft.Network","resourceTypes":[{"resourceType":"virtualNetworks","locations":["westus"]},{"resourceType":"publicIPAddresses","locations":["westus"]},{"resourceType":"loadBalancers","locations":["westus"]},{"resourceType":"networkSecurityGroups","locations":["westus"]}]},{"namespace":"Microsoft.Compute","resourceTypes":[{"resourceType":"virtualMachineScaleSets","locations":["westus"]}]}],"dependencies":[{"dependsOn":[{"id":"/subscriptions/00000000-0000-0000-0000-000000000000/resourceGroups/clitest.rg000001/providers/Microsoft.Network/virtualNetworks/vmss123VNET","resourceType":"Microsoft.Network/virtualNetworks","resourceName":"vmss123VNET"},{"id":"/subscriptions/00000000-0000-0000-0000-000000000000/resourceGroups/clitest.rg000001/providers/Microsoft.Network/publicIPAddresses/vmss123LBPublicIP","resourceType":"Microsoft.Network/publicIPAddresses","resourceName":"vmss123LBPublicIP"}],"id":"/subscriptions/00000000-0000-0000-0000-000000000000/resourceGroups/clitest.rg000001/providers/Microsoft.Network/loadBalancers/vmss123LB","resourceType":"Microsoft.Network/loadBalancers","resourceName":"vmss123LB"},{"dependsOn":[{"id":"/subscriptions/00000000-0000-0000-0000-000000000000/resourceGroups/clitest.rg000001/providers/Microsoft.Network/virtualNetworks/vmss123VNET","resourceType":"Microsoft.Network/virtualNetworks","resourceName":"vmss123VNET"},{"id":"/subscriptions/00000000-0000-0000-0000-000000000000/resourceGroups/clitest.rg000001/providers/Microsoft.Network/loadBalancers/vmss123LB","resourceType":"Microsoft.Network/loadBalancers","resourceName":"vmss123LB"},{"id":"/subscriptions/00000000-0000-0000-0000-000000000000/resourceGroups/clitest.rg000001/providers/Microsoft.Network/networkSecurityGroups/vmss123NSG","resourceType":"Microsoft.Network/networkSecurityGroups","resourceName":"vmss123NSG"}],"id":"/subscriptions/00000000-0000-0000-0000-000000000000/resourceGroups/clitest.rg000001/providers/Microsoft.Compute/virtualMachineScaleSets/vmss123","resourceType":"Microsoft.Compute/virtualMachineScaleSets","resourceName":"vmss123"}]}}'
     headers:
       azure-asyncoperation:
@@ -345,7 +277,6 @@
       - application/json; charset=utf-8
       date:
       - Sun, 13 Oct 2019 14:06:08 GMT
->>>>>>> 15b3674b
       expires:
       - '-1'
       pragma:
@@ -355,11 +286,7 @@
       x-content-type-options:
       - nosniff
       x-ms-ratelimit-remaining-subscription-writes:
-<<<<<<< HEAD
-      - '1199'
-=======
       - '1198'
->>>>>>> 15b3674b
     status:
       code: 201
       message: Created
@@ -377,17 +304,53 @@
       ParameterSetName:
       - -g -n --admin-username --admin-password --image --single-placement-group
       User-Agent:
-<<<<<<< HEAD
-      - python/3.6.5 (Windows-10-10.0.17134-SP0) msrest/0.6.10 msrest_azure/0.6.2
+      - python/3.7.4 (Windows-10-10.0.18362-SP0) msrest/0.6.10 msrest_azure/0.6.2
         azure-mgmt-resource/4.0.0 Azure-SDK-For-Python AZURECLI/2.0.74
     method: GET
-    uri: https://management.azure.com/subscriptions/00000000-0000-0000-0000-000000000000/resourcegroups/clitest.rg000001/providers/Microsoft.Resources/deployments/mock-deployment/operationStatuses/08586306715517969804?api-version=2019-07-01
-=======
+    uri: https://management.azure.com/subscriptions/00000000-0000-0000-0000-000000000000/resourcegroups/clitest.rg000001/providers/Microsoft.Resources/deployments/mock-deployment/operationStatuses/08586306313206552590?api-version=2019-05-10
+  response:
+    body:
+      string: '{"status":"Running"}'
+    headers:
+      cache-control:
+      - no-cache
+      content-length:
+      - '20'
+      content-type:
+      - application/json; charset=utf-8
+      date:
+      - Sun, 13 Oct 2019 14:06:40 GMT
+      expires:
+      - '-1'
+      pragma:
+      - no-cache
+      strict-transport-security:
+      - max-age=31536000; includeSubDomains
+      vary:
+      - Accept-Encoding
+      x-content-type-options:
+      - nosniff
+    status:
+      code: 200
+      message: OK
+- request:
+    body: null
+    headers:
+      Accept:
+      - application/json
+      Accept-Encoding:
+      - gzip, deflate
+      CommandName:
+      - vmss create
+      Connection:
+      - keep-alive
+      ParameterSetName:
+      - -g -n --admin-username --admin-password --image --single-placement-group
+      User-Agent:
       - python/3.7.4 (Windows-10-10.0.18362-SP0) msrest/0.6.10 msrest_azure/0.6.2
         azure-mgmt-resource/4.0.0 Azure-SDK-For-Python AZURECLI/2.0.74
     method: GET
     uri: https://management.azure.com/subscriptions/00000000-0000-0000-0000-000000000000/resourcegroups/clitest.rg000001/providers/Microsoft.Resources/deployments/mock-deployment/operationStatuses/08586306313206552590?api-version=2019-05-10
->>>>>>> 15b3674b
   response:
     body:
       string: '{"status":"Running"}'
@@ -399,11 +362,7 @@
       content-type:
       - application/json; charset=utf-8
       date:
-<<<<<<< HEAD
-      - Sun, 13 Oct 2019 02:56:03 GMT
-=======
-      - Sun, 13 Oct 2019 14:06:40 GMT
->>>>>>> 15b3674b
+      - Sun, 13 Oct 2019 14:07:10 GMT
       expires:
       - '-1'
       pragma:
@@ -431,33 +390,65 @@
       ParameterSetName:
       - -g -n --admin-username --admin-password --image --single-placement-group
       User-Agent:
-<<<<<<< HEAD
-      - python/3.6.5 (Windows-10-10.0.17134-SP0) msrest/0.6.10 msrest_azure/0.6.2
+      - python/3.7.4 (Windows-10-10.0.18362-SP0) msrest/0.6.10 msrest_azure/0.6.2
         azure-mgmt-resource/4.0.0 Azure-SDK-For-Python AZURECLI/2.0.74
     method: GET
-    uri: https://management.azure.com/subscriptions/00000000-0000-0000-0000-000000000000/resourcegroups/clitest.rg000001/providers/Microsoft.Resources/deployments/mock-deployment/operationStatuses/08586306715517969804?api-version=2019-07-01
-=======
+    uri: https://management.azure.com/subscriptions/00000000-0000-0000-0000-000000000000/resourcegroups/clitest.rg000001/providers/Microsoft.Resources/deployments/mock-deployment/operationStatuses/08586306313206552590?api-version=2019-05-10
+  response:
+    body:
+      string: '{"status":"Running"}'
+    headers:
+      cache-control:
+      - no-cache
+      content-length:
+      - '20'
+      content-type:
+      - application/json; charset=utf-8
+      date:
+      - Sun, 13 Oct 2019 14:07:41 GMT
+      expires:
+      - '-1'
+      pragma:
+      - no-cache
+      strict-transport-security:
+      - max-age=31536000; includeSubDomains
+      vary:
+      - Accept-Encoding
+      x-content-type-options:
+      - nosniff
+    status:
+      code: 200
+      message: OK
+- request:
+    body: null
+    headers:
+      Accept:
+      - application/json
+      Accept-Encoding:
+      - gzip, deflate
+      CommandName:
+      - vmss create
+      Connection:
+      - keep-alive
+      ParameterSetName:
+      - -g -n --admin-username --admin-password --image --single-placement-group
+      User-Agent:
       - python/3.7.4 (Windows-10-10.0.18362-SP0) msrest/0.6.10 msrest_azure/0.6.2
         azure-mgmt-resource/4.0.0 Azure-SDK-For-Python AZURECLI/2.0.74
     method: GET
     uri: https://management.azure.com/subscriptions/00000000-0000-0000-0000-000000000000/resourcegroups/clitest.rg000001/providers/Microsoft.Resources/deployments/mock-deployment/operationStatuses/08586306313206552590?api-version=2019-05-10
->>>>>>> 15b3674b
-  response:
-    body:
-      string: '{"status":"Running"}'
-    headers:
-      cache-control:
-      - no-cache
-      content-length:
-      - '20'
-      content-type:
-      - application/json; charset=utf-8
-      date:
-<<<<<<< HEAD
-      - Sun, 13 Oct 2019 02:56:33 GMT
-=======
-      - Sun, 13 Oct 2019 14:07:10 GMT
->>>>>>> 15b3674b
+  response:
+    body:
+      string: '{"status":"Succeeded"}'
+    headers:
+      cache-control:
+      - no-cache
+      content-length:
+      - '22'
+      content-type:
+      - application/json; charset=utf-8
+      date:
+      - Sun, 13 Oct 2019 14:08:11 GMT
       expires:
       - '-1'
       pragma:
@@ -485,146 +476,22 @@
       ParameterSetName:
       - -g -n --admin-username --admin-password --image --single-placement-group
       User-Agent:
-<<<<<<< HEAD
-      - python/3.6.5 (Windows-10-10.0.17134-SP0) msrest/0.6.10 msrest_azure/0.6.2
+      - python/3.7.4 (Windows-10-10.0.18362-SP0) msrest/0.6.10 msrest_azure/0.6.2
         azure-mgmt-resource/4.0.0 Azure-SDK-For-Python AZURECLI/2.0.74
     method: GET
-    uri: https://management.azure.com/subscriptions/00000000-0000-0000-0000-000000000000/resourcegroups/clitest.rg000001/providers/Microsoft.Resources/deployments/mock-deployment/operationStatuses/08586306715517969804?api-version=2019-07-01
-=======
-      - python/3.7.4 (Windows-10-10.0.18362-SP0) msrest/0.6.10 msrest_azure/0.6.2
-        azure-mgmt-resource/4.0.0 Azure-SDK-For-Python AZURECLI/2.0.74
-    method: GET
-    uri: https://management.azure.com/subscriptions/00000000-0000-0000-0000-000000000000/resourcegroups/clitest.rg000001/providers/Microsoft.Resources/deployments/mock-deployment/operationStatuses/08586306313206552590?api-version=2019-05-10
->>>>>>> 15b3674b
-  response:
-    body:
-      string: '{"status":"Running"}'
-    headers:
-      cache-control:
-      - no-cache
-      content-length:
-      - '20'
-      content-type:
-      - application/json; charset=utf-8
-      date:
-<<<<<<< HEAD
-      - Sun, 13 Oct 2019 02:57:04 GMT
-=======
-      - Sun, 13 Oct 2019 14:07:41 GMT
->>>>>>> 15b3674b
-      expires:
-      - '-1'
-      pragma:
-      - no-cache
-      strict-transport-security:
-      - max-age=31536000; includeSubDomains
-      vary:
-      - Accept-Encoding
-      x-content-type-options:
-      - nosniff
-    status:
-      code: 200
-      message: OK
-- request:
-    body: null
-    headers:
-      Accept:
-      - application/json
-      Accept-Encoding:
-      - gzip, deflate
-      CommandName:
-      - vmss create
-      Connection:
-      - keep-alive
-      ParameterSetName:
-      - -g -n --admin-username --admin-password --image --single-placement-group
-      User-Agent:
-<<<<<<< HEAD
-      - python/3.6.5 (Windows-10-10.0.17134-SP0) msrest/0.6.10 msrest_azure/0.6.2
-        azure-mgmt-resource/4.0.0 Azure-SDK-For-Python AZURECLI/2.0.74
-    method: GET
-    uri: https://management.azure.com/subscriptions/00000000-0000-0000-0000-000000000000/resourcegroups/clitest.rg000001/providers/Microsoft.Resources/deployments/mock-deployment/operationStatuses/08586306715517969804?api-version=2019-07-01
-=======
-      - python/3.7.4 (Windows-10-10.0.18362-SP0) msrest/0.6.10 msrest_azure/0.6.2
-        azure-mgmt-resource/4.0.0 Azure-SDK-For-Python AZURECLI/2.0.74
-    method: GET
-    uri: https://management.azure.com/subscriptions/00000000-0000-0000-0000-000000000000/resourcegroups/clitest.rg000001/providers/Microsoft.Resources/deployments/mock-deployment/operationStatuses/08586306313206552590?api-version=2019-05-10
->>>>>>> 15b3674b
-  response:
-    body:
-      string: '{"status":"Succeeded"}'
-    headers:
-      cache-control:
-      - no-cache
-      content-length:
-      - '22'
-      content-type:
-      - application/json; charset=utf-8
-      date:
-<<<<<<< HEAD
-      - Sun, 13 Oct 2019 02:57:33 GMT
-=======
-      - Sun, 13 Oct 2019 14:08:11 GMT
->>>>>>> 15b3674b
-      expires:
-      - '-1'
-      pragma:
-      - no-cache
-      strict-transport-security:
-      - max-age=31536000; includeSubDomains
-      vary:
-      - Accept-Encoding
-      x-content-type-options:
-      - nosniff
-    status:
-      code: 200
-      message: OK
-- request:
-    body: null
-    headers:
-      Accept:
-      - application/json
-      Accept-Encoding:
-      - gzip, deflate
-      CommandName:
-      - vmss create
-      Connection:
-      - keep-alive
-      ParameterSetName:
-      - -g -n --admin-username --admin-password --image --single-placement-group
-      User-Agent:
-<<<<<<< HEAD
-      - python/3.6.5 (Windows-10-10.0.17134-SP0) msrest/0.6.10 msrest_azure/0.6.2
-=======
-      - python/3.7.4 (Windows-10-10.0.18362-SP0) msrest/0.6.10 msrest_azure/0.6.2
->>>>>>> 15b3674b
-        azure-mgmt-resource/4.0.0 Azure-SDK-For-Python AZURECLI/2.0.74
-    method: GET
     uri: https://management.azure.com/subscriptions/00000000-0000-0000-0000-000000000000/resourcegroups/clitest.rg000001/providers/Microsoft.Resources/deployments/mock-deployment?api-version=2019-07-01
   response:
     body:
-<<<<<<< HEAD
-      string: '{"id":"/subscriptions/00000000-0000-0000-0000-000000000000/resourceGroups/clitest.rg000001/providers/Microsoft.Resources/deployments/vmss_deploy_dlE5wxtnBPF6038HGaMnvcjAQYGsoTWi","name":"vmss_deploy_dlE5wxtnBPF6038HGaMnvcjAQYGsoTWi","type":"Microsoft.Resources/deployments","properties":{"templateHash":"16753647075434797336","parameters":{"adminPassword":{"type":"SecureString"}},"mode":"Incremental","provisioningState":"Succeeded","timestamp":"2019-10-13T02:57:13.9881847Z","duration":"PT1M40.3075299S","correlationId":"78828d7e-50b4-4b16-acaa-de37ae66e16f","providers":[{"namespace":"Microsoft.Network","resourceTypes":[{"resourceType":"virtualNetworks","locations":["westus"]},{"resourceType":"publicIPAddresses","locations":["westus"]},{"resourceType":"loadBalancers","locations":["westus"]},{"resourceType":"networkSecurityGroups","locations":["westus"]}]},{"namespace":"Microsoft.Compute","resourceTypes":[{"resourceType":"virtualMachineScaleSets","locations":["westus"]}]}],"dependencies":[{"dependsOn":[{"id":"/subscriptions/00000000-0000-0000-0000-000000000000/resourceGroups/clitest.rg000001/providers/Microsoft.Network/virtualNetworks/vmss123VNET","resourceType":"Microsoft.Network/virtualNetworks","resourceName":"vmss123VNET"},{"id":"/subscriptions/00000000-0000-0000-0000-000000000000/resourceGroups/clitest.rg000001/providers/Microsoft.Network/publicIPAddresses/vmss123LBPublicIP","resourceType":"Microsoft.Network/publicIPAddresses","resourceName":"vmss123LBPublicIP"}],"id":"/subscriptions/00000000-0000-0000-0000-000000000000/resourceGroups/clitest.rg000001/providers/Microsoft.Network/loadBalancers/vmss123LB","resourceType":"Microsoft.Network/loadBalancers","resourceName":"vmss123LB"},{"dependsOn":[{"id":"/subscriptions/00000000-0000-0000-0000-000000000000/resourceGroups/clitest.rg000001/providers/Microsoft.Network/virtualNetworks/vmss123VNET","resourceType":"Microsoft.Network/virtualNetworks","resourceName":"vmss123VNET"},{"id":"/subscriptions/00000000-0000-0000-0000-000000000000/resourceGroups/clitest.rg000001/providers/Microsoft.Network/loadBalancers/vmss123LB","resourceType":"Microsoft.Network/loadBalancers","resourceName":"vmss123LB"},{"id":"/subscriptions/00000000-0000-0000-0000-000000000000/resourceGroups/clitest.rg000001/providers/Microsoft.Network/networkSecurityGroups/vmss123NSG","resourceType":"Microsoft.Network/networkSecurityGroups","resourceName":"vmss123NSG"}],"id":"/subscriptions/00000000-0000-0000-0000-000000000000/resourceGroups/clitest.rg000001/providers/Microsoft.Compute/virtualMachineScaleSets/vmss123","resourceType":"Microsoft.Compute/virtualMachineScaleSets","resourceName":"vmss123"}],"outputs":{"vmss":{"type":"Object","value":{"singlePlacementGroup":false,"upgradePolicy":{"mode":"Manual"},"virtualMachineProfile":{"osProfile":{"computerNamePrefix":"vmss1c80c","adminUsername":"clitester","linuxConfiguration":{"disablePasswordAuthentication":false,"provisionVMAgent":true},"secrets":[],"allowExtensionOperations":true,"requireGuestProvisionSignal":true},"storageProfile":{"osDisk":{"createOption":"FromImage","caching":"ReadWrite","managedDisk":{"storageAccountType":"Premium_LRS"}},"imageReference":{"publisher":"Debian","offer":"debian-10","sku":"10","version":"latest"}},"networkProfile":{"networkInterfaceConfigurations":[{"name":"vmss1c80cNic","properties":{"primary":true,"enableAcceleratedNetworking":false,"networkSecurityGroup":{"id":"/subscriptions/00000000-0000-0000-0000-000000000000/resourceGroups/clitest.rg000001/providers/Microsoft.Network/networkSecurityGroups/vmss123NSG"},"dnsSettings":{"dnsServers":[]},"enableIPForwarding":false,"ipConfigurations":[{"name":"vmss1c80cIPConfig","properties":{"subnet":{"id":"/subscriptions/00000000-0000-0000-0000-000000000000/resourceGroups/clitest.rg000001/providers/Microsoft.Network/virtualNetworks/vmss123VNET/subnets/vmss123Subnet"},"privateIPAddressVersion":"IPv4","loadBalancerBackendAddressPools":[{"id":"/subscriptions/00000000-0000-0000-0000-000000000000/resourceGroups/clitest.rg000001/providers/Microsoft.Network/loadBalancers/vmss123LB/backendAddressPools/vmss123LBBEPool"}],"loadBalancerInboundNatPools":[{"id":"/subscriptions/00000000-0000-0000-0000-000000000000/resourceGroups/clitest.rg000001/providers/Microsoft.Network/loadBalancers/vmss123LB/inboundNatPools/vmss123LBNatPool"}]}}]}}]}},"provisioningState":"Succeeded","overprovision":true,"doNotRunExtensionsOnOverprovisionedVMs":false,"uniqueId":"23aeaa98-26ab-499a-a4f2-712afe95061f"}}},"outputResources":[{"id":"/subscriptions/00000000-0000-0000-0000-000000000000/resourceGroups/clitest.rg000001/providers/Microsoft.Compute/virtualMachineScaleSets/vmss123"},{"id":"/subscriptions/00000000-0000-0000-0000-000000000000/resourceGroups/clitest.rg000001/providers/Microsoft.Network/loadBalancers/vmss123LB"},{"id":"/subscriptions/00000000-0000-0000-0000-000000000000/resourceGroups/clitest.rg000001/providers/Microsoft.Network/networkSecurityGroups/vmss123NSG"},{"id":"/subscriptions/00000000-0000-0000-0000-000000000000/resourceGroups/clitest.rg000001/providers/Microsoft.Network/publicIPAddresses/vmss123LBPublicIP"},{"id":"/subscriptions/00000000-0000-0000-0000-000000000000/resourceGroups/clitest.rg000001/providers/Microsoft.Network/virtualNetworks/vmss123VNET"}]}}'
-=======
       string: '{"id":"/subscriptions/00000000-0000-0000-0000-000000000000/resourceGroups/clitest.rg000001/providers/Microsoft.Resources/deployments/vmss_deploy_SAh0QbtQyWk2tnwj6pvoOi5u3TKUUTqZ","name":"vmss_deploy_SAh0QbtQyWk2tnwj6pvoOi5u3TKUUTqZ","type":"Microsoft.Resources/deployments","properties":{"templateHash":"7006052122402503831","parameters":{"adminPassword":{"type":"SecureString"}},"mode":"Incremental","provisioningState":"Succeeded","timestamp":"2019-10-13T14:08:00.7228876Z","duration":"PT1M55.9004987S","correlationId":"e261045b-43b6-44b0-8fd9-06162a83997e","providers":[{"namespace":"Microsoft.Network","resourceTypes":[{"resourceType":"virtualNetworks","locations":["westus"]},{"resourceType":"publicIPAddresses","locations":["westus"]},{"resourceType":"loadBalancers","locations":["westus"]},{"resourceType":"networkSecurityGroups","locations":["westus"]}]},{"namespace":"Microsoft.Compute","resourceTypes":[{"resourceType":"virtualMachineScaleSets","locations":["westus"]}]}],"dependencies":[{"dependsOn":[{"id":"/subscriptions/00000000-0000-0000-0000-000000000000/resourceGroups/clitest.rg000001/providers/Microsoft.Network/virtualNetworks/vmss123VNET","resourceType":"Microsoft.Network/virtualNetworks","resourceName":"vmss123VNET"},{"id":"/subscriptions/00000000-0000-0000-0000-000000000000/resourceGroups/clitest.rg000001/providers/Microsoft.Network/publicIPAddresses/vmss123LBPublicIP","resourceType":"Microsoft.Network/publicIPAddresses","resourceName":"vmss123LBPublicIP"}],"id":"/subscriptions/00000000-0000-0000-0000-000000000000/resourceGroups/clitest.rg000001/providers/Microsoft.Network/loadBalancers/vmss123LB","resourceType":"Microsoft.Network/loadBalancers","resourceName":"vmss123LB"},{"dependsOn":[{"id":"/subscriptions/00000000-0000-0000-0000-000000000000/resourceGroups/clitest.rg000001/providers/Microsoft.Network/virtualNetworks/vmss123VNET","resourceType":"Microsoft.Network/virtualNetworks","resourceName":"vmss123VNET"},{"id":"/subscriptions/00000000-0000-0000-0000-000000000000/resourceGroups/clitest.rg000001/providers/Microsoft.Network/loadBalancers/vmss123LB","resourceType":"Microsoft.Network/loadBalancers","resourceName":"vmss123LB"},{"id":"/subscriptions/00000000-0000-0000-0000-000000000000/resourceGroups/clitest.rg000001/providers/Microsoft.Network/networkSecurityGroups/vmss123NSG","resourceType":"Microsoft.Network/networkSecurityGroups","resourceName":"vmss123NSG"}],"id":"/subscriptions/00000000-0000-0000-0000-000000000000/resourceGroups/clitest.rg000001/providers/Microsoft.Compute/virtualMachineScaleSets/vmss123","resourceType":"Microsoft.Compute/virtualMachineScaleSets","resourceName":"vmss123"}],"outputs":{"vmss":{"type":"Object","value":{"singlePlacementGroup":false,"upgradePolicy":{"mode":"Manual"},"virtualMachineProfile":{"osProfile":{"computerNamePrefix":"vmss13d5d","adminUsername":"clitester","linuxConfiguration":{"disablePasswordAuthentication":false,"provisionVMAgent":true},"secrets":[],"allowExtensionOperations":true,"requireGuestProvisionSignal":true},"storageProfile":{"osDisk":{"createOption":"FromImage","caching":"ReadWrite","managedDisk":{"storageAccountType":"Premium_LRS"}},"imageReference":{"publisher":"Debian","offer":"debian-10","sku":"10","version":"latest"}},"networkProfile":{"networkInterfaceConfigurations":[{"name":"vmss13d5dNic","properties":{"primary":true,"enableAcceleratedNetworking":false,"networkSecurityGroup":{"id":"/subscriptions/00000000-0000-0000-0000-000000000000/resourceGroups/clitest.rg000001/providers/Microsoft.Network/networkSecurityGroups/vmss123NSG"},"dnsSettings":{"dnsServers":[]},"enableIPForwarding":false,"ipConfigurations":[{"name":"vmss13d5dIPConfig","properties":{"subnet":{"id":"/subscriptions/00000000-0000-0000-0000-000000000000/resourceGroups/clitest.rg000001/providers/Microsoft.Network/virtualNetworks/vmss123VNET/subnets/vmss123Subnet"},"privateIPAddressVersion":"IPv4","loadBalancerBackendAddressPools":[{"id":"/subscriptions/00000000-0000-0000-0000-000000000000/resourceGroups/clitest.rg000001/providers/Microsoft.Network/loadBalancers/vmss123LB/backendAddressPools/vmss123LBBEPool"}],"loadBalancerInboundNatPools":[{"id":"/subscriptions/00000000-0000-0000-0000-000000000000/resourceGroups/clitest.rg000001/providers/Microsoft.Network/loadBalancers/vmss123LB/inboundNatPools/vmss123LBNatPool"}]}}]}}]}},"provisioningState":"Succeeded","overprovision":true,"doNotRunExtensionsOnOverprovisionedVMs":false,"uniqueId":"3549f840-b8da-4d1a-970e-f2671aee2d15"}}},"outputResources":[{"id":"/subscriptions/00000000-0000-0000-0000-000000000000/resourceGroups/clitest.rg000001/providers/Microsoft.Compute/virtualMachineScaleSets/vmss123"},{"id":"/subscriptions/00000000-0000-0000-0000-000000000000/resourceGroups/clitest.rg000001/providers/Microsoft.Network/loadBalancers/vmss123LB"},{"id":"/subscriptions/00000000-0000-0000-0000-000000000000/resourceGroups/clitest.rg000001/providers/Microsoft.Network/networkSecurityGroups/vmss123NSG"},{"id":"/subscriptions/00000000-0000-0000-0000-000000000000/resourceGroups/clitest.rg000001/providers/Microsoft.Network/publicIPAddresses/vmss123LBPublicIP"},{"id":"/subscriptions/00000000-0000-0000-0000-000000000000/resourceGroups/clitest.rg000001/providers/Microsoft.Network/virtualNetworks/vmss123VNET"}]}}'
->>>>>>> 15b3674b
-    headers:
-      cache-control:
-      - no-cache
-      content-length:
-<<<<<<< HEAD
-      - '6262'
-      content-type:
-      - application/json; charset=utf-8
-      date:
-      - Sun, 13 Oct 2019 02:57:34 GMT
-=======
+    headers:
+      cache-control:
+      - no-cache
+      content-length:
       - '6261'
       content-type:
       - application/json; charset=utf-8
       date:
       - Sun, 13 Oct 2019 14:08:12 GMT
->>>>>>> 15b3674b
       expires:
       - '-1'
       pragma:
@@ -652,11 +519,7 @@
       ParameterSetName:
       - -g -n
       User-Agent:
-<<<<<<< HEAD
-      - python/3.6.5 (Windows-10-10.0.17134-SP0) msrest/0.6.10 msrest_azure/0.6.2
-=======
-      - python/3.7.4 (Windows-10-10.0.18362-SP0) msrest/0.6.10 msrest_azure/0.6.2
->>>>>>> 15b3674b
+      - python/3.7.4 (Windows-10-10.0.18362-SP0) msrest/0.6.10 msrest_azure/0.6.2
         azure-mgmt-compute/8.0.0 Azure-SDK-For-Python AZURECLI/2.0.74
       accept-language:
       - en-US
@@ -670,11 +533,7 @@
         \   \"tier\": \"Standard\",\r\n    \"capacity\": 2\r\n  },\r\n  \"properties\":
         {\r\n    \"singlePlacementGroup\": false,\r\n    \"upgradePolicy\": {\r\n
         \     \"mode\": \"Manual\"\r\n    },\r\n    \"virtualMachineProfile\": {\r\n
-<<<<<<< HEAD
-        \     \"osProfile\": {\r\n        \"computerNamePrefix\": \"vmss1c80c\",\r\n
-=======
         \     \"osProfile\": {\r\n        \"computerNamePrefix\": \"vmss13d5d\",\r\n
->>>>>>> 15b3674b
         \       \"adminUsername\": \"clitester\",\r\n        \"linuxConfiguration\":
         {\r\n          \"disablePasswordAuthentication\": false,\r\n          \"provisionVMAgent\":
         true\r\n        },\r\n        \"secrets\": [],\r\n        \"allowExtensionOperations\":
@@ -684,17 +543,10 @@
         \           \"storageAccountType\": \"Premium_LRS\"\r\n          }\r\n        },\r\n
         \       \"imageReference\": {\r\n          \"publisher\": \"Debian\",\r\n
         \         \"offer\": \"debian-10\",\r\n          \"sku\": \"10\",\r\n          \"version\":
-<<<<<<< HEAD
-        \"latest\"\r\n        }\r\n      },\r\n      \"networkProfile\": {\"networkInterfaceConfigurations\":[{\"name\":\"vmss1c80cNic\",\"properties\":{\"primary\":true,\"enableAcceleratedNetworking\":false,\"networkSecurityGroup\":{\"id\":\"/subscriptions/00000000-0000-0000-0000-000000000000/resourceGroups/clitest.rg000001/providers/Microsoft.Network/networkSecurityGroups/vmss123NSG\"},\"dnsSettings\":{\"dnsServers\":[]},\"enableIPForwarding\":false,\"ipConfigurations\":[{\"name\":\"vmss1c80cIPConfig\",\"properties\":{\"subnet\":{\"id\":\"/subscriptions/00000000-0000-0000-0000-000000000000/resourceGroups/clitest.rg000001/providers/Microsoft.Network/virtualNetworks/vmss123VNET/subnets/vmss123Subnet\"},\"privateIPAddressVersion\":\"IPv4\",\"loadBalancerBackendAddressPools\":[{\"id\":\"/subscriptions/00000000-0000-0000-0000-000000000000/resourceGroups/clitest.rg000001/providers/Microsoft.Network/loadBalancers/vmss123LB/backendAddressPools/vmss123LBBEPool\"}],\"loadBalancerInboundNatPools\":[{\"id\":\"/subscriptions/00000000-0000-0000-0000-000000000000/resourceGroups/clitest.rg000001/providers/Microsoft.Network/loadBalancers/vmss123LB/inboundNatPools/vmss123LBNatPool\"}]}}]}}]}\r\n
-        \   },\r\n    \"provisioningState\": \"Succeeded\",\r\n    \"overprovision\":
-        true,\r\n    \"doNotRunExtensionsOnOverprovisionedVMs\": false,\r\n    \"uniqueId\":
-        \"23aeaa98-26ab-499a-a4f2-712afe95061f\"\r\n  }\r\n}"
-=======
         \"latest\"\r\n        }\r\n      },\r\n      \"networkProfile\": {\"networkInterfaceConfigurations\":[{\"name\":\"vmss13d5dNic\",\"properties\":{\"primary\":true,\"enableAcceleratedNetworking\":false,\"networkSecurityGroup\":{\"id\":\"/subscriptions/00000000-0000-0000-0000-000000000000/resourceGroups/clitest.rg000001/providers/Microsoft.Network/networkSecurityGroups/vmss123NSG\"},\"dnsSettings\":{\"dnsServers\":[]},\"enableIPForwarding\":false,\"ipConfigurations\":[{\"name\":\"vmss13d5dIPConfig\",\"properties\":{\"subnet\":{\"id\":\"/subscriptions/00000000-0000-0000-0000-000000000000/resourceGroups/clitest.rg000001/providers/Microsoft.Network/virtualNetworks/vmss123VNET/subnets/vmss123Subnet\"},\"privateIPAddressVersion\":\"IPv4\",\"loadBalancerBackendAddressPools\":[{\"id\":\"/subscriptions/00000000-0000-0000-0000-000000000000/resourceGroups/clitest.rg000001/providers/Microsoft.Network/loadBalancers/vmss123LB/backendAddressPools/vmss123LBBEPool\"}],\"loadBalancerInboundNatPools\":[{\"id\":\"/subscriptions/00000000-0000-0000-0000-000000000000/resourceGroups/clitest.rg000001/providers/Microsoft.Network/loadBalancers/vmss123LB/inboundNatPools/vmss123LBNatPool\"}]}}]}}]}\r\n
         \   },\r\n    \"provisioningState\": \"Succeeded\",\r\n    \"overprovision\":
         true,\r\n    \"doNotRunExtensionsOnOverprovisionedVMs\": false,\r\n    \"uniqueId\":
         \"3549f840-b8da-4d1a-970e-f2671aee2d15\"\r\n  }\r\n}"
->>>>>>> 15b3674b
     headers:
       cache-control:
       - no-cache
@@ -703,11 +555,7 @@
       content-type:
       - application/json; charset=utf-8
       date:
-<<<<<<< HEAD
-      - Sun, 13 Oct 2019 02:57:35 GMT
-=======
       - Sun, 13 Oct 2019 14:08:13 GMT
->>>>>>> 15b3674b
       expires:
       - '-1'
       pragma:
@@ -724,11 +572,7 @@
       x-content-type-options:
       - nosniff
       x-ms-ratelimit-remaining-resource:
-<<<<<<< HEAD
-      - Microsoft.Compute/GetVMScaleSet3Min;190,Microsoft.Compute/GetVMScaleSet30Min;1250
-=======
       - Microsoft.Compute/GetVMScaleSet3Min;201,Microsoft.Compute/GetVMScaleSet30Min;1339
->>>>>>> 15b3674b
     status:
       code: 200
       message: OK
@@ -746,13 +590,8 @@
       ParameterSetName:
       - -g
       User-Agent:
-<<<<<<< HEAD
-      - python/3.6.5 (Windows-10-10.0.17134-SP0) msrest/0.6.10 msrest_azure/0.6.2
-        azure-mgmt-network/4.0.0 Azure-SDK-For-Python AZURECLI/2.0.74
-=======
       - python/3.7.4 (Windows-10-10.0.18362-SP0) msrest/0.6.10 msrest_azure/0.6.2
         azure-mgmt-network/6.0.0 Azure-SDK-For-Python AZURECLI/2.0.74
->>>>>>> 15b3674b
       accept-language:
       - en-US
     method: GET
@@ -761,15 +600,6 @@
     body:
       string: "{\r\n  \"value\": [\r\n    {\r\n      \"name\": \"vmss123LB\",\r\n
         \     \"id\": \"/subscriptions/00000000-0000-0000-0000-000000000000/resourceGroups/clitest.rg000001/providers/Microsoft.Network/loadBalancers/vmss123LB\",\r\n
-<<<<<<< HEAD
-        \     \"etag\": \"W/\\\"2edf076c-802a-48e9-8f0f-bc5a6c11138b\\\"\",\r\n      \"type\":
-        \"Microsoft.Network/loadBalancers\",\r\n      \"location\": \"westus\",\r\n
-        \     \"tags\": {},\r\n      \"properties\": {\r\n        \"provisioningState\":
-        \"Succeeded\",\r\n        \"resourceGuid\": \"aead4178-9748-4444-b9da-3602d0c2237b\",\r\n
-        \       \"frontendIPConfigurations\": [\r\n          {\r\n            \"name\":
-        \"loadBalancerFrontEnd\",\r\n            \"id\": \"/subscriptions/00000000-0000-0000-0000-000000000000/resourceGroups/clitest.rg000001/providers/Microsoft.Network/loadBalancers/vmss123LB/frontendIPConfigurations/loadBalancerFrontEnd\",\r\n
-        \           \"etag\": \"W/\\\"2edf076c-802a-48e9-8f0f-bc5a6c11138b\\\"\",\r\n
-=======
         \     \"etag\": \"W/\\\"8c88a202-5f06-4765-81cc-6cc7ed178953\\\"\",\r\n      \"type\":
         \"Microsoft.Network/loadBalancers\",\r\n      \"location\": \"westus\",\r\n
         \     \"tags\": {},\r\n      \"properties\": {\r\n        \"provisioningState\":
@@ -777,7 +607,6 @@
         \       \"frontendIPConfigurations\": [\r\n          {\r\n            \"name\":
         \"loadBalancerFrontEnd\",\r\n            \"id\": \"/subscriptions/00000000-0000-0000-0000-000000000000/resourceGroups/clitest.rg000001/providers/Microsoft.Network/loadBalancers/vmss123LB/frontendIPConfigurations/loadBalancerFrontEnd\",\r\n
         \           \"etag\": \"W/\\\"8c88a202-5f06-4765-81cc-6cc7ed178953\\\"\",\r\n
->>>>>>> 15b3674b
         \           \"type\": \"Microsoft.Network/loadBalancers/frontendIPConfigurations\",\r\n
         \           \"properties\": {\r\n              \"provisioningState\": \"Succeeded\",\r\n
         \             \"privateIPAllocationMethod\": \"Dynamic\",\r\n              \"publicIPAddress\":
@@ -795,15 +624,6 @@
         \"IPv4\"\r\n            }\r\n          }\r\n        ],\r\n        \"backendAddressPools\":
         [\r\n          {\r\n            \"name\": \"vmss123LBBEPool\",\r\n            \"id\":
         \"/subscriptions/00000000-0000-0000-0000-000000000000/resourceGroups/clitest.rg000001/providers/Microsoft.Network/loadBalancers/vmss123LB/backendAddressPools/vmss123LBBEPool\",\r\n
-<<<<<<< HEAD
-        \           \"etag\": \"W/\\\"2edf076c-802a-48e9-8f0f-bc5a6c11138b\\\"\",\r\n
-        \           \"properties\": {\r\n              \"provisioningState\": \"Succeeded\",\r\n
-        \             \"backendIPConfigurations\": [\r\n                {\r\n                  \"id\":
-        \"/subscriptions/00000000-0000-0000-0000-000000000000/resourceGroups/clitest.rg000001/providers/Microsoft.Compute/virtualMachineScaleSets/vmss123/virtualMachines/0/networkInterfaces/vmss1c80cNic/ipConfigurations/vmss1c80cIPConfig\"\r\n
-        \               },\r\n                {\r\n                  \"id\": \"/subscriptions/00000000-0000-0000-0000-000000000000/resourceGroups/clitest.rg000001/providers/Microsoft.Compute/virtualMachineScaleSets/vmss123/virtualMachines/1/networkInterfaces/vmss1c80cNic/ipConfigurations/vmss1c80cIPConfig\"\r\n
-        \               },\r\n                {\r\n                  \"id\": \"/subscriptions/00000000-0000-0000-0000-000000000000/resourceGroups/clitest.rg000001/providers/Microsoft.Compute/virtualMachineScaleSets/vmss123/virtualMachines/2/networkInterfaces/vmss1c80cNic/ipConfigurations/vmss1c80cIPConfig\"\r\n
-        \               },\r\n                {\r\n                  \"id\": \"/subscriptions/00000000-0000-0000-0000-000000000000/resourceGroups/clitest.rg000001/providers/Microsoft.Compute/virtualMachineScaleSets/vmss123/virtualMachines/3/networkInterfaces/vmss1c80cNic/ipConfigurations/vmss1c80cIPConfig\"\r\n
-=======
         \           \"etag\": \"W/\\\"8c88a202-5f06-4765-81cc-6cc7ed178953\\\"\",\r\n
         \           \"properties\": {\r\n              \"provisioningState\": \"Succeeded\",\r\n
         \             \"backendIPConfigurations\": [\r\n                {\r\n                  \"id\":
@@ -811,18 +631,13 @@
         \               },\r\n                {\r\n                  \"id\": \"/subscriptions/00000000-0000-0000-0000-000000000000/resourceGroups/clitest.rg000001/providers/Microsoft.Compute/virtualMachineScaleSets/vmss123/virtualMachines/1/networkInterfaces/vmss13d5dNic/ipConfigurations/vmss13d5dIPConfig\"\r\n
         \               },\r\n                {\r\n                  \"id\": \"/subscriptions/00000000-0000-0000-0000-000000000000/resourceGroups/clitest.rg000001/providers/Microsoft.Compute/virtualMachineScaleSets/vmss123/virtualMachines/2/networkInterfaces/vmss13d5dNic/ipConfigurations/vmss13d5dIPConfig\"\r\n
         \               },\r\n                {\r\n                  \"id\": \"/subscriptions/00000000-0000-0000-0000-000000000000/resourceGroups/clitest.rg000001/providers/Microsoft.Compute/virtualMachineScaleSets/vmss123/virtualMachines/3/networkInterfaces/vmss13d5dNic/ipConfigurations/vmss13d5dIPConfig\"\r\n
->>>>>>> 15b3674b
         \               }\r\n              ],\r\n              \"loadBalancingRules\":
         [\r\n                {\r\n                  \"id\": \"/subscriptions/00000000-0000-0000-0000-000000000000/resourceGroups/clitest.rg000001/providers/Microsoft.Network/loadBalancers/vmss123LB/loadBalancingRules/LBRule\"\r\n
         \               }\r\n              ]\r\n            },\r\n            \"type\":
         \"Microsoft.Network/loadBalancers/backendAddressPools\"\r\n          }\r\n
         \       ],\r\n        \"loadBalancingRules\": [\r\n          {\r\n            \"name\":
         \"LBRule\",\r\n            \"id\": \"/subscriptions/00000000-0000-0000-0000-000000000000/resourceGroups/clitest.rg000001/providers/Microsoft.Network/loadBalancers/vmss123LB/loadBalancingRules/LBRule\",\r\n
-<<<<<<< HEAD
-        \           \"etag\": \"W/\\\"2edf076c-802a-48e9-8f0f-bc5a6c11138b\\\"\",\r\n
-=======
         \           \"etag\": \"W/\\\"8c88a202-5f06-4765-81cc-6cc7ed178953\\\"\",\r\n
->>>>>>> 15b3674b
         \           \"type\": \"Microsoft.Network/loadBalancers/loadBalancingRules\",\r\n
         \           \"properties\": {\r\n              \"provisioningState\": \"Succeeded\",\r\n
         \             \"frontendIPConfiguration\": {\r\n                \"id\": \"/subscriptions/00000000-0000-0000-0000-000000000000/resourceGroups/clitest.rg000001/providers/Microsoft.Network/loadBalancers/vmss123LB/frontendIPConfigurations/loadBalancerFrontEnd\"\r\n
@@ -836,11 +651,7 @@
         \             }\r\n            }\r\n          }\r\n        ],\r\n        \"probes\":
         [],\r\n        \"inboundNatRules\": [\r\n          {\r\n            \"name\":
         \"vmss123LBNatPool.0\",\r\n            \"id\": \"/subscriptions/00000000-0000-0000-0000-000000000000/resourceGroups/clitest.rg000001/providers/Microsoft.Network/loadBalancers/vmss123LB/inboundNatRules/vmss123LBNatPool.0\",\r\n
-<<<<<<< HEAD
-        \           \"etag\": \"W/\\\"2edf076c-802a-48e9-8f0f-bc5a6c11138b\\\"\",\r\n
-=======
         \           \"etag\": \"W/\\\"8c88a202-5f06-4765-81cc-6cc7ed178953\\\"\",\r\n
->>>>>>> 15b3674b
         \           \"type\": \"Microsoft.Network/loadBalancers/inboundNatRules\",\r\n
         \           \"properties\": {\r\n              \"provisioningState\": \"Succeeded\",\r\n
         \             \"frontendIPConfiguration\": {\r\n                \"id\": \"/subscriptions/00000000-0000-0000-0000-000000000000/resourceGroups/clitest.rg000001/providers/Microsoft.Network/loadBalancers/vmss123LB/frontendIPConfigurations/loadBalancerFrontEnd\"\r\n
@@ -849,17 +660,10 @@
         4,\r\n              \"protocol\": \"Tcp\",\r\n              \"enableDestinationServiceEndpoint\":
         false,\r\n              \"enableTcpReset\": false,\r\n              \"allowBackendPortConflict\":
         false,\r\n              \"backendIPConfiguration\": {\r\n                \"id\":
-<<<<<<< HEAD
-        \"/subscriptions/00000000-0000-0000-0000-000000000000/resourceGroups/clitest.rg000001/providers/Microsoft.Compute/virtualMachineScaleSets/vmss123/virtualMachines/0/networkInterfaces/vmss1c80cNic/ipConfigurations/vmss1c80cIPConfig\"\r\n
-        \             }\r\n            }\r\n          },\r\n          {\r\n            \"name\":
-        \"vmss123LBNatPool.1\",\r\n            \"id\": \"/subscriptions/00000000-0000-0000-0000-000000000000/resourceGroups/clitest.rg000001/providers/Microsoft.Network/loadBalancers/vmss123LB/inboundNatRules/vmss123LBNatPool.1\",\r\n
-        \           \"etag\": \"W/\\\"2edf076c-802a-48e9-8f0f-bc5a6c11138b\\\"\",\r\n
-=======
         \"/subscriptions/00000000-0000-0000-0000-000000000000/resourceGroups/clitest.rg000001/providers/Microsoft.Compute/virtualMachineScaleSets/vmss123/virtualMachines/0/networkInterfaces/vmss13d5dNic/ipConfigurations/vmss13d5dIPConfig\"\r\n
         \             }\r\n            }\r\n          },\r\n          {\r\n            \"name\":
         \"vmss123LBNatPool.1\",\r\n            \"id\": \"/subscriptions/00000000-0000-0000-0000-000000000000/resourceGroups/clitest.rg000001/providers/Microsoft.Network/loadBalancers/vmss123LB/inboundNatRules/vmss123LBNatPool.1\",\r\n
         \           \"etag\": \"W/\\\"8c88a202-5f06-4765-81cc-6cc7ed178953\\\"\",\r\n
->>>>>>> 15b3674b
         \           \"type\": \"Microsoft.Network/loadBalancers/inboundNatRules\",\r\n
         \           \"properties\": {\r\n              \"provisioningState\": \"Succeeded\",\r\n
         \             \"frontendIPConfiguration\": {\r\n                \"id\": \"/subscriptions/00000000-0000-0000-0000-000000000000/resourceGroups/clitest.rg000001/providers/Microsoft.Network/loadBalancers/vmss123LB/frontendIPConfigurations/loadBalancerFrontEnd\"\r\n
@@ -868,17 +672,10 @@
         4,\r\n              \"protocol\": \"Tcp\",\r\n              \"enableDestinationServiceEndpoint\":
         false,\r\n              \"enableTcpReset\": false,\r\n              \"allowBackendPortConflict\":
         false,\r\n              \"backendIPConfiguration\": {\r\n                \"id\":
-<<<<<<< HEAD
-        \"/subscriptions/00000000-0000-0000-0000-000000000000/resourceGroups/clitest.rg000001/providers/Microsoft.Compute/virtualMachineScaleSets/vmss123/virtualMachines/1/networkInterfaces/vmss1c80cNic/ipConfigurations/vmss1c80cIPConfig\"\r\n
-        \             }\r\n            }\r\n          },\r\n          {\r\n            \"name\":
-        \"vmss123LBNatPool.2\",\r\n            \"id\": \"/subscriptions/00000000-0000-0000-0000-000000000000/resourceGroups/clitest.rg000001/providers/Microsoft.Network/loadBalancers/vmss123LB/inboundNatRules/vmss123LBNatPool.2\",\r\n
-        \           \"etag\": \"W/\\\"2edf076c-802a-48e9-8f0f-bc5a6c11138b\\\"\",\r\n
-=======
         \"/subscriptions/00000000-0000-0000-0000-000000000000/resourceGroups/clitest.rg000001/providers/Microsoft.Compute/virtualMachineScaleSets/vmss123/virtualMachines/1/networkInterfaces/vmss13d5dNic/ipConfigurations/vmss13d5dIPConfig\"\r\n
         \             }\r\n            }\r\n          },\r\n          {\r\n            \"name\":
         \"vmss123LBNatPool.2\",\r\n            \"id\": \"/subscriptions/00000000-0000-0000-0000-000000000000/resourceGroups/clitest.rg000001/providers/Microsoft.Network/loadBalancers/vmss123LB/inboundNatRules/vmss123LBNatPool.2\",\r\n
         \           \"etag\": \"W/\\\"8c88a202-5f06-4765-81cc-6cc7ed178953\\\"\",\r\n
->>>>>>> 15b3674b
         \           \"type\": \"Microsoft.Network/loadBalancers/inboundNatRules\",\r\n
         \           \"properties\": {\r\n              \"provisioningState\": \"Succeeded\",\r\n
         \             \"frontendIPConfiguration\": {\r\n                \"id\": \"/subscriptions/00000000-0000-0000-0000-000000000000/resourceGroups/clitest.rg000001/providers/Microsoft.Network/loadBalancers/vmss123LB/frontendIPConfigurations/loadBalancerFrontEnd\"\r\n
@@ -887,17 +684,10 @@
         4,\r\n              \"protocol\": \"Tcp\",\r\n              \"enableDestinationServiceEndpoint\":
         false,\r\n              \"enableTcpReset\": false,\r\n              \"allowBackendPortConflict\":
         false,\r\n              \"backendIPConfiguration\": {\r\n                \"id\":
-<<<<<<< HEAD
-        \"/subscriptions/00000000-0000-0000-0000-000000000000/resourceGroups/clitest.rg000001/providers/Microsoft.Compute/virtualMachineScaleSets/vmss123/virtualMachines/2/networkInterfaces/vmss1c80cNic/ipConfigurations/vmss1c80cIPConfig\"\r\n
-        \             }\r\n            }\r\n          },\r\n          {\r\n            \"name\":
-        \"vmss123LBNatPool.3\",\r\n            \"id\": \"/subscriptions/00000000-0000-0000-0000-000000000000/resourceGroups/clitest.rg000001/providers/Microsoft.Network/loadBalancers/vmss123LB/inboundNatRules/vmss123LBNatPool.3\",\r\n
-        \           \"etag\": \"W/\\\"2edf076c-802a-48e9-8f0f-bc5a6c11138b\\\"\",\r\n
-=======
         \"/subscriptions/00000000-0000-0000-0000-000000000000/resourceGroups/clitest.rg000001/providers/Microsoft.Compute/virtualMachineScaleSets/vmss123/virtualMachines/2/networkInterfaces/vmss13d5dNic/ipConfigurations/vmss13d5dIPConfig\"\r\n
         \             }\r\n            }\r\n          },\r\n          {\r\n            \"name\":
         \"vmss123LBNatPool.3\",\r\n            \"id\": \"/subscriptions/00000000-0000-0000-0000-000000000000/resourceGroups/clitest.rg000001/providers/Microsoft.Network/loadBalancers/vmss123LB/inboundNatRules/vmss123LBNatPool.3\",\r\n
         \           \"etag\": \"W/\\\"8c88a202-5f06-4765-81cc-6cc7ed178953\\\"\",\r\n
->>>>>>> 15b3674b
         \           \"type\": \"Microsoft.Network/loadBalancers/inboundNatRules\",\r\n
         \           \"properties\": {\r\n              \"provisioningState\": \"Succeeded\",\r\n
         \             \"frontendIPConfiguration\": {\r\n                \"id\": \"/subscriptions/00000000-0000-0000-0000-000000000000/resourceGroups/clitest.rg000001/providers/Microsoft.Network/loadBalancers/vmss123LB/frontendIPConfigurations/loadBalancerFrontEnd\"\r\n
@@ -906,19 +696,11 @@
         4,\r\n              \"protocol\": \"Tcp\",\r\n              \"enableDestinationServiceEndpoint\":
         false,\r\n              \"enableTcpReset\": false,\r\n              \"allowBackendPortConflict\":
         false,\r\n              \"backendIPConfiguration\": {\r\n                \"id\":
-<<<<<<< HEAD
-        \"/subscriptions/00000000-0000-0000-0000-000000000000/resourceGroups/clitest.rg000001/providers/Microsoft.Compute/virtualMachineScaleSets/vmss123/virtualMachines/3/networkInterfaces/vmss1c80cNic/ipConfigurations/vmss1c80cIPConfig\"\r\n
-        \             }\r\n            }\r\n          }\r\n        ],\r\n        \"outboundRules\":
-        [],\r\n        \"inboundNatPools\": [\r\n          {\r\n            \"name\":
-        \"vmss123LBNatPool\",\r\n            \"id\": \"/subscriptions/00000000-0000-0000-0000-000000000000/resourceGroups/clitest.rg000001/providers/Microsoft.Network/loadBalancers/vmss123LB/inboundNatPools/vmss123LBNatPool\",\r\n
-        \           \"etag\": \"W/\\\"2edf076c-802a-48e9-8f0f-bc5a6c11138b\\\"\",\r\n
-=======
         \"/subscriptions/00000000-0000-0000-0000-000000000000/resourceGroups/clitest.rg000001/providers/Microsoft.Compute/virtualMachineScaleSets/vmss123/virtualMachines/3/networkInterfaces/vmss13d5dNic/ipConfigurations/vmss13d5dIPConfig\"\r\n
         \             }\r\n            }\r\n          }\r\n        ],\r\n        \"outboundRules\":
         [],\r\n        \"inboundNatPools\": [\r\n          {\r\n            \"name\":
         \"vmss123LBNatPool\",\r\n            \"id\": \"/subscriptions/00000000-0000-0000-0000-000000000000/resourceGroups/clitest.rg000001/providers/Microsoft.Network/loadBalancers/vmss123LB/inboundNatPools/vmss123LBNatPool\",\r\n
         \           \"etag\": \"W/\\\"8c88a202-5f06-4765-81cc-6cc7ed178953\\\"\",\r\n
->>>>>>> 15b3674b
         \           \"properties\": {\r\n              \"provisioningState\": \"Succeeded\",\r\n
         \             \"frontendPortRangeStart\": 50000,\r\n              \"frontendPortRangeEnd\":
         50119,\r\n              \"backendPort\": 22,\r\n              \"protocol\":
@@ -937,11 +719,7 @@
       content-type:
       - application/json; charset=utf-8
       date:
-<<<<<<< HEAD
-      - Sun, 13 Oct 2019 02:57:35 GMT
-=======
       - Sun, 13 Oct 2019 14:08:15 GMT
->>>>>>> 15b3674b
       expires:
       - '-1'
       pragma:
@@ -958,11 +736,7 @@
       x-content-type-options:
       - nosniff
       x-ms-arm-service-request-id:
-<<<<<<< HEAD
-      - 77835839-151f-46ae-9c47-02a5a1c7dac0
-=======
       - 5a043c58-e734-4b41-8aac-c35fc1192908
->>>>>>> 15b3674b
     status:
       code: 200
       message: OK
@@ -980,13 +754,8 @@
       ParameterSetName:
       - -g
       User-Agent:
-<<<<<<< HEAD
-      - python/3.6.5 (Windows-10-10.0.17134-SP0) msrest/0.6.10 msrest_azure/0.6.2
-        azure-mgmt-network/4.0.0 Azure-SDK-For-Python AZURECLI/2.0.74
-=======
       - python/3.7.4 (Windows-10-10.0.18362-SP0) msrest/0.6.10 msrest_azure/0.6.2
         azure-mgmt-network/6.0.0 Azure-SDK-For-Python AZURECLI/2.0.74
->>>>>>> 15b3674b
       accept-language:
       - en-US
     method: GET
@@ -995,17 +764,10 @@
     body:
       string: "{\r\n  \"value\": [\r\n    {\r\n      \"name\": \"vmss123LBPublicIP\",\r\n
         \     \"id\": \"/subscriptions/00000000-0000-0000-0000-000000000000/resourceGroups/clitest.rg000001/providers/Microsoft.Network/publicIPAddresses/vmss123LBPublicIP\",\r\n
-<<<<<<< HEAD
-        \     \"etag\": \"W/\\\"42ae2ceb-826e-46f1-aba9-897f48dd3c0b\\\"\",\r\n      \"location\":
-        \"westus\",\r\n      \"tags\": {},\r\n      \"properties\": {\r\n        \"provisioningState\":
-        \"Succeeded\",\r\n        \"resourceGuid\": \"7fe1c867-a01b-4684-967c-05daa34b6893\",\r\n
-        \       \"ipAddress\": \"13.86.249.151\",\r\n        \"publicIPAddressVersion\":
-=======
         \     \"etag\": \"W/\\\"2ed5d785-2e0e-4805-931c-b773ab75abdb\\\"\",\r\n      \"location\":
         \"westus\",\r\n      \"tags\": {},\r\n      \"properties\": {\r\n        \"provisioningState\":
         \"Succeeded\",\r\n        \"resourceGuid\": \"39648be9-9e56-498f-8b7a-729393d2a0f5\",\r\n
         \       \"ipAddress\": \"13.64.39.198\",\r\n        \"publicIPAddressVersion\":
->>>>>>> 15b3674b
         \"IPv4\",\r\n        \"publicIPAllocationMethod\": \"Static\",\r\n        \"idleTimeoutInMinutes\":
         4,\r\n        \"ipTags\": [],\r\n        \"ipConfiguration\": {\r\n          \"id\":
         \"/subscriptions/00000000-0000-0000-0000-000000000000/resourceGroups/clitest.rg000001/providers/Microsoft.Network/loadBalancers/vmss123LB/frontendIPConfigurations/loadBalancerFrontEnd\"\r\n
@@ -1020,11 +782,7 @@
       content-type:
       - application/json; charset=utf-8
       date:
-<<<<<<< HEAD
-      - Sun, 13 Oct 2019 02:57:36 GMT
-=======
       - Sun, 13 Oct 2019 14:08:17 GMT
->>>>>>> 15b3674b
       expires:
       - '-1'
       pragma:
@@ -1041,11 +799,7 @@
       x-content-type-options:
       - nosniff
       x-ms-arm-service-request-id:
-<<<<<<< HEAD
-      - 98cedadc-5f00-4b3e-9faf-19e099ae6910
-=======
       - 6aab7e02-df8f-4319-8394-d140eac7842b
->>>>>>> 15b3674b
     status:
       code: 200
       message: OK
