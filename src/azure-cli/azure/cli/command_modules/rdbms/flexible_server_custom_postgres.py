--- conflicted
+++ resolved
@@ -21,11 +21,7 @@
     cf_postgres_flexible_db, cf_postgres_check_resource_availability, cf_postgres_flexible_servers, \
     cf_postgres_check_resource_availability_with_location, \
     cf_postgres_flexible_private_dns_zone_suffix_operations
-<<<<<<< HEAD
-from ._flexible_server_util import generate_missing_parameters, resolve_poller,\
-=======
 from ._flexible_server_util import generate_missing_parameters, resolve_poller, \
->>>>>>> 13d0ab0a
     generate_password, parse_maintenance_window, get_current_time, build_identity_and_data_encryption, \
     _is_resource_name, get_tenant_id, get_case_insensitive_key_value, get_enum_value_true_false
 from ._flexible_server_location_capabilities_util import get_postgres_location_capability_info
@@ -55,11 +51,7 @@
                            private_dns_zone_arguments=None, public_access=None,
                            high_availability=None, zone=None, standby_availability_zone=None,
                            geo_redundant_backup=None, byok_identity=None, byok_key=None, backup_byok_identity=None, backup_byok_key=None,
-<<<<<<< HEAD
-                           active_directory_auth=None, password_auth=None, yes=False):
-=======
                            active_directory_auth=None, password_auth=None, auto_grow=None, yes=False):
->>>>>>> 13d0ab0a
 
     # Generate missing parameters
     location, resource_group_name, server_name = generate_missing_parameters(cmd, location, resource_group_name,
@@ -270,10 +262,7 @@
                                        active_directory_auth=None, password_auth=None,
                                        private_dns_zone_arguments=None,
                                        tags=None,
-<<<<<<< HEAD
-=======
                                        auto_grow=None,
->>>>>>> 13d0ab0a
                                        yes=False):
 
     # validator
