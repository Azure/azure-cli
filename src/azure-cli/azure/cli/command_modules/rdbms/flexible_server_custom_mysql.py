--- conflicted
+++ resolved
@@ -35,15 +35,11 @@
                            administrator_login_password=None, version=None,
                            backup_retention=None, tags=None, public_access=None, database_name=None,
                            subnet_arm_resource_id=None, high_availability=None, zone=None, assign_identity=False,
-<<<<<<< HEAD
                            vnet_resource_id=None, vnet_address_prefix=None, subnet_address_prefix=None, iops=None, auto_grow=None):
-=======
-                           vnet_resource_id=None, vnet_address_prefix=None, subnet_address_prefix=None, iops=None):
 
     # Populate desired parameters
     location, resource_group_name, server_name = generate_missing_parameters(cmd, location, resource_group_name,
                                                                              server_name, 'mysql')
->>>>>>> 1f732d54
     # validator
     sku_info, iops_info, single_az = get_mysql_list_skus_info(cmd, location)
     mysql_arguments_validator(tier, sku_name, storage_mb, backup_retention, sku_info, version=version)
