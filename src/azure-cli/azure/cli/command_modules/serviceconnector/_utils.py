# --------------------------------------------------------------------------------------------
# Copyright (c) Microsoft Corporation. All rights reserved.
# Licensed under the MIT License. See License.txt in the project root for license information.
# --------------------------------------------------------------------------------------------

import time
<<<<<<< HEAD
from knack.util import todict
=======
from msrestazure.tools import parse_resource_id
>>>>>>> 90e6f755
from azure.cli.core.azclierror import (
    ValidationError,
    CLIInternalError
)


def should_load_source(source):
    '''Check whether to load `az {source} connection`
    If {source} is an extension (e.g, spring-cloud), load the command group only when {source} is installed
    :param source: the source resource type
    '''
    from azure.cli.core.extension.operations import list_extensions
    from ._resource_config import SOURCE_RESOURCES_IN_EXTENSION

    # names of CLI installed extensions
    installed_extensions = [item.get('name') for item in list_extensions()]
    # if source resource is released as an extension, load our command groups
    # only when the extension is installed
    if source not in SOURCE_RESOURCES_IN_EXTENSION or source.value in installed_extensions:
        return True
    return False


def generate_random_string(length=5, prefix='', lower_only=False, ensure_complexity=False):
    '''Generate a random string
    :param length: the length of generated random string, not including the prefix
    :param prefix: the prefix string
    :param lower_only: ensure the generated string only includes lower case characters
    :param ensure_complexity: ensure the generated string satisfy complexity requirements
    '''
    import random
    import string

    if lower_only and ensure_complexity:
        raise CLIInternalError('lower_only and ensure_complexity can not both be specified to True')
    if ensure_complexity and length < 8:
        raise CLIInternalError('ensure_complexity needs length >= 8')

    character_set = string.ascii_letters + string.digits
    if lower_only:
        character_set = string.ascii_lowercase

    while True:
        randstr = '{}{}'.format(prefix, ''.join(random.sample(character_set, length)))
        lowers = [c for c in randstr if c.islower()]
        uppers = [c for c in randstr if c.isupper()]
        numbers = [c for c in randstr if c.isnumeric()]
        if not ensure_complexity or (lowers and uppers and numbers):
            break

    return randstr


def run_cli_cmd(cmd, retry=0):
    '''Run a CLI command
    :param cmd: The CLI command to be executed
    :param retry: The times to re-try
    '''
    import json
    import subprocess

    output = subprocess.run(cmd, shell=True, check=False, stderr=subprocess.PIPE, stdout=subprocess.PIPE)
    if output.returncode != 0:
        if retry:
            run_cli_cmd(cmd, retry - 1)
        else:
            raise CLIInternalError('Command execution failed, command is: '
                                   '{}, error message is: {}'.format(cmd, output.stderr))

    return json.loads(output.stdout) if output.stdout else None


def set_user_token_header(client, cli_ctx):
    '''Set user token header to work around OBO'''
    from azure.cli.core._profile import Profile

    # pylint: disable=protected-access
    # HACK: set custom header to work around OBO
    profile = Profile(cli_ctx=cli_ctx)
    creds, _, _ = profile.get_raw_token()
    client._client._config.headers_policy._headers['x-ms-serviceconnector-user-token'] = creds[1]
    # HACK: hide token header
    client._config.logging_policy.headers_to_redact.append('x-ms-serviceconnector-user-token')

    return client


def provider_is_registered(subscription=None):
    # register the provider
    subs_arg = ''
    if subscription:
        subs_arg = '--subscription {}'.format(subscription)
    output = run_cli_cmd('az provider show -n Microsoft.ServiceLinker {}'.format(subs_arg))
    if output.get('registrationState') == 'NotRegistered':
        return False
    return True


def register_provider(subscription=None):
    from knack.log import get_logger
    logger = get_logger(__name__)

    logger.warning('Provider Microsoft.ServiceLinker is not registered, '
                   'trying to register. This usually takes 1-2 minutes.')

    subs_arg = ''
    if subscription:
        subs_arg = '--subscription {}'.format(subscription)

    # register the provider
    run_cli_cmd('az provider register -n Microsoft.ServiceLinker {}'.format(subs_arg))

    # verify the registration, 30 * 10s polling the result
    MAX_RETRY_TIMES = 30
    RETRY_INTERVAL = 10

    count = 0
    while count < MAX_RETRY_TIMES:
        time.sleep(RETRY_INTERVAL)
        output = run_cli_cmd('az provider show -n Microsoft.ServiceLinker {}'.format(subs_arg))
        current_state = output.get('registrationState')
        if current_state == 'Registered':
            return True
        if current_state == 'Registering':
            count += 1
        else:
            return False
    return False


def auto_register(func, *args, **kwargs):
    import copy
    from azure.core.polling._poller import LROPoller
    from azure.core.exceptions import HttpResponseError

    # kwagrs will be modified in SDK
    kwargs_backup = copy.deepcopy(kwargs)
    try:
        res = func(*args, **kwargs)
        if isinstance(res, LROPoller):
            # polling the result to handle the case when target subscription is not registered
            return res.result()
        return res

    except HttpResponseError as ex:
        # source subscription is not registered
        if ex.error and ex.error.code == 'SubscriptionNotRegistered':
            if register_provider():
                return func(*args, **kwargs_backup)
            raise CLIInternalError('Registeration failed, please manually run command '
                                   '`az provider register -n Microsoft.ServiceLinker` to register the provider.')
<<<<<<< HEAD
        raise ex


def create_key_vault_reference_connection_if_not_exist(cmd, client, source_id, key_vault_id):
    from ._validators import get_source_resource_name
    from knack.log import get_logger
    logger = get_logger(__name__)

    logger.warning('get valid key vualt reference connection')
    all_connections = todict(client.list(resource_uri = source_id))
    key_vault_connections = []
    for connection in all_connections:  # pylint: disable=not-an-iterable
        if connection.get('targetId') == key_vault_id:
            key_vault_connections.append(connection)

    source_name = get_source_resource_name(cmd)
    auth_info = get_auth_if_no_valid_key_vault_connection(logger, source_name, source_id, key_vault_connections)
    if not auth_info:
        return

    # No Valid Key Vault Connection, Create
    logger.warning('no valid key vault connection found. Creating...')

    from ._resource_config import CLIENT_TYPE

    connection_name = generate_random_string(prefix='keyvault_')
    parameters = {
        'target_id': key_vault_id,
        'auth_info': auth_info,
        'client_type': CLIENT_TYPE.Dotnet,  # Key Vault Configuration are same across all client types
    }

    return auto_register(client.begin_create_or_update,
                         resource_uri=source_id,
                         linker_name=connection_name,
                         parameters=parameters)


def get_auth_if_no_valid_key_vault_connection(logger, source_name, source_id, key_vault_connections):
    auth_type = 'systemAssignedIdentity'
    client_id = None
    subscription_id = None

    if len(key_vault_connections) > 0:
        from ._resource_config import RESOURCE
        from msrestazure.tools import (
            parse_resource_id,
            is_valid_resource_id
        )

        # https://docs.microsoft.com/azure/app-service/app-service-key-vault-references
        if source_name == RESOURCE.WebApp:
            try:
                webapp = run_cli_cmd('az rest -u {}?api-version=2020-09-01 -o json'.format(source_id))
                reference_identity = webapp.get('properties').get('keyVaultReferenceIdentity')
            except Exception as e:
                raise ValidationError('{}. Unable to get "properties.keyVaultReferenceIdentity" from {}.'
                                      'Please check your source id is correct.'.format(e, source_id))

            if is_valid_resource_id(reference_identity):  # User Identity
                auth_type = 'userAssignedIdentity'
                segments = parse_resource_id(reference_identity)
                subscription_id = segments.get('subscription')
                try:
                    identity = webapp.get('identity').get('userAssignedIdentities').get(reference_identity)
                    client_id = identity.get('clientId')
                except Exception:  # pylint: disable=broad-except
                    try:
                        identity = run_cli_cmd('az identity show --ids {} -o json'.format(reference_identity))
                        client_id = identity.get('clientId')
                    except Exception:  # pylint: disable=broad-except
                        pass
                if not subscription_id or not client_id:
                    raise ValidationError('Unable to get subscriptionId or clientId'
                                          'of the keyVaultReferenceIdentity {}'.format(reference_identity))
                for connection in key_vault_connections:
                    auth_info = connection.get('authInfo')
                    if auth_info.get('clientId') == client_id and auth_info.get('subscriptionId') == subscription_id:
                        logger.warning('key vualt reference connection: %s', connection.get('id'))
                        return
            else:  # System Identity
                for connection in key_vault_connections:
                    if connection.get('authInfo').get('authType') == auth_type:
                        logger.warning('key vualt reference connection: %s', connection.get('id'))
                        return
        else:
            logger.warning('key vualt reference connection: %s', key_vault_connections[0].get('id'))
            return

    auth_info = {
        'authType': auth_type
    }
    if client_id and subscription_id:
        auth_info['clientId'] = client_id
        auth_info['subscriptionId'] = subscription_id
    return auth_info
=======
        # target subscription is not registered, raw check
        if ex.error and ex.error.code == 'UnauthorizedResourceAccess' and 'not registered' in ex.error.message:
            if 'parameters' in kwargs_backup and 'target_id' in kwargs_backup.get('parameters'):
                segments = parse_resource_id(kwargs_backup.get('parameters').get('target_id'))
                target_subs = segments.get('subscription')
                # double check whether target subscription is registered
                if not provider_is_registered(target_subs):
                    if register_provider(target_subs):
                        return func(*args, **kwargs_backup)
                    raise CLIInternalError('Registeration failed, please manually run command '
                                           '`az provider register -n Microsoft.ServiceLinker --subscription {}` '
                                           'to register the provider.'.format(target_subs))
        raise ex
>>>>>>> 90e6f755
<|MERGE_RESOLUTION|>--- conflicted
+++ resolved
@@ -4,11 +4,8 @@
 # --------------------------------------------------------------------------------------------
 
 import time
-<<<<<<< HEAD
 from knack.util import todict
-=======
 from msrestazure.tools import parse_resource_id
->>>>>>> 90e6f755
 from azure.cli.core.azclierror import (
     ValidationError,
     CLIInternalError
@@ -160,7 +157,18 @@
                 return func(*args, **kwargs_backup)
             raise CLIInternalError('Registeration failed, please manually run command '
                                    '`az provider register -n Microsoft.ServiceLinker` to register the provider.')
-<<<<<<< HEAD
+        # target subscription is not registered, raw check
+        if ex.error and ex.error.code == 'UnauthorizedResourceAccess' and 'not registered' in ex.error.message:
+            if 'parameters' in kwargs_backup and 'target_id' in kwargs_backup.get('parameters'):
+                segments = parse_resource_id(kwargs_backup.get('parameters').get('target_id'))
+                target_subs = segments.get('subscription')
+                # double check whether target subscription is registered
+                if not provider_is_registered(target_subs):
+                    if register_provider(target_subs):
+                        return func(*args, **kwargs_backup)
+                    raise CLIInternalError('Registeration failed, please manually run command '
+                                           '`az provider register -n Microsoft.ServiceLinker --subscription {}` '
+                                           'to register the provider.'.format(target_subs))
         raise ex
 
 
@@ -256,19 +264,4 @@
     if client_id and subscription_id:
         auth_info['clientId'] = client_id
         auth_info['subscriptionId'] = subscription_id
-    return auth_info
-=======
-        # target subscription is not registered, raw check
-        if ex.error and ex.error.code == 'UnauthorizedResourceAccess' and 'not registered' in ex.error.message:
-            if 'parameters' in kwargs_backup and 'target_id' in kwargs_backup.get('parameters'):
-                segments = parse_resource_id(kwargs_backup.get('parameters').get('target_id'))
-                target_subs = segments.get('subscription')
-                # double check whether target subscription is registered
-                if not provider_is_registered(target_subs):
-                    if register_provider(target_subs):
-                        return func(*args, **kwargs_backup)
-                    raise CLIInternalError('Registeration failed, please manually run command '
-                                           '`az provider register -n Microsoft.ServiceLinker --subscription {}` '
-                                           'to register the provider.'.format(target_subs))
-        raise ex
->>>>>>> 90e6f755
+    return auth_info