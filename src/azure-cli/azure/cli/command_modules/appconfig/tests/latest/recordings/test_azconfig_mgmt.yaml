interactions:
- request:
    body: '{"location": "eastus"}'
    headers:
      Accept:
      - application/json
      Accept-Encoding:
      - gzip, deflate
      CommandName:
      - appconfig create
      Connection:
      - keep-alive
      Content-Length:
      - '22'
      Content-Type:
      - application/json; charset=utf-8
      ParameterSetName:
      - -n -g -l
      User-Agent:
      - python/3.7.4 (Windows-10-10.0.18362-SP0) msrest/0.6.10 msrest_azure/0.6.1
        azure-mgmt-appconfiguration/0.1.0 Azure-SDK-For-Python AZURECLI/2.0.74
      accept-language:
      - en-US
    method: PUT
    uri: https://management.azure.com/subscriptions/00000000-0000-0000-0000-000000000000/resourceGroups/clitest.rg000001/providers/Microsoft.AppConfiguration/configurationStores/MgmtTest000002?api-version=2019-02-01-preview
  response:
    body:
<<<<<<< HEAD
      string: '{"type":"Microsoft.AppConfiguration/configurationStores","properties":{"provisioningState":"Creating","creationDate":"2019-10-15T00:21:46.4801374+00:00","endpoint":"https://MgmtTest000002.azconfig.io"},"id":"/subscriptions/00000000-0000-0000-0000-000000000000/resourceGroups/clitest.rg000001/providers/Microsoft.AppConfiguration/configurationStores/MgmtTest000002","name":"MgmtTest000002","location":"eastus","tags":{}}'
    headers:
      azure-asyncoperation:
      - https://management.azure.com/subscriptions/00000000-0000-0000-0000-000000000000/providers/Microsoft.AppConfiguration/locations/eastus/operationsStatus/7f86b991-8028-7a2b-ab39-599d6c7574e5?api-version=2019-02-01-preview
=======
      string: '{"type":"Microsoft.AppConfiguration/configurationStores","properties":{"provisioningState":"Creating","creationDate":"2019-10-07T19:57:02.189491+00:00","endpoint":"https://MgmtTest000002.azconfig.io"},"id":"/subscriptions/00000000-0000-0000-0000-000000000000/resourceGroups/clitest.rg000001/providers/Microsoft.AppConfiguration/configurationStores/MgmtTest000002","name":"MgmtTest000002","location":"eastus","tags":{}}'
    headers:
      azure-asyncoperation:
      - https://management.azure.com/subscriptions/00000000-0000-0000-0000-000000000000/providers/Microsoft.AppConfiguration/locations/eastus/operationsStatus/f60b1cfc-bddd-1263-45fc-40ee0982e424?api-version=2019-02-01-preview
>>>>>>> 20a8aec1
      cache-control:
      - no-cache
      content-length:
      - '507'
      content-type:
      - application/json; charset=utf-8
      date:
<<<<<<< HEAD
      - Tue, 15 Oct 2019 00:21:46 GMT
=======
      - Mon, 07 Oct 2019 19:57:02 GMT
>>>>>>> 20a8aec1
      expires:
      - '-1'
      pragma:
      - no-cache
      server:
      - openresty/1.15.8.1
      strict-transport-security:
      - max-age=31536000; includeSubDomains
      x-content-type-options:
      - nosniff
      x-ms-ratelimit-remaining-subscription-writes:
      - '1199'
    status:
      code: 201
      message: Created
- request:
    body: null
    headers:
      Accept:
      - application/json
      Accept-Encoding:
      - gzip, deflate
      CommandName:
      - appconfig create
      Connection:
      - keep-alive
      ParameterSetName:
      - -n -g -l
      User-Agent:
      - python/3.7.4 (Windows-10-10.0.18362-SP0) msrest/0.6.10 msrest_azure/0.6.1
        azure-mgmt-appconfiguration/0.1.0 Azure-SDK-For-Python AZURECLI/2.0.74
    method: GET
<<<<<<< HEAD
    uri: https://management.azure.com/subscriptions/00000000-0000-0000-0000-000000000000/providers/Microsoft.AppConfiguration/locations/eastus/operationsStatus/7f86b991-8028-7a2b-ab39-599d6c7574e5?api-version=2019-02-01-preview
  response:
    body:
      string: '{"id":"/subscriptions/00000000-0000-0000-0000-000000000000/providers/Microsoft.AppConfiguration/locations/eastus/operationsStatus/7f86b991-8028-7a2b-ab39-599d6c7574e5","name":"7f86b991-8028-7a2b-ab39-599d6c7574e5","status":"Succeeded","error":null}'
    headers:
      azure-asyncoperation:
      - https://management.azure.com/subscriptions/00000000-0000-0000-0000-000000000000/providers/Microsoft.AppConfiguration/locations/eastus/operationsStatus/7f86b991-8028-7a2b-ab39-599d6c7574e5?api-version=2019-02-01-preview
=======
    uri: https://management.azure.com/subscriptions/00000000-0000-0000-0000-000000000000/providers/Microsoft.AppConfiguration/locations/eastus/operationsStatus/f60b1cfc-bddd-1263-45fc-40ee0982e424?api-version=2019-02-01-preview
  response:
    body:
      string: '{"id":"/subscriptions/00000000-0000-0000-0000-000000000000/providers/Microsoft.AppConfiguration/locations/eastus/operationsStatus/f60b1cfc-bddd-1263-45fc-40ee0982e424","name":"f60b1cfc-bddd-1263-45fc-40ee0982e424","status":"Succeeded","error":null}'
    headers:
      azure-asyncoperation:
      - https://management.azure.com/subscriptions/00000000-0000-0000-0000-000000000000/providers/Microsoft.AppConfiguration/locations/eastus/operationsStatus/f60b1cfc-bddd-1263-45fc-40ee0982e424?api-version=2019-02-01-preview
>>>>>>> 20a8aec1
      cache-control:
      - no-cache
      content-length:
      - '248'
      content-type:
      - application/json; charset=utf-8
      date:
<<<<<<< HEAD
      - Tue, 15 Oct 2019 00:21:56 GMT
=======
      - Mon, 07 Oct 2019 19:57:12 GMT
>>>>>>> 20a8aec1
      expires:
      - '-1'
      pragma:
      - no-cache
      server:
      - openresty/1.15.8.1
      strict-transport-security:
      - max-age=31536000; includeSubDomains
      transfer-encoding:
      - chunked
      vary:
      - Accept-Encoding
      x-content-type-options:
      - nosniff
    status:
      code: 200
      message: OK
- request:
    body: null
    headers:
      Accept:
      - application/json
      Accept-Encoding:
      - gzip, deflate
      CommandName:
      - appconfig create
      Connection:
      - keep-alive
      ParameterSetName:
      - -n -g -l
      User-Agent:
      - python/3.7.4 (Windows-10-10.0.18362-SP0) msrest/0.6.10 msrest_azure/0.6.1
        azure-mgmt-appconfiguration/0.1.0 Azure-SDK-For-Python AZURECLI/2.0.74
    method: GET
    uri: https://management.azure.com/subscriptions/00000000-0000-0000-0000-000000000000/resourceGroups/clitest.rg000001/providers/Microsoft.AppConfiguration/configurationStores/MgmtTest000002?api-version=2019-02-01-preview
  response:
    body:
<<<<<<< HEAD
      string: '{"type":"Microsoft.AppConfiguration/configurationStores","properties":{"provisioningState":"Succeeded","creationDate":"2019-10-15T00:21:47+00:00","endpoint":"https://mgmttestcsfvadj23psirg2s.azconfig.io"},"id":"/subscriptions/00000000-0000-0000-0000-000000000000/resourceGroups/clitest.rg000001/providers/Microsoft.AppConfiguration/configurationStores/mgmttestcsfvadj23psirg2s","name":"MgmtTest000002","location":"eastus","tags":{}}'
=======
      string: '{"type":"Microsoft.AppConfiguration/configurationStores","properties":{"provisioningState":"Succeeded","creationDate":"2019-10-07T19:57:03+00:00","endpoint":"https://mgmttestxurkozuydttnzpv4.azconfig.io"},"id":"/subscriptions/00000000-0000-0000-0000-000000000000/resourceGroups/clitest.rg000001/providers/Microsoft.AppConfiguration/configurationStores/mgmttestxurkozuydttnzpv4","name":"MgmtTest000002","location":"eastus","tags":{}}'
>>>>>>> 20a8aec1
    headers:
      cache-control:
      - no-cache
      content-length:
      - '501'
      content-type:
      - application/json; charset=utf-8
      date:
<<<<<<< HEAD
      - Tue, 15 Oct 2019 00:21:57 GMT
      etag:
      - W/"ae0176c6-0000-0100-0000-5da5111a0000"
=======
      - Mon, 07 Oct 2019 19:57:13 GMT
      etag:
      - W/"8601212d-0000-0100-0000-5d9b988f0000"
>>>>>>> 20a8aec1
      expires:
      - '-1'
      pragma:
      - no-cache
      server:
      - openresty/1.15.8.1
      strict-transport-security:
      - max-age=31536000; includeSubDomains
      transfer-encoding:
      - chunked
      vary:
      - Accept-Encoding,Accept-Encoding
      x-content-type-options:
      - nosniff
    status:
      code: 200
      message: OK
- request:
    body: null
    headers:
      Accept:
      - application/json
      Accept-Encoding:
      - gzip, deflate
      CommandName:
      - appconfig list
      Connection:
      - keep-alive
      ParameterSetName:
      - -g
      User-Agent:
      - python/3.7.4 (Windows-10-10.0.18362-SP0) msrest/0.6.10 msrest_azure/0.6.1
        azure-mgmt-appconfiguration/0.1.0 Azure-SDK-For-Python AZURECLI/2.0.74
      accept-language:
      - en-US
    method: GET
    uri: https://management.azure.com/subscriptions/00000000-0000-0000-0000-000000000000/resourceGroups/clitest.rg000001/providers/Microsoft.AppConfiguration/configurationStores?api-version=2019-02-01-preview
  response:
    body:
<<<<<<< HEAD
      string: '{"value":[{"type":"Microsoft.AppConfiguration/configurationStores","properties":{"provisioningState":"Succeeded","creationDate":"2019-10-15T00:21:47+00:00","endpoint":"https://mgmttestcsfvadj23psirg2s.azconfig.io"},"id":"/subscriptions/00000000-0000-0000-0000-000000000000/resourceGroups/clitest.rg000001/providers/Microsoft.AppConfiguration/configurationStores/mgmttestcsfvadj23psirg2s","name":"MgmtTest000002","location":"eastus","tags":{}}],"nextLink":"https://management.azure.com/subscriptions/00000000-0000-0000-0000-000000000000/resourceGroups/clitest.rg000001/providers/Microsoft.AppConfiguration/configurationStores?api-version=2019-02-01-preview&$skipToken=mgmttestcsfvadj23psirg2s"}'
=======
      string: '{"value":[{"type":"Microsoft.AppConfiguration/configurationStores","properties":{"provisioningState":"Succeeded","creationDate":"2019-10-07T19:57:03+00:00","endpoint":"https://mgmttestxurkozuydttnzpv4.azconfig.io"},"id":"/subscriptions/00000000-0000-0000-0000-000000000000/resourceGroups/clitest.rg000001/providers/Microsoft.AppConfiguration/configurationStores/mgmttestxurkozuydttnzpv4","name":"MgmtTest000002","location":"eastus","tags":{}}],"nextLink":"https://management.azure.com/subscriptions/00000000-0000-0000-0000-000000000000/resourceGroups/clitest.rg000001/providers/Microsoft.AppConfiguration/configurationStores?api-version=2019-02-01-preview&$skipToken=mgmttestxurkozuydttnzpv4"}'
>>>>>>> 20a8aec1
    headers:
      cache-control:
      - no-cache
      content-length:
      - '821'
      content-type:
      - application/json; charset=utf-8
      date:
<<<<<<< HEAD
      - Tue, 15 Oct 2019 00:21:57 GMT
      expires:
      - '-1'
      link:
      - </subscriptions/77d5ab06-7edd-4eec-bce9-52c11b75bb37/resourceGroups/clitest.rgalcah3yd6a7gupshs47fstk7eyfuz5cd3hqrf4odnedmbgjjy2lzl2vstubs2u24p/providers/Microsoft.AppConfiguration/configurationStores?api-version=2019-02-01-preview&$skipToken=mgmttestcsfvadj23psirg2s>;
=======
      - Mon, 07 Oct 2019 19:57:13 GMT
      expires:
      - '-1'
      link:
      - </subscriptions/77d5ab06-7edd-4eec-bce9-52c11b75bb37/resourceGroups/clitest.rglzhdht6vfioupemg2kp3apl664kqvwstccnlfhfffwtjif7w2ugaffwg27kb5zs5w/providers/Microsoft.AppConfiguration/configurationStores?api-version=2019-02-01-preview&$skipToken=mgmttestxurkozuydttnzpv4>;
>>>>>>> 20a8aec1
        rel="next"
      pragma:
      - no-cache
      server:
      - openresty/1.15.8.1
      strict-transport-security:
      - max-age=31536000; includeSubDomains
      transfer-encoding:
      - chunked
      vary:
      - Accept-Encoding,Accept-Encoding
      x-content-type-options:
      - nosniff
    status:
      code: 200
      message: OK
- request:
    body: null
    headers:
      Accept:
      - application/json
      Accept-Encoding:
      - gzip, deflate
      CommandName:
      - appconfig list
      Connection:
      - keep-alive
      ParameterSetName:
      - -g
      User-Agent:
      - python/3.7.4 (Windows-10-10.0.18362-SP0) msrest/0.6.10 msrest_azure/0.6.1
        azure-mgmt-appconfiguration/0.1.0 Azure-SDK-For-Python AZURECLI/2.0.74
      accept-language:
      - en-US
    method: GET
<<<<<<< HEAD
    uri: https://management.azure.com/subscriptions/00000000-0000-0000-0000-000000000000/resourceGroups/clitest.rg000001/providers/Microsoft.AppConfiguration/configurationStores?api-version=2019-02-01-preview&$skipToken=mgmttestcsfvadj23psirg2s
=======
    uri: https://management.azure.com/subscriptions/00000000-0000-0000-0000-000000000000/resourceGroups/clitest.rg000001/providers/Microsoft.AppConfiguration/configurationStores?api-version=2019-02-01-preview&$skipToken=mgmttestxurkozuydttnzpv4
>>>>>>> 20a8aec1
  response:
    body:
      string: '{"value":[],"nextLink":null}'
    headers:
      cache-control:
      - no-cache
      content-length:
      - '28'
      content-type:
      - application/json; charset=utf-8
      date:
<<<<<<< HEAD
      - Tue, 15 Oct 2019 00:21:57 GMT
=======
      - Mon, 07 Oct 2019 19:57:13 GMT
>>>>>>> 20a8aec1
      expires:
      - '-1'
      pragma:
      - no-cache
      server:
      - openresty/1.15.8.1
      strict-transport-security:
      - max-age=31536000; includeSubDomains
      transfer-encoding:
      - chunked
      vary:
      - Accept-Encoding
      x-content-type-options:
      - nosniff
    status:
      code: 200
      message: OK
- request:
    body: null
    headers:
      Accept:
      - application/json
      Accept-Encoding:
      - gzip, deflate
      CommandName:
      - appconfig show
      Connection:
      - keep-alive
      ParameterSetName:
      - -n -g
      User-Agent:
      - python/3.7.4 (Windows-10-10.0.18362-SP0) msrest/0.6.10 msrest_azure/0.6.1
        azure-mgmt-appconfiguration/0.1.0 Azure-SDK-For-Python AZURECLI/2.0.74
      accept-language:
      - en-US
    method: GET
    uri: https://management.azure.com/subscriptions/00000000-0000-0000-0000-000000000000/resourceGroups/clitest.rg000001/providers/Microsoft.AppConfiguration/configurationStores/MgmtTest000002?api-version=2019-02-01-preview
  response:
    body:
<<<<<<< HEAD
      string: '{"type":"Microsoft.AppConfiguration/configurationStores","properties":{"provisioningState":"Succeeded","creationDate":"2019-10-15T00:21:47+00:00","endpoint":"https://mgmttestcsfvadj23psirg2s.azconfig.io"},"id":"/subscriptions/00000000-0000-0000-0000-000000000000/resourceGroups/clitest.rg000001/providers/Microsoft.AppConfiguration/configurationStores/mgmttestcsfvadj23psirg2s","name":"MgmtTest000002","location":"eastus","tags":{}}'
=======
      string: '{"type":"Microsoft.AppConfiguration/configurationStores","properties":{"provisioningState":"Succeeded","creationDate":"2019-10-07T19:57:03+00:00","endpoint":"https://mgmttestxurkozuydttnzpv4.azconfig.io"},"id":"/subscriptions/00000000-0000-0000-0000-000000000000/resourceGroups/clitest.rg000001/providers/Microsoft.AppConfiguration/configurationStores/mgmttestxurkozuydttnzpv4","name":"MgmtTest000002","location":"eastus","tags":{}}'
>>>>>>> 20a8aec1
    headers:
      cache-control:
      - no-cache
      content-length:
      - '501'
      content-type:
      - application/json; charset=utf-8
      date:
<<<<<<< HEAD
      - Tue, 15 Oct 2019 00:21:58 GMT
      etag:
      - W/"ae0176c6-0000-0100-0000-5da5111a0000"
=======
      - Mon, 07 Oct 2019 19:57:14 GMT
      etag:
      - W/"8601212d-0000-0100-0000-5d9b988f0000"
>>>>>>> 20a8aec1
      expires:
      - '-1'
      pragma:
      - no-cache
      server:
      - openresty/1.15.8.1
      strict-transport-security:
      - max-age=31536000; includeSubDomains
      transfer-encoding:
      - chunked
      vary:
      - Accept-Encoding,Accept-Encoding
      x-content-type-options:
      - nosniff
    status:
      code: 200
      message: OK
- request:
    body: '{"tags": {"Env": "Prod"}}'
    headers:
      Accept:
      - application/json
      Accept-Encoding:
      - gzip, deflate
      CommandName:
      - appconfig update
      Connection:
      - keep-alive
      Content-Length:
      - '25'
      Content-Type:
      - application/json; charset=utf-8
      ParameterSetName:
      - -n -g --tags
      User-Agent:
      - python/3.7.4 (Windows-10-10.0.18362-SP0) msrest/0.6.10 msrest_azure/0.6.1
        azure-mgmt-appconfiguration/0.1.0 Azure-SDK-For-Python AZURECLI/2.0.74
      accept-language:
      - en-US
    method: PATCH
    uri: https://management.azure.com/subscriptions/00000000-0000-0000-0000-000000000000/resourceGroups/clitest.rg000001/providers/Microsoft.AppConfiguration/configurationStores/MgmtTest000002?api-version=2019-02-01-preview
  response:
    body:
<<<<<<< HEAD
      string: '{"type":"Microsoft.AppConfiguration/configurationStores","properties":{"provisioningState":"Succeeded","creationDate":"2019-10-15T00:21:47+00:00","endpoint":"https://mgmttestcsfvadj23psirg2s.azconfig.io"},"id":"/subscriptions/00000000-0000-0000-0000-000000000000/resourceGroups/clitest.rg000001/providers/Microsoft.AppConfiguration/configurationStores/mgmttestcsfvadj23psirg2s","name":"MgmtTest000002","location":"eastus","tags":{"Env":"Prod"}}'
=======
      string: '{"type":"Microsoft.AppConfiguration/configurationStores","properties":{"provisioningState":"Succeeded","creationDate":"2019-10-07T19:57:03+00:00","endpoint":"https://mgmttestxurkozuydttnzpv4.azconfig.io"},"id":"/subscriptions/00000000-0000-0000-0000-000000000000/resourceGroups/clitest.rg000001/providers/Microsoft.AppConfiguration/configurationStores/mgmttestxurkozuydttnzpv4","name":"MgmtTest000002","location":"eastus","tags":{"Env":"Prod"}}'
>>>>>>> 20a8aec1
    headers:
      cache-control:
      - no-cache
      content-length:
      - '513'
      content-type:
      - application/json; charset=utf-8
      date:
<<<<<<< HEAD
      - Tue, 15 Oct 2019 00:21:59 GMT
      etag:
      - W/"ae017fc6-0000-0100-0000-5da511270000"
=======
      - Mon, 07 Oct 2019 19:57:15 GMT
      etag:
      - W/"8601232e-0000-0100-0000-5d9b989b0000"
>>>>>>> 20a8aec1
      expires:
      - '-1'
      pragma:
      - no-cache
      server:
      - openresty/1.15.8.1
      strict-transport-security:
      - max-age=31536000; includeSubDomains
      transfer-encoding:
      - chunked
      vary:
      - Accept-Encoding,Accept-Encoding
      x-content-type-options:
      - nosniff
      x-ms-ratelimit-remaining-subscription-writes:
      - '1199'
    status:
      code: 200
      message: OK
- request:
    body: null
    headers:
      Accept:
      - application/json
      Accept-Encoding:
      - gzip, deflate
      CommandName:
      - appconfig delete
      Connection:
      - keep-alive
      Content-Length:
      - '0'
      ParameterSetName:
      - -n -g -y
      User-Agent:
      - python/3.7.4 (Windows-10-10.0.18362-SP0) msrest/0.6.10 msrest_azure/0.6.1
        azure-mgmt-appconfiguration/0.1.0 Azure-SDK-For-Python AZURECLI/2.0.74
      accept-language:
      - en-US
    method: DELETE
    uri: https://management.azure.com/subscriptions/00000000-0000-0000-0000-000000000000/resourceGroups/clitest.rg000001/providers/Microsoft.AppConfiguration/configurationStores/MgmtTest000002?api-version=2019-02-01-preview
  response:
    body:
      string: ''
    headers:
      cache-control:
      - no-cache
      content-length:
      - '0'
      date:
<<<<<<< HEAD
      - Tue, 15 Oct 2019 00:22:00 GMT
=======
      - Mon, 07 Oct 2019 19:57:16 GMT
>>>>>>> 20a8aec1
      expires:
      - '-1'
      pragma:
      - no-cache
      server:
      - openresty/1.15.8.1
      strict-transport-security:
      - max-age=31536000; includeSubDomains
      x-content-type-options:
      - nosniff
      x-ms-ratelimit-remaining-subscription-deletes:
      - '14999'
    status:
      code: 200
      message: OK
version: 1<|MERGE_RESOLUTION|>--- conflicted
+++ resolved
@@ -25,17 +25,10 @@
     uri: https://management.azure.com/subscriptions/00000000-0000-0000-0000-000000000000/resourceGroups/clitest.rg000001/providers/Microsoft.AppConfiguration/configurationStores/MgmtTest000002?api-version=2019-02-01-preview
   response:
     body:
-<<<<<<< HEAD
-      string: '{"type":"Microsoft.AppConfiguration/configurationStores","properties":{"provisioningState":"Creating","creationDate":"2019-10-15T00:21:46.4801374+00:00","endpoint":"https://MgmtTest000002.azconfig.io"},"id":"/subscriptions/00000000-0000-0000-0000-000000000000/resourceGroups/clitest.rg000001/providers/Microsoft.AppConfiguration/configurationStores/MgmtTest000002","name":"MgmtTest000002","location":"eastus","tags":{}}'
-    headers:
-      azure-asyncoperation:
-      - https://management.azure.com/subscriptions/00000000-0000-0000-0000-000000000000/providers/Microsoft.AppConfiguration/locations/eastus/operationsStatus/7f86b991-8028-7a2b-ab39-599d6c7574e5?api-version=2019-02-01-preview
-=======
       string: '{"type":"Microsoft.AppConfiguration/configurationStores","properties":{"provisioningState":"Creating","creationDate":"2019-10-07T19:57:02.189491+00:00","endpoint":"https://MgmtTest000002.azconfig.io"},"id":"/subscriptions/00000000-0000-0000-0000-000000000000/resourceGroups/clitest.rg000001/providers/Microsoft.AppConfiguration/configurationStores/MgmtTest000002","name":"MgmtTest000002","location":"eastus","tags":{}}'
     headers:
       azure-asyncoperation:
       - https://management.azure.com/subscriptions/00000000-0000-0000-0000-000000000000/providers/Microsoft.AppConfiguration/locations/eastus/operationsStatus/f60b1cfc-bddd-1263-45fc-40ee0982e424?api-version=2019-02-01-preview
->>>>>>> 20a8aec1
       cache-control:
       - no-cache
       content-length:
@@ -43,11 +36,7 @@
       content-type:
       - application/json; charset=utf-8
       date:
-<<<<<<< HEAD
-      - Tue, 15 Oct 2019 00:21:46 GMT
-=======
       - Mon, 07 Oct 2019 19:57:02 GMT
->>>>>>> 20a8aec1
       expires:
       - '-1'
       pragma:
@@ -80,15 +69,6 @@
       - python/3.7.4 (Windows-10-10.0.18362-SP0) msrest/0.6.10 msrest_azure/0.6.1
         azure-mgmt-appconfiguration/0.1.0 Azure-SDK-For-Python AZURECLI/2.0.74
     method: GET
-<<<<<<< HEAD
-    uri: https://management.azure.com/subscriptions/00000000-0000-0000-0000-000000000000/providers/Microsoft.AppConfiguration/locations/eastus/operationsStatus/7f86b991-8028-7a2b-ab39-599d6c7574e5?api-version=2019-02-01-preview
-  response:
-    body:
-      string: '{"id":"/subscriptions/00000000-0000-0000-0000-000000000000/providers/Microsoft.AppConfiguration/locations/eastus/operationsStatus/7f86b991-8028-7a2b-ab39-599d6c7574e5","name":"7f86b991-8028-7a2b-ab39-599d6c7574e5","status":"Succeeded","error":null}'
-    headers:
-      azure-asyncoperation:
-      - https://management.azure.com/subscriptions/00000000-0000-0000-0000-000000000000/providers/Microsoft.AppConfiguration/locations/eastus/operationsStatus/7f86b991-8028-7a2b-ab39-599d6c7574e5?api-version=2019-02-01-preview
-=======
     uri: https://management.azure.com/subscriptions/00000000-0000-0000-0000-000000000000/providers/Microsoft.AppConfiguration/locations/eastus/operationsStatus/f60b1cfc-bddd-1263-45fc-40ee0982e424?api-version=2019-02-01-preview
   response:
     body:
@@ -96,7 +76,6 @@
     headers:
       azure-asyncoperation:
       - https://management.azure.com/subscriptions/00000000-0000-0000-0000-000000000000/providers/Microsoft.AppConfiguration/locations/eastus/operationsStatus/f60b1cfc-bddd-1263-45fc-40ee0982e424?api-version=2019-02-01-preview
->>>>>>> 20a8aec1
       cache-control:
       - no-cache
       content-length:
@@ -104,11 +83,7 @@
       content-type:
       - application/json; charset=utf-8
       date:
-<<<<<<< HEAD
-      - Tue, 15 Oct 2019 00:21:56 GMT
-=======
       - Mon, 07 Oct 2019 19:57:12 GMT
->>>>>>> 20a8aec1
       expires:
       - '-1'
       pragma:
@@ -146,11 +121,7 @@
     uri: https://management.azure.com/subscriptions/00000000-0000-0000-0000-000000000000/resourceGroups/clitest.rg000001/providers/Microsoft.AppConfiguration/configurationStores/MgmtTest000002?api-version=2019-02-01-preview
   response:
     body:
-<<<<<<< HEAD
-      string: '{"type":"Microsoft.AppConfiguration/configurationStores","properties":{"provisioningState":"Succeeded","creationDate":"2019-10-15T00:21:47+00:00","endpoint":"https://mgmttestcsfvadj23psirg2s.azconfig.io"},"id":"/subscriptions/00000000-0000-0000-0000-000000000000/resourceGroups/clitest.rg000001/providers/Microsoft.AppConfiguration/configurationStores/mgmttestcsfvadj23psirg2s","name":"MgmtTest000002","location":"eastus","tags":{}}'
-=======
       string: '{"type":"Microsoft.AppConfiguration/configurationStores","properties":{"provisioningState":"Succeeded","creationDate":"2019-10-07T19:57:03+00:00","endpoint":"https://mgmttestxurkozuydttnzpv4.azconfig.io"},"id":"/subscriptions/00000000-0000-0000-0000-000000000000/resourceGroups/clitest.rg000001/providers/Microsoft.AppConfiguration/configurationStores/mgmttestxurkozuydttnzpv4","name":"MgmtTest000002","location":"eastus","tags":{}}'
->>>>>>> 20a8aec1
     headers:
       cache-control:
       - no-cache
@@ -159,15 +130,9 @@
       content-type:
       - application/json; charset=utf-8
       date:
-<<<<<<< HEAD
-      - Tue, 15 Oct 2019 00:21:57 GMT
-      etag:
-      - W/"ae0176c6-0000-0100-0000-5da5111a0000"
-=======
       - Mon, 07 Oct 2019 19:57:13 GMT
       etag:
       - W/"8601212d-0000-0100-0000-5d9b988f0000"
->>>>>>> 20a8aec1
       expires:
       - '-1'
       pragma:
@@ -207,11 +172,7 @@
     uri: https://management.azure.com/subscriptions/00000000-0000-0000-0000-000000000000/resourceGroups/clitest.rg000001/providers/Microsoft.AppConfiguration/configurationStores?api-version=2019-02-01-preview
   response:
     body:
-<<<<<<< HEAD
-      string: '{"value":[{"type":"Microsoft.AppConfiguration/configurationStores","properties":{"provisioningState":"Succeeded","creationDate":"2019-10-15T00:21:47+00:00","endpoint":"https://mgmttestcsfvadj23psirg2s.azconfig.io"},"id":"/subscriptions/00000000-0000-0000-0000-000000000000/resourceGroups/clitest.rg000001/providers/Microsoft.AppConfiguration/configurationStores/mgmttestcsfvadj23psirg2s","name":"MgmtTest000002","location":"eastus","tags":{}}],"nextLink":"https://management.azure.com/subscriptions/00000000-0000-0000-0000-000000000000/resourceGroups/clitest.rg000001/providers/Microsoft.AppConfiguration/configurationStores?api-version=2019-02-01-preview&$skipToken=mgmttestcsfvadj23psirg2s"}'
-=======
       string: '{"value":[{"type":"Microsoft.AppConfiguration/configurationStores","properties":{"provisioningState":"Succeeded","creationDate":"2019-10-07T19:57:03+00:00","endpoint":"https://mgmttestxurkozuydttnzpv4.azconfig.io"},"id":"/subscriptions/00000000-0000-0000-0000-000000000000/resourceGroups/clitest.rg000001/providers/Microsoft.AppConfiguration/configurationStores/mgmttestxurkozuydttnzpv4","name":"MgmtTest000002","location":"eastus","tags":{}}],"nextLink":"https://management.azure.com/subscriptions/00000000-0000-0000-0000-000000000000/resourceGroups/clitest.rg000001/providers/Microsoft.AppConfiguration/configurationStores?api-version=2019-02-01-preview&$skipToken=mgmttestxurkozuydttnzpv4"}'
->>>>>>> 20a8aec1
     headers:
       cache-control:
       - no-cache
@@ -220,19 +181,11 @@
       content-type:
       - application/json; charset=utf-8
       date:
-<<<<<<< HEAD
-      - Tue, 15 Oct 2019 00:21:57 GMT
-      expires:
-      - '-1'
-      link:
-      - </subscriptions/77d5ab06-7edd-4eec-bce9-52c11b75bb37/resourceGroups/clitest.rgalcah3yd6a7gupshs47fstk7eyfuz5cd3hqrf4odnedmbgjjy2lzl2vstubs2u24p/providers/Microsoft.AppConfiguration/configurationStores?api-version=2019-02-01-preview&$skipToken=mgmttestcsfvadj23psirg2s>;
-=======
       - Mon, 07 Oct 2019 19:57:13 GMT
       expires:
       - '-1'
       link:
       - </subscriptions/77d5ab06-7edd-4eec-bce9-52c11b75bb37/resourceGroups/clitest.rglzhdht6vfioupemg2kp3apl664kqvwstccnlfhfffwtjif7w2ugaffwg27kb5zs5w/providers/Microsoft.AppConfiguration/configurationStores?api-version=2019-02-01-preview&$skipToken=mgmttestxurkozuydttnzpv4>;
->>>>>>> 20a8aec1
         rel="next"
       pragma:
       - no-cache
@@ -268,11 +221,7 @@
       accept-language:
       - en-US
     method: GET
-<<<<<<< HEAD
-    uri: https://management.azure.com/subscriptions/00000000-0000-0000-0000-000000000000/resourceGroups/clitest.rg000001/providers/Microsoft.AppConfiguration/configurationStores?api-version=2019-02-01-preview&$skipToken=mgmttestcsfvadj23psirg2s
-=======
     uri: https://management.azure.com/subscriptions/00000000-0000-0000-0000-000000000000/resourceGroups/clitest.rg000001/providers/Microsoft.AppConfiguration/configurationStores?api-version=2019-02-01-preview&$skipToken=mgmttestxurkozuydttnzpv4
->>>>>>> 20a8aec1
   response:
     body:
       string: '{"value":[],"nextLink":null}'
@@ -284,11 +233,7 @@
       content-type:
       - application/json; charset=utf-8
       date:
-<<<<<<< HEAD
-      - Tue, 15 Oct 2019 00:21:57 GMT
-=======
       - Mon, 07 Oct 2019 19:57:13 GMT
->>>>>>> 20a8aec1
       expires:
       - '-1'
       pragma:
@@ -328,11 +273,7 @@
     uri: https://management.azure.com/subscriptions/00000000-0000-0000-0000-000000000000/resourceGroups/clitest.rg000001/providers/Microsoft.AppConfiguration/configurationStores/MgmtTest000002?api-version=2019-02-01-preview
   response:
     body:
-<<<<<<< HEAD
-      string: '{"type":"Microsoft.AppConfiguration/configurationStores","properties":{"provisioningState":"Succeeded","creationDate":"2019-10-15T00:21:47+00:00","endpoint":"https://mgmttestcsfvadj23psirg2s.azconfig.io"},"id":"/subscriptions/00000000-0000-0000-0000-000000000000/resourceGroups/clitest.rg000001/providers/Microsoft.AppConfiguration/configurationStores/mgmttestcsfvadj23psirg2s","name":"MgmtTest000002","location":"eastus","tags":{}}'
-=======
       string: '{"type":"Microsoft.AppConfiguration/configurationStores","properties":{"provisioningState":"Succeeded","creationDate":"2019-10-07T19:57:03+00:00","endpoint":"https://mgmttestxurkozuydttnzpv4.azconfig.io"},"id":"/subscriptions/00000000-0000-0000-0000-000000000000/resourceGroups/clitest.rg000001/providers/Microsoft.AppConfiguration/configurationStores/mgmttestxurkozuydttnzpv4","name":"MgmtTest000002","location":"eastus","tags":{}}'
->>>>>>> 20a8aec1
     headers:
       cache-control:
       - no-cache
@@ -341,15 +282,9 @@
       content-type:
       - application/json; charset=utf-8
       date:
-<<<<<<< HEAD
-      - Tue, 15 Oct 2019 00:21:58 GMT
-      etag:
-      - W/"ae0176c6-0000-0100-0000-5da5111a0000"
-=======
       - Mon, 07 Oct 2019 19:57:14 GMT
       etag:
       - W/"8601212d-0000-0100-0000-5d9b988f0000"
->>>>>>> 20a8aec1
       expires:
       - '-1'
       pragma:
@@ -393,11 +328,7 @@
     uri: https://management.azure.com/subscriptions/00000000-0000-0000-0000-000000000000/resourceGroups/clitest.rg000001/providers/Microsoft.AppConfiguration/configurationStores/MgmtTest000002?api-version=2019-02-01-preview
   response:
     body:
-<<<<<<< HEAD
-      string: '{"type":"Microsoft.AppConfiguration/configurationStores","properties":{"provisioningState":"Succeeded","creationDate":"2019-10-15T00:21:47+00:00","endpoint":"https://mgmttestcsfvadj23psirg2s.azconfig.io"},"id":"/subscriptions/00000000-0000-0000-0000-000000000000/resourceGroups/clitest.rg000001/providers/Microsoft.AppConfiguration/configurationStores/mgmttestcsfvadj23psirg2s","name":"MgmtTest000002","location":"eastus","tags":{"Env":"Prod"}}'
-=======
       string: '{"type":"Microsoft.AppConfiguration/configurationStores","properties":{"provisioningState":"Succeeded","creationDate":"2019-10-07T19:57:03+00:00","endpoint":"https://mgmttestxurkozuydttnzpv4.azconfig.io"},"id":"/subscriptions/00000000-0000-0000-0000-000000000000/resourceGroups/clitest.rg000001/providers/Microsoft.AppConfiguration/configurationStores/mgmttestxurkozuydttnzpv4","name":"MgmtTest000002","location":"eastus","tags":{"Env":"Prod"}}'
->>>>>>> 20a8aec1
     headers:
       cache-control:
       - no-cache
@@ -406,15 +337,9 @@
       content-type:
       - application/json; charset=utf-8
       date:
-<<<<<<< HEAD
-      - Tue, 15 Oct 2019 00:21:59 GMT
-      etag:
-      - W/"ae017fc6-0000-0100-0000-5da511270000"
-=======
       - Mon, 07 Oct 2019 19:57:15 GMT
       etag:
       - W/"8601232e-0000-0100-0000-5d9b989b0000"
->>>>>>> 20a8aec1
       expires:
       - '-1'
       pragma:
@@ -465,11 +390,7 @@
       content-length:
       - '0'
       date:
-<<<<<<< HEAD
-      - Tue, 15 Oct 2019 00:22:00 GMT
-=======
       - Mon, 07 Oct 2019 19:57:16 GMT
->>>>>>> 20a8aec1
       expires:
       - '-1'
       pragma:
