--- conflicted
+++ resolved
@@ -135,13 +135,8 @@
 
 AZURE_API_PROFILES = {
     'latest': {
-<<<<<<< HEAD
-        ResourceType.MGMT_STORAGE: '2019-06-01',
+        ResourceType.MGMT_STORAGE: '2021-01-01',
         ResourceType.MGMT_NETWORK: '2020-08-01',
-=======
-        ResourceType.MGMT_STORAGE: '2021-01-01',
-        ResourceType.MGMT_NETWORK: '2020-07-01',
->>>>>>> fffde7ec
         ResourceType.MGMT_COMPUTE: SDKProfile('2020-06-01', {
             'resource_skus': '2019-04-01',
             'disks': '2020-09-30',
