from __future__ import print_function
import argparse
import sys
import textwrap
import yaml

from ._locale import L
from ._help_files import _load_help_file

__all__ = ['print_detailed_help', 'print_welcome_message', 'GroupHelpFile', 'CommandHelpFile']

def show_help(nouns, parser, is_group):
    delimiters = ' '.join(nouns)
    help_file = CommandHelpFile(delimiters, parser) \
        if not is_group \
        else GroupHelpFile(delimiters, parser)

    help_file.load(parser)

    if len(nouns) == 0:
        print('\nSpecial intro help for az')
        help_file.command = 'az'

    print_detailed_help(help_file)

def show_welcome(parser):
    print_welcome_message()

    help_file = GroupHelpFile('', parser)
    print_description_list(help_file.children)

def print_welcome_message():
    _print_indent(L(r"""
     /\                        
    /  \    _____   _ _ __ ___ 
   / /\ \  |_  / | | | \'__/ _ \
  / ____ \  / /| |_| | | |  __/
 /_/    \_\/___|\__,_|_|  \___|
"""))
    _print_indent(L('\nWelcome to the cool new Azure CLI!\n\nHere are the base commands:\n'))

def print_detailed_help(help_file):
    _print_header(help_file)

    _print_indent(L('Arguments') if help_file.type == 'command' else L('Sub-Commands'))

    if help_file.type == 'command':
        print_arguments(help_file)
    elif help_file.type == 'group':
        _print_groups(help_file)

    if len(help_file.examples) > 0:
        _print_examples(help_file)

def print_description_list(help_files):
    indent = 1
    max_name_length = max(len(f.name) for f in help_files) if help_files else 0
    for help_file in sorted(help_files, key=lambda h: h.name):
        _print_indent('{0}{1}{2}'.format(help_file.name,
                                         _get_column_indent(help_file.name, max_name_length),
                                         ': ' + help_file.short_summary \
                                             if help_file.short_summary \
                                             else ''),
                      indent)

def print_arguments(help_file):
    indent = 1
    if not help_file.parameters:
        _print_indent('None', indent)
        _print_indent('')
        return

    if len(help_file.parameters) == 0:
        _print_indent('none', indent)
    required_tag = L(' [Required]')
    max_name_length = max(len(p.name) + (len(required_tag) if p.required else 0)
                          for p in help_file.parameters)
    last_group_name = None
    for p in sorted(help_file.parameters,
                    key=lambda p: str(p.group_name or 'A')
                    + str(not p.required) + p.name):
        indent = 1
        required_text = required_tag if p.required else ''
<<<<<<< HEAD
        if p.group_name != last_group_name:
            if p.group_name:
                print('')
                print(p.group_name)
            last_group_name = p.group_name
=======
        p.short_summary = (p.short_summary if p.short_summary else '') + _get_choices_str(p)
>>>>>>> d051bfc6
        _print_indent('{0}{1}{2}{3}'.format(p.name,
                                            _get_column_indent(p.name + required_text,
                                                               max_name_length),
                                            required_text,
                                            ': ' + p.short_summary if p.short_summary else ''),
                      indent,
                      max_name_length + indent*4 + 2)

        indent = 4
        if p.long_summary:
            _print_indent('{0}'.format(p.long_summary.rstrip()), indent)

        if p.value_sources:
            _print_indent(L("Values from: {0}").format(', '.join(p.value_sources)), indent)

        if p.long_summary or p.value_sources:
            print('')
    return indent

def _print_header(help_file):
    indent = 0
    _print_indent('')
    _print_indent(L('Command') if help_file.type == 'command' else L('Group'), indent)

    indent += 1
    _print_indent('{0}{1}'.format('az ' + help_file.command,
                                  ': ' + help_file.short_summary
                                  if help_file.short_summary
                                  else ''),
                  indent)

    indent += 1
    if help_file.long_summary:
        _print_indent('{0}'.format(help_file.long_summary.rstrip()), indent)
    _print_indent('')

def _print_groups(help_file):
    indent = 1
    max_name_length = max(len(c.name) for c in help_file.children) \
        if len(help_file.children) > 0 \
        else 0
    for c in sorted(help_file.children, key=lambda h: h.name):
        _print_indent('{0}{1}{2}'.format(c.name,
                                         _get_column_indent(c.name, max_name_length),
                                         ': ' + c.short_summary if c.short_summary else ''),
                      indent)
    _print_indent('')

def _get_choices_str(p):
    choice_str = ""
    if p.choices:
        choice_str = (' ' if p.short_summary else '') \
            + '[{}{}]'.format(', '.join(p.choices),
                              ('; default: ' + p.default) if p.default else '')
    return choice_str

def _print_examples(help_file):
    indent = 0
    print('')
    _print_indent(L('Examples'), indent)

    for e in help_file.examples:
        indent = 1
        _print_indent('{0}'.format(e.name), indent)

        indent = 2
        _print_indent('{0}'.format(e.text), indent)


class HelpFile(object): #pylint: disable=too-few-public-methods
    def __init__(self, delimiters):
        self.delimiters = delimiters
        self.name = delimiters.split()[-1] if len(delimiters) > 0 else delimiters
        self.command = delimiters
        self.type = ''
        self.short_summary = ''
        self.long_summary = ''
        self.examples = ''

    def load(self, options):
        self.short_summary = getattr(options, 'description', None)
        file_data = (_load_help_file_from_string(options.help_file)
                     if hasattr(options, '_defaults')
                     else None)

        if file_data:
            self._load_from_data(file_data)
        else:
            self._load_from_file()

    def _load_from_file(self):
        file_data = _load_help_file(self.delimiters)
        if file_data:
            self._load_from_data(file_data)

    def _load_from_data(self, data):
        if not data:
            return

        if isinstance(data, str):
            self.long_summary = data
            return

        if 'type' in data:
            self.type = data['type']

        if 'short-summary' in data:
            self.short_summary = data['short-summary']

        self.long_summary = data.get('long-summary')

        if 'examples' in data:
            self.examples = [HelpExample(d) for d in data['examples']]


class GroupHelpFile(HelpFile): #pylint: disable=too-few-public-methods
    def __init__(self, delimiters, parser):
        super(GroupHelpFile, self).__init__(delimiters)
        self.type = 'group'

        self.children = []
        for options in parser.choices.values():
            delimiters = ' '.join(options.prog.split()[1:])
            child = HelpFile(delimiters)
            child.load(options)
            self.children.append(child)

class CommandHelpFile(HelpFile): #pylint: disable=too-few-public-methods
    def __init__(self, delimiters, parser):
        super(CommandHelpFile, self).__init__(delimiters)
        self.type = 'command'

        self.parameters = []

        for action in [a for a in parser._actions if a.help != argparse.SUPPRESS]: # pylint: disable=protected-access
            self.parameters.append(HelpParameter(' '.join(sorted(action.option_strings)),
                                                 action.help,
                                                 required=action.required,
<<<<<<< HEAD
                                                 group_name=action.container.description))

        help_param = next(p for p in self.parameters if p.name == '--help -h')
        help_param.group_name = 'Global Arguments'
=======
                                                 choices=action.choices,
                                                 default=action.default))
>>>>>>> d051bfc6

    def _load_from_data(self, data):
        super(CommandHelpFile, self)._load_from_data(data)

        if isinstance(data, str) or not self.parameters or not data.get('parameters'):
            return

        loaded_params = []
        loaded_param = {}
        for param in self.parameters:
            loaded_param = next((n for n in data['parameters'] if n['name'] == param.name), None)
            if loaded_param:
                param.update_from_data(loaded_param)
            loaded_params.append(param)

        extra_param = next((p for p in data['parameters']
                            if p['name'] not in [lp.name for lp in loaded_params]),
                           None)
        if extra_param:
            raise HelpAuthoringException('Extra help param {0}'.format(extra_param['name']))
        self.parameters = loaded_params


<<<<<<< HEAD
class HelpParameter(object): #pylint: disable=too-few-public-methods
    def __init__(self, param_name, description, required, group_name=False):
=======
class HelpParameter(object): #pylint: disable=too-few-public-methods, too-many-instance-attributes
    def __init__(self, param_name, description, required, choices=None, default=None): #pylint: disable=too-many-arguments
>>>>>>> d051bfc6
        self.name = param_name
        self.required = required
        self.type = 'string'
        self.short_summary = description
        self.long_summary = ''
        self.value_sources = []
<<<<<<< HEAD
        self.group_name = group_name
=======
        self.choices = choices
        self.default = default
>>>>>>> d051bfc6

    def update_from_data(self, data):
        if self.name != data.get('name'):
            raise HelpAuthoringException("mismatched name {0} vs. {1}"
                                         .format(self.name,
                                                 data.get('name')))

        if self.required != data.get('required', False):
            raise HelpAuthoringException("mismatched required {0} vs. {1}, {2}"
                                         .format(self.required,
                                                 data.get('required'),
                                                 data.get('name')))

        if data.get('type'):
            self.type = data.get('type')

        if data.get('short-summary'):
            self.short_summary = data.get('short-summary')

        if data.get('long-summary'):
            self.long_summary = data.get('long-summary')

        if data.get('populator-commands'):
            self.value_sources = data.get('populator-commands')


class HelpExample(object): #pylint: disable=too-few-public-methods
    def __init__(self, _data):
        self.name = _data['name']
        self.text = _data['text']

def _print_indent(s, indent=0, subsequent_spaces=-1):
    tw = textwrap.TextWrapper(initial_indent='    '*indent,
                              subsequent_indent=('    '*indent
                                                 if subsequent_spaces == -1
                                                 else ' '*subsequent_spaces),
                              replace_whitespace=False,
                              width=100)
    paragraphs = s.split('\n')
    for p in paragraphs:
        print(tw.fill(p), file=sys.stdout)

def _get_column_indent(text, max_name_length):
    return ' '*(max_name_length - len(text))

def _load_help_file_from_string(text):
    try:
        return yaml.load(text) if text else None
    except Exception: #pylint: disable=broad-except
        return text

def _get_single_metadata(cmd_table):
    assert len(cmd_table) == 1
    return next(metadata for _, metadata in cmd_table.items())

class HelpAuthoringException(Exception):
    pass<|MERGE_RESOLUTION|>--- conflicted
+++ resolved
@@ -81,15 +81,12 @@
                     + str(not p.required) + p.name):
         indent = 1
         required_text = required_tag if p.required else ''
-<<<<<<< HEAD
+        p.short_summary = (p.short_summary if p.short_summary else '') + _get_choices_str(p)
         if p.group_name != last_group_name:
             if p.group_name:
                 print('')
                 print(p.group_name)
             last_group_name = p.group_name
-=======
-        p.short_summary = (p.short_summary if p.short_summary else '') + _get_choices_str(p)
->>>>>>> d051bfc6
         _print_indent('{0}{1}{2}{3}'.format(p.name,
                                             _get_column_indent(p.name + required_text,
                                                                max_name_length),
@@ -228,15 +225,12 @@
             self.parameters.append(HelpParameter(' '.join(sorted(action.option_strings)),
                                                  action.help,
                                                  required=action.required,
-<<<<<<< HEAD
+                                                 choices=action.choices,
+                                                 default=action.default,
                                                  group_name=action.container.description))
 
         help_param = next(p for p in self.parameters if p.name == '--help -h')
         help_param.group_name = 'Global Arguments'
-=======
-                                                 choices=action.choices,
-                                                 default=action.default))
->>>>>>> d051bfc6
 
     def _load_from_data(self, data):
         super(CommandHelpFile, self)._load_from_data(data)
@@ -260,25 +254,18 @@
         self.parameters = loaded_params
 
 
-<<<<<<< HEAD
-class HelpParameter(object): #pylint: disable=too-few-public-methods
-    def __init__(self, param_name, description, required, group_name=False):
-=======
 class HelpParameter(object): #pylint: disable=too-few-public-methods, too-many-instance-attributes
-    def __init__(self, param_name, description, required, choices=None, default=None): #pylint: disable=too-many-arguments
->>>>>>> d051bfc6
+    def __init__(self, param_name, description, required, choices=None, #pylint: disable=too-many-arguments
+                 default=None, group_name=None):
         self.name = param_name
         self.required = required
         self.type = 'string'
         self.short_summary = description
         self.long_summary = ''
         self.value_sources = []
-<<<<<<< HEAD
-        self.group_name = group_name
-=======
         self.choices = choices
         self.default = default
->>>>>>> d051bfc6
+        self.group_name = group_name
 
     def update_from_data(self, data):
         if self.name != data.get('name'):
