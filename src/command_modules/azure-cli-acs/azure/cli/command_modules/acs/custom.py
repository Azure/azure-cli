--- conflicted
+++ resolved
@@ -518,15 +518,9 @@
 
 
 def _create_kubernetes(resource_group_name, deployment_name, dns_name_prefix, name, ssh_key_value,
-<<<<<<< HEAD
                        admin_username="azureuser", agent_count=3, agent_vm_size="Standard_D2_v2",
                        location=None, service_principal=None, client_secret=None, master_count=1,
-                       windows=False, admin_password='', validate=False, no_wait=False):
-=======
-                       admin_username="azureuser", agent_count="3", agent_vm_size="Standard_D2_v2",
-                       location=None, service_principal=None, client_secret=None, master_count="1",
                        windows=False, admin_password='', validate=False, no_wait=False, tags=None):
->>>>>>> 27b63e26
     if not location:
         location = '[resourceGroup().location]'
     windows_profile = None
