--- conflicted
+++ resolved
@@ -23,10 +23,8 @@
 from azure.cli.command_modules.keyvault.security_domain.sp800_108 import KDF
 from azure.cli.command_modules.keyvault.security_domain.utils import Utils
 from azure.cli.core import telemetry
-<<<<<<< HEAD
-=======
+
 from azure.cli.core.azclierror import InvalidArgumentValueError
->>>>>>> 4e2250cb
 from azure.cli.core.profiles import ResourceType, AZURE_API_PROFILES, SDKProfile
 from azure.cli.core.util import sdk_no_wait
 from azure.graphrbac.models import GraphErrorException
@@ -230,14 +228,7 @@
             location=location,
             vault_name=vault_name
         )
-<<<<<<< HEAD
-
-    assert hsm_name
-    hsm_client = get_client_factory(ResourceType.MGMT_PRIVATE_KEYVAULT, Clients.managed_hsms)(cmd.cli_ctx, None)
-    return hsm_client.purge_deleted(rlocation=location, name=hsm_name)
-=======
     return None
->>>>>>> 4e2250cb
 
 
 def list_deleted_vault_or_hsm(cmd, client, resource_type=None):
@@ -245,26 +236,10 @@
         return client.list_deleted()
 
     if resource_type is None:
-<<<<<<< HEAD
-        hsm_client = get_client_factory(ResourceType.MGMT_PRIVATE_KEYVAULT, Clients.managed_hsms)(cmd.cli_ctx, None)
-        deleted_resources = []
-        try:
-            deleted_resources.extend(client.list_deleted())
-            deleted_resources.extend(hsm_client.list_deleted())
-        except:  # pylint: disable=bare-except
-            pass
-
-        return deleted_resources
-
-    if resource_type == 'hsm':
-        hsm_client = get_client_factory(ResourceType.MGMT_PRIVATE_KEYVAULT, Clients.managed_hsms)(cmd.cli_ctx, None)
-        return hsm_client.list_deleted()
-=======
         return client.list_deleted()
 
     if resource_type == 'hsm':
         raise InvalidArgumentValueError('Operation "list-deleted" has not been supported for HSM.')
->>>>>>> 4e2250cb
 
     if resource_type == 'vault':
         return client.list_deleted()
