# --------------------------------------------------------------------------------------------
# Copyright (c) Microsoft Corporation. All rights reserved.
# Licensed under the MIT License. See License.txt in the project root for license information.
# --------------------------------------------------------------------------------------------

import colorama
import base64
import binascii
import datetime
import errno
import io
import json
import os
import os.path
import platform
import random
import re
import shutil
import ssl
import stat
import string
import subprocess
import sys
import tempfile
import threading
import time
import uuid
import webbrowser
import zipfile
from distutils.version import StrictVersion
from math import isnan
from urllib.request import urlopen
from urllib.error import URLError

# pylint: disable=import-error
import yaml
import dateutil.parser
from dateutil.relativedelta import relativedelta
from knack.log import get_logger
from knack.util import CLIError
from knack.prompting import NoTTYException, prompt_y_n
from msrestazure.azure_exceptions import CloudError
import requests

# pylint: disable=no-name-in-module,import-error
from azure.cli.command_modules.acs import acs_client, proxy
from azure.cli.command_modules.acs._params import regions_in_preview, regions_in_prod
from azure.cli.core.api import get_config_dir
from azure.cli.core.azclierror import (ResourceNotFoundError,
                                       ClientRequestError,
                                       ArgumentUsageError,
                                       InvalidArgumentValueError,
                                       MutuallyExclusiveArgumentError,
                                       ValidationError,
                                       UnauthorizedError,
                                       AzureInternalError,
                                       FileOperationError)
from azure.cli.core._profile import Profile
from azure.cli.core.profiles import ResourceType
from azure.cli.core.commands.client_factory import get_mgmt_service_client, get_subscription_id
from azure.cli.core.keys import is_valid_ssh_rsa_public_key
from azure.cli.core.util import in_cloud_console, shell_safe_json_parse, truncate_text, sdk_no_wait
from azure.cli.core.commands import LongRunningOperation
from azure.graphrbac.models import (ApplicationCreateParameters,
                                    ApplicationUpdateParameters,
                                    PasswordCredential,
                                    KeyCredential,
                                    ServicePrincipalCreateParameters,
                                    GetObjectsParameters,
                                    ResourceAccess, RequiredResourceAccess)

from azure.mgmt.containerservice.models import ContainerServiceOrchestratorTypes

from ._client_factory import cf_container_services
from ._client_factory import cf_resource_groups
from ._client_factory import get_auth_management_client
from ._client_factory import get_graph_rbac_management_client
from ._client_factory import cf_resources
from ._client_factory import get_resource_by_name
from ._client_factory import cf_container_registry_service
from ._client_factory import cf_agent_pools
from ._client_factory import cf_snapshots
from ._client_factory import cf_snapshots_client
from ._client_factory import get_msi_client

from ._consts import CONST_SCALE_SET_PRIORITY_REGULAR, CONST_SCALE_SET_PRIORITY_SPOT, CONST_SPOT_EVICTION_POLICY_DELETE
from ._consts import CONST_HTTP_APPLICATION_ROUTING_ADDON_NAME
from ._consts import CONST_MONITORING_ADDON_NAME
from ._consts import CONST_MONITORING_LOG_ANALYTICS_WORKSPACE_RESOURCE_ID
from ._consts import CONST_VIRTUAL_NODE_ADDON_NAME
from ._consts import CONST_VIRTUAL_NODE_SUBNET_NAME
from ._consts import CONST_KUBE_DASHBOARD_ADDON_NAME
from ._consts import CONST_AZURE_POLICY_ADDON_NAME
from ._consts import CONST_INGRESS_APPGW_ADDON_NAME
from ._consts import CONST_INGRESS_APPGW_APPLICATION_GATEWAY_ID, CONST_INGRESS_APPGW_APPLICATION_GATEWAY_NAME
from ._consts import CONST_INGRESS_APPGW_SUBNET_CIDR, CONST_INGRESS_APPGW_SUBNET_ID
from ._consts import CONST_INGRESS_APPGW_WATCH_NAMESPACE
from ._consts import CONST_CONFCOM_ADDON_NAME, CONST_ACC_SGX_QUOTE_HELPER_ENABLED
from ._consts import CONST_OPEN_SERVICE_MESH_ADDON_NAME
from ._consts import (CONST_AZURE_KEYVAULT_SECRETS_PROVIDER_ADDON_NAME,
                      CONST_SECRET_ROTATION_ENABLED,
                      CONST_ROTATION_POLL_INTERVAL)
from ._consts import ADDONS
from ._consts import CONST_CANIPULL_IMAGE
from ._consts import CONST_MANAGED_IDENTITY_OPERATOR_ROLE, CONST_MANAGED_IDENTITY_OPERATOR_ROLE_ID
from ._consts import DecoratorEarlyExitException
from .addonconfiguration import (
    add_monitoring_role_assignment,
    add_ingress_appgw_addon_role_assignment,
    add_virtual_node_role_assignment,
    ensure_default_log_analytics_workspace_for_monitoring,
    ensure_container_insights_for_monitoring,
)
from ._resourcegroup import get_rg_location
from ._validators import extract_comma_separated_string

logger = get_logger(__name__)

# pylint:disable=too-many-lines,unused-argument


def which(binary):
    path_var = os.getenv('PATH')
    if platform.system() == 'Windows':
        binary = binary + '.exe'
        parts = path_var.split(';')
    else:
        parts = path_var.split(':')

    for part in parts:
        bin_path = os.path.join(part, binary)
        if os.path.exists(bin_path) and os.path.isfile(bin_path) and os.access(bin_path, os.X_OK):
            return bin_path

    return None


def get_cmd_test_hook_data(filename):
    hook_data = None
    curr_dir = os.path.dirname(os.path.realpath(__file__))
    test_hook_file_path = os.path.join(curr_dir, 'tests/latest/data', filename)
    if os.path.exists(test_hook_file_path):
        with open(test_hook_file_path, "r") as f:
            hook_data = json.load(f)
    return hook_data


def wait_then_open(url):
    """
    Waits for a bit then opens a URL.  Useful for waiting for a proxy to come up, and then open the URL.
    """
    for _ in range(1, 10):
        try:
            urlopen(url, context=_ssl_context())
        except URLError:
            time.sleep(1)
        break
    webbrowser.open_new_tab(url)


def wait_then_open_async(url):
    """
    Spawns a thread that waits for a bit then opens a URL.
    """
    t = threading.Thread(target=wait_then_open, args=({url}))
    t.daemon = True
    t.start()


def acs_browse(cmd, client, resource_group_name, name, disable_browser=False, ssh_key_file=None):
    """
    Opens a browser to the web interface for the cluster orchestrator

    :param name: Name of the target Azure container service instance.
    :type name: String
    :param resource_group_name:  Name of Azure container service's resource group.
    :type resource_group_name: String
    :param disable_browser: If true, don't launch a web browser after estabilishing the proxy
    :type disable_browser: bool
    :param ssh_key_file: If set a path to an SSH key to use, only applies to DCOS
    :type ssh_key_file: string
    """
    acs_info = _get_acs_info(cmd.cli_ctx, name, resource_group_name)
    _acs_browse_internal(
        cmd, client, acs_info, resource_group_name, name, disable_browser, ssh_key_file)


def _acs_browse_internal(cmd, client, acs_info, resource_group_name, name, disable_browser, ssh_key_file):
    orchestrator_type = acs_info.orchestrator_profile.orchestrator_type  # pylint: disable=no-member

    if str(orchestrator_type).lower() == 'kubernetes' or \
       orchestrator_type == ContainerServiceOrchestratorTypes.kubernetes or \
       (acs_info.custom_profile and acs_info.custom_profile.orchestrator == 'kubernetes'):  # pylint: disable=no-member
        return k8s_browse(cmd, client, name, resource_group_name, disable_browser, ssh_key_file=ssh_key_file)
    if str(orchestrator_type).lower() == 'dcos' or orchestrator_type == ContainerServiceOrchestratorTypes.dcos:
        return _dcos_browse_internal(acs_info, disable_browser, ssh_key_file)
    raise CLIError(
        'Unsupported orchestrator type {} for browse'.format(orchestrator_type))


def k8s_browse(cmd, client, name, resource_group_name, disable_browser=False, ssh_key_file=None):
    """
    Launch a proxy and browse the Kubernetes web UI.
    :param disable_browser: If true, don't launch a web browser after estabilishing the proxy
    :type disable_browser: bool
    """
    acs_info = _get_acs_info(cmd.cli_ctx, name, resource_group_name)
    _k8s_browse_internal(name, acs_info, disable_browser, ssh_key_file)


def _k8s_browse_internal(name, acs_info, disable_browser, ssh_key_file):
    if not which('kubectl'):
        raise CLIError('Can not find kubectl executable in PATH')
    browse_path = os.path.join(get_config_dir(), 'acsBrowseConfig.yaml')
    if os.path.exists(browse_path):
        os.remove(browse_path)

    _k8s_get_credentials_internal(
        name, acs_info, browse_path, ssh_key_file, False)

    logger.warning('Proxy running on 127.0.0.1:8001/ui')
    logger.warning('Press CTRL+C to close the tunnel...')
    if not disable_browser:
        wait_then_open_async('http://127.0.0.1:8001/ui')
    subprocess.call(["kubectl", "--kubeconfig", browse_path, "proxy"])


def dcos_browse(cmd, client, name, resource_group_name, disable_browser=False, ssh_key_file=None):
    """
    Creates an SSH tunnel to the Azure container service, and opens the Mesosphere DC/OS dashboard in the browser.

    :param name: name: Name of the target Azure container service instance.
    :type name: String
    :param resource_group_name:  Name of Azure container service's resource group.
    :type resource_group_name: String
    :param disable_browser: If true, don't launch a web browser after estabilishing the proxy
    :type disable_browser: bool
    :param ssh_key_file: Path to the SSH key to use
    :type ssh_key_file: string
    """
    acs_info = _get_acs_info(cmd.cli_ctx, name, resource_group_name)
    _dcos_browse_internal(acs_info, disable_browser, ssh_key_file)


def _dcos_browse_internal(acs_info, disable_browser, ssh_key_file):
    if not os.path.isfile(ssh_key_file):
        raise CLIError(
            'Private key file {} does not exist'.format(ssh_key_file))

    acs = acs_client.ACSClient()
    if not acs.connect(_get_host_name(acs_info), _get_username(acs_info),
                       key_filename=ssh_key_file):
        raise CLIError('Error connecting to ACS: {}'.format(
            _get_host_name(acs_info)))

    octarine_bin = '/opt/mesosphere/bin/octarine'
    if not acs.file_exists(octarine_bin):
        raise CLIError(
            'Proxy server ({}) does not exist on the cluster.'.format(octarine_bin))

    proxy_id = _rand_str(16)
    proxy_cmd = '{} {}'.format(octarine_bin, proxy_id)
    acs.run(proxy_cmd, background=True)

    # Parse the output to get the remote PORT
    proxy_client_cmd = '{} --client --port {}'.format(octarine_bin, proxy_id)
    stdout, _ = acs.run(proxy_client_cmd)
    remote_port = int(stdout.read().decode().strip())
    local_port = acs.get_available_local_port()

    # Set the proxy
    proxy.set_http_proxy('127.0.0.1', local_port)
    logger.warning('Proxy running on 127.0.0.1:%s', local_port)
    logger.warning('Press CTRL+C to close the tunnel...')
    if not disable_browser:
        wait_then_open_async('http://127.0.0.1')
    try:
        acs.create_tunnel(
            remote_host='127.0.0.1',
            remote_port=remote_port,
            local_port=local_port)
    finally:
        proxy.disable_http_proxy()


def acs_install_cli(cmd, client, resource_group_name, name, install_location=None, client_version=None):
    acs_info = _get_acs_info(cmd.cli_ctx, name, resource_group_name)
    orchestrator_type = acs_info.orchestrator_profile.orchestrator_type  # pylint: disable=no-member
    kwargs = {'install_location': install_location}
    if client_version:
        kwargs['client_version'] = client_version
    if orchestrator_type == 'kubernetes':
        return k8s_install_cli(**kwargs)
    if orchestrator_type == 'dcos':
        return dcos_install_cli(**kwargs)
    raise CLIError(
        'Unsupported orchestrator type {} for install-cli'.format(orchestrator_type))


def _ssl_context():
    if sys.version_info < (3, 4) or (in_cloud_console() and platform.system() == 'Windows'):
        try:
            # added in python 2.7.13 and 3.6
            return ssl.SSLContext(ssl.PROTOCOL_TLS)
        except AttributeError:
            return ssl.SSLContext(ssl.PROTOCOL_TLSv1)

    return ssl.create_default_context()


def _urlretrieve(url, filename):
    req = urlopen(url, context=_ssl_context())
    with open(filename, "wb") as f:
        f.write(req.read())


def _unzip(src, dest):
    logger.debug('Extracting %s to %s.', src, dest)
    system = platform.system()
    if system in ('Linux', 'Darwin', 'Windows'):
        with zipfile.ZipFile(src, 'r') as zipObj:
            zipObj.extractall(dest)
    else:
        raise CLIError('The current system is not supported.')


def dcos_install_cli(cmd, install_location=None, client_version='1.8'):
    """
    Downloads the dcos command line from Mesosphere
    """
    system = platform.system()

    if not install_location:
        raise CLIError(
            "No install location specified and it could not be determined from the current platform '{}'".format(
                system))
    base_url = 'https://downloads.dcos.io/binaries/cli/{}/x86-64/dcos-{}/{}'
    if system == 'Windows':
        file_url = base_url.format('windows', client_version, 'dcos.exe')
    elif system == 'Linux':
        # TODO Support ARM CPU here
        file_url = base_url.format('linux', client_version, 'dcos')
    elif system == 'Darwin':
        file_url = base_url.format('darwin', client_version, 'dcos')
    else:
        raise CLIError(
            'Proxy server ({}) does not exist on the cluster.'.format(system))

    logger.warning('Downloading client to %s', install_location)
    try:
        _urlretrieve(file_url, install_location)
        os.chmod(install_location,
                 os.stat(install_location).st_mode | stat.S_IXUSR | stat.S_IXGRP | stat.S_IXOTH)
    except IOError as err:
        raise CLIError(
            'Connection error while attempting to download client ({})'.format(err))


def k8s_install_cli(cmd, client_version='latest', install_location=None, base_src_url=None,
                    kubelogin_version='latest', kubelogin_install_location=None,
                    kubelogin_base_src_url=None):
    k8s_install_kubectl(cmd, client_version, install_location, base_src_url)
    k8s_install_kubelogin(cmd, kubelogin_version,
                          kubelogin_install_location, kubelogin_base_src_url)


def k8s_install_kubectl(cmd, client_version='latest', install_location=None, source_url=None):
    """
    Install kubectl, a command-line interface for Kubernetes clusters.
    """

    if not source_url:
        source_url = "https://storage.googleapis.com/kubernetes-release/release"
        cloud_name = cmd.cli_ctx.cloud.name
        if cloud_name.lower() == 'azurechinacloud':
            source_url = 'https://mirror.azure.cn/kubernetes/kubectl'

    if client_version == 'latest':
        context = _ssl_context()
        version = urlopen(source_url + '/stable.txt', context=context).read()
        client_version = version.decode('UTF-8').strip()
    else:
        client_version = "v%s" % client_version

    file_url = ''
    system = platform.system()
    base_url = source_url + '/{}/bin/{}/amd64/{}'

    # ensure installation directory exists
    install_dir, cli = os.path.dirname(
        install_location), os.path.basename(install_location)
    if not os.path.exists(install_dir):
        os.makedirs(install_dir)

    if system == 'Windows':
        file_url = base_url.format(client_version, 'windows', 'kubectl.exe')
    elif system == 'Linux':
        # TODO: Support ARM CPU here
        file_url = base_url.format(client_version, 'linux', 'kubectl')
    elif system == 'Darwin':
        file_url = base_url.format(client_version, 'darwin', 'kubectl')
    else:
        raise CLIError(
            'Proxy server ({}) does not exist on the cluster.'.format(system))

    logger.warning('Downloading client to "%s" from "%s"',
                   install_location, file_url)
    try:
        _urlretrieve(file_url, install_location)
        os.chmod(install_location,
                 os.stat(install_location).st_mode | stat.S_IXUSR | stat.S_IXGRP | stat.S_IXOTH)
    except IOError as ex:
        raise CLIError(
            'Connection error while attempting to download client ({})'.format(ex))

    if system == 'Windows':  # be verbose, as the install_location likely not in Windows's search PATHs
        env_paths = os.environ['PATH'].split(';')
        found = next((x for x in env_paths if x.lower().rstrip(
            '\\') == install_dir.lower()), None)
        if not found:
            # pylint: disable=logging-format-interpolation
            logger.warning('Please add "{0}" to your search PATH so the `{1}` can be found. 2 options: \n'
                           '    1. Run "set PATH=%PATH%;{0}" or "$env:path += \'{0}\'" for PowerShell. '
                           'This is good for the current command session.\n'
                           '    2. Update system PATH environment variable by following '
                           '"Control Panel->System->Advanced->Environment Variables", and re-open the command window. '
                           'You only need to do it once'.format(install_dir, cli))
    else:
        logger.warning('Please ensure that %s is in your search PATH, so the `%s` command can be found.',
                       install_dir, cli)


def k8s_install_kubelogin(cmd, client_version='latest', install_location=None, source_url=None):
    """
    Install kubelogin, a client-go credential (exec) plugin implementing azure authentication.
    """

    cloud_name = cmd.cli_ctx.cloud.name

    if not source_url:
        source_url = 'https://github.com/Azure/kubelogin/releases/download'
        if cloud_name.lower() == 'azurechinacloud':
            source_url = 'https://mirror.azure.cn/kubernetes/kubelogin'

    if client_version == 'latest':
        context = _ssl_context()
        latest_release_url = 'https://api.github.com/repos/Azure/kubelogin/releases/latest'
        if cloud_name.lower() == 'azurechinacloud':
            latest_release_url = 'https://mirror.azure.cn/kubernetes/kubelogin/latest'
        latest_release = urlopen(latest_release_url, context=context).read()
        client_version = json.loads(latest_release)['tag_name'].strip()
    else:
        client_version = "v%s" % client_version

    base_url = source_url + '/{}/kubelogin.zip'
    file_url = base_url.format(client_version)

    # ensure installation directory exists
    install_dir, cli = os.path.dirname(
        install_location), os.path.basename(install_location)
    if not os.path.exists(install_dir):
        os.makedirs(install_dir)

    system = platform.system()
    if system == 'Windows':
        sub_dir, binary_name = 'windows_amd64', 'kubelogin.exe'
    elif system == 'Linux':
        # TODO: Support ARM CPU here
        sub_dir, binary_name = 'linux_amd64', 'kubelogin'
    elif system == 'Darwin':
        if platform.machine() == 'arm64':
            sub_dir, binary_name = 'darwin_arm64', 'kubelogin'
        else:
            sub_dir, binary_name = 'darwin_amd64', 'kubelogin'
    else:
        raise CLIError(
            'Proxy server ({}) does not exist on the cluster.'.format(system))

    with tempfile.TemporaryDirectory() as tmp_dir:
        try:
            download_path = os.path.join(tmp_dir, 'kubelogin.zip')
            logger.warning('Downloading client to "%s" from "%s"',
                           download_path, file_url)
            _urlretrieve(file_url, download_path)
        except IOError as ex:
            raise CLIError(
                'Connection error while attempting to download client ({})'.format(ex))
        _unzip(download_path, tmp_dir)
        download_path = os.path.join(tmp_dir, 'bin', sub_dir, binary_name)
        shutil.move(download_path, install_location)
    os.chmod(install_location, os.stat(install_location).st_mode |
             stat.S_IXUSR | stat.S_IXGRP | stat.S_IXOTH)

    if system == 'Windows':  # be verbose, as the install_location likely not in Windows's search PATHs
        env_paths = os.environ['PATH'].split(';')
        found = next((x for x in env_paths if x.lower().rstrip(
            '\\') == install_dir.lower()), None)
        if not found:
            # pylint: disable=logging-format-interpolation
            logger.warning('Please add "{0}" to your search PATH so the `{1}` can be found. 2 options: \n'
                           '    1. Run "set PATH=%PATH%;{0}" or "$env:path += \'{0}\'" for PowerShell. '
                           'This is good for the current command session.\n'
                           '    2. Update system PATH environment variable by following '
                           '"Control Panel->System->Advanced->Environment Variables", and re-open the command window. '
                           'You only need to do it once'.format(install_dir, cli))
    else:
        logger.warning('Please ensure that %s is in your search PATH, so the `%s` command can be found.',
                       install_dir, cli)


def _build_service_principal(rbac_client, cli_ctx, name, url, client_secret):
    # use get_progress_controller
    hook = cli_ctx.get_progress_controller(True)
    hook.add(messsage='Creating service principal', value=0, total_val=1.0)
    logger.info('Creating service principal')
    # always create application with 5 years expiration
    start_date = datetime.datetime.utcnow()
    end_date = start_date + relativedelta(years=5)
    result, aad_session_key = create_application(rbac_client.applications, name, url, [url], password=client_secret,
                                                 start_date=start_date, end_date=end_date)
    service_principal = result.app_id  # pylint: disable=no-member
    for x in range(0, 10):
        hook.add(message='Creating service principal',
                 value=0.1 * x, total_val=1.0)
        try:
            create_service_principal(
                cli_ctx, service_principal, rbac_client=rbac_client)
            break
        # TODO figure out what exception AAD throws here sometimes.
        except Exception as ex:  # pylint: disable=broad-except
            logger.info(ex)
            time.sleep(2 + 2 * x)
    else:
        return False, aad_session_key
    hook.add(message='Finished service principal creation',
             value=1.0, total_val=1.0)
    logger.info('Finished service principal creation')
    return service_principal, aad_session_key


def _add_role_assignment(cmd, role, service_principal_msi_id, is_service_principal=True, delay=2, scope=None):
    # AAD can have delays in propagating data, so sleep and retry
    hook = cmd.cli_ctx.get_progress_controller(True)
    hook.add(message='Waiting for AAD role to propagate',
             value=0, total_val=1.0)
    logger.info('Waiting for AAD role to propagate')
    for x in range(0, 10):
        hook.add(message='Waiting for AAD role to propagate',
                 value=0.1 * x, total_val=1.0)
        try:
            # TODO: break this out into a shared utility library
            create_role_assignment(
                cmd, role, service_principal_msi_id, is_service_principal, scope=scope)
            break
        except CloudError as ex:
            if ex.message == 'The role assignment already exists.':
                break
            logger.info(ex.message)
        except CLIError as ex:
            logger.warning(str(ex))
        except Exception as ex:  # pylint: disable=broad-except
            logger.error(str(ex))
        time.sleep(delay + delay * x)
    else:
        return False
    hook.add(message='AAD role propagation done', value=1.0, total_val=1.0)
    logger.info('AAD role propagation done')
    return True


def delete_role_assignments(cli_ctx, ids=None, assignee=None, role=None, resource_group_name=None,
                            scope=None, include_inherited=False, yes=None, is_service_principal=True):
    factory = get_auth_management_client(cli_ctx, scope)
    assignments_client = factory.role_assignments
    definitions_client = factory.role_definitions
    ids = ids or []
    if ids:
        if assignee or role or resource_group_name or scope or include_inherited:
            raise CLIError(
                'When assignment ids are used, other parameter values are not required')
        for i in ids:
            assignments_client.delete_by_id(i)
        return
    if not any([ids, assignee, role, resource_group_name, scope, assignee, yes]):
        msg = 'This will delete all role assignments under the subscription. Are you sure?'
        if not prompt_y_n(msg, default="n"):
            return

    scope = _build_role_scope(resource_group_name, scope,
                              assignments_client.config.subscription_id)
    assignments = _search_role_assignments(cli_ctx, assignments_client, definitions_client,
                                           scope, assignee, role, include_inherited,
                                           include_groups=False, is_service_principal=is_service_principal)

    if assignments:
        for a in assignments:
            assignments_client.delete_by_id(a.id)


def _delete_role_assignments(cli_ctx, role, service_principal, delay=2, scope=None, is_service_principal=True):
    # AAD can have delays in propagating data, so sleep and retry
    hook = cli_ctx.get_progress_controller(True)
    hook.add(message='Waiting for AAD role to delete', value=0, total_val=1.0)
    logger.info('Waiting for AAD role to delete')
    for x in range(0, 10):
        hook.add(message='Waiting for AAD role to delete',
                 value=0.1 * x, total_val=1.0)
        try:
            delete_role_assignments(cli_ctx,
                                    role=role,
                                    assignee=service_principal,
                                    scope=scope,
                                    is_service_principal=is_service_principal)
            break
        except CLIError as ex:
            raise ex
        except CloudError as ex:
            logger.info(ex)
        time.sleep(delay + delay * x)
    else:
        return False
    hook.add(message='AAD role deletion done', value=1.0, total_val=1.0)
    logger.info('AAD role deletion done')
    return True


def _search_role_assignments(cli_ctx, assignments_client, definitions_client,
                             scope, assignee, role, include_inherited, include_groups,
                             is_service_principal=True):
    assignee_object_id = None
    if assignee:
        if is_service_principal:
            assignee_object_id = _resolve_object_id(cli_ctx, assignee)
        else:
            assignee_object_id = assignee

    # always use "scope" if provided, so we can get assignments beyond subscription e.g. management groups
    if scope:
        assignments = list(assignments_client.list_for_scope(
            scope=scope, filter='atScope()'))
    elif assignee_object_id:
        if include_groups:
            f = "assignedTo('{}')".format(assignee_object_id)
        else:
            f = "principalId eq '{}'".format(assignee_object_id)
        assignments = list(assignments_client.list(filter=f))
    else:
        assignments = list(assignments_client.list())

    if assignments:
        assignments = [a for a in assignments if (
            not scope or
            include_inherited and re.match(_get_role_property(a, 'scope'), scope, re.I) or
            _get_role_property(a, 'scope').lower() == scope.lower()
        )]

        if role:
            role_id = _resolve_role_id(role, scope, definitions_client)
            assignments = [i for i in assignments if _get_role_property(
                i, 'role_definition_id') == role_id]

        if assignee_object_id:
            assignments = [i for i in assignments if _get_role_property(
                i, 'principal_id') == assignee_object_id]

    return assignments


def _get_role_property(obj, property_name):
    if isinstance(obj, dict):
        return obj[property_name]
    return getattr(obj, property_name)


def _get_default_dns_prefix(name, resource_group_name, subscription_id):
    # Use subscription id to provide uniqueness and prevent DNS name clashes
    name_part = re.sub('[^A-Za-z0-9-]', '', name)[0:10]
    if not name_part[0].isalpha():
        name_part = (str('a') + name_part)[0:10]
    resource_group_part = re.sub(
        '[^A-Za-z0-9-]', '', resource_group_name)[0:16]
    return '{}-{}-{}'.format(name_part, resource_group_part, subscription_id[0:6])


def list_acs_locations(cmd, client):
    return {
        "productionRegions": regions_in_prod,
        "previewRegions": regions_in_preview
    }


def _generate_windows_profile(windows, admin_username, admin_password):
    if windows:
        if not admin_password:
            raise CLIError('--admin-password is required.')
        if len(admin_password) < 6:
            raise CLIError('--admin-password must be at least 6 characters')
        windows_profile = {
            "adminUsername": admin_username,
            "adminPassword": admin_password,
        }
        return windows_profile
    return None


def _generate_master_pool_profile(api_version, master_profile, master_count, dns_name_prefix,
                                  master_vm_size, master_osdisk_size, master_vnet_subnet_id,
                                  master_first_consecutive_static_ip, master_storage_profile):
    master_pool_profile = {}
    default_master_pool_profile = {
        "count": int(master_count),
        "dnsPrefix": dns_name_prefix + 'mgmt',
    }
    if api_version == "2017-07-01":
        default_master_pool_profile = _update_dict(default_master_pool_profile, {
            "count": int(master_count),
            "dnsPrefix": dns_name_prefix + 'mgmt',
            "vmSize": master_vm_size,
            "osDiskSizeGB": int(master_osdisk_size),
            "vnetSubnetID": master_vnet_subnet_id,
            "firstConsecutiveStaticIP": master_first_consecutive_static_ip,
            "storageProfile": master_storage_profile,
        })
    if not master_profile:
        master_pool_profile = default_master_pool_profile
    else:
        master_pool_profile = _update_dict(
            default_master_pool_profile, master_profile)
    return master_pool_profile


def _generate_agent_pool_profiles(api_version, agent_profiles, agent_count, dns_name_prefix,
                                  agent_vm_size, os_type, agent_osdisk_size, agent_vnet_subnet_id,
                                  agent_ports, agent_storage_profile):
    agent_pool_profiles = []
    default_agent_pool_profile = {
        "count": int(agent_count),
        "vmSize": agent_vm_size,
        "osType": os_type,
        "dnsPrefix": dns_name_prefix + 'agent',
    }
    if api_version == "2017-07-01":
        default_agent_pool_profile = _update_dict(default_agent_pool_profile, {
            "count": int(agent_count),
            "vmSize": agent_vm_size,
            "osDiskSizeGB": int(agent_osdisk_size),
            "osType": os_type,
            "dnsPrefix": dns_name_prefix + 'agent',
            "vnetSubnetID": agent_vnet_subnet_id,
            "ports": agent_ports,
            "storageProfile": agent_storage_profile,
        })
    if agent_profiles is None:
        agent_pool_profiles.append(_update_dict(
            default_agent_pool_profile, {"name": "agentpool0"}))
    else:
        # override agentPoolProfiles by using the passed in agent_profiles
        for idx, ap in enumerate(agent_profiles):
            # if the user specified dnsPrefix, we honor that
            # otherwise, we use the idx to avoid duplicate dns name
            a = _update_dict(
                {"dnsPrefix": dns_name_prefix + 'agent' + str(idx)}, ap)
            agent_pool_profiles.append(
                _update_dict(default_agent_pool_profile, a))
    return agent_pool_profiles


def _generate_outputs(name, orchestrator_type, admin_username):
    # define outputs
    outputs = {
        "masterFQDN": {
            "type": "string",
            "value": "[reference(concat('Microsoft.ContainerService/containerServices/', '{}')).masterProfile.fqdn]".format(name)  # pylint: disable=line-too-long
        },
        "sshMaster0": {
            "type": "string",
            "value": "[concat('ssh ', '{0}', '@', reference(concat('Microsoft.ContainerService/containerServices/', '{1}')).masterProfile.fqdn, ' -A -p 22')]".format(admin_username, name)  # pylint: disable=line-too-long
        },
    }
    if orchestrator_type.lower() != "kubernetes":
        outputs["agentFQDN"] = {
            "type": "string",
            "value": "[reference(concat('Microsoft.ContainerService/containerServices/', '{}')).agentPoolProfiles[0].fqdn]".format(name)  # pylint: disable=line-too-long
        }
        # override sshMaster0 for non-kubernetes scenarios
        outputs["sshMaster0"] = {
            "type": "string",
            "value": "[concat('ssh ', '{0}', '@', reference(concat('Microsoft.ContainerService/containerServices/', '{1}')).masterProfile.fqdn, ' -A -p 2200')]".format(admin_username, name)  # pylint: disable=line-too-long
        }
    return outputs


def _generate_properties(api_version, orchestrator_type, orchestrator_version, master_pool_profile,
                         agent_pool_profiles, ssh_key_value, admin_username, windows_profile):
    properties = {
        "orchestratorProfile": {
            "orchestratorType": orchestrator_type,
        },
        "masterProfile": master_pool_profile,
        "agentPoolProfiles": agent_pool_profiles,
        "linuxProfile": {
            "ssh": {
                "publicKeys": [
                    {
                        "keyData": ssh_key_value
                    }
                ]
            },
            "adminUsername": admin_username
        },
    }
    if api_version == "2017-07-01":
        properties["orchestratorProfile"]["orchestratorVersion"] = orchestrator_version

    if windows_profile is not None:
        properties["windowsProfile"] = windows_profile
    return properties


def _get_user_assigned_identity_resource_id_regular_expression():
    return re.compile(
        r'/subscriptions/(.*?)/resourcegroups/(.*?)/providers/microsoft.managedidentity/userassignedidentities/(.*)',
        flags=re.IGNORECASE)


def _get_user_assigned_identity(cli_ctx, resource_id):
    resource_id = resource_id.lower()
    _re_user_assigned_identity_resource_id = _get_user_assigned_identity_resource_id_regular_expression()
    match = _re_user_assigned_identity_resource_id.search(resource_id)
    if match:
        subscription_id = match.group(1)
        resource_group_name = match.group(2)
        identity_name = match.group(3)
        msi_client = get_msi_client(cli_ctx, subscription_id)
        try:
            identity = msi_client.user_assigned_identities.get(resource_group_name=resource_group_name,
                                                               resource_name=identity_name)
        except CloudError as ex:
            if 'was not found' in ex.message:
                raise ResourceNotFoundError("Identity {} not found.".format(resource_id))
            raise ClientRequestError(ex.message)
        return identity
    raise InvalidArgumentValueError(
        "Cannot parse identity name from provided resource id {}.".format(resource_id))


def _get_user_assigned_identity_client_id(cli_ctx, resource_id):
    return _get_user_assigned_identity(cli_ctx, resource_id).client_id


def _get_user_assigned_identity_object_id(cli_ctx, resource_id):
    return _get_user_assigned_identity(cli_ctx, resource_id).principal_id


_re_snapshot_resource_id = re.compile(
    r'/subscriptions/(.*?)/resourcegroups/(.*?)/providers/microsoft.containerservice/snapshots/(.*)',
    flags=re.IGNORECASE)


def _get_snapshot(cli_ctx, snapshot_id):
    snapshot_id = snapshot_id.lower()
    match = _re_snapshot_resource_id.search(snapshot_id)
    if match:
        subscription_id = match.group(1)
        resource_group_name = match.group(2)
        snapshot_name = match.group(3)
        snapshot_client = cf_snapshots_client(cli_ctx, subscription_id=subscription_id)
        try:
            snapshot = snapshot_client.get(resource_group_name, snapshot_name)
        except CloudError as ex:
            if 'was not found' in ex.message:
                raise InvalidArgumentValueError("Snapshot {} not found.".format(snapshot_id))
            raise CLIError(ex.message)
        return snapshot
    raise InvalidArgumentValueError(
        "Cannot parse snapshot name from provided resource id {}.".format(snapshot_id))


# pylint: disable=too-many-locals
def acs_create(cmd, client, resource_group_name, deployment_name, name, ssh_key_value, dns_name_prefix=None,
               location=None, admin_username="azureuser", api_version=None, master_profile=None,
               master_vm_size="Standard_D2_v2", master_osdisk_size=0, master_count=1, master_vnet_subnet_id="",
               master_first_consecutive_static_ip="10.240.255.5", master_storage_profile="",
               agent_profiles=None, agent_vm_size="Standard_D2_v2", agent_osdisk_size=0,
               agent_count=3, agent_vnet_subnet_id="", agent_ports=None, agent_storage_profile="",
               orchestrator_type="DCOS", orchestrator_version="", service_principal=None, client_secret=None, tags=None,
               windows=False, admin_password="", generate_ssh_keys=False,  # pylint: disable=unused-argument
               validate=False, no_wait=False):
    """Create a new Acs.
    :param resource_group_name: The name of the resource group. The name
     is case insensitive.
    :type resource_group_name: str
    :param deployment_name: The name of the deployment.
    :type deployment_name: str
    :param dns_name_prefix: Sets the Domain name prefix for the cluster.
     The concatenation of the domain name and the regionalized DNS zone
     make up the fully qualified domain name associated with the public
     IP address.
    :type dns_name_prefix: str
    :param name: Resource name for the container service.
    :type name: str
    :param ssh_key_value: Configure all linux machines with the SSH RSA
     public key string.  Your key should include three parts, for example
    'ssh-rsa AAAAB...snip...UcyupgH azureuser@linuxvm
    :type ssh_key_value: str
    :param content_version: If included it must match the ContentVersion
     in the template.
    :type content_version: str
    :param admin_username: User name for the Linux Virtual Machines.
    :type admin_username: str
    :param api_version: ACS API version to use
    :type api_version: str
    :param master_profile: MasterProfile used to describe master pool
    :type master_profile: dict
    :param master_vm_size: The size of master pool Virtual Machine
    :type master_vm_size: str
    :param master_osdisk_size: The osDisk size in GB of master pool Virtual Machine
    :type master_osdisk_size: int
    :param master_count: The number of masters for the cluster.
    :type master_count: int
    :param master_vnet_subnet_id: The vnet subnet id for master pool
    :type master_vnet_subnet_id: str
    :param master_storage_profile: The storage profile used for master pool.
     Possible value could be StorageAccount, ManagedDisk.
    :type master_storage_profile: str
    :param agent_profiles: AgentPoolProfiles used to describe agent pools
    :type agent_profiles: dict
    :param agent_vm_size: The size of the Virtual Machine.
    :type agent_vm_size: str
    :param agent_osdisk_size: The osDisk size in GB of agent pool Virtual Machine
    :type agent_osdisk_size: int
    :param agent_vnet_subnet_id: The vnet subnet id for master pool
    :type agent_vnet_subnet_id: str
    :param agent_ports: the ports exposed on the agent pool
    :type agent_ports: list
    :param agent_storage_profile: The storage profile used for agent pool.
     Possible value could be StorageAccount, ManagedDisk.
    :type agent_storage_profile: str
    :param location: Location for VM resources.
    :type location: str
    :param orchestrator_type: The type of orchestrator used to manage the
     applications on the cluster.
    :type orchestrator_type: str or :class:`orchestratorType
     <Default.models.orchestratorType>`
    :param tags: Tags object.
    :type tags: object
    :param windows: If true, the cluster will be built for running Windows container.
    :type windows: bool
    :param admin_password: The adminstration password for Windows nodes. Only available if --windows=true
    :type admin_password: str
    :param bool raw: returns the direct response alongside the
     deserialized response
    :rtype:
    :class:`AzureOperationPoller<msrestazure.azure_operation.AzureOperationPoller>`
     instance that returns :class:`DeploymentExtended
     <Default.models.DeploymentExtended>`
    :rtype: :class:`ClientRawResponse<msrest.pipeline.ClientRawResponse>`
     if raw=true
    :raises: :class:`CloudError<msrestazure.azure_exceptions.CloudError>`
    """
    if ssh_key_value is not None and not is_valid_ssh_rsa_public_key(ssh_key_value):
        raise CLIError(
            'Provided ssh key ({}) is invalid or non-existent'.format(ssh_key_value))

    subscription_id = get_subscription_id(cmd.cli_ctx)
    if not dns_name_prefix:
        dns_name_prefix = _get_default_dns_prefix(
            name, resource_group_name, subscription_id)

    rg_location = get_rg_location(cmd.cli_ctx, resource_group_name)
    if location is None:
        location = rg_location

    # if api-version is not specified, or specified in a version not supported
    # override based on location
    if api_version is None or api_version not in ["2017-01-31", "2017-07-01"]:
        if location in regions_in_preview:
            api_version = "2017-07-01"  # 2017-07-01 supported in the preview locations
        else:
            api_version = "2017-01-31"  # 2017-01-31 applied to other locations

    if orchestrator_type.lower() == 'kubernetes':
        principal_obj = _ensure_service_principal(cmd.cli_ctx, service_principal, client_secret, subscription_id,
                                                  dns_name_prefix, location, name)
        client_secret = principal_obj.get("client_secret")
        service_principal = principal_obj.get("service_principal")

    elif windows:
        raise CLIError('--windows is only supported for Kubernetes clusters')

    # set location if void
    if not location:
        location = '[resourceGroup().location]'

    # set os_type
    os_type = 'Linux'
    if windows:
        os_type = 'Windows'

    # set agent_ports if void
    if not agent_ports:
        agent_ports = []

    # get windows_profile
    windows_profile = _generate_windows_profile(
        windows, admin_username, admin_password)

    # The resources.properties fields should match with ContainerServices' api model
    master_pool_profile = _generate_master_pool_profile(api_version, master_profile, master_count, dns_name_prefix,
                                                        master_vm_size, master_osdisk_size, master_vnet_subnet_id,
                                                        master_first_consecutive_static_ip, master_storage_profile)

    agent_pool_profiles = _generate_agent_pool_profiles(api_version, agent_profiles, agent_count, dns_name_prefix,
                                                        agent_vm_size, os_type, agent_osdisk_size, agent_vnet_subnet_id,
                                                        agent_ports, agent_storage_profile)

    outputs = _generate_outputs(name, orchestrator_type, admin_username)

    properties = _generate_properties(api_version, orchestrator_type, orchestrator_version, master_pool_profile,
                                      agent_pool_profiles, ssh_key_value, admin_username, windows_profile)

    resource = {
        "apiVersion": api_version,
        "location": location,
        "type": "Microsoft.ContainerService/containerServices",
        "name": name,
        "tags": tags,
        "properties": properties,
    }
    template = {
        "$schema": "https://schema.management.azure.com/schemas/2015-01-01/deploymentTemplate.json#",
        "contentVersion": "1.0.0.0",
        "resources": [
            resource,
        ],
        "outputs": outputs,
    }
    params = {}
    if service_principal is not None and client_secret is not None:
        properties["servicePrincipalProfile"] = {
            "clientId": service_principal,
            "secret": "[parameters('clientSecret')]",
        }
        template["parameters"] = {
            "clientSecret": {
                "type": "secureString",
                "metadata": {
                    "description": "The client secret for the service principal"
                }
            }
        }
        params = {
            "clientSecret": {
                "value": client_secret
            }
        }

    # Due to SPN replication latency, we do a few retries here
    max_retry = 30
    retry_exception = Exception(None)
    for _ in range(0, max_retry):
        try:
            return _invoke_deployment(cmd, resource_group_name, deployment_name,
                                      template, params, validate, no_wait)
        except CloudError as ex:
            retry_exception = ex
            if 'is not valid according to the validation procedure' in ex.message or \
               'The credentials in ServicePrincipalProfile were invalid' in ex.message or \
               'not found in Active Directory tenant' in ex.message:
                time.sleep(3)
            else:
                raise ex
    raise retry_exception


def store_acs_service_principal(subscription_id, client_secret, service_principal,
                                file_name='acsServicePrincipal.json'):
    obj = {}
    if client_secret:
        obj['client_secret'] = client_secret
    if service_principal:
        obj['service_principal'] = service_principal

    config_path = os.path.join(get_config_dir(), file_name)
    full_config = load_service_principals(config_path=config_path)
    if not full_config:
        full_config = {}
    full_config[subscription_id] = obj

    with os.fdopen(os.open(config_path, os.O_RDWR | os.O_CREAT | os.O_TRUNC, 0o600),
                   'w+') as spFile:
        json.dump(full_config, spFile)


def load_acs_service_principal(subscription_id, file_name='acsServicePrincipal.json'):
    config_path = os.path.join(get_config_dir(), file_name)
    config = load_service_principals(config_path)
    if not config:
        return None
    return config.get(subscription_id)


def load_service_principals(config_path):
    if not os.path.exists(config_path):
        return None
    fd = os.open(config_path, os.O_RDONLY)
    try:
        with os.fdopen(fd) as f:
            return shell_safe_json_parse(f.read())
    except:  # pylint: disable=bare-except
        return None


def _invoke_deployment(cmd, resource_group_name, deployment_name, template, parameters, validate, no_wait,
                       subscription_id=None):
    DeploymentProperties = cmd.get_models(
        'DeploymentProperties', resource_type=ResourceType.MGMT_RESOURCE_RESOURCES)
    properties = DeploymentProperties(
        template=template, parameters=parameters, mode='incremental')
    smc = get_mgmt_service_client(cmd.cli_ctx, ResourceType.MGMT_RESOURCE_RESOURCES,
                                  subscription_id=subscription_id).deployments

    Deployment = cmd.get_models(
        'Deployment', resource_type=ResourceType.MGMT_RESOURCE_RESOURCES)
    deployment = Deployment(properties=properties)

    if validate:
        logger.info('==== BEGIN TEMPLATE ====')
        logger.info(json.dumps(template, indent=2))
        logger.info('==== END TEMPLATE ====')
        if cmd.supported_api_version(min_api='2019-10-01', resource_type=ResourceType.MGMT_RESOURCE_RESOURCES):
            validation_poller = smc.begin_validate(
                resource_group_name, deployment_name, deployment)
            return LongRunningOperation(cmd.cli_ctx)(validation_poller)

        return smc.validate(resource_group_name, deployment_name, deployment)

    return sdk_no_wait(no_wait, smc.begin_create_or_update, resource_group_name, deployment_name, deployment)


def k8s_get_credentials(cmd, client, name, resource_group_name,
                        path=os.path.join(os.path.expanduser(
                            '~'), '.kube', 'config'),
                        ssh_key_file=None,
                        overwrite_existing=False):
    """Download and install kubectl credentials from the cluster master
    :param name: The name of the cluster.
    :type name: str
    :param resource_group_name: The name of the resource group.
    :type resource_group_name: str
    :param path: Where to install the kubectl config file
    :type path: str
    :param ssh_key_file: Path to an SSH key file to use
    :type ssh_key_file: str
    """
    acs_info = _get_acs_info(cmd.cli_ctx, name, resource_group_name)
    _k8s_get_credentials_internal(
        name, acs_info, path, ssh_key_file, overwrite_existing)


def _k8s_get_credentials_internal(name, acs_info, path, ssh_key_file, overwrite_existing):
    if ssh_key_file is not None and not os.path.isfile(ssh_key_file):
        raise CLIError(
            'Private key file {} does not exist'.format(ssh_key_file))

    dns_prefix = acs_info.master_profile.dns_prefix  # pylint: disable=no-member
    location = acs_info.location  # pylint: disable=no-member
    user = acs_info.linux_profile.admin_username  # pylint: disable=no-member
    _mkdir_p(os.path.dirname(path))

    path_candidate = path
    ix = 0
    while os.path.exists(path_candidate):
        ix += 1
        path_candidate = '{}-{}-{}'.format(path, name, ix)

    # TODO: this only works for public cloud, need other casing for national clouds

    acs_client.secure_copy(user, '{}.{}.cloudapp.azure.com'.format(dns_prefix, location),
                           '.kube/config', path_candidate, key_filename=ssh_key_file)

    # merge things
    if path_candidate != path:
        try:
            merge_kubernetes_configurations(
                path, path_candidate, overwrite_existing)
        except yaml.YAMLError as exc:
            logger.warning(
                'Failed to merge credentials to kube config file: %s', exc)
            logger.warning(
                'The credentials have been saved to %s', path_candidate)


def _handle_merge(existing, addition, key, replace):
    if not addition.get(key, False):
        return
    if not existing.get(key):
        existing[key] = addition[key]
        return

    for i in addition[key]:
        for j in existing[key]:
            if not i.get('name', False) or not j.get('name', False):
                continue
            if i['name'] == j['name']:
                if replace or i == j:
                    existing[key].remove(j)
                else:
                    msg = 'A different object named {} already exists in your kubeconfig file.\nOverwrite?'
                    overwrite = False
                    try:
                        overwrite = prompt_y_n(msg.format(i['name']))
                    except NoTTYException:
                        pass
                    if overwrite:
                        existing[key].remove(j)
                    else:
                        msg = 'A different object named {} already exists in {} in your kubeconfig file.'
                        raise CLIError(msg.format(i['name'], key))
        existing[key].append(i)


def load_kubernetes_configuration(filename):
    try:
        with open(filename) as stream:
            return yaml.safe_load(stream)
    except (IOError, OSError) as ex:
        if getattr(ex, 'errno', 0) == errno.ENOENT:
            raise CLIError('{} does not exist'.format(filename))
        raise
    except (yaml.parser.ParserError, UnicodeDecodeError) as ex:
        raise CLIError('Error parsing {} ({})'.format(filename, str(ex)))


def merge_kubernetes_configurations(existing_file, addition_file, replace, context_name=None):
    existing = load_kubernetes_configuration(existing_file)
    addition = load_kubernetes_configuration(addition_file)

    if context_name is not None:
        addition['contexts'][0]['name'] = context_name
        addition['contexts'][0]['context']['cluster'] = context_name
        addition['clusters'][0]['name'] = context_name
        addition['current-context'] = context_name

    # rename the admin context so it doesn't overwrite the user context
    for ctx in addition.get('contexts', []):
        try:
            if ctx['context']['user'].startswith('clusterAdmin'):
                admin_name = ctx['name'] + '-admin'
                addition['current-context'] = ctx['name'] = admin_name
                break
        except (KeyError, TypeError):
            continue

    if addition is None:
        raise CLIError(
            'failed to load additional configuration from {}'.format(addition_file))

    if existing is None:
        existing = addition
    else:
        _handle_merge(existing, addition, 'clusters', replace)
        _handle_merge(existing, addition, 'users', replace)
        _handle_merge(existing, addition, 'contexts', replace)
        existing['current-context'] = addition['current-context']

    # check that ~/.kube/config is only read- and writable by its owner
    if platform.system() != 'Windows':
        existing_file_perms = "{:o}".format(
            stat.S_IMODE(os.lstat(existing_file).st_mode))
        if not existing_file_perms.endswith('600'):
            logger.warning('%s has permissions "%s".\nIt should be readable and writable only by its owner.',
                           existing_file, existing_file_perms)

    with open(existing_file, 'w+') as stream:
        yaml.safe_dump(existing, stream, default_flow_style=False)

    current_context = addition.get('current-context', 'UNKNOWN')
    msg = 'Merged "{}" as current context in {}'.format(
        current_context, existing_file)
    logger.warning(msg)


def _get_host_name(acs_info):
    """
    Gets the FQDN from the acs_info object.

    :param acs_info: ContainerService object from Azure REST API
    :type acs_info: ContainerService
    """
    if acs_info is None:
        raise CLIError('Missing acs_info')
    if acs_info.master_profile is None:
        raise CLIError('Missing master_profile')
    if acs_info.master_profile.fqdn is None:
        raise CLIError('Missing fqdn')
    return acs_info.master_profile.fqdn


def _get_username(acs_info):
    """
    Gets the admin user name from the Linux profile of the ContainerService object.

    :param acs_info: ContainerService object from Azure REST API
    :type acs_info: ContainerService
    """
    if acs_info.linux_profile is not None:
        return acs_info.linux_profile.admin_username
    return None


def _get_acs_info(cli_ctx, name, resource_group_name):
    """
    Gets the ContainerService object from Azure REST API.

    :param name: ACS resource name
    :type name: String
    :param resource_group_name: Resource group name
    :type resource_group_name: String
    """
    container_services = cf_container_services(cli_ctx, None)
    return container_services.get(resource_group_name, name)


def _rand_str(n):
    """
    Gets a random string
    """
    choices = string.ascii_lowercase + string.digits
    return ''.join(random.SystemRandom().choice(choices) for _ in range(n))


def _mkdir_p(path):
    # http://stackoverflow.com/a/600612
    try:
        os.makedirs(path)
    except OSError as exc:  # Python >2.5
        if exc.errno == errno.EEXIST and os.path.isdir(path):
            pass
        else:
            raise


def update_acs(cmd, client, resource_group_name, container_service_name, new_agent_count):
    instance = client.get(resource_group_name, container_service_name)
    instance.agent_pool_profiles[0].count = new_agent_count  # pylint: disable=no-member

    # null out the service principal because otherwise validation complains
    if instance.orchestrator_profile.orchestrator_type == ContainerServiceOrchestratorTypes.kubernetes:
        instance.service_principal_profile = None

    # null out the windows profile so that validation doesn't complain about not having the admin password
    instance.windows_profile = None

    return client.begin_create_or_update(resource_group_name, container_service_name, instance)


def list_container_services(cmd, client, resource_group_name=None):
    ''' List Container Services. '''
    svc_list = client.list_by_resource_group(resource_group_name=resource_group_name) \
        if resource_group_name else client.list()
    return list(svc_list)


def show_service_principal(client, identifier):
    object_id = _resolve_service_principal(client, identifier)
    return client.get(object_id)


def _resolve_service_principal(client, identifier):
    # todo: confirm with graph team that a service principal name must be unique
    result = list(client.list(
        filter="servicePrincipalNames/any(c:c eq '{}')".format(identifier)))
    if result:
        return result[0].object_id
    try:
        uuid.UUID(identifier)
        return identifier  # assume an object id
    except ValueError:
        raise CLIError(
            "service principal '{}' doesn't exist".format(identifier))


def create_application(client, display_name, homepage, identifier_uris,
                       available_to_other_tenants=False, password=None, reply_urls=None,
                       key_value=None, key_type=None, key_usage=None, start_date=None,
                       end_date=None, required_resource_accesses=None):
    from azure.graphrbac.models import GraphErrorException
    password_creds, key_creds = _build_application_creds(password, key_value, key_type,
                                                         key_usage, start_date, end_date)

    app_create_param = ApplicationCreateParameters(available_to_other_tenants=available_to_other_tenants,
                                                   display_name=display_name,
                                                   identifier_uris=identifier_uris,
                                                   homepage=homepage,
                                                   reply_urls=reply_urls,
                                                   key_credentials=key_creds,
                                                   password_credentials=password_creds,
                                                   required_resource_access=required_resource_accesses)
    try:
        result = client.create(app_create_param, raw=True)
        return result.output, result.response.headers["ocp-aad-session-key"]
    except GraphErrorException as ex:
        if 'insufficient privileges' in str(ex).lower():
            link = 'https://docs.microsoft.com/azure/azure-resource-manager/resource-group-create-service-principal-portal'  # pylint: disable=line-too-long
            raise CLIError("Directory permission is needed for the current user to register the application. "
                           "For how to configure, please refer '{}'. Original error: {}".format(link, ex))
        raise


def update_application(client, object_id, display_name, homepage, identifier_uris,
                       available_to_other_tenants=False, password=None, reply_urls=None,
                       key_value=None, key_type=None, key_usage=None, start_date=None,
                       end_date=None, required_resource_accesses=None):
    from azure.graphrbac.models import GraphErrorException
    password_creds, key_creds = _build_application_creds(password, key_value, key_type,
                                                         key_usage, start_date, end_date)
    try:
        if key_creds:
            client.update_key_credentials(object_id, key_creds)
        if password_creds:
            client.update_password_credentials(object_id, password_creds)
        if reply_urls:
            client.patch(object_id, ApplicationUpdateParameters(
                reply_urls=reply_urls))
        return
    except GraphErrorException as ex:
        if 'insufficient privileges' in str(ex).lower():
            link = 'https://docs.microsoft.com/azure/azure-resource-manager/resource-group-create-service-principal-portal'  # pylint: disable=line-too-long
            raise CLIError("Directory permission is needed for the current user to register the application. "
                           "For how to configure, please refer '{}'. Original error: {}".format(link, ex))
        raise


def _build_application_creds(password=None, key_value=None, key_type=None,
                             key_usage=None, start_date=None, end_date=None):
    if password and key_value:
        raise CLIError(
            'specify either --password or --key-value, but not both.')

    if not start_date:
        start_date = datetime.datetime.utcnow()
    elif isinstance(start_date, str):
        start_date = dateutil.parser.parse(start_date)

    if not end_date:
        end_date = start_date + relativedelta(years=1)
    elif isinstance(end_date, str):
        end_date = dateutil.parser.parse(end_date)

    key_type = key_type or 'AsymmetricX509Cert'
    key_usage = key_usage or 'Verify'

    password_creds = None
    key_creds = None
    if password:
        password_creds = [PasswordCredential(start_date=start_date, end_date=end_date,
                                             key_id=str(uuid.uuid4()), value=password)]
    elif key_value:
        key_creds = [KeyCredential(start_date=start_date, end_date=end_date, value=key_value,
                                   key_id=str(uuid.uuid4()), usage=key_usage, type=key_type)]

    return (password_creds, key_creds)


def create_service_principal(cli_ctx, identifier, resolve_app=True, rbac_client=None):
    if rbac_client is None:
        rbac_client = get_graph_rbac_management_client(cli_ctx)

    if resolve_app:
        try:
            uuid.UUID(identifier)
            result = list(rbac_client.applications.list(
                filter="appId eq '{}'".format(identifier)))
        except ValueError:
            result = list(rbac_client.applications.list(
                filter="identifierUris/any(s:s eq '{}')".format(identifier)))

        if not result:  # assume we get an object id
            result = [rbac_client.applications.get(identifier)]
        app_id = result[0].app_id
    else:
        app_id = identifier

    return rbac_client.service_principals.create(ServicePrincipalCreateParameters(app_id=app_id, account_enabled=True))


def create_role_assignment(cmd, role, assignee, is_service_principal, resource_group_name=None, scope=None):
    return _create_role_assignment(cmd,
                                   role, assignee, resource_group_name,
                                   scope, resolve_assignee=is_service_principal)


def _create_role_assignment(cmd, role, assignee,
                            resource_group_name=None, scope=None, resolve_assignee=True):
    from azure.cli.core.profiles import get_sdk
    factory = get_auth_management_client(cmd.cli_ctx, scope)
    assignments_client = factory.role_assignments
    definitions_client = factory.role_definitions

    scope = _build_role_scope(
        resource_group_name, scope, assignments_client.config.subscription_id)

    role_id = _resolve_role_id(role, scope, definitions_client)

    # If the cluster has service principal resolve the service principal client id to get the object id,
    # if not use MSI object id.
    object_id = assignee
    if resolve_assignee:
        from azure.graphrbac.models import GraphErrorException
        error_msg = "Failed to resolve service principal object ID: "
        try:
            object_id = _resolve_object_id(cmd.cli_ctx, assignee)
        except GraphErrorException as ex:
            if ex.response is not None:
                error_code = getattr(ex.response, "status_code", None)
                error_reason = getattr(ex.response, "reason", None)
                internal_error = ""
                if error_code:
                    internal_error += str(error_code)
                if error_reason:
                    if internal_error:
                        internal_error += " - "
                    internal_error += str(error_reason)
                if internal_error:
                    error_msg += "({}) ".format(internal_error)
            error_msg += ex.message
            # this should be UserFault or ServiceError, but it is meaningless to distinguish them here
            raise CLIError(error_msg)
        except Exception as ex:  # pylint: disable=bare-except
            raise CLIError(error_msg + str(ex))

    assignment_name = uuid.uuid4()
    custom_headers = None

    RoleAssignmentCreateParameters = get_sdk(cmd.cli_ctx, ResourceType.MGMT_AUTHORIZATION,
                                             'RoleAssignmentCreateParameters', mod='models',
                                             operation_group='role_assignments')
    if cmd.supported_api_version(min_api='2018-01-01-preview', resource_type=ResourceType.MGMT_AUTHORIZATION):
        parameters = RoleAssignmentCreateParameters(
            role_definition_id=role_id, principal_id=object_id)
        return assignments_client.create(scope, assignment_name, parameters, custom_headers=custom_headers)

    RoleAssignmentProperties = get_sdk(cmd.cli_ctx, ResourceType.MGMT_AUTHORIZATION,
                                       'RoleAssignmentProperties', mod='models',
                                       operation_group='role_assignments')
    properties = RoleAssignmentProperties(role_definition_id=role_id, principal_id=object_id)
    return assignments_client.create(scope, assignment_name, properties, custom_headers=custom_headers)


def _build_role_scope(resource_group_name, scope, subscription_id):
    subscription_scope = '/subscriptions/' + subscription_id
    if scope:
        if resource_group_name:
            err = 'Resource group "{}" is redundant because scope is supplied'
            raise CLIError(err.format(resource_group_name))
    elif resource_group_name:
        scope = subscription_scope + '/resourceGroups/' + resource_group_name
    else:
        scope = subscription_scope
    return scope


def _resolve_role_id(role, scope, definitions_client):
    role_id = None
    try:
        uuid.UUID(role)
        role_id = role
    except ValueError:
        pass
    if not role_id:  # retrieve role id
        role_defs = list(definitions_client.list(
            scope, "roleName eq '{}'".format(role)))
        if not role_defs:
            raise CLIError("Role '{}' doesn't exist.".format(role))
        if len(role_defs) > 1:
            ids = [r.id for r in role_defs]
            err = "More than one role matches the given name '{}'. Please pick a value from '{}'"
            raise CLIError(err.format(role, ids))
        role_id = role_defs[0].id
    return role_id


def _resolve_object_id(cli_ctx, assignee):
    client = get_graph_rbac_management_client(cli_ctx)
    result = None
    if assignee.find('@') >= 0:  # looks like a user principal name
        result = list(client.users.list(
            filter="userPrincipalName eq '{}'".format(assignee)))
    if not result:
        result = list(client.service_principals.list(
            filter="servicePrincipalNames/any(c:c eq '{}')".format(assignee)))
    if not result:  # assume an object id, let us verify it
        result = _get_object_stubs(client, [assignee])

    # 2+ matches should never happen, so we only check 'no match' here
    if not result:
        raise CLIError(
            "No matches in graph database for '{}'".format(assignee))

    return result[0].object_id


def _get_object_stubs(graph_client, assignees):
    params = GetObjectsParameters(include_directory_object_references=True,
                                  object_ids=assignees)
    return list(graph_client.objects.get_objects_by_object_ids(params))


def _update_dict(dict1, dict2):
    cp = dict1.copy()
    cp.update(dict2)
    return cp


def subnet_role_assignment_exists(cmd, scope):
    network_contributor_role_id = "4d97b98b-1d4f-4787-a291-c67834d212e7"

    factory = get_auth_management_client(cmd.cli_ctx, scope)
    assignments_client = factory.role_assignments

    if cmd.supported_api_version(min_api='2018-01-01-preview', resource_type=ResourceType.MGMT_AUTHORIZATION):
        for i in assignments_client.list_for_scope(scope=scope, filter='atScope()'):
            if i.scope == scope and i.role_definition_id.endswith(network_contributor_role_id):
                return True
    return False


def aks_check_acr(cmd, client, resource_group_name, name, acr):
    if not which("kubectl"):
        raise ValidationError("Can not find kubectl executable in PATH")

    return_msg = None
    fd, browse_path = tempfile.mkstemp()
    try:
        aks_get_credentials(
            cmd, client, resource_group_name, name, admin=False, path=browse_path
        )

        # Get kubectl minor version
        kubectl_minor_version = -1
        try:
            cmd = f"kubectl version -o json --kubeconfig {browse_path}"
            output = subprocess.Popen(cmd, shell=True, stdout=subprocess.PIPE)
            jsonS, _ = output.communicate()
            kubectl_version = json.loads(jsonS)
            # Remove any non-numeric characters like + from minor version
            kubectl_minor_version = int(re.sub(r"\D", "", kubectl_version["clientVersion"]["minor"]))
            kubectl_server_minor_version = int(
                kubectl_version["serverVersion"]["minor"])
            kubectl_server_patch = int(
                kubectl_version["serverVersion"]["gitVersion"].split(".")[-1])
            if kubectl_server_minor_version < 17 or (kubectl_server_minor_version == 17 and kubectl_server_patch < 14):
                logger.warning(
                    "There is a known issue for Kubernetes versions < 1.17.14 when connecting to "
                    "ACR using MSI. See https://github.com/kubernetes/kubernetes/pull/96355 for"
                    "more information."
                )
        except subprocess.CalledProcessError as err:
            raise ValidationError(
                "Could not find kubectl minor version: {}".format(err))
        if kubectl_minor_version == -1:
            raise ValidationError("Failed to get kubectl version")

        podName = "canipull-" + str(uuid.uuid4())
        overrides = {
            "spec": {
                "restartPolicy": "Never",
                "hostNetwork": True,
                "containers": [
                    {
                        "securityContext": {"runAsUser": 0},
                        "name": podName,
                        "image": CONST_CANIPULL_IMAGE,
                        "args": ["-v6", acr],
                        "stdin": True,
                        "stdinOnce": True,
                        "tty": True,
                        "volumeMounts": [
                            {"name": "azurejson", "mountPath": "/etc/kubernetes"},
                            {"name": "sslcerts", "mountPath": "/etc/ssl/certs"},
                        ],
                    }
                ],
                "tolerations": [
                    {"key": "CriticalAddonsOnly", "operator": "Exists"},
                    {"effect": "NoExecute", "operator": "Exists"},
                ],
                "volumes": [
                    {"name": "azurejson", "hostPath": {"path": "/etc/kubernetes"}},
                    {"name": "sslcerts", "hostPath": {"path": "/etc/ssl/certs"}},
                ],
                "nodeSelector": {"kubernetes.io/os": "linux"},
            }
        }

        try:
            cmd = [
                "kubectl",
                "run",
                "--kubeconfig",
                browse_path,
                "--rm",
                "--quiet",
                "--image",
                CONST_CANIPULL_IMAGE,
                "--overrides",
                json.dumps(overrides),
                "-it",
                podName,
                "--namespace=default",
            ]

            # Support kubectl versons < 1.18
            if kubectl_minor_version < 18:
                cmd += ["--generator=run-pod/v1"]

            output = subprocess.check_output(
                cmd,
                universal_newlines=True,
                stderr=subprocess.STDOUT,
            )
        except subprocess.CalledProcessError as err:
            raise AzureInternalError("Failed to check the ACR: {} Command output: {}".format(err, err.output))
        if output:
            print(output)
            # only return the output in test case "test_aks_create_attach_acr"
            test_hook_data = get_cmd_test_hook_data("test_aks_create_attach_acr.hook")
            if test_hook_data:
                test_configs = test_hook_data.get("configs", None)
                if test_configs and test_configs.get("returnOutput", False):
                    return_msg = output
        else:
            raise AzureInternalError("Failed to check the ACR.")
    finally:
        os.close(fd)
    return return_msg


# pylint: disable=too-many-statements,too-many-branches
def _aks_browse(
    cmd,
    client,
    resource_group_name,
    name,
    disable_browser=False,
    listen_address="127.0.0.1",
    listen_port="8001",
    resource_type=ResourceType.MGMT_CONTAINERSERVICE,
):
    ManagedClusterAddonProfile = cmd.get_models('ManagedClusterAddonProfile',
                                                resource_type=resource_type,
                                                operation_group='managed_clusters')
    # verify the kube-dashboard addon was not disabled
    instance = client.get(resource_group_name, name)
    addon_profiles = instance.addon_profiles or {}
    # addon name is case insensitive
    addon_profile = next((addon_profiles[k] for k in addon_profiles
                          if k.lower() == CONST_KUBE_DASHBOARD_ADDON_NAME.lower()),
                         ManagedClusterAddonProfile(enabled=False))

    return_msg = None
    # open portal view if addon is not enabled or k8s version >= 1.19.0
    if StrictVersion(instance.kubernetes_version) >= StrictVersion('1.19.0') or (not addon_profile.enabled):
        subscription_id = get_subscription_id(cmd.cli_ctx)
        dashboardURL = (
            # Azure Portal URL (https://portal.azure.com for public cloud)
            cmd.cli_ctx.cloud.endpoints.portal +
            ('/#resource/subscriptions/{0}/resourceGroups/{1}/providers/Microsoft.ContainerService'
             '/managedClusters/{2}/workloads').format(subscription_id, resource_group_name, name)
        )

        if in_cloud_console():
            logger.warning(
                'To view the Kubernetes resources view, please open %s in a new tab', dashboardURL)
        else:
            logger.warning('Kubernetes resources view on %s', dashboardURL)
            return_msg = "Kubernetes resources view on {}".format(dashboardURL)

        if not disable_browser:
            webbrowser.open_new_tab(dashboardURL)
        return return_msg

    # otherwise open the kube-dashboard addon
    if not which('kubectl'):
        raise FileOperationError('Can not find kubectl executable in PATH')

    fd, browse_path = tempfile.mkstemp()
    try:
        aks_get_credentials(cmd, client, resource_group_name,
                            name, admin=False, path=browse_path)

        # find the dashboard pod's name
        try:
            dashboard_pod = subprocess.check_output(
                [
                    "kubectl",
                    "get",
                    "pods",
                    "--kubeconfig",
                    browse_path,
                    "--namespace",
                    "kube-system",
                    "--output",
                    "name",
                    "--selector",
                    "k8s-app=kubernetes-dashboard",
                ],
                universal_newlines=True,
                stderr=subprocess.STDOUT,
            )
        except subprocess.CalledProcessError as err:
            raise ResourceNotFoundError('Could not find dashboard pod: {} Command output: {}'.format(err, err.output))
        if dashboard_pod:
            # remove any "pods/" or "pod/" prefix from the name
            dashboard_pod = str(dashboard_pod).split('/')[-1].strip()
        else:
            raise ResourceNotFoundError("Couldn't find the Kubernetes dashboard pod.")

        # find the port
        try:
            dashboard_port = subprocess.check_output(
                [
                    "kubectl",
                    "get",
                    "pods",
                    "--kubeconfig",
                    browse_path,
                    "--namespace",
                    "kube-system",
                    "--selector",
                    "k8s-app=kubernetes-dashboard",
                    "--output",
                    "jsonpath='{.items[0].spec.containers[0].ports[0].containerPort}'",
                ],
                universal_newlines=True,
                stderr=subprocess.STDOUT,
            )
            # output format: "'{port}'"
            dashboard_port = int((dashboard_port.replace("'", "")))
        except subprocess.CalledProcessError as err:
            raise ResourceNotFoundError('Could not find dashboard port: {} Command output: {}'.format(err, err.output))

        # use https if dashboard container is using https
        if dashboard_port == 8443:
            protocol = 'https'
        else:
            protocol = 'http'

        proxy_url = 'http://{0}:{1}/'.format(listen_address, listen_port)
        dashboardURL = '{0}/api/v1/namespaces/kube-system/services/{1}:kubernetes-dashboard:/proxy/'.format(proxy_url,
                                                                                                            protocol)
        # launch kubectl port-forward locally to access the remote dashboard
        if in_cloud_console():
            # TODO: better error handling here.
            response = requests.post(
                'http://localhost:8888/openport/{0}'.format(listen_port))
            result = json.loads(response.text)
            dashboardURL = '{0}api/v1/namespaces/kube-system/services/{1}:kubernetes-dashboard:/proxy/'.format(
                result['url'], protocol)
            term_id = os.environ.get('ACC_TERM_ID')
            if term_id:
                response = requests.post(
                    "http://localhost:8888/openLink/{0}".format(term_id),
                    json={"url": dashboardURL},
                )
            logger.warning(
                'To view the console, please open %s in a new tab', dashboardURL)
        else:
            logger.warning('Proxy running on %s', proxy_url)

        timeout = None
        test_hook_data = get_cmd_test_hook_data("test_aks_browse_legacy.hook")
        if test_hook_data:
            test_configs = test_hook_data.get("configs", None)
            if test_configs and test_configs.get("enableTimeout", False):
                timeout = test_configs.get("timeoutInterval", None)
        logger.warning('Press CTRL+C to close the tunnel...')
        if not disable_browser:
            wait_then_open_async(dashboardURL)
        try:
            try:
                subprocess.check_output(
                    [
                        "kubectl",
                        "--kubeconfig",
                        browse_path,
                        "proxy",
                        "--address",
                        listen_address,
                        "--port",
                        listen_port,
                    ],
                    universal_newlines=True,
                    stderr=subprocess.STDOUT,
                    timeout=timeout,
                )
            except subprocess.CalledProcessError as err:
                if err.output.find('unknown flag: --address'):
                    return_msg = "Test Invalid Address! "
                    if listen_address != '127.0.0.1':
                        logger.warning(
                            '"--address" is only supported in kubectl v1.13 and later.')
                        logger.warning(
                            'The "--listen-address" argument will be ignored.')
                    try:
                        subprocess.call(["kubectl", "--kubeconfig",
                                        browse_path, "proxy", "--port", listen_port], timeout=timeout)
                    except subprocess.TimeoutExpired:
                        logger.warning("Currently in a test environment, the proxy is closed due to a preset timeout!")
                        return_msg = return_msg if return_msg else ""
                        return_msg += "Test Passed!"
                    except subprocess.CalledProcessError as new_err:
                        raise AzureInternalError(
                            "Could not open proxy: {} Command output: {}".format(
                                new_err, new_err.output
                            )
                        )
                else:
                    raise AzureInternalError(
                        "Could not open proxy: {} Command output: {}".format(
                            err, err.output
                        )
                    )
            except subprocess.TimeoutExpired:
                logger.warning("Currently in a test environment, the proxy is closed due to a preset timeout!")
                return_msg = return_msg if return_msg else ""
                return_msg += "Test Passed!"
        except KeyboardInterrupt:
            # Let command processing finish gracefully after the user presses [Ctrl+C]
            pass
        finally:
            if in_cloud_console():
                requests.post('http://localhost:8888/closeport/8001')
    finally:
        os.close(fd)
    return return_msg


# pylint: disable=too-many-statements,too-many-branches
def aks_browse(
    cmd,
    client,
    resource_group_name,
    name,
    disable_browser=False,
    listen_address="127.0.0.1",
    listen_port="8001",
):

    return _aks_browse(
        cmd,
        client,
        resource_group_name,
        name,
        disable_browser=disable_browser,
        listen_address=listen_address,
        listen_port=listen_port,
        resource_type=ResourceType.MGMT_CONTAINERSERVICE,
    )


def _trim_nodepoolname(nodepool_name):
    if not nodepool_name:
        return "nodepool1"
    return nodepool_name[:12]


def _validate_ssh_key(no_ssh_key, ssh_key_value):
    if not no_ssh_key:
        try:
            if not ssh_key_value or not is_valid_ssh_rsa_public_key(ssh_key_value):
                raise ValueError()
        except (TypeError, ValueError):
            shortened_key = truncate_text(ssh_key_value)
            raise CLIError(
                'Provided ssh key ({}) is invalid or non-existent'.format(shortened_key))


# pylint: disable=too-many-statements,too-many-branches
def aks_create(cmd, client, resource_group_name, name, ssh_key_value,  # pylint: disable=too-many-locals
               dns_name_prefix=None,
               location=None,
               admin_username="azureuser",
               windows_admin_username=None,
               windows_admin_password=None,
               enable_ahub=False,
               kubernetes_version='',
               node_vm_size=None,
               node_osdisk_type=None,
               node_osdisk_size=0,
               node_osdisk_diskencryptionset_id=None,
               node_count=3,
               nodepool_name="nodepool1",
               nodepool_tags=None,
               nodepool_labels=None,
               service_principal=None, client_secret=None,
               no_ssh_key=False,
               disable_rbac=None,
               enable_rbac=None,
               vm_set_type=None,
               skip_subnet_role_assignment=False,
               os_sku=None,
               enable_cluster_autoscaler=False,
               cluster_autoscaler_profile=None,
               network_plugin=None,
               network_policy=None,
               uptime_sla=False,
               pod_cidr=None,
               service_cidr=None,
               dns_service_ip=None,
               docker_bridge_address=None,
               load_balancer_sku=None,
               load_balancer_managed_outbound_ip_count=None,
               load_balancer_outbound_ips=None,
               load_balancer_outbound_ip_prefixes=None,
               load_balancer_outbound_ports=None,
               load_balancer_idle_timeout=None,
               outbound_type=None,
               auto_upgrade_channel=None,
               enable_addons=None,
               workspace_resource_id=None,
               vnet_subnet_id=None,
               ppg=None,
               max_pods=0,
               min_count=None,
               max_count=None,
               aad_client_app_id=None,
               aad_server_app_id=None,
               aad_server_app_secret=None,
               aad_tenant_id=None,
               tags=None,
               zones=None,
               enable_node_public_ip=False,
               node_public_ip_prefix_id=None,
               generate_ssh_keys=False,  # pylint: disable=unused-argument
               api_server_authorized_ip_ranges=None,
               enable_private_cluster=False,
               private_dns_zone=None,
               fqdn_subdomain=None,
               disable_public_fqdn=False,
               enable_managed_identity=True,
               assign_identity=None,
               attach_acr=None,
               enable_aad=False,
               aad_admin_group_object_ids=None,
               aci_subnet_name=None,
               appgw_name=None,
               appgw_subnet_cidr=None,
               appgw_id=None,
               appgw_subnet_id=None,
               appgw_watch_namespace=None,
               enable_sgxquotehelper=False,
               enable_encryption_at_host=False,
               enable_secret_rotation=False,
               rotation_poll_interval=None,
               assign_kubelet_identity=None,
               enable_ultra_ssd=False,
               edge_zone=None,
               disable_local_accounts=False,
               enable_fips_image=False,
               no_wait=False,
               yes=False,
               enable_azure_rbac=False,
               aks_custom_headers=None,
               snapshot_id=None,
               ):
    # DO NOT MOVE: get all the original parameters and save them as a dictionary
    raw_parameters = locals()

    # decorator pattern
    from .decorator import AKSCreateDecorator
    aks_create_decorator = AKSCreateDecorator(
        cmd=cmd,
        client=client,
        raw_parameters=raw_parameters,
        resource_type=ResourceType.MGMT_CONTAINERSERVICE,
    )
    try:
        # construct mc profile
        mc = aks_create_decorator.construct_default_mc_profile()
    except DecoratorEarlyExitException:
        # exit gracefully
        return None
    # send request to create a real managed cluster
    return aks_create_decorator.create_mc(mc)


def aks_disable_addons(cmd, client, resource_group_name, name, addons, no_wait=False):
    instance = client.get(resource_group_name, name)
    subscription_id = get_subscription_id(cmd.cli_ctx)

    instance = _update_addons(
        cmd,
        instance,
        subscription_id,
        resource_group_name,
        name,
        addons,
        enable=False,
        no_wait=no_wait
    )

    # send the managed cluster representation to update the addon profiles
    return sdk_no_wait(no_wait, client.begin_create_or_update, resource_group_name, name, instance)


def aks_enable_addons(cmd, client, resource_group_name, name, addons,
                      workspace_resource_id=None,
                      subnet_name=None,
                      appgw_name=None,
                      appgw_subnet_cidr=None,
                      appgw_id=None,
                      appgw_subnet_id=None,
                      appgw_watch_namespace=None,
                      enable_sgxquotehelper=False,
                      enable_secret_rotation=False,
                      rotation_poll_interval=None,
                      no_wait=False):
    instance = client.get(resource_group_name, name)
    subscription_id = get_subscription_id(cmd.cli_ctx)

    instance = _update_addons(cmd, instance, subscription_id, resource_group_name, name, addons, enable=True,
                              workspace_resource_id=workspace_resource_id,
                              subnet_name=subnet_name,
                              appgw_name=appgw_name,
                              appgw_subnet_cidr=appgw_subnet_cidr,
                              appgw_id=appgw_id,
                              appgw_subnet_id=appgw_subnet_id,
                              appgw_watch_namespace=appgw_watch_namespace,
                              enable_sgxquotehelper=enable_sgxquotehelper,
                              enable_secret_rotation=enable_secret_rotation,
                              rotation_poll_interval=rotation_poll_interval,
                              no_wait=no_wait)

    enable_monitoring = CONST_MONITORING_ADDON_NAME in instance.addon_profiles \
        and instance.addon_profiles[CONST_MONITORING_ADDON_NAME].enabled
    ingress_appgw_addon_enabled = CONST_INGRESS_APPGW_ADDON_NAME in instance.addon_profiles \
        and instance.addon_profiles[CONST_INGRESS_APPGW_ADDON_NAME].enabled

    os_type = 'Linux'
    virtual_node_addon_name = CONST_VIRTUAL_NODE_ADDON_NAME + os_type
    enable_virtual_node = (virtual_node_addon_name in instance.addon_profiles and
                           instance.addon_profiles[virtual_node_addon_name].enabled)

    need_pull_for_result = enable_monitoring or ingress_appgw_addon_enabled or enable_virtual_node

    if need_pull_for_result:
        if enable_monitoring:
            ensure_container_insights_for_monitoring(
                cmd,
                instance.addon_profiles[CONST_MONITORING_ADDON_NAME],
                subscription_id,
                resource_group_name,
                name,
                instance.location,
                aad_route=False,
            )

        # adding a wait here since we rely on the result for role assignment
        result = LongRunningOperation(cmd.cli_ctx)(
            client.begin_create_or_update(resource_group_name, name, instance))

        if enable_monitoring:
            cloud_name = cmd.cli_ctx.cloud.name
            # mdm metrics supported only in Azure Public cloud so add the role assignment only in this cloud
            if cloud_name.lower() == 'azurecloud':
                from msrestazure.tools import resource_id
                cluster_resource_id = resource_id(
                    subscription=subscription_id,
                    resource_group=resource_group_name,
                    namespace='Microsoft.ContainerService', type='managedClusters',
                    name=name
                )
                add_monitoring_role_assignment(
                    result, cluster_resource_id, cmd)

        if ingress_appgw_addon_enabled:
            add_ingress_appgw_addon_role_assignment(result, cmd)

        if enable_virtual_node:
            # All agent pool will reside in the same vnet, we will grant vnet level Contributor role
            # in later function, so using a random agent pool here is OK
            random_agent_pool = result.agent_pool_profiles[0]
            if random_agent_pool.vnet_subnet_id != "":
                add_virtual_node_role_assignment(
                    cmd, result, random_agent_pool.vnet_subnet_id)
            # Else, the cluster is not using custom VNet, the permission is already granted in AKS RP,
            # we don't need to handle it in client side in this case.
    else:
        result = sdk_no_wait(no_wait, client.begin_create_or_update,
                             resource_group_name, name, instance)
    return result


def aks_get_versions(cmd, client, location):
    return client.list_orchestrators(location, resource_type='managedClusters')


def aks_get_credentials(cmd, client, resource_group_name, name, admin=False,
                        path=os.path.join(os.path.expanduser(
                            '~'), '.kube', 'config'),
                        overwrite_existing=False, context_name=None, public_fqdn=False):
    credentialResults = None
    serverType = None
    if public_fqdn:
        serverType = 'public'
    if admin:
        if serverType is None:
            credentialResults = client.list_cluster_admin_credentials(
                resource_group_name, name)
        else:
            credentialResults = client.list_cluster_admin_credentials(
                resource_group_name, name, serverType)
    else:
        if serverType is None:
            credentialResults = client.list_cluster_user_credentials(
                resource_group_name, name)
        else:
            credentialResults = client.list_cluster_user_credentials(
                resource_group_name, name, serverType)

    # Check if KUBECONFIG environmental variable is set
    # If path is different than default then that means -f/--file is passed
    # in which case we ignore the KUBECONFIG variable
    # KUBECONFIG can be colon separated. If we find that condition, use the first entry
    if "KUBECONFIG" in os.environ and path == os.path.join(os.path.expanduser('~'), '.kube', 'config'):
        path = os.environ["KUBECONFIG"].split(":")[0]

    if not credentialResults:
        raise CLIError("No Kubernetes credentials found.")
    try:
        kubeconfig = credentialResults.kubeconfigs[0].value.decode(
            encoding='UTF-8')
        _print_or_merge_credentials(
            path, kubeconfig, overwrite_existing, context_name)
    except (IndexError, ValueError):
        raise CLIError("Fail to find kubeconfig file.")


def aks_list(cmd, client, resource_group_name=None):
    if resource_group_name:
        managed_clusters = client.list_by_resource_group(resource_group_name)
    else:
        managed_clusters = client.list()
    return _remove_nulls(list(managed_clusters))


def aks_show(cmd, client, resource_group_name, name):
    mc = client.get(resource_group_name, name)
    return _remove_nulls([mc])[0]


def aks_update_credentials(cmd, client, resource_group_name, name,
                           reset_service_principal=False,
                           reset_aad=False,
                           service_principal=None,
                           client_secret=None,
                           aad_server_app_id=None,
                           aad_server_app_secret=None,
                           aad_client_app_id=None,
                           aad_tenant_id=None,
                           no_wait=False):
    ManagedClusterServicePrincipalProfile = cmd.get_models('ManagedClusterServicePrincipalProfile',
                                                           resource_type=ResourceType.MGMT_CONTAINERSERVICE,
                                                           operation_group='managed_clusters')
    if bool(reset_service_principal) == bool(reset_aad):
        raise CLIError(
            'usage error: --reset-service-principal | --reset-aad-profile')
    if reset_service_principal:
        if service_principal is None or client_secret is None:
            raise CLIError(
                'usage error: --reset-service-principal --service-principal ID --client-secret SECRET')
        service_principal_profile = ManagedClusterServicePrincipalProfile(
            client_id=service_principal, secret=client_secret
        )
        return sdk_no_wait(no_wait,
                           client.begin_reset_service_principal_profile,
                           resource_group_name,
                           name, service_principal_profile)
    if not all([aad_client_app_id, aad_server_app_id, aad_server_app_secret]):
        raise CLIError('usage error: --reset-aad --aad-client-app-id ID --aad-server-app-id ID '
                       '--aad-server-app-secret SECRET [--aad-tenant-id ID]')
    parameters = {
        'clientAppID': aad_client_app_id,
        'serverAppID': aad_server_app_id,
        'serverAppSecret': aad_server_app_secret,
        'tenantID': aad_tenant_id
    }
    return sdk_no_wait(no_wait,
                       client.begin_reset_aad_profile,
                       resource_group_name,
                       name, parameters)


def aks_scale(cmd, client, resource_group_name, name, node_count, nodepool_name="", no_wait=False):
    instance = client.get(resource_group_name, name)

    if len(instance.agent_pool_profiles) > 1 and nodepool_name == "":
        raise CLIError('There are more than one node pool in the cluster. '
                       'Please specify nodepool name or use az aks nodepool command to scale node pool')

    for agent_profile in instance.agent_pool_profiles:
        if agent_profile.name == nodepool_name or (nodepool_name == "" and len(instance.agent_pool_profiles) == 1):
            if agent_profile.enable_auto_scaling:
                raise CLIError(
                    "Cannot scale cluster autoscaler enabled node pool.")

            agent_profile.count = int(node_count)  # pylint: disable=no-member
            # null out the SP and AAD profile because otherwise validation complains
            instance.service_principal_profile = None
            instance.aad_profile = None
            return sdk_no_wait(no_wait, client.begin_create_or_update, resource_group_name, name, instance)
    raise CLIError('The nodepool "{}" was not found.'.format(nodepool_name))


# pylint: disable=inconsistent-return-statements
def aks_update(cmd, client, resource_group_name, name,
               enable_cluster_autoscaler=False,
               disable_cluster_autoscaler=False,
               update_cluster_autoscaler=False,
               cluster_autoscaler_profile=None,
               min_count=None, max_count=None,
               uptime_sla=False,
               no_uptime_sla=False,
               load_balancer_managed_outbound_ip_count=None,
               load_balancer_outbound_ips=None,
               load_balancer_outbound_ip_prefixes=None,
               load_balancer_outbound_ports=None,
               load_balancer_idle_timeout=None,
               attach_acr=None,
               detach_acr=None,
               api_server_authorized_ip_ranges=None,
               enable_aad=False,
               aad_tenant_id=None,
               aad_admin_group_object_ids=None,
               enable_ahub=False,
               disable_ahub=False,
               windows_admin_password=None,
               auto_upgrade_channel=None,
               enable_managed_identity=False,
               assign_identity=None,
               disable_local_accounts=False,
               enable_local_accounts=False,
               yes=False,
               no_wait=False,
               enable_public_fqdn=False,
               disable_public_fqdn=False,
               enable_azure_rbac=False,
               disable_azure_rbac=False,
               enable_secret_rotation=False,
               disable_secret_rotation=False,
               rotation_poll_interval=None,
               tags=None,
               nodepool_labels=None,
               aks_custom_headers=None):
    # DO NOT MOVE: get all the original parameters and save them as a dictionary
    raw_parameters = locals()

    # decorator pattern
    from .decorator import AKSUpdateDecorator
    aks_update_decorator = AKSUpdateDecorator(
        cmd=cmd,
        client=client,
        raw_parameters=raw_parameters,
        resource_type=ResourceType.MGMT_CONTAINERSERVICE,
    )
    try:
        # update mc profile
        mc = aks_update_decorator.update_default_mc_profile()
    except DecoratorEarlyExitException:
        # exit gracefully
        return None
    # send request to update the real managed cluster
    return aks_update_decorator.update_mc(mc)


# pylint: disable=unused-argument,inconsistent-return-statements,too-many-return-statements
def aks_upgrade(cmd,
                client,
                resource_group_name, name,
                kubernetes_version='',
                control_plane_only=False,
                node_image_only=False,
                no_wait=False,
                yes=False):
    msg = 'Kubernetes may be unavailable during cluster upgrades.\n Are you sure you want to perform this operation?'
    if not yes and not prompt_y_n(msg, default="n"):
        return None

    instance = client.get(resource_group_name, name)

    vmas_cluster = False
    for agent_profile in instance.agent_pool_profiles:
        if agent_profile.type.lower() == "availabilityset":
            vmas_cluster = True
            break

    if kubernetes_version != '' and node_image_only:
        raise CLIError('Conflicting flags. Upgrading the Kubernetes version will also upgrade node image version. '
                       'If you only want to upgrade the node version please use the "--node-image-only" option only.')

    if node_image_only:
        msg = "This node image upgrade operation will run across every node pool in the cluster" \
              "and might take a while, do you wish to continue?"
        if not yes and not prompt_y_n(msg, default="n"):
            return None

        # This only provide convenience for customer at client side so they can run az aks upgrade to upgrade all
        # nodepools of a cluster. The SDK only support upgrade single nodepool at a time.
        for agent_pool_profile in instance.agent_pool_profiles:
            if vmas_cluster:
                raise CLIError('This cluster is not using VirtualMachineScaleSets. Node image upgrade only operation '
                               'can only be applied on VirtualMachineScaleSets cluster.')
            agent_pool_client = cf_agent_pools(cmd.cli_ctx)
            _upgrade_single_nodepool_image_version(True, agent_pool_client,
                                                   resource_group_name, name, agent_pool_profile.name)
        mc = client.get(resource_group_name, name)
        return _remove_nulls([mc])[0]

    if instance.kubernetes_version == kubernetes_version:
        if instance.provisioning_state == "Succeeded":
            logger.warning("The cluster is already on version %s and is not in a failed state. No operations "
                           "will occur when upgrading to the same version if the cluster is not in a failed state.",
                           instance.kubernetes_version)
        elif instance.provisioning_state == "Failed":
            logger.warning("Cluster currently in failed state. Proceeding with upgrade to existing version %s to "
                           "attempt resolution of failed cluster state.", instance.kubernetes_version)

    upgrade_all = False
    instance.kubernetes_version = kubernetes_version

    # for legacy clusters, we always upgrade node pools with CCP.
    if instance.max_agent_pools < 8 or vmas_cluster:
        if control_plane_only:
            msg = ("Legacy clusters do not support control plane only upgrade. All node pools will be "
                   "upgraded to {} as well. Continue?").format(instance.kubernetes_version)
            if not yes and not prompt_y_n(msg, default="n"):
                return None
        upgrade_all = True
    else:
        if not control_plane_only:
            msg = ("Since control-plane-only argument is not specified, this will upgrade the control plane "
                   "AND all nodepools to version {}. Continue?").format(instance.kubernetes_version)
            if not yes and not prompt_y_n(msg, default="n"):
                return None
            upgrade_all = True
        else:
            msg = ("Since control-plane-only argument is specified, this will upgrade only the control plane to {}. "
                   "Node pool will not change. Continue?").format(instance.kubernetes_version)
            if not yes and not prompt_y_n(msg, default="n"):
                return None

    if upgrade_all:
        for agent_profile in instance.agent_pool_profiles:
            agent_profile.orchestrator_version = kubernetes_version
            agent_profile.creation_data = None

    # null out the SP and AAD profile because otherwise validation complains
    instance.service_principal_profile = None
    instance.aad_profile = None

    return sdk_no_wait(no_wait, client.begin_create_or_update, resource_group_name, name, instance)


def _upgrade_single_nodepool_image_version(no_wait, client, resource_group_name, cluster_name, nodepool_name, snapshot_id=None):
    headers = {}
    if snapshot_id:
        headers["AKSSnapshotId"] = snapshot_id

    return sdk_no_wait(no_wait, client.begin_upgrade_node_image_version, resource_group_name, cluster_name, nodepool_name, headers=headers)


def aks_runcommand(cmd, client, resource_group_name, name, command_string="", command_files=None):
    colorama.init()

    mc = client.get(resource_group_name, name)

    if not command_string:
        raise ValidationError('Command cannot be empty.')
    RunCommandRequest = cmd.get_models('RunCommandRequest', resource_type=ResourceType.MGMT_CONTAINERSERVICE,
                                       operation_group='managed_clusters')
    request_payload = RunCommandRequest(command=command_string)
    request_payload.context = _get_command_context(command_files)

    # if this cluster have Azure AD enabled, we should pass user token.
    # so the command execution also using current user identity.
    # here we aquire token for AKS managed server AppID (same id for all cloud)
    if mc.aad_profile is not None and mc.aad_profile.managed:
        request_payload.cluster_token = _get_dataplane_aad_token(
            cmd.cli_ctx, "6dae42f8-4368-4678-94ff-3960e28e3630")

    commandResultFuture = client.begin_run_command(
        resource_group_name, name, request_payload, polling_interval=5, retry_total=0)

    return _print_command_result(cmd.cli_ctx, commandResultFuture.result(300))


def aks_command_result(cmd, client, resource_group_name, name, command_id=""):
    if not command_id:
        raise ValidationError('CommandID cannot be empty.')

    commandResult = client.get_command_result(
        resource_group_name, name, command_id)
    return _print_command_result(cmd.cli_ctx, commandResult)


def _print_command_result(cli_ctx, commandResult):
    # cli_ctx.data['safe_params'] contains list of parameter name user typed in, without value.
    # cli core also use this calculate ParameterSetName header for all http request from cli.
    if (cli_ctx.data['safe_params'] is None or
        "-o" in cli_ctx.data['safe_params'] or
            "--output" in cli_ctx.data['safe_params']):
        # user specified output format, honor their choice, return object to render pipeline
        return commandResult

    # user didn't specified any format, we can customize the print for best experience
    if commandResult.provisioning_state == "Succeeded":
        # succeed, print exitcode, and logs
        print(
            f"{colorama.Fore.GREEN}command started at {commandResult.started_at}, "
            f"finished at {commandResult.finished_at} "
            f"with exitcode={commandResult.exit_code}{colorama.Style.RESET_ALL}")
        print(commandResult.logs)
        return

    if commandResult.provisioning_state == "Failed":
        # failed, print reason in error
        print(
            f"{colorama.Fore.RED}command failed with reason: {commandResult.reason}{colorama.Style.RESET_ALL}")
        return

    # *-ing state
    print(f"{colorama.Fore.BLUE}command is in : {commandResult.provisioning_state} state{colorama.Style.RESET_ALL}")
    return None


def _get_command_context(command_files):
    if not command_files:
        return ""

    filesToAttach = {}
    # . means to attach current folder, cannot combine more files. (at least for now)
    if len(command_files) == 1 and command_files[0] == ".":
        # current folder
        cwd = os.getcwd()
        for filefolder, _, files in os.walk(cwd):
            for file in files:
                # retain folder structure
                rel = os.path.relpath(filefolder, cwd)
                filesToAttach[os.path.join(
                    filefolder, file)] = os.path.join(rel, file)
    else:
        for file in command_files:
            if file == ".":
                raise ValidationError(
                    ". is used to attach current folder, not expecting other attachements.")
            if os.path.isfile(file):
                # for individual attached file, flatten them to same folder
                filesToAttach[file] = os.path.basename(file)
            else:
                raise ValidationError(
                    f"{file} is not valid file, or not accessable.")

    if len(filesToAttach) < 1:
        logger.debug("no files to attach!")
        return ""

    zipStream = io.BytesIO()
    zipFile = zipfile.ZipFile(zipStream, "w")
    for _, (osfile, zipEntry) in enumerate(filesToAttach.items()):
        zipFile.write(osfile, zipEntry)
    # zipFile.printdir() // use this to debug
    zipFile.close()

    return str(base64.encodebytes(zipStream.getbuffer()), "utf-8")


def _get_dataplane_aad_token(cli_ctx, serverAppId):
    # this function is mostly copied from keyvault cli
    return Profile(cli_ctx=cli_ctx).get_raw_token(resource=serverAppId)[0][2].get('accessToken')


DEV_SPACES_EXTENSION_NAME = 'dev-spaces'
DEV_SPACES_EXTENSION_MODULE = 'azext_dev_spaces.custom'


def aks_use_dev_spaces(cmd, client, name, resource_group_name, update=False, space_name=None,
                       endpoint_type='Public', prompt=False):
    """
    Use Azure Dev Spaces with a managed Kubernetes cluster.

    :param name: Name of the managed cluster.
    :type name: String
    :param resource_group_name: Name of resource group. You can configure the default group. \
    Using 'az configure --defaults group=<name>'.
    :type resource_group_name: String
    :param update: Update to the latest Azure Dev Spaces client components.
    :type update: bool
    :param space_name: Name of the new or existing dev space to select. Defaults to an \
    interactive selection experience.
    :type space_name: String
    :param endpoint_type: The endpoint type to be used for a Azure Dev Spaces controller. \
    See https://aka.ms/azds-networking for more information.
    :type endpoint_type: String
    :param prompt: Do not prompt for confirmation. Requires --space.
    :type prompt: bool
    """

    if _get_or_add_extension(cmd, DEV_SPACES_EXTENSION_NAME, DEV_SPACES_EXTENSION_MODULE, update):
        azext_custom = _get_azext_module(
            DEV_SPACES_EXTENSION_NAME, DEV_SPACES_EXTENSION_MODULE)
        try:
            azext_custom.ads_use_dev_spaces(
                name, resource_group_name, update, space_name, endpoint_type, prompt)
        except TypeError:
            raise CLIError(
                "Use '--update' option to get the latest Azure Dev Spaces client components.")
        except AttributeError as ae:
            raise CLIError(ae)


def aks_remove_dev_spaces(cmd, client, name, resource_group_name, prompt=False):
    """
    Remove Azure Dev Spaces from a managed Kubernetes cluster.

    :param name: Name of the managed cluster.
    :type name: String
    :param resource_group_name: Name of resource group. You can configure the default group. \
    Using 'az configure --defaults group=<name>'.
    :type resource_group_name: String
    :param prompt: Do not prompt for confirmation.
    :type prompt: bool
    """

    if _get_or_add_extension(cmd, DEV_SPACES_EXTENSION_NAME, DEV_SPACES_EXTENSION_MODULE):
        azext_custom = _get_azext_module(
            DEV_SPACES_EXTENSION_NAME, DEV_SPACES_EXTENSION_MODULE)
        try:
            azext_custom.ads_remove_dev_spaces(
                name, resource_group_name, prompt)
        except AttributeError as ae:
            raise CLIError(ae)


def aks_rotate_certs(cmd, client, resource_group_name, name, no_wait=True):
    return sdk_no_wait(no_wait, client.begin_rotate_cluster_certificates, resource_group_name, name)


def _update_addons(cmd, instance, subscription_id, resource_group_name, name, addons, enable,
                   workspace_resource_id=None,
                   subnet_name=None,
                   appgw_name=None,
                   appgw_subnet_cidr=None,
                   appgw_id=None,
                   appgw_subnet_id=None,
                   appgw_watch_namespace=None,
                   enable_sgxquotehelper=False,
                   enable_secret_rotation=False,
                   disable_secret_rotation=False,
                   rotation_poll_interval=None,
                   no_wait=False):
    ManagedClusterAddonProfile = cmd.get_models('ManagedClusterAddonProfile',
                                                resource_type=ResourceType.MGMT_CONTAINERSERVICE,
                                                operation_group='managed_clusters')
    # parse the comma-separated addons argument
    addon_args = addons.split(',')

    addon_profiles = instance.addon_profiles or {}

    os_type = 'Linux'

    # for each addons argument
    for addon_arg in addon_args:
        if addon_arg not in ADDONS:
            raise CLIError("Invalid addon name: {}.".format(addon_arg))
        addon = ADDONS[addon_arg]
        if addon == CONST_VIRTUAL_NODE_ADDON_NAME:
            # only linux is supported for now, in the future this will be a user flag
            addon += os_type

        # honor addon names defined in Azure CLI
        for key in list(addon_profiles):
            if key.lower() == addon.lower() and key != addon:
                addon_profiles[addon] = addon_profiles.pop(key)

        if enable:
            # add new addons or update existing ones and enable them
            addon_profile = addon_profiles.get(
                addon, ManagedClusterAddonProfile(enabled=False))
            # special config handling for certain addons
            if addon == CONST_MONITORING_ADDON_NAME:
                if addon_profile.enabled:
                    raise CLIError('The monitoring addon is already enabled for this managed cluster.\n'
                                   'To change monitoring configuration, run "az aks disable-addons -a monitoring"'
                                   'before enabling it again.')
                if not workspace_resource_id:
                    workspace_resource_id = ensure_default_log_analytics_workspace_for_monitoring(
                        cmd,
                        subscription_id,
                        resource_group_name)
                workspace_resource_id = workspace_resource_id.strip()
                if not workspace_resource_id.startswith('/'):
                    workspace_resource_id = '/' + workspace_resource_id
                if workspace_resource_id.endswith('/'):
                    workspace_resource_id = workspace_resource_id.rstrip('/')
                addon_profile.config = {
                    CONST_MONITORING_LOG_ANALYTICS_WORKSPACE_RESOURCE_ID: workspace_resource_id}
            elif addon == (CONST_VIRTUAL_NODE_ADDON_NAME + os_type):
                if addon_profile.enabled:
                    raise CLIError('The virtual-node addon is already enabled for this managed cluster.\n'
                                   'To change virtual-node configuration, run '
                                   '"az aks disable-addons -a virtual-node -g {resource_group_name}" '
                                   'before enabling it again.')
                if not subnet_name:
                    raise CLIError(
                        'The aci-connector addon requires setting a subnet name.')
                addon_profile.config = {
                    CONST_VIRTUAL_NODE_SUBNET_NAME: subnet_name}
            elif addon == CONST_INGRESS_APPGW_ADDON_NAME:
                if addon_profile.enabled:
                    raise CLIError('The ingress-appgw addon is already enabled for this managed cluster.\n'
                                   'To change ingress-appgw configuration, run '
                                   f'"az aks disable-addons -a ingress-appgw -n {name} -g {resource_group_name}" '
                                   'before enabling it again.')
                addon_profile = ManagedClusterAddonProfile(
                    enabled=True, config={})
                if appgw_name is not None:
                    addon_profile.config[CONST_INGRESS_APPGW_APPLICATION_GATEWAY_NAME] = appgw_name
                if appgw_subnet_cidr is not None:
                    addon_profile.config[CONST_INGRESS_APPGW_SUBNET_CIDR] = appgw_subnet_cidr
                if appgw_id is not None:
                    addon_profile.config[CONST_INGRESS_APPGW_APPLICATION_GATEWAY_ID] = appgw_id
                if appgw_subnet_id is not None:
                    addon_profile.config[CONST_INGRESS_APPGW_SUBNET_ID] = appgw_subnet_id
                if appgw_watch_namespace is not None:
                    addon_profile.config[CONST_INGRESS_APPGW_WATCH_NAMESPACE] = appgw_watch_namespace
            elif addon == CONST_CONFCOM_ADDON_NAME:
                if addon_profile.enabled:
                    raise ValidationError('The confcom addon is already enabled for this managed cluster.',
                                          recommendation='To change confcom configuration, run '
                                          f'"az aks disable-addons -a confcom -n {name} -g {resource_group_name}" '
                                          'before enabling it again.')
                addon_profile = ManagedClusterAddonProfile(
                    enabled=True, config={CONST_ACC_SGX_QUOTE_HELPER_ENABLED: "false"})
                if enable_sgxquotehelper:
                    addon_profile.config[CONST_ACC_SGX_QUOTE_HELPER_ENABLED] = "true"
            elif addon == CONST_OPEN_SERVICE_MESH_ADDON_NAME:
                if addon_profile.enabled:
                    raise AzureInternalError(
                        'The open-service-mesh addon is already enabled for this managed '
                        'cluster.\n To change open-service-mesh configuration, run '
                        '"az aks disable-addons -a open-service-mesh -n {} -g {}" '
                        'before enabling it again.'
                        .format(name, resource_group_name))
                addon_profile = ManagedClusterAddonProfile(enabled=True, config={})
            elif addon == CONST_AZURE_KEYVAULT_SECRETS_PROVIDER_ADDON_NAME:
                if addon_profile.enabled:
                    raise ArgumentUsageError(
                        'The azure-keyvault-secrets-provider addon is already enabled for this managed cluster.\n'
                        'To change azure-keyvault-secrets-provider configuration, run '
                        f'"az aks disable-addons -a azure-keyvault-secrets-provider -n {name} -g {resource_group_name}" '  # pylint: disable=line-too-long
                        'before enabling it again.')
                addon_profile = ManagedClusterAddonProfile(
                    enabled=True, config={CONST_SECRET_ROTATION_ENABLED: "false", CONST_ROTATION_POLL_INTERVAL: "2m"})
                if enable_secret_rotation:
                    addon_profile.config[CONST_SECRET_ROTATION_ENABLED] = "true"
                if disable_secret_rotation:
                    addon_profile.config[CONST_SECRET_ROTATION_ENABLED] = "false"
                if rotation_poll_interval is not None:
                    addon_profile.config[CONST_ROTATION_POLL_INTERVAL] = rotation_poll_interval
                addon_profiles[CONST_AZURE_KEYVAULT_SECRETS_PROVIDER_ADDON_NAME] = addon_profile
            addon_profiles[addon] = addon_profile
        else:
            if addon not in addon_profiles:
                if addon == CONST_KUBE_DASHBOARD_ADDON_NAME:
                    addon_profiles[addon] = ManagedClusterAddonProfile(
                        enabled=False)
                else:
                    raise CLIError(
                        "The addon {} is not installed.".format(addon))
            addon_profiles[addon].config = None
        addon_profiles[addon].enabled = enable

    instance.addon_profiles = addon_profiles

    # null out the SP and AAD profile because otherwise validation complains
    instance.service_principal_profile = None
    instance.aad_profile = None

    return instance


def _get_azext_module(extension_name, module_name):
    try:
        # Adding the installed extension in the path
        from azure.cli.core.extension.operations import add_extension_to_path
        add_extension_to_path(extension_name)
        # Import the extension module
        from importlib import import_module
        azext_custom = import_module(module_name)
        return azext_custom
    except ImportError as ie:
        raise CLIError(ie)


def _handle_addons_args(cmd, addons_str, subscription_id, resource_group_name, addon_profiles=None,
                        workspace_resource_id=None,
                        aci_subnet_name=None,
                        vnet_subnet_id=None,
                        appgw_name=None,
                        appgw_subnet_cidr=None,
                        appgw_id=None,
                        appgw_subnet_id=None,
                        appgw_watch_namespace=None,
                        enable_sgxquotehelper=False,
                        enable_secret_rotation=False,
                        rotation_poll_interval=None,):
    ManagedClusterAddonProfile = cmd.get_models('ManagedClusterAddonProfile',
                                                resource_type=ResourceType.MGMT_CONTAINERSERVICE,
                                                operation_group='managed_clusters')
    if not addon_profiles:
        addon_profiles = {}
    addons = addons_str.split(',') if addons_str else []
    if 'http_application_routing' in addons:
        addon_profiles[CONST_HTTP_APPLICATION_ROUTING_ADDON_NAME] = ManagedClusterAddonProfile(
            enabled=True)
        addons.remove('http_application_routing')
    if 'kube-dashboard' in addons:
        addon_profiles[CONST_KUBE_DASHBOARD_ADDON_NAME] = ManagedClusterAddonProfile(
            enabled=True)
        addons.remove('kube-dashboard')
    # TODO: can we help the user find a workspace resource ID?
    if 'monitoring' in addons:
        if not workspace_resource_id:
            # use default workspace if exists else create default workspace
            workspace_resource_id = ensure_default_log_analytics_workspace_for_monitoring(
                cmd, subscription_id, resource_group_name)

        workspace_resource_id = workspace_resource_id.strip()
        if not workspace_resource_id.startswith('/'):
            workspace_resource_id = '/' + workspace_resource_id
        if workspace_resource_id.endswith('/'):
            workspace_resource_id = workspace_resource_id.rstrip('/')
        addon_profiles[CONST_MONITORING_ADDON_NAME] = ManagedClusterAddonProfile(
            enabled=True, config={CONST_MONITORING_LOG_ANALYTICS_WORKSPACE_RESOURCE_ID: workspace_resource_id})
        addons.remove('monitoring')
    # error out if '--enable-addons=monitoring' isn't set but workspace_resource_id is
    elif workspace_resource_id:
        raise CLIError(
            '"--workspace-resource-id" requires "--enable-addons monitoring".')
    if 'azure-policy' in addons:
        addon_profiles[CONST_AZURE_POLICY_ADDON_NAME] = ManagedClusterAddonProfile(
            enabled=True)
        addons.remove('azure-policy')
    if 'virtual-node' in addons:
        if not aci_subnet_name or not vnet_subnet_id:
            raise CLIError(
                '"--enable-addons virtual-node" requires "--aci-subnet-name" and "--vnet-subnet-id".')
        # TODO: how about aciConnectorwindows, what is its addon name?
        os_type = 'Linux'
        addon_profiles[CONST_VIRTUAL_NODE_ADDON_NAME + os_type] = ManagedClusterAddonProfile(
            enabled=True,
            config={CONST_VIRTUAL_NODE_SUBNET_NAME: aci_subnet_name}
        )
        addons.remove('virtual-node')
    if 'ingress-appgw' in addons:
        addon_profile = ManagedClusterAddonProfile(enabled=True, config={})
        if appgw_name is not None:
            addon_profile.config[CONST_INGRESS_APPGW_APPLICATION_GATEWAY_NAME] = appgw_name
        if appgw_subnet_cidr is not None:
            addon_profile.config[CONST_INGRESS_APPGW_SUBNET_CIDR] = appgw_subnet_cidr
        if appgw_id is not None:
            addon_profile.config[CONST_INGRESS_APPGW_APPLICATION_GATEWAY_ID] = appgw_id
        if appgw_subnet_id is not None:
            addon_profile.config[CONST_INGRESS_APPGW_SUBNET_ID] = appgw_subnet_id
        if appgw_watch_namespace is not None:
            addon_profile.config[CONST_INGRESS_APPGW_WATCH_NAMESPACE] = appgw_watch_namespace
        addon_profiles[CONST_INGRESS_APPGW_ADDON_NAME] = addon_profile
        addons.remove('ingress-appgw')
    if 'confcom' in addons:
        addon_profile = ManagedClusterAddonProfile(
            enabled=True, config={CONST_ACC_SGX_QUOTE_HELPER_ENABLED: "false"})
        if enable_sgxquotehelper:
            addon_profile.config[CONST_ACC_SGX_QUOTE_HELPER_ENABLED] = "true"
        addon_profiles[CONST_CONFCOM_ADDON_NAME] = addon_profile
        addons.remove('confcom')
    if 'open-service-mesh' in addons:
        addon_profile = ManagedClusterAddonProfile(enabled=True, config={})
        addon_profiles[CONST_OPEN_SERVICE_MESH_ADDON_NAME] = addon_profile
        addons.remove('open-service-mesh')
    if 'azure-keyvault-secrets-provider' in addons:
        addon_profile = ManagedClusterAddonProfile(
            enabled=True, config={CONST_SECRET_ROTATION_ENABLED: "false", CONST_ROTATION_POLL_INTERVAL: "2m"}
        )
        if enable_secret_rotation:
            addon_profile.config[CONST_SECRET_ROTATION_ENABLED] = "true"
        if rotation_poll_interval is not None:
            addon_profile.config[CONST_ROTATION_POLL_INTERVAL] = rotation_poll_interval
        addon_profiles[CONST_AZURE_KEYVAULT_SECRETS_PROVIDER_ADDON_NAME] = addon_profile
        addons.remove('azure-keyvault-secrets-provider')
    # error out if any (unrecognized) addons remain
    if addons:
        raise CLIError('"{}" {} not recognized by the --enable-addons argument.'.format(
            ",".join(addons), "are" if len(addons) > 1 else "is"))
    return addon_profiles


def _install_dev_spaces_extension(cmd, extension_name):
    try:
        from azure.cli.core.extension import operations
        operations.add_extension(cmd=cmd, extension_name=extension_name)
    except Exception:  # nopa pylint: disable=broad-except
        return False
    return True


def _update_dev_spaces_extension(cmd, extension_name, extension_module):
    from azure.cli.core.extension import ExtensionNotInstalledException
    try:
        from azure.cli.core.extension import operations
        operations.update_extension(cmd=cmd, extension_name=extension_name)
        operations.reload_extension(extension_name=extension_name)
    except CLIError as err:
        logger.info(err)
    except ExtensionNotInstalledException as err:
        logger.debug(err)
        return False
    except ModuleNotFoundError as err:
        logger.debug(err)
        logger.error(
            "Error occurred attempting to load the extension module. Use --debug for more information.")
        return False
    return True


def _get_or_add_extension(cmd, extension_name, extension_module, update=False):
    from azure.cli.core.extension import (
        ExtensionNotInstalledException, get_extension)
    try:
        get_extension(extension_name)
        if update:
            return _update_dev_spaces_extension(cmd, extension_name, extension_module)
    except ExtensionNotInstalledException:
        return _install_dev_spaces_extension(cmd, extension_name)
    return True


def _ensure_container_insights_for_monitoring(cmd, addon):
    # Workaround for this addon key which has been seen lowercased in the wild.
    for key in list(addon.config):
        if (key.lower() == CONST_MONITORING_LOG_ANALYTICS_WORKSPACE_RESOURCE_ID.lower() and
                key != CONST_MONITORING_LOG_ANALYTICS_WORKSPACE_RESOURCE_ID):
            addon.config[CONST_MONITORING_LOG_ANALYTICS_WORKSPACE_RESOURCE_ID] = addon.config.pop(
                key)

    workspace_resource_id = addon.config[CONST_MONITORING_LOG_ANALYTICS_WORKSPACE_RESOURCE_ID]

    workspace_resource_id = workspace_resource_id.strip()

    if not workspace_resource_id.startswith('/'):
        workspace_resource_id = '/' + workspace_resource_id

    if workspace_resource_id.endswith('/'):
        workspace_resource_id = workspace_resource_id.rstrip('/')

    # extract subscription ID and resource group from workspace_resource_id URL
    try:
        subscription_id = workspace_resource_id.split('/')[2]
        resource_group = workspace_resource_id.split('/')[4]
    except IndexError:
        raise CLIError(
            'Could not locate resource group in workspace-resource-id URL.')

    # region of workspace can be different from region of RG so find the location of the workspace_resource_id
    resources = cf_resources(cmd.cli_ctx, subscription_id)
    try:
        resource = resources.get_by_id(
            workspace_resource_id, '2015-11-01-preview')
        location = resource.location
    except CloudError as ex:
        raise ex

    unix_time_in_millis = int(
        (datetime.datetime.utcnow() - datetime.datetime.utcfromtimestamp(0)).total_seconds() * 1000.0)

    solution_deployment_name = 'ContainerInsights-{}'.format(
        unix_time_in_millis)

    # pylint: disable=line-too-long
    template = {
        "$schema": "https://schema.management.azure.com/schemas/2015-01-01/deploymentTemplate.json#",
        "contentVersion": "1.0.0.0",
        "parameters": {
            "workspaceResourceId": {
                "type": "string",
                "metadata": {
                    "description": "Azure Monitor Log Analytics Resource ID"
                }
            },
            "workspaceRegion": {
                "type": "string",
                "metadata": {
                    "description": "Azure Monitor Log Analytics workspace region"
                }
            },
            "solutionDeploymentName": {
                "type": "string",
                "metadata": {
                    "description": "Name of the solution deployment"
                }
            }
        },
        "resources": [
            {
                "type": "Microsoft.Resources/deployments",
                "name": "[parameters('solutionDeploymentName')]",
                "apiVersion": "2017-05-10",
                "subscriptionId": "[split(parameters('workspaceResourceId'),'/')[2]]",
                "resourceGroup": "[split(parameters('workspaceResourceId'),'/')[4]]",
                "properties": {
                    "mode": "Incremental",
                    "template": {
                        "$schema": "https://schema.management.azure.com/schemas/2015-01-01/deploymentTemplate.json#",
                        "contentVersion": "1.0.0.0",
                        "parameters": {},
                        "variables": {},
                        "resources": [
                            {
                                "apiVersion": "2015-11-01-preview",
                                "type": "Microsoft.OperationsManagement/solutions",
                                "location": "[parameters('workspaceRegion')]",
                                "name": "[Concat('ContainerInsights', '(', split(parameters('workspaceResourceId'),'/')[8], ')')]",
                                "properties": {
                                    "workspaceResourceId": "[parameters('workspaceResourceId')]"
                                },
                                "plan": {
                                    "name": "[Concat('ContainerInsights', '(', split(parameters('workspaceResourceId'),'/')[8], ')')]",
                                    "product": "[Concat('OMSGallery/', 'ContainerInsights')]",
                                    "promotionCode": "",
                                    "publisher": "Microsoft"
                                }
                            }
                        ]
                    },
                    "parameters": {}
                }
            }
        ]
    }

    params = {
        "workspaceResourceId": {
            "value": workspace_resource_id
        },
        "workspaceRegion": {
            "value": location
        },
        "solutionDeploymentName": {
            "value": solution_deployment_name
        }
    }

    deployment_name = 'aks-monitoring-{}'.format(unix_time_in_millis)
    # publish the Container Insights solution to the Log Analytics workspace
    return _invoke_deployment(cmd, resource_group, deployment_name, template, params,
                              validate=False, no_wait=False, subscription_id=subscription_id)


def _ensure_aks_acr(cmd,
                    assignee,
                    acr_name_or_id,
                    subscription_id,
                    detach=False,
                    is_service_principal=True):
    from msrestazure.tools import is_valid_resource_id, parse_resource_id
    # Check if the ACR exists by resource ID.
    if is_valid_resource_id(acr_name_or_id):
        try:
            parsed_registry = parse_resource_id(acr_name_or_id)
            acr_client = cf_container_registry_service(
                cmd.cli_ctx, subscription_id=parsed_registry['subscription'])
            registry = acr_client.registries.get(
                parsed_registry['resource_group'], parsed_registry['name'])
        except CloudError as ex:
            raise CLIError(ex.message)
        _ensure_aks_acr_role_assignment(
            cmd, assignee, registry.id, detach, is_service_principal)
        return

    # Check if the ACR exists by name accross all resource groups.
    registry_name = acr_name_or_id
    registry_resource = 'Microsoft.ContainerRegistry/registries'
    try:
        registry = get_resource_by_name(
            cmd.cli_ctx, registry_name, registry_resource)
    except CloudError as ex:
        if 'was not found' in ex.message:
            raise CLIError(
                "ACR {} not found. Have you provided the right ACR name?".format(registry_name))
        raise CLIError(ex.message)
    _ensure_aks_acr_role_assignment(cmd, assignee, registry.id, detach, is_service_principal)
    return


def aks_agentpool_show(cmd, client, resource_group_name, cluster_name, nodepool_name):
    instance = client.get(resource_group_name, cluster_name, nodepool_name)
    return instance


def aks_agentpool_list(cmd, client, resource_group_name, cluster_name):
    return client.list(resource_group_name, cluster_name)


def aks_agentpool_add(cmd, client, resource_group_name, cluster_name, nodepool_name,
                      kubernetes_version=None,
                      zones=None,
                      enable_node_public_ip=False,
                      node_public_ip_prefix_id=None,
                      node_vm_size=None,
                      node_osdisk_type=None,
                      node_osdisk_size=0,
                      node_count=3,
                      vnet_subnet_id=None,
                      ppg=None,
                      max_pods=0,
                      os_type=None,
                      os_sku=None,
                      min_count=None,
                      max_count=None,
                      enable_cluster_autoscaler=False,
                      node_taints=None,
                      priority=CONST_SCALE_SET_PRIORITY_REGULAR,
                      eviction_policy=CONST_SPOT_EVICTION_POLICY_DELETE,
                      spot_max_price=float('nan'),
                      tags=None,
                      labels=None,
                      max_surge=None,
                      mode="User",
                      enable_encryption_at_host=False,
                      enable_ultra_ssd=False,
                      enable_fips_image=False,
<<<<<<< HEAD
                      gpu_instance_profile=None,
                      snapshot_id=None,
                      no_wait=False):
=======
                      no_wait=False,
                      aks_custom_headers=None):
>>>>>>> 169722d7
    AgentPool = cmd.get_models('AgentPool',
                               resource_type=ResourceType.MGMT_CONTAINERSERVICE,
                               operation_group='agent_pools')
    CreationData = cmd.get_models('CreationData',
                                  resource_type=ResourceType.MGMT_COMPUTE)
    AgentPoolUpgradeSettings = cmd.get_models('AgentPoolUpgradeSettings',
                                              resource_type=ResourceType.MGMT_CONTAINERSERVICE,
                                              operation_group='agent_pools')
    instances = client.list(resource_group_name, cluster_name)
    for agentpool_profile in instances:
        if agentpool_profile.name == nodepool_name:
            raise CLIError("Node pool {} already exists, please try a different name, "
                           "use 'aks nodepool list' to get current list of node pool".format(nodepool_name))

    upgradeSettings = AgentPoolUpgradeSettings()
    taints_array = []

    creationData = None
    if snapshot_id:
        snapshot = _get_snapshot(cmd.cli_ctx, snapshot_id)
        if not kubernetes_version:
            kubernetes_version = snapshot.kubernetes_version
        if not os_type:
            os_type = snapshot.os_type
        if not os_sku:
            os_sku = snapshot.os_sku
        if not node_vm_size:
            node_vm_size = snapshot.vm_size

        creationData = CreationData(
            source_resource_id=snapshot_id
        )

    if not os_type:
        os_type = "Linux"

    if node_taints is not None:
        for taint in node_taints.split(','):
            try:
                taint = taint.strip()
                taints_array.append(taint)
            except ValueError:
                raise CLIError(
                    'Taint does not match allowed values. Expect value such as "special=true:NoSchedule".')

    if node_vm_size is None:
        if os_type.lower() == "windows":
            node_vm_size = "Standard_D2s_v3"
        else:
            node_vm_size = "Standard_DS2_v2"

    if max_surge:
        upgradeSettings.max_surge = max_surge

    agent_pool = AgentPool(
        name=nodepool_name,
        tags=tags,
        node_labels=labels,
        count=int(node_count),
        vm_size=node_vm_size,
        os_type=os_type,
        os_sku=os_sku,
        vnet_subnet_id=vnet_subnet_id,
        proximity_placement_group_id=ppg,
        agent_pool_type="VirtualMachineScaleSets",
        max_pods=int(max_pods) if max_pods else None,
        orchestrator_version=kubernetes_version,
        availability_zones=zones,
        scale_set_priority=priority,
        enable_node_public_ip=enable_node_public_ip,
        node_public_ip_prefix_id=node_public_ip_prefix_id,
        node_taints=taints_array,
        upgrade_settings=upgradeSettings,
        enable_encryption_at_host=enable_encryption_at_host,
        enable_ultra_ssd=enable_ultra_ssd,
        mode=mode,
        enable_fips=enable_fips_image,
        gpu_instance_profile=gpu_instance_profile,
        creation_data=creationData
    )

    if priority == CONST_SCALE_SET_PRIORITY_SPOT:
        agent_pool.scale_set_eviction_policy = eviction_policy
        if isnan(spot_max_price):
            spot_max_price = -1
        agent_pool.spot_max_price = spot_max_price

    _check_cluster_autoscaler_flag(
        enable_cluster_autoscaler, min_count, max_count, node_count, agent_pool)

    if node_osdisk_size:
        agent_pool.os_disk_size_gb = int(node_osdisk_size)

    if node_osdisk_type:
        agent_pool.os_disk_type = node_osdisk_type

    # custom headers
    aks_custom_headers = extract_comma_separated_string(
        aks_custom_headers,
        enable_strip=True,
        extract_kv=True,
        default_value={},
    )

    return sdk_no_wait(
        no_wait,
        client.begin_create_or_update,
        resource_group_name,
        cluster_name,
        nodepool_name,
        agent_pool,
        headers=aks_custom_headers,
    )


def aks_agentpool_scale(cmd, client, resource_group_name, cluster_name,
                        nodepool_name,
                        node_count=3,
                        no_wait=False):
    instance = client.get(resource_group_name, cluster_name, nodepool_name)
    new_node_count = int(node_count)
    if instance.enable_auto_scaling:
        raise CLIError("Cannot scale cluster autoscaler enabled node pool.")
    if new_node_count == instance.count:
        raise CLIError(
            "The new node count is the same as the current node count.")
    instance.count = new_node_count  # pylint: disable=no-member
    return sdk_no_wait(
        no_wait,
        client.begin_create_or_update,
        resource_group_name,
        cluster_name,
        nodepool_name,
        instance,
    )


def aks_agentpool_upgrade(cmd, client, resource_group_name, cluster_name,
                          nodepool_name,
                          kubernetes_version='',
                          node_image_only=False,
                          max_surge=None,
                          no_wait=False,
<<<<<<< HEAD
                          aks_custom_headers=None,
                          snapshot_id=None,):
=======
                          aks_custom_headers=None):
>>>>>>> 169722d7
    AgentPoolUpgradeSettings = cmd.get_models('AgentPoolUpgradeSettings', operation_group='agent_pools')
    CreationData = cmd.get_models('CreationData',
                                 resource_type=ResourceType.MGMT_COMPUTE)
    if kubernetes_version != '' and node_image_only:
        raise CLIError(
            'Conflicting flags. Upgrading the Kubernetes version will also '
            'upgrade node image version. If you only want to upgrade the '
            'node version please use the "--node-image-only" option only.'
        )

    # Note: we exclude this option because node image upgrade can't accept nodepool put fields like max surge
    if max_surge and node_image_only:
        raise MutuallyExclusiveArgumentError(
            'Conflicting flags. Unable to specify max-surge with node-image-only.'
            'If you want to use max-surge with a node image upgrade, please first '
            'update max-surge using "az aks nodepool update --max-surge".'
        )

    if node_image_only:
        return _upgrade_single_nodepool_image_version(no_wait,
                                                      client,
                                                      resource_group_name,
                                                      cluster_name,
                                                      nodepool_name,
                                                      snapshot_id)

    creationData = None
    if snapshot_id:
        snapshot = _get_snapshot(cmd.cli_ctx, snapshot_id)
        if not kubernetes_version and not node_image_only:
            kubernetes_version = snapshot.kubernetes_version

        creationData = CreationData(
            source_resource_id=snapshot_id
        )

    instance = client.get(resource_group_name, cluster_name, nodepool_name)
    instance.orchestrator_version = kubernetes_version
    instance.creation_data = creationData

    if not instance.upgrade_settings:
        instance.upgrade_settings = AgentPoolUpgradeSettings()

    if max_surge:
        instance.upgrade_settings.max_surge = max_surge

    # custom headers
    aks_custom_headers = extract_comma_separated_string(
        aks_custom_headers,
        enable_strip=True,
        extract_kv=True,
        default_value={},
    )

    return sdk_no_wait(
        no_wait,
        client.begin_create_or_update,
        resource_group_name,
        cluster_name,
        nodepool_name,
        instance,
        headers=aks_custom_headers,
    )


def aks_agentpool_update(cmd, client, resource_group_name, cluster_name, nodepool_name,
                         enable_cluster_autoscaler=False,
                         disable_cluster_autoscaler=False,
                         update_cluster_autoscaler=False,
                         min_count=None, max_count=None,
                         tags=None,
                         max_surge=None,
                         mode=None,
                         labels=None,
                         no_wait=False,
                         aks_custom_headers=None):
    AgentPoolUpgradeSettings = cmd.get_models('AgentPoolUpgradeSettings',
                                              resource_type=ResourceType.MGMT_CONTAINERSERVICE,
                                              operation_group='agent_pools')
    update_autoscaler = enable_cluster_autoscaler + \
        disable_cluster_autoscaler + update_cluster_autoscaler

    if update_autoscaler > 1:
        raise CLIError('Please specify one of "--enable-cluster-autoscaler" or '
                       '"--disable-cluster-autoscaler" or '
                       '"--update-cluster-autoscaler"')

    if (update_autoscaler == 0 and not tags and not mode and not max_surge and not labels):
        raise CLIError('Please specify one or more of "--enable-cluster-autoscaler" or '
                       '"--disable-cluster-autoscaler" or '
                       '"--update-cluster-autoscaler" or '
                       '"--tags" or "--mode" or "--max-surge" or "--labels"')

    instance = client.get(resource_group_name, cluster_name, nodepool_name)

    _validate_autoscaler_update_counts(min_count, max_count, enable_cluster_autoscaler or
                                       update_cluster_autoscaler)

    if enable_cluster_autoscaler:
        if instance.enable_auto_scaling:
            logger.warning('Autoscaler is already enabled for this node pool.\n'
                           'Please run "az aks nodepool update --update-cluster-autoscaler" '
                           'if you want to update min-count or max-count.')
            return None
        instance.min_count = int(min_count)
        instance.max_count = int(max_count)
        instance.enable_auto_scaling = True

    if update_cluster_autoscaler:
        if not instance.enable_auto_scaling:
            raise CLIError('Autoscaler is not enabled for this node pool.\n'
                           'Run "az aks nodepool update --enable-cluster-autoscaler" '
                           'to enable cluster with min-count and max-count.')
        instance.min_count = int(min_count)
        instance.max_count = int(max_count)

    if not instance.upgrade_settings:
        instance.upgrade_settings = AgentPoolUpgradeSettings()

    if max_surge:
        instance.upgrade_settings.max_surge = max_surge

    if disable_cluster_autoscaler:
        if not instance.enable_auto_scaling:
            logger.warning(
                'Autoscaler is already disabled for this node pool.')
            return None
        instance.enable_auto_scaling = False
        instance.min_count = None
        instance.max_count = None

    instance.tags = tags

    if mode is not None:
        instance.mode = mode

    if labels is not None:
        instance.node_labels = labels

    # custom headers
    aks_custom_headers = extract_comma_separated_string(
        aks_custom_headers,
        enable_strip=True,
        extract_kv=True,
        default_value={},
    )

    return sdk_no_wait(
        no_wait,
        client.begin_create_or_update,
        resource_group_name,
        cluster_name,
        nodepool_name,
        instance,
        headers=aks_custom_headers,
    )


def aks_agentpool_delete(cmd, client, resource_group_name, cluster_name,
                         nodepool_name,
                         no_wait=False):
    agentpool_exists = False
    instances = client.list(resource_group_name, cluster_name)
    for agentpool_profile in instances:
        if agentpool_profile.name.lower() == nodepool_name.lower():
            agentpool_exists = True
            break

    if not agentpool_exists:
        raise CLIError("Node pool {} doesnt exist, "
                       "use 'aks nodepool list' to get current node pool list".format(nodepool_name))

    return sdk_no_wait(no_wait, client.begin_delete, resource_group_name, cluster_name, nodepool_name)


def aks_agentpool_get_upgrade_profile(cmd, client, resource_group_name, cluster_name, nodepool_name):
    return client.get_upgrade_profile(resource_group_name, cluster_name, nodepool_name)


def _ensure_aks_acr_role_assignment(cmd,
                                    assignee,
                                    registry_id,
                                    detach=False,
                                    is_service_principal=True):
    if detach:
        if not _delete_role_assignments(cmd.cli_ctx,
                                        'acrpull',
                                        assignee,
                                        scope=registry_id,
                                        is_service_principal=is_service_principal):
            raise CLIError('Could not delete role assignments for ACR. '
                           'Are you an Owner on this subscription?')
        return

    if not _add_role_assignment(cmd,
                                'acrpull',
                                assignee,
                                scope=registry_id,
                                is_service_principal=is_service_principal):
        raise CLIError('Could not create a role assignment for ACR. '
                       'Are you an Owner on this subscription?')
    return


def _ensure_aks_service_principal(cli_ctx,
                                  service_principal=None,
                                  client_secret=None,
                                  subscription_id=None,
                                  dns_name_prefix=None,
                                  fqdn_subdomain=None,
                                  location=None,
                                  name=None):
    aad_session_key = None
    # TODO: This really needs to be unit tested.
    rbac_client = get_graph_rbac_management_client(cli_ctx)
    if not service_principal:
        # --service-principal not specified, make one.
        if not client_secret:
            client_secret = _create_client_secret()
        salt = binascii.b2a_hex(os.urandom(3)).decode('utf-8')
        if dns_name_prefix:
            url = 'https://{}.{}.{}.cloudapp.azure.com'.format(
                salt, dns_name_prefix, location)
        else:
            url = 'https://{}.{}.{}.cloudapp.azure.com'.format(
                salt, fqdn_subdomain, location)

        service_principal, aad_session_key = _build_service_principal(
            rbac_client, cli_ctx, name, url, client_secret)
        if not service_principal:
            raise CLIError('Could not create a service principal with the right permissions. '
                           'Are you an Owner on this project?')
        logger.info('Created a service principal: %s', service_principal)
        # We don't need to add role assignment for this created SPN
    else:
        # --service-principal specfied, validate --client-secret was too
        if not client_secret:
            raise CLIError(
                '--client-secret is required if --service-principal is specified')
    return {
        'client_secret': client_secret,
        'service_principal': service_principal,
        'aad_session_key': aad_session_key,
    }


def _ensure_osa_aad(cmd,
                    cli_ctx,
                    aad_client_app_id=None,
                    aad_client_app_secret=None,
                    aad_tenant_id=None,
                    identifier=None,
                    name=None, create=False,
                    customer_admin_group_id=None):
    OpenShiftManagedClusterAADIdentityProvider = cmd.get_models('OpenShiftManagedClusterAADIdentityProvider',
                                                                resource_type=ResourceType.MGMT_CONTAINERSERVICE,
                                                                operation_group='open_shift_managed_clusters')
    rbac_client = get_graph_rbac_management_client(cli_ctx)
    if create:
        # This reply_url is temporary set since Azure need one to create the AAD.
        app_id_name = 'https://{}'.format(name)
        if not aad_client_app_secret:
            aad_client_app_secret = _create_client_secret()

        # Delegate Sign In and Read User Profile permissions on Windows Azure Active Directory API
        resource_access = ResourceAccess(id="311a71cc-e848-46a1-bdf8-97ff7156d8e6",
                                         additional_properties=None, type="Scope")
        # Read directory permissions on Windows Azure Active Directory API
        directory_access = ResourceAccess(id="5778995a-e1bf-45b8-affa-663a9f3f4d04",
                                          additional_properties=None, type="Role")

        required_osa_aad_access = RequiredResourceAccess(resource_access=[resource_access, directory_access],
                                                         additional_properties=None,
                                                         resource_app_id="00000002-0000-0000-c000-000000000000")

        list_aad_filtered = list(rbac_client.applications.list(filter="identifierUris/any(s:s eq '{}')"
                                                               .format(app_id_name)))
        if list_aad_filtered:
            aad_client_app_id = list_aad_filtered[0].app_id
            # Updating reply_url with the correct FQDN information returned by the RP
            reply_url = 'https://{}/oauth2callback/Azure%20AD'.format(
                identifier)
            update_application(client=rbac_client.applications,
                               object_id=list_aad_filtered[0].object_id,
                               display_name=name,
                               identifier_uris=[app_id_name],
                               reply_urls=[reply_url],
                               homepage=app_id_name,
                               password=aad_client_app_secret,
                               required_resource_accesses=[required_osa_aad_access])
            logger.info('Updated AAD: %s', aad_client_app_id)
        else:
            result, _aad_session_key = create_application(client=rbac_client.applications,
                                                          display_name=name,
                                                          identifier_uris=[
                                                              app_id_name],
                                                          homepage=app_id_name,
                                                          password=aad_client_app_secret,
                                                          required_resource_accesses=[required_osa_aad_access])
            aad_client_app_id = result.app_id
            logger.info('Created an AAD: %s', aad_client_app_id)
        # Get the TenantID
        if aad_tenant_id is None:
            profile = Profile(cli_ctx=cli_ctx)
            _, _, aad_tenant_id = profile.get_login_credentials()
    return OpenShiftManagedClusterAADIdentityProvider(
        client_id=aad_client_app_id,
        secret=aad_client_app_secret,
        tenant_id=aad_tenant_id,
        kind='AADIdentityProvider',
        customer_admin_group_id=customer_admin_group_id)


def _ensure_service_principal(cli_ctx,
                              service_principal=None,
                              client_secret=None,
                              subscription_id=None,
                              dns_name_prefix=None,
                              location=None,
                              name=None):
    # TODO: This really needs to be unit tested.
    rbac_client = get_graph_rbac_management_client(cli_ctx)
    if not service_principal:
        # --service-principal not specified, make one.
        if not client_secret:
            client_secret = _create_client_secret()
        salt = binascii.b2a_hex(os.urandom(3)).decode('utf-8')
        url = 'https://{}.{}.{}.cloudapp.azure.com'.format(
            salt, dns_name_prefix, location)

        service_principal, _aad_session_key = _build_service_principal(
            rbac_client, cli_ctx, name, url, client_secret)
        if not service_principal:
            raise CLIError('Could not create a service principal with the right permissions. '
                           'Are you an Owner on this project?')
        logger.info('Created a service principal: %s', service_principal)
        # add role first before save it
        if not _add_role_assignment(cli_ctx, 'Contributor', service_principal):
            logger.warning('Could not create a service principal with the right permissions. '
                           'Are you an Owner on this project?')
    else:
        # --service-principal specfied, validate --client-secret was too
        if not client_secret:
            raise CLIError(
                '--client-secret is required if --service-principal is specified')

    return {
        'client_secret': client_secret,
        'service_principal': service_principal,
    }


def _create_client_secret():
    # Add a special character to satisfy AAD SP secret requirements
    special_char = '$'
    client_secret = binascii.b2a_hex(
        os.urandom(10)).decode('utf-8') + special_char
    return client_secret


def _get_rg_location(ctx, resource_group_name, subscription_id=None):
    groups = cf_resource_groups(ctx, subscription_id=subscription_id)
    # Just do the get, we don't need the result, it will error out if the group doesn't exist.
    rg = groups.get(resource_group_name)
    return rg.location


def _check_cluster_autoscaler_flag(enable_cluster_autoscaler,
                                   min_count,
                                   max_count,
                                   node_count,
                                   agent_pool_profile):
    if enable_cluster_autoscaler:
        if min_count is None or max_count is None:
            raise CLIError(
                'Please specify both min-count and max-count when --enable-cluster-autoscaler enabled')
        if int(min_count) > int(max_count):
            raise CLIError(
                'Value of min-count should be less than or equal to value of max-count')
        if int(node_count) < int(min_count) or int(node_count) > int(max_count):
            raise CLIError(
                'node-count is not in the range of min-count and max-count')
        agent_pool_profile.min_count = int(min_count)
        agent_pool_profile.max_count = int(max_count)
        agent_pool_profile.enable_auto_scaling = True
    else:
        if min_count is not None or max_count is not None:
            raise CLIError(
                'min-count and max-count are required for --enable-cluster-autoscaler, please use the flag')


def _validate_autoscaler_update_counts(min_count, max_count, is_enable_or_update):
    """
    Validates the min, max, and node count when performing an update
    """
    if min_count is None or max_count is None:
        if is_enable_or_update:
            raise CLIError('Please specify both min-count and max-count when --enable-cluster-autoscaler or '
                           '--update-cluster-autoscaler is set.')
    if min_count is not None and max_count is not None:
        if int(min_count) > int(max_count):
            raise CLIError(
                'Value of min-count should be less than or equal to value of max-count.')


def _print_or_merge_credentials(path, kubeconfig, overwrite_existing, context_name):
    """Merge an unencrypted kubeconfig into the file at the specified path, or print it to
    stdout if the path is "-".
    """
    # Special case for printing to stdout
    if path == "-":
        print(kubeconfig)
        return

    # ensure that at least an empty ~/.kube/config exists
    directory = os.path.dirname(path)
    if directory and not os.path.exists(directory):
        try:
            os.makedirs(directory)
        except OSError as ex:
            if ex.errno != errno.EEXIST:
                raise
    if not os.path.exists(path):
        with os.fdopen(os.open(path, os.O_CREAT | os.O_WRONLY, 0o600), 'wt'):
            pass

    # merge the new kubeconfig into the existing one
    fd, temp_path = tempfile.mkstemp()
    additional_file = os.fdopen(fd, 'w+t')
    try:
        additional_file.write(kubeconfig)
        additional_file.flush()
        merge_kubernetes_configurations(
            path, temp_path, overwrite_existing, context_name)
    except yaml.YAMLError as ex:
        logger.warning(
            'Failed to merge credentials to kube config file: %s', ex)
    finally:
        additional_file.close()
        os.remove(temp_path)


def _remove_nulls(managed_clusters):
    """
    Remove some often-empty fields from a list of ManagedClusters, so the JSON representation
    doesn't contain distracting null fields.

    This works around a quirk of the SDK for python behavior. These fields are not sent
    by the server, but get recreated by the CLI's own "to_dict" serialization.
    """
    attrs = ['tags']
    ap_attrs = ['os_disk_size_gb', 'vnet_subnet_id']
    sp_attrs = ['secret']
    for managed_cluster in managed_clusters:
        for attr in attrs:
            if getattr(managed_cluster, attr, None) is None:
                delattr(managed_cluster, attr)
        if managed_cluster.agent_pool_profiles is not None:
            for ap_profile in managed_cluster.agent_pool_profiles:
                for attr in ap_attrs:
                    if getattr(ap_profile, attr, None) is None:
                        delattr(ap_profile, attr)
        for attr in sp_attrs:
            if getattr(managed_cluster.service_principal_profile, attr, None) is None:
                delattr(managed_cluster.service_principal_profile, attr)
    return managed_clusters


def _remove_osa_nulls(managed_clusters):
    """
    Remove some often-empty fields from a list of OpenShift ManagedClusters, so the JSON representation
    doesn't contain distracting null fields.

    This works around a quirk of the SDK for python behavior. These fields are not sent
    by the server, but get recreated by the CLI's own "to_dict" serialization.
    """
    attrs = ['tags', 'plan', 'type', 'id']
    ap_master_attrs = ['name', 'os_type']
    net_attrs = ['peer_vnet_id']
    for managed_cluster in managed_clusters:
        for attr in attrs:
            if hasattr(managed_cluster, attr) and getattr(managed_cluster, attr) is None:
                delattr(managed_cluster, attr)
        for attr in ap_master_attrs:
            if getattr(managed_cluster.master_pool_profile, attr, None) is None:
                delattr(managed_cluster.master_pool_profile, attr)
        for attr in net_attrs:
            if getattr(managed_cluster.network_profile, attr, None) is None:
                delattr(managed_cluster.network_profile, attr)
    return managed_clusters


def _validate_aci_location(norm_location):
    """
    Validate the Azure Container Instance location
    """
    aci_locations = [
        "australiaeast",
        "canadacentral",
        "centralindia",
        "centralus",
        "eastasia",
        "eastus",
        "eastus2",
        "eastus2euap",
        "japaneast",
        "northcentralus",
        "northeurope",
        "southcentralus",
        "southeastasia",
        "southindia",
        "uksouth",
        "westcentralus",
        "westus",
        "westus2",
        "westeurope"
    ]

    if norm_location not in aci_locations:
        raise CLIError('Azure Container Instance is not available at location "{}".'.format(norm_location) +
                       ' The available locations are "{}"'.format(','.join(aci_locations)))


def osa_list(cmd, client, resource_group_name=None):
    if resource_group_name:
        managed_clusters = client.list_by_resource_group(resource_group_name)
    else:
        managed_clusters = client.list()
    return _remove_osa_nulls(list(managed_clusters))


def _format_workspace_id(workspace_id):
    workspace_id = workspace_id.strip()
    if not workspace_id.startswith('/'):
        workspace_id = '/' + workspace_id
    if workspace_id.endswith('/'):
        workspace_id = workspace_id.rstrip('/')
    return workspace_id


def openshift_create(cmd, client, resource_group_name, name,  # pylint: disable=too-many-locals
                     location=None,
                     compute_vm_size="Standard_D4s_v3",
                     compute_count=3,
                     aad_client_app_id=None,
                     aad_client_app_secret=None,
                     aad_tenant_id=None,
                     vnet_prefix="10.0.0.0/8",
                     subnet_prefix="10.0.0.0/24",
                     vnet_peer=None,
                     tags=None,
                     no_wait=False,
                     workspace_id=None,
                     customer_admin_group_id=None):
    OpenShiftManagedClusterAgentPoolProfile = cmd.get_models('OpenShiftManagedClusterAgentPoolProfile',
                                                             resource_type=ResourceType.MGMT_CONTAINERSERVICE,
                                                             operation_group='open_shift_managed_clusters')
    OpenShiftAgentPoolProfileRole = cmd.get_models('OpenShiftAgentPoolProfileRole',
                                                   resource_type=ResourceType.MGMT_CONTAINERSERVICE,
                                                   operation_group='open_shift_managed_clusters')
    OpenShiftManagedClusterIdentityProvider = cmd.get_models('OpenShiftManagedClusterIdentityProvider',
                                                             resource_type=ResourceType.MGMT_CONTAINERSERVICE,
                                                             operation_group='open_shift_managed_clusters')
    OpenShiftManagedCluster = cmd.get_models('OpenShiftManagedCluster',
                                             resource_type=ResourceType.MGMT_CONTAINERSERVICE,
                                             operation_group='open_shift_managed_clusters')
    OpenShiftRouterProfile = cmd.get_models('OpenShiftRouterProfile',
                                            resource_type=ResourceType.MGMT_CONTAINERSERVICE,
                                            operation_group='open_shift_managed_clusters')
    NetworkProfile = cmd.get_models('NetworkProfile',
                                    resource_type=ResourceType.MGMT_CONTAINERSERVICE,
                                    operation_group='open_shift_managed_clusters')
    OpenShiftManagedClusterAuthProfile = cmd.get_models('OpenShiftManagedClusterAuthProfile',
                                                        resource_type=ResourceType.MGMT_CONTAINERSERVICE,
                                                        operation_group='open_shift_managed_clusters')
    OpenShiftManagedClusterMonitorProfile = cmd.get_models('OpenShiftManagedClusterMonitorProfile',
                                                           resource_type=ResourceType.MGMT_CONTAINERSERVICE,
                                                           operation_group='open_shift_managed_clusters')
    logger.warning('Support for the creation of ARO 3.11 clusters ends 30 Nov 2020. Please see aka.ms/aro/4 for information on switching to ARO 4.')  # pylint: disable=line-too-long

    if location is None:
        location = get_rg_location(cmd.cli_ctx, resource_group_name)
    agent_pool_profiles = []
    agent_node_pool_profile = OpenShiftManagedClusterAgentPoolProfile(
        name='compute',  # Must be 12 chars or less before ACS RP adds to it
        count=int(compute_count),
        vm_size=compute_vm_size,
        os_type="Linux",
        role=OpenShiftAgentPoolProfileRole.compute,
        subnet_cidr=subnet_prefix
    )

    agent_infra_pool_profile = OpenShiftManagedClusterAgentPoolProfile(
        name='infra',  # Must be 12 chars or less before ACS RP adds to it
        count=int(3),
        vm_size="Standard_D4s_v3",
        os_type="Linux",
        role=OpenShiftAgentPoolProfileRole.infra,
        subnet_cidr=subnet_prefix
    )

    agent_pool_profiles.append(agent_node_pool_profile)
    agent_pool_profiles.append(agent_infra_pool_profile)

    agent_master_pool_profile = OpenShiftManagedClusterAgentPoolProfile(
        name='master',  # Must be 12 chars or less before ACS RP adds to it
        count=int(3),
        vm_size="Standard_D4s_v3",
        os_type="Linux",
        subnet_cidr=subnet_prefix
    )
    identity_providers = []

    create_aad = False

    # Validating if the cluster is not existing since we are not supporting the AAD rotation on OSA for now
    try:
        client.get(resource_group_name, name)
    except CloudError:
        # Validating if aad_client_app_id aad_client_app_secret aad_tenant_id are set
        if aad_client_app_id is None and aad_client_app_secret is None and aad_tenant_id is None:
            create_aad = True

    osa_aad_identity = _ensure_osa_aad(cmd,
                                       cmd.cli_ctx,
                                       aad_client_app_id=aad_client_app_id,
                                       aad_client_app_secret=aad_client_app_secret,
                                       aad_tenant_id=aad_tenant_id, identifier=None,
                                       name=name, create=create_aad,
                                       customer_admin_group_id=customer_admin_group_id)
    identity_providers.append(
        OpenShiftManagedClusterIdentityProvider(
            name='Azure AD',
            provider=osa_aad_identity
        )
    )
    auth_profile = OpenShiftManagedClusterAuthProfile(
        identity_providers=identity_providers)

    default_router_profile = OpenShiftRouterProfile(name='default')

    if vnet_peer is not None:
        from msrestazure.tools import is_valid_resource_id, resource_id
        if not is_valid_resource_id(vnet_peer):
            vnet_peer = resource_id(
                subscription=get_subscription_id(cmd.cli_ctx),
                resource_group=resource_group_name,
                namespace='Microsoft.Network', type='virtualNetwork',
                name=vnet_peer
            )
    if workspace_id is not None:
        workspace_id = _format_workspace_id(workspace_id)
        monitor_profile = OpenShiftManagedClusterMonitorProfile(
            enabled=True, workspace_resource_id=workspace_id)  # pylint: disable=line-too-long
    else:
        monitor_profile = None

    network_profile = NetworkProfile(
        vnet_cidr=vnet_prefix, peer_vnet_id=vnet_peer)
    osamc = OpenShiftManagedCluster(
        location=location, tags=tags,
        open_shift_version="v3.11",
        network_profile=network_profile,
        auth_profile=auth_profile,
        agent_pool_profiles=agent_pool_profiles,
        master_pool_profile=agent_master_pool_profile,
        router_profiles=[default_router_profile],
        monitor_profile=monitor_profile)

    try:
        # long_running_operation_timeout=300
        result = sdk_no_wait(no_wait, client.begin_create_or_update,
                             resource_group_name=resource_group_name, resource_name=name, parameters=osamc)
        result = LongRunningOperation(cmd.cli_ctx)(result)
        instance = client.get(resource_group_name, name)
        _ensure_osa_aad(cmd,
                        cmd.cli_ctx,
                        aad_client_app_id=osa_aad_identity.client_id,
                        aad_client_app_secret=osa_aad_identity.secret,
                        aad_tenant_id=osa_aad_identity.tenant_id, identifier=instance.public_hostname,
                        name=name, create=create_aad)
    except CloudError as ex:
        if "The resource type could not be found in the namespace 'Microsoft.ContainerService" in ex.message:
            raise CLIError(
                'Please make sure your subscription is whitelisted to use this service. https://aka.ms/openshift/managed')  # pylint: disable=line-too-long
        if "No registered resource provider found for location" in ex.message:
            raise CLIError(
                'Please make sure your subscription is whitelisted to use this service. https://aka.ms/openshift/managed')  # pylint: disable=line-too-long
        raise ex


def openshift_show(cmd, client, resource_group_name, name):
    logger.warning('The az openshift command is deprecated and has been replaced by az aro for ARO 4 clusters.  See http://aka.ms/aro/4 for information on switching to ARO 4.')  # pylint: disable=line-too-long

    mc = client.get(resource_group_name, name)
    return _remove_osa_nulls([mc])[0]


def openshift_scale(cmd, client, resource_group_name, name, compute_count, no_wait=False):
    logger.warning('The az openshift command is deprecated and has been replaced by az aro for ARO 4 clusters.  See http://aka.ms/aro/4 for information on switching to ARO 4.')  # pylint: disable=line-too-long

    instance = client.get(resource_group_name, name)
    # TODO: change this approach when we support multiple agent pools.
    idx = 0
    for i in range(len(instance.agent_pool_profiles)):
        if instance.agent_pool_profiles[i].name.lower() == "compute":
            idx = i
            break

    instance.agent_pool_profiles[idx].count = int(
        compute_count)  # pylint: disable=no-member

    # null out the AAD profile and add manually the masterAP name because otherwise validation complains
    instance.master_pool_profile.name = "master"
    instance.auth_profile = None

    return sdk_no_wait(no_wait, client.begin_create_or_update, resource_group_name, name, instance)


def openshift_monitor_enable(cmd, client, resource_group_name, name, workspace_id, no_wait=False):
    OpenShiftManagedClusterMonitorProfile = cmd.get_models('OpenShiftManagedClusterMonitorProfile',
                                                           resource_type=ResourceType.MGMT_CONTAINERSERVICE,
                                                           operation_group='open_shift_managed_clusters')
    logger.warning('The az openshift command is deprecated and has been replaced by az aro for ARO 4 clusters.  See http://aka.ms/aro/4 for information on switching to ARO 4.')  # pylint: disable=line-too-long

    instance = client.get(resource_group_name, name)
    workspace_id = _format_workspace_id(workspace_id)
    monitor_profile = OpenShiftManagedClusterMonitorProfile(
        enabled=True, workspace_resource_id=workspace_id)  # pylint: disable=line-too-long
    instance.monitor_profile = monitor_profile

    return sdk_no_wait(no_wait, client.begin_create_or_update, resource_group_name, name, instance)


def openshift_monitor_disable(cmd, client, resource_group_name, name, no_wait=False):
    OpenShiftManagedClusterMonitorProfile = cmd.get_models('OpenShiftManagedClusterMonitorProfile',
                                                           resource_type=ResourceType.MGMT_CONTAINERSERVICE,
                                                           operation_group='open_shift_managed_clusters')
    logger.warning('The az openshift command is deprecated and has been replaced by az aro for ARO 4 clusters.  See http://aka.ms/aro/4 for information on switching to ARO 4.')  # pylint: disable=line-too-long

    instance = client.get(resource_group_name, name)
    monitor_profile = OpenShiftManagedClusterMonitorProfile(
        enabled=False, workspace_resource_id=None)  # pylint: disable=line-too-long
    instance.monitor_profile = monitor_profile
    return sdk_no_wait(no_wait, client.begin_create_or_update, resource_group_name, name, instance)


def _is_msi_cluster(managed_cluster):
    return (managed_cluster and managed_cluster.identity and
            (managed_cluster.identity.type.casefold() == "systemassigned" or
             managed_cluster.identity.type.casefold() == "userassigned"))


def _put_managed_cluster_ensuring_permission(
        cmd,     # pylint: disable=too-many-locals,too-many-statements,too-many-branches
        client,
        subscription_id,
        resource_group_name,
        name,
        managed_cluster,
        monitoring_addon_enabled,
        ingress_appgw_addon_enabled,
        virtual_node_addon_enabled,
        need_grant_vnet_permission_to_cluster_identity,
        vnet_subnet_id,
        enable_managed_identity,
        attach_acr,
        headers,
        no_wait
):
    # some addons require post cluster creation role assigment
    need_post_creation_role_assignment = (monitoring_addon_enabled or
                                          ingress_appgw_addon_enabled or
                                          (enable_managed_identity and attach_acr) or
                                          virtual_node_addon_enabled or
                                          need_grant_vnet_permission_to_cluster_identity)
    if need_post_creation_role_assignment:
        # adding a wait here since we rely on the result for role assignment
        cluster = LongRunningOperation(cmd.cli_ctx)(client.begin_create_or_update(
            resource_group_name=resource_group_name,
            resource_name=name,
            parameters=managed_cluster,
            headers=headers))
        cloud_name = cmd.cli_ctx.cloud.name
        # add cluster spn/msi Monitoring Metrics Publisher role assignment to publish metrics to MDM
        # mdm metrics is supported only in azure public cloud, so add the role assignment only in this cloud
        if monitoring_addon_enabled and cloud_name.lower() == 'azurecloud':
            from msrestazure.tools import resource_id
            cluster_resource_id = resource_id(
                subscription=subscription_id,
                resource_group=resource_group_name,
                namespace='Microsoft.ContainerService', type='managedClusters',
                name=name
            )
            add_monitoring_role_assignment(cluster, cluster_resource_id, cmd)
        if ingress_appgw_addon_enabled:
            add_ingress_appgw_addon_role_assignment(cluster, cmd)
        if virtual_node_addon_enabled:
            add_virtual_node_role_assignment(cmd, cluster, vnet_subnet_id)
        if need_grant_vnet_permission_to_cluster_identity:
            if not _create_role_assignment(cmd, 'Network Contributor',
                                           cluster.identity.principal_id, scope=vnet_subnet_id,
                                           resolve_assignee=False):
                logger.warning('Could not create a role assignment for subnet. '
                               'Are you an Owner on this subscription?')

        if enable_managed_identity and attach_acr:
            # Attach ACR to cluster enabled managed identity
            if cluster.identity_profile is None or \
               cluster.identity_profile["kubeletidentity"] is None:
                logger.warning('Your cluster is successfully created, but we failed to attach '
                               'acr to it, you can manually grant permission to the identity '
                               'named <ClUSTER_NAME>-agentpool in MC_ resource group to give '
                               'it permission to pull from ACR.')
            else:
                kubelet_identity_object_id = cluster.identity_profile["kubeletidentity"].object_id
                _ensure_aks_acr(cmd,
                                assignee=kubelet_identity_object_id,
                                acr_name_or_id=attach_acr,
                                subscription_id=subscription_id,
                                is_service_principal=False)
    else:
        cluster = sdk_no_wait(no_wait, client.begin_create_or_update,
                              resource_group_name=resource_group_name,
                              resource_name=name,
                              parameters=managed_cluster,
                              headers=headers)

    return cluster


def _ensure_cluster_identity_permission_on_kubelet_identity(cmd, cluster_identity_object_id, scope):
    factory = get_auth_management_client(cmd.cli_ctx, scope)
    assignments_client = factory.role_assignments

    for i in assignments_client.list_for_scope(scope=scope, filter='atScope()'):
        if i.scope.lower() != scope.lower():
            continue
        if not i.role_definition_id.lower().endswith(CONST_MANAGED_IDENTITY_OPERATOR_ROLE_ID):
            continue
        if i.principal_id.lower() != cluster_identity_object_id.lower():
            continue
        # already assigned
        return

    if not _add_role_assignment(cmd, CONST_MANAGED_IDENTITY_OPERATOR_ROLE, cluster_identity_object_id,
                                is_service_principal=False, scope=scope):
        raise UnauthorizedError('Could not grant Managed Identity Operator '
                                'permission to cluster identity at scope {}'.format(scope))


def aks_snapshot_create(cmd,    # pylint: disable=too-many-locals,too-many-statements,too-many-branches
                        client,
                        resource_group_name,
                        name,
                        nodepool_id,
                        location=None,
                        tags=None,
                        aks_custom_headers=None,
                        no_wait=False):

    rg_location = get_rg_location(cmd.cli_ctx, resource_group_name)
    if location is None:
        location = rg_location
    CreationData = cmd.get_models('CreationData',
                                  resource_type=ResourceType.MGMT_COMPUTE)
    Snapshot = cmd.get_models('Snapshot',
                                  resource_type=ResourceType.MGMT_COMPUTE)
    creationData = CreationData(
        source_resource_id=nodepool_id
    )
      
    snapshot = Snapshot(
        name=_trim_nodepoolname(name),
        tags=tags,
        location=location,
        creation_data=creationData
    )

    headers = get_aks_custom_headers(aks_custom_headers)
    return client.create_or_update(resource_group_name, _trim_nodepoolname(name), snapshot, headers=headers)


def get_aks_custom_headers(aks_custom_headers=None):
    headers = {}
    if aks_custom_headers is not None:
        if aks_custom_headers != "":
            for pair in aks_custom_headers.split(','):
                parts = pair.split('=')
                if len(parts) != 2:
                    raise CLIError('custom headers format is incorrect')
                headers[parts[0]] = parts[1]
    return headers


def aks_snapshot_show(cmd, client, resource_group_name, name):   # pylint: disable=unused-argument
    snapshot = client.get(resource_group_name, name)
    return snapshot


def aks_snapshot_delete(cmd,    # pylint: disable=unused-argument
                        client,
                        resource_group_name,
                        name,
                        no_wait=False,
                        yes=False):

    from knack.prompting import prompt_y_n
    msg = 'This will delete the snapshot "{}" in resource group "{}", Are you sure?'.format(name, resource_group_name)
    if not yes and not prompt_y_n(msg, default="n"):
        return None

    return client.delete(resource_group_name, name)


def aks_snapshot_list(cmd, client, resource_group_name=None):  # pylint: disable=unused-argument
    if resource_group_name is None or resource_group_name == '':
        return client.list()

    return client.list_by_resource_group(resource_group_name)<|MERGE_RESOLUTION|>--- conflicted
+++ resolved
@@ -2468,7 +2468,13 @@
     if snapshot_id:
         headers["AKSSnapshotId"] = snapshot_id
 
-    return sdk_no_wait(no_wait, client.begin_upgrade_node_image_version, resource_group_name, cluster_name, nodepool_name, headers=headers)
+    return sdk_no_wait(
+        no_wait,
+        client.begin_upgrade_node_image_version,
+        resource_group_name,
+        cluster_name,
+        nodepool_name,
+        headers=headers)
 
 
 def aks_runcommand(cmd, client, resource_group_name, name, command_string="", command_files=None):
@@ -3140,14 +3146,9 @@
                       enable_encryption_at_host=False,
                       enable_ultra_ssd=False,
                       enable_fips_image=False,
-<<<<<<< HEAD
-                      gpu_instance_profile=None,
                       snapshot_id=None,
-                      no_wait=False):
-=======
                       no_wait=False,
                       aks_custom_headers=None):
->>>>>>> 169722d7
     AgentPool = cmd.get_models('AgentPool',
                                resource_type=ResourceType.MGMT_CONTAINERSERVICE,
                                operation_group='agent_pools')
@@ -3225,7 +3226,6 @@
         enable_ultra_ssd=enable_ultra_ssd,
         mode=mode,
         enable_fips=enable_fips_image,
-        gpu_instance_profile=gpu_instance_profile,
         creation_data=creationData
     )
 
@@ -3291,12 +3291,8 @@
                           node_image_only=False,
                           max_surge=None,
                           no_wait=False,
-<<<<<<< HEAD
                           aks_custom_headers=None,
-                          snapshot_id=None,):
-=======
-                          aks_custom_headers=None):
->>>>>>> 169722d7
+                          snapshot_id=None):
     AgentPoolUpgradeSettings = cmd.get_models('AgentPoolUpgradeSettings', operation_group='agent_pools')
     CreationData = cmd.get_models('CreationData',
                                  resource_type=ResourceType.MGMT_COMPUTE)
