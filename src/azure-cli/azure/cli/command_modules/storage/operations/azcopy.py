# --------------------------------------------------------------------------------------------
# Copyright (c) Microsoft Corporation. All rights reserved.
# Licensed under the MIT License. See License.txt in the project root for license information.
# --------------------------------------------------------------------------------------------

from __future__ import print_function
<<<<<<< HEAD
from ..azcopy.util import AzCopy, client_auth_for_azcopy, login_auth_for_azcopy


def storage_blob_copy(azcopy, source, destination, recursive=None):
    flags = []
    if recursive is not None:
        flags.append('--recursive')
    azcopy.copy(source, destination, flags=flags)


def storage_remove(cmd, client, service, target, exclude=None, include=None, recursive=None):
    if service == 'file':
        azcopy = _azcopy_file_client(cmd, client)
    else:
        azcopy = _azcopy_blob_client(cmd, client)
=======
from ..azcopy.util import AzCopy, blob_client_auth_for_azcopy, file_client_auth_for_azcopy, login_auth_for_azcopy
from azure.cli.core.commands import CliCommandType
from azure.cli.core.profiles import ResourceType
from azure.cli.command_modules.storage._client_factory import (blob_data_service_factory,file_data_service_factory)


def storage_copy(cmd, client=None, source=None, destination=None, 
                    check_md5="FailIfDifferent", put_md5=None, recursive=None, 
                    metadata=None, timeout=None,
                    source_if_modified_since=None, source_if_unmodified_since=None, source_if_match=None, source_if_none_match=None, 
                    destination_if_modified_since=None, destination_if_unmodified_since=None, destination_if_match=None, destination_if_none_match=None,
                    source_account_name=None, source_container=None, source_blob=None, source_share=None, source_file_path=None, source_local_path=None,
                    destination_account_name=None, destination_container=None, destination_blob=None, destination_share=None, destination_file_path=None, destination_local_path=None):
    def get_url_with_sas(source, account_name, container, blob, share, file_path, local_path):
        import re
        import os
        from azure.cli.command_modules.storage._validators import _query_account_key
        from azure.cli.command_modules.storage.azcopy.util import _generate_sas_token

        if source is not None:
            if "?" in source: # sas token exists
                return source
            storage_pattern = re.compile(r'https://(.*?)\.(blob|dfs|file).core.windows.net')
            result = re.findall(storage_pattern, source)
            if result: # source is URL
                storage_info = result[0]
                account_name = storage_info[0]
                if storage_info[1] in ['blob', 'dfs']:
                    service = 'blob'
                elif storage_info[1] in ['file']:
                    service = 'file'
                else:
                    raise ValueError('Not supported service type')
                account_key = _query_account_key(cmd.cli_ctx, account_name)
            else: # source is path
                return source
        elif account_name:
            account_key = _query_account_key(cmd.cli_ctx, account_name)
            if container:
                client = blob_data_service_factory(cmd.cli_ctx, {'account_name': account_name})
                if blob is None:
                    blob = ''
                source = client.make_blob_url(container, blob)
                service = 'blob'
            elif share:
                client = file_data_service_factory(cmd.cli_ctx, {'account_name': account_name, 'account_key': account_key})
                dir_name, file_name = os.path.split(file_path) if file_path else (None, '')
                dir_name = None if dir_name in ('', '.') else dir_name
                source = client.make_file_url(share, dir_name, file_name)
                service = 'file'
            else: # Only support account trandfer for blob
                source = 'https://{}.blob.core.windows.net'.format(account_name)
                service = 'blob'
        elif local_path is not None:
            return local_path
        else:
            raise ValueError('Not valid file')
        
        sas_token = _generate_sas_token(cmd, account_name, account_key, service)
        return _add_url_sas(source, sas_token)

    # Figure out source and destination type
    full_source = get_url_with_sas(source, source_account_name, source_container, source_blob, source_share, source_file_path, source_local_path)
    full_destination = get_url_with_sas(destination, destination_account_name, destination_container, destination_blob, destination_share, destination_file_path, destination_local_path)

    azcopy = AzCopy()
    flags = []
    if recursive is not None:
        flags.append('--recursive')
    if put_md5 is not None:
        flags.append('--put-md5')

    azcopy.copy(full_source, full_destination, flags=flags)

def storage_blob_remove(cmd, client, target, recursive=None):
    azcopy = _azcopy_blob_client(cmd, client)
>>>>>>> 0fd74665
    flags = []
    if recursive is not None:
        flags.append('--recursive')
    if include is not None:
        flags.append('--include=' + include)
    if exclude is not None:
        flags.append('--exclude=' + exclude)
    azcopy.remove(_add_url_sas(target, azcopy.creds.sas_token), flags=flags)


def storage_blob_sync(cmd, client, source, destination):
    azcopy = _azcopy_blob_client(cmd, client)
    azcopy.sync(source, _add_url_sas(destination, azcopy.creds.sas_token), flags=['--delete-destination', 'true'])


def storage_run_command(cmd, command_args):
    if command_args.startswith('azcopy'):
        command_args = command_args[len('azcopy'):]
    azcopy = _azcopy_login_client(cmd)
    azcopy.run_command([command_args])


def _add_url_sas(url, sas):
    if not sas:
        return url
    return '{}?{}'.format(url, sas)


def _azcopy_blob_client(cmd, client):
    return AzCopy(creds=client_auth_for_azcopy(cmd, client))


def _azcopy_file_client(cmd, client):
    return AzCopy(creds=client_auth_for_azcopy(cmd, client, service='file'))


def _azcopy_login_client(cmd):
    return AzCopy(creds=login_auth_for_azcopy(cmd))<|MERGE_RESOLUTION|>--- conflicted
+++ resolved
@@ -4,23 +4,6 @@
 # --------------------------------------------------------------------------------------------
 
 from __future__ import print_function
-<<<<<<< HEAD
-from ..azcopy.util import AzCopy, client_auth_for_azcopy, login_auth_for_azcopy
-
-
-def storage_blob_copy(azcopy, source, destination, recursive=None):
-    flags = []
-    if recursive is not None:
-        flags.append('--recursive')
-    azcopy.copy(source, destination, flags=flags)
-
-
-def storage_remove(cmd, client, service, target, exclude=None, include=None, recursive=None):
-    if service == 'file':
-        azcopy = _azcopy_file_client(cmd, client)
-    else:
-        azcopy = _azcopy_blob_client(cmd, client)
-=======
 from ..azcopy.util import AzCopy, blob_client_auth_for_azcopy, file_client_auth_for_azcopy, login_auth_for_azcopy
 from azure.cli.core.commands import CliCommandType
 from azure.cli.core.profiles import ResourceType
@@ -97,7 +80,6 @@
 
 def storage_blob_remove(cmd, client, target, recursive=None):
     azcopy = _azcopy_blob_client(cmd, client)
->>>>>>> 0fd74665
     flags = []
     if recursive is not None:
         flags.append('--recursive')
