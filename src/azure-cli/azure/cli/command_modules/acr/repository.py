--- conflicted
+++ resolved
@@ -112,11 +112,9 @@
             # like `Link: </v2/_catalog?last=hello-world&n=1>; rel="next"`
             # we should follow the next path indicated in the link header
             next_link_path = next_link[(next_link.index('<') + 1):next_link.index('>')]
-<<<<<<< HEAD
+
             tokens = next_link_path.split('?', 1)
-=======
-            tokens = next_link_path.split('?', 2)
->>>>>>> 6b3b7230
+
             params = {y[0]: unquote(y[1]) for y in (x.split('=', 1) for x in tokens[1].split('&'))}
             execute_next_http_call = True
 
