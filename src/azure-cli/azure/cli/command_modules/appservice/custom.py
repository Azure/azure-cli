# --------------------------------------------------------------------------------------------
# Copyright (c) Microsoft Corporation. All rights reserved.
# Licensed under the MIT License. See License.txt in the project root for license information.
# --------------------------------------------------------------------------------------------

import ast
import threading
import time
import re
import datetime
from xml.etree import ElementTree

from urllib.parse import urlparse
from urllib.request import urlopen

from binascii import hexlify
from os import urandom
<<<<<<< HEAD
=======
from datetime import datetime as dt, timezone
>>>>>>> 2de360d0
import json
import ssl
import sys
import uuid
from functools import reduce
import invoke
from nacl import encoding, public

from cryptography.hazmat.primitives.serialization import pkcs12
from cryptography.hazmat.primitives import hashes
from fabric import Connection

from knack.prompting import prompt_pass, NoTTYException, prompt_y_n
from knack.util import CLIError
from knack.log import get_logger

from azure.core.exceptions import HttpResponseError
from azure.mgmt.core.tools import is_valid_resource_id, parse_resource_id, resource_id

from azure.mgmt.storage import StorageManagementClient
from azure.mgmt.applicationinsights import ApplicationInsightsManagementClient
from azure.mgmt.web.models import KeyInfo, SiteContainer, AuthType
from azure.mgmt.web import WebSiteManagementClient

from azure.cli.core.commands.client_factory import get_mgmt_service_client
from azure.cli.core.commands import LongRunningOperation
from azure.cli.core.util import in_cloud_console, shell_safe_json_parse, open_page_in_browser, get_json_object, \
    ConfiguredDefaultSetter, sdk_no_wait
from azure.cli.core.util import get_az_user_agent, send_raw_request, get_file_json
from azure.cli.core.profiles import ResourceType, get_sdk
from azure.cli.core.azclierror import (InvalidArgumentValueError, MutuallyExclusiveArgumentError, ResourceNotFoundError,
                                       RequiredArgumentMissingError, ValidationError, CLIInternalError,
                                       UnclassifiedUserFault, AzureResponseError, AzureInternalError,
                                       ArgumentUsageError, FileOperationError)

from .tunnel import TunnelServer

from ._params import AUTH_TYPES, MULTI_CONTAINER_TYPES
from ._client_factory import (web_client_factory, ex_handler_factory, providers_client_factory,
                              appcontainers_client_factory)
from ._appservice_utils import _generic_site_operation, _generic_settings_operation
from ._appservice_utils import MSI_LOCAL_ID
from .utils import (_normalize_sku,
                    get_sku_tier,
                    retryable_method,
                    raise_missing_token_suggestion,
                    _get_location_from_resource_group,
                    _list_app,
                    is_functionapp,
                    is_linux_webapp,
                    _rename_server_farm_props,
                    _get_location_from_webapp,
                    _normalize_flex_location,
                    _normalize_location,
                    get_pool_manager, use_additional_properties, get_app_service_plan_from_webapp,
                    get_resource_if_exists, repo_url_to_name, get_token,
                    app_service_plan_exists, is_centauri_functionapp, is_flex_functionapp,
                    _remove_list_duplicates, get_raw_functionapp,
                    register_app_provider)
from ._create_util import (zip_contents_from_dir, get_runtime_version_details, create_resource_group, get_app_details,
                           check_resource_group_exists, set_location, get_site_availability, get_profile_username,
                           get_plan_to_use, get_lang_from_content, get_rg_to_use, get_sku_to_use,
                           detect_os_from_src, get_current_stack_from_runtime, generate_default_app_name,
                           get_or_create_default_workspace, get_or_create_default_resource_group,
                           get_workspace)
from ._constants import (FUNCTIONS_STACKS_API_KEYS, FUNCTIONS_LINUX_RUNTIME_VERSION_REGEX,
                         FUNCTIONS_WINDOWS_RUNTIME_VERSION_REGEX, PUBLIC_CLOUD,
                         LINUX_GITHUB_ACTIONS_WORKFLOW_TEMPLATE_PATH, WINDOWS_GITHUB_ACTIONS_WORKFLOW_TEMPLATE_PATH,
                         DOTNET_RUNTIME_NAME, NETCORE_RUNTIME_NAME, ASPDOTNET_RUNTIME_NAME, LINUX_OS_NAME,
                         WINDOWS_OS_NAME, LINUX_FUNCTIONAPP_GITHUB_ACTIONS_WORKFLOW_TEMPLATE_PATH,
                         WINDOWS_FUNCTIONAPP_GITHUB_ACTIONS_WORKFLOW_TEMPLATE_PATH, DEFAULT_CENTAURI_IMAGE,
                         VERSION_2022_09_01, FLEX_SUBNET_DELEGATION,
                         RUNTIME_STATUS_TEXT_MAP, LANGUAGE_EOL_DEPRECATION_NOTICES,
                         STORAGE_BLOB_DATA_CONTRIBUTOR_ROLE_ID)
from ._github_oauth import (get_github_access_token, cache_github_token)
from ._validators import validate_and_convert_to_int, validate_range_of_int_flag

from .aaz.latest.network.vnet import List as VNetList, Show as VNetShow
from .aaz.latest.network.vnet.subnet import Show as SubnetShow, Update as SubnetUpdate
from .aaz.latest.relay.hyco import Show as HyCoShow
from .aaz.latest.relay.hyco.authorization_rule import List as HycoAuthoList, Create as HycoAuthoCreate
from .aaz.latest.relay.hyco.authorization_rule.keys import List as HycoAuthoKeysList
from .aaz.latest.relay.namespace import List as NamespaceList

logger = get_logger(__name__)

# pylint:disable=no-member,too-many-lines,too-many-locals

# region "Common routines shared with quick-start extensions."
# Please maintain compatibility in both interfaces and functionalities"


def create_webapp(cmd, resource_group_name, name, plan, runtime=None, startup_file=None,  # pylint: disable=too-many-statements,too-many-branches
                  deployment_container_image_name=None, deployment_source_url=None, deployment_source_branch='master',
                  deployment_local_git=None, sitecontainers_app=None,
                  container_registry_password=None, container_registry_user=None,
                  container_registry_url=None, container_image_name=None,
                  multicontainer_config_type=None, multicontainer_config_file=None, tags=None,
                  using_webapp_up=False, language=None, assign_identities=None,
                  role='Contributor', scope=None, vnet=None, subnet=None, https_only=False,
                  public_network_access=None, acr_use_identity=False, acr_identity=None, basic_auth=""):
    from azure.mgmt.web.models import Site
    from azure.core.exceptions import ResourceNotFoundError as _ResourceNotFoundError
    SiteConfig, SkuDescription, NameValuePair = cmd.get_models(
        'SiteConfig', 'SkuDescription', 'NameValuePair')

    if deployment_source_url and deployment_local_git:
        raise MutuallyExclusiveArgumentError('usage error: --deployment-source-url <url> | --deployment-local-git')
    if deployment_container_image_name and container_image_name:
        raise MutuallyExclusiveArgumentError('Cannot use both --deployment-container-image-name'
                                             ' and --container-image-name')
    if container_registry_url and not container_image_name:
        raise ArgumentUsageError('Please specify both --container-registry-url and --container-image-name')

    if container_registry_url:
        container_registry_url = parse_container_registry_url(container_registry_url)
    else:
        container_registry_url = parse_docker_image_name(deployment_container_image_name)

    if container_image_name:
        container_image_name = container_image_name if not container_registry_url else "{}/{}".format(
            urlparse(container_registry_url).hostname,
            container_image_name[1:] if container_image_name.startswith('/') else container_image_name)
    if deployment_container_image_name:
        container_image_name = deployment_container_image_name

    client = web_client_factory(cmd.cli_ctx)
    plan_info = None
    if is_valid_resource_id(plan):
        parse_result = parse_resource_id(plan)
        plan_info = client.app_service_plans.get(parse_result['resource_group'], parse_result['name'])
    else:
        try:
            plan_info = client.app_service_plans.get(name=plan, resource_group_name=resource_group_name)
        except _ResourceNotFoundError:
            plan_info = None
        if not plan_info:
            plans = list(client.app_service_plans.list(detailed=True))
            for user_plan in plans:
                if user_plan.name.lower() == plan.lower():
                    if plan_info:
                        raise InvalidArgumentValueError("There are multiple plans with name {}.".format(plan),
                                                        "Try using the plan resource ID instead.")
                    parse_result = parse_resource_id(user_plan.id)
                    plan_info = client.app_service_plans.get(parse_result['resource_group'], parse_result['name'])
    if not plan_info:
        raise ResourceNotFoundError("The plan '{}' doesn't exist.".format(plan))
    is_linux = plan_info.reserved
    helper = _StackRuntimeHelper(cmd, linux=is_linux, windows=not is_linux)
    location = plan_info.location
    # This is to keep the existing appsettings for a newly created webapp on existing webapp name.
    name_validation = get_site_availability(cmd, name)
    if not name_validation.name_available:
        if name_validation.reason == 'Invalid':
            raise ValidationError(name_validation.message)
        logger.warning("Webapp '%s' already exists. The command will use the existing app's settings.", name)
        app_details = get_app_details(cmd, name)
        if app_details is None:
            raise ResourceNotFoundError("Unable to retrieve details of the existing app '{}'. Please check that "
                                        "the app is a part of the current subscription. If "
                                        "creating a new app, app names must be globally unique. Please try a more "
                                        "unique name".format(name))
        current_rg = app_details.resource_group
        if resource_group_name is not None and (resource_group_name.lower() != current_rg.lower()):
            raise ValidationError("The webapp '{}' exists in resource group '{}' and does not "
                                  "match the value entered '{}'. Please re-run command with the "
                                  "correct parameters.". format(name, current_rg, resource_group_name))
        existing_app_settings = _generic_site_operation(cmd.cli_ctx, resource_group_name,
                                                        name, 'list_application_settings')
        settings = []
        for k, v in existing_app_settings.properties.items():
            settings.append(NameValuePair(name=k, value=v))
        site_config = SiteConfig(app_settings=settings)
    else:
        site_config = SiteConfig(app_settings=[])
    if isinstance(plan_info.sku, SkuDescription) and plan_info.sku.name.upper() not in ['F1', 'FREE', 'SHARED', 'D1',
                                                                                        'B1', 'B2', 'B3', 'BASIC']:
        site_config.always_on = True

    if subnet or vnet:
        subnet_info = _get_subnet_info(cmd=cmd,
                                       resource_group_name=resource_group_name,
                                       subnet=subnet,
                                       vnet=vnet)
        _validate_vnet_integration_location(cmd=cmd, webapp_location=plan_info.location,
                                            subnet_resource_group=subnet_info["resource_group_name"],
                                            vnet_name=subnet_info["vnet_name"],
                                            vnet_sub_id=subnet_info["subnet_subscription_id"])
        _vnet_delegation_check(cmd, subnet_subscription_id=subnet_info["subnet_subscription_id"],
                               vnet_resource_group=subnet_info["resource_group_name"],
                               vnet_name=subnet_info["vnet_name"],
                               subnet_name=subnet_info["subnet_name"])
        subnet_resource_id = subnet_info["subnet_resource_id"]
        vnet_route_all_enabled = True
    else:
        subnet_resource_id = None
        vnet_route_all_enabled = None

    if using_webapp_up:
        https_only = using_webapp_up

    if acr_use_identity:
        site_config.acr_use_managed_identity_creds = acr_use_identity

    webapp_def = Site(location=location, site_config=site_config, server_farm_id=plan_info.id, tags=tags,
                      https_only=https_only, virtual_network_subnet_id=subnet_resource_id,
                      public_network_access=public_network_access, vnet_route_all_enabled=vnet_route_all_enabled)
    if runtime:
        runtime = _StackRuntimeHelper.remove_delimiters(runtime)

    current_stack = None
    if is_linux:
        if not validate_container_app_create_options(runtime, container_image_name,
                                                     multicontainer_config_type, multicontainer_config_file,
                                                     sitecontainers_app):
            if deployment_container_image_name:
                raise ArgumentUsageError('Please specify both --multicontainer-config-type TYPE '
                                         'and --multicontainer-config-file FILE, '
                                         'and only specify one out of --runtime, '
                                         '--deployment-container-image-name, --multicontainer-config-type '
                                         'or --sitecontainers_app')
            raise ArgumentUsageError('Please specify both --multicontainer-config-type TYPE '
                                     'and --multicontainer-config-file FILE, '
                                     'and only specify one out of --runtime, '
                                     '--container-image-name, --multicontainer-config-type '
                                     'or --sitecontainers_app')
        if startup_file:
            site_config.app_command_line = startup_file
        if sitecontainers_app:
            site_config.linux_fx_version = 'SITECONTAINERS'
        elif runtime:
            match = helper.resolve(runtime, is_linux)
            if not match:
                raise ValidationError("Linux Runtime '{}' is not supported."
                                      "Run 'az webapp list-runtimes --os-type linux' to cross check".format(runtime))
            helper.get_site_config_setter(match, linux=is_linux)(cmd=cmd, stack=match, site_config=site_config)
        elif container_image_name:
            site_config.linux_fx_version = _format_fx_version(container_image_name)
            if name_validation.name_available:
                site_config.app_settings.append(NameValuePair(name="WEBSITES_ENABLE_APP_SERVICE_STORAGE",
                                                              value="false"))
        elif multicontainer_config_type and multicontainer_config_file:
            encoded_config_file = _get_linux_multicontainer_encoded_config_from_file(multicontainer_config_file)
            site_config.linux_fx_version = _format_fx_version(encoded_config_file, multicontainer_config_type)

    elif plan_info.is_xenon:  # windows container webapp
        if container_image_name:
            site_config.windows_fx_version = _format_fx_version(container_image_name)
        # set the needed app settings for container image validation
        if name_validation.name_available:
            site_config.app_settings.append(NameValuePair(name="DOCKER_REGISTRY_SERVER_USERNAME",
                                                          value=container_registry_user))
            site_config.app_settings.append(NameValuePair(name="DOCKER_REGISTRY_SERVER_PASSWORD",
                                                          value=container_registry_password))
            site_config.app_settings.append(NameValuePair(name="DOCKER_REGISTRY_SERVER_URL",
                                                          value=container_registry_url))

    elif runtime:  # windows webapp with runtime specified
        if any([startup_file, deployment_container_image_name, container_image_name, multicontainer_config_file,
                multicontainer_config_type]):
            raise ArgumentUsageError("usage error: --startup-file or --deployment-container-image-name or "
                                     "--container-image-name or "
                                     "--multicontainer-config-type and --multicontainer-config-file is "
                                     "only appliable on linux webapp")
        match = helper.resolve(runtime, linux=is_linux)
        if not match:
            raise ValidationError("Windows runtime '{}' is not supported."
                                  "Run 'az webapp list-runtimes --os-type windows' to cross check".format(runtime))
        helper.get_site_config_setter(match, linux=is_linux)(cmd=cmd, stack=match, site_config=site_config)

        # TODO: Ask Calvin the purpose of this - seems like unneeded set of calls
        # portal uses the current_stack propety in metadata to display stack for windows apps
        current_stack = get_current_stack_from_runtime(runtime)

    else:  # windows webapp without runtime specified
        if name_validation.name_available:  # If creating new webapp
            node_default_version = helper.get_default_version("node", is_linux, get_windows_config_version=True)
            site_config.app_settings.append(NameValuePair(name="WEBSITE_NODE_DEFAULT_VERSION",
                                                          value=node_default_version))

    if site_config.app_settings:
        for setting in site_config.app_settings:
            logger.info('Will set appsetting %s', setting)
    if using_webapp_up:  # when the routine is invoked as a help method for webapp up
        if name_validation.name_available:
            logger.info("will set appsetting for enabling build")
            site_config.app_settings.append(NameValuePair(name="SCM_DO_BUILD_DURING_DEPLOYMENT", value=True))
    if language is not None and language.lower() == 'dotnetcore':
        if name_validation.name_available:
            site_config.app_settings.append(NameValuePair(name='ANCM_ADDITIONAL_ERROR_PAGE_LINK',
                                                          value='https://{}.scm.azurewebsites.net/detectors'
                                                          .format(name)))

    poller = client.web_apps.begin_create_or_update(resource_group_name, name, webapp_def)
    webapp = LongRunningOperation(cmd.cli_ctx)(poller)

    if current_stack:
        _update_webapp_current_stack_property_if_needed(cmd, resource_group_name, name, current_stack)

    # Ensure SCC operations follow right after the 'create', no precedent appsetting update commands
    _set_remote_or_local_git(cmd, webapp, resource_group_name, name, deployment_source_url,
                             deployment_source_branch, deployment_local_git)

    _fill_ftp_publishing_url(cmd, webapp, resource_group_name, name)

    if container_image_name:
        logger.info("Updating container settings")
        update_container_settings(cmd, resource_group_name, name, container_registry_url,
                                  container_image_name, container_registry_user,
                                  container_registry_password=container_registry_password)

    if assign_identities is not None:
        identity = assign_identity(cmd, resource_group_name, name, assign_identities,
                                   role, None, scope)
        webapp.identity = identity

    if acr_identity:
        update_site_configs(cmd, resource_group_name, name, acr_identity=acr_identity)

    _enable_basic_auth(cmd, name, None, resource_group_name, basic_auth.lower())
    return webapp


def _enable_basic_auth(cmd, app_name, slot_name, resource_group, enabled):
    if not enabled or enabled == "":
        return
    CsmPublishingCredentialsPoliciesEntity = cmd.get_models("CsmPublishingCredentialsPoliciesEntity")
    csmPublishingCredentialsPoliciesEntity = CsmPublishingCredentialsPoliciesEntity(allow=enabled == "enabled")
    _generic_site_operation(cmd.cli_ctx, resource_group, app_name,
                            'update_ftp_allowed', slot_name, csmPublishingCredentialsPoliciesEntity)
    _generic_site_operation(cmd.cli_ctx, resource_group, app_name,
                            'update_scm_allowed', slot_name, csmPublishingCredentialsPoliciesEntity)


def _validate_vnet_integration_location(cmd, subnet_resource_group, vnet_name, webapp_location, vnet_sub_id=None):
    from azure.cli.core.commands.client_factory import get_subscription_id

    current_sub_id = get_subscription_id(cmd.cli_ctx)
    if vnet_sub_id:
        cmd.cli_ctx.data['subscription_id'] = vnet_sub_id

    vnet_location = VNetShow(cli_ctx=cmd.cli_ctx)(command_args={
        "name": vnet_name,
        "resource_group": subnet_resource_group
    })["location"]

    cmd.cli_ctx.data['subscription_id'] = current_sub_id

    vnet_location = _normalize_location(cmd, vnet_location)
    asp_location = _normalize_location(cmd, webapp_location)

    if vnet_location != asp_location:
        raise ArgumentUsageError("Unable to create webapp: vnet and App Service Plan must be in the same location. "
                                 "vnet location: {}. Plan location: {}.".format(vnet_location, asp_location))


def _get_subnet_info(cmd, resource_group_name, vnet, subnet):
    from azure.cli.core.commands.client_factory import get_subscription_id
    subnet_info = {"vnet_name": None,
                   "subnet_name": None,
                   "resource_group_name": None,
                   "subnet_resource_id": None,
                   "subnet_subscription_id": None,
                   "vnet_resource_id": None}

    if is_valid_resource_id(subnet):
        if vnet:
            logger.warning("--subnet argument is a resource ID. Ignoring --vnet argument.")

        parsed_sub_rid = parse_resource_id(subnet)

        subnet_info["vnet_name"] = parsed_sub_rid["name"]
        subnet_info["subnet_name"] = parsed_sub_rid["resource_name"]
        subnet_info["resource_group_name"] = parsed_sub_rid["resource_group"]
        subnet_info["subnet_resource_id"] = subnet
        subnet_info["subnet_subscription_id"] = parsed_sub_rid["subscription"]

        vnet_fmt = "/subscriptions/{}/resourceGroups/{}/providers/Microsoft.Network/virtualNetworks/{}"
        subnet_info["vnet_resource_id"] = vnet_fmt.format(parsed_sub_rid["subscription"],
                                                          parsed_sub_rid["resource_group"],
                                                          parsed_sub_rid["name"])
        return subnet_info
    subnet_name = subnet

    if is_valid_resource_id(vnet):
        parsed_vnet = parse_resource_id(vnet)
        subnet_rg = parsed_vnet["resource_group"]
        vnet_name = parsed_vnet["name"]
        subscription_id = parsed_vnet["subscription"]
        subnet_info["vnet_resource_id"] = vnet
    else:
        logger.warning("Assuming subnet resource group is the same as webapp. "
                       "Use a resource ID for --subnet or --vnet to use a different resource group.")
        subnet_rg = resource_group_name
        vnet_name = vnet
        subscription_id = get_subscription_id(cmd.cli_ctx)
        vnet_fmt = "/subscriptions/{}/resourceGroups/{}/providers/Microsoft.Network/virtualNetworks/{}"
        subnet_info["vnet_resource_id"] = vnet_fmt.format(subscription_id,
                                                          subnet_rg,
                                                          vnet)

    subnet_id_fmt = "/subscriptions/{}/resourceGroups/{}/providers/Microsoft.Network/virtualNetworks/{}/subnets/{}"
    subnet_rid = subnet_id_fmt.format(subscription_id, subnet_rg, vnet_name, subnet_name)

    subnet_info["vnet_name"] = vnet_name
    subnet_info["subnet_name"] = subnet_name
    subnet_info["resource_group_name"] = subnet_rg
    subnet_info["subnet_resource_id"] = subnet_rid
    subnet_info["subnet_subscription_id"] = subscription_id
    return subnet_info


def get_managed_environment(cmd, resource_group_name, environment_name):
    try:
        appcontainers_client = appcontainers_client_factory(cmd.cli_ctx)
        return appcontainers_client.managed_environments.get(resource_group_name, environment_name)
    except Exception as ex:  # pylint: disable=broad-except
        error_message = ("Retrieving managed environment failed with an exception:\n{}"
                         "\nThe environment does not exist".format(ex))
        recommendation_message = "Please verify the managed environment is valid."
        raise ResourceNotFoundError(error_message, recommendation_message)


def validate_container_app_create_options(runtime=None, container_image_name=None,
                                          multicontainer_config_type=None, multicontainer_config_file=None,
                                          sitecontainers_app=None):
    if bool(multicontainer_config_type) != bool(multicontainer_config_file):
        return False
    opts = [runtime, container_image_name, multicontainer_config_type, sitecontainers_app]
    return len([x for x in opts if x]) == 1  # you can only specify one out the combinations


def parse_container_registry_url(container_registry_url):
    parsed_url = urlparse(container_registry_url)
    if parsed_url.scheme:
        return "{}://{}".format(parsed_url.scheme, parsed_url.hostname)
    hostname = urlparse("https://{}".format(container_registry_url)).hostname
    return "https://{}".format(hostname)


def parse_docker_image_name(deployment_container_image_name, environment=None):
    if not deployment_container_image_name:
        return None
    non_url = "/" not in deployment_container_image_name
    non_url = non_url or ("." not in deployment_container_image_name and ":" not in deployment_container_image_name)
    if non_url:
        return None
    parsed_url = urlparse(deployment_container_image_name)
    if parsed_url.scheme:
        return parsed_url.hostname
    hostname = urlparse("https://{}".format(deployment_container_image_name)).hostname
    if environment:
        return hostname
    return "https://{}".format(hostname)


def check_language_runtime(cmd, resource_group_name, name):
    client = web_client_factory(cmd.cli_ctx)
    app = client.web_apps.get(resource_group_name, name)
    is_linux = app.reserved
    if is_functionapp(app):
        try:
            is_flex = is_flex_functionapp(cmd.cli_ctx, resource_group_name, name)
            runtime_info = _get_functionapp_runtime_info(cmd, resource_group_name, name, None, is_linux)
            runtime = runtime_info['app_runtime']
            runtime_version = runtime_info['app_runtime_version']
            functions_version = runtime_info['functionapp_version']
            if runtime and runtime_version:
                if not is_flex:
                    runtime_helper = _FunctionAppStackRuntimeHelper(cmd=cmd, linux=is_linux, windows=not is_linux)
                    runtime_helper.resolve(runtime, runtime_version, functions_version, is_linux)
                else:
                    location = app.location
                    runtime_helper = _FlexFunctionAppStackRuntimeHelper(cmd, location, runtime, runtime_version)
                    runtime_helper.resolve(runtime, runtime_version)
        except ValidationError as e:
            logger.warning(e.error_msg)


def update_app_settings_functionapp(cmd, resource_group_name, name, settings=None, slot=None, slot_settings=None):
    check_language_runtime(cmd, resource_group_name, name)
    return update_app_settings(cmd, resource_group_name, name, settings, slot, slot_settings)


def update_app_settings(cmd, resource_group_name, name, settings=None, slot=None, slot_settings=None):
    if not settings and not slot_settings:
        raise MutuallyExclusiveArgumentError('Usage Error: --settings |--slot-settings')

    settings = settings or []
    slot_settings = slot_settings or []

    app_settings = _generic_site_operation(cmd.cli_ctx, resource_group_name, name,
                                           'list_application_settings', slot)
    result, slot_result = {}, {}
    # pylint: disable=too-many-nested-blocks
    for src, dest, setting_type in [(settings, result, "Settings"), (slot_settings, slot_result, "SlotSettings")]:
        for s in src:
            try:
                temp = shell_safe_json_parse(s)
                if isinstance(temp, list):  # a bit messy, but we'd like accept the output of the "list" command
                    for t in temp:
                        if 'slotSetting' in t.keys():
                            slot_result[t['name']] = t['slotSetting']
                        elif setting_type == "SlotSettings":
                            slot_result[t['name']] = True
                        result[t['name']] = t['value']
                else:
                    dest.update(temp)
            except CLIError:
                setting_name, value = s.split('=', 1)
                dest[setting_name] = value
                result.update(dest)

    for setting_name, value in result.items():
        app_settings.properties[setting_name] = value
    client = web_client_factory(cmd.cli_ctx)


# TODO: Centauri currently return wrong payload for update appsettings, remove this once backend has the fix.
    if is_centauri_functionapp(cmd, resource_group_name, name):
        update_application_settings_polling(cmd, resource_group_name, name, app_settings, slot, client)
        result = _generic_site_operation(cmd.cli_ctx, resource_group_name, name, 'list_application_settings', slot)
    else:
        result = _generic_settings_operation(cmd.cli_ctx, resource_group_name, name,
                                             'update_application_settings',
                                             app_settings, slot, client)

    app_settings_slot_cfg_names = []
    if slot_result:
        slot_cfg_names = client.web_apps.list_slot_configuration_names(resource_group_name, name)
        slot_cfg_names.app_setting_names = slot_cfg_names.app_setting_names or []
        # Slot settings logic to add a new setting(s) or remove an existing setting(s)
        for slot_setting_name, value in slot_result.items():
            if value and slot_setting_name not in slot_cfg_names.app_setting_names:
                slot_cfg_names.app_setting_names.append(slot_setting_name)
            elif not value and slot_setting_name in slot_cfg_names.app_setting_names:
                slot_cfg_names.app_setting_names.remove(slot_setting_name)
        app_settings_slot_cfg_names = slot_cfg_names.app_setting_names
        client.web_apps.update_slot_configuration_names(resource_group_name, name, slot_cfg_names)

    return _build_app_settings_output(result.properties, app_settings_slot_cfg_names, redact=True)


# TODO: Update manual polling to use LongRunningOperation once backend API & new SDK supports polling
def update_application_settings_polling(cmd, resource_group_name, name, app_settings, slot, client):
    try:
        _generic_settings_operation(cmd.cli_ctx, resource_group_name, name,
                                    'update_application_settings',
                                    app_settings, slot, client)
    except Exception as ex:  # pylint: disable=broad-except
        poll_url = ex.response.headers['Location'] if 'Location' in ex.response.headers else None
        if ex.response.status_code == 202 and poll_url:
            r = send_raw_request(cmd.cli_ctx, method='get', url=poll_url)
            poll_timeout = time.time() + 60 * 2  # 2 minute timeout

            while r.status_code != 200 and time.time() < poll_timeout:
                time.sleep(5)
                r = send_raw_request(cmd.cli_ctx, method='get', url=poll_url)
        else:
            raise CLIError(ex)


def add_azure_storage_account(cmd, resource_group_name, name, custom_id, storage_type, account_name,
                              share_name, access_key, mount_path=None, slot=None, slot_setting=False):
    AzureStorageInfoValue = cmd.get_models('AzureStorageInfoValue')
    azure_storage_accounts = _generic_site_operation(cmd.cli_ctx, resource_group_name, name,
                                                     'list_azure_storage_accounts', slot)

    if custom_id in azure_storage_accounts.properties:
        raise ValidationError("Site already configured with an Azure storage account with the id '{}'. "
                              "Use 'az webapp config storage-account update' to update an existing "
                              "Azure storage account configuration.".format(custom_id))

    azure_storage_accounts.properties[custom_id] = AzureStorageInfoValue(type=storage_type, account_name=account_name,
                                                                         share_name=share_name, access_key=access_key,
                                                                         mount_path=mount_path)
    client = web_client_factory(cmd.cli_ctx)

    result = _generic_settings_operation(cmd.cli_ctx, resource_group_name, name,
                                         'update_azure_storage_accounts', azure_storage_accounts,
                                         slot, client)

    if slot_setting:
        slot_cfg_names = client.web_apps.list_slot_configuration_names(resource_group_name, name)

        slot_cfg_names.azure_storage_config_names = slot_cfg_names.azure_storage_config_names or []
        if custom_id not in slot_cfg_names.azure_storage_config_names:
            slot_cfg_names.azure_storage_config_names.append(custom_id)
            client.web_apps.update_slot_configuration_names(resource_group_name, name, slot_cfg_names)

    return _redact_storage_accounts(result.properties)


def update_azure_storage_account(cmd, resource_group_name, name, custom_id, storage_type=None, account_name=None,
                                 share_name=None, access_key=None, mount_path=None, slot=None, slot_setting=False):
    AzureStorageInfoValue = cmd.get_models('AzureStorageInfoValue')

    azure_storage_accounts = _generic_site_operation(cmd.cli_ctx, resource_group_name, name,
                                                     'list_azure_storage_accounts', slot)

    existing_account_config = azure_storage_accounts.properties.pop(custom_id, None)

    if not existing_account_config:
        raise ResourceNotFoundError("No Azure storage account configuration found with the id '{}'. "
                                    "Use 'az webapp config storage-account add' to add a new "
                                    "Azure storage account configuration.".format(custom_id))

    new_account_config = AzureStorageInfoValue(
        type=storage_type or existing_account_config.type,
        account_name=account_name or existing_account_config.account_name,
        share_name=share_name or existing_account_config.share_name,
        access_key=access_key or existing_account_config.access_key,
        mount_path=mount_path or existing_account_config.mount_path
    )

    azure_storage_accounts.properties[custom_id] = new_account_config

    client = web_client_factory(cmd.cli_ctx)
    result = _generic_settings_operation(cmd.cli_ctx, resource_group_name, name,
                                         'update_azure_storage_accounts', azure_storage_accounts,
                                         slot, client)

    if slot_setting:
        slot_cfg_names = client.web_apps.list_slot_configuration_names(resource_group_name, name)
        slot_cfg_names.azure_storage_config_names = slot_cfg_names.azure_storage_config_names or []
        if custom_id not in slot_cfg_names.azure_storage_config_names:
            slot_cfg_names.azure_storage_config_names.append(custom_id)
            client.web_apps.update_slot_configuration_names(resource_group_name, name, slot_cfg_names)

    return _redact_storage_accounts(result.properties)


def enable_zip_deploy_functionapp(cmd, resource_group_name, name, src, build_remote=None, timeout=None, slot=None):
    check_language_runtime(cmd, resource_group_name, name)
    client = web_client_factory(cmd.cli_ctx)
    app = client.web_apps.get(resource_group_name, name)
    if app is None:
        raise ResourceNotFoundError('The function app \'{}\' was not found in resource group \'{}\'. '
                                    'Please make sure these values are correct.'.format(name, resource_group_name))
    parse_plan_id = parse_resource_id(app.server_farm_id)
    plan_info = None
    retry_delay = 10  # seconds
    # We need to retry getting the plan because sometimes if the plan is created as part of function app,
    # it can take a couple of tries before it gets the plan
    for _ in range(5):
        try:
            plan_info = client.app_service_plans.get(parse_plan_id['resource_group'],
                                                     parse_plan_id['name'])
        except:  # pylint: disable=bare-except
            pass
        if plan_info is not None:
            break
        time.sleep(retry_delay)

    is_consumption = is_plan_consumption(cmd, plan_info)

    # if linux consumption, validate that AzureWebJobsStorage app setting exists
    if is_consumption and app.reserved:
        validate_zip_deploy_app_setting_exists(cmd, resource_group_name, name, slot)

    if is_flex_functionapp(cmd.cli_ctx, resource_group_name, name):
        enable_zip_deploy_flex(cmd, resource_group_name, name, src, timeout, slot, build_remote)
        response = check_flex_app_after_deployment(cmd, resource_group_name, name)
        return response
    build_remote = build_remote is True or build_remote == 'true'
    if (not build_remote) and is_consumption and app.reserved:
        return upload_zip_to_storage(cmd, resource_group_name, name, src, slot)
    if build_remote and app.reserved:
        add_remote_build_app_settings(cmd, resource_group_name, name, slot)
    elif app.reserved:
        remove_remote_build_app_settings(cmd, resource_group_name, name, slot)

    return enable_zip_deploy(cmd, resource_group_name, name, src, timeout, slot)


def enable_zip_deploy_webapp(cmd, resource_group_name, name, src, timeout=None, slot=None, track_status=True,
                             enable_kudu_warmup=True):
    return enable_zip_deploy(cmd, resource_group_name, name, src, timeout, slot, track_status, enable_kudu_warmup)


def check_flex_app_after_deployment(cmd, resource_group_name, name):
    import requests
    from azure.cli.core.util import should_disable_connection_verify

    logger.warning("Waiting for sync triggers...")
    time.sleep(60)
    logger.warning("Checking the health of the function app")

    try:
        host_url = _get_host_url(cmd, resource_group_name, name)
    except ValueError:
        raise ResourceNotFoundError('Failed to fetch host url for function app')

    try:
        master_key = list_host_keys(cmd, resource_group_name, name).master_key
    except:
        raise ResourceNotFoundError('Failed to fetch host key to check for function app status')

    host_status_url = host_url + '/admin/host/status'
    headers = {"x-functions-key": master_key}

    total_trials = 15
    num_trials = 0
    while num_trials < total_trials:
        time.sleep(2)
        response = requests.get(host_status_url, headers=headers,
                                verify=not should_disable_connection_verify())
        if 200 <= response.status_code <= 299:
            break

    if response.status_code != 200:
        raise CLIError("Deployment was successful but the app appears to be unhealthy. Please "
                       "check the app logs.")
    return "Deployment was successful."


def enable_zip_deploy_flex(cmd, resource_group_name, name, src, timeout=None, slot=None, build_remote=None):
    logger.warning("Getting scm site credentials for zip deployment")

    try:
        scm_url = _get_scm_url(cmd, resource_group_name, name, slot)
    except ValueError:
        raise ResourceNotFoundError('Failed to fetch scm url for function app')

    runtime_config = get_runtime_config(cmd, resource_group_name, name)
    runtime = runtime_config.get("name", "")
    build_remote = build_remote or runtime == 'python'

    zip_url = scm_url + '/api/publish?RemoteBuild={}&Deployer=az_cli'.format(build_remote)
    deployment_status_url = scm_url + '/api/deployments/latest'

    additional_headers = {"Content-Type": "application/zip", "Cache-Control": "no-cache"}
    headers = get_scm_site_headers_flex(cmd.cli_ctx, additional_headers=additional_headers)

    import os
    import requests
    from azure.cli.core.util import should_disable_connection_verify
    # Read file content

    with open(os.path.realpath(os.path.expanduser(src)), 'rb') as fs:
        zip_content = fs.read()
        logger.warning("Starting zip deployment. This operation can take a while to complete ...")
        res = requests.post(zip_url, data=zip_content, headers=headers, verify=not should_disable_connection_verify())
        logger.warning("Deployment endpoint responded with status code %d for deployment id %s",
                       res.status_code, res.content.decode("utf-8"))

    # check the status of async deployment
    if res.status_code == 202:
        response = _check_zip_deployment_status_flex(cmd, resource_group_name, name, deployment_status_url,
                                                     timeout)
        return response

    # check if there's an ongoing process
    if res.status_code == 409:
        raise UnclassifiedUserFault("There may be an ongoing deployment. Please track your deployment in {}"
                                    .format(deployment_status_url))

    # check if an error occured during deployment
    if res.status_code:
        raise AzureInternalError("An error occured during deployment. Status Code: {}, Details: {}"
                                 .format(res.status_code, res.text))


# This funtion performs deployment using /zipdeploy for both function app and web app
def enable_zip_deploy(cmd, resource_group_name, name, src, timeout=None, slot=None,
                      track_status=False, enable_kudu_warmup=True):
    logger.warning("Getting scm site credentials for zip deployment")

    try:
        scm_url = _get_scm_url(cmd, resource_group_name, name, slot)
    except ValueError:
        raise ResourceNotFoundError('Failed to fetch scm url for function app')

    client = web_client_factory(cmd.cli_ctx)
    app = client.web_apps.get(resource_group_name, name)
    deployer = '&Deployer=az_cli_functions' if is_functionapp(app) else ''
    zip_url = scm_url + '/api/zipdeploy?isAsync=true' + deployer
    deployment_status_url = scm_url + '/api/deployments/latest'

    additional_headers = {"Content-Type": "application/octet-stream", "Cache-Control": "no-cache"}
    headers = get_scm_site_headers(cmd.cli_ctx, name, resource_group_name, slot,
                                   additional_headers=additional_headers)

    import os
    import requests
    from azure.cli.core.util import should_disable_connection_verify
    # check if the app is a linux web app
    app_is_linux_webapp = is_linux_webapp(app)
    app_is_function_app = is_functionapp(app)

    # Read file content
    with open(os.path.realpath(os.path.expanduser(src)), 'rb') as fs:
        zip_content = fs.read()
        logger.warning("Starting zip deployment. This operation can take a while to complete ...")
        if app_is_linux_webapp and track_status is not None and track_status:
            headers["x-ms-artifact-checksum"] = _compute_checksum(zip_content)

        if app_is_linux_webapp and not app_is_function_app and enable_kudu_warmup:
            try:
                logger.warning("Warming up Kudu before deployment.")
                cookies = _warmup_kudu_and_get_cookie_internal(cmd, resource_group_name, name, slot)
                if cookies is None:
                    logger.info("Failed to fetch affinity cookie. Deployment "
                                "will proceed without pre-warming a Kudu instance.")
                    res = requests.post(zip_url, data=zip_content, headers=headers,
                                        verify=not should_disable_connection_verify())
                else:
                    res = requests.post(zip_url, data=zip_content, headers=headers, cookies=cookies,
                                        verify=not should_disable_connection_verify())
            except Exception as ex:  # pylint: disable=broad-except
                logger.info("Failed to deploy using affinity cookie. "
                            "Deployment will proceed without pre-warming a Kudu instance. Exception: %s", ex)
                res = requests.post(zip_url, data=zip_content, headers=headers,
                                    verify=not should_disable_connection_verify())
        else:
            res = requests.post(zip_url, data=zip_content, headers=headers,
                                verify=not should_disable_connection_verify())
        logger.warning("Deployment endpoint responded with status code %d", res.status_code)

    # check the status of async deployment
    if res.status_code == 202:
        response_body = None
        if track_status:
            response_body = _check_runtimestatus_with_deploymentstatusapi(cmd, resource_group_name, name, slot,
                                                                          deployment_status_url, is_async=True,
                                                                          timeout=timeout)
        else:
            response_body = _check_zip_deployment_status(cmd, resource_group_name, name, deployment_status_url,
                                                         slot, timeout)
        return response_body

    # check if there's an ongoing process
    if res.status_code == 409:
        raise UnclassifiedUserFault("There may be an ongoing deployment or your app setting has "
                                    "WEBSITE_RUN_FROM_PACKAGE. Please track your deployment in {} and ensure the "
                                    "WEBSITE_RUN_FROM_PACKAGE app setting is removed. Use 'az webapp config "
                                    "appsettings list --name MyWebapp --resource-group MyResourceGroup --subscription "
                                    "MySubscription' to list app settings and 'az webapp config appsettings delete "
                                    "--name MyWebApp --resource-group MyResourceGroup --setting-names <setting-names> "
                                    "to delete them.".format(deployment_status_url))

    # check if an error occured during deployment
    if res.status_code:
        raise AzureInternalError("An error occured during deployment. Status Code: {}, Details: {}"
                                 .format(res.status_code, res.text))


def add_remote_build_app_settings(cmd, resource_group_name, name, slot):
    settings = get_app_settings(cmd, resource_group_name, name, slot)
    scm_do_build_during_deployment = None
    website_run_from_package = None
    enable_oryx_build = None

    app_settings_should_not_have = []
    app_settings_should_contain = {}

    for keyval in settings:
        value = keyval['value'].lower()
        if keyval['name'] == 'SCM_DO_BUILD_DURING_DEPLOYMENT':
            scm_do_build_during_deployment = value in ('true', '1')
        if keyval['name'] == 'WEBSITE_RUN_FROM_PACKAGE':
            website_run_from_package = value
        if keyval['name'] == 'ENABLE_ORYX_BUILD':
            enable_oryx_build = value

    if scm_do_build_during_deployment is not True:
        logger.warning("Setting SCM_DO_BUILD_DURING_DEPLOYMENT to true")
        update_app_settings(cmd, resource_group_name, name, [
            "SCM_DO_BUILD_DURING_DEPLOYMENT=true"
        ], slot)
        app_settings_should_contain['SCM_DO_BUILD_DURING_DEPLOYMENT'] = 'true'

    if website_run_from_package:
        logger.warning("Removing WEBSITE_RUN_FROM_PACKAGE app setting")
        delete_app_settings(cmd, resource_group_name, name, [
            "WEBSITE_RUN_FROM_PACKAGE"
        ], slot)
        app_settings_should_not_have.append('WEBSITE_RUN_FROM_PACKAGE')

    if enable_oryx_build:
        logger.warning("Removing ENABLE_ORYX_BUILD app setting")
        delete_app_settings(cmd, resource_group_name, name, [
            "ENABLE_ORYX_BUILD"
        ], slot)
        app_settings_should_not_have.append('ENABLE_ORYX_BUILD')

    # Wait for scm site to get the latest app settings
    if app_settings_should_not_have or app_settings_should_contain:
        logger.warning("Waiting SCM site to be updated with the latest app settings")
        scm_is_up_to_date = False
        retries = 10
        while not scm_is_up_to_date and retries >= 0:
            scm_is_up_to_date = validate_app_settings_in_scm(
                cmd, resource_group_name, name, slot,
                should_contain=app_settings_should_contain,
                should_not_have=app_settings_should_not_have)
            retries -= 1
            time.sleep(5)

        if retries < 0:
            logger.warning("App settings may not be propagated to the SCM site.")


def remove_remote_build_app_settings(cmd, resource_group_name, name, slot):
    settings = get_app_settings(cmd, resource_group_name, name, slot)
    scm_do_build_during_deployment = None

    app_settings_should_contain = {}

    for keyval in settings:
        if keyval['name'] == 'SCM_DO_BUILD_DURING_DEPLOYMENT':
            value = keyval['value'].lower()
            scm_do_build_during_deployment = value in ('true', '1')

    if scm_do_build_during_deployment is not False:
        logger.warning("Setting SCM_DO_BUILD_DURING_DEPLOYMENT to false")
        update_app_settings(cmd, resource_group_name, name, [
            "SCM_DO_BUILD_DURING_DEPLOYMENT=false"
        ], slot)
        app_settings_should_contain['SCM_DO_BUILD_DURING_DEPLOYMENT'] = 'false'

    # Wait for scm site to get the latest app settings
    if app_settings_should_contain:
        logger.warning("Waiting SCM site to be updated with the latest app settings")
        scm_is_up_to_date = False
        retries = 10
        while not scm_is_up_to_date and retries >= 0:
            scm_is_up_to_date = validate_app_settings_in_scm(
                cmd, resource_group_name, name, slot,
                should_contain=app_settings_should_contain)
            retries -= 1
            time.sleep(5)

        if retries < 0:
            logger.warning("App settings may not be propagated to the SCM site")


def validate_zip_deploy_app_setting_exists(cmd, resource_group_name, name, slot=None):
    settings = get_app_settings(cmd, resource_group_name, name, slot)

    storage_connection = None
    for keyval in settings:
        if keyval['name'] == 'AzureWebJobsStorage':
            storage_connection = str(keyval['value'])

    if storage_connection is None:
        raise ValidationError('The Azure CLI does not support this deployment path. Please '
                              'configure the app to deploy from a remote package using the steps here: '
                              'https://aka.ms/deployfromurl')


def upload_zip_to_storage(cmd, resource_group_name, name, src, slot=None):
    settings = get_app_settings(cmd, resource_group_name, name, slot)

    storage_connection = None
    for keyval in settings:
        if keyval['name'] == 'AzureWebJobsStorage':
            storage_connection = str(keyval['value'])

    container_name = "function-releases"
    blob_name = "{}-{}.zip".format(datetime.datetime.today().strftime('%Y%m%d%H%M%S'), str(uuid.uuid4()))
    BlockBlobService = get_sdk(cmd.cli_ctx, ResourceType.DATA_STORAGE, 'blob#BlockBlobService')
    block_blob_service = BlockBlobService(connection_string=storage_connection)
    if not block_blob_service.exists(container_name):
        block_blob_service.create_container(container_name)

    # https://gist.github.com/vladignatyev/06860ec2040cb497f0f3
    def progress_callback(current, total):
        total_length = 30
        filled_length = int(round(total_length * current) / float(total))
        percents = round(100.0 * current / float(total), 1)
        progress_bar = '=' * filled_length + '-' * (total_length - filled_length)
        progress_message = 'Uploading {} {}%'.format(progress_bar, percents)
        cmd.cli_ctx.get_progress_controller().add(message=progress_message)

    block_blob_service.create_blob_from_path(container_name, blob_name, src, validate_content=True,
                                             progress_callback=progress_callback)

    now = datetime.datetime.utcnow()
    blob_start = now - datetime.timedelta(minutes=10)
    blob_end = now + datetime.timedelta(weeks=520)
    BlobPermissions = get_sdk(cmd.cli_ctx, ResourceType.DATA_STORAGE, 'blob#BlobPermissions')
    blob_token = block_blob_service.generate_blob_shared_access_signature(container_name,
                                                                          blob_name,
                                                                          permission=BlobPermissions(read=True),
                                                                          expiry=blob_end,
                                                                          start=blob_start)

    blob_uri = block_blob_service.make_blob_url(container_name, blob_name, sas_token=blob_token)
    website_run_from_setting = "WEBSITE_RUN_FROM_PACKAGE={}".format(blob_uri)
    update_app_settings(cmd, resource_group_name, name, settings=[website_run_from_setting], slot=slot)
    client = web_client_factory(cmd.cli_ctx)

    try:
        logger.info('\nSyncing Triggers...')
        if slot is not None:
            client.web_apps.sync_function_triggers_slot(resource_group_name, name, slot)
        else:
            client.web_apps.sync_function_triggers(resource_group_name, name)
    except HttpResponseError as ex:
        # This SDK function throws an error if Status Code is 200
        if ex.status_code != 200:
            raise ex
    except Exception as ex:  # pylint: disable=broad-except
        if ex.response.status_code != 200:
            raise ex


class SiteContainerSpec:
    # pylint: disable=too-many-instance-attributes,too-few-public-methods
    from azure.mgmt.web.models import VolumeMount, EnvironmentVariable

    def __init__(self, name: str, image: str, target_port: str, is_main: bool, start_up_command: str = None,
                 auth_type: str = None, user_name: str = None, password_secret: str = None,
                 user_managed_identity_client_id: str = None, volume_mounts: list[VolumeMount] = None,
                 environment_variables: list[EnvironmentVariable] = None):
        self.name = name
        self.image = image
        self.target_port = target_port
        self.is_main = is_main
        self.start_up_command = start_up_command
        self.auth_type = auth_type
        self.user_name = user_name
        self.password_secret = password_secret
        self.user_managed_identity_client_id = user_managed_identity_client_id
        self.volume_mounts = volume_mounts
        self.environment_variables = environment_variables

    @classmethod
    def from_json(cls, json_data):
        name = json_data.get("name")
        properties = {k.lower(): v for k, v in json_data.get("properties", {}).items()}
        volume_mounts = properties.get("volumemounts")
        if volume_mounts:
            for mount in volume_mounts:
                mount = {k.lower(): v for k, v in mount.items()}
                if "containermountpath" in mount:
                    mount["container_mount_path"] = mount.pop("containermountpath")
                if "volumesubpath" in mount:
                    mount["volume_sub_path"] = mount.pop("volumesubpath")
                if "readonly" in mount:
                    mount["read_only"] = mount.pop("readonly")
        return cls(
            name=name,
            image=properties.get("image"),
            target_port=properties.get("targetport"),
            is_main=properties.get("ismain"),
            start_up_command=properties.get("startupcommand"),
            auth_type=properties.get("authtype"),
            user_name=properties.get("username"),
            password_secret=properties.get("passwordsecret"),
            user_managed_identity_client_id=properties.get("usermanagedidentityclientid"),
            volume_mounts=volume_mounts,
            environment_variables=properties.get("environmentvariables")
        )

    @classmethod
    def from_sitecontainer(cls, sitecontainer_name, sitecontainer):
        return cls(
            name=sitecontainer_name,  # Required explicitly as SiteContainer.name is read-only in SiteContainer model
            image=sitecontainer.image,
            target_port=sitecontainer.target_port,
            is_main=sitecontainer.is_main,
            start_up_command=sitecontainer.start_up_command,
            auth_type=sitecontainer.auth_type,
            user_name=sitecontainer.user_name,
            password_secret=sitecontainer.password_secret,
            user_managed_identity_client_id=sitecontainer.user_managed_identity_client_id,
            volume_mounts=sitecontainer.volume_mounts,
            environment_variables=sitecontainer.environment_variables
        )


def create_webapp_sitecontainers(cmd, name, resource_group, slot=None, container_name=None, image=None,
                                 target_port=None, startup_cmd=None, is_main=None, system_assigned_identity=None,
                                 user_assigned_identity=None, registry_username=None,
                                 registry_password=None, sitecontainers_spec_file=None):
    import os
    response = None
    is_system_identity_enabled, user_assigned_identities, app_settings = _get_site_props_for_sitecontainer_app_internal(
        cmd, resource_group, name, slot)

    # check if sitecontainers_spec_file is provided
    if sitecontainers_spec_file:
        response = []
        logger.warning("Using sitecontainer-spec-file to create sitecontainer(s)")
        if not os.path.exists(sitecontainers_spec_file):
            raise ValidationError("The sitecontainer-spec-file does not exist at the path '{}'"
                                  .format(sitecontainers_spec_file))
        with open(sitecontainers_spec_file, 'r') as file:
            sitecontainers_spec_json = None
            try:
                sitecontainers_spec_json = json.load(file)
            except Exception as ex:
                raise ValidationError("The sitecontainer-spec-file is not a valid JSON. Error: {}".format(str(ex)))

            if not isinstance(sitecontainers_spec_json, list):
                raise ValidationError("The sitecontainer-spec-file should contain a list of sitecontainers.")
            try:
                sitecontainers_spec = [SiteContainerSpec.from_json(container) for container in sitecontainers_spec_json]
            except Exception as ex:
                raise ValidationError("Failed to parse the sitecontainer-spec-file. Error: {}".format(str(ex)))
            if sitecontainers_spec is None or len(sitecontainers_spec) == 0:
                raise ValidationError("No sitecontainers found in the sitecontainers spec file.")
            for spec in sitecontainers_spec:
                existing_sitecontainers = list_webapp_sitecontainers(cmd, name, resource_group, slot)
                existing_sitecontainers_spec = [SiteContainerSpec.from_sitecontainer(container.name, container)
                                                for container in existing_sitecontainers]
                try:
                    _validate_sitecontainer_internal(spec, existing_sitecontainers_spec, is_system_identity_enabled,
                                                     user_assigned_identities, app_settings)
                except ValidationError as ex:
                    logger.error(("Validation failed for sitecontainer '%s'. "
                                 "This sitecontainer will be skipped. Error: %s"), spec.name, ex.error_msg)
                    continue
                sitecontainer = SiteContainer(image=spec.image, target_port=spec.target_port,
                                              start_up_command=spec.start_up_command,
                                              is_main=spec.is_main, auth_type=spec.auth_type, user_name=spec.user_name,
                                              password_secret=spec.password_secret,
                                              user_managed_identity_client_id=spec.user_managed_identity_client_id,
                                              volume_mounts=spec.volume_mounts,
                                              environment_variables=spec.environment_variables)
                response.append(_create_or_update_webapp_sitecontainer_internal(cmd, name, resource_group,
                                                                                spec.name, sitecontainer, slot))
                logger.warning("Sitecontainer '%s' added successfully.", spec.name)
    else:
        if container_name is None or is_main is None or image is None:
            raise RequiredArgumentMissingError(("The following arguments are required if argument "
                                                "--sitecontainers-spec-file "
                                                "is not provided: --container-name, --image, --is-main"))
        auth_type = AuthType.ANONYMOUS
        if system_assigned_identity is True:
            auth_type = AuthType.SYSTEM_IDENTITY
        elif user_assigned_identity:
            auth_type = AuthType.USER_ASSIGNED
        elif registry_username and registry_password:
            auth_type = AuthType.USER_CREDENTIALS

        sitecontainer = SiteContainer(image=image, target_port=target_port, start_up_command=startup_cmd,
                                      is_main=is_main, auth_type=auth_type, user_name=registry_username,
                                      password_secret=registry_password,
                                      user_managed_identity_client_id=user_assigned_identity)
        existing_sitecontainers = list_webapp_sitecontainers(cmd, name, resource_group, slot)
        existing_sitecontainers_spec = [SiteContainerSpec.from_sitecontainer(container.name, container)
                                        for container in existing_sitecontainers]
        _validate_sitecontainer_internal(SiteContainerSpec.from_sitecontainer(container_name, sitecontainer),
                                         existing_sitecontainers_spec, is_system_identity_enabled,
                                         user_assigned_identities, app_settings)
        response = _create_or_update_webapp_sitecontainer_internal(cmd, name, resource_group,
                                                                   container_name, sitecontainer, slot)
    return response


def _validate_sitecontainer_internal(new_sitecontainer_spec, existing_sitecontainers_spec,
                                     is_system_assigned_identity_enabled, user_assigned_identities, appsettings):
    # ensure that isMain=true is unique
    existing_main_sitecontainer = next((spec for spec in existing_sitecontainers_spec
                                        if spec.is_main and spec.name != new_sitecontainer_spec.name), None)
    if new_sitecontainer_spec.is_main and existing_main_sitecontainer:
        raise ValidationError(("SiteContainer '{}' with isMain=true already exists. "
                               "Cannot add SiteContainer '{}' as the main sitecontainer.")
                              .format(existing_main_sitecontainer.name, new_sitecontainer_spec.name))
    # ensure that targetPort is in range 1 to 65535
    if new_sitecontainer_spec.target_port is not None:
        target_port = int(new_sitecontainer_spec.target_port)
        if target_port < 1 or target_port > 65535:
            raise ValidationError(("Invalid targetPort '{}' for SiteContainer '{}'. "
                                  "targetPort must be in the range 1 to 65535.")
                                  .format(new_sitecontainer_spec.target_port, new_sitecontainer_spec.name))
    # ensure that targetPort is unique
    existing_same_port_sitecontainer = next((spec for spec in existing_sitecontainers_spec
                                             if spec.target_port == new_sitecontainer_spec.target_port and
                                             spec.name != new_sitecontainer_spec.name), None)
    if existing_same_port_sitecontainer:
        raise ValidationError(("SiteContainer '{}' with targetPort '{}' already exists. "
                              "targetPort must be unique for SiteContainer '{}'.")
                              .format(existing_same_port_sitecontainer.name, new_sitecontainer_spec.target_port,
                                      new_sitecontainer_spec.name))
    # ensure that environment variable value should be a key in appsettings
    if new_sitecontainer_spec.environment_variables:
        for env_var in new_sitecontainer_spec.environment_variables:
            if env_var['value'] not in [setting['name'] for setting in appsettings]:
                raise ValidationError("The value of env variable '{}' for SiteContainer '{}' is not an app setting."
                                      .format(env_var['name'], new_sitecontainer_spec.name))
    # if authType is systemAssigned, ensure that systemAssignedIdentity is enabled
    if new_sitecontainer_spec.auth_type == AuthType.SYSTEM_IDENTITY and not is_system_assigned_identity_enabled:
        raise ValidationError(("System assigned identity is not enabled for the site. "
                              "Cannot use this auth type for SiteContainer '{}'.").format(new_sitecontainer_spec.name))
    # if authType is userAssigned, ensure that userAssignedIdentity that is provided is enabled for the site
    if new_sitecontainer_spec.auth_type == AuthType.USER_ASSIGNED and \
            new_sitecontainer_spec.user_managed_identity_client_id not in user_assigned_identities:
        raise ValidationError(("User assigned identity with ClientID '{}' is not added for the site. "
                              "Cannot use this identity for SiteContainer '{}'.").format(
            new_sitecontainer_spec.user_managed_identity_client_id, new_sitecontainer_spec.name))


def _get_site_props_for_sitecontainer_app_internal(cmd, resource_group, name, slot):
    client = web_client_factory(cmd.cli_ctx)
    app = client.web_apps.get_slot(resource_group, name, slot) if slot else client.web_apps.get(resource_group, name)
    if not is_linux_webapp(app):
        raise ValidationError("Site is not a linux webapp. Sitecontainers are only supported for linux webapps.")
    is_system_identity_enabled = False
    user_assigned_identities = []
    if app.identity:
        is_system_identity_enabled = 'SystemAssigned' in app.identity.type
        if app.identity.user_assigned_identities:
            user_assigned_identities = [identity.client_id
                                        for identity in app.identity.user_assigned_identities.values()]
    app_settings = get_app_settings(cmd, resource_group, name, slot)
    return is_system_identity_enabled, user_assigned_identities, app_settings


def _create_or_update_webapp_sitecontainer_internal(cmd, name, resource_group, container_name,
                                                    sitecontainer, slot=None):
    web_client = get_mgmt_service_client(cmd.cli_ctx, WebSiteManagementClient).web_apps
    try:
        if slot:
            return web_client.create_or_update_site_container_slot(resource_group, name,
                                                                   slot, container_name, sitecontainer)
        return web_client.create_or_update_site_container(resource_group, name, container_name, sitecontainer)
    except Exception as ex:
        raise AzureInternalError("Failed to create or update sitecontainer {}. Error: {}"
                                 .format(container_name, str(ex)))


def update_webapp_sitecontainer(cmd, name, resource_group, container_name, slot=None, image=None, target_port=None,
                                startup_cmd=None, is_main=None, system_assigned_identity=None,
                                user_assigned_identity=None, registry_username=None, registry_password=None):
    # get the sitecontainer
    site_container = None
    try:
        site_container = get_webapp_sitecontainer(cmd, name, resource_group, container_name, slot)
    except:
        raise ResourceNotFoundError("Sitecontainer '{}' does not exist, failed to update the sitecontainer."
                                    .format(container_name))
    site_container.image = image or site_container.image
    site_container.target_port = target_port
    site_container.start_up_command = startup_cmd
    if is_main is not None:
        site_container.is_main = is_main
    if system_assigned_identity is not None:
        site_container.auth_type = AuthType.SYSTEM_IDENTITY
    if user_assigned_identity:
        site_container.auth_type = AuthType.USER_ASSIGNED
        site_container.user_managed_identity_client_id = user_assigned_identity
    if registry_username and registry_password:
        site_container.auth_type = AuthType.USER_CREDENTIALS
        site_container.user_name = registry_username
        site_container.password_secret = registry_password

    # ensure that the updated sitecontainer specs are valid
    is_system_identity_enabled, user_assigned_identities, app_settings = \
        _get_site_props_for_sitecontainer_app_internal(cmd, resource_group, name, slot)
    site_container_specs = SiteContainerSpec.from_sitecontainer(container_name, site_container)
    existing_sitecontainers = list_webapp_sitecontainers(cmd, name, resource_group, slot)
    existing_sitecontainers_spec = [SiteContainerSpec.from_sitecontainer(container.name, container)
                                    for container in existing_sitecontainers]
    _validate_sitecontainer_internal(site_container_specs, existing_sitecontainers_spec, is_system_identity_enabled,
                                     user_assigned_identities, app_settings)
    return _create_or_update_webapp_sitecontainer_internal(cmd, name, resource_group,
                                                           container_name, site_container, slot)


def get_webapp_sitecontainer(cmd, name, resource_group, container_name, slot=None):
    web_client = get_mgmt_service_client(cmd.cli_ctx, WebSiteManagementClient).web_apps
    try:
        if slot:
            return web_client.get_site_container_slot(resource_group, name, slot, container_name)
        return web_client.get_site_container(resource_group, name, container_name)
    except Exception as ex:
        raise ResourceNotFoundError("Failed to fetch sitecontainer '{}'. Error: {}".format(container_name, str(ex)))


def delete_webapp_sitecontainer(cmd, name, resource_group, container_name, slot=None):
    web_client = get_mgmt_service_client(cmd.cli_ctx, WebSiteManagementClient).web_apps
    response = None
    try:
        if slot:
            response = web_client.delete_site_container_slot(resource_group, name, slot,
                                                             container_name, cls=lambda x, y, z: x)
        else:
            response = web_client.delete_site_container(resource_group, name, container_name, cls=lambda x, y, z: x)
        if response and response.http_response.status_code in (200, 204):
            # TODO: Validate deletion via response status code once api bug is fixed,
            # Status 200 -> container existed and was deleted successfully
            # Status 204 -> container does not exist
            logger.warning("Sitecontainer %s was deleted successfully.", container_name)
        else:
            logger.error("Failed to delete sitecontainer %s.", container_name)
    except Exception as ex:
        raise AzureInternalError("Failed to delete sitecontainer '{}'. Error: {}".format(container_name, str(ex)))


def list_webapp_sitecontainers(cmd, name, resource_group, slot=None):
    web_client = get_mgmt_service_client(cmd.cli_ctx, WebSiteManagementClient).web_apps
    site_containers = None
    try:
        if slot:
            site_containers = web_client.list_site_containers_slot(resource_group, name, slot)
        else:
            site_containers = web_client.list_site_containers(resource_group, name)
    except Exception as ex:
        raise ResourceNotFoundError("Failed to fetch sitecontainers. Error: {}".format(str(ex)))
    # the PageIterator returned by SDK throws an exception during extraction if there are 0 containers
    try:
        site_containers = list(site_containers)
    except:  # pylint: disable=bare-except
        return []
    return site_containers


def get_webapp_sitecontainers_status(cmd, name, resource_group, container_name=None, slot=None):
    import requests
    scm_url = _get_scm_url(cmd, resource_group, name, slot)
    site_container_status_url = scm_url + '/api/sitecontainers/' + (container_name
                                                                    if container_name is not None else "")
    headers = get_scm_site_headers(cmd.cli_ctx, name, resource_group, slot)
    try:
        response = requests.get(site_container_status_url, headers=headers)
        return response.json()
    except Exception as ex:
        raise AzureInternalError("Failed to fetch sitecontainer status. Error: {}".format(str(ex)))


def get_webapp_sitecontainer_log(cmd, name, resource_group, container_name, slot=None):
    scm_url = _get_scm_url(cmd, resource_group, name, slot)
    site_container_logs_url = scm_url + '/api/sitecontainers/' + container_name + '/logs'
    headers = get_scm_site_headers(cmd.cli_ctx, name, resource_group, slot)
    try:
        t = threading.Thread(target=_get_log, args=(site_container_logs_url, headers))
        t.daemon = True
        t.start()
        while True:
            time.sleep(100)  # so that ctrl+c can stop the command
    except Exception as ex:
        raise AzureInternalError("Failed to fetch sitecontainer logs. Error: {}".format(str(ex)))


# for generic updater
def get_webapp(cmd, resource_group_name, name, slot=None):
    return _generic_site_operation(cmd.cli_ctx, resource_group_name, name, 'get', slot)


def set_webapp(cmd, resource_group_name, name, slot=None, skip_dns_registration=None, basic_auth="",  # pylint: disable=unused-argument
               skip_custom_domain_verification=None, force_dns_registration=None, ttl_in_seconds=None, **kwargs):  # pylint: disable=unused-argument
    instance = kwargs['parameters']
    client = web_client_factory(cmd.cli_ctx)
    updater = client.web_apps.begin_create_or_update_slot if slot else client.web_apps.begin_create_or_update
    kwargs = {"resource_group_name": resource_group_name, "name": name, "site_envelope": instance}
    if slot:
        kwargs['slot'] = slot

    _enable_basic_auth(cmd, name, slot, resource_group_name, basic_auth.lower())

    return updater(**kwargs)


def update_webapp(cmd, instance, client_affinity_enabled=None, https_only=None, minimum_elastic_instance_count=None,
                  prewarmed_instance_count=None):
    if 'function' in instance.kind:
        raise ValidationError("please use 'az functionapp update' to update this function app")
    if minimum_elastic_instance_count or prewarmed_instance_count:
        args = ["--minimum-elastic-instance-count", "--prewarmed-instance-count"]
        plan = get_app_service_plan_from_webapp(cmd, instance)
        sku = _normalize_sku(plan.sku.name)
        if get_sku_tier(sku) not in ["PREMIUMV2", "PREMIUMV3"]:
            raise ValidationError("{} are only supported for elastic premium V2/V3 SKUs".format(str(args)))
        if not plan.elastic_scale_enabled:
            raise ValidationError("Elastic scale is not enabled on the App Service Plan. Please update the plan ")
        if (minimum_elastic_instance_count or 0) > plan.maximum_elastic_worker_count:
            raise ValidationError("--minimum-elastic-instance-count: Minimum elastic instance count is greater than "
                                  "the app service plan's maximum Elastic worker count. "
                                  "Please choose a lower count or update the plan's maximum ")
        if (prewarmed_instance_count or 0) > plan.maximum_elastic_worker_count:
            raise ValidationError("--prewarmed-instance-count: Prewarmed instance count is greater than "
                                  "the app service plan's maximum Elastic worker count. "
                                  "Please choose a lower count or update the plan's maximum ")

    if client_affinity_enabled is not None:
        instance.client_affinity_enabled = client_affinity_enabled == 'true'
    if https_only is not None:
        instance.https_only = https_only == 'true'

    if minimum_elastic_instance_count is not None:
        from azure.mgmt.web.models import SiteConfig
        # Need to create a new SiteConfig object to ensure that the new property is included in request body
        conf = SiteConfig(**instance.site_config.as_dict())
        conf.minimum_elastic_instance_count = minimum_elastic_instance_count
        instance.site_config = conf

    if prewarmed_instance_count is not None:
        instance.site_config.pre_warmed_instance_count = prewarmed_instance_count

    return instance


def update_functionapp(cmd, instance, plan=None, force=False):
    client = web_client_factory(cmd.cli_ctx)
    if plan is not None:
        if is_valid_resource_id(plan):
            dest_parse_result = parse_resource_id(plan)
            dest_plan_info = client.app_service_plans.get(dest_parse_result['resource_group'],
                                                          dest_parse_result['name'])
        else:
            dest_plan_info = client.app_service_plans.get(instance.resource_group, plan)
        if dest_plan_info is None:
            raise ResourceNotFoundError("The plan '{}' doesn't exist".format(plan))
        validate_plan_switch_compatibility(cmd, client, instance, dest_plan_info, force)
        instance.server_farm_id = dest_plan_info.id
    return instance


def validate_plan_switch_compatibility(cmd, client, src_functionapp_instance, dest_plan_instance, force):
    general_switch_msg = 'Currently the switch is only allowed between a Consumption or an Elastic Premium plan.'
    src_parse_result = parse_resource_id(src_functionapp_instance.server_farm_id)
    src_plan_info = client.app_service_plans.get(src_parse_result['resource_group'],
                                                 src_parse_result['name'])

    if src_plan_info is None:
        raise ResourceNotFoundError('Could not determine the current plan of the functionapp')

    # Ensure all plans involved are windows. Reserved = true indicates Linux.
    if src_plan_info.reserved or dest_plan_instance.reserved:
        raise ValidationError('This feature currently supports windows to windows plan migrations. For other '
                              'migrations, please redeploy.')

    src_is_premium = is_plan_elastic_premium(cmd, src_plan_info)
    dest_is_consumption = is_plan_consumption(cmd, dest_plan_instance)

    if not (is_plan_consumption(cmd, src_plan_info) or src_is_premium):
        raise ValidationError('Your functionapp is not using a Consumption or an Elastic Premium plan. ' +
                              general_switch_msg)
    if not (dest_is_consumption or is_plan_elastic_premium(cmd, dest_plan_instance)):
        raise ValidationError('You are trying to move to a plan that is not a Consumption or an '
                              'Elastic Premium plan. ' +
                              general_switch_msg)

    if src_is_premium and dest_is_consumption:
        logger.warning('WARNING: Moving a functionapp from Premium to Consumption might result in loss of '
                       'functionality and cause the app to break. Please ensure the functionapp is compatible '
                       'with a Consumption plan and is not using any features only available in Premium.')
        if not force:
            raise RequiredArgumentMissingError('If you want to migrate a functionapp from a Premium to Consumption '
                                               'plan, please re-run this command with the \'--force\' flag.')


def set_functionapp(cmd, resource_group_name, name, slot=None, **kwargs):
    instance = kwargs['parameters']
    client = web_client_factory(cmd.cli_ctx)
    updater = client.web_apps.begin_create_or_update_slot if slot else client.web_apps.begin_create_or_update
    kwargs = {"resource_group_name": resource_group_name, "name": name, "site_envelope": instance}
    if slot:
        kwargs['slot'] = slot

    return updater(**kwargs)


def get_functionapp(cmd, resource_group_name, name, slot=None):
    function_app = _generic_site_operation(cmd.cli_ctx, resource_group_name, name, 'get', slot)
    if not function_app or 'function' not in function_app.kind:
        raise ResourceNotFoundError("Unable to find App {} in resource group {}".format(name, resource_group_name))
    return function_app


def list_webapp(cmd, resource_group_name=None, show_details=False):
    full_list = _list_app(cmd.cli_ctx, resource_group_name, show_details=show_details)
    # ignore apps with kind==null & not functions apps
    return list(filter(lambda x: x.kind is not None and "function" not in x.kind.lower(), full_list))


def list_deleted_webapp(cmd, resource_group_name=None, name=None, slot=None):
    result = _list_deleted_app(cmd.cli_ctx, resource_group_name, name, slot)
    return sorted(result, key=lambda site: site.deleted_site_id)


def webapp_exists(cmd, resource_group_name, name, slot=None):
    from azure.core.exceptions import ResourceNotFoundError as RNFR
    exists = True
    try:
        if slot:
            get_webapp(cmd, resource_group_name=resource_group_name, name=name, slot=slot)
        else:
            get_webapp(cmd, resource_group_name=resource_group_name, name=name)
    except RNFR:
        exists = False
    return exists


def restore_deleted_webapp(cmd, deleted_id, resource_group_name, name, slot=None, restore_content_only=None,
                           target_app_svc_plan=None):
    # If web app doesn't exist, Try creating it in the provided app service plan
    if not webapp_exists(cmd, resource_group_name, name, slot):
        logger.debug('Web app %s with slot %s not found under resource group %s', name, slot, resource_group_name)
        if not target_app_svc_plan:
            raise ValidationError(
                f'Target app "{name}" does not exist. '
                'Specify --target-app-svc-plan for it to be created automatically.')
        if not app_service_plan_exists(cmd, resource_group_name, target_app_svc_plan):
            raise ValidationError(
                f'Target app service plan "{target_app_svc_plan}" not found '
                f'in the target resource group "{resource_group_name}"')
        # create webapp in the plan
        create_webapp(cmd, resource_group_name, name, target_app_svc_plan)
        logger.debug(
            'Web app %s is created on plan %s, resource group %s', name, target_app_svc_plan, resource_group_name)

    DeletedAppRestoreRequest = cmd.get_models('DeletedAppRestoreRequest')
    request = DeletedAppRestoreRequest(deleted_site_id=deleted_id, recover_configuration=not restore_content_only)
    return _generic_site_operation(cmd.cli_ctx, resource_group_name, name, 'begin_restore_from_deleted_app',
                                   slot, request)


def list_function_app(cmd, resource_group_name=None):
    return list(filter(lambda x: x.kind is not None and is_functionapp(x),
                _list_app(cmd.cli_ctx, resource_group_name)))


def show_functionapp(cmd, resource_group_name, name, slot=None):
    if is_flex_functionapp(cmd.cli_ctx, resource_group_name, name):
        return get_raw_functionapp(cmd.cli_ctx, resource_group_name, name)
    app = _generic_site_operation(cmd.cli_ctx, resource_group_name, name, 'get', slot)
    if not app:
        raise ResourceNotFoundError("Unable to find resource'{}', in ResourceGroup '{}'.".format(name,
                                                                                                 resource_group_name))
    app.site_config = _generic_site_operation(cmd.cli_ctx, resource_group_name, name, 'get_configuration',
                                              slot)
    if not is_centauri_functionapp(cmd, resource_group_name, name):
        _rename_server_farm_props(app)
        _fill_ftp_publishing_url(cmd, app, resource_group_name, name, slot)
    return app


def show_app(cmd, resource_group_name, name, slot=None):
    app = _generic_site_operation(cmd.cli_ctx, resource_group_name, name, 'get', slot)
    if not app:
        raise ResourceNotFoundError("Unable to find resource'{}', in ResourceGroup '{}'.".format(name,
                                                                                                 resource_group_name))
    app.site_config = _generic_site_operation(cmd.cli_ctx, resource_group_name, name, 'get_configuration',
                                              slot)
    if not is_centauri_functionapp(cmd, resource_group_name, name):
        _rename_server_farm_props(app)
        _fill_ftp_publishing_url(cmd, app, resource_group_name, name, slot)
        _remove_list_duplicates(app)
    return app


def _list_app(cli_ctx, resource_group_name=None, show_details=False):
    client = web_client_factory(cli_ctx)
    if resource_group_name:
        result = list(client.web_apps.list_by_resource_group(resource_group_name))
    else:
        result = list(client.web_apps.list())
    for webapp in result:
        _rename_server_farm_props(webapp)
        if show_details:
            if not resource_group_name:
                webapp_resource_group_name = webapp.resource_group
            else:
                webapp_resource_group_name = resource_group_name
            webapp.site_config = _generic_site_operation(
                cli_ctx, webapp_resource_group_name, webapp.name, 'get_configuration')
    return result


def _list_deleted_app(cli_ctx, resource_group_name=None, name=None, slot=None):
    client = web_client_factory(cli_ctx)
    locations = _get_deleted_apps_locations(cli_ctx)
    result = []
    for location in locations:
        result = result + list(client.deleted_web_apps.list_by_location(location))
    if resource_group_name:
        result = [r for r in result if r.resource_group == resource_group_name]
    if name:
        result = [r for r in result if r.deleted_site_name.lower() == name.lower()]
    if slot:
        result = [r for r in result if r.slot.lower() == slot.lower()]
    return result


def _build_identities_info(identities):
    identities = identities or []
    identity_types = []
    if not identities or MSI_LOCAL_ID in identities:
        identity_types.append('SystemAssigned')
    external_identities = [x for x in identities if x != MSI_LOCAL_ID]
    if external_identities:
        identity_types.append('UserAssigned')
    identity_types = ','.join(identity_types)
    info = {'type': identity_types}
    if external_identities:
        info['userAssignedIdentities'] = {e: {} for e in external_identities}
    return (info, identity_types, external_identities, 'SystemAssigned' in identity_types)


def assign_identity(cmd, resource_group_name, name, assign_identities=None, role='Contributor', slot=None, scope=None):
    ManagedServiceIdentity, ResourceIdentityType = cmd.get_models('ManagedServiceIdentity',
                                                                  'ManagedServiceIdentityType')
    UserAssignedIdentitiesValue = cmd.get_models('UserAssignedIdentity')
    _, _, external_identities, enable_local_identity = _build_identities_info(assign_identities)

    def getter():
        return _generic_site_operation(cmd.cli_ctx, resource_group_name, name, 'get', slot)

    def setter(webapp):
        if webapp.identity and webapp.identity.type == ResourceIdentityType.system_assigned_user_assigned:
            identity_types = ResourceIdentityType.system_assigned_user_assigned
        elif webapp.identity and webapp.identity.type == ResourceIdentityType.system_assigned and external_identities:
            identity_types = ResourceIdentityType.system_assigned_user_assigned
        elif webapp.identity and webapp.identity.type == ResourceIdentityType.user_assigned and enable_local_identity:
            identity_types = ResourceIdentityType.system_assigned_user_assigned
        elif external_identities and enable_local_identity:
            identity_types = ResourceIdentityType.system_assigned_user_assigned
        elif external_identities:
            identity_types = ResourceIdentityType.user_assigned
        else:
            identity_types = ResourceIdentityType.system_assigned

        if webapp.identity:
            webapp.identity.type = identity_types
        else:
            webapp.identity = ManagedServiceIdentity(type=identity_types)
        if external_identities:
            if not webapp.identity.user_assigned_identities:
                webapp.identity.user_assigned_identities = {}
            for identity in external_identities:
                webapp.identity.user_assigned_identities[identity] = UserAssignedIdentitiesValue()

        poller = _generic_site_operation(cmd.cli_ctx, resource_group_name, name, 'begin_create_or_update',
                                         extra_parameter=webapp, slot=slot)
        return LongRunningOperation(cmd.cli_ctx)(poller)

    from azure.cli.core.commands.arm import assign_identity as _assign_identity
    webapp = _assign_identity(cmd.cli_ctx, getter, setter, identity_role=role, identity_scope=scope)
    return webapp.identity


def show_identity(cmd, resource_group_name, name, slot=None):
    web_app = _generic_site_operation(cmd.cli_ctx, resource_group_name, name, 'get', slot)
    if not web_app:
        raise ResourceNotFoundError("Unable to find App {} in resource group {}".format(name, resource_group_name))
    return web_app.identity


def remove_identity(cmd, resource_group_name, name, remove_identities=None, slot=None):
    IdentityType = cmd.get_models('ManagedServiceIdentityType')
    UserAssignedIdentitiesValue = cmd.get_models('UserAssignedIdentity')
    _, _, external_identities, remove_local_identity = _build_identities_info(remove_identities)

    def getter():
        return _generic_site_operation(cmd.cli_ctx, resource_group_name, name, 'get', slot)

    def setter(webapp):
        if webapp.identity is None:
            return webapp
        to_remove = []
        existing_identities = {x.lower() for x in list((webapp.identity.user_assigned_identities or {}).keys())}
        if external_identities:
            to_remove = {x.lower() for x in external_identities}
            non_existing = to_remove.difference(existing_identities)
            if non_existing:
                raise ResourceNotFoundError("'{}' are not associated with '{}'".format(','.join(non_existing), name))
            if not list(existing_identities - to_remove):
                if webapp.identity.type == IdentityType.user_assigned:
                    webapp.identity.type = IdentityType.none
                elif webapp.identity.type == IdentityType.system_assigned_user_assigned:
                    webapp.identity.type = IdentityType.system_assigned

        webapp.identity.user_assigned_identities = None
        if remove_local_identity:
            webapp.identity.type = (IdentityType.none
                                    if webapp.identity.type == IdentityType.system_assigned or
                                    webapp.identity.type == IdentityType.none
                                    else IdentityType.user_assigned)

        if webapp.identity.type not in [IdentityType.none, IdentityType.system_assigned]:
            webapp.identity.user_assigned_identities = {}
        if to_remove:
            for identity in list(existing_identities - to_remove):
                webapp.identity.user_assigned_identities[identity] = UserAssignedIdentitiesValue()
        else:
            for identity in list(existing_identities):
                webapp.identity.user_assigned_identities[identity] = UserAssignedIdentitiesValue()

        poller = _generic_site_operation(cmd.cli_ctx, resource_group_name, name, 'begin_create_or_update', slot, webapp)
        return LongRunningOperation(cmd.cli_ctx)(poller)

    from azure.cli.core.commands.arm import assign_identity as _assign_identity
    webapp = _assign_identity(cmd.cli_ctx, getter, setter)
    return webapp.identity


def get_auth_settings(cmd, resource_group_name, name, slot=None):
    return _generic_site_operation(cmd.cli_ctx, resource_group_name, name, 'get_auth_settings', slot)


def is_auth_runtime_version_valid(runtime_version=None):
    if runtime_version is None:
        return True
    if runtime_version.startswith("~") and len(runtime_version) > 1:
        try:
            int(runtime_version[1:])
        except ValueError:
            return False
        return True
    split_versions = runtime_version.split('.')
    if len(split_versions) != 3:
        return False
    for version in split_versions:
        try:
            int(version)
        except ValueError:
            return False
    return True


def update_auth_settings(cmd, resource_group_name, name, enabled=None, action=None,  # pylint: disable=unused-argument
                         client_id=None, token_store_enabled=None, runtime_version=None,  # pylint: disable=unused-argument
                         token_refresh_extension_hours=None,  # pylint: disable=unused-argument
                         allowed_external_redirect_urls=None, client_secret=None,  # pylint: disable=unused-argument
                         client_secret_certificate_thumbprint=None,  # pylint: disable=unused-argument
                         allowed_audiences=None, issuer=None, facebook_app_id=None,  # pylint: disable=unused-argument
                         facebook_app_secret=None, facebook_oauth_scopes=None,  # pylint: disable=unused-argument
                         twitter_consumer_key=None, twitter_consumer_secret=None,  # pylint: disable=unused-argument
                         google_client_id=None, google_client_secret=None,  # pylint: disable=unused-argument
                         google_oauth_scopes=None, microsoft_account_client_id=None,  # pylint: disable=unused-argument
                         microsoft_account_client_secret=None,  # pylint: disable=unused-argument
                         microsoft_account_oauth_scopes=None, slot=None):  # pylint: disable=unused-argument
    auth_settings = get_auth_settings(cmd, resource_group_name, name, slot)
    UnauthenticatedClientAction = cmd.get_models('UnauthenticatedClientAction')
    if action == 'AllowAnonymous':
        auth_settings.unauthenticated_client_action = UnauthenticatedClientAction.allow_anonymous
    elif action:
        auth_settings.unauthenticated_client_action = UnauthenticatedClientAction.redirect_to_login_page
        auth_settings.default_provider = AUTH_TYPES[action]
    # validate runtime version
    if not is_auth_runtime_version_valid(runtime_version):
        raise InvalidArgumentValueError('Usage Error: --runtime-version set to invalid value')

    import inspect
    frame = inspect.currentframe()
    bool_flags = ['enabled', 'token_store_enabled']
    # note: getargvalues is used already in azure.cli.core.commands.
    # and no simple functional replacement for this deprecating method for 3.5
    args, _, _, values = inspect.getargvalues(frame)  # pylint: disable=deprecated-method

    for arg in args[2:]:
        if values.get(arg, None):
            setattr(auth_settings, arg, values[arg] if arg not in bool_flags else values[arg] == 'true')

    return _generic_site_operation(cmd.cli_ctx, resource_group_name, name, 'update_auth_settings', slot, auth_settings)


def list_instances(cmd, resource_group_name, name, slot=None):
    return _generic_site_operation(cmd.cli_ctx, resource_group_name, name, 'list_instance_identifiers', slot)


def list_runtimes(cmd, os_type=None, linux=False, show_runtime_details=False):
    if os_type is not None and linux:
        raise MutuallyExclusiveArgumentError("Cannot use both --os-type and --linux")

    if linux:
        linux = True
        windows = False
    else:
        # show both linux and windows stacks by default
        linux = True
        windows = True
        if os_type == WINDOWS_OS_NAME:
            linux = False
        if os_type == LINUX_OS_NAME:
            windows = False

    runtime_helper = _StackRuntimeHelper(cmd=cmd, linux=linux, windows=windows)
    return runtime_helper.get_stack_names_only(delimiter=":", show_runtime_details=show_runtime_details)


def list_function_app_runtimes(cmd, os_type=None):
    # show both linux and windows stacks by default
    linux = True
    windows = True
    if os_type == WINDOWS_OS_NAME:
        linux = False
    if os_type == LINUX_OS_NAME:
        windows = False

    runtime_helper = _FunctionAppStackRuntimeHelper(cmd=cmd, linux=linux, windows=windows)
    linux_stacks = [r.to_dict() for r in runtime_helper.stacks if r.linux]
    windows_stacks = [r.to_dict() for r in runtime_helper.stacks if not r.linux]
    if linux and not windows:
        return linux_stacks
    if windows and not linux:
        return windows_stacks
    return {WINDOWS_OS_NAME: windows_stacks, LINUX_OS_NAME: linux_stacks}


def list_flex_function_app_runtimes(cmd, location, runtime):
    runtime_helper = _FlexFunctionAppStackRuntimeHelper(cmd, location, runtime)
    runtimes = [r for r in runtime_helper.stacks if runtime == r.name]
    if not runtimes:
        raise ValidationError("Runtime '{}' not supported for function apps on the Flex Consumption plan."
                              .format(runtime))
    return runtime_helper.stacks


def delete_logic_app(cmd, resource_group_name, name, slot=None):
    return _generic_site_operation(cmd.cli_ctx, resource_group_name, name, 'delete', slot)


def delete_function_app(cmd, resource_group_name, name, keep_empty_plan=None, slot=None):
    client = web_client_factory(cmd.cli_ctx)
    if slot:
        client.web_apps.delete_slot(resource_group_name, name, slot,
                                    delete_empty_server_farm=False if keep_empty_plan else None)
    else:
        client.web_apps.delete(resource_group_name, name,
                               delete_empty_server_farm=False if keep_empty_plan else None)


def delete_webapp(cmd, resource_group_name, name, keep_metrics=None, keep_empty_plan=None,
                  keep_dns_registration=None, slot=None):  # pylint: disable=unused-argument
    client = web_client_factory(cmd.cli_ctx)
    if slot:
        client.web_apps.delete_slot(resource_group_name, name, slot,
                                    delete_metrics=False if keep_metrics else None,
                                    delete_empty_server_farm=False if keep_empty_plan else None)
    else:
        client.web_apps.delete(resource_group_name, name,
                               delete_metrics=False if keep_metrics else None,
                               delete_empty_server_farm=False if keep_empty_plan else None)


def stop_webapp(cmd, resource_group_name, name, slot=None):
    return _generic_site_operation(cmd.cli_ctx, resource_group_name, name, 'stop', slot)


def start_webapp(cmd, resource_group_name, name, slot=None):
    return _generic_site_operation(cmd.cli_ctx, resource_group_name, name, 'start', slot)


def restart_webapp(cmd, resource_group_name, name, slot=None):
    return _generic_site_operation(cmd.cli_ctx, resource_group_name, name, 'restart', slot)


def get_site_configs(cmd, resource_group_name, name, slot=None):
    return _generic_site_operation(cmd.cli_ctx, resource_group_name, name, 'get_configuration', slot)


def get_app_settings(cmd, resource_group_name, name, slot=None):
    result = _generic_site_operation(cmd.cli_ctx, resource_group_name, name, 'list_application_settings', slot)
    client = web_client_factory(cmd.cli_ctx)
    is_centauri = is_centauri_functionapp(cmd, resource_group_name, name)
    is_flex = is_flex_functionapp(cmd.cli_ctx, resource_group_name, name)
    slot_app_setting_names = [] if (is_centauri or is_flex) \
        else client.web_apps.list_slot_configuration_names(resource_group_name, name) \
        .app_setting_names
    return _build_app_settings_output(result.properties, slot_app_setting_names)


# Check if the app setting is propagated to the Kudu site correctly by calling api/settings endpoint
# should_have [] is a list of app settings which are expected to be set
# should_not_have [] is a list of app settings which are expected to be absent
# should_contain {} is a dictionary of app settings which are expected to be set with precise values
# Return True if validation succeeded
def validate_app_settings_in_scm(cmd, resource_group_name, name, slot=None,
                                 should_have=None, should_not_have=None, should_contain=None):
    scm_settings = _get_app_settings_from_scm(cmd, resource_group_name, name, slot)
    scm_setting_keys = set(scm_settings.keys())

    if should_have and not set(should_have).issubset(scm_setting_keys):
        return False

    if should_not_have and set(should_not_have).intersection(scm_setting_keys):
        return False

    temp_setting = scm_settings.copy()
    temp_setting.update(should_contain or {})
    if temp_setting != scm_settings:
        return False

    return True


@retryable_method(retries=3, interval_sec=5)
def _get_app_settings_from_scm(cmd, resource_group_name, name, slot=None):
    scm_url = _get_scm_url(cmd, resource_group_name, name, slot)
    settings_url = '{}/api/settings'.format(scm_url)
    additional_headers = {
        'Content-Type': 'application/octet-stream',
        'Cache-Control': 'no-cache',
    }
    headers = get_scm_site_headers(cmd.cli_ctx, name, resource_group_name, slot, additional_headers=additional_headers)

    import requests
    response = requests.get(settings_url, headers=headers, timeout=30)
    return response.json() or {}


def get_connection_strings(cmd, resource_group_name, name, slot=None):
    result = _generic_site_operation(cmd.cli_ctx, resource_group_name, name, 'list_connection_strings', slot)
    client = web_client_factory(cmd.cli_ctx)
    slot_constr_names = client.web_apps.list_slot_configuration_names(resource_group_name, name) \
                              .connection_string_names or []
    result = [{'name': p,
               'value': result.properties[p].value,
               'type': result.properties[p].type,
               'slotSetting': p in slot_constr_names} for p in result.properties]
    return result


def get_azure_storage_accounts(cmd, resource_group_name, name, slot=None):
    client = web_client_factory(cmd.cli_ctx)
    result = _generic_site_operation(cmd.cli_ctx, resource_group_name, name,
                                     'list_azure_storage_accounts', slot)

    slot_azure_storage_config_names = client.web_apps.list_slot_configuration_names(resource_group_name, name) \
                                                     .azure_storage_config_names or []

    return [{'name': p,
             'value': result.properties[p],
             'slotSetting': p in slot_azure_storage_config_names} for p in result.properties]


def _fill_ftp_publishing_url(cmd, webapp, resource_group_name, name, slot=None):
    profiles = list_publish_profiles(cmd, resource_group_name, name, slot)
    try:
        url = next(p['publishUrl'] for p in profiles if p['publishMethod'] == 'FTP')
        setattr(webapp, 'ftpPublishingUrl', url)
    except StopIteration:
        pass
    return webapp


def _format_fx_version(custom_image_name, container_config_type=None):
    lower_custom_image_name = custom_image_name.lower()
    if "https://" in lower_custom_image_name or "http://" in lower_custom_image_name:
        custom_image_name = lower_custom_image_name.replace("https://", "").replace("http://", "")
    fx_version = custom_image_name.strip()
    fx_version_lower = fx_version.lower()
    # handles case of only spaces
    if fx_version:
        if container_config_type:
            fx_version = '{}|{}'.format(container_config_type, custom_image_name)
        elif not fx_version_lower.startswith('docker|'):
            fx_version = '{}|{}'.format('DOCKER', custom_image_name)
    else:
        fx_version = ' '
    return fx_version


def _add_fx_version(cmd, resource_group_name, name, custom_image_name, slot=None):
    fx_version = _format_fx_version(custom_image_name)
    web_app = get_webapp(cmd, resource_group_name, name, slot)
    if not web_app:
        raise ResourceNotFoundError("'{}' app doesn't exist in resource group {}".format(name, resource_group_name))
    linux_fx = fx_version if (web_app.reserved or not web_app.is_xenon) else None
    windows_fx = fx_version if web_app.is_xenon else None
    return update_site_configs(cmd, resource_group_name, name,
                               linux_fx_version=linux_fx, windows_fx_version=windows_fx, slot=slot)


def _delete_linux_fx_version(cmd, resource_group_name, name, slot=None):
    return update_site_configs(cmd, resource_group_name, name, linux_fx_version=' ', slot=slot)


def _get_fx_version(cmd, resource_group_name, name, slot=None):
    site_config = get_site_configs(cmd, resource_group_name, name, slot)
    return site_config.linux_fx_version or site_config.windows_fx_version or ''


def url_validator(url):
    try:
        result = urlparse(url)
        return all([result.scheme, result.netloc, result.path])
    except ValueError:
        return False


def _get_linux_multicontainer_decoded_config(cmd, resource_group_name, name, slot=None):
    from base64 import b64decode
    linux_fx_version = _get_fx_version(cmd, resource_group_name, name, slot)
    if not any(linux_fx_version.startswith(s) for s in MULTI_CONTAINER_TYPES):
        raise ValidationError("Cannot decode config that is not one of the"
                              " following types: {}".format(','.join(MULTI_CONTAINER_TYPES)))
    return b64decode(linux_fx_version.split('|')[1].encode('utf-8'))


def _get_linux_multicontainer_encoded_config_from_file(file_name):
    from base64 import b64encode
    config_file_bytes = None
    if url_validator(file_name):
        response = urlopen(file_name, context=_ssl_context())
        config_file_bytes = response.read()
    else:
        with open(file_name, 'rb') as f:
            config_file_bytes = f.read()
    # Decode base64 encoded byte array into string
    return b64encode(config_file_bytes).decode('utf-8')


def get_deployment_configs(cmd, resource_group_name, name):
    functionapp = get_raw_functionapp(cmd.cli_ctx, resource_group_name, name)
    return functionapp.get("properties", {}).get("functionAppConfig", {}).get(
        "deployment", {})


def update_deployment_configs(cmd, resource_group_name, name,  # pylint: disable=too-many-branches
                              deployment_storage_name=None,
                              deployment_storage_container_name=None, deployment_storage_auth_type=None,
                              deployment_storage_auth_value=None):

    if (deployment_storage_name is not None) != (deployment_storage_container_name is not None):
        raise ArgumentUsageError("Please provide both --deployment-storage-name and "
                                 "--deployment-storage-container-name or neither.")

    if deployment_storage_auth_type == 'UserAssignedIdentity' and not deployment_storage_auth_value:
        raise ArgumentUsageError('--deployment-storage-auth-value is required when '
                                 '--deployment-storage-auth-type is set to UserAssignedIdentity.')

    if deployment_storage_auth_value and deployment_storage_auth_type == 'SystemAssignedIdentity':
        raise ArgumentUsageError(
            '--deployment-storage-auth-value is only a valid input when '
            '--deployment-storage-auth-type is set to UserAssignedIdentity or StorageAccountConnectionString. '
            'Please try again with --deployment-storage-auth-type set to UserAssignedIdentity or '
            'StorageAccountConnectionString.'
        )

    functionapp = get_raw_functionapp(cmd.cli_ctx, resource_group_name, name)

    functionapp_deployment_storage = functionapp["properties"]["functionAppConfig"]["deployment"]["storage"]

    deployment_storage = None

    # Storage
    deployment_config_storage_value = None
    if deployment_storage_name is not None:
        deployment_storage = _validate_and_get_deployment_storage(cmd.cli_ctx,
                                                                  resource_group_name,
                                                                  deployment_storage_name)
        _validate_and_get_deployment_storage_container(cmd, resource_group_name,
                                                       deployment_storage_name,
                                                       deployment_storage_container_name)
        endpoints = deployment_storage.primary_endpoints
        deployment_config_storage_value = getattr(endpoints, 'blob') + deployment_storage_container_name
        functionapp_deployment_storage["value"] = deployment_config_storage_value
    else:
        existing_deployment_storage_name = urlparse(functionapp_deployment_storage["value"]).hostname.split(".")[0]
        deployment_storage = _validate_and_get_deployment_storage(cmd.cli_ctx,
                                                                  resource_group_name,
                                                                  existing_deployment_storage_name)

    # Authentication
    assign_identities = None
    if deployment_storage_auth_type is not None:
        deployment_storage_auth_config = functionapp_deployment_storage["authentication"]
        deployment_storage_auth_config["type"] = deployment_storage_auth_type
        if deployment_storage_auth_type == 'StorageAccountConnectionString':
            deployment_storage_conn_string = _get_storage_connection_string(cmd.cli_ctx, deployment_storage)
            conn_string_app_setting = deployment_storage_auth_value or 'DEPLOYMENT_STORAGE_CONNECTION_STRING'
            update_app_settings(cmd, resource_group_name, name,
                                ["{}={}".format(conn_string_app_setting, deployment_storage_conn_string)])
            deployment_storage_auth_config["userAssignedIdentityResourceId"] = None
            deployment_storage_auth_config["storageAccountConnectionStringName"] = \
                conn_string_app_setting
        elif deployment_storage_auth_type == 'SystemAssignedIdentity':
            assign_identities = ['[system]']
            deployment_storage_auth_config["userAssignedIdentityResourceId"] = None
            deployment_storage_auth_config["storageAccountConnectionStringName"] = None
        elif deployment_storage_auth_type == 'UserAssignedIdentity':
            deployment_storage_user_assigned_identity = _get_or_create_user_assigned_identity(
                cmd,
                resource_group_name,
                name,
                deployment_storage_auth_value,
                None)
            deployment_storage_auth_config["userAssignedIdentityResourceId"] = \
                deployment_storage_user_assigned_identity.id
            deployment_storage_auth_config["storageAccountConnectionStringName"] = None
            assign_identities = [deployment_storage_user_assigned_identity.id]
        else:
            raise ValidationError("Invalid value for --deployment-storage-auth-type. Please try "
                                  "again with a valid value.")

    functionapp["properties"]["functionAppConfig"]["deployment"]["storage"] = functionapp_deployment_storage

    result = update_flex_functionapp(cmd, resource_group_name, name, functionapp)

    if deployment_storage_auth_type == 'UserAssignedIdentity':
        assign_identity(cmd, resource_group_name, name, assign_identities)
        if not _has_deployment_storage_role_assignment_on_resource(
                cmd.cli_ctx,
                deployment_storage,
                deployment_storage_user_assigned_identity.principal_id):
            _assign_deployment_storage_managed_identity_role(cmd.cli_ctx, deployment_storage,
                                                             deployment_storage_user_assigned_identity.principal_id)
        else:
            logger.warning("User assigned identity '%s' already has the role assignment on the storage account '%s'",
                           deployment_storage_user_assigned_identity.principal_id, deployment_storage_name)
    elif deployment_storage_auth_type == 'SystemAssignedIdentity':
        assign_identity(cmd, resource_group_name, name, assign_identities, 'Storage Blob Data Contributor',
                        None, deployment_storage.id)

    return result.get("properties", {}).get("functionAppConfig", {}).get("deployment", {})


# for any modifications to the non-optional parameters, adjust the reflection logic accordingly
# in the method
# pylint: disable=unused-argument
def update_site_configs(cmd, resource_group_name, name, slot=None, number_of_workers=None, linux_fx_version=None,  # pylint: disable=too-many-statements,too-many-branches
                        windows_fx_version=None, pre_warmed_instance_count=None, php_version=None,
                        python_version=None, net_framework_version=None, power_shell_version=None,
                        java_version=None, java_container=None, java_container_version=None, runtime=None,
                        remote_debugging_enabled=None, web_sockets_enabled=None,
                        always_on=None, auto_heal_enabled=None,
                        use32_bit_worker_process=None,
                        min_tls_version=None,
                        http20_enabled=None,
                        app_command_line=None,
                        ftps_state=None,
                        vnet_route_all_enabled=None,
                        generic_configurations=None,
                        min_replicas=None,
                        max_replicas=None,
                        acr_use_identity=None,
                        acr_identity=None,
                        min_tls_cipher_suite=None):
    configs = get_site_configs(cmd, resource_group_name, name, slot)
    app_settings = _generic_site_operation(cmd.cli_ctx, resource_group_name, name,
                                           'list_application_settings', slot)

    if runtime and (java_version or java_container or java_container_version or net_framework_version):
        raise MutuallyExclusiveArgumentError("Cannot use --java-version or --java-container"
                                             "or --java-container-version or --net-framework-version"
                                             "with --runtime")
    if runtime and linux_fx_version:
        raise MutuallyExclusiveArgumentError("Cannot use both --runtime and --linux-fx-version")
    if runtime:
        runtime = _StackRuntimeHelper.remove_delimiters(runtime)
        config_is_linux = False
        if configs.linux_fx_version:
            config_is_linux = True
            helper = _StackRuntimeHelper(cmd, linux=config_is_linux, windows=not config_is_linux)
            match = helper.resolve(runtime, linux=config_is_linux)
            if not match:
                raise ValidationError("Linux Runtime '{}' is not supported."
                                      "Run 'az webapp list-runtimes --os-type linux' to cross check".format(runtime))
            helper.get_site_config_setter(match, linux=config_is_linux)(cmd=cmd, stack=match, site_config=configs)
        else:
            helper = _StackRuntimeHelper(cmd, linux=config_is_linux, windows=not config_is_linux)
            match = helper.resolve(runtime, linux=config_is_linux)
            if not match:
                raise ValidationError("Windows runtime '{}' is not supported."
                                      "Run 'az webapp list-runtimes --os-type windows' to cross check".format(runtime))
            if not ('java_version' in match.configs or 'java_container' in match.configs or 'java_container_version' in match.configs):    # pylint: disable=line-too-long
                setattr(configs, 'java_version', None)
                setattr(configs, 'java_container', None)
                setattr(configs, 'java_container_version', None)
            helper.get_site_config_setter(match, linux=config_is_linux)(cmd=cmd, stack=match, site_config=configs)
            language = runtime.split('|')[0]
            version_used_create = '|'.join(runtime.split('|')[1:])
            runtime_version = "{}|{}".format(language, version_used_create) if \
                version_used_create != "-" else version_used_create
            current_stack = get_current_stack_from_runtime(runtime_version) if \
                get_current_stack_from_runtime(runtime_version) != "tomcat" else "java"
            _update_webapp_current_stack_property_if_needed(cmd, resource_group_name, name, current_stack)

    if number_of_workers is not None:
        number_of_workers = validate_range_of_int_flag('--number-of-workers', number_of_workers, min_val=0, max_val=20)
    if linux_fx_version:
        if linux_fx_version.strip().lower().startswith('docker|'):
            if ('WEBSITES_ENABLE_APP_SERVICE_STORAGE' not in app_settings.properties or
                    app_settings.properties['WEBSITES_ENABLE_APP_SERVICE_STORAGE'] != 'true'):
                update_app_settings(cmd, resource_group_name, name, ["WEBSITES_ENABLE_APP_SERVICE_STORAGE=false"])
        else:
            delete_app_settings(cmd, resource_group_name, name, ["WEBSITES_ENABLE_APP_SERVICE_STORAGE"])

    if pre_warmed_instance_count is not None:
        pre_warmed_instance_count = validate_range_of_int_flag('--prewarmed-instance-count', pre_warmed_instance_count,
                                                               min_val=0, max_val=20)

    import inspect
    frame = inspect.currentframe()
    bool_flags = ['remote_debugging_enabled', 'web_sockets_enabled', 'always_on',
                  'auto_heal_enabled', 'use32_bit_worker_process', 'http20_enabled', 'vnet_route_all_enabled']
    int_flags = ['pre_warmed_instance_count', 'number_of_workers']
    # note: getargvalues is used already in azure.cli.core.commands.
    # and no simple functional replacement for this deprecating method for 3.5
    args, _, _, values = inspect.getargvalues(frame)  # pylint: disable=deprecated-method
    for arg in args[3:]:
        if arg in int_flags and values[arg] is not None:
            values[arg] = validate_and_convert_to_int(arg, values[arg])
        if arg != 'generic_configurations' and values.get(arg, None):
            setattr(configs, arg, values[arg] if arg not in bool_flags else values[arg] == 'true')

    generic_configurations = generic_configurations or []
    # https://github.com/Azure/azure-cli/issues/14857
    updating_ip_security_restrictions = False

    result = {}
    for s in generic_configurations:
        try:
            json_object = get_json_object(s)
            for config_name in json_object:
                if config_name.lower() == 'ip_security_restrictions':
                    updating_ip_security_restrictions = True
            result.update(json_object)
        except CLIError:
            config_name, value = s.split('=', 1)
            result[config_name] = value

    for config_name, value in result.items():
        if config_name.lower() == 'ip_security_restrictions':
            updating_ip_security_restrictions = True
        setattr(configs, config_name, value)

    if not updating_ip_security_restrictions:
        setattr(configs, 'ip_security_restrictions', None)
        setattr(configs, 'scm_ip_security_restrictions', None)

    if acr_identity:
        if not configs.acr_use_managed_identity_creds:
            setattr(configs, 'acr_use_managed_identity_creds', True)
        acr_user_managed_identity_id = ''
        if acr_identity.casefold() != MSI_LOCAL_ID:
            if acr_identity.endswith('/'):
                acr_identity = acr_identity[:len(acr_identity) - 1]
            web_app = get_webapp(cmd, resource_group_name, name, slot)
            webapp_identity = web_app.identity
            matched_key = None
            for key in webapp_identity.user_assigned_identities.keys():
                if key.casefold() == acr_identity.casefold():
                    matched_key = key
            matched_identity = None if matched_key is None else webapp_identity.user_assigned_identities[matched_key]
            if not matched_identity:
                raise ResourceNotFoundError("Unable to retrieve identity {}, "
                                            "please make sure the identity resource id you provide is correct "
                                            "and it is assigned to this webapp. "
                                            "When seeing this error while creating webapp "
                                            "please remove created webapp before trying again "
                                            "or set up user managed identity used for acr manually"
                                            .format(acr_identity))
            acr_user_managed_identity_id = matched_identity.client_id
        setattr(configs, 'acr_user_managed_identity_id', acr_user_managed_identity_id)

    if acr_use_identity is not None:
        acr_use_identity = values['acr_use_identity'].casefold() == 'true'
        if not acr_use_identity:
            setattr(configs, 'acr_user_managed_identity_id', "")
        setattr(configs, 'acr_use_managed_identity_creds', acr_use_identity)

    if is_centauri_functionapp(cmd, resource_group_name, name):
        if min_replicas is not None:
            setattr(configs, 'minimum_elastic_instance_count', min_replicas)
        if max_replicas is not None:
            setattr(configs, 'function_app_scale_limit', max_replicas)
        return update_configuration_polling(cmd, resource_group_name, name, slot, configs)
    return _generic_site_operation(cmd.cli_ctx, resource_group_name, name, 'update_configuration', slot, configs)


def update_configuration_polling(cmd, resource_group_name, name, slot, configs):
    try:
        return _generic_site_operation(cmd.cli_ctx, resource_group_name, name, 'update_configuration', slot, configs)
    except Exception as ex:  # pylint: disable=broad-except
        poll_url = ex.response.headers['Location'] if 'Location' in ex.response.headers else None
        if ex.response.status_code == 202 and poll_url:
            r = send_raw_request(cmd.cli_ctx, method='get', url=poll_url)
            poll_timeout = time.time() + 60 * 2  # 2 minute timeout

            while r.status_code != 200 and time.time() < poll_timeout:
                time.sleep(5)
                r = send_raw_request(cmd.cli_ctx, method='get', url=poll_url)

            if r.status_code == 200:
                return r.json()
        else:
            raise CLIError(ex)


def update_flex_functionapp(cmd, resource_group_name, name, functionapp):
    from azure.cli.core.commands.client_factory import get_subscription_id
    subscription_id = get_subscription_id(cmd.cli_ctx)
    url_base = 'subscriptions/{}/resourceGroups/{}/providers/Microsoft.Web/sites/{}?api-version={}'
    url = url_base.format(subscription_id, resource_group_name, name, '2023-12-01')
    request_url = cmd.cli_ctx.cloud.endpoints.resource_manager + url
    body = json.dumps(functionapp)
    response = send_raw_request(cmd.cli_ctx, "PUT", request_url, body=body)
    return response.json()


def delete_always_ready_settings(cmd, resource_group_name, name, setting_names):
    functionapp = get_raw_functionapp(cmd.cli_ctx, resource_group_name, name)

    always_ready_config = functionapp["properties"]["functionAppConfig"]["scaleAndConcurrency"].get("alwaysReady", [])

    updated_always_ready_config = [x for x in always_ready_config if x["name"] not in setting_names]

    functionapp["properties"]["functionAppConfig"]["scaleAndConcurrency"]["alwaysReady"] = updated_always_ready_config

    result = update_flex_functionapp(cmd, resource_group_name, name, functionapp)

    return result.get("properties", {}).get("functionAppConfig", {}).get(
        "scaleAndConcurrency", {})


def get_runtime_config(cmd, resource_group_name, name):
    functionapp = get_raw_functionapp(cmd.cli_ctx, resource_group_name, name)

    return functionapp.get("properties", {}).get("functionAppConfig", {}).get(
        "runtime", {})


def update_runtime_config(cmd, resource_group_name, name, runtime_version):
    functionapp = get_raw_functionapp(cmd.cli_ctx, resource_group_name, name)

    runtime_info = _get_functionapp_runtime_info(cmd, resource_group_name, name, None, True)
    runtime = runtime_info['app_runtime']

    location = functionapp["location"]
    runtime_helper = _FlexFunctionAppStackRuntimeHelper(cmd, location, runtime, runtime_version)
    matched_runtime = runtime_helper.resolve(runtime, runtime_version)
    flex_sku = matched_runtime.sku
    version = flex_sku['functionAppConfigProperties']['runtime']['version']

    functionapp["properties"]["functionAppConfig"]["runtime"]["version"] = version

    result = update_flex_functionapp(cmd, resource_group_name, name, functionapp)

    return result.get("properties", {}).get("functionAppConfig", {}).get(
        "runtime", {})


def update_always_ready_settings(cmd, resource_group_name, name, settings):
    functionapp = get_raw_functionapp(cmd.cli_ctx, resource_group_name, name)

    if functionapp["properties"]["functionAppConfig"]["scaleAndConcurrency"].get("alwaysReady") is None:
        functionapp["properties"]["functionAppConfig"]["scaleAndConcurrency"]["alwaysReady"] = []

    always_ready_config = functionapp["properties"]["functionAppConfig"]["scaleAndConcurrency"].get("alwaysReady", [])

    updated_always_ready_dict = _parse_key_value_pairs(settings)
    updated_always_ready_config = []

    for key, value in updated_always_ready_dict.items():
        updated_always_ready_config.append(
            {
                "name": key,
                "instanceCount": max(0, validate_and_convert_to_int(key, value))
            }
        )

    for always_ready_setting in always_ready_config:
        if always_ready_setting["name"] not in updated_always_ready_dict:
            updated_always_ready_config.append(always_ready_setting)

    functionapp["properties"]["functionAppConfig"]["scaleAndConcurrency"]["alwaysReady"] = updated_always_ready_config

    result = update_flex_functionapp(cmd, resource_group_name, name, functionapp)

    return result.get("properties", {}).get("functionAppConfig", {}).get(
        "scaleAndConcurrency", {})


def get_scale_config(cmd, resource_group_name, name):
    functionapp = get_raw_functionapp(cmd.cli_ctx, resource_group_name, name)

    return functionapp.get("properties", {}).get("functionAppConfig", {}).get(
        "scaleAndConcurrency", {})


def update_scale_config(cmd, resource_group_name, name, maximum_instance_count=None,
                        instance_memory=None, trigger_type=None, trigger_settings=None):
    if (trigger_type is not None) != (trigger_settings is not None):
        raise RequiredArgumentMissingError("usage error: --trigger-type must be used with parameter "
                                           "--trigger-settings.")

    functionapp = get_raw_functionapp(cmd.cli_ctx, resource_group_name, name)

    scale_config = functionapp["properties"]["functionAppConfig"]["scaleAndConcurrency"]

    if maximum_instance_count:
        scale_config["maximumInstanceCount"] = maximum_instance_count

    if instance_memory:
        scale_config["instanceMemoryMB"] = instance_memory

    if trigger_type:
        if not getattr(scale_config, 'triggers', None):
            scale_config["triggers"] = {}
        if not getattr(scale_config["triggers"], trigger_type, None):
            scale_config["triggers"][trigger_type] = {}
        triggers_dict = _parse_key_value_pairs(trigger_settings)
        for key, value in triggers_dict.items():
            scale_config["triggers"][trigger_type][key] = validate_and_convert_to_int(key, value)

    functionapp["properties"]["functionAppConfig"]["scaleAndConcurrency"] = scale_config

    result = update_flex_functionapp(cmd, resource_group_name, name, functionapp)

    return result.get("properties", {}).get("functionAppConfig", {}).get(
        "scaleAndConcurrency", {})


def delete_app_settings(cmd, resource_group_name, name, setting_names, slot=None):
    app_settings = _generic_site_operation(cmd.cli_ctx, resource_group_name, name, 'list_application_settings', slot)
    client = web_client_factory(cmd.cli_ctx)
    is_centauri = is_centauri_functionapp(cmd, resource_group_name, name)
    is_flex = is_flex_functionapp(cmd.cli_ctx, resource_group_name, name)
    slot_cfg_names = {} if (is_centauri or is_flex) \
        else client.web_apps.list_slot_configuration_names(resource_group_name, name)
    is_slot_settings = False

    for setting_name in setting_names:
        app_settings.properties.pop(setting_name, None)
        if slot_cfg_names and slot_cfg_names.app_setting_names and setting_name in slot_cfg_names.app_setting_names:
            slot_cfg_names.app_setting_names.remove(setting_name)
            is_slot_settings = True

    if is_slot_settings:
        client.web_apps.update_slot_configuration_names(resource_group_name, name, slot_cfg_names)

# TODO: Centauri currently return wrong payload for update appsettings, remove this once backend has the fix.
    if is_centauri:
        update_application_settings_polling(cmd, resource_group_name, name, app_settings, slot, client)
        result = _generic_site_operation(cmd.cli_ctx, resource_group_name, name, 'list_application_settings', slot)
    else:
        result = _generic_settings_operation(cmd.cli_ctx, resource_group_name, name,
                                             'update_application_settings',
                                             app_settings, slot, client)

    return _build_app_settings_output(result.properties,
                                      slot_cfg_names.app_setting_names if slot_cfg_names else [],
                                      redact=True)


def delete_azure_storage_accounts(cmd, resource_group_name, name, custom_id, slot=None):
    azure_storage_accounts = _generic_site_operation(cmd.cli_ctx, resource_group_name, name,
                                                     'list_azure_storage_accounts', slot)
    client = web_client_factory(cmd.cli_ctx)

    slot_cfg_names = client.web_apps.list_slot_configuration_names(resource_group_name, name)
    is_slot_settings = False

    azure_storage_accounts.properties.pop(custom_id, None)
    if slot_cfg_names.azure_storage_config_names and custom_id in slot_cfg_names.azure_storage_config_names:
        slot_cfg_names.azure_storage_config_names.remove(custom_id)
        is_slot_settings = True

    if is_slot_settings:
        client.web_apps.update_slot_configuration_names(resource_group_name, name, slot_cfg_names)

    result = _generic_settings_operation(cmd.cli_ctx, resource_group_name, name,
                                         'update_azure_storage_accounts', azure_storage_accounts,
                                         slot, client)

    return _redact_storage_accounts(result.properties)


def _redact_storage_accounts(properties):
    logger.warning('Storage account access keys have been redacted. '
                   'Use `az webapp config storage-account list` to view.')
    for account in properties:
        properties[account].accessKey = None
    return properties


def _ssl_context():
    if sys.version_info < (3, 4) or (in_cloud_console() and sys.platform.system() == 'Windows'):
        try:
            return ssl.SSLContext(ssl.PROTOCOL_TLS)  # added in python 2.7.13 and 3.6
        except AttributeError:
            return ssl.SSLContext(ssl.PROTOCOL_TLSv1)

    return ssl.create_default_context()


def _build_app_settings_output(app_settings, slot_cfg_names, redact=False):
    slot_cfg_names = slot_cfg_names or []
    return [{'name': p,
             'value': app_settings[p],
             'slotSetting': p in slot_cfg_names} for p in (_redact_appsettings(app_settings) if redact
                                                           else _mask_creds_related_appsettings(app_settings))]


def _redact_appsettings(settings):
    # Removing the redaction message as it's breaking people's pipelines
    # Addresses https://github.com/Azure/azure-cli/issues/27724
    # logger.warning('App settings have been redacted. '
    #                'Use `az webapp/logicapp/functionapp config appsettings list` to view.')
    for x in settings:
        settings[x] = None
    return settings


def _build_app_settings_input(settings, connection_string_type):
    if not settings:
        return []
    try:
        # check if its a json file
        settings_str = ''.join([i.rstrip() for i in settings])
        json_obj = json.loads(settings_str)
        json_obj = json_obj if isinstance(json_obj, list) else [json_obj]
        for i in json_obj:
            keys = i.keys()
            if 'value' not in keys or 'name' not in keys or 'type' not in keys:
                raise KeyError
        return json_obj
    except KeyError:
        raise ArgumentUsageError("In json settings, 'value', 'name' and 'type' is required; 'slotSetting' is optional")
    except json.decoder.JSONDecodeError:
        # this may not be a json file
        if not connection_string_type:
            raise ArgumentUsageError('either --connection-string-type is required if not using json, or bad json file')
        results = []
        for name_value in settings:
            conn_string_name, value = name_value.split('=', 1)
            if value[0] in ["'", '"']:  # strip away the quots used as separators
                value = value[1:-1]
            results.append({'name': conn_string_name, 'value': value, 'type': connection_string_type})
        return results


def update_connection_strings(cmd, resource_group_name, name, connection_string_type=None,
                              settings=None, slot=None, slot_settings=None):
    from azure.mgmt.web.models import ConnStringValueTypePair
    if not settings and not slot_settings:
        raise ArgumentUsageError('Usage Error: --settings |--slot-settings')
    settings = _build_app_settings_input(settings, connection_string_type)
    sticky_slot_settings = _build_app_settings_input(slot_settings, connection_string_type)
    rm_sticky_slot_settings = set()

    conn_strings = _generic_site_operation(cmd.cli_ctx, resource_group_name, name,
                                           'list_connection_strings', slot)

    for name_value_type in settings + sticky_slot_settings:
        # split at the first '=', connection string should not have '=' in the name
        conn_strings.properties[name_value_type['name']] = ConnStringValueTypePair(value=name_value_type['value'],
                                                                                   type=name_value_type['type'])
        if 'slotSetting' in name_value_type:
            if name_value_type['slotSetting']:
                sticky_slot_settings.append(name_value_type)
            else:
                rm_sticky_slot_settings.add(name_value_type['name'])

    client = web_client_factory(cmd.cli_ctx)
    result = _generic_settings_operation(cmd.cli_ctx, resource_group_name, name,
                                         'update_connection_strings',
                                         conn_strings, slot, client)

    if sticky_slot_settings or rm_sticky_slot_settings:
        new_slot_setting_names = set(n['name'] for n in sticky_slot_settings)  # add setting name
        slot_cfg_names = client.web_apps.list_slot_configuration_names(resource_group_name, name)
        slot_cfg_names.connection_string_names = set(slot_cfg_names.connection_string_names or [])
        slot_cfg_names.connection_string_names.update(new_slot_setting_names)
        slot_cfg_names.connection_string_names -= rm_sticky_slot_settings
        client.web_apps.update_slot_configuration_names(resource_group_name, name, slot_cfg_names)

    return _redact_connection_strings(result.properties)


def delete_connection_strings(cmd, resource_group_name, name, setting_names, slot=None):
    conn_strings = _generic_site_operation(cmd.cli_ctx, resource_group_name, name,
                                           'list_connection_strings', slot)
    client = web_client_factory(cmd.cli_ctx)

    slot_cfg_names = client.web_apps.list_slot_configuration_names(resource_group_name, name)
    is_slot_settings = False
    for setting_name in setting_names:
        conn_strings.properties.pop(setting_name, None)
        if slot_cfg_names.connection_string_names and setting_name in slot_cfg_names.connection_string_names:
            slot_cfg_names.connection_string_names.remove(setting_name)
            is_slot_settings = True

    if is_slot_settings:
        client.web_apps.update_slot_configuration_names(resource_group_name, name, slot_cfg_names)

    result = _generic_settings_operation(cmd.cli_ctx, resource_group_name, name,
                                         'update_connection_strings',
                                         conn_strings, slot, client)
    _redact_connection_strings(result.properties)
    return result


def _redact_connection_strings(properties):
    # Removing the redaction message as it's breaking people's pipelines
    # Addresses https://github.com/Azure/azure-cli/issues/27724
    # logger.warning('Connection string values have been redacted. '
    #                'Use `az webapp config connection-string list` to view.')
    for setting in properties:
        properties[setting].value = None
    return properties


CONTAINER_APPSETTING_NAMES = ['DOCKER_REGISTRY_SERVER_URL', 'DOCKER_REGISTRY_SERVER_USERNAME',
                              'DOCKER_REGISTRY_SERVER_PASSWORD', "WEBSITES_ENABLE_APP_SERVICE_STORAGE"]
APPSETTINGS_TO_MASK = ['DOCKER_REGISTRY_SERVER_PASSWORD']


def update_container_settings(cmd, resource_group_name, name, container_registry_url=None,
                              container_image_name=None, container_registry_user=None,
                              websites_enable_app_service_storage=None, container_registry_password=None,
                              multicontainer_config_type=None, multicontainer_config_file=None,
                              slot=None, min_replicas=None, max_replicas=None):
    settings = []
    if container_registry_url is not None:
        settings.append('DOCKER_REGISTRY_SERVER_URL=' + container_registry_url)

    if (not container_registry_user and not container_registry_password and
            container_registry_url and '.azurecr.io' in container_registry_url):
        logger.warning('No credential was provided to access Azure Container Registry. Trying to look up...')
        parsed = urlparse(container_registry_url)
        registry_name = (parsed.netloc if parsed.scheme else parsed.path).split('.')[0]
        try:
            container_registry_user, container_registry_password = _get_acr_cred(cmd.cli_ctx, registry_name)
        except Exception as ex:  # pylint: disable=broad-except
            logger.warning("Retrieving credentials failed with an exception:'%s'", ex)  # consider throw if needed

    if container_registry_user is not None:
        settings.append('DOCKER_REGISTRY_SERVER_USERNAME=' + container_registry_user)
    if container_registry_password is not None:
        settings.append('DOCKER_REGISTRY_SERVER_PASSWORD=' + container_registry_password)
    if websites_enable_app_service_storage:
        settings.append('WEBSITES_ENABLE_APP_SERVICE_STORAGE=' + websites_enable_app_service_storage)

    if container_registry_user or container_registry_password or container_registry_url or websites_enable_app_service_storage:  # pylint: disable=line-too-long
        update_app_settings(cmd, resource_group_name, name, settings, slot)
    settings = get_app_settings(cmd, resource_group_name, name, slot)
    if container_image_name is not None:
        _add_fx_version(cmd, resource_group_name, name, container_image_name, slot)

    if multicontainer_config_file and multicontainer_config_type:
        encoded_config_file = _get_linux_multicontainer_encoded_config_from_file(multicontainer_config_file)
        linux_fx_version = _format_fx_version(encoded_config_file, multicontainer_config_type)
        update_site_configs(cmd, resource_group_name, name, linux_fx_version=linux_fx_version, slot=slot)
    elif multicontainer_config_file or multicontainer_config_type:
        logger.warning('Must change both settings --multicontainer-config-file FILE --multicontainer-config-type TYPE')

    if min_replicas is not None or max_replicas is not None:
        update_site_configs(cmd, resource_group_name, name, min_replicas=min_replicas, max_replicas=max_replicas)

    return _mask_creds_related_appsettings(_filter_for_container_settings(cmd, resource_group_name, name, settings,
                                                                          slot=slot))


def update_site_configs_functionapp(cmd, resource_group_name, name, slot=None, number_of_workers=None,
                                    linux_fx_version=None, windows_fx_version=None, pre_warmed_instance_count=None,
                                    php_version=None, python_version=None, net_framework_version=None,
                                    power_shell_version=None, java_version=None, java_container=None,
                                    java_container_version=None, remote_debugging_enabled=None,
                                    web_sockets_enabled=None, always_on=None, auto_heal_enabled=None,
                                    use32_bit_worker_process=None, min_tls_version=None,
                                    http20_enabled=None, app_command_line=None, ftps_state=None,
                                    vnet_route_all_enabled=None, generic_configurations=None, min_replicas=None,
                                    max_replicas=None):
    check_language_runtime(cmd, resource_group_name, name)
    return update_site_configs(cmd, resource_group_name, name, slot, number_of_workers=number_of_workers,
                               linux_fx_version=linux_fx_version, windows_fx_version=windows_fx_version,
                               pre_warmed_instance_count=pre_warmed_instance_count, php_version=php_version,
                               python_version=python_version, net_framework_version=net_framework_version,
                               power_shell_version=power_shell_version, java_version=java_version,
                               java_container=java_container, java_container_version=java_container_version,
                               remote_debugging_enabled=remote_debugging_enabled,
                               web_sockets_enabled=web_sockets_enabled, always_on=always_on,
                               auto_heal_enabled=auto_heal_enabled, use32_bit_worker_process=use32_bit_worker_process,
                               min_tls_version=min_tls_version, http20_enabled=http20_enabled,
                               app_command_line=app_command_line, ftps_state=ftps_state,
                               vnet_route_all_enabled=vnet_route_all_enabled,
                               generic_configurations=generic_configurations, min_replicas=min_replicas,
                               max_replicas=max_replicas)


def update_container_settings_functionapp(cmd, resource_group_name, name, registry_server=None,
                                          image=None, registry_username=None,
                                          registry_password=None, slot=None, min_replicas=None, max_replicas=None,
                                          enable_dapr=None, dapr_app_id=None, dapr_app_port=None,
                                          dapr_http_max_request_size=None, dapr_http_read_buffer_size=None,
                                          dapr_log_level=None, dapr_enable_api_logging=None,
                                          workload_profile_name=None, cpu=None, memory=None):
    check_language_runtime(cmd, resource_group_name, name)
    if is_centauri_functionapp(cmd, resource_group_name, name):
        _validate_cpu_momory_functionapp(cpu, memory)
        if any([enable_dapr, dapr_app_id, dapr_app_port, dapr_http_max_request_size, dapr_http_read_buffer_size,
                dapr_log_level, dapr_enable_api_logging, cpu, memory, workload_profile_name]):
            update_dapr_and_workload_config(cmd, resource_group_name, name, enable_dapr, dapr_app_id, dapr_app_port,
                                            dapr_http_max_request_size, dapr_http_read_buffer_size, dapr_log_level,
                                            dapr_enable_api_logging, workload_profile_name, cpu, memory)
    return update_container_settings(cmd, resource_group_name, name, registry_server,
                                     image, registry_username, None,
                                     registry_password, multicontainer_config_type=None,
                                     multicontainer_config_file=None, slot=slot,
                                     min_replicas=min_replicas, max_replicas=max_replicas)


def _get_acr_cred(cli_ctx, registry_name):
    from azure.mgmt.containerregistry import ContainerRegistryManagementClient
    from azure.cli.core.commands.parameters import get_resources_in_subscription
    client = get_mgmt_service_client(cli_ctx, ContainerRegistryManagementClient).registries

    result = get_resources_in_subscription(cli_ctx, 'Microsoft.ContainerRegistry/registries')
    result = [item for item in result if item.name.lower() == registry_name]
    if not result or len(result) > 1:
        raise ResourceNotFoundError("No resource or more than one were found with name '{}'.".format(registry_name))
    resource_group_name = parse_resource_id(result[0].id)['resource_group']

    registry = client.get(resource_group_name, registry_name)

    if registry.admin_user_enabled:  # pylint: disable=no-member
        cred = client.list_credentials(resource_group_name, registry_name)
        return cred.username, cred.passwords[0].value
    raise ResourceNotFoundError("Failed to retrieve container registry credentials. Please either provide the "
                                "credentials or run 'az acr update -n {} --admin-enabled true' to enable "
                                "admin first.".format(registry_name))


def delete_container_settings(cmd, resource_group_name, name, slot=None):
    _delete_linux_fx_version(cmd, resource_group_name, name, slot)
    delete_app_settings(cmd, resource_group_name, name, CONTAINER_APPSETTING_NAMES, slot)


def show_container_settings(cmd, resource_group_name, name, show_multicontainer_config=None, slot=None):
    settings = get_app_settings(cmd, resource_group_name, name, slot)
    return _mask_creds_related_appsettings(_filter_for_container_settings(cmd, resource_group_name, name, settings,
                                                                          show_multicontainer_config, slot))


def show_container_settings_functionapp(cmd, resource_group_name, name, slot=None):
    return show_container_settings(cmd, resource_group_name, name, show_multicontainer_config=None, slot=slot)


def _filter_for_container_settings(cmd, resource_group_name, name, settings,
                                   show_multicontainer_config=None, slot=None):
    result = [x for x in settings if x['name'] in CONTAINER_APPSETTING_NAMES]
    fx_version = _get_fx_version(cmd, resource_group_name, name, slot).strip()
    if fx_version:
        added_image_name = {'name': 'DOCKER_CUSTOM_IMAGE_NAME',
                            'value': fx_version}
        result.append(added_image_name)
        if show_multicontainer_config:
            decoded_value = _get_linux_multicontainer_decoded_config(cmd, resource_group_name, name, slot)
            decoded_image_name = {'name': 'DOCKER_CUSTOM_IMAGE_NAME_DECODED',
                                  'value': decoded_value}
            result.append(decoded_image_name)
    return result


# TODO: remove this when #3660(service tracking issue) is resolved
def _mask_creds_related_appsettings(settings):
    for x in [x1 for x1 in settings if x1 in APPSETTINGS_TO_MASK]:
        settings[x] = None
    return settings


def add_hostname(cmd, resource_group_name, webapp_name, hostname, slot=None):
    from azure.mgmt.web.models import HostNameBinding
    client = web_client_factory(cmd.cli_ctx)
    webapp = client.web_apps.get(resource_group_name, webapp_name)
    if not webapp:
        raise ResourceNotFoundError("'{}' app doesn't exist".format(webapp_name))
    binding = HostNameBinding(site_name=webapp.name)
    if slot is None:
        return client.web_apps.create_or_update_host_name_binding(resource_group_name=resource_group_name,
                                                                  name=webapp.name, host_name=hostname,
                                                                  host_name_binding=binding)

    return client.web_apps.create_or_update_host_name_binding_slot(resource_group_name=resource_group_name,
                                                                   name=webapp.name, host_name=hostname,
                                                                   slot=slot, host_name_binding=binding)


def delete_hostname(cmd, resource_group_name, webapp_name, hostname, slot=None):
    client = web_client_factory(cmd.cli_ctx)
    if slot is None:
        return client.web_apps.delete_host_name_binding(resource_group_name, webapp_name, hostname)

    return client.web_apps.delete_host_name_binding_slot(resource_group_name, webapp_name, slot, hostname)


def list_hostnames(cmd, resource_group_name, webapp_name, slot=None):
    result = list(_generic_site_operation(cmd.cli_ctx, resource_group_name, webapp_name,
                                          'list_host_name_bindings', slot))
    for r in result:
        r.name = r.name.split('/')[-1]
    return result


def get_external_ip(cmd, resource_group_name, webapp_name):
    SslState = cmd.get_models('SslState')
    # logics here are ported from portal
    client = web_client_factory(cmd.cli_ctx)
    webapp = client.web_apps.get(resource_group_name, webapp_name)
    if not webapp:
        raise ResourceNotFoundError("'{}' app doesn't exist".format(webapp_name))
    if webapp.hosting_environment_profile:
        address = client.app_service_environments.list_vips(
            resource_group_name, webapp.hosting_environment_profile.name)
        if address.internal_ip_address:
            ip_address = address.internal_ip_address
        else:
            vip = next((s for s in webapp.host_name_ssl_states if s.ssl_state == SslState.ip_based_enabled), None)
            ip_address = vip.virtual_ip if vip else address.service_ip_address
    else:
        ip_address = _resolve_hostname_through_dns(webapp.default_host_name)

    return {'ip': ip_address}


def _resolve_hostname_through_dns(hostname):
    import socket
    return socket.gethostbyname(hostname)


def create_webapp_slot(cmd, resource_group_name, webapp, slot, configuration_source=None,
                       deployment_container_image_name=None,
                       container_registry_url=None, container_image_name=None,
                       container_registry_password=None, container_registry_user=None):
    container_args = (deployment_container_image_name or container_registry_password or container_registry_user) or (
        container_registry_password or container_registry_user or container_image_name)
    if container_args and not configuration_source:
        if deployment_container_image_name:
            raise ArgumentUsageError("Cannot use arguments --deployment-container-image-name, "
                                     "--container-registry-password, or --container-registry-user without argument "
                                     "--configuration-source")
        raise ArgumentUsageError("Cannot use arguments --container-image-name, "
                                 "--container-registry-password, or --container-registry-user without argument "
                                 "--configuration-source")
    if deployment_container_image_name and container_image_name:
        raise MutuallyExclusiveArgumentError('Cannot use both --deployment-container-image-name'
                                             ' and --container-image-name')
    if container_registry_url and not container_image_name:
        raise ArgumentUsageError('Please specify both --container-registry-url and --container-image-name')

    if container_registry_url:
        container_registry_url = parse_container_registry_url(container_registry_url)
    else:
        container_registry_url = parse_docker_image_name(deployment_container_image_name)

    if container_image_name:
        container_image_name = container_image_name if not container_registry_url else "{}/{}".format(
            urlparse(container_registry_url).hostname,
            container_image_name[1:] if container_image_name.startswith('/') else container_image_name)
    if deployment_container_image_name:
        container_image_name = deployment_container_image_name

    Site, SiteConfig, NameValuePair = cmd.get_models('Site', 'SiteConfig', 'NameValuePair')
    client = web_client_factory(cmd.cli_ctx)
    site = client.web_apps.get(resource_group_name, webapp)
    site_config = get_site_configs(cmd, resource_group_name, webapp, None)
    if not site:
        raise ResourceNotFoundError("'{}' app doesn't exist".format(webapp))
    if 'functionapp' in site.kind:
        raise ValidationError("'{}' is a function app. Please use "
                              "`az functionapp deployment slot create`.".format(webapp))
    location = site.location
    slot_def = Site(server_farm_id=site.server_farm_id, location=location)
    slot_def.site_config = SiteConfig()

    # Do not clone site config when cloning from production
    if configuration_source and configuration_source.lower() == webapp.lower():
        slot_def.site_config = None

    # Match cloned site settings from Azure portal
    slot_def.https_only = site.https_only
    slot_def.client_cert_enabled = site.client_cert_enabled
    slot_def.client_cert_mode = site.client_cert_mode
    slot_def.client_cert_exclusion_paths = site.client_cert_exclusion_paths
    slot_def.public_network_access = site.public_network_access

    # if it is a Windows Container site, at least pass the necessary
    # app settings to perform the container image validation:
    if configuration_source and site_config.windows_fx_version:
        # get settings from the source
        clone_from_prod = configuration_source.lower() == webapp.lower()
        src_slot = None if clone_from_prod else configuration_source
        app_settings = _generic_site_operation(cmd.cli_ctx, resource_group_name, webapp,
                                               'list_application_settings', src_slot)
        settings = []
        for k, v in app_settings.properties.items():
            if k in ("DOCKER_REGISTRY_SERVER_USERNAME", "DOCKER_REGISTRY_SERVER_PASSWORD",
                     "DOCKER_REGISTRY_SERVER_URL"):
                settings.append(NameValuePair(name=k, value=v))
        slot_def.site_config = SiteConfig(app_settings=settings)
    poller = client.web_apps.begin_create_or_update_slot(resource_group_name, webapp, site_envelope=slot_def, slot=slot)
    result = LongRunningOperation(cmd.cli_ctx)(poller)

    if configuration_source:
        update_slot_configuration_from_source(cmd, client, resource_group_name, webapp, slot, configuration_source,
                                              container_image_name, container_registry_password,
                                              container_registry_user,
                                              container_registry_url=container_registry_url)

    result.name = result.name.split('/')[-1]
    return result


def create_functionapp_slot(cmd, resource_group_name, name, slot, configuration_source=None,
                            image=None, registry_password=None,
                            registry_username=None, https_only=True):
    container_args = image or registry_password or registry_username
    if container_args and not configuration_source:
        raise ArgumentUsageError("Cannot use image, password and username arguments without "
                                 "--configuration-source argument")

    docker_registry_server_url = parse_docker_image_name(image)

    Site = cmd.get_models('Site')
    client = web_client_factory(cmd.cli_ctx)
    site = client.web_apps.get(resource_group_name, name)
    if not site:
        raise ResourceNotFoundError("'{}' function app doesn't exist".format(name))
    location = site.location
    slot_def = Site(server_farm_id=site.server_farm_id, location=location, https_only=https_only)

    poller = client.web_apps.begin_create_or_update_slot(resource_group_name, name, site_envelope=slot_def, slot=slot)
    result = LongRunningOperation(cmd.cli_ctx)(poller)

    if configuration_source:
        update_slot_configuration_from_source(cmd, client, resource_group_name, name, slot, configuration_source,
                                              image, registry_password,
                                              registry_username,
                                              container_registry_url=docker_registry_server_url)

    result.name = result.name.split('/')[-1]
    return result


def _resolve_storage_account_resource_group(cmd, name):
    from azure.cli.command_modules.storage.operations.account import list_storage_accounts
    accounts = [a for a in list_storage_accounts(cmd) if a.name == name]
    if accounts:
        return parse_resource_id(accounts[0].id).get("resource_group")


def _set_site_config_storage_keys(cmd, site_config):
    from azure.cli.command_modules.storage._client_factory import cf_sa_for_keys

    for _, acct in site_config.azure_storage_accounts.items():
        if acct.access_key is None:
            scf = cf_sa_for_keys(cmd.cli_ctx, None)
            acct_rg = _resolve_storage_account_resource_group(cmd, acct.account_name)
            keys = scf.list_keys(acct_rg, acct.account_name, logging_enable=False).keys
            if keys:
                key = keys[0]
                logger.info("Retreived key %s", key.key_name)
                acct.access_key = key.value


def update_slot_configuration_from_source(cmd, client, resource_group_name, webapp, slot, configuration_source=None,
                                          container_image_name=None, container_registry_password=None,
                                          container_registry_user=None, container_registry_url=None):

    clone_from_prod = configuration_source.lower() == webapp.lower()
    site_config = get_site_configs(cmd, resource_group_name, webapp,
                                   None if clone_from_prod else configuration_source)
    if site_config.azure_storage_accounts:
        logger.warning("The configuration source has storage accounts. Looking up their access keys...")
        _set_site_config_storage_keys(cmd, site_config)

    _generic_site_operation(cmd.cli_ctx, resource_group_name, webapp,
                            'update_configuration', slot, site_config)

    # slot create doesn't clone over the app-settings and connection-strings, so we do it here
    # also make sure slot settings don't get propagated.

    slot_cfg_names = client.web_apps.list_slot_configuration_names(resource_group_name, webapp)
    src_slot = None if clone_from_prod else configuration_source
    app_settings = _generic_site_operation(cmd.cli_ctx, resource_group_name, webapp,
                                           'list_application_settings',
                                           src_slot)
    for a in slot_cfg_names.app_setting_names or []:
        app_settings.properties.pop(a, None)

    connection_strings = _generic_site_operation(cmd.cli_ctx, resource_group_name, webapp,
                                                 'list_connection_strings',
                                                 src_slot)
    for a in slot_cfg_names.connection_string_names or []:
        connection_strings.properties.pop(a, None)

    _generic_settings_operation(cmd.cli_ctx, resource_group_name, webapp,
                                'update_application_settings',
                                app_settings, slot, client)
    _generic_settings_operation(cmd.cli_ctx, resource_group_name, webapp,
                                'update_connection_strings',
                                connection_strings, slot, client)

    if container_image_name or container_registry_password or container_registry_user:
        update_container_settings(cmd, resource_group_name, webapp,
                                  container_image_name=container_image_name, slot=slot,
                                  container_registry_user=container_registry_user,
                                  container_registry_password=container_registry_password,
                                  container_registry_url=container_registry_url)


def config_source_control(cmd, resource_group_name, name, repo_url, repository_type='git', branch=None,  # pylint: disable=too-many-locals
                          manual_integration=None, git_token=None, slot=None, github_action=None):
    client = web_client_factory(cmd.cli_ctx)
    location = _get_location_from_webapp(client, resource_group_name, name)

    from azure.mgmt.web.models import SiteSourceControl, SourceControl
    if git_token:
        sc = SourceControl(location=location, source_control_name='GitHub', token=git_token)
        client.update_source_control('GitHub', sc)

    source_control = SiteSourceControl(location=location, repo_url=repo_url, branch=branch,
                                       is_manual_integration=manual_integration,
                                       is_mercurial=(repository_type != 'git'), is_git_hub_action=bool(github_action))

    # SCC config can fail if previous commands caused SCMSite shutdown, so retry here.
    for i in range(5):
        try:
            poller = _generic_site_operation(cmd.cli_ctx, resource_group_name, name,
                                             'begin_create_or_update_source_control',
                                             slot, source_control)
            response = LongRunningOperation(cmd.cli_ctx)(poller)
            if response.git_hub_action_configuration and \
                response.git_hub_action_configuration.container_configuration and \
                    response.git_hub_action_configuration.container_configuration.password:
                logger.warning("GitHub action password has been redacted. Use "
                               "`az webapp/functionapp deployment source show` to view.")
                response.git_hub_action_configuration.container_configuration.password = None
            return response
        except Exception as ex:  # pylint: disable=broad-except
            ex = ex_handler_factory(no_throw=True)(ex)
            # for non server errors(50x), just throw; otherwise retry 4 times
            if i == 4 or not re.findall(r'\(50\d\)', str(ex)):
                raise
            logger.warning('retrying %s/4', i + 1)
            time.sleep(5)   # retry in a moment


def update_git_token(cmd, git_token=None):
    '''
    Update source control token cached in Azure app service. If no token is provided,
    the command will clean up existing token. Note that tokens are now redacted in the result.
    '''
    client = web_client_factory(cmd.cli_ctx)
    from azure.mgmt.web.models import SourceControl
    sc = SourceControl(name='not-really-needed', source_control_name='GitHub', token=git_token or '')
    response = client.update_source_control('GitHub', sc)
    logger.warning('Tokens have been redacted.')
    response.refresh_token = None
    response.token = None
    response.token_secret = None
    return response


def show_source_control(cmd, resource_group_name, name, slot=None):
    return _generic_site_operation(cmd.cli_ctx, resource_group_name, name, 'get_source_control', slot)


def delete_source_control(cmd, resource_group_name, name, slot=None):
    return _generic_site_operation(cmd.cli_ctx, resource_group_name, name, 'delete_source_control', slot)


def enable_local_git(cmd, resource_group_name, name, slot=None):
    client = web_client_factory(cmd.cli_ctx)
    site_config = get_site_configs(cmd, resource_group_name, name, slot)
    site_config.scm_type = 'LocalGit'
    _generic_site_operation(cmd.cli_ctx, resource_group_name, name, 'create_or_update_configuration', slot, site_config)
    return {'url': _get_local_git_url(cmd.cli_ctx, client, resource_group_name, name, slot)}


def sync_site_repo(cmd, resource_group_name, name, slot=None):
    try:
        return _generic_site_operation(cmd.cli_ctx, resource_group_name, name, 'sync_repository', slot)
    except HttpResponseError as ex:  # Because of bad spec, sdk throws on 200. We capture it here
        if ex.status_code not in [200, 204]:
            raise ex


def list_app_service_plans(cmd, resource_group_name=None):
    client = web_client_factory(cmd.cli_ctx)
    if resource_group_name is None:
        plans = list(client.app_service_plans.list(detailed=True))  # enables querying "numberOfSites"
    else:
        plans = list(client.app_service_plans.list_by_resource_group(resource_group_name))
    for plan in plans:
        # prune a few useless fields
        del plan.geo_region
        del plan.subscription
    return plans


# TODO use zone_redundant field on ASP model when we switch to SDK version 5.0.0
def _enable_zone_redundant(plan_def, sku_def, number_of_workers):
    plan_def.enable_additional_properties_sending()
    existing_properties = plan_def.serialize()["properties"]
    plan_def.additional_properties["properties"] = existing_properties
    plan_def.additional_properties["properties"]["zoneRedundant"] = True
    if number_of_workers is None:
        sku_def.capacity = 3
    else:
        sku_def.capacity = max(3, number_of_workers)


def create_app_service_plan(cmd, resource_group_name, name, is_linux, hyper_v, per_site_scaling=False,
                            app_service_environment=None, sku='B1', number_of_workers=None, location=None,
                            tags=None, no_wait=False, zone_redundant=False):
    HostingEnvironmentProfile, SkuDescription, AppServicePlan = cmd.get_models(
        'HostingEnvironmentProfile', 'SkuDescription', 'AppServicePlan')

    client = web_client_factory(cmd.cli_ctx)
    if app_service_environment:
        # Method app_service_environments.list can only list ASE form the same subscription.
        ase_list = client.app_service_environments.list()
        ase_found = False
        ase = None
        for ase in ase_list:
            if ase.name.lower() == app_service_environment.lower() or ase.id.lower() == app_service_environment.lower():
                ase_def = HostingEnvironmentProfile(id=ase.id)
                location = ase.location
                ase_found = True
                break
        if not ase_found:
            if is_valid_resource_id(app_service_environment):
                ase_def = HostingEnvironmentProfile(id=app_service_environment)
                if location is None:
                    location = _get_location_from_resource_group(cmd.cli_ctx, resource_group_name)
            else:
                err_msg = "App service environment '{}' not found in subscription. If you want to create the \
app service plan in different subscription than the app service environment, please use the resource ID for \
--app-service-environment parameter. Additionally if the resource group is in different region than the \
app service environment, please use --location parameter and specify the region where the app service environment \
has been deployed ".format(app_service_environment)
                raise ResourceNotFoundError(err_msg)
        if hyper_v and ase.kind in ('ASEV1', 'ASEV2'):
            raise ArgumentUsageError('Windows containers are only supported on App Service Environment v3')
    else:  # Non-ASE
        ase_def = None
        if location is None:
            location = _get_location_from_resource_group(cmd.cli_ctx, resource_group_name)

    # the api is odd on parameter naming, have to live with it for now
    sku_def = SkuDescription(tier=get_sku_tier(sku), name=_normalize_sku(sku), capacity=number_of_workers)
    plan_def = AppServicePlan(location=location, tags=tags, sku=sku_def,
                              reserved=(is_linux or None), hyper_v=(hyper_v or None),
                              per_site_scaling=per_site_scaling, hosting_environment_profile=ase_def)

    if sku.upper() in ['WS1', 'WS2', 'WS3']:
        existing_plan = get_resource_if_exists(client.app_service_plans,
                                               resource_group_name=resource_group_name, name=name)
        if existing_plan and existing_plan.sku.tier != "WorkflowStandard":
            raise ValidationError("Plan {} in resource group {} already exists and "
                                  "cannot be updated to a logic app SKU (WS1, WS2, or WS3)")
        plan_def.type = "elastic"

    if zone_redundant:
        _enable_zone_redundant(plan_def, sku_def, number_of_workers)

    return sdk_no_wait(no_wait, client.app_service_plans.begin_create_or_update, name=name,
                       resource_group_name=resource_group_name, app_service_plan=plan_def)


def update_app_service_plan(cmd, instance, sku=None, number_of_workers=None, elastic_scale=None,
                            max_elastic_worker_count=None):
    if number_of_workers is None and sku is None and elastic_scale is None and max_elastic_worker_count is None:
        safe_params = cmd.cli_ctx.data['safe_params']
        if '--set' not in safe_params:
            args = ["--number-of-workers", "--sku", "--elastic-scale", "--max-elastic-worker-count"]
            logger.warning('Nothing to update. Set one of the following parameters to make an update: %s', str(args))
    sku_def = instance.sku
    if sku is not None:
        sku = _normalize_sku(sku)
        sku_def.tier = get_sku_tier(sku)
        sku_def.name = sku

    if number_of_workers is not None:
        sku_def.capacity = number_of_workers
    else:
        number_of_workers = sku_def.capacity

    if elastic_scale is not None or max_elastic_worker_count is not None:
        if sku is None:
            sku = instance.sku.name
        if get_sku_tier(sku) not in ["PREMIUMV2", "PREMIUMV3", "WorkflowStandard"]:
            raise ValidationError("--number-of-workers and --elastic-scale can only "
                                  "be used on premium V2/V3 or workflow SKUs. "
                                  "Use command help to see all available SKUs.")

    if elastic_scale is not None:
        # TODO use instance.elastic_scale_enabled once the ASP client factories are updated
        use_additional_properties(instance)
        instance.additional_properties["properties"]["elasticScaleEnabled"] = elastic_scale

    if max_elastic_worker_count is not None:
        instance.maximum_elastic_worker_count = max_elastic_worker_count
        if max_elastic_worker_count < number_of_workers:
            raise InvalidArgumentValueError("--max-elastic-worker-count must be greater than or equal to the "
                                            "plan's number of workers. To update the plan's number of workers, use "
                                            "--number-of-workers ")
        # TODO use instance.maximum_elastic_worker_count once the ASP client factories are updated
        use_additional_properties(instance)
        instance.additional_properties["properties"]["maximumElasticWorkerCount"] = max_elastic_worker_count

    instance.sku = sku_def
    return instance


def show_plan(cmd, resource_group_name, name):
    from azure.cli.core.commands.client_factory import get_subscription_id
    client = web_client_factory(cmd.cli_ctx)
    serverfarm_url_base = '/subscriptions/{}/resourceGroups/{}/providers/Microsoft.Web/serverfarms/{}?api-version={}'
    subscription_id = get_subscription_id(cmd.cli_ctx)
    serverfarm_url = serverfarm_url_base.format(subscription_id, resource_group_name, name, client.DEFAULT_API_VERSION)
    request_url = cmd.cli_ctx.cloud.endpoints.resource_manager + serverfarm_url
    response = send_raw_request(cmd.cli_ctx, "GET", request_url)
    return response.json()


def update_functionapp_app_service_plan(cmd, instance, sku=None, number_of_workers=None, max_burst=None):
    instance = update_app_service_plan(cmd, instance, sku, number_of_workers)
    if max_burst is not None:
        if not is_plan_elastic_premium(cmd, instance):
            raise ValidationError("Usage error: --max-burst is only supported for Elastic Premium (EP) plans")
        max_burst = validate_range_of_int_flag('--max-burst', max_burst, min_val=0, max_val=20)
        instance.maximum_elastic_worker_count = max_burst
    if number_of_workers is not None:
        number_of_workers = validate_range_of_int_flag('--number-of-workers / --min-instances',
                                                       number_of_workers, min_val=0, max_val=20)
    return update_app_service_plan(cmd, instance, sku, number_of_workers)


def show_backup_configuration(cmd, resource_group_name, webapp_name, slot=None):
    try:
        return _generic_site_operation(cmd.cli_ctx, resource_group_name, webapp_name,
                                       'get_backup_configuration', slot)
    except Exception:  # pylint: disable=broad-except
        raise ResourceNotFoundError('Backup configuration not found')


def list_backups(cmd, resource_group_name, webapp_name, slot=None):
    return _generic_site_operation(cmd.cli_ctx, resource_group_name, webapp_name, 'list_backups', slot)


def create_backup(cmd, resource_group_name, webapp_name, storage_account_url,
                  db_name=None, db_type=None,
                  db_connection_string=None, backup_name=None, slot=None):
    BackupRequest = cmd.get_models('BackupRequest')
    client = web_client_factory(cmd.cli_ctx)
    if backup_name and backup_name.lower().endswith('.zip'):
        backup_name = backup_name[:-4]
    db_setting = _create_db_setting(cmd, db_name, db_type=db_type, db_connection_string=db_connection_string)
    backup_request = BackupRequest(backup_name=backup_name,
                                   storage_account_url=storage_account_url, databases=db_setting)
    if slot:
        return client.web_apps.backup_slot(resource_group_name=resource_group_name,
                                           name=webapp_name, request=backup_request, slot=slot)
    return client.web_apps.backup(resource_group_name, webapp_name, backup_request)


def update_backup_schedule(cmd, resource_group_name, webapp_name, storage_account_url=None,
                           frequency=None, keep_at_least_one_backup=None,
                           retention_period_in_days=None, db_name=None,
                           db_connection_string=None, db_type=None, backup_name=None, slot=None):
    BackupSchedule, BackupRequest = cmd.get_models('BackupSchedule', 'BackupRequest')
    configuration = None
    if backup_name and backup_name.lower().endswith('.zip'):
        backup_name = backup_name[:-4]
    if not backup_name:
        backup_name = '{0}_{1}'.format(webapp_name, datetime.datetime.utcnow().strftime('%Y%m%d%H%M'))

    try:
        configuration = _generic_site_operation(cmd.cli_ctx, resource_group_name, webapp_name,
                                                'get_backup_configuration', slot)
    except Exception:  # pylint: disable=broad-except
        # No configuration set yet
        if not all([storage_account_url, frequency, retention_period_in_days,
                    keep_at_least_one_backup]):
            raise ResourceNotFoundError('No backup configuration found. A configuration must be created. ' +
                                        'Usage: --container-url URL --frequency TIME --retention DAYS ' +
                                        '--retain-one TRUE/FALSE')

    # If arguments were not specified, use the values in the current backup schedule
    if storage_account_url is None:
        storage_account_url = configuration.storage_account_url

    if retention_period_in_days is None:
        retention_period_in_days = configuration.backup_schedule.retention_period_in_days

    if keep_at_least_one_backup is None:
        keep_at_least_one_backup = configuration.backup_schedule.keep_at_least_one_backup
    else:
        keep_at_least_one_backup = keep_at_least_one_backup.lower() == 'true'

    if frequency:
        # Parse schedule frequency
        frequency_num, frequency_unit = _parse_frequency(cmd, frequency)
    else:
        frequency_num = configuration.backup_schedule.frequency_interval
        frequency_unit = configuration.backup_schedule.frequency_unit

    if configuration and configuration.databases:
        db = configuration.databases[0]
        db_type = db_type or db.database_type
        db_name = db_name or db.name
        db_connection_string = db_connection_string or db.connection_string

    db_setting = _create_db_setting(cmd, db_name, db_type=db_type, db_connection_string=db_connection_string)

    backup_schedule = BackupSchedule(frequency_interval=frequency_num, frequency_unit=frequency_unit,
                                     keep_at_least_one_backup=keep_at_least_one_backup,
                                     retention_period_in_days=retention_period_in_days)
    backup_request = BackupRequest(backup_name=backup_name, backup_schedule=backup_schedule,
                                   enabled=True, storage_account_url=storage_account_url,
                                   databases=db_setting)
    return _generic_site_operation(cmd.cli_ctx, resource_group_name, webapp_name, 'update_backup_configuration',
                                   slot, backup_request)


def restore_backup(cmd, resource_group_name, webapp_name, storage_account_url, backup_name,
                   db_name=None, db_type=None, db_connection_string=None,
                   target_name=None, overwrite=None, ignore_hostname_conflict=None, slot=None):
    RestoreRequest = cmd.get_models('RestoreRequest')
    client = web_client_factory(cmd.cli_ctx)
    storage_blob_name = backup_name
    if not storage_blob_name.lower().endswith('.zip'):
        storage_blob_name += '.zip'
    db_setting = _create_db_setting(cmd, db_name, db_type=db_type, db_connection_string=db_connection_string)
    restore_request = RestoreRequest(storage_account_url=storage_account_url,
                                     blob_name=storage_blob_name, overwrite=overwrite,
                                     site_name=target_name, databases=db_setting,
                                     ignore_conflicting_host_names=ignore_hostname_conflict)
    if slot:
        return client.web_apps.begin_restore_slot(resource_group_name, webapp_name, 0, slot, restore_request)

    return client.web_apps.begin_restore(resource_group_name, webapp_name, 0, restore_request)


def delete_backup(cmd, resource_group_name, webapp_name, backup_id, slot=None):
    client = web_client_factory(cmd.cli_ctx)
    if slot:
        return client.web_apps.delete_backup_slot(resource_group_name, webapp_name, backup_id, slot)
    return client.web_apps.delete_backup(resource_group_name, webapp_name, backup_id)


def list_snapshots(cmd, resource_group_name, name, slot=None):
    return _generic_site_operation(cmd.cli_ctx, resource_group_name, name, 'list_snapshots',
                                   slot)


def restore_snapshot(cmd, resource_group_name, name, time, slot=None, restore_content_only=False,  # pylint: disable=redefined-outer-name
                     source_resource_group=None, source_name=None, source_slot=None):
    SnapshotRecoverySource, SnapshotRestoreRequest = cmd.get_models('SnapshotRecoverySource', 'SnapshotRestoreRequest')
    client = web_client_factory(cmd.cli_ctx)
    recover_config = not restore_content_only
    if all([source_resource_group, source_name]):
        # Restore from source app to target app
        src_webapp = _generic_site_operation(cmd.cli_ctx, source_resource_group, source_name, 'get', source_slot)

        source = SnapshotRecoverySource(id=src_webapp.id, location=src_webapp.location)
        request = SnapshotRestoreRequest(overwrite=False, snapshot_time=time, recovery_source=source,
                                         recover_configuration=recover_config)
        if slot:
            return client.web_apps.begin_restore_snapshot_slot(resource_group_name, name, slot, request)
        return client.web_apps.begin_restore_snapshot(resource_group_name, name, request)
    if any([source_resource_group, source_name]):
        raise ArgumentUsageError('usage error: --source-resource-group and '
                                 '--source-name must both be specified if one is used')
    # Overwrite app with its own snapshot
    request = SnapshotRestoreRequest(overwrite=True, snapshot_time=time, recover_configuration=recover_config)
    if slot:
        return client.web_apps.begin_restore_snapshot_slot(resource_group_name, name, slot, request)
    return client.web_apps.begin_restore_snapshot(resource_group_name, name, request)


# pylint: disable=inconsistent-return-statements
def _create_db_setting(cmd, db_name, db_type, db_connection_string):
    DatabaseBackupSetting = cmd.get_models('DatabaseBackupSetting')
    if all([db_name, db_type, db_connection_string]):
        return [DatabaseBackupSetting(database_type=db_type, name=db_name, connection_string=db_connection_string)]
    if any([db_name, db_type, db_connection_string]):
        raise ArgumentUsageError('usage error: --db-name NAME --db-type TYPE --db-connection-string STRING')


def _parse_frequency(cmd, frequency):
    FrequencyUnit = cmd.get_models('FrequencyUnit')
    unit_part = frequency.lower()[-1]
    if unit_part == 'd':
        frequency_unit = FrequencyUnit.day
    elif unit_part == 'h':
        frequency_unit = FrequencyUnit.hour
    else:
        raise InvalidArgumentValueError('Frequency must end with d or h for "day" or "hour"')

    try:
        frequency_num = int(frequency[:-1])
    except ValueError:
        raise InvalidArgumentValueError('Frequency must start with a number')

    if frequency_num < 0:
        raise InvalidArgumentValueError('Frequency must be positive')

    return frequency_num, frequency_unit


def _get_deleted_apps_locations(cli_ctx):
    client = get_mgmt_service_client(cli_ctx, ResourceType.MGMT_RESOURCE_RESOURCES)
    web_provider = client.providers.get('Microsoft.Web')
    del_sites_resource = next((x for x in web_provider.resource_types if x.resource_type == 'deletedSites'), None)
    if del_sites_resource:
        return del_sites_resource.locations
    return []


def _get_local_git_url(cli_ctx, client, resource_group_name, name, slot=None):
    user = client.get_publishing_user()
    result = _generic_site_operation(cli_ctx, resource_group_name, name, 'get_source_control', slot)
    parsed = urlparse(result.repo_url)
    return '{}://{}@{}/{}.git'.format(parsed.scheme, user.publishing_user_name,
                                      parsed.netloc, name)


def _get_scm_url(cmd, resource_group_name, name, slot=None):
    from azure.mgmt.web.models import HostType
    app = _generic_site_operation(cmd.cli_ctx, resource_group_name, name, 'get', slot)
    for host in app.host_name_ssl_states or []:
        if host.host_type == HostType.repository:
            return "https://{}".format(host.name)

    # this should not happen, but throw anyway
    raise ResourceNotFoundError('Failed to retrieve Scm Uri')


def _get_host_url(cmd, resource_group_name, name):
    from azure.mgmt.web.models import HostType
    app = _generic_site_operation(cmd.cli_ctx, resource_group_name, name, 'get')
    for host in app.host_name_ssl_states or []:
        if host.host_type == HostType.standard:
            return "https://{}".format(host.name)

    # this should not happen, but throw anyway
    raise ResourceNotFoundError('Failed to retrieve Host Uri')


def get_publishing_user(cmd):
    client = web_client_factory(cmd.cli_ctx)
    return client.get_publishing_user()


def set_deployment_user(cmd, user_name, password=None):
    '''
    Update deployment credentials.(Note, all webapps in your subscription will be impacted)
    '''
    User = cmd.get_models('User')
    client = web_client_factory(cmd.cli_ctx)
    user = User(publishing_user_name=user_name)
    if password is None:
        try:
            password = prompt_pass(msg='Password: ', confirm=True)
        except NoTTYException:
            raise ArgumentUsageError('Please specify both username and password in non-interactive mode.')

    user.publishing_password = password
    return client.update_publishing_user(user)


def list_publishing_credentials(cmd, resource_group_name, name, slot=None):
    content = _generic_site_operation(cmd.cli_ctx, resource_group_name, name,
                                      'begin_list_publishing_credentials', slot)
    return content.result()


def list_publish_profiles(cmd, resource_group_name, name, slot=None, xml=False):
    import xmltodict
    content = _generic_site_operation(cmd.cli_ctx, resource_group_name, name,
                                      'list_publishing_profile_xml_with_secrets', slot, {"format": "WebDeploy"})
    full_xml = ''
    for f in content:
        full_xml += f.decode()

    if not xml:
        profiles = xmltodict.parse(full_xml, xml_attribs=True)['publishData']['publishProfile']
        converted = []

        if not isinstance(profiles, list):
            profiles = [profiles]

        for profile in profiles:
            new = {}
            for key in profile:
                # strip the leading '@' xmltodict put in for attributes
                new[key.lstrip('@')] = profile[key]
            converted.append(new)
        return converted

    cmd.cli_ctx.invocation.data['output'] = 'tsv'
    return full_xml


def enable_cd(cmd, resource_group_name, name, enable, slot=None):
    settings = []
    settings.append("DOCKER_ENABLE_CI=" + enable)

    update_app_settings(cmd, resource_group_name, name, settings, slot)

    return show_container_cd_url(cmd, resource_group_name, name, slot)


def show_container_cd_url(cmd, resource_group_name, name, slot=None):
    settings = get_app_settings(cmd, resource_group_name, name, slot)
    docker_enabled = False
    for setting in settings:
        if setting['name'] == 'DOCKER_ENABLE_CI' and setting['value'] == 'true':
            docker_enabled = True
            break

    cd_settings = {}
    cd_settings['DOCKER_ENABLE_CI'] = docker_enabled

    if docker_enabled:
        credentials = list_publishing_credentials(cmd, resource_group_name, name, slot)
        if credentials:
            cd_url = credentials.scm_uri + '/docker/hook'
            cd_settings['CI_CD_URL'] = cd_url
    else:
        cd_settings['CI_CD_URL'] = ''

    return cd_settings


def view_in_browser(cmd, resource_group_name, name, slot=None, logs=False):
    url = _get_url(cmd, resource_group_name, name, slot)
    open_page_in_browser(url)
    if logs:
        get_streaming_log(cmd, resource_group_name, name, provider=None, slot=slot)


def _get_url(cmd, resource_group_name, name, slot=None):
    SslState = cmd.get_models('SslState')
    site = _generic_site_operation(cmd.cli_ctx, resource_group_name, name, 'get', slot)
    if not site:
        raise ResourceNotFoundError("'{}' app doesn't exist".format(name))
    url = site.enabled_host_names[0]  # picks the custom domain URL incase a domain is assigned
    ssl_host = next((h for h in site.host_name_ssl_states
                     if h.ssl_state != SslState.disabled), None)
    return ('https' if ssl_host else 'http') + '://' + url


# TODO: expose new blob support
def config_diagnostics(cmd, resource_group_name, name, level=None,
                       application_logging=None, web_server_logging=None,
                       docker_container_logging=None, detailed_error_messages=None,
                       failed_request_tracing=None, slot=None):
    from azure.mgmt.web.models import (FileSystemApplicationLogsConfig, ApplicationLogsConfig,
                                       AzureBlobStorageApplicationLogsConfig, SiteLogsConfig,
                                       HttpLogsConfig, FileSystemHttpLogsConfig,
                                       EnabledConfig)
    client = web_client_factory(cmd.cli_ctx)
    # TODO: ensure we call get_site only once
    site = client.web_apps.get(resource_group_name, name)
    if not site:
        raise ResourceNotFoundError("'{}' app doesn't exist".format(name))

    application_logs = None
    if application_logging:
        fs_log = None
        blob_log = None
        level = level if application_logging != 'off' else False
        level = True if level is None else level
        if application_logging in ['filesystem', 'off']:
            fs_log = FileSystemApplicationLogsConfig(level=level)
        if application_logging in ['azureblobstorage', 'off']:
            blob_log = AzureBlobStorageApplicationLogsConfig(level=level, retention_in_days=3,
                                                             sas_url=None)
        application_logs = ApplicationLogsConfig(file_system=fs_log,
                                                 azure_blob_storage=blob_log)

    http_logs = None
    server_logging_option = web_server_logging or docker_container_logging
    if server_logging_option:
        # TODO: az blob storage log config currently not in use, will be impelemented later.
        # Tracked as Issue: #4764 on Github
        filesystem_log_config = None
        turned_on = server_logging_option != 'off'
        if server_logging_option in ['filesystem', 'off']:
            # 100 mb max log size, retention lasts 3 days. Yes we hard code it, portal does too
            filesystem_log_config = FileSystemHttpLogsConfig(retention_in_mb=100, retention_in_days=3,
                                                             enabled=turned_on)
        http_logs = HttpLogsConfig(file_system=filesystem_log_config, azure_blob_storage=None)

    detailed_error_messages_logs = (None if detailed_error_messages is None
                                    else EnabledConfig(enabled=detailed_error_messages))
    failed_request_tracing_logs = (None if failed_request_tracing is None
                                   else EnabledConfig(enabled=failed_request_tracing))
    site_log_config = SiteLogsConfig(application_logs=application_logs,
                                     http_logs=http_logs,
                                     failed_requests_tracing=failed_request_tracing_logs,
                                     detailed_error_messages=detailed_error_messages_logs)

    return _generic_site_operation(cmd.cli_ctx, resource_group_name, name, 'update_diagnostic_logs_config',
                                   slot, site_log_config)


def show_diagnostic_settings(cmd, resource_group_name, name, slot=None):
    return _generic_site_operation(cmd.cli_ctx, resource_group_name, name, 'get_diagnostic_logs_configuration', slot)


def show_deployment_log(cmd, resource_group, name, slot=None, deployment_id=None):
    import requests
    scm_url = _get_scm_url(cmd, resource_group, name, slot)
    headers = get_scm_site_headers(cmd.cli_ctx, name, resource_group, slot)

    deployment_log_url = ''
    if deployment_id:
        deployment_log_url = '{}/api/deployments/{}/log'.format(scm_url, deployment_id)
    else:
        deployments_url = '{}/api/deployments/'.format(scm_url)
        response = requests.get(deployments_url, headers=headers)

        if response.status_code != 200:
            raise CLIError("Failed to connect to '{}' with status code '{}' and reason '{}'".format(
                deployments_url, response.status_code, response.reason))

        sorted_logs = sorted(
            response.json(),
            key=lambda x: x['start_time'],
            reverse=True
        )
        if sorted_logs and sorted_logs[0]:
            deployment_log_url = sorted_logs[0].get('log_url', '')

    if deployment_log_url:
        response = requests.get(deployment_log_url, headers=headers)
        if response.status_code != 200:
            raise CLIError("Failed to connect to '{}' with status code '{}' and reason '{}'".format(
                deployment_log_url, response.status_code, response.reason))
        return response.json()
    return []


def list_deployment_logs(cmd, resource_group, name, slot=None):
    import requests

    scm_url = _get_scm_url(cmd, resource_group, name, slot)
    headers = get_scm_site_headers(cmd.cli_ctx, name, resource_group, slot)
    deployment_log_url = '{}/api/deployments/'.format(scm_url)

    response = requests.get(deployment_log_url, headers=headers)

    if response.status_code != 200:
        raise CLIError("Failed to connect to '{}' with status code '{}' and reason '{}'".format(
            scm_url, response.status_code, response.reason))

    return response.json() or []


def config_slot_auto_swap(cmd, resource_group_name, webapp, slot, auto_swap_slot=None, disable=None):
    client = web_client_factory(cmd.cli_ctx)
    site_config = client.web_apps.get_configuration_slot(resource_group_name, webapp, slot)
    site_config.auto_swap_slot_name = '' if disable else (auto_swap_slot or 'production')
    return _generic_site_operation(cmd.cli_ctx, resource_group_name, webapp, 'update_configuration', slot, site_config)


def list_slots(cmd, resource_group_name, webapp):
    client = web_client_factory(cmd.cli_ctx)
    slots = list(client.web_apps.list_slots(resource_group_name, webapp))
    for slot in slots:
        slot.name = slot.name.split('/')[-1]
        setattr(slot, 'app_service_plan', parse_resource_id(slot.server_farm_id)['name'])
        del slot.server_farm_id
    return slots


def swap_slot(cmd, resource_group_name, webapp, slot, target_slot=None, preserve_vnet=None, action='swap'):
    client = web_client_factory(cmd.cli_ctx)
    # Default isPreserveVnet to 'True' if preserve_vnet is 'None'
    isPreserveVnet = preserve_vnet if preserve_vnet is not None else 'true'
    # converstion from string to Boolean
    isPreserveVnet = bool(isPreserveVnet == 'true')
    CsmSlotEntity = cmd.get_models('CsmSlotEntity')
    slot_swap_entity = CsmSlotEntity(target_slot=target_slot or 'production', preserve_vnet=isPreserveVnet)
    if action == 'swap':
        poller = client.web_apps.begin_swap_slot(resource_group_name, webapp, slot, slot_swap_entity)
        return poller
    if action == 'preview':
        if slot is None:
            result = client.web_apps.apply_slot_config_to_production(resource_group_name, webapp, slot_swap_entity)
        else:
            result = client.web_apps.apply_slot_configuration_slot(resource_group_name, webapp, slot, slot_swap_entity)
        return result
    # we will reset both source slot and target slot
    if target_slot is None:
        client.web_apps.reset_production_slot_config(resource_group_name, webapp)
    else:
        client.web_apps.reset_slot_configuration_slot(resource_group_name, webapp, target_slot)
    return None


def delete_slot(cmd, resource_group_name, webapp, slot):
    client = web_client_factory(cmd.cli_ctx)
    # TODO: once swagger finalized, expose other parameters like: delete_all_slots, etc...
    client.web_apps.delete_slot(resource_group_name, webapp, slot)


def set_traffic_routing(cmd, resource_group_name, name, distribution):
    RampUpRule = cmd.get_models('RampUpRule')
    client = web_client_factory(cmd.cli_ctx)
    site = client.web_apps.get(resource_group_name, name)
    if not site:
        raise ResourceNotFoundError("'{}' app doesn't exist".format(name))
    configs = get_site_configs(cmd, resource_group_name, name)
    host_name_split = site.default_host_name.split('.', 1)
    host_name_suffix = '.' + host_name_split[1]
    host_name_val = host_name_split[0]
    configs.experiments.ramp_up_rules = []
    for r in distribution:
        slot, percentage = r.split('=')
        host_name_val = host_name_val[:40] if len(host_name_val) > 40 else host_name_val
        action_host_name_slot = host_name_val + "-" + slot
        configs.experiments.ramp_up_rules.append(RampUpRule(action_host_name=action_host_name_slot + host_name_suffix,
                                                            reroute_percentage=float(percentage),
                                                            name=slot))
    _generic_site_operation(cmd.cli_ctx, resource_group_name, name, 'update_configuration', None, configs)

    return configs.experiments.ramp_up_rules


def show_traffic_routing(cmd, resource_group_name, name):
    configs = get_site_configs(cmd, resource_group_name, name)
    return configs.experiments.ramp_up_rules


def clear_traffic_routing(cmd, resource_group_name, name):
    set_traffic_routing(cmd, resource_group_name, name, [])


def enable_credentials(cmd, resource_group_name, name, enable, slot=None):
    from azure.mgmt.web.models import CorsSettings
    configs = get_site_configs(cmd, resource_group_name, name, slot)
    if not configs.cors:
        configs.cors = CorsSettings()
    configs.cors.support_credentials = enable
    result = _generic_site_operation(cmd.cli_ctx, resource_group_name, name, 'update_configuration', slot, configs)
    return result.cors


def add_cors(cmd, resource_group_name, name, allowed_origins, slot=None):
    from azure.mgmt.web.models import CorsSettings
    configs = get_site_configs(cmd, resource_group_name, name, slot)
    if not configs.cors:
        configs.cors = CorsSettings()
    configs.cors.allowed_origins = (configs.cors.allowed_origins or []) + allowed_origins
    result = _generic_site_operation(cmd.cli_ctx, resource_group_name, name, 'update_configuration', slot, configs)
    return result.cors


def remove_cors(cmd, resource_group_name, name, allowed_origins, slot=None):
    configs = get_site_configs(cmd, resource_group_name, name, slot)
    if configs.cors:
        if allowed_origins:
            configs.cors.allowed_origins = [x for x in (configs.cors.allowed_origins or []) if x not in allowed_origins]
        else:
            configs.cors.allowed_origins = []
        configs = _generic_site_operation(cmd.cli_ctx, resource_group_name, name, 'update_configuration', slot, configs)
    return configs.cors


def show_cors(cmd, resource_group_name, name, slot=None):
    configs = get_site_configs(cmd, resource_group_name, name, slot)
    return configs.cors


def get_streaming_log(cmd, resource_group_name, name, provider=None, slot=None):
    # ping the site first to ensure that the site container is running
    # logsteam does not work if the site container is not running
    # See https://github.com/Azure/azure-cli/issues/23058
    ping_site(cmd, resource_group_name, name, slot)
    scm_url = _get_scm_url(cmd, resource_group_name, name, slot)
    streaming_url = scm_url + '/logstream'
    if provider:
        streaming_url += ('/' + provider.lstrip('/'))

    headers = get_scm_site_headers(cmd.cli_ctx, name, resource_group_name, slot)
    t = threading.Thread(target=_get_log, args=(streaming_url, headers))
    t.daemon = True
    t.start()

    while True:
        time.sleep(100)  # so that ctrl+c can stop the command


def ping_site(cmd, resource_group_name, name, slot, timeout=230):
    import urllib3
    try:
        site_url = _get_url(cmd, resource_group_name, name, slot)
        http = urllib3.PoolManager(timeout=urllib3.Timeout(connect=timeout, read=timeout))
        http.request('GET', site_url)
    except Exception:  # pylint: disable=broad-except
        logger.warning("Unable to reach the app.")
        raise


def download_historical_logs(cmd, resource_group_name, name, log_file=None, slot=None):
    scm_url = _get_scm_url(cmd, resource_group_name, name, slot)
    url = scm_url.rstrip('/') + '/dump'
    headers = get_scm_site_headers(cmd.cli_ctx, name, resource_group_name, slot)
    _get_log(url, headers, log_file)
    logger.warning('Downloaded logs to %s', log_file)


def _get_site_credential(cli_ctx, resource_group_name, name, slot=None):
    creds = _generic_site_operation(cli_ctx, resource_group_name, name, 'begin_list_publishing_credentials', slot)
    creds = creds.result()
    return (creds.publishing_user_name, creds.publishing_password)


def get_bearer_token(cli_ctx):
    from azure.cli.core._profile import Profile
    from azure.cli.core.auth.util import resource_to_scopes
    profile = Profile(cli_ctx=cli_ctx)
    credential, _, _ = profile.get_login_credentials()
    scopes = resource_to_scopes(cli_ctx.cloud.endpoints.active_directory_resource_id)
    bearer_token = credential.get_token(*scopes).token
    return bearer_token


def basic_auth_supported(cli_ctx, name, resource_group_name, slot=None):
    return _generic_site_operation(cli_ctx, resource_group_name, name, 'get_scm_allowed', slot).allow


# auth with basic auth if available
def get_scm_site_headers(cli_ctx, name, resource_group_name, slot=None, additional_headers=None):
    import urllib3

    is_flex = is_flex_functionapp(cli_ctx, resource_group_name, name)

    if not is_flex and basic_auth_supported(cli_ctx, name, resource_group_name, slot):
        logger.info("[AUTH]: basic")
        username, password = _get_site_credential(cli_ctx, resource_group_name, name, slot)
        headers = urllib3.util.make_headers(basic_auth=f"{username}:{password}")
    else:
        logger.info("[AUTH]: AAD")
        headers = urllib3.util.make_headers()
        headers["Authorization"] = f"Bearer {get_bearer_token(cli_ctx)}"
    headers['User-Agent'] = get_az_user_agent()
    headers['x-ms-client-request-id'] = cli_ctx.data['headers']['x-ms-client-request-id']
    # allow setting Content-Type, Cache-Control, etc. headers
    if additional_headers:
        for k, v in additional_headers.items():
            headers[k] = v

    return headers


def get_scm_site_headers_flex(cli_ctx, additional_headers=None):
    import urllib3

    logger.info("[AUTH]: AAD")
    headers = urllib3.util.make_headers()
    headers["Authorization"] = f"Bearer {get_bearer_token(cli_ctx)}"
    headers['User-Agent'] = get_az_user_agent()
    headers['x-ms-client-request-id'] = cli_ctx.data['headers']['x-ms-client-request-id']
    # allow setting Content-Type, Cache-Control, etc. headers
    if additional_headers:
        for k, v in additional_headers.items():
            headers[k] = v

    return headers


def _get_log(url, headers, log_file=None):
    http = get_pool_manager(url)
    r = http.request(
        'GET',
        url,
        headers=headers,
        preload_content=False
    )
    if r.status != 200:
        raise CLIError("Failed to connect to '{}' with status code '{}' and reason '{}'".format(
            url, r.status, r.reason))
    if log_file:  # download logs
        with open(log_file, 'wb') as f:
            while True:
                data = r.read(1024)
                if not data:
                    break
                f.write(data)
    else:  # streaming
        std_encoding = sys.stdout.encoding
        try:
            for chunk in r.stream():
                if chunk:
                    # Extra encode() and decode for stdout which does not support 'utf-8'
                    logger.warning(chunk.decode(encoding='utf-8', errors='replace')
                                   .encode(std_encoding, errors='replace')
                                   .decode(std_encoding, errors='replace')
                                   .rstrip('\n\r'))  # each line of log has CRLF.
        except Exception as ex:  # pylint: disable=broad-except
            logger.error("Log stream interrupted. Exiting live log stream.")
            logger.debug(ex)
        finally:
            r.release_conn()


def upload_ssl_cert(cmd, resource_group_name,
                    name, certificate_password,
                    certificate_file, slot=None,
                    certificate_name=None):
    Certificate = cmd.get_models('Certificate')
    client = web_client_factory(cmd.cli_ctx)
    webapp = _generic_site_operation(cmd.cli_ctx, resource_group_name, name, 'get', slot)
    cert_file = open(certificate_file, 'rb')
    cert_contents = cert_file.read()
    hosting_environment_profile_param = (webapp.hosting_environment_profile.name
                                         if webapp.hosting_environment_profile else '')

    try:
        thumb_print = _get_cert(certificate_password, certificate_file)
    except Exception as e:
        raise UnclassifiedUserFault(f"Failed to get the certificate's thumbprint with error: '{e}'. "
                                    "Please double check the certificate password.") from e
    if certificate_name:
        cert_name = certificate_name
    else:
        cert_name = _generate_cert_name(thumb_print, hosting_environment_profile_param,
                                        webapp.location, resource_group_name)
    cert = Certificate(password=certificate_password, pfx_blob=cert_contents,
                       location=webapp.location, server_farm_id=webapp.server_farm_id)
    return client.certificates.create_or_update(resource_group_name, cert_name, cert)


def _generate_cert_name(thumb_print, hosting_environment, location, resource_group_name):
    return "%s_%s_%s_%s" % (thumb_print, hosting_environment, location, resource_group_name)


def _get_cert(certificate_password, certificate_file):
    ''' Decrypts the .pfx file '''
    cert_password_bytes = certificate_password.encode('utf-8') if certificate_password else None
    with open(certificate_file, 'rb') as f:
        p12 = pkcs12.load_pkcs12(f.read(), cert_password_bytes)
    cert = p12.cert.certificate
    thumbprint = cert.fingerprint(hashes.SHA1()).hex().upper()
    return thumbprint


def list_ssl_certs(cmd, resource_group_name):
    client = web_client_factory(cmd.cli_ctx)
    return client.certificates.list_by_resource_group(resource_group_name)


def show_ssl_cert(cmd, resource_group_name, certificate_name):
    client = web_client_factory(cmd.cli_ctx)
    return client.certificates.get(resource_group_name, certificate_name)


def delete_ssl_cert(cmd, resource_group_name, certificate_thumbprint):
    client = web_client_factory(cmd.cli_ctx)
    webapp_certs = client.certificates.list_by_resource_group(resource_group_name)
    for webapp_cert in webapp_certs:
        if webapp_cert.thumbprint == certificate_thumbprint:
            return client.certificates.delete(resource_group_name, webapp_cert.name)
    raise ResourceNotFoundError("Certificate for thumbprint '{}' not found".format(certificate_thumbprint))


def import_ssl_cert(cmd, resource_group_name, key_vault, key_vault_certificate_name, name=None, certificate_name=None):
    Certificate = cmd.get_models('Certificate')
    client = web_client_factory(cmd.cli_ctx)

    # Webapp name is not required for this command, but the location of the webspace is required since the certificate
    # is associated with the webspace, not the app. All apps and plans in the same webspace will share the same
    # certificates. If the app is not provided, the location of the resource group is used.
    if name:
        webapp = client.web_apps.get(resource_group_name, name)
        if not webapp:
            raise ResourceNotFoundError("'{}' app doesn't exist in resource group {}".format(name, resource_group_name))
        location = webapp.location
    else:
        rg_client = get_mgmt_service_client(cmd.cli_ctx, ResourceType.MGMT_RESOURCE_RESOURCES)
        location = rg_client.resource_groups.get(resource_group_name).location

    kv_id = None
    if not is_valid_resource_id(key_vault):
        kv_client = get_mgmt_service_client(cmd.cli_ctx, ResourceType.MGMT_KEYVAULT)
        key_vaults = kv_client.vaults.list_by_subscription()
        for kv in key_vaults:
            if key_vault == kv.name:
                kv_id = kv.id
                break
    else:
        kv_id = key_vault

    if kv_id is None:
        kv_msg = 'The Key Vault {0} was not found in the subscription in context. ' \
                 'If your Key Vault is in a different subscription, please specify the full Resource ID: ' \
                 '\naz .. ssl import -g {1} --key-vault-certificate-name {2} ' \
                 '--key-vault /subscriptions/[sub id]/resourceGroups/[rg]/providers/Microsoft.KeyVault/' \
                 'vaults/{0}'.format(key_vault, resource_group_name, key_vault_certificate_name)
        logger.warning(kv_msg)
        return

    kv_id_parts = parse_resource_id(kv_id)
    kv_name = kv_id_parts['name']
    kv_resource_group_name = kv_id_parts['resource_group']
    kv_subscription = kv_id_parts['subscription']

    # If in the public cloud, check if certificate is an app service certificate, in the same or a diferent
    # subscription
    kv_secret_name = None
    cloud_type = cmd.cli_ctx.cloud.name
    from azure.cli.core.commands.client_factory import get_subscription_id
    subscription_id = get_subscription_id(cmd.cli_ctx)
    if cloud_type.lower() == PUBLIC_CLOUD.lower():
        if kv_subscription.lower() != subscription_id.lower():
            diff_subscription_client = get_mgmt_service_client(cmd.cli_ctx, ResourceType.MGMT_APPSERVICE,
                                                               subscription_id=kv_subscription)
            ascs = diff_subscription_client.app_service_certificate_orders.list(api_version=VERSION_2022_09_01)
        else:
            ascs = client.app_service_certificate_orders.list(api_version=VERSION_2022_09_01)

        kv_secret_name = None
        for asc in ascs:
            if asc.name == key_vault_certificate_name:
                kv_secret_name = asc.certificates[key_vault_certificate_name].key_vault_secret_name

    # if kv_secret_name is not populated, it is not an appservice certificate, proceed for KV certificates
    if not kv_secret_name:
        kv_secret_name = key_vault_certificate_name

    if certificate_name:
        cert_name = certificate_name
    else:
        cert_name = '{}-{}-{}'.format(resource_group_name, kv_name, key_vault_certificate_name)

    lnk = 'https://azure.github.io/AppService/2016/05/24/Deploying-Azure-Web-App-Certificate-through-Key-Vault.html'
    lnk_msg = 'Find more details here: {}'.format(lnk)
    if not _check_service_principal_permissions(cmd, kv_resource_group_name, kv_name, kv_subscription):
        logger.warning('Unable to verify Key Vault permissions.')
        logger.warning('You may need to grant Microsoft.Azure.WebSites service principal the Secret:Get permission')
        logger.warning(lnk_msg)

    kv_cert_def = Certificate(location=location, key_vault_id=kv_id, password='',
                              key_vault_secret_name=kv_secret_name)

    return client.certificates.create_or_update(name=cert_name, resource_group_name=resource_group_name,
                                                certificate_envelope=kv_cert_def)


def create_managed_ssl_cert(cmd, resource_group_name, name, hostname, slot=None, certificate_name=None):
    Certificate = cmd.get_models('Certificate')
    hostname = hostname.lower()
    client = web_client_factory(cmd.cli_ctx)
    webapp = _generic_site_operation(cmd.cli_ctx, resource_group_name, name, 'get', slot)
    if not webapp:
        slot_text = "Deployment slot {} in ".format(slot) if slot else ''
        raise ResourceNotFoundError("{0}app {1} doesn't exist in resource group {2}".format(slot_text,
                                                                                            name,
                                                                                            resource_group_name))

    parsed_plan_id = parse_resource_id(webapp.server_farm_id)
    plan_info = client.app_service_plans.get(parsed_plan_id['resource_group'], parsed_plan_id['name'])
    if plan_info.sku.tier.upper() == 'FREE' or plan_info.sku.tier.upper() == 'SHARED':
        raise ValidationError('Managed Certificate is not supported on Free and Shared tier.')

    if not _verify_hostname_binding(cmd, resource_group_name, name, hostname, slot):
        slot_text = " --slot {}".format(slot) if slot else ""
        raise ValidationError("Hostname (custom domain) '{0}' is not registered with {1}. "
                              "Use 'az webapp config hostname add --resource-group {2} "
                              "--webapp-name {1}{3} --hostname {0}' "
                              "to register the hostname.".format(hostname, name, resource_group_name, slot_text))

    server_farm_id = webapp.server_farm_id
    location = webapp.location
    easy_cert_def = Certificate(location=location, canonical_name=hostname,
                                server_farm_id=server_farm_id, password='')

    # TODO: Update manual polling to use LongRunningOperation once backend API & new SDK supports polling
    try:
        certificate_name = hostname if not certificate_name else certificate_name
        return client.certificates.create_or_update(name=certificate_name, resource_group_name=resource_group_name,
                                                    certificate_envelope=easy_cert_def)
    except Exception as ex:
        poll_url = ex.response.headers['Location'] if 'Location' in ex.response.headers else None
        if ex.response.status_code == 202 and poll_url:
            r = send_raw_request(cmd.cli_ctx, method='get', url=poll_url)
            poll_timeout = time.time() + 60 * 2  # 2 minute timeout

            while r.status_code != 200 and time.time() < poll_timeout:
                time.sleep(5)
                r = send_raw_request(cmd.cli_ctx, method='get', url=poll_url)

            if r.status_code == 200:
                try:
                    return r.json()
                except ValueError:
                    return r.text
            logger.warning("Managed Certificate creation in progress. Please use the command "
                           "'az webapp config ssl show -g %s --certificate-name %s' "
                           " to view your certificate once it is created", resource_group_name, certificate_name)
            return
        raise CLIError(ex)


def _check_service_principal_permissions(cmd, resource_group_name, key_vault_name, key_vault_subscription):
    from azure.cli.command_modules.role import graph_client_factory, GraphError
    graph_client = graph_client_factory(cmd.cli_ctx)
    from azure.cli.core.commands.client_factory import get_subscription_id
    subscription = get_subscription_id(cmd.cli_ctx)
    # Cannot check if key vault is in another subscription
    if subscription != key_vault_subscription:
        return False
    kv_client = get_mgmt_service_client(cmd.cli_ctx, ResourceType.MGMT_KEYVAULT)
    vault = kv_client.vaults.get(resource_group_name=resource_group_name, vault_name=key_vault_name)
    # Check for Microsoft.Azure.WebSites app registration
    AZURE_PUBLIC_WEBSITES_APP_ID = 'abfa0a7c-a6b6-4736-8310-5855508787cd'
    AZURE_GOV_WEBSITES_APP_ID = '6a02c803-dafd-4136-b4c3-5a6f318b4714'
    for policy in vault.properties.access_policies:
        try:
            sp = graph_client.service_principal_get(policy.object_id)
            if sp['appId'] == AZURE_PUBLIC_WEBSITES_APP_ID or sp['appId'] == AZURE_GOV_WEBSITES_APP_ID:
                for perm in policy.permissions.secrets:
                    if perm == "Get":
                        return True
        except GraphError:
            pass  # Lookup will fail for non service principals (users, groups, etc.)
    return False


def _update_host_name_ssl_state(cmd, resource_group_name, webapp_name, webapp,
                                host_name, ssl_state, thumbprint, slot=None):
    Site, HostNameSslState = cmd.get_models('Site', 'HostNameSslState')
    updated_webapp = Site(host_name_ssl_states=[HostNameSslState(name=host_name,
                                                                 ssl_state=ssl_state,
                                                                 thumbprint=thumbprint,
                                                                 to_update=True)],
                          location=webapp.location, tags=webapp.tags)
    return _generic_site_operation(cmd.cli_ctx, resource_group_name, webapp_name, 'begin_create_or_update',
                                   slot, updated_webapp)


def _update_ssl_binding(cmd, resource_group_name, name, certificate_thumbprint, ssl_type, hostname, slot=None):
    client = web_client_factory(cmd.cli_ctx)
    webapp = client.web_apps.get(resource_group_name, name)
    if not webapp:
        raise ResourceNotFoundError("'{}' app doesn't exist".format(name))

    cert_resource_group_name = parse_resource_id(webapp.server_farm_id)['resource_group']
    webapp_certs = client.certificates.list_by_resource_group(cert_resource_group_name)

    found_cert = None
    # search for a cert that matches in the app service plan's RG
    for webapp_cert in webapp_certs:
        if webapp_cert.thumbprint == certificate_thumbprint:
            found_cert = webapp_cert
    # search for a cert that matches in the webapp's RG
    if not found_cert:
        webapp_certs = client.certificates.list_by_resource_group(resource_group_name)
        for webapp_cert in webapp_certs:
            if webapp_cert.thumbprint == certificate_thumbprint:
                found_cert = webapp_cert
    # search for a cert that matches in the subscription, filtering on the serverfarm
    if not found_cert:
        sub_certs = client.certificates.list(filter=f"ServerFarmId eq '{webapp.server_farm_id}'")
        found_cert = next(iter([c for c in sub_certs if c.thumbprint == certificate_thumbprint]), None)
    if found_cert:
        if not hostname:
            if len(found_cert.host_names) == 1 and not found_cert.host_names[0].startswith('*'):
                return _update_host_name_ssl_state(cmd, resource_group_name, name, webapp,
                                                   found_cert.host_names[0], ssl_type,
                                                   certificate_thumbprint, slot)
            query_result = list_hostnames(cmd, resource_group_name, name, slot)
            hostnames_in_webapp = [x.name.split('/')[-1] for x in query_result]
            to_update = _match_host_names_from_cert(found_cert.host_names, hostnames_in_webapp)
        else:
            to_update = [hostname]
        for h in to_update:
            _update_host_name_ssl_state(cmd, resource_group_name, name, webapp,
                                        h, ssl_type, certificate_thumbprint, slot)

        return show_app(cmd, resource_group_name, name, slot)

    raise ResourceNotFoundError("Certificate for thumbprint '{}' not found.".format(certificate_thumbprint))


def bind_ssl_cert(cmd, resource_group_name, name, certificate_thumbprint, ssl_type, hostname=None, slot=None):
    SslState = cmd.get_models('SslState')
    return _update_ssl_binding(cmd, resource_group_name, name, certificate_thumbprint,
                               SslState.sni_enabled if ssl_type == 'SNI' else SslState.ip_based_enabled, hostname, slot)


def unbind_ssl_cert(cmd, resource_group_name, name, certificate_thumbprint, hostname=None, slot=None):
    SslState = cmd.get_models('SslState')
    return _update_ssl_binding(cmd, resource_group_name, name,
                               certificate_thumbprint, SslState.disabled, hostname, slot)


def _match_host_names_from_cert(hostnames_from_cert, hostnames_in_webapp):
    # the goal is to match '*.foo.com' with host name like 'admin.foo.com', 'logs.foo.com', etc
    matched = set()
    for hostname in hostnames_from_cert:
        if hostname.startswith('*'):
            for h in hostnames_in_webapp:
                if hostname[hostname.find('.'):] == h[h.find('.'):]:
                    matched.add(h)
        elif hostname in hostnames_in_webapp:
            matched.add(hostname)
    return matched


# help class handles runtime stack in format like 'node|6.1', 'php|5.5'
# pylint: disable=too-few-public-methods
class _AbstractStackRuntimeHelper:
    def __init__(self, cmd, linux=False, windows=False):
        self._cmd = cmd
        self._client = web_client_factory(cmd.cli_ctx)
        self._linux = linux
        self._windows = windows
        self._stacks = []

    @property
    def stacks(self):
        self._load_stacks()
        return self._stacks

    def _get_raw_stacks_from_api(self):
        raise NotImplementedError

    # updates self._stacks
    def _parse_raw_stacks(self, stacks):
        raise NotImplementedError

    def _load_stacks(self):
        if self._stacks:
            return
        stacks = self._get_raw_stacks_from_api()
        self._parse_raw_stacks(stacks)


# WebApps stack class
class _StackRuntimeHelper(_AbstractStackRuntimeHelper):
    DEFAULT_DELIMETER = "|"  # character that separates runtime name from version
    ALLOWED_DELIMETERS = "|:"  # delimiters allowed: '|', ':'

    # pylint: disable=too-few-public-methods
    class Runtime:
        def __init__(self,
                     display_name=None,
                     configs=None,
                     github_actions_properties=None,
                     linux=False,
                     is_auto_update=None):
            self.display_name = display_name
            self.configs = configs if configs is not None else {}
            self.github_actions_properties = github_actions_properties
            self.linux = linux
            self.is_auto_update = is_auto_update

    def __init__(self, cmd, linux=False, windows=False):
        # TODO try and get API support for this so it isn't hardcoded
        self.windows_config_mappings = {
            'node': 'WEBSITE_NODE_DEFAULT_VERSION',
            'python': 'python_version',
            'php': 'php_version',
            'aspnet': 'net_framework_version',
            'dotnet': 'net_framework_version',
            'dotnetcore': None
        }
        super().__init__(cmd, linux=linux, windows=windows)

    def get_stack_names_only(self, delimiter=None, show_runtime_details=False):
        windows_stacks = [s.display_name for s in self.stacks if not s.linux and not s.is_auto_update]
        linux_stacks = [s.display_name for s in self.stacks if s.linux and not s.is_auto_update]
        windows_auto_updates = [
            s.display_name for s in self.stacks if not
            s.linux and ('java' not in s.display_name.casefold() or s.is_auto_update)]
        linux_auto_updates = [
            s.display_name for s in self.stacks if
            s.linux and ('java' not in s.display_name.casefold() or s.is_auto_update)]

        def is_valid_runtime_name(name):
            # Accepts names like "node|18-lts", "python|3.11", but not "NODE:lts" or "node"
            parts = name.split(self.DEFAULT_DELIMETER)
            return len(parts) == 2 and parts[1] and not parts[1].lower() in ("lts", "default", "stable")

        windows_stacks = [n for n in windows_stacks if is_valid_runtime_name(n)]
        linux_stacks = [n for n in linux_stacks if is_valid_runtime_name(n)]
        windows_auto_updates = [n for n in windows_auto_updates if is_valid_runtime_name(n)]
        linux_auto_updates = [n for n in linux_auto_updates if is_valid_runtime_name(n)]

        if delimiter is not None:
            windows_stacks = [n.replace(self.DEFAULT_DELIMETER, delimiter) for n in windows_stacks]
            linux_stacks = [n.replace(self.DEFAULT_DELIMETER, delimiter) for n in linux_stacks]
            windows_auto_updates = [n.replace(self.DEFAULT_DELIMETER, delimiter) for n in windows_auto_updates]
            linux_auto_updates = [n.replace(self.DEFAULT_DELIMETER, delimiter) for n in linux_auto_updates]
        if not show_runtime_details:
            linux_stacks = linux_auto_updates
            windows_stacks = windows_auto_updates
        if self._linux and not self._windows:
            return linux_stacks
        if self._windows and not self._linux:
            return windows_stacks
        return {LINUX_OS_NAME: linux_stacks, WINDOWS_OS_NAME: windows_stacks}

    def _get_raw_stacks_from_api(self):
        return list(self._client.provider.get_web_app_stacks(stack_os_type=None))

    def _parse_raw_stacks(self, stacks):
        for lang in stacks:
            for major_version in lang.major_versions:
                if self._linux:
                    if lang.display_text.lower() == "java":
                        continue
                    self._parse_major_version_linux(major_version, self._stacks)
                if self._windows:
                    self._parse_major_version_windows(major_version, self._stacks, self.windows_config_mappings)

    @classmethod
    def remove_delimiters(cls, runtime):
        if not runtime:
            return runtime
        runtime = re.split("[{}]".format(cls.ALLOWED_DELIMETERS), runtime)
        return cls.DEFAULT_DELIMETER.join(filter(None, runtime))

    def resolve(self, display_name, linux=False):
        display_name = display_name.lower()
        stack = next((s for s in self.stacks if s.linux == linux and s.display_name.lower() == display_name), None)
        if stack is None:  # help convert previously acceptable stack names into correct ones if runtime not found
            old_to_new_windows = {
                "node|12-lts": "node|12lts",
                "node|14-lts": "node|14lts",
                "node|16-lts": "node|16lts",
                "dotnet|5.0": "dotnet|5",
                "dotnet|6.0": "dotnet|6",
            }
            old_to_new_linux = {
                "dotnet|5.0": "dotnetcore|5.0",
                "dotnet|6.0": "dotnetcore|6.0",
            }
            if linux:
                display_name = old_to_new_linux.get(display_name)
            else:
                display_name = old_to_new_windows.get(display_name)
            stack = next((s for s in self.stacks if s.linux == linux and s.display_name.lower() == display_name), None)
        return stack

    @classmethod
    def get_site_config_setter(cls, runtime, linux=False):
        if linux:
            return cls.update_site_config
        return cls.update_site_appsettings if 'node' in runtime.display_name.lower() else cls.update_site_config

    # assumes non-java
    def get_default_version(self, lang, linux=False, get_windows_config_version=False):
        versions = self.get_version_list(lang, linux, get_windows_config_version)
        versions.sort()
        if not versions:
            os = WINDOWS_OS_NAME if not linux else LINUX_OS_NAME
            raise ValidationError("Invalid language type {} for OS {}".format(lang, os))
        return versions[0]

    # assumes non-java
    def get_version_list(self, lang, linux=False, get_windows_config_version=False):
        lang = lang.upper()
        versions = []

        for s in self.stacks:
            if s.linux == linux:
                l_name, v, *_ = s.display_name.upper().split("|")
                if l_name == lang:
                    if get_windows_config_version:
                        versions.append(s.configs[self.windows_config_mappings[lang.lower()]])
                    else:
                        versions.append(v)

        return versions

    @staticmethod
    def update_site_config(stack, site_config, cmd=None):
        for k, v in stack.configs.items():
            setattr(site_config, k, v)
        return site_config

    @staticmethod
    def update_site_appsettings(cmd, stack, site_config):
        NameValuePair = cmd.get_models('NameValuePair')
        if site_config.app_settings is None:
            site_config.app_settings = []

        for k, v in stack.configs.items():
            already_in_appsettings = False
            for app_setting in site_config.app_settings:
                if app_setting.name == k:
                    already_in_appsettings = True
                    app_setting.value = v
            if not already_in_appsettings:
                site_config.app_settings.append(NameValuePair(name=k, value=v))
        return site_config

    # format a (non-java) windows runtime display text
    # TODO get API to return more CLI-friendly display text for windows stacks
    @classmethod
    def _format_windows_display_text(cls, display_text):
        t = display_text.upper()
        t = t.replace(".NET CORE", NETCORE_RUNTIME_NAME.upper())
        t = t.replace("ASP.NET", ASPDOTNET_RUNTIME_NAME.upper())
        t = t.replace(".NET", DOTNET_RUNTIME_NAME)
        t = re.sub(r"\(.*\)", "", t)  # remove "(LTS)"
        return t.replace(" ", "|", 1).replace(" ", "")

    @classmethod
    def _is_valid_runtime_setting(cls, runtime_setting):
<<<<<<< HEAD
        # Using datetime module imported at the top level
=======
        import datetime
        from datetime import timezone
>>>>>>> 2de360d0
        if runtime_setting is None or getattr(runtime_setting, 'is_hidden', False):
            return False
        if getattr(runtime_setting, 'is_deprecated', False):
            return False
        end_of_life = getattr(runtime_setting, 'end_of_life_date', None)
        if end_of_life:
            try:
                if isinstance(end_of_life, str):
                    try:
                        end_of_life_dt = datetime.datetime.strptime(
                            end_of_life, "%Y-%m-%dT%H:%M:%S.%fZ"
<<<<<<< HEAD
                        ).replace(tzinfo=datetime.timezone.utc)
                    except ValueError:
                        end_of_life_dt = datetime.datetime.strptime(
                            end_of_life, "%Y-%m-%dT%H:%M:%SZ"
                        ).replace(tzinfo=datetime.timezone.utc)
                else:
                    # If already a datetime, ensure it's timezone-aware
                    if end_of_life.tzinfo is None:
                        end_of_life_dt = end_of_life.replace(tzinfo=datetime.timezone.utc)
                    else:
                        end_of_life_dt = end_of_life
                now_utc = datetime.datetime.utcnow().replace(tzinfo=datetime.timezone.utc)
=======
                        ).replace(tzinfo=timezone.utc)
                    except ValueError:
                        end_of_life_dt = datetime.datetime.strptime(
                            end_of_life, "%Y-%m-%dT%H:%M:%SZ"
                        ).replace(tzinfo=timezone.utc)
                else:
                    # If already a datetime, ensure it's timezone-aware
                    if end_of_life.tzinfo is None:
                        end_of_life_dt = end_of_life.replace(tzinfo=timezone.utc)
                    else:
                        end_of_life_dt = end_of_life
                now_utc = datetime.datetime.utcnow().replace(tzinfo=timezone.utc)
>>>>>>> 2de360d0
                if now_utc >= end_of_life_dt:
                    return False
            except (ValueError, AttributeError):
                pass
        return True

    @classmethod
    def _get_runtime_setting(cls, minor_version, linux, java):
        if not linux:
            if not java:
                return minor_version.stack_settings.windows_runtime_settings
            return minor_version.stack_settings.windows_container_settings
        if not java:
            return minor_version.stack_settings.linux_runtime_settings
        return minor_version.stack_settings.linux_container_settings

    @classmethod
    def _get_valid_minor_versions(cls, major_version, linux, java=False):
        def _filter(minor_version):
            return cls._is_valid_runtime_setting(cls._get_runtime_setting(minor_version, linux, java))
        return [m for m in major_version.minor_versions if _filter(m)]

    def _parse_major_version_windows(self, major_version, parsed_results, config_mappings):
        java_container_minor_versions = self._get_valid_minor_versions(major_version, linux=False, java=True)
        if java_container_minor_versions:
            javas = ["21", "17", "11", "1.8"]
            if len(java_container_minor_versions) > 0:
                leng = len(java_container_minor_versions) if len(java_container_minor_versions) < 3 else 3
                java_container_minor_versions = java_container_minor_versions[:leng]
            for container in java_container_minor_versions:
                container_settings = container.stack_settings.windows_container_settings
                java_container = container_settings.java_container
                container_version = container_settings.java_container_version
                for java in javas:
                    runtime = self.get_windows_java_runtime(
                        java,
                        java_container,
                        container_version,
                        container_settings.is_auto_update)
                    parsed_results.append(runtime)
        else:
            minor_versions = self._get_valid_minor_versions(major_version, linux=False, java=False)
            if "Java" in major_version.display_text:
                if len(minor_versions) > 0:
                    leng = len(minor_versions) if len(minor_versions) < 3 else 3
                    minor_versions = minor_versions[1:leng]
            for minor_version in minor_versions:
                settings = minor_version.stack_settings.windows_runtime_settings
                if "Java" not in minor_version.display_text:
                    runtime_name = self._format_windows_display_text(minor_version.display_text)

                    runtime = self.Runtime(display_name=runtime_name, linux=False)
                    lang_name = runtime_name.split("|")[0].lower()
                    config_key = config_mappings.get(lang_name)

                    if config_key:
                        runtime.configs[config_key] = settings.runtime_version
                    gh_properties = settings.git_hub_action_settings
                    if gh_properties.is_supported:
                        runtime.github_actions_properties = {"github_actions_version": gh_properties.supported_version}
                else:
                    runtime = self.get_windows_java_runtime(settings.runtime_version, "JAVA", "SE", False)

                parsed_results.append(runtime)

    def get_windows_java_runtime(self, java_version=None,
                                 java_container=None, container_version=None,
                                 is_auto_update=False):
        github_action_container_version = container_version
        if container_version.upper() == "SE":
            java_container = "JAVA SE"
            if java_version.startswith("1.8"):
                container_version = "8"
            else:
                container_version = java_version.split('.')[0]
        runtime_name = "{}|{}-{}{}".format(
            java_container,
            container_version,
            "java",
            java_version if not java_version.startswith("1.8") else "8") \
            if java_container != "JAVA SE" else "{}|{}".format(
                "JAVA",
                java_version if not java_version.startswith("1.8") or not is_auto_update else "8")
        gh_actions_version = "8" if java_version == "1.8" else java_version
        gh_actions_runtime = "{}, {}, {}".format(java_version,
                                                 java_container.lower().replace(" se", ""),
                                                 github_action_container_version.lower())
        if java_container == "JAVA SE":  # once runtime name is set, reset configs to correct values
            java_container = "JAVA"
            container_version = "SE"
        return self.Runtime(display_name=runtime_name,
                            configs={"java_version": java_version,
                                     "java_container": java_container,
                                     "java_container_version": container_version},
                            github_actions_properties={"github_actions_version": gh_actions_version,
                                                       "app_runtime": "java",
                                                       "app_runtime_version": gh_actions_runtime},
                            linux=False,
                            is_auto_update=is_auto_update)

    def _parse_major_version_linux(self, major_version, parsed_results):
        minor_java_container_versions = self._get_valid_minor_versions(major_version, linux=True, java=True)
        if "SE" in major_version.display_text:
            se_containers = [minor_java_container_versions[0]]
            for java in ["21", "17", "11", "1.8"]:
                se_java_containers = [c for c in minor_java_container_versions if c.value.startswith(java)]
                se_containers = se_containers + se_java_containers[:len(se_java_containers) if len(se_java_containers) < 2 else 2]    # pylint: disable=line-too-long
            minor_java_container_versions = se_containers
        if minor_java_container_versions:
            leng = len(minor_java_container_versions) if \
                len(minor_java_container_versions) < 3 else 3 if \
                "SE" not in major_version.display_text else len(minor_java_container_versions)
            for minor in minor_java_container_versions[:leng]:
                linux_container_settings = minor.stack_settings.linux_container_settings
                runtimes = [
                    (linux_container_settings.additional_properties.get("java21Runtime"), "21", linux_container_settings.is_auto_update),    # pylint: disable=line-too-long
                    (linux_container_settings.additional_properties.get("java17Runtime"), "17", linux_container_settings.is_auto_update),    # pylint: disable=line-too-long
                    (linux_container_settings.java11_runtime, "11", linux_container_settings.is_auto_update),
                    (linux_container_settings.java8_runtime, "8", linux_container_settings.is_auto_update)]
                # Remove the JBoss'_byol' entries from the output
                runtimes = [(r, v, au) for (r, v, au) in runtimes if r is not None and not r.endswith("_byol")]    # pylint: disable=line-too-long
                for runtime_name, version, auto_update in [(r, v, au) for (r, v, au) in runtimes if r is not None]:
                    runtime = self.Runtime(display_name=runtime_name,
                                           configs={"linux_fx_version": runtime_name},
                                           github_actions_properties={"github_actions_version": version},
                                           linux=True,
                                           is_auto_update=auto_update)
                    parsed_results.append(runtime)
        else:
            minor_versions = self._get_valid_minor_versions(major_version, linux=True, java=False)
            for minor_version in minor_versions:
                settings = minor_version.stack_settings.linux_runtime_settings
                runtime_name = settings.runtime_version
                runtime = self.Runtime(display_name=runtime_name,
                                       configs={"linux_fx_version": runtime_name},
                                       linux=True,
                                       )
                gh_properties = settings.git_hub_action_settings
                if gh_properties.is_supported:
                    runtime.github_actions_properties = {"github_actions_version": gh_properties.supported_version}
                parsed_results.append(runtime)

    # override _load_stacks() to call this method to use hardcoded stacks
    def _load_stacks_hardcoded(self):
        import os
        stacks_file = os.path.abspath(os.path.join(os.path.abspath(__file__), '../resources/WebappRuntimeStacks.json'))
        if self._stacks:
            return
        stacks = []
        if self._linux:
            stacks_json = get_file_json(stacks_file)['linux']
            for r in stacks_json:
                stacks.append(self.Runtime(display_name=r.get("displayName"),
                                           configs=r.get("configs"),
                                           github_actions_properties=r.get("github_actions_properties"),
                                           linux=True))
        if self._windows:  # Windows stacks
            stacks_json = get_file_json(stacks_file)['windows']
            for r in stacks_json:
                stacks.append(self.Runtime(display_name=r.get("displayName"),
                                           configs=r.get("configs"),
                                           github_actions_properties=r.get("github_actions_properties"),
                                           linux=False))
        self._stacks = stacks


class _FlexFunctionAppStackRuntimeHelper:
    class Runtime:
        def __init__(self, name, version, app_insights=False, default=False, sku=None,
                     end_of_life_date=None, github_actions_properties=None):
            self.name = name
            self.version = version
            self.app_insights = app_insights
            self.default = default
            self.sku = sku
            self.end_of_life_date = end_of_life_date
            self.github_actions_properties = github_actions_properties

    class GithubActionsProperties:
        def __init__(self, is_supported, supported_version):
            self.is_supported = is_supported
            self.supported_version = supported_version

    def __init__(self, cmd, location, runtime, runtime_version=None):
        self._cmd = cmd
        self._location = location
        self._runtime = runtime
        self._runtime_version = runtime_version
        self._stacks = []

    @property
    def stacks(self):
        self._load_stacks()
        return self._stacks

    def get_flex_raw_function_app_stacks(self, cmd, location, runtime):
        stacks_api_url = '/providers/Microsoft.Web/locations/{}/functionAppStacks?' \
                         'api-version=2020-10-01&removeHiddenStacks=true&removeDeprecatedStacks=true&stack={}'
        if runtime == "dotnet-isolated":
            runtime = "dotnet"
        request_url = cmd.cli_ctx.cloud.endpoints.resource_manager + stacks_api_url.format(location, runtime)
        response = send_raw_request(cmd.cli_ctx, "GET", request_url)
        return response.json()['value']

    # remove non-digit or non-"." chars
    @classmethod
    def _format_version_name(cls, name):
        return re.sub(r"[^\d\.]", "", name)

    # format version names while maintaining uniqueness
    def _format_version_names(self, runtime_to_version):
        formatted_runtime_to_version = {}
        for runtime, versions in runtime_to_version.items():
            formatted_runtime_to_version[runtime] = formatted_runtime_to_version.get(runtime, {})
            for version_name, version_info in versions.items():
                formatted_name = self._format_version_name(version_name)
                if formatted_name in formatted_runtime_to_version[runtime]:
                    formatted_name = version_name.lower().replace(" ", "-")
                formatted_runtime_to_version[runtime][formatted_name] = version_info
        return formatted_runtime_to_version

    def _parse_raw_stacks(self, stacks):
        runtime_to_version = {}
        for runtime in stacks:
            for major_version in runtime['properties']['majorVersions']:
                for minor_version in major_version['minorVersions']:
                    runtime_version = minor_version['value']
                    if minor_version['stackSettings'].get('linuxRuntimeSettings') is None:
                        continue

                    runtime_settings = minor_version['stackSettings']['linuxRuntimeSettings']
                    runtime_name = (runtime_settings['appSettingsDictionary']['FUNCTIONS_WORKER_RUNTIME'] or
                                    runtime['name'])

                    skus = runtime_settings['Sku']
                    github_actions_settings = runtime_settings['gitHubActionSettings']
                    if skus is None:
                        continue

                    for sku in skus:
                        if sku['skuCode'] != 'FC1':
                            continue

                        github_actions_properties = {
                            'is_supported': github_actions_settings.get('isSupported', False),
                            'supported_version': github_actions_settings.get('supportedVersion', None)
                        }

                        runtime_version_properties = {
                            'isDefault': runtime_settings.get('isDefault', False),
                            'sku': sku,
                            'applicationInsights': runtime_settings['appInsightsSettings']['isSupported'],
                            'endOfLifeDate': runtime_settings.get('endOfLifeDate'),
                            'github_actions_properties': self.GithubActionsProperties(**github_actions_properties)
                        }

                        runtime_to_version[runtime_name] = runtime_to_version.get(runtime_name, {})
                        runtime_to_version[runtime_name][runtime_version] = runtime_version_properties

        runtime_to_version = self._format_version_names(runtime_to_version)

        for runtime_name, versions in runtime_to_version.items():
            for version_name, version_properties in versions.items():
                r = self._create_runtime_from_properties(runtime_name, version_name, version_properties)
                self._stacks.append(r)

    def _create_runtime_from_properties(self, runtime_name, version_name, version_properties):
        return self.Runtime(name=runtime_name,
                            version=version_name,
                            app_insights=version_properties['applicationInsights'],
                            default=version_properties['isDefault'],
                            sku=version_properties['sku'],
                            end_of_life_date=version_properties['endOfLifeDate'],
                            github_actions_properties=version_properties['github_actions_properties'])

    def _load_stacks(self):
        if self._stacks:
            return
        stacks = self.get_flex_raw_function_app_stacks(self._cmd, self._location, self._runtime)
        self._parse_raw_stacks(stacks)

    def resolve(self, runtime, version=None):
        runtimes = [r for r in self.stacks if runtime == r.name]
        if not runtimes:
            raise ValidationError("Runtime '{}' not supported for function apps on the Flex Consumption plan."
                                  .format(runtime))
        if version is None:
            return self.get_default_version()
        matched_runtime_version = next((r for r in runtimes if r.version == version), None)
        if not matched_runtime_version:
            old_to_new_version = {
                "11": "11.0",
                "8": "8.0",
                "8.0": "8",
                "7": "7.0",
                "6.0": "6",
                "1.8": "8.0",
                "17": "17.0"
            }
            new_version = old_to_new_version.get(version)
            matched_runtime_version = next((r for r in runtimes if r.version == new_version), None)
        if not matched_runtime_version:
            versions = [r.version for r in runtimes]
            raise ValidationError("Invalid version {0} for runtime {1} for function apps on the Flex Consumption"
                                  " plan. Supported versions for runtime {1} are {2}."
                                  .format(version, runtime, versions))
        return matched_runtime_version

    def get_default_version(self):
        runtimes = self.stacks
        runtimes.sort(key=lambda r: r.default, reverse=True)
        return runtimes[0]


class _FunctionAppStackRuntimeHelper(_AbstractStackRuntimeHelper):
    # pylint: disable=too-few-public-methods,too-many-instance-attributes
    class Runtime:
        def __init__(self, name=None, version=None, is_preview=False, supported_func_versions=None, linux=False,
                     app_settings_dict=None, site_config_dict=None, app_insights=False, default=False,
                     github_actions_properties=None, end_of_life_date=None):
            self.name = name
            self.version = version
            self.is_preview = is_preview
            self.supported_func_versions = [] if not supported_func_versions else supported_func_versions
            self.linux = linux
            self.app_settings_dict = {} if not app_settings_dict else app_settings_dict
            self.site_config_dict = {} if not site_config_dict else site_config_dict
            self.app_insights = app_insights
            self.default = default
            self.github_actions_properties = github_actions_properties
            self.end_of_life_date = end_of_life_date

            self.display_name = "{}|{}".format(name, version) if version else name
            self.deprecation_link = LANGUAGE_EOL_DEPRECATION_NOTICES.get(self.display_name, '')

        # used for displaying stacks
        def to_dict(self):
            d = {"runtime": self.name,
                 "version": self.version,
                 "supported_functions_versions": self.supported_func_versions}
            if self.linux:
                d["linux_fx_version"] = self.site_config_dict.linux_fx_version
            return d

    def __init__(self, cmd, linux=False, windows=False):
        self.disallowed_functions_versions = {"~1", "~2", "~3"}
        self.KEYS = FUNCTIONS_STACKS_API_KEYS()
        super().__init__(cmd, linux=linux, windows=windows)

    def validate_end_of_life_date(self, runtime, version, is_linux):
        from dateutil.relativedelta import relativedelta
        # we would not be able to validate for a custom runtime
        if runtime == 'custom':
            return

        today = datetime.datetime.now(datetime.timezone.utc)
        six_months = today + relativedelta(months=+6)
        runtimes = [r for r in self.stacks if r.linux == is_linux and runtime == r.name]
        runtimes.sort(key=lambda r: r.end_of_life_date or
                      datetime.datetime.min.replace(tzinfo=datetime.timezone.utc), reverse=True)
        matched_runtime = next((r for r in runtimes if r.version == version), None)
        if matched_runtime:
            eol = matched_runtime.end_of_life_date
            runtime_deprecation_link = matched_runtime.deprecation_link
            latest_runtime = runtimes[0].version

            if eol is None:
                return

            if eol < today:
                raise ValidationError('Use {} version {} as {} has reached end-of-life on {} and is '
                                      'no longer supported. {}'
                                      .format(runtime, latest_runtime, version, eol.date(), runtime_deprecation_link))
            if eol < six_months:
                logger.warning('Use %s version %s as %s will reach end-of-life on %s and will no '
                               'longer be supported. %s',
                               runtime, latest_runtime, version, eol.date(), runtime_deprecation_link)

    def resolve(self, runtime, version=None, functions_version=None, is_linux=False, disable_version_error=False):
        stacks = self.stacks
        runtimes = [r for r in stacks if r.linux == is_linux and runtime == r.name]
        os = LINUX_OS_NAME if is_linux else WINDOWS_OS_NAME
        if not runtimes:
            supported_runtimes = [r.name for r in stacks if r.linux == is_linux]
            raise ValidationError("Runtime {0} not supported for os {1}. Supported runtimes for os {1} are: {2}. "
                                  "Run 'az functionapp list-runtimes' for more details on supported runtimes. "
                                  .format(runtime, os, supported_runtimes))
        if version is None:
            matched_runtime_version = self.get_default_version(runtime, functions_version, is_linux)
            self.validate_end_of_life_date(
                matched_runtime_version.name,
                matched_runtime_version.version,
                is_linux
            )
            return matched_runtime_version
        matched_runtime_version = next((r for r in runtimes if r.version == version), None)
        if not matched_runtime_version:
            # help convert previously acceptable versions into correct ones if match not found
            old_to_new_version = {
                "11": "11.0",
                "8": "8.0",
                "8.0": "8",
                "7": "7.0",
                "6.0": "6",
                "1.8": "8.0",
                "17": "17.0"
            }
            new_version = old_to_new_version.get(version)
            matched_runtime_version = next((r for r in runtimes if r.version == new_version), None)
            if matched_runtime_version is not None:
                version = new_version

        self.validate_end_of_life_date(
            runtime,
            version,
            is_linux
        )

        if not matched_runtime_version:
            versions = [r.version for r in runtimes]
            if disable_version_error:
                return None
            raise ValidationError("Invalid version: {0} for runtime {1} and os {2}. Supported versions for runtime "
                                  "{1} and os {2} are: {3}. "
                                  "Run 'az functionapp list-runtimes' for more details on supported runtimes. "
                                  .format(version, runtime, os, versions))
        if functions_version not in matched_runtime_version.supported_func_versions:
            supported_func_versions = matched_runtime_version.supported_func_versions
            raise ValidationError("Functions version {} is not supported for runtime {} with version {} and os {}. "
                                  "Supported functions versions are {}. "
                                  "Run 'az functionapp list-runtimes' for more details on supported runtimes. "
                                  .format(functions_version, runtime, version, os, supported_func_versions))
        return matched_runtime_version

    def get_default_version(self, runtime, functions_version, is_linux=False):
        runtimes = [r for r in self.stacks if r.linux == is_linux and r.name == runtime]
        # sort runtimes by end of life date
        runtimes.sort(key=lambda r: r.end_of_life_date or
                      datetime.datetime.min.replace(tzinfo=datetime.timezone.utc), reverse=True)
        for r in runtimes:
            if functions_version in r.supported_func_versions:
                return r
        raise ValidationError("Could not find a runtime version for runtime {} with functions version {} and os {}"
                              "Run 'az functionapp list-runtimes' for more details on supported runtimes. ")

    def _get_raw_stacks_from_api(self):
        return list(self._client.provider.get_function_app_stacks(stack_os_type=None))

    # remove non-digit or non-"." chars
    @classmethod
    def _format_version_name(cls, name):
        return re.sub(r"[^\d\.]", "", name)

    # format version names while maintaining uniqueness
    def _format_version_names(self, runtime_to_version):
        formatted_runtime_to_version = {}
        for runtime, versions in runtime_to_version.items():
            formatted_runtime_to_version[runtime] = formatted_runtime_to_version.get(runtime, {})
            for version_name, version_info in versions.items():
                formatted_name = self._format_version_name(version_name)
                if formatted_name in formatted_runtime_to_version[runtime]:
                    formatted_name = version_name.lower().replace(" ", "-")
                formatted_runtime_to_version[runtime][formatted_name] = version_info
        return formatted_runtime_to_version

    @classmethod
    def _format_function_version(cls, v):
        return v.replace("~", "")

    def _get_valid_function_versions(self, runtime_settings):
        supported_function_versions = runtime_settings.supported_functions_extension_versions
        valid_versions = []
        for v in supported_function_versions:
            if v not in self.disallowed_functions_versions:
                valid_versions.append(self._format_version_name(v))
        return valid_versions

    def _parse_minor_version(self, runtime_settings, major_version_name, minor_version_name, runtime_to_version):
        runtime_name = (runtime_settings.app_settings_dictionary.get(self.KEYS.FUNCTIONS_WORKER_RUNTIME) or
                        major_version_name)
        if not runtime_settings.is_deprecated:
            functions_versions = self._get_valid_function_versions(runtime_settings)
            if functions_versions:
                runtime_version_properties = {
                    self.KEYS.IS_PREVIEW: runtime_settings.is_preview,
                    self.KEYS.SUPPORTED_EXTENSION_VERSIONS: functions_versions,
                    self.KEYS.APP_SETTINGS_DICT: runtime_settings.app_settings_dictionary,
                    self.KEYS.APPLICATION_INSIGHTS: runtime_settings.app_insights_settings.is_supported,
                    self.KEYS.SITE_CONFIG_DICT: runtime_settings.site_config_properties_dictionary,
                    self.KEYS.IS_DEFAULT: bool(runtime_settings.is_default),
                    self.KEYS.GIT_HUB_ACTION_SETTINGS: runtime_settings.git_hub_action_settings,
                    self.KEYS.END_OF_LIFE_DATE: runtime_settings.end_of_life_date,
                }

                runtime_to_version[runtime_name] = runtime_to_version.get(runtime_name, {})
                runtime_to_version[runtime_name][minor_version_name] = runtime_version_properties

    def _create_runtime_from_properties(self, runtime_name, version_name, version_properties, linux):
        supported_func_versions = version_properties[self.KEYS.SUPPORTED_EXTENSION_VERSIONS]
        return self.Runtime(name=runtime_name,
                            version=version_name,
                            is_preview=version_properties[self.KEYS.IS_PREVIEW],
                            supported_func_versions=supported_func_versions,
                            linux=linux,
                            site_config_dict=version_properties[self.KEYS.SITE_CONFIG_DICT],
                            app_settings_dict=version_properties[self.KEYS.APP_SETTINGS_DICT],
                            app_insights=version_properties[self.KEYS.APPLICATION_INSIGHTS],
                            default=version_properties[self.KEYS.IS_DEFAULT],
                            github_actions_properties=version_properties[self.KEYS.GIT_HUB_ACTION_SETTINGS],
                            end_of_life_date=version_properties[self.KEYS.END_OF_LIFE_DATE])

    def _parse_raw_stacks(self, stacks):
        # build a map of runtime -> runtime version -> runtime version properties
        runtime_to_version_linux = {}
        runtime_to_version_windows = {}
        for runtime in stacks:
            for major_version in runtime.major_versions:
                for minor_version in major_version.minor_versions:
                    runtime_version = minor_version.value
                    linux_settings = minor_version.stack_settings.linux_runtime_settings
                    windows_settings = minor_version.stack_settings.windows_runtime_settings

                    if linux_settings is not None and not linux_settings.is_hidden:
                        self._parse_minor_version(runtime_settings=linux_settings,
                                                  major_version_name=runtime.name,
                                                  minor_version_name=runtime_version,
                                                  runtime_to_version=runtime_to_version_linux)

                    if windows_settings is not None and not windows_settings.is_hidden:
                        self._parse_minor_version(runtime_settings=windows_settings,
                                                  major_version_name=runtime.name,
                                                  minor_version_name=runtime_version,
                                                  runtime_to_version=runtime_to_version_windows)

        runtime_to_version_linux = self._format_version_names(runtime_to_version_linux)
        runtime_to_version_windows = self._format_version_names(runtime_to_version_windows)

        for runtime_name, versions in runtime_to_version_windows.items():
            for version_name, version_properties in versions.items():
                r = self._create_runtime_from_properties(runtime_name, version_name, version_properties, linux=False)
                self._stacks.append(r)

        for runtime_name, versions in runtime_to_version_linux.items():
            for version_name, version_properties in versions.items():
                r = self._create_runtime_from_properties(runtime_name, version_name, version_properties, linux=True)
                self._stacks.append(r)


def get_app_insights_key(cli_ctx, resource_group, name):
    appinsights_client = get_mgmt_service_client(cli_ctx, ApplicationInsightsManagementClient)
    appinsights = appinsights_client.components.get(resource_group, name)
    if appinsights is None or appinsights.instrumentation_key is None:
        raise ResourceNotFoundError("App Insights {} under resource group {} was not found.".format(name,
                                                                                                    resource_group))
    return appinsights.instrumentation_key


def get_app_insights_connection_string(cli_ctx, resource_group, name):
    appinsights_client = get_mgmt_service_client(cli_ctx, ApplicationInsightsManagementClient)
    appinsights = appinsights_client.components.get(resource_group, name)
    if appinsights is None or appinsights.connection_string is None:
        raise ResourceNotFoundError("App Insights {} under resource group {} was not found.".format(name,
                                                                                                    resource_group))
    return appinsights.connection_string


def create_flex_app_service_plan(cmd, resource_group_name, name, location, zone_redundant):
    SkuDescription, AppServicePlan = cmd.get_models('SkuDescription', 'AppServicePlan')
    client = web_client_factory(cmd.cli_ctx)
    sku_def = SkuDescription(tier="FlexConsumption", name="FC1", size="FC", family="FC")
    plan_def = AppServicePlan(
        location=location,
        sku=sku_def,
        reserved=True,
        kind="functionapp",
        name=name
    )

    if zone_redundant:
        _enable_zone_redundant(plan_def, sku_def, None)

    poller = client.app_service_plans.begin_create_or_update(resource_group_name, name, plan_def)
    return LongRunningOperation(cmd.cli_ctx)(poller)


def create_functionapp_app_service_plan(cmd, resource_group_name, name, is_linux, sku, number_of_workers=None,
                                        max_burst=None, location=None, tags=None, zone_redundant=False):
    SkuDescription, AppServicePlan = cmd.get_models('SkuDescription', 'AppServicePlan')
    sku = _normalize_sku(sku)
    tier = get_sku_tier(sku)

    client = web_client_factory(cmd.cli_ctx)
    if location is None:
        location = _get_location_from_resource_group(cmd.cli_ctx, resource_group_name)
    if number_of_workers is not None:
        number_of_workers = validate_range_of_int_flag('--number-of-workers', number_of_workers, min_val=0, max_val=20)
    sku_def = SkuDescription(tier=tier, name=sku, capacity=number_of_workers)
    plan_def = AppServicePlan(location=location, tags=tags, sku=sku_def,
                              reserved=(is_linux or None), maximum_elastic_worker_count=max_burst,
                              hyper_v=None, name=name)

    if zone_redundant:
        _enable_zone_redundant(plan_def, sku_def, number_of_workers)

    return client.app_service_plans.begin_create_or_update(resource_group_name, name, plan_def)


def is_plan_consumption(cmd, plan_info):
    SkuDescription, AppServicePlan = cmd.get_models('SkuDescription', 'AppServicePlan')
    if isinstance(plan_info, AppServicePlan):
        if isinstance(plan_info.sku, SkuDescription):
            return plan_info.sku.tier.lower() == 'dynamic'
    return False


def is_plan_elastic_premium(cmd, plan_info):
    SkuDescription, AppServicePlan = cmd.get_models('SkuDescription', 'AppServicePlan')
    if isinstance(plan_info, AppServicePlan):
        if isinstance(plan_info.sku, SkuDescription):
            return plan_info.sku.tier == 'ElasticPremium'
    return False


def should_enable_distributed_tracing(consumption_plan_location, flexconsumption_location, matched_runtime, image):
    return consumption_plan_location is None \
        and flexconsumption_location is None \
        and matched_runtime.name.lower() == "java" \
        and image is None


def update_functionapp_polling(cmd, resource_group_name, name, functionapp):
    from azure.cli.core.commands.client_factory import get_subscription_id
    client = web_client_factory(cmd.cli_ctx)
    sub_id = get_subscription_id(cmd.cli_ctx)
    base_url = '/subscriptions/{}/resourceGroups/{}/providers/Microsoft.Web/sites/{}?api-version={}'.format(
        sub_id,
        resource_group_name,
        name,
        client.DEFAULT_API_VERSION
    )
    url = cmd.cli_ctx.cloud.endpoints.resource_manager + base_url

    site_resource_id = '/subscriptions/{}/resourceGroups/{}/providers/Microsoft.Web/sites/{}'.format(
        sub_id,
        resource_group_name,
        name,
    )

    updated_functionapp = json.dumps(
        {
            "id": site_resource_id,
            "name": name,
            "type": "Microsoft.Web/sites",
            "kind": "functionapp,linux,container,azurecontainerapps",
            "location": functionapp.location,
            "properties": {
                "daprConfig": {"enabled": False} if functionapp.dapr_config is None else {
                    "enabled": functionapp.dapr_config.enabled,
                    "appId": functionapp.dapr_config.app_id,
                    "appPort": functionapp.dapr_config.app_port,
                    "httpReadBufferSize": functionapp.dapr_config.http_read_buffer_size or 4,
                    "httpMaxRequestSize": functionapp.dapr_config.http_max_request_size or 4,
                    "logLevel": functionapp.dapr_config.log_level,
                    "enableApiLogging": functionapp.dapr_config.enable_api_logging
                },
                "workloadProfileName": functionapp.workload_profile_name,
                "resourceConfig": {
                    "cpu": functionapp.resource_config.cpu,
                    "memory": functionapp.resource_config.memory
                }
            }
        }
    )
    response = send_raw_request(cmd.cli_ctx, method='PATCH', url=url, body=updated_functionapp)
    poll_url = response.headers.get('location', "")
    if response.status_code == 202 and poll_url:
        response = send_raw_request(cmd.cli_ctx, method='get', url=poll_url)

        while response.status_code != 200:
            time.sleep(5)
            response = send_raw_request(cmd.cli_ctx, method='get', url=poll_url)

        if response.status_code == 200:
            return response

    else:
        return response


def update_dapr_and_workload_config(cmd, resource_group_name, name, enabled=None, app_id=None, app_port=None,
                                    http_max_request_size=None, http_read_buffer_size=None, log_level=None,
                                    enable_api_logging=None, workload_profile_name=None, cpu=None, memory=None):
    site = _generic_site_operation(cmd.cli_ctx, resource_group_name, name, 'get')
    DaprConfig = cmd.get_models('DaprConfig')

    if enabled is None:
        if site.dapr_config and site.dapr_config.enabled is False:
            site.dapr_config = None
    elif enabled == "false":
        site.dapr_config = None
    elif enabled == "true":
        if site.dapr_config is None:
            site.dapr_config = DaprConfig()
            site.dapr_config.enabled = True
        elif site.dapr_config and site.dapr_config.enabled is False:
            site.dapr_config.enabled = True

    if any([app_id, app_port, http_max_request_size, http_read_buffer_size, log_level, enable_api_logging]) \
            and site.dapr_config is None:
        raise ArgumentUsageError("usage error: parameters --dapr-app-id, "
                                 "--dapr-app-port, --dapr-http-max-request-size, "
                                 "--dapr-http-read-buffer-size, --dapr-log-level and "
                                 "--dapr-enable-api-logging must be used with parameter --enable-dapr true.")

    if site.dapr_config is not None:
        import inspect
        frame = inspect.currentframe()
        bool_flags = ['enabled', 'enable_api_logging']
        int_flags = ['app_port', 'http_max_request_size', 'http_read_buffer_size']
        args, _, _, values = inspect.getargvalues(frame)  # pylint: disable=deprecated-method
        for arg in args[3:10]:
            if arg in int_flags and values[arg] is not None:
                values[arg] = validate_and_convert_to_int(arg, values[arg])
            if values.get(arg, None):
                setattr(site.dapr_config, arg, values[arg] if arg not in bool_flags else values[arg] == 'true')

    if cpu is not None and memory is not None:
        setattr(site.resource_config, 'cpu', cpu)
        setattr(site.resource_config, 'memory', memory)

    if workload_profile_name is not None:
        setattr(site, 'workload_profile_name', workload_profile_name)

    update_functionapp_polling(cmd, resource_group_name, name, site)


def is_exactly_one_true(*args):
    found = False
    for i in args:
        if bool(i):
            if found:
                return False
            found = True
    return found


def create_functionapp(cmd, resource_group_name, name, storage_account, plan=None,
                       os_type=None, functions_version=None, runtime=None, runtime_version=None,
                       consumption_plan_location=None, app_insights=None, app_insights_key=None,
                       disable_app_insights=None, deployment_source_url=None,
                       deployment_source_branch=None, deployment_local_git=None,
                       registry_server=None, registry_password=None, registry_username=None,
                       image=None, tags=None, assign_identities=None,
                       role='Contributor', scope=None, vnet=None, subnet=None, https_only=False,
                       environment=None, min_replicas=None, max_replicas=None, workspace=None,
                       enable_dapr=False, dapr_app_id=None, dapr_app_port=None, dapr_http_max_request_size=None,
                       dapr_http_read_buffer_size=None, dapr_log_level=None, dapr_enable_api_logging=False,
                       workload_profile_name=None, cpu=None, memory=None,
                       always_ready_instances=None, maximum_instance_count=None, instance_memory=None,
                       flexconsumption_location=None, deployment_storage_name=None,
                       deployment_storage_container_name=None, deployment_storage_auth_type=None,
                       deployment_storage_auth_value=None, zone_redundant=False, configure_networking_later=None):
    # pylint: disable=too-many-statements, too-many-branches

    if functions_version is None and flexconsumption_location is None:
        logger.warning("No functions version specified so defaulting to 4.")
        functions_version = '4'
    enable_dapr = enable_dapr == "true"
    if deployment_source_url and deployment_local_git:
        raise MutuallyExclusiveArgumentError('usage error: --deployment-source-url <url> | --deployment-local-git')
    if any([cpu, memory, workload_profile_name]) and environment is None:
        raise RequiredArgumentMissingError("usage error: parameters --cpu, -memory, --workload-profile-name "
                                           "must be used with parameter --environment, please provide the "
                                           "name of the container app environment using --environment.")
    if environment is None and not is_exactly_one_true(plan, consumption_plan_location, flexconsumption_location):
        raise MutuallyExclusiveArgumentError("usage error: You must specify one of these parameter "
                                             "--plan NAME_OR_ID | --consumption-plan-location LOCATION |"
                                             " --flexconsumption-location LOCATION")

    if ((min_replicas is not None or max_replicas is not None) and environment is None):
        raise RequiredArgumentMissingError("usage error: parameters --min-replicas and --max-replicas must be "
                                           "used with parameter --environment, please provide the name "
                                           "of the container app environment using --environment.")
    if any([enable_dapr, dapr_app_id, dapr_app_port, dapr_http_max_request_size, dapr_http_read_buffer_size,
            dapr_log_level, dapr_enable_api_logging]) and environment is None:
        raise RequiredArgumentMissingError("usage error: parameters --enable-dapr, --dapr-app-id, "
                                           "--dapr-app-port, --dapr-http-max-request-size, "
                                           "--dapr-http-read-buffer-size, --dapr-log-level and "
                                           "dapr-enable-api-logging must be used with parameter --environment,"
                                           "please provide the name of the container app environment using "
                                           "--environment.")
    if any([dapr_app_id, dapr_app_port, dapr_http_max_request_size, dapr_http_read_buffer_size,
            dapr_log_level, dapr_enable_api_logging]) and not enable_dapr:
        raise ArgumentUsageError("usage error: parameters --dapr-app-id, "
                                 "--dapr-app-port, --dapr-http-max-request-size, "
                                 "--dapr-http-read-buffer-size, --dapr-log-level and "
                                 "dapr-enable-api-logging must be used with parameter --enable-dapr true.")

    from azure.mgmt.web.models import Site
    SiteConfig, NameValuePair, DaprConfig, ResourceConfig = cmd.get_models('SiteConfig', 'NameValuePair',
                                                                           'DaprConfig', 'ResourceConfig')

    if flexconsumption_location is None:
        if zone_redundant:
            raise ArgumentUsageError(
                '--zone-redundant is only valid for the Flex Consumption plan. '
                'Please try again without the --zone-redundant parameter.')

    if flexconsumption_location is not None:
        if image is not None:
            raise ArgumentUsageError(
                '--image is not a valid input for Azure Functions on the Flex Consumption plan. '
                'Please try again without the --image parameter.')

        if deployment_local_git is not None:
            raise ArgumentUsageError(
                '--deployment-local-git is not a valid input for Azure Functions on the Flex Consumption plan. '
                'Please try again without the --deployment-local-git parameter.')

        if deployment_source_url is not None:
            raise ArgumentUsageError(
                '--deployment-source-url is not a valid input for Azure Functions on the Flex Consumption plan. '
                'Please try again without the --deployment-source-url parameter.')

        if deployment_source_branch is not None:
            raise ArgumentUsageError(
                '--deployment-source-branch is not a valid input for Azure Functions on the Flex Consumption plan. '
                'Please try again without the --deployment-source-branch parameter.')

        if os_type and os_type.lower() != LINUX_OS_NAME:
            raise ArgumentUsageError(
                '--os-type windows is not a valid input for Azure Functions on the Flex Consumption plan. '
                'Please try again without the --os-type parameter or set --os-type to be linux.'
            )

        flexconsumption_location = _normalize_flex_location(flexconsumption_location)

    if (any([always_ready_instances, maximum_instance_count, instance_memory, deployment_storage_name,
            deployment_storage_container_name, deployment_storage_auth_type, deployment_storage_auth_value]) and
            flexconsumption_location is None):
        raise RequiredArgumentMissingError("usage error: parameters --always-ready-instances, "
                                           "--maximum-instance-count, --instance-memory, "
                                           "--deployment-storage-name, --deployment-storage-container-name, "
                                           "--deployment-storage-auth-type and --deployment-storage-auth-value "
                                           "must be used with parameter --flexconsumption-location, please "
                                           "provide the name of the flex plan location using "
                                           "--flexconsumption-location.")

    if flexconsumption_location is None:
        deployment_source_branch = deployment_source_branch or 'master'

    disable_app_insights = disable_app_insights == "true"

    site_config = SiteConfig(app_settings=[])
    client = web_client_factory(cmd.cli_ctx)

    if vnet or subnet:
        if plan:
            if is_valid_resource_id(plan):
                parse_result = parse_resource_id(plan)
                plan_info = client.app_service_plans.get(parse_result['resource_group'], parse_result['name'])
            else:
                plan_info = client.app_service_plans.get(resource_group_name, plan)
            webapp_location = plan_info.location
        elif flexconsumption_location:
            webapp_location = flexconsumption_location
            register_app_provider(cmd)
        else:
            webapp_location = consumption_plan_location

        subnet_info = _get_subnet_info(cmd=cmd,
                                       resource_group_name=resource_group_name,
                                       subnet=subnet,
                                       vnet=vnet)
        _validate_vnet_integration_location(cmd=cmd, webapp_location=webapp_location,
                                            subnet_resource_group=subnet_info["resource_group_name"],
                                            vnet_name=subnet_info["vnet_name"],
                                            vnet_sub_id=subnet_info["subnet_subscription_id"])
        _vnet_delegation_check(cmd, subnet_subscription_id=subnet_info["subnet_subscription_id"],
                               vnet_resource_group=subnet_info["resource_group_name"],
                               vnet_name=subnet_info["vnet_name"],
                               subnet_name=subnet_info["subnet_name"],
                               subnet_service_delegation=FLEX_SUBNET_DELEGATION if flexconsumption_location else None)
        subnet_resource_id = subnet_info["subnet_resource_id"]
        vnet_route_all_enabled = True
        site_config.vnet_route_all_enabled = True
    else:
        subnet_resource_id = None
        vnet_route_all_enabled = None

    functionapp_def = Site(location=None, site_config=site_config, tags=tags,
                           virtual_network_subnet_id=subnet_resource_id, https_only=https_only,
                           vnet_route_all_enabled=vnet_route_all_enabled)

    plan_info = None
    if runtime is not None:
        runtime = runtime.lower()

    is_storage_container_created = False
    is_user_assigned_identity_created = False

    if consumption_plan_location:
        locations = list_consumption_locations(cmd)
        location = next((loc for loc in locations if loc['name'].lower() == consumption_plan_location.lower()), None)
        if location is None:
            raise ValidationError("Location is invalid. Use: az functionapp list-consumption-locations")
        functionapp_def.location = consumption_plan_location
        functionapp_def.kind = 'functionapp'
        # if os_type is None, the os type is windows
        is_linux = bool(os_type and os_type.lower() == LINUX_OS_NAME)

    elif plan:  # apps with SKU based plan
        if is_valid_resource_id(plan):
            parse_result = parse_resource_id(plan)
            plan_info = client.app_service_plans.get(parse_result['resource_group'], parse_result['name'])
        else:
            plan_info = client.app_service_plans.get(resource_group_name, plan)
        if not plan_info:
            raise ResourceNotFoundError("The plan '{}' doesn't exist".format(plan))
        location = plan_info.location
        is_linux = bool(plan_info.reserved)
        functionapp_def.server_farm_id = plan
        functionapp_def.location = location

    elif flexconsumption_location:
        locations = list_flexconsumption_locations(cmd)
        location = next((loc for loc in locations if loc['name'].lower() == flexconsumption_location.lower()), None)
        if location is None:
            raise ValidationError("Location is invalid. Use: az functionapp list-flexconsumption-locations")
        is_linux = True

    if environment is not None:
        if consumption_plan_location is not None:
            raise ArgumentUsageError(
                '--consumption-plan-location is not a valid input for Azure Functions on Azure Container App '
                'environments. Please try again without the --consumption-plan-location parameter.')

        if plan is not None:
            raise ArgumentUsageError(
                '--plan is not a valid input for Azure Functions on Azure Container App environments. '
                'Please try again without the --plan parameter.')

        if os_type is not None:
            raise ArgumentUsageError(
                '--os-type is not a valid input for Azure Functions on Azure Container App environments. '
                'Please try again without the --os-type parameter.')

        is_linux = True

        if image is None:
            image = DEFAULT_CENTAURI_IMAGE

    if registry_server:
        docker_registry_server_url = registry_server
    else:
        docker_registry_server_url = parse_docker_image_name(image, environment)

    if is_linux and not runtime and (consumption_plan_location or not image):
        raise ArgumentUsageError(
            "usage error: --runtime RUNTIME required for linux functions apps without custom image.")

    if runtime is None and runtime_version is not None:
        raise ArgumentUsageError('Must specify --runtime to use --runtime-version')

    if flexconsumption_location:
        runtime_helper = _FlexFunctionAppStackRuntimeHelper(cmd, flexconsumption_location, runtime, runtime_version)
        matched_runtime = runtime_helper.resolve(runtime, runtime_version)
    else:
        runtime_helper = _FunctionAppStackRuntimeHelper(cmd, linux=is_linux, windows=not is_linux)
        matched_runtime = runtime_helper.resolve("dotnet" if not runtime else runtime,
                                                 runtime_version, functions_version, is_linux)

    SiteConfigPropertiesDictionary = cmd.get_models('SiteConfigPropertiesDictionary')

    site_config_dict = matched_runtime.site_config_dict if not flexconsumption_location \
        else SiteConfigPropertiesDictionary()
    app_settings_dict = matched_runtime.app_settings_dict if not flexconsumption_location else {}

    if is_storage_account_network_restricted(cmd.cli_ctx, resource_group_name, storage_account):
        if consumption_plan_location is not None:
            raise ValidationError('The Consumption plan does not support storage accounts with network restrictions. '
                                  'If you wish to use virtual networks, please create your app on a different hosting '
                                  'plan.')

        if not vnet and not configure_networking_later:
            raise ValidationError('The storage account you selected "{}" has networking restrictions. No virtual '
                                  'networking was configured so your app will not start. Please try again with '
                                  'virtual networking integration by adding the --vnet and --subnet flags. If '
                                  'you wish to do this at a later time, use the --configure-networking-later '
                                  'flag instead.'.format(storage_account))
        if vnet and configure_networking_later:
            raise ValidationError('The --vnet and --configure-networking-later flags are mutually exclusive.')
        functionapp_def.vnet_content_share_enabled = True

    con_string = _validate_and_get_connection_string(cmd.cli_ctx, resource_group_name, storage_account)

    if environment is not None:
        if docker_registry_server_url is not None:
            site_config.app_settings.append(
                NameValuePair(name='DOCKER_REGISTRY_SERVER_URL', value=docker_registry_server_url)
            )

        if (not registry_username and not registry_password and
                docker_registry_server_url and '.azurecr.io' in str(docker_registry_server_url)):
            logger.warning('No credential was provided to access Azure Container Registry. Trying to look up...')
            parsed = urlparse(docker_registry_server_url)
            registry_name = (parsed.netloc if parsed.scheme else parsed.path).split('.')[0]
            try:
                registry_username, registry_password = _get_acr_cred(cmd.cli_ctx, registry_name)
            except Exception as ex:  # pylint: disable=broad-except
                logger.warning("Retrieving credentials failed with an exception:'%s'", ex)  # consider throw if needed

        if registry_username is not None:
            site_config.app_settings.append(
                NameValuePair(name='DOCKER_REGISTRY_SERVER_USERNAME', value=registry_username)
            )
        if registry_password is not None:
            site_config.app_settings.append(
                NameValuePair(name='DOCKER_REGISTRY_SERVER_PASSWORD', value=registry_password)
            )

        app_settings_dict = {}
        matched_runtime.app_insights = True
    elif is_linux:
        functionapp_def.kind = 'functionapp,linux'
        functionapp_def.reserved = True
        is_consumption = consumption_plan_location is not None or flexconsumption_location is not None
        if not is_consumption:
            site_config.app_settings.append(NameValuePair(name='MACHINEKEY_DecryptionKey',
                                                          value=str(hexlify(urandom(32)).decode()).upper()))
            if image:
                functionapp_def.kind = 'functionapp,linux,container'
                site_config.app_settings.append(NameValuePair(name='DOCKER_CUSTOM_IMAGE_NAME',
                                                              value=image))
                site_config.app_settings.append(NameValuePair(name='FUNCTION_APP_EDIT_MODE', value='readOnly'))
                site_config.app_settings.append(NameValuePair(name='WEBSITES_ENABLE_APP_SERVICE_STORAGE',
                                                              value='false'))
                site_config.linux_fx_version = _format_fx_version(image)

                # clear all runtime specific configs and settings
                site_config_dict.use32_bit_worker_process = False
                app_settings_dict = {}

                # ensure that app insights is created if not disabled
                matched_runtime.app_insights = True
            else:
                site_config.app_settings.append(NameValuePair(name='WEBSITES_ENABLE_APP_SERVICE_STORAGE',
                                                              value='true'))
    else:
        functionapp_def.kind = 'functionapp'

    if site_config_dict.additional_properties:
        for prop, value in site_config_dict.additional_properties.items():
            snake_case_prop = _convert_camel_to_snake_case(prop)
            setattr(site_config, snake_case_prop, value)

    # set site configs
    for prop, value in site_config_dict.as_dict().items():
        snake_case_prop = _convert_camel_to_snake_case(prop)
        setattr(site_config, snake_case_prop, value)

    if environment is not None:
        functionapp_def.kind = 'functionapp,linux,container,azurecontainerapps'
        functionapp_def.reserved = None
        functionapp_def.name = name
        functionapp_def.https_only = None
        functionapp_def.scm_site_also_stopped = None
        functionapp_def.hyper_v = None
        functionapp_def.is_xenon = None
        functionapp_def.type = 'Microsoft.Web/sites'

        # validate cpu and memory parameters.
        _validate_cpu_momory_functionapp(cpu, memory)

        if workload_profile_name is not None:
            functionapp_def.workload_profile_name = workload_profile_name

        if cpu is not None and memory is not None:
            functionapp_def.resource_config = ResourceConfig()
            functionapp_def.resource_config.cpu = cpu
            functionapp_def.resource_config.memory = memory

        site_config.net_framework_version = None
        site_config.java_version = None
        site_config.use32_bit_worker_process = None
        site_config.power_shell_version = None
        site_config.linux_fx_version = _format_fx_version(image)
        site_config.http20_enabled = None
        site_config.local_my_sql_enabled = None
        if min_replicas is not None:
            site_config.minimum_elastic_instance_count = min_replicas
        if max_replicas is not None:
            site_config.function_app_scale_limit = max_replicas

        if enable_dapr:
            logger.warning("Please note while using Dapr Extension for Azure Functions, app port is "
                           "mandatory when using Dapr triggers and should be empty when using only Dapr bindings.")
            dapr_enable_api_logging = dapr_enable_api_logging == "true"
            dapr_config = DaprConfig()
            dapr_config.enabled = True
            dapr_config.app_id = dapr_app_id
            dapr_config.app_port = dapr_app_port
            dapr_config.http_max_request_size = dapr_http_max_request_size or 4
            dapr_config.http_read_buffer_size = dapr_http_read_buffer_size or 4
            dapr_config.log_level = dapr_log_level
            dapr_config.enable_api_logging = dapr_enable_api_logging
            functionapp_def.dapr_config = dapr_config

        managed_environment = get_managed_environment(cmd, resource_group_name, environment)
        location = managed_environment.location
        functionapp_def.location = location

        functionapp_def.managed_environment_id = managed_environment.id

    # adding app settings
    for app_setting, value in app_settings_dict.items():
        site_config.app_settings.append(NameValuePair(name=app_setting, value=value))

    if flexconsumption_location is None:
        site_config.app_settings.append(NameValuePair(name='FUNCTIONS_EXTENSION_VERSION',
                                                      value=_get_extension_version_functionapp(functions_version)))
    site_config.app_settings.append(NameValuePair(name='AzureWebJobsStorage', value=con_string))

    # If plan is not flex, consumption or elastic premium, we need to set always on
    if (flexconsumption_location is None and consumption_plan_location is None and plan_info is not None and
            not is_plan_elastic_premium(cmd, plan_info)):
        site_config.always_on = True

    # If plan is elastic premium or consumption, we need these app settings
    if (plan_info is not None and is_plan_elastic_premium(cmd, plan_info)) or consumption_plan_location is not None:
        site_config.app_settings.append(NameValuePair(name='WEBSITE_CONTENTAZUREFILECONNECTIONSTRING',
                                                      value=con_string))
        content_share_name = _get_content_share_name(name)
        site_config.app_settings.append(NameValuePair(name='WEBSITE_CONTENTSHARE', value=content_share_name))
        if is_storage_account_network_restricted(cmd.cli_ctx, resource_group_name, storage_account):
            create_file_share(cmd.cli_ctx, resource_group_name, storage_account, content_share_name)

    create_app_insights = False

    if app_insights_key is not None:
        site_config.app_settings.append(NameValuePair(name='APPINSIGHTS_INSTRUMENTATIONKEY',
                                                      value=app_insights_key))
    elif app_insights is not None:
        app_insights_conn_string = get_app_insights_connection_string(cmd.cli_ctx, resource_group_name, app_insights)
        site_config.app_settings.append(NameValuePair(name='APPLICATIONINSIGHTS_CONNECTION_STRING',
                                                      value=app_insights_conn_string))
    elif flexconsumption_location is None and (disable_app_insights or not matched_runtime.app_insights):
        # set up dashboard if no app insights
        site_config.app_settings.append(NameValuePair(name='AzureWebJobsDashboard', value=con_string))
    elif not disable_app_insights and matched_runtime.app_insights:
        create_app_insights = True

    if flexconsumption_location is not None:
        if zone_redundant:
            zone_redundant_locations = list_flexconsumption_zone_redundant_locations(cmd)
            zone_redundant_location = next((loc for loc in zone_redundant_locations
                                            if loc['name'].lower() == flexconsumption_location.lower()), None)
            if zone_redundant_location is None:
                raise ValidationError("The specified location '{0}' "
                                      "doesn't support zone redundancy in Flex Consumption. "
                                      "Use: az functionapp list-flexconsumption-locations --zone-redundant "
                                      "for the list of locations that support zone redundancy."
                                      .format(flexconsumption_location))

        site_config.net_framework_version = None
        functionapp_def.reserved = None
        functionapp_def.is_xenon = None

        try:
            plan_name = generatePlanName(resource_group_name)
            plan_info = create_flex_app_service_plan(
                cmd, resource_group_name, plan_name, flexconsumption_location, zone_redundant)
            functionapp_def.server_farm_id = plan_info.id
            functionapp_def.location = flexconsumption_location

            if not deployment_storage_name:
                deployment_storage_name = storage_account
            deployment_storage = _validate_and_get_deployment_storage(cmd.cli_ctx, resource_group_name,
                                                                      deployment_storage_name)

            deployment_storage_container = _get_or_create_deployment_storage_container(
                cmd, resource_group_name, name, deployment_storage_name, deployment_storage_container_name)
            if deployment_storage_container_name is None:
                is_storage_container_created = True
            deployment_storage_container_name = deployment_storage_container.name

            endpoints = deployment_storage.primary_endpoints
            deployment_config_storage_value = getattr(endpoints, 'blob') + deployment_storage_container_name

            deployment_storage_auth_type = deployment_storage_auth_type or 'StorageAccountConnectionString'

            if deployment_storage_auth_value and deployment_storage_auth_type == 'SystemAssignedIdentity':
                raise ArgumentUsageError(
                    '--deployment-storage-auth-value is only a valid input when '
                    '--deployment-storage-auth-type is set to UserAssignedIdentity or StorageAccountConnectionString. '
                    'Please try again with --deployment-storage-auth-type set to UserAssignedIdentity or '
                    'StorageAccountConnectionString.'
                )

            function_app_config = {}
            deployment_storage_auth_config = {
                "type": deployment_storage_auth_type
            }
            function_app_config["deployment"] = {
                "storage": {
                    "type": "blobContainer",
                    "value": deployment_config_storage_value,
                    "authentication": deployment_storage_auth_config
                }
            }

            if deployment_storage_auth_type == 'UserAssignedIdentity':
                deployment_storage_user_assigned_identity = _get_or_create_user_assigned_identity(
                    cmd,
                    resource_group_name,
                    name,
                    deployment_storage_auth_value,
                    flexconsumption_location)
                if deployment_storage_auth_value is None:
                    is_user_assigned_identity_created = True
                deployment_storage_auth_value = deployment_storage_user_assigned_identity.id
                deployment_storage_auth_config["userAssignedIdentityResourceId"] = deployment_storage_auth_value
            elif deployment_storage_auth_type == 'StorageAccountConnectionString':
                deployment_storage_conn_string = _get_storage_connection_string(cmd.cli_ctx, deployment_storage)
                conn_string_app_setting = deployment_storage_auth_value or 'DEPLOYMENT_STORAGE_CONNECTION_STRING'
                site_config.app_settings.append(NameValuePair(name=conn_string_app_setting,
                                                              value=deployment_storage_conn_string))
                deployment_storage_auth_value = conn_string_app_setting
                deployment_storage_auth_config["storageAccountConnectionStringName"] = deployment_storage_auth_value

            flex_sku = matched_runtime.sku
            runtime = flex_sku['functionAppConfigProperties']['runtime']['name']
            version = flex_sku['functionAppConfigProperties']['runtime']['version']
            runtime_config = {
                "name": runtime,
                "version": version
            }
            function_app_config["runtime"] = runtime_config
            always_ready_dict = _parse_key_value_pairs(always_ready_instances)
            always_ready_config = []

            for key, value in always_ready_dict.items():
                always_ready_config.append(
                    {
                        "name": key,
                        "instanceCount": max(0, validate_and_convert_to_int(key, value))
                    }
                )

            default_instance_memory = [x for x in flex_sku['instanceMemoryMB'] if x['isDefault'] is True][0]

            function_app_config["scaleAndConcurrency"] = {
                "maximumInstanceCount": maximum_instance_count or flex_sku['maximumInstanceCount']['defaultValue'],
                "instanceMemoryMB": instance_memory or default_instance_memory['size'],
                "alwaysReady": always_ready_config
            }

            functionapp_def.enable_additional_properties_sending()
            existing_properties = functionapp_def.serialize()["properties"]
            functionapp_def.additional_properties["properties"] = existing_properties
            functionapp_def.additional_properties["properties"]["functionAppConfig"] = function_app_config
            functionapp_def.additional_properties["properties"]["sku"] = "FlexConsumption"
            poller = client.web_apps.begin_create_or_update(resource_group_name, name, functionapp_def,
                                                            api_version='2023-12-01')
            functionapp = LongRunningOperation(cmd.cli_ctx)(poller)
        except Exception as ex:  # pylint: disable=broad-except
            client.app_service_plans.delete(resource_group_name, plan_name)
            if is_storage_container_created:
                delete_storage_container(cmd, resource_group_name, deployment_storage_name,
                                         deployment_storage_container_name)
            if is_user_assigned_identity_created:
                delete_user_assigned_identity(cmd, resource_group_name, deployment_storage_user_assigned_identity.name)
            raise ex
    else:
        poller = client.web_apps.begin_create_or_update(resource_group_name, name, functionapp_def)
        functionapp = LongRunningOperation(cmd.cli_ctx)(poller)

    if environment is not None:
        functionapp = client.web_apps.get(resource_group_name, name)

    if consumption_plan_location and is_linux:
        logger.warning("Your Linux function app '%s', that uses a consumption plan has been successfully "
                       "created but is not active until content is published using "
                       "Azure Portal or the Functions Core Tools.", name)
    else:
        _set_remote_or_local_git(cmd, functionapp, resource_group_name, name, deployment_source_url,
                                 deployment_source_branch, deployment_local_git)

    if create_app_insights:
        try:
            try_create_workspace_based_application_insights(cmd, functionapp, workspace)
            if should_enable_distributed_tracing(consumption_plan_location,
                                                 flexconsumption_location,
                                                 matched_runtime,
                                                 image):
                update_app_settings(cmd, functionapp.resource_group, functionapp.name,
                                    ["APPLICATIONINSIGHTS_ENABLE_AGENT=true"])

        except Exception:  # pylint: disable=broad-except
            logger.warning('Error while trying to create and configure an Application Insights for the Function App. '
                           'Please use the Azure Portal to create and configure the Application Insights, if needed.')
            if flexconsumption_location is None:
                update_app_settings(cmd, functionapp.resource_group, functionapp.name,
                                    ['AzureWebJobsDashboard={}'.format(con_string)])

    if image and environment is None:
        update_container_settings_functionapp(cmd, resource_group_name, name, docker_registry_server_url,
                                              image, registry_username,
                                              registry_password)

    if flexconsumption_location is not None:
        if deployment_storage_auth_type == 'UserAssignedIdentity':
            assign_identity(cmd, resource_group_name, name, [deployment_storage_auth_value])
            if not _has_deployment_storage_role_assignment_on_resource(
                    cmd.cli_ctx,
                    deployment_storage,
                    deployment_storage_user_assigned_identity.principal_id):
                _assign_deployment_storage_managed_identity_role(
                    cmd.cli_ctx,
                    deployment_storage,
                    deployment_storage_user_assigned_identity.principal_id)
            else:
                logger.warning("User assigned identity '%s' already has the role assignment on "
                               "the storage account '%s'",
                               deployment_storage_user_assigned_identity.principal_id, deployment_storage_name)

        elif deployment_storage_auth_type == 'SystemAssignedIdentity':
            assign_identity(cmd, resource_group_name, name, ['[system]'], 'Storage Blob Data Contributor',
                            None, deployment_storage.id)

    if assign_identities is not None:
        identity = assign_identity(cmd, resource_group_name, name, assign_identities,
                                   role, None, scope)
        functionapp.identity = identity

    if flexconsumption_location is not None:
        return get_raw_functionapp(cmd.cli_ctx, resource_group_name, name)

    return functionapp


def _validate_cpu_momory_functionapp(cpu=None, memory=None):
    # validate either both cpu and memory are provided or none is provided. throw error otherwise
    if cpu is None and memory is None:
        return

    if cpu is not None and memory is None:
        raise ArgumentUsageError("The --memory argument is required with --cpu. Please provide both or none.")

    if cpu is None and memory is not None:
        raise ArgumentUsageError("The --cpu argument is required with --memory. Please provide both or none.")

    # validate that memory is number and ends with Gi
    if not memory.lower().endswith("gi"):
        raise ValidationError("The --memory argument should end with Gi. Please provide a correct value. e.g. 4.0Gi.")

    try:
        float(memory[:-2])
    except ValueError:
        raise ValidationError("The --memory argument is not valid. Please provide a correct value. e.g. 4.0Gi.")

    return


def create_file_share(cli_ctx, resource_group_name, storage_account, share_name):

    storage_client = get_mgmt_service_client(cli_ctx, StorageManagementClient)
    from azure.mgmt.storage.models import FileShare

    file_share = FileShare()

    return storage_client.file_shares.create(resource_group_name, storage_account, share_name, file_share=file_share)


def _get_extension_version_functionapp(functions_version):
    if functions_version is not None:
        return '~{}'.format(functions_version)
    return '~4'


def _get_app_setting_set_functionapp(site_config, app_setting):
    return list(filter(lambda x: x.name == app_setting, site_config.app_settings))


def _convert_camel_to_snake_case(text):
    return reduce(lambda x, y: x + ('_' if y.isupper() else '') + y, text).lower()


def _get_runtime_version_functionapp(version_string, is_linux):
    windows_match = re.fullmatch(FUNCTIONS_WINDOWS_RUNTIME_VERSION_REGEX, version_string)
    if windows_match:
        return float(windows_match.group(1))

    linux_match = re.fullmatch(FUNCTIONS_LINUX_RUNTIME_VERSION_REGEX, version_string)
    if linux_match:
        return float(linux_match.group(1))

    try:
        return float(version_string)
    except ValueError:
        return 0


def generatePlanName(resource_group_name):
    suffix = "-" + str(uuid.uuid4())[:4]
    alphanumeric_resource_group_name = re.sub(r"[^a-zA-Z0-9]", '', resource_group_name)
    first_part = 'ASP-{}'.format(alphanumeric_resource_group_name)[:35]
    return '{}{}'.format(first_part, suffix)


def _get_content_share_name(app_name):
    # content share name should be up to 63 characters long, lowercase letter and digits, and random
    # so take the first 50 characters of the app name and add the last 12 digits of a random uuid
    share_name = app_name[0:50]
    suffix = str(uuid.uuid4()).rsplit('-', maxsplit=1)[-1]
    return share_name.lower() + suffix


def try_create_workspace_based_application_insights(cmd, functionapp, workspace_name):
    creation_failed_warn = 'Unable to create the Application Insights for the Function App. ' \
                           'Please use the Azure Portal to manually create and configure the Application Insights, ' \
                           'if needed.'

    ai_resource_group_name = functionapp.resource_group
    ai_name = functionapp.name
    ai_location = _normalize_location(cmd, functionapp.location)

    workspace = get_workspace(cmd, workspace_name)

    if workspace is None:
        default_resource_group = get_or_create_default_resource_group(cmd, ai_location)
        workspace = get_or_create_default_workspace(cmd, ai_location, default_resource_group.name)

    app_insights_client = get_mgmt_service_client(
        cmd.cli_ctx,
        ApplicationInsightsManagementClient,
        api_version='2020-02-02-preview'
    )

    ai_properties = {
        "name": ai_name,
        "location": ai_location,
        "kind": "web",
        "properties": {
            "Application_Type": "web",
            "WorkspaceResourceId": workspace.id
        }
    }

    appinsights = app_insights_client.components.create_or_update(ai_resource_group_name, ai_name, ai_properties)
    if appinsights is None or appinsights.connection_string is None:
        logger.warning(creation_failed_warn)
        return

    # We make this success message as a warning to no interfere with regular JSON output in stdout
    logger.warning('Application Insights \"%s\" was created for this Function App. '
                   'You can visit https://portal.azure.com/#resource%s/overview to view your '
                   'Application Insights component', appinsights.name, appinsights.id)

    update_app_settings(cmd, functionapp.resource_group, functionapp.name,
                        ['APPLICATIONINSIGHTS_CONNECTION_STRING={}'.format(appinsights.connection_string)])


def try_create_application_insights(cmd, functionapp):
    creation_failed_warn = 'Unable to create the Application Insights for the Function App. ' \
                           'Please use the Azure Portal to manually create and configure the Application Insights, ' \
                           'if needed.'

    ai_resource_group_name = functionapp.resource_group
    ai_name = functionapp.name
    ai_location = functionapp.location

    app_insights_client = get_mgmt_service_client(cmd.cli_ctx, ApplicationInsightsManagementClient)
    ai_properties = {
        "name": ai_name,
        "location": ai_location,
        "kind": "web",
        "properties": {
            "Application_Type": "web"
        }
    }
    appinsights = app_insights_client.components.create_or_update(ai_resource_group_name, ai_name, ai_properties)
    if appinsights is None or appinsights.instrumentation_key is None:
        logger.warning(creation_failed_warn)
        return

    # We make this success message as a warning to no interfere with regular JSON output in stdout
    logger.warning('Application Insights \"%s\" was created for this Function App. '
                   'You can visit https://portal.azure.com/#resource%s/overview to view your '
                   'Application Insights component', appinsights.name, appinsights.id)

    if not is_centauri_functionapp(cmd, ai_resource_group_name, ai_name):
        update_app_settings(cmd, functionapp.resource_group, functionapp.name,
                            ['APPINSIGHTS_INSTRUMENTATIONKEY={}'.format(appinsights.instrumentation_key)])
    else:
        update_app_settings(cmd, functionapp.resource_group, functionapp.name,
                            ['APPLICATIONINSIGHTS_CONNECTION_STRING={}'.format(appinsights.connection_string)])


def _set_remote_or_local_git(cmd, webapp, resource_group_name, name, deployment_source_url=None,
                             deployment_source_branch='master', deployment_local_git=None):
    if deployment_source_url:
        logger.warning("Linking to git repository '%s'", deployment_source_url)
        try:
            config_source_control(cmd, resource_group_name, name, deployment_source_url, 'git',
                                  deployment_source_branch, manual_integration=True)
        except Exception as ex:  # pylint: disable=broad-except
            ex = ex_handler_factory(no_throw=True)(ex)
            logger.warning("Link to git repository failed due to error '%s'", ex)

    if deployment_local_git:
        local_git_info = enable_local_git(cmd, resource_group_name, name)
        logger.warning("Local git is configured with url of '%s'", local_git_info['url'])
        setattr(webapp, 'deploymentLocalGitUrl', local_git_info['url'])


def _validate_and_get_deployment_storage(cli_ctx, resource_group_name, deployment_storage_name):
    sa_resource_group = resource_group_name

    if is_valid_resource_id(deployment_storage_name):
        sa_resource_group = parse_resource_id(deployment_storage_name)['resource_group']
        deployment_storage_name = parse_resource_id(deployment_storage_name)['name']

    storage_client = get_mgmt_service_client(cli_ctx, StorageManagementClient)
    storage_properties = storage_client.storage_accounts.get_properties(sa_resource_group, deployment_storage_name)

    endpoints = storage_properties.primary_endpoints
    sku = storage_properties.sku.name
    allowed_storage_types = ['Standard_GRS', 'Standard_RAGRS', 'Standard_LRS', 'Standard_ZRS', 'Premium_LRS',
                             'Standard_GZRS']

    if not getattr(endpoints, 'blob', None):
        raise CLIError("Deployment storage account '{}' has no 'blob' endpoint. It must have blob endpoints "
                       "enabled".format(deployment_storage_name))

    if sku not in allowed_storage_types:
        raise CLIError("Storage type {} is not allowed".format(sku))

    return storage_properties


def _normalize_functionapp_name(functionapp_name):
    return re.sub(r"[^a-zA-Z0-9]", '', functionapp_name).lower()


def delete_storage_container(cmd, resource_group_name, storage_name, container_name):
    storage_client = get_mgmt_service_client(cmd.cli_ctx, StorageManagementClient)
    storage_client.blob_containers.delete(resource_group_name, storage_name, container_name)


def delete_user_assigned_identity(cmd, resource_group_name, identity_name):
    from azure.mgmt.msi import ManagedServiceIdentityClient
    msi_client = get_mgmt_service_client(cmd.cli_ctx, ManagedServiceIdentityClient)
    msi_client.user_assigned_identities.delete(resource_group_name, identity_name)


def _get_or_create_deployment_storage_container(cmd, resource_group_name, functionapp_name,
                                                deployment_storage_name, deployment_storage_container_name):
    storage_client = get_mgmt_service_client(cmd.cli_ctx, StorageManagementClient)
    if deployment_storage_container_name:
        storage_container = storage_client.blob_containers.get(resource_group_name, deployment_storage_name,
                                                               deployment_storage_container_name)
    else:
        from random import randint
        deployment_storage_container_name = "app-package-{}-{:07}".format(
            _normalize_functionapp_name(functionapp_name)[:32], randint(0, 9999999))
        logger.warning("Creating deployment storage account container '%s' ...", deployment_storage_container_name)

        from azure.mgmt.storage.models import BlobContainer

        storage_container = storage_client.blob_containers.create(resource_group_name,
                                                                  deployment_storage_name,
                                                                  deployment_storage_container_name,
                                                                  BlobContainer())

    return storage_container


def _validate_and_get_deployment_storage_container(cmd, resource_group_name, deployment_storage_name,
                                                   deployment_storage_container_name):
    storage_client = get_mgmt_service_client(cmd.cli_ctx, StorageManagementClient)
    return storage_client.blob_containers.get(resource_group_name, deployment_storage_name,
                                              deployment_storage_container_name)


def _get_or_create_user_assigned_identity(cmd, resource_group_name, functionapp_name, user_assigned_identity, location):
    from azure.mgmt.msi import ManagedServiceIdentityClient
    msi_client = get_mgmt_service_client(cmd.cli_ctx, ManagedServiceIdentityClient)
    if user_assigned_identity:
        if is_valid_resource_id(user_assigned_identity):
            parse_result = parse_resource_id(user_assigned_identity)
            user_assigned_identity = parse_result['name']
            resource_group_name = parse_result['resource_group']
        identity = msi_client.user_assigned_identities.get(resource_group_name=resource_group_name,
                                                           resource_name=user_assigned_identity)
    else:
        from random import randint
        user_assigned_identity_name = "identity{}{:04}".format(
            _normalize_functionapp_name(functionapp_name)[:10], randint(0, 9999))
        logger.warning("Creating user assigned managed identity '%s' ...", user_assigned_identity_name)

        from azure.mgmt.msi.models import Identity

        identity = msi_client.user_assigned_identities.create_or_update(resource_group_name,
                                                                        user_assigned_identity_name,
                                                                        Identity(location=location))

    return identity


def _get_storage_connection_string(cli_ctx, deployment_storage_account):
    resource_group_name = parse_resource_id(deployment_storage_account.id)['resource_group']
    deployment_storage_name = deployment_storage_account.name
    storage_client = get_mgmt_service_client(cli_ctx, StorageManagementClient)
    access_keys = storage_client.storage_accounts.list_keys(resource_group_name, deployment_storage_name)
    try:
        key = access_keys.keys[0].value
    except AttributeError:
        # Older API versions have a slightly different structure
        key = access_keys.key1

    endpoint_suffix = cli_ctx.cloud.suffixes.storage_endpoint
    connection_string = 'DefaultEndpointsProtocol={};EndpointSuffix={};AccountName={};AccountKey={}'.format(
        "https",
        endpoint_suffix,
        deployment_storage_name,
        key)

    return connection_string


def _assign_deployment_storage_managed_identity_role(cli_ctx, deployment_storage_account, principal_id):
    from azure.cli.core.commands.client_factory import get_subscription_id

    sub_id = get_subscription_id(cli_ctx)
    role_definition_id = "/subscriptions/{}/providers/Microsoft.Authorization/roleDefinitions/{}".format(
        sub_id, STORAGE_BLOB_DATA_CONTRIBUTOR_ROLE_ID)
    auth_client = get_mgmt_service_client(cli_ctx, ResourceType.MGMT_AUTHORIZATION)
    RoleAssignmentCreateParameters = get_sdk(cli_ctx, ResourceType.MGMT_AUTHORIZATION, 'RoleAssignmentCreateParameters',
                                             mod='models', operation_group='role_assignments')
    parameters = RoleAssignmentCreateParameters(role_definition_id=role_definition_id, principal_id=principal_id,
                                                principal_type='ServicePrincipal')
    auth_client.role_assignments.create(scope=deployment_storage_account.id,
                                        role_assignment_name=str(uuid.uuid4()), parameters=parameters)


def _has_deployment_storage_role_assignment_on_resource(cli_ctx, deployment_storage_account, principal_id):
    from azure.cli.core.commands.client_factory import get_subscription_id
    auth_client = get_mgmt_service_client(cli_ctx, ResourceType.MGMT_AUTHORIZATION)

    sub_id = get_subscription_id(cli_ctx)
    role_definition_id = "/subscriptions/{}/providers/Microsoft.Authorization/roleDefinitions/{}".format(
        sub_id, STORAGE_BLOB_DATA_CONTRIBUTOR_ROLE_ID)

    list_for_scope = auth_client.role_assignments.list_for_scope(deployment_storage_account.id)
    for assignment in list_for_scope:
        if assignment.role_definition_id.lower() == role_definition_id.lower() and \
                assignment.principal_id.lower() == principal_id.lower():
            return True

    return False


def _parse_key_value_pairs(key_value_list):
    key_value_list = key_value_list or []
    result = {}
    for kv in key_value_list:
        try:
            temp = shell_safe_json_parse(kv)
            if isinstance(temp, list):
                for t in temp:
                    result[t['name']] = t['value']
            else:
                result.update(temp)
        except CLIError:
            name, value = kv.split('=', 1)
            result[name] = value
            result.update(result)
    return result


def _validate_and_get_connection_string(cli_ctx, resource_group_name, storage_account):
    sa_resource_group = resource_group_name
    if is_valid_resource_id(storage_account):
        sa_resource_group = parse_resource_id(storage_account)['resource_group']
        storage_account = parse_resource_id(storage_account)['name']
    storage_client = get_mgmt_service_client(cli_ctx, StorageManagementClient)
    storage_properties = storage_client.storage_accounts.get_properties(sa_resource_group,
                                                                        storage_account)
    error_message = ''
    endpoints = storage_properties.primary_endpoints
    sku = storage_properties.sku.name
    allowed_storage_types = ['Standard_GRS', 'Standard_RAGRS', 'Standard_LRS', 'Standard_ZRS', 'Premium_LRS', 'Standard_GZRS']  # pylint: disable=line-too-long

    for e in ['blob', 'queue', 'table']:
        if not getattr(endpoints, e, None):
            error_message = "Storage account '{}' has no '{}' endpoint. It must have table, queue, and blob endpoints all enabled".format(storage_account, e)   # pylint: disable=line-too-long
    if sku not in allowed_storage_types:
        error_message += 'Storage type {} is not allowed'.format(sku)

    if error_message:
        raise CLIError(error_message)

    obj = storage_client.storage_accounts.list_keys(sa_resource_group, storage_account)  # pylint: disable=no-member
    try:
        keys = [obj.keys[0].value, obj.keys[1].value]  # pylint: disable=no-member
    except AttributeError:
        # Older API versions have a slightly different structure
        keys = [obj.key1, obj.key2]  # pylint: disable=no-member

    endpoint_suffix = cli_ctx.cloud.suffixes.storage_endpoint
    connection_string = 'DefaultEndpointsProtocol={};EndpointSuffix={};AccountName={};AccountKey={}'.format(
        "https",
        endpoint_suffix,
        storage_account,
        keys[0])  # pylint: disable=no-member

    return connection_string


def is_storage_account_network_restricted(cli_ctx, resource_group_name, storage_account):
    sa_resource_group = resource_group_name
    if is_valid_resource_id(storage_account):
        sa_resource_group = parse_resource_id(storage_account)['resource_group']
        storage_account = parse_resource_id(storage_account)['name']
    storage_client = get_mgmt_service_client(cli_ctx, StorageManagementClient)
    storage_properties = storage_client.storage_accounts.get_properties(sa_resource_group,
                                                                        storage_account)
    return storage_properties.public_network_access == 'Disabled' or \
        (storage_properties.public_network_access == 'Enabled' and
         storage_properties.network_rule_set.default_action == 'Deny')


def list_consumption_locations(cmd):
    client = web_client_factory(cmd.cli_ctx)
    regions = client.list_geo_regions(sku='Dynamic')
    return [{'name': x.name.lower().replace(' ', '')} for x in regions]


def get_subscription_locations(cli_ctx):
    from azure.cli.core.commands.client_factory import get_subscription_service_client
    subscription_client, subscription_id = get_subscription_service_client(cli_ctx)
    result = list(subscription_client.subscriptions.list_locations(subscription_id))
    return [item.name for item in result]


def list_flexconsumption_locations(cmd, zone_redundant=False, show_details=False, runtime=None):
    client = web_client_factory(cmd.cli_ctx)

    if runtime and not show_details:
        raise ArgumentUsageError(
            '--runtime is only valid with --details parameter. '
            'Please try again without the --details parameter.')

    regions = client.list_geo_regions(sku="FlexConsumption")

    if zone_redundant:
        regions = [x for x in regions if "FCZONEREDUNDANCY" in x.org_domain]

    regions = [x.name.lower().replace(' ', '') for x in regions]
    sub_regions_list = get_subscription_locations(cmd.cli_ctx)
    regions = [x for x in regions if x in sub_regions_list]

    if not show_details:
        return [{'name': x} for x in regions]

    return [{'name': x, 'details': list_flex_function_app_all_runtimes(cmd, x, runtime)} for x in regions]


def list_flex_function_app_all_runtimes(cmd, location, runtime=None):
    runtimes = ["dotnet-isolated", "node", "python", "java", "powershell"]
    if runtime:
        runtimes = [runtime]

    return [{'runtime': x,
             'runtime-details': get_runtime_details_ignore_error(cmd, location, x)}
            for x in runtimes]


def get_runtime_details_ignore_error(cmd, location, runtime):
    try:
        runtime_helper = _FlexFunctionAppStackRuntimeHelper(cmd, location, runtime)
        return runtime_helper.stacks
    except Exception:  # pylint: disable=broad-except
        return None


def list_flexconsumption_zone_redundant_locations(cmd):
    client = web_client_factory(cmd.cli_ctx)
    regions = client.list_geo_regions(sku="FlexConsumption")
    regions = [x for x in regions if "FCZONEREDUNDANCY" in x.org_domain]
    return [{'name': x.name.lower().replace(' ', '')} for x in regions]


def list_locations(cmd, sku, linux_workers_enabled=None, hyperv_workers_enabled=None):
    web_client = web_client_factory(cmd.cli_ctx)
    full_sku = get_sku_tier(sku)
    # Temporary fix due to regression in this specific API with 2021-03-01, should be removed with the next SDK update
    web_client_geo_regions = web_client.list_geo_regions(sku=full_sku,
                                                         linux_workers_enabled=linux_workers_enabled,
                                                         xenon_workers_enabled=hyperv_workers_enabled)

    providers_client = providers_client_factory(cmd.cli_ctx)
    providers_client_locations_list = getattr(providers_client.get('Microsoft.Web'), 'resource_types', [])
    for resource_type in providers_client_locations_list:
        if resource_type.resource_type == 'sites':
            providers_client_locations_list = resource_type.locations
            break

    return [geo_region for geo_region in web_client_geo_regions if geo_region.name in providers_client_locations_list]


def _check_zip_deployment_status(cmd, rg_name, name, deployment_status_url, slot, timeout=None):
    import requests
    from azure.cli.core.util import should_disable_connection_verify

    headers = get_scm_site_headers(cmd.cli_ctx, name, rg_name, slot)
    total_trials = (int(timeout) // 2) if timeout else 450
    num_trials = 0
    while num_trials < total_trials:
        time.sleep(2)
        response = requests.get(deployment_status_url, headers=headers,
                                verify=not should_disable_connection_verify())
        try:
            res_dict = response.json()
        except json.decoder.JSONDecodeError:
            logger.warning("Deployment status endpoint %s returns malformed data. Retrying...", deployment_status_url)
            res_dict = {}
        finally:
            num_trials = num_trials + 1

        if res_dict.get('status', 0) == 3:
            _configure_default_logging(cmd, rg_name, name)
            raise CLIError("Zip deployment failed. {}. Please run the command az webapp log deployment show "
                           "-n {} -g {}".format(res_dict, name, rg_name))
        if res_dict.get('status', 0) == 4:
            break
        if 'progress' in res_dict:
            logger.info(res_dict['progress'])  # show only in debug mode, customers seem to find this confusing
    # if the deployment is taking longer than expected
    if res_dict.get('status', 0) != 4:
        _configure_default_logging(cmd, rg_name, name)
        raise CLIError("""Timeout reached by the command, however, the deployment operation
                       is still on-going. Navigate to your scm site to check the deployment status""")
    return res_dict


def _get_latest_deployment_id(cmd, rg_name, name, deployment_status_url, slot):
    import requests
    from azure.cli.core.util import should_disable_connection_verify

    headers = get_scm_site_headers(cmd.cli_ctx, name, rg_name, slot)
    total_trials = 30
    num_trials = 0
    while num_trials < total_trials:
        time.sleep(2)
        try:
            response = requests.get(deployment_status_url, headers=headers,
                                    verify=not should_disable_connection_verify())
            try:
                res_dict = response.json()
            except Exception as ex:  # pylint: disable=broad-except
                logger.warning("Deployment status endpoint %s returned malformed data. Exception: %s "
                               "\nRetrying...", deployment_status_url, ex)
                return None
            finally:
                num_trials = num_trials + 1
            if 'id' in res_dict and 'temp' not in res_dict['id']:
                return res_dict['id']
        # catch all errors
        except Exception as ex:  # pylint: disable=broad-except
            logger.warning("Deployment status endpoint %s returned error: %s.", deployment_status_url, ex)
            break
    return None


def _check_runtimestatus_with_deploymentstatusapi(cmd, resource_group_name, name, slot,
                                                  deployment_status_url, is_async, timeout):
    response_body = None
    logger.warning('Polling the status of %s deployment. Start Time: %s UTC',
                   "async" if is_async else "sync",
                   datetime.datetime.now(datetime.timezone.utc))
    # verify if the app is a linux web app
    client = web_client_factory(cmd.cli_ctx)
    app = client.web_apps.get(resource_group_name, name)
    app_is_linux_webapp = is_linux_webapp(app)
    # TODO: enable tracking for slot deployments again once site warmup is fixed for slots
    if not app_is_linux_webapp or slot is not None:
        response_body = _check_zip_deployment_status(cmd, resource_group_name, name, deployment_status_url,
                                                     slot, timeout)
    else:
        # get the deployment id
        # once deploymentstatus/latest is available, we can use it to track the deployment
        deployment_id = _get_latest_deployment_id(cmd, resource_group_name,
                                                  name, deployment_status_url, slot)
        if deployment_id is None:
            logger.warning("Failed to enable tracking runtime status for this deployment. "
                           "Resuming without tracking status.")
            response_body = _check_zip_deployment_status(cmd, resource_group_name, name, deployment_status_url,
                                                         slot, timeout)
        else:
            deploymentstatisapi_url = _build_deploymentstatus_url(cmd, resource_group_name,
                                                                  name, slot, deployment_id)
            response_body = _poll_deployment_runtime_status(cmd, resource_group_name, name, slot,
                                                            deploymentstatisapi_url, deployment_id, timeout)
            # incase we are unable to fetch response from deploymentstatus API
            # fallback to polling kudu for deployment status
            if response_body is None:
                logger.warning("Failed to track the runtime status for this deployment. "
                               "Resuming without tracking status.")
                response_body = _check_zip_deployment_status(cmd, resource_group_name, name, deployment_status_url,
                                                             slot, timeout)
    return response_body


# pylint: disable=too-many-branches
def _poll_deployment_runtime_status(cmd, resource_group_name, webapp_name, slot, deploymentstatusapi_url,
                                    deployment_id, timeout=None):
    max_time_sec = int(timeout) if timeout else 1000
    start_time = time.time()
    time_elapsed = 0
    deployment_status = None
    response_body = None
    while time_elapsed < max_time_sec:
        try:
            response_body = send_raw_request(cmd.cli_ctx, "GET", deploymentstatusapi_url).json()
        except Exception as ex:  # pylint: disable=broad-except
            # we might get a 404 if a new deployment has started and this deployment_id is no longer latest
            logger.warning("Deployment status endpoint %s returned error: %s.", deploymentstatusapi_url, ex)
            break
        deployment_properties = response_body.get('properties')
        deployment_status = deployment_properties.get('status')
        time_elapsed = int(time.time() - start_time)
        status = RUNTIME_STATUS_TEXT_MAP.get(deployment_status)
        status = deployment_status if status is None else status
        logger.warning("Status: %s Time: %s(s)", status, time_elapsed)
        if deployment_status == "RuntimeStarting":
            logger.info("InprogressInstances: %s, SuccessfulInstances: %s",
                        deployment_properties.get('numberOfInstancesInProgress'),
                        deployment_properties.get('numberOfInstancesSuccessful'))
        if deployment_status == "RuntimeSuccessful":
            break
        if deployment_status == "RuntimeFailed":
            error_text = ""
            total_num_instances = int(deployment_properties.get('numberOfInstancesInProgress')) + \
                int(deployment_properties.get('numberOfInstancesSuccessful')) + \
                int(deployment_properties.get('numberOfInstancesFailed'))
            site_started_partially = int(deployment_properties.get('numberOfInstancesSuccessful')) > 0
            if site_started_partially:
                error_text += "Site started with errors: {}/{} instances failed to start successfully\n".format(
                    deployment_properties.get('numberOfInstancesFailed'),
                    total_num_instances)
            else:
                error_text += "Deployment failed because the site failed to start within 10 mins.\n"
                if int(total_num_instances) > 0:
                    error_text += "InprogressInstances: {}, SuccessfulInstances: {}, FailedInstances: {}\n".format(
                        deployment_properties.get('numberOfInstancesInProgress'),
                        deployment_properties.get('numberOfInstancesSuccessful'),
                        deployment_properties.get('numberOfInstancesFailed'))
            errors = deployment_properties.get('errors')
            if errors is not None and len(errors) > 0:
                error_extended_code = errors[0]['extendedCode']
                error_message = errors[0]['message']
                if error_message is not None:
                    error_text += "Error: {}\n".format(error_message)
                else:
                    error_text += "Extended ErrorCode: {}\n".format(error_extended_code)
            failure_logs = deployment_properties.get('failedInstancesLogs')
            if failure_logs is not None and len(failure_logs) > 0:
                failure_logs = failure_logs[0]
            error_text += "Please check the runtime logs for more info: {}\n".format(failure_logs)
            if site_started_partially:
                logger.warning(error_text)
                break
            raise CLIError(error_text)
        if deployment_status == "BuildFailed":
            error_text = "Deployment failed because the build process failed\n"
            errors = deployment_properties.get('errors')
            if errors is not None and len(errors) > 0:
                error_extended_code = errors[0]['extendedCode']
                error_message = errors[0]['message']
                if error_message is not None:
                    error_text += "Error: {}\n".format(error_message)
                else:
                    error_text += "Extended ErrorCode: {}\n".format(error_extended_code)
            deployment_logs = deployment_properties.get('failedInstancesLogs')
            if deployment_logs is None or len(deployment_logs) == 0:
                scm_url = _get_scm_url(cmd, resource_group_name, webapp_name, slot)
                deployment_logs = scm_url + f"/api/deployments/{deployment_id}/log"
            else:
                deployment_logs = deployment_logs[0]
            error_text += "Please check the build logs for more info: {}\n".format(deployment_logs)
            raise CLIError(error_text)
        time.sleep(15)

    if time_elapsed >= max_time_sec and deployment_status != "RuntimeSuccessful":
        scm_url = _get_scm_url(cmd, resource_group_name, webapp_name, slot)
        if deployment_status == "BuildInProgress":
            deployments_log_url = scm_url + f"/api/deployments/{deployment_id}/log"
            raise CLIError("Timeout reached while build was still in progress. "
                           "Navigate to {} to check the build logs for your app.".format(
                               deployments_log_url))
        # For any other status, redirect user to /deployments/<id> endpoint
        deployments_url = scm_url + f"/api/deployments/{deployment_id}"
        error_text = ("Timeout reached while tracking deployment status, however, the deployment"
                      " operation is still on-going. Navigate to {} to check the deployment status"
                      " of your app. \n").format(deployments_url)
        total_num_instances = int(deployment_properties.get('numberOfInstancesInProgress')) + \
            int(deployment_properties.get('numberOfInstancesSuccessful')) + \
            int(deployment_properties.get('numberOfInstancesFailed'))
        if total_num_instances > 0:
            error_text += "InprogressInstances: {}, SuccessfulInstances: {}, FailedInstances: {}".format(
                          deployment_properties.get('numberOfInstancesInProgress'),
                          deployment_properties.get('numberOfInstancesSuccessful'),
                          deployment_properties.get('numberOfInstancesFailed'))
        raise CLIError(error_text)
    return response_body


def _check_zip_deployment_status_flex(cmd, rg_name, name, deployment_status_url, timeout=None):
    import requests
    from azure.cli.core.util import should_disable_connection_verify

    headers = get_scm_site_headers_flex(cmd.cli_ctx)
    total_trials = (int(timeout) // 2) if timeout else 450
    num_trials = 0
    # Indicates whether the status has been non empty in previous calls
    has_response = False
    has_partial_success = False
    while num_trials < total_trials:
        time.sleep(1)
        response = requests.get(deployment_status_url, headers=headers,
                                verify=not should_disable_connection_verify())
        try:
            if response.status_code == 202 and not has_partial_success:
                has_partial_success = True
            if response.status_code == 404 and has_partial_success:
                break
            if (response.status_code == 404 or response.json().get('status') is None) and has_response:
                raise CLIError("Failed to retrieve deployment status. Please try again in a few minutes.")
            if (response.status_code != 404 and response.json().get('status') is not None) and not has_response:
                has_response = True

            res_dict = response.json()
        except json.decoder.JSONDecodeError:
            logger.warning("Deployment status endpoint %s returns malformed data. Retrying...", deployment_status_url)
            res_dict = {}
        finally:
            num_trials = num_trials + 1

        status = res_dict.get('status', 0)

        if status == -1:
            raise CLIError("Deployment was cancelled.")
        if status == 3:
            raise CLIError("Zip deployment failed. {}. These are the deployment logs: \n{}".format(
                           res_dict, json.dumps(show_deployment_log(cmd, rg_name, name))))
        if status == 4:
            break
        if status == 5:
            raise CLIError("Deployment was cancelled and another deployment is in progress.")
        if status == 6:
            raise CLIError("Deployment was partially successful. These are the deployment logs:\n{}".format(
                           json.dumps(show_deployment_log(cmd, rg_name, name))))
        if 'progress' in res_dict:
            logger.info(res_dict['progress'])  # show only in debug mode, customers seem to find this confusing
    # if the deployment is taking longer than expected
    if res_dict.get('status', 0) != 4 and not has_partial_success:
        raise CLIError("""Timeout reached by the command, however, the deployment operation
                       is still on-going. Navigate to your scm site to check the deployment status""")
    return res_dict


def list_continuous_webjobs(cmd, resource_group_name, name, slot=None):
    return _generic_site_operation(cmd.cli_ctx, resource_group_name, name, 'list_continuous_web_jobs', slot)


def start_continuous_webjob(cmd, resource_group_name, name, webjob_name, slot=None):
    client = web_client_factory(cmd.cli_ctx)
    if slot:
        client.web_apps.start_continuous_web_job_slot(resource_group_name, name, webjob_name, slot)
        return client.web_apps.get_continuous_web_job_slot(resource_group_name, name, webjob_name, slot)
    client.web_apps.start_continuous_web_job(resource_group_name, name, webjob_name)
    return client.web_apps.get_continuous_web_job(resource_group_name, name, webjob_name)


def stop_continuous_webjob(cmd, resource_group_name, name, webjob_name, slot=None):
    client = web_client_factory(cmd.cli_ctx)
    if slot:
        client.web_apps.stop_continuous_web_job_slot(resource_group_name, name, webjob_name, slot)
        return client.web_apps.get_continuous_web_job_slot(resource_group_name, name, webjob_name, slot)
    client.web_apps.stop_continuous_web_job(resource_group_name, name, webjob_name)
    return client.web_apps.get_continuous_web_job(resource_group_name, name, webjob_name)


def remove_continuous_webjob(cmd, resource_group_name, name, webjob_name, slot=None):
    client = web_client_factory(cmd.cli_ctx)
    if slot:
        return client.web_apps.delete_continuous_web_job_slot(resource_group_name, name, webjob_name, slot)
    return client.web_apps.delete_continuous_web_job(resource_group_name, name, webjob_name)


def list_triggered_webjobs(cmd, resource_group_name, name, slot=None):
    return _generic_site_operation(cmd.cli_ctx, resource_group_name, name, 'list_triggered_web_jobs', slot)


def run_triggered_webjob(cmd, resource_group_name, name, webjob_name, slot=None):
    client = web_client_factory(cmd.cli_ctx)
    if slot:
        client.web_apps.run_triggered_web_job_slot(resource_group_name, name, webjob_name, slot)
        return client.web_apps.get_triggered_web_job_slot(resource_group_name, name, webjob_name, slot)
    client.web_apps.run_triggered_web_job(resource_group_name, name, webjob_name)
    return client.web_apps.get_triggered_web_job(resource_group_name, name, webjob_name)


def remove_triggered_webjob(cmd, resource_group_name, name, webjob_name, slot=None):
    client = web_client_factory(cmd.cli_ctx)
    if slot:
        return client.web_apps.delete_triggered_web_job_slot(resource_group_name, name, webjob_name, slot)
    return client.web_apps.delete_triggered_web_job(resource_group_name, name, webjob_name)


def list_hc(cmd, name, resource_group_name, slot=None):
    client = web_client_factory(cmd.cli_ctx)
    if slot is None:
        listed_vals = client.web_apps.list_hybrid_connections(resource_group_name, name)
    else:
        listed_vals = client.web_apps.list_hybrid_connections_slot(resource_group_name, name, slot)

    # reformats hybrid connection, to prune unnecessary fields
    mod_list = []
    for x in listed_vals.additional_properties["value"]:
        properties = x["properties"]
        resourceGroup = x["id"].split("/")
        mod_hc = {
            "id": x["id"],
            "location": x["location"],
            "name": x["name"],
            "properties": {
                "hostname": properties["hostname"],
                "port": properties["port"],
                "relayArmUri": properties["relayArmUri"],
                "relayName": properties["relayName"],
                "serviceBusNamespace": properties["serviceBusNamespace"],
                "serviceBusSuffix": properties["serviceBusSuffix"]
            },
            "resourceGroup": resourceGroup[4],
            "type": x["type"]
        }
        mod_list.append(mod_hc)
    return mod_list


def add_hc(cmd, name, resource_group_name, namespace, hybrid_connection, slot=None):
    HybridConnection = cmd.get_models('HybridConnection')

    web_client = web_client_factory(cmd.cli_ctx)

    hy_co_id = ''
    for n in NamespaceList(cli_ctx=cmd.cli_ctx)(command_args={}):
        logger.warning(n['name'])
        if n['name'] == namespace:
            hy_co_id = n['id']

    if hy_co_id == '':
        raise ResourceNotFoundError('Azure Service Bus Relay namespace {} was not found.'.format(namespace))

    i = 0
    hy_co_resource_group = ''
    hy_co_split = hy_co_id.split("/")
    for z in hy_co_split:
        if z == "resourceGroups":
            hy_co_resource_group = hy_co_split[i + 1]
        i = i + 1

    # calling the relay API to get information about the hybrid connection
    hy_co = HyCoShow(cli_ctx=cmd.cli_ctx)(command_args={"resource_group": hy_co_resource_group,
                                                        "namespace_name": namespace,
                                                        "name": hybrid_connection})

    # if the hybrid connection does not have a default sender authorization
    # rule, create it
    hy_co_rules = HycoAuthoList(cli_ctx=cmd.cli_ctx)(command_args={"resource_group": hy_co_resource_group,
                                                                   "namespace_name": namespace,
                                                                   "hybrid_connection_name": hybrid_connection})
    has_default_sender_key = False
    for r in hy_co_rules:
        if r['name'].lower() == "defaultsender":
            for z in r['rights']:
                if z[0].lower() == 'send' and len(z) == 1:
                    has_default_sender_key = True

    if not has_default_sender_key:
        rights = ["Send"]
        args = {"resource_group": hy_co_resource_group, "namespace_name": namespace,
                "hybrid_connection_name": hybrid_connection, "name": "defaultSender", "rights": rights}
        HycoAuthoCreate(cli_ctx=cmd.cli_ctx)(command_args=args)
    hy_co_keys = HycoAuthoKeysList(cli_ctx=cmd.cli_ctx)(command_args={"resource_group": hy_co_resource_group,
                                                                      "namespace_name": namespace,
                                                                      "hybrid_connection_name": hybrid_connection,
                                                                      "name": "defaultSender"})
    hy_co_info = hy_co['id']
    hy_co_metadata = ast.literal_eval(hy_co['userMetadata'])
    hy_co_hostname = ''
    for x in hy_co_metadata:
        if x["key"] == "endpoint":
            hy_co_hostname = x["value"]

    hostname_parts = hy_co_hostname.split(":")
    hostname = hostname_parts[0]
    port = hostname_parts[1]
    id_parameters = hy_co_info.split("/")

    # populate object with information from the hybrid connection, and set it
    # on webapp

    hc = HybridConnection(service_bus_namespace=id_parameters[8],
                          relay_name=hybrid_connection,
                          relay_arm_uri=hy_co_info,
                          hostname=hostname,
                          port=port,
                          send_key_name="defaultSender",
                          send_key_value=hy_co_keys['primaryKey'],
                          service_bus_suffix=".servicebus.windows.net")

    if slot is None:
        return_hc = web_client.web_apps.create_or_update_hybrid_connection(resource_group_name, name, namespace,
                                                                           hybrid_connection, hc)
    else:
        return_hc = web_client.web_apps.create_or_update_hybrid_connection_slot(resource_group_name, name, namespace,
                                                                                hybrid_connection, slot, hc)

    # reformats hybrid connection, to prune unnecessary fields
    resourceGroup = return_hc.id.split("/")
    mod_hc = {
        "hostname": return_hc.hostname,
        "id": return_hc.id,
        "location": return_hc.additional_properties["location"],
        "name": return_hc.name,
        "port": return_hc.port,
        "relayArmUri": return_hc.relay_arm_uri,
        "resourceGroup": resourceGroup[4],
        "serviceBusNamespace": return_hc.service_bus_namespace,
        "serviceBusSuffix": return_hc.service_bus_suffix
    }
    return mod_hc


# set the key the apps use to connect with the hybrid connection
def set_hc_key(cmd, plan, resource_group_name, namespace, hybrid_connection, key_type):
    HybridConnection = cmd.get_models('HybridConnection')
    web_client = web_client_factory(cmd.cli_ctx)

    # extract the hybrid connection resource group
    asp_hy_co = web_client.app_service_plans.get_hybrid_connection(resource_group_name, plan,
                                                                   namespace, hybrid_connection)
    arm_uri = asp_hy_co.relay_arm_uri
    split_uri = arm_uri.split("resourceGroups/")
    resource_group_strings = split_uri[1].split('/')
    relay_resource_group = resource_group_strings[0]

    # calling the relay function to obtain information about the hc in question
    hy_co = HyCoShow(cli_ctx=cmd.cli_ctx)(command_args={"resource_group": relay_resource_group,
                                                        "namespace_name": namespace,
                                                        "name": hybrid_connection})

    # if the hybrid connection does not have a default sender authorization
    # rule, create it
    hy_co_rules = HycoAuthoList(cli_ctx=cmd.cli_ctx)(command_args={"resource_group": relay_resource_group,
                                                                   "namespace_name": namespace,
                                                                   "hybrid_connection_name": hybrid_connection})

    has_default_sender_key = False
    for r in hy_co_rules:
        if r['name'].lower() == "defaultsender":
            for z in r['rights']:
                if z[0].lower() == 'send' and len(z) == 1:
                    has_default_sender_key = True

    if not has_default_sender_key:
        rights = ["Send"]
        args = {"resource_group": relay_resource_group, "namespace_name": namespace,
                "hybrid_connection_name": hybrid_connection, "name": "defaultSender", "rights": rights}
        HycoAuthoCreate(cli_ctx=cmd.cli_ctx)(command_args=args)

    hy_co_keys = HycoAuthoKeysList(cli_ctx=cmd.cli_ctx)(command_args={"resource_group": relay_resource_group,
                                                                      "namespace_name": namespace,
                                                                      "hybrid_connection_name": hybrid_connection,
                                                                      "name": "defaultSender"})
    hy_co_metadata = ast.literal_eval(hy_co.user_metadata)
    hy_co_hostname = 0
    for x in hy_co_metadata:
        if x["key"] == "endpoint":
            hy_co_hostname = x["value"]

    hostname_parts = hy_co_hostname.split(":")
    hostname = hostname_parts[0]
    port = hostname_parts[1]

    key = "empty"
    if key_type.lower() == "primary":
        key = hy_co_keys['primaryKey']
    elif key_type.lower() == "secondary":
        key = hy_co_keys['secondaryKey']
    # enures input is correct
    if key == "empty":
        logger.warning("Key type is invalid - must be primary or secondary")
        return

    apps = web_client.app_service_plans.list_web_apps_by_hybrid_connection(resource_group_name, plan, namespace,
                                                                           hybrid_connection)
    # changes the key for every app that uses that hybrid connection
    for x in apps:
        app_info = ast.literal_eval(x)
        app_name = app_info["name"]
        app_id = app_info["id"]
        id_split = app_id.split("/")
        app_resource_group = id_split[4]
        hc = HybridConnection(service_bus_namespace=namespace, relay_name=hybrid_connection,
                              relay_arm_uri=arm_uri, hostname=hostname, port=port, send_key_name="defaultSender",
                              send_key_value=key)
        web_client.web_apps.update_hybrid_connection(app_resource_group, app_name, namespace,
                                                     hybrid_connection, hc)

    return web_client.app_service_plans.list_web_apps_by_hybrid_connection(resource_group_name, plan,
                                                                           namespace, hybrid_connection)


def appservice_list_vnet(cmd, resource_group_name, plan):
    web_client = web_client_factory(cmd.cli_ctx)
    return web_client.app_service_plans.list_vnets(resource_group_name, plan)


def remove_hc(cmd, resource_group_name, name, namespace, hybrid_connection, slot=None):
    client = web_client_factory(cmd.cli_ctx)
    if slot is None:
        return_hc = client.web_apps.delete_hybrid_connection(resource_group_name, name, namespace, hybrid_connection)
    else:
        return_hc = client.web_apps.delete_hybrid_connection_slot(resource_group_name, name, namespace,
                                                                  hybrid_connection, slot)
    return return_hc


def list_functionapp_vnet_integration(cmd, name, resource_group_name, slot=None):
    return list_vnet_integration(cmd, name, resource_group_name, slot=None)


def list_vnet_integration(cmd, name, resource_group_name, slot=None):
    client = web_client_factory(cmd.cli_ctx)
    if slot is None:
        result = list(client.web_apps.list_vnet_connections(resource_group_name, name))
    else:
        result = list(client.web_apps.list_vnet_connections_slot(resource_group_name, name, slot))
    mod_list = []

    # reformats the vnet entry, removing unecessary information
    for x in result:
        # removes GUIDs from name and id
        longName = x.name
        if '_' in longName:
            usIndex = longName.index('_')
            shortName = longName[usIndex + 1:]
        else:
            shortName = longName
        v_id = x.id
        lastSlash = v_id.rindex('/')
        shortId = v_id[:lastSlash] + '/' + shortName
        # extracts desired fields
        certThumbprint = x.cert_thumbprint
        location = x.additional_properties["location"]
        v_type = x.type
        vnet_resource_id = x.vnet_resource_id
        id_strings = v_id.split('/')
        resourceGroup = id_strings[4]
        routes = x.routes

        vnet_mod = {"certThumbprint": certThumbprint,
                    "id": shortId,
                    "location": location,
                    "name": shortName,
                    "resourceGroup": resourceGroup,
                    "routes": routes,
                    "type": v_type,
                    "vnetResourceId": vnet_resource_id}
        mod_list.append(vnet_mod)

    return mod_list


def add_webapp_vnet_integration(cmd, name, resource_group_name, vnet, subnet, slot=None, skip_delegation_check=False):
    return _add_vnet_integration(cmd, name, resource_group_name, vnet, subnet, slot, skip_delegation_check)


def add_functionapp_vnet_integration(cmd, name, resource_group_name, vnet, subnet, slot=None,
                                     skip_delegation_check=False):
    client = web_client_factory(cmd.cli_ctx)
    functionapp = get_functionapp(cmd, resource_group_name, name)
    parsed_plan_id = parse_resource_id(functionapp.server_farm_id)
    plan_info = client.app_service_plans.get(parsed_plan_id['resource_group'], parsed_plan_id['name'])
    if plan_info is None:
        raise ResourceNotFoundError('Could not determine the current plan of the functionapp')
    if is_plan_consumption(cmd, plan_info):
        raise ValidationError('Virtual network integration is not allowed for consumption plans')
    if is_flex_functionapp(cmd.cli_ctx, resource_group_name, name):
        register_app_provider(cmd)
    return _add_vnet_integration(cmd, name, resource_group_name, vnet, subnet, slot, skip_delegation_check)


def _add_vnet_integration(cmd, name, resource_group_name, vnet, subnet, slot=None, skip_delegation_check=False):
    subnet_info = _get_subnet_info(cmd=cmd,
                                   resource_group_name=resource_group_name,
                                   subnet=subnet,
                                   vnet=vnet)
    client = web_client_factory(cmd.cli_ctx)

    app = _generic_site_operation(cmd.cli_ctx, resource_group_name, name, 'get', slot, client=client)

    parsed_plan = parse_resource_id(app.server_farm_id)
    plan_info = client.app_service_plans.get(parsed_plan['resource_group'], parsed_plan["name"])
    is_flex = is_flex_functionapp(cmd.cli_ctx, resource_group_name, name)

    if skip_delegation_check:
        logger.warning('Skipping delegation check. Ensure that subnet is delegated to Microsoft.Web/serverFarms.'
                       ' Missing delegation can cause "Bad Request" error.')
    else:
        _vnet_delegation_check(cmd, subnet_subscription_id=subnet_info["subnet_subscription_id"],
                               vnet_resource_group=subnet_info["resource_group_name"],
                               vnet_name=subnet_info["vnet_name"],
                               subnet_name=subnet_info["subnet_name"],
                               subnet_service_delegation=FLEX_SUBNET_DELEGATION if is_flex else None)

    app.virtual_network_subnet_id = subnet_info["subnet_resource_id"]
    app.vnet_route_all_enabled = True
    app.site_config.vnet_route_all_enabled = True

    _generic_site_operation(cmd.cli_ctx, resource_group_name, name, 'begin_create_or_update', slot,
                            client=client, extra_parameter=app)

    return {
        "id": subnet_info["vnet_resource_id"],
        "location": plan_info.location,  # must be the same as vnet location bc of validation check
        "name": subnet_info["vnet_name"],
        "resourceGroup": subnet_info["resource_group_name"],
        "subnetResourceId": subnet_info["subnet_resource_id"]
    }


def _vnet_delegation_check(cmd, subnet_subscription_id, vnet_resource_group, vnet_name, subnet_name,
                           subnet_service_delegation="Microsoft.Web/serverFarms"):
    from azure.cli.core.commands.client_factory import get_subscription_id

    if subnet_service_delegation is None:
        subnet_service_delegation = "Microsoft.Web/serverFarms"

    if get_subscription_id(cmd.cli_ctx).lower() != subnet_subscription_id.lower():
        logger.warning('Cannot validate subnet in other subscription for delegation to Microsoft.Web/serverFarms.'
                       ' Missing delegation can cause "Bad Request" error.')
        logger.warning('To manually add a delegation, use the command: az network vnet subnet update '
                       '--resource-group %s '
                       '--name %s '
                       '--vnet-name %s '
                       '--delegations %s', vnet_resource_group, subnet_name, vnet_name, subnet_service_delegation)
    else:
        subnetObj = SubnetShow(cli_ctx=cmd.cli_ctx)(command_args={
            "name": subnet_name,
            "vnet_name": vnet_name,
            "resource_group": vnet_resource_group
        })
        delegations = subnetObj["delegations"]
        delegated = False
        for d in delegations:
            if d["serviceName"].lower() == subnet_service_delegation.lower():
                delegated = True

        if not delegated:
            poller = SubnetUpdate(cli_ctx=cmd.cli_ctx)(command_args={
                "name": subnet_name,
                "vnet_name": vnet_name,
                "resource_group": vnet_resource_group,
                "delegated_services": [{"name": "delegation", "service_name": subnet_service_delegation}]
            })
            LongRunningOperation(cmd.cli_ctx)(poller)


def _validate_subnet(cli_ctx, subnet, vnet, resource_group_name):
    subnet_is_id = is_valid_resource_id(subnet)
    if subnet_is_id:
        subnet_id_parts = parse_resource_id(subnet)
        vnet_name = subnet_id_parts['name']
        if not (vnet_name.lower() == vnet.lower() or subnet.startswith(vnet)):
            logger.warning('Subnet ID is valid. Ignoring vNet input.')
        return subnet

    vnet_is_id = is_valid_resource_id(vnet)
    if vnet_is_id:
        vnet_id_parts = parse_resource_id(vnet)
        return resource_id(
            subscription=vnet_id_parts['subscription'],
            resource_group=vnet_id_parts['resource_group'],
            namespace='Microsoft.Network',
            type='virtualNetworks',
            name=vnet_id_parts['name'],
            child_type_1='subnets',
            child_name_1=subnet)

    # Reuse logic from existing command to stay backwards compatible
    list_all_vnets = VNetList(cli_ctx=cli_ctx)(command_args={})

    vnets = []
    for v in list_all_vnets:
        if vnet in (v["name"], v["id"]):
            vnet_details = parse_resource_id(v["id"])
            vnet_resource_group = vnet_details['resource_group']
            vnets.append((v["id"], v["name"], vnet_resource_group))

    if not vnets:
        return logger.warning("The virtual network %s was not found in the subscription.", vnet)

    # If more than one vnet, try to use one from same resource group. Otherwise, use first and log the vnet resource id
    found_vnet = [v for v in vnets if v[2].lower() == resource_group_name.lower()]
    if not found_vnet:
        found_vnet = [vnets[0]]

    (vnet_id, vnet, vnet_resource_group) = found_vnet[0]
    if len(vnets) > 1:
        logger.warning("Multiple virtual networks of name %s were found. Using virtual network with resource ID: %s. "
                       "To use a different virtual network, specify the virtual network resource ID using --vnet.",
                       vnet, vnet_id)
    vnet_id_parts = parse_resource_id(vnet_id)
    return resource_id(
        subscription=vnet_id_parts['subscription'],
        resource_group=vnet_id_parts['resource_group'],
        namespace='Microsoft.Network',
        type='virtualNetworks',
        name=vnet_id_parts['name'],
        child_type_1='subnets',
        child_name_1=subnet)


def remove_functionapp_vnet_integration(cmd, name, resource_group_name, slot=None):
    return remove_vnet_integration(cmd, name, resource_group_name, slot)


def remove_vnet_integration(cmd, name, resource_group_name, slot=None):
    client = web_client_factory(cmd.cli_ctx)
    if slot is None:
        return_vnet = client.web_apps.delete_swift_virtual_network(resource_group_name, name)
    else:
        return_vnet = client.web_apps.delete_swift_virtual_network_slot(resource_group_name, name, slot)
    return return_vnet


def get_history_triggered_webjob(cmd, resource_group_name, name, webjob_name, slot=None):
    client = web_client_factory(cmd.cli_ctx)
    if slot:
        return client.web_apps.list_triggered_web_job_history_slot(resource_group_name, name, webjob_name, slot)
    return client.web_apps.list_triggered_web_job_history(resource_group_name, name, webjob_name)


def webapp_up(cmd, name=None, resource_group_name=None, plan=None, location=None, sku=None,  # pylint: disable=too-many-statements,too-many-branches
              os_type=None, runtime=None, dryrun=False, logs=False, launch_browser=False, html=False,
              app_service_environment=None, track_status=True, enable_kudu_warmup=True, basic_auth=""):
    if not name:
        name = generate_default_app_name(cmd)

    import os

    AppServicePlan = cmd.get_models('AppServicePlan')
    src_dir = os.getcwd()
    _src_path_escaped = "{}".format(src_dir.replace(os.sep, os.sep + os.sep))
    client = web_client_factory(cmd.cli_ctx)
    user = get_profile_username()
    _create_new_rg = False
    _site_availability = get_site_availability(cmd, name)
    _create_new_app = _site_availability.name_available
    runtime = _StackRuntimeHelper.remove_delimiters(runtime)
    os_name = os_type if os_type else detect_os_from_src(src_dir, html, runtime)
    _is_linux = os_name.lower() == LINUX_OS_NAME
    helper = _StackRuntimeHelper(cmd, linux=_is_linux, windows=not _is_linux)

    if runtime:
        match = helper.resolve(runtime, _is_linux)
        if not match:
            raise ValidationError("{0} runtime '{1}' is not supported. Please check supported runtimes with: "
                                  "'az webapp list-runtimes --os {0}'".format(os_name, runtime))

        language = runtime.split('|')[0]
        version_used_create = '|'.join(runtime.split('|')[1:])
        detected_version = '-'
    else:
        # detect the version
        _lang_details = get_lang_from_content(src_dir, html, is_linux=_is_linux)
        language = _lang_details.get('language')
        _data = get_runtime_version_details(_lang_details.get('file_loc'), language, helper, _is_linux)
        version_used_create = _data.get('to_create')
        detected_version = _data.get('detected')

    runtime_version = "{}|{}".format(language, version_used_create) if \
        version_used_create != "-" else version_used_create
    site_config = None

    if not _create_new_app:  # App exists, or App name unavailable
        if _site_availability.reason == 'Invalid':
            raise ValidationError(_site_availability.message)
        # Get the ASP & RG info, if the ASP & RG parameters are provided we use those else we need to find those
        logger.warning("Webapp '%s' already exists. The command will deploy contents to the existing app.", name)
        app_details = get_app_details(cmd, name)
        if app_details is None:
            raise ResourceNotFoundError("Unable to retrieve details of the existing app '{}'. Please check that the "
                                        "app is a part of the current subscription if updating an existing app. If "
                                        "creating a new app, app names must be globally unique. Please try a more "
                                        "unique name or leave unspecified to receive a randomly "
                                        "generated name.".format(name))
        current_rg = app_details.resource_group
        if resource_group_name is not None and (resource_group_name.lower() != current_rg.lower()):
            raise ValidationError("The webapp '{}' exists in ResourceGroup '{}' and does not "
                                  "match the value entered '{}'. Please re-run command with the "
                                  "correct parameters.". format(name, current_rg, resource_group_name))
        rg_name = resource_group_name or current_rg
        if location is None:
            loc = app_details.location.replace(" ", "").lower()
        else:
            loc = location.replace(" ", "").lower()
        plan_details = parse_resource_id(app_details.server_farm_id)
        current_plan = plan_details['name']
        if plan is not None and current_plan.lower() != plan.lower():
            raise ValidationError("The plan name entered '{}' does not match the plan name that the webapp is "
                                  "hosted in '{}'. Please check if you have configured defaults for plan name "
                                  "and re-run command.".format(plan, current_plan))
        plan = plan or plan_details['name']
        plan_info = client.app_service_plans.get(plan_details['resource_group'], plan)
        sku = plan_info.sku.name if isinstance(plan_info, AppServicePlan) else 'Free'
        current_os = 'Linux' if plan_info.reserved else 'Windows'
        # Raise error if current OS of the app is different from the current one
        if current_os.lower() != os_name.lower():
            raise ValidationError("The webapp '{}' is a {} app. The code detected at '{}' will default to "
                                  "'{}'. Please create a new app "
                                  "to continue this operation. For more information on default behaviors, "
                                  "see https://learn.microsoft.com/cli/azure/webapp?view=azure-cli-latest#az_webapp_up."
                                  .format(name, current_os, src_dir, os_name))
        _is_linux = plan_info.reserved
        # for an existing app check if the runtime version needs to be updated
        # Get site config to check the runtime version
        site_config = client.web_apps.get_configuration(rg_name, name)
    else:  # need to create new app, check if we need to use default RG or use user entered values
        logger.warning("The webapp '%s' doesn't exist", name)
        sku = get_sku_to_use(src_dir, html, sku, runtime, app_service_environment)
        loc = set_location(cmd, sku, location)
        rg_name = get_rg_to_use(user, resource_group_name)
        _create_new_rg = not check_resource_group_exists(cmd, rg_name)
        plan = get_plan_to_use(cmd=cmd,
                               user=user,
                               loc=loc,
                               sku=sku,
                               create_rg=_create_new_rg,
                               resource_group_name=rg_name,
                               plan=plan,
                               is_linux=_is_linux,
                               client=client)
    dry_run_str = r""" {
                "name" : "%s",
                "appserviceplan" : "%s",
                "resourcegroup" : "%s",
                "sku": "%s",
                "os": "%s",
                "location" : "%s",
                "src_path" : "%s",
                "runtime_version_detected": "%s",
                "runtime_version": "%s"
                }
                """ % (name, plan, rg_name, get_sku_tier(sku), os_name, loc, _src_path_escaped, detected_version,
                       runtime_version)
    create_json = json.loads(dry_run_str)

    if dryrun:
        logger.warning("Web app will be created with the below configuration,re-run command "
                       "without the --dryrun flag to create & deploy a new app")
        return create_json

    if _create_new_rg:
        logger.warning("Creating Resource group '%s' ...", rg_name)
        create_resource_group(cmd, rg_name, loc)
        logger.warning("Resource group creation complete")
    # create ASP
    logger.warning("Creating AppServicePlan '%s' or Updating if already exists", plan)
    # we will always call the ASP create or update API so that in case of re-deployment, if the SKU or plan setting are
    # updated we update those
    try:
        create_app_service_plan(cmd, rg_name, plan, _is_linux, hyper_v=False, per_site_scaling=False, sku=sku,
                                number_of_workers=1 if _is_linux else None, location=loc,
                                app_service_environment=app_service_environment)
    except ResourceNotFoundError as ex:
        raise ex
    except CLIError as ex:
        raise ex
    except Exception as ex:  # pylint: disable=broad-except
        if ex.response.status_code == 409:  # catch 409 conflict when trying to create existing ASP in diff location
            try:
                response_content = json.loads(ex.response._content.decode('utf-8'))  # pylint: disable=protected-access
            except Exception:  # pylint: disable=broad-except
                raise CLIInternalError(ex)
            raise UnclassifiedUserFault(response_content['error']['message'])
        raise AzureResponseError(ex)

    if _create_new_app:
        logger.warning("Creating webapp '%s' ...", name)
        create_webapp(cmd, rg_name, name, plan, runtime_version if not html else None,
                      using_webapp_up=True, language=language)
        _configure_default_logging(cmd, rg_name, name)
    else:  # for existing app if we might need to update the stack runtime settings
        helper = _StackRuntimeHelper(cmd, linux=_is_linux, windows=not _is_linux)
        match = helper.resolve(runtime_version, _is_linux)

        if os_name.lower() == 'linux' and site_config.linux_fx_version != runtime_version:
            if match and site_config.linux_fx_version != match.configs['linux_fx_version']:
                logger.warning('Updating runtime version from %s to %s',
                               site_config.linux_fx_version, match.configs['linux_fx_version'])
                update_site_configs(cmd, rg_name, name, linux_fx_version=match.configs['linux_fx_version'])
                logger.warning('Waiting for runtime version to propagate ...')
                time.sleep(30)  # wait for kudu to get updated runtime before zipdeploy. No way to poll for this
            elif not match:
                logger.warning('Updating runtime version from %s to %s',
                               site_config.linux_fx_version, runtime_version)
                update_site_configs(cmd, rg_name, name, linux_fx_version=runtime_version)
                logger.warning('Waiting for runtime version to propagate ...')
                time.sleep(30)  # wait for kudu to get updated runtime before zipdeploy. No way to poll for this
        elif os_name.lower() == 'windows':
            # may need to update stack runtime settings. For node its site_config.app_settings, otherwise site_config
            if match:
                _update_app_settings_for_windows_if_needed(cmd, rg_name, name, match, site_config, runtime_version)
        create_json['runtime_version'] = runtime_version

    _enable_basic_auth(cmd, name, None, resource_group_name, basic_auth.lower())

    # Zip contents & Deploy
    logger.warning("Creating zip with contents of dir %s ...", src_dir)
    # zip contents & deploy
    zip_file_path = zip_contents_from_dir(src_dir, language)
    enable_zip_deploy(cmd, rg_name, name, zip_file_path, track_status=track_status,
                      enable_kudu_warmup=enable_kudu_warmup)

    if launch_browser:
        logger.warning("Launching app using default browser")
        view_in_browser(cmd, rg_name, name, None, logs)
    else:
        _url = _get_url(cmd, rg_name, name)
        logger.warning("You can launch the app at %s", _url)
        create_json.update({'URL': _url})

    if logs:
        _configure_default_logging(cmd, rg_name, name)
        try:
            return get_streaming_log(cmd, rg_name, name)
        except Exception:  # pylint: disable=broad-except
            logger.warning("Unable to reach the app. Please run 'az webapp log tail' to view the logs.")

    _set_webapp_up_default_args(cmd, rg_name, sku, plan, loc, name)

    return create_json


def _set_webapp_up_default_args(cmd, rg_name, sku, plan, loc, name):
    with ConfiguredDefaultSetter(cmd.cli_ctx.config, True):
        logger.warning("Setting 'az webapp up' default arguments for current directory. "
                       "Manage defaults with 'az configure --scope local'")

        cmd.cli_ctx.config.set_value('defaults', 'group', rg_name)
        logger.warning("--resource-group/-g default: %s", rg_name)

        cmd.cli_ctx.config.set_value('defaults', 'sku', sku)
        logger.warning("--sku default: %s", sku)

        cmd.cli_ctx.config.set_value('defaults', 'appserviceplan', plan)
        logger.warning("--plan/-p default: %s", plan)

        cmd.cli_ctx.config.set_value('defaults', 'location', loc)
        logger.warning("--location/-l default: %s", loc)

        cmd.cli_ctx.config.set_value('defaults', 'web', name)
        logger.warning("--name/-n default: %s", name)


def _update_app_settings_for_windows_if_needed(cmd, rg_name, name, match, site_config, runtime_version):
    app_settings = _generic_site_operation(cmd.cli_ctx, rg_name, name, 'list_application_settings', slot=None)
    update_needed = False
    if 'node' in runtime_version:
        settings = []
        for k, v in match.configs.items():
            for app_setting_name, app_setting_value in app_settings.properties.items():
                if app_setting_name == k and app_setting_value != v:
                    update_needed = True
                    settings.append(f"{k}={v}")
        if update_needed:
            logger.warning('Updating runtime version to %s', runtime_version)
            update_app_settings(cmd, rg_name, name, settings=settings, slot=None, slot_settings=None)
    else:
        for k, v in match.configs.items():
            if getattr(site_config, k, None) != v:
                update_needed = True
                setattr(site_config, k, v)
        if update_needed:
            logger.warning('Updating runtime version to %s', runtime_version)
            update_site_configs(cmd,
                                rg_name,
                                name,
                                net_framework_version=site_config.net_framework_version,
                                php_version=site_config.php_version,
                                python_version=site_config.python_version,
                                java_version=site_config.java_version,
                                java_container=site_config.java_container,
                                java_container_version=site_config.java_container_version)

    current_stack = get_current_stack_from_runtime(runtime_version)
    _update_webapp_current_stack_property_if_needed(cmd, rg_name, name, current_stack)

    if update_needed:
        logger.warning('Waiting for runtime version to propagate ...')
        time.sleep(30)  # wait for kudu to get updated runtime before zipdeploy. No way to poll for this


def _update_webapp_current_stack_property_if_needed(cmd, resource_group, name, current_stack):
    if not current_stack:
        return
    # portal uses this current_stack value to display correct runtime for windows webapps
    client = web_client_factory(cmd.cli_ctx)
    app_metadata = client.web_apps.list_metadata(resource_group, name)
    if 'CURRENT_STACK' not in app_metadata.properties or app_metadata.properties["CURRENT_STACK"] != current_stack:
        app_metadata.properties["CURRENT_STACK"] = current_stack
        client.web_apps.update_metadata(resource_group, name, metadata=app_metadata)


def _ping_scm_site(cmd, resource_group, name, instance=None):
    from azure.cli.core.util import should_disable_connection_verify
    #  wake up kudu, by making an SCM call
    import requests
    #  work around until the timeout limits issue for linux is investigated & fixed
    scm_url = _get_scm_url(cmd, resource_group, name)
    headers = get_scm_site_headers(cmd.cli_ctx, name, resource_group)
    cookies = {}
    if instance is not None:
        cookies['ARRAffinity'] = instance
    requests.get(scm_url + '/api/settings', headers=headers, verify=not should_disable_connection_verify(),
                 cookies=cookies)


def is_webapp_up(tunnel_server):
    return tunnel_server.is_webapp_up()


def get_tunnel(cmd, resource_group_name, name, port=None, slot=None, instance=None):
    webapp = _generic_site_operation(cmd.cli_ctx, resource_group_name, name, 'get', slot)
    is_linux = webapp.reserved
    if not is_linux:
        raise ValidationError("Only Linux App Service Plans supported, Found a Windows App Service Plan")

    if port is None:
        port = 0  # Will auto-select a free port from 1024-65535
        logger.info('No port defined, creating on random free port')

    # Validate that we have a known instance (case-sensitive)
    if instance is not None:
        instances = list_instances(cmd, resource_group_name, name, slot=slot)
        instance_names = set(i.name for i in instances)
        if instance not in instance_names:
            if slot is not None:
                raise ValidationError("The provided instance '{}' is not valid "
                                      "for this webapp and slot.".format(instance))
            raise ValidationError("The provided instance '{}' is not valid for this webapp.".format(instance))

    scm_url = _get_scm_url(cmd, resource_group_name, name, slot)
    headers = get_scm_site_headers(cmd.cli_ctx, name, resource_group_name, slot)
    # basic & bearer auth use different capitalization for whatever reason
    auth_string = headers.get("authorization") or headers.get("Authorization")

    tunnel_server = TunnelServer('127.0.0.1', port, scm_url, auth_string, instance)
    _ping_scm_site(cmd, resource_group_name, name, instance=instance)

    _wait_for_webapp(tunnel_server)
    return tunnel_server


def create_tunnel(cmd, resource_group_name, name, port=None, slot=None, timeout=None, instance=None):
    tunnel_server = get_tunnel(cmd, resource_group_name, name, port, slot, instance)

    t = threading.Thread(target=_start_tunnel, args=(tunnel_server,))
    t.daemon = True
    t.start()
    logger.warning('Opening tunnel on addr: %s', tunnel_server.local_addr)
    logger.warning('Opening tunnel on port: %s', tunnel_server.local_port)

    config = get_site_configs(cmd, resource_group_name, name, slot)
    if config.remote_debugging_enabled:
        logger.warning('Tunnel is ready, connect on port %s', tunnel_server.local_port)
    else:
        ssh_user_name = 'root'
        ssh_user_password = 'Docker!'
        logger.warning('SSH is available { username: %s, password: %s }', ssh_user_name, ssh_user_password)
        logger.warning('Enter a full SSH session with: ssh %s@%s -m hmac-sha1 -p %s', ssh_user_name,
                       tunnel_server.local_addr, tunnel_server.local_port)

    logger.warning('Ctrl + C to close')

    if timeout:
        time.sleep(int(timeout))
    else:
        while t.is_alive():
            time.sleep(5)


def create_tunnel_and_session(cmd, resource_group_name, name, port=None, slot=None, timeout=None, instance=None):
    tunnel_server = get_tunnel(cmd, resource_group_name, name, port, slot, instance)

    t = threading.Thread(target=_start_tunnel, args=(tunnel_server,))
    t.daemon = True
    t.start()

    ssh_user_name = 'root'
    ssh_user_password = 'Docker!'

    s = threading.Thread(target=_start_ssh_session,
                         args=('localhost', tunnel_server.get_port(), ssh_user_name, ssh_user_password))
    s.daemon = True
    s.start()

    if timeout:
        time.sleep(int(timeout))
    else:
        while s.is_alive() and t.is_alive():
            time.sleep(5)


def perform_onedeploy_functionapp(cmd,
                                  resource_group_name,
                                  name,
                                  src_path=None,
                                  src_url=None,
                                  target_path=None,
                                  artifact_type=None,
                                  is_async=None,
                                  restart=None,
                                  clean=None,
                                  ignore_stack=None,
                                  timeout=None,
                                  slot=None):
    params = OneDeployParams()

    params.cmd = cmd
    params.resource_group_name = resource_group_name
    params.webapp_name = name
    params.src_path = src_path
    params.src_url = src_url
    params.target_path = target_path
    params.artifact_type = artifact_type
    params.is_async_deployment = is_async
    params.should_restart = restart
    params.is_clean_deployment = clean
    params.should_ignore_stack = ignore_stack
    params.timeout = timeout
    params.slot = slot
    params.track_status = False
    params.is_functionapp = True

    return _perform_onedeploy_internal(params)


def perform_onedeploy_webapp(cmd,
                             resource_group_name,
                             name,
                             src_path=None,
                             src_url=None,
                             target_path=None,
                             artifact_type=None,
                             is_async=None,
                             restart=None,
                             clean=None,
                             ignore_stack=None,
                             timeout=None,
                             slot=None,
                             track_status=True,
                             enable_kudu_warmup=True):
    params = OneDeployParams()

    params.cmd = cmd
    params.resource_group_name = resource_group_name
    params.webapp_name = name
    params.src_path = src_path
    params.src_url = src_url
    params.target_path = target_path
    params.artifact_type = artifact_type
    params.is_async_deployment = is_async
    params.should_restart = restart
    params.is_clean_deployment = clean
    params.should_ignore_stack = ignore_stack
    params.timeout = timeout
    params.slot = slot
    params.track_status = track_status
    params.enable_kudu_warmup = enable_kudu_warmup

    client = web_client_factory(cmd.cli_ctx)
    app = client.web_apps.get(resource_group_name, name)
    params.is_linux_webapp = is_linux_webapp(app)
    params.is_functionapp = False
    return _perform_onedeploy_internal(params)


# Class for OneDeploy parameters
# pylint: disable=too-many-instance-attributes,too-few-public-methods
class OneDeployParams:
    def __init__(self):
        self.cmd = None
        self.resource_group_name = None
        self.webapp_name = None
        self.src_path = None
        self.src_url = None
        self.artifact_type = None
        self.is_async_deployment = None
        self.target_path = None
        self.should_restart = None
        self.is_clean_deployment = None
        self.should_ignore_stack = None
        self.timeout = None
        self.slot = None
        self.track_status = False
        self.enable_kudu_warmup = None
        self.is_linux_webapp = None
        self.is_functionapp = None
# pylint: enable=too-many-instance-attributes,too-few-public-methods


def _build_onedeploy_url(params, instance_id=None):
    if params.src_url:
        return _build_onedeploy_arm_url(params, instance_id)
    return _build_onedeploy_scm_url(params)


def _build_onedeploy_scm_url(params):
    scm_url = _get_scm_url(params.cmd, params.resource_group_name, params.webapp_name, params.slot)
    deploy_url = scm_url + '/api/publish?type=' + params.artifact_type

    if params.is_async_deployment is not None:
        deploy_url = deploy_url + '&async=' + str(params.is_async_deployment)

    if params.should_restart is not None:
        deploy_url = deploy_url + '&restart=' + str(params.should_restart)

    if params.is_clean_deployment is not None:
        deploy_url = deploy_url + '&clean=' + str(params.is_clean_deployment)

    if params.should_ignore_stack is not None:
        deploy_url = deploy_url + '&ignorestack=' + str(params.should_ignore_stack)

    if params.target_path is not None:
        deploy_url = deploy_url + '&path=' + params.target_path

    return deploy_url


def _build_onedeploy_arm_url(params, instance_id):
    from azure.cli.core.commands.client_factory import get_subscription_id
    client = web_client_factory(params.cmd.cli_ctx)
    sub_id = get_subscription_id(params.cmd.cli_ctx)
    instances_param = f"/instances/{instance_id}" if instance_id is not None else ""
    if not params.slot:
        base_url = (
            f"subscriptions/{sub_id}/resourceGroups/{params.resource_group_name}/providers/Microsoft.Web/sites/"
            f"{params.webapp_name}{instances_param}/extensions/onedeploy?api-version={client.DEFAULT_API_VERSION}"
        )
    else:
        base_url = (
            f"subscriptions/{sub_id}/resourceGroups/{params.resource_group_name}/providers/Microsoft.Web/sites/"
            f"{params.webapp_name}/slots/{params.slot}{instances_param}/extensions/onedeploy"
            f"?api-version={client.DEFAULT_API_VERSION}"
        )
    return params.cmd.cli_ctx.cloud.endpoints.resource_manager + base_url


def _build_deploymentstatus_url(cmd, resource_group_name, webapp_name, slot, deployment_id):
    from azure.cli.core.commands.client_factory import get_subscription_id
    client = web_client_factory(cmd.cli_ctx)
    sub_id = get_subscription_id(cmd.cli_ctx)

    slot_info = "/slots/" + slot if slot else ""
    base_url = (
        f"subscriptions/{sub_id}/resourceGroups/{resource_group_name}/providers/Microsoft.Web/sites/"
        f"{webapp_name}{slot_info}/deploymentStatus/{deployment_id}"
        f"?api-version={client.DEFAULT_API_VERSION}"
    )
    return cmd.cli_ctx.cloud.endpoints.resource_manager + base_url


def _get_ondeploy_headers(params):
    if params.src_path:
        content_type = 'application/octet-stream'
    elif params.src_url:
        content_type = 'application/json'
    else:
        raise RequiredArgumentMissingError('Unable to determine source location of the artifact being deployed')

    additional_headers = {"Content-Type": content_type, "Cache-Control": "no-cache"}

    return get_scm_site_headers(params.cmd.cli_ctx, params.webapp_name, params.resource_group_name, params.slot,
                                additional_headers=additional_headers)


def _get_onedeploy_status_url(params):
    scm_url = _get_scm_url(params.cmd, params.resource_group_name, params.webapp_name, params.slot)
    return scm_url + '/api/deployments/latest'


def _get_onedeploy_request_body(params):
    import os
    file_hash = None
    app_is_linux_webapp = False

    if params.src_path:
        logger.warning('Deploying from local path: %s', params.src_path)

        if params.track_status is not None and params.track_status:
            client = web_client_factory(params.cmd.cli_ctx)
            app = client.web_apps.get(params.resource_group_name, params.webapp_name)
            app_is_linux_webapp = is_linux_webapp(app)

        try:
            with open(os.path.realpath(os.path.expanduser(params.src_path)), 'rb') as fs:
                body = fs.read()
                if app_is_linux_webapp:
                    file_hash = _compute_checksum(body)
        except Exception as e:  # pylint: disable=broad-except
            raise ResourceNotFoundError("Either '{}' is not a valid local file path or you do not have permissions to "
                                        "access it".format(params.src_path)) from e
    elif params.src_url:
        logger.warning('Deploying from URL: %s', params.src_url)
        body = {
            "properties": {
                "packageUri": params.src_url,
                "type": params.artifact_type,
                "path": params.target_path,
                "ignorestack": params.should_ignore_stack,
                "clean": params.is_clean_deployment,
                "restart": params.should_restart,
            }
        }
        body = {"properties": {k: v for k, v in body["properties"].items() if v is not None}}
        body = json.dumps(body)
    else:
        raise ResourceNotFoundError('Unable to determine source location of the artifact being deployed')

    return body, file_hash


def _update_artifact_type(params):
    import os

    if params.artifact_type is not None:
        return

    # Interpret deployment type from the file extension if the type parameter is not passed
    _, file_extension = os.path.splitext(params.src_path)
    file_extension = file_extension[1:]
    if file_extension in ('war', 'jar', 'ear', 'zip'):
        params.artifact_type = file_extension
    elif file_extension in ('sh', 'bat'):
        params.artifact_type = 'startup'
    else:
        params.artifact_type = 'static'
    logger.warning("Deployment type: %s. To override deployment type, please specify the --type parameter. "
                   "Possible values: war, jar, ear, zip, startup, script, static", params.artifact_type)


def _get_instance_id_internal(cmd, resource_group_name, webapp_name, slot):
    from azure.cli.core.commands.client_factory import get_subscription_id
    try:
        client = web_client_factory(cmd.cli_ctx)
        sub_id = get_subscription_id(cmd.cli_ctx)
        if slot:
            base_url = (
                f"subscriptions/{sub_id}/resourceGroups/{resource_group_name}/providers/Microsoft.Web/sites/"
                f"{webapp_name}/slots/{slot}/instances"
                f"?api-version={client.DEFAULT_API_VERSION}"
            )
        else:
            base_url = (
                f"subscriptions/{sub_id}/resourceGroups/{resource_group_name}/providers/Microsoft.Web/sites/"
                f"{webapp_name}/instances?api-version={client.DEFAULT_API_VERSION}"
            )

        url = cmd.cli_ctx.cloud.endpoints.resource_manager + base_url
        response = send_raw_request(cmd.cli_ctx, "GET", url)
        if response.status_code == 200:
            instances = response.json().get("value", [])
            if not instances or len(instances) == 0:
                return None
            sorted_instances = sorted(instances, key=lambda x: x['name'])
            return sorted_instances[0]['name']
        return None
    except Exception as ex:  # pylint: disable=broad-except
        logger.info("Failed to get list of available Kudu instances for deployment. Exception:%s", ex)
        return None


def _warmup_kudu_and_get_cookie_internal(cmd, resource_group_name, webapp_name, slot):
    import requests
    scm_url = _get_scm_url(cmd, resource_group_name, webapp_name, slot)
    instance_id = _get_instance_id_internal(cmd, resource_group_name, webapp_name, slot)
    if instance_id is None:
        logger.info("Failed to get a Kudu instance id...")
        return None
    cookies = {"ARRAffinity": instance_id, "ARRAffinitySameSite": instance_id}
    max_retries = 3
    time_out = 60

    for _ in range(max_retries):
        try:
            headers = get_scm_site_headers(cmd.cli_ctx, webapp_name, resource_group_name)
            response = requests.get(scm_url + '/api/deployments?warmup=true',
                                    headers=headers, cookies=cookies, timeout=time_out)
            if response.status_code in (200, 201, 202):
                logger.warning("Warmed up Kudu instance successfully.")
                return cookies
            time_out = 300
        except Exception as ex:  # pylint: disable=broad-except
            logger.info("Error while warming-up Kudu with instanceid: %s, ex: %s", instance_id, ex)
            return False
    logger.warning("Failed to warm-up Kudu with instanceid: %s, "
                   "the deployment will proceed without pre-warmup.", instance_id)
    return None


def _make_onedeploy_request(params):
    import requests
    from azure.cli.core.util import should_disable_connection_verify

    # Build the request body, headers, API URL and status URL
    body, file_hash = _get_onedeploy_request_body(params)
    deploy_url = _build_onedeploy_url(params)
    deployment_status_url = _get_onedeploy_status_url(params)
    headers = _get_ondeploy_headers(params)

    if file_hash:
        headers["x-ms-artifact-checksum"] = file_hash

    # For debugging purposes only, you can change the async deployment into a sync deployment by polling the API status
    # For that, set poll_async_deployment_for_debugging=True
    logger.info("Deployment API: %s", deploy_url)
    if not params.src_url:  # use SCM endpoint
        # if linux webapp and not function app, then warmup kudu and use warmed up kudu for deployment
        if params.is_linux_webapp and not params.is_functionapp and params.enable_kudu_warmup:
            try:
                logger.warning("Warming up Kudu before deployment.")
                cookies = _warmup_kudu_and_get_cookie_internal(params.cmd, params.resource_group_name,
                                                               params.webapp_name, params.slot)
                if cookies is None:
                    logger.info("Failed to fetch affinity cookie for Kudu. "
                                "Deployment will proceed without pre-warming a Kudu instance.")
                    response = requests.post(deploy_url, data=body, headers=headers,
                                             verify=not should_disable_connection_verify())
                else:
                    response = requests.post(deploy_url, data=body, headers=headers, cookies=cookies,
                                             verify=not should_disable_connection_verify())
            except Exception as ex:  # pylint: disable=broad-except
                logger.info("Failed to deploy using affinity cookie. "
                            "Deployment will proceed without pre-warming a Kudu instance. Ex: %s", ex)
                response = requests.post(deploy_url, data=body, headers=headers,
                                         verify=not should_disable_connection_verify())
        else:
            response = requests.post(deploy_url, data=body, headers=headers,
                                     verify=not should_disable_connection_verify())
        poll_async_deployment_for_debugging = True
    else:
        if params.is_linux_webapp and not params.is_functionapp and params.enable_kudu_warmup:
            try:
                logger.warning("Warming up Kudu before deployment.")
                cookies = _warmup_kudu_and_get_cookie_internal(params.cmd, params.resource_group_name,
                                                               params.webapp_name, params.slot)
                if cookies is None:
                    logger.info("Failed to fetch affinity cookie for Kudu. "
                                "Deployment will proceed without pre-warming a Kudu instance.")
                    response = send_raw_request(params.cmd.cli_ctx, "PUT", deploy_url, body=body)
                else:
                    deploy_arm_url = _build_onedeploy_url(params, cookies.get("ARRAffinity"))
                    response = send_raw_request(params.cmd.cli_ctx, "PUT", deploy_arm_url, body=body)
            except Exception as ex:  # pylint: disable=broad-except
                logger.info("Failed to deploy using instances endpoint. "
                            "Deployment will proceed without pre-warming a Kudu instance. Ex: %s", ex)
                response = send_raw_request(params.cmd.cli_ctx, "PUT", deploy_url, body=body)
        else:
            response = send_raw_request(params.cmd.cli_ctx, "PUT", deploy_url, body=body)
        poll_async_deployment_for_debugging = False

    # check the status of deployment
    # pylint: disable=too-many-nested-blocks
    if response.status_code == 202 or response.status_code == 200:
        response_body = None
        if poll_async_deployment_for_debugging:
            if params.track_status is not None and params.track_status:
                response_body = _check_runtimestatus_with_deploymentstatusapi(params.cmd, params.resource_group_name,
                                                                              params.webapp_name, params.slot,
                                                                              deployment_status_url,
                                                                              params.is_async_deployment,
                                                                              params.timeout)
            else:
                response_body = _check_zip_deployment_status(params.cmd, params.resource_group_name, params.webapp_name,
                                                             deployment_status_url, params.slot, params.timeout)
            logger.info('Server response: %s', response_body)
        else:
            if 'application/json' in response.headers.get('content-type', ""):
                state = response.json().get("properties", {}).get("provisioningState")
                if state:
                    logger.warning("Deployment status is: \"%s\"", state)
                response_body = response.json().get("properties", {})
        logger.warning("Deployment has completed successfully")
        logger.warning("You can visit your app at: %s", _get_url(params.cmd, params.resource_group_name,
                                                                 params.webapp_name, params.slot))
        return response_body

    # API not available yet!
    if response.status_code == 404:
        raise ResourceNotFoundError("This API isn't available in this environment yet!")

    # check if there's an ongoing process
    if response.status_code == 409:
        raise ValidationError("Another deployment is in progress. Please wait until that process is complete before "
                              "starting a new deployment. You can track the ongoing deployment at {}"
                              .format(deployment_status_url))

    # check if an error occured during deployment
    if response.status_code:
        scm_url = _get_scm_url(params.cmd, params.resource_group_name, params.webapp_name, params.slot)
        latest_deploymentinfo_url = scm_url + "/api/deployments/latest"
        raise CLIError("An error occurred during deployment. Status Code: {}, {} Please visit {}"
                       " to get more information about your deployment"
                       .format(response.status_code, f"Details: {response.text}," if response.text else "",
                               latest_deploymentinfo_url))


# OneDeploy
def _perform_onedeploy_internal(params):

    # Update artifact type, if required
    _update_artifact_type(params)

    # Now make the OneDeploy API call
    logger.warning("Initiating deployment")
    response = _make_onedeploy_request(params)
    return response


def _wait_for_webapp(tunnel_server):
    tries = 0
    while True:
        if is_webapp_up(tunnel_server):
            break
        if tries == 0:
            logger.warning('Connection is not ready yet, please wait')
        if tries == 60:
            raise CLIError('SSH timeout, your app must be running before'
                           ' it can accept SSH connections. '
                           'Use `az webapp log tail` to review the app startup logs.')
        tries = tries + 1
        logger.warning('.')
        time.sleep(1)


def _start_tunnel(tunnel_server):
    tunnel_server.start_server()


def _start_ssh_session(hostname, port, username, password):
    tries = 0
    while True:
        try:
            c = Connection(host=hostname,
                           port=port,
                           user=username,
                           # connect_timeout=60*10,
                           connect_kwargs={"password": password})
            break
        except Exception as ex:  # pylint: disable=broad-except
            logger.info(ex)
            if tries == 0:
                logger.warning('Connection is not ready yet, please wait')
            if tries == 60:
                raise CLIError("Timeout Error, Unable to establish a connection")
            tries = tries + 1
            logger.warning('.')
            time.sleep(1)
    try:
        try:
            c.run('cat /etc/motd', pty=True)
        except invoke.exceptions.UnexpectedExit:
            # Don't crash over a non-existing /etc/motd.
            pass
        c.run('source /etc/profile; exec $SHELL -l', pty=True)
    except Exception as ex:  # pylint: disable=broad-except
        logger.info(ex)
    finally:
        c.close()


def ssh_webapp(cmd, resource_group_name, name, port=None, slot=None, timeout=None, instance=None):  # pylint: disable=too-many-statements
    import platform
    if platform.system() == "Windows":
        webapp = _generic_site_operation(cmd.cli_ctx, resource_group_name, name, 'get', slot)
        is_linux = webapp.reserved
        if not is_linux:
            raise ValidationError("Only Linux App Service Plans supported, found a Windows App Service Plan")

        scm_url = _get_scm_url(cmd, resource_group_name, name, slot)
        if not instance:
            open_page_in_browser(scm_url + '/webssh/host')
        else:
            open_page_in_browser(scm_url + '/webssh/host?instance={}'.format(instance))
    else:
        config = get_site_configs(cmd, resource_group_name, name, slot)
        if config.remote_debugging_enabled:
            raise ValidationError('Remote debugging is enabled, please disable')
        create_tunnel_and_session(
            cmd, resource_group_name, name, port=port, slot=slot, timeout=timeout, instance=instance)


def _configure_default_logging(cmd, rg_name, name):
    logger.warning("Configuring default logging for the app, if not already enabled")
    return config_diagnostics(cmd, rg_name, name,
                              application_logging=True, web_server_logging='filesystem',
                              docker_container_logging='filesystem')


# TODO remove once appservice-kube extension removes
def _validate_app_service_environment_id(cli_ctx, ase, resource_group_name):
    ase_is_id = is_valid_resource_id(ase)
    if ase_is_id:
        return ase

    from azure.cli.core.commands.client_factory import get_subscription_id
    return resource_id(
        subscription=get_subscription_id(cli_ctx),
        resource_group=resource_group_name,
        namespace='Microsoft.Web',
        type='hostingEnvironments',
        name=ase)


def _format_key_vault_id(cli_ctx, key_vault, resource_group_name):
    key_vault_is_id = is_valid_resource_id(key_vault)
    if key_vault_is_id:
        return key_vault

    from azure.cli.core.commands.client_factory import get_subscription_id
    return resource_id(
        subscription=get_subscription_id(cli_ctx),
        resource_group=resource_group_name,
        namespace='Microsoft.KeyVault',
        type='vaults',
        name=key_vault)


def _verify_hostname_binding(cmd, resource_group_name, name, hostname, slot=None):
    hostname_bindings = _generic_site_operation(cmd.cli_ctx, resource_group_name, name,
                                                'list_host_name_bindings', slot)
    verified_hostname_found = False
    for hostname_binding in hostname_bindings:
        binding_name = hostname_binding.name.split('/')[-1]
        if binding_name.lower() == hostname and (hostname_binding.host_name_type == 'Verified' or
                                                 hostname_binding.host_name_type == 'Managed'):
            verified_hostname_found = True

    return verified_hostname_found


def update_host_key(cmd, resource_group_name, name, key_type, key_name, key_value=None, slot=None):
    # pylint: disable=protected-access
    key_info = KeyInfo(name=key_name, value=key_value)
    KeyInfo._attribute_map = {
        'name': {'key': 'properties.name', 'type': 'str'},
        'value': {'key': 'properties.value', 'type': 'str'},
    }
    client = web_client_factory(cmd.cli_ctx)
    if slot:
        response = client.web_apps.create_or_update_host_secret_slot(resource_group_name,
                                                                     name,
                                                                     key_type,
                                                                     key_name,
                                                                     slot,
                                                                     key=key_info)
    else:
        response = client.web_apps.create_or_update_host_secret(resource_group_name,
                                                                name,
                                                                key_type,
                                                                key_name,
                                                                key=key_info)
    logger.warning('Keys have been redacted. Use `az functionapp keys list` to view.')
    response.value = None
    return response


def list_host_keys(cmd, resource_group_name, name, slot=None):
    client = web_client_factory(cmd.cli_ctx)
    if slot:
        return client.web_apps.list_host_keys_slot(resource_group_name, name, slot)
    return client.web_apps.list_host_keys(resource_group_name, name)


def delete_host_key(cmd, resource_group_name, name, key_type, key_name, slot=None):
    client = web_client_factory(cmd.cli_ctx)
    if slot:
        return client.web_apps.delete_host_secret_slot(resource_group_name, name, key_type, key_name, slot)
    return client.web_apps.delete_host_secret(resource_group_name, name, key_type, key_name)


def list_functions(cmd, resource_group_name, name):
    client = web_client_factory(cmd.cli_ctx)
    return client.web_apps.list_functions(resource_group_name, name)


def show_function(cmd, resource_group_name, name, function_name):
    client = web_client_factory(cmd.cli_ctx)
    result = client.web_apps.get_function(resource_group_name, name, function_name)
    if result is None:
        return "Function '{}' does not exist in app '{}'".format(function_name, name)
    return result


def delete_function(cmd, resource_group_name, name, function_name):
    client = web_client_factory(cmd.cli_ctx)
    result = client.web_apps.delete_function(resource_group_name, name, function_name)
    return result


def update_function_key(cmd, resource_group_name, name, function_name, key_name, key_value=None, slot=None):
    # pylint: disable=protected-access
    key_info = KeyInfo(name=key_name, value=key_value)
    KeyInfo._attribute_map = {
        'name': {'key': 'properties.name', 'type': 'str'},
        'value': {'key': 'properties.value', 'type': 'str'},
    }
    client = web_client_factory(cmd.cli_ctx)
    if slot:
        response = client.web_apps.create_or_update_function_secret_slot(resource_group_name,
                                                                         name,
                                                                         function_name,
                                                                         key_name,
                                                                         slot,
                                                                         key_info)
    else:
        response = client.web_apps.create_or_update_function_secret(resource_group_name,
                                                                    name,
                                                                    function_name,
                                                                    key_name,
                                                                    key_info)
    logger.warning('Keys have been redacted. Use `az functionapp function keys list` to view.')
    response.value = None
    return response


def list_function_keys(cmd, resource_group_name, name, function_name, slot=None):
    client = web_client_factory(cmd.cli_ctx)
    if slot:
        return client.web_apps.list_function_keys_slot(resource_group_name, name, function_name, slot)
    return client.web_apps.list_function_keys(resource_group_name, name, function_name)


def delete_function_key(cmd, resource_group_name, name, key_name, function_name=None, slot=None):
    client = web_client_factory(cmd.cli_ctx)
    if slot:
        return client.web_apps.delete_function_secret_slot(resource_group_name, name, function_name, key_name, slot)
    return client.web_apps.delete_function_secret(resource_group_name, name, function_name, key_name)


def add_github_actions(cmd, resource_group, name, repo, runtime=None, token=None, slot=None,  # pylint: disable=too-many-statements,too-many-branches
                       branch='master', login_with_github=False, force=False):
    runtime = _StackRuntimeHelper(cmd).remove_delimiters(runtime)  # normalize "runtime:version"
    if not token and not login_with_github:
        raise_missing_token_suggestion()
    elif not token:
        scopes = ["admin:repo_hook", "repo", "workflow"]
        token = get_github_access_token(cmd, scopes)
    elif token and login_with_github:
        logger.warning("Both token and --login-with-github flag are provided. Will use provided token")

    # Verify resource group, app
    site_availability = get_site_availability(cmd, name)
    if site_availability.name_available or (not site_availability.name_available and
                                            site_availability.reason == 'Invalid'):
        raise ResourceNotFoundError(
            "The Resource 'Microsoft.Web/sites/%s' under resource group '%s' "
            "was not found." % (name, resource_group))
    app_details = get_app_details(cmd, name)
    if app_details is None:
        raise ResourceNotFoundError(
            "Unable to retrieve details of the existing app %s. Please check that the app is a part of "
            "the current subscription" % name)
    current_rg = app_details.resource_group
    if resource_group is not None and (resource_group.lower() != current_rg.lower()):
        raise ResourceNotFoundError("The webapp %s exists in ResourceGroup %s and does not match the "
                                    "value entered %s. Please re-run command with the correct "
                                    "parameters." % (name, current_rg, resource_group))
    parsed_plan_id = parse_resource_id(app_details.server_farm_id)
    client = web_client_factory(cmd.cli_ctx)
    plan_info = client.app_service_plans.get(parsed_plan_id['resource_group'], parsed_plan_id['name'])
    is_linux = plan_info.reserved

    # Verify github repo
    from github import Github, GithubException
    from github.GithubException import BadCredentialsException, UnknownObjectException

    if repo.strip()[-1] == '/':
        repo = repo.strip()[:-1]

    g = Github(token)
    github_repo = None
    try:
        github_repo = g.get_repo(repo)
        try:
            github_repo.get_branch(branch=branch)
        except GithubException as e:
            error_msg = "Encountered GitHub error when accessing {} branch in {} repo.".format(branch, repo)
            if e.data and e.data['message']:
                error_msg += " Error: {}".format(e.data['message'])
            raise CLIError(error_msg)
        logger.warning('Verified GitHub repo and branch')
    except BadCredentialsException:
        raise ValidationError("Could not authenticate to the repository. Please create a Personal Access Token and use "
                              "the --token argument. Run 'az webapp deployment github-actions add --help' "
                              "for more information.")
    except GithubException as e:
        error_msg = "Encountered GitHub error when accessing {} repo".format(repo)
        if e.data and e.data['message']:
            error_msg += " Error: {}".format(e.data['message'])
        raise CLIError(error_msg)

    # Verify runtime
    app_runtime_info = _get_app_runtime_info(
        cmd=cmd, resource_group=resource_group, name=name, slot=slot, is_linux=is_linux)

    app_runtime_string = None
    if (app_runtime_info and app_runtime_info['display_name']):
        app_runtime_string = app_runtime_info['display_name']

    github_actions_version = None
    if (app_runtime_info and app_runtime_info['github_actions_version']):
        github_actions_version = app_runtime_info['github_actions_version']

    if runtime and app_runtime_string:
        if app_runtime_string.lower() != runtime.lower():
            logger.warning('The app runtime: {app_runtime_string} does not match the runtime specified: '
                           '{runtime}. Using the specified runtime {runtime}.')
            app_runtime_string = runtime
    elif runtime:
        app_runtime_string = runtime

    if not app_runtime_string:
        raise ValidationError('Could not detect runtime. Please specify using the --runtime flag.')

    if not _runtime_supports_github_actions(cmd=cmd, runtime_string=app_runtime_string, is_linux=is_linux):
        raise ValidationError("Runtime %s is not supported for GitHub Actions deployments." % app_runtime_string)

    # Get workflow template
    logger.warning('Getting workflow template using runtime: %s', app_runtime_string)
    workflow_template = _get_workflow_template(github=g, runtime_string=app_runtime_string, is_linux=is_linux)

    # Fill workflow template
    guid = str(uuid.uuid4()).replace('-', '')
    publish_profile_name = "AzureAppService_PublishProfile_{}".format(guid)
    logger.warning(
        'Filling workflow template with name: %s, branch: %s, version: %s, slot: %s',
        name, branch, github_actions_version, slot if slot else 'production')
    completed_workflow_file = _fill_workflow_template(content=workflow_template.decoded_content.decode(), name=name,
                                                      branch=branch, slot=slot, publish_profile=publish_profile_name,
                                                      version=github_actions_version)
    completed_workflow_file = completed_workflow_file.encode()

    # Check if workflow exists in repo, otherwise push
    if slot:
        file_name = "{}_{}({}).yml".format(branch.replace('/', '-'), name.lower(), slot)
    else:
        file_name = "{}_{}.yml".format(branch.replace('/', '-'), name.lower())
    dir_path = "{}/{}".format('.github', 'workflows')
    file_path = "{}/{}".format(dir_path, file_name)
    try:
        existing_workflow_file = github_repo.get_contents(path=file_path, ref=branch)
        existing_publish_profile_name = _get_publish_profile_from_workflow_file(
            workflow_file=str(existing_workflow_file.decoded_content))
        if existing_publish_profile_name:
            completed_workflow_file = completed_workflow_file.decode()
            completed_workflow_file = completed_workflow_file.replace(
                publish_profile_name, existing_publish_profile_name)
            completed_workflow_file = completed_workflow_file.encode()
            publish_profile_name = existing_publish_profile_name
        logger.warning("Existing workflow file found")
        if force:
            logger.warning("Replacing the existing workflow file")
            github_repo.update_file(path=file_path, message="Update workflow using Azure CLI",
                                    content=completed_workflow_file, sha=existing_workflow_file.sha, branch=branch)
        else:
            option = prompt_y_n('Replace existing workflow file?')
            if option:
                logger.warning("Replacing the existing workflow file")
                github_repo.update_file(path=file_path, message="Update workflow using Azure CLI",
                                        content=completed_workflow_file, sha=existing_workflow_file.sha,
                                        branch=branch)
            else:
                logger.warning("Use the existing workflow file")
                if existing_publish_profile_name:
                    publish_profile_name = existing_publish_profile_name
    except UnknownObjectException:
        logger.warning("Creating new workflow file: %s", file_path)
        github_repo.create_file(path=file_path, message="Create workflow using Azure CLI",
                                content=completed_workflow_file, branch=branch)

    # Add publish profile to GitHub
    logger.warning('Adding publish profile to GitHub')
    _add_publish_profile_to_github(cmd=cmd, resource_group=resource_group, name=name, repo=repo,
                                   token=token, github_actions_secret_name=publish_profile_name,
                                   slot=slot)

    # Set site source control properties
    _update_site_source_control_properties_for_gh_action(
        cmd=cmd, resource_group=resource_group, name=name, token=token, repo=repo, branch=branch, slot=slot)

    github_actions_url = "https://github.com/{}/actions".format(repo)
    return github_actions_url


def remove_github_actions(cmd, resource_group, name, repo, token=None, slot=None,  # pylint: disable=too-many-statements
                          branch='master', login_with_github=False):
    if not token and not login_with_github:
        raise_missing_token_suggestion()
    elif not token:
        scopes = ["admin:repo_hook", "repo", "workflow"]
        token = get_github_access_token(cmd, scopes)
    elif token and login_with_github:
        logger.warning("Both token and --login-with-github flag are provided. Will use provided token")

    # Verify resource group, app
    site_availability = get_site_availability(cmd, name)
    if site_availability.name_available or (not site_availability.name_available and
                                            site_availability.reason == 'Invalid'):
        raise ResourceNotFoundError("The Resource 'Microsoft.Web/sites/%s' under resource group '%s' was not found." %
                                    (name, resource_group))
    app_details = get_app_details(cmd, name)
    if app_details is None:
        raise ResourceNotFoundError("Unable to retrieve details of the existing app %s. "
                                    "Please check that the app is a part of the current subscription" % name)
    current_rg = app_details.resource_group
    if resource_group is not None and (resource_group.lower() != current_rg.lower()):
        raise ValidationError("The webapp %s exists in ResourceGroup %s and does not match "
                              "the value entered %s. Please re-run command with the correct "
                              "parameters." % (name, current_rg, resource_group))

    # Verify github repo
    from github import Github, GithubException
    from github.GithubException import BadCredentialsException, UnknownObjectException

    if repo.strip()[-1] == '/':
        repo = repo.strip()[:-1]

    g = Github(token)
    github_repo = None
    try:
        github_repo = g.get_repo(repo)
        try:
            github_repo.get_branch(branch=branch)
        except GithubException as e:
            error_msg = "Encountered GitHub error when accessing {} branch in {} repo.".format(branch, repo)
            if e.data and e.data['message']:
                error_msg += " Error: {}".format(e.data['message'])
            raise CLIError(error_msg)
        logger.warning('Verified GitHub repo and branch')
    except BadCredentialsException:
        raise ValidationError("Could not authenticate to the repository. Please create a Personal Access Token and use "
                              "the --token argument. Run 'az webapp deployment github-actions add --help' "
                              "for more information.")
    except GithubException as e:
        error_msg = "Encountered GitHub error when accessing {} repo".format(repo)
        if e.data and e.data['message']:
            error_msg += " Error: {}".format(e.data['message'])
        raise CLIError(error_msg)

    # Check if workflow exists in repo and remove
    file_name = "{}_{}({}).yml".format(
        branch.replace('/', '-'), name.lower(), slot) if slot else "{}_{}.yml".format(
            branch.replace('/', '-'), name.lower())
    dir_path = "{}/{}".format('.github', 'workflows')
    file_path = "{}/{}".format(dir_path, file_name)
    existing_publish_profile_name = None
    try:
        existing_workflow_file = github_repo.get_contents(path=file_path, ref=branch)
        existing_publish_profile_name = _get_publish_profile_from_workflow_file(
            workflow_file=str(existing_workflow_file.decoded_content))
        logger.warning("Removing the existing workflow file")
        github_repo.delete_file(path=file_path, message="Removing workflow file, disconnecting github actions",
                                sha=existing_workflow_file.sha, branch=branch)
    except UnknownObjectException as e:
        error_msg = "Error when removing workflow file."
        if e.data and e.data['message']:
            error_msg += " Error: {}".format(e.data['message'])
        raise CLIError(error_msg)

    # Remove publish profile from GitHub
    if existing_publish_profile_name:
        logger.warning('Removing publish profile from GitHub')
        _remove_publish_profile_from_github(cmd=cmd, resource_group=resource_group, name=name, repo=repo, token=token,
                                            github_actions_secret_name=existing_publish_profile_name, slot=slot)

    # Remove site source control properties
    delete_source_control(cmd=cmd,
                          resource_group_name=resource_group,
                          name=name,
                          slot=slot)

    return "Disconnected successfully."


def add_functionapp_github_actions(cmd, resource_group, name, repo, runtime=None, runtime_version=None, token=None,  # pylint: disable=too-many-statements,too-many-branches
                                   slot=None, branch='master', build_path=".", login_with_github=False, force=False):
    if login_with_github:
        token = get_github_access_token(cmd, ["admin:repo_hook", "repo", "workflow"], token)
    repo = repo_url_to_name(repo)
    token = get_token(cmd, repo, token)

    # Verify resource group, app
    site_availability = get_site_availability(cmd, name)
    if site_availability.name_available or (not site_availability.name_available and
                                            site_availability.reason == 'Invalid'):
        raise ResourceNotFoundError(
            "The Resource 'Microsoft.Web/sites/%s' under resource group '%s' "
            "was not found." % (name, resource_group))
    app_details = get_app_details(cmd, name)
    if app_details is None:
        raise ResourceNotFoundError(
            "Unable to retrieve details of the existing app %s. Please check that the app is a part of "
            "the current subscription" % name)
    current_rg = app_details.resource_group
    if resource_group is not None and (resource_group.lower() != current_rg.lower()):
        raise ResourceNotFoundError("The webapp %s exists in ResourceGroup %s and does not match the "
                                    "value entered %s. Please re-run command with the correct "
                                    "parameters." % (name, current_rg, resource_group))

    app = show_app(cmd, resource_group, name, slot)
    is_linux = app.reserved

    # Verify github repo
    from github import Github, GithubException
    from github.GithubException import BadCredentialsException, UnknownObjectException

    if repo.strip()[-1] == '/':
        repo = repo.strip()[:-1]

    g = Github(token)
    github_repo = None
    try:
        github_repo = g.get_repo(repo)
        try:
            github_repo.get_branch(branch=branch)
        except GithubException as e:
            error_msg = "Encountered GitHub error when accessing {} branch in {} repo.".format(branch, repo)
            if e.data and e.data['message']:
                error_msg += " Error: {}".format(e.data['message'])
            raise ValidationError(error_msg)
        logger.warning('Verified GitHub repo and branch')
    except BadCredentialsException:
        raise ValidationError("Could not authenticate to the repository. Please create a Personal Access Token and use "
                              "the --token argument. Run 'az functionapp deployment github-actions add --help' "
                              "for more information.")
    except GithubException as e:
        error_msg = "Encountered GitHub error when accessing {} repo".format(repo)
        if e.data and e.data['message']:
            error_msg += " Error: {}".format(e.data['message'])
        raise ValidationError(error_msg)

    # Get runtime info
    app_runtime_info = _get_functionapp_runtime_info(
        cmd=cmd, resource_group=resource_group, name=name, slot=slot, is_linux=is_linux)

    app_runtime_string = app_runtime_info['app_runtime']
    github_actions_version = app_runtime_info['app_runtime_version']

    if runtime:
        if app_runtime_string and app_runtime_string.lower() != runtime.lower():
            logger.warning('The app runtime: %s does not match the runtime specified: '
                           '%s. Using the specified runtime %s.', app_runtime_string, runtime, runtime)
        app_runtime_string = runtime

    if runtime_version:
        if github_actions_version and github_actions_version.lower() != runtime_version.lower():
            logger.warning('The app runtime version: %s does not match the runtime version specified: '
                           '%s. Using the specified runtime %s.', github_actions_version, runtime_version,
                           runtime_version)
        github_actions_version = runtime_version

    if not app_runtime_string and not github_actions_version:
        raise ValidationError('Could not detect runtime or runtime version. Please specify'
                              'using the --runtime and --runtime-version flags.')
    if not app_runtime_string:
        raise ValidationError('Could not detect runtime. Please specify using the --runtime flag.')
    if not github_actions_version:
        raise ValidationError('Could not detect runtime version. Please specify using the --runtime-version flag.')

    # Verify runtime + gh actions support
    functionapp_version = app_runtime_info['functionapp_version']
    location = app.location
    github_actions_version = _get_functionapp_runtime_version(cmd=cmd, location=location,
                                                              name=name,
                                                              resource_group=resource_group,
                                                              runtime_string=app_runtime_string,
                                                              runtime_version=github_actions_version,
                                                              functionapp_version=functionapp_version,
                                                              is_linux=is_linux)
    if not github_actions_version:
        runtime_version = runtime_version if runtime_version else app_runtime_info['app_runtime_version']
        raise ValidationError("Runtime %s version %s is not supported for GitHub Actions deployments "
                              "on os %s." % (app_runtime_string, runtime_version,
                                             "linux" if is_linux else "windows"))

    # Get workflow template
    logger.warning('Getting workflow template using runtime: %s', app_runtime_string)
    workflow_template = _get_functionapp_workflow_template(github=g, runtime_string=app_runtime_string,
                                                           is_linux=is_linux)

    # Fill workflow template
    guid = str(uuid.uuid4()).replace('-', '')
    publish_profile_name = "AZURE_FUNCTIONAPP_PUBLISH_PROFILE_{}".format(guid)
    logger.warning(
        'Filling workflow template with name: %s, branch: %s, version: %s, slot: %s, build_path: %s',
        name, branch, github_actions_version, slot if slot else 'production', build_path)
    completed_workflow_file = _fill_functionapp_workflow_template(content=workflow_template.decoded_content.decode(),
                                                                  name=name, build_path=build_path,
                                                                  version=github_actions_version,
                                                                  publish_profile=publish_profile_name,
                                                                  repo=repo, branch=branch, token=token)
    completed_workflow_file = completed_workflow_file.encode()

    def add_publish_profile(cmd, resource_group, name, repo, token, publish_profile_name, slot):
        logger.warning('Adding publish profile to GitHub')
        _add_publish_profile_to_github(cmd=cmd, resource_group=resource_group, name=name, repo=repo,
                                       token=token, github_actions_secret_name=publish_profile_name,
                                       slot=slot)

    def update_file(cmd,
                    resource_group,
                    name,
                    repo,
                    token,
                    publish_profile_name,
                    slot,
                    logger_message,
                    github_repo,
                    github_message,
                    file_path,
                    completed_workflow_file,
                    existing_workflow_file,
                    branch):
        add_publish_profile(cmd, resource_group, name, repo, token, publish_profile_name, slot)
        logger.warning(logger_message)
        github_repo.update_file(path=file_path, message=github_message,
                                content=completed_workflow_file, sha=existing_workflow_file.sha,
                                branch=branch)

    # Check if workflow exists in repo, otherwise push
    if slot:
        file_name = "{}_{}({}).yml".format(branch.replace('/', '-'), name.lower(), slot)
    else:
        file_name = "{}_{}.yml".format(branch.replace('/', '-'), name.lower())
    dir_path = "{}/{}".format('.github', 'workflows')
    file_path = "{}/{}".format(dir_path, file_name)
    try:
        existing_workflow_file = github_repo.get_contents(path=file_path, ref=branch)
        existing_publish_profile_name = _get_publish_profile_from_workflow_file(
            workflow_file=str(existing_workflow_file.decoded_content))
        if existing_publish_profile_name:
            completed_workflow_file = completed_workflow_file.decode()
            completed_workflow_file = completed_workflow_file.replace(
                publish_profile_name, existing_publish_profile_name)
            completed_workflow_file = completed_workflow_file.encode()
            publish_profile_name = existing_publish_profile_name
        logger.warning("Existing workflow file found")
        if force:
            update_file(cmd,
                        resource_group,
                        name,
                        repo,
                        token,
                        publish_profile_name,
                        slot,
                        "Replacing the existing workflow file",
                        github_repo,
                        "Update workflow using Azure CLI",
                        file_path,
                        completed_workflow_file,
                        existing_workflow_file,
                        branch)
        else:
            option = prompt_y_n('Replace existing workflow file?')
            if option:
                update_file(cmd,
                            resource_group,
                            name,
                            repo,
                            token,
                            publish_profile_name,
                            slot,
                            "Replacing the existing workflow file",
                            github_repo,
                            "Update workflow using Azure CLI",
                            file_path,
                            completed_workflow_file,
                            existing_workflow_file,
                            branch)
            else:
                logger.warning("Use the existing workflow file")
                if existing_publish_profile_name:
                    publish_profile_name = existing_publish_profile_name
                add_publish_profile(cmd, resource_group, name, repo, token, publish_profile_name, slot)
    except UnknownObjectException:
        add_publish_profile(cmd, resource_group, name, repo, token, publish_profile_name, slot)
        logger.warning("Creating new workflow file: %s", file_path)
        github_repo.create_file(path=file_path, message="Create workflow using Azure CLI",
                                content=completed_workflow_file, branch=branch)

    # Set site source control properties
    _update_site_source_control_properties_for_gh_action(
        cmd=cmd, resource_group=resource_group, name=name, token=token, repo=repo, branch=branch, slot=slot)

    cache_github_token(cmd, token, repo)
    github_actions_url = "https://github.com/{}/actions".format(repo)
    return github_actions_url


def remove_functionapp_github_actions(cmd, resource_group, name, repo, token=None, slot=None,  # pylint: disable=too-many-statements
                                      branch='master', login_with_github=False):
    if login_with_github:
        token = get_github_access_token(cmd, ["admin:repo_hook", "repo", "workflow"], token)
    repo = repo_url_to_name(repo)
    token = get_token(cmd, repo, token)
    # Verify resource group, app
    site_availability = get_site_availability(cmd, name)
    if site_availability.name_available or (not site_availability.name_available and
                                            site_availability.reason == 'Invalid'):
        raise ResourceNotFoundError("The Resource 'Microsoft.Web/sites/%s' under resource group '%s' was not found." %
                                    (name, resource_group))
    app_details = get_app_details(cmd, name)
    if app_details is None:
        raise ResourceNotFoundError("Unable to retrieve details of the existing app %s. "
                                    "Please check that the app is a part of the current subscription" % name)
    current_rg = app_details.resource_group
    if resource_group is not None and (resource_group.lower() != current_rg.lower()):
        raise ValidationError("The functionapp %s exists in ResourceGroup %s and does not match "
                              "the value entered %s. Please re-run command with the correct "
                              "parameters." % (name, current_rg, resource_group))

    # Verify github repo
    from github import Github, GithubException
    from github.GithubException import BadCredentialsException, UnknownObjectException

    if repo.strip()[-1] == '/':
        repo = repo.strip()[:-1]

    g = Github(token)
    github_repo = None
    try:
        github_repo = g.get_repo(repo)
        try:
            github_repo.get_branch(branch=branch)
        except GithubException as e:
            error_msg = "Encountered GitHub error when accessing {} branch in {} repo.".format(branch, repo)
            if e.data and e.data['message']:
                error_msg += " Error: {}".format(e.data['message'])
            raise ValidationError(error_msg)
        logger.warning('Verified GitHub repo and branch')
    except BadCredentialsException:
        raise ValidationError("Could not authenticate to the repository. Please create a Personal Access Token and use "
                              "the --token argument. Run 'az functionapp deployment github-actions remove --help' "
                              "for more information.")
    except GithubException as e:
        error_msg = "Encountered GitHub error when accessing {} repo".format(repo)
        if e.data and e.data['message']:
            error_msg += " Error: {}".format(e.data['message'])
        raise ValidationError(error_msg)

    # Check if workflow exists in repo and remove
    file_name = "{}_{}({}).yml".format(
        branch.replace('/', '-'), name.lower(), slot) if slot else "{}_{}.yml".format(
            branch.replace('/', '-'), name.lower())
    dir_path = "{}/{}".format('.github', 'workflows')
    file_path = "{}/{}".format(dir_path, file_name)
    existing_publish_profile_name = None
    try:
        existing_workflow_file = github_repo.get_contents(path=file_path, ref=branch)
        existing_publish_profile_name = _get_publish_profile_from_workflow_file(
            workflow_file=str(existing_workflow_file.decoded_content))
        logger.warning("Removing the existing workflow file")
        github_repo.delete_file(path=file_path, message="Removing workflow file, disconnecting github actions",
                                sha=existing_workflow_file.sha, branch=branch)
    except UnknownObjectException as e:
        error_msg = "Error when removing workflow file."
        if e.data and e.data['message']:
            error_msg += " Error: {}".format(e.data['message'])
        raise FileOperationError(error_msg)

    # Remove publish profile from GitHub
    if existing_publish_profile_name:
        logger.warning('Removing publish profile from GitHub')
        _remove_publish_profile_from_github(cmd=cmd, resource_group=resource_group, name=name, repo=repo, token=token,
                                            github_actions_secret_name=existing_publish_profile_name, slot=slot)

    # Remove site source control properties
    delete_source_control(cmd=cmd,
                          resource_group_name=resource_group,
                          name=name,
                          slot=slot)

    return "Disconnected successfully."


def _get_publish_profile_from_workflow_file(workflow_file):
    publish_profile = None
    regex = re.search(r'publish-profile: \$\{\{ secrets\..*?\}\}', workflow_file)
    if regex:
        publish_profile = regex.group()
        publish_profile = publish_profile.replace('publish-profile: ${{ secrets.', '')
        publish_profile = publish_profile[:-2]

    if publish_profile:
        return publish_profile.strip()
    return None


def _update_site_source_control_properties_for_gh_action(cmd, resource_group, name, token, repo=None,
                                                         branch="master", slot=None):
    if repo:
        repo_url = 'https://github.com/' + repo
    else:
        repo_url = None

    site_source_control = show_source_control(cmd=cmd,
                                              resource_group_name=resource_group,
                                              name=name,
                                              slot=slot)
    if site_source_control:
        if not repo_url:
            repo_url = site_source_control.repo_url

    delete_source_control(cmd=cmd,
                          resource_group_name=resource_group,
                          name=name,
                          slot=slot)
    config_source_control(cmd=cmd,
                          resource_group_name=resource_group,
                          name=name,
                          repo_url=repo_url,
                          repository_type='github',
                          github_action=True,
                          branch=branch,
                          git_token=token,
                          slot=slot)


def _get_workflow_template(github, runtime_string, is_linux):
    from github import GithubException
    from github.GithubException import BadCredentialsException

    file_contents = None
    template_repo_path = 'Azure/actions-workflow-templates'
    template_file_path = _get_template_file_path(runtime_string=runtime_string, is_linux=is_linux)

    try:
        template_repo = github.get_repo(template_repo_path)
        file_contents = template_repo.get_contents(template_file_path)
    except BadCredentialsException:
        raise CLIError("Could not authenticate to the repository. Please create a Personal Access Token and use "
                       "the --token argument. Run 'az webapp deployment github-actions add --help' "
                       "for more information.")
    except GithubException as e:
        error_msg = "Encountered GitHub error when retrieving workflow template"
        if e.data and e.data['message']:
            error_msg += ": {}".format(e.data['message'])
        raise CLIError(error_msg)
    return file_contents


def _get_functionapp_workflow_template(github, runtime_string, is_linux):
    from github import GithubException

    file_contents = None
    template_repo_path = 'Azure/actions-workflow-samples'
    template_path_map = (LINUX_FUNCTIONAPP_GITHUB_ACTIONS_WORKFLOW_TEMPLATE_PATH if is_linux else
                         WINDOWS_FUNCTIONAPP_GITHUB_ACTIONS_WORKFLOW_TEMPLATE_PATH)
    template_file_path = _get_functionapp_template_file_path(runtime_string=runtime_string,
                                                             template_path_map=template_path_map)

    try:
        template_repo = github.get_repo(template_repo_path)
        file_contents = template_repo.get_contents(template_file_path)
    except GithubException as e:
        error_msg = "Encountered GitHub error when retrieving workflow template"
        if e.data and e.data['message']:
            error_msg += ": {}".format(e.data['message'])
        raise CLIError(error_msg)
    return file_contents


def _fill_workflow_template(content, name, branch, slot, publish_profile, version):
    if not slot:
        slot = 'production'

    content = content.replace('${web-app-name}', name)
    content = content.replace('${branch}', branch)
    content = content.replace('${slot-name}', slot)
    content = content.replace('${azure-webapp-publish-profile-name}', publish_profile)
    content = content.replace('${AZURE_WEBAPP_PUBLISH_PROFILE}', publish_profile)
    content = content.replace('${dotnet-core-version}', version)
    content = content.replace('${java-version}', version)
    content = content.replace('${node-version}', version)
    content = content.replace('${python-version}', version)
    return content


def _get_pom_xml_content(repo, branch, token, pom_path="."):
    from github import Github
    import requests

    g = Github(token)
    try:
        r = g.get_repo(repo)
        if not branch:
            branch = r.default_branch
    except Exception as e:
        raise ValidationError(f"Could not find repo {repo}") from e
    try:
        files = r.get_contents(pom_path, ref=branch)
    except Exception as e:
        raise ValidationError(f"Could not find path {pom_path} in branch {branch}") from e
    for f in files:
        if f.path == "pom.xml" or f.path.endswith("/pom.xml"):
            resp = requests.get(f.download_url)
            if resp.ok and resp.content:
                return resp.content.decode("utf-8")
    raise ValidationError("Could not find pom.xml in Github repo/branch. Please ensure it is named 'pom.xml'. "
                          "Set the path with --build-path if not in the root directory.")


def _get_pom_functionapp_name(pom_content: str):
    root = ElementTree.fromstring(pom_content)
    m = re.match(r'\{.*\}', root.tag)
    namespace = m.group(0) if m else ''
    pom_properties = root.find(f"{namespace}properties")
    if pom_properties:
        return pom_properties.find(f"{namespace}functionAppName").text


def _fill_functionapp_workflow_template(content, name, build_path, version, publish_profile, repo, branch, token):
    content = content.replace("AZURE_FUNCTIONAPP_PUBLISH_PROFILE", f"{publish_profile}")
    content = content.replace("AZURE_FUNCTIONAPP_NAME: your-app-name", f"AZURE_FUNCTIONAPP_NAME: '{name}'")
    if "POM_FUNCTIONAPP_NAME" in content:
        pom_app_name = _get_pom_functionapp_name(_get_pom_xml_content(repo, branch, token, build_path))
        content = content.replace("POM_FUNCTIONAPP_NAME: your-app-name", f"POM_FUNCTIONAPP_NAME: '{pom_app_name}'")
    if "AZURE_FUNCTIONAPP_PACKAGE_PATH" not in content and "POM_XML_DIRECTORY" not in content:
        logger.warning("Runtime does not support --build-path, ignoring value.")
    content = content.replace("AZURE_FUNCTIONAPP_PACKAGE_PATH: '.'", f"AZURE_FUNCTIONAPP_PACKAGE_PATH: '{build_path}'")
    content = content.replace("POM_XML_DIRECTORY: '.'", f"POM_XML_DIRECTORY: '{build_path}'")
    content = content.replace("runs-on: ubuntu-18.04", "")  # repair linux python yaml
    if version:
        content = content.replace("DOTNET_VERSION: '2.2.402'", f"DOTNET_VERSION: '{version}'")
        content = content.replace("JAVA_VERSION: '1.8.x'", f"JAVA_VERSION: '{version}'")
        content = content.replace("NODE_VERSION: '10.x'", f"NODE_VERSION: '{version}'")
        content = content.replace("PYTHON_VERSION: '3.7'", f"PYTHON_VERSION: '{version}'")
    return content


def _get_template_file_path(runtime_string, is_linux):
    if not runtime_string:
        raise ResourceNotFoundError('Unable to retrieve workflow template')

    runtime_string = runtime_string.lower()
    runtime_stack = runtime_string.split('|')[0]
    template_file_path = None

    if is_linux:
        template_file_path = LINUX_GITHUB_ACTIONS_WORKFLOW_TEMPLATE_PATH.get(runtime_stack, None)
    else:
        # Handle java naming
        if runtime_stack == 'java':
            java_container_split = runtime_string.split('|')
            if java_container_split and len(java_container_split) >= 2:
                if java_container_split[2] == 'tomcat':
                    runtime_stack = 'tomcat'
                elif java_container_split[2] == 'java se':
                    runtime_stack = 'java'
        template_file_path = WINDOWS_GITHUB_ACTIONS_WORKFLOW_TEMPLATE_PATH.get(runtime_stack, None)

    if not template_file_path:
        raise ResourceNotFoundError('Unable to retrieve workflow template.')
    return template_file_path


def _get_functionapp_template_file_path(runtime_string, template_path_map):
    if not runtime_string:
        raise ResourceNotFoundError('Unable to retrieve workflow template')

    runtime_string = runtime_string.lower()
    runtime_stack = runtime_string.split('|')[0]
    template_file_path = None

    template_file_path = template_path_map.get(runtime_stack)

    if not template_file_path:
        raise ResourceNotFoundError('Unable to retrieve workflow template.')
    return template_file_path


def _add_publish_profile_to_github(cmd, resource_group, name, repo, token, github_actions_secret_name, slot=None):
    # Get publish profile with secrets
    import requests

    logger.warning("Fetching publish profile with secrets for the app '%s'", name)
    publish_profile_bytes = _generic_site_operation(
        cmd.cli_ctx, resource_group, name, 'list_publishing_profile_xml_with_secrets',
        slot, {"format": "WebDeploy"})
    publish_profile = list(publish_profile_bytes)
    if publish_profile:
        publish_profile = publish_profile[0].decode('ascii')
    else:
        raise ResourceNotFoundError('Unable to retrieve publish profile.')

    # Add publish profile with secrets as a GitHub Actions Secret in the repo
    headers = {}
    headers['Authorization'] = 'Token {}'.format(token)
    headers['Content-Type'] = 'application/json;'
    headers['Accept'] = 'application/json;'

    public_key_url = "https://api.github.com/repos/{}/actions/secrets/public-key".format(repo)
    public_key = requests.get(public_key_url, headers=headers)
    if not public_key.ok:
        raise ValidationError('Request to GitHub for public key failed.')
    public_key = public_key.json()

    encrypted_github_actions_secret = _encrypt_github_actions_secret(public_key=public_key['key'],
                                                                     secret_value=str(publish_profile))
    payload = {
        "encrypted_value": encrypted_github_actions_secret,
        "key_id": public_key['key_id']
    }

    store_secret_url = "https://api.github.com/repos/{}/actions/secrets/{}".format(repo, github_actions_secret_name)
    stored_secret = requests.put(store_secret_url, data=json.dumps(payload), headers=headers)
    if str(stored_secret.status_code)[0] != '2':
        raise CLIError('Unable to add publish profile to GitHub. Request status code: %s' % stored_secret.status_code)


def _remove_publish_profile_from_github(cmd, resource_group, name, repo, token, github_actions_secret_name, slot=None):
    headers = {}
    headers['Authorization'] = 'Token {}'.format(token)

    import requests
    store_secret_url = "https://api.github.com/repos/{}/actions/secrets/{}".format(repo, github_actions_secret_name)
    requests.delete(store_secret_url, headers=headers)


def _runtime_supports_github_actions(cmd, runtime_string, is_linux):
    helper = _StackRuntimeHelper(cmd, linux=is_linux, windows=not is_linux)
    matched_runtime = helper.resolve(runtime_string, is_linux)
    if not matched_runtime:
        return False
    if matched_runtime.github_actions_properties:
        return True
    return False


def _get_functionapp_runtime_version(cmd, location, name, resource_group, runtime_string,
                                     runtime_version, functionapp_version, is_linux):
    runtime_version = re.sub(r"[^\d\.]", "", runtime_version).rstrip('.')
    matched_runtime = None
    is_flex = is_flex_functionapp(cmd.cli_ctx, resource_group, name)

    try:
        if not is_flex:
            helper = _FunctionAppStackRuntimeHelper(cmd, linux=is_linux, windows=not is_linux)
            matched_runtime = helper.resolve(runtime_string, runtime_version, functionapp_version, is_linux)
        else:
            runtime_helper = _FlexFunctionAppStackRuntimeHelper(cmd, location, runtime_string, runtime_version)
            matched_runtime = runtime_helper.resolve(runtime_string, runtime_version)
    except ValidationError as e:
        if "Invalid version" in e.error_msg:
            index = e.error_msg.index("Run 'az functionapp list-runtimes' for more details on supported runtimes.")
            error_message = e.error_msg[0:index]
            error_message += "Try passing --runtime-version with a supported version, or "
            error_message += e.error_msg[index:].lower()
            raise ValidationError(error_message)
        raise e

    if not matched_runtime:
        return None
    if matched_runtime.github_actions_properties:
        gh_props = matched_runtime.github_actions_properties
        if gh_props.is_supported:
            return gh_props.supported_version if gh_props.supported_version else runtime_version
    return None


def _get_app_runtime_info(cmd, resource_group, name, slot, is_linux):
    app_settings = None
    app_runtime = None

    if is_linux:
        app_metadata = get_site_configs(cmd=cmd, resource_group_name=resource_group, name=name, slot=slot)
        app_runtime = getattr(app_metadata, 'linux_fx_version', None)
        return _get_app_runtime_info_helper(cmd, app_runtime, "", is_linux)

    app_metadata = _generic_site_operation(cmd.cli_ctx, resource_group, name, 'list_metadata', slot)
    app_metadata_properties = getattr(app_metadata, 'properties', {})
    if 'CURRENT_STACK' in app_metadata_properties:
        app_runtime = app_metadata_properties['CURRENT_STACK']

    # TODO try and get better API support for windows stacks
    if app_runtime and app_runtime.lower() == 'node':
        app_settings = get_app_settings(cmd=cmd, resource_group_name=resource_group, name=name, slot=slot)
        for app_setting in app_settings:
            if 'name' in app_setting and app_setting['name'] == 'WEBSITE_NODE_DEFAULT_VERSION':
                app_runtime_version = app_setting['value'] if 'value' in app_setting else None
                if app_runtime_version:
                    return _get_app_runtime_info_helper(cmd, app_runtime, app_runtime_version, is_linux)
    elif app_runtime and app_runtime.lower() == 'python':
        app_settings = get_site_configs(cmd=cmd, resource_group_name=resource_group, name=name, slot=slot)
        app_runtime_version = getattr(app_settings, 'python_version', '')
        return _get_app_runtime_info_helper(cmd, app_runtime, app_runtime_version, is_linux)
    elif app_runtime and app_runtime.lower() == 'dotnetcore':
        app_runtime_version = '3.1'
        app_runtime_version = ""
        return _get_app_runtime_info_helper(cmd, app_runtime, app_runtime_version, is_linux)
    elif app_runtime and app_runtime.lower() == 'java':
        app_settings = get_site_configs(cmd=cmd, resource_group_name=resource_group, name=name, slot=slot)
        app_runtime_version = "{java_version}, {java_container}, {java_container_version}".format(
            java_version=getattr(app_settings, 'java_version', '').lower(),
            java_container=getattr(app_settings, 'java_container', '').lower(),
            java_container_version=getattr(app_settings, 'java_container_version', '').lower()
        )
        return _get_app_runtime_info_helper(cmd, app_runtime, app_runtime_version, is_linux)


def _get_functionapp_runtime_info(cmd, resource_group, name, slot, is_linux):  # pylint: disable=too-many-return-statements
    app_settings = None
    app_runtime = None
    functionapp_version = None
    app_runtime_version = None

    app_settings = get_app_settings(cmd=cmd, resource_group_name=resource_group, name=name, slot=slot)
    for app_setting in app_settings:
        if 'name' in app_setting and app_setting['name'] == 'FUNCTIONS_EXTENSION_VERSION':
            functionapp_version = app_setting["value"]
            break

    if is_flex_functionapp(cmd.cli_ctx, resource_group, name):
        app_runtime_config = get_runtime_config(cmd, resource_group, name)
        app_runtime = app_runtime_config.get("name", "")
        app_runtime_version = app_runtime_config.get("version", "")
        return _get_functionapp_runtime_info_helper(cmd, app_runtime, app_runtime_version, "~4", None)

    if is_linux:
        app_metadata = get_site_configs(cmd=cmd, resource_group_name=resource_group, name=name, slot=slot)
        app_runtime = getattr(app_metadata, 'linux_fx_version', None)
        return _get_functionapp_runtime_info_helper(cmd, app_runtime, None, functionapp_version, is_linux)

    app_settings = get_app_settings(cmd=cmd, resource_group_name=resource_group, name=name, slot=slot)
    for app_setting in app_settings:
        if 'name' in app_setting and app_setting['name'] == 'FUNCTIONS_WORKER_RUNTIME':
            app_runtime = app_setting["value"]
            break

    if app_runtime and app_runtime.lower() == 'node':
        app_settings = get_app_settings(cmd=cmd, resource_group_name=resource_group, name=name, slot=slot)
        for app_setting in app_settings:
            if 'name' in app_setting and app_setting['name'] == 'WEBSITE_NODE_DEFAULT_VERSION':
                app_runtime_version = app_setting['value'] if 'value' in app_setting else None
                if app_runtime_version:
                    return _get_functionapp_runtime_info_helper(cmd, app_runtime, app_runtime_version,
                                                                functionapp_version, is_linux)
    elif app_runtime and app_runtime.lower() == 'python':
        app_settings = get_site_configs(cmd=cmd, resource_group_name=resource_group, name=name, slot=slot)
        app_runtime_version = getattr(app_settings, 'python_version', '')
        return _get_functionapp_runtime_info_helper(cmd, app_runtime, app_runtime_version, functionapp_version,
                                                    is_linux)
    elif app_runtime and app_runtime.lower() == 'dotnet':
        app_settings = get_site_configs(cmd=cmd, resource_group_name=resource_group, name=name, slot=slot)
        app_runtime_version = getattr(app_settings, 'net_framework_version', '')
        return _get_functionapp_runtime_info_helper(cmd, app_runtime, app_runtime_version, functionapp_version,
                                                    is_linux)
    elif app_runtime and app_runtime.lower() == 'java':
        app_settings = get_site_configs(cmd=cmd, resource_group_name=resource_group, name=name, slot=slot)
        app_runtime_version = getattr(app_settings, 'java_version', '').lower()
        return _get_functionapp_runtime_info_helper(cmd, app_runtime, app_runtime_version, functionapp_version,
                                                    is_linux)
    elif app_runtime and app_runtime.lower() == 'powershell':
        app_settings = get_site_configs(cmd=cmd, resource_group_name=resource_group, name=name, slot=slot)
        app_runtime_version = getattr(app_settings, 'power_shell_version', '').lower()
        return _get_functionapp_runtime_info_helper(cmd, app_runtime, app_runtime_version, functionapp_version,
                                                    is_linux)
    return _get_functionapp_runtime_info_helper(cmd, app_runtime, app_runtime_version, functionapp_version, is_linux)


def _get_app_runtime_info_helper(cmd, app_runtime, app_runtime_version, is_linux):
    helper = _StackRuntimeHelper(cmd, linux=is_linux, windows=not is_linux)
    if not is_linux:
        matched_runtime = helper.resolve("{}|{}".format(app_runtime, app_runtime_version), is_linux)
    else:
        matched_runtime = helper.resolve(app_runtime, is_linux)
    gh_props = None if not matched_runtime else matched_runtime.github_actions_properties
    if gh_props:
        if gh_props.get("github_actions_version"):
            if is_linux:
                return {
                    "display_name": app_runtime,
                    "github_actions_version": gh_props["github_actions_version"]
                }
            if gh_props.get("app_runtime_version").lower() == app_runtime_version.lower():
                return {
                    "display_name": app_runtime,
                    "github_actions_version": gh_props["github_actions_version"]
                }
    return None


def _get_functionapp_runtime_info_helper(cmd, app_runtime, app_runtime_version, functionapp_version, is_linux):
    if is_linux:
        if len(app_runtime.split('|')) < 2:
            raise ValidationError("Could not detect runtime. To configure linuxFxVersion, "
                                  "please visit https://aka.ms/linuxFxVersion")
        app_runtime_version = app_runtime.split('|')[1]
        app_runtime = app_runtime.split('|')[0].lower()

    # Normalize versions
    functionapp_version = functionapp_version if functionapp_version else ""
    app_runtime_version = app_runtime_version if app_runtime_version else ""
    functionapp_version = re.sub(r"[^\d\.]", "", functionapp_version)
    app_runtime_version = re.sub(r"[^\d\.]", "", app_runtime_version)

    return {
        "app_runtime": app_runtime,
        "app_runtime_version": app_runtime_version,
        "functionapp_version": functionapp_version
    }


def _encrypt_github_actions_secret(public_key, secret_value):
    # Encrypt a Unicode string using the public key
    from base64 import b64encode
    public_key = public.PublicKey(public_key.encode("utf-8"), encoding.Base64Encoder())
    sealed_box = public.SealedBox(public_key)
    encrypted = sealed_box.encrypt(secret_value.encode("utf-8"))
    return b64encode(encrypted).decode("utf-8")


def show_webapp(cmd, resource_group_name, name, slot=None):  # adding this to not break extensions
    return show_app(cmd, resource_group_name, name, slot)


def _compute_checksum(input_bytes):
    file_hash = None
    try:
        import hashlib
        logger.info("Computing checksum of the file ...")
        file_hash = hashlib.sha256(input_bytes).hexdigest()
        logger.info("Computed checksum for deployment request header x-ms-artifact-checksum '%s'", file_hash)
    except Exception as ex:  # pylint: disable=broad-except
        logger.info("Computing the checksum of the file failed with exception:'%s'", ex)

    return file_hash<|MERGE_RESOLUTION|>--- conflicted
+++ resolved
@@ -8,6 +8,7 @@
 import time
 import re
 import datetime
+import datetime
 from xml.etree import ElementTree
 
 from urllib.parse import urlparse
@@ -15,10 +16,6 @@
 
 from binascii import hexlify
 from os import urandom
-<<<<<<< HEAD
-=======
-from datetime import datetime as dt, timezone
->>>>>>> 2de360d0
 import json
 import ssl
 import sys
@@ -4417,12 +4414,7 @@
 
     @classmethod
     def _is_valid_runtime_setting(cls, runtime_setting):
-<<<<<<< HEAD
         # Using datetime module imported at the top level
-=======
-        import datetime
-        from datetime import timezone
->>>>>>> 2de360d0
         if runtime_setting is None or getattr(runtime_setting, 'is_hidden', False):
             return False
         if getattr(runtime_setting, 'is_deprecated', False):
@@ -4434,7 +4426,6 @@
                     try:
                         end_of_life_dt = datetime.datetime.strptime(
                             end_of_life, "%Y-%m-%dT%H:%M:%S.%fZ"
-<<<<<<< HEAD
                         ).replace(tzinfo=datetime.timezone.utc)
                     except ValueError:
                         end_of_life_dt = datetime.datetime.strptime(
@@ -4447,20 +4438,6 @@
                     else:
                         end_of_life_dt = end_of_life
                 now_utc = datetime.datetime.utcnow().replace(tzinfo=datetime.timezone.utc)
-=======
-                        ).replace(tzinfo=timezone.utc)
-                    except ValueError:
-                        end_of_life_dt = datetime.datetime.strptime(
-                            end_of_life, "%Y-%m-%dT%H:%M:%SZ"
-                        ).replace(tzinfo=timezone.utc)
-                else:
-                    # If already a datetime, ensure it's timezone-aware
-                    if end_of_life.tzinfo is None:
-                        end_of_life_dt = end_of_life.replace(tzinfo=timezone.utc)
-                    else:
-                        end_of_life_dt = end_of_life
-                now_utc = datetime.datetime.utcnow().replace(tzinfo=timezone.utc)
->>>>>>> 2de360d0
                 if now_utc >= end_of_life_dt:
                     return False
             except (ValueError, AttributeError):
