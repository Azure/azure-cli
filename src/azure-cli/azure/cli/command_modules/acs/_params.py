--- conflicted
+++ resolved
@@ -790,15 +790,12 @@
         c.argument('allowed_host_ports', nargs='+', validator=validate_allowed_host_ports)
         c.argument('asg_ids', nargs='+', validator=validate_application_security_groups)
         c.argument('os_sku', arg_type=get_enum_type(node_os_skus_update), validator=validate_os_sku)
-<<<<<<< HEAD
+        c.argument("enable_fips_image", action="store_true")
+        c.argument("disable_fips_image", action="store_true")
         c.argument('enable_vtpm', action='store_true')
         c.argument('disable_vtpm', action='store_true')
         c.argument('enable_secure_boot', action='store_true')
         c.argument('disable_secure_boot', action='store_true')
-=======
-        c.argument("enable_fips_image", action="store_true")
-        c.argument("disable_fips_image", action="store_true")
->>>>>>> 6213de32
 
     with self.argument_context('aks nodepool upgrade') as c:
         c.argument('max_surge', validator=validate_max_surge)
