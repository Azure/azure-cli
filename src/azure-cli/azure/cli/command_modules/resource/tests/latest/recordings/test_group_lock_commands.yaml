interactions:
- request:
    body: '{"properties": {"level": "CanNotDelete"}}'
    headers:
<<<<<<< HEAD
      Accept:
      - application/json
      Accept-Encoding:
      - gzip, deflate
      CommandName:
      - group lock create
      Connection:
      - keep-alive
      Content-Length:
      - '41'
      Content-Type:
      - application/json; charset=utf-8
      ParameterSetName:
      - -n -g --lock-type
      User-Agent:
      - python/3.6.5 (Windows-10-10.0.17134-SP0) msrest/0.6.10 msrest_azure/0.6.1
        azure-mgmt-resource/4.0.0 Azure-SDK-For-Python AZURECLI/2.0.74
      accept-language:
      - en-US
=======
      Accept: [application/json]
      Accept-Encoding: ['gzip, deflate']
      CommandName: [group create]
      Connection: [keep-alive]
      Content-Length: ['110']
      Content-Type: [application/json; charset=utf-8]
      User-Agent: [python/3.6.5 (Windows-10-10.0.17134-SP0) requests/2.19.1 msrest/0.5.5
          msrest_azure/0.4.34 resourcemanagementclient/2.0.0 Azure-SDK-For-Python
          AZURECLI/2.0.46]
      accept-language: [en-US]
    method: PUT
    uri: https://management.azure.com/subscriptions/00000000-0000-0000-0000-000000000000/resourcegroups/cli_test_group_lock000001?api-version=2019-07-01
  response:
    body: {string: '{"id":"/subscriptions/00000000-0000-0000-0000-000000000000/resourceGroups/cli_test_group_lock000001","name":"cli_test_group_lock000001","location":"westus","tags":{"product":"azurecli","cause":"automation","date":"2018-09-10T15:52:03Z"},"properties":{"provisioningState":"Succeeded"}}'}
    headers:
      cache-control: [no-cache]
      content-length: ['384']
      content-type: [application/json; charset=utf-8]
      date: ['Mon, 10 Sep 2018 15:52:05 GMT']
      expires: ['-1']
      pragma: [no-cache]
      strict-transport-security: [max-age=31536000; includeSubDomains]
      x-content-type-options: [nosniff]
      x-ms-ratelimit-remaining-subscription-writes: ['1193']
    status: {code: 201, message: Created}
- request:
    body: 'b''{"properties": {"level": "CanNotDelete"}, "name": "cli-test-lock000002"}'''
    headers:
      Accept: [application/json]
      Accept-Encoding: ['gzip, deflate']
      CommandName: [group lock create]
      Connection: [keep-alive]
      Content-Length: ['101']
      Content-Type: [application/json; charset=utf-8]
      User-Agent: [python/3.6.5 (Windows-10-10.0.17134-SP0) requests/2.19.1 msrest/0.5.5
          msrest_azure/0.4.34 managementlockclient/2.0.0 Azure-SDK-For-Python AZURECLI/2.0.46]
      accept-language: [en-US]
>>>>>>> 807faccc
    method: PUT
    uri: https://management.azure.com/subscriptions/00000000-0000-0000-0000-000000000000/resourceGroups/cli_test_group_lock000001/providers/Microsoft.Authorization/locks/cli-test-lock000002?api-version=2016-09-01
  response:
    body:
      string: '{"properties":{"level":"CanNotDelete"},"id":"/subscriptions/00000000-0000-0000-0000-000000000000/resourceGroups/cli_test_group_lock000001/providers/Microsoft.Authorization/locks/cli-test-lock000002","type":"Microsoft.Authorization/locks","name":"cli-test-lock000002"}'
    headers:
      cache-control:
      - no-cache
      content-length:
      - '375'
      content-type:
      - application/json; charset=utf-8
      date:
      - Fri, 04 Oct 2019 05:32:34 GMT
      expires:
      - '-1'
      pragma:
      - no-cache
      strict-transport-security:
      - max-age=31536000; includeSubDomains
      x-content-type-options:
      - nosniff
      x-ms-ratelimit-remaining-subscription-writes:
      - '1199'
    status:
      code: 201
      message: Created
- request:
    body: null
    headers:
      Accept:
      - application/json
      Accept-Encoding:
      - gzip, deflate
      CommandName:
      - group lock show
      Connection:
      - keep-alive
      ParameterSetName:
      - -g -n
      User-Agent:
      - python/3.6.5 (Windows-10-10.0.17134-SP0) msrest/0.6.10 msrest_azure/0.6.1
        azure-mgmt-resource/4.0.0 Azure-SDK-For-Python AZURECLI/2.0.74
      accept-language:
      - en-US
    method: GET
    uri: https://management.azure.com/subscriptions/00000000-0000-0000-0000-000000000000/providers/Microsoft.Authorization/locks?api-version=2016-09-01
  response:
    body:
      string: '{"value":[{"properties":{"level":"CanNotDelete"},"id":"/subscriptions/00000000-0000-0000-0000-000000000000/resourceGroups/cli_test_group_lock000001/providers/Microsoft.Authorization/locks/cli-test-lock000002","type":"Microsoft.Authorization/locks","name":"cli-test-lock000002"}]}'
    headers:
      cache-control:
      - no-cache
      content-length:
      - '387'
      content-type:
      - application/json; charset=utf-8
      date:
      - Fri, 04 Oct 2019 05:32:34 GMT
      expires:
      - '-1'
      pragma:
      - no-cache
      strict-transport-security:
      - max-age=31536000; includeSubDomains
      transfer-encoding:
      - chunked
      vary:
      - Accept-Encoding,Accept-Encoding
      x-content-type-options:
      - nosniff
    status:
      code: 200
      message: OK
- request:
    body: null
    headers:
      Accept:
      - application/json
      Accept-Encoding:
      - gzip, deflate
      CommandName:
      - group lock show
      Connection:
      - keep-alive
      ParameterSetName:
      - -g -n
      User-Agent:
      - python/3.6.5 (Windows-10-10.0.17134-SP0) msrest/0.6.10 msrest_azure/0.6.1
        azure-mgmt-resource/4.0.0 Azure-SDK-For-Python AZURECLI/2.0.74
      accept-language:
      - en-US
    method: GET
    uri: https://management.azure.com/subscriptions/00000000-0000-0000-0000-000000000000/resourceGroups/cli_test_group_lock000001/providers/Microsoft.Authorization/locks/cli-test-lock000002?api-version=2016-09-01
  response:
    body:
      string: '{"properties":{"level":"CanNotDelete"},"id":"/subscriptions/00000000-0000-0000-0000-000000000000/resourceGroups/cli_test_group_lock000001/providers/Microsoft.Authorization/locks/cli-test-lock000002","type":"Microsoft.Authorization/locks","name":"cli-test-lock000002"}'
    headers:
      cache-control:
      - no-cache
      content-length:
      - '375'
      content-type:
      - application/json; charset=utf-8
      date:
      - Fri, 04 Oct 2019 05:32:34 GMT
      expires:
      - '-1'
      pragma:
      - no-cache
      strict-transport-security:
      - max-age=31536000; includeSubDomains
      transfer-encoding:
      - chunked
      vary:
      - Accept-Encoding,Accept-Encoding
      x-content-type-options:
      - nosniff
    status:
      code: 200
      message: OK
- request:
    body: null
    headers:
      Accept:
      - application/json
      Accept-Encoding:
      - gzip, deflate
      CommandName:
      - group lock list
      Connection:
      - keep-alive
      ParameterSetName:
      - -g --query
      User-Agent:
      - python/3.6.5 (Windows-10-10.0.17134-SP0) msrest/0.6.10 msrest_azure/0.6.1
        azure-mgmt-resource/4.0.0 Azure-SDK-For-Python AZURECLI/2.0.74
      accept-language:
      - en-US
    method: GET
    uri: https://management.azure.com/subscriptions/00000000-0000-0000-0000-000000000000/resourceGroups/cli_test_group_lock000001/providers/Microsoft.Authorization/locks?api-version=2016-09-01
  response:
    body:
      string: '{"value":[{"properties":{"level":"CanNotDelete"},"id":"/subscriptions/00000000-0000-0000-0000-000000000000/resourceGroups/cli_test_group_lock000001/providers/Microsoft.Authorization/locks/cli-test-lock000002","type":"Microsoft.Authorization/locks","name":"cli-test-lock000002"}]}'
    headers:
      cache-control:
      - no-cache
      content-length:
      - '387'
      content-type:
      - application/json; charset=utf-8
      date:
      - Fri, 04 Oct 2019 05:32:34 GMT
      expires:
      - '-1'
      pragma:
      - no-cache
      strict-transport-security:
      - max-age=31536000; includeSubDomains
      transfer-encoding:
      - chunked
      vary:
      - Accept-Encoding,Accept-Encoding
      x-content-type-options:
      - nosniff
    status:
      code: 200
      message: OK
- request:
    body: null
    headers:
      Accept:
      - application/json
      Accept-Encoding:
      - gzip, deflate
      CommandName:
      - group lock update
      Connection:
      - keep-alive
      ParameterSetName:
      - -n -g --notes --lock-type
      User-Agent:
      - python/3.6.5 (Windows-10-10.0.17134-SP0) msrest/0.6.10 msrest_azure/0.6.1
        azure-mgmt-resource/4.0.0 Azure-SDK-For-Python AZURECLI/2.0.74
      accept-language:
      - en-US
    method: GET
    uri: https://management.azure.com/subscriptions/00000000-0000-0000-0000-000000000000/providers/Microsoft.Authorization/locks?api-version=2016-09-01
  response:
    body:
      string: '{"value":[{"properties":{"level":"CanNotDelete"},"id":"/subscriptions/00000000-0000-0000-0000-000000000000/resourceGroups/cli_test_group_lock000001/providers/Microsoft.Authorization/locks/cli-test-lock000002","type":"Microsoft.Authorization/locks","name":"cli-test-lock000002"}]}'
    headers:
      cache-control:
      - no-cache
      content-length:
      - '387'
      content-type:
      - application/json; charset=utf-8
      date:
      - Fri, 04 Oct 2019 05:32:35 GMT
      expires:
      - '-1'
      pragma:
      - no-cache
      strict-transport-security:
      - max-age=31536000; includeSubDomains
      transfer-encoding:
      - chunked
      vary:
      - Accept-Encoding,Accept-Encoding
      x-content-type-options:
      - nosniff
    status:
      code: 200
      message: OK
- request:
    body: null
    headers:
      Accept:
      - application/json
      Accept-Encoding:
      - gzip, deflate
      CommandName:
      - group lock update
      Connection:
      - keep-alive
      ParameterSetName:
      - -n -g --notes --lock-type
      User-Agent:
      - python/3.6.5 (Windows-10-10.0.17134-SP0) msrest/0.6.10 msrest_azure/0.6.1
        azure-mgmt-resource/4.0.0 Azure-SDK-For-Python AZURECLI/2.0.74
      accept-language:
      - en-US
    method: GET
    uri: https://management.azure.com/subscriptions/00000000-0000-0000-0000-000000000000/resourceGroups/cli_test_group_lock000001/providers/Microsoft.Authorization/locks/cli-test-lock000002?api-version=2016-09-01
  response:
    body:
      string: '{"properties":{"level":"CanNotDelete"},"id":"/subscriptions/00000000-0000-0000-0000-000000000000/resourceGroups/cli_test_group_lock000001/providers/Microsoft.Authorization/locks/cli-test-lock000002","type":"Microsoft.Authorization/locks","name":"cli-test-lock000002"}'
    headers:
      cache-control:
      - no-cache
      content-length:
      - '375'
      content-type:
      - application/json; charset=utf-8
      date:
      - Fri, 04 Oct 2019 05:32:35 GMT
      expires:
      - '-1'
      pragma:
      - no-cache
      strict-transport-security:
      - max-age=31536000; includeSubDomains
      transfer-encoding:
      - chunked
      vary:
      - Accept-Encoding,Accept-Encoding
      x-content-type-options:
      - nosniff
    status:
      code: 200
      message: OK
- request:
    body: '{"properties": {"level": "ReadOnly", "notes": "notes000003"}}'
    headers:
      Accept:
      - application/json
      Accept-Encoding:
      - gzip, deflate
      CommandName:
      - group lock update
      Connection:
      - keep-alive
      Content-Length:
      - '70'
      Content-Type:
      - application/json; charset=utf-8
      ParameterSetName:
      - -n -g --notes --lock-type
      User-Agent:
      - python/3.6.5 (Windows-10-10.0.17134-SP0) msrest/0.6.10 msrest_azure/0.6.1
        azure-mgmt-resource/4.0.0 Azure-SDK-For-Python AZURECLI/2.0.74
      accept-language:
      - en-US
    method: PUT
    uri: https://management.azure.com/subscriptions/00000000-0000-0000-0000-000000000000/resourceGroups/cli_test_group_lock000001/providers/Microsoft.Authorization/locks/cli-test-lock000002?api-version=2016-09-01
  response:
    body:
      string: '{"properties":{"level":"ReadOnly","notes":"notes000003"},"id":"/subscriptions/00000000-0000-0000-0000-000000000000/resourceGroups/cli_test_group_lock000001/providers/Microsoft.Authorization/locks/cli-test-lock000002","type":"Microsoft.Authorization/locks","name":"cli-test-lock000002"}'
    headers:
      cache-control:
      - no-cache
      content-length:
      - '402'
      content-type:
      - application/json; charset=utf-8
      date:
      - Fri, 04 Oct 2019 05:32:35 GMT
      expires:
      - '-1'
      pragma:
      - no-cache
      strict-transport-security:
      - max-age=31536000; includeSubDomains
      transfer-encoding:
      - chunked
      vary:
      - Accept-Encoding,Accept-Encoding
      x-content-type-options:
      - nosniff
      x-ms-ratelimit-remaining-subscription-writes:
      - '1199'
    status:
      code: 200
      message: OK
- request:
    body: null
    headers:
      Accept:
      - application/json
      Accept-Encoding:
      - gzip, deflate
      CommandName:
      - group lock delete
      Connection:
      - keep-alive
      ParameterSetName:
      - -g -n
      User-Agent:
      - python/3.6.5 (Windows-10-10.0.17134-SP0) msrest/0.6.10 msrest_azure/0.6.1
        azure-mgmt-resource/4.0.0 Azure-SDK-For-Python AZURECLI/2.0.74
      accept-language:
      - en-US
    method: GET
    uri: https://management.azure.com/subscriptions/00000000-0000-0000-0000-000000000000/providers/Microsoft.Authorization/locks?api-version=2016-09-01
  response:
    body:
      string: '{"value":[{"properties":{"level":"ReadOnly","notes":"notes000003"},"id":"/subscriptions/00000000-0000-0000-0000-000000000000/resourceGroups/cli_test_group_lock000001/providers/Microsoft.Authorization/locks/cli-test-lock000002","type":"Microsoft.Authorization/locks","name":"cli-test-lock000002"}]}'
    headers:
      cache-control:
      - no-cache
      content-length:
      - '414'
      content-type:
      - application/json; charset=utf-8
      date:
      - Fri, 04 Oct 2019 05:32:37 GMT
      expires:
      - '-1'
      pragma:
      - no-cache
      strict-transport-security:
      - max-age=31536000; includeSubDomains
      transfer-encoding:
      - chunked
      vary:
      - Accept-Encoding,Accept-Encoding
      x-content-type-options:
      - nosniff
    status:
      code: 200
      message: OK
- request:
    body: null
    headers:
      Accept:
      - application/json
      Accept-Encoding:
      - gzip, deflate
      CommandName:
      - group lock delete
      Connection:
      - keep-alive
      Content-Length:
      - '0'
      ParameterSetName:
      - -g -n
      User-Agent:
      - python/3.6.5 (Windows-10-10.0.17134-SP0) msrest/0.6.10 msrest_azure/0.6.1
        azure-mgmt-resource/4.0.0 Azure-SDK-For-Python AZURECLI/2.0.74
      accept-language:
      - en-US
    method: DELETE
    uri: https://management.azure.com/subscriptions/00000000-0000-0000-0000-000000000000/resourceGroups/cli_test_group_lock000001/providers/Microsoft.Authorization/locks/cli-test-lock000002?api-version=2016-09-01
  response:
<<<<<<< HEAD
    body:
      string: ''
    headers:
      cache-control:
      - no-cache
      content-length:
      - '0'
      date:
      - Fri, 04 Oct 2019 05:32:37 GMT
      expires:
      - '-1'
      pragma:
      - no-cache
      strict-transport-security:
      - max-age=31536000; includeSubDomains
      x-content-type-options:
      - nosniff
      x-ms-ratelimit-remaining-subscription-deletes:
      - '14998'
    status:
      code: 200
      message: OK
=======
    body: {string: ''}
    headers:
      cache-control: [no-cache]
      content-length: ['0']
      date: ['Mon, 10 Sep 2018 15:52:15 GMT']
      expires: ['-1']
      pragma: [no-cache]
      strict-transport-security: [max-age=31536000; includeSubDomains]
      x-content-type-options: [nosniff]
      x-ms-ratelimit-remaining-subscription-deletes: ['14998']
    status: {code: 200, message: OK}
- request:
    body: null
    headers:
      Accept: [application/json]
      Accept-Encoding: ['gzip, deflate']
      CommandName: [group delete]
      Connection: [keep-alive]
      Content-Length: ['0']
      Content-Type: [application/json; charset=utf-8]
      User-Agent: [python/3.6.5 (Windows-10-10.0.17134-SP0) requests/2.19.1 msrest/0.5.5
          msrest_azure/0.4.34 resourcemanagementclient/2.0.0 Azure-SDK-For-Python
          AZURECLI/2.0.46]
      accept-language: [en-US]
    method: DELETE
    uri: https://management.azure.com/subscriptions/00000000-0000-0000-0000-000000000000/resourcegroups/cli_test_group_lock000001?api-version=2019-07-01
  response:
    body: {string: ''}
    headers:
      cache-control: [no-cache]
      content-length: ['0']
      date: ['Mon, 10 Sep 2018 15:52:20 GMT']
      expires: ['-1']
      location: ['https://management.azure.com/subscriptions/00000000-0000-0000-0000-000000000000/operationresults/eyJqb2JJZCI6IlJFU09VUkNFR1JPVVBERUxFVElPTkpPQi1DTEk6NUZURVNUOjVGR1JPVVA6NUZMT0NLMzYyVEtKNkdMSU1DRkdONlZaQVNHN3xDMTJCMjZCNTk5MTU4NkVGLVdFU1RVUyIsImpvYkxvY2F0aW9uIjoid2VzdHVzIn0?api-version=2019-07-01']
      pragma: [no-cache]
      strict-transport-security: [max-age=31536000; includeSubDomains]
      x-content-type-options: [nosniff]
      x-ms-ratelimit-remaining-subscription-deletes: ['14999']
    status: {code: 202, message: Accepted}
>>>>>>> 807faccc
version: 1<|MERGE_RESOLUTION|>--- conflicted
+++ resolved
@@ -1,28 +1,8 @@
 interactions:
 - request:
-    body: '{"properties": {"level": "CanNotDelete"}}'
-    headers:
-<<<<<<< HEAD
-      Accept:
-      - application/json
-      Accept-Encoding:
-      - gzip, deflate
-      CommandName:
-      - group lock create
-      Connection:
-      - keep-alive
-      Content-Length:
-      - '41'
-      Content-Type:
-      - application/json; charset=utf-8
-      ParameterSetName:
-      - -n -g --lock-type
-      User-Agent:
-      - python/3.6.5 (Windows-10-10.0.17134-SP0) msrest/0.6.10 msrest_azure/0.6.1
-        azure-mgmt-resource/4.0.0 Azure-SDK-For-Python AZURECLI/2.0.74
-      accept-language:
-      - en-US
-=======
+    body: '{"location": "westus", "tags": {"product": "azurecli", "cause": "automation",
+      "date": "2018-09-10T15:52:03Z"}}'
+    headers:
       Accept: [application/json]
       Accept-Encoding: ['gzip, deflate']
       CommandName: [group create]
@@ -60,416 +40,228 @@
       User-Agent: [python/3.6.5 (Windows-10-10.0.17134-SP0) requests/2.19.1 msrest/0.5.5
           msrest_azure/0.4.34 managementlockclient/2.0.0 Azure-SDK-For-Python AZURECLI/2.0.46]
       accept-language: [en-US]
->>>>>>> 807faccc
     method: PUT
     uri: https://management.azure.com/subscriptions/00000000-0000-0000-0000-000000000000/resourceGroups/cli_test_group_lock000001/providers/Microsoft.Authorization/locks/cli-test-lock000002?api-version=2016-09-01
   response:
-    body:
-      string: '{"properties":{"level":"CanNotDelete"},"id":"/subscriptions/00000000-0000-0000-0000-000000000000/resourceGroups/cli_test_group_lock000001/providers/Microsoft.Authorization/locks/cli-test-lock000002","type":"Microsoft.Authorization/locks","name":"cli-test-lock000002"}'
-    headers:
-      cache-control:
-      - no-cache
-      content-length:
-      - '375'
-      content-type:
-      - application/json; charset=utf-8
-      date:
-      - Fri, 04 Oct 2019 05:32:34 GMT
-      expires:
-      - '-1'
-      pragma:
-      - no-cache
-      strict-transport-security:
-      - max-age=31536000; includeSubDomains
-      x-content-type-options:
-      - nosniff
-      x-ms-ratelimit-remaining-subscription-writes:
-      - '1199'
-    status:
-      code: 201
-      message: Created
-- request:
-    body: null
-    headers:
-      Accept:
-      - application/json
-      Accept-Encoding:
-      - gzip, deflate
-      CommandName:
-      - group lock show
-      Connection:
-      - keep-alive
-      ParameterSetName:
-      - -g -n
-      User-Agent:
-      - python/3.6.5 (Windows-10-10.0.17134-SP0) msrest/0.6.10 msrest_azure/0.6.1
-        azure-mgmt-resource/4.0.0 Azure-SDK-For-Python AZURECLI/2.0.74
-      accept-language:
-      - en-US
+    body: {string: '{"properties":{"level":"CanNotDelete"},"id":"/subscriptions/00000000-0000-0000-0000-000000000000/resourceGroups/cli_test_group_lock000001/providers/Microsoft.Authorization/locks/cli-test-lock000002","type":"Microsoft.Authorization/locks","name":"cli-test-lock000002"}'}
+    headers:
+      cache-control: [no-cache]
+      content-length: ['375']
+      content-type: [application/json; charset=utf-8]
+      date: ['Mon, 10 Sep 2018 15:52:06 GMT']
+      expires: ['-1']
+      pragma: [no-cache]
+      strict-transport-security: [max-age=31536000; includeSubDomains]
+      x-content-type-options: [nosniff]
+      x-ms-ratelimit-remaining-subscription-writes: ['1192']
+    status: {code: 201, message: Created}
+- request:
+    body: null
+    headers:
+      Accept: [application/json]
+      Accept-Encoding: ['gzip, deflate']
+      CommandName: [group lock show]
+      Connection: [keep-alive]
+      Content-Type: [application/json; charset=utf-8]
+      User-Agent: [python/3.6.5 (Windows-10-10.0.17134-SP0) requests/2.19.1 msrest/0.5.5
+          msrest_azure/0.4.34 managementlockclient/2.0.0 Azure-SDK-For-Python AZURECLI/2.0.46]
+      accept-language: [en-US]
     method: GET
     uri: https://management.azure.com/subscriptions/00000000-0000-0000-0000-000000000000/providers/Microsoft.Authorization/locks?api-version=2016-09-01
   response:
-    body:
-      string: '{"value":[{"properties":{"level":"CanNotDelete"},"id":"/subscriptions/00000000-0000-0000-0000-000000000000/resourceGroups/cli_test_group_lock000001/providers/Microsoft.Authorization/locks/cli-test-lock000002","type":"Microsoft.Authorization/locks","name":"cli-test-lock000002"}]}'
-    headers:
-      cache-control:
-      - no-cache
-      content-length:
-      - '387'
-      content-type:
-      - application/json; charset=utf-8
-      date:
-      - Fri, 04 Oct 2019 05:32:34 GMT
-      expires:
-      - '-1'
-      pragma:
-      - no-cache
-      strict-transport-security:
-      - max-age=31536000; includeSubDomains
-      transfer-encoding:
-      - chunked
-      vary:
-      - Accept-Encoding,Accept-Encoding
-      x-content-type-options:
-      - nosniff
-    status:
-      code: 200
-      message: OK
-- request:
-    body: null
-    headers:
-      Accept:
-      - application/json
-      Accept-Encoding:
-      - gzip, deflate
-      CommandName:
-      - group lock show
-      Connection:
-      - keep-alive
-      ParameterSetName:
-      - -g -n
-      User-Agent:
-      - python/3.6.5 (Windows-10-10.0.17134-SP0) msrest/0.6.10 msrest_azure/0.6.1
-        azure-mgmt-resource/4.0.0 Azure-SDK-For-Python AZURECLI/2.0.74
-      accept-language:
-      - en-US
-    method: GET
-    uri: https://management.azure.com/subscriptions/00000000-0000-0000-0000-000000000000/resourceGroups/cli_test_group_lock000001/providers/Microsoft.Authorization/locks/cli-test-lock000002?api-version=2016-09-01
-  response:
-    body:
-      string: '{"properties":{"level":"CanNotDelete"},"id":"/subscriptions/00000000-0000-0000-0000-000000000000/resourceGroups/cli_test_group_lock000001/providers/Microsoft.Authorization/locks/cli-test-lock000002","type":"Microsoft.Authorization/locks","name":"cli-test-lock000002"}'
-    headers:
-      cache-control:
-      - no-cache
-      content-length:
-      - '375'
-      content-type:
-      - application/json; charset=utf-8
-      date:
-      - Fri, 04 Oct 2019 05:32:34 GMT
-      expires:
-      - '-1'
-      pragma:
-      - no-cache
-      strict-transport-security:
-      - max-age=31536000; includeSubDomains
-      transfer-encoding:
-      - chunked
-      vary:
-      - Accept-Encoding,Accept-Encoding
-      x-content-type-options:
-      - nosniff
-    status:
-      code: 200
-      message: OK
-- request:
-    body: null
-    headers:
-      Accept:
-      - application/json
-      Accept-Encoding:
-      - gzip, deflate
-      CommandName:
-      - group lock list
-      Connection:
-      - keep-alive
-      ParameterSetName:
-      - -g --query
-      User-Agent:
-      - python/3.6.5 (Windows-10-10.0.17134-SP0) msrest/0.6.10 msrest_azure/0.6.1
-        azure-mgmt-resource/4.0.0 Azure-SDK-For-Python AZURECLI/2.0.74
-      accept-language:
-      - en-US
+    body: {string: '{"value":[{"properties":{"level":"CanNotDelete"},"id":"/subscriptions/00000000-0000-0000-0000-000000000000/resourceGroups/cli_test_group_lock000001/providers/Microsoft.Authorization/locks/cli-test-lock000002","type":"Microsoft.Authorization/locks","name":"cli-test-lock000002"}]}'}
+    headers:
+      cache-control: [no-cache]
+      content-length: ['387']
+      content-type: [application/json; charset=utf-8]
+      date: ['Mon, 10 Sep 2018 15:52:11 GMT']
+      expires: ['-1']
+      pragma: [no-cache]
+      strict-transport-security: [max-age=31536000; includeSubDomains]
+      transfer-encoding: [chunked]
+      vary: ['Accept-Encoding,Accept-Encoding']
+      x-content-type-options: [nosniff]
+    status: {code: 200, message: OK}
+- request:
+    body: null
+    headers:
+      Accept: [application/json]
+      Accept-Encoding: ['gzip, deflate']
+      CommandName: [group lock show]
+      Connection: [keep-alive]
+      Content-Type: [application/json; charset=utf-8]
+      User-Agent: [python/3.6.5 (Windows-10-10.0.17134-SP0) requests/2.19.1 msrest/0.5.5
+          msrest_azure/0.4.34 managementlockclient/2.0.0 Azure-SDK-For-Python AZURECLI/2.0.46]
+      accept-language: [en-US]
+    method: GET
+    uri: https://management.azure.com/subscriptions/00000000-0000-0000-0000-000000000000/resourceGroups/cli_test_group_lock000001/providers/Microsoft.Authorization/locks/cli-test-lock000002?api-version=2016-09-01
+  response:
+    body: {string: '{"properties":{"level":"CanNotDelete"},"id":"/subscriptions/00000000-0000-0000-0000-000000000000/resourceGroups/cli_test_group_lock000001/providers/Microsoft.Authorization/locks/cli-test-lock000002","type":"Microsoft.Authorization/locks","name":"cli-test-lock000002"}'}
+    headers:
+      cache-control: [no-cache]
+      content-length: ['375']
+      content-type: [application/json; charset=utf-8]
+      date: ['Mon, 10 Sep 2018 15:52:11 GMT']
+      expires: ['-1']
+      pragma: [no-cache]
+      strict-transport-security: [max-age=31536000; includeSubDomains]
+      transfer-encoding: [chunked]
+      vary: ['Accept-Encoding,Accept-Encoding']
+      x-content-type-options: [nosniff]
+    status: {code: 200, message: OK}
+- request:
+    body: null
+    headers:
+      Accept: [application/json]
+      Accept-Encoding: ['gzip, deflate']
+      CommandName: [group lock list]
+      Connection: [keep-alive]
+      Content-Type: [application/json; charset=utf-8]
+      User-Agent: [python/3.6.5 (Windows-10-10.0.17134-SP0) requests/2.19.1 msrest/0.5.5
+          msrest_azure/0.4.34 managementlockclient/2.0.0 Azure-SDK-For-Python AZURECLI/2.0.46]
+      accept-language: [en-US]
     method: GET
     uri: https://management.azure.com/subscriptions/00000000-0000-0000-0000-000000000000/resourceGroups/cli_test_group_lock000001/providers/Microsoft.Authorization/locks?api-version=2016-09-01
   response:
-    body:
-      string: '{"value":[{"properties":{"level":"CanNotDelete"},"id":"/subscriptions/00000000-0000-0000-0000-000000000000/resourceGroups/cli_test_group_lock000001/providers/Microsoft.Authorization/locks/cli-test-lock000002","type":"Microsoft.Authorization/locks","name":"cli-test-lock000002"}]}'
-    headers:
-      cache-control:
-      - no-cache
-      content-length:
-      - '387'
-      content-type:
-      - application/json; charset=utf-8
-      date:
-      - Fri, 04 Oct 2019 05:32:34 GMT
-      expires:
-      - '-1'
-      pragma:
-      - no-cache
-      strict-transport-security:
-      - max-age=31536000; includeSubDomains
-      transfer-encoding:
-      - chunked
-      vary:
-      - Accept-Encoding,Accept-Encoding
-      x-content-type-options:
-      - nosniff
-    status:
-      code: 200
-      message: OK
-- request:
-    body: null
-    headers:
-      Accept:
-      - application/json
-      Accept-Encoding:
-      - gzip, deflate
-      CommandName:
-      - group lock update
-      Connection:
-      - keep-alive
-      ParameterSetName:
-      - -n -g --notes --lock-type
-      User-Agent:
-      - python/3.6.5 (Windows-10-10.0.17134-SP0) msrest/0.6.10 msrest_azure/0.6.1
-        azure-mgmt-resource/4.0.0 Azure-SDK-For-Python AZURECLI/2.0.74
-      accept-language:
-      - en-US
+    body: {string: '{"value":[{"properties":{"level":"CanNotDelete"},"id":"/subscriptions/00000000-0000-0000-0000-000000000000/resourceGroups/cli_test_group_lock000001/providers/Microsoft.Authorization/locks/cli-test-lock000002","type":"Microsoft.Authorization/locks","name":"cli-test-lock000002"}]}'}
+    headers:
+      cache-control: [no-cache]
+      content-length: ['387']
+      content-type: [application/json; charset=utf-8]
+      date: ['Mon, 10 Sep 2018 15:52:12 GMT']
+      expires: ['-1']
+      pragma: [no-cache]
+      strict-transport-security: [max-age=31536000; includeSubDomains]
+      transfer-encoding: [chunked]
+      vary: ['Accept-Encoding,Accept-Encoding']
+      x-content-type-options: [nosniff]
+    status: {code: 200, message: OK}
+- request:
+    body: null
+    headers:
+      Accept: [application/json]
+      Accept-Encoding: ['gzip, deflate']
+      CommandName: [group lock update]
+      Connection: [keep-alive]
+      Content-Type: [application/json; charset=utf-8]
+      User-Agent: [python/3.6.5 (Windows-10-10.0.17134-SP0) requests/2.19.1 msrest/0.5.5
+          msrest_azure/0.4.34 managementlockclient/2.0.0 Azure-SDK-For-Python AZURECLI/2.0.46]
+      accept-language: [en-US]
     method: GET
     uri: https://management.azure.com/subscriptions/00000000-0000-0000-0000-000000000000/providers/Microsoft.Authorization/locks?api-version=2016-09-01
   response:
-    body:
-      string: '{"value":[{"properties":{"level":"CanNotDelete"},"id":"/subscriptions/00000000-0000-0000-0000-000000000000/resourceGroups/cli_test_group_lock000001/providers/Microsoft.Authorization/locks/cli-test-lock000002","type":"Microsoft.Authorization/locks","name":"cli-test-lock000002"}]}'
-    headers:
-      cache-control:
-      - no-cache
-      content-length:
-      - '387'
-      content-type:
-      - application/json; charset=utf-8
-      date:
-      - Fri, 04 Oct 2019 05:32:35 GMT
-      expires:
-      - '-1'
-      pragma:
-      - no-cache
-      strict-transport-security:
-      - max-age=31536000; includeSubDomains
-      transfer-encoding:
-      - chunked
-      vary:
-      - Accept-Encoding,Accept-Encoding
-      x-content-type-options:
-      - nosniff
-    status:
-      code: 200
-      message: OK
-- request:
-    body: null
-    headers:
-      Accept:
-      - application/json
-      Accept-Encoding:
-      - gzip, deflate
-      CommandName:
-      - group lock update
-      Connection:
-      - keep-alive
-      ParameterSetName:
-      - -n -g --notes --lock-type
-      User-Agent:
-      - python/3.6.5 (Windows-10-10.0.17134-SP0) msrest/0.6.10 msrest_azure/0.6.1
-        azure-mgmt-resource/4.0.0 Azure-SDK-For-Python AZURECLI/2.0.74
-      accept-language:
-      - en-US
-    method: GET
-    uri: https://management.azure.com/subscriptions/00000000-0000-0000-0000-000000000000/resourceGroups/cli_test_group_lock000001/providers/Microsoft.Authorization/locks/cli-test-lock000002?api-version=2016-09-01
-  response:
-    body:
-      string: '{"properties":{"level":"CanNotDelete"},"id":"/subscriptions/00000000-0000-0000-0000-000000000000/resourceGroups/cli_test_group_lock000001/providers/Microsoft.Authorization/locks/cli-test-lock000002","type":"Microsoft.Authorization/locks","name":"cli-test-lock000002"}'
-    headers:
-      cache-control:
-      - no-cache
-      content-length:
-      - '375'
-      content-type:
-      - application/json; charset=utf-8
-      date:
-      - Fri, 04 Oct 2019 05:32:35 GMT
-      expires:
-      - '-1'
-      pragma:
-      - no-cache
-      strict-transport-security:
-      - max-age=31536000; includeSubDomains
-      transfer-encoding:
-      - chunked
-      vary:
-      - Accept-Encoding,Accept-Encoding
-      x-content-type-options:
-      - nosniff
-    status:
-      code: 200
-      message: OK
-- request:
-    body: '{"properties": {"level": "ReadOnly", "notes": "notes000003"}}'
-    headers:
-      Accept:
-      - application/json
-      Accept-Encoding:
-      - gzip, deflate
-      CommandName:
-      - group lock update
-      Connection:
-      - keep-alive
-      Content-Length:
-      - '70'
-      Content-Type:
-      - application/json; charset=utf-8
-      ParameterSetName:
-      - -n -g --notes --lock-type
-      User-Agent:
-      - python/3.6.5 (Windows-10-10.0.17134-SP0) msrest/0.6.10 msrest_azure/0.6.1
-        azure-mgmt-resource/4.0.0 Azure-SDK-For-Python AZURECLI/2.0.74
-      accept-language:
-      - en-US
+    body: {string: '{"value":[{"properties":{"level":"CanNotDelete"},"id":"/subscriptions/00000000-0000-0000-0000-000000000000/resourceGroups/cli_test_group_lock000001/providers/Microsoft.Authorization/locks/cli-test-lock000002","type":"Microsoft.Authorization/locks","name":"cli-test-lock000002"}]}'}
+    headers:
+      cache-control: [no-cache]
+      content-length: ['387']
+      content-type: [application/json; charset=utf-8]
+      date: ['Mon, 10 Sep 2018 15:52:12 GMT']
+      expires: ['-1']
+      pragma: [no-cache]
+      strict-transport-security: [max-age=31536000; includeSubDomains]
+      transfer-encoding: [chunked]
+      vary: ['Accept-Encoding,Accept-Encoding']
+      x-content-type-options: [nosniff]
+    status: {code: 200, message: OK}
+- request:
+    body: null
+    headers:
+      Accept: [application/json]
+      Accept-Encoding: ['gzip, deflate']
+      CommandName: [group lock update]
+      Connection: [keep-alive]
+      Content-Type: [application/json; charset=utf-8]
+      User-Agent: [python/3.6.5 (Windows-10-10.0.17134-SP0) requests/2.19.1 msrest/0.5.5
+          msrest_azure/0.4.34 managementlockclient/2.0.0 Azure-SDK-For-Python AZURECLI/2.0.46]
+      accept-language: [en-US]
+    method: GET
+    uri: https://management.azure.com/subscriptions/00000000-0000-0000-0000-000000000000/resourceGroups/cli_test_group_lock000001/providers/Microsoft.Authorization/locks/cli-test-lock000002?api-version=2016-09-01
+  response:
+    body: {string: '{"properties":{"level":"CanNotDelete"},"id":"/subscriptions/00000000-0000-0000-0000-000000000000/resourceGroups/cli_test_group_lock000001/providers/Microsoft.Authorization/locks/cli-test-lock000002","type":"Microsoft.Authorization/locks","name":"cli-test-lock000002"}'}
+    headers:
+      cache-control: [no-cache]
+      content-length: ['375']
+      content-type: [application/json; charset=utf-8]
+      date: ['Mon, 10 Sep 2018 15:52:12 GMT']
+      expires: ['-1']
+      pragma: [no-cache]
+      strict-transport-security: [max-age=31536000; includeSubDomains]
+      transfer-encoding: [chunked]
+      vary: ['Accept-Encoding,Accept-Encoding']
+      x-content-type-options: [nosniff]
+    status: {code: 200, message: OK}
+- request:
+    body: 'b''b\''{"properties": {"level": "ReadOnly", "notes": "notes000003"}, "name":
+      "cli-test-lock000002"}\'''''
+    headers:
+      Accept: [application/json]
+      Accept-Encoding: ['gzip, deflate']
+      CommandName: [group lock update]
+      Connection: [keep-alive]
+      Content-Length: ['130']
+      Content-Type: [application/json; charset=utf-8]
+      User-Agent: [python/3.6.5 (Windows-10-10.0.17134-SP0) requests/2.19.1 msrest/0.5.5
+          msrest_azure/0.4.34 managementlockclient/2.0.0 Azure-SDK-For-Python AZURECLI/2.0.46]
+      accept-language: [en-US]
     method: PUT
     uri: https://management.azure.com/subscriptions/00000000-0000-0000-0000-000000000000/resourceGroups/cli_test_group_lock000001/providers/Microsoft.Authorization/locks/cli-test-lock000002?api-version=2016-09-01
   response:
-    body:
-      string: '{"properties":{"level":"ReadOnly","notes":"notes000003"},"id":"/subscriptions/00000000-0000-0000-0000-000000000000/resourceGroups/cli_test_group_lock000001/providers/Microsoft.Authorization/locks/cli-test-lock000002","type":"Microsoft.Authorization/locks","name":"cli-test-lock000002"}'
-    headers:
-      cache-control:
-      - no-cache
-      content-length:
-      - '402'
-      content-type:
-      - application/json; charset=utf-8
-      date:
-      - Fri, 04 Oct 2019 05:32:35 GMT
-      expires:
-      - '-1'
-      pragma:
-      - no-cache
-      strict-transport-security:
-      - max-age=31536000; includeSubDomains
-      transfer-encoding:
-      - chunked
-      vary:
-      - Accept-Encoding,Accept-Encoding
-      x-content-type-options:
-      - nosniff
-      x-ms-ratelimit-remaining-subscription-writes:
-      - '1199'
-    status:
-      code: 200
-      message: OK
-- request:
-    body: null
-    headers:
-      Accept:
-      - application/json
-      Accept-Encoding:
-      - gzip, deflate
-      CommandName:
-      - group lock delete
-      Connection:
-      - keep-alive
-      ParameterSetName:
-      - -g -n
-      User-Agent:
-      - python/3.6.5 (Windows-10-10.0.17134-SP0) msrest/0.6.10 msrest_azure/0.6.1
-        azure-mgmt-resource/4.0.0 Azure-SDK-For-Python AZURECLI/2.0.74
-      accept-language:
-      - en-US
+    body: {string: '{"properties":{"level":"ReadOnly","notes":"notes000003"},"id":"/subscriptions/00000000-0000-0000-0000-000000000000/resourceGroups/cli_test_group_lock000001/providers/Microsoft.Authorization/locks/cli-test-lock000002","type":"Microsoft.Authorization/locks","name":"cli-test-lock000002"}'}
+    headers:
+      cache-control: [no-cache]
+      content-length: ['402']
+      content-type: [application/json; charset=utf-8]
+      date: ['Mon, 10 Sep 2018 15:52:13 GMT']
+      expires: ['-1']
+      pragma: [no-cache]
+      strict-transport-security: [max-age=31536000; includeSubDomains]
+      transfer-encoding: [chunked]
+      vary: ['Accept-Encoding,Accept-Encoding']
+      x-content-type-options: [nosniff]
+      x-ms-ratelimit-remaining-subscription-writes: ['1192']
+    status: {code: 200, message: OK}
+- request:
+    body: null
+    headers:
+      Accept: [application/json]
+      Accept-Encoding: ['gzip, deflate']
+      CommandName: [group lock delete]
+      Connection: [keep-alive]
+      Content-Type: [application/json; charset=utf-8]
+      User-Agent: [python/3.6.5 (Windows-10-10.0.17134-SP0) requests/2.19.1 msrest/0.5.5
+          msrest_azure/0.4.34 managementlockclient/2.0.0 Azure-SDK-For-Python AZURECLI/2.0.46]
+      accept-language: [en-US]
     method: GET
     uri: https://management.azure.com/subscriptions/00000000-0000-0000-0000-000000000000/providers/Microsoft.Authorization/locks?api-version=2016-09-01
   response:
-    body:
-      string: '{"value":[{"properties":{"level":"ReadOnly","notes":"notes000003"},"id":"/subscriptions/00000000-0000-0000-0000-000000000000/resourceGroups/cli_test_group_lock000001/providers/Microsoft.Authorization/locks/cli-test-lock000002","type":"Microsoft.Authorization/locks","name":"cli-test-lock000002"}]}'
-    headers:
-      cache-control:
-      - no-cache
-      content-length:
-      - '414'
-      content-type:
-      - application/json; charset=utf-8
-      date:
-      - Fri, 04 Oct 2019 05:32:37 GMT
-      expires:
-      - '-1'
-      pragma:
-      - no-cache
-      strict-transport-security:
-      - max-age=31536000; includeSubDomains
-      transfer-encoding:
-      - chunked
-      vary:
-      - Accept-Encoding,Accept-Encoding
-      x-content-type-options:
-      - nosniff
-    status:
-      code: 200
-      message: OK
-- request:
-    body: null
-    headers:
-      Accept:
-      - application/json
-      Accept-Encoding:
-      - gzip, deflate
-      CommandName:
-      - group lock delete
-      Connection:
-      - keep-alive
-      Content-Length:
-      - '0'
-      ParameterSetName:
-      - -g -n
-      User-Agent:
-      - python/3.6.5 (Windows-10-10.0.17134-SP0) msrest/0.6.10 msrest_azure/0.6.1
-        azure-mgmt-resource/4.0.0 Azure-SDK-For-Python AZURECLI/2.0.74
-      accept-language:
-      - en-US
+    body: {string: '{"value":[{"properties":{"level":"ReadOnly","notes":"notes000003"},"id":"/subscriptions/00000000-0000-0000-0000-000000000000/resourceGroups/cli_test_group_lock000001/providers/Microsoft.Authorization/locks/cli-test-lock000002","type":"Microsoft.Authorization/locks","name":"cli-test-lock000002"}]}'}
+    headers:
+      cache-control: [no-cache]
+      content-length: ['414']
+      content-type: [application/json; charset=utf-8]
+      date: ['Mon, 10 Sep 2018 15:52:14 GMT']
+      expires: ['-1']
+      pragma: [no-cache]
+      strict-transport-security: [max-age=31536000; includeSubDomains]
+      transfer-encoding: [chunked]
+      vary: ['Accept-Encoding,Accept-Encoding']
+      x-content-type-options: [nosniff]
+    status: {code: 200, message: OK}
+- request:
+    body: null
+    headers:
+      Accept: [application/json]
+      Accept-Encoding: ['gzip, deflate']
+      CommandName: [group lock delete]
+      Connection: [keep-alive]
+      Content-Length: ['0']
+      Content-Type: [application/json; charset=utf-8]
+      User-Agent: [python/3.6.5 (Windows-10-10.0.17134-SP0) requests/2.19.1 msrest/0.5.5
+          msrest_azure/0.4.34 managementlockclient/2.0.0 Azure-SDK-For-Python AZURECLI/2.0.46]
+      accept-language: [en-US]
     method: DELETE
     uri: https://management.azure.com/subscriptions/00000000-0000-0000-0000-000000000000/resourceGroups/cli_test_group_lock000001/providers/Microsoft.Authorization/locks/cli-test-lock000002?api-version=2016-09-01
   response:
-<<<<<<< HEAD
-    body:
-      string: ''
-    headers:
-      cache-control:
-      - no-cache
-      content-length:
-      - '0'
-      date:
-      - Fri, 04 Oct 2019 05:32:37 GMT
-      expires:
-      - '-1'
-      pragma:
-      - no-cache
-      strict-transport-security:
-      - max-age=31536000; includeSubDomains
-      x-content-type-options:
-      - nosniff
-      x-ms-ratelimit-remaining-subscription-deletes:
-      - '14998'
-    status:
-      code: 200
-      message: OK
-=======
     body: {string: ''}
     headers:
       cache-control: [no-cache]
@@ -509,5 +301,4 @@
       x-content-type-options: [nosniff]
       x-ms-ratelimit-remaining-subscription-deletes: ['14999']
     status: {code: 202, message: Accepted}
->>>>>>> 807faccc
 version: 1