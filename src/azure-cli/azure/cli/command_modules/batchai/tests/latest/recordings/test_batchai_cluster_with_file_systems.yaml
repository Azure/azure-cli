--- conflicted
+++ resolved
@@ -1,6 +1,5 @@
 interactions:
 - request:
-<<<<<<< HEAD
     body: null
     headers:
       Accept:
@@ -16,58 +15,6 @@
       ParameterSetName:
       - -n -g --query -o
       User-Agent:
-      - python/3.6.5 (Windows-10-10.0.17134-SP0) msrest/0.6.10 msrest_azure/0.6.2
-        azure-mgmt-storage/4.0.0 Azure-SDK-For-Python AZURECLI/2.0.74
-      accept-language:
-      - en-US
-    method: POST
-    uri: https://management.azure.com/subscriptions/00000000-0000-0000-0000-000000000000/resourceGroups/clitest.rg000001/providers/Microsoft.Storage/storageAccounts/clitest000002/listKeys?api-version=2019-04-01
-  response:
-    body:
-      string: '{"keys":[{"keyName":"key1","value":"veryFakedStorageAccountKey==","permissions":"FULL"},{"keyName":"key2","value":"veryFakedStorageAccountKey==","permissions":"FULL"}]}'
-    headers:
-      cache-control:
-      - no-cache
-      content-length:
-      - '288'
-      content-type:
-      - application/json
-      date:
-      - Fri, 11 Oct 2019 01:22:38 GMT
-      expires:
-      - '-1'
-      pragma:
-      - no-cache
-      server:
-      - Microsoft-Azure-Storage-Resource-Provider/1.0,Microsoft-HTTPAPI/2.0 Microsoft-HTTPAPI/2.0
-      strict-transport-security:
-      - max-age=31536000; includeSubDomains
-      transfer-encoding:
-      - chunked
-      vary:
-      - Accept-Encoding
-      x-content-type-options:
-      - nosniff
-      x-ms-ratelimit-remaining-subscription-writes:
-      - '1199'
-    status:
-      code: 200
-      message: OK
-- request:
-=======
->>>>>>> 807faccc
-    body: null
-    headers:
-      Connection:
-      - keep-alive
-      Content-Length:
-      - '0'
-      User-Agent:
-<<<<<<< HEAD
-      - Azure-Storage/2.0.0-2.0.1 (Python CPython 3.6.5; Windows 10) AZURECLI/2.0.74
-      x-ms-date:
-      - Fri, 11 Oct 2019 01:22:39 GMT
-=======
       - python/3.7.4 (Windows-10-10.0.18362-SP0) msrest/0.6.10 msrest_azure/0.6.2
         azure-mgmt-storage/4.2.0 Azure-SDK-For-Python AZURECLI/2.0.75
       accept-language:
@@ -116,7 +63,6 @@
       - Azure-Storage/2.0.0-2.0.1 (Python CPython 3.7.4; Windows 10) AZURECLI/2.0.75
       x-ms-date:
       - Wed, 23 Oct 2019 01:45:30 GMT
->>>>>>> 807faccc
       x-ms-version:
       - '2018-11-09'
     method: PUT
@@ -128,19 +74,11 @@
       content-length:
       - '0'
       date:
-<<<<<<< HEAD
-      - Fri, 11 Oct 2019 01:22:39 GMT
-      etag:
-      - '"0x8D74DE98224F038"'
-      last-modified:
-      - Fri, 11 Oct 2019 01:22:40 GMT
-=======
       - Wed, 23 Oct 2019 01:45:32 GMT
       etag:
       - '"0x8D7575AB0E32315"'
       last-modified:
       - Wed, 23 Oct 2019 01:45:32 GMT
->>>>>>> 807faccc
       server:
       - Windows-Azure-File/1.0 Microsoft-HTTPAPI/2.0
       x-ms-version:
@@ -156,15 +94,9 @@
       Content-Length:
       - '0'
       User-Agent:
-<<<<<<< HEAD
-      - Azure-Storage/2.0.0-2.0.1 (Python CPython 3.6.5; Windows 10) AZURECLI/2.0.74
-      x-ms-date:
-      - Fri, 11 Oct 2019 01:22:40 GMT
-=======
       - Azure-Storage/2.0.0-2.0.1 (Python CPython 3.7.4; Windows 10) AZURECLI/2.0.75
       x-ms-date:
       - Wed, 23 Oct 2019 01:45:32 GMT
->>>>>>> 807faccc
       x-ms-version:
       - '2018-11-09'
     method: PUT
@@ -176,19 +108,11 @@
       content-length:
       - '0'
       date:
-<<<<<<< HEAD
-      - Fri, 11 Oct 2019 01:22:40 GMT
-      etag:
-      - '"0x8D74DE982BBC1EB"'
-      last-modified:
-      - Fri, 11 Oct 2019 01:22:41 GMT
-=======
       - Wed, 23 Oct 2019 01:45:35 GMT
       etag:
       - '"0x8D7575AB31625EF"'
       last-modified:
       - Wed, 23 Oct 2019 01:45:35 GMT
->>>>>>> 807faccc
       server:
       - Windows-Azure-Blob/1.0 Microsoft-HTTPAPI/2.0
       x-ms-version:
@@ -210,24 +134,15 @@
       ParameterSetName:
       - -g -n
       User-Agent:
-<<<<<<< HEAD
-      - python/3.6.5 (Windows-10-10.0.17134-SP0) msrest/0.6.10 msrest_azure/0.6.2
-        azure-mgmt-resource/4.0.0 Azure-SDK-For-Python AZURECLI/2.0.74
-=======
       - python/3.7.4 (Windows-10-10.0.18362-SP0) msrest/0.6.10 msrest_azure/0.6.2
         azure-mgmt-resource/4.0.0 Azure-SDK-For-Python AZURECLI/2.0.75
->>>>>>> 807faccc
       accept-language:
       - en-US
     method: GET
     uri: https://management.azure.com/subscriptions/00000000-0000-0000-0000-000000000000/resourcegroups/clitest.rg000001?api-version=2019-07-01
   response:
     body:
-<<<<<<< HEAD
-      string: '{"id":"/subscriptions/00000000-0000-0000-0000-000000000000/resourceGroups/clitest.rg000001","name":"clitest.rg000001","type":"Microsoft.Resources/resourceGroups","location":"northeurope","tags":{"product":"azurecli","cause":"automation","date":"2019-10-11T01:22:08Z"},"properties":{"provisioningState":"Succeeded"}}'
-=======
       string: '{"id":"/subscriptions/00000000-0000-0000-0000-000000000000/resourceGroups/clitest.rg000001","name":"clitest.rg000001","type":"Microsoft.Resources/resourceGroups","location":"northeurope","tags":{"product":"azurecli","cause":"automation","date":"2019-10-23T01:45:00Z"},"properties":{"provisioningState":"Succeeded"}}'
->>>>>>> 807faccc
     headers:
       cache-control:
       - no-cache
@@ -236,11 +151,7 @@
       content-type:
       - application/json; charset=utf-8
       date:
-<<<<<<< HEAD
-      - Fri, 11 Oct 2019 01:22:41 GMT
-=======
       - Wed, 23 Oct 2019 01:45:35 GMT
->>>>>>> 807faccc
       expires:
       - '-1'
       pragma:
@@ -272,24 +183,15 @@
       ParameterSetName:
       - -g -n
       User-Agent:
-<<<<<<< HEAD
-      - python/3.6.5 (Windows-10-10.0.17134-SP0) msrest/0.6.10 msrest_azure/0.6.2
-        azure-mgmt-batchai/2.0.0 Azure-SDK-For-Python AZURECLI/2.0.74
-=======
-      - python/3.7.4 (Windows-10-10.0.18362-SP0) msrest/0.6.10 msrest_azure/0.6.2
-        azure-mgmt-batchai/2.0.0 Azure-SDK-For-Python AZURECLI/2.0.75
->>>>>>> 807faccc
+      - python/3.7.4 (Windows-10-10.0.18362-SP0) msrest/0.6.10 msrest_azure/0.6.2
+        azure-mgmt-batchai/2.0.0 Azure-SDK-For-Python AZURECLI/2.0.75
       accept-language:
       - en-US
     method: PUT
     uri: https://management.azure.com/subscriptions/00000000-0000-0000-0000-000000000000/resourceGroups/clitest.rg000001/providers/Microsoft.BatchAI/workspaces/workspace?api-version=2018-05-01
   response:
     body:
-<<<<<<< HEAD
-      string: '{"id":"/subscriptions/00000000-0000-0000-0000-000000000000/resourceGroups/clitest.rg000001/providers/Microsoft.BatchAI/workspaces/workspace","name":"workspace","type":"Microsoft.BatchAI/workspaces","location":"northeurope","properties":{"provisioningState":"succeeded","provisioningStateTransitionTime":"2019-10-11T01:22:44.473Z","creationTime":"2019-10-11T01:22:44.473Z"}}'
-=======
       string: '{"id":"/subscriptions/00000000-0000-0000-0000-000000000000/resourceGroups/clitest.rg000001/providers/Microsoft.BatchAI/workspaces/workspace","name":"workspace","type":"Microsoft.BatchAI/workspaces","location":"northeurope","properties":{"provisioningState":"succeeded","provisioningStateTransitionTime":"2019-10-23T01:45:41.165Z","creationTime":"2019-10-23T01:45:41.165Z"}}'
->>>>>>> 807faccc
     headers:
       cache-control:
       - no-cache
@@ -298,19 +200,6 @@
       content-type:
       - application/json; charset=utf-8
       date:
-<<<<<<< HEAD
-      - Fri, 11 Oct 2019 01:22:45 GMT
-      etag:
-      - W/"0x8D74DE984AAF838"
-      expires:
-      - '-1'
-      last-modified:
-      - Fri, 11 Oct 2019 01:22:44 GMT
-      pragma:
-      - no-cache
-      request-id:
-      - 0eef8756-a607-4ad0-9086-e79af0587236
-=======
       - Wed, 23 Oct 2019 01:45:42 GMT
       etag:
       - W/"0x8D7575AB632982F"
@@ -322,7 +211,6 @@
       - no-cache
       request-id:
       - f1e41282-3341-4c58-b7ef-9a7cef7377bf
->>>>>>> 807faccc
       strict-transport-security:
       - max-age=31536000; includeSubDomains
       transfer-encoding:
@@ -352,13 +240,8 @@
       ParameterSetName:
       - -g -w -n -f --afs-name --bfs-name -u -k
       User-Agent:
-<<<<<<< HEAD
-      - python/3.6.5 (Windows-10-10.0.17134-SP0) msrest/0.6.10 msrest_azure/0.6.2
-        azure-mgmt-batchai/2.0.0 Azure-SDK-For-Python AZURECLI/2.0.74
-=======
-      - python/3.7.4 (Windows-10-10.0.18362-SP0) msrest/0.6.10 msrest_azure/0.6.2
-        azure-mgmt-batchai/2.0.0 Azure-SDK-For-Python AZURECLI/2.0.75
->>>>>>> 807faccc
+      - python/3.7.4 (Windows-10-10.0.18362-SP0) msrest/0.6.10 msrest_azure/0.6.2
+        azure-mgmt-batchai/2.0.0 Azure-SDK-For-Python AZURECLI/2.0.75
       accept-language:
       - en-US
     method: GET
@@ -375,21 +258,13 @@
       content-type:
       - application/json; charset=utf-8
       date:
-<<<<<<< HEAD
-      - Fri, 11 Oct 2019 01:22:46 GMT
-=======
       - Wed, 23 Oct 2019 01:45:43 GMT
->>>>>>> 807faccc
-      expires:
-      - '-1'
-      pragma:
-      - no-cache
-      request-id:
-<<<<<<< HEAD
-      - 0237a790-dc89-4e19-9802-d3e6fde48e2b
-=======
+      expires:
+      - '-1'
+      pragma:
+      - no-cache
+      request-id:
       - 61c5678b-02da-4e7b-9949-3d47c1f707e1
->>>>>>> 807faccc
       strict-transport-security:
       - max-age=31536000; includeSubDomains
       vary:
@@ -425,13 +300,8 @@
       ParameterSetName:
       - -g -w -n -f --afs-name --bfs-name -u -k
       User-Agent:
-<<<<<<< HEAD
-      - python/3.6.5 (Windows-10-10.0.17134-SP0) msrest/0.6.10 msrest_azure/0.6.2
-        azure-mgmt-batchai/2.0.0 Azure-SDK-For-Python AZURECLI/2.0.74
-=======
-      - python/3.7.4 (Windows-10-10.0.18362-SP0) msrest/0.6.10 msrest_azure/0.6.2
-        azure-mgmt-batchai/2.0.0 Azure-SDK-For-Python AZURECLI/2.0.75
->>>>>>> 807faccc
+      - python/3.7.4 (Windows-10-10.0.18362-SP0) msrest/0.6.10 msrest_azure/0.6.2
+        azure-mgmt-batchai/2.0.0 Azure-SDK-For-Python AZURECLI/2.0.75
       accept-language:
       - en-US
     method: PUT
@@ -441,27 +311,12 @@
       string: ''
     headers:
       azure-asyncoperation:
-<<<<<<< HEAD
-      - https://management.azure.com/subscriptions/00000000-0000-0000-0000-000000000000/providers/Microsoft.BatchAI/locations/northeurope/operationresults/07cc2128-a8f8-4a40-9e0d-0f3884192f12?api-version=2018-05-01
-=======
       - https://management.azure.com/subscriptions/00000000-0000-0000-0000-000000000000/providers/Microsoft.BatchAI/locations/northeurope/operationresults/ebb7512c-2d9c-48c4-b512-2298a6c34de3?api-version=2018-05-01
->>>>>>> 807faccc
-      cache-control:
-      - no-cache
-      content-length:
-      - '0'
-      date:
-<<<<<<< HEAD
-      - Fri, 11 Oct 2019 01:22:47 GMT
-      expires:
-      - '-1'
-      location:
-      - https://management.azure.com/subscriptions/00000000-0000-0000-0000-000000000000/providers/Microsoft.BatchAI/locations/northeurope/operationstatuses/07cc2128-a8f8-4a40-9e0d-0f3884192f12?api-version=2018-05-01
-      pragma:
-      - no-cache
-      request-id:
-      - e0e18e67-6436-486d-96ed-59c657afeccd
-=======
+      cache-control:
+      - no-cache
+      content-length:
+      - '0'
+      date:
       - Wed, 23 Oct 2019 01:45:44 GMT
       expires:
       - '-1'
@@ -471,7 +326,6 @@
       - no-cache
       request-id:
       - c38dbc32-a0d2-4d95-9609-b0b4442e5db1
->>>>>>> 807faccc
       strict-transport-security:
       - max-age=31536000; includeSubDomains
       x-content-type-options:
@@ -495,15 +349,6 @@
       ParameterSetName:
       - -g -w -n -f --afs-name --bfs-name -u -k
       User-Agent:
-<<<<<<< HEAD
-      - python/3.6.5 (Windows-10-10.0.17134-SP0) msrest/0.6.10 msrest_azure/0.6.2
-        azure-mgmt-batchai/2.0.0 Azure-SDK-For-Python AZURECLI/2.0.74
-    method: GET
-    uri: https://management.azure.com/subscriptions/00000000-0000-0000-0000-000000000000/providers/Microsoft.BatchAI/locations/northeurope/operationresults/07cc2128-a8f8-4a40-9e0d-0f3884192f12?api-version=2018-05-01
-  response:
-    body:
-      string: '{"id":"https://management.azure.com/subscriptions/00000000-0000-0000-0000-000000000000/providers/Microsoft.BatchAI/locations/northeurope/operationresults/07cc2128-a8f8-4a40-9e0d-0f3884192f12","name":"07cc2128-a8f8-4a40-9e0d-0f3884192f12","status":"Succeeded","startTime":"2019-10-11T01:22:47.247Z","endTime":"2019-10-11T01:22:49.277Z","properties":{"resourceId":"fb3a3d6b-44c8-44f5-88c9-b20917c9b96b$clitest.rg000001$workspace$cluster"}}'
-=======
       - python/3.7.4 (Windows-10-10.0.18362-SP0) msrest/0.6.10 msrest_azure/0.6.2
         azure-mgmt-batchai/2.0.0 Azure-SDK-For-Python AZURECLI/2.0.75
     method: GET
@@ -511,7 +356,6 @@
   response:
     body:
       string: '{"id":"https://management.azure.com/subscriptions/00000000-0000-0000-0000-000000000000/providers/Microsoft.BatchAI/locations/northeurope/operationresults/ebb7512c-2d9c-48c4-b512-2298a6c34de3","name":"ebb7512c-2d9c-48c4-b512-2298a6c34de3","status":"Succeeded","startTime":"2019-10-23T01:45:45.649Z","endTime":"2019-10-23T01:45:47.281Z","properties":{"resourceId":"0b1f6471-1bf0-4dda-aec3-cb9272f09590$clitest.rg000001$workspace$cluster"}}'
->>>>>>> 807faccc
     headers:
       cache-control:
       - no-cache
@@ -520,21 +364,13 @@
       content-type:
       - application/json; charset=utf-8
       date:
-<<<<<<< HEAD
-      - Fri, 11 Oct 2019 01:23:02 GMT
-=======
       - Wed, 23 Oct 2019 01:46:02 GMT
->>>>>>> 807faccc
-      expires:
-      - '-1'
-      pragma:
-      - no-cache
-      request-id:
-<<<<<<< HEAD
-      - 4dd7d5c9-e1e4-4d65-b496-e737357a5d08
-=======
+      expires:
+      - '-1'
+      pragma:
+      - no-cache
+      request-id:
       - c38657b1-c63e-4bd3-b0ff-1af12dbf3954
->>>>>>> 807faccc
       strict-transport-security:
       - max-age=31536000; includeSubDomains
       transfer-encoding:
@@ -560,44 +396,22 @@
       ParameterSetName:
       - -g -w -n -f --afs-name --bfs-name -u -k
       User-Agent:
-<<<<<<< HEAD
-      - python/3.6.5 (Windows-10-10.0.17134-SP0) msrest/0.6.10 msrest_azure/0.6.2
-        azure-mgmt-batchai/2.0.0 Azure-SDK-For-Python AZURECLI/2.0.74
-=======
-      - python/3.7.4 (Windows-10-10.0.18362-SP0) msrest/0.6.10 msrest_azure/0.6.2
-        azure-mgmt-batchai/2.0.0 Azure-SDK-For-Python AZURECLI/2.0.75
->>>>>>> 807faccc
+      - python/3.7.4 (Windows-10-10.0.18362-SP0) msrest/0.6.10 msrest_azure/0.6.2
+        azure-mgmt-batchai/2.0.0 Azure-SDK-For-Python AZURECLI/2.0.75
     method: GET
     uri: https://management.azure.com/subscriptions/00000000-0000-0000-0000-000000000000/resourceGroups/clitest.rg000001/providers/Microsoft.BatchAI/workspaces/workspace/clusters/cluster?api-version=2018-05-01
   response:
     body:
-<<<<<<< HEAD
-      string: '{"id":"/subscriptions/00000000-0000-0000-0000-000000000000/resourceGroups/clitest.rg000001/providers/Microsoft.BatchAI/workspaces/workspace/clusters/cluster","name":"cluster","type":"Microsoft.BatchAI/workspaces/clusters","properties":{"provisioningState":"succeeded","allocationState":"resizing","creationTime":"2019-10-11T01:22:47.24Z","allocationStateTransitionTime":"2019-10-11T01:22:47.24Z","provisioningStateTransitionTime":"2019-10-11T01:22:49.242Z","vmSize":"STANDARD_D1","currentNodeCount":0,"nodeStateCounts":{"runningNodeCount":0,"idleNodeCount":0,"unusableNodeCount":0,"preparingNodeCount":0,"leavingNodeCount":0},"vmPriority":"dedicated","scaleSettings":{"manual":{"targetNodeCount":1,"nodeDeallocationOption":"requeue"}},"virtualMachineConfiguration":{"imageReference":{"publisher":"microsoft-dsvm","offer":"azureml","sku":"runtime","version":"latest"}},"userAccountSettings":{"adminUserName":"DemoUser","adminUserSshPublicKey":"ssh-rsa
-=======
       string: '{"id":"/subscriptions/00000000-0000-0000-0000-000000000000/resourceGroups/clitest.rg000001/providers/Microsoft.BatchAI/workspaces/workspace/clusters/cluster","name":"cluster","type":"Microsoft.BatchAI/workspaces/clusters","properties":{"provisioningState":"succeeded","allocationState":"resizing","creationTime":"2019-10-23T01:45:45.642Z","allocationStateTransitionTime":"2019-10-23T01:45:45.642Z","provisioningStateTransitionTime":"2019-10-23T01:45:47.269Z","vmSize":"STANDARD_D1","currentNodeCount":0,"nodeStateCounts":{"runningNodeCount":0,"idleNodeCount":0,"unusableNodeCount":0,"preparingNodeCount":0,"leavingNodeCount":0},"vmPriority":"dedicated","scaleSettings":{"manual":{"targetNodeCount":1,"nodeDeallocationOption":"requeue"}},"virtualMachineConfiguration":{"imageReference":{"publisher":"microsoft-dsvm","offer":"azureml","sku":"runtime","version":"latest"}},"userAccountSettings":{"adminUserName":"DemoUser","adminUserSshPublicKey":"ssh-rsa
->>>>>>> 807faccc
         AAAAB3NzaC1yc2EAAAADAQABAAABAQDKUDnWeK6rx36apNE9ij1iAXn68FKXLTW0009XK/7dyMewlNfXi6Z2opnxHDDYWucMluU0dsvBR22OuYH2RHriPJTi1jN3aZ0zZSrlH/W4MSNQKlG/AnrjJPA3xfYjIKLGuKBqSIvMsmrkuDfIfMaDnPcxb+GzM10L5epRhoP5FwqaQbLqp640YzFSLqMChz7E6RG54CpEm+MRvA7lj9nD9AlYnfRQAKj2thsFrkz7AlYLQ1ug8vV+1Y3xSKDbo5vy6oqM3QKeLiUiyN9Ff1Rq4uYnrqJqcWN1ADfiPGZZjEStOkRgG3V6JrpIN+z0Zl3n+sjrH+CKwrYmyni6D41L"},"nodeSetup":{"mountVolumes":{"azureFileShares":[{"accountName":"clitest000002","azureFileUrl":"https://clitest000002.file.core.windows.net/share","credentials":{},"relativeMountPath":"afs","fileMode":"0777","directoryMode":"0777"}],"azureBlobFileSystems":[{"accountName":"clitest000002","containerName":"container","credentials":{},"relativeMountPath":"bfs"}]}}}}'
     headers:
       cache-control:
       - no-cache
       content-length:
-      - '1781'
-      content-type:
-      - application/json; charset=utf-8
-      date:
-<<<<<<< HEAD
-      - Fri, 11 Oct 2019 01:23:03 GMT
-      etag:
-      - W/"0x8D74DE9865142DA"
-      expires:
-      - '-1'
-      last-modified:
-      - Fri, 11 Oct 2019 01:22:47 GMT
-      pragma:
-      - no-cache
-      request-id:
-      - 53a9a2df-5b54-4b92-9296-7ad17ddfca15
-=======
+      - '1783'
+      content-type:
+      - application/json; charset=utf-8
+      date:
       - Wed, 23 Oct 2019 01:46:03 GMT
       etag:
       - W/"0x8D7575AB8DDC029"
@@ -609,7 +423,6 @@
       - no-cache
       request-id:
       - df77d9f3-515a-42b4-a9bc-ff835437c5d9
->>>>>>> 807faccc
       strict-transport-security:
       - max-age=31536000; includeSubDomains
       transfer-encoding:
@@ -637,46 +450,24 @@
       ParameterSetName:
       - -g -w -n
       User-Agent:
-<<<<<<< HEAD
-      - python/3.6.5 (Windows-10-10.0.17134-SP0) msrest/0.6.10 msrest_azure/0.6.2
-        azure-mgmt-batchai/2.0.0 Azure-SDK-For-Python AZURECLI/2.0.74
-=======
-      - python/3.7.4 (Windows-10-10.0.18362-SP0) msrest/0.6.10 msrest_azure/0.6.2
-        azure-mgmt-batchai/2.0.0 Azure-SDK-For-Python AZURECLI/2.0.75
->>>>>>> 807faccc
+      - python/3.7.4 (Windows-10-10.0.18362-SP0) msrest/0.6.10 msrest_azure/0.6.2
+        azure-mgmt-batchai/2.0.0 Azure-SDK-For-Python AZURECLI/2.0.75
       accept-language:
       - en-US
     method: GET
     uri: https://management.azure.com/subscriptions/00000000-0000-0000-0000-000000000000/resourceGroups/clitest.rg000001/providers/Microsoft.BatchAI/workspaces/workspace/clusters/cluster?api-version=2018-05-01
   response:
     body:
-<<<<<<< HEAD
-      string: '{"id":"/subscriptions/00000000-0000-0000-0000-000000000000/resourceGroups/clitest.rg000001/providers/Microsoft.BatchAI/workspaces/workspace/clusters/cluster","name":"cluster","type":"Microsoft.BatchAI/workspaces/clusters","properties":{"provisioningState":"succeeded","allocationState":"steady","creationTime":"2019-10-11T01:22:47.24Z","allocationStateTransitionTime":"2019-10-11T01:24:10.186Z","provisioningStateTransitionTime":"2019-10-11T01:22:49.242Z","vmSize":"STANDARD_D1","currentNodeCount":1,"nodeStateCounts":{"runningNodeCount":0,"idleNodeCount":1,"unusableNodeCount":0,"preparingNodeCount":0,"leavingNodeCount":0},"vmPriority":"dedicated","scaleSettings":{"manual":{"targetNodeCount":1,"nodeDeallocationOption":"requeue"}},"virtualMachineConfiguration":{"imageReference":{"publisher":"microsoft-dsvm","offer":"azureml","sku":"runtime","version":"latest"}},"userAccountSettings":{"adminUserName":"DemoUser","adminUserSshPublicKey":"ssh-rsa
-=======
       string: '{"id":"/subscriptions/00000000-0000-0000-0000-000000000000/resourceGroups/clitest.rg000001/providers/Microsoft.BatchAI/workspaces/workspace/clusters/cluster","name":"cluster","type":"Microsoft.BatchAI/workspaces/clusters","properties":{"provisioningState":"succeeded","allocationState":"steady","creationTime":"2019-10-23T01:45:45.642Z","allocationStateTransitionTime":"2019-10-23T01:46:54.016Z","provisioningStateTransitionTime":"2019-10-23T01:45:47.269Z","vmSize":"STANDARD_D1","currentNodeCount":1,"nodeStateCounts":{"runningNodeCount":0,"idleNodeCount":1,"unusableNodeCount":0,"preparingNodeCount":0,"leavingNodeCount":0},"vmPriority":"dedicated","scaleSettings":{"manual":{"targetNodeCount":1,"nodeDeallocationOption":"requeue"}},"virtualMachineConfiguration":{"imageReference":{"publisher":"microsoft-dsvm","offer":"azureml","sku":"runtime","version":"latest"}},"userAccountSettings":{"adminUserName":"DemoUser","adminUserSshPublicKey":"ssh-rsa
->>>>>>> 807faccc
         AAAAB3NzaC1yc2EAAAADAQABAAABAQDKUDnWeK6rx36apNE9ij1iAXn68FKXLTW0009XK/7dyMewlNfXi6Z2opnxHDDYWucMluU0dsvBR22OuYH2RHriPJTi1jN3aZ0zZSrlH/W4MSNQKlG/AnrjJPA3xfYjIKLGuKBqSIvMsmrkuDfIfMaDnPcxb+GzM10L5epRhoP5FwqaQbLqp640YzFSLqMChz7E6RG54CpEm+MRvA7lj9nD9AlYnfRQAKj2thsFrkz7AlYLQ1ug8vV+1Y3xSKDbo5vy6oqM3QKeLiUiyN9Ff1Rq4uYnrqJqcWN1ADfiPGZZjEStOkRgG3V6JrpIN+z0Zl3n+sjrH+CKwrYmyni6D41L"},"nodeSetup":{"mountVolumes":{"azureFileShares":[{"accountName":"clitest000002","azureFileUrl":"https://clitest000002.file.core.windows.net/share","credentials":{},"relativeMountPath":"afs","fileMode":"0777","directoryMode":"0777"}],"azureBlobFileSystems":[{"accountName":"clitest000002","containerName":"container","credentials":{},"relativeMountPath":"bfs"}]}}}}'
     headers:
       cache-control:
       - no-cache
       content-length:
-      - '1780'
-      content-type:
-      - application/json; charset=utf-8
-      date:
-<<<<<<< HEAD
-      - Fri, 11 Oct 2019 01:43:05 GMT
-      etag:
-      - W/"0x8D74DE9865142DA"
-      expires:
-      - '-1'
-      last-modified:
-      - Fri, 11 Oct 2019 01:22:47 GMT
-      pragma:
-      - no-cache
-      request-id:
-      - 18757ae2-4058-4695-96cf-9946b3f2a55f
-=======
+      - '1781'
+      content-type:
+      - application/json; charset=utf-8
+      date:
       - Wed, 23 Oct 2019 02:06:05 GMT
       etag:
       - W/"0x8D7575AB8DDC029"
@@ -688,7 +479,6 @@
       - no-cache
       request-id:
       - 9541ac3a-9c56-4812-85d2-1489a1ecf7fb
->>>>>>> 807faccc
       strict-transport-security:
       - max-age=31536000; includeSubDomains
       transfer-encoding:
