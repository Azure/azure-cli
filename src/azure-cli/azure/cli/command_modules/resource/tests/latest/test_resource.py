# --------------------------------------------------------------------------------------------
# Copyright (c) Microsoft Corporation. All rights reserved.
# Licensed under the MIT License. See License.txt in the project root for license information.
# --------------------------------------------------------------------------------------------

import json
import os
import platform
import shutil
import time
from unittest import mock
import unittest
from pathlib import Path

from azure.cli.core.parser import IncorrectUsageError, InvalidArgumentValueError
from azure.cli.testsdk.scenario_tests.const import MOCKED_SUBSCRIPTION_ID
from azure.cli.testsdk.scenario_tests import AllowLargeResponse
from azure.cli.testsdk import (ScenarioTest, LocalContextScenarioTest, LiveScenarioTest, ResourceGroupPreparer, StorageAccountPreparer,
                               create_random_name, live_only, record_only)
from azure.cli.testsdk.constants import AUX_SUBSCRIPTION, AUX_TENANT
from azure.cli.core.util import get_file_json
from knack.util import CLIError


class ResourceGroupScenarioTest(ScenarioTest):

    @ResourceGroupPreparer(name_prefix='cli_test_rg_scenario')
    def test_resource_group(self, resource_group):

        self.cmd('group delete -n {rg} --yes')
        self.cmd('group exists -n {rg}',
                 checks=self.check('@', False))

        self.cmd('group create -n {rg} -l westus --tag a=b c --managed-by test_admin', checks=[
            self.check('name', '{rg}'),
            self.check('tags', {'a': 'b', 'c': ''}),
            self.check('managedBy', 'test_admin')
        ])
        self.cmd('group exists -n {rg}',
                 checks=self.check('@', True))
        self.cmd('group show -n {rg}', checks=[
            self.check('name', '{rg}'),
            self.check('tags', {'a': 'b', 'c': ''})
        ])
        self.cmd('group list --tag a=b', checks=[
            self.check('[0].name', '{rg}'),
            self.check('[0].tags', {'a': 'b', 'c': ''})
        ])
        self.cmd('group list --tag a', checks=[
            self.check('[0].name', '{rg}'),
            self.check('[0].tags', {'a': 'b', 'c': ''})
        ])
        # test --force-string
        self.kwargs.update({'tag': "\"{\\\"k\\\":\\\"v\\\"}\""})
        self.cmd('group update -g {rg} --tags ""',
                 checks=self.check('tags', {}))
        self.cmd('group update -g {rg} --set tags.a={tag}',
                 checks=self.check('tags.a', "{{'k': 'v'}}"))
        self.cmd('group update -g {rg} --set tags.b={tag} --force-string',
                 checks=self.check('tags.b', '{{\"k\":\"v\"}}'))

        result = self.cmd('group export --name {rg} --query "contentVersion"')

        self.assertEqual('"1.0.0.0"\n', result.output)

    @ResourceGroupPreparer(name_prefix='cli_test_rg_scenario')
    def test_resource_group_export_skip_all_params(self, resource_group):

        self.kwargs.update({
            'vnet': 'vnet1'
        })

        self.cmd('network vnet create -g {rg} -n {vnet}')
        self.kwargs['vnet_id'] = self.cmd('network vnet show -g {rg} -n {vnet}').get_output_in_json()['id']
        result = self.cmd('group export --name {rg} --resource-ids "{vnet_id}" --skip-all-params --query "parameters"')

        self.assertEqual('{}\n', result.output)

    @ResourceGroupPreparer(name_prefix='cli_test_rg_scenario')
    def test_resource_group_export_skip_resource_name_params(self, resource_group):

        self.kwargs.update({
            'vnet': 'vnet1'
        })

        self.cmd('network vnet create -g {rg} -n {vnet}')
        self.kwargs['vnet_id'] = self.cmd('network vnet show -g {rg} -n {vnet}').get_output_in_json()['id']
        result = self.cmd('group export --name {rg} --resource-ids "{vnet_id}" --skip-resource-name-params --query "parameters"')

        self.assertEqual('{}\n', result.output)


class ResourceGroupNoWaitScenarioTest(ScenarioTest):

    @ResourceGroupPreparer(name_prefix='cli_rg_nowait_test')
    def test_resource_group_no_wait(self, resource_group):

        self.cmd('group delete -n {rg} --no-wait --yes',
                 checks=self.is_empty())
        self.cmd('group wait --deleted -n {rg}',
                 checks=self.is_empty())
        self.cmd('group exists -n {rg}',
                 checks=self.check('@', False))
        self.cmd('group create -n {rg} -l westus --managed-by test_admin', checks=[
            self.check('name', '{rg}'),
            self.check('managedBy', 'test_admin')
        ])
        self.cmd('group exists -n {rg}',
                 checks=self.check('@', True))
        self.cmd('group wait --exists -n {rg}',
                 checks=self.is_empty())


class ResourceLinkScenarioTest(ScenarioTest):

    @ResourceGroupPreparer(name_prefix='cli_test_resource_link_scenario')
    def test_resource_link_scenario(self, resource_group):
        self.kwargs.update({
            'vnet': 'vnet1'
        })
        self.cmd('network vnet create -g {rg} -n {vnet}')
        self.kwargs['vnet_id'] = self.cmd('network vnet show -g {rg} -n {vnet}').get_output_in_json()['id']
        rg_id = self.cmd('group show -g {rg}').get_output_in_json()['id']
        self.kwargs['link_id'] = '{}/providers/Microsoft.Resources/links/link1'.format(rg_id)
        self.cmd('resource link create --link {link_id} --target {vnet_id} --notes "blah notes"')
        self.cmd('resource link show --link {link_id}', checks=[
            self.check('name', 'link1'),
            self.check('properties.notes', 'blah notes')
        ])
        self.cmd('resource link update --link {link_id} --target {vnet_id} --notes "group to vnet"')
        num_link = int(self.cmd('resource link list --query length(@) -o tsv').output)
        self.cmd('resource link show --link {link_id}', checks=[
            self.check('name', 'link1'),
            self.check('properties.notes', 'group to vnet')
        ])
        self.cmd('resource link delete --link {link_id}')
        self.cmd('resource link list',
                 checks=self.check('length(@)', num_link - 1))


class ResourceScenarioTest(ScenarioTest):

    @ResourceGroupPreparer(name_prefix='cli_test_resource_scenario', location='southcentralus')
    @AllowLargeResponse()
    def test_resource_scenario(self, resource_group, resource_group_location):
        self.kwargs.update({
            'loc': resource_group_location,
            'vnet': self.create_random_name('vnet-', 30),
            'subnet': self.create_random_name('subnet-', 30),
            'rt': 'Microsoft.Network/virtualNetworks'
        })
        vnet_count = self.cmd("resource list --query \"length([?name=='{vnet}'])\"").get_output_in_json() or 0
        self.cmd('network vnet create -g {rg} -n {vnet} --subnet-name {subnet} --tags cli-test=test')
        vnet_count += 1

        self.cmd('resource list',
                 checks=self.check("length([?name=='{vnet}'])", vnet_count))
        self.cmd('resource list -l {loc}',
                 checks=self.check("length([?location == '{loc}']) == length(@)", True))
        self.cmd('resource list --resource-type {rt}',
                 checks=self.check("length([?name=='{vnet}'])", vnet_count))
        self.cmd('resource list --name {vnet}', checks=[
            self.check("length([?name=='{vnet}'])", vnet_count),
            self.check('[0].provisioningState', 'Succeeded')
        ])
        self.cmd('resource list --tag cli-test',
                 checks=self.check("length([?name=='{vnet}'])", vnet_count))
        self.cmd('resource list --tag cli-test=test',
                 checks=self.check("length([?name=='{vnet}'])", vnet_count))

        # check for simple resource with tag
        self.cmd('resource show -n {vnet} -g {rg} --resource-type Microsoft.Network/virtualNetworks', checks=[
            self.check('name', '{vnet}'),
            self.check('location', '{loc}'),
            self.check('resourceGroup', '{rg}'),
            self.check('tags', {'cli-test': 'test'})
        ])
        # check for child resource
        self.cmd('resource show -n {subnet} -g {rg} --namespace Microsoft.Network --parent virtualNetworks/{vnet} --resource-type subnets', checks=[
            self.check('name', '{subnet}'),
            self.check('resourceGroup', '{rg}')
        ])

        # clear tag and verify
        self.cmd('resource tag -n {vnet} -g {rg} --resource-type Microsoft.Network/virtualNetworks --tags')
        self.cmd('resource show -n {vnet} -g {rg} --resource-type Microsoft.Network/virtualNetworks',
                 checks=self.check('tags', {}))

        # delete and verify
        self.cmd('resource delete -n {vnet} -g {rg} --resource-type {rt}')
        time.sleep(10)
        self.cmd('resource list', checks=self.check("length([?name=='{vnet}'])", 0))


class ResourceIDScenarioTest(ScenarioTest):

    @ResourceGroupPreparer(name_prefix='cli_test_resource_id')
    def test_resource_id_scenario(self, resource_group):

        self.kwargs.update({
            'vnet': 'cli_test_resource_id_vnet',
            'subnet': 'cli_test_resource_id_subnet'
        })

        self.cmd('network vnet create -g {rg} -n {vnet} --subnet-name {subnet}')

        self.kwargs['sub'] = self.get_subscription_id()

        self.kwargs['vnet_id'] = '/subscriptions/{sub}/resourceGroups/{rg}/providers/Microsoft.Network/virtualNetworks/{vnet}'.format(
            **self.kwargs)
        self.cmd('resource tag --id {vnet_id} --tags tag-vnet')
        self.cmd('resource show --id {vnet_id}', checks=[
            self.check('name', '{vnet}'),
            self.check('resourceGroup', '{rg}'),
            self.check('tags', {'tag-vnet': ''})
        ])

        self.kwargs['subnet_id'] = '/subscriptions/{sub}/resourceGroups/{rg}/providers/Microsoft.Network/virtualNetworks/{vnet}/subnets/{subnet}'.format(
            **self.kwargs)
        self.cmd('resource show --id {subnet_id}', checks=[
            self.check('name', '{subnet}'),
            self.check('resourceGroup', '{rg}'),
            self.check('properties.addressPrefix', '10.0.0.0/24')
        ])

        self.cmd('resource update --id {subnet_id} --set properties.addressPrefix=10.0.0.0/22',
                 checks=self.check('properties.addressPrefix', '10.0.0.0/22'))

        self.cmd('resource delete --id {subnet_id}', checks=self.is_empty())
        self.cmd('resource delete --id {vnet_id}', checks=self.is_empty())


class ResourceGenericUpdate(LiveScenarioTest):

    @ResourceGroupPreparer(name_prefix='cli_test_generic_update')
    def test_resource_generic_update(self, resource_group):
        self.kwargs.update({
            'stor_1': self.create_random_name(prefix='stor1', length=10),
            'stor_2': self.create_random_name(prefix='stor2', length=10)
        })

        # create storage accounts
        self.cmd('az storage account create -g {rg} -n {stor_1}')
        self.cmd('az storage account create -g {rg} -n {stor_2}')

        # get ids
        self.kwargs['stor_ids'] = " ".join(self.cmd('az storage account list -g {rg} --query "[].id"').get_output_in_json())

        # update tags
        self.cmd('az storage account update --ids {stor_ids} --set tags.isTag=True tags.isNotTag=False')

        self.cmd('az storage account show --name {stor_1} -g {rg}', checks=[
            self.check('tags.isTag', 'True'),
            self.check('tags.isNotTag', 'False')
        ])
        self.cmd('az storage account show --name {stor_2} -g {rg}', checks=[
            self.check('tags.isTag', 'True'),
            self.check('tags.isNotTag', 'False')
        ])

        # delete tags.isTag
        self.cmd('az storage account update --ids {stor_ids} --remove tags.isTag')

        self.cmd('az storage account show --name {stor_1} -g {rg} --query "tags"', checks=[
            self.check('isNotTag', 'False'),
            self.check('isTag', None)
        ])
        self.cmd('az storage account show --name {stor_2} -g {rg} --query "tags"', checks=[
            self.check('isNotTag', 'False'),
            self.check('isTag', None)
        ])

        # delete tags.isNotTag
        self.cmd('az storage account update --ids {stor_ids} --remove tags.isNotTag')

        # check tags is empty.
        self.cmd('az storage account show --name {stor_1} -g {rg} --query "tags"', checks=self.is_empty())
        self.cmd('az storage account show --name {stor_2} -g {rg} --query "tags"', checks=self.is_empty())


class ResourceCreateAndShowScenarioTest(ScenarioTest):

    @ResourceGroupPreparer(name_prefix='cli_test_resource_create')
    def test_resource_create_and_show(self, resource_group, resource_group_location):

        self.kwargs.update({
            'plan': 'cli_res_create_plan',
            'app': 'clirescreateweb2',
            'loc': resource_group_location
        })

        self.cmd('resource create -g {rg} -n {plan} --resource-type Microsoft.web/serverFarms --is-full-object --properties "{{\\"location\\":\\"{loc}\\",\\"sku\\":{{\\"name\\":\\"B1\\",\\"tier\\":\\"BASIC\\"}}}}"',
                 checks=self.check('name', '{plan}'))

        result = self.cmd('resource create -g {rg} -n {app} --resource-type Microsoft.web/sites --properties "{{\\"serverFarmId\\":\\"{plan}\\"}}"',
                          checks=self.check('name', '{app}')).get_output_in_json()

        self.kwargs['app_settings_id'] = result['id'] + '/config/appsettings'
        self.kwargs['app_config_id'] = result['id'] + '/config/web'
        self.cmd('resource create --id {app_settings_id} --properties "{{\\"key2\\":\\"value12\\"}}"',
                 checks=[self.check('properties.key2', 'value12')])

        self.cmd('resource show --id {app_config_id}',
                 checks=self.check('properties.publishingUsername', '${app}'))
        self.cmd('resource show --id {app_config_id} --include-response-body',
                 checks=self.check('responseBody.properties.publishingUsername', '${app}'))


class TagScenarioTest(ScenarioTest):

    def test_tag_scenario(self):

        self.kwargs.update({
            'tag': 'cli_test_tag'
        })

        tag_values = self.cmd('tag list --query "[?tagName == \'{tag}\'].values[].tagValue"').get_output_in_json()
        for tag_value in tag_values:
            self.cmd('tag remove-value --value {} -n {{tag}}'.format(tag_value))
        self.cmd('tag delete -n {tag} -y')

        self.cmd('tag list --query "[?tagName == \'{tag}\']"', checks=self.is_empty())
        self.cmd('tag create -n {tag}', checks=[
            self.check('tagName', '{tag}'),
            self.check('values', []),
            self.check('count.value', 0)
        ])
        self.cmd('tag add-value -n {tag} --value test')
        self.cmd('tag add-value -n {tag} --value test2')
        self.cmd('tag list --query "[?tagName == \'{tag}\']"',
                 checks=self.check('[].values[].tagValue', [u'test', u'test2']))
        self.cmd('tag remove-value -n {tag} --value test')
        self.cmd('tag list --query "[?tagName == \'{tag}\']"',
                 checks=self.check('[].values[].tagValue', [u'test2']))
        self.cmd('tag remove-value -n {tag} --value test2')
        self.cmd('tag list --query "[?tagName == \'{tag}\']"',
                 checks=self.check('[].values[].tagValue', []))
        self.cmd('tag delete -n {tag} -y')
        self.cmd('tag list --query "[?tagName == \'{tag}\']"',
                 checks=self.is_empty())

    @AllowLargeResponse()
    @ResourceGroupPreparer(name_prefix='cli_test_tag_update_by_patch', location='westus')
    def test_tag_update_by_patch(self, resource_group, resource_group_location):

        # Test Microsoft.RecoveryServices/vaults
        self.kwargs.update({
            'loc': resource_group_location,
            'vault': self.create_random_name('vault-', 30),
            'tag': 'cli-test=test',
            'resource_group_id': '/subscriptions/' + self.get_subscription_id() + '/resourceGroups/' + resource_group
        })

        vault = self.cmd('resource create -g {rg} -n {vault} --resource-type Microsoft.RecoveryServices/vaults '
                         '--is-full-object -p "{{\\"properties\\":{{}},\\"location\\":\\"{loc}\\",'
                         '\\"sku\\":{{\\"name\\":\\"Standard\\"}}}}"',
                         checks=self.check('name', '{vault}')).get_output_in_json()
        self.kwargs['vault_id'] = vault['id']
        self.cmd('resource tag --ids {vault_id} --tags {tag}', checks=self.check('tags', {'cli-test': 'test'}))
        self.cmd('resource tag --ids {vault_id} --tags', checks=self.check('tags', {}))

        # Test Microsoft.Resources/resourceGroups
        self.cmd('resource tag --ids {resource_group_id} --tags {tag}',
                 checks=self.check('tags', {'cli-test': 'test'}))

        # Test Microsoft.ContainerRegistry/registries/webhooks
        self.kwargs.update({
            'registry_name': self.create_random_name('clireg', 20),
            'webhook_name': 'cliregwebhook',
            'rg_loc': resource_group_location,
            'uri': 'http://www.microsoft.com',
            'actions': 'push',
            'sku': 'Standard',
            'ip_name': self.create_random_name('cli_ip', 20)
        })

        self.cmd('acr create -n {registry_name} -g {rg} -l {rg_loc} --sku {sku}',
                 checks=[self.check('name', '{registry_name}')])
        webhook = self.cmd('acr webhook create -n {webhook_name} -r {registry_name} --uri {uri} --actions {actions}',
                           checks=[self.check('name', '{webhook_name}')]).get_output_in_json()
        self.kwargs['webhook_id'] = webhook['id']
        self.cmd('resource tag --ids {webhook_id} --tags {tag}', checks=self.check('tags', {'cli-test': 'test'}))
        self.cmd('resource tag --ids {webhook_id} --tags', checks=self.check('tags', {}))

        # Test Microsoft.ContainerInstance/containerGroups
        self.kwargs.update({
            'container_group_name': self.create_random_name('clicontainer', 16),
            'image': 'nginx:latest',
        })

        container = self.cmd('container create -g {rg} -n {container_group_name} --image {image}',
                             checks=self.check('name', '{container_group_name}')).get_output_in_json()
        self.kwargs['container_id'] = container['id']
        self.cmd('resource tag --ids {container_id} --tags {tag}', checks=self.check('tags', {'cli-test': 'test'}))
        self.cmd('resource tag --ids {container_id} --tags', checks=self.check('tags', {}))

        self.cmd('resource tag --ids {vault_id} {webhook_id} {container_id} --tags {tag}', checks=[
            self.check('length(@)', 3),
            self.check('[0].tags', {'cli-test': 'test'})
        ])

        # Test Microsoft.Network/publicIPAddresses
        public_ip = self.cmd('network public-ip create -g {rg} -n {ip_name} --location {loc} --sku Standard ').\
            get_output_in_json()
        self.kwargs['public_ip_id'] = public_ip['publicIp']['id']
        self.cmd('resource tag --ids {public_ip_id} --tags {tag}', checks=self.check('tags', {'cli-test': 'test'}))

        self.cmd('resource delete --id {vault_id}', checks=self.is_empty())
        self.cmd('resource delete --id {webhook_id}', checks=self.is_empty())
        self.cmd('resource delete --id {public_ip_id}', checks=self.is_empty())

    @ResourceGroupPreparer(name_prefix='cli_test_tag_incrementally', location='westus')
    def test_tag_incrementally(self, resource_group, resource_group_location):
        self.kwargs.update({
            'loc': resource_group_location,
            'vault': self.create_random_name('vault-', 30),
        })

        resource = self.cmd(
            'resource create -g {rg} -n {vault} --resource-type Microsoft.RecoveryServices/vaults --is-full-object -p "{{\\"properties\\":{{}},\\"location\\":\\"{loc}\\",\\"sku\\":{{\\"name\\":\\"Standard\\"}}}}"',
            checks=self.check('name', '{vault}')).get_output_in_json()

        self.kwargs['vault_id'] = resource['id']

        self.cmd('resource tag --ids {vault_id} --tags cli-test=test cli-test2=test2', checks=self.check('tags', {'cli-test': 'test', 'cli-test2': 'test2'}))
        self.cmd('resource tag --ids {vault_id} --tags cli-test3=test3 cli-test4=test4', checks=self.check('tags', {'cli-test3': 'test3', 'cli-test4': 'test4'}))

        self.cmd('resource tag --ids {vault_id} --tags cli-test4=test4a cli-test5=test5 -i',
                 checks=self.check('tags', {'cli-test3': 'test3', 'cli-test4': 'test4a', 'cli-test5': 'test5'}))

        with self.assertRaises(CLIError):
            self.cmd('resource tag --ids {vault_id} --tags -i ')
        with self.assertRaises(CLIError):
            self.cmd('resource tag --ids {vault_id} --tags "" -i ')
        self.cmd('resource tag --ids {vault_id} --tags', checks=self.check('tags', {}))

        self.cmd('resource delete --id {vault_id}', checks=self.is_empty())

    @ResourceGroupPreparer(name_prefix='cli_test_tag_default_location_scenario', location='westus')
    def test_tag_default_location_scenario(self, resource_group, resource_group_location):

        self.kwargs.update({
            'loc': resource_group_location,
            'vault': self.create_random_name('vault-', 30),
            'tag': 'cli-test=test'
        })

        resource = self.cmd(
            'resource create -g {rg} -n {vault} --resource-type Microsoft.RecoveryServices/vaults --is-full-object -p '
            '"{{\\"properties\\":{{}},\\"location\\":\\"{loc}\\",\\"sku\\":{{\\"name\\":\\"Standard\\"}}}}"',
            checks=self.check('name', '{vault}')).get_output_in_json()

        self.kwargs['vault_id'] = resource['id']

        self.cmd('resource tag --ids {vault_id} --tags {tag}', checks=self.check('tags', {'cli-test': 'test'}))

        # Scenarios with default location
        self.cmd('configure --defaults location={loc}')

        with self.assertRaises(IncorrectUsageError):
            self.cmd('resource list --tag {tag}')

        with self.assertRaises(IncorrectUsageError):
            self.cmd('resource list --tag {tag} -l westus')

        with self.assertRaises(IncorrectUsageError):
            self.cmd('resource list --tag {tag} --l westus')

        with self.assertRaises(IncorrectUsageError):
            self.cmd('resource list --tag {tag} --location westus')

        # Scenarios without default location
        self.cmd('configure --defaults location=""')

        self.cmd('resource list --tag {tag}', checks=self.check('[0].id', '{vault_id}'))

        with self.assertRaises(IncorrectUsageError):
            self.cmd('resource list --tag {tag} -l westus')

        with self.assertRaises(IncorrectUsageError):
            self.cmd('resource list --tag {tag} --l westus')

        with self.assertRaises(IncorrectUsageError):
            self.cmd('resource list --tag {tag} --location westus')

        self.cmd('resource delete --id {vault_id}', checks=self.is_empty())

    def test_tag_create_or_update_subscription(self):
        subscription_id = '/subscriptions/' + self.get_subscription_id()
        self.utility_tag_create_or_update_scope(resource_id=subscription_id)

    @ResourceGroupPreparer(name_prefix='test_tag_create_or_update_resourcegroup', location='westus')
    def test_tag_create_or_update_resourcegroup(self, resource_group):
        resource_group_id = '/subscriptions/' + self.get_subscription_id() + '/resourceGroups/' + resource_group
        self.utility_tag_create_or_update_scope(resource_id=resource_group_id)

    @ResourceGroupPreparer(name_prefix='test_tag_create_or_update_resource', location='westus')
    def test_tag_create_or_update_resource(self, resource_group_location):
        self.kwargs.update({
            'loc': resource_group_location,
            'vault': self.create_random_name('vault-', 30)
        })

        resource = self.cmd(
            'resource create -g {rg} -n {vault} --resource-type Microsoft.RecoveryServices/vaults --is-full-object -p "{{\\"properties\\":{{}},\\"location\\":\\"{loc}\\",\\"sku\\":{{\\"name\\":\\"Standard\\"}}}}"',
            checks=self.check('name', '{vault}')).get_output_in_json()

        self.utility_tag_create_or_update_scope(resource_id=resource['id'])

    # Utility method to test CreateOrUpdate for Tags within subscription, resource group, and tracked resources.
    def utility_tag_create_or_update_scope(self, resource_id):
        self.kwargs.update({
            'resource_id': resource_id,
            'expected_tags1': 'cliName1=cliValue1 cliName2=cliValue2',
            'expected_tags2': 'cliName1=cliValue1 cliName2='
        })

        # 1. pass in an empty tag set, should throw error
        with self.assertRaises(IncorrectUsageError):
            self.cmd('tag create --resource-id {resource_id} --tags', checks=self.check('tags', {}))

        # 2. pass in a complete tag string
        tag_dict1 = {'cliName1': 'cliValue1', 'cliName2': 'cliValue2'}
        self.cmd('tag create --resource-id {resource_id} --tags {expected_tags1}', checks=[
            self.check('properties.tags', tag_dict1)
        ])

        # 3. pass in one incomplete tag string
        tag_dict2 = {'cliName1': 'cliValue1', 'cliName2': ''}
        self.cmd('tag create --resource-id {resource_id} --tags {expected_tags2}', checks=[
            self.check('properties.tags', tag_dict2)
        ])

        # 4. clean up: delete the existing tags
        self.cmd('tag delete --resource-id {resource_id} -y', checks=self.is_empty())

    def test_tag_update_subscription(self):
        subscription_id = '/subscriptions/' + self.get_subscription_id()
        self.utility_tag_update_scope(resource_id=subscription_id)

    @ResourceGroupPreparer(name_prefix='test_tag_update_resourcegroup', location='westus')
    def test_tag_update_resourcegroup(self, resource_group):
        resource_group_id = '/subscriptions/' + self.get_subscription_id() + '/resourceGroups/' + resource_group
        self.utility_tag_update_scope(resource_id=resource_group_id)

    @ResourceGroupPreparer(name_prefix='test_tag_update_resource', location='westus')
    def test_tag_update_resource(self, resource_group_location):
        self.kwargs.update({
            'loc': resource_group_location,
            'vault': self.create_random_name('vault-', 30)
        })

        resource = self.cmd(
            'resource create -g {rg} -n {vault} --resource-type Microsoft.RecoveryServices/vaults --is-full-object -p "{{\\"properties\\":{{}},\\"location\\":\\"{loc}\\",\\"sku\\":{{\\"name\\":\\"Standard\\"}}}}"',
            checks=self.check('name', '{vault}')).get_output_in_json()

        self.utility_tag_update_scope(resource_id=resource['id'])

    # Utility method to test updating tags on subscription, resource group and tracked resource, including Merge, Replace, and Delete Operation.
    def utility_tag_update_scope(self, resource_id):
        self.kwargs.update({
            'resource_id': resource_id,
            'original_tags': 'cliName1=cliValue1 cliName2=cliValue2',
            'merge_tags': 'cliName1=cliValue1 cliName3=cliValue3',
            'replace_tags': 'cliName1=cliValue1 cliName4=cliValue4',
            'delete_tags': 'cliName4=cliValue4',
            'merge_operation': 'merge',
            'replace_operation': 'replace',
            'delete_operation': 'delete'
        })

        # setup original
        self.cmd('tag create --resource-id {resource_id} --tags {original_tags}')

        # 1. test merge operation
        after_merge_tags_dict = {'cliName1': 'cliValue1', 'cliName2': 'cliValue2', 'cliName3': 'cliValue3'}
        self.cmd('tag update --resource-id {resource_id} --operation {merge_operation} --tags {merge_tags}', checks=[
            self.check('properties.tags', after_merge_tags_dict)
        ])

        # 2. test replace operation
        after_replace_tags_dict = {'cliName1': 'cliValue1', 'cliName4': 'cliValue4'}
        self.cmd('tag update --resource-id {resource_id} --operation {replace_operation} --tags {replace_tags}',
                 checks=[
                     self.check('properties.tags', after_replace_tags_dict)
                 ])

        # 3. test delete operation
        after_delete_tags_dict = {'cliName1': 'cliValue1'}
        self.cmd('tag update --resource-id {resource_id} --operation {delete_operation} --tags {delete_tags}', checks=[
            self.check('properties.tags', after_delete_tags_dict)
        ])

        # 4. clean up: delete the existing tags
        self.cmd('tag delete --resource-id {resource_id} -y', checks=self.is_empty())

    def test_tag_get_subscription(self):
        subscription_id = '/subscriptions/' + self.get_subscription_id()
        self.utility_tag_get_scope(resource_id=subscription_id)

    @ResourceGroupPreparer(name_prefix='test_tag_get_resourcegroup', location='westus')
    def test_tag_get_resourcegroup(self, resource_group):
        resource_group_id = '/subscriptions/' + self.get_subscription_id() + '/resourceGroups/' + resource_group
        self.utility_tag_get_scope(resource_id=resource_group_id)

    @ResourceGroupPreparer(name_prefix='test_tag_get_resource', location='westus')
    def test_tag_get_resource(self, resource_group_location):
        self.kwargs.update({
            'loc': resource_group_location,
            'vault': self.create_random_name('vault-', 30)
        })

        resource = self.cmd(
            'resource create -g {rg} -n {vault} --resource-type Microsoft.RecoveryServices/vaults --is-full-object -p "{{\\"properties\\":{{}},\\"location\\":\\"{loc}\\",\\"sku\\":{{\\"name\\":\\"Standard\\"}}}}"',
            checks=self.check('name', '{vault}')).get_output_in_json()

        self.utility_tag_get_scope(resource_id=resource['id'])

    # Utility method to test Get for Tags within subscription, resource group and tracked resource.
    def utility_tag_get_scope(self, resource_id):
        self.kwargs.update({
            'resource_id': resource_id,
            'original_tags': 'cliName1=cliValue1 cliName2=cliValue2'
        })

        # setup original
        self.cmd('tag create --resource-id {resource_id} --tags {original_tags}')

        # test get operation
        expected_tags_dict = {'cliName1': 'cliValue1', 'cliName2': 'cliValue2'}
        self.cmd('tag list --resource-id {resource_id}', checks=[
            self.check('properties.tags', expected_tags_dict)
        ])

        # clean up: delete the existing tags
        self.cmd('tag delete --resource-id {resource_id} -y', checks=self.is_empty())


class ProviderRegistrationTest(ScenarioTest):

    def test_provider_registration(self):

        self.kwargs.update({'prov': 'Microsoft.ClassicInfrastructureMigrate'})

        result = self.cmd('provider show -n {prov}').get_output_in_json()
        if result['registrationState'] == 'Unregistered':
            self.cmd('provider register -n {prov}')
            result = self.cmd('provider show -n {prov}').get_output_in_json()
            self.assertTrue(result['registrationState'] in ['Registering', 'Registered'])
            self.cmd('provider unregister -n {prov}')
            result = self.cmd('provider show -n {prov}').get_output_in_json()
            self.assertTrue(result['registrationState'] in ['Unregistering', 'Unregistered'])
        else:
            self.cmd('provider unregister -n {prov}')
            result = self.cmd('provider show -n {prov}').get_output_in_json()
            self.assertTrue(result['registrationState'] in ['Unregistering', 'Unregistered'])
            self.cmd('provider register -n {prov}')
            result = self.cmd('provider show -n {prov}').get_output_in_json()
            self.assertTrue(result['registrationState'] in ['Registering', 'Registered'])

    def test_provider_registration_rpaas(self):
        self.kwargs.update({'prov': 'Microsoft.Confluent'})

        result = self.cmd('provider show -n {prov}').get_output_in_json()
        if result['registrationState'] == 'Unregistered':
            self.cmd('provider register -n {prov} --accept-terms')
            result = self.cmd('provider show -n {prov}').get_output_in_json()
            self.assertTrue(result['registrationState'], 'Registered')
            self.cmd('provider unregister -n {prov}')
            result = self.cmd('provider show -n {prov}').get_output_in_json()
            self.assertTrue(result['registrationState'] in ['Unregistering', 'Unregistered'])
        else:
            self.cmd('provider unregister -n {prov}')
            result = self.cmd('provider show -n {prov}').get_output_in_json()
            self.assertTrue(result['registrationState'] in ['Unregistering', 'Unregistered'])
            self.cmd('provider register -n {prov} --accept-terms')
            result = self.cmd('provider show -n {prov}').get_output_in_json()
            self.assertTrue(result['registrationState'], 'Registered')

    def test_provider_registration_rpaas_no_accept_terms(self):
        self.kwargs.update({'prov': 'Microsoft.Confluent'})

        result = self.cmd('provider show -n {prov}').get_output_in_json()
        if result['registrationState'] == 'Unregistered':
            self.cmd('provider register -n {prov}')
            result = self.cmd('provider show -n {prov}').get_output_in_json()
            self.assertTrue(result['registrationState'], 'Registered')
            self.cmd('provider unregister -n {prov}')
            result = self.cmd('provider show -n {prov}').get_output_in_json()
            self.assertTrue(result['registrationState'] in ['Unregistering', 'Unregistered'])
        else:
            self.cmd('provider unregister -n {prov}')
            result = self.cmd('provider show -n {prov}').get_output_in_json()
            self.assertTrue(result['registrationState'] in ['Unregistering', 'Unregistered'])
            self.cmd('provider register -n {prov}')
            result = self.cmd('provider show -n {prov}').get_output_in_json()
            self.assertTrue(result['registrationState'], 'Registered')

    def test_provider_registration_mg(self):
        self.kwargs.update({'prov': 'Microsoft.ClassicInfrastructureMigrate'})

        result = self.cmd('provider register -n {prov} --m testmg')
        self.assertTrue(result, None)

    def test_register_consent_to_permissions(self):

        self.kwargs = {
            'prov': "Microsoft.ClassicInfrastructureMigrate"
        }

        result = self.cmd('provider show -n {prov}').get_output_in_json()
        if result['registrationState'] == 'Unregistered':
            self.cmd('provider register -n {prov} --consent-to-permissions')
            result = self.cmd('provider show -n {prov}').get_output_in_json()
            self.assertTrue(result['registrationState'], 'Registered')
            result = self.cmd('provider permission list -n {prov}').get_output_in_json()
            self.assertGreaterEqual(len(result['value']), 1)
            self.cmd('provider unregister -n {prov}')
        else:
            self.cmd('provider unregister -n {prov}')
            self.cmd('provider register -n {prov} --consent-to-permissions')
            result = self.cmd('provider show -n {prov}').get_output_in_json()
            self.assertTrue(result['registrationState'], 'Registered')
            result = self.cmd('provider permission list -n {prov}').get_output_in_json()
            self.assertGreaterEqual(len(result['value']), 1)


class ProviderOperationTest(ScenarioTest):

    @AllowLargeResponse(size_kb=99999)
    def test_provider_operation(self):
        result = self.cmd('provider operation list').get_output_in_json()
        self.assertGreater(len(result), 0)
        
        self.cmd('provider operation show --namespace microsoft.compute', checks=[
            self.check('id', '/providers/Microsoft.Authorization/providerOperations/Microsoft.Compute'),
            self.check('type', 'Microsoft.Authorization/providerOperations')
        ])
        self.cmd('provider operation show --namespace microsoft.compute', checks=[
            self.check('id', '/providers/Microsoft.Authorization/providerOperations/Microsoft.Compute'),
            self.check('type', 'Microsoft.Authorization/providerOperations')
        ])
        self.cmd('provider operation show --namespace microsoft.storage', checks=[
            self.check("resourceTypes|[?name=='storageAccounts/blobServices/containers/blobs']|[0].operations[0].isDataAction", True),
        ])


class TemplateSpecsTest(ScenarioTest):

    @ResourceGroupPreparer(name_prefix='cli_test_template_specs_list', parameter_name='resource_group_one', location='westus')
    @ResourceGroupPreparer(name_prefix='cli_test_template_specs_list', location='westus')
    def test_list_template_spec(self, resource_group, resource_group_one, resource_group_location):
        curr_dir = os.path.dirname(os.path.realpath(__file__))
        template_spec_name = self.create_random_name('cli-test-list-template-spec', 60)
        self.kwargs.update({
            'template_spec_name': template_spec_name,
            'tf': os.path.join(curr_dir, 'simple_deploy.json').replace('\\', '\\\\'),
            'rg': resource_group,
            'rg1': resource_group_one,
            'resource_group_location': resource_group_location,
        })

        template_spec_in_rg = self.cmd('ts create -g {rg} -n {template_spec_name} -v 1.0 -l {resource_group_location} -f "{tf}"').get_output_in_json()
        template_spec_in_rg1_2 = self.cmd('ts create -g {rg1} -n {template_spec_name} -v 2.0 -l {resource_group_location} -f "{tf}"').get_output_in_json()
        template_spec_in_rg1_3 = self.cmd('ts create -g {rg1} -n {template_spec_name} -v 3.0 -l {resource_group_location} -f "{tf}"').get_output_in_json()

        self.kwargs['template_spec_id_rg'] = template_spec_in_rg['id'].replace('/versions/1.0', '')

        self.kwargs['template_spec_version_id_rg1_2'] = template_spec_in_rg1_2['id']
        self.kwargs['template_spec_version_id_rg1_3'] = template_spec_in_rg1_3['id']
        self.kwargs['template_spec_id_rg1'] = template_spec_in_rg1_2['id'].replace('/versions/2.0', '')

        self.cmd('ts list -g {rg1}', checks=[
                 self.check("length([?id=='{template_spec_id_rg}'])", 0),
                 self.check("length([?id=='{template_spec_id_rg1}'])", 1),
                 ])

        self.cmd('ts list -g {rg}', checks=[
                 self.check("length([?id=='{template_spec_id_rg}'])", 1),
                 self.check("length([?id=='{template_spec_id_rg1}'])", 0)
                 ])

        self.cmd('ts list -g {rg1} -n {template_spec_name}', checks=[
                 self.check('length([])', 2),
                 self.check("length([?id=='{template_spec_version_id_rg1_2}'])", 1),
                 self.check("length([?id=='{template_spec_version_id_rg1_3}'])", 1)
                 ])

        self.cmd('ts list', checks=[
                 self.check("length([?id=='{template_spec_id_rg}'])", 1),
                 self.check("length([?id=='{template_spec_id_rg1}'])", 1),
                 ])

        # clean up
        self.cmd('ts delete --template-spec {template_spec_id_rg} --yes')
        self.cmd('ts delete --template-spec {template_spec_id_rg1} --yes')

    @ResourceGroupPreparer(name_prefix='cli_test_template_specs', location='westus')
    def test_create_template_specs(self, resource_group, resource_group_location):
        curr_dir = os.path.dirname(os.path.realpath(__file__))
        template_spec_name = self.create_random_name('cli-test-create-template-spec', 60)
        self.kwargs.update({
            'template_spec_name': template_spec_name,
            'tf': os.path.join(curr_dir, 'template_spec_with_multiline_strings.json').replace('\\', '\\\\'),
            'resource_group_location': resource_group_location,
            'description': '"AzCLI test root template spec"',
            'version_description': '"AzCLI test version of root template spec"',
        })

        result = self.cmd('ts create -g {rg} -n {template_spec_name} -v 1.0 -l {resource_group_location} -f "{tf}" --description {description} --version-description {version_description}', checks=[
            self.check('mainTemplate.variables.provider', "[split(parameters('resource'), '/')[0]]"),
            self.check('mainTemplate.variables.resourceType', "[replace(parameters('resource'), concat(variables('provider'), '/'), '')]"),
            self.check('mainTemplate.variables.hyphenedName', ("[format('[0]-[1]-[2]-[3]-[4]-[5]', parameters('customer'), variables('environments')[parameters('environment')], variables('locations')[parameters('location')], parameters('group'), parameters('service'), if(equals(parameters('kind'), ''), variables('resources')[variables('provider')][variables('resourceType')], variables('resources')[variables('provider')][variables('resourceType')][parameters('kind')]))]")),
            self.check('mainTemplate.variables.removeOptionalsFromHyphenedName', "[replace(variables('hyphenedName'), '--', '-')]"),
            self.check('mainTemplate.variables.isInstanceCount', "[greater(parameters('instance'), -1)]"),
            self.check('mainTemplate.variables.hyphenedNameAfterInstanceCount', "[if(variables('isInstanceCount'), format('[0]-[1]', variables('removeOptionalsFromHyphenedName'), string(parameters('instance'))), variables('removeOptionalsFromHyphenedName'))]"),
            self.check('mainTemplate.variables.name', "[if(parameters('useHyphen'), variables('hyphenedNameAfterInstanceCount'), replace(variables('hyphenedNameAfterInstanceCount'), '-', ''))]")
        ]).get_output_in_json()

        with self.assertRaises(IncorrectUsageError) as err:
            self.cmd('ts create --name {template_spec_name} -g {rg} -l {resource_group_location} --template-file "{tf}"')
            self.assertTrue("please provide --template-uri if --query-string is specified" in str(err.exception))

        # clean up
        self.kwargs['template_spec_id'] = result['id'].replace('/versions/1.0', '')
        self.cmd('ts delete --template-spec {template_spec_id} --yes')

    @ResourceGroupPreparer(name_prefix='cli_test_template_specs', location='westus')
    def test_create_template_specs_with_artifacts(self, resource_group, resource_group_location):
        curr_dir = os.path.dirname(os.path.realpath(__file__))
        template_spec_name = self.create_random_name('cli-test-create-template-spec', 60)
        self.kwargs.update({
            'template_spec_name': template_spec_name,
            'tf': os.path.join(curr_dir, 'template_spec_with_artifacts.json').replace('\\', '\\\\'),
            'resource_group_location': resource_group_location,
            'display_name': self.create_random_name('create-spec', 20),
            'description': '"AzCLI test root template spec"',
            'version_description': '"AzCLI test version of root template spec"',
            'uf': os.path.join(curr_dir, 'sample_form_ui_definition_rg.json').replace('\\', '\\\\')
        })

        path = os.path.join(curr_dir, 'artifacts')
        if not os.path.exists(path):
            files = ['createKeyVault.json', 'createKeyVaultWithSecret.json', 'createResourceGroup.json']
            os.makedirs(path)
            for f in files:
                shutil.copy(os.path.join(curr_dir, f), path)

        result = self.cmd('ts create -g {rg} -n {template_spec_name} -v 1.0 -l {resource_group_location} -f "{tf}" --ui-form-definition "{uf}" -d {display_name} --description {description} --version-description {version_description}', checks=[
            self.check('linkedTemplates.length([])', 3),
            self.check_pattern('linkedTemplates[0].path', 'artifacts.createResourceGroup.json'),
            self.check_pattern('linkedTemplates[1].path', 'artifacts.createKeyVault.json'),
            self.check_pattern('linkedTemplates[2].path', 'artifacts.createKeyVaultWithSecret.json'),
            self.check('uiFormDefinition.view.properties.title', 'titleFooRG')
        ]).get_output_in_json()

        self.cmd('ts create -g {rg} -n {template_spec_name} -v 1.0 -f "{tf}" --yes', checks=[
            self.check('description', None),
            self.check('display_name', None),
        ])

        # clean up
        self.kwargs['template_spec_id'] = result['id'].replace('/versions/1.0', '')
        self.cmd('ts delete --template-spec {template_spec_id} --yes')

    @ResourceGroupPreparer(name_prefix='cli_test_template_specs', location='westus')
    def test_update_template_specs(self, resource_group, resource_group_location):
        curr_dir = os.path.dirname(os.path.realpath(__file__))
        template_spec_name = self.create_random_name('cli-test-update-template-spec', 60)
        self.kwargs.update({
            'template_spec_name': template_spec_name,
            'tf': os.path.join(curr_dir, 'simple_deploy.json').replace('\\', '\\\\'),
            'tf1': os.path.join(curr_dir, 'template_spec_with_artifacts.json').replace('\\', '\\\\'),
            'resource_group_location': resource_group_location,
            'display_name': self.create_random_name('create-spec', 20),
            'description': '"AzCLI test root template spec"',
            'version_description': '"AzCLI test version of root template spec"',
            'uf': os.path.join(curr_dir, 'sample_form_ui_definition_sub.json').replace('\\', '\\\\'),
            'uf1': os.path.join(curr_dir, 'sample_form_ui_definition_mg.json').replace('\\', '\\\\'),
        })

        result = self.cmd('ts create -g {rg} -n {template_spec_name} -v 1.0 -l {resource_group_location} -f "{tf}"', checks=[
                          self.check('name', '1.0'),
                          self.check('description', None),
                          self.check('display_name', None),
                          self.check('artifacts', None)]).get_output_in_json()
        self.kwargs['template_spec_version_id'] = result['id']
        self.kwargs['template_spec_id'] = result['id'].replace('/versions/1.0', '')

        self.cmd('ts update -s {template_spec_id} --display-name {display_name} --description {description} --yes', checks=[
            self.check('name', self.kwargs['template_spec_name']),
            self.check('description', self.kwargs['description'].replace('"', '')),
            self.check('displayName', self.kwargs['display_name'].replace('"', ''))
        ])

        self.cmd('ts update -s {template_spec_version_id} --version-description {version_description} --yes', checks=[
            self.check('name', '1.0'),
            self.check('description', self.kwargs['version_description'].replace('"', '')),
            self.check('linkedTemplates', None)
        ])

        path = os.path.join(curr_dir, 'artifacts')
        if not os.path.exists(path):
            files = ['createKeyVault.json', 'createKeyVaultWithSecret.json', 'createResourceGroup.json']
            os.makedirs(path)
            for f in files:
                shutil.copy(os.path.join(curr_dir, f), path)

        self.cmd('ts update -g {rg} -n {template_spec_name} -v 1.0 -f "{tf1}" --ui-form-definition "{uf1}" --yes', checks=[
            self.check('description', self.kwargs['version_description'].replace('"', '')),
            self.check('linkedTemplates.length([])', 3),
            self.check_pattern('linkedTemplates[0].path', 'artifacts.createResourceGroup.json'),
            self.check_pattern('linkedTemplates[1].path', 'artifacts.createKeyVault.json'),
            self.check_pattern('linkedTemplates[2].path', 'artifacts.createKeyVaultWithSecret.json'),
            self.check('uiFormDefinition.view.properties.title', 'titleFooMG')
        ])

        # clean up
        self.cmd('ts delete --template-spec {template_spec_id} --yes')

    @ResourceGroupPreparer(name_prefix='cli_test_template_specs', location='westus')
    def test_show_template_spec(self, resource_group, resource_group_location):
        curr_dir = os.path.dirname(os.path.realpath(__file__))
        template_spec_name = self.create_random_name('cli-test-get-template-spec', 60)
        self.kwargs.update({
            'template_spec_name': template_spec_name,
            'tf': os.path.join(curr_dir, 'simple_deploy.json').replace('\\', '\\\\'),
            'resource_group_location': resource_group_location,
        })

        result = self.cmd('ts create -g {rg} -n {template_spec_name} -v 1.0 -l {resource_group_location} -f "{tf}"', checks=[
                          self.check('name', '1.0')]).get_output_in_json()
        self.kwargs['template_spec_version_id'] = result['id']
        self.kwargs['template_spec_id'] = result['id'].replace('/versions/1.0', '')

        ts_parent = self.cmd('ts show -g {rg} --name {template_spec_name}').get_output_in_json()
        assert len(ts_parent) > 0
        self.assertTrue(ts_parent['versions'] is not None)
        ts_parent_by_id = self.cmd('ts show --template-spec {template_spec_id}').get_output_in_json()
        assert len(ts_parent_by_id) > 0
        assert len(ts_parent) == len(ts_parent_by_id)

        ts_version = self.cmd('ts show -g {rg} --name {template_spec_name} --version 1.0').get_output_in_json()
        assert len(ts_version) > 0
        ts_version_by_id = self.cmd('ts show --template-spec {template_spec_version_id}').get_output_in_json()
        assert len(ts_version_by_id) > 0
        assert len(ts_version_by_id) == len(ts_version_by_id)

        # clean up
        self.cmd('ts delete --template-spec {template_spec_id} --yes')

    @ResourceGroupPreparer(name_prefix='cli_test_template_specs', location='westus')
    def test_delete_template_spec(self, resource_group, resource_group_location):
        curr_dir = os.path.dirname(os.path.realpath(__file__))
        template_spec_name = self.create_random_name('cli-test-list-template-spec', 60)
        self.kwargs.update({
            'resource_group_location': resource_group_location,
            'template_spec_name': template_spec_name,
            'tf': os.path.join(curr_dir, 'simple_deploy.json').replace('\\', '\\\\'),
        })

        result = self.cmd('ts create -g {rg} -n {template_spec_name} -v 1.0 -l {resource_group_location} -f "{tf}"',
                          checks=self.check('name', '1.0')).get_output_in_json()

        self.kwargs['template_spec_version_id'] = result['id']
        self.kwargs['template_spec_id'] = result['id'].replace('/versions/1.0', '')

        self.cmd('ts show --template-spec {template_spec_version_id}')
        self.cmd('ts show --template-spec {template_spec_id}')

        self.cmd('ts delete --template-spec {template_spec_version_id} --yes')
        self.cmd('ts list -g {rg}',
                 checks=[
                     self.check("length([?id=='{template_spec_id}'])", 1),
                     self.check("length([?id=='{template_spec_version_id}'])", 0)])

        self.cmd('ts delete --template-spec {template_spec_id} --yes')
        self.cmd('ts list -g {rg}',
                 checks=self.check("length([?id=='{template_spec_id}'])", 0))

    @ResourceGroupPreparer(name_prefix='cli_test_template_specs', location='westus')
    def test_template_spec_create_and_update_with_tags(self, resource_group, resource_group_location):
        curr_dir = os.path.dirname(os.path.realpath(__file__))
        template_spec_name = self.create_random_name('cli-test-template-spec-tags', 60)
        self.kwargs.update({
            'template_spec_name': template_spec_name,
            'tf': os.path.join(curr_dir, 'simple_deploy.json').replace('\\', '\\\\'),
            'resource_group_location': resource_group_location,
            'display_name': self.create_random_name('create-spec', 20),
            'version_tags': {'cliName1': 'cliValue1', 'cliName4': 'cliValue4'}
        })

        # Tags should be applied to both the parent template spec and template spec version if neither existed:

        result = self.cmd('ts create -g {rg} -n {template_spec_name} -v 1.0 -l {resource_group_location} -f "{tf}" --tags cli-test=test').get_output_in_json()
        self.kwargs['template_spec_version_one_id'] = result['id']
        self.kwargs['template_spec_id'] = result['id'].replace('/versions/1.0', '')

        self.cmd('ts show --template-spec {template_spec_version_one_id}', checks=[self.check('tags', {'cli-test': 'test'})])
        self.cmd('ts show --template-spec {template_spec_id}', checks=[self.check('tags', {'cli-test': 'test'})])

        # New template spec version should inherit tags from parent template spec if tags are not specified:

        self.cmd('ts create -g {rg} -n {template_spec_name} -v 2.0 -l {resource_group_location} -f "{tf}"')
        self.kwargs['template_spec_version_two_id'] = result['id'].replace('/versions/1.0', '/versions/2.0')

        self.cmd('ts show --template-spec {template_spec_version_two_id}', checks=[self.check('tags', {'cli-test': 'test'})])

        # Tags should only apply to template spec version (and not the parent template spec) if parent already exist:

        self.cmd('ts create -g {rg} -n {template_spec_name} -v 3.0 -l {resource_group_location} -f "{tf}" --tags cliName1=cliValue1 cliName4=cliValue4')
        self.kwargs['template_spec_version_three_id'] = result['id'].replace('/versions/1.0', '/versions/3.0')

        self.cmd('ts show --template-spec {template_spec_version_three_id}', checks=[self.check('tags', '{version_tags}')])
        self.cmd('ts show --template-spec {template_spec_id}', checks=[self.check('tags', {'cli-test': 'test'})])

        # When updating a template spec, tags should only be removed if explicitely empty. Create should override.

        self.cmd('ts update -g {rg} -n {template_spec_name} -v 1.0 -f "{tf}" --yes')
        self.cmd('ts show --template-spec {template_spec_version_one_id}', checks=[self.check('tags', {'cli-test': 'test'})])

        self.cmd('ts update -g {rg} -n {template_spec_name} -v 1.0 -f "{tf}" --tags "" --yes')
        self.cmd('ts show --template-spec {template_spec_version_one_id}', checks=[self.check('tags', {})])

        self.cmd('ts update -g {rg} -n {template_spec_name} -v 2.0 -f "{tf}" --tags --yes')
        self.cmd('ts show --template-spec {template_spec_version_two_id}', checks=[self.check('tags', {})])

        self.cmd('ts create -g {rg} -n {template_spec_name} -v 3.0 -f "{tf}" --tags --yes')
        self.cmd('ts show --template-spec {template_spec_version_three_id}', checks=[self.check('tags', {})])
        self.cmd('ts show --template-spec {template_spec_id}', checks=[self.check('tags', {'cli-test': 'test'})])

        self.cmd('ts create -g {rg} -n {template_spec_name} --yes')
        self.cmd('ts show --template-spec {template_spec_id}', checks=[self.check('tags', {})])

        # clean up
        self.cmd('ts delete --template-spec {template_spec_id} --yes')


class TemplateSpecsExportTest(LiveScenarioTest):
    @ResourceGroupPreparer(name_prefix='cli_test_export_template_spec', location='westus')
    def test_template_spec_export_version(self, resource_group, resource_group_location):
        curr_dir = os.path.dirname(os.path.realpath(__file__))
        dir_name = self.create_random_name('TemplateSpecExport', 30)
        dir_name2 = self.create_random_name('TemplateSpecExport', 30)
        template_spec_name = self.create_random_name('cli-test-export-template-spec', 60)
        self.kwargs.update({
            'template_spec_name': template_spec_name,
            'tf': os.path.join(curr_dir, 'template_spec_with_artifacts.json').replace('\\', '\\\\'),
            'resource_group_location': resource_group_location,
            'output_folder': os.path.join(curr_dir, dir_name).replace('\\', '\\\\'),
            'output_folder2': os.path.join(curr_dir, dir_name2).replace('\\', '\\\\'),
        })
        path = os.path.join(curr_dir, 'artifacts')
        if not os.path.exists(path):
            files = ['createKeyVault.json', 'createKeyVaultWithSecret.json', 'createResourceGroup.json']
            os.makedirs(path)
            for f in files:
                shutil.copy(os.path.join(curr_dir, f), path)

        result = self.cmd('ts create -g {rg} -n {template_spec_name} -v 1.0 -l {resource_group_location} -f "{tf}"',
                          checks=self.check('name', '1.0')).get_output_in_json()

        self.kwargs['template_spec_version_id'] = result['id']

        os.makedirs(self.kwargs['output_folder'])
        output_path = self.cmd('ts export -g {rg} --name {template_spec_name} --version 1.0 --output-folder {output_folder}').get_output_in_json()

        template_file = os.path.join(output_path, (self.kwargs['template_spec_name'] + '.json'))
        artifactFile = os.path.join(output_path, 'artifacts' + os.sep + 'createResourceGroup.json')
        artifactFile1 = os.path.join(output_path, 'artifacts' + os.sep + 'createKeyVault.json')
        artifactFile2 = os.path.join(output_path, 'artifacts' + os.sep + 'createKeyVaultWithSecret.json')

        self.assertTrue(os.path.isfile(template_file))
        self.assertTrue(os.path.isfile(artifactFile))
        self.assertTrue(os.path.isfile(artifactFile1))
        self.assertTrue(os.path.isfile(artifactFile2))

        os.makedirs(self.kwargs['output_folder2'])
        output_path2 = self.cmd('ts export --template-spec {template_spec_version_id} --output-folder {output_folder2}').get_output_in_json()

        _template_file = os.path.join(output_path2, (self.kwargs['template_spec_name'] + '.json'))
        _artifactFile = os.path.join(output_path2, 'artifacts' + os.sep + 'createResourceGroup.json')
        _artifactFile1 = os.path.join(output_path2, 'artifacts' + os.sep + 'createKeyVault.json')
        _artifactFile2 = os.path.join(output_path2, 'artifacts' + os.sep + 'createKeyVaultWithSecret.json')

        self.assertTrue(os.path.isfile(_template_file))
        self.assertTrue(os.path.isfile(_artifactFile))
        self.assertTrue(os.path.isfile(_artifactFile1))
        self.assertTrue(os.path.isfile(_artifactFile2))

    @ResourceGroupPreparer(name_prefix='cli_test_export_template_spec', location="westus")
    def test_template_spec_export_error_handling(self, resource_group, resource_group_location):
        self.kwargs.update({
            'template_spec_name': 'CLITestTemplateSpecExport',
            'output_folder': os.path.dirname(os.path.realpath(__file__)).replace('\\', '\\\\')
        })
        # Because exit_code is 1, so the exception caught should be an AssertionError
        with self.assertRaises(AssertionError) as err:
            self.cmd('ts export -g {rg} --name {template_spec_name} --output-folder {output_folder}')
            self.assertTrue('Please specify the template spec version for export' in str(err.exception))


class DeploymentTestsWithQueryString(LiveScenarioTest):
    @ResourceGroupPreparer(name_prefix='cli_test_query_str_rg', location='eastus')
    @StorageAccountPreparer(name_prefix='testquerystr', location='eastus', kind='StorageV2')
    def test_resource_group_level_deployment_with_query_string(self, resource_group, resource_group_location, storage_account):

        container_name = self.create_random_name('querystr', 20)
        curr_dir = os.path.dirname(os.path.realpath(__file__))
        tf = os.path.join(curr_dir, 'resource_group_level_linked_template.json')
        linked_template = os.path.join(curr_dir, 'storage_account_linked_template.json')

        self.kwargs.update({
            'resource_group': resource_group,
            'storage_account': storage_account,
            'container_name': container_name,
            'tf': tf,
            'linked_tf': linked_template
        })

        self.kwargs['storage_key'] = str(self.cmd('az storage account keys list -n {storage_account} -g {resource_group} --query "[0].value"').output)

        self.cmd('storage container create -n {container_name} --account-name {storage_account} --account-key {storage_key}')

        self.cmd('storage blob upload -c {container_name} -f "{tf}" -n mainTemplate --account-name {storage_account} --account-key {storage_key}')
        self.cmd('storage blob upload -c {container_name} -f "{linked_tf}" -n storage_account_linked_template.json --account-name {storage_account} --account-key {storage_key}')

        from datetime import datetime, timedelta
        self.kwargs['expiry'] = (datetime.utcnow() + timedelta(hours=12)).strftime('%Y-%m-%dT%H:%MZ')

        self.kwargs['sas_token'] = self.cmd(
            'storage container generate-sas --account-name {storage_account} --account-key {storage_key} --name {container_name} --permissions rw --expiry {expiry}  -otsv').output.strip()

        self.kwargs['blob_url'] = self.cmd(
            'storage blob url -c {container_name} -n mainTemplate --account-name {storage_account} --account-key {storage_key}').output.strip()

        self.cmd('deployment group validate -g {resource_group} --template-uri {blob_url} --query-string "{sas_token}" --parameters projectName=qsproject', checks=[
            self.check('properties.provisioningState', 'Succeeded')
        ])

        self.cmd('deployment group create -g {resource_group} --template-uri {blob_url} --query-string "{sas_token}" --parameters projectName=qsproject', checks=[
            self.check('properties.provisioningState', 'Succeeded')
        ])

    @ResourceGroupPreparer(name_prefix='cli_test_query_str_sub', location='eastus')
    @StorageAccountPreparer(name_prefix='testquerystrsub', location='eastus', kind='StorageV2')
    def test_subscription_level_deployment_with_query_string(self, resource_group, resource_group_location, storage_account):

        container_name = self.create_random_name('querystr', 20)
        curr_dir = os.path.dirname(os.path.realpath(__file__))
        tf = os.path.join(curr_dir, 'subscription_level_linked_template.json')
        linked_tf = os.path.join(curr_dir, 'createResourceGroup.json')
        linked_tf1 = os.path.join(curr_dir, 'createKeyVault.json')
        linked_tf2 = os.path.join(curr_dir, 'createKeyVaultWithSecret.json')

        self.kwargs.update({
            'resource_group': resource_group,
            'resource_group_location': resource_group_location,
            'storage_account': storage_account,
            'container_name': container_name,
            'tf': tf,
            'linked_tf': linked_tf,
            'linked_tf1': linked_tf1,
            'linked_tf2': linked_tf2
        })

        self.kwargs['storage_key'] = str(self.cmd('az storage account keys list -n {storage_account} -g {resource_group} --query "[0].value"').output)

        self.cmd('storage container create -n {container_name} --account-name {storage_account} --account-key {storage_key}')

        self.cmd('storage blob upload -c {container_name} -f "{tf}" -n mainTemplate --account-name {storage_account} --account-key {storage_key}')
        self.cmd('storage blob upload -c {container_name} -f "{linked_tf}" -n createResourceGroup.json --account-name {storage_account} --account-key {storage_key}')
        self.cmd('storage blob upload -c {container_name} -f "{linked_tf1}" -n createKeyVault.json --account-name {storage_account} --account-key {storage_key}')
        self.cmd('storage blob upload -c {container_name} -f "{linked_tf2}" -n createKeyVaultWithSecret.json --account-name {storage_account} --account-key {storage_key}')

        from datetime import datetime, timedelta
        self.kwargs['expiry'] = (datetime.utcnow() + timedelta(hours=12)).strftime('%Y-%m-%dT%H:%MZ')

        self.kwargs['sas_token'] = self.cmd(
            'storage container generate-sas --account-name {storage_account} --name {container_name} --permissions dlrw --expiry {expiry} --https-only -otsv').output.strip()

        self.kwargs['blob_url'] = self.cmd(
            'storage blob url -c {container_name} -n mainTemplate --account-name {storage_account}').output.strip()

        self.kwargs['key_vault'] = self.create_random_name('querystrKV', 20)

        self.cmd('deployment sub validate -l {resource_group_location} --template-uri {blob_url} --query-string "{sas_token}" --parameters keyVaultName="{key_vault}" rgName="{resource_group}" rgLocation="{resource_group_location}"', checks=[
            self.check('properties.provisioningState', 'Succeeded')
        ])

        self.cmd('deployment sub create -l {resource_group_location} --template-uri {blob_url} --query-string "{sas_token}" --parameters keyVaultName="{key_vault}" rgName="{resource_group}" rgLocation="{resource_group_location}"', checks=[
            self.check('properties.provisioningState', 'Succeeded')
        ])


class DeploymentTestAtSubscriptionScope(ScenarioTest):
    def tearDown(self):
        self.cmd('policy assignment delete -n location-lock')
        self.cmd('policy definition delete -n policy2')
        self.cmd('group delete -n cli_test_subscription_level_deployment --yes')

    @AllowLargeResponse(4096)
    def test_subscription_level_deployment(self):
        curr_dir = os.path.dirname(os.path.realpath(__file__))
        self.kwargs.update({
            'tf': os.path.join(curr_dir, 'subscription_level_template.json').replace('\\', '\\\\'),
            'params': os.path.join(curr_dir, 'subscription_level_parameters.json').replace('\\', '\\\\'),
            # params-uri below is the raw file url of the subscription_level_parameters.json above
            'params_uri': 'https://raw.githubusercontent.com/Azure/azure-cli/dev/src/azure-cli/azure/cli/command_modules/resource/tests/latest/subscription_level_parameters.json',
            'dn': self.create_random_name('azure-cli-subscription_level_deployment', 60),
            'dn2': self.create_random_name('azure-cli-subscription_level_deployment', 60),
            'storage-account-name': self.create_random_name('armbuilddemo', 20)
        })

        self.cmd('deployment sub validate --location WestUS --template-file "{tf}" --parameters @"{params}" --parameters storageAccountName="{storage-account-name}"', checks=[
            self.check('properties.provisioningState', 'Succeeded')
        ])

        self.cmd('deployment sub validate --location WestUS --template-file "{tf}" --parameters "{params_uri}"', checks=[
            self.check('properties.provisioningState', 'Succeeded')
        ])

        self.cmd('deployment sub create -n {dn} --location WestUS --template-file "{tf}" --parameters @"{params}" --parameters storageAccountName="{storage-account-name}"', checks=[
            self.check('properties.provisioningState', 'Succeeded'),
        ])

        self.cmd('deployment sub list', checks=[
            self.check('[0].name', '{dn}'),
        ])

        self.cmd('deployment sub list --filter "provisioningState eq \'Succeeded\'"', checks=[
            self.check('[0].name', '{dn}'),
        ])

        self.cmd('deployment sub show -n {dn}', checks=[
            self.check('name', '{dn}')
        ])

        self.cmd('deployment sub export -n {dn}', checks=[
        ])

        operations = self.cmd('deployment operation sub list -n {dn}', checks=[
            self.check('length([])', 5)
        ]).get_output_in_json()

        self.kwargs.update({
            'oid1': operations[0]['operationId'],
            'oid2': operations[1]['operationId'],
            'oid3': operations[2]['operationId'],
            'oid4': operations[3]['operationId'],
            'oid5': operations[4]['operationId']
        })
        self.cmd('deployment operation sub show -n {dn} --operation-ids {oid1} {oid2} {oid3} {oid4} {oid5}', checks=[
            self.check('[].properties.provisioningOperation', '[\'Create\', \'Create\', \'Create\', \'Create\', \'EvaluateDeploymentOutput\']'),
            self.check('[].properties.provisioningState', '[\'Succeeded\', \'Succeeded\', \'Succeeded\', \'Succeeded\', \'Succeeded\']')
        ])
        self.cmd('deployment sub delete -n {dn}')

        self.cmd('deployment sub create -n {dn2} --location WestUS --template-file "{tf}" --parameters @"{params}" '
                 '--parameters storageAccountName="{storage-account-name}" --no-wait')

        self.cmd('deployment sub cancel -n {dn2}')

        self.cmd('deployment sub wait -n {dn2} --custom "provisioningState==Canceled"')

        self.cmd('deployment sub show -n {dn2}', checks=[
            self.check('properties.provisioningState', 'Canceled')
        ])

    @AllowLargeResponse(4096)
    def test_subscription_level_deployment_old_command(self):
        curr_dir = os.path.dirname(os.path.realpath(__file__))
        deployment_name = self.create_random_name('azure-cli-subscription_level_deployment', 60)
        self.kwargs.update({
            'tf': os.path.join(curr_dir, 'subscription_level_template.json').replace('\\', '\\\\'),
            'params': os.path.join(curr_dir, 'subscription_level_parameters.json').replace('\\', '\\\\'),
            # params-uri below is the raw file url of the subscription_level_parameters.json above
            'params_uri': 'https://raw.githubusercontent.com/Azure/azure-cli/dev/src/azure-cli/azure/cli/command_modules/resource/tests/latest/subscription_level_parameters.json',
            'dn': deployment_name,
            'dn2': self.create_random_name('azure-cli-subscription_level_deployment', 60),
            'storage-account-name': self.create_random_name('armbuilddemo', 20)
        })

        self.cmd('deployment validate --location WestUS --template-file "{tf}" --parameters @"{params}" --parameters storageAccountName="{storage-account-name}" ', checks=[
            self.check('properties.provisioningState', 'Succeeded')
        ])

        self.cmd('deployment validate --location WestUS --template-file "{tf}" --parameters "{params_uri}"', checks=[
            self.check('properties.provisioningState', 'Succeeded')
        ])

        self.cmd('deployment create -n {dn} --location WestUS --template-file "{tf}" --parameters @"{params}" --parameters storageAccountName="{storage-account-name}" ', checks=[
            self.check('properties.provisioningState', 'Succeeded'),
        ])

        self.cmd('deployment list --query "[?name == \'{}\']"'.format(deployment_name), checks=[
            self.check('[0].name', '{dn}'),
        ])
        self.cmd('deployment list --filter "provisioningState eq \'Succeeded\'" --query "[?name == \'{}\']"'.format(deployment_name), checks=[
            self.check('[0].name', '{dn}')
        ])
        self.cmd('deployment show -n {dn}', checks=[
            self.check('name', '{dn}')
        ])

        self.cmd('deployment export -n {dn}', checks=[
        ])

        self.cmd('deployment operation list -n {dn}', checks=[
            self.check('length([])', 5)
        ])

        self.cmd('deployment create -n {dn2} --location WestUS --template-file "{tf}" --parameters @"{params}" '
                 '--parameters storageAccountName="{storage-account-name}" --no-wait')

        self.cmd('deployment cancel -n {dn2}')

        self.cmd('deployment show -n {dn2}', checks=[
            self.check('properties.provisioningState', 'Canceled')
        ])


class DeploymentTestAtResourceGroup(ScenarioTest):

    @ResourceGroupPreparer(name_prefix='cli_test_resource_group_deployment')
    def test_resource_group_deployment(self):
        curr_dir = os.path.dirname(os.path.realpath(__file__))
        self.kwargs.update({
            'tf': os.path.join(curr_dir, 'simple_deploy.json').replace('\\', '\\\\'),
            'tf_multiline': os.path.join(curr_dir, 'simple_deploy_multiline.json').replace('\\', '\\\\'),
            'tf_invalid': os.path.join(curr_dir, 'simple_deploy_invalid.json').replace('\\', '\\\\'),
            'extra_param_tf': os.path.join(curr_dir, 'simple_extra_param_deploy.json').replace('\\', '\\\\'),
            'params': os.path.join(curr_dir, 'simple_deploy_parameters.json').replace('\\', '\\\\'),
            'params_invalid': os.path.join(curr_dir, 'simple_deploy_parameters_invalid.json').replace('\\', '\\\\'),
            'dn': self.create_random_name('azure-cli-resource-group-deployment', 60),
            'dn2': self.create_random_name('azure-cli-resource-group-deployment', 60),
            'Japanese-characters-tf': os.path.join(curr_dir, 'Japanese-characters-template.json').replace('\\', '\\\\')
        })

        self.cmd('deployment group validate --resource-group {rg} --template-file "{tf}" --parameters @"{params}"', checks=[
            self.check('properties.provisioningState', 'Succeeded')
        ])

        self.cmd('deployment group validate --resource-group {rg} --template-file "{Japanese-characters-tf}"', checks=[
            self.check('properties.provisioningState', 'Succeeded')
        ])

        self.cmd('deployment group validate --resource-group {rg} --template-file "{tf_multiline}" --parameters @"{params}"', checks=[
            self.check('properties.provisioningState', 'Succeeded')
        ])

        with self.assertRaises(CLIError) as err:
            self.cmd('deployment group validate --resource-group {rg} --template-file "{extra_param_tf}" --parameters @"{params}" --no-prompt true')
            self.assertTrue("Deployment template validation failed" in str(err.exception))

        with self.assertRaises(CLIError) as err:
            self.cmd('deployment group validate --resource-group {rg} --template-file "{extra_param_tf}" --parameters @"{params}"')
            self.assertTrue("Missing input parameters" in str(err.exception))

        with self.assertRaises(CLIError) as err:
            self.cmd('deployment group validate --resource-group {rg} --template-file "{extra_param_tf}" --parameters @"{params}" --no-prompt false')
            self.assertTrue("Missing input parameters" in str(err.exception))

        self.cmd('deployment group create --resource-group {rg} -n {dn} --template-file "{tf}" --parameters @"{params}"', checks=[
            self.check('properties.provisioningState', 'Succeeded'),
        ])

        self.cmd('deployment group create --resource-group {rg} -n {dn} --template-file "{tf_multiline}" --parameters @"{params}"', checks=[
            self.check('properties.provisioningState', 'Succeeded'),
        ])

        with self.assertRaises(CLIError) as err:
            self.cmd('deployment group create --resource-group {rg} -n {dn2} --template-file "{extra_param_tf}" --parameters @"{params}" --no-prompt true')
            self.assertTrue("Deployment template validation failed" in str(err.exception))

        with self.assertRaises(CLIError) as err:
            self.cmd('deployment group create --resource-group {rg} -n {dn2} --template-file "{extra_param_tf}" --parameters @"{params}"')
            self.assertTrue("Missing input parameters" in str(err.exception))

        with self.assertRaises(CLIError) as err:
            self.cmd('deployment group create --resource-group {rg} -n {dn2} --template-file "{extra_param_tf}" --parameters @"{params}" --no-prompt false')
            self.assertTrue("Missing input parameters" in str(err.exception))

        json_invalid_info = "Failed to parse '{}', please check whether it is a valid JSON format"

        with self.assertRaises(CLIError) as err:
            self.cmd('deployment group validate -g {rg} -f "{tf_invalid}" -p @"{params}"')
            self.assertTrue(json_invalid_info.format('{tf_invalid}') == err.exception)

        with self.assertRaises(CLIError) as err:
            self.cmd('deployment group validate -g {rg} -f "{tf}" -p @"{params_invalid}"')
            self.assertTrue(json_invalid_info.format('{params_invalid}') in err.exception)

        with self.assertRaises(CLIError) as err:
            self.cmd('deployment group create -g {rg} -n {dn} -f "{tf_invalid}" -p @"{params}"')
            self.assertTrue(json_invalid_info.format('{tf_invalid}') == err.exception)

        with self.assertRaises(CLIError) as err:
            self.cmd('deployment group create -g {rg} -n {dn} -f "{tf}" -p @"{params_invalid}"')
            self.assertTrue(json_invalid_info.format('{params_invalid}') in err.exception)

        self.cmd('deployment group list --resource-group {rg}', checks=[
            self.check('[0].name', '{dn}'),
        ])

        self.cmd('deployment group list --resource-group {rg} --filter "provisioningState eq \'Succeeded\'"', checks=[
            self.check('[0].name', '{dn}'),
        ])

        self.cmd('deployment group show --resource-group {rg} -n {dn}', checks=[
            self.check('name', '{dn}')
        ])

        self.cmd('deployment group export --resource-group {rg} -n {dn}', checks=[
        ])

        operation_output = self.cmd('deployment operation group list --resource-group {rg} -n {dn}', checks=[
            self.check('length([])', 2)
        ]).get_output_in_json()

        self.kwargs.update({
            'operation_id': operation_output[0]['operationId']
        })
        self.cmd('deployment operation group show --resource-group {rg} -n {dn} --operation-id {operation_id}', checks=[
            self.check('[0].properties.provisioningOperation', 'Create'),
            self.check('[0].properties.provisioningState', 'Succeeded')
        ])

        self.cmd('deployment group create --resource-group {rg} -n {dn2} --template-file "{tf}" --parameters @"{params}" --no-wait')

        self.cmd('deployment group cancel -n {dn2} -g {rg}')

        self.cmd('deployment group wait -n {dn2} -g {rg} --custom "provisioningState==Canceled"')

        self.cmd('deployment group show -n {dn2} -g {rg}', checks=[
            self.check('properties.provisioningState', 'Canceled')
        ])


class DeploymentTestAtManagementGroup(ScenarioTest):

    def test_management_group_deployment(self):
        curr_dir = os.path.dirname(os.path.realpath(__file__))
        self.kwargs.update({
            'tf': os.path.join(curr_dir, 'management_group_level_template.json').replace('\\', '\\\\'),
            'params': os.path.join(curr_dir, 'management_group_level_parameters.json').replace('\\', '\\\\'),
            'dn': self.create_random_name('azure-cli-management-group-deployment', 60),
            'mg': self.create_random_name('azure-cli-management', 30),
            'sub-rg': self.create_random_name('azure-cli-sub-resource-group', 60),
            'dn2': self.create_random_name('azure-cli-resource-group-deployment', 60),
            'storage-account-name': self.create_random_name('armbuilddemo', 20)
        })

        self.cmd('account management-group create --name {mg}', checks=[])

        self.cmd('deployment mg validate --management-group-id {mg} --location WestUS --template-file "{tf}" '
                 '--parameters @"{params}" --parameters targetMG="{mg}" --parameters nestedRG="{sub-rg}" '
                 '--parameters storageAccountName="{storage-account-name}"',
                 checks=[self.check('properties.provisioningState', 'Succeeded'), ])

        self.cmd('deployment mg create --management-group-id {mg} --location WestUS -n {dn} --template-file "{tf}" '
                 '--parameters @"{params}" --parameters targetMG="{mg}" --parameters nestedRG="{sub-rg}" '
                 '--parameters storageAccountName="{storage-account-name}"',
                 checks=[self.check('properties.provisioningState', 'Succeeded'), ])

        self.cmd('deployment mg list --management-group-id {mg}', checks=[
            self.check('[0].name', '{dn}'),
        ])

        self.cmd('deployment mg list --management-group-id {mg} --filter "provisioningState eq \'Succeeded\'"', checks=[
            self.check('[0].name', '{dn}'),
        ])

        self.cmd('deployment mg show --management-group-id {mg} -n {dn}', checks=[
            self.check('name', '{dn}')
        ])

        self.cmd('deployment mg export --management-group-id {mg} -n {dn}', checks=[
        ])

        operation_output = self.cmd('deployment operation mg list --management-group-id {mg} -n {dn}', checks=[
            self.check('length([])', 4)
        ]).get_output_in_json()

        self.kwargs.update({
            'oid1': operation_output[0]['operationId'],
            'oid2': operation_output[1]['operationId'],
            'oid3': operation_output[2]['operationId']
        })
        self.cmd('deployment operation mg show --management-group-id {mg} -n {dn} --operation-ids {oid1} {oid2} {oid3}', checks=[
            self.check('[].properties.provisioningOperation', '[\'Create\', \'Create\', \'Create\']'),
            self.check('[].properties.provisioningState', '[\'Succeeded\', \'Succeeded\', \'Succeeded\']')
        ])
        self.cmd('deployment mg delete --management-group-id {mg} -n {dn}')

        self.cmd('deployment mg create --management-group-id {mg} --location WestUS -n {dn2} --template-file "{tf}" '
                 '--parameters @"{params}" --parameters targetMG="{mg}" --parameters nestedRG="{sub-rg}" '
                 '--parameters storageAccountName="{storage-account-name}" --no-wait')

        self.cmd('deployment mg cancel -n {dn2} --management-group-id {mg}')

        self.cmd('deployment mg wait -n {dn2} --management-group-id {mg} --custom "provisioningState==Canceled"')

        self.cmd('deployment mg show -n {dn2} --management-group-id {mg}', checks=[
            self.check('properties.provisioningState', 'Canceled')
        ])

        # clean
        self.cmd('account management-group delete -n {mg}')


class DeploymentTestAtTenantScope(ScenarioTest):

    def test_tenant_level_deployment(self):
        curr_dir = os.path.dirname(os.path.realpath(__file__))
        self.kwargs.update({
            'tf': os.path.join(curr_dir, 'tenant_level_template.json').replace('\\', '\\\\'),
            'dn': self.create_random_name('azure-cli-tenant-level-deployment', 60),
            'mg': self.create_random_name('azure-cli-management-group', 40),
            'dn2': self.create_random_name('azure-cli-resource-group-deployment', 60)
        })

        self.cmd('account management-group create --name {mg}', checks=[])

        self.cmd('deployment tenant validate --location WestUS --template-file "{tf}" --parameters targetMG="{mg}"', checks=[
            self.check('properties.provisioningState', 'Succeeded')
        ])

        self.cmd('deployment tenant create --location WestUS -n {dn} --template-file "{tf}" --parameters targetMG="{mg}"', checks=[
            self.check('properties.provisioningState', 'Succeeded'),
        ])

        self.cmd('deployment tenant list', checks=[
            self.check('[0].name', '{dn}'),
        ])

        self.cmd('deployment tenant list --filter "provisioningState eq \'Succeeded\'"', checks=[
            self.check('[0].name', '{dn}'),
        ])

        self.cmd('deployment tenant show -n {dn}', checks=[
            self.check('name', '{dn}')
        ])

        self.cmd('deployment tenant export -n {dn}', checks=[
        ])

        operations = self.cmd('deployment operation tenant list -n {dn}', checks=[
            self.check('length([])', 4)
        ]).get_output_in_json()

        self.kwargs.update({
            'oid1': operations[0]['operationId'],
            'oid2': operations[1]['operationId'],
            'oid3': operations[2]['operationId'],
            'oid4': operations[3]['operationId'],
        })
        self.cmd('deployment operation tenant show -n {dn} --operation-ids {oid1} {oid2} {oid3} {oid4}', checks=[
            self.check('[].properties.provisioningOperation', '[\'Create\', \'Create\', \'Create\', \'EvaluateDeploymentOutput\']'),
            self.check('[].properties.provisioningState', '[\'Succeeded\', \'Succeeded\', \'Succeeded\', \'Succeeded\']')
        ])
        self.cmd('deployment tenant delete -n {dn}')

        self.cmd('deployment tenant create --location WestUS -n {dn2} --template-file "{tf}" --parameters targetMG="{mg}" --no-wait')

        self.cmd('deployment tenant cancel -n {dn2}')

        self.cmd('deployment tenant wait -n {dn2} --custom "provisioningState==Canceled"')

        self.cmd('deployment tenant show -n {dn2}', checks=[
            self.check('properties.provisioningState', 'Canceled')
        ])

        self.cmd('group delete -n cli_tenant_level_deployment --yes')
        self.cmd('account management-group delete -n {mg}')


class DeploymentTest(ScenarioTest):

    @ResourceGroupPreparer(name_prefix='cli_test_deployment_lite')
    def test_group_deployment_lite(self, resource_group):
        # ensures that a template that is missing "parameters" or "resources" still deploys
        curr_dir = os.path.dirname(os.path.realpath(__file__))

        self.kwargs.update({
            'tf': os.path.join(curr_dir, 'test-template-lite.json').replace('\\', '\\\\'),
            'dn': self.create_random_name('azure-cli-deployment', 30)
        })

        self.cmd('group deployment create -g {rg} -n {dn} --template-file "{tf}"', checks=[
            self.check('properties.provisioningState', 'Succeeded'),
            self.check('resourceGroup', '{rg}')
        ])

    @ResourceGroupPreparer(name_prefix='cli_test_deployment')
    def test_group_deployment(self, resource_group):
        curr_dir = os.path.dirname(os.path.realpath(__file__))
        self.kwargs.update({
            'tf': os.path.join(curr_dir, 'test-template.json').replace('\\', '\\\\'),
            'tf_invalid': os.path.join(curr_dir, 'simple_deploy_invalid.json').replace('\\', '\\\\'),
            'params': os.path.join(curr_dir, 'test-params.json').replace('\\', '\\\\'),
            'error_params': os.path.join(curr_dir, 'test-error-params.json').replace('\\', '\\\\'),
            'params_invalid': os.path.join(curr_dir, 'simple_deploy_parameters_invalid.json').replace('\\', '\\\\'),
            # params-uri below is the raw file url of the test_params.json above
            'params_uri': 'https://raw.githubusercontent.com/Azure/azure-cli/dev/src/azure-cli/azure/cli/command_modules/resource/tests/latest/test-params.json',
            'of': os.path.join(curr_dir, 'test-object.json').replace('\\', '\\\\'),
            'dn': 'azure-cli-deployment',
            'dn2': self.create_random_name('azure-cli-resource-group-deployment2', 60)
        })
        self.kwargs['subnet_id'] = self.cmd('network vnet create -g {rg} -n vnet1 --subnet-name subnet1').get_output_in_json()['newVNet']['subnets'][0]['id']

        self.cmd('group deployment validate -g {rg} --template-file "{tf}" --parameters @"{params}" --parameters subnetId="{subnet_id}" --parameters backendAddressPools=@"{of}"', checks=[
            self.check('properties.provisioningState', 'Succeeded')
        ])

        self.cmd('group deployment validate -g {rg} --template-file "{tf}" --parameters "{params_uri}" --parameters subnetId="{subnet_id}" --parameters backendAddressPools=@"{of}"', checks=[
            self.check('properties.provisioningState', 'Succeeded')
        ])

        with self.assertRaises(CLIError):
            self.cmd('group deployment validate -g {rg} --template-file "{tf}" --parameters @"{error_params}" --parameters subnetId="{subnet_id}" --parameters backendAddressPools=@"{of}"')

        self.cmd('group deployment create -g {rg} -n {dn} --template-file "{tf}" --parameters @"{params}" --parameters subnetId="{subnet_id}" --parameters backendAddressPools=@"{of}"', checks=[
            self.check('properties.provisioningState', 'Succeeded'),
            self.check('resourceGroup', '{rg}')
        ])
        self.cmd('network lb show -g {rg} -n test-lb',
                 checks=self.check('tags', {'key': 'super=value'}))

        self.cmd('group deployment list -g {rg}', checks=[
            self.check('[0].name', '{dn}'),
            self.check('[0].resourceGroup', '{rg}')
        ])
        self.cmd('group deployment list -g {rg} --filter "provisioningState eq \'Succeeded\'"', checks=[
            self.check('[0].name', '{dn}'),
            self.check('[0].resourceGroup', '{rg}')
        ])
        self.cmd('group deployment show -g {rg} -n {dn}', checks=[
            self.check('name', '{dn}'),
            self.check('resourceGroup', '{rg}')
        ])
        self.cmd('group deployment operation list -g {rg} -n {dn}', checks=[
            self.check('length([])', 2),
            self.check('[0].resourceGroup', '{rg}')
        ])

        json_invalid_info = "Failed to parse '{}', please check whether it is a valid JSON format"

        with self.assertRaises(CLIError) as err:
            self.cmd('group deployment validate -g {rg} -f "{tf_invalid}" -p @"{params}"')
            self.assertTrue(json_invalid_info.format('{tf_invalid}') == err.exception)

        with self.assertRaises(CLIError) as err:
            self.cmd('group deployment validate -g {rg} -f "{tf}" -p @"{params_invalid}"')
            self.assertTrue(json_invalid_info.format('{params_invalid}') in err.exception)

        with self.assertRaises(CLIError) as err:
            self.cmd('group deployment create -g {rg} -n {dn} -f "{tf_invalid}" -p @"{params}"')
            self.assertTrue(json_invalid_info.format('{tf_invalid}') == err.exception)

        with self.assertRaises(CLIError) as err:
            self.cmd('group deployment create -g {rg} -n {dn} -f "{tf}" -p @"{params_invalid}"')
            self.assertTrue(json_invalid_info.format('{params_invalid}') in err.exception)

        self.cmd('group deployment create -g {rg} -n {dn2} --template-file "{tf}" --parameters @"{params}" --parameters subnetId="{subnet_id}" --parameters backendAddressPools=@"{of}" --no-wait')

        self.cmd('group deployment cancel -n {dn2} -g {rg}')

        self.cmd('group deployment show -n {dn2} -g {rg}', checks=[
            self.check('properties.provisioningState', 'Canceled')
        ])

    @ResourceGroupPreparer(name_prefix='cli_test_deployment_with_large_params')
    @AllowLargeResponse()
    def test_group_deployment_with_large_params(self, resource_group):
        curr_dir = os.path.dirname(os.path.realpath(__file__))
        self.kwargs.update({
            'large_tf': os.path.join(curr_dir, 'test-largesize-template.json').replace('\\', '\\\\'),
            'large_params': os.path.join(curr_dir, 'test-largesize-parameters.json').replace('\\', '\\\\'),
            'app_name': self.create_random_name('cli', 30)
        })

        self.cmd('group deployment validate -g {rg} --template-file "{large_tf}" --parameters @"{large_params}"', checks=[
            self.check('properties.provisioningState', 'Succeeded')
        ])

        self.cmd('group deployment validate -g {rg} --template-file "{large_tf}" --parameters "{large_params}"', checks=[
            self.check('properties.provisioningState', 'Succeeded')
        ])

        self.cmd('group deployment create -g {rg} --template-file "{large_tf}" --parameters @"{large_params}" --parameters function-app-name="{app_name}"', checks=[
            self.check('properties.provisioningState', 'Succeeded'),
            self.check('resourceGroup', '{rg}')
        ])

        self.cmd('group deployment create -g {rg} --template-file "{large_tf}" --parameters "{large_params}" --parameters function-app-name="{app_name}"', checks=[
            self.check('properties.provisioningState', 'Succeeded'),
            self.check('resourceGroup', '{rg}')
        ])

    @ResourceGroupPreparer(name_prefix='cli_test_on_error_deployment_lastsuccessful')
    def test_group_on_error_deployment_lastsuccessful(self, resource_group):
        curr_dir = os.path.dirname(os.path.realpath(__file__))

        self.kwargs.update({
            'tf': os.path.join(curr_dir, 'test-template-lite.json').replace('\\', '\\\\'),
            'dn': self.create_random_name('azure-cli-deployment', 30),
            'onErrorType': 'LastSuccessful',
            'sdn': self.create_random_name('azure-cli-deployment', 30)
        })

        self.cmd('group deployment create -g {rg} -n {dn} --template-file "{tf}"', checks=[
            self.check('properties.provisioningState', 'Succeeded'),
            self.check('resourceGroup', '{rg}'),
            self.check('properties.onErrorDeployment', None)
        ])

        self.cmd('group deployment create -g {rg} -n {sdn} --template-file "{tf}" --rollback-on-error', checks=[
            self.check('properties.provisioningState', 'Succeeded'),
            self.check('resourceGroup', '{rg}'),
            self.check('properties.onErrorDeployment.deploymentName', '{dn}'),
            self.check('properties.onErrorDeployment.type', '{onErrorType}')
        ])

    @ResourceGroupPreparer(name_prefix='cli_test_on_error_deployment_specificdeployment')
    def test_group_on_error_deployment_specificdeployment(self, resource_group):
        curr_dir = os.path.dirname(os.path.realpath(__file__))

        self.kwargs.update({
            'tf': os.path.join(curr_dir, 'test-template-lite.json').replace('\\', '\\\\'),
            'dn': self.create_random_name('azure-cli-deployment', 30),
            'onErrorType': 'SpecificDeployment',
            'sdn': self.create_random_name('azure-cli-deployment', 30)
        })

        self.cmd('group deployment create -g {rg} -n {dn} --template-file "{tf}"', checks=[
            self.check('properties.provisioningState', 'Succeeded'),
            self.check('resourceGroup', '{rg}'),
            self.check('properties.onErrorDeployment', None)
        ])

        self.cmd('group deployment create -g {rg} -n {sdn} --template-file "{tf}" --rollback-on-error {dn}', checks=[
            self.check('properties.provisioningState', 'Succeeded'),
            self.check('resourceGroup', '{rg}'),
            self.check('properties.onErrorDeployment.deploymentName', '{dn}'),
            self.check('properties.onErrorDeployment.type', '{onErrorType}')
        ])


class DeploymentLiveTest(LiveScenarioTest):
    @ResourceGroupPreparer()
    def test_group_deployment_progress(self, resource_group):
        from azure.cli.testsdk.utilities import force_progress_logging
        curr_dir = os.path.dirname(os.path.realpath(__file__))

        self.kwargs.update({
            'tf': os.path.join(curr_dir, 'test-template.json').replace('\\', '\\\\'),
            'params': os.path.join(curr_dir, 'test-params.json').replace('\\', '\\\\'),
            'of': os.path.join(curr_dir, 'test-object.json').replace('\\', '\\\\'),
            'dn': 'azure-cli-deployment2'
        })

        self.kwargs['subnet_id'] = self.cmd('network vnet create -g {rg} -n vnet1 --subnet-name subnet1').get_output_in_json()['newVNet']['subnets'][0]['id']

        with force_progress_logging() as test_io:
            self.cmd('group deployment create --verbose -g {rg} -n {dn} --template-file "{tf}" --parameters @"{params}" --parameters subnetId="{subnet_id}" --parameters backendAddressPools=@"{of}"')

        # very the progress
        lines = test_io.getvalue().splitlines()
        for line in lines:
            self.assertTrue(line.split(':')[0] in ['Accepted', 'Succeeded'])
        self.assertTrue('Succeeded: {} (Microsoft.Resources/deployments)'.format(self.kwargs['dn']), lines)


class DeploymentNoWaitTest(ScenarioTest):

    @ResourceGroupPreparer(name_prefix='cli_test_group_deployment_no_wait')
    def test_group_deployment_no_wait(self, resource_group):
        curr_dir = os.path.dirname(os.path.realpath(__file__))

        self.kwargs.update({
            'tf': os.path.join(curr_dir, 'simple_deploy.json').replace('\\', '\\\\'),
            'params': os.path.join(curr_dir, 'simple_deploy_parameters.json').replace('\\', '\\\\'),
            'dn': 'azure-cli-deployment'
        })

        self.cmd('group deployment create -g {rg} -n {dn} --template-file "{tf}" --parameters @"{params}" --no-wait',
                 checks=self.is_empty())

        self.cmd('group deployment wait -g {rg} -n {dn} --created',
                 checks=self.is_empty())

        self.cmd('group deployment show -g {rg} -n {dn}',
                 checks=self.check('properties.provisioningState', 'Succeeded'))


class DeploymentThruUriTest(ScenarioTest):

    @ResourceGroupPreparer(name_prefix='cli_test_deployment_uri')
    def test_group_deployment_thru_uri(self, resource_group):
        self.resource_group = resource_group
        curr_dir = os.path.dirname(os.path.realpath(__file__))
        # same copy of the sample template file under current folder, but it is uri based now
        self.kwargs.update({
            'tf': 'https://raw.githubusercontent.com/Azure/azure-cli/dev/src/azure-cli/azure/cli/command_modules/resource/tests/latest/simple_deploy.json',
            'params': os.path.join(curr_dir, 'simple_deploy_parameters.json').replace('\\', '\\\\')
        })
        self.kwargs['dn'] = self.cmd('group deployment create -g {rg} --template-uri "{tf}" --parameters @"{params}"', checks=[
            self.check('properties.provisioningState', 'Succeeded'),
            self.check('resourceGroup', '{rg}'),
            self.check('properties.templateLink.uri', '{tf}'),
        ]).get_output_in_json()['name']

        self.cmd('group deployment show -g {rg} -n {dn}',
                 checks=self.check('name', '{dn}'))

        self.cmd('group deployment delete -g {rg} -n {dn}')
        self.cmd('group deployment list -g {rg}',
                 checks=self.is_empty())

        self.kwargs['dn'] = self.cmd('deployment group create -g {rg} --template-uri "{tf}" --parameters @"{params}"', checks=[
            self.check('properties.provisioningState', 'Succeeded'),
            self.check('resourceGroup', '{rg}'),
            self.check('properties.templateLink.uri', '{tf}'),
        ]).get_output_in_json()['name']

        self.cmd('deployment group show -g {rg} -n {dn}',
                 checks=self.check('name', '{dn}'))

        self.cmd('deployment group delete -g {rg} -n {dn}')
        self.cmd('deployment group list -g {rg}',
                 checks=self.is_empty())


class DeploymentWhatIfAtResourceGroupScopeTest(ScenarioTest):
    @ResourceGroupPreparer(name_prefix='cli_test_deployment_what_if')
    def test_resource_group_level_what_if(self):
        curr_dir = os.path.dirname(os.path.realpath(__file__))
        self.kwargs.update({
            'tf': os.path.join(curr_dir, 'storage_account_deploy.json').replace('\\', '\\\\'),
            'params': os.path.join(curr_dir, 'storage_account_deploy_parameters.json').replace('\\', '\\\\'),
        })

        deployment_output = self.cmd('deployment group create --resource-group {rg} --template-file "{tf}"').get_output_in_json()
        self.kwargs['storage_account_id'] = deployment_output['properties']['outputs']['storageAccountId']['value']

        self.cmd('deployment group what-if --resource-group {rg} --template-file "{tf}" --parameters "{params}" --no-pretty-print', checks=[
            self.check('status', 'Succeeded'),
            self.check("changes[?resourceId == '{storage_account_id}'].changeType | [0]", 'Modify'),
            self.check("changes[?resourceId == '{storage_account_id}'] | [0].delta[?path == 'sku.name'] | [0].propertyChangeType", 'Modify'),
            self.check("changes[?resourceId == '{storage_account_id}'] | [0].delta[?path == 'sku.name'] | [0].before", 'Standard_LRS'),
            self.check("changes[?resourceId == '{storage_account_id}'] | [0].delta[?path == 'sku.name'] | [0].after", 'Standard_GRS')
        ])


class DeploymentWhatIfAtSubscriptionScopeTest(ScenarioTest):
    def test_subscription_level_what_if(self):
        curr_dir = os.path.dirname(os.path.realpath(__file__))
        self.kwargs.update({
            'tf': os.path.join(curr_dir, 'policy_definition_deploy.json').replace('\\', '\\\\'),
            'params': os.path.join(curr_dir, 'policy_definition_deploy_parameters.json').replace('\\', '\\\\'),
        })

        deployment_output = self.cmd('deployment sub create --location westus --template-file "{tf}"').get_output_in_json()
        self.kwargs['policy_definition_id'] = deployment_output['properties']['outputs']['policyDefinitionId']['value']

        # Make sure the formatter works without exception
        self.cmd('deployment sub what-if --location westus --template-file "{tf}" --parameters "{params}"')

        self.cmd('deployment sub what-if --location westus --template-file "{tf}" --parameters "{params}" --no-pretty-print', checks=[
            self.check('status', 'Succeeded'),
            self.check("changes[?resourceId == '{policy_definition_id}'].changeType | [0]", 'Modify'),
            self.check("changes[?resourceId == '{policy_definition_id}'] | [0].delta[?path == 'properties.policyRule.if.equals'] | [0].propertyChangeType", 'Modify'),
            self.check("changes[?resourceId == '{policy_definition_id}'] | [0].delta[?path == 'properties.policyRule.if.equals'] | [0].before", 'northeurope'),
            self.check("changes[?resourceId == '{policy_definition_id}'] | [0].delta[?path == 'properties.policyRule.if.equals'] | [0].after", 'westeurope'),
        ])


class DeploymentWhatIfAtManagementGroupTest(ScenarioTest):
    def test_management_group_level_what_if(self):
        curr_dir = os.path.dirname(os.path.realpath(__file__))
        self.kwargs.update({
            'tf': os.path.join(curr_dir, 'management_group_level_template.json').replace('\\', '\\\\'),
            'params': os.path.join(curr_dir, 'management_group_level_parameters.json').replace('\\', '\\\\'),
            'dn': self.create_random_name('azure-cli-management-group-deployment', 60),
            'mg': self.create_random_name('azure-cli-management', 30),
            'sub-rg': self.create_random_name('azure-cli-sub-resource-group', 60),
            'storage-account-name': self.create_random_name('armbuilddemo', 20)
        })

        self.cmd('account management-group create --name {mg}', checks=[])

        self.cmd('deployment mg what-if --management-group-id {mg} --location WestUS --template-file "{tf}" --no-pretty-print '
                 '--parameters @"{params}" --parameters targetMG="{mg}" --parameters nestedRG="{sub-rg}" '
                 '--parameters storageAccountName="{storage-account-name}"',
                 checks=[
                     self.check('status', 'Succeeded'),
                     self.check("length(changes)", 4),
                     self.check("changes[0].changeType", "Create"),
                     self.check("changes[1].changeType", "Create"),
                     self.check("changes[2].changeType", "Create"),
                     self.check("changes[3].changeType", "Create"),
                 ])


class DeploymentWhatIfAtTenantScopeTest(ScenarioTest):
    def test_tenant_level_what_if(self):
        curr_dir = os.path.dirname(os.path.realpath(__file__))
        self.kwargs.update({
            'tf': os.path.join(curr_dir, 'tenant_level_template.json').replace('\\', '\\\\'),
            'dn': self.create_random_name('azure-cli-tenant-level-deployment', 60),
            'mg': self.create_random_name('azure-cli-management-group', 40),
        })

        self.cmd('account management-group create --name {mg}', checks=[])

        self.cmd('deployment tenant what-if --location WestUS --template-file "{tf}" --parameters targetMG="{mg}" --no-pretty-print', checks=[
            self.check('status', 'Succeeded'),
            self.check("length(changes)", 3),
            self.check("changes[0].changeType", "Modify"),
            self.check("changes[1].changeType", "Create"),
            self.check("changes[2].changeType", "Create"),
        ])


class DeploymentWhatIfTestWithTemplateSpecs(ScenarioTest):
    @ResourceGroupPreparer(name_prefix='cli_test_deployment_what_if_template_specs', location='westus')
    def test_resource_group_level_what_if_ts(self, resource_group, resource_group_location):
        curr_dir = os.path.dirname(os.path.realpath(__file__))
        template_spec_name = self.create_random_name('cli-test-deploy-what-if-rg-deploy', 60)
        self.kwargs.update({
            'template_spec_name': template_spec_name,
            'resource_group_location': resource_group_location,
            'tf': os.path.join(curr_dir, 'storage_account_deploy.json').replace('\\', '\\\\'),
            'params': os.path.join(curr_dir, 'storage_account_deploy_parameters.json').replace('\\', '\\\\'),
        })

        result = self.cmd('ts create -g {rg} -n {template_spec_name} -v 1.0 -l {resource_group_location} -f "{tf}"').get_output_in_json()
        self.kwargs['template_spec_version_id'] = result['id']

        deployment_output = self.cmd('deployment group create --resource-group {rg} --template-spec "{template_spec_version_id}"').get_output_in_json()
        self.kwargs['storage_account_id'] = deployment_output['properties']['outputs']['storageAccountId']['value']

        self.cmd('deployment group what-if --resource-group {rg} --template-spec "{template_spec_version_id}" --parameters "{params}" --no-pretty-print', checks=[
            self.check('status', 'Succeeded'),
            self.check("changes[?resourceId == '{storage_account_id}'].changeType | [0]", 'Modify'),
            self.check("changes[?resourceId == '{storage_account_id}'] | [0].delta[?path == 'sku.name'] | [0].propertyChangeType", 'Modify'),
            self.check("changes[?resourceId == '{storage_account_id}'] | [0].delta[?path == 'sku.name'] | [0].before", 'Standard_LRS'),
            self.check("changes[?resourceId == '{storage_account_id}'] | [0].delta[?path == 'sku.name'] | [0].after", 'Standard_GRS')
        ])

    @ResourceGroupPreparer(name_prefix='cli_test_deployment_what_if_template_specs', location='westus')
    def test_subscription_level_what_if_ts(self, resource_group, resource_group_location):
        curr_dir = os.path.dirname(os.path.realpath(__file__))
        template_spec_name = self.create_random_name('cli-test-deploy-what-if-sub-deploy', 60)
        self.kwargs.update({
            'template_spec_name': template_spec_name,
            'resource_group_location': resource_group_location,
            'tf': os.path.join(curr_dir, 'policy_definition_deploy.json').replace('\\', '\\\\'),
            'params': os.path.join(curr_dir, 'policy_definition_deploy_parameters.json').replace('\\', '\\\\'),
        })

        result = self.cmd('ts create -g {rg} -n {template_spec_name} -v 1.0 -l {resource_group_location} -f "{tf}"').get_output_in_json()
        self.kwargs['template_spec_version_id'] = result['id']

        deployment_output = self.cmd('deployment sub create --location westus --template-spec {template_spec_version_id}').get_output_in_json()
        self.kwargs['policy_definition_id'] = deployment_output['properties']['outputs']['policyDefinitionId']['value']

        self.cmd('deployment sub what-if --location westus --template-spec {template_spec_version_id} --parameters "{params}" --no-pretty-print', checks=[
            self.check('status', 'Succeeded'),
            self.check("changes[?resourceId == '{policy_definition_id}'].changeType | [0]", 'Modify'),
            self.check("changes[?resourceId == '{policy_definition_id}'] | [0].delta[?path == 'properties.policyRule.if.equals'] | [0].propertyChangeType", 'Modify'),
            self.check("changes[?resourceId == '{policy_definition_id}'] | [0].delta[?path == 'properties.policyRule.if.equals'] | [0].before", 'northeurope'),
            self.check("changes[?resourceId == '{policy_definition_id}'] | [0].delta[?path == 'properties.policyRule.if.equals'] | [0].after", 'westeurope'),
        ])


class DeploymentScriptsTest(ScenarioTest):
    @ResourceGroupPreparer(name_prefix='cli_test_deployment_scripts', location='brazilsouth')
    def test_list_all_deployment_scripts(self, resource_group):
        curr_dir = os.path.dirname(os.path.realpath(__file__))
        self.kwargs.update({
            'deployment_script_name': self.create_random_name('script', 20),
            'deployment_name': self.create_random_name('ds', 20),
            'resource_group': resource_group,
            'template_file': os.path.join(curr_dir, 'deployment-scripts-deploy.json').replace('\\', '\\\\'),
        })

        count = 0
        self.cmd('deployment-scripts list',
                 checks=self.check("length([?name=='{deployment_script_name}'])", count))

        self.cmd('deployment group create -g {resource_group} -n {deployment_name} --template-file "{template_file}" --parameters scriptName={deployment_script_name}', checks=[
            self.check('properties.provisioningState', 'Succeeded'),
            self.check('resourceGroup', '{resource_group}'),
        ])

        count += 1

        self.cmd('deployment-scripts list',
                 checks=self.check("length([?name=='{deployment_script_name}'])", count))

    @ResourceGroupPreparer(name_prefix='cli_test_deployment_scripts', location='brazilsouth')
    def test_show_deployment_script(self, resource_group):
        curr_dir = os.path.dirname(os.path.realpath(__file__))
        self.kwargs.update({
            'deployment_script_name': self.create_random_name('script', 20),
            'deployment_name': self.create_random_name('ds', 20),
            'resource_group': resource_group,
            'template_file': os.path.join(curr_dir, 'deployment-scripts-deploy.json').replace('\\', '\\\\'),
        })

        self.cmd('deployment group create -g {resource_group} -n {deployment_name} --template-file "{template_file}" --parameters scriptName={deployment_script_name}', checks=[
            self.check('properties.provisioningState', 'Succeeded'),
            self.check('resourceGroup', '{resource_group}'),
        ])

        self.cmd("deployment-scripts show --resource-group {resource_group} --name {deployment_script_name}",
                 checks=self.check('name', '{deployment_script_name}'))

    @ResourceGroupPreparer(name_prefix='cli_test_deployment_scripts', location='brazilsouth')
    def test_show_deployment_script_logs(self, resource_group):
        curr_dir = os.path.dirname(os.path.realpath(__file__))
        self.kwargs.update({
            'deployment_script_name': self.create_random_name('script', 20),
            'deployment_name': self.create_random_name('ds', 20),
            'resource_group': resource_group,
            'template_file': os.path.join(curr_dir, 'deployment-scripts-deploy.json').replace('\\', '\\\\'),
        })

        self.cmd('deployment group create -g {resource_group} -n {deployment_name} --template-file "{template_file}" --parameters scriptName={deployment_script_name}', checks=[
            self.check('properties.provisioningState', 'Succeeded'),
            self.check('resourceGroup', '{resource_group}'),
        ])

        deployment_script_logs = self.cmd("deployment-scripts show-log --resource-group {resource_group} --name {deployment_script_name}").get_output_in_json()

        self.assertTrue(deployment_script_logs['value'] is not None)

    @ResourceGroupPreparer(name_prefix='cli_test_deployment_scripts', location='brazilsouth')
    def test_delete_deployment_script(self, resource_group):
        curr_dir = os.path.dirname(os.path.realpath(__file__))
        self.kwargs.update({
            'deployment_script_name': self.create_random_name('script', 20),
            'deployment_name': self.create_random_name('ds', 20),
            'resource_group': resource_group,
            'template_file': os.path.join(curr_dir, 'deployment-scripts-deploy.json').replace('\\', '\\\\'),
        })

        self.cmd('deployment group create -g {resource_group} -n {deployment_name} --template-file "{template_file}" --parameters scriptName={deployment_script_name}', checks=[
            self.check('properties.provisioningState', 'Succeeded'),
            self.check('resourceGroup', '{resource_group}'),
        ])

        # making sure it exists first
        self.cmd("deployment-scripts show --resource-group {resource_group} --name {deployment_script_name}",
                 checks=self.check('name', '{deployment_script_name}'))

        self.cmd("deployment-scripts delete --resource-group {resource_group} --name {deployment_script_name} --yes")

        self.cmd('deployment-scripts list',
                 checks=self.check("length([?name=='{deployment_script_name}'])", 0))


class DeploymentTestAtSubscriptionScopeTemplateSpecs(ScenarioTest):

    @AllowLargeResponse(4096)
    @ResourceGroupPreparer(name_prefix='cli_test_template_specs_tenant_deploy', location='eastus')
    def test_subscription_level_deployment_ts(self, resource_group, resource_group_location):
        curr_dir = os.path.dirname(os.path.realpath(__file__))
        template_spec_name = self.create_random_name('cli-test-sub-lvl-ts-deploy', 60)
        self.kwargs.update({
            'template_spec_name': template_spec_name,
            'resource_group_location': resource_group_location,
            'tf': os.path.join(curr_dir, 'subscription_level_template.json').replace('\\', '\\\\'),
            'params': os.path.join(curr_dir, 'subscription_level_parameters.json').replace('\\', '\\\\'),
            # params-uri below is the raw file url of the subscription_level_parameters.json above
            'params_uri': 'https://raw.githubusercontent.com/Azure/azure-cli/dev/src/azure-cli/azure/cli/command_modules/resource/tests/latest/subscription_level_parameters.json',
            'dn': self.create_random_name('azure-cli-subscription_level_deployment', 60),
            'dn2': self.create_random_name('azure-cli-subscription_level_deployment', 60),
            'storage-account-name': self.create_random_name('armbuilddemo', 20)
        })

        result = self.cmd('ts create -g {rg} -n {template_spec_name} -v 1.0 -l {resource_group_location} -f "{tf}"',
                          checks=self.check('name', '1.0')).get_output_in_json()

        self.kwargs['template_spec_version_id'] = result['id']

        self.cmd('deployment sub validate --location WestUS --template-spec {template_spec_version_id} --parameters "{params_uri}"  --parameters storageAccountName="{storage-account-name}"', checks=[
            self.check('properties.provisioningState', 'Succeeded')
        ])

        self.cmd('deployment sub create -n {dn} --location WestUS --template-spec {template_spec_version_id} --parameters @"{params}" --parameters storageAccountName="{storage-account-name}"', checks=[
            self.check('properties.provisioningState', 'Succeeded')
        ])

        self.cmd('deployment sub show -n {dn}', checks=[
            self.check('name', '{dn}')
        ])

        self.cmd('deployment sub export -n {dn}', checks=[
        ])

        self.cmd('deployment operation sub list -n {dn}', checks=[
            self.check('length([])', 5)
        ])

        self.cmd('deployment sub create -n {dn2} --location WestUS --template-spec "{template_spec_version_id}" --parameters @"{params}" --no-wait')

        self.cmd('deployment sub cancel -n {dn2}')

        self.cmd('deployment sub show -n {dn2}', checks=[
            self.check('properties.provisioningState', 'Canceled')
        ])

        # clean up
        self.kwargs['template_spec_id'] = result['id'].replace('/versions/1.0', ' ')
        self.cmd('ts delete --template-spec {template_spec_id} --yes')


class DeploymentTestAtResourceGroupTemplateSpecs(ScenarioTest):

    @ResourceGroupPreparer(name_prefix='cli_test_template_specs_resource_group_deployment', location='westus')
    def test_resource_group_deployment_ts(self, resource_group, resource_group_location):
        curr_dir = os.path.dirname(os.path.realpath(__file__))
        template_spec_name = self.create_random_name('cli-test-resource-group-ts-deploy', 60)
        self.kwargs.update({
            'template_spec_name': template_spec_name,
            'resource_group_location': resource_group_location,
            'tf': os.path.join(curr_dir, 'simple_deploy.json').replace('\\', '\\\\'),
            'params': os.path.join(curr_dir, 'simple_deploy_parameters.json').replace('\\', '\\\\'),
            'dn': self.create_random_name('azure-cli-resource-group-deployment', 60),
            'dn2': self.create_random_name('azure-cli-resource-group-deployment', 60),
        })

        result = self.cmd('ts create -g {rg} -n {template_spec_name} -v 1.0 -l {resource_group_location} -f "{tf}"',
                          checks=self.check('name', '1.0')).get_output_in_json()

        self.kwargs['template_spec_version_id'] = result['id']

        self.cmd('deployment group validate --resource-group {rg} --template-spec "{template_spec_version_id}" --parameters @"{params}"', checks=[
            self.check('properties.provisioningState', 'Succeeded')
        ])

        self.cmd('deployment group create --resource-group {rg} -n {dn} --template-spec "{template_spec_version_id}" --parameters @"{params}"', checks=[
            self.check('properties.provisioningState', 'Succeeded'),
        ])

        self.cmd('deployment group list --resource-group {rg}', checks=[
            self.check('[0].name', '{dn}'),
        ])

        self.cmd('deployment group list --resource-group {rg} --filter "provisioningState eq \'Succeeded\'"', checks=[
            self.check('[0].name', '{dn}'),
        ])

        self.cmd('deployment group show --resource-group {rg} -n {dn}', checks=[
            self.check('name', '{dn}')
        ])

        self.cmd('deployment group export --resource-group {rg} -n {dn}', checks=[
        ])

        self.cmd('deployment operation group list --resource-group {rg} -n {dn}', checks=[
            self.check('length([])', 2)
        ])

        self.cmd('deployment group create --resource-group {rg} -n {dn2} --template-spec "{template_spec_version_id}" --parameters @"{params}" --no-wait')

        self.cmd('deployment group cancel -n {dn2} -g {rg}')

        self.cmd('deployment group show -n {dn2} -g {rg}', checks=[
            self.check('properties.provisioningState', 'Canceled')
        ])


class ResourceMoveScenarioTest(ScenarioTest):
    @ResourceGroupPreparer(name_prefix='cli_test_resource_move_dest', parameter_name='resource_group_dest', key='rg2')
    @ResourceGroupPreparer(name_prefix='cli_test_resource_move_source', key='rg1')
    def test_resource_move(self, resource_group, resource_group_dest):
        self.kwargs.update({
            'nsg1': self.create_random_name('nsg-move', 20),
            'nsg2': self.create_random_name('nsg-move', 20)
        })

        self.kwargs['nsg1_id'] = self.cmd('network nsg create -n {nsg1} -g {rg1}').get_output_in_json()['NewNSG']['id']
        self.kwargs['nsg2_id'] = self.cmd('network nsg create -n {nsg2} -g {rg1}').get_output_in_json()['NewNSG']['id']

        self.cmd('resource move --ids {nsg1_id} {nsg2_id} --destination-group {rg2}')

        self.cmd('network nsg show -g {rg2} -n {nsg1}', checks=[
            self.check('name', '{nsg1}')])
        self.cmd('network nsg show -g {rg2} -n {nsg2}', checks=[
                 self.check('name', '{nsg2}')])


class FeatureScenarioTest(ScenarioTest):

    @AllowLargeResponse(8192)
    def test_feature_list(self):
        self.cmd('feature list', checks=self.check("length([?name=='Microsoft.Xrm/uxdevelopment'])", 1))

        self.cmd('feature list --namespace Microsoft.Network',
                 checks=self.check("length([?name=='Microsoft.Network/SkipPseudoVipGeneration'])", 1))

        # Once a feature goes GA , it will be removed from the feature list. Once that happens, use other ones to test
        self.cmd('feature show --namespace Microsoft.Network -n AllowLBPreview')

    @AllowLargeResponse(8192)
    def test_feature_unregister(self):
        self.cmd('feature unregister --namespace Microsoft.Network --name AllowLBPreview', checks=[
            self.check_pattern('properties.state', 'Unregistering|Unregistered')
        ])

    @AllowLargeResponse(8192)
    def test_feature_registration_list(self):
        self.cmd('feature registration list', checks=self.check("length([?name=='Microsoft.Network/SkipPseudoVipGeneration'])", 1))

        self.cmd('feature registration show --provider-namespace Microsoft.Network -n AllowLBPreview')
    
    @AllowLargeResponse(8192)
    def test_feature_registration_create(self):
        self.cmd('feature registration create --namespace Microsoft.Network --name AllowLBPreview', checks=[
            self.check_pattern('properties.state', 'Registering|Registered')
        ])

    @AllowLargeResponse(8192)
    def test_feature_registration_delete(self):
        self.cmd('feature registration delete --namespace Microsoft.Network --name AllowLBPreview --yes')

class PolicyScenarioTest(ScenarioTest):

    def cmdstring(self, basic, management_group=None, subscription=None):
        cmd = basic
        if (management_group):
            cmd = cmd + ' --management-group {mg}'
        if (subscription):
            cmd = cmd + ' --subscription {sub}'
        return cmd

    def applyPolicy(self):
        # create a policy assignment on a resource group
        self.kwargs.update({
            'pan': self.create_random_name('azurecli-test-policy-assignment', 40),
            'padn': self.create_random_name('test_assignment', 20)
        })

        # create a policy assignment with invalid not scopes
        with self.assertRaises(InvalidArgumentValueError):
            self.cmd('policy assignment create --policy {pn} -n {pan} --display-name {padn} -g {rg} --params "{params}" --description "Policy description" --not-scopes "invalid"')

        self.cmd('policy assignment create --policy {pn} -n {pan} --display-name {padn} -g {rg} --params "{params}" --description "Policy description"', checks=[
            self.check('name', '{pan}'),
            self.check('displayName', '{padn}'),
            self.check('description', 'Policy description')
        ])

        # create a policy assignment with not scopes and standard sku
        self.kwargs.update({
            'vnet': self.create_random_name('azurecli-test-policy-vnet', 40),
            'subnet': self.create_random_name('azurecli-test-policy-subnet', 40),
            'sub': self.get_subscription_id()
        })

        self.kwargs['notscope'] = '/subscriptions/{sub}/resourceGroups/{rg}/providers/Microsoft.Network/virtualNetworks/vnetFoo'.format(**self.kwargs)

        self.cmd('policy assignment create --policy {pn} -n {pan} --display-name {padn} -g {rg} --not-scopes {notscope} --params "{params}"', checks=[
            self.check('name', '{pan}'),
            self.check('displayName', '{padn}'),
            self.check('notScopes[0]', '{notscope}')
        ])

        # update not scopes using the update command
        self.kwargs['notscope2'] = '/subscriptions/{sub}/resourceGroups/{rg}/providers/Microsoft.Compute/virtualMachines/foo'.format(**self.kwargs)
        self.cmd('policy assignment update -n {pan} -g {rg} --not-scopes "{notscope} {notscope2}" --params "{params}"', checks=[
            self.check('name', '{pan}'),
            self.check('displayName', '{padn}'),
            self.check('notScopes[0]', '{notscope}'),
            self.check('notScopes[1]', '{notscope2}'),
        ])

        # create a policy assignment using a built in policy definition name
        self.kwargs['pan2'] = self.create_random_name('azurecli-test-policy-assignment2', 40)
        self.kwargs['bip'] = '06a78e20-9358-41c9-923c-fb736d382a4d'

        self.cmd('policy assignment create --policy {bip} -n {pan2} --display-name {padn} -g {rg}', checks=[
            self.check('name', '{pan2}'),
            self.check('displayName', '{padn}')
        ])

        self.cmd('policy assignment delete -n {pan2} -g {rg}')

        # listing at subscription level won't find the assignment made at a resource group
        import jmespath
        try:
            self.cmd('policy assignment list', checks=self.check("length([?name=='{pan}'])", 0))
        except jmespath.exceptions.JMESPathTypeError:  # ok if query fails on None result
            pass

        # but enable --show-all works
        self.cmd('policy assignment list --disable-scope-strict-match', checks=self.check("length([?name=='{pan}'])", 1))

        # delete the assignment and validate it's gone
        self.cmd('policy assignment delete -n {pan} -g {rg}')
        self.cmd('policy assignment list --disable-scope-strict-match', checks=self.check("length([?name=='{pan}'])", 0))

    def applyPolicyAtScope(self, scope, policyId, enforcementMode='Default', atMGLevel=False):
        # create a policy assignment at the given scope
        self.kwargs.update({
            'pol': policyId,
            'pan': self.create_random_name('cli-test-polassg', 24),   # limit is 24 characters at MG scope
            'padn': self.create_random_name('test_assignment', 20),
            'scope': scope,
            'em': enforcementMode
        })

        # Not set not scope for MG level assignment
        if atMGLevel:
            self.cmd('policy assignment create --policy {pol} -n {pan} --display-name {padn} --params "{params}" --scope {scope} --enforcement-mode {em}', checks=[
                self.check('name', '{pan}'),
                self.check('displayName', '{padn}'),
                self.check('enforcementMode', '{em}')
            ])
        else:
            self.cmd('policy assignment create --policy {pol} -n {pan} --display-name {padn} --params "{params}" --scope {scope} --enforcement-mode {em} --not-scopes "{scope}/providers/Microsoft.Compute/virtualMachines/myVm"', checks=[
                self.check('name', '{pan}'),
                self.check('displayName', '{padn}'),
                self.check('enforcementMode', '{em}')
            ])

        # ensure the policy assignment shows up in the list result
        self.cmd('policy assignment list --scope {scope}', checks=self.check("length([?name=='{pan}'])", 1))

        # delete the assignment and validate it's gone
        self.cmd('policy assignment delete -n {pan} --scope {scope}')
        self.cmd('policy assignment list --disable-scope-strict-match', checks=self.check("length([?name=='{pan}'])", 0))

    def resource_policy_operations(self, resource_group, management_group=None, subscription=None):
        curr_dir = os.path.dirname(os.path.realpath(__file__))

        self.kwargs.update({
            'pn': self.create_random_name('azure-cli-test-policy', 30),
            'pdn': self.create_random_name('test_policy', 20),
            'desc': 'desc_for_test_policy_123',
            'rf': os.path.join(curr_dir, 'sample_policy_rule.json').replace('\\', '\\\\'),
            'pdf': os.path.join(curr_dir, 'sample_policy_param_def.json').replace('\\', '\\\\'),
            'params': os.path.join(curr_dir, 'sample_policy_param.json').replace('\\', '\\\\'),
            'mode': 'Indexed',
            'metadata': 'test',
            'updated_metadata': 'test2',
        })

        if (management_group):
            self.kwargs.update({'mg': management_group})
        if (subscription):
            self.kwargs.update({'sub': subscription})

        # create a policy
        cmd = self.cmdstring('policy definition create -n {pn} --rules "{rf}" --params "{pdf}" --display-name {pdn} --description {desc} --mode {mode} --metadata category={metadata}', management_group, subscription)
        self.cmd(cmd, checks=[
            self.check('name', '{pn}'),
            self.check('displayName', '{pdn}'),
            self.check('description', '{desc}'),
            self.check('mode', '{mode}'),
            self.check('metadata.category', '{metadata}')
        ])

        # update it
        self.kwargs['desc'] = self.kwargs['desc'] + '_new'
        self.kwargs['pdn'] = self.kwargs['pdn'] + '_new'

        cmd = self.cmdstring('policy definition update -n {pn} --description {desc} --display-name {pdn} --metadata category={updated_metadata}', management_group, subscription)
        self.cmd(cmd, checks=[
            self.check('description', '{desc}'),
            self.check('displayName', '{pdn}'),
            self.check('metadata.category', '{updated_metadata}')
        ])

        # update it with new parameters and a new rule
        self.kwargs['pdf'] = os.path.join(curr_dir, 'sample_policy_param_def_2.json').replace('\\', '\\\\')
        self.kwargs['rf'] = os.path.join(curr_dir, 'sample_policy_rule_2.json').replace('\\', '\\\\')

        cmd = self.cmdstring('policy definition update -n {pn} --description {desc} --display-name {pdn} --metadata category=test2 --params "{pdf}" --rules "{rf}"', management_group, subscription)
        self.cmd(cmd, checks=[
            self.check('description', '{desc}'),
            self.check('displayName', '{pdn}'),
            self.check('metadata.category', '{updated_metadata}'),
            self.check('parameters.allowedLocations.metadata.displayName', 'Allowed locations 2'),
            self.check('policyRule.then.effect', 'audit')
        ])

        # list and show it
        cmd = self.cmdstring('policy definition list', management_group, subscription)
        self.cmd(cmd, checks=self.check("length([?name=='{pn}'])", 1))

        cmd = self.cmdstring('policy definition show -n {pn}', management_group, subscription)
        self.cmd(cmd, checks=[
            self.check('name', '{pn}'),
            self.check('displayName', '{pdn}')
        ])

        # apply assignments
        if management_group:
            scope = '/providers/Microsoft.Management/managementGroups/{mg}'.format(mg=management_group)
            policy = '{scope}/providers/Microsoft.Authorization/policyDefinitions/{pn}'.format(pn=self.kwargs['pn'], scope=scope)
            self.applyPolicyAtScope(scope, policy, atMGLevel=True)
        elif subscription:
            policy = '/subscriptions/{sub}/providers/Microsoft.Authorization/policyDefinitions/{pn}'.format(sub=subscription, pn=self.kwargs['pn'])
            self.applyPolicyAtScope('/subscriptions/{sub}'.format(sub=subscription), policy, 'DoNotEnforce')
        else:
            self.applyPolicy()

        # delete the policy
        cmd = self.cmdstring('policy definition delete -n {pn}', management_group, subscription)
        self.cmd(cmd)
        if not self.in_recording:
            time.sleep(10)  # ensure the policy is gone when run live.

        cmd = self.cmdstring('policy definition list', management_group, subscription)
        self.cmd(cmd, checks=self.check("length([?name=='{pn}'])", 0))

    def resource_policyset_operations(self, resource_group, management_group=None, subscription=None):
        curr_dir = os.path.dirname(os.path.realpath(__file__))

        self.kwargs.update({
            'pn': self.create_random_name('azure-cli-test-policy', 30),
            'pdn': self.create_random_name('test_policy', 20),
            'desc': 'desc_for_test_policy_123',
            'dpn': self.create_random_name('azure-cli-test-data-policy', 30),
            'dpdn': self.create_random_name('test_data_policy', 20),
            'dp_desc': 'desc_for_test_data_policy_123',
            'dp_mode': 'Microsoft.KeyVault.Data',
            'psn': self.create_random_name('azure-cli-test-policyset', 30),
            'psdn': self.create_random_name('test_policyset', 20),
            'ps_desc': 'desc_for_test_policyset_123',
            'rf': os.path.join(curr_dir, 'sample_policy_rule.json').replace('\\', '\\\\'),
            'dprf': os.path.join(curr_dir, 'sample_data_policy_rule.json').replace('\\', '\\\\'),
            'psf': os.path.join(curr_dir, 'sample_policy_set.json').replace('\\', '\\\\'),
            'pdf': os.path.join(curr_dir, 'sample_policy_param_def.json').replace('\\', '\\\\'),
            'metadata': 'test',
            'updated_metadata': 'test2',
        })
        if (management_group):
            self.kwargs.update({'mg': management_group})
        if (subscription):
            self.kwargs.update({'sub': subscription})

        if not self.in_recording:
            time.sleep(60)

        # create a policy
        cmd = self.cmdstring('policy definition create -n {pn} --rules "{rf}" --params "{pdf}" --display-name {pdn} --description {desc}', management_group, subscription)
        policy = self.cmd(cmd).get_output_in_json()

        # create a data policy
        cmd = self.cmdstring('policy definition create -n {dpn} --rules "{dprf}" --mode {dp_mode} --display-name {dpdn} --description {dp_desc}', management_group, subscription)
        datapolicy = self.cmd(cmd).get_output_in_json()

        # create a policy set
        policyset = get_file_json(self.kwargs['psf'])
        policyset[0]['policyDefinitionId'] = policy['id']
        policyset[1]['policyDefinitionId'] = datapolicy['id']
        with open(os.path.join(curr_dir, 'sample_policy_set.json'), 'w') as outfile:
            json.dump(policyset, outfile)

        cmd = self.cmdstring('policy set-definition create -n {psn} --definitions @"{psf}" --display-name {psdn} --description {ps_desc} --metadata category={metadata}', management_group, subscription)
        self.cmd(cmd, checks=[
            self.check('name', '{psn}'),
            self.check('displayName', '{psdn}'),
            self.check('description', '{ps_desc}'),
            self.check('metadata.category', '{metadata}')
        ])

        # update it
        self.kwargs['ps_desc'] = self.kwargs['ps_desc'] + '_new'
        self.kwargs['psdn'] = self.kwargs['psdn'] + '_new'

        cmd = self.cmdstring('policy set-definition update -n {psn} --display-name {psdn} --description {ps_desc} --metadata category={updated_metadata}', management_group, subscription)
        self.cmd(cmd, checks=[
            self.check('description', '{ps_desc}'),
            self.check('displayName', '{psdn}'),
            self.check('metadata.category', '{updated_metadata}')
        ])

        # list and show it
        cmd = self.cmdstring('policy set-definition list', management_group, subscription)
        self.cmd(cmd, checks=self.check("length([?name=='{psn}'])", 1))

        cmd = self.cmdstring('policy set-definition show -n {psn}', management_group, subscription)
        self.cmd(cmd, checks=[
            self.check('name', '{psn}'),
            self.check('displayName', '{psdn}')
        ])

        # create a policy assignment on a resource group
        if not management_group and not subscription:
            self.kwargs.update({
                'pan': self.create_random_name('azurecli-test-policy-assignment', 40),
                'padn': self.create_random_name('test_assignment', 20)
            })

            self.cmd('policy assignment create -d {psn} -n {pan} --display-name {padn} -g {rg}', checks=[
                self.check('name', '{pan}'),
                self.check('displayName', '{padn}')
            ])

            # ensure the assignment appears in the list results
            self.cmd('policy assignment list --resource-group {rg}', checks=self.check("length([?name=='{pan}'])", 1))

            # delete the assignment and validate it's gone
            self.cmd('policy assignment delete -n {pan} -g {rg}')
            self.cmd('policy assignment list --disable-scope-strict-match', checks=self.check("length([?name=='{pan}'])", 0))

        # delete the policy set
        cmd = self.cmdstring('policy set-definition delete -n {psn}', management_group, subscription)
        self.cmd(cmd)
        if not self.in_recording:
            time.sleep(10)  # ensure the policy is gone when run live.

        cmd = self.cmdstring('policy set-definition list', management_group, subscription)
        self.cmd(cmd, checks=self.check("length([?name=='{psn}'])", 0))

        # create a parameterized policy set
        self.kwargs['psf'] = os.path.join(curr_dir, 'sample_policy_set_parameterized.json').replace('\\', '\\\\')
        policyset = get_file_json(self.kwargs['psf'])
        policyset[0]['policyDefinitionId'] = policy['id']
        policyset[1]['policyDefinitionId'] = datapolicy['id']
        with open(os.path.join(curr_dir, 'sample_policy_set_parameterized.json'), 'w') as outfile:
            json.dump(policyset, outfile)

        cmd = self.cmdstring('policy set-definition create -n {psn} --definitions @"{psf}" --display-name {psdn} --description {ps_desc} --params "{pdf}" --metadata category={updated_metadata}', management_group, subscription)
        self.cmd(cmd, checks=[
            self.check('name', '{psn}'),
            self.check('displayName', '{psdn}'),
            self.check('description', '{ps_desc}'),
            self.check('policyDefinitions[0].parameters.allowedLocations.value', "[parameters('allowedLocations')]"),
            self.check('parameters.allowedLocations.type', 'array'),
            self.check('metadata.category', '{updated_metadata}')
        ])

        # update the parameters on the policy set
        self.kwargs['pdf'] = os.path.join(curr_dir, 'sample_policy_param_def_2.json').replace('\\', '\\\\')

        cmd = self.cmdstring('policy set-definition update -n {psn} --params "{pdf}" --metadata category={updated_metadata}', management_group, subscription)
        self.cmd(cmd, checks=[
            self.check('parameters.allowedLocations.metadata.displayName', 'Allowed locations 2'),
            self.check('metadata.category', '{updated_metadata}')
        ])

        # delete the parameterized policy set
        cmd = self.cmdstring('policy set-definition delete -n {psn}', management_group, subscription)
        self.cmd(cmd)
        if not self.in_recording:
            time.sleep(10)  # ensure the policy is gone when run live.

        cmd = self.cmdstring('policy set-definition list', management_group, subscription)
        self.cmd(cmd, checks=self.check("length([?name=='{psn}'])", 0))

        # delete the policy
        cmd = self.cmdstring('policy definition delete -n {pn}', management_group, subscription)
        self.cmd(cmd)
        if not self.in_recording:
            time.sleep(10)

        # delete the data policy
        cmd = self.cmdstring('policy definition delete -n {dpn}', management_group, subscription)
        self.cmd(cmd)
        if not self.in_recording:
            time.sleep(10)

        # ensure the policy is gone when run live.
        cmd = self.cmdstring('policy definition list', management_group, subscription)
        self.cmd(cmd, checks=self.check("length([?name=='{pn}'])", 0))
        self.cmd(cmd, checks=self.check("length([?name=='{dpn}'])", 0))

    @ResourceGroupPreparer(name_prefix='cli_test_policy')
    @AllowLargeResponse(8192)
    def test_resource_policy_default(self, resource_group):
        self.resource_policy_operations(resource_group)

    @ResourceGroupPreparer(name_prefix='cli_test_policy_identity')
    @AllowLargeResponse(8192)
    def test_resource_policy_identity(self, resource_group, resource_group_location):
        self.kwargs.update({
            'pan': self.create_random_name('azurecli-test-policy-assignment', 40),
            'bip': '06a78e20-9358-41c9-923c-fb736d382a4d',
            'sub': self.get_subscription_id(),
            'location': resource_group_location,
            'em': 'DoNotEnforce'
        })

        with self.assertRaises(IncorrectUsageError):
            self.cmd('policy assignment create --policy \'test/error_policy\' -n {pan} -g {rg} --location {location} --assign-identity --enforcement-mode {em}')

        # create a policy assignment with managed identity using a built in policy definition
        assignmentIdentity = self.cmd('policy assignment create --policy {bip} -n {pan} -g {rg} --location {location} --assign-identity --enforcement-mode {em}', checks=[
            self.check('name', '{pan}'),
            self.check('location', '{location}'),
            self.check('identity.type', 'SystemAssigned'),
            self.exists('identity.principalId'),
            self.exists('identity.tenantId')
        ]).get_output_in_json()['identity']

        # ensure managed identity details are retrievable directly through 'policy assignment identity' commands
        self.cmd('policy assignment identity show -n {pan} -g {rg}', checks=[
            self.check('type', assignmentIdentity['type']),
            self.check('principalId', assignmentIdentity['principalId']),
            self.check('tenantId', assignmentIdentity['tenantId'])
        ])

        # ensure the managed identity is not touched during update
        self.cmd('policy assignment update -n {pan} -g {rg} --description "New description"', checks=[
            self.check('description', 'New description'),
            self.check('identity.type', 'SystemAssigned'),
            self.exists('identity.principalId'),
            self.exists('identity.tenantId')
        ])

        # remove the managed identity and ensure it is removed when retrieving the policy assignment
        self.cmd('policy assignment identity remove -n {pan} -g {rg}', checks=[
            self.check('type', 'None')
        ])
        self.cmd('policy assignment show -n {pan} -g {rg}', checks=[
            self.check('name', '{pan}'),
            self.check('identity.type', 'None')
        ])

        # add an identity using 'identity assign'
        self.cmd('policy assignment identity assign -n {pan} -g {rg}', checks=[
            self.check('type', 'SystemAssigned'),
            self.exists('principalId'),
            self.exists('tenantId')
        ])
        self.cmd('policy assignment show -n {pan} -g {rg}', checks=[
            self.check('name', '{pan}'),
            self.check('identity.type', 'SystemAssigned'),
            self.exists('identity.principalId'),
            self.exists('identity.tenantId')
        ])

        self.cmd('policy assignment identity remove -n {pan} -g {rg}', checks=[
            self.check('type', 'None')
        ])

        # create a role assignment for the identity using --assign-identity
        self.kwargs.update({
            'idScope': '/subscriptions/{sub}/resourceGroups/{rg}'.format(**self.kwargs),
            'idRole': 'Reader'
        })
        with mock.patch('azure.cli.core.commands.arm._gen_guid', side_effect=self.create_guid):
            assignmentIdentity = self.cmd('policy assignment create --policy {bip} -n {pan} -g {rg} --location {location} --assign-identity --identity-scope {idScope} --role {idRole}', checks=[
                self.check('name', '{pan}'),
                self.check('location', '{location}'),
                self.check('identity.type', 'SystemAssigned'),
                self.exists('identity.principalId'),
                self.exists('identity.tenantId')
            ]).get_output_in_json()['identity']

        self.kwargs['principalId'] = assignmentIdentity['principalId']
        self.cmd('role assignment list --resource-group {rg} --role {idRole}', checks=[
            self.check("length([?principalId == '{principalId}'])", 1),
            self.check("[?principalId == '{principalId}'].roleDefinitionName | [0]", '{idRole}')
        ])
        self.cmd('policy assignment identity remove -n {pan} -g {rg}', checks=[
            self.check('type', 'None')
        ])

        # create a role assignment for the identity using 'identity assign'
        with mock.patch('azure.cli.core.commands.arm._gen_guid', side_effect=self.create_guid):
            assignmentIdentity = self.cmd('policy assignment identity assign -n {pan} -g {rg} --identity-scope {idScope} --role {idRole}', checks=[
                self.check('type', 'SystemAssigned'),
                self.exists('principalId'),
                self.exists('tenantId')
            ]).get_output_in_json()

        self.kwargs['principalId'] = assignmentIdentity['principalId']
        self.cmd('role assignment list --resource-group {rg} --role {idRole}', checks=[
            self.check("length([?principalId == '{principalId}'])", 1),
            self.check("[?principalId == '{principalId}'].roleDefinitionName | [0]", '{idRole}')
        ])

        self.cmd('policy assignment delete -n {pan} -g {rg}')

    @ResourceGroupPreparer(name_prefix='cli_test_policy_identity_systemassigned')
    @AllowLargeResponse(8192)
    def test_resource_policy_identity_systemassigned(self, resource_group, resource_group_location):
        self.kwargs.update({
            'pan': self.create_random_name('azurecli-test-policy-assignment', 40),
            'bip': '06a78e20-9358-41c9-923c-fb736d382a4d',
            'sub': self.get_subscription_id(),
            'location': resource_group_location,
            'em': 'DoNotEnforce'
        })

        # create a policy assignment with managed identity using a built in policy definition
        assignmentIdentity = self.cmd('policy assignment create --policy {bip} -n {pan} -g {rg} --location {location} --mi-system-assigned --enforcement-mode {em}', checks=[
            self.check('name', '{pan}'),
            self.check('location', '{location}'),
            self.check('identity.type', 'SystemAssigned'),
            self.exists('identity.principalId'),
            self.exists('identity.tenantId')
        ]).get_output_in_json()['identity']

        # ensure managed identity details are retrievable directly through 'policy assignment identity' commands
        self.cmd('policy assignment identity show -n {pan} -g {rg}', checks=[
            self.check('type', assignmentIdentity['type']),
            self.check('principalId', assignmentIdentity['principalId']),
            self.check('tenantId', assignmentIdentity['tenantId'])
        ])

        # ensure the managed identity is not touched during update
        self.cmd('policy assignment update -n {pan} -g {rg} --description "New description"', checks=[
            self.check('description', 'New description'),
            self.check('identity.type', 'SystemAssigned'),
            self.exists('identity.principalId'),
            self.exists('identity.tenantId')
        ])

        # remove the managed identity and ensure it is removed when retrieving the policy assignment
        self.cmd('policy assignment identity remove -n {pan} -g {rg}', checks=[
            self.check('type', 'None')
        ])
        self.cmd('policy assignment show -n {pan} -g {rg}', checks=[
            self.check('name', '{pan}'),
            self.check('identity.type', 'None')
        ])

        # add an identity using 'identity assign'
        self.cmd('policy assignment identity assign --system-assigned -n {pan} -g {rg}', checks=[
            self.check('type', 'SystemAssigned'),
            self.exists('principalId'),
            self.exists('tenantId')
        ])
        self.cmd('policy assignment show -n {pan} -g {rg}', checks=[
            self.check('name', '{pan}'),
            self.check('identity.type', 'SystemAssigned'),
            self.exists('identity.principalId'),
            self.exists('identity.tenantId')
        ])

        self.cmd('policy assignment identity remove -n {pan} -g {rg}', checks=[
            self.check('type', 'None')
        ])

        # create a role assignment for the identity using --mi-system-assigned
        self.kwargs.update({
            'idScope': '/subscriptions/{sub}/resourceGroups/{rg}'.format(**self.kwargs),
            'idRole': 'Reader'
        })
        with mock.patch('azure.cli.core.commands.arm._gen_guid', side_effect=self.create_guid):
            assignmentIdentity = self.cmd('policy assignment create --policy {bip} -n {pan} -g {rg} --location {location} --mi-system-assigned --identity-scope {idScope} --role {idRole}', checks=[
                self.check('name', '{pan}'),
                self.check('location', '{location}'),
                self.check('identity.type', 'SystemAssigned'),
                self.exists('identity.principalId'),
                self.exists('identity.tenantId')
            ]).get_output_in_json()['identity']

        self.kwargs['principalId'] = assignmentIdentity['principalId']
        self.cmd('role assignment list --resource-group {rg} --role {idRole}', checks=[
            self.check("length([?principalId == '{principalId}'])", 1),
            self.check("[?principalId == '{principalId}'].roleDefinitionName | [0]", '{idRole}')
        ])
        self.cmd('policy assignment identity remove -n {pan} -g {rg}', checks=[
            self.check('type', 'None')
        ])

        # create a role assignment for the identity using 'identity assign'
        with mock.patch('azure.cli.core.commands.arm._gen_guid', side_effect=self.create_guid):
            assignmentIdentity = self.cmd('policy assignment identity assign -n {pan} -g {rg} --system-assigned --identity-scope {idScope} --role {idRole}', checks=[
                self.check('type', 'SystemAssigned'),
                self.exists('principalId'),
                self.exists('tenantId')
            ]).get_output_in_json()

        self.kwargs['principalId'] = assignmentIdentity['principalId']
        self.cmd('role assignment list --resource-group {rg} --role {idRole}', checks=[
            self.check("length([?principalId == '{principalId}'])", 1),
            self.check("[?principalId == '{principalId}'].roleDefinitionName | [0]", '{idRole}')
        ])

        self.cmd('policy assignment delete -n {pan} -g {rg}')

    @ResourceGroupPreparer(name_prefix='cli_test_policy_identity_userassigned')
    @AllowLargeResponse(8192)
    def test_resource_policy_identity_userassigned(self, resource_group, resource_group_location):
        self.kwargs.update({
            'pan': self.create_random_name('azurecli-test-assignment', 40),
            'bip': '06a78e20-9358-41c9-923c-fb736d382a4d',
            'sub': self.get_subscription_id(),
            'location': resource_group_location,
            'em': 'DoNotEnforce',
            'msi': 'policyCliTestMsi'
        })

        # create a managed identity
        msi_result = self.cmd('identity create -g {rg} -n {msi} --tags tag1=d1', checks=[
            self.check('name', '{msi}')]).get_output_in_json()
        self.kwargs['fullQualifiedMsi'] = msi_result['id']

        # create a policy assignment with user assigned managed identity using a built in policy definition
        assignmentIdentity = self.cmd('policy assignment create --policy {bip} -n {pan} -g {rg} --location {location} --mi-user-assigned {msi} --enforcement-mode {em}', checks=[
            self.check('name', '{pan}'),
            self.check('location', '{location}'),
            self.check('identity.type', 'UserAssigned'),
            self.exists('identity.userAssignedIdentities')
        ]).get_output_in_json()['identity']
        msis = [x.lower() for x in assignmentIdentity['userAssignedIdentities'].keys()]
        self.assertEqual(msis[0], msi_result['id'].lower())

        # ensure managed identity details are retrievable directly through 'policy assignment identity' commands
        assignmentIdentity = self.cmd('policy assignment identity show -n {pan} -g {rg}', checks=[
            self.check('type', assignmentIdentity['type']),
            self.exists('userAssignedIdentities')
        ]).get_output_in_json()
        msis = [x.lower() for x in assignmentIdentity['userAssignedIdentities'].keys()]
        self.assertEqual(msis[0], msi_result['id'].lower())

        # ensure the managed identity is not touched during update
        self.cmd('policy assignment update -n {pan} -g {rg} --description "New description"', checks=[
            self.check('description', 'New description'),
            self.check('identity.type', 'UserAssigned'),
            self.exists('identity.userAssignedIdentities')
        ])

        # remove the managed identity and ensure it is removed when retrieving the policy assignment
        self.cmd('policy assignment identity remove -n {pan} -g {rg}', checks=[
            self.check('type', 'None')
        ])
        self.cmd('policy assignment show -n {pan} -g {rg}', checks=[
            self.check('name', '{pan}'),
            self.check('identity.type', 'None')
        ])

        # add an identity using 'identity assign'
        assignmentIdentity = self.cmd('policy assignment identity assign --user-assigned {fullQualifiedMsi} -n {pan} -g {rg}', checks=[
            self.check('type', 'UserAssigned'),
            self.exists('userAssignedIdentities')
        ]).get_output_in_json()
        msis = [x.lower() for x in assignmentIdentity['userAssignedIdentities'].keys()]
        self.assertEqual(msis[0], msi_result['id'].lower())

        assignmentIdentity = self.cmd('policy assignment show -n {pan} -g {rg}', checks=[
            self.check('name', '{pan}'),
            self.check('identity.type', 'UserAssigned'),
            self.exists('identity.userAssignedIdentities')
        ]).get_output_in_json()['identity']
        msis = [x.lower() for x in assignmentIdentity['userAssignedIdentities'].keys()]
        self.assertEqual(msis[0], msi_result['id'].lower())

        # replace an identity with system assigned msi
        self.cmd('policy assignment identity assign --system-assigned -n {pan} -g {rg}', checks=[
            self.check('type', 'SystemAssigned'),
            self.exists('principalId'),
            self.exists('tenantId')
        ])
        self.cmd('policy assignment show -n {pan} -g {rg}', checks=[
            self.check('name', '{pan}'),
            self.check('identity.type', 'SystemAssigned'),
            self.exists('identity.principalId'),
            self.exists('identity.tenantId')
        ])
        self.cmd('policy assignment identity remove -n {pan} -g {rg}', checks=[
            self.check('type', 'None')
        ])
        self.cmd('policy assignment delete -n {pan} -g {rg}')

    @ResourceGroupPreparer(name_prefix='cli_test_policy_ncm')
    @AllowLargeResponse(8192)
    def test_resource_policy_non_compliance_messages(self, resource_group, resource_group_location):
        self.kwargs.update({
            'pan': self.create_random_name('azurecli-test-policy-assignment', 40),
            'bip': '095e4ed9-c835-4ab6-9439-b5644362a06c',
            'sub': self.get_subscription_id(),
            'location': resource_group_location,
            'em': 'DoNotEnforce',
            'drid': 'AINE_MaximumPasswordAge'
        })

        # create a policy assignment of a built-in policy set
        self.cmd('policy assignment create -d {bip} -n {pan} -g {rg} --enforcement-mode {em}', checks=[
            self.check('name', '{pan}'),
            self.not_exists('nonComplianceMessages')
        ])

        # list the non-compliance messages, should be none
        self.cmd('policy assignment non-compliance-message list -n {pan} -g {rg}', checks=[
            self.is_empty()
        ])

        # Add two non-compliance messages
        self.cmd('policy assignment non-compliance-message create -n {pan} -g {rg} -m "General message"', checks=[
            self.check('length([])', 1),
            self.check('[0].message', 'General message'),
            self.not_exists('[0].policyDefinitionReferenceId')
        ])

        self.cmd('policy assignment non-compliance-message create -n {pan} -g {rg} -m "Specific message" -r {drid}', checks=[
            self.check('length([])', 2),
            self.check('[0].message', 'General message'),
            self.not_exists('[0].policyDefinitionReferenceId'),
            self.check('[1].message', 'Specific message'),
            self.check('[1].policyDefinitionReferenceId', '{drid}')
        ])

        # list the non-compliance messages, should be two
        self.cmd('policy assignment non-compliance-message list -n {pan} -g {rg}', checks=[
            self.check('length([])', 2),
            self.check('[0].message', 'General message'),
            self.not_exists('[0].policyDefinitionReferenceId'),
            self.check('[1].message', 'Specific message'),
            self.check('[1].policyDefinitionReferenceId', '{drid}')
        ])

        # show the assignment, should contain non-compliance messages
        self.cmd('policy assignment show -n {pan} -g {rg}', checks=[
            self.check('name', '{pan}'),
            self.check('length(nonComplianceMessages)', 2),
            self.check('nonComplianceMessages[0].message', 'General message'),
            self.not_exists('nonComplianceMessages[0].policyDefinitionReferenceId'),
            self.check('nonComplianceMessages[1].message', 'Specific message'),
            self.check('nonComplianceMessages[1].policyDefinitionReferenceId', '{drid}')
        ])

        # update the assignment, should not touch non-compliance messages
        self.cmd('policy assignment update -n {pan} -g {rg} --description "New description"', checks=[
            self.check('name', '{pan}'),
            self.check('description', 'New description'),
            self.check('length(nonComplianceMessages)', 2),
            self.check('nonComplianceMessages[0].message', 'General message'),
            self.not_exists('nonComplianceMessages[0].policyDefinitionReferenceId'),
            self.check('nonComplianceMessages[1].message', 'Specific message'),
            self.check('nonComplianceMessages[1].policyDefinitionReferenceId', '{drid}')
        ])

        # remove a non-compliance message that does not exist
        self.cmd('policy assignment non-compliance-message delete -n {pan} -g {rg} -m "Unknown message"', checks=[
            self.check('length([])', 2),
            self.check('[0].message', 'General message'),
            self.not_exists('[0].policyDefinitionReferenceId'),
            self.check('[1].message', 'Specific message'),
            self.check('[1].policyDefinitionReferenceId', '{drid}')
        ])

        # remove a non-compliance message that exists but without the right reference ID
        self.cmd('policy assignment non-compliance-message delete -n {pan} -g {rg} -m "Specific message"', checks=[
            self.check('length([])', 2),
            self.check('[0].message', 'General message'),
            self.not_exists('[0].policyDefinitionReferenceId'),
            self.check('[1].message', 'Specific message'),
            self.check('[1].policyDefinitionReferenceId', '{drid}')
        ])

        # remove a non-compliance message
        self.cmd('policy assignment non-compliance-message delete -n {pan} -g {rg} -m "General message"', checks=[
            self.check('length([])', 1),
            self.check('[0].message', 'Specific message'),
            self.check('[0].policyDefinitionReferenceId', '{drid}')
        ])

        # remove a non-compliance message with a reference ID
        self.cmd('policy assignment non-compliance-message delete -n {pan} -g {rg} -m "Specific message" -r {drid}', checks=[
            self.is_empty()
        ])

        # list the non-compliance messages, should be 0
        self.cmd('policy assignment non-compliance-message list -n {pan} -g {rg}', checks=[
            self.is_empty()
        ])

        self.cmd('policy assignment delete -n {pan} -g {rg}')

    @ResourceGroupPreparer(name_prefix='cli_test_policy_management_group')
    @AllowLargeResponse(4096)
    def test_resource_policy_management_group(self, resource_group):
        management_group_name = self.create_random_name('cli-test-mgmt-group', 30)
        self.cmd('account management-group create -n ' + management_group_name)
        try:
            self.resource_policy_operations(resource_group, management_group_name)

            # Attempt to get a policy definition at an invalid management group scope
            with self.assertRaises(IncorrectUsageError):
                self.cmd(self.cmdstring('policy definition show -n "/providers/microsoft.management/managementgroups/myMg/providers/microsoft.authorization/missingsegment"'))
        finally:
            self.cmd('account management-group delete -n ' + management_group_name)

    @live_only()
    @unittest.skip('mock doesnt work when the subscription comes from --scope')
    @ResourceGroupPreparer(name_prefix='cli_test_policy_subscription_id')
    @AllowLargeResponse()
    def test_resource_policy_subscription_id(self, resource_group):
        # under playback, we mock it so the subscription id will be '00000000...' and it will match
        # the same sanitized value in the recording
        if not self.in_recording:
            with mock.patch('azure.cli.command_modules.resource.custom._get_subscription_id_from_subscription',
                            return_value=MOCKED_SUBSCRIPTION_ID):
                self.resource_policy_operations(resource_group, None, 'f67cc918-f64f-4c3f-aa24-a855465f9d41')
        else:
            self.resource_policy_operations(resource_group, None, 'f67cc918-f64f-4c3f-aa24-a855465f9d41')

    @ResourceGroupPreparer(name_prefix='cli_test_policyset')
    @AllowLargeResponse(4096)
    def test_resource_policyset_default(self, resource_group):
        self.resource_policyset_operations(resource_group)

    @ResourceGroupPreparer(name_prefix='cli_test_policyset_management_group')
    @AllowLargeResponse(4096)
    def test_resource_policyset_management_group(self, resource_group):
        management_group_name = self.create_random_name('cli-test-mgmt-group', 30)
        self.cmd('account management-group create -n ' + management_group_name)
        try:
            self.resource_policyset_operations(resource_group, management_group_name)
        finally:
            self.cmd('account management-group delete -n ' + management_group_name)

    @record_only()
    @ResourceGroupPreparer(name_prefix='cli_test_policyset_subscription_id')
    @AllowLargeResponse(4096)
    def test_resource_policyset_subscription_id(self, resource_group):
        # under playback, we mock it so the subscription id will be '00000000...' and it will match
        # the same sanitized value in the recording
        if not self.in_recording:
            with mock.patch('azure.cli.command_modules.resource.custom._get_subscription_id_from_subscription',
                            return_value=MOCKED_SUBSCRIPTION_ID):
                self.resource_policyset_operations(resource_group, None, '0b1f6471-1bf0-4dda-aec3-cb9272f09590')
        else:
            self.resource_policyset_operations(resource_group, None, '0b1f6471-1bf0-4dda-aec3-cb9272f09590')

    @ResourceGroupPreparer(name_prefix='cli_test_policyset_grouping')
    @AllowLargeResponse(4096)
    def test_resource_policyset_grouping(self, resource_group):
        curr_dir = os.path.dirname(os.path.realpath(__file__))

        self.kwargs.update({
            'pn': self.create_random_name('azure-cli-test-policy', 30),
            'pdn': self.create_random_name('test_policy', 20),
            'psn': self.create_random_name('azure-cli-test-policyset', 30),
            'psdn': self.create_random_name('test_policyset', 20),
            'rf': os.path.join(curr_dir, 'sample_policy_rule.json').replace('\\', '\\\\'),
            'psf': os.path.join(curr_dir, 'sample_policy_set_grouping.json').replace('\\', '\\\\'),
            'pgf': os.path.join(curr_dir, 'sample_policy_groups_def.json').replace('\\', '\\\\'),
            'pgf2': os.path.join(curr_dir, 'sample_policy_groups_def2.json').replace('\\', '\\\\'),
            'pdf': os.path.join(curr_dir, 'sample_policy_param_def.json').replace('\\', '\\\\')
        })

        # create a policy
        policy = self.cmd('policy definition create -n {pn} --rules "{rf}" --params "{pdf}" --display-name {pdn}').get_output_in_json()

        # create a policy set
        policyset = get_file_json(self.kwargs['psf'])
        policyset[0]['policyDefinitionId'] = policy['id']
        policyset[1]['policyDefinitionId'] = policy['id']
        with open(os.path.join(curr_dir, 'sample_policy_set_grouping.json'), 'w') as outfile:
            json.dump(policyset, outfile)

        self.cmd('policy set-definition create -n {psn} --definitions @"{psf}" --display-name {psdn} --definition-groups @"{pgf}"', checks=[
            self.check('name', '{psn}'),
            self.check('displayName', '{psdn}'),
            self.check('length(policyDefinitionGroups)', 2),
            self.check("length(policyDefinitionGroups[?name=='group1'])", 1),
            self.check("length(policyDefinitionGroups[?name=='group2'])", 1),
            self.check('length(policyDefinitions[0].groupNames)', 2),
            self.check('length(policyDefinitions[1].groupNames)', 1)
        ])

        # update the groups
        groups = get_file_json(self.kwargs['pgf'])
        groups[0]['displayName'] = "Updated display name"
        with open(os.path.join(curr_dir, 'sample_policy_groups_def2.json'), 'w') as outfile:
            json.dump(groups, outfile)

        self.cmd('policy set-definition update -n {psn} --definition-groups @"{pgf2}"', checks=[
            self.check('length(policyDefinitionGroups)', 2),
            self.check("length(policyDefinitionGroups[?name=='group1'])", 1),
            self.check("length(policyDefinitionGroups[?name=='group2'])", 1),
            self.check("length(policyDefinitionGroups[?displayName=='Updated display name\'])", 1)
        ])

        # show it
        self.cmd('policy set-definition show -n {psn}',
                 checks=self.check('length(policyDefinitionGroups)', 2))

        # delete the policy set
        self.cmd('policy set-definition delete -n {psn}')

        if not self.in_recording:
            time.sleep(10)  # ensure the policy is gone when run live.

        self.cmd('policy set-definition list',
                 checks=self.check("length([?name=='{psn}'])", 0))

        # delete the policy
        self.cmd('policy definition delete -n {pn}')

    @AllowLargeResponse(8192)
    def test_show_built_in_policy(self):
        # get the list of builtins, then retrieve each via show and validate the results match
        results = self.cmd('policy definition list --query "[?policyType==\'BuiltIn\']"').get_output_in_json()
<<<<<<< HEAD
        import random
        random_number = random.randint(0, len(results))
        result = results[random_number]
        self.kwargs['pn'] = result['name']
        self.kwargs['dn'] = result['displayName']
        self.kwargs['desc'] = result['description']
        self.kwargs['id'] = result['id']
        self.cmd('policy definition show -n {pn}', checks=[
            self.check('name', '{pn}'),
            self.check('description', '{desc}'),
            self.check('displayName', '{dn}'),
            self.check('id', '{id}')
        ])
=======
        if results:
            result = results[0]
            self.kwargs['pn'] = result['name']
            self.kwargs['dn'] = result['displayName']
            self.kwargs['desc'] = result['description']
            self.kwargs['id'] = result['id']
            self.cmd('policy definition show -n {pn}', checks=[
                self.check('name', '{pn}'),
                self.check('description', '{desc}'),
                self.check('displayName', '{dn}'),
                self.check('id', '{id}')
            ])
>>>>>>> 37185860

    # Because the policy assignment name is generated randomly and automatically, the value of each run is different,
    # so it cannot be rerecord.
    @ResourceGroupPreparer(name_prefix='cli_test_resource_create_policy_assignment_random')
    @AllowLargeResponse(4096)
    @live_only()
    def test_resource_create_policy_assignment_random(self, resource_group, management_group=None, subscription=None):
        curr_dir = os.path.dirname(os.path.realpath(__file__))
        self.kwargs.update({
            'pn': self.create_random_name('azure-cli-test-policy', 30),
            'rf': os.path.join(curr_dir, 'sample_policy_rule.json').replace('\\', '\\\\'),
            'pdf': os.path.join(curr_dir, 'sample_policy_param_def.json').replace('\\', '\\\\'),
            'pdn': self.create_random_name('test_policy', 20),
            'desc': 'desc_for_test_policy_123',
            'padn': self.create_random_name('test_assignment', 20),
            'params': os.path.join(curr_dir, 'sample_policy_param.json').replace('\\', '\\\\')
        })

        self.cmd('policy definition create -n {pn} --rules "{rf}" --params "{pdf}" --display-name {pdn} --description {desc}', management_group, subscription)

        self.kwargs['pan_random'] = self.cmd('policy assignment create --policy {pn} --display-name {padn} -g {rg} --params "{params}"', checks=[
            self.check('displayName', '{padn}')
        ]).get_output_in_json()['name']

        # clean policy assignment and policy
        self.cmd('policy assignment delete -n {pan_random} -g {rg}')
        self.cmd('policy assignment list --disable-scope-strict-match',
                 checks=self.check("length([?name=='{pan_random}'])", 0))
        cmd = self.cmdstring('policy definition delete -n {pn}', management_group, subscription)
        self.cmd(cmd)

        if not self.in_recording:
            time.sleep(10)

        cmd = self.cmdstring('policy definition list', management_group, subscription)
        self.cmd(cmd, checks=self.check("length([?name=='{pn}'])", 0))

    def resource_policyexemption_operations(self, resource_group, management_group=None, subscription=None):
        curr_dir = os.path.dirname(os.path.realpath(__file__))

        self.kwargs.update({
            'pn': self.create_random_name('clitest', 30),
            'pdn': self.create_random_name('clitest', 20),
            'desc': 'desc_for_test_policy_123',
            'dpn': self.create_random_name('clitest-dp', 30),
            'dpdn': self.create_random_name('clitest_dp', 20),
            'dp_desc': 'desc_for_clitest_data_policy_123',
            'dp_mode': 'Microsoft.KeyVault.Data',
            'psn': self.create_random_name('clitest', 30),
            'psdn': self.create_random_name('clitest', 20),
            'pan': self.create_random_name('clitest', 24),
            'padn': self.create_random_name('clitest', 20),
            'pen': self.create_random_name('clitest', 24),
            'pedn': self.create_random_name('clitest', 20),
            'pe_desc': 'desc_for_clitest_policyexemption_123',
            'rf': os.path.join(curr_dir, 'sample_policy_rule.json').replace('\\', '\\\\'),
            'dprf': os.path.join(curr_dir, 'sample_data_policy_rule.json').replace('\\', '\\\\'),
            'psf': os.path.join(curr_dir, 'sample_policy_set_exemption_test.json').replace('\\', '\\\\'),
            'pdf': os.path.join(curr_dir, 'sample_policy_param_def.json').replace('\\', '\\\\'),
            'metadata': 'test',
            'updated_metadata': 'test2',
        })
        if (management_group):
            self.kwargs.update({'mg': management_group})
        if (subscription):
            self.kwargs.update({'sub': subscription})

        if not self.in_recording:
            time.sleep(60)

        # create a policy
        cmd = self.cmdstring('policy definition create -n {pn} --rules "{rf}" --params "{pdf}" --display-name {pdn} --description {desc}', management_group, subscription)
        policy = self.cmd(cmd).get_output_in_json()

        # create a data policy
        cmd = self.cmdstring('policy definition create -n {dpn} --rules "{dprf}" --mode {dp_mode} --display-name {dpdn} --description {dp_desc}', management_group, subscription)
        datapolicy = self.cmd(cmd).get_output_in_json()

        # create a policy set
        policyset = get_file_json(self.kwargs['psf'])
        policyset[0]['policyDefinitionId'] = policy['id']
        policyset[1]['policyDefinitionId'] = datapolicy['id']
        with open(os.path.join(curr_dir, 'sample_policy_set_exemption_test.json'), 'w') as outfile:
            json.dump(policyset, outfile)

        cmd = self.cmdstring('policy set-definition create -n {psn} --definitions @"{psf}" --display-name {psdn}', management_group, subscription)
        policyset = self.cmd(cmd).get_output_in_json()
        self.kwargs.update({'prids': policyset['policyDefinitions'][0]['policyDefinitionReferenceId']})

        scope = None
        if management_group:
            scope = '/providers/Microsoft.Management/managementGroups/{mg}'.format(mg=management_group)
        elif subscription:
            scope = '/subscriptions/{sub}'.format(sub=subscription)

        if scope:
            self.kwargs.update({'scope': scope})
            assignment = self.cmd('policy assignment create -d {psid} -n {pan} --scope {scope} --display-name {padn}'.format(psid=policyset['id'], **self.kwargs)).get_output_in_json()
            cmd = self.cmdstring('policy exemption create -n {pen} -a {pa} -e waiver --scope {scope} --display-name {pedn} --description {pe_desc} --metadata category={metadata}'.format(pa=assignment['id'], **self.kwargs))
            self.cmd(cmd, checks=[
                self.check('name', '{pen}'),
                self.check('displayName', '{pedn}'),
                self.check('exemptionCategory', 'Waiver'),
                self.check('description', '{pe_desc}'),
                self.check('metadata.category', '{metadata}')
            ]).get_output_in_json()

            # ensure the exemption appears in the list results
            self.cmd('policy exemption list --scope {scope}'.format(**self.kwargs), checks=self.check("length([?name=='{pen}'])", 1))

            # update the exemption
            self.kwargs['pe_desc'] = self.kwargs['pe_desc'] + '_new'
            self.kwargs['pedn'] = self.kwargs['pedn'] + '_new'
            self.kwargs['expiration'] = '3021-04-05T00:45:13+00:00'
            cmd = self.cmdstring('policy exemption update -n {pen} -e mitigated --scope {scope} -r {prids} --expires-on {expiration} --display-name {pedn} --description {pe_desc} --metadata category={updated_metadata}'.format(**self.kwargs))
            self.cmd(cmd, checks=[
                self.check('name', '{pen}'),
                self.check('displayName', '{pedn}'),
                self.check('exemptionCategory', 'Mitigated'),
                self.check('description', '{pe_desc}'),
                self.check('metadata.category', '{updated_metadata}'),
                self.check('policyDefinitionReferenceIds[0]', '{prids}'),
                self.check('expiresOn', '{expiration}')
            ])

            cmd = self.cmdstring('policy exemption show -n {pen} --scope {scope}'.format(**self.kwargs))
            self.cmd(cmd, checks=[
                self.check('name', '{pen}'),
                self.check('displayName', '{pedn}'),
                self.check('exemptionCategory', 'Mitigated'),
                self.check('description', '{pe_desc}'),
                self.check('metadata.category', '{updated_metadata}'),
                self.check('policyDefinitionReferenceIds[0]', '{prids}'),
                self.check('expiresOn', '{expiration}')
            ])

            # delete the exemption and validate it's gone
            self.cmd('policy exemption delete -n {pen} --scope {scope}'.format(**self.kwargs))
            self.cmd('policy assignment delete -n {pan} --scope {scope}'.format(**self.kwargs))
            self.cmd('policy exemption list --disable-scope-strict-match', checks=self.check("length([?name=='{pen}'])", 0))
            self.cmd('policy assignment list --disable-scope-strict-match', checks=self.check("length([?name=='{pan}'])", 0))
        else:
            assignment = self.cmd('policy assignment create -d {psn} -n {pan} -g {rg} --display-name {padn}'.format(**self.kwargs), checks=[
                self.check('name', '{pan}'),
                self.check('displayName', '{padn}')
            ]).get_output_in_json()

            # ensure the assignment appears in the list results
            self.cmd('policy assignment list --resource-group {rg}', checks=self.check("length([?name=='{pan}'])", 1))

            cmd = self.cmdstring('policy exemption create -n {pen} -a {pa} -e waiver -g {rg} --display-name {pedn} --description {pe_desc} --metadata category={metadata}'.format(pa=assignment['id'], **self.kwargs))
            self.cmd(cmd, checks=[
                self.check('name', '{pen}'),
                self.check('displayName', '{pedn}'),
                self.check('exemptionCategory', 'Waiver'),
                self.check('description', '{pe_desc}'),
                self.check('metadata.category', '{metadata}')
            ]).get_output_in_json()

            # ensure the exemption appears in the list results
            self.cmd('policy exemption list --resource-group {rg}', checks=self.check("length([?name=='{pen}'])", 1))

            # update the exemption
            self.kwargs['pe_desc'] = self.kwargs['pe_desc'] + '_new'
            self.kwargs['pedn'] = self.kwargs['pedn'] + '_new'
            self.kwargs['expiration'] = '3021-04-05T00:45:13+00:00'
            cmd = self.cmdstring('policy exemption update -n {pen} -e mitigated -g {rg} -r {prids} --expires-on {expiration} --display-name {pedn} --description {pe_desc} --metadata category={updated_metadata}'.format(**self.kwargs))
            self.cmd(cmd, checks=[
                self.check('name', '{pen}'),
                self.check('displayName', '{pedn}'),
                self.check('exemptionCategory', 'Mitigated'),
                self.check('description', '{pe_desc}'),
                self.check('metadata.category', '{updated_metadata}'),
                self.check('policyDefinitionReferenceIds[0]', '{prids}'),
                self.check('expiresOn', '{expiration}')
            ])

            cmd = self.cmdstring('policy exemption show -n {pen} -g {rg}'.format(**self.kwargs))
            self.cmd(cmd, checks=[
                self.check('name', '{pen}'),
                self.check('displayName', '{pedn}'),
                self.check('exemptionCategory', 'Mitigated'),
                self.check('description', '{pe_desc}'),
                self.check('metadata.category', '{updated_metadata}'),
                self.check('policyDefinitionReferenceIds[0]', '{prids}'),
                self.check('expiresOn', '{expiration}')
            ])

            # delete the exemption and validate it's gone
            self.cmd('policy exemption delete -n {pen} -g {rg}'.format(**self.kwargs))
            self.cmd('policy assignment delete -n {pan} -g {rg}'.format(**self.kwargs))
            self.cmd('policy exemption list', checks=self.check("length([?name=='{pen}'])", 0))

        # list and show it
        cmd = self.cmdstring('policy set-definition list', management_group, subscription)
        self.cmd(cmd, checks=self.check("length([?name=='{psn}'])", 1))

        cmd = self.cmdstring('policy set-definition show -n {psn}', management_group, subscription)
        self.cmd(cmd, checks=[
            self.check('name', '{psn}'),
            self.check('displayName', '{psdn}')
        ])

        # delete the policy set
        cmd = self.cmdstring('policy set-definition delete -n {psn}', management_group, subscription)
        self.cmd(cmd)
        if not self.in_recording:
            time.sleep(10)  # ensure the policy is gone when run live.

        cmd = self.cmdstring('policy set-definition list', management_group, subscription)
        self.cmd(cmd, checks=self.check("length([?name=='{psn}'])", 0))

        # delete the policy
        cmd = self.cmdstring('policy definition delete -n {pn}', management_group, subscription)
        self.cmd(cmd)
        if not self.in_recording:
            time.sleep(10)

        # delete the data policy
        cmd = self.cmdstring('policy definition delete -n {dpn}', management_group, subscription)
        self.cmd(cmd)
        if not self.in_recording:
            time.sleep(10)

        # ensure the policy is gone when run live.
        cmd = self.cmdstring('policy definition list', management_group, subscription)
        self.cmd(cmd, checks=self.check("length([?name=='{pn}'])", 0))
        self.cmd(cmd, checks=self.check("length([?name=='{dpn}'])", 0))

    @ResourceGroupPreparer(name_prefix='cli_test_policyexemption')
    @AllowLargeResponse(4096)
    def test_resource_policyexemption_default(self, resource_group):
        self.resource_policyexemption_operations(resource_group)

    @ResourceGroupPreparer(name_prefix='cli_test_policyexemption_management_group')
    @AllowLargeResponse(4096)
    def test_resource_policyexemption_management_group(self, resource_group):
        management_group_name = self.create_random_name('cli-test-mgmt-group', 30)
        self.cmd('account management-group create -n ' + management_group_name)
        try:
            self.resource_policyexemption_operations(resource_group, management_group_name)
        finally:
            self.cmd('account management-group delete -n ' + management_group_name)

    # mock doesnt work when the subscription comes from --scope, so it cannot be rerecord.
    @live_only()
    @ResourceGroupPreparer(name_prefix='cli_test_policyexemption_subscription')
    @AllowLargeResponse(4096)
    def test_resource_policyexemption_subscription(self, resource_group):
        # under playback, we mock it so the subscription id will be '00000000...' and it will match
        # the same sanitized value in the recording
        if not self.in_recording:
            with mock.patch('azure.cli.command_modules.resource.custom._get_subscription_id_from_subscription',
                            return_value=MOCKED_SUBSCRIPTION_ID):
                self.resource_policyexemption_operations(resource_group, None, '0b1f6471-1bf0-4dda-aec3-cb9272f09590')
        else:
            self.resource_policyexemption_operations(resource_group, None, '0b1f6471-1bf0-4dda-aec3-cb9272f09590')


class ManagedAppDefinitionScenarioTest(ScenarioTest):

    @AllowLargeResponse()
    @ResourceGroupPreparer()
    def test_managedappdef(self, resource_group):

        self.kwargs.update({
            'upn': self.create_random_name('testuser', 15) + '@azuresdkteam.onmicrosoft.com',
            'sub': self.get_subscription_id()
        })

        user_principal = self.cmd(
            'ad user create --display-name tester123 --password Test123456789 --user-principal-name {upn}').get_output_in_json()
        time.sleep(15)  # By-design, it takes some time for RBAC system propagated with graph object change
        principal_id = user_principal['objectId']

        with mock.patch('azure.cli.command_modules.role.custom._gen_guid', side_effect=self.create_guid):
            role_assignment = self.cmd(
                'role assignment create --assignee {upn} --role contributor --scope "/subscriptions/{sub}" ').get_output_in_json()
        from msrestazure.tools import parse_resource_id
        role_definition_id = parse_resource_id(role_assignment['roleDefinitionId'])['name']

        self.kwargs.update({
            'loc': 'eastus',
            'adn': self.create_random_name('testappdefname', 20),
            'addn': self.create_random_name('test_appdef', 20),
            'ad_desc': 'test_appdef_123',
            'new_ad_desc': 'new_test_appdef_123',
            'uri': 'https://raw.githubusercontent.com/Azure/azure-managedapp-samples/master/Managed%20Application%20Sample%20Packages/201-managed-storage-account/managedstorage.zip',
            'auth': principal_id + ':' + role_definition_id,
            'lock': 'None'
        })

        # create a managedapp definition
        self.kwargs['ad_id'] = self.cmd('managedapp definition create -n {adn} --package-file-uri {uri} --display-name {addn} --description {ad_desc} -l {loc} -a {auth} --lock-level {lock} -g {rg}', checks=[
            self.check('name', '{adn}'),
            self.check('displayName', '{addn}'),
            self.check('description', '{ad_desc}'),
            self.check('authorizations[0].principalId', principal_id),
            self.check('authorizations[0].roleDefinitionId', role_definition_id),
            self.check('artifacts[0].name', 'ApplicationResourceTemplate'),
            self.check('artifacts[0].type', 'Template'),
            self.check('artifacts[1].name', 'CreateUiDefinition'),
            self.check('artifacts[1].type', 'Custom')
        ]).get_output_in_json()['id']

        # update a managedapp definition
        self.cmd('managedapp definition update -n {adn} --package-file-uri {uri} --display-name {addn} --description {new_ad_desc} -l {loc} -a {auth} --lock-level {lock} -g {rg}', checks=[
            self.check('name', '{adn}'),
            self.check('displayName', '{addn}'),
            self.check('description', '{new_ad_desc}'),
            self.check('authorizations[0].principalId', principal_id),
            self.check('authorizations[0].roleDefinitionId', role_definition_id),
            self.check('artifacts[0].name', 'ApplicationResourceTemplate'),
            self.check('artifacts[0].type', 'Template'),
            self.check('artifacts[1].name', 'CreateUiDefinition'),
            self.check('artifacts[1].type', 'Custom')
        ])

        self.cmd('managedapp definition list -g {rg}',
                 checks=self.check('[0].name', '{adn}'))

        self.cmd('managedapp definition show --ids {ad_id}', checks=[
            self.check('name', '{adn}'),
            self.check('displayName', '{addn}'),
            self.check('description', '{new_ad_desc}'),
            self.check('authorizations[0].principalId', principal_id),
            self.check('authorizations[0].roleDefinitionId', role_definition_id),
            self.check('artifacts[0].name', 'ApplicationResourceTemplate'),
            self.check('artifacts[0].type', 'Template'),
            self.check('artifacts[1].name', 'CreateUiDefinition'),
            self.check('artifacts[1].type', 'Custom')
        ])

        self.cmd('managedapp definition delete -g {rg} -n {adn}')
        self.cmd('managedapp definition list -g {rg}', checks=self.is_empty())

        self.cmd('role assignment delete --assignee {upn} --role contributor ')
        self.cmd('ad user delete --upn-or-object-id {upn}')

    @AllowLargeResponse()
    @ResourceGroupPreparer()
    def test_managedappdef_inline(self, resource_group):
        curr_dir = os.path.dirname(os.path.realpath(__file__))

        self.kwargs.update({
            'upn': self.create_random_name('testuser', 15) + '@azuresdkteam.onmicrosoft.com',
            'sub': self.get_subscription_id()
        })

        user_principal = self.cmd(
            'ad user create --display-name tester123 --password Test123456789 --user-principal-name {upn}').get_output_in_json()
        time.sleep(15)  # By-design, it takes some time for RBAC system propagated with graph object change
        principal_id = user_principal['objectId']

        with mock.patch('azure.cli.command_modules.role.custom._gen_guid', side_effect=self.create_guid):
            role_assignment = self.cmd(
                'role assignment create --assignee {upn} --role contributor --scope "/subscriptions/{sub}" ').get_output_in_json()
        from msrestazure.tools import parse_resource_id
        role_definition_id = parse_resource_id(role_assignment['roleDefinitionId'])['name']

        self.kwargs.update({
            'loc': 'eastus',
            'adn': self.create_random_name('testappdefname', 20),
            'addn': self.create_random_name('test_appdef', 20),
            'ad_desc': 'test_appdef_123',
            'auth': principal_id + ':' + role_definition_id,
            'lock': 'None',
            'ui_file': os.path.join(curr_dir, 'sample_create_ui_definition.json').replace('\\', '\\\\'),
            'main_file': os.path.join(curr_dir, 'sample_main_template.json').replace('\\', '\\\\')
        })

        # create a managedapp definition with inline params for create-ui-definition and main-template
        self.kwargs['ad_id'] = self.cmd('managedapp definition create -n {adn} --create-ui-definition @"{ui_file}" --main-template @"{main_file}" --display-name {addn} --description {ad_desc} -l {loc} -a {auth} --lock-level {lock} -g {rg}', checks=[
            self.check('name', '{adn}'),
            self.check('displayName', '{addn}'),
            self.check('description', '{ad_desc}'),
            self.check('authorizations[0].principalId', principal_id),
            self.check('authorizations[0].roleDefinitionId', role_definition_id),
            self.check('artifacts[0].name', 'ApplicationResourceTemplate'),
            self.check('artifacts[0].type', 'Template'),
            self.check('artifacts[1].name', 'CreateUiDefinition'),
            self.check('artifacts[1].type', 'Custom')
        ]).get_output_in_json()['id']

        self.cmd('managedapp definition list -g {rg}',
                 checks=self.check('[0].name', '{adn}'))

        self.cmd('managedapp definition show --ids {ad_id}', checks=[
            self.check('name', '{adn}'),
            self.check('displayName', '{addn}'),
            self.check('description', '{ad_desc}'),
            self.check('authorizations[0].principalId', principal_id),
            self.check('authorizations[0].roleDefinitionId', role_definition_id),
            self.check('artifacts[0].name', 'ApplicationResourceTemplate'),
            self.check('artifacts[0].type', 'Template'),
            self.check('artifacts[1].name', 'CreateUiDefinition'),
            self.check('artifacts[1].type', 'Custom')
        ])

        self.cmd('managedapp definition delete -g {rg} -n {adn}')
        self.cmd('managedapp definition list -g {rg}', checks=self.is_empty())

        self.cmd('role assignment delete --assignee {upn} --role contributor ')
        self.cmd('ad user delete --upn-or-object-id {upn}')


class ManagedAppScenarioTest(ScenarioTest):

    @AllowLargeResponse()
    @ResourceGroupPreparer()
    def test_managedapp(self, resource_group):

        self.kwargs.update({
            'upn': self.create_random_name('testuser', 15) + '@azuresdkteam.onmicrosoft.com',
            'sub': self.get_subscription_id()
        })

        user_principal = self.cmd('ad user create --display-name tester123 --password Test123456789 --user-principal-name {upn}').get_output_in_json()
        time.sleep(15)  # By-design, it takes some time for RBAC system propagated with graph object change

        with mock.patch('azure.cli.command_modules.role.custom._gen_guid', side_effect=self.create_guid):
            role_assignment = self.cmd('role assignment create --assignee {upn} --role contributor --scope "/subscriptions/{sub}" ').get_output_in_json()
        from msrestazure.tools import parse_resource_id
        role_definition_id = parse_resource_id(role_assignment['roleDefinitionId'])['name']

        self.kwargs.update({
            'loc': 'westcentralus',
            'adn': 'testappdefname',
            'addn': 'test_appdef_123',
            'ad_desc': 'test_appdef_123',
            'uri': 'https://github.com/Azure/azure-managedapp-samples/raw/master/Managed%20Application%20Sample%20Packages/201-managed-storage-account/managedstorage.zip',
            'auth': user_principal['objectId'] + ':' + role_definition_id,
            'lock': 'None',
            'rg': resource_group
        })

        self.kwargs['ad_id'] = self.cmd('managedapp definition create -n {adn} --package-file-uri {uri} --display-name {addn} --description {ad_desc} -l {loc} -a {auth} --lock-level {lock} -g {rg}').get_output_in_json()['id']

        # create a managedapp
        self.kwargs.update({
            'man': 'mymanagedapp',
            'ma_loc': 'westcentralus',
            'ma_kind': 'servicecatalog',
            'ma_rg': self.create_random_name('climanagedapp', 25),
            'param': '\'{\"storageAccountNamePrefix\": {\"value\": \"mytest\"}, \"storageAccountType\": {\"value\": \"Standard_LRS\"}}\''
        })
        self.kwargs['ma_rg_id'] = '/subscriptions/{sub}/resourceGroups/{ma_rg}'.format(**self.kwargs)

        self.kwargs['ma_id'] = self.cmd('managedapp create -n {man} -g {rg} -l {ma_loc} --kind {ma_kind} -m {ma_rg_id} -d {ad_id} --parameters {param} --tags "key=val" ', checks=[
            self.check('name', '{man}'),
            self.check('type', 'Microsoft.Solutions/applications'),
            self.check('kind', 'servicecatalog'),
            self.check('managedResourceGroupId', '{ma_rg_id}'),
            self.check('tags', {'key': 'val'})
        ]).get_output_in_json()['id']

        self.cmd('managedapp list -g {rg}', checks=self.check('[0].name', '{man}'))

        self.cmd('managedapp show --ids {ma_id}', checks=[
            self.check('name', '{man}'),
            self.check('type', 'Microsoft.Solutions/applications'),
            self.check('kind', 'servicecatalog'),
            self.check('managedResourceGroupId', '{ma_rg_id}')
        ])

        self.cmd('managedapp delete -g {rg} -n {man}')
        self.cmd('managedapp list -g {rg}', checks=self.is_empty())

        self.cmd('role assignment delete --assignee {upn} --role contributor ')
        self.cmd('ad user delete --upn-or-object-id {upn}')


class CrossRGDeploymentScenarioTest(ScenarioTest):

    @ResourceGroupPreparer(name_prefix='cli_test_cross_rg_alt', parameter_name='resource_group_cross')
    @ResourceGroupPreparer(name_prefix='cli_test_cross_rg_deploy')
    def test_group_deployment_crossrg(self, resource_group, resource_group_cross):
        curr_dir = os.path.dirname(os.path.realpath(__file__))

        self.kwargs.update({
            'rg1': resource_group,
            'rg2': resource_group_cross,
            'tf': os.path.join(curr_dir, 'crossrg_deploy.json').replace('\\', '\\\\'),
            'dn': self.create_random_name('azure-cli-crossrgdeployment', 40),
            'sa1': create_random_name(prefix='crossrg'),
            'sa2': create_random_name(prefix='crossrg')
        })

        self.cmd('group deployment validate -g {rg1} --template-file "{tf}" --parameters CrossRg={rg2} StorageAccountName1={sa1} StorageAccountName2={sa2}', checks=[
            self.check('properties.provisioningState', 'Succeeded')
        ])

        with self.assertRaises(CLIError):
            self.cmd('group deployment validate -g {rg1} --template-file "{tf}" --parameters CrossRg=SomeRandomRG StorageAccountName1={sa1} StorageAccountName2={sa2}')

        self.cmd('group deployment create -g {rg1} -n {dn} --template-file "{tf}" --parameters CrossRg={rg2}', checks=[
            self.check('properties.provisioningState', 'Succeeded'),
            self.check('resourceGroup', '{rg1}'),
        ])
        self.cmd('group deployment list -g {rg1}', checks=[
            self.check('[0].name', '{dn}'),
            self.check('[0].resourceGroup', '{rg1}')
        ])
        self.cmd('group deployment show -g {rg1} -n {dn}', checks=[
            self.check('name', '{dn}'),
            self.check('resourceGroup', '{rg1}')
        ])
        self.cmd('group deployment operation list -g {rg1} -n {dn}', checks=[
            self.check('length([])', 3),
            self.check('[0].resourceGroup', '{rg1}')
        ])


class CrossTenantDeploymentScenarioTest(LiveScenarioTest):

    @ResourceGroupPreparer(name_prefix='cli_test_cross_tenant_deploy', location='eastus')
    @ResourceGroupPreparer(name_prefix='cli_test_cross_tenant_deploy', location='eastus',
                           parameter_name='another_resource_group', subscription=AUX_SUBSCRIPTION)
    def test_group_deployment_cross_tenant(self, resource_group, another_resource_group):
        # Prepare Network Interface
        self.kwargs.update({
            'vm_rg': resource_group,
            'vnet': 'clivmVNET',
            'subnet': 'clivmSubnet',
            'nsg': 'clivmNSG',
            'ip': 'clivmPublicIp',
            'nic': 'clivmVMNic'
        })
        self.cmd('network vnet create -n {vnet} -g {vm_rg} --subnet-name {subnet}')
        self.cmd('network nsg create -n {nsg} -g {vm_rg}')
        self.cmd('network public-ip create -n {ip} -g {vm_rg} --allocation-method Dynamic')
        res = self.cmd('network nic create -n {nic} -g {vm_rg} --subnet {subnet} --vnet {vnet} --network-security-group {nsg} --public-ip-address {ip}').get_output_in_json()
        self.kwargs.update({
            'nic_id': res['NewNIC']['id']
        })

        # Prepare SIG in another tenant
        self.kwargs.update({
            'location': 'eastus',
            'vm': self.create_random_name('cli_crosstenantvm', 40),
            'gallery': self.create_random_name('cli_crosstenantgallery', 40),
            'image': self.create_random_name('cli_crosstenantimage', 40),
            'version': '1.1.2',
            'captured': self.create_random_name('cli_crosstenantmanagedimage', 40),
            'aux_sub': AUX_SUBSCRIPTION,
            'rg': another_resource_group,
            'aux_tenant': AUX_TENANT
        })

        self.cmd('sig create -g {rg} --gallery-name {gallery} --subscription {aux_sub}', checks=self.check('name', self.kwargs['gallery']))
        self.cmd('sig image-definition create -g {rg} --gallery-name {gallery} --gallery-image-definition {image} --os-type linux -p publisher1 -f offer1 -s sku1 --subscription {aux_sub}',
                 checks=self.check('name', self.kwargs['image']))
        self.cmd('sig image-definition show -g {rg} --gallery-name {gallery} --gallery-image-definition {image} --subscription {aux_sub}',
                 checks=self.check('name', self.kwargs['image']))

        self.cmd('vm create -g {rg} -n {vm} --image ubuntults --admin-username clitest1 --generate-ssh-key --subscription {aux_sub}')
        self.cmd(
            'vm run-command invoke -g {rg} -n {vm} --command-id RunShellScript --scripts "echo \'sudo waagent -deprovision+user --force\' | at -M now + 1 minutes" --subscription {aux_sub}')
        time.sleep(70)

        self.cmd('vm deallocate -g {rg} -n {vm} --subscription {aux_sub}')
        self.cmd('vm generalize -g {rg} -n {vm} --subscription {aux_sub}')
        self.cmd('image create -g {rg} -n {captured} --source {vm} --subscription {aux_sub}')
        res = self.cmd(
            'sig image-version create -g {rg} --gallery-name {gallery} --gallery-image-definition {image} --gallery-image-version {version} --managed-image {captured} --replica-count 1 --subscription {aux_sub}').get_output_in_json()
        self.kwargs.update({
            'sig_id': res['id']
        })

        # Cross tenant deploy
        curr_dir = os.path.dirname(os.path.realpath(__file__))

        self.kwargs.update({
            'tf': os.path.join(curr_dir, 'crosstenant_vm_deploy.json').replace('\\', '\\\\'),
            'dn': self.create_random_name('cli-crosstenantdeployment', 40),
            'dn1': self.create_random_name('cli-crosstenantdeployment1', 40),
            'dn2': self.create_random_name('cli-crosstenantdeployment2', 40),
            'dn3': self.create_random_name('cli-crosstenantdeployment3', 40)
        })

        self.cmd('group deployment validate -g {vm_rg} --template-file "{tf}" --parameters SIG_ImageVersion_id={sig_id} NIC_id={nic_id}', checks=[
            self.check('properties.provisioningState', 'Succeeded')
        ])

        self.cmd('group deployment create -g {vm_rg} -n {dn} --template-file "{tf}" --parameters SIG_ImageVersion_id={sig_id} NIC_id={nic_id} --aux-subs "{aux_sub}"', checks=[
            self.check('properties.provisioningState', 'Succeeded'),
            self.check('resourceGroup', '{vm_rg}')
        ])
        self.cmd('group deployment list -g {vm_rg}', checks=[
            self.check('[0].name', '{dn}'),
            self.check('[0].resourceGroup', '{vm_rg}')
        ])
        self.cmd('group deployment show -g {vm_rg} -n {dn}', checks=[
            self.check('name', '{dn}'),
            self.check('resourceGroup', '{vm_rg}')
        ])

        self.cmd('group deployment create -g {vm_rg} -n {dn1} --template-file "{tf}" --parameters SIG_ImageVersion_id={sig_id} NIC_id={nic_id} --aux-tenants "{aux_tenant}"', checks=[
            self.check('properties.provisioningState', 'Succeeded'),
            self.check('resourceGroup', '{vm_rg}')
        ])
        self.cmd('group deployment list -g {vm_rg}', checks=[
            self.check('[0].name', '{dn1}'),
            self.check('[0].resourceGroup', '{vm_rg}')
        ])
        self.cmd('group deployment show -g {vm_rg} -n {dn1}', checks=[
            self.check('name', '{dn1}'),
            self.check('resourceGroup', '{vm_rg}')
        ])

        self.cmd('group deployment create -g {vm_rg} -n {dn2} --template-file "{tf}" --parameters SIG_ImageVersion_id={sig_id} NIC_id={nic_id} --aux-subs "{aux_sub}" -j', checks=[
            self.check('properties.provisioningState', 'Succeeded'),
            self.check('resourceGroup', '{vm_rg}')
        ])
        self.cmd('group deployment list -g {vm_rg}', checks=[
            self.check('[0].name', '{dn2}'),
            self.check('[0].resourceGroup', '{vm_rg}')
        ])
        self.cmd('group deployment show -g {vm_rg} -n {dn2}', checks=[
            self.check('name', '{dn2}'),
            self.check('resourceGroup', '{vm_rg}')
        ])

        self.cmd('group deployment create -g {vm_rg} -n {dn3} --template-file "{tf}" --parameters SIG_ImageVersion_id={sig_id} NIC_id={nic_id} --aux-tenants "{aux_tenant}" -j', checks=[
            self.check('properties.provisioningState', 'Succeeded'),
            self.check('resourceGroup', '{vm_rg}')
        ])
        self.cmd('group deployment list -g {vm_rg}', checks=[
            self.check('[0].name', '{dn3}'),
            self.check('[0].resourceGroup', '{vm_rg}')
        ])
        self.cmd('group deployment show -g {vm_rg} -n {dn3}', checks=[
            self.check('name', '{dn3}'),
            self.check('resourceGroup', '{vm_rg}')
        ])

        with self.assertRaises(AssertionError):
            self.cmd('group deployment create -g {vm_rg} -n {dn} --template-file "{tf}" --parameters SIG_ImageVersion_id={sig_id} NIC_id={nic_id} --aux-tenants "{aux_tenant}" --aux-subs "{aux_sub}"')

    @ResourceGroupPreparer(name_prefix='cli_test_deployment_group_cross_tenant', location='eastus')
    @ResourceGroupPreparer(name_prefix='cli_test_deployment_group_cross_tenant', location='eastus',
                           parameter_name='another_resource_group', subscription=AUX_SUBSCRIPTION)
    def test_deployment_group_cross_tenant(self, resource_group, another_resource_group):
        # Prepare Network Interface
        self.kwargs.update({
            'vm_rg': resource_group,
            'vnet': 'clivmVNET',
            'subnet': 'clivmSubnet',
            'nsg': 'clivmNSG',
            'ip': 'clivmPublicIp',
            'nic': 'clivmVMNic'
        })
        self.cmd('network vnet create -n {vnet} -g {vm_rg} --subnet-name {subnet}')
        self.cmd('network nsg create -n {nsg} -g {vm_rg}')
        self.cmd('network public-ip create -n {ip} -g {vm_rg} --allocation-method Dynamic')
        res = self.cmd('network nic create -n {nic} -g {vm_rg} --subnet {subnet} --vnet {vnet} --network-security-group {nsg} --public-ip-address {ip}').get_output_in_json()
        self.kwargs.update({
            'nic_id': res['NewNIC']['id']
        })

        # Prepare SIG in another tenant
        self.kwargs.update({
            'location': 'eastus',
            'vm': self.create_random_name('cli_crosstenantvm', 40),
            'gallery': self.create_random_name('cli_crosstenantgallery', 40),
            'image': self.create_random_name('cli_crosstenantimage', 40),
            'version': '1.1.2',
            'captured': self.create_random_name('cli_crosstenantmanagedimage', 40),
            'aux_sub': AUX_SUBSCRIPTION,
            'rg': another_resource_group,
            'aux_tenant': AUX_TENANT
        })

        self.cmd('sig create -g {rg} --gallery-name {gallery} --subscription {aux_sub}', checks=self.check('name', self.kwargs['gallery']))
        self.cmd('sig image-definition create -g {rg} --gallery-name {gallery} --gallery-image-definition {image} --os-type linux -p publisher1 -f offer1 -s sku1 --subscription {aux_sub}',
                 checks=self.check('name', self.kwargs['image']))
        self.cmd('sig image-definition show -g {rg} --gallery-name {gallery} --gallery-image-definition {image} --subscription {aux_sub}',
                 checks=self.check('name', self.kwargs['image']))

        self.cmd('vm create -g {rg} -n {vm} --image ubuntults --admin-username clitest1 --generate-ssh-key --subscription {aux_sub}')
        self.cmd(
            'vm run-command invoke -g {rg} -n {vm} --command-id RunShellScript --scripts "echo \'sudo waagent -deprovision+user --force\' | at -M now + 1 minutes" --subscription {aux_sub}')
        time.sleep(70)

        self.cmd('vm deallocate -g {rg} -n {vm} --subscription {aux_sub}')
        self.cmd('vm generalize -g {rg} -n {vm} --subscription {aux_sub}')
        self.cmd('image create -g {rg} -n {captured} --source {vm} --subscription {aux_sub}')
        res = self.cmd(
            'sig image-version create -g {rg} --gallery-name {gallery} --gallery-image-definition {image} --gallery-image-version {version} --managed-image {captured} --replica-count 1 --subscription {aux_sub}').get_output_in_json()
        self.kwargs.update({
            'sig_id': res['id']
        })

        # Cross tenant deploy
        curr_dir = os.path.dirname(os.path.realpath(__file__))

        self.kwargs.update({
            'tf': os.path.join(curr_dir, 'crosstenant_vm_deploy.json').replace('\\', '\\\\'),
            'dn': self.create_random_name('cli-crosstenantdeployment', 40),
            'dn1': self.create_random_name('cli-crosstenantdeployment1', 40),
            'dn2': self.create_random_name('cli-crosstenantdeployment2', 40),
            'dn3': self.create_random_name('cli-crosstenantdeployment3', 40)
        })

        self.cmd('deployment group validate -g {vm_rg} --template-file "{tf}" --parameters SIG_ImageVersion_id={sig_id} NIC_id={nic_id}', checks=[
            self.check('properties.provisioningState', 'Succeeded')
        ])

        self.cmd('deployment group create -g {vm_rg} -n {dn} --template-file "{tf}" --parameters SIG_ImageVersion_id={sig_id} NIC_id={nic_id} --aux-subs "{aux_sub}"', checks=[
            self.check('properties.provisioningState', 'Succeeded'),
            self.check('resourceGroup', '{vm_rg}')
        ])
        self.cmd('deployment group list -g {vm_rg}', checks=[
            self.check('[0].name', '{dn}'),
            self.check('[0].resourceGroup', '{vm_rg}')
        ])
        self.cmd('deployment group show -g {vm_rg} -n {dn}', checks=[
            self.check('name', '{dn}'),
            self.check('resourceGroup', '{vm_rg}')
        ])

        self.cmd('deployment group create -g {vm_rg} -n {dn1} --template-file "{tf}" --parameters SIG_ImageVersion_id={sig_id} NIC_id={nic_id} --aux-tenants "{aux_tenant}"', checks=[
            self.check('properties.provisioningState', 'Succeeded'),
            self.check('resourceGroup', '{vm_rg}')
        ])
        self.cmd('deployment group list -g {vm_rg}', checks=[
            self.check('[0].name', '{dn1}'),
            self.check('[0].resourceGroup', '{vm_rg}')
        ])
        self.cmd('deployment group show -g {vm_rg} -n {dn1}', checks=[
            self.check('name', '{dn1}'),
            self.check('resourceGroup', '{vm_rg}')
        ])

        self.cmd('deployment group create -g {vm_rg} -n {dn2} --template-file "{tf}" --parameters SIG_ImageVersion_id={sig_id} NIC_id={nic_id} --aux-subs "{aux_sub}" -j', checks=[
            self.check('properties.provisioningState', 'Succeeded'),
            self.check('resourceGroup', '{vm_rg}')
        ])
        self.cmd('deployment group list -g {vm_rg}', checks=[
            self.check('[0].name', '{dn2}'),
            self.check('[0].resourceGroup', '{vm_rg}')
        ])
        self.cmd('deployment group show -g {vm_rg} -n {dn2}', checks=[
            self.check('name', '{dn2}'),
            self.check('resourceGroup', '{vm_rg}')
        ])

        self.cmd('deployment group create -g {vm_rg} -n {dn3} --template-file "{tf}" --parameters SIG_ImageVersion_id={sig_id} NIC_id={nic_id} --aux-tenants "{aux_tenant}" -j', checks=[
            self.check('properties.provisioningState', 'Succeeded'),
            self.check('resourceGroup', '{vm_rg}')
        ])
        self.cmd('deployment group list -g {vm_rg}', checks=[
            self.check('[0].name', '{dn3}'),
            self.check('[0].resourceGroup', '{vm_rg}')
        ])
        self.cmd('deployment group show -g {vm_rg} -n {dn3}', checks=[
            self.check('name', '{dn3}'),
            self.check('resourceGroup', '{vm_rg}')
        ])

        with self.assertRaises(AssertionError):
            self.cmd('deployment group create -g {vm_rg} -n {dn} --template-file "{tf}" --parameters SIG_ImageVersion_id={sig_id} NIC_id={nic_id} --aux-tenants "{aux_tenant}" --aux-subs "{aux_sub}"')


class InvokeActionTest(ScenarioTest):
    @ResourceGroupPreparer(name_prefix='cli_test_invoke_action')
    def test_invoke_action(self, resource_group):

        self.kwargs.update({
            'vm': self.create_random_name('cli-test-vm', 30),
            'user': 'ubuntu',
            'pass': self.create_random_name('Longpassword#1', 30)
        })

        self.kwargs['vm_id'] = self.cmd('vm create -g {rg} -n {vm} --use-unmanaged-disk --image UbuntuLTS --admin-username {user} --admin-password {pass} --authentication-type password --nsg-rule None').get_output_in_json()['id']

        self.cmd('resource invoke-action --action powerOff --ids {vm_id}')
        self.cmd('resource invoke-action --action generalize --ids {vm_id}')
        self.cmd('resource invoke-action --action deallocate --ids {vm_id}')

        self.kwargs['request_body'] = '{\\"vhdPrefix\\":\\"myPrefix\\",\\"destinationContainerName\\":\\"container\\",\\"overwriteVhds\\":\\"true\\"}'

        self.cmd('resource invoke-action --action capture --ids {vm_id} --request-body {request_body}')


class GlobalIdsScenarioTest(ScenarioTest):
    @ResourceGroupPreparer(name_prefix='cli_test_global_ids')
    def test_global_ids(self, resource_group):

        self.kwargs.update({
            'vnet': 'vnet1'
        })
        self.kwargs['vnet_id'] = self.cmd('network vnet create -g {rg} -n {vnet}').get_output_in_json()['newVNet']['id']
        # command will fail if the other parameters were actually used
        self.cmd('network vnet show --subscription fakesub --resource-group fakerg -n fakevnet --ids {vnet_id}')


class ResourceGroupLocalContextScenarioTest(LocalContextScenarioTest):

    def test_resource_group_local_context(self):
        self.kwargs.update({
            'group1': 'test_local_context_group_1',
            'group2': 'test_local_context_group_2',
            'location': 'eastasia'
        })
        self.cmd('group create -n {group1} -l {location}', checks=[
            self.check('name', self.kwargs['group1']),
            self.check('location', self.kwargs['location'])
        ])
        self.cmd('group show', checks=[
            self.check('name', self.kwargs['group1']),
            self.check('location', self.kwargs['location'])
        ])
        with self.assertRaisesRegex(SystemExit, '2'):
            self.cmd('group delete')
        self.cmd('group delete -n {group1} -y')
        self.cmd('group create -n {group2}', checks=[
            self.check('name', self.kwargs['group2']),
            self.check('location', self.kwargs['location'])
        ])
        self.cmd('group delete -n {group2} -y')


class BicepScenarioTest(ScenarioTest):

    @AllowLargeResponse()
    def test_bicep_list_versions(self):
        self.cmd('az bicep list-versions', checks=[
            self.greater_than('length(@)', 0)
        ])


# Because don't want to record bicep cli binary
class BicepBuildTest(LiveScenarioTest):
    
    def test_bicep_build_decompile(self):
        curr_dir = os.path.dirname(os.path.realpath(__file__))
        tf = os.path.join(curr_dir, 'storage_account_deploy.bicep').replace('\\', '\\\\')
        build_path = os.path.join(curr_dir, 'test.json').replace('\\', '\\\\')
        decompile_path = os.path.join(curr_dir, 'test.bicep').replace('\\', '\\\\')
        self.kwargs.update({
            'tf': tf,
            'build_path': build_path,
            'decompile_path': decompile_path
        })

        self.cmd('az bicep build -f {tf} --outfile {build_path}')
        self.cmd('az bicep decompile -f {build_path}')

        if os.path.exists(build_path):
            os.remove(build_path)
        if os.path.exists(decompile_path):
            os.remove(decompile_path)


class BicepInstallationTest(LiveScenarioTest):
    def setup(self):
        super().setup()
        self.cmd('az bicep uninstall')

    def tearDown(self):
        super().tearDown()
        self.cmd('az bicep uninstall')
        
    def test_install_and_upgrade(self):
        self.cmd('az bicep install')
        self.cmd('az bicep version')
        
        self.cmd('az bicep uninstall')
        
        self.cmd('az bicep install --target-platform win-x64')
        self.cmd('az bicep version')

        self.cmd('az bicep uninstall')

        self.cmd('az bicep install --version v0.4.63')
        self.cmd('az bicep upgrade')
        self.cmd('az bicep version')
        
        self.cmd('az bicep uninstall')
        
        self.cmd('az bicep install --version v0.4.63')
        self.cmd('az bicep upgrade -t win-x64')
        self.cmd('az bicep version')


class DeploymentWithBicepScenarioTest(LiveScenarioTest):
    def setup(self):
        super.setup()
        self.cmd('az bicep uninstall')

    def tearDown(self):
        super().tearDown()
        self.cmd('az bicep uninstall')

    @ResourceGroupPreparer(name_prefix='cli_test_deployment_with_bicep')
    def test_resource_group_level_deployment_with_bicep(self):
        curr_dir = os.path.dirname(os.path.realpath(__file__))
        self.kwargs.update({
            'tf': os.path.join(curr_dir, 'storage_account_deploy.bicep').replace('\\', '\\\\'),
        })

        self.cmd('deployment group validate --resource-group {rg} --template-file "{tf}"', checks=[
            self.check('properties.provisioningState', 'Succeeded')
        ])

        self.cmd('deployment group what-if --resource-group {rg} --template-file "{tf}" --no-pretty-print', checks=[
            self.check('status', 'Succeeded'),
        ])

        self.cmd('deployment group create --resource-group {rg} --template-file "{tf}"', checks=[
            self.check('properties.provisioningState', 'Succeeded')
        ])

    def test_subscription_level_deployment_with_bicep(self):
        curr_dir = os.path.dirname(os.path.realpath(__file__))
        self.kwargs.update({
            'tf': os.path.join(curr_dir, 'policy_definition_deploy_sub.bicep').replace('\\', '\\\\'),
        })

        self.cmd('deployment sub validate --location westus --template-file "{tf}"', checks=[
            self.check('properties.provisioningState', 'Succeeded')
        ])

        self.cmd('deployment sub what-if --location westus --template-file "{tf}" --no-pretty-print', checks=[
            self.check('status', 'Succeeded'),
        ])

        self.cmd('deployment sub create --location westus --template-file "{tf}"', checks=[
            self.check('properties.provisioningState', 'Succeeded')
        ])

    def test_management_group_level_deployment_with_bicep(self):
        curr_dir = os.path.dirname(os.path.realpath(__file__))
        self.kwargs.update({
            'tf': os.path.join(curr_dir, 'policy_definition_deploy_mg.bicep').replace('\\', '\\\\'),
            'mg': self.create_random_name('azure-cli-management', 30)
        })

        self.cmd('account management-group create --name {mg}', checks=[])

        self.cmd('deployment mg validate --management-group-id {mg} --location WestUS --template-file "{tf}"', checks=[
            self.check('properties.provisioningState', 'Succeeded')
        ])

        self.cmd('deployment mg what-if --management-group-id {mg} --location WestUS --template-file "{tf}" --no-pretty-print', checks=[
            self.check('status', 'Succeeded')
        ])

        self.cmd('deployment mg create --management-group-id {mg} --location WestUS --template-file "{tf}"', checks=[
            self.check('properties.provisioningState', 'Succeeded')
        ])

    def test_tenent_level_deployment_with_bicep(self):
        curr_dir = os.path.dirname(os.path.realpath(__file__))
        self.kwargs.update({
            'tf': os.path.join(curr_dir, 'role_definition_deploy_tenant.bicep').replace('\\', '\\\\')
        })

        self.cmd('deployment tenant validate --location WestUS --template-file "{tf}"', checks=[
            self.check('properties.provisioningState', 'Succeeded')
        ])

        self.cmd('deployment tenant what-if --location WestUS --template-file "{tf}" --no-pretty-print', checks=[
            self.check('status', 'Succeeded')
        ])

        self.cmd('deployment tenant create --location WestUS --template-file "{tf}"', checks=[
            self.check('properties.provisioningState', 'Succeeded')
        ])

    @ResourceGroupPreparer(name_prefix='cli_test_template_specs', location='westus')
    def test_create_template_specs_bicep(self, resource_group, resource_group_location):
        curr_dir = os.path.dirname(os.path.realpath(__file__))
        template_spec_name = self.create_random_name('cli-test-create-template-spec', 60)
        self.kwargs.update({
            'template_spec_name': template_spec_name,
            'tf': os.path.join(curr_dir, 'storage_account_deploy.bicep').replace('\\', '\\\\'),
            'resource_group_location': resource_group_location,
            'description': '"AzCLI test root template spec from bicep"',
            'version_description': '"AzCLI test version of root template spec from bicep"',
        })

        result = self.cmd('ts create -g {rg} -n {template_spec_name} -v 1.0 -l {resource_group_location} -f "{tf}" --description {description} --version-description {version_description}', checks=[
            self.check('location', "westus"),
            self.check('mainTemplate.functions', []),
            self.check("name", "1.0")
        ]).get_output_in_json()

        with self.assertRaises(IncorrectUsageError) as err:
            self.cmd('ts create --name {template_spec_name} -g {rg} -l {resource_group_location} --template-file "{tf}"')
            self.assertTrue("please provide --template-uri if --query-string is specified" in str(err.exception))

        # clean up
        self.kwargs['template_spec_id'] = result['id'].replace('/versions/1.0', '')
        self.cmd('ts delete --template-spec {template_spec_id} --yes')


if __name__ == '__main__':
    unittest.main()<|MERGE_RESOLUTION|>--- conflicted
+++ resolved
@@ -3096,21 +3096,6 @@
     def test_show_built_in_policy(self):
         # get the list of builtins, then retrieve each via show and validate the results match
         results = self.cmd('policy definition list --query "[?policyType==\'BuiltIn\']"').get_output_in_json()
-<<<<<<< HEAD
-        import random
-        random_number = random.randint(0, len(results))
-        result = results[random_number]
-        self.kwargs['pn'] = result['name']
-        self.kwargs['dn'] = result['displayName']
-        self.kwargs['desc'] = result['description']
-        self.kwargs['id'] = result['id']
-        self.cmd('policy definition show -n {pn}', checks=[
-            self.check('name', '{pn}'),
-            self.check('description', '{desc}'),
-            self.check('displayName', '{dn}'),
-            self.check('id', '{id}')
-        ])
-=======
         if results:
             result = results[0]
             self.kwargs['pn'] = result['name']
@@ -3123,7 +3108,6 @@
                 self.check('displayName', '{dn}'),
                 self.check('id', '{id}')
             ])
->>>>>>> 37185860
 
     # Because the policy assignment name is generated randomly and automatically, the value of each run is different,
     # so it cannot be rerecord.
