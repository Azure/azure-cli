--- conflicted
+++ resolved
@@ -13,25 +13,19 @@
       Content-Length:
       - '0'
       ParameterSetName:
-      - -n --account-name --fail-on-exist --metadata --auth-mode
+      - -n --metadata --account-name --auth-mode
       User-Agent:
       - AZURECLI/2.34.1 azsdk-python-storage-queue/12.1.6 Python/3.8.7 (Windows-10-10.0.22000-SP0)
       x-ms-date:
-<<<<<<< HEAD
-      - Thu, 31 Mar 2022 12:17:37 GMT
-=======
-      - Thu, 31 Mar 2022 08:26:51 GMT
->>>>>>> 1000cc88
+      - Tue, 29 Mar 2022 06:57:06 GMT
       x-ms-meta:
-      - '{''a'': ''b'', ''c'': ''d''}'
-      x-ms-meta-a:
-      - b
-      x-ms-meta-c:
-      - d
+      - '{''key1'': ''value1''}'
+      x-ms-meta-key1:
+      - value1
       x-ms-version:
       - '2018-03-28'
     method: PUT
-    uri: https://clitest000002.queue.core.windows.net/queue000003
+    uri: https://storage000002.queue.core.windows.net/queue000003
   response:
     body:
       string: ''
@@ -39,11 +33,7 @@
       content-length:
       - '0'
       date:
-<<<<<<< HEAD
-      - Thu, 31 Mar 2022 12:17:38 GMT
-=======
-      - Thu, 31 Mar 2022 08:26:52 GMT
->>>>>>> 1000cc88
+      - Tue, 29 Mar 2022 06:57:14 GMT
       server:
       - Windows-Azure-Queue/1.0 Microsoft-HTTPAPI/2.0
       x-ms-version:
@@ -67,15 +57,11 @@
       User-Agent:
       - AZURECLI/2.34.1 azsdk-python-storage-queue/12.1.6 Python/3.8.7 (Windows-10-10.0.22000-SP0)
       x-ms-date:
-<<<<<<< HEAD
-      - Thu, 31 Mar 2022 12:17:39 GMT
-=======
-      - Thu, 31 Mar 2022 08:26:53 GMT
->>>>>>> 1000cc88
+      - Tue, 29 Mar 2022 06:57:15 GMT
       x-ms-version:
       - '2018-03-28'
     method: GET
-    uri: https://clitest000002.queue.core.windows.net/queue000003?comp=metadata
+    uri: https://storage000002.queue.core.windows.net/queue000003?comp=metadata
   response:
     body:
       string: ''
@@ -85,19 +71,13 @@
       content-length:
       - '0'
       date:
-<<<<<<< HEAD
-      - Thu, 31 Mar 2022 12:17:42 GMT
-=======
-      - Thu, 31 Mar 2022 08:26:55 GMT
->>>>>>> 1000cc88
+      - Tue, 29 Mar 2022 06:57:16 GMT
       server:
       - Windows-Azure-Queue/1.0 Microsoft-HTTPAPI/2.0
       x-ms-approximate-messages-count:
       - '0'
-      x-ms-meta-a:
-      - b
-      x-ms-meta-c:
-      - d
+      x-ms-meta-key1:
+      - value1
       x-ms-version:
       - '2018-03-28'
     status:
@@ -111,45 +91,33 @@
       Accept-Encoding:
       - gzip, deflate
       CommandName:
-      - storage queue metadata show
+      - storage queue stats
       Connection:
       - keep-alive
       ParameterSetName:
-      - -n --account-name --auth-mode
+      - --account-name --auth-mode
       User-Agent:
       - AZURECLI/2.34.1 azsdk-python-storage-queue/12.1.6 Python/3.8.7 (Windows-10-10.0.22000-SP0)
       x-ms-date:
-<<<<<<< HEAD
-      - Thu, 31 Mar 2022 12:17:44 GMT
-=======
-      - Thu, 31 Mar 2022 08:26:56 GMT
->>>>>>> 1000cc88
+      - Tue, 29 Mar 2022 06:57:17 GMT
       x-ms-version:
       - '2018-03-28'
     method: GET
-    uri: https://clitest000002.queue.core.windows.net/queue000003?comp=metadata
+    uri: https://storage000002-secondary.queue.core.windows.net/?restype=service&comp=stats
   response:
     body:
-      string: ''
+      string: "\uFEFF<?xml version=\"1.0\" encoding=\"utf-8\"?><StorageServiceStats><GeoReplication><Status>unavailable</Status><LastSyncTime></LastSyncTime></GeoReplication></StorageServiceStats>"
     headers:
       cache-control:
       - no-cache
-      content-length:
-      - '0'
+      content-type:
+      - application/xml
       date:
-<<<<<<< HEAD
-      - Thu, 31 Mar 2022 12:17:44 GMT
-=======
-      - Thu, 31 Mar 2022 08:26:59 GMT
->>>>>>> 1000cc88
+      - Tue, 29 Mar 2022 06:57:20 GMT
       server:
       - Windows-Azure-Queue/1.0 Microsoft-HTTPAPI/2.0
-      x-ms-approximate-messages-count:
-      - '0'
-      x-ms-meta-a:
-      - b
-      x-ms-meta-c:
-      - d
+      transfer-encoding:
+      - chunked
       x-ms-version:
       - '2018-03-28'
     status:
@@ -163,29 +131,21 @@
       Accept-Encoding:
       - gzip, deflate
       CommandName:
-      - storage queue metadata update
+      - storage queue delete
       Connection:
       - keep-alive
       Content-Length:
       - '0'
       ParameterSetName:
-      - -n --account-name --metadata --auth-mode
+      - -n --account-name --auth-mode
       User-Agent:
       - AZURECLI/2.34.1 azsdk-python-storage-queue/12.1.6 Python/3.8.7 (Windows-10-10.0.22000-SP0)
       x-ms-date:
-<<<<<<< HEAD
-      - Thu, 31 Mar 2022 12:17:45 GMT
-      x-ms-meta-e:
-      - f
-      x-ms-meta-g:
-      - h
-=======
-      - Thu, 31 Mar 2022 08:27:01 GMT
->>>>>>> 1000cc88
+      - Tue, 29 Mar 2022 06:57:23 GMT
       x-ms-version:
       - '2018-03-28'
-    method: PUT
-    uri: https://clitest000002.queue.core.windows.net/queue000003?comp=metadata
+    method: DELETE
+    uri: https://storage000002.queue.core.windows.net/queue000003
   response:
     body:
       string: ''
@@ -193,11 +153,7 @@
       content-length:
       - '0'
       date:
-<<<<<<< HEAD
-      - Thu, 31 Mar 2022 12:17:46 GMT
-=======
-      - Thu, 31 Mar 2022 08:27:02 GMT
->>>>>>> 1000cc88
+      - Tue, 29 Mar 2022 06:57:28 GMT
       server:
       - Windows-Azure-Queue/1.0 Microsoft-HTTPAPI/2.0
       x-ms-version:
@@ -205,48 +161,4 @@
     status:
       code: 204
       message: No Content
-- request:
-    body: null
-    headers:
-      Accept:
-      - application/xml
-      Accept-Encoding:
-      - gzip, deflate
-      CommandName:
-      - storage queue metadata show
-      Connection:
-      - keep-alive
-      ParameterSetName:
-      - -n --account-name --auth-mode
-      User-Agent:
-      - AZURECLI/2.34.1 azsdk-python-storage-queue/12.1.6 Python/3.8.7 (Windows-10-10.0.22000-SP0)
-      x-ms-date:
-      - Thu, 31 Mar 2022 12:17:47 GMT
-      x-ms-version:
-      - '2018-03-28'
-    method: GET
-    uri: https://clitest000002.queue.core.windows.net/queue000003?comp=metadata
-  response:
-    body:
-      string: ''
-    headers:
-      cache-control:
-      - no-cache
-      content-length:
-      - '0'
-      date:
-      - Thu, 31 Mar 2022 12:17:47 GMT
-      server:
-      - Windows-Azure-Queue/1.0 Microsoft-HTTPAPI/2.0
-      x-ms-approximate-messages-count:
-      - '0'
-      x-ms-meta-e:
-      - f
-      x-ms-meta-g:
-      - h
-      x-ms-version:
-      - '2018-03-28'
-    status:
-      code: 200
-      message: OK
 version: 1