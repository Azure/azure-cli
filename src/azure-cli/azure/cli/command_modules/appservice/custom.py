--- conflicted
+++ resolved
@@ -24,7 +24,6 @@
 from six.moves.urllib.request import urlopen  # pylint: disable=import-error, ungrouped-imports
 import OpenSSL.crypto
 from fabric import Connection
-from functools import reduce
 
 from knack.prompting import prompt_pass, NoTTYException
 from knack.util import CLIError
@@ -95,8 +94,6 @@
     # This is to keep the existing appsettings for a newly created webapp on existing webapp name.
     name_validation = client.check_name_availability(name, 'Site')
     if not name_validation.name_available:
-<<<<<<< HEAD
-=======
         if name_validation.reason == 'Invalid':
             raise CLIError(name_validation.message)
         logger.warning("Webapp '%s' already exists. The command will use the existing app's settings.", name)
@@ -109,7 +106,6 @@
             raise CLIError("The webapp '{}' exists in resource group '{}' and does not "
                            "match the value entered '{}'. Please re-run command with the "
                            "correct parameters.". format(name, current_rg, resource_group_name))
->>>>>>> c9e1b504
         existing_app_settings = _generic_site_operation(cmd.cli_ctx, resource_group_name,
                                                         name, 'list_application_settings')
         settings = []
@@ -123,6 +119,7 @@
         site_config.always_on = True
     webapp_def = Site(location=location, site_config=site_config, server_farm_id=plan_info.id, tags=tags,
                       https_only=using_webapp_up)
+    helper = _StackRuntimeHelper(cmd, client, linux=is_linux)
 
     if is_linux:
         if not validate_container_app_create_options(runtime, deployment_container_image_name,
@@ -134,7 +131,7 @@
 
         if runtime:
             site_config.linux_fx_version = runtime
-            match = runtime.lower() in [s.lower() for s in RUNTIME_STACKS['linux']]
+            match = helper.resolve(runtime)
             if not match:
                 raise CLIError("Linux Runtime '{}' is not supported."
                                "Please invoke 'list-runtimes' to cross check".format(runtime))
@@ -163,19 +160,9 @@
             raise CLIError("usage error: --startup-file or --deployment-container-image-name or "
                            "--multicontainer-config-type and --multicontainer-config-file is "
                            "only appliable on linux webapp")
-        match = runtime.lower() in [s.lower() for s in RUNTIME_STACKS['windows']]
+        match = helper.resolve(runtime)
         if not match:
             raise CLIError("Runtime '{}' is not supported. Please invoke 'list-runtimes' to cross check".format(runtime))  # pylint: disable=line-too-long
-<<<<<<< HEAD
-        # Be consistent with portal: any windows webapp should have this even it doesn't have node in the stack
-        if name_validation.name_available:
-            site_config.app_settings.append(NameValuePair(name="WEBSITE_NODE_DEFAULT_VERSION",
-                                                          value=node_default_version))
-    else:  # windows webapp without runtime specified
-        if name_validation.name_available:
-            site_config.app_settings.append(NameValuePair(name="WEBSITE_NODE_DEFAULT_VERSION",
-                                                          value=node_default_version))
-=======
         match['setter'](cmd=cmd, stack=match, site_config=site_config)
 
         # Be consistent with portal: any windows webapp should have this even it doesn't have node in the stack
@@ -187,7 +174,6 @@
         if name_validation.name_available:
             site_config.app_settings.append(NameValuePair(name="WEBSITE_NODE_DEFAULT_VERSION",
                                                           value=node_default_version))
->>>>>>> c9e1b504
 
     if site_config.app_settings:
         for setting in site_config.app_settings:
@@ -826,13 +812,8 @@
 
 def list_runtimes_hardcoded(linux=False):
     if linux:
-<<<<<<< HEAD
-        return [s for s in RUNTIME_STACKS['linux']]
-    return [s for s in RUNTIME_STACKS['windows']]
-=======
         return [s['displayName'] for s in get_file_json(RUNTIME_STACKS)['linux']]
     return [s['displayName'] for s in get_file_json(RUNTIME_STACKS)['windows']]
->>>>>>> c9e1b504
 
 
 def _rename_server_farm_props(webapp):
@@ -2867,14 +2848,11 @@
 
 def _get_app_setting_set_functionapp(site_config, app_setting):
     return list(filter(lambda x: x.name == app_setting, site_config.app_settings))
-<<<<<<< HEAD
-=======
 
 
 def _convert_camel_to_snake_case(text):
     return reduce(lambda x, y: x + ('_' if y.isupper() else '') + y, text).lower()
 
->>>>>>> c9e1b504
 
 def _get_runtime_version_functionapp(version_string, is_linux):
     import re
@@ -2882,19 +2860,6 @@
     if windows_match:
         return float(windows_match.group(1))
 
-<<<<<<< HEAD
-def _convert_camel_to_snake_case(text):
-    return reduce(lambda x, y: x + ('_' if y.isupper() else '') + y, text).lower()
-
-
-def _get_runtime_version_functionapp(version_string, is_linux):
-    import re
-    windows_match = re.fullmatch(FUNCTIONS_WINDOWS_RUNTIME_VERSION_REGEX, version_string)
-    if windows_match:
-        return float(windows_match.group(1))
-
-=======
->>>>>>> c9e1b504
     linux_match = re.fullmatch(FUNCTIONS_LINUX_RUNTIME_VERSION_REGEX, version_string)
     if linux_match:
         return float(linux_match.group(1))
