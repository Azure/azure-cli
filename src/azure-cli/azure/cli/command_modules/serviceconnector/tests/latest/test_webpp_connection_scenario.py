# --------------------------------------------------------------------------
# Copyright (c) Microsoft Corporation. All rights reserved.
# Licensed under the MIT License. See License.txt in the project root for
# license information.
# --------------------------------------------------------------------------

import unittest
from azure.cli.core.commands.client_factory import get_subscription_id
from azure.cli.testsdk import (
    ScenarioTest,
    record_only,
    live_only
)
from azure.cli.command_modules.serviceconnector._resource_config import (
    RESOURCE,
    SOURCE_RESOURCES,
    TARGET_RESOURCES
)
from ._test_utils import CredentialReplacer, ConfigCredentialReplacer

class WebAppConnectionScenarioTest(ScenarioTest):

    def __init__(self, method_name):
        super(WebAppConnectionScenarioTest, self).__init__(
            method_name,
            recording_processors=[CredentialReplacer(), ConfigCredentialReplacer()]
        )

    @record_only()
    def test_webapp_appconfig_e2e(self):
        self.kwargs.update({
            'subscription': get_subscription_id(self.cli_ctx),
            'source_resource_group': 'servicelinker-test-linux-group',
            'target_resource_group': 'servicelinker-test-linux-group',
            'site': 'servicelinker-config-app',
            'config_store': 'servicelinker-app-configuration'
        })

        # prepare params        
        name = 'testconn'
        source_id = SOURCE_RESOURCES.get(RESOURCE.WebApp).format(**self.kwargs)
        target_id = TARGET_RESOURCES.get(RESOURCE.AppConfig).format(**self.kwargs)

        # create connection
        self.cmd('webapp connection create appconfig --connection {} --source-id {} --target-id {} '
                 '--system-identity --client-type python --customized-keys AZURE_APPCONFIGURATION_ENDPOINT=test_endpoint'.format(name, source_id, target_id))

        # list connection
        connections = self.cmd(
            'webapp connection list --source-id {}'.format(source_id),
            checks = [
                self.check('length(@)', 1),
                self.check('[0].authInfo.authType', 'systemAssignedIdentity'),
                self.check('[0].clientType', 'python')
            ]
        ).get_output_in_json()
        connection_id = connections[0].get('id')

        # update connection
        self.cmd('webapp connection update appconfig --id {} --client-type dotnet'.format(connection_id),
                 checks = [ self.check('clientType', 'dotnet') ])

        # list configuration
        configs = self.cmd('webapp connection list-configuration --id {}'.format(connection_id)).get_output_in_json()
        self.assertTrue(any(x.get('name') == 'test_endpoint' for x in configs.get('configurations')))
        
        # validate connection
        self.cmd('webapp connection validate --id {}'.format(connection_id))

        # show connection
        self.cmd('webapp connection show --id {}'.format(connection_id))

        # delete connection
        self.cmd('webapp connection delete --id {} --yes'.format(connection_id))


    @record_only()
    def test_webapp_cosmoscassandra_e2e(self):
        self.kwargs.update({
            'subscription': get_subscription_id(self.cli_ctx),
            'source_resource_group': 'servicelinker-test-win-group',
            'target_resource_group': 'servicelinker-test-win-group',
            'site': 'servicelinker-cassandra-cosmos-asp-app',
            'account': 'servicelinker-cassandra-cosmos1',
            'key_space': 'coredb'
        })

        # prepare params
        name = 'testconn'
        source_id = SOURCE_RESOURCES.get(RESOURCE.WebApp).format(**self.kwargs)
        target_id = TARGET_RESOURCES.get(RESOURCE.CosmosCassandra).format(**self.kwargs)

        # create connection
        self.cmd('webapp connection create cosmos-cassandra --connection {} --source-id {} --target-id {} '
                 '--system-identity --client-type python'.format(name, source_id, target_id))

        # list connection
        connections = self.cmd(
            'webapp connection list --source-id {}'.format(source_id),
            checks = [
                self.check('length(@)', 1),
                self.check('[0].authInfo.authType', 'systemAssignedIdentity'),
                self.check('[0].clientType', 'python')
            ]
        ).get_output_in_json()
        connection_id = connections[0].get('id')

        # update connection
        self.cmd('webapp connection update cosmos-cassandra --id {} --client-type dotnet'.format(connection_id),
                 checks = [ self.check('clientType', 'dotnet') ])

        # list configuration
        self.cmd('webapp connection list-configuration --id {}'.format(connection_id))

        # validate connection
        self.cmd('webapp connection validate --id {}'.format(connection_id))

        # show connection
        self.cmd('webapp connection show --id {}'.format(connection_id))

        # delete connection
        self.cmd('webapp connection delete --id {} --yes'.format(connection_id))


    @record_only()
    def test_webapp_cosmosgremlin_e2e(self):
        self.kwargs.update({
            'subscription': get_subscription_id(self.cli_ctx),
            'source_resource_group': 'servicelinker-test-win-group',
            'target_resource_group': 'servicelinker-test-win-group',
            'site': 'servicelinker-gremlin-cosmos-asp-app',
            'account': 'servicelinker-gremlin-cosmos',
            'database': 'coreDB',
            'graph': 'MyItem'
        })

        # prepare params
        name = 'testconn'
        source_id = SOURCE_RESOURCES.get(RESOURCE.WebApp).format(**self.kwargs)
        target_id = TARGET_RESOURCES.get(RESOURCE.CosmosGremlin).format(**self.kwargs)

        # create connection
        self.cmd('webapp connection create cosmos-gremlin --connection {} --source-id {} --target-id {} '
                 '--system-identity --client-type python'.format(name, source_id, target_id))

        # list connection
        connections = self.cmd(
            'webapp connection list --source-id {}'.format(source_id),
            checks = [
                self.check('length(@)', 1),
                self.check('[0].authInfo.authType', 'systemAssignedIdentity'),
                self.check('[0].clientType', 'python')
            ]
        ).get_output_in_json()
        connection_id = connections[0].get('id')

        # update connection
        self.cmd('webapp connection update cosmos-gremlin --id {} --client-type dotnet'.format(connection_id),
                 checks = [ self.check('clientType', 'dotnet') ])

        # list configuration
        self.cmd('webapp connection list-configuration --id {}'.format(connection_id))

        # validate connection
        self.cmd('webapp connection validate --id {}'.format(connection_id))

        # show connection
        self.cmd('webapp connection show --id {}'.format(connection_id))

        # delete connection
        self.cmd('webapp connection delete --id {} --yes'.format(connection_id))


    @record_only()
    def test_webapp_cosmosmongo_e2e(self):
        self.kwargs.update({
            'subscription': get_subscription_id(self.cli_ctx),
            'source_resource_group': 'servicelinker-test-win-group',
            'target_resource_group': 'servicelinker-test-win-group',
            'site': 'servicelinker-mongo-cosmos-asp-app',
            'account': 'servicelinker-mongo-cosmos',
            'database': 'coreDB'
        })

        # prepare params
        name = 'testconn'
        source_id = SOURCE_RESOURCES.get(RESOURCE.WebApp).format(**self.kwargs)
        target_id = TARGET_RESOURCES.get(RESOURCE.CosmosMongo).format(**self.kwargs)

        # create connection
        self.cmd('webapp connection create cosmos-mongo --connection {} --source-id {} --target-id {} '
                 '--system-identity --client-type dotnet'.format(name, source_id, target_id))

        # list connection
        connections = self.cmd(
            'webapp connection list --source-id {}'.format(source_id),
            checks = [
                self.check('length(@)', 1),
                self.check('[0].authInfo.authType', 'systemAssignedIdentity'),
                self.check('[0].clientType', 'dotnet')
            ]
        ).get_output_in_json()
        connection_id = connections[0].get('id')

        # update connection
        self.cmd('webapp connection update cosmos-mongo --id {} --client-type dotnet'.format(connection_id),
                 checks = [ self.check('clientType', 'dotnet') ])

        # list configuration
        self.cmd('webapp connection list-configuration --id {}'.format(connection_id))

        # validate connection
        self.cmd('webapp connection validate --id {}'.format(connection_id))

        # show connection
        self.cmd('webapp connection show --id {}'.format(connection_id))

        # delete connection
        self.cmd('webapp connection delete --id {} --yes'.format(connection_id))

    @record_only()
    def test_webapp_cosmossql_e2e(self):
        self.kwargs.update({
            'subscription': get_subscription_id(self.cli_ctx),
            'source_resource_group': 'servicelinker-test-win-group',
            'target_resource_group': 'servicelinker-test-win-group',
            'site': 'servicelinker-sql-cosmos-asp-app',
            'account': 'servicelinker-sql-cosmos',
            'database': 'coreDB'
        })

        # prepare params
        name = 'testconn'
        source_id = SOURCE_RESOURCES.get(RESOURCE.WebApp).format(**self.kwargs)
        target_id = TARGET_RESOURCES.get(RESOURCE.CosmosSql).format(**self.kwargs)

        # create connection
        self.cmd('webapp connection create cosmos-sql --connection {} --source-id {} --target-id {} '
                 '--system-identity --client-type python'.format(name, source_id, target_id))

        # list connection
        connections = self.cmd(
            'webapp connection list --source-id {}'.format(source_id),
            checks = [
                self.check('length(@)', 1),
                self.check('[0].authInfo.authType', 'systemAssignedIdentity'),
                self.check('[0].clientType', 'python')
            ]
        ).get_output_in_json()
        connection_id = connections[0].get('id')

        # update connection
        self.cmd('webapp connection update cosmos-sql --id {} --client-type dotnet'.format(connection_id),
                 checks = [ self.check('clientType', 'dotnet') ])

        # list configuration
        self.cmd('webapp connection list-configuration --id {}'.format(connection_id))

        # validate connection
        self.cmd('webapp connection validate --id {}'.format(connection_id))

        # show connection
        self.cmd('webapp connection show --id {}'.format(connection_id))

        # delete connection
        self.cmd('webapp connection delete --id {} --yes'.format(connection_id))


    @record_only()
    def test_webapp_cosmostable_e2e(self):
        self.kwargs.update({
            'subscription': get_subscription_id(self.cli_ctx),
            'source_resource_group': 'servicelinker-test-win-group',
            'target_resource_group': 'servicelinker-test-win-group',
            'site': 'servicelinker-table-cosmos-asp-app',
            'account': 'servicelinker-table-cosmos',
            'table': 'MyItem'
        })

        # prepare params
        name = 'testconn'
        source_id = SOURCE_RESOURCES.get(RESOURCE.WebApp).format(**self.kwargs)
        target_id = TARGET_RESOURCES.get(RESOURCE.CosmosTable).format(**self.kwargs)

        # create connection
        self.cmd('webapp connection create cosmos-table --connection {} --source-id {} --target-id {} '
                 '--system-identity --client-type python'.format(name, source_id, target_id))

        # list connection
        connections = self.cmd(
            'webapp connection list --source-id {}'.format(source_id),
            checks = [
                self.check('length(@)', 1),
                self.check('[0].authInfo.authType', 'systemAssignedIdentity'),
                self.check('[0].clientType', 'python')
            ]
        ).get_output_in_json()
        connection_id = connections[0].get('id')

        # update connection
        self.cmd('webapp connection update cosmos-table --id {} --client-type dotnet'.format(connection_id),
                 checks = [ self.check('clientType', 'dotnet') ])

        # list configuration
        self.cmd('webapp connection list-configuration --id {}'.format(connection_id))

        # validate connection
        self.cmd('webapp connection validate --id {}'.format(connection_id))

        # show connection
        self.cmd('webapp connection show --id {}'.format(connection_id))

        # delete connection
        self.cmd('webapp connection delete --id {} --yes'.format(connection_id))


    @record_only()
    def test_webapp_eventhub_e2e(self):
        self.kwargs.update({
            'subscription': get_subscription_id(self.cli_ctx),
            'source_resource_group': 'servicelinker-test-linux-group',
            'target_resource_group': 'servicelinker-test-linux-group',
            'site': 'servicelinker-eventhub-app',
            'namespace': 'servicelinkertesteventhub'
        })

        # prepare params
        name = 'testconn'
        source_id = SOURCE_RESOURCES.get(RESOURCE.WebApp).format(**self.kwargs)
        target_id = TARGET_RESOURCES.get(RESOURCE.EventHub).format(**self.kwargs)

        # create connection
        self.cmd('webapp connection create eventhub --connection {} --source-id {} --target-id {} '
                 '--system-identity --client-type python'.format(name, source_id, target_id))

        # list connection
        connections = self.cmd(
            'webapp connection list --source-id {}'.format(source_id),
            checks = [
                self.check('length(@)', 1),
                self.check('[0].authInfo.authType', 'systemAssignedIdentity'),
                self.check('[0].clientType', 'python')
            ]
        ).get_output_in_json()
        connection_id = connections[0].get('id')

        # update connection
        self.cmd('webapp connection update eventhub --id {} --client-type dotnet'.format(connection_id),
                 checks = [ self.check('clientType', 'dotnet') ])

        # list configuration
        self.cmd('webapp connection list-configuration --id {}'.format(connection_id))

        # validate connection
        self.cmd('webapp connection validate --id {}'.format(connection_id))

        # show connection
        self.cmd('webapp connection show --id {}'.format(connection_id))

        # delete connection
        self.cmd('webapp connection delete --id {} --yes'.format(connection_id))


    @record_only()
    def test_webapp_servicebus_e2e(self):
        self.kwargs.update({
            'subscription': get_subscription_id(self.cli_ctx),
            'source_resource_group': 'servicelinker-test-linux-group',
            'target_resource_group': 'servicelinker-test-linux-group',
            'site': 'servicelinker-servicebus-app',
            'namespace': 'servicelinkertestservicebus'
        })

        # prepare params
        name = 'testconn'
        source_id = SOURCE_RESOURCES.get(RESOURCE.WebApp).format(**self.kwargs)
        target_id = TARGET_RESOURCES.get(RESOURCE.ServiceBus).format(**self.kwargs)

        # create connection
        self.cmd('webapp connection create servicebus --connection {} --source-id {} --target-id {} '
                 '--system-identity --client-type python'.format(name, source_id, target_id))

        # list connection
        connections = self.cmd(
            'webapp connection list --source-id {}'.format(source_id),
            checks = [
                self.check('length(@)', 1),
                self.check('[0].authInfo.authType', 'systemAssignedIdentity'),
                self.check('[0].clientType', 'python')
            ]
        ).get_output_in_json()
        connection_id = connections[0].get('id')

        # update connection
        self.cmd('webapp connection update servicebus --id {} --client-type dotnet'.format(connection_id),
                 checks = [ self.check('clientType', 'dotnet') ])

        # list configuration
        self.cmd('webapp connection list-configuration --id {}'.format(connection_id))

        # validate connection
        self.cmd('webapp connection validate --id {}'.format(connection_id))

        # show connection
        self.cmd('webapp connection show --id {}'.format(connection_id))

        # delete connection
        self.cmd('webapp connection delete --id {} --yes'.format(connection_id))


    @record_only()
    def test_webapp_signalr_e2e(self):
        self.kwargs.update({
            'subscription': get_subscription_id(self.cli_ctx),
            'source_resource_group': 'servicelinker-test-linux-group',
            'target_resource_group': 'servicelinker-test-linux-group',
            'site': 'servicelinker-signalr-app',
            'signalr': 'servicelinker-signalr'
        })

        # prepare params
        name = 'testconn'
        source_id = SOURCE_RESOURCES.get(RESOURCE.WebApp).format(**self.kwargs)
        target_id = TARGET_RESOURCES.get(RESOURCE.SignalR).format(**self.kwargs)

        # create connection
        self.cmd('webapp connection create signalr --connection {} --source-id {} --target-id {} '
                 '--system-identity --client-type dotnet'.format(name, source_id, target_id))

        # list connection
        connections = self.cmd(
            'webapp connection list --source-id {}'.format(source_id),
            checks = [
                self.check('length(@)', 1),
                self.check('[0].authInfo.authType', 'systemAssignedIdentity'),
                self.check('[0].clientType', 'dotnet')
            ]
        ).get_output_in_json()
        connection_id = connections[0].get('id')

        # update connection
        self.cmd('webapp connection update signalr --id {} --client-type dotnet'.format(connection_id),
                 checks = [ self.check('clientType', 'dotnet') ])

        # list configuration
        self.cmd('webapp connection list-configuration --id {}'.format(connection_id))

        # validate connection
        self.cmd('webapp connection validate --id {}'.format(connection_id))

        # show connection
        self.cmd('webapp connection show --id {}'.format(connection_id))

        # delete connection
        self.cmd('webapp connection delete --id {} --yes'.format(connection_id))


    @record_only()
    def test_webapp_webpubsub_e2e(self):
        self.kwargs.update({
            'subscription': get_subscription_id(self.cli_ctx),
            'source_resource_group': 'servicelinker-test-linux-group',
            'target_resource_group': 'servicelinker-test-linux-group',
            'site': 'servicelinker-webpubsub-app',
            'webpubsub': 'servicelinker-webpubsub'
        })

        # prepare params
        name = 'testconn'
        source_id = SOURCE_RESOURCES.get(RESOURCE.WebApp).format(**self.kwargs)
        target_id = TARGET_RESOURCES.get(RESOURCE.WebPubSub).format(**self.kwargs)

        # create connection
        self.cmd('webapp connection create webpubsub --connection {} --source-id {} --target-id {} '
                 '--system-identity --client-type dotnet'.format(name, source_id, target_id))

        # list connection
        connections = self.cmd(
            'webapp connection list --source-id {}'.format(source_id),
            checks = [
                self.check('length(@)', 1),
                self.check('[0].authInfo.authType', 'systemAssignedIdentity'),
                self.check('[0].clientType', 'dotnet')
            ]
        ).get_output_in_json()
        connection_id = connections[0].get('id')

        # update connection
        self.cmd('webapp connection update webpubsub --id {} --client-type dotnet'.format(connection_id),
                 checks = [ self.check('clientType', 'dotnet') ])

        # list configuration
        self.cmd('webapp connection list-configuration --id {}'.format(connection_id))

        # validate connection
        self.cmd('webapp connection validate --id {}'.format(connection_id))

        # show connection
        self.cmd('webapp connection show --id {}'.format(connection_id))

        # delete connection
        self.cmd('webapp connection delete --id {} --yes'.format(connection_id))


    @record_only()
    def test_webapp_keyvault_e2e(self):
        self.kwargs.update({
            'subscription': get_subscription_id(self.cli_ctx),
            'source_resource_group': 'servicelinker-test-linux-group',
            'target_resource_group': 'servicelinker-test-linux-group',
            'site': 'servicelinker-keyvault-app',
            'vault': 'servicelinker-test-kv'
        })

        # prepare params
        name = 'testconn'
        source_id = SOURCE_RESOURCES.get(RESOURCE.WebApp).format(**self.kwargs)
        target_id = TARGET_RESOURCES.get(RESOURCE.KeyVault).format(**self.kwargs)

        # create connection
        self.cmd('webapp connection create keyvault --connection {} --source-id {} --target-id {} '
                 '--system-identity --client-type python'.format(name, source_id, target_id))

        # list connection
        connections = self.cmd(
            'webapp connection list --source-id {}'.format(source_id),
            checks = [
                self.check('length(@)', 1),
                self.check('[0].authInfo.authType', 'systemAssignedIdentity'),
                self.check('[0].clientType', 'python')
            ]
        ).get_output_in_json()
        connection_id = connections[0].get('id')

        # update connection
        self.cmd('webapp connection update keyvault --id {} --client-type dotnet'.format(connection_id),
                 checks = [ self.check('clientType', 'dotnet') ])

        # list configuration
        self.cmd('webapp connection list-configuration --id {}'.format(connection_id))

        # validate connection
        self.cmd('webapp connection validate --id {}'.format(connection_id))

        # show connection
        self.cmd('webapp connection show --id {}'.format(connection_id))

        # delete connection
        self.cmd('webapp connection delete --id {} --yes'.format(connection_id))


    @record_only()
    def test_webapp_postgresflexible_e2e(self):
        self.kwargs.update({
            'subscription': get_subscription_id(self.cli_ctx),
            'source_resource_group': 'servicelinker-test-linux-group',
            'target_resource_group': 'servicelinker-test-linux-group',
            'site': 'servicelinker-flexiblepostgresql-app',
            'server': 'servicelinker-flexiblepostgresql',
            'database': 'testdb'
        })

        # prepare password
        user = 'servicelinker'
        password = self.cmd('keyvault secret show --vault-name cupertino-kv-test -n TestDbPassword')\
            .get_output_in_json().get('value')

        # prepare params
        name = 'testconn'
        source_id = SOURCE_RESOURCES.get(RESOURCE.WebApp).format(**self.kwargs)
        target_id = TARGET_RESOURCES.get(RESOURCE.PostgresFlexible).format(**self.kwargs)

        # create connection
        self.cmd('webapp connection create postgres-flexible --connection {} --source-id {} --target-id {} '
                 '--secret name={} secret={} --client-type python'.format(name, source_id, target_id, user, password))

        # list connection
        connections = self.cmd(
            'webapp connection list --source-id {}'.format(source_id),
            checks = [
                self.check('length(@)', 1),
                self.check('[0].authInfo.authType', 'secret'),
                self.check('[0].clientType', 'python')
            ]
        ).get_output_in_json()
        connection_id = connections[0].get('id')

        # update connection
        self.cmd('webapp connection update postgres-flexible --id {} --client-type dotnet '
                 '--secret name={} secret={}'.format(connection_id, user, password),
                 checks = [ self.check('clientType', 'dotnet') ])

        # list configuration
        self.cmd('webapp connection list-configuration --id {}'.format(connection_id))

        # validate connection
        self.cmd('webapp connection validate --id {}'.format(connection_id))

        # show connection
        self.cmd('webapp connection show --id {}'.format(connection_id))

        # delete connection
        self.cmd('webapp connection delete --id {} --yes'.format(connection_id))


    @record_only()
    def test_webapp_redis_e2e(self):
        self.kwargs.update({
            'subscription': get_subscription_id(self.cli_ctx),
            'source_resource_group': 'servicelinker-test-linux-group',
            'target_resource_group': 'servicelinker-test-linux-group',
            'site': 'servicelinker-redis-app',
            'server': 'servicelinker-redis',
            'database': '0'
        })

        # prepare params
        name = 'testconn'
        source_id = SOURCE_RESOURCES.get(RESOURCE.WebApp).format(**self.kwargs)
        target_id = TARGET_RESOURCES.get(RESOURCE.Redis).format(**self.kwargs)

        # create connection
        self.cmd('webapp connection create redis --connection {} --source-id {} --target-id {} '
                 '--secret --client-type python'.format(name, source_id, target_id))

        # list connection
        connections = self.cmd(
            'webapp connection list --source-id {}'.format(source_id),
            checks = [
                self.check('length(@)', 1),
                self.check('[0].authInfo.authType', 'secret'),
                self.check('[0].clientType', 'python')
            ]
        ).get_output_in_json()
        connection_id = connections[0].get('id')

        # update connection
        self.cmd('webapp connection update redis --id {} --client-type dotnet'.format(connection_id),
                 checks = [ self.check('clientType', 'dotnet') ])

        # list configuration
        self.cmd('webapp connection list-configuration --id {}'.format(connection_id))

        # validate connection
        self.cmd('webapp connection validate --id {}'.format(connection_id))

        # show connection
        self.cmd('webapp connection show --id {}'.format(connection_id))

        # delete connection
        self.cmd('webapp connection delete --id {} --yes'.format(connection_id))


    @record_only()
    def test_webapp_redisenterprise_e2e(self):
        self.kwargs.update({
            'subscription': get_subscription_id(self.cli_ctx),
            'source_resource_group': 'servicelinker-test-linux-group',
            'target_resource_group': 'servicelinker-test-linux-group',
            'site': 'servicelinker-redis-enterprise-app',
            'server': 'servicelinker-redis-enterprise',
            'database': 'default'
        })

        # prepare params
        name = 'testconn'
        source_id = SOURCE_RESOURCES.get(RESOURCE.WebApp).format(**self.kwargs)
        target_id = TARGET_RESOURCES.get(RESOURCE.RedisEnterprise).format(**self.kwargs)

        # create connection
        self.cmd('webapp connection create redis-enterprise --connection {} --source-id {} --target-id {} '
                 '--secret --client-type python'.format(name, source_id, target_id))

        # list connection
        connections = self.cmd(
            'webapp connection list --source-id {}'.format(source_id),
            checks = [
                self.check('length(@)', 1),
                self.check('[0].authInfo.authType', 'secret'),
                self.check('[0].clientType', 'python')
            ]
        ).get_output_in_json()
        connection_id = connections[0].get('id')

        # update connection
        self.cmd('webapp connection update redis-enterprise --id {} --client-type dotnet'.format(connection_id),
                 checks = [ self.check('clientType', 'dotnet') ])

        # list configuration
        self.cmd('webapp connection list-configuration --id {}'.format(connection_id))

        # validate connection
        self.cmd('webapp connection validate --id {}'.format(connection_id))

        # show connection
        self.cmd('webapp connection show --id {}'.format(connection_id))

        # delete connection
        self.cmd('webapp connection delete --id {} --yes'.format(connection_id))


    @record_only()
    def test_webapp_mysql_e2e(self):
        self.kwargs.update({
            'subscription': get_subscription_id(self.cli_ctx),
            'source_resource_group': 'servicelinker-test-linux-group',
            'target_resource_group': 'servicelinker-test-linux-group',
            'site': 'servicelinker-mysql-app',
            'server': 'servicelinker-mysql',
            'database': 'mysqlDB'
        })

        # prepare password
        user = 'servicelinker'
        password = self.cmd('keyvault secret show --vault-name cupertino-kv-test -n TestDbPassword')\
            .get_output_in_json().get('value')

        # prepare params
        name = 'testconn'
        source_id = SOURCE_RESOURCES.get(RESOURCE.WebApp).format(**self.kwargs)
        target_id = TARGET_RESOURCES.get(RESOURCE.Mysql).format(**self.kwargs)

        # create connection
        self.cmd('webapp connection create mysql --connection {} --source-id {} --target-id {} '
                 '--secret name={} secret={} --client-type python'.format(name, source_id, target_id, user, password))

        # list connection
        connections = self.cmd(
            'webapp connection list --source-id {}'.format(source_id),
            checks = [
                self.check('length(@)', 1),
                self.check('[0].authInfo.authType', 'secret'),
                self.check('[0].clientType', 'python')
            ]
        ).get_output_in_json()
        connection_id = connections[0].get('id')

        # update connection
        self.cmd('webapp connection update mysql --id {} --client-type dotnet '
                 '--secret name={} secret={}'.format(connection_id, user, password),
                 checks = [ self.check('clientType', 'dotnet') ])

        # list configuration
        self.cmd('webapp connection list-configuration --id {}'.format(connection_id))

        # validate connection
        self.cmd('webapp connection validate --id {}'.format(connection_id))

        # show connection
        self.cmd('webapp connection show --id {}'.format(connection_id))

        # delete connection
        self.cmd('webapp connection delete --id {} --yes'.format(connection_id))

    @record_only()
    def test_webapp_mysqlflexible_e2e(self):
        self.kwargs.update({
            'subscription': get_subscription_id(self.cli_ctx),
            'source_resource_group': 'servicelinker-test-linux-group',
            'target_resource_group': 'servicelinker-test-linux-group',
            'site': 'servicelinker-flexiblemysql-app',
            'server': 'servicelinker-flexible-mysql',
            'database': 'mysqlDB'
        })

        # prepare password
        user = 'servicelinker'
        password = self.cmd('keyvault secret show --vault-name cupertino-kv-test -n TestDbPassword')\
            .get_output_in_json().get('value')
        keyvaultUri = "https://cupertino-kv-test.vault.azure.net/secrets/TestDbPassword"

        # prepare params
        name = 'testconn'
        source_id = SOURCE_RESOURCES.get(RESOURCE.WebApp).format(**self.kwargs)
        target_id = TARGET_RESOURCES.get(RESOURCE.MysqlFlexible).format(**self.kwargs)

        # create connection
        self.cmd('webapp connection create mysql-flexible --connection {} --source-id {} --target-id {} '
                 '--secret name={} secret={} --client-type python'.format(name, source_id, target_id, user, password))

        # list connection
        connections = self.cmd(
            'webapp connection list --source-id {}'.format(source_id),
            checks = [
                self.check('length(@)', 1),
                self.check('[0].authInfo.authType', 'secret'),
                self.check('[0].clientType', 'python')
            ]
        ).get_output_in_json()
        connection_id = connections[0].get('id')

        # update connection
        self.cmd('webapp connection update mysql-flexible --id {} --client-type dotnet '
                 '--secret name={} secret-uri={}'.format(connection_id, user, keyvaultUri),
                 checks = [ self.check('clientType', 'dotnet') ])

        # list configuration
        self.cmd('webapp connection list-configuration --id {}'.format(connection_id))

        # validate connection
        self.cmd('webapp connection validate --id {}'.format(connection_id))

        # show connection
        self.cmd('webapp connection show --id {}'.format(connection_id))

        # delete connection
        self.cmd('webapp connection delete --id {} --yes'.format(connection_id))


    @record_only()
    def test_webapp_postgres_e2e(self):
        self.kwargs.update({
            'subscription': get_subscription_id(self.cli_ctx),
            'source_resource_group': 'servicelinker-test-linux-group',
            'target_resource_group': 'servicelinker-test-linux-group',
            'site': 'servicelinker-postgresql-app',
            'server': 'servicelinker-postgresql',
            'database': 'testdb'
        })

        # prepare password
        user = 'servicelinker'
        password = self.cmd('keyvault secret show --vault-name cupertino-kv-test -n TestDbPassword')\
            .get_output_in_json().get('value')

        # prepare params
        name = 'testconn'
        source_id = SOURCE_RESOURCES.get(RESOURCE.WebApp).format(**self.kwargs)
        target_id = TARGET_RESOURCES.get(RESOURCE.Postgres).format(**self.kwargs)

        # create connection
        self.cmd('webapp connection create postgres --connection {} --source-id {} --target-id {} '
                 '--secret name={} secret={} --client-type python'.format(name, source_id, target_id, user, password))

        # list connection
        connections = self.cmd(
            'webapp connection list --source-id {}'.format(source_id),
            checks = [
                self.check('length(@)', 1),
                self.check('[0].authInfo.authType', 'secret'),
                self.check('[0].clientType', 'python')
            ]
        ).get_output_in_json()
        connection_id = connections[0].get('id')

        # update connection
        self.cmd('webapp connection update postgres --id {} --client-type dotnet '
                 '--secret name={} secret={}'.format(connection_id, user, password),
                 checks = [ self.check('clientType', 'dotnet') ])

        # list configuration
        self.cmd('webapp connection list-configuration --id {}'.format(connection_id))

        # validate connection
        self.cmd('webapp connection validate --id {}'.format(connection_id))

        # show connection
        self.cmd('webapp connection show --id {}'.format(connection_id))

        # delete connection
        self.cmd('webapp connection delete --id {} --yes'.format(connection_id))


    @record_only()
    def test_webapp_sql_e2e(self):
        self.kwargs.update({
            'subscription': get_subscription_id(self.cli_ctx),
            'source_resource_group': 'servicelinker-test-linux-group',
            'target_resource_group': 'servicelinker-test-linux-group',
            'site': 'servicelinker-sql-app',
            'server': 'servicelinker-sql',
            'database': 'handler-test'
        })

        # prepare password
        user = 'servicelinker'
        password = self.cmd('keyvault secret show --vault-name cupertino-kv-test -n TestDbPassword')\
            .get_output_in_json().get('value')

        # prepare params
        name = 'testconn'
        source_id = SOURCE_RESOURCES.get(RESOURCE.WebApp).format(**self.kwargs)
        target_id = TARGET_RESOURCES.get(RESOURCE.Sql).format(**self.kwargs)

        # create connection
        self.cmd('webapp connection create sql --connection {} --source-id {} --target-id {} '
                 '--secret name={} secret={} --client-type python'.format(name, source_id, target_id, user, password))

        # list connection
        connections = self.cmd(
            'webapp connection list --source-id {}'.format(source_id),
            checks = [
                self.check('length(@)', 1),
                self.check('[0].authInfo.authType', 'secret'),
                self.check('[0].clientType', 'python')
            ]
        ).get_output_in_json()
        connection_id = connections[0].get('id')

        # update connection
        self.cmd('webapp connection update sql --id {} --client-type dotnet '
                 '--secret name={} secret={}'.format(connection_id, user, password),
                 checks = [ self.check('clientType', 'dotnet') ])

        # list configuration
        self.cmd('webapp connection list-configuration --id {}'.format(connection_id))

        # validate connection
        self.cmd('webapp connection validate --id {}'.format(connection_id))

        # show connection
        self.cmd('webapp connection show --id {}'.format(connection_id))

        # delete connection
        self.cmd('webapp connection delete --id {} --yes'.format(connection_id))


    @record_only()
    def test_webapp_sql_connection_string(self):
        self.kwargs.update({
            'subscription': get_subscription_id(self.cli_ctx),
            'source_resource_group': 'servicelinker-test-linux-group',
            'target_resource_group': 'servicelinker-test-linux-group',
            'site': 'servicelinker-sql-app',
            'server': 'servicelinker-sql',
            'database': 'handler-test'
        })

        # prepare password
        user = 'servicelinker'
        password = self.cmd('keyvault secret show --vault-name cupertino-kv-test -n TestDbPassword')\
            .get_output_in_json().get('value')

        # prepare params
        name = 'testconn'
        source_id = SOURCE_RESOURCES.get(RESOURCE.WebApp).format(**self.kwargs)
        target_id = TARGET_RESOURCES.get(RESOURCE.Sql).format(**self.kwargs)

        # create connection
        self.cmd('webapp connection create sql --connection {} --source-id {} --target-id {} --secret name={} secret={} '
                 '--client-type dotnet --config-connstr'.format(name, source_id, target_id, user, password))

        # list connection
        connections = self.cmd(
            'webapp connection list --source-id {}'.format(source_id),
            checks = [
                self.check('length(@)', 1),
                self.check('[0].authInfo.authType', 'secret'),
                self.check('[0].clientType', 'dotnet-connectionString')
            ]
        ).get_output_in_json()
        connection_id = connections[0].get('id')

        # update connection
        self.cmd('webapp connection update sql --id {} --client-type dotnet --config-connstr '
                 '--secret name={} secret={}'.format(connection_id, user, password),
                 checks = [ self.check('clientType', 'dotnet-connectionString') ])

        # delete connection
        self.cmd('webapp connection delete --id {} --yes'.format(connection_id))


    @record_only()
    def test_webapp_storageblob_e2e(self):
        self.kwargs.update({
            'subscription': get_subscription_id(self.cli_ctx),
            'source_resource_group': 'servicelinker-test-linux-group',
            'target_resource_group': 'servicelinker-test-linux-group',
            'site': 'servicelinker-storageblob-app',
            'account': 'servicelinkerstorage'
        })

        # prepare params
        name = 'testconn'
        source_id = SOURCE_RESOURCES.get(RESOURCE.WebApp).format(**self.kwargs)
        target_id = TARGET_RESOURCES.get(RESOURCE.StorageBlob).format(**self.kwargs)

        # create connection
        self.cmd('webapp connection create storage-blob --connection {} --source-id {} --target-id {} '
                 '--system-identity --client-type python'.format(name, source_id, target_id))

        # list connection
        connections = self.cmd(
            'webapp connection list --source-id {}'.format(source_id),
            checks = [
                self.check('length(@)', 1),
                self.check('[0].authInfo.authType', 'systemAssignedIdentity'),
                self.check('[0].clientType', 'python')
            ]
        ).get_output_in_json()
        connection_id = connections[0].get('id')

        # update connection
        self.cmd('webapp connection update storage-blob --id {} --client-type dotnet'.format(connection_id),
                 checks = [ self.check('clientType', 'dotnet') ])

        # list configuration
        self.cmd('webapp connection list-configuration --id {}'.format(connection_id))

        # validate connection
        self.cmd('webapp connection validate --id {}'.format(connection_id))

        # show connection
        self.cmd('webapp connection show --id {}'.format(connection_id))

        # delete connection
        self.cmd('webapp connection delete --id {} --yes'.format(connection_id))


    @live_only()
    # @unittest.skip('"run_cli_cmd" could only work at live mode, please comment it for live test')
    def test_webapp_storageblob_keyvault_ref(self):
        self.kwargs.update({
            'subscription': get_subscription_id(self.cli_ctx),
            'source_resource_group': 'servicelinker-test-linux-group',
            'target_resource_group': 'servicelinker-test-linux-group',
            'site': 'servicelinker-storageblob-ref-app',
            'account': 'servicelinkerstorage',
            'vault': 'servicelinker-kv-ref',
        })

        # prepare params
        name = 'testconn'
        source_id = SOURCE_RESOURCES.get(RESOURCE.WebApp).format(**self.kwargs)
        target_id = TARGET_RESOURCES.get(RESOURCE.StorageBlob).format(**self.kwargs)
        keyvault_id = TARGET_RESOURCES.get(RESOURCE.KeyVault).format(**self.kwargs)

        # create connection
        id = self.cmd('webapp connection create storage-blob --connection {} --source-id {} --target-id {} '
                 '--secret --client-type python --vault-id {}'.format(name, source_id, target_id, keyvault_id)).get_output_in_json().get('id')

        self.cmd(
            'webapp connection list --source-id {}'.format(source_id),
            checks = [
                self.check('length(@)', 2),
            ]
        )

        self.cmd(
            'webapp connection show --id {}'.format(id),
            checks = [
                self.check('secretStore.keyVaultId', keyvault_id),
                self.check('vNetSolution', None),
            ]
        )

        # update connection
        self.cmd('webapp connection update storage-blob --id {} '
                 '--secret'.format(id))

        self.cmd(
            'webapp connection show --id {}'.format(id),
            checks = [
                self.check('secretStore.keyVaultId', keyvault_id),
            ]
        )

        for conn in self.cmd('webapp connection list --source-id {}'.format(source_id)).get_output_in_json():
            self.cmd('webapp connection delete --id {} --yes'.format(conn.get('id')))


    @record_only()
    def test_webapp_storageblob_vnet(self):
        self.kwargs.update({
            'subscription': get_subscription_id(self.cli_ctx),
            'source_resource_group': 'servicelinker-test-linux-group',
            'target_resource_group': 'servicelinker-test-linux-group',
            'site': 'servicelinker-storage-app',
            'account': 'servicelinkerstorage',
        })

        # prepare params
        name = 'testconn'
        source_id = SOURCE_RESOURCES.get(RESOURCE.WebApp).format(**self.kwargs)
        target_id = TARGET_RESOURCES.get(RESOURCE.StorageBlob).format(**self.kwargs)

        # create connection
        output = self.cmd('webapp connection create storage-blob --connection {} --source-id {} --target-id {} '
                 '--secret --client-type python --service-endpoint'.format(name, source_id, target_id)).get_output_in_json()

        id = output.get('id')
        self.cmd(
            'webapp connection list --source-id {}'.format(source_id),
            checks = [
                self.check('length(@)', 1),
            ]
        )

        self.cmd(
            'webapp connection show --id {}'.format(id),
            checks = [
                self.check('vNetSolution.type', "serviceEndpoint"),
            ]
        )

        # update connection without vNetSolution
        result = self.cmd('webapp connection update storage-blob --id {} '
                 '--secret'.format(id)).get_output_in_json()

        update_result = self.cmd(
            'webapp connection show --id {}'.format(id),
            checks = [
                self.check('vNetSolution.type', "serviceEndpoint"),
            ]
        ).get_output_in_json()

        # update connection vnet solution
        self.cmd('webapp connection update storage-blob --id {} '
                 '--secret --service-endpoint false'.format(id))

        update_result = self.cmd(
            'webapp connection show --id {}'.format(id),
            checks = [
                self.check('vNetSolution', None),
            ]
        ).get_output_in_json()

        for conn in self.cmd('webapp connection list --source-id {}'.format(source_id)).get_output_in_json():
            self.cmd('webapp connection delete --id {} --yes'.format(conn.get('id')))

    @record_only()
    def test_webapp_storageblob_vnet_pe(self):
        self.kwargs.update({
            'subscription': get_subscription_id(self.cli_ctx),
            'source_resource_group': 'servicelinker-test-linux-group',
            'target_resource_group': 'servicelinker-test-linux-group',
            'site': 'servicelinker-storageblob-app',
            'account': 'servicelinkerteststorage',
        })

        # prepare params
        name = 'testconn'
        source_id = SOURCE_RESOURCES.get(RESOURCE.WebApp).format(**self.kwargs)
        target_id = TARGET_RESOURCES.get(
            RESOURCE.StorageBlob).format(**self.kwargs)

        # create connection
        output = self.cmd('webapp connection create storage-blob --connection {} --source-id {} --target-id {} '
                          '--secret --client-type python --private-endpoint'.format(name, source_id, target_id)).get_output_in_json()

        id = output.get('id')
        self.cmd(
            'webapp connection list --source-id {}'.format(source_id),
            checks=[
                self.check('length(@)', 1),
            ]
        )

        self.cmd(
            'webapp connection show --id {}'.format(id),
            checks=[
                self.check('vNetSolution.type', "privateLink"),
            ]
        )

        # update connection without vNetSolution
        result = self.cmd('webapp connection update storage-blob --id {} '
                          '--secret'.format(id)).get_output_in_json()

        update_result = self.cmd(
            'webapp connection show --id {}'.format(id),
            checks=[
                self.check('vNetSolution.type', "privateLink"),
            ]
        ).get_output_in_json()

        # update connection vnet solution
        self.cmd('webapp connection update storage-blob --id {} '
                 '--secret --private-endpoint false'.format(id))

        update_result = self.cmd(
            'webapp connection show --id {}'.format(id),
            checks=[
                self.check('vNetSolution', None),
            ]
        ).get_output_in_json()

        for conn in self.cmd('webapp connection list --source-id {}'.format(source_id)).get_output_in_json():
            self.cmd(
                'webapp connection delete --id {} --yes'.format(conn.get('id')))




    @record_only()
    def test_webapp_storagequeue_e2e(self):
        self.kwargs.update({
            'subscription': get_subscription_id(self.cli_ctx),
            'source_resource_group': 'servicelinker-test-linux-group',
            'target_resource_group': 'servicelinker-test-linux-group',
            'site': 'servicelinker-storagequeue-app',
            'account': 'servicelinkerstorage'
        })

        # prepare params
        name = 'testconn'
        source_id = SOURCE_RESOURCES.get(RESOURCE.WebApp).format(**self.kwargs)
        target_id = TARGET_RESOURCES.get(RESOURCE.StorageQueue).format(**self.kwargs)

        # create connection
        self.cmd('webapp connection create storage-queue --connection {} --source-id {} --target-id {} '
                 '--secret --client-type python'.format(name, source_id, target_id))

        # list connection
        connections = self.cmd(
            'webapp connection list --source-id {}'.format(source_id),
            checks = [
                self.check('length(@)', 1),
                self.check('[0].authInfo.authType', 'secret'),
                self.check('[0].clientType', 'python')
            ]
        ).get_output_in_json()
        connection_id = connections[0].get('id')

        # update connection
        self.cmd('webapp connection update storage-queue --id {} --client-type dotnet'.format(connection_id),
                 checks = [ self.check('clientType', 'dotnet') ])

        # list configuration
        self.cmd('webapp connection list-configuration --id {}'.format(connection_id))

        # validate connection
        self.cmd('webapp connection validate --id {}'.format(connection_id))

        # show connection
        self.cmd('webapp connection show --id {}'.format(connection_id))

        # delete connection
        self.cmd('webapp connection delete --id {} --yes'.format(connection_id))


    @record_only()
    def test_webapp_storagefile_e2e(self):
        self.kwargs.update({
            'subscription': get_subscription_id(self.cli_ctx),
            'source_resource_group': 'servicelinker-test-linux-group',
            'target_resource_group': 'servicelinker-test-linux-group',
            'site': 'servicelinker-storagefile-app',
            'account': 'servicelinkerstorage'
        })

        # prepare params
        name = 'testconn'
        source_id = SOURCE_RESOURCES.get(RESOURCE.WebApp).format(**self.kwargs)
        target_id = TARGET_RESOURCES.get(RESOURCE.StorageFile).format(**self.kwargs)

        # create connection
        self.cmd('webapp connection create storage-file --connection {} --source-id {} --target-id {} '
                 '--secret --client-type python'.format(name, source_id, target_id))

        # list connection
        connections = self.cmd(
            'webapp connection list --source-id {}'.format(source_id),
            checks = [
                self.check('length(@)', 1),
                self.check('[0].authInfo.authType', 'secret'),
                self.check('[0].clientType', 'python')
            ]
        ).get_output_in_json()
        connection_id = connections[0].get('id')

        # update connection
        self.cmd('webapp connection update storage-file --id {} --client-type dotnet'.format(connection_id),
                 checks = [ self.check('clientType', 'dotnet') ])

        # list configuration
        self.cmd('webapp connection list-configuration --id {}'.format(connection_id))

        # validate connection
        self.cmd('webapp connection validate --id {}'.format(connection_id))

        # show connection
        self.cmd('webapp connection show --id {}'.format(connection_id))

        # delete connection
        self.cmd('webapp connection delete --id {} --yes'.format(connection_id))


    @record_only()
    def test_webapp_storagetable_e2e(self):
        self.kwargs.update({
            'subscription': get_subscription_id(self.cli_ctx),
            'source_resource_group': 'servicelinker-test-linux-group',
            'target_resource_group': 'servicelinker-test-linux-group',
            'site': 'servicelinker-storagetable-app',
            'account': 'servicelinkerstorage'
        })

        # prepare params
        name = 'testconn'
        source_id = SOURCE_RESOURCES.get(RESOURCE.WebApp).format(**self.kwargs)
        target_id = TARGET_RESOURCES.get(RESOURCE.StorageTable).format(**self.kwargs)

        # create connection
        self.cmd('webapp connection create storage-table --connection {} --source-id {} --target-id {} '
                 '--secret --client-type python'.format(name, source_id, target_id))

        # list connection
        connections = self.cmd(
            'webapp connection list --source-id {}'.format(source_id),
            checks = [
                self.check('length(@)', 1),
                self.check('[0].authInfo.authType', 'secret'),
                self.check('[0].clientType', 'python')
            ]
        ).get_output_in_json()
        connection_id = connections[0].get('id')

        # update connection
        self.cmd('webapp connection update storage-table --id {} --client-type dotnet'.format(connection_id),
                 checks = [ self.check('clientType', 'dotnet') ])

        # list configuration
        self.cmd('webapp connection list-configuration --id {}'.format(connection_id))

        # validate connection
        self.cmd('webapp connection validate --id {}'.format(connection_id))

        # show connection
        self.cmd('webapp connection show --id {}'.format(connection_id))

        # delete connection
        self.cmd('webapp connection delete --id {} --yes'.format(connection_id))


    @record_only()
    def test_webapp_confluentkafka_e2e(self):
        self.kwargs.update({
            'subscription': get_subscription_id(self.cli_ctx),
            'source_resource_group': 'servicelinker-test-linux-group',
            'target_resource_group': 'servicelinker-test-linux-group',
            'site': 'servicelinker-kafka-app',
        })

        # prepare params
        name = 'testconn'
        source_id = SOURCE_RESOURCES.get(RESOURCE.WebApp).format(**self.kwargs)

        # create connection
        self.cmd('webapp connection create confluent-cloud --connection {} --source-id {} '
                 '--bootstrap-server xxx.eastus.azure.confluent.cloud:9092 --kafka-key Name --kafka-secret Secret '
                 '--schema-registry https://xxx.eastus.azure.confluent.cloud --schema-key Name --schema-secret Secret '
                 '--client-type python'.format(name, source_id))

        # list connection
        connections = self.cmd(
            'webapp connection list --source-id {}'.format(source_id),
            checks = [
                self.check('length(@)', 2),
                self.check('[0].clientType', 'python')
            ]
        ).get_output_in_json()
        connection_id = connections[0].get('id')

        # update connection
        self.cmd('webapp connection update confluent-cloud --connection {} '
                 '--source-id {} --client-type dotnet --kafka-secret Secret --customized-keys CONFLUENTCLOUD_KAFKA_BOOTSTRAPSERVER=test_server'.format(name, source_id),
                 checks = [ self.check('clientType', 'dotnet') ])

        # list configuration
        configs = self.cmd('webapp connection list-configuration --id {}'.format(connection_id)).get_output_in_json()
        self.assertTrue(any(x.get('name') == 'test_server' for x in configs.get('configurations')))
        # validate connection
        self.cmd('webapp connection validate --id {}'.format(connection_id))

        # show connection
        self.cmd('webapp connection show --id {}'.format(connection_id))

        # delete connection
        self.cmd('webapp connection delete --id {} --yes'.format(connection_id))


    @live_only()
    # @unittest.skip('"run_cli_cmd" could only work at live mode, please comment it for live test')
    def test_webapp_confluentkafka_keyvault_ref(self):
        self.kwargs.update({
            'subscription': get_subscription_id(self.cli_ctx),
            'source_resource_group': 'servicelinker-test-linux-group',
            'target_resource_group': 'servicelinker-test-linux-group',
            'site': 'servicelinker-kafka-ref-app',
            'vault': 'servicelinker-kv-ref',
        })

        # prepare params
        name = 'testconn'
        source_id = SOURCE_RESOURCES.get(RESOURCE.WebApp).format(**self.kwargs)
        keyvault_id = TARGET_RESOURCES.get(RESOURCE.KeyVault).format(**self.kwargs)

        # create connection
        self.cmd('webapp connection create confluent-cloud --connection {} --source-id {} '
                 '--bootstrap-server xxx.eastus.azure.confluent.cloud:9092 --kafka-key Name --kafka-secret Secret '
                 '--schema-registry https://xxx.eastus.azure.confluent.cloud --schema-key Name --schema-secret Secret '
                 '--client-type python --vault-id {}'.format(name, source_id, keyvault_id))

        id = f'{source_id}/providers/Microsoft.ServiceLinker/linkers/{name}'

        self.cmd(
            'webapp connection list --source-id {}'.format(source_id),
            checks = [
                self.check('length(@)', 3),
            ]
        )

        self.cmd(
            'webapp connection show --id {}'.format(id),
            checks = [
                self.check('secretStore.keyVaultId', keyvault_id),
            ]
        )

        self.cmd(
            'webapp connection show --id {}_schema'.format(id),
            checks = [
                self.check('secretStore.keyVaultId', keyvault_id),
            ]
        )

        # update connection
        self.cmd('webapp connection update confluent-cloud --connection {} --source-id {} '
                 '--kafka-secret Secret'.format(name, source_id))

        self.cmd(
            'webapp connection show --id {}'.format(id),
            checks = [
                self.check('secretStore.keyVaultId', keyvault_id),
            ]
        )

        for conn in self.cmd('webapp connection list --source-id {}'.format(source_id)).get_output_in_json():
            self.cmd('webapp connection delete --id {} --yes'.format(conn.get('id')))

    @record_only()
    def test_webappslot_storageblob_e2e(self):
        self.kwargs.update({
            'subscription': get_subscription_id(self.cli_ctx),
            'source_resource_group': 'servicelinker-test-linux-group',
            'target_resource_group': 'servicelinker-test-linux-group',
            'site': 'servicelinker-storageblob-app',
            'slot': 'slot1',
            'account': 'servicelinkerstorage'
        })

        # prepare params
        webAppSlotResourceIdFormat = '/subscriptions/{subscription}/resourceGroups/{source_resource_group}/providers/Microsoft.Web/sites/{site}/slots/{slot}'
        name = 'testconnslot1'
        source_id = webAppSlotResourceIdFormat.format(**self.kwargs)
        target_id = TARGET_RESOURCES.get(RESOURCE.StorageBlob).format(**self.kwargs)

        # create connection
        self.cmd('webapp connection create storage-blob --connection {} --source-id {} --target-id {} '
                 '--system-identity --client-type python'.format(name, source_id, target_id))

        # list connection
        connections = self.cmd(
            'webapp connection list --source-id {}'.format(source_id),
            checks = [
                self.check('length(@)', 1),
                self.check('[0].authInfo.authType', 'systemAssignedIdentity'),
                self.check('[0].clientType', 'python')
            ]
        ).get_output_in_json()
        connection_id = connections[0].get('id')

        # update connection
        self.cmd('webapp connection update storage-blob --id {} --client-type dotnet'.format(connection_id),
                 checks = [ self.check('clientType', 'dotnet') ])

        # list configuration
        self.cmd('webapp connection list-configuration --id {}'.format(connection_id))

        # validate connection
        self.cmd('webapp connection validate --id {}'.format(connection_id))

        # show connection
        self.cmd('webapp connection show --id {}'.format(connection_id))

        # delete connection
        self.cmd('webapp connection delete --id {} --yes'.format(connection_id))

<<<<<<< HEAD
    @live_only()
    # app config connection is different every time
    def test_webapp_storageblob_store_in_app_config(self):
=======
    @record_only()
    def test_webapp_app_insights_e2e(self):
>>>>>>> c536d576
        self.kwargs.update({
            'subscription': get_subscription_id(self.cli_ctx),
            'source_resource_group': 'clitest',
            'target_resource_group': 'servicelinker-test-linux-group',
<<<<<<< HEAD
            'site': 'servicelinker-config-store-app-euap',
            'account': 'servicelinkerstorage',
            'config_store': 'servicelinker-appconfig-ref',
=======
            'site': 'servicelinker-insight-app-euap',
            'appinsights': 'servicelinker-insight'
>>>>>>> c536d576
        })

        # prepare params
        name = 'testconn'
        source_id = SOURCE_RESOURCES.get(RESOURCE.WebApp).format(**self.kwargs)
<<<<<<< HEAD
        target_id = TARGET_RESOURCES.get(RESOURCE.StorageBlob).format(**self.kwargs)
        appconfig_id = TARGET_RESOURCES.get(RESOURCE.AppConfig).format(**self.kwargs)

        # create connection
        conn_id = self.cmd(
            'webapp connection create storage-blob '
            '--connection {} --source-id {} --target-id {} '
            '--secret --client-type python '
            '--appconfig-id {}'.format(name, source_id, target_id, appconfig_id)
        ).get_output_in_json().get('id')

        self.cmd(
            'webapp connection list --source-id {}'.format(source_id),
            checks = [
                self.check('length(@)', 2),
            ]
        )

        self.cmd(
            'webapp connection show --id {}'.format(conn_id),
            checks = [
                self.check('configurationInfo.configurationStore.appConfigurationId', appconfig_id)
            ]
        )

        configurations = self.cmd(
            'webapp connection list-configuration --id {}'.format(conn_id)
        ).get_output_in_json().get('configurations')

        # update connection
        self.cmd('webapp connection update storage-blob --id {} '
                 '--secret --client-type dotnet --appconfig-id {}'.format(conn_id, appconfig_id))

        for conn in self.cmd('webapp connection list --source-id {}'.format(source_id)).get_output_in_json():
            self.cmd('webapp connection delete --id {} --yes'.format(conn.get('id')))
=======
        target_id = TARGET_RESOURCES.get(RESOURCE.AppInsights).format(**self.kwargs)

        # create connection
        self.cmd('webapp connection create app-insights --connection {} --source-id {} --target-id {} '
                 '--secret --client-type python'.format(name, source_id, target_id))

        # list connection
        connections = self.cmd(
            'webapp connection list --source-id {}'.format(source_id),
            checks = [
                self.check('length(@)', 1),
                self.check('[0].authInfo.authType', 'secret'),
                self.check('[0].clientType', 'python')
            ]
        ).get_output_in_json()
        connection_id = connections[0].get('id')

        # update connection
        self.cmd('webapp connection update app-insights --id {} --client-type dotnet'.format(connection_id),
                 checks = [ self.check('clientType', 'dotnet') ])

        # list configuration
        self.cmd('webapp connection list-configuration --id {}'.format(connection_id))

        # validate connection
        self.cmd('webapp connection validate --id {}'.format(connection_id))

        # show connection
        self.cmd('webapp connection show --id {}'.format(connection_id))

        # delete connection
        self.cmd('webapp connection delete --id {} --yes'.format(connection_id))

    @record_only()
    def test_webapp_storageblob_secret_opt_out_public_network_and_config(self):
        self._test_webapp_storageblob_secret_opt_out(['publicnetwork', 'configinfo'])
    
    @record_only()
    def test_webapp_storageblob_secret_opt_out_public_network(self):
        self._test_webapp_storageblob_secret_opt_out(['publicnetwork'])
    
    @record_only()
    def test_webapp_storageblob_secret_opt_out_config(self):
        self._test_webapp_storageblob_secret_opt_out(['configinfo'])

    def _test_webapp_storageblob_secret_opt_out(self, opt_out_list):

        def clear_firewall_rules():
            network = self.cmd(
                'storage account network-rule list '
                '--account-name {account} -g {target_resource_group}'.format(**self.kwargs)
                ).get_output_in_json()
            ip_rules = [ip_rule['ipAddressOrRange'] for ip_rule in network['ipRules']]
            self.cmd(
                'storage account network-rule remove '
                '--account-name {account} -g {target_resource_group} '
                '--ip-address {}'.format(' '.join(ip_rules), **self.kwargs))

        def validate_config(connection_id):
            # validate config
            # list configuration
            configurations = self.cmd(
                'webapp connection list-configuration --id {}'.format(connection_id)
            ).get_output_in_json()['configurations']
            if 'configinfo' in opt_out_list:
                self.assertEqual(len(configurations), 0)
            else:
                self.assertEqual(len(configurations), 1)

        def validate_firewall():
            network = self.cmd(
                'storage account network-rule list '
                '--account-name {account} -g {target_resource_group}'.format(**self.kwargs)
                ).get_output_in_json()
            if 'publicnetwork' in opt_out_list:
                self.assertEqual(len(network['ipRules']), 0)
            else:
                webapp = self.cmd(
                    'webapp show -g {source_resource_group} -n {site}'.format(**self.kwargs)
                ).get_output_in_json()
                ips = webapp['possibleOutboundIpAddresses']
                self.assertEqual(len(network['ipRules']), len(ips.split(',')))

        def validate_connection(connection_id):
            validate_config(connection_id)
            validate_firewall()

        self.kwargs.update({
            'subscription': get_subscription_id(self.cli_ctx),
            'source_resource_group': 'servicelinker-test-linux-group',
            'target_resource_group': 'wctest',
            'site': 'servicelinker-storageblob-app',
            'account': 'storagetestwc'
        })     

        # prepare params
        name = 'testconn'
        source_id = SOURCE_RESOURCES.get(RESOURCE.WebApp).format(**self.kwargs)
        target_id = TARGET_RESOURCES.get(RESOURCE.StorageBlob).format(**self.kwargs)

        # clear firewall rules
        clear_firewall_rules()

        # create connection
        self.cmd('webapp connection create storage-blob --connection {} --source-id {} --target-id {} '
                 '--secret --client-type dotnet --opt-out {}'.format(name, source_id, 
                                                                     target_id, ' '.join(opt_out_list)))

        # list connection
        connections = self.cmd(
            'webapp connection list --source-id {}'.format(source_id),
            checks = [
                self.check('length(@)', 1),
                self.check('[0].authInfo.authType', 'secret'),
                self.check('[0].clientType', 'dotnet')
            ]
        ).get_output_in_json()
        connection_id = connections[0].get('id')

        # if opt out config, linker validation is expected to fail
        validate_connection(connection_id)

        # update connection
        self.cmd('webapp connection update storage-blob --id {} '
                 '--client-type python --opt-out {}'.format(connection_id,
                                                            ' '.join(opt_out_list)))

        validate_connection(connection_id)

        # show connection
        self.cmd('webapp connection show --id {}'.format(connection_id))

        # delete connection
        self.cmd('webapp connection delete --id {} --yes'.format(connection_id))
>>>>>>> c536d576
<|MERGE_RESOLUTION|>--- conflicted
+++ resolved
@@ -1477,68 +1477,19 @@
         # delete connection
         self.cmd('webapp connection delete --id {} --yes'.format(connection_id))
 
-<<<<<<< HEAD
-    @live_only()
-    # app config connection is different every time
-    def test_webapp_storageblob_store_in_app_config(self):
-=======
     @record_only()
     def test_webapp_app_insights_e2e(self):
->>>>>>> c536d576
         self.kwargs.update({
             'subscription': get_subscription_id(self.cli_ctx),
             'source_resource_group': 'clitest',
             'target_resource_group': 'servicelinker-test-linux-group',
-<<<<<<< HEAD
-            'site': 'servicelinker-config-store-app-euap',
-            'account': 'servicelinkerstorage',
-            'config_store': 'servicelinker-appconfig-ref',
-=======
             'site': 'servicelinker-insight-app-euap',
             'appinsights': 'servicelinker-insight'
->>>>>>> c536d576
-        })
-
-        # prepare params
-        name = 'testconn'
-        source_id = SOURCE_RESOURCES.get(RESOURCE.WebApp).format(**self.kwargs)
-<<<<<<< HEAD
-        target_id = TARGET_RESOURCES.get(RESOURCE.StorageBlob).format(**self.kwargs)
-        appconfig_id = TARGET_RESOURCES.get(RESOURCE.AppConfig).format(**self.kwargs)
-
-        # create connection
-        conn_id = self.cmd(
-            'webapp connection create storage-blob '
-            '--connection {} --source-id {} --target-id {} '
-            '--secret --client-type python '
-            '--appconfig-id {}'.format(name, source_id, target_id, appconfig_id)
-        ).get_output_in_json().get('id')
-
-        self.cmd(
-            'webapp connection list --source-id {}'.format(source_id),
-            checks = [
-                self.check('length(@)', 2),
-            ]
-        )
-
-        self.cmd(
-            'webapp connection show --id {}'.format(conn_id),
-            checks = [
-                self.check('configurationInfo.configurationStore.appConfigurationId', appconfig_id)
-            ]
-        )
-
-        configurations = self.cmd(
-            'webapp connection list-configuration --id {}'.format(conn_id)
-        ).get_output_in_json().get('configurations')
-
-        # update connection
-        self.cmd('webapp connection update storage-blob --id {} '
-                 '--secret --client-type dotnet --appconfig-id {}'.format(conn_id, appconfig_id))
-
-        for conn in self.cmd('webapp connection list --source-id {}'.format(source_id)).get_output_in_json():
-            self.cmd('webapp connection delete --id {} --yes'.format(conn.get('id')))
-=======
+        })
+
+        # prepare params
+        name = 'testconn'
+        source_id = SOURCE_RESOURCES.get(RESOURCE.WebApp).format(**self.kwargs)
         target_id = TARGET_RESOURCES.get(RESOURCE.AppInsights).format(**self.kwargs)
 
         # create connection
@@ -1673,4 +1624,55 @@
 
         # delete connection
         self.cmd('webapp connection delete --id {} --yes'.format(connection_id))
->>>>>>> c536d576
+
+
+    # @live_only()
+    # app config connection is different every time
+    def test_webapp_storageblob_store_in_app_config(self):
+        self.kwargs.update({
+            'subscription': get_subscription_id(self.cli_ctx),
+            'source_resource_group': 'clitest',
+            'target_resource_group': 'servicelinker-test-linux-group',
+            'site': 'servicelinker-config-store-app-euap',
+            'account': 'servicelinkerstorage',
+            'config_store': 'servicelinker-appconfig-ref',
+        })
+
+        # prepare params
+        name = 'testconn'
+        source_id = SOURCE_RESOURCES.get(RESOURCE.WebApp).format(**self.kwargs)
+        target_id = TARGET_RESOURCES.get(RESOURCE.StorageBlob).format(**self.kwargs)
+        appconfig_id = TARGET_RESOURCES.get(RESOURCE.AppConfig).format(**self.kwargs)
+
+        # create connection
+        conn_id = self.cmd(
+            'webapp connection create storage-blob '
+            '--connection {} --source-id {} --target-id {} '
+            '--secret --client-type python '
+            '--appconfig-id {}'.format(name, source_id, target_id, appconfig_id)
+        ).get_output_in_json().get('id')
+
+        self.cmd(
+            'webapp connection list --source-id {}'.format(source_id),
+            checks = [
+                self.check('length(@)', 2),
+            ]
+        )
+
+        self.cmd(
+            'webapp connection show --id {}'.format(conn_id),
+            checks = [
+                self.check('configurationInfo.configurationStore.appConfigurationId', appconfig_id)
+            ]
+        )
+
+        configurations = self.cmd(
+            'webapp connection list-configuration --id {}'.format(conn_id)
+        ).get_output_in_json().get('configurations')
+
+        # update connection
+        self.cmd('webapp connection update storage-blob --id {} '
+                 '--secret --client-type dotnet --appconfig-id {}'.format(conn_id, appconfig_id))
+
+        for conn in self.cmd('webapp connection list --source-id {}'.format(source_id)).get_output_in_json():
+            self.cmd('webapp connection delete --id {} --yes'.format(conn.get('id')))