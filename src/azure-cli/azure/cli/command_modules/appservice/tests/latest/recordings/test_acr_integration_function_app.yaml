--- conflicted
+++ resolved
@@ -23,7 +23,7 @@
       cache-control:
       - no-cache
       content-length:
-      - '310'
+      - '428'
       content-type:
       - application/json; charset=utf-8
       date:
@@ -75,7 +75,7 @@
       cache-control:
       - no-cache
       content-length:
-      - '1235'
+      - '1294'
       content-type:
       - application/json; charset=utf-8
       date:
@@ -173,7 +173,7 @@
       cache-control:
       - no-cache
       content-length:
-      - '1236'
+      - '1295'
       content-type:
       - application/json; charset=utf-8
       date:
@@ -214,116 +214,12 @@
     uri: https://management.azure.com/subscriptions/00000000-0000-0000-0000-000000000000/resourcegroups/clitest.rg000001?api-version=2021-04-01
   response:
     body:
-<<<<<<< HEAD
-      string: '{"id":"/subscriptions/00000000-0000-0000-0000-000000000000/resourceGroups/clitest.rg000001","name":"clitest.rg000001","type":"Microsoft.Resources/resourceGroups","location":"eastus","tags":{"product":"azurecli","cause":"automation","date":"2021-11-08T22:13:08Z"},"properties":{"provisioningState":"Succeeded"}}'
-    headers:
-      cache-control:
-      - no-cache
-      content-length:
-      - '310'
-      content-type:
-      - application/json; charset=utf-8
-      date:
-      - Mon, 08 Nov 2021 22:13:51 GMT
-      expires:
-      - '-1'
-      pragma:
-      - no-cache
-      strict-transport-security:
-      - max-age=31536000; includeSubDomains
-      vary:
-      - Accept-Encoding
-      x-content-type-options:
-      - nosniff
-    status:
-      code: 200
-      message: OK
-- request:
-    body: '{"name": "acrtestplanfunction000003", "type": "Microsoft.Web/serverfarms",
-      "location": "eastus", "properties": {"skuName": "S1", "needLinuxWorkers": true,
-      "capacity": 1}}'
-    headers:
-      Accept:
-      - application/json
-      Accept-Encoding:
-      - gzip, deflate
-      CommandName:
-      - appservice plan create
-      Connection:
-      - keep-alive
-      Content-Length:
-      - '169'
-      Content-Type:
-      - application/json
-      ParameterSetName:
-      - -g -n --sku --is-linux
-      User-Agent:
-      - AZURECLI/2.30.0 azsdk-python-azure-mgmt-web/4.0.0 Python/3.8.6 (macOS-10.15.7-x86_64-i386-64bit)
-    method: POST
-    uri: https://management.azure.com/subscriptions/00000000-0000-0000-0000-000000000000/resourceGroups/clitest.rg000001/providers/Microsoft.Web/validate?api-version=2020-09-01
-  response:
-    body:
-      string: '{"status":"Success","error":null}'
-    headers:
-      cache-control:
-      - no-cache
-      content-length:
-      - '33'
-      content-type:
-      - application/json
-      date:
-      - Mon, 08 Nov 2021 22:13:52 GMT
-      expires:
-      - '-1'
-      pragma:
-      - no-cache
-      server:
-      - Microsoft-IIS/10.0
-      strict-transport-security:
-      - max-age=31536000; includeSubDomains
-      transfer-encoding:
-      - chunked
-      vary:
-      - Accept-Encoding
-      x-aspnet-version:
-      - 4.0.30319
-      x-content-type-options:
-      - nosniff
-      x-ms-ratelimit-remaining-subscription-writes:
-      - '1199'
-      x-powered-by:
-      - ASP.NET
-    status:
-      code: 200
-      message: OK
-- request:
-    body: null
-    headers:
-      Accept:
-      - application/json
-      Accept-Encoding:
-      - gzip, deflate
-      CommandName:
-      - appservice plan create
-      Connection:
-      - keep-alive
-      ParameterSetName:
-      - -g -n --sku --is-linux
-      User-Agent:
-      - AZURECLI/2.30.0 azsdk-python-azure-mgmt-resource/19.0.0 Python/3.8.6 (macOS-10.15.7-x86_64-i386-64bit)
-    method: GET
-    uri: https://management.azure.com/subscriptions/00000000-0000-0000-0000-000000000000/resourcegroups/clitest.rg000001?api-version=2021-04-01
-  response:
-    body:
-      string: '{"id":"/subscriptions/00000000-0000-0000-0000-000000000000/resourceGroups/clitest.rg000001","name":"clitest.rg000001","type":"Microsoft.Resources/resourceGroups","location":"eastus","tags":{"product":"azurecli","cause":"automation","date":"2021-11-08T22:13:08Z"},"properties":{"provisioningState":"Succeeded"}}'
-=======
       string: '{"id":"/subscriptions/00000000-0000-0000-0000-000000000000/resourceGroups/clitest.rg000001","name":"clitest.rg000001","type":"Microsoft.Resources/resourceGroups","location":"eastus","tags":{"product":"azurecli","cause":"automation","date":"2021-11-19T21:35:10Z"},"properties":{"provisioningState":"Succeeded"}}'
->>>>>>> 8f28e981
-    headers:
-      cache-control:
-      - no-cache
-      content-length:
-      - '310'
+    headers:
+      cache-control:
+      - no-cache
+      content-length:
+      - '428'
       content-type:
       - application/json; charset=utf-8
       date:
@@ -371,7 +267,7 @@
       cache-control:
       - no-cache
       content-length:
-      - '1517'
+      - '1691'
       content-type:
       - application/json
       date:
@@ -427,7 +323,7 @@
       cache-control:
       - no-cache
       content-length:
-      - '1443'
+      - '1617'
       content-type:
       - application/json
       date:
@@ -477,7 +373,7 @@
       cache-control:
       - no-cache
       content-length:
-      - '1269'
+      - '1394'
       content-type:
       - application/json
       date:
@@ -525,7 +421,7 @@
       cache-control:
       - no-cache
       content-length:
-      - '260'
+      - '380'
       content-type:
       - application/json
       date:
@@ -588,11 +484,7 @@
       cache-control:
       - no-cache
       content-length:
-<<<<<<< HEAD
-      - '6126'
-=======
       - '6430'
->>>>>>> 8f28e981
       content-type:
       - application/json
       date:
@@ -654,7 +546,7 @@
       cache-control:
       - no-cache
       content-length:
-      - '1045'
+      - '1104'
       content-type:
       - application/json; charset=utf-8
       date:
@@ -709,7 +601,7 @@
       cache-control:
       - no-cache
       content-length:
-      - '620'
+      - '750'
       content-type:
       - application/json
       date:
@@ -769,7 +661,7 @@
       cache-control:
       - no-cache
       content-length:
-      - '692'
+      - '822'
       content-type:
       - application/json
       date:
@@ -826,7 +718,7 @@
       cache-control:
       - no-cache
       content-length:
-      - '1236'
+      - '1295'
       content-type:
       - application/json; charset=utf-8
       date:
@@ -925,11 +817,7 @@
       cache-control:
       - no-cache
       content-length:
-<<<<<<< HEAD
-      - '1100'
-=======
       - '2405'
->>>>>>> 8f28e981
       content-type:
       - application/json; charset=utf-8
       date:
@@ -974,7 +862,7 @@
       cache-control:
       - no-cache
       content-length:
-      - '694'
+      - '753'
       content-type:
       - application/json; charset=utf-8
       date:
@@ -1076,7 +964,7 @@
       cache-control:
       - no-cache
       content-length:
-      - '692'
+      - '822'
       content-type:
       - application/json
       date:
@@ -1138,7 +1026,7 @@
       cache-control:
       - no-cache
       content-length:
-      - '897'
+      - '1027'
       content-type:
       - application/json
       date:
@@ -1195,7 +1083,7 @@
       cache-control:
       - no-cache
       content-length:
-      - '897'
+      - '1027'
       content-type:
       - application/json
       date:
@@ -1299,11 +1187,7 @@
       cache-control:
       - no-cache
       content-length:
-<<<<<<< HEAD
-      - '5936'
-=======
       - '6235'
->>>>>>> 8f28e981
       content-type:
       - application/json
       date:
@@ -1358,7 +1242,7 @@
       cache-control:
       - no-cache
       content-length:
-      - '3691'
+      - '3750'
       content-type:
       - application/json
       date:
@@ -1411,7 +1295,7 @@
       cache-control:
       - no-cache
       content-length:
-      - '897'
+      - '1027'
       content-type:
       - application/json
       date:
@@ -1473,7 +1357,7 @@
       cache-control:
       - no-cache
       content-length:
-      - '898'
+      - '1028'
       content-type:
       - application/json
       date:
@@ -1548,7 +1432,7 @@
       cache-control:
       - no-cache
       content-length:
-      - '3730'
+      - '3789'
       content-type:
       - application/json
       date:
@@ -1605,7 +1489,7 @@
       cache-control:
       - no-cache
       content-length:
-      - '3748'
+      - '3807'
       content-type:
       - application/json
       date:
@@ -1658,7 +1542,7 @@
       cache-control:
       - no-cache
       content-length:
-      - '898'
+      - '1028'
       content-type:
       - application/json
       date:
@@ -1764,7 +1648,7 @@
       cache-control:
       - no-cache
       content-length:
-      - '3748'
+      - '3807'
       content-type:
       - application/json
       date:
@@ -1817,7 +1701,7 @@
       cache-control:
       - no-cache
       content-length:
-      - '898'
+      - '1028'
       content-type:
       - application/json
       date:
@@ -1923,7 +1807,7 @@
       cache-control:
       - no-cache
       content-length:
-      - '3748'
+      - '3807'
       content-type:
       - application/json
       date:
@@ -1976,7 +1860,7 @@
       cache-control:
       - no-cache
       content-length:
-      - '898'
+      - '1028'
       content-type:
       - application/json
       date:
@@ -2089,7 +1973,7 @@
       cache-control:
       - no-cache
       content-length:
-      - '852'
+      - '982'
       content-type:
       - application/json
       date:
@@ -2165,7 +2049,7 @@
       cache-control:
       - no-cache
       content-length:
-      - '3671'
+      - '3730'
       content-type:
       - application/json
       date:
@@ -2222,7 +2106,7 @@
       cache-control:
       - no-cache
       content-length:
-      - '852'
+      - '982'
       content-type:
       - application/json
       date:
@@ -2333,7 +2217,7 @@
       cache-control:
       - no-cache
       content-length:
-      - '647'
+      - '777'
       content-type:
       - application/json
       date:
@@ -2390,7 +2274,7 @@
       cache-control:
       - no-cache
       content-length:
-      - '647'
+      - '777'
       content-type:
       - application/json
       date:
