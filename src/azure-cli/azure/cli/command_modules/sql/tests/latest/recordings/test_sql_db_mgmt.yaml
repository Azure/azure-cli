interactions:
- request:
    body: '{"location": "eastus2", "properties": {"administratorLogin": "admin123",
      "administratorLoginPassword": "SecretPassword123"}}'
    headers:
      Accept:
      - application/json
      Accept-Encoding:
      - gzip, deflate
      CommandName:
      - sql server create
      Connection:
      - keep-alive
      Content-Length:
      - '124'
      Content-Type:
      - application/json; charset=utf-8
      ParameterSetName:
      - -l -g -n -u -p
      User-Agent:
      - python/3.7.4 (Windows-10-10.0.18362-SP0) msrest/0.6.10 msrest_azure/0.6.2
<<<<<<< HEAD
        azure-mgmt-sql/0.13.0 Azure-SDK-For-Python AZURECLI/2.0.73
=======
        azure-mgmt-sql/0.14.0 Azure-SDK-For-Python AZURECLI/2.0.74
>>>>>>> ef1efd1f
      accept-language:
      - en-US
    method: PUT
    uri: https://management.azure.com/subscriptions/00000000-0000-0000-0000-000000000000/resourceGroups/clitest.rg000001/providers/Microsoft.Sql/servers/clitestserver000002?api-version=2015-05-01-preview
  response:
    body:
<<<<<<< HEAD
      string: '{"operation":"UpsertLogicalServer","startTime":"2019-10-12T00:48:58.483Z"}'
    headers:
      azure-asyncoperation:
      - https://management.azure.com/subscriptions/00000000-0000-0000-0000-000000000000/resourceGroups/clitest.rg000001/providers/Microsoft.Sql/locations/eastus2/serverAzureAsyncOperation/d1f74aa4-8b5e-4e85-bd1e-3115cd4780ba?api-version=2015-05-01-preview
      cache-control:
      - no-cache
      content-length:
      - '74'
      content-type:
      - application/json; charset=utf-8
      date:
      - Sat, 12 Oct 2019 00:48:58 GMT
      expires:
      - '-1'
      location:
      - https://management.azure.com/subscriptions/00000000-0000-0000-0000-000000000000/resourceGroups/clitest.rg000001/providers/Microsoft.Sql/locations/eastus2/serverOperationResults/d1f74aa4-8b5e-4e85-bd1e-3115cd4780ba?api-version=2015-05-01-preview
=======
      string: '{"operation":"UpsertLogicalServer","startTime":"2019-10-13T13:46:10.42Z"}'
    headers:
      azure-asyncoperation:
      - https://management.azure.com/subscriptions/00000000-0000-0000-0000-000000000000/resourceGroups/clitest.rg000001/providers/Microsoft.Sql/locations/eastus2/serverAzureAsyncOperation/e944c157-e6b5-468f-a550-4c20ba048420?api-version=2015-05-01-preview
      cache-control:
      - no-cache
      content-length:
      - '73'
      content-type:
      - application/json; charset=utf-8
      date:
      - Sun, 13 Oct 2019 13:46:10 GMT
      expires:
      - '-1'
      location:
      - https://management.azure.com/subscriptions/00000000-0000-0000-0000-000000000000/resourceGroups/clitest.rg000001/providers/Microsoft.Sql/locations/eastus2/serverOperationResults/e944c157-e6b5-468f-a550-4c20ba048420?api-version=2015-05-01-preview
>>>>>>> ef1efd1f
      pragma:
      - no-cache
      server:
      - Microsoft-HTTPAPI/2.0
      strict-transport-security:
      - max-age=31536000; includeSubDomains
      x-content-type-options:
      - nosniff
      x-ms-ratelimit-remaining-subscription-writes:
<<<<<<< HEAD
      - '1199'
    status:
      code: 202
      message: Accepted
- request:
    body: null
    headers:
      Accept:
      - application/json
      Accept-Encoding:
      - gzip, deflate
      CommandName:
      - sql server create
      Connection:
      - keep-alive
      ParameterSetName:
      - -l -g -n -u -p
      User-Agent:
      - python/3.7.4 (Windows-10-10.0.18362-SP0) msrest/0.6.10 msrest_azure/0.6.2
        azure-mgmt-sql/0.13.0 Azure-SDK-For-Python AZURECLI/2.0.73
    method: GET
    uri: https://management.azure.com/subscriptions/00000000-0000-0000-0000-000000000000/resourceGroups/clitest.rg000001/providers/Microsoft.Sql/locations/eastus2/serverAzureAsyncOperation/d1f74aa4-8b5e-4e85-bd1e-3115cd4780ba?api-version=2015-05-01-preview
  response:
    body:
      string: '{"name":"d1f74aa4-8b5e-4e85-bd1e-3115cd4780ba","status":"InProgress","startTime":"2019-10-12T00:48:58.483Z"}'
    headers:
      cache-control:
      - no-cache
      content-length:
      - '108'
      content-type:
      - application/json; charset=utf-8
      date:
      - Sat, 12 Oct 2019 00:48:59 GMT
      expires:
      - '-1'
      pragma:
      - no-cache
      server:
      - Microsoft-HTTPAPI/2.0
      strict-transport-security:
      - max-age=31536000; includeSubDomains
      transfer-encoding:
      - chunked
      vary:
      - Accept-Encoding
      x-content-type-options:
      - nosniff
    status:
      code: 200
      message: OK
=======
      - '1194'
    status:
      code: 202
      message: Accepted
>>>>>>> ef1efd1f
- request:
    body: null
    headers:
      Accept:
      - application/json
      Accept-Encoding:
      - gzip, deflate
      CommandName:
      - sql server create
      Connection:
      - keep-alive
      ParameterSetName:
      - -l -g -n -u -p
      User-Agent:
      - python/3.7.4 (Windows-10-10.0.18362-SP0) msrest/0.6.10 msrest_azure/0.6.2
<<<<<<< HEAD
        azure-mgmt-sql/0.13.0 Azure-SDK-For-Python AZURECLI/2.0.73
    method: GET
    uri: https://management.azure.com/subscriptions/00000000-0000-0000-0000-000000000000/resourceGroups/clitest.rg000001/providers/Microsoft.Sql/locations/eastus2/serverAzureAsyncOperation/d1f74aa4-8b5e-4e85-bd1e-3115cd4780ba?api-version=2015-05-01-preview
  response:
    body:
      string: '{"name":"d1f74aa4-8b5e-4e85-bd1e-3115cd4780ba","status":"InProgress","startTime":"2019-10-12T00:48:58.483Z"}'
=======
        azure-mgmt-sql/0.14.0 Azure-SDK-For-Python AZURECLI/2.0.74
    method: GET
    uri: https://management.azure.com/subscriptions/00000000-0000-0000-0000-000000000000/resourceGroups/clitest.rg000001/providers/Microsoft.Sql/locations/eastus2/serverAzureAsyncOperation/e944c157-e6b5-468f-a550-4c20ba048420?api-version=2015-05-01-preview
  response:
    body:
      string: '{"name":"e944c157-e6b5-468f-a550-4c20ba048420","status":"InProgress","startTime":"2019-10-13T13:46:10.42Z"}'
>>>>>>> ef1efd1f
    headers:
      cache-control:
      - no-cache
      content-length:
<<<<<<< HEAD
      - '108'
      content-type:
      - application/json; charset=utf-8
      date:
      - Sat, 12 Oct 2019 00:49:00 GMT
=======
      - '107'
      content-type:
      - application/json; charset=utf-8
      date:
      - Sun, 13 Oct 2019 13:46:12 GMT
>>>>>>> ef1efd1f
      expires:
      - '-1'
      pragma:
      - no-cache
      server:
      - Microsoft-HTTPAPI/2.0
      strict-transport-security:
      - max-age=31536000; includeSubDomains
      transfer-encoding:
      - chunked
      vary:
      - Accept-Encoding
      x-content-type-options:
      - nosniff
    status:
      code: 200
      message: OK
- request:
    body: null
    headers:
      Accept:
      - application/json
      Accept-Encoding:
      - gzip, deflate
      CommandName:
      - sql server create
      Connection:
      - keep-alive
      ParameterSetName:
      - -l -g -n -u -p
      User-Agent:
      - python/3.7.4 (Windows-10-10.0.18362-SP0) msrest/0.6.10 msrest_azure/0.6.2
<<<<<<< HEAD
        azure-mgmt-sql/0.13.0 Azure-SDK-For-Python AZURECLI/2.0.73
    method: GET
    uri: https://management.azure.com/subscriptions/00000000-0000-0000-0000-000000000000/resourceGroups/clitest.rg000001/providers/Microsoft.Sql/locations/eastus2/serverAzureAsyncOperation/d1f74aa4-8b5e-4e85-bd1e-3115cd4780ba?api-version=2015-05-01-preview
  response:
    body:
      string: '{"name":"d1f74aa4-8b5e-4e85-bd1e-3115cd4780ba","status":"InProgress","startTime":"2019-10-12T00:48:58.483Z"}'
=======
        azure-mgmt-sql/0.14.0 Azure-SDK-For-Python AZURECLI/2.0.74
    method: GET
    uri: https://management.azure.com/subscriptions/00000000-0000-0000-0000-000000000000/resourceGroups/clitest.rg000001/providers/Microsoft.Sql/locations/eastus2/serverAzureAsyncOperation/e944c157-e6b5-468f-a550-4c20ba048420?api-version=2015-05-01-preview
  response:
    body:
      string: '{"name":"e944c157-e6b5-468f-a550-4c20ba048420","status":"InProgress","startTime":"2019-10-13T13:46:10.42Z"}'
>>>>>>> ef1efd1f
    headers:
      cache-control:
      - no-cache
      content-length:
<<<<<<< HEAD
      - '108'
      content-type:
      - application/json; charset=utf-8
      date:
      - Sat, 12 Oct 2019 00:49:01 GMT
=======
      - '107'
      content-type:
      - application/json; charset=utf-8
      date:
      - Sun, 13 Oct 2019 13:46:13 GMT
>>>>>>> ef1efd1f
      expires:
      - '-1'
      pragma:
      - no-cache
      server:
      - Microsoft-HTTPAPI/2.0
      strict-transport-security:
      - max-age=31536000; includeSubDomains
      transfer-encoding:
      - chunked
      vary:
      - Accept-Encoding
      x-content-type-options:
      - nosniff
    status:
      code: 200
      message: OK
- request:
    body: null
    headers:
      Accept:
      - application/json
      Accept-Encoding:
      - gzip, deflate
      CommandName:
      - sql server create
      Connection:
      - keep-alive
      ParameterSetName:
      - -l -g -n -u -p
      User-Agent:
      - python/3.7.4 (Windows-10-10.0.18362-SP0) msrest/0.6.10 msrest_azure/0.6.2
<<<<<<< HEAD
        azure-mgmt-sql/0.13.0 Azure-SDK-For-Python AZURECLI/2.0.73
    method: GET
    uri: https://management.azure.com/subscriptions/00000000-0000-0000-0000-000000000000/resourceGroups/clitest.rg000001/providers/Microsoft.Sql/locations/eastus2/serverAzureAsyncOperation/d1f74aa4-8b5e-4e85-bd1e-3115cd4780ba?api-version=2015-05-01-preview
  response:
    body:
      string: '{"name":"d1f74aa4-8b5e-4e85-bd1e-3115cd4780ba","status":"InProgress","startTime":"2019-10-12T00:48:58.483Z"}'
=======
        azure-mgmt-sql/0.14.0 Azure-SDK-For-Python AZURECLI/2.0.74
    method: GET
    uri: https://management.azure.com/subscriptions/00000000-0000-0000-0000-000000000000/resourceGroups/clitest.rg000001/providers/Microsoft.Sql/locations/eastus2/serverAzureAsyncOperation/e944c157-e6b5-468f-a550-4c20ba048420?api-version=2015-05-01-preview
  response:
    body:
      string: '{"name":"e944c157-e6b5-468f-a550-4c20ba048420","status":"InProgress","startTime":"2019-10-13T13:46:10.42Z"}'
>>>>>>> ef1efd1f
    headers:
      cache-control:
      - no-cache
      content-length:
<<<<<<< HEAD
      - '108'
      content-type:
      - application/json; charset=utf-8
      date:
      - Sat, 12 Oct 2019 00:49:02 GMT
=======
      - '107'
      content-type:
      - application/json; charset=utf-8
      date:
      - Sun, 13 Oct 2019 13:46:14 GMT
>>>>>>> ef1efd1f
      expires:
      - '-1'
      pragma:
      - no-cache
      server:
      - Microsoft-HTTPAPI/2.0
      strict-transport-security:
      - max-age=31536000; includeSubDomains
      transfer-encoding:
      - chunked
      vary:
      - Accept-Encoding
      x-content-type-options:
      - nosniff
    status:
      code: 200
      message: OK
- request:
    body: null
    headers:
      Accept:
      - application/json
      Accept-Encoding:
      - gzip, deflate
      CommandName:
      - sql server create
      Connection:
      - keep-alive
      ParameterSetName:
      - -l -g -n -u -p
      User-Agent:
      - python/3.7.4 (Windows-10-10.0.18362-SP0) msrest/0.6.10 msrest_azure/0.6.2
<<<<<<< HEAD
        azure-mgmt-sql/0.13.0 Azure-SDK-For-Python AZURECLI/2.0.73
    method: GET
    uri: https://management.azure.com/subscriptions/00000000-0000-0000-0000-000000000000/resourceGroups/clitest.rg000001/providers/Microsoft.Sql/locations/eastus2/serverAzureAsyncOperation/d1f74aa4-8b5e-4e85-bd1e-3115cd4780ba?api-version=2015-05-01-preview
  response:
    body:
      string: '{"name":"d1f74aa4-8b5e-4e85-bd1e-3115cd4780ba","status":"InProgress","startTime":"2019-10-12T00:48:58.483Z"}'
=======
        azure-mgmt-sql/0.14.0 Azure-SDK-For-Python AZURECLI/2.0.74
    method: GET
    uri: https://management.azure.com/subscriptions/00000000-0000-0000-0000-000000000000/resourceGroups/clitest.rg000001/providers/Microsoft.Sql/locations/eastus2/serverAzureAsyncOperation/e944c157-e6b5-468f-a550-4c20ba048420?api-version=2015-05-01-preview
  response:
    body:
      string: '{"name":"e944c157-e6b5-468f-a550-4c20ba048420","status":"InProgress","startTime":"2019-10-13T13:46:10.42Z"}'
>>>>>>> ef1efd1f
    headers:
      cache-control:
      - no-cache
      content-length:
<<<<<<< HEAD
      - '108'
      content-type:
      - application/json; charset=utf-8
      date:
      - Sat, 12 Oct 2019 00:49:03 GMT
=======
      - '107'
      content-type:
      - application/json; charset=utf-8
      date:
      - Sun, 13 Oct 2019 13:46:35 GMT
>>>>>>> ef1efd1f
      expires:
      - '-1'
      pragma:
      - no-cache
      server:
      - Microsoft-HTTPAPI/2.0
      strict-transport-security:
      - max-age=31536000; includeSubDomains
      transfer-encoding:
      - chunked
      vary:
      - Accept-Encoding
      x-content-type-options:
      - nosniff
    status:
      code: 200
      message: OK
- request:
    body: null
    headers:
      Accept:
      - application/json
      Accept-Encoding:
      - gzip, deflate
      CommandName:
      - sql server create
      Connection:
      - keep-alive
      ParameterSetName:
      - -l -g -n -u -p
      User-Agent:
      - python/3.7.4 (Windows-10-10.0.18362-SP0) msrest/0.6.10 msrest_azure/0.6.2
<<<<<<< HEAD
        azure-mgmt-sql/0.13.0 Azure-SDK-For-Python AZURECLI/2.0.73
    method: GET
    uri: https://management.azure.com/subscriptions/00000000-0000-0000-0000-000000000000/resourceGroups/clitest.rg000001/providers/Microsoft.Sql/locations/eastus2/serverAzureAsyncOperation/d1f74aa4-8b5e-4e85-bd1e-3115cd4780ba?api-version=2015-05-01-preview
  response:
    body:
      string: '{"name":"d1f74aa4-8b5e-4e85-bd1e-3115cd4780ba","status":"InProgress","startTime":"2019-10-12T00:48:58.483Z"}'
=======
        azure-mgmt-sql/0.14.0 Azure-SDK-For-Python AZURECLI/2.0.74
    method: GET
    uri: https://management.azure.com/subscriptions/00000000-0000-0000-0000-000000000000/resourceGroups/clitest.rg000001/providers/Microsoft.Sql/locations/eastus2/serverAzureAsyncOperation/e944c157-e6b5-468f-a550-4c20ba048420?api-version=2015-05-01-preview
  response:
    body:
      string: '{"name":"e944c157-e6b5-468f-a550-4c20ba048420","status":"Succeeded","startTime":"2019-10-13T13:46:10.42Z"}'
>>>>>>> ef1efd1f
    headers:
      cache-control:
      - no-cache
      content-length:
<<<<<<< HEAD
      - '108'
      content-type:
      - application/json; charset=utf-8
      date:
      - Sat, 12 Oct 2019 00:49:24 GMT
=======
      - '106'
      content-type:
      - application/json; charset=utf-8
      date:
      - Sun, 13 Oct 2019 13:46:56 GMT
>>>>>>> ef1efd1f
      expires:
      - '-1'
      pragma:
      - no-cache
      server:
      - Microsoft-HTTPAPI/2.0
      strict-transport-security:
      - max-age=31536000; includeSubDomains
      transfer-encoding:
      - chunked
      vary:
      - Accept-Encoding
      x-content-type-options:
      - nosniff
    status:
      code: 200
      message: OK
- request:
    body: null
    headers:
      Accept:
      - application/json
      Accept-Encoding:
      - gzip, deflate
      CommandName:
      - sql server create
      Connection:
      - keep-alive
      ParameterSetName:
      - -l -g -n -u -p
      User-Agent:
      - python/3.7.4 (Windows-10-10.0.18362-SP0) msrest/0.6.10 msrest_azure/0.6.2
<<<<<<< HEAD
        azure-mgmt-sql/0.13.0 Azure-SDK-For-Python AZURECLI/2.0.73
=======
        azure-mgmt-sql/0.14.0 Azure-SDK-For-Python AZURECLI/2.0.74
>>>>>>> ef1efd1f
    method: GET
    uri: https://management.azure.com/subscriptions/00000000-0000-0000-0000-000000000000/resourceGroups/clitest.rg000001/providers/Microsoft.Sql/locations/eastus2/serverAzureAsyncOperation/d1f74aa4-8b5e-4e85-bd1e-3115cd4780ba?api-version=2015-05-01-preview
  response:
    body:
<<<<<<< HEAD
      string: '{"name":"d1f74aa4-8b5e-4e85-bd1e-3115cd4780ba","status":"Succeeded","startTime":"2019-10-12T00:48:58.483Z"}'
=======
      string: '{"kind":"v12.0","properties":{"administratorLogin":"admin123","version":"12.0","state":"Ready","fullyQualifiedDomainName":"clitestserver000002.database.windows.net"},"location":"eastus2","id":"/subscriptions/00000000-0000-0000-0000-000000000000/resourceGroups/clitest.rg000001/providers/Microsoft.Sql/servers/clitestserver000002","name":"clitestserver000002","type":"Microsoft.Sql/servers"}'
>>>>>>> ef1efd1f
    headers:
      cache-control:
      - no-cache
      content-length:
<<<<<<< HEAD
      - '107'
      content-type:
      - application/json; charset=utf-8
      date:
      - Sat, 12 Oct 2019 00:49:44 GMT
=======
      - '581'
      content-type:
      - application/json; charset=utf-8
      date:
      - Sun, 13 Oct 2019 13:46:56 GMT
>>>>>>> ef1efd1f
      expires:
      - '-1'
      pragma:
      - no-cache
      server:
      - Microsoft-HTTPAPI/2.0
      strict-transport-security:
      - max-age=31536000; includeSubDomains
      transfer-encoding:
      - chunked
      vary:
      - Accept-Encoding
      x-content-type-options:
      - nosniff
    status:
      code: 200
      message: OK
- request:
    body: null
    headers:
      Accept:
      - application/json
      Accept-Encoding:
      - gzip, deflate
      CommandName:
<<<<<<< HEAD
      - sql server create
      Connection:
      - keep-alive
      ParameterSetName:
      - -l -g -n -u -p
      User-Agent:
      - python/3.7.4 (Windows-10-10.0.18362-SP0) msrest/0.6.10 msrest_azure/0.6.2
        azure-mgmt-sql/0.13.0 Azure-SDK-For-Python AZURECLI/2.0.73
=======
      - sql db create
      Connection:
      - keep-alive
      ParameterSetName:
      - -g --server --name
      User-Agent:
      - python/3.7.4 (Windows-10-10.0.18362-SP0) msrest/0.6.10 msrest_azure/0.6.2
        azure-mgmt-sql/0.14.0 Azure-SDK-For-Python AZURECLI/2.0.74
      accept-language:
      - en-US
>>>>>>> ef1efd1f
    method: GET
    uri: https://management.azure.com/subscriptions/00000000-0000-0000-0000-000000000000/resourceGroups/clitest.rg000001/providers/Microsoft.Sql/servers/clitestserver000002?api-version=2015-05-01-preview
  response:
    body:
      string: '{"kind":"v12.0","properties":{"administratorLogin":"admin123","version":"12.0","state":"Ready","fullyQualifiedDomainName":"clitestserver000002.database.windows.net"},"location":"eastus2","id":"/subscriptions/00000000-0000-0000-0000-000000000000/resourceGroups/clitest.rg000001/providers/Microsoft.Sql/servers/clitestserver000002","name":"clitestserver000002","type":"Microsoft.Sql/servers"}'
    headers:
      cache-control:
      - no-cache
      content-length:
      - '581'
      content-type:
      - application/json; charset=utf-8
      date:
<<<<<<< HEAD
      - Sat, 12 Oct 2019 00:49:44 GMT
=======
      - Sun, 13 Oct 2019 13:46:58 GMT
>>>>>>> ef1efd1f
      expires:
      - '-1'
      pragma:
      - no-cache
      server:
      - Microsoft-HTTPAPI/2.0
      strict-transport-security:
      - max-age=31536000; includeSubDomains
      transfer-encoding:
      - chunked
      vary:
      - Accept-Encoding
      x-content-type-options:
      - nosniff
    status:
      code: 200
      message: OK
<<<<<<< HEAD
=======
- request:
    body: '{"location": "eastus2"}'
    headers:
      Accept:
      - application/json
      Accept-Encoding:
      - gzip, deflate
      CommandName:
      - sql db create
      Connection:
      - keep-alive
      Content-Length:
      - '23'
      Content-Type:
      - application/json; charset=utf-8
      ParameterSetName:
      - -g --server --name
      User-Agent:
      - python/3.7.4 (Windows-10-10.0.18362-SP0) msrest/0.6.10 msrest_azure/0.6.2
        azure-mgmt-sql/0.14.0 Azure-SDK-For-Python AZURECLI/2.0.74
      accept-language:
      - en-US
    method: PUT
    uri: https://management.azure.com/subscriptions/00000000-0000-0000-0000-000000000000/resourceGroups/clitest.rg000001/providers/Microsoft.Sql/servers/clitestserver000002/databases/cliautomationdb01?api-version=2017-10-01-preview
  response:
    body:
      string: '{"operation":"CreateLogicalDatabase","startTime":"2019-10-13T13:47:02.95Z"}'
    headers:
      azure-asyncoperation:
      - https://management.azure.com/subscriptions/00000000-0000-0000-0000-000000000000/resourceGroups/clitest.rg000001/providers/Microsoft.Sql/locations/eastus2/databaseAzureAsyncOperation/0acb0ceb-d886-4e2e-aba7-f7abe2c5d84a?api-version=2017-10-01-preview
      cache-control:
      - no-cache
      content-length:
      - '75'
      content-type:
      - application/json; charset=utf-8
      date:
      - Sun, 13 Oct 2019 13:47:02 GMT
      expires:
      - '-1'
      location:
      - https://management.azure.com/subscriptions/00000000-0000-0000-0000-000000000000/resourceGroups/clitest.rg000001/providers/Microsoft.Sql/locations/eastus2/databaseOperationResults/0acb0ceb-d886-4e2e-aba7-f7abe2c5d84a?api-version=2017-10-01-preview
      pragma:
      - no-cache
      server:
      - Microsoft-HTTPAPI/2.0
      strict-transport-security:
      - max-age=31536000; includeSubDomains
      x-content-type-options:
      - nosniff
      x-ms-ratelimit-remaining-subscription-writes:
      - '1191'
    status:
      code: 202
      message: Accepted
>>>>>>> ef1efd1f
- request:
    body: null
    headers:
      Accept:
      - application/json
      Accept-Encoding:
      - gzip, deflate
      CommandName:
      - sql db create
      Connection:
      - keep-alive
      ParameterSetName:
      - -g --server --name
      User-Agent:
      - python/3.7.4 (Windows-10-10.0.18362-SP0) msrest/0.6.10 msrest_azure/0.6.2
<<<<<<< HEAD
        azure-mgmt-sql/0.13.0 Azure-SDK-For-Python AZURECLI/2.0.73
      accept-language:
      - en-US
    method: GET
    uri: https://management.azure.com/subscriptions/00000000-0000-0000-0000-000000000000/resourceGroups/clitest.rg000001/providers/Microsoft.Sql/servers/clitestserver000002?api-version=2015-05-01-preview
  response:
    body:
      string: '{"kind":"v12.0","properties":{"administratorLogin":"admin123","version":"12.0","state":"Ready","fullyQualifiedDomainName":"clitestserver000002.database.windows.net"},"location":"eastus2","id":"/subscriptions/00000000-0000-0000-0000-000000000000/resourceGroups/clitest.rg000001/providers/Microsoft.Sql/servers/clitestserver000002","name":"clitestserver000002","type":"Microsoft.Sql/servers"}'
=======
        azure-mgmt-sql/0.14.0 Azure-SDK-For-Python AZURECLI/2.0.74
    method: GET
    uri: https://management.azure.com/subscriptions/00000000-0000-0000-0000-000000000000/resourceGroups/clitest.rg000001/providers/Microsoft.Sql/locations/eastus2/databaseAzureAsyncOperation/0acb0ceb-d886-4e2e-aba7-f7abe2c5d84a?api-version=2017-10-01-preview
  response:
    body:
      string: '{"name":"0acb0ceb-d886-4e2e-aba7-f7abe2c5d84a","status":"InProgress","startTime":"2019-10-13T13:47:02.95Z"}'
>>>>>>> ef1efd1f
    headers:
      cache-control:
      - no-cache
      content-length:
<<<<<<< HEAD
      - '581'
      content-type:
      - application/json; charset=utf-8
      date:
      - Sat, 12 Oct 2019 00:49:46 GMT
=======
      - '107'
      content-type:
      - application/json; charset=utf-8
      date:
      - Sun, 13 Oct 2019 13:47:19 GMT
>>>>>>> ef1efd1f
      expires:
      - '-1'
      pragma:
      - no-cache
      server:
      - Microsoft-HTTPAPI/2.0
      strict-transport-security:
      - max-age=31536000; includeSubDomains
      transfer-encoding:
      - chunked
      vary:
      - Accept-Encoding
      x-content-type-options:
      - nosniff
    status:
      code: 200
      message: OK
- request:
    body: '{"location": "eastus2"}'
    headers:
      Accept:
      - application/json
      Accept-Encoding:
      - gzip, deflate
      CommandName:
      - sql db create
      Connection:
      - keep-alive
<<<<<<< HEAD
      Content-Length:
      - '23'
      Content-Type:
      - application/json; charset=utf-8
=======
>>>>>>> ef1efd1f
      ParameterSetName:
      - -g --server --name
      User-Agent:
      - python/3.7.4 (Windows-10-10.0.18362-SP0) msrest/0.6.10 msrest_azure/0.6.2
<<<<<<< HEAD
        azure-mgmt-sql/0.13.0 Azure-SDK-For-Python AZURECLI/2.0.73
      accept-language:
      - en-US
    method: PUT
    uri: https://management.azure.com/subscriptions/00000000-0000-0000-0000-000000000000/resourceGroups/clitest.rg000001/providers/Microsoft.Sql/servers/clitestserver000002/databases/cliautomationdb01?api-version=2017-10-01-preview
  response:
    body:
      string: '{"operation":"CreateLogicalDatabase","startTime":"2019-10-12T00:49:47.83Z"}'
    headers:
      azure-asyncoperation:
      - https://management.azure.com/subscriptions/00000000-0000-0000-0000-000000000000/resourceGroups/clitest.rg000001/providers/Microsoft.Sql/locations/eastus2/databaseAzureAsyncOperation/6d9fb5dc-7faa-40d1-9169-9312be828f42?api-version=2017-10-01-preview
      cache-control:
      - no-cache
      content-length:
      - '75'
      content-type:
      - application/json; charset=utf-8
      date:
      - Sat, 12 Oct 2019 00:49:47 GMT
      expires:
      - '-1'
      location:
      - https://management.azure.com/subscriptions/00000000-0000-0000-0000-000000000000/resourceGroups/clitest.rg000001/providers/Microsoft.Sql/locations/eastus2/databaseOperationResults/6d9fb5dc-7faa-40d1-9169-9312be828f42?api-version=2017-10-01-preview
=======
        azure-mgmt-sql/0.14.0 Azure-SDK-For-Python AZURECLI/2.0.74
    method: GET
    uri: https://management.azure.com/subscriptions/00000000-0000-0000-0000-000000000000/resourceGroups/clitest.rg000001/providers/Microsoft.Sql/locations/eastus2/databaseAzureAsyncOperation/0acb0ceb-d886-4e2e-aba7-f7abe2c5d84a?api-version=2017-10-01-preview
  response:
    body:
      string: '{"name":"0acb0ceb-d886-4e2e-aba7-f7abe2c5d84a","status":"Succeeded","startTime":"2019-10-13T13:47:02.95Z"}'
    headers:
      cache-control:
      - no-cache
      content-length:
      - '106'
      content-type:
      - application/json; charset=utf-8
      date:
      - Sun, 13 Oct 2019 13:47:35 GMT
      expires:
      - '-1'
>>>>>>> ef1efd1f
      pragma:
      - no-cache
      server:
      - Microsoft-HTTPAPI/2.0
      strict-transport-security:
      - max-age=31536000; includeSubDomains
<<<<<<< HEAD
      x-content-type-options:
      - nosniff
      x-ms-ratelimit-remaining-subscription-writes:
      - '1199'
    status:
      code: 202
      message: Accepted
=======
      transfer-encoding:
      - chunked
      vary:
      - Accept-Encoding
      x-content-type-options:
      - nosniff
    status:
      code: 200
      message: OK
>>>>>>> ef1efd1f
- request:
    body: null
    headers:
      Accept:
      - application/json
      Accept-Encoding:
      - gzip, deflate
      CommandName:
      - sql db create
      Connection:
      - keep-alive
      ParameterSetName:
      - -g --server --name
      User-Agent:
      - python/3.7.4 (Windows-10-10.0.18362-SP0) msrest/0.6.10 msrest_azure/0.6.2
<<<<<<< HEAD
        azure-mgmt-sql/0.13.0 Azure-SDK-For-Python AZURECLI/2.0.73
    method: GET
    uri: https://management.azure.com/subscriptions/00000000-0000-0000-0000-000000000000/resourceGroups/clitest.rg000001/providers/Microsoft.Sql/locations/eastus2/databaseAzureAsyncOperation/6d9fb5dc-7faa-40d1-9169-9312be828f42?api-version=2017-10-01-preview
  response:
    body:
      string: '{"name":"6d9fb5dc-7faa-40d1-9169-9312be828f42","status":"InProgress","startTime":"2019-10-12T00:49:47.83Z"}'
=======
        azure-mgmt-sql/0.14.0 Azure-SDK-For-Python AZURECLI/2.0.74
    method: GET
    uri: https://management.azure.com/subscriptions/00000000-0000-0000-0000-000000000000/resourceGroups/clitest.rg000001/providers/Microsoft.Sql/servers/clitestserver000002/databases/cliautomationdb01?api-version=2017-10-01-preview
  response:
    body:
      string: '{"sku":{"name":"GP_Gen5","tier":"GeneralPurpose","family":"Gen5","capacity":2},"kind":"v12.0,user,vcore","properties":{"collation":"SQL_Latin1_General_CP1_CI_AS","maxSizeBytes":34359738368,"status":"Online","databaseId":"29aa1319-3cfd-426b-89b8-31dc997c9674","creationDate":"2019-10-13T13:47:31.153Z","currentServiceObjectiveName":"GP_Gen5_2","requestedServiceObjectiveName":"GP_Gen5_2","defaultSecondaryLocation":"centralus","catalogCollation":"SQL_Latin1_General_CP1_CI_AS","zoneRedundant":false,"licenseType":"LicenseIncluded","maxLogSizeBytes":10307502080,"earliestRestoreDate":"2019-10-13T14:17:31.153Z","readScale":"Disabled","readReplicaCount":0,"currentSku":{"name":"GP_Gen5","tier":"GeneralPurpose","family":"Gen5","capacity":2}},"location":"eastus2","id":"/subscriptions/00000000-0000-0000-0000-000000000000/resourceGroups/clitest.rg000001/providers/Microsoft.Sql/servers/clitestserver000002/databases/cliautomationdb01","name":"cliautomationdb01","type":"Microsoft.Sql/servers/databases"}'
>>>>>>> ef1efd1f
    headers:
      cache-control:
      - no-cache
      content-length:
<<<<<<< HEAD
      - '107'
      content-type:
      - application/json; charset=utf-8
      date:
      - Sat, 12 Oct 2019 00:50:02 GMT
=======
      - '1102'
      content-type:
      - application/json; charset=utf-8
      date:
      - Sun, 13 Oct 2019 13:47:36 GMT
>>>>>>> ef1efd1f
      expires:
      - '-1'
      pragma:
      - no-cache
      server:
      - Microsoft-HTTPAPI/2.0
      strict-transport-security:
      - max-age=31536000; includeSubDomains
      transfer-encoding:
      - chunked
      vary:
      - Accept-Encoding
      x-content-type-options:
      - nosniff
    status:
      code: 200
      message: OK
- request:
    body: null
    headers:
      Accept:
      - application/json
      Accept-Encoding:
      - gzip, deflate
      CommandName:
<<<<<<< HEAD
      - sql db create
      Connection:
      - keep-alive
      ParameterSetName:
      - -g --server --name
      User-Agent:
      - python/3.7.4 (Windows-10-10.0.18362-SP0) msrest/0.6.10 msrest_azure/0.6.2
        azure-mgmt-sql/0.13.0 Azure-SDK-For-Python AZURECLI/2.0.73
    method: GET
    uri: https://management.azure.com/subscriptions/00000000-0000-0000-0000-000000000000/resourceGroups/clitest.rg000001/providers/Microsoft.Sql/locations/eastus2/databaseAzureAsyncOperation/6d9fb5dc-7faa-40d1-9169-9312be828f42?api-version=2017-10-01-preview
  response:
    body:
      string: '{"name":"6d9fb5dc-7faa-40d1-9169-9312be828f42","status":"Succeeded","startTime":"2019-10-12T00:49:47.83Z"}'
=======
      - sql db list
      Connection:
      - keep-alive
      ParameterSetName:
      - -g --server
      User-Agent:
      - python/3.7.4 (Windows-10-10.0.18362-SP0) msrest/0.6.10 msrest_azure/0.6.2
        azure-mgmt-sql/0.14.0 Azure-SDK-For-Python AZURECLI/2.0.74
      accept-language:
      - en-US
    method: GET
    uri: https://management.azure.com/subscriptions/00000000-0000-0000-0000-000000000000/resourceGroups/clitest.rg000001/providers/Microsoft.Sql/servers/clitestserver000002/databases?api-version=2017-10-01-preview
  response:
    body:
      string: '{"value":[{"sku":{"name":"GP_Gen5","tier":"GeneralPurpose","family":"Gen5","capacity":2},"kind":"v12.0,user,vcore","properties":{"collation":"SQL_Latin1_General_CP1_CI_AS","maxSizeBytes":34359738368,"status":"Online","databaseId":"29aa1319-3cfd-426b-89b8-31dc997c9674","creationDate":"2019-10-13T13:47:31.153Z","currentServiceObjectiveName":"GP_Gen5_2","requestedServiceObjectiveName":"GP_Gen5_2","defaultSecondaryLocation":"centralus","catalogCollation":"SQL_Latin1_General_CP1_CI_AS","zoneRedundant":false,"licenseType":"LicenseIncluded","maxLogSizeBytes":10307502080,"earliestRestoreDate":"2019-10-13T14:17:31.153Z","readScale":"Disabled","readReplicaCount":0,"currentSku":{"name":"GP_Gen5","tier":"GeneralPurpose","family":"Gen5","capacity":2}},"location":"eastus2","id":"/subscriptions/00000000-0000-0000-0000-000000000000/resourceGroups/clitest.rg000001/providers/Microsoft.Sql/servers/clitestserver000002/databases/cliautomationdb01","name":"cliautomationdb01","type":"Microsoft.Sql/servers/databases"},{"sku":{"name":"System","tier":"System","capacity":0},"kind":"v12.0,system","managedBy":"/subscriptions/00000000-0000-0000-0000-000000000000/resourceGroups/clitest.rg000001/providers/Microsoft.Sql/servers/clitestserver000002","properties":{"collation":"SQL_Latin1_General_CP1_CI_AS","maxSizeBytes":32212254720,"status":"Online","databaseId":"e3c7862e-91bf-4750-b984-9035163be969","creationDate":"2019-10-13T13:46:39.857Z","currentServiceObjectiveName":"System2","requestedServiceObjectiveName":"System2","defaultSecondaryLocation":"centralus","catalogCollation":"SQL_Latin1_General_CP1_CI_AS","zoneRedundant":false,"readScale":"Disabled","readReplicaCount":0,"currentSku":{"name":"System","tier":"System","capacity":0}},"location":"eastus2","id":"/subscriptions/00000000-0000-0000-0000-000000000000/resourceGroups/clitest.rg000001/providers/Microsoft.Sql/servers/clitestserver000002/databases/master","name":"master","type":"Microsoft.Sql/servers/databases"}]}'
>>>>>>> ef1efd1f
    headers:
      cache-control:
      - no-cache
      content-length:
<<<<<<< HEAD
      - '106'
      content-type:
      - application/json; charset=utf-8
      date:
      - Sat, 12 Oct 2019 00:50:18 GMT
=======
      - '2279'
      content-type:
      - application/json; charset=utf-8
      date:
      - Sun, 13 Oct 2019 13:47:37 GMT
>>>>>>> ef1efd1f
      expires:
      - '-1'
      pragma:
      - no-cache
      server:
      - Microsoft-HTTPAPI/2.0
      strict-transport-security:
      - max-age=31536000; includeSubDomains
      transfer-encoding:
      - chunked
      vary:
      - Accept-Encoding
      x-content-type-options:
      - nosniff
    status:
      code: 200
      message: OK
- request:
    body: null
    headers:
      Accept:
      - application/json
      Accept-Encoding:
      - gzip, deflate
      CommandName:
<<<<<<< HEAD
      - sql db create
=======
      - sql db list-usages
>>>>>>> ef1efd1f
      Connection:
      - keep-alive
      ParameterSetName:
      - -g --server --name
      User-Agent:
      - python/3.7.4 (Windows-10-10.0.18362-SP0) msrest/0.6.10 msrest_azure/0.6.2
<<<<<<< HEAD
        azure-mgmt-sql/0.13.0 Azure-SDK-For-Python AZURECLI/2.0.73
=======
        azure-mgmt-sql/0.14.0 Azure-SDK-For-Python AZURECLI/2.0.74
      accept-language:
      - en-US
>>>>>>> ef1efd1f
    method: GET
    uri: https://management.azure.com/subscriptions/00000000-0000-0000-0000-000000000000/resourceGroups/clitest.rg000001/providers/Microsoft.Sql/servers/clitestserver000002/databases/cliautomationdb01/usages?api-version=2014-04-01
  response:
    body:
<<<<<<< HEAD
      string: '{"sku":{"name":"GP_Gen5","tier":"GeneralPurpose","family":"Gen5","capacity":2},"kind":"v12.0,user,vcore","properties":{"collation":"SQL_Latin1_General_CP1_CI_AS","maxSizeBytes":34359738368,"status":"Online","databaseId":"224ddfc4-4cbe-42e8-83a1-a5d4eb60fa4f","creationDate":"2019-10-12T00:50:14.5Z","currentServiceObjectiveName":"GP_Gen5_2","requestedServiceObjectiveName":"GP_Gen5_2","defaultSecondaryLocation":"centralus","catalogCollation":"SQL_Latin1_General_CP1_CI_AS","zoneRedundant":false,"licenseType":"LicenseIncluded","maxLogSizeBytes":10307502080,"earliestRestoreDate":"2019-10-12T01:20:14.5Z","readScale":"Disabled","readReplicaCount":0,"currentSku":{"name":"GP_Gen5","tier":"GeneralPurpose","family":"Gen5","capacity":2}},"location":"eastus2","id":"/subscriptions/00000000-0000-0000-0000-000000000000/resourceGroups/clitest.rg000001/providers/Microsoft.Sql/servers/clitestserver000002/databases/cliautomationdb01","name":"cliautomationdb01","type":"Microsoft.Sql/servers/databases"}'
    headers:
      cache-control:
      - no-cache
      content-length:
      - '1098'
      content-type:
      - application/json; charset=utf-8
      date:
      - Sat, 12 Oct 2019 00:50:18 GMT
      expires:
      - '-1'
      pragma:
      - no-cache
=======
      string: '{"value":[{"name":"database_size","resourceName":"cliautomationdb01","displayName":"Database
        Size","currentValue":4194304.0,"limit":34359738368.0,"unit":"Bytes","nextResetTime":null},{"name":"database_allocated_size","resourceName":"cliautomationdb01","displayName":"Database
        Allocated Size","currentValue":16777216.0,"limit":34359738368.0,"unit":"Bytes","nextResetTime":null}]}'
    headers:
      cache-control:
      - no-store, no-cache
      content-length:
      - '378'
      content-type:
      - application/json; odata=minimalmetadata; streaming=true; charset=utf-8
      dataserviceversion:
      - 3.0;
      date:
      - Sun, 13 Oct 2019 13:47:38 GMT
>>>>>>> ef1efd1f
      server:
      - Microsoft-HTTPAPI/2.0
      strict-transport-security:
      - max-age=31536000; includeSubDomains
      transfer-encoding:
      - chunked
      vary:
      - Accept-Encoding
      x-content-type-options:
      - nosniff
    status:
      code: 200
      message: OK
- request:
    body: null
    headers:
      Accept:
      - application/json
      Accept-Encoding:
      - gzip, deflate
      CommandName:
<<<<<<< HEAD
      - sql db list
      Connection:
      - keep-alive
      ParameterSetName:
      - -g --server
      User-Agent:
      - python/3.7.4 (Windows-10-10.0.18362-SP0) msrest/0.6.10 msrest_azure/0.6.2
        azure-mgmt-sql/0.13.0 Azure-SDK-For-Python AZURECLI/2.0.73
=======
      - sql db show
      Connection:
      - keep-alive
      ParameterSetName:
      - -g --server --name
      User-Agent:
      - python/3.7.4 (Windows-10-10.0.18362-SP0) msrest/0.6.10 msrest_azure/0.6.2
        azure-mgmt-sql/0.14.0 Azure-SDK-For-Python AZURECLI/2.0.74
>>>>>>> ef1efd1f
      accept-language:
      - en-US
    method: GET
    uri: https://management.azure.com/subscriptions/00000000-0000-0000-0000-000000000000/resourceGroups/clitest.rg000001/providers/Microsoft.Sql/servers/clitestserver000002/databases/cliautomationdb01?api-version=2017-10-01-preview
  response:
    body:
<<<<<<< HEAD
      string: '{"value":[{"sku":{"name":"GP_Gen5","tier":"GeneralPurpose","family":"Gen5","capacity":2},"kind":"v12.0,user,vcore","properties":{"collation":"SQL_Latin1_General_CP1_CI_AS","maxSizeBytes":34359738368,"status":"Online","databaseId":"224ddfc4-4cbe-42e8-83a1-a5d4eb60fa4f","creationDate":"2019-10-12T00:50:14.5Z","currentServiceObjectiveName":"GP_Gen5_2","requestedServiceObjectiveName":"GP_Gen5_2","defaultSecondaryLocation":"centralus","catalogCollation":"SQL_Latin1_General_CP1_CI_AS","zoneRedundant":false,"licenseType":"LicenseIncluded","maxLogSizeBytes":10307502080,"earliestRestoreDate":"2019-10-12T01:20:14.5Z","readScale":"Disabled","readReplicaCount":0,"currentSku":{"name":"GP_Gen5","tier":"GeneralPurpose","family":"Gen5","capacity":2}},"location":"eastus2","id":"/subscriptions/00000000-0000-0000-0000-000000000000/resourceGroups/clitest.rg000001/providers/Microsoft.Sql/servers/clitestserver000002/databases/cliautomationdb01","name":"cliautomationdb01","type":"Microsoft.Sql/servers/databases"},{"sku":{"name":"System","tier":"System","capacity":0},"kind":"v12.0,system","managedBy":"/subscriptions/00000000-0000-0000-0000-000000000000/resourceGroups/clitest.rg000001/providers/Microsoft.Sql/servers/clitestserver000002","properties":{"collation":"SQL_Latin1_General_CP1_CI_AS","maxSizeBytes":32212254720,"status":"Online","databaseId":"2c6aeeb0-8e2c-4450-b364-8c0aa0d17895","creationDate":"2019-10-12T00:49:29.653Z","currentServiceObjectiveName":"System2","requestedServiceObjectiveName":"System2","defaultSecondaryLocation":"centralus","catalogCollation":"SQL_Latin1_General_CP1_CI_AS","zoneRedundant":false,"readScale":"Disabled","readReplicaCount":0,"currentSku":{"name":"System","tier":"System","capacity":0}},"location":"eastus2","id":"/subscriptions/00000000-0000-0000-0000-000000000000/resourceGroups/clitest.rg000001/providers/Microsoft.Sql/servers/clitestserver000002/databases/master","name":"master","type":"Microsoft.Sql/servers/databases"}]}'
=======
      string: '{"sku":{"name":"GP_Gen5","tier":"GeneralPurpose","family":"Gen5","capacity":2},"kind":"v12.0,user,vcore","properties":{"collation":"SQL_Latin1_General_CP1_CI_AS","maxSizeBytes":34359738368,"status":"Online","databaseId":"29aa1319-3cfd-426b-89b8-31dc997c9674","creationDate":"2019-10-13T13:47:31.153Z","currentServiceObjectiveName":"GP_Gen5_2","requestedServiceObjectiveName":"GP_Gen5_2","defaultSecondaryLocation":"centralus","catalogCollation":"SQL_Latin1_General_CP1_CI_AS","zoneRedundant":false,"licenseType":"LicenseIncluded","maxLogSizeBytes":10307502080,"earliestRestoreDate":"2019-10-13T14:17:31.153Z","readScale":"Disabled","readReplicaCount":0,"currentSku":{"name":"GP_Gen5","tier":"GeneralPurpose","family":"Gen5","capacity":2}},"location":"eastus2","id":"/subscriptions/00000000-0000-0000-0000-000000000000/resourceGroups/clitest.rg000001/providers/Microsoft.Sql/servers/clitestserver000002/databases/cliautomationdb01","name":"cliautomationdb01","type":"Microsoft.Sql/servers/databases"}'
>>>>>>> ef1efd1f
    headers:
      cache-control:
      - no-cache
      content-length:
<<<<<<< HEAD
      - '2275'
      content-type:
      - application/json; charset=utf-8
      date:
      - Sat, 12 Oct 2019 00:50:19 GMT
=======
      - '1102'
      content-type:
      - application/json; charset=utf-8
      date:
      - Sun, 13 Oct 2019 13:47:40 GMT
>>>>>>> ef1efd1f
      expires:
      - '-1'
      pragma:
      - no-cache
      server:
      - Microsoft-HTTPAPI/2.0
      strict-transport-security:
      - max-age=31536000; includeSubDomains
      transfer-encoding:
      - chunked
      vary:
      - Accept-Encoding
      x-content-type-options:
      - nosniff
    status:
      code: 200
      message: OK
- request:
    body: null
    headers:
      Accept:
      - application/json
      Accept-Encoding:
      - gzip, deflate
      CommandName:
<<<<<<< HEAD
      - sql db list-usages
      Connection:
      - keep-alive
      ParameterSetName:
      - -g --server --name
      User-Agent:
      - python/3.7.4 (Windows-10-10.0.18362-SP0) msrest/0.6.10 msrest_azure/0.6.2
        azure-mgmt-sql/0.13.0 Azure-SDK-For-Python AZURECLI/2.0.73
=======
      - sql db show
      Connection:
      - keep-alive
      ParameterSetName:
      - --id
      User-Agent:
      - python/3.7.4 (Windows-10-10.0.18362-SP0) msrest/0.6.10 msrest_azure/0.6.2
        azure-mgmt-sql/0.14.0 Azure-SDK-For-Python AZURECLI/2.0.74
>>>>>>> ef1efd1f
      accept-language:
      - en-US
    method: GET
    uri: https://management.azure.com/subscriptions/00000000-0000-0000-0000-000000000000/resourceGroups/clitest.rg000001/providers/Microsoft.Sql/servers/clitestserver000002/databases/cliautomationdb01?api-version=2017-10-01-preview
  response:
    body:
<<<<<<< HEAD
      string: '{"value":[{"name":"database_size","resourceName":"cliautomationdb01","displayName":"Database
        Size","currentValue":4194304.0,"limit":34359738368.0,"unit":"Bytes","nextResetTime":null},{"name":"database_allocated_size","resourceName":"cliautomationdb01","displayName":"Database
        Allocated Size","currentValue":16777216.0,"limit":34359738368.0,"unit":"Bytes","nextResetTime":null}]}'
    headers:
      cache-control:
      - no-store, no-cache
      content-length:
      - '378'
      content-type:
      - application/json; odata=minimalmetadata; streaming=true; charset=utf-8
      dataserviceversion:
      - 3.0;
      date:
      - Sat, 12 Oct 2019 00:50:20 GMT
=======
      string: '{"sku":{"name":"GP_Gen5","tier":"GeneralPurpose","family":"Gen5","capacity":2},"kind":"v12.0,user,vcore","properties":{"collation":"SQL_Latin1_General_CP1_CI_AS","maxSizeBytes":34359738368,"status":"Online","databaseId":"29aa1319-3cfd-426b-89b8-31dc997c9674","creationDate":"2019-10-13T13:47:31.153Z","currentServiceObjectiveName":"GP_Gen5_2","requestedServiceObjectiveName":"GP_Gen5_2","defaultSecondaryLocation":"centralus","catalogCollation":"SQL_Latin1_General_CP1_CI_AS","zoneRedundant":false,"licenseType":"LicenseIncluded","maxLogSizeBytes":10307502080,"earliestRestoreDate":"2019-10-13T14:17:31.153Z","readScale":"Disabled","readReplicaCount":0,"currentSku":{"name":"GP_Gen5","tier":"GeneralPurpose","family":"Gen5","capacity":2}},"location":"eastus2","id":"/subscriptions/00000000-0000-0000-0000-000000000000/resourceGroups/clitest.rg000001/providers/Microsoft.Sql/servers/clitestserver000002/databases/cliautomationdb01","name":"cliautomationdb01","type":"Microsoft.Sql/servers/databases"}'
    headers:
      cache-control:
      - no-cache
      content-length:
      - '1102'
      content-type:
      - application/json; charset=utf-8
      date:
      - Sun, 13 Oct 2019 13:47:41 GMT
      expires:
      - '-1'
      pragma:
      - no-cache
>>>>>>> ef1efd1f
      server:
      - Microsoft-HTTPAPI/2.0
      strict-transport-security:
      - max-age=31536000; includeSubDomains
      transfer-encoding:
      - chunked
      vary:
      - Accept-Encoding
      x-content-type-options:
      - nosniff
    status:
      code: 200
      message: OK
- request:
    body: null
    headers:
      Accept:
      - application/json
      Accept-Encoding:
      - gzip, deflate
      CommandName:
<<<<<<< HEAD
      - sql db show
      Connection:
      - keep-alive
      ParameterSetName:
      - -g --server --name
      User-Agent:
      - python/3.7.4 (Windows-10-10.0.18362-SP0) msrest/0.6.10 msrest_azure/0.6.2
        azure-mgmt-sql/0.13.0 Azure-SDK-For-Python AZURECLI/2.0.73
=======
      - sql db update
      Connection:
      - keep-alive
      ParameterSetName:
      - -g -s -n --service-objective --max-size --set
      User-Agent:
      - python/3.7.4 (Windows-10-10.0.18362-SP0) msrest/0.6.10 msrest_azure/0.6.2
        azure-mgmt-sql/0.14.0 Azure-SDK-For-Python AZURECLI/2.0.74
>>>>>>> ef1efd1f
      accept-language:
      - en-US
    method: GET
    uri: https://management.azure.com/subscriptions/00000000-0000-0000-0000-000000000000/resourceGroups/clitest.rg000001/providers/Microsoft.Sql/servers/clitestserver000002/databases/cliautomationdb01?api-version=2017-10-01-preview
  response:
    body:
<<<<<<< HEAD
      string: '{"sku":{"name":"GP_Gen5","tier":"GeneralPurpose","family":"Gen5","capacity":2},"kind":"v12.0,user,vcore","properties":{"collation":"SQL_Latin1_General_CP1_CI_AS","maxSizeBytes":34359738368,"status":"Online","databaseId":"224ddfc4-4cbe-42e8-83a1-a5d4eb60fa4f","creationDate":"2019-10-12T00:50:14.5Z","currentServiceObjectiveName":"GP_Gen5_2","requestedServiceObjectiveName":"GP_Gen5_2","defaultSecondaryLocation":"centralus","catalogCollation":"SQL_Latin1_General_CP1_CI_AS","zoneRedundant":false,"licenseType":"LicenseIncluded","maxLogSizeBytes":10307502080,"earliestRestoreDate":"2019-10-12T01:20:14.5Z","readScale":"Disabled","readReplicaCount":0,"currentSku":{"name":"GP_Gen5","tier":"GeneralPurpose","family":"Gen5","capacity":2}},"location":"eastus2","id":"/subscriptions/00000000-0000-0000-0000-000000000000/resourceGroups/clitest.rg000001/providers/Microsoft.Sql/servers/clitestserver000002/databases/cliautomationdb01","name":"cliautomationdb01","type":"Microsoft.Sql/servers/databases"}'
=======
      string: '{"sku":{"name":"GP_Gen5","tier":"GeneralPurpose","family":"Gen5","capacity":2},"kind":"v12.0,user,vcore","properties":{"collation":"SQL_Latin1_General_CP1_CI_AS","maxSizeBytes":34359738368,"status":"Online","databaseId":"29aa1319-3cfd-426b-89b8-31dc997c9674","creationDate":"2019-10-13T13:47:31.153Z","currentServiceObjectiveName":"GP_Gen5_2","requestedServiceObjectiveName":"GP_Gen5_2","defaultSecondaryLocation":"centralus","catalogCollation":"SQL_Latin1_General_CP1_CI_AS","zoneRedundant":false,"licenseType":"LicenseIncluded","maxLogSizeBytes":10307502080,"earliestRestoreDate":"2019-10-13T14:17:31.153Z","readScale":"Disabled","readReplicaCount":0,"currentSku":{"name":"GP_Gen5","tier":"GeneralPurpose","family":"Gen5","capacity":2}},"location":"eastus2","id":"/subscriptions/00000000-0000-0000-0000-000000000000/resourceGroups/clitest.rg000001/providers/Microsoft.Sql/servers/clitestserver000002/databases/cliautomationdb01","name":"cliautomationdb01","type":"Microsoft.Sql/servers/databases"}'
>>>>>>> ef1efd1f
    headers:
      cache-control:
      - no-cache
      content-length:
<<<<<<< HEAD
      - '1098'
      content-type:
      - application/json; charset=utf-8
      date:
      - Sat, 12 Oct 2019 00:50:20 GMT
=======
      - '1102'
      content-type:
      - application/json; charset=utf-8
      date:
      - Sun, 13 Oct 2019 13:47:43 GMT
>>>>>>> ef1efd1f
      expires:
      - '-1'
      pragma:
      - no-cache
      server:
      - Microsoft-HTTPAPI/2.0
      strict-transport-security:
      - max-age=31536000; includeSubDomains
      transfer-encoding:
      - chunked
      vary:
      - Accept-Encoding
      x-content-type-options:
      - nosniff
    status:
      code: 200
      message: OK
- request:
<<<<<<< HEAD
    body: null
=======
    body: '{"location": "eastus2", "tags": {"key1": "value1"}, "sku": {"name": "S1"},
      "properties": {"collation": "SQL_Latin1_General_CP1_CI_AS", "maxSizeBytes":
      10737418240, "catalogCollation": "SQL_Latin1_General_CP1_CI_AS", "zoneRedundant":
      false, "licenseType": "LicenseIncluded", "readScale": "Disabled", "readReplicaCount":
      0}}'
>>>>>>> ef1efd1f
    headers:
      Accept:
      - application/json
      Accept-Encoding:
      - gzip, deflate
      CommandName:
<<<<<<< HEAD
      - sql db show
      Connection:
      - keep-alive
      ParameterSetName:
      - --id
      User-Agent:
      - python/3.7.4 (Windows-10-10.0.18362-SP0) msrest/0.6.10 msrest_azure/0.6.2
        azure-mgmt-sql/0.13.0 Azure-SDK-For-Python AZURECLI/2.0.73
      accept-language:
      - en-US
    method: GET
    uri: https://management.azure.com/subscriptions/00000000-0000-0000-0000-000000000000/resourceGroups/clitest.rg000001/providers/Microsoft.Sql/servers/clitestserver000002/databases/cliautomationdb01?api-version=2017-10-01-preview
  response:
    body:
      string: '{"sku":{"name":"GP_Gen5","tier":"GeneralPurpose","family":"Gen5","capacity":2},"kind":"v12.0,user,vcore","properties":{"collation":"SQL_Latin1_General_CP1_CI_AS","maxSizeBytes":34359738368,"status":"Online","databaseId":"224ddfc4-4cbe-42e8-83a1-a5d4eb60fa4f","creationDate":"2019-10-12T00:50:14.5Z","currentServiceObjectiveName":"GP_Gen5_2","requestedServiceObjectiveName":"GP_Gen5_2","defaultSecondaryLocation":"centralus","catalogCollation":"SQL_Latin1_General_CP1_CI_AS","zoneRedundant":false,"licenseType":"LicenseIncluded","maxLogSizeBytes":10307502080,"earliestRestoreDate":"2019-10-12T01:20:14.5Z","readScale":"Disabled","readReplicaCount":0,"currentSku":{"name":"GP_Gen5","tier":"GeneralPurpose","family":"Gen5","capacity":2}},"location":"eastus2","id":"/subscriptions/00000000-0000-0000-0000-000000000000/resourceGroups/clitest.rg000001/providers/Microsoft.Sql/servers/clitestserver000002/databases/cliautomationdb01","name":"cliautomationdb01","type":"Microsoft.Sql/servers/databases"}'
    headers:
      cache-control:
      - no-cache
      content-length:
      - '1098'
      content-type:
      - application/json; charset=utf-8
      date:
      - Sat, 12 Oct 2019 00:50:20 GMT
      expires:
      - '-1'
=======
      - sql db update
      Connection:
      - keep-alive
      Content-Length:
      - '322'
      Content-Type:
      - application/json; charset=utf-8
      ParameterSetName:
      - -g -s -n --service-objective --max-size --set
      User-Agent:
      - python/3.7.4 (Windows-10-10.0.18362-SP0) msrest/0.6.10 msrest_azure/0.6.2
        azure-mgmt-sql/0.14.0 Azure-SDK-For-Python AZURECLI/2.0.74
      accept-language:
      - en-US
    method: PUT
    uri: https://management.azure.com/subscriptions/00000000-0000-0000-0000-000000000000/resourceGroups/clitest.rg000001/providers/Microsoft.Sql/servers/clitestserver000002/databases/cliautomationdb01?api-version=2017-10-01-preview
  response:
    body:
      string: '{"operation":"UpdateLogicalDatabase","startTime":"2019-10-13T13:47:45.563Z"}'
    headers:
      azure-asyncoperation:
      - https://management.azure.com/subscriptions/00000000-0000-0000-0000-000000000000/resourceGroups/clitest.rg000001/providers/Microsoft.Sql/locations/eastus2/databaseAzureAsyncOperation/3f30f5ef-1b30-4a6b-8db3-75f5eb09bd22?api-version=2017-10-01-preview
      cache-control:
      - no-cache
      content-length:
      - '76'
      content-type:
      - application/json; charset=utf-8
      date:
      - Sun, 13 Oct 2019 13:47:45 GMT
      expires:
      - '-1'
      location:
      - https://management.azure.com/subscriptions/00000000-0000-0000-0000-000000000000/resourceGroups/clitest.rg000001/providers/Microsoft.Sql/locations/eastus2/databaseOperationResults/3f30f5ef-1b30-4a6b-8db3-75f5eb09bd22?api-version=2017-10-01-preview
>>>>>>> ef1efd1f
      pragma:
      - no-cache
      server:
      - Microsoft-HTTPAPI/2.0
      strict-transport-security:
      - max-age=31536000; includeSubDomains
<<<<<<< HEAD
      transfer-encoding:
      - chunked
      vary:
      - Accept-Encoding
      x-content-type-options:
      - nosniff
    status:
      code: 200
      message: OK
=======
      x-content-type-options:
      - nosniff
      x-ms-ratelimit-remaining-subscription-writes:
      - '1192'
    status:
      code: 202
      message: Accepted
>>>>>>> ef1efd1f
- request:
    body: null
    headers:
      Accept:
      - application/json
      Accept-Encoding:
      - gzip, deflate
      CommandName:
      - sql db update
      Connection:
      - keep-alive
      ParameterSetName:
      - -g -s -n --service-objective --max-size --set
      User-Agent:
      - python/3.7.4 (Windows-10-10.0.18362-SP0) msrest/0.6.10 msrest_azure/0.6.2
<<<<<<< HEAD
        azure-mgmt-sql/0.13.0 Azure-SDK-For-Python AZURECLI/2.0.73
      accept-language:
      - en-US
=======
        azure-mgmt-sql/0.14.0 Azure-SDK-For-Python AZURECLI/2.0.74
>>>>>>> ef1efd1f
    method: GET
    uri: https://management.azure.com/subscriptions/00000000-0000-0000-0000-000000000000/resourceGroups/clitest.rg000001/providers/Microsoft.Sql/locations/eastus2/databaseAzureAsyncOperation/3f30f5ef-1b30-4a6b-8db3-75f5eb09bd22?api-version=2017-10-01-preview
  response:
    body:
<<<<<<< HEAD
      string: '{"sku":{"name":"GP_Gen5","tier":"GeneralPurpose","family":"Gen5","capacity":2},"kind":"v12.0,user,vcore","properties":{"collation":"SQL_Latin1_General_CP1_CI_AS","maxSizeBytes":34359738368,"status":"Online","databaseId":"224ddfc4-4cbe-42e8-83a1-a5d4eb60fa4f","creationDate":"2019-10-12T00:50:14.5Z","currentServiceObjectiveName":"GP_Gen5_2","requestedServiceObjectiveName":"GP_Gen5_2","defaultSecondaryLocation":"centralus","catalogCollation":"SQL_Latin1_General_CP1_CI_AS","zoneRedundant":false,"licenseType":"LicenseIncluded","maxLogSizeBytes":10307502080,"earliestRestoreDate":"2019-10-12T01:20:14.5Z","readScale":"Disabled","readReplicaCount":0,"currentSku":{"name":"GP_Gen5","tier":"GeneralPurpose","family":"Gen5","capacity":2}},"location":"eastus2","id":"/subscriptions/00000000-0000-0000-0000-000000000000/resourceGroups/clitest.rg000001/providers/Microsoft.Sql/servers/clitestserver000002/databases/cliautomationdb01","name":"cliautomationdb01","type":"Microsoft.Sql/servers/databases"}'
=======
      string: '{"name":"3f30f5ef-1b30-4a6b-8db3-75f5eb09bd22","status":"InProgress","startTime":"2019-10-13T13:47:45.563Z"}'
>>>>>>> ef1efd1f
    headers:
      cache-control:
      - no-cache
      content-length:
<<<<<<< HEAD
      - '1098'
      content-type:
      - application/json; charset=utf-8
      date:
      - Sat, 12 Oct 2019 00:50:22 GMT
=======
      - '108'
      content-type:
      - application/json; charset=utf-8
      date:
      - Sun, 13 Oct 2019 13:48:00 GMT
>>>>>>> ef1efd1f
      expires:
      - '-1'
      pragma:
      - no-cache
      server:
      - Microsoft-HTTPAPI/2.0
      strict-transport-security:
      - max-age=31536000; includeSubDomains
      transfer-encoding:
      - chunked
      vary:
      - Accept-Encoding
      x-content-type-options:
      - nosniff
    status:
      code: 200
      message: OK
- request:
<<<<<<< HEAD
    body: '{"location": "eastus2", "tags": {"key1": "value1"}, "sku": {"name": "S1"},
      "properties": {"collation": "SQL_Latin1_General_CP1_CI_AS", "maxSizeBytes":
      10737418240, "catalogCollation": "SQL_Latin1_General_CP1_CI_AS", "zoneRedundant":
      false, "licenseType": "LicenseIncluded", "readScale": "Disabled", "readReplicaCount":
      0}}'
=======
    body: null
>>>>>>> ef1efd1f
    headers:
      Accept:
      - application/json
      Accept-Encoding:
      - gzip, deflate
      CommandName:
      - sql db update
      Connection:
      - keep-alive
<<<<<<< HEAD
      Content-Length:
      - '322'
      Content-Type:
      - application/json; charset=utf-8
=======
>>>>>>> ef1efd1f
      ParameterSetName:
      - -g -s -n --service-objective --max-size --set
      User-Agent:
      - python/3.7.4 (Windows-10-10.0.18362-SP0) msrest/0.6.10 msrest_azure/0.6.2
<<<<<<< HEAD
        azure-mgmt-sql/0.13.0 Azure-SDK-For-Python AZURECLI/2.0.73
      accept-language:
      - en-US
    method: PUT
    uri: https://management.azure.com/subscriptions/00000000-0000-0000-0000-000000000000/resourceGroups/clitest.rg000001/providers/Microsoft.Sql/servers/clitestserver000002/databases/cliautomationdb01?api-version=2017-10-01-preview
  response:
    body:
      string: '{"operation":"UpdateLogicalDatabase","startTime":"2019-10-12T00:50:24.59Z"}'
    headers:
      azure-asyncoperation:
      - https://management.azure.com/subscriptions/00000000-0000-0000-0000-000000000000/resourceGroups/clitest.rg000001/providers/Microsoft.Sql/locations/eastus2/databaseAzureAsyncOperation/db9c760e-1edc-41b1-b879-875785253665?api-version=2017-10-01-preview
      cache-control:
      - no-cache
      content-length:
      - '75'
      content-type:
      - application/json; charset=utf-8
      date:
      - Sat, 12 Oct 2019 00:50:24 GMT
      expires:
      - '-1'
      location:
      - https://management.azure.com/subscriptions/00000000-0000-0000-0000-000000000000/resourceGroups/clitest.rg000001/providers/Microsoft.Sql/locations/eastus2/databaseOperationResults/db9c760e-1edc-41b1-b879-875785253665?api-version=2017-10-01-preview
=======
        azure-mgmt-sql/0.14.0 Azure-SDK-For-Python AZURECLI/2.0.74
    method: GET
    uri: https://management.azure.com/subscriptions/00000000-0000-0000-0000-000000000000/resourceGroups/clitest.rg000001/providers/Microsoft.Sql/locations/eastus2/databaseAzureAsyncOperation/3f30f5ef-1b30-4a6b-8db3-75f5eb09bd22?api-version=2017-10-01-preview
  response:
    body:
      string: '{"name":"3f30f5ef-1b30-4a6b-8db3-75f5eb09bd22","status":"InProgress","startTime":"2019-10-13T13:47:45.563Z"}'
    headers:
      cache-control:
      - no-cache
      content-length:
      - '108'
      content-type:
      - application/json; charset=utf-8
      date:
      - Sun, 13 Oct 2019 13:48:16 GMT
      expires:
      - '-1'
>>>>>>> ef1efd1f
      pragma:
      - no-cache
      server:
      - Microsoft-HTTPAPI/2.0
      strict-transport-security:
      - max-age=31536000; includeSubDomains
<<<<<<< HEAD
      x-content-type-options:
      - nosniff
      x-ms-ratelimit-remaining-subscription-writes:
      - '1198'
    status:
      code: 202
      message: Accepted
=======
      transfer-encoding:
      - chunked
      vary:
      - Accept-Encoding
      x-content-type-options:
      - nosniff
    status:
      code: 200
      message: OK
>>>>>>> ef1efd1f
- request:
    body: null
    headers:
      Accept:
      - application/json
      Accept-Encoding:
      - gzip, deflate
      CommandName:
      - sql db update
      Connection:
      - keep-alive
      ParameterSetName:
      - -g -s -n --service-objective --max-size --set
      User-Agent:
      - python/3.7.4 (Windows-10-10.0.18362-SP0) msrest/0.6.10 msrest_azure/0.6.2
<<<<<<< HEAD
        azure-mgmt-sql/0.13.0 Azure-SDK-For-Python AZURECLI/2.0.73
    method: GET
    uri: https://management.azure.com/subscriptions/00000000-0000-0000-0000-000000000000/resourceGroups/clitest.rg000001/providers/Microsoft.Sql/locations/eastus2/databaseAzureAsyncOperation/db9c760e-1edc-41b1-b879-875785253665?api-version=2017-10-01-preview
  response:
    body:
      string: '{"name":"db9c760e-1edc-41b1-b879-875785253665","status":"InProgress","startTime":"2019-10-12T00:50:24.59Z"}'
=======
        azure-mgmt-sql/0.14.0 Azure-SDK-For-Python AZURECLI/2.0.74
    method: GET
    uri: https://management.azure.com/subscriptions/00000000-0000-0000-0000-000000000000/resourceGroups/clitest.rg000001/providers/Microsoft.Sql/locations/eastus2/databaseAzureAsyncOperation/3f30f5ef-1b30-4a6b-8db3-75f5eb09bd22?api-version=2017-10-01-preview
  response:
    body:
      string: '{"name":"3f30f5ef-1b30-4a6b-8db3-75f5eb09bd22","status":"InProgress","startTime":"2019-10-13T13:47:45.563Z"}'
>>>>>>> ef1efd1f
    headers:
      cache-control:
      - no-cache
      content-length:
<<<<<<< HEAD
      - '107'
      content-type:
      - application/json; charset=utf-8
      date:
      - Sat, 12 Oct 2019 00:50:39 GMT
=======
      - '108'
      content-type:
      - application/json; charset=utf-8
      date:
      - Sun, 13 Oct 2019 13:48:31 GMT
>>>>>>> ef1efd1f
      expires:
      - '-1'
      pragma:
      - no-cache
      server:
      - Microsoft-HTTPAPI/2.0
      strict-transport-security:
      - max-age=31536000; includeSubDomains
      transfer-encoding:
      - chunked
      vary:
      - Accept-Encoding
      x-content-type-options:
      - nosniff
    status:
      code: 200
      message: OK
- request:
    body: null
    headers:
      Accept:
      - application/json
      Accept-Encoding:
      - gzip, deflate
      CommandName:
      - sql db update
      Connection:
      - keep-alive
      ParameterSetName:
      - -g -s -n --service-objective --max-size --set
      User-Agent:
      - python/3.7.4 (Windows-10-10.0.18362-SP0) msrest/0.6.10 msrest_azure/0.6.2
<<<<<<< HEAD
        azure-mgmt-sql/0.13.0 Azure-SDK-For-Python AZURECLI/2.0.73
    method: GET
    uri: https://management.azure.com/subscriptions/00000000-0000-0000-0000-000000000000/resourceGroups/clitest.rg000001/providers/Microsoft.Sql/locations/eastus2/databaseAzureAsyncOperation/db9c760e-1edc-41b1-b879-875785253665?api-version=2017-10-01-preview
  response:
    body:
      string: '{"name":"db9c760e-1edc-41b1-b879-875785253665","status":"InProgress","startTime":"2019-10-12T00:50:24.59Z"}'
=======
        azure-mgmt-sql/0.14.0 Azure-SDK-For-Python AZURECLI/2.0.74
    method: GET
    uri: https://management.azure.com/subscriptions/00000000-0000-0000-0000-000000000000/resourceGroups/clitest.rg000001/providers/Microsoft.Sql/locations/eastus2/databaseAzureAsyncOperation/3f30f5ef-1b30-4a6b-8db3-75f5eb09bd22?api-version=2017-10-01-preview
  response:
    body:
      string: '{"name":"3f30f5ef-1b30-4a6b-8db3-75f5eb09bd22","status":"InProgress","startTime":"2019-10-13T13:47:45.563Z"}'
>>>>>>> ef1efd1f
    headers:
      cache-control:
      - no-cache
      content-length:
<<<<<<< HEAD
      - '107'
      content-type:
      - application/json; charset=utf-8
      date:
      - Sat, 12 Oct 2019 00:50:54 GMT
=======
      - '108'
      content-type:
      - application/json; charset=utf-8
      date:
      - Sun, 13 Oct 2019 13:48:47 GMT
>>>>>>> ef1efd1f
      expires:
      - '-1'
      pragma:
      - no-cache
      server:
      - Microsoft-HTTPAPI/2.0
      strict-transport-security:
      - max-age=31536000; includeSubDomains
      transfer-encoding:
      - chunked
      vary:
      - Accept-Encoding
      x-content-type-options:
      - nosniff
    status:
      code: 200
      message: OK
- request:
    body: null
    headers:
      Accept:
      - application/json
      Accept-Encoding:
      - gzip, deflate
      CommandName:
      - sql db update
      Connection:
      - keep-alive
      ParameterSetName:
      - -g -s -n --service-objective --max-size --set
      User-Agent:
      - python/3.7.4 (Windows-10-10.0.18362-SP0) msrest/0.6.10 msrest_azure/0.6.2
<<<<<<< HEAD
        azure-mgmt-sql/0.13.0 Azure-SDK-For-Python AZURECLI/2.0.73
    method: GET
    uri: https://management.azure.com/subscriptions/00000000-0000-0000-0000-000000000000/resourceGroups/clitest.rg000001/providers/Microsoft.Sql/locations/eastus2/databaseAzureAsyncOperation/db9c760e-1edc-41b1-b879-875785253665?api-version=2017-10-01-preview
  response:
    body:
      string: '{"name":"db9c760e-1edc-41b1-b879-875785253665","status":"InProgress","startTime":"2019-10-12T00:50:24.59Z"}'
=======
        azure-mgmt-sql/0.14.0 Azure-SDK-For-Python AZURECLI/2.0.74
    method: GET
    uri: https://management.azure.com/subscriptions/00000000-0000-0000-0000-000000000000/resourceGroups/clitest.rg000001/providers/Microsoft.Sql/locations/eastus2/databaseAzureAsyncOperation/3f30f5ef-1b30-4a6b-8db3-75f5eb09bd22?api-version=2017-10-01-preview
  response:
    body:
      string: '{"name":"3f30f5ef-1b30-4a6b-8db3-75f5eb09bd22","status":"Succeeded","startTime":"2019-10-13T13:47:45.563Z"}'
>>>>>>> ef1efd1f
    headers:
      cache-control:
      - no-cache
      content-length:
      - '107'
      content-type:
      - application/json; charset=utf-8
      date:
<<<<<<< HEAD
      - Sat, 12 Oct 2019 00:51:10 GMT
=======
      - Sun, 13 Oct 2019 13:49:02 GMT
>>>>>>> ef1efd1f
      expires:
      - '-1'
      pragma:
      - no-cache
      server:
      - Microsoft-HTTPAPI/2.0
      strict-transport-security:
      - max-age=31536000; includeSubDomains
      transfer-encoding:
      - chunked
      vary:
      - Accept-Encoding
      x-content-type-options:
      - nosniff
    status:
      code: 200
      message: OK
- request:
    body: null
    headers:
      Accept:
      - application/json
      Accept-Encoding:
      - gzip, deflate
      CommandName:
      - sql db update
      Connection:
      - keep-alive
      ParameterSetName:
      - -g -s -n --service-objective --max-size --set
      User-Agent:
      - python/3.7.4 (Windows-10-10.0.18362-SP0) msrest/0.6.10 msrest_azure/0.6.2
<<<<<<< HEAD
        azure-mgmt-sql/0.13.0 Azure-SDK-For-Python AZURECLI/2.0.73
    method: GET
    uri: https://management.azure.com/subscriptions/00000000-0000-0000-0000-000000000000/resourceGroups/clitest.rg000001/providers/Microsoft.Sql/locations/eastus2/databaseAzureAsyncOperation/db9c760e-1edc-41b1-b879-875785253665?api-version=2017-10-01-preview
  response:
    body:
      string: '{"name":"db9c760e-1edc-41b1-b879-875785253665","status":"Succeeded","startTime":"2019-10-12T00:50:24.59Z"}'
    headers:
      cache-control:
      - no-cache
      content-length:
      - '106'
      content-type:
      - application/json; charset=utf-8
      date:
      - Sat, 12 Oct 2019 00:51:25 GMT
      expires:
      - '-1'
      pragma:
      - no-cache
      server:
      - Microsoft-HTTPAPI/2.0
      strict-transport-security:
      - max-age=31536000; includeSubDomains
      transfer-encoding:
      - chunked
      vary:
      - Accept-Encoding
      x-content-type-options:
      - nosniff
    status:
      code: 200
      message: OK
- request:
    body: null
    headers:
      Accept:
      - application/json
      Accept-Encoding:
      - gzip, deflate
      CommandName:
      - sql db update
      Connection:
      - keep-alive
      ParameterSetName:
      - -g -s -n --service-objective --max-size --set
      User-Agent:
      - python/3.7.4 (Windows-10-10.0.18362-SP0) msrest/0.6.10 msrest_azure/0.6.2
        azure-mgmt-sql/0.13.0 Azure-SDK-For-Python AZURECLI/2.0.73
=======
        azure-mgmt-sql/0.14.0 Azure-SDK-For-Python AZURECLI/2.0.74
>>>>>>> ef1efd1f
    method: GET
    uri: https://management.azure.com/subscriptions/00000000-0000-0000-0000-000000000000/resourceGroups/clitest.rg000001/providers/Microsoft.Sql/servers/clitestserver000002/databases/cliautomationdb01?api-version=2017-10-01-preview
  response:
    body:
<<<<<<< HEAD
      string: '{"sku":{"name":"Standard","tier":"Standard","capacity":20},"kind":"v12.0,user","properties":{"collation":"SQL_Latin1_General_CP1_CI_AS","maxSizeBytes":10737418240,"status":"Online","databaseId":"224ddfc4-4cbe-42e8-83a1-a5d4eb60fa4f","creationDate":"2019-10-12T00:50:14.5Z","currentServiceObjectiveName":"S1","requestedServiceObjectiveName":"S1","defaultSecondaryLocation":"centralus","catalogCollation":"SQL_Latin1_General_CP1_CI_AS","zoneRedundant":false,"earliestRestoreDate":"2019-10-12T01:20:14.5Z","readScale":"Disabled","readReplicaCount":0,"currentSku":{"name":"Standard","tier":"Standard","capacity":20}},"location":"eastus2","tags":{"key1":"value1"},"id":"/subscriptions/00000000-0000-0000-0000-000000000000/resourceGroups/clitest.rg000001/providers/Microsoft.Sql/servers/clitestserver000002/databases/cliautomationdb01","name":"cliautomationdb01","type":"Microsoft.Sql/servers/databases"}'
=======
      string: '{"sku":{"name":"Standard","tier":"Standard","capacity":20},"kind":"v12.0,user","properties":{"collation":"SQL_Latin1_General_CP1_CI_AS","maxSizeBytes":10737418240,"status":"Online","databaseId":"29aa1319-3cfd-426b-89b8-31dc997c9674","creationDate":"2019-10-13T13:47:31.153Z","currentServiceObjectiveName":"S1","requestedServiceObjectiveName":"S1","defaultSecondaryLocation":"centralus","catalogCollation":"SQL_Latin1_General_CP1_CI_AS","zoneRedundant":false,"earliestRestoreDate":"2019-10-13T14:17:31.153Z","readScale":"Disabled","readReplicaCount":0,"currentSku":{"name":"Standard","tier":"Standard","capacity":20}},"location":"eastus2","tags":{"key1":"value1"},"id":"/subscriptions/00000000-0000-0000-0000-000000000000/resourceGroups/clitest.rg000001/providers/Microsoft.Sql/servers/clitestserver000002/databases/cliautomationdb01","name":"cliautomationdb01","type":"Microsoft.Sql/servers/databases"}'
>>>>>>> ef1efd1f
    headers:
      cache-control:
      - no-cache
      content-length:
<<<<<<< HEAD
      - '1001'
      content-type:
      - application/json; charset=utf-8
      date:
      - Sat, 12 Oct 2019 00:51:25 GMT
=======
      - '1005'
      content-type:
      - application/json; charset=utf-8
      date:
      - Sun, 13 Oct 2019 13:49:03 GMT
>>>>>>> ef1efd1f
      expires:
      - '-1'
      pragma:
      - no-cache
      server:
      - Microsoft-HTTPAPI/2.0
      strict-transport-security:
      - max-age=31536000; includeSubDomains
      transfer-encoding:
      - chunked
      vary:
      - Accept-Encoding
      x-content-type-options:
      - nosniff
    status:
      code: 200
      message: OK
- request:
    body: null
    headers:
      Accept:
      - application/json
      Accept-Encoding:
      - gzip, deflate
      CommandName:
      - sql db update
      Connection:
      - keep-alive
      ParameterSetName:
      - --id --set
      User-Agent:
      - python/3.7.4 (Windows-10-10.0.18362-SP0) msrest/0.6.10 msrest_azure/0.6.2
<<<<<<< HEAD
        azure-mgmt-sql/0.13.0 Azure-SDK-For-Python AZURECLI/2.0.73
=======
        azure-mgmt-sql/0.14.0 Azure-SDK-For-Python AZURECLI/2.0.74
>>>>>>> ef1efd1f
      accept-language:
      - en-US
    method: GET
    uri: https://management.azure.com/subscriptions/00000000-0000-0000-0000-000000000000/resourceGroups/clitest.rg000001/providers/Microsoft.Sql/servers/clitestserver000002/databases/cliautomationdb01?api-version=2017-10-01-preview
  response:
    body:
<<<<<<< HEAD
      string: '{"sku":{"name":"Standard","tier":"Standard","capacity":20},"kind":"v12.0,user","properties":{"collation":"SQL_Latin1_General_CP1_CI_AS","maxSizeBytes":10737418240,"status":"Online","databaseId":"224ddfc4-4cbe-42e8-83a1-a5d4eb60fa4f","creationDate":"2019-10-12T00:50:14.5Z","currentServiceObjectiveName":"S1","requestedServiceObjectiveName":"S1","defaultSecondaryLocation":"centralus","catalogCollation":"SQL_Latin1_General_CP1_CI_AS","zoneRedundant":false,"earliestRestoreDate":"2019-10-12T01:20:14.5Z","readScale":"Disabled","readReplicaCount":0,"currentSku":{"name":"Standard","tier":"Standard","capacity":20}},"location":"eastus2","tags":{"key1":"value1"},"id":"/subscriptions/00000000-0000-0000-0000-000000000000/resourceGroups/clitest.rg000001/providers/Microsoft.Sql/servers/clitestserver000002/databases/cliautomationdb01","name":"cliautomationdb01","type":"Microsoft.Sql/servers/databases"}'
=======
      string: '{"sku":{"name":"Standard","tier":"Standard","capacity":20},"kind":"v12.0,user","properties":{"collation":"SQL_Latin1_General_CP1_CI_AS","maxSizeBytes":10737418240,"status":"Online","databaseId":"29aa1319-3cfd-426b-89b8-31dc997c9674","creationDate":"2019-10-13T13:47:31.153Z","currentServiceObjectiveName":"S1","requestedServiceObjectiveName":"S1","defaultSecondaryLocation":"centralus","catalogCollation":"SQL_Latin1_General_CP1_CI_AS","zoneRedundant":false,"earliestRestoreDate":"2019-10-13T14:17:31.153Z","readScale":"Disabled","readReplicaCount":0,"currentSku":{"name":"Standard","tier":"Standard","capacity":20}},"location":"eastus2","tags":{"key1":"value1"},"id":"/subscriptions/00000000-0000-0000-0000-000000000000/resourceGroups/clitest.rg000001/providers/Microsoft.Sql/servers/clitestserver000002/databases/cliautomationdb01","name":"cliautomationdb01","type":"Microsoft.Sql/servers/databases"}'
>>>>>>> ef1efd1f
    headers:
      cache-control:
      - no-cache
      content-length:
<<<<<<< HEAD
      - '1001'
      content-type:
      - application/json; charset=utf-8
      date:
      - Sat, 12 Oct 2019 00:51:25 GMT
=======
      - '1005'
      content-type:
      - application/json; charset=utf-8
      date:
      - Sun, 13 Oct 2019 13:49:03 GMT
>>>>>>> ef1efd1f
      expires:
      - '-1'
      pragma:
      - no-cache
      server:
      - Microsoft-HTTPAPI/2.0
      strict-transport-security:
      - max-age=31536000; includeSubDomains
      transfer-encoding:
      - chunked
      vary:
      - Accept-Encoding
      x-content-type-options:
      - nosniff
    status:
      code: 200
      message: OK
- request:
    body: '{"location": "eastus2", "tags": {"key1": "value1", "key2": "value2"}, "sku":
      {"name": "Standard", "tier": "Standard", "capacity": 20}, "properties": {"collation":
      "SQL_Latin1_General_CP1_CI_AS", "maxSizeBytes": 10737418240, "catalogCollation":
      "SQL_Latin1_General_CP1_CI_AS", "zoneRedundant": false, "readScale": "Disabled",
      "readReplicaCount": 0}}'
    headers:
      Accept:
      - application/json
      Accept-Encoding:
      - gzip, deflate
      CommandName:
      - sql db update
      Connection:
      - keep-alive
      Content-Length:
      - '348'
      Content-Type:
      - application/json; charset=utf-8
      ParameterSetName:
      - --id --set
      User-Agent:
      - python/3.7.4 (Windows-10-10.0.18362-SP0) msrest/0.6.10 msrest_azure/0.6.2
<<<<<<< HEAD
        azure-mgmt-sql/0.13.0 Azure-SDK-For-Python AZURECLI/2.0.73
=======
        azure-mgmt-sql/0.14.0 Azure-SDK-For-Python AZURECLI/2.0.74
>>>>>>> ef1efd1f
      accept-language:
      - en-US
    method: PUT
    uri: https://management.azure.com/subscriptions/00000000-0000-0000-0000-000000000000/resourceGroups/clitest.rg000001/providers/Microsoft.Sql/servers/clitestserver000002/databases/cliautomationdb01?api-version=2017-10-01-preview
  response:
    body:
<<<<<<< HEAD
      string: '{"operation":"UpdateLogicalDatabase","startTime":"2019-10-12T00:51:27.34Z"}'
    headers:
      azure-asyncoperation:
      - https://management.azure.com/subscriptions/00000000-0000-0000-0000-000000000000/resourceGroups/clitest.rg000001/providers/Microsoft.Sql/locations/eastus2/databaseAzureAsyncOperation/8206871c-49f5-497f-bb8e-f1ff56cc581d?api-version=2017-10-01-preview
=======
      string: '{"operation":"UpdateLogicalDatabase","startTime":"2019-10-13T13:49:07.03Z"}'
    headers:
      azure-asyncoperation:
      - https://management.azure.com/subscriptions/00000000-0000-0000-0000-000000000000/resourceGroups/clitest.rg000001/providers/Microsoft.Sql/locations/eastus2/databaseAzureAsyncOperation/a815cd35-2790-4e3c-a0fe-d2bb3c7bea2a?api-version=2017-10-01-preview
>>>>>>> ef1efd1f
      cache-control:
      - no-cache
      content-length:
      - '75'
      content-type:
      - application/json; charset=utf-8
      date:
<<<<<<< HEAD
      - Sat, 12 Oct 2019 00:51:26 GMT
      expires:
      - '-1'
      location:
      - https://management.azure.com/subscriptions/00000000-0000-0000-0000-000000000000/resourceGroups/clitest.rg000001/providers/Microsoft.Sql/locations/eastus2/databaseOperationResults/8206871c-49f5-497f-bb8e-f1ff56cc581d?api-version=2017-10-01-preview
=======
      - Sun, 13 Oct 2019 13:49:06 GMT
      expires:
      - '-1'
      location:
      - https://management.azure.com/subscriptions/00000000-0000-0000-0000-000000000000/resourceGroups/clitest.rg000001/providers/Microsoft.Sql/locations/eastus2/databaseOperationResults/a815cd35-2790-4e3c-a0fe-d2bb3c7bea2a?api-version=2017-10-01-preview
>>>>>>> ef1efd1f
      pragma:
      - no-cache
      server:
      - Microsoft-HTTPAPI/2.0
      strict-transport-security:
      - max-age=31536000; includeSubDomains
      x-content-type-options:
      - nosniff
      x-ms-ratelimit-remaining-subscription-writes:
<<<<<<< HEAD
      - '1198'
=======
      - '1191'
>>>>>>> ef1efd1f
    status:
      code: 202
      message: Accepted
- request:
    body: null
    headers:
      Accept:
      - application/json
      Accept-Encoding:
      - gzip, deflate
      CommandName:
      - sql db update
      Connection:
      - keep-alive
      ParameterSetName:
      - --id --set
      User-Agent:
      - python/3.7.4 (Windows-10-10.0.18362-SP0) msrest/0.6.10 msrest_azure/0.6.2
<<<<<<< HEAD
        azure-mgmt-sql/0.13.0 Azure-SDK-For-Python AZURECLI/2.0.73
    method: GET
    uri: https://management.azure.com/subscriptions/00000000-0000-0000-0000-000000000000/resourceGroups/clitest.rg000001/providers/Microsoft.Sql/locations/eastus2/databaseAzureAsyncOperation/8206871c-49f5-497f-bb8e-f1ff56cc581d?api-version=2017-10-01-preview
  response:
    body:
      string: '{"name":"8206871c-49f5-497f-bb8e-f1ff56cc581d","status":"Succeeded","startTime":"2019-10-12T00:51:27.34Z"}'
=======
        azure-mgmt-sql/0.14.0 Azure-SDK-For-Python AZURECLI/2.0.74
    method: GET
    uri: https://management.azure.com/subscriptions/00000000-0000-0000-0000-000000000000/resourceGroups/clitest.rg000001/providers/Microsoft.Sql/locations/eastus2/databaseAzureAsyncOperation/a815cd35-2790-4e3c-a0fe-d2bb3c7bea2a?api-version=2017-10-01-preview
  response:
    body:
      string: '{"name":"a815cd35-2790-4e3c-a0fe-d2bb3c7bea2a","status":"Succeeded","startTime":"2019-10-13T13:49:07.03Z"}'
>>>>>>> ef1efd1f
    headers:
      cache-control:
      - no-cache
      content-length:
      - '106'
      content-type:
      - application/json; charset=utf-8
      date:
<<<<<<< HEAD
      - Sat, 12 Oct 2019 00:51:42 GMT
=======
      - Sun, 13 Oct 2019 13:49:22 GMT
>>>>>>> ef1efd1f
      expires:
      - '-1'
      pragma:
      - no-cache
      server:
      - Microsoft-HTTPAPI/2.0
      strict-transport-security:
      - max-age=31536000; includeSubDomains
      transfer-encoding:
      - chunked
      vary:
      - Accept-Encoding
      x-content-type-options:
      - nosniff
    status:
      code: 200
      message: OK
- request:
    body: null
    headers:
      Accept:
      - application/json
      Accept-Encoding:
      - gzip, deflate
      CommandName:
      - sql db update
      Connection:
      - keep-alive
      ParameterSetName:
      - --id --set
      User-Agent:
      - python/3.7.4 (Windows-10-10.0.18362-SP0) msrest/0.6.10 msrest_azure/0.6.2
<<<<<<< HEAD
        azure-mgmt-sql/0.13.0 Azure-SDK-For-Python AZURECLI/2.0.73
=======
        azure-mgmt-sql/0.14.0 Azure-SDK-For-Python AZURECLI/2.0.74
>>>>>>> ef1efd1f
    method: GET
    uri: https://management.azure.com/subscriptions/00000000-0000-0000-0000-000000000000/resourceGroups/clitest.rg000001/providers/Microsoft.Sql/servers/clitestserver000002/databases/cliautomationdb01?api-version=2017-10-01-preview
  response:
    body:
<<<<<<< HEAD
      string: '{"sku":{"name":"Standard","tier":"Standard","capacity":20},"kind":"v12.0,user","properties":{"collation":"SQL_Latin1_General_CP1_CI_AS","maxSizeBytes":10737418240,"status":"Online","databaseId":"224ddfc4-4cbe-42e8-83a1-a5d4eb60fa4f","creationDate":"2019-10-12T00:50:14.5Z","currentServiceObjectiveName":"S1","requestedServiceObjectiveName":"S1","defaultSecondaryLocation":"centralus","catalogCollation":"SQL_Latin1_General_CP1_CI_AS","zoneRedundant":false,"earliestRestoreDate":"2019-10-12T01:20:14.5Z","readScale":"Disabled","readReplicaCount":0,"currentSku":{"name":"Standard","tier":"Standard","capacity":20}},"location":"eastus2","tags":{"key1":"value1","key2":"value2"},"id":"/subscriptions/00000000-0000-0000-0000-000000000000/resourceGroups/clitest.rg000001/providers/Microsoft.Sql/servers/clitestserver000002/databases/cliautomationdb01","name":"cliautomationdb01","type":"Microsoft.Sql/servers/databases"}'
=======
      string: '{"sku":{"name":"Standard","tier":"Standard","capacity":20},"kind":"v12.0,user","properties":{"collation":"SQL_Latin1_General_CP1_CI_AS","maxSizeBytes":10737418240,"status":"Online","databaseId":"29aa1319-3cfd-426b-89b8-31dc997c9674","creationDate":"2019-10-13T13:47:31.153Z","currentServiceObjectiveName":"S1","requestedServiceObjectiveName":"S1","defaultSecondaryLocation":"centralus","catalogCollation":"SQL_Latin1_General_CP1_CI_AS","zoneRedundant":false,"earliestRestoreDate":"2019-10-13T14:17:31.153Z","readScale":"Disabled","readReplicaCount":0,"currentSku":{"name":"Standard","tier":"Standard","capacity":20}},"location":"eastus2","tags":{"key1":"value1","key2":"value2"},"id":"/subscriptions/00000000-0000-0000-0000-000000000000/resourceGroups/clitest.rg000001/providers/Microsoft.Sql/servers/clitestserver000002/databases/cliautomationdb01","name":"cliautomationdb01","type":"Microsoft.Sql/servers/databases"}'
>>>>>>> ef1efd1f
    headers:
      cache-control:
      - no-cache
      content-length:
<<<<<<< HEAD
      - '1017'
      content-type:
      - application/json; charset=utf-8
      date:
      - Sat, 12 Oct 2019 00:51:42 GMT
=======
      - '1021'
      content-type:
      - application/json; charset=utf-8
      date:
      - Sun, 13 Oct 2019 13:49:23 GMT
>>>>>>> ef1efd1f
      expires:
      - '-1'
      pragma:
      - no-cache
      server:
      - Microsoft-HTTPAPI/2.0
      strict-transport-security:
      - max-age=31536000; includeSubDomains
      transfer-encoding:
      - chunked
      vary:
      - Accept-Encoding
      x-content-type-options:
      - nosniff
    status:
      code: 200
      message: OK
- request:
    body: 'b''b\''{"id": "/subscriptions/00000000-0000-0000-0000-000000000000/resourceGroups/clitest.rg000001/providers/Microsoft.Sql/servers/clitestserver000002/databases/cliautomationdb02"}\'''''
    headers:
      Accept:
      - application/json
      Accept-Encoding:
      - gzip, deflate
      CommandName:
      - sql db rename
      Connection:
      - keep-alive
      Content-Length:
      - '276'
      Content-Type:
      - application/json; charset=utf-8
      ParameterSetName:
      - -g -s -n --new-name
      User-Agent:
      - python/3.7.4 (Windows-10-10.0.18362-SP0) msrest/0.6.10 msrest_azure/0.6.2
<<<<<<< HEAD
        azure-mgmt-sql/0.13.0 Azure-SDK-For-Python AZURECLI/2.0.73
=======
        azure-mgmt-sql/0.14.0 Azure-SDK-For-Python AZURECLI/2.0.74
>>>>>>> ef1efd1f
      accept-language:
      - en-US
    method: POST
    uri: https://management.azure.com/subscriptions/00000000-0000-0000-0000-000000000000/resourceGroups/clitest.rg000001/providers/Microsoft.Sql/servers/clitestserver000002/databases/cliautomationdb01/move?api-version=2017-10-01-preview
  response:
    body:
      string: ''
    headers:
      cache-control:
      - no-cache
      content-length:
      - '0'
      date:
<<<<<<< HEAD
      - Sat, 12 Oct 2019 00:51:55 GMT
=======
      - Sun, 13 Oct 2019 13:49:46 GMT
>>>>>>> ef1efd1f
      expires:
      - '-1'
      pragma:
      - no-cache
      server:
      - Microsoft-HTTPAPI/2.0
      strict-transport-security:
      - max-age=31536000; includeSubDomains
      x-content-type-options:
      - nosniff
      x-ms-ratelimit-remaining-subscription-writes:
<<<<<<< HEAD
      - '1199'
=======
      - '1198'
>>>>>>> ef1efd1f
    status:
      code: 200
      message: OK
- request:
    body: null
    headers:
      Accept:
      - application/json
      Accept-Encoding:
      - gzip, deflate
      CommandName:
      - sql db rename
      Connection:
      - keep-alive
      ParameterSetName:
      - -g -s -n --new-name
      User-Agent:
      - python/3.7.4 (Windows-10-10.0.18362-SP0) msrest/0.6.10 msrest_azure/0.6.2
<<<<<<< HEAD
        azure-mgmt-sql/0.13.0 Azure-SDK-For-Python AZURECLI/2.0.73
=======
        azure-mgmt-sql/0.14.0 Azure-SDK-For-Python AZURECLI/2.0.74
>>>>>>> ef1efd1f
      accept-language:
      - en-US
    method: GET
    uri: https://management.azure.com/subscriptions/00000000-0000-0000-0000-000000000000/resourceGroups/clitest.rg000001/providers/Microsoft.Sql/servers/clitestserver000002/databases/cliautomationdb02?api-version=2017-10-01-preview
  response:
    body:
<<<<<<< HEAD
      string: '{"sku":{"name":"Standard","tier":"Standard","capacity":20},"kind":"v12.0,user","properties":{"collation":"SQL_Latin1_General_CP1_CI_AS","maxSizeBytes":10737418240,"status":"Online","databaseId":"224ddfc4-4cbe-42e8-83a1-a5d4eb60fa4f","creationDate":"2019-10-12T00:50:14.5Z","currentServiceObjectiveName":"S1","requestedServiceObjectiveName":"S1","defaultSecondaryLocation":"centralus","catalogCollation":"SQL_Latin1_General_CP1_CI_AS","zoneRedundant":false,"earliestRestoreDate":"2019-10-12T01:20:14.5Z","readScale":"Disabled","readReplicaCount":0,"currentSku":{"name":"Standard","tier":"Standard","capacity":20}},"location":"eastus2","tags":{"key1":"value1","key2":"value2"},"id":"/subscriptions/00000000-0000-0000-0000-000000000000/resourceGroups/clitest.rg000001/providers/Microsoft.Sql/servers/clitestserver000002/databases/cliautomationdb02","name":"cliautomationdb02","type":"Microsoft.Sql/servers/databases"}'
=======
      string: '{"sku":{"name":"Standard","tier":"Standard","capacity":20},"kind":"v12.0,user","properties":{"collation":"SQL_Latin1_General_CP1_CI_AS","maxSizeBytes":10737418240,"status":"Online","databaseId":"29aa1319-3cfd-426b-89b8-31dc997c9674","creationDate":"2019-10-13T13:47:31.153Z","currentServiceObjectiveName":"S1","requestedServiceObjectiveName":"S1","defaultSecondaryLocation":"centralus","catalogCollation":"SQL_Latin1_General_CP1_CI_AS","zoneRedundant":false,"earliestRestoreDate":"2019-10-13T14:17:31.153Z","readScale":"Disabled","readReplicaCount":0,"currentSku":{"name":"Standard","tier":"Standard","capacity":20}},"location":"eastus2","tags":{"key1":"value1","key2":"value2"},"id":"/subscriptions/00000000-0000-0000-0000-000000000000/resourceGroups/clitest.rg000001/providers/Microsoft.Sql/servers/clitestserver000002/databases/cliautomationdb02","name":"cliautomationdb02","type":"Microsoft.Sql/servers/databases"}'
>>>>>>> ef1efd1f
    headers:
      cache-control:
      - no-cache
      content-length:
<<<<<<< HEAD
      - '1017'
      content-type:
      - application/json; charset=utf-8
      date:
      - Sat, 12 Oct 2019 00:51:55 GMT
=======
      - '1021'
      content-type:
      - application/json; charset=utf-8
      date:
      - Sun, 13 Oct 2019 13:49:46 GMT
>>>>>>> ef1efd1f
      expires:
      - '-1'
      pragma:
      - no-cache
      server:
      - Microsoft-HTTPAPI/2.0
      strict-transport-security:
      - max-age=31536000; includeSubDomains
      transfer-encoding:
      - chunked
      vary:
      - Accept-Encoding
      x-content-type-options:
      - nosniff
    status:
      code: 200
      message: OK
- request:
    body: 'b''b\''{"id": "/subscriptions/00000000-0000-0000-0000-000000000000/resourceGroups/clitest.rg000001/providers/Microsoft.Sql/servers/clitestserver000002/databases/cliautomationdb03"}\'''''
    headers:
      Accept:
      - application/json
      Accept-Encoding:
      - gzip, deflate
      CommandName:
      - sql db rename
      Connection:
      - keep-alive
      Content-Length:
      - '276'
      Content-Type:
      - application/json; charset=utf-8
      ParameterSetName:
      - --id --new-name
      User-Agent:
      - python/3.7.4 (Windows-10-10.0.18362-SP0) msrest/0.6.10 msrest_azure/0.6.2
<<<<<<< HEAD
        azure-mgmt-sql/0.13.0 Azure-SDK-For-Python AZURECLI/2.0.73
=======
        azure-mgmt-sql/0.14.0 Azure-SDK-For-Python AZURECLI/2.0.74
>>>>>>> ef1efd1f
      accept-language:
      - en-US
    method: POST
    uri: https://management.azure.com/subscriptions/00000000-0000-0000-0000-000000000000/resourceGroups/clitest.rg000001/providers/Microsoft.Sql/servers/clitestserver000002/databases/cliautomationdb02/move?api-version=2017-10-01-preview
  response:
    body:
      string: ''
    headers:
      cache-control:
      - no-cache
      content-length:
      - '0'
      date:
<<<<<<< HEAD
      - Sat, 12 Oct 2019 00:52:08 GMT
=======
      - Sun, 13 Oct 2019 13:50:07 GMT
>>>>>>> ef1efd1f
      expires:
      - '-1'
      pragma:
      - no-cache
      server:
      - Microsoft-HTTPAPI/2.0
      strict-transport-security:
      - max-age=31536000; includeSubDomains
      x-content-type-options:
      - nosniff
      x-ms-ratelimit-remaining-subscription-writes:
<<<<<<< HEAD
      - '1199'
=======
      - '1198'
>>>>>>> ef1efd1f
    status:
      code: 200
      message: OK
- request:
    body: null
    headers:
      Accept:
      - application/json
      Accept-Encoding:
      - gzip, deflate
      CommandName:
      - sql db rename
      Connection:
      - keep-alive
      ParameterSetName:
      - --id --new-name
      User-Agent:
      - python/3.7.4 (Windows-10-10.0.18362-SP0) msrest/0.6.10 msrest_azure/0.6.2
<<<<<<< HEAD
        azure-mgmt-sql/0.13.0 Azure-SDK-For-Python AZURECLI/2.0.73
=======
        azure-mgmt-sql/0.14.0 Azure-SDK-For-Python AZURECLI/2.0.74
>>>>>>> ef1efd1f
      accept-language:
      - en-US
    method: GET
    uri: https://management.azure.com/subscriptions/00000000-0000-0000-0000-000000000000/resourceGroups/clitest.rg000001/providers/Microsoft.Sql/servers/clitestserver000002/databases/cliautomationdb03?api-version=2017-10-01-preview
  response:
    body:
<<<<<<< HEAD
      string: '{"sku":{"name":"Standard","tier":"Standard","capacity":20},"kind":"v12.0,user","properties":{"collation":"SQL_Latin1_General_CP1_CI_AS","maxSizeBytes":10737418240,"status":"Online","databaseId":"224ddfc4-4cbe-42e8-83a1-a5d4eb60fa4f","creationDate":"2019-10-12T00:50:14.5Z","currentServiceObjectiveName":"S1","requestedServiceObjectiveName":"S1","defaultSecondaryLocation":"centralus","catalogCollation":"SQL_Latin1_General_CP1_CI_AS","zoneRedundant":false,"earliestRestoreDate":"2019-10-12T01:20:14.5Z","readScale":"Disabled","readReplicaCount":0,"currentSku":{"name":"Standard","tier":"Standard","capacity":20}},"location":"eastus2","tags":{"key1":"value1","key2":"value2"},"id":"/subscriptions/00000000-0000-0000-0000-000000000000/resourceGroups/clitest.rg000001/providers/Microsoft.Sql/servers/clitestserver000002/databases/cliautomationdb03","name":"cliautomationdb03","type":"Microsoft.Sql/servers/databases"}'
=======
      string: '{"sku":{"name":"Standard","tier":"Standard","capacity":20},"kind":"v12.0,user","properties":{"collation":"SQL_Latin1_General_CP1_CI_AS","maxSizeBytes":10737418240,"status":"Online","databaseId":"29aa1319-3cfd-426b-89b8-31dc997c9674","creationDate":"2019-10-13T13:47:31.153Z","currentServiceObjectiveName":"S1","requestedServiceObjectiveName":"S1","defaultSecondaryLocation":"centralus","catalogCollation":"SQL_Latin1_General_CP1_CI_AS","zoneRedundant":false,"earliestRestoreDate":"2019-10-13T14:17:31.153Z","readScale":"Disabled","readReplicaCount":0,"currentSku":{"name":"Standard","tier":"Standard","capacity":20}},"location":"eastus2","tags":{"key1":"value1","key2":"value2"},"id":"/subscriptions/00000000-0000-0000-0000-000000000000/resourceGroups/clitest.rg000001/providers/Microsoft.Sql/servers/clitestserver000002/databases/cliautomationdb03","name":"cliautomationdb03","type":"Microsoft.Sql/servers/databases"}'
>>>>>>> ef1efd1f
    headers:
      cache-control:
      - no-cache
      content-length:
<<<<<<< HEAD
      - '1017'
      content-type:
      - application/json; charset=utf-8
      date:
      - Sat, 12 Oct 2019 00:52:08 GMT
=======
      - '1021'
      content-type:
      - application/json; charset=utf-8
      date:
      - Sun, 13 Oct 2019 13:50:08 GMT
>>>>>>> ef1efd1f
      expires:
      - '-1'
      pragma:
      - no-cache
      server:
      - Microsoft-HTTPAPI/2.0
      strict-transport-security:
      - max-age=31536000; includeSubDomains
      transfer-encoding:
      - chunked
      vary:
      - Accept-Encoding
      x-content-type-options:
      - nosniff
    status:
      code: 200
      message: OK
- request:
    body: null
    headers:
      Accept:
      - application/json
      Accept-Encoding:
      - gzip, deflate
      CommandName:
      - sql db delete
      Connection:
      - keep-alive
      Content-Length:
      - '0'
      ParameterSetName:
      - -g --server --name --yes
      User-Agent:
      - python/3.7.4 (Windows-10-10.0.18362-SP0) msrest/0.6.10 msrest_azure/0.6.2
<<<<<<< HEAD
        azure-mgmt-sql/0.13.0 Azure-SDK-For-Python AZURECLI/2.0.73
=======
        azure-mgmt-sql/0.14.0 Azure-SDK-For-Python AZURECLI/2.0.74
>>>>>>> ef1efd1f
      accept-language:
      - en-US
    method: DELETE
    uri: https://management.azure.com/subscriptions/00000000-0000-0000-0000-000000000000/resourceGroups/clitest.rg000001/providers/Microsoft.Sql/servers/clitestserver000002/databases/cliautomationdb03?api-version=2017-10-01-preview
  response:
    body:
<<<<<<< HEAD
      string: '{"operation":"DropLogicalDatabase","startTime":"2019-10-12T00:52:09.813Z"}'
    headers:
      azure-asyncoperation:
      - https://management.azure.com/subscriptions/00000000-0000-0000-0000-000000000000/resourceGroups/clitest.rg000001/providers/Microsoft.Sql/locations/eastus2/databaseAzureAsyncOperation/6527d91d-6b25-4341-b82f-a6ae6ea6cf24?api-version=2017-10-01-preview
=======
      string: '{"operation":"DropLogicalDatabase","startTime":"2019-10-13T13:50:10.557Z"}'
    headers:
      azure-asyncoperation:
      - https://management.azure.com/subscriptions/00000000-0000-0000-0000-000000000000/resourceGroups/clitest.rg000001/providers/Microsoft.Sql/locations/eastus2/databaseAzureAsyncOperation/1bd843fa-8ea1-4d6f-ab26-9460f7f3094e?api-version=2017-10-01-preview
>>>>>>> ef1efd1f
      cache-control:
      - no-cache
      content-length:
      - '74'
      content-type:
      - application/json; charset=utf-8
      date:
<<<<<<< HEAD
      - Sat, 12 Oct 2019 00:52:09 GMT
      expires:
      - '-1'
      location:
      - https://management.azure.com/subscriptions/00000000-0000-0000-0000-000000000000/resourceGroups/clitest.rg000001/providers/Microsoft.Sql/locations/eastus2/databaseOperationResults/6527d91d-6b25-4341-b82f-a6ae6ea6cf24?api-version=2017-10-01-preview
=======
      - Sun, 13 Oct 2019 13:50:10 GMT
      expires:
      - '-1'
      location:
      - https://management.azure.com/subscriptions/00000000-0000-0000-0000-000000000000/resourceGroups/clitest.rg000001/providers/Microsoft.Sql/locations/eastus2/databaseOperationResults/1bd843fa-8ea1-4d6f-ab26-9460f7f3094e?api-version=2017-10-01-preview
>>>>>>> ef1efd1f
      pragma:
      - no-cache
      server:
      - Microsoft-HTTPAPI/2.0
      strict-transport-security:
      - max-age=31536000; includeSubDomains
      x-content-type-options:
      - nosniff
      x-ms-ratelimit-remaining-subscription-deletes:
      - '14999'
    status:
      code: 202
      message: Accepted
- request:
    body: null
    headers:
      Accept:
      - application/json
      Accept-Encoding:
      - gzip, deflate
      CommandName:
      - sql db delete
      Connection:
      - keep-alive
      ParameterSetName:
      - -g --server --name --yes
      User-Agent:
      - python/3.7.4 (Windows-10-10.0.18362-SP0) msrest/0.6.10 msrest_azure/0.6.2
<<<<<<< HEAD
        azure-mgmt-sql/0.13.0 Azure-SDK-For-Python AZURECLI/2.0.73
    method: GET
    uri: https://management.azure.com/subscriptions/00000000-0000-0000-0000-000000000000/resourceGroups/clitest.rg000001/providers/Microsoft.Sql/locations/eastus2/databaseAzureAsyncOperation/6527d91d-6b25-4341-b82f-a6ae6ea6cf24?api-version=2017-10-01-preview
  response:
    body:
      string: '{"name":"6527d91d-6b25-4341-b82f-a6ae6ea6cf24","status":"Succeeded","startTime":"2019-10-12T00:52:09.813Z"}'
=======
        azure-mgmt-sql/0.14.0 Azure-SDK-For-Python AZURECLI/2.0.74
    method: GET
    uri: https://management.azure.com/subscriptions/00000000-0000-0000-0000-000000000000/resourceGroups/clitest.rg000001/providers/Microsoft.Sql/locations/eastus2/databaseAzureAsyncOperation/1bd843fa-8ea1-4d6f-ab26-9460f7f3094e?api-version=2017-10-01-preview
  response:
    body:
      string: '{"name":"1bd843fa-8ea1-4d6f-ab26-9460f7f3094e","status":"Succeeded","startTime":"2019-10-13T13:50:10.557Z"}'
>>>>>>> ef1efd1f
    headers:
      cache-control:
      - no-cache
      content-length:
      - '107'
      content-type:
      - application/json; charset=utf-8
      date:
<<<<<<< HEAD
      - Sat, 12 Oct 2019 00:52:24 GMT
=======
      - Sun, 13 Oct 2019 13:50:25 GMT
>>>>>>> ef1efd1f
      expires:
      - '-1'
      pragma:
      - no-cache
      server:
      - Microsoft-HTTPAPI/2.0
      strict-transport-security:
      - max-age=31536000; includeSubDomains
      transfer-encoding:
      - chunked
      vary:
      - Accept-Encoding
      x-content-type-options:
      - nosniff
    status:
      code: 200
      message: OK
- request:
    body: null
    headers:
      Accept:
      - application/json
      Accept-Encoding:
      - gzip, deflate
      CommandName:
      - sql db delete
      Connection:
      - keep-alive
      Content-Length:
      - '0'
      ParameterSetName:
      - --id --yes
      User-Agent:
      - python/3.7.4 (Windows-10-10.0.18362-SP0) msrest/0.6.10 msrest_azure/0.6.2
<<<<<<< HEAD
        azure-mgmt-sql/0.13.0 Azure-SDK-For-Python AZURECLI/2.0.73
=======
        azure-mgmt-sql/0.14.0 Azure-SDK-For-Python AZURECLI/2.0.74
>>>>>>> ef1efd1f
      accept-language:
      - en-US
    method: DELETE
    uri: https://management.azure.com/subscriptions/00000000-0000-0000-0000-000000000000/resourceGroups/clitest.rg000001/providers/Microsoft.Sql/servers/clitestserver000002/databases/cliautomationdb03?api-version=2017-10-01-preview
  response:
    body:
<<<<<<< HEAD
      string: '{"operation":"DropLogicalDatabase","startTime":"2019-10-12T00:52:26.657Z"}'
    headers:
      azure-asyncoperation:
      - https://management.azure.com/subscriptions/00000000-0000-0000-0000-000000000000/resourceGroups/clitest.rg000001/providers/Microsoft.Sql/locations/eastus2/databaseAzureAsyncOperation/cc5cb73a-eff3-4171-93dc-f81f6e3ffeed?api-version=2017-10-01-preview
      cache-control:
      - no-cache
      content-length:
      - '74'
      content-type:
      - application/json; charset=utf-8
      date:
      - Sat, 12 Oct 2019 00:52:26 GMT
      expires:
      - '-1'
      location:
      - https://management.azure.com/subscriptions/00000000-0000-0000-0000-000000000000/resourceGroups/clitest.rg000001/providers/Microsoft.Sql/locations/eastus2/databaseOperationResults/cc5cb73a-eff3-4171-93dc-f81f6e3ffeed?api-version=2017-10-01-preview
=======
      string: '{"operation":"DropLogicalDatabase","startTime":"2019-10-13T13:50:29.29Z"}'
    headers:
      azure-asyncoperation:
      - https://management.azure.com/subscriptions/00000000-0000-0000-0000-000000000000/resourceGroups/clitest.rg000001/providers/Microsoft.Sql/locations/eastus2/databaseAzureAsyncOperation/56e90be6-82f0-47a4-b146-1339eff4e631?api-version=2017-10-01-preview
      cache-control:
      - no-cache
      content-length:
      - '73'
      content-type:
      - application/json; charset=utf-8
      date:
      - Sun, 13 Oct 2019 13:50:29 GMT
      expires:
      - '-1'
      location:
      - https://management.azure.com/subscriptions/00000000-0000-0000-0000-000000000000/resourceGroups/clitest.rg000001/providers/Microsoft.Sql/locations/eastus2/databaseOperationResults/56e90be6-82f0-47a4-b146-1339eff4e631?api-version=2017-10-01-preview
>>>>>>> ef1efd1f
      pragma:
      - no-cache
      server:
      - Microsoft-HTTPAPI/2.0
      strict-transport-security:
      - max-age=31536000; includeSubDomains
      x-content-type-options:
      - nosniff
      x-ms-ratelimit-remaining-subscription-deletes:
<<<<<<< HEAD
      - '14998'
=======
      - '14996'
>>>>>>> ef1efd1f
    status:
      code: 202
      message: Accepted
- request:
    body: null
    headers:
      Accept:
      - application/json
      Accept-Encoding:
      - gzip, deflate
      CommandName:
      - sql db delete
      Connection:
      - keep-alive
      ParameterSetName:
      - --id --yes
      User-Agent:
      - python/3.7.4 (Windows-10-10.0.18362-SP0) msrest/0.6.10 msrest_azure/0.6.2
<<<<<<< HEAD
        azure-mgmt-sql/0.13.0 Azure-SDK-For-Python AZURECLI/2.0.73
    method: GET
    uri: https://management.azure.com/subscriptions/00000000-0000-0000-0000-000000000000/resourceGroups/clitest.rg000001/providers/Microsoft.Sql/locations/eastus2/databaseAzureAsyncOperation/cc5cb73a-eff3-4171-93dc-f81f6e3ffeed?api-version=2017-10-01-preview
  response:
    body:
      string: '{"name":"cc5cb73a-eff3-4171-93dc-f81f6e3ffeed","status":"Succeeded","startTime":"2019-10-12T00:52:26.657Z"}'
=======
        azure-mgmt-sql/0.14.0 Azure-SDK-For-Python AZURECLI/2.0.74
    method: GET
    uri: https://management.azure.com/subscriptions/00000000-0000-0000-0000-000000000000/resourceGroups/clitest.rg000001/providers/Microsoft.Sql/locations/eastus2/databaseAzureAsyncOperation/56e90be6-82f0-47a4-b146-1339eff4e631?api-version=2017-10-01-preview
  response:
    body:
      string: '{"name":"56e90be6-82f0-47a4-b146-1339eff4e631","status":"Succeeded","startTime":"2019-10-13T13:50:29.29Z"}'
>>>>>>> ef1efd1f
    headers:
      cache-control:
      - no-cache
      content-length:
<<<<<<< HEAD
      - '107'
      content-type:
      - application/json; charset=utf-8
      date:
      - Sat, 12 Oct 2019 00:52:41 GMT
=======
      - '106'
      content-type:
      - application/json; charset=utf-8
      date:
      - Sun, 13 Oct 2019 13:50:45 GMT
>>>>>>> ef1efd1f
      expires:
      - '-1'
      pragma:
      - no-cache
      server:
      - Microsoft-HTTPAPI/2.0
      strict-transport-security:
      - max-age=31536000; includeSubDomains
      transfer-encoding:
      - chunked
      vary:
      - Accept-Encoding
      x-content-type-options:
      - nosniff
    status:
      code: 200
      message: OK
version: 1<|MERGE_RESOLUTION|>--- conflicted
+++ resolved
@@ -19,35 +19,13 @@
       - -l -g -n -u -p
       User-Agent:
       - python/3.7.4 (Windows-10-10.0.18362-SP0) msrest/0.6.10 msrest_azure/0.6.2
-<<<<<<< HEAD
-        azure-mgmt-sql/0.13.0 Azure-SDK-For-Python AZURECLI/2.0.73
-=======
-        azure-mgmt-sql/0.14.0 Azure-SDK-For-Python AZURECLI/2.0.74
->>>>>>> ef1efd1f
+        azure-mgmt-sql/0.14.0 Azure-SDK-For-Python AZURECLI/2.0.74
       accept-language:
       - en-US
     method: PUT
     uri: https://management.azure.com/subscriptions/00000000-0000-0000-0000-000000000000/resourceGroups/clitest.rg000001/providers/Microsoft.Sql/servers/clitestserver000002?api-version=2015-05-01-preview
   response:
     body:
-<<<<<<< HEAD
-      string: '{"operation":"UpsertLogicalServer","startTime":"2019-10-12T00:48:58.483Z"}'
-    headers:
-      azure-asyncoperation:
-      - https://management.azure.com/subscriptions/00000000-0000-0000-0000-000000000000/resourceGroups/clitest.rg000001/providers/Microsoft.Sql/locations/eastus2/serverAzureAsyncOperation/d1f74aa4-8b5e-4e85-bd1e-3115cd4780ba?api-version=2015-05-01-preview
-      cache-control:
-      - no-cache
-      content-length:
-      - '74'
-      content-type:
-      - application/json; charset=utf-8
-      date:
-      - Sat, 12 Oct 2019 00:48:58 GMT
-      expires:
-      - '-1'
-      location:
-      - https://management.azure.com/subscriptions/00000000-0000-0000-0000-000000000000/resourceGroups/clitest.rg000001/providers/Microsoft.Sql/locations/eastus2/serverOperationResults/d1f74aa4-8b5e-4e85-bd1e-3115cd4780ba?api-version=2015-05-01-preview
-=======
       string: '{"operation":"UpsertLogicalServer","startTime":"2019-10-13T13:46:10.42Z"}'
     headers:
       azure-asyncoperation:
@@ -64,7 +42,6 @@
       - '-1'
       location:
       - https://management.azure.com/subscriptions/00000000-0000-0000-0000-000000000000/resourceGroups/clitest.rg000001/providers/Microsoft.Sql/locations/eastus2/serverOperationResults/e944c157-e6b5-468f-a550-4c20ba048420?api-version=2015-05-01-preview
->>>>>>> ef1efd1f
       pragma:
       - no-cache
       server:
@@ -74,8 +51,7 @@
       x-content-type-options:
       - nosniff
       x-ms-ratelimit-remaining-subscription-writes:
-<<<<<<< HEAD
-      - '1199'
+      - '1194'
     status:
       code: 202
       message: Accepted
@@ -94,44 +70,38 @@
       - -l -g -n -u -p
       User-Agent:
       - python/3.7.4 (Windows-10-10.0.18362-SP0) msrest/0.6.10 msrest_azure/0.6.2
-        azure-mgmt-sql/0.13.0 Azure-SDK-For-Python AZURECLI/2.0.73
-    method: GET
-    uri: https://management.azure.com/subscriptions/00000000-0000-0000-0000-000000000000/resourceGroups/clitest.rg000001/providers/Microsoft.Sql/locations/eastus2/serverAzureAsyncOperation/d1f74aa4-8b5e-4e85-bd1e-3115cd4780ba?api-version=2015-05-01-preview
-  response:
-    body:
-      string: '{"name":"d1f74aa4-8b5e-4e85-bd1e-3115cd4780ba","status":"InProgress","startTime":"2019-10-12T00:48:58.483Z"}'
-    headers:
-      cache-control:
-      - no-cache
-      content-length:
-      - '108'
-      content-type:
-      - application/json; charset=utf-8
-      date:
-      - Sat, 12 Oct 2019 00:48:59 GMT
-      expires:
-      - '-1'
-      pragma:
-      - no-cache
-      server:
-      - Microsoft-HTTPAPI/2.0
-      strict-transport-security:
-      - max-age=31536000; includeSubDomains
-      transfer-encoding:
-      - chunked
-      vary:
-      - Accept-Encoding
-      x-content-type-options:
-      - nosniff
-    status:
-      code: 200
-      message: OK
-=======
-      - '1194'
-    status:
-      code: 202
-      message: Accepted
->>>>>>> ef1efd1f
+        azure-mgmt-sql/0.14.0 Azure-SDK-For-Python AZURECLI/2.0.74
+    method: GET
+    uri: https://management.azure.com/subscriptions/00000000-0000-0000-0000-000000000000/resourceGroups/clitest.rg000001/providers/Microsoft.Sql/locations/eastus2/serverAzureAsyncOperation/e944c157-e6b5-468f-a550-4c20ba048420?api-version=2015-05-01-preview
+  response:
+    body:
+      string: '{"name":"e944c157-e6b5-468f-a550-4c20ba048420","status":"InProgress","startTime":"2019-10-13T13:46:10.42Z"}'
+    headers:
+      cache-control:
+      - no-cache
+      content-length:
+      - '107'
+      content-type:
+      - application/json; charset=utf-8
+      date:
+      - Sun, 13 Oct 2019 13:46:12 GMT
+      expires:
+      - '-1'
+      pragma:
+      - no-cache
+      server:
+      - Microsoft-HTTPAPI/2.0
+      strict-transport-security:
+      - max-age=31536000; includeSubDomains
+      transfer-encoding:
+      - chunked
+      vary:
+      - Accept-Encoding
+      x-content-type-options:
+      - nosniff
+    status:
+      code: 200
+      message: OK
 - request:
     body: null
     headers:
@@ -147,38 +117,21 @@
       - -l -g -n -u -p
       User-Agent:
       - python/3.7.4 (Windows-10-10.0.18362-SP0) msrest/0.6.10 msrest_azure/0.6.2
-<<<<<<< HEAD
-        azure-mgmt-sql/0.13.0 Azure-SDK-For-Python AZURECLI/2.0.73
-    method: GET
-    uri: https://management.azure.com/subscriptions/00000000-0000-0000-0000-000000000000/resourceGroups/clitest.rg000001/providers/Microsoft.Sql/locations/eastus2/serverAzureAsyncOperation/d1f74aa4-8b5e-4e85-bd1e-3115cd4780ba?api-version=2015-05-01-preview
-  response:
-    body:
-      string: '{"name":"d1f74aa4-8b5e-4e85-bd1e-3115cd4780ba","status":"InProgress","startTime":"2019-10-12T00:48:58.483Z"}'
-=======
         azure-mgmt-sql/0.14.0 Azure-SDK-For-Python AZURECLI/2.0.74
     method: GET
     uri: https://management.azure.com/subscriptions/00000000-0000-0000-0000-000000000000/resourceGroups/clitest.rg000001/providers/Microsoft.Sql/locations/eastus2/serverAzureAsyncOperation/e944c157-e6b5-468f-a550-4c20ba048420?api-version=2015-05-01-preview
   response:
     body:
       string: '{"name":"e944c157-e6b5-468f-a550-4c20ba048420","status":"InProgress","startTime":"2019-10-13T13:46:10.42Z"}'
->>>>>>> ef1efd1f
-    headers:
-      cache-control:
-      - no-cache
-      content-length:
-<<<<<<< HEAD
-      - '108'
-      content-type:
-      - application/json; charset=utf-8
-      date:
-      - Sat, 12 Oct 2019 00:49:00 GMT
-=======
+    headers:
+      cache-control:
+      - no-cache
+      content-length:
       - '107'
       content-type:
       - application/json; charset=utf-8
       date:
-      - Sun, 13 Oct 2019 13:46:12 GMT
->>>>>>> ef1efd1f
+      - Sun, 13 Oct 2019 13:46:13 GMT
       expires:
       - '-1'
       pragma:
@@ -211,38 +164,21 @@
       - -l -g -n -u -p
       User-Agent:
       - python/3.7.4 (Windows-10-10.0.18362-SP0) msrest/0.6.10 msrest_azure/0.6.2
-<<<<<<< HEAD
-        azure-mgmt-sql/0.13.0 Azure-SDK-For-Python AZURECLI/2.0.73
-    method: GET
-    uri: https://management.azure.com/subscriptions/00000000-0000-0000-0000-000000000000/resourceGroups/clitest.rg000001/providers/Microsoft.Sql/locations/eastus2/serverAzureAsyncOperation/d1f74aa4-8b5e-4e85-bd1e-3115cd4780ba?api-version=2015-05-01-preview
-  response:
-    body:
-      string: '{"name":"d1f74aa4-8b5e-4e85-bd1e-3115cd4780ba","status":"InProgress","startTime":"2019-10-12T00:48:58.483Z"}'
-=======
         azure-mgmt-sql/0.14.0 Azure-SDK-For-Python AZURECLI/2.0.74
     method: GET
     uri: https://management.azure.com/subscriptions/00000000-0000-0000-0000-000000000000/resourceGroups/clitest.rg000001/providers/Microsoft.Sql/locations/eastus2/serverAzureAsyncOperation/e944c157-e6b5-468f-a550-4c20ba048420?api-version=2015-05-01-preview
   response:
     body:
       string: '{"name":"e944c157-e6b5-468f-a550-4c20ba048420","status":"InProgress","startTime":"2019-10-13T13:46:10.42Z"}'
->>>>>>> ef1efd1f
-    headers:
-      cache-control:
-      - no-cache
-      content-length:
-<<<<<<< HEAD
-      - '108'
-      content-type:
-      - application/json; charset=utf-8
-      date:
-      - Sat, 12 Oct 2019 00:49:01 GMT
-=======
+    headers:
+      cache-control:
+      - no-cache
+      content-length:
       - '107'
       content-type:
       - application/json; charset=utf-8
       date:
-      - Sun, 13 Oct 2019 13:46:13 GMT
->>>>>>> ef1efd1f
+      - Sun, 13 Oct 2019 13:46:14 GMT
       expires:
       - '-1'
       pragma:
@@ -275,38 +211,21 @@
       - -l -g -n -u -p
       User-Agent:
       - python/3.7.4 (Windows-10-10.0.18362-SP0) msrest/0.6.10 msrest_azure/0.6.2
-<<<<<<< HEAD
-        azure-mgmt-sql/0.13.0 Azure-SDK-For-Python AZURECLI/2.0.73
-    method: GET
-    uri: https://management.azure.com/subscriptions/00000000-0000-0000-0000-000000000000/resourceGroups/clitest.rg000001/providers/Microsoft.Sql/locations/eastus2/serverAzureAsyncOperation/d1f74aa4-8b5e-4e85-bd1e-3115cd4780ba?api-version=2015-05-01-preview
-  response:
-    body:
-      string: '{"name":"d1f74aa4-8b5e-4e85-bd1e-3115cd4780ba","status":"InProgress","startTime":"2019-10-12T00:48:58.483Z"}'
-=======
         azure-mgmt-sql/0.14.0 Azure-SDK-For-Python AZURECLI/2.0.74
     method: GET
     uri: https://management.azure.com/subscriptions/00000000-0000-0000-0000-000000000000/resourceGroups/clitest.rg000001/providers/Microsoft.Sql/locations/eastus2/serverAzureAsyncOperation/e944c157-e6b5-468f-a550-4c20ba048420?api-version=2015-05-01-preview
   response:
     body:
       string: '{"name":"e944c157-e6b5-468f-a550-4c20ba048420","status":"InProgress","startTime":"2019-10-13T13:46:10.42Z"}'
->>>>>>> ef1efd1f
-    headers:
-      cache-control:
-      - no-cache
-      content-length:
-<<<<<<< HEAD
-      - '108'
-      content-type:
-      - application/json; charset=utf-8
-      date:
-      - Sat, 12 Oct 2019 00:49:02 GMT
-=======
+    headers:
+      cache-control:
+      - no-cache
+      content-length:
       - '107'
       content-type:
       - application/json; charset=utf-8
       date:
-      - Sun, 13 Oct 2019 13:46:14 GMT
->>>>>>> ef1efd1f
+      - Sun, 13 Oct 2019 13:46:35 GMT
       expires:
       - '-1'
       pragma:
@@ -339,38 +258,21 @@
       - -l -g -n -u -p
       User-Agent:
       - python/3.7.4 (Windows-10-10.0.18362-SP0) msrest/0.6.10 msrest_azure/0.6.2
-<<<<<<< HEAD
-        azure-mgmt-sql/0.13.0 Azure-SDK-For-Python AZURECLI/2.0.73
-    method: GET
-    uri: https://management.azure.com/subscriptions/00000000-0000-0000-0000-000000000000/resourceGroups/clitest.rg000001/providers/Microsoft.Sql/locations/eastus2/serverAzureAsyncOperation/d1f74aa4-8b5e-4e85-bd1e-3115cd4780ba?api-version=2015-05-01-preview
-  response:
-    body:
-      string: '{"name":"d1f74aa4-8b5e-4e85-bd1e-3115cd4780ba","status":"InProgress","startTime":"2019-10-12T00:48:58.483Z"}'
-=======
         azure-mgmt-sql/0.14.0 Azure-SDK-For-Python AZURECLI/2.0.74
     method: GET
     uri: https://management.azure.com/subscriptions/00000000-0000-0000-0000-000000000000/resourceGroups/clitest.rg000001/providers/Microsoft.Sql/locations/eastus2/serverAzureAsyncOperation/e944c157-e6b5-468f-a550-4c20ba048420?api-version=2015-05-01-preview
   response:
     body:
-      string: '{"name":"e944c157-e6b5-468f-a550-4c20ba048420","status":"InProgress","startTime":"2019-10-13T13:46:10.42Z"}'
->>>>>>> ef1efd1f
-    headers:
-      cache-control:
-      - no-cache
-      content-length:
-<<<<<<< HEAD
-      - '108'
-      content-type:
-      - application/json; charset=utf-8
-      date:
-      - Sat, 12 Oct 2019 00:49:03 GMT
-=======
-      - '107'
-      content-type:
-      - application/json; charset=utf-8
-      date:
-      - Sun, 13 Oct 2019 13:46:35 GMT
->>>>>>> ef1efd1f
+      string: '{"name":"e944c157-e6b5-468f-a550-4c20ba048420","status":"Succeeded","startTime":"2019-10-13T13:46:10.42Z"}'
+    headers:
+      cache-control:
+      - no-cache
+      content-length:
+      - '106'
+      content-type:
+      - application/json; charset=utf-8
+      date:
+      - Sun, 13 Oct 2019 13:46:56 GMT
       expires:
       - '-1'
       pragma:
@@ -403,136 +305,46 @@
       - -l -g -n -u -p
       User-Agent:
       - python/3.7.4 (Windows-10-10.0.18362-SP0) msrest/0.6.10 msrest_azure/0.6.2
-<<<<<<< HEAD
-        azure-mgmt-sql/0.13.0 Azure-SDK-For-Python AZURECLI/2.0.73
-    method: GET
-    uri: https://management.azure.com/subscriptions/00000000-0000-0000-0000-000000000000/resourceGroups/clitest.rg000001/providers/Microsoft.Sql/locations/eastus2/serverAzureAsyncOperation/d1f74aa4-8b5e-4e85-bd1e-3115cd4780ba?api-version=2015-05-01-preview
-  response:
-    body:
-      string: '{"name":"d1f74aa4-8b5e-4e85-bd1e-3115cd4780ba","status":"InProgress","startTime":"2019-10-12T00:48:58.483Z"}'
-=======
-        azure-mgmt-sql/0.14.0 Azure-SDK-For-Python AZURECLI/2.0.74
-    method: GET
-    uri: https://management.azure.com/subscriptions/00000000-0000-0000-0000-000000000000/resourceGroups/clitest.rg000001/providers/Microsoft.Sql/locations/eastus2/serverAzureAsyncOperation/e944c157-e6b5-468f-a550-4c20ba048420?api-version=2015-05-01-preview
-  response:
-    body:
-      string: '{"name":"e944c157-e6b5-468f-a550-4c20ba048420","status":"Succeeded","startTime":"2019-10-13T13:46:10.42Z"}'
->>>>>>> ef1efd1f
-    headers:
-      cache-control:
-      - no-cache
-      content-length:
-<<<<<<< HEAD
-      - '108'
-      content-type:
-      - application/json; charset=utf-8
-      date:
-      - Sat, 12 Oct 2019 00:49:24 GMT
-=======
-      - '106'
+        azure-mgmt-sql/0.14.0 Azure-SDK-For-Python AZURECLI/2.0.74
+    method: GET
+    uri: https://management.azure.com/subscriptions/00000000-0000-0000-0000-000000000000/resourceGroups/clitest.rg000001/providers/Microsoft.Sql/servers/clitestserver000002?api-version=2015-05-01-preview
+  response:
+    body:
+      string: '{"kind":"v12.0","properties":{"administratorLogin":"admin123","version":"12.0","state":"Ready","fullyQualifiedDomainName":"clitestserver000002.database.windows.net"},"location":"eastus2","id":"/subscriptions/00000000-0000-0000-0000-000000000000/resourceGroups/clitest.rg000001/providers/Microsoft.Sql/servers/clitestserver000002","name":"clitestserver000002","type":"Microsoft.Sql/servers"}'
+    headers:
+      cache-control:
+      - no-cache
+      content-length:
+      - '581'
       content-type:
       - application/json; charset=utf-8
       date:
       - Sun, 13 Oct 2019 13:46:56 GMT
->>>>>>> ef1efd1f
-      expires:
-      - '-1'
-      pragma:
-      - no-cache
-      server:
-      - Microsoft-HTTPAPI/2.0
-      strict-transport-security:
-      - max-age=31536000; includeSubDomains
-      transfer-encoding:
-      - chunked
-      vary:
-      - Accept-Encoding
-      x-content-type-options:
-      - nosniff
-    status:
-      code: 200
-      message: OK
-- request:
-    body: null
-    headers:
-      Accept:
-      - application/json
-      Accept-Encoding:
-      - gzip, deflate
-      CommandName:
-      - sql server create
-      Connection:
-      - keep-alive
-      ParameterSetName:
-      - -l -g -n -u -p
-      User-Agent:
-      - python/3.7.4 (Windows-10-10.0.18362-SP0) msrest/0.6.10 msrest_azure/0.6.2
-<<<<<<< HEAD
-        azure-mgmt-sql/0.13.0 Azure-SDK-For-Python AZURECLI/2.0.73
-=======
-        azure-mgmt-sql/0.14.0 Azure-SDK-For-Python AZURECLI/2.0.74
->>>>>>> ef1efd1f
-    method: GET
-    uri: https://management.azure.com/subscriptions/00000000-0000-0000-0000-000000000000/resourceGroups/clitest.rg000001/providers/Microsoft.Sql/locations/eastus2/serverAzureAsyncOperation/d1f74aa4-8b5e-4e85-bd1e-3115cd4780ba?api-version=2015-05-01-preview
-  response:
-    body:
-<<<<<<< HEAD
-      string: '{"name":"d1f74aa4-8b5e-4e85-bd1e-3115cd4780ba","status":"Succeeded","startTime":"2019-10-12T00:48:58.483Z"}'
-=======
-      string: '{"kind":"v12.0","properties":{"administratorLogin":"admin123","version":"12.0","state":"Ready","fullyQualifiedDomainName":"clitestserver000002.database.windows.net"},"location":"eastus2","id":"/subscriptions/00000000-0000-0000-0000-000000000000/resourceGroups/clitest.rg000001/providers/Microsoft.Sql/servers/clitestserver000002","name":"clitestserver000002","type":"Microsoft.Sql/servers"}'
->>>>>>> ef1efd1f
-    headers:
-      cache-control:
-      - no-cache
-      content-length:
-<<<<<<< HEAD
-      - '107'
-      content-type:
-      - application/json; charset=utf-8
-      date:
-      - Sat, 12 Oct 2019 00:49:44 GMT
-=======
-      - '581'
-      content-type:
-      - application/json; charset=utf-8
-      date:
-      - Sun, 13 Oct 2019 13:46:56 GMT
->>>>>>> ef1efd1f
-      expires:
-      - '-1'
-      pragma:
-      - no-cache
-      server:
-      - Microsoft-HTTPAPI/2.0
-      strict-transport-security:
-      - max-age=31536000; includeSubDomains
-      transfer-encoding:
-      - chunked
-      vary:
-      - Accept-Encoding
-      x-content-type-options:
-      - nosniff
-    status:
-      code: 200
-      message: OK
-- request:
-    body: null
-    headers:
-      Accept:
-      - application/json
-      Accept-Encoding:
-      - gzip, deflate
-      CommandName:
-<<<<<<< HEAD
-      - sql server create
-      Connection:
-      - keep-alive
-      ParameterSetName:
-      - -l -g -n -u -p
-      User-Agent:
-      - python/3.7.4 (Windows-10-10.0.18362-SP0) msrest/0.6.10 msrest_azure/0.6.2
-        azure-mgmt-sql/0.13.0 Azure-SDK-For-Python AZURECLI/2.0.73
-=======
+      expires:
+      - '-1'
+      pragma:
+      - no-cache
+      server:
+      - Microsoft-HTTPAPI/2.0
+      strict-transport-security:
+      - max-age=31536000; includeSubDomains
+      transfer-encoding:
+      - chunked
+      vary:
+      - Accept-Encoding
+      x-content-type-options:
+      - nosniff
+    status:
+      code: 200
+      message: OK
+- request:
+    body: null
+    headers:
+      Accept:
+      - application/json
+      Accept-Encoding:
+      - gzip, deflate
+      CommandName:
       - sql db create
       Connection:
       - keep-alive
@@ -543,7 +355,6 @@
         azure-mgmt-sql/0.14.0 Azure-SDK-For-Python AZURECLI/2.0.74
       accept-language:
       - en-US
->>>>>>> ef1efd1f
     method: GET
     uri: https://management.azure.com/subscriptions/00000000-0000-0000-0000-000000000000/resourceGroups/clitest.rg000001/providers/Microsoft.Sql/servers/clitestserver000002?api-version=2015-05-01-preview
   response:
@@ -557,30 +368,24 @@
       content-type:
       - application/json; charset=utf-8
       date:
-<<<<<<< HEAD
-      - Sat, 12 Oct 2019 00:49:44 GMT
-=======
       - Sun, 13 Oct 2019 13:46:58 GMT
->>>>>>> ef1efd1f
-      expires:
-      - '-1'
-      pragma:
-      - no-cache
-      server:
-      - Microsoft-HTTPAPI/2.0
-      strict-transport-security:
-      - max-age=31536000; includeSubDomains
-      transfer-encoding:
-      - chunked
-      vary:
-      - Accept-Encoding
-      x-content-type-options:
-      - nosniff
-    status:
-      code: 200
-      message: OK
-<<<<<<< HEAD
-=======
+      expires:
+      - '-1'
+      pragma:
+      - no-cache
+      server:
+      - Microsoft-HTTPAPI/2.0
+      strict-transport-security:
+      - max-age=31536000; includeSubDomains
+      transfer-encoding:
+      - chunked
+      vary:
+      - Accept-Encoding
+      x-content-type-options:
+      - nosniff
+    status:
+      code: 200
+      message: OK
 - request:
     body: '{"location": "eastus2"}'
     headers:
@@ -636,7 +441,6 @@
     status:
       code: 202
       message: Accepted
->>>>>>> ef1efd1f
 - request:
     body: null
     headers:
@@ -652,330 +456,203 @@
       - -g --server --name
       User-Agent:
       - python/3.7.4 (Windows-10-10.0.18362-SP0) msrest/0.6.10 msrest_azure/0.6.2
-<<<<<<< HEAD
-        azure-mgmt-sql/0.13.0 Azure-SDK-For-Python AZURECLI/2.0.73
+        azure-mgmt-sql/0.14.0 Azure-SDK-For-Python AZURECLI/2.0.74
+    method: GET
+    uri: https://management.azure.com/subscriptions/00000000-0000-0000-0000-000000000000/resourceGroups/clitest.rg000001/providers/Microsoft.Sql/locations/eastus2/databaseAzureAsyncOperation/0acb0ceb-d886-4e2e-aba7-f7abe2c5d84a?api-version=2017-10-01-preview
+  response:
+    body:
+      string: '{"name":"0acb0ceb-d886-4e2e-aba7-f7abe2c5d84a","status":"InProgress","startTime":"2019-10-13T13:47:02.95Z"}'
+    headers:
+      cache-control:
+      - no-cache
+      content-length:
+      - '107'
+      content-type:
+      - application/json; charset=utf-8
+      date:
+      - Sun, 13 Oct 2019 13:47:19 GMT
+      expires:
+      - '-1'
+      pragma:
+      - no-cache
+      server:
+      - Microsoft-HTTPAPI/2.0
+      strict-transport-security:
+      - max-age=31536000; includeSubDomains
+      transfer-encoding:
+      - chunked
+      vary:
+      - Accept-Encoding
+      x-content-type-options:
+      - nosniff
+    status:
+      code: 200
+      message: OK
+- request:
+    body: null
+    headers:
+      Accept:
+      - application/json
+      Accept-Encoding:
+      - gzip, deflate
+      CommandName:
+      - sql db create
+      Connection:
+      - keep-alive
+      ParameterSetName:
+      - -g --server --name
+      User-Agent:
+      - python/3.7.4 (Windows-10-10.0.18362-SP0) msrest/0.6.10 msrest_azure/0.6.2
+        azure-mgmt-sql/0.14.0 Azure-SDK-For-Python AZURECLI/2.0.74
+    method: GET
+    uri: https://management.azure.com/subscriptions/00000000-0000-0000-0000-000000000000/resourceGroups/clitest.rg000001/providers/Microsoft.Sql/locations/eastus2/databaseAzureAsyncOperation/0acb0ceb-d886-4e2e-aba7-f7abe2c5d84a?api-version=2017-10-01-preview
+  response:
+    body:
+      string: '{"name":"0acb0ceb-d886-4e2e-aba7-f7abe2c5d84a","status":"Succeeded","startTime":"2019-10-13T13:47:02.95Z"}'
+    headers:
+      cache-control:
+      - no-cache
+      content-length:
+      - '106'
+      content-type:
+      - application/json; charset=utf-8
+      date:
+      - Sun, 13 Oct 2019 13:47:35 GMT
+      expires:
+      - '-1'
+      pragma:
+      - no-cache
+      server:
+      - Microsoft-HTTPAPI/2.0
+      strict-transport-security:
+      - max-age=31536000; includeSubDomains
+      transfer-encoding:
+      - chunked
+      vary:
+      - Accept-Encoding
+      x-content-type-options:
+      - nosniff
+    status:
+      code: 200
+      message: OK
+- request:
+    body: null
+    headers:
+      Accept:
+      - application/json
+      Accept-Encoding:
+      - gzip, deflate
+      CommandName:
+      - sql db create
+      Connection:
+      - keep-alive
+      ParameterSetName:
+      - -g --server --name
+      User-Agent:
+      - python/3.7.4 (Windows-10-10.0.18362-SP0) msrest/0.6.10 msrest_azure/0.6.2
+        azure-mgmt-sql/0.14.0 Azure-SDK-For-Python AZURECLI/2.0.74
+    method: GET
+    uri: https://management.azure.com/subscriptions/00000000-0000-0000-0000-000000000000/resourceGroups/clitest.rg000001/providers/Microsoft.Sql/servers/clitestserver000002/databases/cliautomationdb01?api-version=2017-10-01-preview
+  response:
+    body:
+      string: '{"sku":{"name":"GP_Gen5","tier":"GeneralPurpose","family":"Gen5","capacity":2},"kind":"v12.0,user,vcore","properties":{"collation":"SQL_Latin1_General_CP1_CI_AS","maxSizeBytes":34359738368,"status":"Online","databaseId":"29aa1319-3cfd-426b-89b8-31dc997c9674","creationDate":"2019-10-13T13:47:31.153Z","currentServiceObjectiveName":"GP_Gen5_2","requestedServiceObjectiveName":"GP_Gen5_2","defaultSecondaryLocation":"centralus","catalogCollation":"SQL_Latin1_General_CP1_CI_AS","zoneRedundant":false,"licenseType":"LicenseIncluded","maxLogSizeBytes":10307502080,"earliestRestoreDate":"2019-10-13T14:17:31.153Z","readScale":"Disabled","readReplicaCount":0,"currentSku":{"name":"GP_Gen5","tier":"GeneralPurpose","family":"Gen5","capacity":2}},"location":"eastus2","id":"/subscriptions/00000000-0000-0000-0000-000000000000/resourceGroups/clitest.rg000001/providers/Microsoft.Sql/servers/clitestserver000002/databases/cliautomationdb01","name":"cliautomationdb01","type":"Microsoft.Sql/servers/databases"}'
+    headers:
+      cache-control:
+      - no-cache
+      content-length:
+      - '1102'
+      content-type:
+      - application/json; charset=utf-8
+      date:
+      - Sun, 13 Oct 2019 13:47:36 GMT
+      expires:
+      - '-1'
+      pragma:
+      - no-cache
+      server:
+      - Microsoft-HTTPAPI/2.0
+      strict-transport-security:
+      - max-age=31536000; includeSubDomains
+      transfer-encoding:
+      - chunked
+      vary:
+      - Accept-Encoding
+      x-content-type-options:
+      - nosniff
+    status:
+      code: 200
+      message: OK
+- request:
+    body: null
+    headers:
+      Accept:
+      - application/json
+      Accept-Encoding:
+      - gzip, deflate
+      CommandName:
+      - sql db list
+      Connection:
+      - keep-alive
+      ParameterSetName:
+      - -g --server
+      User-Agent:
+      - python/3.7.4 (Windows-10-10.0.18362-SP0) msrest/0.6.10 msrest_azure/0.6.2
+        azure-mgmt-sql/0.14.0 Azure-SDK-For-Python AZURECLI/2.0.74
       accept-language:
       - en-US
     method: GET
-    uri: https://management.azure.com/subscriptions/00000000-0000-0000-0000-000000000000/resourceGroups/clitest.rg000001/providers/Microsoft.Sql/servers/clitestserver000002?api-version=2015-05-01-preview
-  response:
-    body:
-      string: '{"kind":"v12.0","properties":{"administratorLogin":"admin123","version":"12.0","state":"Ready","fullyQualifiedDomainName":"clitestserver000002.database.windows.net"},"location":"eastus2","id":"/subscriptions/00000000-0000-0000-0000-000000000000/resourceGroups/clitest.rg000001/providers/Microsoft.Sql/servers/clitestserver000002","name":"clitestserver000002","type":"Microsoft.Sql/servers"}'
-=======
-        azure-mgmt-sql/0.14.0 Azure-SDK-For-Python AZURECLI/2.0.74
-    method: GET
-    uri: https://management.azure.com/subscriptions/00000000-0000-0000-0000-000000000000/resourceGroups/clitest.rg000001/providers/Microsoft.Sql/locations/eastus2/databaseAzureAsyncOperation/0acb0ceb-d886-4e2e-aba7-f7abe2c5d84a?api-version=2017-10-01-preview
-  response:
-    body:
-      string: '{"name":"0acb0ceb-d886-4e2e-aba7-f7abe2c5d84a","status":"InProgress","startTime":"2019-10-13T13:47:02.95Z"}'
->>>>>>> ef1efd1f
-    headers:
-      cache-control:
-      - no-cache
-      content-length:
-<<<<<<< HEAD
-      - '581'
-      content-type:
-      - application/json; charset=utf-8
-      date:
-      - Sat, 12 Oct 2019 00:49:46 GMT
-=======
-      - '107'
-      content-type:
-      - application/json; charset=utf-8
-      date:
-      - Sun, 13 Oct 2019 13:47:19 GMT
->>>>>>> ef1efd1f
-      expires:
-      - '-1'
-      pragma:
-      - no-cache
-      server:
-      - Microsoft-HTTPAPI/2.0
-      strict-transport-security:
-      - max-age=31536000; includeSubDomains
-      transfer-encoding:
-      - chunked
-      vary:
-      - Accept-Encoding
-      x-content-type-options:
-      - nosniff
-    status:
-      code: 200
-      message: OK
-- request:
-    body: '{"location": "eastus2"}'
-    headers:
-      Accept:
-      - application/json
-      Accept-Encoding:
-      - gzip, deflate
-      CommandName:
-      - sql db create
-      Connection:
-      - keep-alive
-<<<<<<< HEAD
-      Content-Length:
-      - '23'
-      Content-Type:
-      - application/json; charset=utf-8
-=======
->>>>>>> ef1efd1f
+    uri: https://management.azure.com/subscriptions/00000000-0000-0000-0000-000000000000/resourceGroups/clitest.rg000001/providers/Microsoft.Sql/servers/clitestserver000002/databases?api-version=2017-10-01-preview
+  response:
+    body:
+      string: '{"value":[{"sku":{"name":"GP_Gen5","tier":"GeneralPurpose","family":"Gen5","capacity":2},"kind":"v12.0,user,vcore","properties":{"collation":"SQL_Latin1_General_CP1_CI_AS","maxSizeBytes":34359738368,"status":"Online","databaseId":"29aa1319-3cfd-426b-89b8-31dc997c9674","creationDate":"2019-10-13T13:47:31.153Z","currentServiceObjectiveName":"GP_Gen5_2","requestedServiceObjectiveName":"GP_Gen5_2","defaultSecondaryLocation":"centralus","catalogCollation":"SQL_Latin1_General_CP1_CI_AS","zoneRedundant":false,"licenseType":"LicenseIncluded","maxLogSizeBytes":10307502080,"earliestRestoreDate":"2019-10-13T14:17:31.153Z","readScale":"Disabled","readReplicaCount":0,"currentSku":{"name":"GP_Gen5","tier":"GeneralPurpose","family":"Gen5","capacity":2}},"location":"eastus2","id":"/subscriptions/00000000-0000-0000-0000-000000000000/resourceGroups/clitest.rg000001/providers/Microsoft.Sql/servers/clitestserver000002/databases/cliautomationdb01","name":"cliautomationdb01","type":"Microsoft.Sql/servers/databases"},{"sku":{"name":"System","tier":"System","capacity":0},"kind":"v12.0,system","managedBy":"/subscriptions/00000000-0000-0000-0000-000000000000/resourceGroups/clitest.rg000001/providers/Microsoft.Sql/servers/clitestserver000002","properties":{"collation":"SQL_Latin1_General_CP1_CI_AS","maxSizeBytes":32212254720,"status":"Online","databaseId":"e3c7862e-91bf-4750-b984-9035163be969","creationDate":"2019-10-13T13:46:39.857Z","currentServiceObjectiveName":"System2","requestedServiceObjectiveName":"System2","defaultSecondaryLocation":"centralus","catalogCollation":"SQL_Latin1_General_CP1_CI_AS","zoneRedundant":false,"readScale":"Disabled","readReplicaCount":0,"currentSku":{"name":"System","tier":"System","capacity":0}},"location":"eastus2","id":"/subscriptions/00000000-0000-0000-0000-000000000000/resourceGroups/clitest.rg000001/providers/Microsoft.Sql/servers/clitestserver000002/databases/master","name":"master","type":"Microsoft.Sql/servers/databases"}]}'
+    headers:
+      cache-control:
+      - no-cache
+      content-length:
+      - '2279'
+      content-type:
+      - application/json; charset=utf-8
+      date:
+      - Sun, 13 Oct 2019 13:47:37 GMT
+      expires:
+      - '-1'
+      pragma:
+      - no-cache
+      server:
+      - Microsoft-HTTPAPI/2.0
+      strict-transport-security:
+      - max-age=31536000; includeSubDomains
+      transfer-encoding:
+      - chunked
+      vary:
+      - Accept-Encoding
+      x-content-type-options:
+      - nosniff
+    status:
+      code: 200
+      message: OK
+- request:
+    body: null
+    headers:
+      Accept:
+      - application/json
+      Accept-Encoding:
+      - gzip, deflate
+      CommandName:
+      - sql db list-usages
+      Connection:
+      - keep-alive
       ParameterSetName:
       - -g --server --name
       User-Agent:
       - python/3.7.4 (Windows-10-10.0.18362-SP0) msrest/0.6.10 msrest_azure/0.6.2
-<<<<<<< HEAD
-        azure-mgmt-sql/0.13.0 Azure-SDK-For-Python AZURECLI/2.0.73
+        azure-mgmt-sql/0.14.0 Azure-SDK-For-Python AZURECLI/2.0.74
       accept-language:
       - en-US
-    method: PUT
-    uri: https://management.azure.com/subscriptions/00000000-0000-0000-0000-000000000000/resourceGroups/clitest.rg000001/providers/Microsoft.Sql/servers/clitestserver000002/databases/cliautomationdb01?api-version=2017-10-01-preview
-  response:
-    body:
-      string: '{"operation":"CreateLogicalDatabase","startTime":"2019-10-12T00:49:47.83Z"}'
-    headers:
-      azure-asyncoperation:
-      - https://management.azure.com/subscriptions/00000000-0000-0000-0000-000000000000/resourceGroups/clitest.rg000001/providers/Microsoft.Sql/locations/eastus2/databaseAzureAsyncOperation/6d9fb5dc-7faa-40d1-9169-9312be828f42?api-version=2017-10-01-preview
-      cache-control:
-      - no-cache
-      content-length:
-      - '75'
-      content-type:
-      - application/json; charset=utf-8
-      date:
-      - Sat, 12 Oct 2019 00:49:47 GMT
-      expires:
-      - '-1'
-      location:
-      - https://management.azure.com/subscriptions/00000000-0000-0000-0000-000000000000/resourceGroups/clitest.rg000001/providers/Microsoft.Sql/locations/eastus2/databaseOperationResults/6d9fb5dc-7faa-40d1-9169-9312be828f42?api-version=2017-10-01-preview
-=======
-        azure-mgmt-sql/0.14.0 Azure-SDK-For-Python AZURECLI/2.0.74
-    method: GET
-    uri: https://management.azure.com/subscriptions/00000000-0000-0000-0000-000000000000/resourceGroups/clitest.rg000001/providers/Microsoft.Sql/locations/eastus2/databaseAzureAsyncOperation/0acb0ceb-d886-4e2e-aba7-f7abe2c5d84a?api-version=2017-10-01-preview
-  response:
-    body:
-      string: '{"name":"0acb0ceb-d886-4e2e-aba7-f7abe2c5d84a","status":"Succeeded","startTime":"2019-10-13T13:47:02.95Z"}'
-    headers:
-      cache-control:
-      - no-cache
-      content-length:
-      - '106'
-      content-type:
-      - application/json; charset=utf-8
-      date:
-      - Sun, 13 Oct 2019 13:47:35 GMT
-      expires:
-      - '-1'
->>>>>>> ef1efd1f
-      pragma:
-      - no-cache
-      server:
-      - Microsoft-HTTPAPI/2.0
-      strict-transport-security:
-      - max-age=31536000; includeSubDomains
-<<<<<<< HEAD
-      x-content-type-options:
-      - nosniff
-      x-ms-ratelimit-remaining-subscription-writes:
-      - '1199'
-    status:
-      code: 202
-      message: Accepted
-=======
-      transfer-encoding:
-      - chunked
-      vary:
-      - Accept-Encoding
-      x-content-type-options:
-      - nosniff
-    status:
-      code: 200
-      message: OK
->>>>>>> ef1efd1f
-- request:
-    body: null
-    headers:
-      Accept:
-      - application/json
-      Accept-Encoding:
-      - gzip, deflate
-      CommandName:
-      - sql db create
-      Connection:
-      - keep-alive
-      ParameterSetName:
-      - -g --server --name
-      User-Agent:
-      - python/3.7.4 (Windows-10-10.0.18362-SP0) msrest/0.6.10 msrest_azure/0.6.2
-<<<<<<< HEAD
-        azure-mgmt-sql/0.13.0 Azure-SDK-For-Python AZURECLI/2.0.73
-    method: GET
-    uri: https://management.azure.com/subscriptions/00000000-0000-0000-0000-000000000000/resourceGroups/clitest.rg000001/providers/Microsoft.Sql/locations/eastus2/databaseAzureAsyncOperation/6d9fb5dc-7faa-40d1-9169-9312be828f42?api-version=2017-10-01-preview
-  response:
-    body:
-      string: '{"name":"6d9fb5dc-7faa-40d1-9169-9312be828f42","status":"InProgress","startTime":"2019-10-12T00:49:47.83Z"}'
-=======
-        azure-mgmt-sql/0.14.0 Azure-SDK-For-Python AZURECLI/2.0.74
-    method: GET
-    uri: https://management.azure.com/subscriptions/00000000-0000-0000-0000-000000000000/resourceGroups/clitest.rg000001/providers/Microsoft.Sql/servers/clitestserver000002/databases/cliautomationdb01?api-version=2017-10-01-preview
-  response:
-    body:
-      string: '{"sku":{"name":"GP_Gen5","tier":"GeneralPurpose","family":"Gen5","capacity":2},"kind":"v12.0,user,vcore","properties":{"collation":"SQL_Latin1_General_CP1_CI_AS","maxSizeBytes":34359738368,"status":"Online","databaseId":"29aa1319-3cfd-426b-89b8-31dc997c9674","creationDate":"2019-10-13T13:47:31.153Z","currentServiceObjectiveName":"GP_Gen5_2","requestedServiceObjectiveName":"GP_Gen5_2","defaultSecondaryLocation":"centralus","catalogCollation":"SQL_Latin1_General_CP1_CI_AS","zoneRedundant":false,"licenseType":"LicenseIncluded","maxLogSizeBytes":10307502080,"earliestRestoreDate":"2019-10-13T14:17:31.153Z","readScale":"Disabled","readReplicaCount":0,"currentSku":{"name":"GP_Gen5","tier":"GeneralPurpose","family":"Gen5","capacity":2}},"location":"eastus2","id":"/subscriptions/00000000-0000-0000-0000-000000000000/resourceGroups/clitest.rg000001/providers/Microsoft.Sql/servers/clitestserver000002/databases/cliautomationdb01","name":"cliautomationdb01","type":"Microsoft.Sql/servers/databases"}'
->>>>>>> ef1efd1f
-    headers:
-      cache-control:
-      - no-cache
-      content-length:
-<<<<<<< HEAD
-      - '107'
-      content-type:
-      - application/json; charset=utf-8
-      date:
-      - Sat, 12 Oct 2019 00:50:02 GMT
-=======
-      - '1102'
-      content-type:
-      - application/json; charset=utf-8
-      date:
-      - Sun, 13 Oct 2019 13:47:36 GMT
->>>>>>> ef1efd1f
-      expires:
-      - '-1'
-      pragma:
-      - no-cache
-      server:
-      - Microsoft-HTTPAPI/2.0
-      strict-transport-security:
-      - max-age=31536000; includeSubDomains
-      transfer-encoding:
-      - chunked
-      vary:
-      - Accept-Encoding
-      x-content-type-options:
-      - nosniff
-    status:
-      code: 200
-      message: OK
-- request:
-    body: null
-    headers:
-      Accept:
-      - application/json
-      Accept-Encoding:
-      - gzip, deflate
-      CommandName:
-<<<<<<< HEAD
-      - sql db create
-      Connection:
-      - keep-alive
-      ParameterSetName:
-      - -g --server --name
-      User-Agent:
-      - python/3.7.4 (Windows-10-10.0.18362-SP0) msrest/0.6.10 msrest_azure/0.6.2
-        azure-mgmt-sql/0.13.0 Azure-SDK-For-Python AZURECLI/2.0.73
-    method: GET
-    uri: https://management.azure.com/subscriptions/00000000-0000-0000-0000-000000000000/resourceGroups/clitest.rg000001/providers/Microsoft.Sql/locations/eastus2/databaseAzureAsyncOperation/6d9fb5dc-7faa-40d1-9169-9312be828f42?api-version=2017-10-01-preview
-  response:
-    body:
-      string: '{"name":"6d9fb5dc-7faa-40d1-9169-9312be828f42","status":"Succeeded","startTime":"2019-10-12T00:49:47.83Z"}'
-=======
-      - sql db list
-      Connection:
-      - keep-alive
-      ParameterSetName:
-      - -g --server
-      User-Agent:
-      - python/3.7.4 (Windows-10-10.0.18362-SP0) msrest/0.6.10 msrest_azure/0.6.2
-        azure-mgmt-sql/0.14.0 Azure-SDK-For-Python AZURECLI/2.0.74
-      accept-language:
-      - en-US
-    method: GET
-    uri: https://management.azure.com/subscriptions/00000000-0000-0000-0000-000000000000/resourceGroups/clitest.rg000001/providers/Microsoft.Sql/servers/clitestserver000002/databases?api-version=2017-10-01-preview
-  response:
-    body:
-      string: '{"value":[{"sku":{"name":"GP_Gen5","tier":"GeneralPurpose","family":"Gen5","capacity":2},"kind":"v12.0,user,vcore","properties":{"collation":"SQL_Latin1_General_CP1_CI_AS","maxSizeBytes":34359738368,"status":"Online","databaseId":"29aa1319-3cfd-426b-89b8-31dc997c9674","creationDate":"2019-10-13T13:47:31.153Z","currentServiceObjectiveName":"GP_Gen5_2","requestedServiceObjectiveName":"GP_Gen5_2","defaultSecondaryLocation":"centralus","catalogCollation":"SQL_Latin1_General_CP1_CI_AS","zoneRedundant":false,"licenseType":"LicenseIncluded","maxLogSizeBytes":10307502080,"earliestRestoreDate":"2019-10-13T14:17:31.153Z","readScale":"Disabled","readReplicaCount":0,"currentSku":{"name":"GP_Gen5","tier":"GeneralPurpose","family":"Gen5","capacity":2}},"location":"eastus2","id":"/subscriptions/00000000-0000-0000-0000-000000000000/resourceGroups/clitest.rg000001/providers/Microsoft.Sql/servers/clitestserver000002/databases/cliautomationdb01","name":"cliautomationdb01","type":"Microsoft.Sql/servers/databases"},{"sku":{"name":"System","tier":"System","capacity":0},"kind":"v12.0,system","managedBy":"/subscriptions/00000000-0000-0000-0000-000000000000/resourceGroups/clitest.rg000001/providers/Microsoft.Sql/servers/clitestserver000002","properties":{"collation":"SQL_Latin1_General_CP1_CI_AS","maxSizeBytes":32212254720,"status":"Online","databaseId":"e3c7862e-91bf-4750-b984-9035163be969","creationDate":"2019-10-13T13:46:39.857Z","currentServiceObjectiveName":"System2","requestedServiceObjectiveName":"System2","defaultSecondaryLocation":"centralus","catalogCollation":"SQL_Latin1_General_CP1_CI_AS","zoneRedundant":false,"readScale":"Disabled","readReplicaCount":0,"currentSku":{"name":"System","tier":"System","capacity":0}},"location":"eastus2","id":"/subscriptions/00000000-0000-0000-0000-000000000000/resourceGroups/clitest.rg000001/providers/Microsoft.Sql/servers/clitestserver000002/databases/master","name":"master","type":"Microsoft.Sql/servers/databases"}]}'
->>>>>>> ef1efd1f
-    headers:
-      cache-control:
-      - no-cache
-      content-length:
-<<<<<<< HEAD
-      - '106'
-      content-type:
-      - application/json; charset=utf-8
-      date:
-      - Sat, 12 Oct 2019 00:50:18 GMT
-=======
-      - '2279'
-      content-type:
-      - application/json; charset=utf-8
-      date:
-      - Sun, 13 Oct 2019 13:47:37 GMT
->>>>>>> ef1efd1f
-      expires:
-      - '-1'
-      pragma:
-      - no-cache
-      server:
-      - Microsoft-HTTPAPI/2.0
-      strict-transport-security:
-      - max-age=31536000; includeSubDomains
-      transfer-encoding:
-      - chunked
-      vary:
-      - Accept-Encoding
-      x-content-type-options:
-      - nosniff
-    status:
-      code: 200
-      message: OK
-- request:
-    body: null
-    headers:
-      Accept:
-      - application/json
-      Accept-Encoding:
-      - gzip, deflate
-      CommandName:
-<<<<<<< HEAD
-      - sql db create
-=======
-      - sql db list-usages
->>>>>>> ef1efd1f
-      Connection:
-      - keep-alive
-      ParameterSetName:
-      - -g --server --name
-      User-Agent:
-      - python/3.7.4 (Windows-10-10.0.18362-SP0) msrest/0.6.10 msrest_azure/0.6.2
-<<<<<<< HEAD
-        azure-mgmt-sql/0.13.0 Azure-SDK-For-Python AZURECLI/2.0.73
-=======
-        azure-mgmt-sql/0.14.0 Azure-SDK-For-Python AZURECLI/2.0.74
-      accept-language:
-      - en-US
->>>>>>> ef1efd1f
     method: GET
     uri: https://management.azure.com/subscriptions/00000000-0000-0000-0000-000000000000/resourceGroups/clitest.rg000001/providers/Microsoft.Sql/servers/clitestserver000002/databases/cliautomationdb01/usages?api-version=2014-04-01
   response:
     body:
-<<<<<<< HEAD
-      string: '{"sku":{"name":"GP_Gen5","tier":"GeneralPurpose","family":"Gen5","capacity":2},"kind":"v12.0,user,vcore","properties":{"collation":"SQL_Latin1_General_CP1_CI_AS","maxSizeBytes":34359738368,"status":"Online","databaseId":"224ddfc4-4cbe-42e8-83a1-a5d4eb60fa4f","creationDate":"2019-10-12T00:50:14.5Z","currentServiceObjectiveName":"GP_Gen5_2","requestedServiceObjectiveName":"GP_Gen5_2","defaultSecondaryLocation":"centralus","catalogCollation":"SQL_Latin1_General_CP1_CI_AS","zoneRedundant":false,"licenseType":"LicenseIncluded","maxLogSizeBytes":10307502080,"earliestRestoreDate":"2019-10-12T01:20:14.5Z","readScale":"Disabled","readReplicaCount":0,"currentSku":{"name":"GP_Gen5","tier":"GeneralPurpose","family":"Gen5","capacity":2}},"location":"eastus2","id":"/subscriptions/00000000-0000-0000-0000-000000000000/resourceGroups/clitest.rg000001/providers/Microsoft.Sql/servers/clitestserver000002/databases/cliautomationdb01","name":"cliautomationdb01","type":"Microsoft.Sql/servers/databases"}'
-    headers:
-      cache-control:
-      - no-cache
-      content-length:
-      - '1098'
-      content-type:
-      - application/json; charset=utf-8
-      date:
-      - Sat, 12 Oct 2019 00:50:18 GMT
-      expires:
-      - '-1'
-      pragma:
-      - no-cache
-=======
       string: '{"value":[{"name":"database_size","resourceName":"cliautomationdb01","displayName":"Database
         Size","currentValue":4194304.0,"limit":34359738368.0,"unit":"Bytes","nextResetTime":null},{"name":"database_allocated_size","resourceName":"cliautomationdb01","displayName":"Database
         Allocated Size","currentValue":16777216.0,"limit":34359738368.0,"unit":"Bytes","nextResetTime":null}]}'
@@ -990,38 +667,27 @@
       - 3.0;
       date:
       - Sun, 13 Oct 2019 13:47:38 GMT
->>>>>>> ef1efd1f
-      server:
-      - Microsoft-HTTPAPI/2.0
-      strict-transport-security:
-      - max-age=31536000; includeSubDomains
-      transfer-encoding:
-      - chunked
-      vary:
-      - Accept-Encoding
-      x-content-type-options:
-      - nosniff
-    status:
-      code: 200
-      message: OK
-- request:
-    body: null
-    headers:
-      Accept:
-      - application/json
-      Accept-Encoding:
-      - gzip, deflate
-      CommandName:
-<<<<<<< HEAD
-      - sql db list
-      Connection:
-      - keep-alive
-      ParameterSetName:
-      - -g --server
-      User-Agent:
-      - python/3.7.4 (Windows-10-10.0.18362-SP0) msrest/0.6.10 msrest_azure/0.6.2
-        azure-mgmt-sql/0.13.0 Azure-SDK-For-Python AZURECLI/2.0.73
-=======
+      server:
+      - Microsoft-HTTPAPI/2.0
+      strict-transport-security:
+      - max-age=31536000; includeSubDomains
+      transfer-encoding:
+      - chunked
+      vary:
+      - Accept-Encoding
+      x-content-type-options:
+      - nosniff
+    status:
+      code: 200
+      message: OK
+- request:
+    body: null
+    headers:
+      Accept:
+      - application/json
+      Accept-Encoding:
+      - gzip, deflate
+      CommandName:
       - sql db show
       Connection:
       - keep-alive
@@ -1030,70 +696,47 @@
       User-Agent:
       - python/3.7.4 (Windows-10-10.0.18362-SP0) msrest/0.6.10 msrest_azure/0.6.2
         azure-mgmt-sql/0.14.0 Azure-SDK-For-Python AZURECLI/2.0.74
->>>>>>> ef1efd1f
       accept-language:
       - en-US
     method: GET
     uri: https://management.azure.com/subscriptions/00000000-0000-0000-0000-000000000000/resourceGroups/clitest.rg000001/providers/Microsoft.Sql/servers/clitestserver000002/databases/cliautomationdb01?api-version=2017-10-01-preview
   response:
     body:
-<<<<<<< HEAD
-      string: '{"value":[{"sku":{"name":"GP_Gen5","tier":"GeneralPurpose","family":"Gen5","capacity":2},"kind":"v12.0,user,vcore","properties":{"collation":"SQL_Latin1_General_CP1_CI_AS","maxSizeBytes":34359738368,"status":"Online","databaseId":"224ddfc4-4cbe-42e8-83a1-a5d4eb60fa4f","creationDate":"2019-10-12T00:50:14.5Z","currentServiceObjectiveName":"GP_Gen5_2","requestedServiceObjectiveName":"GP_Gen5_2","defaultSecondaryLocation":"centralus","catalogCollation":"SQL_Latin1_General_CP1_CI_AS","zoneRedundant":false,"licenseType":"LicenseIncluded","maxLogSizeBytes":10307502080,"earliestRestoreDate":"2019-10-12T01:20:14.5Z","readScale":"Disabled","readReplicaCount":0,"currentSku":{"name":"GP_Gen5","tier":"GeneralPurpose","family":"Gen5","capacity":2}},"location":"eastus2","id":"/subscriptions/00000000-0000-0000-0000-000000000000/resourceGroups/clitest.rg000001/providers/Microsoft.Sql/servers/clitestserver000002/databases/cliautomationdb01","name":"cliautomationdb01","type":"Microsoft.Sql/servers/databases"},{"sku":{"name":"System","tier":"System","capacity":0},"kind":"v12.0,system","managedBy":"/subscriptions/00000000-0000-0000-0000-000000000000/resourceGroups/clitest.rg000001/providers/Microsoft.Sql/servers/clitestserver000002","properties":{"collation":"SQL_Latin1_General_CP1_CI_AS","maxSizeBytes":32212254720,"status":"Online","databaseId":"2c6aeeb0-8e2c-4450-b364-8c0aa0d17895","creationDate":"2019-10-12T00:49:29.653Z","currentServiceObjectiveName":"System2","requestedServiceObjectiveName":"System2","defaultSecondaryLocation":"centralus","catalogCollation":"SQL_Latin1_General_CP1_CI_AS","zoneRedundant":false,"readScale":"Disabled","readReplicaCount":0,"currentSku":{"name":"System","tier":"System","capacity":0}},"location":"eastus2","id":"/subscriptions/00000000-0000-0000-0000-000000000000/resourceGroups/clitest.rg000001/providers/Microsoft.Sql/servers/clitestserver000002/databases/master","name":"master","type":"Microsoft.Sql/servers/databases"}]}'
-=======
       string: '{"sku":{"name":"GP_Gen5","tier":"GeneralPurpose","family":"Gen5","capacity":2},"kind":"v12.0,user,vcore","properties":{"collation":"SQL_Latin1_General_CP1_CI_AS","maxSizeBytes":34359738368,"status":"Online","databaseId":"29aa1319-3cfd-426b-89b8-31dc997c9674","creationDate":"2019-10-13T13:47:31.153Z","currentServiceObjectiveName":"GP_Gen5_2","requestedServiceObjectiveName":"GP_Gen5_2","defaultSecondaryLocation":"centralus","catalogCollation":"SQL_Latin1_General_CP1_CI_AS","zoneRedundant":false,"licenseType":"LicenseIncluded","maxLogSizeBytes":10307502080,"earliestRestoreDate":"2019-10-13T14:17:31.153Z","readScale":"Disabled","readReplicaCount":0,"currentSku":{"name":"GP_Gen5","tier":"GeneralPurpose","family":"Gen5","capacity":2}},"location":"eastus2","id":"/subscriptions/00000000-0000-0000-0000-000000000000/resourceGroups/clitest.rg000001/providers/Microsoft.Sql/servers/clitestserver000002/databases/cliautomationdb01","name":"cliautomationdb01","type":"Microsoft.Sql/servers/databases"}'
->>>>>>> ef1efd1f
-    headers:
-      cache-control:
-      - no-cache
-      content-length:
-<<<<<<< HEAD
-      - '2275'
-      content-type:
-      - application/json; charset=utf-8
-      date:
-      - Sat, 12 Oct 2019 00:50:19 GMT
-=======
+    headers:
+      cache-control:
+      - no-cache
+      content-length:
       - '1102'
       content-type:
       - application/json; charset=utf-8
       date:
       - Sun, 13 Oct 2019 13:47:40 GMT
->>>>>>> ef1efd1f
-      expires:
-      - '-1'
-      pragma:
-      - no-cache
-      server:
-      - Microsoft-HTTPAPI/2.0
-      strict-transport-security:
-      - max-age=31536000; includeSubDomains
-      transfer-encoding:
-      - chunked
-      vary:
-      - Accept-Encoding
-      x-content-type-options:
-      - nosniff
-    status:
-      code: 200
-      message: OK
-- request:
-    body: null
-    headers:
-      Accept:
-      - application/json
-      Accept-Encoding:
-      - gzip, deflate
-      CommandName:
-<<<<<<< HEAD
-      - sql db list-usages
-      Connection:
-      - keep-alive
-      ParameterSetName:
-      - -g --server --name
-      User-Agent:
-      - python/3.7.4 (Windows-10-10.0.18362-SP0) msrest/0.6.10 msrest_azure/0.6.2
-        azure-mgmt-sql/0.13.0 Azure-SDK-For-Python AZURECLI/2.0.73
-=======
+      expires:
+      - '-1'
+      pragma:
+      - no-cache
+      server:
+      - Microsoft-HTTPAPI/2.0
+      strict-transport-security:
+      - max-age=31536000; includeSubDomains
+      transfer-encoding:
+      - chunked
+      vary:
+      - Accept-Encoding
+      x-content-type-options:
+      - nosniff
+    status:
+      code: 200
+      message: OK
+- request:
+    body: null
+    headers:
+      Accept:
+      - application/json
+      Accept-Encoding:
+      - gzip, deflate
+      CommandName:
       - sql db show
       Connection:
       - keep-alive
@@ -1102,29 +745,12 @@
       User-Agent:
       - python/3.7.4 (Windows-10-10.0.18362-SP0) msrest/0.6.10 msrest_azure/0.6.2
         azure-mgmt-sql/0.14.0 Azure-SDK-For-Python AZURECLI/2.0.74
->>>>>>> ef1efd1f
       accept-language:
       - en-US
     method: GET
     uri: https://management.azure.com/subscriptions/00000000-0000-0000-0000-000000000000/resourceGroups/clitest.rg000001/providers/Microsoft.Sql/servers/clitestserver000002/databases/cliautomationdb01?api-version=2017-10-01-preview
   response:
     body:
-<<<<<<< HEAD
-      string: '{"value":[{"name":"database_size","resourceName":"cliautomationdb01","displayName":"Database
-        Size","currentValue":4194304.0,"limit":34359738368.0,"unit":"Bytes","nextResetTime":null},{"name":"database_allocated_size","resourceName":"cliautomationdb01","displayName":"Database
-        Allocated Size","currentValue":16777216.0,"limit":34359738368.0,"unit":"Bytes","nextResetTime":null}]}'
-    headers:
-      cache-control:
-      - no-store, no-cache
-      content-length:
-      - '378'
-      content-type:
-      - application/json; odata=minimalmetadata; streaming=true; charset=utf-8
-      dataserviceversion:
-      - 3.0;
-      date:
-      - Sat, 12 Oct 2019 00:50:20 GMT
-=======
       string: '{"sku":{"name":"GP_Gen5","tier":"GeneralPurpose","family":"Gen5","capacity":2},"kind":"v12.0,user,vcore","properties":{"collation":"SQL_Latin1_General_CP1_CI_AS","maxSizeBytes":34359738368,"status":"Online","databaseId":"29aa1319-3cfd-426b-89b8-31dc997c9674","creationDate":"2019-10-13T13:47:31.153Z","currentServiceObjectiveName":"GP_Gen5_2","requestedServiceObjectiveName":"GP_Gen5_2","defaultSecondaryLocation":"centralus","catalogCollation":"SQL_Latin1_General_CP1_CI_AS","zoneRedundant":false,"licenseType":"LicenseIncluded","maxLogSizeBytes":10307502080,"earliestRestoreDate":"2019-10-13T14:17:31.153Z","readScale":"Disabled","readReplicaCount":0,"currentSku":{"name":"GP_Gen5","tier":"GeneralPurpose","family":"Gen5","capacity":2}},"location":"eastus2","id":"/subscriptions/00000000-0000-0000-0000-000000000000/resourceGroups/clitest.rg000001/providers/Microsoft.Sql/servers/clitestserver000002/databases/cliautomationdb01","name":"cliautomationdb01","type":"Microsoft.Sql/servers/databases"}'
     headers:
       cache-control:
@@ -1139,38 +765,27 @@
       - '-1'
       pragma:
       - no-cache
->>>>>>> ef1efd1f
-      server:
-      - Microsoft-HTTPAPI/2.0
-      strict-transport-security:
-      - max-age=31536000; includeSubDomains
-      transfer-encoding:
-      - chunked
-      vary:
-      - Accept-Encoding
-      x-content-type-options:
-      - nosniff
-    status:
-      code: 200
-      message: OK
-- request:
-    body: null
-    headers:
-      Accept:
-      - application/json
-      Accept-Encoding:
-      - gzip, deflate
-      CommandName:
-<<<<<<< HEAD
-      - sql db show
-      Connection:
-      - keep-alive
-      ParameterSetName:
-      - -g --server --name
-      User-Agent:
-      - python/3.7.4 (Windows-10-10.0.18362-SP0) msrest/0.6.10 msrest_azure/0.6.2
-        azure-mgmt-sql/0.13.0 Azure-SDK-For-Python AZURECLI/2.0.73
-=======
+      server:
+      - Microsoft-HTTPAPI/2.0
+      strict-transport-security:
+      - max-age=31536000; includeSubDomains
+      transfer-encoding:
+      - chunked
+      vary:
+      - Accept-Encoding
+      x-content-type-options:
+      - nosniff
+    status:
+      code: 200
+      message: OK
+- request:
+    body: null
+    headers:
+      Accept:
+      - application/json
+      Accept-Encoding:
+      - gzip, deflate
+      CommandName:
       - sql db update
       Connection:
       - keep-alive
@@ -1179,96 +794,51 @@
       User-Agent:
       - python/3.7.4 (Windows-10-10.0.18362-SP0) msrest/0.6.10 msrest_azure/0.6.2
         azure-mgmt-sql/0.14.0 Azure-SDK-For-Python AZURECLI/2.0.74
->>>>>>> ef1efd1f
       accept-language:
       - en-US
     method: GET
     uri: https://management.azure.com/subscriptions/00000000-0000-0000-0000-000000000000/resourceGroups/clitest.rg000001/providers/Microsoft.Sql/servers/clitestserver000002/databases/cliautomationdb01?api-version=2017-10-01-preview
   response:
     body:
-<<<<<<< HEAD
-      string: '{"sku":{"name":"GP_Gen5","tier":"GeneralPurpose","family":"Gen5","capacity":2},"kind":"v12.0,user,vcore","properties":{"collation":"SQL_Latin1_General_CP1_CI_AS","maxSizeBytes":34359738368,"status":"Online","databaseId":"224ddfc4-4cbe-42e8-83a1-a5d4eb60fa4f","creationDate":"2019-10-12T00:50:14.5Z","currentServiceObjectiveName":"GP_Gen5_2","requestedServiceObjectiveName":"GP_Gen5_2","defaultSecondaryLocation":"centralus","catalogCollation":"SQL_Latin1_General_CP1_CI_AS","zoneRedundant":false,"licenseType":"LicenseIncluded","maxLogSizeBytes":10307502080,"earliestRestoreDate":"2019-10-12T01:20:14.5Z","readScale":"Disabled","readReplicaCount":0,"currentSku":{"name":"GP_Gen5","tier":"GeneralPurpose","family":"Gen5","capacity":2}},"location":"eastus2","id":"/subscriptions/00000000-0000-0000-0000-000000000000/resourceGroups/clitest.rg000001/providers/Microsoft.Sql/servers/clitestserver000002/databases/cliautomationdb01","name":"cliautomationdb01","type":"Microsoft.Sql/servers/databases"}'
-=======
       string: '{"sku":{"name":"GP_Gen5","tier":"GeneralPurpose","family":"Gen5","capacity":2},"kind":"v12.0,user,vcore","properties":{"collation":"SQL_Latin1_General_CP1_CI_AS","maxSizeBytes":34359738368,"status":"Online","databaseId":"29aa1319-3cfd-426b-89b8-31dc997c9674","creationDate":"2019-10-13T13:47:31.153Z","currentServiceObjectiveName":"GP_Gen5_2","requestedServiceObjectiveName":"GP_Gen5_2","defaultSecondaryLocation":"centralus","catalogCollation":"SQL_Latin1_General_CP1_CI_AS","zoneRedundant":false,"licenseType":"LicenseIncluded","maxLogSizeBytes":10307502080,"earliestRestoreDate":"2019-10-13T14:17:31.153Z","readScale":"Disabled","readReplicaCount":0,"currentSku":{"name":"GP_Gen5","tier":"GeneralPurpose","family":"Gen5","capacity":2}},"location":"eastus2","id":"/subscriptions/00000000-0000-0000-0000-000000000000/resourceGroups/clitest.rg000001/providers/Microsoft.Sql/servers/clitestserver000002/databases/cliautomationdb01","name":"cliautomationdb01","type":"Microsoft.Sql/servers/databases"}'
->>>>>>> ef1efd1f
-    headers:
-      cache-control:
-      - no-cache
-      content-length:
-<<<<<<< HEAD
-      - '1098'
-      content-type:
-      - application/json; charset=utf-8
-      date:
-      - Sat, 12 Oct 2019 00:50:20 GMT
-=======
+    headers:
+      cache-control:
+      - no-cache
+      content-length:
       - '1102'
       content-type:
       - application/json; charset=utf-8
       date:
       - Sun, 13 Oct 2019 13:47:43 GMT
->>>>>>> ef1efd1f
-      expires:
-      - '-1'
-      pragma:
-      - no-cache
-      server:
-      - Microsoft-HTTPAPI/2.0
-      strict-transport-security:
-      - max-age=31536000; includeSubDomains
-      transfer-encoding:
-      - chunked
-      vary:
-      - Accept-Encoding
-      x-content-type-options:
-      - nosniff
-    status:
-      code: 200
-      message: OK
-- request:
-<<<<<<< HEAD
-    body: null
-=======
+      expires:
+      - '-1'
+      pragma:
+      - no-cache
+      server:
+      - Microsoft-HTTPAPI/2.0
+      strict-transport-security:
+      - max-age=31536000; includeSubDomains
+      transfer-encoding:
+      - chunked
+      vary:
+      - Accept-Encoding
+      x-content-type-options:
+      - nosniff
+    status:
+      code: 200
+      message: OK
+- request:
     body: '{"location": "eastus2", "tags": {"key1": "value1"}, "sku": {"name": "S1"},
       "properties": {"collation": "SQL_Latin1_General_CP1_CI_AS", "maxSizeBytes":
       10737418240, "catalogCollation": "SQL_Latin1_General_CP1_CI_AS", "zoneRedundant":
       false, "licenseType": "LicenseIncluded", "readScale": "Disabled", "readReplicaCount":
       0}}'
->>>>>>> ef1efd1f
-    headers:
-      Accept:
-      - application/json
-      Accept-Encoding:
-      - gzip, deflate
-      CommandName:
-<<<<<<< HEAD
-      - sql db show
-      Connection:
-      - keep-alive
-      ParameterSetName:
-      - --id
-      User-Agent:
-      - python/3.7.4 (Windows-10-10.0.18362-SP0) msrest/0.6.10 msrest_azure/0.6.2
-        azure-mgmt-sql/0.13.0 Azure-SDK-For-Python AZURECLI/2.0.73
-      accept-language:
-      - en-US
-    method: GET
-    uri: https://management.azure.com/subscriptions/00000000-0000-0000-0000-000000000000/resourceGroups/clitest.rg000001/providers/Microsoft.Sql/servers/clitestserver000002/databases/cliautomationdb01?api-version=2017-10-01-preview
-  response:
-    body:
-      string: '{"sku":{"name":"GP_Gen5","tier":"GeneralPurpose","family":"Gen5","capacity":2},"kind":"v12.0,user,vcore","properties":{"collation":"SQL_Latin1_General_CP1_CI_AS","maxSizeBytes":34359738368,"status":"Online","databaseId":"224ddfc4-4cbe-42e8-83a1-a5d4eb60fa4f","creationDate":"2019-10-12T00:50:14.5Z","currentServiceObjectiveName":"GP_Gen5_2","requestedServiceObjectiveName":"GP_Gen5_2","defaultSecondaryLocation":"centralus","catalogCollation":"SQL_Latin1_General_CP1_CI_AS","zoneRedundant":false,"licenseType":"LicenseIncluded","maxLogSizeBytes":10307502080,"earliestRestoreDate":"2019-10-12T01:20:14.5Z","readScale":"Disabled","readReplicaCount":0,"currentSku":{"name":"GP_Gen5","tier":"GeneralPurpose","family":"Gen5","capacity":2}},"location":"eastus2","id":"/subscriptions/00000000-0000-0000-0000-000000000000/resourceGroups/clitest.rg000001/providers/Microsoft.Sql/servers/clitestserver000002/databases/cliautomationdb01","name":"cliautomationdb01","type":"Microsoft.Sql/servers/databases"}'
-    headers:
-      cache-control:
-      - no-cache
-      content-length:
-      - '1098'
-      content-type:
-      - application/json; charset=utf-8
-      date:
-      - Sat, 12 Oct 2019 00:50:20 GMT
-      expires:
-      - '-1'
-=======
+    headers:
+      Accept:
+      - application/json
+      Accept-Encoding:
+      - gzip, deflate
+      CommandName:
       - sql db update
       Connection:
       - keep-alive
@@ -1303,24 +873,12 @@
       - '-1'
       location:
       - https://management.azure.com/subscriptions/00000000-0000-0000-0000-000000000000/resourceGroups/clitest.rg000001/providers/Microsoft.Sql/locations/eastus2/databaseOperationResults/3f30f5ef-1b30-4a6b-8db3-75f5eb09bd22?api-version=2017-10-01-preview
->>>>>>> ef1efd1f
-      pragma:
-      - no-cache
-      server:
-      - Microsoft-HTTPAPI/2.0
-      strict-transport-security:
-      - max-age=31536000; includeSubDomains
-<<<<<<< HEAD
-      transfer-encoding:
-      - chunked
-      vary:
-      - Accept-Encoding
-      x-content-type-options:
-      - nosniff
-    status:
-      code: 200
-      message: OK
-=======
+      pragma:
+      - no-cache
+      server:
+      - Microsoft-HTTPAPI/2.0
+      strict-transport-security:
+      - max-age=31536000; includeSubDomains
       x-content-type-options:
       - nosniff
       x-ms-ratelimit-remaining-subscription-writes:
@@ -1328,7 +886,6 @@
     status:
       code: 202
       message: Accepted
->>>>>>> ef1efd1f
 - request:
     body: null
     headers:
@@ -1344,500 +901,305 @@
       - -g -s -n --service-objective --max-size --set
       User-Agent:
       - python/3.7.4 (Windows-10-10.0.18362-SP0) msrest/0.6.10 msrest_azure/0.6.2
-<<<<<<< HEAD
-        azure-mgmt-sql/0.13.0 Azure-SDK-For-Python AZURECLI/2.0.73
+        azure-mgmt-sql/0.14.0 Azure-SDK-For-Python AZURECLI/2.0.74
+    method: GET
+    uri: https://management.azure.com/subscriptions/00000000-0000-0000-0000-000000000000/resourceGroups/clitest.rg000001/providers/Microsoft.Sql/locations/eastus2/databaseAzureAsyncOperation/3f30f5ef-1b30-4a6b-8db3-75f5eb09bd22?api-version=2017-10-01-preview
+  response:
+    body:
+      string: '{"name":"3f30f5ef-1b30-4a6b-8db3-75f5eb09bd22","status":"InProgress","startTime":"2019-10-13T13:47:45.563Z"}'
+    headers:
+      cache-control:
+      - no-cache
+      content-length:
+      - '108'
+      content-type:
+      - application/json; charset=utf-8
+      date:
+      - Sun, 13 Oct 2019 13:48:00 GMT
+      expires:
+      - '-1'
+      pragma:
+      - no-cache
+      server:
+      - Microsoft-HTTPAPI/2.0
+      strict-transport-security:
+      - max-age=31536000; includeSubDomains
+      transfer-encoding:
+      - chunked
+      vary:
+      - Accept-Encoding
+      x-content-type-options:
+      - nosniff
+    status:
+      code: 200
+      message: OK
+- request:
+    body: null
+    headers:
+      Accept:
+      - application/json
+      Accept-Encoding:
+      - gzip, deflate
+      CommandName:
+      - sql db update
+      Connection:
+      - keep-alive
+      ParameterSetName:
+      - -g -s -n --service-objective --max-size --set
+      User-Agent:
+      - python/3.7.4 (Windows-10-10.0.18362-SP0) msrest/0.6.10 msrest_azure/0.6.2
+        azure-mgmt-sql/0.14.0 Azure-SDK-For-Python AZURECLI/2.0.74
+    method: GET
+    uri: https://management.azure.com/subscriptions/00000000-0000-0000-0000-000000000000/resourceGroups/clitest.rg000001/providers/Microsoft.Sql/locations/eastus2/databaseAzureAsyncOperation/3f30f5ef-1b30-4a6b-8db3-75f5eb09bd22?api-version=2017-10-01-preview
+  response:
+    body:
+      string: '{"name":"3f30f5ef-1b30-4a6b-8db3-75f5eb09bd22","status":"InProgress","startTime":"2019-10-13T13:47:45.563Z"}'
+    headers:
+      cache-control:
+      - no-cache
+      content-length:
+      - '108'
+      content-type:
+      - application/json; charset=utf-8
+      date:
+      - Sun, 13 Oct 2019 13:48:16 GMT
+      expires:
+      - '-1'
+      pragma:
+      - no-cache
+      server:
+      - Microsoft-HTTPAPI/2.0
+      strict-transport-security:
+      - max-age=31536000; includeSubDomains
+      transfer-encoding:
+      - chunked
+      vary:
+      - Accept-Encoding
+      x-content-type-options:
+      - nosniff
+    status:
+      code: 200
+      message: OK
+- request:
+    body: null
+    headers:
+      Accept:
+      - application/json
+      Accept-Encoding:
+      - gzip, deflate
+      CommandName:
+      - sql db update
+      Connection:
+      - keep-alive
+      ParameterSetName:
+      - -g -s -n --service-objective --max-size --set
+      User-Agent:
+      - python/3.7.4 (Windows-10-10.0.18362-SP0) msrest/0.6.10 msrest_azure/0.6.2
+        azure-mgmt-sql/0.14.0 Azure-SDK-For-Python AZURECLI/2.0.74
+    method: GET
+    uri: https://management.azure.com/subscriptions/00000000-0000-0000-0000-000000000000/resourceGroups/clitest.rg000001/providers/Microsoft.Sql/locations/eastus2/databaseAzureAsyncOperation/3f30f5ef-1b30-4a6b-8db3-75f5eb09bd22?api-version=2017-10-01-preview
+  response:
+    body:
+      string: '{"name":"3f30f5ef-1b30-4a6b-8db3-75f5eb09bd22","status":"InProgress","startTime":"2019-10-13T13:47:45.563Z"}'
+    headers:
+      cache-control:
+      - no-cache
+      content-length:
+      - '108'
+      content-type:
+      - application/json; charset=utf-8
+      date:
+      - Sun, 13 Oct 2019 13:48:31 GMT
+      expires:
+      - '-1'
+      pragma:
+      - no-cache
+      server:
+      - Microsoft-HTTPAPI/2.0
+      strict-transport-security:
+      - max-age=31536000; includeSubDomains
+      transfer-encoding:
+      - chunked
+      vary:
+      - Accept-Encoding
+      x-content-type-options:
+      - nosniff
+    status:
+      code: 200
+      message: OK
+- request:
+    body: null
+    headers:
+      Accept:
+      - application/json
+      Accept-Encoding:
+      - gzip, deflate
+      CommandName:
+      - sql db update
+      Connection:
+      - keep-alive
+      ParameterSetName:
+      - -g -s -n --service-objective --max-size --set
+      User-Agent:
+      - python/3.7.4 (Windows-10-10.0.18362-SP0) msrest/0.6.10 msrest_azure/0.6.2
+        azure-mgmt-sql/0.14.0 Azure-SDK-For-Python AZURECLI/2.0.74
+    method: GET
+    uri: https://management.azure.com/subscriptions/00000000-0000-0000-0000-000000000000/resourceGroups/clitest.rg000001/providers/Microsoft.Sql/locations/eastus2/databaseAzureAsyncOperation/3f30f5ef-1b30-4a6b-8db3-75f5eb09bd22?api-version=2017-10-01-preview
+  response:
+    body:
+      string: '{"name":"3f30f5ef-1b30-4a6b-8db3-75f5eb09bd22","status":"InProgress","startTime":"2019-10-13T13:47:45.563Z"}'
+    headers:
+      cache-control:
+      - no-cache
+      content-length:
+      - '108'
+      content-type:
+      - application/json; charset=utf-8
+      date:
+      - Sun, 13 Oct 2019 13:48:47 GMT
+      expires:
+      - '-1'
+      pragma:
+      - no-cache
+      server:
+      - Microsoft-HTTPAPI/2.0
+      strict-transport-security:
+      - max-age=31536000; includeSubDomains
+      transfer-encoding:
+      - chunked
+      vary:
+      - Accept-Encoding
+      x-content-type-options:
+      - nosniff
+    status:
+      code: 200
+      message: OK
+- request:
+    body: null
+    headers:
+      Accept:
+      - application/json
+      Accept-Encoding:
+      - gzip, deflate
+      CommandName:
+      - sql db update
+      Connection:
+      - keep-alive
+      ParameterSetName:
+      - -g -s -n --service-objective --max-size --set
+      User-Agent:
+      - python/3.7.4 (Windows-10-10.0.18362-SP0) msrest/0.6.10 msrest_azure/0.6.2
+        azure-mgmt-sql/0.14.0 Azure-SDK-For-Python AZURECLI/2.0.74
+    method: GET
+    uri: https://management.azure.com/subscriptions/00000000-0000-0000-0000-000000000000/resourceGroups/clitest.rg000001/providers/Microsoft.Sql/locations/eastus2/databaseAzureAsyncOperation/3f30f5ef-1b30-4a6b-8db3-75f5eb09bd22?api-version=2017-10-01-preview
+  response:
+    body:
+      string: '{"name":"3f30f5ef-1b30-4a6b-8db3-75f5eb09bd22","status":"Succeeded","startTime":"2019-10-13T13:47:45.563Z"}'
+    headers:
+      cache-control:
+      - no-cache
+      content-length:
+      - '107'
+      content-type:
+      - application/json; charset=utf-8
+      date:
+      - Sun, 13 Oct 2019 13:49:02 GMT
+      expires:
+      - '-1'
+      pragma:
+      - no-cache
+      server:
+      - Microsoft-HTTPAPI/2.0
+      strict-transport-security:
+      - max-age=31536000; includeSubDomains
+      transfer-encoding:
+      - chunked
+      vary:
+      - Accept-Encoding
+      x-content-type-options:
+      - nosniff
+    status:
+      code: 200
+      message: OK
+- request:
+    body: null
+    headers:
+      Accept:
+      - application/json
+      Accept-Encoding:
+      - gzip, deflate
+      CommandName:
+      - sql db update
+      Connection:
+      - keep-alive
+      ParameterSetName:
+      - -g -s -n --service-objective --max-size --set
+      User-Agent:
+      - python/3.7.4 (Windows-10-10.0.18362-SP0) msrest/0.6.10 msrest_azure/0.6.2
+        azure-mgmt-sql/0.14.0 Azure-SDK-For-Python AZURECLI/2.0.74
+    method: GET
+    uri: https://management.azure.com/subscriptions/00000000-0000-0000-0000-000000000000/resourceGroups/clitest.rg000001/providers/Microsoft.Sql/servers/clitestserver000002/databases/cliautomationdb01?api-version=2017-10-01-preview
+  response:
+    body:
+      string: '{"sku":{"name":"Standard","tier":"Standard","capacity":20},"kind":"v12.0,user","properties":{"collation":"SQL_Latin1_General_CP1_CI_AS","maxSizeBytes":10737418240,"status":"Online","databaseId":"29aa1319-3cfd-426b-89b8-31dc997c9674","creationDate":"2019-10-13T13:47:31.153Z","currentServiceObjectiveName":"S1","requestedServiceObjectiveName":"S1","defaultSecondaryLocation":"centralus","catalogCollation":"SQL_Latin1_General_CP1_CI_AS","zoneRedundant":false,"earliestRestoreDate":"2019-10-13T14:17:31.153Z","readScale":"Disabled","readReplicaCount":0,"currentSku":{"name":"Standard","tier":"Standard","capacity":20}},"location":"eastus2","tags":{"key1":"value1"},"id":"/subscriptions/00000000-0000-0000-0000-000000000000/resourceGroups/clitest.rg000001/providers/Microsoft.Sql/servers/clitestserver000002/databases/cliautomationdb01","name":"cliautomationdb01","type":"Microsoft.Sql/servers/databases"}'
+    headers:
+      cache-control:
+      - no-cache
+      content-length:
+      - '1005'
+      content-type:
+      - application/json; charset=utf-8
+      date:
+      - Sun, 13 Oct 2019 13:49:03 GMT
+      expires:
+      - '-1'
+      pragma:
+      - no-cache
+      server:
+      - Microsoft-HTTPAPI/2.0
+      strict-transport-security:
+      - max-age=31536000; includeSubDomains
+      transfer-encoding:
+      - chunked
+      vary:
+      - Accept-Encoding
+      x-content-type-options:
+      - nosniff
+    status:
+      code: 200
+      message: OK
+- request:
+    body: null
+    headers:
+      Accept:
+      - application/json
+      Accept-Encoding:
+      - gzip, deflate
+      CommandName:
+      - sql db update
+      Connection:
+      - keep-alive
+      ParameterSetName:
+      - --id --set
+      User-Agent:
+      - python/3.7.4 (Windows-10-10.0.18362-SP0) msrest/0.6.10 msrest_azure/0.6.2
+        azure-mgmt-sql/0.14.0 Azure-SDK-For-Python AZURECLI/2.0.74
       accept-language:
       - en-US
-=======
-        azure-mgmt-sql/0.14.0 Azure-SDK-For-Python AZURECLI/2.0.74
->>>>>>> ef1efd1f
-    method: GET
-    uri: https://management.azure.com/subscriptions/00000000-0000-0000-0000-000000000000/resourceGroups/clitest.rg000001/providers/Microsoft.Sql/locations/eastus2/databaseAzureAsyncOperation/3f30f5ef-1b30-4a6b-8db3-75f5eb09bd22?api-version=2017-10-01-preview
-  response:
-    body:
-<<<<<<< HEAD
-      string: '{"sku":{"name":"GP_Gen5","tier":"GeneralPurpose","family":"Gen5","capacity":2},"kind":"v12.0,user,vcore","properties":{"collation":"SQL_Latin1_General_CP1_CI_AS","maxSizeBytes":34359738368,"status":"Online","databaseId":"224ddfc4-4cbe-42e8-83a1-a5d4eb60fa4f","creationDate":"2019-10-12T00:50:14.5Z","currentServiceObjectiveName":"GP_Gen5_2","requestedServiceObjectiveName":"GP_Gen5_2","defaultSecondaryLocation":"centralus","catalogCollation":"SQL_Latin1_General_CP1_CI_AS","zoneRedundant":false,"licenseType":"LicenseIncluded","maxLogSizeBytes":10307502080,"earliestRestoreDate":"2019-10-12T01:20:14.5Z","readScale":"Disabled","readReplicaCount":0,"currentSku":{"name":"GP_Gen5","tier":"GeneralPurpose","family":"Gen5","capacity":2}},"location":"eastus2","id":"/subscriptions/00000000-0000-0000-0000-000000000000/resourceGroups/clitest.rg000001/providers/Microsoft.Sql/servers/clitestserver000002/databases/cliautomationdb01","name":"cliautomationdb01","type":"Microsoft.Sql/servers/databases"}'
-=======
-      string: '{"name":"3f30f5ef-1b30-4a6b-8db3-75f5eb09bd22","status":"InProgress","startTime":"2019-10-13T13:47:45.563Z"}'
->>>>>>> ef1efd1f
-    headers:
-      cache-control:
-      - no-cache
-      content-length:
-<<<<<<< HEAD
-      - '1098'
-      content-type:
-      - application/json; charset=utf-8
-      date:
-      - Sat, 12 Oct 2019 00:50:22 GMT
-=======
-      - '108'
-      content-type:
-      - application/json; charset=utf-8
-      date:
-      - Sun, 13 Oct 2019 13:48:00 GMT
->>>>>>> ef1efd1f
-      expires:
-      - '-1'
-      pragma:
-      - no-cache
-      server:
-      - Microsoft-HTTPAPI/2.0
-      strict-transport-security:
-      - max-age=31536000; includeSubDomains
-      transfer-encoding:
-      - chunked
-      vary:
-      - Accept-Encoding
-      x-content-type-options:
-      - nosniff
-    status:
-      code: 200
-      message: OK
-- request:
-<<<<<<< HEAD
-    body: '{"location": "eastus2", "tags": {"key1": "value1"}, "sku": {"name": "S1"},
-      "properties": {"collation": "SQL_Latin1_General_CP1_CI_AS", "maxSizeBytes":
-      10737418240, "catalogCollation": "SQL_Latin1_General_CP1_CI_AS", "zoneRedundant":
-      false, "licenseType": "LicenseIncluded", "readScale": "Disabled", "readReplicaCount":
-      0}}'
-=======
-    body: null
->>>>>>> ef1efd1f
-    headers:
-      Accept:
-      - application/json
-      Accept-Encoding:
-      - gzip, deflate
-      CommandName:
-      - sql db update
-      Connection:
-      - keep-alive
-<<<<<<< HEAD
-      Content-Length:
-      - '322'
-      Content-Type:
-      - application/json; charset=utf-8
-=======
->>>>>>> ef1efd1f
-      ParameterSetName:
-      - -g -s -n --service-objective --max-size --set
-      User-Agent:
-      - python/3.7.4 (Windows-10-10.0.18362-SP0) msrest/0.6.10 msrest_azure/0.6.2
-<<<<<<< HEAD
-        azure-mgmt-sql/0.13.0 Azure-SDK-For-Python AZURECLI/2.0.73
-      accept-language:
-      - en-US
-    method: PUT
+    method: GET
     uri: https://management.azure.com/subscriptions/00000000-0000-0000-0000-000000000000/resourceGroups/clitest.rg000001/providers/Microsoft.Sql/servers/clitestserver000002/databases/cliautomationdb01?api-version=2017-10-01-preview
   response:
     body:
-      string: '{"operation":"UpdateLogicalDatabase","startTime":"2019-10-12T00:50:24.59Z"}'
-    headers:
-      azure-asyncoperation:
-      - https://management.azure.com/subscriptions/00000000-0000-0000-0000-000000000000/resourceGroups/clitest.rg000001/providers/Microsoft.Sql/locations/eastus2/databaseAzureAsyncOperation/db9c760e-1edc-41b1-b879-875785253665?api-version=2017-10-01-preview
-      cache-control:
-      - no-cache
-      content-length:
-      - '75'
-      content-type:
-      - application/json; charset=utf-8
-      date:
-      - Sat, 12 Oct 2019 00:50:24 GMT
-      expires:
-      - '-1'
-      location:
-      - https://management.azure.com/subscriptions/00000000-0000-0000-0000-000000000000/resourceGroups/clitest.rg000001/providers/Microsoft.Sql/locations/eastus2/databaseOperationResults/db9c760e-1edc-41b1-b879-875785253665?api-version=2017-10-01-preview
-=======
-        azure-mgmt-sql/0.14.0 Azure-SDK-For-Python AZURECLI/2.0.74
-    method: GET
-    uri: https://management.azure.com/subscriptions/00000000-0000-0000-0000-000000000000/resourceGroups/clitest.rg000001/providers/Microsoft.Sql/locations/eastus2/databaseAzureAsyncOperation/3f30f5ef-1b30-4a6b-8db3-75f5eb09bd22?api-version=2017-10-01-preview
-  response:
-    body:
-      string: '{"name":"3f30f5ef-1b30-4a6b-8db3-75f5eb09bd22","status":"InProgress","startTime":"2019-10-13T13:47:45.563Z"}'
-    headers:
-      cache-control:
-      - no-cache
-      content-length:
-      - '108'
-      content-type:
-      - application/json; charset=utf-8
-      date:
-      - Sun, 13 Oct 2019 13:48:16 GMT
-      expires:
-      - '-1'
->>>>>>> ef1efd1f
-      pragma:
-      - no-cache
-      server:
-      - Microsoft-HTTPAPI/2.0
-      strict-transport-security:
-      - max-age=31536000; includeSubDomains
-<<<<<<< HEAD
-      x-content-type-options:
-      - nosniff
-      x-ms-ratelimit-remaining-subscription-writes:
-      - '1198'
-    status:
-      code: 202
-      message: Accepted
-=======
-      transfer-encoding:
-      - chunked
-      vary:
-      - Accept-Encoding
-      x-content-type-options:
-      - nosniff
-    status:
-      code: 200
-      message: OK
->>>>>>> ef1efd1f
-- request:
-    body: null
-    headers:
-      Accept:
-      - application/json
-      Accept-Encoding:
-      - gzip, deflate
-      CommandName:
-      - sql db update
-      Connection:
-      - keep-alive
-      ParameterSetName:
-      - -g -s -n --service-objective --max-size --set
-      User-Agent:
-      - python/3.7.4 (Windows-10-10.0.18362-SP0) msrest/0.6.10 msrest_azure/0.6.2
-<<<<<<< HEAD
-        azure-mgmt-sql/0.13.0 Azure-SDK-For-Python AZURECLI/2.0.73
-    method: GET
-    uri: https://management.azure.com/subscriptions/00000000-0000-0000-0000-000000000000/resourceGroups/clitest.rg000001/providers/Microsoft.Sql/locations/eastus2/databaseAzureAsyncOperation/db9c760e-1edc-41b1-b879-875785253665?api-version=2017-10-01-preview
-  response:
-    body:
-      string: '{"name":"db9c760e-1edc-41b1-b879-875785253665","status":"InProgress","startTime":"2019-10-12T00:50:24.59Z"}'
-=======
-        azure-mgmt-sql/0.14.0 Azure-SDK-For-Python AZURECLI/2.0.74
-    method: GET
-    uri: https://management.azure.com/subscriptions/00000000-0000-0000-0000-000000000000/resourceGroups/clitest.rg000001/providers/Microsoft.Sql/locations/eastus2/databaseAzureAsyncOperation/3f30f5ef-1b30-4a6b-8db3-75f5eb09bd22?api-version=2017-10-01-preview
-  response:
-    body:
-      string: '{"name":"3f30f5ef-1b30-4a6b-8db3-75f5eb09bd22","status":"InProgress","startTime":"2019-10-13T13:47:45.563Z"}'
->>>>>>> ef1efd1f
-    headers:
-      cache-control:
-      - no-cache
-      content-length:
-<<<<<<< HEAD
-      - '107'
-      content-type:
-      - application/json; charset=utf-8
-      date:
-      - Sat, 12 Oct 2019 00:50:39 GMT
-=======
-      - '108'
-      content-type:
-      - application/json; charset=utf-8
-      date:
-      - Sun, 13 Oct 2019 13:48:31 GMT
->>>>>>> ef1efd1f
-      expires:
-      - '-1'
-      pragma:
-      - no-cache
-      server:
-      - Microsoft-HTTPAPI/2.0
-      strict-transport-security:
-      - max-age=31536000; includeSubDomains
-      transfer-encoding:
-      - chunked
-      vary:
-      - Accept-Encoding
-      x-content-type-options:
-      - nosniff
-    status:
-      code: 200
-      message: OK
-- request:
-    body: null
-    headers:
-      Accept:
-      - application/json
-      Accept-Encoding:
-      - gzip, deflate
-      CommandName:
-      - sql db update
-      Connection:
-      - keep-alive
-      ParameterSetName:
-      - -g -s -n --service-objective --max-size --set
-      User-Agent:
-      - python/3.7.4 (Windows-10-10.0.18362-SP0) msrest/0.6.10 msrest_azure/0.6.2
-<<<<<<< HEAD
-        azure-mgmt-sql/0.13.0 Azure-SDK-For-Python AZURECLI/2.0.73
-    method: GET
-    uri: https://management.azure.com/subscriptions/00000000-0000-0000-0000-000000000000/resourceGroups/clitest.rg000001/providers/Microsoft.Sql/locations/eastus2/databaseAzureAsyncOperation/db9c760e-1edc-41b1-b879-875785253665?api-version=2017-10-01-preview
-  response:
-    body:
-      string: '{"name":"db9c760e-1edc-41b1-b879-875785253665","status":"InProgress","startTime":"2019-10-12T00:50:24.59Z"}'
-=======
-        azure-mgmt-sql/0.14.0 Azure-SDK-For-Python AZURECLI/2.0.74
-    method: GET
-    uri: https://management.azure.com/subscriptions/00000000-0000-0000-0000-000000000000/resourceGroups/clitest.rg000001/providers/Microsoft.Sql/locations/eastus2/databaseAzureAsyncOperation/3f30f5ef-1b30-4a6b-8db3-75f5eb09bd22?api-version=2017-10-01-preview
-  response:
-    body:
-      string: '{"name":"3f30f5ef-1b30-4a6b-8db3-75f5eb09bd22","status":"InProgress","startTime":"2019-10-13T13:47:45.563Z"}'
->>>>>>> ef1efd1f
-    headers:
-      cache-control:
-      - no-cache
-      content-length:
-<<<<<<< HEAD
-      - '107'
-      content-type:
-      - application/json; charset=utf-8
-      date:
-      - Sat, 12 Oct 2019 00:50:54 GMT
-=======
-      - '108'
-      content-type:
-      - application/json; charset=utf-8
-      date:
-      - Sun, 13 Oct 2019 13:48:47 GMT
->>>>>>> ef1efd1f
-      expires:
-      - '-1'
-      pragma:
-      - no-cache
-      server:
-      - Microsoft-HTTPAPI/2.0
-      strict-transport-security:
-      - max-age=31536000; includeSubDomains
-      transfer-encoding:
-      - chunked
-      vary:
-      - Accept-Encoding
-      x-content-type-options:
-      - nosniff
-    status:
-      code: 200
-      message: OK
-- request:
-    body: null
-    headers:
-      Accept:
-      - application/json
-      Accept-Encoding:
-      - gzip, deflate
-      CommandName:
-      - sql db update
-      Connection:
-      - keep-alive
-      ParameterSetName:
-      - -g -s -n --service-objective --max-size --set
-      User-Agent:
-      - python/3.7.4 (Windows-10-10.0.18362-SP0) msrest/0.6.10 msrest_azure/0.6.2
-<<<<<<< HEAD
-        azure-mgmt-sql/0.13.0 Azure-SDK-For-Python AZURECLI/2.0.73
-    method: GET
-    uri: https://management.azure.com/subscriptions/00000000-0000-0000-0000-000000000000/resourceGroups/clitest.rg000001/providers/Microsoft.Sql/locations/eastus2/databaseAzureAsyncOperation/db9c760e-1edc-41b1-b879-875785253665?api-version=2017-10-01-preview
-  response:
-    body:
-      string: '{"name":"db9c760e-1edc-41b1-b879-875785253665","status":"InProgress","startTime":"2019-10-12T00:50:24.59Z"}'
-=======
-        azure-mgmt-sql/0.14.0 Azure-SDK-For-Python AZURECLI/2.0.74
-    method: GET
-    uri: https://management.azure.com/subscriptions/00000000-0000-0000-0000-000000000000/resourceGroups/clitest.rg000001/providers/Microsoft.Sql/locations/eastus2/databaseAzureAsyncOperation/3f30f5ef-1b30-4a6b-8db3-75f5eb09bd22?api-version=2017-10-01-preview
-  response:
-    body:
-      string: '{"name":"3f30f5ef-1b30-4a6b-8db3-75f5eb09bd22","status":"Succeeded","startTime":"2019-10-13T13:47:45.563Z"}'
->>>>>>> ef1efd1f
-    headers:
-      cache-control:
-      - no-cache
-      content-length:
-      - '107'
-      content-type:
-      - application/json; charset=utf-8
-      date:
-<<<<<<< HEAD
-      - Sat, 12 Oct 2019 00:51:10 GMT
-=======
-      - Sun, 13 Oct 2019 13:49:02 GMT
->>>>>>> ef1efd1f
-      expires:
-      - '-1'
-      pragma:
-      - no-cache
-      server:
-      - Microsoft-HTTPAPI/2.0
-      strict-transport-security:
-      - max-age=31536000; includeSubDomains
-      transfer-encoding:
-      - chunked
-      vary:
-      - Accept-Encoding
-      x-content-type-options:
-      - nosniff
-    status:
-      code: 200
-      message: OK
-- request:
-    body: null
-    headers:
-      Accept:
-      - application/json
-      Accept-Encoding:
-      - gzip, deflate
-      CommandName:
-      - sql db update
-      Connection:
-      - keep-alive
-      ParameterSetName:
-      - -g -s -n --service-objective --max-size --set
-      User-Agent:
-      - python/3.7.4 (Windows-10-10.0.18362-SP0) msrest/0.6.10 msrest_azure/0.6.2
-<<<<<<< HEAD
-        azure-mgmt-sql/0.13.0 Azure-SDK-For-Python AZURECLI/2.0.73
-    method: GET
-    uri: https://management.azure.com/subscriptions/00000000-0000-0000-0000-000000000000/resourceGroups/clitest.rg000001/providers/Microsoft.Sql/locations/eastus2/databaseAzureAsyncOperation/db9c760e-1edc-41b1-b879-875785253665?api-version=2017-10-01-preview
-  response:
-    body:
-      string: '{"name":"db9c760e-1edc-41b1-b879-875785253665","status":"Succeeded","startTime":"2019-10-12T00:50:24.59Z"}'
-    headers:
-      cache-control:
-      - no-cache
-      content-length:
-      - '106'
-      content-type:
-      - application/json; charset=utf-8
-      date:
-      - Sat, 12 Oct 2019 00:51:25 GMT
-      expires:
-      - '-1'
-      pragma:
-      - no-cache
-      server:
-      - Microsoft-HTTPAPI/2.0
-      strict-transport-security:
-      - max-age=31536000; includeSubDomains
-      transfer-encoding:
-      - chunked
-      vary:
-      - Accept-Encoding
-      x-content-type-options:
-      - nosniff
-    status:
-      code: 200
-      message: OK
-- request:
-    body: null
-    headers:
-      Accept:
-      - application/json
-      Accept-Encoding:
-      - gzip, deflate
-      CommandName:
-      - sql db update
-      Connection:
-      - keep-alive
-      ParameterSetName:
-      - -g -s -n --service-objective --max-size --set
-      User-Agent:
-      - python/3.7.4 (Windows-10-10.0.18362-SP0) msrest/0.6.10 msrest_azure/0.6.2
-        azure-mgmt-sql/0.13.0 Azure-SDK-For-Python AZURECLI/2.0.73
-=======
-        azure-mgmt-sql/0.14.0 Azure-SDK-For-Python AZURECLI/2.0.74
->>>>>>> ef1efd1f
-    method: GET
-    uri: https://management.azure.com/subscriptions/00000000-0000-0000-0000-000000000000/resourceGroups/clitest.rg000001/providers/Microsoft.Sql/servers/clitestserver000002/databases/cliautomationdb01?api-version=2017-10-01-preview
-  response:
-    body:
-<<<<<<< HEAD
-      string: '{"sku":{"name":"Standard","tier":"Standard","capacity":20},"kind":"v12.0,user","properties":{"collation":"SQL_Latin1_General_CP1_CI_AS","maxSizeBytes":10737418240,"status":"Online","databaseId":"224ddfc4-4cbe-42e8-83a1-a5d4eb60fa4f","creationDate":"2019-10-12T00:50:14.5Z","currentServiceObjectiveName":"S1","requestedServiceObjectiveName":"S1","defaultSecondaryLocation":"centralus","catalogCollation":"SQL_Latin1_General_CP1_CI_AS","zoneRedundant":false,"earliestRestoreDate":"2019-10-12T01:20:14.5Z","readScale":"Disabled","readReplicaCount":0,"currentSku":{"name":"Standard","tier":"Standard","capacity":20}},"location":"eastus2","tags":{"key1":"value1"},"id":"/subscriptions/00000000-0000-0000-0000-000000000000/resourceGroups/clitest.rg000001/providers/Microsoft.Sql/servers/clitestserver000002/databases/cliautomationdb01","name":"cliautomationdb01","type":"Microsoft.Sql/servers/databases"}'
-=======
       string: '{"sku":{"name":"Standard","tier":"Standard","capacity":20},"kind":"v12.0,user","properties":{"collation":"SQL_Latin1_General_CP1_CI_AS","maxSizeBytes":10737418240,"status":"Online","databaseId":"29aa1319-3cfd-426b-89b8-31dc997c9674","creationDate":"2019-10-13T13:47:31.153Z","currentServiceObjectiveName":"S1","requestedServiceObjectiveName":"S1","defaultSecondaryLocation":"centralus","catalogCollation":"SQL_Latin1_General_CP1_CI_AS","zoneRedundant":false,"earliestRestoreDate":"2019-10-13T14:17:31.153Z","readScale":"Disabled","readReplicaCount":0,"currentSku":{"name":"Standard","tier":"Standard","capacity":20}},"location":"eastus2","tags":{"key1":"value1"},"id":"/subscriptions/00000000-0000-0000-0000-000000000000/resourceGroups/clitest.rg000001/providers/Microsoft.Sql/servers/clitestserver000002/databases/cliautomationdb01","name":"cliautomationdb01","type":"Microsoft.Sql/servers/databases"}'
->>>>>>> ef1efd1f
-    headers:
-      cache-control:
-      - no-cache
-      content-length:
-<<<<<<< HEAD
-      - '1001'
-      content-type:
-      - application/json; charset=utf-8
-      date:
-      - Sat, 12 Oct 2019 00:51:25 GMT
-=======
+    headers:
+      cache-control:
+      - no-cache
+      content-length:
       - '1005'
       content-type:
       - application/json; charset=utf-8
       date:
       - Sun, 13 Oct 2019 13:49:03 GMT
->>>>>>> ef1efd1f
-      expires:
-      - '-1'
-      pragma:
-      - no-cache
-      server:
-      - Microsoft-HTTPAPI/2.0
-      strict-transport-security:
-      - max-age=31536000; includeSubDomains
-      transfer-encoding:
-      - chunked
-      vary:
-      - Accept-Encoding
-      x-content-type-options:
-      - nosniff
-    status:
-      code: 200
-      message: OK
-- request:
-    body: null
-    headers:
-      Accept:
-      - application/json
-      Accept-Encoding:
-      - gzip, deflate
-      CommandName:
-      - sql db update
-      Connection:
-      - keep-alive
-      ParameterSetName:
-      - --id --set
-      User-Agent:
-      - python/3.7.4 (Windows-10-10.0.18362-SP0) msrest/0.6.10 msrest_azure/0.6.2
-<<<<<<< HEAD
-        azure-mgmt-sql/0.13.0 Azure-SDK-For-Python AZURECLI/2.0.73
-=======
-        azure-mgmt-sql/0.14.0 Azure-SDK-For-Python AZURECLI/2.0.74
->>>>>>> ef1efd1f
-      accept-language:
-      - en-US
-    method: GET
-    uri: https://management.azure.com/subscriptions/00000000-0000-0000-0000-000000000000/resourceGroups/clitest.rg000001/providers/Microsoft.Sql/servers/clitestserver000002/databases/cliautomationdb01?api-version=2017-10-01-preview
-  response:
-    body:
-<<<<<<< HEAD
-      string: '{"sku":{"name":"Standard","tier":"Standard","capacity":20},"kind":"v12.0,user","properties":{"collation":"SQL_Latin1_General_CP1_CI_AS","maxSizeBytes":10737418240,"status":"Online","databaseId":"224ddfc4-4cbe-42e8-83a1-a5d4eb60fa4f","creationDate":"2019-10-12T00:50:14.5Z","currentServiceObjectiveName":"S1","requestedServiceObjectiveName":"S1","defaultSecondaryLocation":"centralus","catalogCollation":"SQL_Latin1_General_CP1_CI_AS","zoneRedundant":false,"earliestRestoreDate":"2019-10-12T01:20:14.5Z","readScale":"Disabled","readReplicaCount":0,"currentSku":{"name":"Standard","tier":"Standard","capacity":20}},"location":"eastus2","tags":{"key1":"value1"},"id":"/subscriptions/00000000-0000-0000-0000-000000000000/resourceGroups/clitest.rg000001/providers/Microsoft.Sql/servers/clitestserver000002/databases/cliautomationdb01","name":"cliautomationdb01","type":"Microsoft.Sql/servers/databases"}'
-=======
-      string: '{"sku":{"name":"Standard","tier":"Standard","capacity":20},"kind":"v12.0,user","properties":{"collation":"SQL_Latin1_General_CP1_CI_AS","maxSizeBytes":10737418240,"status":"Online","databaseId":"29aa1319-3cfd-426b-89b8-31dc997c9674","creationDate":"2019-10-13T13:47:31.153Z","currentServiceObjectiveName":"S1","requestedServiceObjectiveName":"S1","defaultSecondaryLocation":"centralus","catalogCollation":"SQL_Latin1_General_CP1_CI_AS","zoneRedundant":false,"earliestRestoreDate":"2019-10-13T14:17:31.153Z","readScale":"Disabled","readReplicaCount":0,"currentSku":{"name":"Standard","tier":"Standard","capacity":20}},"location":"eastus2","tags":{"key1":"value1"},"id":"/subscriptions/00000000-0000-0000-0000-000000000000/resourceGroups/clitest.rg000001/providers/Microsoft.Sql/servers/clitestserver000002/databases/cliautomationdb01","name":"cliautomationdb01","type":"Microsoft.Sql/servers/databases"}'
->>>>>>> ef1efd1f
-    headers:
-      cache-control:
-      - no-cache
-      content-length:
-<<<<<<< HEAD
-      - '1001'
-      content-type:
-      - application/json; charset=utf-8
-      date:
-      - Sat, 12 Oct 2019 00:51:25 GMT
-=======
-      - '1005'
-      content-type:
-      - application/json; charset=utf-8
-      date:
-      - Sun, 13 Oct 2019 13:49:03 GMT
->>>>>>> ef1efd1f
       expires:
       - '-1'
       pragma:
@@ -1878,28 +1240,17 @@
       - --id --set
       User-Agent:
       - python/3.7.4 (Windows-10-10.0.18362-SP0) msrest/0.6.10 msrest_azure/0.6.2
-<<<<<<< HEAD
-        azure-mgmt-sql/0.13.0 Azure-SDK-For-Python AZURECLI/2.0.73
-=======
-        azure-mgmt-sql/0.14.0 Azure-SDK-For-Python AZURECLI/2.0.74
->>>>>>> ef1efd1f
+        azure-mgmt-sql/0.14.0 Azure-SDK-For-Python AZURECLI/2.0.74
       accept-language:
       - en-US
     method: PUT
     uri: https://management.azure.com/subscriptions/00000000-0000-0000-0000-000000000000/resourceGroups/clitest.rg000001/providers/Microsoft.Sql/servers/clitestserver000002/databases/cliautomationdb01?api-version=2017-10-01-preview
   response:
     body:
-<<<<<<< HEAD
-      string: '{"operation":"UpdateLogicalDatabase","startTime":"2019-10-12T00:51:27.34Z"}'
-    headers:
-      azure-asyncoperation:
-      - https://management.azure.com/subscriptions/00000000-0000-0000-0000-000000000000/resourceGroups/clitest.rg000001/providers/Microsoft.Sql/locations/eastus2/databaseAzureAsyncOperation/8206871c-49f5-497f-bb8e-f1ff56cc581d?api-version=2017-10-01-preview
-=======
       string: '{"operation":"UpdateLogicalDatabase","startTime":"2019-10-13T13:49:07.03Z"}'
     headers:
       azure-asyncoperation:
       - https://management.azure.com/subscriptions/00000000-0000-0000-0000-000000000000/resourceGroups/clitest.rg000001/providers/Microsoft.Sql/locations/eastus2/databaseAzureAsyncOperation/a815cd35-2790-4e3c-a0fe-d2bb3c7bea2a?api-version=2017-10-01-preview
->>>>>>> ef1efd1f
       cache-control:
       - no-cache
       content-length:
@@ -1907,19 +1258,11 @@
       content-type:
       - application/json; charset=utf-8
       date:
-<<<<<<< HEAD
-      - Sat, 12 Oct 2019 00:51:26 GMT
-      expires:
-      - '-1'
-      location:
-      - https://management.azure.com/subscriptions/00000000-0000-0000-0000-000000000000/resourceGroups/clitest.rg000001/providers/Microsoft.Sql/locations/eastus2/databaseOperationResults/8206871c-49f5-497f-bb8e-f1ff56cc581d?api-version=2017-10-01-preview
-=======
       - Sun, 13 Oct 2019 13:49:06 GMT
       expires:
       - '-1'
       location:
       - https://management.azure.com/subscriptions/00000000-0000-0000-0000-000000000000/resourceGroups/clitest.rg000001/providers/Microsoft.Sql/locations/eastus2/databaseOperationResults/a815cd35-2790-4e3c-a0fe-d2bb3c7bea2a?api-version=2017-10-01-preview
->>>>>>> ef1efd1f
       pragma:
       - no-cache
       server:
@@ -1929,11 +1272,7 @@
       x-content-type-options:
       - nosniff
       x-ms-ratelimit-remaining-subscription-writes:
-<<<<<<< HEAD
-      - '1198'
-=======
       - '1191'
->>>>>>> ef1efd1f
     status:
       code: 202
       message: Accepted
@@ -1952,21 +1291,12 @@
       - --id --set
       User-Agent:
       - python/3.7.4 (Windows-10-10.0.18362-SP0) msrest/0.6.10 msrest_azure/0.6.2
-<<<<<<< HEAD
-        azure-mgmt-sql/0.13.0 Azure-SDK-For-Python AZURECLI/2.0.73
-    method: GET
-    uri: https://management.azure.com/subscriptions/00000000-0000-0000-0000-000000000000/resourceGroups/clitest.rg000001/providers/Microsoft.Sql/locations/eastus2/databaseAzureAsyncOperation/8206871c-49f5-497f-bb8e-f1ff56cc581d?api-version=2017-10-01-preview
-  response:
-    body:
-      string: '{"name":"8206871c-49f5-497f-bb8e-f1ff56cc581d","status":"Succeeded","startTime":"2019-10-12T00:51:27.34Z"}'
-=======
         azure-mgmt-sql/0.14.0 Azure-SDK-For-Python AZURECLI/2.0.74
     method: GET
     uri: https://management.azure.com/subscriptions/00000000-0000-0000-0000-000000000000/resourceGroups/clitest.rg000001/providers/Microsoft.Sql/locations/eastus2/databaseAzureAsyncOperation/a815cd35-2790-4e3c-a0fe-d2bb3c7bea2a?api-version=2017-10-01-preview
   response:
     body:
       string: '{"name":"a815cd35-2790-4e3c-a0fe-d2bb3c7bea2a","status":"Succeeded","startTime":"2019-10-13T13:49:07.03Z"}'
->>>>>>> ef1efd1f
     headers:
       cache-control:
       - no-cache
@@ -1975,11 +1305,7 @@
       content-type:
       - application/json; charset=utf-8
       date:
-<<<<<<< HEAD
-      - Sat, 12 Oct 2019 00:51:42 GMT
-=======
       - Sun, 13 Oct 2019 13:49:22 GMT
->>>>>>> ef1efd1f
       expires:
       - '-1'
       pragma:
@@ -2012,37 +1338,21 @@
       - --id --set
       User-Agent:
       - python/3.7.4 (Windows-10-10.0.18362-SP0) msrest/0.6.10 msrest_azure/0.6.2
-<<<<<<< HEAD
-        azure-mgmt-sql/0.13.0 Azure-SDK-For-Python AZURECLI/2.0.73
-=======
-        azure-mgmt-sql/0.14.0 Azure-SDK-For-Python AZURECLI/2.0.74
->>>>>>> ef1efd1f
+        azure-mgmt-sql/0.14.0 Azure-SDK-For-Python AZURECLI/2.0.74
     method: GET
     uri: https://management.azure.com/subscriptions/00000000-0000-0000-0000-000000000000/resourceGroups/clitest.rg000001/providers/Microsoft.Sql/servers/clitestserver000002/databases/cliautomationdb01?api-version=2017-10-01-preview
   response:
     body:
-<<<<<<< HEAD
-      string: '{"sku":{"name":"Standard","tier":"Standard","capacity":20},"kind":"v12.0,user","properties":{"collation":"SQL_Latin1_General_CP1_CI_AS","maxSizeBytes":10737418240,"status":"Online","databaseId":"224ddfc4-4cbe-42e8-83a1-a5d4eb60fa4f","creationDate":"2019-10-12T00:50:14.5Z","currentServiceObjectiveName":"S1","requestedServiceObjectiveName":"S1","defaultSecondaryLocation":"centralus","catalogCollation":"SQL_Latin1_General_CP1_CI_AS","zoneRedundant":false,"earliestRestoreDate":"2019-10-12T01:20:14.5Z","readScale":"Disabled","readReplicaCount":0,"currentSku":{"name":"Standard","tier":"Standard","capacity":20}},"location":"eastus2","tags":{"key1":"value1","key2":"value2"},"id":"/subscriptions/00000000-0000-0000-0000-000000000000/resourceGroups/clitest.rg000001/providers/Microsoft.Sql/servers/clitestserver000002/databases/cliautomationdb01","name":"cliautomationdb01","type":"Microsoft.Sql/servers/databases"}'
-=======
       string: '{"sku":{"name":"Standard","tier":"Standard","capacity":20},"kind":"v12.0,user","properties":{"collation":"SQL_Latin1_General_CP1_CI_AS","maxSizeBytes":10737418240,"status":"Online","databaseId":"29aa1319-3cfd-426b-89b8-31dc997c9674","creationDate":"2019-10-13T13:47:31.153Z","currentServiceObjectiveName":"S1","requestedServiceObjectiveName":"S1","defaultSecondaryLocation":"centralus","catalogCollation":"SQL_Latin1_General_CP1_CI_AS","zoneRedundant":false,"earliestRestoreDate":"2019-10-13T14:17:31.153Z","readScale":"Disabled","readReplicaCount":0,"currentSku":{"name":"Standard","tier":"Standard","capacity":20}},"location":"eastus2","tags":{"key1":"value1","key2":"value2"},"id":"/subscriptions/00000000-0000-0000-0000-000000000000/resourceGroups/clitest.rg000001/providers/Microsoft.Sql/servers/clitestserver000002/databases/cliautomationdb01","name":"cliautomationdb01","type":"Microsoft.Sql/servers/databases"}'
->>>>>>> ef1efd1f
-    headers:
-      cache-control:
-      - no-cache
-      content-length:
-<<<<<<< HEAD
-      - '1017'
-      content-type:
-      - application/json; charset=utf-8
-      date:
-      - Sat, 12 Oct 2019 00:51:42 GMT
-=======
+    headers:
+      cache-control:
+      - no-cache
+      content-length:
       - '1021'
       content-type:
       - application/json; charset=utf-8
       date:
       - Sun, 13 Oct 2019 13:49:23 GMT
->>>>>>> ef1efd1f
       expires:
       - '-1'
       pragma:
@@ -2079,11 +1389,7 @@
       - -g -s -n --new-name
       User-Agent:
       - python/3.7.4 (Windows-10-10.0.18362-SP0) msrest/0.6.10 msrest_azure/0.6.2
-<<<<<<< HEAD
-        azure-mgmt-sql/0.13.0 Azure-SDK-For-Python AZURECLI/2.0.73
-=======
-        azure-mgmt-sql/0.14.0 Azure-SDK-For-Python AZURECLI/2.0.74
->>>>>>> ef1efd1f
+        azure-mgmt-sql/0.14.0 Azure-SDK-For-Python AZURECLI/2.0.74
       accept-language:
       - en-US
     method: POST
@@ -2097,11 +1403,7 @@
       content-length:
       - '0'
       date:
-<<<<<<< HEAD
-      - Sat, 12 Oct 2019 00:51:55 GMT
-=======
       - Sun, 13 Oct 2019 13:49:46 GMT
->>>>>>> ef1efd1f
       expires:
       - '-1'
       pragma:
@@ -2113,11 +1415,7 @@
       x-content-type-options:
       - nosniff
       x-ms-ratelimit-remaining-subscription-writes:
-<<<<<<< HEAD
-      - '1199'
-=======
       - '1198'
->>>>>>> ef1efd1f
     status:
       code: 200
       message: OK
@@ -2136,39 +1434,23 @@
       - -g -s -n --new-name
       User-Agent:
       - python/3.7.4 (Windows-10-10.0.18362-SP0) msrest/0.6.10 msrest_azure/0.6.2
-<<<<<<< HEAD
-        azure-mgmt-sql/0.13.0 Azure-SDK-For-Python AZURECLI/2.0.73
-=======
-        azure-mgmt-sql/0.14.0 Azure-SDK-For-Python AZURECLI/2.0.74
->>>>>>> ef1efd1f
+        azure-mgmt-sql/0.14.0 Azure-SDK-For-Python AZURECLI/2.0.74
       accept-language:
       - en-US
     method: GET
     uri: https://management.azure.com/subscriptions/00000000-0000-0000-0000-000000000000/resourceGroups/clitest.rg000001/providers/Microsoft.Sql/servers/clitestserver000002/databases/cliautomationdb02?api-version=2017-10-01-preview
   response:
     body:
-<<<<<<< HEAD
-      string: '{"sku":{"name":"Standard","tier":"Standard","capacity":20},"kind":"v12.0,user","properties":{"collation":"SQL_Latin1_General_CP1_CI_AS","maxSizeBytes":10737418240,"status":"Online","databaseId":"224ddfc4-4cbe-42e8-83a1-a5d4eb60fa4f","creationDate":"2019-10-12T00:50:14.5Z","currentServiceObjectiveName":"S1","requestedServiceObjectiveName":"S1","defaultSecondaryLocation":"centralus","catalogCollation":"SQL_Latin1_General_CP1_CI_AS","zoneRedundant":false,"earliestRestoreDate":"2019-10-12T01:20:14.5Z","readScale":"Disabled","readReplicaCount":0,"currentSku":{"name":"Standard","tier":"Standard","capacity":20}},"location":"eastus2","tags":{"key1":"value1","key2":"value2"},"id":"/subscriptions/00000000-0000-0000-0000-000000000000/resourceGroups/clitest.rg000001/providers/Microsoft.Sql/servers/clitestserver000002/databases/cliautomationdb02","name":"cliautomationdb02","type":"Microsoft.Sql/servers/databases"}'
-=======
       string: '{"sku":{"name":"Standard","tier":"Standard","capacity":20},"kind":"v12.0,user","properties":{"collation":"SQL_Latin1_General_CP1_CI_AS","maxSizeBytes":10737418240,"status":"Online","databaseId":"29aa1319-3cfd-426b-89b8-31dc997c9674","creationDate":"2019-10-13T13:47:31.153Z","currentServiceObjectiveName":"S1","requestedServiceObjectiveName":"S1","defaultSecondaryLocation":"centralus","catalogCollation":"SQL_Latin1_General_CP1_CI_AS","zoneRedundant":false,"earliestRestoreDate":"2019-10-13T14:17:31.153Z","readScale":"Disabled","readReplicaCount":0,"currentSku":{"name":"Standard","tier":"Standard","capacity":20}},"location":"eastus2","tags":{"key1":"value1","key2":"value2"},"id":"/subscriptions/00000000-0000-0000-0000-000000000000/resourceGroups/clitest.rg000001/providers/Microsoft.Sql/servers/clitestserver000002/databases/cliautomationdb02","name":"cliautomationdb02","type":"Microsoft.Sql/servers/databases"}'
->>>>>>> ef1efd1f
-    headers:
-      cache-control:
-      - no-cache
-      content-length:
-<<<<<<< HEAD
-      - '1017'
-      content-type:
-      - application/json; charset=utf-8
-      date:
-      - Sat, 12 Oct 2019 00:51:55 GMT
-=======
+    headers:
+      cache-control:
+      - no-cache
+      content-length:
       - '1021'
       content-type:
       - application/json; charset=utf-8
       date:
       - Sun, 13 Oct 2019 13:49:46 GMT
->>>>>>> ef1efd1f
       expires:
       - '-1'
       pragma:
@@ -2205,11 +1487,7 @@
       - --id --new-name
       User-Agent:
       - python/3.7.4 (Windows-10-10.0.18362-SP0) msrest/0.6.10 msrest_azure/0.6.2
-<<<<<<< HEAD
-        azure-mgmt-sql/0.13.0 Azure-SDK-For-Python AZURECLI/2.0.73
-=======
-        azure-mgmt-sql/0.14.0 Azure-SDK-For-Python AZURECLI/2.0.74
->>>>>>> ef1efd1f
+        azure-mgmt-sql/0.14.0 Azure-SDK-For-Python AZURECLI/2.0.74
       accept-language:
       - en-US
     method: POST
@@ -2223,11 +1501,7 @@
       content-length:
       - '0'
       date:
-<<<<<<< HEAD
-      - Sat, 12 Oct 2019 00:52:08 GMT
-=======
       - Sun, 13 Oct 2019 13:50:07 GMT
->>>>>>> ef1efd1f
       expires:
       - '-1'
       pragma:
@@ -2239,11 +1513,7 @@
       x-content-type-options:
       - nosniff
       x-ms-ratelimit-remaining-subscription-writes:
-<<<<<<< HEAD
-      - '1199'
-=======
       - '1198'
->>>>>>> ef1efd1f
     status:
       code: 200
       message: OK
@@ -2262,39 +1532,23 @@
       - --id --new-name
       User-Agent:
       - python/3.7.4 (Windows-10-10.0.18362-SP0) msrest/0.6.10 msrest_azure/0.6.2
-<<<<<<< HEAD
-        azure-mgmt-sql/0.13.0 Azure-SDK-For-Python AZURECLI/2.0.73
-=======
-        azure-mgmt-sql/0.14.0 Azure-SDK-For-Python AZURECLI/2.0.74
->>>>>>> ef1efd1f
+        azure-mgmt-sql/0.14.0 Azure-SDK-For-Python AZURECLI/2.0.74
       accept-language:
       - en-US
     method: GET
     uri: https://management.azure.com/subscriptions/00000000-0000-0000-0000-000000000000/resourceGroups/clitest.rg000001/providers/Microsoft.Sql/servers/clitestserver000002/databases/cliautomationdb03?api-version=2017-10-01-preview
   response:
     body:
-<<<<<<< HEAD
-      string: '{"sku":{"name":"Standard","tier":"Standard","capacity":20},"kind":"v12.0,user","properties":{"collation":"SQL_Latin1_General_CP1_CI_AS","maxSizeBytes":10737418240,"status":"Online","databaseId":"224ddfc4-4cbe-42e8-83a1-a5d4eb60fa4f","creationDate":"2019-10-12T00:50:14.5Z","currentServiceObjectiveName":"S1","requestedServiceObjectiveName":"S1","defaultSecondaryLocation":"centralus","catalogCollation":"SQL_Latin1_General_CP1_CI_AS","zoneRedundant":false,"earliestRestoreDate":"2019-10-12T01:20:14.5Z","readScale":"Disabled","readReplicaCount":0,"currentSku":{"name":"Standard","tier":"Standard","capacity":20}},"location":"eastus2","tags":{"key1":"value1","key2":"value2"},"id":"/subscriptions/00000000-0000-0000-0000-000000000000/resourceGroups/clitest.rg000001/providers/Microsoft.Sql/servers/clitestserver000002/databases/cliautomationdb03","name":"cliautomationdb03","type":"Microsoft.Sql/servers/databases"}'
-=======
       string: '{"sku":{"name":"Standard","tier":"Standard","capacity":20},"kind":"v12.0,user","properties":{"collation":"SQL_Latin1_General_CP1_CI_AS","maxSizeBytes":10737418240,"status":"Online","databaseId":"29aa1319-3cfd-426b-89b8-31dc997c9674","creationDate":"2019-10-13T13:47:31.153Z","currentServiceObjectiveName":"S1","requestedServiceObjectiveName":"S1","defaultSecondaryLocation":"centralus","catalogCollation":"SQL_Latin1_General_CP1_CI_AS","zoneRedundant":false,"earliestRestoreDate":"2019-10-13T14:17:31.153Z","readScale":"Disabled","readReplicaCount":0,"currentSku":{"name":"Standard","tier":"Standard","capacity":20}},"location":"eastus2","tags":{"key1":"value1","key2":"value2"},"id":"/subscriptions/00000000-0000-0000-0000-000000000000/resourceGroups/clitest.rg000001/providers/Microsoft.Sql/servers/clitestserver000002/databases/cliautomationdb03","name":"cliautomationdb03","type":"Microsoft.Sql/servers/databases"}'
->>>>>>> ef1efd1f
-    headers:
-      cache-control:
-      - no-cache
-      content-length:
-<<<<<<< HEAD
-      - '1017'
-      content-type:
-      - application/json; charset=utf-8
-      date:
-      - Sat, 12 Oct 2019 00:52:08 GMT
-=======
+    headers:
+      cache-control:
+      - no-cache
+      content-length:
       - '1021'
       content-type:
       - application/json; charset=utf-8
       date:
       - Sun, 13 Oct 2019 13:50:08 GMT
->>>>>>> ef1efd1f
       expires:
       - '-1'
       pragma:
@@ -2329,28 +1583,17 @@
       - -g --server --name --yes
       User-Agent:
       - python/3.7.4 (Windows-10-10.0.18362-SP0) msrest/0.6.10 msrest_azure/0.6.2
-<<<<<<< HEAD
-        azure-mgmt-sql/0.13.0 Azure-SDK-For-Python AZURECLI/2.0.73
-=======
-        azure-mgmt-sql/0.14.0 Azure-SDK-For-Python AZURECLI/2.0.74
->>>>>>> ef1efd1f
+        azure-mgmt-sql/0.14.0 Azure-SDK-For-Python AZURECLI/2.0.74
       accept-language:
       - en-US
     method: DELETE
     uri: https://management.azure.com/subscriptions/00000000-0000-0000-0000-000000000000/resourceGroups/clitest.rg000001/providers/Microsoft.Sql/servers/clitestserver000002/databases/cliautomationdb03?api-version=2017-10-01-preview
   response:
     body:
-<<<<<<< HEAD
-      string: '{"operation":"DropLogicalDatabase","startTime":"2019-10-12T00:52:09.813Z"}'
-    headers:
-      azure-asyncoperation:
-      - https://management.azure.com/subscriptions/00000000-0000-0000-0000-000000000000/resourceGroups/clitest.rg000001/providers/Microsoft.Sql/locations/eastus2/databaseAzureAsyncOperation/6527d91d-6b25-4341-b82f-a6ae6ea6cf24?api-version=2017-10-01-preview
-=======
       string: '{"operation":"DropLogicalDatabase","startTime":"2019-10-13T13:50:10.557Z"}'
     headers:
       azure-asyncoperation:
       - https://management.azure.com/subscriptions/00000000-0000-0000-0000-000000000000/resourceGroups/clitest.rg000001/providers/Microsoft.Sql/locations/eastus2/databaseAzureAsyncOperation/1bd843fa-8ea1-4d6f-ab26-9460f7f3094e?api-version=2017-10-01-preview
->>>>>>> ef1efd1f
       cache-control:
       - no-cache
       content-length:
@@ -2358,19 +1601,11 @@
       content-type:
       - application/json; charset=utf-8
       date:
-<<<<<<< HEAD
-      - Sat, 12 Oct 2019 00:52:09 GMT
-      expires:
-      - '-1'
-      location:
-      - https://management.azure.com/subscriptions/00000000-0000-0000-0000-000000000000/resourceGroups/clitest.rg000001/providers/Microsoft.Sql/locations/eastus2/databaseOperationResults/6527d91d-6b25-4341-b82f-a6ae6ea6cf24?api-version=2017-10-01-preview
-=======
       - Sun, 13 Oct 2019 13:50:10 GMT
       expires:
       - '-1'
       location:
       - https://management.azure.com/subscriptions/00000000-0000-0000-0000-000000000000/resourceGroups/clitest.rg000001/providers/Microsoft.Sql/locations/eastus2/databaseOperationResults/1bd843fa-8ea1-4d6f-ab26-9460f7f3094e?api-version=2017-10-01-preview
->>>>>>> ef1efd1f
       pragma:
       - no-cache
       server:
@@ -2399,21 +1634,12 @@
       - -g --server --name --yes
       User-Agent:
       - python/3.7.4 (Windows-10-10.0.18362-SP0) msrest/0.6.10 msrest_azure/0.6.2
-<<<<<<< HEAD
-        azure-mgmt-sql/0.13.0 Azure-SDK-For-Python AZURECLI/2.0.73
-    method: GET
-    uri: https://management.azure.com/subscriptions/00000000-0000-0000-0000-000000000000/resourceGroups/clitest.rg000001/providers/Microsoft.Sql/locations/eastus2/databaseAzureAsyncOperation/6527d91d-6b25-4341-b82f-a6ae6ea6cf24?api-version=2017-10-01-preview
-  response:
-    body:
-      string: '{"name":"6527d91d-6b25-4341-b82f-a6ae6ea6cf24","status":"Succeeded","startTime":"2019-10-12T00:52:09.813Z"}'
-=======
         azure-mgmt-sql/0.14.0 Azure-SDK-For-Python AZURECLI/2.0.74
     method: GET
     uri: https://management.azure.com/subscriptions/00000000-0000-0000-0000-000000000000/resourceGroups/clitest.rg000001/providers/Microsoft.Sql/locations/eastus2/databaseAzureAsyncOperation/1bd843fa-8ea1-4d6f-ab26-9460f7f3094e?api-version=2017-10-01-preview
   response:
     body:
       string: '{"name":"1bd843fa-8ea1-4d6f-ab26-9460f7f3094e","status":"Succeeded","startTime":"2019-10-13T13:50:10.557Z"}'
->>>>>>> ef1efd1f
     headers:
       cache-control:
       - no-cache
@@ -2422,11 +1648,7 @@
       content-type:
       - application/json; charset=utf-8
       date:
-<<<<<<< HEAD
-      - Sat, 12 Oct 2019 00:52:24 GMT
-=======
       - Sun, 13 Oct 2019 13:50:25 GMT
->>>>>>> ef1efd1f
       expires:
       - '-1'
       pragma:
@@ -2461,35 +1683,13 @@
       - --id --yes
       User-Agent:
       - python/3.7.4 (Windows-10-10.0.18362-SP0) msrest/0.6.10 msrest_azure/0.6.2
-<<<<<<< HEAD
-        azure-mgmt-sql/0.13.0 Azure-SDK-For-Python AZURECLI/2.0.73
-=======
-        azure-mgmt-sql/0.14.0 Azure-SDK-For-Python AZURECLI/2.0.74
->>>>>>> ef1efd1f
+        azure-mgmt-sql/0.14.0 Azure-SDK-For-Python AZURECLI/2.0.74
       accept-language:
       - en-US
     method: DELETE
     uri: https://management.azure.com/subscriptions/00000000-0000-0000-0000-000000000000/resourceGroups/clitest.rg000001/providers/Microsoft.Sql/servers/clitestserver000002/databases/cliautomationdb03?api-version=2017-10-01-preview
   response:
     body:
-<<<<<<< HEAD
-      string: '{"operation":"DropLogicalDatabase","startTime":"2019-10-12T00:52:26.657Z"}'
-    headers:
-      azure-asyncoperation:
-      - https://management.azure.com/subscriptions/00000000-0000-0000-0000-000000000000/resourceGroups/clitest.rg000001/providers/Microsoft.Sql/locations/eastus2/databaseAzureAsyncOperation/cc5cb73a-eff3-4171-93dc-f81f6e3ffeed?api-version=2017-10-01-preview
-      cache-control:
-      - no-cache
-      content-length:
-      - '74'
-      content-type:
-      - application/json; charset=utf-8
-      date:
-      - Sat, 12 Oct 2019 00:52:26 GMT
-      expires:
-      - '-1'
-      location:
-      - https://management.azure.com/subscriptions/00000000-0000-0000-0000-000000000000/resourceGroups/clitest.rg000001/providers/Microsoft.Sql/locations/eastus2/databaseOperationResults/cc5cb73a-eff3-4171-93dc-f81f6e3ffeed?api-version=2017-10-01-preview
-=======
       string: '{"operation":"DropLogicalDatabase","startTime":"2019-10-13T13:50:29.29Z"}'
     headers:
       azure-asyncoperation:
@@ -2506,7 +1706,6 @@
       - '-1'
       location:
       - https://management.azure.com/subscriptions/00000000-0000-0000-0000-000000000000/resourceGroups/clitest.rg000001/providers/Microsoft.Sql/locations/eastus2/databaseOperationResults/56e90be6-82f0-47a4-b146-1339eff4e631?api-version=2017-10-01-preview
->>>>>>> ef1efd1f
       pragma:
       - no-cache
       server:
@@ -2516,11 +1715,7 @@
       x-content-type-options:
       - nosniff
       x-ms-ratelimit-remaining-subscription-deletes:
-<<<<<<< HEAD
-      - '14998'
-=======
       - '14996'
->>>>>>> ef1efd1f
     status:
       code: 202
       message: Accepted
@@ -2539,38 +1734,21 @@
       - --id --yes
       User-Agent:
       - python/3.7.4 (Windows-10-10.0.18362-SP0) msrest/0.6.10 msrest_azure/0.6.2
-<<<<<<< HEAD
-        azure-mgmt-sql/0.13.0 Azure-SDK-For-Python AZURECLI/2.0.73
-    method: GET
-    uri: https://management.azure.com/subscriptions/00000000-0000-0000-0000-000000000000/resourceGroups/clitest.rg000001/providers/Microsoft.Sql/locations/eastus2/databaseAzureAsyncOperation/cc5cb73a-eff3-4171-93dc-f81f6e3ffeed?api-version=2017-10-01-preview
-  response:
-    body:
-      string: '{"name":"cc5cb73a-eff3-4171-93dc-f81f6e3ffeed","status":"Succeeded","startTime":"2019-10-12T00:52:26.657Z"}'
-=======
         azure-mgmt-sql/0.14.0 Azure-SDK-For-Python AZURECLI/2.0.74
     method: GET
     uri: https://management.azure.com/subscriptions/00000000-0000-0000-0000-000000000000/resourceGroups/clitest.rg000001/providers/Microsoft.Sql/locations/eastus2/databaseAzureAsyncOperation/56e90be6-82f0-47a4-b146-1339eff4e631?api-version=2017-10-01-preview
   response:
     body:
       string: '{"name":"56e90be6-82f0-47a4-b146-1339eff4e631","status":"Succeeded","startTime":"2019-10-13T13:50:29.29Z"}'
->>>>>>> ef1efd1f
-    headers:
-      cache-control:
-      - no-cache
-      content-length:
-<<<<<<< HEAD
-      - '107'
-      content-type:
-      - application/json; charset=utf-8
-      date:
-      - Sat, 12 Oct 2019 00:52:41 GMT
-=======
+    headers:
+      cache-control:
+      - no-cache
+      content-length:
       - '106'
       content-type:
       - application/json; charset=utf-8
       date:
       - Sun, 13 Oct 2019 13:50:45 GMT
->>>>>>> ef1efd1f
       expires:
       - '-1'
       pragma:
