--- conflicted
+++ resolved
@@ -12,13 +12,9 @@
     """ArgumentParser implementation specialized for the
     Azure CLI utility.
     """
-<<<<<<< HEAD
-    cmd_table = {}
     argument_error = False
     usage_shown = False
 
-=======
->>>>>>> f379bb3d
     def __init__(self, **kwargs):
         kwargs['add_help'] = False
         super(AzCliCommandParser, self).__init__(**kwargs)
@@ -73,7 +69,6 @@
                 parent_subparser = new_parser.add_subparsers(dest='subcommand')
                 parent_subparser.required = True
                 self.subparsers[tuple(path[0:length])] = parent_subparser
-<<<<<<< HEAD
         return parent_subparser
 
     def format_usage(self):
@@ -87,7 +82,4 @@
             AzCliCommandParser.argument_error = True
             print(message, file=sys.stderr)
         else:
-            super(AzCliCommandParser, self).error(message)
-=======
-        return parent_subparser
->>>>>>> f379bb3d
+            super(AzCliCommandParser, self).error(message)