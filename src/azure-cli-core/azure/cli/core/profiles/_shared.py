# --------------------------------------------------------------------------------------------
# Copyright (c) Microsoft Corporation. All rights reserved.
# Licensed under the MIT License. See License.txt in the project root for license information.
# --------------------------------------------------------------------------------------------

# TODO Move this to a package shared by CLI and SDK
from enum import Enum
from functools import total_ordering
from importlib import import_module


class APIVersionException(Exception):
    def __init__(self, type_name, api_profile):
        super(APIVersionException, self).__init__(type_name, api_profile)
        self.type_name = type_name
        self.api_profile = api_profile

    def __str__(self):
        return "Unable to get API version for type '{}' in profile '{}'".format(
            self.type_name, self.api_profile)


# Sentinel value for profile
PROFILE_TYPE = object()


class CustomResourceType:  # pylint: disable=too-few-public-methods
    def __init__(self, import_prefix, client_name):
        self.import_prefix = import_prefix
        self.client_name = client_name


class ResourceType(Enum):  # pylint: disable=too-few-public-methods

    MGMT_APIMANAGEMENT = ('azure.mgmt.apimanagement', 'ApiManagementClient')
    MGMT_KUSTO = ('azure.mgmt.kusto', 'KustoManagementClient')
    MGMT_KEYVAULT = ('azure.mgmt.keyvault', 'KeyVaultManagementClient')
    MGMT_STORAGE = ('azure.mgmt.storage', 'StorageManagementClient')
    MGMT_COMPUTE = ('azure.mgmt.compute', 'ComputeManagementClient')
    MGMT_NETWORK = ('azure.mgmt.network', 'NetworkManagementClient')
    MGMT_NETWORK_DNS = ('azure.mgmt.dns', 'DnsManagementClient')
    MGMT_AUTHORIZATION = ('azure.mgmt.authorization', 'AuthorizationManagementClient')
    MGMT_CONTAINERREGISTRY = ('azure.mgmt.containerregistry', 'ContainerRegistryManagementClient')
    MGMT_RESOURCE_FEATURES = ('azure.mgmt.resource.features', 'FeatureClient')
    MGMT_RESOURCE_LINKS = ('azure.mgmt.resource.links', 'ManagementLinkClient')
    MGMT_RESOURCE_LOCKS = ('azure.mgmt.resource.locks', 'ManagementLockClient')
    MGMT_RESOURCE_POLICY = ('azure.mgmt.resource.policy', 'PolicyClient')
    MGMT_RESOURCE_RESOURCES = ('azure.mgmt.resource.resources', 'ResourceManagementClient')
    MGMT_RESOURCE_SUBSCRIPTIONS = ('azure.mgmt.resource.subscriptions', 'SubscriptionClient')
    MGMT_RESOURCE_DEPLOYMENTSCRIPTS = ('azure.mgmt.resource.deploymentscripts', 'DeploymentScriptsClient')
    MGMT_MONITOR = ('azure.mgmt.monitor', 'MonitorManagementClient')
    DATA_KEYVAULT = ('azure.keyvault', 'KeyVaultClient')
    MGMT_EVENTHUB = ('azure.mgmt.eventhub', 'EventHubManagementClient')
    MGMT_APPSERVICE = ('azure.mgmt.web', 'WebSiteManagementClient')
    MGMT_IOTHUB = ('azure.mgmt.iothub', 'IotHubClient')
    MGMT_ARO = ('azure.mgmt.redhatopenshift', 'AzureRedHatOpenShiftClient')
    MGMT_CONTAINERSERVICE = ('azure.mgmt.containerservice', 'ContainerServiceClient')
    # the "None" below will stay till a command module fills in the type so "get_mgmt_service_client"
    # can be provided with "ResourceType.XXX" to initialize the client object. This usually happens
    # when related commands start to support Multi-API

    DATA_COSMOS_TABLE = ('azure.multiapi.cosmosdb', None)
    MGMT_ADVISOR = ('azure.mgmt.advisor', None)
    MGMT_MEDIA = ('azure.mgmt.media', None)
    MGMT_BACKUP = ('azure.mgmt.recoveryservicesbackup', None)
    MGMT_BATCH = ('azure.mgmt.batch', None)
    MGMT_BATCHAI = ('azure.mgmt.batchai', None)
    MGMT_BILLING = ('azure.mgmt.billing', None)
    MGMT_BOTSERVICE = ('azure.mgmt.botservice', None)
    MGMT_CDN = ('azure.mgmt.cdn', None)
    MGMT_COGNITIVESERVICES = ('azure.mgmt.cognitiveservices', None)
    MGMT_CONSUMPTION = ('azure.mgmt.consumption', None)
    MGMT_CONTAINERINSTANCE = ('azure.mgmt.containerinstance', None)
    MGMT_COSMOSDB = ('azure.mgmt.cosmosdb', None)
    MGMT_DEPLOYMENTMANAGER = ('azure.mgmt.deploymentmanager', None)
    MGMT_DATALAKE_ANALYTICS = ('azure.mgmt.datalake.analytics', None)
    MGMT_DATALAKE_STORE = ('azure.mgmt.datalake.store', None)
    MGMT_DATAMIGRATION = ('azure.mgmt.datamigration', None)
    MGMT_EVENTGRID = ('azure.mgmt.eventgrid', None)
    MGMT_IOTCENTRAL = ('azure.mgmt.iotcentral', None)
    MGMT_DEVTESTLABS = ('azure.mgmt.devtestlabs', None)
    MGMT_MAPS = ('azure.mgmt.maps', None)
    MGMT_POLICYINSIGHTS = ('azure.mgmt.policyinsights', None)
    MGMT_RDBMS = ('azure.mgmt.rdbms', None)
    MGMT_REDIS = ('azure.mgmt.redis', None)
    MGMT_RELAY = ('azure.mgmt.relay', None)
    MGMT_RESERVATIONS = ('azure.mgmt.reservations', None)
    MGMT_SEARCH = ('azure.mgmt.search', None)
    MGMT_SERVICEBUS = ('azure.mgmt.servicebus', None)
    MGMT_SERVICEFABRIC = ('azure.mgmt.servicefabric', None)
    MGMT_SIGNALR = ('azure.mgmt.signalr', None)
    MGMT_SQL = ('azure.mgmt.sql', None)
    MGMT_SQLVM = ('azure.mgmt.sqlvirtualmachine', None)
    MGMT_MANAGEDSERVICES = ('azure.mgmt.managedservices', None)
    MGMT_NETAPPFILES = ('azure.mgmt.netappfiles', None)
    DATA_STORAGE = ('azure.multiapi.storage', None)
    DATA_STORAGE_BLOB = ('azure.multiapi.storagev2.blob', None)
    DATA_STORAGE_FILEDATALAKE = ('azure.multiapi.storagev2.filedatalake', None)
    DATA_STORAGE_FILESHARE = ('azure.multiapi.storagev2.fileshare', None)
    DATA_STORAGE_QUEUE = ('azure.multiapi.storagev2.queue', None)

    def __init__(self, import_prefix, client_name):
        """Constructor.

        :param import_prefix: Path to the (unversioned) module.
        :type import_prefix: str.
        :param client_name: Name the client for this resource type.
        :type client_name: str.
        """
        self.import_prefix = import_prefix
        self.client_name = client_name


class SDKProfile:  # pylint: disable=too-few-public-methods

    def __init__(self, default_api_version, profile=None):
        """Constructor.

        :param str default_api_version: Default API version if not overridden by a profile. Nullable.
        :param profile: A dict operation group name to API version.
        :type profile: dict[str, str]
        """
        self.profile = profile if profile is not None else {}
        self.profile[None] = default_api_version

    @property
    def default_api_version(self):
        return self.profile[None]


AZURE_API_PROFILES = {
    'latest': {
        ResourceType.MGMT_STORAGE: '2019-06-01',
        ResourceType.MGMT_NETWORK: '2020-05-01',
        ResourceType.MGMT_COMPUTE: SDKProfile('2020-06-01', {
            'resource_skus': '2019-04-01',
            'disks': '2020-05-01',
            'disk_encryption_sets': '2020-05-01',
            'snapshots': '2019-07-01',
            'galleries': '2019-12-01',
            'gallery_images': '2019-12-01',
            'gallery_image_versions': '2019-12-01',
            'virtual_machine_scale_sets': '2020-06-01'
        }),
        ResourceType.MGMT_RESOURCE_FEATURES: '2015-12-01',
        ResourceType.MGMT_RESOURCE_LINKS: '2016-09-01',
        ResourceType.MGMT_RESOURCE_LOCKS: '2016-09-01',
        ResourceType.MGMT_RESOURCE_POLICY: '2019-09-01',
        ResourceType.MGMT_RESOURCE_RESOURCES: '2019-07-01',
        ResourceType.MGMT_RESOURCE_SUBSCRIPTIONS: '2019-11-01',
        ResourceType.MGMT_RESOURCE_DEPLOYMENTSCRIPTS: '2019-10-01-preview',
        ResourceType.MGMT_NETWORK_DNS: '2018-05-01',
        ResourceType.MGMT_KEYVAULT: '2019-09-01',
        ResourceType.MGMT_AUTHORIZATION: SDKProfile('2018-09-01-preview', {
            'classic_administrators': '2015-06-01',
            'role_definitions': '2018-01-01-preview',
            'provider_operations_metadata': '2018-01-01-preview'
        }),
        ResourceType.MGMT_CONTAINERREGISTRY: '2019-12-01-preview',
        ResourceType.DATA_KEYVAULT: '7.0',
        ResourceType.DATA_STORAGE: '2018-11-09',
        ResourceType.DATA_STORAGE_BLOB: '2019-07-07',
        ResourceType.DATA_STORAGE_FILEDATALAKE: '2018-11-09',
        ResourceType.DATA_STORAGE_FILESHARE: '2019-07-07',
        ResourceType.DATA_STORAGE_QUEUE: '2018-03-28',
        ResourceType.DATA_COSMOS_TABLE: '2017-04-17',
        ResourceType.MGMT_EVENTHUB: '2018-01-01-preview',
        ResourceType.MGMT_MONITOR: SDKProfile('2019-06-01', {
            'activity_log_alerts': '2017-04-01',
            'activity_logs': '2015-04-01',
            'alert_rule_incidents': '2016-03-01',
            'alert_rules': '2016-03-01',
            'autoscale_settings': '2015-04-01',
            'baseline': '2018-09-01',
            'baselines': '2019-03-01',
            'diagnostic_settings': '2017-05-01-preview',
            'diagnostic_settings_category': '2017-05-01-preview',
            'event_categories': '2015-04-01',
            'guest_diagnostics_settings': '2018-06-01-preview',
            'guest_diagnostics_settings_association': '2018-06-01-preview',
            'log_profiles': '2016-03-01',
            'metric_alerts': '2018-03-01',
            'metric_alerts_status': '2018-03-01',
            'metric_baseline': '2018-09-01',
            'metric_definitions': '2018-01-01',
            'metric_namespaces': '2017-12-01-preview',
            'metrics': '2018-01-01',
            'operations': '2015-04-01',
            'scheduled_query_rules': '2018-04-16',
            'service_diagnostic_settings': '2016-09-01',
            'tenant_activity_logs': '2015-04-01',
            'vm_insights': '2018-11-27-preview',
            'private_link_resources': '2019-10-17-preview',
            'private_link_scoped_resources': '2019-10-17-preview',
            'private_link_scope_operation_status': '2019-10-17-preview',
            'private_link_scopes': '2019-10-17-preview',
            'private_endpoint_connections': '2019-10-17-preview',
            'subscription_diagnostic_settings': '2017-05-01-preview'
        }),
        ResourceType.MGMT_APPSERVICE: '2019-08-01',
        ResourceType.MGMT_IOTHUB: '2020-03-01',
        ResourceType.MGMT_ARO: '2020-04-30',
        ResourceType.MGMT_CONTAINERSERVICE: SDKProfile('2020-03-01', {
            'container_services': '2017-07-01',
            'open_shift_managed_clusters': '2019-10-27-preview'
        })
    },
    '2019-03-01-hybrid': {
        ResourceType.MGMT_STORAGE: '2017-10-01',
        ResourceType.MGMT_NETWORK: '2017-10-01',
        ResourceType.MGMT_COMPUTE: SDKProfile('2017-12-01', {
            'resource_skus': '2017-09-01',
            'disks': '2017-03-30',
            'snapshots': '2017-03-30'
        }),
        ResourceType.MGMT_RESOURCE_LINKS: '2016-09-01',
        ResourceType.MGMT_RESOURCE_LOCKS: '2016-09-01',
        ResourceType.MGMT_RESOURCE_POLICY: '2016-12-01',
        ResourceType.MGMT_RESOURCE_RESOURCES: '2018-05-01',
        ResourceType.MGMT_RESOURCE_SUBSCRIPTIONS: '2016-06-01',
        ResourceType.MGMT_NETWORK_DNS: '2016-04-01',
        ResourceType.MGMT_KEYVAULT: '2016-10-01',
        ResourceType.MGMT_AUTHORIZATION: SDKProfile('2015-07-01', {
            'classic_administrators': '2015-06-01',
            'policy_assignments': '2016-12-01',
            'policy_definitions': '2016-12-01'
        }),
        ResourceType.DATA_KEYVAULT: '2016-10-01',
        ResourceType.DATA_STORAGE: '2017-11-09',
        ResourceType.DATA_STORAGE_BLOB: '2017-11-09',
        ResourceType.DATA_STORAGE_FILEDATALAKE: '2017-11-09',
        ResourceType.DATA_STORAGE_FILESHARE: '2017-11-09',
        ResourceType.DATA_STORAGE_QUEUE: '2017-11-09',
        ResourceType.DATA_COSMOS_TABLE: '2017-04-17',
        # Full MultiAPI support is not done in AppService, the line below is merely
        # to have commands show up in the hybrid profile which happens to have the latest
        # API versions
        ResourceType.MGMT_APPSERVICE: '2018-02-01',
<<<<<<< HEAD
        ResourceType.MGMT_EVENTHUB: '2017-04-01',
        ResourceType.MGMT_IOTHUB: '2019-03-22',
        ResourceType.MGMT_CONTAINERREGISTRY: '2019-05-01',
        ResourceType.MGMT_CONTAINERSERVICE: SDKProfile('2020-03-01', {
            'container_services': '2017-07-01',
            'open_shift_managed_clusters': '2019-10-27-preview'
        })
=======
        ResourceType.MGMT_EVENTHUB: '2018-01-01-preview',
        ResourceType.MGMT_IOTHUB: '2019-03-22'
>>>>>>> 98bd8c4a
    },
    '2018-03-01-hybrid': {
        ResourceType.MGMT_STORAGE: '2016-01-01',
        ResourceType.MGMT_NETWORK: '2017-10-01',
        ResourceType.MGMT_COMPUTE: SDKProfile('2017-03-30'),
        ResourceType.MGMT_RESOURCE_LINKS: '2016-09-01',
        ResourceType.MGMT_RESOURCE_LOCKS: '2016-09-01',
        ResourceType.MGMT_RESOURCE_POLICY: '2016-12-01',
        ResourceType.MGMT_RESOURCE_RESOURCES: '2018-02-01',
        ResourceType.MGMT_RESOURCE_SUBSCRIPTIONS: '2016-06-01',
        ResourceType.MGMT_NETWORK_DNS: '2016-04-01',
        ResourceType.MGMT_KEYVAULT: '2016-10-01',
        ResourceType.MGMT_AUTHORIZATION: SDKProfile('2015-07-01', {
            'classic_administrators': '2015-06-01'
        }),
        ResourceType.DATA_KEYVAULT: '2016-10-01',
        ResourceType.DATA_STORAGE: '2017-04-17',
        ResourceType.DATA_STORAGE_BLOB: '2017-04-17',
        ResourceType.DATA_STORAGE_FILEDATALAKE: '2017-04-17',
        ResourceType.DATA_STORAGE_FILESHARE: '2017-04-17',
        ResourceType.DATA_STORAGE_QUEUE: '2017-04-17',
        ResourceType.DATA_COSMOS_TABLE: '2017-04-17'
    },
    '2017-03-09-profile': {
        ResourceType.MGMT_STORAGE: '2016-01-01',
        ResourceType.MGMT_NETWORK: '2015-06-15',
        ResourceType.MGMT_COMPUTE: SDKProfile('2016-03-30'),
        ResourceType.MGMT_RESOURCE_LINKS: '2016-09-01',
        ResourceType.MGMT_RESOURCE_LOCKS: '2015-01-01',
        ResourceType.MGMT_RESOURCE_POLICY: '2015-10-01-preview',
        ResourceType.MGMT_RESOURCE_RESOURCES: '2016-02-01',
        ResourceType.MGMT_RESOURCE_SUBSCRIPTIONS: '2016-06-01',
        ResourceType.MGMT_NETWORK_DNS: '2016-04-01',
        ResourceType.MGMT_KEYVAULT: '2016-10-01',
        ResourceType.MGMT_AUTHORIZATION: SDKProfile('2015-07-01', {
            'classic_administrators': '2015-06-01'
        }),
        ResourceType.DATA_KEYVAULT: '2016-10-01',
        ResourceType.DATA_STORAGE: '2015-04-05',
        ResourceType.DATA_STORAGE_BLOB: '2015-04-05',
        ResourceType.DATA_STORAGE_FILEDATALAKE: '2015-04-05',
        ResourceType.DATA_STORAGE_FILESHARE: '2015-04-05',
        ResourceType.DATA_STORAGE_QUEUE: '2015-04-05'
    }
}


class _ApiVersions:  # pylint: disable=too-few-public-methods
    def __init__(self, client_type, sdk_profile, post_process):
        self._client_type = client_type
        self._sdk_profile = sdk_profile
        self._post_process = post_process
        self._operations_groups_value = None
        self._resolved = False

    def _resolve(self):
        if self._resolved:
            return

        self._operations_groups_value = {}
        for operation_group_name, operation_type in self._client_type.__dict__.items():
            if not isinstance(operation_type, property):
                continue

            value_to_save = self._sdk_profile.profile.get(
                operation_group_name,
                self._sdk_profile.default_api_version
            )
            self._operations_groups_value[operation_group_name] = self._post_process(value_to_save)
        self._resolved = True

    def __getattr__(self, item):
        try:
            self._resolve()
            return self._operations_groups_value[item]
        except KeyError:
            raise AttributeError('Attribute {} does not exist.'.format(item))


def _get_api_version_tuple(resource_type, sdk_profile, post_process=lambda x: x):
    """Return a _ApiVersion instance where key are operation group and value are api version."""
    return _ApiVersions(client_type=get_client_class(resource_type),
                        sdk_profile=sdk_profile,
                        post_process=post_process)


def get_api_version(api_profile, resource_type, as_sdk_profile=False):
    """Get the API version of a resource type given an API profile.

    :param api_profile: The name of the API profile.
    :type api_profile: str.
    :param resource_type: The resource type.
    :type resource_type: ResourceType.
    :returns:  str -- the API version.
    :raises: APIVersionException
    """
    try:
        api_version = AZURE_API_PROFILES[api_profile][resource_type]
        if as_sdk_profile:
            return api_version  # Could be SDKProfile or string
        if isinstance(api_version, SDKProfile):
            api_version = _get_api_version_tuple(resource_type, api_version)
        return api_version
    except KeyError:
        raise APIVersionException(resource_type, api_profile)


@total_ordering
class _SemVerAPIFormat:
    """Basic semver x.y.z API format.
    Supports x, or x.y, or x.y.z
    """

    def __init__(self, api_version_str):
        try:
            parts = api_version_str.split('.')
            parts += [0, 0]  # At worst never read, at best minor/patch
            self.major = int(parts[0])
            self.minor = int(parts[1])
            self.patch = int(parts[2])
        except (ValueError, TypeError):
            raise ValueError('The API version {} is not in a '
                             'semver format'.format(api_version_str))

    def __eq__(self, other):
        return (self.major, self.minor, self.patch) == (other.major, other.minor, other.patch)

    def __lt__(self, other):
        return (self.major, self.minor, self.patch) < (other.major, other.minor, other.patch)


@total_ordering  # pylint: disable=too-few-public-methods
class _DateAPIFormat:
    """ Class to support comparisons for API versions in
        YYYY-MM-DD, YYYY-MM-DD-preview, YYYY-MM-DD-profile, YYYY-MM-DD-profile-preview
        or any string that starts with YYYY-MM-DD format. A special case is made for 'latest'.
    """

    def __init__(self, api_version_str):
        try:
            self.latest = self.preview = False
            self.yyyy = self.mm = self.dd = None
            if api_version_str == 'latest':
                self.latest = True
            else:
                if 'preview' in api_version_str:
                    self.preview = True
                parts = api_version_str.split('-')
                self.yyyy = int(parts[0])
                self.mm = int(parts[1])
                self.dd = int(parts[2])
        except (ValueError, TypeError):
            raise ValueError('The API version {} is not in a '
                             'supported format'.format(api_version_str))

    def __eq__(self, other):
        return self.latest == other.latest and self.yyyy == other.yyyy and self.mm == other.mm and \
            self.dd == other.dd and self.preview == other.preview

    def __lt__(self, other):  # pylint: disable=too-many-return-statements
        if self.latest or other.latest:
            if not self.latest and other.latest:
                return True
            if self.latest and not other.latest:
                return False
            return False
        if self.yyyy < other.yyyy:
            return True
        if self.yyyy == other.yyyy:
            if self.mm < other.mm:
                return True
            if self.mm == other.mm:
                if self.dd < other.dd:
                    return True
                if self.dd == other.dd:
                    if self.preview and not other.preview:
                        return True
        return False


def _parse_api_version(api_version):
    """Will try to parse it as a date, and if not working
    as semver, and if still not working raise.
    """
    try:
        return _DateAPIFormat(api_version)
    except ValueError:
        return _SemVerAPIFormat(api_version)


def _cross_api_format_less_than(api_version, other):
    """LT strategy that supports if types are different.

    For now, let's assume that any Semver is higher than any DateAPI
    This fits KeyVault, if later we have a counter-example we'll update
    """
    api_version = _parse_api_version(api_version)
    other = _parse_api_version(other)

    if type(api_version) is type(other):
        return api_version < other
    return isinstance(api_version, _DateAPIFormat) and isinstance(other, _SemVerAPIFormat)


def _validate_api_version(api_version_str, min_api=None, max_api=None):
    """Validate if api_version is inside the interval min_api/max_api.
    """
    if min_api and _cross_api_format_less_than(api_version_str, min_api):
        return False
    if max_api and _cross_api_format_less_than(max_api, api_version_str):
        return False
    return True


def supported_api_version(api_profile, resource_type, min_api=None, max_api=None, operation_group=None):
    """
    Returns True if current API version for the resource type satisfies min/max range.
    To compare profile versions, set resource type to None.
    Can return a tuple<operation_group, bool> if the resource_type supports SDKProfile.
    note: Currently supports YYYY-MM-DD, YYYY-MM-DD-preview, YYYY-MM-DD-profile
    or YYYY-MM-DD-profile-preview  formatted strings.
    """
    if not isinstance(resource_type, (ResourceType, CustomResourceType)) and resource_type != PROFILE_TYPE:
        raise ValueError("'resource_type' is required.")
    if min_api is None and max_api is None:
        raise ValueError('At least a min or max version must be specified')
    api_version_obj = get_api_version(api_profile, resource_type, as_sdk_profile=True) \
        if isinstance(resource_type, (ResourceType, CustomResourceType)) else api_profile
    if isinstance(api_version_obj, SDKProfile):
        api_version_obj = api_version_obj.profile.get(operation_group or '', api_version_obj.default_api_version)
    return _validate_api_version(api_version_obj, min_api, max_api)


def supported_resource_type(api_profile, resource_type):
    if api_profile == 'latest' or resource_type is None:
        return True
    try:
        return bool(AZURE_API_PROFILES[api_profile][resource_type])
    except KeyError:
        return False


def _get_attr(sdk_path, mod_attr_path, checked=True):
    try:
        attr_mod, attr_path = mod_attr_path.split('#') \
            if '#' in mod_attr_path else (mod_attr_path, '')
        full_mod_path = '{}.{}'.format(sdk_path, attr_mod) if attr_mod else sdk_path
        op = import_module(full_mod_path)
        if attr_path:
            # Only load attributes if needed
            for part in attr_path.split('.'):
                op = getattr(op, part)
        return op
    except (ImportError, AttributeError) as ex:
        if checked:
            return None
        raise ex


def get_client_class(resource_type):
    return _get_attr(resource_type.import_prefix, '#' + resource_type.client_name)


def get_versioned_sdk_path(api_profile, resource_type, operation_group=None):
    """ Patch the unversioned sdk path to include the appropriate API version for the
        resource type in question.
        e.g. Converts azure.mgmt.storage.operations.storage_accounts_operations to
                      azure.mgmt.storage.v2016_12_01.operations.storage_accounts_operations
                      azure.keyvault.v7_0.models.KeyVault
    """
    api_version = get_api_version(api_profile, resource_type)
    if api_version is None:
        return resource_type
    if isinstance(api_version, _ApiVersions):
        if operation_group is None:
            raise ValueError("operation_group is required for resource type '{}'".format(resource_type))
        api_version = getattr(api_version, operation_group)
    return '{}.v{}'.format(resource_type.import_prefix, api_version.replace('-', '_').replace('.', '_'))


def get_versioned_sdk(api_profile, resource_type, *attr_args, **kwargs):
    checked = kwargs.get('checked', True)
    sub_mod_prefix = kwargs.get('mod', None)
    operation_group = kwargs.get('operation_group', None)
    sdk_path = get_versioned_sdk_path(api_profile, resource_type, operation_group)
    if not attr_args:
        # No attributes to load. Return the versioned sdk
        return import_module(sdk_path)
    results = []
    for mod_attr_path in attr_args:
        if sub_mod_prefix and '#' not in mod_attr_path:
            mod_attr_path = '{}#{}'.format(sub_mod_prefix, mod_attr_path)
        loaded_obj = _get_attr(sdk_path, mod_attr_path, checked)
        results.append(loaded_obj)
    return results[0] if len(results) == 1 else results<|MERGE_RESOLUTION|>--- conflicted
+++ resolved
@@ -236,18 +236,13 @@
         # to have commands show up in the hybrid profile which happens to have the latest
         # API versions
         ResourceType.MGMT_APPSERVICE: '2018-02-01',
-<<<<<<< HEAD
-        ResourceType.MGMT_EVENTHUB: '2017-04-01',
+        ResourceType.MGMT_EVENTHUB: '2018-01-01-preview',
         ResourceType.MGMT_IOTHUB: '2019-03-22',
         ResourceType.MGMT_CONTAINERREGISTRY: '2019-05-01',
         ResourceType.MGMT_CONTAINERSERVICE: SDKProfile('2020-03-01', {
             'container_services': '2017-07-01',
             'open_shift_managed_clusters': '2019-10-27-preview'
         })
-=======
-        ResourceType.MGMT_EVENTHUB: '2018-01-01-preview',
-        ResourceType.MGMT_IOTHUB: '2019-03-22'
->>>>>>> 98bd8c4a
     },
     '2018-03-01-hybrid': {
         ResourceType.MGMT_STORAGE: '2016-01-01',
