--- conflicted
+++ resolved
@@ -14,11 +14,7 @@
     logger.warn("Wheel is not available, disabling bdist_wheel hook")
     cmdclass = {}
 
-<<<<<<< HEAD
-VERSION = "0.5.1"
-=======
-VERSION = "0.4.4"
->>>>>>> 17d1351b
+VERSION = "0.4.5"
 
 # The full list of classifiers is available at
 # https://pypi.python.org/pypi?%3Aaction=list_classifiers
