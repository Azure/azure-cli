{
<<<<<<< HEAD
  "Language": "spanish",
  "FeatureManagement": {
    "Beta": false
  }
=======
  "language": "spanish",
  "BackgroundColor": "red",
  "font-size": "34",
  "background-color": "black",
  "Settings:BackgroundColor": {
    "cars": {
      "Toyota": "Acura"
    },
    "ship": [
      "ship1",
      "ship2",
      "ship3"
    ]
  },
  "abc": "",
  "Language": "spanish",
  "Langugage": "English",
  "appabc": ""
>>>>>>> cf5653ad
}<|MERGE_RESOLUTION|>--- conflicted
+++ resolved
@@ -1,11 +1,8 @@
 {
-<<<<<<< HEAD
   "Language": "spanish",
   "FeatureManagement": {
     "Beta": false
   }
-=======
-  "language": "spanish",
   "BackgroundColor": "red",
   "font-size": "34",
   "background-color": "black",
@@ -23,5 +20,4 @@
   "Language": "spanish",
   "Langugage": "English",
   "appabc": ""
->>>>>>> cf5653ad
 }