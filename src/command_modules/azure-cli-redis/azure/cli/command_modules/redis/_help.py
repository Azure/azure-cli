--- conflicted
+++ resolved
@@ -24,28 +24,9 @@
 
 helps['redis import-method'] = """
     type: command
-<<<<<<< HEAD
     short-summary: (DEPRECATED) Import data into Redis cache.
     long-summary: |
         WARNING: This command is deprecated. Instead, use the `import` command.
-=======
-    short-summary: Import data into a Redis cache.
-"""
-
-helps['redis list'] = """
-    type: command
-    short-summary: List Redis caches.
-"""
-
-helps['redis list-all'] = """
-    type: command
-    short-summary: Gets all Redis caches in the specified subscription.
-"""
-
-helps['redis update-settings'] = """
-    type: command
-    short-summary: Update the settings of a Redis cache.
->>>>>>> b57f945a
 """
 
 helps['redis update'] = """
