interactions:
- request:
    body: null
    headers:
      Accept:
      - application/json
      Accept-Encoding:
      - gzip, deflate
      CommandName:
      - cosmosdb create
      Connection:
      - keep-alive
      ParameterSetName:
      - -n -g --capabilities
      User-Agent:
<<<<<<< HEAD
      - python/3.6.5 (Windows-10-10.0.17134-SP0) msrest/0.6.10 msrest_azure/0.6.1
        azure-mgmt-resource/4.0.0 Azure-SDK-For-Python AZURECLI/2.0.74
=======
      - python/3.7.4 (Windows-10-10.0.18362-SP0) msrest/0.6.10 msrest_azure/0.6.2
        azure-mgmt-resource/4.0.0 Azure-SDK-For-Python AZURECLI/2.0.75
>>>>>>> 807faccc
      accept-language:
      - en-US
    method: GET
    uri: https://management.azure.com/subscriptions/00000000-0000-0000-0000-000000000000/resourcegroups/cli_test_cosmosdb_gremlin_database000001?api-version=2019-07-01
  response:
    body:
<<<<<<< HEAD
      string: '{"id":"/subscriptions/00000000-0000-0000-0000-000000000000/resourceGroups/cli_test_cosmosdb_gremlin_database000001","name":"cli_test_cosmosdb_gremlin_database000001","type":"Microsoft.Resources/resourceGroups","location":"westus","tags":{"product":"azurecli","cause":"automation","date":"2019-10-08T06:56:49Z"},"properties":{"provisioningState":"Succeeded"}}'
=======
      string: '{"id":"/subscriptions/00000000-0000-0000-0000-000000000000/resourceGroups/cli_test_cosmosdb_gremlin_database000001","name":"cli_test_cosmosdb_gremlin_database000001","type":"Microsoft.Resources/resourceGroups","location":"westus","tags":{"product":"azurecli","cause":"automation","date":"2019-10-21T12:07:31Z"},"properties":{"provisioningState":"Succeeded"}}'
>>>>>>> 807faccc
    headers:
      cache-control:
      - no-cache
      content-length:
      - '428'
      content-type:
      - application/json; charset=utf-8
      date:
<<<<<<< HEAD
      - Tue, 08 Oct 2019 06:56:50 GMT
=======
      - Mon, 21 Oct 2019 12:07:36 GMT
>>>>>>> 807faccc
      expires:
      - '-1'
      pragma:
      - no-cache
      strict-transport-security:
      - max-age=31536000; includeSubDomains
      vary:
      - Accept-Encoding
      x-content-type-options:
      - nosniff
    status:
      code: 200
      message: OK
- request:
    body: '{"location": "westus", "kind": "GlobalDocumentDB", "properties": {"locations":
      [{"locationName": "westus", "failoverPriority": 0, "isZoneRedundant": false}],
      "databaseAccountOfferType": "Standard", "capabilities": [{"name": "EnableGremlin"}]}}'
    headers:
      Accept:
      - application/json
      Accept-Encoding:
      - gzip, deflate
      CommandName:
      - cosmosdb create
      Connection:
      - keep-alive
      Content-Length:
      - '243'
      Content-Type:
      - application/json; charset=utf-8
      ParameterSetName:
      - -n -g --capabilities
      User-Agent:
<<<<<<< HEAD
      - python/3.6.5 (Windows-10-10.0.17134-SP0) msrest/0.6.10 msrest_azure/0.6.1
        azure-mgmt-cosmosdb/0.8.0 Azure-SDK-For-Python AZURECLI/2.0.74
=======
      - python/3.7.4 (Windows-10-10.0.18362-SP0) msrest/0.6.10 msrest_azure/0.6.2
        azure-mgmt-cosmosdb/0.8.0 Azure-SDK-For-Python AZURECLI/2.0.75
>>>>>>> 807faccc
      accept-language:
      - en-US
    method: PUT
    uri: https://management.azure.com/subscriptions/00000000-0000-0000-0000-000000000000/resourceGroups/cli_test_cosmosdb_gremlin_database000001/providers/Microsoft.DocumentDB/databaseAccounts/cli000003?api-version=2015-04-08
  response:
    body:
      string: '{"id":"/subscriptions/00000000-0000-0000-0000-000000000000/resourceGroups/cli_test_cosmosdb_gremlin_database000001/providers/Microsoft.DocumentDB/databaseAccounts/cli000003","name":"cli000003","location":"West
        US","type":"Microsoft.DocumentDB/databaseAccounts","kind":"GlobalDocumentDB","tags":{},"properties":{"provisioningState":"Initializing","ipRangeFilter":"","enableAutomaticFailover":false,"enableMultipleWriteLocations":false,"enablePartitionKeyMonitor":false,"isVirtualNetworkFilterEnabled":false,"virtualNetworkRules":[],"EnabledApiTypes":"Gremlin,
        Sql","disableKeyBasedMetadataWriteAccess":false,"databaseAccountOfferType":"Standard","consistencyPolicy":{"defaultConsistencyLevel":"Session","maxIntervalInSeconds":5,"maxStalenessPrefix":100},"configurationOverrides":{},"writeLocations":[{"id":"cli000003-westus","locationName":"West
        US","provisioningState":"Initializing","failoverPriority":0,"isZoneRedundant":false}],"readLocations":[{"id":"cli000003-westus","locationName":"West
        US","provisioningState":"Initializing","failoverPriority":0,"isZoneRedundant":false}],"locations":[{"id":"cli000003-westus","locationName":"West
        US","provisioningState":"Initializing","failoverPriority":0,"isZoneRedundant":false}],"failoverPolicies":[{"id":"cli000003-westus","locationName":"West
        US","failoverPriority":0}],"cors":[],"capabilities":[{"name":"EnableGremlin"}]}}'
    headers:
      azure-asyncoperation:
<<<<<<< HEAD
      - https://management.azure.com/subscriptions/00000000-0000-0000-0000-000000000000/providers/Microsoft.DocumentDB/locations/westus/operationsStatus/24c3798f-945b-4b96-a4dd-df56709deb48?api-version=2015-04-08
=======
      - https://management.azure.com/subscriptions/00000000-0000-0000-0000-000000000000/providers/Microsoft.DocumentDB/locations/westus/operationsStatus/74cc0c25-eb2e-454f-bca2-3b067d138d87?api-version=2015-04-08
>>>>>>> 807faccc
      cache-control:
      - no-store, no-cache
      content-length:
      - '1442'
      content-location:
<<<<<<< HEAD
      - https://management.documents.azure.com:450/subscriptions/fb3a3d6b-44c8-44f5-88c9-b20917c9b96b/resourceGroups/cli_test_cosmosdb_gremlin_databaseoyktwtfpq3n4cuqcd4aspufv6f3fvh7ezke5ed6we/providers/Microsoft.DocumentDB/databaseAccounts/clirjxwlb3wc6qy?api-version=2015-04-08
      content-type:
      - application/json
      date:
      - Tue, 08 Oct 2019 06:56:52 GMT
      location:
      - https://management.azure.com/subscriptions/00000000-0000-0000-0000-000000000000/resourceGroups/cli_test_cosmosdb_gremlin_database000001/providers/Microsoft.DocumentDB/databaseAccounts/cli000003/operationResults/24c3798f-945b-4b96-a4dd-df56709deb48?api-version=2015-04-08
=======
      - https://management.documents.azure.com:450/subscriptions/0b1f6471-1bf0-4dda-aec3-cb9272f09590/resourceGroups/cli_test_cosmosdb_gremlin_databasejeuzm4i3hrthoxhug2eevtq26awivebfbqmd3znhv/providers/Microsoft.DocumentDB/databaseAccounts/clishmigyxxmkdn?api-version=2015-04-08
      content-type:
      - application/json
      date:
      - Mon, 21 Oct 2019 12:07:42 GMT
      location:
      - https://management.azure.com/subscriptions/00000000-0000-0000-0000-000000000000/resourceGroups/cli_test_cosmosdb_gremlin_database000001/providers/Microsoft.DocumentDB/databaseAccounts/cli000003/operationResults/74cc0c25-eb2e-454f-bca2-3b067d138d87?api-version=2015-04-08
>>>>>>> 807faccc
      pragma:
      - no-cache
      server:
      - Microsoft-HTTPAPI/2.0
      strict-transport-security:
      - max-age=31536000; includeSubDomains
      transfer-encoding:
      - chunked
      vary:
      - Accept-Encoding
      x-content-type-options:
      - nosniff
      x-ms-gatewayversion:
      - version=2.7.0
      x-ms-ratelimit-remaining-subscription-writes:
<<<<<<< HEAD
      - '1199'
    status:
      code: 200
      message: Ok
- request:
    body: null
    headers:
      Accept:
      - application/json
      Accept-Encoding:
      - gzip, deflate
      CommandName:
      - cosmosdb create
      Connection:
      - keep-alive
      ParameterSetName:
      - -n -g --capabilities
      User-Agent:
      - python/3.6.5 (Windows-10-10.0.17134-SP0) msrest/0.6.10 msrest_azure/0.6.1
        azure-mgmt-cosmosdb/0.8.0 Azure-SDK-For-Python AZURECLI/2.0.74
    method: GET
    uri: https://management.azure.com/subscriptions/00000000-0000-0000-0000-000000000000/providers/Microsoft.DocumentDB/locations/westus/operationsStatus/24c3798f-945b-4b96-a4dd-df56709deb48?api-version=2015-04-08
  response:
    body:
      string: '{"status":"Dequeued","error":{}}'
    headers:
      cache-control:
      - no-store, no-cache
      content-length:
      - '32'
      content-location:
      - https://management.documents.azure.com:450/subscriptions/fb3a3d6b-44c8-44f5-88c9-b20917c9b96b/providers/Microsoft.DocumentDB/locations/westus/operationsStatus/24c3798f-945b-4b96-a4dd-df56709deb48?api-version=2015-04-08
      content-type:
      - application/json
      date:
      - Tue, 08 Oct 2019 06:57:22 GMT
      pragma:
      - no-cache
      server:
      - Microsoft-HTTPAPI/2.0
      strict-transport-security:
      - max-age=31536000; includeSubDomains
      transfer-encoding:
      - chunked
      vary:
      - Accept-Encoding
      x-content-type-options:
      - nosniff
      x-ms-gatewayversion:
      - version=2.7.0
    status:
      code: 200
      message: Ok
- request:
    body: null
    headers:
      Accept:
      - application/json
      Accept-Encoding:
      - gzip, deflate
      CommandName:
      - cosmosdb create
      Connection:
      - keep-alive
      ParameterSetName:
      - -n -g --capabilities
      User-Agent:
      - python/3.6.5 (Windows-10-10.0.17134-SP0) msrest/0.6.10 msrest_azure/0.6.1
        azure-mgmt-cosmosdb/0.8.0 Azure-SDK-For-Python AZURECLI/2.0.74
    method: GET
    uri: https://management.azure.com/subscriptions/00000000-0000-0000-0000-000000000000/providers/Microsoft.DocumentDB/locations/westus/operationsStatus/24c3798f-945b-4b96-a4dd-df56709deb48?api-version=2015-04-08
  response:
    body:
      string: '{"status":"Dequeued","error":{}}'
    headers:
      cache-control:
      - no-store, no-cache
      content-length:
      - '32'
      content-location:
      - https://management.documents.azure.com:450/subscriptions/fb3a3d6b-44c8-44f5-88c9-b20917c9b96b/providers/Microsoft.DocumentDB/locations/westus/operationsStatus/24c3798f-945b-4b96-a4dd-df56709deb48?api-version=2015-04-08
      content-type:
      - application/json
      date:
      - Tue, 08 Oct 2019 06:57:53 GMT
      pragma:
      - no-cache
      server:
      - Microsoft-HTTPAPI/2.0
      strict-transport-security:
      - max-age=31536000; includeSubDomains
      transfer-encoding:
      - chunked
      vary:
      - Accept-Encoding
      x-content-type-options:
      - nosniff
      x-ms-gatewayversion:
      - version=2.7.0
    status:
      code: 200
      message: Ok
- request:
    body: null
    headers:
      Accept:
      - application/json
      Accept-Encoding:
      - gzip, deflate
      CommandName:
      - cosmosdb create
      Connection:
      - keep-alive
      ParameterSetName:
      - -n -g --capabilities
      User-Agent:
      - python/3.6.5 (Windows-10-10.0.17134-SP0) msrest/0.6.10 msrest_azure/0.6.1
        azure-mgmt-cosmosdb/0.8.0 Azure-SDK-For-Python AZURECLI/2.0.74
    method: GET
    uri: https://management.azure.com/subscriptions/00000000-0000-0000-0000-000000000000/providers/Microsoft.DocumentDB/locations/westus/operationsStatus/24c3798f-945b-4b96-a4dd-df56709deb48?api-version=2015-04-08
  response:
    body:
      string: '{"status":"Dequeued","error":{}}'
    headers:
      cache-control:
      - no-store, no-cache
      content-length:
      - '32'
      content-location:
      - https://management.documents.azure.com:450/subscriptions/fb3a3d6b-44c8-44f5-88c9-b20917c9b96b/providers/Microsoft.DocumentDB/locations/westus/operationsStatus/24c3798f-945b-4b96-a4dd-df56709deb48?api-version=2015-04-08
      content-type:
      - application/json
      date:
      - Tue, 08 Oct 2019 06:58:24 GMT
      pragma:
      - no-cache
      server:
      - Microsoft-HTTPAPI/2.0
      strict-transport-security:
      - max-age=31536000; includeSubDomains
      transfer-encoding:
      - chunked
      vary:
      - Accept-Encoding
      x-content-type-options:
      - nosniff
      x-ms-gatewayversion:
      - version=2.7.0
=======
      - '1183'
>>>>>>> 807faccc
    status:
      code: 200
      message: Ok
- request:
    body: null
    headers:
      Accept:
      - application/json
      Accept-Encoding:
      - gzip, deflate
      CommandName:
      - cosmosdb create
      Connection:
      - keep-alive
      ParameterSetName:
      - -n -g --capabilities
      User-Agent:
<<<<<<< HEAD
      - python/3.6.5 (Windows-10-10.0.17134-SP0) msrest/0.6.10 msrest_azure/0.6.1
        azure-mgmt-cosmosdb/0.8.0 Azure-SDK-For-Python AZURECLI/2.0.74
    method: GET
    uri: https://management.azure.com/subscriptions/00000000-0000-0000-0000-000000000000/providers/Microsoft.DocumentDB/locations/westus/operationsStatus/24c3798f-945b-4b96-a4dd-df56709deb48?api-version=2015-04-08
=======
      - python/3.7.4 (Windows-10-10.0.18362-SP0) msrest/0.6.10 msrest_azure/0.6.2
        azure-mgmt-cosmosdb/0.8.0 Azure-SDK-For-Python AZURECLI/2.0.75
    method: GET
    uri: https://management.azure.com/subscriptions/00000000-0000-0000-0000-000000000000/providers/Microsoft.DocumentDB/locations/westus/operationsStatus/74cc0c25-eb2e-454f-bca2-3b067d138d87?api-version=2015-04-08
>>>>>>> 807faccc
  response:
    body:
      string: '{"status":"Dequeued","error":{}}'
    headers:
      cache-control:
      - no-store, no-cache
      content-length:
      - '32'
      content-location:
<<<<<<< HEAD
      - https://management.documents.azure.com:450/subscriptions/fb3a3d6b-44c8-44f5-88c9-b20917c9b96b/providers/Microsoft.DocumentDB/locations/westus/operationsStatus/24c3798f-945b-4b96-a4dd-df56709deb48?api-version=2015-04-08
      content-type:
      - application/json
      date:
      - Tue, 08 Oct 2019 06:58:54 GMT
=======
      - https://management.documents.azure.com:450/subscriptions/0b1f6471-1bf0-4dda-aec3-cb9272f09590/providers/Microsoft.DocumentDB/locations/westus/operationsStatus/74cc0c25-eb2e-454f-bca2-3b067d138d87?api-version=2015-04-08
      content-type:
      - application/json
      date:
      - Mon, 21 Oct 2019 12:08:13 GMT
>>>>>>> 807faccc
      pragma:
      - no-cache
      server:
      - Microsoft-HTTPAPI/2.0
      strict-transport-security:
      - max-age=31536000; includeSubDomains
      transfer-encoding:
      - chunked
      vary:
      - Accept-Encoding
      x-content-type-options:
      - nosniff
      x-ms-gatewayversion:
      - version=2.7.0
    status:
      code: 200
      message: Ok
- request:
    body: null
    headers:
      Accept:
      - application/json
      Accept-Encoding:
      - gzip, deflate
      CommandName:
      - cosmosdb create
      Connection:
      - keep-alive
      ParameterSetName:
      - -n -g --capabilities
      User-Agent:
<<<<<<< HEAD
      - python/3.6.5 (Windows-10-10.0.17134-SP0) msrest/0.6.10 msrest_azure/0.6.1
        azure-mgmt-cosmosdb/0.8.0 Azure-SDK-For-Python AZURECLI/2.0.74
    method: GET
    uri: https://management.azure.com/subscriptions/00000000-0000-0000-0000-000000000000/providers/Microsoft.DocumentDB/locations/westus/operationsStatus/24c3798f-945b-4b96-a4dd-df56709deb48?api-version=2015-04-08
=======
      - python/3.7.4 (Windows-10-10.0.18362-SP0) msrest/0.6.10 msrest_azure/0.6.2
        azure-mgmt-cosmosdb/0.8.0 Azure-SDK-For-Python AZURECLI/2.0.75
    method: GET
    uri: https://management.azure.com/subscriptions/00000000-0000-0000-0000-000000000000/providers/Microsoft.DocumentDB/locations/westus/operationsStatus/74cc0c25-eb2e-454f-bca2-3b067d138d87?api-version=2015-04-08
>>>>>>> 807faccc
  response:
    body:
      string: '{"status":"Dequeued","error":{}}'
    headers:
      cache-control:
      - no-store, no-cache
      content-length:
      - '32'
      content-location:
<<<<<<< HEAD
      - https://management.documents.azure.com:450/subscriptions/fb3a3d6b-44c8-44f5-88c9-b20917c9b96b/providers/Microsoft.DocumentDB/locations/westus/operationsStatus/24c3798f-945b-4b96-a4dd-df56709deb48?api-version=2015-04-08
      content-type:
      - application/json
      date:
      - Tue, 08 Oct 2019 06:59:24 GMT
=======
      - https://management.documents.azure.com:450/subscriptions/0b1f6471-1bf0-4dda-aec3-cb9272f09590/providers/Microsoft.DocumentDB/locations/westus/operationsStatus/74cc0c25-eb2e-454f-bca2-3b067d138d87?api-version=2015-04-08
      content-type:
      - application/json
      date:
      - Mon, 21 Oct 2019 12:08:43 GMT
>>>>>>> 807faccc
      pragma:
      - no-cache
      server:
      - Microsoft-HTTPAPI/2.0
      strict-transport-security:
      - max-age=31536000; includeSubDomains
      transfer-encoding:
      - chunked
      vary:
      - Accept-Encoding
      x-content-type-options:
      - nosniff
      x-ms-gatewayversion:
      - version=2.7.0
    status:
      code: 200
      message: Ok
- request:
    body: null
    headers:
      Accept:
      - application/json
      Accept-Encoding:
      - gzip, deflate
      CommandName:
      - cosmosdb create
      Connection:
      - keep-alive
      ParameterSetName:
      - -n -g --capabilities
      User-Agent:
<<<<<<< HEAD
      - python/3.6.5 (Windows-10-10.0.17134-SP0) msrest/0.6.10 msrest_azure/0.6.1
        azure-mgmt-cosmosdb/0.8.0 Azure-SDK-For-Python AZURECLI/2.0.74
    method: GET
    uri: https://management.azure.com/subscriptions/00000000-0000-0000-0000-000000000000/providers/Microsoft.DocumentDB/locations/westus/operationsStatus/24c3798f-945b-4b96-a4dd-df56709deb48?api-version=2015-04-08
=======
      - python/3.7.4 (Windows-10-10.0.18362-SP0) msrest/0.6.10 msrest_azure/0.6.2
        azure-mgmt-cosmosdb/0.8.0 Azure-SDK-For-Python AZURECLI/2.0.75
    method: GET
    uri: https://management.azure.com/subscriptions/00000000-0000-0000-0000-000000000000/providers/Microsoft.DocumentDB/locations/westus/operationsStatus/74cc0c25-eb2e-454f-bca2-3b067d138d87?api-version=2015-04-08
>>>>>>> 807faccc
  response:
    body:
      string: '{"status":"Dequeued","error":{}}'
    headers:
      cache-control:
      - no-store, no-cache
      content-length:
      - '32'
      content-location:
<<<<<<< HEAD
      - https://management.documents.azure.com:450/subscriptions/fb3a3d6b-44c8-44f5-88c9-b20917c9b96b/providers/Microsoft.DocumentDB/locations/westus/operationsStatus/24c3798f-945b-4b96-a4dd-df56709deb48?api-version=2015-04-08
      content-type:
      - application/json
      date:
      - Tue, 08 Oct 2019 06:59:55 GMT
=======
      - https://management.documents.azure.com:450/subscriptions/0b1f6471-1bf0-4dda-aec3-cb9272f09590/providers/Microsoft.DocumentDB/locations/westus/operationsStatus/74cc0c25-eb2e-454f-bca2-3b067d138d87?api-version=2015-04-08
      content-type:
      - application/json
      date:
      - Mon, 21 Oct 2019 12:09:15 GMT
>>>>>>> 807faccc
      pragma:
      - no-cache
      server:
      - Microsoft-HTTPAPI/2.0
      strict-transport-security:
      - max-age=31536000; includeSubDomains
      transfer-encoding:
      - chunked
      vary:
      - Accept-Encoding
      x-content-type-options:
      - nosniff
      x-ms-gatewayversion:
      - version=2.7.0
    status:
      code: 200
      message: Ok
- request:
    body: null
    headers:
      Accept:
      - application/json
      Accept-Encoding:
      - gzip, deflate
      CommandName:
      - cosmosdb create
      Connection:
      - keep-alive
      ParameterSetName:
      - -n -g --capabilities
      User-Agent:
<<<<<<< HEAD
      - python/3.6.5 (Windows-10-10.0.17134-SP0) msrest/0.6.10 msrest_azure/0.6.1
        azure-mgmt-cosmosdb/0.8.0 Azure-SDK-For-Python AZURECLI/2.0.74
    method: GET
    uri: https://management.azure.com/subscriptions/00000000-0000-0000-0000-000000000000/providers/Microsoft.DocumentDB/locations/westus/operationsStatus/24c3798f-945b-4b96-a4dd-df56709deb48?api-version=2015-04-08
=======
      - python/3.7.4 (Windows-10-10.0.18362-SP0) msrest/0.6.10 msrest_azure/0.6.2
        azure-mgmt-cosmosdb/0.8.0 Azure-SDK-For-Python AZURECLI/2.0.75
    method: GET
    uri: https://management.azure.com/subscriptions/00000000-0000-0000-0000-000000000000/providers/Microsoft.DocumentDB/locations/westus/operationsStatus/74cc0c25-eb2e-454f-bca2-3b067d138d87?api-version=2015-04-08
>>>>>>> 807faccc
  response:
    body:
      string: '{"status":"Dequeued","error":{}}'
    headers:
      cache-control:
      - no-store, no-cache
      content-length:
      - '32'
      content-location:
<<<<<<< HEAD
      - https://management.documents.azure.com:450/subscriptions/fb3a3d6b-44c8-44f5-88c9-b20917c9b96b/providers/Microsoft.DocumentDB/locations/westus/operationsStatus/24c3798f-945b-4b96-a4dd-df56709deb48?api-version=2015-04-08
      content-type:
      - application/json
      date:
      - Tue, 08 Oct 2019 07:00:25 GMT
=======
      - https://management.documents.azure.com:450/subscriptions/0b1f6471-1bf0-4dda-aec3-cb9272f09590/providers/Microsoft.DocumentDB/locations/westus/operationsStatus/74cc0c25-eb2e-454f-bca2-3b067d138d87?api-version=2015-04-08
      content-type:
      - application/json
      date:
      - Mon, 21 Oct 2019 12:09:45 GMT
>>>>>>> 807faccc
      pragma:
      - no-cache
      server:
      - Microsoft-HTTPAPI/2.0
      strict-transport-security:
      - max-age=31536000; includeSubDomains
      transfer-encoding:
      - chunked
      vary:
      - Accept-Encoding
      x-content-type-options:
      - nosniff
      x-ms-gatewayversion:
      - version=2.7.0
    status:
      code: 200
      message: Ok
- request:
    body: null
    headers:
      Accept:
      - application/json
      Accept-Encoding:
      - gzip, deflate
      CommandName:
      - cosmosdb create
      Connection:
      - keep-alive
      ParameterSetName:
      - -n -g --capabilities
      User-Agent:
<<<<<<< HEAD
      - python/3.6.5 (Windows-10-10.0.17134-SP0) msrest/0.6.10 msrest_azure/0.6.1
        azure-mgmt-cosmosdb/0.8.0 Azure-SDK-For-Python AZURECLI/2.0.74
    method: GET
    uri: https://management.azure.com/subscriptions/00000000-0000-0000-0000-000000000000/providers/Microsoft.DocumentDB/locations/westus/operationsStatus/24c3798f-945b-4b96-a4dd-df56709deb48?api-version=2015-04-08
=======
      - python/3.7.4 (Windows-10-10.0.18362-SP0) msrest/0.6.10 msrest_azure/0.6.2
        azure-mgmt-cosmosdb/0.8.0 Azure-SDK-For-Python AZURECLI/2.0.75
    method: GET
    uri: https://management.azure.com/subscriptions/00000000-0000-0000-0000-000000000000/providers/Microsoft.DocumentDB/locations/westus/operationsStatus/74cc0c25-eb2e-454f-bca2-3b067d138d87?api-version=2015-04-08
>>>>>>> 807faccc
  response:
    body:
      string: '{"status":"Dequeued","error":{}}'
    headers:
      cache-control:
      - no-store, no-cache
      content-length:
      - '32'
      content-location:
<<<<<<< HEAD
      - https://management.documents.azure.com:450/subscriptions/fb3a3d6b-44c8-44f5-88c9-b20917c9b96b/providers/Microsoft.DocumentDB/locations/westus/operationsStatus/24c3798f-945b-4b96-a4dd-df56709deb48?api-version=2015-04-08
      content-type:
      - application/json
      date:
      - Tue, 08 Oct 2019 07:00:56 GMT
=======
      - https://management.documents.azure.com:450/subscriptions/0b1f6471-1bf0-4dda-aec3-cb9272f09590/providers/Microsoft.DocumentDB/locations/westus/operationsStatus/74cc0c25-eb2e-454f-bca2-3b067d138d87?api-version=2015-04-08
      content-type:
      - application/json
      date:
      - Mon, 21 Oct 2019 12:10:15 GMT
>>>>>>> 807faccc
      pragma:
      - no-cache
      server:
      - Microsoft-HTTPAPI/2.0
      strict-transport-security:
      - max-age=31536000; includeSubDomains
      transfer-encoding:
      - chunked
      vary:
      - Accept-Encoding
      x-content-type-options:
      - nosniff
      x-ms-gatewayversion:
      - version=2.7.0
    status:
      code: 200
      message: Ok
- request:
    body: null
    headers:
      Accept:
      - application/json
      Accept-Encoding:
      - gzip, deflate
      CommandName:
      - cosmosdb create
      Connection:
      - keep-alive
      ParameterSetName:
      - -n -g --capabilities
      User-Agent:
<<<<<<< HEAD
      - python/3.6.5 (Windows-10-10.0.17134-SP0) msrest/0.6.10 msrest_azure/0.6.1
        azure-mgmt-cosmosdb/0.8.0 Azure-SDK-For-Python AZURECLI/2.0.74
    method: GET
    uri: https://management.azure.com/subscriptions/00000000-0000-0000-0000-000000000000/providers/Microsoft.DocumentDB/locations/westus/operationsStatus/24c3798f-945b-4b96-a4dd-df56709deb48?api-version=2015-04-08
=======
      - python/3.7.4 (Windows-10-10.0.18362-SP0) msrest/0.6.10 msrest_azure/0.6.2
        azure-mgmt-cosmosdb/0.8.0 Azure-SDK-For-Python AZURECLI/2.0.75
    method: GET
    uri: https://management.azure.com/subscriptions/00000000-0000-0000-0000-000000000000/providers/Microsoft.DocumentDB/locations/westus/operationsStatus/74cc0c25-eb2e-454f-bca2-3b067d138d87?api-version=2015-04-08
>>>>>>> 807faccc
  response:
    body:
      string: '{"status":"Dequeued","error":{}}'
    headers:
      cache-control:
      - no-store, no-cache
      content-length:
      - '32'
      content-location:
<<<<<<< HEAD
      - https://management.documents.azure.com:450/subscriptions/fb3a3d6b-44c8-44f5-88c9-b20917c9b96b/providers/Microsoft.DocumentDB/locations/westus/operationsStatus/24c3798f-945b-4b96-a4dd-df56709deb48?api-version=2015-04-08
      content-type:
      - application/json
      date:
      - Tue, 08 Oct 2019 07:01:26 GMT
=======
      - https://management.documents.azure.com:450/subscriptions/0b1f6471-1bf0-4dda-aec3-cb9272f09590/providers/Microsoft.DocumentDB/locations/westus/operationsStatus/74cc0c25-eb2e-454f-bca2-3b067d138d87?api-version=2015-04-08
      content-type:
      - application/json
      date:
      - Mon, 21 Oct 2019 12:10:47 GMT
>>>>>>> 807faccc
      pragma:
      - no-cache
      server:
      - Microsoft-HTTPAPI/2.0
      strict-transport-security:
      - max-age=31536000; includeSubDomains
      transfer-encoding:
      - chunked
      vary:
      - Accept-Encoding
      x-content-type-options:
      - nosniff
      x-ms-gatewayversion:
      - version=2.7.0
    status:
      code: 200
      message: Ok
- request:
    body: null
    headers:
      Accept:
      - application/json
      Accept-Encoding:
      - gzip, deflate
      CommandName:
      - cosmosdb create
      Connection:
      - keep-alive
      ParameterSetName:
      - -n -g --capabilities
      User-Agent:
<<<<<<< HEAD
      - python/3.6.5 (Windows-10-10.0.17134-SP0) msrest/0.6.10 msrest_azure/0.6.1
        azure-mgmt-cosmosdb/0.8.0 Azure-SDK-For-Python AZURECLI/2.0.74
    method: GET
    uri: https://management.azure.com/subscriptions/00000000-0000-0000-0000-000000000000/providers/Microsoft.DocumentDB/locations/westus/operationsStatus/24c3798f-945b-4b96-a4dd-df56709deb48?api-version=2015-04-08
=======
      - python/3.7.4 (Windows-10-10.0.18362-SP0) msrest/0.6.10 msrest_azure/0.6.2
        azure-mgmt-cosmosdb/0.8.0 Azure-SDK-For-Python AZURECLI/2.0.75
    method: GET
    uri: https://management.azure.com/subscriptions/00000000-0000-0000-0000-000000000000/providers/Microsoft.DocumentDB/locations/westus/operationsStatus/74cc0c25-eb2e-454f-bca2-3b067d138d87?api-version=2015-04-08
>>>>>>> 807faccc
  response:
    body:
      string: '{"status":"Dequeued","error":{}}'
    headers:
      cache-control:
      - no-store, no-cache
      content-length:
      - '32'
      content-location:
<<<<<<< HEAD
      - https://management.documents.azure.com:450/subscriptions/fb3a3d6b-44c8-44f5-88c9-b20917c9b96b/providers/Microsoft.DocumentDB/locations/westus/operationsStatus/24c3798f-945b-4b96-a4dd-df56709deb48?api-version=2015-04-08
      content-type:
      - application/json
      date:
      - Tue, 08 Oct 2019 07:01:57 GMT
=======
      - https://management.documents.azure.com:450/subscriptions/0b1f6471-1bf0-4dda-aec3-cb9272f09590/providers/Microsoft.DocumentDB/locations/westus/operationsStatus/74cc0c25-eb2e-454f-bca2-3b067d138d87?api-version=2015-04-08
      content-type:
      - application/json
      date:
      - Mon, 21 Oct 2019 12:11:18 GMT
>>>>>>> 807faccc
      pragma:
      - no-cache
      server:
      - Microsoft-HTTPAPI/2.0
      strict-transport-security:
      - max-age=31536000; includeSubDomains
      transfer-encoding:
      - chunked
      vary:
      - Accept-Encoding
      x-content-type-options:
      - nosniff
      x-ms-gatewayversion:
      - version=2.7.0
    status:
      code: 200
      message: Ok
- request:
    body: null
    headers:
      Accept:
      - application/json
      Accept-Encoding:
      - gzip, deflate
      CommandName:
      - cosmosdb create
      Connection:
      - keep-alive
      ParameterSetName:
      - -n -g --capabilities
      User-Agent:
<<<<<<< HEAD
      - python/3.6.5 (Windows-10-10.0.17134-SP0) msrest/0.6.10 msrest_azure/0.6.1
        azure-mgmt-cosmosdb/0.8.0 Azure-SDK-For-Python AZURECLI/2.0.74
    method: GET
    uri: https://management.azure.com/subscriptions/00000000-0000-0000-0000-000000000000/providers/Microsoft.DocumentDB/locations/westus/operationsStatus/24c3798f-945b-4b96-a4dd-df56709deb48?api-version=2015-04-08
=======
      - python/3.7.4 (Windows-10-10.0.18362-SP0) msrest/0.6.10 msrest_azure/0.6.2
        azure-mgmt-cosmosdb/0.8.0 Azure-SDK-For-Python AZURECLI/2.0.75
    method: GET
    uri: https://management.azure.com/subscriptions/00000000-0000-0000-0000-000000000000/providers/Microsoft.DocumentDB/locations/westus/operationsStatus/74cc0c25-eb2e-454f-bca2-3b067d138d87?api-version=2015-04-08
>>>>>>> 807faccc
  response:
    body:
      string: '{"status":"Dequeued","error":{}}'
    headers:
      cache-control:
      - no-store, no-cache
      content-length:
      - '32'
      content-location:
<<<<<<< HEAD
      - https://management.documents.azure.com:450/subscriptions/fb3a3d6b-44c8-44f5-88c9-b20917c9b96b/providers/Microsoft.DocumentDB/locations/westus/operationsStatus/24c3798f-945b-4b96-a4dd-df56709deb48?api-version=2015-04-08
      content-type:
      - application/json
      date:
      - Tue, 08 Oct 2019 07:02:27 GMT
=======
      - https://management.documents.azure.com:450/subscriptions/0b1f6471-1bf0-4dda-aec3-cb9272f09590/providers/Microsoft.DocumentDB/locations/westus/operationsStatus/74cc0c25-eb2e-454f-bca2-3b067d138d87?api-version=2015-04-08
      content-type:
      - application/json
      date:
      - Mon, 21 Oct 2019 12:11:48 GMT
>>>>>>> 807faccc
      pragma:
      - no-cache
      server:
      - Microsoft-HTTPAPI/2.0
      strict-transport-security:
      - max-age=31536000; includeSubDomains
      transfer-encoding:
      - chunked
      vary:
      - Accept-Encoding
      x-content-type-options:
      - nosniff
      x-ms-gatewayversion:
      - version=2.7.0
    status:
      code: 200
      message: Ok
- request:
    body: null
    headers:
      Accept:
      - application/json
      Accept-Encoding:
      - gzip, deflate
      CommandName:
      - cosmosdb create
      Connection:
      - keep-alive
      ParameterSetName:
      - -n -g --capabilities
      User-Agent:
<<<<<<< HEAD
      - python/3.6.5 (Windows-10-10.0.17134-SP0) msrest/0.6.10 msrest_azure/0.6.1
        azure-mgmt-cosmosdb/0.8.0 Azure-SDK-For-Python AZURECLI/2.0.74
    method: GET
    uri: https://management.azure.com/subscriptions/00000000-0000-0000-0000-000000000000/providers/Microsoft.DocumentDB/locations/westus/operationsStatus/24c3798f-945b-4b96-a4dd-df56709deb48?api-version=2015-04-08
=======
      - python/3.7.4 (Windows-10-10.0.18362-SP0) msrest/0.6.10 msrest_azure/0.6.2
        azure-mgmt-cosmosdb/0.8.0 Azure-SDK-For-Python AZURECLI/2.0.75
    method: GET
    uri: https://management.azure.com/subscriptions/00000000-0000-0000-0000-000000000000/providers/Microsoft.DocumentDB/locations/westus/operationsStatus/74cc0c25-eb2e-454f-bca2-3b067d138d87?api-version=2015-04-08
>>>>>>> 807faccc
  response:
    body:
      string: '{"status":"Dequeued","error":{}}'
    headers:
      cache-control:
      - no-store, no-cache
      content-length:
      - '32'
      content-location:
<<<<<<< HEAD
      - https://management.documents.azure.com:450/subscriptions/fb3a3d6b-44c8-44f5-88c9-b20917c9b96b/providers/Microsoft.DocumentDB/locations/westus/operationsStatus/24c3798f-945b-4b96-a4dd-df56709deb48?api-version=2015-04-08
      content-type:
      - application/json
      date:
      - Tue, 08 Oct 2019 07:02:58 GMT
=======
      - https://management.documents.azure.com:450/subscriptions/0b1f6471-1bf0-4dda-aec3-cb9272f09590/providers/Microsoft.DocumentDB/locations/westus/operationsStatus/74cc0c25-eb2e-454f-bca2-3b067d138d87?api-version=2015-04-08
      content-type:
      - application/json
      date:
      - Mon, 21 Oct 2019 12:12:19 GMT
>>>>>>> 807faccc
      pragma:
      - no-cache
      server:
      - Microsoft-HTTPAPI/2.0
      strict-transport-security:
      - max-age=31536000; includeSubDomains
      transfer-encoding:
      - chunked
      vary:
      - Accept-Encoding
      x-content-type-options:
      - nosniff
      x-ms-gatewayversion:
      - version=2.7.0
    status:
      code: 200
      message: Ok
- request:
    body: null
    headers:
      Accept:
      - application/json
      Accept-Encoding:
      - gzip, deflate
      CommandName:
      - cosmosdb create
      Connection:
      - keep-alive
      ParameterSetName:
      - -n -g --capabilities
      User-Agent:
<<<<<<< HEAD
      - python/3.6.5 (Windows-10-10.0.17134-SP0) msrest/0.6.10 msrest_azure/0.6.1
        azure-mgmt-cosmosdb/0.8.0 Azure-SDK-For-Python AZURECLI/2.0.74
    method: GET
    uri: https://management.azure.com/subscriptions/00000000-0000-0000-0000-000000000000/providers/Microsoft.DocumentDB/locations/westus/operationsStatus/24c3798f-945b-4b96-a4dd-df56709deb48?api-version=2015-04-08
=======
      - python/3.7.4 (Windows-10-10.0.18362-SP0) msrest/0.6.10 msrest_azure/0.6.2
        azure-mgmt-cosmosdb/0.8.0 Azure-SDK-For-Python AZURECLI/2.0.75
    method: GET
    uri: https://management.azure.com/subscriptions/00000000-0000-0000-0000-000000000000/providers/Microsoft.DocumentDB/locations/westus/operationsStatus/74cc0c25-eb2e-454f-bca2-3b067d138d87?api-version=2015-04-08
>>>>>>> 807faccc
  response:
    body:
      string: '{"status":"Dequeued","error":{}}'
    headers:
      cache-control:
      - no-store, no-cache
      content-length:
      - '32'
      content-location:
<<<<<<< HEAD
      - https://management.documents.azure.com:450/subscriptions/fb3a3d6b-44c8-44f5-88c9-b20917c9b96b/providers/Microsoft.DocumentDB/locations/westus/operationsStatus/24c3798f-945b-4b96-a4dd-df56709deb48?api-version=2015-04-08
      content-type:
      - application/json
      date:
      - Tue, 08 Oct 2019 07:03:28 GMT
=======
      - https://management.documents.azure.com:450/subscriptions/0b1f6471-1bf0-4dda-aec3-cb9272f09590/providers/Microsoft.DocumentDB/locations/westus/operationsStatus/74cc0c25-eb2e-454f-bca2-3b067d138d87?api-version=2015-04-08
      content-type:
      - application/json
      date:
      - Mon, 21 Oct 2019 12:12:51 GMT
>>>>>>> 807faccc
      pragma:
      - no-cache
      server:
      - Microsoft-HTTPAPI/2.0
      strict-transport-security:
      - max-age=31536000; includeSubDomains
      transfer-encoding:
      - chunked
      vary:
      - Accept-Encoding
      x-content-type-options:
      - nosniff
      x-ms-gatewayversion:
      - version=2.7.0
    status:
      code: 200
      message: Ok
- request:
    body: null
    headers:
      Accept:
      - application/json
      Accept-Encoding:
      - gzip, deflate
      CommandName:
      - cosmosdb create
      Connection:
      - keep-alive
      ParameterSetName:
      - -n -g --capabilities
      User-Agent:
<<<<<<< HEAD
      - python/3.6.5 (Windows-10-10.0.17134-SP0) msrest/0.6.10 msrest_azure/0.6.1
        azure-mgmt-cosmosdb/0.8.0 Azure-SDK-For-Python AZURECLI/2.0.74
    method: GET
    uri: https://management.azure.com/subscriptions/00000000-0000-0000-0000-000000000000/providers/Microsoft.DocumentDB/locations/westus/operationsStatus/24c3798f-945b-4b96-a4dd-df56709deb48?api-version=2015-04-08
=======
      - python/3.7.4 (Windows-10-10.0.18362-SP0) msrest/0.6.10 msrest_azure/0.6.2
        azure-mgmt-cosmosdb/0.8.0 Azure-SDK-For-Python AZURECLI/2.0.75
    method: GET
    uri: https://management.azure.com/subscriptions/00000000-0000-0000-0000-000000000000/providers/Microsoft.DocumentDB/locations/westus/operationsStatus/74cc0c25-eb2e-454f-bca2-3b067d138d87?api-version=2015-04-08
>>>>>>> 807faccc
  response:
    body:
      string: '{"status":"Dequeued","error":{}}'
    headers:
      cache-control:
      - no-store, no-cache
      content-length:
      - '32'
      content-location:
<<<<<<< HEAD
      - https://management.documents.azure.com:450/subscriptions/fb3a3d6b-44c8-44f5-88c9-b20917c9b96b/providers/Microsoft.DocumentDB/locations/westus/operationsStatus/24c3798f-945b-4b96-a4dd-df56709deb48?api-version=2015-04-08
      content-type:
      - application/json
      date:
      - Tue, 08 Oct 2019 07:03:59 GMT
=======
      - https://management.documents.azure.com:450/subscriptions/0b1f6471-1bf0-4dda-aec3-cb9272f09590/providers/Microsoft.DocumentDB/locations/westus/operationsStatus/74cc0c25-eb2e-454f-bca2-3b067d138d87?api-version=2015-04-08
      content-type:
      - application/json
      date:
      - Mon, 21 Oct 2019 12:13:21 GMT
>>>>>>> 807faccc
      pragma:
      - no-cache
      server:
      - Microsoft-HTTPAPI/2.0
      strict-transport-security:
      - max-age=31536000; includeSubDomains
      transfer-encoding:
      - chunked
      vary:
      - Accept-Encoding
      x-content-type-options:
      - nosniff
      x-ms-gatewayversion:
      - version=2.7.0
    status:
      code: 200
      message: Ok
- request:
    body: null
    headers:
      Accept:
      - application/json
      Accept-Encoding:
      - gzip, deflate
      CommandName:
      - cosmosdb create
      Connection:
      - keep-alive
      ParameterSetName:
      - -n -g --capabilities
      User-Agent:
<<<<<<< HEAD
      - python/3.6.5 (Windows-10-10.0.17134-SP0) msrest/0.6.10 msrest_azure/0.6.1
        azure-mgmt-cosmosdb/0.8.0 Azure-SDK-For-Python AZURECLI/2.0.74
    method: GET
    uri: https://management.azure.com/subscriptions/00000000-0000-0000-0000-000000000000/providers/Microsoft.DocumentDB/locations/westus/operationsStatus/24c3798f-945b-4b96-a4dd-df56709deb48?api-version=2015-04-08
=======
      - python/3.7.4 (Windows-10-10.0.18362-SP0) msrest/0.6.10 msrest_azure/0.6.2
        azure-mgmt-cosmosdb/0.8.0 Azure-SDK-For-Python AZURECLI/2.0.75
    method: GET
    uri: https://management.azure.com/subscriptions/00000000-0000-0000-0000-000000000000/providers/Microsoft.DocumentDB/locations/westus/operationsStatus/74cc0c25-eb2e-454f-bca2-3b067d138d87?api-version=2015-04-08
>>>>>>> 807faccc
  response:
    body:
      string: '{"status":"Dequeued","error":{}}'
    headers:
      cache-control:
      - no-store, no-cache
      content-length:
      - '32'
      content-location:
<<<<<<< HEAD
      - https://management.documents.azure.com:450/subscriptions/fb3a3d6b-44c8-44f5-88c9-b20917c9b96b/providers/Microsoft.DocumentDB/locations/westus/operationsStatus/24c3798f-945b-4b96-a4dd-df56709deb48?api-version=2015-04-08
      content-type:
      - application/json
      date:
      - Tue, 08 Oct 2019 07:04:29 GMT
=======
      - https://management.documents.azure.com:450/subscriptions/0b1f6471-1bf0-4dda-aec3-cb9272f09590/providers/Microsoft.DocumentDB/locations/westus/operationsStatus/74cc0c25-eb2e-454f-bca2-3b067d138d87?api-version=2015-04-08
      content-type:
      - application/json
      date:
      - Mon, 21 Oct 2019 12:13:52 GMT
>>>>>>> 807faccc
      pragma:
      - no-cache
      server:
      - Microsoft-HTTPAPI/2.0
      strict-transport-security:
      - max-age=31536000; includeSubDomains
      transfer-encoding:
      - chunked
      vary:
      - Accept-Encoding
      x-content-type-options:
      - nosniff
      x-ms-gatewayversion:
      - version=2.7.0
    status:
      code: 200
      message: Ok
- request:
    body: null
    headers:
      Accept:
      - application/json
      Accept-Encoding:
      - gzip, deflate
      CommandName:
      - cosmosdb create
      Connection:
      - keep-alive
      ParameterSetName:
      - -n -g --capabilities
      User-Agent:
<<<<<<< HEAD
      - python/3.6.5 (Windows-10-10.0.17134-SP0) msrest/0.6.10 msrest_azure/0.6.1
        azure-mgmt-cosmosdb/0.8.0 Azure-SDK-For-Python AZURECLI/2.0.74
    method: GET
    uri: https://management.azure.com/subscriptions/00000000-0000-0000-0000-000000000000/providers/Microsoft.DocumentDB/locations/westus/operationsStatus/24c3798f-945b-4b96-a4dd-df56709deb48?api-version=2015-04-08
=======
      - python/3.7.4 (Windows-10-10.0.18362-SP0) msrest/0.6.10 msrest_azure/0.6.2
        azure-mgmt-cosmosdb/0.8.0 Azure-SDK-For-Python AZURECLI/2.0.75
    method: GET
    uri: https://management.azure.com/subscriptions/00000000-0000-0000-0000-000000000000/providers/Microsoft.DocumentDB/locations/westus/operationsStatus/74cc0c25-eb2e-454f-bca2-3b067d138d87?api-version=2015-04-08
>>>>>>> 807faccc
  response:
    body:
      string: '{"status":"Dequeued","error":{}}'
    headers:
      cache-control:
      - no-store, no-cache
      content-length:
      - '32'
      content-location:
<<<<<<< HEAD
      - https://management.documents.azure.com:450/subscriptions/fb3a3d6b-44c8-44f5-88c9-b20917c9b96b/providers/Microsoft.DocumentDB/locations/westus/operationsStatus/24c3798f-945b-4b96-a4dd-df56709deb48?api-version=2015-04-08
      content-type:
      - application/json
      date:
      - Tue, 08 Oct 2019 07:04:59 GMT
=======
      - https://management.documents.azure.com:450/subscriptions/0b1f6471-1bf0-4dda-aec3-cb9272f09590/providers/Microsoft.DocumentDB/locations/westus/operationsStatus/74cc0c25-eb2e-454f-bca2-3b067d138d87?api-version=2015-04-08
      content-type:
      - application/json
      date:
      - Mon, 21 Oct 2019 12:14:22 GMT
>>>>>>> 807faccc
      pragma:
      - no-cache
      server:
      - Microsoft-HTTPAPI/2.0
      strict-transport-security:
      - max-age=31536000; includeSubDomains
      transfer-encoding:
      - chunked
      vary:
      - Accept-Encoding
      x-content-type-options:
      - nosniff
      x-ms-gatewayversion:
      - version=2.7.0
    status:
      code: 200
      message: Ok
- request:
    body: null
    headers:
      Accept:
      - application/json
      Accept-Encoding:
      - gzip, deflate
      CommandName:
      - cosmosdb create
      Connection:
      - keep-alive
      ParameterSetName:
      - -n -g --capabilities
      User-Agent:
<<<<<<< HEAD
      - python/3.6.5 (Windows-10-10.0.17134-SP0) msrest/0.6.10 msrest_azure/0.6.1
        azure-mgmt-cosmosdb/0.8.0 Azure-SDK-For-Python AZURECLI/2.0.74
    method: GET
    uri: https://management.azure.com/subscriptions/00000000-0000-0000-0000-000000000000/providers/Microsoft.DocumentDB/locations/westus/operationsStatus/24c3798f-945b-4b96-a4dd-df56709deb48?api-version=2015-04-08
=======
      - python/3.7.4 (Windows-10-10.0.18362-SP0) msrest/0.6.10 msrest_azure/0.6.2
        azure-mgmt-cosmosdb/0.8.0 Azure-SDK-For-Python AZURECLI/2.0.75
    method: GET
    uri: https://management.azure.com/subscriptions/00000000-0000-0000-0000-000000000000/providers/Microsoft.DocumentDB/locations/westus/operationsStatus/74cc0c25-eb2e-454f-bca2-3b067d138d87?api-version=2015-04-08
>>>>>>> 807faccc
  response:
    body:
      string: '{"status":"Dequeued","error":{}}'
    headers:
      cache-control:
      - no-store, no-cache
      content-length:
      - '32'
      content-location:
<<<<<<< HEAD
      - https://management.documents.azure.com:450/subscriptions/fb3a3d6b-44c8-44f5-88c9-b20917c9b96b/providers/Microsoft.DocumentDB/locations/westus/operationsStatus/24c3798f-945b-4b96-a4dd-df56709deb48?api-version=2015-04-08
      content-type:
      - application/json
      date:
      - Tue, 08 Oct 2019 07:05:30 GMT
=======
      - https://management.documents.azure.com:450/subscriptions/0b1f6471-1bf0-4dda-aec3-cb9272f09590/providers/Microsoft.DocumentDB/locations/westus/operationsStatus/74cc0c25-eb2e-454f-bca2-3b067d138d87?api-version=2015-04-08
      content-type:
      - application/json
      date:
      - Mon, 21 Oct 2019 12:14:53 GMT
>>>>>>> 807faccc
      pragma:
      - no-cache
      server:
      - Microsoft-HTTPAPI/2.0
      strict-transport-security:
      - max-age=31536000; includeSubDomains
      transfer-encoding:
      - chunked
      vary:
      - Accept-Encoding
      x-content-type-options:
      - nosniff
      x-ms-gatewayversion:
      - version=2.7.0
    status:
      code: 200
      message: Ok
- request:
    body: null
    headers:
      Accept:
      - application/json
      Accept-Encoding:
      - gzip, deflate
      CommandName:
      - cosmosdb create
      Connection:
      - keep-alive
      ParameterSetName:
      - -n -g --capabilities
      User-Agent:
<<<<<<< HEAD
      - python/3.6.5 (Windows-10-10.0.17134-SP0) msrest/0.6.10 msrest_azure/0.6.1
        azure-mgmt-cosmosdb/0.8.0 Azure-SDK-For-Python AZURECLI/2.0.74
    method: GET
    uri: https://management.azure.com/subscriptions/00000000-0000-0000-0000-000000000000/providers/Microsoft.DocumentDB/locations/westus/operationsStatus/24c3798f-945b-4b96-a4dd-df56709deb48?api-version=2015-04-08
=======
      - python/3.7.4 (Windows-10-10.0.18362-SP0) msrest/0.6.10 msrest_azure/0.6.2
        azure-mgmt-cosmosdb/0.8.0 Azure-SDK-For-Python AZURECLI/2.0.75
    method: GET
    uri: https://management.azure.com/subscriptions/00000000-0000-0000-0000-000000000000/providers/Microsoft.DocumentDB/locations/westus/operationsStatus/74cc0c25-eb2e-454f-bca2-3b067d138d87?api-version=2015-04-08
>>>>>>> 807faccc
  response:
    body:
      string: '{"status":"Dequeued","error":{}}'
    headers:
      cache-control:
      - no-store, no-cache
      content-length:
      - '32'
      content-location:
<<<<<<< HEAD
      - https://management.documents.azure.com:450/subscriptions/fb3a3d6b-44c8-44f5-88c9-b20917c9b96b/providers/Microsoft.DocumentDB/locations/westus/operationsStatus/24c3798f-945b-4b96-a4dd-df56709deb48?api-version=2015-04-08
      content-type:
      - application/json
      date:
      - Tue, 08 Oct 2019 07:06:01 GMT
=======
      - https://management.documents.azure.com:450/subscriptions/0b1f6471-1bf0-4dda-aec3-cb9272f09590/providers/Microsoft.DocumentDB/locations/westus/operationsStatus/74cc0c25-eb2e-454f-bca2-3b067d138d87?api-version=2015-04-08
      content-type:
      - application/json
      date:
      - Mon, 21 Oct 2019 12:15:24 GMT
>>>>>>> 807faccc
      pragma:
      - no-cache
      server:
      - Microsoft-HTTPAPI/2.0
      strict-transport-security:
      - max-age=31536000; includeSubDomains
      transfer-encoding:
      - chunked
      vary:
      - Accept-Encoding
      x-content-type-options:
      - nosniff
      x-ms-gatewayversion:
      - version=2.7.0
    status:
      code: 200
      message: Ok
- request:
    body: null
    headers:
      Accept:
      - application/json
      Accept-Encoding:
      - gzip, deflate
      CommandName:
      - cosmosdb create
      Connection:
      - keep-alive
      ParameterSetName:
      - -n -g --capabilities
      User-Agent:
<<<<<<< HEAD
      - python/3.6.5 (Windows-10-10.0.17134-SP0) msrest/0.6.10 msrest_azure/0.6.1
        azure-mgmt-cosmosdb/0.8.0 Azure-SDK-For-Python AZURECLI/2.0.74
    method: GET
    uri: https://management.azure.com/subscriptions/00000000-0000-0000-0000-000000000000/providers/Microsoft.DocumentDB/locations/westus/operationsStatus/24c3798f-945b-4b96-a4dd-df56709deb48?api-version=2015-04-08
=======
      - python/3.7.4 (Windows-10-10.0.18362-SP0) msrest/0.6.10 msrest_azure/0.6.2
        azure-mgmt-cosmosdb/0.8.0 Azure-SDK-For-Python AZURECLI/2.0.75
    method: GET
    uri: https://management.azure.com/subscriptions/00000000-0000-0000-0000-000000000000/providers/Microsoft.DocumentDB/locations/westus/operationsStatus/74cc0c25-eb2e-454f-bca2-3b067d138d87?api-version=2015-04-08
>>>>>>> 807faccc
  response:
    body:
      string: '{"status":"Dequeued","error":{}}'
    headers:
      cache-control:
      - no-store, no-cache
      content-length:
      - '32'
      content-location:
<<<<<<< HEAD
      - https://management.documents.azure.com:450/subscriptions/fb3a3d6b-44c8-44f5-88c9-b20917c9b96b/providers/Microsoft.DocumentDB/locations/westus/operationsStatus/24c3798f-945b-4b96-a4dd-df56709deb48?api-version=2015-04-08
      content-type:
      - application/json
      date:
      - Tue, 08 Oct 2019 07:06:31 GMT
=======
      - https://management.documents.azure.com:450/subscriptions/0b1f6471-1bf0-4dda-aec3-cb9272f09590/providers/Microsoft.DocumentDB/locations/westus/operationsStatus/74cc0c25-eb2e-454f-bca2-3b067d138d87?api-version=2015-04-08
      content-type:
      - application/json
      date:
      - Mon, 21 Oct 2019 12:15:54 GMT
>>>>>>> 807faccc
      pragma:
      - no-cache
      server:
      - Microsoft-HTTPAPI/2.0
      strict-transport-security:
      - max-age=31536000; includeSubDomains
      transfer-encoding:
      - chunked
      vary:
      - Accept-Encoding
      x-content-type-options:
      - nosniff
      x-ms-gatewayversion:
      - version=2.7.0
    status:
      code: 200
      message: Ok
- request:
    body: null
    headers:
      Accept:
      - application/json
      Accept-Encoding:
      - gzip, deflate
      CommandName:
      - cosmosdb create
      Connection:
      - keep-alive
      ParameterSetName:
      - -n -g --capabilities
      User-Agent:
<<<<<<< HEAD
      - python/3.6.5 (Windows-10-10.0.17134-SP0) msrest/0.6.10 msrest_azure/0.6.1
        azure-mgmt-cosmosdb/0.8.0 Azure-SDK-For-Python AZURECLI/2.0.74
    method: GET
    uri: https://management.azure.com/subscriptions/00000000-0000-0000-0000-000000000000/providers/Microsoft.DocumentDB/locations/westus/operationsStatus/24c3798f-945b-4b96-a4dd-df56709deb48?api-version=2015-04-08
=======
      - python/3.7.4 (Windows-10-10.0.18362-SP0) msrest/0.6.10 msrest_azure/0.6.2
        azure-mgmt-cosmosdb/0.8.0 Azure-SDK-For-Python AZURECLI/2.0.75
    method: GET
    uri: https://management.azure.com/subscriptions/00000000-0000-0000-0000-000000000000/providers/Microsoft.DocumentDB/locations/westus/operationsStatus/74cc0c25-eb2e-454f-bca2-3b067d138d87?api-version=2015-04-08
>>>>>>> 807faccc
  response:
    body:
      string: '{"status":"Dequeued","error":{}}'
    headers:
      cache-control:
      - no-store, no-cache
      content-length:
      - '32'
      content-location:
<<<<<<< HEAD
      - https://management.documents.azure.com:450/subscriptions/fb3a3d6b-44c8-44f5-88c9-b20917c9b96b/providers/Microsoft.DocumentDB/locations/westus/operationsStatus/24c3798f-945b-4b96-a4dd-df56709deb48?api-version=2015-04-08
      content-type:
      - application/json
      date:
      - Tue, 08 Oct 2019 07:07:01 GMT
=======
      - https://management.documents.azure.com:450/subscriptions/0b1f6471-1bf0-4dda-aec3-cb9272f09590/providers/Microsoft.DocumentDB/locations/westus/operationsStatus/74cc0c25-eb2e-454f-bca2-3b067d138d87?api-version=2015-04-08
      content-type:
      - application/json
      date:
      - Mon, 21 Oct 2019 12:16:24 GMT
>>>>>>> 807faccc
      pragma:
      - no-cache
      server:
      - Microsoft-HTTPAPI/2.0
      strict-transport-security:
      - max-age=31536000; includeSubDomains
      transfer-encoding:
      - chunked
      vary:
      - Accept-Encoding
      x-content-type-options:
      - nosniff
      x-ms-gatewayversion:
      - version=2.7.0
    status:
      code: 200
      message: Ok
- request:
    body: null
    headers:
      Accept:
      - application/json
      Accept-Encoding:
      - gzip, deflate
      CommandName:
      - cosmosdb create
      Connection:
      - keep-alive
      ParameterSetName:
      - -n -g --capabilities
      User-Agent:
<<<<<<< HEAD
      - python/3.6.5 (Windows-10-10.0.17134-SP0) msrest/0.6.10 msrest_azure/0.6.1
        azure-mgmt-cosmosdb/0.8.0 Azure-SDK-For-Python AZURECLI/2.0.74
    method: GET
    uri: https://management.azure.com/subscriptions/00000000-0000-0000-0000-000000000000/providers/Microsoft.DocumentDB/locations/westus/operationsStatus/24c3798f-945b-4b96-a4dd-df56709deb48?api-version=2015-04-08
=======
      - python/3.7.4 (Windows-10-10.0.18362-SP0) msrest/0.6.10 msrest_azure/0.6.2
        azure-mgmt-cosmosdb/0.8.0 Azure-SDK-For-Python AZURECLI/2.0.75
    method: GET
    uri: https://management.azure.com/subscriptions/00000000-0000-0000-0000-000000000000/providers/Microsoft.DocumentDB/locations/westus/operationsStatus/74cc0c25-eb2e-454f-bca2-3b067d138d87?api-version=2015-04-08
>>>>>>> 807faccc
  response:
    body:
      string: '{"status":"Succeeded","error":{}}'
    headers:
      cache-control:
      - no-store, no-cache
      content-length:
      - '33'
      content-location:
<<<<<<< HEAD
      - https://management.documents.azure.com:450/subscriptions/fb3a3d6b-44c8-44f5-88c9-b20917c9b96b/providers/Microsoft.DocumentDB/locations/westus/operationsStatus/24c3798f-945b-4b96-a4dd-df56709deb48?api-version=2015-04-08
      content-type:
      - application/json
      date:
      - Tue, 08 Oct 2019 07:07:31 GMT
=======
      - https://management.documents.azure.com:450/subscriptions/0b1f6471-1bf0-4dda-aec3-cb9272f09590/providers/Microsoft.DocumentDB/locations/westus/operationsStatus/74cc0c25-eb2e-454f-bca2-3b067d138d87?api-version=2015-04-08
      content-type:
      - application/json
      date:
      - Mon, 21 Oct 2019 12:16:55 GMT
>>>>>>> 807faccc
      pragma:
      - no-cache
      server:
      - Microsoft-HTTPAPI/2.0
      strict-transport-security:
      - max-age=31536000; includeSubDomains
      transfer-encoding:
      - chunked
      vary:
      - Accept-Encoding
      x-content-type-options:
      - nosniff
      x-ms-gatewayversion:
      - version=2.7.0
    status:
      code: 200
      message: Ok
- request:
    body: null
    headers:
      Accept:
      - application/json
      Accept-Encoding:
      - gzip, deflate
      CommandName:
      - cosmosdb create
      Connection:
      - keep-alive
      ParameterSetName:
      - -n -g --capabilities
      User-Agent:
<<<<<<< HEAD
      - python/3.6.5 (Windows-10-10.0.17134-SP0) msrest/0.6.10 msrest_azure/0.6.1
        azure-mgmt-cosmosdb/0.8.0 Azure-SDK-For-Python AZURECLI/2.0.74
=======
      - python/3.7.4 (Windows-10-10.0.18362-SP0) msrest/0.6.10 msrest_azure/0.6.2
        azure-mgmt-cosmosdb/0.8.0 Azure-SDK-For-Python AZURECLI/2.0.75
>>>>>>> 807faccc
    method: GET
    uri: https://management.azure.com/subscriptions/00000000-0000-0000-0000-000000000000/resourceGroups/cli_test_cosmosdb_gremlin_database000001/providers/Microsoft.DocumentDB/databaseAccounts/cli000003?api-version=2015-04-08
  response:
    body:
      string: '{"id":"/subscriptions/00000000-0000-0000-0000-000000000000/resourceGroups/cli_test_cosmosdb_gremlin_database000001/providers/Microsoft.DocumentDB/databaseAccounts/cli000003","name":"cli000003","location":"West
        US","type":"Microsoft.DocumentDB/databaseAccounts","kind":"GlobalDocumentDB","tags":{},"properties":{"provisioningState":"Succeeded","documentEndpoint":"https://cli000003.documents.azure.com:443/","gremlinEndpoint":"https://cli000003.gremlin.cosmos.azure.com:443/","ipRangeFilter":"","enableAutomaticFailover":false,"enableMultipleWriteLocations":false,"enablePartitionKeyMonitor":false,"isVirtualNetworkFilterEnabled":false,"virtualNetworkRules":[],"EnabledApiTypes":"Gremlin,
        Sql","disableKeyBasedMetadataWriteAccess":false,"databaseAccountOfferType":"Standard","consistencyPolicy":{"defaultConsistencyLevel":"Session","maxIntervalInSeconds":5,"maxStalenessPrefix":100},"configurationOverrides":{},"writeLocations":[{"id":"cli000003-westus","locationName":"West
        US","documentEndpoint":"https://cli000003-westus.documents.azure.com:443/","provisioningState":"Succeeded","failoverPriority":0,"isZoneRedundant":false}],"readLocations":[{"id":"cli000003-westus","locationName":"West
        US","documentEndpoint":"https://cli000003-westus.documents.azure.com:443/","provisioningState":"Succeeded","failoverPriority":0,"isZoneRedundant":false}],"locations":[{"id":"cli000003-westus","locationName":"West
        US","documentEndpoint":"https://cli000003-westus.documents.azure.com:443/","provisioningState":"Succeeded","failoverPriority":0,"isZoneRedundant":false}],"failoverPolicies":[{"id":"cli000003-westus","locationName":"West
        US","failoverPriority":0}],"cors":[],"capabilities":[{"name":"EnableGremlin"}]}}'
    headers:
      cache-control:
      - no-store, no-cache
      content-length:
      - '1805'
      content-location:
<<<<<<< HEAD
      - https://management.documents.azure.com:450/subscriptions/fb3a3d6b-44c8-44f5-88c9-b20917c9b96b/resourceGroups/cli_test_cosmosdb_gremlin_databaseoyktwtfpq3n4cuqcd4aspufv6f3fvh7ezke5ed6we/providers/Microsoft.DocumentDB/databaseAccounts/clirjxwlb3wc6qy?api-version=2015-04-08
      content-type:
      - application/json
      date:
      - Tue, 08 Oct 2019 07:07:31 GMT
=======
      - https://management.documents.azure.com:450/subscriptions/0b1f6471-1bf0-4dda-aec3-cb9272f09590/resourceGroups/cli_test_cosmosdb_gremlin_databasejeuzm4i3hrthoxhug2eevtq26awivebfbqmd3znhv/providers/Microsoft.DocumentDB/databaseAccounts/clishmigyxxmkdn?api-version=2015-04-08
      content-type:
      - application/json
      date:
      - Mon, 21 Oct 2019 12:16:55 GMT
>>>>>>> 807faccc
      pragma:
      - no-cache
      server:
      - Microsoft-HTTPAPI/2.0
      strict-transport-security:
      - max-age=31536000; includeSubDomains
      transfer-encoding:
      - chunked
      vary:
      - Accept-Encoding
      x-content-type-options:
      - nosniff
      x-ms-gatewayversion:
      - version=2.7.0
    status:
      code: 200
      message: Ok
- request:
    body: null
    headers:
      Accept:
      - application/json
      Accept-Encoding:
      - gzip, deflate
      CommandName:
      - cosmosdb create
      Connection:
      - keep-alive
      ParameterSetName:
      - -n -g --capabilities
      User-Agent:
<<<<<<< HEAD
      - python/3.6.5 (Windows-10-10.0.17134-SP0) msrest/0.6.10 msrest_azure/0.6.1
        azure-mgmt-cosmosdb/0.8.0 Azure-SDK-For-Python AZURECLI/2.0.74
=======
      - python/3.7.4 (Windows-10-10.0.18362-SP0) msrest/0.6.10 msrest_azure/0.6.2
        azure-mgmt-cosmosdb/0.8.0 Azure-SDK-For-Python AZURECLI/2.0.75
>>>>>>> 807faccc
      accept-language:
      - en-US
    method: GET
    uri: https://management.azure.com/subscriptions/00000000-0000-0000-0000-000000000000/resourceGroups/cli_test_cosmosdb_gremlin_database000001/providers/Microsoft.DocumentDB/databaseAccounts/cli000003?api-version=2015-04-08
  response:
    body:
      string: '{"id":"/subscriptions/00000000-0000-0000-0000-000000000000/resourceGroups/cli_test_cosmosdb_gremlin_database000001/providers/Microsoft.DocumentDB/databaseAccounts/cli000003","name":"cli000003","location":"West
        US","type":"Microsoft.DocumentDB/databaseAccounts","kind":"GlobalDocumentDB","tags":{},"properties":{"provisioningState":"Succeeded","documentEndpoint":"https://cli000003.documents.azure.com:443/","gremlinEndpoint":"https://cli000003.gremlin.cosmos.azure.com:443/","ipRangeFilter":"","enableAutomaticFailover":false,"enableMultipleWriteLocations":false,"enablePartitionKeyMonitor":false,"isVirtualNetworkFilterEnabled":false,"virtualNetworkRules":[],"EnabledApiTypes":"Gremlin,
        Sql","disableKeyBasedMetadataWriteAccess":false,"databaseAccountOfferType":"Standard","consistencyPolicy":{"defaultConsistencyLevel":"Session","maxIntervalInSeconds":5,"maxStalenessPrefix":100},"configurationOverrides":{},"writeLocations":[{"id":"cli000003-westus","locationName":"West
        US","documentEndpoint":"https://cli000003-westus.documents.azure.com:443/","provisioningState":"Succeeded","failoverPriority":0,"isZoneRedundant":false}],"readLocations":[{"id":"cli000003-westus","locationName":"West
        US","documentEndpoint":"https://cli000003-westus.documents.azure.com:443/","provisioningState":"Succeeded","failoverPriority":0,"isZoneRedundant":false}],"locations":[{"id":"cli000003-westus","locationName":"West
        US","documentEndpoint":"https://cli000003-westus.documents.azure.com:443/","provisioningState":"Succeeded","failoverPriority":0,"isZoneRedundant":false}],"failoverPolicies":[{"id":"cli000003-westus","locationName":"West
        US","failoverPriority":0}],"cors":[],"capabilities":[{"name":"EnableGremlin"}]}}'
    headers:
      cache-control:
      - no-store, no-cache
      content-length:
      - '1805'
      content-location:
<<<<<<< HEAD
      - https://management.documents.azure.com:450/subscriptions/fb3a3d6b-44c8-44f5-88c9-b20917c9b96b/resourceGroups/cli_test_cosmosdb_gremlin_databaseoyktwtfpq3n4cuqcd4aspufv6f3fvh7ezke5ed6we/providers/Microsoft.DocumentDB/databaseAccounts/clirjxwlb3wc6qy?api-version=2015-04-08
      content-type:
      - application/json
      date:
      - Tue, 08 Oct 2019 07:07:32 GMT
=======
      - https://management.documents.azure.com:450/subscriptions/0b1f6471-1bf0-4dda-aec3-cb9272f09590/resourceGroups/cli_test_cosmosdb_gremlin_databasejeuzm4i3hrthoxhug2eevtq26awivebfbqmd3znhv/providers/Microsoft.DocumentDB/databaseAccounts/clishmigyxxmkdn?api-version=2015-04-08
      content-type:
      - application/json
      date:
      - Mon, 21 Oct 2019 12:16:58 GMT
>>>>>>> 807faccc
      pragma:
      - no-cache
      server:
      - Microsoft-HTTPAPI/2.0
      strict-transport-security:
      - max-age=31536000; includeSubDomains
      transfer-encoding:
      - chunked
      vary:
      - Accept-Encoding
      x-content-type-options:
      - nosniff
      x-ms-gatewayversion:
      - version=2.7.0
    status:
      code: 200
      message: Ok
- request:
    body: '{"properties": {"resource": {"id": "cli000002"}, "options": {}}}'
    headers:
      Accept:
      - application/json
      Accept-Encoding:
      - gzip, deflate
      CommandName:
      - cosmosdb gremlin database create
      Connection:
      - keep-alive
      Content-Length:
      - '70'
      Content-Type:
      - application/json; charset=utf-8
      ParameterSetName:
      - -g -a -n
      User-Agent:
<<<<<<< HEAD
      - python/3.6.5 (Windows-10-10.0.17134-SP0) msrest/0.6.10 msrest_azure/0.6.1
        azure-mgmt-cosmosdb/0.8.0 Azure-SDK-For-Python AZURECLI/2.0.74
=======
      - python/3.7.4 (Windows-10-10.0.18362-SP0) msrest/0.6.10 msrest_azure/0.6.2
        azure-mgmt-cosmosdb/0.8.0 Azure-SDK-For-Python AZURECLI/2.0.75
>>>>>>> 807faccc
      accept-language:
      - en-US
    method: PUT
    uri: https://management.azure.com/subscriptions/00000000-0000-0000-0000-000000000000/resourceGroups/cli_test_cosmosdb_gremlin_database000001/providers/Microsoft.DocumentDB/databaseAccounts/cli000003/apis/gremlin/databases/cli000002?api-version=2015-04-08
  response:
    body:
      string: '{"status":"Enqueued","error":{}}'
    headers:
      azure-asyncoperation:
<<<<<<< HEAD
      - https://management.azure.com/subscriptions/00000000-0000-0000-0000-000000000000/providers/Microsoft.DocumentDB/locations/westus/operationsStatus/83c03ce4-d7f4-448f-9439-680df4aff042?api-version=2015-04-08
=======
      - https://management.azure.com/subscriptions/00000000-0000-0000-0000-000000000000/providers/Microsoft.DocumentDB/locations/westus/operationsStatus/593bc7fa-7010-4325-bcfd-f2cd94cea370?api-version=2015-04-08
>>>>>>> 807faccc
      cache-control:
      - no-store, no-cache
      content-length:
      - '32'
      content-location:
<<<<<<< HEAD
      - https://management.documents.azure.com:450/subscriptions/fb3a3d6b-44c8-44f5-88c9-b20917c9b96b/resourceGroups/cli_test_cosmosdb_gremlin_databaseoyktwtfpq3n4cuqcd4aspufv6f3fvh7ezke5ed6we/providers/Microsoft.DocumentDB/databaseAccounts/clirjxwlb3wc6qy/apis/gremlin/databases/cligmm3itw3erwi?api-version=2015-04-08
      content-type:
      - application/json
      date:
      - Tue, 08 Oct 2019 07:07:33 GMT
      location:
      - https://management.azure.com/subscriptions/00000000-0000-0000-0000-000000000000/resourceGroups/cli_test_cosmosdb_gremlin_database000001/providers/Microsoft.DocumentDB/databaseAccounts/cli000003/apis/gremlin/databases/cli000002/operationResults/83c03ce4-d7f4-448f-9439-680df4aff042?api-version=2015-04-08
=======
      - https://management.documents.azure.com:450/subscriptions/0b1f6471-1bf0-4dda-aec3-cb9272f09590/resourceGroups/cli_test_cosmosdb_gremlin_databasejeuzm4i3hrthoxhug2eevtq26awivebfbqmd3znhv/providers/Microsoft.DocumentDB/databaseAccounts/clishmigyxxmkdn/apis/gremlin/databases/clitq3t5sv6izyz?api-version=2015-04-08
      content-type:
      - application/json
      date:
      - Mon, 21 Oct 2019 12:17:00 GMT
      location:
      - https://management.azure.com/subscriptions/00000000-0000-0000-0000-000000000000/resourceGroups/cli_test_cosmosdb_gremlin_database000001/providers/Microsoft.DocumentDB/databaseAccounts/cli000003/apis/gremlin/databases/cli000002/operationResults/593bc7fa-7010-4325-bcfd-f2cd94cea370?api-version=2015-04-08
>>>>>>> 807faccc
      pragma:
      - no-cache
      server:
      - Microsoft-HTTPAPI/2.0
      strict-transport-security:
      - max-age=31536000; includeSubDomains
      x-content-type-options:
      - nosniff
      x-ms-gatewayversion:
      - version=2.7.0
      x-ms-ratelimit-remaining-subscription-writes:
      - '1174'
    status:
      code: 202
      message: Accepted
- request:
    body: null
    headers:
      Accept:
      - application/json
      Accept-Encoding:
      - gzip, deflate
      CommandName:
      - cosmosdb gremlin database create
      Connection:
      - keep-alive
      ParameterSetName:
      - -g -a -n
      User-Agent:
<<<<<<< HEAD
      - python/3.6.5 (Windows-10-10.0.17134-SP0) msrest/0.6.10 msrest_azure/0.6.1
        azure-mgmt-cosmosdb/0.8.0 Azure-SDK-For-Python AZURECLI/2.0.74
    method: GET
    uri: https://management.azure.com/subscriptions/00000000-0000-0000-0000-000000000000/providers/Microsoft.DocumentDB/locations/westus/operationsStatus/83c03ce4-d7f4-448f-9439-680df4aff042?api-version=2015-04-08
=======
      - python/3.7.4 (Windows-10-10.0.18362-SP0) msrest/0.6.10 msrest_azure/0.6.2
        azure-mgmt-cosmosdb/0.8.0 Azure-SDK-For-Python AZURECLI/2.0.75
    method: GET
    uri: https://management.azure.com/subscriptions/00000000-0000-0000-0000-000000000000/providers/Microsoft.DocumentDB/locations/westus/operationsStatus/593bc7fa-7010-4325-bcfd-f2cd94cea370?api-version=2015-04-08
>>>>>>> 807faccc
  response:
    body:
      string: '{"status":"Succeeded","error":{}}'
    headers:
      cache-control:
      - no-store, no-cache
      content-length:
      - '33'
      content-location:
<<<<<<< HEAD
      - https://management.documents.azure.com:450/subscriptions/fb3a3d6b-44c8-44f5-88c9-b20917c9b96b/providers/Microsoft.DocumentDB/locations/westus/operationsStatus/83c03ce4-d7f4-448f-9439-680df4aff042?api-version=2015-04-08
      content-type:
      - application/json
      date:
      - Tue, 08 Oct 2019 07:08:03 GMT
=======
      - https://management.documents.azure.com:450/subscriptions/0b1f6471-1bf0-4dda-aec3-cb9272f09590/providers/Microsoft.DocumentDB/locations/westus/operationsStatus/593bc7fa-7010-4325-bcfd-f2cd94cea370?api-version=2015-04-08
      content-type:
      - application/json
      date:
      - Mon, 21 Oct 2019 12:17:32 GMT
>>>>>>> 807faccc
      pragma:
      - no-cache
      server:
      - Microsoft-HTTPAPI/2.0
      strict-transport-security:
      - max-age=31536000; includeSubDomains
      transfer-encoding:
      - chunked
      vary:
      - Accept-Encoding
      x-content-type-options:
      - nosniff
      x-ms-gatewayversion:
      - version=2.7.0
    status:
      code: 200
      message: Ok
- request:
    body: null
    headers:
      Accept:
      - application/json
      Accept-Encoding:
      - gzip, deflate
      CommandName:
      - cosmosdb gremlin database create
      Connection:
      - keep-alive
      ParameterSetName:
      - -g -a -n
      User-Agent:
<<<<<<< HEAD
      - python/3.6.5 (Windows-10-10.0.17134-SP0) msrest/0.6.10 msrest_azure/0.6.1
        azure-mgmt-cosmosdb/0.8.0 Azure-SDK-For-Python AZURECLI/2.0.74
=======
      - python/3.7.4 (Windows-10-10.0.18362-SP0) msrest/0.6.10 msrest_azure/0.6.2
        azure-mgmt-cosmosdb/0.8.0 Azure-SDK-For-Python AZURECLI/2.0.75
>>>>>>> 807faccc
    method: GET
    uri: https://management.azure.com/subscriptions/00000000-0000-0000-0000-000000000000/resourceGroups/cli_test_cosmosdb_gremlin_database000001/providers/Microsoft.DocumentDB/databaseAccounts/cli000003/apis/gremlin/databases/cli000002?api-version=2015-04-08
  response:
    body:
<<<<<<< HEAD
      string: '{"properties":{"id":"cli000002","_rid":"1VlkAA==","_self":"dbs/1VlkAA==/","_etag":"\"00006400-0000-0700-0000-5d9c35b70000\"","_colls":"colls/","_users":"users/","_ts":1570518455}}'
=======
      string: '{"properties":{"id":"cli000002","_rid":"Pu59AA==","_self":"dbs/Pu59AA==/","_etag":"\"00007a01-0000-0700-0000-5dada1be0000\"","_colls":"colls/","_users":"users/","_ts":1571660222}}'
>>>>>>> 807faccc
    headers:
      cache-control:
      - no-store, no-cache
      content-length:
      - '185'
      content-location:
<<<<<<< HEAD
      - https://management.documents.azure.com:450/subscriptions/fb3a3d6b-44c8-44f5-88c9-b20917c9b96b/resourceGroups/cli_test_cosmosdb_gremlin_databaseoyktwtfpq3n4cuqcd4aspufv6f3fvh7ezke5ed6we/providers/Microsoft.DocumentDB/databaseAccounts/clirjxwlb3wc6qy/apis/gremlin/databases/cligmm3itw3erwi?api-version=2015-04-08
      content-type:
      - application/json
      date:
      - Tue, 08 Oct 2019 07:08:03 GMT
=======
      - https://management.documents.azure.com:450/subscriptions/0b1f6471-1bf0-4dda-aec3-cb9272f09590/resourceGroups/cli_test_cosmosdb_gremlin_databasejeuzm4i3hrthoxhug2eevtq26awivebfbqmd3znhv/providers/Microsoft.DocumentDB/databaseAccounts/clishmigyxxmkdn/apis/gremlin/databases/clitq3t5sv6izyz?api-version=2015-04-08
      content-type:
      - application/json
      date:
      - Mon, 21 Oct 2019 12:17:33 GMT
>>>>>>> 807faccc
      pragma:
      - no-cache
      server:
      - Microsoft-HTTPAPI/2.0
      strict-transport-security:
      - max-age=31536000; includeSubDomains
      transfer-encoding:
      - chunked
      vary:
      - Accept-Encoding
      x-content-type-options:
      - nosniff
      x-ms-gatewayversion:
      - version=2.7.0
    status:
      code: 200
      message: Ok
- request:
    body: null
    headers:
      Accept:
      - application/json
      Accept-Encoding:
      - gzip, deflate
      CommandName:
      - cosmosdb gremlin database show
      Connection:
      - keep-alive
      ParameterSetName:
      - -g -a -n
      User-Agent:
<<<<<<< HEAD
      - python/3.6.5 (Windows-10-10.0.17134-SP0) msrest/0.6.10 msrest_azure/0.6.1
        azure-mgmt-cosmosdb/0.8.0 Azure-SDK-For-Python AZURECLI/2.0.74
=======
      - python/3.7.4 (Windows-10-10.0.18362-SP0) msrest/0.6.10 msrest_azure/0.6.2
        azure-mgmt-cosmosdb/0.8.0 Azure-SDK-For-Python AZURECLI/2.0.75
>>>>>>> 807faccc
      accept-language:
      - en-US
    method: GET
    uri: https://management.azure.com/subscriptions/00000000-0000-0000-0000-000000000000/resourceGroups/cli_test_cosmosdb_gremlin_database000001/providers/Microsoft.DocumentDB/databaseAccounts/cli000003/apis/gremlin/databases/cli000002?api-version=2015-04-08
  response:
    body:
<<<<<<< HEAD
      string: '{"properties":{"id":"cli000002","_rid":"1VlkAA==","_self":"dbs/1VlkAA==/","_etag":"\"00006400-0000-0700-0000-5d9c35b70000\"","_colls":"colls/","_users":"users/","_ts":1570518455}}'
=======
      string: '{"properties":{"id":"cli000002","_rid":"Pu59AA==","_self":"dbs/Pu59AA==/","_etag":"\"00007a01-0000-0700-0000-5dada1be0000\"","_colls":"colls/","_users":"users/","_ts":1571660222}}'
>>>>>>> 807faccc
    headers:
      cache-control:
      - no-store, no-cache
      content-length:
      - '185'
      content-location:
<<<<<<< HEAD
      - https://management.documents.azure.com:450/subscriptions/fb3a3d6b-44c8-44f5-88c9-b20917c9b96b/resourceGroups/cli_test_cosmosdb_gremlin_databaseoyktwtfpq3n4cuqcd4aspufv6f3fvh7ezke5ed6we/providers/Microsoft.DocumentDB/databaseAccounts/clirjxwlb3wc6qy/apis/gremlin/databases/cligmm3itw3erwi?api-version=2015-04-08
      content-type:
      - application/json
      date:
      - Tue, 08 Oct 2019 07:08:05 GMT
=======
      - https://management.documents.azure.com:450/subscriptions/0b1f6471-1bf0-4dda-aec3-cb9272f09590/resourceGroups/cli_test_cosmosdb_gremlin_databasejeuzm4i3hrthoxhug2eevtq26awivebfbqmd3znhv/providers/Microsoft.DocumentDB/databaseAccounts/clishmigyxxmkdn/apis/gremlin/databases/clitq3t5sv6izyz?api-version=2015-04-08
      content-type:
      - application/json
      date:
      - Mon, 21 Oct 2019 12:17:36 GMT
>>>>>>> 807faccc
      pragma:
      - no-cache
      server:
      - Microsoft-HTTPAPI/2.0
      strict-transport-security:
      - max-age=31536000; includeSubDomains
      transfer-encoding:
      - chunked
      vary:
      - Accept-Encoding
      x-content-type-options:
      - nosniff
      x-ms-gatewayversion:
      - version=2.7.0
    status:
      code: 200
      message: Ok
- request:
    body: null
    headers:
      Accept:
      - application/json
      Accept-Encoding:
      - gzip, deflate
      CommandName:
      - cosmosdb gremlin database list
      Connection:
      - keep-alive
      ParameterSetName:
      - -g -a
      User-Agent:
<<<<<<< HEAD
      - python/3.6.5 (Windows-10-10.0.17134-SP0) msrest/0.6.10 msrest_azure/0.6.1
        azure-mgmt-cosmosdb/0.8.0 Azure-SDK-For-Python AZURECLI/2.0.74
=======
      - python/3.7.4 (Windows-10-10.0.18362-SP0) msrest/0.6.10 msrest_azure/0.6.2
        azure-mgmt-cosmosdb/0.8.0 Azure-SDK-For-Python AZURECLI/2.0.75
>>>>>>> 807faccc
      accept-language:
      - en-US
    method: GET
    uri: https://management.azure.com/subscriptions/00000000-0000-0000-0000-000000000000/resourceGroups/cli_test_cosmosdb_gremlin_database000001/providers/Microsoft.DocumentDB/databaseAccounts/cli000003/apis/gremlin/databases?api-version=2015-04-08
  response:
    body:
<<<<<<< HEAD
      string: '{"value":[{"properties":{"id":"cli000002","_rid":"1VlkAA==","_self":"dbs/1VlkAA==/","_etag":"\"00006400-0000-0700-0000-5d9c35b70000\"","_colls":"colls/","_users":"users/","_ts":1570518455}}]}'
=======
      string: '{"value":[{"properties":{"id":"cli000002","_rid":"Pu59AA==","_self":"dbs/Pu59AA==/","_etag":"\"00007a01-0000-0700-0000-5dada1be0000\"","_colls":"colls/","_users":"users/","_ts":1571660222}}]}'
>>>>>>> 807faccc
    headers:
      cache-control:
      - no-store, no-cache
      content-length:
      - '197'
      content-location:
<<<<<<< HEAD
      - https://management.documents.azure.com:450/subscriptions/fb3a3d6b-44c8-44f5-88c9-b20917c9b96b/resourceGroups/cli_test_cosmosdb_gremlin_databaseoyktwtfpq3n4cuqcd4aspufv6f3fvh7ezke5ed6we/providers/Microsoft.DocumentDB/databaseAccounts/clirjxwlb3wc6qy/apis/gremlin/databases?api-version=2015-04-08
      content-type:
      - application/json
      date:
      - Tue, 08 Oct 2019 07:08:06 GMT
=======
      - https://management.documents.azure.com:450/subscriptions/0b1f6471-1bf0-4dda-aec3-cb9272f09590/resourceGroups/cli_test_cosmosdb_gremlin_databasejeuzm4i3hrthoxhug2eevtq26awivebfbqmd3znhv/providers/Microsoft.DocumentDB/databaseAccounts/clishmigyxxmkdn/apis/gremlin/databases?api-version=2015-04-08
      content-type:
      - application/json
      date:
      - Mon, 21 Oct 2019 12:17:38 GMT
>>>>>>> 807faccc
      pragma:
      - no-cache
      server:
      - Microsoft-HTTPAPI/2.0
      strict-transport-security:
      - max-age=31536000; includeSubDomains
      transfer-encoding:
      - chunked
      vary:
      - Accept-Encoding
      x-content-type-options:
      - nosniff
      x-ms-gatewayversion:
      - version=2.7.0
    status:
      code: 200
      message: Ok
- request:
    body: null
    headers:
      Accept:
      - application/json
      Accept-Encoding:
      - gzip, deflate
      CommandName:
      - cosmosdb gremlin database delete
      Connection:
      - keep-alive
      Content-Length:
      - '0'
      ParameterSetName:
      - -g -a -n
      User-Agent:
<<<<<<< HEAD
      - python/3.6.5 (Windows-10-10.0.17134-SP0) msrest/0.6.10 msrest_azure/0.6.1
        azure-mgmt-cosmosdb/0.8.0 Azure-SDK-For-Python AZURECLI/2.0.74
=======
      - python/3.7.4 (Windows-10-10.0.18362-SP0) msrest/0.6.10 msrest_azure/0.6.2
        azure-mgmt-cosmosdb/0.8.0 Azure-SDK-For-Python AZURECLI/2.0.75
>>>>>>> 807faccc
      accept-language:
      - en-US
    method: DELETE
    uri: https://management.azure.com/subscriptions/00000000-0000-0000-0000-000000000000/resourceGroups/cli_test_cosmosdb_gremlin_database000001/providers/Microsoft.DocumentDB/databaseAccounts/cli000003/apis/gremlin/databases/cli000002?api-version=2015-04-08
  response:
    body:
      string: '{"status":"Enqueued","error":{}}'
    headers:
      azure-asyncoperation:
<<<<<<< HEAD
      - https://management.azure.com/subscriptions/00000000-0000-0000-0000-000000000000/providers/Microsoft.DocumentDB/locations/westus/operationsStatus/6f91b987-05e2-4dbf-93db-19dcd9812df5?api-version=2015-04-08
=======
      - https://management.azure.com/subscriptions/00000000-0000-0000-0000-000000000000/providers/Microsoft.DocumentDB/locations/westus/operationsStatus/0772799e-1c38-4212-9b46-ddad1c0f5495?api-version=2015-04-08
>>>>>>> 807faccc
      cache-control:
      - no-store, no-cache
      content-length:
      - '32'
      content-location:
<<<<<<< HEAD
      - https://management.documents.azure.com:450/subscriptions/fb3a3d6b-44c8-44f5-88c9-b20917c9b96b/resourceGroups/cli_test_cosmosdb_gremlin_databaseoyktwtfpq3n4cuqcd4aspufv6f3fvh7ezke5ed6we/providers/Microsoft.DocumentDB/databaseAccounts/clirjxwlb3wc6qy/apis/gremlin/databases/cligmm3itw3erwi?api-version=2015-04-08
      content-type:
      - application/json
      date:
      - Tue, 08 Oct 2019 07:08:07 GMT
      location:
      - https://management.azure.com/subscriptions/00000000-0000-0000-0000-000000000000/resourceGroups/cli_test_cosmosdb_gremlin_database000001/providers/Microsoft.DocumentDB/databaseAccounts/cli000003/apis/gremlin/databases/cli000002/operationResults/6f91b987-05e2-4dbf-93db-19dcd9812df5?api-version=2015-04-08
=======
      - https://management.documents.azure.com:450/subscriptions/0b1f6471-1bf0-4dda-aec3-cb9272f09590/resourceGroups/cli_test_cosmosdb_gremlin_databasejeuzm4i3hrthoxhug2eevtq26awivebfbqmd3znhv/providers/Microsoft.DocumentDB/databaseAccounts/clishmigyxxmkdn/apis/gremlin/databases/clitq3t5sv6izyz?api-version=2015-04-08
      content-type:
      - application/json
      date:
      - Mon, 21 Oct 2019 12:17:41 GMT
      location:
      - https://management.azure.com/subscriptions/00000000-0000-0000-0000-000000000000/resourceGroups/cli_test_cosmosdb_gremlin_database000001/providers/Microsoft.DocumentDB/databaseAccounts/cli000003/apis/gremlin/databases/cli000002/operationResults/0772799e-1c38-4212-9b46-ddad1c0f5495?api-version=2015-04-08
>>>>>>> 807faccc
      pragma:
      - no-cache
      server:
      - Microsoft-HTTPAPI/2.0
      strict-transport-security:
      - max-age=31536000; includeSubDomains
      x-content-type-options:
      - nosniff
      x-ms-gatewayversion:
      - version=2.7.0
      x-ms-ratelimit-remaining-subscription-deletes:
      - '14994'
    status:
      code: 202
      message: Accepted
- request:
    body: null
    headers:
      Accept:
      - application/json
      Accept-Encoding:
      - gzip, deflate
      CommandName:
      - cosmosdb gremlin database delete
      Connection:
      - keep-alive
      ParameterSetName:
      - -g -a -n
      User-Agent:
<<<<<<< HEAD
      - python/3.6.5 (Windows-10-10.0.17134-SP0) msrest/0.6.10 msrest_azure/0.6.1
        azure-mgmt-cosmosdb/0.8.0 Azure-SDK-For-Python AZURECLI/2.0.74
    method: GET
    uri: https://management.azure.com/subscriptions/00000000-0000-0000-0000-000000000000/providers/Microsoft.DocumentDB/locations/westus/operationsStatus/6f91b987-05e2-4dbf-93db-19dcd9812df5?api-version=2015-04-08
=======
      - python/3.7.4 (Windows-10-10.0.18362-SP0) msrest/0.6.10 msrest_azure/0.6.2
        azure-mgmt-cosmosdb/0.8.0 Azure-SDK-For-Python AZURECLI/2.0.75
    method: GET
    uri: https://management.azure.com/subscriptions/00000000-0000-0000-0000-000000000000/providers/Microsoft.DocumentDB/locations/westus/operationsStatus/0772799e-1c38-4212-9b46-ddad1c0f5495?api-version=2015-04-08
>>>>>>> 807faccc
  response:
    body:
      string: '{"status":"Succeeded","error":{}}'
    headers:
      cache-control:
      - no-store, no-cache
      content-length:
      - '33'
      content-location:
<<<<<<< HEAD
      - https://management.documents.azure.com:450/subscriptions/fb3a3d6b-44c8-44f5-88c9-b20917c9b96b/providers/Microsoft.DocumentDB/locations/westus/operationsStatus/6f91b987-05e2-4dbf-93db-19dcd9812df5?api-version=2015-04-08
      content-type:
      - application/json
      date:
      - Tue, 08 Oct 2019 07:08:38 GMT
=======
      - https://management.documents.azure.com:450/subscriptions/0b1f6471-1bf0-4dda-aec3-cb9272f09590/providers/Microsoft.DocumentDB/locations/westus/operationsStatus/0772799e-1c38-4212-9b46-ddad1c0f5495?api-version=2015-04-08
      content-type:
      - application/json
      date:
      - Mon, 21 Oct 2019 12:18:11 GMT
>>>>>>> 807faccc
      pragma:
      - no-cache
      server:
      - Microsoft-HTTPAPI/2.0
      strict-transport-security:
      - max-age=31536000; includeSubDomains
      transfer-encoding:
      - chunked
      vary:
      - Accept-Encoding
      x-content-type-options:
      - nosniff
      x-ms-gatewayversion:
      - version=2.7.0
    status:
      code: 200
      message: Ok
- request:
    body: null
    headers:
      Accept:
      - application/json
      Accept-Encoding:
      - gzip, deflate
      CommandName:
      - cosmosdb gremlin database list
      Connection:
      - keep-alive
      ParameterSetName:
      - -g -a
      User-Agent:
<<<<<<< HEAD
      - python/3.6.5 (Windows-10-10.0.17134-SP0) msrest/0.6.10 msrest_azure/0.6.1
        azure-mgmt-cosmosdb/0.8.0 Azure-SDK-For-Python AZURECLI/2.0.74
=======
      - python/3.7.4 (Windows-10-10.0.18362-SP0) msrest/0.6.10 msrest_azure/0.6.2
        azure-mgmt-cosmosdb/0.8.0 Azure-SDK-For-Python AZURECLI/2.0.75
>>>>>>> 807faccc
      accept-language:
      - en-US
    method: GET
    uri: https://management.azure.com/subscriptions/00000000-0000-0000-0000-000000000000/resourceGroups/cli_test_cosmosdb_gremlin_database000001/providers/Microsoft.DocumentDB/databaseAccounts/cli000003/apis/gremlin/databases?api-version=2015-04-08
  response:
    body:
      string: '{"value":[]}'
    headers:
      cache-control:
      - no-store, no-cache
      content-length:
      - '12'
      content-location:
<<<<<<< HEAD
      - https://management.documents.azure.com:450/subscriptions/fb3a3d6b-44c8-44f5-88c9-b20917c9b96b/resourceGroups/cli_test_cosmosdb_gremlin_databaseoyktwtfpq3n4cuqcd4aspufv6f3fvh7ezke5ed6we/providers/Microsoft.DocumentDB/databaseAccounts/clirjxwlb3wc6qy/apis/gremlin/databases?api-version=2015-04-08
      content-type:
      - application/json
      date:
      - Tue, 08 Oct 2019 07:08:39 GMT
=======
      - https://management.documents.azure.com:450/subscriptions/0b1f6471-1bf0-4dda-aec3-cb9272f09590/resourceGroups/cli_test_cosmosdb_gremlin_databasejeuzm4i3hrthoxhug2eevtq26awivebfbqmd3znhv/providers/Microsoft.DocumentDB/databaseAccounts/clishmigyxxmkdn/apis/gremlin/databases?api-version=2015-04-08
      content-type:
      - application/json
      date:
      - Mon, 21 Oct 2019 12:18:14 GMT
>>>>>>> 807faccc
      pragma:
      - no-cache
      server:
      - Microsoft-HTTPAPI/2.0
      strict-transport-security:
      - max-age=31536000; includeSubDomains
      transfer-encoding:
      - chunked
      vary:
      - Accept-Encoding
      x-content-type-options:
      - nosniff
      x-ms-gatewayversion:
      - version=2.7.0
    status:
      code: 200
      message: Ok
version: 1<|MERGE_RESOLUTION|>--- conflicted
+++ resolved
@@ -13,24 +13,15 @@
       ParameterSetName:
       - -n -g --capabilities
       User-Agent:
-<<<<<<< HEAD
-      - python/3.6.5 (Windows-10-10.0.17134-SP0) msrest/0.6.10 msrest_azure/0.6.1
-        azure-mgmt-resource/4.0.0 Azure-SDK-For-Python AZURECLI/2.0.74
-=======
       - python/3.7.4 (Windows-10-10.0.18362-SP0) msrest/0.6.10 msrest_azure/0.6.2
         azure-mgmt-resource/4.0.0 Azure-SDK-For-Python AZURECLI/2.0.75
->>>>>>> 807faccc
       accept-language:
       - en-US
     method: GET
     uri: https://management.azure.com/subscriptions/00000000-0000-0000-0000-000000000000/resourcegroups/cli_test_cosmosdb_gremlin_database000001?api-version=2019-07-01
   response:
     body:
-<<<<<<< HEAD
-      string: '{"id":"/subscriptions/00000000-0000-0000-0000-000000000000/resourceGroups/cli_test_cosmosdb_gremlin_database000001","name":"cli_test_cosmosdb_gremlin_database000001","type":"Microsoft.Resources/resourceGroups","location":"westus","tags":{"product":"azurecli","cause":"automation","date":"2019-10-08T06:56:49Z"},"properties":{"provisioningState":"Succeeded"}}'
-=======
       string: '{"id":"/subscriptions/00000000-0000-0000-0000-000000000000/resourceGroups/cli_test_cosmosdb_gremlin_database000001","name":"cli_test_cosmosdb_gremlin_database000001","type":"Microsoft.Resources/resourceGroups","location":"westus","tags":{"product":"azurecli","cause":"automation","date":"2019-10-21T12:07:31Z"},"properties":{"provisioningState":"Succeeded"}}'
->>>>>>> 807faccc
     headers:
       cache-control:
       - no-cache
@@ -39,11 +30,7 @@
       content-type:
       - application/json; charset=utf-8
       date:
-<<<<<<< HEAD
-      - Tue, 08 Oct 2019 06:56:50 GMT
-=======
       - Mon, 21 Oct 2019 12:07:36 GMT
->>>>>>> 807faccc
       expires:
       - '-1'
       pragma:
@@ -77,13 +64,8 @@
       ParameterSetName:
       - -n -g --capabilities
       User-Agent:
-<<<<<<< HEAD
-      - python/3.6.5 (Windows-10-10.0.17134-SP0) msrest/0.6.10 msrest_azure/0.6.1
-        azure-mgmt-cosmosdb/0.8.0 Azure-SDK-For-Python AZURECLI/2.0.74
-=======
-      - python/3.7.4 (Windows-10-10.0.18362-SP0) msrest/0.6.10 msrest_azure/0.6.2
-        azure-mgmt-cosmosdb/0.8.0 Azure-SDK-For-Python AZURECLI/2.0.75
->>>>>>> 807faccc
+      - python/3.7.4 (Windows-10-10.0.18362-SP0) msrest/0.6.10 msrest_azure/0.6.2
+        azure-mgmt-cosmosdb/0.8.0 Azure-SDK-For-Python AZURECLI/2.0.75
       accept-language:
       - en-US
     method: PUT
@@ -99,25 +81,12 @@
         US","failoverPriority":0}],"cors":[],"capabilities":[{"name":"EnableGremlin"}]}}'
     headers:
       azure-asyncoperation:
-<<<<<<< HEAD
-      - https://management.azure.com/subscriptions/00000000-0000-0000-0000-000000000000/providers/Microsoft.DocumentDB/locations/westus/operationsStatus/24c3798f-945b-4b96-a4dd-df56709deb48?api-version=2015-04-08
-=======
       - https://management.azure.com/subscriptions/00000000-0000-0000-0000-000000000000/providers/Microsoft.DocumentDB/locations/westus/operationsStatus/74cc0c25-eb2e-454f-bca2-3b067d138d87?api-version=2015-04-08
->>>>>>> 807faccc
       cache-control:
       - no-store, no-cache
       content-length:
       - '1442'
       content-location:
-<<<<<<< HEAD
-      - https://management.documents.azure.com:450/subscriptions/fb3a3d6b-44c8-44f5-88c9-b20917c9b96b/resourceGroups/cli_test_cosmosdb_gremlin_databaseoyktwtfpq3n4cuqcd4aspufv6f3fvh7ezke5ed6we/providers/Microsoft.DocumentDB/databaseAccounts/clirjxwlb3wc6qy?api-version=2015-04-08
-      content-type:
-      - application/json
-      date:
-      - Tue, 08 Oct 2019 06:56:52 GMT
-      location:
-      - https://management.azure.com/subscriptions/00000000-0000-0000-0000-000000000000/resourceGroups/cli_test_cosmosdb_gremlin_database000001/providers/Microsoft.DocumentDB/databaseAccounts/cli000003/operationResults/24c3798f-945b-4b96-a4dd-df56709deb48?api-version=2015-04-08
-=======
       - https://management.documents.azure.com:450/subscriptions/0b1f6471-1bf0-4dda-aec3-cb9272f09590/resourceGroups/cli_test_cosmosdb_gremlin_databasejeuzm4i3hrthoxhug2eevtq26awivebfbqmd3znhv/providers/Microsoft.DocumentDB/databaseAccounts/clishmigyxxmkdn?api-version=2015-04-08
       content-type:
       - application/json
@@ -125,7 +94,6 @@
       - Mon, 21 Oct 2019 12:07:42 GMT
       location:
       - https://management.azure.com/subscriptions/00000000-0000-0000-0000-000000000000/resourceGroups/cli_test_cosmosdb_gremlin_database000001/providers/Microsoft.DocumentDB/databaseAccounts/cli000003/operationResults/74cc0c25-eb2e-454f-bca2-3b067d138d87?api-version=2015-04-08
->>>>>>> 807faccc
       pragma:
       - no-cache
       server:
@@ -141,1274 +109,861 @@
       x-ms-gatewayversion:
       - version=2.7.0
       x-ms-ratelimit-remaining-subscription-writes:
-<<<<<<< HEAD
-      - '1199'
-    status:
-      code: 200
-      message: Ok
-- request:
-    body: null
-    headers:
-      Accept:
-      - application/json
-      Accept-Encoding:
-      - gzip, deflate
-      CommandName:
-      - cosmosdb create
-      Connection:
-      - keep-alive
-      ParameterSetName:
-      - -n -g --capabilities
-      User-Agent:
-      - python/3.6.5 (Windows-10-10.0.17134-SP0) msrest/0.6.10 msrest_azure/0.6.1
-        azure-mgmt-cosmosdb/0.8.0 Azure-SDK-For-Python AZURECLI/2.0.74
-    method: GET
-    uri: https://management.azure.com/subscriptions/00000000-0000-0000-0000-000000000000/providers/Microsoft.DocumentDB/locations/westus/operationsStatus/24c3798f-945b-4b96-a4dd-df56709deb48?api-version=2015-04-08
-  response:
-    body:
-      string: '{"status":"Dequeued","error":{}}'
-    headers:
-      cache-control:
-      - no-store, no-cache
-      content-length:
-      - '32'
-      content-location:
-      - https://management.documents.azure.com:450/subscriptions/fb3a3d6b-44c8-44f5-88c9-b20917c9b96b/providers/Microsoft.DocumentDB/locations/westus/operationsStatus/24c3798f-945b-4b96-a4dd-df56709deb48?api-version=2015-04-08
-      content-type:
-      - application/json
-      date:
-      - Tue, 08 Oct 2019 06:57:22 GMT
-      pragma:
-      - no-cache
-      server:
-      - Microsoft-HTTPAPI/2.0
-      strict-transport-security:
-      - max-age=31536000; includeSubDomains
-      transfer-encoding:
-      - chunked
-      vary:
-      - Accept-Encoding
-      x-content-type-options:
-      - nosniff
-      x-ms-gatewayversion:
-      - version=2.7.0
-    status:
-      code: 200
-      message: Ok
-- request:
-    body: null
-    headers:
-      Accept:
-      - application/json
-      Accept-Encoding:
-      - gzip, deflate
-      CommandName:
-      - cosmosdb create
-      Connection:
-      - keep-alive
-      ParameterSetName:
-      - -n -g --capabilities
-      User-Agent:
-      - python/3.6.5 (Windows-10-10.0.17134-SP0) msrest/0.6.10 msrest_azure/0.6.1
-        azure-mgmt-cosmosdb/0.8.0 Azure-SDK-For-Python AZURECLI/2.0.74
-    method: GET
-    uri: https://management.azure.com/subscriptions/00000000-0000-0000-0000-000000000000/providers/Microsoft.DocumentDB/locations/westus/operationsStatus/24c3798f-945b-4b96-a4dd-df56709deb48?api-version=2015-04-08
-  response:
-    body:
-      string: '{"status":"Dequeued","error":{}}'
-    headers:
-      cache-control:
-      - no-store, no-cache
-      content-length:
-      - '32'
-      content-location:
-      - https://management.documents.azure.com:450/subscriptions/fb3a3d6b-44c8-44f5-88c9-b20917c9b96b/providers/Microsoft.DocumentDB/locations/westus/operationsStatus/24c3798f-945b-4b96-a4dd-df56709deb48?api-version=2015-04-08
-      content-type:
-      - application/json
-      date:
-      - Tue, 08 Oct 2019 06:57:53 GMT
-      pragma:
-      - no-cache
-      server:
-      - Microsoft-HTTPAPI/2.0
-      strict-transport-security:
-      - max-age=31536000; includeSubDomains
-      transfer-encoding:
-      - chunked
-      vary:
-      - Accept-Encoding
-      x-content-type-options:
-      - nosniff
-      x-ms-gatewayversion:
-      - version=2.7.0
-    status:
-      code: 200
-      message: Ok
-- request:
-    body: null
-    headers:
-      Accept:
-      - application/json
-      Accept-Encoding:
-      - gzip, deflate
-      CommandName:
-      - cosmosdb create
-      Connection:
-      - keep-alive
-      ParameterSetName:
-      - -n -g --capabilities
-      User-Agent:
-      - python/3.6.5 (Windows-10-10.0.17134-SP0) msrest/0.6.10 msrest_azure/0.6.1
-        azure-mgmt-cosmosdb/0.8.0 Azure-SDK-For-Python AZURECLI/2.0.74
-    method: GET
-    uri: https://management.azure.com/subscriptions/00000000-0000-0000-0000-000000000000/providers/Microsoft.DocumentDB/locations/westus/operationsStatus/24c3798f-945b-4b96-a4dd-df56709deb48?api-version=2015-04-08
-  response:
-    body:
-      string: '{"status":"Dequeued","error":{}}'
-    headers:
-      cache-control:
-      - no-store, no-cache
-      content-length:
-      - '32'
-      content-location:
-      - https://management.documents.azure.com:450/subscriptions/fb3a3d6b-44c8-44f5-88c9-b20917c9b96b/providers/Microsoft.DocumentDB/locations/westus/operationsStatus/24c3798f-945b-4b96-a4dd-df56709deb48?api-version=2015-04-08
-      content-type:
-      - application/json
-      date:
-      - Tue, 08 Oct 2019 06:58:24 GMT
-      pragma:
-      - no-cache
-      server:
-      - Microsoft-HTTPAPI/2.0
-      strict-transport-security:
-      - max-age=31536000; includeSubDomains
-      transfer-encoding:
-      - chunked
-      vary:
-      - Accept-Encoding
-      x-content-type-options:
-      - nosniff
-      x-ms-gatewayversion:
-      - version=2.7.0
-=======
       - '1183'
->>>>>>> 807faccc
-    status:
-      code: 200
-      message: Ok
-- request:
-    body: null
-    headers:
-      Accept:
-      - application/json
-      Accept-Encoding:
-      - gzip, deflate
-      CommandName:
-      - cosmosdb create
-      Connection:
-      - keep-alive
-      ParameterSetName:
-      - -n -g --capabilities
-      User-Agent:
-<<<<<<< HEAD
-      - python/3.6.5 (Windows-10-10.0.17134-SP0) msrest/0.6.10 msrest_azure/0.6.1
-        azure-mgmt-cosmosdb/0.8.0 Azure-SDK-For-Python AZURECLI/2.0.74
-    method: GET
-    uri: https://management.azure.com/subscriptions/00000000-0000-0000-0000-000000000000/providers/Microsoft.DocumentDB/locations/westus/operationsStatus/24c3798f-945b-4b96-a4dd-df56709deb48?api-version=2015-04-08
-=======
-      - python/3.7.4 (Windows-10-10.0.18362-SP0) msrest/0.6.10 msrest_azure/0.6.2
-        azure-mgmt-cosmosdb/0.8.0 Azure-SDK-For-Python AZURECLI/2.0.75
-    method: GET
-    uri: https://management.azure.com/subscriptions/00000000-0000-0000-0000-000000000000/providers/Microsoft.DocumentDB/locations/westus/operationsStatus/74cc0c25-eb2e-454f-bca2-3b067d138d87?api-version=2015-04-08
->>>>>>> 807faccc
-  response:
-    body:
-      string: '{"status":"Dequeued","error":{}}'
-    headers:
-      cache-control:
-      - no-store, no-cache
-      content-length:
-      - '32'
-      content-location:
-<<<<<<< HEAD
-      - https://management.documents.azure.com:450/subscriptions/fb3a3d6b-44c8-44f5-88c9-b20917c9b96b/providers/Microsoft.DocumentDB/locations/westus/operationsStatus/24c3798f-945b-4b96-a4dd-df56709deb48?api-version=2015-04-08
-      content-type:
-      - application/json
-      date:
-      - Tue, 08 Oct 2019 06:58:54 GMT
-=======
+    status:
+      code: 200
+      message: Ok
+- request:
+    body: null
+    headers:
+      Accept:
+      - application/json
+      Accept-Encoding:
+      - gzip, deflate
+      CommandName:
+      - cosmosdb create
+      Connection:
+      - keep-alive
+      ParameterSetName:
+      - -n -g --capabilities
+      User-Agent:
+      - python/3.7.4 (Windows-10-10.0.18362-SP0) msrest/0.6.10 msrest_azure/0.6.2
+        azure-mgmt-cosmosdb/0.8.0 Azure-SDK-For-Python AZURECLI/2.0.75
+    method: GET
+    uri: https://management.azure.com/subscriptions/00000000-0000-0000-0000-000000000000/providers/Microsoft.DocumentDB/locations/westus/operationsStatus/74cc0c25-eb2e-454f-bca2-3b067d138d87?api-version=2015-04-08
+  response:
+    body:
+      string: '{"status":"Dequeued","error":{}}'
+    headers:
+      cache-control:
+      - no-store, no-cache
+      content-length:
+      - '32'
+      content-location:
       - https://management.documents.azure.com:450/subscriptions/0b1f6471-1bf0-4dda-aec3-cb9272f09590/providers/Microsoft.DocumentDB/locations/westus/operationsStatus/74cc0c25-eb2e-454f-bca2-3b067d138d87?api-version=2015-04-08
       content-type:
       - application/json
       date:
       - Mon, 21 Oct 2019 12:08:13 GMT
->>>>>>> 807faccc
-      pragma:
-      - no-cache
-      server:
-      - Microsoft-HTTPAPI/2.0
-      strict-transport-security:
-      - max-age=31536000; includeSubDomains
-      transfer-encoding:
-      - chunked
-      vary:
-      - Accept-Encoding
-      x-content-type-options:
-      - nosniff
-      x-ms-gatewayversion:
-      - version=2.7.0
-    status:
-      code: 200
-      message: Ok
-- request:
-    body: null
-    headers:
-      Accept:
-      - application/json
-      Accept-Encoding:
-      - gzip, deflate
-      CommandName:
-      - cosmosdb create
-      Connection:
-      - keep-alive
-      ParameterSetName:
-      - -n -g --capabilities
-      User-Agent:
-<<<<<<< HEAD
-      - python/3.6.5 (Windows-10-10.0.17134-SP0) msrest/0.6.10 msrest_azure/0.6.1
-        azure-mgmt-cosmosdb/0.8.0 Azure-SDK-For-Python AZURECLI/2.0.74
-    method: GET
-    uri: https://management.azure.com/subscriptions/00000000-0000-0000-0000-000000000000/providers/Microsoft.DocumentDB/locations/westus/operationsStatus/24c3798f-945b-4b96-a4dd-df56709deb48?api-version=2015-04-08
-=======
-      - python/3.7.4 (Windows-10-10.0.18362-SP0) msrest/0.6.10 msrest_azure/0.6.2
-        azure-mgmt-cosmosdb/0.8.0 Azure-SDK-For-Python AZURECLI/2.0.75
-    method: GET
-    uri: https://management.azure.com/subscriptions/00000000-0000-0000-0000-000000000000/providers/Microsoft.DocumentDB/locations/westus/operationsStatus/74cc0c25-eb2e-454f-bca2-3b067d138d87?api-version=2015-04-08
->>>>>>> 807faccc
-  response:
-    body:
-      string: '{"status":"Dequeued","error":{}}'
-    headers:
-      cache-control:
-      - no-store, no-cache
-      content-length:
-      - '32'
-      content-location:
-<<<<<<< HEAD
-      - https://management.documents.azure.com:450/subscriptions/fb3a3d6b-44c8-44f5-88c9-b20917c9b96b/providers/Microsoft.DocumentDB/locations/westus/operationsStatus/24c3798f-945b-4b96-a4dd-df56709deb48?api-version=2015-04-08
-      content-type:
-      - application/json
-      date:
-      - Tue, 08 Oct 2019 06:59:24 GMT
-=======
+      pragma:
+      - no-cache
+      server:
+      - Microsoft-HTTPAPI/2.0
+      strict-transport-security:
+      - max-age=31536000; includeSubDomains
+      transfer-encoding:
+      - chunked
+      vary:
+      - Accept-Encoding
+      x-content-type-options:
+      - nosniff
+      x-ms-gatewayversion:
+      - version=2.7.0
+    status:
+      code: 200
+      message: Ok
+- request:
+    body: null
+    headers:
+      Accept:
+      - application/json
+      Accept-Encoding:
+      - gzip, deflate
+      CommandName:
+      - cosmosdb create
+      Connection:
+      - keep-alive
+      ParameterSetName:
+      - -n -g --capabilities
+      User-Agent:
+      - python/3.7.4 (Windows-10-10.0.18362-SP0) msrest/0.6.10 msrest_azure/0.6.2
+        azure-mgmt-cosmosdb/0.8.0 Azure-SDK-For-Python AZURECLI/2.0.75
+    method: GET
+    uri: https://management.azure.com/subscriptions/00000000-0000-0000-0000-000000000000/providers/Microsoft.DocumentDB/locations/westus/operationsStatus/74cc0c25-eb2e-454f-bca2-3b067d138d87?api-version=2015-04-08
+  response:
+    body:
+      string: '{"status":"Dequeued","error":{}}'
+    headers:
+      cache-control:
+      - no-store, no-cache
+      content-length:
+      - '32'
+      content-location:
       - https://management.documents.azure.com:450/subscriptions/0b1f6471-1bf0-4dda-aec3-cb9272f09590/providers/Microsoft.DocumentDB/locations/westus/operationsStatus/74cc0c25-eb2e-454f-bca2-3b067d138d87?api-version=2015-04-08
       content-type:
       - application/json
       date:
       - Mon, 21 Oct 2019 12:08:43 GMT
->>>>>>> 807faccc
-      pragma:
-      - no-cache
-      server:
-      - Microsoft-HTTPAPI/2.0
-      strict-transport-security:
-      - max-age=31536000; includeSubDomains
-      transfer-encoding:
-      - chunked
-      vary:
-      - Accept-Encoding
-      x-content-type-options:
-      - nosniff
-      x-ms-gatewayversion:
-      - version=2.7.0
-    status:
-      code: 200
-      message: Ok
-- request:
-    body: null
-    headers:
-      Accept:
-      - application/json
-      Accept-Encoding:
-      - gzip, deflate
-      CommandName:
-      - cosmosdb create
-      Connection:
-      - keep-alive
-      ParameterSetName:
-      - -n -g --capabilities
-      User-Agent:
-<<<<<<< HEAD
-      - python/3.6.5 (Windows-10-10.0.17134-SP0) msrest/0.6.10 msrest_azure/0.6.1
-        azure-mgmt-cosmosdb/0.8.0 Azure-SDK-For-Python AZURECLI/2.0.74
-    method: GET
-    uri: https://management.azure.com/subscriptions/00000000-0000-0000-0000-000000000000/providers/Microsoft.DocumentDB/locations/westus/operationsStatus/24c3798f-945b-4b96-a4dd-df56709deb48?api-version=2015-04-08
-=======
-      - python/3.7.4 (Windows-10-10.0.18362-SP0) msrest/0.6.10 msrest_azure/0.6.2
-        azure-mgmt-cosmosdb/0.8.0 Azure-SDK-For-Python AZURECLI/2.0.75
-    method: GET
-    uri: https://management.azure.com/subscriptions/00000000-0000-0000-0000-000000000000/providers/Microsoft.DocumentDB/locations/westus/operationsStatus/74cc0c25-eb2e-454f-bca2-3b067d138d87?api-version=2015-04-08
->>>>>>> 807faccc
-  response:
-    body:
-      string: '{"status":"Dequeued","error":{}}'
-    headers:
-      cache-control:
-      - no-store, no-cache
-      content-length:
-      - '32'
-      content-location:
-<<<<<<< HEAD
-      - https://management.documents.azure.com:450/subscriptions/fb3a3d6b-44c8-44f5-88c9-b20917c9b96b/providers/Microsoft.DocumentDB/locations/westus/operationsStatus/24c3798f-945b-4b96-a4dd-df56709deb48?api-version=2015-04-08
-      content-type:
-      - application/json
-      date:
-      - Tue, 08 Oct 2019 06:59:55 GMT
-=======
+      pragma:
+      - no-cache
+      server:
+      - Microsoft-HTTPAPI/2.0
+      strict-transport-security:
+      - max-age=31536000; includeSubDomains
+      transfer-encoding:
+      - chunked
+      vary:
+      - Accept-Encoding
+      x-content-type-options:
+      - nosniff
+      x-ms-gatewayversion:
+      - version=2.7.0
+    status:
+      code: 200
+      message: Ok
+- request:
+    body: null
+    headers:
+      Accept:
+      - application/json
+      Accept-Encoding:
+      - gzip, deflate
+      CommandName:
+      - cosmosdb create
+      Connection:
+      - keep-alive
+      ParameterSetName:
+      - -n -g --capabilities
+      User-Agent:
+      - python/3.7.4 (Windows-10-10.0.18362-SP0) msrest/0.6.10 msrest_azure/0.6.2
+        azure-mgmt-cosmosdb/0.8.0 Azure-SDK-For-Python AZURECLI/2.0.75
+    method: GET
+    uri: https://management.azure.com/subscriptions/00000000-0000-0000-0000-000000000000/providers/Microsoft.DocumentDB/locations/westus/operationsStatus/74cc0c25-eb2e-454f-bca2-3b067d138d87?api-version=2015-04-08
+  response:
+    body:
+      string: '{"status":"Dequeued","error":{}}'
+    headers:
+      cache-control:
+      - no-store, no-cache
+      content-length:
+      - '32'
+      content-location:
       - https://management.documents.azure.com:450/subscriptions/0b1f6471-1bf0-4dda-aec3-cb9272f09590/providers/Microsoft.DocumentDB/locations/westus/operationsStatus/74cc0c25-eb2e-454f-bca2-3b067d138d87?api-version=2015-04-08
       content-type:
       - application/json
       date:
       - Mon, 21 Oct 2019 12:09:15 GMT
->>>>>>> 807faccc
-      pragma:
-      - no-cache
-      server:
-      - Microsoft-HTTPAPI/2.0
-      strict-transport-security:
-      - max-age=31536000; includeSubDomains
-      transfer-encoding:
-      - chunked
-      vary:
-      - Accept-Encoding
-      x-content-type-options:
-      - nosniff
-      x-ms-gatewayversion:
-      - version=2.7.0
-    status:
-      code: 200
-      message: Ok
-- request:
-    body: null
-    headers:
-      Accept:
-      - application/json
-      Accept-Encoding:
-      - gzip, deflate
-      CommandName:
-      - cosmosdb create
-      Connection:
-      - keep-alive
-      ParameterSetName:
-      - -n -g --capabilities
-      User-Agent:
-<<<<<<< HEAD
-      - python/3.6.5 (Windows-10-10.0.17134-SP0) msrest/0.6.10 msrest_azure/0.6.1
-        azure-mgmt-cosmosdb/0.8.0 Azure-SDK-For-Python AZURECLI/2.0.74
-    method: GET
-    uri: https://management.azure.com/subscriptions/00000000-0000-0000-0000-000000000000/providers/Microsoft.DocumentDB/locations/westus/operationsStatus/24c3798f-945b-4b96-a4dd-df56709deb48?api-version=2015-04-08
-=======
-      - python/3.7.4 (Windows-10-10.0.18362-SP0) msrest/0.6.10 msrest_azure/0.6.2
-        azure-mgmt-cosmosdb/0.8.0 Azure-SDK-For-Python AZURECLI/2.0.75
-    method: GET
-    uri: https://management.azure.com/subscriptions/00000000-0000-0000-0000-000000000000/providers/Microsoft.DocumentDB/locations/westus/operationsStatus/74cc0c25-eb2e-454f-bca2-3b067d138d87?api-version=2015-04-08
->>>>>>> 807faccc
-  response:
-    body:
-      string: '{"status":"Dequeued","error":{}}'
-    headers:
-      cache-control:
-      - no-store, no-cache
-      content-length:
-      - '32'
-      content-location:
-<<<<<<< HEAD
-      - https://management.documents.azure.com:450/subscriptions/fb3a3d6b-44c8-44f5-88c9-b20917c9b96b/providers/Microsoft.DocumentDB/locations/westus/operationsStatus/24c3798f-945b-4b96-a4dd-df56709deb48?api-version=2015-04-08
-      content-type:
-      - application/json
-      date:
-      - Tue, 08 Oct 2019 07:00:25 GMT
-=======
+      pragma:
+      - no-cache
+      server:
+      - Microsoft-HTTPAPI/2.0
+      strict-transport-security:
+      - max-age=31536000; includeSubDomains
+      transfer-encoding:
+      - chunked
+      vary:
+      - Accept-Encoding
+      x-content-type-options:
+      - nosniff
+      x-ms-gatewayversion:
+      - version=2.7.0
+    status:
+      code: 200
+      message: Ok
+- request:
+    body: null
+    headers:
+      Accept:
+      - application/json
+      Accept-Encoding:
+      - gzip, deflate
+      CommandName:
+      - cosmosdb create
+      Connection:
+      - keep-alive
+      ParameterSetName:
+      - -n -g --capabilities
+      User-Agent:
+      - python/3.7.4 (Windows-10-10.0.18362-SP0) msrest/0.6.10 msrest_azure/0.6.2
+        azure-mgmt-cosmosdb/0.8.0 Azure-SDK-For-Python AZURECLI/2.0.75
+    method: GET
+    uri: https://management.azure.com/subscriptions/00000000-0000-0000-0000-000000000000/providers/Microsoft.DocumentDB/locations/westus/operationsStatus/74cc0c25-eb2e-454f-bca2-3b067d138d87?api-version=2015-04-08
+  response:
+    body:
+      string: '{"status":"Dequeued","error":{}}'
+    headers:
+      cache-control:
+      - no-store, no-cache
+      content-length:
+      - '32'
+      content-location:
       - https://management.documents.azure.com:450/subscriptions/0b1f6471-1bf0-4dda-aec3-cb9272f09590/providers/Microsoft.DocumentDB/locations/westus/operationsStatus/74cc0c25-eb2e-454f-bca2-3b067d138d87?api-version=2015-04-08
       content-type:
       - application/json
       date:
       - Mon, 21 Oct 2019 12:09:45 GMT
->>>>>>> 807faccc
-      pragma:
-      - no-cache
-      server:
-      - Microsoft-HTTPAPI/2.0
-      strict-transport-security:
-      - max-age=31536000; includeSubDomains
-      transfer-encoding:
-      - chunked
-      vary:
-      - Accept-Encoding
-      x-content-type-options:
-      - nosniff
-      x-ms-gatewayversion:
-      - version=2.7.0
-    status:
-      code: 200
-      message: Ok
-- request:
-    body: null
-    headers:
-      Accept:
-      - application/json
-      Accept-Encoding:
-      - gzip, deflate
-      CommandName:
-      - cosmosdb create
-      Connection:
-      - keep-alive
-      ParameterSetName:
-      - -n -g --capabilities
-      User-Agent:
-<<<<<<< HEAD
-      - python/3.6.5 (Windows-10-10.0.17134-SP0) msrest/0.6.10 msrest_azure/0.6.1
-        azure-mgmt-cosmosdb/0.8.0 Azure-SDK-For-Python AZURECLI/2.0.74
-    method: GET
-    uri: https://management.azure.com/subscriptions/00000000-0000-0000-0000-000000000000/providers/Microsoft.DocumentDB/locations/westus/operationsStatus/24c3798f-945b-4b96-a4dd-df56709deb48?api-version=2015-04-08
-=======
-      - python/3.7.4 (Windows-10-10.0.18362-SP0) msrest/0.6.10 msrest_azure/0.6.2
-        azure-mgmt-cosmosdb/0.8.0 Azure-SDK-For-Python AZURECLI/2.0.75
-    method: GET
-    uri: https://management.azure.com/subscriptions/00000000-0000-0000-0000-000000000000/providers/Microsoft.DocumentDB/locations/westus/operationsStatus/74cc0c25-eb2e-454f-bca2-3b067d138d87?api-version=2015-04-08
->>>>>>> 807faccc
-  response:
-    body:
-      string: '{"status":"Dequeued","error":{}}'
-    headers:
-      cache-control:
-      - no-store, no-cache
-      content-length:
-      - '32'
-      content-location:
-<<<<<<< HEAD
-      - https://management.documents.azure.com:450/subscriptions/fb3a3d6b-44c8-44f5-88c9-b20917c9b96b/providers/Microsoft.DocumentDB/locations/westus/operationsStatus/24c3798f-945b-4b96-a4dd-df56709deb48?api-version=2015-04-08
-      content-type:
-      - application/json
-      date:
-      - Tue, 08 Oct 2019 07:00:56 GMT
-=======
+      pragma:
+      - no-cache
+      server:
+      - Microsoft-HTTPAPI/2.0
+      strict-transport-security:
+      - max-age=31536000; includeSubDomains
+      transfer-encoding:
+      - chunked
+      vary:
+      - Accept-Encoding
+      x-content-type-options:
+      - nosniff
+      x-ms-gatewayversion:
+      - version=2.7.0
+    status:
+      code: 200
+      message: Ok
+- request:
+    body: null
+    headers:
+      Accept:
+      - application/json
+      Accept-Encoding:
+      - gzip, deflate
+      CommandName:
+      - cosmosdb create
+      Connection:
+      - keep-alive
+      ParameterSetName:
+      - -n -g --capabilities
+      User-Agent:
+      - python/3.7.4 (Windows-10-10.0.18362-SP0) msrest/0.6.10 msrest_azure/0.6.2
+        azure-mgmt-cosmosdb/0.8.0 Azure-SDK-For-Python AZURECLI/2.0.75
+    method: GET
+    uri: https://management.azure.com/subscriptions/00000000-0000-0000-0000-000000000000/providers/Microsoft.DocumentDB/locations/westus/operationsStatus/74cc0c25-eb2e-454f-bca2-3b067d138d87?api-version=2015-04-08
+  response:
+    body:
+      string: '{"status":"Dequeued","error":{}}'
+    headers:
+      cache-control:
+      - no-store, no-cache
+      content-length:
+      - '32'
+      content-location:
       - https://management.documents.azure.com:450/subscriptions/0b1f6471-1bf0-4dda-aec3-cb9272f09590/providers/Microsoft.DocumentDB/locations/westus/operationsStatus/74cc0c25-eb2e-454f-bca2-3b067d138d87?api-version=2015-04-08
       content-type:
       - application/json
       date:
       - Mon, 21 Oct 2019 12:10:15 GMT
->>>>>>> 807faccc
-      pragma:
-      - no-cache
-      server:
-      - Microsoft-HTTPAPI/2.0
-      strict-transport-security:
-      - max-age=31536000; includeSubDomains
-      transfer-encoding:
-      - chunked
-      vary:
-      - Accept-Encoding
-      x-content-type-options:
-      - nosniff
-      x-ms-gatewayversion:
-      - version=2.7.0
-    status:
-      code: 200
-      message: Ok
-- request:
-    body: null
-    headers:
-      Accept:
-      - application/json
-      Accept-Encoding:
-      - gzip, deflate
-      CommandName:
-      - cosmosdb create
-      Connection:
-      - keep-alive
-      ParameterSetName:
-      - -n -g --capabilities
-      User-Agent:
-<<<<<<< HEAD
-      - python/3.6.5 (Windows-10-10.0.17134-SP0) msrest/0.6.10 msrest_azure/0.6.1
-        azure-mgmt-cosmosdb/0.8.0 Azure-SDK-For-Python AZURECLI/2.0.74
-    method: GET
-    uri: https://management.azure.com/subscriptions/00000000-0000-0000-0000-000000000000/providers/Microsoft.DocumentDB/locations/westus/operationsStatus/24c3798f-945b-4b96-a4dd-df56709deb48?api-version=2015-04-08
-=======
-      - python/3.7.4 (Windows-10-10.0.18362-SP0) msrest/0.6.10 msrest_azure/0.6.2
-        azure-mgmt-cosmosdb/0.8.0 Azure-SDK-For-Python AZURECLI/2.0.75
-    method: GET
-    uri: https://management.azure.com/subscriptions/00000000-0000-0000-0000-000000000000/providers/Microsoft.DocumentDB/locations/westus/operationsStatus/74cc0c25-eb2e-454f-bca2-3b067d138d87?api-version=2015-04-08
->>>>>>> 807faccc
-  response:
-    body:
-      string: '{"status":"Dequeued","error":{}}'
-    headers:
-      cache-control:
-      - no-store, no-cache
-      content-length:
-      - '32'
-      content-location:
-<<<<<<< HEAD
-      - https://management.documents.azure.com:450/subscriptions/fb3a3d6b-44c8-44f5-88c9-b20917c9b96b/providers/Microsoft.DocumentDB/locations/westus/operationsStatus/24c3798f-945b-4b96-a4dd-df56709deb48?api-version=2015-04-08
-      content-type:
-      - application/json
-      date:
-      - Tue, 08 Oct 2019 07:01:26 GMT
-=======
+      pragma:
+      - no-cache
+      server:
+      - Microsoft-HTTPAPI/2.0
+      strict-transport-security:
+      - max-age=31536000; includeSubDomains
+      transfer-encoding:
+      - chunked
+      vary:
+      - Accept-Encoding
+      x-content-type-options:
+      - nosniff
+      x-ms-gatewayversion:
+      - version=2.7.0
+    status:
+      code: 200
+      message: Ok
+- request:
+    body: null
+    headers:
+      Accept:
+      - application/json
+      Accept-Encoding:
+      - gzip, deflate
+      CommandName:
+      - cosmosdb create
+      Connection:
+      - keep-alive
+      ParameterSetName:
+      - -n -g --capabilities
+      User-Agent:
+      - python/3.7.4 (Windows-10-10.0.18362-SP0) msrest/0.6.10 msrest_azure/0.6.2
+        azure-mgmt-cosmosdb/0.8.0 Azure-SDK-For-Python AZURECLI/2.0.75
+    method: GET
+    uri: https://management.azure.com/subscriptions/00000000-0000-0000-0000-000000000000/providers/Microsoft.DocumentDB/locations/westus/operationsStatus/74cc0c25-eb2e-454f-bca2-3b067d138d87?api-version=2015-04-08
+  response:
+    body:
+      string: '{"status":"Dequeued","error":{}}'
+    headers:
+      cache-control:
+      - no-store, no-cache
+      content-length:
+      - '32'
+      content-location:
       - https://management.documents.azure.com:450/subscriptions/0b1f6471-1bf0-4dda-aec3-cb9272f09590/providers/Microsoft.DocumentDB/locations/westus/operationsStatus/74cc0c25-eb2e-454f-bca2-3b067d138d87?api-version=2015-04-08
       content-type:
       - application/json
       date:
       - Mon, 21 Oct 2019 12:10:47 GMT
->>>>>>> 807faccc
-      pragma:
-      - no-cache
-      server:
-      - Microsoft-HTTPAPI/2.0
-      strict-transport-security:
-      - max-age=31536000; includeSubDomains
-      transfer-encoding:
-      - chunked
-      vary:
-      - Accept-Encoding
-      x-content-type-options:
-      - nosniff
-      x-ms-gatewayversion:
-      - version=2.7.0
-    status:
-      code: 200
-      message: Ok
-- request:
-    body: null
-    headers:
-      Accept:
-      - application/json
-      Accept-Encoding:
-      - gzip, deflate
-      CommandName:
-      - cosmosdb create
-      Connection:
-      - keep-alive
-      ParameterSetName:
-      - -n -g --capabilities
-      User-Agent:
-<<<<<<< HEAD
-      - python/3.6.5 (Windows-10-10.0.17134-SP0) msrest/0.6.10 msrest_azure/0.6.1
-        azure-mgmt-cosmosdb/0.8.0 Azure-SDK-For-Python AZURECLI/2.0.74
-    method: GET
-    uri: https://management.azure.com/subscriptions/00000000-0000-0000-0000-000000000000/providers/Microsoft.DocumentDB/locations/westus/operationsStatus/24c3798f-945b-4b96-a4dd-df56709deb48?api-version=2015-04-08
-=======
-      - python/3.7.4 (Windows-10-10.0.18362-SP0) msrest/0.6.10 msrest_azure/0.6.2
-        azure-mgmt-cosmosdb/0.8.0 Azure-SDK-For-Python AZURECLI/2.0.75
-    method: GET
-    uri: https://management.azure.com/subscriptions/00000000-0000-0000-0000-000000000000/providers/Microsoft.DocumentDB/locations/westus/operationsStatus/74cc0c25-eb2e-454f-bca2-3b067d138d87?api-version=2015-04-08
->>>>>>> 807faccc
-  response:
-    body:
-      string: '{"status":"Dequeued","error":{}}'
-    headers:
-      cache-control:
-      - no-store, no-cache
-      content-length:
-      - '32'
-      content-location:
-<<<<<<< HEAD
-      - https://management.documents.azure.com:450/subscriptions/fb3a3d6b-44c8-44f5-88c9-b20917c9b96b/providers/Microsoft.DocumentDB/locations/westus/operationsStatus/24c3798f-945b-4b96-a4dd-df56709deb48?api-version=2015-04-08
-      content-type:
-      - application/json
-      date:
-      - Tue, 08 Oct 2019 07:01:57 GMT
-=======
+      pragma:
+      - no-cache
+      server:
+      - Microsoft-HTTPAPI/2.0
+      strict-transport-security:
+      - max-age=31536000; includeSubDomains
+      transfer-encoding:
+      - chunked
+      vary:
+      - Accept-Encoding
+      x-content-type-options:
+      - nosniff
+      x-ms-gatewayversion:
+      - version=2.7.0
+    status:
+      code: 200
+      message: Ok
+- request:
+    body: null
+    headers:
+      Accept:
+      - application/json
+      Accept-Encoding:
+      - gzip, deflate
+      CommandName:
+      - cosmosdb create
+      Connection:
+      - keep-alive
+      ParameterSetName:
+      - -n -g --capabilities
+      User-Agent:
+      - python/3.7.4 (Windows-10-10.0.18362-SP0) msrest/0.6.10 msrest_azure/0.6.2
+        azure-mgmt-cosmosdb/0.8.0 Azure-SDK-For-Python AZURECLI/2.0.75
+    method: GET
+    uri: https://management.azure.com/subscriptions/00000000-0000-0000-0000-000000000000/providers/Microsoft.DocumentDB/locations/westus/operationsStatus/74cc0c25-eb2e-454f-bca2-3b067d138d87?api-version=2015-04-08
+  response:
+    body:
+      string: '{"status":"Dequeued","error":{}}'
+    headers:
+      cache-control:
+      - no-store, no-cache
+      content-length:
+      - '32'
+      content-location:
       - https://management.documents.azure.com:450/subscriptions/0b1f6471-1bf0-4dda-aec3-cb9272f09590/providers/Microsoft.DocumentDB/locations/westus/operationsStatus/74cc0c25-eb2e-454f-bca2-3b067d138d87?api-version=2015-04-08
       content-type:
       - application/json
       date:
       - Mon, 21 Oct 2019 12:11:18 GMT
->>>>>>> 807faccc
-      pragma:
-      - no-cache
-      server:
-      - Microsoft-HTTPAPI/2.0
-      strict-transport-security:
-      - max-age=31536000; includeSubDomains
-      transfer-encoding:
-      - chunked
-      vary:
-      - Accept-Encoding
-      x-content-type-options:
-      - nosniff
-      x-ms-gatewayversion:
-      - version=2.7.0
-    status:
-      code: 200
-      message: Ok
-- request:
-    body: null
-    headers:
-      Accept:
-      - application/json
-      Accept-Encoding:
-      - gzip, deflate
-      CommandName:
-      - cosmosdb create
-      Connection:
-      - keep-alive
-      ParameterSetName:
-      - -n -g --capabilities
-      User-Agent:
-<<<<<<< HEAD
-      - python/3.6.5 (Windows-10-10.0.17134-SP0) msrest/0.6.10 msrest_azure/0.6.1
-        azure-mgmt-cosmosdb/0.8.0 Azure-SDK-For-Python AZURECLI/2.0.74
-    method: GET
-    uri: https://management.azure.com/subscriptions/00000000-0000-0000-0000-000000000000/providers/Microsoft.DocumentDB/locations/westus/operationsStatus/24c3798f-945b-4b96-a4dd-df56709deb48?api-version=2015-04-08
-=======
-      - python/3.7.4 (Windows-10-10.0.18362-SP0) msrest/0.6.10 msrest_azure/0.6.2
-        azure-mgmt-cosmosdb/0.8.0 Azure-SDK-For-Python AZURECLI/2.0.75
-    method: GET
-    uri: https://management.azure.com/subscriptions/00000000-0000-0000-0000-000000000000/providers/Microsoft.DocumentDB/locations/westus/operationsStatus/74cc0c25-eb2e-454f-bca2-3b067d138d87?api-version=2015-04-08
->>>>>>> 807faccc
-  response:
-    body:
-      string: '{"status":"Dequeued","error":{}}'
-    headers:
-      cache-control:
-      - no-store, no-cache
-      content-length:
-      - '32'
-      content-location:
-<<<<<<< HEAD
-      - https://management.documents.azure.com:450/subscriptions/fb3a3d6b-44c8-44f5-88c9-b20917c9b96b/providers/Microsoft.DocumentDB/locations/westus/operationsStatus/24c3798f-945b-4b96-a4dd-df56709deb48?api-version=2015-04-08
-      content-type:
-      - application/json
-      date:
-      - Tue, 08 Oct 2019 07:02:27 GMT
-=======
+      pragma:
+      - no-cache
+      server:
+      - Microsoft-HTTPAPI/2.0
+      strict-transport-security:
+      - max-age=31536000; includeSubDomains
+      transfer-encoding:
+      - chunked
+      vary:
+      - Accept-Encoding
+      x-content-type-options:
+      - nosniff
+      x-ms-gatewayversion:
+      - version=2.7.0
+    status:
+      code: 200
+      message: Ok
+- request:
+    body: null
+    headers:
+      Accept:
+      - application/json
+      Accept-Encoding:
+      - gzip, deflate
+      CommandName:
+      - cosmosdb create
+      Connection:
+      - keep-alive
+      ParameterSetName:
+      - -n -g --capabilities
+      User-Agent:
+      - python/3.7.4 (Windows-10-10.0.18362-SP0) msrest/0.6.10 msrest_azure/0.6.2
+        azure-mgmt-cosmosdb/0.8.0 Azure-SDK-For-Python AZURECLI/2.0.75
+    method: GET
+    uri: https://management.azure.com/subscriptions/00000000-0000-0000-0000-000000000000/providers/Microsoft.DocumentDB/locations/westus/operationsStatus/74cc0c25-eb2e-454f-bca2-3b067d138d87?api-version=2015-04-08
+  response:
+    body:
+      string: '{"status":"Dequeued","error":{}}'
+    headers:
+      cache-control:
+      - no-store, no-cache
+      content-length:
+      - '32'
+      content-location:
       - https://management.documents.azure.com:450/subscriptions/0b1f6471-1bf0-4dda-aec3-cb9272f09590/providers/Microsoft.DocumentDB/locations/westus/operationsStatus/74cc0c25-eb2e-454f-bca2-3b067d138d87?api-version=2015-04-08
       content-type:
       - application/json
       date:
       - Mon, 21 Oct 2019 12:11:48 GMT
->>>>>>> 807faccc
-      pragma:
-      - no-cache
-      server:
-      - Microsoft-HTTPAPI/2.0
-      strict-transport-security:
-      - max-age=31536000; includeSubDomains
-      transfer-encoding:
-      - chunked
-      vary:
-      - Accept-Encoding
-      x-content-type-options:
-      - nosniff
-      x-ms-gatewayversion:
-      - version=2.7.0
-    status:
-      code: 200
-      message: Ok
-- request:
-    body: null
-    headers:
-      Accept:
-      - application/json
-      Accept-Encoding:
-      - gzip, deflate
-      CommandName:
-      - cosmosdb create
-      Connection:
-      - keep-alive
-      ParameterSetName:
-      - -n -g --capabilities
-      User-Agent:
-<<<<<<< HEAD
-      - python/3.6.5 (Windows-10-10.0.17134-SP0) msrest/0.6.10 msrest_azure/0.6.1
-        azure-mgmt-cosmosdb/0.8.0 Azure-SDK-For-Python AZURECLI/2.0.74
-    method: GET
-    uri: https://management.azure.com/subscriptions/00000000-0000-0000-0000-000000000000/providers/Microsoft.DocumentDB/locations/westus/operationsStatus/24c3798f-945b-4b96-a4dd-df56709deb48?api-version=2015-04-08
-=======
-      - python/3.7.4 (Windows-10-10.0.18362-SP0) msrest/0.6.10 msrest_azure/0.6.2
-        azure-mgmt-cosmosdb/0.8.0 Azure-SDK-For-Python AZURECLI/2.0.75
-    method: GET
-    uri: https://management.azure.com/subscriptions/00000000-0000-0000-0000-000000000000/providers/Microsoft.DocumentDB/locations/westus/operationsStatus/74cc0c25-eb2e-454f-bca2-3b067d138d87?api-version=2015-04-08
->>>>>>> 807faccc
-  response:
-    body:
-      string: '{"status":"Dequeued","error":{}}'
-    headers:
-      cache-control:
-      - no-store, no-cache
-      content-length:
-      - '32'
-      content-location:
-<<<<<<< HEAD
-      - https://management.documents.azure.com:450/subscriptions/fb3a3d6b-44c8-44f5-88c9-b20917c9b96b/providers/Microsoft.DocumentDB/locations/westus/operationsStatus/24c3798f-945b-4b96-a4dd-df56709deb48?api-version=2015-04-08
-      content-type:
-      - application/json
-      date:
-      - Tue, 08 Oct 2019 07:02:58 GMT
-=======
+      pragma:
+      - no-cache
+      server:
+      - Microsoft-HTTPAPI/2.0
+      strict-transport-security:
+      - max-age=31536000; includeSubDomains
+      transfer-encoding:
+      - chunked
+      vary:
+      - Accept-Encoding
+      x-content-type-options:
+      - nosniff
+      x-ms-gatewayversion:
+      - version=2.7.0
+    status:
+      code: 200
+      message: Ok
+- request:
+    body: null
+    headers:
+      Accept:
+      - application/json
+      Accept-Encoding:
+      - gzip, deflate
+      CommandName:
+      - cosmosdb create
+      Connection:
+      - keep-alive
+      ParameterSetName:
+      - -n -g --capabilities
+      User-Agent:
+      - python/3.7.4 (Windows-10-10.0.18362-SP0) msrest/0.6.10 msrest_azure/0.6.2
+        azure-mgmt-cosmosdb/0.8.0 Azure-SDK-For-Python AZURECLI/2.0.75
+    method: GET
+    uri: https://management.azure.com/subscriptions/00000000-0000-0000-0000-000000000000/providers/Microsoft.DocumentDB/locations/westus/operationsStatus/74cc0c25-eb2e-454f-bca2-3b067d138d87?api-version=2015-04-08
+  response:
+    body:
+      string: '{"status":"Dequeued","error":{}}'
+    headers:
+      cache-control:
+      - no-store, no-cache
+      content-length:
+      - '32'
+      content-location:
       - https://management.documents.azure.com:450/subscriptions/0b1f6471-1bf0-4dda-aec3-cb9272f09590/providers/Microsoft.DocumentDB/locations/westus/operationsStatus/74cc0c25-eb2e-454f-bca2-3b067d138d87?api-version=2015-04-08
       content-type:
       - application/json
       date:
       - Mon, 21 Oct 2019 12:12:19 GMT
->>>>>>> 807faccc
-      pragma:
-      - no-cache
-      server:
-      - Microsoft-HTTPAPI/2.0
-      strict-transport-security:
-      - max-age=31536000; includeSubDomains
-      transfer-encoding:
-      - chunked
-      vary:
-      - Accept-Encoding
-      x-content-type-options:
-      - nosniff
-      x-ms-gatewayversion:
-      - version=2.7.0
-    status:
-      code: 200
-      message: Ok
-- request:
-    body: null
-    headers:
-      Accept:
-      - application/json
-      Accept-Encoding:
-      - gzip, deflate
-      CommandName:
-      - cosmosdb create
-      Connection:
-      - keep-alive
-      ParameterSetName:
-      - -n -g --capabilities
-      User-Agent:
-<<<<<<< HEAD
-      - python/3.6.5 (Windows-10-10.0.17134-SP0) msrest/0.6.10 msrest_azure/0.6.1
-        azure-mgmt-cosmosdb/0.8.0 Azure-SDK-For-Python AZURECLI/2.0.74
-    method: GET
-    uri: https://management.azure.com/subscriptions/00000000-0000-0000-0000-000000000000/providers/Microsoft.DocumentDB/locations/westus/operationsStatus/24c3798f-945b-4b96-a4dd-df56709deb48?api-version=2015-04-08
-=======
-      - python/3.7.4 (Windows-10-10.0.18362-SP0) msrest/0.6.10 msrest_azure/0.6.2
-        azure-mgmt-cosmosdb/0.8.0 Azure-SDK-For-Python AZURECLI/2.0.75
-    method: GET
-    uri: https://management.azure.com/subscriptions/00000000-0000-0000-0000-000000000000/providers/Microsoft.DocumentDB/locations/westus/operationsStatus/74cc0c25-eb2e-454f-bca2-3b067d138d87?api-version=2015-04-08
->>>>>>> 807faccc
-  response:
-    body:
-      string: '{"status":"Dequeued","error":{}}'
-    headers:
-      cache-control:
-      - no-store, no-cache
-      content-length:
-      - '32'
-      content-location:
-<<<<<<< HEAD
-      - https://management.documents.azure.com:450/subscriptions/fb3a3d6b-44c8-44f5-88c9-b20917c9b96b/providers/Microsoft.DocumentDB/locations/westus/operationsStatus/24c3798f-945b-4b96-a4dd-df56709deb48?api-version=2015-04-08
-      content-type:
-      - application/json
-      date:
-      - Tue, 08 Oct 2019 07:03:28 GMT
-=======
+      pragma:
+      - no-cache
+      server:
+      - Microsoft-HTTPAPI/2.0
+      strict-transport-security:
+      - max-age=31536000; includeSubDomains
+      transfer-encoding:
+      - chunked
+      vary:
+      - Accept-Encoding
+      x-content-type-options:
+      - nosniff
+      x-ms-gatewayversion:
+      - version=2.7.0
+    status:
+      code: 200
+      message: Ok
+- request:
+    body: null
+    headers:
+      Accept:
+      - application/json
+      Accept-Encoding:
+      - gzip, deflate
+      CommandName:
+      - cosmosdb create
+      Connection:
+      - keep-alive
+      ParameterSetName:
+      - -n -g --capabilities
+      User-Agent:
+      - python/3.7.4 (Windows-10-10.0.18362-SP0) msrest/0.6.10 msrest_azure/0.6.2
+        azure-mgmt-cosmosdb/0.8.0 Azure-SDK-For-Python AZURECLI/2.0.75
+    method: GET
+    uri: https://management.azure.com/subscriptions/00000000-0000-0000-0000-000000000000/providers/Microsoft.DocumentDB/locations/westus/operationsStatus/74cc0c25-eb2e-454f-bca2-3b067d138d87?api-version=2015-04-08
+  response:
+    body:
+      string: '{"status":"Dequeued","error":{}}'
+    headers:
+      cache-control:
+      - no-store, no-cache
+      content-length:
+      - '32'
+      content-location:
       - https://management.documents.azure.com:450/subscriptions/0b1f6471-1bf0-4dda-aec3-cb9272f09590/providers/Microsoft.DocumentDB/locations/westus/operationsStatus/74cc0c25-eb2e-454f-bca2-3b067d138d87?api-version=2015-04-08
       content-type:
       - application/json
       date:
       - Mon, 21 Oct 2019 12:12:51 GMT
->>>>>>> 807faccc
-      pragma:
-      - no-cache
-      server:
-      - Microsoft-HTTPAPI/2.0
-      strict-transport-security:
-      - max-age=31536000; includeSubDomains
-      transfer-encoding:
-      - chunked
-      vary:
-      - Accept-Encoding
-      x-content-type-options:
-      - nosniff
-      x-ms-gatewayversion:
-      - version=2.7.0
-    status:
-      code: 200
-      message: Ok
-- request:
-    body: null
-    headers:
-      Accept:
-      - application/json
-      Accept-Encoding:
-      - gzip, deflate
-      CommandName:
-      - cosmosdb create
-      Connection:
-      - keep-alive
-      ParameterSetName:
-      - -n -g --capabilities
-      User-Agent:
-<<<<<<< HEAD
-      - python/3.6.5 (Windows-10-10.0.17134-SP0) msrest/0.6.10 msrest_azure/0.6.1
-        azure-mgmt-cosmosdb/0.8.0 Azure-SDK-For-Python AZURECLI/2.0.74
-    method: GET
-    uri: https://management.azure.com/subscriptions/00000000-0000-0000-0000-000000000000/providers/Microsoft.DocumentDB/locations/westus/operationsStatus/24c3798f-945b-4b96-a4dd-df56709deb48?api-version=2015-04-08
-=======
-      - python/3.7.4 (Windows-10-10.0.18362-SP0) msrest/0.6.10 msrest_azure/0.6.2
-        azure-mgmt-cosmosdb/0.8.0 Azure-SDK-For-Python AZURECLI/2.0.75
-    method: GET
-    uri: https://management.azure.com/subscriptions/00000000-0000-0000-0000-000000000000/providers/Microsoft.DocumentDB/locations/westus/operationsStatus/74cc0c25-eb2e-454f-bca2-3b067d138d87?api-version=2015-04-08
->>>>>>> 807faccc
-  response:
-    body:
-      string: '{"status":"Dequeued","error":{}}'
-    headers:
-      cache-control:
-      - no-store, no-cache
-      content-length:
-      - '32'
-      content-location:
-<<<<<<< HEAD
-      - https://management.documents.azure.com:450/subscriptions/fb3a3d6b-44c8-44f5-88c9-b20917c9b96b/providers/Microsoft.DocumentDB/locations/westus/operationsStatus/24c3798f-945b-4b96-a4dd-df56709deb48?api-version=2015-04-08
-      content-type:
-      - application/json
-      date:
-      - Tue, 08 Oct 2019 07:03:59 GMT
-=======
+      pragma:
+      - no-cache
+      server:
+      - Microsoft-HTTPAPI/2.0
+      strict-transport-security:
+      - max-age=31536000; includeSubDomains
+      transfer-encoding:
+      - chunked
+      vary:
+      - Accept-Encoding
+      x-content-type-options:
+      - nosniff
+      x-ms-gatewayversion:
+      - version=2.7.0
+    status:
+      code: 200
+      message: Ok
+- request:
+    body: null
+    headers:
+      Accept:
+      - application/json
+      Accept-Encoding:
+      - gzip, deflate
+      CommandName:
+      - cosmosdb create
+      Connection:
+      - keep-alive
+      ParameterSetName:
+      - -n -g --capabilities
+      User-Agent:
+      - python/3.7.4 (Windows-10-10.0.18362-SP0) msrest/0.6.10 msrest_azure/0.6.2
+        azure-mgmt-cosmosdb/0.8.0 Azure-SDK-For-Python AZURECLI/2.0.75
+    method: GET
+    uri: https://management.azure.com/subscriptions/00000000-0000-0000-0000-000000000000/providers/Microsoft.DocumentDB/locations/westus/operationsStatus/74cc0c25-eb2e-454f-bca2-3b067d138d87?api-version=2015-04-08
+  response:
+    body:
+      string: '{"status":"Dequeued","error":{}}'
+    headers:
+      cache-control:
+      - no-store, no-cache
+      content-length:
+      - '32'
+      content-location:
       - https://management.documents.azure.com:450/subscriptions/0b1f6471-1bf0-4dda-aec3-cb9272f09590/providers/Microsoft.DocumentDB/locations/westus/operationsStatus/74cc0c25-eb2e-454f-bca2-3b067d138d87?api-version=2015-04-08
       content-type:
       - application/json
       date:
       - Mon, 21 Oct 2019 12:13:21 GMT
->>>>>>> 807faccc
-      pragma:
-      - no-cache
-      server:
-      - Microsoft-HTTPAPI/2.0
-      strict-transport-security:
-      - max-age=31536000; includeSubDomains
-      transfer-encoding:
-      - chunked
-      vary:
-      - Accept-Encoding
-      x-content-type-options:
-      - nosniff
-      x-ms-gatewayversion:
-      - version=2.7.0
-    status:
-      code: 200
-      message: Ok
-- request:
-    body: null
-    headers:
-      Accept:
-      - application/json
-      Accept-Encoding:
-      - gzip, deflate
-      CommandName:
-      - cosmosdb create
-      Connection:
-      - keep-alive
-      ParameterSetName:
-      - -n -g --capabilities
-      User-Agent:
-<<<<<<< HEAD
-      - python/3.6.5 (Windows-10-10.0.17134-SP0) msrest/0.6.10 msrest_azure/0.6.1
-        azure-mgmt-cosmosdb/0.8.0 Azure-SDK-For-Python AZURECLI/2.0.74
-    method: GET
-    uri: https://management.azure.com/subscriptions/00000000-0000-0000-0000-000000000000/providers/Microsoft.DocumentDB/locations/westus/operationsStatus/24c3798f-945b-4b96-a4dd-df56709deb48?api-version=2015-04-08
-=======
-      - python/3.7.4 (Windows-10-10.0.18362-SP0) msrest/0.6.10 msrest_azure/0.6.2
-        azure-mgmt-cosmosdb/0.8.0 Azure-SDK-For-Python AZURECLI/2.0.75
-    method: GET
-    uri: https://management.azure.com/subscriptions/00000000-0000-0000-0000-000000000000/providers/Microsoft.DocumentDB/locations/westus/operationsStatus/74cc0c25-eb2e-454f-bca2-3b067d138d87?api-version=2015-04-08
->>>>>>> 807faccc
-  response:
-    body:
-      string: '{"status":"Dequeued","error":{}}'
-    headers:
-      cache-control:
-      - no-store, no-cache
-      content-length:
-      - '32'
-      content-location:
-<<<<<<< HEAD
-      - https://management.documents.azure.com:450/subscriptions/fb3a3d6b-44c8-44f5-88c9-b20917c9b96b/providers/Microsoft.DocumentDB/locations/westus/operationsStatus/24c3798f-945b-4b96-a4dd-df56709deb48?api-version=2015-04-08
-      content-type:
-      - application/json
-      date:
-      - Tue, 08 Oct 2019 07:04:29 GMT
-=======
+      pragma:
+      - no-cache
+      server:
+      - Microsoft-HTTPAPI/2.0
+      strict-transport-security:
+      - max-age=31536000; includeSubDomains
+      transfer-encoding:
+      - chunked
+      vary:
+      - Accept-Encoding
+      x-content-type-options:
+      - nosniff
+      x-ms-gatewayversion:
+      - version=2.7.0
+    status:
+      code: 200
+      message: Ok
+- request:
+    body: null
+    headers:
+      Accept:
+      - application/json
+      Accept-Encoding:
+      - gzip, deflate
+      CommandName:
+      - cosmosdb create
+      Connection:
+      - keep-alive
+      ParameterSetName:
+      - -n -g --capabilities
+      User-Agent:
+      - python/3.7.4 (Windows-10-10.0.18362-SP0) msrest/0.6.10 msrest_azure/0.6.2
+        azure-mgmt-cosmosdb/0.8.0 Azure-SDK-For-Python AZURECLI/2.0.75
+    method: GET
+    uri: https://management.azure.com/subscriptions/00000000-0000-0000-0000-000000000000/providers/Microsoft.DocumentDB/locations/westus/operationsStatus/74cc0c25-eb2e-454f-bca2-3b067d138d87?api-version=2015-04-08
+  response:
+    body:
+      string: '{"status":"Dequeued","error":{}}'
+    headers:
+      cache-control:
+      - no-store, no-cache
+      content-length:
+      - '32'
+      content-location:
       - https://management.documents.azure.com:450/subscriptions/0b1f6471-1bf0-4dda-aec3-cb9272f09590/providers/Microsoft.DocumentDB/locations/westus/operationsStatus/74cc0c25-eb2e-454f-bca2-3b067d138d87?api-version=2015-04-08
       content-type:
       - application/json
       date:
       - Mon, 21 Oct 2019 12:13:52 GMT
->>>>>>> 807faccc
-      pragma:
-      - no-cache
-      server:
-      - Microsoft-HTTPAPI/2.0
-      strict-transport-security:
-      - max-age=31536000; includeSubDomains
-      transfer-encoding:
-      - chunked
-      vary:
-      - Accept-Encoding
-      x-content-type-options:
-      - nosniff
-      x-ms-gatewayversion:
-      - version=2.7.0
-    status:
-      code: 200
-      message: Ok
-- request:
-    body: null
-    headers:
-      Accept:
-      - application/json
-      Accept-Encoding:
-      - gzip, deflate
-      CommandName:
-      - cosmosdb create
-      Connection:
-      - keep-alive
-      ParameterSetName:
-      - -n -g --capabilities
-      User-Agent:
-<<<<<<< HEAD
-      - python/3.6.5 (Windows-10-10.0.17134-SP0) msrest/0.6.10 msrest_azure/0.6.1
-        azure-mgmt-cosmosdb/0.8.0 Azure-SDK-For-Python AZURECLI/2.0.74
-    method: GET
-    uri: https://management.azure.com/subscriptions/00000000-0000-0000-0000-000000000000/providers/Microsoft.DocumentDB/locations/westus/operationsStatus/24c3798f-945b-4b96-a4dd-df56709deb48?api-version=2015-04-08
-=======
-      - python/3.7.4 (Windows-10-10.0.18362-SP0) msrest/0.6.10 msrest_azure/0.6.2
-        azure-mgmt-cosmosdb/0.8.0 Azure-SDK-For-Python AZURECLI/2.0.75
-    method: GET
-    uri: https://management.azure.com/subscriptions/00000000-0000-0000-0000-000000000000/providers/Microsoft.DocumentDB/locations/westus/operationsStatus/74cc0c25-eb2e-454f-bca2-3b067d138d87?api-version=2015-04-08
->>>>>>> 807faccc
-  response:
-    body:
-      string: '{"status":"Dequeued","error":{}}'
-    headers:
-      cache-control:
-      - no-store, no-cache
-      content-length:
-      - '32'
-      content-location:
-<<<<<<< HEAD
-      - https://management.documents.azure.com:450/subscriptions/fb3a3d6b-44c8-44f5-88c9-b20917c9b96b/providers/Microsoft.DocumentDB/locations/westus/operationsStatus/24c3798f-945b-4b96-a4dd-df56709deb48?api-version=2015-04-08
-      content-type:
-      - application/json
-      date:
-      - Tue, 08 Oct 2019 07:04:59 GMT
-=======
+      pragma:
+      - no-cache
+      server:
+      - Microsoft-HTTPAPI/2.0
+      strict-transport-security:
+      - max-age=31536000; includeSubDomains
+      transfer-encoding:
+      - chunked
+      vary:
+      - Accept-Encoding
+      x-content-type-options:
+      - nosniff
+      x-ms-gatewayversion:
+      - version=2.7.0
+    status:
+      code: 200
+      message: Ok
+- request:
+    body: null
+    headers:
+      Accept:
+      - application/json
+      Accept-Encoding:
+      - gzip, deflate
+      CommandName:
+      - cosmosdb create
+      Connection:
+      - keep-alive
+      ParameterSetName:
+      - -n -g --capabilities
+      User-Agent:
+      - python/3.7.4 (Windows-10-10.0.18362-SP0) msrest/0.6.10 msrest_azure/0.6.2
+        azure-mgmt-cosmosdb/0.8.0 Azure-SDK-For-Python AZURECLI/2.0.75
+    method: GET
+    uri: https://management.azure.com/subscriptions/00000000-0000-0000-0000-000000000000/providers/Microsoft.DocumentDB/locations/westus/operationsStatus/74cc0c25-eb2e-454f-bca2-3b067d138d87?api-version=2015-04-08
+  response:
+    body:
+      string: '{"status":"Dequeued","error":{}}'
+    headers:
+      cache-control:
+      - no-store, no-cache
+      content-length:
+      - '32'
+      content-location:
       - https://management.documents.azure.com:450/subscriptions/0b1f6471-1bf0-4dda-aec3-cb9272f09590/providers/Microsoft.DocumentDB/locations/westus/operationsStatus/74cc0c25-eb2e-454f-bca2-3b067d138d87?api-version=2015-04-08
       content-type:
       - application/json
       date:
       - Mon, 21 Oct 2019 12:14:22 GMT
->>>>>>> 807faccc
-      pragma:
-      - no-cache
-      server:
-      - Microsoft-HTTPAPI/2.0
-      strict-transport-security:
-      - max-age=31536000; includeSubDomains
-      transfer-encoding:
-      - chunked
-      vary:
-      - Accept-Encoding
-      x-content-type-options:
-      - nosniff
-      x-ms-gatewayversion:
-      - version=2.7.0
-    status:
-      code: 200
-      message: Ok
-- request:
-    body: null
-    headers:
-      Accept:
-      - application/json
-      Accept-Encoding:
-      - gzip, deflate
-      CommandName:
-      - cosmosdb create
-      Connection:
-      - keep-alive
-      ParameterSetName:
-      - -n -g --capabilities
-      User-Agent:
-<<<<<<< HEAD
-      - python/3.6.5 (Windows-10-10.0.17134-SP0) msrest/0.6.10 msrest_azure/0.6.1
-        azure-mgmt-cosmosdb/0.8.0 Azure-SDK-For-Python AZURECLI/2.0.74
-    method: GET
-    uri: https://management.azure.com/subscriptions/00000000-0000-0000-0000-000000000000/providers/Microsoft.DocumentDB/locations/westus/operationsStatus/24c3798f-945b-4b96-a4dd-df56709deb48?api-version=2015-04-08
-=======
-      - python/3.7.4 (Windows-10-10.0.18362-SP0) msrest/0.6.10 msrest_azure/0.6.2
-        azure-mgmt-cosmosdb/0.8.0 Azure-SDK-For-Python AZURECLI/2.0.75
-    method: GET
-    uri: https://management.azure.com/subscriptions/00000000-0000-0000-0000-000000000000/providers/Microsoft.DocumentDB/locations/westus/operationsStatus/74cc0c25-eb2e-454f-bca2-3b067d138d87?api-version=2015-04-08
->>>>>>> 807faccc
-  response:
-    body:
-      string: '{"status":"Dequeued","error":{}}'
-    headers:
-      cache-control:
-      - no-store, no-cache
-      content-length:
-      - '32'
-      content-location:
-<<<<<<< HEAD
-      - https://management.documents.azure.com:450/subscriptions/fb3a3d6b-44c8-44f5-88c9-b20917c9b96b/providers/Microsoft.DocumentDB/locations/westus/operationsStatus/24c3798f-945b-4b96-a4dd-df56709deb48?api-version=2015-04-08
-      content-type:
-      - application/json
-      date:
-      - Tue, 08 Oct 2019 07:05:30 GMT
-=======
+      pragma:
+      - no-cache
+      server:
+      - Microsoft-HTTPAPI/2.0
+      strict-transport-security:
+      - max-age=31536000; includeSubDomains
+      transfer-encoding:
+      - chunked
+      vary:
+      - Accept-Encoding
+      x-content-type-options:
+      - nosniff
+      x-ms-gatewayversion:
+      - version=2.7.0
+    status:
+      code: 200
+      message: Ok
+- request:
+    body: null
+    headers:
+      Accept:
+      - application/json
+      Accept-Encoding:
+      - gzip, deflate
+      CommandName:
+      - cosmosdb create
+      Connection:
+      - keep-alive
+      ParameterSetName:
+      - -n -g --capabilities
+      User-Agent:
+      - python/3.7.4 (Windows-10-10.0.18362-SP0) msrest/0.6.10 msrest_azure/0.6.2
+        azure-mgmt-cosmosdb/0.8.0 Azure-SDK-For-Python AZURECLI/2.0.75
+    method: GET
+    uri: https://management.azure.com/subscriptions/00000000-0000-0000-0000-000000000000/providers/Microsoft.DocumentDB/locations/westus/operationsStatus/74cc0c25-eb2e-454f-bca2-3b067d138d87?api-version=2015-04-08
+  response:
+    body:
+      string: '{"status":"Dequeued","error":{}}'
+    headers:
+      cache-control:
+      - no-store, no-cache
+      content-length:
+      - '32'
+      content-location:
       - https://management.documents.azure.com:450/subscriptions/0b1f6471-1bf0-4dda-aec3-cb9272f09590/providers/Microsoft.DocumentDB/locations/westus/operationsStatus/74cc0c25-eb2e-454f-bca2-3b067d138d87?api-version=2015-04-08
       content-type:
       - application/json
       date:
       - Mon, 21 Oct 2019 12:14:53 GMT
->>>>>>> 807faccc
-      pragma:
-      - no-cache
-      server:
-      - Microsoft-HTTPAPI/2.0
-      strict-transport-security:
-      - max-age=31536000; includeSubDomains
-      transfer-encoding:
-      - chunked
-      vary:
-      - Accept-Encoding
-      x-content-type-options:
-      - nosniff
-      x-ms-gatewayversion:
-      - version=2.7.0
-    status:
-      code: 200
-      message: Ok
-- request:
-    body: null
-    headers:
-      Accept:
-      - application/json
-      Accept-Encoding:
-      - gzip, deflate
-      CommandName:
-      - cosmosdb create
-      Connection:
-      - keep-alive
-      ParameterSetName:
-      - -n -g --capabilities
-      User-Agent:
-<<<<<<< HEAD
-      - python/3.6.5 (Windows-10-10.0.17134-SP0) msrest/0.6.10 msrest_azure/0.6.1
-        azure-mgmt-cosmosdb/0.8.0 Azure-SDK-For-Python AZURECLI/2.0.74
-    method: GET
-    uri: https://management.azure.com/subscriptions/00000000-0000-0000-0000-000000000000/providers/Microsoft.DocumentDB/locations/westus/operationsStatus/24c3798f-945b-4b96-a4dd-df56709deb48?api-version=2015-04-08
-=======
-      - python/3.7.4 (Windows-10-10.0.18362-SP0) msrest/0.6.10 msrest_azure/0.6.2
-        azure-mgmt-cosmosdb/0.8.0 Azure-SDK-For-Python AZURECLI/2.0.75
-    method: GET
-    uri: https://management.azure.com/subscriptions/00000000-0000-0000-0000-000000000000/providers/Microsoft.DocumentDB/locations/westus/operationsStatus/74cc0c25-eb2e-454f-bca2-3b067d138d87?api-version=2015-04-08
->>>>>>> 807faccc
-  response:
-    body:
-      string: '{"status":"Dequeued","error":{}}'
-    headers:
-      cache-control:
-      - no-store, no-cache
-      content-length:
-      - '32'
-      content-location:
-<<<<<<< HEAD
-      - https://management.documents.azure.com:450/subscriptions/fb3a3d6b-44c8-44f5-88c9-b20917c9b96b/providers/Microsoft.DocumentDB/locations/westus/operationsStatus/24c3798f-945b-4b96-a4dd-df56709deb48?api-version=2015-04-08
-      content-type:
-      - application/json
-      date:
-      - Tue, 08 Oct 2019 07:06:01 GMT
-=======
+      pragma:
+      - no-cache
+      server:
+      - Microsoft-HTTPAPI/2.0
+      strict-transport-security:
+      - max-age=31536000; includeSubDomains
+      transfer-encoding:
+      - chunked
+      vary:
+      - Accept-Encoding
+      x-content-type-options:
+      - nosniff
+      x-ms-gatewayversion:
+      - version=2.7.0
+    status:
+      code: 200
+      message: Ok
+- request:
+    body: null
+    headers:
+      Accept:
+      - application/json
+      Accept-Encoding:
+      - gzip, deflate
+      CommandName:
+      - cosmosdb create
+      Connection:
+      - keep-alive
+      ParameterSetName:
+      - -n -g --capabilities
+      User-Agent:
+      - python/3.7.4 (Windows-10-10.0.18362-SP0) msrest/0.6.10 msrest_azure/0.6.2
+        azure-mgmt-cosmosdb/0.8.0 Azure-SDK-For-Python AZURECLI/2.0.75
+    method: GET
+    uri: https://management.azure.com/subscriptions/00000000-0000-0000-0000-000000000000/providers/Microsoft.DocumentDB/locations/westus/operationsStatus/74cc0c25-eb2e-454f-bca2-3b067d138d87?api-version=2015-04-08
+  response:
+    body:
+      string: '{"status":"Dequeued","error":{}}'
+    headers:
+      cache-control:
+      - no-store, no-cache
+      content-length:
+      - '32'
+      content-location:
       - https://management.documents.azure.com:450/subscriptions/0b1f6471-1bf0-4dda-aec3-cb9272f09590/providers/Microsoft.DocumentDB/locations/westus/operationsStatus/74cc0c25-eb2e-454f-bca2-3b067d138d87?api-version=2015-04-08
       content-type:
       - application/json
       date:
       - Mon, 21 Oct 2019 12:15:24 GMT
->>>>>>> 807faccc
-      pragma:
-      - no-cache
-      server:
-      - Microsoft-HTTPAPI/2.0
-      strict-transport-security:
-      - max-age=31536000; includeSubDomains
-      transfer-encoding:
-      - chunked
-      vary:
-      - Accept-Encoding
-      x-content-type-options:
-      - nosniff
-      x-ms-gatewayversion:
-      - version=2.7.0
-    status:
-      code: 200
-      message: Ok
-- request:
-    body: null
-    headers:
-      Accept:
-      - application/json
-      Accept-Encoding:
-      - gzip, deflate
-      CommandName:
-      - cosmosdb create
-      Connection:
-      - keep-alive
-      ParameterSetName:
-      - -n -g --capabilities
-      User-Agent:
-<<<<<<< HEAD
-      - python/3.6.5 (Windows-10-10.0.17134-SP0) msrest/0.6.10 msrest_azure/0.6.1
-        azure-mgmt-cosmosdb/0.8.0 Azure-SDK-For-Python AZURECLI/2.0.74
-    method: GET
-    uri: https://management.azure.com/subscriptions/00000000-0000-0000-0000-000000000000/providers/Microsoft.DocumentDB/locations/westus/operationsStatus/24c3798f-945b-4b96-a4dd-df56709deb48?api-version=2015-04-08
-=======
-      - python/3.7.4 (Windows-10-10.0.18362-SP0) msrest/0.6.10 msrest_azure/0.6.2
-        azure-mgmt-cosmosdb/0.8.0 Azure-SDK-For-Python AZURECLI/2.0.75
-    method: GET
-    uri: https://management.azure.com/subscriptions/00000000-0000-0000-0000-000000000000/providers/Microsoft.DocumentDB/locations/westus/operationsStatus/74cc0c25-eb2e-454f-bca2-3b067d138d87?api-version=2015-04-08
->>>>>>> 807faccc
-  response:
-    body:
-      string: '{"status":"Dequeued","error":{}}'
-    headers:
-      cache-control:
-      - no-store, no-cache
-      content-length:
-      - '32'
-      content-location:
-<<<<<<< HEAD
-      - https://management.documents.azure.com:450/subscriptions/fb3a3d6b-44c8-44f5-88c9-b20917c9b96b/providers/Microsoft.DocumentDB/locations/westus/operationsStatus/24c3798f-945b-4b96-a4dd-df56709deb48?api-version=2015-04-08
-      content-type:
-      - application/json
-      date:
-      - Tue, 08 Oct 2019 07:06:31 GMT
-=======
+      pragma:
+      - no-cache
+      server:
+      - Microsoft-HTTPAPI/2.0
+      strict-transport-security:
+      - max-age=31536000; includeSubDomains
+      transfer-encoding:
+      - chunked
+      vary:
+      - Accept-Encoding
+      x-content-type-options:
+      - nosniff
+      x-ms-gatewayversion:
+      - version=2.7.0
+    status:
+      code: 200
+      message: Ok
+- request:
+    body: null
+    headers:
+      Accept:
+      - application/json
+      Accept-Encoding:
+      - gzip, deflate
+      CommandName:
+      - cosmosdb create
+      Connection:
+      - keep-alive
+      ParameterSetName:
+      - -n -g --capabilities
+      User-Agent:
+      - python/3.7.4 (Windows-10-10.0.18362-SP0) msrest/0.6.10 msrest_azure/0.6.2
+        azure-mgmt-cosmosdb/0.8.0 Azure-SDK-For-Python AZURECLI/2.0.75
+    method: GET
+    uri: https://management.azure.com/subscriptions/00000000-0000-0000-0000-000000000000/providers/Microsoft.DocumentDB/locations/westus/operationsStatus/74cc0c25-eb2e-454f-bca2-3b067d138d87?api-version=2015-04-08
+  response:
+    body:
+      string: '{"status":"Dequeued","error":{}}'
+    headers:
+      cache-control:
+      - no-store, no-cache
+      content-length:
+      - '32'
+      content-location:
       - https://management.documents.azure.com:450/subscriptions/0b1f6471-1bf0-4dda-aec3-cb9272f09590/providers/Microsoft.DocumentDB/locations/westus/operationsStatus/74cc0c25-eb2e-454f-bca2-3b067d138d87?api-version=2015-04-08
       content-type:
       - application/json
       date:
       - Mon, 21 Oct 2019 12:15:54 GMT
->>>>>>> 807faccc
-      pragma:
-      - no-cache
-      server:
-      - Microsoft-HTTPAPI/2.0
-      strict-transport-security:
-      - max-age=31536000; includeSubDomains
-      transfer-encoding:
-      - chunked
-      vary:
-      - Accept-Encoding
-      x-content-type-options:
-      - nosniff
-      x-ms-gatewayversion:
-      - version=2.7.0
-    status:
-      code: 200
-      message: Ok
-- request:
-    body: null
-    headers:
-      Accept:
-      - application/json
-      Accept-Encoding:
-      - gzip, deflate
-      CommandName:
-      - cosmosdb create
-      Connection:
-      - keep-alive
-      ParameterSetName:
-      - -n -g --capabilities
-      User-Agent:
-<<<<<<< HEAD
-      - python/3.6.5 (Windows-10-10.0.17134-SP0) msrest/0.6.10 msrest_azure/0.6.1
-        azure-mgmt-cosmosdb/0.8.0 Azure-SDK-For-Python AZURECLI/2.0.74
-    method: GET
-    uri: https://management.azure.com/subscriptions/00000000-0000-0000-0000-000000000000/providers/Microsoft.DocumentDB/locations/westus/operationsStatus/24c3798f-945b-4b96-a4dd-df56709deb48?api-version=2015-04-08
-=======
-      - python/3.7.4 (Windows-10-10.0.18362-SP0) msrest/0.6.10 msrest_azure/0.6.2
-        azure-mgmt-cosmosdb/0.8.0 Azure-SDK-For-Python AZURECLI/2.0.75
-    method: GET
-    uri: https://management.azure.com/subscriptions/00000000-0000-0000-0000-000000000000/providers/Microsoft.DocumentDB/locations/westus/operationsStatus/74cc0c25-eb2e-454f-bca2-3b067d138d87?api-version=2015-04-08
->>>>>>> 807faccc
-  response:
-    body:
-      string: '{"status":"Dequeued","error":{}}'
-    headers:
-      cache-control:
-      - no-store, no-cache
-      content-length:
-      - '32'
-      content-location:
-<<<<<<< HEAD
-      - https://management.documents.azure.com:450/subscriptions/fb3a3d6b-44c8-44f5-88c9-b20917c9b96b/providers/Microsoft.DocumentDB/locations/westus/operationsStatus/24c3798f-945b-4b96-a4dd-df56709deb48?api-version=2015-04-08
-      content-type:
-      - application/json
-      date:
-      - Tue, 08 Oct 2019 07:07:01 GMT
-=======
+      pragma:
+      - no-cache
+      server:
+      - Microsoft-HTTPAPI/2.0
+      strict-transport-security:
+      - max-age=31536000; includeSubDomains
+      transfer-encoding:
+      - chunked
+      vary:
+      - Accept-Encoding
+      x-content-type-options:
+      - nosniff
+      x-ms-gatewayversion:
+      - version=2.7.0
+    status:
+      code: 200
+      message: Ok
+- request:
+    body: null
+    headers:
+      Accept:
+      - application/json
+      Accept-Encoding:
+      - gzip, deflate
+      CommandName:
+      - cosmosdb create
+      Connection:
+      - keep-alive
+      ParameterSetName:
+      - -n -g --capabilities
+      User-Agent:
+      - python/3.7.4 (Windows-10-10.0.18362-SP0) msrest/0.6.10 msrest_azure/0.6.2
+        azure-mgmt-cosmosdb/0.8.0 Azure-SDK-For-Python AZURECLI/2.0.75
+    method: GET
+    uri: https://management.azure.com/subscriptions/00000000-0000-0000-0000-000000000000/providers/Microsoft.DocumentDB/locations/westus/operationsStatus/74cc0c25-eb2e-454f-bca2-3b067d138d87?api-version=2015-04-08
+  response:
+    body:
+      string: '{"status":"Dequeued","error":{}}'
+    headers:
+      cache-control:
+      - no-store, no-cache
+      content-length:
+      - '32'
+      content-location:
       - https://management.documents.azure.com:450/subscriptions/0b1f6471-1bf0-4dda-aec3-cb9272f09590/providers/Microsoft.DocumentDB/locations/westus/operationsStatus/74cc0c25-eb2e-454f-bca2-3b067d138d87?api-version=2015-04-08
       content-type:
       - application/json
       date:
       - Mon, 21 Oct 2019 12:16:24 GMT
->>>>>>> 807faccc
-      pragma:
-      - no-cache
-      server:
-      - Microsoft-HTTPAPI/2.0
-      strict-transport-security:
-      - max-age=31536000; includeSubDomains
-      transfer-encoding:
-      - chunked
-      vary:
-      - Accept-Encoding
-      x-content-type-options:
-      - nosniff
-      x-ms-gatewayversion:
-      - version=2.7.0
-    status:
-      code: 200
-      message: Ok
-- request:
-    body: null
-    headers:
-      Accept:
-      - application/json
-      Accept-Encoding:
-      - gzip, deflate
-      CommandName:
-      - cosmosdb create
-      Connection:
-      - keep-alive
-      ParameterSetName:
-      - -n -g --capabilities
-      User-Agent:
-<<<<<<< HEAD
-      - python/3.6.5 (Windows-10-10.0.17134-SP0) msrest/0.6.10 msrest_azure/0.6.1
-        azure-mgmt-cosmosdb/0.8.0 Azure-SDK-For-Python AZURECLI/2.0.74
-    method: GET
-    uri: https://management.azure.com/subscriptions/00000000-0000-0000-0000-000000000000/providers/Microsoft.DocumentDB/locations/westus/operationsStatus/24c3798f-945b-4b96-a4dd-df56709deb48?api-version=2015-04-08
-=======
-      - python/3.7.4 (Windows-10-10.0.18362-SP0) msrest/0.6.10 msrest_azure/0.6.2
-        azure-mgmt-cosmosdb/0.8.0 Azure-SDK-For-Python AZURECLI/2.0.75
-    method: GET
-    uri: https://management.azure.com/subscriptions/00000000-0000-0000-0000-000000000000/providers/Microsoft.DocumentDB/locations/westus/operationsStatus/74cc0c25-eb2e-454f-bca2-3b067d138d87?api-version=2015-04-08
->>>>>>> 807faccc
+      pragma:
+      - no-cache
+      server:
+      - Microsoft-HTTPAPI/2.0
+      strict-transport-security:
+      - max-age=31536000; includeSubDomains
+      transfer-encoding:
+      - chunked
+      vary:
+      - Accept-Encoding
+      x-content-type-options:
+      - nosniff
+      x-ms-gatewayversion:
+      - version=2.7.0
+    status:
+      code: 200
+      message: Ok
+- request:
+    body: null
+    headers:
+      Accept:
+      - application/json
+      Accept-Encoding:
+      - gzip, deflate
+      CommandName:
+      - cosmosdb create
+      Connection:
+      - keep-alive
+      ParameterSetName:
+      - -n -g --capabilities
+      User-Agent:
+      - python/3.7.4 (Windows-10-10.0.18362-SP0) msrest/0.6.10 msrest_azure/0.6.2
+        azure-mgmt-cosmosdb/0.8.0 Azure-SDK-For-Python AZURECLI/2.0.75
+    method: GET
+    uri: https://management.azure.com/subscriptions/00000000-0000-0000-0000-000000000000/providers/Microsoft.DocumentDB/locations/westus/operationsStatus/74cc0c25-eb2e-454f-bca2-3b067d138d87?api-version=2015-04-08
   response:
     body:
       string: '{"status":"Succeeded","error":{}}'
@@ -1418,57 +973,44 @@
       content-length:
       - '33'
       content-location:
-<<<<<<< HEAD
-      - https://management.documents.azure.com:450/subscriptions/fb3a3d6b-44c8-44f5-88c9-b20917c9b96b/providers/Microsoft.DocumentDB/locations/westus/operationsStatus/24c3798f-945b-4b96-a4dd-df56709deb48?api-version=2015-04-08
-      content-type:
-      - application/json
-      date:
-      - Tue, 08 Oct 2019 07:07:31 GMT
-=======
       - https://management.documents.azure.com:450/subscriptions/0b1f6471-1bf0-4dda-aec3-cb9272f09590/providers/Microsoft.DocumentDB/locations/westus/operationsStatus/74cc0c25-eb2e-454f-bca2-3b067d138d87?api-version=2015-04-08
       content-type:
       - application/json
       date:
       - Mon, 21 Oct 2019 12:16:55 GMT
->>>>>>> 807faccc
-      pragma:
-      - no-cache
-      server:
-      - Microsoft-HTTPAPI/2.0
-      strict-transport-security:
-      - max-age=31536000; includeSubDomains
-      transfer-encoding:
-      - chunked
-      vary:
-      - Accept-Encoding
-      x-content-type-options:
-      - nosniff
-      x-ms-gatewayversion:
-      - version=2.7.0
-    status:
-      code: 200
-      message: Ok
-- request:
-    body: null
-    headers:
-      Accept:
-      - application/json
-      Accept-Encoding:
-      - gzip, deflate
-      CommandName:
-      - cosmosdb create
-      Connection:
-      - keep-alive
-      ParameterSetName:
-      - -n -g --capabilities
-      User-Agent:
-<<<<<<< HEAD
-      - python/3.6.5 (Windows-10-10.0.17134-SP0) msrest/0.6.10 msrest_azure/0.6.1
-        azure-mgmt-cosmosdb/0.8.0 Azure-SDK-For-Python AZURECLI/2.0.74
-=======
-      - python/3.7.4 (Windows-10-10.0.18362-SP0) msrest/0.6.10 msrest_azure/0.6.2
-        azure-mgmt-cosmosdb/0.8.0 Azure-SDK-For-Python AZURECLI/2.0.75
->>>>>>> 807faccc
+      pragma:
+      - no-cache
+      server:
+      - Microsoft-HTTPAPI/2.0
+      strict-transport-security:
+      - max-age=31536000; includeSubDomains
+      transfer-encoding:
+      - chunked
+      vary:
+      - Accept-Encoding
+      x-content-type-options:
+      - nosniff
+      x-ms-gatewayversion:
+      - version=2.7.0
+    status:
+      code: 200
+      message: Ok
+- request:
+    body: null
+    headers:
+      Accept:
+      - application/json
+      Accept-Encoding:
+      - gzip, deflate
+      CommandName:
+      - cosmosdb create
+      Connection:
+      - keep-alive
+      ParameterSetName:
+      - -n -g --capabilities
+      User-Agent:
+      - python/3.7.4 (Windows-10-10.0.18362-SP0) msrest/0.6.10 msrest_azure/0.6.2
+        azure-mgmt-cosmosdb/0.8.0 Azure-SDK-For-Python AZURECLI/2.0.75
     method: GET
     uri: https://management.azure.com/subscriptions/00000000-0000-0000-0000-000000000000/resourceGroups/cli_test_cosmosdb_gremlin_database000001/providers/Microsoft.DocumentDB/databaseAccounts/cli000003?api-version=2015-04-08
   response:
@@ -1486,57 +1028,44 @@
       content-length:
       - '1805'
       content-location:
-<<<<<<< HEAD
-      - https://management.documents.azure.com:450/subscriptions/fb3a3d6b-44c8-44f5-88c9-b20917c9b96b/resourceGroups/cli_test_cosmosdb_gremlin_databaseoyktwtfpq3n4cuqcd4aspufv6f3fvh7ezke5ed6we/providers/Microsoft.DocumentDB/databaseAccounts/clirjxwlb3wc6qy?api-version=2015-04-08
-      content-type:
-      - application/json
-      date:
-      - Tue, 08 Oct 2019 07:07:31 GMT
-=======
       - https://management.documents.azure.com:450/subscriptions/0b1f6471-1bf0-4dda-aec3-cb9272f09590/resourceGroups/cli_test_cosmosdb_gremlin_databasejeuzm4i3hrthoxhug2eevtq26awivebfbqmd3znhv/providers/Microsoft.DocumentDB/databaseAccounts/clishmigyxxmkdn?api-version=2015-04-08
       content-type:
       - application/json
       date:
       - Mon, 21 Oct 2019 12:16:55 GMT
->>>>>>> 807faccc
-      pragma:
-      - no-cache
-      server:
-      - Microsoft-HTTPAPI/2.0
-      strict-transport-security:
-      - max-age=31536000; includeSubDomains
-      transfer-encoding:
-      - chunked
-      vary:
-      - Accept-Encoding
-      x-content-type-options:
-      - nosniff
-      x-ms-gatewayversion:
-      - version=2.7.0
-    status:
-      code: 200
-      message: Ok
-- request:
-    body: null
-    headers:
-      Accept:
-      - application/json
-      Accept-Encoding:
-      - gzip, deflate
-      CommandName:
-      - cosmosdb create
-      Connection:
-      - keep-alive
-      ParameterSetName:
-      - -n -g --capabilities
-      User-Agent:
-<<<<<<< HEAD
-      - python/3.6.5 (Windows-10-10.0.17134-SP0) msrest/0.6.10 msrest_azure/0.6.1
-        azure-mgmt-cosmosdb/0.8.0 Azure-SDK-For-Python AZURECLI/2.0.74
-=======
-      - python/3.7.4 (Windows-10-10.0.18362-SP0) msrest/0.6.10 msrest_azure/0.6.2
-        azure-mgmt-cosmosdb/0.8.0 Azure-SDK-For-Python AZURECLI/2.0.75
->>>>>>> 807faccc
+      pragma:
+      - no-cache
+      server:
+      - Microsoft-HTTPAPI/2.0
+      strict-transport-security:
+      - max-age=31536000; includeSubDomains
+      transfer-encoding:
+      - chunked
+      vary:
+      - Accept-Encoding
+      x-content-type-options:
+      - nosniff
+      x-ms-gatewayversion:
+      - version=2.7.0
+    status:
+      code: 200
+      message: Ok
+- request:
+    body: null
+    headers:
+      Accept:
+      - application/json
+      Accept-Encoding:
+      - gzip, deflate
+      CommandName:
+      - cosmosdb create
+      Connection:
+      - keep-alive
+      ParameterSetName:
+      - -n -g --capabilities
+      User-Agent:
+      - python/3.7.4 (Windows-10-10.0.18362-SP0) msrest/0.6.10 msrest_azure/0.6.2
+        azure-mgmt-cosmosdb/0.8.0 Azure-SDK-For-Python AZURECLI/2.0.75
       accept-language:
       - en-US
     method: GET
@@ -1556,19 +1085,11 @@
       content-length:
       - '1805'
       content-location:
-<<<<<<< HEAD
-      - https://management.documents.azure.com:450/subscriptions/fb3a3d6b-44c8-44f5-88c9-b20917c9b96b/resourceGroups/cli_test_cosmosdb_gremlin_databaseoyktwtfpq3n4cuqcd4aspufv6f3fvh7ezke5ed6we/providers/Microsoft.DocumentDB/databaseAccounts/clirjxwlb3wc6qy?api-version=2015-04-08
-      content-type:
-      - application/json
-      date:
-      - Tue, 08 Oct 2019 07:07:32 GMT
-=======
       - https://management.documents.azure.com:450/subscriptions/0b1f6471-1bf0-4dda-aec3-cb9272f09590/resourceGroups/cli_test_cosmosdb_gremlin_databasejeuzm4i3hrthoxhug2eevtq26awivebfbqmd3znhv/providers/Microsoft.DocumentDB/databaseAccounts/clishmigyxxmkdn?api-version=2015-04-08
       content-type:
       - application/json
       date:
       - Mon, 21 Oct 2019 12:16:58 GMT
->>>>>>> 807faccc
       pragma:
       - no-cache
       server:
@@ -1604,13 +1125,8 @@
       ParameterSetName:
       - -g -a -n
       User-Agent:
-<<<<<<< HEAD
-      - python/3.6.5 (Windows-10-10.0.17134-SP0) msrest/0.6.10 msrest_azure/0.6.1
-        azure-mgmt-cosmosdb/0.8.0 Azure-SDK-For-Python AZURECLI/2.0.74
-=======
-      - python/3.7.4 (Windows-10-10.0.18362-SP0) msrest/0.6.10 msrest_azure/0.6.2
-        azure-mgmt-cosmosdb/0.8.0 Azure-SDK-For-Python AZURECLI/2.0.75
->>>>>>> 807faccc
+      - python/3.7.4 (Windows-10-10.0.18362-SP0) msrest/0.6.10 msrest_azure/0.6.2
+        azure-mgmt-cosmosdb/0.8.0 Azure-SDK-For-Python AZURECLI/2.0.75
       accept-language:
       - en-US
     method: PUT
@@ -1620,25 +1136,12 @@
       string: '{"status":"Enqueued","error":{}}'
     headers:
       azure-asyncoperation:
-<<<<<<< HEAD
-      - https://management.azure.com/subscriptions/00000000-0000-0000-0000-000000000000/providers/Microsoft.DocumentDB/locations/westus/operationsStatus/83c03ce4-d7f4-448f-9439-680df4aff042?api-version=2015-04-08
-=======
       - https://management.azure.com/subscriptions/00000000-0000-0000-0000-000000000000/providers/Microsoft.DocumentDB/locations/westus/operationsStatus/593bc7fa-7010-4325-bcfd-f2cd94cea370?api-version=2015-04-08
->>>>>>> 807faccc
-      cache-control:
-      - no-store, no-cache
-      content-length:
-      - '32'
-      content-location:
-<<<<<<< HEAD
-      - https://management.documents.azure.com:450/subscriptions/fb3a3d6b-44c8-44f5-88c9-b20917c9b96b/resourceGroups/cli_test_cosmosdb_gremlin_databaseoyktwtfpq3n4cuqcd4aspufv6f3fvh7ezke5ed6we/providers/Microsoft.DocumentDB/databaseAccounts/clirjxwlb3wc6qy/apis/gremlin/databases/cligmm3itw3erwi?api-version=2015-04-08
-      content-type:
-      - application/json
-      date:
-      - Tue, 08 Oct 2019 07:07:33 GMT
-      location:
-      - https://management.azure.com/subscriptions/00000000-0000-0000-0000-000000000000/resourceGroups/cli_test_cosmosdb_gremlin_database000001/providers/Microsoft.DocumentDB/databaseAccounts/cli000003/apis/gremlin/databases/cli000002/operationResults/83c03ce4-d7f4-448f-9439-680df4aff042?api-version=2015-04-08
-=======
+      cache-control:
+      - no-store, no-cache
+      content-length:
+      - '32'
+      content-location:
       - https://management.documents.azure.com:450/subscriptions/0b1f6471-1bf0-4dda-aec3-cb9272f09590/resourceGroups/cli_test_cosmosdb_gremlin_databasejeuzm4i3hrthoxhug2eevtq26awivebfbqmd3znhv/providers/Microsoft.DocumentDB/databaseAccounts/clishmigyxxmkdn/apis/gremlin/databases/clitq3t5sv6izyz?api-version=2015-04-08
       content-type:
       - application/json
@@ -1646,7 +1149,6 @@
       - Mon, 21 Oct 2019 12:17:00 GMT
       location:
       - https://management.azure.com/subscriptions/00000000-0000-0000-0000-000000000000/resourceGroups/cli_test_cosmosdb_gremlin_database000001/providers/Microsoft.DocumentDB/databaseAccounts/cli000003/apis/gremlin/databases/cli000002/operationResults/593bc7fa-7010-4325-bcfd-f2cd94cea370?api-version=2015-04-08
->>>>>>> 807faccc
       pragma:
       - no-cache
       server:
@@ -1676,17 +1178,10 @@
       ParameterSetName:
       - -g -a -n
       User-Agent:
-<<<<<<< HEAD
-      - python/3.6.5 (Windows-10-10.0.17134-SP0) msrest/0.6.10 msrest_azure/0.6.1
-        azure-mgmt-cosmosdb/0.8.0 Azure-SDK-For-Python AZURECLI/2.0.74
-    method: GET
-    uri: https://management.azure.com/subscriptions/00000000-0000-0000-0000-000000000000/providers/Microsoft.DocumentDB/locations/westus/operationsStatus/83c03ce4-d7f4-448f-9439-680df4aff042?api-version=2015-04-08
-=======
       - python/3.7.4 (Windows-10-10.0.18362-SP0) msrest/0.6.10 msrest_azure/0.6.2
         azure-mgmt-cosmosdb/0.8.0 Azure-SDK-For-Python AZURECLI/2.0.75
     method: GET
     uri: https://management.azure.com/subscriptions/00000000-0000-0000-0000-000000000000/providers/Microsoft.DocumentDB/locations/westus/operationsStatus/593bc7fa-7010-4325-bcfd-f2cd94cea370?api-version=2015-04-08
->>>>>>> 807faccc
   response:
     body:
       string: '{"status":"Succeeded","error":{}}'
@@ -1696,19 +1191,11 @@
       content-length:
       - '33'
       content-location:
-<<<<<<< HEAD
-      - https://management.documents.azure.com:450/subscriptions/fb3a3d6b-44c8-44f5-88c9-b20917c9b96b/providers/Microsoft.DocumentDB/locations/westus/operationsStatus/83c03ce4-d7f4-448f-9439-680df4aff042?api-version=2015-04-08
-      content-type:
-      - application/json
-      date:
-      - Tue, 08 Oct 2019 07:08:03 GMT
-=======
       - https://management.documents.azure.com:450/subscriptions/0b1f6471-1bf0-4dda-aec3-cb9272f09590/providers/Microsoft.DocumentDB/locations/westus/operationsStatus/593bc7fa-7010-4325-bcfd-f2cd94cea370?api-version=2015-04-08
       content-type:
       - application/json
       date:
       - Mon, 21 Oct 2019 12:17:32 GMT
->>>>>>> 807faccc
       pragma:
       - no-cache
       server:
@@ -1740,41 +1227,24 @@
       ParameterSetName:
       - -g -a -n
       User-Agent:
-<<<<<<< HEAD
-      - python/3.6.5 (Windows-10-10.0.17134-SP0) msrest/0.6.10 msrest_azure/0.6.1
-        azure-mgmt-cosmosdb/0.8.0 Azure-SDK-For-Python AZURECLI/2.0.74
-=======
-      - python/3.7.4 (Windows-10-10.0.18362-SP0) msrest/0.6.10 msrest_azure/0.6.2
-        azure-mgmt-cosmosdb/0.8.0 Azure-SDK-For-Python AZURECLI/2.0.75
->>>>>>> 807faccc
+      - python/3.7.4 (Windows-10-10.0.18362-SP0) msrest/0.6.10 msrest_azure/0.6.2
+        azure-mgmt-cosmosdb/0.8.0 Azure-SDK-For-Python AZURECLI/2.0.75
     method: GET
     uri: https://management.azure.com/subscriptions/00000000-0000-0000-0000-000000000000/resourceGroups/cli_test_cosmosdb_gremlin_database000001/providers/Microsoft.DocumentDB/databaseAccounts/cli000003/apis/gremlin/databases/cli000002?api-version=2015-04-08
   response:
     body:
-<<<<<<< HEAD
-      string: '{"properties":{"id":"cli000002","_rid":"1VlkAA==","_self":"dbs/1VlkAA==/","_etag":"\"00006400-0000-0700-0000-5d9c35b70000\"","_colls":"colls/","_users":"users/","_ts":1570518455}}'
-=======
       string: '{"properties":{"id":"cli000002","_rid":"Pu59AA==","_self":"dbs/Pu59AA==/","_etag":"\"00007a01-0000-0700-0000-5dada1be0000\"","_colls":"colls/","_users":"users/","_ts":1571660222}}'
->>>>>>> 807faccc
     headers:
       cache-control:
       - no-store, no-cache
       content-length:
       - '185'
       content-location:
-<<<<<<< HEAD
-      - https://management.documents.azure.com:450/subscriptions/fb3a3d6b-44c8-44f5-88c9-b20917c9b96b/resourceGroups/cli_test_cosmosdb_gremlin_databaseoyktwtfpq3n4cuqcd4aspufv6f3fvh7ezke5ed6we/providers/Microsoft.DocumentDB/databaseAccounts/clirjxwlb3wc6qy/apis/gremlin/databases/cligmm3itw3erwi?api-version=2015-04-08
-      content-type:
-      - application/json
-      date:
-      - Tue, 08 Oct 2019 07:08:03 GMT
-=======
       - https://management.documents.azure.com:450/subscriptions/0b1f6471-1bf0-4dda-aec3-cb9272f09590/resourceGroups/cli_test_cosmosdb_gremlin_databasejeuzm4i3hrthoxhug2eevtq26awivebfbqmd3znhv/providers/Microsoft.DocumentDB/databaseAccounts/clishmigyxxmkdn/apis/gremlin/databases/clitq3t5sv6izyz?api-version=2015-04-08
       content-type:
       - application/json
       date:
       - Mon, 21 Oct 2019 12:17:33 GMT
->>>>>>> 807faccc
       pragma:
       - no-cache
       server:
@@ -1806,43 +1276,26 @@
       ParameterSetName:
       - -g -a -n
       User-Agent:
-<<<<<<< HEAD
-      - python/3.6.5 (Windows-10-10.0.17134-SP0) msrest/0.6.10 msrest_azure/0.6.1
-        azure-mgmt-cosmosdb/0.8.0 Azure-SDK-For-Python AZURECLI/2.0.74
-=======
-      - python/3.7.4 (Windows-10-10.0.18362-SP0) msrest/0.6.10 msrest_azure/0.6.2
-        azure-mgmt-cosmosdb/0.8.0 Azure-SDK-For-Python AZURECLI/2.0.75
->>>>>>> 807faccc
+      - python/3.7.4 (Windows-10-10.0.18362-SP0) msrest/0.6.10 msrest_azure/0.6.2
+        azure-mgmt-cosmosdb/0.8.0 Azure-SDK-For-Python AZURECLI/2.0.75
       accept-language:
       - en-US
     method: GET
     uri: https://management.azure.com/subscriptions/00000000-0000-0000-0000-000000000000/resourceGroups/cli_test_cosmosdb_gremlin_database000001/providers/Microsoft.DocumentDB/databaseAccounts/cli000003/apis/gremlin/databases/cli000002?api-version=2015-04-08
   response:
     body:
-<<<<<<< HEAD
-      string: '{"properties":{"id":"cli000002","_rid":"1VlkAA==","_self":"dbs/1VlkAA==/","_etag":"\"00006400-0000-0700-0000-5d9c35b70000\"","_colls":"colls/","_users":"users/","_ts":1570518455}}'
-=======
       string: '{"properties":{"id":"cli000002","_rid":"Pu59AA==","_self":"dbs/Pu59AA==/","_etag":"\"00007a01-0000-0700-0000-5dada1be0000\"","_colls":"colls/","_users":"users/","_ts":1571660222}}'
->>>>>>> 807faccc
     headers:
       cache-control:
       - no-store, no-cache
       content-length:
       - '185'
       content-location:
-<<<<<<< HEAD
-      - https://management.documents.azure.com:450/subscriptions/fb3a3d6b-44c8-44f5-88c9-b20917c9b96b/resourceGroups/cli_test_cosmosdb_gremlin_databaseoyktwtfpq3n4cuqcd4aspufv6f3fvh7ezke5ed6we/providers/Microsoft.DocumentDB/databaseAccounts/clirjxwlb3wc6qy/apis/gremlin/databases/cligmm3itw3erwi?api-version=2015-04-08
-      content-type:
-      - application/json
-      date:
-      - Tue, 08 Oct 2019 07:08:05 GMT
-=======
       - https://management.documents.azure.com:450/subscriptions/0b1f6471-1bf0-4dda-aec3-cb9272f09590/resourceGroups/cli_test_cosmosdb_gremlin_databasejeuzm4i3hrthoxhug2eevtq26awivebfbqmd3znhv/providers/Microsoft.DocumentDB/databaseAccounts/clishmigyxxmkdn/apis/gremlin/databases/clitq3t5sv6izyz?api-version=2015-04-08
       content-type:
       - application/json
       date:
       - Mon, 21 Oct 2019 12:17:36 GMT
->>>>>>> 807faccc
       pragma:
       - no-cache
       server:
@@ -1874,43 +1327,26 @@
       ParameterSetName:
       - -g -a
       User-Agent:
-<<<<<<< HEAD
-      - python/3.6.5 (Windows-10-10.0.17134-SP0) msrest/0.6.10 msrest_azure/0.6.1
-        azure-mgmt-cosmosdb/0.8.0 Azure-SDK-For-Python AZURECLI/2.0.74
-=======
-      - python/3.7.4 (Windows-10-10.0.18362-SP0) msrest/0.6.10 msrest_azure/0.6.2
-        azure-mgmt-cosmosdb/0.8.0 Azure-SDK-For-Python AZURECLI/2.0.75
->>>>>>> 807faccc
+      - python/3.7.4 (Windows-10-10.0.18362-SP0) msrest/0.6.10 msrest_azure/0.6.2
+        azure-mgmt-cosmosdb/0.8.0 Azure-SDK-For-Python AZURECLI/2.0.75
       accept-language:
       - en-US
     method: GET
     uri: https://management.azure.com/subscriptions/00000000-0000-0000-0000-000000000000/resourceGroups/cli_test_cosmosdb_gremlin_database000001/providers/Microsoft.DocumentDB/databaseAccounts/cli000003/apis/gremlin/databases?api-version=2015-04-08
   response:
     body:
-<<<<<<< HEAD
-      string: '{"value":[{"properties":{"id":"cli000002","_rid":"1VlkAA==","_self":"dbs/1VlkAA==/","_etag":"\"00006400-0000-0700-0000-5d9c35b70000\"","_colls":"colls/","_users":"users/","_ts":1570518455}}]}'
-=======
       string: '{"value":[{"properties":{"id":"cli000002","_rid":"Pu59AA==","_self":"dbs/Pu59AA==/","_etag":"\"00007a01-0000-0700-0000-5dada1be0000\"","_colls":"colls/","_users":"users/","_ts":1571660222}}]}'
->>>>>>> 807faccc
     headers:
       cache-control:
       - no-store, no-cache
       content-length:
       - '197'
       content-location:
-<<<<<<< HEAD
-      - https://management.documents.azure.com:450/subscriptions/fb3a3d6b-44c8-44f5-88c9-b20917c9b96b/resourceGroups/cli_test_cosmosdb_gremlin_databaseoyktwtfpq3n4cuqcd4aspufv6f3fvh7ezke5ed6we/providers/Microsoft.DocumentDB/databaseAccounts/clirjxwlb3wc6qy/apis/gremlin/databases?api-version=2015-04-08
-      content-type:
-      - application/json
-      date:
-      - Tue, 08 Oct 2019 07:08:06 GMT
-=======
       - https://management.documents.azure.com:450/subscriptions/0b1f6471-1bf0-4dda-aec3-cb9272f09590/resourceGroups/cli_test_cosmosdb_gremlin_databasejeuzm4i3hrthoxhug2eevtq26awivebfbqmd3znhv/providers/Microsoft.DocumentDB/databaseAccounts/clishmigyxxmkdn/apis/gremlin/databases?api-version=2015-04-08
       content-type:
       - application/json
       date:
       - Mon, 21 Oct 2019 12:17:38 GMT
->>>>>>> 807faccc
       pragma:
       - no-cache
       server:
@@ -1944,13 +1380,8 @@
       ParameterSetName:
       - -g -a -n
       User-Agent:
-<<<<<<< HEAD
-      - python/3.6.5 (Windows-10-10.0.17134-SP0) msrest/0.6.10 msrest_azure/0.6.1
-        azure-mgmt-cosmosdb/0.8.0 Azure-SDK-For-Python AZURECLI/2.0.74
-=======
-      - python/3.7.4 (Windows-10-10.0.18362-SP0) msrest/0.6.10 msrest_azure/0.6.2
-        azure-mgmt-cosmosdb/0.8.0 Azure-SDK-For-Python AZURECLI/2.0.75
->>>>>>> 807faccc
+      - python/3.7.4 (Windows-10-10.0.18362-SP0) msrest/0.6.10 msrest_azure/0.6.2
+        azure-mgmt-cosmosdb/0.8.0 Azure-SDK-For-Python AZURECLI/2.0.75
       accept-language:
       - en-US
     method: DELETE
@@ -1960,25 +1391,12 @@
       string: '{"status":"Enqueued","error":{}}'
     headers:
       azure-asyncoperation:
-<<<<<<< HEAD
-      - https://management.azure.com/subscriptions/00000000-0000-0000-0000-000000000000/providers/Microsoft.DocumentDB/locations/westus/operationsStatus/6f91b987-05e2-4dbf-93db-19dcd9812df5?api-version=2015-04-08
-=======
       - https://management.azure.com/subscriptions/00000000-0000-0000-0000-000000000000/providers/Microsoft.DocumentDB/locations/westus/operationsStatus/0772799e-1c38-4212-9b46-ddad1c0f5495?api-version=2015-04-08
->>>>>>> 807faccc
-      cache-control:
-      - no-store, no-cache
-      content-length:
-      - '32'
-      content-location:
-<<<<<<< HEAD
-      - https://management.documents.azure.com:450/subscriptions/fb3a3d6b-44c8-44f5-88c9-b20917c9b96b/resourceGroups/cli_test_cosmosdb_gremlin_databaseoyktwtfpq3n4cuqcd4aspufv6f3fvh7ezke5ed6we/providers/Microsoft.DocumentDB/databaseAccounts/clirjxwlb3wc6qy/apis/gremlin/databases/cligmm3itw3erwi?api-version=2015-04-08
-      content-type:
-      - application/json
-      date:
-      - Tue, 08 Oct 2019 07:08:07 GMT
-      location:
-      - https://management.azure.com/subscriptions/00000000-0000-0000-0000-000000000000/resourceGroups/cli_test_cosmosdb_gremlin_database000001/providers/Microsoft.DocumentDB/databaseAccounts/cli000003/apis/gremlin/databases/cli000002/operationResults/6f91b987-05e2-4dbf-93db-19dcd9812df5?api-version=2015-04-08
-=======
+      cache-control:
+      - no-store, no-cache
+      content-length:
+      - '32'
+      content-location:
       - https://management.documents.azure.com:450/subscriptions/0b1f6471-1bf0-4dda-aec3-cb9272f09590/resourceGroups/cli_test_cosmosdb_gremlin_databasejeuzm4i3hrthoxhug2eevtq26awivebfbqmd3znhv/providers/Microsoft.DocumentDB/databaseAccounts/clishmigyxxmkdn/apis/gremlin/databases/clitq3t5sv6izyz?api-version=2015-04-08
       content-type:
       - application/json
@@ -1986,7 +1404,6 @@
       - Mon, 21 Oct 2019 12:17:41 GMT
       location:
       - https://management.azure.com/subscriptions/00000000-0000-0000-0000-000000000000/resourceGroups/cli_test_cosmosdb_gremlin_database000001/providers/Microsoft.DocumentDB/databaseAccounts/cli000003/apis/gremlin/databases/cli000002/operationResults/0772799e-1c38-4212-9b46-ddad1c0f5495?api-version=2015-04-08
->>>>>>> 807faccc
       pragma:
       - no-cache
       server:
@@ -2016,17 +1433,10 @@
       ParameterSetName:
       - -g -a -n
       User-Agent:
-<<<<<<< HEAD
-      - python/3.6.5 (Windows-10-10.0.17134-SP0) msrest/0.6.10 msrest_azure/0.6.1
-        azure-mgmt-cosmosdb/0.8.0 Azure-SDK-For-Python AZURECLI/2.0.74
-    method: GET
-    uri: https://management.azure.com/subscriptions/00000000-0000-0000-0000-000000000000/providers/Microsoft.DocumentDB/locations/westus/operationsStatus/6f91b987-05e2-4dbf-93db-19dcd9812df5?api-version=2015-04-08
-=======
       - python/3.7.4 (Windows-10-10.0.18362-SP0) msrest/0.6.10 msrest_azure/0.6.2
         azure-mgmt-cosmosdb/0.8.0 Azure-SDK-For-Python AZURECLI/2.0.75
     method: GET
     uri: https://management.azure.com/subscriptions/00000000-0000-0000-0000-000000000000/providers/Microsoft.DocumentDB/locations/westus/operationsStatus/0772799e-1c38-4212-9b46-ddad1c0f5495?api-version=2015-04-08
->>>>>>> 807faccc
   response:
     body:
       string: '{"status":"Succeeded","error":{}}'
@@ -2036,19 +1446,11 @@
       content-length:
       - '33'
       content-location:
-<<<<<<< HEAD
-      - https://management.documents.azure.com:450/subscriptions/fb3a3d6b-44c8-44f5-88c9-b20917c9b96b/providers/Microsoft.DocumentDB/locations/westus/operationsStatus/6f91b987-05e2-4dbf-93db-19dcd9812df5?api-version=2015-04-08
-      content-type:
-      - application/json
-      date:
-      - Tue, 08 Oct 2019 07:08:38 GMT
-=======
       - https://management.documents.azure.com:450/subscriptions/0b1f6471-1bf0-4dda-aec3-cb9272f09590/providers/Microsoft.DocumentDB/locations/westus/operationsStatus/0772799e-1c38-4212-9b46-ddad1c0f5495?api-version=2015-04-08
       content-type:
       - application/json
       date:
       - Mon, 21 Oct 2019 12:18:11 GMT
->>>>>>> 807faccc
       pragma:
       - no-cache
       server:
@@ -2080,13 +1482,8 @@
       ParameterSetName:
       - -g -a
       User-Agent:
-<<<<<<< HEAD
-      - python/3.6.5 (Windows-10-10.0.17134-SP0) msrest/0.6.10 msrest_azure/0.6.1
-        azure-mgmt-cosmosdb/0.8.0 Azure-SDK-For-Python AZURECLI/2.0.74
-=======
-      - python/3.7.4 (Windows-10-10.0.18362-SP0) msrest/0.6.10 msrest_azure/0.6.2
-        azure-mgmt-cosmosdb/0.8.0 Azure-SDK-For-Python AZURECLI/2.0.75
->>>>>>> 807faccc
+      - python/3.7.4 (Windows-10-10.0.18362-SP0) msrest/0.6.10 msrest_azure/0.6.2
+        azure-mgmt-cosmosdb/0.8.0 Azure-SDK-For-Python AZURECLI/2.0.75
       accept-language:
       - en-US
     method: GET
@@ -2100,19 +1497,11 @@
       content-length:
       - '12'
       content-location:
-<<<<<<< HEAD
-      - https://management.documents.azure.com:450/subscriptions/fb3a3d6b-44c8-44f5-88c9-b20917c9b96b/resourceGroups/cli_test_cosmosdb_gremlin_databaseoyktwtfpq3n4cuqcd4aspufv6f3fvh7ezke5ed6we/providers/Microsoft.DocumentDB/databaseAccounts/clirjxwlb3wc6qy/apis/gremlin/databases?api-version=2015-04-08
-      content-type:
-      - application/json
-      date:
-      - Tue, 08 Oct 2019 07:08:39 GMT
-=======
       - https://management.documents.azure.com:450/subscriptions/0b1f6471-1bf0-4dda-aec3-cb9272f09590/resourceGroups/cli_test_cosmosdb_gremlin_databasejeuzm4i3hrthoxhug2eevtq26awivebfbqmd3znhv/providers/Microsoft.DocumentDB/databaseAccounts/clishmigyxxmkdn/apis/gremlin/databases?api-version=2015-04-08
       content-type:
       - application/json
       date:
       - Mon, 21 Oct 2019 12:18:14 GMT
->>>>>>> 807faccc
       pragma:
       - no-cache
       server:
