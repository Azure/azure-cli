--- conflicted
+++ resolved
@@ -149,13 +149,8 @@
     from azure.mgmt.devtestlabs import DevTestLabsClient
     from azure.cli.core.commands.client_factory import get_mgmt_service_client
     return get_mgmt_service_client(cli_ctx, DevTestLabsClient, subscription_id=subscription_id)
-<<<<<<< HEAD
-#
-#
-=======
-
-
->>>>>>> afdf0b8b
+
+
 # def cf_vm_cl(cli_ctx, *_):
 #     from azure.cli.core.commands.client_factory import get_mgmt_service_client
 #     from azure.mgmt.compute import ComputeManagementClient
