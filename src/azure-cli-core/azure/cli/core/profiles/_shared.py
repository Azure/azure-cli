# --------------------------------------------------------------------------------------------
# Copyright (c) Microsoft Corporation. All rights reserved.
# Licensed under the MIT License. See License.txt in the project root for license information.
# --------------------------------------------------------------------------------------------

# TODO Move this to a package shared by CLI and SDK
from enum import Enum
from functools import total_ordering
from importlib import import_module

from knack.log import get_logger


logger = get_logger(__name__)


class APIVersionException(Exception):
    def __init__(self, type_name, api_profile):
        super().__init__(type_name, api_profile)
        self.type_name = type_name
        self.api_profile = api_profile

    def __str__(self):
        return "Unable to get API version for type '{}' in profile '{}'".format(
            self.type_name, self.api_profile)


# Sentinel value for profile
# If resource_type is set to PROFILE_TYPE, it means the name of the profile, such as 'latest', '2020-09-01-hybrid',
# is used for supported_api_version check. For example,
#     with self.command_group('feature', resource_feature_sdk, client_factory=cf_features, resource_type=PROFILE_TYPE,
#                             min_api='2019-03-02-hybrid') as g:
# This checks if the current cloud's profile name >= '2019-03-02-hybrid'.
PROFILE_TYPE = object()


class CustomResourceType:  # pylint: disable=too-few-public-methods
    def __init__(self, import_prefix, client_name):
        self.import_prefix = import_prefix
        self.client_name = client_name


class ResourceType(Enum):  # pylint: disable=too-few-public-methods

    MGMT_APIMANAGEMENT = ('azure.mgmt.apimanagement', 'ApiManagementClient')
    MGMT_KUSTO = ('azure.mgmt.kusto', 'KustoManagementClient')
    MGMT_KEYVAULT = ('azure.mgmt.keyvault', 'KeyVaultManagementClient')
    MGMT_STORAGE = ('azure.mgmt.storage', 'StorageManagementClient')
    MGMT_COMPUTE = ('azure.mgmt.compute', 'ComputeManagementClient')
    MGMT_NETWORK = ('azure.mgmt.network', 'NetworkManagementClient')
    MGMT_NETWORK_DNS = ('azure.mgmt.dns', 'DnsManagementClient')
    MGMT_NETWORK_PRIVATEDNS = ('azure.mgmt.privatedns', 'PrivateDnsManagementClient')
    MGMT_AUTHORIZATION = ('azure.mgmt.authorization', 'AuthorizationManagementClient')
    MGMT_CONTAINERREGISTRY = ('azure.mgmt.containerregistry', 'ContainerRegistryManagementClient')
    MGMT_RESOURCE_FEATURES = ('azure.mgmt.resource.features', 'FeatureClient')
    MGMT_RESOURCE_LINKS = ('azure.mgmt.resource.links', 'ManagementLinkClient')
    MGMT_RESOURCE_LOCKS = ('azure.mgmt.resource.locks', 'ManagementLockClient')
    MGMT_RESOURCE_POLICY = ('azure.mgmt.resource.policy', 'PolicyClient')
    MGMT_RESOURCE_RESOURCES = ('azure.mgmt.resource.resources', 'ResourceManagementClient')
    MGMT_RESOURCE_SUBSCRIPTIONS = ('azure.mgmt.resource.subscriptions', 'SubscriptionClient')
    MGMT_RESOURCE_DEPLOYMENTSCRIPTS = ('azure.mgmt.resource.deploymentscripts', 'DeploymentScriptsClient')
    MGMT_RESOURCE_TEMPLATESPECS = ('azure.mgmt.resource.templatespecs', 'TemplateSpecsClient')
    MGMT_RESOURCE_DEPLOYMENTSTACKS = ('azure.mgmt.resource.deploymentstacks', 'DeploymentStacksClient')
    MGMT_RESOURCE_PRIVATELINKS = ('azure.mgmt.resource.privatelinks', 'ResourcePrivateLinkClient')
    MGMT_RESOURCE_MANAGEDAPPLICATIONS = ('azure.mgmt.resource.managedapplications', 'ApplicationClient')
    MGMT_MONITOR = ('azure.mgmt.monitor', 'MonitorManagementClient')
    MGMT_MSI = ('azure.mgmt.msi', 'ManagedServiceIdentityClient')
    DATA_KEYVAULT_CERTIFICATES = ('azure.keyvault.certificates', 'CertificateClient')
    DATA_KEYVAULT_KEYS = ('azure.keyvault.keys', 'KeyClient')
    DATA_KEYVAULT_SECRETS = ('azure.keyvault.secrets', 'SecretClient')
    DATA_KEYVAULT_SECURITY_DOMAIN = ('azure.cli.command_modules.keyvault.vendored_sdks.azure_keyvault_securitydomain',
                                     'SecurityDomainClient')
    DATA_KEYVAULT_ADMINISTRATION_BACKUP = ('azure.keyvault.administration', 'KeyVaultBackupClient')
    DATA_KEYVAULT_ADMINISTRATION_ACCESS_CONTROL = ('azure.keyvault.administration', 'KeyVaultAccessControlClient')
    DATA_KEYVAULT_ADMINISTRATION_SETTING = ('azure.keyvault.administration', 'KeyVaultSettingsClient')
    MGMT_EVENTHUB = ('azure.mgmt.eventhub', 'EventHubManagementClient')
    MGMT_SERVICEBUS = ('azure.mgmt.servicebus', 'ServiceBusManagementClient')
    MGMT_APPSERVICE = ('azure.mgmt.web', 'WebSiteManagementClient')
    MGMT_IOTCENTRAL = ('azure.mgmt.iotcentral', 'IotCentralClient')
    MGMT_IOTHUB = ('azure.mgmt.iothub', 'IotHubClient')
    MGMT_IOTDPS = ('azure.mgmt.iothubprovisioningservices', 'IotDpsClient')
    MGMT_ARO = ('azure.mgmt.redhatopenshift', 'AzureRedHatOpenShiftClient')
    MGMT_DATABOXEDGE = ('azure.mgmt.databoxedge', 'DataBoxEdgeManagementClient')
    MGMT_CUSTOMLOCATION = ('azure.mgmt.extendedlocation', 'CustomLocations')
    MGMT_CONTAINERSERVICE = ('azure.mgmt.containerservice', 'ContainerServiceClient')
    MGMT_APPCONTAINERS = ('azure.mgmt.appcontainers', 'ContainerAppsAPIClient')

    # the "None" below will stay till a command module fills in the type so "get_mgmt_service_client"
    # can be provided with "ResourceType.XXX" to initialize the client object. This usually happens
    # when related commands start to support Multi-API

    DATA_COSMOS_TABLE = ('azure.multiapi.cosmosdb', None)
    MGMT_ADVISOR = ('azure.mgmt.advisor', None)
    MGMT_MEDIA = ('azure.mgmt.media', None)
    MGMT_BACKUP = ('azure.mgmt.recoveryservicesbackup', None)
    MGMT_BATCH = ('azure.mgmt.batch', None)
    MGMT_BATCHAI = ('azure.mgmt.batchai', None)
    MGMT_BILLING = ('azure.mgmt.billing', None)
    MGMT_BOTSERVICE = ('azure.mgmt.botservice', None)
    MGMT_CDN = ('azure.mgmt.cdn', None)
    MGMT_COGNITIVESERVICES = ('azure.mgmt.cognitiveservices', None)
    MGMT_CONTAINERINSTANCE = ('azure.mgmt.containerinstance', None)
    MGMT_COSMOSDB = ('azure.mgmt.cosmosdb', None)
    MGMT_DATALAKE_ANALYTICS = ('azure.cli.command_modules.dla.vendored_sdks.azure_mgmt_datalake_analytics', None)
    MGMT_DATALAKE_STORE = ('azure.mgmt.datalake.store', None)
    MGMT_DATAMIGRATION = ('azure.mgmt.datamigration', None)
    MGMT_EVENTGRID = ('azure.mgmt.eventgrid', None)
    MGMT_MAPS = ('azure.mgmt.maps', None)
    MGMT_POLICYINSIGHTS = ('azure.mgmt.policyinsights', None)
    MGMT_RDBMS = ('azure.mgmt.rdbms', None)
    MGMT_REDIS = ('azure.mgmt.redis', None)
    MGMT_SEARCH = ('azure.mgmt.search', None)
    MGMT_SERVICEFABRIC = ('azure.mgmt.servicefabric', None)
    MGMT_SIGNALR = ('azure.mgmt.signalr', None)
    MGMT_SQL = ('azure.mgmt.sql', None)
    MGMT_SQLVM = ('azure.mgmt.sqlvirtualmachine', None)
    MGMT_MANAGEDSERVICES = ('azure.mgmt.managedservices', None)
    MGMT_NETAPPFILES = ('azure.mgmt.netappfiles', None)
    DATA_STORAGE = ('azure.multiapi.storage', None)
    DATA_STORAGE_BLOB = ('azure.multiapi.storagev2.blob', None)
    DATA_STORAGE_FILEDATALAKE = ('azure.multiapi.storagev2.filedatalake', None)
    DATA_STORAGE_FILESHARE = ('azure.multiapi.storagev2.fileshare', None)
    DATA_STORAGE_QUEUE = ('azure.multiapi.storagev2.queue', None)
    DATA_STORAGE_TABLE = ('azure.data.tables', None)
    DATA_BATCH = ('azure.batch', None)

    def __init__(self, import_prefix, client_name):
        """Constructor.

        :param import_prefix: Path to the (unversioned) module.
        :type import_prefix: str.
        :param client_name: Name the client for this resource type.
        :type client_name: str.
        """
        self.import_prefix = import_prefix
        self.client_name = client_name


class SDKProfile:  # pylint: disable=too-few-public-methods

    def __init__(self, default_api_version, profile=None):
        """Constructor.

        :param str default_api_version: Default API version if not overridden by a profile. Nullable.
        :param profile: A dict operation group name to API version.
        :type profile: dict[str, str]
        """
        self.profile = profile if profile is not None else {}
        self.profile[None] = default_api_version

    @property
    def default_api_version(self):
        return self.profile[None]


AZURE_API_PROFILES = {
    'latest': {
        ResourceType.MGMT_STORAGE: '2024-01-01',
        ResourceType.MGMT_NETWORK: '2022-01-01',
        ResourceType.MGMT_COMPUTE: SDKProfile('2024-11-01', {
            'resource_skus': '2019-04-01',
            'disks': '2023-04-02',
            'disk_encryption_sets': '2022-03-02',
            'disk_accesses': '2020-05-01',
            'snapshots': '2023-10-02',
            'galleries': '2021-10-01',
            'gallery_images': '2021-10-01',
            'gallery_image_versions': '2024-03-03',
            'gallery_applications': '2021-07-01',
            'gallery_application_versions': '2022-01-03',
            'shared_galleries': '2022-01-03',
            'virtual_machine_scale_sets': '2024-11-01',
        }),
        ResourceType.MGMT_RESOURCE_FEATURES: '2021-07-01',
        ResourceType.MGMT_RESOURCE_LINKS: '2016-09-01',
        ResourceType.MGMT_RESOURCE_LOCKS: '2016-09-01',
        ResourceType.MGMT_RESOURCE_POLICY: SDKProfile('2021-06-01', {
            'policy_exemptions': '2020-07-01-preview'
        }),
        ResourceType.MGMT_RESOURCE_RESOURCES: '2022-09-01',
        ResourceType.MGMT_RESOURCE_SUBSCRIPTIONS: '2022-12-01',
        ResourceType.MGMT_RESOURCE_DEPLOYMENTSCRIPTS: '2020-10-01',
        ResourceType.MGMT_RESOURCE_TEMPLATESPECS: '2021-05-01',
        ResourceType.MGMT_RESOURCE_DEPLOYMENTSTACKS: '2024-03-01',
        ResourceType.MGMT_RESOURCE_PRIVATELINKS: '2020-05-01',
        ResourceType.MGMT_RESOURCE_MANAGEDAPPLICATIONS: '2019-07-01',
        ResourceType.MGMT_NETWORK_DNS: '2018-05-01',
        ResourceType.MGMT_NETWORK_PRIVATEDNS: None,
        ResourceType.MGMT_KEYVAULT: SDKProfile('2024-11-01', {
            'vaults': '2023-02-01',
            'managed_hsms': '2024-11-01'
        }),
        ResourceType.MGMT_AUTHORIZATION: SDKProfile('2022-04-01', {
            'role_definitions': '2022-05-01-preview',
            'provider_operations_metadata': '2018-01-01-preview'
        }),
        ResourceType.MGMT_CONTAINERREGISTRY: SDKProfile('2025-03-01-preview', {
<<<<<<< HEAD
            'agent_pools': '2025-03-01-preview',
            'tasks': '2025-03-01-preview',
            'task_runs': '2025-03-01-preview',
            'runs': '2025-03-01-preview',
=======
            'agent_pools': '2019-06-01-preview',
            'tasks': '2019-06-01-preview',
            'task_runs': '2019-06-01-preview',
            'runs': '2019-06-01-preview',
>>>>>>> bb273bf5
            'network_rule': '2021-08-01-preview',
            'cache_rules': '2023-01-01-preview',
            'credential_sets': '2023-01-01-preview'
        }),
        # The order does make things different.
        # Please keep ResourceType.DATA_KEYVAULT_KEYS before ResourceType.DATA_KEYVAULT
        ResourceType.DATA_KEYVAULT_CERTIFICATES: None,
        ResourceType.DATA_KEYVAULT_KEYS: None,
        ResourceType.DATA_KEYVAULT_SECRETS: None,
        ResourceType.DATA_KEYVAULT_SECURITY_DOMAIN: None,
        ResourceType.DATA_KEYVAULT_ADMINISTRATION_SETTING: None,
        ResourceType.DATA_KEYVAULT_ADMINISTRATION_BACKUP: '7.5-preview.1',
        ResourceType.DATA_KEYVAULT_ADMINISTRATION_ACCESS_CONTROL: '7.4',
        ResourceType.DATA_STORAGE: '2018-11-09',
        ResourceType.DATA_STORAGE_BLOB: '2022-11-02',
        ResourceType.DATA_STORAGE_FILEDATALAKE: '2021-08-06',
        ResourceType.DATA_STORAGE_FILESHARE: '2025-05-05',
        ResourceType.DATA_STORAGE_QUEUE: '2018-03-28',
        ResourceType.DATA_COSMOS_TABLE: '2017-04-17',
        ResourceType.MGMT_SERVICEBUS: '2022-10-01-preview',
        ResourceType.MGMT_EVENTHUB: '2022-01-01-preview',
        ResourceType.MGMT_MONITOR: SDKProfile('2019-06-01', {
            'action_groups': '2022-06-01',
            'activity_log_alerts': '2017-04-01',
            'activity_logs': '2015-04-01',
            'alert_rule_incidents': '2016-03-01',
            'alert_rules': '2016-03-01',
            'autoscale_settings': '2022-10-01',
            'baseline': '2018-09-01',
            'baselines': '2019-03-01',
            'diagnostic_settings': '2021-05-01-preview',
            'diagnostic_settings_category': '2017-05-01-preview',
            'event_categories': '2015-04-01',
            'guest_diagnostics_settings': '2018-06-01-preview',
            'guest_diagnostics_settings_association': '2018-06-01-preview',
            'log_profiles': '2016-03-01',
            'metric_alerts': '2018-03-01',
            'metric_alerts_status': '2018-03-01',
            'metric_baseline': '2018-09-01',
            'metric_definitions': '2018-01-01',
            'metric_namespaces': '2017-12-01-preview',
            'metrics': '2018-01-01',
            'operations': '2015-04-01',
            'scheduled_query_rules': '2018-04-16',
            'service_diagnostic_settings': '2016-09-01',
            'tenant_activity_logs': '2015-04-01',
            'vm_insights': '2018-11-27-preview',
            'private_link_resources': '2019-10-17-preview',
            'private_link_scoped_resources': '2019-10-17-preview',
            'private_link_scope_operation_status': '2019-10-17-preview',
            'private_link_scopes': '2019-10-17-preview',
            'private_endpoint_connections': '2019-10-17-preview',
            'subscription_diagnostic_settings': '2017-05-01-preview'
        }),
        ResourceType.MGMT_MSI: '2023-01-31',
        ResourceType.MGMT_APPSERVICE: '2023-01-01',
        ResourceType.MGMT_IOTHUB: '2023-06-30-preview',
        ResourceType.MGMT_IOTDPS: '2021-10-15',
        ResourceType.MGMT_IOTCENTRAL: '2021-11-01-preview',
        ResourceType.MGMT_ARO: '2023-11-22',
        ResourceType.MGMT_DATABOXEDGE: '2021-02-01-preview',
        ResourceType.MGMT_CUSTOMLOCATION: '2021-03-15-preview',
        ResourceType.MGMT_CONTAINERSERVICE: SDKProfile('2025-02-01'),
        ResourceType.MGMT_APPCONTAINERS: '2022-10-01',
    }
}


# We should avoid using ad hoc API versions,
# use the version in a profile as much as possible.
AD_HOC_API_VERSIONS = {
    ResourceType.MGMT_IOTHUB: {
        # src/azure-cli/azure/cli/command_modules/iot/custom.py#iot_hub_devicestream_show
        'iot_hub_resource': '2019-07-01-preview',
    },
    ResourceType.MGMT_APPSERVICE: {
        # src/azure-cli/azure/cli/command_modules/appservice/_constants.py:68
        'app_service_certificate_orders': '2022-09-01'
    },
    ResourceType.MGMT_CONTAINERREGISTRY: {
        # src/azure-cli/azure/cli/command_modules/acr/_client_factory.py:8
        'VERSION_2019_05_01_PREVIEW': "2019-05-01-preview",
        'VERSION_2019_06_01_PREVIEW': "2019-06-01-preview",
        'VERSION_2020_11_01_PREVIEW': "2020-11-01-preview",
        'VERSION_2021_08_01_PREVIEW': "2021-08-01-preview",
        'VERSION_2022_02_01_PREVIEW': "2022-02-01-preview",
        'VERSION_2023_11_01_PREVIEW': "2023-11-01-preview",
        'VERSION_2024_11_01_PREVIEW': "2024-11-01-preview",
        'VERSION_2025_03_01_PREVIEW': "2025-03-01-preview",
    },
    ResourceType.MGMT_CONTAINERSERVICE: {
        # src/azure-cli/azure/cli/command_modules/acs/tests/latest/test_custom.py:50
        'ManagedClusterAddonProfile': '2020-03-01',
    },
    ResourceType.MGMT_MSI: {
        'user_assigned_identities': '2022-01-31-preview',
    }
}


class _ApiVersions:  # pylint: disable=too-few-public-methods
    def __init__(self, client_type, sdk_profile, post_process):
        self._client_type = client_type
        self._sdk_profile = sdk_profile
        self._post_process = post_process
        self._operations_groups_value = None
        self._resolved = False

    def _resolve(self):
        if self._resolved:
            return

        self._operations_groups_value = {}
        for operation_group_name, operation_type in self._client_type.__dict__.items():
            if not isinstance(operation_type, property):
                continue

            value_to_save = self._sdk_profile.profile.get(
                operation_group_name,
                self._sdk_profile.default_api_version
            )
            self._operations_groups_value[operation_group_name] = self._post_process(value_to_save)
        self._resolved = True

    def __getattr__(self, item):
        try:
            self._resolve()
            return self._operations_groups_value[item]
        except KeyError:
            raise AttributeError('Attribute {} does not exist.'.format(item))


def _get_api_version_tuple(resource_type, sdk_profile, post_process=lambda x: x):
    """Return a _ApiVersion instance where key are operation group and value are api version."""
    return _ApiVersions(client_type=get_client_class(resource_type),
                        sdk_profile=sdk_profile,
                        post_process=post_process)


def get_api_version(api_profile, resource_type, as_sdk_profile=False):
    """Get the API version of a resource type given an API profile.

    :param api_profile: The name of the API profile.
    :type api_profile: str.
    :param resource_type: The resource type.
    :type resource_type: ResourceType.
    :returns:  str -- the API version.
    :raises: APIVersionException
    """
    try:
        api_version = AZURE_API_PROFILES[api_profile][resource_type]
        if as_sdk_profile:
            return api_version  # Could be SDKProfile or string
        if isinstance(api_version, SDKProfile):
            api_version = _get_api_version_tuple(resource_type, api_version)
        return api_version
    except KeyError:
        raise APIVersionException(resource_type, api_profile)


@total_ordering
class _SemVerAPIFormat:
    """Basic semver x.y.z API format.
    Supports x, or x.y, or x.y.z
    """

    def __init__(self, api_version_str):
        try:
            parts = api_version_str.split('.')
            parts += [0, 0]  # At worst never read, at best minor/patch
            self.major = int(parts[0])
            self.minor = int(parts[1])
            self.patch = int(parts[2])
        except (ValueError, TypeError):
            raise ValueError('The API version {} is not in a '
                             'semver format'.format(api_version_str))

    def __eq__(self, other):
        return (self.major, self.minor, self.patch) == (other.major, other.minor, other.patch)

    def __lt__(self, other):
        return (self.major, self.minor, self.patch) < (other.major, other.minor, other.patch)


@total_ordering  # pylint: disable=too-few-public-methods
class _DateAPIFormat:
    """ Class to support comparisons for API versions in
        YYYY-MM-DD, YYYY-MM-DD-preview, YYYY-MM-DD-profile, YYYY-MM-DD-profile-preview
        or any string that starts with YYYY-MM-DD format. A special case is made for 'latest'.
    """

    def __init__(self, api_version_str):
        try:
            self.latest = self.preview = False
            self.yyyy = self.mm = self.dd = None
            if api_version_str == 'latest':
                self.latest = True
            else:
                if 'preview' in api_version_str:
                    self.preview = True
                parts = api_version_str.split('-')
                self.yyyy = int(parts[0])
                self.mm = int(parts[1])
                self.dd = int(parts[2])
        except (ValueError, TypeError):
            raise ValueError('The API version {} is not in a '
                             'supported format'.format(api_version_str))

    def __eq__(self, other):
        return self.latest == other.latest and self.yyyy == other.yyyy and self.mm == other.mm and \
            self.dd == other.dd and self.preview == other.preview

    def __lt__(self, other):  # pylint: disable=too-many-return-statements
        if self.latest or other.latest:
            if not self.latest and other.latest:
                return True
            if self.latest and not other.latest:
                return False
            return False
        if self.yyyy < other.yyyy:
            return True
        if self.yyyy == other.yyyy:
            if self.mm < other.mm:
                return True
            if self.mm == other.mm:
                if self.dd < other.dd:
                    return True
                if self.dd == other.dd:
                    if self.preview and not other.preview:
                        return True
        return False


def _parse_api_version(api_version):
    """Will try to parse it as a date, and if not working
    as semver, and if still not working raise.
    """
    try:
        return _DateAPIFormat(api_version)
    except ValueError:
        return _SemVerAPIFormat(api_version)


def _cross_api_format_less_than(api_version, other):
    """LT strategy that supports if types are different.

    For now, let's assume that any Semver is higher than any DateAPI
    This fits KeyVault, if later we have a counter-example we'll update
    """
    api_version = _parse_api_version(api_version)
    other = _parse_api_version(other)

    if type(api_version) is type(other):
        return api_version < other
    return isinstance(api_version, _DateAPIFormat) and isinstance(other, _SemVerAPIFormat)


def _validate_api_version(api_version_str, min_api=None, max_api=None):
    """Validate if api_version is inside the interval min_api/max_api.
    """
    if min_api and _cross_api_format_less_than(api_version_str, min_api):
        return False
    if max_api and _cross_api_format_less_than(max_api, api_version_str):
        return False
    return True


def supported_api_version(api_profile, resource_type, min_api=None, max_api=None, operation_group=None):
    """
    Returns True if current API version for the resource type satisfies min/max range.
    To compare profile versions, set resource type to None.
    Can return a tuple<operation_group, bool> if the resource_type supports SDKProfile.
    note: Currently supports YYYY-MM-DD, YYYY-MM-DD-preview, YYYY-MM-DD-profile
    or YYYY-MM-DD-profile-preview  formatted strings.
    """
    if not isinstance(resource_type, (ResourceType, CustomResourceType)) and resource_type != PROFILE_TYPE:
        raise ValueError("'resource_type' is required.")
    if min_api is None and max_api is None:
        raise ValueError('At least a min or max version must be specified')
    api_version_obj = get_api_version(api_profile, resource_type, as_sdk_profile=True) \
        if isinstance(resource_type, (ResourceType, CustomResourceType)) else api_profile
    if isinstance(api_version_obj, SDKProfile):
        api_version_obj = api_version_obj.profile.get(operation_group or '', api_version_obj.default_api_version)
    return _validate_api_version(api_version_obj, min_api, max_api)


def supported_resource_type(api_profile, resource_type):
    if api_profile == 'latest' or resource_type is None:
        return True
    try:
        return bool(AZURE_API_PROFILES[api_profile][resource_type])
    except KeyError:
        return False


def _get_attr(sdk_path, mod_attr_path, checked=True):
    try:
        attr_mod, attr_path = mod_attr_path.split('#') \
            if '#' in mod_attr_path else (mod_attr_path, '')
        full_mod_path = '{}.{}'.format(sdk_path, attr_mod) if attr_mod else sdk_path
        op = import_module(full_mod_path)
        if attr_path:
            # Only load attributes if needed
            for part in attr_path.split('.'):
                op = getattr(op, part)
        return op
    except (ImportError, AttributeError) as ex:
        import traceback
        logger.debug(traceback.format_exc())
        if checked:
            return None
        raise ex


def get_client_class(resource_type):
    return _get_attr(resource_type.import_prefix, '#' + resource_type.client_name)


def get_versioned_sdk_path(api_profile, resource_type, operation_group=None):
    """ Patch the unversioned sdk path to include the appropriate API version for the
        resource type in question.
        e.g. Converts azure.mgmt.storage.operations.storage_accounts_operations to
                      azure.mgmt.storage.v2016_12_01.operations.storage_accounts_operations
                      azure.keyvault.v7_0.models.KeyVault
    """
    api_version = get_api_version(api_profile, resource_type)
    if api_version is None:
        return resource_type.import_prefix
    if isinstance(api_version, _ApiVersions):
        if operation_group is None:
            raise ValueError("operation_group is required for resource type '{}'".format(resource_type))
        api_version = getattr(api_version, operation_group)
    return '{}.v{}'.format(resource_type.import_prefix, api_version.replace('-', '_').replace('.', '_'))


def get_versioned_sdk(api_profile, resource_type, *attr_args, **kwargs):
    checked = kwargs.get('checked', True)
    sub_mod_prefix = kwargs.get('mod', None)
    operation_group = kwargs.get('operation_group', None)
    sdk_path = get_versioned_sdk_path(api_profile, resource_type, operation_group)
    if not attr_args:
        # No attributes to load. Return the versioned sdk
        return import_module(sdk_path)
    results = []
    for mod_attr_path in attr_args:
        if sub_mod_prefix and '#' not in mod_attr_path:
            mod_attr_path = '{}#{}'.format(sub_mod_prefix, mod_attr_path)
        loaded_obj = _get_attr(sdk_path, mod_attr_path, checked)
        results.append(loaded_obj)
    return results[0] if len(results) == 1 else results<|MERGE_RESOLUTION|>--- conflicted
+++ resolved
@@ -195,17 +195,10 @@
             'provider_operations_metadata': '2018-01-01-preview'
         }),
         ResourceType.MGMT_CONTAINERREGISTRY: SDKProfile('2025-03-01-preview', {
-<<<<<<< HEAD
             'agent_pools': '2025-03-01-preview',
             'tasks': '2025-03-01-preview',
             'task_runs': '2025-03-01-preview',
             'runs': '2025-03-01-preview',
-=======
-            'agent_pools': '2019-06-01-preview',
-            'tasks': '2019-06-01-preview',
-            'task_runs': '2019-06-01-preview',
-            'runs': '2019-06-01-preview',
->>>>>>> bb273bf5
             'network_rule': '2021-08-01-preview',
             'cache_rules': '2023-01-01-preview',
             'credential_sets': '2023-01-01-preview'
