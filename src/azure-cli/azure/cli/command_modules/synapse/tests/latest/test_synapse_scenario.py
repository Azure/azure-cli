# --------------------------------------------------------------------------------------------
# Copyright (c) Microsoft Corporation. All rights reserved.
# Licensed under the MIT License. See License.txt in the project root for license information.
# --------------------------------------------------------------------------------------------


import os
import unittest
import time

from azure.cli.testsdk import ScenarioTest, ResourceGroupPreparer, record_only

TEST_DIR = os.path.abspath(os.path.join(os.path.abspath(__file__), '..'))


class SynapseScenarioTests(ScenarioTest):
    location = "eastus2euap"

    @record_only()
    @ResourceGroupPreparer(name_prefix='synapse-cli', random_name_length=16)
    def test_workspaces(self, resource_group):
        # create a workspace
        self._create_workspace()

        # check workspace name
        self.cmd('az synapse workspace check-name --name {workspace}', checks=[
            self.check('available', False)
        ])

        # get workspace with workspace name
        workspace = self.cmd('az synapse workspace show --name {workspace} --resource-group {rg}', checks=[
            self.check('name', self.kwargs['workspace']),
            self.check('type', 'Microsoft.Synapse/workspaces'),
            self.check('provisioningState', 'Succeeded')
        ]).get_output_in_json()

        self.kwargs["workspace-id"] = workspace['id']

        # list all workspaces under a specific resource group
        self.cmd('az synapse workspace list --resource-group {rg}', checks=[
            self.check('[0].type', 'Microsoft.Synapse/workspaces')
        ])

        # update workspace
        self.cmd('az synapse workspace update --ids {workspace-id} --tags key1=value1', checks=[
            self.check('tags.key1', 'value1'),
            self.check('name', self.kwargs['workspace']),
            self.check('id', self.kwargs['workspace-id']),
            self.check('type', 'Microsoft.Synapse/workspaces'),
            self.check('provisioningState', 'Succeeded')
        ])

        # delete workspace with workspace name
        self.cmd('az synapse workspace delete --name {workspace} --resource-group {rg} --yes')
        import time
        time.sleep(120)
        self.cmd('az synapse workspace show --name {workspace} --resource-group {rg}', expect_failure=True)

    @record_only()
    @ResourceGroupPreparer(name_prefix='synapse-cli', random_name_length=16)
    def test_managed_virtual_network_workspace(self):
        # test workspace with managed virtual network
        self._create_workspace("--enable-managed-virtual-network")
        self.cmd('az synapse workspace show --name {workspace} --resource-group {rg}', checks=[
            self.check('name', self.kwargs['workspace']),
            self.check('type', 'Microsoft.Synapse/workspaces'),
            self.check('provisioningState', 'Succeeded'),
            self.check('managedVirtualNetwork', 'default')
        ])

    @record_only()
    @ResourceGroupPreparer(name_prefix='synapse-cli', random_name_length=16)
    def test_spark_pool(self):
        self.kwargs.update({
            'location': 'eastus',
            'workspace': 'testsynapseworkspace',
            'rg': 'rg',
            'spark-pool': self.create_random_name(prefix='testpool', length=15),
            'spark-version': '2.4'
        })

        # create a workspace
        self._create_workspace()

        # check workspace name
        self.cmd('az synapse workspace check-name --name {workspace}', checks=[
            self.check('available', False)
        ])

        # create spark pool
        spark_pool = self.cmd('az synapse spark pool create --name {spark-pool} --spark-version {spark-version}'
                              ' --workspace {workspace} --resource-group {rg} --node-count 3 --node-size Medium',
                              checks=[
                                  self.check('name', self.kwargs['spark-pool']),
                                  self.check('type', 'Microsoft.Synapse/workspaces/bigDataPools'),
                                  self.check('provisioningState', 'Succeeded')
                              ]).get_output_in_json()

        self.kwargs['pool-id'] = spark_pool['id']

        # get spark pool with spark pool name
        self.cmd('az synapse spark pool show --name {spark-pool} --workspace {workspace} --resource-group {rg}',
                 checks=[
                     self.check('name', self.kwargs['spark-pool']),
                     self.check('type', 'Microsoft.Synapse/workspaces/bigDataPools'),
                     self.check('provisioningState', 'Succeeded')
                 ])

        # list all spark pools under the workspace
        self.cmd('az synapse spark pool list --workspace {workspace} --resource-group {rg}', checks=[
            self.check('[0].type', 'Microsoft.Synapse/workspaces/bigDataPools')
        ])

        # update spark pool
        self.cmd('az synapse spark pool update --ids {pool-id} --tags key1=value1', checks=[
            self.check('tags.key1', 'value1'),
            self.check('name', self.kwargs['spark-pool']),
            self.check('type', 'Microsoft.Synapse/workspaces/bigDataPools'),
            self.check('provisioningState', 'Succeeded')
        ])

        # delete spark pool with spark pool name
        self.cmd(
            'az synapse spark pool delete --name {spark-pool} --workspace {workspace} --resource-group {rg} --yes')
        self.cmd('az synapse spark pool show --name {spark-pool} --workspace {workspace} --resource-group {rg}',
                 expect_failure=True)

    @record_only()
    @unittest.skip('(keyvaultfailure) KeyVault set-policy failed with Bad Request')
    def test_workspace_with_cmk(self):
        self.kwargs.update({
            'location': 'eastus',
            'workspace': 'testsynapseworkspacecmk',
            'rg': 'testrg',
            'storage-account': 'teststorageforsynapsecmk',
            'file-system': self.create_random_name(prefix='fs', length=16),
            'login-user': 'cliuser1',
            'login-password': self.create_random_name(prefix='Pswd1', length=16),
            'key-identifier': 'https://testcmksoftdelete.vault.azure.net/keys/newcmk',
            'new-key-identifier': 'https://testcmksoftdelete.vault.azure.net/keys/newkey',
            'managed-identity': '00000000-0000-1111-2222-333333333333'
        })

        # create workspace supporting cmk, data exfiltration
        workspace_cmk = self.cmd(
            'az synapse workspace create --name {workspace} --resource-group {rg} --storage-account {storage-account} '
            '--file-system {file-system} --sql-admin-login-user {login-user} '
            '--sql-admin-login-password {login-password} --key-identifier {key-identifier} '
            ' --location {location} --enable-managed-vnet True --prevent-exfiltration True --allowed-tenant-ids \'""\' ', checks=[
                self.check('name', self.kwargs['workspace']),
                self.check('type', 'Microsoft.Synapse/workspaces'),
                self.check('provisioningState', 'Succeeded')
            ]).get_output_in_json()

        self.kwargs['managed-identity'] = workspace_cmk['identity']['principalId']

        # set access policy
        self.cmd(
            'az keyvault set-policy --name testcmksoftdelete --object-id {managed-identity} --key-permissions get unwrapKey wrapKey ')

        # active workspace
        self.cmd(
            'az synapse workspace activate --name default --key-identifier {key-identifier} --resource-group {rg} --workspace-name {workspace}', checks=[
                self.check('name', 'default'),
                self.check('type', 'Microsoft.Synapse/workspaces/keys')
            ])
        import time
        time.sleep(120)

        # create workspace key
        self.cmd(
            'az synapse workspace key create --name newkey --key-identifier {new-key-identifier}  --resource-group {rg} --workspace-name {workspace}', checks=[
                self.check('name', 'newkey'),
                self.check('type', 'Microsoft.Synapse/workspaces/keys')
            ])

        # set access policy
        self.cmd(
            'az keyvault set-policy --name testcmksoftdelete --object-id {managed-identity} --key-permissions get unwrapKey wrapKey ')

        # list workspace key
        self.cmd(
            'az synapse workspace key list --resource-group {rg} --workspace-name {workspace}', checks=[
                self.check('[0].name', 'default'),
                self.check('[0].type', 'Microsoft.Synapse/workspaces/keys'),
                self.check('[0].keyVaultUrl', self.kwargs['key-identifier']),
            ])

        # show workspace key
        self.cmd(
            'az synapse workspace key show --name default --resource-group {rg} --workspace-name {workspace}', checks=[
                self.check('name', 'default'),
                self.check('type', 'Microsoft.Synapse/workspaces/keys'),
                self.check('keyVaultUrl', self.kwargs['key-identifier']),
            ])

        # show sql access to managed identity
        self.cmd(
            'az synapse workspace managed-identity show-sql-access --resource-group {rg} --workspace-name {workspace}', checks=[
                self.check('grantSqlControlToManagedIdentity.actualState', 'Disabled'),
                self.check('type', 'Microsoft.Synapse/workspaces/managedIdentitySqlControlSettings')
            ])

        # grant sql access to managed identity
        self.cmd(
            'az synapse workspace managed-identity grant-sql-access --resource-group {rg} --workspace-name {workspace}', checks=[
                self.check('grantSqlControlToManagedIdentity.actualState', 'Enabled'),
                self.check('type', 'Microsoft.Synapse/workspaces/managedIdentitySqlControlSettings')
            ])

        # invoke sql access to managed identity
        self.cmd(
            'az synapse workspace managed-identity revoke-sql-access --resource-group {rg} --workspace-name {workspace}', checks=[
                self.check('grantSqlControlToManagedIdentity.actualState', 'Disabled'),
                self.check('type', 'Microsoft.Synapse/workspaces/managedIdentitySqlControlSettings')
            ])

        # switch active key
        self.cmd(
            'az synapse workspace update --resource-group {rg} --name {workspace} --key-name newkey ', checks=[
                self.check('encryption.cmk.key.name', 'newkey')
            ])

        # update allowed tenant ids
        self.cmd(
            'az synapse workspace update --resource-group {rg} --name {workspace} --allowed-tenant-ids 72f988bf-86f1-41af-91ab-2d7cd011db47 ', checks=[
                self.check('managedVirtualNetworkSettings.allowedAadTenantIdsForLinking[0]', "72f988bf-86f1-41af-91ab-2d7cd011db47")
            ])

    @record_only()
    @ResourceGroupPreparer(name_prefix='synapse-cli', random_name_length=16)
    def test_sql_pool(self):
        self.kwargs.update({
            'location': 'eastus2euap',
            'workspace': 'testsynapseworkspace',
            'rg': 'rg',
            'sql-pool': self.create_random_name(prefix='testsqlpool', length=15),
            'performance-level': 'DW400c'
        })

        # create a workspace
        self._create_workspace()

        # check workspace name
        self.cmd('az synapse workspace check-name --name {workspace}', checks=[
            self.check('available', False)
        ])

        # create sql pool
        sql_pool = self.cmd(
            'az synapse sql pool create --name {sql-pool} --performance-level {performance-level} '
            '--workspace {workspace} --resource-group {rg}', checks=[
                self.check('name', self.kwargs['sql-pool']),
                self.check('type', 'Microsoft.Synapse/workspaces/sqlPools'),
                self.check('provisioningState', 'Succeeded'),
                self.check('status', 'Online')
            ]).get_output_in_json()

        self.kwargs['pool-id'] = sql_pool['id']

        # get sql pool with sql pool name
        self.cmd('az synapse sql pool show --name {sql-pool} --workspace {workspace} --resource-group {rg}',
                 checks=[
                     self.check('name', self.kwargs['sql-pool']),
                     self.check('type', 'Microsoft.Synapse/workspaces/sqlPools'),
                     self.check('provisioningState', 'Succeeded'),
                     self.check('status', 'Online')
                 ])

        # list all sql pools under the workspace
        self.cmd('az synapse sql pool list --workspace {workspace} --resource-group {rg}', checks=[
            self.check('[0].type', 'Microsoft.Synapse/workspaces/sqlPools')
        ])

        # update sql pool
        self.cmd('az synapse sql pool update --ids {pool-id} --tags key1=value1')

        # get sql pool with sql pool id
        self.cmd('az synapse sql pool show --ids {pool-id}',
                 checks=[
                     self.check('name', self.kwargs['sql-pool']),
                     self.check('type', 'Microsoft.Synapse/workspaces/sqlPools'),
                     self.check('tags.key1', 'value1'),
                     self.check('provisioningState', 'Succeeded'),
                     self.check('status', 'Online')
                 ])

        # pause sql pool
        self.cmd('az synapse sql pool pause --name {sql-pool} --workspace {workspace} --resource-group {rg}', checks=[])
        self.cmd('az synapse sql pool show --name {sql-pool} --workspace {workspace} --resource-group {rg}',
                 checks=[
                     self.check('name', self.kwargs['sql-pool']),
                     self.check('type', 'Microsoft.Synapse/workspaces/sqlPools'),
                     self.check('status', 'Paused')
                 ])

        # resume sql pool
        self.cmd('az synapse sql pool resume --name {sql-pool} --workspace {workspace} --resource-group {rg}',
                 checks=[])
        self.cmd('az synapse sql pool show --name {sql-pool} --workspace {workspace} --resource-group {rg}',
                 checks=[
                     self.check('name', self.kwargs['sql-pool']),
                     self.check('type', 'Microsoft.Synapse/workspaces/sqlPools'),
                     self.check('status', 'Online')
                 ])

        # delete sql pool with sql pool name
        self.cmd(
            'az synapse sql pool delete --name {sql-pool} --workspace {workspace} --resource-group {rg} --yes')

        self.cmd('az synapse sql pool show --name {sql-pool} --workspace {workspace} --resource-group {rg}',
                 expect_failure=True)

    @record_only()
    def test_sql_pool_restore_and_list_deleted(self):
        self.kwargs.update({
            'location': 'eastus2euap',
            'workspace': 'zes0219test',
            'rg': 'chayang-test-rg',
            'sql-pool': 'rivertiger0220 ',
            'performance-level': 'DW1000c',
            'dest-sql-pool': self.create_random_name(prefix='destsqlpool', length=15),
            'restore-point-time': '2021-05-24T08:09:15'
        })

        # restore sql pool
        self.cmd('az synapse sql pool restore --name {sql-pool} --workspace-name {workspace} --resource-group {rg} '
                 '--dest-name {dest-sql-pool} --time {restore-point-time}',
                 checks=[
                     self.check('name', self.kwargs['dest-sql-pool'])
                 ])

        # get the new created sql pool
        self.cmd('az synapse sql pool show --name {dest-sql-pool} --workspace-name {workspace} --resource-group {rg}',
                 checks=[
                     self.check('name', self.kwargs['dest-sql-pool']),
                     self.check('type', 'Microsoft.Synapse/workspaces/sqlPools'),
                     self.check('provisioningState', 'Succeeded'),
                     self.check('status', 'Online')
                 ])

        # delete dest sql pool with dest sql pool name
        self.cmd(
            'az synapse sql pool delete --name {dest-sql-pool} --workspace-name {workspace} --resource-group {rg} --yes')

        # deleted list take several mins to show
        time.sleep(200)

        # test list-deleted
        self.cmd('az synapse sql pool list-deleted --workspace-name {workspace} --resource-group {rg}',
                 checks=[
                     self.greater_than("length([])", 0)
                 ])

    @record_only()
    def test_sql_pool_classification_and_recommendation(self):
        self.kwargs.update({
            'location': 'eastus2euap',
            'workspace': 'zes0514test',
            'rg': 'chayang-test-rg',
            'sql-pool': 'sqlzes0514test',
            'schema': 'dbo',
            'table': 'Persons',
            'column': 'City',
            'label': 'Confidential',
            'information-type': '"Contact Info"'
        })

        # classification create
        self.cmd('az synapse sql pool classification create --name {sql-pool} --workspace-name {workspace} '
                 '--resource-group {rg} --schema {schema} --table {table} --column {column} '
                 '--label {label} --information-type {information-type}',
                 checks=[
                     self.check('labelName', self.kwargs['label'])
                 ])

        # classification show
        self.cmd('az synapse sql pool classification show --name {sql-pool} --workspace-name {workspace} '
                 '--resource-group {rg} --schema {schema} --table {table} --column {column}',
                 checks=[
                     self.check('labelName', self.kwargs['label'])
                 ])

        # classification list
        self.cmd('az synapse sql pool classification list --name {sql-pool} --workspace-name {workspace} '
                 '--resource-group {rg}',
                 checks=[
                     self.check('[0].labelName', self.kwargs['label'])
                 ])

        # classification update
        self.cmd('az synapse sql pool classification update --name {sql-pool} --workspace-name {workspace} '
                 '--resource-group {rg} --schema {schema} --table {table} --column {column} '
                 '--label {label} --information-type {information-type}')

        # classification delete
        self.cmd('az synapse sql pool classification delete --name {sql-pool} --workspace-name {workspace} '
                 '--resource-group {rg} --schema {schema} --table {table} --column {column}')

        # recommendation enable
        self.cmd('az synapse sql pool classification recommendation enable --name {sql-pool} '
                 '--workspace-name {workspace} --resource-group {rg} '
                 '--schema {schema} --table {table} --column {column}')

        # recommendation list
        self.cmd('az synapse sql pool classification recommendation list --name {sql-pool} '
                 '--workspace-name {workspace} --resource-group {rg}',
                 checks=[
                     self.greater_than("length([])", 0)
                 ])

        self.cmd('az synapse sql pool classification recommendation disable --name {sql-pool} '
                 '--workspace-name {workspace} --resource-group {rg} '
                 '--schema {schema} --table {table} --column {column}')

        # After disable the length of list should be equal with 0
        self.cmd('az synapse sql pool classification recommendation list --name {sql-pool} '
                 '--workspace-name {workspace} --resource-group {rg}',
                 checks=[
                     self.check("length([])", 0)
                 ])

    @record_only()
    def test_sql_pool_tde(self):
        self.kwargs.update({
            'location': 'eastus2euap',
            'workspace': 'zes0508test',
            'rg': 'chayang-test-rg',
            'sql-pool': 'zes0508test1pool' #self.create_random_name(prefix='testsqlpool', length=15),
        })

        self.cmd(
            'az synapse sql pool tde set --status Enabled --name {sql-pool} --workspace-name {workspace} \
            --resource-group {rg} --transparent-data-encryption-name current')

        self.cmd('az synapse sql pool tde show --name {sql-pool} --workspace-name {workspace} --resource-group {rg} \
                 --transparent-data-encryption-name current',
                 checks=[
                     self.check('name', "current"),
                     self.check('status', "Enabled")
                 ])

    @record_only()
    def test_sql_pool_threat_policy(self):
        self.kwargs.update({
            'location': 'eastus2euap',
            'workspace': 'zes0508test',
            'rg': 'chayang-test-rg',
            'sql-pool': 'zes0508test1pool',  # self.create_random_name(prefix='testsqlpool', length=15),
            'storage-account': 'chayangstoragewestus2',
            'threat-policy': 'threatpolicy'
        })

        self.cmd('az synapse sql pool threat-policy update --state Enabled --storage-account {storage-account} '
                 '--name {sql-pool} --workspace-name {workspace} --resource-group {rg} --security-alert-policy-name {threat-policy}')

        self.cmd('az synapse sql pool threat-policy show '
                 '--name {sql-pool} --workspace-name {workspace} --resource-group {rg} --security-alert-policy-name {threat-policy}',
                 checks=[
                     self.check('state', 'Enabled')
                 ])


    @ResourceGroupPreparer(name_prefix='synapse-cli', random_name_length=16)
    def test_sql_ws_audit_policy_logentry_eventhub(self):
        self.kwargs.update({
            'location': 'eastus',
            'log_analytics_workspace_name': self.create_random_name("laws", 20),
            'retention-days': '30',
            'audit-actions-input': 'DATABASE_LOGOUT_GROUP',
            'audit-actions-expected': ['DATABASE_LOGOUT_GROUP'],
            'eventhub_name': self.create_random_name("ehsrv", 20),
            'eventhub_namespace': self.create_random_name("ehnamespace", 20),
            'eventhub_auth_rule': self.create_random_name("ehauthruledb", 20),
        })

        # create a workspace
        self._create_workspace_eastus()

        self.kwargs['storage-endpoint'] = self._get_storage_endpoint(self.kwargs['storage-account'], self.kwargs['rg'])
        self.kwargs['storage-key'] = self._get_storage_key(self.kwargs['storage-account'], self.kwargs['rg'])

        # test show command
        self.cmd('az synapse sql audit-policy show '
                 '--workspace-name {workspace} --resource-group {rg} --blob-auditing-policy-name bapname',
                 checks=[
                     self.check('state', 'Disabled')
                 ])

        self.cmd('az synapse sql audit-policy update --resource-group {rg} --workspace-name {workspace}'
                 ' --state Enabled --bsts Enabled --storage-key {storage-key} --storage-endpoint={storage-endpoint}'
                 ' --retention-days={retention-days} --actions {audit-actions-input} --blob-auditing-policy-name bapname',
                 checks=[
                     self.check('state', 'Enabled'),
                     self.check('storageEndpoint', self.kwargs['storage-endpoint']),
                     self.check('retentionDays', self.kwargs['retention-days']),
                     self.check('auditActionsAndGroups', self.kwargs['audit-actions-expected'])
                 ])

        # get audit policy
        self.cmd('az synapse sql audit-policy show '
                 '--workspace-name {workspace} --resource-group {rg} --blob-auditing-policy-name bapname',
                 checks=[
                     self.check('state', 'Enabled'),
                     self.check('blobStorageTargetState', 'Enabled'),
                     self.check('logAnalyticsTargetState', 'Disabled'),
                     self.check('eventHubTargetState', 'Disabled'),
                     self.check('isAzureMonitorTargetEnabled', False)])

        self.cmd('az synapse sql audit-policy update --resource-group {rg} --workspace-name {workspace}'
                 ' --state Enabled --bsts Enabled --storage-account {storage-account}'
                 ' --retention-days={retention-days} --actions {audit-actions-input} --blob-auditing-policy-name bapn',
                 checks=[
                     self.check('state', 'Enabled'),
                     self.check('storageEndpoint', self.kwargs['storage-endpoint']),
                     self.check('retentionDays',  self.kwargs['retention-days']),
                     self.check('auditActionsAndGroups', self.kwargs['audit-actions-expected'])])

        # update audit policy - disable
        self.cmd('az synapse sql audit-policy update --resource-group {rg} --workspace-name {workspace}'
                 ' --state Disabled --blob-auditing-policy-name bapn',
                 checks=[
                     self.check('state', 'Disabled'),
                     self.check('retentionDays', self.kwargs['retention-days']),
                     self.check('auditActionsAndGroups', self.kwargs['audit-actions-expected'])])

        # create log analytics workspace
        self.kwargs['log_analytics_workspace_id']= self.cmd('az monitor log-analytics workspace create --resource-group {rg} '
                 '--workspace-name {log_analytics_workspace_name}',
                 checks=[
                     self.check('name', self.kwargs['log_analytics_workspace_name']),
                     self.check('provisioningState', 'Succeeded')]).get_output_in_json()['id']

        # update audit policy - enable log analytics target
        self.cmd('az synapse sql audit-policy update --resource-group {rg} --workspace-name {workspace}'
                 ' --state Enabled'
                 ' --lats Enabled --lawri {log_analytics_workspace_id} '
                 ' --blob-auditing-policy-name bapn',
                 checks=[
                     self.check('state', 'Enabled'),
                     self.check('retentionDays', self.kwargs['retention-days']),
                     self.check('auditActionsAndGroups', self.kwargs['audit-actions-expected'])])

        # get audit policy - verify logAnalyticsTargetState is enabled and isAzureMonitorTargetEnabled is true
        self.cmd('az synapse sql audit-policy show --resource-group {rg} --workspace-name {workspace}'
                 ' --blob-auditing-policy-name bapn',
                 checks=[
                     self.check('state', 'Enabled'),
                     self.check('blobStorageTargetState', 'Enabled'),
                     self.check('logAnalyticsTargetState', 'Enabled'),
                     self.check('eventHubTargetState', 'Disabled'),
                     self.check('isAzureMonitorTargetEnabled', True)])

        # update audit policy - disable log analytics target
        self.cmd('az synapse sql audit-policy update --resource-group {rg} --workspace-name {workspace}'
                 ' --state Enabled --lats Disabled'
                 ' --blob-auditing-policy-name bapn',
                 checks=[
                     self.check('state', 'Enabled'),
                     self.check('retentionDays', self.kwargs['retention-days']),
                     self.check('auditActionsAndGroups', self.kwargs['audit-actions-expected'])])

        # get audit policy - verify logAnalyticsTargetState is disabled and isAzureMonitorTargetEnabled is false
        self.cmd('az synapse sql audit-policy show --resource-group {rg} --workspace-name {workspace}'
                 ' --blob-auditing-policy-name bapname',
                 checks=[
                     self.check('state', 'Enabled'),
                     self.check('blobStorageTargetState', 'Enabled'),
                     self.check('logAnalyticsTargetState', 'Disabled'),
                     self.check('eventHubTargetState', 'Disabled'),
                     self.check('isAzureMonitorTargetEnabled', False)])

        # create event hub namespace
        self.cmd('az eventhubs namespace create --resource-group {rg} -n {eventhub_namespace} --location eastus',
                 checks=[
                     self.check('provisioningState', 'Succeeded')])

        # create event hub
        self.cmd('az eventhubs eventhub create --resource-group {rg} -n {eventhub_name} --namespace-name {eventhub_namespace}',
                 checks=[
                     self.check('status', 'Active')])

        # create event hub autorization rule
        self.kwargs['eventhub_auth_rule_id'] = self.cmd(
            'az eventhubs namespace authorization-rule create --resource-group {rg} -n {eventhub_auth_rule} '
            '--namespace-name {eventhub_namespace} --rights Listen Manage Send').get_output_in_json()['id']

        # update audit policy - enable event hub target
        self.cmd('az synapse sql audit-policy update --resource-group {rg} --workspace-name {workspace}'
                 ' --state Enabled --event-hub-target-state Enabled'
                 ' --ehari {eventhub_auth_rule_id} --event-hub {eventhub_name}'
                 ' --blob-auditing-policy-name bapn',
                 checks=[
                     self.check('state', 'Enabled'),
                     self.check('retentionDays', self.kwargs['retention-days']),
                     self.check('auditActionsAndGroups', self.kwargs['audit-actions-expected'])])

        # get audit policy - verify eventHubTargetState is enabled and isAzureMonitorTargetEnabled is true
        self.cmd('az synapse sql audit-policy show --resource-group {rg} --workspace-name {workspace}'
                 ' --blob-auditing-policy-name bapn',
                 checks=[
                     self.check('state', 'Enabled'),
                     self.check('blobStorageTargetState', 'Enabled'),
                     self.check('logAnalyticsTargetState', 'Disabled'),
                     self.check('eventHubTargetState', 'Enabled'),
                     self.check('isAzureMonitorTargetEnabled', True)])

        # update audit policy - disable event hub target
        self.cmd('az synapse sql audit-policy update --resource-group {rg} --workspace-name {workspace}'
                 ' --state Enabled --event-hub-target-state Disabled --blob-auditing-policy-name bapn',
                 checks=[
                     self.check('state', 'Enabled'),
                     self.check('retentionDays', self.kwargs['retention-days']),
                     self.check('auditActionsAndGroups', self.kwargs['audit-actions-expected'])])

        # get audit policy - verify eventHubTargetState is disabled and isAzureMonitorTargetEnabled is false
        self.cmd('az synapse sql audit-policy show --resource-group {rg} --workspace-name {workspace}'
                 ' --blob-auditing-policy-name bapn',
                 checks=[
                     self.check('state', 'Enabled'),
                     self.check('isAzureMonitorTargetEnabled', False),
                     self.check('blobStorageTargetState', 'Enabled'),
                     self.check('logAnalyticsTargetState', 'Disabled'),
                     self.check('eventHubTargetState', 'Disabled'),
                     self.check('isAzureMonitorTargetEnabled', False)])


    @ResourceGroupPreparer(name_prefix='synapse-cli', random_name_length=16)
    def test_sql_pool_audit_policy_logentry_eventhub(self):
        self.kwargs.update({
            'location': 'eastus',
            'log_analytics_workspace_name': self.create_random_name("laws", 20),
            'sql-pool': self.create_random_name(prefix='testsqlpool', length=15),
            'performance-level': 'DW400c',
            'retention-days': '30',
            'audit-actions-expected': ['SUCCESSFUL_DATABASE_AUTHENTICATION_GROUP'],
            'audit-actions-input': 'SUCCESSFUL_DATABASE_AUTHENTICATION_GROUP',
            'eventhub_name': self.create_random_name("ehsrv", 20),
            'eventhub_namespace':  self.create_random_name("ehnamespace", 20),
            'eventhub_auth_rule': self.create_random_name("ehauthruledb", 20),
        })

        # create a workspace
        self._create_workspace_eastus()

        # create sql pool
        sql_pool = self.cmd(
            'az synapse sql pool create --name {sql-pool} --performance-level {performance-level} '
            '--workspace {workspace} --resource-group {rg}', checks=[
                self.check('name', self.kwargs['sql-pool']),
                self.check('type', 'Microsoft.Synapse/workspaces/sqlPools'),
                self.check('provisioningState', 'Succeeded'),
                self.check('status', 'Online')
            ]).get_output_in_json()

        self.kwargs['storage-endpoint'] = self._get_storage_endpoint(self.kwargs['storage-account'], self.kwargs['rg'])
        self.kwargs['storage-key'] = self._get_storage_key(self.kwargs['storage-account'], self.kwargs['rg'])

        # test show command
        self.cmd('az synapse sql pool audit-policy show '
                 '--workspace-name {workspace} --resource-group {rg} --name {sql-pool} ',
                 checks=[
                     self.check('state', 'Disabled')
                 ])

        # update audit policy - enable
        self.cmd('az synapse sql pool audit-policy update --resource-group {rg} --workspace-name {workspace} --name {sql-pool} '
             ' --state Enabled --bsts Enabled --storage-key {storage-key} --storage-endpoint={storage-endpoint}'
             ' --retention-days={retention-days} --actions {audit-actions-input} --blob-auditing-policy-name bapname',
             checks=[
                 self.check('state', 'Enabled'),
                 self.check('storageEndpoint', self.kwargs['storage-endpoint']),
                 self.check('retentionDays', self.kwargs['retention-days']),
                 self.check('auditActionsAndGroups', self.kwargs['audit-actions-expected'])])

        # get audit policy
        self.cmd('az synapse sql pool audit-policy show '
             '--workspace-name {workspace} --resource-group {rg} --name {sql-pool} --blob-auditing-policy-name bapname',
             checks=[
                 self.check('state', 'Enabled'),
                 self.check('blobStorageTargetState', 'Enabled'),
                 self.check('logAnalyticsTargetState', 'Disabled'),
                 self.check('eventHubTargetState', 'Disabled'),
                 self.check('isAzureMonitorTargetEnabled', False)])

        self.cmd('az synapse sql pool audit-policy update --resource-group {rg} --workspace-name {workspace}'
             ' --name {sql-pool} --state Enabled --bsts Enabled --storage-account {storage-account}'
             ' --retention-days={retention-days} --actions {audit-actions-input} --blob-auditing-policy-name bapn',
             checks=[
                 self.check('state', 'Enabled'),
                 self.check('storageEndpoint', self.kwargs['storage-endpoint']),
                 self.check('retentionDays', self.kwargs['retention-days']),
                 self.check('auditActionsAndGroups', self.kwargs['audit-actions-expected'])])

        # update audit policy - disable
        self.cmd('az synapse sql pool audit-policy update --resource-group {rg} --workspace-name {workspace}'
             ' --name {sql-pool} --state Disabled --blob-auditing-policy-name bapn',
             checks=[
                 self.check('state', 'Disabled'),
                 self.check('retentionDays', self.kwargs['retention-days']),
                 self.check('auditActionsAndGroups', self.kwargs['audit-actions-expected'])])

        ## create log analytics workspace
        self.kwargs['log_analytics_workspace_id']= self.cmd('az monitor log-analytics workspace create --resource-group {rg} '
                                              '--workspace-name {log_analytics_workspace_name}',
                                              checks=[
                                                  self.check('name', self.kwargs['log_analytics_workspace_name']),
                                                  self.check('provisioningState',
                                                                'Succeeded')]).get_output_in_json()['id']

        # update audit policy - enable log analytics target
        self.cmd('az synapse sql pool audit-policy update --resource-group {rg} --workspace-name {workspace}'
                 ' --name {sql-pool} --state Enabled'
                 ' --lats Enabled --lawri {log_analytics_workspace_id} '
                 ' --blob-auditing-policy-name bapn',
                 checks=[
                     self.check('state', 'Enabled'),
                     self.check('retentionDays', self.kwargs['retention-days']),
                     self.check('auditActionsAndGroups', self.kwargs['audit-actions-expected'])])

        # get audit policy - verify logAnalyticsTargetState is enabled and isAzureMonitorTargetEnabled is true
        self.cmd('az synapse sql pool audit-policy show --resource-group {rg} --workspace-name {workspace}'
                 ' --name {sql-pool} ',
                 checks=[
                     self.check('state', 'Enabled'),
                     self.check('blobStorageTargetState', 'Enabled'),
                     self.check('logAnalyticsTargetState', 'Enabled'),
                     self.check('eventHubTargetState', 'Disabled'),
                     self.check('isAzureMonitorTargetEnabled', True)])

        # update audit policy - disable log analytics target
        self.cmd('az synapse sql pool audit-policy update --resource-group {rg} --workspace-name {workspace}'
                 ' --name {sql-pool} --state Enabled --lats Disabled'
                 ' --blob-auditing-policy-name bapn',
                 checks=[
                     self.check('state', 'Enabled'),
                     self.check('retentionDays', self.kwargs['retention-days']),
                     self.check('auditActionsAndGroups', self.kwargs['audit-actions-expected'])])

        # get audit policy - verify logAnalyticsTargetState is disabled and isAzureMonitorTargetEnabled is false
        self.cmd('az synapse sql pool audit-policy show --resource-group {rg} --workspace-name {workspace}'
                 ' --name {sql-pool}',
                 checks=[
                     self.check('state', 'Enabled'),
                     self.check('blobStorageTargetState', 'Enabled'),
                     self.check('logAnalyticsTargetState', 'Disabled'),
                     self.check('eventHubTargetState', 'Disabled'),
                     self.check('isAzureMonitorTargetEnabled', False)])

        # create event hub namespace
        self.cmd('az eventhubs namespace create --resource-group {rg} -n {eventhub_namespace} --location eastus',
                 checks=[
                     self.check('provisioningState', 'Succeeded')])

        # create event hub
        self.cmd('az eventhubs eventhub create --resource-group {rg} -n {eventhub_name} --namespace-name {eventhub_namespace}',
                 checks=[
                     self.check('status', 'Active')])


        # create event hub autorization rule
        self.kwargs['eventhub_auth_rule_id'] = self.cmd(
            'az eventhubs namespace authorization-rule create --resource-group {rg} -n {eventhub_auth_rule} '
            '--namespace-name {eventhub_namespace} --rights Listen Manage Send').get_output_in_json()['id']

        # update audit policy - enable event hub target
        self.cmd('az synapse sql pool audit-policy update --resource-group {rg} --workspace-name {workspace}'
                 ' --name {sql-pool} --state Enabled --event-hub-target-state Enabled'
                 ' --ehari {eventhub_auth_rule_id} --event-hub {eventhub_name}'
                 ' --blob-auditing-policy-name bapn',
                 checks=[
                     self.check('state', 'Enabled'),
                     self.check('retentionDays', self.kwargs['retention-days']),
                     self.check('auditActionsAndGroups', self.kwargs['audit-actions-expected'])])

        # get audit policy - verify eventHubTargetState is enabled and isAzureMonitorTargetEnabled is true
        self.cmd('az synapse sql pool audit-policy show --resource-group {rg} --workspace-name {workspace}'
                 '  --name {sql-pool}',
                 checks=[
                     self.check('state', 'Enabled'),
                     self.check('blobStorageTargetState', 'Enabled'),
                     self.check('logAnalyticsTargetState', 'Disabled'),
                     self.check('eventHubTargetState', 'Enabled'),
                     self.check('isAzureMonitorTargetEnabled', True)])

        # update audit policy - disable event hub target
        self.cmd('az synapse sql pool audit-policy update --resource-group {rg} --workspace-name {workspace}'
                 '  --name {sql-pool} --state Enabled --event-hub-target-state Disabled --blob-auditing-policy-name bapn',
                 checks=[
                     self.check('state', 'Enabled'),
                     self.check('retentionDays', self.kwargs['retention-days']),
                     self.check('auditActionsAndGroups', self.kwargs['audit-actions-expected'])])

        # get audit policy - verify eventHubTargetState is disabled and isAzureMonitorTargetEnabled is false
        self.cmd('az synapse sql pool audit-policy show --resource-group {rg} --workspace-name {workspace}'
                 ' --name {sql-pool}',
                 checks=[
                     self.check('state', 'Enabled'),
                     self.check('blobStorageTargetState', 'Enabled'),
                     self.check('logAnalyticsTargetState', 'Disabled'),
                     self.check('eventHubTargetState', 'Disabled'),
                     self.check('isAzureMonitorTargetEnabled', False)])


    @record_only()
    def test_sql_aad_admin(self):
        self.kwargs.update({
            'location': 'eastus2euap',
            'workspace': 'zes0508test',
            'rg': 'chayang-test-rg',
            'user-name': 'fakeuser',
            'object-id': '00000000-0000-4002-becf-488f3e6ab703',
            'user-email': 'fakeuser@fakedomain.com'
        })
        # Test create cmdlet
        self.cmd('az synapse sql ad-admin create --workspace-name {workspace} --resource-group {rg} '
                 '--display-name {user-name} --object-id {object-id}',
                 checks=[
                     self.check('login', self.kwargs['user-name'])
                 ])

        # Test show cmdlet
        self.cmd('az synapse sql ad-admin show --workspace-name {workspace} --resource-group {rg}',
                 checks=[
                     self.check('login', self.kwargs['user-name']),
                     self.check('name', 'activeDirectory')
                 ])

        # Test update cmdlet
        self.cmd('az synapse sql ad-admin update --workspace-name {workspace} --resource-group {rg} '
                 '--display-name {user-email}',
                 checks=[
                     self.check('login', self.kwargs['user-email'])
                 ])
        # Test delete cmdlet
        self.cmd('az synapse sql ad-admin delete --workspace-name {workspace} --resource-group {rg} -y')
        self.cmd('az synapse sql ad-admin show --workspace-name {workspace} --resource-group {rg}', expect_failure=True)


    @record_only()
    @ResourceGroupPreparer(name_prefix='synapse-cli', random_name_length=16)
    def test_ip_firewall_rules(self, resource_group):
        self.kwargs.update({
            'workspace': 'testsynapseworkspace',
            'rg': 'rg',
            'ruleName': self.create_random_name(prefix='rule', length=8),
            'startIpAddress': "0.0.0.0",
            'endIpAddress': "255.255.255.255",
            'secondIpAddress': "192.0.0.1"
        })

        # create a workspace
        self._create_workspace()

        # check workspace name
        self.cmd('az synapse workspace check-name --name {workspace}', checks=[
            self.check('available', False)
        ])

        # create a firewall rule
        self.cmd(
            'az synapse workspace firewall-rule create --name {ruleName} --workspace-name {workspace} '
            '--resource-group {rg} --start-ip-address {startIpAddress} --end-ip-address {endIpAddress}',
            checks=[
                self.check('name', self.kwargs['ruleName']),
                self.check('type', 'Microsoft.Synapse/workspaces/firewallRules'),
                self.check('provisioningState', 'Succeeded')
            ])

        # get a firewall rule
        self.cmd(
            'az synapse workspace firewall-rule show --name {ruleName} --workspace-name {workspace} '
            '--resource-group {rg}',
            checks=[
                self.check('name', self.kwargs['ruleName']),
                self.check('type', 'Microsoft.Synapse/workspaces/firewallRules'),
                self.check('provisioningState', 'Succeeded')
            ])
        # update a firewall rule
        self.cmd(
            'az synapse workspace firewall-rule update --name {ruleName} --workspace-name {workspace} '
            '--resource-group {rg} --start-ip-address {secondIpAddress}',
            checks=[
                self.check('name', self.kwargs['ruleName']),
                self.check('startIpAddress', self.kwargs['secondIpAddress']),
                self.check('type', 'Microsoft.Synapse/workspaces/firewallRules'),
                self.check('provisioningState', 'Succeeded')
            ])

        # list all firewall rules under a specific workspace
        self.cmd('az synapse workspace firewall-rule list --workspace-name {workspace} --resource-group {rg}',
                 checks=[
                     self.check('[0].type', 'Microsoft.Synapse/workspaces/firewallRules')
                 ])

        # delete a firewall rule
        self.cmd(
            'az synapse workspace firewall-rule delete --name {ruleName} --workspace-name {workspace} '
            '--resource-group {rg} --yes')
        import time
        time.sleep(20)
        self.cmd('az synapse workspace firewall-rule show --name {ruleName} --workspace-name {workspace} '
                 '--resource-group {rg}', expect_failure=True)

    @record_only()
    @ResourceGroupPreparer(name_prefix='synapse-cli', random_name_length=16)
    def test_spark_job(self, resource_group):
        self.kwargs.update({
            'spark-pool': 'testsparkpool',
            'workspace': 'testsynapseworkspace',
            'job': 'WordCount_Java',
            'main-definition-file': 'abfss://testfilesystem@adlsgen2account.dfs.core.windows.net/samples/java/wordcount/wordcount.jar',
            'main-class-name': 'WordCount',
            'arguments': [
                'abfss://testfilesystem@adlsgen2account.dfs.core.windows.net/samples/java/wordcount/shakespeare.txt',
                'abfss://testfilesystem@adlsgen2account.dfs.core.windows.net/samples/java/wordcount/result/'],
            'executors': 2,
            'executor-size': 'Medium',
            'configuration': '{\\"spark.dynamicAllocation.maxExecutors\\":\\"18\\"}'
        })

        # create a spark batch job
        batch_job = self.cmd('az synapse spark job submit --name {job} --workspace-name {workspace} '
                             '--spark-pool-name {spark-pool} --main-definition-file {main-definition-file} '
                             '--main-class-name {main-class-name} --arguments {arguments} '
                             '--executors {executors} --executor-size {executor-size} --configuration {configuration} ',
                             checks=[self.check('name', self.kwargs['job']),
                                     self.check('jobType', 'SparkBatch'),
                                     self.check('state', 'not_started'),
                                     self.check('livyInfo.jobCreationRequest.configuration',
                                                        '{{\'spark.dynamicAllocation.maxExecutors\': \'18\'}}')
                                     ]).get_output_in_json()

        self.kwargs['batch-id'] = batch_job['id']

        # get a spark batch job with batch id
        self.cmd('az synapse spark job show --livy-id {batch-id} --workspace-name {workspace} '
                 '--spark-pool-name {spark-pool}', checks=[self.check('id', self.kwargs['batch-id'])])

        # list all spark batch jobs under a specific spark pool
        self.cmd('az synapse spark job list --workspace-name {workspace} '
                 '--spark-pool-name {spark-pool}',
                 checks=[
                     self.check('sessions[0].jobType', 'SparkBatch')
                 ])

        # cancel a spark batch job with batch id
        self.cmd('az synapse spark job cancel --livy-id {batch-id} --workspace-name {workspace} '
                 '--spark-pool-name {spark-pool} --yes')
        import time
        time.sleep(60)
        self.cmd('az synapse spark job show --livy-id {batch-id} --workspace-name {workspace} '
                 '--spark-pool-name {spark-pool}',
                 checks=[
                     self.check('result', 'Cancelled')
                 ])

    @record_only()
    @ResourceGroupPreparer(name_prefix='synapse-cli', random_name_length=16)
    def test_spark_session_and_statements(self, resource_group):
        self.kwargs.update({
            'spark-pool': 'testsparkpool',
            'workspace': 'testsynapseworkspace',
            'job': self.create_random_name(prefix='clisession', length=14),
            'executor-size': 'Small',
            'executors': 2,
            'code': "\"import time\ntime.sleep(10)\nprint('hello from cli')\"",
            'language': 'pyspark'
        })

        # create a spark session
        create_result = self.cmd('az synapse spark session create --name {job} --workspace-name {workspace} '
                                 '--spark-pool-name {spark-pool} --executor-size {executor-size} '
                                 '--executors {executors}',
                                 checks=[
                                     self.check('jobType', 'SparkSession'),
                                     self.check('name', self.kwargs['job']),
                                     self.check('state', 'not_started')
                                 ]).get_output_in_json()

        self.kwargs['session-id'] = create_result['id']

        # wait for creating spark session
        import time
        time.sleep(360)

        # get a spark session
        self.cmd('az synapse spark session show --livy-id {session-id} --workspace-name {workspace} '
                 '--spark-pool-name {spark-pool}',
                 checks=[
                     self.check('id', self.kwargs['session-id']),
                     self.check('state', 'idle')
                 ])

        # list all spark session jobs under a specific spark pook
        self.cmd('az synapse spark session list --workspace-name {workspace} '
                 '--spark-pool-name {spark-pool}',
                 checks=[
                     self.check('sessions[0].jobType', 'SparkSession')
                 ])

        # reset spark session's timeout time
        self.cmd('az synapse spark session reset-timeout --livy-id {session-id} --workspace-name {workspace} '
                 '--spark-pool-name {spark-pool}')

        # create a spark session statement job
        statement = self.cmd('az synapse spark statement invoke --session-id {session-id} '
                             '--workspace-name {workspace} --spark-pool-name {spark-pool} '
                             '--code {code} --language {language}',
                             checks=[
                                 self.check('state', 'waiting')
                             ]).get_output_in_json()
        self.kwargs['statement-id'] = statement['id']
        time.sleep(10)

        # get a spark session statement
        self.cmd('az synapse spark statement show --livy-id {statement-id} --session-id {session-id} '
                 '--workspace-name {workspace} --spark-pool-name {spark-pool}',
                 checks=[
                     self.check('state', 'running')
                 ])

        # list all spark session statements under a specific spark session
        self.cmd('az synapse spark statement list --session-id {session-id} '
                 '--workspace-name {workspace} --spark-pool-name {spark-pool}',
                 checks=[
                     self.check('statements[0].state', 'running')
                 ])

        # cancel a spark session statement
        self.cmd('az synapse spark statement cancel --livy-id {statement-id} --session-id {session-id} '
                 '--workspace-name {workspace} --spark-pool-name {spark-pool}  --yes',
                 checks=[
                     self.check('msg', 'canceled')
                 ])

        # delete/cancel a spark session
        self.cmd('az synapse spark session cancel --livy-id {session-id} --workspace-name {workspace} '
                 '--spark-pool-name {spark-pool} --yes')
        import time
        time.sleep(120)
        self.cmd('az synapse spark session show --livy-id {session-id} --workspace-name {workspace} '
                 '--spark-pool-name {spark-pool}',
                 checks=[
                     self.check('state', 'killed')
                 ])

    @record_only()
    def test_access_control(self):
        self.kwargs.update({
            'workspace': 'clitestsynapseworkspace',
            'role': 'Synapse Contributor',
            'userPrincipal': 'username@contoso.com',
            'servicePrincipal': 'testsynapsecli',
            'scopeName': 'workspaces/{workspaceName}/bigDataPools/{bigDataPoolName}',
            'itemType': 'bigDataPools',
            'item': 'testitem'})

        self.cmd(
            'az synapse role scope list --workspace-name {workspace} ',
            checks=[
                self.check("contains([], '{scopeName}')", True)
            ]
        )

        self.cmd(
            'az synapse role definition list --workspace-name {workspace}',
            checks=[
                self.check('[0].name', 'Synapse Administrator')
            ])

        # get role definition
        role_definition_get = self.cmd(
            'az synapse role definition show --workspace-name {workspace} --role "{role}" ',
            checks=[
                self.check('name', self.kwargs['role'])
            ]).get_output_in_json()

        self.kwargs['roleId'] = role_definition_get['id']

        # create role assignment
        role_assignment_create = self.cmd(
            'az synapse role assignment create --workspace-name {workspace} --role "{role}" '
            '--assignee  {servicePrincipal} --assignment-id 0550e787-7841-4669-9ac8-a8176e900002',
            checks=[
                self.check('roleDefinitionId', self.kwargs['roleId'])
            ]).get_output_in_json()
        self.kwargs['roleAssignmentId'] = role_assignment_create['id']
        self.kwargs['roleId'] = role_assignment_create['roleDefinitionId']
        self.kwargs['principalId'] = role_assignment_create['principalId']

        # create role assignment at scope
        self.cmd(
            'az synapse role assignment create --workspace-name {workspace} --role "{role}" '
            '--assignee  {servicePrincipal} --item-type {itemType} --item {item} '
            '--assignment-id 0333e787-7841-4669-9ac8-a8176e900002',
            checks=[
                self.check('roleDefinitionId', self.kwargs['roleId']),
                self.check('scope', 'workspaces/{workspace}/{itemType}/{item}')
            ])

        # get role assignment
        self.cmd(
            'az synapse role assignment show --workspace-name {workspace} --id {roleAssignmentId} ',
            checks=[
                self.check('roleDefinitionId', self.kwargs['roleId']),
                self.check('principalId', self.kwargs['principalId'])
            ])

        # list role assignment by role and scope
        self.cmd(
            'az synapse role assignment list --workspace-name {workspace} --role "{role}" --item-type {itemType} --item {item}',
            checks=[
                self.check("length([])", 2)
            ])

        # list role assignment by servicePrincipal
        self.cmd(
            'az synapse role assignment list --workspace-name {workspace} --assignee {servicePrincipal} ',
            checks=[
                self.check("length([])", 2)
            ])

        # list role assignment by object_id
        self.cmd(
            'az synapse role assignment list --workspace-name {workspace} --assignee-object-id {principalId} ',
            checks=[
                self.check("length([])", 2)
            ])

        # delete role assignment
        self.cmd(
            'az synapse role assignment delete --workspace-name {workspace} --ids {roleAssignmentId} -y ')
        self.cmd(
            'az synapse role assignment show --workspace-name {workspace} --id {roleAssignmentId} ',
            expect_failure=True)

    def _create_workspace(self, *additional_create_params):
        self.kwargs.update({
            'workspace': self.create_random_name(prefix='clitest', length=16),
            'location': self.location,
            'file-system': 'testfilesystem',
            'login-user': 'cliuser1',
            'login-password': self.create_random_name(prefix='Pswd1', length=16)
        })

        # Create adlsgen2
        self._create_storage_account()

        # Wait some time to improve robustness
        if self.is_live or self.in_recording:
            import time
            time.sleep(60)

        # create synapse workspace
        self.cmd(
            'az synapse workspace create --name {workspace} --resource-group {rg} --storage-account {storage-account} '
            '--file-system {file-system} --sql-admin-login-user {login-user} '
            '--sql-admin-login-password {login-password}'
            ' --location {location} ' + ' '.join(additional_create_params), checks=[
                self.check('name', self.kwargs['workspace']),
                self.check('type', 'Microsoft.Synapse/workspaces'),
                self.check('provisioningState', 'Succeeded')
            ])

    def _create_storage_account(self):
        self.kwargs.update({
            'location': self.location,
            'storage-account': self.create_random_name(prefix='adlsgen2', length=16)
        })

        # Wait some time to improve robustness
        if self.is_live or self.in_recording:
            import time
            time.sleep(60)

        # create storage account
        self.cmd(
            'az storage account create --name {storage-account} --resource-group {rg} --enable-hierarchical-namespace true --location {location}',
            checks=[
                self.check('name', self.kwargs['storage-account']),
                self.check('type', 'Microsoft.Storage/storageAccounts'),
                self.check('provisioningState', 'Succeeded')
            ])

    def _create_workspace_eastus(self, *additional_create_params):
        self.kwargs.update({
            'workspace': self.create_random_name(prefix='clitest', length=16),
            'location': 'eastus',
            'file-system': 'testfilesystem',
            'login-user': 'cliuser1',
            'login-password': self.create_random_name(prefix='Pswd1', length=16)
        })

        # Create adlsgen2
        self._create_storage_account_eastus()

        # Wait some time to improve robustness
        if self.is_live or self.in_recording:
            import time
            time.sleep(60)

        # create synapse workspace
        self.cmd(
            'az synapse workspace create --name {workspace} --resource-group {rg} --storage-account {storage-account} '
            '--file-system {file-system} --sql-admin-login-user {login-user} '
            '--sql-admin-login-password {login-password}'
            ' --location {location} ' + ' '.join(additional_create_params), checks=[
                self.check('name', self.kwargs['workspace']),
                self.check('type', 'Microsoft.Synapse/workspaces'),
                self.check('provisioningState', 'Succeeded')
            ])

    def _create_storage_account_eastus(self):
        self.kwargs.update({
            'location': 'eastus',
            'storage-account': self.create_random_name(prefix='adlsgen2', length=16)
        })

        # Wait some time to improve robustness
        if self.is_live or self.in_recording:
            import time
            time.sleep(60)

        # create storage account
        self.cmd(
            'az storage account create --name {storage-account} --resource-group {rg} --enable-hierarchical-namespace true --location {location}',
            checks=[
                self.check('name', self.kwargs['storage-account']),
                self.check('type', 'Microsoft.Storage/storageAccounts'),
                self.check('provisioningState', 'Succeeded')
            ])

    @record_only()
    @ResourceGroupPreparer(name_prefix='synapse-cli', random_name_length=16)
    def test_linked_service(self):
        self.kwargs.update({
            'name': 'linkedservice',
            'file': os.path.join(os.path.join(os.path.dirname(__file__), 'assets'), 'linkedservice.json')
        })

        # create a workspace
        self._create_workspace()
        # create firewall rule
        self.cmd(
            'az synapse workspace firewall-rule create --resource-group {rg} --name allowAll --workspace-name {workspace} '
            '--start-ip-address 0.0.0.0 --end-ip-address 255.255.255.255', checks=[
                self.check('provisioningState', 'Succeeded')
            ]
        )
        import time
        time.sleep(20)

        # create linked service
        self.cmd(
            'az synapse linked-service create --workspace-name {workspace} --name {name} --file @"{file}"',
            checks=[
                self.check('name', self.kwargs['name'])
            ])

        # get linked service
        self.cmd(
            'az synapse linked-service show --workspace-name {workspace} --name {name}',
            checks=[
                self.check('name', self.kwargs['name'])
            ])

        # list linked service
        self.cmd(
            'az synapse linked-service list --workspace-name {workspace}',
            checks=[
                self.check('[0].type', 'Microsoft.Synapse/workspaces/linkedservices')
            ])

        # delete linked service
        self.cmd(
            'az synapse linked-service delete --workspace-name {workspace} --name {name} -y')
        self.cmd(
            'az synapse linked-service show --workspace-name {workspace} --name {name}',
            expect_failure=True)

    @record_only()
    @ResourceGroupPreparer(name_prefix='synapse-cli', random_name_length=16)
    def test_dataset(self):
        self.kwargs.update({
            'name': 'dataset'})

        # create a workspace
        self._create_workspace()
        # create firewall rule
        self.cmd(
            'az synapse workspace firewall-rule create --resource-group {rg} --name allowAll --workspace-name {workspace} '
            '--start-ip-address 0.0.0.0 --end-ip-address 255.255.255.255', checks=[
                self.check('provisioningState', 'Succeeded')
            ]
        )
        import time
        time.sleep(20)

        self.kwargs['file'] = ('{\\"properties\\":{\\"linkedServiceName\\":{\\"referenceName\\":\\"' + self.kwargs[
            'workspace'] + '-WorkspaceDefaultStorage\\",'
                           '\\"type\\":\\"LinkedServiceReference\\"},\\"type\\":\\"Orc\\",\\"typeProperties\\":{\\"location\\":{\\"type\\":\\"AzureBlobFSLocation\\"}}}}')

        # create dataset
        self.cmd(
            'az synapse dataset create --workspace-name {workspace} --name {name} --file {file}',
            checks=[
                self.check('name', self.kwargs['name'])
            ])

        # get dataset
        self.cmd(
            'az synapse dataset show --workspace-name {workspace} --name {name}',
            checks=[
                self.check('name', self.kwargs['name'])
            ])

        # list dataset
        self.cmd(
            'az synapse dataset list --workspace-name {workspace}',
            checks=[
                self.check('[0].type', 'Microsoft.Synapse/workspaces/datasets')
            ])

        # delete dataset
        self.cmd(
            'az synapse dataset delete --workspace-name {workspace} --name {name} -y')
        self.cmd(
            'az synapse dataset show --workspace-name {workspace} --name {name}',
            expect_failure=True)

    @record_only()
    def test_pipeline(self):
        self.kwargs.update({
            'workspace': 'testsynapseworkspace',
            'name': 'pipeline',
            'file': os.path.join(os.path.join(os.path.dirname(__file__), 'assets'), 'pipeline.json')
        })

        # create pipeline
        self.cmd(
            'az synapse pipeline create --workspace-name {workspace} --name {name} --file @"{file}"',
            checks=[
                self.check('name', self.kwargs['name'])
            ])

        # get pipeline
        self.cmd(
            'az synapse pipeline show --workspace-name {workspace} --name {name}',
            checks=[
                self.check('name', self.kwargs['name'])
            ])

        # list pipeline
        self.cmd(
            'az synapse pipeline list --workspace-name {workspace}',
            checks=[
                self.check('[0].type', 'Microsoft.Synapse/workspaces/pipelines')
            ])

        # create pipeline run
        pipeline_run = self.cmd(
            'az synapse pipeline create-run --workspace-name {workspace} --name {name}').get_output_in_json()
        self.kwargs['runId'] = pipeline_run['runId']

        # cancel pipeline run
        self.cmd(
            'az synapse pipeline-run cancel --workspace-name {workspace} --run-id {runId} -y')
        import time
        time.sleep(20)

        # get pipeline run by run id
        self.cmd(
            'az synapse pipeline-run show --workspace-name {workspace} --run-id {runId}',
            checks=[
                self.check('status', 'Cancelled')
            ])

        # get pipeline run by workspace
        self.cmd(
            'az synapse pipeline-run query-by-workspace --workspace-name {workspace} '
            '--last-updated-after 2020-09-01T00:36:44.3345758Z --last-updated-before 2020-10-16T00:36:44.3345758Z')

        # get acticity run
        self.cmd(
            'az synapse activity-run query-by-pipeline-run --workspace-name {workspace} --name {name} --run-id {runId} '
            '--last-updated-after 2020-09-01T00:36:44.3345758Z --last-updated-before 2020-10-16T00:36:44.3345758Z')

        # delete pipeline
        self.cmd(
            'az synapse pipeline delete --workspace-name {workspace} --name {name} -y')
        self.cmd(
            'az synapse pipeline show --workspace-name {workspace} --name {name}',
            expect_failure=True)

    @record_only()
    def test_trigger(self):
        self.kwargs.update({
            'workspace': 'testsynapseworkspace',
            'name': 'trigger',
            'event-trigger': 'EventTrigger',
            'tumbling-window-trigger': 'TumblingWindowTrigger',
            'run-id': '08586024051698130326966471413CU40',
            'file': os.path.join(os.path.join(os.path.dirname(__file__), 'assets'), 'trigger.json')
        })

        # create trigger
        self.cmd(
            'az synapse trigger create --workspace-name {workspace} --name {name} --file @"{file}"',
            checks=[
                self.check('name', self.kwargs['name'])
            ])

        # get trigger
        self.cmd(
            'az synapse trigger show --workspace-name {workspace} --name {name}',
            checks=[
                self.check('name', self.kwargs['name'])
            ])

        # list trigger
        self.cmd(
            'az synapse trigger list --workspace-name {workspace}',
            checks=[
                self.check('[0].type', 'Microsoft.Synapse/workspaces/triggers')
            ])

        # delete trigger
        self.cmd(
            'az synapse trigger delete --workspace-name {workspace} --name {name} -y')
        self.cmd(
            'az synapse trigger show --workspace-name {workspace} --name {name}',
            expect_failure=True)

        # subscribe to event
        self.cmd(
            'az synapse trigger subscribe-to-event --workspace-name {workspace} --name {event-trigger}',
            checks=[
                self.check('status', 'Provisioning')
            ])
        import time
        time.sleep(20)

        # get event subscription status
        self.cmd(
            'az synapse trigger get-event-subscription-status --workspace-name {workspace} --name {event-trigger}',
            checks=[
                self.check('status', 'Enabled')
            ])

        # unsubscribe from event
        self.cmd(
            'az synapse trigger unsubscribe-from-event --workspace-name {workspace} --name {event-trigger}',
            checks=[
                self.check('status', 'Deprovisioning')
            ])

        # start a trigger
        self.cmd(
            'az synapse trigger start --workspace-name {workspace} --name {tumbling-window-trigger}')

        # get trigger run by workspace
        self.cmd(
            'az synapse trigger-run query-by-workspace --workspace-name {workspace} '
            '--last-updated-after 2020-09-01T00:36:44.3345758Z --last-updated-before 2020-10-01T00:36:44.3345758Z')

        # rerun a trigger
        self.cmd(
            'az synapse trigger-run rerun --workspace-name {workspace} --name {tumbling-window-trigger} --run-id {run-id}')

        # stop a trigger
        self.cmd(
            'az synapse trigger stop --workspace-name {workspace} --name {tumbling-window-trigger}')

    @record_only()
    @unittest.skip('(InvalidTokenIssuer) Token Authentication failed with SecurityTokenInvalidIssuerException')
    def test_data_flow(self):
        self.kwargs.update({
            'workspace': 'testsynapseworkspace',
            'name': 'dataflow',
            'file': os.path.join(os.path.join(os.path.dirname(__file__), 'assets'), 'dataflow.json')
        })

        # create data flow
        self.cmd(
            'az synapse data-flow create --workspace-name {workspace} --name {name} --file @"{file}"',
            checks=[
                self.check('name', self.kwargs['name'])
            ])

        # get data flow
        self.cmd(
            'az synapse data-flow show --workspace-name {workspace} --name {name}',
            checks=[
                self.check('name', self.kwargs['name'])
            ])

        # list data flow
        self.cmd(
            'az synapse data-flow list --workspace-name {workspace}',
            checks=[
                self.check('[0].type', 'Microsoft.Synapse/workspaces/dataflows')
            ])

        # delete data flow
        self.cmd(
            'az synapse data-flow delete --workspace-name {workspace} --name {name} -y')
        self.cmd(
            'az synapse data-flow show --workspace-name {workspace} --name {name}',
            expect_failure=True)

    @record_only()
    @ResourceGroupPreparer(name_prefix='synapse-cli', random_name_length=16)
    def test_notebook(self):
        self.kwargs.update({
            'workspace': 'testsynapseworkspace',
            'name': 'notebook',
            'spark-pool': 'testpool',
            'spark-version': '2.4',
            'file': os.path.join(os.path.join(os.path.dirname(__file__), 'assets'), 'notebook.ipynb')
        })

        # create a workspace
        self._create_workspace()

        # create firewall rule
        self.cmd(
            'az synapse workspace firewall-rule create --resource-group {rg} --name allowAll --workspace-name {workspace} '
            '--start-ip-address 0.0.0.0 --end-ip-address 255.255.255.255', checks=[
                self.check('provisioningState', 'Succeeded')
            ]
        )

        # create spark pool
        self.cmd('az synapse spark pool create --name {spark-pool} --spark-version {spark-version}'
                 ' --workspace {workspace} --resource-group {rg} --node-count 3 --node-size Medium',
                 checks=[
                     self.check('name', self.kwargs['spark-pool']),
                     self.check('type', 'Microsoft.Synapse/workspaces/bigDataPools'),
                     self.check('provisioningState', 'Succeeded')
                 ]).get_output_in_json()

        # create notebook
        self.cmd(
            'az synapse notebook create --workspace-name {workspace} --name {name} --file @"{file}" '
            '--spark-pool-name {spark-pool}',
            checks=[
                self.check('name', self.kwargs['name'])
            ])

        # get notebook
        self.cmd(
            'az synapse notebook show --workspace-name {workspace} --name {name}',
            checks=[
                self.check('name', self.kwargs['name'])
            ])

        # list notebook
        self.cmd(
            'az synapse notebook list --workspace-name {workspace}',
            checks=[
                self.check('[0].type', 'Microsoft.Synapse/workspaces/notebooks')
            ])

        # export notebook
        self.kwargs['output-folder'] = os.getcwd()
        self.cmd(
            'az synapse notebook export --workspace-name {workspace} --name {name} '
            '--output-folder "{output-folder}"')
        file_path = os.path.join(self.kwargs['output-folder'], self.kwargs['name'] + '.ipynb')
        self.assertTrue(os.path.isfile(file_path))
        os.remove(file_path)

        # delete notebook
        self.cmd(
            'az synapse notebook delete --workspace-name {workspace} --name {name} -y')
        self.cmd(
            'az synapse notebook show --workspace-name {workspace} --name {name}',
            expect_failure=True)

    @record_only()
    def test_integration_runtime(self):
        self.kwargs.update({
            'rg': 'chayang-test-rg',
            'workspace': 'zes0219test',
            'name': 'integrationruntime',
            'selfhosted-name': 'selfhostedir',
            'selfhosted-integration-runtime': 'IntegrationRuntime0219selfhosted0507',
            'ssisirname':'testssisir'})

        # create managed integration runtime
        self.cmd(
            'az synapse integration-runtime managed create --resource-group {rg} --workspace-name {workspace} --name {name}',
            checks=[
                self.check('name', self.kwargs['name'])
            ])

        # create self-hosted integration runtime
        self.cmd(
            'az synapse integration-runtime self-hosted create --resource-group {rg} --workspace-name {workspace} --name {selfhosted-name}',
            checks=[
                self.check('name', self.kwargs['selfhosted-name'])
            ])

        # get integration runtime
        self.cmd(
            'az synapse integration-runtime show --resource-group {rg} --workspace-name {workspace} --name {name}',
            checks=[
                self.check('name', self.kwargs['name'])
            ])

        # list integration runtime
        self.cmd(
            'az synapse integration-runtime list --resource-group {rg} --workspace-name {workspace}',
            checks=[
                self.check('[0].type', 'Microsoft.Synapse/workspaces/integrationruntimes')
            ])

        # delete integration runtime
        self.cmd(
            'az synapse integration-runtime delete --resource-group {rg} --workspace-name {workspace} --name {name} -y')
        self.cmd(
            'az synapse integration-runtime show --resource-group {rg} --workspace-name {workspace} --name {name}',
            expect_failure=True)

        # upgrade self-hosted integration runtime
        self.cmd(
            'az synapse integration-runtime upgrade --resource-group {rg} --workspace-name {workspace} --name {selfhosted-integration-runtime}')

        # get keys for a self-hosted integration runtime
        key = self.cmd(
            'az synapse integration-runtime list-auth-key --resource-group {rg} --workspace-name {workspace} --name {selfhosted-integration-runtime}').get_output_in_json()
        assert key['authKey1'] is not None
        assert key['authKey2'] is not None

        # regenerate self-hosted integration runtime key
        key = self.cmd(
            'az synapse integration-runtime regenerate-auth-key --resource-group {rg} --workspace-name {workspace} --name {selfhosted-integration-runtime} '
            '--key-name authKey1').get_output_in_json()
        assert key['authKey1'] is not None
        assert key['authKey2'] is None

        # get metric data for a self-hosted integration runtime
        self.cmd(
            'az synapse integration-runtime get-monitoring-data --resource-group {rg} --workspace-name {workspace} --name {selfhosted-integration-runtime}',
            checks=[
                self.check('name', self.kwargs['selfhosted-integration-runtime'])
            ])

        # skip self-hosted integration runtime node test because it need real ir hosted computer 
        # get self-hosted integration runtime node information
        #self.cmd(
        #    'az synapse integration-runtime-node show --resource-group {rg} --workspace-name {workspace} --name {selfhosted-integration-runtime} '
        #    '--node-name {node}',
        #    checks=[
        #        self.check('nodeName', self.kwargs['node'])
        #    ])

        # update self-hosted integration runtime node
        #self.cmd(
        #    'az synapse integration-runtime-node update --resource-group {rg} --workspace-name {workspace} \
        #    --name {selfhosted-integration-runtime} --node-name {node} --auto-update On --update-delay-offset PT03H',
        #    checks=[
        #        self.check('nodeName', self.kwargs['node'])
        #    ])

        # get self-hosted integration runtime node ip
        #self.cmd(
        #    'az synapse integration-runtime-node get-ip-address --resource-group {rg} --workspace-name {workspace} --name {selfhosted-integration-runtime} '
        #    '--node-name {node}')

        # sync credentials among integration runtime nodes
        self.cmd(
            'az synapse integration-runtime sync-credentials --resource-group {rg} --workspace-name {workspace} --name {selfhosted-integration-runtime}')

        # get connection info
        #self.cmd(
        #    'az synapse integration-runtime get-connection-info --resource-group {rg} --workspace-name {workspace} --name {selfhosted-integration-runtime}')

        # get status
        self.cmd(
            'az synapse integration-runtime get-status --resource-group {rg} --workspace-name {workspace} --name {selfhosted-integration-runtime}',
            checks=[
                self.check('name', self.kwargs['selfhosted-integration-runtime'])
            ])

<<<<<<< HEAD
        # start/stop ssis integration runtime
        self.cmd(
            'az synapse integration-runtime start --resource-group {rg} --workspace-name {workspace} --name {ssisirname}',
            checks=[
                self.check('properties.state', 'Started')
            ])
        self.cmd(
            'az synapse integration-runtime stop --resource-group {rg} --workspace-name {workspace} --name {ssisirname} -y')
=======
    def _get_storage_endpoint(self, storage_account, resource_group):
        return self.cmd('az storage account show -g {} -n {}'
                        ' --query primaryEndpoints.blob'
                        .format(resource_group, storage_account)).get_output_in_json()


    def _get_storage_key(self, storage_account, resource_group):
        return self.cmd('az storage account keys list -g {} -n {} --query [0].value'
                        .format(resource_group, storage_account)).get_output_in_json()
>>>>>>> 2ec82982

    @record_only()
    @ResourceGroupPreparer(name_prefix='synapse-cli', random_name_length=16)
    def test_managed_private_endpoints(self):
        self.kwargs.update({
            'workspace': 'testsynapseworkspacepe',
            'name': 'AzureDataLakeStoragePE',
            'privateLinkResourceId': '/subscriptions/051ddeca-1ed6-4d8b-ba6f-1ff561e5f3b3/resourceGroups/bigdataqa/providers/Microsoft.Storage/storageAccounts/hozhao0917gen2',
            'groupId': 'dfs'})

        # create managed private endpoint
        self.cmd(
            'az synapse  managed-private-endpoints create --workspace-name {workspace} --pe-name {name} --resource-id {privateLinkResourceId} --group-Id {groupId}',
            checks=[
                self.check('name', self.kwargs['name'])
            ])

        # wait some time to improve robustness
        if self.is_live or self.in_recording:
            import time
            time.sleep(90)
        # get managed private endpoint
        self.cmd(
            'az synapse  managed-private-endpoints show --workspace-name {workspace} --pe-name {name}',
            checks=[
                self.check('name', self.kwargs['name'])
            ])

        # list managed private endpoint
        self.cmd(
            'az synapse  managed-private-endpoints list --workspace-name {workspace}',
           checks=[
                self.check('[0].type', 'Microsoft.Synapse/workspaces/managedVirtualNetworks/managedPrivateEndpoints')
            ])
        
        # delete managed private endpoint
        self.cmd(
            'az synapse  managed-private-endpoints delete --workspace-name {workspace} --pe-name {name} -y')
        if self.is_live or self.in_recording:
            import time
            time.sleep(60)    
        self.cmd(
            'az synapse managed-private-endpoints show --workspace-name {workspace} --pe-name {name}',
            expect_failure=True)<|MERGE_RESOLUTION|>--- conflicted
+++ resolved
@@ -1684,7 +1684,6 @@
                 self.check('name', self.kwargs['selfhosted-integration-runtime'])
             ])
 
-<<<<<<< HEAD
         # start/stop ssis integration runtime
         self.cmd(
             'az synapse integration-runtime start --resource-group {rg} --workspace-name {workspace} --name {ssisirname}',
@@ -1693,7 +1692,7 @@
             ])
         self.cmd(
             'az synapse integration-runtime stop --resource-group {rg} --workspace-name {workspace} --name {ssisirname} -y')
-=======
+
     def _get_storage_endpoint(self, storage_account, resource_group):
         return self.cmd('az storage account show -g {} -n {}'
                         ' --query primaryEndpoints.blob'
@@ -1703,7 +1702,6 @@
     def _get_storage_key(self, storage_account, resource_group):
         return self.cmd('az storage account keys list -g {} -n {} --query [0].value'
                         .format(resource_group, storage_account)).get_output_in_json()
->>>>>>> 2ec82982
 
     @record_only()
     @ResourceGroupPreparer(name_prefix='synapse-cli', random_name_length=16)
