--- conflicted
+++ resolved
@@ -14,16 +14,15 @@
       - -g -n --image --os-type --ip-address --dns-name-label --ports --cpu --memory
         --command-line -e --restart-policy --secrets --secrets-mount-path
       User-Agent:
-<<<<<<< HEAD
-      - python/3.6.5 (Windows-10-10.0.17134-SP0) msrest/0.6.10 msrest_azure/0.6.2
-        azure-mgmt-resource/4.0.0 Azure-SDK-For-Python AZURECLI/2.0.74
+      - python/3.7.4 (Windows-10-10.0.18362-SP0) msrest/0.6.10 msrest_azure/0.6.2
+        azure-mgmt-resource/4.0.0 Azure-SDK-For-Python AZURECLI/2.0.75
       accept-language:
       - en-US
     method: GET
     uri: https://management.azure.com/subscriptions/00000000-0000-0000-0000-000000000000/resourcegroups/clitest.rg000001?api-version=2019-07-01
   response:
     body:
-      string: '{"id":"/subscriptions/00000000-0000-0000-0000-000000000000/resourceGroups/clitest.rg000001","name":"clitest.rg000001","type":"Microsoft.Resources/resourceGroups","location":"westus","tags":{"product":"azurecli","cause":"automation","date":"2019-10-14T05:37:30Z"},"properties":{"provisioningState":"Succeeded"}}'
+      string: '{"id":"/subscriptions/00000000-0000-0000-0000-000000000000/resourceGroups/clitest.rg000001","name":"clitest.rg000001","type":"Microsoft.Resources/resourceGroups","location":"westus","tags":{"product":"azurecli","cause":"automation","date":"2019-10-21T11:42:45Z"},"properties":{"provisioningState":"Succeeded"}}'
     headers:
       cache-control:
       - no-cache
@@ -32,7 +31,7 @@
       content-type:
       - application/json; charset=utf-8
       date:
-      - Mon, 14 Oct 2019 05:37:34 GMT
+      - Mon, 21 Oct 2019 11:42:49 GMT
       expires:
       - '-1'
       pragma:
@@ -74,848 +73,15 @@
       - -g -n --image --os-type --ip-address --dns-name-label --ports --cpu --memory
         --command-line -e --restart-policy --secrets --secrets-mount-path
       User-Agent:
-      - python/3.6.5 (Windows-10-10.0.17134-SP0) msrest/0.6.10 msrest_azure/0.6.2
-        azure-mgmt-containerinstance/1.5.0 Azure-SDK-For-Python AZURECLI/2.0.74
+      - python/3.7.4 (Windows-10-10.0.18362-SP0) msrest/0.6.10 msrest_azure/0.6.2
+        azure-mgmt-containerinstance/1.5.0 Azure-SDK-For-Python AZURECLI/2.0.75
       accept-language:
       - en-US
     method: PUT
     uri: https://management.azure.com/subscriptions/00000000-0000-0000-0000-000000000000/resourceGroups/clitest.rg000001/providers/Microsoft.ContainerInstance/containerGroups/clicontainer000002?api-version=2018-10-01
   response:
     body:
-      string: '{"error":{"code":"MissingSubscriptionRegistration","message":"The subscription
-        is not registered to use namespace ''Microsoft.ContainerInstance''. See https://aka.ms/rps-not-found
-        for how to register subscriptions.","details":[{"code":"MissingSubscriptionRegistration","target":"Microsoft.ContainerInstance","message":"The
-        subscription is not registered to use namespace ''Microsoft.ContainerInstance''.
-        See https://aka.ms/rps-not-found for how to register subscriptions."}]}}'
-    headers:
-      cache-control:
-      - no-cache
-      content-length:
-      - '472'
-      content-type:
-      - application/json; charset=utf-8
-      date:
-      - Mon, 14 Oct 2019 05:37:34 GMT
-      expires:
-      - '-1'
-      pragma:
-      - no-cache
-      strict-transport-security:
-      - max-age=31536000; includeSubDomains
-      x-content-type-options:
-      - nosniff
-      x-ms-failure-cause:
-      - gateway
-    status:
-      code: 409
-      message: Conflict
-- request:
-    body: null
-    headers:
-      Accept:
-      - '*/*'
-      Accept-Encoding:
-      - gzip, deflate
-      Connection:
-      - keep-alive
-      Content-Length:
-      - '0'
-      User-Agent:
-      - python-requests/2.22.0
-    method: POST
-    uri: https://management.azure.com/subscriptions/00000000-0000-0000-0000-000000000000/providers/Microsoft.ContainerInstance/register?api-version=2016-02-01
-  response:
-    body:
-      string: '{"id":"/subscriptions/00000000-0000-0000-0000-000000000000/providers/Microsoft.ContainerInstance","namespace":"Microsoft.ContainerInstance","authorizations":[{"applicationId":"6bb8e274-af5d-4df2-98a3-4fd78b4cafd9","roleDefinitionId":"3c60422b-a83a-428d-9830-22609c77aa6c"}],"resourceTypes":[{"resourceType":"containerGroups","locations":["West
-        US","East US","West Europe","West US 2","North Europe","Southeast Asia","East
-        US 2","Central US","Australia East","UK South","South Central US","Central
-        India","Brazil South","South India","North Central US","East Asia","Canada
-        Central","Japan East"],"apiVersions":["2018-10-01","2018-09-01","2018-07-01","2018-06-01","2018-04-01","2018-02-01-preview","2017-12-01-preview","2017-10-01-preview","2017-08-01-preview"],"capabilities":"SystemAssignedResourceIdentity"},{"resourceType":"serviceAssociationLinks","locations":["West
-        US","East US","West Europe","West US 2","North Europe","Southeast Asia","East
-        US 2","Central US","Australia East","UK South","South Central US","Central
-        India","Brazil South","South India","North Central US","East Asia","Canada
-        Central","Japan East"],"apiVersions":["2018-10-01","2018-09-01","2018-07-01","2018-06-01","2018-04-01","2018-02-01-preview","2017-12-01-preview","2017-10-01-preview","2017-08-01-preview"],"capabilities":"SupportsExtension"},{"resourceType":"locations","locations":[],"apiVersions":["2018-10-01","2018-09-01","2018-07-01","2018-06-01","2018-04-01","2018-02-01-preview","2017-12-01-preview","2017-10-01-preview","2017-08-01-preview"]},{"resourceType":"locations/capabilities","locations":["West
-        US","East US","West Europe","West US 2","North Europe","Southeast Asia","East
-        US 2","Central US","Australia East","UK South","South Central US","Central
-        India","Brazil South","South India","North Central US","East Asia","Canada
-        Central","Japan East"],"apiVersions":["2018-10-01","2018-09-01","2018-07-01","2018-06-01","2018-04-01","2018-02-01-preview","2017-12-01-preview","2017-10-01-preview","2017-08-01-preview"]},{"resourceType":"locations/usages","locations":["West
-        US","East US","West Europe","West US 2","North Europe","Southeast Asia","East
-        US 2","Central US","Australia East","UK South","South Central US","Central
-        India","Brazil South","South India","North Central US","East Asia","Canada
-        Central","Japan East"],"apiVersions":["2018-10-01","2018-09-01","2018-07-01","2018-06-01","2018-04-01","2018-02-01-preview","2017-12-01-preview","2017-10-01-preview","2017-08-01-preview"]},{"resourceType":"locations/operations","locations":["West
-        US","East US","West Europe","West US 2","North Europe","Southeast Asia","East
-        US 2","Central US","Australia East","UK South","South Central US","Central
-        India","Brazil South","South India","North Central US","East Asia","Canada
-        Central","Japan East"],"apiVersions":["2018-10-01","2018-09-01","2018-07-01","2018-06-01","2018-04-01","2018-02-01-preview","2017-12-01-preview","2017-10-01-preview","2017-08-01-preview"]},{"resourceType":"operations","locations":[],"apiVersions":["2018-10-01","2018-09-01","2018-07-01","2018-06-01","2018-04-01","2018-02-01-preview","2017-12-01-preview","2017-10-01-preview","2017-08-01-preview"]},{"resourceType":"locations/cachedImages","locations":["West
-        US","East US","West Europe","West US 2","North Europe","Southeast Asia","East
-        US 2","Central US","Australia East","UK South","South Central US","Central
-        India","Brazil South","South India","North Central US","East Asia","Canada
-        Central","Japan East"],"apiVersions":["2018-10-01"]},{"resourceType":"locations/deleteVirtualNetworkOrSubnets","locations":["West
-        US","East US","West Europe","West US 2","North Europe","Southeast Asia","East
-        US 2","Central US","Australia East","UK South","South Central US","Central
-        India","Brazil South","South India","North Central US","East Asia","Canada
-        Central","Japan East"],"apiVersions":["2018-12-01","2018-10-01","2018-09-01","2018-07-01","2018-06-01","2018-04-01","2018-02-01-preview","2017-12-01-preview","2017-10-01-preview","2017-08-01-preview"]}],"registrationState":"Registering"}'
-    headers:
-      cache-control:
-      - no-cache
-      content-length:
-      - '4047'
-      content-type:
-      - application/json; charset=utf-8
-      date:
-      - Mon, 14 Oct 2019 05:37:35 GMT
-      expires:
-      - '-1'
-      pragma:
-      - no-cache
-      strict-transport-security:
-      - max-age=31536000; includeSubDomains
-      transfer-encoding:
-      - chunked
-      vary:
-      - Accept-Encoding
-      x-content-type-options:
-      - nosniff
-      x-ms-ratelimit-remaining-subscription-writes:
-      - '1199'
-    status:
-      code: 200
-      message: OK
-- request:
-    body: null
-    headers:
-      Accept:
-      - '*/*'
-      Accept-Encoding:
-      - gzip, deflate
-      Connection:
-      - keep-alive
-      User-Agent:
-      - python-requests/2.22.0
-    method: GET
-    uri: https://management.azure.com/subscriptions/00000000-0000-0000-0000-000000000000/providers/Microsoft.ContainerInstance?api-version=2016-02-01
-  response:
-    body:
-      string: '{"id":"/subscriptions/00000000-0000-0000-0000-000000000000/providers/Microsoft.ContainerInstance","namespace":"Microsoft.ContainerInstance","authorizations":[{"applicationId":"6bb8e274-af5d-4df2-98a3-4fd78b4cafd9","roleDefinitionId":"3c60422b-a83a-428d-9830-22609c77aa6c"}],"resourceTypes":[{"resourceType":"containerGroups","locations":["West
-        US","East US","West Europe","West US 2","North Europe","Southeast Asia","East
-        US 2","Central US","Australia East","UK South","South Central US","Central
-        India","Brazil South","South India","North Central US","East Asia","Canada
-        Central","Japan East"],"apiVersions":["2018-10-01","2018-09-01","2018-07-01","2018-06-01","2018-04-01","2018-02-01-preview","2017-12-01-preview","2017-10-01-preview","2017-08-01-preview"],"capabilities":"SystemAssignedResourceIdentity"},{"resourceType":"serviceAssociationLinks","locations":["West
-        US","East US","West Europe","West US 2","North Europe","Southeast Asia","East
-        US 2","Central US","Australia East","UK South","South Central US","Central
-        India","Brazil South","South India","North Central US","East Asia","Canada
-        Central","Japan East"],"apiVersions":["2018-10-01","2018-09-01","2018-07-01","2018-06-01","2018-04-01","2018-02-01-preview","2017-12-01-preview","2017-10-01-preview","2017-08-01-preview"],"capabilities":"SupportsExtension"},{"resourceType":"locations","locations":[],"apiVersions":["2018-10-01","2018-09-01","2018-07-01","2018-06-01","2018-04-01","2018-02-01-preview","2017-12-01-preview","2017-10-01-preview","2017-08-01-preview"]},{"resourceType":"locations/capabilities","locations":["West
-        US","East US","West Europe","West US 2","North Europe","Southeast Asia","East
-        US 2","Central US","Australia East","UK South","South Central US","Central
-        India","Brazil South","South India","North Central US","East Asia","Canada
-        Central","Japan East"],"apiVersions":["2018-10-01","2018-09-01","2018-07-01","2018-06-01","2018-04-01","2018-02-01-preview","2017-12-01-preview","2017-10-01-preview","2017-08-01-preview"]},{"resourceType":"locations/usages","locations":["West
-        US","East US","West Europe","West US 2","North Europe","Southeast Asia","East
-        US 2","Central US","Australia East","UK South","South Central US","Central
-        India","Brazil South","South India","North Central US","East Asia","Canada
-        Central","Japan East"],"apiVersions":["2018-10-01","2018-09-01","2018-07-01","2018-06-01","2018-04-01","2018-02-01-preview","2017-12-01-preview","2017-10-01-preview","2017-08-01-preview"]},{"resourceType":"locations/operations","locations":["West
-        US","East US","West Europe","West US 2","North Europe","Southeast Asia","East
-        US 2","Central US","Australia East","UK South","South Central US","Central
-        India","Brazil South","South India","North Central US","East Asia","Canada
-        Central","Japan East"],"apiVersions":["2018-10-01","2018-09-01","2018-07-01","2018-06-01","2018-04-01","2018-02-01-preview","2017-12-01-preview","2017-10-01-preview","2017-08-01-preview"]},{"resourceType":"operations","locations":[],"apiVersions":["2018-10-01","2018-09-01","2018-07-01","2018-06-01","2018-04-01","2018-02-01-preview","2017-12-01-preview","2017-10-01-preview","2017-08-01-preview"]},{"resourceType":"locations/cachedImages","locations":["West
-        US","East US","West Europe","West US 2","North Europe","Southeast Asia","East
-        US 2","Central US","Australia East","UK South","South Central US","Central
-        India","Brazil South","South India","North Central US","East Asia","Canada
-        Central","Japan East"],"apiVersions":["2018-10-01"]},{"resourceType":"locations/deleteVirtualNetworkOrSubnets","locations":["West
-        US","East US","West Europe","West US 2","North Europe","Southeast Asia","East
-        US 2","Central US","Australia East","UK South","South Central US","Central
-        India","Brazil South","South India","North Central US","East Asia","Canada
-        Central","Japan East"],"apiVersions":["2018-12-01","2018-10-01","2018-09-01","2018-07-01","2018-06-01","2018-04-01","2018-02-01-preview","2017-12-01-preview","2017-10-01-preview","2017-08-01-preview"]}],"registrationState":"Registering"}'
-    headers:
-      cache-control:
-      - no-cache
-      content-length:
-      - '4047'
-      content-type:
-      - application/json; charset=utf-8
-      date:
-      - Mon, 14 Oct 2019 05:37:45 GMT
-      expires:
-      - '-1'
-      pragma:
-      - no-cache
-      strict-transport-security:
-      - max-age=31536000; includeSubDomains
-      vary:
-      - Accept-Encoding
-      x-content-type-options:
-      - nosniff
-    status:
-      code: 200
-      message: OK
-- request:
-    body: null
-    headers:
-      Accept:
-      - '*/*'
-      Accept-Encoding:
-      - gzip, deflate
-      Connection:
-      - keep-alive
-      User-Agent:
-      - python-requests/2.22.0
-    method: GET
-    uri: https://management.azure.com/subscriptions/00000000-0000-0000-0000-000000000000/providers/Microsoft.ContainerInstance?api-version=2016-02-01
-  response:
-    body:
-      string: '{"id":"/subscriptions/00000000-0000-0000-0000-000000000000/providers/Microsoft.ContainerInstance","namespace":"Microsoft.ContainerInstance","authorizations":[{"applicationId":"6bb8e274-af5d-4df2-98a3-4fd78b4cafd9","roleDefinitionId":"3c60422b-a83a-428d-9830-22609c77aa6c"}],"resourceTypes":[{"resourceType":"containerGroups","locations":["West
-        US","East US","West Europe","West US 2","North Europe","Southeast Asia","East
-        US 2","Central US","Australia East","UK South","South Central US","Central
-        India","Brazil South","South India","North Central US","East Asia","Canada
-        Central","Japan East"],"apiVersions":["2018-10-01","2018-09-01","2018-07-01","2018-06-01","2018-04-01","2018-02-01-preview","2017-12-01-preview","2017-10-01-preview","2017-08-01-preview"],"capabilities":"SystemAssignedResourceIdentity"},{"resourceType":"serviceAssociationLinks","locations":["West
-        US","East US","West Europe","West US 2","North Europe","Southeast Asia","East
-        US 2","Central US","Australia East","UK South","South Central US","Central
-        India","Brazil South","South India","North Central US","East Asia","Canada
-        Central","Japan East"],"apiVersions":["2018-10-01","2018-09-01","2018-07-01","2018-06-01","2018-04-01","2018-02-01-preview","2017-12-01-preview","2017-10-01-preview","2017-08-01-preview"],"capabilities":"SupportsExtension"},{"resourceType":"locations","locations":[],"apiVersions":["2018-10-01","2018-09-01","2018-07-01","2018-06-01","2018-04-01","2018-02-01-preview","2017-12-01-preview","2017-10-01-preview","2017-08-01-preview"]},{"resourceType":"locations/capabilities","locations":["West
-        US","East US","West Europe","West US 2","North Europe","Southeast Asia","East
-        US 2","Central US","Australia East","UK South","South Central US","Central
-        India","Brazil South","South India","North Central US","East Asia","Canada
-        Central","Japan East"],"apiVersions":["2018-10-01","2018-09-01","2018-07-01","2018-06-01","2018-04-01","2018-02-01-preview","2017-12-01-preview","2017-10-01-preview","2017-08-01-preview"]},{"resourceType":"locations/usages","locations":["West
-        US","East US","West Europe","West US 2","North Europe","Southeast Asia","East
-        US 2","Central US","Australia East","UK South","South Central US","Central
-        India","Brazil South","South India","North Central US","East Asia","Canada
-        Central","Japan East"],"apiVersions":["2018-10-01","2018-09-01","2018-07-01","2018-06-01","2018-04-01","2018-02-01-preview","2017-12-01-preview","2017-10-01-preview","2017-08-01-preview"]},{"resourceType":"locations/operations","locations":["West
-        US","East US","West Europe","West US 2","North Europe","Southeast Asia","East
-        US 2","Central US","Australia East","UK South","South Central US","Central
-        India","Brazil South","South India","North Central US","East Asia","Canada
-        Central","Japan East"],"apiVersions":["2018-10-01","2018-09-01","2018-07-01","2018-06-01","2018-04-01","2018-02-01-preview","2017-12-01-preview","2017-10-01-preview","2017-08-01-preview"]},{"resourceType":"operations","locations":[],"apiVersions":["2018-10-01","2018-09-01","2018-07-01","2018-06-01","2018-04-01","2018-02-01-preview","2017-12-01-preview","2017-10-01-preview","2017-08-01-preview"]},{"resourceType":"locations/cachedImages","locations":["West
-        US","East US","West Europe","West US 2","North Europe","Southeast Asia","East
-        US 2","Central US","Australia East","UK South","South Central US","Central
-        India","Brazil South","South India","North Central US","East Asia","Canada
-        Central","Japan East"],"apiVersions":["2018-10-01"]},{"resourceType":"locations/deleteVirtualNetworkOrSubnets","locations":["West
-        US","East US","West Europe","West US 2","North Europe","Southeast Asia","East
-        US 2","Central US","Australia East","UK South","South Central US","Central
-        India","Brazil South","South India","North Central US","East Asia","Canada
-        Central","Japan East"],"apiVersions":["2018-12-01","2018-10-01","2018-09-01","2018-07-01","2018-06-01","2018-04-01","2018-02-01-preview","2017-12-01-preview","2017-10-01-preview","2017-08-01-preview"]}],"registrationState":"Registering"}'
-    headers:
-      cache-control:
-      - no-cache
-      content-length:
-      - '4047'
-      content-type:
-      - application/json; charset=utf-8
-      date:
-      - Mon, 14 Oct 2019 05:37:55 GMT
-      expires:
-      - '-1'
-      pragma:
-      - no-cache
-      strict-transport-security:
-      - max-age=31536000; includeSubDomains
-      vary:
-      - Accept-Encoding
-      x-content-type-options:
-      - nosniff
-    status:
-      code: 200
-      message: OK
-- request:
-    body: null
-    headers:
-      Accept:
-      - '*/*'
-      Accept-Encoding:
-      - gzip, deflate
-      Connection:
-      - keep-alive
-      User-Agent:
-      - python-requests/2.22.0
-    method: GET
-    uri: https://management.azure.com/subscriptions/00000000-0000-0000-0000-000000000000/providers/Microsoft.ContainerInstance?api-version=2016-02-01
-  response:
-    body:
-      string: '{"id":"/subscriptions/00000000-0000-0000-0000-000000000000/providers/Microsoft.ContainerInstance","namespace":"Microsoft.ContainerInstance","authorizations":[{"applicationId":"6bb8e274-af5d-4df2-98a3-4fd78b4cafd9","roleDefinitionId":"3c60422b-a83a-428d-9830-22609c77aa6c"}],"resourceTypes":[{"resourceType":"containerGroups","locations":["West
-        US","East US","West Europe","West US 2","North Europe","Southeast Asia","East
-        US 2","Central US","Australia East","UK South","South Central US","Central
-        India","Brazil South","South India","North Central US","East Asia","Canada
-        Central","Japan East"],"apiVersions":["2018-10-01","2018-09-01","2018-07-01","2018-06-01","2018-04-01","2018-02-01-preview","2017-12-01-preview","2017-10-01-preview","2017-08-01-preview"],"capabilities":"SystemAssignedResourceIdentity"},{"resourceType":"serviceAssociationLinks","locations":["West
-        US","East US","West Europe","West US 2","North Europe","Southeast Asia","East
-        US 2","Central US","Australia East","UK South","South Central US","Central
-        India","Brazil South","South India","North Central US","East Asia","Canada
-        Central","Japan East"],"apiVersions":["2018-10-01","2018-09-01","2018-07-01","2018-06-01","2018-04-01","2018-02-01-preview","2017-12-01-preview","2017-10-01-preview","2017-08-01-preview"],"capabilities":"SupportsExtension"},{"resourceType":"locations","locations":[],"apiVersions":["2018-10-01","2018-09-01","2018-07-01","2018-06-01","2018-04-01","2018-02-01-preview","2017-12-01-preview","2017-10-01-preview","2017-08-01-preview"]},{"resourceType":"locations/capabilities","locations":["West
-        US","East US","West Europe","West US 2","North Europe","Southeast Asia","East
-        US 2","Central US","Australia East","UK South","South Central US","Central
-        India","Brazil South","South India","North Central US","East Asia","Canada
-        Central","Japan East"],"apiVersions":["2018-10-01","2018-09-01","2018-07-01","2018-06-01","2018-04-01","2018-02-01-preview","2017-12-01-preview","2017-10-01-preview","2017-08-01-preview"]},{"resourceType":"locations/usages","locations":["West
-        US","East US","West Europe","West US 2","North Europe","Southeast Asia","East
-        US 2","Central US","Australia East","UK South","South Central US","Central
-        India","Brazil South","South India","North Central US","East Asia","Canada
-        Central","Japan East"],"apiVersions":["2018-10-01","2018-09-01","2018-07-01","2018-06-01","2018-04-01","2018-02-01-preview","2017-12-01-preview","2017-10-01-preview","2017-08-01-preview"]},{"resourceType":"locations/operations","locations":["West
-        US","East US","West Europe","West US 2","North Europe","Southeast Asia","East
-        US 2","Central US","Australia East","UK South","South Central US","Central
-        India","Brazil South","South India","North Central US","East Asia","Canada
-        Central","Japan East"],"apiVersions":["2018-10-01","2018-09-01","2018-07-01","2018-06-01","2018-04-01","2018-02-01-preview","2017-12-01-preview","2017-10-01-preview","2017-08-01-preview"]},{"resourceType":"operations","locations":[],"apiVersions":["2018-10-01","2018-09-01","2018-07-01","2018-06-01","2018-04-01","2018-02-01-preview","2017-12-01-preview","2017-10-01-preview","2017-08-01-preview"]},{"resourceType":"locations/cachedImages","locations":["West
-        US","East US","West Europe","West US 2","North Europe","Southeast Asia","East
-        US 2","Central US","Australia East","UK South","South Central US","Central
-        India","Brazil South","South India","North Central US","East Asia","Canada
-        Central","Japan East"],"apiVersions":["2018-10-01"]},{"resourceType":"locations/deleteVirtualNetworkOrSubnets","locations":["West
-        US","East US","West Europe","West US 2","North Europe","Southeast Asia","East
-        US 2","Central US","Australia East","UK South","South Central US","Central
-        India","Brazil South","South India","North Central US","East Asia","Canada
-        Central","Japan East"],"apiVersions":["2018-12-01","2018-10-01","2018-09-01","2018-07-01","2018-06-01","2018-04-01","2018-02-01-preview","2017-12-01-preview","2017-10-01-preview","2017-08-01-preview"]}],"registrationState":"Registering"}'
-    headers:
-      cache-control:
-      - no-cache
-      content-length:
-      - '4047'
-      content-type:
-      - application/json; charset=utf-8
-      date:
-      - Mon, 14 Oct 2019 05:38:06 GMT
-      expires:
-      - '-1'
-      pragma:
-      - no-cache
-      strict-transport-security:
-      - max-age=31536000; includeSubDomains
-      vary:
-      - Accept-Encoding
-      x-content-type-options:
-      - nosniff
-    status:
-      code: 200
-      message: OK
-- request:
-    body: null
-    headers:
-      Accept:
-      - '*/*'
-      Accept-Encoding:
-      - gzip, deflate
-      Connection:
-      - keep-alive
-      User-Agent:
-      - python-requests/2.22.0
-    method: GET
-    uri: https://management.azure.com/subscriptions/00000000-0000-0000-0000-000000000000/providers/Microsoft.ContainerInstance?api-version=2016-02-01
-  response:
-    body:
-      string: '{"id":"/subscriptions/00000000-0000-0000-0000-000000000000/providers/Microsoft.ContainerInstance","namespace":"Microsoft.ContainerInstance","authorizations":[{"applicationId":"6bb8e274-af5d-4df2-98a3-4fd78b4cafd9","roleDefinitionId":"3c60422b-a83a-428d-9830-22609c77aa6c"}],"resourceTypes":[{"resourceType":"containerGroups","locations":["West
-        US","East US","West Europe","West US 2","North Europe","Southeast Asia","East
-        US 2","Central US","Australia East","UK South","South Central US","Central
-        India","Brazil South","South India","North Central US","East Asia","Canada
-        Central","Japan East"],"apiVersions":["2018-10-01","2018-09-01","2018-07-01","2018-06-01","2018-04-01","2018-02-01-preview","2017-12-01-preview","2017-10-01-preview","2017-08-01-preview"],"capabilities":"SystemAssignedResourceIdentity"},{"resourceType":"serviceAssociationLinks","locations":["West
-        US","East US","West Europe","West US 2","North Europe","Southeast Asia","East
-        US 2","Central US","Australia East","UK South","South Central US","Central
-        India","Brazil South","South India","North Central US","East Asia","Canada
-        Central","Japan East"],"apiVersions":["2018-10-01","2018-09-01","2018-07-01","2018-06-01","2018-04-01","2018-02-01-preview","2017-12-01-preview","2017-10-01-preview","2017-08-01-preview"],"capabilities":"SupportsExtension"},{"resourceType":"locations","locations":[],"apiVersions":["2018-10-01","2018-09-01","2018-07-01","2018-06-01","2018-04-01","2018-02-01-preview","2017-12-01-preview","2017-10-01-preview","2017-08-01-preview"]},{"resourceType":"locations/capabilities","locations":["West
-        US","East US","West Europe","West US 2","North Europe","Southeast Asia","East
-        US 2","Central US","Australia East","UK South","South Central US","Central
-        India","Brazil South","South India","North Central US","East Asia","Canada
-        Central","Japan East"],"apiVersions":["2018-10-01","2018-09-01","2018-07-01","2018-06-01","2018-04-01","2018-02-01-preview","2017-12-01-preview","2017-10-01-preview","2017-08-01-preview"]},{"resourceType":"locations/usages","locations":["West
-        US","East US","West Europe","West US 2","North Europe","Southeast Asia","East
-        US 2","Central US","Australia East","UK South","South Central US","Central
-        India","Brazil South","South India","North Central US","East Asia","Canada
-        Central","Japan East"],"apiVersions":["2018-10-01","2018-09-01","2018-07-01","2018-06-01","2018-04-01","2018-02-01-preview","2017-12-01-preview","2017-10-01-preview","2017-08-01-preview"]},{"resourceType":"locations/operations","locations":["West
-        US","East US","West Europe","West US 2","North Europe","Southeast Asia","East
-        US 2","Central US","Australia East","UK South","South Central US","Central
-        India","Brazil South","South India","North Central US","East Asia","Canada
-        Central","Japan East"],"apiVersions":["2018-10-01","2018-09-01","2018-07-01","2018-06-01","2018-04-01","2018-02-01-preview","2017-12-01-preview","2017-10-01-preview","2017-08-01-preview"]},{"resourceType":"operations","locations":[],"apiVersions":["2018-10-01","2018-09-01","2018-07-01","2018-06-01","2018-04-01","2018-02-01-preview","2017-12-01-preview","2017-10-01-preview","2017-08-01-preview"]},{"resourceType":"locations/cachedImages","locations":["West
-        US","East US","West Europe","West US 2","North Europe","Southeast Asia","East
-        US 2","Central US","Australia East","UK South","South Central US","Central
-        India","Brazil South","South India","North Central US","East Asia","Canada
-        Central","Japan East"],"apiVersions":["2018-10-01"]},{"resourceType":"locations/deleteVirtualNetworkOrSubnets","locations":["West
-        US","East US","West Europe","West US 2","North Europe","Southeast Asia","East
-        US 2","Central US","Australia East","UK South","South Central US","Central
-        India","Brazil South","South India","North Central US","East Asia","Canada
-        Central","Japan East"],"apiVersions":["2018-12-01","2018-10-01","2018-09-01","2018-07-01","2018-06-01","2018-04-01","2018-02-01-preview","2017-12-01-preview","2017-10-01-preview","2017-08-01-preview"]}],"registrationState":"Registering"}'
-    headers:
-      cache-control:
-      - no-cache
-      content-length:
-      - '4047'
-      content-type:
-      - application/json; charset=utf-8
-      date:
-      - Mon, 14 Oct 2019 05:38:16 GMT
-      expires:
-      - '-1'
-      pragma:
-      - no-cache
-      strict-transport-security:
-      - max-age=31536000; includeSubDomains
-      vary:
-      - Accept-Encoding
-      x-content-type-options:
-      - nosniff
-    status:
-      code: 200
-      message: OK
-- request:
-    body: null
-    headers:
-      Accept:
-      - '*/*'
-      Accept-Encoding:
-      - gzip, deflate
-      Connection:
-      - keep-alive
-      User-Agent:
-      - python-requests/2.22.0
-    method: GET
-    uri: https://management.azure.com/subscriptions/00000000-0000-0000-0000-000000000000/providers/Microsoft.ContainerInstance?api-version=2016-02-01
-  response:
-    body:
-      string: '{"id":"/subscriptions/00000000-0000-0000-0000-000000000000/providers/Microsoft.ContainerInstance","namespace":"Microsoft.ContainerInstance","authorizations":[{"applicationId":"6bb8e274-af5d-4df2-98a3-4fd78b4cafd9","roleDefinitionId":"3c60422b-a83a-428d-9830-22609c77aa6c"}],"resourceTypes":[{"resourceType":"containerGroups","locations":["West
-        US","East US","West Europe","West US 2","North Europe","Southeast Asia","East
-        US 2","Central US","Australia East","UK South","South Central US","Central
-        India","Brazil South","South India","North Central US","East Asia","Canada
-        Central","Japan East"],"apiVersions":["2018-10-01","2018-09-01","2018-07-01","2018-06-01","2018-04-01","2018-02-01-preview","2017-12-01-preview","2017-10-01-preview","2017-08-01-preview"],"capabilities":"SystemAssignedResourceIdentity"},{"resourceType":"serviceAssociationLinks","locations":["West
-        US","East US","West Europe","West US 2","North Europe","Southeast Asia","East
-        US 2","Central US","Australia East","UK South","South Central US","Central
-        India","Brazil South","South India","North Central US","East Asia","Canada
-        Central","Japan East"],"apiVersions":["2018-10-01","2018-09-01","2018-07-01","2018-06-01","2018-04-01","2018-02-01-preview","2017-12-01-preview","2017-10-01-preview","2017-08-01-preview"],"capabilities":"SupportsExtension"},{"resourceType":"locations","locations":[],"apiVersions":["2018-10-01","2018-09-01","2018-07-01","2018-06-01","2018-04-01","2018-02-01-preview","2017-12-01-preview","2017-10-01-preview","2017-08-01-preview"]},{"resourceType":"locations/capabilities","locations":["West
-        US","East US","West Europe","West US 2","North Europe","Southeast Asia","East
-        US 2","Central US","Australia East","UK South","South Central US","Central
-        India","Brazil South","South India","North Central US","East Asia","Canada
-        Central","Japan East"],"apiVersions":["2018-10-01","2018-09-01","2018-07-01","2018-06-01","2018-04-01","2018-02-01-preview","2017-12-01-preview","2017-10-01-preview","2017-08-01-preview"]},{"resourceType":"locations/usages","locations":["West
-        US","East US","West Europe","West US 2","North Europe","Southeast Asia","East
-        US 2","Central US","Australia East","UK South","South Central US","Central
-        India","Brazil South","South India","North Central US","East Asia","Canada
-        Central","Japan East"],"apiVersions":["2018-10-01","2018-09-01","2018-07-01","2018-06-01","2018-04-01","2018-02-01-preview","2017-12-01-preview","2017-10-01-preview","2017-08-01-preview"]},{"resourceType":"locations/operations","locations":["West
-        US","East US","West Europe","West US 2","North Europe","Southeast Asia","East
-        US 2","Central US","Australia East","UK South","South Central US","Central
-        India","Brazil South","South India","North Central US","East Asia","Canada
-        Central","Japan East"],"apiVersions":["2018-10-01","2018-09-01","2018-07-01","2018-06-01","2018-04-01","2018-02-01-preview","2017-12-01-preview","2017-10-01-preview","2017-08-01-preview"]},{"resourceType":"operations","locations":[],"apiVersions":["2018-10-01","2018-09-01","2018-07-01","2018-06-01","2018-04-01","2018-02-01-preview","2017-12-01-preview","2017-10-01-preview","2017-08-01-preview"]},{"resourceType":"locations/cachedImages","locations":["West
-        US","East US","West Europe","West US 2","North Europe","Southeast Asia","East
-        US 2","Central US","Australia East","UK South","South Central US","Central
-        India","Brazil South","South India","North Central US","East Asia","Canada
-        Central","Japan East"],"apiVersions":["2018-10-01"]},{"resourceType":"locations/deleteVirtualNetworkOrSubnets","locations":["West
-        US","East US","West Europe","West US 2","North Europe","Southeast Asia","East
-        US 2","Central US","Australia East","UK South","South Central US","Central
-        India","Brazil South","South India","North Central US","East Asia","Canada
-        Central","Japan East"],"apiVersions":["2018-12-01","2018-10-01","2018-09-01","2018-07-01","2018-06-01","2018-04-01","2018-02-01-preview","2017-12-01-preview","2017-10-01-preview","2017-08-01-preview"]}],"registrationState":"Registering"}'
-    headers:
-      cache-control:
-      - no-cache
-      content-length:
-      - '4047'
-      content-type:
-      - application/json; charset=utf-8
-      date:
-      - Mon, 14 Oct 2019 05:38:26 GMT
-      expires:
-      - '-1'
-      pragma:
-      - no-cache
-      strict-transport-security:
-      - max-age=31536000; includeSubDomains
-      vary:
-      - Accept-Encoding
-      x-content-type-options:
-      - nosniff
-    status:
-      code: 200
-      message: OK
-- request:
-    body: null
-    headers:
-      Accept:
-      - '*/*'
-      Accept-Encoding:
-      - gzip, deflate
-      Connection:
-      - keep-alive
-      User-Agent:
-      - python-requests/2.22.0
-    method: GET
-    uri: https://management.azure.com/subscriptions/00000000-0000-0000-0000-000000000000/providers/Microsoft.ContainerInstance?api-version=2016-02-01
-  response:
-    body:
-      string: '{"id":"/subscriptions/00000000-0000-0000-0000-000000000000/providers/Microsoft.ContainerInstance","namespace":"Microsoft.ContainerInstance","authorizations":[{"applicationId":"6bb8e274-af5d-4df2-98a3-4fd78b4cafd9","roleDefinitionId":"3c60422b-a83a-428d-9830-22609c77aa6c"}],"resourceTypes":[{"resourceType":"containerGroups","locations":["West
-        US","East US","West Europe","West US 2","North Europe","Southeast Asia","East
-        US 2","Central US","Australia East","UK South","South Central US","Central
-        India","Brazil South","South India","North Central US","East Asia","Canada
-        Central","Japan East"],"apiVersions":["2018-10-01","2018-09-01","2018-07-01","2018-06-01","2018-04-01","2018-02-01-preview","2017-12-01-preview","2017-10-01-preview","2017-08-01-preview"],"capabilities":"SystemAssignedResourceIdentity"},{"resourceType":"serviceAssociationLinks","locations":["West
-        US","East US","West Europe","West US 2","North Europe","Southeast Asia","East
-        US 2","Central US","Australia East","UK South","South Central US","Central
-        India","Brazil South","South India","North Central US","East Asia","Canada
-        Central","Japan East"],"apiVersions":["2018-10-01","2018-09-01","2018-07-01","2018-06-01","2018-04-01","2018-02-01-preview","2017-12-01-preview","2017-10-01-preview","2017-08-01-preview"],"capabilities":"SupportsExtension"},{"resourceType":"locations","locations":[],"apiVersions":["2018-10-01","2018-09-01","2018-07-01","2018-06-01","2018-04-01","2018-02-01-preview","2017-12-01-preview","2017-10-01-preview","2017-08-01-preview"]},{"resourceType":"locations/capabilities","locations":["West
-        US","East US","West Europe","West US 2","North Europe","Southeast Asia","East
-        US 2","Central US","Australia East","UK South","South Central US","Central
-        India","Brazil South","South India","North Central US","East Asia","Canada
-        Central","Japan East"],"apiVersions":["2018-10-01","2018-09-01","2018-07-01","2018-06-01","2018-04-01","2018-02-01-preview","2017-12-01-preview","2017-10-01-preview","2017-08-01-preview"]},{"resourceType":"locations/usages","locations":["West
-        US","East US","West Europe","West US 2","North Europe","Southeast Asia","East
-        US 2","Central US","Australia East","UK South","South Central US","Central
-        India","Brazil South","South India","North Central US","East Asia","Canada
-        Central","Japan East"],"apiVersions":["2018-10-01","2018-09-01","2018-07-01","2018-06-01","2018-04-01","2018-02-01-preview","2017-12-01-preview","2017-10-01-preview","2017-08-01-preview"]},{"resourceType":"locations/operations","locations":["West
-        US","East US","West Europe","West US 2","North Europe","Southeast Asia","East
-        US 2","Central US","Australia East","UK South","South Central US","Central
-        India","Brazil South","South India","North Central US","East Asia","Canada
-        Central","Japan East"],"apiVersions":["2018-10-01","2018-09-01","2018-07-01","2018-06-01","2018-04-01","2018-02-01-preview","2017-12-01-preview","2017-10-01-preview","2017-08-01-preview"]},{"resourceType":"operations","locations":[],"apiVersions":["2018-10-01","2018-09-01","2018-07-01","2018-06-01","2018-04-01","2018-02-01-preview","2017-12-01-preview","2017-10-01-preview","2017-08-01-preview"]},{"resourceType":"locations/cachedImages","locations":["West
-        US","East US","West Europe","West US 2","North Europe","Southeast Asia","East
-        US 2","Central US","Australia East","UK South","South Central US","Central
-        India","Brazil South","South India","North Central US","East Asia","Canada
-        Central","Japan East"],"apiVersions":["2018-10-01"]},{"resourceType":"locations/deleteVirtualNetworkOrSubnets","locations":["West
-        US","East US","West Europe","West US 2","North Europe","Southeast Asia","East
-        US 2","Central US","Australia East","UK South","South Central US","Central
-        India","Brazil South","South India","North Central US","East Asia","Canada
-        Central","Japan East"],"apiVersions":["2018-12-01","2018-10-01","2018-09-01","2018-07-01","2018-06-01","2018-04-01","2018-02-01-preview","2017-12-01-preview","2017-10-01-preview","2017-08-01-preview"]}],"registrationState":"Registering"}'
-    headers:
-      cache-control:
-      - no-cache
-      content-length:
-      - '4047'
-      content-type:
-      - application/json; charset=utf-8
-      date:
-      - Mon, 14 Oct 2019 05:38:35 GMT
-      expires:
-      - '-1'
-      pragma:
-      - no-cache
-      strict-transport-security:
-      - max-age=31536000; includeSubDomains
-      vary:
-      - Accept-Encoding
-      x-content-type-options:
-      - nosniff
-    status:
-      code: 200
-      message: OK
-- request:
-    body: null
-    headers:
-      Accept:
-      - '*/*'
-      Accept-Encoding:
-      - gzip, deflate
-      Connection:
-      - keep-alive
-      User-Agent:
-      - python-requests/2.22.0
-    method: GET
-    uri: https://management.azure.com/subscriptions/00000000-0000-0000-0000-000000000000/providers/Microsoft.ContainerInstance?api-version=2016-02-01
-  response:
-    body:
-      string: '{"id":"/subscriptions/00000000-0000-0000-0000-000000000000/providers/Microsoft.ContainerInstance","namespace":"Microsoft.ContainerInstance","authorizations":[{"applicationId":"6bb8e274-af5d-4df2-98a3-4fd78b4cafd9","roleDefinitionId":"3c60422b-a83a-428d-9830-22609c77aa6c"}],"resourceTypes":[{"resourceType":"containerGroups","locations":["West
-        US","East US","West Europe","West US 2","North Europe","Southeast Asia","East
-        US 2","Central US","Australia East","UK South","South Central US","Central
-        India","Brazil South","South India","North Central US","East Asia","Canada
-        Central","Japan East"],"apiVersions":["2018-10-01","2018-09-01","2018-07-01","2018-06-01","2018-04-01","2018-02-01-preview","2017-12-01-preview","2017-10-01-preview","2017-08-01-preview"],"capabilities":"SystemAssignedResourceIdentity"},{"resourceType":"serviceAssociationLinks","locations":["West
-        US","East US","West Europe","West US 2","North Europe","Southeast Asia","East
-        US 2","Central US","Australia East","UK South","South Central US","Central
-        India","Brazil South","South India","North Central US","East Asia","Canada
-        Central","Japan East"],"apiVersions":["2018-10-01","2018-09-01","2018-07-01","2018-06-01","2018-04-01","2018-02-01-preview","2017-12-01-preview","2017-10-01-preview","2017-08-01-preview"],"capabilities":"SupportsExtension"},{"resourceType":"locations","locations":[],"apiVersions":["2018-10-01","2018-09-01","2018-07-01","2018-06-01","2018-04-01","2018-02-01-preview","2017-12-01-preview","2017-10-01-preview","2017-08-01-preview"]},{"resourceType":"locations/capabilities","locations":["West
-        US","East US","West Europe","West US 2","North Europe","Southeast Asia","East
-        US 2","Central US","Australia East","UK South","South Central US","Central
-        India","Brazil South","South India","North Central US","East Asia","Canada
-        Central","Japan East"],"apiVersions":["2018-10-01","2018-09-01","2018-07-01","2018-06-01","2018-04-01","2018-02-01-preview","2017-12-01-preview","2017-10-01-preview","2017-08-01-preview"]},{"resourceType":"locations/usages","locations":["West
-        US","East US","West Europe","West US 2","North Europe","Southeast Asia","East
-        US 2","Central US","Australia East","UK South","South Central US","Central
-        India","Brazil South","South India","North Central US","East Asia","Canada
-        Central","Japan East"],"apiVersions":["2018-10-01","2018-09-01","2018-07-01","2018-06-01","2018-04-01","2018-02-01-preview","2017-12-01-preview","2017-10-01-preview","2017-08-01-preview"]},{"resourceType":"locations/operations","locations":["West
-        US","East US","West Europe","West US 2","North Europe","Southeast Asia","East
-        US 2","Central US","Australia East","UK South","South Central US","Central
-        India","Brazil South","South India","North Central US","East Asia","Canada
-        Central","Japan East"],"apiVersions":["2018-10-01","2018-09-01","2018-07-01","2018-06-01","2018-04-01","2018-02-01-preview","2017-12-01-preview","2017-10-01-preview","2017-08-01-preview"]},{"resourceType":"operations","locations":[],"apiVersions":["2018-10-01","2018-09-01","2018-07-01","2018-06-01","2018-04-01","2018-02-01-preview","2017-12-01-preview","2017-10-01-preview","2017-08-01-preview"]},{"resourceType":"locations/cachedImages","locations":["West
-        US","East US","West Europe","West US 2","North Europe","Southeast Asia","East
-        US 2","Central US","Australia East","UK South","South Central US","Central
-        India","Brazil South","South India","North Central US","East Asia","Canada
-        Central","Japan East"],"apiVersions":["2018-10-01"]},{"resourceType":"locations/deleteVirtualNetworkOrSubnets","locations":["West
-        US","East US","West Europe","West US 2","North Europe","Southeast Asia","East
-        US 2","Central US","Australia East","UK South","South Central US","Central
-        India","Brazil South","South India","North Central US","East Asia","Canada
-        Central","Japan East"],"apiVersions":["2018-12-01","2018-10-01","2018-09-01","2018-07-01","2018-06-01","2018-04-01","2018-02-01-preview","2017-12-01-preview","2017-10-01-preview","2017-08-01-preview"]}],"registrationState":"Registering"}'
-    headers:
-      cache-control:
-      - no-cache
-      content-length:
-      - '4047'
-      content-type:
-      - application/json; charset=utf-8
-      date:
-      - Mon, 14 Oct 2019 05:38:45 GMT
-      expires:
-      - '-1'
-      pragma:
-      - no-cache
-      strict-transport-security:
-      - max-age=31536000; includeSubDomains
-      vary:
-      - Accept-Encoding
-      x-content-type-options:
-      - nosniff
-    status:
-      code: 200
-      message: OK
-- request:
-    body: null
-    headers:
-      Accept:
-      - '*/*'
-      Accept-Encoding:
-      - gzip, deflate
-      Connection:
-      - keep-alive
-      User-Agent:
-      - python-requests/2.22.0
-    method: GET
-    uri: https://management.azure.com/subscriptions/00000000-0000-0000-0000-000000000000/providers/Microsoft.ContainerInstance?api-version=2016-02-01
-  response:
-    body:
-      string: '{"id":"/subscriptions/00000000-0000-0000-0000-000000000000/providers/Microsoft.ContainerInstance","namespace":"Microsoft.ContainerInstance","authorizations":[{"applicationId":"6bb8e274-af5d-4df2-98a3-4fd78b4cafd9","roleDefinitionId":"3c60422b-a83a-428d-9830-22609c77aa6c"}],"resourceTypes":[{"resourceType":"containerGroups","locations":["West
-        US","East US","West Europe","West US 2","North Europe","Southeast Asia","East
-        US 2","Central US","Australia East","UK South","South Central US","Central
-        India","Brazil South","South India","North Central US","East Asia","Canada
-        Central","Japan East"],"apiVersions":["2018-10-01","2018-09-01","2018-07-01","2018-06-01","2018-04-01","2018-02-01-preview","2017-12-01-preview","2017-10-01-preview","2017-08-01-preview"],"capabilities":"SystemAssignedResourceIdentity"},{"resourceType":"serviceAssociationLinks","locations":["West
-        US","East US","West Europe","West US 2","North Europe","Southeast Asia","East
-        US 2","Central US","Australia East","UK South","South Central US","Central
-        India","Brazil South","South India","North Central US","East Asia","Canada
-        Central","Japan East"],"apiVersions":["2018-10-01","2018-09-01","2018-07-01","2018-06-01","2018-04-01","2018-02-01-preview","2017-12-01-preview","2017-10-01-preview","2017-08-01-preview"],"capabilities":"SupportsExtension"},{"resourceType":"locations","locations":[],"apiVersions":["2018-10-01","2018-09-01","2018-07-01","2018-06-01","2018-04-01","2018-02-01-preview","2017-12-01-preview","2017-10-01-preview","2017-08-01-preview"]},{"resourceType":"locations/capabilities","locations":["West
-        US","East US","West Europe","West US 2","North Europe","Southeast Asia","East
-        US 2","Central US","Australia East","UK South","South Central US","Central
-        India","Brazil South","South India","North Central US","East Asia","Canada
-        Central","Japan East"],"apiVersions":["2018-10-01","2018-09-01","2018-07-01","2018-06-01","2018-04-01","2018-02-01-preview","2017-12-01-preview","2017-10-01-preview","2017-08-01-preview"]},{"resourceType":"locations/usages","locations":["West
-        US","East US","West Europe","West US 2","North Europe","Southeast Asia","East
-        US 2","Central US","Australia East","UK South","South Central US","Central
-        India","Brazil South","South India","North Central US","East Asia","Canada
-        Central","Japan East"],"apiVersions":["2018-10-01","2018-09-01","2018-07-01","2018-06-01","2018-04-01","2018-02-01-preview","2017-12-01-preview","2017-10-01-preview","2017-08-01-preview"]},{"resourceType":"locations/operations","locations":["West
-        US","East US","West Europe","West US 2","North Europe","Southeast Asia","East
-        US 2","Central US","Australia East","UK South","South Central US","Central
-        India","Brazil South","South India","North Central US","East Asia","Canada
-        Central","Japan East"],"apiVersions":["2018-10-01","2018-09-01","2018-07-01","2018-06-01","2018-04-01","2018-02-01-preview","2017-12-01-preview","2017-10-01-preview","2017-08-01-preview"]},{"resourceType":"operations","locations":[],"apiVersions":["2018-10-01","2018-09-01","2018-07-01","2018-06-01","2018-04-01","2018-02-01-preview","2017-12-01-preview","2017-10-01-preview","2017-08-01-preview"]},{"resourceType":"locations/cachedImages","locations":["West
-        US","East US","West Europe","West US 2","North Europe","Southeast Asia","East
-        US 2","Central US","Australia East","UK South","South Central US","Central
-        India","Brazil South","South India","North Central US","East Asia","Canada
-        Central","Japan East"],"apiVersions":["2018-10-01"]},{"resourceType":"locations/deleteVirtualNetworkOrSubnets","locations":["West
-        US","East US","West Europe","West US 2","North Europe","Southeast Asia","East
-        US 2","Central US","Australia East","UK South","South Central US","Central
-        India","Brazil South","South India","North Central US","East Asia","Canada
-        Central","Japan East"],"apiVersions":["2018-12-01","2018-10-01","2018-09-01","2018-07-01","2018-06-01","2018-04-01","2018-02-01-preview","2017-12-01-preview","2017-10-01-preview","2017-08-01-preview"]}],"registrationState":"Registering"}'
-=======
-      - python/3.7.4 (Windows-10-10.0.18362-SP0) msrest/0.6.10 msrest_azure/0.6.2
-        azure-mgmt-resource/4.0.0 Azure-SDK-For-Python AZURECLI/2.0.75
-      accept-language:
-      - en-US
-    method: GET
-    uri: https://management.azure.com/subscriptions/00000000-0000-0000-0000-000000000000/resourcegroups/clitest.rg000001?api-version=2019-07-01
-  response:
-    body:
-      string: '{"id":"/subscriptions/00000000-0000-0000-0000-000000000000/resourceGroups/clitest.rg000001","name":"clitest.rg000001","type":"Microsoft.Resources/resourceGroups","location":"westus","tags":{"product":"azurecli","cause":"automation","date":"2019-10-21T11:42:45Z"},"properties":{"provisioningState":"Succeeded"}}'
->>>>>>> 807faccc
-    headers:
-      cache-control:
-      - no-cache
-      content-length:
-<<<<<<< HEAD
-      - '4047'
-      content-type:
-      - application/json; charset=utf-8
-      date:
-      - Mon, 14 Oct 2019 05:38:55 GMT
-      expires:
-      - '-1'
-      pragma:
-      - no-cache
-      strict-transport-security:
-      - max-age=31536000; includeSubDomains
-      vary:
-      - Accept-Encoding
-      x-content-type-options:
-      - nosniff
-    status:
-      code: 200
-      message: OK
-- request:
-    body: null
-    headers:
-      Accept:
-      - '*/*'
-      Accept-Encoding:
-      - gzip, deflate
-      Connection:
-      - keep-alive
-      User-Agent:
-      - python-requests/2.22.0
-    method: GET
-    uri: https://management.azure.com/subscriptions/00000000-0000-0000-0000-000000000000/providers/Microsoft.ContainerInstance?api-version=2016-02-01
-  response:
-    body:
-      string: '{"id":"/subscriptions/00000000-0000-0000-0000-000000000000/providers/Microsoft.ContainerInstance","namespace":"Microsoft.ContainerInstance","authorizations":[{"applicationId":"6bb8e274-af5d-4df2-98a3-4fd78b4cafd9","roleDefinitionId":"3c60422b-a83a-428d-9830-22609c77aa6c"}],"resourceTypes":[{"resourceType":"containerGroups","locations":["West
-        US","East US","West Europe","West US 2","North Europe","Southeast Asia","East
-        US 2","Central US","Australia East","UK South","South Central US","Central
-        India","Brazil South","South India","North Central US","East Asia","Canada
-        Central","Japan East"],"apiVersions":["2018-10-01","2018-09-01","2018-07-01","2018-06-01","2018-04-01","2018-02-01-preview","2017-12-01-preview","2017-10-01-preview","2017-08-01-preview"],"capabilities":"SystemAssignedResourceIdentity"},{"resourceType":"serviceAssociationLinks","locations":["West
-        US","East US","West Europe","West US 2","North Europe","Southeast Asia","East
-        US 2","Central US","Australia East","UK South","South Central US","Central
-        India","Brazil South","South India","North Central US","East Asia","Canada
-        Central","Japan East"],"apiVersions":["2018-10-01","2018-09-01","2018-07-01","2018-06-01","2018-04-01","2018-02-01-preview","2017-12-01-preview","2017-10-01-preview","2017-08-01-preview"],"capabilities":"SupportsExtension"},{"resourceType":"locations","locations":[],"apiVersions":["2018-10-01","2018-09-01","2018-07-01","2018-06-01","2018-04-01","2018-02-01-preview","2017-12-01-preview","2017-10-01-preview","2017-08-01-preview"]},{"resourceType":"locations/capabilities","locations":["West
-        US","East US","West Europe","West US 2","North Europe","Southeast Asia","East
-        US 2","Central US","Australia East","UK South","South Central US","Central
-        India","Brazil South","South India","North Central US","East Asia","Canada
-        Central","Japan East"],"apiVersions":["2018-10-01","2018-09-01","2018-07-01","2018-06-01","2018-04-01","2018-02-01-preview","2017-12-01-preview","2017-10-01-preview","2017-08-01-preview"]},{"resourceType":"locations/usages","locations":["West
-        US","East US","West Europe","West US 2","North Europe","Southeast Asia","East
-        US 2","Central US","Australia East","UK South","South Central US","Central
-        India","Brazil South","South India","North Central US","East Asia","Canada
-        Central","Japan East"],"apiVersions":["2018-10-01","2018-09-01","2018-07-01","2018-06-01","2018-04-01","2018-02-01-preview","2017-12-01-preview","2017-10-01-preview","2017-08-01-preview"]},{"resourceType":"locations/operations","locations":["West
-        US","East US","West Europe","West US 2","North Europe","Southeast Asia","East
-        US 2","Central US","Australia East","UK South","South Central US","Central
-        India","Brazil South","South India","North Central US","East Asia","Canada
-        Central","Japan East"],"apiVersions":["2018-10-01","2018-09-01","2018-07-01","2018-06-01","2018-04-01","2018-02-01-preview","2017-12-01-preview","2017-10-01-preview","2017-08-01-preview"]},{"resourceType":"operations","locations":[],"apiVersions":["2018-10-01","2018-09-01","2018-07-01","2018-06-01","2018-04-01","2018-02-01-preview","2017-12-01-preview","2017-10-01-preview","2017-08-01-preview"]},{"resourceType":"locations/cachedImages","locations":["West
-        US","East US","West Europe","West US 2","North Europe","Southeast Asia","East
-        US 2","Central US","Australia East","UK South","South Central US","Central
-        India","Brazil South","South India","North Central US","East Asia","Canada
-        Central","Japan East"],"apiVersions":["2018-10-01"]},{"resourceType":"locations/deleteVirtualNetworkOrSubnets","locations":["West
-        US","East US","West Europe","West US 2","North Europe","Southeast Asia","East
-        US 2","Central US","Australia East","UK South","South Central US","Central
-        India","Brazil South","South India","North Central US","East Asia","Canada
-        Central","Japan East"],"apiVersions":["2018-12-01","2018-10-01","2018-09-01","2018-07-01","2018-06-01","2018-04-01","2018-02-01-preview","2017-12-01-preview","2017-10-01-preview","2017-08-01-preview"]}],"registrationState":"Registering"}'
-    headers:
-      cache-control:
-      - no-cache
-      content-length:
-      - '4047'
-      content-type:
-      - application/json; charset=utf-8
-      date:
-      - Mon, 14 Oct 2019 05:39:06 GMT
-      expires:
-      - '-1'
-      pragma:
-      - no-cache
-      strict-transport-security:
-      - max-age=31536000; includeSubDomains
-      vary:
-      - Accept-Encoding
-      x-content-type-options:
-      - nosniff
-    status:
-      code: 200
-      message: OK
-- request:
-    body: null
-    headers:
-      Accept:
-      - '*/*'
-      Accept-Encoding:
-      - gzip, deflate
-      Connection:
-      - keep-alive
-      User-Agent:
-      - python-requests/2.22.0
-    method: GET
-    uri: https://management.azure.com/subscriptions/00000000-0000-0000-0000-000000000000/providers/Microsoft.ContainerInstance?api-version=2016-02-01
-  response:
-    body:
-      string: '{"id":"/subscriptions/00000000-0000-0000-0000-000000000000/providers/Microsoft.ContainerInstance","namespace":"Microsoft.ContainerInstance","authorizations":[{"applicationId":"6bb8e274-af5d-4df2-98a3-4fd78b4cafd9","roleDefinitionId":"3c60422b-a83a-428d-9830-22609c77aa6c"}],"resourceTypes":[{"resourceType":"containerGroups","locations":["West
-        US","East US","West Europe","West US 2","North Europe","Southeast Asia","East
-        US 2","Central US","Australia East","UK South","South Central US","Central
-        India","Brazil South","South India","North Central US","East Asia","Canada
-        Central","Japan East"],"apiVersions":["2018-10-01","2018-09-01","2018-07-01","2018-06-01","2018-04-01","2018-02-01-preview","2017-12-01-preview","2017-10-01-preview","2017-08-01-preview"],"capabilities":"SystemAssignedResourceIdentity"},{"resourceType":"serviceAssociationLinks","locations":["West
-        US","East US","West Europe","West US 2","North Europe","Southeast Asia","East
-        US 2","Central US","Australia East","UK South","South Central US","Central
-        India","Brazil South","South India","North Central US","East Asia","Canada
-        Central","Japan East"],"apiVersions":["2018-10-01","2018-09-01","2018-07-01","2018-06-01","2018-04-01","2018-02-01-preview","2017-12-01-preview","2017-10-01-preview","2017-08-01-preview"],"capabilities":"SupportsExtension"},{"resourceType":"locations","locations":[],"apiVersions":["2018-10-01","2018-09-01","2018-07-01","2018-06-01","2018-04-01","2018-02-01-preview","2017-12-01-preview","2017-10-01-preview","2017-08-01-preview"]},{"resourceType":"locations/capabilities","locations":["West
-        US","East US","West Europe","West US 2","North Europe","Southeast Asia","East
-        US 2","Central US","Australia East","UK South","South Central US","Central
-        India","Brazil South","South India","North Central US","East Asia","Canada
-        Central","Japan East"],"apiVersions":["2018-10-01","2018-09-01","2018-07-01","2018-06-01","2018-04-01","2018-02-01-preview","2017-12-01-preview","2017-10-01-preview","2017-08-01-preview"]},{"resourceType":"locations/usages","locations":["West
-        US","East US","West Europe","West US 2","North Europe","Southeast Asia","East
-        US 2","Central US","Australia East","UK South","South Central US","Central
-        India","Brazil South","South India","North Central US","East Asia","Canada
-        Central","Japan East"],"apiVersions":["2018-10-01","2018-09-01","2018-07-01","2018-06-01","2018-04-01","2018-02-01-preview","2017-12-01-preview","2017-10-01-preview","2017-08-01-preview"]},{"resourceType":"locations/operations","locations":["West
-        US","East US","West Europe","West US 2","North Europe","Southeast Asia","East
-        US 2","Central US","Australia East","UK South","South Central US","Central
-        India","Brazil South","South India","North Central US","East Asia","Canada
-        Central","Japan East"],"apiVersions":["2018-10-01","2018-09-01","2018-07-01","2018-06-01","2018-04-01","2018-02-01-preview","2017-12-01-preview","2017-10-01-preview","2017-08-01-preview"]},{"resourceType":"operations","locations":[],"apiVersions":["2018-10-01","2018-09-01","2018-07-01","2018-06-01","2018-04-01","2018-02-01-preview","2017-12-01-preview","2017-10-01-preview","2017-08-01-preview"]},{"resourceType":"locations/cachedImages","locations":["West
-        US","East US","West Europe","West US 2","North Europe","Southeast Asia","East
-        US 2","Central US","Australia East","UK South","South Central US","Central
-        India","Brazil South","South India","North Central US","East Asia","Canada
-        Central","Japan East"],"apiVersions":["2018-10-01"]},{"resourceType":"locations/deleteVirtualNetworkOrSubnets","locations":["West
-        US","East US","West Europe","West US 2","North Europe","Southeast Asia","East
-        US 2","Central US","Australia East","UK South","South Central US","Central
-        India","Brazil South","South India","North Central US","East Asia","Canada
-        Central","Japan East"],"apiVersions":["2018-12-01","2018-10-01","2018-09-01","2018-07-01","2018-06-01","2018-04-01","2018-02-01-preview","2017-12-01-preview","2017-10-01-preview","2017-08-01-preview"]}],"registrationState":"Registered"}'
-    headers:
-      cache-control:
-      - no-cache
-      content-length:
-      - '4046'
-      content-type:
-      - application/json; charset=utf-8
-      date:
-      - Mon, 14 Oct 2019 05:39:16 GMT
-=======
-      - '428'
-      content-type:
-      - application/json; charset=utf-8
-      date:
-      - Mon, 21 Oct 2019 11:42:49 GMT
->>>>>>> 807faccc
-      expires:
-      - '-1'
-      pragma:
-      - no-cache
-      strict-transport-security:
-      - max-age=31536000; includeSubDomains
-      vary:
-      - Accept-Encoding
-      x-content-type-options:
-      - nosniff
-    status:
-      code: 200
-      message: OK
-- request:
-    body: '{"location": "westus", "tags": {}, "properties": {"containers": [{"name":
-      "clicontainer000002", "properties": {"image": "alpine:latest", "command": ["/bin/sh",
-      "-c", "while true; do echo hello; sleep 20; done"], "ports": [{"protocol": "TCP",
-      "port": 8000}, {"protocol": "TCP", "port": 8001}], "environmentVariables": [{"name":
-      "KEY1", "value": "VALUE1"}, {"name": "KEY2", "value": "FOO=BAR="}], "resources":
-      {"requests": {"memoryInGB": 1.0, "cpu": 1.0}}, "volumeMounts": [{"name": "secrets",
-      "mountPath": "/s"}]}}], "restartPolicy": "Never", "ipAddress": {"ports": [{"protocol":
-      "TCP", "port": 8000}, {"protocol": "TCP", "port": 8001}], "type": "Public",
-      "dnsNameLabel": "clicontainer000002"}, "osType": "Linux", "volumes": [{"name":
-      "secrets", "secret": {"secret1": "c3VwZXJhd2Vzb21lc2VjcmV0", "secret2": "bm90aGluZyB0byBzZWU="}}]}}'
-    headers:
-      Accept:
-      - application/json
-      Accept-Encoding:
-      - gzip, deflate
-      CommandName:
-      - container create
-      Connection:
-      - keep-alive
-      Content-Length:
-      - '829'
-      Content-Type:
-      - application/json; charset=utf-8
-      ParameterSetName:
-      - -g -n --image --os-type --ip-address --dns-name-label --ports --cpu --memory
-        --command-line -e --restart-policy --secrets --secrets-mount-path
-      User-Agent:
-<<<<<<< HEAD
-      - python/3.6.5 (Windows-10-10.0.17134-SP0) msrest/0.6.10 msrest_azure/0.6.2
-        azure-mgmt-containerinstance/1.5.0 Azure-SDK-For-Python AZURECLI/2.0.74
-=======
-      - python/3.7.4 (Windows-10-10.0.18362-SP0) msrest/0.6.10 msrest_azure/0.6.2
-        azure-mgmt-containerinstance/1.5.0 Azure-SDK-For-Python AZURECLI/2.0.75
->>>>>>> 807faccc
-      accept-language:
-      - en-US
-    method: PUT
-    uri: https://management.azure.com/subscriptions/00000000-0000-0000-0000-000000000000/resourceGroups/clitest.rg000001/providers/Microsoft.ContainerInstance/containerGroups/clicontainer000002?api-version=2018-10-01
-  response:
-    body:
       string: '{"properties":{"provisioningState":"Pending","containers":[{"name":"clicontainer000002","properties":{"image":"alpine:latest","command":["/bin/sh","-c","while
-<<<<<<< HEAD
-        true; do echo hello; sleep 20; done"],"ports":[{"protocol":"TCP","port":8000},{"protocol":"TCP","port":8001}],"environmentVariables":[{"name":"KEY1","value":"VALUE1"},{"name":"KEY2","value":"FOO=BAR="}],"resources":{"requests":{"memoryInGB":1.0,"cpu":1.0}},"volumeMounts":[{"name":"secrets","mountPath":"/s"}]}}],"restartPolicy":"Never","ipAddress":{"ports":[{"protocol":"TCP","port":8000},{"protocol":"TCP","port":8001}],"ip":"13.86.253.169","type":"Public","dnsNameLabel":"clicontainer000002","fqdn":"clicontainer000002.westus.azurecontainer.io"},"osType":"Linux","volumes":[{"name":"secrets","secret":{}}],"instanceView":{"events":[],"state":"Pending"}},"id":"/subscriptions/00000000-0000-0000-0000-000000000000/resourceGroups/clitest.rg000001/providers/Microsoft.ContainerInstance/containerGroups/clicontainer000002","name":"clicontainer000002","type":"Microsoft.ContainerInstance/containerGroups","location":"westus","tags":{}}'
-    headers:
-      azure-asyncoperation:
-      - https://management.azure.com/subscriptions/00000000-0000-0000-0000-000000000000/providers/Microsoft.ContainerInstance/locations/westus/operations/8f280c44-1d2b-4a46-adf4-973c5f65d5a5?api-version=2018-06-01
-      cache-control:
-      - no-cache
-      content-length:
-      - '1140'
-      content-type:
-      - application/json; charset=utf-8
-      date:
-      - Mon, 14 Oct 2019 05:39:21 GMT
-=======
         true; do echo hello; sleep 20; done"],"ports":[{"protocol":"TCP","port":8000},{"protocol":"TCP","port":8001}],"environmentVariables":[{"name":"KEY1","value":"VALUE1"},{"name":"KEY2","value":"FOO=BAR="}],"resources":{"requests":{"memoryInGB":1.0,"cpu":1.0}},"volumeMounts":[{"name":"secrets","mountPath":"/s"}]}}],"restartPolicy":"Never","ipAddress":{"ports":[{"protocol":"TCP","port":8000},{"protocol":"TCP","port":8001}],"ip":"13.83.249.21","type":"Public","dnsNameLabel":"clicontainer000002","fqdn":"clicontainer000002.westus.azurecontainer.io"},"osType":"Linux","volumes":[{"name":"secrets","secret":{}}],"instanceView":{"events":[],"state":"Pending"}},"id":"/subscriptions/00000000-0000-0000-0000-000000000000/resourceGroups/clitest.rg000001/providers/Microsoft.ContainerInstance/containerGroups/clicontainer000002","name":"clicontainer000002","type":"Microsoft.ContainerInstance/containerGroups","location":"westus","tags":{}}'
     headers:
       azure-asyncoperation:
@@ -928,7 +94,6 @@
       - application/json; charset=utf-8
       date:
       - Mon, 21 Oct 2019 11:42:57 GMT
->>>>>>> 807faccc
       expires:
       - '-1'
       pragma:
@@ -938,19 +103,11 @@
       x-content-type-options:
       - nosniff
       x-ms-ratelimit-remaining-subscription-resource-requests-pt1h:
-<<<<<<< HEAD
-      - '299'
-      x-ms-ratelimit-remaining-subscription-resource-requests-pt5m:
-      - '99'
-      x-ms-ratelimit-remaining-subscription-writes:
-      - '1198'
-=======
       - '294'
       x-ms-ratelimit-remaining-subscription-resource-requests-pt5m:
       - '99'
       x-ms-ratelimit-remaining-subscription-writes:
       - '1166'
->>>>>>> 807faccc
     status:
       code: 201
       message: Created
@@ -969,18 +126,6 @@
       - -g -n --image --os-type --ip-address --dns-name-label --ports --cpu --memory
         --command-line -e --restart-policy --secrets --secrets-mount-path
       User-Agent:
-<<<<<<< HEAD
-      - python/3.6.5 (Windows-10-10.0.17134-SP0) msrest/0.6.10 msrest_azure/0.6.2
-        azure-mgmt-containerinstance/1.5.0 Azure-SDK-For-Python AZURECLI/2.0.74
-    method: GET
-    uri: https://management.azure.com/subscriptions/00000000-0000-0000-0000-000000000000/providers/Microsoft.ContainerInstance/locations/westus/operations/8f280c44-1d2b-4a46-adf4-973c5f65d5a5?api-version=2018-06-01
-  response:
-    body:
-      string: '{"id":"/subscriptions/00000000-0000-0000-0000-000000000000/resourceGroups/clitest.rg000001/providers/Microsoft.ContainerInstance/containerGroups/clicontainer000002","status":"Succeeded","startTime":"2019-10-14T05:39:21.1424678Z","properties":{"events":[{"count":1,"firstTimestamp":"2019-10-14T05:39:30Z","lastTimestamp":"2019-10-14T05:39:30Z","name":"Pulling","message":"pulling
-        image \"alpine:latest\"","type":"Normal"},{"count":1,"firstTimestamp":"2019-10-14T05:39:32Z","lastTimestamp":"2019-10-14T05:39:32Z","name":"Pulled","message":"Successfully
-        pulled image \"alpine:latest\"","type":"Normal"},{"count":1,"firstTimestamp":"2019-10-14T05:39:33Z","lastTimestamp":"2019-10-14T05:39:33Z","name":"Created","message":"Created
-        container","type":"Normal"},{"count":1,"firstTimestamp":"2019-10-14T05:39:33Z","lastTimestamp":"2019-10-14T05:39:33Z","name":"Started","message":"Started
-=======
       - python/3.7.4 (Windows-10-10.0.18362-SP0) msrest/0.6.10 msrest_azure/0.6.2
         azure-mgmt-containerinstance/1.5.0 Azure-SDK-For-Python AZURECLI/2.0.75
     method: GET
@@ -991,7 +136,6 @@
         image \"alpine:latest\"","type":"Normal"},{"count":1,"firstTimestamp":"2019-10-21T11:43:05Z","lastTimestamp":"2019-10-21T11:43:05Z","name":"Pulled","message":"Successfully
         pulled image \"alpine:latest\"","type":"Normal"},{"count":1,"firstTimestamp":"2019-10-21T11:43:05Z","lastTimestamp":"2019-10-21T11:43:05Z","name":"Created","message":"Created
         container","type":"Normal"},{"count":1,"firstTimestamp":"2019-10-21T11:43:06Z","lastTimestamp":"2019-10-21T11:43:06Z","name":"Started","message":"Started
->>>>>>> 807faccc
         container","type":"Normal"}]}}'
     headers:
       cache-control:
@@ -1001,11 +145,7 @@
       content-type:
       - application/json; charset=utf-8
       date:
-<<<<<<< HEAD
-      - Mon, 14 Oct 2019 05:39:50 GMT
-=======
       - Mon, 21 Oct 2019 11:43:29 GMT
->>>>>>> 807faccc
       expires:
       - '-1'
       pragma:
@@ -1036,48 +176,27 @@
       - -g -n --image --os-type --ip-address --dns-name-label --ports --cpu --memory
         --command-line -e --restart-policy --secrets --secrets-mount-path
       User-Agent:
-<<<<<<< HEAD
-      - python/3.6.5 (Windows-10-10.0.17134-SP0) msrest/0.6.10 msrest_azure/0.6.2
-        azure-mgmt-containerinstance/1.5.0 Azure-SDK-For-Python AZURECLI/2.0.74
-=======
-      - python/3.7.4 (Windows-10-10.0.18362-SP0) msrest/0.6.10 msrest_azure/0.6.2
-        azure-mgmt-containerinstance/1.5.0 Azure-SDK-For-Python AZURECLI/2.0.75
->>>>>>> 807faccc
+      - python/3.7.4 (Windows-10-10.0.18362-SP0) msrest/0.6.10 msrest_azure/0.6.2
+        azure-mgmt-containerinstance/1.5.0 Azure-SDK-For-Python AZURECLI/2.0.75
     method: GET
     uri: https://management.azure.com/subscriptions/00000000-0000-0000-0000-000000000000/resourceGroups/clitest.rg000001/providers/Microsoft.ContainerInstance/containerGroups/clicontainer000002?api-version=2018-10-01
   response:
     body:
       string: '{"properties":{"provisioningState":"Succeeded","containers":[{"name":"clicontainer000002","properties":{"image":"alpine:latest","command":["/bin/sh","-c","while
-<<<<<<< HEAD
-        true; do echo hello; sleep 20; done"],"ports":[{"protocol":"TCP","port":8000},{"protocol":"TCP","port":8001}],"environmentVariables":[{"name":"KEY1","value":"VALUE1"},{"name":"KEY2","value":"FOO=BAR="}],"instanceView":{"restartCount":0,"currentState":{"state":"Running","startTime":"2019-10-14T05:39:33Z","detailStatus":""},"events":[{"count":1,"firstTimestamp":"2019-10-14T05:39:30Z","lastTimestamp":"2019-10-14T05:39:30Z","name":"Pulling","message":"pulling
-        image \"alpine:latest\"","type":"Normal"},{"count":1,"firstTimestamp":"2019-10-14T05:39:32Z","lastTimestamp":"2019-10-14T05:39:32Z","name":"Pulled","message":"Successfully
-        pulled image \"alpine:latest\"","type":"Normal"},{"count":1,"firstTimestamp":"2019-10-14T05:39:33Z","lastTimestamp":"2019-10-14T05:39:33Z","name":"Created","message":"Created
-        container","type":"Normal"},{"count":1,"firstTimestamp":"2019-10-14T05:39:33Z","lastTimestamp":"2019-10-14T05:39:33Z","name":"Started","message":"Started
-        container","type":"Normal"}]},"resources":{"requests":{"memoryInGB":1.0,"cpu":1.0}},"volumeMounts":[{"name":"secrets","mountPath":"/s"}]}}],"restartPolicy":"Never","ipAddress":{"ports":[{"protocol":"TCP","port":8000},{"protocol":"TCP","port":8001}],"ip":"13.86.253.169","type":"Public","dnsNameLabel":"clicontainer000002","fqdn":"clicontainer000002.westus.azurecontainer.io"},"osType":"Linux","volumes":[{"name":"secrets","secret":{}}],"instanceView":{"events":[],"state":"Running"}},"id":"/subscriptions/00000000-0000-0000-0000-000000000000/resourceGroups/clitest.rg000001/providers/Microsoft.ContainerInstance/containerGroups/clicontainer000002","name":"clicontainer000002","type":"Microsoft.ContainerInstance/containerGroups","location":"westus","tags":{}}'
-=======
         true; do echo hello; sleep 20; done"],"ports":[{"protocol":"TCP","port":8000},{"protocol":"TCP","port":8001}],"environmentVariables":[{"name":"KEY1","value":"VALUE1"},{"name":"KEY2","value":"FOO=BAR="}],"instanceView":{"restartCount":0,"currentState":{"state":"Running","startTime":"2019-10-21T11:43:06Z","detailStatus":""},"events":[{"count":1,"firstTimestamp":"2019-10-21T11:43:03Z","lastTimestamp":"2019-10-21T11:43:03Z","name":"Pulling","message":"pulling
         image \"alpine:latest\"","type":"Normal"},{"count":1,"firstTimestamp":"2019-10-21T11:43:05Z","lastTimestamp":"2019-10-21T11:43:05Z","name":"Pulled","message":"Successfully
         pulled image \"alpine:latest\"","type":"Normal"},{"count":1,"firstTimestamp":"2019-10-21T11:43:05Z","lastTimestamp":"2019-10-21T11:43:05Z","name":"Created","message":"Created
         container","type":"Normal"},{"count":1,"firstTimestamp":"2019-10-21T11:43:06Z","lastTimestamp":"2019-10-21T11:43:06Z","name":"Started","message":"Started
         container","type":"Normal"}]},"resources":{"requests":{"memoryInGB":1.0,"cpu":1.0}},"volumeMounts":[{"name":"secrets","mountPath":"/s"}]}}],"restartPolicy":"Never","ipAddress":{"ports":[{"protocol":"TCP","port":8000},{"protocol":"TCP","port":8001}],"ip":"13.83.249.21","type":"Public","dnsNameLabel":"clicontainer000002","fqdn":"clicontainer000002.westus.azurecontainer.io"},"osType":"Linux","volumes":[{"name":"secrets","secret":{}}],"instanceView":{"events":[],"state":"Running"}},"id":"/subscriptions/00000000-0000-0000-0000-000000000000/resourceGroups/clitest.rg000001/providers/Microsoft.ContainerInstance/containerGroups/clicontainer000002","name":"clicontainer000002","type":"Microsoft.ContainerInstance/containerGroups","location":"westus","tags":{}}'
->>>>>>> 807faccc
-    headers:
-      cache-control:
-      - no-cache
-      content-length:
-<<<<<<< HEAD
-      - '1930'
-      content-type:
-      - application/json; charset=utf-8
-      date:
-      - Mon, 14 Oct 2019 05:39:51 GMT
-=======
+    headers:
+      cache-control:
+      - no-cache
+      content-length:
       - '1929'
       content-type:
       - application/json; charset=utf-8
       date:
       - Mon, 21 Oct 2019 11:43:31 GMT
->>>>>>> 807faccc
       expires:
       - '-1'
       pragma:
@@ -1107,13 +226,8 @@
       ParameterSetName:
       - -g -n
       User-Agent:
-<<<<<<< HEAD
-      - python/3.6.5 (Windows-10-10.0.17134-SP0) msrest/0.6.10 msrest_azure/0.6.2
-        azure-mgmt-containerinstance/1.5.0 Azure-SDK-For-Python AZURECLI/2.0.74
-=======
-      - python/3.7.4 (Windows-10-10.0.18362-SP0) msrest/0.6.10 msrest_azure/0.6.2
-        azure-mgmt-containerinstance/1.5.0 Azure-SDK-For-Python AZURECLI/2.0.75
->>>>>>> 807faccc
+      - python/3.7.4 (Windows-10-10.0.18362-SP0) msrest/0.6.10 msrest_azure/0.6.2
+        azure-mgmt-containerinstance/1.5.0 Azure-SDK-For-Python AZURECLI/2.0.75
       accept-language:
       - en-US
     method: GET
@@ -1121,36 +235,20 @@
   response:
     body:
       string: '{"properties":{"provisioningState":"Succeeded","containers":[{"name":"clicontainer000002","properties":{"image":"alpine:latest","command":["/bin/sh","-c","while
-<<<<<<< HEAD
-        true; do echo hello; sleep 20; done"],"ports":[{"protocol":"TCP","port":8000},{"protocol":"TCP","port":8001}],"environmentVariables":[{"name":"KEY1","value":"VALUE1"},{"name":"KEY2","value":"FOO=BAR="}],"instanceView":{"restartCount":0,"currentState":{"state":"Running","startTime":"2019-10-14T05:39:33Z","detailStatus":""},"events":[{"count":1,"firstTimestamp":"2019-10-14T05:39:30Z","lastTimestamp":"2019-10-14T05:39:30Z","name":"Pulling","message":"pulling
-        image \"alpine:latest\"","type":"Normal"},{"count":1,"firstTimestamp":"2019-10-14T05:39:32Z","lastTimestamp":"2019-10-14T05:39:32Z","name":"Pulled","message":"Successfully
-        pulled image \"alpine:latest\"","type":"Normal"},{"count":1,"firstTimestamp":"2019-10-14T05:39:33Z","lastTimestamp":"2019-10-14T05:39:33Z","name":"Created","message":"Created
-        container","type":"Normal"},{"count":1,"firstTimestamp":"2019-10-14T05:39:33Z","lastTimestamp":"2019-10-14T05:39:33Z","name":"Started","message":"Started
-        container","type":"Normal"}]},"resources":{"requests":{"memoryInGB":1.0,"cpu":1.0}},"volumeMounts":[{"name":"secrets","mountPath":"/s"}]}}],"restartPolicy":"Never","ipAddress":{"ports":[{"protocol":"TCP","port":8000},{"protocol":"TCP","port":8001}],"ip":"13.86.253.169","type":"Public","dnsNameLabel":"clicontainer000002","fqdn":"clicontainer000002.westus.azurecontainer.io"},"osType":"Linux","volumes":[{"name":"secrets","secret":{}}],"instanceView":{"events":[],"state":"Running"}},"id":"/subscriptions/00000000-0000-0000-0000-000000000000/resourceGroups/clitest.rg000001/providers/Microsoft.ContainerInstance/containerGroups/clicontainer000002","name":"clicontainer000002","type":"Microsoft.ContainerInstance/containerGroups","location":"westus","tags":{}}'
-=======
         true; do echo hello; sleep 20; done"],"ports":[{"protocol":"TCP","port":8000},{"protocol":"TCP","port":8001}],"environmentVariables":[{"name":"KEY1","value":"VALUE1"},{"name":"KEY2","value":"FOO=BAR="}],"instanceView":{"restartCount":0,"currentState":{"state":"Running","startTime":"2019-10-21T11:43:06Z","detailStatus":""},"events":[{"count":1,"firstTimestamp":"2019-10-21T11:43:03Z","lastTimestamp":"2019-10-21T11:43:03Z","name":"Pulling","message":"pulling
         image \"alpine:latest\"","type":"Normal"},{"count":1,"firstTimestamp":"2019-10-21T11:43:05Z","lastTimestamp":"2019-10-21T11:43:05Z","name":"Pulled","message":"Successfully
         pulled image \"alpine:latest\"","type":"Normal"},{"count":1,"firstTimestamp":"2019-10-21T11:43:05Z","lastTimestamp":"2019-10-21T11:43:05Z","name":"Created","message":"Created
         container","type":"Normal"},{"count":1,"firstTimestamp":"2019-10-21T11:43:06Z","lastTimestamp":"2019-10-21T11:43:06Z","name":"Started","message":"Started
         container","type":"Normal"}]},"resources":{"requests":{"memoryInGB":1.0,"cpu":1.0}},"volumeMounts":[{"name":"secrets","mountPath":"/s"}]}}],"restartPolicy":"Never","ipAddress":{"ports":[{"protocol":"TCP","port":8000},{"protocol":"TCP","port":8001}],"ip":"13.83.249.21","type":"Public","dnsNameLabel":"clicontainer000002","fqdn":"clicontainer000002.westus.azurecontainer.io"},"osType":"Linux","volumes":[{"name":"secrets","secret":{}}],"instanceView":{"events":[],"state":"Running"}},"id":"/subscriptions/00000000-0000-0000-0000-000000000000/resourceGroups/clitest.rg000001/providers/Microsoft.ContainerInstance/containerGroups/clicontainer000002","name":"clicontainer000002","type":"Microsoft.ContainerInstance/containerGroups","location":"westus","tags":{}}'
->>>>>>> 807faccc
-    headers:
-      cache-control:
-      - no-cache
-      content-length:
-<<<<<<< HEAD
-      - '1930'
-      content-type:
-      - application/json; charset=utf-8
-      date:
-      - Mon, 14 Oct 2019 05:39:53 GMT
-=======
+    headers:
+      cache-control:
+      - no-cache
+      content-length:
       - '1929'
       content-type:
       - application/json; charset=utf-8
       date:
       - Mon, 21 Oct 2019 11:43:34 GMT
->>>>>>> 807faccc
       expires:
       - '-1'
       pragma:
@@ -1180,13 +278,8 @@
       ParameterSetName:
       - -g
       User-Agent:
-<<<<<<< HEAD
-      - python/3.6.5 (Windows-10-10.0.17134-SP0) msrest/0.6.10 msrest_azure/0.6.2
-        azure-mgmt-containerinstance/1.5.0 Azure-SDK-For-Python AZURECLI/2.0.74
-=======
-      - python/3.7.4 (Windows-10-10.0.18362-SP0) msrest/0.6.10 msrest_azure/0.6.2
-        azure-mgmt-containerinstance/1.5.0 Azure-SDK-For-Python AZURECLI/2.0.75
->>>>>>> 807faccc
+      - python/3.7.4 (Windows-10-10.0.18362-SP0) msrest/0.6.10 msrest_azure/0.6.2
+        azure-mgmt-containerinstance/1.5.0 Azure-SDK-For-Python AZURECLI/2.0.75
       accept-language:
       - en-US
     method: GET
@@ -1194,28 +287,16 @@
   response:
     body:
       string: '{"value":[{"properties":{"provisioningState":"Succeeded","containers":[{"name":"clicontainer000002","properties":{"image":"alpine:latest","command":["/bin/sh","-c","while
-<<<<<<< HEAD
-        true; do echo hello; sleep 20; done"],"ports":[{"protocol":"TCP","port":8000},{"protocol":"TCP","port":8001}],"environmentVariables":[{"name":"KEY1","value":"VALUE1"},{"name":"KEY2","value":"FOO=BAR="}],"resources":{"requests":{"memoryInGB":1.0,"cpu":1.0}},"volumeMounts":[{"name":"secrets","mountPath":"/s"}]}}],"restartPolicy":"Never","ipAddress":{"ports":[{"protocol":"TCP","port":8000},{"protocol":"TCP","port":8001}],"ip":"13.86.253.169","type":"Public","dnsNameLabel":"clicontainer000002","fqdn":"clicontainer000002.westus.azurecontainer.io"},"osType":"Linux","volumes":[{"name":"secrets","secret":{}}]},"id":"/subscriptions/00000000-0000-0000-0000-000000000000/resourceGroups/clitest.rg000001/providers/Microsoft.ContainerInstance/containerGroups/clicontainer000002","name":"clicontainer000002","type":"Microsoft.ContainerInstance/containerGroups","location":"westus","tags":{}}]}'
-=======
         true; do echo hello; sleep 20; done"],"ports":[{"protocol":"TCP","port":8000},{"protocol":"TCP","port":8001}],"environmentVariables":[{"name":"KEY1","value":"VALUE1"},{"name":"KEY2","value":"FOO=BAR="}],"resources":{"requests":{"memoryInGB":1.0,"cpu":1.0}},"volumeMounts":[{"name":"secrets","mountPath":"/s"}]}}],"restartPolicy":"Never","ipAddress":{"ports":[{"protocol":"TCP","port":8000},{"protocol":"TCP","port":8001}],"ip":"13.83.249.21","type":"Public","dnsNameLabel":"clicontainer000002","fqdn":"clicontainer000002.westus.azurecontainer.io"},"osType":"Linux","volumes":[{"name":"secrets","secret":{}}]},"id":"/subscriptions/00000000-0000-0000-0000-000000000000/resourceGroups/clitest.rg000001/providers/Microsoft.ContainerInstance/containerGroups/clicontainer000002","name":"clicontainer000002","type":"Microsoft.ContainerInstance/containerGroups","location":"westus","tags":{}}]}'
->>>>>>> 807faccc
-    headers:
-      cache-control:
-      - no-cache
-      content-length:
-<<<<<<< HEAD
-      - '1107'
-      content-type:
-      - application/json; charset=utf-8
-      date:
-      - Mon, 14 Oct 2019 05:39:54 GMT
-=======
+    headers:
+      cache-control:
+      - no-cache
+      content-length:
       - '1106'
       content-type:
       - application/json; charset=utf-8
       date:
       - Mon, 21 Oct 2019 11:43:36 GMT
->>>>>>> 807faccc
       expires:
       - '-1'
       pragma:
