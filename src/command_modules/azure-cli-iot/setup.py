--- conflicted
+++ resolved
@@ -27,11 +27,8 @@
 
 DEPENDENCIES = [
     'azure==2.0.0rc5',
-<<<<<<< HEAD
     'azure-mgmt-iothub==0.1.0',
-=======
     'azure-cli-core',
->>>>>>> c578f690
 ]
 
 with open('README.rst', 'r', encoding='utf-8') as f:
