interactions:
- request:
    body: null
    headers:
      Accept:
      - application/json
      Accept-Encoding:
      - gzip, deflate
      CommandName:
      - ts create
      Connection:
      - keep-alive
      ParameterSetName:
      - -g -n -v -l -f -d --description --version-description
      User-Agent:
<<<<<<< HEAD
      - python/3.8.3 (Windows-10-10.0.19041-SP0) msrest/0.6.18 msrest_azure/0.6.3
        azure-mgmt-resource/12.0.0 Azure-SDK-For-Python AZURECLI/2.17.0
=======
      - python/3.8.6 (Windows-10-10.0.19041-SP0) msrest/0.6.18 msrest_azure/0.6.3
        azure-mgmt-resource/12.0.0 Azure-SDK-For-Python AZURECLI/2.16.0
>>>>>>> 4ac1441c
      accept-language:
      - en-US
    method: GET
    uri: https://management.azure.com/subscriptions/00000000-0000-0000-0000-000000000000/resourceGroups/cli_test_template_specs000001/providers/Microsoft.Resources/templateSpecs/cli-test-create-template-spec000002/versions/1.0?api-version=2019-06-01-preview
  response:
    body:
      string: '{"error":{"code":"ResourceNotFound","message":"The Resource ''Microsoft.Resources/templateSpecs/cli-test-create-template-spec000002/versions/1.0''
        under resource group ''cli_test_template_specs000001'' was not found. For
        more details please go to https://aka.ms/ARMResourceNotFoundFix"}}'
    headers:
      cache-control:
      - no-cache
      content-length:
      - '354'
      content-type:
      - application/json; charset=utf-8
      date:
<<<<<<< HEAD
      - Wed, 30 Dec 2020 22:50:29 GMT
=======
      - Thu, 17 Dec 2020 22:38:16 GMT
>>>>>>> 4ac1441c
      expires:
      - '-1'
      pragma:
      - no-cache
      strict-transport-security:
      - max-age=31536000; includeSubDomains
      x-content-type-options:
      - nosniff
      x-ms-failure-cause:
      - gateway
    status:
      code: 404
      message: Not Found
- request:
    body: null
    headers:
      Accept:
      - application/json
      Accept-Encoding:
      - gzip, deflate
      CommandName:
      - ts create
      Connection:
      - keep-alive
      ParameterSetName:
      - -g -n -v -l -f -d --description --version-description
      User-Agent:
<<<<<<< HEAD
      - python/3.8.3 (Windows-10-10.0.19041-SP0) msrest/0.6.18 msrest_azure/0.6.3
        azure-mgmt-resource/12.0.0 Azure-SDK-For-Python AZURECLI/2.17.0
=======
      - python/3.8.6 (Windows-10-10.0.19041-SP0) msrest/0.6.18 msrest_azure/0.6.3
        azure-mgmt-resource/12.0.0 Azure-SDK-For-Python AZURECLI/2.16.0
>>>>>>> 4ac1441c
      accept-language:
      - en-US
    method: GET
    uri: https://management.azure.com/subscriptions/00000000-0000-0000-0000-000000000000/resourceGroups/cli_test_template_specs000001/providers/Microsoft.Resources/templateSpecs/cli-test-create-template-spec000002?api-version=2019-06-01-preview
  response:
    body:
      string: '{"error":{"code":"ResourceNotFound","message":"The Resource ''Microsoft.Resources/templateSpecs/cli-test-create-template-spec000002''
        under resource group ''cli_test_template_specs000001'' was not found. For
        more details please go to https://aka.ms/ARMResourceNotFoundFix"}}'
    headers:
      cache-control:
      - no-cache
      content-length:
      - '341'
      content-type:
      - application/json; charset=utf-8
      date:
<<<<<<< HEAD
      - Wed, 30 Dec 2020 22:50:29 GMT
=======
      - Thu, 17 Dec 2020 22:38:16 GMT
>>>>>>> 4ac1441c
      expires:
      - '-1'
      pragma:
      - no-cache
      strict-transport-security:
      - max-age=31536000; includeSubDomains
      x-content-type-options:
      - nosniff
      x-ms-failure-cause:
      - gateway
    status:
      code: 404
      message: Not Found
- request:
    body: '{"location": "westus", "properties": {"description": "AzCLI test root template
      spec", "displayName": "create-spec000003"}, "tags": {}}'
    headers:
      Accept:
      - application/json
      Accept-Encoding:
      - gzip, deflate
      CommandName:
      - ts create
      Connection:
      - keep-alive
      Content-Length:
      - '137'
      Content-Type:
      - application/json; charset=utf-8
      ParameterSetName:
      - -g -n -v -l -f -d --description --version-description
      User-Agent:
<<<<<<< HEAD
      - python/3.8.3 (Windows-10-10.0.19041-SP0) msrest/0.6.18 msrest_azure/0.6.3
        azure-mgmt-resource/12.0.0 Azure-SDK-For-Python AZURECLI/2.17.0
=======
      - python/3.8.6 (Windows-10-10.0.19041-SP0) msrest/0.6.18 msrest_azure/0.6.3
        azure-mgmt-resource/12.0.0 Azure-SDK-For-Python AZURECLI/2.16.0
>>>>>>> 4ac1441c
      accept-language:
      - en-US
    method: PUT
    uri: https://management.azure.com/subscriptions/00000000-0000-0000-0000-000000000000/resourceGroups/cli_test_template_specs000001/providers/Microsoft.Resources/templateSpecs/cli-test-create-template-spec000002?api-version=2019-06-01-preview
  response:
    body:
      string: "{\r\n  \"location\": \"westus\",\r\n  \"tags\": {},\r\n  \"systemData\":
        {\r\n    \"createdBy\": \"daetienn@microsoft.com\",\r\n    \"createdByType\":
<<<<<<< HEAD
        \"User\",\r\n    \"createdAt\": \"2020-12-30T22:50:31.526929Z\",\r\n    \"lastModifiedBy\":
        \"daetienn@microsoft.com\",\r\n    \"lastModifiedByType\": \"User\",\r\n    \"lastModifiedAt\":
        \"2020-12-30T22:50:31.526929Z\"\r\n  },\r\n  \"properties\": {\r\n    \"displayName\":
=======
        \"User\",\r\n    \"createdAt\": \"2020-12-17T22:38:18.9179993Z\",\r\n    \"lastModifiedBy\":
        \"daetienn@microsoft.com\",\r\n    \"lastModifiedByType\": \"User\",\r\n    \"lastModifiedAt\":
        \"2020-12-17T22:38:18.9179993Z\"\r\n  },\r\n  \"properties\": {\r\n    \"displayName\":
>>>>>>> 4ac1441c
        \"create-spec000003\",\r\n    \"description\": \"AzCLI test root template
        spec\"\r\n  },\r\n  \"id\": \"/subscriptions/00000000-0000-0000-0000-000000000000/resourceGroups/cli_test_template_specs000001/providers/Microsoft.Resources/templateSpecs/cli-test-create-template-spec000002\",\r\n
        \ \"type\": \"Microsoft.Resources/templateSpecs\",\r\n  \"name\": \"cli-test-create-template-spec000002\"\r\n}"
    headers:
      cache-control:
      - no-cache
      content-length:
<<<<<<< HEAD
      - '832'
      content-type:
      - application/json; charset=utf-8
      date:
      - Wed, 30 Dec 2020 22:50:31 GMT
=======
      - '834'
      content-type:
      - application/json; charset=utf-8
      date:
      - Thu, 17 Dec 2020 22:38:18 GMT
>>>>>>> 4ac1441c
      expires:
      - '-1'
      pragma:
      - no-cache
      server:
      - Microsoft-HTTPAPI/2.0
      strict-transport-security:
      - max-age=31536000; includeSubDomains
      x-content-type-options:
      - nosniff
      x-ms-ratelimit-remaining-subscription-writes:
      - '1199'
    status:
      code: 201
      message: Created
- request:
    body: '{"location": "westus", "properties": {"artifacts": [{"path": "artifacts\\create_resource_group.json",
      "kind": "template", "template": {"$schema": "https://schema.management.azure.com/schemas/2018-05-01/subscriptionDeploymentTemplate.json#",
      "contentVersion": "1.0.0.0", "parameters": {"rgName": {"type": "string"}, "rgLocation":
      {"type": "string"}}, "variables": {}, "resources": [{"type": "Microsoft.Resources/resourceGroups",
      "apiVersion": "2019-10-01", "name": "[parameters(''rgName'')]", "location":
      "[parameters(''rgLocation'')]", "properties": {}}], "outputs": {}}}, {"path":
      "artifacts\\create_key_vault.json", "kind": "template", "template": {"$schema":
      "https://schema.management.azure.com/schemas/2019-04-01/deploymentTemplate.json#",
      "contentVersion": "1.0.0.0", "parameters": {"keyVaultName": {"type": "string"},
      "location": {"type": "string", "defaultValue": "[resourceGroup().location]"},
      "skuName": {"type": "string", "defaultValue": "standard"}, "tenantId": {"type":
      "string", "defaultValue": "[subscription().tenantId]"}, "aadObjectId": {"type":
      "string", "defaultValue": "177f56a0-9e41-4008-a321-d3676aae9c69"}}, "variables":
      {}, "resources": [{"type": "Microsoft.KeyVault/vaults", "name": "[parameters(''keyVaultName'')]",
      "apiVersion": "2018-02-14", "location": "[parameters(''location'')]", "properties":
      {"tenantId": "[parameters(''tenantId'')]", "accessPolicies": [{"tenantId": "[parameters(''tenantId'')]",
      "objectId": "[parameters(''aadObjectId'')]", "permissions": {"keys": ["encrypt",
      "decrypt", "wrapKey", "unwrapKey", "sign", "verify", "get", "list", "create",
      "update", "import", "delete", "backup", "restore", "recover", "purge"], "secrets":
      ["get", "list", "set", "delete", "backup", "restore", "recover", "purge"], "certificates":
      ["get", "list", "delete", "create", "import", "update", "managecontacts", "getissuers",
      "listissuers", "setissuers", "deleteissuers", "manageissuers", "recover", "purge"]}}],
      "sku": {"name": "[parameters(''skuName'')]", "family": "A"}, "networkAcls":
      {"defaultAction": "Allow", "bypass": "AzureServices"}}}], "outputs": {}}}, {"path":
      "artifacts\\create_key_vault_with_secret.json", "kind": "template", "template":
      {"$schema": "https://schema.management.azure.com/schemas/2019-04-01/deploymentTemplate.json#",
      "contentVersion": "1.0.0.0", "parameters": {"keyVaultName": {"type": "string"},
      "location": {"type": "string", "defaultValue": "[resourceGroup().location]"},
      "skuName": {"type": "string", "defaultValue": "standard"}, "tenantId": {"type":
      "string", "defaultValue": "[subscription().tenantId]"}, "aadObjectId": {"type":
      "string", "defaultValue": "177f56a0-9e41-4008-a321-d3676aae9c69"}}, "variables":
      {}, "resources": [{"type": "Microsoft.Resources/deployments", "apiVersion":
      "2020-10-01", "name": "keyVault", "properties": {"mode": "Incremental", "templateLink":
      {"relativePath": "create_key_vault.json", "contentVersion": "1.0.0.0"}, "parameters":
      {"keyVaultName": {"value": "[parameters(''keyVaultName'')]"}, "location": {"value":
      "[parameters(''location'')]"}, "skuName": {"value": "[parameters(''skuName'')]"},
      "tenantId": {"value": "[parameters(''tenantId'')]"}, "aadObjectId": {"value":
      "[parameters(''aadObjectId'')]"}}}}, {"type": "Microsoft.KeyVault/vaults/secrets",
      "apiVersion": "2018-02-14", "name": "[concat(parameters(''keyVaultName''), ''/mySecret'')]",
      "location": "[parameters(''location'')]", "dependsOn": ["keyVault"], "properties":
      {"value": "mySecretValue"}}], "outputs": {}}}], "description": "AzCLI test version
      of root template spec", "template": {"$schema": "https://schema.management.azure.com/schemas/2018-05-01/subscriptionDeploymentTemplate.json#",
      "contentVersion": "1.0.0.0", "parameters": {"rgName": {"type": "string"}, "rgLocation":
      {"type": "string"}, "keyVaultName": {"type": "string"}}, "variables": {}, "resources":
      [{"type": "Microsoft.Resources/deployments", "apiVersion": "2019-10-01", "name":
      "deploymentRg", "location": "[parameters(''rgLocation'')]", "properties": {"mode":
      "Incremental", "templateLink": {"relativePath": "artifacts/create_resource_group.json",
      "contentVersion": "1.0.0.0"}, "parameters": {"rgName": {"value": "[parameters(''rgName'')]"},
      "rgLocation": {"value": "[parameters(''rgLocation'')]"}}}}, {"type": "Microsoft.Resources/deployments",
      "apiVersion": "2019-10-01", "name": "keyVaultAndSecret", "resourceGroup": "[parameters(''rgName'')s]",
      "dependsOn": ["deploymentRg"], "properties": {"mode": "Incremental", "templateLink":
      {"relativePath": "artifacts/create_key_vault_with_secret.json", "contentVersion":
      "1.0.0.0"}, "parameters": {"keyVaultName": {"value": "[parameters(''keyVaultName'')]"}}}}],
      "outputs": {}}}, "tags": {}}'
    headers:
      Accept:
      - application/json
      Accept-Encoding:
      - gzip, deflate
      CommandName:
      - ts create
      Connection:
      - keep-alive
      Content-Length:
<<<<<<< HEAD
      - '4625'
=======
      - '4608'
>>>>>>> 4ac1441c
      Content-Type:
      - application/json; charset=utf-8
      ParameterSetName:
      - -g -n -v -l -f -d --description --version-description
      User-Agent:
<<<<<<< HEAD
      - python/3.8.3 (Windows-10-10.0.19041-SP0) msrest/0.6.18 msrest_azure/0.6.3
        azure-mgmt-resource/12.0.0 Azure-SDK-For-Python AZURECLI/2.17.0
=======
      - python/3.8.6 (Windows-10-10.0.19041-SP0) msrest/0.6.18 msrest_azure/0.6.3
        azure-mgmt-resource/12.0.0 Azure-SDK-For-Python AZURECLI/2.16.0
>>>>>>> 4ac1441c
      accept-language:
      - en-US
    method: PUT
    uri: https://management.azure.com/subscriptions/00000000-0000-0000-0000-000000000000/resourceGroups/cli_test_template_specs000001/providers/Microsoft.Resources/templateSpecs/cli-test-create-template-spec000002/versions/1.0?api-version=2019-06-01-preview
  response:
    body:
      string: "{\r\n  \"location\": \"westus\",\r\n  \"tags\": {},\r\n  \"systemData\":
        {\r\n    \"createdBy\": \"daetienn@microsoft.com\",\r\n    \"createdByType\":
<<<<<<< HEAD
        \"User\",\r\n    \"createdAt\": \"2020-12-30T22:50:33.1620459Z\",\r\n    \"lastModifiedBy\":
        \"daetienn@microsoft.com\",\r\n    \"lastModifiedByType\": \"User\",\r\n    \"lastModifiedAt\":
        \"2020-12-30T22:50:33.1620459Z\"\r\n  },\r\n  \"properties\": {\r\n    \"artifacts\":
=======
        \"User\",\r\n    \"createdAt\": \"2020-12-17T22:38:20.3580366Z\",\r\n    \"lastModifiedBy\":
        \"daetienn@microsoft.com\",\r\n    \"lastModifiedByType\": \"User\",\r\n    \"lastModifiedAt\":
        \"2020-12-17T22:38:20.3580366Z\"\r\n  },\r\n  \"properties\": {\r\n    \"artifacts\":
>>>>>>> 4ac1441c
        [\r\n      {\r\n        \"template\": {\r\n          \"$schema\": \"https://schema.management.azure.com/schemas/2018-05-01/subscriptionDeploymentTemplate.json#\",\r\n
        \         \"contentVersion\": \"1.0.0.0\",\r\n          \"parameters\": {\r\n
        \           \"rgName\": {\r\n              \"type\": \"string\"\r\n            },\r\n
        \           \"rgLocation\": {\r\n              \"type\": \"string\"\r\n            }\r\n
        \         },\r\n          \"variables\": {},\r\n          \"resources\": [\r\n
        \           {\r\n              \"type\": \"Microsoft.Resources/resourceGroups\",\r\n
        \             \"apiVersion\": \"2019-10-01\",\r\n              \"name\": \"[parameters('rgName')]\",\r\n
        \             \"location\": \"[parameters('rgLocation')]\",\r\n              \"properties\":
        {}\r\n            }\r\n          ],\r\n          \"outputs\": {}\r\n        },\r\n
        \       \"path\": \"artifacts\\\\create_resource_group.json\",\r\n        \"kind\":
        \"template\"\r\n      },\r\n      {\r\n        \"template\": {\r\n          \"$schema\":
        \"https://schema.management.azure.com/schemas/2019-04-01/deploymentTemplate.json#\",\r\n
        \         \"contentVersion\": \"1.0.0.0\",\r\n          \"parameters\": {\r\n
        \           \"keyVaultName\": {\r\n              \"type\": \"string\"\r\n
        \           },\r\n            \"location\": {\r\n              \"type\": \"string\",\r\n
        \             \"defaultValue\": \"[resourceGroup().location]\"\r\n            },\r\n
        \           \"skuName\": {\r\n              \"type\": \"string\",\r\n              \"defaultValue\":
        \"standard\"\r\n            },\r\n            \"tenantId\": {\r\n              \"type\":
        \"string\",\r\n              \"defaultValue\": \"[subscription().tenantId]\"\r\n
        \           },\r\n            \"aadObjectId\": {\r\n              \"type\":
        \"string\",\r\n              \"defaultValue\": \"177f56a0-9e41-4008-a321-d3676aae9c69\"\r\n
        \           }\r\n          },\r\n          \"variables\": {},\r\n          \"resources\":
        [\r\n            {\r\n              \"type\": \"Microsoft.KeyVault/vaults\",\r\n
        \             \"name\": \"[parameters('keyVaultName')]\",\r\n              \"apiVersion\":
        \"2018-02-14\",\r\n              \"location\": \"[parameters('location')]\",\r\n
        \             \"properties\": {\r\n                \"tenantId\": \"[parameters('tenantId')]\",\r\n
        \               \"accessPolicies\": [\r\n                  {\r\n                    \"tenantId\":
        \"[parameters('tenantId')]\",\r\n                    \"objectId\": \"[parameters('aadObjectId')]\",\r\n
        \                   \"permissions\": {\r\n                      \"keys\":
        [\r\n                        \"encrypt\",\r\n                        \"decrypt\",\r\n
        \                       \"wrapKey\",\r\n                        \"unwrapKey\",\r\n
        \                       \"sign\",\r\n                        \"verify\",\r\n
        \                       \"get\",\r\n                        \"list\",\r\n
        \                       \"create\",\r\n                        \"update\",\r\n
        \                       \"import\",\r\n                        \"delete\",\r\n
        \                       \"backup\",\r\n                        \"restore\",\r\n
        \                       \"recover\",\r\n                        \"purge\"\r\n
        \                     ],\r\n                      \"secrets\": [\r\n                        \"get\",\r\n
        \                       \"list\",\r\n                        \"set\",\r\n
        \                       \"delete\",\r\n                        \"backup\",\r\n
        \                       \"restore\",\r\n                        \"recover\",\r\n
        \                       \"purge\"\r\n                      ],\r\n                      \"certificates\":
        [\r\n                        \"get\",\r\n                        \"list\",\r\n
        \                       \"delete\",\r\n                        \"create\",\r\n
        \                       \"import\",\r\n                        \"update\",\r\n
        \                       \"managecontacts\",\r\n                        \"getissuers\",\r\n
        \                       \"listissuers\",\r\n                        \"setissuers\",\r\n
        \                       \"deleteissuers\",\r\n                        \"manageissuers\",\r\n
        \                       \"recover\",\r\n                        \"purge\"\r\n
        \                     ]\r\n                    }\r\n                  }\r\n
        \               ],\r\n                \"sku\": {\r\n                  \"name\":
        \"[parameters('skuName')]\",\r\n                  \"family\": \"A\"\r\n                },\r\n
        \               \"networkAcls\": {\r\n                  \"defaultAction\":
        \"Allow\",\r\n                  \"bypass\": \"AzureServices\"\r\n                }\r\n
        \             }\r\n            }\r\n          ],\r\n          \"outputs\":
        {}\r\n        },\r\n        \"path\": \"artifacts\\\\create_key_vault.json\",\r\n
        \       \"kind\": \"template\"\r\n      },\r\n      {\r\n        \"template\":
        {\r\n          \"$schema\": \"https://schema.management.azure.com/schemas/2019-04-01/deploymentTemplate.json#\",\r\n
        \         \"contentVersion\": \"1.0.0.0\",\r\n          \"parameters\": {\r\n
        \           \"keyVaultName\": {\r\n              \"type\": \"string\"\r\n
        \           },\r\n            \"location\": {\r\n              \"type\": \"string\",\r\n
        \             \"defaultValue\": \"[resourceGroup().location]\"\r\n            },\r\n
        \           \"skuName\": {\r\n              \"type\": \"string\",\r\n              \"defaultValue\":
        \"standard\"\r\n            },\r\n            \"tenantId\": {\r\n              \"type\":
        \"string\",\r\n              \"defaultValue\": \"[subscription().tenantId]\"\r\n
        \           },\r\n            \"aadObjectId\": {\r\n              \"type\":
        \"string\",\r\n              \"defaultValue\": \"177f56a0-9e41-4008-a321-d3676aae9c69\"\r\n
        \           }\r\n          },\r\n          \"variables\": {},\r\n          \"resources\":
        [\r\n            {\r\n              \"type\": \"Microsoft.Resources/deployments\",\r\n
        \             \"apiVersion\": \"2020-10-01\",\r\n              \"name\": \"keyVault\",\r\n
        \             \"properties\": {\r\n                \"mode\": \"Incremental\",\r\n
        \               \"templateLink\": {\r\n                  \"relativePath\":
        \"create_key_vault.json\",\r\n                  \"contentVersion\": \"1.0.0.0\"\r\n
        \               },\r\n                \"parameters\": {\r\n                  \"keyVaultName\":
        {\r\n                    \"value\": \"[parameters('keyVaultName')]\"\r\n                  },\r\n
        \                 \"location\": {\r\n                    \"value\": \"[parameters('location')]\"\r\n
        \                 },\r\n                  \"skuName\": {\r\n                    \"value\":
        \"[parameters('skuName')]\"\r\n                  },\r\n                  \"tenantId\":
        {\r\n                    \"value\": \"[parameters('tenantId')]\"\r\n                  },\r\n
        \                 \"aadObjectId\": {\r\n                    \"value\": \"[parameters('aadObjectId')]\"\r\n
        \                 }\r\n                }\r\n              }\r\n            },\r\n
        \           {\r\n              \"type\": \"Microsoft.KeyVault/vaults/secrets\",\r\n
        \             \"apiVersion\": \"2018-02-14\",\r\n              \"name\": \"[concat(parameters('keyVaultName'),
        '/mySecret')]\",\r\n              \"location\": \"[parameters('location')]\",\r\n
        \             \"dependsOn\": [\r\n                \"keyVault\"\r\n              ],\r\n
        \             \"properties\": {\r\n                \"value\": \"mySecretValue\"\r\n
        \             }\r\n            }\r\n          ],\r\n          \"outputs\":
        {}\r\n        },\r\n        \"path\": \"artifacts\\\\create_key_vault_with_secret.json\",\r\n
        \       \"kind\": \"template\"\r\n      }\r\n    ],\r\n    \"description\":
        \"AzCLI test version of root template spec\",\r\n    \"template\": {\r\n      \"$schema\":
        \"https://schema.management.azure.com/schemas/2018-05-01/subscriptionDeploymentTemplate.json#\",\r\n
        \     \"contentVersion\": \"1.0.0.0\",\r\n      \"parameters\": {\r\n        \"rgName\":
        {\r\n          \"type\": \"string\"\r\n        },\r\n        \"rgLocation\":
        {\r\n          \"type\": \"string\"\r\n        },\r\n        \"keyVaultName\":
        {\r\n          \"type\": \"string\"\r\n        }\r\n      },\r\n      \"variables\":
        {},\r\n      \"resources\": [\r\n        {\r\n          \"type\": \"Microsoft.Resources/deployments\",\r\n
        \         \"apiVersion\": \"2019-10-01\",\r\n          \"name\": \"deploymentRg\",\r\n
        \         \"location\": \"[parameters('rgLocation')]\",\r\n          \"properties\":
        {\r\n            \"mode\": \"Incremental\",\r\n            \"templateLink\":
        {\r\n              \"relativePath\": \"artifacts/create_resource_group.json\",\r\n
        \             \"contentVersion\": \"1.0.0.0\"\r\n            },\r\n            \"parameters\":
        {\r\n              \"rgName\": {\r\n                \"value\": \"[parameters('rgName')]\"\r\n
        \             },\r\n              \"rgLocation\": {\r\n                \"value\":
        \"[parameters('rgLocation')]\"\r\n              }\r\n            }\r\n          }\r\n
        \       },\r\n        {\r\n          \"type\": \"Microsoft.Resources/deployments\",\r\n
        \         \"apiVersion\": \"2019-10-01\",\r\n          \"name\": \"keyVaultAndSecret\",\r\n
        \         \"resourceGroup\": \"[parameters('rgName')s]\",\r\n          \"dependsOn\":
        [\r\n            \"deploymentRg\"\r\n          ],\r\n          \"properties\":
        {\r\n            \"mode\": \"Incremental\",\r\n            \"templateLink\":
        {\r\n              \"relativePath\": \"artifacts/create_key_vault_with_secret.json\",\r\n
        \             \"contentVersion\": \"1.0.0.0\"\r\n            },\r\n            \"parameters\":
        {\r\n              \"keyVaultName\": {\r\n                \"value\": \"[parameters('keyVaultName')]\"\r\n
        \             }\r\n            }\r\n          }\r\n        }\r\n      ],\r\n
        \     \"outputs\": {}\r\n    }\r\n  },\r\n  \"id\": \"/subscriptions/00000000-0000-0000-0000-000000000000/resourceGroups/cli_test_template_specs000001/providers/Microsoft.Resources/templateSpecs/cli-test-create-template-spec000002/versions/1.0\",\r\n
        \ \"type\": \"Microsoft.Resources/templateSpecs/versions\",\r\n  \"name\":
        \"1.0\"\r\n}"
    headers:
      cache-control:
      - no-cache
      content-length:
<<<<<<< HEAD
      - '9458'
      content-type:
      - application/json; charset=utf-8
      date:
      - Wed, 30 Dec 2020 22:50:32 GMT
=======
      - '9441'
      content-type:
      - application/json; charset=utf-8
      date:
      - Thu, 17 Dec 2020 22:38:20 GMT
>>>>>>> 4ac1441c
      expires:
      - '-1'
      pragma:
      - no-cache
      server:
      - Microsoft-HTTPAPI/2.0
      strict-transport-security:
      - max-age=31536000; includeSubDomains
      x-content-type-options:
      - nosniff
      x-ms-ratelimit-remaining-subscription-writes:
      - '1198'
    status:
      code: 201
      message: Created
- request:
    body: null
    headers:
      Accept:
      - application/json
      Accept-Encoding:
      - gzip, deflate
      CommandName:
      - ts create
      Connection:
      - keep-alive
      ParameterSetName:
      - -g -n -v -f --yes
      User-Agent:
<<<<<<< HEAD
      - python/3.8.3 (Windows-10-10.0.19041-SP0) msrest/0.6.18 msrest_azure/0.6.3
        azure-mgmt-resource/12.0.0 Azure-SDK-For-Python AZURECLI/2.17.0
=======
      - python/3.8.6 (Windows-10-10.0.19041-SP0) msrest/0.6.18 msrest_azure/0.6.3
        azure-mgmt-resource/12.0.0 Azure-SDK-For-Python AZURECLI/2.16.0
>>>>>>> 4ac1441c
      accept-language:
      - en-US
    method: GET
    uri: https://management.azure.com/subscriptions/00000000-0000-0000-0000-000000000000/resourcegroups/cli_test_template_specs000001?api-version=2020-10-01
  response:
    body:
<<<<<<< HEAD
      string: '{"id":"/subscriptions/00000000-0000-0000-0000-000000000000/resourceGroups/cli_test_template_specs000001","name":"cli_test_template_specs000001","type":"Microsoft.Resources/resourceGroups","location":"westus","tags":{"product":"azurecli","cause":"automation","date":"2020-12-30T22:50:27Z"},"properties":{"provisioningState":"Succeeded"}}'
=======
      string: '{"id":"/subscriptions/00000000-0000-0000-0000-000000000000/resourceGroups/cli_test_template_specs000001","name":"cli_test_template_specs000001","type":"Microsoft.Resources/resourceGroups","location":"westus","tags":{"product":"azurecli","cause":"automation","date":"2020-12-17T22:38:12Z"},"properties":{"provisioningState":"Succeeded"}}'
>>>>>>> 4ac1441c
    headers:
      cache-control:
      - no-cache
      content-length:
      - '428'
      content-type:
      - application/json; charset=utf-8
      date:
<<<<<<< HEAD
      - Wed, 30 Dec 2020 22:50:34 GMT
=======
      - Thu, 17 Dec 2020 22:38:20 GMT
>>>>>>> 4ac1441c
      expires:
      - '-1'
      pragma:
      - no-cache
      strict-transport-security:
      - max-age=31536000; includeSubDomains
      vary:
      - Accept-Encoding
      x-content-type-options:
      - nosniff
    status:
      code: 200
      message: OK
- request:
    body: null
    headers:
      Accept:
      - application/json
      Accept-Encoding:
      - gzip, deflate
      CommandName:
      - ts create
      Connection:
      - keep-alive
      ParameterSetName:
      - -g -n -v -f --yes
      User-Agent:
<<<<<<< HEAD
      - python/3.8.3 (Windows-10-10.0.19041-SP0) msrest/0.6.18 msrest_azure/0.6.3
        azure-mgmt-resource/12.0.0 Azure-SDK-For-Python AZURECLI/2.17.0
=======
      - python/3.8.6 (Windows-10-10.0.19041-SP0) msrest/0.6.18 msrest_azure/0.6.3
        azure-mgmt-resource/12.0.0 Azure-SDK-For-Python AZURECLI/2.16.0
>>>>>>> 4ac1441c
      accept-language:
      - en-US
    method: GET
    uri: https://management.azure.com/subscriptions/00000000-0000-0000-0000-000000000000/resourceGroups/cli_test_template_specs000001/providers/Microsoft.Resources/templateSpecs/cli-test-create-template-spec000002?api-version=2019-06-01-preview
  response:
    body:
      string: "{\r\n  \"location\": \"westus\",\r\n  \"tags\": {},\r\n  \"systemData\":
        {\r\n    \"createdBy\": \"daetienn@microsoft.com\",\r\n    \"createdByType\":
<<<<<<< HEAD
        \"User\",\r\n    \"createdAt\": \"2020-12-30T22:50:31.526929Z\",\r\n    \"lastModifiedBy\":
        \"daetienn@microsoft.com\",\r\n    \"lastModifiedByType\": \"User\",\r\n    \"lastModifiedAt\":
        \"2020-12-30T22:50:33.1620459Z\"\r\n  },\r\n  \"properties\": {\r\n    \"displayName\":
=======
        \"User\",\r\n    \"createdAt\": \"2020-12-17T22:38:18.9179993Z\",\r\n    \"lastModifiedBy\":
        \"daetienn@microsoft.com\",\r\n    \"lastModifiedByType\": \"User\",\r\n    \"lastModifiedAt\":
        \"2020-12-17T22:38:20.3580366Z\"\r\n  },\r\n  \"properties\": {\r\n    \"displayName\":
>>>>>>> 4ac1441c
        \"create-spec000003\",\r\n    \"description\": \"AzCLI test root template
        spec\"\r\n  },\r\n  \"id\": \"/subscriptions/00000000-0000-0000-0000-000000000000/resourceGroups/cli_test_template_specs000001/providers/Microsoft.Resources/templateSpecs/cli-test-create-template-spec000002\",\r\n
        \ \"type\": \"Microsoft.Resources/templateSpecs\",\r\n  \"name\": \"cli-test-create-template-spec000002\"\r\n}"
    headers:
      cache-control:
      - no-cache
      content-length:
<<<<<<< HEAD
      - '833'
      content-type:
      - application/json; charset=utf-8
      date:
      - Wed, 30 Dec 2020 22:50:35 GMT
=======
      - '834'
      content-type:
      - application/json; charset=utf-8
      date:
      - Thu, 17 Dec 2020 22:38:21 GMT
>>>>>>> 4ac1441c
      expires:
      - '-1'
      pragma:
      - no-cache
      server:
      - Microsoft-HTTPAPI/2.0
      strict-transport-security:
      - max-age=31536000; includeSubDomains
      transfer-encoding:
      - chunked
      vary:
      - Accept-Encoding
      x-content-type-options:
      - nosniff
    status:
      code: 200
      message: OK
- request:
    body: '{"location": "westus", "properties": {"artifacts": [{"path": "artifacts\\create_resource_group.json",
      "kind": "template", "template": {"$schema": "https://schema.management.azure.com/schemas/2018-05-01/subscriptionDeploymentTemplate.json#",
      "contentVersion": "1.0.0.0", "parameters": {"rgName": {"type": "string"}, "rgLocation":
      {"type": "string"}}, "variables": {}, "resources": [{"type": "Microsoft.Resources/resourceGroups",
      "apiVersion": "2019-10-01", "name": "[parameters(''rgName'')]", "location":
      "[parameters(''rgLocation'')]", "properties": {}}], "outputs": {}}}, {"path":
      "artifacts\\create_key_vault.json", "kind": "template", "template": {"$schema":
      "https://schema.management.azure.com/schemas/2019-04-01/deploymentTemplate.json#",
      "contentVersion": "1.0.0.0", "parameters": {"keyVaultName": {"type": "string"},
      "location": {"type": "string", "defaultValue": "[resourceGroup().location]"},
      "skuName": {"type": "string", "defaultValue": "standard"}, "tenantId": {"type":
      "string", "defaultValue": "[subscription().tenantId]"}, "aadObjectId": {"type":
      "string", "defaultValue": "177f56a0-9e41-4008-a321-d3676aae9c69"}}, "variables":
      {}, "resources": [{"type": "Microsoft.KeyVault/vaults", "name": "[parameters(''keyVaultName'')]",
      "apiVersion": "2018-02-14", "location": "[parameters(''location'')]", "properties":
      {"tenantId": "[parameters(''tenantId'')]", "accessPolicies": [{"tenantId": "[parameters(''tenantId'')]",
      "objectId": "[parameters(''aadObjectId'')]", "permissions": {"keys": ["encrypt",
      "decrypt", "wrapKey", "unwrapKey", "sign", "verify", "get", "list", "create",
      "update", "import", "delete", "backup", "restore", "recover", "purge"], "secrets":
      ["get", "list", "set", "delete", "backup", "restore", "recover", "purge"], "certificates":
      ["get", "list", "delete", "create", "import", "update", "managecontacts", "getissuers",
      "listissuers", "setissuers", "deleteissuers", "manageissuers", "recover", "purge"]}}],
      "sku": {"name": "[parameters(''skuName'')]", "family": "A"}, "networkAcls":
      {"defaultAction": "Allow", "bypass": "AzureServices"}}}], "outputs": {}}}, {"path":
      "artifacts\\create_key_vault_with_secret.json", "kind": "template", "template":
      {"$schema": "https://schema.management.azure.com/schemas/2019-04-01/deploymentTemplate.json#",
      "contentVersion": "1.0.0.0", "parameters": {"keyVaultName": {"type": "string"},
      "location": {"type": "string", "defaultValue": "[resourceGroup().location]"},
      "skuName": {"type": "string", "defaultValue": "standard"}, "tenantId": {"type":
      "string", "defaultValue": "[subscription().tenantId]"}, "aadObjectId": {"type":
      "string", "defaultValue": "177f56a0-9e41-4008-a321-d3676aae9c69"}}, "variables":
      {}, "resources": [{"type": "Microsoft.Resources/deployments", "apiVersion":
      "2020-10-01", "name": "keyVault", "properties": {"mode": "Incremental", "templateLink":
      {"relativePath": "create_key_vault.json", "contentVersion": "1.0.0.0"}, "parameters":
      {"keyVaultName": {"value": "[parameters(''keyVaultName'')]"}, "location": {"value":
      "[parameters(''location'')]"}, "skuName": {"value": "[parameters(''skuName'')]"},
      "tenantId": {"value": "[parameters(''tenantId'')]"}, "aadObjectId": {"value":
      "[parameters(''aadObjectId'')]"}}}}, {"type": "Microsoft.KeyVault/vaults/secrets",
      "apiVersion": "2018-02-14", "name": "[concat(parameters(''keyVaultName''), ''/mySecret'')]",
      "location": "[parameters(''location'')]", "dependsOn": ["keyVault"], "properties":
      {"value": "mySecretValue"}}], "outputs": {}}}], "template": {"$schema": "https://schema.management.azure.com/schemas/2018-05-01/subscriptionDeploymentTemplate.json#",
      "contentVersion": "1.0.0.0", "parameters": {"rgName": {"type": "string"}, "rgLocation":
      {"type": "string"}, "keyVaultName": {"type": "string"}}, "variables": {}, "resources":
      [{"type": "Microsoft.Resources/deployments", "apiVersion": "2019-10-01", "name":
      "deploymentRg", "location": "[parameters(''rgLocation'')]", "properties": {"mode":
      "Incremental", "templateLink": {"relativePath": "artifacts/create_resource_group.json",
      "contentVersion": "1.0.0.0"}, "parameters": {"rgName": {"value": "[parameters(''rgName'')]"},
      "rgLocation": {"value": "[parameters(''rgLocation'')]"}}}}, {"type": "Microsoft.Resources/deployments",
      "apiVersion": "2019-10-01", "name": "keyVaultAndSecret", "resourceGroup": "[parameters(''rgName'')s]",
      "dependsOn": ["deploymentRg"], "properties": {"mode": "Incremental", "templateLink":
      {"relativePath": "artifacts/create_key_vault_with_secret.json", "contentVersion":
      "1.0.0.0"}, "parameters": {"keyVaultName": {"value": "[parameters(''keyVaultName'')]"}}}}],
      "outputs": {}}}, "tags": {}}'
    headers:
      Accept:
      - application/json
      Accept-Encoding:
      - gzip, deflate
      CommandName:
      - ts create
      Connection:
      - keep-alive
      Content-Length:
<<<<<<< HEAD
      - '4566'
=======
      - '4549'
>>>>>>> 4ac1441c
      Content-Type:
      - application/json; charset=utf-8
      ParameterSetName:
      - -g -n -v -f --yes
      User-Agent:
<<<<<<< HEAD
      - python/3.8.3 (Windows-10-10.0.19041-SP0) msrest/0.6.18 msrest_azure/0.6.3
        azure-mgmt-resource/12.0.0 Azure-SDK-For-Python AZURECLI/2.17.0
=======
      - python/3.8.6 (Windows-10-10.0.19041-SP0) msrest/0.6.18 msrest_azure/0.6.3
        azure-mgmt-resource/12.0.0 Azure-SDK-For-Python AZURECLI/2.16.0
>>>>>>> 4ac1441c
      accept-language:
      - en-US
    method: PUT
    uri: https://management.azure.com/subscriptions/00000000-0000-0000-0000-000000000000/resourceGroups/cli_test_template_specs000001/providers/Microsoft.Resources/templateSpecs/cli-test-create-template-spec000002/versions/1.0?api-version=2019-06-01-preview
  response:
    body:
      string: "{\r\n  \"location\": \"westus\",\r\n  \"tags\": {},\r\n  \"systemData\":
        {\r\n    \"createdBy\": \"daetienn@microsoft.com\",\r\n    \"createdByType\":
<<<<<<< HEAD
        \"User\",\r\n    \"createdAt\": \"2020-12-30T22:50:33.1620459Z\",\r\n    \"lastModifiedBy\":
        \"daetienn@microsoft.com\",\r\n    \"lastModifiedByType\": \"User\",\r\n    \"lastModifiedAt\":
        \"2020-12-30T22:50:36.2524056Z\"\r\n  },\r\n  \"properties\": {\r\n    \"artifacts\":
=======
        \"User\",\r\n    \"createdAt\": \"2020-12-17T22:38:20.3580366Z\",\r\n    \"lastModifiedBy\":
        \"daetienn@microsoft.com\",\r\n    \"lastModifiedByType\": \"User\",\r\n    \"lastModifiedAt\":
        \"2020-12-17T22:38:22.0927293Z\"\r\n  },\r\n  \"properties\": {\r\n    \"artifacts\":
>>>>>>> 4ac1441c
        [\r\n      {\r\n        \"template\": {\r\n          \"$schema\": \"https://schema.management.azure.com/schemas/2018-05-01/subscriptionDeploymentTemplate.json#\",\r\n
        \         \"contentVersion\": \"1.0.0.0\",\r\n          \"parameters\": {\r\n
        \           \"rgName\": {\r\n              \"type\": \"string\"\r\n            },\r\n
        \           \"rgLocation\": {\r\n              \"type\": \"string\"\r\n            }\r\n
        \         },\r\n          \"variables\": {},\r\n          \"resources\": [\r\n
        \           {\r\n              \"type\": \"Microsoft.Resources/resourceGroups\",\r\n
        \             \"apiVersion\": \"2019-10-01\",\r\n              \"name\": \"[parameters('rgName')]\",\r\n
        \             \"location\": \"[parameters('rgLocation')]\",\r\n              \"properties\":
        {}\r\n            }\r\n          ],\r\n          \"outputs\": {}\r\n        },\r\n
        \       \"path\": \"artifacts\\\\create_resource_group.json\",\r\n        \"kind\":
        \"template\"\r\n      },\r\n      {\r\n        \"template\": {\r\n          \"$schema\":
        \"https://schema.management.azure.com/schemas/2019-04-01/deploymentTemplate.json#\",\r\n
        \         \"contentVersion\": \"1.0.0.0\",\r\n          \"parameters\": {\r\n
        \           \"keyVaultName\": {\r\n              \"type\": \"string\"\r\n
        \           },\r\n            \"location\": {\r\n              \"type\": \"string\",\r\n
        \             \"defaultValue\": \"[resourceGroup().location]\"\r\n            },\r\n
        \           \"skuName\": {\r\n              \"type\": \"string\",\r\n              \"defaultValue\":
        \"standard\"\r\n            },\r\n            \"tenantId\": {\r\n              \"type\":
        \"string\",\r\n              \"defaultValue\": \"[subscription().tenantId]\"\r\n
        \           },\r\n            \"aadObjectId\": {\r\n              \"type\":
        \"string\",\r\n              \"defaultValue\": \"177f56a0-9e41-4008-a321-d3676aae9c69\"\r\n
        \           }\r\n          },\r\n          \"variables\": {},\r\n          \"resources\":
        [\r\n            {\r\n              \"type\": \"Microsoft.KeyVault/vaults\",\r\n
        \             \"name\": \"[parameters('keyVaultName')]\",\r\n              \"apiVersion\":
        \"2018-02-14\",\r\n              \"location\": \"[parameters('location')]\",\r\n
        \             \"properties\": {\r\n                \"tenantId\": \"[parameters('tenantId')]\",\r\n
        \               \"accessPolicies\": [\r\n                  {\r\n                    \"tenantId\":
        \"[parameters('tenantId')]\",\r\n                    \"objectId\": \"[parameters('aadObjectId')]\",\r\n
        \                   \"permissions\": {\r\n                      \"keys\":
        [\r\n                        \"encrypt\",\r\n                        \"decrypt\",\r\n
        \                       \"wrapKey\",\r\n                        \"unwrapKey\",\r\n
        \                       \"sign\",\r\n                        \"verify\",\r\n
        \                       \"get\",\r\n                        \"list\",\r\n
        \                       \"create\",\r\n                        \"update\",\r\n
        \                       \"import\",\r\n                        \"delete\",\r\n
        \                       \"backup\",\r\n                        \"restore\",\r\n
        \                       \"recover\",\r\n                        \"purge\"\r\n
        \                     ],\r\n                      \"secrets\": [\r\n                        \"get\",\r\n
        \                       \"list\",\r\n                        \"set\",\r\n
        \                       \"delete\",\r\n                        \"backup\",\r\n
        \                       \"restore\",\r\n                        \"recover\",\r\n
        \                       \"purge\"\r\n                      ],\r\n                      \"certificates\":
        [\r\n                        \"get\",\r\n                        \"list\",\r\n
        \                       \"delete\",\r\n                        \"create\",\r\n
        \                       \"import\",\r\n                        \"update\",\r\n
        \                       \"managecontacts\",\r\n                        \"getissuers\",\r\n
        \                       \"listissuers\",\r\n                        \"setissuers\",\r\n
        \                       \"deleteissuers\",\r\n                        \"manageissuers\",\r\n
        \                       \"recover\",\r\n                        \"purge\"\r\n
        \                     ]\r\n                    }\r\n                  }\r\n
        \               ],\r\n                \"sku\": {\r\n                  \"name\":
        \"[parameters('skuName')]\",\r\n                  \"family\": \"A\"\r\n                },\r\n
        \               \"networkAcls\": {\r\n                  \"defaultAction\":
        \"Allow\",\r\n                  \"bypass\": \"AzureServices\"\r\n                }\r\n
        \             }\r\n            }\r\n          ],\r\n          \"outputs\":
        {}\r\n        },\r\n        \"path\": \"artifacts\\\\create_key_vault.json\",\r\n
        \       \"kind\": \"template\"\r\n      },\r\n      {\r\n        \"template\":
        {\r\n          \"$schema\": \"https://schema.management.azure.com/schemas/2019-04-01/deploymentTemplate.json#\",\r\n
        \         \"contentVersion\": \"1.0.0.0\",\r\n          \"parameters\": {\r\n
        \           \"keyVaultName\": {\r\n              \"type\": \"string\"\r\n
        \           },\r\n            \"location\": {\r\n              \"type\": \"string\",\r\n
        \             \"defaultValue\": \"[resourceGroup().location]\"\r\n            },\r\n
        \           \"skuName\": {\r\n              \"type\": \"string\",\r\n              \"defaultValue\":
        \"standard\"\r\n            },\r\n            \"tenantId\": {\r\n              \"type\":
        \"string\",\r\n              \"defaultValue\": \"[subscription().tenantId]\"\r\n
        \           },\r\n            \"aadObjectId\": {\r\n              \"type\":
        \"string\",\r\n              \"defaultValue\": \"177f56a0-9e41-4008-a321-d3676aae9c69\"\r\n
        \           }\r\n          },\r\n          \"variables\": {},\r\n          \"resources\":
        [\r\n            {\r\n              \"type\": \"Microsoft.Resources/deployments\",\r\n
        \             \"apiVersion\": \"2020-10-01\",\r\n              \"name\": \"keyVault\",\r\n
        \             \"properties\": {\r\n                \"mode\": \"Incremental\",\r\n
        \               \"templateLink\": {\r\n                  \"relativePath\":
        \"create_key_vault.json\",\r\n                  \"contentVersion\": \"1.0.0.0\"\r\n
        \               },\r\n                \"parameters\": {\r\n                  \"keyVaultName\":
        {\r\n                    \"value\": \"[parameters('keyVaultName')]\"\r\n                  },\r\n
        \                 \"location\": {\r\n                    \"value\": \"[parameters('location')]\"\r\n
        \                 },\r\n                  \"skuName\": {\r\n                    \"value\":
        \"[parameters('skuName')]\"\r\n                  },\r\n                  \"tenantId\":
        {\r\n                    \"value\": \"[parameters('tenantId')]\"\r\n                  },\r\n
        \                 \"aadObjectId\": {\r\n                    \"value\": \"[parameters('aadObjectId')]\"\r\n
        \                 }\r\n                }\r\n              }\r\n            },\r\n
        \           {\r\n              \"type\": \"Microsoft.KeyVault/vaults/secrets\",\r\n
        \             \"apiVersion\": \"2018-02-14\",\r\n              \"name\": \"[concat(parameters('keyVaultName'),
        '/mySecret')]\",\r\n              \"location\": \"[parameters('location')]\",\r\n
        \             \"dependsOn\": [\r\n                \"keyVault\"\r\n              ],\r\n
        \             \"properties\": {\r\n                \"value\": \"mySecretValue\"\r\n
        \             }\r\n            }\r\n          ],\r\n          \"outputs\":
        {}\r\n        },\r\n        \"path\": \"artifacts\\\\create_key_vault_with_secret.json\",\r\n
        \       \"kind\": \"template\"\r\n      }\r\n    ],\r\n    \"template\": {\r\n
        \     \"$schema\": \"https://schema.management.azure.com/schemas/2018-05-01/subscriptionDeploymentTemplate.json#\",\r\n
        \     \"contentVersion\": \"1.0.0.0\",\r\n      \"parameters\": {\r\n        \"rgName\":
        {\r\n          \"type\": \"string\"\r\n        },\r\n        \"rgLocation\":
        {\r\n          \"type\": \"string\"\r\n        },\r\n        \"keyVaultName\":
        {\r\n          \"type\": \"string\"\r\n        }\r\n      },\r\n      \"variables\":
        {},\r\n      \"resources\": [\r\n        {\r\n          \"type\": \"Microsoft.Resources/deployments\",\r\n
        \         \"apiVersion\": \"2019-10-01\",\r\n          \"name\": \"deploymentRg\",\r\n
        \         \"location\": \"[parameters('rgLocation')]\",\r\n          \"properties\":
        {\r\n            \"mode\": \"Incremental\",\r\n            \"templateLink\":
        {\r\n              \"relativePath\": \"artifacts/create_resource_group.json\",\r\n
        \             \"contentVersion\": \"1.0.0.0\"\r\n            },\r\n            \"parameters\":
        {\r\n              \"rgName\": {\r\n                \"value\": \"[parameters('rgName')]\"\r\n
        \             },\r\n              \"rgLocation\": {\r\n                \"value\":
        \"[parameters('rgLocation')]\"\r\n              }\r\n            }\r\n          }\r\n
        \       },\r\n        {\r\n          \"type\": \"Microsoft.Resources/deployments\",\r\n
        \         \"apiVersion\": \"2019-10-01\",\r\n          \"name\": \"keyVaultAndSecret\",\r\n
        \         \"resourceGroup\": \"[parameters('rgName')s]\",\r\n          \"dependsOn\":
        [\r\n            \"deploymentRg\"\r\n          ],\r\n          \"properties\":
        {\r\n            \"mode\": \"Incremental\",\r\n            \"templateLink\":
        {\r\n              \"relativePath\": \"artifacts/create_key_vault_with_secret.json\",\r\n
        \             \"contentVersion\": \"1.0.0.0\"\r\n            },\r\n            \"parameters\":
        {\r\n              \"keyVaultName\": {\r\n                \"value\": \"[parameters('keyVaultName')]\"\r\n
        \             }\r\n            }\r\n          }\r\n        }\r\n      ],\r\n
        \     \"outputs\": {}\r\n    }\r\n  },\r\n  \"id\": \"/subscriptions/00000000-0000-0000-0000-000000000000/resourceGroups/cli_test_template_specs000001/providers/Microsoft.Resources/templateSpecs/cli-test-create-template-spec000002/versions/1.0\",\r\n
        \ \"type\": \"Microsoft.Resources/templateSpecs/versions\",\r\n  \"name\":
        \"1.0\"\r\n}"
    headers:
      cache-control:
      - no-cache
      content-length:
<<<<<<< HEAD
      - '9394'
      content-type:
      - application/json; charset=utf-8
      date:
      - Wed, 30 Dec 2020 22:50:35 GMT
=======
      - '9377'
      content-type:
      - application/json; charset=utf-8
      date:
      - Thu, 17 Dec 2020 22:38:21 GMT
>>>>>>> 4ac1441c
      expires:
      - '-1'
      pragma:
      - no-cache
      server:
      - Microsoft-HTTPAPI/2.0
      strict-transport-security:
      - max-age=31536000; includeSubDomains
      x-content-type-options:
      - nosniff
      x-ms-ratelimit-remaining-subscription-writes:
      - '1199'
    status:
      code: 201
      message: Created
- request:
    body: null
    headers:
      Accept:
      - application/json
      Accept-Encoding:
      - gzip, deflate
      CommandName:
      - ts delete
      Connection:
      - keep-alive
      Content-Length:
      - '0'
      ParameterSetName:
      - --template-spec --yes
      User-Agent:
<<<<<<< HEAD
      - python/3.8.3 (Windows-10-10.0.19041-SP0) msrest/0.6.18 msrest_azure/0.6.3
        azure-mgmt-resource/12.0.0 Azure-SDK-For-Python AZURECLI/2.17.0
=======
      - python/3.8.6 (Windows-10-10.0.19041-SP0) msrest/0.6.18 msrest_azure/0.6.3
        azure-mgmt-resource/12.0.0 Azure-SDK-For-Python AZURECLI/2.16.0
>>>>>>> 4ac1441c
      accept-language:
      - en-US
    method: DELETE
    uri: https://management.azure.com/subscriptions/00000000-0000-0000-0000-000000000000/resourceGroups/cli_test_template_specs000001/providers/Microsoft.Resources/templateSpecs/cli-test-create-template-spec000002?api-version=2019-06-01-preview
  response:
    body:
      string: ''
    headers:
      cache-control:
      - no-cache
      content-length:
      - '0'
      date:
<<<<<<< HEAD
      - Wed, 30 Dec 2020 22:50:38 GMT
=======
      - Thu, 17 Dec 2020 22:38:24 GMT
>>>>>>> 4ac1441c
      expires:
      - '-1'
      pragma:
      - no-cache
      server:
      - Microsoft-HTTPAPI/2.0
      strict-transport-security:
      - max-age=31536000; includeSubDomains
      x-content-type-options:
      - nosniff
      x-ms-ratelimit-remaining-subscription-deletes:
      - '14999'
    status:
      code: 200
      message: OK
version: 1<|MERGE_RESOLUTION|>--- conflicted
+++ resolved
@@ -13,13 +13,8 @@
       ParameterSetName:
       - -g -n -v -l -f -d --description --version-description
       User-Agent:
-<<<<<<< HEAD
-      - python/3.8.3 (Windows-10-10.0.19041-SP0) msrest/0.6.18 msrest_azure/0.6.3
-        azure-mgmt-resource/12.0.0 Azure-SDK-For-Python AZURECLI/2.17.0
-=======
-      - python/3.8.6 (Windows-10-10.0.19041-SP0) msrest/0.6.18 msrest_azure/0.6.3
-        azure-mgmt-resource/12.0.0 Azure-SDK-For-Python AZURECLI/2.16.0
->>>>>>> 4ac1441c
+      - python/3.8.7 (Windows-10-10.0.19041-SP0) msrest/0.6.18 msrest_azure/0.6.3
+        azure-mgmt-resource/12.0.0 Azure-SDK-For-Python AZURECLI/2.17.1
       accept-language:
       - en-US
     method: GET
@@ -37,11 +32,7 @@
       content-type:
       - application/json; charset=utf-8
       date:
-<<<<<<< HEAD
-      - Wed, 30 Dec 2020 22:50:29 GMT
-=======
-      - Thu, 17 Dec 2020 22:38:16 GMT
->>>>>>> 4ac1441c
+      - Wed, 06 Jan 2021 04:43:37 GMT
       expires:
       - '-1'
       pragma:
@@ -69,13 +60,8 @@
       ParameterSetName:
       - -g -n -v -l -f -d --description --version-description
       User-Agent:
-<<<<<<< HEAD
-      - python/3.8.3 (Windows-10-10.0.19041-SP0) msrest/0.6.18 msrest_azure/0.6.3
-        azure-mgmt-resource/12.0.0 Azure-SDK-For-Python AZURECLI/2.17.0
-=======
-      - python/3.8.6 (Windows-10-10.0.19041-SP0) msrest/0.6.18 msrest_azure/0.6.3
-        azure-mgmt-resource/12.0.0 Azure-SDK-For-Python AZURECLI/2.16.0
->>>>>>> 4ac1441c
+      - python/3.8.7 (Windows-10-10.0.19041-SP0) msrest/0.6.18 msrest_azure/0.6.3
+        azure-mgmt-resource/12.0.0 Azure-SDK-For-Python AZURECLI/2.17.1
       accept-language:
       - en-US
     method: GET
@@ -93,11 +79,7 @@
       content-type:
       - application/json; charset=utf-8
       date:
-<<<<<<< HEAD
-      - Wed, 30 Dec 2020 22:50:29 GMT
-=======
-      - Thu, 17 Dec 2020 22:38:16 GMT
->>>>>>> 4ac1441c
+      - Wed, 06 Jan 2021 04:43:38 GMT
       expires:
       - '-1'
       pragma:
@@ -130,13 +112,8 @@
       ParameterSetName:
       - -g -n -v -l -f -d --description --version-description
       User-Agent:
-<<<<<<< HEAD
-      - python/3.8.3 (Windows-10-10.0.19041-SP0) msrest/0.6.18 msrest_azure/0.6.3
-        azure-mgmt-resource/12.0.0 Azure-SDK-For-Python AZURECLI/2.17.0
-=======
-      - python/3.8.6 (Windows-10-10.0.19041-SP0) msrest/0.6.18 msrest_azure/0.6.3
-        azure-mgmt-resource/12.0.0 Azure-SDK-For-Python AZURECLI/2.16.0
->>>>>>> 4ac1441c
+      - python/3.8.7 (Windows-10-10.0.19041-SP0) msrest/0.6.18 msrest_azure/0.6.3
+        azure-mgmt-resource/12.0.0 Azure-SDK-For-Python AZURECLI/2.17.1
       accept-language:
       - en-US
     method: PUT
@@ -145,15 +122,9 @@
     body:
       string: "{\r\n  \"location\": \"westus\",\r\n  \"tags\": {},\r\n  \"systemData\":
         {\r\n    \"createdBy\": \"daetienn@microsoft.com\",\r\n    \"createdByType\":
-<<<<<<< HEAD
-        \"User\",\r\n    \"createdAt\": \"2020-12-30T22:50:31.526929Z\",\r\n    \"lastModifiedBy\":
+        \"User\",\r\n    \"createdAt\": \"2021-01-06T04:43:40.5751362Z\",\r\n    \"lastModifiedBy\":
         \"daetienn@microsoft.com\",\r\n    \"lastModifiedByType\": \"User\",\r\n    \"lastModifiedAt\":
-        \"2020-12-30T22:50:31.526929Z\"\r\n  },\r\n  \"properties\": {\r\n    \"displayName\":
-=======
-        \"User\",\r\n    \"createdAt\": \"2020-12-17T22:38:18.9179993Z\",\r\n    \"lastModifiedBy\":
-        \"daetienn@microsoft.com\",\r\n    \"lastModifiedByType\": \"User\",\r\n    \"lastModifiedAt\":
-        \"2020-12-17T22:38:18.9179993Z\"\r\n  },\r\n  \"properties\": {\r\n    \"displayName\":
->>>>>>> 4ac1441c
+        \"2021-01-06T04:43:40.5751362Z\"\r\n  },\r\n  \"properties\": {\r\n    \"displayName\":
         \"create-spec000003\",\r\n    \"description\": \"AzCLI test root template
         spec\"\r\n  },\r\n  \"id\": \"/subscriptions/00000000-0000-0000-0000-000000000000/resourceGroups/cli_test_template_specs000001/providers/Microsoft.Resources/templateSpecs/cli-test-create-template-spec000002\",\r\n
         \ \"type\": \"Microsoft.Resources/templateSpecs\",\r\n  \"name\": \"cli-test-create-template-spec000002\"\r\n}"
@@ -161,19 +132,11 @@
       cache-control:
       - no-cache
       content-length:
-<<<<<<< HEAD
-      - '832'
-      content-type:
-      - application/json; charset=utf-8
-      date:
-      - Wed, 30 Dec 2020 22:50:31 GMT
-=======
       - '834'
       content-type:
       - application/json; charset=utf-8
       date:
-      - Thu, 17 Dec 2020 22:38:18 GMT
->>>>>>> 4ac1441c
+      - Wed, 06 Jan 2021 04:43:40 GMT
       expires:
       - '-1'
       pragma:
@@ -254,23 +217,14 @@
       Connection:
       - keep-alive
       Content-Length:
-<<<<<<< HEAD
       - '4625'
-=======
-      - '4608'
->>>>>>> 4ac1441c
       Content-Type:
       - application/json; charset=utf-8
       ParameterSetName:
       - -g -n -v -l -f -d --description --version-description
       User-Agent:
-<<<<<<< HEAD
-      - python/3.8.3 (Windows-10-10.0.19041-SP0) msrest/0.6.18 msrest_azure/0.6.3
-        azure-mgmt-resource/12.0.0 Azure-SDK-For-Python AZURECLI/2.17.0
-=======
-      - python/3.8.6 (Windows-10-10.0.19041-SP0) msrest/0.6.18 msrest_azure/0.6.3
-        azure-mgmt-resource/12.0.0 Azure-SDK-For-Python AZURECLI/2.16.0
->>>>>>> 4ac1441c
+      - python/3.8.7 (Windows-10-10.0.19041-SP0) msrest/0.6.18 msrest_azure/0.6.3
+        azure-mgmt-resource/12.0.0 Azure-SDK-For-Python AZURECLI/2.17.1
       accept-language:
       - en-US
     method: PUT
@@ -279,15 +233,9 @@
     body:
       string: "{\r\n  \"location\": \"westus\",\r\n  \"tags\": {},\r\n  \"systemData\":
         {\r\n    \"createdBy\": \"daetienn@microsoft.com\",\r\n    \"createdByType\":
-<<<<<<< HEAD
-        \"User\",\r\n    \"createdAt\": \"2020-12-30T22:50:33.1620459Z\",\r\n    \"lastModifiedBy\":
+        \"User\",\r\n    \"createdAt\": \"2021-01-06T04:43:41.6550794Z\",\r\n    \"lastModifiedBy\":
         \"daetienn@microsoft.com\",\r\n    \"lastModifiedByType\": \"User\",\r\n    \"lastModifiedAt\":
-        \"2020-12-30T22:50:33.1620459Z\"\r\n  },\r\n  \"properties\": {\r\n    \"artifacts\":
-=======
-        \"User\",\r\n    \"createdAt\": \"2020-12-17T22:38:20.3580366Z\",\r\n    \"lastModifiedBy\":
-        \"daetienn@microsoft.com\",\r\n    \"lastModifiedByType\": \"User\",\r\n    \"lastModifiedAt\":
-        \"2020-12-17T22:38:20.3580366Z\"\r\n  },\r\n  \"properties\": {\r\n    \"artifacts\":
->>>>>>> 4ac1441c
+        \"2021-01-06T04:43:41.6550794Z\"\r\n  },\r\n  \"properties\": {\r\n    \"artifacts\":
         [\r\n      {\r\n        \"template\": {\r\n          \"$schema\": \"https://schema.management.azure.com/schemas/2018-05-01/subscriptionDeploymentTemplate.json#\",\r\n
         \         \"contentVersion\": \"1.0.0.0\",\r\n          \"parameters\": {\r\n
         \           \"rgName\": {\r\n              \"type\": \"string\"\r\n            },\r\n
@@ -408,19 +356,11 @@
       cache-control:
       - no-cache
       content-length:
-<<<<<<< HEAD
       - '9458'
       content-type:
       - application/json; charset=utf-8
       date:
-      - Wed, 30 Dec 2020 22:50:32 GMT
-=======
-      - '9441'
-      content-type:
-      - application/json; charset=utf-8
-      date:
-      - Thu, 17 Dec 2020 22:38:20 GMT
->>>>>>> 4ac1441c
+      - Wed, 06 Jan 2021 04:43:41 GMT
       expires:
       - '-1'
       pragma:
@@ -450,71 +390,8 @@
       ParameterSetName:
       - -g -n -v -f --yes
       User-Agent:
-<<<<<<< HEAD
-      - python/3.8.3 (Windows-10-10.0.19041-SP0) msrest/0.6.18 msrest_azure/0.6.3
-        azure-mgmt-resource/12.0.0 Azure-SDK-For-Python AZURECLI/2.17.0
-=======
-      - python/3.8.6 (Windows-10-10.0.19041-SP0) msrest/0.6.18 msrest_azure/0.6.3
-        azure-mgmt-resource/12.0.0 Azure-SDK-For-Python AZURECLI/2.16.0
->>>>>>> 4ac1441c
-      accept-language:
-      - en-US
-    method: GET
-    uri: https://management.azure.com/subscriptions/00000000-0000-0000-0000-000000000000/resourcegroups/cli_test_template_specs000001?api-version=2020-10-01
-  response:
-    body:
-<<<<<<< HEAD
-      string: '{"id":"/subscriptions/00000000-0000-0000-0000-000000000000/resourceGroups/cli_test_template_specs000001","name":"cli_test_template_specs000001","type":"Microsoft.Resources/resourceGroups","location":"westus","tags":{"product":"azurecli","cause":"automation","date":"2020-12-30T22:50:27Z"},"properties":{"provisioningState":"Succeeded"}}'
-=======
-      string: '{"id":"/subscriptions/00000000-0000-0000-0000-000000000000/resourceGroups/cli_test_template_specs000001","name":"cli_test_template_specs000001","type":"Microsoft.Resources/resourceGroups","location":"westus","tags":{"product":"azurecli","cause":"automation","date":"2020-12-17T22:38:12Z"},"properties":{"provisioningState":"Succeeded"}}'
->>>>>>> 4ac1441c
-    headers:
-      cache-control:
-      - no-cache
-      content-length:
-      - '428'
-      content-type:
-      - application/json; charset=utf-8
-      date:
-<<<<<<< HEAD
-      - Wed, 30 Dec 2020 22:50:34 GMT
-=======
-      - Thu, 17 Dec 2020 22:38:20 GMT
->>>>>>> 4ac1441c
-      expires:
-      - '-1'
-      pragma:
-      - no-cache
-      strict-transport-security:
-      - max-age=31536000; includeSubDomains
-      vary:
-      - Accept-Encoding
-      x-content-type-options:
-      - nosniff
-    status:
-      code: 200
-      message: OK
-- request:
-    body: null
-    headers:
-      Accept:
-      - application/json
-      Accept-Encoding:
-      - gzip, deflate
-      CommandName:
-      - ts create
-      Connection:
-      - keep-alive
-      ParameterSetName:
-      - -g -n -v -f --yes
-      User-Agent:
-<<<<<<< HEAD
-      - python/3.8.3 (Windows-10-10.0.19041-SP0) msrest/0.6.18 msrest_azure/0.6.3
-        azure-mgmt-resource/12.0.0 Azure-SDK-For-Python AZURECLI/2.17.0
-=======
-      - python/3.8.6 (Windows-10-10.0.19041-SP0) msrest/0.6.18 msrest_azure/0.6.3
-        azure-mgmt-resource/12.0.0 Azure-SDK-For-Python AZURECLI/2.16.0
->>>>>>> 4ac1441c
+      - python/3.8.7 (Windows-10-10.0.19041-SP0) msrest/0.6.18 msrest_azure/0.6.3
+        azure-mgmt-resource/12.0.0 Azure-SDK-For-Python AZURECLI/2.17.1
       accept-language:
       - en-US
     method: GET
@@ -523,15 +400,9 @@
     body:
       string: "{\r\n  \"location\": \"westus\",\r\n  \"tags\": {},\r\n  \"systemData\":
         {\r\n    \"createdBy\": \"daetienn@microsoft.com\",\r\n    \"createdByType\":
-<<<<<<< HEAD
-        \"User\",\r\n    \"createdAt\": \"2020-12-30T22:50:31.526929Z\",\r\n    \"lastModifiedBy\":
+        \"User\",\r\n    \"createdAt\": \"2021-01-06T04:43:40.5751362Z\",\r\n    \"lastModifiedBy\":
         \"daetienn@microsoft.com\",\r\n    \"lastModifiedByType\": \"User\",\r\n    \"lastModifiedAt\":
-        \"2020-12-30T22:50:33.1620459Z\"\r\n  },\r\n  \"properties\": {\r\n    \"displayName\":
-=======
-        \"User\",\r\n    \"createdAt\": \"2020-12-17T22:38:18.9179993Z\",\r\n    \"lastModifiedBy\":
-        \"daetienn@microsoft.com\",\r\n    \"lastModifiedByType\": \"User\",\r\n    \"lastModifiedAt\":
-        \"2020-12-17T22:38:20.3580366Z\"\r\n  },\r\n  \"properties\": {\r\n    \"displayName\":
->>>>>>> 4ac1441c
+        \"2021-01-06T04:43:41.6550794Z\"\r\n  },\r\n  \"properties\": {\r\n    \"displayName\":
         \"create-spec000003\",\r\n    \"description\": \"AzCLI test root template
         spec\"\r\n  },\r\n  \"id\": \"/subscriptions/00000000-0000-0000-0000-000000000000/resourceGroups/cli_test_template_specs000001/providers/Microsoft.Resources/templateSpecs/cli-test-create-template-spec000002\",\r\n
         \ \"type\": \"Microsoft.Resources/templateSpecs\",\r\n  \"name\": \"cli-test-create-template-spec000002\"\r\n}"
@@ -539,19 +410,11 @@
       cache-control:
       - no-cache
       content-length:
-<<<<<<< HEAD
-      - '833'
-      content-type:
-      - application/json; charset=utf-8
-      date:
-      - Wed, 30 Dec 2020 22:50:35 GMT
-=======
       - '834'
       content-type:
       - application/json; charset=utf-8
       date:
-      - Thu, 17 Dec 2020 22:38:21 GMT
->>>>>>> 4ac1441c
+      - Wed, 06 Jan 2021 04:43:42 GMT
       expires:
       - '-1'
       pragma:
@@ -633,23 +496,14 @@
       Connection:
       - keep-alive
       Content-Length:
-<<<<<<< HEAD
       - '4566'
-=======
-      - '4549'
->>>>>>> 4ac1441c
       Content-Type:
       - application/json; charset=utf-8
       ParameterSetName:
       - -g -n -v -f --yes
       User-Agent:
-<<<<<<< HEAD
-      - python/3.8.3 (Windows-10-10.0.19041-SP0) msrest/0.6.18 msrest_azure/0.6.3
-        azure-mgmt-resource/12.0.0 Azure-SDK-For-Python AZURECLI/2.17.0
-=======
-      - python/3.8.6 (Windows-10-10.0.19041-SP0) msrest/0.6.18 msrest_azure/0.6.3
-        azure-mgmt-resource/12.0.0 Azure-SDK-For-Python AZURECLI/2.16.0
->>>>>>> 4ac1441c
+      - python/3.8.7 (Windows-10-10.0.19041-SP0) msrest/0.6.18 msrest_azure/0.6.3
+        azure-mgmt-resource/12.0.0 Azure-SDK-For-Python AZURECLI/2.17.1
       accept-language:
       - en-US
     method: PUT
@@ -658,15 +512,9 @@
     body:
       string: "{\r\n  \"location\": \"westus\",\r\n  \"tags\": {},\r\n  \"systemData\":
         {\r\n    \"createdBy\": \"daetienn@microsoft.com\",\r\n    \"createdByType\":
-<<<<<<< HEAD
-        \"User\",\r\n    \"createdAt\": \"2020-12-30T22:50:33.1620459Z\",\r\n    \"lastModifiedBy\":
+        \"User\",\r\n    \"createdAt\": \"2021-01-06T04:43:41.6550794Z\",\r\n    \"lastModifiedBy\":
         \"daetienn@microsoft.com\",\r\n    \"lastModifiedByType\": \"User\",\r\n    \"lastModifiedAt\":
-        \"2020-12-30T22:50:36.2524056Z\"\r\n  },\r\n  \"properties\": {\r\n    \"artifacts\":
-=======
-        \"User\",\r\n    \"createdAt\": \"2020-12-17T22:38:20.3580366Z\",\r\n    \"lastModifiedBy\":
-        \"daetienn@microsoft.com\",\r\n    \"lastModifiedByType\": \"User\",\r\n    \"lastModifiedAt\":
-        \"2020-12-17T22:38:22.0927293Z\"\r\n  },\r\n  \"properties\": {\r\n    \"artifacts\":
->>>>>>> 4ac1441c
+        \"2021-01-06T04:43:43.0362341Z\"\r\n  },\r\n  \"properties\": {\r\n    \"artifacts\":
         [\r\n      {\r\n        \"template\": {\r\n          \"$schema\": \"https://schema.management.azure.com/schemas/2018-05-01/subscriptionDeploymentTemplate.json#\",\r\n
         \         \"contentVersion\": \"1.0.0.0\",\r\n          \"parameters\": {\r\n
         \           \"rgName\": {\r\n              \"type\": \"string\"\r\n            },\r\n
@@ -786,19 +634,11 @@
       cache-control:
       - no-cache
       content-length:
-<<<<<<< HEAD
       - '9394'
       content-type:
       - application/json; charset=utf-8
       date:
-      - Wed, 30 Dec 2020 22:50:35 GMT
-=======
-      - '9377'
-      content-type:
-      - application/json; charset=utf-8
-      date:
-      - Thu, 17 Dec 2020 22:38:21 GMT
->>>>>>> 4ac1441c
+      - Wed, 06 Jan 2021 04:43:43 GMT
       expires:
       - '-1'
       pragma:
@@ -830,13 +670,8 @@
       ParameterSetName:
       - --template-spec --yes
       User-Agent:
-<<<<<<< HEAD
-      - python/3.8.3 (Windows-10-10.0.19041-SP0) msrest/0.6.18 msrest_azure/0.6.3
-        azure-mgmt-resource/12.0.0 Azure-SDK-For-Python AZURECLI/2.17.0
-=======
-      - python/3.8.6 (Windows-10-10.0.19041-SP0) msrest/0.6.18 msrest_azure/0.6.3
-        azure-mgmt-resource/12.0.0 Azure-SDK-For-Python AZURECLI/2.16.0
->>>>>>> 4ac1441c
+      - python/3.8.7 (Windows-10-10.0.19041-SP0) msrest/0.6.18 msrest_azure/0.6.3
+        azure-mgmt-resource/12.0.0 Azure-SDK-For-Python AZURECLI/2.17.1
       accept-language:
       - en-US
     method: DELETE
@@ -850,11 +685,7 @@
       content-length:
       - '0'
       date:
-<<<<<<< HEAD
-      - Wed, 30 Dec 2020 22:50:38 GMT
-=======
-      - Thu, 17 Dec 2020 22:38:24 GMT
->>>>>>> 4ac1441c
+      - Wed, 06 Jan 2021 04:43:45 GMT
       expires:
       - '-1'
       pragma:
