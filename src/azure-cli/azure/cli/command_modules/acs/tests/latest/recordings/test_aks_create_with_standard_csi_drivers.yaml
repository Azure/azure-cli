interactions:
- request:
    body: null
    headers:
      Accept:
      - application/json
      Accept-Encoding:
      - gzip, deflate
      CommandName:
      - aks create
      Connection:
      - keep-alive
      ParameterSetName:
      - --resource-group --name --ssh-key-value -o
      User-Agent:
<<<<<<< HEAD
      - AZURECLI/2.49.0 azsdk-python-azure-mgmt-containerservice/23.0.0 Python/3.8.16
        (macOS-13.4-arm64-arm-64bit)
    method: GET
    uri: https://management.azure.com/subscriptions/00000000-0000-0000-0000-000000000000/resourceGroups/clitest000001/providers/Microsoft.ContainerService/managedClusters/cliakstest000002?api-version=2023-05-01
=======
      - AZURECLI/2.49.0 azsdk-python-azure-mgmt-containerservice/24.0.0 Python/3.8.10
        (Linux-5.15.0-1039-azure-x86_64-with-glibc2.29)
    method: GET
    uri: https://management.azure.com/subscriptions/00000000-0000-0000-0000-000000000000/resourceGroups/clitest000001/providers/Microsoft.ContainerService/managedClusters/cliakstest000002?api-version=2023-07-01
>>>>>>> 13d0ab0a
  response:
    body:
      string: '{"error":{"code":"ResourceNotFound","message":"The Resource ''Microsoft.ContainerService/managedClusters/cliakstest000002''
        under resource group ''clitest000001'' was not found. For more details please
        go to https://aka.ms/ARMResourceNotFoundFix"}}'
    headers:
      cache-control:
      - no-cache
      content-length:
      - '244'
      content-type:
      - application/json; charset=utf-8
      date:
<<<<<<< HEAD
      - Thu, 15 Jun 2023 17:13:04 GMT
=======
      - Thu, 29 Jun 2023 10:35:27 GMT
>>>>>>> 13d0ab0a
      expires:
      - '-1'
      pragma:
      - no-cache
      strict-transport-security:
      - max-age=31536000; includeSubDomains
      x-content-type-options:
      - nosniff
      x-ms-failure-cause:
      - gateway
    status:
      code: 404
      message: Not Found
- request:
    body: null
    headers:
      Accept:
      - application/json
      Accept-Encoding:
      - gzip, deflate
      CommandName:
      - aks create
      Connection:
      - keep-alive
      ParameterSetName:
      - --resource-group --name --ssh-key-value -o
      User-Agent:
<<<<<<< HEAD
      - AZURECLI/2.49.0 azsdk-python-azure-mgmt-resource/22.0.0 Python/3.8.16 (macOS-13.4-arm64-arm-64bit)
=======
      - AZURECLI/2.49.0 azsdk-python-azure-mgmt-resource/23.1.0b2 Python/3.8.10 (Linux-5.15.0-1039-azure-x86_64-with-glibc2.29)
>>>>>>> 13d0ab0a
    method: GET
    uri: https://management.azure.com/subscriptions/00000000-0000-0000-0000-000000000000/resourcegroups/clitest000001?api-version=2022-09-01
  response:
    body:
<<<<<<< HEAD
      string: '{"id":"/subscriptions/00000000-0000-0000-0000-000000000000/resourceGroups/clitest000001","name":"clitest000001","type":"Microsoft.Resources/resourceGroups","location":"westus2","tags":{"product":"azurecli","cause":"automation","test":"test_aks_create_with_standard_csi_drivers","date":"2023-06-15T17:13:03Z","module":"acs"},"properties":{"provisioningState":"Succeeded"}}'
=======
      string: '{"id":"/subscriptions/00000000-0000-0000-0000-000000000000/resourceGroups/clitest000001","name":"clitest000001","type":"Microsoft.Resources/resourceGroups","location":"westus2","tags":{"product":"azurecli","cause":"automation","test":"test_aks_create_with_standard_csi_drivers","date":"2023-06-29T10:35:21Z","module":"acs"},"properties":{"provisioningState":"Succeeded"}}'
>>>>>>> 13d0ab0a
    headers:
      cache-control:
      - no-cache
      content-length:
      - '371'
      content-type:
      - application/json; charset=utf-8
      date:
<<<<<<< HEAD
      - Thu, 15 Jun 2023 17:13:05 GMT
=======
      - Thu, 29 Jun 2023 10:35:27 GMT
>>>>>>> 13d0ab0a
      expires:
      - '-1'
      pragma:
      - no-cache
      strict-transport-security:
      - max-age=31536000; includeSubDomains
      vary:
      - Accept-Encoding
      x-content-type-options:
      - nosniff
    status:
      code: 200
      message: OK
- request:
    body: '{"location": "westus2", "identity": {"type": "SystemAssigned"}, "properties":
<<<<<<< HEAD
      {"kubernetesVersion": "", "dnsPrefix": "cliakstest-clitestcm52w2h4m-8ecadf",
=======
      {"kubernetesVersion": "", "dnsPrefix": "cliakstest-clitestnf7yea2xu-79a739",
>>>>>>> 13d0ab0a
      "agentPoolProfiles": [{"count": 3, "vmSize": "Standard_DS2_v2", "osDiskSizeGB":
      0, "osType": "Linux", "enableAutoScaling": false, "type": "VirtualMachineScaleSets",
      "mode": "System", "orchestratorVersion": "", "upgradeSettings": {}, "enableNodePublicIP":
      false, "scaleSetPriority": "Regular", "scaleSetEvictionPolicy": "Delete", "spotMaxPrice":
      -1.0, "nodeTaints": [], "enableEncryptionAtHost": false, "enableUltraSSD": false,
      "enableFIPS": false, "name": "nodepool1"}], "linuxProfile": {"adminUsername":
<<<<<<< HEAD
      "azureuser", "ssh": {"publicKeys": [{"keyData": "ssh-rsa AAAAB3NzaC1yc2EAAAADAQABAAACAQCbIg1guRHbI0lV11wWDt1r2cUdcNd27CJsg+SfgC7miZeubtwUhbsPdhMQsfDyhOWHq1+ZL0M+nJZV63d/1dhmhtgyOqejUwrPlzKhydsbrsdUor+JmNJDdW01v7BXHyuymT8G4s09jCasNOwiufbP/qp72ruu0bIA1nySsvlf9pCQAuFkAnVnf/rFhUlOkhtRpwcq8SUNY2zRHR/EKb/4NWY1JzR4sa3q2fWIJdrrX0DvLoa5g9bIEd4Df79ba7v+yiUBOS0zT2ll+z4g9izHK3EO5d8hL4jYxcjKs+wcslSYRWrascfscLgMlMGh0CdKeNTDjHpGPncaf3Z+FwwwjWeuiNBxv7bJo13/8B/098KlVDl4GZqsoBCEjPyJfV6hO0y/LkRGkk7oHWKgeWAfKtfLItRp00eZ4fcJNK9kCaSMmEugoZWcI7NGbZXzqFWqbpRI7NcDP9+WIQ+i9U5vqWsqd/zng4kbuAJ6UuKqIzB0upYrLShfQE3SAck8oaLhJqqq56VfDuASNpJKidV+zq27HfSBmbXnkR/5AK337dc3MXKJypoK/QPMLKUAP5XLPbs+NddJQV7EZXd29DLgp+fRIg3edpKdO7ZErWhv7d+3Kws+e1Y+ypmR2WIVSwVyBEUfgv2C8Ts9gnTF4pNcEY/S2aBicz5Ew2+jdyGNQQ==
      test@example.com\n"}]}}, "addonProfiles": {}, "enableRBAC": true, "networkProfile":
      {"networkPlugin": "kubenet", "podCidr": "10.244.0.0/16", "serviceCidr": "10.0.0.0/16",
      "dnsServiceIP": "10.0.0.10", "outboundType": "loadBalancer", "loadBalancerSku":
      "standard"}, "disableLocalAccounts": false, "storageProfile": {}}}'
=======
      "azureuser", "ssh": {"publicKeys": [{"keyData": "ssh-rsa AAAAB3NzaC1yc2EAAAADAQABAAABAQCw4P22/hE86EX0l2HMO+M6Gw+CW6O4Yl84NLjVqF7NtK8xwQKcZwGeIwNBv/HxJ0uMJlOCG1ZMPPvSZHDp07QvAjYKKryIkIGilxLUh4fNOEQiZqAXB2badERUdwLRB4f6kHc0vb35GHw3tlyjjDjvQTO7UgZQxnbipxyrJAYfMHxfXjST1tvmln3v87WvBGsY2hr1Iqx/gMO3AIqaNoJntl1sIeAcg8xXdYW3PP6N1gYToFsDxsQZU2rfefIRDniuP4fYy2J4shtEAkyzv1BlOBJGHBqCzyrhXVqFElLSFV99QhLUi43zXL4Ge1QKJBztH/q48ohMBt3WenkP2KsT
      azcli_aks_live_test@example.com\n"}]}}, "addonProfiles": {}, "enableRBAC": true,
      "networkProfile": {"networkPlugin": "kubenet", "podCidr": "10.244.0.0/16", "serviceCidr":
      "10.0.0.0/16", "dnsServiceIP": "10.0.0.10", "outboundType": "loadBalancer",
      "loadBalancerSku": "standard"}, "disableLocalAccounts": false, "storageProfile":
      {}}}'
>>>>>>> 13d0ab0a
    headers:
      Accept:
      - application/json
      Accept-Encoding:
      - gzip, deflate
      CommandName:
      - aks create
      Connection:
      - keep-alive
      Content-Length:
<<<<<<< HEAD
      - '1751'
=======
      - '1422'
>>>>>>> 13d0ab0a
      Content-Type:
      - application/json
      ParameterSetName:
      - --resource-group --name --ssh-key-value -o
      User-Agent:
<<<<<<< HEAD
      - AZURECLI/2.49.0 azsdk-python-azure-mgmt-containerservice/23.0.0 Python/3.8.16
        (macOS-13.4-arm64-arm-64bit)
    method: PUT
    uri: https://management.azure.com/subscriptions/00000000-0000-0000-0000-000000000000/resourceGroups/clitest000001/providers/Microsoft.ContainerService/managedClusters/cliakstest000002?api-version=2023-05-01
  response:
    body:
      string: "{\n  \"id\": \"/subscriptions/00000000-0000-0000-0000-000000000000/resourcegroups/clitest000001/providers/Microsoft.ContainerService/managedClusters/cliakstest000002\"\
        ,\n  \"location\": \"westus2\",\n  \"name\": \"cliakstest000002\",\n  \"type\"\
        : \"Microsoft.ContainerService/ManagedClusters\",\n  \"properties\": {\n \
        \  \"provisioningState\": \"Creating\",\n   \"powerState\": {\n    \"code\"\
        : \"Running\"\n   },\n   \"kubernetesVersion\": \"1.25.6\",\n   \"currentKubernetesVersion\"\
        : \"1.25.6\",\n   \"dnsPrefix\": \"cliakstest-clitestcm52w2h4m-8ecadf\",\n\
        \   \"fqdn\": \"cliakstest-clitestcm52w2h4m-8ecadf-o2rips4p.hcp.westus2.azmk8s.io\"\
        ,\n   \"azurePortalFQDN\": \"cliakstest-clitestcm52w2h4m-8ecadf-o2rips4p.portal.hcp.westus2.azmk8s.io\"\
        ,\n   \"agentPoolProfiles\": [\n    {\n     \"name\": \"nodepool1\",\n   \
        \  \"count\": 3,\n     \"vmSize\": \"Standard_DS2_v2\",\n     \"osDiskSizeGB\"\
        : 128,\n     \"osDiskType\": \"Managed\",\n     \"kubeletDiskType\": \"OS\"\
        ,\n     \"maxPods\": 110,\n     \"type\": \"VirtualMachineScaleSets\",\n \
        \    \"enableAutoScaling\": false,\n     \"provisioningState\": \"Creating\"\
        ,\n     \"powerState\": {\n      \"code\": \"Running\"\n     },\n     \"orchestratorVersion\"\
        : \"1.25.6\",\n     \"currentOrchestratorVersion\": \"1.25.6\",\n     \"enableNodePublicIP\"\
        : false,\n     \"mode\": \"System\",\n     \"enableEncryptionAtHost\": false,\n\
        \     \"enableUltraSSD\": false,\n     \"osType\": \"Linux\",\n     \"osSKU\"\
        : \"Ubuntu\",\n     \"nodeImageVersion\": \"AKSUbuntu-2204gen2containerd-202306.01.0\"\
        ,\n     \"upgradeSettings\": {},\n     \"enableFIPS\": false\n    }\n   ],\n\
        \   \"linuxProfile\": {\n    \"adminUsername\": \"azureuser\",\n    \"ssh\"\
        : {\n     \"publicKeys\": [\n      {\n       \"keyData\": \"ssh-rsa AAAAB3NzaC1yc2EAAAADAQABAAACAQCbIg1guRHbI0lV11wWDt1r2cUdcNd27CJsg+SfgC7miZeubtwUhbsPdhMQsfDyhOWHq1+ZL0M+nJZV63d/1dhmhtgyOqejUwrPlzKhydsbrsdUor+JmNJDdW01v7BXHyuymT8G4s09jCasNOwiufbP/qp72ruu0bIA1nySsvlf9pCQAuFkAnVnf/rFhUlOkhtRpwcq8SUNY2zRHR/EKb/4NWY1JzR4sa3q2fWIJdrrX0DvLoa5g9bIEd4Df79ba7v+yiUBOS0zT2ll+z4g9izHK3EO5d8hL4jYxcjKs+wcslSYRWrascfscLgMlMGh0CdKeNTDjHpGPncaf3Z+FwwwjWeuiNBxv7bJo13/8B/098KlVDl4GZqsoBCEjPyJfV6hO0y/LkRGkk7oHWKgeWAfKtfLItRp00eZ4fcJNK9kCaSMmEugoZWcI7NGbZXzqFWqbpRI7NcDP9+WIQ+i9U5vqWsqd/zng4kbuAJ6UuKqIzB0upYrLShfQE3SAck8oaLhJqqq56VfDuASNpJKidV+zq27HfSBmbXnkR/5AK337dc3MXKJypoK/QPMLKUAP5XLPbs+NddJQV7EZXd29DLgp+fRIg3edpKdO7ZErWhv7d+3Kws+e1Y+ypmR2WIVSwVyBEUfgv2C8Ts9gnTF4pNcEY/S2aBicz5Ew2+jdyGNQQ==\
        \ test@example.com\\n\"\n      }\n     ]\n    }\n   },\n   \"servicePrincipalProfile\"\
        : {\n    \"clientId\":\"00000000-0000-0000-0000-000000000001\"\n   },\n  \
        \ \"nodeResourceGroup\": \"MC_clitest000001_cliakstest000002_westus2\",\n\
        \   \"enableRBAC\": true,\n   \"supportPlan\": \"KubernetesOfficial\",\n \
        \  \"networkProfile\": {\n    \"networkPlugin\": \"kubenet\",\n    \"loadBalancerSku\"\
        : \"standard\",\n    \"loadBalancerProfile\": {\n     \"managedOutboundIPs\"\
        : {\n      \"count\": 1\n     }\n    },\n    \"podCidr\": \"10.244.0.0/16\"\
        ,\n    \"serviceCidr\": \"10.0.0.0/16\",\n    \"dnsServiceIP\": \"10.0.0.10\"\
        ,\n    \"outboundType\": \"loadBalancer\",\n    \"podCidrs\": [\n     \"10.244.0.0/16\"\
        \n    ],\n    \"serviceCidrs\": [\n     \"10.0.0.0/16\"\n    ],\n    \"ipFamilies\"\
        : [\n     \"IPv4\"\n    ]\n   },\n   \"maxAgentPools\": 100,\n   \"disableLocalAccounts\"\
        : false,\n   \"securityProfile\": {},\n   \"storageProfile\": {\n    \"diskCSIDriver\"\
        : {\n     \"enabled\": true\n    },\n    \"fileCSIDriver\": {\n     \"enabled\"\
        : true\n    },\n    \"snapshotController\": {\n     \"enabled\": true\n  \
        \  }\n   },\n   \"oidcIssuerProfile\": {\n    \"enabled\": false\n   },\n\
        \   \"workloadAutoScalerProfile\": {}\n  },\n  \"identity\": {\n   \"type\"\
        : \"SystemAssigned\",\n   \"principalId\":\"00000000-0000-0000-0000-000000000001\"\
        ,\n   \"tenantId\": \"72f988bf-86f1-41af-91ab-2d7cd011db47\"\n  },\n  \"sku\"\
        : {\n   \"name\": \"Base\",\n   \"tier\": \"Free\"\n  }\n }"
    headers:
      azure-asyncoperation:
      - https://management.azure.com/subscriptions/00000000-0000-0000-0000-000000000000/providers/Microsoft.ContainerService/locations/westus2/operations/9ea05db4-a220-4f23-8466-c834444202e3?api-version=2016-03-30
      cache-control:
      - no-cache
      content-length:
      - '3596'
      content-type:
      - application/json
      date:
      - Thu, 15 Jun 2023 17:13:12 GMT
=======
      - AZURECLI/2.49.0 azsdk-python-azure-mgmt-containerservice/24.0.0 Python/3.8.10
        (Linux-5.15.0-1039-azure-x86_64-with-glibc2.29)
    method: PUT
    uri: https://management.azure.com/subscriptions/00000000-0000-0000-0000-000000000000/resourceGroups/clitest000001/providers/Microsoft.ContainerService/managedClusters/cliakstest000002?api-version=2023-07-01
  response:
    body:
      string: "{\n  \"id\": \"/subscriptions/00000000-0000-0000-0000-000000000000/resourcegroups/clitest000001/providers/Microsoft.ContainerService/managedClusters/cliakstest000002\",\n
        \ \"location\": \"westus2\",\n  \"name\": \"cliakstest000002\",\n  \"type\":
        \"Microsoft.ContainerService/ManagedClusters\",\n  \"properties\": {\n   \"provisioningState\":
        \"Creating\",\n   \"powerState\": {\n    \"code\": \"Running\"\n   },\n   \"kubernetesVersion\":
        \"1.25.6\",\n   \"currentKubernetesVersion\": \"1.25.6\",\n   \"dnsPrefix\":
        \"cliakstest-clitestnf7yea2xu-79a739\",\n   \"fqdn\": \"cliakstest-clitestnf7yea2xu-79a739-tu4trh6u.hcp.westus2.azmk8s.io\",\n
        \  \"azurePortalFQDN\": \"cliakstest-clitestnf7yea2xu-79a739-tu4trh6u.portal.hcp.westus2.azmk8s.io\",\n
        \  \"agentPoolProfiles\": [\n    {\n     \"name\": \"nodepool1\",\n     \"count\":
        3,\n     \"vmSize\": \"Standard_DS2_v2\",\n     \"osDiskSizeGB\": 128,\n     \"osDiskType\":
        \"Managed\",\n     \"kubeletDiskType\": \"OS\",\n     \"maxPods\": 110,\n
        \    \"type\": \"VirtualMachineScaleSets\",\n     \"enableAutoScaling\": false,\n
        \    \"provisioningState\": \"Creating\",\n     \"powerState\": {\n      \"code\":
        \"Running\"\n     },\n     \"orchestratorVersion\": \"1.25.6\",\n     \"currentOrchestratorVersion\":
        \"1.25.6\",\n     \"enableNodePublicIP\": false,\n     \"mode\": \"System\",\n
        \    \"enableEncryptionAtHost\": false,\n     \"enableUltraSSD\": false,\n
        \    \"osType\": \"Linux\",\n     \"osSKU\": \"Ubuntu\",\n     \"nodeImageVersion\":
        \"AKSUbuntu-2204gen2containerd-202306.19.0\",\n     \"upgradeSettings\": {},\n
        \    \"enableFIPS\": false\n    }\n   ],\n   \"linuxProfile\": {\n    \"adminUsername\":
        \"azureuser\",\n    \"ssh\": {\n     \"publicKeys\": [\n      {\n       \"keyData\":
        \"ssh-rsa AAAAB3NzaC1yc2EAAAADAQABAAABAQCw4P22/hE86EX0l2HMO+M6Gw+CW6O4Yl84NLjVqF7NtK8xwQKcZwGeIwNBv/HxJ0uMJlOCG1ZMPPvSZHDp07QvAjYKKryIkIGilxLUh4fNOEQiZqAXB2badERUdwLRB4f6kHc0vb35GHw3tlyjjDjvQTO7UgZQxnbipxyrJAYfMHxfXjST1tvmln3v87WvBGsY2hr1Iqx/gMO3AIqaNoJntl1sIeAcg8xXdYW3PP6N1gYToFsDxsQZU2rfefIRDniuP4fYy2J4shtEAkyzv1BlOBJGHBqCzyrhXVqFElLSFV99QhLUi43zXL4Ge1QKJBztH/q48ohMBt3WenkP2KsT
        azcli_aks_live_test@example.com\\n\"\n      }\n     ]\n    }\n   },\n   \"servicePrincipalProfile\":
        {\n    \"clientId\":\"00000000-0000-0000-0000-000000000001\"\n   },\n   \"nodeResourceGroup\":
        \"MC_clitest000001_cliakstest000002_westus2\",\n   \"enableRBAC\": true,\n
        \  \"supportPlan\": \"KubernetesOfficial\",\n   \"networkProfile\": {\n    \"networkPlugin\":
        \"kubenet\",\n    \"loadBalancerSku\": \"standard\",\n    \"loadBalancerProfile\":
        {\n     \"managedOutboundIPs\": {\n      \"count\": 1\n     }\n    },\n    \"podCidr\":
        \"10.244.0.0/16\",\n    \"serviceCidr\": \"10.0.0.0/16\",\n    \"dnsServiceIP\":
        \"10.0.0.10\",\n    \"outboundType\": \"loadBalancer\",\n    \"podCidrs\":
        [\n     \"10.244.0.0/16\"\n    ],\n    \"serviceCidrs\": [\n     \"10.0.0.0/16\"\n
        \   ],\n    \"ipFamilies\": [\n     \"IPv4\"\n    ]\n   },\n   \"maxAgentPools\":
        100,\n   \"disableLocalAccounts\": false,\n   \"securityProfile\": {},\n   \"storageProfile\":
        {\n    \"diskCSIDriver\": {\n     \"enabled\": true\n    },\n    \"fileCSIDriver\":
        {\n     \"enabled\": true\n    },\n    \"snapshotController\": {\n     \"enabled\":
        true\n    }\n   },\n   \"oidcIssuerProfile\": {\n    \"enabled\": false\n
        \  },\n   \"workloadAutoScalerProfile\": {}\n  },\n  \"identity\": {\n   \"type\":
        \"SystemAssigned\",\n   \"principalId\":\"00000000-0000-0000-0000-000000000001\",\n
        \  \"tenantId\": \"72f988bf-86f1-41af-91ab-2d7cd011db47\"\n  },\n  \"sku\":
        {\n   \"name\": \"Base\",\n   \"tier\": \"Free\"\n  }\n }"
    headers:
      azure-asyncoperation:
      - https://management.azure.com/subscriptions/00000000-0000-0000-0000-000000000000/providers/Microsoft.ContainerService/locations/westus2/operations/d55ae37f-5808-4917-a005-7499e7783315?api-version=2016-03-30
      cache-control:
      - no-cache
      content-length:
      - '3267'
      content-type:
      - application/json
      date:
      - Thu, 29 Jun 2023 10:35:54 GMT
>>>>>>> 13d0ab0a
      expires:
      - '-1'
      pragma:
      - no-cache
      server:
      - nginx
      strict-transport-security:
      - max-age=31536000; includeSubDomains
      x-content-type-options:
      - nosniff
      x-ms-ratelimit-remaining-subscription-writes:
<<<<<<< HEAD
      - '1198'
=======
      - '1199'
>>>>>>> 13d0ab0a
    status:
      code: 201
      message: Created
- request:
    body: null
    headers:
      Accept:
      - '*/*'
      Accept-Encoding:
      - gzip, deflate
      CommandName:
      - aks create
      Connection:
      - keep-alive
      ParameterSetName:
      - --resource-group --name --ssh-key-value -o
      User-Agent:
<<<<<<< HEAD
      - AZURECLI/2.49.0 azsdk-python-azure-mgmt-containerservice/23.0.0 Python/3.8.16
        (macOS-13.4-arm64-arm-64bit)
    method: GET
    uri: https://management.azure.com/subscriptions/00000000-0000-0000-0000-000000000000/providers/Microsoft.ContainerService/locations/westus2/operations/9ea05db4-a220-4f23-8466-c834444202e3?api-version=2016-03-30
  response:
    body:
      string: "{\n  \"name\": \"b45da09e-20a2-234f-8466-c834444202e3\",\n  \"status\"\
        : \"InProgress\",\n  \"startTime\": \"2023-06-15T17:13:12.3152873Z\"\n }"
=======
      - AZURECLI/2.49.0 azsdk-python-azure-mgmt-containerservice/24.0.0 Python/3.8.10
        (Linux-5.15.0-1039-azure-x86_64-with-glibc2.29)
    method: GET
    uri: https://management.azure.com/subscriptions/00000000-0000-0000-0000-000000000000/providers/Microsoft.ContainerService/locations/westus2/operations/d55ae37f-5808-4917-a005-7499e7783315?api-version=2016-03-30
  response:
    body:
      string: "{\n  \"name\": \"7fe35ad5-0858-1749-a005-7499e7783315\",\n  \"status\":
        \"InProgress\",\n  \"startTime\": \"2023-06-29T10:35:50.4329367Z\"\n }"
>>>>>>> 13d0ab0a
    headers:
      cache-control:
      - no-cache
      content-length:
      - '126'
      content-type:
      - application/json
      date:
<<<<<<< HEAD
      - Thu, 15 Jun 2023 17:13:12 GMT
=======
      - Thu, 29 Jun 2023 10:35:54 GMT
>>>>>>> 13d0ab0a
      expires:
      - '-1'
      pragma:
      - no-cache
      server:
      - nginx
      strict-transport-security:
      - max-age=31536000; includeSubDomains
      x-content-type-options:
      - nosniff
    status:
      code: 200
      message: OK
- request:
    body: null
    headers:
      Accept:
      - '*/*'
      Accept-Encoding:
      - gzip, deflate
      CommandName:
      - aks create
      Connection:
      - keep-alive
      ParameterSetName:
      - --resource-group --name --ssh-key-value -o
      User-Agent:
<<<<<<< HEAD
      - AZURECLI/2.49.0 azsdk-python-azure-mgmt-containerservice/23.0.0 Python/3.8.16
        (macOS-13.4-arm64-arm-64bit)
    method: GET
    uri: https://management.azure.com/subscriptions/00000000-0000-0000-0000-000000000000/providers/Microsoft.ContainerService/locations/westus2/operations/9ea05db4-a220-4f23-8466-c834444202e3?api-version=2016-03-30
  response:
    body:
      string: "{\n  \"name\": \"b45da09e-20a2-234f-8466-c834444202e3\",\n  \"status\"\
        : \"InProgress\",\n  \"startTime\": \"2023-06-15T17:13:12.3152873Z\"\n }"
=======
      - AZURECLI/2.49.0 azsdk-python-azure-mgmt-containerservice/24.0.0 Python/3.8.10
        (Linux-5.15.0-1039-azure-x86_64-with-glibc2.29)
    method: GET
    uri: https://management.azure.com/subscriptions/00000000-0000-0000-0000-000000000000/providers/Microsoft.ContainerService/locations/westus2/operations/d55ae37f-5808-4917-a005-7499e7783315?api-version=2016-03-30
  response:
    body:
      string: "{\n  \"name\": \"7fe35ad5-0858-1749-a005-7499e7783315\",\n  \"status\":
        \"InProgress\",\n  \"startTime\": \"2023-06-29T10:35:50.4329367Z\"\n }"
>>>>>>> 13d0ab0a
    headers:
      cache-control:
      - no-cache
      content-length:
      - '126'
      content-type:
      - application/json
      date:
<<<<<<< HEAD
      - Thu, 15 Jun 2023 17:13:43 GMT
=======
      - Thu, 29 Jun 2023 10:36:24 GMT
>>>>>>> 13d0ab0a
      expires:
      - '-1'
      pragma:
      - no-cache
      server:
      - nginx
      strict-transport-security:
      - max-age=31536000; includeSubDomains
      x-content-type-options:
      - nosniff
    status:
      code: 200
      message: OK
- request:
    body: null
    headers:
      Accept:
      - '*/*'
      Accept-Encoding:
      - gzip, deflate
      CommandName:
      - aks create
      Connection:
      - keep-alive
      ParameterSetName:
      - --resource-group --name --ssh-key-value -o
      User-Agent:
<<<<<<< HEAD
      - AZURECLI/2.49.0 azsdk-python-azure-mgmt-containerservice/23.0.0 Python/3.8.16
        (macOS-13.4-arm64-arm-64bit)
    method: GET
    uri: https://management.azure.com/subscriptions/00000000-0000-0000-0000-000000000000/providers/Microsoft.ContainerService/locations/westus2/operations/9ea05db4-a220-4f23-8466-c834444202e3?api-version=2016-03-30
  response:
    body:
      string: "{\n  \"name\": \"b45da09e-20a2-234f-8466-c834444202e3\",\n  \"status\"\
        : \"InProgress\",\n  \"startTime\": \"2023-06-15T17:13:12.3152873Z\"\n }"
=======
      - AZURECLI/2.49.0 azsdk-python-azure-mgmt-containerservice/24.0.0 Python/3.8.10
        (Linux-5.15.0-1039-azure-x86_64-with-glibc2.29)
    method: GET
    uri: https://management.azure.com/subscriptions/00000000-0000-0000-0000-000000000000/providers/Microsoft.ContainerService/locations/westus2/operations/d55ae37f-5808-4917-a005-7499e7783315?api-version=2016-03-30
  response:
    body:
      string: "{\n  \"name\": \"7fe35ad5-0858-1749-a005-7499e7783315\",\n  \"status\":
        \"InProgress\",\n  \"startTime\": \"2023-06-29T10:35:50.4329367Z\"\n }"
>>>>>>> 13d0ab0a
    headers:
      cache-control:
      - no-cache
      content-length:
      - '126'
      content-type:
      - application/json
      date:
<<<<<<< HEAD
      - Thu, 15 Jun 2023 17:14:13 GMT
=======
      - Thu, 29 Jun 2023 10:36:55 GMT
>>>>>>> 13d0ab0a
      expires:
      - '-1'
      pragma:
      - no-cache
      server:
      - nginx
      strict-transport-security:
      - max-age=31536000; includeSubDomains
      x-content-type-options:
      - nosniff
    status:
      code: 200
      message: OK
- request:
    body: null
    headers:
      Accept:
      - '*/*'
      Accept-Encoding:
      - gzip, deflate
      CommandName:
      - aks create
      Connection:
      - keep-alive
      ParameterSetName:
      - --resource-group --name --ssh-key-value -o
      User-Agent:
<<<<<<< HEAD
      - AZURECLI/2.49.0 azsdk-python-azure-mgmt-containerservice/23.0.0 Python/3.8.16
        (macOS-13.4-arm64-arm-64bit)
    method: GET
    uri: https://management.azure.com/subscriptions/00000000-0000-0000-0000-000000000000/providers/Microsoft.ContainerService/locations/westus2/operations/9ea05db4-a220-4f23-8466-c834444202e3?api-version=2016-03-30
  response:
    body:
      string: "{\n  \"name\": \"b45da09e-20a2-234f-8466-c834444202e3\",\n  \"status\"\
        : \"InProgress\",\n  \"startTime\": \"2023-06-15T17:13:12.3152873Z\"\n }"
=======
      - AZURECLI/2.49.0 azsdk-python-azure-mgmt-containerservice/24.0.0 Python/3.8.10
        (Linux-5.15.0-1039-azure-x86_64-with-glibc2.29)
    method: GET
    uri: https://management.azure.com/subscriptions/00000000-0000-0000-0000-000000000000/providers/Microsoft.ContainerService/locations/westus2/operations/d55ae37f-5808-4917-a005-7499e7783315?api-version=2016-03-30
  response:
    body:
      string: "{\n  \"name\": \"7fe35ad5-0858-1749-a005-7499e7783315\",\n  \"status\":
        \"InProgress\",\n  \"startTime\": \"2023-06-29T10:35:50.4329367Z\"\n }"
>>>>>>> 13d0ab0a
    headers:
      cache-control:
      - no-cache
      content-length:
      - '126'
      content-type:
      - application/json
      date:
<<<<<<< HEAD
      - Thu, 15 Jun 2023 17:14:43 GMT
=======
      - Thu, 29 Jun 2023 10:37:25 GMT
>>>>>>> 13d0ab0a
      expires:
      - '-1'
      pragma:
      - no-cache
      server:
      - nginx
      strict-transport-security:
      - max-age=31536000; includeSubDomains
      x-content-type-options:
      - nosniff
    status:
      code: 200
      message: OK
- request:
    body: null
    headers:
      Accept:
      - '*/*'
      Accept-Encoding:
      - gzip, deflate
      CommandName:
      - aks create
      Connection:
      - keep-alive
      ParameterSetName:
      - --resource-group --name --ssh-key-value -o
      User-Agent:
<<<<<<< HEAD
      - AZURECLI/2.49.0 azsdk-python-azure-mgmt-containerservice/23.0.0 Python/3.8.16
        (macOS-13.4-arm64-arm-64bit)
    method: GET
    uri: https://management.azure.com/subscriptions/00000000-0000-0000-0000-000000000000/providers/Microsoft.ContainerService/locations/westus2/operations/9ea05db4-a220-4f23-8466-c834444202e3?api-version=2016-03-30
  response:
    body:
      string: "{\n  \"name\": \"b45da09e-20a2-234f-8466-c834444202e3\",\n  \"status\"\
        : \"InProgress\",\n  \"startTime\": \"2023-06-15T17:13:12.3152873Z\"\n }"
=======
      - AZURECLI/2.49.0 azsdk-python-azure-mgmt-containerservice/24.0.0 Python/3.8.10
        (Linux-5.15.0-1039-azure-x86_64-with-glibc2.29)
    method: GET
    uri: https://management.azure.com/subscriptions/00000000-0000-0000-0000-000000000000/providers/Microsoft.ContainerService/locations/westus2/operations/d55ae37f-5808-4917-a005-7499e7783315?api-version=2016-03-30
  response:
    body:
      string: "{\n  \"name\": \"7fe35ad5-0858-1749-a005-7499e7783315\",\n  \"status\":
        \"InProgress\",\n  \"startTime\": \"2023-06-29T10:35:50.4329367Z\"\n }"
>>>>>>> 13d0ab0a
    headers:
      cache-control:
      - no-cache
      content-length:
      - '126'
      content-type:
      - application/json
      date:
<<<<<<< HEAD
      - Thu, 15 Jun 2023 17:15:13 GMT
=======
      - Thu, 29 Jun 2023 10:37:56 GMT
>>>>>>> 13d0ab0a
      expires:
      - '-1'
      pragma:
      - no-cache
      server:
      - nginx
      strict-transport-security:
      - max-age=31536000; includeSubDomains
      x-content-type-options:
      - nosniff
    status:
      code: 200
      message: OK
- request:
    body: null
    headers:
      Accept:
      - '*/*'
      Accept-Encoding:
      - gzip, deflate
      CommandName:
      - aks create
      Connection:
      - keep-alive
      ParameterSetName:
      - --resource-group --name --ssh-key-value -o
      User-Agent:
<<<<<<< HEAD
      - AZURECLI/2.49.0 azsdk-python-azure-mgmt-containerservice/23.0.0 Python/3.8.16
        (macOS-13.4-arm64-arm-64bit)
    method: GET
    uri: https://management.azure.com/subscriptions/00000000-0000-0000-0000-000000000000/providers/Microsoft.ContainerService/locations/westus2/operations/9ea05db4-a220-4f23-8466-c834444202e3?api-version=2016-03-30
  response:
    body:
      string: "{\n  \"name\": \"b45da09e-20a2-234f-8466-c834444202e3\",\n  \"status\"\
        : \"InProgress\",\n  \"startTime\": \"2023-06-15T17:13:12.3152873Z\"\n }"
=======
      - AZURECLI/2.49.0 azsdk-python-azure-mgmt-containerservice/24.0.0 Python/3.8.10
        (Linux-5.15.0-1039-azure-x86_64-with-glibc2.29)
    method: GET
    uri: https://management.azure.com/subscriptions/00000000-0000-0000-0000-000000000000/providers/Microsoft.ContainerService/locations/westus2/operations/d55ae37f-5808-4917-a005-7499e7783315?api-version=2016-03-30
  response:
    body:
      string: "{\n  \"name\": \"7fe35ad5-0858-1749-a005-7499e7783315\",\n  \"status\":
        \"InProgress\",\n  \"startTime\": \"2023-06-29T10:35:50.4329367Z\"\n }"
>>>>>>> 13d0ab0a
    headers:
      cache-control:
      - no-cache
      content-length:
      - '126'
      content-type:
      - application/json
      date:
<<<<<<< HEAD
      - Thu, 15 Jun 2023 17:15:43 GMT
=======
      - Thu, 29 Jun 2023 10:38:26 GMT
      expires:
      - '-1'
      pragma:
      - no-cache
      server:
      - nginx
      strict-transport-security:
      - max-age=31536000; includeSubDomains
      x-content-type-options:
      - nosniff
    status:
      code: 200
      message: OK
- request:
    body: null
    headers:
      Accept:
      - '*/*'
      Accept-Encoding:
      - gzip, deflate
      CommandName:
      - aks create
      Connection:
      - keep-alive
      ParameterSetName:
      - --resource-group --name --ssh-key-value -o
      User-Agent:
      - AZURECLI/2.49.0 azsdk-python-azure-mgmt-containerservice/24.0.0 Python/3.8.10
        (Linux-5.15.0-1039-azure-x86_64-with-glibc2.29)
    method: GET
    uri: https://management.azure.com/subscriptions/00000000-0000-0000-0000-000000000000/providers/Microsoft.ContainerService/locations/westus2/operations/d55ae37f-5808-4917-a005-7499e7783315?api-version=2016-03-30
  response:
    body:
      string: "{\n  \"name\": \"7fe35ad5-0858-1749-a005-7499e7783315\",\n  \"status\":
        \"InProgress\",\n  \"startTime\": \"2023-06-29T10:35:50.4329367Z\"\n }"
    headers:
      cache-control:
      - no-cache
      content-length:
      - '126'
      content-type:
      - application/json
      date:
      - Thu, 29 Jun 2023 10:38:56 GMT
      expires:
      - '-1'
      pragma:
      - no-cache
      server:
      - nginx
      strict-transport-security:
      - max-age=31536000; includeSubDomains
      x-content-type-options:
      - nosniff
    status:
      code: 200
      message: OK
- request:
    body: null
    headers:
      Accept:
      - '*/*'
      Accept-Encoding:
      - gzip, deflate
      CommandName:
      - aks create
      Connection:
      - keep-alive
      ParameterSetName:
      - --resource-group --name --ssh-key-value -o
      User-Agent:
      - AZURECLI/2.49.0 azsdk-python-azure-mgmt-containerservice/24.0.0 Python/3.8.10
        (Linux-5.15.0-1039-azure-x86_64-with-glibc2.29)
    method: GET
    uri: https://management.azure.com/subscriptions/00000000-0000-0000-0000-000000000000/providers/Microsoft.ContainerService/locations/westus2/operations/d55ae37f-5808-4917-a005-7499e7783315?api-version=2016-03-30
  response:
    body:
      string: "{\n  \"name\": \"7fe35ad5-0858-1749-a005-7499e7783315\",\n  \"status\":
        \"InProgress\",\n  \"startTime\": \"2023-06-29T10:35:50.4329367Z\"\n }"
    headers:
      cache-control:
      - no-cache
      content-length:
      - '126'
      content-type:
      - application/json
      date:
      - Thu, 29 Jun 2023 10:39:26 GMT
      expires:
      - '-1'
      pragma:
      - no-cache
      server:
      - nginx
      strict-transport-security:
      - max-age=31536000; includeSubDomains
      x-content-type-options:
      - nosniff
    status:
      code: 200
      message: OK
- request:
    body: null
    headers:
      Accept:
      - '*/*'
      Accept-Encoding:
      - gzip, deflate
      CommandName:
      - aks create
      Connection:
      - keep-alive
      ParameterSetName:
      - --resource-group --name --ssh-key-value -o
      User-Agent:
      - AZURECLI/2.49.0 azsdk-python-azure-mgmt-containerservice/24.0.0 Python/3.8.10
        (Linux-5.15.0-1039-azure-x86_64-with-glibc2.29)
    method: GET
    uri: https://management.azure.com/subscriptions/00000000-0000-0000-0000-000000000000/providers/Microsoft.ContainerService/locations/westus2/operations/d55ae37f-5808-4917-a005-7499e7783315?api-version=2016-03-30
  response:
    body:
      string: "{\n  \"name\": \"7fe35ad5-0858-1749-a005-7499e7783315\",\n  \"status\":
        \"InProgress\",\n  \"startTime\": \"2023-06-29T10:35:50.4329367Z\"\n }"
    headers:
      cache-control:
      - no-cache
      content-length:
      - '126'
      content-type:
      - application/json
      date:
      - Thu, 29 Jun 2023 10:39:56 GMT
      expires:
      - '-1'
      pragma:
      - no-cache
      server:
      - nginx
      strict-transport-security:
      - max-age=31536000; includeSubDomains
      x-content-type-options:
      - nosniff
    status:
      code: 200
      message: OK
- request:
    body: null
    headers:
      Accept:
      - '*/*'
      Accept-Encoding:
      - gzip, deflate
      CommandName:
      - aks create
      Connection:
      - keep-alive
      ParameterSetName:
      - --resource-group --name --ssh-key-value -o
      User-Agent:
      - AZURECLI/2.49.0 azsdk-python-azure-mgmt-containerservice/24.0.0 Python/3.8.10
        (Linux-5.15.0-1039-azure-x86_64-with-glibc2.29)
    method: GET
    uri: https://management.azure.com/subscriptions/00000000-0000-0000-0000-000000000000/providers/Microsoft.ContainerService/locations/westus2/operations/d55ae37f-5808-4917-a005-7499e7783315?api-version=2016-03-30
  response:
    body:
      string: "{\n  \"name\": \"7fe35ad5-0858-1749-a005-7499e7783315\",\n  \"status\":
        \"InProgress\",\n  \"startTime\": \"2023-06-29T10:35:50.4329367Z\"\n }"
    headers:
      cache-control:
      - no-cache
      content-length:
      - '126'
      content-type:
      - application/json
      date:
      - Thu, 29 Jun 2023 10:40:26 GMT
      expires:
      - '-1'
      pragma:
      - no-cache
      server:
      - nginx
      strict-transport-security:
      - max-age=31536000; includeSubDomains
      x-content-type-options:
      - nosniff
    status:
      code: 200
      message: OK
- request:
    body: null
    headers:
      Accept:
      - '*/*'
      Accept-Encoding:
      - gzip, deflate
      CommandName:
      - aks create
      Connection:
      - keep-alive
      ParameterSetName:
      - --resource-group --name --ssh-key-value -o
      User-Agent:
      - AZURECLI/2.49.0 azsdk-python-azure-mgmt-containerservice/24.0.0 Python/3.8.10
        (Linux-5.15.0-1039-azure-x86_64-with-glibc2.29)
    method: GET
    uri: https://management.azure.com/subscriptions/00000000-0000-0000-0000-000000000000/providers/Microsoft.ContainerService/locations/westus2/operations/d55ae37f-5808-4917-a005-7499e7783315?api-version=2016-03-30
  response:
    body:
      string: "{\n  \"name\": \"7fe35ad5-0858-1749-a005-7499e7783315\",\n  \"status\":
        \"InProgress\",\n  \"startTime\": \"2023-06-29T10:35:50.4329367Z\"\n }"
    headers:
      cache-control:
      - no-cache
      content-length:
      - '126'
      content-type:
      - application/json
      date:
      - Thu, 29 Jun 2023 10:40:57 GMT
>>>>>>> 13d0ab0a
      expires:
      - '-1'
      pragma:
      - no-cache
      server:
      - nginx
      strict-transport-security:
      - max-age=31536000; includeSubDomains
      x-content-type-options:
      - nosniff
    status:
      code: 200
      message: OK
- request:
    body: null
    headers:
      Accept:
      - '*/*'
      Accept-Encoding:
      - gzip, deflate
      CommandName:
      - aks create
      Connection:
      - keep-alive
      ParameterSetName:
      - --resource-group --name --ssh-key-value -o
      User-Agent:
<<<<<<< HEAD
      - AZURECLI/2.49.0 azsdk-python-azure-mgmt-containerservice/23.0.0 Python/3.8.16
        (macOS-13.4-arm64-arm-64bit)
    method: GET
    uri: https://management.azure.com/subscriptions/00000000-0000-0000-0000-000000000000/providers/Microsoft.ContainerService/locations/westus2/operations/9ea05db4-a220-4f23-8466-c834444202e3?api-version=2016-03-30
  response:
    body:
      string: "{\n  \"name\": \"b45da09e-20a2-234f-8466-c834444202e3\",\n  \"status\"\
        : \"InProgress\",\n  \"startTime\": \"2023-06-15T17:13:12.3152873Z\"\n }"
    headers:
      cache-control:
      - no-cache
      content-length:
      - '126'
      content-type:
      - application/json
      date:
      - Thu, 15 Jun 2023 17:16:13 GMT
      expires:
      - '-1'
      pragma:
      - no-cache
      server:
      - nginx
      strict-transport-security:
      - max-age=31536000; includeSubDomains
      transfer-encoding:
      - chunked
      vary:
      - Accept-Encoding
      x-content-type-options:
      - nosniff
    status:
      code: 200
      message: OK
- request:
    body: null
    headers:
      Accept:
      - '*/*'
      Accept-Encoding:
      - gzip, deflate
      CommandName:
      - aks create
      Connection:
      - keep-alive
      ParameterSetName:
      - --resource-group --name --ssh-key-value -o
      User-Agent:
      - AZURECLI/2.49.0 azsdk-python-azure-mgmt-containerservice/23.0.0 Python/3.8.16
        (macOS-13.4-arm64-arm-64bit)
    method: GET
    uri: https://management.azure.com/subscriptions/00000000-0000-0000-0000-000000000000/providers/Microsoft.ContainerService/locations/westus2/operations/9ea05db4-a220-4f23-8466-c834444202e3?api-version=2016-03-30
  response:
    body:
      string: "{\n  \"name\": \"b45da09e-20a2-234f-8466-c834444202e3\",\n  \"status\"\
        : \"Succeeded\",\n  \"startTime\": \"2023-06-15T17:13:12.3152873Z\",\n  \"\
        endTime\": \"2023-06-15T17:16:36.1113886Z\"\n }"
=======
      - AZURECLI/2.49.0 azsdk-python-azure-mgmt-containerservice/24.0.0 Python/3.8.10
        (Linux-5.15.0-1039-azure-x86_64-with-glibc2.29)
    method: GET
    uri: https://management.azure.com/subscriptions/00000000-0000-0000-0000-000000000000/providers/Microsoft.ContainerService/locations/westus2/operations/d55ae37f-5808-4917-a005-7499e7783315?api-version=2016-03-30
  response:
    body:
      string: "{\n  \"name\": \"7fe35ad5-0858-1749-a005-7499e7783315\",\n  \"status\":
        \"Succeeded\",\n  \"startTime\": \"2023-06-29T10:35:50.4329367Z\",\n  \"endTime\":
        \"2023-06-29T10:41:12.6080462Z\"\n }"
>>>>>>> 13d0ab0a
    headers:
      cache-control:
      - no-cache
      content-length:
      - '170'
      content-type:
      - application/json
      date:
<<<<<<< HEAD
      - Thu, 15 Jun 2023 17:16:43 GMT
=======
      - Thu, 29 Jun 2023 10:41:27 GMT
>>>>>>> 13d0ab0a
      expires:
      - '-1'
      pragma:
      - no-cache
      server:
      - nginx
      strict-transport-security:
      - max-age=31536000; includeSubDomains
      x-content-type-options:
      - nosniff
    status:
      code: 200
      message: OK
- request:
    body: null
    headers:
      Accept:
      - '*/*'
      Accept-Encoding:
      - gzip, deflate
      CommandName:
      - aks create
      Connection:
      - keep-alive
      ParameterSetName:
      - --resource-group --name --ssh-key-value -o
      User-Agent:
<<<<<<< HEAD
      - AZURECLI/2.49.0 azsdk-python-azure-mgmt-containerservice/23.0.0 Python/3.8.16
        (macOS-13.4-arm64-arm-64bit)
    method: GET
    uri: https://management.azure.com/subscriptions/00000000-0000-0000-0000-000000000000/resourceGroups/clitest000001/providers/Microsoft.ContainerService/managedClusters/cliakstest000002?api-version=2023-05-01
  response:
    body:
      string: "{\n  \"id\": \"/subscriptions/00000000-0000-0000-0000-000000000000/resourcegroups/clitest000001/providers/Microsoft.ContainerService/managedClusters/cliakstest000002\"\
        ,\n  \"location\": \"westus2\",\n  \"name\": \"cliakstest000002\",\n  \"type\"\
        : \"Microsoft.ContainerService/ManagedClusters\",\n  \"properties\": {\n \
        \  \"provisioningState\": \"Succeeded\",\n   \"powerState\": {\n    \"code\"\
        : \"Running\"\n   },\n   \"kubernetesVersion\": \"1.25.6\",\n   \"currentKubernetesVersion\"\
        : \"1.25.6\",\n   \"dnsPrefix\": \"cliakstest-clitestcm52w2h4m-8ecadf\",\n\
        \   \"fqdn\": \"cliakstest-clitestcm52w2h4m-8ecadf-o2rips4p.hcp.westus2.azmk8s.io\"\
        ,\n   \"azurePortalFQDN\": \"cliakstest-clitestcm52w2h4m-8ecadf-o2rips4p.portal.hcp.westus2.azmk8s.io\"\
        ,\n   \"agentPoolProfiles\": [\n    {\n     \"name\": \"nodepool1\",\n   \
        \  \"count\": 3,\n     \"vmSize\": \"Standard_DS2_v2\",\n     \"osDiskSizeGB\"\
        : 128,\n     \"osDiskType\": \"Managed\",\n     \"kubeletDiskType\": \"OS\"\
        ,\n     \"maxPods\": 110,\n     \"type\": \"VirtualMachineScaleSets\",\n \
        \    \"enableAutoScaling\": false,\n     \"provisioningState\": \"Succeeded\"\
        ,\n     \"powerState\": {\n      \"code\": \"Running\"\n     },\n     \"orchestratorVersion\"\
        : \"1.25.6\",\n     \"currentOrchestratorVersion\": \"1.25.6\",\n     \"enableNodePublicIP\"\
        : false,\n     \"mode\": \"System\",\n     \"enableEncryptionAtHost\": false,\n\
        \     \"enableUltraSSD\": false,\n     \"osType\": \"Linux\",\n     \"osSKU\"\
        : \"Ubuntu\",\n     \"nodeImageVersion\": \"AKSUbuntu-2204gen2containerd-202306.01.0\"\
        ,\n     \"upgradeSettings\": {},\n     \"enableFIPS\": false\n    }\n   ],\n\
        \   \"linuxProfile\": {\n    \"adminUsername\": \"azureuser\",\n    \"ssh\"\
        : {\n     \"publicKeys\": [\n      {\n       \"keyData\": \"ssh-rsa AAAAB3NzaC1yc2EAAAADAQABAAACAQCbIg1guRHbI0lV11wWDt1r2cUdcNd27CJsg+SfgC7miZeubtwUhbsPdhMQsfDyhOWHq1+ZL0M+nJZV63d/1dhmhtgyOqejUwrPlzKhydsbrsdUor+JmNJDdW01v7BXHyuymT8G4s09jCasNOwiufbP/qp72ruu0bIA1nySsvlf9pCQAuFkAnVnf/rFhUlOkhtRpwcq8SUNY2zRHR/EKb/4NWY1JzR4sa3q2fWIJdrrX0DvLoa5g9bIEd4Df79ba7v+yiUBOS0zT2ll+z4g9izHK3EO5d8hL4jYxcjKs+wcslSYRWrascfscLgMlMGh0CdKeNTDjHpGPncaf3Z+FwwwjWeuiNBxv7bJo13/8B/098KlVDl4GZqsoBCEjPyJfV6hO0y/LkRGkk7oHWKgeWAfKtfLItRp00eZ4fcJNK9kCaSMmEugoZWcI7NGbZXzqFWqbpRI7NcDP9+WIQ+i9U5vqWsqd/zng4kbuAJ6UuKqIzB0upYrLShfQE3SAck8oaLhJqqq56VfDuASNpJKidV+zq27HfSBmbXnkR/5AK337dc3MXKJypoK/QPMLKUAP5XLPbs+NddJQV7EZXd29DLgp+fRIg3edpKdO7ZErWhv7d+3Kws+e1Y+ypmR2WIVSwVyBEUfgv2C8Ts9gnTF4pNcEY/S2aBicz5Ew2+jdyGNQQ==\
        \ test@example.com\\n\"\n      }\n     ]\n    }\n   },\n   \"servicePrincipalProfile\"\
        : {\n    \"clientId\":\"00000000-0000-0000-0000-000000000001\"\n   },\n  \
        \ \"nodeResourceGroup\": \"MC_clitest000001_cliakstest000002_westus2\",\n\
        \   \"enableRBAC\": true,\n   \"supportPlan\": \"KubernetesOfficial\",\n \
        \  \"networkProfile\": {\n    \"networkPlugin\": \"kubenet\",\n    \"loadBalancerSku\"\
        : \"Standard\",\n    \"loadBalancerProfile\": {\n     \"managedOutboundIPs\"\
        : {\n      \"count\": 1\n     },\n     \"effectiveOutboundIPs\": [\n     \
        \ {\n       \"id\": \"/subscriptions/00000000-0000-0000-0000-000000000000/resourceGroups/MC_clitest000001_cliakstest000002_westus2/providers/Microsoft.Network/publicIPAddresses/c5337524-5b67-4fcd-9e08-75ff4ba1116b\"\
        \n      }\n     ]\n    },\n    \"podCidr\": \"10.244.0.0/16\",\n    \"serviceCidr\"\
        : \"10.0.0.0/16\",\n    \"dnsServiceIP\": \"10.0.0.10\",\n    \"outboundType\"\
        : \"loadBalancer\",\n    \"podCidrs\": [\n     \"10.244.0.0/16\"\n    ],\n\
        \    \"serviceCidrs\": [\n     \"10.0.0.0/16\"\n    ],\n    \"ipFamilies\"\
        : [\n     \"IPv4\"\n    ]\n   },\n   \"maxAgentPools\": 100,\n   \"identityProfile\"\
        : {\n    \"kubeletidentity\": {\n     \"resourceId\": \"/subscriptions/00000000-0000-0000-0000-000000000000/resourcegroups/MC_clitest000001_cliakstest000002_westus2/providers/Microsoft.ManagedIdentity/userAssignedIdentities/cliakstest000002-agentpool\"\
        ,\n     \"clientId\":\"00000000-0000-0000-0000-000000000001\",\n     \"objectId\"\
        :\"00000000-0000-0000-0000-000000000001\"\n    }\n   },\n   \"disableLocalAccounts\"\
        : false,\n   \"securityProfile\": {},\n   \"storageProfile\": {\n    \"diskCSIDriver\"\
        : {\n     \"enabled\": true\n    },\n    \"fileCSIDriver\": {\n     \"enabled\"\
        : true\n    },\n    \"snapshotController\": {\n     \"enabled\": true\n  \
        \  }\n   },\n   \"oidcIssuerProfile\": {\n    \"enabled\": false\n   },\n\
        \   \"workloadAutoScalerProfile\": {}\n  },\n  \"identity\": {\n   \"type\"\
        : \"SystemAssigned\",\n   \"principalId\":\"00000000-0000-0000-0000-000000000001\"\
        ,\n   \"tenantId\": \"72f988bf-86f1-41af-91ab-2d7cd011db47\"\n  },\n  \"sku\"\
        : {\n   \"name\": \"Base\",\n   \"tier\": \"Free\"\n  }\n }"
=======
      - AZURECLI/2.49.0 azsdk-python-azure-mgmt-containerservice/24.0.0 Python/3.8.10
        (Linux-5.15.0-1039-azure-x86_64-with-glibc2.29)
    method: GET
    uri: https://management.azure.com/subscriptions/00000000-0000-0000-0000-000000000000/resourceGroups/clitest000001/providers/Microsoft.ContainerService/managedClusters/cliakstest000002?api-version=2023-07-01
  response:
    body:
      string: "{\n  \"id\": \"/subscriptions/00000000-0000-0000-0000-000000000000/resourcegroups/clitest000001/providers/Microsoft.ContainerService/managedClusters/cliakstest000002\",\n
        \ \"location\": \"westus2\",\n  \"name\": \"cliakstest000002\",\n  \"type\":
        \"Microsoft.ContainerService/ManagedClusters\",\n  \"properties\": {\n   \"provisioningState\":
        \"Succeeded\",\n   \"powerState\": {\n    \"code\": \"Running\"\n   },\n   \"kubernetesVersion\":
        \"1.25.6\",\n   \"currentKubernetesVersion\": \"1.25.6\",\n   \"dnsPrefix\":
        \"cliakstest-clitestnf7yea2xu-79a739\",\n   \"fqdn\": \"cliakstest-clitestnf7yea2xu-79a739-tu4trh6u.hcp.westus2.azmk8s.io\",\n
        \  \"azurePortalFQDN\": \"cliakstest-clitestnf7yea2xu-79a739-tu4trh6u.portal.hcp.westus2.azmk8s.io\",\n
        \  \"agentPoolProfiles\": [\n    {\n     \"name\": \"nodepool1\",\n     \"count\":
        3,\n     \"vmSize\": \"Standard_DS2_v2\",\n     \"osDiskSizeGB\": 128,\n     \"osDiskType\":
        \"Managed\",\n     \"kubeletDiskType\": \"OS\",\n     \"maxPods\": 110,\n
        \    \"type\": \"VirtualMachineScaleSets\",\n     \"enableAutoScaling\": false,\n
        \    \"provisioningState\": \"Succeeded\",\n     \"powerState\": {\n      \"code\":
        \"Running\"\n     },\n     \"orchestratorVersion\": \"1.25.6\",\n     \"currentOrchestratorVersion\":
        \"1.25.6\",\n     \"enableNodePublicIP\": false,\n     \"mode\": \"System\",\n
        \    \"enableEncryptionAtHost\": false,\n     \"enableUltraSSD\": false,\n
        \    \"osType\": \"Linux\",\n     \"osSKU\": \"Ubuntu\",\n     \"nodeImageVersion\":
        \"AKSUbuntu-2204gen2containerd-202306.19.0\",\n     \"upgradeSettings\": {},\n
        \    \"enableFIPS\": false\n    }\n   ],\n   \"linuxProfile\": {\n    \"adminUsername\":
        \"azureuser\",\n    \"ssh\": {\n     \"publicKeys\": [\n      {\n       \"keyData\":
        \"ssh-rsa AAAAB3NzaC1yc2EAAAADAQABAAABAQCw4P22/hE86EX0l2HMO+M6Gw+CW6O4Yl84NLjVqF7NtK8xwQKcZwGeIwNBv/HxJ0uMJlOCG1ZMPPvSZHDp07QvAjYKKryIkIGilxLUh4fNOEQiZqAXB2badERUdwLRB4f6kHc0vb35GHw3tlyjjDjvQTO7UgZQxnbipxyrJAYfMHxfXjST1tvmln3v87WvBGsY2hr1Iqx/gMO3AIqaNoJntl1sIeAcg8xXdYW3PP6N1gYToFsDxsQZU2rfefIRDniuP4fYy2J4shtEAkyzv1BlOBJGHBqCzyrhXVqFElLSFV99QhLUi43zXL4Ge1QKJBztH/q48ohMBt3WenkP2KsT
        azcli_aks_live_test@example.com\\n\"\n      }\n     ]\n    }\n   },\n   \"servicePrincipalProfile\":
        {\n    \"clientId\":\"00000000-0000-0000-0000-000000000001\"\n   },\n   \"nodeResourceGroup\":
        \"MC_clitest000001_cliakstest000002_westus2\",\n   \"enableRBAC\": true,\n
        \  \"supportPlan\": \"KubernetesOfficial\",\n   \"networkProfile\": {\n    \"networkPlugin\":
        \"kubenet\",\n    \"loadBalancerSku\": \"Standard\",\n    \"loadBalancerProfile\":
        {\n     \"managedOutboundIPs\": {\n      \"count\": 1\n     },\n     \"effectiveOutboundIPs\":
        [\n      {\n       \"id\": \"/subscriptions/00000000-0000-0000-0000-000000000000/resourceGroups/MC_clitest000001_cliakstest000002_westus2/providers/Microsoft.Network/publicIPAddresses/073d5728-d8cd-46d2-8d53-aa026a597a0f\"\n
        \     }\n     ]\n    },\n    \"podCidr\": \"10.244.0.0/16\",\n    \"serviceCidr\":
        \"10.0.0.0/16\",\n    \"dnsServiceIP\": \"10.0.0.10\",\n    \"outboundType\":
        \"loadBalancer\",\n    \"podCidrs\": [\n     \"10.244.0.0/16\"\n    ],\n    \"serviceCidrs\":
        [\n     \"10.0.0.0/16\"\n    ],\n    \"ipFamilies\": [\n     \"IPv4\"\n    ]\n
        \  },\n   \"maxAgentPools\": 100,\n   \"identityProfile\": {\n    \"kubeletidentity\":
        {\n     \"resourceId\": \"/subscriptions/00000000-0000-0000-0000-000000000000/resourcegroups/MC_clitest000001_cliakstest000002_westus2/providers/Microsoft.ManagedIdentity/userAssignedIdentities/cliakstest000002-agentpool\",\n
        \    \"clientId\":\"00000000-0000-0000-0000-000000000001\",\n     \"objectId\":\"00000000-0000-0000-0000-000000000001\"\n
        \   }\n   },\n   \"disableLocalAccounts\": false,\n   \"securityProfile\":
        {},\n   \"storageProfile\": {\n    \"diskCSIDriver\": {\n     \"enabled\":
        true\n    },\n    \"fileCSIDriver\": {\n     \"enabled\": true\n    },\n    \"snapshotController\":
        {\n     \"enabled\": true\n    }\n   },\n   \"oidcIssuerProfile\": {\n    \"enabled\":
        false\n   },\n   \"workloadAutoScalerProfile\": {}\n  },\n  \"identity\":
        {\n   \"type\": \"SystemAssigned\",\n   \"principalId\":\"00000000-0000-0000-0000-000000000001\",\n
        \  \"tenantId\": \"72f988bf-86f1-41af-91ab-2d7cd011db47\"\n  },\n  \"sku\":
        {\n   \"name\": \"Base\",\n   \"tier\": \"Free\"\n  }\n }"
>>>>>>> 13d0ab0a
    headers:
      cache-control:
      - no-cache
      content-length:
<<<<<<< HEAD
      - '4249'
      content-type:
      - application/json
      date:
      - Thu, 15 Jun 2023 17:16:44 GMT
=======
      - '3920'
      content-type:
      - application/json
      date:
      - Thu, 29 Jun 2023 10:41:28 GMT
>>>>>>> 13d0ab0a
      expires:
      - '-1'
      pragma:
      - no-cache
      server:
      - nginx
      strict-transport-security:
      - max-age=31536000; includeSubDomains
      x-content-type-options:
      - nosniff
    status:
      code: 200
      message: OK
- request:
    body: null
    headers:
      Accept:
      - application/json
      Accept-Encoding:
      - gzip, deflate
      CommandName:
      - aks update
      Connection:
      - keep-alive
      ParameterSetName:
      - --resource-group --name -y -o
      User-Agent:
<<<<<<< HEAD
      - AZURECLI/2.49.0 azsdk-python-azure-mgmt-containerservice/23.0.0 Python/3.8.16
        (macOS-13.4-arm64-arm-64bit)
    method: GET
    uri: https://management.azure.com/subscriptions/00000000-0000-0000-0000-000000000000/resourceGroups/clitest000001/providers/Microsoft.ContainerService/managedClusters/cliakstest000002?api-version=2023-05-01
  response:
    body:
      string: "{\n  \"id\": \"/subscriptions/00000000-0000-0000-0000-000000000000/resourcegroups/clitest000001/providers/Microsoft.ContainerService/managedClusters/cliakstest000002\"\
        ,\n  \"location\": \"westus2\",\n  \"name\": \"cliakstest000002\",\n  \"type\"\
        : \"Microsoft.ContainerService/ManagedClusters\",\n  \"properties\": {\n \
        \  \"provisioningState\": \"Succeeded\",\n   \"powerState\": {\n    \"code\"\
        : \"Running\"\n   },\n   \"kubernetesVersion\": \"1.25.6\",\n   \"currentKubernetesVersion\"\
        : \"1.25.6\",\n   \"dnsPrefix\": \"cliakstest-clitestcm52w2h4m-8ecadf\",\n\
        \   \"fqdn\": \"cliakstest-clitestcm52w2h4m-8ecadf-o2rips4p.hcp.westus2.azmk8s.io\"\
        ,\n   \"azurePortalFQDN\": \"cliakstest-clitestcm52w2h4m-8ecadf-o2rips4p.portal.hcp.westus2.azmk8s.io\"\
        ,\n   \"agentPoolProfiles\": [\n    {\n     \"name\": \"nodepool1\",\n   \
        \  \"count\": 3,\n     \"vmSize\": \"Standard_DS2_v2\",\n     \"osDiskSizeGB\"\
        : 128,\n     \"osDiskType\": \"Managed\",\n     \"kubeletDiskType\": \"OS\"\
        ,\n     \"maxPods\": 110,\n     \"type\": \"VirtualMachineScaleSets\",\n \
        \    \"enableAutoScaling\": false,\n     \"provisioningState\": \"Succeeded\"\
        ,\n     \"powerState\": {\n      \"code\": \"Running\"\n     },\n     \"orchestratorVersion\"\
        : \"1.25.6\",\n     \"currentOrchestratorVersion\": \"1.25.6\",\n     \"enableNodePublicIP\"\
        : false,\n     \"mode\": \"System\",\n     \"enableEncryptionAtHost\": false,\n\
        \     \"enableUltraSSD\": false,\n     \"osType\": \"Linux\",\n     \"osSKU\"\
        : \"Ubuntu\",\n     \"nodeImageVersion\": \"AKSUbuntu-2204gen2containerd-202306.01.0\"\
        ,\n     \"upgradeSettings\": {},\n     \"enableFIPS\": false\n    }\n   ],\n\
        \   \"linuxProfile\": {\n    \"adminUsername\": \"azureuser\",\n    \"ssh\"\
        : {\n     \"publicKeys\": [\n      {\n       \"keyData\": \"ssh-rsa AAAAB3NzaC1yc2EAAAADAQABAAACAQCbIg1guRHbI0lV11wWDt1r2cUdcNd27CJsg+SfgC7miZeubtwUhbsPdhMQsfDyhOWHq1+ZL0M+nJZV63d/1dhmhtgyOqejUwrPlzKhydsbrsdUor+JmNJDdW01v7BXHyuymT8G4s09jCasNOwiufbP/qp72ruu0bIA1nySsvlf9pCQAuFkAnVnf/rFhUlOkhtRpwcq8SUNY2zRHR/EKb/4NWY1JzR4sa3q2fWIJdrrX0DvLoa5g9bIEd4Df79ba7v+yiUBOS0zT2ll+z4g9izHK3EO5d8hL4jYxcjKs+wcslSYRWrascfscLgMlMGh0CdKeNTDjHpGPncaf3Z+FwwwjWeuiNBxv7bJo13/8B/098KlVDl4GZqsoBCEjPyJfV6hO0y/LkRGkk7oHWKgeWAfKtfLItRp00eZ4fcJNK9kCaSMmEugoZWcI7NGbZXzqFWqbpRI7NcDP9+WIQ+i9U5vqWsqd/zng4kbuAJ6UuKqIzB0upYrLShfQE3SAck8oaLhJqqq56VfDuASNpJKidV+zq27HfSBmbXnkR/5AK337dc3MXKJypoK/QPMLKUAP5XLPbs+NddJQV7EZXd29DLgp+fRIg3edpKdO7ZErWhv7d+3Kws+e1Y+ypmR2WIVSwVyBEUfgv2C8Ts9gnTF4pNcEY/S2aBicz5Ew2+jdyGNQQ==\
        \ test@example.com\\n\"\n      }\n     ]\n    }\n   },\n   \"servicePrincipalProfile\"\
        : {\n    \"clientId\":\"00000000-0000-0000-0000-000000000001\"\n   },\n  \
        \ \"nodeResourceGroup\": \"MC_clitest000001_cliakstest000002_westus2\",\n\
        \   \"enableRBAC\": true,\n   \"supportPlan\": \"KubernetesOfficial\",\n \
        \  \"networkProfile\": {\n    \"networkPlugin\": \"kubenet\",\n    \"loadBalancerSku\"\
        : \"Standard\",\n    \"loadBalancerProfile\": {\n     \"managedOutboundIPs\"\
        : {\n      \"count\": 1\n     },\n     \"effectiveOutboundIPs\": [\n     \
        \ {\n       \"id\": \"/subscriptions/00000000-0000-0000-0000-000000000000/resourceGroups/MC_clitest000001_cliakstest000002_westus2/providers/Microsoft.Network/publicIPAddresses/c5337524-5b67-4fcd-9e08-75ff4ba1116b\"\
        \n      }\n     ]\n    },\n    \"podCidr\": \"10.244.0.0/16\",\n    \"serviceCidr\"\
        : \"10.0.0.0/16\",\n    \"dnsServiceIP\": \"10.0.0.10\",\n    \"outboundType\"\
        : \"loadBalancer\",\n    \"podCidrs\": [\n     \"10.244.0.0/16\"\n    ],\n\
        \    \"serviceCidrs\": [\n     \"10.0.0.0/16\"\n    ],\n    \"ipFamilies\"\
        : [\n     \"IPv4\"\n    ]\n   },\n   \"maxAgentPools\": 100,\n   \"identityProfile\"\
        : {\n    \"kubeletidentity\": {\n     \"resourceId\": \"/subscriptions/00000000-0000-0000-0000-000000000000/resourcegroups/MC_clitest000001_cliakstest000002_westus2/providers/Microsoft.ManagedIdentity/userAssignedIdentities/cliakstest000002-agentpool\"\
        ,\n     \"clientId\":\"00000000-0000-0000-0000-000000000001\",\n     \"objectId\"\
        :\"00000000-0000-0000-0000-000000000001\"\n    }\n   },\n   \"disableLocalAccounts\"\
        : false,\n   \"securityProfile\": {},\n   \"storageProfile\": {\n    \"diskCSIDriver\"\
        : {\n     \"enabled\": true\n    },\n    \"fileCSIDriver\": {\n     \"enabled\"\
        : true\n    },\n    \"snapshotController\": {\n     \"enabled\": true\n  \
        \  }\n   },\n   \"oidcIssuerProfile\": {\n    \"enabled\": false\n   },\n\
        \   \"workloadAutoScalerProfile\": {}\n  },\n  \"identity\": {\n   \"type\"\
        : \"SystemAssigned\",\n   \"principalId\":\"00000000-0000-0000-0000-000000000001\"\
        ,\n   \"tenantId\": \"72f988bf-86f1-41af-91ab-2d7cd011db47\"\n  },\n  \"sku\"\
        : {\n   \"name\": \"Base\",\n   \"tier\": \"Free\"\n  }\n }"
=======
      - AZURECLI/2.49.0 azsdk-python-azure-mgmt-containerservice/24.0.0 Python/3.8.10
        (Linux-5.15.0-1039-azure-x86_64-with-glibc2.29)
    method: GET
    uri: https://management.azure.com/subscriptions/00000000-0000-0000-0000-000000000000/resourceGroups/clitest000001/providers/Microsoft.ContainerService/managedClusters/cliakstest000002?api-version=2023-07-01
  response:
    body:
      string: "{\n  \"id\": \"/subscriptions/00000000-0000-0000-0000-000000000000/resourcegroups/clitest000001/providers/Microsoft.ContainerService/managedClusters/cliakstest000002\",\n
        \ \"location\": \"westus2\",\n  \"name\": \"cliakstest000002\",\n  \"type\":
        \"Microsoft.ContainerService/ManagedClusters\",\n  \"properties\": {\n   \"provisioningState\":
        \"Succeeded\",\n   \"powerState\": {\n    \"code\": \"Running\"\n   },\n   \"kubernetesVersion\":
        \"1.25.6\",\n   \"currentKubernetesVersion\": \"1.25.6\",\n   \"dnsPrefix\":
        \"cliakstest-clitestnf7yea2xu-79a739\",\n   \"fqdn\": \"cliakstest-clitestnf7yea2xu-79a739-tu4trh6u.hcp.westus2.azmk8s.io\",\n
        \  \"azurePortalFQDN\": \"cliakstest-clitestnf7yea2xu-79a739-tu4trh6u.portal.hcp.westus2.azmk8s.io\",\n
        \  \"agentPoolProfiles\": [\n    {\n     \"name\": \"nodepool1\",\n     \"count\":
        3,\n     \"vmSize\": \"Standard_DS2_v2\",\n     \"osDiskSizeGB\": 128,\n     \"osDiskType\":
        \"Managed\",\n     \"kubeletDiskType\": \"OS\",\n     \"maxPods\": 110,\n
        \    \"type\": \"VirtualMachineScaleSets\",\n     \"enableAutoScaling\": false,\n
        \    \"provisioningState\": \"Succeeded\",\n     \"powerState\": {\n      \"code\":
        \"Running\"\n     },\n     \"orchestratorVersion\": \"1.25.6\",\n     \"currentOrchestratorVersion\":
        \"1.25.6\",\n     \"enableNodePublicIP\": false,\n     \"mode\": \"System\",\n
        \    \"enableEncryptionAtHost\": false,\n     \"enableUltraSSD\": false,\n
        \    \"osType\": \"Linux\",\n     \"osSKU\": \"Ubuntu\",\n     \"nodeImageVersion\":
        \"AKSUbuntu-2204gen2containerd-202306.19.0\",\n     \"upgradeSettings\": {},\n
        \    \"enableFIPS\": false\n    }\n   ],\n   \"linuxProfile\": {\n    \"adminUsername\":
        \"azureuser\",\n    \"ssh\": {\n     \"publicKeys\": [\n      {\n       \"keyData\":
        \"ssh-rsa AAAAB3NzaC1yc2EAAAADAQABAAABAQCw4P22/hE86EX0l2HMO+M6Gw+CW6O4Yl84NLjVqF7NtK8xwQKcZwGeIwNBv/HxJ0uMJlOCG1ZMPPvSZHDp07QvAjYKKryIkIGilxLUh4fNOEQiZqAXB2badERUdwLRB4f6kHc0vb35GHw3tlyjjDjvQTO7UgZQxnbipxyrJAYfMHxfXjST1tvmln3v87WvBGsY2hr1Iqx/gMO3AIqaNoJntl1sIeAcg8xXdYW3PP6N1gYToFsDxsQZU2rfefIRDniuP4fYy2J4shtEAkyzv1BlOBJGHBqCzyrhXVqFElLSFV99QhLUi43zXL4Ge1QKJBztH/q48ohMBt3WenkP2KsT
        azcli_aks_live_test@example.com\\n\"\n      }\n     ]\n    }\n   },\n   \"servicePrincipalProfile\":
        {\n    \"clientId\":\"00000000-0000-0000-0000-000000000001\"\n   },\n   \"nodeResourceGroup\":
        \"MC_clitest000001_cliakstest000002_westus2\",\n   \"enableRBAC\": true,\n
        \  \"supportPlan\": \"KubernetesOfficial\",\n   \"networkProfile\": {\n    \"networkPlugin\":
        \"kubenet\",\n    \"loadBalancerSku\": \"Standard\",\n    \"loadBalancerProfile\":
        {\n     \"managedOutboundIPs\": {\n      \"count\": 1\n     },\n     \"effectiveOutboundIPs\":
        [\n      {\n       \"id\": \"/subscriptions/00000000-0000-0000-0000-000000000000/resourceGroups/MC_clitest000001_cliakstest000002_westus2/providers/Microsoft.Network/publicIPAddresses/073d5728-d8cd-46d2-8d53-aa026a597a0f\"\n
        \     }\n     ]\n    },\n    \"podCidr\": \"10.244.0.0/16\",\n    \"serviceCidr\":
        \"10.0.0.0/16\",\n    \"dnsServiceIP\": \"10.0.0.10\",\n    \"outboundType\":
        \"loadBalancer\",\n    \"podCidrs\": [\n     \"10.244.0.0/16\"\n    ],\n    \"serviceCidrs\":
        [\n     \"10.0.0.0/16\"\n    ],\n    \"ipFamilies\": [\n     \"IPv4\"\n    ]\n
        \  },\n   \"maxAgentPools\": 100,\n   \"identityProfile\": {\n    \"kubeletidentity\":
        {\n     \"resourceId\": \"/subscriptions/00000000-0000-0000-0000-000000000000/resourcegroups/MC_clitest000001_cliakstest000002_westus2/providers/Microsoft.ManagedIdentity/userAssignedIdentities/cliakstest000002-agentpool\",\n
        \    \"clientId\":\"00000000-0000-0000-0000-000000000001\",\n     \"objectId\":\"00000000-0000-0000-0000-000000000001\"\n
        \   }\n   },\n   \"disableLocalAccounts\": false,\n   \"securityProfile\":
        {},\n   \"storageProfile\": {\n    \"diskCSIDriver\": {\n     \"enabled\":
        true\n    },\n    \"fileCSIDriver\": {\n     \"enabled\": true\n    },\n    \"snapshotController\":
        {\n     \"enabled\": true\n    }\n   },\n   \"oidcIssuerProfile\": {\n    \"enabled\":
        false\n   },\n   \"workloadAutoScalerProfile\": {}\n  },\n  \"identity\":
        {\n   \"type\": \"SystemAssigned\",\n   \"principalId\":\"00000000-0000-0000-0000-000000000001\",\n
        \  \"tenantId\": \"72f988bf-86f1-41af-91ab-2d7cd011db47\"\n  },\n  \"sku\":
        {\n   \"name\": \"Base\",\n   \"tier\": \"Free\"\n  }\n }"
>>>>>>> 13d0ab0a
    headers:
      cache-control:
      - no-cache
      content-length:
<<<<<<< HEAD
      - '4249'
      content-type:
      - application/json
      date:
      - Thu, 15 Jun 2023 17:16:46 GMT
=======
      - '3920'
      content-type:
      - application/json
      date:
      - Thu, 29 Jun 2023 10:41:29 GMT
>>>>>>> 13d0ab0a
      expires:
      - '-1'
      pragma:
      - no-cache
      server:
      - nginx
      strict-transport-security:
      - max-age=31536000; includeSubDomains
      transfer-encoding:
      - chunked
      vary:
      - Accept-Encoding
      x-content-type-options:
      - nosniff
    status:
      code: 200
      message: OK
- request:
    body: '{"location": "westus2", "sku": {"name": "Base", "tier": "Free"}, "identity":
      {"type": "SystemAssigned"}, "properties": {"kubernetesVersion": "1.25.6", "dnsPrefix":
<<<<<<< HEAD
      "cliakstest-clitestcm52w2h4m-8ecadf", "agentPoolProfiles": [{"count": 3, "vmSize":
=======
      "cliakstest-clitestnf7yea2xu-79a739", "agentPoolProfiles": [{"count": 3, "vmSize":
>>>>>>> 13d0ab0a
      "Standard_DS2_v2", "osDiskSizeGB": 128, "osDiskType": "Managed", "kubeletDiskType":
      "OS", "maxPods": 110, "osType": "Linux", "osSKU": "Ubuntu", "enableAutoScaling":
      false, "type": "VirtualMachineScaleSets", "mode": "System", "orchestratorVersion":
      "1.25.6", "upgradeSettings": {}, "powerState": {"code": "Running"}, "enableNodePublicIP":
      false, "enableEncryptionAtHost": false, "enableUltraSSD": false, "enableFIPS":
      false, "name": "nodepool1"}], "linuxProfile": {"adminUsername": "azureuser",
<<<<<<< HEAD
      "ssh": {"publicKeys": [{"keyData": "ssh-rsa AAAAB3NzaC1yc2EAAAADAQABAAACAQCbIg1guRHbI0lV11wWDt1r2cUdcNd27CJsg+SfgC7miZeubtwUhbsPdhMQsfDyhOWHq1+ZL0M+nJZV63d/1dhmhtgyOqejUwrPlzKhydsbrsdUor+JmNJDdW01v7BXHyuymT8G4s09jCasNOwiufbP/qp72ruu0bIA1nySsvlf9pCQAuFkAnVnf/rFhUlOkhtRpwcq8SUNY2zRHR/EKb/4NWY1JzR4sa3q2fWIJdrrX0DvLoa5g9bIEd4Df79ba7v+yiUBOS0zT2ll+z4g9izHK3EO5d8hL4jYxcjKs+wcslSYRWrascfscLgMlMGh0CdKeNTDjHpGPncaf3Z+FwwwjWeuiNBxv7bJo13/8B/098KlVDl4GZqsoBCEjPyJfV6hO0y/LkRGkk7oHWKgeWAfKtfLItRp00eZ4fcJNK9kCaSMmEugoZWcI7NGbZXzqFWqbpRI7NcDP9+WIQ+i9U5vqWsqd/zng4kbuAJ6UuKqIzB0upYrLShfQE3SAck8oaLhJqqq56VfDuASNpJKidV+zq27HfSBmbXnkR/5AK337dc3MXKJypoK/QPMLKUAP5XLPbs+NddJQV7EZXd29DLgp+fRIg3edpKdO7ZErWhv7d+3Kws+e1Y+ypmR2WIVSwVyBEUfgv2C8Ts9gnTF4pNcEY/S2aBicz5Ew2+jdyGNQQ==
      test@example.com\n"}]}}, "servicePrincipalProfile": {"clientId":"00000000-0000-0000-0000-000000000001"},
      "oidcIssuerProfile": {"enabled": false}, "nodeResourceGroup": "MC_clitest000001_cliakstest000002_westus2",
      "enableRBAC": true, "supportPlan": "KubernetesOfficial", "networkProfile": {"networkPlugin":
      "kubenet", "podCidr": "10.244.0.0/16", "serviceCidr": "10.0.0.0/16", "dnsServiceIP":
      "10.0.0.10", "outboundType": "loadBalancer", "loadBalancerSku": "Standard",
      "loadBalancerProfile": {"managedOutboundIPs": {"count": 1}, "effectiveOutboundIPs":
      [{"id": "/subscriptions/00000000-0000-0000-0000-000000000000/resourceGroups/MC_clitest000001_cliakstest000002_westus2/providers/Microsoft.Network/publicIPAddresses/c5337524-5b67-4fcd-9e08-75ff4ba1116b"}]},
=======
      "ssh": {"publicKeys": [{"keyData": "ssh-rsa AAAAB3NzaC1yc2EAAAADAQABAAABAQCw4P22/hE86EX0l2HMO+M6Gw+CW6O4Yl84NLjVqF7NtK8xwQKcZwGeIwNBv/HxJ0uMJlOCG1ZMPPvSZHDp07QvAjYKKryIkIGilxLUh4fNOEQiZqAXB2badERUdwLRB4f6kHc0vb35GHw3tlyjjDjvQTO7UgZQxnbipxyrJAYfMHxfXjST1tvmln3v87WvBGsY2hr1Iqx/gMO3AIqaNoJntl1sIeAcg8xXdYW3PP6N1gYToFsDxsQZU2rfefIRDniuP4fYy2J4shtEAkyzv1BlOBJGHBqCzyrhXVqFElLSFV99QhLUi43zXL4Ge1QKJBztH/q48ohMBt3WenkP2KsT
      azcli_aks_live_test@example.com\n"}]}}, "servicePrincipalProfile": {"clientId":"00000000-0000-0000-0000-000000000001"},
      "oidcIssuerProfile": {"enabled": false}, "nodeResourceGroup": "MC_clitest000001_cliakstest000002_westus2",
      "enableRBAC": true, "networkProfile": {"networkPlugin": "kubenet", "podCidr":
      "10.244.0.0/16", "serviceCidr": "10.0.0.0/16", "dnsServiceIP": "10.0.0.10",
      "outboundType": "loadBalancer", "loadBalancerSku": "Standard", "loadBalancerProfile":
      {"managedOutboundIPs": {"count": 1}, "effectiveOutboundIPs": [{"id": "/subscriptions/00000000-0000-0000-0000-000000000000/resourceGroups/MC_clitest000001_cliakstest000002_westus2/providers/Microsoft.Network/publicIPAddresses/073d5728-d8cd-46d2-8d53-aa026a597a0f"}]},
>>>>>>> 13d0ab0a
      "podCidrs": ["10.244.0.0/16"], "serviceCidrs": ["10.0.0.0/16"], "ipFamilies":
      ["IPv4"]}, "identityProfile": {"kubeletidentity": {"resourceId": "/subscriptions/00000000-0000-0000-0000-000000000000/resourcegroups/MC_clitest000001_cliakstest000002_westus2/providers/Microsoft.ManagedIdentity/userAssignedIdentities/cliakstest000002-agentpool",
      "clientId":"00000000-0000-0000-0000-000000000001", "objectId":"00000000-0000-0000-0000-000000000001"}},
      "disableLocalAccounts": false, "securityProfile": {}, "storageProfile": {},
      "workloadAutoScalerProfile": {}}}'
    headers:
      Accept:
      - application/json
      Accept-Encoding:
      - gzip, deflate
      CommandName:
      - aks update
      Connection:
      - keep-alive
      Content-Length:
<<<<<<< HEAD
      - '2812'
=======
      - '2446'
>>>>>>> 13d0ab0a
      Content-Type:
      - application/json
      ParameterSetName:
      - --resource-group --name -y -o
      User-Agent:
<<<<<<< HEAD
      - AZURECLI/2.49.0 azsdk-python-azure-mgmt-containerservice/23.0.0 Python/3.8.16
        (macOS-13.4-arm64-arm-64bit)
    method: PUT
    uri: https://management.azure.com/subscriptions/00000000-0000-0000-0000-000000000000/resourceGroups/clitest000001/providers/Microsoft.ContainerService/managedClusters/cliakstest000002?api-version=2023-05-01
  response:
    body:
      string: "{\n  \"id\": \"/subscriptions/00000000-0000-0000-0000-000000000000/resourcegroups/clitest000001/providers/Microsoft.ContainerService/managedClusters/cliakstest000002\"\
        ,\n  \"location\": \"westus2\",\n  \"name\": \"cliakstest000002\",\n  \"type\"\
        : \"Microsoft.ContainerService/ManagedClusters\",\n  \"properties\": {\n \
        \  \"provisioningState\": \"Updating\",\n   \"powerState\": {\n    \"code\"\
        : \"Running\"\n   },\n   \"kubernetesVersion\": \"1.25.6\",\n   \"currentKubernetesVersion\"\
        : \"1.25.6\",\n   \"dnsPrefix\": \"cliakstest-clitestcm52w2h4m-8ecadf\",\n\
        \   \"fqdn\": \"cliakstest-clitestcm52w2h4m-8ecadf-o2rips4p.hcp.westus2.azmk8s.io\"\
        ,\n   \"azurePortalFQDN\": \"cliakstest-clitestcm52w2h4m-8ecadf-o2rips4p.portal.hcp.westus2.azmk8s.io\"\
        ,\n   \"agentPoolProfiles\": [\n    {\n     \"name\": \"nodepool1\",\n   \
        \  \"count\": 3,\n     \"vmSize\": \"Standard_DS2_v2\",\n     \"osDiskSizeGB\"\
        : 128,\n     \"osDiskType\": \"Managed\",\n     \"kubeletDiskType\": \"OS\"\
        ,\n     \"maxPods\": 110,\n     \"type\": \"VirtualMachineScaleSets\",\n \
        \    \"enableAutoScaling\": false,\n     \"provisioningState\": \"Updating\"\
        ,\n     \"powerState\": {\n      \"code\": \"Running\"\n     },\n     \"orchestratorVersion\"\
        : \"1.25.6\",\n     \"currentOrchestratorVersion\": \"1.25.6\",\n     \"enableNodePublicIP\"\
        : false,\n     \"mode\": \"System\",\n     \"enableEncryptionAtHost\": false,\n\
        \     \"enableUltraSSD\": false,\n     \"osType\": \"Linux\",\n     \"osSKU\"\
        : \"Ubuntu\",\n     \"nodeImageVersion\": \"AKSUbuntu-2204gen2containerd-202306.01.0\"\
        ,\n     \"upgradeSettings\": {},\n     \"enableFIPS\": false\n    }\n   ],\n\
        \   \"linuxProfile\": {\n    \"adminUsername\": \"azureuser\",\n    \"ssh\"\
        : {\n     \"publicKeys\": [\n      {\n       \"keyData\": \"ssh-rsa AAAAB3NzaC1yc2EAAAADAQABAAACAQCbIg1guRHbI0lV11wWDt1r2cUdcNd27CJsg+SfgC7miZeubtwUhbsPdhMQsfDyhOWHq1+ZL0M+nJZV63d/1dhmhtgyOqejUwrPlzKhydsbrsdUor+JmNJDdW01v7BXHyuymT8G4s09jCasNOwiufbP/qp72ruu0bIA1nySsvlf9pCQAuFkAnVnf/rFhUlOkhtRpwcq8SUNY2zRHR/EKb/4NWY1JzR4sa3q2fWIJdrrX0DvLoa5g9bIEd4Df79ba7v+yiUBOS0zT2ll+z4g9izHK3EO5d8hL4jYxcjKs+wcslSYRWrascfscLgMlMGh0CdKeNTDjHpGPncaf3Z+FwwwjWeuiNBxv7bJo13/8B/098KlVDl4GZqsoBCEjPyJfV6hO0y/LkRGkk7oHWKgeWAfKtfLItRp00eZ4fcJNK9kCaSMmEugoZWcI7NGbZXzqFWqbpRI7NcDP9+WIQ+i9U5vqWsqd/zng4kbuAJ6UuKqIzB0upYrLShfQE3SAck8oaLhJqqq56VfDuASNpJKidV+zq27HfSBmbXnkR/5AK337dc3MXKJypoK/QPMLKUAP5XLPbs+NddJQV7EZXd29DLgp+fRIg3edpKdO7ZErWhv7d+3Kws+e1Y+ypmR2WIVSwVyBEUfgv2C8Ts9gnTF4pNcEY/S2aBicz5Ew2+jdyGNQQ==\
        \ test@example.com\\n\"\n      }\n     ]\n    }\n   },\n   \"servicePrincipalProfile\"\
        : {\n    \"clientId\":\"00000000-0000-0000-0000-000000000001\"\n   },\n  \
        \ \"nodeResourceGroup\": \"MC_clitest000001_cliakstest000002_westus2\",\n\
        \   \"enableRBAC\": true,\n   \"supportPlan\": \"KubernetesOfficial\",\n \
        \  \"networkProfile\": {\n    \"networkPlugin\": \"kubenet\",\n    \"loadBalancerSku\"\
        : \"Standard\",\n    \"loadBalancerProfile\": {\n     \"managedOutboundIPs\"\
        : {\n      \"count\": 1\n     },\n     \"effectiveOutboundIPs\": [\n     \
        \ {\n       \"id\": \"/subscriptions/00000000-0000-0000-0000-000000000000/resourceGroups/MC_clitest000001_cliakstest000002_westus2/providers/Microsoft.Network/publicIPAddresses/c5337524-5b67-4fcd-9e08-75ff4ba1116b\"\
        \n      }\n     ]\n    },\n    \"podCidr\": \"10.244.0.0/16\",\n    \"serviceCidr\"\
        : \"10.0.0.0/16\",\n    \"dnsServiceIP\": \"10.0.0.10\",\n    \"outboundType\"\
        : \"loadBalancer\",\n    \"podCidrs\": [\n     \"10.244.0.0/16\"\n    ],\n\
        \    \"serviceCidrs\": [\n     \"10.0.0.0/16\"\n    ],\n    \"ipFamilies\"\
        : [\n     \"IPv4\"\n    ]\n   },\n   \"maxAgentPools\": 100,\n   \"identityProfile\"\
        : {\n    \"kubeletidentity\": {\n     \"resourceId\": \"/subscriptions/00000000-0000-0000-0000-000000000000/resourcegroups/MC_clitest000001_cliakstest000002_westus2/providers/Microsoft.ManagedIdentity/userAssignedIdentities/cliakstest000002-agentpool\"\
        ,\n     \"clientId\":\"00000000-0000-0000-0000-000000000001\",\n     \"objectId\"\
        :\"00000000-0000-0000-0000-000000000001\"\n    }\n   },\n   \"disableLocalAccounts\"\
        : false,\n   \"securityProfile\": {},\n   \"storageProfile\": {\n    \"diskCSIDriver\"\
        : {\n     \"enabled\": true\n    },\n    \"fileCSIDriver\": {\n     \"enabled\"\
        : true\n    },\n    \"snapshotController\": {\n     \"enabled\": true\n  \
        \  }\n   },\n   \"oidcIssuerProfile\": {\n    \"enabled\": false\n   },\n\
        \   \"workloadAutoScalerProfile\": {}\n  },\n  \"identity\": {\n   \"type\"\
        : \"SystemAssigned\",\n   \"principalId\":\"00000000-0000-0000-0000-000000000001\"\
        ,\n   \"tenantId\": \"72f988bf-86f1-41af-91ab-2d7cd011db47\"\n  },\n  \"sku\"\
        : {\n   \"name\": \"Base\",\n   \"tier\": \"Free\"\n  }\n }"
    headers:
      azure-asyncoperation:
      - https://management.azure.com/subscriptions/00000000-0000-0000-0000-000000000000/providers/Microsoft.ContainerService/locations/westus2/operations/de00c6f3-d03f-4d93-a18c-c9f15cb8739b?api-version=2016-03-30
      cache-control:
      - no-cache
      content-length:
      - '4247'
      content-type:
      - application/json
      date:
      - Thu, 15 Jun 2023 17:16:52 GMT
=======
      - AZURECLI/2.49.0 azsdk-python-azure-mgmt-containerservice/24.0.0 Python/3.8.10
        (Linux-5.15.0-1039-azure-x86_64-with-glibc2.29)
    method: PUT
    uri: https://management.azure.com/subscriptions/00000000-0000-0000-0000-000000000000/resourceGroups/clitest000001/providers/Microsoft.ContainerService/managedClusters/cliakstest000002?api-version=2023-07-01
  response:
    body:
      string: "{\n  \"id\": \"/subscriptions/00000000-0000-0000-0000-000000000000/resourcegroups/clitest000001/providers/Microsoft.ContainerService/managedClusters/cliakstest000002\",\n
        \ \"location\": \"westus2\",\n  \"name\": \"cliakstest000002\",\n  \"type\":
        \"Microsoft.ContainerService/ManagedClusters\",\n  \"properties\": {\n   \"provisioningState\":
        \"Updating\",\n   \"powerState\": {\n    \"code\": \"Running\"\n   },\n   \"kubernetesVersion\":
        \"1.25.6\",\n   \"currentKubernetesVersion\": \"1.25.6\",\n   \"dnsPrefix\":
        \"cliakstest-clitestnf7yea2xu-79a739\",\n   \"fqdn\": \"cliakstest-clitestnf7yea2xu-79a739-tu4trh6u.hcp.westus2.azmk8s.io\",\n
        \  \"azurePortalFQDN\": \"cliakstest-clitestnf7yea2xu-79a739-tu4trh6u.portal.hcp.westus2.azmk8s.io\",\n
        \  \"agentPoolProfiles\": [\n    {\n     \"name\": \"nodepool1\",\n     \"count\":
        3,\n     \"vmSize\": \"Standard_DS2_v2\",\n     \"osDiskSizeGB\": 128,\n     \"osDiskType\":
        \"Managed\",\n     \"kubeletDiskType\": \"OS\",\n     \"maxPods\": 110,\n
        \    \"type\": \"VirtualMachineScaleSets\",\n     \"enableAutoScaling\": false,\n
        \    \"provisioningState\": \"Updating\",\n     \"powerState\": {\n      \"code\":
        \"Running\"\n     },\n     \"orchestratorVersion\": \"1.25.6\",\n     \"currentOrchestratorVersion\":
        \"1.25.6\",\n     \"enableNodePublicIP\": false,\n     \"mode\": \"System\",\n
        \    \"enableEncryptionAtHost\": false,\n     \"enableUltraSSD\": false,\n
        \    \"osType\": \"Linux\",\n     \"osSKU\": \"Ubuntu\",\n     \"nodeImageVersion\":
        \"AKSUbuntu-2204gen2containerd-202306.19.0\",\n     \"upgradeSettings\": {},\n
        \    \"enableFIPS\": false\n    }\n   ],\n   \"linuxProfile\": {\n    \"adminUsername\":
        \"azureuser\",\n    \"ssh\": {\n     \"publicKeys\": [\n      {\n       \"keyData\":
        \"ssh-rsa AAAAB3NzaC1yc2EAAAADAQABAAABAQCw4P22/hE86EX0l2HMO+M6Gw+CW6O4Yl84NLjVqF7NtK8xwQKcZwGeIwNBv/HxJ0uMJlOCG1ZMPPvSZHDp07QvAjYKKryIkIGilxLUh4fNOEQiZqAXB2badERUdwLRB4f6kHc0vb35GHw3tlyjjDjvQTO7UgZQxnbipxyrJAYfMHxfXjST1tvmln3v87WvBGsY2hr1Iqx/gMO3AIqaNoJntl1sIeAcg8xXdYW3PP6N1gYToFsDxsQZU2rfefIRDniuP4fYy2J4shtEAkyzv1BlOBJGHBqCzyrhXVqFElLSFV99QhLUi43zXL4Ge1QKJBztH/q48ohMBt3WenkP2KsT
        azcli_aks_live_test@example.com\\n\"\n      }\n     ]\n    }\n   },\n   \"servicePrincipalProfile\":
        {\n    \"clientId\":\"00000000-0000-0000-0000-000000000001\"\n   },\n   \"nodeResourceGroup\":
        \"MC_clitest000001_cliakstest000002_westus2\",\n   \"enableRBAC\": true,\n
        \  \"supportPlan\": \"KubernetesOfficial\",\n   \"networkProfile\": {\n    \"networkPlugin\":
        \"kubenet\",\n    \"loadBalancerSku\": \"Standard\",\n    \"loadBalancerProfile\":
        {\n     \"managedOutboundIPs\": {\n      \"count\": 1\n     },\n     \"effectiveOutboundIPs\":
        [\n      {\n       \"id\": \"/subscriptions/00000000-0000-0000-0000-000000000000/resourceGroups/MC_clitest000001_cliakstest000002_westus2/providers/Microsoft.Network/publicIPAddresses/073d5728-d8cd-46d2-8d53-aa026a597a0f\"\n
        \     }\n     ]\n    },\n    \"podCidr\": \"10.244.0.0/16\",\n    \"serviceCidr\":
        \"10.0.0.0/16\",\n    \"dnsServiceIP\": \"10.0.0.10\",\n    \"outboundType\":
        \"loadBalancer\",\n    \"podCidrs\": [\n     \"10.244.0.0/16\"\n    ],\n    \"serviceCidrs\":
        [\n     \"10.0.0.0/16\"\n    ],\n    \"ipFamilies\": [\n     \"IPv4\"\n    ]\n
        \  },\n   \"maxAgentPools\": 100,\n   \"identityProfile\": {\n    \"kubeletidentity\":
        {\n     \"resourceId\": \"/subscriptions/00000000-0000-0000-0000-000000000000/resourcegroups/MC_clitest000001_cliakstest000002_westus2/providers/Microsoft.ManagedIdentity/userAssignedIdentities/cliakstest000002-agentpool\",\n
        \    \"clientId\":\"00000000-0000-0000-0000-000000000001\",\n     \"objectId\":\"00000000-0000-0000-0000-000000000001\"\n
        \   }\n   },\n   \"disableLocalAccounts\": false,\n   \"securityProfile\":
        {},\n   \"storageProfile\": {\n    \"diskCSIDriver\": {\n     \"enabled\":
        true\n    },\n    \"fileCSIDriver\": {\n     \"enabled\": true\n    },\n    \"snapshotController\":
        {\n     \"enabled\": true\n    }\n   },\n   \"oidcIssuerProfile\": {\n    \"enabled\":
        false\n   },\n   \"workloadAutoScalerProfile\": {}\n  },\n  \"identity\":
        {\n   \"type\": \"SystemAssigned\",\n   \"principalId\":\"00000000-0000-0000-0000-000000000001\",\n
        \  \"tenantId\": \"72f988bf-86f1-41af-91ab-2d7cd011db47\"\n  },\n  \"sku\":
        {\n   \"name\": \"Base\",\n   \"tier\": \"Free\"\n  }\n }"
    headers:
      azure-asyncoperation:
      - https://management.azure.com/subscriptions/00000000-0000-0000-0000-000000000000/providers/Microsoft.ContainerService/locations/westus2/operations/718b6279-4cb9-4650-b99b-bd19c410288a?api-version=2016-03-30
      cache-control:
      - no-cache
      content-length:
      - '3918'
      content-type:
      - application/json
      date:
      - Thu, 29 Jun 2023 10:41:34 GMT
>>>>>>> 13d0ab0a
      expires:
      - '-1'
      pragma:
      - no-cache
      server:
      - nginx
      strict-transport-security:
      - max-age=31536000; includeSubDomains
      transfer-encoding:
      - chunked
      vary:
      - Accept-Encoding
      x-content-type-options:
      - nosniff
      x-ms-ratelimit-remaining-subscription-writes:
<<<<<<< HEAD
      - '1199'
    status:
      code: 200
      message: OK
- request:
    body: null
    headers:
      Accept:
      - '*/*'
      Accept-Encoding:
      - gzip, deflate
      CommandName:
      - aks update
      Connection:
      - keep-alive
      ParameterSetName:
      - --resource-group --name -y -o
      User-Agent:
      - AZURECLI/2.49.0 azsdk-python-azure-mgmt-containerservice/23.0.0 Python/3.8.16
        (macOS-13.4-arm64-arm-64bit)
    method: GET
    uri: https://management.azure.com/subscriptions/00000000-0000-0000-0000-000000000000/providers/Microsoft.ContainerService/locations/westus2/operations/de00c6f3-d03f-4d93-a18c-c9f15cb8739b?api-version=2016-03-30
  response:
    body:
      string: "{\n  \"name\": \"f3c600de-3fd0-934d-a18c-c9f15cb8739b\",\n  \"status\"\
        : \"InProgress\",\n  \"startTime\": \"2023-06-15T17:16:51.0499512Z\"\n }"
    headers:
      cache-control:
      - no-cache
      content-length:
      - '126'
      content-type:
      - application/json
      date:
      - Thu, 15 Jun 2023 17:16:52 GMT
      expires:
      - '-1'
      pragma:
      - no-cache
      server:
      - nginx
      strict-transport-security:
      - max-age=31536000; includeSubDomains
      transfer-encoding:
      - chunked
      vary:
      - Accept-Encoding
      x-content-type-options:
      - nosniff
    status:
      code: 200
      message: OK
- request:
    body: null
    headers:
      Accept:
      - '*/*'
      Accept-Encoding:
      - gzip, deflate
      CommandName:
      - aks update
      Connection:
      - keep-alive
      ParameterSetName:
      - --resource-group --name -y -o
      User-Agent:
      - AZURECLI/2.49.0 azsdk-python-azure-mgmt-containerservice/23.0.0 Python/3.8.16
        (macOS-13.4-arm64-arm-64bit)
    method: GET
    uri: https://management.azure.com/subscriptions/00000000-0000-0000-0000-000000000000/providers/Microsoft.ContainerService/locations/westus2/operations/de00c6f3-d03f-4d93-a18c-c9f15cb8739b?api-version=2016-03-30
  response:
    body:
      string: "{\n  \"name\": \"f3c600de-3fd0-934d-a18c-c9f15cb8739b\",\n  \"status\"\
        : \"InProgress\",\n  \"startTime\": \"2023-06-15T17:16:51.0499512Z\"\n }"
    headers:
      cache-control:
      - no-cache
      content-length:
      - '126'
      content-type:
      - application/json
      date:
      - Thu, 15 Jun 2023 17:17:22 GMT
      expires:
      - '-1'
      pragma:
      - no-cache
      server:
      - nginx
      strict-transport-security:
      - max-age=31536000; includeSubDomains
      transfer-encoding:
      - chunked
      vary:
      - Accept-Encoding
      x-content-type-options:
      - nosniff
=======
      - '1198'
>>>>>>> 13d0ab0a
    status:
      code: 200
      message: OK
- request:
    body: null
    headers:
      Accept:
      - '*/*'
      Accept-Encoding:
      - gzip, deflate
      CommandName:
      - aks update
      Connection:
      - keep-alive
      ParameterSetName:
      - --resource-group --name -y -o
      User-Agent:
<<<<<<< HEAD
      - AZURECLI/2.49.0 azsdk-python-azure-mgmt-containerservice/23.0.0 Python/3.8.16
        (macOS-13.4-arm64-arm-64bit)
    method: GET
    uri: https://management.azure.com/subscriptions/00000000-0000-0000-0000-000000000000/providers/Microsoft.ContainerService/locations/westus2/operations/de00c6f3-d03f-4d93-a18c-c9f15cb8739b?api-version=2016-03-30
  response:
    body:
      string: "{\n  \"name\": \"f3c600de-3fd0-934d-a18c-c9f15cb8739b\",\n  \"status\"\
        : \"InProgress\",\n  \"startTime\": \"2023-06-15T17:16:51.0499512Z\"\n }"
=======
      - AZURECLI/2.49.0 azsdk-python-azure-mgmt-containerservice/24.0.0 Python/3.8.10
        (Linux-5.15.0-1039-azure-x86_64-with-glibc2.29)
    method: GET
    uri: https://management.azure.com/subscriptions/00000000-0000-0000-0000-000000000000/providers/Microsoft.ContainerService/locations/westus2/operations/718b6279-4cb9-4650-b99b-bd19c410288a?api-version=2016-03-30
  response:
    body:
      string: "{\n  \"name\": \"79628b71-b94c-5046-b99b-bd19c410288a\",\n  \"status\":
        \"InProgress\",\n  \"startTime\": \"2023-06-29T10:41:33.5429386Z\"\n }"
>>>>>>> 13d0ab0a
    headers:
      cache-control:
      - no-cache
      content-length:
      - '126'
      content-type:
      - application/json
      date:
<<<<<<< HEAD
      - Thu, 15 Jun 2023 17:17:52 GMT
=======
      - Thu, 29 Jun 2023 10:41:34 GMT
>>>>>>> 13d0ab0a
      expires:
      - '-1'
      pragma:
      - no-cache
      server:
      - nginx
      strict-transport-security:
      - max-age=31536000; includeSubDomains
      transfer-encoding:
      - chunked
      vary:
      - Accept-Encoding
      x-content-type-options:
      - nosniff
    status:
      code: 200
      message: OK
- request:
    body: null
    headers:
      Accept:
      - '*/*'
      Accept-Encoding:
      - gzip, deflate
      CommandName:
      - aks update
      Connection:
      - keep-alive
      ParameterSetName:
      - --resource-group --name -y -o
      User-Agent:
<<<<<<< HEAD
      - AZURECLI/2.49.0 azsdk-python-azure-mgmt-containerservice/23.0.0 Python/3.8.16
        (macOS-13.4-arm64-arm-64bit)
    method: GET
    uri: https://management.azure.com/subscriptions/00000000-0000-0000-0000-000000000000/providers/Microsoft.ContainerService/locations/westus2/operations/de00c6f3-d03f-4d93-a18c-c9f15cb8739b?api-version=2016-03-30
  response:
    body:
      string: "{\n  \"name\": \"f3c600de-3fd0-934d-a18c-c9f15cb8739b\",\n  \"status\"\
        : \"InProgress\",\n  \"startTime\": \"2023-06-15T17:16:51.0499512Z\"\n }"
=======
      - AZURECLI/2.49.0 azsdk-python-azure-mgmt-containerservice/24.0.0 Python/3.8.10
        (Linux-5.15.0-1039-azure-x86_64-with-glibc2.29)
    method: GET
    uri: https://management.azure.com/subscriptions/00000000-0000-0000-0000-000000000000/providers/Microsoft.ContainerService/locations/westus2/operations/718b6279-4cb9-4650-b99b-bd19c410288a?api-version=2016-03-30
  response:
    body:
      string: "{\n  \"name\": \"79628b71-b94c-5046-b99b-bd19c410288a\",\n  \"status\":
        \"InProgress\",\n  \"startTime\": \"2023-06-29T10:41:33.5429386Z\"\n }"
>>>>>>> 13d0ab0a
    headers:
      cache-control:
      - no-cache
      content-length:
      - '126'
      content-type:
      - application/json
      date:
<<<<<<< HEAD
      - Thu, 15 Jun 2023 17:18:22 GMT
=======
      - Thu, 29 Jun 2023 10:42:03 GMT
>>>>>>> 13d0ab0a
      expires:
      - '-1'
      pragma:
      - no-cache
      server:
      - nginx
      strict-transport-security:
      - max-age=31536000; includeSubDomains
      transfer-encoding:
      - chunked
      vary:
      - Accept-Encoding
      x-content-type-options:
      - nosniff
    status:
      code: 200
      message: OK
- request:
    body: null
    headers:
      Accept:
      - '*/*'
      Accept-Encoding:
      - gzip, deflate
      CommandName:
      - aks update
      Connection:
      - keep-alive
      ParameterSetName:
      - --resource-group --name -y -o
      User-Agent:
<<<<<<< HEAD
      - AZURECLI/2.49.0 azsdk-python-azure-mgmt-containerservice/23.0.0 Python/3.8.16
        (macOS-13.4-arm64-arm-64bit)
    method: GET
    uri: https://management.azure.com/subscriptions/00000000-0000-0000-0000-000000000000/providers/Microsoft.ContainerService/locations/westus2/operations/de00c6f3-d03f-4d93-a18c-c9f15cb8739b?api-version=2016-03-30
  response:
    body:
      string: "{\n  \"name\": \"f3c600de-3fd0-934d-a18c-c9f15cb8739b\",\n  \"status\"\
        : \"Succeeded\",\n  \"startTime\": \"2023-06-15T17:16:51.0499512Z\",\n  \"\
        endTime\": \"2023-06-15T17:18:37.1770656Z\"\n }"
=======
      - AZURECLI/2.49.0 azsdk-python-azure-mgmt-containerservice/24.0.0 Python/3.8.10
        (Linux-5.15.0-1039-azure-x86_64-with-glibc2.29)
    method: GET
    uri: https://management.azure.com/subscriptions/00000000-0000-0000-0000-000000000000/providers/Microsoft.ContainerService/locations/westus2/operations/718b6279-4cb9-4650-b99b-bd19c410288a?api-version=2016-03-30
  response:
    body:
      string: "{\n  \"name\": \"79628b71-b94c-5046-b99b-bd19c410288a\",\n  \"status\":
        \"InProgress\",\n  \"startTime\": \"2023-06-29T10:41:33.5429386Z\"\n }"
    headers:
      cache-control:
      - no-cache
      content-length:
      - '126'
      content-type:
      - application/json
      date:
      - Thu, 29 Jun 2023 10:42:34 GMT
      expires:
      - '-1'
      pragma:
      - no-cache
      server:
      - nginx
      strict-transport-security:
      - max-age=31536000; includeSubDomains
      transfer-encoding:
      - chunked
      vary:
      - Accept-Encoding
      x-content-type-options:
      - nosniff
    status:
      code: 200
      message: OK
- request:
    body: null
    headers:
      Accept:
      - '*/*'
      Accept-Encoding:
      - gzip, deflate
      CommandName:
      - aks update
      Connection:
      - keep-alive
      ParameterSetName:
      - --resource-group --name -y -o
      User-Agent:
      - AZURECLI/2.49.0 azsdk-python-azure-mgmt-containerservice/24.0.0 Python/3.8.10
        (Linux-5.15.0-1039-azure-x86_64-with-glibc2.29)
    method: GET
    uri: https://management.azure.com/subscriptions/00000000-0000-0000-0000-000000000000/providers/Microsoft.ContainerService/locations/westus2/operations/718b6279-4cb9-4650-b99b-bd19c410288a?api-version=2016-03-30
  response:
    body:
      string: "{\n  \"name\": \"79628b71-b94c-5046-b99b-bd19c410288a\",\n  \"status\":
        \"InProgress\",\n  \"startTime\": \"2023-06-29T10:41:33.5429386Z\"\n }"
    headers:
      cache-control:
      - no-cache
      content-length:
      - '126'
      content-type:
      - application/json
      date:
      - Thu, 29 Jun 2023 10:43:04 GMT
      expires:
      - '-1'
      pragma:
      - no-cache
      server:
      - nginx
      strict-transport-security:
      - max-age=31536000; includeSubDomains
      transfer-encoding:
      - chunked
      vary:
      - Accept-Encoding
      x-content-type-options:
      - nosniff
    status:
      code: 200
      message: OK
- request:
    body: null
    headers:
      Accept:
      - '*/*'
      Accept-Encoding:
      - gzip, deflate
      CommandName:
      - aks update
      Connection:
      - keep-alive
      ParameterSetName:
      - --resource-group --name -y -o
      User-Agent:
      - AZURECLI/2.49.0 azsdk-python-azure-mgmt-containerservice/24.0.0 Python/3.8.10
        (Linux-5.15.0-1039-azure-x86_64-with-glibc2.29)
    method: GET
    uri: https://management.azure.com/subscriptions/00000000-0000-0000-0000-000000000000/providers/Microsoft.ContainerService/locations/westus2/operations/718b6279-4cb9-4650-b99b-bd19c410288a?api-version=2016-03-30
  response:
    body:
      string: "{\n  \"name\": \"79628b71-b94c-5046-b99b-bd19c410288a\",\n  \"status\":
        \"Succeeded\",\n  \"startTime\": \"2023-06-29T10:41:33.5429386Z\",\n  \"endTime\":
        \"2023-06-29T10:43:15.9464711Z\"\n }"
>>>>>>> 13d0ab0a
    headers:
      cache-control:
      - no-cache
      content-length:
      - '170'
      content-type:
      - application/json
      date:
<<<<<<< HEAD
      - Thu, 15 Jun 2023 17:18:52 GMT
=======
      - Thu, 29 Jun 2023 10:43:34 GMT
>>>>>>> 13d0ab0a
      expires:
      - '-1'
      pragma:
      - no-cache
      server:
      - nginx
      strict-transport-security:
      - max-age=31536000; includeSubDomains
      transfer-encoding:
      - chunked
      vary:
      - Accept-Encoding
      x-content-type-options:
      - nosniff
    status:
      code: 200
      message: OK
- request:
    body: null
    headers:
      Accept:
      - '*/*'
      Accept-Encoding:
      - gzip, deflate
      CommandName:
      - aks update
      Connection:
      - keep-alive
      ParameterSetName:
      - --resource-group --name -y -o
      User-Agent:
<<<<<<< HEAD
      - AZURECLI/2.49.0 azsdk-python-azure-mgmt-containerservice/23.0.0 Python/3.8.16
        (macOS-13.4-arm64-arm-64bit)
    method: GET
    uri: https://management.azure.com/subscriptions/00000000-0000-0000-0000-000000000000/resourceGroups/clitest000001/providers/Microsoft.ContainerService/managedClusters/cliakstest000002?api-version=2023-05-01
  response:
    body:
      string: "{\n  \"id\": \"/subscriptions/00000000-0000-0000-0000-000000000000/resourcegroups/clitest000001/providers/Microsoft.ContainerService/managedClusters/cliakstest000002\"\
        ,\n  \"location\": \"westus2\",\n  \"name\": \"cliakstest000002\",\n  \"type\"\
        : \"Microsoft.ContainerService/ManagedClusters\",\n  \"properties\": {\n \
        \  \"provisioningState\": \"Succeeded\",\n   \"powerState\": {\n    \"code\"\
        : \"Running\"\n   },\n   \"kubernetesVersion\": \"1.25.6\",\n   \"currentKubernetesVersion\"\
        : \"1.25.6\",\n   \"dnsPrefix\": \"cliakstest-clitestcm52w2h4m-8ecadf\",\n\
        \   \"fqdn\": \"cliakstest-clitestcm52w2h4m-8ecadf-o2rips4p.hcp.westus2.azmk8s.io\"\
        ,\n   \"azurePortalFQDN\": \"cliakstest-clitestcm52w2h4m-8ecadf-o2rips4p.portal.hcp.westus2.azmk8s.io\"\
        ,\n   \"agentPoolProfiles\": [\n    {\n     \"name\": \"nodepool1\",\n   \
        \  \"count\": 3,\n     \"vmSize\": \"Standard_DS2_v2\",\n     \"osDiskSizeGB\"\
        : 128,\n     \"osDiskType\": \"Managed\",\n     \"kubeletDiskType\": \"OS\"\
        ,\n     \"maxPods\": 110,\n     \"type\": \"VirtualMachineScaleSets\",\n \
        \    \"enableAutoScaling\": false,\n     \"provisioningState\": \"Succeeded\"\
        ,\n     \"powerState\": {\n      \"code\": \"Running\"\n     },\n     \"orchestratorVersion\"\
        : \"1.25.6\",\n     \"currentOrchestratorVersion\": \"1.25.6\",\n     \"enableNodePublicIP\"\
        : false,\n     \"mode\": \"System\",\n     \"enableEncryptionAtHost\": false,\n\
        \     \"enableUltraSSD\": false,\n     \"osType\": \"Linux\",\n     \"osSKU\"\
        : \"Ubuntu\",\n     \"nodeImageVersion\": \"AKSUbuntu-2204gen2containerd-202306.01.0\"\
        ,\n     \"upgradeSettings\": {},\n     \"enableFIPS\": false\n    }\n   ],\n\
        \   \"linuxProfile\": {\n    \"adminUsername\": \"azureuser\",\n    \"ssh\"\
        : {\n     \"publicKeys\": [\n      {\n       \"keyData\": \"ssh-rsa AAAAB3NzaC1yc2EAAAADAQABAAACAQCbIg1guRHbI0lV11wWDt1r2cUdcNd27CJsg+SfgC7miZeubtwUhbsPdhMQsfDyhOWHq1+ZL0M+nJZV63d/1dhmhtgyOqejUwrPlzKhydsbrsdUor+JmNJDdW01v7BXHyuymT8G4s09jCasNOwiufbP/qp72ruu0bIA1nySsvlf9pCQAuFkAnVnf/rFhUlOkhtRpwcq8SUNY2zRHR/EKb/4NWY1JzR4sa3q2fWIJdrrX0DvLoa5g9bIEd4Df79ba7v+yiUBOS0zT2ll+z4g9izHK3EO5d8hL4jYxcjKs+wcslSYRWrascfscLgMlMGh0CdKeNTDjHpGPncaf3Z+FwwwjWeuiNBxv7bJo13/8B/098KlVDl4GZqsoBCEjPyJfV6hO0y/LkRGkk7oHWKgeWAfKtfLItRp00eZ4fcJNK9kCaSMmEugoZWcI7NGbZXzqFWqbpRI7NcDP9+WIQ+i9U5vqWsqd/zng4kbuAJ6UuKqIzB0upYrLShfQE3SAck8oaLhJqqq56VfDuASNpJKidV+zq27HfSBmbXnkR/5AK337dc3MXKJypoK/QPMLKUAP5XLPbs+NddJQV7EZXd29DLgp+fRIg3edpKdO7ZErWhv7d+3Kws+e1Y+ypmR2WIVSwVyBEUfgv2C8Ts9gnTF4pNcEY/S2aBicz5Ew2+jdyGNQQ==\
        \ test@example.com\\n\"\n      }\n     ]\n    }\n   },\n   \"servicePrincipalProfile\"\
        : {\n    \"clientId\":\"00000000-0000-0000-0000-000000000001\"\n   },\n  \
        \ \"nodeResourceGroup\": \"MC_clitest000001_cliakstest000002_westus2\",\n\
        \   \"enableRBAC\": true,\n   \"supportPlan\": \"KubernetesOfficial\",\n \
        \  \"networkProfile\": {\n    \"networkPlugin\": \"kubenet\",\n    \"loadBalancerSku\"\
        : \"Standard\",\n    \"loadBalancerProfile\": {\n     \"managedOutboundIPs\"\
        : {\n      \"count\": 1\n     },\n     \"effectiveOutboundIPs\": [\n     \
        \ {\n       \"id\": \"/subscriptions/00000000-0000-0000-0000-000000000000/resourceGroups/MC_clitest000001_cliakstest000002_westus2/providers/Microsoft.Network/publicIPAddresses/c5337524-5b67-4fcd-9e08-75ff4ba1116b\"\
        \n      }\n     ]\n    },\n    \"podCidr\": \"10.244.0.0/16\",\n    \"serviceCidr\"\
        : \"10.0.0.0/16\",\n    \"dnsServiceIP\": \"10.0.0.10\",\n    \"outboundType\"\
        : \"loadBalancer\",\n    \"podCidrs\": [\n     \"10.244.0.0/16\"\n    ],\n\
        \    \"serviceCidrs\": [\n     \"10.0.0.0/16\"\n    ],\n    \"ipFamilies\"\
        : [\n     \"IPv4\"\n    ]\n   },\n   \"maxAgentPools\": 100,\n   \"identityProfile\"\
        : {\n    \"kubeletidentity\": {\n     \"resourceId\": \"/subscriptions/00000000-0000-0000-0000-000000000000/resourcegroups/MC_clitest000001_cliakstest000002_westus2/providers/Microsoft.ManagedIdentity/userAssignedIdentities/cliakstest000002-agentpool\"\
        ,\n     \"clientId\":\"00000000-0000-0000-0000-000000000001\",\n     \"objectId\"\
        :\"00000000-0000-0000-0000-000000000001\"\n    }\n   },\n   \"disableLocalAccounts\"\
        : false,\n   \"securityProfile\": {},\n   \"storageProfile\": {\n    \"diskCSIDriver\"\
        : {\n     \"enabled\": true\n    },\n    \"fileCSIDriver\": {\n     \"enabled\"\
        : true\n    },\n    \"snapshotController\": {\n     \"enabled\": true\n  \
        \  }\n   },\n   \"oidcIssuerProfile\": {\n    \"enabled\": false\n   },\n\
        \   \"workloadAutoScalerProfile\": {}\n  },\n  \"identity\": {\n   \"type\"\
        : \"SystemAssigned\",\n   \"principalId\":\"00000000-0000-0000-0000-000000000001\"\
        ,\n   \"tenantId\": \"72f988bf-86f1-41af-91ab-2d7cd011db47\"\n  },\n  \"sku\"\
        : {\n   \"name\": \"Base\",\n   \"tier\": \"Free\"\n  }\n }"
=======
      - AZURECLI/2.49.0 azsdk-python-azure-mgmt-containerservice/24.0.0 Python/3.8.10
        (Linux-5.15.0-1039-azure-x86_64-with-glibc2.29)
    method: GET
    uri: https://management.azure.com/subscriptions/00000000-0000-0000-0000-000000000000/resourceGroups/clitest000001/providers/Microsoft.ContainerService/managedClusters/cliakstest000002?api-version=2023-07-01
  response:
    body:
      string: "{\n  \"id\": \"/subscriptions/00000000-0000-0000-0000-000000000000/resourcegroups/clitest000001/providers/Microsoft.ContainerService/managedClusters/cliakstest000002\",\n
        \ \"location\": \"westus2\",\n  \"name\": \"cliakstest000002\",\n  \"type\":
        \"Microsoft.ContainerService/ManagedClusters\",\n  \"properties\": {\n   \"provisioningState\":
        \"Succeeded\",\n   \"powerState\": {\n    \"code\": \"Running\"\n   },\n   \"kubernetesVersion\":
        \"1.25.6\",\n   \"currentKubernetesVersion\": \"1.25.6\",\n   \"dnsPrefix\":
        \"cliakstest-clitestnf7yea2xu-79a739\",\n   \"fqdn\": \"cliakstest-clitestnf7yea2xu-79a739-tu4trh6u.hcp.westus2.azmk8s.io\",\n
        \  \"azurePortalFQDN\": \"cliakstest-clitestnf7yea2xu-79a739-tu4trh6u.portal.hcp.westus2.azmk8s.io\",\n
        \  \"agentPoolProfiles\": [\n    {\n     \"name\": \"nodepool1\",\n     \"count\":
        3,\n     \"vmSize\": \"Standard_DS2_v2\",\n     \"osDiskSizeGB\": 128,\n     \"osDiskType\":
        \"Managed\",\n     \"kubeletDiskType\": \"OS\",\n     \"maxPods\": 110,\n
        \    \"type\": \"VirtualMachineScaleSets\",\n     \"enableAutoScaling\": false,\n
        \    \"provisioningState\": \"Succeeded\",\n     \"powerState\": {\n      \"code\":
        \"Running\"\n     },\n     \"orchestratorVersion\": \"1.25.6\",\n     \"currentOrchestratorVersion\":
        \"1.25.6\",\n     \"enableNodePublicIP\": false,\n     \"mode\": \"System\",\n
        \    \"enableEncryptionAtHost\": false,\n     \"enableUltraSSD\": false,\n
        \    \"osType\": \"Linux\",\n     \"osSKU\": \"Ubuntu\",\n     \"nodeImageVersion\":
        \"AKSUbuntu-2204gen2containerd-202306.19.0\",\n     \"upgradeSettings\": {},\n
        \    \"enableFIPS\": false\n    }\n   ],\n   \"linuxProfile\": {\n    \"adminUsername\":
        \"azureuser\",\n    \"ssh\": {\n     \"publicKeys\": [\n      {\n       \"keyData\":
        \"ssh-rsa AAAAB3NzaC1yc2EAAAADAQABAAABAQCw4P22/hE86EX0l2HMO+M6Gw+CW6O4Yl84NLjVqF7NtK8xwQKcZwGeIwNBv/HxJ0uMJlOCG1ZMPPvSZHDp07QvAjYKKryIkIGilxLUh4fNOEQiZqAXB2badERUdwLRB4f6kHc0vb35GHw3tlyjjDjvQTO7UgZQxnbipxyrJAYfMHxfXjST1tvmln3v87WvBGsY2hr1Iqx/gMO3AIqaNoJntl1sIeAcg8xXdYW3PP6N1gYToFsDxsQZU2rfefIRDniuP4fYy2J4shtEAkyzv1BlOBJGHBqCzyrhXVqFElLSFV99QhLUi43zXL4Ge1QKJBztH/q48ohMBt3WenkP2KsT
        azcli_aks_live_test@example.com\\n\"\n      }\n     ]\n    }\n   },\n   \"servicePrincipalProfile\":
        {\n    \"clientId\":\"00000000-0000-0000-0000-000000000001\"\n   },\n   \"nodeResourceGroup\":
        \"MC_clitest000001_cliakstest000002_westus2\",\n   \"enableRBAC\": true,\n
        \  \"supportPlan\": \"KubernetesOfficial\",\n   \"networkProfile\": {\n    \"networkPlugin\":
        \"kubenet\",\n    \"loadBalancerSku\": \"Standard\",\n    \"loadBalancerProfile\":
        {\n     \"managedOutboundIPs\": {\n      \"count\": 1\n     },\n     \"effectiveOutboundIPs\":
        [\n      {\n       \"id\": \"/subscriptions/00000000-0000-0000-0000-000000000000/resourceGroups/MC_clitest000001_cliakstest000002_westus2/providers/Microsoft.Network/publicIPAddresses/073d5728-d8cd-46d2-8d53-aa026a597a0f\"\n
        \     }\n     ]\n    },\n    \"podCidr\": \"10.244.0.0/16\",\n    \"serviceCidr\":
        \"10.0.0.0/16\",\n    \"dnsServiceIP\": \"10.0.0.10\",\n    \"outboundType\":
        \"loadBalancer\",\n    \"podCidrs\": [\n     \"10.244.0.0/16\"\n    ],\n    \"serviceCidrs\":
        [\n     \"10.0.0.0/16\"\n    ],\n    \"ipFamilies\": [\n     \"IPv4\"\n    ]\n
        \  },\n   \"maxAgentPools\": 100,\n   \"identityProfile\": {\n    \"kubeletidentity\":
        {\n     \"resourceId\": \"/subscriptions/00000000-0000-0000-0000-000000000000/resourcegroups/MC_clitest000001_cliakstest000002_westus2/providers/Microsoft.ManagedIdentity/userAssignedIdentities/cliakstest000002-agentpool\",\n
        \    \"clientId\":\"00000000-0000-0000-0000-000000000001\",\n     \"objectId\":\"00000000-0000-0000-0000-000000000001\"\n
        \   }\n   },\n   \"disableLocalAccounts\": false,\n   \"securityProfile\":
        {},\n   \"storageProfile\": {\n    \"diskCSIDriver\": {\n     \"enabled\":
        true\n    },\n    \"fileCSIDriver\": {\n     \"enabled\": true\n    },\n    \"snapshotController\":
        {\n     \"enabled\": true\n    }\n   },\n   \"oidcIssuerProfile\": {\n    \"enabled\":
        false\n   },\n   \"workloadAutoScalerProfile\": {}\n  },\n  \"identity\":
        {\n   \"type\": \"SystemAssigned\",\n   \"principalId\":\"00000000-0000-0000-0000-000000000001\",\n
        \  \"tenantId\": \"72f988bf-86f1-41af-91ab-2d7cd011db47\"\n  },\n  \"sku\":
        {\n   \"name\": \"Base\",\n   \"tier\": \"Free\"\n  }\n }"
>>>>>>> 13d0ab0a
    headers:
      cache-control:
      - no-cache
      content-length:
<<<<<<< HEAD
      - '4249'
      content-type:
      - application/json
      date:
      - Thu, 15 Jun 2023 17:18:52 GMT
=======
      - '3920'
      content-type:
      - application/json
      date:
      - Thu, 29 Jun 2023 10:43:35 GMT
>>>>>>> 13d0ab0a
      expires:
      - '-1'
      pragma:
      - no-cache
      server:
      - nginx
      strict-transport-security:
      - max-age=31536000; includeSubDomains
      transfer-encoding:
      - chunked
      vary:
      - Accept-Encoding
      x-content-type-options:
      - nosniff
    status:
      code: 200
      message: OK
- request:
    body: null
    headers:
      Accept:
      - application/json
      Accept-Encoding:
      - gzip, deflate
      CommandName:
      - aks delete
      Connection:
      - keep-alive
      Content-Length:
      - '0'
      ParameterSetName:
      - --resource-group --name --yes --no-wait
      User-Agent:
<<<<<<< HEAD
      - AZURECLI/2.49.0 azsdk-python-azure-mgmt-containerservice/23.0.0 Python/3.8.16
        (macOS-13.4-arm64-arm-64bit)
    method: DELETE
    uri: https://management.azure.com/subscriptions/00000000-0000-0000-0000-000000000000/resourceGroups/clitest000001/providers/Microsoft.ContainerService/managedClusters/cliakstest000002?api-version=2023-05-01
=======
      - AZURECLI/2.49.0 azsdk-python-azure-mgmt-containerservice/24.0.0 Python/3.8.10
        (Linux-5.15.0-1039-azure-x86_64-with-glibc2.29)
    method: DELETE
    uri: https://management.azure.com/subscriptions/00000000-0000-0000-0000-000000000000/resourceGroups/clitest000001/providers/Microsoft.ContainerService/managedClusters/cliakstest000002?api-version=2023-07-01
>>>>>>> 13d0ab0a
  response:
    body:
      string: ''
    headers:
      azure-asyncoperation:
<<<<<<< HEAD
      - https://management.azure.com/subscriptions/00000000-0000-0000-0000-000000000000/providers/Microsoft.ContainerService/locations/westus2/operations/47ad023a-0bf1-4f51-90f9-a5dcde221869?api-version=2016-03-30
=======
      - https://management.azure.com/subscriptions/00000000-0000-0000-0000-000000000000/providers/Microsoft.ContainerService/locations/westus2/operations/7496b1aa-2719-4388-97e1-646a12c8de4a?api-version=2016-03-30
>>>>>>> 13d0ab0a
      cache-control:
      - no-cache
      content-length:
      - '0'
      date:
<<<<<<< HEAD
      - Thu, 15 Jun 2023 17:18:56 GMT
      expires:
      - '-1'
      location:
      - https://management.azure.com/subscriptions/00000000-0000-0000-0000-000000000000/providers/Microsoft.ContainerService/locations/westus2/operationresults/47ad023a-0bf1-4f51-90f9-a5dcde221869?api-version=2016-03-30
=======
      - Thu, 29 Jun 2023 10:43:36 GMT
      expires:
      - '-1'
      location:
      - https://management.azure.com/subscriptions/00000000-0000-0000-0000-000000000000/providers/Microsoft.ContainerService/locations/westus2/operationresults/7496b1aa-2719-4388-97e1-646a12c8de4a?api-version=2016-03-30
>>>>>>> 13d0ab0a
      pragma:
      - no-cache
      server:
      - nginx
      strict-transport-security:
      - max-age=31536000; includeSubDomains
      x-content-type-options:
      - nosniff
      x-ms-ratelimit-remaining-subscription-deletes:
      - '14999'
    status:
      code: 202
      message: Accepted
version: 1<|MERGE_RESOLUTION|>--- conflicted
+++ resolved
@@ -13,17 +13,10 @@
       ParameterSetName:
       - --resource-group --name --ssh-key-value -o
       User-Agent:
-<<<<<<< HEAD
-      - AZURECLI/2.49.0 azsdk-python-azure-mgmt-containerservice/23.0.0 Python/3.8.16
-        (macOS-13.4-arm64-arm-64bit)
-    method: GET
-    uri: https://management.azure.com/subscriptions/00000000-0000-0000-0000-000000000000/resourceGroups/clitest000001/providers/Microsoft.ContainerService/managedClusters/cliakstest000002?api-version=2023-05-01
-=======
       - AZURECLI/2.49.0 azsdk-python-azure-mgmt-containerservice/24.0.0 Python/3.8.10
         (Linux-5.15.0-1039-azure-x86_64-with-glibc2.29)
     method: GET
     uri: https://management.azure.com/subscriptions/00000000-0000-0000-0000-000000000000/resourceGroups/clitest000001/providers/Microsoft.ContainerService/managedClusters/cliakstest000002?api-version=2023-07-01
->>>>>>> 13d0ab0a
   response:
     body:
       string: '{"error":{"code":"ResourceNotFound","message":"The Resource ''Microsoft.ContainerService/managedClusters/cliakstest000002''
@@ -37,11 +30,7 @@
       content-type:
       - application/json; charset=utf-8
       date:
-<<<<<<< HEAD
-      - Thu, 15 Jun 2023 17:13:04 GMT
-=======
       - Thu, 29 Jun 2023 10:35:27 GMT
->>>>>>> 13d0ab0a
       expires:
       - '-1'
       pragma:
@@ -69,20 +58,12 @@
       ParameterSetName:
       - --resource-group --name --ssh-key-value -o
       User-Agent:
-<<<<<<< HEAD
-      - AZURECLI/2.49.0 azsdk-python-azure-mgmt-resource/22.0.0 Python/3.8.16 (macOS-13.4-arm64-arm-64bit)
-=======
       - AZURECLI/2.49.0 azsdk-python-azure-mgmt-resource/23.1.0b2 Python/3.8.10 (Linux-5.15.0-1039-azure-x86_64-with-glibc2.29)
->>>>>>> 13d0ab0a
     method: GET
     uri: https://management.azure.com/subscriptions/00000000-0000-0000-0000-000000000000/resourcegroups/clitest000001?api-version=2022-09-01
   response:
     body:
-<<<<<<< HEAD
-      string: '{"id":"/subscriptions/00000000-0000-0000-0000-000000000000/resourceGroups/clitest000001","name":"clitest000001","type":"Microsoft.Resources/resourceGroups","location":"westus2","tags":{"product":"azurecli","cause":"automation","test":"test_aks_create_with_standard_csi_drivers","date":"2023-06-15T17:13:03Z","module":"acs"},"properties":{"provisioningState":"Succeeded"}}'
-=======
       string: '{"id":"/subscriptions/00000000-0000-0000-0000-000000000000/resourceGroups/clitest000001","name":"clitest000001","type":"Microsoft.Resources/resourceGroups","location":"westus2","tags":{"product":"azurecli","cause":"automation","test":"test_aks_create_with_standard_csi_drivers","date":"2023-06-29T10:35:21Z","module":"acs"},"properties":{"provisioningState":"Succeeded"}}'
->>>>>>> 13d0ab0a
     headers:
       cache-control:
       - no-cache
@@ -91,11 +72,7 @@
       content-type:
       - application/json; charset=utf-8
       date:
-<<<<<<< HEAD
-      - Thu, 15 Jun 2023 17:13:05 GMT
-=======
       - Thu, 29 Jun 2023 10:35:27 GMT
->>>>>>> 13d0ab0a
       expires:
       - '-1'
       pragma:
@@ -111,31 +88,19 @@
       message: OK
 - request:
     body: '{"location": "westus2", "identity": {"type": "SystemAssigned"}, "properties":
-<<<<<<< HEAD
-      {"kubernetesVersion": "", "dnsPrefix": "cliakstest-clitestcm52w2h4m-8ecadf",
-=======
       {"kubernetesVersion": "", "dnsPrefix": "cliakstest-clitestnf7yea2xu-79a739",
->>>>>>> 13d0ab0a
       "agentPoolProfiles": [{"count": 3, "vmSize": "Standard_DS2_v2", "osDiskSizeGB":
       0, "osType": "Linux", "enableAutoScaling": false, "type": "VirtualMachineScaleSets",
       "mode": "System", "orchestratorVersion": "", "upgradeSettings": {}, "enableNodePublicIP":
       false, "scaleSetPriority": "Regular", "scaleSetEvictionPolicy": "Delete", "spotMaxPrice":
       -1.0, "nodeTaints": [], "enableEncryptionAtHost": false, "enableUltraSSD": false,
       "enableFIPS": false, "name": "nodepool1"}], "linuxProfile": {"adminUsername":
-<<<<<<< HEAD
-      "azureuser", "ssh": {"publicKeys": [{"keyData": "ssh-rsa AAAAB3NzaC1yc2EAAAADAQABAAACAQCbIg1guRHbI0lV11wWDt1r2cUdcNd27CJsg+SfgC7miZeubtwUhbsPdhMQsfDyhOWHq1+ZL0M+nJZV63d/1dhmhtgyOqejUwrPlzKhydsbrsdUor+JmNJDdW01v7BXHyuymT8G4s09jCasNOwiufbP/qp72ruu0bIA1nySsvlf9pCQAuFkAnVnf/rFhUlOkhtRpwcq8SUNY2zRHR/EKb/4NWY1JzR4sa3q2fWIJdrrX0DvLoa5g9bIEd4Df79ba7v+yiUBOS0zT2ll+z4g9izHK3EO5d8hL4jYxcjKs+wcslSYRWrascfscLgMlMGh0CdKeNTDjHpGPncaf3Z+FwwwjWeuiNBxv7bJo13/8B/098KlVDl4GZqsoBCEjPyJfV6hO0y/LkRGkk7oHWKgeWAfKtfLItRp00eZ4fcJNK9kCaSMmEugoZWcI7NGbZXzqFWqbpRI7NcDP9+WIQ+i9U5vqWsqd/zng4kbuAJ6UuKqIzB0upYrLShfQE3SAck8oaLhJqqq56VfDuASNpJKidV+zq27HfSBmbXnkR/5AK337dc3MXKJypoK/QPMLKUAP5XLPbs+NddJQV7EZXd29DLgp+fRIg3edpKdO7ZErWhv7d+3Kws+e1Y+ypmR2WIVSwVyBEUfgv2C8Ts9gnTF4pNcEY/S2aBicz5Ew2+jdyGNQQ==
-      test@example.com\n"}]}}, "addonProfiles": {}, "enableRBAC": true, "networkProfile":
-      {"networkPlugin": "kubenet", "podCidr": "10.244.0.0/16", "serviceCidr": "10.0.0.0/16",
-      "dnsServiceIP": "10.0.0.10", "outboundType": "loadBalancer", "loadBalancerSku":
-      "standard"}, "disableLocalAccounts": false, "storageProfile": {}}}'
-=======
       "azureuser", "ssh": {"publicKeys": [{"keyData": "ssh-rsa AAAAB3NzaC1yc2EAAAADAQABAAABAQCw4P22/hE86EX0l2HMO+M6Gw+CW6O4Yl84NLjVqF7NtK8xwQKcZwGeIwNBv/HxJ0uMJlOCG1ZMPPvSZHDp07QvAjYKKryIkIGilxLUh4fNOEQiZqAXB2badERUdwLRB4f6kHc0vb35GHw3tlyjjDjvQTO7UgZQxnbipxyrJAYfMHxfXjST1tvmln3v87WvBGsY2hr1Iqx/gMO3AIqaNoJntl1sIeAcg8xXdYW3PP6N1gYToFsDxsQZU2rfefIRDniuP4fYy2J4shtEAkyzv1BlOBJGHBqCzyrhXVqFElLSFV99QhLUi43zXL4Ge1QKJBztH/q48ohMBt3WenkP2KsT
       azcli_aks_live_test@example.com\n"}]}}, "addonProfiles": {}, "enableRBAC": true,
       "networkProfile": {"networkPlugin": "kubenet", "podCidr": "10.244.0.0/16", "serviceCidr":
       "10.0.0.0/16", "dnsServiceIP": "10.0.0.10", "outboundType": "loadBalancer",
       "loadBalancerSku": "standard"}, "disableLocalAccounts": false, "storageProfile":
       {}}}'
->>>>>>> 13d0ab0a
     headers:
       Accept:
       - application/json
@@ -146,75 +111,12 @@
       Connection:
       - keep-alive
       Content-Length:
-<<<<<<< HEAD
-      - '1751'
-=======
       - '1422'
->>>>>>> 13d0ab0a
       Content-Type:
       - application/json
       ParameterSetName:
       - --resource-group --name --ssh-key-value -o
       User-Agent:
-<<<<<<< HEAD
-      - AZURECLI/2.49.0 azsdk-python-azure-mgmt-containerservice/23.0.0 Python/3.8.16
-        (macOS-13.4-arm64-arm-64bit)
-    method: PUT
-    uri: https://management.azure.com/subscriptions/00000000-0000-0000-0000-000000000000/resourceGroups/clitest000001/providers/Microsoft.ContainerService/managedClusters/cliakstest000002?api-version=2023-05-01
-  response:
-    body:
-      string: "{\n  \"id\": \"/subscriptions/00000000-0000-0000-0000-000000000000/resourcegroups/clitest000001/providers/Microsoft.ContainerService/managedClusters/cliakstest000002\"\
-        ,\n  \"location\": \"westus2\",\n  \"name\": \"cliakstest000002\",\n  \"type\"\
-        : \"Microsoft.ContainerService/ManagedClusters\",\n  \"properties\": {\n \
-        \  \"provisioningState\": \"Creating\",\n   \"powerState\": {\n    \"code\"\
-        : \"Running\"\n   },\n   \"kubernetesVersion\": \"1.25.6\",\n   \"currentKubernetesVersion\"\
-        : \"1.25.6\",\n   \"dnsPrefix\": \"cliakstest-clitestcm52w2h4m-8ecadf\",\n\
-        \   \"fqdn\": \"cliakstest-clitestcm52w2h4m-8ecadf-o2rips4p.hcp.westus2.azmk8s.io\"\
-        ,\n   \"azurePortalFQDN\": \"cliakstest-clitestcm52w2h4m-8ecadf-o2rips4p.portal.hcp.westus2.azmk8s.io\"\
-        ,\n   \"agentPoolProfiles\": [\n    {\n     \"name\": \"nodepool1\",\n   \
-        \  \"count\": 3,\n     \"vmSize\": \"Standard_DS2_v2\",\n     \"osDiskSizeGB\"\
-        : 128,\n     \"osDiskType\": \"Managed\",\n     \"kubeletDiskType\": \"OS\"\
-        ,\n     \"maxPods\": 110,\n     \"type\": \"VirtualMachineScaleSets\",\n \
-        \    \"enableAutoScaling\": false,\n     \"provisioningState\": \"Creating\"\
-        ,\n     \"powerState\": {\n      \"code\": \"Running\"\n     },\n     \"orchestratorVersion\"\
-        : \"1.25.6\",\n     \"currentOrchestratorVersion\": \"1.25.6\",\n     \"enableNodePublicIP\"\
-        : false,\n     \"mode\": \"System\",\n     \"enableEncryptionAtHost\": false,\n\
-        \     \"enableUltraSSD\": false,\n     \"osType\": \"Linux\",\n     \"osSKU\"\
-        : \"Ubuntu\",\n     \"nodeImageVersion\": \"AKSUbuntu-2204gen2containerd-202306.01.0\"\
-        ,\n     \"upgradeSettings\": {},\n     \"enableFIPS\": false\n    }\n   ],\n\
-        \   \"linuxProfile\": {\n    \"adminUsername\": \"azureuser\",\n    \"ssh\"\
-        : {\n     \"publicKeys\": [\n      {\n       \"keyData\": \"ssh-rsa AAAAB3NzaC1yc2EAAAADAQABAAACAQCbIg1guRHbI0lV11wWDt1r2cUdcNd27CJsg+SfgC7miZeubtwUhbsPdhMQsfDyhOWHq1+ZL0M+nJZV63d/1dhmhtgyOqejUwrPlzKhydsbrsdUor+JmNJDdW01v7BXHyuymT8G4s09jCasNOwiufbP/qp72ruu0bIA1nySsvlf9pCQAuFkAnVnf/rFhUlOkhtRpwcq8SUNY2zRHR/EKb/4NWY1JzR4sa3q2fWIJdrrX0DvLoa5g9bIEd4Df79ba7v+yiUBOS0zT2ll+z4g9izHK3EO5d8hL4jYxcjKs+wcslSYRWrascfscLgMlMGh0CdKeNTDjHpGPncaf3Z+FwwwjWeuiNBxv7bJo13/8B/098KlVDl4GZqsoBCEjPyJfV6hO0y/LkRGkk7oHWKgeWAfKtfLItRp00eZ4fcJNK9kCaSMmEugoZWcI7NGbZXzqFWqbpRI7NcDP9+WIQ+i9U5vqWsqd/zng4kbuAJ6UuKqIzB0upYrLShfQE3SAck8oaLhJqqq56VfDuASNpJKidV+zq27HfSBmbXnkR/5AK337dc3MXKJypoK/QPMLKUAP5XLPbs+NddJQV7EZXd29DLgp+fRIg3edpKdO7ZErWhv7d+3Kws+e1Y+ypmR2WIVSwVyBEUfgv2C8Ts9gnTF4pNcEY/S2aBicz5Ew2+jdyGNQQ==\
-        \ test@example.com\\n\"\n      }\n     ]\n    }\n   },\n   \"servicePrincipalProfile\"\
-        : {\n    \"clientId\":\"00000000-0000-0000-0000-000000000001\"\n   },\n  \
-        \ \"nodeResourceGroup\": \"MC_clitest000001_cliakstest000002_westus2\",\n\
-        \   \"enableRBAC\": true,\n   \"supportPlan\": \"KubernetesOfficial\",\n \
-        \  \"networkProfile\": {\n    \"networkPlugin\": \"kubenet\",\n    \"loadBalancerSku\"\
-        : \"standard\",\n    \"loadBalancerProfile\": {\n     \"managedOutboundIPs\"\
-        : {\n      \"count\": 1\n     }\n    },\n    \"podCidr\": \"10.244.0.0/16\"\
-        ,\n    \"serviceCidr\": \"10.0.0.0/16\",\n    \"dnsServiceIP\": \"10.0.0.10\"\
-        ,\n    \"outboundType\": \"loadBalancer\",\n    \"podCidrs\": [\n     \"10.244.0.0/16\"\
-        \n    ],\n    \"serviceCidrs\": [\n     \"10.0.0.0/16\"\n    ],\n    \"ipFamilies\"\
-        : [\n     \"IPv4\"\n    ]\n   },\n   \"maxAgentPools\": 100,\n   \"disableLocalAccounts\"\
-        : false,\n   \"securityProfile\": {},\n   \"storageProfile\": {\n    \"diskCSIDriver\"\
-        : {\n     \"enabled\": true\n    },\n    \"fileCSIDriver\": {\n     \"enabled\"\
-        : true\n    },\n    \"snapshotController\": {\n     \"enabled\": true\n  \
-        \  }\n   },\n   \"oidcIssuerProfile\": {\n    \"enabled\": false\n   },\n\
-        \   \"workloadAutoScalerProfile\": {}\n  },\n  \"identity\": {\n   \"type\"\
-        : \"SystemAssigned\",\n   \"principalId\":\"00000000-0000-0000-0000-000000000001\"\
-        ,\n   \"tenantId\": \"72f988bf-86f1-41af-91ab-2d7cd011db47\"\n  },\n  \"sku\"\
-        : {\n   \"name\": \"Base\",\n   \"tier\": \"Free\"\n  }\n }"
-    headers:
-      azure-asyncoperation:
-      - https://management.azure.com/subscriptions/00000000-0000-0000-0000-000000000000/providers/Microsoft.ContainerService/locations/westus2/operations/9ea05db4-a220-4f23-8466-c834444202e3?api-version=2016-03-30
-      cache-control:
-      - no-cache
-      content-length:
-      - '3596'
-      content-type:
-      - application/json
-      date:
-      - Thu, 15 Jun 2023 17:13:12 GMT
-=======
       - AZURECLI/2.49.0 azsdk-python-azure-mgmt-containerservice/24.0.0 Python/3.8.10
         (Linux-5.15.0-1039-azure-x86_64-with-glibc2.29)
     method: PUT
@@ -270,7 +172,6 @@
       - application/json
       date:
       - Thu, 29 Jun 2023 10:35:54 GMT
->>>>>>> 13d0ab0a
       expires:
       - '-1'
       pragma:
@@ -282,11 +183,7 @@
       x-content-type-options:
       - nosniff
       x-ms-ratelimit-remaining-subscription-writes:
-<<<<<<< HEAD
-      - '1198'
-=======
       - '1199'
->>>>>>> 13d0ab0a
     status:
       code: 201
       message: Created
@@ -304,16 +201,6 @@
       ParameterSetName:
       - --resource-group --name --ssh-key-value -o
       User-Agent:
-<<<<<<< HEAD
-      - AZURECLI/2.49.0 azsdk-python-azure-mgmt-containerservice/23.0.0 Python/3.8.16
-        (macOS-13.4-arm64-arm-64bit)
-    method: GET
-    uri: https://management.azure.com/subscriptions/00000000-0000-0000-0000-000000000000/providers/Microsoft.ContainerService/locations/westus2/operations/9ea05db4-a220-4f23-8466-c834444202e3?api-version=2016-03-30
-  response:
-    body:
-      string: "{\n  \"name\": \"b45da09e-20a2-234f-8466-c834444202e3\",\n  \"status\"\
-        : \"InProgress\",\n  \"startTime\": \"2023-06-15T17:13:12.3152873Z\"\n }"
-=======
       - AZURECLI/2.49.0 azsdk-python-azure-mgmt-containerservice/24.0.0 Python/3.8.10
         (Linux-5.15.0-1039-azure-x86_64-with-glibc2.29)
     method: GET
@@ -322,57 +209,42 @@
     body:
       string: "{\n  \"name\": \"7fe35ad5-0858-1749-a005-7499e7783315\",\n  \"status\":
         \"InProgress\",\n  \"startTime\": \"2023-06-29T10:35:50.4329367Z\"\n }"
->>>>>>> 13d0ab0a
-    headers:
-      cache-control:
-      - no-cache
-      content-length:
-      - '126'
-      content-type:
-      - application/json
-      date:
-<<<<<<< HEAD
-      - Thu, 15 Jun 2023 17:13:12 GMT
-=======
+    headers:
+      cache-control:
+      - no-cache
+      content-length:
+      - '126'
+      content-type:
+      - application/json
+      date:
       - Thu, 29 Jun 2023 10:35:54 GMT
->>>>>>> 13d0ab0a
-      expires:
-      - '-1'
-      pragma:
-      - no-cache
-      server:
-      - nginx
-      strict-transport-security:
-      - max-age=31536000; includeSubDomains
-      x-content-type-options:
-      - nosniff
-    status:
-      code: 200
-      message: OK
-- request:
-    body: null
-    headers:
-      Accept:
-      - '*/*'
-      Accept-Encoding:
-      - gzip, deflate
-      CommandName:
-      - aks create
-      Connection:
-      - keep-alive
-      ParameterSetName:
-      - --resource-group --name --ssh-key-value -o
-      User-Agent:
-<<<<<<< HEAD
-      - AZURECLI/2.49.0 azsdk-python-azure-mgmt-containerservice/23.0.0 Python/3.8.16
-        (macOS-13.4-arm64-arm-64bit)
-    method: GET
-    uri: https://management.azure.com/subscriptions/00000000-0000-0000-0000-000000000000/providers/Microsoft.ContainerService/locations/westus2/operations/9ea05db4-a220-4f23-8466-c834444202e3?api-version=2016-03-30
-  response:
-    body:
-      string: "{\n  \"name\": \"b45da09e-20a2-234f-8466-c834444202e3\",\n  \"status\"\
-        : \"InProgress\",\n  \"startTime\": \"2023-06-15T17:13:12.3152873Z\"\n }"
-=======
+      expires:
+      - '-1'
+      pragma:
+      - no-cache
+      server:
+      - nginx
+      strict-transport-security:
+      - max-age=31536000; includeSubDomains
+      x-content-type-options:
+      - nosniff
+    status:
+      code: 200
+      message: OK
+- request:
+    body: null
+    headers:
+      Accept:
+      - '*/*'
+      Accept-Encoding:
+      - gzip, deflate
+      CommandName:
+      - aks create
+      Connection:
+      - keep-alive
+      ParameterSetName:
+      - --resource-group --name --ssh-key-value -o
+      User-Agent:
       - AZURECLI/2.49.0 azsdk-python-azure-mgmt-containerservice/24.0.0 Python/3.8.10
         (Linux-5.15.0-1039-azure-x86_64-with-glibc2.29)
     method: GET
@@ -381,57 +253,42 @@
     body:
       string: "{\n  \"name\": \"7fe35ad5-0858-1749-a005-7499e7783315\",\n  \"status\":
         \"InProgress\",\n  \"startTime\": \"2023-06-29T10:35:50.4329367Z\"\n }"
->>>>>>> 13d0ab0a
-    headers:
-      cache-control:
-      - no-cache
-      content-length:
-      - '126'
-      content-type:
-      - application/json
-      date:
-<<<<<<< HEAD
-      - Thu, 15 Jun 2023 17:13:43 GMT
-=======
+    headers:
+      cache-control:
+      - no-cache
+      content-length:
+      - '126'
+      content-type:
+      - application/json
+      date:
       - Thu, 29 Jun 2023 10:36:24 GMT
->>>>>>> 13d0ab0a
-      expires:
-      - '-1'
-      pragma:
-      - no-cache
-      server:
-      - nginx
-      strict-transport-security:
-      - max-age=31536000; includeSubDomains
-      x-content-type-options:
-      - nosniff
-    status:
-      code: 200
-      message: OK
-- request:
-    body: null
-    headers:
-      Accept:
-      - '*/*'
-      Accept-Encoding:
-      - gzip, deflate
-      CommandName:
-      - aks create
-      Connection:
-      - keep-alive
-      ParameterSetName:
-      - --resource-group --name --ssh-key-value -o
-      User-Agent:
-<<<<<<< HEAD
-      - AZURECLI/2.49.0 azsdk-python-azure-mgmt-containerservice/23.0.0 Python/3.8.16
-        (macOS-13.4-arm64-arm-64bit)
-    method: GET
-    uri: https://management.azure.com/subscriptions/00000000-0000-0000-0000-000000000000/providers/Microsoft.ContainerService/locations/westus2/operations/9ea05db4-a220-4f23-8466-c834444202e3?api-version=2016-03-30
-  response:
-    body:
-      string: "{\n  \"name\": \"b45da09e-20a2-234f-8466-c834444202e3\",\n  \"status\"\
-        : \"InProgress\",\n  \"startTime\": \"2023-06-15T17:13:12.3152873Z\"\n }"
-=======
+      expires:
+      - '-1'
+      pragma:
+      - no-cache
+      server:
+      - nginx
+      strict-transport-security:
+      - max-age=31536000; includeSubDomains
+      x-content-type-options:
+      - nosniff
+    status:
+      code: 200
+      message: OK
+- request:
+    body: null
+    headers:
+      Accept:
+      - '*/*'
+      Accept-Encoding:
+      - gzip, deflate
+      CommandName:
+      - aks create
+      Connection:
+      - keep-alive
+      ParameterSetName:
+      - --resource-group --name --ssh-key-value -o
+      User-Agent:
       - AZURECLI/2.49.0 azsdk-python-azure-mgmt-containerservice/24.0.0 Python/3.8.10
         (Linux-5.15.0-1039-azure-x86_64-with-glibc2.29)
     method: GET
@@ -440,57 +297,42 @@
     body:
       string: "{\n  \"name\": \"7fe35ad5-0858-1749-a005-7499e7783315\",\n  \"status\":
         \"InProgress\",\n  \"startTime\": \"2023-06-29T10:35:50.4329367Z\"\n }"
->>>>>>> 13d0ab0a
-    headers:
-      cache-control:
-      - no-cache
-      content-length:
-      - '126'
-      content-type:
-      - application/json
-      date:
-<<<<<<< HEAD
-      - Thu, 15 Jun 2023 17:14:13 GMT
-=======
+    headers:
+      cache-control:
+      - no-cache
+      content-length:
+      - '126'
+      content-type:
+      - application/json
+      date:
       - Thu, 29 Jun 2023 10:36:55 GMT
->>>>>>> 13d0ab0a
-      expires:
-      - '-1'
-      pragma:
-      - no-cache
-      server:
-      - nginx
-      strict-transport-security:
-      - max-age=31536000; includeSubDomains
-      x-content-type-options:
-      - nosniff
-    status:
-      code: 200
-      message: OK
-- request:
-    body: null
-    headers:
-      Accept:
-      - '*/*'
-      Accept-Encoding:
-      - gzip, deflate
-      CommandName:
-      - aks create
-      Connection:
-      - keep-alive
-      ParameterSetName:
-      - --resource-group --name --ssh-key-value -o
-      User-Agent:
-<<<<<<< HEAD
-      - AZURECLI/2.49.0 azsdk-python-azure-mgmt-containerservice/23.0.0 Python/3.8.16
-        (macOS-13.4-arm64-arm-64bit)
-    method: GET
-    uri: https://management.azure.com/subscriptions/00000000-0000-0000-0000-000000000000/providers/Microsoft.ContainerService/locations/westus2/operations/9ea05db4-a220-4f23-8466-c834444202e3?api-version=2016-03-30
-  response:
-    body:
-      string: "{\n  \"name\": \"b45da09e-20a2-234f-8466-c834444202e3\",\n  \"status\"\
-        : \"InProgress\",\n  \"startTime\": \"2023-06-15T17:13:12.3152873Z\"\n }"
-=======
+      expires:
+      - '-1'
+      pragma:
+      - no-cache
+      server:
+      - nginx
+      strict-transport-security:
+      - max-age=31536000; includeSubDomains
+      x-content-type-options:
+      - nosniff
+    status:
+      code: 200
+      message: OK
+- request:
+    body: null
+    headers:
+      Accept:
+      - '*/*'
+      Accept-Encoding:
+      - gzip, deflate
+      CommandName:
+      - aks create
+      Connection:
+      - keep-alive
+      ParameterSetName:
+      - --resource-group --name --ssh-key-value -o
+      User-Agent:
       - AZURECLI/2.49.0 azsdk-python-azure-mgmt-containerservice/24.0.0 Python/3.8.10
         (Linux-5.15.0-1039-azure-x86_64-with-glibc2.29)
     method: GET
@@ -499,57 +341,42 @@
     body:
       string: "{\n  \"name\": \"7fe35ad5-0858-1749-a005-7499e7783315\",\n  \"status\":
         \"InProgress\",\n  \"startTime\": \"2023-06-29T10:35:50.4329367Z\"\n }"
->>>>>>> 13d0ab0a
-    headers:
-      cache-control:
-      - no-cache
-      content-length:
-      - '126'
-      content-type:
-      - application/json
-      date:
-<<<<<<< HEAD
-      - Thu, 15 Jun 2023 17:14:43 GMT
-=======
+    headers:
+      cache-control:
+      - no-cache
+      content-length:
+      - '126'
+      content-type:
+      - application/json
+      date:
       - Thu, 29 Jun 2023 10:37:25 GMT
->>>>>>> 13d0ab0a
-      expires:
-      - '-1'
-      pragma:
-      - no-cache
-      server:
-      - nginx
-      strict-transport-security:
-      - max-age=31536000; includeSubDomains
-      x-content-type-options:
-      - nosniff
-    status:
-      code: 200
-      message: OK
-- request:
-    body: null
-    headers:
-      Accept:
-      - '*/*'
-      Accept-Encoding:
-      - gzip, deflate
-      CommandName:
-      - aks create
-      Connection:
-      - keep-alive
-      ParameterSetName:
-      - --resource-group --name --ssh-key-value -o
-      User-Agent:
-<<<<<<< HEAD
-      - AZURECLI/2.49.0 azsdk-python-azure-mgmt-containerservice/23.0.0 Python/3.8.16
-        (macOS-13.4-arm64-arm-64bit)
-    method: GET
-    uri: https://management.azure.com/subscriptions/00000000-0000-0000-0000-000000000000/providers/Microsoft.ContainerService/locations/westus2/operations/9ea05db4-a220-4f23-8466-c834444202e3?api-version=2016-03-30
-  response:
-    body:
-      string: "{\n  \"name\": \"b45da09e-20a2-234f-8466-c834444202e3\",\n  \"status\"\
-        : \"InProgress\",\n  \"startTime\": \"2023-06-15T17:13:12.3152873Z\"\n }"
-=======
+      expires:
+      - '-1'
+      pragma:
+      - no-cache
+      server:
+      - nginx
+      strict-transport-security:
+      - max-age=31536000; includeSubDomains
+      x-content-type-options:
+      - nosniff
+    status:
+      code: 200
+      message: OK
+- request:
+    body: null
+    headers:
+      Accept:
+      - '*/*'
+      Accept-Encoding:
+      - gzip, deflate
+      CommandName:
+      - aks create
+      Connection:
+      - keep-alive
+      ParameterSetName:
+      - --resource-group --name --ssh-key-value -o
+      User-Agent:
       - AZURECLI/2.49.0 azsdk-python-azure-mgmt-containerservice/24.0.0 Python/3.8.10
         (Linux-5.15.0-1039-azure-x86_64-with-glibc2.29)
     method: GET
@@ -558,57 +385,42 @@
     body:
       string: "{\n  \"name\": \"7fe35ad5-0858-1749-a005-7499e7783315\",\n  \"status\":
         \"InProgress\",\n  \"startTime\": \"2023-06-29T10:35:50.4329367Z\"\n }"
->>>>>>> 13d0ab0a
-    headers:
-      cache-control:
-      - no-cache
-      content-length:
-      - '126'
-      content-type:
-      - application/json
-      date:
-<<<<<<< HEAD
-      - Thu, 15 Jun 2023 17:15:13 GMT
-=======
+    headers:
+      cache-control:
+      - no-cache
+      content-length:
+      - '126'
+      content-type:
+      - application/json
+      date:
       - Thu, 29 Jun 2023 10:37:56 GMT
->>>>>>> 13d0ab0a
-      expires:
-      - '-1'
-      pragma:
-      - no-cache
-      server:
-      - nginx
-      strict-transport-security:
-      - max-age=31536000; includeSubDomains
-      x-content-type-options:
-      - nosniff
-    status:
-      code: 200
-      message: OK
-- request:
-    body: null
-    headers:
-      Accept:
-      - '*/*'
-      Accept-Encoding:
-      - gzip, deflate
-      CommandName:
-      - aks create
-      Connection:
-      - keep-alive
-      ParameterSetName:
-      - --resource-group --name --ssh-key-value -o
-      User-Agent:
-<<<<<<< HEAD
-      - AZURECLI/2.49.0 azsdk-python-azure-mgmt-containerservice/23.0.0 Python/3.8.16
-        (macOS-13.4-arm64-arm-64bit)
-    method: GET
-    uri: https://management.azure.com/subscriptions/00000000-0000-0000-0000-000000000000/providers/Microsoft.ContainerService/locations/westus2/operations/9ea05db4-a220-4f23-8466-c834444202e3?api-version=2016-03-30
-  response:
-    body:
-      string: "{\n  \"name\": \"b45da09e-20a2-234f-8466-c834444202e3\",\n  \"status\"\
-        : \"InProgress\",\n  \"startTime\": \"2023-06-15T17:13:12.3152873Z\"\n }"
-=======
+      expires:
+      - '-1'
+      pragma:
+      - no-cache
+      server:
+      - nginx
+      strict-transport-security:
+      - max-age=31536000; includeSubDomains
+      x-content-type-options:
+      - nosniff
+    status:
+      code: 200
+      message: OK
+- request:
+    body: null
+    headers:
+      Accept:
+      - '*/*'
+      Accept-Encoding:
+      - gzip, deflate
+      CommandName:
+      - aks create
+      Connection:
+      - keep-alive
+      ParameterSetName:
+      - --resource-group --name --ssh-key-value -o
+      User-Agent:
       - AZURECLI/2.49.0 azsdk-python-azure-mgmt-containerservice/24.0.0 Python/3.8.10
         (Linux-5.15.0-1039-azure-x86_64-with-glibc2.29)
     method: GET
@@ -617,18 +429,14 @@
     body:
       string: "{\n  \"name\": \"7fe35ad5-0858-1749-a005-7499e7783315\",\n  \"status\":
         \"InProgress\",\n  \"startTime\": \"2023-06-29T10:35:50.4329367Z\"\n }"
->>>>>>> 13d0ab0a
-    headers:
-      cache-control:
-      - no-cache
-      content-length:
-      - '126'
-      content-type:
-      - application/json
-      date:
-<<<<<<< HEAD
-      - Thu, 15 Jun 2023 17:15:43 GMT
-=======
+    headers:
+      cache-control:
+      - no-cache
+      content-length:
+      - '126'
+      content-type:
+      - application/json
+      date:
       - Thu, 29 Jun 2023 10:38:26 GMT
       expires:
       - '-1'
@@ -850,93 +658,33 @@
       - application/json
       date:
       - Thu, 29 Jun 2023 10:40:57 GMT
->>>>>>> 13d0ab0a
-      expires:
-      - '-1'
-      pragma:
-      - no-cache
-      server:
-      - nginx
-      strict-transport-security:
-      - max-age=31536000; includeSubDomains
-      x-content-type-options:
-      - nosniff
-    status:
-      code: 200
-      message: OK
-- request:
-    body: null
-    headers:
-      Accept:
-      - '*/*'
-      Accept-Encoding:
-      - gzip, deflate
-      CommandName:
-      - aks create
-      Connection:
-      - keep-alive
-      ParameterSetName:
-      - --resource-group --name --ssh-key-value -o
-      User-Agent:
-<<<<<<< HEAD
-      - AZURECLI/2.49.0 azsdk-python-azure-mgmt-containerservice/23.0.0 Python/3.8.16
-        (macOS-13.4-arm64-arm-64bit)
-    method: GET
-    uri: https://management.azure.com/subscriptions/00000000-0000-0000-0000-000000000000/providers/Microsoft.ContainerService/locations/westus2/operations/9ea05db4-a220-4f23-8466-c834444202e3?api-version=2016-03-30
-  response:
-    body:
-      string: "{\n  \"name\": \"b45da09e-20a2-234f-8466-c834444202e3\",\n  \"status\"\
-        : \"InProgress\",\n  \"startTime\": \"2023-06-15T17:13:12.3152873Z\"\n }"
-    headers:
-      cache-control:
-      - no-cache
-      content-length:
-      - '126'
-      content-type:
-      - application/json
-      date:
-      - Thu, 15 Jun 2023 17:16:13 GMT
-      expires:
-      - '-1'
-      pragma:
-      - no-cache
-      server:
-      - nginx
-      strict-transport-security:
-      - max-age=31536000; includeSubDomains
-      transfer-encoding:
-      - chunked
-      vary:
-      - Accept-Encoding
-      x-content-type-options:
-      - nosniff
-    status:
-      code: 200
-      message: OK
-- request:
-    body: null
-    headers:
-      Accept:
-      - '*/*'
-      Accept-Encoding:
-      - gzip, deflate
-      CommandName:
-      - aks create
-      Connection:
-      - keep-alive
-      ParameterSetName:
-      - --resource-group --name --ssh-key-value -o
-      User-Agent:
-      - AZURECLI/2.49.0 azsdk-python-azure-mgmt-containerservice/23.0.0 Python/3.8.16
-        (macOS-13.4-arm64-arm-64bit)
-    method: GET
-    uri: https://management.azure.com/subscriptions/00000000-0000-0000-0000-000000000000/providers/Microsoft.ContainerService/locations/westus2/operations/9ea05db4-a220-4f23-8466-c834444202e3?api-version=2016-03-30
-  response:
-    body:
-      string: "{\n  \"name\": \"b45da09e-20a2-234f-8466-c834444202e3\",\n  \"status\"\
-        : \"Succeeded\",\n  \"startTime\": \"2023-06-15T17:13:12.3152873Z\",\n  \"\
-        endTime\": \"2023-06-15T17:16:36.1113886Z\"\n }"
-=======
+      expires:
+      - '-1'
+      pragma:
+      - no-cache
+      server:
+      - nginx
+      strict-transport-security:
+      - max-age=31536000; includeSubDomains
+      x-content-type-options:
+      - nosniff
+    status:
+      code: 200
+      message: OK
+- request:
+    body: null
+    headers:
+      Accept:
+      - '*/*'
+      Accept-Encoding:
+      - gzip, deflate
+      CommandName:
+      - aks create
+      Connection:
+      - keep-alive
+      ParameterSetName:
+      - --resource-group --name --ssh-key-value -o
+      User-Agent:
       - AZURECLI/2.49.0 azsdk-python-azure-mgmt-containerservice/24.0.0 Python/3.8.10
         (Linux-5.15.0-1039-azure-x86_64-with-glibc2.29)
     method: GET
@@ -946,7 +694,6 @@
       string: "{\n  \"name\": \"7fe35ad5-0858-1749-a005-7499e7783315\",\n  \"status\":
         \"Succeeded\",\n  \"startTime\": \"2023-06-29T10:35:50.4329367Z\",\n  \"endTime\":
         \"2023-06-29T10:41:12.6080462Z\"\n }"
->>>>>>> 13d0ab0a
     headers:
       cache-control:
       - no-cache
@@ -955,91 +702,34 @@
       content-type:
       - application/json
       date:
-<<<<<<< HEAD
-      - Thu, 15 Jun 2023 17:16:43 GMT
-=======
       - Thu, 29 Jun 2023 10:41:27 GMT
->>>>>>> 13d0ab0a
-      expires:
-      - '-1'
-      pragma:
-      - no-cache
-      server:
-      - nginx
-      strict-transport-security:
-      - max-age=31536000; includeSubDomains
-      x-content-type-options:
-      - nosniff
-    status:
-      code: 200
-      message: OK
-- request:
-    body: null
-    headers:
-      Accept:
-      - '*/*'
-      Accept-Encoding:
-      - gzip, deflate
-      CommandName:
-      - aks create
-      Connection:
-      - keep-alive
-      ParameterSetName:
-      - --resource-group --name --ssh-key-value -o
-      User-Agent:
-<<<<<<< HEAD
-      - AZURECLI/2.49.0 azsdk-python-azure-mgmt-containerservice/23.0.0 Python/3.8.16
-        (macOS-13.4-arm64-arm-64bit)
-    method: GET
-    uri: https://management.azure.com/subscriptions/00000000-0000-0000-0000-000000000000/resourceGroups/clitest000001/providers/Microsoft.ContainerService/managedClusters/cliakstest000002?api-version=2023-05-01
-  response:
-    body:
-      string: "{\n  \"id\": \"/subscriptions/00000000-0000-0000-0000-000000000000/resourcegroups/clitest000001/providers/Microsoft.ContainerService/managedClusters/cliakstest000002\"\
-        ,\n  \"location\": \"westus2\",\n  \"name\": \"cliakstest000002\",\n  \"type\"\
-        : \"Microsoft.ContainerService/ManagedClusters\",\n  \"properties\": {\n \
-        \  \"provisioningState\": \"Succeeded\",\n   \"powerState\": {\n    \"code\"\
-        : \"Running\"\n   },\n   \"kubernetesVersion\": \"1.25.6\",\n   \"currentKubernetesVersion\"\
-        : \"1.25.6\",\n   \"dnsPrefix\": \"cliakstest-clitestcm52w2h4m-8ecadf\",\n\
-        \   \"fqdn\": \"cliakstest-clitestcm52w2h4m-8ecadf-o2rips4p.hcp.westus2.azmk8s.io\"\
-        ,\n   \"azurePortalFQDN\": \"cliakstest-clitestcm52w2h4m-8ecadf-o2rips4p.portal.hcp.westus2.azmk8s.io\"\
-        ,\n   \"agentPoolProfiles\": [\n    {\n     \"name\": \"nodepool1\",\n   \
-        \  \"count\": 3,\n     \"vmSize\": \"Standard_DS2_v2\",\n     \"osDiskSizeGB\"\
-        : 128,\n     \"osDiskType\": \"Managed\",\n     \"kubeletDiskType\": \"OS\"\
-        ,\n     \"maxPods\": 110,\n     \"type\": \"VirtualMachineScaleSets\",\n \
-        \    \"enableAutoScaling\": false,\n     \"provisioningState\": \"Succeeded\"\
-        ,\n     \"powerState\": {\n      \"code\": \"Running\"\n     },\n     \"orchestratorVersion\"\
-        : \"1.25.6\",\n     \"currentOrchestratorVersion\": \"1.25.6\",\n     \"enableNodePublicIP\"\
-        : false,\n     \"mode\": \"System\",\n     \"enableEncryptionAtHost\": false,\n\
-        \     \"enableUltraSSD\": false,\n     \"osType\": \"Linux\",\n     \"osSKU\"\
-        : \"Ubuntu\",\n     \"nodeImageVersion\": \"AKSUbuntu-2204gen2containerd-202306.01.0\"\
-        ,\n     \"upgradeSettings\": {},\n     \"enableFIPS\": false\n    }\n   ],\n\
-        \   \"linuxProfile\": {\n    \"adminUsername\": \"azureuser\",\n    \"ssh\"\
-        : {\n     \"publicKeys\": [\n      {\n       \"keyData\": \"ssh-rsa AAAAB3NzaC1yc2EAAAADAQABAAACAQCbIg1guRHbI0lV11wWDt1r2cUdcNd27CJsg+SfgC7miZeubtwUhbsPdhMQsfDyhOWHq1+ZL0M+nJZV63d/1dhmhtgyOqejUwrPlzKhydsbrsdUor+JmNJDdW01v7BXHyuymT8G4s09jCasNOwiufbP/qp72ruu0bIA1nySsvlf9pCQAuFkAnVnf/rFhUlOkhtRpwcq8SUNY2zRHR/EKb/4NWY1JzR4sa3q2fWIJdrrX0DvLoa5g9bIEd4Df79ba7v+yiUBOS0zT2ll+z4g9izHK3EO5d8hL4jYxcjKs+wcslSYRWrascfscLgMlMGh0CdKeNTDjHpGPncaf3Z+FwwwjWeuiNBxv7bJo13/8B/098KlVDl4GZqsoBCEjPyJfV6hO0y/LkRGkk7oHWKgeWAfKtfLItRp00eZ4fcJNK9kCaSMmEugoZWcI7NGbZXzqFWqbpRI7NcDP9+WIQ+i9U5vqWsqd/zng4kbuAJ6UuKqIzB0upYrLShfQE3SAck8oaLhJqqq56VfDuASNpJKidV+zq27HfSBmbXnkR/5AK337dc3MXKJypoK/QPMLKUAP5XLPbs+NddJQV7EZXd29DLgp+fRIg3edpKdO7ZErWhv7d+3Kws+e1Y+ypmR2WIVSwVyBEUfgv2C8Ts9gnTF4pNcEY/S2aBicz5Ew2+jdyGNQQ==\
-        \ test@example.com\\n\"\n      }\n     ]\n    }\n   },\n   \"servicePrincipalProfile\"\
-        : {\n    \"clientId\":\"00000000-0000-0000-0000-000000000001\"\n   },\n  \
-        \ \"nodeResourceGroup\": \"MC_clitest000001_cliakstest000002_westus2\",\n\
-        \   \"enableRBAC\": true,\n   \"supportPlan\": \"KubernetesOfficial\",\n \
-        \  \"networkProfile\": {\n    \"networkPlugin\": \"kubenet\",\n    \"loadBalancerSku\"\
-        : \"Standard\",\n    \"loadBalancerProfile\": {\n     \"managedOutboundIPs\"\
-        : {\n      \"count\": 1\n     },\n     \"effectiveOutboundIPs\": [\n     \
-        \ {\n       \"id\": \"/subscriptions/00000000-0000-0000-0000-000000000000/resourceGroups/MC_clitest000001_cliakstest000002_westus2/providers/Microsoft.Network/publicIPAddresses/c5337524-5b67-4fcd-9e08-75ff4ba1116b\"\
-        \n      }\n     ]\n    },\n    \"podCidr\": \"10.244.0.0/16\",\n    \"serviceCidr\"\
-        : \"10.0.0.0/16\",\n    \"dnsServiceIP\": \"10.0.0.10\",\n    \"outboundType\"\
-        : \"loadBalancer\",\n    \"podCidrs\": [\n     \"10.244.0.0/16\"\n    ],\n\
-        \    \"serviceCidrs\": [\n     \"10.0.0.0/16\"\n    ],\n    \"ipFamilies\"\
-        : [\n     \"IPv4\"\n    ]\n   },\n   \"maxAgentPools\": 100,\n   \"identityProfile\"\
-        : {\n    \"kubeletidentity\": {\n     \"resourceId\": \"/subscriptions/00000000-0000-0000-0000-000000000000/resourcegroups/MC_clitest000001_cliakstest000002_westus2/providers/Microsoft.ManagedIdentity/userAssignedIdentities/cliakstest000002-agentpool\"\
-        ,\n     \"clientId\":\"00000000-0000-0000-0000-000000000001\",\n     \"objectId\"\
-        :\"00000000-0000-0000-0000-000000000001\"\n    }\n   },\n   \"disableLocalAccounts\"\
-        : false,\n   \"securityProfile\": {},\n   \"storageProfile\": {\n    \"diskCSIDriver\"\
-        : {\n     \"enabled\": true\n    },\n    \"fileCSIDriver\": {\n     \"enabled\"\
-        : true\n    },\n    \"snapshotController\": {\n     \"enabled\": true\n  \
-        \  }\n   },\n   \"oidcIssuerProfile\": {\n    \"enabled\": false\n   },\n\
-        \   \"workloadAutoScalerProfile\": {}\n  },\n  \"identity\": {\n   \"type\"\
-        : \"SystemAssigned\",\n   \"principalId\":\"00000000-0000-0000-0000-000000000001\"\
-        ,\n   \"tenantId\": \"72f988bf-86f1-41af-91ab-2d7cd011db47\"\n  },\n  \"sku\"\
-        : {\n   \"name\": \"Base\",\n   \"tier\": \"Free\"\n  }\n }"
-=======
+      expires:
+      - '-1'
+      pragma:
+      - no-cache
+      server:
+      - nginx
+      strict-transport-security:
+      - max-age=31536000; includeSubDomains
+      x-content-type-options:
+      - nosniff
+    status:
+      code: 200
+      message: OK
+- request:
+    body: null
+    headers:
+      Accept:
+      - '*/*'
+      Accept-Encoding:
+      - gzip, deflate
+      CommandName:
+      - aks create
+      Connection:
+      - keep-alive
+      ParameterSetName:
+      - --resource-group --name --ssh-key-value -o
+      User-Agent:
       - AZURECLI/2.49.0 azsdk-python-azure-mgmt-containerservice/24.0.0 Python/3.8.10
         (Linux-5.15.0-1039-azure-x86_64-with-glibc2.29)
     method: GET
@@ -1088,24 +778,15 @@
         {\n   \"type\": \"SystemAssigned\",\n   \"principalId\":\"00000000-0000-0000-0000-000000000001\",\n
         \  \"tenantId\": \"72f988bf-86f1-41af-91ab-2d7cd011db47\"\n  },\n  \"sku\":
         {\n   \"name\": \"Base\",\n   \"tier\": \"Free\"\n  }\n }"
->>>>>>> 13d0ab0a
-    headers:
-      cache-control:
-      - no-cache
-      content-length:
-<<<<<<< HEAD
-      - '4249'
-      content-type:
-      - application/json
-      date:
-      - Thu, 15 Jun 2023 17:16:44 GMT
-=======
+    headers:
+      cache-control:
+      - no-cache
+      content-length:
       - '3920'
       content-type:
       - application/json
       date:
       - Thu, 29 Jun 2023 10:41:28 GMT
->>>>>>> 13d0ab0a
       expires:
       - '-1'
       pragma:
@@ -1133,59 +814,6 @@
       ParameterSetName:
       - --resource-group --name -y -o
       User-Agent:
-<<<<<<< HEAD
-      - AZURECLI/2.49.0 azsdk-python-azure-mgmt-containerservice/23.0.0 Python/3.8.16
-        (macOS-13.4-arm64-arm-64bit)
-    method: GET
-    uri: https://management.azure.com/subscriptions/00000000-0000-0000-0000-000000000000/resourceGroups/clitest000001/providers/Microsoft.ContainerService/managedClusters/cliakstest000002?api-version=2023-05-01
-  response:
-    body:
-      string: "{\n  \"id\": \"/subscriptions/00000000-0000-0000-0000-000000000000/resourcegroups/clitest000001/providers/Microsoft.ContainerService/managedClusters/cliakstest000002\"\
-        ,\n  \"location\": \"westus2\",\n  \"name\": \"cliakstest000002\",\n  \"type\"\
-        : \"Microsoft.ContainerService/ManagedClusters\",\n  \"properties\": {\n \
-        \  \"provisioningState\": \"Succeeded\",\n   \"powerState\": {\n    \"code\"\
-        : \"Running\"\n   },\n   \"kubernetesVersion\": \"1.25.6\",\n   \"currentKubernetesVersion\"\
-        : \"1.25.6\",\n   \"dnsPrefix\": \"cliakstest-clitestcm52w2h4m-8ecadf\",\n\
-        \   \"fqdn\": \"cliakstest-clitestcm52w2h4m-8ecadf-o2rips4p.hcp.westus2.azmk8s.io\"\
-        ,\n   \"azurePortalFQDN\": \"cliakstest-clitestcm52w2h4m-8ecadf-o2rips4p.portal.hcp.westus2.azmk8s.io\"\
-        ,\n   \"agentPoolProfiles\": [\n    {\n     \"name\": \"nodepool1\",\n   \
-        \  \"count\": 3,\n     \"vmSize\": \"Standard_DS2_v2\",\n     \"osDiskSizeGB\"\
-        : 128,\n     \"osDiskType\": \"Managed\",\n     \"kubeletDiskType\": \"OS\"\
-        ,\n     \"maxPods\": 110,\n     \"type\": \"VirtualMachineScaleSets\",\n \
-        \    \"enableAutoScaling\": false,\n     \"provisioningState\": \"Succeeded\"\
-        ,\n     \"powerState\": {\n      \"code\": \"Running\"\n     },\n     \"orchestratorVersion\"\
-        : \"1.25.6\",\n     \"currentOrchestratorVersion\": \"1.25.6\",\n     \"enableNodePublicIP\"\
-        : false,\n     \"mode\": \"System\",\n     \"enableEncryptionAtHost\": false,\n\
-        \     \"enableUltraSSD\": false,\n     \"osType\": \"Linux\",\n     \"osSKU\"\
-        : \"Ubuntu\",\n     \"nodeImageVersion\": \"AKSUbuntu-2204gen2containerd-202306.01.0\"\
-        ,\n     \"upgradeSettings\": {},\n     \"enableFIPS\": false\n    }\n   ],\n\
-        \   \"linuxProfile\": {\n    \"adminUsername\": \"azureuser\",\n    \"ssh\"\
-        : {\n     \"publicKeys\": [\n      {\n       \"keyData\": \"ssh-rsa AAAAB3NzaC1yc2EAAAADAQABAAACAQCbIg1guRHbI0lV11wWDt1r2cUdcNd27CJsg+SfgC7miZeubtwUhbsPdhMQsfDyhOWHq1+ZL0M+nJZV63d/1dhmhtgyOqejUwrPlzKhydsbrsdUor+JmNJDdW01v7BXHyuymT8G4s09jCasNOwiufbP/qp72ruu0bIA1nySsvlf9pCQAuFkAnVnf/rFhUlOkhtRpwcq8SUNY2zRHR/EKb/4NWY1JzR4sa3q2fWIJdrrX0DvLoa5g9bIEd4Df79ba7v+yiUBOS0zT2ll+z4g9izHK3EO5d8hL4jYxcjKs+wcslSYRWrascfscLgMlMGh0CdKeNTDjHpGPncaf3Z+FwwwjWeuiNBxv7bJo13/8B/098KlVDl4GZqsoBCEjPyJfV6hO0y/LkRGkk7oHWKgeWAfKtfLItRp00eZ4fcJNK9kCaSMmEugoZWcI7NGbZXzqFWqbpRI7NcDP9+WIQ+i9U5vqWsqd/zng4kbuAJ6UuKqIzB0upYrLShfQE3SAck8oaLhJqqq56VfDuASNpJKidV+zq27HfSBmbXnkR/5AK337dc3MXKJypoK/QPMLKUAP5XLPbs+NddJQV7EZXd29DLgp+fRIg3edpKdO7ZErWhv7d+3Kws+e1Y+ypmR2WIVSwVyBEUfgv2C8Ts9gnTF4pNcEY/S2aBicz5Ew2+jdyGNQQ==\
-        \ test@example.com\\n\"\n      }\n     ]\n    }\n   },\n   \"servicePrincipalProfile\"\
-        : {\n    \"clientId\":\"00000000-0000-0000-0000-000000000001\"\n   },\n  \
-        \ \"nodeResourceGroup\": \"MC_clitest000001_cliakstest000002_westus2\",\n\
-        \   \"enableRBAC\": true,\n   \"supportPlan\": \"KubernetesOfficial\",\n \
-        \  \"networkProfile\": {\n    \"networkPlugin\": \"kubenet\",\n    \"loadBalancerSku\"\
-        : \"Standard\",\n    \"loadBalancerProfile\": {\n     \"managedOutboundIPs\"\
-        : {\n      \"count\": 1\n     },\n     \"effectiveOutboundIPs\": [\n     \
-        \ {\n       \"id\": \"/subscriptions/00000000-0000-0000-0000-000000000000/resourceGroups/MC_clitest000001_cliakstest000002_westus2/providers/Microsoft.Network/publicIPAddresses/c5337524-5b67-4fcd-9e08-75ff4ba1116b\"\
-        \n      }\n     ]\n    },\n    \"podCidr\": \"10.244.0.0/16\",\n    \"serviceCidr\"\
-        : \"10.0.0.0/16\",\n    \"dnsServiceIP\": \"10.0.0.10\",\n    \"outboundType\"\
-        : \"loadBalancer\",\n    \"podCidrs\": [\n     \"10.244.0.0/16\"\n    ],\n\
-        \    \"serviceCidrs\": [\n     \"10.0.0.0/16\"\n    ],\n    \"ipFamilies\"\
-        : [\n     \"IPv4\"\n    ]\n   },\n   \"maxAgentPools\": 100,\n   \"identityProfile\"\
-        : {\n    \"kubeletidentity\": {\n     \"resourceId\": \"/subscriptions/00000000-0000-0000-0000-000000000000/resourcegroups/MC_clitest000001_cliakstest000002_westus2/providers/Microsoft.ManagedIdentity/userAssignedIdentities/cliakstest000002-agentpool\"\
-        ,\n     \"clientId\":\"00000000-0000-0000-0000-000000000001\",\n     \"objectId\"\
-        :\"00000000-0000-0000-0000-000000000001\"\n    }\n   },\n   \"disableLocalAccounts\"\
-        : false,\n   \"securityProfile\": {},\n   \"storageProfile\": {\n    \"diskCSIDriver\"\
-        : {\n     \"enabled\": true\n    },\n    \"fileCSIDriver\": {\n     \"enabled\"\
-        : true\n    },\n    \"snapshotController\": {\n     \"enabled\": true\n  \
-        \  }\n   },\n   \"oidcIssuerProfile\": {\n    \"enabled\": false\n   },\n\
-        \   \"workloadAutoScalerProfile\": {}\n  },\n  \"identity\": {\n   \"type\"\
-        : \"SystemAssigned\",\n   \"principalId\":\"00000000-0000-0000-0000-000000000001\"\
-        ,\n   \"tenantId\": \"72f988bf-86f1-41af-91ab-2d7cd011db47\"\n  },\n  \"sku\"\
-        : {\n   \"name\": \"Base\",\n   \"tier\": \"Free\"\n  }\n }"
-=======
       - AZURECLI/2.49.0 azsdk-python-azure-mgmt-containerservice/24.0.0 Python/3.8.10
         (Linux-5.15.0-1039-azure-x86_64-with-glibc2.29)
     method: GET
@@ -1234,24 +862,15 @@
         {\n   \"type\": \"SystemAssigned\",\n   \"principalId\":\"00000000-0000-0000-0000-000000000001\",\n
         \  \"tenantId\": \"72f988bf-86f1-41af-91ab-2d7cd011db47\"\n  },\n  \"sku\":
         {\n   \"name\": \"Base\",\n   \"tier\": \"Free\"\n  }\n }"
->>>>>>> 13d0ab0a
-    headers:
-      cache-control:
-      - no-cache
-      content-length:
-<<<<<<< HEAD
-      - '4249'
-      content-type:
-      - application/json
-      date:
-      - Thu, 15 Jun 2023 17:16:46 GMT
-=======
+    headers:
+      cache-control:
+      - no-cache
+      content-length:
       - '3920'
       content-type:
       - application/json
       date:
       - Thu, 29 Jun 2023 10:41:29 GMT
->>>>>>> 13d0ab0a
       expires:
       - '-1'
       pragma:
@@ -1272,27 +891,13 @@
 - request:
     body: '{"location": "westus2", "sku": {"name": "Base", "tier": "Free"}, "identity":
       {"type": "SystemAssigned"}, "properties": {"kubernetesVersion": "1.25.6", "dnsPrefix":
-<<<<<<< HEAD
-      "cliakstest-clitestcm52w2h4m-8ecadf", "agentPoolProfiles": [{"count": 3, "vmSize":
-=======
       "cliakstest-clitestnf7yea2xu-79a739", "agentPoolProfiles": [{"count": 3, "vmSize":
->>>>>>> 13d0ab0a
       "Standard_DS2_v2", "osDiskSizeGB": 128, "osDiskType": "Managed", "kubeletDiskType":
       "OS", "maxPods": 110, "osType": "Linux", "osSKU": "Ubuntu", "enableAutoScaling":
       false, "type": "VirtualMachineScaleSets", "mode": "System", "orchestratorVersion":
       "1.25.6", "upgradeSettings": {}, "powerState": {"code": "Running"}, "enableNodePublicIP":
       false, "enableEncryptionAtHost": false, "enableUltraSSD": false, "enableFIPS":
       false, "name": "nodepool1"}], "linuxProfile": {"adminUsername": "azureuser",
-<<<<<<< HEAD
-      "ssh": {"publicKeys": [{"keyData": "ssh-rsa AAAAB3NzaC1yc2EAAAADAQABAAACAQCbIg1guRHbI0lV11wWDt1r2cUdcNd27CJsg+SfgC7miZeubtwUhbsPdhMQsfDyhOWHq1+ZL0M+nJZV63d/1dhmhtgyOqejUwrPlzKhydsbrsdUor+JmNJDdW01v7BXHyuymT8G4s09jCasNOwiufbP/qp72ruu0bIA1nySsvlf9pCQAuFkAnVnf/rFhUlOkhtRpwcq8SUNY2zRHR/EKb/4NWY1JzR4sa3q2fWIJdrrX0DvLoa5g9bIEd4Df79ba7v+yiUBOS0zT2ll+z4g9izHK3EO5d8hL4jYxcjKs+wcslSYRWrascfscLgMlMGh0CdKeNTDjHpGPncaf3Z+FwwwjWeuiNBxv7bJo13/8B/098KlVDl4GZqsoBCEjPyJfV6hO0y/LkRGkk7oHWKgeWAfKtfLItRp00eZ4fcJNK9kCaSMmEugoZWcI7NGbZXzqFWqbpRI7NcDP9+WIQ+i9U5vqWsqd/zng4kbuAJ6UuKqIzB0upYrLShfQE3SAck8oaLhJqqq56VfDuASNpJKidV+zq27HfSBmbXnkR/5AK337dc3MXKJypoK/QPMLKUAP5XLPbs+NddJQV7EZXd29DLgp+fRIg3edpKdO7ZErWhv7d+3Kws+e1Y+ypmR2WIVSwVyBEUfgv2C8Ts9gnTF4pNcEY/S2aBicz5Ew2+jdyGNQQ==
-      test@example.com\n"}]}}, "servicePrincipalProfile": {"clientId":"00000000-0000-0000-0000-000000000001"},
-      "oidcIssuerProfile": {"enabled": false}, "nodeResourceGroup": "MC_clitest000001_cliakstest000002_westus2",
-      "enableRBAC": true, "supportPlan": "KubernetesOfficial", "networkProfile": {"networkPlugin":
-      "kubenet", "podCidr": "10.244.0.0/16", "serviceCidr": "10.0.0.0/16", "dnsServiceIP":
-      "10.0.0.10", "outboundType": "loadBalancer", "loadBalancerSku": "Standard",
-      "loadBalancerProfile": {"managedOutboundIPs": {"count": 1}, "effectiveOutboundIPs":
-      [{"id": "/subscriptions/00000000-0000-0000-0000-000000000000/resourceGroups/MC_clitest000001_cliakstest000002_westus2/providers/Microsoft.Network/publicIPAddresses/c5337524-5b67-4fcd-9e08-75ff4ba1116b"}]},
-=======
       "ssh": {"publicKeys": [{"keyData": "ssh-rsa AAAAB3NzaC1yc2EAAAADAQABAAABAQCw4P22/hE86EX0l2HMO+M6Gw+CW6O4Yl84NLjVqF7NtK8xwQKcZwGeIwNBv/HxJ0uMJlOCG1ZMPPvSZHDp07QvAjYKKryIkIGilxLUh4fNOEQiZqAXB2badERUdwLRB4f6kHc0vb35GHw3tlyjjDjvQTO7UgZQxnbipxyrJAYfMHxfXjST1tvmln3v87WvBGsY2hr1Iqx/gMO3AIqaNoJntl1sIeAcg8xXdYW3PP6N1gYToFsDxsQZU2rfefIRDniuP4fYy2J4shtEAkyzv1BlOBJGHBqCzyrhXVqFElLSFV99QhLUi43zXL4Ge1QKJBztH/q48ohMBt3WenkP2KsT
       azcli_aks_live_test@example.com\n"}]}}, "servicePrincipalProfile": {"clientId":"00000000-0000-0000-0000-000000000001"},
       "oidcIssuerProfile": {"enabled": false}, "nodeResourceGroup": "MC_clitest000001_cliakstest000002_westus2",
@@ -1300,7 +905,6 @@
       "10.244.0.0/16", "serviceCidr": "10.0.0.0/16", "dnsServiceIP": "10.0.0.10",
       "outboundType": "loadBalancer", "loadBalancerSku": "Standard", "loadBalancerProfile":
       {"managedOutboundIPs": {"count": 1}, "effectiveOutboundIPs": [{"id": "/subscriptions/00000000-0000-0000-0000-000000000000/resourceGroups/MC_clitest000001_cliakstest000002_westus2/providers/Microsoft.Network/publicIPAddresses/073d5728-d8cd-46d2-8d53-aa026a597a0f"}]},
->>>>>>> 13d0ab0a
       "podCidrs": ["10.244.0.0/16"], "serviceCidrs": ["10.0.0.0/16"], "ipFamilies":
       ["IPv4"]}, "identityProfile": {"kubeletidentity": {"resourceId": "/subscriptions/00000000-0000-0000-0000-000000000000/resourcegroups/MC_clitest000001_cliakstest000002_westus2/providers/Microsoft.ManagedIdentity/userAssignedIdentities/cliakstest000002-agentpool",
       "clientId":"00000000-0000-0000-0000-000000000001", "objectId":"00000000-0000-0000-0000-000000000001"}},
@@ -1316,80 +920,12 @@
       Connection:
       - keep-alive
       Content-Length:
-<<<<<<< HEAD
-      - '2812'
-=======
       - '2446'
->>>>>>> 13d0ab0a
       Content-Type:
       - application/json
       ParameterSetName:
       - --resource-group --name -y -o
       User-Agent:
-<<<<<<< HEAD
-      - AZURECLI/2.49.0 azsdk-python-azure-mgmt-containerservice/23.0.0 Python/3.8.16
-        (macOS-13.4-arm64-arm-64bit)
-    method: PUT
-    uri: https://management.azure.com/subscriptions/00000000-0000-0000-0000-000000000000/resourceGroups/clitest000001/providers/Microsoft.ContainerService/managedClusters/cliakstest000002?api-version=2023-05-01
-  response:
-    body:
-      string: "{\n  \"id\": \"/subscriptions/00000000-0000-0000-0000-000000000000/resourcegroups/clitest000001/providers/Microsoft.ContainerService/managedClusters/cliakstest000002\"\
-        ,\n  \"location\": \"westus2\",\n  \"name\": \"cliakstest000002\",\n  \"type\"\
-        : \"Microsoft.ContainerService/ManagedClusters\",\n  \"properties\": {\n \
-        \  \"provisioningState\": \"Updating\",\n   \"powerState\": {\n    \"code\"\
-        : \"Running\"\n   },\n   \"kubernetesVersion\": \"1.25.6\",\n   \"currentKubernetesVersion\"\
-        : \"1.25.6\",\n   \"dnsPrefix\": \"cliakstest-clitestcm52w2h4m-8ecadf\",\n\
-        \   \"fqdn\": \"cliakstest-clitestcm52w2h4m-8ecadf-o2rips4p.hcp.westus2.azmk8s.io\"\
-        ,\n   \"azurePortalFQDN\": \"cliakstest-clitestcm52w2h4m-8ecadf-o2rips4p.portal.hcp.westus2.azmk8s.io\"\
-        ,\n   \"agentPoolProfiles\": [\n    {\n     \"name\": \"nodepool1\",\n   \
-        \  \"count\": 3,\n     \"vmSize\": \"Standard_DS2_v2\",\n     \"osDiskSizeGB\"\
-        : 128,\n     \"osDiskType\": \"Managed\",\n     \"kubeletDiskType\": \"OS\"\
-        ,\n     \"maxPods\": 110,\n     \"type\": \"VirtualMachineScaleSets\",\n \
-        \    \"enableAutoScaling\": false,\n     \"provisioningState\": \"Updating\"\
-        ,\n     \"powerState\": {\n      \"code\": \"Running\"\n     },\n     \"orchestratorVersion\"\
-        : \"1.25.6\",\n     \"currentOrchestratorVersion\": \"1.25.6\",\n     \"enableNodePublicIP\"\
-        : false,\n     \"mode\": \"System\",\n     \"enableEncryptionAtHost\": false,\n\
-        \     \"enableUltraSSD\": false,\n     \"osType\": \"Linux\",\n     \"osSKU\"\
-        : \"Ubuntu\",\n     \"nodeImageVersion\": \"AKSUbuntu-2204gen2containerd-202306.01.0\"\
-        ,\n     \"upgradeSettings\": {},\n     \"enableFIPS\": false\n    }\n   ],\n\
-        \   \"linuxProfile\": {\n    \"adminUsername\": \"azureuser\",\n    \"ssh\"\
-        : {\n     \"publicKeys\": [\n      {\n       \"keyData\": \"ssh-rsa AAAAB3NzaC1yc2EAAAADAQABAAACAQCbIg1guRHbI0lV11wWDt1r2cUdcNd27CJsg+SfgC7miZeubtwUhbsPdhMQsfDyhOWHq1+ZL0M+nJZV63d/1dhmhtgyOqejUwrPlzKhydsbrsdUor+JmNJDdW01v7BXHyuymT8G4s09jCasNOwiufbP/qp72ruu0bIA1nySsvlf9pCQAuFkAnVnf/rFhUlOkhtRpwcq8SUNY2zRHR/EKb/4NWY1JzR4sa3q2fWIJdrrX0DvLoa5g9bIEd4Df79ba7v+yiUBOS0zT2ll+z4g9izHK3EO5d8hL4jYxcjKs+wcslSYRWrascfscLgMlMGh0CdKeNTDjHpGPncaf3Z+FwwwjWeuiNBxv7bJo13/8B/098KlVDl4GZqsoBCEjPyJfV6hO0y/LkRGkk7oHWKgeWAfKtfLItRp00eZ4fcJNK9kCaSMmEugoZWcI7NGbZXzqFWqbpRI7NcDP9+WIQ+i9U5vqWsqd/zng4kbuAJ6UuKqIzB0upYrLShfQE3SAck8oaLhJqqq56VfDuASNpJKidV+zq27HfSBmbXnkR/5AK337dc3MXKJypoK/QPMLKUAP5XLPbs+NddJQV7EZXd29DLgp+fRIg3edpKdO7ZErWhv7d+3Kws+e1Y+ypmR2WIVSwVyBEUfgv2C8Ts9gnTF4pNcEY/S2aBicz5Ew2+jdyGNQQ==\
-        \ test@example.com\\n\"\n      }\n     ]\n    }\n   },\n   \"servicePrincipalProfile\"\
-        : {\n    \"clientId\":\"00000000-0000-0000-0000-000000000001\"\n   },\n  \
-        \ \"nodeResourceGroup\": \"MC_clitest000001_cliakstest000002_westus2\",\n\
-        \   \"enableRBAC\": true,\n   \"supportPlan\": \"KubernetesOfficial\",\n \
-        \  \"networkProfile\": {\n    \"networkPlugin\": \"kubenet\",\n    \"loadBalancerSku\"\
-        : \"Standard\",\n    \"loadBalancerProfile\": {\n     \"managedOutboundIPs\"\
-        : {\n      \"count\": 1\n     },\n     \"effectiveOutboundIPs\": [\n     \
-        \ {\n       \"id\": \"/subscriptions/00000000-0000-0000-0000-000000000000/resourceGroups/MC_clitest000001_cliakstest000002_westus2/providers/Microsoft.Network/publicIPAddresses/c5337524-5b67-4fcd-9e08-75ff4ba1116b\"\
-        \n      }\n     ]\n    },\n    \"podCidr\": \"10.244.0.0/16\",\n    \"serviceCidr\"\
-        : \"10.0.0.0/16\",\n    \"dnsServiceIP\": \"10.0.0.10\",\n    \"outboundType\"\
-        : \"loadBalancer\",\n    \"podCidrs\": [\n     \"10.244.0.0/16\"\n    ],\n\
-        \    \"serviceCidrs\": [\n     \"10.0.0.0/16\"\n    ],\n    \"ipFamilies\"\
-        : [\n     \"IPv4\"\n    ]\n   },\n   \"maxAgentPools\": 100,\n   \"identityProfile\"\
-        : {\n    \"kubeletidentity\": {\n     \"resourceId\": \"/subscriptions/00000000-0000-0000-0000-000000000000/resourcegroups/MC_clitest000001_cliakstest000002_westus2/providers/Microsoft.ManagedIdentity/userAssignedIdentities/cliakstest000002-agentpool\"\
-        ,\n     \"clientId\":\"00000000-0000-0000-0000-000000000001\",\n     \"objectId\"\
-        :\"00000000-0000-0000-0000-000000000001\"\n    }\n   },\n   \"disableLocalAccounts\"\
-        : false,\n   \"securityProfile\": {},\n   \"storageProfile\": {\n    \"diskCSIDriver\"\
-        : {\n     \"enabled\": true\n    },\n    \"fileCSIDriver\": {\n     \"enabled\"\
-        : true\n    },\n    \"snapshotController\": {\n     \"enabled\": true\n  \
-        \  }\n   },\n   \"oidcIssuerProfile\": {\n    \"enabled\": false\n   },\n\
-        \   \"workloadAutoScalerProfile\": {}\n  },\n  \"identity\": {\n   \"type\"\
-        : \"SystemAssigned\",\n   \"principalId\":\"00000000-0000-0000-0000-000000000001\"\
-        ,\n   \"tenantId\": \"72f988bf-86f1-41af-91ab-2d7cd011db47\"\n  },\n  \"sku\"\
-        : {\n   \"name\": \"Base\",\n   \"tier\": \"Free\"\n  }\n }"
-    headers:
-      azure-asyncoperation:
-      - https://management.azure.com/subscriptions/00000000-0000-0000-0000-000000000000/providers/Microsoft.ContainerService/locations/westus2/operations/de00c6f3-d03f-4d93-a18c-c9f15cb8739b?api-version=2016-03-30
-      cache-control:
-      - no-cache
-      content-length:
-      - '4247'
-      content-type:
-      - application/json
-      date:
-      - Thu, 15 Jun 2023 17:16:52 GMT
-=======
       - AZURECLI/2.49.0 azsdk-python-azure-mgmt-containerservice/24.0.0 Python/3.8.10
         (Linux-5.15.0-1039-azure-x86_64-with-glibc2.29)
     method: PUT
@@ -1449,7 +985,6 @@
       - application/json
       date:
       - Thu, 29 Jun 2023 10:41:34 GMT
->>>>>>> 13d0ab0a
       expires:
       - '-1'
       pragma:
@@ -1465,8 +1000,7 @@
       x-content-type-options:
       - nosniff
       x-ms-ratelimit-remaining-subscription-writes:
-<<<<<<< HEAD
-      - '1199'
+      - '1198'
     status:
       code: 200
       message: OK
@@ -1484,23 +1018,23 @@
       ParameterSetName:
       - --resource-group --name -y -o
       User-Agent:
-      - AZURECLI/2.49.0 azsdk-python-azure-mgmt-containerservice/23.0.0 Python/3.8.16
-        (macOS-13.4-arm64-arm-64bit)
-    method: GET
-    uri: https://management.azure.com/subscriptions/00000000-0000-0000-0000-000000000000/providers/Microsoft.ContainerService/locations/westus2/operations/de00c6f3-d03f-4d93-a18c-c9f15cb8739b?api-version=2016-03-30
-  response:
-    body:
-      string: "{\n  \"name\": \"f3c600de-3fd0-934d-a18c-c9f15cb8739b\",\n  \"status\"\
-        : \"InProgress\",\n  \"startTime\": \"2023-06-15T17:16:51.0499512Z\"\n }"
-    headers:
-      cache-control:
-      - no-cache
-      content-length:
-      - '126'
-      content-type:
-      - application/json
-      date:
-      - Thu, 15 Jun 2023 17:16:52 GMT
+      - AZURECLI/2.49.0 azsdk-python-azure-mgmt-containerservice/24.0.0 Python/3.8.10
+        (Linux-5.15.0-1039-azure-x86_64-with-glibc2.29)
+    method: GET
+    uri: https://management.azure.com/subscriptions/00000000-0000-0000-0000-000000000000/providers/Microsoft.ContainerService/locations/westus2/operations/718b6279-4cb9-4650-b99b-bd19c410288a?api-version=2016-03-30
+  response:
+    body:
+      string: "{\n  \"name\": \"79628b71-b94c-5046-b99b-bd19c410288a\",\n  \"status\":
+        \"InProgress\",\n  \"startTime\": \"2023-06-29T10:41:33.5429386Z\"\n }"
+    headers:
+      cache-control:
+      - no-cache
+      content-length:
+      - '126'
+      content-type:
+      - application/json
+      date:
+      - Thu, 29 Jun 2023 10:41:34 GMT
       expires:
       - '-1'
       pragma:
@@ -1532,23 +1066,23 @@
       ParameterSetName:
       - --resource-group --name -y -o
       User-Agent:
-      - AZURECLI/2.49.0 azsdk-python-azure-mgmt-containerservice/23.0.0 Python/3.8.16
-        (macOS-13.4-arm64-arm-64bit)
-    method: GET
-    uri: https://management.azure.com/subscriptions/00000000-0000-0000-0000-000000000000/providers/Microsoft.ContainerService/locations/westus2/operations/de00c6f3-d03f-4d93-a18c-c9f15cb8739b?api-version=2016-03-30
-  response:
-    body:
-      string: "{\n  \"name\": \"f3c600de-3fd0-934d-a18c-c9f15cb8739b\",\n  \"status\"\
-        : \"InProgress\",\n  \"startTime\": \"2023-06-15T17:16:51.0499512Z\"\n }"
-    headers:
-      cache-control:
-      - no-cache
-      content-length:
-      - '126'
-      content-type:
-      - application/json
-      date:
-      - Thu, 15 Jun 2023 17:17:22 GMT
+      - AZURECLI/2.49.0 azsdk-python-azure-mgmt-containerservice/24.0.0 Python/3.8.10
+        (Linux-5.15.0-1039-azure-x86_64-with-glibc2.29)
+    method: GET
+    uri: https://management.azure.com/subscriptions/00000000-0000-0000-0000-000000000000/providers/Microsoft.ContainerService/locations/westus2/operations/718b6279-4cb9-4650-b99b-bd19c410288a?api-version=2016-03-30
+  response:
+    body:
+      string: "{\n  \"name\": \"79628b71-b94c-5046-b99b-bd19c410288a\",\n  \"status\":
+        \"InProgress\",\n  \"startTime\": \"2023-06-29T10:41:33.5429386Z\"\n }"
+    headers:
+      cache-control:
+      - no-cache
+      content-length:
+      - '126'
+      content-type:
+      - application/json
+      date:
+      - Thu, 29 Jun 2023 10:42:03 GMT
       expires:
       - '-1'
       pragma:
@@ -1563,9 +1097,6 @@
       - Accept-Encoding
       x-content-type-options:
       - nosniff
-=======
-      - '1198'
->>>>>>> 13d0ab0a
     status:
       code: 200
       message: OK
@@ -1583,16 +1114,6 @@
       ParameterSetName:
       - --resource-group --name -y -o
       User-Agent:
-<<<<<<< HEAD
-      - AZURECLI/2.49.0 azsdk-python-azure-mgmt-containerservice/23.0.0 Python/3.8.16
-        (macOS-13.4-arm64-arm-64bit)
-    method: GET
-    uri: https://management.azure.com/subscriptions/00000000-0000-0000-0000-000000000000/providers/Microsoft.ContainerService/locations/westus2/operations/de00c6f3-d03f-4d93-a18c-c9f15cb8739b?api-version=2016-03-30
-  response:
-    body:
-      string: "{\n  \"name\": \"f3c600de-3fd0-934d-a18c-c9f15cb8739b\",\n  \"status\"\
-        : \"InProgress\",\n  \"startTime\": \"2023-06-15T17:16:51.0499512Z\"\n }"
-=======
       - AZURECLI/2.49.0 azsdk-python-azure-mgmt-containerservice/24.0.0 Python/3.8.10
         (Linux-5.15.0-1039-azure-x86_64-with-glibc2.29)
     method: GET
@@ -1601,20 +1122,15 @@
     body:
       string: "{\n  \"name\": \"79628b71-b94c-5046-b99b-bd19c410288a\",\n  \"status\":
         \"InProgress\",\n  \"startTime\": \"2023-06-29T10:41:33.5429386Z\"\n }"
->>>>>>> 13d0ab0a
-    headers:
-      cache-control:
-      - no-cache
-      content-length:
-      - '126'
-      content-type:
-      - application/json
-      date:
-<<<<<<< HEAD
-      - Thu, 15 Jun 2023 17:17:52 GMT
-=======
-      - Thu, 29 Jun 2023 10:41:34 GMT
->>>>>>> 13d0ab0a
+    headers:
+      cache-control:
+      - no-cache
+      content-length:
+      - '126'
+      content-type:
+      - application/json
+      date:
+      - Thu, 29 Jun 2023 10:42:34 GMT
       expires:
       - '-1'
       pragma:
@@ -1646,16 +1162,6 @@
       ParameterSetName:
       - --resource-group --name -y -o
       User-Agent:
-<<<<<<< HEAD
-      - AZURECLI/2.49.0 azsdk-python-azure-mgmt-containerservice/23.0.0 Python/3.8.16
-        (macOS-13.4-arm64-arm-64bit)
-    method: GET
-    uri: https://management.azure.com/subscriptions/00000000-0000-0000-0000-000000000000/providers/Microsoft.ContainerService/locations/westus2/operations/de00c6f3-d03f-4d93-a18c-c9f15cb8739b?api-version=2016-03-30
-  response:
-    body:
-      string: "{\n  \"name\": \"f3c600de-3fd0-934d-a18c-c9f15cb8739b\",\n  \"status\"\
-        : \"InProgress\",\n  \"startTime\": \"2023-06-15T17:16:51.0499512Z\"\n }"
-=======
       - AZURECLI/2.49.0 azsdk-python-azure-mgmt-containerservice/24.0.0 Python/3.8.10
         (Linux-5.15.0-1039-azure-x86_64-with-glibc2.29)
     method: GET
@@ -1664,20 +1170,15 @@
     body:
       string: "{\n  \"name\": \"79628b71-b94c-5046-b99b-bd19c410288a\",\n  \"status\":
         \"InProgress\",\n  \"startTime\": \"2023-06-29T10:41:33.5429386Z\"\n }"
->>>>>>> 13d0ab0a
-    headers:
-      cache-control:
-      - no-cache
-      content-length:
-      - '126'
-      content-type:
-      - application/json
-      date:
-<<<<<<< HEAD
-      - Thu, 15 Jun 2023 17:18:22 GMT
-=======
-      - Thu, 29 Jun 2023 10:42:03 GMT
->>>>>>> 13d0ab0a
+    headers:
+      cache-control:
+      - no-cache
+      content-length:
+      - '126'
+      content-type:
+      - application/json
+      date:
+      - Thu, 29 Jun 2023 10:43:04 GMT
       expires:
       - '-1'
       pragma:
@@ -1709,17 +1210,6 @@
       ParameterSetName:
       - --resource-group --name -y -o
       User-Agent:
-<<<<<<< HEAD
-      - AZURECLI/2.49.0 azsdk-python-azure-mgmt-containerservice/23.0.0 Python/3.8.16
-        (macOS-13.4-arm64-arm-64bit)
-    method: GET
-    uri: https://management.azure.com/subscriptions/00000000-0000-0000-0000-000000000000/providers/Microsoft.ContainerService/locations/westus2/operations/de00c6f3-d03f-4d93-a18c-c9f15cb8739b?api-version=2016-03-30
-  response:
-    body:
-      string: "{\n  \"name\": \"f3c600de-3fd0-934d-a18c-c9f15cb8739b\",\n  \"status\"\
-        : \"Succeeded\",\n  \"startTime\": \"2023-06-15T17:16:51.0499512Z\",\n  \"\
-        endTime\": \"2023-06-15T17:18:37.1770656Z\"\n }"
-=======
       - AZURECLI/2.49.0 azsdk-python-azure-mgmt-containerservice/24.0.0 Python/3.8.10
         (Linux-5.15.0-1039-azure-x86_64-with-glibc2.29)
     method: GET
@@ -1727,16 +1217,17 @@
   response:
     body:
       string: "{\n  \"name\": \"79628b71-b94c-5046-b99b-bd19c410288a\",\n  \"status\":
-        \"InProgress\",\n  \"startTime\": \"2023-06-29T10:41:33.5429386Z\"\n }"
-    headers:
-      cache-control:
-      - no-cache
-      content-length:
-      - '126'
-      content-type:
-      - application/json
-      date:
-      - Thu, 29 Jun 2023 10:42:34 GMT
+        \"Succeeded\",\n  \"startTime\": \"2023-06-29T10:41:33.5429386Z\",\n  \"endTime\":
+        \"2023-06-29T10:43:15.9464711Z\"\n }"
+    headers:
+      cache-control:
+      - no-cache
+      content-length:
+      - '170'
+      content-type:
+      - application/json
+      date:
+      - Thu, 29 Jun 2023 10:43:34 GMT
       expires:
       - '-1'
       pragma:
@@ -1768,161 +1259,6 @@
       ParameterSetName:
       - --resource-group --name -y -o
       User-Agent:
-      - AZURECLI/2.49.0 azsdk-python-azure-mgmt-containerservice/24.0.0 Python/3.8.10
-        (Linux-5.15.0-1039-azure-x86_64-with-glibc2.29)
-    method: GET
-    uri: https://management.azure.com/subscriptions/00000000-0000-0000-0000-000000000000/providers/Microsoft.ContainerService/locations/westus2/operations/718b6279-4cb9-4650-b99b-bd19c410288a?api-version=2016-03-30
-  response:
-    body:
-      string: "{\n  \"name\": \"79628b71-b94c-5046-b99b-bd19c410288a\",\n  \"status\":
-        \"InProgress\",\n  \"startTime\": \"2023-06-29T10:41:33.5429386Z\"\n }"
-    headers:
-      cache-control:
-      - no-cache
-      content-length:
-      - '126'
-      content-type:
-      - application/json
-      date:
-      - Thu, 29 Jun 2023 10:43:04 GMT
-      expires:
-      - '-1'
-      pragma:
-      - no-cache
-      server:
-      - nginx
-      strict-transport-security:
-      - max-age=31536000; includeSubDomains
-      transfer-encoding:
-      - chunked
-      vary:
-      - Accept-Encoding
-      x-content-type-options:
-      - nosniff
-    status:
-      code: 200
-      message: OK
-- request:
-    body: null
-    headers:
-      Accept:
-      - '*/*'
-      Accept-Encoding:
-      - gzip, deflate
-      CommandName:
-      - aks update
-      Connection:
-      - keep-alive
-      ParameterSetName:
-      - --resource-group --name -y -o
-      User-Agent:
-      - AZURECLI/2.49.0 azsdk-python-azure-mgmt-containerservice/24.0.0 Python/3.8.10
-        (Linux-5.15.0-1039-azure-x86_64-with-glibc2.29)
-    method: GET
-    uri: https://management.azure.com/subscriptions/00000000-0000-0000-0000-000000000000/providers/Microsoft.ContainerService/locations/westus2/operations/718b6279-4cb9-4650-b99b-bd19c410288a?api-version=2016-03-30
-  response:
-    body:
-      string: "{\n  \"name\": \"79628b71-b94c-5046-b99b-bd19c410288a\",\n  \"status\":
-        \"Succeeded\",\n  \"startTime\": \"2023-06-29T10:41:33.5429386Z\",\n  \"endTime\":
-        \"2023-06-29T10:43:15.9464711Z\"\n }"
->>>>>>> 13d0ab0a
-    headers:
-      cache-control:
-      - no-cache
-      content-length:
-      - '170'
-      content-type:
-      - application/json
-      date:
-<<<<<<< HEAD
-      - Thu, 15 Jun 2023 17:18:52 GMT
-=======
-      - Thu, 29 Jun 2023 10:43:34 GMT
->>>>>>> 13d0ab0a
-      expires:
-      - '-1'
-      pragma:
-      - no-cache
-      server:
-      - nginx
-      strict-transport-security:
-      - max-age=31536000; includeSubDomains
-      transfer-encoding:
-      - chunked
-      vary:
-      - Accept-Encoding
-      x-content-type-options:
-      - nosniff
-    status:
-      code: 200
-      message: OK
-- request:
-    body: null
-    headers:
-      Accept:
-      - '*/*'
-      Accept-Encoding:
-      - gzip, deflate
-      CommandName:
-      - aks update
-      Connection:
-      - keep-alive
-      ParameterSetName:
-      - --resource-group --name -y -o
-      User-Agent:
-<<<<<<< HEAD
-      - AZURECLI/2.49.0 azsdk-python-azure-mgmt-containerservice/23.0.0 Python/3.8.16
-        (macOS-13.4-arm64-arm-64bit)
-    method: GET
-    uri: https://management.azure.com/subscriptions/00000000-0000-0000-0000-000000000000/resourceGroups/clitest000001/providers/Microsoft.ContainerService/managedClusters/cliakstest000002?api-version=2023-05-01
-  response:
-    body:
-      string: "{\n  \"id\": \"/subscriptions/00000000-0000-0000-0000-000000000000/resourcegroups/clitest000001/providers/Microsoft.ContainerService/managedClusters/cliakstest000002\"\
-        ,\n  \"location\": \"westus2\",\n  \"name\": \"cliakstest000002\",\n  \"type\"\
-        : \"Microsoft.ContainerService/ManagedClusters\",\n  \"properties\": {\n \
-        \  \"provisioningState\": \"Succeeded\",\n   \"powerState\": {\n    \"code\"\
-        : \"Running\"\n   },\n   \"kubernetesVersion\": \"1.25.6\",\n   \"currentKubernetesVersion\"\
-        : \"1.25.6\",\n   \"dnsPrefix\": \"cliakstest-clitestcm52w2h4m-8ecadf\",\n\
-        \   \"fqdn\": \"cliakstest-clitestcm52w2h4m-8ecadf-o2rips4p.hcp.westus2.azmk8s.io\"\
-        ,\n   \"azurePortalFQDN\": \"cliakstest-clitestcm52w2h4m-8ecadf-o2rips4p.portal.hcp.westus2.azmk8s.io\"\
-        ,\n   \"agentPoolProfiles\": [\n    {\n     \"name\": \"nodepool1\",\n   \
-        \  \"count\": 3,\n     \"vmSize\": \"Standard_DS2_v2\",\n     \"osDiskSizeGB\"\
-        : 128,\n     \"osDiskType\": \"Managed\",\n     \"kubeletDiskType\": \"OS\"\
-        ,\n     \"maxPods\": 110,\n     \"type\": \"VirtualMachineScaleSets\",\n \
-        \    \"enableAutoScaling\": false,\n     \"provisioningState\": \"Succeeded\"\
-        ,\n     \"powerState\": {\n      \"code\": \"Running\"\n     },\n     \"orchestratorVersion\"\
-        : \"1.25.6\",\n     \"currentOrchestratorVersion\": \"1.25.6\",\n     \"enableNodePublicIP\"\
-        : false,\n     \"mode\": \"System\",\n     \"enableEncryptionAtHost\": false,\n\
-        \     \"enableUltraSSD\": false,\n     \"osType\": \"Linux\",\n     \"osSKU\"\
-        : \"Ubuntu\",\n     \"nodeImageVersion\": \"AKSUbuntu-2204gen2containerd-202306.01.0\"\
-        ,\n     \"upgradeSettings\": {},\n     \"enableFIPS\": false\n    }\n   ],\n\
-        \   \"linuxProfile\": {\n    \"adminUsername\": \"azureuser\",\n    \"ssh\"\
-        : {\n     \"publicKeys\": [\n      {\n       \"keyData\": \"ssh-rsa AAAAB3NzaC1yc2EAAAADAQABAAACAQCbIg1guRHbI0lV11wWDt1r2cUdcNd27CJsg+SfgC7miZeubtwUhbsPdhMQsfDyhOWHq1+ZL0M+nJZV63d/1dhmhtgyOqejUwrPlzKhydsbrsdUor+JmNJDdW01v7BXHyuymT8G4s09jCasNOwiufbP/qp72ruu0bIA1nySsvlf9pCQAuFkAnVnf/rFhUlOkhtRpwcq8SUNY2zRHR/EKb/4NWY1JzR4sa3q2fWIJdrrX0DvLoa5g9bIEd4Df79ba7v+yiUBOS0zT2ll+z4g9izHK3EO5d8hL4jYxcjKs+wcslSYRWrascfscLgMlMGh0CdKeNTDjHpGPncaf3Z+FwwwjWeuiNBxv7bJo13/8B/098KlVDl4GZqsoBCEjPyJfV6hO0y/LkRGkk7oHWKgeWAfKtfLItRp00eZ4fcJNK9kCaSMmEugoZWcI7NGbZXzqFWqbpRI7NcDP9+WIQ+i9U5vqWsqd/zng4kbuAJ6UuKqIzB0upYrLShfQE3SAck8oaLhJqqq56VfDuASNpJKidV+zq27HfSBmbXnkR/5AK337dc3MXKJypoK/QPMLKUAP5XLPbs+NddJQV7EZXd29DLgp+fRIg3edpKdO7ZErWhv7d+3Kws+e1Y+ypmR2WIVSwVyBEUfgv2C8Ts9gnTF4pNcEY/S2aBicz5Ew2+jdyGNQQ==\
-        \ test@example.com\\n\"\n      }\n     ]\n    }\n   },\n   \"servicePrincipalProfile\"\
-        : {\n    \"clientId\":\"00000000-0000-0000-0000-000000000001\"\n   },\n  \
-        \ \"nodeResourceGroup\": \"MC_clitest000001_cliakstest000002_westus2\",\n\
-        \   \"enableRBAC\": true,\n   \"supportPlan\": \"KubernetesOfficial\",\n \
-        \  \"networkProfile\": {\n    \"networkPlugin\": \"kubenet\",\n    \"loadBalancerSku\"\
-        : \"Standard\",\n    \"loadBalancerProfile\": {\n     \"managedOutboundIPs\"\
-        : {\n      \"count\": 1\n     },\n     \"effectiveOutboundIPs\": [\n     \
-        \ {\n       \"id\": \"/subscriptions/00000000-0000-0000-0000-000000000000/resourceGroups/MC_clitest000001_cliakstest000002_westus2/providers/Microsoft.Network/publicIPAddresses/c5337524-5b67-4fcd-9e08-75ff4ba1116b\"\
-        \n      }\n     ]\n    },\n    \"podCidr\": \"10.244.0.0/16\",\n    \"serviceCidr\"\
-        : \"10.0.0.0/16\",\n    \"dnsServiceIP\": \"10.0.0.10\",\n    \"outboundType\"\
-        : \"loadBalancer\",\n    \"podCidrs\": [\n     \"10.244.0.0/16\"\n    ],\n\
-        \    \"serviceCidrs\": [\n     \"10.0.0.0/16\"\n    ],\n    \"ipFamilies\"\
-        : [\n     \"IPv4\"\n    ]\n   },\n   \"maxAgentPools\": 100,\n   \"identityProfile\"\
-        : {\n    \"kubeletidentity\": {\n     \"resourceId\": \"/subscriptions/00000000-0000-0000-0000-000000000000/resourcegroups/MC_clitest000001_cliakstest000002_westus2/providers/Microsoft.ManagedIdentity/userAssignedIdentities/cliakstest000002-agentpool\"\
-        ,\n     \"clientId\":\"00000000-0000-0000-0000-000000000001\",\n     \"objectId\"\
-        :\"00000000-0000-0000-0000-000000000001\"\n    }\n   },\n   \"disableLocalAccounts\"\
-        : false,\n   \"securityProfile\": {},\n   \"storageProfile\": {\n    \"diskCSIDriver\"\
-        : {\n     \"enabled\": true\n    },\n    \"fileCSIDriver\": {\n     \"enabled\"\
-        : true\n    },\n    \"snapshotController\": {\n     \"enabled\": true\n  \
-        \  }\n   },\n   \"oidcIssuerProfile\": {\n    \"enabled\": false\n   },\n\
-        \   \"workloadAutoScalerProfile\": {}\n  },\n  \"identity\": {\n   \"type\"\
-        : \"SystemAssigned\",\n   \"principalId\":\"00000000-0000-0000-0000-000000000001\"\
-        ,\n   \"tenantId\": \"72f988bf-86f1-41af-91ab-2d7cd011db47\"\n  },\n  \"sku\"\
-        : {\n   \"name\": \"Base\",\n   \"tier\": \"Free\"\n  }\n }"
-=======
       - AZURECLI/2.49.0 azsdk-python-azure-mgmt-containerservice/24.0.0 Python/3.8.10
         (Linux-5.15.0-1039-azure-x86_64-with-glibc2.29)
     method: GET
@@ -1971,24 +1307,15 @@
         {\n   \"type\": \"SystemAssigned\",\n   \"principalId\":\"00000000-0000-0000-0000-000000000001\",\n
         \  \"tenantId\": \"72f988bf-86f1-41af-91ab-2d7cd011db47\"\n  },\n  \"sku\":
         {\n   \"name\": \"Base\",\n   \"tier\": \"Free\"\n  }\n }"
->>>>>>> 13d0ab0a
-    headers:
-      cache-control:
-      - no-cache
-      content-length:
-<<<<<<< HEAD
-      - '4249'
-      content-type:
-      - application/json
-      date:
-      - Thu, 15 Jun 2023 17:18:52 GMT
-=======
+    headers:
+      cache-control:
+      - no-cache
+      content-length:
       - '3920'
       content-type:
       - application/json
       date:
       - Thu, 29 Jun 2023 10:43:35 GMT
->>>>>>> 13d0ab0a
       expires:
       - '-1'
       pragma:
@@ -2022,45 +1349,26 @@
       ParameterSetName:
       - --resource-group --name --yes --no-wait
       User-Agent:
-<<<<<<< HEAD
-      - AZURECLI/2.49.0 azsdk-python-azure-mgmt-containerservice/23.0.0 Python/3.8.16
-        (macOS-13.4-arm64-arm-64bit)
-    method: DELETE
-    uri: https://management.azure.com/subscriptions/00000000-0000-0000-0000-000000000000/resourceGroups/clitest000001/providers/Microsoft.ContainerService/managedClusters/cliakstest000002?api-version=2023-05-01
-=======
       - AZURECLI/2.49.0 azsdk-python-azure-mgmt-containerservice/24.0.0 Python/3.8.10
         (Linux-5.15.0-1039-azure-x86_64-with-glibc2.29)
     method: DELETE
     uri: https://management.azure.com/subscriptions/00000000-0000-0000-0000-000000000000/resourceGroups/clitest000001/providers/Microsoft.ContainerService/managedClusters/cliakstest000002?api-version=2023-07-01
->>>>>>> 13d0ab0a
   response:
     body:
       string: ''
     headers:
       azure-asyncoperation:
-<<<<<<< HEAD
-      - https://management.azure.com/subscriptions/00000000-0000-0000-0000-000000000000/providers/Microsoft.ContainerService/locations/westus2/operations/47ad023a-0bf1-4f51-90f9-a5dcde221869?api-version=2016-03-30
-=======
       - https://management.azure.com/subscriptions/00000000-0000-0000-0000-000000000000/providers/Microsoft.ContainerService/locations/westus2/operations/7496b1aa-2719-4388-97e1-646a12c8de4a?api-version=2016-03-30
->>>>>>> 13d0ab0a
       cache-control:
       - no-cache
       content-length:
       - '0'
       date:
-<<<<<<< HEAD
-      - Thu, 15 Jun 2023 17:18:56 GMT
-      expires:
-      - '-1'
-      location:
-      - https://management.azure.com/subscriptions/00000000-0000-0000-0000-000000000000/providers/Microsoft.ContainerService/locations/westus2/operationresults/47ad023a-0bf1-4f51-90f9-a5dcde221869?api-version=2016-03-30
-=======
       - Thu, 29 Jun 2023 10:43:36 GMT
       expires:
       - '-1'
       location:
       - https://management.azure.com/subscriptions/00000000-0000-0000-0000-000000000000/providers/Microsoft.ContainerService/locations/westus2/operationresults/7496b1aa-2719-4388-97e1-646a12c8de4a?api-version=2016-03-30
->>>>>>> 13d0ab0a
       pragma:
       - no-cache
       server:
