--- conflicted
+++ resolved
@@ -14,13 +14,8 @@
       - -n -g -l -p -t --no-validation-timeout --storage-account --storage-container
         -t --component-version
       User-Agent:
-<<<<<<< HEAD
-      - python/3.6.5 (Windows-10-10.0.17134-SP0) msrest/0.6.10 msrest_azure/0.6.2
-        azure-mgmt-resource/4.0.0 Azure-SDK-For-Python AZURECLI/2.0.74
-=======
       - python/3.7.4 (Windows-10-10.0.18362-SP0) msrest/0.6.10 msrest_azure/0.6.2
         azure-mgmt-resource/4.0.0 Azure-SDK-For-Python AZURECLI/2.0.75
->>>>>>> 807faccc
       accept-language:
       - en-US
     method: GET
@@ -36,57 +31,44 @@
       content-type:
       - application/json; charset=utf-8
       date:
-<<<<<<< HEAD
-      - Sat, 12 Oct 2019 03:39:09 GMT
-=======
       - Mon, 21 Oct 2019 13:43:49 GMT
->>>>>>> 807faccc
-      expires:
-      - '-1'
-      pragma:
-      - no-cache
-      strict-transport-security:
-      - max-age=31536000; includeSubDomains
-      vary:
-      - Accept-Encoding
-      x-content-type-options:
-      - nosniff
-    status:
-      code: 200
-      message: OK
-- request:
-    body: null
-    headers:
-      Accept:
-      - application/json
-      Accept-Encoding:
-      - gzip, deflate
-      CommandName:
-      - hdinsight create
-      Connection:
-      - keep-alive
-      ParameterSetName:
-      - -n -g -l -p -t --no-validation-timeout --storage-account --storage-container
-        -t --component-version
-      User-Agent:
-<<<<<<< HEAD
-      - python/3.6.5 (Windows-10-10.0.17134-SP0) msrest/0.6.10 msrest_azure/0.6.2
-        azure-mgmt-storage/4.0.0 Azure-SDK-For-Python AZURECLI/2.0.74
-=======
+      expires:
+      - '-1'
+      pragma:
+      - no-cache
+      strict-transport-security:
+      - max-age=31536000; includeSubDomains
+      vary:
+      - Accept-Encoding
+      x-content-type-options:
+      - nosniff
+    status:
+      code: 200
+      message: OK
+- request:
+    body: null
+    headers:
+      Accept:
+      - application/json
+      Accept-Encoding:
+      - gzip, deflate
+      CommandName:
+      - hdinsight create
+      Connection:
+      - keep-alive
+      ParameterSetName:
+      - -n -g -l -p -t --no-validation-timeout --storage-account --storage-container
+        -t --component-version
+      User-Agent:
       - python/3.7.4 (Windows-10-10.0.18362-SP0) msrest/0.6.10 msrest_azure/0.6.2
         azure-mgmt-storage/4.2.0 Azure-SDK-For-Python AZURECLI/2.0.75
->>>>>>> 807faccc
       accept-language:
       - en-US
     method: GET
     uri: https://management.azure.com/subscriptions/00000000-0000-0000-0000-000000000000/resourceGroups/hdicli-000001/providers/Microsoft.Storage/storageAccounts/hdicli000002?api-version=2019-04-01
   response:
     body:
-<<<<<<< HEAD
-      string: '{"sku":{"name":"Standard_LRS","tier":"Standard"},"kind":"Storage","id":"/subscriptions/00000000-0000-0000-0000-000000000000/resourceGroups/hdicli-000001/providers/Microsoft.Storage/storageAccounts/hdicli000002","name":"hdicli000002","type":"Microsoft.Storage/storageAccounts","location":"eastus2","tags":{},"properties":{"networkAcls":{"bypass":"AzureServices","virtualNetworkRules":[],"ipRules":[],"defaultAction":"Allow"},"supportsHttpsTrafficOnly":true,"encryption":{"services":{"file":{"enabled":true,"lastEnabledTime":"2019-10-12T03:37:44.3155906Z"},"blob":{"enabled":true,"lastEnabledTime":"2019-10-12T03:37:44.3155906Z"}},"keySource":"Microsoft.Storage"},"provisioningState":"Succeeded","creationTime":"2019-10-12T03:37:44.2530875Z","primaryEndpoints":{"blob":"https://hdicli000002.blob.core.windows.net/","queue":"https://hdicli000002.queue.core.windows.net/","table":"https://hdicli000002.table.core.windows.net/","file":"https://hdicli000002.file.core.windows.net/"},"primaryLocation":"eastus2","statusOfPrimary":"available"}}'
-=======
       string: '{"sku":{"name":"Standard_LRS","tier":"Standard"},"kind":"Storage","id":"/subscriptions/00000000-0000-0000-0000-000000000000/resourceGroups/hdicli-000001/providers/Microsoft.Storage/storageAccounts/hdicli000002","name":"hdicli000002","type":"Microsoft.Storage/storageAccounts","location":"eastus2","tags":{},"properties":{"networkAcls":{"bypass":"AzureServices","virtualNetworkRules":[],"ipRules":[],"defaultAction":"Allow"},"supportsHttpsTrafficOnly":false,"encryption":{"services":{"file":{"enabled":true,"lastEnabledTime":"2019-10-21T13:42:26.9958057Z"},"blob":{"enabled":true,"lastEnabledTime":"2019-10-21T13:42:26.9958057Z"}},"keySource":"Microsoft.Storage"},"provisioningState":"Succeeded","creationTime":"2019-10-21T13:42:26.9176647Z","primaryEndpoints":{"blob":"https://hdicli000002.blob.core.windows.net/","queue":"https://hdicli000002.queue.core.windows.net/","table":"https://hdicli000002.table.core.windows.net/","file":"https://hdicli000002.file.core.windows.net/"},"primaryLocation":"eastus2","statusOfPrimary":"available"}}'
->>>>>>> 807faccc
     headers:
       cache-control:
       - no-cache
@@ -95,11 +77,7 @@
       content-type:
       - application/json
       date:
-<<<<<<< HEAD
-      - Sat, 12 Oct 2019 03:39:09 GMT
-=======
       - Mon, 21 Oct 2019 13:43:52 GMT
->>>>>>> 807faccc
       expires:
       - '-1'
       pragma:
@@ -134,13 +112,8 @@
       - -n -g -l -p -t --no-validation-timeout --storage-account --storage-container
         -t --component-version
       User-Agent:
-<<<<<<< HEAD
-      - python/3.6.5 (Windows-10-10.0.17134-SP0) msrest/0.6.10 msrest_azure/0.6.2
-        azure-mgmt-storage/4.0.0 Azure-SDK-For-Python AZURECLI/2.0.74
-=======
       - python/3.7.4 (Windows-10-10.0.18362-SP0) msrest/0.6.10 msrest_azure/0.6.2
         azure-mgmt-storage/4.2.0 Azure-SDK-For-Python AZURECLI/2.0.75
->>>>>>> 807faccc
       accept-language:
       - en-US
     method: POST
@@ -156,11 +129,7 @@
       content-type:
       - application/json
       date:
-<<<<<<< HEAD
-      - Sat, 12 Oct 2019 03:39:09 GMT
-=======
       - Mon, 21 Oct 2019 13:43:54 GMT
->>>>>>> 807faccc
       expires:
       - '-1'
       pragma:
@@ -209,131 +178,69 @@
       - -n -g -l -p -t --no-validation-timeout --storage-account --storage-container
         -t --component-version
       User-Agent:
-<<<<<<< HEAD
-      - python/3.6.5 (Windows-10-10.0.17134-SP0) msrest/0.6.10 msrest_azure/0.6.2
-        azure-mgmt-hdinsight/1.1.0 Azure-SDK-For-Python AZURECLI/2.0.74
-=======
-      - python/3.7.4 (Windows-10-10.0.18362-SP0) msrest/0.6.10 msrest_azure/0.6.2
-        azure-mgmt-hdinsight/1.1.0 Azure-SDK-For-Python AZURECLI/2.0.75
->>>>>>> 807faccc
+      - python/3.7.4 (Windows-10-10.0.18362-SP0) msrest/0.6.10 msrest_azure/0.6.2
+        azure-mgmt-hdinsight/1.1.0 Azure-SDK-For-Python AZURECLI/2.0.75
       accept-language:
       - en-US
     method: PUT
     uri: https://management.azure.com/subscriptions/00000000-0000-0000-0000-000000000000/resourceGroups/hdicli-000001/providers/Microsoft.HDInsight/clusters/hdicli-000003?api-version=2018-06-01-preview
   response:
     body:
-      string: '{"id":"/subscriptions/00000000-0000-0000-0000-000000000000/resourceGroups/hdicli-000001/providers/Microsoft.HDInsight/clusters/hdicli-000003","name":"hdicli-000003","type":"Microsoft.HDInsight/clusters","location":"East
-        US 2","etag":"51e091fe-3030-4fbe-bfbb-0fa76b399648","tags":null,"properties":{"clusterVersion":"3.6.1000.3","clusterHdpVersion":"","osType":"Linux","clusterDefinition":{"blueprint":"https://blueprints.azurehdinsight.net/spark-3.6.1000.3.1908082122.json","kind":"spark","componentVersion":{"spark":"2.2"}},"computeProfile":{"roles":[{"name":"headnode","targetInstanceCount":2,"hardwareProfile":{"vmSize":"standard_a4_v2"},"osProfile":{"linuxOperatingSystemProfile":{"username":"sshuser"}},"encryptDataDisks":false},{"name":"workernode","targetInstanceCount":3,"hardwareProfile":{"vmSize":"standard_a4_v2"},"osProfile":{"linuxOperatingSystemProfile":{"username":"sshuser"}},"encryptDataDisks":false}]},"provisioningState":"InProgress","clusterState":"Accepted","createdDate":"2019-10-12T03:39:31.357","quotaInfo":{"coresUsed":20},"tier":"standard","storageProfile":{"storageaccounts":[{"name":"hdicli000002.blob.core.windows.net","resourceId":null,"msiResourceId":null,"key":null,"fileSystem":null,"container":"default","saskey":null,"isDefault":true}]}}}'
-    headers:
-      azure-asyncoperation:
-      - https://management.azure.com:443/subscriptions/00000000-0000-0000-0000-000000000000/resourceGroups/hdicli-000001/providers/Microsoft.HDInsight/clusters/hdicli-000003/azureasyncoperations/create?api-version=2018-06-01-preview
-      cache-control:
-      - no-cache
-      content-length:
-      - '1290'
-      content-type:
-      - application/json; charset=utf-8
-      date:
-<<<<<<< HEAD
-      - Sat, 12 Oct 2019 03:39:31 GMT
-      etag:
-      - '"51e091fe-3030-4fbe-bfbb-0fa76b399648"'
-=======
+      string: '{"error":{"code":"GatewayTimeout","message":"The gateway did not receive
+        a response from ''Microsoft.HDInsight'' within the specified time period."}}'
+    headers:
+      cache-control:
+      - no-cache
+      connection:
+      - close
+      content-length:
+      - '147'
+      content-type:
+      - application/json; charset=utf-8
+      date:
       - Mon, 21 Oct 2019 13:44:17 GMT
->>>>>>> 807faccc
-      expires:
-      - '-1'
-      pragma:
-      - no-cache
-      strict-transport-security:
-      - max-age=31536000; includeSubDomains
-      transfer-encoding:
-      - chunked
-      vary:
-      - Accept-Encoding
-      x-content-type-options:
-      - nosniff
-      x-ms-hdi-clusteruri:
-      - https://management.azure.com/subscriptions/fb3a3d6b-44c8-44f5-88c9-b20917c9b96b/resourceGroups/hdicli-odnh2/providers/Microsoft.HDInsight/clusters/hdicli-7edjiccnd?api-version=2018-06-01-preview
-      x-ms-hdi-served-by:
-      - global
-      x-ms-ratelimit-remaining-subscription-writes:
-      - '1199'
-    status:
-      code: 200
-      message: OK
-- request:
-    body: null
-    headers:
-      Accept:
-      - application/json
-      Accept-Encoding:
-      - gzip, deflate
-      CommandName:
-      - hdinsight create
-      Connection:
-      - keep-alive
-      ParameterSetName:
-      - -n -g -l -p -t --no-validation-timeout --storage-account --storage-container
-        -t --component-version
-      User-Agent:
-      - python/3.6.5 (Windows-10-10.0.17134-SP0) msrest/0.6.10 msrest_azure/0.6.2
-        azure-mgmt-hdinsight/1.1.0 Azure-SDK-For-Python AZURECLI/2.0.74
-    method: GET
-    uri: https://management.azure.com/subscriptions/00000000-0000-0000-0000-000000000000/resourceGroups/hdicli-000001/providers/Microsoft.HDInsight/clusters/hdicli-000003/azureasyncoperations/create?api-version=2018-06-01-preview
-  response:
-    body:
-      string: '{"status":"InProgress"}'
-    headers:
-      cache-control:
-      - no-cache
-      content-length:
-      - '23'
-      content-type:
-      - application/json; charset=utf-8
-      date:
-      - Sat, 12 Oct 2019 03:40:02 GMT
-      expires:
-      - '-1'
-      pragma:
-      - no-cache
-      strict-transport-security:
-      - max-age=31536000; includeSubDomains
-      transfer-encoding:
-      - chunked
-      vary:
-      - Accept-Encoding
-      x-content-type-options:
-      - nosniff
-      x-ms-hdi-served-by:
-      - global
-    status:
-      code: 200
-      message: OK
-- request:
-    body: null
-    headers:
-      Accept:
-      - application/json
-      Accept-Encoding:
-      - gzip, deflate
-      CommandName:
-      - hdinsight create
-      Connection:
-      - keep-alive
-      ParameterSetName:
-      - -n -g -l -p -t --no-validation-timeout --storage-account --storage-container
-        -t --component-version
-      User-Agent:
-<<<<<<< HEAD
-      - python/3.6.5 (Windows-10-10.0.17134-SP0) msrest/0.6.10 msrest_azure/0.6.2
-        azure-mgmt-hdinsight/1.1.0 Azure-SDK-For-Python AZURECLI/2.0.74
-    method: GET
-    uri: https://management.azure.com/subscriptions/00000000-0000-0000-0000-000000000000/resourceGroups/hdicli-000001/providers/Microsoft.HDInsight/clusters/hdicli-000003/azureasyncoperations/create?api-version=2018-06-01-preview
-  response:
-    body:
-      string: '{"status":"InProgress"}'
-=======
+      expires:
+      - '-1'
+      pragma:
+      - no-cache
+      strict-transport-security:
+      - max-age=31536000; includeSubDomains
+      x-content-type-options:
+      - nosniff
+      x-ms-failure-cause:
+      - service
+    status:
+      code: 504
+      message: Gateway Timeout
+- request:
+    body: 'b''{"location": "eastus2", "properties": {"clusterVersion": "default",
+      "osType": "Linux", "clusterDefinition": {"kind": "spark", "componentVersion":
+      {"spark": "2.2"}, "configurations": {"gateway": {"restAuthCredential.isEnabled":
+      "true", "restAuthCredential.username": "admin", "restAuthCredential.password":
+      "Password1!"}}}, "computeProfile": {"roles": [{"name": "headnode", "targetInstanceCount":
+      2, "hardwareProfile": {"vmSize": "large"}, "osProfile": {"linuxOperatingSystemProfile":
+      {"username": "sshuser", "password": "Password1!"}}}, {"name": "workernode",
+      "targetInstanceCount": 3, "hardwareProfile": {"vmSize": "large"}, "osProfile":
+      {"linuxOperatingSystemProfile": {"username": "sshuser", "password": "Password1!"}}}]},
+      "storageProfile": {"storageaccounts": [{"name": "hdicli000002.blob.core.windows.net",
+      "isDefault": true, "container": "default", "key": "veryFakedStorageAccountKey=="}]}}}'''
+    headers:
+      Accept:
+      - application/json
+      Accept-Encoding:
+      - gzip, deflate
+      CommandName:
+      - hdinsight create
+      Connection:
+      - keep-alive
+      Content-Length:
+      - '969'
+      Content-Type:
+      - application/json; charset=utf-8
+      ParameterSetName:
+      - -n -g -l -p -t --no-validation-timeout --storage-account --storage-container
+        -t --component-version
+      User-Agent:
       - python/3.7.4 (Windows-10-10.0.18362-SP0) msrest/0.6.10 msrest_azure/0.6.2
         azure-mgmt-hdinsight/1.1.0 Azure-SDK-For-Python AZURECLI/2.0.75
       accept-language:
@@ -344,258 +251,12 @@
     body:
       string: '{"id":"/subscriptions/00000000-0000-0000-0000-000000000000/resourceGroups/hdicli-000001/providers/Microsoft.HDInsight/clusters/hdicli-000003","name":"hdicli-000003","type":"Microsoft.HDInsight/clusters","location":"East
         US 2","etag":"dd5b6ade-421b-430b-af7f-5b192e1af42f","tags":null,"properties":{"clusterVersion":"3.6.1000.3","clusterHdpVersion":"","osType":"Linux","clusterDefinition":{"blueprint":"https://blueprints.azurehdinsight.net/spark-3.6.1000.3.1908082122.json","kind":"spark","componentVersion":{"spark":"2.2"}},"computeProfile":{"roles":[{"name":"headnode","targetInstanceCount":2,"hardwareProfile":{"vmSize":"standard_a4_v2"},"osProfile":{"linuxOperatingSystemProfile":{"username":"sshuser"}},"encryptDataDisks":false},{"name":"workernode","targetInstanceCount":3,"hardwareProfile":{"vmSize":"standard_a4_v2"},"osProfile":{"linuxOperatingSystemProfile":{"username":"sshuser"}},"encryptDataDisks":false}]},"provisioningState":"InProgress","clusterState":"Accepted","createdDate":"2019-10-21T13:44:20.11","quotaInfo":{"coresUsed":20},"tier":"standard","storageProfile":{"storageaccounts":[{"name":"hdicli000002.blob.core.windows.net","resourceId":null,"msiResourceId":null,"key":null,"fileSystem":null,"container":"default","saskey":null,"isDefault":true}]}}}'
->>>>>>> 807faccc
-    headers:
-      cache-control:
-      - no-cache
-      content-length:
-<<<<<<< HEAD
-      - '23'
-      content-type:
-      - application/json; charset=utf-8
-      date:
-      - Sat, 12 Oct 2019 03:40:33 GMT
-      expires:
-      - '-1'
-      pragma:
-      - no-cache
-      strict-transport-security:
-      - max-age=31536000; includeSubDomains
-      transfer-encoding:
-      - chunked
-      vary:
-      - Accept-Encoding
-      x-content-type-options:
-      - nosniff
-      x-ms-hdi-served-by:
-      - global
-    status:
-      code: 200
-      message: OK
-- request:
-    body: null
-    headers:
-      Accept:
-      - application/json
-      Accept-Encoding:
-      - gzip, deflate
-      CommandName:
-      - hdinsight create
-      Connection:
-      - keep-alive
-      ParameterSetName:
-      - -n -g -l -p -t --no-validation-timeout --storage-account --storage-container
-        -t --component-version
-      User-Agent:
-      - python/3.6.5 (Windows-10-10.0.17134-SP0) msrest/0.6.10 msrest_azure/0.6.2
-        azure-mgmt-hdinsight/1.1.0 Azure-SDK-For-Python AZURECLI/2.0.74
-    method: GET
-    uri: https://management.azure.com/subscriptions/00000000-0000-0000-0000-000000000000/resourceGroups/hdicli-000001/providers/Microsoft.HDInsight/clusters/hdicli-000003/azureasyncoperations/create?api-version=2018-06-01-preview
-  response:
-    body:
-      string: '{"status":"InProgress"}'
-    headers:
-      cache-control:
-      - no-cache
-      content-length:
-      - '23'
-      content-type:
-      - application/json; charset=utf-8
-      date:
-      - Sat, 12 Oct 2019 03:41:03 GMT
-      expires:
-      - '-1'
-      pragma:
-      - no-cache
-      strict-transport-security:
-      - max-age=31536000; includeSubDomains
-      transfer-encoding:
-      - chunked
-      vary:
-      - Accept-Encoding
-      x-content-type-options:
-      - nosniff
-      x-ms-hdi-served-by:
-      - global
-    status:
-      code: 200
-      message: OK
-- request:
-    body: null
-    headers:
-      Accept:
-      - application/json
-      Accept-Encoding:
-      - gzip, deflate
-      CommandName:
-      - hdinsight create
-      Connection:
-      - keep-alive
-      ParameterSetName:
-      - -n -g -l -p -t --no-validation-timeout --storage-account --storage-container
-        -t --component-version
-      User-Agent:
-      - python/3.6.5 (Windows-10-10.0.17134-SP0) msrest/0.6.10 msrest_azure/0.6.2
-        azure-mgmt-hdinsight/1.1.0 Azure-SDK-For-Python AZURECLI/2.0.74
-    method: GET
-    uri: https://management.azure.com/subscriptions/00000000-0000-0000-0000-000000000000/resourceGroups/hdicli-000001/providers/Microsoft.HDInsight/clusters/hdicli-000003/azureasyncoperations/create?api-version=2018-06-01-preview
-  response:
-    body:
-      string: '{"status":"InProgress"}'
-    headers:
-      cache-control:
-      - no-cache
-      content-length:
-      - '23'
-      content-type:
-      - application/json; charset=utf-8
-      date:
-      - Sat, 12 Oct 2019 03:41:33 GMT
-      expires:
-      - '-1'
-      pragma:
-      - no-cache
-      strict-transport-security:
-      - max-age=31536000; includeSubDomains
-      transfer-encoding:
-      - chunked
-      vary:
-      - Accept-Encoding
-      x-content-type-options:
-      - nosniff
-      x-ms-hdi-served-by:
-      - global
-    status:
-      code: 200
-      message: OK
-- request:
-    body: null
-    headers:
-      Accept:
-      - application/json
-      Accept-Encoding:
-      - gzip, deflate
-      CommandName:
-      - hdinsight create
-      Connection:
-      - keep-alive
-      ParameterSetName:
-      - -n -g -l -p -t --no-validation-timeout --storage-account --storage-container
-        -t --component-version
-      User-Agent:
-      - python/3.6.5 (Windows-10-10.0.17134-SP0) msrest/0.6.10 msrest_azure/0.6.2
-        azure-mgmt-hdinsight/1.1.0 Azure-SDK-For-Python AZURECLI/2.0.74
-    method: GET
-    uri: https://management.azure.com/subscriptions/00000000-0000-0000-0000-000000000000/resourceGroups/hdicli-000001/providers/Microsoft.HDInsight/clusters/hdicli-000003/azureasyncoperations/create?api-version=2018-06-01-preview
-  response:
-    body:
-      string: '{"status":"InProgress"}'
-    headers:
-      cache-control:
-      - no-cache
-      content-length:
-      - '23'
-      content-type:
-      - application/json; charset=utf-8
-      date:
-      - Sat, 12 Oct 2019 03:42:05 GMT
-      expires:
-      - '-1'
-      pragma:
-      - no-cache
-      strict-transport-security:
-      - max-age=31536000; includeSubDomains
-      transfer-encoding:
-      - chunked
-      vary:
-      - Accept-Encoding
-      x-content-type-options:
-      - nosniff
-      x-ms-hdi-served-by:
-      - global
-    status:
-      code: 200
-      message: OK
-- request:
-    body: null
-    headers:
-      Accept:
-      - application/json
-      Accept-Encoding:
-      - gzip, deflate
-      CommandName:
-      - hdinsight create
-      Connection:
-      - keep-alive
-      ParameterSetName:
-      - -n -g -l -p -t --no-validation-timeout --storage-account --storage-container
-        -t --component-version
-      User-Agent:
-      - python/3.6.5 (Windows-10-10.0.17134-SP0) msrest/0.6.10 msrest_azure/0.6.2
-        azure-mgmt-hdinsight/1.1.0 Azure-SDK-For-Python AZURECLI/2.0.74
-    method: GET
-    uri: https://management.azure.com/subscriptions/00000000-0000-0000-0000-000000000000/resourceGroups/hdicli-000001/providers/Microsoft.HDInsight/clusters/hdicli-000003/azureasyncoperations/create?api-version=2018-06-01-preview
-  response:
-    body:
-      string: '{"status":"InProgress"}'
-    headers:
-      cache-control:
-      - no-cache
-      content-length:
-      - '23'
-      content-type:
-      - application/json; charset=utf-8
-      date:
-      - Sat, 12 Oct 2019 03:42:35 GMT
-      expires:
-      - '-1'
-      pragma:
-      - no-cache
-      strict-transport-security:
-      - max-age=31536000; includeSubDomains
-      transfer-encoding:
-      - chunked
-      vary:
-      - Accept-Encoding
-      x-content-type-options:
-      - nosniff
-      x-ms-hdi-served-by:
-      - global
-    status:
-      code: 200
-      message: OK
-- request:
-    body: null
-    headers:
-      Accept:
-      - application/json
-      Accept-Encoding:
-      - gzip, deflate
-      CommandName:
-      - hdinsight create
-      Connection:
-      - keep-alive
-      ParameterSetName:
-      - -n -g -l -p -t --no-validation-timeout --storage-account --storage-container
-        -t --component-version
-      User-Agent:
-      - python/3.6.5 (Windows-10-10.0.17134-SP0) msrest/0.6.10 msrest_azure/0.6.2
-        azure-mgmt-hdinsight/1.1.0 Azure-SDK-For-Python AZURECLI/2.0.74
-    method: GET
-    uri: https://management.azure.com/subscriptions/00000000-0000-0000-0000-000000000000/resourceGroups/hdicli-000001/providers/Microsoft.HDInsight/clusters/hdicli-000003/azureasyncoperations/create?api-version=2018-06-01-preview
-  response:
-    body:
-      string: '{"status":"InProgress"}'
-    headers:
-      cache-control:
-      - no-cache
-      content-length:
-      - '23'
-      content-type:
-      - application/json; charset=utf-8
-      date:
-      - Sat, 12 Oct 2019 03:43:05 GMT
-=======
+    headers:
+      azure-asyncoperation:
+      - https://management.azure.com:443/subscriptions/00000000-0000-0000-0000-000000000000/resourceGroups/hdicli-000001/providers/Microsoft.HDInsight/clusters/hdicli-000003/azureasyncoperations/create?api-version=2018-06-01-preview
+      cache-control:
+      - no-cache
+      content-length:
       - '1289'
       content-type:
       - application/json; charset=utf-8
@@ -603,23 +264,18 @@
       - Mon, 21 Oct 2019 13:44:25 GMT
       etag:
       - '"dd5b6ade-421b-430b-af7f-5b192e1af42f"'
->>>>>>> 807faccc
-      expires:
-      - '-1'
-      pragma:
-      - no-cache
-      strict-transport-security:
-      - max-age=31536000; includeSubDomains
-      transfer-encoding:
-      - chunked
-      vary:
-      - Accept-Encoding
-      x-content-type-options:
-      - nosniff
-<<<<<<< HEAD
-      x-ms-hdi-served-by:
-      - global
-=======
+      expires:
+      - '-1'
+      pragma:
+      - no-cache
+      strict-transport-security:
+      - max-age=31536000; includeSubDomains
+      transfer-encoding:
+      - chunked
+      vary:
+      - Accept-Encoding
+      x-content-type-options:
+      - nosniff
       x-ms-hdi-clusteruri:
       - https://management.azure.com/subscriptions/0b1f6471-1bf0-4dda-aec3-cb9272f09590/resourceGroups/hdicli-wdi76/providers/Microsoft.HDInsight/clusters/hdicli-cznlmwcaq?api-version=2018-06-01-preview
       x-ms-hdi-served-by:
@@ -1346,1571 +1002,1322 @@
       - nosniff
       x-ms-hdi-served-by:
       - global
->>>>>>> 807faccc
-    status:
-      code: 200
-      message: OK
-- request:
-    body: null
-    headers:
-      Accept:
-      - application/json
-      Accept-Encoding:
-      - gzip, deflate
-      CommandName:
-      - hdinsight create
-      Connection:
-      - keep-alive
-      ParameterSetName:
-      - -n -g -l -p -t --no-validation-timeout --storage-account --storage-container
-        -t --component-version
-      User-Agent:
-<<<<<<< HEAD
-      - python/3.6.5 (Windows-10-10.0.17134-SP0) msrest/0.6.10 msrest_azure/0.6.2
-        azure-mgmt-hdinsight/1.1.0 Azure-SDK-For-Python AZURECLI/2.0.74
-=======
-      - python/3.7.4 (Windows-10-10.0.18362-SP0) msrest/0.6.10 msrest_azure/0.6.2
-        azure-mgmt-hdinsight/1.1.0 Azure-SDK-For-Python AZURECLI/2.0.75
->>>>>>> 807faccc
-    method: GET
-    uri: https://management.azure.com/subscriptions/00000000-0000-0000-0000-000000000000/resourceGroups/hdicli-000001/providers/Microsoft.HDInsight/clusters/hdicli-000003/azureasyncoperations/create?api-version=2018-06-01-preview
-  response:
-    body:
-      string: '{"status":"InProgress"}'
-    headers:
-      cache-control:
-      - no-cache
-      content-length:
-      - '23'
-      content-type:
-      - application/json; charset=utf-8
-      date:
-<<<<<<< HEAD
-      - Sat, 12 Oct 2019 03:43:36 GMT
-=======
+    status:
+      code: 200
+      message: OK
+- request:
+    body: null
+    headers:
+      Accept:
+      - application/json
+      Accept-Encoding:
+      - gzip, deflate
+      CommandName:
+      - hdinsight create
+      Connection:
+      - keep-alive
+      ParameterSetName:
+      - -n -g -l -p -t --no-validation-timeout --storage-account --storage-container
+        -t --component-version
+      User-Agent:
+      - python/3.7.4 (Windows-10-10.0.18362-SP0) msrest/0.6.10 msrest_azure/0.6.2
+        azure-mgmt-hdinsight/1.1.0 Azure-SDK-For-Python AZURECLI/2.0.75
+    method: GET
+    uri: https://management.azure.com/subscriptions/00000000-0000-0000-0000-000000000000/resourceGroups/hdicli-000001/providers/Microsoft.HDInsight/clusters/hdicli-000003/azureasyncoperations/create?api-version=2018-06-01-preview
+  response:
+    body:
+      string: '{"status":"InProgress"}'
+    headers:
+      cache-control:
+      - no-cache
+      content-length:
+      - '23'
+      content-type:
+      - application/json; charset=utf-8
+      date:
       - Mon, 21 Oct 2019 13:53:00 GMT
->>>>>>> 807faccc
-      expires:
-      - '-1'
-      pragma:
-      - no-cache
-      strict-transport-security:
-      - max-age=31536000; includeSubDomains
-      transfer-encoding:
-      - chunked
-      vary:
-      - Accept-Encoding
-      x-content-type-options:
-      - nosniff
-      x-ms-hdi-served-by:
-      - global
-    status:
-      code: 200
-      message: OK
-- request:
-    body: null
-    headers:
-      Accept:
-      - application/json
-      Accept-Encoding:
-      - gzip, deflate
-      CommandName:
-      - hdinsight create
-      Connection:
-      - keep-alive
-      ParameterSetName:
-      - -n -g -l -p -t --no-validation-timeout --storage-account --storage-container
-        -t --component-version
-      User-Agent:
-<<<<<<< HEAD
-      - python/3.6.5 (Windows-10-10.0.17134-SP0) msrest/0.6.10 msrest_azure/0.6.2
-        azure-mgmt-hdinsight/1.1.0 Azure-SDK-For-Python AZURECLI/2.0.74
-=======
-      - python/3.7.4 (Windows-10-10.0.18362-SP0) msrest/0.6.10 msrest_azure/0.6.2
-        azure-mgmt-hdinsight/1.1.0 Azure-SDK-For-Python AZURECLI/2.0.75
->>>>>>> 807faccc
-    method: GET
-    uri: https://management.azure.com/subscriptions/00000000-0000-0000-0000-000000000000/resourceGroups/hdicli-000001/providers/Microsoft.HDInsight/clusters/hdicli-000003/azureasyncoperations/create?api-version=2018-06-01-preview
-  response:
-    body:
-      string: '{"status":"InProgress"}'
-    headers:
-      cache-control:
-      - no-cache
-      content-length:
-      - '23'
-      content-type:
-      - application/json; charset=utf-8
-      date:
-<<<<<<< HEAD
-      - Sat, 12 Oct 2019 03:44:06 GMT
-=======
+      expires:
+      - '-1'
+      pragma:
+      - no-cache
+      strict-transport-security:
+      - max-age=31536000; includeSubDomains
+      transfer-encoding:
+      - chunked
+      vary:
+      - Accept-Encoding
+      x-content-type-options:
+      - nosniff
+      x-ms-hdi-served-by:
+      - global
+    status:
+      code: 200
+      message: OK
+- request:
+    body: null
+    headers:
+      Accept:
+      - application/json
+      Accept-Encoding:
+      - gzip, deflate
+      CommandName:
+      - hdinsight create
+      Connection:
+      - keep-alive
+      ParameterSetName:
+      - -n -g -l -p -t --no-validation-timeout --storage-account --storage-container
+        -t --component-version
+      User-Agent:
+      - python/3.7.4 (Windows-10-10.0.18362-SP0) msrest/0.6.10 msrest_azure/0.6.2
+        azure-mgmt-hdinsight/1.1.0 Azure-SDK-For-Python AZURECLI/2.0.75
+    method: GET
+    uri: https://management.azure.com/subscriptions/00000000-0000-0000-0000-000000000000/resourceGroups/hdicli-000001/providers/Microsoft.HDInsight/clusters/hdicli-000003/azureasyncoperations/create?api-version=2018-06-01-preview
+  response:
+    body:
+      string: '{"status":"InProgress"}'
+    headers:
+      cache-control:
+      - no-cache
+      content-length:
+      - '23'
+      content-type:
+      - application/json; charset=utf-8
+      date:
       - Mon, 21 Oct 2019 13:53:32 GMT
->>>>>>> 807faccc
-      expires:
-      - '-1'
-      pragma:
-      - no-cache
-      strict-transport-security:
-      - max-age=31536000; includeSubDomains
-      transfer-encoding:
-      - chunked
-      vary:
-      - Accept-Encoding
-      x-content-type-options:
-      - nosniff
-      x-ms-hdi-served-by:
-      - global
-    status:
-      code: 200
-      message: OK
-- request:
-    body: null
-    headers:
-      Accept:
-      - application/json
-      Accept-Encoding:
-      - gzip, deflate
-      CommandName:
-      - hdinsight create
-      Connection:
-      - keep-alive
-      ParameterSetName:
-      - -n -g -l -p -t --no-validation-timeout --storage-account --storage-container
-        -t --component-version
-      User-Agent:
-<<<<<<< HEAD
-      - python/3.6.5 (Windows-10-10.0.17134-SP0) msrest/0.6.10 msrest_azure/0.6.2
-        azure-mgmt-hdinsight/1.1.0 Azure-SDK-For-Python AZURECLI/2.0.74
-=======
-      - python/3.7.4 (Windows-10-10.0.18362-SP0) msrest/0.6.10 msrest_azure/0.6.2
-        azure-mgmt-hdinsight/1.1.0 Azure-SDK-For-Python AZURECLI/2.0.75
->>>>>>> 807faccc
-    method: GET
-    uri: https://management.azure.com/subscriptions/00000000-0000-0000-0000-000000000000/resourceGroups/hdicli-000001/providers/Microsoft.HDInsight/clusters/hdicli-000003/azureasyncoperations/create?api-version=2018-06-01-preview
-  response:
-    body:
-      string: '{"status":"InProgress"}'
-    headers:
-      cache-control:
-      - no-cache
-      content-length:
-      - '23'
-      content-type:
-      - application/json; charset=utf-8
-      date:
-<<<<<<< HEAD
-      - Sat, 12 Oct 2019 03:44:36 GMT
-=======
+      expires:
+      - '-1'
+      pragma:
+      - no-cache
+      strict-transport-security:
+      - max-age=31536000; includeSubDomains
+      transfer-encoding:
+      - chunked
+      vary:
+      - Accept-Encoding
+      x-content-type-options:
+      - nosniff
+      x-ms-hdi-served-by:
+      - global
+    status:
+      code: 200
+      message: OK
+- request:
+    body: null
+    headers:
+      Accept:
+      - application/json
+      Accept-Encoding:
+      - gzip, deflate
+      CommandName:
+      - hdinsight create
+      Connection:
+      - keep-alive
+      ParameterSetName:
+      - -n -g -l -p -t --no-validation-timeout --storage-account --storage-container
+        -t --component-version
+      User-Agent:
+      - python/3.7.4 (Windows-10-10.0.18362-SP0) msrest/0.6.10 msrest_azure/0.6.2
+        azure-mgmt-hdinsight/1.1.0 Azure-SDK-For-Python AZURECLI/2.0.75
+    method: GET
+    uri: https://management.azure.com/subscriptions/00000000-0000-0000-0000-000000000000/resourceGroups/hdicli-000001/providers/Microsoft.HDInsight/clusters/hdicli-000003/azureasyncoperations/create?api-version=2018-06-01-preview
+  response:
+    body:
+      string: '{"status":"InProgress"}'
+    headers:
+      cache-control:
+      - no-cache
+      content-length:
+      - '23'
+      content-type:
+      - application/json; charset=utf-8
+      date:
       - Mon, 21 Oct 2019 13:54:05 GMT
->>>>>>> 807faccc
-      expires:
-      - '-1'
-      pragma:
-      - no-cache
-      strict-transport-security:
-      - max-age=31536000; includeSubDomains
-      transfer-encoding:
-      - chunked
-      vary:
-      - Accept-Encoding
-      x-content-type-options:
-      - nosniff
-      x-ms-hdi-served-by:
-      - global
-    status:
-      code: 200
-      message: OK
-- request:
-    body: null
-    headers:
-      Accept:
-      - application/json
-      Accept-Encoding:
-      - gzip, deflate
-      CommandName:
-      - hdinsight create
-      Connection:
-      - keep-alive
-      ParameterSetName:
-      - -n -g -l -p -t --no-validation-timeout --storage-account --storage-container
-        -t --component-version
-      User-Agent:
-<<<<<<< HEAD
-      - python/3.6.5 (Windows-10-10.0.17134-SP0) msrest/0.6.10 msrest_azure/0.6.2
-        azure-mgmt-hdinsight/1.1.0 Azure-SDK-For-Python AZURECLI/2.0.74
-=======
-      - python/3.7.4 (Windows-10-10.0.18362-SP0) msrest/0.6.10 msrest_azure/0.6.2
-        azure-mgmt-hdinsight/1.1.0 Azure-SDK-For-Python AZURECLI/2.0.75
->>>>>>> 807faccc
-    method: GET
-    uri: https://management.azure.com/subscriptions/00000000-0000-0000-0000-000000000000/resourceGroups/hdicli-000001/providers/Microsoft.HDInsight/clusters/hdicli-000003/azureasyncoperations/create?api-version=2018-06-01-preview
-  response:
-    body:
-      string: '{"status":"InProgress"}'
-    headers:
-      cache-control:
-      - no-cache
-      content-length:
-      - '23'
-      content-type:
-      - application/json; charset=utf-8
-      date:
-<<<<<<< HEAD
-      - Sat, 12 Oct 2019 03:45:07 GMT
-=======
+      expires:
+      - '-1'
+      pragma:
+      - no-cache
+      strict-transport-security:
+      - max-age=31536000; includeSubDomains
+      transfer-encoding:
+      - chunked
+      vary:
+      - Accept-Encoding
+      x-content-type-options:
+      - nosniff
+      x-ms-hdi-served-by:
+      - global
+    status:
+      code: 200
+      message: OK
+- request:
+    body: null
+    headers:
+      Accept:
+      - application/json
+      Accept-Encoding:
+      - gzip, deflate
+      CommandName:
+      - hdinsight create
+      Connection:
+      - keep-alive
+      ParameterSetName:
+      - -n -g -l -p -t --no-validation-timeout --storage-account --storage-container
+        -t --component-version
+      User-Agent:
+      - python/3.7.4 (Windows-10-10.0.18362-SP0) msrest/0.6.10 msrest_azure/0.6.2
+        azure-mgmt-hdinsight/1.1.0 Azure-SDK-For-Python AZURECLI/2.0.75
+    method: GET
+    uri: https://management.azure.com/subscriptions/00000000-0000-0000-0000-000000000000/resourceGroups/hdicli-000001/providers/Microsoft.HDInsight/clusters/hdicli-000003/azureasyncoperations/create?api-version=2018-06-01-preview
+  response:
+    body:
+      string: '{"status":"InProgress"}'
+    headers:
+      cache-control:
+      - no-cache
+      content-length:
+      - '23'
+      content-type:
+      - application/json; charset=utf-8
+      date:
       - Mon, 21 Oct 2019 13:54:38 GMT
->>>>>>> 807faccc
-      expires:
-      - '-1'
-      pragma:
-      - no-cache
-      strict-transport-security:
-      - max-age=31536000; includeSubDomains
-      transfer-encoding:
-      - chunked
-      vary:
-      - Accept-Encoding
-      x-content-type-options:
-      - nosniff
-      x-ms-hdi-served-by:
-      - global
-    status:
-      code: 200
-      message: OK
-- request:
-    body: null
-    headers:
-      Accept:
-      - application/json
-      Accept-Encoding:
-      - gzip, deflate
-      CommandName:
-      - hdinsight create
-      Connection:
-      - keep-alive
-      ParameterSetName:
-      - -n -g -l -p -t --no-validation-timeout --storage-account --storage-container
-        -t --component-version
-      User-Agent:
-<<<<<<< HEAD
-      - python/3.6.5 (Windows-10-10.0.17134-SP0) msrest/0.6.10 msrest_azure/0.6.2
-        azure-mgmt-hdinsight/1.1.0 Azure-SDK-For-Python AZURECLI/2.0.74
-=======
-      - python/3.7.4 (Windows-10-10.0.18362-SP0) msrest/0.6.10 msrest_azure/0.6.2
-        azure-mgmt-hdinsight/1.1.0 Azure-SDK-For-Python AZURECLI/2.0.75
->>>>>>> 807faccc
-    method: GET
-    uri: https://management.azure.com/subscriptions/00000000-0000-0000-0000-000000000000/resourceGroups/hdicli-000001/providers/Microsoft.HDInsight/clusters/hdicli-000003/azureasyncoperations/create?api-version=2018-06-01-preview
-  response:
-    body:
-      string: '{"status":"InProgress"}'
-    headers:
-      cache-control:
-      - no-cache
-      content-length:
-      - '23'
-      content-type:
-      - application/json; charset=utf-8
-      date:
-<<<<<<< HEAD
-      - Sat, 12 Oct 2019 03:45:38 GMT
-=======
+      expires:
+      - '-1'
+      pragma:
+      - no-cache
+      strict-transport-security:
+      - max-age=31536000; includeSubDomains
+      transfer-encoding:
+      - chunked
+      vary:
+      - Accept-Encoding
+      x-content-type-options:
+      - nosniff
+      x-ms-hdi-served-by:
+      - global
+    status:
+      code: 200
+      message: OK
+- request:
+    body: null
+    headers:
+      Accept:
+      - application/json
+      Accept-Encoding:
+      - gzip, deflate
+      CommandName:
+      - hdinsight create
+      Connection:
+      - keep-alive
+      ParameterSetName:
+      - -n -g -l -p -t --no-validation-timeout --storage-account --storage-container
+        -t --component-version
+      User-Agent:
+      - python/3.7.4 (Windows-10-10.0.18362-SP0) msrest/0.6.10 msrest_azure/0.6.2
+        azure-mgmt-hdinsight/1.1.0 Azure-SDK-For-Python AZURECLI/2.0.75
+    method: GET
+    uri: https://management.azure.com/subscriptions/00000000-0000-0000-0000-000000000000/resourceGroups/hdicli-000001/providers/Microsoft.HDInsight/clusters/hdicli-000003/azureasyncoperations/create?api-version=2018-06-01-preview
+  response:
+    body:
+      string: '{"status":"InProgress"}'
+    headers:
+      cache-control:
+      - no-cache
+      content-length:
+      - '23'
+      content-type:
+      - application/json; charset=utf-8
+      date:
       - Mon, 21 Oct 2019 13:55:10 GMT
->>>>>>> 807faccc
-      expires:
-      - '-1'
-      pragma:
-      - no-cache
-      strict-transport-security:
-      - max-age=31536000; includeSubDomains
-      transfer-encoding:
-      - chunked
-      vary:
-      - Accept-Encoding
-      x-content-type-options:
-      - nosniff
-      x-ms-hdi-served-by:
-      - global
-    status:
-      code: 200
-      message: OK
-- request:
-    body: null
-    headers:
-      Accept:
-      - application/json
-      Accept-Encoding:
-      - gzip, deflate
-      CommandName:
-      - hdinsight create
-      Connection:
-      - keep-alive
-      ParameterSetName:
-      - -n -g -l -p -t --no-validation-timeout --storage-account --storage-container
-        -t --component-version
-      User-Agent:
-<<<<<<< HEAD
-      - python/3.6.5 (Windows-10-10.0.17134-SP0) msrest/0.6.10 msrest_azure/0.6.2
-        azure-mgmt-hdinsight/1.1.0 Azure-SDK-For-Python AZURECLI/2.0.74
-=======
-      - python/3.7.4 (Windows-10-10.0.18362-SP0) msrest/0.6.10 msrest_azure/0.6.2
-        azure-mgmt-hdinsight/1.1.0 Azure-SDK-For-Python AZURECLI/2.0.75
->>>>>>> 807faccc
-    method: GET
-    uri: https://management.azure.com/subscriptions/00000000-0000-0000-0000-000000000000/resourceGroups/hdicli-000001/providers/Microsoft.HDInsight/clusters/hdicli-000003/azureasyncoperations/create?api-version=2018-06-01-preview
-  response:
-    body:
-      string: '{"status":"InProgress"}'
-    headers:
-      cache-control:
-      - no-cache
-      content-length:
-      - '23'
-      content-type:
-      - application/json; charset=utf-8
-      date:
-<<<<<<< HEAD
-      - Sat, 12 Oct 2019 03:46:08 GMT
-=======
+      expires:
+      - '-1'
+      pragma:
+      - no-cache
+      strict-transport-security:
+      - max-age=31536000; includeSubDomains
+      transfer-encoding:
+      - chunked
+      vary:
+      - Accept-Encoding
+      x-content-type-options:
+      - nosniff
+      x-ms-hdi-served-by:
+      - global
+    status:
+      code: 200
+      message: OK
+- request:
+    body: null
+    headers:
+      Accept:
+      - application/json
+      Accept-Encoding:
+      - gzip, deflate
+      CommandName:
+      - hdinsight create
+      Connection:
+      - keep-alive
+      ParameterSetName:
+      - -n -g -l -p -t --no-validation-timeout --storage-account --storage-container
+        -t --component-version
+      User-Agent:
+      - python/3.7.4 (Windows-10-10.0.18362-SP0) msrest/0.6.10 msrest_azure/0.6.2
+        azure-mgmt-hdinsight/1.1.0 Azure-SDK-For-Python AZURECLI/2.0.75
+    method: GET
+    uri: https://management.azure.com/subscriptions/00000000-0000-0000-0000-000000000000/resourceGroups/hdicli-000001/providers/Microsoft.HDInsight/clusters/hdicli-000003/azureasyncoperations/create?api-version=2018-06-01-preview
+  response:
+    body:
+      string: '{"status":"InProgress"}'
+    headers:
+      cache-control:
+      - no-cache
+      content-length:
+      - '23'
+      content-type:
+      - application/json; charset=utf-8
+      date:
       - Mon, 21 Oct 2019 13:55:42 GMT
->>>>>>> 807faccc
-      expires:
-      - '-1'
-      pragma:
-      - no-cache
-      strict-transport-security:
-      - max-age=31536000; includeSubDomains
-      transfer-encoding:
-      - chunked
-      vary:
-      - Accept-Encoding
-      x-content-type-options:
-      - nosniff
-      x-ms-hdi-served-by:
-      - global
-    status:
-      code: 200
-      message: OK
-- request:
-    body: null
-    headers:
-      Accept:
-      - application/json
-      Accept-Encoding:
-      - gzip, deflate
-      CommandName:
-      - hdinsight create
-      Connection:
-      - keep-alive
-      ParameterSetName:
-      - -n -g -l -p -t --no-validation-timeout --storage-account --storage-container
-        -t --component-version
-      User-Agent:
-<<<<<<< HEAD
-      - python/3.6.5 (Windows-10-10.0.17134-SP0) msrest/0.6.10 msrest_azure/0.6.2
-        azure-mgmt-hdinsight/1.1.0 Azure-SDK-For-Python AZURECLI/2.0.74
-=======
-      - python/3.7.4 (Windows-10-10.0.18362-SP0) msrest/0.6.10 msrest_azure/0.6.2
-        azure-mgmt-hdinsight/1.1.0 Azure-SDK-For-Python AZURECLI/2.0.75
->>>>>>> 807faccc
-    method: GET
-    uri: https://management.azure.com/subscriptions/00000000-0000-0000-0000-000000000000/resourceGroups/hdicli-000001/providers/Microsoft.HDInsight/clusters/hdicli-000003/azureasyncoperations/create?api-version=2018-06-01-preview
-  response:
-    body:
-      string: '{"status":"InProgress"}'
-    headers:
-      cache-control:
-      - no-cache
-      content-length:
-      - '23'
-      content-type:
-      - application/json; charset=utf-8
-      date:
-<<<<<<< HEAD
-      - Sat, 12 Oct 2019 03:46:39 GMT
-=======
+      expires:
+      - '-1'
+      pragma:
+      - no-cache
+      strict-transport-security:
+      - max-age=31536000; includeSubDomains
+      transfer-encoding:
+      - chunked
+      vary:
+      - Accept-Encoding
+      x-content-type-options:
+      - nosniff
+      x-ms-hdi-served-by:
+      - global
+    status:
+      code: 200
+      message: OK
+- request:
+    body: null
+    headers:
+      Accept:
+      - application/json
+      Accept-Encoding:
+      - gzip, deflate
+      CommandName:
+      - hdinsight create
+      Connection:
+      - keep-alive
+      ParameterSetName:
+      - -n -g -l -p -t --no-validation-timeout --storage-account --storage-container
+        -t --component-version
+      User-Agent:
+      - python/3.7.4 (Windows-10-10.0.18362-SP0) msrest/0.6.10 msrest_azure/0.6.2
+        azure-mgmt-hdinsight/1.1.0 Azure-SDK-For-Python AZURECLI/2.0.75
+    method: GET
+    uri: https://management.azure.com/subscriptions/00000000-0000-0000-0000-000000000000/resourceGroups/hdicli-000001/providers/Microsoft.HDInsight/clusters/hdicli-000003/azureasyncoperations/create?api-version=2018-06-01-preview
+  response:
+    body:
+      string: '{"status":"InProgress"}'
+    headers:
+      cache-control:
+      - no-cache
+      content-length:
+      - '23'
+      content-type:
+      - application/json; charset=utf-8
+      date:
       - Mon, 21 Oct 2019 13:56:14 GMT
->>>>>>> 807faccc
-      expires:
-      - '-1'
-      pragma:
-      - no-cache
-      strict-transport-security:
-      - max-age=31536000; includeSubDomains
-      transfer-encoding:
-      - chunked
-      vary:
-      - Accept-Encoding
-      x-content-type-options:
-      - nosniff
-      x-ms-hdi-served-by:
-      - global
-    status:
-      code: 200
-      message: OK
-- request:
-    body: null
-    headers:
-      Accept:
-      - application/json
-      Accept-Encoding:
-      - gzip, deflate
-      CommandName:
-      - hdinsight create
-      Connection:
-      - keep-alive
-      ParameterSetName:
-      - -n -g -l -p -t --no-validation-timeout --storage-account --storage-container
-        -t --component-version
-      User-Agent:
-<<<<<<< HEAD
-      - python/3.6.5 (Windows-10-10.0.17134-SP0) msrest/0.6.10 msrest_azure/0.6.2
-        azure-mgmt-hdinsight/1.1.0 Azure-SDK-For-Python AZURECLI/2.0.74
-=======
-      - python/3.7.4 (Windows-10-10.0.18362-SP0) msrest/0.6.10 msrest_azure/0.6.2
-        azure-mgmt-hdinsight/1.1.0 Azure-SDK-For-Python AZURECLI/2.0.75
->>>>>>> 807faccc
-    method: GET
-    uri: https://management.azure.com/subscriptions/00000000-0000-0000-0000-000000000000/resourceGroups/hdicli-000001/providers/Microsoft.HDInsight/clusters/hdicli-000003/azureasyncoperations/create?api-version=2018-06-01-preview
-  response:
-    body:
-      string: '{"status":"InProgress"}'
-    headers:
-      cache-control:
-      - no-cache
-      content-length:
-      - '23'
-      content-type:
-      - application/json; charset=utf-8
-      date:
-<<<<<<< HEAD
-      - Sat, 12 Oct 2019 03:47:09 GMT
-=======
+      expires:
+      - '-1'
+      pragma:
+      - no-cache
+      strict-transport-security:
+      - max-age=31536000; includeSubDomains
+      transfer-encoding:
+      - chunked
+      vary:
+      - Accept-Encoding
+      x-content-type-options:
+      - nosniff
+      x-ms-hdi-served-by:
+      - global
+    status:
+      code: 200
+      message: OK
+- request:
+    body: null
+    headers:
+      Accept:
+      - application/json
+      Accept-Encoding:
+      - gzip, deflate
+      CommandName:
+      - hdinsight create
+      Connection:
+      - keep-alive
+      ParameterSetName:
+      - -n -g -l -p -t --no-validation-timeout --storage-account --storage-container
+        -t --component-version
+      User-Agent:
+      - python/3.7.4 (Windows-10-10.0.18362-SP0) msrest/0.6.10 msrest_azure/0.6.2
+        azure-mgmt-hdinsight/1.1.0 Azure-SDK-For-Python AZURECLI/2.0.75
+    method: GET
+    uri: https://management.azure.com/subscriptions/00000000-0000-0000-0000-000000000000/resourceGroups/hdicli-000001/providers/Microsoft.HDInsight/clusters/hdicli-000003/azureasyncoperations/create?api-version=2018-06-01-preview
+  response:
+    body:
+      string: '{"status":"InProgress"}'
+    headers:
+      cache-control:
+      - no-cache
+      content-length:
+      - '23'
+      content-type:
+      - application/json; charset=utf-8
+      date:
       - Mon, 21 Oct 2019 13:56:46 GMT
->>>>>>> 807faccc
-      expires:
-      - '-1'
-      pragma:
-      - no-cache
-      strict-transport-security:
-      - max-age=31536000; includeSubDomains
-      transfer-encoding:
-      - chunked
-      vary:
-      - Accept-Encoding
-      x-content-type-options:
-      - nosniff
-      x-ms-hdi-served-by:
-      - global
-    status:
-      code: 200
-      message: OK
-- request:
-    body: null
-    headers:
-      Accept:
-      - application/json
-      Accept-Encoding:
-      - gzip, deflate
-      CommandName:
-      - hdinsight create
-      Connection:
-      - keep-alive
-      ParameterSetName:
-      - -n -g -l -p -t --no-validation-timeout --storage-account --storage-container
-        -t --component-version
-      User-Agent:
-<<<<<<< HEAD
-      - python/3.6.5 (Windows-10-10.0.17134-SP0) msrest/0.6.10 msrest_azure/0.6.2
-        azure-mgmt-hdinsight/1.1.0 Azure-SDK-For-Python AZURECLI/2.0.74
-=======
-      - python/3.7.4 (Windows-10-10.0.18362-SP0) msrest/0.6.10 msrest_azure/0.6.2
-        azure-mgmt-hdinsight/1.1.0 Azure-SDK-For-Python AZURECLI/2.0.75
->>>>>>> 807faccc
-    method: GET
-    uri: https://management.azure.com/subscriptions/00000000-0000-0000-0000-000000000000/resourceGroups/hdicli-000001/providers/Microsoft.HDInsight/clusters/hdicli-000003/azureasyncoperations/create?api-version=2018-06-01-preview
-  response:
-    body:
-      string: '{"status":"InProgress"}'
-    headers:
-      cache-control:
-      - no-cache
-      content-length:
-      - '23'
-      content-type:
-      - application/json; charset=utf-8
-      date:
-<<<<<<< HEAD
-      - Sat, 12 Oct 2019 03:47:40 GMT
-=======
+      expires:
+      - '-1'
+      pragma:
+      - no-cache
+      strict-transport-security:
+      - max-age=31536000; includeSubDomains
+      transfer-encoding:
+      - chunked
+      vary:
+      - Accept-Encoding
+      x-content-type-options:
+      - nosniff
+      x-ms-hdi-served-by:
+      - global
+    status:
+      code: 200
+      message: OK
+- request:
+    body: null
+    headers:
+      Accept:
+      - application/json
+      Accept-Encoding:
+      - gzip, deflate
+      CommandName:
+      - hdinsight create
+      Connection:
+      - keep-alive
+      ParameterSetName:
+      - -n -g -l -p -t --no-validation-timeout --storage-account --storage-container
+        -t --component-version
+      User-Agent:
+      - python/3.7.4 (Windows-10-10.0.18362-SP0) msrest/0.6.10 msrest_azure/0.6.2
+        azure-mgmt-hdinsight/1.1.0 Azure-SDK-For-Python AZURECLI/2.0.75
+    method: GET
+    uri: https://management.azure.com/subscriptions/00000000-0000-0000-0000-000000000000/resourceGroups/hdicli-000001/providers/Microsoft.HDInsight/clusters/hdicli-000003/azureasyncoperations/create?api-version=2018-06-01-preview
+  response:
+    body:
+      string: '{"status":"InProgress"}'
+    headers:
+      cache-control:
+      - no-cache
+      content-length:
+      - '23'
+      content-type:
+      - application/json; charset=utf-8
+      date:
       - Mon, 21 Oct 2019 13:57:18 GMT
->>>>>>> 807faccc
-      expires:
-      - '-1'
-      pragma:
-      - no-cache
-      strict-transport-security:
-      - max-age=31536000; includeSubDomains
-      transfer-encoding:
-      - chunked
-      vary:
-      - Accept-Encoding
-      x-content-type-options:
-      - nosniff
-      x-ms-hdi-served-by:
-      - global
-    status:
-      code: 200
-      message: OK
-- request:
-    body: null
-    headers:
-      Accept:
-      - application/json
-      Accept-Encoding:
-      - gzip, deflate
-      CommandName:
-      - hdinsight create
-      Connection:
-      - keep-alive
-      ParameterSetName:
-      - -n -g -l -p -t --no-validation-timeout --storage-account --storage-container
-        -t --component-version
-      User-Agent:
-<<<<<<< HEAD
-      - python/3.6.5 (Windows-10-10.0.17134-SP0) msrest/0.6.10 msrest_azure/0.6.2
-        azure-mgmt-hdinsight/1.1.0 Azure-SDK-For-Python AZURECLI/2.0.74
-=======
-      - python/3.7.4 (Windows-10-10.0.18362-SP0) msrest/0.6.10 msrest_azure/0.6.2
-        azure-mgmt-hdinsight/1.1.0 Azure-SDK-For-Python AZURECLI/2.0.75
->>>>>>> 807faccc
-    method: GET
-    uri: https://management.azure.com/subscriptions/00000000-0000-0000-0000-000000000000/resourceGroups/hdicli-000001/providers/Microsoft.HDInsight/clusters/hdicli-000003/azureasyncoperations/create?api-version=2018-06-01-preview
-  response:
-    body:
-      string: '{"status":"InProgress"}'
-    headers:
-      cache-control:
-      - no-cache
-      content-length:
-      - '23'
-      content-type:
-      - application/json; charset=utf-8
-      date:
-<<<<<<< HEAD
-      - Sat, 12 Oct 2019 03:48:11 GMT
-=======
+      expires:
+      - '-1'
+      pragma:
+      - no-cache
+      strict-transport-security:
+      - max-age=31536000; includeSubDomains
+      transfer-encoding:
+      - chunked
+      vary:
+      - Accept-Encoding
+      x-content-type-options:
+      - nosniff
+      x-ms-hdi-served-by:
+      - global
+    status:
+      code: 200
+      message: OK
+- request:
+    body: null
+    headers:
+      Accept:
+      - application/json
+      Accept-Encoding:
+      - gzip, deflate
+      CommandName:
+      - hdinsight create
+      Connection:
+      - keep-alive
+      ParameterSetName:
+      - -n -g -l -p -t --no-validation-timeout --storage-account --storage-container
+        -t --component-version
+      User-Agent:
+      - python/3.7.4 (Windows-10-10.0.18362-SP0) msrest/0.6.10 msrest_azure/0.6.2
+        azure-mgmt-hdinsight/1.1.0 Azure-SDK-For-Python AZURECLI/2.0.75
+    method: GET
+    uri: https://management.azure.com/subscriptions/00000000-0000-0000-0000-000000000000/resourceGroups/hdicli-000001/providers/Microsoft.HDInsight/clusters/hdicli-000003/azureasyncoperations/create?api-version=2018-06-01-preview
+  response:
+    body:
+      string: '{"status":"InProgress"}'
+    headers:
+      cache-control:
+      - no-cache
+      content-length:
+      - '23'
+      content-type:
+      - application/json; charset=utf-8
+      date:
       - Mon, 21 Oct 2019 13:57:51 GMT
->>>>>>> 807faccc
-      expires:
-      - '-1'
-      pragma:
-      - no-cache
-      strict-transport-security:
-      - max-age=31536000; includeSubDomains
-      transfer-encoding:
-      - chunked
-      vary:
-      - Accept-Encoding
-      x-content-type-options:
-      - nosniff
-      x-ms-hdi-served-by:
-      - global
-    status:
-      code: 200
-      message: OK
-- request:
-    body: null
-    headers:
-      Accept:
-      - application/json
-      Accept-Encoding:
-      - gzip, deflate
-      CommandName:
-      - hdinsight create
-      Connection:
-      - keep-alive
-      ParameterSetName:
-      - -n -g -l -p -t --no-validation-timeout --storage-account --storage-container
-        -t --component-version
-      User-Agent:
-<<<<<<< HEAD
-      - python/3.6.5 (Windows-10-10.0.17134-SP0) msrest/0.6.10 msrest_azure/0.6.2
-        azure-mgmt-hdinsight/1.1.0 Azure-SDK-For-Python AZURECLI/2.0.74
-=======
-      - python/3.7.4 (Windows-10-10.0.18362-SP0) msrest/0.6.10 msrest_azure/0.6.2
-        azure-mgmt-hdinsight/1.1.0 Azure-SDK-For-Python AZURECLI/2.0.75
->>>>>>> 807faccc
-    method: GET
-    uri: https://management.azure.com/subscriptions/00000000-0000-0000-0000-000000000000/resourceGroups/hdicli-000001/providers/Microsoft.HDInsight/clusters/hdicli-000003/azureasyncoperations/create?api-version=2018-06-01-preview
-  response:
-    body:
-      string: '{"status":"InProgress"}'
-    headers:
-      cache-control:
-      - no-cache
-      content-length:
-      - '23'
-      content-type:
-      - application/json; charset=utf-8
-      date:
-<<<<<<< HEAD
-      - Sat, 12 Oct 2019 03:48:41 GMT
-=======
+      expires:
+      - '-1'
+      pragma:
+      - no-cache
+      strict-transport-security:
+      - max-age=31536000; includeSubDomains
+      transfer-encoding:
+      - chunked
+      vary:
+      - Accept-Encoding
+      x-content-type-options:
+      - nosniff
+      x-ms-hdi-served-by:
+      - global
+    status:
+      code: 200
+      message: OK
+- request:
+    body: null
+    headers:
+      Accept:
+      - application/json
+      Accept-Encoding:
+      - gzip, deflate
+      CommandName:
+      - hdinsight create
+      Connection:
+      - keep-alive
+      ParameterSetName:
+      - -n -g -l -p -t --no-validation-timeout --storage-account --storage-container
+        -t --component-version
+      User-Agent:
+      - python/3.7.4 (Windows-10-10.0.18362-SP0) msrest/0.6.10 msrest_azure/0.6.2
+        azure-mgmt-hdinsight/1.1.0 Azure-SDK-For-Python AZURECLI/2.0.75
+    method: GET
+    uri: https://management.azure.com/subscriptions/00000000-0000-0000-0000-000000000000/resourceGroups/hdicli-000001/providers/Microsoft.HDInsight/clusters/hdicli-000003/azureasyncoperations/create?api-version=2018-06-01-preview
+  response:
+    body:
+      string: '{"status":"InProgress"}'
+    headers:
+      cache-control:
+      - no-cache
+      content-length:
+      - '23'
+      content-type:
+      - application/json; charset=utf-8
+      date:
       - Mon, 21 Oct 2019 13:58:23 GMT
->>>>>>> 807faccc
-      expires:
-      - '-1'
-      pragma:
-      - no-cache
-      strict-transport-security:
-      - max-age=31536000; includeSubDomains
-      transfer-encoding:
-      - chunked
-      vary:
-      - Accept-Encoding
-      x-content-type-options:
-      - nosniff
-      x-ms-hdi-served-by:
-      - global
-    status:
-      code: 200
-      message: OK
-- request:
-    body: null
-    headers:
-      Accept:
-      - application/json
-      Accept-Encoding:
-      - gzip, deflate
-      CommandName:
-      - hdinsight create
-      Connection:
-      - keep-alive
-      ParameterSetName:
-      - -n -g -l -p -t --no-validation-timeout --storage-account --storage-container
-        -t --component-version
-      User-Agent:
-<<<<<<< HEAD
-      - python/3.6.5 (Windows-10-10.0.17134-SP0) msrest/0.6.10 msrest_azure/0.6.2
-        azure-mgmt-hdinsight/1.1.0 Azure-SDK-For-Python AZURECLI/2.0.74
-=======
-      - python/3.7.4 (Windows-10-10.0.18362-SP0) msrest/0.6.10 msrest_azure/0.6.2
-        azure-mgmt-hdinsight/1.1.0 Azure-SDK-For-Python AZURECLI/2.0.75
->>>>>>> 807faccc
-    method: GET
-    uri: https://management.azure.com/subscriptions/00000000-0000-0000-0000-000000000000/resourceGroups/hdicli-000001/providers/Microsoft.HDInsight/clusters/hdicli-000003/azureasyncoperations/create?api-version=2018-06-01-preview
-  response:
-    body:
-      string: '{"status":"InProgress"}'
-    headers:
-      cache-control:
-      - no-cache
-      content-length:
-      - '23'
-      content-type:
-      - application/json; charset=utf-8
-      date:
-<<<<<<< HEAD
-      - Sat, 12 Oct 2019 03:49:12 GMT
-=======
+      expires:
+      - '-1'
+      pragma:
+      - no-cache
+      strict-transport-security:
+      - max-age=31536000; includeSubDomains
+      transfer-encoding:
+      - chunked
+      vary:
+      - Accept-Encoding
+      x-content-type-options:
+      - nosniff
+      x-ms-hdi-served-by:
+      - global
+    status:
+      code: 200
+      message: OK
+- request:
+    body: null
+    headers:
+      Accept:
+      - application/json
+      Accept-Encoding:
+      - gzip, deflate
+      CommandName:
+      - hdinsight create
+      Connection:
+      - keep-alive
+      ParameterSetName:
+      - -n -g -l -p -t --no-validation-timeout --storage-account --storage-container
+        -t --component-version
+      User-Agent:
+      - python/3.7.4 (Windows-10-10.0.18362-SP0) msrest/0.6.10 msrest_azure/0.6.2
+        azure-mgmt-hdinsight/1.1.0 Azure-SDK-For-Python AZURECLI/2.0.75
+    method: GET
+    uri: https://management.azure.com/subscriptions/00000000-0000-0000-0000-000000000000/resourceGroups/hdicli-000001/providers/Microsoft.HDInsight/clusters/hdicli-000003/azureasyncoperations/create?api-version=2018-06-01-preview
+  response:
+    body:
+      string: '{"status":"InProgress"}'
+    headers:
+      cache-control:
+      - no-cache
+      content-length:
+      - '23'
+      content-type:
+      - application/json; charset=utf-8
+      date:
       - Mon, 21 Oct 2019 13:58:55 GMT
->>>>>>> 807faccc
-      expires:
-      - '-1'
-      pragma:
-      - no-cache
-      strict-transport-security:
-      - max-age=31536000; includeSubDomains
-      transfer-encoding:
-      - chunked
-      vary:
-      - Accept-Encoding
-      x-content-type-options:
-      - nosniff
-      x-ms-hdi-served-by:
-      - global
-    status:
-      code: 200
-      message: OK
-- request:
-    body: null
-    headers:
-      Accept:
-      - application/json
-      Accept-Encoding:
-      - gzip, deflate
-      CommandName:
-      - hdinsight create
-      Connection:
-      - keep-alive
-      ParameterSetName:
-      - -n -g -l -p -t --no-validation-timeout --storage-account --storage-container
-        -t --component-version
-      User-Agent:
-<<<<<<< HEAD
-      - python/3.6.5 (Windows-10-10.0.17134-SP0) msrest/0.6.10 msrest_azure/0.6.2
-        azure-mgmt-hdinsight/1.1.0 Azure-SDK-For-Python AZURECLI/2.0.74
-=======
-      - python/3.7.4 (Windows-10-10.0.18362-SP0) msrest/0.6.10 msrest_azure/0.6.2
-        azure-mgmt-hdinsight/1.1.0 Azure-SDK-For-Python AZURECLI/2.0.75
->>>>>>> 807faccc
-    method: GET
-    uri: https://management.azure.com/subscriptions/00000000-0000-0000-0000-000000000000/resourceGroups/hdicli-000001/providers/Microsoft.HDInsight/clusters/hdicli-000003/azureasyncoperations/create?api-version=2018-06-01-preview
-  response:
-    body:
-      string: '{"status":"InProgress"}'
-    headers:
-      cache-control:
-      - no-cache
-      content-length:
-      - '23'
-      content-type:
-      - application/json; charset=utf-8
-      date:
-<<<<<<< HEAD
-      - Sat, 12 Oct 2019 03:49:43 GMT
-=======
+      expires:
+      - '-1'
+      pragma:
+      - no-cache
+      strict-transport-security:
+      - max-age=31536000; includeSubDomains
+      transfer-encoding:
+      - chunked
+      vary:
+      - Accept-Encoding
+      x-content-type-options:
+      - nosniff
+      x-ms-hdi-served-by:
+      - global
+    status:
+      code: 200
+      message: OK
+- request:
+    body: null
+    headers:
+      Accept:
+      - application/json
+      Accept-Encoding:
+      - gzip, deflate
+      CommandName:
+      - hdinsight create
+      Connection:
+      - keep-alive
+      ParameterSetName:
+      - -n -g -l -p -t --no-validation-timeout --storage-account --storage-container
+        -t --component-version
+      User-Agent:
+      - python/3.7.4 (Windows-10-10.0.18362-SP0) msrest/0.6.10 msrest_azure/0.6.2
+        azure-mgmt-hdinsight/1.1.0 Azure-SDK-For-Python AZURECLI/2.0.75
+    method: GET
+    uri: https://management.azure.com/subscriptions/00000000-0000-0000-0000-000000000000/resourceGroups/hdicli-000001/providers/Microsoft.HDInsight/clusters/hdicli-000003/azureasyncoperations/create?api-version=2018-06-01-preview
+  response:
+    body:
+      string: '{"status":"InProgress"}'
+    headers:
+      cache-control:
+      - no-cache
+      content-length:
+      - '23'
+      content-type:
+      - application/json; charset=utf-8
+      date:
       - Mon, 21 Oct 2019 13:59:28 GMT
->>>>>>> 807faccc
-      expires:
-      - '-1'
-      pragma:
-      - no-cache
-      strict-transport-security:
-      - max-age=31536000; includeSubDomains
-      transfer-encoding:
-      - chunked
-      vary:
-      - Accept-Encoding
-      x-content-type-options:
-      - nosniff
-      x-ms-hdi-served-by:
-      - global
-    status:
-      code: 200
-      message: OK
-- request:
-    body: null
-    headers:
-      Accept:
-      - application/json
-      Accept-Encoding:
-      - gzip, deflate
-      CommandName:
-      - hdinsight create
-      Connection:
-      - keep-alive
-      ParameterSetName:
-      - -n -g -l -p -t --no-validation-timeout --storage-account --storage-container
-        -t --component-version
-      User-Agent:
-<<<<<<< HEAD
-      - python/3.6.5 (Windows-10-10.0.17134-SP0) msrest/0.6.10 msrest_azure/0.6.2
-        azure-mgmt-hdinsight/1.1.0 Azure-SDK-For-Python AZURECLI/2.0.74
-=======
-      - python/3.7.4 (Windows-10-10.0.18362-SP0) msrest/0.6.10 msrest_azure/0.6.2
-        azure-mgmt-hdinsight/1.1.0 Azure-SDK-For-Python AZURECLI/2.0.75
->>>>>>> 807faccc
-    method: GET
-    uri: https://management.azure.com/subscriptions/00000000-0000-0000-0000-000000000000/resourceGroups/hdicli-000001/providers/Microsoft.HDInsight/clusters/hdicli-000003/azureasyncoperations/create?api-version=2018-06-01-preview
-  response:
-    body:
-      string: '{"status":"InProgress"}'
-    headers:
-      cache-control:
-      - no-cache
-      content-length:
-      - '23'
-      content-type:
-      - application/json; charset=utf-8
-      date:
-<<<<<<< HEAD
-      - Sat, 12 Oct 2019 03:50:13 GMT
-=======
+      expires:
+      - '-1'
+      pragma:
+      - no-cache
+      strict-transport-security:
+      - max-age=31536000; includeSubDomains
+      transfer-encoding:
+      - chunked
+      vary:
+      - Accept-Encoding
+      x-content-type-options:
+      - nosniff
+      x-ms-hdi-served-by:
+      - global
+    status:
+      code: 200
+      message: OK
+- request:
+    body: null
+    headers:
+      Accept:
+      - application/json
+      Accept-Encoding:
+      - gzip, deflate
+      CommandName:
+      - hdinsight create
+      Connection:
+      - keep-alive
+      ParameterSetName:
+      - -n -g -l -p -t --no-validation-timeout --storage-account --storage-container
+        -t --component-version
+      User-Agent:
+      - python/3.7.4 (Windows-10-10.0.18362-SP0) msrest/0.6.10 msrest_azure/0.6.2
+        azure-mgmt-hdinsight/1.1.0 Azure-SDK-For-Python AZURECLI/2.0.75
+    method: GET
+    uri: https://management.azure.com/subscriptions/00000000-0000-0000-0000-000000000000/resourceGroups/hdicli-000001/providers/Microsoft.HDInsight/clusters/hdicli-000003/azureasyncoperations/create?api-version=2018-06-01-preview
+  response:
+    body:
+      string: '{"status":"InProgress"}'
+    headers:
+      cache-control:
+      - no-cache
+      content-length:
+      - '23'
+      content-type:
+      - application/json; charset=utf-8
+      date:
       - Mon, 21 Oct 2019 13:59:59 GMT
->>>>>>> 807faccc
-      expires:
-      - '-1'
-      pragma:
-      - no-cache
-      strict-transport-security:
-      - max-age=31536000; includeSubDomains
-      transfer-encoding:
-      - chunked
-      vary:
-      - Accept-Encoding
-      x-content-type-options:
-      - nosniff
-      x-ms-hdi-served-by:
-      - global
-    status:
-      code: 200
-      message: OK
-- request:
-    body: null
-    headers:
-      Accept:
-      - application/json
-      Accept-Encoding:
-      - gzip, deflate
-      CommandName:
-      - hdinsight create
-      Connection:
-      - keep-alive
-      ParameterSetName:
-      - -n -g -l -p -t --no-validation-timeout --storage-account --storage-container
-        -t --component-version
-      User-Agent:
-<<<<<<< HEAD
-      - python/3.6.5 (Windows-10-10.0.17134-SP0) msrest/0.6.10 msrest_azure/0.6.2
-        azure-mgmt-hdinsight/1.1.0 Azure-SDK-For-Python AZURECLI/2.0.74
-=======
-      - python/3.7.4 (Windows-10-10.0.18362-SP0) msrest/0.6.10 msrest_azure/0.6.2
-        azure-mgmt-hdinsight/1.1.0 Azure-SDK-For-Python AZURECLI/2.0.75
->>>>>>> 807faccc
-    method: GET
-    uri: https://management.azure.com/subscriptions/00000000-0000-0000-0000-000000000000/resourceGroups/hdicli-000001/providers/Microsoft.HDInsight/clusters/hdicli-000003/azureasyncoperations/create?api-version=2018-06-01-preview
-  response:
-    body:
-      string: '{"status":"InProgress"}'
-    headers:
-      cache-control:
-      - no-cache
-      content-length:
-      - '23'
-      content-type:
-      - application/json; charset=utf-8
-      date:
-<<<<<<< HEAD
-      - Sat, 12 Oct 2019 03:50:44 GMT
-=======
+      expires:
+      - '-1'
+      pragma:
+      - no-cache
+      strict-transport-security:
+      - max-age=31536000; includeSubDomains
+      transfer-encoding:
+      - chunked
+      vary:
+      - Accept-Encoding
+      x-content-type-options:
+      - nosniff
+      x-ms-hdi-served-by:
+      - global
+    status:
+      code: 200
+      message: OK
+- request:
+    body: null
+    headers:
+      Accept:
+      - application/json
+      Accept-Encoding:
+      - gzip, deflate
+      CommandName:
+      - hdinsight create
+      Connection:
+      - keep-alive
+      ParameterSetName:
+      - -n -g -l -p -t --no-validation-timeout --storage-account --storage-container
+        -t --component-version
+      User-Agent:
+      - python/3.7.4 (Windows-10-10.0.18362-SP0) msrest/0.6.10 msrest_azure/0.6.2
+        azure-mgmt-hdinsight/1.1.0 Azure-SDK-For-Python AZURECLI/2.0.75
+    method: GET
+    uri: https://management.azure.com/subscriptions/00000000-0000-0000-0000-000000000000/resourceGroups/hdicli-000001/providers/Microsoft.HDInsight/clusters/hdicli-000003/azureasyncoperations/create?api-version=2018-06-01-preview
+  response:
+    body:
+      string: '{"status":"InProgress"}'
+    headers:
+      cache-control:
+      - no-cache
+      content-length:
+      - '23'
+      content-type:
+      - application/json; charset=utf-8
+      date:
       - Mon, 21 Oct 2019 14:00:31 GMT
->>>>>>> 807faccc
-      expires:
-      - '-1'
-      pragma:
-      - no-cache
-      strict-transport-security:
-      - max-age=31536000; includeSubDomains
-      transfer-encoding:
-      - chunked
-      vary:
-      - Accept-Encoding
-      x-content-type-options:
-      - nosniff
-      x-ms-hdi-served-by:
-      - global
-    status:
-      code: 200
-      message: OK
-- request:
-    body: null
-    headers:
-      Accept:
-      - application/json
-      Accept-Encoding:
-      - gzip, deflate
-      CommandName:
-      - hdinsight create
-      Connection:
-      - keep-alive
-      ParameterSetName:
-      - -n -g -l -p -t --no-validation-timeout --storage-account --storage-container
-        -t --component-version
-      User-Agent:
-<<<<<<< HEAD
-      - python/3.6.5 (Windows-10-10.0.17134-SP0) msrest/0.6.10 msrest_azure/0.6.2
-        azure-mgmt-hdinsight/1.1.0 Azure-SDK-For-Python AZURECLI/2.0.74
-=======
-      - python/3.7.4 (Windows-10-10.0.18362-SP0) msrest/0.6.10 msrest_azure/0.6.2
-        azure-mgmt-hdinsight/1.1.0 Azure-SDK-For-Python AZURECLI/2.0.75
->>>>>>> 807faccc
-    method: GET
-    uri: https://management.azure.com/subscriptions/00000000-0000-0000-0000-000000000000/resourceGroups/hdicli-000001/providers/Microsoft.HDInsight/clusters/hdicli-000003/azureasyncoperations/create?api-version=2018-06-01-preview
-  response:
-    body:
-      string: '{"status":"InProgress"}'
-    headers:
-      cache-control:
-      - no-cache
-      content-length:
-      - '23'
-      content-type:
-      - application/json; charset=utf-8
-      date:
-<<<<<<< HEAD
-      - Sat, 12 Oct 2019 03:51:14 GMT
-=======
+      expires:
+      - '-1'
+      pragma:
+      - no-cache
+      strict-transport-security:
+      - max-age=31536000; includeSubDomains
+      transfer-encoding:
+      - chunked
+      vary:
+      - Accept-Encoding
+      x-content-type-options:
+      - nosniff
+      x-ms-hdi-served-by:
+      - global
+    status:
+      code: 200
+      message: OK
+- request:
+    body: null
+    headers:
+      Accept:
+      - application/json
+      Accept-Encoding:
+      - gzip, deflate
+      CommandName:
+      - hdinsight create
+      Connection:
+      - keep-alive
+      ParameterSetName:
+      - -n -g -l -p -t --no-validation-timeout --storage-account --storage-container
+        -t --component-version
+      User-Agent:
+      - python/3.7.4 (Windows-10-10.0.18362-SP0) msrest/0.6.10 msrest_azure/0.6.2
+        azure-mgmt-hdinsight/1.1.0 Azure-SDK-For-Python AZURECLI/2.0.75
+    method: GET
+    uri: https://management.azure.com/subscriptions/00000000-0000-0000-0000-000000000000/resourceGroups/hdicli-000001/providers/Microsoft.HDInsight/clusters/hdicli-000003/azureasyncoperations/create?api-version=2018-06-01-preview
+  response:
+    body:
+      string: '{"status":"InProgress"}'
+    headers:
+      cache-control:
+      - no-cache
+      content-length:
+      - '23'
+      content-type:
+      - application/json; charset=utf-8
+      date:
       - Mon, 21 Oct 2019 14:01:04 GMT
->>>>>>> 807faccc
-      expires:
-      - '-1'
-      pragma:
-      - no-cache
-      strict-transport-security:
-      - max-age=31536000; includeSubDomains
-      transfer-encoding:
-      - chunked
-      vary:
-      - Accept-Encoding
-      x-content-type-options:
-      - nosniff
-      x-ms-hdi-served-by:
-      - global
-    status:
-      code: 200
-      message: OK
-- request:
-    body: null
-    headers:
-      Accept:
-      - application/json
-      Accept-Encoding:
-      - gzip, deflate
-      CommandName:
-      - hdinsight create
-      Connection:
-      - keep-alive
-      ParameterSetName:
-      - -n -g -l -p -t --no-validation-timeout --storage-account --storage-container
-        -t --component-version
-      User-Agent:
-<<<<<<< HEAD
-      - python/3.6.5 (Windows-10-10.0.17134-SP0) msrest/0.6.10 msrest_azure/0.6.2
-        azure-mgmt-hdinsight/1.1.0 Azure-SDK-For-Python AZURECLI/2.0.74
-=======
-      - python/3.7.4 (Windows-10-10.0.18362-SP0) msrest/0.6.10 msrest_azure/0.6.2
-        azure-mgmt-hdinsight/1.1.0 Azure-SDK-For-Python AZURECLI/2.0.75
->>>>>>> 807faccc
-    method: GET
-    uri: https://management.azure.com/subscriptions/00000000-0000-0000-0000-000000000000/resourceGroups/hdicli-000001/providers/Microsoft.HDInsight/clusters/hdicli-000003/azureasyncoperations/create?api-version=2018-06-01-preview
-  response:
-    body:
-      string: '{"status":"InProgress"}'
-    headers:
-      cache-control:
-      - no-cache
-      content-length:
-      - '23'
-      content-type:
-      - application/json; charset=utf-8
-      date:
-<<<<<<< HEAD
-      - Sat, 12 Oct 2019 03:51:45 GMT
-=======
+      expires:
+      - '-1'
+      pragma:
+      - no-cache
+      strict-transport-security:
+      - max-age=31536000; includeSubDomains
+      transfer-encoding:
+      - chunked
+      vary:
+      - Accept-Encoding
+      x-content-type-options:
+      - nosniff
+      x-ms-hdi-served-by:
+      - global
+    status:
+      code: 200
+      message: OK
+- request:
+    body: null
+    headers:
+      Accept:
+      - application/json
+      Accept-Encoding:
+      - gzip, deflate
+      CommandName:
+      - hdinsight create
+      Connection:
+      - keep-alive
+      ParameterSetName:
+      - -n -g -l -p -t --no-validation-timeout --storage-account --storage-container
+        -t --component-version
+      User-Agent:
+      - python/3.7.4 (Windows-10-10.0.18362-SP0) msrest/0.6.10 msrest_azure/0.6.2
+        azure-mgmt-hdinsight/1.1.0 Azure-SDK-For-Python AZURECLI/2.0.75
+    method: GET
+    uri: https://management.azure.com/subscriptions/00000000-0000-0000-0000-000000000000/resourceGroups/hdicli-000001/providers/Microsoft.HDInsight/clusters/hdicli-000003/azureasyncoperations/create?api-version=2018-06-01-preview
+  response:
+    body:
+      string: '{"status":"InProgress"}'
+    headers:
+      cache-control:
+      - no-cache
+      content-length:
+      - '23'
+      content-type:
+      - application/json; charset=utf-8
+      date:
       - Mon, 21 Oct 2019 14:01:37 GMT
->>>>>>> 807faccc
-      expires:
-      - '-1'
-      pragma:
-      - no-cache
-      strict-transport-security:
-      - max-age=31536000; includeSubDomains
-      transfer-encoding:
-      - chunked
-      vary:
-      - Accept-Encoding
-      x-content-type-options:
-      - nosniff
-      x-ms-hdi-served-by:
-      - global
-    status:
-      code: 200
-      message: OK
-- request:
-    body: null
-    headers:
-      Accept:
-      - application/json
-      Accept-Encoding:
-      - gzip, deflate
-      CommandName:
-      - hdinsight create
-      Connection:
-      - keep-alive
-      ParameterSetName:
-      - -n -g -l -p -t --no-validation-timeout --storage-account --storage-container
-        -t --component-version
-      User-Agent:
-<<<<<<< HEAD
-      - python/3.6.5 (Windows-10-10.0.17134-SP0) msrest/0.6.10 msrest_azure/0.6.2
-        azure-mgmt-hdinsight/1.1.0 Azure-SDK-For-Python AZURECLI/2.0.74
-=======
-      - python/3.7.4 (Windows-10-10.0.18362-SP0) msrest/0.6.10 msrest_azure/0.6.2
-        azure-mgmt-hdinsight/1.1.0 Azure-SDK-For-Python AZURECLI/2.0.75
->>>>>>> 807faccc
-    method: GET
-    uri: https://management.azure.com/subscriptions/00000000-0000-0000-0000-000000000000/resourceGroups/hdicli-000001/providers/Microsoft.HDInsight/clusters/hdicli-000003/azureasyncoperations/create?api-version=2018-06-01-preview
-  response:
-    body:
-      string: '{"status":"InProgress"}'
-    headers:
-      cache-control:
-      - no-cache
-      content-length:
-      - '23'
-      content-type:
-      - application/json; charset=utf-8
-      date:
-<<<<<<< HEAD
-      - Sat, 12 Oct 2019 03:52:16 GMT
-=======
+      expires:
+      - '-1'
+      pragma:
+      - no-cache
+      strict-transport-security:
+      - max-age=31536000; includeSubDomains
+      transfer-encoding:
+      - chunked
+      vary:
+      - Accept-Encoding
+      x-content-type-options:
+      - nosniff
+      x-ms-hdi-served-by:
+      - global
+    status:
+      code: 200
+      message: OK
+- request:
+    body: null
+    headers:
+      Accept:
+      - application/json
+      Accept-Encoding:
+      - gzip, deflate
+      CommandName:
+      - hdinsight create
+      Connection:
+      - keep-alive
+      ParameterSetName:
+      - -n -g -l -p -t --no-validation-timeout --storage-account --storage-container
+        -t --component-version
+      User-Agent:
+      - python/3.7.4 (Windows-10-10.0.18362-SP0) msrest/0.6.10 msrest_azure/0.6.2
+        azure-mgmt-hdinsight/1.1.0 Azure-SDK-For-Python AZURECLI/2.0.75
+    method: GET
+    uri: https://management.azure.com/subscriptions/00000000-0000-0000-0000-000000000000/resourceGroups/hdicli-000001/providers/Microsoft.HDInsight/clusters/hdicli-000003/azureasyncoperations/create?api-version=2018-06-01-preview
+  response:
+    body:
+      string: '{"status":"InProgress"}'
+    headers:
+      cache-control:
+      - no-cache
+      content-length:
+      - '23'
+      content-type:
+      - application/json; charset=utf-8
+      date:
       - Mon, 21 Oct 2019 14:02:09 GMT
->>>>>>> 807faccc
-      expires:
-      - '-1'
-      pragma:
-      - no-cache
-      strict-transport-security:
-      - max-age=31536000; includeSubDomains
-      transfer-encoding:
-      - chunked
-      vary:
-      - Accept-Encoding
-      x-content-type-options:
-      - nosniff
-      x-ms-hdi-served-by:
-      - global
-    status:
-      code: 200
-      message: OK
-- request:
-    body: null
-    headers:
-      Accept:
-      - application/json
-      Accept-Encoding:
-      - gzip, deflate
-      CommandName:
-      - hdinsight create
-      Connection:
-      - keep-alive
-      ParameterSetName:
-      - -n -g -l -p -t --no-validation-timeout --storage-account --storage-container
-        -t --component-version
-      User-Agent:
-<<<<<<< HEAD
-      - python/3.6.5 (Windows-10-10.0.17134-SP0) msrest/0.6.10 msrest_azure/0.6.2
-        azure-mgmt-hdinsight/1.1.0 Azure-SDK-For-Python AZURECLI/2.0.74
-=======
-      - python/3.7.4 (Windows-10-10.0.18362-SP0) msrest/0.6.10 msrest_azure/0.6.2
-        azure-mgmt-hdinsight/1.1.0 Azure-SDK-For-Python AZURECLI/2.0.75
->>>>>>> 807faccc
-    method: GET
-    uri: https://management.azure.com/subscriptions/00000000-0000-0000-0000-000000000000/resourceGroups/hdicli-000001/providers/Microsoft.HDInsight/clusters/hdicli-000003/azureasyncoperations/create?api-version=2018-06-01-preview
-  response:
-    body:
-      string: '{"status":"InProgress"}'
-    headers:
-      cache-control:
-      - no-cache
-      content-length:
-      - '23'
-      content-type:
-      - application/json; charset=utf-8
-      date:
-<<<<<<< HEAD
-      - Sat, 12 Oct 2019 03:52:46 GMT
-=======
+      expires:
+      - '-1'
+      pragma:
+      - no-cache
+      strict-transport-security:
+      - max-age=31536000; includeSubDomains
+      transfer-encoding:
+      - chunked
+      vary:
+      - Accept-Encoding
+      x-content-type-options:
+      - nosniff
+      x-ms-hdi-served-by:
+      - global
+    status:
+      code: 200
+      message: OK
+- request:
+    body: null
+    headers:
+      Accept:
+      - application/json
+      Accept-Encoding:
+      - gzip, deflate
+      CommandName:
+      - hdinsight create
+      Connection:
+      - keep-alive
+      ParameterSetName:
+      - -n -g -l -p -t --no-validation-timeout --storage-account --storage-container
+        -t --component-version
+      User-Agent:
+      - python/3.7.4 (Windows-10-10.0.18362-SP0) msrest/0.6.10 msrest_azure/0.6.2
+        azure-mgmt-hdinsight/1.1.0 Azure-SDK-For-Python AZURECLI/2.0.75
+    method: GET
+    uri: https://management.azure.com/subscriptions/00000000-0000-0000-0000-000000000000/resourceGroups/hdicli-000001/providers/Microsoft.HDInsight/clusters/hdicli-000003/azureasyncoperations/create?api-version=2018-06-01-preview
+  response:
+    body:
+      string: '{"status":"InProgress"}'
+    headers:
+      cache-control:
+      - no-cache
+      content-length:
+      - '23'
+      content-type:
+      - application/json; charset=utf-8
+      date:
       - Mon, 21 Oct 2019 14:02:49 GMT
->>>>>>> 807faccc
-      expires:
-      - '-1'
-      pragma:
-      - no-cache
-      strict-transport-security:
-      - max-age=31536000; includeSubDomains
-      transfer-encoding:
-      - chunked
-      vary:
-      - Accept-Encoding
-      x-content-type-options:
-      - nosniff
-      x-ms-hdi-served-by:
-      - global
-    status:
-      code: 200
-      message: OK
-- request:
-    body: null
-    headers:
-      Accept:
-      - application/json
-      Accept-Encoding:
-      - gzip, deflate
-      CommandName:
-      - hdinsight create
-      Connection:
-      - keep-alive
-      ParameterSetName:
-      - -n -g -l -p -t --no-validation-timeout --storage-account --storage-container
-        -t --component-version
-      User-Agent:
-<<<<<<< HEAD
-      - python/3.6.5 (Windows-10-10.0.17134-SP0) msrest/0.6.10 msrest_azure/0.6.2
-        azure-mgmt-hdinsight/1.1.0 Azure-SDK-For-Python AZURECLI/2.0.74
-=======
-      - python/3.7.4 (Windows-10-10.0.18362-SP0) msrest/0.6.10 msrest_azure/0.6.2
-        azure-mgmt-hdinsight/1.1.0 Azure-SDK-For-Python AZURECLI/2.0.75
->>>>>>> 807faccc
-    method: GET
-    uri: https://management.azure.com/subscriptions/00000000-0000-0000-0000-000000000000/resourceGroups/hdicli-000001/providers/Microsoft.HDInsight/clusters/hdicli-000003/azureasyncoperations/create?api-version=2018-06-01-preview
-  response:
-    body:
-      string: '{"status":"InProgress"}'
-    headers:
-      cache-control:
-      - no-cache
-      content-length:
-      - '23'
-      content-type:
-      - application/json; charset=utf-8
-      date:
-<<<<<<< HEAD
-      - Sat, 12 Oct 2019 03:53:16 GMT
-=======
+      expires:
+      - '-1'
+      pragma:
+      - no-cache
+      strict-transport-security:
+      - max-age=31536000; includeSubDomains
+      transfer-encoding:
+      - chunked
+      vary:
+      - Accept-Encoding
+      x-content-type-options:
+      - nosniff
+      x-ms-hdi-served-by:
+      - global
+    status:
+      code: 200
+      message: OK
+- request:
+    body: null
+    headers:
+      Accept:
+      - application/json
+      Accept-Encoding:
+      - gzip, deflate
+      CommandName:
+      - hdinsight create
+      Connection:
+      - keep-alive
+      ParameterSetName:
+      - -n -g -l -p -t --no-validation-timeout --storage-account --storage-container
+        -t --component-version
+      User-Agent:
+      - python/3.7.4 (Windows-10-10.0.18362-SP0) msrest/0.6.10 msrest_azure/0.6.2
+        azure-mgmt-hdinsight/1.1.0 Azure-SDK-For-Python AZURECLI/2.0.75
+    method: GET
+    uri: https://management.azure.com/subscriptions/00000000-0000-0000-0000-000000000000/resourceGroups/hdicli-000001/providers/Microsoft.HDInsight/clusters/hdicli-000003/azureasyncoperations/create?api-version=2018-06-01-preview
+  response:
+    body:
+      string: '{"status":"InProgress"}'
+    headers:
+      cache-control:
+      - no-cache
+      content-length:
+      - '23'
+      content-type:
+      - application/json; charset=utf-8
+      date:
       - Mon, 21 Oct 2019 14:03:22 GMT
->>>>>>> 807faccc
-      expires:
-      - '-1'
-      pragma:
-      - no-cache
-      strict-transport-security:
-      - max-age=31536000; includeSubDomains
-      transfer-encoding:
-      - chunked
-      vary:
-      - Accept-Encoding
-      x-content-type-options:
-      - nosniff
-      x-ms-hdi-served-by:
-      - global
-    status:
-      code: 200
-      message: OK
-- request:
-    body: null
-    headers:
-      Accept:
-      - application/json
-      Accept-Encoding:
-      - gzip, deflate
-      CommandName:
-      - hdinsight create
-      Connection:
-      - keep-alive
-      ParameterSetName:
-      - -n -g -l -p -t --no-validation-timeout --storage-account --storage-container
-        -t --component-version
-      User-Agent:
-<<<<<<< HEAD
-      - python/3.6.5 (Windows-10-10.0.17134-SP0) msrest/0.6.10 msrest_azure/0.6.2
-        azure-mgmt-hdinsight/1.1.0 Azure-SDK-For-Python AZURECLI/2.0.74
-=======
-      - python/3.7.4 (Windows-10-10.0.18362-SP0) msrest/0.6.10 msrest_azure/0.6.2
-        azure-mgmt-hdinsight/1.1.0 Azure-SDK-For-Python AZURECLI/2.0.75
->>>>>>> 807faccc
-    method: GET
-    uri: https://management.azure.com/subscriptions/00000000-0000-0000-0000-000000000000/resourceGroups/hdicli-000001/providers/Microsoft.HDInsight/clusters/hdicli-000003/azureasyncoperations/create?api-version=2018-06-01-preview
-  response:
-    body:
-      string: '{"status":"InProgress"}'
-    headers:
-      cache-control:
-      - no-cache
-      content-length:
-      - '23'
-      content-type:
-      - application/json; charset=utf-8
-      date:
-<<<<<<< HEAD
-      - Sat, 12 Oct 2019 03:53:48 GMT
-=======
+      expires:
+      - '-1'
+      pragma:
+      - no-cache
+      strict-transport-security:
+      - max-age=31536000; includeSubDomains
+      transfer-encoding:
+      - chunked
+      vary:
+      - Accept-Encoding
+      x-content-type-options:
+      - nosniff
+      x-ms-hdi-served-by:
+      - global
+    status:
+      code: 200
+      message: OK
+- request:
+    body: null
+    headers:
+      Accept:
+      - application/json
+      Accept-Encoding:
+      - gzip, deflate
+      CommandName:
+      - hdinsight create
+      Connection:
+      - keep-alive
+      ParameterSetName:
+      - -n -g -l -p -t --no-validation-timeout --storage-account --storage-container
+        -t --component-version
+      User-Agent:
+      - python/3.7.4 (Windows-10-10.0.18362-SP0) msrest/0.6.10 msrest_azure/0.6.2
+        azure-mgmt-hdinsight/1.1.0 Azure-SDK-For-Python AZURECLI/2.0.75
+    method: GET
+    uri: https://management.azure.com/subscriptions/00000000-0000-0000-0000-000000000000/resourceGroups/hdicli-000001/providers/Microsoft.HDInsight/clusters/hdicli-000003/azureasyncoperations/create?api-version=2018-06-01-preview
+  response:
+    body:
+      string: '{"status":"InProgress"}'
+    headers:
+      cache-control:
+      - no-cache
+      content-length:
+      - '23'
+      content-type:
+      - application/json; charset=utf-8
+      date:
       - Mon, 21 Oct 2019 14:03:57 GMT
->>>>>>> 807faccc
-      expires:
-      - '-1'
-      pragma:
-      - no-cache
-      strict-transport-security:
-      - max-age=31536000; includeSubDomains
-      transfer-encoding:
-      - chunked
-      vary:
-      - Accept-Encoding
-      x-content-type-options:
-      - nosniff
-      x-ms-hdi-served-by:
-      - global
-    status:
-      code: 200
-      message: OK
-- request:
-    body: null
-    headers:
-      Accept:
-      - application/json
-      Accept-Encoding:
-      - gzip, deflate
-      CommandName:
-      - hdinsight create
-      Connection:
-      - keep-alive
-      ParameterSetName:
-      - -n -g -l -p -t --no-validation-timeout --storage-account --storage-container
-        -t --component-version
-      User-Agent:
-<<<<<<< HEAD
-      - python/3.6.5 (Windows-10-10.0.17134-SP0) msrest/0.6.10 msrest_azure/0.6.2
-        azure-mgmt-hdinsight/1.1.0 Azure-SDK-For-Python AZURECLI/2.0.74
-=======
-      - python/3.7.4 (Windows-10-10.0.18362-SP0) msrest/0.6.10 msrest_azure/0.6.2
-        azure-mgmt-hdinsight/1.1.0 Azure-SDK-For-Python AZURECLI/2.0.75
->>>>>>> 807faccc
-    method: GET
-    uri: https://management.azure.com/subscriptions/00000000-0000-0000-0000-000000000000/resourceGroups/hdicli-000001/providers/Microsoft.HDInsight/clusters/hdicli-000003/azureasyncoperations/create?api-version=2018-06-01-preview
-  response:
-    body:
-      string: '{"status":"InProgress"}'
-    headers:
-      cache-control:
-      - no-cache
-      content-length:
-      - '23'
-      content-type:
-      - application/json; charset=utf-8
-      date:
-<<<<<<< HEAD
-      - Sat, 12 Oct 2019 03:54:18 GMT
-=======
+      expires:
+      - '-1'
+      pragma:
+      - no-cache
+      strict-transport-security:
+      - max-age=31536000; includeSubDomains
+      transfer-encoding:
+      - chunked
+      vary:
+      - Accept-Encoding
+      x-content-type-options:
+      - nosniff
+      x-ms-hdi-served-by:
+      - global
+    status:
+      code: 200
+      message: OK
+- request:
+    body: null
+    headers:
+      Accept:
+      - application/json
+      Accept-Encoding:
+      - gzip, deflate
+      CommandName:
+      - hdinsight create
+      Connection:
+      - keep-alive
+      ParameterSetName:
+      - -n -g -l -p -t --no-validation-timeout --storage-account --storage-container
+        -t --component-version
+      User-Agent:
+      - python/3.7.4 (Windows-10-10.0.18362-SP0) msrest/0.6.10 msrest_azure/0.6.2
+        azure-mgmt-hdinsight/1.1.0 Azure-SDK-For-Python AZURECLI/2.0.75
+    method: GET
+    uri: https://management.azure.com/subscriptions/00000000-0000-0000-0000-000000000000/resourceGroups/hdicli-000001/providers/Microsoft.HDInsight/clusters/hdicli-000003/azureasyncoperations/create?api-version=2018-06-01-preview
+  response:
+    body:
+      string: '{"status":"InProgress"}'
+    headers:
+      cache-control:
+      - no-cache
+      content-length:
+      - '23'
+      content-type:
+      - application/json; charset=utf-8
+      date:
       - Mon, 21 Oct 2019 14:04:30 GMT
->>>>>>> 807faccc
-      expires:
-      - '-1'
-      pragma:
-      - no-cache
-      strict-transport-security:
-      - max-age=31536000; includeSubDomains
-      transfer-encoding:
-      - chunked
-      vary:
-      - Accept-Encoding
-      x-content-type-options:
-      - nosniff
-      x-ms-hdi-served-by:
-      - global
-    status:
-      code: 200
-      message: OK
-- request:
-    body: null
-    headers:
-      Accept:
-      - application/json
-      Accept-Encoding:
-      - gzip, deflate
-      CommandName:
-      - hdinsight create
-      Connection:
-      - keep-alive
-      ParameterSetName:
-      - -n -g -l -p -t --no-validation-timeout --storage-account --storage-container
-        -t --component-version
-      User-Agent:
-<<<<<<< HEAD
-      - python/3.6.5 (Windows-10-10.0.17134-SP0) msrest/0.6.10 msrest_azure/0.6.2
-        azure-mgmt-hdinsight/1.1.0 Azure-SDK-For-Python AZURECLI/2.0.74
-=======
-      - python/3.7.4 (Windows-10-10.0.18362-SP0) msrest/0.6.10 msrest_azure/0.6.2
-        azure-mgmt-hdinsight/1.1.0 Azure-SDK-For-Python AZURECLI/2.0.75
->>>>>>> 807faccc
-    method: GET
-    uri: https://management.azure.com/subscriptions/00000000-0000-0000-0000-000000000000/resourceGroups/hdicli-000001/providers/Microsoft.HDInsight/clusters/hdicli-000003/azureasyncoperations/create?api-version=2018-06-01-preview
-  response:
-    body:
-      string: '{"status":"InProgress"}'
-    headers:
-      cache-control:
-      - no-cache
-      content-length:
-      - '23'
-      content-type:
-      - application/json; charset=utf-8
-      date:
-<<<<<<< HEAD
-      - Sat, 12 Oct 2019 03:54:48 GMT
-=======
+      expires:
+      - '-1'
+      pragma:
+      - no-cache
+      strict-transport-security:
+      - max-age=31536000; includeSubDomains
+      transfer-encoding:
+      - chunked
+      vary:
+      - Accept-Encoding
+      x-content-type-options:
+      - nosniff
+      x-ms-hdi-served-by:
+      - global
+    status:
+      code: 200
+      message: OK
+- request:
+    body: null
+    headers:
+      Accept:
+      - application/json
+      Accept-Encoding:
+      - gzip, deflate
+      CommandName:
+      - hdinsight create
+      Connection:
+      - keep-alive
+      ParameterSetName:
+      - -n -g -l -p -t --no-validation-timeout --storage-account --storage-container
+        -t --component-version
+      User-Agent:
+      - python/3.7.4 (Windows-10-10.0.18362-SP0) msrest/0.6.10 msrest_azure/0.6.2
+        azure-mgmt-hdinsight/1.1.0 Azure-SDK-For-Python AZURECLI/2.0.75
+    method: GET
+    uri: https://management.azure.com/subscriptions/00000000-0000-0000-0000-000000000000/resourceGroups/hdicli-000001/providers/Microsoft.HDInsight/clusters/hdicli-000003/azureasyncoperations/create?api-version=2018-06-01-preview
+  response:
+    body:
+      string: '{"status":"InProgress"}'
+    headers:
+      cache-control:
+      - no-cache
+      content-length:
+      - '23'
+      content-type:
+      - application/json; charset=utf-8
+      date:
       - Mon, 21 Oct 2019 14:05:02 GMT
->>>>>>> 807faccc
-      expires:
-      - '-1'
-      pragma:
-      - no-cache
-      strict-transport-security:
-      - max-age=31536000; includeSubDomains
-      transfer-encoding:
-      - chunked
-      vary:
-      - Accept-Encoding
-      x-content-type-options:
-      - nosniff
-      x-ms-hdi-served-by:
-      - global
-    status:
-      code: 200
-      message: OK
-- request:
-    body: null
-    headers:
-      Accept:
-      - application/json
-      Accept-Encoding:
-      - gzip, deflate
-      CommandName:
-      - hdinsight create
-      Connection:
-      - keep-alive
-      ParameterSetName:
-      - -n -g -l -p -t --no-validation-timeout --storage-account --storage-container
-        -t --component-version
-      User-Agent:
-<<<<<<< HEAD
-      - python/3.6.5 (Windows-10-10.0.17134-SP0) msrest/0.6.10 msrest_azure/0.6.2
-        azure-mgmt-hdinsight/1.1.0 Azure-SDK-For-Python AZURECLI/2.0.74
-=======
-      - python/3.7.4 (Windows-10-10.0.18362-SP0) msrest/0.6.10 msrest_azure/0.6.2
-        azure-mgmt-hdinsight/1.1.0 Azure-SDK-For-Python AZURECLI/2.0.75
->>>>>>> 807faccc
-    method: GET
-    uri: https://management.azure.com/subscriptions/00000000-0000-0000-0000-000000000000/resourceGroups/hdicli-000001/providers/Microsoft.HDInsight/clusters/hdicli-000003/azureasyncoperations/create?api-version=2018-06-01-preview
-  response:
-    body:
-      string: '{"status":"InProgress"}'
-    headers:
-      cache-control:
-      - no-cache
-      content-length:
-      - '23'
-      content-type:
-      - application/json; charset=utf-8
-      date:
-<<<<<<< HEAD
-      - Sat, 12 Oct 2019 03:55:19 GMT
-=======
+      expires:
+      - '-1'
+      pragma:
+      - no-cache
+      strict-transport-security:
+      - max-age=31536000; includeSubDomains
+      transfer-encoding:
+      - chunked
+      vary:
+      - Accept-Encoding
+      x-content-type-options:
+      - nosniff
+      x-ms-hdi-served-by:
+      - global
+    status:
+      code: 200
+      message: OK
+- request:
+    body: null
+    headers:
+      Accept:
+      - application/json
+      Accept-Encoding:
+      - gzip, deflate
+      CommandName:
+      - hdinsight create
+      Connection:
+      - keep-alive
+      ParameterSetName:
+      - -n -g -l -p -t --no-validation-timeout --storage-account --storage-container
+        -t --component-version
+      User-Agent:
+      - python/3.7.4 (Windows-10-10.0.18362-SP0) msrest/0.6.10 msrest_azure/0.6.2
+        azure-mgmt-hdinsight/1.1.0 Azure-SDK-For-Python AZURECLI/2.0.75
+    method: GET
+    uri: https://management.azure.com/subscriptions/00000000-0000-0000-0000-000000000000/resourceGroups/hdicli-000001/providers/Microsoft.HDInsight/clusters/hdicli-000003/azureasyncoperations/create?api-version=2018-06-01-preview
+  response:
+    body:
+      string: '{"status":"InProgress"}'
+    headers:
+      cache-control:
+      - no-cache
+      content-length:
+      - '23'
+      content-type:
+      - application/json; charset=utf-8
+      date:
       - Mon, 21 Oct 2019 14:05:35 GMT
->>>>>>> 807faccc
-      expires:
-      - '-1'
-      pragma:
-      - no-cache
-      strict-transport-security:
-      - max-age=31536000; includeSubDomains
-      transfer-encoding:
-      - chunked
-      vary:
-      - Accept-Encoding
-      x-content-type-options:
-      - nosniff
-      x-ms-hdi-served-by:
-      - global
-    status:
-      code: 200
-      message: OK
-- request:
-    body: null
-    headers:
-      Accept:
-      - application/json
-      Accept-Encoding:
-      - gzip, deflate
-      CommandName:
-      - hdinsight create
-      Connection:
-      - keep-alive
-      ParameterSetName:
-      - -n -g -l -p -t --no-validation-timeout --storage-account --storage-container
-        -t --component-version
-      User-Agent:
-<<<<<<< HEAD
-      - python/3.6.5 (Windows-10-10.0.17134-SP0) msrest/0.6.10 msrest_azure/0.6.2
-        azure-mgmt-hdinsight/1.1.0 Azure-SDK-For-Python AZURECLI/2.0.74
-=======
-      - python/3.7.4 (Windows-10-10.0.18362-SP0) msrest/0.6.10 msrest_azure/0.6.2
-        azure-mgmt-hdinsight/1.1.0 Azure-SDK-For-Python AZURECLI/2.0.75
->>>>>>> 807faccc
-    method: GET
-    uri: https://management.azure.com/subscriptions/00000000-0000-0000-0000-000000000000/resourceGroups/hdicli-000001/providers/Microsoft.HDInsight/clusters/hdicli-000003/azureasyncoperations/create?api-version=2018-06-01-preview
-  response:
-    body:
-      string: '{"status":"InProgress"}'
-    headers:
-      cache-control:
-      - no-cache
-      content-length:
-      - '23'
-      content-type:
-      - application/json; charset=utf-8
-      date:
-<<<<<<< HEAD
-      - Sat, 12 Oct 2019 03:55:50 GMT
-=======
+      expires:
+      - '-1'
+      pragma:
+      - no-cache
+      strict-transport-security:
+      - max-age=31536000; includeSubDomains
+      transfer-encoding:
+      - chunked
+      vary:
+      - Accept-Encoding
+      x-content-type-options:
+      - nosniff
+      x-ms-hdi-served-by:
+      - global
+    status:
+      code: 200
+      message: OK
+- request:
+    body: null
+    headers:
+      Accept:
+      - application/json
+      Accept-Encoding:
+      - gzip, deflate
+      CommandName:
+      - hdinsight create
+      Connection:
+      - keep-alive
+      ParameterSetName:
+      - -n -g -l -p -t --no-validation-timeout --storage-account --storage-container
+        -t --component-version
+      User-Agent:
+      - python/3.7.4 (Windows-10-10.0.18362-SP0) msrest/0.6.10 msrest_azure/0.6.2
+        azure-mgmt-hdinsight/1.1.0 Azure-SDK-For-Python AZURECLI/2.0.75
+    method: GET
+    uri: https://management.azure.com/subscriptions/00000000-0000-0000-0000-000000000000/resourceGroups/hdicli-000001/providers/Microsoft.HDInsight/clusters/hdicli-000003/azureasyncoperations/create?api-version=2018-06-01-preview
+  response:
+    body:
+      string: '{"status":"InProgress"}'
+    headers:
+      cache-control:
+      - no-cache
+      content-length:
+      - '23'
+      content-type:
+      - application/json; charset=utf-8
+      date:
       - Mon, 21 Oct 2019 14:06:07 GMT
->>>>>>> 807faccc
-      expires:
-      - '-1'
-      pragma:
-      - no-cache
-      strict-transport-security:
-      - max-age=31536000; includeSubDomains
-      transfer-encoding:
-      - chunked
-      vary:
-      - Accept-Encoding
-      x-content-type-options:
-      - nosniff
-      x-ms-hdi-served-by:
-      - global
-    status:
-      code: 200
-      message: OK
-- request:
-    body: null
-    headers:
-      Accept:
-      - application/json
-      Accept-Encoding:
-      - gzip, deflate
-      CommandName:
-      - hdinsight create
-      Connection:
-      - keep-alive
-      ParameterSetName:
-      - -n -g -l -p -t --no-validation-timeout --storage-account --storage-container
-        -t --component-version
-      User-Agent:
-<<<<<<< HEAD
-      - python/3.6.5 (Windows-10-10.0.17134-SP0) msrest/0.6.10 msrest_azure/0.6.2
-        azure-mgmt-hdinsight/1.1.0 Azure-SDK-For-Python AZURECLI/2.0.74
-=======
-      - python/3.7.4 (Windows-10-10.0.18362-SP0) msrest/0.6.10 msrest_azure/0.6.2
-        azure-mgmt-hdinsight/1.1.0 Azure-SDK-For-Python AZURECLI/2.0.75
->>>>>>> 807faccc
-    method: GET
-    uri: https://management.azure.com/subscriptions/00000000-0000-0000-0000-000000000000/resourceGroups/hdicli-000001/providers/Microsoft.HDInsight/clusters/hdicli-000003/azureasyncoperations/create?api-version=2018-06-01-preview
-  response:
-    body:
-      string: '{"status":"InProgress"}'
-    headers:
-      cache-control:
-      - no-cache
-      content-length:
-      - '23'
-      content-type:
-      - application/json; charset=utf-8
-      date:
-<<<<<<< HEAD
-      - Sat, 12 Oct 2019 03:56:21 GMT
-=======
+      expires:
+      - '-1'
+      pragma:
+      - no-cache
+      strict-transport-security:
+      - max-age=31536000; includeSubDomains
+      transfer-encoding:
+      - chunked
+      vary:
+      - Accept-Encoding
+      x-content-type-options:
+      - nosniff
+      x-ms-hdi-served-by:
+      - global
+    status:
+      code: 200
+      message: OK
+- request:
+    body: null
+    headers:
+      Accept:
+      - application/json
+      Accept-Encoding:
+      - gzip, deflate
+      CommandName:
+      - hdinsight create
+      Connection:
+      - keep-alive
+      ParameterSetName:
+      - -n -g -l -p -t --no-validation-timeout --storage-account --storage-container
+        -t --component-version
+      User-Agent:
+      - python/3.7.4 (Windows-10-10.0.18362-SP0) msrest/0.6.10 msrest_azure/0.6.2
+        azure-mgmt-hdinsight/1.1.0 Azure-SDK-For-Python AZURECLI/2.0.75
+    method: GET
+    uri: https://management.azure.com/subscriptions/00000000-0000-0000-0000-000000000000/resourceGroups/hdicli-000001/providers/Microsoft.HDInsight/clusters/hdicli-000003/azureasyncoperations/create?api-version=2018-06-01-preview
+  response:
+    body:
+      string: '{"status":"InProgress"}'
+    headers:
+      cache-control:
+      - no-cache
+      content-length:
+      - '23'
+      content-type:
+      - application/json; charset=utf-8
+      date:
       - Mon, 21 Oct 2019 14:06:39 GMT
->>>>>>> 807faccc
-      expires:
-      - '-1'
-      pragma:
-      - no-cache
-      strict-transport-security:
-      - max-age=31536000; includeSubDomains
-      transfer-encoding:
-      - chunked
-      vary:
-      - Accept-Encoding
-      x-content-type-options:
-      - nosniff
-      x-ms-hdi-served-by:
-      - global
-    status:
-      code: 200
-      message: OK
-- request:
-    body: null
-    headers:
-      Accept:
-      - application/json
-      Accept-Encoding:
-      - gzip, deflate
-      CommandName:
-      - hdinsight create
-      Connection:
-      - keep-alive
-      ParameterSetName:
-      - -n -g -l -p -t --no-validation-timeout --storage-account --storage-container
-        -t --component-version
-      User-Agent:
-<<<<<<< HEAD
-      - python/3.6.5 (Windows-10-10.0.17134-SP0) msrest/0.6.10 msrest_azure/0.6.2
-        azure-mgmt-hdinsight/1.1.0 Azure-SDK-For-Python AZURECLI/2.0.74
-=======
-      - python/3.7.4 (Windows-10-10.0.18362-SP0) msrest/0.6.10 msrest_azure/0.6.2
-        azure-mgmt-hdinsight/1.1.0 Azure-SDK-For-Python AZURECLI/2.0.75
->>>>>>> 807faccc
-    method: GET
-    uri: https://management.azure.com/subscriptions/00000000-0000-0000-0000-000000000000/resourceGroups/hdicli-000001/providers/Microsoft.HDInsight/clusters/hdicli-000003/azureasyncoperations/create?api-version=2018-06-01-preview
-  response:
-    body:
-      string: '{"status":"InProgress"}'
-    headers:
-      cache-control:
-      - no-cache
-      content-length:
-      - '23'
-      content-type:
-      - application/json; charset=utf-8
-      date:
-<<<<<<< HEAD
-      - Sat, 12 Oct 2019 03:56:51 GMT
-=======
+      expires:
+      - '-1'
+      pragma:
+      - no-cache
+      strict-transport-security:
+      - max-age=31536000; includeSubDomains
+      transfer-encoding:
+      - chunked
+      vary:
+      - Accept-Encoding
+      x-content-type-options:
+      - nosniff
+      x-ms-hdi-served-by:
+      - global
+    status:
+      code: 200
+      message: OK
+- request:
+    body: null
+    headers:
+      Accept:
+      - application/json
+      Accept-Encoding:
+      - gzip, deflate
+      CommandName:
+      - hdinsight create
+      Connection:
+      - keep-alive
+      ParameterSetName:
+      - -n -g -l -p -t --no-validation-timeout --storage-account --storage-container
+        -t --component-version
+      User-Agent:
+      - python/3.7.4 (Windows-10-10.0.18362-SP0) msrest/0.6.10 msrest_azure/0.6.2
+        azure-mgmt-hdinsight/1.1.0 Azure-SDK-For-Python AZURECLI/2.0.75
+    method: GET
+    uri: https://management.azure.com/subscriptions/00000000-0000-0000-0000-000000000000/resourceGroups/hdicli-000001/providers/Microsoft.HDInsight/clusters/hdicli-000003/azureasyncoperations/create?api-version=2018-06-01-preview
+  response:
+    body:
+      string: '{"status":"InProgress"}'
+    headers:
+      cache-control:
+      - no-cache
+      content-length:
+      - '23'
+      content-type:
+      - application/json; charset=utf-8
+      date:
       - Mon, 21 Oct 2019 14:07:11 GMT
->>>>>>> 807faccc
-      expires:
-      - '-1'
-      pragma:
-      - no-cache
-      strict-transport-security:
-      - max-age=31536000; includeSubDomains
-      transfer-encoding:
-      - chunked
-      vary:
-      - Accept-Encoding
-      x-content-type-options:
-      - nosniff
-      x-ms-hdi-served-by:
-      - global
-    status:
-      code: 200
-      message: OK
-- request:
-    body: null
-    headers:
-      Accept:
-      - application/json
-      Accept-Encoding:
-      - gzip, deflate
-      CommandName:
-      - hdinsight create
-      Connection:
-      - keep-alive
-      ParameterSetName:
-      - -n -g -l -p -t --no-validation-timeout --storage-account --storage-container
-        -t --component-version
-      User-Agent:
-<<<<<<< HEAD
-      - python/3.6.5 (Windows-10-10.0.17134-SP0) msrest/0.6.10 msrest_azure/0.6.2
-        azure-mgmt-hdinsight/1.1.0 Azure-SDK-For-Python AZURECLI/2.0.74
-=======
-      - python/3.7.4 (Windows-10-10.0.18362-SP0) msrest/0.6.10 msrest_azure/0.6.2
-        azure-mgmt-hdinsight/1.1.0 Azure-SDK-For-Python AZURECLI/2.0.75
->>>>>>> 807faccc
+      expires:
+      - '-1'
+      pragma:
+      - no-cache
+      strict-transport-security:
+      - max-age=31536000; includeSubDomains
+      transfer-encoding:
+      - chunked
+      vary:
+      - Accept-Encoding
+      x-content-type-options:
+      - nosniff
+      x-ms-hdi-served-by:
+      - global
+    status:
+      code: 200
+      message: OK
+- request:
+    body: null
+    headers:
+      Accept:
+      - application/json
+      Accept-Encoding:
+      - gzip, deflate
+      CommandName:
+      - hdinsight create
+      Connection:
+      - keep-alive
+      ParameterSetName:
+      - -n -g -l -p -t --no-validation-timeout --storage-account --storage-container
+        -t --component-version
+      User-Agent:
+      - python/3.7.4 (Windows-10-10.0.18362-SP0) msrest/0.6.10 msrest_azure/0.6.2
+        azure-mgmt-hdinsight/1.1.0 Azure-SDK-For-Python AZURECLI/2.0.75
     method: GET
     uri: https://management.azure.com/subscriptions/00000000-0000-0000-0000-000000000000/resourceGroups/hdicli-000001/providers/Microsoft.HDInsight/clusters/hdicli-000003/azureasyncoperations/create?api-version=2018-06-01-preview
   response:
@@ -2924,60 +2331,47 @@
       content-type:
       - application/json; charset=utf-8
       date:
-<<<<<<< HEAD
-      - Sat, 12 Oct 2019 03:57:21 GMT
-=======
       - Mon, 21 Oct 2019 14:07:44 GMT
->>>>>>> 807faccc
-      expires:
-      - '-1'
-      pragma:
-      - no-cache
-      strict-transport-security:
-      - max-age=31536000; includeSubDomains
-      transfer-encoding:
-      - chunked
-      vary:
-      - Accept-Encoding
-      x-content-type-options:
-      - nosniff
-      x-ms-hdi-served-by:
-      - global
-    status:
-      code: 200
-      message: OK
-- request:
-    body: null
-    headers:
-      Accept:
-      - application/json
-      Accept-Encoding:
-      - gzip, deflate
-      CommandName:
-      - hdinsight create
-      Connection:
-      - keep-alive
-      ParameterSetName:
-      - -n -g -l -p -t --no-validation-timeout --storage-account --storage-container
-        -t --component-version
-      User-Agent:
-<<<<<<< HEAD
-      - python/3.6.5 (Windows-10-10.0.17134-SP0) msrest/0.6.10 msrest_azure/0.6.2
-        azure-mgmt-hdinsight/1.1.0 Azure-SDK-For-Python AZURECLI/2.0.74
-=======
-      - python/3.7.4 (Windows-10-10.0.18362-SP0) msrest/0.6.10 msrest_azure/0.6.2
-        azure-mgmt-hdinsight/1.1.0 Azure-SDK-For-Python AZURECLI/2.0.75
->>>>>>> 807faccc
+      expires:
+      - '-1'
+      pragma:
+      - no-cache
+      strict-transport-security:
+      - max-age=31536000; includeSubDomains
+      transfer-encoding:
+      - chunked
+      vary:
+      - Accept-Encoding
+      x-content-type-options:
+      - nosniff
+      x-ms-hdi-served-by:
+      - global
+    status:
+      code: 200
+      message: OK
+- request:
+    body: null
+    headers:
+      Accept:
+      - application/json
+      Accept-Encoding:
+      - gzip, deflate
+      CommandName:
+      - hdinsight create
+      Connection:
+      - keep-alive
+      ParameterSetName:
+      - -n -g -l -p -t --no-validation-timeout --storage-account --storage-container
+        -t --component-version
+      User-Agent:
+      - python/3.7.4 (Windows-10-10.0.18362-SP0) msrest/0.6.10 msrest_azure/0.6.2
+        azure-mgmt-hdinsight/1.1.0 Azure-SDK-For-Python AZURECLI/2.0.75
     method: GET
     uri: https://management.azure.com/subscriptions/00000000-0000-0000-0000-000000000000/resourceGroups/hdicli-000001/providers/Microsoft.HDInsight/clusters/hdicli-000003?api-version=2018-06-01-preview
   response:
     body:
       string: '{"id":"/subscriptions/00000000-0000-0000-0000-000000000000/resourceGroups/hdicli-000001/providers/Microsoft.HDInsight/clusters/hdicli-000003","name":"hdicli-000003","type":"Microsoft.HDInsight/clusters","location":"East
-<<<<<<< HEAD
-        US 2","etag":"51e091fe-3030-4fbe-bfbb-0fa76b399648","tags":null,"properties":{"clusterVersion":"3.6.1000.3","clusterHdpVersion":"2.6.3.84-1","osType":"Linux","clusterDefinition":{"blueprint":"https://blueprints.azurehdinsight.net/spark-3.6.1000.3.1908082122.json","kind":"spark","componentVersion":{"spark":"2.2"}},"computeProfile":{"roles":[{"name":"headnode","targetInstanceCount":2,"hardwareProfile":{"vmSize":"standard_a4_v2"},"osProfile":{"linuxOperatingSystemProfile":{"username":"sshuser"}},"encryptDataDisks":false},{"name":"workernode","targetInstanceCount":3,"hardwareProfile":{"vmSize":"standard_a4_v2"},"osProfile":{"linuxOperatingSystemProfile":{"username":"sshuser"}},"encryptDataDisks":false},{"name":"zookeepernode","targetInstanceCount":3,"hardwareProfile":{"vmSize":"standard_A2_v2"},"osProfile":{"linuxOperatingSystemProfile":{"username":"sshuser"}},"encryptDataDisks":false}]},"provisioningState":"Succeeded","clusterState":"Running","createdDate":"2019-10-12T03:39:31.357","quotaInfo":{"coresUsed":20},"connectivityEndpoints":[{"name":"SSH","protocol":"TCP","location":"hdicli-000003-ssh.azurehdinsight.net","port":22},{"name":"HTTPS","protocol":"TCP","location":"hdicli-000003.azurehdinsight.net","port":443}],"tier":"standard","storageProfile":{"storageaccounts":[{"name":"hdicli000002.blob.core.windows.net","resourceId":null,"msiResourceId":null,"key":null,"fileSystem":null,"container":"default","saskey":null,"isDefault":true}]}}}'
-=======
         US 2","etag":"dd5b6ade-421b-430b-af7f-5b192e1af42f","tags":null,"properties":{"clusterVersion":"3.6.1000.3","clusterHdpVersion":"2.6.3.84-1","osType":"Linux","clusterDefinition":{"blueprint":"https://blueprints.azurehdinsight.net/spark-3.6.1000.3.1908082122.json","kind":"spark","componentVersion":{"spark":"2.2"}},"computeProfile":{"roles":[{"name":"headnode","targetInstanceCount":2,"hardwareProfile":{"vmSize":"standard_a4_v2"},"osProfile":{"linuxOperatingSystemProfile":{"username":"sshuser"}},"encryptDataDisks":false},{"name":"workernode","targetInstanceCount":3,"hardwareProfile":{"vmSize":"standard_a4_v2"},"osProfile":{"linuxOperatingSystemProfile":{"username":"sshuser"}},"encryptDataDisks":false},{"name":"zookeepernode","targetInstanceCount":3,"hardwareProfile":{"vmSize":"standard_A2_v2"},"osProfile":{"linuxOperatingSystemProfile":{"username":"sshuser"}},"encryptDataDisks":false}]},"provisioningState":"Succeeded","clusterState":"Running","createdDate":"2019-10-21T13:44:20.11","quotaInfo":{"coresUsed":20},"connectivityEndpoints":[{"name":"SSH","protocol":"TCP","location":"hdicli-000003-ssh.azurehdinsight.net","port":22},{"name":"HTTPS","protocol":"TCP","location":"hdicli-000003.azurehdinsight.net","port":443}],"tier":"standard","storageProfile":{"storageaccounts":[{"name":"hdicli000002.blob.core.windows.net","resourceId":null,"msiResourceId":null,"key":null,"fileSystem":null,"container":"default","saskey":null,"isDefault":true}]}}}'
->>>>>>> 807faccc
     headers:
       cache-control:
       - no-cache
@@ -2986,11 +2380,7 @@
       content-type:
       - application/json; charset=utf-8
       date:
-<<<<<<< HEAD
-      - Sat, 12 Oct 2019 03:57:22 GMT
-=======
       - Mon, 21 Oct 2019 14:07:46 GMT
->>>>>>> 807faccc
       expires:
       - '-1'
       pragma:
@@ -3022,13 +2412,8 @@
       ParameterSetName:
       - -n -g
       User-Agent:
-<<<<<<< HEAD
-      - python/3.6.5 (Windows-10-10.0.17134-SP0) msrest/0.6.10 msrest_azure/0.6.2
-        azure-mgmt-hdinsight/1.1.0 Azure-SDK-For-Python AZURECLI/2.0.74
-=======
-      - python/3.7.4 (Windows-10-10.0.18362-SP0) msrest/0.6.10 msrest_azure/0.6.2
-        azure-mgmt-hdinsight/1.1.0 Azure-SDK-For-Python AZURECLI/2.0.75
->>>>>>> 807faccc
+      - python/3.7.4 (Windows-10-10.0.18362-SP0) msrest/0.6.10 msrest_azure/0.6.2
+        azure-mgmt-hdinsight/1.1.0 Azure-SDK-For-Python AZURECLI/2.0.75
       accept-language:
       - en-US
     method: GET
@@ -3036,11 +2421,7 @@
   response:
     body:
       string: '{"id":"/subscriptions/00000000-0000-0000-0000-000000000000/resourceGroups/hdicli-000001/providers/Microsoft.HDInsight/clusters/hdicli-000003","name":"hdicli-000003","type":"Microsoft.HDInsight/clusters","location":"East
-<<<<<<< HEAD
-        US 2","etag":"51e091fe-3030-4fbe-bfbb-0fa76b399648","tags":null,"properties":{"clusterVersion":"3.6.1000.3","clusterHdpVersion":"2.6.3.84-1","osType":"Linux","clusterDefinition":{"blueprint":"https://blueprints.azurehdinsight.net/spark-3.6.1000.3.1908082122.json","kind":"spark","componentVersion":{"spark":"2.2"}},"computeProfile":{"roles":[{"name":"headnode","targetInstanceCount":2,"hardwareProfile":{"vmSize":"standard_a4_v2"},"osProfile":{"linuxOperatingSystemProfile":{"username":"sshuser"}},"encryptDataDisks":false},{"name":"workernode","targetInstanceCount":3,"hardwareProfile":{"vmSize":"standard_a4_v2"},"osProfile":{"linuxOperatingSystemProfile":{"username":"sshuser"}},"encryptDataDisks":false},{"name":"zookeepernode","targetInstanceCount":3,"hardwareProfile":{"vmSize":"standard_A2_v2"},"osProfile":{"linuxOperatingSystemProfile":{"username":"sshuser"}},"encryptDataDisks":false}]},"provisioningState":"Succeeded","clusterState":"Running","createdDate":"2019-10-12T03:39:31.357","quotaInfo":{"coresUsed":20},"connectivityEndpoints":[{"name":"SSH","protocol":"TCP","location":"hdicli-000003-ssh.azurehdinsight.net","port":22},{"name":"HTTPS","protocol":"TCP","location":"hdicli-000003.azurehdinsight.net","port":443}],"tier":"standard","storageProfile":{"storageaccounts":[{"name":"hdicli000002.blob.core.windows.net","resourceId":null,"msiResourceId":null,"key":null,"fileSystem":null,"container":"default","saskey":null,"isDefault":true}]}}}'
-=======
         US 2","etag":"dd5b6ade-421b-430b-af7f-5b192e1af42f","tags":null,"properties":{"clusterVersion":"3.6.1000.3","clusterHdpVersion":"2.6.3.84-1","osType":"Linux","clusterDefinition":{"blueprint":"https://blueprints.azurehdinsight.net/spark-3.6.1000.3.1908082122.json","kind":"spark","componentVersion":{"spark":"2.2"}},"computeProfile":{"roles":[{"name":"headnode","targetInstanceCount":2,"hardwareProfile":{"vmSize":"standard_a4_v2"},"osProfile":{"linuxOperatingSystemProfile":{"username":"sshuser"}},"encryptDataDisks":false},{"name":"workernode","targetInstanceCount":3,"hardwareProfile":{"vmSize":"standard_a4_v2"},"osProfile":{"linuxOperatingSystemProfile":{"username":"sshuser"}},"encryptDataDisks":false},{"name":"zookeepernode","targetInstanceCount":3,"hardwareProfile":{"vmSize":"standard_A2_v2"},"osProfile":{"linuxOperatingSystemProfile":{"username":"sshuser"}},"encryptDataDisks":false}]},"provisioningState":"Succeeded","clusterState":"Running","createdDate":"2019-10-21T13:44:20.11","quotaInfo":{"coresUsed":20},"connectivityEndpoints":[{"name":"SSH","protocol":"TCP","location":"hdicli-000003-ssh.azurehdinsight.net","port":22},{"name":"HTTPS","protocol":"TCP","location":"hdicli-000003.azurehdinsight.net","port":443}],"tier":"standard","storageProfile":{"storageaccounts":[{"name":"hdicli000002.blob.core.windows.net","resourceId":null,"msiResourceId":null,"key":null,"fileSystem":null,"container":"default","saskey":null,"isDefault":true}]}}}'
->>>>>>> 807faccc
     headers:
       cache-control:
       - no-cache
@@ -3049,11 +2430,7 @@
       content-type:
       - application/json; charset=utf-8
       date:
-<<<<<<< HEAD
-      - Sat, 12 Oct 2019 03:57:24 GMT
-=======
       - Mon, 21 Oct 2019 14:07:51 GMT
->>>>>>> 807faccc
       expires:
       - '-1'
       pragma:
