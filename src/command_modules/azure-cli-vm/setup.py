#!/usr/bin/env python

# --------------------------------------------------------------------------------------------
# Copyright (c) Microsoft Corporation. All rights reserved.
# Licensed under the MIT License. See License.txt in the project root for license information.
# --------------------------------------------------------------------------------------------

from codecs import open
from setuptools import setup
try:
    from azure_bdist_wheel import cmdclass
except ImportError:
    from distutils import log as logger
    logger.warn("Wheel is not available, disabling bdist_wheel hook")
    cmdclass = {}


<<<<<<< HEAD
VERSION = "2.1.2"
=======
VERSION = "2.1.1"
>>>>>>> 02796a41

CLASSIFIERS = [
    'Development Status :: 5 - Production/Stable',
    'Intended Audience :: Developers',
    'Intended Audience :: System Administrators',
    'Programming Language :: Python',
    'Programming Language :: Python :: 2',
    'Programming Language :: Python :: 2.7',
    'Programming Language :: Python :: 3',
    'Programming Language :: Python :: 3.4',
    'Programming Language :: Python :: 3.5',
    'Programming Language :: Python :: 3.6',
    'License :: OSI Approved :: MIT License',
]

DEPENDENCIES = [
    'azure-mgmt-msi==0.1.0',
    'azure-mgmt-authorization==0.50.0',
    'azure-mgmt-compute==4.0.0rc2',
    'azure-mgmt-keyvault==0.40.0',
    'azure-keyvault==0.3.7',
    'azure-mgmt-network==2.0.0rc3',
    'azure-mgmt-resource==2.0.0rc2',
    'azure-multiapi-storage==0.2.2',
    'azure-mgmt-marketplaceordering==0.1.0',
    'azure-cli-core'
]

with open('README.rst', 'r', encoding='utf-8') as f:
    README = f.read()
with open('HISTORY.rst', 'r', encoding='utf-8') as f:
    HISTORY = f.read()

setup(
    name='azure-cli-vm',
    version=VERSION,
    description='Microsoft Azure Command-Line Tools VM Command Module',
    long_description=README + '\n\n' + HISTORY,
    license='MIT',
    author='Microsoft Corporation',
    author_email='azpycli@microsoft.com',
    url='https://github.com/Azure/azure-cli',
    classifiers=CLASSIFIERS,
    packages=[
        'azure',
        'azure.cli',
        'azure.cli.command_modules',
        'azure.cli.command_modules.vm',
    ],
    install_requires=DEPENDENCIES,
    cmdclass=cmdclass
)<|MERGE_RESOLUTION|>--- conflicted
+++ resolved
@@ -15,11 +15,7 @@
     cmdclass = {}
 
 
-<<<<<<< HEAD
 VERSION = "2.1.2"
-=======
-VERSION = "2.1.1"
->>>>>>> 02796a41
 
 CLASSIFIERS = [
     'Development Status :: 5 - Production/Stable',
