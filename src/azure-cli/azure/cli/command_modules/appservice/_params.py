# --------------------------------------------------------------------------------------------
# Copyright (c) Microsoft Corporation. All rights reserved.
# Licensed under the MIT License. See License.txt in the project root for license information.
# --------------------------------------------------------------------------------------------

from argcomplete.completers import FilesCompleter

from knack.arguments import CLIArgumentType

from azure.cli.core.commands.parameters import (resource_group_name_type, get_location_type,
                                                get_resource_name_completion_list, file_type,
                                                get_three_state_flag, get_enum_type, tags_type)
from azure.cli.core.local_context import LocalContextAttribute, LocalContextAction
from azure.cli.command_modules.appservice._appservice_utils import MSI_LOCAL_ID
from azure.mgmt.web.models import DatabaseType, ConnectionStringType, BuiltInAuthenticationProvider, AzureStorageType

from ._completers import get_hostname_completion_list
from ._constants import (FUNCTIONS_VERSIONS, WINDOWS_OS_NAME, LINUX_OS_NAME)

from ._validators import (validate_timeout_value, validate_site_create, validate_asp_create,
                          validate_front_end_scale_factor, validate_ase_create, validate_ip_address,
                          validate_service_tag, validate_public_cloud)

AUTH_TYPES = {
    'AllowAnonymous': 'na',
    'LoginWithAzureActiveDirectory': BuiltInAuthenticationProvider.azure_active_directory,
    'LoginWithFacebook': BuiltInAuthenticationProvider.facebook,
    'LoginWithGoogle': BuiltInAuthenticationProvider.google,
    'LoginWithMicrosoftAccount': BuiltInAuthenticationProvider.microsoft_account,
    'LoginWithTwitter': BuiltInAuthenticationProvider.twitter}

MULTI_CONTAINER_TYPES = ['COMPOSE', 'KUBE']
FTPS_STATE_TYPES = ['AllAllowed', 'FtpsOnly', 'Disabled']
OS_TYPES = ['Windows', 'Linux']
ACCESS_RESTRICTION_ACTION_TYPES = ['Allow', 'Deny']
ASE_LOADBALANCER_MODES = ['Internal', 'External']
ASE_KINDS = ['ASEv2', 'ASEv3']
ASE_OS_PREFERENCE_TYPES = ['Windows', 'Linux']
PUBLIC_NETWORK_ACCESS_MODES = ['Enabled', 'Disabled']


# pylint: disable=too-many-statements, too-many-lines


def load_arguments(self, _):
    # pylint: disable=line-too-long
    # PARAMETER REGISTRATION
    name_arg_type = CLIArgumentType(options_list=['--name', '-n'], metavar='NAME')
    sku_arg_type = CLIArgumentType(
        help='The pricing tiers, e.g., F1(Free), D1(Shared), B1(Basic Small), B2(Basic Medium), B3(Basic Large), S1(Standard Small), P1V2(Premium V2 Small), P2V2(Premium V2 Medium), P3V2(Premium V2 Large), P0V3(Premium V3 Extra Small), P1V3(Premium V3 Small), P2V3(Premium V3 Medium), P3V3(Premium V3 Large), P1MV3(Premium Memory Optimized V3 Small), P2MV3(Premium Memory Optimized V3 Medium), P3MV3(Premium Memory Optimized V3 Large), P4MV3(Premium Memory Optimized V3 Extra Large), P5MV3(Premium Memory Optimized V3 Extra Extra Large), I1 (Isolated Small), I2 (Isolated Medium), I3 (Isolated Large), I1v2 (Isolated V2 Small), I2v2 (Isolated V2 Medium), I3v2 (Isolated V2 Large), I4v2 (Isolated V2 I4v2), I5v2 (Isolated V2 I5v2), I6v2 (Isolated V2 I6v2), WS1 (Logic Apps Workflow Standard 1), WS2 (Logic Apps Workflow Standard 2), WS3 (Logic Apps Workflow Standard 3)',
        arg_type=get_enum_type(
            ['F1', 'FREE', 'D1', 'SHARED', 'B1', 'B2', 'B3', 'S1', 'S2', 'S3', 'P1V2', 'P2V2', 'P3V2', 'P0V3', 'P1V3', 'P2V3', 'P3V3', 'P1MV3', 'P2MV3', 'P3MV3', 'P4MV3', 'P5MV3', 'I1', 'I2', 'I3', 'I1v2', 'I2v2', 'I3v2', 'I4v2', 'I5v2', 'I6v2', 'WS1', 'WS2', 'WS3']))
    webapp_name_arg_type = CLIArgumentType(configured_default='web', options_list=['--name', '-n'], metavar='NAME',
                                           completer=get_resource_name_completion_list('Microsoft.Web/sites'),
                                           id_part='name',
                                           help="name of the web app. If left unspecified, a name will be randomly generated. You can configure the default using `az configure --defaults web=<name>`",
                                           local_context_attribute=LocalContextAttribute(name='web_name', actions=[
                                               LocalContextAction.GET]))
    functionapp_name_arg_type = CLIArgumentType(options_list=['--name', '-n'], metavar='NAME',
                                                help="name of the function app.",
                                                local_context_attribute=LocalContextAttribute(name='functionapp_name',
                                                                                              actions=[
                                                                                                  LocalContextAction.GET]))
    logicapp_name_arg_type = CLIArgumentType(options_list=['--name', '-n'], metavar='NAME',
                                             help="name of the logic app.",
                                             local_context_attribute=LocalContextAttribute(name='logicapp_name',
                                                                                           actions=[LocalContextAction.GET]))
    name_arg_type_dict = {
        'functionapp': functionapp_name_arg_type,
        'logicapp': logicapp_name_arg_type
    }
    isolated_sku_arg_type = CLIArgumentType(
        help='The Isolated pricing tiers, e.g., I1 (Isolated Small), I2 (Isolated Medium), I3 (Isolated Large)',
        arg_type=get_enum_type(['I1', 'I2', 'I3']))

    static_web_app_sku_arg_type = CLIArgumentType(
        help='The pricing tiers for Static Web App',
        arg_type=get_enum_type(['Free', 'Standard'])
    )

    # use this hidden arg to give a command the right instance, that functionapp commands
    # work on function app and webapp ones work on web app
    with self.argument_context('webapp') as c:
        c.ignore('app_instance')
        c.argument('resource_group_name', arg_type=resource_group_name_type)
        c.argument('location', arg_type=get_location_type(self.cli_ctx))
        c.argument('slot', options_list=['--slot', '-s'],
                   help="the name of the slot. Default to the productions slot if not specified")
        c.argument('name', arg_type=webapp_name_arg_type)

    with self.argument_context('appservice') as c:
        c.argument('resource_group_name', arg_type=resource_group_name_type)
        c.argument('location', arg_type=get_location_type(self.cli_ctx))

    with self.argument_context('appservice list-locations') as c:
        c.argument('linux_workers_enabled', action='store_true',
                   help='get regions which support hosting web apps on Linux workers')
        c.argument('sku', arg_type=sku_arg_type)

    with self.argument_context('appservice plan') as c:
        c.argument('name', arg_type=name_arg_type, help='The name of the app service plan',
                   completer=get_resource_name_completion_list('Microsoft.Web/serverFarms'),
                   configured_default='appserviceplan', id_part='name',
                   local_context_attribute=LocalContextAttribute(name='plan_name', actions=[LocalContextAction.GET]))
        c.argument('number_of_workers', help='Number of workers to be allocated.', type=int, default=1)
        c.ignore('max_burst')

    with self.argument_context('appservice plan create') as c:
        c.argument('name', options_list=['--name', '-n'], help="Name of the new app service plan", completer=None,
                   validator=validate_asp_create,
                   local_context_attribute=LocalContextAttribute(name='plan_name', actions=[LocalContextAction.SET],
                                                                 scopes=['appservice', 'webapp', 'functionapp']))
        c.argument('number_of_workers', help='Number of workers to be allocated.', type=int, default=1)
        c.argument('app_service_environment', options_list=['--app-service-environment', '-e'],
                   help="Name or ID of the app service environment. If you want to create the app service plan in different \
subscription than the app service environment, please use the resource ID for --app-service-environment parameter. ",
                   local_context_attribute=LocalContextAttribute(name='ase_name', actions=[LocalContextAction.GET]))
        c.argument('sku', arg_type=sku_arg_type)
        c.argument('is_linux', action='store_true', required=False, help='host web app on Linux worker')
        c.argument('hyper_v', action='store_true', required=False, help='Host web app on Windows container')
        c.argument('per_site_scaling', action='store_true', required=False, help='Enable per-app scaling at the '
                                                                                 'App Service plan level to allow for '
                                                                                 'scaling an app independently from '
                                                                                 'the App Service plan that hosts it.')
        c.argument('zone_redundant', options_list=['--zone-redundant', '-z'], help='Enable zone redundancy for high availability. Cannot be changed after plan creation. Minimum instance count is 3.')
        c.argument('tags', arg_type=tags_type)

    with self.argument_context('appservice plan update') as c:
        c.argument('sku', arg_type=sku_arg_type)
        c.argument('elastic_scale', arg_type=get_three_state_flag(), is_preview=True, help='Enable or disable automatic scaling. Set to "true" to enable elastic scale for this plan, or "false" to disable elastic scale for this plan. The SKU must be a Premium V2 SKU (P1V2, P2V2, P3V2) or a Premium V3 SKU (P1V3, P2V3, P3V3)')
        c.argument('max_elastic_worker_count', options_list=['--max-elastic-worker-count', '-m'], type=int, is_preview=True, help='Maximum number of instances that the plan can scale out to. The plan must be an elastic scale plan.')
        c.argument('number_of_workers', type=int, help='Number of workers to be allocated.')
        c.ignore('allow_pending_state')

    with self.argument_context('appservice plan delete') as c:
        c.argument('name', arg_type=name_arg_type, help='The name of the app service plan',
                   completer=get_resource_name_completion_list('Microsoft.Web/serverFarms'),
                   configured_default='appserviceplan', id_part='name', local_context_attribute=None)

    with self.argument_context('webapp create') as c:
        c.argument('name', options_list=['--name', '-n'], help='Name of the new web app. Web app name can contain only allow alphanumeric characters and hyphens, it cannot start or end in a hyphen, and must be less than 64 characters.',
                   validator=validate_site_create,
                   local_context_attribute=LocalContextAttribute(name='web_name', actions=[LocalContextAction.SET],
                                                                 scopes=['webapp', 'cupertino']))
        c.argument('startup_file', help="Linux only. The web's startup file")
        c.argument('docker_registry_server_user', options_list=['--docker-registry-server-user', '-s'], help='the container registry server username')
        c.argument('docker_registry_server_password', options_list=['--docker-registry-server-password', '-w'], help='The container registry server password. Required for private registries.')
        c.argument('multicontainer_config_type', options_list=['--multicontainer-config-type'], help="Linux only.", arg_type=get_enum_type(MULTI_CONTAINER_TYPES))
        c.argument('multicontainer_config_file', options_list=['--multicontainer-config-file'], help="Linux only. Config file for multicontainer apps. (local or remote)")
        c.argument('runtime', options_list=['--runtime', '-r'], help="canonicalized web runtime in the format of Framework:Version, e.g. \"PHP:7.2\"."
                                                                     "Use `az webapp list-runtimes` for available list")  # TODO ADD completer
        c.argument('plan', options_list=['--plan', '-p'], configured_default='appserviceplan',
                   completer=get_resource_name_completion_list('Microsoft.Web/serverFarms'),
                   help="name or resource id of the app service plan. Use 'appservice plan create' to get one",
                   local_context_attribute=LocalContextAttribute(name='plan_name', actions=[LocalContextAction.GET]))
        c.argument('vnet', help="Name or resource ID of the regional virtual network. If there are multiple vnets of the same name across different resource groups, use vnet resource id to specify which vnet to use. If vnet name is used, by default, the vnet in the same resource group as the webapp will be used. Must be used with --subnet argument.")
        c.argument('subnet', help="Name or resource ID of the pre-existing subnet to have the webapp join. The --vnet is argument also needed if specifying subnet by name.")
        c.argument('public_network_access', help="Enable or disable public access to the web app", arg_type=get_enum_type(PUBLIC_NETWORK_ACCESS_MODES))
        c.ignore('language')
        c.ignore('using_webapp_up')

    with self.argument_context('webapp show') as c:
        c.argument('name', arg_type=webapp_name_arg_type)

    with self.argument_context('webapp list-instances') as c:
        c.argument('name', arg_type=webapp_name_arg_type, id_part=None)
        c.argument('slot', options_list=['--slot', '-s'], help='Name of the web app slot. Default to the productions slot if not specified.')

    with self.argument_context('webapp list-runtimes') as c:
        c.argument('linux', action='store_true', help='list runtime stacks for linux based web apps', deprecate_info=c.deprecate(redirect="--os-type"))
        c.argument('os_type', options_list=["--os", "--os-type"], help="limit the output to just windows or linux runtimes", arg_type=get_enum_type([LINUX_OS_NAME, WINDOWS_OS_NAME]))

    with self.argument_context('functionapp list-runtimes') as c:
        c.argument('os_type', options_list=["--os", "--os-type"], help="limit the output to just windows or linux runtimes", arg_type=get_enum_type([LINUX_OS_NAME, WINDOWS_OS_NAME]))

    with self.argument_context('webapp deleted list') as c:
        c.argument('name', arg_type=webapp_name_arg_type, id_part=None)
        c.argument('slot', options_list=['--slot', '-s'], help='Name of the deleted web app slot.')

    with self.argument_context('webapp deleted restore') as c:
        c.argument('deleted_id', options_list=['--deleted-id'], help='Resource ID of the deleted web app')
        c.argument('name', options_list=['--name', '-n'], help='name of the web app to restore the deleted content to')
        c.argument('slot', options_list=['--slot', '-s'], help='slot to restore the deleted content to')
        c.argument('restore_content_only', action='store_true',
                   help='restore only deleted files without web app settings')
        c.argument('target_app_svc_plan', help='The app service plan for the new azure web app.')

    with self.argument_context('webapp traffic-routing') as c:
        c.argument('distribution', options_list=['--distribution', '-d'], nargs='+',
                   help='space-separated slot routings in a format of `<slot-name>=<percentage>` e.g. staging=50. Unused traffic percentage will go to the Production slot')

    with self.argument_context('webapp update') as c:
        c.argument('client_affinity_enabled', help="Enables sending session affinity cookies.",
                   arg_type=get_three_state_flag(return_label=True))
        c.argument('https_only', help="Redirect all traffic made to an app using HTTP to HTTPS.",
                   arg_type=get_three_state_flag(return_label=True))
        c.argument('force_dns_registration', help="If true, web app hostname is force registered with DNS",
                   arg_type=get_three_state_flag(return_label=True), deprecate_info=c.deprecate(expiration='3.0.0'))
        c.argument('skip_custom_domain_verification',
                   help="If true, custom (non *.azurewebsites.net) domains associated with web app are not verified",
                   arg_type=get_three_state_flag(return_label=True), deprecate_info=c.deprecate(expiration='3.0.0'))
        c.argument('ttl_in_seconds', help="Time to live in seconds for web app's default domain name",
                   arg_type=get_three_state_flag(return_label=True), deprecate_info=c.deprecate(expiration='3.0.0'))
        c.argument('skip_dns_registration', help="If true web app hostname is not registered with DNS on creation",
                   arg_type=get_three_state_flag(return_label=True), deprecate_info=c.deprecate(expiration='3.0.0'))
        c.argument('minimum_elastic_instance_count', options_list=["--minimum-elastic-instance-count", "-i"], type=int, is_preview=True, help="Minimum number of instances. App must be in an elastic scale App Service Plan.")
        c.argument('prewarmed_instance_count', options_list=["--prewarmed-instance-count", "-w"], type=int, is_preview=True, help="Number of preWarmed instances. App must be in an elastic scale App Service Plan.")

    with self.argument_context('webapp browse') as c:
        c.argument('logs', options_list=['--logs', '-l'], action='store_true',
                   help='Enable viewing the log stream immediately after launching the web app')
    with self.argument_context('webapp delete') as c:
        c.argument('name', arg_type=webapp_name_arg_type, local_context_attribute=None, help='The name of the webapp')
        c.argument('keep_empty_plan', action='store_true', help='keep empty app service plan')
        c.argument('keep_metrics', action='store_true', help='keep app metrics')
        c.argument('keep_dns_registration', action='store_true', help='keep DNS registration',
                   deprecate_info=c.deprecate(expiration='3.0.0'))

    with self.argument_context('webapp webjob') as c:
        c.argument('webjob_name', help='The name of the webjob', options_list=['--webjob-name', '-w'])
    with self.argument_context('webapp webjob continuous list') as c:
        c.argument('name', arg_type=webapp_name_arg_type, id_part=None)
    with self.argument_context('webapp webjob triggered list') as c:
        c.argument('name', arg_type=webapp_name_arg_type, id_part=None)

    for scope in ['webapp', 'logicapp']:
        with self.argument_context(scope + ' create') as c:
            c.argument('deployment_container_image_name', options_list=['--deployment-container-image-name', '-i'],
                       help='Container image name from Docker Hub, e.g. publisher/image-name:tag')

    for scope in ['webapp', 'functionapp', 'logicapp']:
        with self.argument_context(scope + ' create') as c:
            c.argument('deployment_local_git', action='store_true', options_list=['--deployment-local-git', '-l'],
                       help='enable local git')
            c.argument('deployment_zip', options_list=['--deployment-zip', '-z'],
                       help='perform deployment using zip file')
            c.argument('deployment_source_url', options_list=['--deployment-source-url', '-u'],
                       help='Git repository URL to link with manual integration')
            c.argument('deployment_source_branch', options_list=['--deployment-source-branch', '-b'],
                       help='the branch to deploy')
            c.argument('tags', arg_type=tags_type)
            c.argument('https_only', help="Redirect all traffic made to an app using HTTP to HTTPS.",
                       arg_type=get_three_state_flag())

    for scope in ['webapp', 'functionapp']:
        with self.argument_context(scope) as c:
            c.argument('assign_identities', nargs='*', options_list=['--assign-identity'],
                       help='accept system or user assigned identities separated by spaces. Use \'[system]\' to refer system assigned identity, or a resource id to refer user assigned identity. Check out help for more examples')
            c.argument('scope', options_list=['--scope'], help="Scope that the system assigned identity can access")
            c.argument('role', options_list=['--role'], help="Role name or id the system assigned identity will have")

        with self.argument_context(scope + ' config ssl bind') as c:
            c.argument('ssl_type', help='The ssl cert type', arg_type=get_enum_type(['SNI', 'IP']))
            c.argument('hostname', help='The custom domain name. If empty, hostnames will be selected automatically')
        with self.argument_context(scope + ' config ssl unbind') as c:
            c.argument('hostname', help='The custom domain name. If empty, hostnames will be selected automatically')
        with self.argument_context(scope + ' config ssl upload') as c:
            c.argument('certificate_password', help='The ssl cert password')
            c.argument('certificate_file', type=file_type, help='The filepath for the .pfx file')
            c.argument('slot', options_list=['--slot', '-s'],
                       help='The name of the slot. Default to the productions slot if not specified')
        with self.argument_context(scope + ' config ssl') as c:
            c.argument('certificate_thumbprint', help='The ssl cert thumbprint')
            c.argument('certificate_name', help='The name of the certificate.')
        with self.argument_context(scope + ' config appsettings') as c:
            c.argument('settings', nargs='+', help="space-separated app settings in a format of `<name>=<value>`")
            c.argument('setting_names', nargs='+', help="space-separated app setting names")
        with self.argument_context(scope + ' config ssl import') as c:
            c.argument('key_vault', help='The name or resource ID of the Key Vault')
            c.argument('key_vault_certificate_name', help='The name of the certificate in Key Vault')
        with self.argument_context(scope + ' config ssl create') as c:
            c.argument('hostname', help='The custom domain name')
            c.argument('name', options_list=['--name', '-n'], help='Name of the web app.')
            c.argument('resource-group', options_list=['--resource-group', '-g'], help='Name of resource group.')
        with self.argument_context(scope + ' config hostname') as c:
            c.argument('hostname', completer=get_hostname_completion_list,
                       help="hostname assigned to the site, such as custom domains", id_part='child_name_1')
        with self.argument_context(scope + ' deployment user') as c:
            c.argument('user_name', help='user name')
            c.argument('password', help='password, will prompt if not specified')
        with self.argument_context(scope + ' deployment source') as c:
            c.argument('manual_integration', action='store_true',
                       help='disable automatic sync between source control and web')
            c.argument('repo_url', options_list=['--repo-url', '-u'],
                       help='repository url to pull the latest source from, e.g. https://github.com/foo/foo-web')
            c.argument('branch', help='the branch name of the repository')
            c.argument('repository_type', help='repository type',
                       arg_type=get_enum_type(['git', 'mercurial', 'github', 'externalgit', 'localgit']))
            c.argument('git_token', help='Git access token required for auto sync')
            c.argument('github_action', options_list=['--github-action'], help='If using GitHub action, default to False')
        with self.argument_context(scope + ' identity') as c:
            c.argument('scope', help="The scope the managed identity has access to")
            c.argument('role', help="Role name or id the managed identity will be assigned")
        with self.argument_context(scope + ' identity assign') as c:
            c.argument('assign_identities', options_list=['--identities'], nargs='*', help="Space-separated identities to assign. Use '{0}' to refer to the system assigned identity. Default: '{0}'".format(MSI_LOCAL_ID))
        with self.argument_context(scope + ' identity remove') as c:
            c.argument('remove_identities', options_list=['--identities'], nargs='*', help="Space-separated identities to assign. Use '{0}' to refer to the system assigned identity. Default: '{0}'".format(MSI_LOCAL_ID))

        with self.argument_context(scope + ' deployment source config-zip') as c:
            c.argument('src', help='a zip file path for deployment')
            c.argument('build_remote', help='enable remote build during deployment',
                       arg_type=get_three_state_flag(return_label=True))
            c.argument('timeout', type=int, options_list=['--timeout', '-t'],
                       help='Configurable timeout in seconds for checking the status of deployment',
                       validator=validate_timeout_value)

        with self.argument_context(scope + ' config appsettings list') as c:
            c.argument('name', arg_type=(webapp_name_arg_type if scope == 'webapp' else functionapp_name_arg_type),
                       id_part=None)

        with self.argument_context(scope + ' config hostname list') as c:
            c.argument('webapp_name', arg_type=webapp_name_arg_type, id_part=None, options_list='--webapp-name')

        with self.argument_context(scope + ' cors') as c:
            c.argument('allowed_origins', options_list=['--allowed-origins', '-a'], nargs='*',
                       help='space separated origins that should be allowed to make cross-origin calls (for example: http://example.com:12345). To allow all, use "*" and remove all other origins from the list')

        with self.argument_context(scope + ' config set') as c:
            c.argument('number_of_workers', help='The number of workers to be allocated.', type=int)
            c.argument('remote_debugging_enabled', help='enable or disable remote debugging',
                       arg_type=get_three_state_flag(return_label=True))
            c.argument('web_sockets_enabled', help='enable or disable web sockets',
                       arg_type=get_three_state_flag(return_label=True))
            c.argument('always_on',
                       help='ensure web app gets loaded all the time, rather unloaded after been idle. Recommended when you have continuous web jobs running',
                       arg_type=get_three_state_flag(return_label=True))
            c.argument('auto_heal_enabled', help='enable or disable auto heal',
                       arg_type=get_three_state_flag(return_label=True))
            c.argument('use32_bit_worker_process', options_list=['--use-32bit-worker-process'],
                       help='use 32 bits worker process or not', arg_type=get_three_state_flag(return_label=True))
            c.argument('php_version', help='The version used to run your web app if using PHP, e.g., 5.5, 5.6, 7.0')
            c.argument('power_shell_version', help='The version used to run your function app if using PowerShell, e.g., 7.2', options_list=['--powershell-version'])
            c.argument('python_version', help='The version used to run your web app if using Python, e.g., 2.7, 3.4')
            c.argument('net_framework_version', help="The version used to run your web app if using .NET Framework, e.g., 'v4.0' for .NET 4.6 and 'v3.0' for .NET 3.5")
            c.argument('linux_fx_version', help="The runtime stack used for your linux-based webapp, e.g., \"RUBY|2.5.5\", \"NODE|12LTS\", \"PHP|7.2\", \"DOTNETCORE|2.1\". See https://aka.ms/linux-stacks for more info.")
            c.argument('windows_fx_version', help="A docker image name used for your windows container web app, e.g., microsoft/nanoserver:ltsc2016")
            c.argument('always_ready_instances', type=int, options_list=['--always-ready-instances'], help="The number of pre-allocated instances.", is_preview=True)
            c.argument('maximum_instances', type=int, options_list=['--maximum-instances'], help="The maximum number of instances.", is_preview=True)
            c.argument('instance_size', type=int, options_list=['--instance-size'], help="The size of instances.", is_preview=True)
            if scope == 'functionapp':
                c.ignore('windows_fx_version')
            c.argument('pre_warmed_instance_count', options_list=['--prewarmed-instance-count'],
                       help="Number of pre-warmed instances a function app has")
            if scope == 'webapp':
                c.ignore('reserved_instance_count')
                c.ignore('always_ready_instances')
                c.ignore('maximum_instances')
                c.ignore('instance_size')
            c.argument('java_version',
                       help="The version used to run your web app if using Java, e.g., '1.7' for Java 7, '1.8' for Java 8")
            c.argument('java_container', help="The java container, e.g., Tomcat, Jetty")
            c.argument('java_container_version', help="The version of the java container, e.g., '8.0.23' for Tomcat")
            c.argument('min_tls_version',
                       help="The minimum version of TLS required for SSL requests, e.g., '1.0', '1.1', '1.2'")
            c.argument('http20_enabled', help="configures a web site to allow clients to connect over http2.0.",
                       arg_type=get_three_state_flag(return_label=True))
            c.argument('app_command_line', options_list=['--startup-file'],
                       help="The startup file for linux hosted web apps, e.g. 'process.json' for Node.js web")
            c.argument('ftps_state', help="Set the Ftps state value for an app. Default value is 'AllAllowed'.",
                       arg_type=get_enum_type(FTPS_STATE_TYPES))
            c.argument('vnet_route_all_enabled', help="Configure regional VNet integration to route all traffic to the VNet.",
                       arg_type=get_three_state_flag(return_label=True))
            c.argument('generic_configurations', nargs='+',
                       help='Provide site configuration list in a format of either `key=value` pair or `@<json_file>`. PowerShell and Windows Command Prompt users should use a JSON file to provide these configurations to avoid compatibility issues with escape characters.')
            c.ignore('min_replicas')
            c.ignore('max_replicas')

        with self.argument_context(scope + ' config container') as c:
            c.argument('websites_enable_app_service_storage', options_list=['--enable-app-service-storage', '-t'],
                       help='enables platform storage (custom container only)',
                       arg_type=get_three_state_flag(return_label=True))
            c.argument('multicontainer_config_type', options_list=['--multicontainer-config-type'], help='config type',
                       arg_type=get_enum_type(MULTI_CONTAINER_TYPES))
            c.argument('multicontainer_config_file', options_list=['--multicontainer-config-file'],
                       help="config file for multicontainer apps")
            c.argument('show_multicontainer_config', action='store_true',
                       help='shows decoded config if a multicontainer config is set')

        with self.argument_context(scope + ' deployment container config') as c:
            c.argument('enable', options_list=['--enable-cd', '-e'], help='enable/disable continuous deployment',
                       arg_type=get_three_state_flag(return_label=True))

    with self.argument_context('webapp config container') as c:
        c.argument('docker_registry_server_url', options_list=['--docker-registry-server-url', '-r'],
                   help='the container registry server url')
        c.argument('docker_custom_image_name', options_list=['--docker-custom-image-name', '-c', '-i'],
                   help='the container custom image name and optionally the tag name (e.g., <registry-name>/<image-name>:<tag>)')
        c.argument('docker_registry_server_user', options_list=['--docker-registry-server-user', '-u'],
                   help='the container registry server username')
        c.argument('docker_registry_server_password', options_list=['--docker-registry-server-password', '-p'],
                   help='the container registry server password')
        c.ignore('min_replicas')
        c.ignore('max_replicas')

    with self.argument_context('functionapp config container') as c:
        c.argument('registry_server', options_list=['--registry-server', '-r', c.deprecate(target='--docker-registry-server-url', redirect='--registry-server')],
                   help='the container registry server url')
        c.argument('image', options_list=['--image', '-c', '-i', c.deprecate(target='--docker-custom-image-name', redirect='--image')],
                   help='the container custom image name and optionally the tag name (e.g., <registry-name>/<image-name>:<tag>)')
        c.argument('registry_username', options_list=['--registry-username', '-u', c.deprecate(target='--docker-registry-server-user', redirect='--registry-username')],
                   help='the container registry server username')
        c.argument('registry_password', options_list=['--registry-password', '-p', c.deprecate(target='--docker-registry-server-password', redirect='--registry-password')],
                   help='the container registry server password')
        c.argument('min_replicas', type=int, help="The minimum number of replicas when create funtion app on container app", is_preview=True)
        c.argument('max_replicas', type=int, help="The maximum number of replicas when create funtion app on container app", is_preview=True)

    with self.argument_context('webapp config connection-string list') as c:
        c.argument('name', arg_type=webapp_name_arg_type, id_part=None)

    with self.argument_context('webapp config storage-account list') as c:
        c.argument('name', arg_type=webapp_name_arg_type, id_part=None)

    with self.argument_context('webapp config hostname') as c:
        c.argument('webapp_name',
                   help="webapp name. You can configure the default using `az configure --defaults web=<name>`",
                   configured_default='web',
                   completer=get_resource_name_completion_list('Microsoft.Web/sites'), id_part='name',
                   local_context_attribute=LocalContextAttribute(name='web_name', actions=[LocalContextAction.GET]))
    with self.argument_context('webapp deployment list-publishing-profiles') as c:
        c.argument('xml', options_list=['--xml'], required=False, help='retrieves the publishing profile details in XML format')
    with self.argument_context('webapp deployment slot') as c:
        c.argument('slot', help='the name of the slot')
        c.argument('name', arg_type=name_arg_type, completer=get_resource_name_completion_list('Microsoft.Web/sites'),
                   help='Name of the webapp', id_part='name',
                   local_context_attribute=LocalContextAttribute(name='web_name', actions=[LocalContextAction.GET]))
        c.argument('auto_swap_slot', help='target slot to auto swap', default='production')
        c.argument('disable', help='disable auto swap', action='store_true')
        c.argument('target_slot', help="target slot to swap, default to 'production'")
        c.argument('preserve_vnet', help="preserve Virtual Network to the slot during swap, default to 'true'",
                   arg_type=get_three_state_flag(return_label=True))
    with self.argument_context('webapp deployment slot create') as c:
        c.argument('configuration_source',
                   help="source slot to clone configurations from. Use web app's name to refer to the production slot")
        c.argument('deployment_container_image_name', options_list=['--deployment-container-image-name', '-i'],
                   help='Container image name, e.g. publisher/image-name:tag')
        c.argument('docker_registry_server_password', options_list=['--docker-registry-server-password', '-w'],
                   help='The container registry server password')
        c.argument('docker_registry_server_user', options_list=['--docker-registry-server-user', '-u'], help='the container registry server username')
    with self.argument_context('webapp deployment slot swap') as c:
        c.argument('action',
                   help="swap types. use 'preview' to apply target slot's settings on the source slot first; use 'swap' to complete it; use 'reset' to reset the swap",
                   arg_type=get_enum_type(['swap', 'preview', 'reset']))

    with self.argument_context('webapp deployment github-actions')as c:
        c.argument('name', arg_type=webapp_name_arg_type)
        c.argument('resource_group', arg_type=resource_group_name_type, options_list=['--resource-group', '-g'])
        c.argument('repo', help='The GitHub repository to which the workflow file will be added. In the format: <owner>/<repository-name>')
        c.argument('token', help='A Personal Access Token with write access to the specified repository. For more information: https://help.github.com/en/github/authenticating-to-github/creating-a-personal-access-token-for-the-command-line')
        c.argument('slot', options_list=['--slot', '-s'], help='The name of the slot. Default to the production slot if not specified.')
        c.argument('branch', options_list=['--branch', '-b'], help='The branch to which the workflow file will be added. Defaults to "master" if not specified.')
        c.argument('login_with_github', help='Interactively log in with GitHub to retrieve the Personal Access Token', action='store_true')

    with self.argument_context('webapp deployment github-actions add')as c:
        c.argument('runtime', options_list=['--runtime', '-r'], help='Canonicalized web runtime in the format of Framework|Version, e.g. "PHP|5.6". Use "az webapp list-runtimes" for available list.')
        c.argument('force', options_list=['--force', '-f'], help='When true, the command will overwrite any workflow file with a conflicting name.', action='store_true')

    with self.argument_context('webapp log config') as c:
        c.argument('application_logging', help='configure application logging',
                   arg_type=get_enum_type(['filesystem', 'azureblobstorage', 'off']))
        c.argument('detailed_error_messages', help='configure detailed error messages',
                   arg_type=get_three_state_flag(return_label=True))
        c.argument('failed_request_tracing', help='configure failed request tracing',
                   arg_type=get_three_state_flag(return_label=True))
        c.argument('level', help='logging level',
                   arg_type=get_enum_type(['error', 'warning', 'information', 'verbose']))
        c.argument('web_server_logging', help='configure Web server logging',
                   arg_type=get_enum_type(['off', 'filesystem']))
        c.argument('docker_container_logging', help='configure gathering STDOUT and STDERR output from container',
                   arg_type=get_enum_type(['off', 'filesystem']))

    with self.argument_context('webapp log tail') as c:
        c.argument('provider',
                   help="By default all live traces configured by `az webapp log config` will be shown, but you can scope to certain providers/folders, e.g. 'application', 'http', etc. For details, check out https://github.com/projectkudu/kudu/wiki/Diagnostic-Log-Stream")

    with self.argument_context('webapp log download') as c:
        c.argument('log_file', default='webapp_logs.zip', type=file_type, completer=FilesCompleter(),
                   help='the downloaded zipped log file path')

    with self.argument_context('webapp log deployment show') as c:
        c.argument('name', arg_type=webapp_name_arg_type, id_part=None)
        c.argument('resource_group', arg_type=resource_group_name_type)
        c.argument('slot', options_list=['--slot', '-s'], help="the name of the slot. Default to the productions slot if not specified")
        c.argument('deployment_id', options_list=['--deployment-id'], help='Deployment ID. If none specified, returns the deployment logs of the latest deployment.')

    with self.argument_context('webapp log deployment list') as c:
        c.argument('name', arg_type=webapp_name_arg_type, id_part=None)
        c.argument('resource_group', arg_type=resource_group_name_type)
        c.argument('slot', options_list=['--slot', '-s'], help="the name of the slot. Default to the productions slot if not specified")

    with self.argument_context('functionapp log deployment show') as c:
        c.argument('name', arg_type=functionapp_name_arg_type, id_part=None)
        c.argument('resource_group', arg_type=resource_group_name_type)
        c.argument('slot', options_list=['--slot', '-s'], help="the name of the slot. Default to the productions slot if not specified")
        c.argument('deployment_id', options_list=['--deployment-id'], help='Deployment ID. If none specified, returns the deployment logs of the latest deployment.')

    with self.argument_context('functionapp log deployment list') as c:
        c.argument('name', arg_type=functionapp_name_arg_type, id_part=None)
        c.argument('resource_group', arg_type=resource_group_name_type)
        c.argument('slot', options_list=['--slot', '-s'], help="the name of the slot. Default to the productions slot if not specified")

    for scope in ['appsettings', 'connection-string']:
        with self.argument_context('webapp config ' + scope) as c:
            c.argument('settings', nargs='+', help="space-separated {} in a format of `<name>=<value>`".format(scope))
            c.argument('slot_settings', nargs='+',
                       help="space-separated slot {} in a format of either `<name>=<value>` or `@<json_file>`".format(
                           scope))
            c.argument('setting_names', nargs='+', help="space-separated {} names".format(scope))

    with self.argument_context('webapp config connection-string') as c:
        c.argument('connection_string_type', options_list=['--connection-string-type', '-t'],
                   help='connection string type', arg_type=get_enum_type(ConnectionStringType))
        c.argument('ids', options_list=['--ids'],
                   help="One or more resource IDs (space delimited). If provided no other 'Resource Id' arguments should be specified.",
                   required=True)
        c.argument('resource_group', options_list=['--resource-group', '-g'],
                   help='Name of resource group. You can configure the default group using `az configure --default-group=<name>`. If `--ids` is provided this should NOT be specified.')
        c.argument('name', options_list=['--name', '-n'],
                   help='Name of the web app. You can configure the default using `az configure --defaults web=<name>`. If `--ids` is provided this should NOT be specified.',
                   local_context_attribute=LocalContextAttribute(name='web_name', actions=[LocalContextAction.GET]))

    with self.argument_context('webapp config storage-account') as c:
        c.argument('custom_id', options_list=['--custom-id', '-i'], help='name of the share configured within the web app')
        c.argument('storage_type', options_list=['--storage-type', '-t'], help='storage type',
                   arg_type=get_enum_type(AzureStorageType))
        c.argument('account_name', options_list=['--account-name', '-a'], help='storage account name')
        c.argument('share_name', options_list=['--share-name', '--sn'],
                   help='name of the file share as given in the storage account')
        c.argument('access_key', options_list=['--access-key', '-k'], help='storage account access key')
        c.argument('mount_path', options_list=['--mount-path', '-m'],
                   help='the path which the web app uses to read-write data ex: /share1 or /share2')
        c.argument('slot', options_list=['--slot', '-s'],
                   help="the name of the slot. Default to the productions slot if not specified")
    with self.argument_context('webapp config storage-account add') as c:
        c.argument('slot_setting', options_list=['--slot-setting'], help="slot setting")
    with self.argument_context('webapp config storage-account update') as c:
        c.argument('slot_setting', options_list=['--slot-setting'], help="slot setting")

    with self.argument_context('webapp config backup') as c:
        c.argument('storage_account_url', help='URL with SAS token to the blob storage container',
                   options_list=['--container-url'])
        c.argument('webapp_name', help='The name of the web app',
                   local_context_attribute=LocalContextAttribute(name='web_name', actions=[LocalContextAction.GET]))
        c.argument('db_name', help='Name of the database in the backup', arg_group='Database')
        c.argument('db_connection_string', help='Connection string for the database in the backup',
                   arg_group='Database')
        c.argument('db_type', help='Type of database in the backup', arg_group='Database',
                   arg_type=get_enum_type(DatabaseType))

    with self.argument_context('webapp config backup create') as c:
        c.argument('backup_name',
                   help='Name of the backup. If unspecified, the backup will be named with the web app name and a timestamp',
                   local_context_attribute=LocalContextAttribute(name='backup_name', actions=[LocalContextAction.SET],
                                                                 scopes=['webapp']))

    with self.argument_context('webapp config backup update') as c:
        c.argument('backup_name',
                   help='Name of the backup. If unspecified, the backup will be named with the web app name and a timestamp',
                   local_context_attribute=LocalContextAttribute(name='backup_name', actions=[LocalContextAction.GET]))
        c.argument('frequency',
                   help='How often to backup. Use a number followed by d or h, e.g. 5d = 5 days, 2h = 2 hours')
        c.argument('keep_at_least_one_backup', help='Always keep one backup, regardless of how old it is',
                   options_list=['--retain-one'], arg_type=get_three_state_flag(return_label=True))
        c.argument('retention_period_in_days',
                   help='How many days to keep a backup before automatically deleting it. Set to 0 for indefinite retention',
                   options_list=['--retention'])

    with self.argument_context('webapp config backup restore') as c:
        c.argument('backup_name', help='Name of the backup to restore',
                   local_context_attribute=LocalContextAttribute(name='backup_name', actions=[LocalContextAction.GET]))
        c.argument('target_name',
                   help='The name to use for the restored web app. If unspecified, will default to the name that was used when the backup was created')
        c.argument('overwrite', help='Overwrite the source web app, if --target-name is not specified',
                   action='store_true')
        c.argument('ignore_hostname_conflict', help='Ignores custom hostnames stored in the backup',
                   action='store_true')

    with self.argument_context('webapp config backup delete') as c:
        c.argument('slot', options_list=['--slot', '-s'], help='The name of the slot.')
        c.argument('backup_id', help='Id of the backup.')

    with self.argument_context('webapp config snapshot') as c:
        c.argument('name', arg_type=webapp_name_arg_type)
        c.argument('slot', options_list=['--slot', '-s'], help='The name of the slot.')

    with self.argument_context('webapp config snapshot list') as c:
        c.argument('name', arg_type=webapp_name_arg_type, id_part=None)

    with self.argument_context('webapp config snapshot restore') as c:
        c.argument('time', help='Timestamp of the snapshot to restore.')
        c.argument('restore_content_only', help='Restore the web app files without restoring the settings.')
        c.argument('source_resource_group', help='Name of the resource group to retrieve snapshot from.')
        c.argument('source_name', help='Name of the web app to retrieve snapshot from.')
        c.argument('source_slot', help='Name of the web app slot to retrieve snapshot from.')

    with self.argument_context('webapp auth update') as c:
        c.argument('enabled', arg_type=get_three_state_flag(return_label=True))
        c.argument('token_store_enabled', options_list=['--token-store'],
                   arg_type=get_three_state_flag(return_label=True), help='use App Service Token Store')
        c.argument('action', arg_type=get_enum_type(AUTH_TYPES))
        c.argument('runtime_version',
                   help='Runtime version of the Authentication/Authorization feature in use for the current app')
        c.argument('token_refresh_extension_hours', type=float, help="Hours, must be formattable into a float")
        c.argument('allowed_external_redirect_urls', nargs='+', help="One or more urls (space-delimited).")
        c.argument('client_id', options_list=['--aad-client-id'], arg_group='Azure Active Directory',
                   help='Application ID to integrate AAD organization account Sign-in into your web app')
        c.argument('client_secret', options_list=['--aad-client-secret'], arg_group='Azure Active Directory',
                   help='AAD application secret')
        c.argument('client_secret_certificate_thumbprint', options_list=['--aad-client-secret-certificate-thumbprint', '--thumbprint'], arg_group='Azure Active Directory',
                   help='Alternative to AAD Client Secret, thumbprint of a certificate used for signing purposes')
        c.argument('allowed_audiences', nargs='+', options_list=['--aad-allowed-token-audiences'],
                   arg_group='Azure Active Directory', help="One or more token audiences (comma-delimited).")
        c.argument('issuer', options_list=['--aad-token-issuer-url'],
                   help='This url can be found in the JSON output returned from your active directory endpoint using your tenantID. The endpoint can be queried from `az cloud show` at \"endpoints.activeDirectory\". '
                        'The tenantID can be found using `az account show`. Get the \"issuer\" from the JSON at <active directory endpoint>/<tenantId>/.well-known/openid-configuration.',
                   arg_group='Azure Active Directory')
        c.argument('facebook_app_id', arg_group='Facebook',
                   help="Application ID to integrate Facebook Sign-in into your web app")
        c.argument('facebook_app_secret', arg_group='Facebook', help='Facebook Application client secret')
        c.argument('facebook_oauth_scopes', nargs='+',
                   help="One or more facebook authentication scopes (comma-delimited).", arg_group='Facebook')
        c.argument('twitter_consumer_key', arg_group='Twitter',
                   help='Application ID to integrate Twitter Sign-in into your web app')
        c.argument('twitter_consumer_secret', arg_group='Twitter', help='Twitter Application client secret')
        c.argument('google_client_id', arg_group='Google',
                   help='Application ID to integrate Google Sign-in into your web app')
        c.argument('google_client_secret', arg_group='Google', help='Google Application client secret')
        c.argument('google_oauth_scopes', nargs='+', help="One or more Google authentication scopes (space-delimited).",
                   arg_group='Google')
        c.argument('microsoft_account_client_id', arg_group='Microsoft',
                   help="AAD V2 Application ID to integrate Microsoft account Sign-in into your web app")
        c.argument('microsoft_account_client_secret', arg_group='Microsoft', help='AAD V2 Application client secret')
        c.argument('microsoft_account_oauth_scopes', nargs='+',
                   help="One or more Microsoft authentification scopes (comma-delimited).", arg_group='Microsoft')

    with self.argument_context('webapp hybrid-connection') as c:
        c.argument('name', arg_type=webapp_name_arg_type, id_part=None)
        c.argument('slot', help="the name of the slot. Default to the productions slot if not specified")
        c.argument('namespace', help="Hybrid connection namespace")
        c.argument('hybrid_connection', help="Hybrid connection name")

    with self.argument_context('functionapp hybrid-connection') as c:
        c.argument('name', id_part=None, local_context_attribute=LocalContextAttribute(name='functionapp_name',
                                                                                       actions=[
                                                                                           LocalContextAction.GET]))
        c.argument('slot', help="the name of the slot. Default to the productions slot if not specified")
        c.argument('namespace', help="Hybrid connection namespace")
        c.argument('hybrid_connection', help="Hybrid connection name")

    with self.argument_context('appservice hybrid-connection set-key') as c:
        c.argument('plan', help="AppService plan",
                   local_context_attribute=LocalContextAttribute(name='plan_name', actions=[LocalContextAction.GET]))
        c.argument('namespace', help="Hybrid connection namespace")
        c.argument('hybrid_connection', help="Hybrid connection name")
        c.argument('key_type', help="Which key (primary or secondary) should be used")

    with self.argument_context('appservice vnet-integration list') as c:
        c.argument('plan', help="AppService plan",
                   local_context_attribute=LocalContextAttribute(name='plan_name', actions=[LocalContextAction.GET]))
        c.argument('resource_group', arg_type=resource_group_name_type)

    with self.argument_context('webapp up') as c:
        c.argument('name', arg_type=webapp_name_arg_type,
                   local_context_attribute=LocalContextAttribute(name='web_name', actions=[LocalContextAction.GET,
                                                                                           LocalContextAction.SET],
                                                                 scopes=['webapp', 'cupertino']))
        c.argument('plan', options_list=['--plan', '-p'],
                   completer=get_resource_name_completion_list('Microsoft.Web/serverFarms'),
                   help="name of the app service plan associated with the webapp",
                   configured_default='appserviceplan')
        c.argument('sku', arg_type=sku_arg_type)
        c.argument('os_type', options_list=['--os-type'], arg_type=get_enum_type(OS_TYPES), help="Set the OS type for the app to be created.")
        c.argument('runtime', options_list=['--runtime', '-r'], help="canonicalized web runtime in the format of Framework:Version, e.g. \"PHP:7.2\"."
                                                                     "Use `az webapp list-runtimes` for available list.")
        c.argument('dryrun', help="show summary of the create and deploy operation instead of executing it",
                   default=False, action='store_true')
        c.argument('location', arg_type=get_location_type(self.cli_ctx))
        c.argument('launch_browser', help="Launch the created app using the default browser. This is not supported in Azure Cloud Shell.", default=False,
                   action='store_true', options_list=['--launch-browser', '-b'])
        c.argument('logs',
                   help="Configure default logging required to enable viewing log stream immediately after launching the webapp",
                   default=False, action='store_true')
        c.argument('html', help="Ignore app detection and deploy as an html app", default=False, action='store_true')
        c.argument('app_service_environment', options_list=['--app-service-environment', '-e'], help='name or resource ID of the (pre-existing) App Service Environment to deploy to. Requires an Isolated V2 sku [I1v2, I2v2, I3v2]')

    with self.argument_context('webapp ssh') as c:
        c.argument('port', options_list=['--port', '-p'],
                   help='Port for the remote connection. Default: Random available port', type=int)
        c.argument('timeout', options_list=['--timeout', '-t'], help='timeout in seconds. Defaults to none', type=int)
        c.argument('instance', options_list=['--instance', '-i'], help='Webapp instance to connect to. Defaults to none.')

    with self.argument_context('webapp create-remote-connection') as c:
        c.argument('port', options_list=['--port', '-p'],
                   help='Port for the remote connection. Default: Random available port', type=int)
        c.argument('timeout', options_list=['--timeout', '-t'], help='timeout in seconds. Defaults to none', type=int)
        c.argument('instance', options_list=['--instance', '-i'], help='Webapp instance to connect to. Defaults to none.')

    with self.argument_context('webapp vnet-integration') as c:
        c.argument('name', arg_type=webapp_name_arg_type, id_part=None)
        c.argument('slot', help="The name of the slot. Default to the productions slot if not specified.")
        c.argument('vnet', help="The name or resource ID of the Vnet",
                   local_context_attribute=LocalContextAttribute(name='vnet_name', actions=[LocalContextAction.GET]))
        c.argument('subnet', help="The name or resource ID of the subnet",
                   local_context_attribute=LocalContextAttribute(name='subnet_name', actions=[LocalContextAction.GET]))
        c.argument('skip_delegation_check', help="Skip check if you do not have permission or the VNet is in another subscription.",
                   arg_type=get_three_state_flag(return_label=True))

    with self.argument_context('webapp deploy') as c:
        c.argument('name', options_list=['--name', '-n'], help='Name of the webapp to deploy to.')
        c.argument('src_path', options_list=['--src-path'], help='Path of the artifact to be deployed. Ex: "myapp.zip" or "/myworkspace/apps/myapp.war"')
        c.argument('src_url', options_list=['--src-url'], help='URL of the artifact. The webapp will pull the artifact from this URL. Ex: "http://mysite.com/files/myapp.war?key=123"')
        c.argument('target_path', options_list=['--target-path'], help='Absolute path that the artifact should be deployed to. Defaults to "home/site/wwwroot/" Ex: "/home/site/deployments/tools/", "/home/site/scripts/startup-script.sh".')
        c.argument('artifact_type', options_list=['--type'], help='Used to override the type of artifact being deployed.', choices=['war', 'jar', 'ear', 'lib', 'startup', 'static', 'zip'])
        c.argument('is_async', options_list=['--async'], help='If true, the artifact is deployed asynchronously. (The command will exit once the artifact is pushed to the web app.)', choices=['true', 'false'])
        c.argument('restart', options_list=['--restart'], help='If true, the web app will be restarted following the deployment. Set this to false if you are deploying multiple artifacts and do not want to restart the site on the earlier deployments.', choices=['true', 'false'])
        c.argument('clean', options_list=['--clean'], help='If true, cleans the target directory prior to deploying the file(s). Default value is determined based on artifact type.', choices=['true', 'false'])
        c.argument('ignore_stack', options_list=['--ignore-stack'], help='If true, any stack-specific defaults are ignored.', choices=['true', 'false'])
        c.argument('timeout', options_list=['--timeout'], help='Timeout for the deployment operation in milliseconds.')
        c.argument('slot', help="The name of the slot. Default to the productions slot if not specified.")

    with self.argument_context('functionapp deploy') as c:
        c.argument('name', options_list=['--name', '-n'], help='Name of the function app to deploy to.')
        c.argument('src_path', options_list=['--src-path'], help='Path of the artifact to be deployed. Ex: "myapp.zip" or "/myworkspace/apps/myapp.war"')
        c.argument('src_url', options_list=['--src-url'], help='URL of the artifact. The webapp will pull the artifact from this URL. Ex: "http://mysite.com/files/myapp.war?key=123"')
        c.argument('target_path', options_list=['--target-path'], help='Absolute path that the artifact should be deployed to. Defaults to "home/site/wwwroot/". Ex: "/home/site/deployments/tools/", "/home/site/scripts/startup-script.sh".')
        c.argument('artifact_type', options_list=['--type'], help='Used to override the type of artifact being deployed.', choices=['war', 'jar', 'ear', 'lib', 'startup', 'static', 'zip'])
        c.argument('is_async', options_list=['--async'], help='Asynchronous deployment', choices=['true', 'false'])
        c.argument('restart', options_list=['--restart'], help='If true, the web app will be restarted following the deployment, default value is true. Set this to false if you are deploying multiple artifacts and do not want to restart the site on the earlier deployments.', choices=['true', 'false'])
        c.argument('clean', options_list=['--clean'], help='If true, cleans the target directory prior to deploying the file(s). Default value is determined based on artifact type.', choices=['true', 'false'])
        c.argument('ignore_stack', options_list=['--ignore-stack'], help='If true, any stack-specific defaults are ignored.', choices=['true', 'false'])
        c.argument('timeout', options_list=['--timeout'], help='Timeout for the deployment operation in milliseconds.')
        c.argument('slot', help="The name of the slot. Default to the productions slot if not specified.")

    with self.argument_context('functionapp create') as c:
        c.argument('vnet', options_list=['--vnet'], help="Name or resource ID of the regional virtual network. If there are multiple vnets of the same name across different resource groups, use vnet resource id to specify which vnet to use. If vnet name is used, by default, the vnet in the same resource group as the webapp will be used. Must be used with --subnet argument.")
        c.argument('subnet', options_list=['--subnet'], help="Name or resource ID of the pre-existing subnet to have the webapp join. The --vnet is argument also needed if specifying subnet by name.")
        c.argument('environment', help="Name of the container app environment.", is_preview=True)
        c.argument('image', options_list=['--image', '-i', c.deprecate(target='--deployment-container-image-name', redirect='--image')],
                   help='Container image, e.g. publisher/image-name:tag')
        c.argument('registry_server', help="The container registry server hostname, e.g. myregistry.azurecr.io.", is_preview=True)
        c.argument('registry_username', options_list=['--registry-username', '-d', c.deprecate(target='--docker-registry-server-user', redirect='--registry-username')], help='The container registry server username.')
        c.argument('registry_password', options_list=['--registry-password', '-w', c.deprecate(target='--docker-registry-server-password', redirect='--registry-password')],
                   help='The container registry server password. Required for private registries.')
<<<<<<< HEAD
        c.argument('always_ready_instances', type=int, options_list=['--always-ready-instances'], help="The number of pre-allocated instances.", is_preview=True)
        c.argument('maximum_instances', type=int, options_list=['--maximum-instances'], help="The maximum number of instances.", is_preview=True)
        c.argument('instance_size', type=int, options_list=['--instance-size'], help="The size of instances.", is_preview=True)
        c.argument('flexconsumption_location', options_list=['--flexconsumption-location', '-f'],
                   help="Geographic location where function app will be hosted. Use `az functionapp list-flexconsumption-locations` to view available locations.", is_preview=True)
=======
        c.argument('min_replicas', type=int, help="The minimum number of replicas when create funtion app on container app", is_preview=True)
        c.argument('max_replicas', type=int, help="The maximum number of replicas when create funtion app on container app", is_preview=True)
>>>>>>> 8b24400b

    with self.argument_context('functionapp cors credentials') as c:
        c.argument('enable', help='enable/disable access-control-allow-credentials', arg_type=get_three_state_flag())

    with self.argument_context('functionapp vnet-integration') as c:
        c.argument('name', arg_type=functionapp_name_arg_type, id_part=None)
        c.argument('slot', help="The name of the slot. Default to the productions slot if not specified")
        c.argument('vnet', help="The name or resource ID of the Vnet",
                   local_context_attribute=LocalContextAttribute(name='vnet_name', actions=[LocalContextAction.GET]))
        c.argument('subnet', help="The name or resource ID of the subnet",
                   local_context_attribute=LocalContextAttribute(name='subnet_name', actions=[LocalContextAction.GET]))
        c.argument('skip_delegation_check', help="Skip check if you do not have permission or the VNet is in another subscription.",
                   arg_type=get_three_state_flag(return_label=True))

    for scope in ['functionapp', 'logicapp']:
        app_type = scope[:-3]  # 'function' or 'logic'
        with self.argument_context(scope) as c:
            c.ignore('app_instance')
            c.argument('name', arg_type=name_arg_type_dict[scope], id_part='name', help='name of the {} app'.format(app_type))
            c.argument('slot', options_list=['--slot', '-s'],
                       help="the name of the slot. Default to the productions slot if not specified")

        with self.argument_context(scope + ' create') as c:
            c.argument('plan', options_list=['--plan', '-p'], configured_default='appserviceplan',
                       completer=get_resource_name_completion_list('Microsoft.Web/serverFarms'),
                       help="name or resource id of the {} app service plan. Use 'appservice plan create' to get one. If using an App Service plan from a different resource group, the full resource id must be used and not the plan name.".format(scope),
                       local_context_attribute=LocalContextAttribute(name='plan_name', actions=[LocalContextAction.GET]))
            c.argument('name', options_list=['--name', '-n'], help='name of the new {} app'.format(app_type),
                       local_context_attribute=LocalContextAttribute(name=scope + '_name', actions=[LocalContextAction.SET], scopes=[scope]))
            c.argument('storage_account', options_list=['--storage-account', '-s'],
                       help='Provide a string value of a Storage Account in the provided Resource Group. Or Resource ID of a Storage Account in a different Resource Group',
                       local_context_attribute=LocalContextAttribute(name='storage_account_name', actions=[LocalContextAction.GET]))
            c.argument('consumption_plan_location', options_list=['--consumption-plan-location', '-c'],
                       help="Geographic location where {} app will be hosted. Use `az {} list-consumption-locations` to view available locations.".format(app_type, scope))
            c.argument('os_type', arg_type=get_enum_type(OS_TYPES), help="Set the OS type for the app to be created.")
            c.argument('app_insights_key', help="Instrumentation key of App Insights to be added.")
            c.argument('app_insights',
                       help="Name of the existing App Insights project to be added to the {} app. Must be in the ".format(app_type) +
                       "same resource group.")
            c.argument('disable_app_insights', arg_type=get_three_state_flag(return_label=True),
                       help="Disable creating application insights resource during {} create. No logs will be available.".format(scope))
            if scope == 'functionapp':
                c.argument('functions_version', help='The functions app version. NOTE: This will be required starting the next release cycle', arg_type=get_enum_type(FUNCTIONS_VERSIONS))
                c.argument('runtime', help='The functions runtime stack. Use "az functionapp list-runtimes" to check supported runtimes and versions')
                c.argument('runtime_version',
                           help='The version of the functions runtime stack. '
                           'The functions runtime stack. Use "az functionapp list-runtimes" to check supported runtimes and versions')

    with self.argument_context('functionapp config hostname') as c:
        c.argument('webapp_name', arg_type=functionapp_name_arg_type, id_part='name')
    # For commands with shared impl between web app and function app and has output, we apply type validation to avoid confusions
    with self.argument_context('functionapp show') as c:
        c.argument('name', arg_type=functionapp_name_arg_type)
    with self.argument_context('functionapp delete') as c:
        c.argument('name', arg_type=functionapp_name_arg_type, local_context_attribute=None, help='The name of the functionapp')
        c.argument('keep_empty_plan', action='store_true', help='keep empty app service plan')

    with self.argument_context('functionapp config appsettings') as c:
        c.argument('slot_settings', nargs='+', help="space-separated slot app settings in a format of `<name>=<value>`")

    with self.argument_context('logicapp') as c:
        c.argument('name', arg_type=logicapp_name_arg_type)

    with self.argument_context('logicapp create') as c:
        c.argument('docker_registry_server_user', options_list=['--docker-registry-server-user', '-d'], help='The container registry server username.')
        c.argument('docker_registry_server_password', options_list=['--docker-registry-server-password', '-w'],
                   help='The container registry server password. Required for private registries.')

    with self.argument_context('logicapp show') as c:
        c.argument('name', arg_type=logicapp_name_arg_type)

    with self.argument_context('logicapp delete') as c:
        c.argument('name', arg_type=logicapp_name_arg_type, local_context_attribute=None)

    with self.argument_context('logicapp update') as c:
        c.argument('plan', help='The name or resource id of the plan to update the logicapp with.')
        c.ignore('force')

    with self.argument_context('logicapp deployment source config-zip') as c:
        c.argument('src', help='a zip file path for deployment')
        c.argument('build_remote', help='enable remote build during deployment',
                   arg_type=get_three_state_flag(return_label=True))
        c.argument('timeout', type=int, options_list=['--timeout', '-t'],
                   help='Configurable timeout in seconds for checking the status of deployment',
                   validator=validate_timeout_value)

    with self.argument_context('logicapp config appsettings') as c:
        c.argument('settings', nargs='+', help="space-separated app settings in a format of `<name>=<value>`")
        c.argument('setting_names', nargs='+', help="space-separated app setting names")
        c.argument('slot_settings', nargs='+', help="space-separated slot app settings in a format of `<name>=<value>`")

    with self.argument_context('logicapp config appsettings list') as c:
        c.argument('name', arg_type=logicapp_name_arg_type, id_part=None)

    with self.argument_context('logicapp scale') as c:
        c.argument('minimum_instance_count', options_list=['--min-instances'], type=int,
                   help='The number of instances that are always ready and warm for this logic app.')
        c.argument('maximum_instance_count', options_list=['--max-instances'], type=int,
                   help='The maximum number of instances this logic app can scale out to under load.')

    with self.argument_context('functionapp plan') as c:
        c.argument('name', arg_type=name_arg_type, help='The name of the app service plan',
                   completer=get_resource_name_completion_list('Microsoft.Web/serverFarms'),
                   configured_default='appserviceplan', id_part='name',
                   local_context_attribute=LocalContextAttribute(name='plan_name', actions=[LocalContextAction.GET]))
        c.argument('is_linux', arg_type=get_three_state_flag(return_label=True), required=False,
                   help='host function app on Linux worker')
        c.argument('number_of_workers', options_list=['--number-of-workers', '--min-instances'],
                   help='The number of workers for the app service plan.')
        c.argument('max_burst',
                   help='The maximum number of elastic workers for the plan.')
        c.argument('tags', arg_type=tags_type)

    with self.argument_context('functionapp update') as c:
        c.argument('plan', required=False, help='The name or resource id of the plan to update the functionapp with.')
        c.argument('force', required=False, help='Required if attempting to migrate functionapp from Premium to Consumption --plan.',
                   action='store_true')

    with self.argument_context('functionapp plan create') as c:
        c.argument('name', arg_type=name_arg_type, help='The name of the app service plan',
                   completer=get_resource_name_completion_list('Microsoft.Web/serverFarms'),
                   configured_default='appserviceplan', id_part='name',
                   local_context_attribute=LocalContextAttribute(name='plan_name', actions=[LocalContextAction.SET],
                                                                 scopes=['appservice', 'webapp', 'functionapp']))
        c.argument('zone_redundant', options_list=['--zone-redundant', '-z'], help='Enable zone redundancy for high availability. Cannot be changed after plan creation. Minimum instance count is 3.')
        c.argument('sku', required=True, help='The SKU of the app service plan. e.g., F1(Free), D1(Shared), B1(Basic Small), '
                                              'B2(Basic Medium), B3(Basic Large), S1(Standard Small), '
                                              'P1V2(Premium V2 Small), I1 (Isolated Small), I2 (Isolated Medium), I3 (Isolated Large), K1 '
                                              '(Kubernetes).')

    with self.argument_context('functionapp plan update') as c:
        c.argument('sku', required=False, help='The SKU of the app service plan.')

    with self.argument_context('functionapp plan delete') as c:
        c.argument('name', arg_type=name_arg_type, help='The name of the app service plan',
                   completer=get_resource_name_completion_list('Microsoft.Web/serverFarms'),
                   configured_default='appserviceplan', id_part='name',
                   local_context_attribute=None)

    with self.argument_context('functionapp deployment list-publishing-profiles') as c:
        c.argument('xml', options_list=['--xml'], required=False, help='retrieves the publishing profile details in XML format')
    with self.argument_context('functionapp deployment slot') as c:
        c.argument('slot', help='the name of the slot')
        c.argument('name', arg_type=functionapp_name_arg_type,
                   completer=get_resource_name_completion_list('Microsoft.Web/sites'),
                   help='Name of the function app', id_part='name')
        c.argument('auto_swap_slot', help='target slot to auto swap', default='production')
        c.argument('disable', help='disable auto swap', action='store_true')
        c.argument('target_slot', help="target slot to swap, default to 'production'")
        c.argument('preserve_vnet', help="preserve Virtual Network to the slot during swap, default to 'true'",
                   arg_type=get_three_state_flag(return_label=True))
    with self.argument_context('functionapp deployment slot create') as c:
        c.argument('configuration_source',
                   help="source slot to clone configurations from. Use function app's name to refer to the production slot")
        c.argument('image', options_list=['--image', '-i', c.deprecate(target='--deployment-container-image-name', redirect='--image')],
                   help='Container image, e.g. publisher/image-name:tag')
        c.argument('registry_password', options_list=['--registry-password', '-d', c.deprecate(target='--docker-registry-server-password', redirect='--registry-password')],
                   help='The container registry server password')
        c.argument('registry_username', options_list=['--registry-username', '-u', c.deprecate(target='--docker-registry-server-user', redirect='--registry-username')], help='the container registry server username')
    with self.argument_context('functionapp deployment slot swap') as c:
        c.argument('action',
                   help="swap types. use 'preview' to apply target slot's settings on the source slot first; use 'swap' to complete it; use 'reset' to reset the swap",
                   arg_type=get_enum_type(['swap', 'preview', 'reset']))

    with self.argument_context('functionapp deployment github-actions')as c:
        c.argument('name', arg_type=functionapp_name_arg_type)
        c.argument('resource_group', arg_type=resource_group_name_type)
        c.argument('repo', help='The GitHub repository to which the workflow file will be added. In the format: https://github.com/<owner>/<repository-name> or <owner>/<repository-name>')
        c.argument('token', help='A Personal Access Token with write access to the specified repository. For more information: https://help.github.com/en/github/authenticating-to-github/creating-a-personal-access-token-for-the-command-line', arg_group="Github")
        c.argument('slot', options_list=['--slot', '-s'], help='The name of the slot. Default to the production slot if not specified.')
        c.argument('branch', options_list=['--branch', '-b'], help='The branch to which the workflow file will be added.')
        c.argument('login_with_github', help="Interactively log in with Github to retrieve the Personal Access Token", arg_group="Github")

    with self.argument_context('functionapp deployment github-actions add')as c:
        c.argument('runtime', options_list=['--runtime', '-r'], help='The functions runtime stack. Use "az functionapp list-runtimes" to check supported runtimes and versions.')
        c.argument('runtime_version', options_list=['--runtime-version', '-v'], help='The version of the functions runtime stack. The functions runtime stack. Use "az functionapp list-runtimes" to check supported runtimes and versions.')
        c.argument('force', options_list=['--force', '-f'], help='When true, the command will overwrite any workflow file with a conflicting name.', action='store_true')
        c.argument('build_path', help='Path to the build requirements. Ex: package path, POM XML directory.')

    with self.argument_context('functionapp keys', id_part=None) as c:
        c.argument('resource_group_name', arg_type=resource_group_name_type,)
        c.argument('name', arg_type=functionapp_name_arg_type,
                   completer=get_resource_name_completion_list('Microsoft.Web/sites'),
                   help='Name of the function app')
        c.argument('slot', options_list=['--slot', '-s'],
                   help="The name of the slot. Defaults to the productions slot if not specified")
    with self.argument_context('functionapp keys set', id_part=None) as c:
        c.argument('key_name', help="Name of the key to set.")
        c.argument('key_value', help="Value of the new key. If not provided, a value will be generated.")
        c.argument('key_type', help="Type of key.", arg_type=get_enum_type(['systemKeys', 'functionKeys', 'masterKey']))
    with self.argument_context('functionapp keys delete', id_part=None) as c:
        c.argument('key_name', help="Name of the key to set.")
        c.argument('key_type', help="Type of key.", arg_type=get_enum_type(['systemKeys', 'functionKeys', 'masterKey']))

    with self.argument_context('functionapp function', id_part=None) as c:
        c.argument('resource_group_name', arg_type=resource_group_name_type,)
        c.argument('name', arg_type=functionapp_name_arg_type,
                   completer=get_resource_name_completion_list('Microsoft.Web/sites'),
                   help='Name of the function app')
        c.argument('function_name', help="Name of the Function")
    with self.argument_context('functionapp function list', id_part=None) as c:
        c.ignore('function_name')
    with self.argument_context('functionapp function keys', id_part=None) as c:
        c.argument('slot', options_list=['--slot', '-s'],
                   help="The name of the slot. Defaults to the productions slot if not specified")
    with self.argument_context('functionapp function keys set', id_part=None) as c:
        c.argument('key_name', help="Name of the key to set.")
        c.argument('key_value', help="Value of the new key. If not provided, a value will be generated.")
    with self.argument_context('functionapp function keys delete', id_part=None) as c:
        c.argument('key_name', help="Name of the key to set.")

    # Access Restriction Commands
    for scope in ['webapp', 'functionapp']:
        with self.argument_context(scope + ' config access-restriction show') as c:
            c.argument('name', arg_type=(webapp_name_arg_type if scope == 'webapp' else functionapp_name_arg_type))

        with self.argument_context(scope + ' config access-restriction add') as c:
            c.argument('name', arg_type=(webapp_name_arg_type if scope == 'webapp' else functionapp_name_arg_type))
            c.argument('rule_name', options_list=['--rule-name', '-r'],
                       help='Name of the access restriction rule to add')
            c.argument('priority', options_list=['--priority', '-p'],
                       help="Priority of the access restriction rule")
            c.argument('description', help='Description of the access restriction rule')
            c.argument('action', arg_type=get_enum_type(ACCESS_RESTRICTION_ACTION_TYPES),
                       help="Allow or deny access")
            c.argument('ip_address', help="IP address or CIDR range (optional comma separated list of up to 8 ranges)",
                       validator=validate_ip_address)
            c.argument('service_tag', help="Service Tag (optional comma separated list of up to 8 tags)",
                       validator=validate_service_tag)
            c.argument('vnet_name', help="vNet name")
            c.argument('subnet', help="Subnet name (requires vNet name) or subnet resource id")
            c.argument('ignore_missing_vnet_service_endpoint',
                       options_list=['--ignore-missing-endpoint', '-i'],
                       help='Create access restriction rule with checking if the subnet has Microsoft.Web service endpoint enabled',
                       arg_type=get_three_state_flag(), default=False)
            c.argument('scm_site', help='True if access restrictions is added for scm site',
                       arg_type=get_three_state_flag())
            c.argument('vnet_resource_group', help='Resource group of virtual network (default is web app resource group)')
            c.argument('http_headers', nargs='+', help="space-separated http headers in a format of `<name>=<value>`")
        with self.argument_context(scope + ' config access-restriction remove') as c:
            c.argument('name', arg_type=(webapp_name_arg_type if scope == 'webapp' else functionapp_name_arg_type))
            c.argument('rule_name', options_list=['--rule-name', '-r'],
                       help='Name of the access restriction to remove')
            c.argument('ip_address', help="IP address or CIDR range (optional comma separated list of up to 8 ranges)",
                       validator=validate_ip_address)
            c.argument('service_tag', help="Service Tag (optional comma separated list of up to 8 tags)",
                       validator=validate_service_tag)
            c.argument('vnet_name', help="vNet name")
            c.argument('subnet', help="Subnet name (requires vNet name) or subnet resource id")
            c.argument('scm_site', help='True if access restriction should be removed from scm site',
                       arg_type=get_three_state_flag())
            c.argument('action', arg_type=get_enum_type(ACCESS_RESTRICTION_ACTION_TYPES),
                       help="Allow or deny access")
        with self.argument_context(scope + ' config access-restriction set') as c:
            c.argument('name', arg_type=(webapp_name_arg_type if scope == 'webapp' else functionapp_name_arg_type))
            c.argument('use_same_restrictions_for_scm_site',
                       help="Use same access restrictions for scm site",
                       arg_type=get_three_state_flag())

    # App Service Environment Commands
    with self.argument_context('appservice ase show') as c:
        c.argument('name', options_list=['--name', '-n'], help='Name of the app service environment',
                   local_context_attribute=LocalContextAttribute(name='ase_name', actions=[LocalContextAction.GET]))
    with self.argument_context('appservice ase create') as c:
        c.argument('name', options_list=['--name', '-n'], validator=validate_ase_create,
                   help='Name of the app service environment',
                   local_context_attribute=LocalContextAttribute(name='ase_name', actions=[LocalContextAction.SET],
                                                                 scopes=['appservice']))
        c.argument('kind', options_list=['--kind', '-k'], arg_type=get_enum_type(ASE_KINDS),
                   default='ASEv2', help="Specify App Service Environment version")
        c.argument('subnet', help='Name or ID of existing subnet. To create vnet and/or subnet \
                   use `az network vnet [subnet] create`')
        c.argument('vnet_name', help='Name of the vNet. Mandatory if only subnet name is specified.')
        c.argument('virtual_ip_type', arg_type=get_enum_type(ASE_LOADBALANCER_MODES),
                   help="Specify if app service environment should be accessible from internet")
        c.argument('ignore_subnet_size_validation', arg_type=get_three_state_flag(),
                   help='Do not check if subnet is sized according to recommendations.')
        c.argument('ignore_route_table', arg_type=get_three_state_flag(),
                   help='Configure route table manually. Applies to ASEv2 only.')
        c.argument('ignore_network_security_group', arg_type=get_three_state_flag(),
                   help='Configure network security group manually. Applies to ASEv2 only.')
        c.argument('force_route_table', arg_type=get_three_state_flag(),
                   help='Override route table for subnet. Applies to ASEv2 only.')
        c.argument('force_network_security_group', arg_type=get_three_state_flag(),
                   help='Override network security group for subnet. Applies to ASEv2 only.')
        c.argument('front_end_scale_factor', type=int, validator=validate_front_end_scale_factor,
                   help='Scale of front ends to app service plan instance ratio. Applies to ASEv2 only.', default=15)
        c.argument('front_end_sku', arg_type=isolated_sku_arg_type, default='I1',
                   help='Size of front end servers. Applies to ASEv2 only.')
        c.argument('os_preference', arg_type=get_enum_type(ASE_OS_PREFERENCE_TYPES),
                   help='Determine if app service environment should start with Linux workers. Applies to ASEv2 only.')
        c.argument('zone_redundant', arg_type=get_three_state_flag(),
                   help='Configure App Service Environment as Zone Redundant. Applies to ASEv3 only.')
    with self.argument_context('appservice ase delete') as c:
        c.argument('name', options_list=['--name', '-n'], help='Name of the app service environment')
    with self.argument_context('appservice ase upgrade') as c:
        c.argument('name', options_list=['--name', '-n'], help='Name of the app service environment')
    with self.argument_context('appservice ase send-test-notification') as c:
        c.argument('name', options_list=['--name', '-n'], help='Name of the app service environment')
    with self.argument_context('appservice ase update') as c:
        c.argument('name', options_list=['--name', '-n'], help='Name of the app service environment',
                   local_context_attribute=LocalContextAttribute(name='ase_name', actions=[LocalContextAction.GET]))
        c.argument('front_end_scale_factor', type=int, validator=validate_front_end_scale_factor,
                   help='(ASEv2 only) Scale of front ends to app service plan instance ratio between 5 and 15.')
        c.argument('front_end_sku', arg_type=isolated_sku_arg_type,
                   help='(ASEv2 only) Size of front end servers.')
        c.argument('allow_new_private_endpoint_connections', arg_type=get_three_state_flag(),
                   options_list=['--allow-new-private-endpoint-connections', '-p'],
                   help='(ASEv3 only) Configure Apps in App Service Environment to allow new private endpoint connections.')
        c.argument('allow_remote_debugging', arg_type=get_three_state_flag(),
                   options_list=['--allow-remote-debugging', '-r'],
                   help='(ASEv3 only) Configure App Service Environment to allow remote debugging. You will still have to configure remote debugging at the individual app level')
        c.argument('allow_incoming_ftp_connections', arg_type=get_three_state_flag(),
                   options_list=['--allow-incoming-ftp-connections', '-f'],
                   help='(ASEv3 only) Configure App Service Environment to allow FTP access. This ftpEnabled setting allows you to allow or deny FTP connections on the App Service Environment level. Individual apps will still need to configure FTP access.')
    with self.argument_context('appservice ase list-addresses') as c:
        c.argument('name', options_list=['--name', '-n'], help='Name of the app service environment',
                   local_context_attribute=LocalContextAttribute(name='ase_name', actions=[LocalContextAction.GET]))
    with self.argument_context('appservice ase list-plans') as c:
        c.argument('name', options_list=['--name', '-n'], help='Name of the app service environment',
                   local_context_attribute=LocalContextAttribute(name='ase_name', actions=[LocalContextAction.GET]))
    with self.argument_context('appservice ase create-inbound-services') as c:
        c.argument('name', options_list=['--name', '-n'], help='Name of the app service environment',
                   local_context_attribute=LocalContextAttribute(name='ase_name', actions=[LocalContextAction.GET]))
        c.argument('subnet', help='Name or ID of existing subnet for DNS Zone link. \
                   To create vnet and/or subnet use `az network vnet [subnet] create`')
        c.argument('vnet_name', help='Name of the vNet. Mandatory if only subnet name is specified.')
        c.argument('skip_dns', arg_type=get_three_state_flag(),
                   help='Do not create Private DNS Zone and DNS records.',
                   deprecate_info=c.deprecate(expiration='3.0.0'))

    # App Service Domain Commands
    with self.argument_context('appservice domain create') as c:
        c.argument('hostname', options_list=['--hostname', '-n'], help='Name of the custom domain')
        c.argument('contact_info', options_list=['--contact-info', '-c'], help='The file path to a JSON object with your contact info for domain registration. '
                                                                               'Please see the following link for the format of the JSON file expected: '
                                                                               'https://github.com/AzureAppServiceCLI/appservice_domains_templates/blob/master/contact_info.json')
        c.argument('privacy', options_list=['--privacy', '-p'], help='Enable privacy protection')
        c.argument('auto_renew', options_list=['--auto-renew', '-a'], help='Enable auto-renew on the domain')
        c.argument('accept_terms', options_list=['--accept-terms'], help='By using this flag, you are accepting '
                                                                         'the conditions shown using the --show-hostname-purchase-terms flag. ')
        c.argument('tags', arg_type=tags_type)
        c.argument('dryrun', help='Show summary of the purchase and create operation instead of executing it')
        c.argument('no_wait', help='Do not wait for the create to complete, and return immediately after queuing the create.')
        c.argument('validate', help='Generate and validate the ARM template without creating any resources')

    with self.argument_context('appservice domain show-terms') as c:
        c.argument('hostname', options_list=['--hostname', '-n'], help='Name of the custom domain')

    with self.argument_context('staticwebapp', validator=validate_public_cloud) as c:
        c.argument('source', options_list=['--source', '-s'], help="URL for the repository of the static site.", arg_group="Source Control")
        c.argument('token', options_list=['--token', '-t'], arg_group="Source Control",
                   help="A user's GitHub or Azure Dev Ops repository token. This is used to create the Github Action or Dev Ops pipeline.")
        c.argument('login_with_github', help="Interactively log in with Github to retrieve the Personal Access Token", arg_group="Source Control")
        c.argument('login_with_ado', help='Use azure credentials to create an Azure Dev Ops personal access token', arg_group="Source Control")
        c.argument('branch', options_list=['--branch', '-b'], help="The target branch in the repository.", arg_group="Source Control")
        c.ignore('format_output')
        c.argument('name', options_list=['--name', '-n'], metavar='NAME', help="Name of the static site")
    with self.argument_context('staticwebapp environment') as c:
        c.argument('environment_name',
                   options_list=['--environment-name'], help="Name of the environment of static site")
    with self.argument_context('staticwebapp hostname') as c:
        c.argument('hostname',
                   options_list=['--hostname'],
                   help="custom hostname such as www.example.com. Only support sub domain in preview.")
    with self.argument_context('staticwebapp hostname set') as c:
        c.argument('validation_method',
                   options_list=['--validation-method', '-m'],
                   help="Validation method for the custom domain.",
                   arg_type=get_enum_type(["cname-delegation", "dns-txt-token"]))
    with self.argument_context('staticwebapp appsettings') as c:
        c.argument('environment_name', help="Name of the environment of static site")
        c.argument('setting_pairs', options_list=['--setting-names'],
                   help="Space-separated app settings in 'key=value' format. ",
                   nargs='*')
        c.argument('setting_names', options_list=['--setting-names'], help="Space-separated app setting names.",
                   nargs='*')
    with self.argument_context('staticwebapp users') as c:
        c.argument('authentication_provider', options_list=['--authentication-provider'],
                   help="Authentication provider of the user identity such as AAD, Facebook, GitHub, Google, Twitter.")
        c.argument('user_details', options_list=['--user-details'],
                   help="Email for AAD, Facebook, and Google. Account name (handle) for GitHub and Twitter.")
        c.argument('user_id',
                   help="Given id of registered user.")
        c.argument('domain', options_list=['--domain'],
                   help="A domain added to the static app in quotes.")
        c.argument('roles', options_list=['--roles'],
                   help="Comma-separated default or user-defined role names. "
                        "Roles that can be assigned to a user are comma separated and case-insensitive (at most 50 "
                        "roles up to 25 characters each and restricted to 0-9,A-Z,a-z, and _). "
                        "Define roles in routes.json during root directory of your GitHub repo.")
        c.argument('invitation_expiration_in_hours', options_list=['--invitation-expiration-in-hours'],
                   help="This value sets when the link will expire in hours. The maximum is 168 (7 days).")
    with self.argument_context('staticwebapp identity') as c:
        c.argument('scope', help="The scope the managed identity has access to")
        c.argument('role', help="Role name or id the managed identity will be assigned")
    with self.argument_context('staticwebapp identity assign') as c:
        c.argument('assign_identities', options_list=['--identities'], nargs='*', help="Space-separated identities to assign. Use '{0}' to refer to the system assigned identity. Default: '{0}'".format(MSI_LOCAL_ID))
    with self.argument_context('staticwebapp identity remove') as c:
        c.argument('remove_identities', options_list=['--identities'], nargs='*', help="Space-separated identities to assign. Use '{0}' to refer to the system assigned identity. Default: '{0}'".format(MSI_LOCAL_ID))
    with self.argument_context('staticwebapp create') as c:
        c.argument('location', arg_type=get_location_type(self.cli_ctx))
        c.argument('tags', arg_type=tags_type)
        c.argument('sku', arg_type=static_web_app_sku_arg_type)
        c.argument('app_location', options_list=['--app-location'],
                   help="Location of your application code. For example, '/' represents the root of your app, "
                        "while '/app' represents a directory called 'app'")
        c.argument('api_location', options_list=['--api-location'],
                   help="Location of your Azure Functions code. For example, '/api' represents a folder called 'api'.")
        c.argument('app_artifact_location', options_list=['--app-artifact-location'],
                   help="The path of your build output relative to your apps location. For example, setting a value "
                        "of 'build' when your app location is set to '/app' will cause the content at '/app/build' to "
                        "be served.",
                   deprecate_info=c.deprecate(expiration='2.22.1'))
        c.argument('output_location', options_list=['--output-location'],
                   help="The path of your build output relative to your apps location. For example, setting a value "
                        "of 'build' when your app location is set to '/app' will cause the content at '/app/build' to "
                        "be served.")
    with self.argument_context('staticwebapp update') as c:
        c.argument('tags', arg_type=tags_type)
        c.argument('sku', arg_type=static_web_app_sku_arg_type)
    with self.argument_context('staticwebapp functions link') as c:
        c.argument('function_resource_id', help="Resource ID of the functionapp to link. Can be retrieved with 'az functionapp --query id'")
        c.argument('environment_name', help="Name of the environment of static site")
        c.argument('force', help="Force the function link even if the function is already linked to a static webapp. May be needed if the function was previously linked to a static webapp.")
    with self.argument_context('staticwebapp backends link') as c:
        c.argument('backend_resource_id', help="Resource ID of the backend to link.")
        c.argument('backend_region', help="Region of the backend resource.")
        c.argument('environment_name', help="Name of the environment of static site")
    with self.argument_context('staticwebapp backends validate') as c:
        c.argument('backend_resource_id', help="Resource ID of the backend to link.")
        c.argument('backend_region', help="Region of the backend resource.")
        c.argument('environment_name', help="Name of the environment of static site")
    with self.argument_context('staticwebapp backends show') as c:
        c.argument('environment_name', help="Name of the environment of static site")
    with self.argument_context('staticwebapp backends unlink') as c:
        c.argument('remove_backend_auth', help="If set to true, removes the identity provider configured on the backend during the linking process.")
        c.argument('environment_name', help="Name of the environment of static site")
    with self.argument_context('staticwebapp enterprise-edge') as c:
        c.argument("no_register", help="Don't try to register the Microsoft.CDN provider. Registration can be done manually with: az provider register --wait --namespace Microsoft.CDN. For more details, please review the documentation available at https://go.microsoft.com/fwlink/?linkid=2184995 .", default=False)<|MERGE_RESOLUTION|>--- conflicted
+++ resolved
@@ -740,16 +740,13 @@
         c.argument('registry_username', options_list=['--registry-username', '-d', c.deprecate(target='--docker-registry-server-user', redirect='--registry-username')], help='The container registry server username.')
         c.argument('registry_password', options_list=['--registry-password', '-w', c.deprecate(target='--docker-registry-server-password', redirect='--registry-password')],
                    help='The container registry server password. Required for private registries.')
-<<<<<<< HEAD
         c.argument('always_ready_instances', type=int, options_list=['--always-ready-instances'], help="The number of pre-allocated instances.", is_preview=True)
         c.argument('maximum_instances', type=int, options_list=['--maximum-instances'], help="The maximum number of instances.", is_preview=True)
         c.argument('instance_size', type=int, options_list=['--instance-size'], help="The size of instances.", is_preview=True)
         c.argument('flexconsumption_location', options_list=['--flexconsumption-location', '-f'],
                    help="Geographic location where function app will be hosted. Use `az functionapp list-flexconsumption-locations` to view available locations.", is_preview=True)
-=======
         c.argument('min_replicas', type=int, help="The minimum number of replicas when create funtion app on container app", is_preview=True)
         c.argument('max_replicas', type=int, help="The maximum number of replicas when create funtion app on container app", is_preview=True)
->>>>>>> 8b24400b
 
     with self.argument_context('functionapp cors credentials') as c:
         c.argument('enable', help='enable/disable access-control-allow-credentials', arg_type=get_three_state_flag())
