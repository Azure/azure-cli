--- conflicted
+++ resolved
@@ -17,13 +17,8 @@
       ParameterSetName:
       - -n -g --sku
       User-Agent:
-<<<<<<< HEAD
-      - python/3.6.5 (Windows-10-10.0.17134-SP0) msrest/0.6.10 msrest_azure/0.6.1
-        azure-mgmt-iothub/0.8.2 Azure-SDK-For-Python AZURECLI/2.0.74
-=======
-      - python/3.7.4 (Windows-10-10.0.18362-SP0) msrest/0.6.10 msrest_azure/0.6.2
-        azure-mgmt-iothub/0.8.2 Azure-SDK-For-Python AZURECLI/2.0.75
->>>>>>> 807faccc
+      - python/3.7.4 (Windows-10-10.0.18362-SP0) msrest/0.6.10 msrest_azure/0.6.2
+        azure-mgmt-iothub/0.8.2 Azure-SDK-For-Python AZURECLI/2.0.75
       accept-language:
       - en-US
     method: POST
@@ -39,11 +34,7 @@
       content-type:
       - application/json; charset=utf-8
       date:
-<<<<<<< HEAD
-      - Tue, 08 Oct 2019 23:38:43 GMT
-=======
       - Mon, 21 Oct 2019 15:37:09 GMT
->>>>>>> 807faccc
       expires:
       - '-1'
       pragma:
@@ -59,11 +50,7 @@
       x-content-type-options:
       - nosniff
       x-ms-ratelimit-remaining-subscription-writes:
-<<<<<<< HEAD
-      - '1199'
-=======
       - '1193'
->>>>>>> 807faccc
     status:
       code: 200
       message: OK
@@ -81,24 +68,15 @@
       ParameterSetName:
       - -n -g --sku
       User-Agent:
-<<<<<<< HEAD
-      - python/3.6.5 (Windows-10-10.0.17134-SP0) msrest/0.6.10 msrest_azure/0.6.1
-        azure-mgmt-resource/4.0.0 Azure-SDK-For-Python AZURECLI/2.0.74
-=======
       - python/3.7.4 (Windows-10-10.0.18362-SP0) msrest/0.6.10 msrest_azure/0.6.2
         azure-mgmt-resource/4.0.0 Azure-SDK-For-Python AZURECLI/2.0.75
->>>>>>> 807faccc
       accept-language:
       - en-US
     method: GET
     uri: https://management.azure.com/subscriptions/00000000-0000-0000-0000-000000000000/resourcegroups/clitest.rg000002?api-version=2019-07-01
   response:
     body:
-<<<<<<< HEAD
-      string: '{"id":"/subscriptions/00000000-0000-0000-0000-000000000000/resourceGroups/clitest.rg000002","name":"clitest.rg000002","type":"Microsoft.Resources/resourceGroups","location":"westus","tags":{"product":"azurecli","cause":"automation","date":"2019-10-08T23:38:40Z"},"properties":{"provisioningState":"Succeeded"}}'
-=======
       string: '{"id":"/subscriptions/00000000-0000-0000-0000-000000000000/resourceGroups/clitest.rg000002","name":"clitest.rg000002","type":"Microsoft.Resources/resourceGroups","location":"westus","tags":{"product":"azurecli","cause":"automation","date":"2019-10-21T15:36:58Z"},"properties":{"provisioningState":"Succeeded"}}'
->>>>>>> 807faccc
     headers:
       cache-control:
       - no-cache
@@ -107,11 +85,7 @@
       content-type:
       - application/json; charset=utf-8
       date:
-<<<<<<< HEAD
-      - Tue, 08 Oct 2019 23:38:44 GMT
-=======
       - Mon, 21 Oct 2019 15:37:10 GMT
->>>>>>> 807faccc
       expires:
       - '-1'
       pragma:
@@ -144,685 +118,26 @@
       ParameterSetName:
       - -n -g --sku
       User-Agent:
-<<<<<<< HEAD
-      - python/3.6.5 (Windows-10-10.0.17134-SP0) msrest/0.6.10 msrest_azure/0.6.1
-        azure-mgmt-iothub/0.8.2 Azure-SDK-For-Python AZURECLI/2.0.74
-=======
-      - python/3.7.4 (Windows-10-10.0.18362-SP0) msrest/0.6.10 msrest_azure/0.6.2
-        azure-mgmt-iothub/0.8.2 Azure-SDK-For-Python AZURECLI/2.0.75
->>>>>>> 807faccc
+      - python/3.7.4 (Windows-10-10.0.18362-SP0) msrest/0.6.10 msrest_azure/0.6.2
+        azure-mgmt-iothub/0.8.2 Azure-SDK-For-Python AZURECLI/2.0.75
       accept-language:
       - en-US
     method: PUT
     uri: https://management.azure.com/subscriptions/00000000-0000-0000-0000-000000000000/resourceGroups/clitest.rg000002/providers/Microsoft.Devices/IotHubs/iot-hub-for-cert-test000003?api-version=2019-03-22-preview
   response:
     body:
-<<<<<<< HEAD
-      string: '{"error":{"code":"MissingSubscriptionRegistration","message":"The subscription
-        is not registered to use namespace ''Microsoft.Devices''. See https://aka.ms/rps-not-found
-        for how to register subscriptions.","details":[{"code":"MissingSubscriptionRegistration","target":"Microsoft.Devices","message":"The
-        subscription is not registered to use namespace ''Microsoft.Devices''. See
-        https://aka.ms/rps-not-found for how to register subscriptions."}]}}'
-    headers:
-=======
       string: '{"id":"/subscriptions/00000000-0000-0000-0000-000000000000/resourceGroups/clitest.rg000002/providers/Microsoft.Devices/IotHubs/iot-hub-for-cert-test000003","name":"iot-hub-for-cert-test000003","type":"Microsoft.Devices/IotHubs","location":"westus","tags":{},"subscriptionid":"0b1f6471-1bf0-4dda-aec3-cb9272f09590","resourcegroup":"clitest.rg000002","properties":{"state":"Activating","provisioningState":"Accepted","eventHubEndpoints":{"events":{"retentionTimeInDays":1,"partitionCount":2},"operationsMonitoringEvents":{"retentionTimeInDays":1,"partitionCount":2}},"enableFileUploadNotifications":false,"cloudToDevice":{"maxDeliveryCount":10,"defaultTtlAsIso8601":"PT1H","feedback":{"lockDurationAsIso8601":"PT1M","ttlAsIso8601":"PT1H","maxDeliveryCount":10}},"features":"None"},"sku":{"name":"S1","tier":"Standard","capacity":1}}'
     headers:
       azure-asyncoperation:
       - https://management.azure.com/subscriptions/00000000-0000-0000-0000-000000000000/providers/Microsoft.Devices/operationResults/b3NfaWhfNTJhZDI5ODktYmJlMi00MDg4LTlhZDAtMmE5MTZkZThmMWQ2?api-version=2019-03-22-preview&operationSource=os_ih&asyncinfo
->>>>>>> 807faccc
-      cache-control:
-      - no-cache
-      content-length:
-      - '442'
-      content-type:
-      - application/json; charset=utf-8
-      date:
-<<<<<<< HEAD
-      - Tue, 08 Oct 2019 23:38:44 GMT
-=======
+      cache-control:
+      - no-cache
+      content-length:
+      - '990'
+      content-type:
+      - application/json; charset=utf-8
+      date:
       - Mon, 21 Oct 2019 15:37:15 GMT
->>>>>>> 807faccc
-      expires:
-      - '-1'
-      pragma:
-      - no-cache
-      strict-transport-security:
-      - max-age=31536000; includeSubDomains
-      x-content-type-options:
-      - nosniff
-      x-ms-failure-cause:
-      - gateway
-    status:
-      code: 409
-      message: Conflict
-- request:
-    body: null
-    headers:
-      Accept:
-      - '*/*'
-      Accept-Encoding:
-      - gzip, deflate
-      Connection:
-      - keep-alive
-      Content-Length:
-      - '0'
-      User-Agent:
-      - python-requests/2.22.0
-    method: POST
-    uri: https://management.azure.com/subscriptions/00000000-0000-0000-0000-000000000000/providers/Microsoft.Devices/register?api-version=2016-02-01
-  response:
-    body:
-      string: '{"id":"/subscriptions/00000000-0000-0000-0000-000000000000/providers/Microsoft.Devices","namespace":"Microsoft.Devices","authorizations":[{"applicationId":"0cd79364-7a90-4354-9984-6e36c841418d","roleDefinitionId":"C121DF10-FE58-4BC4-97F9-8296879F7BBB"}],"resourceTypes":[{"resourceType":"checkNameAvailability","locations":[],"apiVersions":["2019-07-01-preview","2019-03-22-preview","2019-03-22","2018-12-01-preview","2018-04-01","2018-01-22","2017-07-01","2017-01-19","2016-02-03","2015-08-15-preview"]},{"resourceType":"checkProvisioningServiceNameAvailability","locations":[],"apiVersions":["2018-01-22","2017-11-15","2017-08-21-preview"]},{"resourceType":"usages","locations":[],"apiVersions":["2019-07-01-preview","2019-03-22-preview","2019-03-22","2018-12-01-preview","2018-04-01","2018-01-22","2017-07-01","2017-01-19","2016-02-03","2015-08-15-preview"]},{"resourceType":"operations","locations":[],"apiVersions":["2019-07-01-preview","2019-03-22-preview","2019-03-22","2018-12-01-preview","2018-04-01","2018-01-22","2017-07-01","2017-01-19","2016-02-03","2015-08-15-preview"]},{"resourceType":"operationResults","locations":[],"apiVersions":["2019-07-01-preview","2019-03-22-preview","2019-03-22","2018-12-01-preview","2018-04-01-preview","2018-04-01","2018-01-22-preview","2018-01-22","2017-11-15","2017-09-25-preview","2017-08-21-preview","2017-07-01","2017-01-19","2016-02-03","2015-08-15-preview"]},{"resourceType":"IotHubs","locations":["West
-        US","North Europe","East Asia","East US","West Europe","Southeast Asia","Japan
-        East","Japan West","Australia East","Australia Southeast","West US 2","West
-        Central US","East US 2","Central US","UK South","UK West","South India","Central
-        India","Canada Central","Canada East","Brazil South","South Central US","Korea
-        South","Korea Central","France Central","North Central US"],"apiVersions":["2019-07-01-preview","2019-03-22-preview","2019-03-22","2018-12-01-preview","2018-04-01-preview","2018-04-01","2018-01-22","2017-07-01","2017-01-19","2016-02-03","2015-08-15-preview"],"capabilities":"CrossResourceGroupResourceMove,
-        CrossSubscriptionResourceMove"},{"resourceType":"IotHubs/eventGridFilters","locations":["West
-        US","East US","West US 2","West Central US","East US 2","Central US","North
-        Europe","West Europe","East Asia","Southeast Asia","Japan East","Japan West","Australia
-        East","Australia Southeast","UK South","UK West","South India","Central India","Canada
-        Central","Canada East","Brazil South","South Central US","Korea South","Korea
-        Central","France Central","North Central US"],"apiVersions":["2018-07-31","2018-01-15-preview"]},{"resourceType":"ProvisioningServices","locations":["East
-        US","West US","West Europe","North Europe","Southeast Asia","East Asia","Australia
-        East","Australia Southeast"],"apiVersions":["2018-01-22","2017-11-15","2017-08-21-preview"],"capabilities":"CrossResourceGroupResourceMove,
-        CrossSubscriptionResourceMove"}],"registrationState":"Registering"}'
-    headers:
-      cache-control:
-      - no-cache
-      content-length:
-      - '2946'
-      content-type:
-      - application/json; charset=utf-8
-      date:
-      - Tue, 08 Oct 2019 23:38:45 GMT
-      expires:
-      - '-1'
-      pragma:
-      - no-cache
-      strict-transport-security:
-      - max-age=31536000; includeSubDomains
-      transfer-encoding:
-      - chunked
-      vary:
-      - Accept-Encoding
-      x-content-type-options:
-      - nosniff
-      x-ms-ratelimit-remaining-subscription-writes:
-      - '1199'
-    status:
-      code: 200
-      message: OK
-- request:
-    body: null
-    headers:
-      Accept:
-      - '*/*'
-      Accept-Encoding:
-      - gzip, deflate
-      Connection:
-      - keep-alive
-      User-Agent:
-      - python-requests/2.22.0
-    method: GET
-    uri: https://management.azure.com/subscriptions/00000000-0000-0000-0000-000000000000/providers/Microsoft.Devices?api-version=2016-02-01
-  response:
-    body:
-      string: '{"id":"/subscriptions/00000000-0000-0000-0000-000000000000/providers/Microsoft.Devices","namespace":"Microsoft.Devices","authorizations":[{"applicationId":"0cd79364-7a90-4354-9984-6e36c841418d","roleDefinitionId":"C121DF10-FE58-4BC4-97F9-8296879F7BBB"}],"resourceTypes":[{"resourceType":"checkNameAvailability","locations":[],"apiVersions":["2019-07-01-preview","2019-03-22-preview","2019-03-22","2018-12-01-preview","2018-04-01","2018-01-22","2017-07-01","2017-01-19","2016-02-03","2015-08-15-preview"]},{"resourceType":"checkProvisioningServiceNameAvailability","locations":[],"apiVersions":["2018-01-22","2017-11-15","2017-08-21-preview"]},{"resourceType":"usages","locations":[],"apiVersions":["2019-07-01-preview","2019-03-22-preview","2019-03-22","2018-12-01-preview","2018-04-01","2018-01-22","2017-07-01","2017-01-19","2016-02-03","2015-08-15-preview"]},{"resourceType":"operations","locations":[],"apiVersions":["2019-07-01-preview","2019-03-22-preview","2019-03-22","2018-12-01-preview","2018-04-01","2018-01-22","2017-07-01","2017-01-19","2016-02-03","2015-08-15-preview"]},{"resourceType":"operationResults","locations":[],"apiVersions":["2019-07-01-preview","2019-03-22-preview","2019-03-22","2018-12-01-preview","2018-04-01-preview","2018-04-01","2018-01-22-preview","2018-01-22","2017-11-15","2017-09-25-preview","2017-08-21-preview","2017-07-01","2017-01-19","2016-02-03","2015-08-15-preview"]},{"resourceType":"IotHubs","locations":["West
-        US","North Europe","East Asia","East US","West Europe","Southeast Asia","Japan
-        East","Japan West","Australia East","Australia Southeast","West US 2","West
-        Central US","East US 2","Central US","UK South","UK West","South India","Central
-        India","Canada Central","Canada East","Brazil South","South Central US","Korea
-        South","Korea Central","France Central","North Central US"],"apiVersions":["2019-07-01-preview","2019-03-22-preview","2019-03-22","2018-12-01-preview","2018-04-01-preview","2018-04-01","2018-01-22","2017-07-01","2017-01-19","2016-02-03","2015-08-15-preview"],"capabilities":"CrossResourceGroupResourceMove,
-        CrossSubscriptionResourceMove"},{"resourceType":"IotHubs/eventGridFilters","locations":["West
-        US","East US","West US 2","West Central US","East US 2","Central US","North
-        Europe","West Europe","East Asia","Southeast Asia","Japan East","Japan West","Australia
-        East","Australia Southeast","UK South","UK West","South India","Central India","Canada
-        Central","Canada East","Brazil South","South Central US","Korea South","Korea
-        Central","France Central","North Central US"],"apiVersions":["2018-07-31","2018-01-15-preview"]},{"resourceType":"ProvisioningServices","locations":["East
-        US","West US","West Europe","North Europe","Southeast Asia","East Asia","Australia
-        East","Australia Southeast"],"apiVersions":["2018-01-22","2017-11-15","2017-08-21-preview"],"capabilities":"CrossResourceGroupResourceMove,
-        CrossSubscriptionResourceMove"}],"registrationState":"Registering"}'
-    headers:
-      cache-control:
-      - no-cache
-      content-length:
-      - '2946'
-      content-type:
-      - application/json; charset=utf-8
-      date:
-      - Tue, 08 Oct 2019 23:38:56 GMT
-      expires:
-      - '-1'
-      pragma:
-      - no-cache
-      strict-transport-security:
-      - max-age=31536000; includeSubDomains
-      vary:
-      - Accept-Encoding
-      x-content-type-options:
-      - nosniff
-    status:
-      code: 200
-      message: OK
-- request:
-    body: null
-    headers:
-      Accept:
-      - '*/*'
-      Accept-Encoding:
-      - gzip, deflate
-      Connection:
-      - keep-alive
-      User-Agent:
-      - python-requests/2.22.0
-    method: GET
-    uri: https://management.azure.com/subscriptions/00000000-0000-0000-0000-000000000000/providers/Microsoft.Devices?api-version=2016-02-01
-  response:
-    body:
-      string: '{"id":"/subscriptions/00000000-0000-0000-0000-000000000000/providers/Microsoft.Devices","namespace":"Microsoft.Devices","authorizations":[{"applicationId":"0cd79364-7a90-4354-9984-6e36c841418d","roleDefinitionId":"C121DF10-FE58-4BC4-97F9-8296879F7BBB"}],"resourceTypes":[{"resourceType":"checkNameAvailability","locations":[],"apiVersions":["2019-07-01-preview","2019-03-22-preview","2019-03-22","2018-12-01-preview","2018-04-01","2018-01-22","2017-07-01","2017-01-19","2016-02-03","2015-08-15-preview"]},{"resourceType":"checkProvisioningServiceNameAvailability","locations":[],"apiVersions":["2018-01-22","2017-11-15","2017-08-21-preview"]},{"resourceType":"usages","locations":[],"apiVersions":["2019-07-01-preview","2019-03-22-preview","2019-03-22","2018-12-01-preview","2018-04-01","2018-01-22","2017-07-01","2017-01-19","2016-02-03","2015-08-15-preview"]},{"resourceType":"operations","locations":[],"apiVersions":["2019-07-01-preview","2019-03-22-preview","2019-03-22","2018-12-01-preview","2018-04-01","2018-01-22","2017-07-01","2017-01-19","2016-02-03","2015-08-15-preview"]},{"resourceType":"operationResults","locations":[],"apiVersions":["2019-07-01-preview","2019-03-22-preview","2019-03-22","2018-12-01-preview","2018-04-01-preview","2018-04-01","2018-01-22-preview","2018-01-22","2017-11-15","2017-09-25-preview","2017-08-21-preview","2017-07-01","2017-01-19","2016-02-03","2015-08-15-preview"]},{"resourceType":"IotHubs","locations":["West
-        US","North Europe","East Asia","East US","West Europe","Southeast Asia","Japan
-        East","Japan West","Australia East","Australia Southeast","West US 2","West
-        Central US","East US 2","Central US","UK South","UK West","South India","Central
-        India","Canada Central","Canada East","Brazil South","South Central US","Korea
-        South","Korea Central","France Central","North Central US"],"apiVersions":["2019-07-01-preview","2019-03-22-preview","2019-03-22","2018-12-01-preview","2018-04-01-preview","2018-04-01","2018-01-22","2017-07-01","2017-01-19","2016-02-03","2015-08-15-preview"],"capabilities":"CrossResourceGroupResourceMove,
-        CrossSubscriptionResourceMove"},{"resourceType":"IotHubs/eventGridFilters","locations":["West
-        US","East US","West US 2","West Central US","East US 2","Central US","North
-        Europe","West Europe","East Asia","Southeast Asia","Japan East","Japan West","Australia
-        East","Australia Southeast","UK South","UK West","South India","Central India","Canada
-        Central","Canada East","Brazil South","South Central US","Korea South","Korea
-        Central","France Central","North Central US"],"apiVersions":["2018-07-31","2018-01-15-preview"]},{"resourceType":"ProvisioningServices","locations":["East
-        US","West US","West Europe","North Europe","Southeast Asia","East Asia","Australia
-        East","Australia Southeast"],"apiVersions":["2018-01-22","2017-11-15","2017-08-21-preview"],"capabilities":"CrossResourceGroupResourceMove,
-        CrossSubscriptionResourceMove"}],"registrationState":"Registering"}'
-    headers:
-      cache-control:
-      - no-cache
-      content-length:
-      - '2946'
-      content-type:
-      - application/json; charset=utf-8
-      date:
-      - Tue, 08 Oct 2019 23:39:06 GMT
-      expires:
-      - '-1'
-      pragma:
-      - no-cache
-      strict-transport-security:
-      - max-age=31536000; includeSubDomains
-      vary:
-      - Accept-Encoding
-      x-content-type-options:
-      - nosniff
-    status:
-      code: 200
-      message: OK
-- request:
-    body: null
-    headers:
-      Accept:
-      - '*/*'
-      Accept-Encoding:
-      - gzip, deflate
-      Connection:
-      - keep-alive
-      User-Agent:
-      - python-requests/2.22.0
-    method: GET
-    uri: https://management.azure.com/subscriptions/00000000-0000-0000-0000-000000000000/providers/Microsoft.Devices?api-version=2016-02-01
-  response:
-    body:
-      string: '{"id":"/subscriptions/00000000-0000-0000-0000-000000000000/providers/Microsoft.Devices","namespace":"Microsoft.Devices","authorizations":[{"applicationId":"0cd79364-7a90-4354-9984-6e36c841418d","roleDefinitionId":"C121DF10-FE58-4BC4-97F9-8296879F7BBB"}],"resourceTypes":[{"resourceType":"checkNameAvailability","locations":[],"apiVersions":["2019-07-01-preview","2019-03-22-preview","2019-03-22","2018-12-01-preview","2018-04-01","2018-01-22","2017-07-01","2017-01-19","2016-02-03","2015-08-15-preview"]},{"resourceType":"checkProvisioningServiceNameAvailability","locations":[],"apiVersions":["2018-01-22","2017-11-15","2017-08-21-preview"]},{"resourceType":"usages","locations":[],"apiVersions":["2019-07-01-preview","2019-03-22-preview","2019-03-22","2018-12-01-preview","2018-04-01","2018-01-22","2017-07-01","2017-01-19","2016-02-03","2015-08-15-preview"]},{"resourceType":"operations","locations":[],"apiVersions":["2019-07-01-preview","2019-03-22-preview","2019-03-22","2018-12-01-preview","2018-04-01","2018-01-22","2017-07-01","2017-01-19","2016-02-03","2015-08-15-preview"]},{"resourceType":"operationResults","locations":[],"apiVersions":["2019-07-01-preview","2019-03-22-preview","2019-03-22","2018-12-01-preview","2018-04-01-preview","2018-04-01","2018-01-22-preview","2018-01-22","2017-11-15","2017-09-25-preview","2017-08-21-preview","2017-07-01","2017-01-19","2016-02-03","2015-08-15-preview"]},{"resourceType":"IotHubs","locations":["West
-        US","North Europe","East Asia","East US","West Europe","Southeast Asia","Japan
-        East","Japan West","Australia East","Australia Southeast","West US 2","West
-        Central US","East US 2","Central US","UK South","UK West","South India","Central
-        India","Canada Central","Canada East","Brazil South","South Central US","Korea
-        South","Korea Central","France Central","North Central US"],"apiVersions":["2019-07-01-preview","2019-03-22-preview","2019-03-22","2018-12-01-preview","2018-04-01-preview","2018-04-01","2018-01-22","2017-07-01","2017-01-19","2016-02-03","2015-08-15-preview"],"capabilities":"CrossResourceGroupResourceMove,
-        CrossSubscriptionResourceMove"},{"resourceType":"IotHubs/eventGridFilters","locations":["West
-        US","East US","West US 2","West Central US","East US 2","Central US","North
-        Europe","West Europe","East Asia","Southeast Asia","Japan East","Japan West","Australia
-        East","Australia Southeast","UK South","UK West","South India","Central India","Canada
-        Central","Canada East","Brazil South","South Central US","Korea South","Korea
-        Central","France Central","North Central US"],"apiVersions":["2018-07-31","2018-01-15-preview"]},{"resourceType":"ProvisioningServices","locations":["East
-        US","West US","West Europe","North Europe","Southeast Asia","East Asia","Australia
-        East","Australia Southeast"],"apiVersions":["2018-01-22","2017-11-15","2017-08-21-preview"],"capabilities":"CrossResourceGroupResourceMove,
-        CrossSubscriptionResourceMove"}],"registrationState":"Registering"}'
-    headers:
-      cache-control:
-      - no-cache
-      content-length:
-      - '2946'
-      content-type:
-      - application/json; charset=utf-8
-      date:
-      - Tue, 08 Oct 2019 23:39:16 GMT
-      expires:
-      - '-1'
-      pragma:
-      - no-cache
-      strict-transport-security:
-      - max-age=31536000; includeSubDomains
-      vary:
-      - Accept-Encoding
-      x-content-type-options:
-      - nosniff
-    status:
-      code: 200
-      message: OK
-- request:
-    body: null
-    headers:
-      Accept:
-      - '*/*'
-      Accept-Encoding:
-      - gzip, deflate
-      Connection:
-      - keep-alive
-      User-Agent:
-      - python-requests/2.22.0
-    method: GET
-    uri: https://management.azure.com/subscriptions/00000000-0000-0000-0000-000000000000/providers/Microsoft.Devices?api-version=2016-02-01
-  response:
-    body:
-      string: '{"id":"/subscriptions/00000000-0000-0000-0000-000000000000/providers/Microsoft.Devices","namespace":"Microsoft.Devices","authorizations":[{"applicationId":"0cd79364-7a90-4354-9984-6e36c841418d","roleDefinitionId":"C121DF10-FE58-4BC4-97F9-8296879F7BBB"}],"resourceTypes":[{"resourceType":"checkNameAvailability","locations":[],"apiVersions":["2019-07-01-preview","2019-03-22-preview","2019-03-22","2018-12-01-preview","2018-04-01","2018-01-22","2017-07-01","2017-01-19","2016-02-03","2015-08-15-preview"]},{"resourceType":"checkProvisioningServiceNameAvailability","locations":[],"apiVersions":["2018-01-22","2017-11-15","2017-08-21-preview"]},{"resourceType":"usages","locations":[],"apiVersions":["2019-07-01-preview","2019-03-22-preview","2019-03-22","2018-12-01-preview","2018-04-01","2018-01-22","2017-07-01","2017-01-19","2016-02-03","2015-08-15-preview"]},{"resourceType":"operations","locations":[],"apiVersions":["2019-07-01-preview","2019-03-22-preview","2019-03-22","2018-12-01-preview","2018-04-01","2018-01-22","2017-07-01","2017-01-19","2016-02-03","2015-08-15-preview"]},{"resourceType":"operationResults","locations":[],"apiVersions":["2019-07-01-preview","2019-03-22-preview","2019-03-22","2018-12-01-preview","2018-04-01-preview","2018-04-01","2018-01-22-preview","2018-01-22","2017-11-15","2017-09-25-preview","2017-08-21-preview","2017-07-01","2017-01-19","2016-02-03","2015-08-15-preview"]},{"resourceType":"IotHubs","locations":["West
-        US","North Europe","East Asia","East US","West Europe","Southeast Asia","Japan
-        East","Japan West","Australia East","Australia Southeast","West US 2","West
-        Central US","East US 2","Central US","UK South","UK West","South India","Central
-        India","Canada Central","Canada East","Brazil South","South Central US","Korea
-        South","Korea Central","France Central","North Central US"],"apiVersions":["2019-07-01-preview","2019-03-22-preview","2019-03-22","2018-12-01-preview","2018-04-01-preview","2018-04-01","2018-01-22","2017-07-01","2017-01-19","2016-02-03","2015-08-15-preview"],"capabilities":"CrossResourceGroupResourceMove,
-        CrossSubscriptionResourceMove"},{"resourceType":"IotHubs/eventGridFilters","locations":["West
-        US","East US","West US 2","West Central US","East US 2","Central US","North
-        Europe","West Europe","East Asia","Southeast Asia","Japan East","Japan West","Australia
-        East","Australia Southeast","UK South","UK West","South India","Central India","Canada
-        Central","Canada East","Brazil South","South Central US","Korea South","Korea
-        Central","France Central","North Central US"],"apiVersions":["2018-07-31","2018-01-15-preview"]},{"resourceType":"ProvisioningServices","locations":["East
-        US","West US","West Europe","North Europe","Southeast Asia","East Asia","Australia
-        East","Australia Southeast"],"apiVersions":["2018-01-22","2017-11-15","2017-08-21-preview"],"capabilities":"CrossResourceGroupResourceMove,
-        CrossSubscriptionResourceMove"}],"registrationState":"Registering"}'
-    headers:
-      cache-control:
-      - no-cache
-      content-length:
-      - '2946'
-      content-type:
-      - application/json; charset=utf-8
-      date:
-      - Tue, 08 Oct 2019 23:39:26 GMT
-      expires:
-      - '-1'
-      pragma:
-      - no-cache
-      strict-transport-security:
-      - max-age=31536000; includeSubDomains
-      vary:
-      - Accept-Encoding
-      x-content-type-options:
-      - nosniff
-    status:
-      code: 200
-      message: OK
-- request:
-    body: null
-    headers:
-      Accept:
-      - '*/*'
-      Accept-Encoding:
-      - gzip, deflate
-      Connection:
-      - keep-alive
-      User-Agent:
-      - python-requests/2.22.0
-    method: GET
-    uri: https://management.azure.com/subscriptions/00000000-0000-0000-0000-000000000000/providers/Microsoft.Devices?api-version=2016-02-01
-  response:
-    body:
-      string: '{"id":"/subscriptions/00000000-0000-0000-0000-000000000000/providers/Microsoft.Devices","namespace":"Microsoft.Devices","authorizations":[{"applicationId":"0cd79364-7a90-4354-9984-6e36c841418d","roleDefinitionId":"C121DF10-FE58-4BC4-97F9-8296879F7BBB"}],"resourceTypes":[{"resourceType":"checkNameAvailability","locations":[],"apiVersions":["2019-07-01-preview","2019-03-22-preview","2019-03-22","2018-12-01-preview","2018-04-01","2018-01-22","2017-07-01","2017-01-19","2016-02-03","2015-08-15-preview"]},{"resourceType":"checkProvisioningServiceNameAvailability","locations":[],"apiVersions":["2018-01-22","2017-11-15","2017-08-21-preview"]},{"resourceType":"usages","locations":[],"apiVersions":["2019-07-01-preview","2019-03-22-preview","2019-03-22","2018-12-01-preview","2018-04-01","2018-01-22","2017-07-01","2017-01-19","2016-02-03","2015-08-15-preview"]},{"resourceType":"operations","locations":[],"apiVersions":["2019-07-01-preview","2019-03-22-preview","2019-03-22","2018-12-01-preview","2018-04-01","2018-01-22","2017-07-01","2017-01-19","2016-02-03","2015-08-15-preview"]},{"resourceType":"operationResults","locations":[],"apiVersions":["2019-07-01-preview","2019-03-22-preview","2019-03-22","2018-12-01-preview","2018-04-01-preview","2018-04-01","2018-01-22-preview","2018-01-22","2017-11-15","2017-09-25-preview","2017-08-21-preview","2017-07-01","2017-01-19","2016-02-03","2015-08-15-preview"]},{"resourceType":"IotHubs","locations":["West
-        US","North Europe","East Asia","East US","West Europe","Southeast Asia","Japan
-        East","Japan West","Australia East","Australia Southeast","West US 2","West
-        Central US","East US 2","Central US","UK South","UK West","South India","Central
-        India","Canada Central","Canada East","Brazil South","South Central US","Korea
-        South","Korea Central","France Central","North Central US"],"apiVersions":["2019-07-01-preview","2019-03-22-preview","2019-03-22","2018-12-01-preview","2018-04-01-preview","2018-04-01","2018-01-22","2017-07-01","2017-01-19","2016-02-03","2015-08-15-preview"],"capabilities":"CrossResourceGroupResourceMove,
-        CrossSubscriptionResourceMove"},{"resourceType":"IotHubs/eventGridFilters","locations":["West
-        US","East US","West US 2","West Central US","East US 2","Central US","North
-        Europe","West Europe","East Asia","Southeast Asia","Japan East","Japan West","Australia
-        East","Australia Southeast","UK South","UK West","South India","Central India","Canada
-        Central","Canada East","Brazil South","South Central US","Korea South","Korea
-        Central","France Central","North Central US"],"apiVersions":["2018-07-31","2018-01-15-preview"]},{"resourceType":"ProvisioningServices","locations":["East
-        US","West US","West Europe","North Europe","Southeast Asia","East Asia","Australia
-        East","Australia Southeast"],"apiVersions":["2018-01-22","2017-11-15","2017-08-21-preview"],"capabilities":"CrossResourceGroupResourceMove,
-        CrossSubscriptionResourceMove"}],"registrationState":"Registering"}'
-    headers:
-      cache-control:
-      - no-cache
-      content-length:
-      - '2946'
-      content-type:
-      - application/json; charset=utf-8
-      date:
-      - Tue, 08 Oct 2019 23:39:36 GMT
-      expires:
-      - '-1'
-      pragma:
-      - no-cache
-      strict-transport-security:
-      - max-age=31536000; includeSubDomains
-      vary:
-      - Accept-Encoding
-      x-content-type-options:
-      - nosniff
-    status:
-      code: 200
-      message: OK
-- request:
-    body: null
-    headers:
-      Accept:
-      - '*/*'
-      Accept-Encoding:
-      - gzip, deflate
-      Connection:
-      - keep-alive
-      User-Agent:
-      - python-requests/2.22.0
-    method: GET
-    uri: https://management.azure.com/subscriptions/00000000-0000-0000-0000-000000000000/providers/Microsoft.Devices?api-version=2016-02-01
-  response:
-    body:
-      string: '{"id":"/subscriptions/00000000-0000-0000-0000-000000000000/providers/Microsoft.Devices","namespace":"Microsoft.Devices","authorizations":[{"applicationId":"0cd79364-7a90-4354-9984-6e36c841418d","roleDefinitionId":"C121DF10-FE58-4BC4-97F9-8296879F7BBB"}],"resourceTypes":[{"resourceType":"checkNameAvailability","locations":[],"apiVersions":["2019-07-01-preview","2019-03-22-preview","2019-03-22","2018-12-01-preview","2018-04-01","2018-01-22","2017-07-01","2017-01-19","2016-02-03","2015-08-15-preview"]},{"resourceType":"checkProvisioningServiceNameAvailability","locations":[],"apiVersions":["2018-01-22","2017-11-15","2017-08-21-preview"]},{"resourceType":"usages","locations":[],"apiVersions":["2019-07-01-preview","2019-03-22-preview","2019-03-22","2018-12-01-preview","2018-04-01","2018-01-22","2017-07-01","2017-01-19","2016-02-03","2015-08-15-preview"]},{"resourceType":"operations","locations":[],"apiVersions":["2019-07-01-preview","2019-03-22-preview","2019-03-22","2018-12-01-preview","2018-04-01","2018-01-22","2017-07-01","2017-01-19","2016-02-03","2015-08-15-preview"]},{"resourceType":"operationResults","locations":[],"apiVersions":["2019-07-01-preview","2019-03-22-preview","2019-03-22","2018-12-01-preview","2018-04-01-preview","2018-04-01","2018-01-22-preview","2018-01-22","2017-11-15","2017-09-25-preview","2017-08-21-preview","2017-07-01","2017-01-19","2016-02-03","2015-08-15-preview"]},{"resourceType":"IotHubs","locations":["West
-        US","North Europe","East Asia","East US","West Europe","Southeast Asia","Japan
-        East","Japan West","Australia East","Australia Southeast","West US 2","West
-        Central US","East US 2","Central US","UK South","UK West","South India","Central
-        India","Canada Central","Canada East","Brazil South","South Central US","Korea
-        South","Korea Central","France Central","North Central US"],"apiVersions":["2019-07-01-preview","2019-03-22-preview","2019-03-22","2018-12-01-preview","2018-04-01-preview","2018-04-01","2018-01-22","2017-07-01","2017-01-19","2016-02-03","2015-08-15-preview"],"capabilities":"CrossResourceGroupResourceMove,
-        CrossSubscriptionResourceMove"},{"resourceType":"IotHubs/eventGridFilters","locations":["West
-        US","East US","West US 2","West Central US","East US 2","Central US","North
-        Europe","West Europe","East Asia","Southeast Asia","Japan East","Japan West","Australia
-        East","Australia Southeast","UK South","UK West","South India","Central India","Canada
-        Central","Canada East","Brazil South","South Central US","Korea South","Korea
-        Central","France Central","North Central US"],"apiVersions":["2018-07-31","2018-01-15-preview"]},{"resourceType":"ProvisioningServices","locations":["East
-        US","West US","West Europe","North Europe","Southeast Asia","East Asia","Australia
-        East","Australia Southeast"],"apiVersions":["2018-01-22","2017-11-15","2017-08-21-preview"],"capabilities":"CrossResourceGroupResourceMove,
-        CrossSubscriptionResourceMove"}],"registrationState":"Registering"}'
-    headers:
-      cache-control:
-      - no-cache
-      content-length:
-      - '2946'
-      content-type:
-      - application/json; charset=utf-8
-      date:
-      - Tue, 08 Oct 2019 23:39:46 GMT
-      expires:
-      - '-1'
-      pragma:
-      - no-cache
-      strict-transport-security:
-      - max-age=31536000; includeSubDomains
-      vary:
-      - Accept-Encoding
-      x-content-type-options:
-      - nosniff
-    status:
-      code: 200
-      message: OK
-- request:
-    body: null
-    headers:
-      Accept:
-      - '*/*'
-      Accept-Encoding:
-      - gzip, deflate
-      Connection:
-      - keep-alive
-      User-Agent:
-      - python-requests/2.22.0
-    method: GET
-    uri: https://management.azure.com/subscriptions/00000000-0000-0000-0000-000000000000/providers/Microsoft.Devices?api-version=2016-02-01
-  response:
-    body:
-      string: '{"id":"/subscriptions/00000000-0000-0000-0000-000000000000/providers/Microsoft.Devices","namespace":"Microsoft.Devices","authorizations":[{"applicationId":"0cd79364-7a90-4354-9984-6e36c841418d","roleDefinitionId":"C121DF10-FE58-4BC4-97F9-8296879F7BBB"}],"resourceTypes":[{"resourceType":"checkNameAvailability","locations":[],"apiVersions":["2019-07-01-preview","2019-03-22-preview","2019-03-22","2018-12-01-preview","2018-04-01","2018-01-22","2017-07-01","2017-01-19","2016-02-03","2015-08-15-preview"]},{"resourceType":"checkProvisioningServiceNameAvailability","locations":[],"apiVersions":["2018-01-22","2017-11-15","2017-08-21-preview"]},{"resourceType":"usages","locations":[],"apiVersions":["2019-07-01-preview","2019-03-22-preview","2019-03-22","2018-12-01-preview","2018-04-01","2018-01-22","2017-07-01","2017-01-19","2016-02-03","2015-08-15-preview"]},{"resourceType":"operations","locations":[],"apiVersions":["2019-07-01-preview","2019-03-22-preview","2019-03-22","2018-12-01-preview","2018-04-01","2018-01-22","2017-07-01","2017-01-19","2016-02-03","2015-08-15-preview"]},{"resourceType":"operationResults","locations":[],"apiVersions":["2019-07-01-preview","2019-03-22-preview","2019-03-22","2018-12-01-preview","2018-04-01-preview","2018-04-01","2018-01-22-preview","2018-01-22","2017-11-15","2017-09-25-preview","2017-08-21-preview","2017-07-01","2017-01-19","2016-02-03","2015-08-15-preview"]},{"resourceType":"IotHubs","locations":["West
-        US","North Europe","East Asia","East US","West Europe","Southeast Asia","Japan
-        East","Japan West","Australia East","Australia Southeast","West US 2","West
-        Central US","East US 2","Central US","UK South","UK West","South India","Central
-        India","Canada Central","Canada East","Brazil South","South Central US","Korea
-        South","Korea Central","France Central","North Central US"],"apiVersions":["2019-07-01-preview","2019-03-22-preview","2019-03-22","2018-12-01-preview","2018-04-01-preview","2018-04-01","2018-01-22","2017-07-01","2017-01-19","2016-02-03","2015-08-15-preview"],"capabilities":"CrossResourceGroupResourceMove,
-        CrossSubscriptionResourceMove"},{"resourceType":"IotHubs/eventGridFilters","locations":["West
-        US","East US","West US 2","West Central US","East US 2","Central US","North
-        Europe","West Europe","East Asia","Southeast Asia","Japan East","Japan West","Australia
-        East","Australia Southeast","UK South","UK West","South India","Central India","Canada
-        Central","Canada East","Brazil South","South Central US","Korea South","Korea
-        Central","France Central","North Central US"],"apiVersions":["2018-07-31","2018-01-15-preview"]},{"resourceType":"ProvisioningServices","locations":["East
-        US","West US","West Europe","North Europe","Southeast Asia","East Asia","Australia
-        East","Australia Southeast"],"apiVersions":["2018-01-22","2017-11-15","2017-08-21-preview"],"capabilities":"CrossResourceGroupResourceMove,
-        CrossSubscriptionResourceMove"}],"registrationState":"Registering"}'
-    headers:
-      cache-control:
-      - no-cache
-      content-length:
-      - '2946'
-      content-type:
-      - application/json; charset=utf-8
-      date:
-      - Tue, 08 Oct 2019 23:39:55 GMT
-      expires:
-      - '-1'
-      pragma:
-      - no-cache
-      strict-transport-security:
-      - max-age=31536000; includeSubDomains
-      vary:
-      - Accept-Encoding
-      x-content-type-options:
-      - nosniff
-    status:
-      code: 200
-      message: OK
-- request:
-    body: null
-    headers:
-      Accept:
-      - '*/*'
-      Accept-Encoding:
-      - gzip, deflate
-      Connection:
-      - keep-alive
-      User-Agent:
-      - python-requests/2.22.0
-    method: GET
-    uri: https://management.azure.com/subscriptions/00000000-0000-0000-0000-000000000000/providers/Microsoft.Devices?api-version=2016-02-01
-  response:
-    body:
-      string: '{"id":"/subscriptions/00000000-0000-0000-0000-000000000000/providers/Microsoft.Devices","namespace":"Microsoft.Devices","authorizations":[{"applicationId":"0cd79364-7a90-4354-9984-6e36c841418d","roleDefinitionId":"C121DF10-FE58-4BC4-97F9-8296879F7BBB"}],"resourceTypes":[{"resourceType":"checkNameAvailability","locations":[],"apiVersions":["2019-07-01-preview","2019-03-22-preview","2019-03-22","2018-12-01-preview","2018-04-01","2018-01-22","2017-07-01","2017-01-19","2016-02-03","2015-08-15-preview"]},{"resourceType":"checkProvisioningServiceNameAvailability","locations":[],"apiVersions":["2018-01-22","2017-11-15","2017-08-21-preview"]},{"resourceType":"usages","locations":[],"apiVersions":["2019-07-01-preview","2019-03-22-preview","2019-03-22","2018-12-01-preview","2018-04-01","2018-01-22","2017-07-01","2017-01-19","2016-02-03","2015-08-15-preview"]},{"resourceType":"operations","locations":[],"apiVersions":["2019-07-01-preview","2019-03-22-preview","2019-03-22","2018-12-01-preview","2018-04-01","2018-01-22","2017-07-01","2017-01-19","2016-02-03","2015-08-15-preview"]},{"resourceType":"operationResults","locations":[],"apiVersions":["2019-07-01-preview","2019-03-22-preview","2019-03-22","2018-12-01-preview","2018-04-01-preview","2018-04-01","2018-01-22-preview","2018-01-22","2017-11-15","2017-09-25-preview","2017-08-21-preview","2017-07-01","2017-01-19","2016-02-03","2015-08-15-preview"]},{"resourceType":"IotHubs","locations":["West
-        US","North Europe","East Asia","East US","West Europe","Southeast Asia","Japan
-        East","Japan West","Australia East","Australia Southeast","West US 2","West
-        Central US","East US 2","Central US","UK South","UK West","South India","Central
-        India","Canada Central","Canada East","Brazil South","South Central US","Korea
-        South","Korea Central","France Central","North Central US"],"apiVersions":["2019-07-01-preview","2019-03-22-preview","2019-03-22","2018-12-01-preview","2018-04-01-preview","2018-04-01","2018-01-22","2017-07-01","2017-01-19","2016-02-03","2015-08-15-preview"],"capabilities":"CrossResourceGroupResourceMove,
-        CrossSubscriptionResourceMove"},{"resourceType":"IotHubs/eventGridFilters","locations":["West
-        US","East US","West US 2","West Central US","East US 2","Central US","North
-        Europe","West Europe","East Asia","Southeast Asia","Japan East","Japan West","Australia
-        East","Australia Southeast","UK South","UK West","South India","Central India","Canada
-        Central","Canada East","Brazil South","South Central US","Korea South","Korea
-        Central","France Central","North Central US"],"apiVersions":["2018-07-31","2018-01-15-preview"]},{"resourceType":"ProvisioningServices","locations":["East
-        US","West US","West Europe","North Europe","Southeast Asia","East Asia","Australia
-        East","Australia Southeast"],"apiVersions":["2018-01-22","2017-11-15","2017-08-21-preview"],"capabilities":"CrossResourceGroupResourceMove,
-        CrossSubscriptionResourceMove"}],"registrationState":"Registering"}'
-    headers:
-      cache-control:
-      - no-cache
-      content-length:
-      - '2946'
-      content-type:
-      - application/json; charset=utf-8
-      date:
-      - Tue, 08 Oct 2019 23:40:05 GMT
-      expires:
-      - '-1'
-      pragma:
-      - no-cache
-      strict-transport-security:
-      - max-age=31536000; includeSubDomains
-      vary:
-      - Accept-Encoding
-      x-content-type-options:
-      - nosniff
-    status:
-      code: 200
-      message: OK
-- request:
-    body: null
-    headers:
-      Accept:
-      - '*/*'
-      Accept-Encoding:
-      - gzip, deflate
-      Connection:
-      - keep-alive
-      User-Agent:
-      - python-requests/2.22.0
-    method: GET
-    uri: https://management.azure.com/subscriptions/00000000-0000-0000-0000-000000000000/providers/Microsoft.Devices?api-version=2016-02-01
-  response:
-    body:
-      string: '{"id":"/subscriptions/00000000-0000-0000-0000-000000000000/providers/Microsoft.Devices","namespace":"Microsoft.Devices","authorizations":[{"applicationId":"0cd79364-7a90-4354-9984-6e36c841418d","roleDefinitionId":"C121DF10-FE58-4BC4-97F9-8296879F7BBB"}],"resourceTypes":[{"resourceType":"checkNameAvailability","locations":[],"apiVersions":["2019-07-01-preview","2019-03-22-preview","2019-03-22","2018-12-01-preview","2018-04-01","2018-01-22","2017-07-01","2017-01-19","2016-02-03","2015-08-15-preview"]},{"resourceType":"checkProvisioningServiceNameAvailability","locations":[],"apiVersions":["2018-01-22","2017-11-15","2017-08-21-preview"]},{"resourceType":"usages","locations":[],"apiVersions":["2019-07-01-preview","2019-03-22-preview","2019-03-22","2018-12-01-preview","2018-04-01","2018-01-22","2017-07-01","2017-01-19","2016-02-03","2015-08-15-preview"]},{"resourceType":"operations","locations":[],"apiVersions":["2019-07-01-preview","2019-03-22-preview","2019-03-22","2018-12-01-preview","2018-04-01","2018-01-22","2017-07-01","2017-01-19","2016-02-03","2015-08-15-preview"]},{"resourceType":"operationResults","locations":[],"apiVersions":["2019-07-01-preview","2019-03-22-preview","2019-03-22","2018-12-01-preview","2018-04-01-preview","2018-04-01","2018-01-22-preview","2018-01-22","2017-11-15","2017-09-25-preview","2017-08-21-preview","2017-07-01","2017-01-19","2016-02-03","2015-08-15-preview"]},{"resourceType":"IotHubs","locations":["West
-        US","North Europe","East Asia","East US","West Europe","Southeast Asia","Japan
-        East","Japan West","Australia East","Australia Southeast","West US 2","West
-        Central US","East US 2","Central US","UK South","UK West","South India","Central
-        India","Canada Central","Canada East","Brazil South","South Central US","Korea
-        South","Korea Central","France Central","North Central US"],"apiVersions":["2019-07-01-preview","2019-03-22-preview","2019-03-22","2018-12-01-preview","2018-04-01-preview","2018-04-01","2018-01-22","2017-07-01","2017-01-19","2016-02-03","2015-08-15-preview"],"capabilities":"CrossResourceGroupResourceMove,
-        CrossSubscriptionResourceMove"},{"resourceType":"IotHubs/eventGridFilters","locations":["West
-        US","East US","West US 2","West Central US","East US 2","Central US","North
-        Europe","West Europe","East Asia","Southeast Asia","Japan East","Japan West","Australia
-        East","Australia Southeast","UK South","UK West","South India","Central India","Canada
-        Central","Canada East","Brazil South","South Central US","Korea South","Korea
-        Central","France Central","North Central US"],"apiVersions":["2018-07-31","2018-01-15-preview"]},{"resourceType":"ProvisioningServices","locations":["East
-        US","West US","West Europe","North Europe","Southeast Asia","East Asia","Australia
-        East","Australia Southeast"],"apiVersions":["2018-01-22","2017-11-15","2017-08-21-preview"],"capabilities":"CrossResourceGroupResourceMove,
-        CrossSubscriptionResourceMove"}],"registrationState":"Registering"}'
-    headers:
-      cache-control:
-      - no-cache
-      content-length:
-      - '2946'
-      content-type:
-      - application/json; charset=utf-8
-      date:
-      - Tue, 08 Oct 2019 23:40:15 GMT
-      expires:
-      - '-1'
-      pragma:
-      - no-cache
-      strict-transport-security:
-      - max-age=31536000; includeSubDomains
-      vary:
-      - Accept-Encoding
-      x-content-type-options:
-      - nosniff
-    status:
-      code: 200
-      message: OK
-- request:
-    body: null
-    headers:
-      Accept:
-      - '*/*'
-      Accept-Encoding:
-      - gzip, deflate
-      Connection:
-      - keep-alive
-      User-Agent:
-      - python-requests/2.22.0
-    method: GET
-    uri: https://management.azure.com/subscriptions/00000000-0000-0000-0000-000000000000/providers/Microsoft.Devices?api-version=2016-02-01
-  response:
-    body:
-      string: '{"id":"/subscriptions/00000000-0000-0000-0000-000000000000/providers/Microsoft.Devices","namespace":"Microsoft.Devices","authorizations":[{"applicationId":"0cd79364-7a90-4354-9984-6e36c841418d","roleDefinitionId":"C121DF10-FE58-4BC4-97F9-8296879F7BBB"}],"resourceTypes":[{"resourceType":"checkNameAvailability","locations":[],"apiVersions":["2019-07-01-preview","2019-03-22-preview","2019-03-22","2018-12-01-preview","2018-04-01","2018-01-22","2017-07-01","2017-01-19","2016-02-03","2015-08-15-preview"]},{"resourceType":"checkProvisioningServiceNameAvailability","locations":[],"apiVersions":["2018-01-22","2017-11-15","2017-08-21-preview"]},{"resourceType":"usages","locations":[],"apiVersions":["2019-07-01-preview","2019-03-22-preview","2019-03-22","2018-12-01-preview","2018-04-01","2018-01-22","2017-07-01","2017-01-19","2016-02-03","2015-08-15-preview"]},{"resourceType":"operations","locations":[],"apiVersions":["2019-07-01-preview","2019-03-22-preview","2019-03-22","2018-12-01-preview","2018-04-01","2018-01-22","2017-07-01","2017-01-19","2016-02-03","2015-08-15-preview"]},{"resourceType":"operationResults","locations":[],"apiVersions":["2019-07-01-preview","2019-03-22-preview","2019-03-22","2018-12-01-preview","2018-04-01-preview","2018-04-01","2018-01-22-preview","2018-01-22","2017-11-15","2017-09-25-preview","2017-08-21-preview","2017-07-01","2017-01-19","2016-02-03","2015-08-15-preview"]},{"resourceType":"IotHubs","locations":["West
-        US","North Europe","East Asia","East US","West Europe","Southeast Asia","Japan
-        East","Japan West","Australia East","Australia Southeast","West US 2","West
-        Central US","East US 2","Central US","UK South","UK West","South India","Central
-        India","Canada Central","Canada East","Brazil South","South Central US","Korea
-        South","Korea Central","France Central","North Central US"],"apiVersions":["2019-07-01-preview","2019-03-22-preview","2019-03-22","2018-12-01-preview","2018-04-01-preview","2018-04-01","2018-01-22","2017-07-01","2017-01-19","2016-02-03","2015-08-15-preview"],"capabilities":"CrossResourceGroupResourceMove,
-        CrossSubscriptionResourceMove"},{"resourceType":"IotHubs/eventGridFilters","locations":["West
-        US","East US","West US 2","West Central US","East US 2","Central US","North
-        Europe","West Europe","East Asia","Southeast Asia","Japan East","Japan West","Australia
-        East","Australia Southeast","UK South","UK West","South India","Central India","Canada
-        Central","Canada East","Brazil South","South Central US","Korea South","Korea
-        Central","France Central","North Central US"],"apiVersions":["2018-07-31","2018-01-15-preview"]},{"resourceType":"ProvisioningServices","locations":["East
-        US","West US","West Europe","North Europe","Southeast Asia","East Asia","Australia
-        East","Australia Southeast"],"apiVersions":["2018-01-22","2017-11-15","2017-08-21-preview"],"capabilities":"CrossResourceGroupResourceMove,
-        CrossSubscriptionResourceMove"}],"registrationState":"Registered"}'
-    headers:
-      cache-control:
-      - no-cache
-      content-length:
-      - '2945'
-      content-type:
-      - application/json; charset=utf-8
-      date:
-      - Tue, 08 Oct 2019 23:40:26 GMT
-      expires:
-      - '-1'
-      pragma:
-      - no-cache
-      strict-transport-security:
-      - max-age=31536000; includeSubDomains
-      vary:
-      - Accept-Encoding
-      x-content-type-options:
-      - nosniff
-    status:
-      code: 200
-      message: OK
-- request:
-    body: '{"location": "westus", "properties": {"eventHubEndpoints": {"events": {"retentionTimeInDays":
-      1, "partitionCount": 2}}}, "sku": {"name": "S1", "capacity": 1}}'
-    headers:
-      Accept:
-      - application/json
-      Accept-Encoding:
-      - gzip, deflate
-      CommandName:
-      - iot hub create
-      Connection:
-      - keep-alive
-      Content-Length:
-      - '158'
-      Content-Type:
-      - application/json; charset=utf-8
-      ParameterSetName:
-      - -n -g --sku
-      User-Agent:
-<<<<<<< HEAD
-      - python/3.6.5 (Windows-10-10.0.17134-SP0) msrest/0.6.10 msrest_azure/0.6.1
-        azure-mgmt-iothub/0.8.2 Azure-SDK-For-Python AZURECLI/2.0.74
-      accept-language:
-      - en-US
-    method: PUT
-    uri: https://management.azure.com/subscriptions/00000000-0000-0000-0000-000000000000/resourceGroups/clitest.rg000002/providers/Microsoft.Devices/IotHubs/iot-hub-for-cert-test000003?api-version=2019-03-22-preview
-=======
-      - python/3.7.4 (Windows-10-10.0.18362-SP0) msrest/0.6.10 msrest_azure/0.6.2
-        azure-mgmt-iothub/0.8.2 Azure-SDK-For-Python AZURECLI/2.0.75
-    method: GET
-    uri: https://management.azure.com/subscriptions/00000000-0000-0000-0000-000000000000/providers/Microsoft.Devices/operationResults/b3NfaWhfNTJhZDI5ODktYmJlMi00MDg4LTlhZDAtMmE5MTZkZThmMWQ2?api-version=2019-03-22-preview&operationSource=os_ih&asyncinfo
->>>>>>> 807faccc
-  response:
-    body:
-      string: '{"id":"/subscriptions/00000000-0000-0000-0000-000000000000/resourceGroups/clitest.rg000002/providers/Microsoft.Devices/IotHubs/iot-hub-for-cert-test000003","name":"iot-hub-for-cert-test000003","type":"Microsoft.Devices/IotHubs","location":"westus","tags":{},"subscriptionid":"89ec4d1d-dcc7-4a3f-a701-0a5d074c8505","resourcegroup":"clitest.rg000002","properties":{"state":"Activating","provisioningState":"Accepted","eventHubEndpoints":{"events":{"retentionTimeInDays":1,"partitionCount":2},"operationsMonitoringEvents":{"retentionTimeInDays":1,"partitionCount":2}},"enableFileUploadNotifications":false,"cloudToDevice":{"maxDeliveryCount":10,"defaultTtlAsIso8601":"PT1H","feedback":{"lockDurationAsIso8601":"PT1M","ttlAsIso8601":"PT1H","maxDeliveryCount":10}},"features":"None"},"sku":{"name":"S1","tier":"Standard","capacity":1}}'
-    headers:
-      azure-asyncoperation:
-      - https://management.azure.com/subscriptions/00000000-0000-0000-0000-000000000000/providers/Microsoft.Devices/operationResults/b3NfaWhfYzYzYmFlZGQtMDEyNC00MjAyLWJhZmQtYzI4YTVmNmVhNzc2?api-version=2019-03-22-preview&operationSource=os_ih&asyncinfo
-      cache-control:
-      - no-cache
-      content-length:
-      - '990'
-      content-type:
-      - application/json; charset=utf-8
-      date:
-<<<<<<< HEAD
-      - Tue, 08 Oct 2019 23:40:29 GMT
-=======
-      - Mon, 21 Oct 2019 15:37:47 GMT
->>>>>>> 807faccc
       expires:
       - '-1'
       pragma:
@@ -834,7 +149,7 @@
       x-content-type-options:
       - nosniff
       x-ms-ratelimit-remaining-subscription-resource-requests:
-      - '4998'
+      - '4999'
     status:
       code: 201
       message: Created
@@ -852,17 +167,10 @@
       ParameterSetName:
       - -n -g --sku
       User-Agent:
-<<<<<<< HEAD
-      - python/3.6.5 (Windows-10-10.0.17134-SP0) msrest/0.6.10 msrest_azure/0.6.1
-        azure-mgmt-iothub/0.8.2 Azure-SDK-For-Python AZURECLI/2.0.74
-    method: GET
-    uri: https://management.azure.com/subscriptions/00000000-0000-0000-0000-000000000000/providers/Microsoft.Devices/operationResults/b3NfaWhfYzYzYmFlZGQtMDEyNC00MjAyLWJhZmQtYzI4YTVmNmVhNzc2?api-version=2019-03-22-preview&operationSource=os_ih&asyncinfo
-=======
       - python/3.7.4 (Windows-10-10.0.18362-SP0) msrest/0.6.10 msrest_azure/0.6.2
         azure-mgmt-iothub/0.8.2 Azure-SDK-For-Python AZURECLI/2.0.75
     method: GET
     uri: https://management.azure.com/subscriptions/00000000-0000-0000-0000-000000000000/providers/Microsoft.Devices/operationResults/b3NfaWhfNTJhZDI5ODktYmJlMi00MDg4LTlhZDAtMmE5MTZkZThmMWQ2?api-version=2019-03-22-preview&operationSource=os_ih&asyncinfo
->>>>>>> 807faccc
   response:
     body:
       string: '{"status":"Running"}'
@@ -874,11 +182,54 @@
       content-type:
       - application/json; charset=utf-8
       date:
-<<<<<<< HEAD
-      - Tue, 08 Oct 2019 23:41:00 GMT
-=======
+      - Mon, 21 Oct 2019 15:37:47 GMT
+      expires:
+      - '-1'
+      pragma:
+      - no-cache
+      server:
+      - Microsoft-HTTPAPI/2.0
+      strict-transport-security:
+      - max-age=31536000; includeSubDomains
+      transfer-encoding:
+      - chunked
+      vary:
+      - Accept-Encoding
+      x-content-type-options:
+      - nosniff
+    status:
+      code: 200
+      message: OK
+- request:
+    body: null
+    headers:
+      Accept:
+      - application/json
+      Accept-Encoding:
+      - gzip, deflate
+      CommandName:
+      - iot hub create
+      Connection:
+      - keep-alive
+      ParameterSetName:
+      - -n -g --sku
+      User-Agent:
+      - python/3.7.4 (Windows-10-10.0.18362-SP0) msrest/0.6.10 msrest_azure/0.6.2
+        azure-mgmt-iothub/0.8.2 Azure-SDK-For-Python AZURECLI/2.0.75
+    method: GET
+    uri: https://management.azure.com/subscriptions/00000000-0000-0000-0000-000000000000/providers/Microsoft.Devices/operationResults/b3NfaWhfNTJhZDI5ODktYmJlMi00MDg4LTlhZDAtMmE5MTZkZThmMWQ2?api-version=2019-03-22-preview&operationSource=os_ih&asyncinfo
+  response:
+    body:
+      string: '{"status":"Running"}'
+    headers:
+      cache-control:
+      - no-cache
+      content-length:
+      - '20'
+      content-type:
+      - application/json; charset=utf-8
+      date:
       - Mon, 21 Oct 2019 15:38:20 GMT
->>>>>>> 807faccc
       expires:
       - '-1'
       pragma:
@@ -910,17 +261,10 @@
       ParameterSetName:
       - -n -g --sku
       User-Agent:
-<<<<<<< HEAD
-      - python/3.6.5 (Windows-10-10.0.17134-SP0) msrest/0.6.10 msrest_azure/0.6.1
-        azure-mgmt-iothub/0.8.2 Azure-SDK-For-Python AZURECLI/2.0.74
-    method: GET
-    uri: https://management.azure.com/subscriptions/00000000-0000-0000-0000-000000000000/providers/Microsoft.Devices/operationResults/b3NfaWhfYzYzYmFlZGQtMDEyNC00MjAyLWJhZmQtYzI4YTVmNmVhNzc2?api-version=2019-03-22-preview&operationSource=os_ih&asyncinfo
-=======
       - python/3.7.4 (Windows-10-10.0.18362-SP0) msrest/0.6.10 msrest_azure/0.6.2
         azure-mgmt-iothub/0.8.2 Azure-SDK-For-Python AZURECLI/2.0.75
     method: GET
     uri: https://management.azure.com/subscriptions/00000000-0000-0000-0000-000000000000/providers/Microsoft.Devices/operationResults/b3NfaWhfNTJhZDI5ODktYmJlMi00MDg4LTlhZDAtMmE5MTZkZThmMWQ2?api-version=2019-03-22-preview&operationSource=os_ih&asyncinfo
->>>>>>> 807faccc
   response:
     body:
       string: '{"status":"Running"}'
@@ -932,11 +276,7 @@
       content-type:
       - application/json; charset=utf-8
       date:
-<<<<<<< HEAD
-      - Tue, 08 Oct 2019 23:41:30 GMT
-=======
       - Mon, 21 Oct 2019 15:38:52 GMT
->>>>>>> 807faccc
       expires:
       - '-1'
       pragma:
@@ -968,17 +308,10 @@
       ParameterSetName:
       - -n -g --sku
       User-Agent:
-<<<<<<< HEAD
-      - python/3.6.5 (Windows-10-10.0.17134-SP0) msrest/0.6.10 msrest_azure/0.6.1
-        azure-mgmt-iothub/0.8.2 Azure-SDK-For-Python AZURECLI/2.0.74
-    method: GET
-    uri: https://management.azure.com/subscriptions/00000000-0000-0000-0000-000000000000/providers/Microsoft.Devices/operationResults/b3NfaWhfYzYzYmFlZGQtMDEyNC00MjAyLWJhZmQtYzI4YTVmNmVhNzc2?api-version=2019-03-22-preview&operationSource=os_ih&asyncinfo
-=======
       - python/3.7.4 (Windows-10-10.0.18362-SP0) msrest/0.6.10 msrest_azure/0.6.2
         azure-mgmt-iothub/0.8.2 Azure-SDK-For-Python AZURECLI/2.0.75
     method: GET
     uri: https://management.azure.com/subscriptions/00000000-0000-0000-0000-000000000000/providers/Microsoft.Devices/operationResults/b3NfaWhfNTJhZDI5ODktYmJlMi00MDg4LTlhZDAtMmE5MTZkZThmMWQ2?api-version=2019-03-22-preview&operationSource=os_ih&asyncinfo
->>>>>>> 807faccc
   response:
     body:
       string: '{"status":"Succeeded"}'
@@ -990,11 +323,7 @@
       content-type:
       - application/json; charset=utf-8
       date:
-<<<<<<< HEAD
-      - Tue, 08 Oct 2019 23:42:01 GMT
-=======
       - Mon, 21 Oct 2019 15:39:25 GMT
->>>>>>> 807faccc
       expires:
       - '-1'
       pragma:
@@ -1026,24 +355,14 @@
       ParameterSetName:
       - -n -g --sku
       User-Agent:
-<<<<<<< HEAD
-      - python/3.6.5 (Windows-10-10.0.17134-SP0) msrest/0.6.10 msrest_azure/0.6.1
-        azure-mgmt-iothub/0.8.2 Azure-SDK-For-Python AZURECLI/2.0.74
-=======
-      - python/3.7.4 (Windows-10-10.0.18362-SP0) msrest/0.6.10 msrest_azure/0.6.2
-        azure-mgmt-iothub/0.8.2 Azure-SDK-For-Python AZURECLI/2.0.75
->>>>>>> 807faccc
+      - python/3.7.4 (Windows-10-10.0.18362-SP0) msrest/0.6.10 msrest_azure/0.6.2
+        azure-mgmt-iothub/0.8.2 Azure-SDK-For-Python AZURECLI/2.0.75
     method: GET
     uri: https://management.azure.com/subscriptions/00000000-0000-0000-0000-000000000000/resourceGroups/clitest.rg000002/providers/Microsoft.Devices/IotHubs/iot-hub-for-cert-test000003?api-version=2019-03-22-preview
   response:
     body:
-<<<<<<< HEAD
-      string: '{"id":"/subscriptions/00000000-0000-0000-0000-000000000000/resourceGroups/clitest.rg000002/providers/Microsoft.Devices/IotHubs/iot-hub-for-cert-test000003","name":"iot-hub-for-cert-test000003","type":"Microsoft.Devices/IotHubs","location":"westus","tags":{},"subscriptionid":"89ec4d1d-dcc7-4a3f-a701-0a5d074c8505","resourcegroup":"clitest.rg000002","etag":"AAAAAAiqydA=","properties":{"locations":[{"location":"West
-        US","role":"primary"},{"location":"East US","role":"secondary"}],"state":"Active","provisioningState":"Succeeded","ipFilterRules":[],"hostName":"iot-hub-for-cert-test000003.azure-devices.net","eventHubEndpoints":{"events":{"retentionTimeInDays":1,"partitionCount":2,"partitionIds":["0","1"],"path":"iot-hub-for-cert-testzyzu","endpoint":"sb://iothub-ns-iot-hub-fo-2285898-2239f9181f.servicebus.windows.net/"}},"routing":{"endpoints":{"serviceBusQueues":[],"serviceBusTopics":[],"eventHubs":[],"storageContainers":[]},"routes":[],"fallbackRoute":{"name":"$fallback","source":"DeviceMessages","condition":"true","endpointNames":["events"],"isEnabled":true}},"storageEndpoints":{"$default":{"sasTtlAsIso8601":"PT1H","connectionString":"","containerName":""}},"messagingEndpoints":{"fileNotifications":{"lockDurationAsIso8601":"PT1M","ttlAsIso8601":"PT1H","maxDeliveryCount":10}},"enableFileUploadNotifications":false,"cloudToDevice":{"maxDeliveryCount":10,"defaultTtlAsIso8601":"PT1H","feedback":{"lockDurationAsIso8601":"PT1M","ttlAsIso8601":"PT1H","maxDeliveryCount":10}},"features":"None"},"sku":{"name":"S1","tier":"Standard","capacity":1}}'
-=======
       string: '{"id":"/subscriptions/00000000-0000-0000-0000-000000000000/resourceGroups/clitest.rg000002/providers/Microsoft.Devices/IotHubs/iot-hub-for-cert-test000003","name":"iot-hub-for-cert-test000003","type":"Microsoft.Devices/IotHubs","location":"westus","tags":{},"subscriptionid":"0b1f6471-1bf0-4dda-aec3-cb9272f09590","resourcegroup":"clitest.rg000002","etag":"AAAAAAjt3mA=","properties":{"locations":[{"location":"West
         US","role":"primary"},{"location":"East US","role":"secondary"}],"state":"Active","provisioningState":"Succeeded","ipFilterRules":[],"hostName":"iot-hub-for-cert-test000003.azure-devices.net","eventHubEndpoints":{"events":{"retentionTimeInDays":1,"partitionCount":2,"partitionIds":["0","1"],"path":"iot-hub-for-cert-testebpv","endpoint":"sb://iothub-ns-iot-hub-fo-2349891-689847b46f.servicebus.windows.net/"}},"routing":{"endpoints":{"serviceBusQueues":[],"serviceBusTopics":[],"eventHubs":[],"storageContainers":[]},"routes":[],"fallbackRoute":{"name":"$fallback","source":"DeviceMessages","condition":"true","endpointNames":["events"],"isEnabled":true}},"storageEndpoints":{"$default":{"sasTtlAsIso8601":"PT1H","connectionString":"","containerName":""}},"messagingEndpoints":{"fileNotifications":{"lockDurationAsIso8601":"PT1M","ttlAsIso8601":"PT1H","maxDeliveryCount":10}},"enableFileUploadNotifications":false,"cloudToDevice":{"maxDeliveryCount":10,"defaultTtlAsIso8601":"PT1H","feedback":{"lockDurationAsIso8601":"PT1M","ttlAsIso8601":"PT1H","maxDeliveryCount":10}},"features":"None"},"sku":{"name":"S1","tier":"Standard","capacity":1}}'
->>>>>>> 807faccc
     headers:
       cache-control:
       - no-cache
@@ -1052,11 +371,7 @@
       content-type:
       - application/json; charset=utf-8
       date:
-<<<<<<< HEAD
-      - Tue, 08 Oct 2019 23:42:02 GMT
-=======
       - Mon, 21 Oct 2019 15:39:26 GMT
->>>>>>> 807faccc
       expires:
       - '-1'
       pragma:
@@ -1088,13 +403,8 @@
       ParameterSetName:
       - --hub-name -g -n -p
       User-Agent:
-<<<<<<< HEAD
-      - python/3.6.5 (Windows-10-10.0.17134-SP0) msrest/0.6.10 msrest_azure/0.6.1
-        azure-mgmt-iothub/0.8.2 Azure-SDK-For-Python AZURECLI/2.0.74
-=======
-      - python/3.7.4 (Windows-10-10.0.18362-SP0) msrest/0.6.10 msrest_azure/0.6.2
-        azure-mgmt-iothub/0.8.2 Azure-SDK-For-Python AZURECLI/2.0.75
->>>>>>> 807faccc
+      - python/3.7.4 (Windows-10-10.0.18362-SP0) msrest/0.6.10 msrest_azure/0.6.2
+        azure-mgmt-iothub/0.8.2 Azure-SDK-For-Python AZURECLI/2.0.75
       accept-language:
       - en-US
     method: GET
@@ -1110,34 +420,26 @@
       content-type:
       - application/json; charset=utf-8
       date:
-<<<<<<< HEAD
-      - Tue, 08 Oct 2019 23:42:02 GMT
-=======
       - Mon, 21 Oct 2019 15:39:30 GMT
->>>>>>> 807faccc
-      expires:
-      - '-1'
-      pragma:
-      - no-cache
-      server:
-      - Microsoft-HTTPAPI/2.0
-      strict-transport-security:
-      - max-age=31536000; includeSubDomains
-      transfer-encoding:
-      - chunked
-      vary:
-      - Accept-Encoding
-      x-content-type-options:
-      - nosniff
-    status:
-      code: 200
-      message: OK
-- request:
-<<<<<<< HEAD
-    body: '{"certificate": "-----BEGIN CERTIFICATE-----\r\nMIIDHTCCAgWgAwIBAgIIEs4s4QA61C8wDQYJKoZIhvcNAQELBQAwIzEhMB8GA1UE\r\nAwwYVEVTVENFUlRjdWprZXN3YXdjdjVid2o3MB4XDTE5MTAwNzIzMzg0MFoXDTE5\r\nMTAxMTIzMzg0MFowIzEhMB8GA1UEAwwYVEVTVENFUlRjdWprZXN3YXdjdjVid2o3\r\nMIIBITANBgkqhkiG9w0BAQEFAAOCAQ4AMIIBCQKCAQAvOD32Vt9qZ9AHp/Fuo77J\r\nIOzsgY2oi5lraR59l01Vy83kJ7NwhETIY0yRYAFFiYTe0heWfufPn026/PN5RczZ\r\nSxv2KjXy/2vujBxslSGbthsClm35ne2DdS28JXRy2e1DioAVk+4glNrghiPLoikx\r\nGVfx33B19DE9nnWeZcUzykuKAPafmj2Xk+zsV8ez+yMaLaGy9iEvu+UxjIuJTb5m\r\nOfXaisGO2th0DHRd6nxwXKR0N7KhjIMY3u+sqlqE8ouzvnqSQewF3ZmN2C+UXGZ6\r\nQmtHJGhJsoe2IN5Ew5K3kjQuJhhZbderXs5QZz0PfpIRCvcsZ7vthXyeTITqTNQx\r\nAgMBAAGjVjBUMBIGA1UdEwEB/wQIMAYBAf8CAQEwHQYDVR0OBBYEFNo5o+5ea0sN\r\nMlW/75VgGJCv2AcJMB8GA1UdIwQYMBaAFNo5o+5ea0sNMlW/75VgGJCv2AcJMA0G\r\nCSqGSIb3DQEBCwUAA4IBAQAQ0//huBU57d8NZi7f20H+HkTYDyMf2LhXlC5qwJdX\r\noAOThwwM3bd5gEM5P/OU/oOZXgVrJ9lEJsrbDWmwRiAshRIKeDkgXdB+aMltmDVQ\r\n+d6N/n5YkoCjZ8VHBVqJpn5juYvbzAh73mubayDsRo1P5PxtNcPix0YkTVyx/K8C\r\n7WbSWF6iGljT5f1nxOIVRxj/DPQoACG5hTNV2GSM8DigNwSlAuNDP+qz5KM0b0Gx\r\nGKfpbnFCHyytU8UvYsNjyBo+aO9sY5rBKSldfkbI4KPEs+mz7BMipZBLU1lAXhAL\r\n9Nw/0XGYCVwR0bFnzuG07qWLgO2CWhKF9h/isov3juO6\r\n-----END
-=======
+      expires:
+      - '-1'
+      pragma:
+      - no-cache
+      server:
+      - Microsoft-HTTPAPI/2.0
+      strict-transport-security:
+      - max-age=31536000; includeSubDomains
+      transfer-encoding:
+      - chunked
+      vary:
+      - Accept-Encoding
+      x-content-type-options:
+      - nosniff
+    status:
+      code: 200
+      message: OK
+- request:
     body: '{"certificate": "-----BEGIN CERTIFICATE-----\r\nMIIDHTCCAgWgAwIBAgIIMaBkPeWdxFswDQYJKoZIhvcNAQELBQAwIzEhMB8GA1UE\r\nAwwYVEVTVENFUlRnc3NhZ2x0dTdreGFndHJuMB4XDTE5MTAyMDE1MzY1OFoXDTE5\r\nMTAyNDE1MzY1OFowIzEhMB8GA1UEAwwYVEVTVENFUlRnc3NhZ2x0dTdreGFndHJu\r\nMIIBITANBgkqhkiG9w0BAQEFAAOCAQ4AMIIBCQKCAQA9LL0XC5Yop9qdENWY04F/\r\nO5kHxioNS5m4EsHhmdKwVnCWgqnQ1Ch5ccTcn7urHX6ir/eckDYXnkxpxem+Vu+P\r\n3n4qRSspzoJyxGSMM8cyJvO6m5rVjcj8pEXgd9Jbm1lUkegmUs4y13zN8f0V2TIU\r\nv/jYER+76nI8XafPDI1yM0zruv7IGn4rguKI3C79VyZtocSJJs5stqF8Xx2UbKuU\r\nEOzkJt6IXMZUDYveY+BPlednllLFeyayyGXx5NhW0LmBWr83AOkZGDS9ZUoAwT7R\r\nvwk/zUosEWfUtJJFZJ1fs+sfBXx/C/Rk+o2MFIr4l/S7O/FkeNuxmKZYe7mQkY6/\r\nAgMBAAGjVjBUMBIGA1UdEwEB/wQIMAYBAf8CAQEwHQYDVR0OBBYEFNo5o+5ea0sN\r\nMlW/75VgGJCv2AcJMB8GA1UdIwQYMBaAFNo5o+5ea0sNMlW/75VgGJCv2AcJMA0G\r\nCSqGSIb3DQEBCwUAA4IBAQAvBzLP37C/tz0dE4OC82JxYm1xzvTC3kwysD5Qr7T3\r\ni/A3NFPVp5JRx4cqj8vrdwdjHvXNheTY0Zi9YBMAn/i9dwo8sIR15iIgCD6nSXm0\r\ny0pmh/9Fi2/Kb4Rm4/f83YMwXQQ2iQFO2RutMiEgGe8EWbsuj4XE/oY4scRUWsxP\r\nGQnp9LVMvqXqXMPJMUbLBc0hTPtsOPA6sZHhG76oa19imznGCgC3/ju6r+U5YfOE\r\nIDo6c+WOZI5i1Oeyg5cAaMuVbckJj28cg90yvL5SSQwZi0EJ2TrIx5W4atcyMpXE\r\nqOqb7umKreEfhZR/n1b4TX8scJqmBiGNS62pKBgaz1Fn\r\n-----END
->>>>>>> 807faccc
       CERTIFICATE-----\r\n"}'
     headers:
       Accept:
@@ -1155,32 +457,19 @@
       ParameterSetName:
       - --hub-name -g -n -p
       User-Agent:
-<<<<<<< HEAD
-      - python/3.6.5 (Windows-10-10.0.17134-SP0) msrest/0.6.10 msrest_azure/0.6.1
-        azure-mgmt-iothub/0.8.2 Azure-SDK-For-Python AZURECLI/2.0.74
-=======
-      - python/3.7.4 (Windows-10-10.0.18362-SP0) msrest/0.6.10 msrest_azure/0.6.2
-        azure-mgmt-iothub/0.8.2 Azure-SDK-For-Python AZURECLI/2.0.75
->>>>>>> 807faccc
+      - python/3.7.4 (Windows-10-10.0.18362-SP0) msrest/0.6.10 msrest_azure/0.6.2
+        azure-mgmt-iothub/0.8.2 Azure-SDK-For-Python AZURECLI/2.0.75
       accept-language:
       - en-US
     method: PUT
     uri: https://management.azure.com/subscriptions/00000000-0000-0000-0000-000000000000/resourceGroups/clitest.rg000002/providers/Microsoft.Devices/IotHubs/iot-hub-for-cert-test000003/certificates/certificate-000004?api-version=2019-03-22-preview
   response:
     body:
-<<<<<<< HEAD
-      string: '{"properties":{"subject":"TESTCERT000001","expiry":"Fri, 11 Oct 2019
-        23:38:40 GMT","thumbprint":"434FDAED530D9C8C05E78E420A4D396ADE98830B","isVerified":false,"created":"Tue,
-        08 Oct 2019 23:42:04 GMT","updated":"Tue, 08 Oct 2019 23:42:04 GMT","certificate":"-----BEGIN
-        CERTIFICATE-----\r\nMIIDHTCCAgWgAwIBAgIIEs4s4QA61C8wDQYJKoZIhvcNAQELBQAwIzEhMB8GA1UE\r\nAwwYVEVTVENFUlRjdWprZXN3YXdjdjVid2o3MB4XDTE5MTAwNzIzMzg0MFoXDTE5\r\nMTAxMTIzMzg0MFowIzEhMB8GA1UEAwwYVEVTVENFUlRjdWprZXN3YXdjdjVid2o3\r\nMIIBITANBgkqhkiG9w0BAQEFAAOCAQ4AMIIBCQKCAQAvOD32Vt9qZ9AHp/Fuo77J\r\nIOzsgY2oi5lraR59l01Vy83kJ7NwhETIY0yRYAFFiYTe0heWfufPn026/PN5RczZ\r\nSxv2KjXy/2vujBxslSGbthsClm35ne2DdS28JXRy2e1DioAVk+4glNrghiPLoikx\r\nGVfx33B19DE9nnWeZcUzykuKAPafmj2Xk+zsV8ez+yMaLaGy9iEvu+UxjIuJTb5m\r\nOfXaisGO2th0DHRd6nxwXKR0N7KhjIMY3u+sqlqE8ouzvnqSQewF3ZmN2C+UXGZ6\r\nQmtHJGhJsoe2IN5Ew5K3kjQuJhhZbderXs5QZz0PfpIRCvcsZ7vthXyeTITqTNQx\r\nAgMBAAGjVjBUMBIGA1UdEwEB/wQIMAYBAf8CAQEwHQYDVR0OBBYEFNo5o+5ea0sN\r\nMlW/75VgGJCv2AcJMB8GA1UdIwQYMBaAFNo5o+5ea0sNMlW/75VgGJCv2AcJMA0G\r\nCSqGSIb3DQEBCwUAA4IBAQAQ0//huBU57d8NZi7f20H+HkTYDyMf2LhXlC5qwJdX\r\noAOThwwM3bd5gEM5P/OU/oOZXgVrJ9lEJsrbDWmwRiAshRIKeDkgXdB+aMltmDVQ\r\n+d6N/n5YkoCjZ8VHBVqJpn5juYvbzAh73mubayDsRo1P5PxtNcPix0YkTVyx/K8C\r\n7WbSWF6iGljT5f1nxOIVRxj/DPQoACG5hTNV2GSM8DigNwSlAuNDP+qz5KM0b0Gx\r\nGKfpbnFCHyytU8UvYsNjyBo+aO9sY5rBKSldfkbI4KPEs+mz7BMipZBLU1lAXhAL\r\n9Nw/0XGYCVwR0bFnzuG07qWLgO2CWhKF9h/isov3juO6\r\n-----END
-        CERTIFICATE-----\r\n"},"id":"/subscriptions/00000000-0000-0000-0000-000000000000/resourceGroups/clitest.rg000002/providers/Microsoft.Devices/IotHubs/iot-hub-for-cert-test000003/certificates/certificate-000004","name":"certificate-000004","type":"Microsoft.Devices/IotHubs/Certificates","etag":"AAAAAAiqyec="}'
-=======
       string: '{"properties":{"subject":"TESTCERT000001","expiry":"Thu, 24 Oct 2019
         15:36:58 GMT","thumbprint":"71813EC09987FB153521F5030FA62BBB449DA52C","isVerified":false,"created":"Mon,
         21 Oct 2019 15:39:33 GMT","updated":"Mon, 21 Oct 2019 15:39:33 GMT","certificate":"-----BEGIN
         CERTIFICATE-----\r\nMIIDHTCCAgWgAwIBAgIIMaBkPeWdxFswDQYJKoZIhvcNAQELBQAwIzEhMB8GA1UE\r\nAwwYVEVTVENFUlRnc3NhZ2x0dTdreGFndHJuMB4XDTE5MTAyMDE1MzY1OFoXDTE5\r\nMTAyNDE1MzY1OFowIzEhMB8GA1UEAwwYVEVTVENFUlRnc3NhZ2x0dTdreGFndHJu\r\nMIIBITANBgkqhkiG9w0BAQEFAAOCAQ4AMIIBCQKCAQA9LL0XC5Yop9qdENWY04F/\r\nO5kHxioNS5m4EsHhmdKwVnCWgqnQ1Ch5ccTcn7urHX6ir/eckDYXnkxpxem+Vu+P\r\n3n4qRSspzoJyxGSMM8cyJvO6m5rVjcj8pEXgd9Jbm1lUkegmUs4y13zN8f0V2TIU\r\nv/jYER+76nI8XafPDI1yM0zruv7IGn4rguKI3C79VyZtocSJJs5stqF8Xx2UbKuU\r\nEOzkJt6IXMZUDYveY+BPlednllLFeyayyGXx5NhW0LmBWr83AOkZGDS9ZUoAwT7R\r\nvwk/zUosEWfUtJJFZJ1fs+sfBXx/C/Rk+o2MFIr4l/S7O/FkeNuxmKZYe7mQkY6/\r\nAgMBAAGjVjBUMBIGA1UdEwEB/wQIMAYBAf8CAQEwHQYDVR0OBBYEFNo5o+5ea0sN\r\nMlW/75VgGJCv2AcJMB8GA1UdIwQYMBaAFNo5o+5ea0sNMlW/75VgGJCv2AcJMA0G\r\nCSqGSIb3DQEBCwUAA4IBAQAvBzLP37C/tz0dE4OC82JxYm1xzvTC3kwysD5Qr7T3\r\ni/A3NFPVp5JRx4cqj8vrdwdjHvXNheTY0Zi9YBMAn/i9dwo8sIR15iIgCD6nSXm0\r\ny0pmh/9Fi2/Kb4Rm4/f83YMwXQQ2iQFO2RutMiEgGe8EWbsuj4XE/oY4scRUWsxP\r\nGQnp9LVMvqXqXMPJMUbLBc0hTPtsOPA6sZHhG76oa19imznGCgC3/ju6r+U5YfOE\r\nIDo6c+WOZI5i1Oeyg5cAaMuVbckJj28cg90yvL5SSQwZi0EJ2TrIx5W4atcyMpXE\r\nqOqb7umKreEfhZR/n1b4TX8scJqmBiGNS62pKBgaz1Fn\r\n-----END
         CERTIFICATE-----\r\n"},"id":"/subscriptions/00000000-0000-0000-0000-000000000000/resourceGroups/clitest.rg000002/providers/Microsoft.Devices/IotHubs/iot-hub-for-cert-test000003/certificates/certificate-000004","name":"certificate-000004","type":"Microsoft.Devices/IotHubs/Certificates","etag":"AAAAAAjt3wI="}'
->>>>>>> 807faccc
     headers:
       cache-control:
       - no-cache
@@ -1189,11 +478,7 @@
       content-type:
       - application/json; charset=utf-8
       date:
-<<<<<<< HEAD
-      - Tue, 08 Oct 2019 23:42:04 GMT
-=======
       - Mon, 21 Oct 2019 15:39:32 GMT
->>>>>>> 807faccc
       expires:
       - '-1'
       pragma:
@@ -1209,11 +494,7 @@
       x-content-type-options:
       - nosniff
       x-ms-ratelimit-remaining-subscription-writes:
-<<<<<<< HEAD
-      - '1199'
-=======
       - '1190'
->>>>>>> 807faccc
     status:
       code: 200
       message: OK
@@ -1231,28 +512,17 @@
       ParameterSetName:
       - --hub-name -g
       User-Agent:
-<<<<<<< HEAD
-      - python/3.6.5 (Windows-10-10.0.17134-SP0) msrest/0.6.10 msrest_azure/0.6.1
-        azure-mgmt-iothub/0.8.2 Azure-SDK-For-Python AZURECLI/2.0.74
-=======
-      - python/3.7.4 (Windows-10-10.0.18362-SP0) msrest/0.6.10 msrest_azure/0.6.2
-        azure-mgmt-iothub/0.8.2 Azure-SDK-For-Python AZURECLI/2.0.75
->>>>>>> 807faccc
+      - python/3.7.4 (Windows-10-10.0.18362-SP0) msrest/0.6.10 msrest_azure/0.6.2
+        azure-mgmt-iothub/0.8.2 Azure-SDK-For-Python AZURECLI/2.0.75
       accept-language:
       - en-US
     method: GET
     uri: https://management.azure.com/subscriptions/00000000-0000-0000-0000-000000000000/resourceGroups/clitest.rg000002/providers/Microsoft.Devices/IotHubs/iot-hub-for-cert-test000003/certificates?api-version=2019-03-22-preview
   response:
     body:
-<<<<<<< HEAD
-      string: '{"value":[{"properties":{"subject":"TESTCERT000001","expiry":"Fri,
-        11 Oct 2019 23:38:40 GMT","thumbprint":"434FDAED530D9C8C05E78E420A4D396ADE98830B","isVerified":false,"created":"Tue,
-        08 Oct 2019 23:42:04 GMT","updated":"Tue, 08 Oct 2019 23:42:04 GMT","certificate":null},"id":"/subscriptions/00000000-0000-0000-0000-000000000000/resourceGroups/clitest.rg000002/providers/Microsoft.Devices/IotHubs/iot-hub-for-cert-test000003/certificates/certificate-000004","name":"certificate-000004","type":"Microsoft.Devices/IotHubs/Certificates","etag":"AAAAAAiqyec="}]}'
-=======
       string: '{"value":[{"properties":{"subject":"TESTCERT000001","expiry":"Thu,
         24 Oct 2019 15:36:58 GMT","thumbprint":"71813EC09987FB153521F5030FA62BBB449DA52C","isVerified":false,"created":"Mon,
         21 Oct 2019 15:39:33 GMT","updated":"Mon, 21 Oct 2019 15:39:33 GMT","certificate":null},"id":"/subscriptions/00000000-0000-0000-0000-000000000000/resourceGroups/clitest.rg000002/providers/Microsoft.Devices/IotHubs/iot-hub-for-cert-test000003/certificates/certificate-000004","name":"certificate-000004","type":"Microsoft.Devices/IotHubs/Certificates","etag":"AAAAAAjt3wI="}]}'
->>>>>>> 807faccc
     headers:
       cache-control:
       - no-cache
@@ -1261,11 +531,7 @@
       content-type:
       - application/json; charset=utf-8
       date:
-<<<<<<< HEAD
-      - Tue, 08 Oct 2019 23:42:05 GMT
-=======
       - Mon, 21 Oct 2019 15:39:36 GMT
->>>>>>> 807faccc
       expires:
       - '-1'
       pragma:
@@ -1297,28 +563,17 @@
       ParameterSetName:
       - --hub-name -g -n
       User-Agent:
-<<<<<<< HEAD
-      - python/3.6.5 (Windows-10-10.0.17134-SP0) msrest/0.6.10 msrest_azure/0.6.1
-        azure-mgmt-iothub/0.8.2 Azure-SDK-For-Python AZURECLI/2.0.74
-=======
-      - python/3.7.4 (Windows-10-10.0.18362-SP0) msrest/0.6.10 msrest_azure/0.6.2
-        azure-mgmt-iothub/0.8.2 Azure-SDK-For-Python AZURECLI/2.0.75
->>>>>>> 807faccc
+      - python/3.7.4 (Windows-10-10.0.18362-SP0) msrest/0.6.10 msrest_azure/0.6.2
+        azure-mgmt-iothub/0.8.2 Azure-SDK-For-Python AZURECLI/2.0.75
       accept-language:
       - en-US
     method: GET
     uri: https://management.azure.com/subscriptions/00000000-0000-0000-0000-000000000000/resourceGroups/clitest.rg000002/providers/Microsoft.Devices/IotHubs/iot-hub-for-cert-test000003/certificates/certificate-000004?api-version=2019-03-22-preview
   response:
     body:
-<<<<<<< HEAD
-      string: '{"properties":{"subject":"TESTCERT000001","expiry":"Fri, 11 Oct 2019
-        23:38:40 GMT","thumbprint":"434FDAED530D9C8C05E78E420A4D396ADE98830B","isVerified":false,"created":"Tue,
-        08 Oct 2019 23:42:04 GMT","updated":"Tue, 08 Oct 2019 23:42:04 GMT","certificate":null},"id":"/subscriptions/00000000-0000-0000-0000-000000000000/resourceGroups/clitest.rg000002/providers/Microsoft.Devices/IotHubs/iot-hub-for-cert-test000003/certificates/certificate-000004","name":"certificate-000004","type":"Microsoft.Devices/IotHubs/Certificates","etag":"AAAAAAiqyec="}'
-=======
       string: '{"properties":{"subject":"TESTCERT000001","expiry":"Thu, 24 Oct 2019
         15:36:58 GMT","thumbprint":"71813EC09987FB153521F5030FA62BBB449DA52C","isVerified":false,"created":"Mon,
         21 Oct 2019 15:39:33 GMT","updated":"Mon, 21 Oct 2019 15:39:33 GMT","certificate":null},"id":"/subscriptions/00000000-0000-0000-0000-000000000000/resourceGroups/clitest.rg000002/providers/Microsoft.Devices/IotHubs/iot-hub-for-cert-test000003/certificates/certificate-000004","name":"certificate-000004","type":"Microsoft.Devices/IotHubs/Certificates","etag":"AAAAAAjt3wI="}'
->>>>>>> 807faccc
     headers:
       cache-control:
       - no-cache
@@ -1327,11 +582,7 @@
       content-type:
       - application/json; charset=utf-8
       date:
-<<<<<<< HEAD
-      - Tue, 08 Oct 2019 23:42:06 GMT
-=======
       - Mon, 21 Oct 2019 15:39:39 GMT
->>>>>>> 807faccc
       expires:
       - '-1'
       pragma:
@@ -1363,36 +614,21 @@
       Content-Length:
       - '0'
       If-Match:
-<<<<<<< HEAD
-      - AAAAAAiqyec=
+      - AAAAAAjt3wI=
       ParameterSetName:
       - --hub-name -g -n --etag
       User-Agent:
-      - python/3.6.5 (Windows-10-10.0.17134-SP0) msrest/0.6.10 msrest_azure/0.6.1
-        azure-mgmt-iothub/0.8.2 Azure-SDK-For-Python AZURECLI/2.0.74
-=======
-      - AAAAAAjt3wI=
-      ParameterSetName:
-      - --hub-name -g -n --etag
-      User-Agent:
-      - python/3.7.4 (Windows-10-10.0.18362-SP0) msrest/0.6.10 msrest_azure/0.6.2
-        azure-mgmt-iothub/0.8.2 Azure-SDK-For-Python AZURECLI/2.0.75
->>>>>>> 807faccc
+      - python/3.7.4 (Windows-10-10.0.18362-SP0) msrest/0.6.10 msrest_azure/0.6.2
+        azure-mgmt-iothub/0.8.2 Azure-SDK-For-Python AZURECLI/2.0.75
       accept-language:
       - en-US
     method: POST
     uri: https://management.azure.com/subscriptions/00000000-0000-0000-0000-000000000000/resourceGroups/clitest.rg000002/providers/Microsoft.Devices/IotHubs/iot-hub-for-cert-test000003/certificates/certificate-000004/generateVerificationCode?api-version=2019-03-22-preview
   response:
     body:
-<<<<<<< HEAD
-      string: '{"properties":{"verificationCode":"723C5E6C97FB65B6DC2E3B2DD49A9750145A19F5633F5658","subject":"TESTCERT000001","expiry":"Fri,
-        11 Oct 2019 23:38:40 GMT","thumbprint":"434FDAED530D9C8C05E78E420A4D396ADE98830B","isVerified":false,"created":"Tue,
-        08 Oct 2019 23:42:04 GMT","updated":"Tue, 08 Oct 2019 23:42:08 GMT","certificate":null},"id":"/subscriptions/00000000-0000-0000-0000-000000000000/resourceGroups/clitest.rg000002/providers/Microsoft.Devices/IotHubs/iot-hub-for-cert-test000003/certificates/certificate-000004","name":"certificate-000004","type":"Microsoft.Devices/IotHubs/Certificates","etag":"AAAAAAiqyfE="}'
-=======
       string: '{"properties":{"verificationCode":"03952BAFDCE87CFD9AA275C4F82028A49DED53EA300B7B15","subject":"TESTCERT000001","expiry":"Thu,
         24 Oct 2019 15:36:58 GMT","thumbprint":"71813EC09987FB153521F5030FA62BBB449DA52C","isVerified":false,"created":"Mon,
         21 Oct 2019 15:39:33 GMT","updated":"Mon, 21 Oct 2019 15:39:43 GMT","certificate":null},"id":"/subscriptions/00000000-0000-0000-0000-000000000000/resourceGroups/clitest.rg000002/providers/Microsoft.Devices/IotHubs/iot-hub-for-cert-test000003/certificates/certificate-000004","name":"certificate-000004","type":"Microsoft.Devices/IotHubs/Certificates","etag":"AAAAAAjt3xg="}'
->>>>>>> 807faccc
     headers:
       cache-control:
       - no-cache
@@ -1401,11 +637,7 @@
       content-type:
       - application/json; charset=utf-8
       date:
-<<<<<<< HEAD
-      - Tue, 08 Oct 2019 23:42:07 GMT
-=======
       - Mon, 21 Oct 2019 15:39:42 GMT
->>>>>>> 807faccc
       expires:
       - '-1'
       pragma:
@@ -1426,11 +658,7 @@
       code: 200
       message: OK
 - request:
-<<<<<<< HEAD
-    body: '{"certificate": "-----BEGIN CERTIFICATE-----\r\nMIIDAjCCAeqgAwIBAgIIYNUuZk9MsvQwDQYJKoZIhvcNAQELBQAwIzEhMB8GA1UE\r\nAwwYVEVTVENFUlRjdWprZXN3YXdjdjVid2o3MB4XDTE5MTAwNzIzNDIwOFoXDTE5\r\nMTAxMTIzNDIwOFowOzE5MDcGA1UEAwwwNzIzQzVFNkM5N0ZCNjVCNkRDMkUzQjJE\r\nRDQ5QTk3NTAxNDVBMTlGNTYzM0Y1NjU4MIIBITANBgkqhkiG9w0BAQEFAAOCAQ4A\r\nMIIBCQKCAQAyP5ghuQTFR+7I2b8laiUQAhFOTF7QMOc0zBvJlA2yoasgzi0ru1Et\r\npSLwnM/5l6TRVM4pnRnf+LZIzQDfFNry8mlZb9VYrmYv2bImz0IOSv4h+UXZ4f7p\r\n894IkUnQ/Huj8XdJ1nh4MN35o/HPhQlklSVYuZjq2JkafzQPrJxtWZ/ejfgf0faS\r\naYRCJn6l6ioQZ/apDKlrWYNdbsu9UoSJzmk1HrLQgzdlXk6+krrFiLjqW5Bkcmku\r\ngG1YAvzyseMuzxBLsIVbHmSC9PnfpL6A6TQ3585D5wm1RduwVZgt8zrwYzSR/iYi\r\nFc9jU7IllouI9WoUftRLS8vYWv16v5elAgMBAAGjIzAhMB8GA1UdIwQYMBaAFNo5\r\no+5ea0sNMlW/75VgGJCv2AcJMA0GCSqGSIb3DQEBCwUAA4IBAQAZldYBVLY8QkZO\r\n9Of9Pd2EsAswcv9tPhYPwjAXF6GsAOk49zg3/m66I18+AzVH6i3YhOlA43sF3MPA\r\n4tlVCDL1axq481VOqYDxR0/SfQkPNhB0Vkx/kgE4sNbUZ8Ua8aststV0IbfxAWlM\r\n3vjeoyJNZwgjz6DTuRslm1flAqBOGASjGb8oY5GsoNtFjn+aKH+mFeHTZ1R2OOIy\r\nZexhh0P9RMfuLkxM0f8l/EPyGfsKdPhO9bNkTEF9iPURazAH2CznC72PEhwy1V93\r\n8aUGHSQy5Lgt22KQ1Mud1E0j8h1smYF4hCT76g0vXfB6eJU5XB+QrRXBj4o/qsPN\r\nODbnNfZ9\r\n-----END
-=======
     body: '{"certificate": "-----BEGIN CERTIFICATE-----\r\nMIIDAjCCAeqgAwIBAgIICF4MVMTtSXMwDQYJKoZIhvcNAQELBQAwIzEhMB8GA1UE\r\nAwwYVEVTVENFUlRnc3NhZ2x0dTdreGFndHJuMB4XDTE5MTAyMDE1Mzk0M1oXDTE5\r\nMTAyNDE1Mzk0M1owOzE5MDcGA1UEAwwwMDM5NTJCQUZEQ0U4N0NGRDlBQTI3NUM0\r\nRjgyMDI4QTQ5REVENTNFQTMwMEI3QjE1MIIBITANBgkqhkiG9w0BAQEFAAOCAQ4A\r\nMIIBCQKCAQA4sg9gY4Og4lEW23UUt8i8/HmcCvbnbN0xKt304NmT/Ry0r+ZJqeDi\r\nkBiBUynsVJHzHF6HLJlDbG9OU/JtdDeOCdhMeYa2GCS+KbTT9xKCNA2WRu8fWXAt\r\nxcXPYW2ETRjoWJcf8SNrA1PUoeOomg9JCR8ITdtYxe1oeSrPMu0ec0O6W083Lvlv\r\nSehhMQxnWepGfp2SJ5jBnW1eUqjIvSFLZrxrxttLHV6HZPqAxAfvt4Hf/ArT0dMp\r\n8lA/dPx1Fn3v34Hef1UdyoG0YZkJs1OvjLaSoFsctaQ2LQhOtzszAnAEeu2XCZ0K\r\nH1ke4dXyO5gyhm6hSNVvqTb+/bbcazSBAgMBAAGjIzAhMB8GA1UdIwQYMBaAFNo5\r\no+5ea0sNMlW/75VgGJCv2AcJMA0GCSqGSIb3DQEBCwUAA4IBAQA2XorizSoFnN1H\r\n1AUtlLsjvd1qC6f1iu/I2ws3U3JdbXt49CukUUVQs4QU/PI3uyhKxd7Yq7NqQqUe\r\nrsxXO4KoP3L6gzS8Pfw7jPucyiFD8n/XM6QLJ0Ue9WsRMj93QIz3LJTLB/3YAAX/\r\nN/Va7rcbRyI1HnCO2U+zGovBBiO8fFY20Q2WIacFXntAdYw9P+s8j15dafhPxWPa\r\nUe218hnoW8GCHDKf7EFYF14/21Q2IReufqsQPrgvaoF4vTpmzoQmjmnCyK+bOEWE\r\nh411iqyMyvmgDE0XpZFNwfF/lONdukCm9E8AhNUCp+U0s6KPPDvitMLtJTxypBnq\r\nNqTTmV+j\r\n-----END
->>>>>>> 807faccc
       CERTIFICATE-----\r\n"}'
     headers:
       Accept:
@@ -1446,36 +674,21 @@
       Content-Type:
       - application/json; charset=utf-8
       If-Match:
-<<<<<<< HEAD
-      - AAAAAAiqyfE=
+      - AAAAAAjt3xg=
       ParameterSetName:
       - --hub-name -g -n -p --etag
       User-Agent:
-      - python/3.6.5 (Windows-10-10.0.17134-SP0) msrest/0.6.10 msrest_azure/0.6.1
-        azure-mgmt-iothub/0.8.2 Azure-SDK-For-Python AZURECLI/2.0.74
-=======
-      - AAAAAAjt3xg=
-      ParameterSetName:
-      - --hub-name -g -n -p --etag
-      User-Agent:
-      - python/3.7.4 (Windows-10-10.0.18362-SP0) msrest/0.6.10 msrest_azure/0.6.2
-        azure-mgmt-iothub/0.8.2 Azure-SDK-For-Python AZURECLI/2.0.75
->>>>>>> 807faccc
+      - python/3.7.4 (Windows-10-10.0.18362-SP0) msrest/0.6.10 msrest_azure/0.6.2
+        azure-mgmt-iothub/0.8.2 Azure-SDK-For-Python AZURECLI/2.0.75
       accept-language:
       - en-US
     method: POST
     uri: https://management.azure.com/subscriptions/00000000-0000-0000-0000-000000000000/resourceGroups/clitest.rg000002/providers/Microsoft.Devices/IotHubs/iot-hub-for-cert-test000003/certificates/certificate-000004/verify?api-version=2019-03-22-preview
   response:
     body:
-<<<<<<< HEAD
-      string: '{"properties":{"subject":"TESTCERT000001","expiry":"Fri, 11 Oct 2019
-        23:38:40 GMT","thumbprint":"434FDAED530D9C8C05E78E420A4D396ADE98830B","isVerified":true,"created":"Tue,
-        08 Oct 2019 23:42:04 GMT","updated":"Tue, 08 Oct 2019 23:42:09 GMT","certificate":null},"id":"/subscriptions/00000000-0000-0000-0000-000000000000/resourceGroups/clitest.rg000002/providers/Microsoft.Devices/IotHubs/iot-hub-for-cert-test000003/certificates/certificate-000004","name":"certificate-000004","type":"Microsoft.Devices/IotHubs/Certificates","etag":"AAAAAAiqyfY="}'
-=======
       string: '{"properties":{"subject":"TESTCERT000001","expiry":"Thu, 24 Oct 2019
         15:36:58 GMT","thumbprint":"71813EC09987FB153521F5030FA62BBB449DA52C","isVerified":true,"created":"Mon,
         21 Oct 2019 15:39:33 GMT","updated":"Mon, 21 Oct 2019 15:39:46 GMT","certificate":null},"id":"/subscriptions/00000000-0000-0000-0000-000000000000/resourceGroups/clitest.rg000002/providers/Microsoft.Devices/IotHubs/iot-hub-for-cert-test000003/certificates/certificate-000004","name":"certificate-000004","type":"Microsoft.Devices/IotHubs/Certificates","etag":"AAAAAAjt3x0="}'
->>>>>>> 807faccc
     headers:
       cache-control:
       - no-cache
@@ -1484,11 +697,7 @@
       content-type:
       - application/json; charset=utf-8
       date:
-<<<<<<< HEAD
-      - Tue, 08 Oct 2019 23:42:09 GMT
-=======
       - Mon, 21 Oct 2019 15:39:46 GMT
->>>>>>> 807faccc
       expires:
       - '-1'
       pragma:
@@ -1504,11 +713,7 @@
       x-content-type-options:
       - nosniff
       x-ms-ratelimit-remaining-subscription-writes:
-<<<<<<< HEAD
-      - '1199'
-=======
       - '1198'
->>>>>>> 807faccc
     status:
       code: 200
       message: OK
@@ -1526,21 +731,12 @@
       Content-Length:
       - '0'
       If-Match:
-<<<<<<< HEAD
-      - AAAAAAiqyfY=
+      - AAAAAAjt3x0=
       ParameterSetName:
       - --hub-name -g -n --etag
       User-Agent:
-      - python/3.6.5 (Windows-10-10.0.17134-SP0) msrest/0.6.10 msrest_azure/0.6.1
-        azure-mgmt-iothub/0.8.2 Azure-SDK-For-Python AZURECLI/2.0.74
-=======
-      - AAAAAAjt3x0=
-      ParameterSetName:
-      - --hub-name -g -n --etag
-      User-Agent:
-      - python/3.7.4 (Windows-10-10.0.18362-SP0) msrest/0.6.10 msrest_azure/0.6.2
-        azure-mgmt-iothub/0.8.2 Azure-SDK-For-Python AZURECLI/2.0.75
->>>>>>> 807faccc
+      - python/3.7.4 (Windows-10-10.0.18362-SP0) msrest/0.6.10 msrest_azure/0.6.2
+        azure-mgmt-iothub/0.8.2 Azure-SDK-For-Python AZURECLI/2.0.75
       accept-language:
       - en-US
     method: DELETE
@@ -1554,11 +750,7 @@
       content-length:
       - '0'
       date:
-<<<<<<< HEAD
-      - Tue, 08 Oct 2019 23:42:11 GMT
-=======
       - Mon, 21 Oct 2019 15:39:50 GMT
->>>>>>> 807faccc
       expires:
       - '-1'
       pragma:
@@ -1570,11 +762,7 @@
       x-content-type-options:
       - nosniff
       x-ms-ratelimit-remaining-subscription-deletes:
-<<<<<<< HEAD
-      - '14999'
-=======
       - '14996'
->>>>>>> 807faccc
     status:
       code: 200
       message: OK
