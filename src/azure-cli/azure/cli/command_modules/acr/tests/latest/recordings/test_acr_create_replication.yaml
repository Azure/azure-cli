--- conflicted
+++ resolved
@@ -18,41 +18,24 @@
       ParameterSetName:
       - -n -g -l --sku
       User-Agent:
-<<<<<<< HEAD
-      - python/3.6.5 (Windows-10-10.0.17134-SP0) msrest/0.6.10 msrest_azure/0.6.1
-        azure-mgmt-containerregistry/3.0.0rc5 Azure-SDK-For-Python AZURECLI/2.0.74
-=======
-      - python/3.7.4 (Windows-10-10.0.18362-SP0) msrest/0.6.10 msrest_azure/0.6.2
-        azure-mgmt-containerregistry/3.0.0rc6 Azure-SDK-For-Python AZURECLI/2.0.75
->>>>>>> 807faccc
+      - python/3.7.4 (Windows-10-10.0.18362-SP0) msrest/0.6.10 msrest_azure/0.6.2
+        azure-mgmt-containerregistry/3.0.0rc6 Azure-SDK-For-Python AZURECLI/2.0.75
       accept-language:
       - en-US
     method: PUT
     uri: https://management.azure.com/subscriptions/00000000-0000-0000-0000-000000000000/resourceGroups/clitest.rg000001/providers/Microsoft.ContainerRegistry/registries/clireg000002?api-version=2019-05-01
   response:
     body:
-<<<<<<< HEAD
-      string: '{"sku":{"name":"Premium","tier":"Premium"},"type":"Microsoft.ContainerRegistry/registries","id":"/subscriptions/00000000-0000-0000-0000-000000000000/resourceGroups/clitest.rg000001/providers/Microsoft.ContainerRegistry/registries/clireg000002","name":"clireg000002","location":"westus","tags":{},"properties":{"loginServer":"clireg000002.azurecr.io","creationDate":"2019-10-07T22:53:29.0380124Z","provisioningState":"Succeeded","adminUserEnabled":false,"networkRuleSet":{"defaultAction":"Allow","virtualNetworkRules":[],"ipRules":[]},"policies":{"quarantinePolicy":{"status":"disabled"},"trustPolicy":{"type":"Notary","status":"disabled"},"retentionPolicy":{"days":7,"lastUpdatedTime":"2019-10-07T22:53:32.350602+00:00","status":"disabled"}}}}'
-=======
       string: '{"sku":{"name":"Premium","tier":"Premium"},"type":"Microsoft.ContainerRegistry/registries","id":"/subscriptions/00000000-0000-0000-0000-000000000000/resourceGroups/clitest.rg000001/providers/Microsoft.ContainerRegistry/registries/clireg000002","name":"clireg000002","location":"westus","tags":{},"properties":{"loginServer":"clireg000002.azurecr.io","creationDate":"2019-10-21T10:39:09.5052852Z","provisioningState":"Succeeded","adminUserEnabled":false,"networkRuleSet":{"defaultAction":"Allow","virtualNetworkRules":[],"ipRules":[]},"policies":{"quarantinePolicy":{"status":"disabled"},"trustPolicy":{"type":"Notary","status":"disabled"},"retentionPolicy":{"days":7,"lastUpdatedTime":"2019-10-21T10:39:11.0909069+00:00","status":"disabled"}}}}'
->>>>>>> 807faccc
-    headers:
-      cache-control:
-      - no-cache
-      content-length:
-<<<<<<< HEAD
-      - '826'
-      content-type:
-      - application/json; charset=utf-8
-      date:
-      - Mon, 07 Oct 2019 22:53:31 GMT
-=======
+    headers:
+      cache-control:
+      - no-cache
+      content-length:
       - '827'
       content-type:
       - application/json; charset=utf-8
       date:
       - Mon, 21 Oct 2019 10:39:11 GMT
->>>>>>> 807faccc
       expires:
       - '-1'
       pragma:
@@ -86,41 +69,24 @@
       ParameterSetName:
       - -n -r -l
       User-Agent:
-<<<<<<< HEAD
-      - python/3.6.5 (Windows-10-10.0.17134-SP0) msrest/0.6.10 msrest_azure/0.6.1
-        azure-mgmt-resource/4.0.0 Azure-SDK-For-Python AZURECLI/2.0.74
-=======
       - python/3.7.4 (Windows-10-10.0.18362-SP0) msrest/0.6.10 msrest_azure/0.6.2
         azure-mgmt-resource/4.0.0 Azure-SDK-For-Python AZURECLI/2.0.75
->>>>>>> 807faccc
       accept-language:
       - en-US
     method: GET
     uri: https://management.azure.com/subscriptions/00000000-0000-0000-0000-000000000000/resources?$filter=resourceType%20eq%20%27Microsoft.ContainerRegistry%2Fregistries%27&api-version=2019-07-01
   response:
     body:
-<<<<<<< HEAD
-      string: '{"value":[{"id":"/subscriptions/00000000-0000-0000-0000-000000000000/resourceGroups/clitest.rg000001/providers/Microsoft.ContainerRegistry/registries/clireg000002","name":"clireg000002","type":"Microsoft.ContainerRegistry/registries","sku":{"name":"Premium","tier":"Premium"},"location":"westus","tags":{}}]}'
-=======
       string: '{"value":[{"id":"/subscriptions/00000000-0000-0000-0000-000000000000/resourceGroups/clitest.rg000001/providers/Microsoft.ContainerRegistry/registries/clireg000002","name":"clireg000002","type":"Microsoft.ContainerRegistry/registries","sku":{"name":"Premium","tier":"Premium"},"location":"westus","tags":{}},{"id":"/subscriptions/00000000-0000-0000-0000-000000000000/resourceGroups/clitest.rgifuoda2if4manox2gahsfxs5crh2hkpf7fli5wmjbyt4z2lu34nzovg75xnujfree/providers/Microsoft.ContainerRegistry/registries/cliregmiy5cfmmro2wep","name":"cliregmiy5cfmmro2wep","type":"Microsoft.ContainerRegistry/registries","sku":{"name":"Standard","tier":"Standard"},"location":"westus","tags":{}},{"id":"/subscriptions/00000000-0000-0000-0000-000000000000/resourceGroups/clitest.rgyi4h4snkgbh4ermlafp6lclsho7jjxcvioy5e3cc4xksxi7f6yi7ba3zxvyvfkjr7/providers/Microsoft.ContainerRegistry/registries/cliregqpedlhesbnapsk","name":"cliregqpedlhesbnapsk","type":"Microsoft.ContainerRegistry/registries","sku":{"name":"Premium","tier":"Premium"},"location":"westus","tags":{}},{"id":"/subscriptions/00000000-0000-0000-0000-000000000000/resourceGroups/fengtest/providers/Microsoft.ContainerRegistry/registries/feng8","name":"feng8","type":"Microsoft.ContainerRegistry/registries","sku":{"name":"Standard","tier":"Standard"},"location":"eastasia","tags":{}},{"id":"/subscriptions/00000000-0000-0000-0000-000000000000/resourceGroups/yugangw/providers/Microsoft.ContainerRegistry/registries/yugangwacrmon","name":"yugangwacrmon","type":"Microsoft.ContainerRegistry/registries","sku":{"name":"Basic","tier":"Basic"},"location":"southeastasia","tags":{}},{"id":"/subscriptions/00000000-0000-0000-0000-000000000000/resourceGroups/yugangw/providers/Microsoft.ContainerRegistry/registries/yugangwana","name":"yugangwana","type":"Microsoft.ContainerRegistry/registries","sku":{"name":"Premium","tier":"Premium"},"location":"southeastasia","tags":{}},{"id":"/subscriptions/00000000-0000-0000-0000-000000000000/resourceGroups/yugangw/providers/Microsoft.ContainerRegistry/registries/yugangwaudit","name":"yugangwaudit","type":"Microsoft.ContainerRegistry/registries","sku":{"name":"Premium","tier":"Premium"},"location":"eastus2euap","tags":{}}]}'
->>>>>>> 807faccc
-    headers:
-      cache-control:
-      - no-cache
-      content-length:
-<<<<<<< HEAD
-      - '383'
-      content-type:
-      - application/json; charset=utf-8
-      date:
-      - Mon, 07 Oct 2019 22:53:33 GMT
-=======
+    headers:
+      cache-control:
+      - no-cache
+      content-length:
       - '2285'
       content-type:
       - application/json; charset=utf-8
       date:
       - Mon, 21 Oct 2019 10:39:12 GMT
->>>>>>> 807faccc
       expires:
       - '-1'
       pragma:
@@ -148,41 +114,24 @@
       ParameterSetName:
       - -n -r -l
       User-Agent:
-<<<<<<< HEAD
-      - python/3.6.5 (Windows-10-10.0.17134-SP0) msrest/0.6.10 msrest_azure/0.6.1
-        azure-mgmt-containerregistry/3.0.0rc5 Azure-SDK-For-Python AZURECLI/2.0.74
-=======
-      - python/3.7.4 (Windows-10-10.0.18362-SP0) msrest/0.6.10 msrest_azure/0.6.2
-        azure-mgmt-containerregistry/3.0.0rc6 Azure-SDK-For-Python AZURECLI/2.0.75
->>>>>>> 807faccc
+      - python/3.7.4 (Windows-10-10.0.18362-SP0) msrest/0.6.10 msrest_azure/0.6.2
+        azure-mgmt-containerregistry/3.0.0rc6 Azure-SDK-For-Python AZURECLI/2.0.75
       accept-language:
       - en-US
     method: GET
     uri: https://management.azure.com/subscriptions/00000000-0000-0000-0000-000000000000/resourceGroups/clitest.rg000001/providers/Microsoft.ContainerRegistry/registries/clireg000002?api-version=2019-05-01
   response:
     body:
-<<<<<<< HEAD
-      string: '{"sku":{"name":"Premium","tier":"Premium"},"type":"Microsoft.ContainerRegistry/registries","id":"/subscriptions/00000000-0000-0000-0000-000000000000/resourceGroups/clitest.rg000001/providers/Microsoft.ContainerRegistry/registries/clireg000002","name":"clireg000002","location":"westus","tags":{},"properties":{"loginServer":"clireg000002.azurecr.io","creationDate":"2019-10-07T22:53:29.0380124Z","provisioningState":"Succeeded","adminUserEnabled":false,"networkRuleSet":{"defaultAction":"Allow","virtualNetworkRules":[],"ipRules":[]},"policies":{"quarantinePolicy":{"status":"disabled"},"trustPolicy":{"type":"Notary","status":"disabled"},"retentionPolicy":{"days":7,"lastUpdatedTime":"2019-10-07T22:53:32.350602+00:00","status":"disabled"}}}}'
-=======
       string: '{"sku":{"name":"Premium","tier":"Premium"},"type":"Microsoft.ContainerRegistry/registries","id":"/subscriptions/00000000-0000-0000-0000-000000000000/resourceGroups/clitest.rg000001/providers/Microsoft.ContainerRegistry/registries/clireg000002","name":"clireg000002","location":"westus","tags":{},"properties":{"loginServer":"clireg000002.azurecr.io","creationDate":"2019-10-21T10:39:09.5052852Z","provisioningState":"Succeeded","adminUserEnabled":false,"networkRuleSet":{"defaultAction":"Allow","virtualNetworkRules":[],"ipRules":[]},"policies":{"quarantinePolicy":{"status":"disabled"},"trustPolicy":{"type":"Notary","status":"disabled"},"retentionPolicy":{"days":7,"lastUpdatedTime":"2019-10-21T10:39:11.0909069+00:00","status":"disabled"}}}}'
->>>>>>> 807faccc
-    headers:
-      cache-control:
-      - no-cache
-      content-length:
-<<<<<<< HEAD
-      - '826'
-      content-type:
-      - application/json; charset=utf-8
-      date:
-      - Mon, 07 Oct 2019 22:53:33 GMT
-=======
+    headers:
+      cache-control:
+      - no-cache
+      content-length:
       - '827'
       content-type:
       - application/json; charset=utf-8
       date:
       - Mon, 21 Oct 2019 10:39:13 GMT
->>>>>>> 807faccc
       expires:
       - '-1'
       pragma:
@@ -218,30 +167,18 @@
       ParameterSetName:
       - -n -r -l
       User-Agent:
-<<<<<<< HEAD
-      - python/3.6.5 (Windows-10-10.0.17134-SP0) msrest/0.6.10 msrest_azure/0.6.1
-        azure-mgmt-containerregistry/3.0.0rc5 Azure-SDK-For-Python AZURECLI/2.0.74
-=======
-      - python/3.7.4 (Windows-10-10.0.18362-SP0) msrest/0.6.10 msrest_azure/0.6.2
-        azure-mgmt-containerregistry/3.0.0rc6 Azure-SDK-For-Python AZURECLI/2.0.75
->>>>>>> 807faccc
+      - python/3.7.4 (Windows-10-10.0.18362-SP0) msrest/0.6.10 msrest_azure/0.6.2
+        azure-mgmt-containerregistry/3.0.0rc6 Azure-SDK-For-Python AZURECLI/2.0.75
       accept-language:
       - en-US
     method: PUT
     uri: https://management.azure.com/subscriptions/00000000-0000-0000-0000-000000000000/resourceGroups/clitest.rg000001/providers/Microsoft.ContainerRegistry/registries/clireg000002/replications/southcentralus?api-version=2019-05-01
   response:
     body:
-<<<<<<< HEAD
-      string: '{"type":"Microsoft.ContainerRegistry/registries/replications","id":"/subscriptions/00000000-0000-0000-0000-000000000000/resourceGroups/clitest.rg000001/providers/Microsoft.ContainerRegistry/registries/clireg000002/replications/southcentralus","name":"southcentralus","location":"southcentralus","tags":{},"properties":{"provisioningState":"Creating","status":{"timestamp":"2019-10-07T22:53:35.9628034Z"}}}'
-    headers:
-      azure-asyncoperation:
-      - https://management.azure.com/subscriptions/00000000-0000-0000-0000-000000000000/resourceGroups/clitest.rg000001/providers/Microsoft.ContainerRegistry/registries/clireg000002/replications/southcentralus/operationStatuses/replications-496d1d06-e955-11e9-9a27-000d3a3ab28a?api-version=2019-05-01
-=======
       string: '{"type":"Microsoft.ContainerRegistry/registries/replications","id":"/subscriptions/00000000-0000-0000-0000-000000000000/resourceGroups/clitest.rg000001/providers/Microsoft.ContainerRegistry/registries/clireg000002/replications/southcentralus","name":"southcentralus","location":"southcentralus","tags":{},"properties":{"provisioningState":"Creating","status":{"timestamp":"2019-10-21T10:39:19.0207241Z"}}}'
     headers:
       azure-asyncoperation:
       - https://management.azure.com/subscriptions/00000000-0000-0000-0000-000000000000/resourceGroups/clitest.rg000001/providers/Microsoft.ContainerRegistry/registries/clireg000002/replications/southcentralus/operationStatuses/replications-052689ee-f3ef-11e9-9d3f-186024942c80?api-version=2019-05-01
->>>>>>> 807faccc
       cache-control:
       - no-cache
       content-length:
@@ -249,11 +186,7 @@
       content-type:
       - application/json; charset=utf-8
       date:
-<<<<<<< HEAD
-      - Mon, 07 Oct 2019 22:53:36 GMT
-=======
       - Mon, 21 Oct 2019 10:39:20 GMT
->>>>>>> 807faccc
       expires:
       - '-1'
       pragma:
@@ -283,25 +216,24 @@
       ParameterSetName:
       - -n -r -l
       User-Agent:
-<<<<<<< HEAD
-      - python/3.6.5 (Windows-10-10.0.17134-SP0) msrest/0.6.10 msrest_azure/0.6.1
-        azure-mgmt-containerregistry/3.0.0rc5 Azure-SDK-For-Python AZURECLI/2.0.74
-    method: GET
-    uri: https://management.azure.com/subscriptions/00000000-0000-0000-0000-000000000000/resourceGroups/clitest.rg000001/providers/Microsoft.ContainerRegistry/registries/clireg000002/replications/southcentralus/operationStatuses/replications-496d1d06-e955-11e9-9a27-000d3a3ab28a?api-version=2019-05-01
-  response:
-    body:
-      string: '{"status":"Creating"}'
+      - python/3.7.4 (Windows-10-10.0.18362-SP0) msrest/0.6.10 msrest_azure/0.6.2
+        azure-mgmt-containerregistry/3.0.0rc6 Azure-SDK-For-Python AZURECLI/2.0.75
+    method: GET
+    uri: https://management.azure.com/subscriptions/00000000-0000-0000-0000-000000000000/resourceGroups/clitest.rg000001/providers/Microsoft.ContainerRegistry/registries/clireg000002/replications/southcentralus/operationStatuses/replications-052689ee-f3ef-11e9-9d3f-186024942c80?api-version=2019-05-01
+  response:
+    body:
+      string: '{"status":"Succeeded"}'
     headers:
       azure-asyncoperation:
-      - https://management.azure.com/subscriptions/00000000-0000-0000-0000-000000000000/resourceGroups/clitest.rg000001/providers/Microsoft.ContainerRegistry/registries/clireg000002/replications/southcentralus/operationStatuses/replications-496d1d06-e955-11e9-9a27-000d3a3ab28a?api-version=2019-05-01
-      cache-control:
-      - no-cache
-      content-length:
-      - '21'
-      content-type:
-      - application/json; charset=utf-8
-      date:
-      - Mon, 07 Oct 2019 22:53:46 GMT
+      - https://management.azure.com/subscriptions/00000000-0000-0000-0000-000000000000/resourceGroups/clitest.rg000001/providers/Microsoft.ContainerRegistry/registries/clireg000002/replications/southcentralus/operationStatuses/replications-052689ee-f3ef-11e9-9d3f-186024942c80?api-version=2019-05-01
+      cache-control:
+      - no-cache
+      content-length:
+      - '22'
+      content-type:
+      - application/json; charset=utf-8
+      date:
+      - Mon, 21 Oct 2019 10:39:32 GMT
       expires:
       - '-1'
       pragma:
@@ -333,38 +265,22 @@
       ParameterSetName:
       - -n -r -l
       User-Agent:
-      - python/3.6.5 (Windows-10-10.0.17134-SP0) msrest/0.6.10 msrest_azure/0.6.1
-        azure-mgmt-containerregistry/3.0.0rc5 Azure-SDK-For-Python AZURECLI/2.0.74
-    method: GET
-    uri: https://management.azure.com/subscriptions/00000000-0000-0000-0000-000000000000/resourceGroups/clitest.rg000001/providers/Microsoft.ContainerRegistry/registries/clireg000002/replications/southcentralus/operationStatuses/replications-496d1d06-e955-11e9-9a27-000d3a3ab28a?api-version=2019-05-01
-=======
-      - python/3.7.4 (Windows-10-10.0.18362-SP0) msrest/0.6.10 msrest_azure/0.6.2
-        azure-mgmt-containerregistry/3.0.0rc6 Azure-SDK-For-Python AZURECLI/2.0.75
-    method: GET
-    uri: https://management.azure.com/subscriptions/00000000-0000-0000-0000-000000000000/resourceGroups/clitest.rg000001/providers/Microsoft.ContainerRegistry/registries/clireg000002/replications/southcentralus/operationStatuses/replications-052689ee-f3ef-11e9-9d3f-186024942c80?api-version=2019-05-01
->>>>>>> 807faccc
-  response:
-    body:
-      string: '{"status":"Succeeded"}'
-    headers:
-      azure-asyncoperation:
-<<<<<<< HEAD
-      - https://management.azure.com/subscriptions/00000000-0000-0000-0000-000000000000/resourceGroups/clitest.rg000001/providers/Microsoft.ContainerRegistry/registries/clireg000002/replications/southcentralus/operationStatuses/replications-496d1d06-e955-11e9-9a27-000d3a3ab28a?api-version=2019-05-01
-=======
-      - https://management.azure.com/subscriptions/00000000-0000-0000-0000-000000000000/resourceGroups/clitest.rg000001/providers/Microsoft.ContainerRegistry/registries/clireg000002/replications/southcentralus/operationStatuses/replications-052689ee-f3ef-11e9-9d3f-186024942c80?api-version=2019-05-01
->>>>>>> 807faccc
-      cache-control:
-      - no-cache
-      content-length:
-      - '22'
-      content-type:
-      - application/json; charset=utf-8
-      date:
-<<<<<<< HEAD
-      - Mon, 07 Oct 2019 22:53:57 GMT
-=======
+      - python/3.7.4 (Windows-10-10.0.18362-SP0) msrest/0.6.10 msrest_azure/0.6.2
+        azure-mgmt-containerregistry/3.0.0rc6 Azure-SDK-For-Python AZURECLI/2.0.75
+    method: GET
+    uri: https://management.azure.com/subscriptions/00000000-0000-0000-0000-000000000000/resourceGroups/clitest.rg000001/providers/Microsoft.ContainerRegistry/registries/clireg000002/replications/southcentralus?api-version=2019-05-01
+  response:
+    body:
+      string: '{"type":"Microsoft.ContainerRegistry/registries/replications","id":"/subscriptions/00000000-0000-0000-0000-000000000000/resourceGroups/clitest.rg000001/providers/Microsoft.ContainerRegistry/registries/clireg000002/replications/southcentralus","name":"southcentralus","location":"southcentralus","tags":{},"properties":{"provisioningState":"Succeeded","status":{"displayStatus":"Syncing","timestamp":"2019-10-21T10:39:27.7845768Z"}}}'
+    headers:
+      cache-control:
+      - no-cache
+      content-length:
+      - '499'
+      content-type:
+      - application/json; charset=utf-8
+      date:
       - Mon, 21 Oct 2019 10:39:32 GMT
->>>>>>> 807faccc
       expires:
       - '-1'
       pragma:
@@ -390,41 +306,75 @@
       Accept-Encoding:
       - gzip, deflate
       CommandName:
-      - acr replication create
-      Connection:
-      - keep-alive
-      ParameterSetName:
-      - -n -r -l
-      User-Agent:
-<<<<<<< HEAD
-      - python/3.6.5 (Windows-10-10.0.17134-SP0) msrest/0.6.10 msrest_azure/0.6.1
-        azure-mgmt-containerregistry/3.0.0rc5 Azure-SDK-For-Python AZURECLI/2.0.74
-=======
-      - python/3.7.4 (Windows-10-10.0.18362-SP0) msrest/0.6.10 msrest_azure/0.6.2
-        azure-mgmt-containerregistry/3.0.0rc6 Azure-SDK-For-Python AZURECLI/2.0.75
->>>>>>> 807faccc
-    method: GET
-    uri: https://management.azure.com/subscriptions/00000000-0000-0000-0000-000000000000/resourceGroups/clitest.rg000001/providers/Microsoft.ContainerRegistry/registries/clireg000002/replications/southcentralus?api-version=2019-05-01
-  response:
-    body:
-<<<<<<< HEAD
-      string: '{"type":"Microsoft.ContainerRegistry/registries/replications","id":"/subscriptions/00000000-0000-0000-0000-000000000000/resourceGroups/clitest.rg000001/providers/Microsoft.ContainerRegistry/registries/clireg000002/replications/southcentralus","name":"southcentralus","location":"southcentralus","tags":{},"properties":{"provisioningState":"Succeeded","status":{"displayStatus":"Syncing","timestamp":"2019-10-07T22:53:46.5993883Z"}}}'
-=======
-      string: '{"type":"Microsoft.ContainerRegistry/registries/replications","id":"/subscriptions/00000000-0000-0000-0000-000000000000/resourceGroups/clitest.rg000001/providers/Microsoft.ContainerRegistry/registries/clireg000002/replications/southcentralus","name":"southcentralus","location":"southcentralus","tags":{},"properties":{"provisioningState":"Succeeded","status":{"displayStatus":"Syncing","timestamp":"2019-10-21T10:39:27.7845768Z"}}}'
->>>>>>> 807faccc
-    headers:
-      cache-control:
-      - no-cache
-      content-length:
-      - '499'
-      content-type:
-      - application/json; charset=utf-8
-      date:
-<<<<<<< HEAD
-      - Mon, 07 Oct 2019 22:53:58 GMT
-=======
-      - Mon, 21 Oct 2019 10:39:32 GMT
->>>>>>> 807faccc
+      - acr replication list
+      Connection:
+      - keep-alive
+      ParameterSetName:
+      - -r
+      User-Agent:
+      - python/3.7.4 (Windows-10-10.0.18362-SP0) msrest/0.6.10 msrest_azure/0.6.2
+        azure-mgmt-resource/4.0.0 Azure-SDK-For-Python AZURECLI/2.0.75
+      accept-language:
+      - en-US
+    method: GET
+    uri: https://management.azure.com/subscriptions/00000000-0000-0000-0000-000000000000/resources?$filter=resourceType%20eq%20%27Microsoft.ContainerRegistry%2Fregistries%27&api-version=2019-07-01
+  response:
+    body:
+      string: '{"value":[{"id":"/subscriptions/00000000-0000-0000-0000-000000000000/resourceGroups/clitest.rg000001/providers/Microsoft.ContainerRegistry/registries/clireg000002","name":"clireg000002","type":"Microsoft.ContainerRegistry/registries","sku":{"name":"Premium","tier":"Premium"},"location":"westus","tags":{}},{"id":"/subscriptions/00000000-0000-0000-0000-000000000000/resourceGroups/clitest.rg4uqacgqk2zp52smme43dov66mdmwkorxc6fpdnonhq7soneyqlo25w546fwmrg5jy/providers/Microsoft.ContainerRegistry/registries/cliregvcmgbkc2fuucgv","name":"cliregvcmgbkc2fuucgv","type":"Microsoft.ContainerRegistry/registries","sku":{"name":"Premium","tier":"Premium"},"location":"westcentralus","tags":{}},{"id":"/subscriptions/00000000-0000-0000-0000-000000000000/resourceGroups/clitest.rgifuoda2if4manox2gahsfxs5crh2hkpf7fli5wmjbyt4z2lu34nzovg75xnujfree/providers/Microsoft.ContainerRegistry/registries/cliregmiy5cfmmro2wep","name":"cliregmiy5cfmmro2wep","type":"Microsoft.ContainerRegistry/registries","sku":{"name":"Standard","tier":"Standard"},"location":"westus","tags":{}},{"id":"/subscriptions/00000000-0000-0000-0000-000000000000/resourceGroups/clitest.rgyi4h4snkgbh4ermlafp6lclsho7jjxcvioy5e3cc4xksxi7f6yi7ba3zxvyvfkjr7/providers/Microsoft.ContainerRegistry/registries/cliregqpedlhesbnapsk","name":"cliregqpedlhesbnapsk","type":"Microsoft.ContainerRegistry/registries","sku":{"name":"Premium","tier":"Premium"},"location":"westus","tags":{"foo":"bar","cat":""}},{"id":"/subscriptions/00000000-0000-0000-0000-000000000000/resourceGroups/clitest.rgznu5jhyolhasdjllwhg3ij7zwiuspszear35gocsrcibzufj2324da42inxrgwdsz/providers/Microsoft.ContainerRegistry/registries/cliregosvxsp4xpb32jx","name":"cliregosvxsp4xpb32jx","type":"Microsoft.ContainerRegistry/registries","sku":{"name":"Standard","tier":"Standard"},"location":"westus","tags":{}},{"id":"/subscriptions/00000000-0000-0000-0000-000000000000/resourceGroups/fengtest/providers/Microsoft.ContainerRegistry/registries/feng8","name":"feng8","type":"Microsoft.ContainerRegistry/registries","sku":{"name":"Standard","tier":"Standard"},"location":"eastasia","tags":{}},{"id":"/subscriptions/00000000-0000-0000-0000-000000000000/resourceGroups/yugangw/providers/Microsoft.ContainerRegistry/registries/yugangwacrmon","name":"yugangwacrmon","type":"Microsoft.ContainerRegistry/registries","sku":{"name":"Basic","tier":"Basic"},"location":"southeastasia","tags":{}},{"id":"/subscriptions/00000000-0000-0000-0000-000000000000/resourceGroups/yugangw/providers/Microsoft.ContainerRegistry/registries/yugangwana","name":"yugangwana","type":"Microsoft.ContainerRegistry/registries","sku":{"name":"Premium","tier":"Premium"},"location":"southeastasia","tags":{}},{"id":"/subscriptions/00000000-0000-0000-0000-000000000000/resourceGroups/yugangw/providers/Microsoft.ContainerRegistry/registries/yugangwaudit","name":"yugangwaudit","type":"Microsoft.ContainerRegistry/registries","sku":{"name":"Premium","tier":"Premium"},"location":"eastus2euap","tags":{}}]}'
+    headers:
+      cache-control:
+      - no-cache
+      content-length:
+      - '3058'
+      content-type:
+      - application/json; charset=utf-8
+      date:
+      - Mon, 21 Oct 2019 10:39:33 GMT
+      expires:
+      - '-1'
+      pragma:
+      - no-cache
+      strict-transport-security:
+      - max-age=31536000; includeSubDomains
+      vary:
+      - Accept-Encoding
+      x-content-type-options:
+      - nosniff
+    status:
+      code: 200
+      message: OK
+- request:
+    body: null
+    headers:
+      Accept:
+      - application/json
+      Accept-Encoding:
+      - gzip, deflate
+      CommandName:
+      - acr replication list
+      Connection:
+      - keep-alive
+      ParameterSetName:
+      - -r
+      User-Agent:
+      - python/3.7.4 (Windows-10-10.0.18362-SP0) msrest/0.6.10 msrest_azure/0.6.2
+        azure-mgmt-containerregistry/3.0.0rc6 Azure-SDK-For-Python AZURECLI/2.0.75
+      accept-language:
+      - en-US
+    method: GET
+    uri: https://management.azure.com/subscriptions/00000000-0000-0000-0000-000000000000/resourceGroups/clitest.rg000001/providers/Microsoft.ContainerRegistry/registries/clireg000002?api-version=2019-05-01
+  response:
+    body:
+      string: '{"sku":{"name":"Premium","tier":"Premium"},"type":"Microsoft.ContainerRegistry/registries","id":"/subscriptions/00000000-0000-0000-0000-000000000000/resourceGroups/clitest.rg000001/providers/Microsoft.ContainerRegistry/registries/clireg000002","name":"clireg000002","location":"westus","tags":{},"properties":{"loginServer":"clireg000002.azurecr.io","creationDate":"2019-10-21T10:39:09.5052852Z","provisioningState":"Succeeded","adminUserEnabled":false,"networkRuleSet":{"defaultAction":"Allow","virtualNetworkRules":[],"ipRules":[]},"policies":{"quarantinePolicy":{"status":"disabled"},"trustPolicy":{"type":"Notary","status":"disabled"},"retentionPolicy":{"days":7,"lastUpdatedTime":"2019-10-21T10:39:11.0909069+00:00","status":"disabled"}}}}'
+    headers:
+      cache-control:
+      - no-cache
+      content-length:
+      - '827'
+      content-type:
+      - application/json; charset=utf-8
+      date:
+      - Mon, 21 Oct 2019 10:39:35 GMT
       expires:
       - '-1'
       pragma:
@@ -456,103 +406,24 @@
       ParameterSetName:
       - -r
       User-Agent:
-<<<<<<< HEAD
-      - python/3.6.5 (Windows-10-10.0.17134-SP0) msrest/0.6.10 msrest_azure/0.6.1
-        azure-mgmt-resource/4.0.0 Azure-SDK-For-Python AZURECLI/2.0.74
-=======
-      - python/3.7.4 (Windows-10-10.0.18362-SP0) msrest/0.6.10 msrest_azure/0.6.2
-        azure-mgmt-resource/4.0.0 Azure-SDK-For-Python AZURECLI/2.0.75
->>>>>>> 807faccc
-      accept-language:
-      - en-US
-    method: GET
-    uri: https://management.azure.com/subscriptions/00000000-0000-0000-0000-000000000000/resources?$filter=resourceType%20eq%20%27Microsoft.ContainerRegistry%2Fregistries%27&api-version=2019-07-01
-  response:
-    body:
-<<<<<<< HEAD
-      string: '{"value":[{"id":"/subscriptions/00000000-0000-0000-0000-000000000000/resourceGroups/clitest.rgosktdwr3brrxeifoe3szimsmsqbkrscsy43cnpopvqc75jay7pkankldv4v3yvamr/providers/Microsoft.ContainerRegistry/registries/cliregzprczw37qsuxjq","name":"cliregzprczw37qsuxjq","type":"Microsoft.ContainerRegistry/registries","sku":{"name":"Premium","tier":"Premium"},"location":"westcentralus","tags":{}},{"id":"/subscriptions/00000000-0000-0000-0000-000000000000/resourceGroups/clitest.rg000001/providers/Microsoft.ContainerRegistry/registries/clireg000002","name":"clireg000002","type":"Microsoft.ContainerRegistry/registries","sku":{"name":"Premium","tier":"Premium"},"location":"westus","tags":{}}]}'
-=======
-      string: '{"value":[{"id":"/subscriptions/00000000-0000-0000-0000-000000000000/resourceGroups/clitest.rg000001/providers/Microsoft.ContainerRegistry/registries/clireg000002","name":"clireg000002","type":"Microsoft.ContainerRegistry/registries","sku":{"name":"Premium","tier":"Premium"},"location":"westus","tags":{}},{"id":"/subscriptions/00000000-0000-0000-0000-000000000000/resourceGroups/clitest.rg4uqacgqk2zp52smme43dov66mdmwkorxc6fpdnonhq7soneyqlo25w546fwmrg5jy/providers/Microsoft.ContainerRegistry/registries/cliregvcmgbkc2fuucgv","name":"cliregvcmgbkc2fuucgv","type":"Microsoft.ContainerRegistry/registries","sku":{"name":"Premium","tier":"Premium"},"location":"westcentralus","tags":{}},{"id":"/subscriptions/00000000-0000-0000-0000-000000000000/resourceGroups/clitest.rgifuoda2if4manox2gahsfxs5crh2hkpf7fli5wmjbyt4z2lu34nzovg75xnujfree/providers/Microsoft.ContainerRegistry/registries/cliregmiy5cfmmro2wep","name":"cliregmiy5cfmmro2wep","type":"Microsoft.ContainerRegistry/registries","sku":{"name":"Standard","tier":"Standard"},"location":"westus","tags":{}},{"id":"/subscriptions/00000000-0000-0000-0000-000000000000/resourceGroups/clitest.rgyi4h4snkgbh4ermlafp6lclsho7jjxcvioy5e3cc4xksxi7f6yi7ba3zxvyvfkjr7/providers/Microsoft.ContainerRegistry/registries/cliregqpedlhesbnapsk","name":"cliregqpedlhesbnapsk","type":"Microsoft.ContainerRegistry/registries","sku":{"name":"Premium","tier":"Premium"},"location":"westus","tags":{"foo":"bar","cat":""}},{"id":"/subscriptions/00000000-0000-0000-0000-000000000000/resourceGroups/clitest.rgznu5jhyolhasdjllwhg3ij7zwiuspszear35gocsrcibzufj2324da42inxrgwdsz/providers/Microsoft.ContainerRegistry/registries/cliregosvxsp4xpb32jx","name":"cliregosvxsp4xpb32jx","type":"Microsoft.ContainerRegistry/registries","sku":{"name":"Standard","tier":"Standard"},"location":"westus","tags":{}},{"id":"/subscriptions/00000000-0000-0000-0000-000000000000/resourceGroups/fengtest/providers/Microsoft.ContainerRegistry/registries/feng8","name":"feng8","type":"Microsoft.ContainerRegistry/registries","sku":{"name":"Standard","tier":"Standard"},"location":"eastasia","tags":{}},{"id":"/subscriptions/00000000-0000-0000-0000-000000000000/resourceGroups/yugangw/providers/Microsoft.ContainerRegistry/registries/yugangwacrmon","name":"yugangwacrmon","type":"Microsoft.ContainerRegistry/registries","sku":{"name":"Basic","tier":"Basic"},"location":"southeastasia","tags":{}},{"id":"/subscriptions/00000000-0000-0000-0000-000000000000/resourceGroups/yugangw/providers/Microsoft.ContainerRegistry/registries/yugangwana","name":"yugangwana","type":"Microsoft.ContainerRegistry/registries","sku":{"name":"Premium","tier":"Premium"},"location":"southeastasia","tags":{}},{"id":"/subscriptions/00000000-0000-0000-0000-000000000000/resourceGroups/yugangw/providers/Microsoft.ContainerRegistry/registries/yugangwaudit","name":"yugangwaudit","type":"Microsoft.ContainerRegistry/registries","sku":{"name":"Premium","tier":"Premium"},"location":"eastus2euap","tags":{}}]}'
->>>>>>> 807faccc
-    headers:
-      cache-control:
-      - no-cache
-      content-length:
-<<<<<<< HEAD
-      - '762'
-      content-type:
-      - application/json; charset=utf-8
-      date:
-      - Mon, 07 Oct 2019 22:53:59 GMT
-=======
-      - '3058'
-      content-type:
-      - application/json; charset=utf-8
-      date:
-      - Mon, 21 Oct 2019 10:39:33 GMT
->>>>>>> 807faccc
-      expires:
-      - '-1'
-      pragma:
-      - no-cache
-      strict-transport-security:
-      - max-age=31536000; includeSubDomains
-      vary:
-      - Accept-Encoding
-      x-content-type-options:
-      - nosniff
-    status:
-      code: 200
-      message: OK
-- request:
-    body: null
-    headers:
-      Accept:
-      - application/json
-      Accept-Encoding:
-      - gzip, deflate
-      CommandName:
-      - acr replication list
-      Connection:
-      - keep-alive
-      ParameterSetName:
-      - -r
-      User-Agent:
-<<<<<<< HEAD
-      - python/3.6.5 (Windows-10-10.0.17134-SP0) msrest/0.6.10 msrest_azure/0.6.1
-        azure-mgmt-containerregistry/3.0.0rc5 Azure-SDK-For-Python AZURECLI/2.0.74
-=======
-      - python/3.7.4 (Windows-10-10.0.18362-SP0) msrest/0.6.10 msrest_azure/0.6.2
-        azure-mgmt-containerregistry/3.0.0rc6 Azure-SDK-For-Python AZURECLI/2.0.75
->>>>>>> 807faccc
-      accept-language:
-      - en-US
-    method: GET
-    uri: https://management.azure.com/subscriptions/00000000-0000-0000-0000-000000000000/resourceGroups/clitest.rg000001/providers/Microsoft.ContainerRegistry/registries/clireg000002?api-version=2019-05-01
-  response:
-    body:
-<<<<<<< HEAD
-      string: '{"sku":{"name":"Premium","tier":"Premium"},"type":"Microsoft.ContainerRegistry/registries","id":"/subscriptions/00000000-0000-0000-0000-000000000000/resourceGroups/clitest.rg000001/providers/Microsoft.ContainerRegistry/registries/clireg000002","name":"clireg000002","location":"westus","tags":{},"properties":{"loginServer":"clireg000002.azurecr.io","creationDate":"2019-10-07T22:53:29.0380124Z","provisioningState":"Succeeded","adminUserEnabled":false,"networkRuleSet":{"defaultAction":"Allow","virtualNetworkRules":[],"ipRules":[]},"policies":{"quarantinePolicy":{"status":"disabled"},"trustPolicy":{"type":"Notary","status":"disabled"},"retentionPolicy":{"days":7,"lastUpdatedTime":"2019-10-07T22:53:32.350602+00:00","status":"disabled"}}}}'
-=======
-      string: '{"sku":{"name":"Premium","tier":"Premium"},"type":"Microsoft.ContainerRegistry/registries","id":"/subscriptions/00000000-0000-0000-0000-000000000000/resourceGroups/clitest.rg000001/providers/Microsoft.ContainerRegistry/registries/clireg000002","name":"clireg000002","location":"westus","tags":{},"properties":{"loginServer":"clireg000002.azurecr.io","creationDate":"2019-10-21T10:39:09.5052852Z","provisioningState":"Succeeded","adminUserEnabled":false,"networkRuleSet":{"defaultAction":"Allow","virtualNetworkRules":[],"ipRules":[]},"policies":{"quarantinePolicy":{"status":"disabled"},"trustPolicy":{"type":"Notary","status":"disabled"},"retentionPolicy":{"days":7,"lastUpdatedTime":"2019-10-21T10:39:11.0909069+00:00","status":"disabled"}}}}'
->>>>>>> 807faccc
-    headers:
-      cache-control:
-      - no-cache
-      content-length:
-<<<<<<< HEAD
-      - '826'
-      content-type:
-      - application/json; charset=utf-8
-      date:
-      - Mon, 07 Oct 2019 22:53:59 GMT
-=======
-      - '827'
-      content-type:
-      - application/json; charset=utf-8
-      date:
-      - Mon, 21 Oct 2019 10:39:35 GMT
->>>>>>> 807faccc
+      - python/3.7.4 (Windows-10-10.0.18362-SP0) msrest/0.6.10 msrest_azure/0.6.2
+        azure-mgmt-containerregistry/3.0.0rc6 Azure-SDK-For-Python AZURECLI/2.0.75
+      accept-language:
+      - en-US
+    method: GET
+    uri: https://management.azure.com/subscriptions/00000000-0000-0000-0000-000000000000/resourceGroups/clitest.rg000001/providers/Microsoft.ContainerRegistry/registries/clireg000002/replications?api-version=2019-05-01
+  response:
+    body:
+      string: '{"value":[{"type":"Microsoft.ContainerRegistry/registries/replications","id":"/subscriptions/00000000-0000-0000-0000-000000000000/resourceGroups/clitest.rg000001/providers/Microsoft.ContainerRegistry/registries/clireg000002/replications/southcentralus","name":"southcentralus","location":"southcentralus","tags":{},"properties":{"provisioningState":"Succeeded","status":{"displayStatus":"Ready","timestamp":"2019-10-21T10:39:33.8937522Z"}}},{"type":"Microsoft.ContainerRegistry/registries/replications","id":"/subscriptions/00000000-0000-0000-0000-000000000000/resourceGroups/clitest.rg000001/providers/Microsoft.ContainerRegistry/registries/clireg000002/replications/westus","name":"westus","location":"westus","tags":{},"properties":{"provisioningState":"Succeeded","status":{"displayStatus":"Ready","timestamp":"2019-10-21T10:39:23.0330565Z"}}}]}'
+    headers:
+      cache-control:
+      - no-cache
+      content-length:
+      - '983'
+      content-type:
+      - application/json; charset=utf-8
+      date:
+      - Mon, 21 Oct 2019 10:39:37 GMT
       expires:
       - '-1'
       pragma:
@@ -578,43 +449,75 @@
       Accept-Encoding:
       - gzip, deflate
       CommandName:
-      - acr replication list
-      Connection:
-      - keep-alive
-      ParameterSetName:
-      - -r
-      User-Agent:
-<<<<<<< HEAD
-      - python/3.6.5 (Windows-10-10.0.17134-SP0) msrest/0.6.10 msrest_azure/0.6.1
-        azure-mgmt-containerregistry/3.0.0rc5 Azure-SDK-For-Python AZURECLI/2.0.74
-=======
-      - python/3.7.4 (Windows-10-10.0.18362-SP0) msrest/0.6.10 msrest_azure/0.6.2
-        azure-mgmt-containerregistry/3.0.0rc6 Azure-SDK-For-Python AZURECLI/2.0.75
->>>>>>> 807faccc
-      accept-language:
-      - en-US
-    method: GET
-    uri: https://management.azure.com/subscriptions/00000000-0000-0000-0000-000000000000/resourceGroups/clitest.rg000001/providers/Microsoft.ContainerRegistry/registries/clireg000002/replications?api-version=2019-05-01
-  response:
-    body:
-<<<<<<< HEAD
-      string: '{"value":[{"type":"Microsoft.ContainerRegistry/registries/replications","id":"/subscriptions/00000000-0000-0000-0000-000000000000/resourceGroups/clitest.rg000001/providers/Microsoft.ContainerRegistry/registries/clireg000002/replications/southcentralus","name":"southcentralus","location":"southcentralus","tags":{},"properties":{"provisioningState":"Succeeded","status":{"displayStatus":"Syncing","timestamp":"2019-10-07T22:53:46.5993883Z"}}},{"type":"Microsoft.ContainerRegistry/registries/replications","id":"/subscriptions/00000000-0000-0000-0000-000000000000/resourceGroups/clitest.rg000001/providers/Microsoft.ContainerRegistry/registries/clireg000002/replications/westus","name":"westus","location":"westus","tags":{},"properties":{"provisioningState":"Succeeded","status":{"displayStatus":"Ready","timestamp":"2019-10-07T22:53:39.8376845Z"}}}]}'
-=======
-      string: '{"value":[{"type":"Microsoft.ContainerRegistry/registries/replications","id":"/subscriptions/00000000-0000-0000-0000-000000000000/resourceGroups/clitest.rg000001/providers/Microsoft.ContainerRegistry/registries/clireg000002/replications/southcentralus","name":"southcentralus","location":"southcentralus","tags":{},"properties":{"provisioningState":"Succeeded","status":{"displayStatus":"Ready","timestamp":"2019-10-21T10:39:33.8937522Z"}}},{"type":"Microsoft.ContainerRegistry/registries/replications","id":"/subscriptions/00000000-0000-0000-0000-000000000000/resourceGroups/clitest.rg000001/providers/Microsoft.ContainerRegistry/registries/clireg000002/replications/westus","name":"westus","location":"westus","tags":{},"properties":{"provisioningState":"Succeeded","status":{"displayStatus":"Ready","timestamp":"2019-10-21T10:39:23.0330565Z"}}}]}'
->>>>>>> 807faccc
-    headers:
-      cache-control:
-      - no-cache
-      content-length:
-      - '983'
-      content-type:
-      - application/json; charset=utf-8
-      date:
-<<<<<<< HEAD
-      - Mon, 07 Oct 2019 22:54:00 GMT
-=======
+      - acr replication show
+      Connection:
+      - keep-alive
+      ParameterSetName:
+      - -n -r
+      User-Agent:
+      - python/3.7.4 (Windows-10-10.0.18362-SP0) msrest/0.6.10 msrest_azure/0.6.2
+        azure-mgmt-resource/4.0.0 Azure-SDK-For-Python AZURECLI/2.0.75
+      accept-language:
+      - en-US
+    method: GET
+    uri: https://management.azure.com/subscriptions/00000000-0000-0000-0000-000000000000/resources?$filter=resourceType%20eq%20%27Microsoft.ContainerRegistry%2Fregistries%27&api-version=2019-07-01
+  response:
+    body:
+      string: '{"value":[{"id":"/subscriptions/00000000-0000-0000-0000-000000000000/resourceGroups/clitest.rg000001/providers/Microsoft.ContainerRegistry/registries/clireg000002","name":"clireg000002","type":"Microsoft.ContainerRegistry/registries","sku":{"name":"Premium","tier":"Premium"},"location":"westus","tags":{}},{"id":"/subscriptions/00000000-0000-0000-0000-000000000000/resourceGroups/clitest.rg4uqacgqk2zp52smme43dov66mdmwkorxc6fpdnonhq7soneyqlo25w546fwmrg5jy/providers/Microsoft.ContainerRegistry/registries/cliregvcmgbkc2fuucgv","name":"cliregvcmgbkc2fuucgv","type":"Microsoft.ContainerRegistry/registries","sku":{"name":"Premium","tier":"Premium"},"location":"westcentralus","tags":{}},{"id":"/subscriptions/00000000-0000-0000-0000-000000000000/resourceGroups/clitest.rgifuoda2if4manox2gahsfxs5crh2hkpf7fli5wmjbyt4z2lu34nzovg75xnujfree/providers/Microsoft.ContainerRegistry/registries/cliregmiy5cfmmro2wep","name":"cliregmiy5cfmmro2wep","type":"Microsoft.ContainerRegistry/registries","sku":{"name":"Standard","tier":"Standard"},"location":"westus","tags":{}},{"id":"/subscriptions/00000000-0000-0000-0000-000000000000/resourceGroups/clitest.rgyi4h4snkgbh4ermlafp6lclsho7jjxcvioy5e3cc4xksxi7f6yi7ba3zxvyvfkjr7/providers/Microsoft.ContainerRegistry/registries/cliregqpedlhesbnapsk","name":"cliregqpedlhesbnapsk","type":"Microsoft.ContainerRegistry/registries","sku":{"name":"Premium","tier":"Premium"},"location":"westus","tags":{"foo":"bar","cat":""}},{"id":"/subscriptions/00000000-0000-0000-0000-000000000000/resourceGroups/clitest.rgznu5jhyolhasdjllwhg3ij7zwiuspszear35gocsrcibzufj2324da42inxrgwdsz/providers/Microsoft.ContainerRegistry/registries/cliregosvxsp4xpb32jx","name":"cliregosvxsp4xpb32jx","type":"Microsoft.ContainerRegistry/registries","sku":{"name":"Standard","tier":"Standard"},"location":"westus","tags":{}},{"id":"/subscriptions/00000000-0000-0000-0000-000000000000/resourceGroups/fengtest/providers/Microsoft.ContainerRegistry/registries/feng8","name":"feng8","type":"Microsoft.ContainerRegistry/registries","sku":{"name":"Standard","tier":"Standard"},"location":"eastasia","tags":{}},{"id":"/subscriptions/00000000-0000-0000-0000-000000000000/resourceGroups/yugangw/providers/Microsoft.ContainerRegistry/registries/yugangwacrmon","name":"yugangwacrmon","type":"Microsoft.ContainerRegistry/registries","sku":{"name":"Basic","tier":"Basic"},"location":"southeastasia","tags":{}},{"id":"/subscriptions/00000000-0000-0000-0000-000000000000/resourceGroups/yugangw/providers/Microsoft.ContainerRegistry/registries/yugangwana","name":"yugangwana","type":"Microsoft.ContainerRegistry/registries","sku":{"name":"Premium","tier":"Premium"},"location":"southeastasia","tags":{}},{"id":"/subscriptions/00000000-0000-0000-0000-000000000000/resourceGroups/yugangw/providers/Microsoft.ContainerRegistry/registries/yugangwaudit","name":"yugangwaudit","type":"Microsoft.ContainerRegistry/registries","sku":{"name":"Premium","tier":"Premium"},"location":"eastus2euap","tags":{}}]}'
+    headers:
+      cache-control:
+      - no-cache
+      content-length:
+      - '3058'
+      content-type:
+      - application/json; charset=utf-8
+      date:
       - Mon, 21 Oct 2019 10:39:37 GMT
->>>>>>> 807faccc
+      expires:
+      - '-1'
+      pragma:
+      - no-cache
+      strict-transport-security:
+      - max-age=31536000; includeSubDomains
+      vary:
+      - Accept-Encoding
+      x-content-type-options:
+      - nosniff
+    status:
+      code: 200
+      message: OK
+- request:
+    body: null
+    headers:
+      Accept:
+      - application/json
+      Accept-Encoding:
+      - gzip, deflate
+      CommandName:
+      - acr replication show
+      Connection:
+      - keep-alive
+      ParameterSetName:
+      - -n -r
+      User-Agent:
+      - python/3.7.4 (Windows-10-10.0.18362-SP0) msrest/0.6.10 msrest_azure/0.6.2
+        azure-mgmt-containerregistry/3.0.0rc6 Azure-SDK-For-Python AZURECLI/2.0.75
+      accept-language:
+      - en-US
+    method: GET
+    uri: https://management.azure.com/subscriptions/00000000-0000-0000-0000-000000000000/resourceGroups/clitest.rg000001/providers/Microsoft.ContainerRegistry/registries/clireg000002?api-version=2019-05-01
+  response:
+    body:
+      string: '{"sku":{"name":"Premium","tier":"Premium"},"type":"Microsoft.ContainerRegistry/registries","id":"/subscriptions/00000000-0000-0000-0000-000000000000/resourceGroups/clitest.rg000001/providers/Microsoft.ContainerRegistry/registries/clireg000002","name":"clireg000002","location":"westus","tags":{},"properties":{"loginServer":"clireg000002.azurecr.io","creationDate":"2019-10-21T10:39:09.5052852Z","provisioningState":"Succeeded","adminUserEnabled":false,"networkRuleSet":{"defaultAction":"Allow","virtualNetworkRules":[],"ipRules":[]},"policies":{"quarantinePolicy":{"status":"disabled"},"trustPolicy":{"type":"Notary","status":"disabled"},"retentionPolicy":{"days":7,"lastUpdatedTime":"2019-10-21T10:39:11.0909069+00:00","status":"disabled"}}}}'
+    headers:
+      cache-control:
+      - no-cache
+      content-length:
+      - '827'
+      content-type:
+      - application/json; charset=utf-8
+      date:
+      - Mon, 21 Oct 2019 10:39:38 GMT
       expires:
       - '-1'
       pragma:
@@ -646,103 +549,24 @@
       ParameterSetName:
       - -n -r
       User-Agent:
-<<<<<<< HEAD
-      - python/3.6.5 (Windows-10-10.0.17134-SP0) msrest/0.6.10 msrest_azure/0.6.1
-        azure-mgmt-resource/4.0.0 Azure-SDK-For-Python AZURECLI/2.0.74
-=======
-      - python/3.7.4 (Windows-10-10.0.18362-SP0) msrest/0.6.10 msrest_azure/0.6.2
-        azure-mgmt-resource/4.0.0 Azure-SDK-For-Python AZURECLI/2.0.75
->>>>>>> 807faccc
-      accept-language:
-      - en-US
-    method: GET
-    uri: https://management.azure.com/subscriptions/00000000-0000-0000-0000-000000000000/resources?$filter=resourceType%20eq%20%27Microsoft.ContainerRegistry%2Fregistries%27&api-version=2019-07-01
-  response:
-    body:
-<<<<<<< HEAD
-      string: '{"value":[{"id":"/subscriptions/00000000-0000-0000-0000-000000000000/resourceGroups/clitest.rgosktdwr3brrxeifoe3szimsmsqbkrscsy43cnpopvqc75jay7pkankldv4v3yvamr/providers/Microsoft.ContainerRegistry/registries/cliregzprczw37qsuxjq","name":"cliregzprczw37qsuxjq","type":"Microsoft.ContainerRegistry/registries","sku":{"name":"Premium","tier":"Premium"},"location":"westcentralus","tags":{}},{"id":"/subscriptions/00000000-0000-0000-0000-000000000000/resourceGroups/clitest.rg000001/providers/Microsoft.ContainerRegistry/registries/clireg000002","name":"clireg000002","type":"Microsoft.ContainerRegistry/registries","sku":{"name":"Premium","tier":"Premium"},"location":"westus","tags":{}}]}'
-=======
-      string: '{"value":[{"id":"/subscriptions/00000000-0000-0000-0000-000000000000/resourceGroups/clitest.rg000001/providers/Microsoft.ContainerRegistry/registries/clireg000002","name":"clireg000002","type":"Microsoft.ContainerRegistry/registries","sku":{"name":"Premium","tier":"Premium"},"location":"westus","tags":{}},{"id":"/subscriptions/00000000-0000-0000-0000-000000000000/resourceGroups/clitest.rg4uqacgqk2zp52smme43dov66mdmwkorxc6fpdnonhq7soneyqlo25w546fwmrg5jy/providers/Microsoft.ContainerRegistry/registries/cliregvcmgbkc2fuucgv","name":"cliregvcmgbkc2fuucgv","type":"Microsoft.ContainerRegistry/registries","sku":{"name":"Premium","tier":"Premium"},"location":"westcentralus","tags":{}},{"id":"/subscriptions/00000000-0000-0000-0000-000000000000/resourceGroups/clitest.rgifuoda2if4manox2gahsfxs5crh2hkpf7fli5wmjbyt4z2lu34nzovg75xnujfree/providers/Microsoft.ContainerRegistry/registries/cliregmiy5cfmmro2wep","name":"cliregmiy5cfmmro2wep","type":"Microsoft.ContainerRegistry/registries","sku":{"name":"Standard","tier":"Standard"},"location":"westus","tags":{}},{"id":"/subscriptions/00000000-0000-0000-0000-000000000000/resourceGroups/clitest.rgyi4h4snkgbh4ermlafp6lclsho7jjxcvioy5e3cc4xksxi7f6yi7ba3zxvyvfkjr7/providers/Microsoft.ContainerRegistry/registries/cliregqpedlhesbnapsk","name":"cliregqpedlhesbnapsk","type":"Microsoft.ContainerRegistry/registries","sku":{"name":"Premium","tier":"Premium"},"location":"westus","tags":{"foo":"bar","cat":""}},{"id":"/subscriptions/00000000-0000-0000-0000-000000000000/resourceGroups/clitest.rgznu5jhyolhasdjllwhg3ij7zwiuspszear35gocsrcibzufj2324da42inxrgwdsz/providers/Microsoft.ContainerRegistry/registries/cliregosvxsp4xpb32jx","name":"cliregosvxsp4xpb32jx","type":"Microsoft.ContainerRegistry/registries","sku":{"name":"Standard","tier":"Standard"},"location":"westus","tags":{}},{"id":"/subscriptions/00000000-0000-0000-0000-000000000000/resourceGroups/fengtest/providers/Microsoft.ContainerRegistry/registries/feng8","name":"feng8","type":"Microsoft.ContainerRegistry/registries","sku":{"name":"Standard","tier":"Standard"},"location":"eastasia","tags":{}},{"id":"/subscriptions/00000000-0000-0000-0000-000000000000/resourceGroups/yugangw/providers/Microsoft.ContainerRegistry/registries/yugangwacrmon","name":"yugangwacrmon","type":"Microsoft.ContainerRegistry/registries","sku":{"name":"Basic","tier":"Basic"},"location":"southeastasia","tags":{}},{"id":"/subscriptions/00000000-0000-0000-0000-000000000000/resourceGroups/yugangw/providers/Microsoft.ContainerRegistry/registries/yugangwana","name":"yugangwana","type":"Microsoft.ContainerRegistry/registries","sku":{"name":"Premium","tier":"Premium"},"location":"southeastasia","tags":{}},{"id":"/subscriptions/00000000-0000-0000-0000-000000000000/resourceGroups/yugangw/providers/Microsoft.ContainerRegistry/registries/yugangwaudit","name":"yugangwaudit","type":"Microsoft.ContainerRegistry/registries","sku":{"name":"Premium","tier":"Premium"},"location":"eastus2euap","tags":{}}]}'
->>>>>>> 807faccc
-    headers:
-      cache-control:
-      - no-cache
-      content-length:
-<<<<<<< HEAD
-      - '762'
-      content-type:
-      - application/json; charset=utf-8
-      date:
-      - Mon, 07 Oct 2019 22:54:01 GMT
-=======
-      - '3058'
-      content-type:
-      - application/json; charset=utf-8
-      date:
-      - Mon, 21 Oct 2019 10:39:37 GMT
->>>>>>> 807faccc
-      expires:
-      - '-1'
-      pragma:
-      - no-cache
-      strict-transport-security:
-      - max-age=31536000; includeSubDomains
-      vary:
-      - Accept-Encoding
-      x-content-type-options:
-      - nosniff
-    status:
-      code: 200
-      message: OK
-- request:
-    body: null
-    headers:
-      Accept:
-      - application/json
-      Accept-Encoding:
-      - gzip, deflate
-      CommandName:
-      - acr replication show
-      Connection:
-      - keep-alive
-      ParameterSetName:
-      - -n -r
-      User-Agent:
-<<<<<<< HEAD
-      - python/3.6.5 (Windows-10-10.0.17134-SP0) msrest/0.6.10 msrest_azure/0.6.1
-        azure-mgmt-containerregistry/3.0.0rc5 Azure-SDK-For-Python AZURECLI/2.0.74
-=======
-      - python/3.7.4 (Windows-10-10.0.18362-SP0) msrest/0.6.10 msrest_azure/0.6.2
-        azure-mgmt-containerregistry/3.0.0rc6 Azure-SDK-For-Python AZURECLI/2.0.75
->>>>>>> 807faccc
-      accept-language:
-      - en-US
-    method: GET
-    uri: https://management.azure.com/subscriptions/00000000-0000-0000-0000-000000000000/resourceGroups/clitest.rg000001/providers/Microsoft.ContainerRegistry/registries/clireg000002?api-version=2019-05-01
-  response:
-    body:
-<<<<<<< HEAD
-      string: '{"sku":{"name":"Premium","tier":"Premium"},"type":"Microsoft.ContainerRegistry/registries","id":"/subscriptions/00000000-0000-0000-0000-000000000000/resourceGroups/clitest.rg000001/providers/Microsoft.ContainerRegistry/registries/clireg000002","name":"clireg000002","location":"westus","tags":{},"properties":{"loginServer":"clireg000002.azurecr.io","creationDate":"2019-10-07T22:53:29.0380124Z","provisioningState":"Succeeded","adminUserEnabled":false,"networkRuleSet":{"defaultAction":"Allow","virtualNetworkRules":[],"ipRules":[]},"policies":{"quarantinePolicy":{"status":"disabled"},"trustPolicy":{"type":"Notary","status":"disabled"},"retentionPolicy":{"days":7,"lastUpdatedTime":"2019-10-07T22:53:32.350602+00:00","status":"disabled"}}}}'
-=======
-      string: '{"sku":{"name":"Premium","tier":"Premium"},"type":"Microsoft.ContainerRegistry/registries","id":"/subscriptions/00000000-0000-0000-0000-000000000000/resourceGroups/clitest.rg000001/providers/Microsoft.ContainerRegistry/registries/clireg000002","name":"clireg000002","location":"westus","tags":{},"properties":{"loginServer":"clireg000002.azurecr.io","creationDate":"2019-10-21T10:39:09.5052852Z","provisioningState":"Succeeded","adminUserEnabled":false,"networkRuleSet":{"defaultAction":"Allow","virtualNetworkRules":[],"ipRules":[]},"policies":{"quarantinePolicy":{"status":"disabled"},"trustPolicy":{"type":"Notary","status":"disabled"},"retentionPolicy":{"days":7,"lastUpdatedTime":"2019-10-21T10:39:11.0909069+00:00","status":"disabled"}}}}'
->>>>>>> 807faccc
-    headers:
-      cache-control:
-      - no-cache
-      content-length:
-<<<<<<< HEAD
-      - '826'
-      content-type:
-      - application/json; charset=utf-8
-      date:
-      - Mon, 07 Oct 2019 22:54:01 GMT
-=======
-      - '827'
-      content-type:
-      - application/json; charset=utf-8
-      date:
-      - Mon, 21 Oct 2019 10:39:38 GMT
->>>>>>> 807faccc
+      - python/3.7.4 (Windows-10-10.0.18362-SP0) msrest/0.6.10 msrest_azure/0.6.2
+        azure-mgmt-containerregistry/3.0.0rc6 Azure-SDK-For-Python AZURECLI/2.0.75
+      accept-language:
+      - en-US
+    method: GET
+    uri: https://management.azure.com/subscriptions/00000000-0000-0000-0000-000000000000/resourceGroups/clitest.rg000001/providers/Microsoft.ContainerRegistry/registries/clireg000002/replications/southcentralus?api-version=2019-05-01
+  response:
+    body:
+      string: '{"type":"Microsoft.ContainerRegistry/registries/replications","id":"/subscriptions/00000000-0000-0000-0000-000000000000/resourceGroups/clitest.rg000001/providers/Microsoft.ContainerRegistry/registries/clireg000002/replications/southcentralus","name":"southcentralus","location":"southcentralus","tags":{},"properties":{"provisioningState":"Succeeded","status":{"displayStatus":"Ready","timestamp":"2019-10-21T10:39:33.8937522Z"}}}'
+    headers:
+      cache-control:
+      - no-cache
+      content-length:
+      - '497'
+      content-type:
+      - application/json; charset=utf-8
+      date:
+      - Mon, 21 Oct 2019 10:39:39 GMT
       expires:
       - '-1'
       pragma:
@@ -768,109 +592,30 @@
       Accept-Encoding:
       - gzip, deflate
       CommandName:
-      - acr replication show
-      Connection:
-      - keep-alive
-      ParameterSetName:
-      - -n -r
-      User-Agent:
-<<<<<<< HEAD
-      - python/3.6.5 (Windows-10-10.0.17134-SP0) msrest/0.6.10 msrest_azure/0.6.1
-        azure-mgmt-containerregistry/3.0.0rc5 Azure-SDK-For-Python AZURECLI/2.0.74
-=======
-      - python/3.7.4 (Windows-10-10.0.18362-SP0) msrest/0.6.10 msrest_azure/0.6.2
-        azure-mgmt-containerregistry/3.0.0rc6 Azure-SDK-For-Python AZURECLI/2.0.75
->>>>>>> 807faccc
-      accept-language:
-      - en-US
-    method: GET
-    uri: https://management.azure.com/subscriptions/00000000-0000-0000-0000-000000000000/resourceGroups/clitest.rg000001/providers/Microsoft.ContainerRegistry/registries/clireg000002/replications/southcentralus?api-version=2019-05-01
-  response:
-    body:
-<<<<<<< HEAD
-      string: '{"type":"Microsoft.ContainerRegistry/registries/replications","id":"/subscriptions/00000000-0000-0000-0000-000000000000/resourceGroups/clitest.rg000001/providers/Microsoft.ContainerRegistry/registries/clireg000002/replications/southcentralus","name":"southcentralus","location":"southcentralus","tags":{},"properties":{"provisioningState":"Succeeded","status":{"displayStatus":"Syncing","timestamp":"2019-10-07T22:53:46.5993883Z"}}}'
-=======
-      string: '{"type":"Microsoft.ContainerRegistry/registries/replications","id":"/subscriptions/00000000-0000-0000-0000-000000000000/resourceGroups/clitest.rg000001/providers/Microsoft.ContainerRegistry/registries/clireg000002/replications/southcentralus","name":"southcentralus","location":"southcentralus","tags":{},"properties":{"provisioningState":"Succeeded","status":{"displayStatus":"Ready","timestamp":"2019-10-21T10:39:33.8937522Z"}}}'
->>>>>>> 807faccc
-    headers:
-      cache-control:
-      - no-cache
-      content-length:
-      - '499'
-      content-type:
-      - application/json; charset=utf-8
-      date:
-<<<<<<< HEAD
-      - Mon, 07 Oct 2019 22:54:02 GMT
-=======
-      - Mon, 21 Oct 2019 10:39:39 GMT
->>>>>>> 807faccc
-      expires:
-      - '-1'
-      pragma:
-      - no-cache
-      server:
-      - Microsoft-HTTPAPI/2.0
-      strict-transport-security:
-      - max-age=31536000; includeSubDomains
-      transfer-encoding:
-      - chunked
-      vary:
-      - Accept-Encoding
-      x-content-type-options:
-      - nosniff
-    status:
-      code: 200
-      message: OK
-- request:
-    body: null
-    headers:
-      Accept:
-      - application/json
-      Accept-Encoding:
-      - gzip, deflate
-      CommandName:
       - acr replication update
       Connection:
       - keep-alive
       ParameterSetName:
       - -n -r --tags
       User-Agent:
-<<<<<<< HEAD
-      - python/3.6.5 (Windows-10-10.0.17134-SP0) msrest/0.6.10 msrest_azure/0.6.1
-        azure-mgmt-resource/4.0.0 Azure-SDK-For-Python AZURECLI/2.0.74
-=======
       - python/3.7.4 (Windows-10-10.0.18362-SP0) msrest/0.6.10 msrest_azure/0.6.2
         azure-mgmt-resource/4.0.0 Azure-SDK-For-Python AZURECLI/2.0.75
->>>>>>> 807faccc
       accept-language:
       - en-US
     method: GET
     uri: https://management.azure.com/subscriptions/00000000-0000-0000-0000-000000000000/resources?$filter=resourceType%20eq%20%27Microsoft.ContainerRegistry%2Fregistries%27&api-version=2019-07-01
   response:
     body:
-<<<<<<< HEAD
-      string: '{"value":[{"id":"/subscriptions/00000000-0000-0000-0000-000000000000/resourceGroups/clitest.rgosktdwr3brrxeifoe3szimsmsqbkrscsy43cnpopvqc75jay7pkankldv4v3yvamr/providers/Microsoft.ContainerRegistry/registries/cliregzprczw37qsuxjq","name":"cliregzprczw37qsuxjq","type":"Microsoft.ContainerRegistry/registries","sku":{"name":"Premium","tier":"Premium"},"location":"westcentralus","tags":{}},{"id":"/subscriptions/00000000-0000-0000-0000-000000000000/resourceGroups/clitest.rg000001/providers/Microsoft.ContainerRegistry/registries/clireg000002","name":"clireg000002","type":"Microsoft.ContainerRegistry/registries","sku":{"name":"Premium","tier":"Premium"},"location":"westus","tags":{}}]}'
-=======
       string: '{"value":[{"id":"/subscriptions/00000000-0000-0000-0000-000000000000/resourceGroups/clitest.rg000001/providers/Microsoft.ContainerRegistry/registries/clireg000002","name":"clireg000002","type":"Microsoft.ContainerRegistry/registries","sku":{"name":"Premium","tier":"Premium"},"location":"westus","tags":{}},{"id":"/subscriptions/00000000-0000-0000-0000-000000000000/resourceGroups/clitest.rg4uqacgqk2zp52smme43dov66mdmwkorxc6fpdnonhq7soneyqlo25w546fwmrg5jy/providers/Microsoft.ContainerRegistry/registries/cliregvcmgbkc2fuucgv","name":"cliregvcmgbkc2fuucgv","type":"Microsoft.ContainerRegistry/registries","sku":{"name":"Premium","tier":"Premium"},"location":"westcentralus","tags":{}},{"id":"/subscriptions/00000000-0000-0000-0000-000000000000/resourceGroups/clitest.rgifuoda2if4manox2gahsfxs5crh2hkpf7fli5wmjbyt4z2lu34nzovg75xnujfree/providers/Microsoft.ContainerRegistry/registries/cliregmiy5cfmmro2wep","name":"cliregmiy5cfmmro2wep","type":"Microsoft.ContainerRegistry/registries","sku":{"name":"Standard","tier":"Standard"},"location":"westus","tags":{}},{"id":"/subscriptions/00000000-0000-0000-0000-000000000000/resourceGroups/clitest.rgyi4h4snkgbh4ermlafp6lclsho7jjxcvioy5e3cc4xksxi7f6yi7ba3zxvyvfkjr7/providers/Microsoft.ContainerRegistry/registries/cliregqpedlhesbnapsk","name":"cliregqpedlhesbnapsk","type":"Microsoft.ContainerRegistry/registries","sku":{"name":"Premium","tier":"Premium"},"location":"westus","tags":{"foo":"bar","cat":""}},{"id":"/subscriptions/00000000-0000-0000-0000-000000000000/resourceGroups/clitest.rgznu5jhyolhasdjllwhg3ij7zwiuspszear35gocsrcibzufj2324da42inxrgwdsz/providers/Microsoft.ContainerRegistry/registries/cliregosvxsp4xpb32jx","name":"cliregosvxsp4xpb32jx","type":"Microsoft.ContainerRegistry/registries","sku":{"name":"Standard","tier":"Standard"},"location":"westus","tags":{}},{"id":"/subscriptions/00000000-0000-0000-0000-000000000000/resourceGroups/fengtest/providers/Microsoft.ContainerRegistry/registries/feng8","name":"feng8","type":"Microsoft.ContainerRegistry/registries","sku":{"name":"Standard","tier":"Standard"},"location":"eastasia","tags":{}},{"id":"/subscriptions/00000000-0000-0000-0000-000000000000/resourceGroups/yugangw/providers/Microsoft.ContainerRegistry/registries/yugangwacrmon","name":"yugangwacrmon","type":"Microsoft.ContainerRegistry/registries","sku":{"name":"Basic","tier":"Basic"},"location":"southeastasia","tags":{}},{"id":"/subscriptions/00000000-0000-0000-0000-000000000000/resourceGroups/yugangw/providers/Microsoft.ContainerRegistry/registries/yugangwana","name":"yugangwana","type":"Microsoft.ContainerRegistry/registries","sku":{"name":"Premium","tier":"Premium"},"location":"southeastasia","tags":{}},{"id":"/subscriptions/00000000-0000-0000-0000-000000000000/resourceGroups/yugangw/providers/Microsoft.ContainerRegistry/registries/yugangwaudit","name":"yugangwaudit","type":"Microsoft.ContainerRegistry/registries","sku":{"name":"Premium","tier":"Premium"},"location":"eastus2euap","tags":{}}]}'
->>>>>>> 807faccc
-    headers:
-      cache-control:
-      - no-cache
-      content-length:
-<<<<<<< HEAD
-      - '762'
-      content-type:
-      - application/json; charset=utf-8
-      date:
-      - Mon, 07 Oct 2019 22:54:03 GMT
-=======
+    headers:
+      cache-control:
+      - no-cache
+      content-length:
       - '3058'
       content-type:
       - application/json; charset=utf-8
       date:
       - Mon, 21 Oct 2019 10:39:40 GMT
->>>>>>> 807faccc
       expires:
       - '-1'
       pragma:
@@ -902,37 +647,24 @@
       ParameterSetName:
       - -n -r --tags
       User-Agent:
-<<<<<<< HEAD
-      - python/3.6.5 (Windows-10-10.0.17134-SP0) msrest/0.6.10 msrest_azure/0.6.1
-        azure-mgmt-containerregistry/3.0.0rc5 Azure-SDK-For-Python AZURECLI/2.0.74
-=======
-      - python/3.7.4 (Windows-10-10.0.18362-SP0) msrest/0.6.10 msrest_azure/0.6.2
-        azure-mgmt-containerregistry/3.0.0rc6 Azure-SDK-For-Python AZURECLI/2.0.75
->>>>>>> 807faccc
+      - python/3.7.4 (Windows-10-10.0.18362-SP0) msrest/0.6.10 msrest_azure/0.6.2
+        azure-mgmt-containerregistry/3.0.0rc6 Azure-SDK-For-Python AZURECLI/2.0.75
       accept-language:
       - en-US
     method: PATCH
     uri: https://management.azure.com/subscriptions/00000000-0000-0000-0000-000000000000/resourceGroups/clitest.rg000001/providers/Microsoft.ContainerRegistry/registries/clireg000002/replications/southcentralus?api-version=2019-05-01
   response:
     body:
-<<<<<<< HEAD
-      string: '{"type":"Microsoft.ContainerRegistry/registries/replications","id":"/subscriptions/00000000-0000-0000-0000-000000000000/resourceGroups/clitest.rg000001/providers/Microsoft.ContainerRegistry/registries/clireg000002/replications/southcentralus","name":"southcentralus","location":"southcentralus","tags":{"key":"value"},"properties":{"provisioningState":"Succeeded","status":{"displayStatus":"Syncing","timestamp":"2019-10-07T22:53:46.5993883Z"}}}'
-=======
       string: '{"type":"Microsoft.ContainerRegistry/registries/replications","id":"/subscriptions/00000000-0000-0000-0000-000000000000/resourceGroups/clitest.rg000001/providers/Microsoft.ContainerRegistry/registries/clireg000002/replications/southcentralus","name":"southcentralus","location":"southcentralus","tags":{"key":"value"},"properties":{"provisioningState":"Succeeded","status":{"displayStatus":"Ready","timestamp":"2019-10-21T10:39:33.8937522Z"}}}'
->>>>>>> 807faccc
-    headers:
-      cache-control:
-      - no-cache
-      content-length:
-      - '512'
-      content-type:
-      - application/json; charset=utf-8
-      date:
-<<<<<<< HEAD
-      - Mon, 07 Oct 2019 22:54:04 GMT
-=======
+    headers:
+      cache-control:
+      - no-cache
+      content-length:
+      - '510'
+      content-type:
+      - application/json; charset=utf-8
+      date:
       - Mon, 21 Oct 2019 10:39:43 GMT
->>>>>>> 807faccc
       expires:
       - '-1'
       pragma:
@@ -948,11 +680,7 @@
       x-content-type-options:
       - nosniff
       x-ms-ratelimit-remaining-subscription-writes:
-<<<<<<< HEAD
-      - '1199'
-=======
       - '1196'
->>>>>>> 807faccc
     status:
       code: 200
       message: OK
@@ -970,41 +698,24 @@
       ParameterSetName:
       - -n -r
       User-Agent:
-<<<<<<< HEAD
-      - python/3.6.5 (Windows-10-10.0.17134-SP0) msrest/0.6.10 msrest_azure/0.6.1
-        azure-mgmt-resource/4.0.0 Azure-SDK-For-Python AZURECLI/2.0.74
-=======
       - python/3.7.4 (Windows-10-10.0.18362-SP0) msrest/0.6.10 msrest_azure/0.6.2
         azure-mgmt-resource/4.0.0 Azure-SDK-For-Python AZURECLI/2.0.75
->>>>>>> 807faccc
       accept-language:
       - en-US
     method: GET
     uri: https://management.azure.com/subscriptions/00000000-0000-0000-0000-000000000000/resources?$filter=resourceType%20eq%20%27Microsoft.ContainerRegistry%2Fregistries%27&api-version=2019-07-01
   response:
     body:
-<<<<<<< HEAD
-      string: '{"value":[{"id":"/subscriptions/00000000-0000-0000-0000-000000000000/resourceGroups/clitest.rgosktdwr3brrxeifoe3szimsmsqbkrscsy43cnpopvqc75jay7pkankldv4v3yvamr/providers/Microsoft.ContainerRegistry/registries/cliregzprczw37qsuxjq","name":"cliregzprczw37qsuxjq","type":"Microsoft.ContainerRegistry/registries","sku":{"name":"Premium","tier":"Premium"},"location":"westcentralus","tags":{}},{"id":"/subscriptions/00000000-0000-0000-0000-000000000000/resourceGroups/clitest.rg000001/providers/Microsoft.ContainerRegistry/registries/clireg000002","name":"clireg000002","type":"Microsoft.ContainerRegistry/registries","sku":{"name":"Premium","tier":"Premium"},"location":"westus","tags":{}}]}'
-=======
       string: '{"value":[{"id":"/subscriptions/00000000-0000-0000-0000-000000000000/resourceGroups/clitest.rg000001/providers/Microsoft.ContainerRegistry/registries/clireg000002","name":"clireg000002","type":"Microsoft.ContainerRegistry/registries","sku":{"name":"Premium","tier":"Premium"},"location":"westus","tags":{}},{"id":"/subscriptions/00000000-0000-0000-0000-000000000000/resourceGroups/clitest.rg4uqacgqk2zp52smme43dov66mdmwkorxc6fpdnonhq7soneyqlo25w546fwmrg5jy/providers/Microsoft.ContainerRegistry/registries/cliregvcmgbkc2fuucgv","name":"cliregvcmgbkc2fuucgv","type":"Microsoft.ContainerRegistry/registries","sku":{"name":"Premium","tier":"Premium"},"location":"westcentralus","tags":{}},{"id":"/subscriptions/00000000-0000-0000-0000-000000000000/resourceGroups/clitest.rgifuoda2if4manox2gahsfxs5crh2hkpf7fli5wmjbyt4z2lu34nzovg75xnujfree/providers/Microsoft.ContainerRegistry/registries/cliregmiy5cfmmro2wep","name":"cliregmiy5cfmmro2wep","type":"Microsoft.ContainerRegistry/registries","sku":{"name":"Standard","tier":"Standard"},"location":"westus","tags":{}},{"id":"/subscriptions/00000000-0000-0000-0000-000000000000/resourceGroups/clitest.rgznu5jhyolhasdjllwhg3ij7zwiuspszear35gocsrcibzufj2324da42inxrgwdsz/providers/Microsoft.ContainerRegistry/registries/cliregosvxsp4xpb32jx","name":"cliregosvxsp4xpb32jx","type":"Microsoft.ContainerRegistry/registries","sku":{"name":"Standard","tier":"Standard"},"location":"westus","tags":{}},{"id":"/subscriptions/00000000-0000-0000-0000-000000000000/resourceGroups/fengtest/providers/Microsoft.ContainerRegistry/registries/feng8","name":"feng8","type":"Microsoft.ContainerRegistry/registries","sku":{"name":"Standard","tier":"Standard"},"location":"eastasia","tags":{}},{"id":"/subscriptions/00000000-0000-0000-0000-000000000000/resourceGroups/yugangw/providers/Microsoft.ContainerRegistry/registries/yugangwacrmon","name":"yugangwacrmon","type":"Microsoft.ContainerRegistry/registries","sku":{"name":"Basic","tier":"Basic"},"location":"southeastasia","tags":{}},{"id":"/subscriptions/00000000-0000-0000-0000-000000000000/resourceGroups/yugangw/providers/Microsoft.ContainerRegistry/registries/yugangwana","name":"yugangwana","type":"Microsoft.ContainerRegistry/registries","sku":{"name":"Premium","tier":"Premium"},"location":"southeastasia","tags":{}},{"id":"/subscriptions/00000000-0000-0000-0000-000000000000/resourceGroups/yugangw/providers/Microsoft.ContainerRegistry/registries/yugangwaudit","name":"yugangwaudit","type":"Microsoft.ContainerRegistry/registries","sku":{"name":"Premium","tier":"Premium"},"location":"eastus2euap","tags":{}}]}'
->>>>>>> 807faccc
-    headers:
-      cache-control:
-      - no-cache
-      content-length:
-<<<<<<< HEAD
-      - '762'
-      content-type:
-      - application/json; charset=utf-8
-      date:
-      - Mon, 07 Oct 2019 22:54:04 GMT
-=======
+    headers:
+      cache-control:
+      - no-cache
+      content-length:
       - '2666'
       content-type:
       - application/json; charset=utf-8
       date:
       - Mon, 21 Oct 2019 10:39:43 GMT
->>>>>>> 807faccc
       expires:
       - '-1'
       pragma:
@@ -1032,41 +743,24 @@
       ParameterSetName:
       - -n -r
       User-Agent:
-<<<<<<< HEAD
-      - python/3.6.5 (Windows-10-10.0.17134-SP0) msrest/0.6.10 msrest_azure/0.6.1
-        azure-mgmt-containerregistry/3.0.0rc5 Azure-SDK-For-Python AZURECLI/2.0.74
-=======
-      - python/3.7.4 (Windows-10-10.0.18362-SP0) msrest/0.6.10 msrest_azure/0.6.2
-        azure-mgmt-containerregistry/3.0.0rc6 Azure-SDK-For-Python AZURECLI/2.0.75
->>>>>>> 807faccc
+      - python/3.7.4 (Windows-10-10.0.18362-SP0) msrest/0.6.10 msrest_azure/0.6.2
+        azure-mgmt-containerregistry/3.0.0rc6 Azure-SDK-For-Python AZURECLI/2.0.75
       accept-language:
       - en-US
     method: GET
     uri: https://management.azure.com/subscriptions/00000000-0000-0000-0000-000000000000/resourceGroups/clitest.rg000001/providers/Microsoft.ContainerRegistry/registries/clireg000002?api-version=2019-05-01
   response:
     body:
-<<<<<<< HEAD
-      string: '{"sku":{"name":"Premium","tier":"Premium"},"type":"Microsoft.ContainerRegistry/registries","id":"/subscriptions/00000000-0000-0000-0000-000000000000/resourceGroups/clitest.rg000001/providers/Microsoft.ContainerRegistry/registries/clireg000002","name":"clireg000002","location":"westus","tags":{},"properties":{"loginServer":"clireg000002.azurecr.io","creationDate":"2019-10-07T22:53:29.0380124Z","provisioningState":"Succeeded","adminUserEnabled":false,"networkRuleSet":{"defaultAction":"Allow","virtualNetworkRules":[],"ipRules":[]},"policies":{"quarantinePolicy":{"status":"disabled"},"trustPolicy":{"type":"Notary","status":"disabled"},"retentionPolicy":{"days":7,"lastUpdatedTime":"2019-10-07T22:53:32.350602+00:00","status":"disabled"}}}}'
-=======
       string: '{"sku":{"name":"Premium","tier":"Premium"},"type":"Microsoft.ContainerRegistry/registries","id":"/subscriptions/00000000-0000-0000-0000-000000000000/resourceGroups/clitest.rg000001/providers/Microsoft.ContainerRegistry/registries/clireg000002","name":"clireg000002","location":"westus","tags":{},"properties":{"loginServer":"clireg000002.azurecr.io","creationDate":"2019-10-21T10:39:09.5052852Z","provisioningState":"Succeeded","adminUserEnabled":false,"networkRuleSet":{"defaultAction":"Allow","virtualNetworkRules":[],"ipRules":[]},"policies":{"quarantinePolicy":{"status":"disabled"},"trustPolicy":{"type":"Notary","status":"disabled"},"retentionPolicy":{"days":7,"lastUpdatedTime":"2019-10-21T10:39:11.0909069+00:00","status":"disabled"}}}}'
->>>>>>> 807faccc
-    headers:
-      cache-control:
-      - no-cache
-      content-length:
-<<<<<<< HEAD
-      - '826'
-      content-type:
-      - application/json; charset=utf-8
-      date:
-      - Mon, 07 Oct 2019 22:54:05 GMT
-=======
+    headers:
+      cache-control:
+      - no-cache
+      content-length:
       - '827'
       content-type:
       - application/json; charset=utf-8
       date:
       - Mon, 21 Oct 2019 10:39:44 GMT
->>>>>>> 807faccc
       expires:
       - '-1'
       pragma:
@@ -1100,13 +794,8 @@
       ParameterSetName:
       - -n -r
       User-Agent:
-<<<<<<< HEAD
-      - python/3.6.5 (Windows-10-10.0.17134-SP0) msrest/0.6.10 msrest_azure/0.6.1
-        azure-mgmt-containerregistry/3.0.0rc5 Azure-SDK-For-Python AZURECLI/2.0.74
-=======
-      - python/3.7.4 (Windows-10-10.0.18362-SP0) msrest/0.6.10 msrest_azure/0.6.2
-        azure-mgmt-containerregistry/3.0.0rc6 Azure-SDK-For-Python AZURECLI/2.0.75
->>>>>>> 807faccc
+      - python/3.7.4 (Windows-10-10.0.18362-SP0) msrest/0.6.10 msrest_azure/0.6.2
+        azure-mgmt-containerregistry/3.0.0rc6 Azure-SDK-For-Python AZURECLI/2.0.75
       accept-language:
       - en-US
     method: DELETE
@@ -1122,19 +811,11 @@
       content-type:
       - application/json; charset=utf-8
       date:
-<<<<<<< HEAD
-      - Mon, 07 Oct 2019 22:54:06 GMT
-      expires:
-      - '-1'
-      location:
-      - https://management.azure.com/subscriptions/00000000-0000-0000-0000-000000000000/providers/Microsoft.ContainerRegistry/locations/southcentralus/operationResults/replications-5c97fd5a-e955-11e9-927a-000d3a3ab28a?api-version=2019-05-01
-=======
       - Mon, 21 Oct 2019 10:39:46 GMT
       expires:
       - '-1'
       location:
       - https://management.azure.com/subscriptions/00000000-0000-0000-0000-000000000000/providers/Microsoft.ContainerRegistry/locations/southcentralus/operationResults/replications-17cf7d88-f3ef-11e9-9837-186024942c80?api-version=2019-05-01
->>>>>>> 807faccc
       pragma:
       - no-cache
       server:
@@ -1162,17 +843,10 @@
       ParameterSetName:
       - -n -r
       User-Agent:
-<<<<<<< HEAD
-      - python/3.6.5 (Windows-10-10.0.17134-SP0) msrest/0.6.10 msrest_azure/0.6.1
-        azure-mgmt-containerregistry/3.0.0rc5 Azure-SDK-For-Python AZURECLI/2.0.74
-    method: GET
-    uri: https://management.azure.com/subscriptions/00000000-0000-0000-0000-000000000000/providers/Microsoft.ContainerRegistry/locations/southcentralus/operationResults/replications-5c97fd5a-e955-11e9-927a-000d3a3ab28a?api-version=2019-05-01
-=======
       - python/3.7.4 (Windows-10-10.0.18362-SP0) msrest/0.6.10 msrest_azure/0.6.2
         azure-mgmt-containerregistry/3.0.0rc6 Azure-SDK-For-Python AZURECLI/2.0.75
     method: GET
     uri: https://management.azure.com/subscriptions/00000000-0000-0000-0000-000000000000/providers/Microsoft.ContainerRegistry/locations/southcentralus/operationResults/replications-17cf7d88-f3ef-11e9-9837-186024942c80?api-version=2019-05-01
->>>>>>> 807faccc
   response:
     body:
       string: ''
@@ -1182,11 +856,7 @@
       content-length:
       - '0'
       date:
-<<<<<<< HEAD
-      - Mon, 07 Oct 2019 22:54:17 GMT
-=======
       - Mon, 21 Oct 2019 10:39:57 GMT
->>>>>>> 807faccc
       expires:
       - '-1'
       pragma:
@@ -1216,39 +886,19 @@
       ParameterSetName:
       - -n -g
       User-Agent:
-<<<<<<< HEAD
-      - python/3.6.5 (Windows-10-10.0.17134-SP0) msrest/0.6.10 msrest_azure/0.6.1
-        azure-mgmt-containerregistry/3.0.0rc5 Azure-SDK-For-Python AZURECLI/2.0.74
-=======
-      - python/3.7.4 (Windows-10-10.0.18362-SP0) msrest/0.6.10 msrest_azure/0.6.2
-        azure-mgmt-containerregistry/3.0.0rc6 Azure-SDK-For-Python AZURECLI/2.0.75
->>>>>>> 807faccc
+      - python/3.7.4 (Windows-10-10.0.18362-SP0) msrest/0.6.10 msrest_azure/0.6.2
+        azure-mgmt-containerregistry/3.0.0rc6 Azure-SDK-For-Python AZURECLI/2.0.75
       accept-language:
       - en-US
     method: DELETE
     uri: https://management.azure.com/subscriptions/00000000-0000-0000-0000-000000000000/resourceGroups/clitest.rg000001/providers/Microsoft.ContainerRegistry/registries/clireg000002?api-version=2019-05-01
   response:
     body:
-<<<<<<< HEAD
-      string: '{"sku":{"name":"Premium","tier":"Premium"},"type":"Microsoft.ContainerRegistry/registries","id":"/subscriptions/00000000-0000-0000-0000-000000000000/resourceGroups/clitest.rg000001/providers/Microsoft.ContainerRegistry/registries/clireg000002","name":"clireg000002","location":"westus","tags":{},"properties":{"loginServer":"clireg000002.azurecr.io","creationDate":"2019-10-07T22:53:29.0380124Z","provisioningState":"Deleting","adminUserEnabled":false,"networkRuleSet":{"defaultAction":"Allow","virtualNetworkRules":[],"ipRules":[]},"policies":{"quarantinePolicy":{"status":"disabled"},"trustPolicy":{"type":"Notary","status":"disabled"},"retentionPolicy":{"days":7,"lastUpdatedTime":"2019-10-07T22:53:32.350602+00:00","status":"disabled"}}}}'
-=======
       string: '{"sku":{"name":"Premium","tier":"Premium"},"type":"Microsoft.ContainerRegistry/registries","id":"/subscriptions/00000000-0000-0000-0000-000000000000/resourceGroups/clitest.rg000001/providers/Microsoft.ContainerRegistry/registries/clireg000002","name":"clireg000002","location":"westus","tags":{},"properties":{"loginServer":"clireg000002.azurecr.io","creationDate":"2019-10-21T10:39:09.5052852Z","provisioningState":"Deleting","adminUserEnabled":false,"networkRuleSet":{"defaultAction":"Allow","virtualNetworkRules":[],"ipRules":[]},"policies":{"quarantinePolicy":{"status":"disabled"},"trustPolicy":{"type":"Notary","status":"disabled"},"retentionPolicy":{"days":7,"lastUpdatedTime":"2019-10-21T10:39:11.0909069+00:00","status":"disabled"}}}}'
->>>>>>> 807faccc
-    headers:
-      cache-control:
-      - no-cache
-      content-length:
-<<<<<<< HEAD
-      - '825'
-      content-type:
-      - application/json; charset=utf-8
-      date:
-      - Mon, 07 Oct 2019 22:54:28 GMT
-      expires:
-      - '-1'
-      location:
-      - https://management.azure.com/subscriptions/00000000-0000-0000-0000-000000000000/providers/Microsoft.ContainerRegistry/locations/westus/operationResults/registries-64b3a6dc-e955-11e9-9d4d-000d3a3ab28a?api-version=2019-05-01
-=======
+    headers:
+      cache-control:
+      - no-cache
+      content-length:
       - '826'
       content-type:
       - application/json; charset=utf-8
@@ -1258,7 +908,6 @@
       - '-1'
       location:
       - https://management.azure.com/subscriptions/00000000-0000-0000-0000-000000000000/providers/Microsoft.ContainerRegistry/locations/westus/operationResults/registries-20ecc2a4-f3ef-11e9-9cf5-186024942c80?api-version=2019-05-01
->>>>>>> 807faccc
       pragma:
       - no-cache
       server:
@@ -1286,17 +935,10 @@
       ParameterSetName:
       - -n -g
       User-Agent:
-<<<<<<< HEAD
-      - python/3.6.5 (Windows-10-10.0.17134-SP0) msrest/0.6.10 msrest_azure/0.6.1
-        azure-mgmt-containerregistry/3.0.0rc5 Azure-SDK-For-Python AZURECLI/2.0.74
-    method: GET
-    uri: https://management.azure.com/subscriptions/00000000-0000-0000-0000-000000000000/providers/Microsoft.ContainerRegistry/locations/westus/operationResults/registries-64b3a6dc-e955-11e9-9d4d-000d3a3ab28a?api-version=2019-05-01
-=======
       - python/3.7.4 (Windows-10-10.0.18362-SP0) msrest/0.6.10 msrest_azure/0.6.2
         azure-mgmt-containerregistry/3.0.0rc6 Azure-SDK-For-Python AZURECLI/2.0.75
     method: GET
     uri: https://management.azure.com/subscriptions/00000000-0000-0000-0000-000000000000/providers/Microsoft.ContainerRegistry/locations/westus/operationResults/registries-20ecc2a4-f3ef-11e9-9cf5-186024942c80?api-version=2019-05-01
->>>>>>> 807faccc
   response:
     body:
       string: ''
@@ -1306,11 +948,7 @@
       content-length:
       - '0'
       date:
-<<<<<<< HEAD
-      - Mon, 07 Oct 2019 22:54:38 GMT
-=======
       - Mon, 21 Oct 2019 10:40:21 GMT
->>>>>>> 807faccc
       expires:
       - '-1'
       pragma:
