interactions:
- request:
    body: null
    headers:
      Accept:
      - application/json
      Accept-Encoding:
      - gzip, deflate
      CommandName:
      - cosmosdb create
      Connection:
      - keep-alive
      ParameterSetName:
      - -n -g --capabilities
      User-Agent:
<<<<<<< HEAD
      - python/3.6.5 (Windows-10-10.0.17134-SP0) msrest/0.6.10 msrest_azure/0.6.1
        azure-mgmt-resource/4.0.0 Azure-SDK-For-Python AZURECLI/2.0.74
=======
      - python/3.7.4 (Windows-10-10.0.18362-SP0) msrest/0.6.10 msrest_azure/0.6.2
        azure-mgmt-resource/4.0.0 Azure-SDK-For-Python AZURECLI/2.0.75
>>>>>>> 807faccc
      accept-language:
      - en-US
    method: GET
    uri: https://management.azure.com/subscriptions/00000000-0000-0000-0000-000000000000/resourcegroups/cli_test_cosmosdb_table000001?api-version=2019-07-01
  response:
    body:
<<<<<<< HEAD
      string: '{"id":"/subscriptions/00000000-0000-0000-0000-000000000000/resourceGroups/cli_test_cosmosdb_table000001","name":"cli_test_cosmosdb_table000001","type":"Microsoft.Resources/resourceGroups","location":"westus","tags":{"product":"azurecli","cause":"automation","date":"2019-10-08T19:44:54Z"},"properties":{"provisioningState":"Succeeded"}}'
=======
      string: '{"id":"/subscriptions/00000000-0000-0000-0000-000000000000/resourceGroups/cli_test_cosmosdb_table000001","name":"cli_test_cosmosdb_table000001","type":"Microsoft.Resources/resourceGroups","location":"westus","tags":{"product":"azurecli","cause":"automation","date":"2019-10-21T14:26:12Z"},"properties":{"provisioningState":"Succeeded"}}'
>>>>>>> 807faccc
    headers:
      cache-control:
      - no-cache
      content-length:
      - '428'
      content-type:
      - application/json; charset=utf-8
      date:
<<<<<<< HEAD
      - Tue, 08 Oct 2019 19:44:57 GMT
=======
      - Mon, 21 Oct 2019 14:26:19 GMT
>>>>>>> 807faccc
      expires:
      - '-1'
      pragma:
      - no-cache
      strict-transport-security:
      - max-age=31536000; includeSubDomains
      vary:
      - Accept-Encoding
      x-content-type-options:
      - nosniff
    status:
      code: 200
      message: OK
- request:
    body: '{"location": "westus", "kind": "GlobalDocumentDB", "properties": {"locations":
      [{"locationName": "westus", "failoverPriority": 0, "isZoneRedundant": false}],
      "databaseAccountOfferType": "Standard", "capabilities": [{"name": "EnableTable"}]}}'
    headers:
      Accept:
      - application/json
      Accept-Encoding:
      - gzip, deflate
      CommandName:
      - cosmosdb create
      Connection:
      - keep-alive
      Content-Length:
      - '241'
      Content-Type:
      - application/json; charset=utf-8
      ParameterSetName:
      - -n -g --capabilities
      User-Agent:
<<<<<<< HEAD
      - python/3.6.5 (Windows-10-10.0.17134-SP0) msrest/0.6.10 msrest_azure/0.6.1
        azure-mgmt-cosmosdb/0.8.0 Azure-SDK-For-Python AZURECLI/2.0.74
=======
      - python/3.7.4 (Windows-10-10.0.18362-SP0) msrest/0.6.10 msrest_azure/0.6.2
        azure-mgmt-cosmosdb/0.8.0 Azure-SDK-For-Python AZURECLI/2.0.75
>>>>>>> 807faccc
      accept-language:
      - en-US
    method: PUT
    uri: https://management.azure.com/subscriptions/00000000-0000-0000-0000-000000000000/resourceGroups/cli_test_cosmosdb_table000001/providers/Microsoft.DocumentDB/databaseAccounts/cli000003?api-version=2015-04-08
  response:
    body:
      string: '{"id":"/subscriptions/00000000-0000-0000-0000-000000000000/resourceGroups/cli_test_cosmosdb_table000001/providers/Microsoft.DocumentDB/databaseAccounts/cli000003","name":"cli000003","location":"West
        US","type":"Microsoft.DocumentDB/databaseAccounts","kind":"GlobalDocumentDB","tags":{},"properties":{"provisioningState":"Initializing","ipRangeFilter":"","enableAutomaticFailover":false,"enableMultipleWriteLocations":false,"enablePartitionKeyMonitor":false,"isVirtualNetworkFilterEnabled":false,"virtualNetworkRules":[],"EnabledApiTypes":"Table,
        Sql","disableKeyBasedMetadataWriteAccess":false,"databaseAccountOfferType":"Standard","consistencyPolicy":{"defaultConsistencyLevel":"BoundedStaleness","maxIntervalInSeconds":86400,"maxStalenessPrefix":1000000},"configurationOverrides":{},"writeLocations":[{"id":"cli000003-westus","locationName":"West
        US","provisioningState":"Initializing","failoverPriority":0,"isZoneRedundant":false}],"readLocations":[{"id":"cli000003-westus","locationName":"West
        US","provisioningState":"Initializing","failoverPriority":0,"isZoneRedundant":false}],"locations":[{"id":"cli000003-westus","locationName":"West
        US","provisioningState":"Initializing","failoverPriority":0,"isZoneRedundant":false}],"failoverPolicies":[{"id":"cli000003-westus","locationName":"West
        US","failoverPriority":0}],"cors":[],"capabilities":[{"name":"EnableTable"}]}}'
    headers:
      azure-asyncoperation:
<<<<<<< HEAD
      - https://management.azure.com/subscriptions/00000000-0000-0000-0000-000000000000/providers/Microsoft.DocumentDB/locations/westus/operationsStatus/6567455a-a48e-45c6-9497-fffed94c725a?api-version=2015-04-08
=======
      - https://management.azure.com/subscriptions/00000000-0000-0000-0000-000000000000/providers/Microsoft.DocumentDB/locations/westus/operationsStatus/2667954e-dc56-4b73-af4a-9e2d9ad78993?api-version=2015-04-08
>>>>>>> 807faccc
      cache-control:
      - no-store, no-cache
      content-length:
      - '1455'
      content-location:
<<<<<<< HEAD
      - https://management.documents.azure.com:450/subscriptions/fb3a3d6b-44c8-44f5-88c9-b20917c9b96b/resourceGroups/cli_test_cosmosdb_tablenstzc7u42ejq2dgwexmgzhcvxtjjy5hhou2m5dnyjburrunlykex/providers/Microsoft.DocumentDB/databaseAccounts/clixdbl4h4muc2f?api-version=2015-04-08
      content-type:
      - application/json
      date:
      - Tue, 08 Oct 2019 19:45:00 GMT
      location:
      - https://management.azure.com/subscriptions/00000000-0000-0000-0000-000000000000/resourceGroups/cli_test_cosmosdb_table000001/providers/Microsoft.DocumentDB/databaseAccounts/cli000003/operationResults/6567455a-a48e-45c6-9497-fffed94c725a?api-version=2015-04-08
=======
      - https://management.documents.azure.com:450/subscriptions/0b1f6471-1bf0-4dda-aec3-cb9272f09590/resourceGroups/cli_test_cosmosdb_tablesocei2zpvnzotdghioiqcddthdj3l6sawy6625ahvcrbwe5xqcua/providers/Microsoft.DocumentDB/databaseAccounts/clipoashdf6fcla?api-version=2015-04-08
      content-type:
      - application/json
      date:
      - Mon, 21 Oct 2019 14:26:25 GMT
      location:
      - https://management.azure.com/subscriptions/00000000-0000-0000-0000-000000000000/resourceGroups/cli_test_cosmosdb_table000001/providers/Microsoft.DocumentDB/databaseAccounts/cli000003/operationResults/2667954e-dc56-4b73-af4a-9e2d9ad78993?api-version=2015-04-08
>>>>>>> 807faccc
      pragma:
      - no-cache
      server:
      - Microsoft-HTTPAPI/2.0
      strict-transport-security:
      - max-age=31536000; includeSubDomains
      transfer-encoding:
      - chunked
      vary:
      - Accept-Encoding
      x-content-type-options:
      - nosniff
      x-ms-gatewayversion:
      - version=2.7.0
      x-ms-ratelimit-remaining-subscription-writes:
<<<<<<< HEAD
      - '1199'
=======
      - '1179'
>>>>>>> 807faccc
    status:
      code: 200
      message: Ok
- request:
    body: null
    headers:
      Accept:
      - application/json
      Accept-Encoding:
      - gzip, deflate
      CommandName:
      - cosmosdb create
      Connection:
      - keep-alive
      ParameterSetName:
      - -n -g --capabilities
      User-Agent:
<<<<<<< HEAD
      - python/3.6.5 (Windows-10-10.0.17134-SP0) msrest/0.6.10 msrest_azure/0.6.1
        azure-mgmt-cosmosdb/0.8.0 Azure-SDK-For-Python AZURECLI/2.0.74
    method: GET
    uri: https://management.azure.com/subscriptions/00000000-0000-0000-0000-000000000000/providers/Microsoft.DocumentDB/locations/westus/operationsStatus/6567455a-a48e-45c6-9497-fffed94c725a?api-version=2015-04-08
=======
      - python/3.7.4 (Windows-10-10.0.18362-SP0) msrest/0.6.10 msrest_azure/0.6.2
        azure-mgmt-cosmosdb/0.8.0 Azure-SDK-For-Python AZURECLI/2.0.75
    method: GET
    uri: https://management.azure.com/subscriptions/00000000-0000-0000-0000-000000000000/providers/Microsoft.DocumentDB/locations/westus/operationsStatus/2667954e-dc56-4b73-af4a-9e2d9ad78993?api-version=2015-04-08
>>>>>>> 807faccc
  response:
    body:
      string: '{"status":"Dequeued","error":{}}'
    headers:
      cache-control:
      - no-store, no-cache
      content-length:
      - '32'
      content-location:
<<<<<<< HEAD
      - https://management.documents.azure.com:450/subscriptions/fb3a3d6b-44c8-44f5-88c9-b20917c9b96b/providers/Microsoft.DocumentDB/locations/westus/operationsStatus/6567455a-a48e-45c6-9497-fffed94c725a?api-version=2015-04-08
      content-type:
      - application/json
      date:
      - Tue, 08 Oct 2019 19:45:30 GMT
=======
      - https://management.documents.azure.com:450/subscriptions/0b1f6471-1bf0-4dda-aec3-cb9272f09590/providers/Microsoft.DocumentDB/locations/westus/operationsStatus/2667954e-dc56-4b73-af4a-9e2d9ad78993?api-version=2015-04-08
      content-type:
      - application/json
      date:
      - Mon, 21 Oct 2019 14:26:57 GMT
>>>>>>> 807faccc
      pragma:
      - no-cache
      server:
      - Microsoft-HTTPAPI/2.0
      strict-transport-security:
      - max-age=31536000; includeSubDomains
      transfer-encoding:
      - chunked
      vary:
      - Accept-Encoding
      x-content-type-options:
      - nosniff
      x-ms-gatewayversion:
      - version=2.7.0
    status:
      code: 200
      message: Ok
- request:
    body: null
    headers:
      Accept:
      - application/json
      Accept-Encoding:
      - gzip, deflate
      CommandName:
      - cosmosdb create
      Connection:
      - keep-alive
      ParameterSetName:
      - -n -g --capabilities
      User-Agent:
<<<<<<< HEAD
      - python/3.6.5 (Windows-10-10.0.17134-SP0) msrest/0.6.10 msrest_azure/0.6.1
        azure-mgmt-cosmosdb/0.8.0 Azure-SDK-For-Python AZURECLI/2.0.74
    method: GET
    uri: https://management.azure.com/subscriptions/00000000-0000-0000-0000-000000000000/providers/Microsoft.DocumentDB/locations/westus/operationsStatus/6567455a-a48e-45c6-9497-fffed94c725a?api-version=2015-04-08
=======
      - python/3.7.4 (Windows-10-10.0.18362-SP0) msrest/0.6.10 msrest_azure/0.6.2
        azure-mgmt-cosmosdb/0.8.0 Azure-SDK-For-Python AZURECLI/2.0.75
    method: GET
    uri: https://management.azure.com/subscriptions/00000000-0000-0000-0000-000000000000/providers/Microsoft.DocumentDB/locations/westus/operationsStatus/2667954e-dc56-4b73-af4a-9e2d9ad78993?api-version=2015-04-08
>>>>>>> 807faccc
  response:
    body:
      string: '{"status":"Dequeued","error":{}}'
    headers:
      cache-control:
      - no-store, no-cache
      content-length:
      - '32'
      content-location:
<<<<<<< HEAD
      - https://management.documents.azure.com:450/subscriptions/fb3a3d6b-44c8-44f5-88c9-b20917c9b96b/providers/Microsoft.DocumentDB/locations/westus/operationsStatus/6567455a-a48e-45c6-9497-fffed94c725a?api-version=2015-04-08
      content-type:
      - application/json
      date:
      - Tue, 08 Oct 2019 19:46:01 GMT
=======
      - https://management.documents.azure.com:450/subscriptions/0b1f6471-1bf0-4dda-aec3-cb9272f09590/providers/Microsoft.DocumentDB/locations/westus/operationsStatus/2667954e-dc56-4b73-af4a-9e2d9ad78993?api-version=2015-04-08
      content-type:
      - application/json
      date:
      - Mon, 21 Oct 2019 14:27:28 GMT
>>>>>>> 807faccc
      pragma:
      - no-cache
      server:
      - Microsoft-HTTPAPI/2.0
      strict-transport-security:
      - max-age=31536000; includeSubDomains
      transfer-encoding:
      - chunked
      vary:
      - Accept-Encoding
      x-content-type-options:
      - nosniff
      x-ms-gatewayversion:
      - version=2.7.0
    status:
      code: 200
      message: Ok
- request:
    body: null
    headers:
      Accept:
      - application/json
      Accept-Encoding:
      - gzip, deflate
      CommandName:
      - cosmosdb create
      Connection:
      - keep-alive
      ParameterSetName:
      - -n -g --capabilities
      User-Agent:
<<<<<<< HEAD
      - python/3.6.5 (Windows-10-10.0.17134-SP0) msrest/0.6.10 msrest_azure/0.6.1
        azure-mgmt-cosmosdb/0.8.0 Azure-SDK-For-Python AZURECLI/2.0.74
    method: GET
    uri: https://management.azure.com/subscriptions/00000000-0000-0000-0000-000000000000/providers/Microsoft.DocumentDB/locations/westus/operationsStatus/6567455a-a48e-45c6-9497-fffed94c725a?api-version=2015-04-08
=======
      - python/3.7.4 (Windows-10-10.0.18362-SP0) msrest/0.6.10 msrest_azure/0.6.2
        azure-mgmt-cosmosdb/0.8.0 Azure-SDK-For-Python AZURECLI/2.0.75
    method: GET
    uri: https://management.azure.com/subscriptions/00000000-0000-0000-0000-000000000000/providers/Microsoft.DocumentDB/locations/westus/operationsStatus/2667954e-dc56-4b73-af4a-9e2d9ad78993?api-version=2015-04-08
>>>>>>> 807faccc
  response:
    body:
      string: '{"status":"Dequeued","error":{}}'
    headers:
      cache-control:
      - no-store, no-cache
      content-length:
      - '32'
      content-location:
<<<<<<< HEAD
      - https://management.documents.azure.com:450/subscriptions/fb3a3d6b-44c8-44f5-88c9-b20917c9b96b/providers/Microsoft.DocumentDB/locations/westus/operationsStatus/6567455a-a48e-45c6-9497-fffed94c725a?api-version=2015-04-08
      content-type:
      - application/json
      date:
      - Tue, 08 Oct 2019 19:46:31 GMT
=======
      - https://management.documents.azure.com:450/subscriptions/0b1f6471-1bf0-4dda-aec3-cb9272f09590/providers/Microsoft.DocumentDB/locations/westus/operationsStatus/2667954e-dc56-4b73-af4a-9e2d9ad78993?api-version=2015-04-08
      content-type:
      - application/json
      date:
      - Mon, 21 Oct 2019 14:27:58 GMT
>>>>>>> 807faccc
      pragma:
      - no-cache
      server:
      - Microsoft-HTTPAPI/2.0
      strict-transport-security:
      - max-age=31536000; includeSubDomains
      transfer-encoding:
      - chunked
      vary:
      - Accept-Encoding
      x-content-type-options:
      - nosniff
      x-ms-gatewayversion:
      - version=2.7.0
    status:
      code: 200
      message: Ok
- request:
    body: null
    headers:
      Accept:
      - application/json
      Accept-Encoding:
      - gzip, deflate
      CommandName:
      - cosmosdb create
      Connection:
      - keep-alive
      ParameterSetName:
      - -n -g --capabilities
      User-Agent:
<<<<<<< HEAD
      - python/3.6.5 (Windows-10-10.0.17134-SP0) msrest/0.6.10 msrest_azure/0.6.1
        azure-mgmt-cosmosdb/0.8.0 Azure-SDK-For-Python AZURECLI/2.0.74
    method: GET
    uri: https://management.azure.com/subscriptions/00000000-0000-0000-0000-000000000000/providers/Microsoft.DocumentDB/locations/westus/operationsStatus/6567455a-a48e-45c6-9497-fffed94c725a?api-version=2015-04-08
=======
      - python/3.7.4 (Windows-10-10.0.18362-SP0) msrest/0.6.10 msrest_azure/0.6.2
        azure-mgmt-cosmosdb/0.8.0 Azure-SDK-For-Python AZURECLI/2.0.75
    method: GET
    uri: https://management.azure.com/subscriptions/00000000-0000-0000-0000-000000000000/providers/Microsoft.DocumentDB/locations/westus/operationsStatus/2667954e-dc56-4b73-af4a-9e2d9ad78993?api-version=2015-04-08
>>>>>>> 807faccc
  response:
    body:
      string: '{"status":"Dequeued","error":{}}'
    headers:
      cache-control:
      - no-store, no-cache
      content-length:
      - '32'
      content-location:
<<<<<<< HEAD
      - https://management.documents.azure.com:450/subscriptions/fb3a3d6b-44c8-44f5-88c9-b20917c9b96b/providers/Microsoft.DocumentDB/locations/westus/operationsStatus/6567455a-a48e-45c6-9497-fffed94c725a?api-version=2015-04-08
      content-type:
      - application/json
      date:
      - Tue, 08 Oct 2019 19:47:02 GMT
=======
      - https://management.documents.azure.com:450/subscriptions/0b1f6471-1bf0-4dda-aec3-cb9272f09590/providers/Microsoft.DocumentDB/locations/westus/operationsStatus/2667954e-dc56-4b73-af4a-9e2d9ad78993?api-version=2015-04-08
      content-type:
      - application/json
      date:
      - Mon, 21 Oct 2019 14:28:29 GMT
>>>>>>> 807faccc
      pragma:
      - no-cache
      server:
      - Microsoft-HTTPAPI/2.0
      strict-transport-security:
      - max-age=31536000; includeSubDomains
      transfer-encoding:
      - chunked
      vary:
      - Accept-Encoding
      x-content-type-options:
      - nosniff
      x-ms-gatewayversion:
      - version=2.7.0
    status:
      code: 200
      message: Ok
- request:
    body: null
    headers:
      Accept:
      - application/json
      Accept-Encoding:
      - gzip, deflate
      CommandName:
      - cosmosdb create
      Connection:
      - keep-alive
      ParameterSetName:
      - -n -g --capabilities
      User-Agent:
<<<<<<< HEAD
      - python/3.6.5 (Windows-10-10.0.17134-SP0) msrest/0.6.10 msrest_azure/0.6.1
        azure-mgmt-cosmosdb/0.8.0 Azure-SDK-For-Python AZURECLI/2.0.74
    method: GET
    uri: https://management.azure.com/subscriptions/00000000-0000-0000-0000-000000000000/providers/Microsoft.DocumentDB/locations/westus/operationsStatus/6567455a-a48e-45c6-9497-fffed94c725a?api-version=2015-04-08
=======
      - python/3.7.4 (Windows-10-10.0.18362-SP0) msrest/0.6.10 msrest_azure/0.6.2
        azure-mgmt-cosmosdb/0.8.0 Azure-SDK-For-Python AZURECLI/2.0.75
    method: GET
    uri: https://management.azure.com/subscriptions/00000000-0000-0000-0000-000000000000/providers/Microsoft.DocumentDB/locations/westus/operationsStatus/2667954e-dc56-4b73-af4a-9e2d9ad78993?api-version=2015-04-08
>>>>>>> 807faccc
  response:
    body:
      string: '{"status":"Dequeued","error":{}}'
    headers:
      cache-control:
      - no-store, no-cache
      content-length:
      - '32'
      content-location:
<<<<<<< HEAD
      - https://management.documents.azure.com:450/subscriptions/fb3a3d6b-44c8-44f5-88c9-b20917c9b96b/providers/Microsoft.DocumentDB/locations/westus/operationsStatus/6567455a-a48e-45c6-9497-fffed94c725a?api-version=2015-04-08
      content-type:
      - application/json
      date:
      - Tue, 08 Oct 2019 19:47:32 GMT
=======
      - https://management.documents.azure.com:450/subscriptions/0b1f6471-1bf0-4dda-aec3-cb9272f09590/providers/Microsoft.DocumentDB/locations/westus/operationsStatus/2667954e-dc56-4b73-af4a-9e2d9ad78993?api-version=2015-04-08
      content-type:
      - application/json
      date:
      - Mon, 21 Oct 2019 14:29:00 GMT
>>>>>>> 807faccc
      pragma:
      - no-cache
      server:
      - Microsoft-HTTPAPI/2.0
      strict-transport-security:
      - max-age=31536000; includeSubDomains
      transfer-encoding:
      - chunked
      vary:
      - Accept-Encoding
      x-content-type-options:
      - nosniff
      x-ms-gatewayversion:
      - version=2.7.0
    status:
      code: 200
      message: Ok
- request:
    body: null
    headers:
      Accept:
      - application/json
      Accept-Encoding:
      - gzip, deflate
      CommandName:
      - cosmosdb create
      Connection:
      - keep-alive
      ParameterSetName:
      - -n -g --capabilities
      User-Agent:
<<<<<<< HEAD
      - python/3.6.5 (Windows-10-10.0.17134-SP0) msrest/0.6.10 msrest_azure/0.6.1
        azure-mgmt-cosmosdb/0.8.0 Azure-SDK-For-Python AZURECLI/2.0.74
    method: GET
    uri: https://management.azure.com/subscriptions/00000000-0000-0000-0000-000000000000/providers/Microsoft.DocumentDB/locations/westus/operationsStatus/6567455a-a48e-45c6-9497-fffed94c725a?api-version=2015-04-08
=======
      - python/3.7.4 (Windows-10-10.0.18362-SP0) msrest/0.6.10 msrest_azure/0.6.2
        azure-mgmt-cosmosdb/0.8.0 Azure-SDK-For-Python AZURECLI/2.0.75
    method: GET
    uri: https://management.azure.com/subscriptions/00000000-0000-0000-0000-000000000000/providers/Microsoft.DocumentDB/locations/westus/operationsStatus/2667954e-dc56-4b73-af4a-9e2d9ad78993?api-version=2015-04-08
>>>>>>> 807faccc
  response:
    body:
      string: '{"status":"Dequeued","error":{}}'
    headers:
      cache-control:
      - no-store, no-cache
      content-length:
      - '32'
      content-location:
<<<<<<< HEAD
      - https://management.documents.azure.com:450/subscriptions/fb3a3d6b-44c8-44f5-88c9-b20917c9b96b/providers/Microsoft.DocumentDB/locations/westus/operationsStatus/6567455a-a48e-45c6-9497-fffed94c725a?api-version=2015-04-08
      content-type:
      - application/json
      date:
      - Tue, 08 Oct 2019 19:48:03 GMT
=======
      - https://management.documents.azure.com:450/subscriptions/0b1f6471-1bf0-4dda-aec3-cb9272f09590/providers/Microsoft.DocumentDB/locations/westus/operationsStatus/2667954e-dc56-4b73-af4a-9e2d9ad78993?api-version=2015-04-08
      content-type:
      - application/json
      date:
      - Mon, 21 Oct 2019 14:29:31 GMT
>>>>>>> 807faccc
      pragma:
      - no-cache
      server:
      - Microsoft-HTTPAPI/2.0
      strict-transport-security:
      - max-age=31536000; includeSubDomains
      transfer-encoding:
      - chunked
      vary:
      - Accept-Encoding
      x-content-type-options:
      - nosniff
      x-ms-gatewayversion:
      - version=2.7.0
    status:
      code: 200
      message: Ok
- request:
    body: null
    headers:
      Accept:
      - application/json
      Accept-Encoding:
      - gzip, deflate
      CommandName:
      - cosmosdb create
      Connection:
      - keep-alive
      ParameterSetName:
      - -n -g --capabilities
      User-Agent:
<<<<<<< HEAD
      - python/3.6.5 (Windows-10-10.0.17134-SP0) msrest/0.6.10 msrest_azure/0.6.1
        azure-mgmt-cosmosdb/0.8.0 Azure-SDK-For-Python AZURECLI/2.0.74
    method: GET
    uri: https://management.azure.com/subscriptions/00000000-0000-0000-0000-000000000000/providers/Microsoft.DocumentDB/locations/westus/operationsStatus/6567455a-a48e-45c6-9497-fffed94c725a?api-version=2015-04-08
=======
      - python/3.7.4 (Windows-10-10.0.18362-SP0) msrest/0.6.10 msrest_azure/0.6.2
        azure-mgmt-cosmosdb/0.8.0 Azure-SDK-For-Python AZURECLI/2.0.75
    method: GET
    uri: https://management.azure.com/subscriptions/00000000-0000-0000-0000-000000000000/providers/Microsoft.DocumentDB/locations/westus/operationsStatus/2667954e-dc56-4b73-af4a-9e2d9ad78993?api-version=2015-04-08
>>>>>>> 807faccc
  response:
    body:
      string: '{"status":"Dequeued","error":{}}'
    headers:
      cache-control:
      - no-store, no-cache
      content-length:
      - '32'
      content-location:
<<<<<<< HEAD
      - https://management.documents.azure.com:450/subscriptions/fb3a3d6b-44c8-44f5-88c9-b20917c9b96b/providers/Microsoft.DocumentDB/locations/westus/operationsStatus/6567455a-a48e-45c6-9497-fffed94c725a?api-version=2015-04-08
      content-type:
      - application/json
      date:
      - Tue, 08 Oct 2019 19:48:33 GMT
=======
      - https://management.documents.azure.com:450/subscriptions/0b1f6471-1bf0-4dda-aec3-cb9272f09590/providers/Microsoft.DocumentDB/locations/westus/operationsStatus/2667954e-dc56-4b73-af4a-9e2d9ad78993?api-version=2015-04-08
      content-type:
      - application/json
      date:
      - Mon, 21 Oct 2019 14:30:04 GMT
>>>>>>> 807faccc
      pragma:
      - no-cache
      server:
      - Microsoft-HTTPAPI/2.0
      strict-transport-security:
      - max-age=31536000; includeSubDomains
      transfer-encoding:
      - chunked
      vary:
      - Accept-Encoding
      x-content-type-options:
      - nosniff
      x-ms-gatewayversion:
      - version=2.7.0
    status:
      code: 200
      message: Ok
- request:
    body: null
    headers:
      Accept:
      - application/json
      Accept-Encoding:
      - gzip, deflate
      CommandName:
      - cosmosdb create
      Connection:
      - keep-alive
      ParameterSetName:
      - -n -g --capabilities
      User-Agent:
<<<<<<< HEAD
      - python/3.6.5 (Windows-10-10.0.17134-SP0) msrest/0.6.10 msrest_azure/0.6.1
        azure-mgmt-cosmosdb/0.8.0 Azure-SDK-For-Python AZURECLI/2.0.74
    method: GET
    uri: https://management.azure.com/subscriptions/00000000-0000-0000-0000-000000000000/providers/Microsoft.DocumentDB/locations/westus/operationsStatus/6567455a-a48e-45c6-9497-fffed94c725a?api-version=2015-04-08
=======
      - python/3.7.4 (Windows-10-10.0.18362-SP0) msrest/0.6.10 msrest_azure/0.6.2
        azure-mgmt-cosmosdb/0.8.0 Azure-SDK-For-Python AZURECLI/2.0.75
    method: GET
    uri: https://management.azure.com/subscriptions/00000000-0000-0000-0000-000000000000/providers/Microsoft.DocumentDB/locations/westus/operationsStatus/2667954e-dc56-4b73-af4a-9e2d9ad78993?api-version=2015-04-08
>>>>>>> 807faccc
  response:
    body:
      string: '{"status":"Dequeued","error":{}}'
    headers:
      cache-control:
      - no-store, no-cache
      content-length:
      - '32'
      content-location:
<<<<<<< HEAD
      - https://management.documents.azure.com:450/subscriptions/fb3a3d6b-44c8-44f5-88c9-b20917c9b96b/providers/Microsoft.DocumentDB/locations/westus/operationsStatus/6567455a-a48e-45c6-9497-fffed94c725a?api-version=2015-04-08
      content-type:
      - application/json
      date:
      - Tue, 08 Oct 2019 19:49:04 GMT
=======
      - https://management.documents.azure.com:450/subscriptions/0b1f6471-1bf0-4dda-aec3-cb9272f09590/providers/Microsoft.DocumentDB/locations/westus/operationsStatus/2667954e-dc56-4b73-af4a-9e2d9ad78993?api-version=2015-04-08
      content-type:
      - application/json
      date:
      - Mon, 21 Oct 2019 14:30:34 GMT
>>>>>>> 807faccc
      pragma:
      - no-cache
      server:
      - Microsoft-HTTPAPI/2.0
      strict-transport-security:
      - max-age=31536000; includeSubDomains
      transfer-encoding:
      - chunked
      vary:
      - Accept-Encoding
      x-content-type-options:
      - nosniff
      x-ms-gatewayversion:
      - version=2.7.0
    status:
      code: 200
      message: Ok
- request:
    body: null
    headers:
      Accept:
      - application/json
      Accept-Encoding:
      - gzip, deflate
      CommandName:
      - cosmosdb create
      Connection:
      - keep-alive
      ParameterSetName:
      - -n -g --capabilities
      User-Agent:
<<<<<<< HEAD
      - python/3.6.5 (Windows-10-10.0.17134-SP0) msrest/0.6.10 msrest_azure/0.6.1
        azure-mgmt-cosmosdb/0.8.0 Azure-SDK-For-Python AZURECLI/2.0.74
    method: GET
    uri: https://management.azure.com/subscriptions/00000000-0000-0000-0000-000000000000/providers/Microsoft.DocumentDB/locations/westus/operationsStatus/6567455a-a48e-45c6-9497-fffed94c725a?api-version=2015-04-08
=======
      - python/3.7.4 (Windows-10-10.0.18362-SP0) msrest/0.6.10 msrest_azure/0.6.2
        azure-mgmt-cosmosdb/0.8.0 Azure-SDK-For-Python AZURECLI/2.0.75
    method: GET
    uri: https://management.azure.com/subscriptions/00000000-0000-0000-0000-000000000000/providers/Microsoft.DocumentDB/locations/westus/operationsStatus/2667954e-dc56-4b73-af4a-9e2d9ad78993?api-version=2015-04-08
>>>>>>> 807faccc
  response:
    body:
      string: '{"status":"Dequeued","error":{}}'
    headers:
      cache-control:
      - no-store, no-cache
      content-length:
      - '32'
      content-location:
<<<<<<< HEAD
      - https://management.documents.azure.com:450/subscriptions/fb3a3d6b-44c8-44f5-88c9-b20917c9b96b/providers/Microsoft.DocumentDB/locations/westus/operationsStatus/6567455a-a48e-45c6-9497-fffed94c725a?api-version=2015-04-08
      content-type:
      - application/json
      date:
      - Tue, 08 Oct 2019 19:49:34 GMT
=======
      - https://management.documents.azure.com:450/subscriptions/0b1f6471-1bf0-4dda-aec3-cb9272f09590/providers/Microsoft.DocumentDB/locations/westus/operationsStatus/2667954e-dc56-4b73-af4a-9e2d9ad78993?api-version=2015-04-08
      content-type:
      - application/json
      date:
      - Mon, 21 Oct 2019 14:31:05 GMT
>>>>>>> 807faccc
      pragma:
      - no-cache
      server:
      - Microsoft-HTTPAPI/2.0
      strict-transport-security:
      - max-age=31536000; includeSubDomains
      transfer-encoding:
      - chunked
      vary:
      - Accept-Encoding
      x-content-type-options:
      - nosniff
      x-ms-gatewayversion:
      - version=2.7.0
    status:
      code: 200
      message: Ok
- request:
    body: null
    headers:
      Accept:
      - application/json
      Accept-Encoding:
      - gzip, deflate
      CommandName:
      - cosmosdb create
      Connection:
      - keep-alive
      ParameterSetName:
      - -n -g --capabilities
      User-Agent:
<<<<<<< HEAD
      - python/3.6.5 (Windows-10-10.0.17134-SP0) msrest/0.6.10 msrest_azure/0.6.1
        azure-mgmt-cosmosdb/0.8.0 Azure-SDK-For-Python AZURECLI/2.0.74
    method: GET
    uri: https://management.azure.com/subscriptions/00000000-0000-0000-0000-000000000000/providers/Microsoft.DocumentDB/locations/westus/operationsStatus/6567455a-a48e-45c6-9497-fffed94c725a?api-version=2015-04-08
=======
      - python/3.7.4 (Windows-10-10.0.18362-SP0) msrest/0.6.10 msrest_azure/0.6.2
        azure-mgmt-cosmosdb/0.8.0 Azure-SDK-For-Python AZURECLI/2.0.75
    method: GET
    uri: https://management.azure.com/subscriptions/00000000-0000-0000-0000-000000000000/providers/Microsoft.DocumentDB/locations/westus/operationsStatus/2667954e-dc56-4b73-af4a-9e2d9ad78993?api-version=2015-04-08
>>>>>>> 807faccc
  response:
    body:
      string: '{"status":"Dequeued","error":{}}'
    headers:
      cache-control:
      - no-store, no-cache
      content-length:
      - '32'
      content-location:
<<<<<<< HEAD
      - https://management.documents.azure.com:450/subscriptions/fb3a3d6b-44c8-44f5-88c9-b20917c9b96b/providers/Microsoft.DocumentDB/locations/westus/operationsStatus/6567455a-a48e-45c6-9497-fffed94c725a?api-version=2015-04-08
      content-type:
      - application/json
      date:
      - Tue, 08 Oct 2019 19:50:05 GMT
=======
      - https://management.documents.azure.com:450/subscriptions/0b1f6471-1bf0-4dda-aec3-cb9272f09590/providers/Microsoft.DocumentDB/locations/westus/operationsStatus/2667954e-dc56-4b73-af4a-9e2d9ad78993?api-version=2015-04-08
      content-type:
      - application/json
      date:
      - Mon, 21 Oct 2019 14:31:37 GMT
>>>>>>> 807faccc
      pragma:
      - no-cache
      server:
      - Microsoft-HTTPAPI/2.0
      strict-transport-security:
      - max-age=31536000; includeSubDomains
      transfer-encoding:
      - chunked
      vary:
      - Accept-Encoding
      x-content-type-options:
      - nosniff
      x-ms-gatewayversion:
      - version=2.7.0
    status:
      code: 200
      message: Ok
- request:
    body: null
    headers:
      Accept:
      - application/json
      Accept-Encoding:
      - gzip, deflate
      CommandName:
      - cosmosdb create
      Connection:
      - keep-alive
      ParameterSetName:
      - -n -g --capabilities
      User-Agent:
<<<<<<< HEAD
      - python/3.6.5 (Windows-10-10.0.17134-SP0) msrest/0.6.10 msrest_azure/0.6.1
        azure-mgmt-cosmosdb/0.8.0 Azure-SDK-For-Python AZURECLI/2.0.74
    method: GET
    uri: https://management.azure.com/subscriptions/00000000-0000-0000-0000-000000000000/providers/Microsoft.DocumentDB/locations/westus/operationsStatus/6567455a-a48e-45c6-9497-fffed94c725a?api-version=2015-04-08
=======
      - python/3.7.4 (Windows-10-10.0.18362-SP0) msrest/0.6.10 msrest_azure/0.6.2
        azure-mgmt-cosmosdb/0.8.0 Azure-SDK-For-Python AZURECLI/2.0.75
    method: GET
    uri: https://management.azure.com/subscriptions/00000000-0000-0000-0000-000000000000/providers/Microsoft.DocumentDB/locations/westus/operationsStatus/2667954e-dc56-4b73-af4a-9e2d9ad78993?api-version=2015-04-08
>>>>>>> 807faccc
  response:
    body:
      string: '{"status":"Dequeued","error":{}}'
    headers:
      cache-control:
      - no-store, no-cache
      content-length:
      - '32'
      content-location:
<<<<<<< HEAD
      - https://management.documents.azure.com:450/subscriptions/fb3a3d6b-44c8-44f5-88c9-b20917c9b96b/providers/Microsoft.DocumentDB/locations/westus/operationsStatus/6567455a-a48e-45c6-9497-fffed94c725a?api-version=2015-04-08
      content-type:
      - application/json
      date:
      - Tue, 08 Oct 2019 19:50:34 GMT
=======
      - https://management.documents.azure.com:450/subscriptions/0b1f6471-1bf0-4dda-aec3-cb9272f09590/providers/Microsoft.DocumentDB/locations/westus/operationsStatus/2667954e-dc56-4b73-af4a-9e2d9ad78993?api-version=2015-04-08
      content-type:
      - application/json
      date:
      - Mon, 21 Oct 2019 14:32:07 GMT
>>>>>>> 807faccc
      pragma:
      - no-cache
      server:
      - Microsoft-HTTPAPI/2.0
      strict-transport-security:
      - max-age=31536000; includeSubDomains
      transfer-encoding:
      - chunked
      vary:
      - Accept-Encoding
      x-content-type-options:
      - nosniff
      x-ms-gatewayversion:
      - version=2.7.0
    status:
      code: 200
      message: Ok
- request:
    body: null
    headers:
      Accept:
      - application/json
      Accept-Encoding:
      - gzip, deflate
      CommandName:
      - cosmosdb create
      Connection:
      - keep-alive
      ParameterSetName:
      - -n -g --capabilities
      User-Agent:
<<<<<<< HEAD
      - python/3.6.5 (Windows-10-10.0.17134-SP0) msrest/0.6.10 msrest_azure/0.6.1
        azure-mgmt-cosmosdb/0.8.0 Azure-SDK-For-Python AZURECLI/2.0.74
    method: GET
    uri: https://management.azure.com/subscriptions/00000000-0000-0000-0000-000000000000/providers/Microsoft.DocumentDB/locations/westus/operationsStatus/6567455a-a48e-45c6-9497-fffed94c725a?api-version=2015-04-08
=======
      - python/3.7.4 (Windows-10-10.0.18362-SP0) msrest/0.6.10 msrest_azure/0.6.2
        azure-mgmt-cosmosdb/0.8.0 Azure-SDK-For-Python AZURECLI/2.0.75
    method: GET
    uri: https://management.azure.com/subscriptions/00000000-0000-0000-0000-000000000000/providers/Microsoft.DocumentDB/locations/westus/operationsStatus/2667954e-dc56-4b73-af4a-9e2d9ad78993?api-version=2015-04-08
>>>>>>> 807faccc
  response:
    body:
      string: '{"status":"Dequeued","error":{}}'
    headers:
      cache-control:
      - no-store, no-cache
      content-length:
      - '32'
      content-location:
<<<<<<< HEAD
      - https://management.documents.azure.com:450/subscriptions/fb3a3d6b-44c8-44f5-88c9-b20917c9b96b/providers/Microsoft.DocumentDB/locations/westus/operationsStatus/6567455a-a48e-45c6-9497-fffed94c725a?api-version=2015-04-08
      content-type:
      - application/json
      date:
      - Tue, 08 Oct 2019 19:51:05 GMT
=======
      - https://management.documents.azure.com:450/subscriptions/0b1f6471-1bf0-4dda-aec3-cb9272f09590/providers/Microsoft.DocumentDB/locations/westus/operationsStatus/2667954e-dc56-4b73-af4a-9e2d9ad78993?api-version=2015-04-08
      content-type:
      - application/json
      date:
      - Mon, 21 Oct 2019 14:32:37 GMT
>>>>>>> 807faccc
      pragma:
      - no-cache
      server:
      - Microsoft-HTTPAPI/2.0
      strict-transport-security:
      - max-age=31536000; includeSubDomains
      transfer-encoding:
      - chunked
      vary:
      - Accept-Encoding
      x-content-type-options:
      - nosniff
      x-ms-gatewayversion:
      - version=2.7.0
    status:
      code: 200
      message: Ok
- request:
    body: null
    headers:
      Accept:
      - application/json
      Accept-Encoding:
      - gzip, deflate
      CommandName:
      - cosmosdb create
      Connection:
      - keep-alive
      ParameterSetName:
      - -n -g --capabilities
      User-Agent:
<<<<<<< HEAD
      - python/3.6.5 (Windows-10-10.0.17134-SP0) msrest/0.6.10 msrest_azure/0.6.1
        azure-mgmt-cosmosdb/0.8.0 Azure-SDK-For-Python AZURECLI/2.0.74
    method: GET
    uri: https://management.azure.com/subscriptions/00000000-0000-0000-0000-000000000000/providers/Microsoft.DocumentDB/locations/westus/operationsStatus/6567455a-a48e-45c6-9497-fffed94c725a?api-version=2015-04-08
=======
      - python/3.7.4 (Windows-10-10.0.18362-SP0) msrest/0.6.10 msrest_azure/0.6.2
        azure-mgmt-cosmosdb/0.8.0 Azure-SDK-For-Python AZURECLI/2.0.75
    method: GET
    uri: https://management.azure.com/subscriptions/00000000-0000-0000-0000-000000000000/providers/Microsoft.DocumentDB/locations/westus/operationsStatus/2667954e-dc56-4b73-af4a-9e2d9ad78993?api-version=2015-04-08
>>>>>>> 807faccc
  response:
    body:
      string: '{"status":"Dequeued","error":{}}'
    headers:
      cache-control:
      - no-store, no-cache
      content-length:
      - '32'
      content-location:
<<<<<<< HEAD
      - https://management.documents.azure.com:450/subscriptions/fb3a3d6b-44c8-44f5-88c9-b20917c9b96b/providers/Microsoft.DocumentDB/locations/westus/operationsStatus/6567455a-a48e-45c6-9497-fffed94c725a?api-version=2015-04-08
      content-type:
      - application/json
      date:
      - Tue, 08 Oct 2019 19:51:36 GMT
=======
      - https://management.documents.azure.com:450/subscriptions/0b1f6471-1bf0-4dda-aec3-cb9272f09590/providers/Microsoft.DocumentDB/locations/westus/operationsStatus/2667954e-dc56-4b73-af4a-9e2d9ad78993?api-version=2015-04-08
      content-type:
      - application/json
      date:
      - Mon, 21 Oct 2019 14:33:09 GMT
>>>>>>> 807faccc
      pragma:
      - no-cache
      server:
      - Microsoft-HTTPAPI/2.0
      strict-transport-security:
      - max-age=31536000; includeSubDomains
      transfer-encoding:
      - chunked
      vary:
      - Accept-Encoding
      x-content-type-options:
      - nosniff
      x-ms-gatewayversion:
      - version=2.7.0
    status:
      code: 200
      message: Ok
- request:
    body: null
    headers:
      Accept:
      - application/json
      Accept-Encoding:
      - gzip, deflate
      CommandName:
      - cosmosdb create
      Connection:
      - keep-alive
      ParameterSetName:
      - -n -g --capabilities
      User-Agent:
<<<<<<< HEAD
      - python/3.6.5 (Windows-10-10.0.17134-SP0) msrest/0.6.10 msrest_azure/0.6.1
        azure-mgmt-cosmosdb/0.8.0 Azure-SDK-For-Python AZURECLI/2.0.74
    method: GET
    uri: https://management.azure.com/subscriptions/00000000-0000-0000-0000-000000000000/providers/Microsoft.DocumentDB/locations/westus/operationsStatus/6567455a-a48e-45c6-9497-fffed94c725a?api-version=2015-04-08
=======
      - python/3.7.4 (Windows-10-10.0.18362-SP0) msrest/0.6.10 msrest_azure/0.6.2
        azure-mgmt-cosmosdb/0.8.0 Azure-SDK-For-Python AZURECLI/2.0.75
    method: GET
    uri: https://management.azure.com/subscriptions/00000000-0000-0000-0000-000000000000/providers/Microsoft.DocumentDB/locations/westus/operationsStatus/2667954e-dc56-4b73-af4a-9e2d9ad78993?api-version=2015-04-08
>>>>>>> 807faccc
  response:
    body:
      string: '{"status":"Dequeued","error":{}}'
    headers:
      cache-control:
      - no-store, no-cache
      content-length:
      - '32'
      content-location:
<<<<<<< HEAD
      - https://management.documents.azure.com:450/subscriptions/fb3a3d6b-44c8-44f5-88c9-b20917c9b96b/providers/Microsoft.DocumentDB/locations/westus/operationsStatus/6567455a-a48e-45c6-9497-fffed94c725a?api-version=2015-04-08
      content-type:
      - application/json
      date:
      - Tue, 08 Oct 2019 19:52:06 GMT
=======
      - https://management.documents.azure.com:450/subscriptions/0b1f6471-1bf0-4dda-aec3-cb9272f09590/providers/Microsoft.DocumentDB/locations/westus/operationsStatus/2667954e-dc56-4b73-af4a-9e2d9ad78993?api-version=2015-04-08
      content-type:
      - application/json
      date:
      - Mon, 21 Oct 2019 14:33:39 GMT
>>>>>>> 807faccc
      pragma:
      - no-cache
      server:
      - Microsoft-HTTPAPI/2.0
      strict-transport-security:
      - max-age=31536000; includeSubDomains
      transfer-encoding:
      - chunked
      vary:
      - Accept-Encoding
      x-content-type-options:
      - nosniff
      x-ms-gatewayversion:
      - version=2.7.0
    status:
      code: 200
      message: Ok
- request:
    body: null
    headers:
      Accept:
      - application/json
      Accept-Encoding:
      - gzip, deflate
      CommandName:
      - cosmosdb create
      Connection:
      - keep-alive
      ParameterSetName:
      - -n -g --capabilities
      User-Agent:
<<<<<<< HEAD
      - python/3.6.5 (Windows-10-10.0.17134-SP0) msrest/0.6.10 msrest_azure/0.6.1
        azure-mgmt-cosmosdb/0.8.0 Azure-SDK-For-Python AZURECLI/2.0.74
    method: GET
    uri: https://management.azure.com/subscriptions/00000000-0000-0000-0000-000000000000/providers/Microsoft.DocumentDB/locations/westus/operationsStatus/6567455a-a48e-45c6-9497-fffed94c725a?api-version=2015-04-08
=======
      - python/3.7.4 (Windows-10-10.0.18362-SP0) msrest/0.6.10 msrest_azure/0.6.2
        azure-mgmt-cosmosdb/0.8.0 Azure-SDK-For-Python AZURECLI/2.0.75
    method: GET
    uri: https://management.azure.com/subscriptions/00000000-0000-0000-0000-000000000000/providers/Microsoft.DocumentDB/locations/westus/operationsStatus/2667954e-dc56-4b73-af4a-9e2d9ad78993?api-version=2015-04-08
>>>>>>> 807faccc
  response:
    body:
      string: '{"status":"Dequeued","error":{}}'
    headers:
      cache-control:
      - no-store, no-cache
      content-length:
      - '32'
      content-location:
<<<<<<< HEAD
      - https://management.documents.azure.com:450/subscriptions/fb3a3d6b-44c8-44f5-88c9-b20917c9b96b/providers/Microsoft.DocumentDB/locations/westus/operationsStatus/6567455a-a48e-45c6-9497-fffed94c725a?api-version=2015-04-08
      content-type:
      - application/json
      date:
      - Tue, 08 Oct 2019 19:52:37 GMT
=======
      - https://management.documents.azure.com:450/subscriptions/0b1f6471-1bf0-4dda-aec3-cb9272f09590/providers/Microsoft.DocumentDB/locations/westus/operationsStatus/2667954e-dc56-4b73-af4a-9e2d9ad78993?api-version=2015-04-08
      content-type:
      - application/json
      date:
      - Mon, 21 Oct 2019 14:34:09 GMT
>>>>>>> 807faccc
      pragma:
      - no-cache
      server:
      - Microsoft-HTTPAPI/2.0
      strict-transport-security:
      - max-age=31536000; includeSubDomains
      transfer-encoding:
      - chunked
      vary:
      - Accept-Encoding
      x-content-type-options:
      - nosniff
      x-ms-gatewayversion:
      - version=2.7.0
    status:
      code: 200
      message: Ok
- request:
    body: null
    headers:
      Accept:
      - application/json
      Accept-Encoding:
      - gzip, deflate
      CommandName:
      - cosmosdb create
      Connection:
      - keep-alive
      ParameterSetName:
      - -n -g --capabilities
      User-Agent:
<<<<<<< HEAD
      - python/3.6.5 (Windows-10-10.0.17134-SP0) msrest/0.6.10 msrest_azure/0.6.1
        azure-mgmt-cosmosdb/0.8.0 Azure-SDK-For-Python AZURECLI/2.0.74
    method: GET
    uri: https://management.azure.com/subscriptions/00000000-0000-0000-0000-000000000000/providers/Microsoft.DocumentDB/locations/westus/operationsStatus/6567455a-a48e-45c6-9497-fffed94c725a?api-version=2015-04-08
=======
      - python/3.7.4 (Windows-10-10.0.18362-SP0) msrest/0.6.10 msrest_azure/0.6.2
        azure-mgmt-cosmosdb/0.8.0 Azure-SDK-For-Python AZURECLI/2.0.75
    method: GET
    uri: https://management.azure.com/subscriptions/00000000-0000-0000-0000-000000000000/providers/Microsoft.DocumentDB/locations/westus/operationsStatus/2667954e-dc56-4b73-af4a-9e2d9ad78993?api-version=2015-04-08
>>>>>>> 807faccc
  response:
    body:
      string: '{"status":"Dequeued","error":{}}'
    headers:
      cache-control:
      - no-store, no-cache
      content-length:
      - '32'
      content-location:
<<<<<<< HEAD
      - https://management.documents.azure.com:450/subscriptions/fb3a3d6b-44c8-44f5-88c9-b20917c9b96b/providers/Microsoft.DocumentDB/locations/westus/operationsStatus/6567455a-a48e-45c6-9497-fffed94c725a?api-version=2015-04-08
      content-type:
      - application/json
      date:
      - Tue, 08 Oct 2019 19:53:07 GMT
=======
      - https://management.documents.azure.com:450/subscriptions/0b1f6471-1bf0-4dda-aec3-cb9272f09590/providers/Microsoft.DocumentDB/locations/westus/operationsStatus/2667954e-dc56-4b73-af4a-9e2d9ad78993?api-version=2015-04-08
      content-type:
      - application/json
      date:
      - Mon, 21 Oct 2019 14:34:41 GMT
>>>>>>> 807faccc
      pragma:
      - no-cache
      server:
      - Microsoft-HTTPAPI/2.0
      strict-transport-security:
      - max-age=31536000; includeSubDomains
      transfer-encoding:
      - chunked
      vary:
      - Accept-Encoding
      x-content-type-options:
      - nosniff
      x-ms-gatewayversion:
      - version=2.7.0
    status:
      code: 200
      message: Ok
- request:
    body: null
    headers:
      Accept:
      - application/json
      Accept-Encoding:
      - gzip, deflate
      CommandName:
      - cosmosdb create
      Connection:
      - keep-alive
      ParameterSetName:
      - -n -g --capabilities
      User-Agent:
<<<<<<< HEAD
      - python/3.6.5 (Windows-10-10.0.17134-SP0) msrest/0.6.10 msrest_azure/0.6.1
        azure-mgmt-cosmosdb/0.8.0 Azure-SDK-For-Python AZURECLI/2.0.74
    method: GET
    uri: https://management.azure.com/subscriptions/00000000-0000-0000-0000-000000000000/providers/Microsoft.DocumentDB/locations/westus/operationsStatus/6567455a-a48e-45c6-9497-fffed94c725a?api-version=2015-04-08
=======
      - python/3.7.4 (Windows-10-10.0.18362-SP0) msrest/0.6.10 msrest_azure/0.6.2
        azure-mgmt-cosmosdb/0.8.0 Azure-SDK-For-Python AZURECLI/2.0.75
    method: GET
    uri: https://management.azure.com/subscriptions/00000000-0000-0000-0000-000000000000/providers/Microsoft.DocumentDB/locations/westus/operationsStatus/2667954e-dc56-4b73-af4a-9e2d9ad78993?api-version=2015-04-08
>>>>>>> 807faccc
  response:
    body:
      string: '{"status":"Dequeued","error":{}}'
    headers:
      cache-control:
      - no-store, no-cache
      content-length:
      - '32'
      content-location:
<<<<<<< HEAD
      - https://management.documents.azure.com:450/subscriptions/fb3a3d6b-44c8-44f5-88c9-b20917c9b96b/providers/Microsoft.DocumentDB/locations/westus/operationsStatus/6567455a-a48e-45c6-9497-fffed94c725a?api-version=2015-04-08
      content-type:
      - application/json
      date:
      - Tue, 08 Oct 2019 19:53:38 GMT
=======
      - https://management.documents.azure.com:450/subscriptions/0b1f6471-1bf0-4dda-aec3-cb9272f09590/providers/Microsoft.DocumentDB/locations/westus/operationsStatus/2667954e-dc56-4b73-af4a-9e2d9ad78993?api-version=2015-04-08
      content-type:
      - application/json
      date:
      - Mon, 21 Oct 2019 14:35:11 GMT
>>>>>>> 807faccc
      pragma:
      - no-cache
      server:
      - Microsoft-HTTPAPI/2.0
      strict-transport-security:
      - max-age=31536000; includeSubDomains
      transfer-encoding:
      - chunked
      vary:
      - Accept-Encoding
      x-content-type-options:
      - nosniff
      x-ms-gatewayversion:
      - version=2.7.0
    status:
      code: 200
      message: Ok
- request:
    body: null
    headers:
      Accept:
      - application/json
      Accept-Encoding:
      - gzip, deflate
      CommandName:
      - cosmosdb create
      Connection:
      - keep-alive
      ParameterSetName:
      - -n -g --capabilities
      User-Agent:
<<<<<<< HEAD
      - python/3.6.5 (Windows-10-10.0.17134-SP0) msrest/0.6.10 msrest_azure/0.6.1
        azure-mgmt-cosmosdb/0.8.0 Azure-SDK-For-Python AZURECLI/2.0.74
    method: GET
    uri: https://management.azure.com/subscriptions/00000000-0000-0000-0000-000000000000/providers/Microsoft.DocumentDB/locations/westus/operationsStatus/6567455a-a48e-45c6-9497-fffed94c725a?api-version=2015-04-08
=======
      - python/3.7.4 (Windows-10-10.0.18362-SP0) msrest/0.6.10 msrest_azure/0.6.2
        azure-mgmt-cosmosdb/0.8.0 Azure-SDK-For-Python AZURECLI/2.0.75
    method: GET
    uri: https://management.azure.com/subscriptions/00000000-0000-0000-0000-000000000000/providers/Microsoft.DocumentDB/locations/westus/operationsStatus/2667954e-dc56-4b73-af4a-9e2d9ad78993?api-version=2015-04-08
>>>>>>> 807faccc
  response:
    body:
      string: '{"status":"Dequeued","error":{}}'
    headers:
      cache-control:
      - no-store, no-cache
      content-length:
      - '32'
      content-location:
<<<<<<< HEAD
      - https://management.documents.azure.com:450/subscriptions/fb3a3d6b-44c8-44f5-88c9-b20917c9b96b/providers/Microsoft.DocumentDB/locations/westus/operationsStatus/6567455a-a48e-45c6-9497-fffed94c725a?api-version=2015-04-08
      content-type:
      - application/json
      date:
      - Tue, 08 Oct 2019 19:54:07 GMT
=======
      - https://management.documents.azure.com:450/subscriptions/0b1f6471-1bf0-4dda-aec3-cb9272f09590/providers/Microsoft.DocumentDB/locations/westus/operationsStatus/2667954e-dc56-4b73-af4a-9e2d9ad78993?api-version=2015-04-08
      content-type:
      - application/json
      date:
      - Mon, 21 Oct 2019 14:35:44 GMT
>>>>>>> 807faccc
      pragma:
      - no-cache
      server:
      - Microsoft-HTTPAPI/2.0
      strict-transport-security:
      - max-age=31536000; includeSubDomains
      transfer-encoding:
      - chunked
      vary:
      - Accept-Encoding
      x-content-type-options:
      - nosniff
      x-ms-gatewayversion:
      - version=2.7.0
    status:
      code: 200
      message: Ok
- request:
    body: null
    headers:
      Accept:
      - application/json
      Accept-Encoding:
      - gzip, deflate
      CommandName:
      - cosmosdb create
      Connection:
      - keep-alive
      ParameterSetName:
      - -n -g --capabilities
      User-Agent:
<<<<<<< HEAD
      - python/3.6.5 (Windows-10-10.0.17134-SP0) msrest/0.6.10 msrest_azure/0.6.1
        azure-mgmt-cosmosdb/0.8.0 Azure-SDK-For-Python AZURECLI/2.0.74
    method: GET
    uri: https://management.azure.com/subscriptions/00000000-0000-0000-0000-000000000000/providers/Microsoft.DocumentDB/locations/westus/operationsStatus/6567455a-a48e-45c6-9497-fffed94c725a?api-version=2015-04-08
=======
      - python/3.7.4 (Windows-10-10.0.18362-SP0) msrest/0.6.10 msrest_azure/0.6.2
        azure-mgmt-cosmosdb/0.8.0 Azure-SDK-For-Python AZURECLI/2.0.75
    method: GET
    uri: https://management.azure.com/subscriptions/00000000-0000-0000-0000-000000000000/providers/Microsoft.DocumentDB/locations/westus/operationsStatus/2667954e-dc56-4b73-af4a-9e2d9ad78993?api-version=2015-04-08
>>>>>>> 807faccc
  response:
    body:
      string: '{"status":"Dequeued","error":{}}'
    headers:
      cache-control:
      - no-store, no-cache
      content-length:
      - '32'
      content-location:
<<<<<<< HEAD
      - https://management.documents.azure.com:450/subscriptions/fb3a3d6b-44c8-44f5-88c9-b20917c9b96b/providers/Microsoft.DocumentDB/locations/westus/operationsStatus/6567455a-a48e-45c6-9497-fffed94c725a?api-version=2015-04-08
      content-type:
      - application/json
      date:
      - Tue, 08 Oct 2019 19:54:38 GMT
=======
      - https://management.documents.azure.com:450/subscriptions/0b1f6471-1bf0-4dda-aec3-cb9272f09590/providers/Microsoft.DocumentDB/locations/westus/operationsStatus/2667954e-dc56-4b73-af4a-9e2d9ad78993?api-version=2015-04-08
      content-type:
      - application/json
      date:
      - Mon, 21 Oct 2019 14:36:15 GMT
>>>>>>> 807faccc
      pragma:
      - no-cache
      server:
      - Microsoft-HTTPAPI/2.0
      strict-transport-security:
      - max-age=31536000; includeSubDomains
      transfer-encoding:
      - chunked
      vary:
      - Accept-Encoding
      x-content-type-options:
      - nosniff
      x-ms-gatewayversion:
      - version=2.7.0
    status:
      code: 200
      message: Ok
- request:
    body: null
    headers:
      Accept:
      - application/json
      Accept-Encoding:
      - gzip, deflate
      CommandName:
      - cosmosdb create
      Connection:
      - keep-alive
      ParameterSetName:
      - -n -g --capabilities
      User-Agent:
<<<<<<< HEAD
      - python/3.6.5 (Windows-10-10.0.17134-SP0) msrest/0.6.10 msrest_azure/0.6.1
        azure-mgmt-cosmosdb/0.8.0 Azure-SDK-For-Python AZURECLI/2.0.74
    method: GET
    uri: https://management.azure.com/subscriptions/00000000-0000-0000-0000-000000000000/providers/Microsoft.DocumentDB/locations/westus/operationsStatus/6567455a-a48e-45c6-9497-fffed94c725a?api-version=2015-04-08
=======
      - python/3.7.4 (Windows-10-10.0.18362-SP0) msrest/0.6.10 msrest_azure/0.6.2
        azure-mgmt-cosmosdb/0.8.0 Azure-SDK-For-Python AZURECLI/2.0.75
    method: GET
    uri: https://management.azure.com/subscriptions/00000000-0000-0000-0000-000000000000/providers/Microsoft.DocumentDB/locations/westus/operationsStatus/2667954e-dc56-4b73-af4a-9e2d9ad78993?api-version=2015-04-08
>>>>>>> 807faccc
  response:
    body:
      string: '{"status":"Succeeded","error":{}}'
    headers:
      cache-control:
      - no-store, no-cache
      content-length:
      - '33'
      content-location:
<<<<<<< HEAD
      - https://management.documents.azure.com:450/subscriptions/fb3a3d6b-44c8-44f5-88c9-b20917c9b96b/providers/Microsoft.DocumentDB/locations/westus/operationsStatus/6567455a-a48e-45c6-9497-fffed94c725a?api-version=2015-04-08
      content-type:
      - application/json
      date:
      - Tue, 08 Oct 2019 19:55:08 GMT
=======
      - https://management.documents.azure.com:450/subscriptions/0b1f6471-1bf0-4dda-aec3-cb9272f09590/providers/Microsoft.DocumentDB/locations/westus/operationsStatus/2667954e-dc56-4b73-af4a-9e2d9ad78993?api-version=2015-04-08
      content-type:
      - application/json
      date:
      - Mon, 21 Oct 2019 14:36:46 GMT
>>>>>>> 807faccc
      pragma:
      - no-cache
      server:
      - Microsoft-HTTPAPI/2.0
      strict-transport-security:
      - max-age=31536000; includeSubDomains
      transfer-encoding:
      - chunked
      vary:
      - Accept-Encoding
      x-content-type-options:
      - nosniff
      x-ms-gatewayversion:
      - version=2.7.0
    status:
      code: 200
      message: Ok
- request:
    body: null
    headers:
      Accept:
      - application/json
      Accept-Encoding:
      - gzip, deflate
      CommandName:
      - cosmosdb create
      Connection:
      - keep-alive
      ParameterSetName:
      - -n -g --capabilities
      User-Agent:
<<<<<<< HEAD
      - python/3.6.5 (Windows-10-10.0.17134-SP0) msrest/0.6.10 msrest_azure/0.6.1
        azure-mgmt-cosmosdb/0.8.0 Azure-SDK-For-Python AZURECLI/2.0.74
=======
      - python/3.7.4 (Windows-10-10.0.18362-SP0) msrest/0.6.10 msrest_azure/0.6.2
        azure-mgmt-cosmosdb/0.8.0 Azure-SDK-For-Python AZURECLI/2.0.75
>>>>>>> 807faccc
    method: GET
    uri: https://management.azure.com/subscriptions/00000000-0000-0000-0000-000000000000/resourceGroups/cli_test_cosmosdb_table000001/providers/Microsoft.DocumentDB/databaseAccounts/cli000003?api-version=2015-04-08
  response:
    body:
      string: '{"id":"/subscriptions/00000000-0000-0000-0000-000000000000/resourceGroups/cli_test_cosmosdb_table000001/providers/Microsoft.DocumentDB/databaseAccounts/cli000003","name":"cli000003","location":"West
        US","type":"Microsoft.DocumentDB/databaseAccounts","kind":"GlobalDocumentDB","tags":{},"properties":{"provisioningState":"Succeeded","documentEndpoint":"https://cli000003.documents.azure.com:443/","tableEndpoint":"https://cli000003.table.cosmos.azure.com:443/","ipRangeFilter":"","enableAutomaticFailover":false,"enableMultipleWriteLocations":false,"enablePartitionKeyMonitor":false,"isVirtualNetworkFilterEnabled":false,"virtualNetworkRules":[],"EnabledApiTypes":"Table,
        Sql","disableKeyBasedMetadataWriteAccess":false,"databaseAccountOfferType":"Standard","consistencyPolicy":{"defaultConsistencyLevel":"BoundedStaleness","maxIntervalInSeconds":86400,"maxStalenessPrefix":1000000},"configurationOverrides":{},"writeLocations":[{"id":"cli000003-westus","locationName":"West
        US","documentEndpoint":"https://cli000003-westus.documents.azure.com:443/","provisioningState":"Succeeded","failoverPriority":0,"isZoneRedundant":false}],"readLocations":[{"id":"cli000003-westus","locationName":"West
        US","documentEndpoint":"https://cli000003-westus.documents.azure.com:443/","provisioningState":"Succeeded","failoverPriority":0,"isZoneRedundant":false}],"locations":[{"id":"cli000003-westus","locationName":"West
        US","documentEndpoint":"https://cli000003-westus.documents.azure.com:443/","provisioningState":"Succeeded","failoverPriority":0,"isZoneRedundant":false}],"failoverPolicies":[{"id":"cli000003-westus","locationName":"West
        US","failoverPriority":0}],"cors":[],"capabilities":[{"name":"EnableTable"}]}}'
    headers:
      cache-control:
      - no-store, no-cache
      content-length:
      - '1814'
      content-location:
<<<<<<< HEAD
      - https://management.documents.azure.com:450/subscriptions/fb3a3d6b-44c8-44f5-88c9-b20917c9b96b/resourceGroups/cli_test_cosmosdb_tablenstzc7u42ejq2dgwexmgzhcvxtjjy5hhou2m5dnyjburrunlykex/providers/Microsoft.DocumentDB/databaseAccounts/clixdbl4h4muc2f?api-version=2015-04-08
      content-type:
      - application/json
      date:
      - Tue, 08 Oct 2019 19:55:08 GMT
=======
      - https://management.documents.azure.com:450/subscriptions/0b1f6471-1bf0-4dda-aec3-cb9272f09590/resourceGroups/cli_test_cosmosdb_tablesocei2zpvnzotdghioiqcddthdj3l6sawy6625ahvcrbwe5xqcua/providers/Microsoft.DocumentDB/databaseAccounts/clipoashdf6fcla?api-version=2015-04-08
      content-type:
      - application/json
      date:
      - Mon, 21 Oct 2019 14:36:47 GMT
>>>>>>> 807faccc
      pragma:
      - no-cache
      server:
      - Microsoft-HTTPAPI/2.0
      strict-transport-security:
      - max-age=31536000; includeSubDomains
      transfer-encoding:
      - chunked
      vary:
      - Accept-Encoding
      x-content-type-options:
      - nosniff
      x-ms-gatewayversion:
      - version=2.7.0
    status:
      code: 200
      message: Ok
- request:
    body: null
    headers:
      Accept:
      - application/json
      Accept-Encoding:
      - gzip, deflate
      CommandName:
      - cosmosdb create
      Connection:
      - keep-alive
      ParameterSetName:
      - -n -g --capabilities
      User-Agent:
<<<<<<< HEAD
      - python/3.6.5 (Windows-10-10.0.17134-SP0) msrest/0.6.10 msrest_azure/0.6.1
        azure-mgmt-cosmosdb/0.8.0 Azure-SDK-For-Python AZURECLI/2.0.74
=======
      - python/3.7.4 (Windows-10-10.0.18362-SP0) msrest/0.6.10 msrest_azure/0.6.2
        azure-mgmt-cosmosdb/0.8.0 Azure-SDK-For-Python AZURECLI/2.0.75
>>>>>>> 807faccc
      accept-language:
      - en-US
    method: GET
    uri: https://management.azure.com/subscriptions/00000000-0000-0000-0000-000000000000/resourceGroups/cli_test_cosmosdb_table000001/providers/Microsoft.DocumentDB/databaseAccounts/cli000003?api-version=2015-04-08
  response:
    body:
      string: '{"id":"/subscriptions/00000000-0000-0000-0000-000000000000/resourceGroups/cli_test_cosmosdb_table000001/providers/Microsoft.DocumentDB/databaseAccounts/cli000003","name":"cli000003","location":"West
        US","type":"Microsoft.DocumentDB/databaseAccounts","kind":"GlobalDocumentDB","tags":{},"properties":{"provisioningState":"Succeeded","documentEndpoint":"https://cli000003.documents.azure.com:443/","tableEndpoint":"https://cli000003.table.cosmos.azure.com:443/","ipRangeFilter":"","enableAutomaticFailover":false,"enableMultipleWriteLocations":false,"enablePartitionKeyMonitor":false,"isVirtualNetworkFilterEnabled":false,"virtualNetworkRules":[],"EnabledApiTypes":"Table,
        Sql","disableKeyBasedMetadataWriteAccess":false,"databaseAccountOfferType":"Standard","consistencyPolicy":{"defaultConsistencyLevel":"BoundedStaleness","maxIntervalInSeconds":86400,"maxStalenessPrefix":1000000},"configurationOverrides":{},"writeLocations":[{"id":"cli000003-westus","locationName":"West
        US","documentEndpoint":"https://cli000003-westus.documents.azure.com:443/","provisioningState":"Succeeded","failoverPriority":0,"isZoneRedundant":false}],"readLocations":[{"id":"cli000003-westus","locationName":"West
        US","documentEndpoint":"https://cli000003-westus.documents.azure.com:443/","provisioningState":"Succeeded","failoverPriority":0,"isZoneRedundant":false}],"locations":[{"id":"cli000003-westus","locationName":"West
        US","documentEndpoint":"https://cli000003-westus.documents.azure.com:443/","provisioningState":"Succeeded","failoverPriority":0,"isZoneRedundant":false}],"failoverPolicies":[{"id":"cli000003-westus","locationName":"West
        US","failoverPriority":0}],"cors":[],"capabilities":[{"name":"EnableTable"}]}}'
    headers:
      cache-control:
      - no-store, no-cache
      content-length:
      - '1814'
      content-location:
<<<<<<< HEAD
      - https://management.documents.azure.com:450/subscriptions/fb3a3d6b-44c8-44f5-88c9-b20917c9b96b/resourceGroups/cli_test_cosmosdb_tablenstzc7u42ejq2dgwexmgzhcvxtjjy5hhou2m5dnyjburrunlykex/providers/Microsoft.DocumentDB/databaseAccounts/clixdbl4h4muc2f?api-version=2015-04-08
      content-type:
      - application/json
      date:
      - Tue, 08 Oct 2019 19:55:09 GMT
=======
      - https://management.documents.azure.com:450/subscriptions/0b1f6471-1bf0-4dda-aec3-cb9272f09590/resourceGroups/cli_test_cosmosdb_tablesocei2zpvnzotdghioiqcddthdj3l6sawy6625ahvcrbwe5xqcua/providers/Microsoft.DocumentDB/databaseAccounts/clipoashdf6fcla?api-version=2015-04-08
      content-type:
      - application/json
      date:
      - Mon, 21 Oct 2019 14:36:51 GMT
>>>>>>> 807faccc
      pragma:
      - no-cache
      server:
      - Microsoft-HTTPAPI/2.0
      strict-transport-security:
      - max-age=31536000; includeSubDomains
      transfer-encoding:
      - chunked
      vary:
      - Accept-Encoding
      x-content-type-options:
      - nosniff
      x-ms-gatewayversion:
      - version=2.7.0
    status:
      code: 200
      message: Ok
- request:
    body: '{"properties": {"resource": {"id": "cli000002"}, "options": {}}}'
    headers:
      Accept:
      - application/json
      Accept-Encoding:
      - gzip, deflate
      CommandName:
      - cosmosdb table create
      Connection:
      - keep-alive
      Content-Length:
      - '70'
      Content-Type:
      - application/json; charset=utf-8
      ParameterSetName:
      - -g -a -n
      User-Agent:
<<<<<<< HEAD
      - python/3.6.5 (Windows-10-10.0.17134-SP0) msrest/0.6.10 msrest_azure/0.6.1
        azure-mgmt-cosmosdb/0.8.0 Azure-SDK-For-Python AZURECLI/2.0.74
=======
      - python/3.7.4 (Windows-10-10.0.18362-SP0) msrest/0.6.10 msrest_azure/0.6.2
        azure-mgmt-cosmosdb/0.8.0 Azure-SDK-For-Python AZURECLI/2.0.75
>>>>>>> 807faccc
      accept-language:
      - en-US
    method: PUT
    uri: https://management.azure.com/subscriptions/00000000-0000-0000-0000-000000000000/resourceGroups/cli_test_cosmosdb_table000001/providers/Microsoft.DocumentDB/databaseAccounts/cli000003/apis/table/tables/cli000002?api-version=2015-04-08
  response:
    body:
      string: '{"status":"Enqueued","error":{}}'
    headers:
      azure-asyncoperation:
<<<<<<< HEAD
      - https://management.azure.com/subscriptions/00000000-0000-0000-0000-000000000000/providers/Microsoft.DocumentDB/locations/westus/operationsStatus/63a9f449-ec02-4249-95dc-639af0314ae5?api-version=2015-04-08
=======
      - https://management.azure.com/subscriptions/00000000-0000-0000-0000-000000000000/providers/Microsoft.DocumentDB/locations/westus/operationsStatus/70b38ff4-937f-447a-a287-5f85c63c2f96?api-version=2015-04-08
>>>>>>> 807faccc
      cache-control:
      - no-store, no-cache
      content-length:
      - '32'
      content-location:
<<<<<<< HEAD
      - https://management.documents.azure.com:450/subscriptions/fb3a3d6b-44c8-44f5-88c9-b20917c9b96b/resourceGroups/cli_test_cosmosdb_tablenstzc7u42ejq2dgwexmgzhcvxtjjy5hhou2m5dnyjburrunlykex/providers/Microsoft.DocumentDB/databaseAccounts/clixdbl4h4muc2f/apis/table/tables/clibgnsefi3j6pp?api-version=2015-04-08
      content-type:
      - application/json
      date:
      - Tue, 08 Oct 2019 19:55:10 GMT
      location:
      - https://management.azure.com/subscriptions/00000000-0000-0000-0000-000000000000/resourceGroups/cli_test_cosmosdb_table000001/providers/Microsoft.DocumentDB/databaseAccounts/cli000003/apis/table/tables/cli000002/operationResults/63a9f449-ec02-4249-95dc-639af0314ae5?api-version=2015-04-08
=======
      - https://management.documents.azure.com:450/subscriptions/0b1f6471-1bf0-4dda-aec3-cb9272f09590/resourceGroups/cli_test_cosmosdb_tablesocei2zpvnzotdghioiqcddthdj3l6sawy6625ahvcrbwe5xqcua/providers/Microsoft.DocumentDB/databaseAccounts/clipoashdf6fcla/apis/table/tables/cliur5lxslsinfd?api-version=2015-04-08
      content-type:
      - application/json
      date:
      - Mon, 21 Oct 2019 14:36:53 GMT
      location:
      - https://management.azure.com/subscriptions/00000000-0000-0000-0000-000000000000/resourceGroups/cli_test_cosmosdb_table000001/providers/Microsoft.DocumentDB/databaseAccounts/cli000003/apis/table/tables/cli000002/operationResults/70b38ff4-937f-447a-a287-5f85c63c2f96?api-version=2015-04-08
>>>>>>> 807faccc
      pragma:
      - no-cache
      server:
      - Microsoft-HTTPAPI/2.0
      strict-transport-security:
      - max-age=31536000; includeSubDomains
      x-content-type-options:
      - nosniff
      x-ms-gatewayversion:
      - version=2.7.0
      x-ms-ratelimit-remaining-subscription-writes:
<<<<<<< HEAD
      - '1199'
=======
      - '1175'
>>>>>>> 807faccc
    status:
      code: 202
      message: Accepted
- request:
    body: null
    headers:
      Accept:
      - application/json
      Accept-Encoding:
      - gzip, deflate
      CommandName:
      - cosmosdb table create
      Connection:
      - keep-alive
      ParameterSetName:
      - -g -a -n
      User-Agent:
<<<<<<< HEAD
      - python/3.6.5 (Windows-10-10.0.17134-SP0) msrest/0.6.10 msrest_azure/0.6.1
        azure-mgmt-cosmosdb/0.8.0 Azure-SDK-For-Python AZURECLI/2.0.74
    method: GET
    uri: https://management.azure.com/subscriptions/00000000-0000-0000-0000-000000000000/providers/Microsoft.DocumentDB/locations/westus/operationsStatus/63a9f449-ec02-4249-95dc-639af0314ae5?api-version=2015-04-08
=======
      - python/3.7.4 (Windows-10-10.0.18362-SP0) msrest/0.6.10 msrest_azure/0.6.2
        azure-mgmt-cosmosdb/0.8.0 Azure-SDK-For-Python AZURECLI/2.0.75
    method: GET
    uri: https://management.azure.com/subscriptions/00000000-0000-0000-0000-000000000000/providers/Microsoft.DocumentDB/locations/westus/operationsStatus/70b38ff4-937f-447a-a287-5f85c63c2f96?api-version=2015-04-08
>>>>>>> 807faccc
  response:
    body:
      string: '{"status":"Succeeded","error":{}}'
    headers:
      cache-control:
      - no-store, no-cache
      content-length:
      - '33'
      content-location:
<<<<<<< HEAD
      - https://management.documents.azure.com:450/subscriptions/fb3a3d6b-44c8-44f5-88c9-b20917c9b96b/providers/Microsoft.DocumentDB/locations/westus/operationsStatus/63a9f449-ec02-4249-95dc-639af0314ae5?api-version=2015-04-08
      content-type:
      - application/json
      date:
      - Tue, 08 Oct 2019 19:55:40 GMT
=======
      - https://management.documents.azure.com:450/subscriptions/0b1f6471-1bf0-4dda-aec3-cb9272f09590/providers/Microsoft.DocumentDB/locations/westus/operationsStatus/70b38ff4-937f-447a-a287-5f85c63c2f96?api-version=2015-04-08
      content-type:
      - application/json
      date:
      - Mon, 21 Oct 2019 14:37:25 GMT
>>>>>>> 807faccc
      pragma:
      - no-cache
      server:
      - Microsoft-HTTPAPI/2.0
      strict-transport-security:
      - max-age=31536000; includeSubDomains
      transfer-encoding:
      - chunked
      vary:
      - Accept-Encoding
      x-content-type-options:
      - nosniff
      x-ms-gatewayversion:
      - version=2.7.0
    status:
      code: 200
      message: Ok
- request:
    body: null
    headers:
      Accept:
      - application/json
      Accept-Encoding:
      - gzip, deflate
      CommandName:
      - cosmosdb table create
      Connection:
      - keep-alive
      ParameterSetName:
      - -g -a -n
      User-Agent:
<<<<<<< HEAD
      - python/3.6.5 (Windows-10-10.0.17134-SP0) msrest/0.6.10 msrest_azure/0.6.1
        azure-mgmt-cosmosdb/0.8.0 Azure-SDK-For-Python AZURECLI/2.0.74
=======
      - python/3.7.4 (Windows-10-10.0.18362-SP0) msrest/0.6.10 msrest_azure/0.6.2
        azure-mgmt-cosmosdb/0.8.0 Azure-SDK-For-Python AZURECLI/2.0.75
>>>>>>> 807faccc
    method: GET
    uri: https://management.azure.com/subscriptions/00000000-0000-0000-0000-000000000000/resourceGroups/cli_test_cosmosdb_table000001/providers/Microsoft.DocumentDB/databaseAccounts/cli000003/apis/table/tables/cli000002?api-version=2015-04-08
  response:
    body:
<<<<<<< HEAD
      string: '{"properties":{"id":"cli000002","_rid":"sLZNAIDuHv8=","_etag":"\"00000000-0000-0000-7e12-4c9fd40701d5\"","_ts":1570564513}}'
=======
      string: '{"properties":{"id":"cli000002","_rid":"kQNYAJq1ojg=","_etag":"\"00000000-0000-0000-881c-fd5e3c0701d5\"","_ts":1571668616}}'
>>>>>>> 807faccc
    headers:
      cache-control:
      - no-store, no-cache
      content-length:
      - '129'
      content-location:
<<<<<<< HEAD
      - https://management.documents.azure.com:450/subscriptions/fb3a3d6b-44c8-44f5-88c9-b20917c9b96b/resourceGroups/cli_test_cosmosdb_tablenstzc7u42ejq2dgwexmgzhcvxtjjy5hhou2m5dnyjburrunlykex/providers/Microsoft.DocumentDB/databaseAccounts/clixdbl4h4muc2f/apis/table/tables/clibgnsefi3j6pp?api-version=2015-04-08
      content-type:
      - application/json
      date:
      - Tue, 08 Oct 2019 19:55:41 GMT
=======
      - https://management.documents.azure.com:450/subscriptions/0b1f6471-1bf0-4dda-aec3-cb9272f09590/resourceGroups/cli_test_cosmosdb_tablesocei2zpvnzotdghioiqcddthdj3l6sawy6625ahvcrbwe5xqcua/providers/Microsoft.DocumentDB/databaseAccounts/clipoashdf6fcla/apis/table/tables/cliur5lxslsinfd?api-version=2015-04-08
      content-type:
      - application/json
      date:
      - Mon, 21 Oct 2019 14:37:26 GMT
>>>>>>> 807faccc
      pragma:
      - no-cache
      server:
      - Microsoft-HTTPAPI/2.0
      strict-transport-security:
      - max-age=31536000; includeSubDomains
      transfer-encoding:
      - chunked
      vary:
      - Accept-Encoding
      x-content-type-options:
      - nosniff
      x-ms-gatewayversion:
      - version=2.7.0
    status:
      code: 200
      message: Ok
- request:
    body: null
    headers:
      Accept:
      - application/json
      Accept-Encoding:
      - gzip, deflate
      CommandName:
      - cosmosdb table show
      Connection:
      - keep-alive
      ParameterSetName:
      - -g -a -n
      User-Agent:
<<<<<<< HEAD
      - python/3.6.5 (Windows-10-10.0.17134-SP0) msrest/0.6.10 msrest_azure/0.6.1
        azure-mgmt-cosmosdb/0.8.0 Azure-SDK-For-Python AZURECLI/2.0.74
=======
      - python/3.7.4 (Windows-10-10.0.18362-SP0) msrest/0.6.10 msrest_azure/0.6.2
        azure-mgmt-cosmosdb/0.8.0 Azure-SDK-For-Python AZURECLI/2.0.75
>>>>>>> 807faccc
      accept-language:
      - en-US
    method: GET
    uri: https://management.azure.com/subscriptions/00000000-0000-0000-0000-000000000000/resourceGroups/cli_test_cosmosdb_table000001/providers/Microsoft.DocumentDB/databaseAccounts/cli000003/apis/table/tables/cli000002?api-version=2015-04-08
  response:
    body:
<<<<<<< HEAD
      string: '{"properties":{"id":"cli000002","_rid":"sLZNAIDuHv8=","_etag":"\"00000000-0000-0000-7e12-4c9fd40701d5\"","_ts":1570564513}}'
=======
      string: '{"properties":{"id":"cli000002","_rid":"kQNYAJq1ojg=","_etag":"\"00000000-0000-0000-881c-fd5e3c0701d5\"","_ts":1571668616}}'
>>>>>>> 807faccc
    headers:
      cache-control:
      - no-store, no-cache
      content-length:
      - '129'
      content-location:
<<<<<<< HEAD
      - https://management.documents.azure.com:450/subscriptions/fb3a3d6b-44c8-44f5-88c9-b20917c9b96b/resourceGroups/cli_test_cosmosdb_tablenstzc7u42ejq2dgwexmgzhcvxtjjy5hhou2m5dnyjburrunlykex/providers/Microsoft.DocumentDB/databaseAccounts/clixdbl4h4muc2f/apis/table/tables/clibgnsefi3j6pp?api-version=2015-04-08
      content-type:
      - application/json
      date:
      - Tue, 08 Oct 2019 19:55:43 GMT
=======
      - https://management.documents.azure.com:450/subscriptions/0b1f6471-1bf0-4dda-aec3-cb9272f09590/resourceGroups/cli_test_cosmosdb_tablesocei2zpvnzotdghioiqcddthdj3l6sawy6625ahvcrbwe5xqcua/providers/Microsoft.DocumentDB/databaseAccounts/clipoashdf6fcla/apis/table/tables/cliur5lxslsinfd?api-version=2015-04-08
      content-type:
      - application/json
      date:
      - Mon, 21 Oct 2019 14:37:30 GMT
>>>>>>> 807faccc
      pragma:
      - no-cache
      server:
      - Microsoft-HTTPAPI/2.0
      strict-transport-security:
      - max-age=31536000; includeSubDomains
      transfer-encoding:
      - chunked
      vary:
      - Accept-Encoding
      x-content-type-options:
      - nosniff
      x-ms-gatewayversion:
      - version=2.7.0
    status:
      code: 200
      message: Ok
- request:
    body: null
    headers:
      Accept:
      - application/json
      Accept-Encoding:
      - gzip, deflate
      CommandName:
      - cosmosdb table list
      Connection:
      - keep-alive
      ParameterSetName:
      - -g -a
      User-Agent:
<<<<<<< HEAD
      - python/3.6.5 (Windows-10-10.0.17134-SP0) msrest/0.6.10 msrest_azure/0.6.1
        azure-mgmt-cosmosdb/0.8.0 Azure-SDK-For-Python AZURECLI/2.0.74
=======
      - python/3.7.4 (Windows-10-10.0.18362-SP0) msrest/0.6.10 msrest_azure/0.6.2
        azure-mgmt-cosmosdb/0.8.0 Azure-SDK-For-Python AZURECLI/2.0.75
>>>>>>> 807faccc
      accept-language:
      - en-US
    method: GET
    uri: https://management.azure.com/subscriptions/00000000-0000-0000-0000-000000000000/resourceGroups/cli_test_cosmosdb_table000001/providers/Microsoft.DocumentDB/databaseAccounts/cli000003/apis/table/tables?api-version=2015-04-08
  response:
    body:
<<<<<<< HEAD
      string: '{"value":[{"properties":{"id":"cli000002","_rid":"sLZNAIDuHv8=","_etag":"\"00000000-0000-0000-7e12-4c9fd40701d5\"","_ts":1570564513}}]}'
=======
      string: '{"value":[{"properties":{"id":"cli000002","_rid":"kQNYAJq1ojg=","_etag":"\"00000000-0000-0000-881c-fd5e3c0701d5\"","_ts":1571668616}}]}'
>>>>>>> 807faccc
    headers:
      cache-control:
      - no-store, no-cache
      content-length:
      - '141'
      content-location:
<<<<<<< HEAD
      - https://management.documents.azure.com:450/subscriptions/fb3a3d6b-44c8-44f5-88c9-b20917c9b96b/resourceGroups/cli_test_cosmosdb_tablenstzc7u42ejq2dgwexmgzhcvxtjjy5hhou2m5dnyjburrunlykex/providers/Microsoft.DocumentDB/databaseAccounts/clixdbl4h4muc2f/apis/table/tables?api-version=2015-04-08
      content-type:
      - application/json
      date:
      - Tue, 08 Oct 2019 19:55:43 GMT
=======
      - https://management.documents.azure.com:450/subscriptions/0b1f6471-1bf0-4dda-aec3-cb9272f09590/resourceGroups/cli_test_cosmosdb_tablesocei2zpvnzotdghioiqcddthdj3l6sawy6625ahvcrbwe5xqcua/providers/Microsoft.DocumentDB/databaseAccounts/clipoashdf6fcla/apis/table/tables?api-version=2015-04-08
      content-type:
      - application/json
      date:
      - Mon, 21 Oct 2019 14:37:33 GMT
>>>>>>> 807faccc
      pragma:
      - no-cache
      server:
      - Microsoft-HTTPAPI/2.0
      strict-transport-security:
      - max-age=31536000; includeSubDomains
      transfer-encoding:
      - chunked
      vary:
      - Accept-Encoding
      x-content-type-options:
      - nosniff
      x-ms-gatewayversion:
      - version=2.7.0
    status:
      code: 200
      message: Ok
- request:
    body: null
    headers:
      Accept:
      - application/json
      Accept-Encoding:
      - gzip, deflate
      CommandName:
      - cosmosdb table delete
      Connection:
      - keep-alive
      Content-Length:
      - '0'
      ParameterSetName:
      - -g -a -n
      User-Agent:
<<<<<<< HEAD
      - python/3.6.5 (Windows-10-10.0.17134-SP0) msrest/0.6.10 msrest_azure/0.6.1
        azure-mgmt-cosmosdb/0.8.0 Azure-SDK-For-Python AZURECLI/2.0.74
=======
      - python/3.7.4 (Windows-10-10.0.18362-SP0) msrest/0.6.10 msrest_azure/0.6.2
        azure-mgmt-cosmosdb/0.8.0 Azure-SDK-For-Python AZURECLI/2.0.75
>>>>>>> 807faccc
      accept-language:
      - en-US
    method: DELETE
    uri: https://management.azure.com/subscriptions/00000000-0000-0000-0000-000000000000/resourceGroups/cli_test_cosmosdb_table000001/providers/Microsoft.DocumentDB/databaseAccounts/cli000003/apis/table/tables/cli000002?api-version=2015-04-08
  response:
    body:
      string: '{"status":"Enqueued","error":{}}'
    headers:
      azure-asyncoperation:
<<<<<<< HEAD
      - https://management.azure.com/subscriptions/00000000-0000-0000-0000-000000000000/providers/Microsoft.DocumentDB/locations/westus/operationsStatus/0176fc24-2c74-44da-be10-35c7b44c763a?api-version=2015-04-08
=======
      - https://management.azure.com/subscriptions/00000000-0000-0000-0000-000000000000/providers/Microsoft.DocumentDB/locations/westus/operationsStatus/76ac40c6-e666-4402-95e3-68cbfe4e7335?api-version=2015-04-08
>>>>>>> 807faccc
      cache-control:
      - no-store, no-cache
      content-length:
      - '32'
      content-location:
<<<<<<< HEAD
      - https://management.documents.azure.com:450/subscriptions/fb3a3d6b-44c8-44f5-88c9-b20917c9b96b/resourceGroups/cli_test_cosmosdb_tablenstzc7u42ejq2dgwexmgzhcvxtjjy5hhou2m5dnyjburrunlykex/providers/Microsoft.DocumentDB/databaseAccounts/clixdbl4h4muc2f/apis/table/tables/clibgnsefi3j6pp?api-version=2015-04-08
      content-type:
      - application/json
      date:
      - Tue, 08 Oct 2019 19:55:44 GMT
      location:
      - https://management.azure.com/subscriptions/00000000-0000-0000-0000-000000000000/resourceGroups/cli_test_cosmosdb_table000001/providers/Microsoft.DocumentDB/databaseAccounts/cli000003/apis/table/tables/cli000002/operationResults/0176fc24-2c74-44da-be10-35c7b44c763a?api-version=2015-04-08
=======
      - https://management.documents.azure.com:450/subscriptions/0b1f6471-1bf0-4dda-aec3-cb9272f09590/resourceGroups/cli_test_cosmosdb_tablesocei2zpvnzotdghioiqcddthdj3l6sawy6625ahvcrbwe5xqcua/providers/Microsoft.DocumentDB/databaseAccounts/clipoashdf6fcla/apis/table/tables/cliur5lxslsinfd?api-version=2015-04-08
      content-type:
      - application/json
      date:
      - Mon, 21 Oct 2019 14:37:35 GMT
      location:
      - https://management.azure.com/subscriptions/00000000-0000-0000-0000-000000000000/resourceGroups/cli_test_cosmosdb_table000001/providers/Microsoft.DocumentDB/databaseAccounts/cli000003/apis/table/tables/cli000002/operationResults/76ac40c6-e666-4402-95e3-68cbfe4e7335?api-version=2015-04-08
>>>>>>> 807faccc
      pragma:
      - no-cache
      server:
      - Microsoft-HTTPAPI/2.0
      strict-transport-security:
      - max-age=31536000; includeSubDomains
      x-content-type-options:
      - nosniff
      x-ms-gatewayversion:
      - version=2.7.0
      x-ms-ratelimit-remaining-subscription-deletes:
<<<<<<< HEAD
      - '14999'
=======
      - '14992'
>>>>>>> 807faccc
    status:
      code: 202
      message: Accepted
- request:
    body: null
    headers:
      Accept:
      - application/json
      Accept-Encoding:
      - gzip, deflate
      CommandName:
      - cosmosdb table delete
      Connection:
      - keep-alive
      ParameterSetName:
      - -g -a -n
      User-Agent:
<<<<<<< HEAD
      - python/3.6.5 (Windows-10-10.0.17134-SP0) msrest/0.6.10 msrest_azure/0.6.1
        azure-mgmt-cosmosdb/0.8.0 Azure-SDK-For-Python AZURECLI/2.0.74
    method: GET
    uri: https://management.azure.com/subscriptions/00000000-0000-0000-0000-000000000000/providers/Microsoft.DocumentDB/locations/westus/operationsStatus/0176fc24-2c74-44da-be10-35c7b44c763a?api-version=2015-04-08
=======
      - python/3.7.4 (Windows-10-10.0.18362-SP0) msrest/0.6.10 msrest_azure/0.6.2
        azure-mgmt-cosmosdb/0.8.0 Azure-SDK-For-Python AZURECLI/2.0.75
    method: GET
    uri: https://management.azure.com/subscriptions/00000000-0000-0000-0000-000000000000/providers/Microsoft.DocumentDB/locations/westus/operationsStatus/76ac40c6-e666-4402-95e3-68cbfe4e7335?api-version=2015-04-08
>>>>>>> 807faccc
  response:
    body:
      string: '{"status":"Succeeded","error":{}}'
    headers:
      cache-control:
      - no-store, no-cache
      content-length:
      - '33'
      content-location:
<<<<<<< HEAD
      - https://management.documents.azure.com:450/subscriptions/fb3a3d6b-44c8-44f5-88c9-b20917c9b96b/providers/Microsoft.DocumentDB/locations/westus/operationsStatus/0176fc24-2c74-44da-be10-35c7b44c763a?api-version=2015-04-08
      content-type:
      - application/json
      date:
      - Tue, 08 Oct 2019 19:56:15 GMT
=======
      - https://management.documents.azure.com:450/subscriptions/0b1f6471-1bf0-4dda-aec3-cb9272f09590/providers/Microsoft.DocumentDB/locations/westus/operationsStatus/76ac40c6-e666-4402-95e3-68cbfe4e7335?api-version=2015-04-08
      content-type:
      - application/json
      date:
      - Mon, 21 Oct 2019 14:38:09 GMT
>>>>>>> 807faccc
      pragma:
      - no-cache
      server:
      - Microsoft-HTTPAPI/2.0
      strict-transport-security:
      - max-age=31536000; includeSubDomains
      transfer-encoding:
      - chunked
      vary:
      - Accept-Encoding
      x-content-type-options:
      - nosniff
      x-ms-gatewayversion:
      - version=2.7.0
    status:
      code: 200
      message: Ok
- request:
    body: null
    headers:
      Accept:
      - application/json
      Accept-Encoding:
      - gzip, deflate
      CommandName:
      - cosmosdb table list
      Connection:
      - keep-alive
      ParameterSetName:
      - -g -a
      User-Agent:
<<<<<<< HEAD
      - python/3.6.5 (Windows-10-10.0.17134-SP0) msrest/0.6.10 msrest_azure/0.6.1
        azure-mgmt-cosmosdb/0.8.0 Azure-SDK-For-Python AZURECLI/2.0.74
=======
      - python/3.7.4 (Windows-10-10.0.18362-SP0) msrest/0.6.10 msrest_azure/0.6.2
        azure-mgmt-cosmosdb/0.8.0 Azure-SDK-For-Python AZURECLI/2.0.75
>>>>>>> 807faccc
      accept-language:
      - en-US
    method: GET
    uri: https://management.azure.com/subscriptions/00000000-0000-0000-0000-000000000000/resourceGroups/cli_test_cosmosdb_table000001/providers/Microsoft.DocumentDB/databaseAccounts/cli000003/apis/table/tables?api-version=2015-04-08
  response:
    body:
      string: '{"value":[]}'
    headers:
      cache-control:
      - no-store, no-cache
      content-length:
      - '12'
      content-location:
<<<<<<< HEAD
      - https://management.documents.azure.com:450/subscriptions/fb3a3d6b-44c8-44f5-88c9-b20917c9b96b/resourceGroups/cli_test_cosmosdb_tablenstzc7u42ejq2dgwexmgzhcvxtjjy5hhou2m5dnyjburrunlykex/providers/Microsoft.DocumentDB/databaseAccounts/clixdbl4h4muc2f/apis/table/tables?api-version=2015-04-08
      content-type:
      - application/json
      date:
      - Tue, 08 Oct 2019 19:56:16 GMT
=======
      - https://management.documents.azure.com:450/subscriptions/0b1f6471-1bf0-4dda-aec3-cb9272f09590/resourceGroups/cli_test_cosmosdb_tablesocei2zpvnzotdghioiqcddthdj3l6sawy6625ahvcrbwe5xqcua/providers/Microsoft.DocumentDB/databaseAccounts/clipoashdf6fcla/apis/table/tables?api-version=2015-04-08
      content-type:
      - application/json
      date:
      - Mon, 21 Oct 2019 14:38:11 GMT
>>>>>>> 807faccc
      pragma:
      - no-cache
      server:
      - Microsoft-HTTPAPI/2.0
      strict-transport-security:
      - max-age=31536000; includeSubDomains
      transfer-encoding:
      - chunked
      vary:
      - Accept-Encoding
      x-content-type-options:
      - nosniff
      x-ms-gatewayversion:
      - version=2.7.0
    status:
      code: 200
      message: Ok
version: 1<|MERGE_RESOLUTION|>--- conflicted
+++ resolved
@@ -13,24 +13,15 @@
       ParameterSetName:
       - -n -g --capabilities
       User-Agent:
-<<<<<<< HEAD
-      - python/3.6.5 (Windows-10-10.0.17134-SP0) msrest/0.6.10 msrest_azure/0.6.1
-        azure-mgmt-resource/4.0.0 Azure-SDK-For-Python AZURECLI/2.0.74
-=======
       - python/3.7.4 (Windows-10-10.0.18362-SP0) msrest/0.6.10 msrest_azure/0.6.2
         azure-mgmt-resource/4.0.0 Azure-SDK-For-Python AZURECLI/2.0.75
->>>>>>> 807faccc
       accept-language:
       - en-US
     method: GET
     uri: https://management.azure.com/subscriptions/00000000-0000-0000-0000-000000000000/resourcegroups/cli_test_cosmosdb_table000001?api-version=2019-07-01
   response:
     body:
-<<<<<<< HEAD
-      string: '{"id":"/subscriptions/00000000-0000-0000-0000-000000000000/resourceGroups/cli_test_cosmosdb_table000001","name":"cli_test_cosmosdb_table000001","type":"Microsoft.Resources/resourceGroups","location":"westus","tags":{"product":"azurecli","cause":"automation","date":"2019-10-08T19:44:54Z"},"properties":{"provisioningState":"Succeeded"}}'
-=======
       string: '{"id":"/subscriptions/00000000-0000-0000-0000-000000000000/resourceGroups/cli_test_cosmosdb_table000001","name":"cli_test_cosmosdb_table000001","type":"Microsoft.Resources/resourceGroups","location":"westus","tags":{"product":"azurecli","cause":"automation","date":"2019-10-21T14:26:12Z"},"properties":{"provisioningState":"Succeeded"}}'
->>>>>>> 807faccc
     headers:
       cache-control:
       - no-cache
@@ -39,11 +30,7 @@
       content-type:
       - application/json; charset=utf-8
       date:
-<<<<<<< HEAD
-      - Tue, 08 Oct 2019 19:44:57 GMT
-=======
       - Mon, 21 Oct 2019 14:26:19 GMT
->>>>>>> 807faccc
       expires:
       - '-1'
       pragma:
@@ -77,13 +64,8 @@
       ParameterSetName:
       - -n -g --capabilities
       User-Agent:
-<<<<<<< HEAD
-      - python/3.6.5 (Windows-10-10.0.17134-SP0) msrest/0.6.10 msrest_azure/0.6.1
-        azure-mgmt-cosmosdb/0.8.0 Azure-SDK-For-Python AZURECLI/2.0.74
-=======
-      - python/3.7.4 (Windows-10-10.0.18362-SP0) msrest/0.6.10 msrest_azure/0.6.2
-        azure-mgmt-cosmosdb/0.8.0 Azure-SDK-For-Python AZURECLI/2.0.75
->>>>>>> 807faccc
+      - python/3.7.4 (Windows-10-10.0.18362-SP0) msrest/0.6.10 msrest_azure/0.6.2
+        azure-mgmt-cosmosdb/0.8.0 Azure-SDK-For-Python AZURECLI/2.0.75
       accept-language:
       - en-US
     method: PUT
@@ -99,25 +81,12 @@
         US","failoverPriority":0}],"cors":[],"capabilities":[{"name":"EnableTable"}]}}'
     headers:
       azure-asyncoperation:
-<<<<<<< HEAD
-      - https://management.azure.com/subscriptions/00000000-0000-0000-0000-000000000000/providers/Microsoft.DocumentDB/locations/westus/operationsStatus/6567455a-a48e-45c6-9497-fffed94c725a?api-version=2015-04-08
-=======
       - https://management.azure.com/subscriptions/00000000-0000-0000-0000-000000000000/providers/Microsoft.DocumentDB/locations/westus/operationsStatus/2667954e-dc56-4b73-af4a-9e2d9ad78993?api-version=2015-04-08
->>>>>>> 807faccc
       cache-control:
       - no-store, no-cache
       content-length:
       - '1455'
       content-location:
-<<<<<<< HEAD
-      - https://management.documents.azure.com:450/subscriptions/fb3a3d6b-44c8-44f5-88c9-b20917c9b96b/resourceGroups/cli_test_cosmosdb_tablenstzc7u42ejq2dgwexmgzhcvxtjjy5hhou2m5dnyjburrunlykex/providers/Microsoft.DocumentDB/databaseAccounts/clixdbl4h4muc2f?api-version=2015-04-08
-      content-type:
-      - application/json
-      date:
-      - Tue, 08 Oct 2019 19:45:00 GMT
-      location:
-      - https://management.azure.com/subscriptions/00000000-0000-0000-0000-000000000000/resourceGroups/cli_test_cosmosdb_table000001/providers/Microsoft.DocumentDB/databaseAccounts/cli000003/operationResults/6567455a-a48e-45c6-9497-fffed94c725a?api-version=2015-04-08
-=======
       - https://management.documents.azure.com:450/subscriptions/0b1f6471-1bf0-4dda-aec3-cb9272f09590/resourceGroups/cli_test_cosmosdb_tablesocei2zpvnzotdghioiqcddthdj3l6sawy6625ahvcrbwe5xqcua/providers/Microsoft.DocumentDB/databaseAccounts/clipoashdf6fcla?api-version=2015-04-08
       content-type:
       - application/json
@@ -125,7 +94,6 @@
       - Mon, 21 Oct 2019 14:26:25 GMT
       location:
       - https://management.azure.com/subscriptions/00000000-0000-0000-0000-000000000000/resourceGroups/cli_test_cosmosdb_table000001/providers/Microsoft.DocumentDB/databaseAccounts/cli000003/operationResults/2667954e-dc56-4b73-af4a-9e2d9ad78993?api-version=2015-04-08
->>>>>>> 807faccc
       pragma:
       - no-cache
       server:
@@ -141,1255 +109,959 @@
       x-ms-gatewayversion:
       - version=2.7.0
       x-ms-ratelimit-remaining-subscription-writes:
-<<<<<<< HEAD
-      - '1199'
-=======
       - '1179'
->>>>>>> 807faccc
-    status:
-      code: 200
-      message: Ok
-- request:
-    body: null
-    headers:
-      Accept:
-      - application/json
-      Accept-Encoding:
-      - gzip, deflate
-      CommandName:
-      - cosmosdb create
-      Connection:
-      - keep-alive
-      ParameterSetName:
-      - -n -g --capabilities
-      User-Agent:
-<<<<<<< HEAD
-      - python/3.6.5 (Windows-10-10.0.17134-SP0) msrest/0.6.10 msrest_azure/0.6.1
-        azure-mgmt-cosmosdb/0.8.0 Azure-SDK-For-Python AZURECLI/2.0.74
-    method: GET
-    uri: https://management.azure.com/subscriptions/00000000-0000-0000-0000-000000000000/providers/Microsoft.DocumentDB/locations/westus/operationsStatus/6567455a-a48e-45c6-9497-fffed94c725a?api-version=2015-04-08
-=======
-      - python/3.7.4 (Windows-10-10.0.18362-SP0) msrest/0.6.10 msrest_azure/0.6.2
-        azure-mgmt-cosmosdb/0.8.0 Azure-SDK-For-Python AZURECLI/2.0.75
-    method: GET
-    uri: https://management.azure.com/subscriptions/00000000-0000-0000-0000-000000000000/providers/Microsoft.DocumentDB/locations/westus/operationsStatus/2667954e-dc56-4b73-af4a-9e2d9ad78993?api-version=2015-04-08
->>>>>>> 807faccc
-  response:
-    body:
-      string: '{"status":"Dequeued","error":{}}'
-    headers:
-      cache-control:
-      - no-store, no-cache
-      content-length:
-      - '32'
-      content-location:
-<<<<<<< HEAD
-      - https://management.documents.azure.com:450/subscriptions/fb3a3d6b-44c8-44f5-88c9-b20917c9b96b/providers/Microsoft.DocumentDB/locations/westus/operationsStatus/6567455a-a48e-45c6-9497-fffed94c725a?api-version=2015-04-08
-      content-type:
-      - application/json
-      date:
-      - Tue, 08 Oct 2019 19:45:30 GMT
-=======
+    status:
+      code: 200
+      message: Ok
+- request:
+    body: null
+    headers:
+      Accept:
+      - application/json
+      Accept-Encoding:
+      - gzip, deflate
+      CommandName:
+      - cosmosdb create
+      Connection:
+      - keep-alive
+      ParameterSetName:
+      - -n -g --capabilities
+      User-Agent:
+      - python/3.7.4 (Windows-10-10.0.18362-SP0) msrest/0.6.10 msrest_azure/0.6.2
+        azure-mgmt-cosmosdb/0.8.0 Azure-SDK-For-Python AZURECLI/2.0.75
+    method: GET
+    uri: https://management.azure.com/subscriptions/00000000-0000-0000-0000-000000000000/providers/Microsoft.DocumentDB/locations/westus/operationsStatus/2667954e-dc56-4b73-af4a-9e2d9ad78993?api-version=2015-04-08
+  response:
+    body:
+      string: '{"status":"Dequeued","error":{}}'
+    headers:
+      cache-control:
+      - no-store, no-cache
+      content-length:
+      - '32'
+      content-location:
       - https://management.documents.azure.com:450/subscriptions/0b1f6471-1bf0-4dda-aec3-cb9272f09590/providers/Microsoft.DocumentDB/locations/westus/operationsStatus/2667954e-dc56-4b73-af4a-9e2d9ad78993?api-version=2015-04-08
       content-type:
       - application/json
       date:
       - Mon, 21 Oct 2019 14:26:57 GMT
->>>>>>> 807faccc
-      pragma:
-      - no-cache
-      server:
-      - Microsoft-HTTPAPI/2.0
-      strict-transport-security:
-      - max-age=31536000; includeSubDomains
-      transfer-encoding:
-      - chunked
-      vary:
-      - Accept-Encoding
-      x-content-type-options:
-      - nosniff
-      x-ms-gatewayversion:
-      - version=2.7.0
-    status:
-      code: 200
-      message: Ok
-- request:
-    body: null
-    headers:
-      Accept:
-      - application/json
-      Accept-Encoding:
-      - gzip, deflate
-      CommandName:
-      - cosmosdb create
-      Connection:
-      - keep-alive
-      ParameterSetName:
-      - -n -g --capabilities
-      User-Agent:
-<<<<<<< HEAD
-      - python/3.6.5 (Windows-10-10.0.17134-SP0) msrest/0.6.10 msrest_azure/0.6.1
-        azure-mgmt-cosmosdb/0.8.0 Azure-SDK-For-Python AZURECLI/2.0.74
-    method: GET
-    uri: https://management.azure.com/subscriptions/00000000-0000-0000-0000-000000000000/providers/Microsoft.DocumentDB/locations/westus/operationsStatus/6567455a-a48e-45c6-9497-fffed94c725a?api-version=2015-04-08
-=======
-      - python/3.7.4 (Windows-10-10.0.18362-SP0) msrest/0.6.10 msrest_azure/0.6.2
-        azure-mgmt-cosmosdb/0.8.0 Azure-SDK-For-Python AZURECLI/2.0.75
-    method: GET
-    uri: https://management.azure.com/subscriptions/00000000-0000-0000-0000-000000000000/providers/Microsoft.DocumentDB/locations/westus/operationsStatus/2667954e-dc56-4b73-af4a-9e2d9ad78993?api-version=2015-04-08
->>>>>>> 807faccc
-  response:
-    body:
-      string: '{"status":"Dequeued","error":{}}'
-    headers:
-      cache-control:
-      - no-store, no-cache
-      content-length:
-      - '32'
-      content-location:
-<<<<<<< HEAD
-      - https://management.documents.azure.com:450/subscriptions/fb3a3d6b-44c8-44f5-88c9-b20917c9b96b/providers/Microsoft.DocumentDB/locations/westus/operationsStatus/6567455a-a48e-45c6-9497-fffed94c725a?api-version=2015-04-08
-      content-type:
-      - application/json
-      date:
-      - Tue, 08 Oct 2019 19:46:01 GMT
-=======
+      pragma:
+      - no-cache
+      server:
+      - Microsoft-HTTPAPI/2.0
+      strict-transport-security:
+      - max-age=31536000; includeSubDomains
+      transfer-encoding:
+      - chunked
+      vary:
+      - Accept-Encoding
+      x-content-type-options:
+      - nosniff
+      x-ms-gatewayversion:
+      - version=2.7.0
+    status:
+      code: 200
+      message: Ok
+- request:
+    body: null
+    headers:
+      Accept:
+      - application/json
+      Accept-Encoding:
+      - gzip, deflate
+      CommandName:
+      - cosmosdb create
+      Connection:
+      - keep-alive
+      ParameterSetName:
+      - -n -g --capabilities
+      User-Agent:
+      - python/3.7.4 (Windows-10-10.0.18362-SP0) msrest/0.6.10 msrest_azure/0.6.2
+        azure-mgmt-cosmosdb/0.8.0 Azure-SDK-For-Python AZURECLI/2.0.75
+    method: GET
+    uri: https://management.azure.com/subscriptions/00000000-0000-0000-0000-000000000000/providers/Microsoft.DocumentDB/locations/westus/operationsStatus/2667954e-dc56-4b73-af4a-9e2d9ad78993?api-version=2015-04-08
+  response:
+    body:
+      string: '{"status":"Dequeued","error":{}}'
+    headers:
+      cache-control:
+      - no-store, no-cache
+      content-length:
+      - '32'
+      content-location:
       - https://management.documents.azure.com:450/subscriptions/0b1f6471-1bf0-4dda-aec3-cb9272f09590/providers/Microsoft.DocumentDB/locations/westus/operationsStatus/2667954e-dc56-4b73-af4a-9e2d9ad78993?api-version=2015-04-08
       content-type:
       - application/json
       date:
       - Mon, 21 Oct 2019 14:27:28 GMT
->>>>>>> 807faccc
-      pragma:
-      - no-cache
-      server:
-      - Microsoft-HTTPAPI/2.0
-      strict-transport-security:
-      - max-age=31536000; includeSubDomains
-      transfer-encoding:
-      - chunked
-      vary:
-      - Accept-Encoding
-      x-content-type-options:
-      - nosniff
-      x-ms-gatewayversion:
-      - version=2.7.0
-    status:
-      code: 200
-      message: Ok
-- request:
-    body: null
-    headers:
-      Accept:
-      - application/json
-      Accept-Encoding:
-      - gzip, deflate
-      CommandName:
-      - cosmosdb create
-      Connection:
-      - keep-alive
-      ParameterSetName:
-      - -n -g --capabilities
-      User-Agent:
-<<<<<<< HEAD
-      - python/3.6.5 (Windows-10-10.0.17134-SP0) msrest/0.6.10 msrest_azure/0.6.1
-        azure-mgmt-cosmosdb/0.8.0 Azure-SDK-For-Python AZURECLI/2.0.74
-    method: GET
-    uri: https://management.azure.com/subscriptions/00000000-0000-0000-0000-000000000000/providers/Microsoft.DocumentDB/locations/westus/operationsStatus/6567455a-a48e-45c6-9497-fffed94c725a?api-version=2015-04-08
-=======
-      - python/3.7.4 (Windows-10-10.0.18362-SP0) msrest/0.6.10 msrest_azure/0.6.2
-        azure-mgmt-cosmosdb/0.8.0 Azure-SDK-For-Python AZURECLI/2.0.75
-    method: GET
-    uri: https://management.azure.com/subscriptions/00000000-0000-0000-0000-000000000000/providers/Microsoft.DocumentDB/locations/westus/operationsStatus/2667954e-dc56-4b73-af4a-9e2d9ad78993?api-version=2015-04-08
->>>>>>> 807faccc
-  response:
-    body:
-      string: '{"status":"Dequeued","error":{}}'
-    headers:
-      cache-control:
-      - no-store, no-cache
-      content-length:
-      - '32'
-      content-location:
-<<<<<<< HEAD
-      - https://management.documents.azure.com:450/subscriptions/fb3a3d6b-44c8-44f5-88c9-b20917c9b96b/providers/Microsoft.DocumentDB/locations/westus/operationsStatus/6567455a-a48e-45c6-9497-fffed94c725a?api-version=2015-04-08
-      content-type:
-      - application/json
-      date:
-      - Tue, 08 Oct 2019 19:46:31 GMT
-=======
+      pragma:
+      - no-cache
+      server:
+      - Microsoft-HTTPAPI/2.0
+      strict-transport-security:
+      - max-age=31536000; includeSubDomains
+      transfer-encoding:
+      - chunked
+      vary:
+      - Accept-Encoding
+      x-content-type-options:
+      - nosniff
+      x-ms-gatewayversion:
+      - version=2.7.0
+    status:
+      code: 200
+      message: Ok
+- request:
+    body: null
+    headers:
+      Accept:
+      - application/json
+      Accept-Encoding:
+      - gzip, deflate
+      CommandName:
+      - cosmosdb create
+      Connection:
+      - keep-alive
+      ParameterSetName:
+      - -n -g --capabilities
+      User-Agent:
+      - python/3.7.4 (Windows-10-10.0.18362-SP0) msrest/0.6.10 msrest_azure/0.6.2
+        azure-mgmt-cosmosdb/0.8.0 Azure-SDK-For-Python AZURECLI/2.0.75
+    method: GET
+    uri: https://management.azure.com/subscriptions/00000000-0000-0000-0000-000000000000/providers/Microsoft.DocumentDB/locations/westus/operationsStatus/2667954e-dc56-4b73-af4a-9e2d9ad78993?api-version=2015-04-08
+  response:
+    body:
+      string: '{"status":"Dequeued","error":{}}'
+    headers:
+      cache-control:
+      - no-store, no-cache
+      content-length:
+      - '32'
+      content-location:
       - https://management.documents.azure.com:450/subscriptions/0b1f6471-1bf0-4dda-aec3-cb9272f09590/providers/Microsoft.DocumentDB/locations/westus/operationsStatus/2667954e-dc56-4b73-af4a-9e2d9ad78993?api-version=2015-04-08
       content-type:
       - application/json
       date:
       - Mon, 21 Oct 2019 14:27:58 GMT
->>>>>>> 807faccc
-      pragma:
-      - no-cache
-      server:
-      - Microsoft-HTTPAPI/2.0
-      strict-transport-security:
-      - max-age=31536000; includeSubDomains
-      transfer-encoding:
-      - chunked
-      vary:
-      - Accept-Encoding
-      x-content-type-options:
-      - nosniff
-      x-ms-gatewayversion:
-      - version=2.7.0
-    status:
-      code: 200
-      message: Ok
-- request:
-    body: null
-    headers:
-      Accept:
-      - application/json
-      Accept-Encoding:
-      - gzip, deflate
-      CommandName:
-      - cosmosdb create
-      Connection:
-      - keep-alive
-      ParameterSetName:
-      - -n -g --capabilities
-      User-Agent:
-<<<<<<< HEAD
-      - python/3.6.5 (Windows-10-10.0.17134-SP0) msrest/0.6.10 msrest_azure/0.6.1
-        azure-mgmt-cosmosdb/0.8.0 Azure-SDK-For-Python AZURECLI/2.0.74
-    method: GET
-    uri: https://management.azure.com/subscriptions/00000000-0000-0000-0000-000000000000/providers/Microsoft.DocumentDB/locations/westus/operationsStatus/6567455a-a48e-45c6-9497-fffed94c725a?api-version=2015-04-08
-=======
-      - python/3.7.4 (Windows-10-10.0.18362-SP0) msrest/0.6.10 msrest_azure/0.6.2
-        azure-mgmt-cosmosdb/0.8.0 Azure-SDK-For-Python AZURECLI/2.0.75
-    method: GET
-    uri: https://management.azure.com/subscriptions/00000000-0000-0000-0000-000000000000/providers/Microsoft.DocumentDB/locations/westus/operationsStatus/2667954e-dc56-4b73-af4a-9e2d9ad78993?api-version=2015-04-08
->>>>>>> 807faccc
-  response:
-    body:
-      string: '{"status":"Dequeued","error":{}}'
-    headers:
-      cache-control:
-      - no-store, no-cache
-      content-length:
-      - '32'
-      content-location:
-<<<<<<< HEAD
-      - https://management.documents.azure.com:450/subscriptions/fb3a3d6b-44c8-44f5-88c9-b20917c9b96b/providers/Microsoft.DocumentDB/locations/westus/operationsStatus/6567455a-a48e-45c6-9497-fffed94c725a?api-version=2015-04-08
-      content-type:
-      - application/json
-      date:
-      - Tue, 08 Oct 2019 19:47:02 GMT
-=======
+      pragma:
+      - no-cache
+      server:
+      - Microsoft-HTTPAPI/2.0
+      strict-transport-security:
+      - max-age=31536000; includeSubDomains
+      transfer-encoding:
+      - chunked
+      vary:
+      - Accept-Encoding
+      x-content-type-options:
+      - nosniff
+      x-ms-gatewayversion:
+      - version=2.7.0
+    status:
+      code: 200
+      message: Ok
+- request:
+    body: null
+    headers:
+      Accept:
+      - application/json
+      Accept-Encoding:
+      - gzip, deflate
+      CommandName:
+      - cosmosdb create
+      Connection:
+      - keep-alive
+      ParameterSetName:
+      - -n -g --capabilities
+      User-Agent:
+      - python/3.7.4 (Windows-10-10.0.18362-SP0) msrest/0.6.10 msrest_azure/0.6.2
+        azure-mgmt-cosmosdb/0.8.0 Azure-SDK-For-Python AZURECLI/2.0.75
+    method: GET
+    uri: https://management.azure.com/subscriptions/00000000-0000-0000-0000-000000000000/providers/Microsoft.DocumentDB/locations/westus/operationsStatus/2667954e-dc56-4b73-af4a-9e2d9ad78993?api-version=2015-04-08
+  response:
+    body:
+      string: '{"status":"Dequeued","error":{}}'
+    headers:
+      cache-control:
+      - no-store, no-cache
+      content-length:
+      - '32'
+      content-location:
       - https://management.documents.azure.com:450/subscriptions/0b1f6471-1bf0-4dda-aec3-cb9272f09590/providers/Microsoft.DocumentDB/locations/westus/operationsStatus/2667954e-dc56-4b73-af4a-9e2d9ad78993?api-version=2015-04-08
       content-type:
       - application/json
       date:
       - Mon, 21 Oct 2019 14:28:29 GMT
->>>>>>> 807faccc
-      pragma:
-      - no-cache
-      server:
-      - Microsoft-HTTPAPI/2.0
-      strict-transport-security:
-      - max-age=31536000; includeSubDomains
-      transfer-encoding:
-      - chunked
-      vary:
-      - Accept-Encoding
-      x-content-type-options:
-      - nosniff
-      x-ms-gatewayversion:
-      - version=2.7.0
-    status:
-      code: 200
-      message: Ok
-- request:
-    body: null
-    headers:
-      Accept:
-      - application/json
-      Accept-Encoding:
-      - gzip, deflate
-      CommandName:
-      - cosmosdb create
-      Connection:
-      - keep-alive
-      ParameterSetName:
-      - -n -g --capabilities
-      User-Agent:
-<<<<<<< HEAD
-      - python/3.6.5 (Windows-10-10.0.17134-SP0) msrest/0.6.10 msrest_azure/0.6.1
-        azure-mgmt-cosmosdb/0.8.0 Azure-SDK-For-Python AZURECLI/2.0.74
-    method: GET
-    uri: https://management.azure.com/subscriptions/00000000-0000-0000-0000-000000000000/providers/Microsoft.DocumentDB/locations/westus/operationsStatus/6567455a-a48e-45c6-9497-fffed94c725a?api-version=2015-04-08
-=======
-      - python/3.7.4 (Windows-10-10.0.18362-SP0) msrest/0.6.10 msrest_azure/0.6.2
-        azure-mgmt-cosmosdb/0.8.0 Azure-SDK-For-Python AZURECLI/2.0.75
-    method: GET
-    uri: https://management.azure.com/subscriptions/00000000-0000-0000-0000-000000000000/providers/Microsoft.DocumentDB/locations/westus/operationsStatus/2667954e-dc56-4b73-af4a-9e2d9ad78993?api-version=2015-04-08
->>>>>>> 807faccc
-  response:
-    body:
-      string: '{"status":"Dequeued","error":{}}'
-    headers:
-      cache-control:
-      - no-store, no-cache
-      content-length:
-      - '32'
-      content-location:
-<<<<<<< HEAD
-      - https://management.documents.azure.com:450/subscriptions/fb3a3d6b-44c8-44f5-88c9-b20917c9b96b/providers/Microsoft.DocumentDB/locations/westus/operationsStatus/6567455a-a48e-45c6-9497-fffed94c725a?api-version=2015-04-08
-      content-type:
-      - application/json
-      date:
-      - Tue, 08 Oct 2019 19:47:32 GMT
-=======
+      pragma:
+      - no-cache
+      server:
+      - Microsoft-HTTPAPI/2.0
+      strict-transport-security:
+      - max-age=31536000; includeSubDomains
+      transfer-encoding:
+      - chunked
+      vary:
+      - Accept-Encoding
+      x-content-type-options:
+      - nosniff
+      x-ms-gatewayversion:
+      - version=2.7.0
+    status:
+      code: 200
+      message: Ok
+- request:
+    body: null
+    headers:
+      Accept:
+      - application/json
+      Accept-Encoding:
+      - gzip, deflate
+      CommandName:
+      - cosmosdb create
+      Connection:
+      - keep-alive
+      ParameterSetName:
+      - -n -g --capabilities
+      User-Agent:
+      - python/3.7.4 (Windows-10-10.0.18362-SP0) msrest/0.6.10 msrest_azure/0.6.2
+        azure-mgmt-cosmosdb/0.8.0 Azure-SDK-For-Python AZURECLI/2.0.75
+    method: GET
+    uri: https://management.azure.com/subscriptions/00000000-0000-0000-0000-000000000000/providers/Microsoft.DocumentDB/locations/westus/operationsStatus/2667954e-dc56-4b73-af4a-9e2d9ad78993?api-version=2015-04-08
+  response:
+    body:
+      string: '{"status":"Dequeued","error":{}}'
+    headers:
+      cache-control:
+      - no-store, no-cache
+      content-length:
+      - '32'
+      content-location:
       - https://management.documents.azure.com:450/subscriptions/0b1f6471-1bf0-4dda-aec3-cb9272f09590/providers/Microsoft.DocumentDB/locations/westus/operationsStatus/2667954e-dc56-4b73-af4a-9e2d9ad78993?api-version=2015-04-08
       content-type:
       - application/json
       date:
       - Mon, 21 Oct 2019 14:29:00 GMT
->>>>>>> 807faccc
-      pragma:
-      - no-cache
-      server:
-      - Microsoft-HTTPAPI/2.0
-      strict-transport-security:
-      - max-age=31536000; includeSubDomains
-      transfer-encoding:
-      - chunked
-      vary:
-      - Accept-Encoding
-      x-content-type-options:
-      - nosniff
-      x-ms-gatewayversion:
-      - version=2.7.0
-    status:
-      code: 200
-      message: Ok
-- request:
-    body: null
-    headers:
-      Accept:
-      - application/json
-      Accept-Encoding:
-      - gzip, deflate
-      CommandName:
-      - cosmosdb create
-      Connection:
-      - keep-alive
-      ParameterSetName:
-      - -n -g --capabilities
-      User-Agent:
-<<<<<<< HEAD
-      - python/3.6.5 (Windows-10-10.0.17134-SP0) msrest/0.6.10 msrest_azure/0.6.1
-        azure-mgmt-cosmosdb/0.8.0 Azure-SDK-For-Python AZURECLI/2.0.74
-    method: GET
-    uri: https://management.azure.com/subscriptions/00000000-0000-0000-0000-000000000000/providers/Microsoft.DocumentDB/locations/westus/operationsStatus/6567455a-a48e-45c6-9497-fffed94c725a?api-version=2015-04-08
-=======
-      - python/3.7.4 (Windows-10-10.0.18362-SP0) msrest/0.6.10 msrest_azure/0.6.2
-        azure-mgmt-cosmosdb/0.8.0 Azure-SDK-For-Python AZURECLI/2.0.75
-    method: GET
-    uri: https://management.azure.com/subscriptions/00000000-0000-0000-0000-000000000000/providers/Microsoft.DocumentDB/locations/westus/operationsStatus/2667954e-dc56-4b73-af4a-9e2d9ad78993?api-version=2015-04-08
->>>>>>> 807faccc
-  response:
-    body:
-      string: '{"status":"Dequeued","error":{}}'
-    headers:
-      cache-control:
-      - no-store, no-cache
-      content-length:
-      - '32'
-      content-location:
-<<<<<<< HEAD
-      - https://management.documents.azure.com:450/subscriptions/fb3a3d6b-44c8-44f5-88c9-b20917c9b96b/providers/Microsoft.DocumentDB/locations/westus/operationsStatus/6567455a-a48e-45c6-9497-fffed94c725a?api-version=2015-04-08
-      content-type:
-      - application/json
-      date:
-      - Tue, 08 Oct 2019 19:48:03 GMT
-=======
+      pragma:
+      - no-cache
+      server:
+      - Microsoft-HTTPAPI/2.0
+      strict-transport-security:
+      - max-age=31536000; includeSubDomains
+      transfer-encoding:
+      - chunked
+      vary:
+      - Accept-Encoding
+      x-content-type-options:
+      - nosniff
+      x-ms-gatewayversion:
+      - version=2.7.0
+    status:
+      code: 200
+      message: Ok
+- request:
+    body: null
+    headers:
+      Accept:
+      - application/json
+      Accept-Encoding:
+      - gzip, deflate
+      CommandName:
+      - cosmosdb create
+      Connection:
+      - keep-alive
+      ParameterSetName:
+      - -n -g --capabilities
+      User-Agent:
+      - python/3.7.4 (Windows-10-10.0.18362-SP0) msrest/0.6.10 msrest_azure/0.6.2
+        azure-mgmt-cosmosdb/0.8.0 Azure-SDK-For-Python AZURECLI/2.0.75
+    method: GET
+    uri: https://management.azure.com/subscriptions/00000000-0000-0000-0000-000000000000/providers/Microsoft.DocumentDB/locations/westus/operationsStatus/2667954e-dc56-4b73-af4a-9e2d9ad78993?api-version=2015-04-08
+  response:
+    body:
+      string: '{"status":"Dequeued","error":{}}'
+    headers:
+      cache-control:
+      - no-store, no-cache
+      content-length:
+      - '32'
+      content-location:
       - https://management.documents.azure.com:450/subscriptions/0b1f6471-1bf0-4dda-aec3-cb9272f09590/providers/Microsoft.DocumentDB/locations/westus/operationsStatus/2667954e-dc56-4b73-af4a-9e2d9ad78993?api-version=2015-04-08
       content-type:
       - application/json
       date:
       - Mon, 21 Oct 2019 14:29:31 GMT
->>>>>>> 807faccc
-      pragma:
-      - no-cache
-      server:
-      - Microsoft-HTTPAPI/2.0
-      strict-transport-security:
-      - max-age=31536000; includeSubDomains
-      transfer-encoding:
-      - chunked
-      vary:
-      - Accept-Encoding
-      x-content-type-options:
-      - nosniff
-      x-ms-gatewayversion:
-      - version=2.7.0
-    status:
-      code: 200
-      message: Ok
-- request:
-    body: null
-    headers:
-      Accept:
-      - application/json
-      Accept-Encoding:
-      - gzip, deflate
-      CommandName:
-      - cosmosdb create
-      Connection:
-      - keep-alive
-      ParameterSetName:
-      - -n -g --capabilities
-      User-Agent:
-<<<<<<< HEAD
-      - python/3.6.5 (Windows-10-10.0.17134-SP0) msrest/0.6.10 msrest_azure/0.6.1
-        azure-mgmt-cosmosdb/0.8.0 Azure-SDK-For-Python AZURECLI/2.0.74
-    method: GET
-    uri: https://management.azure.com/subscriptions/00000000-0000-0000-0000-000000000000/providers/Microsoft.DocumentDB/locations/westus/operationsStatus/6567455a-a48e-45c6-9497-fffed94c725a?api-version=2015-04-08
-=======
-      - python/3.7.4 (Windows-10-10.0.18362-SP0) msrest/0.6.10 msrest_azure/0.6.2
-        azure-mgmt-cosmosdb/0.8.0 Azure-SDK-For-Python AZURECLI/2.0.75
-    method: GET
-    uri: https://management.azure.com/subscriptions/00000000-0000-0000-0000-000000000000/providers/Microsoft.DocumentDB/locations/westus/operationsStatus/2667954e-dc56-4b73-af4a-9e2d9ad78993?api-version=2015-04-08
->>>>>>> 807faccc
-  response:
-    body:
-      string: '{"status":"Dequeued","error":{}}'
-    headers:
-      cache-control:
-      - no-store, no-cache
-      content-length:
-      - '32'
-      content-location:
-<<<<<<< HEAD
-      - https://management.documents.azure.com:450/subscriptions/fb3a3d6b-44c8-44f5-88c9-b20917c9b96b/providers/Microsoft.DocumentDB/locations/westus/operationsStatus/6567455a-a48e-45c6-9497-fffed94c725a?api-version=2015-04-08
-      content-type:
-      - application/json
-      date:
-      - Tue, 08 Oct 2019 19:48:33 GMT
-=======
+      pragma:
+      - no-cache
+      server:
+      - Microsoft-HTTPAPI/2.0
+      strict-transport-security:
+      - max-age=31536000; includeSubDomains
+      transfer-encoding:
+      - chunked
+      vary:
+      - Accept-Encoding
+      x-content-type-options:
+      - nosniff
+      x-ms-gatewayversion:
+      - version=2.7.0
+    status:
+      code: 200
+      message: Ok
+- request:
+    body: null
+    headers:
+      Accept:
+      - application/json
+      Accept-Encoding:
+      - gzip, deflate
+      CommandName:
+      - cosmosdb create
+      Connection:
+      - keep-alive
+      ParameterSetName:
+      - -n -g --capabilities
+      User-Agent:
+      - python/3.7.4 (Windows-10-10.0.18362-SP0) msrest/0.6.10 msrest_azure/0.6.2
+        azure-mgmt-cosmosdb/0.8.0 Azure-SDK-For-Python AZURECLI/2.0.75
+    method: GET
+    uri: https://management.azure.com/subscriptions/00000000-0000-0000-0000-000000000000/providers/Microsoft.DocumentDB/locations/westus/operationsStatus/2667954e-dc56-4b73-af4a-9e2d9ad78993?api-version=2015-04-08
+  response:
+    body:
+      string: '{"status":"Dequeued","error":{}}'
+    headers:
+      cache-control:
+      - no-store, no-cache
+      content-length:
+      - '32'
+      content-location:
       - https://management.documents.azure.com:450/subscriptions/0b1f6471-1bf0-4dda-aec3-cb9272f09590/providers/Microsoft.DocumentDB/locations/westus/operationsStatus/2667954e-dc56-4b73-af4a-9e2d9ad78993?api-version=2015-04-08
       content-type:
       - application/json
       date:
       - Mon, 21 Oct 2019 14:30:04 GMT
->>>>>>> 807faccc
-      pragma:
-      - no-cache
-      server:
-      - Microsoft-HTTPAPI/2.0
-      strict-transport-security:
-      - max-age=31536000; includeSubDomains
-      transfer-encoding:
-      - chunked
-      vary:
-      - Accept-Encoding
-      x-content-type-options:
-      - nosniff
-      x-ms-gatewayversion:
-      - version=2.7.0
-    status:
-      code: 200
-      message: Ok
-- request:
-    body: null
-    headers:
-      Accept:
-      - application/json
-      Accept-Encoding:
-      - gzip, deflate
-      CommandName:
-      - cosmosdb create
-      Connection:
-      - keep-alive
-      ParameterSetName:
-      - -n -g --capabilities
-      User-Agent:
-<<<<<<< HEAD
-      - python/3.6.5 (Windows-10-10.0.17134-SP0) msrest/0.6.10 msrest_azure/0.6.1
-        azure-mgmt-cosmosdb/0.8.0 Azure-SDK-For-Python AZURECLI/2.0.74
-    method: GET
-    uri: https://management.azure.com/subscriptions/00000000-0000-0000-0000-000000000000/providers/Microsoft.DocumentDB/locations/westus/operationsStatus/6567455a-a48e-45c6-9497-fffed94c725a?api-version=2015-04-08
-=======
-      - python/3.7.4 (Windows-10-10.0.18362-SP0) msrest/0.6.10 msrest_azure/0.6.2
-        azure-mgmt-cosmosdb/0.8.0 Azure-SDK-For-Python AZURECLI/2.0.75
-    method: GET
-    uri: https://management.azure.com/subscriptions/00000000-0000-0000-0000-000000000000/providers/Microsoft.DocumentDB/locations/westus/operationsStatus/2667954e-dc56-4b73-af4a-9e2d9ad78993?api-version=2015-04-08
->>>>>>> 807faccc
-  response:
-    body:
-      string: '{"status":"Dequeued","error":{}}'
-    headers:
-      cache-control:
-      - no-store, no-cache
-      content-length:
-      - '32'
-      content-location:
-<<<<<<< HEAD
-      - https://management.documents.azure.com:450/subscriptions/fb3a3d6b-44c8-44f5-88c9-b20917c9b96b/providers/Microsoft.DocumentDB/locations/westus/operationsStatus/6567455a-a48e-45c6-9497-fffed94c725a?api-version=2015-04-08
-      content-type:
-      - application/json
-      date:
-      - Tue, 08 Oct 2019 19:49:04 GMT
-=======
+      pragma:
+      - no-cache
+      server:
+      - Microsoft-HTTPAPI/2.0
+      strict-transport-security:
+      - max-age=31536000; includeSubDomains
+      transfer-encoding:
+      - chunked
+      vary:
+      - Accept-Encoding
+      x-content-type-options:
+      - nosniff
+      x-ms-gatewayversion:
+      - version=2.7.0
+    status:
+      code: 200
+      message: Ok
+- request:
+    body: null
+    headers:
+      Accept:
+      - application/json
+      Accept-Encoding:
+      - gzip, deflate
+      CommandName:
+      - cosmosdb create
+      Connection:
+      - keep-alive
+      ParameterSetName:
+      - -n -g --capabilities
+      User-Agent:
+      - python/3.7.4 (Windows-10-10.0.18362-SP0) msrest/0.6.10 msrest_azure/0.6.2
+        azure-mgmt-cosmosdb/0.8.0 Azure-SDK-For-Python AZURECLI/2.0.75
+    method: GET
+    uri: https://management.azure.com/subscriptions/00000000-0000-0000-0000-000000000000/providers/Microsoft.DocumentDB/locations/westus/operationsStatus/2667954e-dc56-4b73-af4a-9e2d9ad78993?api-version=2015-04-08
+  response:
+    body:
+      string: '{"status":"Dequeued","error":{}}'
+    headers:
+      cache-control:
+      - no-store, no-cache
+      content-length:
+      - '32'
+      content-location:
       - https://management.documents.azure.com:450/subscriptions/0b1f6471-1bf0-4dda-aec3-cb9272f09590/providers/Microsoft.DocumentDB/locations/westus/operationsStatus/2667954e-dc56-4b73-af4a-9e2d9ad78993?api-version=2015-04-08
       content-type:
       - application/json
       date:
       - Mon, 21 Oct 2019 14:30:34 GMT
->>>>>>> 807faccc
-      pragma:
-      - no-cache
-      server:
-      - Microsoft-HTTPAPI/2.0
-      strict-transport-security:
-      - max-age=31536000; includeSubDomains
-      transfer-encoding:
-      - chunked
-      vary:
-      - Accept-Encoding
-      x-content-type-options:
-      - nosniff
-      x-ms-gatewayversion:
-      - version=2.7.0
-    status:
-      code: 200
-      message: Ok
-- request:
-    body: null
-    headers:
-      Accept:
-      - application/json
-      Accept-Encoding:
-      - gzip, deflate
-      CommandName:
-      - cosmosdb create
-      Connection:
-      - keep-alive
-      ParameterSetName:
-      - -n -g --capabilities
-      User-Agent:
-<<<<<<< HEAD
-      - python/3.6.5 (Windows-10-10.0.17134-SP0) msrest/0.6.10 msrest_azure/0.6.1
-        azure-mgmt-cosmosdb/0.8.0 Azure-SDK-For-Python AZURECLI/2.0.74
-    method: GET
-    uri: https://management.azure.com/subscriptions/00000000-0000-0000-0000-000000000000/providers/Microsoft.DocumentDB/locations/westus/operationsStatus/6567455a-a48e-45c6-9497-fffed94c725a?api-version=2015-04-08
-=======
-      - python/3.7.4 (Windows-10-10.0.18362-SP0) msrest/0.6.10 msrest_azure/0.6.2
-        azure-mgmt-cosmosdb/0.8.0 Azure-SDK-For-Python AZURECLI/2.0.75
-    method: GET
-    uri: https://management.azure.com/subscriptions/00000000-0000-0000-0000-000000000000/providers/Microsoft.DocumentDB/locations/westus/operationsStatus/2667954e-dc56-4b73-af4a-9e2d9ad78993?api-version=2015-04-08
->>>>>>> 807faccc
-  response:
-    body:
-      string: '{"status":"Dequeued","error":{}}'
-    headers:
-      cache-control:
-      - no-store, no-cache
-      content-length:
-      - '32'
-      content-location:
-<<<<<<< HEAD
-      - https://management.documents.azure.com:450/subscriptions/fb3a3d6b-44c8-44f5-88c9-b20917c9b96b/providers/Microsoft.DocumentDB/locations/westus/operationsStatus/6567455a-a48e-45c6-9497-fffed94c725a?api-version=2015-04-08
-      content-type:
-      - application/json
-      date:
-      - Tue, 08 Oct 2019 19:49:34 GMT
-=======
+      pragma:
+      - no-cache
+      server:
+      - Microsoft-HTTPAPI/2.0
+      strict-transport-security:
+      - max-age=31536000; includeSubDomains
+      transfer-encoding:
+      - chunked
+      vary:
+      - Accept-Encoding
+      x-content-type-options:
+      - nosniff
+      x-ms-gatewayversion:
+      - version=2.7.0
+    status:
+      code: 200
+      message: Ok
+- request:
+    body: null
+    headers:
+      Accept:
+      - application/json
+      Accept-Encoding:
+      - gzip, deflate
+      CommandName:
+      - cosmosdb create
+      Connection:
+      - keep-alive
+      ParameterSetName:
+      - -n -g --capabilities
+      User-Agent:
+      - python/3.7.4 (Windows-10-10.0.18362-SP0) msrest/0.6.10 msrest_azure/0.6.2
+        azure-mgmt-cosmosdb/0.8.0 Azure-SDK-For-Python AZURECLI/2.0.75
+    method: GET
+    uri: https://management.azure.com/subscriptions/00000000-0000-0000-0000-000000000000/providers/Microsoft.DocumentDB/locations/westus/operationsStatus/2667954e-dc56-4b73-af4a-9e2d9ad78993?api-version=2015-04-08
+  response:
+    body:
+      string: '{"status":"Dequeued","error":{}}'
+    headers:
+      cache-control:
+      - no-store, no-cache
+      content-length:
+      - '32'
+      content-location:
       - https://management.documents.azure.com:450/subscriptions/0b1f6471-1bf0-4dda-aec3-cb9272f09590/providers/Microsoft.DocumentDB/locations/westus/operationsStatus/2667954e-dc56-4b73-af4a-9e2d9ad78993?api-version=2015-04-08
       content-type:
       - application/json
       date:
       - Mon, 21 Oct 2019 14:31:05 GMT
->>>>>>> 807faccc
-      pragma:
-      - no-cache
-      server:
-      - Microsoft-HTTPAPI/2.0
-      strict-transport-security:
-      - max-age=31536000; includeSubDomains
-      transfer-encoding:
-      - chunked
-      vary:
-      - Accept-Encoding
-      x-content-type-options:
-      - nosniff
-      x-ms-gatewayversion:
-      - version=2.7.0
-    status:
-      code: 200
-      message: Ok
-- request:
-    body: null
-    headers:
-      Accept:
-      - application/json
-      Accept-Encoding:
-      - gzip, deflate
-      CommandName:
-      - cosmosdb create
-      Connection:
-      - keep-alive
-      ParameterSetName:
-      - -n -g --capabilities
-      User-Agent:
-<<<<<<< HEAD
-      - python/3.6.5 (Windows-10-10.0.17134-SP0) msrest/0.6.10 msrest_azure/0.6.1
-        azure-mgmt-cosmosdb/0.8.0 Azure-SDK-For-Python AZURECLI/2.0.74
-    method: GET
-    uri: https://management.azure.com/subscriptions/00000000-0000-0000-0000-000000000000/providers/Microsoft.DocumentDB/locations/westus/operationsStatus/6567455a-a48e-45c6-9497-fffed94c725a?api-version=2015-04-08
-=======
-      - python/3.7.4 (Windows-10-10.0.18362-SP0) msrest/0.6.10 msrest_azure/0.6.2
-        azure-mgmt-cosmosdb/0.8.0 Azure-SDK-For-Python AZURECLI/2.0.75
-    method: GET
-    uri: https://management.azure.com/subscriptions/00000000-0000-0000-0000-000000000000/providers/Microsoft.DocumentDB/locations/westus/operationsStatus/2667954e-dc56-4b73-af4a-9e2d9ad78993?api-version=2015-04-08
->>>>>>> 807faccc
-  response:
-    body:
-      string: '{"status":"Dequeued","error":{}}'
-    headers:
-      cache-control:
-      - no-store, no-cache
-      content-length:
-      - '32'
-      content-location:
-<<<<<<< HEAD
-      - https://management.documents.azure.com:450/subscriptions/fb3a3d6b-44c8-44f5-88c9-b20917c9b96b/providers/Microsoft.DocumentDB/locations/westus/operationsStatus/6567455a-a48e-45c6-9497-fffed94c725a?api-version=2015-04-08
-      content-type:
-      - application/json
-      date:
-      - Tue, 08 Oct 2019 19:50:05 GMT
-=======
+      pragma:
+      - no-cache
+      server:
+      - Microsoft-HTTPAPI/2.0
+      strict-transport-security:
+      - max-age=31536000; includeSubDomains
+      transfer-encoding:
+      - chunked
+      vary:
+      - Accept-Encoding
+      x-content-type-options:
+      - nosniff
+      x-ms-gatewayversion:
+      - version=2.7.0
+    status:
+      code: 200
+      message: Ok
+- request:
+    body: null
+    headers:
+      Accept:
+      - application/json
+      Accept-Encoding:
+      - gzip, deflate
+      CommandName:
+      - cosmosdb create
+      Connection:
+      - keep-alive
+      ParameterSetName:
+      - -n -g --capabilities
+      User-Agent:
+      - python/3.7.4 (Windows-10-10.0.18362-SP0) msrest/0.6.10 msrest_azure/0.6.2
+        azure-mgmt-cosmosdb/0.8.0 Azure-SDK-For-Python AZURECLI/2.0.75
+    method: GET
+    uri: https://management.azure.com/subscriptions/00000000-0000-0000-0000-000000000000/providers/Microsoft.DocumentDB/locations/westus/operationsStatus/2667954e-dc56-4b73-af4a-9e2d9ad78993?api-version=2015-04-08
+  response:
+    body:
+      string: '{"status":"Dequeued","error":{}}'
+    headers:
+      cache-control:
+      - no-store, no-cache
+      content-length:
+      - '32'
+      content-location:
       - https://management.documents.azure.com:450/subscriptions/0b1f6471-1bf0-4dda-aec3-cb9272f09590/providers/Microsoft.DocumentDB/locations/westus/operationsStatus/2667954e-dc56-4b73-af4a-9e2d9ad78993?api-version=2015-04-08
       content-type:
       - application/json
       date:
       - Mon, 21 Oct 2019 14:31:37 GMT
->>>>>>> 807faccc
-      pragma:
-      - no-cache
-      server:
-      - Microsoft-HTTPAPI/2.0
-      strict-transport-security:
-      - max-age=31536000; includeSubDomains
-      transfer-encoding:
-      - chunked
-      vary:
-      - Accept-Encoding
-      x-content-type-options:
-      - nosniff
-      x-ms-gatewayversion:
-      - version=2.7.0
-    status:
-      code: 200
-      message: Ok
-- request:
-    body: null
-    headers:
-      Accept:
-      - application/json
-      Accept-Encoding:
-      - gzip, deflate
-      CommandName:
-      - cosmosdb create
-      Connection:
-      - keep-alive
-      ParameterSetName:
-      - -n -g --capabilities
-      User-Agent:
-<<<<<<< HEAD
-      - python/3.6.5 (Windows-10-10.0.17134-SP0) msrest/0.6.10 msrest_azure/0.6.1
-        azure-mgmt-cosmosdb/0.8.0 Azure-SDK-For-Python AZURECLI/2.0.74
-    method: GET
-    uri: https://management.azure.com/subscriptions/00000000-0000-0000-0000-000000000000/providers/Microsoft.DocumentDB/locations/westus/operationsStatus/6567455a-a48e-45c6-9497-fffed94c725a?api-version=2015-04-08
-=======
-      - python/3.7.4 (Windows-10-10.0.18362-SP0) msrest/0.6.10 msrest_azure/0.6.2
-        azure-mgmt-cosmosdb/0.8.0 Azure-SDK-For-Python AZURECLI/2.0.75
-    method: GET
-    uri: https://management.azure.com/subscriptions/00000000-0000-0000-0000-000000000000/providers/Microsoft.DocumentDB/locations/westus/operationsStatus/2667954e-dc56-4b73-af4a-9e2d9ad78993?api-version=2015-04-08
->>>>>>> 807faccc
-  response:
-    body:
-      string: '{"status":"Dequeued","error":{}}'
-    headers:
-      cache-control:
-      - no-store, no-cache
-      content-length:
-      - '32'
-      content-location:
-<<<<<<< HEAD
-      - https://management.documents.azure.com:450/subscriptions/fb3a3d6b-44c8-44f5-88c9-b20917c9b96b/providers/Microsoft.DocumentDB/locations/westus/operationsStatus/6567455a-a48e-45c6-9497-fffed94c725a?api-version=2015-04-08
-      content-type:
-      - application/json
-      date:
-      - Tue, 08 Oct 2019 19:50:34 GMT
-=======
+      pragma:
+      - no-cache
+      server:
+      - Microsoft-HTTPAPI/2.0
+      strict-transport-security:
+      - max-age=31536000; includeSubDomains
+      transfer-encoding:
+      - chunked
+      vary:
+      - Accept-Encoding
+      x-content-type-options:
+      - nosniff
+      x-ms-gatewayversion:
+      - version=2.7.0
+    status:
+      code: 200
+      message: Ok
+- request:
+    body: null
+    headers:
+      Accept:
+      - application/json
+      Accept-Encoding:
+      - gzip, deflate
+      CommandName:
+      - cosmosdb create
+      Connection:
+      - keep-alive
+      ParameterSetName:
+      - -n -g --capabilities
+      User-Agent:
+      - python/3.7.4 (Windows-10-10.0.18362-SP0) msrest/0.6.10 msrest_azure/0.6.2
+        azure-mgmt-cosmosdb/0.8.0 Azure-SDK-For-Python AZURECLI/2.0.75
+    method: GET
+    uri: https://management.azure.com/subscriptions/00000000-0000-0000-0000-000000000000/providers/Microsoft.DocumentDB/locations/westus/operationsStatus/2667954e-dc56-4b73-af4a-9e2d9ad78993?api-version=2015-04-08
+  response:
+    body:
+      string: '{"status":"Dequeued","error":{}}'
+    headers:
+      cache-control:
+      - no-store, no-cache
+      content-length:
+      - '32'
+      content-location:
       - https://management.documents.azure.com:450/subscriptions/0b1f6471-1bf0-4dda-aec3-cb9272f09590/providers/Microsoft.DocumentDB/locations/westus/operationsStatus/2667954e-dc56-4b73-af4a-9e2d9ad78993?api-version=2015-04-08
       content-type:
       - application/json
       date:
       - Mon, 21 Oct 2019 14:32:07 GMT
->>>>>>> 807faccc
-      pragma:
-      - no-cache
-      server:
-      - Microsoft-HTTPAPI/2.0
-      strict-transport-security:
-      - max-age=31536000; includeSubDomains
-      transfer-encoding:
-      - chunked
-      vary:
-      - Accept-Encoding
-      x-content-type-options:
-      - nosniff
-      x-ms-gatewayversion:
-      - version=2.7.0
-    status:
-      code: 200
-      message: Ok
-- request:
-    body: null
-    headers:
-      Accept:
-      - application/json
-      Accept-Encoding:
-      - gzip, deflate
-      CommandName:
-      - cosmosdb create
-      Connection:
-      - keep-alive
-      ParameterSetName:
-      - -n -g --capabilities
-      User-Agent:
-<<<<<<< HEAD
-      - python/3.6.5 (Windows-10-10.0.17134-SP0) msrest/0.6.10 msrest_azure/0.6.1
-        azure-mgmt-cosmosdb/0.8.0 Azure-SDK-For-Python AZURECLI/2.0.74
-    method: GET
-    uri: https://management.azure.com/subscriptions/00000000-0000-0000-0000-000000000000/providers/Microsoft.DocumentDB/locations/westus/operationsStatus/6567455a-a48e-45c6-9497-fffed94c725a?api-version=2015-04-08
-=======
-      - python/3.7.4 (Windows-10-10.0.18362-SP0) msrest/0.6.10 msrest_azure/0.6.2
-        azure-mgmt-cosmosdb/0.8.0 Azure-SDK-For-Python AZURECLI/2.0.75
-    method: GET
-    uri: https://management.azure.com/subscriptions/00000000-0000-0000-0000-000000000000/providers/Microsoft.DocumentDB/locations/westus/operationsStatus/2667954e-dc56-4b73-af4a-9e2d9ad78993?api-version=2015-04-08
->>>>>>> 807faccc
-  response:
-    body:
-      string: '{"status":"Dequeued","error":{}}'
-    headers:
-      cache-control:
-      - no-store, no-cache
-      content-length:
-      - '32'
-      content-location:
-<<<<<<< HEAD
-      - https://management.documents.azure.com:450/subscriptions/fb3a3d6b-44c8-44f5-88c9-b20917c9b96b/providers/Microsoft.DocumentDB/locations/westus/operationsStatus/6567455a-a48e-45c6-9497-fffed94c725a?api-version=2015-04-08
-      content-type:
-      - application/json
-      date:
-      - Tue, 08 Oct 2019 19:51:05 GMT
-=======
+      pragma:
+      - no-cache
+      server:
+      - Microsoft-HTTPAPI/2.0
+      strict-transport-security:
+      - max-age=31536000; includeSubDomains
+      transfer-encoding:
+      - chunked
+      vary:
+      - Accept-Encoding
+      x-content-type-options:
+      - nosniff
+      x-ms-gatewayversion:
+      - version=2.7.0
+    status:
+      code: 200
+      message: Ok
+- request:
+    body: null
+    headers:
+      Accept:
+      - application/json
+      Accept-Encoding:
+      - gzip, deflate
+      CommandName:
+      - cosmosdb create
+      Connection:
+      - keep-alive
+      ParameterSetName:
+      - -n -g --capabilities
+      User-Agent:
+      - python/3.7.4 (Windows-10-10.0.18362-SP0) msrest/0.6.10 msrest_azure/0.6.2
+        azure-mgmt-cosmosdb/0.8.0 Azure-SDK-For-Python AZURECLI/2.0.75
+    method: GET
+    uri: https://management.azure.com/subscriptions/00000000-0000-0000-0000-000000000000/providers/Microsoft.DocumentDB/locations/westus/operationsStatus/2667954e-dc56-4b73-af4a-9e2d9ad78993?api-version=2015-04-08
+  response:
+    body:
+      string: '{"status":"Dequeued","error":{}}'
+    headers:
+      cache-control:
+      - no-store, no-cache
+      content-length:
+      - '32'
+      content-location:
       - https://management.documents.azure.com:450/subscriptions/0b1f6471-1bf0-4dda-aec3-cb9272f09590/providers/Microsoft.DocumentDB/locations/westus/operationsStatus/2667954e-dc56-4b73-af4a-9e2d9ad78993?api-version=2015-04-08
       content-type:
       - application/json
       date:
       - Mon, 21 Oct 2019 14:32:37 GMT
->>>>>>> 807faccc
-      pragma:
-      - no-cache
-      server:
-      - Microsoft-HTTPAPI/2.0
-      strict-transport-security:
-      - max-age=31536000; includeSubDomains
-      transfer-encoding:
-      - chunked
-      vary:
-      - Accept-Encoding
-      x-content-type-options:
-      - nosniff
-      x-ms-gatewayversion:
-      - version=2.7.0
-    status:
-      code: 200
-      message: Ok
-- request:
-    body: null
-    headers:
-      Accept:
-      - application/json
-      Accept-Encoding:
-      - gzip, deflate
-      CommandName:
-      - cosmosdb create
-      Connection:
-      - keep-alive
-      ParameterSetName:
-      - -n -g --capabilities
-      User-Agent:
-<<<<<<< HEAD
-      - python/3.6.5 (Windows-10-10.0.17134-SP0) msrest/0.6.10 msrest_azure/0.6.1
-        azure-mgmt-cosmosdb/0.8.0 Azure-SDK-For-Python AZURECLI/2.0.74
-    method: GET
-    uri: https://management.azure.com/subscriptions/00000000-0000-0000-0000-000000000000/providers/Microsoft.DocumentDB/locations/westus/operationsStatus/6567455a-a48e-45c6-9497-fffed94c725a?api-version=2015-04-08
-=======
-      - python/3.7.4 (Windows-10-10.0.18362-SP0) msrest/0.6.10 msrest_azure/0.6.2
-        azure-mgmt-cosmosdb/0.8.0 Azure-SDK-For-Python AZURECLI/2.0.75
-    method: GET
-    uri: https://management.azure.com/subscriptions/00000000-0000-0000-0000-000000000000/providers/Microsoft.DocumentDB/locations/westus/operationsStatus/2667954e-dc56-4b73-af4a-9e2d9ad78993?api-version=2015-04-08
->>>>>>> 807faccc
-  response:
-    body:
-      string: '{"status":"Dequeued","error":{}}'
-    headers:
-      cache-control:
-      - no-store, no-cache
-      content-length:
-      - '32'
-      content-location:
-<<<<<<< HEAD
-      - https://management.documents.azure.com:450/subscriptions/fb3a3d6b-44c8-44f5-88c9-b20917c9b96b/providers/Microsoft.DocumentDB/locations/westus/operationsStatus/6567455a-a48e-45c6-9497-fffed94c725a?api-version=2015-04-08
-      content-type:
-      - application/json
-      date:
-      - Tue, 08 Oct 2019 19:51:36 GMT
-=======
+      pragma:
+      - no-cache
+      server:
+      - Microsoft-HTTPAPI/2.0
+      strict-transport-security:
+      - max-age=31536000; includeSubDomains
+      transfer-encoding:
+      - chunked
+      vary:
+      - Accept-Encoding
+      x-content-type-options:
+      - nosniff
+      x-ms-gatewayversion:
+      - version=2.7.0
+    status:
+      code: 200
+      message: Ok
+- request:
+    body: null
+    headers:
+      Accept:
+      - application/json
+      Accept-Encoding:
+      - gzip, deflate
+      CommandName:
+      - cosmosdb create
+      Connection:
+      - keep-alive
+      ParameterSetName:
+      - -n -g --capabilities
+      User-Agent:
+      - python/3.7.4 (Windows-10-10.0.18362-SP0) msrest/0.6.10 msrest_azure/0.6.2
+        azure-mgmt-cosmosdb/0.8.0 Azure-SDK-For-Python AZURECLI/2.0.75
+    method: GET
+    uri: https://management.azure.com/subscriptions/00000000-0000-0000-0000-000000000000/providers/Microsoft.DocumentDB/locations/westus/operationsStatus/2667954e-dc56-4b73-af4a-9e2d9ad78993?api-version=2015-04-08
+  response:
+    body:
+      string: '{"status":"Dequeued","error":{}}'
+    headers:
+      cache-control:
+      - no-store, no-cache
+      content-length:
+      - '32'
+      content-location:
       - https://management.documents.azure.com:450/subscriptions/0b1f6471-1bf0-4dda-aec3-cb9272f09590/providers/Microsoft.DocumentDB/locations/westus/operationsStatus/2667954e-dc56-4b73-af4a-9e2d9ad78993?api-version=2015-04-08
       content-type:
       - application/json
       date:
       - Mon, 21 Oct 2019 14:33:09 GMT
->>>>>>> 807faccc
-      pragma:
-      - no-cache
-      server:
-      - Microsoft-HTTPAPI/2.0
-      strict-transport-security:
-      - max-age=31536000; includeSubDomains
-      transfer-encoding:
-      - chunked
-      vary:
-      - Accept-Encoding
-      x-content-type-options:
-      - nosniff
-      x-ms-gatewayversion:
-      - version=2.7.0
-    status:
-      code: 200
-      message: Ok
-- request:
-    body: null
-    headers:
-      Accept:
-      - application/json
-      Accept-Encoding:
-      - gzip, deflate
-      CommandName:
-      - cosmosdb create
-      Connection:
-      - keep-alive
-      ParameterSetName:
-      - -n -g --capabilities
-      User-Agent:
-<<<<<<< HEAD
-      - python/3.6.5 (Windows-10-10.0.17134-SP0) msrest/0.6.10 msrest_azure/0.6.1
-        azure-mgmt-cosmosdb/0.8.0 Azure-SDK-For-Python AZURECLI/2.0.74
-    method: GET
-    uri: https://management.azure.com/subscriptions/00000000-0000-0000-0000-000000000000/providers/Microsoft.DocumentDB/locations/westus/operationsStatus/6567455a-a48e-45c6-9497-fffed94c725a?api-version=2015-04-08
-=======
-      - python/3.7.4 (Windows-10-10.0.18362-SP0) msrest/0.6.10 msrest_azure/0.6.2
-        azure-mgmt-cosmosdb/0.8.0 Azure-SDK-For-Python AZURECLI/2.0.75
-    method: GET
-    uri: https://management.azure.com/subscriptions/00000000-0000-0000-0000-000000000000/providers/Microsoft.DocumentDB/locations/westus/operationsStatus/2667954e-dc56-4b73-af4a-9e2d9ad78993?api-version=2015-04-08
->>>>>>> 807faccc
-  response:
-    body:
-      string: '{"status":"Dequeued","error":{}}'
-    headers:
-      cache-control:
-      - no-store, no-cache
-      content-length:
-      - '32'
-      content-location:
-<<<<<<< HEAD
-      - https://management.documents.azure.com:450/subscriptions/fb3a3d6b-44c8-44f5-88c9-b20917c9b96b/providers/Microsoft.DocumentDB/locations/westus/operationsStatus/6567455a-a48e-45c6-9497-fffed94c725a?api-version=2015-04-08
-      content-type:
-      - application/json
-      date:
-      - Tue, 08 Oct 2019 19:52:06 GMT
-=======
+      pragma:
+      - no-cache
+      server:
+      - Microsoft-HTTPAPI/2.0
+      strict-transport-security:
+      - max-age=31536000; includeSubDomains
+      transfer-encoding:
+      - chunked
+      vary:
+      - Accept-Encoding
+      x-content-type-options:
+      - nosniff
+      x-ms-gatewayversion:
+      - version=2.7.0
+    status:
+      code: 200
+      message: Ok
+- request:
+    body: null
+    headers:
+      Accept:
+      - application/json
+      Accept-Encoding:
+      - gzip, deflate
+      CommandName:
+      - cosmosdb create
+      Connection:
+      - keep-alive
+      ParameterSetName:
+      - -n -g --capabilities
+      User-Agent:
+      - python/3.7.4 (Windows-10-10.0.18362-SP0) msrest/0.6.10 msrest_azure/0.6.2
+        azure-mgmt-cosmosdb/0.8.0 Azure-SDK-For-Python AZURECLI/2.0.75
+    method: GET
+    uri: https://management.azure.com/subscriptions/00000000-0000-0000-0000-000000000000/providers/Microsoft.DocumentDB/locations/westus/operationsStatus/2667954e-dc56-4b73-af4a-9e2d9ad78993?api-version=2015-04-08
+  response:
+    body:
+      string: '{"status":"Dequeued","error":{}}'
+    headers:
+      cache-control:
+      - no-store, no-cache
+      content-length:
+      - '32'
+      content-location:
       - https://management.documents.azure.com:450/subscriptions/0b1f6471-1bf0-4dda-aec3-cb9272f09590/providers/Microsoft.DocumentDB/locations/westus/operationsStatus/2667954e-dc56-4b73-af4a-9e2d9ad78993?api-version=2015-04-08
       content-type:
       - application/json
       date:
       - Mon, 21 Oct 2019 14:33:39 GMT
->>>>>>> 807faccc
-      pragma:
-      - no-cache
-      server:
-      - Microsoft-HTTPAPI/2.0
-      strict-transport-security:
-      - max-age=31536000; includeSubDomains
-      transfer-encoding:
-      - chunked
-      vary:
-      - Accept-Encoding
-      x-content-type-options:
-      - nosniff
-      x-ms-gatewayversion:
-      - version=2.7.0
-    status:
-      code: 200
-      message: Ok
-- request:
-    body: null
-    headers:
-      Accept:
-      - application/json
-      Accept-Encoding:
-      - gzip, deflate
-      CommandName:
-      - cosmosdb create
-      Connection:
-      - keep-alive
-      ParameterSetName:
-      - -n -g --capabilities
-      User-Agent:
-<<<<<<< HEAD
-      - python/3.6.5 (Windows-10-10.0.17134-SP0) msrest/0.6.10 msrest_azure/0.6.1
-        azure-mgmt-cosmosdb/0.8.0 Azure-SDK-For-Python AZURECLI/2.0.74
-    method: GET
-    uri: https://management.azure.com/subscriptions/00000000-0000-0000-0000-000000000000/providers/Microsoft.DocumentDB/locations/westus/operationsStatus/6567455a-a48e-45c6-9497-fffed94c725a?api-version=2015-04-08
-=======
-      - python/3.7.4 (Windows-10-10.0.18362-SP0) msrest/0.6.10 msrest_azure/0.6.2
-        azure-mgmt-cosmosdb/0.8.0 Azure-SDK-For-Python AZURECLI/2.0.75
-    method: GET
-    uri: https://management.azure.com/subscriptions/00000000-0000-0000-0000-000000000000/providers/Microsoft.DocumentDB/locations/westus/operationsStatus/2667954e-dc56-4b73-af4a-9e2d9ad78993?api-version=2015-04-08
->>>>>>> 807faccc
-  response:
-    body:
-      string: '{"status":"Dequeued","error":{}}'
-    headers:
-      cache-control:
-      - no-store, no-cache
-      content-length:
-      - '32'
-      content-location:
-<<<<<<< HEAD
-      - https://management.documents.azure.com:450/subscriptions/fb3a3d6b-44c8-44f5-88c9-b20917c9b96b/providers/Microsoft.DocumentDB/locations/westus/operationsStatus/6567455a-a48e-45c6-9497-fffed94c725a?api-version=2015-04-08
-      content-type:
-      - application/json
-      date:
-      - Tue, 08 Oct 2019 19:52:37 GMT
-=======
+      pragma:
+      - no-cache
+      server:
+      - Microsoft-HTTPAPI/2.0
+      strict-transport-security:
+      - max-age=31536000; includeSubDomains
+      transfer-encoding:
+      - chunked
+      vary:
+      - Accept-Encoding
+      x-content-type-options:
+      - nosniff
+      x-ms-gatewayversion:
+      - version=2.7.0
+    status:
+      code: 200
+      message: Ok
+- request:
+    body: null
+    headers:
+      Accept:
+      - application/json
+      Accept-Encoding:
+      - gzip, deflate
+      CommandName:
+      - cosmosdb create
+      Connection:
+      - keep-alive
+      ParameterSetName:
+      - -n -g --capabilities
+      User-Agent:
+      - python/3.7.4 (Windows-10-10.0.18362-SP0) msrest/0.6.10 msrest_azure/0.6.2
+        azure-mgmt-cosmosdb/0.8.0 Azure-SDK-For-Python AZURECLI/2.0.75
+    method: GET
+    uri: https://management.azure.com/subscriptions/00000000-0000-0000-0000-000000000000/providers/Microsoft.DocumentDB/locations/westus/operationsStatus/2667954e-dc56-4b73-af4a-9e2d9ad78993?api-version=2015-04-08
+  response:
+    body:
+      string: '{"status":"Dequeued","error":{}}'
+    headers:
+      cache-control:
+      - no-store, no-cache
+      content-length:
+      - '32'
+      content-location:
       - https://management.documents.azure.com:450/subscriptions/0b1f6471-1bf0-4dda-aec3-cb9272f09590/providers/Microsoft.DocumentDB/locations/westus/operationsStatus/2667954e-dc56-4b73-af4a-9e2d9ad78993?api-version=2015-04-08
       content-type:
       - application/json
       date:
       - Mon, 21 Oct 2019 14:34:09 GMT
->>>>>>> 807faccc
-      pragma:
-      - no-cache
-      server:
-      - Microsoft-HTTPAPI/2.0
-      strict-transport-security:
-      - max-age=31536000; includeSubDomains
-      transfer-encoding:
-      - chunked
-      vary:
-      - Accept-Encoding
-      x-content-type-options:
-      - nosniff
-      x-ms-gatewayversion:
-      - version=2.7.0
-    status:
-      code: 200
-      message: Ok
-- request:
-    body: null
-    headers:
-      Accept:
-      - application/json
-      Accept-Encoding:
-      - gzip, deflate
-      CommandName:
-      - cosmosdb create
-      Connection:
-      - keep-alive
-      ParameterSetName:
-      - -n -g --capabilities
-      User-Agent:
-<<<<<<< HEAD
-      - python/3.6.5 (Windows-10-10.0.17134-SP0) msrest/0.6.10 msrest_azure/0.6.1
-        azure-mgmt-cosmosdb/0.8.0 Azure-SDK-For-Python AZURECLI/2.0.74
-    method: GET
-    uri: https://management.azure.com/subscriptions/00000000-0000-0000-0000-000000000000/providers/Microsoft.DocumentDB/locations/westus/operationsStatus/6567455a-a48e-45c6-9497-fffed94c725a?api-version=2015-04-08
-=======
-      - python/3.7.4 (Windows-10-10.0.18362-SP0) msrest/0.6.10 msrest_azure/0.6.2
-        azure-mgmt-cosmosdb/0.8.0 Azure-SDK-For-Python AZURECLI/2.0.75
-    method: GET
-    uri: https://management.azure.com/subscriptions/00000000-0000-0000-0000-000000000000/providers/Microsoft.DocumentDB/locations/westus/operationsStatus/2667954e-dc56-4b73-af4a-9e2d9ad78993?api-version=2015-04-08
->>>>>>> 807faccc
-  response:
-    body:
-      string: '{"status":"Dequeued","error":{}}'
-    headers:
-      cache-control:
-      - no-store, no-cache
-      content-length:
-      - '32'
-      content-location:
-<<<<<<< HEAD
-      - https://management.documents.azure.com:450/subscriptions/fb3a3d6b-44c8-44f5-88c9-b20917c9b96b/providers/Microsoft.DocumentDB/locations/westus/operationsStatus/6567455a-a48e-45c6-9497-fffed94c725a?api-version=2015-04-08
-      content-type:
-      - application/json
-      date:
-      - Tue, 08 Oct 2019 19:53:07 GMT
-=======
+      pragma:
+      - no-cache
+      server:
+      - Microsoft-HTTPAPI/2.0
+      strict-transport-security:
+      - max-age=31536000; includeSubDomains
+      transfer-encoding:
+      - chunked
+      vary:
+      - Accept-Encoding
+      x-content-type-options:
+      - nosniff
+      x-ms-gatewayversion:
+      - version=2.7.0
+    status:
+      code: 200
+      message: Ok
+- request:
+    body: null
+    headers:
+      Accept:
+      - application/json
+      Accept-Encoding:
+      - gzip, deflate
+      CommandName:
+      - cosmosdb create
+      Connection:
+      - keep-alive
+      ParameterSetName:
+      - -n -g --capabilities
+      User-Agent:
+      - python/3.7.4 (Windows-10-10.0.18362-SP0) msrest/0.6.10 msrest_azure/0.6.2
+        azure-mgmt-cosmosdb/0.8.0 Azure-SDK-For-Python AZURECLI/2.0.75
+    method: GET
+    uri: https://management.azure.com/subscriptions/00000000-0000-0000-0000-000000000000/providers/Microsoft.DocumentDB/locations/westus/operationsStatus/2667954e-dc56-4b73-af4a-9e2d9ad78993?api-version=2015-04-08
+  response:
+    body:
+      string: '{"status":"Dequeued","error":{}}'
+    headers:
+      cache-control:
+      - no-store, no-cache
+      content-length:
+      - '32'
+      content-location:
       - https://management.documents.azure.com:450/subscriptions/0b1f6471-1bf0-4dda-aec3-cb9272f09590/providers/Microsoft.DocumentDB/locations/westus/operationsStatus/2667954e-dc56-4b73-af4a-9e2d9ad78993?api-version=2015-04-08
       content-type:
       - application/json
       date:
       - Mon, 21 Oct 2019 14:34:41 GMT
->>>>>>> 807faccc
-      pragma:
-      - no-cache
-      server:
-      - Microsoft-HTTPAPI/2.0
-      strict-transport-security:
-      - max-age=31536000; includeSubDomains
-      transfer-encoding:
-      - chunked
-      vary:
-      - Accept-Encoding
-      x-content-type-options:
-      - nosniff
-      x-ms-gatewayversion:
-      - version=2.7.0
-    status:
-      code: 200
-      message: Ok
-- request:
-    body: null
-    headers:
-      Accept:
-      - application/json
-      Accept-Encoding:
-      - gzip, deflate
-      CommandName:
-      - cosmosdb create
-      Connection:
-      - keep-alive
-      ParameterSetName:
-      - -n -g --capabilities
-      User-Agent:
-<<<<<<< HEAD
-      - python/3.6.5 (Windows-10-10.0.17134-SP0) msrest/0.6.10 msrest_azure/0.6.1
-        azure-mgmt-cosmosdb/0.8.0 Azure-SDK-For-Python AZURECLI/2.0.74
-    method: GET
-    uri: https://management.azure.com/subscriptions/00000000-0000-0000-0000-000000000000/providers/Microsoft.DocumentDB/locations/westus/operationsStatus/6567455a-a48e-45c6-9497-fffed94c725a?api-version=2015-04-08
-=======
-      - python/3.7.4 (Windows-10-10.0.18362-SP0) msrest/0.6.10 msrest_azure/0.6.2
-        azure-mgmt-cosmosdb/0.8.0 Azure-SDK-For-Python AZURECLI/2.0.75
-    method: GET
-    uri: https://management.azure.com/subscriptions/00000000-0000-0000-0000-000000000000/providers/Microsoft.DocumentDB/locations/westus/operationsStatus/2667954e-dc56-4b73-af4a-9e2d9ad78993?api-version=2015-04-08
->>>>>>> 807faccc
-  response:
-    body:
-      string: '{"status":"Dequeued","error":{}}'
-    headers:
-      cache-control:
-      - no-store, no-cache
-      content-length:
-      - '32'
-      content-location:
-<<<<<<< HEAD
-      - https://management.documents.azure.com:450/subscriptions/fb3a3d6b-44c8-44f5-88c9-b20917c9b96b/providers/Microsoft.DocumentDB/locations/westus/operationsStatus/6567455a-a48e-45c6-9497-fffed94c725a?api-version=2015-04-08
-      content-type:
-      - application/json
-      date:
-      - Tue, 08 Oct 2019 19:53:38 GMT
-=======
+      pragma:
+      - no-cache
+      server:
+      - Microsoft-HTTPAPI/2.0
+      strict-transport-security:
+      - max-age=31536000; includeSubDomains
+      transfer-encoding:
+      - chunked
+      vary:
+      - Accept-Encoding
+      x-content-type-options:
+      - nosniff
+      x-ms-gatewayversion:
+      - version=2.7.0
+    status:
+      code: 200
+      message: Ok
+- request:
+    body: null
+    headers:
+      Accept:
+      - application/json
+      Accept-Encoding:
+      - gzip, deflate
+      CommandName:
+      - cosmosdb create
+      Connection:
+      - keep-alive
+      ParameterSetName:
+      - -n -g --capabilities
+      User-Agent:
+      - python/3.7.4 (Windows-10-10.0.18362-SP0) msrest/0.6.10 msrest_azure/0.6.2
+        azure-mgmt-cosmosdb/0.8.0 Azure-SDK-For-Python AZURECLI/2.0.75
+    method: GET
+    uri: https://management.azure.com/subscriptions/00000000-0000-0000-0000-000000000000/providers/Microsoft.DocumentDB/locations/westus/operationsStatus/2667954e-dc56-4b73-af4a-9e2d9ad78993?api-version=2015-04-08
+  response:
+    body:
+      string: '{"status":"Dequeued","error":{}}'
+    headers:
+      cache-control:
+      - no-store, no-cache
+      content-length:
+      - '32'
+      content-location:
       - https://management.documents.azure.com:450/subscriptions/0b1f6471-1bf0-4dda-aec3-cb9272f09590/providers/Microsoft.DocumentDB/locations/westus/operationsStatus/2667954e-dc56-4b73-af4a-9e2d9ad78993?api-version=2015-04-08
       content-type:
       - application/json
       date:
       - Mon, 21 Oct 2019 14:35:11 GMT
->>>>>>> 807faccc
-      pragma:
-      - no-cache
-      server:
-      - Microsoft-HTTPAPI/2.0
-      strict-transport-security:
-      - max-age=31536000; includeSubDomains
-      transfer-encoding:
-      - chunked
-      vary:
-      - Accept-Encoding
-      x-content-type-options:
-      - nosniff
-      x-ms-gatewayversion:
-      - version=2.7.0
-    status:
-      code: 200
-      message: Ok
-- request:
-    body: null
-    headers:
-      Accept:
-      - application/json
-      Accept-Encoding:
-      - gzip, deflate
-      CommandName:
-      - cosmosdb create
-      Connection:
-      - keep-alive
-      ParameterSetName:
-      - -n -g --capabilities
-      User-Agent:
-<<<<<<< HEAD
-      - python/3.6.5 (Windows-10-10.0.17134-SP0) msrest/0.6.10 msrest_azure/0.6.1
-        azure-mgmt-cosmosdb/0.8.0 Azure-SDK-For-Python AZURECLI/2.0.74
-    method: GET
-    uri: https://management.azure.com/subscriptions/00000000-0000-0000-0000-000000000000/providers/Microsoft.DocumentDB/locations/westus/operationsStatus/6567455a-a48e-45c6-9497-fffed94c725a?api-version=2015-04-08
-=======
-      - python/3.7.4 (Windows-10-10.0.18362-SP0) msrest/0.6.10 msrest_azure/0.6.2
-        azure-mgmt-cosmosdb/0.8.0 Azure-SDK-For-Python AZURECLI/2.0.75
-    method: GET
-    uri: https://management.azure.com/subscriptions/00000000-0000-0000-0000-000000000000/providers/Microsoft.DocumentDB/locations/westus/operationsStatus/2667954e-dc56-4b73-af4a-9e2d9ad78993?api-version=2015-04-08
->>>>>>> 807faccc
-  response:
-    body:
-      string: '{"status":"Dequeued","error":{}}'
-    headers:
-      cache-control:
-      - no-store, no-cache
-      content-length:
-      - '32'
-      content-location:
-<<<<<<< HEAD
-      - https://management.documents.azure.com:450/subscriptions/fb3a3d6b-44c8-44f5-88c9-b20917c9b96b/providers/Microsoft.DocumentDB/locations/westus/operationsStatus/6567455a-a48e-45c6-9497-fffed94c725a?api-version=2015-04-08
-      content-type:
-      - application/json
-      date:
-      - Tue, 08 Oct 2019 19:54:07 GMT
-=======
+      pragma:
+      - no-cache
+      server:
+      - Microsoft-HTTPAPI/2.0
+      strict-transport-security:
+      - max-age=31536000; includeSubDomains
+      transfer-encoding:
+      - chunked
+      vary:
+      - Accept-Encoding
+      x-content-type-options:
+      - nosniff
+      x-ms-gatewayversion:
+      - version=2.7.0
+    status:
+      code: 200
+      message: Ok
+- request:
+    body: null
+    headers:
+      Accept:
+      - application/json
+      Accept-Encoding:
+      - gzip, deflate
+      CommandName:
+      - cosmosdb create
+      Connection:
+      - keep-alive
+      ParameterSetName:
+      - -n -g --capabilities
+      User-Agent:
+      - python/3.7.4 (Windows-10-10.0.18362-SP0) msrest/0.6.10 msrest_azure/0.6.2
+        azure-mgmt-cosmosdb/0.8.0 Azure-SDK-For-Python AZURECLI/2.0.75
+    method: GET
+    uri: https://management.azure.com/subscriptions/00000000-0000-0000-0000-000000000000/providers/Microsoft.DocumentDB/locations/westus/operationsStatus/2667954e-dc56-4b73-af4a-9e2d9ad78993?api-version=2015-04-08
+  response:
+    body:
+      string: '{"status":"Dequeued","error":{}}'
+    headers:
+      cache-control:
+      - no-store, no-cache
+      content-length:
+      - '32'
+      content-location:
       - https://management.documents.azure.com:450/subscriptions/0b1f6471-1bf0-4dda-aec3-cb9272f09590/providers/Microsoft.DocumentDB/locations/westus/operationsStatus/2667954e-dc56-4b73-af4a-9e2d9ad78993?api-version=2015-04-08
       content-type:
       - application/json
       date:
       - Mon, 21 Oct 2019 14:35:44 GMT
->>>>>>> 807faccc
-      pragma:
-      - no-cache
-      server:
-      - Microsoft-HTTPAPI/2.0
-      strict-transport-security:
-      - max-age=31536000; includeSubDomains
-      transfer-encoding:
-      - chunked
-      vary:
-      - Accept-Encoding
-      x-content-type-options:
-      - nosniff
-      x-ms-gatewayversion:
-      - version=2.7.0
-    status:
-      code: 200
-      message: Ok
-- request:
-    body: null
-    headers:
-      Accept:
-      - application/json
-      Accept-Encoding:
-      - gzip, deflate
-      CommandName:
-      - cosmosdb create
-      Connection:
-      - keep-alive
-      ParameterSetName:
-      - -n -g --capabilities
-      User-Agent:
-<<<<<<< HEAD
-      - python/3.6.5 (Windows-10-10.0.17134-SP0) msrest/0.6.10 msrest_azure/0.6.1
-        azure-mgmt-cosmosdb/0.8.0 Azure-SDK-For-Python AZURECLI/2.0.74
-    method: GET
-    uri: https://management.azure.com/subscriptions/00000000-0000-0000-0000-000000000000/providers/Microsoft.DocumentDB/locations/westus/operationsStatus/6567455a-a48e-45c6-9497-fffed94c725a?api-version=2015-04-08
-=======
-      - python/3.7.4 (Windows-10-10.0.18362-SP0) msrest/0.6.10 msrest_azure/0.6.2
-        azure-mgmt-cosmosdb/0.8.0 Azure-SDK-For-Python AZURECLI/2.0.75
-    method: GET
-    uri: https://management.azure.com/subscriptions/00000000-0000-0000-0000-000000000000/providers/Microsoft.DocumentDB/locations/westus/operationsStatus/2667954e-dc56-4b73-af4a-9e2d9ad78993?api-version=2015-04-08
->>>>>>> 807faccc
-  response:
-    body:
-      string: '{"status":"Dequeued","error":{}}'
-    headers:
-      cache-control:
-      - no-store, no-cache
-      content-length:
-      - '32'
-      content-location:
-<<<<<<< HEAD
-      - https://management.documents.azure.com:450/subscriptions/fb3a3d6b-44c8-44f5-88c9-b20917c9b96b/providers/Microsoft.DocumentDB/locations/westus/operationsStatus/6567455a-a48e-45c6-9497-fffed94c725a?api-version=2015-04-08
-      content-type:
-      - application/json
-      date:
-      - Tue, 08 Oct 2019 19:54:38 GMT
-=======
+      pragma:
+      - no-cache
+      server:
+      - Microsoft-HTTPAPI/2.0
+      strict-transport-security:
+      - max-age=31536000; includeSubDomains
+      transfer-encoding:
+      - chunked
+      vary:
+      - Accept-Encoding
+      x-content-type-options:
+      - nosniff
+      x-ms-gatewayversion:
+      - version=2.7.0
+    status:
+      code: 200
+      message: Ok
+- request:
+    body: null
+    headers:
+      Accept:
+      - application/json
+      Accept-Encoding:
+      - gzip, deflate
+      CommandName:
+      - cosmosdb create
+      Connection:
+      - keep-alive
+      ParameterSetName:
+      - -n -g --capabilities
+      User-Agent:
+      - python/3.7.4 (Windows-10-10.0.18362-SP0) msrest/0.6.10 msrest_azure/0.6.2
+        azure-mgmt-cosmosdb/0.8.0 Azure-SDK-For-Python AZURECLI/2.0.75
+    method: GET
+    uri: https://management.azure.com/subscriptions/00000000-0000-0000-0000-000000000000/providers/Microsoft.DocumentDB/locations/westus/operationsStatus/2667954e-dc56-4b73-af4a-9e2d9ad78993?api-version=2015-04-08
+  response:
+    body:
+      string: '{"status":"Dequeued","error":{}}'
+    headers:
+      cache-control:
+      - no-store, no-cache
+      content-length:
+      - '32'
+      content-location:
       - https://management.documents.azure.com:450/subscriptions/0b1f6471-1bf0-4dda-aec3-cb9272f09590/providers/Microsoft.DocumentDB/locations/westus/operationsStatus/2667954e-dc56-4b73-af4a-9e2d9ad78993?api-version=2015-04-08
       content-type:
       - application/json
       date:
       - Mon, 21 Oct 2019 14:36:15 GMT
->>>>>>> 807faccc
-      pragma:
-      - no-cache
-      server:
-      - Microsoft-HTTPAPI/2.0
-      strict-transport-security:
-      - max-age=31536000; includeSubDomains
-      transfer-encoding:
-      - chunked
-      vary:
-      - Accept-Encoding
-      x-content-type-options:
-      - nosniff
-      x-ms-gatewayversion:
-      - version=2.7.0
-    status:
-      code: 200
-      message: Ok
-- request:
-    body: null
-    headers:
-      Accept:
-      - application/json
-      Accept-Encoding:
-      - gzip, deflate
-      CommandName:
-      - cosmosdb create
-      Connection:
-      - keep-alive
-      ParameterSetName:
-      - -n -g --capabilities
-      User-Agent:
-<<<<<<< HEAD
-      - python/3.6.5 (Windows-10-10.0.17134-SP0) msrest/0.6.10 msrest_azure/0.6.1
-        azure-mgmt-cosmosdb/0.8.0 Azure-SDK-For-Python AZURECLI/2.0.74
-    method: GET
-    uri: https://management.azure.com/subscriptions/00000000-0000-0000-0000-000000000000/providers/Microsoft.DocumentDB/locations/westus/operationsStatus/6567455a-a48e-45c6-9497-fffed94c725a?api-version=2015-04-08
-=======
-      - python/3.7.4 (Windows-10-10.0.18362-SP0) msrest/0.6.10 msrest_azure/0.6.2
-        azure-mgmt-cosmosdb/0.8.0 Azure-SDK-For-Python AZURECLI/2.0.75
-    method: GET
-    uri: https://management.azure.com/subscriptions/00000000-0000-0000-0000-000000000000/providers/Microsoft.DocumentDB/locations/westus/operationsStatus/2667954e-dc56-4b73-af4a-9e2d9ad78993?api-version=2015-04-08
->>>>>>> 807faccc
+      pragma:
+      - no-cache
+      server:
+      - Microsoft-HTTPAPI/2.0
+      strict-transport-security:
+      - max-age=31536000; includeSubDomains
+      transfer-encoding:
+      - chunked
+      vary:
+      - Accept-Encoding
+      x-content-type-options:
+      - nosniff
+      x-ms-gatewayversion:
+      - version=2.7.0
+    status:
+      code: 200
+      message: Ok
+- request:
+    body: null
+    headers:
+      Accept:
+      - application/json
+      Accept-Encoding:
+      - gzip, deflate
+      CommandName:
+      - cosmosdb create
+      Connection:
+      - keep-alive
+      ParameterSetName:
+      - -n -g --capabilities
+      User-Agent:
+      - python/3.7.4 (Windows-10-10.0.18362-SP0) msrest/0.6.10 msrest_azure/0.6.2
+        azure-mgmt-cosmosdb/0.8.0 Azure-SDK-For-Python AZURECLI/2.0.75
+    method: GET
+    uri: https://management.azure.com/subscriptions/00000000-0000-0000-0000-000000000000/providers/Microsoft.DocumentDB/locations/westus/operationsStatus/2667954e-dc56-4b73-af4a-9e2d9ad78993?api-version=2015-04-08
   response:
     body:
       string: '{"status":"Succeeded","error":{}}'
@@ -1399,57 +1071,44 @@
       content-length:
       - '33'
       content-location:
-<<<<<<< HEAD
-      - https://management.documents.azure.com:450/subscriptions/fb3a3d6b-44c8-44f5-88c9-b20917c9b96b/providers/Microsoft.DocumentDB/locations/westus/operationsStatus/6567455a-a48e-45c6-9497-fffed94c725a?api-version=2015-04-08
-      content-type:
-      - application/json
-      date:
-      - Tue, 08 Oct 2019 19:55:08 GMT
-=======
       - https://management.documents.azure.com:450/subscriptions/0b1f6471-1bf0-4dda-aec3-cb9272f09590/providers/Microsoft.DocumentDB/locations/westus/operationsStatus/2667954e-dc56-4b73-af4a-9e2d9ad78993?api-version=2015-04-08
       content-type:
       - application/json
       date:
       - Mon, 21 Oct 2019 14:36:46 GMT
->>>>>>> 807faccc
-      pragma:
-      - no-cache
-      server:
-      - Microsoft-HTTPAPI/2.0
-      strict-transport-security:
-      - max-age=31536000; includeSubDomains
-      transfer-encoding:
-      - chunked
-      vary:
-      - Accept-Encoding
-      x-content-type-options:
-      - nosniff
-      x-ms-gatewayversion:
-      - version=2.7.0
-    status:
-      code: 200
-      message: Ok
-- request:
-    body: null
-    headers:
-      Accept:
-      - application/json
-      Accept-Encoding:
-      - gzip, deflate
-      CommandName:
-      - cosmosdb create
-      Connection:
-      - keep-alive
-      ParameterSetName:
-      - -n -g --capabilities
-      User-Agent:
-<<<<<<< HEAD
-      - python/3.6.5 (Windows-10-10.0.17134-SP0) msrest/0.6.10 msrest_azure/0.6.1
-        azure-mgmt-cosmosdb/0.8.0 Azure-SDK-For-Python AZURECLI/2.0.74
-=======
-      - python/3.7.4 (Windows-10-10.0.18362-SP0) msrest/0.6.10 msrest_azure/0.6.2
-        azure-mgmt-cosmosdb/0.8.0 Azure-SDK-For-Python AZURECLI/2.0.75
->>>>>>> 807faccc
+      pragma:
+      - no-cache
+      server:
+      - Microsoft-HTTPAPI/2.0
+      strict-transport-security:
+      - max-age=31536000; includeSubDomains
+      transfer-encoding:
+      - chunked
+      vary:
+      - Accept-Encoding
+      x-content-type-options:
+      - nosniff
+      x-ms-gatewayversion:
+      - version=2.7.0
+    status:
+      code: 200
+      message: Ok
+- request:
+    body: null
+    headers:
+      Accept:
+      - application/json
+      Accept-Encoding:
+      - gzip, deflate
+      CommandName:
+      - cosmosdb create
+      Connection:
+      - keep-alive
+      ParameterSetName:
+      - -n -g --capabilities
+      User-Agent:
+      - python/3.7.4 (Windows-10-10.0.18362-SP0) msrest/0.6.10 msrest_azure/0.6.2
+        azure-mgmt-cosmosdb/0.8.0 Azure-SDK-For-Python AZURECLI/2.0.75
     method: GET
     uri: https://management.azure.com/subscriptions/00000000-0000-0000-0000-000000000000/resourceGroups/cli_test_cosmosdb_table000001/providers/Microsoft.DocumentDB/databaseAccounts/cli000003?api-version=2015-04-08
   response:
@@ -1467,57 +1126,44 @@
       content-length:
       - '1814'
       content-location:
-<<<<<<< HEAD
-      - https://management.documents.azure.com:450/subscriptions/fb3a3d6b-44c8-44f5-88c9-b20917c9b96b/resourceGroups/cli_test_cosmosdb_tablenstzc7u42ejq2dgwexmgzhcvxtjjy5hhou2m5dnyjburrunlykex/providers/Microsoft.DocumentDB/databaseAccounts/clixdbl4h4muc2f?api-version=2015-04-08
-      content-type:
-      - application/json
-      date:
-      - Tue, 08 Oct 2019 19:55:08 GMT
-=======
       - https://management.documents.azure.com:450/subscriptions/0b1f6471-1bf0-4dda-aec3-cb9272f09590/resourceGroups/cli_test_cosmosdb_tablesocei2zpvnzotdghioiqcddthdj3l6sawy6625ahvcrbwe5xqcua/providers/Microsoft.DocumentDB/databaseAccounts/clipoashdf6fcla?api-version=2015-04-08
       content-type:
       - application/json
       date:
       - Mon, 21 Oct 2019 14:36:47 GMT
->>>>>>> 807faccc
-      pragma:
-      - no-cache
-      server:
-      - Microsoft-HTTPAPI/2.0
-      strict-transport-security:
-      - max-age=31536000; includeSubDomains
-      transfer-encoding:
-      - chunked
-      vary:
-      - Accept-Encoding
-      x-content-type-options:
-      - nosniff
-      x-ms-gatewayversion:
-      - version=2.7.0
-    status:
-      code: 200
-      message: Ok
-- request:
-    body: null
-    headers:
-      Accept:
-      - application/json
-      Accept-Encoding:
-      - gzip, deflate
-      CommandName:
-      - cosmosdb create
-      Connection:
-      - keep-alive
-      ParameterSetName:
-      - -n -g --capabilities
-      User-Agent:
-<<<<<<< HEAD
-      - python/3.6.5 (Windows-10-10.0.17134-SP0) msrest/0.6.10 msrest_azure/0.6.1
-        azure-mgmt-cosmosdb/0.8.0 Azure-SDK-For-Python AZURECLI/2.0.74
-=======
-      - python/3.7.4 (Windows-10-10.0.18362-SP0) msrest/0.6.10 msrest_azure/0.6.2
-        azure-mgmt-cosmosdb/0.8.0 Azure-SDK-For-Python AZURECLI/2.0.75
->>>>>>> 807faccc
+      pragma:
+      - no-cache
+      server:
+      - Microsoft-HTTPAPI/2.0
+      strict-transport-security:
+      - max-age=31536000; includeSubDomains
+      transfer-encoding:
+      - chunked
+      vary:
+      - Accept-Encoding
+      x-content-type-options:
+      - nosniff
+      x-ms-gatewayversion:
+      - version=2.7.0
+    status:
+      code: 200
+      message: Ok
+- request:
+    body: null
+    headers:
+      Accept:
+      - application/json
+      Accept-Encoding:
+      - gzip, deflate
+      CommandName:
+      - cosmosdb create
+      Connection:
+      - keep-alive
+      ParameterSetName:
+      - -n -g --capabilities
+      User-Agent:
+      - python/3.7.4 (Windows-10-10.0.18362-SP0) msrest/0.6.10 msrest_azure/0.6.2
+        azure-mgmt-cosmosdb/0.8.0 Azure-SDK-For-Python AZURECLI/2.0.75
       accept-language:
       - en-US
     method: GET
@@ -1537,19 +1183,11 @@
       content-length:
       - '1814'
       content-location:
-<<<<<<< HEAD
-      - https://management.documents.azure.com:450/subscriptions/fb3a3d6b-44c8-44f5-88c9-b20917c9b96b/resourceGroups/cli_test_cosmosdb_tablenstzc7u42ejq2dgwexmgzhcvxtjjy5hhou2m5dnyjburrunlykex/providers/Microsoft.DocumentDB/databaseAccounts/clixdbl4h4muc2f?api-version=2015-04-08
-      content-type:
-      - application/json
-      date:
-      - Tue, 08 Oct 2019 19:55:09 GMT
-=======
       - https://management.documents.azure.com:450/subscriptions/0b1f6471-1bf0-4dda-aec3-cb9272f09590/resourceGroups/cli_test_cosmosdb_tablesocei2zpvnzotdghioiqcddthdj3l6sawy6625ahvcrbwe5xqcua/providers/Microsoft.DocumentDB/databaseAccounts/clipoashdf6fcla?api-version=2015-04-08
       content-type:
       - application/json
       date:
       - Mon, 21 Oct 2019 14:36:51 GMT
->>>>>>> 807faccc
       pragma:
       - no-cache
       server:
@@ -1585,13 +1223,8 @@
       ParameterSetName:
       - -g -a -n
       User-Agent:
-<<<<<<< HEAD
-      - python/3.6.5 (Windows-10-10.0.17134-SP0) msrest/0.6.10 msrest_azure/0.6.1
-        azure-mgmt-cosmosdb/0.8.0 Azure-SDK-For-Python AZURECLI/2.0.74
-=======
-      - python/3.7.4 (Windows-10-10.0.18362-SP0) msrest/0.6.10 msrest_azure/0.6.2
-        azure-mgmt-cosmosdb/0.8.0 Azure-SDK-For-Python AZURECLI/2.0.75
->>>>>>> 807faccc
+      - python/3.7.4 (Windows-10-10.0.18362-SP0) msrest/0.6.10 msrest_azure/0.6.2
+        azure-mgmt-cosmosdb/0.8.0 Azure-SDK-For-Python AZURECLI/2.0.75
       accept-language:
       - en-US
     method: PUT
@@ -1601,25 +1234,12 @@
       string: '{"status":"Enqueued","error":{}}'
     headers:
       azure-asyncoperation:
-<<<<<<< HEAD
-      - https://management.azure.com/subscriptions/00000000-0000-0000-0000-000000000000/providers/Microsoft.DocumentDB/locations/westus/operationsStatus/63a9f449-ec02-4249-95dc-639af0314ae5?api-version=2015-04-08
-=======
       - https://management.azure.com/subscriptions/00000000-0000-0000-0000-000000000000/providers/Microsoft.DocumentDB/locations/westus/operationsStatus/70b38ff4-937f-447a-a287-5f85c63c2f96?api-version=2015-04-08
->>>>>>> 807faccc
-      cache-control:
-      - no-store, no-cache
-      content-length:
-      - '32'
-      content-location:
-<<<<<<< HEAD
-      - https://management.documents.azure.com:450/subscriptions/fb3a3d6b-44c8-44f5-88c9-b20917c9b96b/resourceGroups/cli_test_cosmosdb_tablenstzc7u42ejq2dgwexmgzhcvxtjjy5hhou2m5dnyjburrunlykex/providers/Microsoft.DocumentDB/databaseAccounts/clixdbl4h4muc2f/apis/table/tables/clibgnsefi3j6pp?api-version=2015-04-08
-      content-type:
-      - application/json
-      date:
-      - Tue, 08 Oct 2019 19:55:10 GMT
-      location:
-      - https://management.azure.com/subscriptions/00000000-0000-0000-0000-000000000000/resourceGroups/cli_test_cosmosdb_table000001/providers/Microsoft.DocumentDB/databaseAccounts/cli000003/apis/table/tables/cli000002/operationResults/63a9f449-ec02-4249-95dc-639af0314ae5?api-version=2015-04-08
-=======
+      cache-control:
+      - no-store, no-cache
+      content-length:
+      - '32'
+      content-location:
       - https://management.documents.azure.com:450/subscriptions/0b1f6471-1bf0-4dda-aec3-cb9272f09590/resourceGroups/cli_test_cosmosdb_tablesocei2zpvnzotdghioiqcddthdj3l6sawy6625ahvcrbwe5xqcua/providers/Microsoft.DocumentDB/databaseAccounts/clipoashdf6fcla/apis/table/tables/cliur5lxslsinfd?api-version=2015-04-08
       content-type:
       - application/json
@@ -1627,7 +1247,6 @@
       - Mon, 21 Oct 2019 14:36:53 GMT
       location:
       - https://management.azure.com/subscriptions/00000000-0000-0000-0000-000000000000/resourceGroups/cli_test_cosmosdb_table000001/providers/Microsoft.DocumentDB/databaseAccounts/cli000003/apis/table/tables/cli000002/operationResults/70b38ff4-937f-447a-a287-5f85c63c2f96?api-version=2015-04-08
->>>>>>> 807faccc
       pragma:
       - no-cache
       server:
@@ -1639,11 +1258,7 @@
       x-ms-gatewayversion:
       - version=2.7.0
       x-ms-ratelimit-remaining-subscription-writes:
-<<<<<<< HEAD
-      - '1199'
-=======
       - '1175'
->>>>>>> 807faccc
     status:
       code: 202
       message: Accepted
@@ -1661,17 +1276,10 @@
       ParameterSetName:
       - -g -a -n
       User-Agent:
-<<<<<<< HEAD
-      - python/3.6.5 (Windows-10-10.0.17134-SP0) msrest/0.6.10 msrest_azure/0.6.1
-        azure-mgmt-cosmosdb/0.8.0 Azure-SDK-For-Python AZURECLI/2.0.74
-    method: GET
-    uri: https://management.azure.com/subscriptions/00000000-0000-0000-0000-000000000000/providers/Microsoft.DocumentDB/locations/westus/operationsStatus/63a9f449-ec02-4249-95dc-639af0314ae5?api-version=2015-04-08
-=======
       - python/3.7.4 (Windows-10-10.0.18362-SP0) msrest/0.6.10 msrest_azure/0.6.2
         azure-mgmt-cosmosdb/0.8.0 Azure-SDK-For-Python AZURECLI/2.0.75
     method: GET
     uri: https://management.azure.com/subscriptions/00000000-0000-0000-0000-000000000000/providers/Microsoft.DocumentDB/locations/westus/operationsStatus/70b38ff4-937f-447a-a287-5f85c63c2f96?api-version=2015-04-08
->>>>>>> 807faccc
   response:
     body:
       string: '{"status":"Succeeded","error":{}}'
@@ -1681,19 +1289,11 @@
       content-length:
       - '33'
       content-location:
-<<<<<<< HEAD
-      - https://management.documents.azure.com:450/subscriptions/fb3a3d6b-44c8-44f5-88c9-b20917c9b96b/providers/Microsoft.DocumentDB/locations/westus/operationsStatus/63a9f449-ec02-4249-95dc-639af0314ae5?api-version=2015-04-08
-      content-type:
-      - application/json
-      date:
-      - Tue, 08 Oct 2019 19:55:40 GMT
-=======
       - https://management.documents.azure.com:450/subscriptions/0b1f6471-1bf0-4dda-aec3-cb9272f09590/providers/Microsoft.DocumentDB/locations/westus/operationsStatus/70b38ff4-937f-447a-a287-5f85c63c2f96?api-version=2015-04-08
       content-type:
       - application/json
       date:
       - Mon, 21 Oct 2019 14:37:25 GMT
->>>>>>> 807faccc
       pragma:
       - no-cache
       server:
@@ -1725,41 +1325,24 @@
       ParameterSetName:
       - -g -a -n
       User-Agent:
-<<<<<<< HEAD
-      - python/3.6.5 (Windows-10-10.0.17134-SP0) msrest/0.6.10 msrest_azure/0.6.1
-        azure-mgmt-cosmosdb/0.8.0 Azure-SDK-For-Python AZURECLI/2.0.74
-=======
-      - python/3.7.4 (Windows-10-10.0.18362-SP0) msrest/0.6.10 msrest_azure/0.6.2
-        azure-mgmt-cosmosdb/0.8.0 Azure-SDK-For-Python AZURECLI/2.0.75
->>>>>>> 807faccc
+      - python/3.7.4 (Windows-10-10.0.18362-SP0) msrest/0.6.10 msrest_azure/0.6.2
+        azure-mgmt-cosmosdb/0.8.0 Azure-SDK-For-Python AZURECLI/2.0.75
     method: GET
     uri: https://management.azure.com/subscriptions/00000000-0000-0000-0000-000000000000/resourceGroups/cli_test_cosmosdb_table000001/providers/Microsoft.DocumentDB/databaseAccounts/cli000003/apis/table/tables/cli000002?api-version=2015-04-08
   response:
     body:
-<<<<<<< HEAD
-      string: '{"properties":{"id":"cli000002","_rid":"sLZNAIDuHv8=","_etag":"\"00000000-0000-0000-7e12-4c9fd40701d5\"","_ts":1570564513}}'
-=======
       string: '{"properties":{"id":"cli000002","_rid":"kQNYAJq1ojg=","_etag":"\"00000000-0000-0000-881c-fd5e3c0701d5\"","_ts":1571668616}}'
->>>>>>> 807faccc
     headers:
       cache-control:
       - no-store, no-cache
       content-length:
       - '129'
       content-location:
-<<<<<<< HEAD
-      - https://management.documents.azure.com:450/subscriptions/fb3a3d6b-44c8-44f5-88c9-b20917c9b96b/resourceGroups/cli_test_cosmosdb_tablenstzc7u42ejq2dgwexmgzhcvxtjjy5hhou2m5dnyjburrunlykex/providers/Microsoft.DocumentDB/databaseAccounts/clixdbl4h4muc2f/apis/table/tables/clibgnsefi3j6pp?api-version=2015-04-08
-      content-type:
-      - application/json
-      date:
-      - Tue, 08 Oct 2019 19:55:41 GMT
-=======
       - https://management.documents.azure.com:450/subscriptions/0b1f6471-1bf0-4dda-aec3-cb9272f09590/resourceGroups/cli_test_cosmosdb_tablesocei2zpvnzotdghioiqcddthdj3l6sawy6625ahvcrbwe5xqcua/providers/Microsoft.DocumentDB/databaseAccounts/clipoashdf6fcla/apis/table/tables/cliur5lxslsinfd?api-version=2015-04-08
       content-type:
       - application/json
       date:
       - Mon, 21 Oct 2019 14:37:26 GMT
->>>>>>> 807faccc
       pragma:
       - no-cache
       server:
@@ -1791,43 +1374,26 @@
       ParameterSetName:
       - -g -a -n
       User-Agent:
-<<<<<<< HEAD
-      - python/3.6.5 (Windows-10-10.0.17134-SP0) msrest/0.6.10 msrest_azure/0.6.1
-        azure-mgmt-cosmosdb/0.8.0 Azure-SDK-For-Python AZURECLI/2.0.74
-=======
-      - python/3.7.4 (Windows-10-10.0.18362-SP0) msrest/0.6.10 msrest_azure/0.6.2
-        azure-mgmt-cosmosdb/0.8.0 Azure-SDK-For-Python AZURECLI/2.0.75
->>>>>>> 807faccc
+      - python/3.7.4 (Windows-10-10.0.18362-SP0) msrest/0.6.10 msrest_azure/0.6.2
+        azure-mgmt-cosmosdb/0.8.0 Azure-SDK-For-Python AZURECLI/2.0.75
       accept-language:
       - en-US
     method: GET
     uri: https://management.azure.com/subscriptions/00000000-0000-0000-0000-000000000000/resourceGroups/cli_test_cosmosdb_table000001/providers/Microsoft.DocumentDB/databaseAccounts/cli000003/apis/table/tables/cli000002?api-version=2015-04-08
   response:
     body:
-<<<<<<< HEAD
-      string: '{"properties":{"id":"cli000002","_rid":"sLZNAIDuHv8=","_etag":"\"00000000-0000-0000-7e12-4c9fd40701d5\"","_ts":1570564513}}'
-=======
       string: '{"properties":{"id":"cli000002","_rid":"kQNYAJq1ojg=","_etag":"\"00000000-0000-0000-881c-fd5e3c0701d5\"","_ts":1571668616}}'
->>>>>>> 807faccc
     headers:
       cache-control:
       - no-store, no-cache
       content-length:
       - '129'
       content-location:
-<<<<<<< HEAD
-      - https://management.documents.azure.com:450/subscriptions/fb3a3d6b-44c8-44f5-88c9-b20917c9b96b/resourceGroups/cli_test_cosmosdb_tablenstzc7u42ejq2dgwexmgzhcvxtjjy5hhou2m5dnyjburrunlykex/providers/Microsoft.DocumentDB/databaseAccounts/clixdbl4h4muc2f/apis/table/tables/clibgnsefi3j6pp?api-version=2015-04-08
-      content-type:
-      - application/json
-      date:
-      - Tue, 08 Oct 2019 19:55:43 GMT
-=======
       - https://management.documents.azure.com:450/subscriptions/0b1f6471-1bf0-4dda-aec3-cb9272f09590/resourceGroups/cli_test_cosmosdb_tablesocei2zpvnzotdghioiqcddthdj3l6sawy6625ahvcrbwe5xqcua/providers/Microsoft.DocumentDB/databaseAccounts/clipoashdf6fcla/apis/table/tables/cliur5lxslsinfd?api-version=2015-04-08
       content-type:
       - application/json
       date:
       - Mon, 21 Oct 2019 14:37:30 GMT
->>>>>>> 807faccc
       pragma:
       - no-cache
       server:
@@ -1859,43 +1425,26 @@
       ParameterSetName:
       - -g -a
       User-Agent:
-<<<<<<< HEAD
-      - python/3.6.5 (Windows-10-10.0.17134-SP0) msrest/0.6.10 msrest_azure/0.6.1
-        azure-mgmt-cosmosdb/0.8.0 Azure-SDK-For-Python AZURECLI/2.0.74
-=======
-      - python/3.7.4 (Windows-10-10.0.18362-SP0) msrest/0.6.10 msrest_azure/0.6.2
-        azure-mgmt-cosmosdb/0.8.0 Azure-SDK-For-Python AZURECLI/2.0.75
->>>>>>> 807faccc
+      - python/3.7.4 (Windows-10-10.0.18362-SP0) msrest/0.6.10 msrest_azure/0.6.2
+        azure-mgmt-cosmosdb/0.8.0 Azure-SDK-For-Python AZURECLI/2.0.75
       accept-language:
       - en-US
     method: GET
     uri: https://management.azure.com/subscriptions/00000000-0000-0000-0000-000000000000/resourceGroups/cli_test_cosmosdb_table000001/providers/Microsoft.DocumentDB/databaseAccounts/cli000003/apis/table/tables?api-version=2015-04-08
   response:
     body:
-<<<<<<< HEAD
-      string: '{"value":[{"properties":{"id":"cli000002","_rid":"sLZNAIDuHv8=","_etag":"\"00000000-0000-0000-7e12-4c9fd40701d5\"","_ts":1570564513}}]}'
-=======
       string: '{"value":[{"properties":{"id":"cli000002","_rid":"kQNYAJq1ojg=","_etag":"\"00000000-0000-0000-881c-fd5e3c0701d5\"","_ts":1571668616}}]}'
->>>>>>> 807faccc
     headers:
       cache-control:
       - no-store, no-cache
       content-length:
       - '141'
       content-location:
-<<<<<<< HEAD
-      - https://management.documents.azure.com:450/subscriptions/fb3a3d6b-44c8-44f5-88c9-b20917c9b96b/resourceGroups/cli_test_cosmosdb_tablenstzc7u42ejq2dgwexmgzhcvxtjjy5hhou2m5dnyjburrunlykex/providers/Microsoft.DocumentDB/databaseAccounts/clixdbl4h4muc2f/apis/table/tables?api-version=2015-04-08
-      content-type:
-      - application/json
-      date:
-      - Tue, 08 Oct 2019 19:55:43 GMT
-=======
       - https://management.documents.azure.com:450/subscriptions/0b1f6471-1bf0-4dda-aec3-cb9272f09590/resourceGroups/cli_test_cosmosdb_tablesocei2zpvnzotdghioiqcddthdj3l6sawy6625ahvcrbwe5xqcua/providers/Microsoft.DocumentDB/databaseAccounts/clipoashdf6fcla/apis/table/tables?api-version=2015-04-08
       content-type:
       - application/json
       date:
       - Mon, 21 Oct 2019 14:37:33 GMT
->>>>>>> 807faccc
       pragma:
       - no-cache
       server:
@@ -1929,13 +1478,8 @@
       ParameterSetName:
       - -g -a -n
       User-Agent:
-<<<<<<< HEAD
-      - python/3.6.5 (Windows-10-10.0.17134-SP0) msrest/0.6.10 msrest_azure/0.6.1
-        azure-mgmt-cosmosdb/0.8.0 Azure-SDK-For-Python AZURECLI/2.0.74
-=======
-      - python/3.7.4 (Windows-10-10.0.18362-SP0) msrest/0.6.10 msrest_azure/0.6.2
-        azure-mgmt-cosmosdb/0.8.0 Azure-SDK-For-Python AZURECLI/2.0.75
->>>>>>> 807faccc
+      - python/3.7.4 (Windows-10-10.0.18362-SP0) msrest/0.6.10 msrest_azure/0.6.2
+        azure-mgmt-cosmosdb/0.8.0 Azure-SDK-For-Python AZURECLI/2.0.75
       accept-language:
       - en-US
     method: DELETE
@@ -1945,25 +1489,12 @@
       string: '{"status":"Enqueued","error":{}}'
     headers:
       azure-asyncoperation:
-<<<<<<< HEAD
-      - https://management.azure.com/subscriptions/00000000-0000-0000-0000-000000000000/providers/Microsoft.DocumentDB/locations/westus/operationsStatus/0176fc24-2c74-44da-be10-35c7b44c763a?api-version=2015-04-08
-=======
       - https://management.azure.com/subscriptions/00000000-0000-0000-0000-000000000000/providers/Microsoft.DocumentDB/locations/westus/operationsStatus/76ac40c6-e666-4402-95e3-68cbfe4e7335?api-version=2015-04-08
->>>>>>> 807faccc
-      cache-control:
-      - no-store, no-cache
-      content-length:
-      - '32'
-      content-location:
-<<<<<<< HEAD
-      - https://management.documents.azure.com:450/subscriptions/fb3a3d6b-44c8-44f5-88c9-b20917c9b96b/resourceGroups/cli_test_cosmosdb_tablenstzc7u42ejq2dgwexmgzhcvxtjjy5hhou2m5dnyjburrunlykex/providers/Microsoft.DocumentDB/databaseAccounts/clixdbl4h4muc2f/apis/table/tables/clibgnsefi3j6pp?api-version=2015-04-08
-      content-type:
-      - application/json
-      date:
-      - Tue, 08 Oct 2019 19:55:44 GMT
-      location:
-      - https://management.azure.com/subscriptions/00000000-0000-0000-0000-000000000000/resourceGroups/cli_test_cosmosdb_table000001/providers/Microsoft.DocumentDB/databaseAccounts/cli000003/apis/table/tables/cli000002/operationResults/0176fc24-2c74-44da-be10-35c7b44c763a?api-version=2015-04-08
-=======
+      cache-control:
+      - no-store, no-cache
+      content-length:
+      - '32'
+      content-location:
       - https://management.documents.azure.com:450/subscriptions/0b1f6471-1bf0-4dda-aec3-cb9272f09590/resourceGroups/cli_test_cosmosdb_tablesocei2zpvnzotdghioiqcddthdj3l6sawy6625ahvcrbwe5xqcua/providers/Microsoft.DocumentDB/databaseAccounts/clipoashdf6fcla/apis/table/tables/cliur5lxslsinfd?api-version=2015-04-08
       content-type:
       - application/json
@@ -1971,7 +1502,6 @@
       - Mon, 21 Oct 2019 14:37:35 GMT
       location:
       - https://management.azure.com/subscriptions/00000000-0000-0000-0000-000000000000/resourceGroups/cli_test_cosmosdb_table000001/providers/Microsoft.DocumentDB/databaseAccounts/cli000003/apis/table/tables/cli000002/operationResults/76ac40c6-e666-4402-95e3-68cbfe4e7335?api-version=2015-04-08
->>>>>>> 807faccc
       pragma:
       - no-cache
       server:
@@ -1983,11 +1513,7 @@
       x-ms-gatewayversion:
       - version=2.7.0
       x-ms-ratelimit-remaining-subscription-deletes:
-<<<<<<< HEAD
-      - '14999'
-=======
       - '14992'
->>>>>>> 807faccc
     status:
       code: 202
       message: Accepted
@@ -2005,17 +1531,10 @@
       ParameterSetName:
       - -g -a -n
       User-Agent:
-<<<<<<< HEAD
-      - python/3.6.5 (Windows-10-10.0.17134-SP0) msrest/0.6.10 msrest_azure/0.6.1
-        azure-mgmt-cosmosdb/0.8.0 Azure-SDK-For-Python AZURECLI/2.0.74
-    method: GET
-    uri: https://management.azure.com/subscriptions/00000000-0000-0000-0000-000000000000/providers/Microsoft.DocumentDB/locations/westus/operationsStatus/0176fc24-2c74-44da-be10-35c7b44c763a?api-version=2015-04-08
-=======
       - python/3.7.4 (Windows-10-10.0.18362-SP0) msrest/0.6.10 msrest_azure/0.6.2
         azure-mgmt-cosmosdb/0.8.0 Azure-SDK-For-Python AZURECLI/2.0.75
     method: GET
     uri: https://management.azure.com/subscriptions/00000000-0000-0000-0000-000000000000/providers/Microsoft.DocumentDB/locations/westus/operationsStatus/76ac40c6-e666-4402-95e3-68cbfe4e7335?api-version=2015-04-08
->>>>>>> 807faccc
   response:
     body:
       string: '{"status":"Succeeded","error":{}}'
@@ -2025,19 +1544,11 @@
       content-length:
       - '33'
       content-location:
-<<<<<<< HEAD
-      - https://management.documents.azure.com:450/subscriptions/fb3a3d6b-44c8-44f5-88c9-b20917c9b96b/providers/Microsoft.DocumentDB/locations/westus/operationsStatus/0176fc24-2c74-44da-be10-35c7b44c763a?api-version=2015-04-08
-      content-type:
-      - application/json
-      date:
-      - Tue, 08 Oct 2019 19:56:15 GMT
-=======
       - https://management.documents.azure.com:450/subscriptions/0b1f6471-1bf0-4dda-aec3-cb9272f09590/providers/Microsoft.DocumentDB/locations/westus/operationsStatus/76ac40c6-e666-4402-95e3-68cbfe4e7335?api-version=2015-04-08
       content-type:
       - application/json
       date:
       - Mon, 21 Oct 2019 14:38:09 GMT
->>>>>>> 807faccc
       pragma:
       - no-cache
       server:
@@ -2069,13 +1580,8 @@
       ParameterSetName:
       - -g -a
       User-Agent:
-<<<<<<< HEAD
-      - python/3.6.5 (Windows-10-10.0.17134-SP0) msrest/0.6.10 msrest_azure/0.6.1
-        azure-mgmt-cosmosdb/0.8.0 Azure-SDK-For-Python AZURECLI/2.0.74
-=======
-      - python/3.7.4 (Windows-10-10.0.18362-SP0) msrest/0.6.10 msrest_azure/0.6.2
-        azure-mgmt-cosmosdb/0.8.0 Azure-SDK-For-Python AZURECLI/2.0.75
->>>>>>> 807faccc
+      - python/3.7.4 (Windows-10-10.0.18362-SP0) msrest/0.6.10 msrest_azure/0.6.2
+        azure-mgmt-cosmosdb/0.8.0 Azure-SDK-For-Python AZURECLI/2.0.75
       accept-language:
       - en-US
     method: GET
@@ -2089,19 +1595,11 @@
       content-length:
       - '12'
       content-location:
-<<<<<<< HEAD
-      - https://management.documents.azure.com:450/subscriptions/fb3a3d6b-44c8-44f5-88c9-b20917c9b96b/resourceGroups/cli_test_cosmosdb_tablenstzc7u42ejq2dgwexmgzhcvxtjjy5hhou2m5dnyjburrunlykex/providers/Microsoft.DocumentDB/databaseAccounts/clixdbl4h4muc2f/apis/table/tables?api-version=2015-04-08
-      content-type:
-      - application/json
-      date:
-      - Tue, 08 Oct 2019 19:56:16 GMT
-=======
       - https://management.documents.azure.com:450/subscriptions/0b1f6471-1bf0-4dda-aec3-cb9272f09590/resourceGroups/cli_test_cosmosdb_tablesocei2zpvnzotdghioiqcddthdj3l6sawy6625ahvcrbwe5xqcua/providers/Microsoft.DocumentDB/databaseAccounts/clipoashdf6fcla/apis/table/tables?api-version=2015-04-08
       content-type:
       - application/json
       date:
       - Mon, 21 Oct 2019 14:38:11 GMT
->>>>>>> 807faccc
       pragma:
       - no-cache
       server:
