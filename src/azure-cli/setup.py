--- conflicted
+++ resolved
@@ -91,11 +91,7 @@
     'azure-mgmt-eventhub~=9.1.0',
     'azure-mgmt-extendedlocation~=1.0.0b2',
     'azure-mgmt-hdinsight~=9.0.0',
-<<<<<<< HEAD
-    'azure-mgmt-imagebuilder~=1.0.0',
-=======
     'azure-mgmt-imagebuilder~=0.4.0',
->>>>>>> ed27806c
     'azure-mgmt-iotcentral~=9.0.0',
     'azure-mgmt-iothub==2.1.0',
     'azure-mgmt-iothubprovisioningservices~=0.3.0',
