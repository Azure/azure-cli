interactions:
- request:
    body: '{"location": "eastus2", "tags": {}, "properties": {"addressSpace": {"addressPrefixes":
      ["10.0.0.0/16"]}, "dhcpOptions": {}}}'
    headers:
      Accept:
      - application/json
      Accept-Encoding:
      - gzip, deflate
      CommandName:
      - network vnet create
      Connection:
      - keep-alive
      Content-Length:
      - '124'
      Content-Type:
      - application/json; charset=utf-8
      ParameterSetName:
      - -g -n -l
      User-Agent:
<<<<<<< HEAD
      - python/3.7.5 (Windows-10-10.0.18362-SP0) msrest/0.6.9 msrest_azure/0.6.3 azure-mgmt-network/11.0.0
        Azure-SDK-For-Python AZURECLI/2.9.1
=======
      - python/3.7.5 (Windows-10-10.0.19041-SP0) msrest/0.6.18 msrest_azure/0.6.3
        azure-mgmt-network/11.0.0 Azure-SDK-For-Python AZURECLI/2.10.1
>>>>>>> a54b7ce2
      accept-language:
      - en-US
    method: PUT
    uri: https://management.azure.com/subscriptions/00000000-0000-0000-0000-000000000000/resourceGroups/cli_test_keyvault_network_rule000001/providers/Microsoft.Network/virtualNetworks/cli-test-vnet-000008?api-version=2020-05-01
  response:
    body:
      string: "{\r\n  \"name\": \"cli-test-vnet-000008\",\r\n  \"id\": \"/subscriptions/00000000-0000-0000-0000-000000000000/resourceGroups/cli_test_keyvault_network_rule000001/providers/Microsoft.Network/virtualNetworks/cli-test-vnet-000008\",\r\n
<<<<<<< HEAD
        \ \"etag\": \"W/\\\"afeb7602-e331-41a2-ab87-09ffb9d8724b\\\"\",\r\n  \"type\":
        \"Microsoft.Network/virtualNetworks\",\r\n  \"location\": \"eastus2\",\r\n
        \ \"tags\": {},\r\n  \"properties\": {\r\n    \"provisioningState\": \"Updating\",\r\n
        \   \"resourceGuid\": \"45120840-99b7-4001-979b-1dc2f98fdad6\",\r\n    \"addressSpace\":
=======
        \ \"etag\": \"W/\\\"059066de-f8e8-4aba-bfdd-30343f7a23cb\\\"\",\r\n  \"type\":
        \"Microsoft.Network/virtualNetworks\",\r\n  \"location\": \"eastus2\",\r\n
        \ \"tags\": {},\r\n  \"properties\": {\r\n    \"provisioningState\": \"Updating\",\r\n
        \   \"resourceGuid\": \"1addeaa4-e404-47c2-a7e5-5f2aea6b0740\",\r\n    \"addressSpace\":
>>>>>>> a54b7ce2
        {\r\n      \"addressPrefixes\": [\r\n        \"10.0.0.0/16\"\r\n      ]\r\n
        \   },\r\n    \"dhcpOptions\": {\r\n      \"dnsServers\": []\r\n    },\r\n
        \   \"subnets\": [],\r\n    \"virtualNetworkPeerings\": [],\r\n    \"enableDdosProtection\":
        false,\r\n    \"enableVmProtection\": false\r\n  }\r\n}"
    headers:
      azure-asyncnotification:
      - Enabled
      azure-asyncoperation:
<<<<<<< HEAD
      - https://management.azure.com/subscriptions/00000000-0000-0000-0000-000000000000/providers/Microsoft.Network/locations/eastus2/operations/cefa628e-a98f-46ca-86df-8e586e60a799?api-version=2020-05-01
=======
      - https://management.azure.com/subscriptions/00000000-0000-0000-0000-000000000000/providers/Microsoft.Network/locations/eastus2/operations/bdc019c4-fa27-4436-ab79-46d8a3f16a26?api-version=2020-05-01
>>>>>>> a54b7ce2
      cache-control:
      - no-cache
      content-length:
      - '805'
      content-type:
      - application/json; charset=utf-8
      date:
<<<<<<< HEAD
      - Tue, 28 Jul 2020 10:15:31 GMT
=======
      - Fri, 21 Aug 2020 03:54:20 GMT
>>>>>>> a54b7ce2
      expires:
      - '-1'
      pragma:
      - no-cache
      server:
      - Microsoft-HTTPAPI/2.0
      - Microsoft-HTTPAPI/2.0
      strict-transport-security:
      - max-age=31536000; includeSubDomains
      x-content-type-options:
      - nosniff
      x-ms-arm-service-request-id:
<<<<<<< HEAD
      - bbb54032-d7d3-448b-b360-8110aa2e28b2
      x-ms-ratelimit-remaining-subscription-writes:
      - '1196'
=======
      - 608453d7-859d-4ded-a779-bb3613a23b7b
      x-ms-ratelimit-remaining-subscription-writes:
      - '1180'
>>>>>>> a54b7ce2
    status:
      code: 201
      message: Created
- request:
    body: null
    headers:
      Accept:
      - application/json
      Accept-Encoding:
      - gzip, deflate
      CommandName:
      - network vnet create
      Connection:
      - keep-alive
      ParameterSetName:
      - -g -n -l
      User-Agent:
<<<<<<< HEAD
      - python/3.7.5 (Windows-10-10.0.18362-SP0) msrest/0.6.9 msrest_azure/0.6.3 azure-mgmt-network/11.0.0
        Azure-SDK-For-Python AZURECLI/2.9.1
    method: GET
    uri: https://management.azure.com/subscriptions/00000000-0000-0000-0000-000000000000/providers/Microsoft.Network/locations/eastus2/operations/cefa628e-a98f-46ca-86df-8e586e60a799?api-version=2020-05-01
=======
      - python/3.7.5 (Windows-10-10.0.19041-SP0) msrest/0.6.18 msrest_azure/0.6.3
        azure-mgmt-network/11.0.0 Azure-SDK-For-Python AZURECLI/2.10.1
    method: GET
    uri: https://management.azure.com/subscriptions/00000000-0000-0000-0000-000000000000/providers/Microsoft.Network/locations/eastus2/operations/bdc019c4-fa27-4436-ab79-46d8a3f16a26?api-version=2020-05-01
>>>>>>> a54b7ce2
  response:
    body:
      string: "{\r\n  \"status\": \"Succeeded\"\r\n}"
    headers:
      cache-control:
      - no-cache
      content-length:
      - '29'
      content-type:
      - application/json; charset=utf-8
      date:
<<<<<<< HEAD
      - Tue, 28 Jul 2020 10:15:35 GMT
=======
      - Fri, 21 Aug 2020 03:54:24 GMT
>>>>>>> a54b7ce2
      expires:
      - '-1'
      pragma:
      - no-cache
      server:
      - Microsoft-HTTPAPI/2.0
      - Microsoft-HTTPAPI/2.0
      strict-transport-security:
      - max-age=31536000; includeSubDomains
      transfer-encoding:
      - chunked
      vary:
      - Accept-Encoding
      x-content-type-options:
      - nosniff
      x-ms-arm-service-request-id:
<<<<<<< HEAD
      - 8c62950c-e5e7-47fe-9ab8-ba983eb079e1
=======
      - 7a869938-41ff-4cb0-aeb2-e78ee1e93ff8
>>>>>>> a54b7ce2
    status:
      code: 200
      message: OK
- request:
    body: null
    headers:
      Accept:
      - application/json
      Accept-Encoding:
      - gzip, deflate
      CommandName:
      - network vnet create
      Connection:
      - keep-alive
      ParameterSetName:
      - -g -n -l
      User-Agent:
<<<<<<< HEAD
      - python/3.7.5 (Windows-10-10.0.18362-SP0) msrest/0.6.9 msrest_azure/0.6.3 azure-mgmt-network/11.0.0
        Azure-SDK-For-Python AZURECLI/2.9.1
=======
      - python/3.7.5 (Windows-10-10.0.19041-SP0) msrest/0.6.18 msrest_azure/0.6.3
        azure-mgmt-network/11.0.0 Azure-SDK-For-Python AZURECLI/2.10.1
>>>>>>> a54b7ce2
    method: GET
    uri: https://management.azure.com/subscriptions/00000000-0000-0000-0000-000000000000/resourceGroups/cli_test_keyvault_network_rule000001/providers/Microsoft.Network/virtualNetworks/cli-test-vnet-000008?api-version=2020-05-01
  response:
    body:
      string: "{\r\n  \"name\": \"cli-test-vnet-000008\",\r\n  \"id\": \"/subscriptions/00000000-0000-0000-0000-000000000000/resourceGroups/cli_test_keyvault_network_rule000001/providers/Microsoft.Network/virtualNetworks/cli-test-vnet-000008\",\r\n
<<<<<<< HEAD
        \ \"etag\": \"W/\\\"a70457e4-9b95-411e-959a-621d752d7b14\\\"\",\r\n  \"type\":
        \"Microsoft.Network/virtualNetworks\",\r\n  \"location\": \"eastus2\",\r\n
        \ \"tags\": {},\r\n  \"properties\": {\r\n    \"provisioningState\": \"Succeeded\",\r\n
        \   \"resourceGuid\": \"45120840-99b7-4001-979b-1dc2f98fdad6\",\r\n    \"addressSpace\":
=======
        \ \"etag\": \"W/\\\"f88da9c1-b632-48f6-91ab-ccdd098a5c7d\\\"\",\r\n  \"type\":
        \"Microsoft.Network/virtualNetworks\",\r\n  \"location\": \"eastus2\",\r\n
        \ \"tags\": {},\r\n  \"properties\": {\r\n    \"provisioningState\": \"Succeeded\",\r\n
        \   \"resourceGuid\": \"1addeaa4-e404-47c2-a7e5-5f2aea6b0740\",\r\n    \"addressSpace\":
>>>>>>> a54b7ce2
        {\r\n      \"addressPrefixes\": [\r\n        \"10.0.0.0/16\"\r\n      ]\r\n
        \   },\r\n    \"dhcpOptions\": {\r\n      \"dnsServers\": []\r\n    },\r\n
        \   \"subnets\": [],\r\n    \"virtualNetworkPeerings\": [],\r\n    \"enableDdosProtection\":
        false,\r\n    \"enableVmProtection\": false\r\n  }\r\n}"
    headers:
      cache-control:
      - no-cache
      content-length:
      - '806'
      content-type:
      - application/json; charset=utf-8
      date:
<<<<<<< HEAD
      - Tue, 28 Jul 2020 10:15:36 GMT
      etag:
      - W/"a70457e4-9b95-411e-959a-621d752d7b14"
=======
      - Fri, 21 Aug 2020 03:54:25 GMT
      etag:
      - W/"f88da9c1-b632-48f6-91ab-ccdd098a5c7d"
>>>>>>> a54b7ce2
      expires:
      - '-1'
      pragma:
      - no-cache
      server:
      - Microsoft-HTTPAPI/2.0
      - Microsoft-HTTPAPI/2.0
      strict-transport-security:
      - max-age=31536000; includeSubDomains
      transfer-encoding:
      - chunked
      vary:
      - Accept-Encoding
      x-content-type-options:
      - nosniff
      x-ms-arm-service-request-id:
<<<<<<< HEAD
      - 3cd0b26a-c5be-42a7-98a2-eed5a436d95f
=======
      - b904998b-bc89-47dc-ab26-9bb0e3313229
>>>>>>> a54b7ce2
    status:
      code: 200
      message: OK
- request:
    body: null
    headers:
      Accept:
      - application/json
      Accept-Encoding:
      - gzip, deflate
      CommandName:
      - network vnet subnet create
      Connection:
      - keep-alive
      ParameterSetName:
      - -g --vnet-name --name --address-prefixes --service-endpoints
      User-Agent:
<<<<<<< HEAD
      - python/3.7.5 (Windows-10-10.0.18362-SP0) msrest/0.6.9 msrest_azure/0.6.3 azure-mgmt-network/11.0.0
        Azure-SDK-For-Python AZURECLI/2.9.1
=======
      - python/3.7.5 (Windows-10-10.0.19041-SP0) msrest/0.6.18 msrest_azure/0.6.3
        azure-mgmt-network/11.0.0 Azure-SDK-For-Python AZURECLI/2.10.1
>>>>>>> a54b7ce2
      accept-language:
      - en-US
    method: GET
    uri: https://management.azure.com/subscriptions/00000000-0000-0000-0000-000000000000/resourceGroups/cli_test_keyvault_network_rule000001/providers/Microsoft.Network/virtualNetworks/cli-test-vnet-000008?api-version=2020-05-01
  response:
    body:
      string: "{\r\n  \"name\": \"cli-test-vnet-000008\",\r\n  \"id\": \"/subscriptions/00000000-0000-0000-0000-000000000000/resourceGroups/cli_test_keyvault_network_rule000001/providers/Microsoft.Network/virtualNetworks/cli-test-vnet-000008\",\r\n
<<<<<<< HEAD
        \ \"etag\": \"W/\\\"a70457e4-9b95-411e-959a-621d752d7b14\\\"\",\r\n  \"type\":
        \"Microsoft.Network/virtualNetworks\",\r\n  \"location\": \"eastus2\",\r\n
        \ \"tags\": {},\r\n  \"properties\": {\r\n    \"provisioningState\": \"Succeeded\",\r\n
        \   \"resourceGuid\": \"45120840-99b7-4001-979b-1dc2f98fdad6\",\r\n    \"addressSpace\":
=======
        \ \"etag\": \"W/\\\"f88da9c1-b632-48f6-91ab-ccdd098a5c7d\\\"\",\r\n  \"type\":
        \"Microsoft.Network/virtualNetworks\",\r\n  \"location\": \"eastus2\",\r\n
        \ \"tags\": {},\r\n  \"properties\": {\r\n    \"provisioningState\": \"Succeeded\",\r\n
        \   \"resourceGuid\": \"1addeaa4-e404-47c2-a7e5-5f2aea6b0740\",\r\n    \"addressSpace\":
>>>>>>> a54b7ce2
        {\r\n      \"addressPrefixes\": [\r\n        \"10.0.0.0/16\"\r\n      ]\r\n
        \   },\r\n    \"dhcpOptions\": {\r\n      \"dnsServers\": []\r\n    },\r\n
        \   \"subnets\": [],\r\n    \"virtualNetworkPeerings\": [],\r\n    \"enableDdosProtection\":
        false,\r\n    \"enableVmProtection\": false\r\n  }\r\n}"
    headers:
      cache-control:
      - no-cache
      content-length:
      - '806'
      content-type:
      - application/json; charset=utf-8
      date:
<<<<<<< HEAD
      - Tue, 28 Jul 2020 10:15:36 GMT
      etag:
      - W/"a70457e4-9b95-411e-959a-621d752d7b14"
=======
      - Fri, 21 Aug 2020 03:54:26 GMT
      etag:
      - W/"f88da9c1-b632-48f6-91ab-ccdd098a5c7d"
>>>>>>> a54b7ce2
      expires:
      - '-1'
      pragma:
      - no-cache
      server:
      - Microsoft-HTTPAPI/2.0
      - Microsoft-HTTPAPI/2.0
      strict-transport-security:
      - max-age=31536000; includeSubDomains
      transfer-encoding:
      - chunked
      vary:
      - Accept-Encoding
      x-content-type-options:
      - nosniff
      x-ms-arm-service-request-id:
<<<<<<< HEAD
      - abf456cb-b7f1-40c8-9169-0281009ca90c
=======
      - 5bc87158-e68a-4e73-ba2e-8b4d4b6e4d5f
>>>>>>> a54b7ce2
    status:
      code: 200
      message: OK
- request:
    body: '{"id": "/subscriptions/00000000-0000-0000-0000-000000000000/resourceGroups/cli_test_keyvault_network_rule000001/providers/Microsoft.Network/virtualNetworks/cli-test-vnet-000008",
      "location": "eastus2", "tags": {}, "properties": {"addressSpace": {"addressPrefixes":
      ["10.0.0.0/16"]}, "dhcpOptions": {"dnsServers": []}, "subnets": [{"properties":
      {"addressPrefix": "10.0.0.0/21", "serviceEndpoints": [{"service": "Microsoft.KeyVault"}]},
      "name": "cli-test-subnet-000011"}], "virtualNetworkPeerings": [], "enableDdosProtection":
      false, "enableVmProtection": false}}'
    headers:
      Accept:
      - application/json
      Accept-Encoding:
      - gzip, deflate
      CommandName:
      - network vnet subnet create
      Connection:
      - keep-alive
      Content-Length:
      - '607'
      Content-Type:
      - application/json; charset=utf-8
      ParameterSetName:
      - -g --vnet-name --name --address-prefixes --service-endpoints
      User-Agent:
<<<<<<< HEAD
      - python/3.7.5 (Windows-10-10.0.18362-SP0) msrest/0.6.9 msrest_azure/0.6.3 azure-mgmt-network/11.0.0
        Azure-SDK-For-Python AZURECLI/2.9.1
=======
      - python/3.7.5 (Windows-10-10.0.19041-SP0) msrest/0.6.18 msrest_azure/0.6.3
        azure-mgmt-network/11.0.0 Azure-SDK-For-Python AZURECLI/2.10.1
>>>>>>> a54b7ce2
      accept-language:
      - en-US
    method: PUT
    uri: https://management.azure.com/subscriptions/00000000-0000-0000-0000-000000000000/resourceGroups/cli_test_keyvault_network_rule000001/providers/Microsoft.Network/virtualNetworks/cli-test-vnet-000008?api-version=2020-05-01
  response:
    body:
      string: "{\r\n  \"name\": \"cli-test-vnet-000008\",\r\n  \"id\": \"/subscriptions/00000000-0000-0000-0000-000000000000/resourceGroups/cli_test_keyvault_network_rule000001/providers/Microsoft.Network/virtualNetworks/cli-test-vnet-000008\",\r\n
<<<<<<< HEAD
        \ \"etag\": \"W/\\\"9ac0c417-8c51-4b44-b9ab-7015fa479525\\\"\",\r\n  \"type\":
        \"Microsoft.Network/virtualNetworks\",\r\n  \"location\": \"eastus2\",\r\n
        \ \"tags\": {},\r\n  \"properties\": {\r\n    \"provisioningState\": \"Updating\",\r\n
        \   \"resourceGuid\": \"45120840-99b7-4001-979b-1dc2f98fdad6\",\r\n    \"addressSpace\":
=======
        \ \"etag\": \"W/\\\"d45416aa-2196-4c59-a8f4-492815248129\\\"\",\r\n  \"type\":
        \"Microsoft.Network/virtualNetworks\",\r\n  \"location\": \"eastus2\",\r\n
        \ \"tags\": {},\r\n  \"properties\": {\r\n    \"provisioningState\": \"Updating\",\r\n
        \   \"resourceGuid\": \"1addeaa4-e404-47c2-a7e5-5f2aea6b0740\",\r\n    \"addressSpace\":
>>>>>>> a54b7ce2
        {\r\n      \"addressPrefixes\": [\r\n        \"10.0.0.0/16\"\r\n      ]\r\n
        \   },\r\n    \"dhcpOptions\": {\r\n      \"dnsServers\": []\r\n    },\r\n
        \   \"subnets\": [\r\n      {\r\n        \"name\": \"cli-test-subnet-000011\",\r\n
        \       \"id\": \"/subscriptions/00000000-0000-0000-0000-000000000000/resourceGroups/cli_test_keyvault_network_rule000001/providers/Microsoft.Network/virtualNetworks/cli-test-vnet-000008/subnets/cli-test-subnet-000011\",\r\n
<<<<<<< HEAD
        \       \"etag\": \"W/\\\"9ac0c417-8c51-4b44-b9ab-7015fa479525\\\"\",\r\n
=======
        \       \"etag\": \"W/\\\"d45416aa-2196-4c59-a8f4-492815248129\\\"\",\r\n
>>>>>>> a54b7ce2
        \       \"properties\": {\r\n          \"provisioningState\": \"Updating\",\r\n
        \         \"addressPrefix\": \"10.0.0.0/21\",\r\n          \"serviceEndpoints\":
        [\r\n            {\r\n              \"provisioningState\": \"Updating\",\r\n
        \             \"service\": \"Microsoft.KeyVault\",\r\n              \"locations\":
        [\r\n                \"*\"\r\n              ]\r\n            }\r\n          ],\r\n
        \         \"delegations\": [],\r\n          \"privateEndpointNetworkPolicies\":
        \"Enabled\",\r\n          \"privateLinkServiceNetworkPolicies\": \"Enabled\"\r\n
        \       },\r\n        \"type\": \"Microsoft.Network/virtualNetworks/subnets\"\r\n
        \     }\r\n    ],\r\n    \"virtualNetworkPeerings\": [],\r\n    \"enableDdosProtection\":
        false,\r\n    \"enableVmProtection\": false\r\n  }\r\n}"
    headers:
      azure-asyncoperation:
<<<<<<< HEAD
      - https://management.azure.com/subscriptions/00000000-0000-0000-0000-000000000000/providers/Microsoft.Network/locations/eastus2/operations/2edf9e3d-24a7-48c2-8563-407a3d4c7d11?api-version=2020-05-01
=======
      - https://management.azure.com/subscriptions/00000000-0000-0000-0000-000000000000/providers/Microsoft.Network/locations/eastus2/operations/cd900a5a-987e-4e04-b9e6-0fb3cef69959?api-version=2020-05-01
>>>>>>> a54b7ce2
      cache-control:
      - no-cache
      content-length:
      - '1770'
      content-type:
      - application/json; charset=utf-8
      date:
<<<<<<< HEAD
      - Tue, 28 Jul 2020 10:15:38 GMT
=======
      - Fri, 21 Aug 2020 03:54:27 GMT
>>>>>>> a54b7ce2
      expires:
      - '-1'
      pragma:
      - no-cache
      server:
      - Microsoft-HTTPAPI/2.0
      - Microsoft-HTTPAPI/2.0
      strict-transport-security:
      - max-age=31536000; includeSubDomains
      transfer-encoding:
      - chunked
      vary:
      - Accept-Encoding
      x-content-type-options:
      - nosniff
      x-ms-arm-service-request-id:
<<<<<<< HEAD
      - 173ea946-4854-44a5-9121-e01ea57827af
      x-ms-ratelimit-remaining-subscription-writes:
      - '1195'
=======
      - 3ce2105d-44a6-416d-b4d6-cb15cc942c57
      x-ms-ratelimit-remaining-subscription-writes:
      - '1189'
>>>>>>> a54b7ce2
    status:
      code: 200
      message: OK
- request:
    body: null
    headers:
      Accept:
      - application/json
      Accept-Encoding:
      - gzip, deflate
      CommandName:
      - network vnet subnet create
      Connection:
      - keep-alive
      ParameterSetName:
      - -g --vnet-name --name --address-prefixes --service-endpoints
      User-Agent:
<<<<<<< HEAD
      - python/3.7.5 (Windows-10-10.0.18362-SP0) msrest/0.6.9 msrest_azure/0.6.3 azure-mgmt-network/11.0.0
        Azure-SDK-For-Python AZURECLI/2.9.1
    method: GET
    uri: https://management.azure.com/subscriptions/00000000-0000-0000-0000-000000000000/providers/Microsoft.Network/locations/eastus2/operations/2edf9e3d-24a7-48c2-8563-407a3d4c7d11?api-version=2020-05-01
=======
      - python/3.7.5 (Windows-10-10.0.19041-SP0) msrest/0.6.18 msrest_azure/0.6.3
        azure-mgmt-network/11.0.0 Azure-SDK-For-Python AZURECLI/2.10.1
    method: GET
    uri: https://management.azure.com/subscriptions/00000000-0000-0000-0000-000000000000/providers/Microsoft.Network/locations/eastus2/operations/cd900a5a-987e-4e04-b9e6-0fb3cef69959?api-version=2020-05-01
>>>>>>> a54b7ce2
  response:
    body:
      string: "{\r\n  \"status\": \"Succeeded\"\r\n}"
    headers:
      cache-control:
      - no-cache
      content-length:
      - '29'
      content-type:
      - application/json; charset=utf-8
      date:
<<<<<<< HEAD
      - Tue, 28 Jul 2020 10:15:42 GMT
=======
      - Fri, 21 Aug 2020 03:54:31 GMT
>>>>>>> a54b7ce2
      expires:
      - '-1'
      pragma:
      - no-cache
      server:
      - Microsoft-HTTPAPI/2.0
      - Microsoft-HTTPAPI/2.0
      strict-transport-security:
      - max-age=31536000; includeSubDomains
      transfer-encoding:
      - chunked
      vary:
      - Accept-Encoding
      x-content-type-options:
      - nosniff
      x-ms-arm-service-request-id:
<<<<<<< HEAD
      - efa396cf-1beb-4ad4-be84-52878784c756
=======
      - 660b1823-2617-4387-9c19-47e7addabfea
>>>>>>> a54b7ce2
    status:
      code: 200
      message: OK
- request:
    body: null
    headers:
      Accept:
      - application/json
      Accept-Encoding:
      - gzip, deflate
      CommandName:
      - network vnet subnet create
      Connection:
      - keep-alive
      ParameterSetName:
      - -g --vnet-name --name --address-prefixes --service-endpoints
      User-Agent:
<<<<<<< HEAD
      - python/3.7.5 (Windows-10-10.0.18362-SP0) msrest/0.6.9 msrest_azure/0.6.3 azure-mgmt-network/11.0.0
        Azure-SDK-For-Python AZURECLI/2.9.1
=======
      - python/3.7.5 (Windows-10-10.0.19041-SP0) msrest/0.6.18 msrest_azure/0.6.3
        azure-mgmt-network/11.0.0 Azure-SDK-For-Python AZURECLI/2.10.1
>>>>>>> a54b7ce2
    method: GET
    uri: https://management.azure.com/subscriptions/00000000-0000-0000-0000-000000000000/resourceGroups/cli_test_keyvault_network_rule000001/providers/Microsoft.Network/virtualNetworks/cli-test-vnet-000008?api-version=2020-05-01
  response:
    body:
      string: "{\r\n  \"name\": \"cli-test-vnet-000008\",\r\n  \"id\": \"/subscriptions/00000000-0000-0000-0000-000000000000/resourceGroups/cli_test_keyvault_network_rule000001/providers/Microsoft.Network/virtualNetworks/cli-test-vnet-000008\",\r\n
<<<<<<< HEAD
        \ \"etag\": \"W/\\\"27417d76-df48-49c4-b016-d01515fac343\\\"\",\r\n  \"type\":
        \"Microsoft.Network/virtualNetworks\",\r\n  \"location\": \"eastus2\",\r\n
        \ \"tags\": {},\r\n  \"properties\": {\r\n    \"provisioningState\": \"Succeeded\",\r\n
        \   \"resourceGuid\": \"45120840-99b7-4001-979b-1dc2f98fdad6\",\r\n    \"addressSpace\":
=======
        \ \"etag\": \"W/\\\"d4ffc3bb-aa79-42df-b228-19e69d31bca4\\\"\",\r\n  \"type\":
        \"Microsoft.Network/virtualNetworks\",\r\n  \"location\": \"eastus2\",\r\n
        \ \"tags\": {},\r\n  \"properties\": {\r\n    \"provisioningState\": \"Succeeded\",\r\n
        \   \"resourceGuid\": \"1addeaa4-e404-47c2-a7e5-5f2aea6b0740\",\r\n    \"addressSpace\":
>>>>>>> a54b7ce2
        {\r\n      \"addressPrefixes\": [\r\n        \"10.0.0.0/16\"\r\n      ]\r\n
        \   },\r\n    \"dhcpOptions\": {\r\n      \"dnsServers\": []\r\n    },\r\n
        \   \"subnets\": [\r\n      {\r\n        \"name\": \"cli-test-subnet-000011\",\r\n
        \       \"id\": \"/subscriptions/00000000-0000-0000-0000-000000000000/resourceGroups/cli_test_keyvault_network_rule000001/providers/Microsoft.Network/virtualNetworks/cli-test-vnet-000008/subnets/cli-test-subnet-000011\",\r\n
<<<<<<< HEAD
        \       \"etag\": \"W/\\\"27417d76-df48-49c4-b016-d01515fac343\\\"\",\r\n
=======
        \       \"etag\": \"W/\\\"d4ffc3bb-aa79-42df-b228-19e69d31bca4\\\"\",\r\n
>>>>>>> a54b7ce2
        \       \"properties\": {\r\n          \"provisioningState\": \"Succeeded\",\r\n
        \         \"addressPrefix\": \"10.0.0.0/21\",\r\n          \"serviceEndpoints\":
        [\r\n            {\r\n              \"provisioningState\": \"Succeeded\",\r\n
        \             \"service\": \"Microsoft.KeyVault\",\r\n              \"locations\":
        [\r\n                \"*\"\r\n              ]\r\n            }\r\n          ],\r\n
        \         \"delegations\": [],\r\n          \"privateEndpointNetworkPolicies\":
        \"Enabled\",\r\n          \"privateLinkServiceNetworkPolicies\": \"Enabled\"\r\n
        \       },\r\n        \"type\": \"Microsoft.Network/virtualNetworks/subnets\"\r\n
        \     }\r\n    ],\r\n    \"virtualNetworkPeerings\": [],\r\n    \"enableDdosProtection\":
        false,\r\n    \"enableVmProtection\": false\r\n  }\r\n}"
    headers:
      cache-control:
      - no-cache
      content-length:
      - '1773'
      content-type:
      - application/json; charset=utf-8
      date:
<<<<<<< HEAD
      - Tue, 28 Jul 2020 10:15:43 GMT
      etag:
      - W/"27417d76-df48-49c4-b016-d01515fac343"
=======
      - Fri, 21 Aug 2020 03:54:31 GMT
      etag:
      - W/"d4ffc3bb-aa79-42df-b228-19e69d31bca4"
>>>>>>> a54b7ce2
      expires:
      - '-1'
      pragma:
      - no-cache
      server:
      - Microsoft-HTTPAPI/2.0
      - Microsoft-HTTPAPI/2.0
      strict-transport-security:
      - max-age=31536000; includeSubDomains
      transfer-encoding:
      - chunked
      vary:
      - Accept-Encoding
      x-content-type-options:
      - nosniff
      x-ms-arm-service-request-id:
<<<<<<< HEAD
      - 17119034-0dae-47a8-8e6a-16613e8fba40
=======
      - 44ed8cc5-efe7-4144-b036-cd62e2aeafc8
>>>>>>> a54b7ce2
    status:
      code: 200
      message: OK
- request:
    body: null
    headers:
      Accept:
      - application/json
      Accept-Encoding:
      - gzip, deflate
      CommandName:
      - network vnet subnet show
      Connection:
      - keep-alive
      ParameterSetName:
      - -g --vnet-name --name
      User-Agent:
<<<<<<< HEAD
      - python/3.7.5 (Windows-10-10.0.18362-SP0) msrest/0.6.9 msrest_azure/0.6.3 azure-mgmt-network/11.0.0
        Azure-SDK-For-Python AZURECLI/2.9.1
=======
      - python/3.7.5 (Windows-10-10.0.19041-SP0) msrest/0.6.18 msrest_azure/0.6.3
        azure-mgmt-network/11.0.0 Azure-SDK-For-Python AZURECLI/2.10.1
>>>>>>> a54b7ce2
      accept-language:
      - en-US
    method: GET
    uri: https://management.azure.com/subscriptions/00000000-0000-0000-0000-000000000000/resourceGroups/cli_test_keyvault_network_rule000001/providers/Microsoft.Network/virtualNetworks/cli-test-vnet-000008/subnets/cli-test-subnet-000011?api-version=2020-05-01
  response:
    body:
      string: "{\r\n  \"name\": \"cli-test-subnet-000011\",\r\n  \"id\": \"/subscriptions/00000000-0000-0000-0000-000000000000/resourceGroups/cli_test_keyvault_network_rule000001/providers/Microsoft.Network/virtualNetworks/cli-test-vnet-000008/subnets/cli-test-subnet-000011\",\r\n
<<<<<<< HEAD
        \ \"etag\": \"W/\\\"27417d76-df48-49c4-b016-d01515fac343\\\"\",\r\n  \"properties\":
=======
        \ \"etag\": \"W/\\\"d4ffc3bb-aa79-42df-b228-19e69d31bca4\\\"\",\r\n  \"properties\":
>>>>>>> a54b7ce2
        {\r\n    \"provisioningState\": \"Succeeded\",\r\n    \"addressPrefix\": \"10.0.0.0/21\",\r\n
        \   \"serviceEndpoints\": [\r\n      {\r\n        \"provisioningState\": \"Succeeded\",\r\n
        \       \"service\": \"Microsoft.KeyVault\",\r\n        \"locations\": [\r\n
        \         \"*\"\r\n        ]\r\n      }\r\n    ],\r\n    \"delegations\":
        [],\r\n    \"privateEndpointNetworkPolicies\": \"Enabled\",\r\n    \"privateLinkServiceNetworkPolicies\":
        \"Enabled\"\r\n  },\r\n  \"type\": \"Microsoft.Network/virtualNetworks/subnets\"\r\n}"
    headers:
      cache-control:
      - no-cache
      content-length:
      - '827'
      content-type:
      - application/json; charset=utf-8
      date:
<<<<<<< HEAD
      - Tue, 28 Jul 2020 10:15:43 GMT
      etag:
      - W/"27417d76-df48-49c4-b016-d01515fac343"
=======
      - Fri, 21 Aug 2020 03:54:32 GMT
      etag:
      - W/"d4ffc3bb-aa79-42df-b228-19e69d31bca4"
>>>>>>> a54b7ce2
      expires:
      - '-1'
      pragma:
      - no-cache
      server:
      - Microsoft-HTTPAPI/2.0
      - Microsoft-HTTPAPI/2.0
      strict-transport-security:
      - max-age=31536000; includeSubDomains
      transfer-encoding:
      - chunked
      vary:
      - Accept-Encoding
      x-content-type-options:
      - nosniff
      x-ms-arm-service-request-id:
<<<<<<< HEAD
      - 396d251e-e520-4e52-8fa7-c755b5ec9b09
=======
      - 4dc0dee0-e708-4187-89b3-c7f55e2f6195
>>>>>>> a54b7ce2
    status:
      code: 200
      message: OK
- request:
    body: null
    headers:
      Accept:
      - application/json
      Accept-Encoding:
      - gzip, deflate
      Connection:
      - keep-alive
      User-Agent:
<<<<<<< HEAD
      - python/3.7.5 (Windows-10-10.0.18362-SP0) msrest/0.6.9 msrest_azure/0.6.3 azure-graphrbac/0.60.0
        Azure-SDK-For-Python
=======
      - python/3.7.5 (Windows-10-10.0.19041-SP0) msrest/0.6.18 msrest_azure/0.6.3
        azure-graphrbac/0.60.0 Azure-SDK-For-Python
>>>>>>> a54b7ce2
      accept-language:
      - en-US
    method: GET
    uri: https://graph.windows.net/00000000-0000-0000-0000-000000000000/me?api-version=1.6
  response:
    body:
      string: '{"odata.metadata":"https://graph.windows.net/00000000-0000-0000-0000-000000000000/$metadata#directoryObjects/@Element","odata.type":"Microsoft.DirectoryServices.User","objectType":"User","objectId":"9ac02ab3-5061-4ec6-a3d8-2cdaa5f29efa","deletionTimestamp":null,"accountEnabled":true,"ageGroup":null,"assignedLicenses":[],"assignedPlans":[],"city":null,"companyName":null,"consentProvidedForMinor":null,"country":null,"createdDateTime":"2019-10-21T06:37:42Z","creationType":"Invitation","department":null,"dirSyncEnabled":null,"displayName":"Bin
        Ma","employeeId":null,"facsimileTelephoneNumber":null,"givenName":null,"immutableId":null,"isCompromised":null,"jobTitle":null,"lastDirSyncTime":null,"legalAgeGroupClassification":null,"mail":"bim@microsoft.com","mailNickname":"bim_microsoft.com#EXT#","mobile":null,"onPremisesDistinguishedName":null,"onPremisesSecurityIdentifier":null,"otherMails":["bim@microsoft.com"],"passwordPolicies":null,"passwordProfile":null,"physicalDeliveryOfficeName":null,"postalCode":null,"preferredLanguage":null,"provisionedPlans":[],"provisioningErrors":[],"proxyAddresses":["SMTP:bim@microsoft.com"],"refreshTokensValidFromDateTime":"2019-10-21T06:37:41Z","showInAddressList":false,"signInNames":[],"sipProxyAddress":null,"state":null,"streetAddress":null,"surname":null,"telephoneNumber":null,"thumbnailPhoto@odata.mediaEditLink":"directoryObjects/9ac02ab3-5061-4ec6-a3d8-2cdaa5f29efa/Microsoft.DirectoryServices.User/thumbnailPhoto","usageLocation":null,"userIdentities":[],"userPrincipalName":"bim_microsoft.com#EXT#@AzureSDKTeam.onmicrosoft.com","userState":"Accepted","userStateChangedOn":"2019-10-21T06:39:35Z","userType":"Guest"}'
    headers:
      access-control-allow-origin:
      - '*'
      cache-control:
      - no-cache
      content-length:
      - '1668'
      content-type:
      - application/json; odata=minimalmetadata; streaming=true; charset=utf-8
      dataserviceversion:
      - 3.0;
      date:
<<<<<<< HEAD
      - Tue, 28 Jul 2020 10:15:44 GMT
      duration:
      - '1922300'
      expires:
      - '-1'
      ocp-aad-diagnostics-server-name:
      - K+jF7r4shx1ZQHEthrsJoe7eKjP/IRR6o6o273OY9sY=
      ocp-aad-session-key:
      - h-imrTCrRidjOx9dCVjDV4PIgeJIKHc_mG1rm_95nw4J3gKL2_PztOH9OAOyWS8Q3TmmdA3A7OUfn0qxqggrOAHUTpjwM9wf0wkLxqD3FMnk7zmMhVitPW_wD-PS7lrj.AaM0R2E5O0Ri_GUIJprkepAYiN9_m1nY6-NhNZj1yXw
      pragma:
      - no-cache
      request-id:
      - 4966ad82-5522-4a23-b0be-48d2f2b6e575
=======
      - Fri, 21 Aug 2020 03:54:33 GMT
      duration:
      - '12395431'
      expires:
      - '-1'
      ocp-aad-diagnostics-server-name:
      - VkLzLCyII0iDP8ykjah6EPtmWAu4aRRS4RBNYuQI9l8=
      ocp-aad-session-key:
      - EdJkeTCDx6-yvbJKgUfwawSxpMVJIGeS8oRo2ZWzkopZ6qtrVfGnCFt_wkgmshhkQDPeUImrEZ0t3cpakR3KHlDXsPCv_H5VsQ_Kuieh93xbTRxmP1VKyV6Zq42dhS39.wD6qsxXAUKLjUdFvfxA0Q9R4A5a6EXAYp0084KO_fBk
      pragma:
      - no-cache
      request-id:
      - 500a62c6-041b-4463-aebb-24e3ebbc4d8c
>>>>>>> a54b7ce2
      strict-transport-security:
      - max-age=31536000; includeSubDomains
      x-aspnet-version:
      - 4.0.30319
      x-ms-dirapi-data-contract-version:
      - '1.6'
      x-ms-resource-unit:
      - '1'
      x-powered-by:
      - ASP.NET
    status:
      code: 200
      message: OK
- request:
    body: '{"location": "eastus2", "properties": {"tenantId": "54826b22-38d6-4fb2-bad9-b7b93a3e9c5a",
      "sku": {"family": "A", "name": "standard"}, "accessPolicies": [{"tenantId":
      "54826b22-38d6-4fb2-bad9-b7b93a3e9c5a", "objectId": "9ac02ab3-5061-4ec6-a3d8-2cdaa5f29efa",
      "permissions": {"keys": ["get", "create", "delete", "list", "update", "import",
      "backup", "restore", "recover"], "secrets": ["get", "list", "set", "delete",
      "backup", "restore", "recover"], "certificates": ["get", "list", "delete", "create",
      "import", "update", "managecontacts", "getissuers", "listissuers", "setissuers",
      "deleteissuers", "manageissuers", "recover"], "storage": ["get", "list", "delete",
      "set", "update", "regeneratekey", "setsas", "listsas", "getsas", "deletesas"]}}],
      "softDeleteRetentionInDays": 90, "networkAcls": {"bypass": "AzureServices",
      "defaultAction": "Allow", "ipRules": [{"value": "1.2.3.4/32"}, {"value": "2.3.4.0/24"}],
      "virtualNetworkRules": [{"id": "/subscriptions/00000000-0000-0000-0000-000000000000/resourcegroups/cli_test_keyvault_network_rule000001/providers/microsoft.network/virtualnetworks/cli-test-vnet-000008/subnets/cli-test-subnet-000011"}]}}}'
    headers:
      Accept:
      - application/json
      Accept-Encoding:
      - gzip, deflate
      CommandName:
      - keyvault create
      Connection:
      - keep-alive
      Content-Length:
      - '1194'
      Content-Type:
      - application/json
      ParameterSetName:
      - -n -l -g --network-acls
      User-Agent:
<<<<<<< HEAD
      - python/3.7.5 (Windows-10-10.0.18362-SP0) msrest/0.6.9 msrest_azure/0.6.3 azure-mgmt-keyvault/2.2.0
        Azure-SDK-For-Python AZURECLI/2.9.1
      accept-language:
      - en-US
=======
      - AZURECLI/2.10.1 azsdk-python-azure-mgmt-keyvault/7.0.0b2 Python/3.7.5 (Windows-10-10.0.19041-SP0)
>>>>>>> a54b7ce2
    method: PUT
    uri: https://management.azure.com/subscriptions/00000000-0000-0000-0000-000000000000/resourceGroups/cli_test_keyvault_network_rule000001/providers/Microsoft.KeyVault/vaults/cli-test-kv-nr-000003?api-version=2019-09-01
  response:
    body:
      string: '{"id":"/subscriptions/00000000-0000-0000-0000-000000000000/resourceGroups/cli_test_keyvault_network_rule000001/providers/Microsoft.KeyVault/vaults/cli-test-kv-nr-000003","name":"cli-test-kv-nr-000003","type":"Microsoft.KeyVault/vaults","location":"eastus2","tags":{},"properties":{"sku":{"family":"A","name":"standard"},"tenantId":"54826b22-38d6-4fb2-bad9-b7b93a3e9c5a","networkAcls":{"bypass":"AzureServices","defaultAction":"Allow","ipRules":[{"value":"1.2.3.4/32"},{"value":"2.3.4.0/24"}],"virtualNetworkRules":[{"id":"/subscriptions/00000000-0000-0000-0000-000000000000/resourcegroups/cli_test_keyvault_network_rule000001/providers/microsoft.network/virtualnetworks/cli-test-vnet-000008/subnets/cli-test-subnet-000011"}]},"accessPolicies":[{"tenantId":"54826b22-38d6-4fb2-bad9-b7b93a3e9c5a","objectId":"9ac02ab3-5061-4ec6-a3d8-2cdaa5f29efa","permissions":{"keys":["get","create","delete","list","update","import","backup","restore","recover"],"secrets":["get","list","set","delete","backup","restore","recover"],"certificates":["get","list","delete","create","import","update","managecontacts","getissuers","listissuers","setissuers","deleteissuers","manageissuers","recover"],"storage":["get","list","delete","set","update","regeneratekey","setsas","listsas","getsas","deletesas"]}}],"enabledForDeployment":false,"enableSoftDelete":true,"softDeleteRetentionInDays":90,"vaultUri":"https://cli-test-kv-nr-000003.vault.azure.net","provisioningState":"RegisteringDns"}}'
    headers:
      cache-control:
      - no-cache
      content-length:
      - '1563'
      content-type:
      - application/json; charset=utf-8
      date:
<<<<<<< HEAD
      - Tue, 28 Jul 2020 10:15:50 GMT
=======
      - Fri, 21 Aug 2020 03:54:42 GMT
>>>>>>> a54b7ce2
      expires:
      - '-1'
      pragma:
      - no-cache
      server:
      - Microsoft-IIS/10.0
      strict-transport-security:
      - max-age=31536000; includeSubDomains
      transfer-encoding:
      - chunked
      vary:
      - Accept-Encoding
      x-aspnet-version:
      - 4.0.30319
      x-content-type-options:
      - nosniff
      x-ms-keyvault-service-version:
<<<<<<< HEAD
      - 1.1.0.284
      x-ms-ratelimit-remaining-subscription-writes:
      - '1192'
=======
      - 1.1.31.0
      x-ms-ratelimit-remaining-subscription-writes:
      - '1189'
>>>>>>> a54b7ce2
      x-powered-by:
      - ASP.NET
    status:
      code: 200
      message: OK
- request:
    body: null
    headers:
      Accept:
      - '*/*'
      Accept-Encoding:
      - gzip, deflate
      CommandName:
      - keyvault create
      Connection:
      - keep-alive
      ParameterSetName:
      - -n -l -g --network-acls
      User-Agent:
<<<<<<< HEAD
      - python/3.7.5 (Windows-10-10.0.18362-SP0) msrest/0.6.9 msrest_azure/0.6.3 azure-mgmt-keyvault/2.2.0
        Azure-SDK-For-Python AZURECLI/2.9.1
=======
      - AZURECLI/2.10.1 azsdk-python-azure-mgmt-keyvault/7.0.0b2 Python/3.7.5 (Windows-10-10.0.19041-SP0)
>>>>>>> a54b7ce2
    method: GET
    uri: https://management.azure.com/subscriptions/00000000-0000-0000-0000-000000000000/resourceGroups/cli_test_keyvault_network_rule000001/providers/Microsoft.KeyVault/vaults/cli-test-kv-nr-000003?api-version=2019-09-01
  response:
    body:
      string: '{"id":"/subscriptions/00000000-0000-0000-0000-000000000000/resourceGroups/cli_test_keyvault_network_rule000001/providers/Microsoft.KeyVault/vaults/cli-test-kv-nr-000003","name":"cli-test-kv-nr-000003","type":"Microsoft.KeyVault/vaults","location":"eastus2","tags":{},"properties":{"sku":{"family":"A","name":"standard"},"tenantId":"54826b22-38d6-4fb2-bad9-b7b93a3e9c5a","networkAcls":{"bypass":"AzureServices","defaultAction":"Allow","ipRules":[{"value":"1.2.3.4/32"},{"value":"2.3.4.0/24"}],"virtualNetworkRules":[{"id":"/subscriptions/00000000-0000-0000-0000-000000000000/resourcegroups/cli_test_keyvault_network_rule000001/providers/microsoft.network/virtualnetworks/cli-test-vnet-000008/subnets/cli-test-subnet-000011"}]},"accessPolicies":[{"tenantId":"54826b22-38d6-4fb2-bad9-b7b93a3e9c5a","objectId":"9ac02ab3-5061-4ec6-a3d8-2cdaa5f29efa","permissions":{"keys":["get","create","delete","list","update","import","backup","restore","recover"],"secrets":["get","list","set","delete","backup","restore","recover"],"certificates":["get","list","delete","create","import","update","managecontacts","getissuers","listissuers","setissuers","deleteissuers","manageissuers","recover"],"storage":["get","list","delete","set","update","regeneratekey","setsas","listsas","getsas","deletesas"]}}],"enabledForDeployment":false,"enableSoftDelete":true,"softDeleteRetentionInDays":90,"vaultUri":"https://cli-test-kv-nr-000003.vault.azure.net/","provisioningState":"Succeeded"}}'
    headers:
      cache-control:
      - no-cache
      content-length:
      - '1559'
      content-type:
      - application/json; charset=utf-8
      date:
<<<<<<< HEAD
      - Tue, 28 Jul 2020 10:16:21 GMT
=======
      - Fri, 21 Aug 2020 03:55:12 GMT
>>>>>>> a54b7ce2
      expires:
      - '-1'
      pragma:
      - no-cache
      server:
      - Microsoft-IIS/10.0
      strict-transport-security:
      - max-age=31536000; includeSubDomains
      transfer-encoding:
      - chunked
      vary:
      - Accept-Encoding
      x-aspnet-version:
      - 4.0.30319
      x-content-type-options:
      - nosniff
      x-ms-keyvault-service-version:
<<<<<<< HEAD
      - 1.1.0.284
=======
      - 1.1.31.0
>>>>>>> a54b7ce2
      x-powered-by:
      - ASP.NET
    status:
      code: 200
      message: OK
- request:
    body: null
    headers:
      Accept:
      - application/json
      Accept-Encoding:
      - gzip, deflate
      Connection:
      - keep-alive
      User-Agent:
<<<<<<< HEAD
      - python/3.7.5 (Windows-10-10.0.18362-SP0) msrest/0.6.9 msrest_azure/0.6.3 azure-graphrbac/0.60.0
        Azure-SDK-For-Python
=======
      - python/3.7.5 (Windows-10-10.0.19041-SP0) msrest/0.6.18 msrest_azure/0.6.3
        azure-graphrbac/0.60.0 Azure-SDK-For-Python
>>>>>>> a54b7ce2
      accept-language:
      - en-US
    method: GET
    uri: https://graph.windows.net/00000000-0000-0000-0000-000000000000/me?api-version=1.6
  response:
    body:
      string: '{"odata.metadata":"https://graph.windows.net/00000000-0000-0000-0000-000000000000/$metadata#directoryObjects/@Element","odata.type":"Microsoft.DirectoryServices.User","objectType":"User","objectId":"9ac02ab3-5061-4ec6-a3d8-2cdaa5f29efa","deletionTimestamp":null,"accountEnabled":true,"ageGroup":null,"assignedLicenses":[],"assignedPlans":[],"city":null,"companyName":null,"consentProvidedForMinor":null,"country":null,"createdDateTime":"2019-10-21T06:37:42Z","creationType":"Invitation","department":null,"dirSyncEnabled":null,"displayName":"Bin
        Ma","employeeId":null,"facsimileTelephoneNumber":null,"givenName":null,"immutableId":null,"isCompromised":null,"jobTitle":null,"lastDirSyncTime":null,"legalAgeGroupClassification":null,"mail":"bim@microsoft.com","mailNickname":"bim_microsoft.com#EXT#","mobile":null,"onPremisesDistinguishedName":null,"onPremisesSecurityIdentifier":null,"otherMails":["bim@microsoft.com"],"passwordPolicies":null,"passwordProfile":null,"physicalDeliveryOfficeName":null,"postalCode":null,"preferredLanguage":null,"provisionedPlans":[],"provisioningErrors":[],"proxyAddresses":["SMTP:bim@microsoft.com"],"refreshTokensValidFromDateTime":"2019-10-21T06:37:41Z","showInAddressList":false,"signInNames":[],"sipProxyAddress":null,"state":null,"streetAddress":null,"surname":null,"telephoneNumber":null,"thumbnailPhoto@odata.mediaEditLink":"directoryObjects/9ac02ab3-5061-4ec6-a3d8-2cdaa5f29efa/Microsoft.DirectoryServices.User/thumbnailPhoto","usageLocation":null,"userIdentities":[],"userPrincipalName":"bim_microsoft.com#EXT#@AzureSDKTeam.onmicrosoft.com","userState":"Accepted","userStateChangedOn":"2019-10-21T06:39:35Z","userType":"Guest"}'
    headers:
      access-control-allow-origin:
      - '*'
      cache-control:
      - no-cache
      content-length:
      - '1668'
      content-type:
      - application/json; odata=minimalmetadata; streaming=true; charset=utf-8
      dataserviceversion:
      - 3.0;
      date:
<<<<<<< HEAD
      - Tue, 28 Jul 2020 10:16:22 GMT
      duration:
      - '1948308'
      expires:
      - '-1'
      ocp-aad-diagnostics-server-name:
      - 6fg+R91TudKTiH8ukAn6DjKOEcAdu3Q+jEgq6nJAxfA=
      ocp-aad-session-key:
      - 83_rI7EQ83EhO1Vn_9iRrl4oLOgMgfg72xJOmxKEiP8v3_zdpSU8641LbQIQMXqkz9_lgP1zPRYq10qjV29Tm4DubJT9Zj_UEJIhelDpTAZOH5YI44nue9qQbpUaGsge.yyYwuRLEHbrdG7O9yHVglR1YwWlb1InxMOR9AUES3-E
      pragma:
      - no-cache
      request-id:
      - 9ebea57a-ee4b-4935-970f-2bc76176a99d
=======
      - Fri, 21 Aug 2020 03:55:14 GMT
      duration:
      - '2633085'
      expires:
      - '-1'
      ocp-aad-diagnostics-server-name:
      - 29uI9RZpY2KwisAKbj34phMZ+pSlTyMYRYIpd1ZWFRM=
      ocp-aad-session-key:
      - T4jI1VfgfY5UmO4hvAoDlN0RsC1l9PMY_qVWZ9A4o-DELa11j8llrrjuHqdN16N3CC_G5naBIhO0Yy8az2IL4l3RH4LdVXjSDDWAqOuisZYJ6E7VTj-a-uGrnmsKn8Ty.P8rC6sJdmmeeLWostJYbI1yI-CgfytjCU57kw6_WgaE
      pragma:
      - no-cache
      request-id:
      - 2fa17c48-f4ec-450e-a9ea-d8ec2d0d15bc
>>>>>>> a54b7ce2
      strict-transport-security:
      - max-age=31536000; includeSubDomains
      x-aspnet-version:
      - 4.0.30319
      x-ms-dirapi-data-contract-version:
      - '1.6'
      x-ms-resource-unit:
      - '1'
      x-powered-by:
      - ASP.NET
    status:
      code: 200
      message: OK
- request:
    body: '{"location": "eastus2", "properties": {"tenantId": "54826b22-38d6-4fb2-bad9-b7b93a3e9c5a",
      "sku": {"family": "A", "name": "standard"}, "accessPolicies": [{"tenantId":
      "54826b22-38d6-4fb2-bad9-b7b93a3e9c5a", "objectId": "9ac02ab3-5061-4ec6-a3d8-2cdaa5f29efa",
      "permissions": {"keys": ["get", "create", "delete", "list", "update", "import",
      "backup", "restore", "recover"], "secrets": ["get", "list", "set", "delete",
      "backup", "restore", "recover"], "certificates": ["get", "list", "delete", "create",
      "import", "update", "managecontacts", "getissuers", "listissuers", "setissuers",
      "deleteissuers", "manageissuers", "recover"], "storage": ["get", "list", "delete",
      "set", "update", "regeneratekey", "setsas", "listsas", "getsas", "deletesas"]}}],
      "softDeleteRetentionInDays": 90, "networkAcls": {"bypass": "AzureServices",
      "defaultAction": "Allow", "ipRules": [{"value": "1.2.3.4/32"}, {"value": "2.3.4.0/24"}],
      "virtualNetworkRules": [{"id": "/subscriptions/00000000-0000-0000-0000-000000000000/resourcegroups/cli_test_keyvault_network_rule000001/providers/microsoft.network/virtualnetworks/cli-test-vnet-000008/subnets/cli-test-subnet-000011"}]}}}'
    headers:
      Accept:
      - application/json
      Accept-Encoding:
      - gzip, deflate
      CommandName:
      - keyvault create
      Connection:
      - keep-alive
      Content-Length:
      - '1194'
      Content-Type:
      - application/json
      ParameterSetName:
      - -n -l -g --network-acls
      User-Agent:
<<<<<<< HEAD
      - python/3.7.5 (Windows-10-10.0.18362-SP0) msrest/0.6.9 msrest_azure/0.6.3 azure-mgmt-keyvault/2.2.0
        Azure-SDK-For-Python AZURECLI/2.9.1
      accept-language:
      - en-US
=======
      - AZURECLI/2.10.1 azsdk-python-azure-mgmt-keyvault/7.0.0b2 Python/3.7.5 (Windows-10-10.0.19041-SP0)
>>>>>>> a54b7ce2
    method: PUT
    uri: https://management.azure.com/subscriptions/00000000-0000-0000-0000-000000000000/resourceGroups/cli_test_keyvault_network_rule000001/providers/Microsoft.KeyVault/vaults/cli-test-kv-nr-000004?api-version=2019-09-01
  response:
    body:
      string: '{"id":"/subscriptions/00000000-0000-0000-0000-000000000000/resourceGroups/cli_test_keyvault_network_rule000001/providers/Microsoft.KeyVault/vaults/cli-test-kv-nr-000004","name":"cli-test-kv-nr-000004","type":"Microsoft.KeyVault/vaults","location":"eastus2","tags":{},"properties":{"sku":{"family":"A","name":"standard"},"tenantId":"54826b22-38d6-4fb2-bad9-b7b93a3e9c5a","networkAcls":{"bypass":"AzureServices","defaultAction":"Allow","ipRules":[{"value":"1.2.3.4/32"},{"value":"2.3.4.0/24"}],"virtualNetworkRules":[{"id":"/subscriptions/00000000-0000-0000-0000-000000000000/resourcegroups/cli_test_keyvault_network_rule000001/providers/microsoft.network/virtualnetworks/cli-test-vnet-000008/subnets/cli-test-subnet-000011"}]},"accessPolicies":[{"tenantId":"54826b22-38d6-4fb2-bad9-b7b93a3e9c5a","objectId":"9ac02ab3-5061-4ec6-a3d8-2cdaa5f29efa","permissions":{"keys":["get","create","delete","list","update","import","backup","restore","recover"],"secrets":["get","list","set","delete","backup","restore","recover"],"certificates":["get","list","delete","create","import","update","managecontacts","getissuers","listissuers","setissuers","deleteissuers","manageissuers","recover"],"storage":["get","list","delete","set","update","regeneratekey","setsas","listsas","getsas","deletesas"]}}],"enabledForDeployment":false,"enableSoftDelete":true,"softDeleteRetentionInDays":90,"vaultUri":"https://cli-test-kv-nr-000004.vault.azure.net","provisioningState":"RegisteringDns"}}'
    headers:
      cache-control:
      - no-cache
      content-length:
      - '1563'
      content-type:
      - application/json; charset=utf-8
      date:
<<<<<<< HEAD
      - Tue, 28 Jul 2020 10:16:28 GMT
=======
      - Fri, 21 Aug 2020 03:55:18 GMT
>>>>>>> a54b7ce2
      expires:
      - '-1'
      pragma:
      - no-cache
      server:
      - Microsoft-IIS/10.0
      strict-transport-security:
      - max-age=31536000; includeSubDomains
      transfer-encoding:
      - chunked
      vary:
      - Accept-Encoding
      x-aspnet-version:
      - 4.0.30319
      x-content-type-options:
      - nosniff
      x-ms-keyvault-service-version:
<<<<<<< HEAD
      - 1.1.0.284
      x-ms-ratelimit-remaining-subscription-writes:
      - '1194'
=======
      - 1.1.31.0
      x-ms-ratelimit-remaining-subscription-writes:
      - '1191'
>>>>>>> a54b7ce2
      x-powered-by:
      - ASP.NET
    status:
      code: 200
      message: OK
- request:
    body: null
    headers:
      Accept:
      - '*/*'
      Accept-Encoding:
      - gzip, deflate
      CommandName:
      - keyvault create
      Connection:
      - keep-alive
      ParameterSetName:
      - -n -l -g --network-acls
      User-Agent:
<<<<<<< HEAD
      - python/3.7.5 (Windows-10-10.0.18362-SP0) msrest/0.6.9 msrest_azure/0.6.3 azure-mgmt-keyvault/2.2.0
        Azure-SDK-For-Python AZURECLI/2.9.1
=======
      - AZURECLI/2.10.1 azsdk-python-azure-mgmt-keyvault/7.0.0b2 Python/3.7.5 (Windows-10-10.0.19041-SP0)
>>>>>>> a54b7ce2
    method: GET
    uri: https://management.azure.com/subscriptions/00000000-0000-0000-0000-000000000000/resourceGroups/cli_test_keyvault_network_rule000001/providers/Microsoft.KeyVault/vaults/cli-test-kv-nr-000004?api-version=2019-09-01
  response:
    body:
      string: '{"id":"/subscriptions/00000000-0000-0000-0000-000000000000/resourceGroups/cli_test_keyvault_network_rule000001/providers/Microsoft.KeyVault/vaults/cli-test-kv-nr-000004","name":"cli-test-kv-nr-000004","type":"Microsoft.KeyVault/vaults","location":"eastus2","tags":{},"properties":{"sku":{"family":"A","name":"standard"},"tenantId":"54826b22-38d6-4fb2-bad9-b7b93a3e9c5a","networkAcls":{"bypass":"AzureServices","defaultAction":"Allow","ipRules":[{"value":"1.2.3.4/32"},{"value":"2.3.4.0/24"}],"virtualNetworkRules":[{"id":"/subscriptions/00000000-0000-0000-0000-000000000000/resourcegroups/cli_test_keyvault_network_rule000001/providers/microsoft.network/virtualnetworks/cli-test-vnet-000008/subnets/cli-test-subnet-000011"}]},"accessPolicies":[{"tenantId":"54826b22-38d6-4fb2-bad9-b7b93a3e9c5a","objectId":"9ac02ab3-5061-4ec6-a3d8-2cdaa5f29efa","permissions":{"keys":["get","create","delete","list","update","import","backup","restore","recover"],"secrets":["get","list","set","delete","backup","restore","recover"],"certificates":["get","list","delete","create","import","update","managecontacts","getissuers","listissuers","setissuers","deleteissuers","manageissuers","recover"],"storage":["get","list","delete","set","update","regeneratekey","setsas","listsas","getsas","deletesas"]}}],"enabledForDeployment":false,"enableSoftDelete":true,"softDeleteRetentionInDays":90,"vaultUri":"https://cli-test-kv-nr-000004.vault.azure.net/","provisioningState":"Succeeded"}}'
    headers:
      cache-control:
      - no-cache
      content-length:
      - '1559'
      content-type:
      - application/json; charset=utf-8
      date:
<<<<<<< HEAD
      - Tue, 28 Jul 2020 10:17:00 GMT
=======
      - Fri, 21 Aug 2020 03:55:50 GMT
>>>>>>> a54b7ce2
      expires:
      - '-1'
      pragma:
      - no-cache
      server:
      - Microsoft-IIS/10.0
      strict-transport-security:
      - max-age=31536000; includeSubDomains
      transfer-encoding:
      - chunked
      vary:
      - Accept-Encoding
      x-aspnet-version:
      - 4.0.30319
      x-content-type-options:
      - nosniff
      x-ms-keyvault-service-version:
<<<<<<< HEAD
      - 1.1.0.284
=======
      - 1.1.31.0
>>>>>>> a54b7ce2
      x-powered-by:
      - ASP.NET
    status:
      code: 200
      message: OK
- request:
    body: '{"location": "eastus2", "tags": {}, "properties": {"addressSpace": {"addressPrefixes":
      ["10.0.0.0/16"]}, "dhcpOptions": {}}}'
    headers:
      Accept:
      - application/json
      Accept-Encoding:
      - gzip, deflate
      CommandName:
      - network vnet create
      Connection:
      - keep-alive
      Content-Length:
      - '124'
      Content-Type:
      - application/json; charset=utf-8
      ParameterSetName:
      - -g -n -l
      User-Agent:
<<<<<<< HEAD
      - python/3.7.5 (Windows-10-10.0.18362-SP0) msrest/0.6.9 msrest_azure/0.6.3 azure-mgmt-network/11.0.0
        Azure-SDK-For-Python AZURECLI/2.9.1
=======
      - python/3.7.5 (Windows-10-10.0.19041-SP0) msrest/0.6.18 msrest_azure/0.6.3
        azure-mgmt-network/11.0.0 Azure-SDK-For-Python AZURECLI/2.10.1
>>>>>>> a54b7ce2
      accept-language:
      - en-US
    method: PUT
    uri: https://management.azure.com/subscriptions/00000000-0000-0000-0000-000000000000/resourceGroups/cli_test_keyvault_network_rule000001/providers/Microsoft.Network/virtualNetworks/cli-test-vnet-000009?api-version=2020-05-01
  response:
    body:
      string: "{\r\n  \"name\": \"cli-test-vnet-000009\",\r\n  \"id\": \"/subscriptions/00000000-0000-0000-0000-000000000000/resourceGroups/cli_test_keyvault_network_rule000001/providers/Microsoft.Network/virtualNetworks/cli-test-vnet-000009\",\r\n
<<<<<<< HEAD
        \ \"etag\": \"W/\\\"8fb5d31e-057c-416b-b088-7a4e96e96896\\\"\",\r\n  \"type\":
        \"Microsoft.Network/virtualNetworks\",\r\n  \"location\": \"eastus2\",\r\n
        \ \"tags\": {},\r\n  \"properties\": {\r\n    \"provisioningState\": \"Updating\",\r\n
        \   \"resourceGuid\": \"e5d2ed2b-ed51-4956-adda-1e9149a0eecf\",\r\n    \"addressSpace\":
=======
        \ \"etag\": \"W/\\\"a32153b4-56b1-498b-a1c5-9ec525d7d461\\\"\",\r\n  \"type\":
        \"Microsoft.Network/virtualNetworks\",\r\n  \"location\": \"eastus2\",\r\n
        \ \"tags\": {},\r\n  \"properties\": {\r\n    \"provisioningState\": \"Updating\",\r\n
        \   \"resourceGuid\": \"0085facb-e032-4f02-a17d-c8277d7c71ce\",\r\n    \"addressSpace\":
>>>>>>> a54b7ce2
        {\r\n      \"addressPrefixes\": [\r\n        \"10.0.0.0/16\"\r\n      ]\r\n
        \   },\r\n    \"dhcpOptions\": {\r\n      \"dnsServers\": []\r\n    },\r\n
        \   \"subnets\": [],\r\n    \"virtualNetworkPeerings\": [],\r\n    \"enableDdosProtection\":
        false,\r\n    \"enableVmProtection\": false\r\n  }\r\n}"
    headers:
      azure-asyncnotification:
      - Enabled
      azure-asyncoperation:
<<<<<<< HEAD
      - https://management.azure.com/subscriptions/00000000-0000-0000-0000-000000000000/providers/Microsoft.Network/locations/eastus2/operations/14430f6a-c366-49c2-9418-cdc481125674?api-version=2020-05-01
=======
      - https://management.azure.com/subscriptions/00000000-0000-0000-0000-000000000000/providers/Microsoft.Network/locations/eastus2/operations/d8714a7c-a697-47fe-9f0f-9829d1846c17?api-version=2020-05-01
>>>>>>> a54b7ce2
      cache-control:
      - no-cache
      content-length:
      - '805'
      content-type:
      - application/json; charset=utf-8
      date:
<<<<<<< HEAD
      - Tue, 28 Jul 2020 10:17:07 GMT
=======
      - Fri, 21 Aug 2020 03:55:57 GMT
>>>>>>> a54b7ce2
      expires:
      - '-1'
      pragma:
      - no-cache
      server:
      - Microsoft-HTTPAPI/2.0
      - Microsoft-HTTPAPI/2.0
      strict-transport-security:
      - max-age=31536000; includeSubDomains
      x-content-type-options:
      - nosniff
      x-ms-arm-service-request-id:
<<<<<<< HEAD
      - 4a5d9b22-8703-4ca6-986a-e3d612b56087
      x-ms-ratelimit-remaining-subscription-writes:
      - '1195'
=======
      - ce6d8f3a-4fc1-4ef9-983f-52059fc07897
      x-ms-ratelimit-remaining-subscription-writes:
      - '1186'
>>>>>>> a54b7ce2
    status:
      code: 201
      message: Created
- request:
    body: null
    headers:
      Accept:
      - application/json
      Accept-Encoding:
      - gzip, deflate
      CommandName:
      - network vnet create
      Connection:
      - keep-alive
      ParameterSetName:
      - -g -n -l
      User-Agent:
<<<<<<< HEAD
      - python/3.7.5 (Windows-10-10.0.18362-SP0) msrest/0.6.9 msrest_azure/0.6.3 azure-mgmt-network/11.0.0
        Azure-SDK-For-Python AZURECLI/2.9.1
    method: GET
    uri: https://management.azure.com/subscriptions/00000000-0000-0000-0000-000000000000/providers/Microsoft.Network/locations/eastus2/operations/14430f6a-c366-49c2-9418-cdc481125674?api-version=2020-05-01
=======
      - python/3.7.5 (Windows-10-10.0.19041-SP0) msrest/0.6.18 msrest_azure/0.6.3
        azure-mgmt-network/11.0.0 Azure-SDK-For-Python AZURECLI/2.10.1
    method: GET
    uri: https://management.azure.com/subscriptions/00000000-0000-0000-0000-000000000000/providers/Microsoft.Network/locations/eastus2/operations/d8714a7c-a697-47fe-9f0f-9829d1846c17?api-version=2020-05-01
>>>>>>> a54b7ce2
  response:
    body:
      string: "{\r\n  \"status\": \"Succeeded\"\r\n}"
    headers:
      cache-control:
      - no-cache
      content-length:
      - '29'
      content-type:
      - application/json; charset=utf-8
      date:
<<<<<<< HEAD
      - Tue, 28 Jul 2020 10:17:12 GMT
=======
      - Fri, 21 Aug 2020 03:56:01 GMT
>>>>>>> a54b7ce2
      expires:
      - '-1'
      pragma:
      - no-cache
      server:
      - Microsoft-HTTPAPI/2.0
      - Microsoft-HTTPAPI/2.0
      strict-transport-security:
      - max-age=31536000; includeSubDomains
      transfer-encoding:
      - chunked
      vary:
      - Accept-Encoding
      x-content-type-options:
      - nosniff
      x-ms-arm-service-request-id:
<<<<<<< HEAD
      - dc32b66e-e877-4797-bc2d-7cd94c5f1f03
=======
      - 9eed5ac8-d565-48e7-9cec-9538d214e400
>>>>>>> a54b7ce2
    status:
      code: 200
      message: OK
- request:
    body: null
    headers:
      Accept:
      - application/json
      Accept-Encoding:
      - gzip, deflate
      CommandName:
      - network vnet create
      Connection:
      - keep-alive
      ParameterSetName:
      - -g -n -l
      User-Agent:
<<<<<<< HEAD
      - python/3.7.5 (Windows-10-10.0.18362-SP0) msrest/0.6.9 msrest_azure/0.6.3 azure-mgmt-network/11.0.0
        Azure-SDK-For-Python AZURECLI/2.9.1
=======
      - python/3.7.5 (Windows-10-10.0.19041-SP0) msrest/0.6.18 msrest_azure/0.6.3
        azure-mgmt-network/11.0.0 Azure-SDK-For-Python AZURECLI/2.10.1
>>>>>>> a54b7ce2
    method: GET
    uri: https://management.azure.com/subscriptions/00000000-0000-0000-0000-000000000000/resourceGroups/cli_test_keyvault_network_rule000001/providers/Microsoft.Network/virtualNetworks/cli-test-vnet-000009?api-version=2020-05-01
  response:
    body:
      string: "{\r\n  \"name\": \"cli-test-vnet-000009\",\r\n  \"id\": \"/subscriptions/00000000-0000-0000-0000-000000000000/resourceGroups/cli_test_keyvault_network_rule000001/providers/Microsoft.Network/virtualNetworks/cli-test-vnet-000009\",\r\n
<<<<<<< HEAD
        \ \"etag\": \"W/\\\"b249b055-30d6-4b07-916a-7fde9ea32341\\\"\",\r\n  \"type\":
        \"Microsoft.Network/virtualNetworks\",\r\n  \"location\": \"eastus2\",\r\n
        \ \"tags\": {},\r\n  \"properties\": {\r\n    \"provisioningState\": \"Succeeded\",\r\n
        \   \"resourceGuid\": \"e5d2ed2b-ed51-4956-adda-1e9149a0eecf\",\r\n    \"addressSpace\":
=======
        \ \"etag\": \"W/\\\"a7316c2f-3810-432d-ae3a-985d5e3fe1e6\\\"\",\r\n  \"type\":
        \"Microsoft.Network/virtualNetworks\",\r\n  \"location\": \"eastus2\",\r\n
        \ \"tags\": {},\r\n  \"properties\": {\r\n    \"provisioningState\": \"Succeeded\",\r\n
        \   \"resourceGuid\": \"0085facb-e032-4f02-a17d-c8277d7c71ce\",\r\n    \"addressSpace\":
>>>>>>> a54b7ce2
        {\r\n      \"addressPrefixes\": [\r\n        \"10.0.0.0/16\"\r\n      ]\r\n
        \   },\r\n    \"dhcpOptions\": {\r\n      \"dnsServers\": []\r\n    },\r\n
        \   \"subnets\": [],\r\n    \"virtualNetworkPeerings\": [],\r\n    \"enableDdosProtection\":
        false,\r\n    \"enableVmProtection\": false\r\n  }\r\n}"
    headers:
      cache-control:
      - no-cache
      content-length:
      - '806'
      content-type:
      - application/json; charset=utf-8
      date:
<<<<<<< HEAD
      - Tue, 28 Jul 2020 10:17:12 GMT
      etag:
      - W/"b249b055-30d6-4b07-916a-7fde9ea32341"
=======
      - Fri, 21 Aug 2020 03:56:01 GMT
      etag:
      - W/"a7316c2f-3810-432d-ae3a-985d5e3fe1e6"
>>>>>>> a54b7ce2
      expires:
      - '-1'
      pragma:
      - no-cache
      server:
      - Microsoft-HTTPAPI/2.0
      - Microsoft-HTTPAPI/2.0
      strict-transport-security:
      - max-age=31536000; includeSubDomains
      transfer-encoding:
      - chunked
      vary:
      - Accept-Encoding
      x-content-type-options:
      - nosniff
      x-ms-arm-service-request-id:
<<<<<<< HEAD
      - bbba8360-e626-4a7a-8cd0-961a33e954c5
=======
      - bcc93e47-c228-467e-a0ad-bddf31196a3b
>>>>>>> a54b7ce2
    status:
      code: 200
      message: OK
- request:
    body: null
    headers:
      Accept:
      - application/json
      Accept-Encoding:
      - gzip, deflate
      CommandName:
      - network vnet subnet create
      Connection:
      - keep-alive
      ParameterSetName:
      - -g --vnet-name --name --address-prefixes --service-endpoints
      User-Agent:
<<<<<<< HEAD
      - python/3.7.5 (Windows-10-10.0.18362-SP0) msrest/0.6.9 msrest_azure/0.6.3 azure-mgmt-network/11.0.0
        Azure-SDK-For-Python AZURECLI/2.9.1
=======
      - python/3.7.5 (Windows-10-10.0.19041-SP0) msrest/0.6.18 msrest_azure/0.6.3
        azure-mgmt-network/11.0.0 Azure-SDK-For-Python AZURECLI/2.10.1
>>>>>>> a54b7ce2
      accept-language:
      - en-US
    method: GET
    uri: https://management.azure.com/subscriptions/00000000-0000-0000-0000-000000000000/resourceGroups/cli_test_keyvault_network_rule000001/providers/Microsoft.Network/virtualNetworks/cli-test-vnet-000009?api-version=2020-05-01
  response:
    body:
      string: "{\r\n  \"name\": \"cli-test-vnet-000009\",\r\n  \"id\": \"/subscriptions/00000000-0000-0000-0000-000000000000/resourceGroups/cli_test_keyvault_network_rule000001/providers/Microsoft.Network/virtualNetworks/cli-test-vnet-000009\",\r\n
<<<<<<< HEAD
        \ \"etag\": \"W/\\\"b249b055-30d6-4b07-916a-7fde9ea32341\\\"\",\r\n  \"type\":
        \"Microsoft.Network/virtualNetworks\",\r\n  \"location\": \"eastus2\",\r\n
        \ \"tags\": {},\r\n  \"properties\": {\r\n    \"provisioningState\": \"Succeeded\",\r\n
        \   \"resourceGuid\": \"e5d2ed2b-ed51-4956-adda-1e9149a0eecf\",\r\n    \"addressSpace\":
=======
        \ \"etag\": \"W/\\\"a7316c2f-3810-432d-ae3a-985d5e3fe1e6\\\"\",\r\n  \"type\":
        \"Microsoft.Network/virtualNetworks\",\r\n  \"location\": \"eastus2\",\r\n
        \ \"tags\": {},\r\n  \"properties\": {\r\n    \"provisioningState\": \"Succeeded\",\r\n
        \   \"resourceGuid\": \"0085facb-e032-4f02-a17d-c8277d7c71ce\",\r\n    \"addressSpace\":
>>>>>>> a54b7ce2
        {\r\n      \"addressPrefixes\": [\r\n        \"10.0.0.0/16\"\r\n      ]\r\n
        \   },\r\n    \"dhcpOptions\": {\r\n      \"dnsServers\": []\r\n    },\r\n
        \   \"subnets\": [],\r\n    \"virtualNetworkPeerings\": [],\r\n    \"enableDdosProtection\":
        false,\r\n    \"enableVmProtection\": false\r\n  }\r\n}"
    headers:
      cache-control:
      - no-cache
      content-length:
      - '806'
      content-type:
      - application/json; charset=utf-8
      date:
<<<<<<< HEAD
      - Tue, 28 Jul 2020 10:17:13 GMT
      etag:
      - W/"b249b055-30d6-4b07-916a-7fde9ea32341"
=======
      - Fri, 21 Aug 2020 03:56:02 GMT
      etag:
      - W/"a7316c2f-3810-432d-ae3a-985d5e3fe1e6"
>>>>>>> a54b7ce2
      expires:
      - '-1'
      pragma:
      - no-cache
      server:
      - Microsoft-HTTPAPI/2.0
      - Microsoft-HTTPAPI/2.0
      strict-transport-security:
      - max-age=31536000; includeSubDomains
      transfer-encoding:
      - chunked
      vary:
      - Accept-Encoding
      x-content-type-options:
      - nosniff
      x-ms-arm-service-request-id:
<<<<<<< HEAD
      - 132cdcd8-0c94-49a0-80be-0238ecaf2014
=======
      - 0c5f0627-b49c-4157-8bd8-e5a5868f1bc5
>>>>>>> a54b7ce2
    status:
      code: 200
      message: OK
- request:
    body: '{"id": "/subscriptions/00000000-0000-0000-0000-000000000000/resourceGroups/cli_test_keyvault_network_rule000001/providers/Microsoft.Network/virtualNetworks/cli-test-vnet-000009",
      "location": "eastus2", "tags": {}, "properties": {"addressSpace": {"addressPrefixes":
      ["10.0.0.0/16"]}, "dhcpOptions": {"dnsServers": []}, "subnets": [{"properties":
      {"addressPrefix": "10.0.0.0/21", "serviceEndpoints": [{"service": "Microsoft.KeyVault"}]},
      "name": "cli-test-subnet-000012"}], "virtualNetworkPeerings": [], "enableDdosProtection":
      false, "enableVmProtection": false}}'
    headers:
      Accept:
      - application/json
      Accept-Encoding:
      - gzip, deflate
      CommandName:
      - network vnet subnet create
      Connection:
      - keep-alive
      Content-Length:
      - '607'
      Content-Type:
      - application/json; charset=utf-8
      ParameterSetName:
      - -g --vnet-name --name --address-prefixes --service-endpoints
      User-Agent:
<<<<<<< HEAD
      - python/3.7.5 (Windows-10-10.0.18362-SP0) msrest/0.6.9 msrest_azure/0.6.3 azure-mgmt-network/11.0.0
        Azure-SDK-For-Python AZURECLI/2.9.1
=======
      - python/3.7.5 (Windows-10-10.0.19041-SP0) msrest/0.6.18 msrest_azure/0.6.3
        azure-mgmt-network/11.0.0 Azure-SDK-For-Python AZURECLI/2.10.1
>>>>>>> a54b7ce2
      accept-language:
      - en-US
    method: PUT
    uri: https://management.azure.com/subscriptions/00000000-0000-0000-0000-000000000000/resourceGroups/cli_test_keyvault_network_rule000001/providers/Microsoft.Network/virtualNetworks/cli-test-vnet-000009?api-version=2020-05-01
  response:
    body:
      string: "{\r\n  \"name\": \"cli-test-vnet-000009\",\r\n  \"id\": \"/subscriptions/00000000-0000-0000-0000-000000000000/resourceGroups/cli_test_keyvault_network_rule000001/providers/Microsoft.Network/virtualNetworks/cli-test-vnet-000009\",\r\n
<<<<<<< HEAD
        \ \"etag\": \"W/\\\"4daf0a2b-535a-4895-b9d4-1d5131a3c92d\\\"\",\r\n  \"type\":
        \"Microsoft.Network/virtualNetworks\",\r\n  \"location\": \"eastus2\",\r\n
        \ \"tags\": {},\r\n  \"properties\": {\r\n    \"provisioningState\": \"Updating\",\r\n
        \   \"resourceGuid\": \"e5d2ed2b-ed51-4956-adda-1e9149a0eecf\",\r\n    \"addressSpace\":
=======
        \ \"etag\": \"W/\\\"be639750-b39b-4ae8-9e0c-ccc2a71e6c85\\\"\",\r\n  \"type\":
        \"Microsoft.Network/virtualNetworks\",\r\n  \"location\": \"eastus2\",\r\n
        \ \"tags\": {},\r\n  \"properties\": {\r\n    \"provisioningState\": \"Updating\",\r\n
        \   \"resourceGuid\": \"0085facb-e032-4f02-a17d-c8277d7c71ce\",\r\n    \"addressSpace\":
>>>>>>> a54b7ce2
        {\r\n      \"addressPrefixes\": [\r\n        \"10.0.0.0/16\"\r\n      ]\r\n
        \   },\r\n    \"dhcpOptions\": {\r\n      \"dnsServers\": []\r\n    },\r\n
        \   \"subnets\": [\r\n      {\r\n        \"name\": \"cli-test-subnet-000012\",\r\n
        \       \"id\": \"/subscriptions/00000000-0000-0000-0000-000000000000/resourceGroups/cli_test_keyvault_network_rule000001/providers/Microsoft.Network/virtualNetworks/cli-test-vnet-000009/subnets/cli-test-subnet-000012\",\r\n
<<<<<<< HEAD
        \       \"etag\": \"W/\\\"4daf0a2b-535a-4895-b9d4-1d5131a3c92d\\\"\",\r\n
=======
        \       \"etag\": \"W/\\\"be639750-b39b-4ae8-9e0c-ccc2a71e6c85\\\"\",\r\n
>>>>>>> a54b7ce2
        \       \"properties\": {\r\n          \"provisioningState\": \"Updating\",\r\n
        \         \"addressPrefix\": \"10.0.0.0/21\",\r\n          \"serviceEndpoints\":
        [\r\n            {\r\n              \"provisioningState\": \"Updating\",\r\n
        \             \"service\": \"Microsoft.KeyVault\",\r\n              \"locations\":
        [\r\n                \"*\"\r\n              ]\r\n            }\r\n          ],\r\n
        \         \"delegations\": [],\r\n          \"privateEndpointNetworkPolicies\":
        \"Enabled\",\r\n          \"privateLinkServiceNetworkPolicies\": \"Enabled\"\r\n
        \       },\r\n        \"type\": \"Microsoft.Network/virtualNetworks/subnets\"\r\n
        \     }\r\n    ],\r\n    \"virtualNetworkPeerings\": [],\r\n    \"enableDdosProtection\":
        false,\r\n    \"enableVmProtection\": false\r\n  }\r\n}"
    headers:
      azure-asyncoperation:
<<<<<<< HEAD
      - https://management.azure.com/subscriptions/00000000-0000-0000-0000-000000000000/providers/Microsoft.Network/locations/eastus2/operations/a2f4c717-4fef-45d8-80c0-b9c42af3a859?api-version=2020-05-01
=======
      - https://management.azure.com/subscriptions/00000000-0000-0000-0000-000000000000/providers/Microsoft.Network/locations/eastus2/operations/a8846e56-e06a-40a8-8a0d-a256298a7784?api-version=2020-05-01
>>>>>>> a54b7ce2
      cache-control:
      - no-cache
      content-length:
      - '1770'
      content-type:
      - application/json; charset=utf-8
      date:
<<<<<<< HEAD
      - Tue, 28 Jul 2020 10:17:14 GMT
=======
      - Fri, 21 Aug 2020 03:56:03 GMT
>>>>>>> a54b7ce2
      expires:
      - '-1'
      pragma:
      - no-cache
      server:
      - Microsoft-HTTPAPI/2.0
      - Microsoft-HTTPAPI/2.0
      strict-transport-security:
      - max-age=31536000; includeSubDomains
      transfer-encoding:
      - chunked
      vary:
      - Accept-Encoding
      x-content-type-options:
      - nosniff
      x-ms-arm-service-request-id:
<<<<<<< HEAD
      - 9f7a1fe5-3a8e-48e9-9d15-ffee1ca5d98d
      x-ms-ratelimit-remaining-subscription-writes:
      - '1194'
=======
      - c0cfd1a1-8697-4cf8-85ae-5a9313764856
      x-ms-ratelimit-remaining-subscription-writes:
      - '1188'
>>>>>>> a54b7ce2
    status:
      code: 200
      message: OK
- request:
    body: null
    headers:
      Accept:
      - application/json
      Accept-Encoding:
      - gzip, deflate
      CommandName:
      - network vnet subnet create
      Connection:
      - keep-alive
      ParameterSetName:
      - -g --vnet-name --name --address-prefixes --service-endpoints
      User-Agent:
<<<<<<< HEAD
      - python/3.7.5 (Windows-10-10.0.18362-SP0) msrest/0.6.9 msrest_azure/0.6.3 azure-mgmt-network/11.0.0
        Azure-SDK-For-Python AZURECLI/2.9.1
    method: GET
    uri: https://management.azure.com/subscriptions/00000000-0000-0000-0000-000000000000/providers/Microsoft.Network/locations/eastus2/operations/a2f4c717-4fef-45d8-80c0-b9c42af3a859?api-version=2020-05-01
=======
      - python/3.7.5 (Windows-10-10.0.19041-SP0) msrest/0.6.18 msrest_azure/0.6.3
        azure-mgmt-network/11.0.0 Azure-SDK-For-Python AZURECLI/2.10.1
    method: GET
    uri: https://management.azure.com/subscriptions/00000000-0000-0000-0000-000000000000/providers/Microsoft.Network/locations/eastus2/operations/a8846e56-e06a-40a8-8a0d-a256298a7784?api-version=2020-05-01
>>>>>>> a54b7ce2
  response:
    body:
      string: "{\r\n  \"status\": \"Succeeded\"\r\n}"
    headers:
      cache-control:
      - no-cache
      content-length:
      - '29'
      content-type:
      - application/json; charset=utf-8
      date:
<<<<<<< HEAD
      - Tue, 28 Jul 2020 10:17:18 GMT
=======
      - Fri, 21 Aug 2020 03:56:06 GMT
>>>>>>> a54b7ce2
      expires:
      - '-1'
      pragma:
      - no-cache
      server:
      - Microsoft-HTTPAPI/2.0
      - Microsoft-HTTPAPI/2.0
      strict-transport-security:
      - max-age=31536000; includeSubDomains
      transfer-encoding:
      - chunked
      vary:
      - Accept-Encoding
      x-content-type-options:
      - nosniff
      x-ms-arm-service-request-id:
<<<<<<< HEAD
      - 1bd46e4b-7243-49a6-8ad6-e9c84b10a574
=======
      - 6496e20f-afae-4757-8902-a3cecefe9931
>>>>>>> a54b7ce2
    status:
      code: 200
      message: OK
- request:
    body: null
    headers:
      Accept:
      - application/json
      Accept-Encoding:
      - gzip, deflate
      CommandName:
      - network vnet subnet create
      Connection:
      - keep-alive
      ParameterSetName:
      - -g --vnet-name --name --address-prefixes --service-endpoints
      User-Agent:
<<<<<<< HEAD
      - python/3.7.5 (Windows-10-10.0.18362-SP0) msrest/0.6.9 msrest_azure/0.6.3 azure-mgmt-network/11.0.0
        Azure-SDK-For-Python AZURECLI/2.9.1
=======
      - python/3.7.5 (Windows-10-10.0.19041-SP0) msrest/0.6.18 msrest_azure/0.6.3
        azure-mgmt-network/11.0.0 Azure-SDK-For-Python AZURECLI/2.10.1
>>>>>>> a54b7ce2
    method: GET
    uri: https://management.azure.com/subscriptions/00000000-0000-0000-0000-000000000000/resourceGroups/cli_test_keyvault_network_rule000001/providers/Microsoft.Network/virtualNetworks/cli-test-vnet-000009?api-version=2020-05-01
  response:
    body:
      string: "{\r\n  \"name\": \"cli-test-vnet-000009\",\r\n  \"id\": \"/subscriptions/00000000-0000-0000-0000-000000000000/resourceGroups/cli_test_keyvault_network_rule000001/providers/Microsoft.Network/virtualNetworks/cli-test-vnet-000009\",\r\n
<<<<<<< HEAD
        \ \"etag\": \"W/\\\"44521561-8d00-4343-bda5-088624e18c6d\\\"\",\r\n  \"type\":
        \"Microsoft.Network/virtualNetworks\",\r\n  \"location\": \"eastus2\",\r\n
        \ \"tags\": {},\r\n  \"properties\": {\r\n    \"provisioningState\": \"Succeeded\",\r\n
        \   \"resourceGuid\": \"e5d2ed2b-ed51-4956-adda-1e9149a0eecf\",\r\n    \"addressSpace\":
=======
        \ \"etag\": \"W/\\\"d777f239-4528-431f-9858-ec44c99d7761\\\"\",\r\n  \"type\":
        \"Microsoft.Network/virtualNetworks\",\r\n  \"location\": \"eastus2\",\r\n
        \ \"tags\": {},\r\n  \"properties\": {\r\n    \"provisioningState\": \"Succeeded\",\r\n
        \   \"resourceGuid\": \"0085facb-e032-4f02-a17d-c8277d7c71ce\",\r\n    \"addressSpace\":
>>>>>>> a54b7ce2
        {\r\n      \"addressPrefixes\": [\r\n        \"10.0.0.0/16\"\r\n      ]\r\n
        \   },\r\n    \"dhcpOptions\": {\r\n      \"dnsServers\": []\r\n    },\r\n
        \   \"subnets\": [\r\n      {\r\n        \"name\": \"cli-test-subnet-000012\",\r\n
        \       \"id\": \"/subscriptions/00000000-0000-0000-0000-000000000000/resourceGroups/cli_test_keyvault_network_rule000001/providers/Microsoft.Network/virtualNetworks/cli-test-vnet-000009/subnets/cli-test-subnet-000012\",\r\n
<<<<<<< HEAD
        \       \"etag\": \"W/\\\"44521561-8d00-4343-bda5-088624e18c6d\\\"\",\r\n
=======
        \       \"etag\": \"W/\\\"d777f239-4528-431f-9858-ec44c99d7761\\\"\",\r\n
>>>>>>> a54b7ce2
        \       \"properties\": {\r\n          \"provisioningState\": \"Succeeded\",\r\n
        \         \"addressPrefix\": \"10.0.0.0/21\",\r\n          \"serviceEndpoints\":
        [\r\n            {\r\n              \"provisioningState\": \"Succeeded\",\r\n
        \             \"service\": \"Microsoft.KeyVault\",\r\n              \"locations\":
        [\r\n                \"*\"\r\n              ]\r\n            }\r\n          ],\r\n
        \         \"delegations\": [],\r\n          \"privateEndpointNetworkPolicies\":
        \"Enabled\",\r\n          \"privateLinkServiceNetworkPolicies\": \"Enabled\"\r\n
        \       },\r\n        \"type\": \"Microsoft.Network/virtualNetworks/subnets\"\r\n
        \     }\r\n    ],\r\n    \"virtualNetworkPeerings\": [],\r\n    \"enableDdosProtection\":
        false,\r\n    \"enableVmProtection\": false\r\n  }\r\n}"
    headers:
      cache-control:
      - no-cache
      content-length:
      - '1773'
      content-type:
      - application/json; charset=utf-8
      date:
<<<<<<< HEAD
      - Tue, 28 Jul 2020 10:17:18 GMT
      etag:
      - W/"44521561-8d00-4343-bda5-088624e18c6d"
=======
      - Fri, 21 Aug 2020 03:56:07 GMT
      etag:
      - W/"d777f239-4528-431f-9858-ec44c99d7761"
>>>>>>> a54b7ce2
      expires:
      - '-1'
      pragma:
      - no-cache
      server:
      - Microsoft-HTTPAPI/2.0
      - Microsoft-HTTPAPI/2.0
      strict-transport-security:
      - max-age=31536000; includeSubDomains
      transfer-encoding:
      - chunked
      vary:
      - Accept-Encoding
      x-content-type-options:
      - nosniff
      x-ms-arm-service-request-id:
<<<<<<< HEAD
      - 9d8347af-d83a-4def-a16c-324c5972f78d
=======
      - 7e31b596-f7ec-4ad9-ae25-b9c0d4a84993
>>>>>>> a54b7ce2
    status:
      code: 200
      message: OK
- request:
    body: null
    headers:
      Accept:
      - application/json
      Accept-Encoding:
      - gzip, deflate
      CommandName:
      - network vnet subnet show
      Connection:
      - keep-alive
      ParameterSetName:
      - -g --vnet-name --name
      User-Agent:
<<<<<<< HEAD
      - python/3.7.5 (Windows-10-10.0.18362-SP0) msrest/0.6.9 msrest_azure/0.6.3 azure-mgmt-network/11.0.0
        Azure-SDK-For-Python AZURECLI/2.9.1
=======
      - python/3.7.5 (Windows-10-10.0.19041-SP0) msrest/0.6.18 msrest_azure/0.6.3
        azure-mgmt-network/11.0.0 Azure-SDK-For-Python AZURECLI/2.10.1
>>>>>>> a54b7ce2
      accept-language:
      - en-US
    method: GET
    uri: https://management.azure.com/subscriptions/00000000-0000-0000-0000-000000000000/resourceGroups/cli_test_keyvault_network_rule000001/providers/Microsoft.Network/virtualNetworks/cli-test-vnet-000009/subnets/cli-test-subnet-000012?api-version=2020-05-01
  response:
    body:
      string: "{\r\n  \"name\": \"cli-test-subnet-000012\",\r\n  \"id\": \"/subscriptions/00000000-0000-0000-0000-000000000000/resourceGroups/cli_test_keyvault_network_rule000001/providers/Microsoft.Network/virtualNetworks/cli-test-vnet-000009/subnets/cli-test-subnet-000012\",\r\n
<<<<<<< HEAD
        \ \"etag\": \"W/\\\"44521561-8d00-4343-bda5-088624e18c6d\\\"\",\r\n  \"properties\":
=======
        \ \"etag\": \"W/\\\"d777f239-4528-431f-9858-ec44c99d7761\\\"\",\r\n  \"properties\":
>>>>>>> a54b7ce2
        {\r\n    \"provisioningState\": \"Succeeded\",\r\n    \"addressPrefix\": \"10.0.0.0/21\",\r\n
        \   \"serviceEndpoints\": [\r\n      {\r\n        \"provisioningState\": \"Succeeded\",\r\n
        \       \"service\": \"Microsoft.KeyVault\",\r\n        \"locations\": [\r\n
        \         \"*\"\r\n        ]\r\n      }\r\n    ],\r\n    \"delegations\":
        [],\r\n    \"privateEndpointNetworkPolicies\": \"Enabled\",\r\n    \"privateLinkServiceNetworkPolicies\":
        \"Enabled\"\r\n  },\r\n  \"type\": \"Microsoft.Network/virtualNetworks/subnets\"\r\n}"
    headers:
      cache-control:
      - no-cache
      content-length:
      - '827'
      content-type:
      - application/json; charset=utf-8
      date:
<<<<<<< HEAD
      - Tue, 28 Jul 2020 10:17:19 GMT
      etag:
      - W/"44521561-8d00-4343-bda5-088624e18c6d"
=======
      - Fri, 21 Aug 2020 03:56:07 GMT
      etag:
      - W/"d777f239-4528-431f-9858-ec44c99d7761"
>>>>>>> a54b7ce2
      expires:
      - '-1'
      pragma:
      - no-cache
      server:
      - Microsoft-HTTPAPI/2.0
      - Microsoft-HTTPAPI/2.0
      strict-transport-security:
      - max-age=31536000; includeSubDomains
      transfer-encoding:
      - chunked
      vary:
      - Accept-Encoding
      x-content-type-options:
      - nosniff
      x-ms-arm-service-request-id:
<<<<<<< HEAD
      - cec6244a-68d4-426c-9311-d0d63b637255
=======
      - 206e26ac-5744-4c64-91cc-43025b40b3a2
>>>>>>> a54b7ce2
    status:
      code: 200
      message: OK
- request:
    body: '{"location": "eastus2", "tags": {}, "properties": {"addressSpace": {"addressPrefixes":
      ["10.0.0.0/16"]}, "dhcpOptions": {}}}'
    headers:
      Accept:
      - application/json
      Accept-Encoding:
      - gzip, deflate
      CommandName:
      - network vnet create
      Connection:
      - keep-alive
      Content-Length:
      - '124'
      Content-Type:
      - application/json; charset=utf-8
      ParameterSetName:
      - -g -n -l
      User-Agent:
<<<<<<< HEAD
      - python/3.7.5 (Windows-10-10.0.18362-SP0) msrest/0.6.9 msrest_azure/0.6.3 azure-mgmt-network/11.0.0
        Azure-SDK-For-Python AZURECLI/2.9.1
=======
      - python/3.7.5 (Windows-10-10.0.19041-SP0) msrest/0.6.18 msrest_azure/0.6.3
        azure-mgmt-network/11.0.0 Azure-SDK-For-Python AZURECLI/2.10.1
>>>>>>> a54b7ce2
      accept-language:
      - en-US
    method: PUT
    uri: https://management.azure.com/subscriptions/00000000-0000-0000-0000-000000000000/resourceGroups/cli_test_keyvault_network_rule000001/providers/Microsoft.Network/virtualNetworks/cli-test-vnet-000010?api-version=2020-05-01
  response:
    body:
      string: "{\r\n  \"name\": \"cli-test-vnet-000010\",\r\n  \"id\": \"/subscriptions/00000000-0000-0000-0000-000000000000/resourceGroups/cli_test_keyvault_network_rule000001/providers/Microsoft.Network/virtualNetworks/cli-test-vnet-000010\",\r\n
<<<<<<< HEAD
        \ \"etag\": \"W/\\\"961ffbdc-8a6e-4327-91e8-d38053c17b31\\\"\",\r\n  \"type\":
        \"Microsoft.Network/virtualNetworks\",\r\n  \"location\": \"eastus2\",\r\n
        \ \"tags\": {},\r\n  \"properties\": {\r\n    \"provisioningState\": \"Updating\",\r\n
        \   \"resourceGuid\": \"442b8685-1d68-49d0-bcf1-92a0a1ff0030\",\r\n    \"addressSpace\":
=======
        \ \"etag\": \"W/\\\"e1ca5953-a05a-4983-9ad6-85ea66a277ef\\\"\",\r\n  \"type\":
        \"Microsoft.Network/virtualNetworks\",\r\n  \"location\": \"eastus2\",\r\n
        \ \"tags\": {},\r\n  \"properties\": {\r\n    \"provisioningState\": \"Updating\",\r\n
        \   \"resourceGuid\": \"296866f8-d9ac-44aa-96b7-55c7d4293ff2\",\r\n    \"addressSpace\":
>>>>>>> a54b7ce2
        {\r\n      \"addressPrefixes\": [\r\n        \"10.0.0.0/16\"\r\n      ]\r\n
        \   },\r\n    \"dhcpOptions\": {\r\n      \"dnsServers\": []\r\n    },\r\n
        \   \"subnets\": [],\r\n    \"virtualNetworkPeerings\": [],\r\n    \"enableDdosProtection\":
        false,\r\n    \"enableVmProtection\": false\r\n  }\r\n}"
    headers:
      azure-asyncnotification:
      - Enabled
      azure-asyncoperation:
<<<<<<< HEAD
      - https://management.azure.com/subscriptions/00000000-0000-0000-0000-000000000000/providers/Microsoft.Network/locations/eastus2/operations/898fbc14-23e3-47f3-a3e4-398cfa56a339?api-version=2020-05-01
=======
      - https://management.azure.com/subscriptions/00000000-0000-0000-0000-000000000000/providers/Microsoft.Network/locations/eastus2/operations/a834dc2d-dccd-4a18-b506-b7b54af47bcf?api-version=2020-05-01
>>>>>>> a54b7ce2
      cache-control:
      - no-cache
      content-length:
      - '805'
      content-type:
      - application/json; charset=utf-8
      date:
<<<<<<< HEAD
      - Tue, 28 Jul 2020 10:17:26 GMT
=======
      - Fri, 21 Aug 2020 03:56:11 GMT
>>>>>>> a54b7ce2
      expires:
      - '-1'
      pragma:
      - no-cache
      server:
      - Microsoft-HTTPAPI/2.0
      - Microsoft-HTTPAPI/2.0
      strict-transport-security:
      - max-age=31536000; includeSubDomains
      x-content-type-options:
      - nosniff
      x-ms-arm-service-request-id:
<<<<<<< HEAD
      - 7ecffe04-f0de-4570-a971-ddcaa3d97b7c
      x-ms-ratelimit-remaining-subscription-writes:
      - '1193'
=======
      - 0b4a1663-c54b-49f5-9e24-c38965e6b5e6
      x-ms-ratelimit-remaining-subscription-writes:
      - '1189'
>>>>>>> a54b7ce2
    status:
      code: 201
      message: Created
- request:
    body: null
    headers:
      Accept:
      - application/json
      Accept-Encoding:
      - gzip, deflate
      CommandName:
      - network vnet create
      Connection:
      - keep-alive
      ParameterSetName:
      - -g -n -l
      User-Agent:
<<<<<<< HEAD
      - python/3.7.5 (Windows-10-10.0.18362-SP0) msrest/0.6.9 msrest_azure/0.6.3 azure-mgmt-network/11.0.0
        Azure-SDK-For-Python AZURECLI/2.9.1
    method: GET
    uri: https://management.azure.com/subscriptions/00000000-0000-0000-0000-000000000000/providers/Microsoft.Network/locations/eastus2/operations/898fbc14-23e3-47f3-a3e4-398cfa56a339?api-version=2020-05-01
=======
      - python/3.7.5 (Windows-10-10.0.19041-SP0) msrest/0.6.18 msrest_azure/0.6.3
        azure-mgmt-network/11.0.0 Azure-SDK-For-Python AZURECLI/2.10.1
    method: GET
    uri: https://management.azure.com/subscriptions/00000000-0000-0000-0000-000000000000/providers/Microsoft.Network/locations/eastus2/operations/a834dc2d-dccd-4a18-b506-b7b54af47bcf?api-version=2020-05-01
>>>>>>> a54b7ce2
  response:
    body:
      string: "{\r\n  \"status\": \"Succeeded\"\r\n}"
    headers:
      cache-control:
      - no-cache
      content-length:
      - '29'
      content-type:
      - application/json; charset=utf-8
      date:
<<<<<<< HEAD
      - Tue, 28 Jul 2020 10:17:30 GMT
=======
      - Fri, 21 Aug 2020 03:56:16 GMT
>>>>>>> a54b7ce2
      expires:
      - '-1'
      pragma:
      - no-cache
      server:
      - Microsoft-HTTPAPI/2.0
      - Microsoft-HTTPAPI/2.0
      strict-transport-security:
      - max-age=31536000; includeSubDomains
      transfer-encoding:
      - chunked
      vary:
      - Accept-Encoding
      x-content-type-options:
      - nosniff
      x-ms-arm-service-request-id:
<<<<<<< HEAD
      - 902417df-e754-401c-8ae8-61dbed10c281
=======
      - 7c76c280-9b1d-4221-a249-c549f8a735b2
>>>>>>> a54b7ce2
    status:
      code: 200
      message: OK
- request:
    body: null
    headers:
      Accept:
      - application/json
      Accept-Encoding:
      - gzip, deflate
      CommandName:
      - network vnet create
      Connection:
      - keep-alive
      ParameterSetName:
      - -g -n -l
      User-Agent:
<<<<<<< HEAD
      - python/3.7.5 (Windows-10-10.0.18362-SP0) msrest/0.6.9 msrest_azure/0.6.3 azure-mgmt-network/11.0.0
        Azure-SDK-For-Python AZURECLI/2.9.1
=======
      - python/3.7.5 (Windows-10-10.0.19041-SP0) msrest/0.6.18 msrest_azure/0.6.3
        azure-mgmt-network/11.0.0 Azure-SDK-For-Python AZURECLI/2.10.1
>>>>>>> a54b7ce2
    method: GET
    uri: https://management.azure.com/subscriptions/00000000-0000-0000-0000-000000000000/resourceGroups/cli_test_keyvault_network_rule000001/providers/Microsoft.Network/virtualNetworks/cli-test-vnet-000010?api-version=2020-05-01
  response:
    body:
      string: "{\r\n  \"name\": \"cli-test-vnet-000010\",\r\n  \"id\": \"/subscriptions/00000000-0000-0000-0000-000000000000/resourceGroups/cli_test_keyvault_network_rule000001/providers/Microsoft.Network/virtualNetworks/cli-test-vnet-000010\",\r\n
<<<<<<< HEAD
        \ \"etag\": \"W/\\\"89f9ab0e-74b7-4b24-9b1e-965d76e5d3f4\\\"\",\r\n  \"type\":
        \"Microsoft.Network/virtualNetworks\",\r\n  \"location\": \"eastus2\",\r\n
        \ \"tags\": {},\r\n  \"properties\": {\r\n    \"provisioningState\": \"Succeeded\",\r\n
        \   \"resourceGuid\": \"442b8685-1d68-49d0-bcf1-92a0a1ff0030\",\r\n    \"addressSpace\":
=======
        \ \"etag\": \"W/\\\"20165e87-f082-4803-bc5e-2cb1dae0df0b\\\"\",\r\n  \"type\":
        \"Microsoft.Network/virtualNetworks\",\r\n  \"location\": \"eastus2\",\r\n
        \ \"tags\": {},\r\n  \"properties\": {\r\n    \"provisioningState\": \"Succeeded\",\r\n
        \   \"resourceGuid\": \"296866f8-d9ac-44aa-96b7-55c7d4293ff2\",\r\n    \"addressSpace\":
>>>>>>> a54b7ce2
        {\r\n      \"addressPrefixes\": [\r\n        \"10.0.0.0/16\"\r\n      ]\r\n
        \   },\r\n    \"dhcpOptions\": {\r\n      \"dnsServers\": []\r\n    },\r\n
        \   \"subnets\": [],\r\n    \"virtualNetworkPeerings\": [],\r\n    \"enableDdosProtection\":
        false,\r\n    \"enableVmProtection\": false\r\n  }\r\n}"
    headers:
      cache-control:
      - no-cache
      content-length:
      - '806'
      content-type:
      - application/json; charset=utf-8
      date:
<<<<<<< HEAD
      - Tue, 28 Jul 2020 10:17:30 GMT
      etag:
      - W/"89f9ab0e-74b7-4b24-9b1e-965d76e5d3f4"
=======
      - Fri, 21 Aug 2020 03:56:16 GMT
      etag:
      - W/"20165e87-f082-4803-bc5e-2cb1dae0df0b"
>>>>>>> a54b7ce2
      expires:
      - '-1'
      pragma:
      - no-cache
      server:
      - Microsoft-HTTPAPI/2.0
      - Microsoft-HTTPAPI/2.0
      strict-transport-security:
      - max-age=31536000; includeSubDomains
      transfer-encoding:
      - chunked
      vary:
      - Accept-Encoding
      x-content-type-options:
      - nosniff
      x-ms-arm-service-request-id:
<<<<<<< HEAD
      - 8e2cf9e1-4c21-4f8c-9981-2dd52eeeb6f9
=======
      - 05838c3a-adb7-4840-a529-bfaff3613fd4
>>>>>>> a54b7ce2
    status:
      code: 200
      message: OK
- request:
    body: null
    headers:
      Accept:
      - application/json
      Accept-Encoding:
      - gzip, deflate
      CommandName:
      - network vnet subnet create
      Connection:
      - keep-alive
      ParameterSetName:
      - -g --vnet-name --name --address-prefixes --service-endpoints
      User-Agent:
<<<<<<< HEAD
      - python/3.7.5 (Windows-10-10.0.18362-SP0) msrest/0.6.9 msrest_azure/0.6.3 azure-mgmt-network/11.0.0
        Azure-SDK-For-Python AZURECLI/2.9.1
=======
      - python/3.7.5 (Windows-10-10.0.19041-SP0) msrest/0.6.18 msrest_azure/0.6.3
        azure-mgmt-network/11.0.0 Azure-SDK-For-Python AZURECLI/2.10.1
>>>>>>> a54b7ce2
      accept-language:
      - en-US
    method: GET
    uri: https://management.azure.com/subscriptions/00000000-0000-0000-0000-000000000000/resourceGroups/cli_test_keyvault_network_rule000001/providers/Microsoft.Network/virtualNetworks/cli-test-vnet-000010?api-version=2020-05-01
  response:
    body:
      string: "{\r\n  \"name\": \"cli-test-vnet-000010\",\r\n  \"id\": \"/subscriptions/00000000-0000-0000-0000-000000000000/resourceGroups/cli_test_keyvault_network_rule000001/providers/Microsoft.Network/virtualNetworks/cli-test-vnet-000010\",\r\n
<<<<<<< HEAD
        \ \"etag\": \"W/\\\"89f9ab0e-74b7-4b24-9b1e-965d76e5d3f4\\\"\",\r\n  \"type\":
        \"Microsoft.Network/virtualNetworks\",\r\n  \"location\": \"eastus2\",\r\n
        \ \"tags\": {},\r\n  \"properties\": {\r\n    \"provisioningState\": \"Succeeded\",\r\n
        \   \"resourceGuid\": \"442b8685-1d68-49d0-bcf1-92a0a1ff0030\",\r\n    \"addressSpace\":
=======
        \ \"etag\": \"W/\\\"20165e87-f082-4803-bc5e-2cb1dae0df0b\\\"\",\r\n  \"type\":
        \"Microsoft.Network/virtualNetworks\",\r\n  \"location\": \"eastus2\",\r\n
        \ \"tags\": {},\r\n  \"properties\": {\r\n    \"provisioningState\": \"Succeeded\",\r\n
        \   \"resourceGuid\": \"296866f8-d9ac-44aa-96b7-55c7d4293ff2\",\r\n    \"addressSpace\":
>>>>>>> a54b7ce2
        {\r\n      \"addressPrefixes\": [\r\n        \"10.0.0.0/16\"\r\n      ]\r\n
        \   },\r\n    \"dhcpOptions\": {\r\n      \"dnsServers\": []\r\n    },\r\n
        \   \"subnets\": [],\r\n    \"virtualNetworkPeerings\": [],\r\n    \"enableDdosProtection\":
        false,\r\n    \"enableVmProtection\": false\r\n  }\r\n}"
    headers:
      cache-control:
      - no-cache
      content-length:
      - '806'
      content-type:
      - application/json; charset=utf-8
      date:
<<<<<<< HEAD
      - Tue, 28 Jul 2020 10:17:30 GMT
      etag:
      - W/"89f9ab0e-74b7-4b24-9b1e-965d76e5d3f4"
=======
      - Fri, 21 Aug 2020 03:56:16 GMT
      etag:
      - W/"20165e87-f082-4803-bc5e-2cb1dae0df0b"
>>>>>>> a54b7ce2
      expires:
      - '-1'
      pragma:
      - no-cache
      server:
      - Microsoft-HTTPAPI/2.0
      - Microsoft-HTTPAPI/2.0
      strict-transport-security:
      - max-age=31536000; includeSubDomains
      transfer-encoding:
      - chunked
      vary:
      - Accept-Encoding
      x-content-type-options:
      - nosniff
      x-ms-arm-service-request-id:
<<<<<<< HEAD
      - 9c68c91e-2099-439e-a0a2-3738cf427f4b
=======
      - 73a97f40-5287-49d1-981f-e120453679d2
>>>>>>> a54b7ce2
    status:
      code: 200
      message: OK
- request:
    body: '{"id": "/subscriptions/00000000-0000-0000-0000-000000000000/resourceGroups/cli_test_keyvault_network_rule000001/providers/Microsoft.Network/virtualNetworks/cli-test-vnet-000010",
      "location": "eastus2", "tags": {}, "properties": {"addressSpace": {"addressPrefixes":
      ["10.0.0.0/16"]}, "dhcpOptions": {"dnsServers": []}, "subnets": [{"properties":
      {"addressPrefix": "10.0.0.0/21", "serviceEndpoints": [{"service": "Microsoft.KeyVault"}]},
      "name": "cli-test-subnet-000013"}], "virtualNetworkPeerings": [], "enableDdosProtection":
      false, "enableVmProtection": false}}'
    headers:
      Accept:
      - application/json
      Accept-Encoding:
      - gzip, deflate
      CommandName:
      - network vnet subnet create
      Connection:
      - keep-alive
      Content-Length:
      - '607'
      Content-Type:
      - application/json; charset=utf-8
      ParameterSetName:
      - -g --vnet-name --name --address-prefixes --service-endpoints
      User-Agent:
<<<<<<< HEAD
      - python/3.7.5 (Windows-10-10.0.18362-SP0) msrest/0.6.9 msrest_azure/0.6.3 azure-mgmt-network/11.0.0
        Azure-SDK-For-Python AZURECLI/2.9.1
=======
      - python/3.7.5 (Windows-10-10.0.19041-SP0) msrest/0.6.18 msrest_azure/0.6.3
        azure-mgmt-network/11.0.0 Azure-SDK-For-Python AZURECLI/2.10.1
>>>>>>> a54b7ce2
      accept-language:
      - en-US
    method: PUT
    uri: https://management.azure.com/subscriptions/00000000-0000-0000-0000-000000000000/resourceGroups/cli_test_keyvault_network_rule000001/providers/Microsoft.Network/virtualNetworks/cli-test-vnet-000010?api-version=2020-05-01
  response:
    body:
      string: "{\r\n  \"name\": \"cli-test-vnet-000010\",\r\n  \"id\": \"/subscriptions/00000000-0000-0000-0000-000000000000/resourceGroups/cli_test_keyvault_network_rule000001/providers/Microsoft.Network/virtualNetworks/cli-test-vnet-000010\",\r\n
<<<<<<< HEAD
        \ \"etag\": \"W/\\\"4df91dfa-6dde-4b52-b814-797d1c9574df\\\"\",\r\n  \"type\":
        \"Microsoft.Network/virtualNetworks\",\r\n  \"location\": \"eastus2\",\r\n
        \ \"tags\": {},\r\n  \"properties\": {\r\n    \"provisioningState\": \"Updating\",\r\n
        \   \"resourceGuid\": \"442b8685-1d68-49d0-bcf1-92a0a1ff0030\",\r\n    \"addressSpace\":
=======
        \ \"etag\": \"W/\\\"7d14e45b-f1ec-4aa9-9b73-6bb980c1c931\\\"\",\r\n  \"type\":
        \"Microsoft.Network/virtualNetworks\",\r\n  \"location\": \"eastus2\",\r\n
        \ \"tags\": {},\r\n  \"properties\": {\r\n    \"provisioningState\": \"Updating\",\r\n
        \   \"resourceGuid\": \"296866f8-d9ac-44aa-96b7-55c7d4293ff2\",\r\n    \"addressSpace\":
>>>>>>> a54b7ce2
        {\r\n      \"addressPrefixes\": [\r\n        \"10.0.0.0/16\"\r\n      ]\r\n
        \   },\r\n    \"dhcpOptions\": {\r\n      \"dnsServers\": []\r\n    },\r\n
        \   \"subnets\": [\r\n      {\r\n        \"name\": \"cli-test-subnet-000013\",\r\n
        \       \"id\": \"/subscriptions/00000000-0000-0000-0000-000000000000/resourceGroups/cli_test_keyvault_network_rule000001/providers/Microsoft.Network/virtualNetworks/cli-test-vnet-000010/subnets/cli-test-subnet-000013\",\r\n
<<<<<<< HEAD
        \       \"etag\": \"W/\\\"4df91dfa-6dde-4b52-b814-797d1c9574df\\\"\",\r\n
=======
        \       \"etag\": \"W/\\\"7d14e45b-f1ec-4aa9-9b73-6bb980c1c931\\\"\",\r\n
>>>>>>> a54b7ce2
        \       \"properties\": {\r\n          \"provisioningState\": \"Updating\",\r\n
        \         \"addressPrefix\": \"10.0.0.0/21\",\r\n          \"serviceEndpoints\":
        [\r\n            {\r\n              \"provisioningState\": \"Updating\",\r\n
        \             \"service\": \"Microsoft.KeyVault\",\r\n              \"locations\":
        [\r\n                \"*\"\r\n              ]\r\n            }\r\n          ],\r\n
        \         \"delegations\": [],\r\n          \"privateEndpointNetworkPolicies\":
        \"Enabled\",\r\n          \"privateLinkServiceNetworkPolicies\": \"Enabled\"\r\n
        \       },\r\n        \"type\": \"Microsoft.Network/virtualNetworks/subnets\"\r\n
        \     }\r\n    ],\r\n    \"virtualNetworkPeerings\": [],\r\n    \"enableDdosProtection\":
        false,\r\n    \"enableVmProtection\": false\r\n  }\r\n}"
    headers:
      azure-asyncoperation:
<<<<<<< HEAD
      - https://management.azure.com/subscriptions/00000000-0000-0000-0000-000000000000/providers/Microsoft.Network/locations/eastus2/operations/a4c62b0d-9b33-4f79-b18f-df58d371b2e7?api-version=2020-05-01
=======
      - https://management.azure.com/subscriptions/00000000-0000-0000-0000-000000000000/providers/Microsoft.Network/locations/eastus2/operations/d8cf3151-0615-49fb-894e-4cb304b56ca7?api-version=2020-05-01
>>>>>>> a54b7ce2
      cache-control:
      - no-cache
      content-length:
      - '1770'
      content-type:
      - application/json; charset=utf-8
      date:
<<<<<<< HEAD
      - Tue, 28 Jul 2020 10:17:31 GMT
=======
      - Fri, 21 Aug 2020 03:56:17 GMT
>>>>>>> a54b7ce2
      expires:
      - '-1'
      pragma:
      - no-cache
      server:
      - Microsoft-HTTPAPI/2.0
      - Microsoft-HTTPAPI/2.0
      strict-transport-security:
      - max-age=31536000; includeSubDomains
      transfer-encoding:
      - chunked
      vary:
      - Accept-Encoding
      x-content-type-options:
      - nosniff
      x-ms-arm-service-request-id:
<<<<<<< HEAD
      - 1c0b1523-48c2-4e6e-b3f4-4649922563a0
=======
      - 6e9c5285-1811-4079-9a0e-1a4aa8911e21
>>>>>>> a54b7ce2
      x-ms-ratelimit-remaining-subscription-writes:
      - '1184'
    status:
      code: 200
      message: OK
- request:
    body: null
    headers:
      Accept:
      - application/json
      Accept-Encoding:
      - gzip, deflate
      CommandName:
      - network vnet subnet create
      Connection:
      - keep-alive
      ParameterSetName:
      - -g --vnet-name --name --address-prefixes --service-endpoints
      User-Agent:
<<<<<<< HEAD
      - python/3.7.5 (Windows-10-10.0.18362-SP0) msrest/0.6.9 msrest_azure/0.6.3 azure-mgmt-network/11.0.0
        Azure-SDK-For-Python AZURECLI/2.9.1
    method: GET
    uri: https://management.azure.com/subscriptions/00000000-0000-0000-0000-000000000000/providers/Microsoft.Network/locations/eastus2/operations/a4c62b0d-9b33-4f79-b18f-df58d371b2e7?api-version=2020-05-01
=======
      - python/3.7.5 (Windows-10-10.0.19041-SP0) msrest/0.6.18 msrest_azure/0.6.3
        azure-mgmt-network/11.0.0 Azure-SDK-For-Python AZURECLI/2.10.1
    method: GET
    uri: https://management.azure.com/subscriptions/00000000-0000-0000-0000-000000000000/providers/Microsoft.Network/locations/eastus2/operations/d8cf3151-0615-49fb-894e-4cb304b56ca7?api-version=2020-05-01
>>>>>>> a54b7ce2
  response:
    body:
      string: "{\r\n  \"status\": \"Succeeded\"\r\n}"
    headers:
      cache-control:
      - no-cache
      content-length:
      - '29'
      content-type:
      - application/json; charset=utf-8
      date:
<<<<<<< HEAD
      - Tue, 28 Jul 2020 10:17:35 GMT
=======
      - Fri, 21 Aug 2020 03:56:21 GMT
>>>>>>> a54b7ce2
      expires:
      - '-1'
      pragma:
      - no-cache
      server:
      - Microsoft-HTTPAPI/2.0
      - Microsoft-HTTPAPI/2.0
      strict-transport-security:
      - max-age=31536000; includeSubDomains
      transfer-encoding:
      - chunked
      vary:
      - Accept-Encoding
      x-content-type-options:
      - nosniff
      x-ms-arm-service-request-id:
<<<<<<< HEAD
      - d6724961-ec75-4988-87ba-9878bab10496
=======
      - fa825855-f41d-4f46-b453-adbc35041975
>>>>>>> a54b7ce2
    status:
      code: 200
      message: OK
- request:
    body: null
    headers:
      Accept:
      - application/json
      Accept-Encoding:
      - gzip, deflate
      CommandName:
      - network vnet subnet create
      Connection:
      - keep-alive
      ParameterSetName:
      - -g --vnet-name --name --address-prefixes --service-endpoints
      User-Agent:
<<<<<<< HEAD
      - python/3.7.5 (Windows-10-10.0.18362-SP0) msrest/0.6.9 msrest_azure/0.6.3 azure-mgmt-network/11.0.0
        Azure-SDK-For-Python AZURECLI/2.9.1
=======
      - python/3.7.5 (Windows-10-10.0.19041-SP0) msrest/0.6.18 msrest_azure/0.6.3
        azure-mgmt-network/11.0.0 Azure-SDK-For-Python AZURECLI/2.10.1
>>>>>>> a54b7ce2
    method: GET
    uri: https://management.azure.com/subscriptions/00000000-0000-0000-0000-000000000000/resourceGroups/cli_test_keyvault_network_rule000001/providers/Microsoft.Network/virtualNetworks/cli-test-vnet-000010?api-version=2020-05-01
  response:
    body:
      string: "{\r\n  \"name\": \"cli-test-vnet-000010\",\r\n  \"id\": \"/subscriptions/00000000-0000-0000-0000-000000000000/resourceGroups/cli_test_keyvault_network_rule000001/providers/Microsoft.Network/virtualNetworks/cli-test-vnet-000010\",\r\n
<<<<<<< HEAD
        \ \"etag\": \"W/\\\"e7819543-5b2d-457b-b41b-e83ec5e123cb\\\"\",\r\n  \"type\":
        \"Microsoft.Network/virtualNetworks\",\r\n  \"location\": \"eastus2\",\r\n
        \ \"tags\": {},\r\n  \"properties\": {\r\n    \"provisioningState\": \"Succeeded\",\r\n
        \   \"resourceGuid\": \"442b8685-1d68-49d0-bcf1-92a0a1ff0030\",\r\n    \"addressSpace\":
=======
        \ \"etag\": \"W/\\\"cf72156b-7e22-44d3-abbf-33fa336222b9\\\"\",\r\n  \"type\":
        \"Microsoft.Network/virtualNetworks\",\r\n  \"location\": \"eastus2\",\r\n
        \ \"tags\": {},\r\n  \"properties\": {\r\n    \"provisioningState\": \"Succeeded\",\r\n
        \   \"resourceGuid\": \"296866f8-d9ac-44aa-96b7-55c7d4293ff2\",\r\n    \"addressSpace\":
>>>>>>> a54b7ce2
        {\r\n      \"addressPrefixes\": [\r\n        \"10.0.0.0/16\"\r\n      ]\r\n
        \   },\r\n    \"dhcpOptions\": {\r\n      \"dnsServers\": []\r\n    },\r\n
        \   \"subnets\": [\r\n      {\r\n        \"name\": \"cli-test-subnet-000013\",\r\n
        \       \"id\": \"/subscriptions/00000000-0000-0000-0000-000000000000/resourceGroups/cli_test_keyvault_network_rule000001/providers/Microsoft.Network/virtualNetworks/cli-test-vnet-000010/subnets/cli-test-subnet-000013\",\r\n
<<<<<<< HEAD
        \       \"etag\": \"W/\\\"e7819543-5b2d-457b-b41b-e83ec5e123cb\\\"\",\r\n
=======
        \       \"etag\": \"W/\\\"cf72156b-7e22-44d3-abbf-33fa336222b9\\\"\",\r\n
>>>>>>> a54b7ce2
        \       \"properties\": {\r\n          \"provisioningState\": \"Succeeded\",\r\n
        \         \"addressPrefix\": \"10.0.0.0/21\",\r\n          \"serviceEndpoints\":
        [\r\n            {\r\n              \"provisioningState\": \"Succeeded\",\r\n
        \             \"service\": \"Microsoft.KeyVault\",\r\n              \"locations\":
        [\r\n                \"*\"\r\n              ]\r\n            }\r\n          ],\r\n
        \         \"delegations\": [],\r\n          \"privateEndpointNetworkPolicies\":
        \"Enabled\",\r\n          \"privateLinkServiceNetworkPolicies\": \"Enabled\"\r\n
        \       },\r\n        \"type\": \"Microsoft.Network/virtualNetworks/subnets\"\r\n
        \     }\r\n    ],\r\n    \"virtualNetworkPeerings\": [],\r\n    \"enableDdosProtection\":
        false,\r\n    \"enableVmProtection\": false\r\n  }\r\n}"
    headers:
      cache-control:
      - no-cache
      content-length:
      - '1773'
      content-type:
      - application/json; charset=utf-8
      date:
<<<<<<< HEAD
      - Tue, 28 Jul 2020 10:17:36 GMT
      etag:
      - W/"e7819543-5b2d-457b-b41b-e83ec5e123cb"
=======
      - Fri, 21 Aug 2020 03:56:22 GMT
      etag:
      - W/"cf72156b-7e22-44d3-abbf-33fa336222b9"
>>>>>>> a54b7ce2
      expires:
      - '-1'
      pragma:
      - no-cache
      server:
      - Microsoft-HTTPAPI/2.0
      - Microsoft-HTTPAPI/2.0
      strict-transport-security:
      - max-age=31536000; includeSubDomains
      transfer-encoding:
      - chunked
      vary:
      - Accept-Encoding
      x-content-type-options:
      - nosniff
      x-ms-arm-service-request-id:
<<<<<<< HEAD
      - 1cb00377-fcb2-4f8f-8cc1-adf17fa4c8d3
=======
      - c3541748-8ea8-4bf4-9f2a-db4bc49de072
>>>>>>> a54b7ce2
    status:
      code: 200
      message: OK
- request:
    body: null
    headers:
      Accept:
      - application/json
      Accept-Encoding:
      - gzip, deflate
      CommandName:
      - network vnet subnet show
      Connection:
      - keep-alive
      ParameterSetName:
      - -g --vnet-name --name
      User-Agent:
<<<<<<< HEAD
      - python/3.7.5 (Windows-10-10.0.18362-SP0) msrest/0.6.9 msrest_azure/0.6.3 azure-mgmt-network/11.0.0
        Azure-SDK-For-Python AZURECLI/2.9.1
=======
      - python/3.7.5 (Windows-10-10.0.19041-SP0) msrest/0.6.18 msrest_azure/0.6.3
        azure-mgmt-network/11.0.0 Azure-SDK-For-Python AZURECLI/2.10.1
>>>>>>> a54b7ce2
      accept-language:
      - en-US
    method: GET
    uri: https://management.azure.com/subscriptions/00000000-0000-0000-0000-000000000000/resourceGroups/cli_test_keyvault_network_rule000001/providers/Microsoft.Network/virtualNetworks/cli-test-vnet-000010/subnets/cli-test-subnet-000013?api-version=2020-05-01
  response:
    body:
      string: "{\r\n  \"name\": \"cli-test-subnet-000013\",\r\n  \"id\": \"/subscriptions/00000000-0000-0000-0000-000000000000/resourceGroups/cli_test_keyvault_network_rule000001/providers/Microsoft.Network/virtualNetworks/cli-test-vnet-000010/subnets/cli-test-subnet-000013\",\r\n
<<<<<<< HEAD
        \ \"etag\": \"W/\\\"e7819543-5b2d-457b-b41b-e83ec5e123cb\\\"\",\r\n  \"properties\":
=======
        \ \"etag\": \"W/\\\"cf72156b-7e22-44d3-abbf-33fa336222b9\\\"\",\r\n  \"properties\":
>>>>>>> a54b7ce2
        {\r\n    \"provisioningState\": \"Succeeded\",\r\n    \"addressPrefix\": \"10.0.0.0/21\",\r\n
        \   \"serviceEndpoints\": [\r\n      {\r\n        \"provisioningState\": \"Succeeded\",\r\n
        \       \"service\": \"Microsoft.KeyVault\",\r\n        \"locations\": [\r\n
        \         \"*\"\r\n        ]\r\n      }\r\n    ],\r\n    \"delegations\":
        [],\r\n    \"privateEndpointNetworkPolicies\": \"Enabled\",\r\n    \"privateLinkServiceNetworkPolicies\":
        \"Enabled\"\r\n  },\r\n  \"type\": \"Microsoft.Network/virtualNetworks/subnets\"\r\n}"
    headers:
      cache-control:
      - no-cache
      content-length:
      - '827'
      content-type:
      - application/json; charset=utf-8
      date:
<<<<<<< HEAD
      - Tue, 28 Jul 2020 10:17:37 GMT
      etag:
      - W/"e7819543-5b2d-457b-b41b-e83ec5e123cb"
=======
      - Fri, 21 Aug 2020 03:56:23 GMT
      etag:
      - W/"cf72156b-7e22-44d3-abbf-33fa336222b9"
>>>>>>> a54b7ce2
      expires:
      - '-1'
      pragma:
      - no-cache
      server:
      - Microsoft-HTTPAPI/2.0
      - Microsoft-HTTPAPI/2.0
      strict-transport-security:
      - max-age=31536000; includeSubDomains
      transfer-encoding:
      - chunked
      vary:
      - Accept-Encoding
      x-content-type-options:
      - nosniff
      x-ms-arm-service-request-id:
<<<<<<< HEAD
      - 9826472f-b559-4abb-b318-af0bb5e00a90
=======
      - 6a3f4f51-72c7-4cfc-9617-75d5037000a9
>>>>>>> a54b7ce2
    status:
      code: 200
      message: OK
- request:
    body: null
    headers:
      Accept:
      - application/json
      Accept-Encoding:
      - gzip, deflate
      Connection:
      - keep-alive
      User-Agent:
<<<<<<< HEAD
      - python/3.7.5 (Windows-10-10.0.18362-SP0) msrest/0.6.9 msrest_azure/0.6.3 azure-graphrbac/0.60.0
        Azure-SDK-For-Python
=======
      - python/3.7.5 (Windows-10-10.0.19041-SP0) msrest/0.6.18 msrest_azure/0.6.3
        azure-graphrbac/0.60.0 Azure-SDK-For-Python
>>>>>>> a54b7ce2
      accept-language:
      - en-US
    method: GET
    uri: https://graph.windows.net/00000000-0000-0000-0000-000000000000/me?api-version=1.6
  response:
    body:
      string: '{"odata.metadata":"https://graph.windows.net/00000000-0000-0000-0000-000000000000/$metadata#directoryObjects/@Element","odata.type":"Microsoft.DirectoryServices.User","objectType":"User","objectId":"9ac02ab3-5061-4ec6-a3d8-2cdaa5f29efa","deletionTimestamp":null,"accountEnabled":true,"ageGroup":null,"assignedLicenses":[],"assignedPlans":[],"city":null,"companyName":null,"consentProvidedForMinor":null,"country":null,"createdDateTime":"2019-10-21T06:37:42Z","creationType":"Invitation","department":null,"dirSyncEnabled":null,"displayName":"Bin
        Ma","employeeId":null,"facsimileTelephoneNumber":null,"givenName":null,"immutableId":null,"isCompromised":null,"jobTitle":null,"lastDirSyncTime":null,"legalAgeGroupClassification":null,"mail":"bim@microsoft.com","mailNickname":"bim_microsoft.com#EXT#","mobile":null,"onPremisesDistinguishedName":null,"onPremisesSecurityIdentifier":null,"otherMails":["bim@microsoft.com"],"passwordPolicies":null,"passwordProfile":null,"physicalDeliveryOfficeName":null,"postalCode":null,"preferredLanguage":null,"provisionedPlans":[],"provisioningErrors":[],"proxyAddresses":["SMTP:bim@microsoft.com"],"refreshTokensValidFromDateTime":"2019-10-21T06:37:41Z","showInAddressList":false,"signInNames":[],"sipProxyAddress":null,"state":null,"streetAddress":null,"surname":null,"telephoneNumber":null,"thumbnailPhoto@odata.mediaEditLink":"directoryObjects/9ac02ab3-5061-4ec6-a3d8-2cdaa5f29efa/Microsoft.DirectoryServices.User/thumbnailPhoto","usageLocation":null,"userIdentities":[],"userPrincipalName":"bim_microsoft.com#EXT#@AzureSDKTeam.onmicrosoft.com","userState":"Accepted","userStateChangedOn":"2019-10-21T06:39:35Z","userType":"Guest"}'
    headers:
      access-control-allow-origin:
      - '*'
      cache-control:
      - no-cache
      content-length:
      - '1668'
      content-type:
      - application/json; odata=minimalmetadata; streaming=true; charset=utf-8
      dataserviceversion:
      - 3.0;
      date:
<<<<<<< HEAD
      - Tue, 28 Jul 2020 10:17:37 GMT
      duration:
      - '2103000'
      expires:
      - '-1'
      ocp-aad-diagnostics-server-name:
      - pnkiNTTSPUhgfwY4QmYrgTBlCRF3OKGAPz1BTeBhpXU=
      ocp-aad-session-key:
      - vglHPyHCJvaUJWLjn5FPe6e5yBQx4EqYvzFdWyG2pXuugtmyrfAAbF3DiXD-LndlEIHlkwsAoXA4eWUgGbdDtN4oESZ4XOHff-H47VOy21J39Eo47j1goDHaZUJL6Ml2.0FbeMJUHyBszrOr2UBOzc9dDfHUxEqY1A4b504LSrm4
      pragma:
      - no-cache
      request-id:
      - 6dab6f65-9096-46fa-a983-622e4fd42c2a
=======
      - Fri, 21 Aug 2020 03:56:23 GMT
      duration:
      - '2212954'
      expires:
      - '-1'
      ocp-aad-diagnostics-server-name:
      - om0QIa8Bj4//k+kQSxhRarsBgG9G181jsSBY9te4TGM=
      ocp-aad-session-key:
      - j9vgB-5CcKf7Cz4ExkgtxXYP8fPktNTF8BuyEOa-XPc8J90n1lA33t7cQ8ZsnNE02vlI5C-G4gtq4KkLHNJfm0VDySF67Z-MjoMkutPAW3HuJTtiOB_PMZBHAty3TEkq.Yt4vUduEnchIi1-7blGf0oHJDtvcNpjOtfdz53NH5A0
      pragma:
      - no-cache
      request-id:
      - 0211dbd5-6f60-4dab-b141-92b94a7d336e
>>>>>>> a54b7ce2
      strict-transport-security:
      - max-age=31536000; includeSubDomains
      x-aspnet-version:
      - 4.0.30319
      x-ms-dirapi-data-contract-version:
      - '1.6'
      x-ms-resource-unit:
      - '1'
      x-powered-by:
      - ASP.NET
    status:
      code: 200
      message: OK
- request:
    body: '{"location": "eastus2", "properties": {"tenantId": "54826b22-38d6-4fb2-bad9-b7b93a3e9c5a",
      "sku": {"family": "A", "name": "standard"}, "accessPolicies": [{"tenantId":
      "54826b22-38d6-4fb2-bad9-b7b93a3e9c5a", "objectId": "9ac02ab3-5061-4ec6-a3d8-2cdaa5f29efa",
      "permissions": {"keys": ["get", "create", "delete", "list", "update", "import",
      "backup", "restore", "recover"], "secrets": ["get", "list", "set", "delete",
      "backup", "restore", "recover"], "certificates": ["get", "list", "delete", "create",
      "import", "update", "managecontacts", "getissuers", "listissuers", "setissuers",
      "deleteissuers", "manageissuers", "recover"], "storage": ["get", "list", "delete",
      "set", "update", "regeneratekey", "setsas", "listsas", "getsas", "deletesas"]}}],
      "softDeleteRetentionInDays": 90, "networkAcls": {"bypass": "AzureServices",
      "defaultAction": "Allow", "ipRules": [{"value": "3.4.5.0/24"}, {"value": "4.5.0.0/16"}],
      "virtualNetworkRules": [{"id": "/subscriptions/00000000-0000-0000-0000-000000000000/resourcegroups/cli_test_keyvault_network_rule000001/providers/microsoft.network/virtualnetworks/cli-test-vnet-000009/subnets/cli-test-subnet-000012"},
      {"id": "/subscriptions/00000000-0000-0000-0000-000000000000/resourceGroups/cli_test_keyvault_network_rule000001/providers/Microsoft.Network/virtualNetworks/cli-test-vnet-000010/subnets/cli-test-subnet-000013"}]}}}'
    headers:
      Accept:
      - application/json
      Accept-Encoding:
      - gzip, deflate
      CommandName:
      - keyvault create
      Connection:
      - keep-alive
      Content-Length:
      - '1450'
      Content-Type:
      - application/json
      ParameterSetName:
      - -n -l -g --network-acls-ips --network-acls-vnets
      User-Agent:
<<<<<<< HEAD
      - python/3.7.5 (Windows-10-10.0.18362-SP0) msrest/0.6.9 msrest_azure/0.6.3 azure-mgmt-keyvault/2.2.0
        Azure-SDK-For-Python AZURECLI/2.9.1
      accept-language:
      - en-US
=======
      - AZURECLI/2.10.1 azsdk-python-azure-mgmt-keyvault/7.0.0b2 Python/3.7.5 (Windows-10-10.0.19041-SP0)
>>>>>>> a54b7ce2
    method: PUT
    uri: https://management.azure.com/subscriptions/00000000-0000-0000-0000-000000000000/resourceGroups/cli_test_keyvault_network_rule000001/providers/Microsoft.KeyVault/vaults/cli-test-kv-nr-000005?api-version=2019-09-01
  response:
    body:
      string: '{"id":"/subscriptions/00000000-0000-0000-0000-000000000000/resourceGroups/cli_test_keyvault_network_rule000001/providers/Microsoft.KeyVault/vaults/cli-test-kv-nr-000005","name":"cli-test-kv-nr-000005","type":"Microsoft.KeyVault/vaults","location":"eastus2","tags":{},"properties":{"sku":{"family":"A","name":"standard"},"tenantId":"54826b22-38d6-4fb2-bad9-b7b93a3e9c5a","networkAcls":{"bypass":"AzureServices","defaultAction":"Allow","ipRules":[{"value":"3.4.5.0/24"},{"value":"4.5.0.0/16"}],"virtualNetworkRules":[{"id":"/subscriptions/00000000-0000-0000-0000-000000000000/resourcegroups/cli_test_keyvault_network_rule000001/providers/microsoft.network/virtualnetworks/cli-test-vnet-000009/subnets/cli-test-subnet-000012"},{"id":"/subscriptions/00000000-0000-0000-0000-000000000000/resourcegroups/cli_test_keyvault_network_rule000001/providers/microsoft.network/virtualnetworks/cli-test-vnet-000010/subnets/cli-test-subnet-000013"}]},"accessPolicies":[{"tenantId":"54826b22-38d6-4fb2-bad9-b7b93a3e9c5a","objectId":"9ac02ab3-5061-4ec6-a3d8-2cdaa5f29efa","permissions":{"keys":["get","create","delete","list","update","import","backup","restore","recover"],"secrets":["get","list","set","delete","backup","restore","recover"],"certificates":["get","list","delete","create","import","update","managecontacts","getissuers","listissuers","setissuers","deleteissuers","manageissuers","recover"],"storage":["get","list","delete","set","update","regeneratekey","setsas","listsas","getsas","deletesas"]}}],"enabledForDeployment":false,"enableSoftDelete":true,"softDeleteRetentionInDays":90,"vaultUri":"https://cli-test-kv-nr-000005.vault.azure.net","provisioningState":"RegisteringDns"}}'
    headers:
      cache-control:
      - no-cache
      content-length:
      - '1817'
      content-type:
      - application/json; charset=utf-8
      date:
<<<<<<< HEAD
      - Tue, 28 Jul 2020 10:17:45 GMT
=======
      - Fri, 21 Aug 2020 03:56:32 GMT
>>>>>>> a54b7ce2
      expires:
      - '-1'
      pragma:
      - no-cache
      server:
      - Microsoft-IIS/10.0
      strict-transport-security:
      - max-age=31536000; includeSubDomains
      transfer-encoding:
      - chunked
      vary:
      - Accept-Encoding
      x-aspnet-version:
      - 4.0.30319
      x-content-type-options:
      - nosniff
      x-ms-keyvault-service-version:
<<<<<<< HEAD
      - 1.1.0.284
      x-ms-ratelimit-remaining-subscription-writes:
      - '1191'
=======
      - 1.1.31.0
      x-ms-ratelimit-remaining-subscription-writes:
      - '1190'
>>>>>>> a54b7ce2
      x-powered-by:
      - ASP.NET
    status:
      code: 200
      message: OK
- request:
    body: null
    headers:
      Accept:
      - '*/*'
      Accept-Encoding:
      - gzip, deflate
      CommandName:
      - keyvault create
      Connection:
      - keep-alive
      ParameterSetName:
      - -n -l -g --network-acls-ips --network-acls-vnets
      User-Agent:
<<<<<<< HEAD
      - python/3.7.5 (Windows-10-10.0.18362-SP0) msrest/0.6.9 msrest_azure/0.6.3 azure-mgmt-keyvault/2.2.0
        Azure-SDK-For-Python AZURECLI/2.9.1
=======
      - AZURECLI/2.10.1 azsdk-python-azure-mgmt-keyvault/7.0.0b2 Python/3.7.5 (Windows-10-10.0.19041-SP0)
>>>>>>> a54b7ce2
    method: GET
    uri: https://management.azure.com/subscriptions/00000000-0000-0000-0000-000000000000/resourceGroups/cli_test_keyvault_network_rule000001/providers/Microsoft.KeyVault/vaults/cli-test-kv-nr-000005?api-version=2019-09-01
  response:
    body:
      string: '{"id":"/subscriptions/00000000-0000-0000-0000-000000000000/resourceGroups/cli_test_keyvault_network_rule000001/providers/Microsoft.KeyVault/vaults/cli-test-kv-nr-000005","name":"cli-test-kv-nr-000005","type":"Microsoft.KeyVault/vaults","location":"eastus2","tags":{},"properties":{"sku":{"family":"A","name":"standard"},"tenantId":"54826b22-38d6-4fb2-bad9-b7b93a3e9c5a","networkAcls":{"bypass":"AzureServices","defaultAction":"Allow","ipRules":[{"value":"3.4.5.0/24"},{"value":"4.5.0.0/16"}],"virtualNetworkRules":[{"id":"/subscriptions/00000000-0000-0000-0000-000000000000/resourcegroups/cli_test_keyvault_network_rule000001/providers/microsoft.network/virtualnetworks/cli-test-vnet-000009/subnets/cli-test-subnet-000012"},{"id":"/subscriptions/00000000-0000-0000-0000-000000000000/resourcegroups/cli_test_keyvault_network_rule000001/providers/microsoft.network/virtualnetworks/cli-test-vnet-000010/subnets/cli-test-subnet-000013"}]},"accessPolicies":[{"tenantId":"54826b22-38d6-4fb2-bad9-b7b93a3e9c5a","objectId":"9ac02ab3-5061-4ec6-a3d8-2cdaa5f29efa","permissions":{"keys":["get","create","delete","list","update","import","backup","restore","recover"],"secrets":["get","list","set","delete","backup","restore","recover"],"certificates":["get","list","delete","create","import","update","managecontacts","getissuers","listissuers","setissuers","deleteissuers","manageissuers","recover"],"storage":["get","list","delete","set","update","regeneratekey","setsas","listsas","getsas","deletesas"]}}],"enabledForDeployment":false,"enableSoftDelete":true,"softDeleteRetentionInDays":90,"vaultUri":"https://cli-test-kv-nr-000005.vault.azure.net/","provisioningState":"Succeeded"}}'
    headers:
      cache-control:
      - no-cache
      content-length:
      - '1813'
      content-type:
      - application/json; charset=utf-8
      date:
<<<<<<< HEAD
      - Tue, 28 Jul 2020 10:18:17 GMT
=======
      - Fri, 21 Aug 2020 03:57:02 GMT
>>>>>>> a54b7ce2
      expires:
      - '-1'
      pragma:
      - no-cache
      server:
      - Microsoft-IIS/10.0
      strict-transport-security:
      - max-age=31536000; includeSubDomains
      transfer-encoding:
      - chunked
      vary:
      - Accept-Encoding
      x-aspnet-version:
      - 4.0.30319
      x-content-type-options:
      - nosniff
      x-ms-keyvault-service-version:
<<<<<<< HEAD
      - 1.1.0.284
=======
      - 1.1.31.0
>>>>>>> a54b7ce2
      x-powered-by:
      - ASP.NET
    status:
      code: 200
      message: OK
- request:
    body: null
    headers:
      Accept:
      - application/json
      Accept-Encoding:
      - gzip, deflate
      Connection:
      - keep-alive
      User-Agent:
<<<<<<< HEAD
      - python/3.7.5 (Windows-10-10.0.18362-SP0) msrest/0.6.9 msrest_azure/0.6.3 azure-graphrbac/0.60.0
        Azure-SDK-For-Python
=======
      - python/3.7.5 (Windows-10-10.0.19041-SP0) msrest/0.6.18 msrest_azure/0.6.3
        azure-graphrbac/0.60.0 Azure-SDK-For-Python
>>>>>>> a54b7ce2
      accept-language:
      - en-US
    method: GET
    uri: https://graph.windows.net/00000000-0000-0000-0000-000000000000/me?api-version=1.6
  response:
    body:
      string: '{"odata.metadata":"https://graph.windows.net/00000000-0000-0000-0000-000000000000/$metadata#directoryObjects/@Element","odata.type":"Microsoft.DirectoryServices.User","objectType":"User","objectId":"9ac02ab3-5061-4ec6-a3d8-2cdaa5f29efa","deletionTimestamp":null,"accountEnabled":true,"ageGroup":null,"assignedLicenses":[],"assignedPlans":[],"city":null,"companyName":null,"consentProvidedForMinor":null,"country":null,"createdDateTime":"2019-10-21T06:37:42Z","creationType":"Invitation","department":null,"dirSyncEnabled":null,"displayName":"Bin
        Ma","employeeId":null,"facsimileTelephoneNumber":null,"givenName":null,"immutableId":null,"isCompromised":null,"jobTitle":null,"lastDirSyncTime":null,"legalAgeGroupClassification":null,"mail":"bim@microsoft.com","mailNickname":"bim_microsoft.com#EXT#","mobile":null,"onPremisesDistinguishedName":null,"onPremisesSecurityIdentifier":null,"otherMails":["bim@microsoft.com"],"passwordPolicies":null,"passwordProfile":null,"physicalDeliveryOfficeName":null,"postalCode":null,"preferredLanguage":null,"provisionedPlans":[],"provisioningErrors":[],"proxyAddresses":["SMTP:bim@microsoft.com"],"refreshTokensValidFromDateTime":"2019-10-21T06:37:41Z","showInAddressList":false,"signInNames":[],"sipProxyAddress":null,"state":null,"streetAddress":null,"surname":null,"telephoneNumber":null,"thumbnailPhoto@odata.mediaEditLink":"directoryObjects/9ac02ab3-5061-4ec6-a3d8-2cdaa5f29efa/Microsoft.DirectoryServices.User/thumbnailPhoto","usageLocation":null,"userIdentities":[],"userPrincipalName":"bim_microsoft.com#EXT#@AzureSDKTeam.onmicrosoft.com","userState":"Accepted","userStateChangedOn":"2019-10-21T06:39:35Z","userType":"Guest"}'
    headers:
      access-control-allow-origin:
      - '*'
      cache-control:
      - no-cache
      content-length:
      - '1668'
      content-type:
      - application/json; odata=minimalmetadata; streaming=true; charset=utf-8
      dataserviceversion:
      - 3.0;
      date:
<<<<<<< HEAD
      - Tue, 28 Jul 2020 10:18:18 GMT
      duration:
      - '1777834'
      expires:
      - '-1'
      ocp-aad-diagnostics-server-name:
      - mDx2qeeEBB+DSmG06caoxqlYYPCShhlSg0DbQIliXSU=
      ocp-aad-session-key:
      - jbe1ZE9LwMSPK4A7ovBQ66iU6rlapGeosiMn3qRVHB3tm7mX_-QZ-MjWnXXOgTyTc1oK0OeFGBXOjHGtof2y4QC8qS__nyi96KNw05lhz28X7F-UJ2JrE-kuRWG2McTZ.8oraB6mk2_k5DUbPkZ3zLn2K-WBajs1kFa__SIvt1JU
      pragma:
      - no-cache
      request-id:
      - 792216df-31e4-4211-a53b-85942e77a31e
=======
      - Fri, 21 Aug 2020 03:57:04 GMT
      duration:
      - '2358114'
      expires:
      - '-1'
      ocp-aad-diagnostics-server-name:
      - la0GQOy0K83JLr2IJS0vv+Wwgt0zx8OIu70G8VMFtyQ=
      ocp-aad-session-key:
      - jgZWpouoMPUEjGUoaHWy-Xd3FW-sdPU3OvQR06CHjpu1TwVt1UYa0LxvMmRsuEVUkuDh1DFpxHEJGLc7mMoj9Zr1XF2h4wpRYPh-MS5oNT_IUasT7OuqUDaZkiGr2yGZ.EFz9SSMazetlLqHlhMdChv0W-ypcKYWxcUl8b6xlBfo
      pragma:
      - no-cache
      request-id:
      - 5aba2893-2be8-49f8-a4cc-22aa8eb71810
>>>>>>> a54b7ce2
      strict-transport-security:
      - max-age=31536000; includeSubDomains
      x-aspnet-version:
      - 4.0.30319
      x-ms-dirapi-data-contract-version:
      - '1.6'
      x-ms-resource-unit:
      - '1'
      x-powered-by:
      - ASP.NET
    status:
      code: 200
      message: OK
- request:
    body: '{"location": "eastus2", "properties": {"tenantId": "54826b22-38d6-4fb2-bad9-b7b93a3e9c5a",
      "sku": {"family": "A", "name": "standard"}, "accessPolicies": [{"tenantId":
      "54826b22-38d6-4fb2-bad9-b7b93a3e9c5a", "objectId": "9ac02ab3-5061-4ec6-a3d8-2cdaa5f29efa",
      "permissions": {"keys": ["get", "create", "delete", "list", "update", "import",
      "backup", "restore", "recover"], "secrets": ["get", "list", "set", "delete",
      "backup", "restore", "recover"], "certificates": ["get", "list", "delete", "create",
      "import", "update", "managecontacts", "getissuers", "listissuers", "setissuers",
      "deleteissuers", "manageissuers", "recover"], "storage": ["get", "list", "delete",
      "set", "update", "regeneratekey", "setsas", "listsas", "getsas", "deletesas"]}}],
      "softDeleteRetentionInDays": 90, "networkAcls": {"bypass": "AzureServices",
      "defaultAction": "Allow", "ipRules": [{"value": "1.2.3.4/32"}, {"value": "2.3.4.0/24"},
      {"value": "3.4.5.0/24"}, {"value": "4.5.0.0/16"}], "virtualNetworkRules": [{"id":
      "/subscriptions/00000000-0000-0000-0000-000000000000/resourcegroups/cli_test_keyvault_network_rule000001/providers/microsoft.network/virtualnetworks/cli-test-vnet-000008/subnets/cli-test-subnet-000011"},
      {"id": "/subscriptions/00000000-0000-0000-0000-000000000000/resourcegroups/cli_test_keyvault_network_rule000001/providers/microsoft.network/virtualnetworks/cli-test-vnet-000009/subnets/cli-test-subnet-000012"},
      {"id": "/subscriptions/00000000-0000-0000-0000-000000000000/resourceGroups/cli_test_keyvault_network_rule000001/providers/Microsoft.Network/virtualNetworks/cli-test-vnet-000010/subnets/cli-test-subnet-000013"}]}}}'
    headers:
      Accept:
      - application/json
      Accept-Encoding:
      - gzip, deflate
      CommandName:
      - keyvault create
      Connection:
      - keep-alive
      Content-Length:
      - '1756'
      Content-Type:
      - application/json
      ParameterSetName:
      - -n -l -g --network-acls --network-acls-ips --network-acls-vnets
      User-Agent:
<<<<<<< HEAD
      - python/3.7.5 (Windows-10-10.0.18362-SP0) msrest/0.6.9 msrest_azure/0.6.3 azure-mgmt-keyvault/2.2.0
        Azure-SDK-For-Python AZURECLI/2.9.1
      accept-language:
      - en-US
=======
      - AZURECLI/2.10.1 azsdk-python-azure-mgmt-keyvault/7.0.0b2 Python/3.7.5 (Windows-10-10.0.19041-SP0)
>>>>>>> a54b7ce2
    method: PUT
    uri: https://management.azure.com/subscriptions/00000000-0000-0000-0000-000000000000/resourceGroups/cli_test_keyvault_network_rule000001/providers/Microsoft.KeyVault/vaults/cli-test-kv-nr-000006?api-version=2019-09-01
  response:
    body:
      string: '{"id":"/subscriptions/00000000-0000-0000-0000-000000000000/resourceGroups/cli_test_keyvault_network_rule000001/providers/Microsoft.KeyVault/vaults/cli-test-kv-nr-000006","name":"cli-test-kv-nr-000006","type":"Microsoft.KeyVault/vaults","location":"eastus2","tags":{},"properties":{"sku":{"family":"A","name":"standard"},"tenantId":"54826b22-38d6-4fb2-bad9-b7b93a3e9c5a","networkAcls":{"bypass":"AzureServices","defaultAction":"Allow","ipRules":[{"value":"1.2.3.4/32"},{"value":"2.3.4.0/24"},{"value":"3.4.5.0/24"},{"value":"4.5.0.0/16"}],"virtualNetworkRules":[{"id":"/subscriptions/00000000-0000-0000-0000-000000000000/resourcegroups/cli_test_keyvault_network_rule000001/providers/microsoft.network/virtualnetworks/cli-test-vnet-000008/subnets/cli-test-subnet-000011"},{"id":"/subscriptions/00000000-0000-0000-0000-000000000000/resourcegroups/cli_test_keyvault_network_rule000001/providers/microsoft.network/virtualnetworks/cli-test-vnet-000009/subnets/cli-test-subnet-000012"},{"id":"/subscriptions/00000000-0000-0000-0000-000000000000/resourcegroups/cli_test_keyvault_network_rule000001/providers/microsoft.network/virtualnetworks/cli-test-vnet-000010/subnets/cli-test-subnet-000013"}]},"accessPolicies":[{"tenantId":"54826b22-38d6-4fb2-bad9-b7b93a3e9c5a","objectId":"9ac02ab3-5061-4ec6-a3d8-2cdaa5f29efa","permissions":{"keys":["get","create","delete","list","update","import","backup","restore","recover"],"secrets":["get","list","set","delete","backup","restore","recover"],"certificates":["get","list","delete","create","import","update","managecontacts","getissuers","listissuers","setissuers","deleteissuers","manageissuers","recover"],"storage":["get","list","delete","set","update","regeneratekey","setsas","listsas","getsas","deletesas"]}}],"enabledForDeployment":false,"enableSoftDelete":true,"softDeleteRetentionInDays":90,"vaultUri":"https://cli-test-kv-nr-000006.vault.azure.net","provisioningState":"RegisteringDns"}}'
    headers:
      cache-control:
      - no-cache
      content-length:
      - '2117'
      content-type:
      - application/json; charset=utf-8
      date:
<<<<<<< HEAD
      - Tue, 28 Jul 2020 10:18:27 GMT
=======
      - Fri, 21 Aug 2020 03:57:11 GMT
>>>>>>> a54b7ce2
      expires:
      - '-1'
      pragma:
      - no-cache
      server:
      - Microsoft-IIS/10.0
      strict-transport-security:
      - max-age=31536000; includeSubDomains
      transfer-encoding:
      - chunked
      vary:
      - Accept-Encoding
      x-aspnet-version:
      - 4.0.30319
      x-content-type-options:
      - nosniff
      x-ms-keyvault-service-version:
<<<<<<< HEAD
      - 1.1.0.284
      x-ms-ratelimit-remaining-subscription-writes:
      - '1196'
=======
      - 1.1.31.0
      x-ms-ratelimit-remaining-subscription-writes:
      - '1183'
>>>>>>> a54b7ce2
      x-powered-by:
      - ASP.NET
    status:
      code: 200
      message: OK
- request:
    body: null
    headers:
      Accept:
      - '*/*'
      Accept-Encoding:
      - gzip, deflate
      CommandName:
      - keyvault create
      Connection:
      - keep-alive
      ParameterSetName:
      - -n -l -g --network-acls --network-acls-ips --network-acls-vnets
      User-Agent:
<<<<<<< HEAD
      - python/3.7.5 (Windows-10-10.0.18362-SP0) msrest/0.6.9 msrest_azure/0.6.3 azure-mgmt-keyvault/2.2.0
        Azure-SDK-For-Python AZURECLI/2.9.1
=======
      - AZURECLI/2.10.1 azsdk-python-azure-mgmt-keyvault/7.0.0b2 Python/3.7.5 (Windows-10-10.0.19041-SP0)
>>>>>>> a54b7ce2
    method: GET
    uri: https://management.azure.com/subscriptions/00000000-0000-0000-0000-000000000000/resourceGroups/cli_test_keyvault_network_rule000001/providers/Microsoft.KeyVault/vaults/cli-test-kv-nr-000006?api-version=2019-09-01
  response:
    body:
      string: '{"id":"/subscriptions/00000000-0000-0000-0000-000000000000/resourceGroups/cli_test_keyvault_network_rule000001/providers/Microsoft.KeyVault/vaults/cli-test-kv-nr-000006","name":"cli-test-kv-nr-000006","type":"Microsoft.KeyVault/vaults","location":"eastus2","tags":{},"properties":{"sku":{"family":"A","name":"standard"},"tenantId":"54826b22-38d6-4fb2-bad9-b7b93a3e9c5a","networkAcls":{"bypass":"AzureServices","defaultAction":"Allow","ipRules":[{"value":"1.2.3.4/32"},{"value":"2.3.4.0/24"},{"value":"3.4.5.0/24"},{"value":"4.5.0.0/16"}],"virtualNetworkRules":[{"id":"/subscriptions/00000000-0000-0000-0000-000000000000/resourcegroups/cli_test_keyvault_network_rule000001/providers/microsoft.network/virtualnetworks/cli-test-vnet-000008/subnets/cli-test-subnet-000011"},{"id":"/subscriptions/00000000-0000-0000-0000-000000000000/resourcegroups/cli_test_keyvault_network_rule000001/providers/microsoft.network/virtualnetworks/cli-test-vnet-000009/subnets/cli-test-subnet-000012"},{"id":"/subscriptions/00000000-0000-0000-0000-000000000000/resourcegroups/cli_test_keyvault_network_rule000001/providers/microsoft.network/virtualnetworks/cli-test-vnet-000010/subnets/cli-test-subnet-000013"}]},"accessPolicies":[{"tenantId":"54826b22-38d6-4fb2-bad9-b7b93a3e9c5a","objectId":"9ac02ab3-5061-4ec6-a3d8-2cdaa5f29efa","permissions":{"keys":["get","create","delete","list","update","import","backup","restore","recover"],"secrets":["get","list","set","delete","backup","restore","recover"],"certificates":["get","list","delete","create","import","update","managecontacts","getissuers","listissuers","setissuers","deleteissuers","manageissuers","recover"],"storage":["get","list","delete","set","update","regeneratekey","setsas","listsas","getsas","deletesas"]}}],"enabledForDeployment":false,"enableSoftDelete":true,"softDeleteRetentionInDays":90,"vaultUri":"https://cli-test-kv-nr-000006.vault.azure.net/","provisioningState":"Succeeded"}}'
    headers:
      cache-control:
      - no-cache
      content-length:
      - '2113'
      content-type:
      - application/json; charset=utf-8
      date:
<<<<<<< HEAD
      - Tue, 28 Jul 2020 10:18:58 GMT
=======
      - Fri, 21 Aug 2020 03:57:41 GMT
>>>>>>> a54b7ce2
      expires:
      - '-1'
      pragma:
      - no-cache
      server:
      - Microsoft-IIS/10.0
      strict-transport-security:
      - max-age=31536000; includeSubDomains
      transfer-encoding:
      - chunked
      vary:
      - Accept-Encoding
      x-aspnet-version:
      - 4.0.30319
      x-content-type-options:
      - nosniff
      x-ms-keyvault-service-version:
<<<<<<< HEAD
      - 1.1.0.284
=======
      - 1.1.31.0
>>>>>>> a54b7ce2
      x-powered-by:
      - ASP.NET
    status:
      code: 200
      message: OK
- request:
    body: null
    headers:
      Accept:
      - application/json
      Accept-Encoding:
      - gzip, deflate
      Connection:
      - keep-alive
      User-Agent:
<<<<<<< HEAD
      - python/3.7.5 (Windows-10-10.0.18362-SP0) msrest/0.6.9 msrest_azure/0.6.3 azure-graphrbac/0.60.0
        Azure-SDK-For-Python
=======
      - python/3.7.5 (Windows-10-10.0.19041-SP0) msrest/0.6.18 msrest_azure/0.6.3
        azure-graphrbac/0.60.0 Azure-SDK-For-Python
>>>>>>> a54b7ce2
      accept-language:
      - en-US
    method: GET
    uri: https://graph.windows.net/00000000-0000-0000-0000-000000000000/me?api-version=1.6
  response:
    body:
      string: '{"odata.metadata":"https://graph.windows.net/00000000-0000-0000-0000-000000000000/$metadata#directoryObjects/@Element","odata.type":"Microsoft.DirectoryServices.User","objectType":"User","objectId":"9ac02ab3-5061-4ec6-a3d8-2cdaa5f29efa","deletionTimestamp":null,"accountEnabled":true,"ageGroup":null,"assignedLicenses":[],"assignedPlans":[],"city":null,"companyName":null,"consentProvidedForMinor":null,"country":null,"createdDateTime":"2019-10-21T06:37:42Z","creationType":"Invitation","department":null,"dirSyncEnabled":null,"displayName":"Bin
        Ma","employeeId":null,"facsimileTelephoneNumber":null,"givenName":null,"immutableId":null,"isCompromised":null,"jobTitle":null,"lastDirSyncTime":null,"legalAgeGroupClassification":null,"mail":"bim@microsoft.com","mailNickname":"bim_microsoft.com#EXT#","mobile":null,"onPremisesDistinguishedName":null,"onPremisesSecurityIdentifier":null,"otherMails":["bim@microsoft.com"],"passwordPolicies":null,"passwordProfile":null,"physicalDeliveryOfficeName":null,"postalCode":null,"preferredLanguage":null,"provisionedPlans":[],"provisioningErrors":[],"proxyAddresses":["SMTP:bim@microsoft.com"],"refreshTokensValidFromDateTime":"2019-10-21T06:37:41Z","showInAddressList":false,"signInNames":[],"sipProxyAddress":null,"state":null,"streetAddress":null,"surname":null,"telephoneNumber":null,"thumbnailPhoto@odata.mediaEditLink":"directoryObjects/9ac02ab3-5061-4ec6-a3d8-2cdaa5f29efa/Microsoft.DirectoryServices.User/thumbnailPhoto","usageLocation":null,"userIdentities":[],"userPrincipalName":"bim_microsoft.com#EXT#@AzureSDKTeam.onmicrosoft.com","userState":"Accepted","userStateChangedOn":"2019-10-21T06:39:35Z","userType":"Guest"}'
    headers:
      access-control-allow-origin:
      - '*'
      cache-control:
      - no-cache
      content-length:
      - '1668'
      content-type:
      - application/json; odata=minimalmetadata; streaming=true; charset=utf-8
      dataserviceversion:
      - 3.0;
      date:
<<<<<<< HEAD
      - Tue, 28 Jul 2020 10:18:59 GMT
      duration:
      - '1838845'
      expires:
      - '-1'
      ocp-aad-diagnostics-server-name:
      - beDiFJigAIn0DsweUo9b0LUsK5GXPcxyO2/EYM1RVJ0=
      ocp-aad-session-key:
      - 0Vn-qHUon9d0mfQPDj1obGxI5PuEjCIgTVAIEDtogXFDHLqxgsgCNSXSs15kbucVjJeagHuYgADh0LZYnPTpAWaPzLaVl97bMh0dsv8UEitZ5W5FSdJX-GMR0oyYW7hI.kU2Y7PlJmAwMJtzD-nhMDmP7TEOkkxbmbdmPnfyJU9Q
      pragma:
      - no-cache
      request-id:
      - c60352f5-6eda-4bad-813f-3fd30d7aa070
=======
      - Fri, 21 Aug 2020 03:57:43 GMT
      duration:
      - '2524785'
      expires:
      - '-1'
      ocp-aad-diagnostics-server-name:
      - b4QnfGvpd7smyt/+n1m3RlPH4qnOta5fld3qy18y/TU=
      ocp-aad-session-key:
      - Xswg-t2Law-nD-aptAmseN9m5qEJGrCwP5VvTJt-TKto-AWD4pXHI7Vl4ZG0M7QvrzDLTXh_IYp0QkBxqPQmLN7Ok3YvekZOGcU-kXnLUrXzAYEnXtbOUdZDVYQz6EHn.uqUvrIV0kYxg5LoJtnFIp46QavhyfmFwHy8oqlj7h3U
      pragma:
      - no-cache
      request-id:
      - bf09c989-573b-4f10-9902-d0892599f82d
>>>>>>> a54b7ce2
      strict-transport-security:
      - max-age=31536000; includeSubDomains
      x-aspnet-version:
      - 4.0.30319
      x-ms-dirapi-data-contract-version:
      - '1.6'
      x-ms-resource-unit:
      - '1'
      x-powered-by:
      - ASP.NET
    status:
      code: 200
      message: OK
- request:
    body: '{"location": "eastus2", "properties": {"tenantId": "54826b22-38d6-4fb2-bad9-b7b93a3e9c5a",
      "sku": {"family": "A", "name": "standard"}, "accessPolicies": [{"tenantId":
      "54826b22-38d6-4fb2-bad9-b7b93a3e9c5a", "objectId": "9ac02ab3-5061-4ec6-a3d8-2cdaa5f29efa",
      "permissions": {"keys": ["get", "create", "delete", "list", "update", "import",
      "backup", "restore", "recover"], "secrets": ["get", "list", "set", "delete",
      "backup", "restore", "recover"], "certificates": ["get", "list", "delete", "create",
      "import", "update", "managecontacts", "getissuers", "listissuers", "setissuers",
      "deleteissuers", "manageissuers", "recover"], "storage": ["get", "list", "delete",
      "set", "update", "regeneratekey", "setsas", "listsas", "getsas", "deletesas"]}}],
      "softDeleteRetentionInDays": 90, "networkAcls": {"bypass": "AzureServices",
      "defaultAction": "Allow", "ipRules": [{"value": "1.2.3.4/32"}, {"value": "2.3.4.0/24"},
      {"value": "3.4.5.0/24"}, {"value": "4.5.0.0/16"}], "virtualNetworkRules": [{"id":
      "/subscriptions/00000000-0000-0000-0000-000000000000/resourcegroups/cli_test_keyvault_network_rule000001/providers/microsoft.network/virtualnetworks/cli-test-vnet-000008/subnets/cli-test-subnet-000011"},
      {"id": "/subscriptions/00000000-0000-0000-0000-000000000000/resourcegroups/cli_test_keyvault_network_rule000001/providers/microsoft.network/virtualnetworks/cli-test-vnet-000009/subnets/cli-test-subnet-000012"},
      {"id": "/subscriptions/00000000-0000-0000-0000-000000000000/resourceGroups/cli_test_keyvault_network_rule000001/providers/Microsoft.Network/virtualNetworks/cli-test-vnet-000010/subnets/cli-test-subnet-000013"}]}}}'
    headers:
      Accept:
      - application/json
      Accept-Encoding:
      - gzip, deflate
      CommandName:
      - keyvault create
      Connection:
      - keep-alive
      Content-Length:
      - '1756'
      Content-Type:
      - application/json
      ParameterSetName:
      - -n -l -g --network-acls --network-acls-ips --network-acls-vnets
      User-Agent:
<<<<<<< HEAD
      - python/3.7.5 (Windows-10-10.0.18362-SP0) msrest/0.6.9 msrest_azure/0.6.3 azure-mgmt-keyvault/2.2.0
        Azure-SDK-For-Python AZURECLI/2.9.1
      accept-language:
      - en-US
=======
      - AZURECLI/2.10.1 azsdk-python-azure-mgmt-keyvault/7.0.0b2 Python/3.7.5 (Windows-10-10.0.19041-SP0)
>>>>>>> a54b7ce2
    method: PUT
    uri: https://management.azure.com/subscriptions/00000000-0000-0000-0000-000000000000/resourceGroups/cli_test_keyvault_network_rule000001/providers/Microsoft.KeyVault/vaults/cli-test-kv-nr-000007?api-version=2019-09-01
  response:
    body:
      string: '{"id":"/subscriptions/00000000-0000-0000-0000-000000000000/resourceGroups/cli_test_keyvault_network_rule000001/providers/Microsoft.KeyVault/vaults/cli-test-kv-nr-000007","name":"cli-test-kv-nr-000007","type":"Microsoft.KeyVault/vaults","location":"eastus2","tags":{},"properties":{"sku":{"family":"A","name":"standard"},"tenantId":"54826b22-38d6-4fb2-bad9-b7b93a3e9c5a","networkAcls":{"bypass":"AzureServices","defaultAction":"Allow","ipRules":[{"value":"1.2.3.4/32"},{"value":"2.3.4.0/24"},{"value":"3.4.5.0/24"},{"value":"4.5.0.0/16"}],"virtualNetworkRules":[{"id":"/subscriptions/00000000-0000-0000-0000-000000000000/resourcegroups/cli_test_keyvault_network_rule000001/providers/microsoft.network/virtualnetworks/cli-test-vnet-000008/subnets/cli-test-subnet-000011"},{"id":"/subscriptions/00000000-0000-0000-0000-000000000000/resourcegroups/cli_test_keyvault_network_rule000001/providers/microsoft.network/virtualnetworks/cli-test-vnet-000009/subnets/cli-test-subnet-000012"},{"id":"/subscriptions/00000000-0000-0000-0000-000000000000/resourcegroups/cli_test_keyvault_network_rule000001/providers/microsoft.network/virtualnetworks/cli-test-vnet-000010/subnets/cli-test-subnet-000013"}]},"accessPolicies":[{"tenantId":"54826b22-38d6-4fb2-bad9-b7b93a3e9c5a","objectId":"9ac02ab3-5061-4ec6-a3d8-2cdaa5f29efa","permissions":{"keys":["get","create","delete","list","update","import","backup","restore","recover"],"secrets":["get","list","set","delete","backup","restore","recover"],"certificates":["get","list","delete","create","import","update","managecontacts","getissuers","listissuers","setissuers","deleteissuers","manageissuers","recover"],"storage":["get","list","delete","set","update","regeneratekey","setsas","listsas","getsas","deletesas"]}}],"enabledForDeployment":false,"enableSoftDelete":true,"softDeleteRetentionInDays":90,"vaultUri":"https://cli-test-kv-nr-000007.vault.azure.net","provisioningState":"RegisteringDns"}}'
    headers:
      cache-control:
      - no-cache
      content-length:
      - '2117'
      content-type:
      - application/json; charset=utf-8
      date:
<<<<<<< HEAD
      - Tue, 28 Jul 2020 10:19:07 GMT
=======
      - Fri, 21 Aug 2020 03:57:49 GMT
>>>>>>> a54b7ce2
      expires:
      - '-1'
      pragma:
      - no-cache
      server:
      - Microsoft-IIS/10.0
      strict-transport-security:
      - max-age=31536000; includeSubDomains
      transfer-encoding:
      - chunked
      vary:
      - Accept-Encoding
      x-aspnet-version:
      - 4.0.30319
      x-content-type-options:
      - nosniff
      x-ms-keyvault-service-version:
<<<<<<< HEAD
      - 1.1.0.284
      x-ms-ratelimit-remaining-subscription-writes:
      - '1199'
=======
      - 1.1.31.0
      x-ms-ratelimit-remaining-subscription-writes:
      - '1185'
>>>>>>> a54b7ce2
      x-powered-by:
      - ASP.NET
    status:
      code: 200
      message: OK
- request:
    body: null
    headers:
      Accept:
      - '*/*'
      Accept-Encoding:
      - gzip, deflate
      CommandName:
      - keyvault create
      Connection:
      - keep-alive
      ParameterSetName:
      - -n -l -g --network-acls --network-acls-ips --network-acls-vnets
      User-Agent:
<<<<<<< HEAD
      - python/3.7.5 (Windows-10-10.0.18362-SP0) msrest/0.6.9 msrest_azure/0.6.3 azure-mgmt-keyvault/2.2.0
        Azure-SDK-For-Python AZURECLI/2.9.1
=======
      - AZURECLI/2.10.1 azsdk-python-azure-mgmt-keyvault/7.0.0b2 Python/3.7.5 (Windows-10-10.0.19041-SP0)
>>>>>>> a54b7ce2
    method: GET
    uri: https://management.azure.com/subscriptions/00000000-0000-0000-0000-000000000000/resourceGroups/cli_test_keyvault_network_rule000001/providers/Microsoft.KeyVault/vaults/cli-test-kv-nr-000007?api-version=2019-09-01
  response:
    body:
      string: '{"id":"/subscriptions/00000000-0000-0000-0000-000000000000/resourceGroups/cli_test_keyvault_network_rule000001/providers/Microsoft.KeyVault/vaults/cli-test-kv-nr-000007","name":"cli-test-kv-nr-000007","type":"Microsoft.KeyVault/vaults","location":"eastus2","tags":{},"properties":{"sku":{"family":"A","name":"standard"},"tenantId":"54826b22-38d6-4fb2-bad9-b7b93a3e9c5a","networkAcls":{"bypass":"AzureServices","defaultAction":"Allow","ipRules":[{"value":"1.2.3.4/32"},{"value":"2.3.4.0/24"},{"value":"3.4.5.0/24"},{"value":"4.5.0.0/16"}],"virtualNetworkRules":[{"id":"/subscriptions/00000000-0000-0000-0000-000000000000/resourcegroups/cli_test_keyvault_network_rule000001/providers/microsoft.network/virtualnetworks/cli-test-vnet-000008/subnets/cli-test-subnet-000011"},{"id":"/subscriptions/00000000-0000-0000-0000-000000000000/resourcegroups/cli_test_keyvault_network_rule000001/providers/microsoft.network/virtualnetworks/cli-test-vnet-000009/subnets/cli-test-subnet-000012"},{"id":"/subscriptions/00000000-0000-0000-0000-000000000000/resourcegroups/cli_test_keyvault_network_rule000001/providers/microsoft.network/virtualnetworks/cli-test-vnet-000010/subnets/cli-test-subnet-000013"}]},"accessPolicies":[{"tenantId":"54826b22-38d6-4fb2-bad9-b7b93a3e9c5a","objectId":"9ac02ab3-5061-4ec6-a3d8-2cdaa5f29efa","permissions":{"keys":["get","create","delete","list","update","import","backup","restore","recover"],"secrets":["get","list","set","delete","backup","restore","recover"],"certificates":["get","list","delete","create","import","update","managecontacts","getissuers","listissuers","setissuers","deleteissuers","manageissuers","recover"],"storage":["get","list","delete","set","update","regeneratekey","setsas","listsas","getsas","deletesas"]}}],"enabledForDeployment":false,"enableSoftDelete":true,"softDeleteRetentionInDays":90,"vaultUri":"https://cli-test-kv-nr-000007.vault.azure.net/","provisioningState":"Succeeded"}}'
    headers:
      cache-control:
      - no-cache
      content-length:
      - '2113'
      content-type:
      - application/json; charset=utf-8
      date:
<<<<<<< HEAD
      - Tue, 28 Jul 2020 10:19:39 GMT
=======
      - Fri, 21 Aug 2020 03:58:20 GMT
>>>>>>> a54b7ce2
      expires:
      - '-1'
      pragma:
      - no-cache
      server:
      - Microsoft-IIS/10.0
      strict-transport-security:
      - max-age=31536000; includeSubDomains
      transfer-encoding:
      - chunked
      vary:
      - Accept-Encoding
      x-aspnet-version:
      - 4.0.30319
      x-content-type-options:
      - nosniff
      x-ms-keyvault-service-version:
<<<<<<< HEAD
      - 1.1.0.284
=======
      - 1.1.31.0
>>>>>>> a54b7ce2
      x-powered-by:
      - ASP.NET
    status:
      code: 200
      message: OK
- request:
    body: null
    headers:
      Accept:
      - application/json
      Accept-Encoding:
      - gzip, deflate
      Connection:
      - keep-alive
      User-Agent:
<<<<<<< HEAD
      - python/3.7.5 (Windows-10-10.0.18362-SP0) msrest/0.6.9 msrest_azure/0.6.3 azure-graphrbac/0.60.0
        Azure-SDK-For-Python
=======
      - python/3.7.5 (Windows-10-10.0.19041-SP0) msrest/0.6.18 msrest_azure/0.6.3
        azure-graphrbac/0.60.0 Azure-SDK-For-Python
>>>>>>> a54b7ce2
      accept-language:
      - en-US
    method: GET
    uri: https://graph.windows.net/00000000-0000-0000-0000-000000000000/me?api-version=1.6
  response:
    body:
      string: '{"odata.metadata":"https://graph.windows.net/00000000-0000-0000-0000-000000000000/$metadata#directoryObjects/@Element","odata.type":"Microsoft.DirectoryServices.User","objectType":"User","objectId":"9ac02ab3-5061-4ec6-a3d8-2cdaa5f29efa","deletionTimestamp":null,"accountEnabled":true,"ageGroup":null,"assignedLicenses":[],"assignedPlans":[],"city":null,"companyName":null,"consentProvidedForMinor":null,"country":null,"createdDateTime":"2019-10-21T06:37:42Z","creationType":"Invitation","department":null,"dirSyncEnabled":null,"displayName":"Bin
        Ma","employeeId":null,"facsimileTelephoneNumber":null,"givenName":null,"immutableId":null,"isCompromised":null,"jobTitle":null,"lastDirSyncTime":null,"legalAgeGroupClassification":null,"mail":"bim@microsoft.com","mailNickname":"bim_microsoft.com#EXT#","mobile":null,"onPremisesDistinguishedName":null,"onPremisesSecurityIdentifier":null,"otherMails":["bim@microsoft.com"],"passwordPolicies":null,"passwordProfile":null,"physicalDeliveryOfficeName":null,"postalCode":null,"preferredLanguage":null,"provisionedPlans":[],"provisioningErrors":[],"proxyAddresses":["SMTP:bim@microsoft.com"],"refreshTokensValidFromDateTime":"2019-10-21T06:37:41Z","showInAddressList":false,"signInNames":[],"sipProxyAddress":null,"state":null,"streetAddress":null,"surname":null,"telephoneNumber":null,"thumbnailPhoto@odata.mediaEditLink":"directoryObjects/9ac02ab3-5061-4ec6-a3d8-2cdaa5f29efa/Microsoft.DirectoryServices.User/thumbnailPhoto","usageLocation":null,"userIdentities":[],"userPrincipalName":"bim_microsoft.com#EXT#@AzureSDKTeam.onmicrosoft.com","userState":"Accepted","userStateChangedOn":"2019-10-21T06:39:35Z","userType":"Guest"}'
    headers:
      access-control-allow-origin:
      - '*'
      cache-control:
      - no-cache
      content-length:
      - '1668'
      content-type:
      - application/json; odata=minimalmetadata; streaming=true; charset=utf-8
      dataserviceversion:
      - 3.0;
      date:
<<<<<<< HEAD
      - Tue, 28 Jul 2020 10:19:39 GMT
      duration:
      - '1974083'
      expires:
      - '-1'
      ocp-aad-diagnostics-server-name:
      - +z01e6WNzpjL0Yikh1n/7affh9goFQGTrNT8KY3gLbw=
      ocp-aad-session-key:
      - KrI0IITleYhISN5V0a8VIwvMi1KM0w8hc7wSdzjR59Tb38vILsZ2Pi_W-K0qX0G-C3G_A58eJcyGH5V83G1TpEfQ16uk8sulirLww1z4l1fP7wl3o_UK6Oot5hGNiLgX.tb4YrO3epqWR5wVN44RF-V4klRmPgNlyA51tsIeFTTA
      pragma:
      - no-cache
      request-id:
      - 3cd95793-dc41-41cf-922f-2763808575e3
=======
      - Fri, 21 Aug 2020 03:58:21 GMT
      duration:
      - '2485070'
      expires:
      - '-1'
      ocp-aad-diagnostics-server-name:
      - cAVsKsE66TYakbqGtubIAtWvSCoR9a+ArvTZEZ5t0Yk=
      ocp-aad-session-key:
      - sf79PYemUqBVQiVn342YiLNP0cAGb30dTfwBNA_dg2m7ufo3JYSAzYiiwni1qok_cTifjmMoMDVLJbtuMgWEYWI4wHls41_jLGfKVaxhBBvXWhuAnN2IURF37tDeYoW5.wTtlvI1adXMgTGtA6BbrgmxMJGbBxK3QHCg36SkYRno
      pragma:
      - no-cache
      request-id:
      - c6f22647-423a-4ab5-b9a7-11cc53d46040
>>>>>>> a54b7ce2
      strict-transport-security:
      - max-age=31536000; includeSubDomains
      x-aspnet-version:
      - 4.0.30319
      x-ms-dirapi-data-contract-version:
      - '1.6'
      x-ms-resource-unit:
      - '1'
      x-powered-by:
      - ASP.NET
    status:
      code: 200
      message: OK
- request:
    body: '{"location": "eastus2", "properties": {"tenantId": "54826b22-38d6-4fb2-bad9-b7b93a3e9c5a",
      "sku": {"family": "A", "name": "premium"}, "accessPolicies": [{"tenantId": "54826b22-38d6-4fb2-bad9-b7b93a3e9c5a",
      "objectId": "9ac02ab3-5061-4ec6-a3d8-2cdaa5f29efa", "permissions": {"keys":
      ["get", "create", "delete", "list", "update", "import", "backup", "restore",
      "recover"], "secrets": ["get", "list", "set", "delete", "backup", "restore",
      "recover"], "certificates": ["get", "list", "delete", "create", "import", "update",
      "managecontacts", "getissuers", "listissuers", "setissuers", "deleteissuers",
      "manageissuers", "recover"], "storage": ["get", "list", "delete", "set", "update",
      "regeneratekey", "setsas", "listsas", "getsas", "deletesas"]}}], "enableSoftDelete":
      false, "softDeleteRetentionInDays": 90, "networkAcls": {"bypass": "AzureServices",
      "defaultAction": "Allow", "ipRules": [], "virtualNetworkRules": []}}}'
    headers:
      Accept:
      - application/json
      Accept-Encoding:
      - gzip, deflate
      CommandName:
      - keyvault create
      Connection:
      - keep-alive
      Content-Length:
      - '918'
      Content-Type:
      - application/json
      ParameterSetName:
      - -g -n -l --sku --enable-soft-delete
      User-Agent:
<<<<<<< HEAD
      - python/3.7.5 (Windows-10-10.0.18362-SP0) msrest/0.6.9 msrest_azure/0.6.3 azure-mgmt-keyvault/2.2.0
        Azure-SDK-For-Python AZURECLI/2.9.1
      accept-language:
      - en-US
=======
      - AZURECLI/2.10.1 azsdk-python-azure-mgmt-keyvault/7.0.0b2 Python/3.7.5 (Windows-10-10.0.19041-SP0)
>>>>>>> a54b7ce2
    method: PUT
    uri: https://management.azure.com/subscriptions/00000000-0000-0000-0000-000000000000/resourceGroups/cli_test_keyvault_network_rule000001/providers/Microsoft.KeyVault/vaults/cli-test-kv-nr-000002?api-version=2019-09-01
  response:
    body:
      string: '{"id":"/subscriptions/00000000-0000-0000-0000-000000000000/resourceGroups/cli_test_keyvault_network_rule000001/providers/Microsoft.KeyVault/vaults/cli-test-kv-nr-000002","name":"cli-test-kv-nr-000002","type":"Microsoft.KeyVault/vaults","location":"eastus2","tags":{},"properties":{"sku":{"family":"A","name":"premium"},"tenantId":"54826b22-38d6-4fb2-bad9-b7b93a3e9c5a","accessPolicies":[{"tenantId":"54826b22-38d6-4fb2-bad9-b7b93a3e9c5a","objectId":"9ac02ab3-5061-4ec6-a3d8-2cdaa5f29efa","permissions":{"keys":["get","create","delete","list","update","import","backup","restore","recover"],"secrets":["get","list","set","delete","backup","restore","recover"],"certificates":["get","list","delete","create","import","update","managecontacts","getissuers","listissuers","setissuers","deleteissuers","manageissuers","recover"],"storage":["get","list","delete","set","update","regeneratekey","setsas","listsas","getsas","deletesas"]}}],"enabledForDeployment":false,"enableSoftDelete":false,"softDeleteRetentionInDays":90,"vaultUri":"https://cli-test-kv-nr-000002.vault.azure.net","provisioningState":"RegisteringDns"}}'
    headers:
      cache-control:
      - no-cache
      content-length:
      - '1162'
      content-type:
      - application/json; charset=utf-8
      date:
<<<<<<< HEAD
      - Tue, 28 Jul 2020 10:19:47 GMT
=======
      - Fri, 21 Aug 2020 03:58:25 GMT
>>>>>>> a54b7ce2
      expires:
      - '-1'
      pragma:
      - no-cache
      server:
      - Microsoft-IIS/10.0
      strict-transport-security:
      - max-age=31536000; includeSubDomains
      transfer-encoding:
      - chunked
      vary:
      - Accept-Encoding
      x-aspnet-version:
      - 4.0.30319
      x-content-type-options:
      - nosniff
      x-ms-keyvault-service-version:
<<<<<<< HEAD
      - 1.1.0.284
=======
      - 1.1.31.0
>>>>>>> a54b7ce2
      x-ms-ratelimit-remaining-subscription-writes:
      - '1184'
      x-powered-by:
      - ASP.NET
    status:
      code: 200
      message: OK
- request:
    body: null
    headers:
      Accept:
      - '*/*'
      Accept-Encoding:
      - gzip, deflate
      CommandName:
      - keyvault create
      Connection:
      - keep-alive
      ParameterSetName:
      - -g -n -l --sku --enable-soft-delete
      User-Agent:
<<<<<<< HEAD
      - python/3.7.5 (Windows-10-10.0.18362-SP0) msrest/0.6.9 msrest_azure/0.6.3 azure-mgmt-keyvault/2.2.0
        Azure-SDK-For-Python AZURECLI/2.9.1
=======
      - AZURECLI/2.10.1 azsdk-python-azure-mgmt-keyvault/7.0.0b2 Python/3.7.5 (Windows-10-10.0.19041-SP0)
>>>>>>> a54b7ce2
    method: GET
    uri: https://management.azure.com/subscriptions/00000000-0000-0000-0000-000000000000/resourceGroups/cli_test_keyvault_network_rule000001/providers/Microsoft.KeyVault/vaults/cli-test-kv-nr-000002?api-version=2019-09-01
  response:
    body:
      string: '{"id":"/subscriptions/00000000-0000-0000-0000-000000000000/resourceGroups/cli_test_keyvault_network_rule000001/providers/Microsoft.KeyVault/vaults/cli-test-kv-nr-000002","name":"cli-test-kv-nr-000002","type":"Microsoft.KeyVault/vaults","location":"eastus2","tags":{},"properties":{"sku":{"family":"A","name":"premium"},"tenantId":"54826b22-38d6-4fb2-bad9-b7b93a3e9c5a","accessPolicies":[{"tenantId":"54826b22-38d6-4fb2-bad9-b7b93a3e9c5a","objectId":"9ac02ab3-5061-4ec6-a3d8-2cdaa5f29efa","permissions":{"keys":["get","create","delete","list","update","import","backup","restore","recover"],"secrets":["get","list","set","delete","backup","restore","recover"],"certificates":["get","list","delete","create","import","update","managecontacts","getissuers","listissuers","setissuers","deleteissuers","manageissuers","recover"],"storage":["get","list","delete","set","update","regeneratekey","setsas","listsas","getsas","deletesas"]}}],"enabledForDeployment":false,"enableSoftDelete":false,"softDeleteRetentionInDays":90,"vaultUri":"https://cli-test-kv-nr-000002.vault.azure.net/","provisioningState":"Succeeded"}}'
    headers:
      cache-control:
      - no-cache
      content-length:
      - '1158'
      content-type:
      - application/json; charset=utf-8
      date:
<<<<<<< HEAD
      - Tue, 28 Jul 2020 10:20:19 GMT
=======
      - Fri, 21 Aug 2020 03:58:56 GMT
>>>>>>> a54b7ce2
      expires:
      - '-1'
      pragma:
      - no-cache
      server:
      - Microsoft-IIS/10.0
      strict-transport-security:
      - max-age=31536000; includeSubDomains
      transfer-encoding:
      - chunked
      vary:
      - Accept-Encoding
      x-aspnet-version:
      - 4.0.30319
      x-content-type-options:
      - nosniff
      x-ms-keyvault-service-version:
<<<<<<< HEAD
      - 1.1.0.284
=======
      - 1.1.31.0
>>>>>>> a54b7ce2
      x-powered-by:
      - ASP.NET
    status:
      code: 200
      message: OK
- request:
    body: null
    headers:
      Accept:
      - application/json
      Accept-Encoding:
      - gzip, deflate
      CommandName:
      - keyvault update
      Connection:
      - keep-alive
      ParameterSetName:
      - --name --resource-group --default-action
      User-Agent:
<<<<<<< HEAD
      - python/3.7.5 (Windows-10-10.0.18362-SP0) msrest/0.6.9 msrest_azure/0.6.3 azure-mgmt-keyvault/2.2.0
        Azure-SDK-For-Python AZURECLI/2.9.1
      accept-language:
      - en-US
=======
      - AZURECLI/2.10.1 azsdk-python-azure-mgmt-keyvault/7.0.0b2 Python/3.7.5 (Windows-10-10.0.19041-SP0)
>>>>>>> a54b7ce2
    method: GET
    uri: https://management.azure.com/subscriptions/00000000-0000-0000-0000-000000000000/resourceGroups/cli_test_keyvault_network_rule000001/providers/Microsoft.KeyVault/vaults/cli-test-kv-nr-000002?api-version=2019-09-01
  response:
    body:
      string: '{"id":"/subscriptions/00000000-0000-0000-0000-000000000000/resourceGroups/cli_test_keyvault_network_rule000001/providers/Microsoft.KeyVault/vaults/cli-test-kv-nr-000002","name":"cli-test-kv-nr-000002","type":"Microsoft.KeyVault/vaults","location":"eastus2","tags":{},"properties":{"sku":{"family":"A","name":"premium"},"tenantId":"54826b22-38d6-4fb2-bad9-b7b93a3e9c5a","accessPolicies":[{"tenantId":"54826b22-38d6-4fb2-bad9-b7b93a3e9c5a","objectId":"9ac02ab3-5061-4ec6-a3d8-2cdaa5f29efa","permissions":{"keys":["get","create","delete","list","update","import","backup","restore","recover"],"secrets":["get","list","set","delete","backup","restore","recover"],"certificates":["get","list","delete","create","import","update","managecontacts","getissuers","listissuers","setissuers","deleteissuers","manageissuers","recover"],"storage":["get","list","delete","set","update","regeneratekey","setsas","listsas","getsas","deletesas"]}}],"enabledForDeployment":false,"enableSoftDelete":false,"softDeleteRetentionInDays":90,"vaultUri":"https://cli-test-kv-nr-000002.vault.azure.net/","provisioningState":"Succeeded"}}'
    headers:
      cache-control:
      - no-cache
      content-length:
      - '1158'
      content-type:
      - application/json; charset=utf-8
      date:
<<<<<<< HEAD
      - Tue, 28 Jul 2020 10:20:22 GMT
=======
      - Fri, 21 Aug 2020 03:58:58 GMT
>>>>>>> a54b7ce2
      expires:
      - '-1'
      pragma:
      - no-cache
      server:
      - Microsoft-IIS/10.0
      strict-transport-security:
      - max-age=31536000; includeSubDomains
      transfer-encoding:
      - chunked
      vary:
      - Accept-Encoding
      x-aspnet-version:
      - 4.0.30319
      x-content-type-options:
      - nosniff
      x-ms-keyvault-service-version:
<<<<<<< HEAD
      - 1.1.0.284
=======
      - 1.1.31.0
>>>>>>> a54b7ce2
      x-powered-by:
      - ASP.NET
    status:
      code: 200
      message: OK
- request:
    body: '{"location": "eastus2", "properties": {"tenantId": "54826b22-38d6-4fb2-bad9-b7b93a3e9c5a",
      "sku": {"family": "A", "name": "premium"}, "accessPolicies": [{"tenantId": "54826b22-38d6-4fb2-bad9-b7b93a3e9c5a",
      "objectId": "9ac02ab3-5061-4ec6-a3d8-2cdaa5f29efa", "permissions": {"keys":
      ["get", "create", "delete", "list", "update", "import", "backup", "restore",
      "recover"], "secrets": ["get", "list", "set", "delete", "backup", "restore",
      "recover"], "certificates": ["get", "list", "delete", "create", "import", "update",
      "managecontacts", "getissuers", "listissuers", "setissuers", "deleteissuers",
      "manageissuers", "recover"], "storage": ["get", "list", "delete", "set", "update",
      "regeneratekey", "setsas", "listsas", "getsas", "deletesas"]}}], "vaultUri":
      "https://cli-test-kv-nr-000002.vault.azure.net/", "enabledForDeployment": false,
      "enableSoftDelete": false, "softDeleteRetentionInDays": 90, "networkAcls": {"bypass":
      "AzureServices", "defaultAction": "Deny"}}}'
    headers:
      Accept:
      - application/json
      Accept-Encoding:
      - gzip, deflate
      CommandName:
      - keyvault update
      Connection:
      - keep-alive
      Content-Length:
      - '971'
      Content-Type:
      - application/json
      ParameterSetName:
      - --name --resource-group --default-action
      User-Agent:
<<<<<<< HEAD
      - python/3.7.5 (Windows-10-10.0.18362-SP0) msrest/0.6.9 msrest_azure/0.6.3 azure-mgmt-keyvault/2.2.0
        Azure-SDK-For-Python AZURECLI/2.9.1
      accept-language:
      - en-US
=======
      - AZURECLI/2.10.1 azsdk-python-azure-mgmt-keyvault/7.0.0b2 Python/3.7.5 (Windows-10-10.0.19041-SP0)
>>>>>>> a54b7ce2
    method: PUT
    uri: https://management.azure.com/subscriptions/00000000-0000-0000-0000-000000000000/resourceGroups/cli_test_keyvault_network_rule000001/providers/Microsoft.KeyVault/vaults/cli-test-kv-nr-000002?api-version=2019-09-01
  response:
    body:
      string: '{"id":"/subscriptions/00000000-0000-0000-0000-000000000000/resourceGroups/cli_test_keyvault_network_rule000001/providers/Microsoft.KeyVault/vaults/cli-test-kv-nr-000002","name":"cli-test-kv-nr-000002","type":"Microsoft.KeyVault/vaults","location":"eastus2","tags":{},"properties":{"sku":{"family":"A","name":"premium"},"tenantId":"54826b22-38d6-4fb2-bad9-b7b93a3e9c5a","networkAcls":{"bypass":"AzureServices","defaultAction":"Deny","ipRules":[],"virtualNetworkRules":[]},"accessPolicies":[{"tenantId":"54826b22-38d6-4fb2-bad9-b7b93a3e9c5a","objectId":"9ac02ab3-5061-4ec6-a3d8-2cdaa5f29efa","permissions":{"keys":["get","create","delete","list","update","import","backup","restore","recover"],"secrets":["get","list","set","delete","backup","restore","recover"],"certificates":["get","list","delete","create","import","update","managecontacts","getissuers","listissuers","setissuers","deleteissuers","manageissuers","recover"],"storage":["get","list","delete","set","update","regeneratekey","setsas","listsas","getsas","deletesas"]}}],"enabledForDeployment":false,"enableSoftDelete":false,"softDeleteRetentionInDays":90,"vaultUri":"https://cli-test-kv-nr-000002.vault.azure.net/","provisioningState":"Succeeded"}}'
    headers:
      cache-control:
      - no-cache
      content-length:
      - '1260'
      content-type:
      - application/json; charset=utf-8
      date:
<<<<<<< HEAD
      - Tue, 28 Jul 2020 10:20:23 GMT
=======
      - Fri, 21 Aug 2020 03:58:59 GMT
>>>>>>> a54b7ce2
      expires:
      - '-1'
      pragma:
      - no-cache
      server:
      - Microsoft-IIS/10.0
      strict-transport-security:
      - max-age=31536000; includeSubDomains
      transfer-encoding:
      - chunked
      vary:
      - Accept-Encoding
      x-aspnet-version:
      - 4.0.30319
      x-content-type-options:
      - nosniff
      x-ms-keyvault-service-version:
<<<<<<< HEAD
      - 1.1.0.284
      x-ms-ratelimit-remaining-subscription-writes:
      - '1195'
=======
      - 1.1.31.0
      x-ms-ratelimit-remaining-subscription-writes:
      - '1183'
>>>>>>> a54b7ce2
      x-powered-by:
      - ASP.NET
    status:
      code: 200
      message: OK
- request:
    body: null
    headers:
      Accept:
      - application/json
      Accept-Encoding:
      - gzip, deflate
      CommandName:
      - keyvault network-rule add
      Connection:
      - keep-alive
      ParameterSetName:
      - --subnet --name --resource-group
      User-Agent:
<<<<<<< HEAD
      - python/3.7.5 (Windows-10-10.0.18362-SP0) msrest/0.6.9 msrest_azure/0.6.3 azure-mgmt-keyvault/2.2.0
        Azure-SDK-For-Python AZURECLI/2.9.1
      accept-language:
      - en-US
=======
      - AZURECLI/2.10.1 azsdk-python-azure-mgmt-keyvault/7.0.0b2 Python/3.7.5 (Windows-10-10.0.19041-SP0)
>>>>>>> a54b7ce2
    method: GET
    uri: https://management.azure.com/subscriptions/00000000-0000-0000-0000-000000000000/resourceGroups/cli_test_keyvault_network_rule000001/providers/Microsoft.KeyVault/vaults/cli-test-kv-nr-000002?api-version=2019-09-01
  response:
    body:
      string: '{"id":"/subscriptions/00000000-0000-0000-0000-000000000000/resourceGroups/cli_test_keyvault_network_rule000001/providers/Microsoft.KeyVault/vaults/cli-test-kv-nr-000002","name":"cli-test-kv-nr-000002","type":"Microsoft.KeyVault/vaults","location":"eastus2","tags":{},"properties":{"sku":{"family":"A","name":"premium"},"tenantId":"54826b22-38d6-4fb2-bad9-b7b93a3e9c5a","networkAcls":{"bypass":"AzureServices","defaultAction":"Deny","ipRules":[],"virtualNetworkRules":[]},"accessPolicies":[{"tenantId":"54826b22-38d6-4fb2-bad9-b7b93a3e9c5a","objectId":"9ac02ab3-5061-4ec6-a3d8-2cdaa5f29efa","permissions":{"keys":["get","create","delete","list","update","import","backup","restore","recover"],"secrets":["get","list","set","delete","backup","restore","recover"],"certificates":["get","list","delete","create","import","update","managecontacts","getissuers","listissuers","setissuers","deleteissuers","manageissuers","recover"],"storage":["get","list","delete","set","update","regeneratekey","setsas","listsas","getsas","deletesas"]}}],"enabledForDeployment":false,"enableSoftDelete":false,"softDeleteRetentionInDays":90,"vaultUri":"https://cli-test-kv-nr-000002.vault.azure.net/","provisioningState":"Succeeded"}}'
    headers:
      cache-control:
      - no-cache
      content-length:
      - '1260'
      content-type:
      - application/json; charset=utf-8
      date:
<<<<<<< HEAD
      - Tue, 28 Jul 2020 10:20:24 GMT
=======
      - Fri, 21 Aug 2020 03:59:00 GMT
>>>>>>> a54b7ce2
      expires:
      - '-1'
      pragma:
      - no-cache
      server:
      - Microsoft-IIS/10.0
      strict-transport-security:
      - max-age=31536000; includeSubDomains
      transfer-encoding:
      - chunked
      vary:
      - Accept-Encoding
      x-aspnet-version:
      - 4.0.30319
      x-content-type-options:
      - nosniff
      x-ms-keyvault-service-version:
<<<<<<< HEAD
      - 1.1.0.284
=======
      - 1.1.31.0
>>>>>>> a54b7ce2
      x-powered-by:
      - ASP.NET
    status:
      code: 200
      message: OK
- request:
    body: '{"location": "eastus2", "tags": {}, "properties": {"tenantId": "54826b22-38d6-4fb2-bad9-b7b93a3e9c5a",
      "sku": {"family": "A", "name": "premium"}, "accessPolicies": [{"tenantId": "54826b22-38d6-4fb2-bad9-b7b93a3e9c5a",
      "objectId": "9ac02ab3-5061-4ec6-a3d8-2cdaa5f29efa", "permissions": {"keys":
      ["get", "create", "delete", "list", "update", "import", "backup", "restore",
      "recover"], "secrets": ["get", "list", "set", "delete", "backup", "restore",
      "recover"], "certificates": ["get", "list", "delete", "create", "import", "update",
      "managecontacts", "getissuers", "listissuers", "setissuers", "deleteissuers",
      "manageissuers", "recover"], "storage": ["get", "list", "delete", "set", "update",
      "regeneratekey", "setsas", "listsas", "getsas", "deletesas"]}}], "vaultUri":
      "https://cli-test-kv-nr-000002.vault.azure.net/", "enabledForDeployment": false,
      "enableSoftDelete": false, "softDeleteRetentionInDays": 90, "networkAcls": {"bypass":
      "AzureServices", "defaultAction": "Deny", "ipRules": [], "virtualNetworkRules":
      [{"id": "/subscriptions/00000000-0000-0000-0000-000000000000/resourcegroups/cli_test_keyvault_network_rule000001/providers/microsoft.network/virtualnetworks/cli-test-vnet-000008/subnets/cli-test-subnet-000011"}]}}}'
    headers:
      Accept:
      - application/json
      Accept-Encoding:
      - gzip, deflate
      CommandName:
      - keyvault network-rule add
      Connection:
      - keep-alive
      Content-Length:
      - '1279'
      Content-Type:
      - application/json
      ParameterSetName:
      - --subnet --name --resource-group
      User-Agent:
<<<<<<< HEAD
      - python/3.7.5 (Windows-10-10.0.18362-SP0) msrest/0.6.9 msrest_azure/0.6.3 azure-mgmt-keyvault/2.2.0
        Azure-SDK-For-Python AZURECLI/2.9.1
      accept-language:
      - en-US
=======
      - AZURECLI/2.10.1 azsdk-python-azure-mgmt-keyvault/7.0.0b2 Python/3.7.5 (Windows-10-10.0.19041-SP0)
>>>>>>> a54b7ce2
    method: PUT
    uri: https://management.azure.com/subscriptions/00000000-0000-0000-0000-000000000000/resourceGroups/cli_test_keyvault_network_rule000001/providers/Microsoft.KeyVault/vaults/cli-test-kv-nr-000002?api-version=2019-09-01
  response:
    body:
      string: '{"id":"/subscriptions/00000000-0000-0000-0000-000000000000/resourceGroups/cli_test_keyvault_network_rule000001/providers/Microsoft.KeyVault/vaults/cli-test-kv-nr-000002","name":"cli-test-kv-nr-000002","type":"Microsoft.KeyVault/vaults","location":"eastus2","tags":{},"properties":{"sku":{"family":"A","name":"premium"},"tenantId":"54826b22-38d6-4fb2-bad9-b7b93a3e9c5a","networkAcls":{"bypass":"AzureServices","defaultAction":"Deny","ipRules":[],"virtualNetworkRules":[{"id":"/subscriptions/00000000-0000-0000-0000-000000000000/resourcegroups/cli_test_keyvault_network_rule000001/providers/microsoft.network/virtualnetworks/cli-test-vnet-000008/subnets/cli-test-subnet-000011"}]},"accessPolicies":[{"tenantId":"54826b22-38d6-4fb2-bad9-b7b93a3e9c5a","objectId":"9ac02ab3-5061-4ec6-a3d8-2cdaa5f29efa","permissions":{"keys":["get","create","delete","list","update","import","backup","restore","recover"],"secrets":["get","list","set","delete","backup","restore","recover"],"certificates":["get","list","delete","create","import","update","managecontacts","getissuers","listissuers","setissuers","deleteissuers","manageissuers","recover"],"storage":["get","list","delete","set","update","regeneratekey","setsas","listsas","getsas","deletesas"]}}],"enabledForDeployment":false,"enableSoftDelete":false,"softDeleteRetentionInDays":90,"vaultUri":"https://cli-test-kv-nr-000002.vault.azure.net/","provisioningState":"Succeeded"}}'
    headers:
      cache-control:
      - no-cache
      content-length:
      - '1513'
      content-type:
      - application/json; charset=utf-8
      date:
<<<<<<< HEAD
      - Tue, 28 Jul 2020 10:20:25 GMT
=======
      - Fri, 21 Aug 2020 03:59:01 GMT
>>>>>>> a54b7ce2
      expires:
      - '-1'
      pragma:
      - no-cache
      server:
      - Microsoft-IIS/10.0
      strict-transport-security:
      - max-age=31536000; includeSubDomains
      transfer-encoding:
      - chunked
      vary:
      - Accept-Encoding
      x-aspnet-version:
      - 4.0.30319
      x-content-type-options:
      - nosniff
      x-ms-keyvault-service-version:
<<<<<<< HEAD
      - 1.1.0.284
      x-ms-ratelimit-remaining-subscription-writes:
      - '1190'
=======
      - 1.1.31.0
      x-ms-ratelimit-remaining-subscription-writes:
      - '1183'
>>>>>>> a54b7ce2
      x-powered-by:
      - ASP.NET
    status:
      code: 200
      message: OK
- request:
    body: null
    headers:
      Accept:
      - application/json
      Accept-Encoding:
      - gzip, deflate
      CommandName:
      - keyvault network-rule add
      Connection:
      - keep-alive
      ParameterSetName:
      - --subnet --name --resource-group
      User-Agent:
<<<<<<< HEAD
      - python/3.7.5 (Windows-10-10.0.18362-SP0) msrest/0.6.9 msrest_azure/0.6.3 azure-mgmt-keyvault/2.2.0
        Azure-SDK-For-Python AZURECLI/2.9.1
      accept-language:
      - en-US
=======
      - AZURECLI/2.10.1 azsdk-python-azure-mgmt-keyvault/7.0.0b2 Python/3.7.5 (Windows-10-10.0.19041-SP0)
>>>>>>> a54b7ce2
    method: GET
    uri: https://management.azure.com/subscriptions/00000000-0000-0000-0000-000000000000/resourceGroups/cli_test_keyvault_network_rule000001/providers/Microsoft.KeyVault/vaults/cli-test-kv-nr-000002?api-version=2019-09-01
  response:
    body:
      string: '{"id":"/subscriptions/00000000-0000-0000-0000-000000000000/resourceGroups/cli_test_keyvault_network_rule000001/providers/Microsoft.KeyVault/vaults/cli-test-kv-nr-000002","name":"cli-test-kv-nr-000002","type":"Microsoft.KeyVault/vaults","location":"eastus2","tags":{},"properties":{"sku":{"family":"A","name":"premium"},"tenantId":"54826b22-38d6-4fb2-bad9-b7b93a3e9c5a","networkAcls":{"bypass":"AzureServices","defaultAction":"Deny","ipRules":[],"virtualNetworkRules":[{"id":"/subscriptions/00000000-0000-0000-0000-000000000000/resourcegroups/cli_test_keyvault_network_rule000001/providers/microsoft.network/virtualnetworks/cli-test-vnet-000008/subnets/cli-test-subnet-000011"}]},"accessPolicies":[{"tenantId":"54826b22-38d6-4fb2-bad9-b7b93a3e9c5a","objectId":"9ac02ab3-5061-4ec6-a3d8-2cdaa5f29efa","permissions":{"keys":["get","create","delete","list","update","import","backup","restore","recover"],"secrets":["get","list","set","delete","backup","restore","recover"],"certificates":["get","list","delete","create","import","update","managecontacts","getissuers","listissuers","setissuers","deleteissuers","manageissuers","recover"],"storage":["get","list","delete","set","update","regeneratekey","setsas","listsas","getsas","deletesas"]}}],"enabledForDeployment":false,"enableSoftDelete":false,"softDeleteRetentionInDays":90,"vaultUri":"https://cli-test-kv-nr-000002.vault.azure.net/","provisioningState":"Succeeded"}}'
    headers:
      cache-control:
      - no-cache
      content-length:
      - '1513'
      content-type:
      - application/json; charset=utf-8
      date:
<<<<<<< HEAD
      - Tue, 28 Jul 2020 10:20:26 GMT
=======
      - Fri, 21 Aug 2020 03:59:01 GMT
>>>>>>> a54b7ce2
      expires:
      - '-1'
      pragma:
      - no-cache
      server:
      - Microsoft-IIS/10.0
      strict-transport-security:
      - max-age=31536000; includeSubDomains
      transfer-encoding:
      - chunked
      vary:
      - Accept-Encoding
      x-aspnet-version:
      - 4.0.30319
      x-content-type-options:
      - nosniff
      x-ms-keyvault-service-version:
<<<<<<< HEAD
      - 1.1.0.284
=======
      - 1.1.31.0
>>>>>>> a54b7ce2
      x-powered-by:
      - ASP.NET
    status:
      code: 200
      message: OK
- request:
    body: '{"location": "eastus2", "tags": {}, "properties": {"tenantId": "54826b22-38d6-4fb2-bad9-b7b93a3e9c5a",
      "sku": {"family": "A", "name": "premium"}, "accessPolicies": [{"tenantId": "54826b22-38d6-4fb2-bad9-b7b93a3e9c5a",
      "objectId": "9ac02ab3-5061-4ec6-a3d8-2cdaa5f29efa", "permissions": {"keys":
      ["get", "create", "delete", "list", "update", "import", "backup", "restore",
      "recover"], "secrets": ["get", "list", "set", "delete", "backup", "restore",
      "recover"], "certificates": ["get", "list", "delete", "create", "import", "update",
      "managecontacts", "getissuers", "listissuers", "setissuers", "deleteissuers",
      "manageissuers", "recover"], "storage": ["get", "list", "delete", "set", "update",
      "regeneratekey", "setsas", "listsas", "getsas", "deletesas"]}}], "vaultUri":
      "https://cli-test-kv-nr-000002.vault.azure.net/", "enabledForDeployment": false,
      "enableSoftDelete": false, "softDeleteRetentionInDays": 90, "networkAcls": {"bypass":
      "AzureServices", "defaultAction": "Deny", "ipRules": [], "virtualNetworkRules":
      [{"id": "/subscriptions/00000000-0000-0000-0000-000000000000/resourcegroups/cli_test_keyvault_network_rule000001/providers/microsoft.network/virtualnetworks/cli-test-vnet-000008/subnets/cli-test-subnet-000011"}]}}}'
    headers:
      Accept:
      - application/json
      Accept-Encoding:
      - gzip, deflate
      CommandName:
      - keyvault network-rule add
      Connection:
      - keep-alive
      Content-Length:
      - '1279'
      Content-Type:
      - application/json
      ParameterSetName:
      - --subnet --name --resource-group
      User-Agent:
<<<<<<< HEAD
      - python/3.7.5 (Windows-10-10.0.18362-SP0) msrest/0.6.9 msrest_azure/0.6.3 azure-mgmt-keyvault/2.2.0
        Azure-SDK-For-Python AZURECLI/2.9.1
      accept-language:
      - en-US
=======
      - AZURECLI/2.10.1 azsdk-python-azure-mgmt-keyvault/7.0.0b2 Python/3.7.5 (Windows-10-10.0.19041-SP0)
>>>>>>> a54b7ce2
    method: PUT
    uri: https://management.azure.com/subscriptions/00000000-0000-0000-0000-000000000000/resourceGroups/cli_test_keyvault_network_rule000001/providers/Microsoft.KeyVault/vaults/cli-test-kv-nr-000002?api-version=2019-09-01
  response:
    body:
      string: '{"id":"/subscriptions/00000000-0000-0000-0000-000000000000/resourceGroups/cli_test_keyvault_network_rule000001/providers/Microsoft.KeyVault/vaults/cli-test-kv-nr-000002","name":"cli-test-kv-nr-000002","type":"Microsoft.KeyVault/vaults","location":"eastus2","tags":{},"properties":{"sku":{"family":"A","name":"premium"},"tenantId":"54826b22-38d6-4fb2-bad9-b7b93a3e9c5a","networkAcls":{"bypass":"AzureServices","defaultAction":"Deny","ipRules":[],"virtualNetworkRules":[{"id":"/subscriptions/00000000-0000-0000-0000-000000000000/resourcegroups/cli_test_keyvault_network_rule000001/providers/microsoft.network/virtualnetworks/cli-test-vnet-000008/subnets/cli-test-subnet-000011"}]},"accessPolicies":[{"tenantId":"54826b22-38d6-4fb2-bad9-b7b93a3e9c5a","objectId":"9ac02ab3-5061-4ec6-a3d8-2cdaa5f29efa","permissions":{"keys":["get","create","delete","list","update","import","backup","restore","recover"],"secrets":["get","list","set","delete","backup","restore","recover"],"certificates":["get","list","delete","create","import","update","managecontacts","getissuers","listissuers","setissuers","deleteissuers","manageissuers","recover"],"storage":["get","list","delete","set","update","regeneratekey","setsas","listsas","getsas","deletesas"]}}],"enabledForDeployment":false,"enableSoftDelete":false,"softDeleteRetentionInDays":90,"vaultUri":"https://cli-test-kv-nr-000002.vault.azure.net/","provisioningState":"Succeeded"}}'
    headers:
      cache-control:
      - no-cache
      content-length:
      - '1513'
      content-type:
      - application/json; charset=utf-8
      date:
<<<<<<< HEAD
      - Tue, 28 Jul 2020 10:20:26 GMT
=======
      - Fri, 21 Aug 2020 03:59:02 GMT
>>>>>>> a54b7ce2
      expires:
      - '-1'
      pragma:
      - no-cache
      server:
      - Microsoft-IIS/10.0
      strict-transport-security:
      - max-age=31536000; includeSubDomains
      transfer-encoding:
      - chunked
      vary:
      - Accept-Encoding
      x-aspnet-version:
      - 4.0.30319
      x-content-type-options:
      - nosniff
      x-ms-keyvault-service-version:
<<<<<<< HEAD
      - 1.1.0.284
      x-ms-ratelimit-remaining-subscription-writes:
      - '1189'
=======
      - 1.1.31.0
      x-ms-ratelimit-remaining-subscription-writes:
      - '1182'
>>>>>>> a54b7ce2
      x-powered-by:
      - ASP.NET
    status:
      code: 200
      message: OK
- request:
    body: null
    headers:
      Accept:
      - application/json
      Accept-Encoding:
      - gzip, deflate
      CommandName:
      - keyvault network-rule list
      Connection:
      - keep-alive
      ParameterSetName:
      - --name --resource-group
      User-Agent:
<<<<<<< HEAD
      - python/3.7.5 (Windows-10-10.0.18362-SP0) msrest/0.6.9 msrest_azure/0.6.3 azure-mgmt-keyvault/2.2.0
        Azure-SDK-For-Python AZURECLI/2.9.1
      accept-language:
      - en-US
=======
      - AZURECLI/2.10.1 azsdk-python-azure-mgmt-keyvault/7.0.0b2 Python/3.7.5 (Windows-10-10.0.19041-SP0)
>>>>>>> a54b7ce2
    method: GET
    uri: https://management.azure.com/subscriptions/00000000-0000-0000-0000-000000000000/resourceGroups/cli_test_keyvault_network_rule000001/providers/Microsoft.KeyVault/vaults/cli-test-kv-nr-000002?api-version=2019-09-01
  response:
    body:
      string: '{"id":"/subscriptions/00000000-0000-0000-0000-000000000000/resourceGroups/cli_test_keyvault_network_rule000001/providers/Microsoft.KeyVault/vaults/cli-test-kv-nr-000002","name":"cli-test-kv-nr-000002","type":"Microsoft.KeyVault/vaults","location":"eastus2","tags":{},"properties":{"sku":{"family":"A","name":"premium"},"tenantId":"54826b22-38d6-4fb2-bad9-b7b93a3e9c5a","networkAcls":{"bypass":"AzureServices","defaultAction":"Deny","ipRules":[],"virtualNetworkRules":[{"id":"/subscriptions/00000000-0000-0000-0000-000000000000/resourcegroups/cli_test_keyvault_network_rule000001/providers/microsoft.network/virtualnetworks/cli-test-vnet-000008/subnets/cli-test-subnet-000011"}]},"accessPolicies":[{"tenantId":"54826b22-38d6-4fb2-bad9-b7b93a3e9c5a","objectId":"9ac02ab3-5061-4ec6-a3d8-2cdaa5f29efa","permissions":{"keys":["get","create","delete","list","update","import","backup","restore","recover"],"secrets":["get","list","set","delete","backup","restore","recover"],"certificates":["get","list","delete","create","import","update","managecontacts","getissuers","listissuers","setissuers","deleteissuers","manageissuers","recover"],"storage":["get","list","delete","set","update","regeneratekey","setsas","listsas","getsas","deletesas"]}}],"enabledForDeployment":false,"enableSoftDelete":false,"softDeleteRetentionInDays":90,"vaultUri":"https://cli-test-kv-nr-000002.vault.azure.net/","provisioningState":"Succeeded"}}'
    headers:
      cache-control:
      - no-cache
      content-length:
      - '1513'
      content-type:
      - application/json; charset=utf-8
      date:
<<<<<<< HEAD
      - Tue, 28 Jul 2020 10:20:28 GMT
=======
      - Fri, 21 Aug 2020 03:59:03 GMT
>>>>>>> a54b7ce2
      expires:
      - '-1'
      pragma:
      - no-cache
      server:
      - Microsoft-IIS/10.0
      strict-transport-security:
      - max-age=31536000; includeSubDomains
      transfer-encoding:
      - chunked
      vary:
      - Accept-Encoding
      x-aspnet-version:
      - 4.0.30319
      x-content-type-options:
      - nosniff
      x-ms-keyvault-service-version:
<<<<<<< HEAD
      - 1.1.0.284
=======
      - 1.1.31.0
>>>>>>> a54b7ce2
      x-powered-by:
      - ASP.NET
    status:
      code: 200
      message: OK
- request:
    body: null
    headers:
      Accept:
      - application/json
      Accept-Encoding:
      - gzip, deflate
      CommandName:
      - keyvault network-rule remove
      Connection:
      - keep-alive
      ParameterSetName:
      - --subnet --name --resource-group
      User-Agent:
<<<<<<< HEAD
      - python/3.7.5 (Windows-10-10.0.18362-SP0) msrest/0.6.9 msrest_azure/0.6.3 azure-mgmt-keyvault/2.2.0
        Azure-SDK-For-Python AZURECLI/2.9.1
      accept-language:
      - en-US
=======
      - AZURECLI/2.10.1 azsdk-python-azure-mgmt-keyvault/7.0.0b2 Python/3.7.5 (Windows-10-10.0.19041-SP0)
>>>>>>> a54b7ce2
    method: GET
    uri: https://management.azure.com/subscriptions/00000000-0000-0000-0000-000000000000/resourceGroups/cli_test_keyvault_network_rule000001/providers/Microsoft.KeyVault/vaults/cli-test-kv-nr-000002?api-version=2019-09-01
  response:
    body:
      string: '{"id":"/subscriptions/00000000-0000-0000-0000-000000000000/resourceGroups/cli_test_keyvault_network_rule000001/providers/Microsoft.KeyVault/vaults/cli-test-kv-nr-000002","name":"cli-test-kv-nr-000002","type":"Microsoft.KeyVault/vaults","location":"eastus2","tags":{},"properties":{"sku":{"family":"A","name":"premium"},"tenantId":"54826b22-38d6-4fb2-bad9-b7b93a3e9c5a","networkAcls":{"bypass":"AzureServices","defaultAction":"Deny","ipRules":[],"virtualNetworkRules":[{"id":"/subscriptions/00000000-0000-0000-0000-000000000000/resourcegroups/cli_test_keyvault_network_rule000001/providers/microsoft.network/virtualnetworks/cli-test-vnet-000008/subnets/cli-test-subnet-000011"}]},"accessPolicies":[{"tenantId":"54826b22-38d6-4fb2-bad9-b7b93a3e9c5a","objectId":"9ac02ab3-5061-4ec6-a3d8-2cdaa5f29efa","permissions":{"keys":["get","create","delete","list","update","import","backup","restore","recover"],"secrets":["get","list","set","delete","backup","restore","recover"],"certificates":["get","list","delete","create","import","update","managecontacts","getissuers","listissuers","setissuers","deleteissuers","manageissuers","recover"],"storage":["get","list","delete","set","update","regeneratekey","setsas","listsas","getsas","deletesas"]}}],"enabledForDeployment":false,"enableSoftDelete":false,"softDeleteRetentionInDays":90,"vaultUri":"https://cli-test-kv-nr-000002.vault.azure.net/","provisioningState":"Succeeded"}}'
    headers:
      cache-control:
      - no-cache
      content-length:
      - '1513'
      content-type:
      - application/json; charset=utf-8
      date:
<<<<<<< HEAD
      - Tue, 28 Jul 2020 10:20:28 GMT
=======
      - Fri, 21 Aug 2020 03:59:04 GMT
>>>>>>> a54b7ce2
      expires:
      - '-1'
      pragma:
      - no-cache
      server:
      - Microsoft-IIS/10.0
      strict-transport-security:
      - max-age=31536000; includeSubDomains
      transfer-encoding:
      - chunked
      vary:
      - Accept-Encoding
      x-aspnet-version:
      - 4.0.30319
      x-content-type-options:
      - nosniff
      x-ms-keyvault-service-version:
<<<<<<< HEAD
      - 1.1.0.284
=======
      - 1.1.31.0
>>>>>>> a54b7ce2
      x-powered-by:
      - ASP.NET
    status:
      code: 200
      message: OK
- request:
    body: '{"location": "eastus2", "tags": {}, "properties": {"tenantId": "54826b22-38d6-4fb2-bad9-b7b93a3e9c5a",
      "sku": {"family": "A", "name": "premium"}, "accessPolicies": [{"tenantId": "54826b22-38d6-4fb2-bad9-b7b93a3e9c5a",
      "objectId": "9ac02ab3-5061-4ec6-a3d8-2cdaa5f29efa", "permissions": {"keys":
      ["get", "create", "delete", "list", "update", "import", "backup", "restore",
      "recover"], "secrets": ["get", "list", "set", "delete", "backup", "restore",
      "recover"], "certificates": ["get", "list", "delete", "create", "import", "update",
      "managecontacts", "getissuers", "listissuers", "setissuers", "deleteissuers",
      "manageissuers", "recover"], "storage": ["get", "list", "delete", "set", "update",
      "regeneratekey", "setsas", "listsas", "getsas", "deletesas"]}}], "vaultUri":
      "https://cli-test-kv-nr-000002.vault.azure.net/", "enabledForDeployment": false,
      "enableSoftDelete": false, "softDeleteRetentionInDays": 90, "networkAcls": {"bypass":
      "AzureServices", "defaultAction": "Deny", "ipRules": [], "virtualNetworkRules":
      []}}}'
    headers:
      Accept:
      - application/json
      Accept-Encoding:
      - gzip, deflate
      CommandName:
      - keyvault network-rule remove
      Connection:
      - keep-alive
      Content-Length:
      - '1025'
      Content-Type:
      - application/json
      ParameterSetName:
      - --subnet --name --resource-group
      User-Agent:
<<<<<<< HEAD
      - python/3.7.5 (Windows-10-10.0.18362-SP0) msrest/0.6.9 msrest_azure/0.6.3 azure-mgmt-keyvault/2.2.0
        Azure-SDK-For-Python AZURECLI/2.9.1
      accept-language:
      - en-US
=======
      - AZURECLI/2.10.1 azsdk-python-azure-mgmt-keyvault/7.0.0b2 Python/3.7.5 (Windows-10-10.0.19041-SP0)
>>>>>>> a54b7ce2
    method: PUT
    uri: https://management.azure.com/subscriptions/00000000-0000-0000-0000-000000000000/resourceGroups/cli_test_keyvault_network_rule000001/providers/Microsoft.KeyVault/vaults/cli-test-kv-nr-000002?api-version=2019-09-01
  response:
    body:
      string: '{"id":"/subscriptions/00000000-0000-0000-0000-000000000000/resourceGroups/cli_test_keyvault_network_rule000001/providers/Microsoft.KeyVault/vaults/cli-test-kv-nr-000002","name":"cli-test-kv-nr-000002","type":"Microsoft.KeyVault/vaults","location":"eastus2","tags":{},"properties":{"sku":{"family":"A","name":"premium"},"tenantId":"54826b22-38d6-4fb2-bad9-b7b93a3e9c5a","networkAcls":{"bypass":"AzureServices","defaultAction":"Deny","ipRules":[],"virtualNetworkRules":[]},"accessPolicies":[{"tenantId":"54826b22-38d6-4fb2-bad9-b7b93a3e9c5a","objectId":"9ac02ab3-5061-4ec6-a3d8-2cdaa5f29efa","permissions":{"keys":["get","create","delete","list","update","import","backup","restore","recover"],"secrets":["get","list","set","delete","backup","restore","recover"],"certificates":["get","list","delete","create","import","update","managecontacts","getissuers","listissuers","setissuers","deleteissuers","manageissuers","recover"],"storage":["get","list","delete","set","update","regeneratekey","setsas","listsas","getsas","deletesas"]}}],"enabledForDeployment":false,"enableSoftDelete":false,"softDeleteRetentionInDays":90,"vaultUri":"https://cli-test-kv-nr-000002.vault.azure.net/","provisioningState":"Succeeded"}}'
    headers:
      cache-control:
      - no-cache
      content-length:
      - '1260'
      content-type:
      - application/json; charset=utf-8
      date:
<<<<<<< HEAD
      - Tue, 28 Jul 2020 10:20:29 GMT
=======
      - Fri, 21 Aug 2020 03:59:05 GMT
>>>>>>> a54b7ce2
      expires:
      - '-1'
      pragma:
      - no-cache
      server:
      - Microsoft-IIS/10.0
      strict-transport-security:
      - max-age=31536000; includeSubDomains
      transfer-encoding:
      - chunked
      vary:
      - Accept-Encoding
      x-aspnet-version:
      - 4.0.30319
      x-content-type-options:
      - nosniff
      x-ms-keyvault-service-version:
<<<<<<< HEAD
      - 1.1.0.284
      x-ms-ratelimit-remaining-subscription-writes:
      - '1188'
=======
      - 1.1.31.0
      x-ms-ratelimit-remaining-subscription-writes:
      - '1179'
>>>>>>> a54b7ce2
      x-powered-by:
      - ASP.NET
    status:
      code: 200
      message: OK
- request:
    body: null
    headers:
      Accept:
      - application/json
      Accept-Encoding:
      - gzip, deflate
      CommandName:
      - keyvault network-rule add
      Connection:
      - keep-alive
      ParameterSetName:
      - --ip-address --name --resource-group
      User-Agent:
<<<<<<< HEAD
      - python/3.7.5 (Windows-10-10.0.18362-SP0) msrest/0.6.9 msrest_azure/0.6.3 azure-mgmt-keyvault/2.2.0
        Azure-SDK-For-Python AZURECLI/2.9.1
      accept-language:
      - en-US
=======
      - AZURECLI/2.10.1 azsdk-python-azure-mgmt-keyvault/7.0.0b2 Python/3.7.5 (Windows-10-10.0.19041-SP0)
>>>>>>> a54b7ce2
    method: GET
    uri: https://management.azure.com/subscriptions/00000000-0000-0000-0000-000000000000/resourceGroups/cli_test_keyvault_network_rule000001/providers/Microsoft.KeyVault/vaults/cli-test-kv-nr-000002?api-version=2019-09-01
  response:
    body:
      string: '{"id":"/subscriptions/00000000-0000-0000-0000-000000000000/resourceGroups/cli_test_keyvault_network_rule000001/providers/Microsoft.KeyVault/vaults/cli-test-kv-nr-000002","name":"cli-test-kv-nr-000002","type":"Microsoft.KeyVault/vaults","location":"eastus2","tags":{},"properties":{"sku":{"family":"A","name":"premium"},"tenantId":"54826b22-38d6-4fb2-bad9-b7b93a3e9c5a","networkAcls":{"bypass":"AzureServices","defaultAction":"Deny","ipRules":[],"virtualNetworkRules":[]},"accessPolicies":[{"tenantId":"54826b22-38d6-4fb2-bad9-b7b93a3e9c5a","objectId":"9ac02ab3-5061-4ec6-a3d8-2cdaa5f29efa","permissions":{"keys":["get","create","delete","list","update","import","backup","restore","recover"],"secrets":["get","list","set","delete","backup","restore","recover"],"certificates":["get","list","delete","create","import","update","managecontacts","getissuers","listissuers","setissuers","deleteissuers","manageissuers","recover"],"storage":["get","list","delete","set","update","regeneratekey","setsas","listsas","getsas","deletesas"]}}],"enabledForDeployment":false,"enableSoftDelete":false,"softDeleteRetentionInDays":90,"vaultUri":"https://cli-test-kv-nr-000002.vault.azure.net/","provisioningState":"Succeeded"}}'
    headers:
      cache-control:
      - no-cache
      content-length:
      - '1260'
      content-type:
      - application/json; charset=utf-8
      date:
<<<<<<< HEAD
      - Tue, 28 Jul 2020 10:20:30 GMT
=======
      - Fri, 21 Aug 2020 03:59:05 GMT
>>>>>>> a54b7ce2
      expires:
      - '-1'
      pragma:
      - no-cache
      server:
      - Microsoft-IIS/10.0
      strict-transport-security:
      - max-age=31536000; includeSubDomains
      transfer-encoding:
      - chunked
      vary:
      - Accept-Encoding
      x-aspnet-version:
      - 4.0.30319
      x-content-type-options:
      - nosniff
      x-ms-keyvault-service-version:
<<<<<<< HEAD
      - 1.1.0.284
=======
      - 1.1.31.0
>>>>>>> a54b7ce2
      x-powered-by:
      - ASP.NET
    status:
      code: 200
      message: OK
- request:
    body: '{"location": "eastus2", "tags": {}, "properties": {"tenantId": "54826b22-38d6-4fb2-bad9-b7b93a3e9c5a",
      "sku": {"family": "A", "name": "premium"}, "accessPolicies": [{"tenantId": "54826b22-38d6-4fb2-bad9-b7b93a3e9c5a",
      "objectId": "9ac02ab3-5061-4ec6-a3d8-2cdaa5f29efa", "permissions": {"keys":
      ["get", "create", "delete", "list", "update", "import", "backup", "restore",
      "recover"], "secrets": ["get", "list", "set", "delete", "backup", "restore",
      "recover"], "certificates": ["get", "list", "delete", "create", "import", "update",
      "managecontacts", "getissuers", "listissuers", "setissuers", "deleteissuers",
      "manageissuers", "recover"], "storage": ["get", "list", "delete", "set", "update",
      "regeneratekey", "setsas", "listsas", "getsas", "deletesas"]}}], "vaultUri":
      "https://cli-test-kv-nr-000002.vault.azure.net/", "enabledForDeployment": false,
      "enableSoftDelete": false, "softDeleteRetentionInDays": 90, "networkAcls": {"bypass":
      "AzureServices", "defaultAction": "Deny", "ipRules": [{"value": "1.2.3.4/32"}],
      "virtualNetworkRules": []}}}'
    headers:
      Accept:
      - application/json
      Accept-Encoding:
      - gzip, deflate
      CommandName:
      - keyvault network-rule add
      Connection:
      - keep-alive
      Content-Length:
      - '1048'
      Content-Type:
      - application/json
      ParameterSetName:
      - --ip-address --name --resource-group
      User-Agent:
<<<<<<< HEAD
      - python/3.7.5 (Windows-10-10.0.18362-SP0) msrest/0.6.9 msrest_azure/0.6.3 azure-mgmt-keyvault/2.2.0
        Azure-SDK-For-Python AZURECLI/2.9.1
      accept-language:
      - en-US
=======
      - AZURECLI/2.10.1 azsdk-python-azure-mgmt-keyvault/7.0.0b2 Python/3.7.5 (Windows-10-10.0.19041-SP0)
>>>>>>> a54b7ce2
    method: PUT
    uri: https://management.azure.com/subscriptions/00000000-0000-0000-0000-000000000000/resourceGroups/cli_test_keyvault_network_rule000001/providers/Microsoft.KeyVault/vaults/cli-test-kv-nr-000002?api-version=2019-09-01
  response:
    body:
      string: '{"id":"/subscriptions/00000000-0000-0000-0000-000000000000/resourceGroups/cli_test_keyvault_network_rule000001/providers/Microsoft.KeyVault/vaults/cli-test-kv-nr-000002","name":"cli-test-kv-nr-000002","type":"Microsoft.KeyVault/vaults","location":"eastus2","tags":{},"properties":{"sku":{"family":"A","name":"premium"},"tenantId":"54826b22-38d6-4fb2-bad9-b7b93a3e9c5a","networkAcls":{"bypass":"AzureServices","defaultAction":"Deny","ipRules":[{"value":"1.2.3.4/32"}],"virtualNetworkRules":[]},"accessPolicies":[{"tenantId":"54826b22-38d6-4fb2-bad9-b7b93a3e9c5a","objectId":"9ac02ab3-5061-4ec6-a3d8-2cdaa5f29efa","permissions":{"keys":["get","create","delete","list","update","import","backup","restore","recover"],"secrets":["get","list","set","delete","backup","restore","recover"],"certificates":["get","list","delete","create","import","update","managecontacts","getissuers","listissuers","setissuers","deleteissuers","manageissuers","recover"],"storage":["get","list","delete","set","update","regeneratekey","setsas","listsas","getsas","deletesas"]}}],"enabledForDeployment":false,"enableSoftDelete":false,"softDeleteRetentionInDays":90,"vaultUri":"https://cli-test-kv-nr-000002.vault.azure.net/","provisioningState":"Succeeded"}}'
    headers:
      cache-control:
      - no-cache
      content-length:
      - '1282'
      content-type:
      - application/json; charset=utf-8
      date:
<<<<<<< HEAD
      - Tue, 28 Jul 2020 10:20:31 GMT
=======
      - Fri, 21 Aug 2020 03:59:06 GMT
>>>>>>> a54b7ce2
      expires:
      - '-1'
      pragma:
      - no-cache
      server:
      - Microsoft-IIS/10.0
      strict-transport-security:
      - max-age=31536000; includeSubDomains
      transfer-encoding:
      - chunked
      vary:
      - Accept-Encoding
      x-aspnet-version:
      - 4.0.30319
      x-content-type-options:
      - nosniff
      x-ms-keyvault-service-version:
<<<<<<< HEAD
      - 1.1.0.284
      x-ms-ratelimit-remaining-subscription-writes:
      - '1194'
=======
      - 1.1.31.0
      x-ms-ratelimit-remaining-subscription-writes:
      - '1181'
>>>>>>> a54b7ce2
      x-powered-by:
      - ASP.NET
    status:
      code: 200
      message: OK
- request:
    body: null
    headers:
      Accept:
      - application/json
      Accept-Encoding:
      - gzip, deflate
      CommandName:
      - keyvault network-rule add
      Connection:
      - keep-alive
      ParameterSetName:
      - --ip-address --name --resource-group
      User-Agent:
<<<<<<< HEAD
      - python/3.7.5 (Windows-10-10.0.18362-SP0) msrest/0.6.9 msrest_azure/0.6.3 azure-mgmt-keyvault/2.2.0
        Azure-SDK-For-Python AZURECLI/2.9.1
      accept-language:
      - en-US
=======
      - AZURECLI/2.10.1 azsdk-python-azure-mgmt-keyvault/7.0.0b2 Python/3.7.5 (Windows-10-10.0.19041-SP0)
>>>>>>> a54b7ce2
    method: GET
    uri: https://management.azure.com/subscriptions/00000000-0000-0000-0000-000000000000/resourceGroups/cli_test_keyvault_network_rule000001/providers/Microsoft.KeyVault/vaults/cli-test-kv-nr-000002?api-version=2019-09-01
  response:
    body:
      string: '{"id":"/subscriptions/00000000-0000-0000-0000-000000000000/resourceGroups/cli_test_keyvault_network_rule000001/providers/Microsoft.KeyVault/vaults/cli-test-kv-nr-000002","name":"cli-test-kv-nr-000002","type":"Microsoft.KeyVault/vaults","location":"eastus2","tags":{},"properties":{"sku":{"family":"A","name":"premium"},"tenantId":"54826b22-38d6-4fb2-bad9-b7b93a3e9c5a","networkAcls":{"bypass":"AzureServices","defaultAction":"Deny","ipRules":[{"value":"1.2.3.4/32"}],"virtualNetworkRules":[]},"accessPolicies":[{"tenantId":"54826b22-38d6-4fb2-bad9-b7b93a3e9c5a","objectId":"9ac02ab3-5061-4ec6-a3d8-2cdaa5f29efa","permissions":{"keys":["get","create","delete","list","update","import","backup","restore","recover"],"secrets":["get","list","set","delete","backup","restore","recover"],"certificates":["get","list","delete","create","import","update","managecontacts","getissuers","listissuers","setissuers","deleteissuers","manageissuers","recover"],"storage":["get","list","delete","set","update","regeneratekey","setsas","listsas","getsas","deletesas"]}}],"enabledForDeployment":false,"enableSoftDelete":false,"softDeleteRetentionInDays":90,"vaultUri":"https://cli-test-kv-nr-000002.vault.azure.net/","provisioningState":"Succeeded"}}'
    headers:
      cache-control:
      - no-cache
      content-length:
      - '1282'
      content-type:
      - application/json; charset=utf-8
      date:
<<<<<<< HEAD
      - Tue, 28 Jul 2020 10:20:32 GMT
=======
      - Fri, 21 Aug 2020 03:59:06 GMT
>>>>>>> a54b7ce2
      expires:
      - '-1'
      pragma:
      - no-cache
      server:
      - Microsoft-IIS/10.0
      strict-transport-security:
      - max-age=31536000; includeSubDomains
      transfer-encoding:
      - chunked
      vary:
      - Accept-Encoding
      x-aspnet-version:
      - 4.0.30319
      x-content-type-options:
      - nosniff
      x-ms-keyvault-service-version:
<<<<<<< HEAD
      - 1.1.0.284
=======
      - 1.1.31.0
>>>>>>> a54b7ce2
      x-powered-by:
      - ASP.NET
    status:
      code: 200
      message: OK
- request:
    body: '{"location": "eastus2", "tags": {}, "properties": {"tenantId": "54826b22-38d6-4fb2-bad9-b7b93a3e9c5a",
      "sku": {"family": "A", "name": "premium"}, "accessPolicies": [{"tenantId": "54826b22-38d6-4fb2-bad9-b7b93a3e9c5a",
      "objectId": "9ac02ab3-5061-4ec6-a3d8-2cdaa5f29efa", "permissions": {"keys":
      ["get", "create", "delete", "list", "update", "import", "backup", "restore",
      "recover"], "secrets": ["get", "list", "set", "delete", "backup", "restore",
      "recover"], "certificates": ["get", "list", "delete", "create", "import", "update",
      "managecontacts", "getissuers", "listissuers", "setissuers", "deleteissuers",
      "manageissuers", "recover"], "storage": ["get", "list", "delete", "set", "update",
      "regeneratekey", "setsas", "listsas", "getsas", "deletesas"]}}], "vaultUri":
      "https://cli-test-kv-nr-000002.vault.azure.net/", "enabledForDeployment": false,
      "enableSoftDelete": false, "softDeleteRetentionInDays": 90, "networkAcls": {"bypass":
      "AzureServices", "defaultAction": "Deny", "ipRules": [{"value": "1.2.3.4/32"}],
      "virtualNetworkRules": []}}}'
    headers:
      Accept:
      - application/json
      Accept-Encoding:
      - gzip, deflate
      CommandName:
      - keyvault network-rule add
      Connection:
      - keep-alive
      Content-Length:
      - '1048'
      Content-Type:
      - application/json
      ParameterSetName:
      - --ip-address --name --resource-group
      User-Agent:
<<<<<<< HEAD
      - python/3.7.5 (Windows-10-10.0.18362-SP0) msrest/0.6.9 msrest_azure/0.6.3 azure-mgmt-keyvault/2.2.0
        Azure-SDK-For-Python AZURECLI/2.9.1
      accept-language:
      - en-US
=======
      - AZURECLI/2.10.1 azsdk-python-azure-mgmt-keyvault/7.0.0b2 Python/3.7.5 (Windows-10-10.0.19041-SP0)
>>>>>>> a54b7ce2
    method: PUT
    uri: https://management.azure.com/subscriptions/00000000-0000-0000-0000-000000000000/resourceGroups/cli_test_keyvault_network_rule000001/providers/Microsoft.KeyVault/vaults/cli-test-kv-nr-000002?api-version=2019-09-01
  response:
    body:
      string: '{"id":"/subscriptions/00000000-0000-0000-0000-000000000000/resourceGroups/cli_test_keyvault_network_rule000001/providers/Microsoft.KeyVault/vaults/cli-test-kv-nr-000002","name":"cli-test-kv-nr-000002","type":"Microsoft.KeyVault/vaults","location":"eastus2","tags":{},"properties":{"sku":{"family":"A","name":"premium"},"tenantId":"54826b22-38d6-4fb2-bad9-b7b93a3e9c5a","networkAcls":{"bypass":"AzureServices","defaultAction":"Deny","ipRules":[{"value":"1.2.3.4/32"}],"virtualNetworkRules":[]},"accessPolicies":[{"tenantId":"54826b22-38d6-4fb2-bad9-b7b93a3e9c5a","objectId":"9ac02ab3-5061-4ec6-a3d8-2cdaa5f29efa","permissions":{"keys":["get","create","delete","list","update","import","backup","restore","recover"],"secrets":["get","list","set","delete","backup","restore","recover"],"certificates":["get","list","delete","create","import","update","managecontacts","getissuers","listissuers","setissuers","deleteissuers","manageissuers","recover"],"storage":["get","list","delete","set","update","regeneratekey","setsas","listsas","getsas","deletesas"]}}],"enabledForDeployment":false,"enableSoftDelete":false,"softDeleteRetentionInDays":90,"vaultUri":"https://cli-test-kv-nr-000002.vault.azure.net/","provisioningState":"Succeeded"}}'
    headers:
      cache-control:
      - no-cache
      content-length:
      - '1282'
      content-type:
      - application/json; charset=utf-8
      date:
<<<<<<< HEAD
      - Tue, 28 Jul 2020 10:20:34 GMT
=======
      - Fri, 21 Aug 2020 03:59:07 GMT
>>>>>>> a54b7ce2
      expires:
      - '-1'
      pragma:
      - no-cache
      server:
      - Microsoft-IIS/10.0
      strict-transport-security:
      - max-age=31536000; includeSubDomains
      transfer-encoding:
      - chunked
      vary:
      - Accept-Encoding
      x-aspnet-version:
      - 4.0.30319
      x-content-type-options:
      - nosniff
      x-ms-keyvault-service-version:
<<<<<<< HEAD
      - 1.1.0.284
      x-ms-ratelimit-remaining-subscription-writes:
      - '1193'
=======
      - 1.1.31.0
      x-ms-ratelimit-remaining-subscription-writes:
      - '1178'
>>>>>>> a54b7ce2
      x-powered-by:
      - ASP.NET
    status:
      code: 200
      message: OK
- request:
    body: null
    headers:
      Accept:
      - application/json
      Accept-Encoding:
      - gzip, deflate
      CommandName:
      - keyvault network-rule list
      Connection:
      - keep-alive
      ParameterSetName:
      - --name --resource-group
      User-Agent:
<<<<<<< HEAD
      - python/3.7.5 (Windows-10-10.0.18362-SP0) msrest/0.6.9 msrest_azure/0.6.3 azure-mgmt-keyvault/2.2.0
        Azure-SDK-For-Python AZURECLI/2.9.1
      accept-language:
      - en-US
=======
      - AZURECLI/2.10.1 azsdk-python-azure-mgmt-keyvault/7.0.0b2 Python/3.7.5 (Windows-10-10.0.19041-SP0)
>>>>>>> a54b7ce2
    method: GET
    uri: https://management.azure.com/subscriptions/00000000-0000-0000-0000-000000000000/resourceGroups/cli_test_keyvault_network_rule000001/providers/Microsoft.KeyVault/vaults/cli-test-kv-nr-000002?api-version=2019-09-01
  response:
    body:
      string: '{"id":"/subscriptions/00000000-0000-0000-0000-000000000000/resourceGroups/cli_test_keyvault_network_rule000001/providers/Microsoft.KeyVault/vaults/cli-test-kv-nr-000002","name":"cli-test-kv-nr-000002","type":"Microsoft.KeyVault/vaults","location":"eastus2","tags":{},"properties":{"sku":{"family":"A","name":"premium"},"tenantId":"54826b22-38d6-4fb2-bad9-b7b93a3e9c5a","networkAcls":{"bypass":"AzureServices","defaultAction":"Deny","ipRules":[{"value":"1.2.3.4/32"}],"virtualNetworkRules":[]},"accessPolicies":[{"tenantId":"54826b22-38d6-4fb2-bad9-b7b93a3e9c5a","objectId":"9ac02ab3-5061-4ec6-a3d8-2cdaa5f29efa","permissions":{"keys":["get","create","delete","list","update","import","backup","restore","recover"],"secrets":["get","list","set","delete","backup","restore","recover"],"certificates":["get","list","delete","create","import","update","managecontacts","getissuers","listissuers","setissuers","deleteissuers","manageissuers","recover"],"storage":["get","list","delete","set","update","regeneratekey","setsas","listsas","getsas","deletesas"]}}],"enabledForDeployment":false,"enableSoftDelete":false,"softDeleteRetentionInDays":90,"vaultUri":"https://cli-test-kv-nr-000002.vault.azure.net/","provisioningState":"Succeeded"}}'
    headers:
      cache-control:
      - no-cache
      content-length:
      - '1282'
      content-type:
      - application/json; charset=utf-8
      date:
<<<<<<< HEAD
      - Tue, 28 Jul 2020 10:20:35 GMT
=======
      - Fri, 21 Aug 2020 03:59:07 GMT
>>>>>>> a54b7ce2
      expires:
      - '-1'
      pragma:
      - no-cache
      server:
      - Microsoft-IIS/10.0
      strict-transport-security:
      - max-age=31536000; includeSubDomains
      transfer-encoding:
      - chunked
      vary:
      - Accept-Encoding
      x-aspnet-version:
      - 4.0.30319
      x-content-type-options:
      - nosniff
      x-ms-keyvault-service-version:
<<<<<<< HEAD
      - 1.1.0.284
=======
      - 1.1.31.0
>>>>>>> a54b7ce2
      x-powered-by:
      - ASP.NET
    status:
      code: 200
      message: OK
- request:
    body: null
    headers:
      Accept:
      - application/json
      Accept-Encoding:
      - gzip, deflate
      CommandName:
      - keyvault network-rule remove
      Connection:
      - keep-alive
      ParameterSetName:
      - --ip-address --name --resource-group
      User-Agent:
<<<<<<< HEAD
      - python/3.7.5 (Windows-10-10.0.18362-SP0) msrest/0.6.9 msrest_azure/0.6.3 azure-mgmt-keyvault/2.2.0
        Azure-SDK-For-Python AZURECLI/2.9.1
      accept-language:
      - en-US
=======
      - AZURECLI/2.10.1 azsdk-python-azure-mgmt-keyvault/7.0.0b2 Python/3.7.5 (Windows-10-10.0.19041-SP0)
>>>>>>> a54b7ce2
    method: GET
    uri: https://management.azure.com/subscriptions/00000000-0000-0000-0000-000000000000/resourceGroups/cli_test_keyvault_network_rule000001/providers/Microsoft.KeyVault/vaults/cli-test-kv-nr-000002?api-version=2019-09-01
  response:
    body:
      string: '{"id":"/subscriptions/00000000-0000-0000-0000-000000000000/resourceGroups/cli_test_keyvault_network_rule000001/providers/Microsoft.KeyVault/vaults/cli-test-kv-nr-000002","name":"cli-test-kv-nr-000002","type":"Microsoft.KeyVault/vaults","location":"eastus2","tags":{},"properties":{"sku":{"family":"A","name":"premium"},"tenantId":"54826b22-38d6-4fb2-bad9-b7b93a3e9c5a","networkAcls":{"bypass":"AzureServices","defaultAction":"Deny","ipRules":[{"value":"1.2.3.4/32"}],"virtualNetworkRules":[]},"accessPolicies":[{"tenantId":"54826b22-38d6-4fb2-bad9-b7b93a3e9c5a","objectId":"9ac02ab3-5061-4ec6-a3d8-2cdaa5f29efa","permissions":{"keys":["get","create","delete","list","update","import","backup","restore","recover"],"secrets":["get","list","set","delete","backup","restore","recover"],"certificates":["get","list","delete","create","import","update","managecontacts","getissuers","listissuers","setissuers","deleteissuers","manageissuers","recover"],"storage":["get","list","delete","set","update","regeneratekey","setsas","listsas","getsas","deletesas"]}}],"enabledForDeployment":false,"enableSoftDelete":false,"softDeleteRetentionInDays":90,"vaultUri":"https://cli-test-kv-nr-000002.vault.azure.net/","provisioningState":"Succeeded"}}'
    headers:
      cache-control:
      - no-cache
      content-length:
      - '1282'
      content-type:
      - application/json; charset=utf-8
      date:
<<<<<<< HEAD
      - Tue, 28 Jul 2020 10:20:36 GMT
=======
      - Fri, 21 Aug 2020 03:59:08 GMT
>>>>>>> a54b7ce2
      expires:
      - '-1'
      pragma:
      - no-cache
      server:
      - Microsoft-IIS/10.0
      strict-transport-security:
      - max-age=31536000; includeSubDomains
      transfer-encoding:
      - chunked
      vary:
      - Accept-Encoding
      x-aspnet-version:
      - 4.0.30319
      x-content-type-options:
      - nosniff
      x-ms-keyvault-service-version:
<<<<<<< HEAD
      - 1.1.0.284
=======
      - 1.1.31.0
>>>>>>> a54b7ce2
      x-powered-by:
      - ASP.NET
    status:
      code: 200
      message: OK
- request:
    body: '{"location": "eastus2", "tags": {}, "properties": {"tenantId": "54826b22-38d6-4fb2-bad9-b7b93a3e9c5a",
      "sku": {"family": "A", "name": "premium"}, "accessPolicies": [{"tenantId": "54826b22-38d6-4fb2-bad9-b7b93a3e9c5a",
      "objectId": "9ac02ab3-5061-4ec6-a3d8-2cdaa5f29efa", "permissions": {"keys":
      ["get", "create", "delete", "list", "update", "import", "backup", "restore",
      "recover"], "secrets": ["get", "list", "set", "delete", "backup", "restore",
      "recover"], "certificates": ["get", "list", "delete", "create", "import", "update",
      "managecontacts", "getissuers", "listissuers", "setissuers", "deleteissuers",
      "manageissuers", "recover"], "storage": ["get", "list", "delete", "set", "update",
      "regeneratekey", "setsas", "listsas", "getsas", "deletesas"]}}], "vaultUri":
      "https://cli-test-kv-nr-000002.vault.azure.net/", "enabledForDeployment": false,
      "enableSoftDelete": false, "softDeleteRetentionInDays": 90, "networkAcls": {"bypass":
      "AzureServices", "defaultAction": "Deny", "ipRules": [], "virtualNetworkRules":
      []}}}'
    headers:
      Accept:
      - application/json
      Accept-Encoding:
      - gzip, deflate
      CommandName:
      - keyvault network-rule remove
      Connection:
      - keep-alive
      Content-Length:
      - '1025'
      Content-Type:
      - application/json
      ParameterSetName:
      - --ip-address --name --resource-group
      User-Agent:
<<<<<<< HEAD
      - python/3.7.5 (Windows-10-10.0.18362-SP0) msrest/0.6.9 msrest_azure/0.6.3 azure-mgmt-keyvault/2.2.0
        Azure-SDK-For-Python AZURECLI/2.9.1
      accept-language:
      - en-US
=======
      - AZURECLI/2.10.1 azsdk-python-azure-mgmt-keyvault/7.0.0b2 Python/3.7.5 (Windows-10-10.0.19041-SP0)
>>>>>>> a54b7ce2
    method: PUT
    uri: https://management.azure.com/subscriptions/00000000-0000-0000-0000-000000000000/resourceGroups/cli_test_keyvault_network_rule000001/providers/Microsoft.KeyVault/vaults/cli-test-kv-nr-000002?api-version=2019-09-01
  response:
    body:
      string: '{"id":"/subscriptions/00000000-0000-0000-0000-000000000000/resourceGroups/cli_test_keyvault_network_rule000001/providers/Microsoft.KeyVault/vaults/cli-test-kv-nr-000002","name":"cli-test-kv-nr-000002","type":"Microsoft.KeyVault/vaults","location":"eastus2","tags":{},"properties":{"sku":{"family":"A","name":"premium"},"tenantId":"54826b22-38d6-4fb2-bad9-b7b93a3e9c5a","networkAcls":{"bypass":"AzureServices","defaultAction":"Deny","ipRules":[],"virtualNetworkRules":[]},"accessPolicies":[{"tenantId":"54826b22-38d6-4fb2-bad9-b7b93a3e9c5a","objectId":"9ac02ab3-5061-4ec6-a3d8-2cdaa5f29efa","permissions":{"keys":["get","create","delete","list","update","import","backup","restore","recover"],"secrets":["get","list","set","delete","backup","restore","recover"],"certificates":["get","list","delete","create","import","update","managecontacts","getissuers","listissuers","setissuers","deleteissuers","manageissuers","recover"],"storage":["get","list","delete","set","update","regeneratekey","setsas","listsas","getsas","deletesas"]}}],"enabledForDeployment":false,"enableSoftDelete":false,"softDeleteRetentionInDays":90,"vaultUri":"https://cli-test-kv-nr-000002.vault.azure.net/","provisioningState":"Succeeded"}}'
    headers:
      cache-control:
      - no-cache
      content-length:
      - '1260'
      content-type:
      - application/json; charset=utf-8
      date:
<<<<<<< HEAD
      - Tue, 28 Jul 2020 10:20:37 GMT
=======
      - Fri, 21 Aug 2020 03:59:09 GMT
>>>>>>> a54b7ce2
      expires:
      - '-1'
      pragma:
      - no-cache
      server:
      - Microsoft-IIS/10.0
      strict-transport-security:
      - max-age=31536000; includeSubDomains
      transfer-encoding:
      - chunked
      vary:
      - Accept-Encoding
      x-aspnet-version:
      - 4.0.30319
      x-content-type-options:
      - nosniff
      x-ms-keyvault-service-version:
<<<<<<< HEAD
      - 1.1.0.284
      x-ms-ratelimit-remaining-subscription-writes:
      - '1192'
=======
      - 1.1.31.0
      x-ms-ratelimit-remaining-subscription-writes:
      - '1180'
>>>>>>> a54b7ce2
      x-powered-by:
      - ASP.NET
    status:
      code: 200
      message: OK
version: 1<|MERGE_RESOLUTION|>--- conflicted
+++ resolved
@@ -18,13 +18,8 @@
       ParameterSetName:
       - -g -n -l
       User-Agent:
-<<<<<<< HEAD
-      - python/3.7.5 (Windows-10-10.0.18362-SP0) msrest/0.6.9 msrest_azure/0.6.3 azure-mgmt-network/11.0.0
-        Azure-SDK-For-Python AZURECLI/2.9.1
-=======
-      - python/3.7.5 (Windows-10-10.0.19041-SP0) msrest/0.6.18 msrest_azure/0.6.3
-        azure-mgmt-network/11.0.0 Azure-SDK-For-Python AZURECLI/2.10.1
->>>>>>> a54b7ce2
+      - python/3.7.5 (Windows-10-10.0.19041-SP0) msrest/0.6.18 msrest_azure/0.6.3
+        azure-mgmt-network/11.0.0 Azure-SDK-For-Python AZURECLI/2.10.1
       accept-language:
       - en-US
     method: PUT
@@ -32,17 +27,10 @@
   response:
     body:
       string: "{\r\n  \"name\": \"cli-test-vnet-000008\",\r\n  \"id\": \"/subscriptions/00000000-0000-0000-0000-000000000000/resourceGroups/cli_test_keyvault_network_rule000001/providers/Microsoft.Network/virtualNetworks/cli-test-vnet-000008\",\r\n
-<<<<<<< HEAD
-        \ \"etag\": \"W/\\\"afeb7602-e331-41a2-ab87-09ffb9d8724b\\\"\",\r\n  \"type\":
+        \ \"etag\": \"W/\\\"ff7e290c-ecfb-4163-9876-8b035bbee155\\\"\",\r\n  \"type\":
         \"Microsoft.Network/virtualNetworks\",\r\n  \"location\": \"eastus2\",\r\n
         \ \"tags\": {},\r\n  \"properties\": {\r\n    \"provisioningState\": \"Updating\",\r\n
-        \   \"resourceGuid\": \"45120840-99b7-4001-979b-1dc2f98fdad6\",\r\n    \"addressSpace\":
-=======
-        \ \"etag\": \"W/\\\"059066de-f8e8-4aba-bfdd-30343f7a23cb\\\"\",\r\n  \"type\":
-        \"Microsoft.Network/virtualNetworks\",\r\n  \"location\": \"eastus2\",\r\n
-        \ \"tags\": {},\r\n  \"properties\": {\r\n    \"provisioningState\": \"Updating\",\r\n
-        \   \"resourceGuid\": \"1addeaa4-e404-47c2-a7e5-5f2aea6b0740\",\r\n    \"addressSpace\":
->>>>>>> a54b7ce2
+        \   \"resourceGuid\": \"b7f250c9-6c38-46f7-b7b4-f5615cccca08\",\r\n    \"addressSpace\":
         {\r\n      \"addressPrefixes\": [\r\n        \"10.0.0.0/16\"\r\n      ]\r\n
         \   },\r\n    \"dhcpOptions\": {\r\n      \"dnsServers\": []\r\n    },\r\n
         \   \"subnets\": [],\r\n    \"virtualNetworkPeerings\": [],\r\n    \"enableDdosProtection\":
@@ -51,11 +39,7 @@
       azure-asyncnotification:
       - Enabled
       azure-asyncoperation:
-<<<<<<< HEAD
-      - https://management.azure.com/subscriptions/00000000-0000-0000-0000-000000000000/providers/Microsoft.Network/locations/eastus2/operations/cefa628e-a98f-46ca-86df-8e586e60a799?api-version=2020-05-01
-=======
-      - https://management.azure.com/subscriptions/00000000-0000-0000-0000-000000000000/providers/Microsoft.Network/locations/eastus2/operations/bdc019c4-fa27-4436-ab79-46d8a3f16a26?api-version=2020-05-01
->>>>>>> a54b7ce2
+      - https://management.azure.com/subscriptions/00000000-0000-0000-0000-000000000000/providers/Microsoft.Network/locations/eastus2/operations/053be495-90ad-4188-9e95-da2acf8e3a1c?api-version=2020-05-01
       cache-control:
       - no-cache
       content-length:
@@ -63,32 +47,22 @@
       content-type:
       - application/json; charset=utf-8
       date:
-<<<<<<< HEAD
-      - Tue, 28 Jul 2020 10:15:31 GMT
-=======
-      - Fri, 21 Aug 2020 03:54:20 GMT
->>>>>>> a54b7ce2
-      expires:
-      - '-1'
-      pragma:
-      - no-cache
-      server:
-      - Microsoft-HTTPAPI/2.0
-      - Microsoft-HTTPAPI/2.0
-      strict-transport-security:
-      - max-age=31536000; includeSubDomains
-      x-content-type-options:
-      - nosniff
-      x-ms-arm-service-request-id:
-<<<<<<< HEAD
-      - bbb54032-d7d3-448b-b360-8110aa2e28b2
+      - Fri, 21 Aug 2020 07:50:33 GMT
+      expires:
+      - '-1'
+      pragma:
+      - no-cache
+      server:
+      - Microsoft-HTTPAPI/2.0
+      - Microsoft-HTTPAPI/2.0
+      strict-transport-security:
+      - max-age=31536000; includeSubDomains
+      x-content-type-options:
+      - nosniff
+      x-ms-arm-service-request-id:
+      - bf268043-7dd4-4668-9e77-92783f513453
       x-ms-ratelimit-remaining-subscription-writes:
       - '1196'
-=======
-      - 608453d7-859d-4ded-a779-bb3613a23b7b
-      x-ms-ratelimit-remaining-subscription-writes:
-      - '1180'
->>>>>>> a54b7ce2
     status:
       code: 201
       message: Created
@@ -106,17 +80,10 @@
       ParameterSetName:
       - -g -n -l
       User-Agent:
-<<<<<<< HEAD
-      - python/3.7.5 (Windows-10-10.0.18362-SP0) msrest/0.6.9 msrest_azure/0.6.3 azure-mgmt-network/11.0.0
-        Azure-SDK-For-Python AZURECLI/2.9.1
+      - python/3.7.5 (Windows-10-10.0.19041-SP0) msrest/0.6.18 msrest_azure/0.6.3
+        azure-mgmt-network/11.0.0 Azure-SDK-For-Python AZURECLI/2.10.1
     method: GET
-    uri: https://management.azure.com/subscriptions/00000000-0000-0000-0000-000000000000/providers/Microsoft.Network/locations/eastus2/operations/cefa628e-a98f-46ca-86df-8e586e60a799?api-version=2020-05-01
-=======
-      - python/3.7.5 (Windows-10-10.0.19041-SP0) msrest/0.6.18 msrest_azure/0.6.3
-        azure-mgmt-network/11.0.0 Azure-SDK-For-Python AZURECLI/2.10.1
-    method: GET
-    uri: https://management.azure.com/subscriptions/00000000-0000-0000-0000-000000000000/providers/Microsoft.Network/locations/eastus2/operations/bdc019c4-fa27-4436-ab79-46d8a3f16a26?api-version=2020-05-01
->>>>>>> a54b7ce2
+    uri: https://management.azure.com/subscriptions/00000000-0000-0000-0000-000000000000/providers/Microsoft.Network/locations/eastus2/operations/053be495-90ad-4188-9e95-da2acf8e3a1c?api-version=2020-05-01
   response:
     body:
       string: "{\r\n  \"status\": \"Succeeded\"\r\n}"
@@ -128,32 +95,24 @@
       content-type:
       - application/json; charset=utf-8
       date:
-<<<<<<< HEAD
-      - Tue, 28 Jul 2020 10:15:35 GMT
-=======
-      - Fri, 21 Aug 2020 03:54:24 GMT
->>>>>>> a54b7ce2
-      expires:
-      - '-1'
-      pragma:
-      - no-cache
-      server:
-      - Microsoft-HTTPAPI/2.0
-      - Microsoft-HTTPAPI/2.0
-      strict-transport-security:
-      - max-age=31536000; includeSubDomains
-      transfer-encoding:
-      - chunked
-      vary:
-      - Accept-Encoding
-      x-content-type-options:
-      - nosniff
-      x-ms-arm-service-request-id:
-<<<<<<< HEAD
-      - 8c62950c-e5e7-47fe-9ab8-ba983eb079e1
-=======
-      - 7a869938-41ff-4cb0-aeb2-e78ee1e93ff8
->>>>>>> a54b7ce2
+      - Fri, 21 Aug 2020 07:50:37 GMT
+      expires:
+      - '-1'
+      pragma:
+      - no-cache
+      server:
+      - Microsoft-HTTPAPI/2.0
+      - Microsoft-HTTPAPI/2.0
+      strict-transport-security:
+      - max-age=31536000; includeSubDomains
+      transfer-encoding:
+      - chunked
+      vary:
+      - Accept-Encoding
+      x-content-type-options:
+      - nosniff
+      x-ms-arm-service-request-id:
+      - 6a0f986b-d858-4ff6-b3a0-0b0d43600236
     status:
       code: 200
       message: OK
@@ -171,29 +130,17 @@
       ParameterSetName:
       - -g -n -l
       User-Agent:
-<<<<<<< HEAD
-      - python/3.7.5 (Windows-10-10.0.18362-SP0) msrest/0.6.9 msrest_azure/0.6.3 azure-mgmt-network/11.0.0
-        Azure-SDK-For-Python AZURECLI/2.9.1
-=======
-      - python/3.7.5 (Windows-10-10.0.19041-SP0) msrest/0.6.18 msrest_azure/0.6.3
-        azure-mgmt-network/11.0.0 Azure-SDK-For-Python AZURECLI/2.10.1
->>>>>>> a54b7ce2
+      - python/3.7.5 (Windows-10-10.0.19041-SP0) msrest/0.6.18 msrest_azure/0.6.3
+        azure-mgmt-network/11.0.0 Azure-SDK-For-Python AZURECLI/2.10.1
     method: GET
     uri: https://management.azure.com/subscriptions/00000000-0000-0000-0000-000000000000/resourceGroups/cli_test_keyvault_network_rule000001/providers/Microsoft.Network/virtualNetworks/cli-test-vnet-000008?api-version=2020-05-01
   response:
     body:
       string: "{\r\n  \"name\": \"cli-test-vnet-000008\",\r\n  \"id\": \"/subscriptions/00000000-0000-0000-0000-000000000000/resourceGroups/cli_test_keyvault_network_rule000001/providers/Microsoft.Network/virtualNetworks/cli-test-vnet-000008\",\r\n
-<<<<<<< HEAD
-        \ \"etag\": \"W/\\\"a70457e4-9b95-411e-959a-621d752d7b14\\\"\",\r\n  \"type\":
+        \ \"etag\": \"W/\\\"03d20516-45c2-41a3-a6db-2567519ef4dd\\\"\",\r\n  \"type\":
         \"Microsoft.Network/virtualNetworks\",\r\n  \"location\": \"eastus2\",\r\n
         \ \"tags\": {},\r\n  \"properties\": {\r\n    \"provisioningState\": \"Succeeded\",\r\n
-        \   \"resourceGuid\": \"45120840-99b7-4001-979b-1dc2f98fdad6\",\r\n    \"addressSpace\":
-=======
-        \ \"etag\": \"W/\\\"f88da9c1-b632-48f6-91ab-ccdd098a5c7d\\\"\",\r\n  \"type\":
-        \"Microsoft.Network/virtualNetworks\",\r\n  \"location\": \"eastus2\",\r\n
-        \ \"tags\": {},\r\n  \"properties\": {\r\n    \"provisioningState\": \"Succeeded\",\r\n
-        \   \"resourceGuid\": \"1addeaa4-e404-47c2-a7e5-5f2aea6b0740\",\r\n    \"addressSpace\":
->>>>>>> a54b7ce2
+        \   \"resourceGuid\": \"b7f250c9-6c38-46f7-b7b4-f5615cccca08\",\r\n    \"addressSpace\":
         {\r\n      \"addressPrefixes\": [\r\n        \"10.0.0.0/16\"\r\n      ]\r\n
         \   },\r\n    \"dhcpOptions\": {\r\n      \"dnsServers\": []\r\n    },\r\n
         \   \"subnets\": [],\r\n    \"virtualNetworkPeerings\": [],\r\n    \"enableDdosProtection\":
@@ -206,36 +153,26 @@
       content-type:
       - application/json; charset=utf-8
       date:
-<<<<<<< HEAD
-      - Tue, 28 Jul 2020 10:15:36 GMT
+      - Fri, 21 Aug 2020 07:50:37 GMT
       etag:
-      - W/"a70457e4-9b95-411e-959a-621d752d7b14"
-=======
-      - Fri, 21 Aug 2020 03:54:25 GMT
-      etag:
-      - W/"f88da9c1-b632-48f6-91ab-ccdd098a5c7d"
->>>>>>> a54b7ce2
-      expires:
-      - '-1'
-      pragma:
-      - no-cache
-      server:
-      - Microsoft-HTTPAPI/2.0
-      - Microsoft-HTTPAPI/2.0
-      strict-transport-security:
-      - max-age=31536000; includeSubDomains
-      transfer-encoding:
-      - chunked
-      vary:
-      - Accept-Encoding
-      x-content-type-options:
-      - nosniff
-      x-ms-arm-service-request-id:
-<<<<<<< HEAD
-      - 3cd0b26a-c5be-42a7-98a2-eed5a436d95f
-=======
-      - b904998b-bc89-47dc-ab26-9bb0e3313229
->>>>>>> a54b7ce2
+      - W/"03d20516-45c2-41a3-a6db-2567519ef4dd"
+      expires:
+      - '-1'
+      pragma:
+      - no-cache
+      server:
+      - Microsoft-HTTPAPI/2.0
+      - Microsoft-HTTPAPI/2.0
+      strict-transport-security:
+      - max-age=31536000; includeSubDomains
+      transfer-encoding:
+      - chunked
+      vary:
+      - Accept-Encoding
+      x-content-type-options:
+      - nosniff
+      x-ms-arm-service-request-id:
+      - 4060850d-d228-4048-af73-607bcc52120a
     status:
       code: 200
       message: OK
@@ -253,13 +190,8 @@
       ParameterSetName:
       - -g --vnet-name --name --address-prefixes --service-endpoints
       User-Agent:
-<<<<<<< HEAD
-      - python/3.7.5 (Windows-10-10.0.18362-SP0) msrest/0.6.9 msrest_azure/0.6.3 azure-mgmt-network/11.0.0
-        Azure-SDK-For-Python AZURECLI/2.9.1
-=======
-      - python/3.7.5 (Windows-10-10.0.19041-SP0) msrest/0.6.18 msrest_azure/0.6.3
-        azure-mgmt-network/11.0.0 Azure-SDK-For-Python AZURECLI/2.10.1
->>>>>>> a54b7ce2
+      - python/3.7.5 (Windows-10-10.0.19041-SP0) msrest/0.6.18 msrest_azure/0.6.3
+        azure-mgmt-network/11.0.0 Azure-SDK-For-Python AZURECLI/2.10.1
       accept-language:
       - en-US
     method: GET
@@ -267,17 +199,10 @@
   response:
     body:
       string: "{\r\n  \"name\": \"cli-test-vnet-000008\",\r\n  \"id\": \"/subscriptions/00000000-0000-0000-0000-000000000000/resourceGroups/cli_test_keyvault_network_rule000001/providers/Microsoft.Network/virtualNetworks/cli-test-vnet-000008\",\r\n
-<<<<<<< HEAD
-        \ \"etag\": \"W/\\\"a70457e4-9b95-411e-959a-621d752d7b14\\\"\",\r\n  \"type\":
+        \ \"etag\": \"W/\\\"03d20516-45c2-41a3-a6db-2567519ef4dd\\\"\",\r\n  \"type\":
         \"Microsoft.Network/virtualNetworks\",\r\n  \"location\": \"eastus2\",\r\n
         \ \"tags\": {},\r\n  \"properties\": {\r\n    \"provisioningState\": \"Succeeded\",\r\n
-        \   \"resourceGuid\": \"45120840-99b7-4001-979b-1dc2f98fdad6\",\r\n    \"addressSpace\":
-=======
-        \ \"etag\": \"W/\\\"f88da9c1-b632-48f6-91ab-ccdd098a5c7d\\\"\",\r\n  \"type\":
-        \"Microsoft.Network/virtualNetworks\",\r\n  \"location\": \"eastus2\",\r\n
-        \ \"tags\": {},\r\n  \"properties\": {\r\n    \"provisioningState\": \"Succeeded\",\r\n
-        \   \"resourceGuid\": \"1addeaa4-e404-47c2-a7e5-5f2aea6b0740\",\r\n    \"addressSpace\":
->>>>>>> a54b7ce2
+        \   \"resourceGuid\": \"b7f250c9-6c38-46f7-b7b4-f5615cccca08\",\r\n    \"addressSpace\":
         {\r\n      \"addressPrefixes\": [\r\n        \"10.0.0.0/16\"\r\n      ]\r\n
         \   },\r\n    \"dhcpOptions\": {\r\n      \"dnsServers\": []\r\n    },\r\n
         \   \"subnets\": [],\r\n    \"virtualNetworkPeerings\": [],\r\n    \"enableDdosProtection\":
@@ -290,36 +215,26 @@
       content-type:
       - application/json; charset=utf-8
       date:
-<<<<<<< HEAD
-      - Tue, 28 Jul 2020 10:15:36 GMT
+      - Fri, 21 Aug 2020 07:50:38 GMT
       etag:
-      - W/"a70457e4-9b95-411e-959a-621d752d7b14"
-=======
-      - Fri, 21 Aug 2020 03:54:26 GMT
-      etag:
-      - W/"f88da9c1-b632-48f6-91ab-ccdd098a5c7d"
->>>>>>> a54b7ce2
-      expires:
-      - '-1'
-      pragma:
-      - no-cache
-      server:
-      - Microsoft-HTTPAPI/2.0
-      - Microsoft-HTTPAPI/2.0
-      strict-transport-security:
-      - max-age=31536000; includeSubDomains
-      transfer-encoding:
-      - chunked
-      vary:
-      - Accept-Encoding
-      x-content-type-options:
-      - nosniff
-      x-ms-arm-service-request-id:
-<<<<<<< HEAD
-      - abf456cb-b7f1-40c8-9169-0281009ca90c
-=======
-      - 5bc87158-e68a-4e73-ba2e-8b4d4b6e4d5f
->>>>>>> a54b7ce2
+      - W/"03d20516-45c2-41a3-a6db-2567519ef4dd"
+      expires:
+      - '-1'
+      pragma:
+      - no-cache
+      server:
+      - Microsoft-HTTPAPI/2.0
+      - Microsoft-HTTPAPI/2.0
+      strict-transport-security:
+      - max-age=31536000; includeSubDomains
+      transfer-encoding:
+      - chunked
+      vary:
+      - Accept-Encoding
+      x-content-type-options:
+      - nosniff
+      x-ms-arm-service-request-id:
+      - 4d17e938-cbf2-4514-bf94-571666de2729
     status:
       code: 200
       message: OK
@@ -346,13 +261,8 @@
       ParameterSetName:
       - -g --vnet-name --name --address-prefixes --service-endpoints
       User-Agent:
-<<<<<<< HEAD
-      - python/3.7.5 (Windows-10-10.0.18362-SP0) msrest/0.6.9 msrest_azure/0.6.3 azure-mgmt-network/11.0.0
-        Azure-SDK-For-Python AZURECLI/2.9.1
-=======
-      - python/3.7.5 (Windows-10-10.0.19041-SP0) msrest/0.6.18 msrest_azure/0.6.3
-        azure-mgmt-network/11.0.0 Azure-SDK-For-Python AZURECLI/2.10.1
->>>>>>> a54b7ce2
+      - python/3.7.5 (Windows-10-10.0.19041-SP0) msrest/0.6.18 msrest_azure/0.6.3
+        azure-mgmt-network/11.0.0 Azure-SDK-For-Python AZURECLI/2.10.1
       accept-language:
       - en-US
     method: PUT
@@ -360,26 +270,15 @@
   response:
     body:
       string: "{\r\n  \"name\": \"cli-test-vnet-000008\",\r\n  \"id\": \"/subscriptions/00000000-0000-0000-0000-000000000000/resourceGroups/cli_test_keyvault_network_rule000001/providers/Microsoft.Network/virtualNetworks/cli-test-vnet-000008\",\r\n
-<<<<<<< HEAD
-        \ \"etag\": \"W/\\\"9ac0c417-8c51-4b44-b9ab-7015fa479525\\\"\",\r\n  \"type\":
+        \ \"etag\": \"W/\\\"39657d55-37c3-4849-bdb9-58d1db700e0c\\\"\",\r\n  \"type\":
         \"Microsoft.Network/virtualNetworks\",\r\n  \"location\": \"eastus2\",\r\n
         \ \"tags\": {},\r\n  \"properties\": {\r\n    \"provisioningState\": \"Updating\",\r\n
-        \   \"resourceGuid\": \"45120840-99b7-4001-979b-1dc2f98fdad6\",\r\n    \"addressSpace\":
-=======
-        \ \"etag\": \"W/\\\"d45416aa-2196-4c59-a8f4-492815248129\\\"\",\r\n  \"type\":
-        \"Microsoft.Network/virtualNetworks\",\r\n  \"location\": \"eastus2\",\r\n
-        \ \"tags\": {},\r\n  \"properties\": {\r\n    \"provisioningState\": \"Updating\",\r\n
-        \   \"resourceGuid\": \"1addeaa4-e404-47c2-a7e5-5f2aea6b0740\",\r\n    \"addressSpace\":
->>>>>>> a54b7ce2
+        \   \"resourceGuid\": \"b7f250c9-6c38-46f7-b7b4-f5615cccca08\",\r\n    \"addressSpace\":
         {\r\n      \"addressPrefixes\": [\r\n        \"10.0.0.0/16\"\r\n      ]\r\n
         \   },\r\n    \"dhcpOptions\": {\r\n      \"dnsServers\": []\r\n    },\r\n
         \   \"subnets\": [\r\n      {\r\n        \"name\": \"cli-test-subnet-000011\",\r\n
         \       \"id\": \"/subscriptions/00000000-0000-0000-0000-000000000000/resourceGroups/cli_test_keyvault_network_rule000001/providers/Microsoft.Network/virtualNetworks/cli-test-vnet-000008/subnets/cli-test-subnet-000011\",\r\n
-<<<<<<< HEAD
-        \       \"etag\": \"W/\\\"9ac0c417-8c51-4b44-b9ab-7015fa479525\\\"\",\r\n
-=======
-        \       \"etag\": \"W/\\\"d45416aa-2196-4c59-a8f4-492815248129\\\"\",\r\n
->>>>>>> a54b7ce2
+        \       \"etag\": \"W/\\\"39657d55-37c3-4849-bdb9-58d1db700e0c\\\"\",\r\n
         \       \"properties\": {\r\n          \"provisioningState\": \"Updating\",\r\n
         \         \"addressPrefix\": \"10.0.0.0/21\",\r\n          \"serviceEndpoints\":
         [\r\n            {\r\n              \"provisioningState\": \"Updating\",\r\n
@@ -392,11 +291,7 @@
         false,\r\n    \"enableVmProtection\": false\r\n  }\r\n}"
     headers:
       azure-asyncoperation:
-<<<<<<< HEAD
-      - https://management.azure.com/subscriptions/00000000-0000-0000-0000-000000000000/providers/Microsoft.Network/locations/eastus2/operations/2edf9e3d-24a7-48c2-8563-407a3d4c7d11?api-version=2020-05-01
-=======
-      - https://management.azure.com/subscriptions/00000000-0000-0000-0000-000000000000/providers/Microsoft.Network/locations/eastus2/operations/cd900a5a-987e-4e04-b9e6-0fb3cef69959?api-version=2020-05-01
->>>>>>> a54b7ce2
+      - https://management.azure.com/subscriptions/00000000-0000-0000-0000-000000000000/providers/Microsoft.Network/locations/eastus2/operations/7d496e6b-69ad-4a63-b7ab-c41c3c4d0f8b?api-version=2020-05-01
       cache-control:
       - no-cache
       content-length:
@@ -404,36 +299,26 @@
       content-type:
       - application/json; charset=utf-8
       date:
-<<<<<<< HEAD
-      - Tue, 28 Jul 2020 10:15:38 GMT
-=======
-      - Fri, 21 Aug 2020 03:54:27 GMT
->>>>>>> a54b7ce2
-      expires:
-      - '-1'
-      pragma:
-      - no-cache
-      server:
-      - Microsoft-HTTPAPI/2.0
-      - Microsoft-HTTPAPI/2.0
-      strict-transport-security:
-      - max-age=31536000; includeSubDomains
-      transfer-encoding:
-      - chunked
-      vary:
-      - Accept-Encoding
-      x-content-type-options:
-      - nosniff
-      x-ms-arm-service-request-id:
-<<<<<<< HEAD
-      - 173ea946-4854-44a5-9121-e01ea57827af
+      - Fri, 21 Aug 2020 07:50:39 GMT
+      expires:
+      - '-1'
+      pragma:
+      - no-cache
+      server:
+      - Microsoft-HTTPAPI/2.0
+      - Microsoft-HTTPAPI/2.0
+      strict-transport-security:
+      - max-age=31536000; includeSubDomains
+      transfer-encoding:
+      - chunked
+      vary:
+      - Accept-Encoding
+      x-content-type-options:
+      - nosniff
+      x-ms-arm-service-request-id:
+      - 5736edbc-9472-4d0d-befe-165a8aa2919c
       x-ms-ratelimit-remaining-subscription-writes:
-      - '1195'
-=======
-      - 3ce2105d-44a6-416d-b4d6-cb15cc942c57
-      x-ms-ratelimit-remaining-subscription-writes:
-      - '1189'
->>>>>>> a54b7ce2
+      - '1197'
     status:
       code: 200
       message: OK
@@ -451,17 +336,10 @@
       ParameterSetName:
       - -g --vnet-name --name --address-prefixes --service-endpoints
       User-Agent:
-<<<<<<< HEAD
-      - python/3.7.5 (Windows-10-10.0.18362-SP0) msrest/0.6.9 msrest_azure/0.6.3 azure-mgmt-network/11.0.0
-        Azure-SDK-For-Python AZURECLI/2.9.1
+      - python/3.7.5 (Windows-10-10.0.19041-SP0) msrest/0.6.18 msrest_azure/0.6.3
+        azure-mgmt-network/11.0.0 Azure-SDK-For-Python AZURECLI/2.10.1
     method: GET
-    uri: https://management.azure.com/subscriptions/00000000-0000-0000-0000-000000000000/providers/Microsoft.Network/locations/eastus2/operations/2edf9e3d-24a7-48c2-8563-407a3d4c7d11?api-version=2020-05-01
-=======
-      - python/3.7.5 (Windows-10-10.0.19041-SP0) msrest/0.6.18 msrest_azure/0.6.3
-        azure-mgmt-network/11.0.0 Azure-SDK-For-Python AZURECLI/2.10.1
-    method: GET
-    uri: https://management.azure.com/subscriptions/00000000-0000-0000-0000-000000000000/providers/Microsoft.Network/locations/eastus2/operations/cd900a5a-987e-4e04-b9e6-0fb3cef69959?api-version=2020-05-01
->>>>>>> a54b7ce2
+    uri: https://management.azure.com/subscriptions/00000000-0000-0000-0000-000000000000/providers/Microsoft.Network/locations/eastus2/operations/7d496e6b-69ad-4a63-b7ab-c41c3c4d0f8b?api-version=2020-05-01
   response:
     body:
       string: "{\r\n  \"status\": \"Succeeded\"\r\n}"
@@ -473,32 +351,24 @@
       content-type:
       - application/json; charset=utf-8
       date:
-<<<<<<< HEAD
-      - Tue, 28 Jul 2020 10:15:42 GMT
-=======
-      - Fri, 21 Aug 2020 03:54:31 GMT
->>>>>>> a54b7ce2
-      expires:
-      - '-1'
-      pragma:
-      - no-cache
-      server:
-      - Microsoft-HTTPAPI/2.0
-      - Microsoft-HTTPAPI/2.0
-      strict-transport-security:
-      - max-age=31536000; includeSubDomains
-      transfer-encoding:
-      - chunked
-      vary:
-      - Accept-Encoding
-      x-content-type-options:
-      - nosniff
-      x-ms-arm-service-request-id:
-<<<<<<< HEAD
-      - efa396cf-1beb-4ad4-be84-52878784c756
-=======
-      - 660b1823-2617-4387-9c19-47e7addabfea
->>>>>>> a54b7ce2
+      - Fri, 21 Aug 2020 07:50:43 GMT
+      expires:
+      - '-1'
+      pragma:
+      - no-cache
+      server:
+      - Microsoft-HTTPAPI/2.0
+      - Microsoft-HTTPAPI/2.0
+      strict-transport-security:
+      - max-age=31536000; includeSubDomains
+      transfer-encoding:
+      - chunked
+      vary:
+      - Accept-Encoding
+      x-content-type-options:
+      - nosniff
+      x-ms-arm-service-request-id:
+      - 36cfea91-1bc7-4647-8514-584c45b84aaf
     status:
       code: 200
       message: OK
@@ -516,38 +386,22 @@
       ParameterSetName:
       - -g --vnet-name --name --address-prefixes --service-endpoints
       User-Agent:
-<<<<<<< HEAD
-      - python/3.7.5 (Windows-10-10.0.18362-SP0) msrest/0.6.9 msrest_azure/0.6.3 azure-mgmt-network/11.0.0
-        Azure-SDK-For-Python AZURECLI/2.9.1
-=======
-      - python/3.7.5 (Windows-10-10.0.19041-SP0) msrest/0.6.18 msrest_azure/0.6.3
-        azure-mgmt-network/11.0.0 Azure-SDK-For-Python AZURECLI/2.10.1
->>>>>>> a54b7ce2
+      - python/3.7.5 (Windows-10-10.0.19041-SP0) msrest/0.6.18 msrest_azure/0.6.3
+        azure-mgmt-network/11.0.0 Azure-SDK-For-Python AZURECLI/2.10.1
     method: GET
     uri: https://management.azure.com/subscriptions/00000000-0000-0000-0000-000000000000/resourceGroups/cli_test_keyvault_network_rule000001/providers/Microsoft.Network/virtualNetworks/cli-test-vnet-000008?api-version=2020-05-01
   response:
     body:
       string: "{\r\n  \"name\": \"cli-test-vnet-000008\",\r\n  \"id\": \"/subscriptions/00000000-0000-0000-0000-000000000000/resourceGroups/cli_test_keyvault_network_rule000001/providers/Microsoft.Network/virtualNetworks/cli-test-vnet-000008\",\r\n
-<<<<<<< HEAD
-        \ \"etag\": \"W/\\\"27417d76-df48-49c4-b016-d01515fac343\\\"\",\r\n  \"type\":
+        \ \"etag\": \"W/\\\"e97833a4-7fb1-42f6-9d8c-f0c39126badd\\\"\",\r\n  \"type\":
         \"Microsoft.Network/virtualNetworks\",\r\n  \"location\": \"eastus2\",\r\n
         \ \"tags\": {},\r\n  \"properties\": {\r\n    \"provisioningState\": \"Succeeded\",\r\n
-        \   \"resourceGuid\": \"45120840-99b7-4001-979b-1dc2f98fdad6\",\r\n    \"addressSpace\":
-=======
-        \ \"etag\": \"W/\\\"d4ffc3bb-aa79-42df-b228-19e69d31bca4\\\"\",\r\n  \"type\":
-        \"Microsoft.Network/virtualNetworks\",\r\n  \"location\": \"eastus2\",\r\n
-        \ \"tags\": {},\r\n  \"properties\": {\r\n    \"provisioningState\": \"Succeeded\",\r\n
-        \   \"resourceGuid\": \"1addeaa4-e404-47c2-a7e5-5f2aea6b0740\",\r\n    \"addressSpace\":
->>>>>>> a54b7ce2
+        \   \"resourceGuid\": \"b7f250c9-6c38-46f7-b7b4-f5615cccca08\",\r\n    \"addressSpace\":
         {\r\n      \"addressPrefixes\": [\r\n        \"10.0.0.0/16\"\r\n      ]\r\n
         \   },\r\n    \"dhcpOptions\": {\r\n      \"dnsServers\": []\r\n    },\r\n
         \   \"subnets\": [\r\n      {\r\n        \"name\": \"cli-test-subnet-000011\",\r\n
         \       \"id\": \"/subscriptions/00000000-0000-0000-0000-000000000000/resourceGroups/cli_test_keyvault_network_rule000001/providers/Microsoft.Network/virtualNetworks/cli-test-vnet-000008/subnets/cli-test-subnet-000011\",\r\n
-<<<<<<< HEAD
-        \       \"etag\": \"W/\\\"27417d76-df48-49c4-b016-d01515fac343\\\"\",\r\n
-=======
-        \       \"etag\": \"W/\\\"d4ffc3bb-aa79-42df-b228-19e69d31bca4\\\"\",\r\n
->>>>>>> a54b7ce2
+        \       \"etag\": \"W/\\\"e97833a4-7fb1-42f6-9d8c-f0c39126badd\\\"\",\r\n
         \       \"properties\": {\r\n          \"provisioningState\": \"Succeeded\",\r\n
         \         \"addressPrefix\": \"10.0.0.0/21\",\r\n          \"serviceEndpoints\":
         [\r\n            {\r\n              \"provisioningState\": \"Succeeded\",\r\n
@@ -566,36 +420,26 @@
       content-type:
       - application/json; charset=utf-8
       date:
-<<<<<<< HEAD
-      - Tue, 28 Jul 2020 10:15:43 GMT
+      - Fri, 21 Aug 2020 07:50:43 GMT
       etag:
-      - W/"27417d76-df48-49c4-b016-d01515fac343"
-=======
-      - Fri, 21 Aug 2020 03:54:31 GMT
-      etag:
-      - W/"d4ffc3bb-aa79-42df-b228-19e69d31bca4"
->>>>>>> a54b7ce2
-      expires:
-      - '-1'
-      pragma:
-      - no-cache
-      server:
-      - Microsoft-HTTPAPI/2.0
-      - Microsoft-HTTPAPI/2.0
-      strict-transport-security:
-      - max-age=31536000; includeSubDomains
-      transfer-encoding:
-      - chunked
-      vary:
-      - Accept-Encoding
-      x-content-type-options:
-      - nosniff
-      x-ms-arm-service-request-id:
-<<<<<<< HEAD
-      - 17119034-0dae-47a8-8e6a-16613e8fba40
-=======
-      - 44ed8cc5-efe7-4144-b036-cd62e2aeafc8
->>>>>>> a54b7ce2
+      - W/"e97833a4-7fb1-42f6-9d8c-f0c39126badd"
+      expires:
+      - '-1'
+      pragma:
+      - no-cache
+      server:
+      - Microsoft-HTTPAPI/2.0
+      - Microsoft-HTTPAPI/2.0
+      strict-transport-security:
+      - max-age=31536000; includeSubDomains
+      transfer-encoding:
+      - chunked
+      vary:
+      - Accept-Encoding
+      x-content-type-options:
+      - nosniff
+      x-ms-arm-service-request-id:
+      - b4e2b6ac-3a6d-4c11-ba58-75f470e5c13d
     status:
       code: 200
       message: OK
@@ -613,13 +457,8 @@
       ParameterSetName:
       - -g --vnet-name --name
       User-Agent:
-<<<<<<< HEAD
-      - python/3.7.5 (Windows-10-10.0.18362-SP0) msrest/0.6.9 msrest_azure/0.6.3 azure-mgmt-network/11.0.0
-        Azure-SDK-For-Python AZURECLI/2.9.1
-=======
-      - python/3.7.5 (Windows-10-10.0.19041-SP0) msrest/0.6.18 msrest_azure/0.6.3
-        azure-mgmt-network/11.0.0 Azure-SDK-For-Python AZURECLI/2.10.1
->>>>>>> a54b7ce2
+      - python/3.7.5 (Windows-10-10.0.19041-SP0) msrest/0.6.18 msrest_azure/0.6.3
+        azure-mgmt-network/11.0.0 Azure-SDK-For-Python AZURECLI/2.10.1
       accept-language:
       - en-US
     method: GET
@@ -627,11 +466,7 @@
   response:
     body:
       string: "{\r\n  \"name\": \"cli-test-subnet-000011\",\r\n  \"id\": \"/subscriptions/00000000-0000-0000-0000-000000000000/resourceGroups/cli_test_keyvault_network_rule000001/providers/Microsoft.Network/virtualNetworks/cli-test-vnet-000008/subnets/cli-test-subnet-000011\",\r\n
-<<<<<<< HEAD
-        \ \"etag\": \"W/\\\"27417d76-df48-49c4-b016-d01515fac343\\\"\",\r\n  \"properties\":
-=======
-        \ \"etag\": \"W/\\\"d4ffc3bb-aa79-42df-b228-19e69d31bca4\\\"\",\r\n  \"properties\":
->>>>>>> a54b7ce2
+        \ \"etag\": \"W/\\\"e97833a4-7fb1-42f6-9d8c-f0c39126badd\\\"\",\r\n  \"properties\":
         {\r\n    \"provisioningState\": \"Succeeded\",\r\n    \"addressPrefix\": \"10.0.0.0/21\",\r\n
         \   \"serviceEndpoints\": [\r\n      {\r\n        \"provisioningState\": \"Succeeded\",\r\n
         \       \"service\": \"Microsoft.KeyVault\",\r\n        \"locations\": [\r\n
@@ -646,3989 +481,26 @@
       content-type:
       - application/json; charset=utf-8
       date:
-<<<<<<< HEAD
-      - Tue, 28 Jul 2020 10:15:43 GMT
+      - Fri, 21 Aug 2020 07:50:44 GMT
       etag:
-      - W/"27417d76-df48-49c4-b016-d01515fac343"
-=======
-      - Fri, 21 Aug 2020 03:54:32 GMT
-      etag:
-      - W/"d4ffc3bb-aa79-42df-b228-19e69d31bca4"
->>>>>>> a54b7ce2
-      expires:
-      - '-1'
-      pragma:
-      - no-cache
-      server:
-      - Microsoft-HTTPAPI/2.0
-      - Microsoft-HTTPAPI/2.0
-      strict-transport-security:
-      - max-age=31536000; includeSubDomains
-      transfer-encoding:
-      - chunked
-      vary:
-      - Accept-Encoding
-      x-content-type-options:
-      - nosniff
-      x-ms-arm-service-request-id:
-<<<<<<< HEAD
-      - 396d251e-e520-4e52-8fa7-c755b5ec9b09
-=======
-      - 4dc0dee0-e708-4187-89b3-c7f55e2f6195
->>>>>>> a54b7ce2
-    status:
-      code: 200
-      message: OK
-- request:
-    body: null
-    headers:
-      Accept:
-      - application/json
-      Accept-Encoding:
-      - gzip, deflate
-      Connection:
-      - keep-alive
-      User-Agent:
-<<<<<<< HEAD
-      - python/3.7.5 (Windows-10-10.0.18362-SP0) msrest/0.6.9 msrest_azure/0.6.3 azure-graphrbac/0.60.0
-        Azure-SDK-For-Python
-=======
-      - python/3.7.5 (Windows-10-10.0.19041-SP0) msrest/0.6.18 msrest_azure/0.6.3
-        azure-graphrbac/0.60.0 Azure-SDK-For-Python
->>>>>>> a54b7ce2
-      accept-language:
-      - en-US
-    method: GET
-    uri: https://graph.windows.net/00000000-0000-0000-0000-000000000000/me?api-version=1.6
-  response:
-    body:
-      string: '{"odata.metadata":"https://graph.windows.net/00000000-0000-0000-0000-000000000000/$metadata#directoryObjects/@Element","odata.type":"Microsoft.DirectoryServices.User","objectType":"User","objectId":"9ac02ab3-5061-4ec6-a3d8-2cdaa5f29efa","deletionTimestamp":null,"accountEnabled":true,"ageGroup":null,"assignedLicenses":[],"assignedPlans":[],"city":null,"companyName":null,"consentProvidedForMinor":null,"country":null,"createdDateTime":"2019-10-21T06:37:42Z","creationType":"Invitation","department":null,"dirSyncEnabled":null,"displayName":"Bin
-        Ma","employeeId":null,"facsimileTelephoneNumber":null,"givenName":null,"immutableId":null,"isCompromised":null,"jobTitle":null,"lastDirSyncTime":null,"legalAgeGroupClassification":null,"mail":"bim@microsoft.com","mailNickname":"bim_microsoft.com#EXT#","mobile":null,"onPremisesDistinguishedName":null,"onPremisesSecurityIdentifier":null,"otherMails":["bim@microsoft.com"],"passwordPolicies":null,"passwordProfile":null,"physicalDeliveryOfficeName":null,"postalCode":null,"preferredLanguage":null,"provisionedPlans":[],"provisioningErrors":[],"proxyAddresses":["SMTP:bim@microsoft.com"],"refreshTokensValidFromDateTime":"2019-10-21T06:37:41Z","showInAddressList":false,"signInNames":[],"sipProxyAddress":null,"state":null,"streetAddress":null,"surname":null,"telephoneNumber":null,"thumbnailPhoto@odata.mediaEditLink":"directoryObjects/9ac02ab3-5061-4ec6-a3d8-2cdaa5f29efa/Microsoft.DirectoryServices.User/thumbnailPhoto","usageLocation":null,"userIdentities":[],"userPrincipalName":"bim_microsoft.com#EXT#@AzureSDKTeam.onmicrosoft.com","userState":"Accepted","userStateChangedOn":"2019-10-21T06:39:35Z","userType":"Guest"}'
-    headers:
-      access-control-allow-origin:
-      - '*'
-      cache-control:
-      - no-cache
-      content-length:
-      - '1668'
-      content-type:
-      - application/json; odata=minimalmetadata; streaming=true; charset=utf-8
-      dataserviceversion:
-      - 3.0;
-      date:
-<<<<<<< HEAD
-      - Tue, 28 Jul 2020 10:15:44 GMT
-      duration:
-      - '1922300'
-      expires:
-      - '-1'
-      ocp-aad-diagnostics-server-name:
-      - K+jF7r4shx1ZQHEthrsJoe7eKjP/IRR6o6o273OY9sY=
-      ocp-aad-session-key:
-      - h-imrTCrRidjOx9dCVjDV4PIgeJIKHc_mG1rm_95nw4J3gKL2_PztOH9OAOyWS8Q3TmmdA3A7OUfn0qxqggrOAHUTpjwM9wf0wkLxqD3FMnk7zmMhVitPW_wD-PS7lrj.AaM0R2E5O0Ri_GUIJprkepAYiN9_m1nY6-NhNZj1yXw
-      pragma:
-      - no-cache
-      request-id:
-      - 4966ad82-5522-4a23-b0be-48d2f2b6e575
-=======
-      - Fri, 21 Aug 2020 03:54:33 GMT
-      duration:
-      - '12395431'
-      expires:
-      - '-1'
-      ocp-aad-diagnostics-server-name:
-      - VkLzLCyII0iDP8ykjah6EPtmWAu4aRRS4RBNYuQI9l8=
-      ocp-aad-session-key:
-      - EdJkeTCDx6-yvbJKgUfwawSxpMVJIGeS8oRo2ZWzkopZ6qtrVfGnCFt_wkgmshhkQDPeUImrEZ0t3cpakR3KHlDXsPCv_H5VsQ_Kuieh93xbTRxmP1VKyV6Zq42dhS39.wD6qsxXAUKLjUdFvfxA0Q9R4A5a6EXAYp0084KO_fBk
-      pragma:
-      - no-cache
-      request-id:
-      - 500a62c6-041b-4463-aebb-24e3ebbc4d8c
->>>>>>> a54b7ce2
-      strict-transport-security:
-      - max-age=31536000; includeSubDomains
-      x-aspnet-version:
-      - 4.0.30319
-      x-ms-dirapi-data-contract-version:
-      - '1.6'
-      x-ms-resource-unit:
-      - '1'
-      x-powered-by:
-      - ASP.NET
-    status:
-      code: 200
-      message: OK
-- request:
-    body: '{"location": "eastus2", "properties": {"tenantId": "54826b22-38d6-4fb2-bad9-b7b93a3e9c5a",
-      "sku": {"family": "A", "name": "standard"}, "accessPolicies": [{"tenantId":
-      "54826b22-38d6-4fb2-bad9-b7b93a3e9c5a", "objectId": "9ac02ab3-5061-4ec6-a3d8-2cdaa5f29efa",
-      "permissions": {"keys": ["get", "create", "delete", "list", "update", "import",
-      "backup", "restore", "recover"], "secrets": ["get", "list", "set", "delete",
-      "backup", "restore", "recover"], "certificates": ["get", "list", "delete", "create",
-      "import", "update", "managecontacts", "getissuers", "listissuers", "setissuers",
-      "deleteissuers", "manageissuers", "recover"], "storage": ["get", "list", "delete",
-      "set", "update", "regeneratekey", "setsas", "listsas", "getsas", "deletesas"]}}],
-      "softDeleteRetentionInDays": 90, "networkAcls": {"bypass": "AzureServices",
-      "defaultAction": "Allow", "ipRules": [{"value": "1.2.3.4/32"}, {"value": "2.3.4.0/24"}],
-      "virtualNetworkRules": [{"id": "/subscriptions/00000000-0000-0000-0000-000000000000/resourcegroups/cli_test_keyvault_network_rule000001/providers/microsoft.network/virtualnetworks/cli-test-vnet-000008/subnets/cli-test-subnet-000011"}]}}}'
-    headers:
-      Accept:
-      - application/json
-      Accept-Encoding:
-      - gzip, deflate
-      CommandName:
-      - keyvault create
-      Connection:
-      - keep-alive
-      Content-Length:
-      - '1194'
-      Content-Type:
-      - application/json
-      ParameterSetName:
-      - -n -l -g --network-acls
-      User-Agent:
-<<<<<<< HEAD
-      - python/3.7.5 (Windows-10-10.0.18362-SP0) msrest/0.6.9 msrest_azure/0.6.3 azure-mgmt-keyvault/2.2.0
-        Azure-SDK-For-Python AZURECLI/2.9.1
-      accept-language:
-      - en-US
-=======
-      - AZURECLI/2.10.1 azsdk-python-azure-mgmt-keyvault/7.0.0b2 Python/3.7.5 (Windows-10-10.0.19041-SP0)
->>>>>>> a54b7ce2
-    method: PUT
-    uri: https://management.azure.com/subscriptions/00000000-0000-0000-0000-000000000000/resourceGroups/cli_test_keyvault_network_rule000001/providers/Microsoft.KeyVault/vaults/cli-test-kv-nr-000003?api-version=2019-09-01
-  response:
-    body:
-      string: '{"id":"/subscriptions/00000000-0000-0000-0000-000000000000/resourceGroups/cli_test_keyvault_network_rule000001/providers/Microsoft.KeyVault/vaults/cli-test-kv-nr-000003","name":"cli-test-kv-nr-000003","type":"Microsoft.KeyVault/vaults","location":"eastus2","tags":{},"properties":{"sku":{"family":"A","name":"standard"},"tenantId":"54826b22-38d6-4fb2-bad9-b7b93a3e9c5a","networkAcls":{"bypass":"AzureServices","defaultAction":"Allow","ipRules":[{"value":"1.2.3.4/32"},{"value":"2.3.4.0/24"}],"virtualNetworkRules":[{"id":"/subscriptions/00000000-0000-0000-0000-000000000000/resourcegroups/cli_test_keyvault_network_rule000001/providers/microsoft.network/virtualnetworks/cli-test-vnet-000008/subnets/cli-test-subnet-000011"}]},"accessPolicies":[{"tenantId":"54826b22-38d6-4fb2-bad9-b7b93a3e9c5a","objectId":"9ac02ab3-5061-4ec6-a3d8-2cdaa5f29efa","permissions":{"keys":["get","create","delete","list","update","import","backup","restore","recover"],"secrets":["get","list","set","delete","backup","restore","recover"],"certificates":["get","list","delete","create","import","update","managecontacts","getissuers","listissuers","setissuers","deleteissuers","manageissuers","recover"],"storage":["get","list","delete","set","update","regeneratekey","setsas","listsas","getsas","deletesas"]}}],"enabledForDeployment":false,"enableSoftDelete":true,"softDeleteRetentionInDays":90,"vaultUri":"https://cli-test-kv-nr-000003.vault.azure.net","provisioningState":"RegisteringDns"}}'
-    headers:
-      cache-control:
-      - no-cache
-      content-length:
-      - '1563'
-      content-type:
-      - application/json; charset=utf-8
-      date:
-<<<<<<< HEAD
-      - Tue, 28 Jul 2020 10:15:50 GMT
-=======
-      - Fri, 21 Aug 2020 03:54:42 GMT
->>>>>>> a54b7ce2
-      expires:
-      - '-1'
-      pragma:
-      - no-cache
-      server:
-      - Microsoft-IIS/10.0
-      strict-transport-security:
-      - max-age=31536000; includeSubDomains
-      transfer-encoding:
-      - chunked
-      vary:
-      - Accept-Encoding
-      x-aspnet-version:
-      - 4.0.30319
-      x-content-type-options:
-      - nosniff
-      x-ms-keyvault-service-version:
-<<<<<<< HEAD
-      - 1.1.0.284
-      x-ms-ratelimit-remaining-subscription-writes:
-      - '1192'
-=======
-      - 1.1.31.0
-      x-ms-ratelimit-remaining-subscription-writes:
-      - '1189'
->>>>>>> a54b7ce2
-      x-powered-by:
-      - ASP.NET
-    status:
-      code: 200
-      message: OK
-- request:
-    body: null
-    headers:
-      Accept:
-      - '*/*'
-      Accept-Encoding:
-      - gzip, deflate
-      CommandName:
-      - keyvault create
-      Connection:
-      - keep-alive
-      ParameterSetName:
-      - -n -l -g --network-acls
-      User-Agent:
-<<<<<<< HEAD
-      - python/3.7.5 (Windows-10-10.0.18362-SP0) msrest/0.6.9 msrest_azure/0.6.3 azure-mgmt-keyvault/2.2.0
-        Azure-SDK-For-Python AZURECLI/2.9.1
-=======
-      - AZURECLI/2.10.1 azsdk-python-azure-mgmt-keyvault/7.0.0b2 Python/3.7.5 (Windows-10-10.0.19041-SP0)
->>>>>>> a54b7ce2
-    method: GET
-    uri: https://management.azure.com/subscriptions/00000000-0000-0000-0000-000000000000/resourceGroups/cli_test_keyvault_network_rule000001/providers/Microsoft.KeyVault/vaults/cli-test-kv-nr-000003?api-version=2019-09-01
-  response:
-    body:
-      string: '{"id":"/subscriptions/00000000-0000-0000-0000-000000000000/resourceGroups/cli_test_keyvault_network_rule000001/providers/Microsoft.KeyVault/vaults/cli-test-kv-nr-000003","name":"cli-test-kv-nr-000003","type":"Microsoft.KeyVault/vaults","location":"eastus2","tags":{},"properties":{"sku":{"family":"A","name":"standard"},"tenantId":"54826b22-38d6-4fb2-bad9-b7b93a3e9c5a","networkAcls":{"bypass":"AzureServices","defaultAction":"Allow","ipRules":[{"value":"1.2.3.4/32"},{"value":"2.3.4.0/24"}],"virtualNetworkRules":[{"id":"/subscriptions/00000000-0000-0000-0000-000000000000/resourcegroups/cli_test_keyvault_network_rule000001/providers/microsoft.network/virtualnetworks/cli-test-vnet-000008/subnets/cli-test-subnet-000011"}]},"accessPolicies":[{"tenantId":"54826b22-38d6-4fb2-bad9-b7b93a3e9c5a","objectId":"9ac02ab3-5061-4ec6-a3d8-2cdaa5f29efa","permissions":{"keys":["get","create","delete","list","update","import","backup","restore","recover"],"secrets":["get","list","set","delete","backup","restore","recover"],"certificates":["get","list","delete","create","import","update","managecontacts","getissuers","listissuers","setissuers","deleteissuers","manageissuers","recover"],"storage":["get","list","delete","set","update","regeneratekey","setsas","listsas","getsas","deletesas"]}}],"enabledForDeployment":false,"enableSoftDelete":true,"softDeleteRetentionInDays":90,"vaultUri":"https://cli-test-kv-nr-000003.vault.azure.net/","provisioningState":"Succeeded"}}'
-    headers:
-      cache-control:
-      - no-cache
-      content-length:
-      - '1559'
-      content-type:
-      - application/json; charset=utf-8
-      date:
-<<<<<<< HEAD
-      - Tue, 28 Jul 2020 10:16:21 GMT
-=======
-      - Fri, 21 Aug 2020 03:55:12 GMT
->>>>>>> a54b7ce2
-      expires:
-      - '-1'
-      pragma:
-      - no-cache
-      server:
-      - Microsoft-IIS/10.0
-      strict-transport-security:
-      - max-age=31536000; includeSubDomains
-      transfer-encoding:
-      - chunked
-      vary:
-      - Accept-Encoding
-      x-aspnet-version:
-      - 4.0.30319
-      x-content-type-options:
-      - nosniff
-      x-ms-keyvault-service-version:
-<<<<<<< HEAD
-      - 1.1.0.284
-=======
-      - 1.1.31.0
->>>>>>> a54b7ce2
-      x-powered-by:
-      - ASP.NET
-    status:
-      code: 200
-      message: OK
-- request:
-    body: null
-    headers:
-      Accept:
-      - application/json
-      Accept-Encoding:
-      - gzip, deflate
-      Connection:
-      - keep-alive
-      User-Agent:
-<<<<<<< HEAD
-      - python/3.7.5 (Windows-10-10.0.18362-SP0) msrest/0.6.9 msrest_azure/0.6.3 azure-graphrbac/0.60.0
-        Azure-SDK-For-Python
-=======
-      - python/3.7.5 (Windows-10-10.0.19041-SP0) msrest/0.6.18 msrest_azure/0.6.3
-        azure-graphrbac/0.60.0 Azure-SDK-For-Python
->>>>>>> a54b7ce2
-      accept-language:
-      - en-US
-    method: GET
-    uri: https://graph.windows.net/00000000-0000-0000-0000-000000000000/me?api-version=1.6
-  response:
-    body:
-      string: '{"odata.metadata":"https://graph.windows.net/00000000-0000-0000-0000-000000000000/$metadata#directoryObjects/@Element","odata.type":"Microsoft.DirectoryServices.User","objectType":"User","objectId":"9ac02ab3-5061-4ec6-a3d8-2cdaa5f29efa","deletionTimestamp":null,"accountEnabled":true,"ageGroup":null,"assignedLicenses":[],"assignedPlans":[],"city":null,"companyName":null,"consentProvidedForMinor":null,"country":null,"createdDateTime":"2019-10-21T06:37:42Z","creationType":"Invitation","department":null,"dirSyncEnabled":null,"displayName":"Bin
-        Ma","employeeId":null,"facsimileTelephoneNumber":null,"givenName":null,"immutableId":null,"isCompromised":null,"jobTitle":null,"lastDirSyncTime":null,"legalAgeGroupClassification":null,"mail":"bim@microsoft.com","mailNickname":"bim_microsoft.com#EXT#","mobile":null,"onPremisesDistinguishedName":null,"onPremisesSecurityIdentifier":null,"otherMails":["bim@microsoft.com"],"passwordPolicies":null,"passwordProfile":null,"physicalDeliveryOfficeName":null,"postalCode":null,"preferredLanguage":null,"provisionedPlans":[],"provisioningErrors":[],"proxyAddresses":["SMTP:bim@microsoft.com"],"refreshTokensValidFromDateTime":"2019-10-21T06:37:41Z","showInAddressList":false,"signInNames":[],"sipProxyAddress":null,"state":null,"streetAddress":null,"surname":null,"telephoneNumber":null,"thumbnailPhoto@odata.mediaEditLink":"directoryObjects/9ac02ab3-5061-4ec6-a3d8-2cdaa5f29efa/Microsoft.DirectoryServices.User/thumbnailPhoto","usageLocation":null,"userIdentities":[],"userPrincipalName":"bim_microsoft.com#EXT#@AzureSDKTeam.onmicrosoft.com","userState":"Accepted","userStateChangedOn":"2019-10-21T06:39:35Z","userType":"Guest"}'
-    headers:
-      access-control-allow-origin:
-      - '*'
-      cache-control:
-      - no-cache
-      content-length:
-      - '1668'
-      content-type:
-      - application/json; odata=minimalmetadata; streaming=true; charset=utf-8
-      dataserviceversion:
-      - 3.0;
-      date:
-<<<<<<< HEAD
-      - Tue, 28 Jul 2020 10:16:22 GMT
-      duration:
-      - '1948308'
-      expires:
-      - '-1'
-      ocp-aad-diagnostics-server-name:
-      - 6fg+R91TudKTiH8ukAn6DjKOEcAdu3Q+jEgq6nJAxfA=
-      ocp-aad-session-key:
-      - 83_rI7EQ83EhO1Vn_9iRrl4oLOgMgfg72xJOmxKEiP8v3_zdpSU8641LbQIQMXqkz9_lgP1zPRYq10qjV29Tm4DubJT9Zj_UEJIhelDpTAZOH5YI44nue9qQbpUaGsge.yyYwuRLEHbrdG7O9yHVglR1YwWlb1InxMOR9AUES3-E
-      pragma:
-      - no-cache
-      request-id:
-      - 9ebea57a-ee4b-4935-970f-2bc76176a99d
-=======
-      - Fri, 21 Aug 2020 03:55:14 GMT
-      duration:
-      - '2633085'
-      expires:
-      - '-1'
-      ocp-aad-diagnostics-server-name:
-      - 29uI9RZpY2KwisAKbj34phMZ+pSlTyMYRYIpd1ZWFRM=
-      ocp-aad-session-key:
-      - T4jI1VfgfY5UmO4hvAoDlN0RsC1l9PMY_qVWZ9A4o-DELa11j8llrrjuHqdN16N3CC_G5naBIhO0Yy8az2IL4l3RH4LdVXjSDDWAqOuisZYJ6E7VTj-a-uGrnmsKn8Ty.P8rC6sJdmmeeLWostJYbI1yI-CgfytjCU57kw6_WgaE
-      pragma:
-      - no-cache
-      request-id:
-      - 2fa17c48-f4ec-450e-a9ea-d8ec2d0d15bc
->>>>>>> a54b7ce2
-      strict-transport-security:
-      - max-age=31536000; includeSubDomains
-      x-aspnet-version:
-      - 4.0.30319
-      x-ms-dirapi-data-contract-version:
-      - '1.6'
-      x-ms-resource-unit:
-      - '1'
-      x-powered-by:
-      - ASP.NET
-    status:
-      code: 200
-      message: OK
-- request:
-    body: '{"location": "eastus2", "properties": {"tenantId": "54826b22-38d6-4fb2-bad9-b7b93a3e9c5a",
-      "sku": {"family": "A", "name": "standard"}, "accessPolicies": [{"tenantId":
-      "54826b22-38d6-4fb2-bad9-b7b93a3e9c5a", "objectId": "9ac02ab3-5061-4ec6-a3d8-2cdaa5f29efa",
-      "permissions": {"keys": ["get", "create", "delete", "list", "update", "import",
-      "backup", "restore", "recover"], "secrets": ["get", "list", "set", "delete",
-      "backup", "restore", "recover"], "certificates": ["get", "list", "delete", "create",
-      "import", "update", "managecontacts", "getissuers", "listissuers", "setissuers",
-      "deleteissuers", "manageissuers", "recover"], "storage": ["get", "list", "delete",
-      "set", "update", "regeneratekey", "setsas", "listsas", "getsas", "deletesas"]}}],
-      "softDeleteRetentionInDays": 90, "networkAcls": {"bypass": "AzureServices",
-      "defaultAction": "Allow", "ipRules": [{"value": "1.2.3.4/32"}, {"value": "2.3.4.0/24"}],
-      "virtualNetworkRules": [{"id": "/subscriptions/00000000-0000-0000-0000-000000000000/resourcegroups/cli_test_keyvault_network_rule000001/providers/microsoft.network/virtualnetworks/cli-test-vnet-000008/subnets/cli-test-subnet-000011"}]}}}'
-    headers:
-      Accept:
-      - application/json
-      Accept-Encoding:
-      - gzip, deflate
-      CommandName:
-      - keyvault create
-      Connection:
-      - keep-alive
-      Content-Length:
-      - '1194'
-      Content-Type:
-      - application/json
-      ParameterSetName:
-      - -n -l -g --network-acls
-      User-Agent:
-<<<<<<< HEAD
-      - python/3.7.5 (Windows-10-10.0.18362-SP0) msrest/0.6.9 msrest_azure/0.6.3 azure-mgmt-keyvault/2.2.0
-        Azure-SDK-For-Python AZURECLI/2.9.1
-      accept-language:
-      - en-US
-=======
-      - AZURECLI/2.10.1 azsdk-python-azure-mgmt-keyvault/7.0.0b2 Python/3.7.5 (Windows-10-10.0.19041-SP0)
->>>>>>> a54b7ce2
-    method: PUT
-    uri: https://management.azure.com/subscriptions/00000000-0000-0000-0000-000000000000/resourceGroups/cli_test_keyvault_network_rule000001/providers/Microsoft.KeyVault/vaults/cli-test-kv-nr-000004?api-version=2019-09-01
-  response:
-    body:
-      string: '{"id":"/subscriptions/00000000-0000-0000-0000-000000000000/resourceGroups/cli_test_keyvault_network_rule000001/providers/Microsoft.KeyVault/vaults/cli-test-kv-nr-000004","name":"cli-test-kv-nr-000004","type":"Microsoft.KeyVault/vaults","location":"eastus2","tags":{},"properties":{"sku":{"family":"A","name":"standard"},"tenantId":"54826b22-38d6-4fb2-bad9-b7b93a3e9c5a","networkAcls":{"bypass":"AzureServices","defaultAction":"Allow","ipRules":[{"value":"1.2.3.4/32"},{"value":"2.3.4.0/24"}],"virtualNetworkRules":[{"id":"/subscriptions/00000000-0000-0000-0000-000000000000/resourcegroups/cli_test_keyvault_network_rule000001/providers/microsoft.network/virtualnetworks/cli-test-vnet-000008/subnets/cli-test-subnet-000011"}]},"accessPolicies":[{"tenantId":"54826b22-38d6-4fb2-bad9-b7b93a3e9c5a","objectId":"9ac02ab3-5061-4ec6-a3d8-2cdaa5f29efa","permissions":{"keys":["get","create","delete","list","update","import","backup","restore","recover"],"secrets":["get","list","set","delete","backup","restore","recover"],"certificates":["get","list","delete","create","import","update","managecontacts","getissuers","listissuers","setissuers","deleteissuers","manageissuers","recover"],"storage":["get","list","delete","set","update","regeneratekey","setsas","listsas","getsas","deletesas"]}}],"enabledForDeployment":false,"enableSoftDelete":true,"softDeleteRetentionInDays":90,"vaultUri":"https://cli-test-kv-nr-000004.vault.azure.net","provisioningState":"RegisteringDns"}}'
-    headers:
-      cache-control:
-      - no-cache
-      content-length:
-      - '1563'
-      content-type:
-      - application/json; charset=utf-8
-      date:
-<<<<<<< HEAD
-      - Tue, 28 Jul 2020 10:16:28 GMT
-=======
-      - Fri, 21 Aug 2020 03:55:18 GMT
->>>>>>> a54b7ce2
-      expires:
-      - '-1'
-      pragma:
-      - no-cache
-      server:
-      - Microsoft-IIS/10.0
-      strict-transport-security:
-      - max-age=31536000; includeSubDomains
-      transfer-encoding:
-      - chunked
-      vary:
-      - Accept-Encoding
-      x-aspnet-version:
-      - 4.0.30319
-      x-content-type-options:
-      - nosniff
-      x-ms-keyvault-service-version:
-<<<<<<< HEAD
-      - 1.1.0.284
-      x-ms-ratelimit-remaining-subscription-writes:
-      - '1194'
-=======
-      - 1.1.31.0
-      x-ms-ratelimit-remaining-subscription-writes:
-      - '1191'
->>>>>>> a54b7ce2
-      x-powered-by:
-      - ASP.NET
-    status:
-      code: 200
-      message: OK
-- request:
-    body: null
-    headers:
-      Accept:
-      - '*/*'
-      Accept-Encoding:
-      - gzip, deflate
-      CommandName:
-      - keyvault create
-      Connection:
-      - keep-alive
-      ParameterSetName:
-      - -n -l -g --network-acls
-      User-Agent:
-<<<<<<< HEAD
-      - python/3.7.5 (Windows-10-10.0.18362-SP0) msrest/0.6.9 msrest_azure/0.6.3 azure-mgmt-keyvault/2.2.0
-        Azure-SDK-For-Python AZURECLI/2.9.1
-=======
-      - AZURECLI/2.10.1 azsdk-python-azure-mgmt-keyvault/7.0.0b2 Python/3.7.5 (Windows-10-10.0.19041-SP0)
->>>>>>> a54b7ce2
-    method: GET
-    uri: https://management.azure.com/subscriptions/00000000-0000-0000-0000-000000000000/resourceGroups/cli_test_keyvault_network_rule000001/providers/Microsoft.KeyVault/vaults/cli-test-kv-nr-000004?api-version=2019-09-01
-  response:
-    body:
-      string: '{"id":"/subscriptions/00000000-0000-0000-0000-000000000000/resourceGroups/cli_test_keyvault_network_rule000001/providers/Microsoft.KeyVault/vaults/cli-test-kv-nr-000004","name":"cli-test-kv-nr-000004","type":"Microsoft.KeyVault/vaults","location":"eastus2","tags":{},"properties":{"sku":{"family":"A","name":"standard"},"tenantId":"54826b22-38d6-4fb2-bad9-b7b93a3e9c5a","networkAcls":{"bypass":"AzureServices","defaultAction":"Allow","ipRules":[{"value":"1.2.3.4/32"},{"value":"2.3.4.0/24"}],"virtualNetworkRules":[{"id":"/subscriptions/00000000-0000-0000-0000-000000000000/resourcegroups/cli_test_keyvault_network_rule000001/providers/microsoft.network/virtualnetworks/cli-test-vnet-000008/subnets/cli-test-subnet-000011"}]},"accessPolicies":[{"tenantId":"54826b22-38d6-4fb2-bad9-b7b93a3e9c5a","objectId":"9ac02ab3-5061-4ec6-a3d8-2cdaa5f29efa","permissions":{"keys":["get","create","delete","list","update","import","backup","restore","recover"],"secrets":["get","list","set","delete","backup","restore","recover"],"certificates":["get","list","delete","create","import","update","managecontacts","getissuers","listissuers","setissuers","deleteissuers","manageissuers","recover"],"storage":["get","list","delete","set","update","regeneratekey","setsas","listsas","getsas","deletesas"]}}],"enabledForDeployment":false,"enableSoftDelete":true,"softDeleteRetentionInDays":90,"vaultUri":"https://cli-test-kv-nr-000004.vault.azure.net/","provisioningState":"Succeeded"}}'
-    headers:
-      cache-control:
-      - no-cache
-      content-length:
-      - '1559'
-      content-type:
-      - application/json; charset=utf-8
-      date:
-<<<<<<< HEAD
-      - Tue, 28 Jul 2020 10:17:00 GMT
-=======
-      - Fri, 21 Aug 2020 03:55:50 GMT
->>>>>>> a54b7ce2
-      expires:
-      - '-1'
-      pragma:
-      - no-cache
-      server:
-      - Microsoft-IIS/10.0
-      strict-transport-security:
-      - max-age=31536000; includeSubDomains
-      transfer-encoding:
-      - chunked
-      vary:
-      - Accept-Encoding
-      x-aspnet-version:
-      - 4.0.30319
-      x-content-type-options:
-      - nosniff
-      x-ms-keyvault-service-version:
-<<<<<<< HEAD
-      - 1.1.0.284
-=======
-      - 1.1.31.0
->>>>>>> a54b7ce2
-      x-powered-by:
-      - ASP.NET
-    status:
-      code: 200
-      message: OK
-- request:
-    body: '{"location": "eastus2", "tags": {}, "properties": {"addressSpace": {"addressPrefixes":
-      ["10.0.0.0/16"]}, "dhcpOptions": {}}}'
-    headers:
-      Accept:
-      - application/json
-      Accept-Encoding:
-      - gzip, deflate
-      CommandName:
-      - network vnet create
-      Connection:
-      - keep-alive
-      Content-Length:
-      - '124'
-      Content-Type:
-      - application/json; charset=utf-8
-      ParameterSetName:
-      - -g -n -l
-      User-Agent:
-<<<<<<< HEAD
-      - python/3.7.5 (Windows-10-10.0.18362-SP0) msrest/0.6.9 msrest_azure/0.6.3 azure-mgmt-network/11.0.0
-        Azure-SDK-For-Python AZURECLI/2.9.1
-=======
-      - python/3.7.5 (Windows-10-10.0.19041-SP0) msrest/0.6.18 msrest_azure/0.6.3
-        azure-mgmt-network/11.0.0 Azure-SDK-For-Python AZURECLI/2.10.1
->>>>>>> a54b7ce2
-      accept-language:
-      - en-US
-    method: PUT
-    uri: https://management.azure.com/subscriptions/00000000-0000-0000-0000-000000000000/resourceGroups/cli_test_keyvault_network_rule000001/providers/Microsoft.Network/virtualNetworks/cli-test-vnet-000009?api-version=2020-05-01
-  response:
-    body:
-      string: "{\r\n  \"name\": \"cli-test-vnet-000009\",\r\n  \"id\": \"/subscriptions/00000000-0000-0000-0000-000000000000/resourceGroups/cli_test_keyvault_network_rule000001/providers/Microsoft.Network/virtualNetworks/cli-test-vnet-000009\",\r\n
-<<<<<<< HEAD
-        \ \"etag\": \"W/\\\"8fb5d31e-057c-416b-b088-7a4e96e96896\\\"\",\r\n  \"type\":
-        \"Microsoft.Network/virtualNetworks\",\r\n  \"location\": \"eastus2\",\r\n
-        \ \"tags\": {},\r\n  \"properties\": {\r\n    \"provisioningState\": \"Updating\",\r\n
-        \   \"resourceGuid\": \"e5d2ed2b-ed51-4956-adda-1e9149a0eecf\",\r\n    \"addressSpace\":
-=======
-        \ \"etag\": \"W/\\\"a32153b4-56b1-498b-a1c5-9ec525d7d461\\\"\",\r\n  \"type\":
-        \"Microsoft.Network/virtualNetworks\",\r\n  \"location\": \"eastus2\",\r\n
-        \ \"tags\": {},\r\n  \"properties\": {\r\n    \"provisioningState\": \"Updating\",\r\n
-        \   \"resourceGuid\": \"0085facb-e032-4f02-a17d-c8277d7c71ce\",\r\n    \"addressSpace\":
->>>>>>> a54b7ce2
-        {\r\n      \"addressPrefixes\": [\r\n        \"10.0.0.0/16\"\r\n      ]\r\n
-        \   },\r\n    \"dhcpOptions\": {\r\n      \"dnsServers\": []\r\n    },\r\n
-        \   \"subnets\": [],\r\n    \"virtualNetworkPeerings\": [],\r\n    \"enableDdosProtection\":
-        false,\r\n    \"enableVmProtection\": false\r\n  }\r\n}"
-    headers:
-      azure-asyncnotification:
-      - Enabled
-      azure-asyncoperation:
-<<<<<<< HEAD
-      - https://management.azure.com/subscriptions/00000000-0000-0000-0000-000000000000/providers/Microsoft.Network/locations/eastus2/operations/14430f6a-c366-49c2-9418-cdc481125674?api-version=2020-05-01
-=======
-      - https://management.azure.com/subscriptions/00000000-0000-0000-0000-000000000000/providers/Microsoft.Network/locations/eastus2/operations/d8714a7c-a697-47fe-9f0f-9829d1846c17?api-version=2020-05-01
->>>>>>> a54b7ce2
-      cache-control:
-      - no-cache
-      content-length:
-      - '805'
-      content-type:
-      - application/json; charset=utf-8
-      date:
-<<<<<<< HEAD
-      - Tue, 28 Jul 2020 10:17:07 GMT
-=======
-      - Fri, 21 Aug 2020 03:55:57 GMT
->>>>>>> a54b7ce2
-      expires:
-      - '-1'
-      pragma:
-      - no-cache
-      server:
-      - Microsoft-HTTPAPI/2.0
-      - Microsoft-HTTPAPI/2.0
-      strict-transport-security:
-      - max-age=31536000; includeSubDomains
-      x-content-type-options:
-      - nosniff
-      x-ms-arm-service-request-id:
-<<<<<<< HEAD
-      - 4a5d9b22-8703-4ca6-986a-e3d612b56087
-      x-ms-ratelimit-remaining-subscription-writes:
-      - '1195'
-=======
-      - ce6d8f3a-4fc1-4ef9-983f-52059fc07897
-      x-ms-ratelimit-remaining-subscription-writes:
-      - '1186'
->>>>>>> a54b7ce2
-    status:
-      code: 201
-      message: Created
-- request:
-    body: null
-    headers:
-      Accept:
-      - application/json
-      Accept-Encoding:
-      - gzip, deflate
-      CommandName:
-      - network vnet create
-      Connection:
-      - keep-alive
-      ParameterSetName:
-      - -g -n -l
-      User-Agent:
-<<<<<<< HEAD
-      - python/3.7.5 (Windows-10-10.0.18362-SP0) msrest/0.6.9 msrest_azure/0.6.3 azure-mgmt-network/11.0.0
-        Azure-SDK-For-Python AZURECLI/2.9.1
-    method: GET
-    uri: https://management.azure.com/subscriptions/00000000-0000-0000-0000-000000000000/providers/Microsoft.Network/locations/eastus2/operations/14430f6a-c366-49c2-9418-cdc481125674?api-version=2020-05-01
-=======
-      - python/3.7.5 (Windows-10-10.0.19041-SP0) msrest/0.6.18 msrest_azure/0.6.3
-        azure-mgmt-network/11.0.0 Azure-SDK-For-Python AZURECLI/2.10.1
-    method: GET
-    uri: https://management.azure.com/subscriptions/00000000-0000-0000-0000-000000000000/providers/Microsoft.Network/locations/eastus2/operations/d8714a7c-a697-47fe-9f0f-9829d1846c17?api-version=2020-05-01
->>>>>>> a54b7ce2
-  response:
-    body:
-      string: "{\r\n  \"status\": \"Succeeded\"\r\n}"
-    headers:
-      cache-control:
-      - no-cache
-      content-length:
-      - '29'
-      content-type:
-      - application/json; charset=utf-8
-      date:
-<<<<<<< HEAD
-      - Tue, 28 Jul 2020 10:17:12 GMT
-=======
-      - Fri, 21 Aug 2020 03:56:01 GMT
->>>>>>> a54b7ce2
-      expires:
-      - '-1'
-      pragma:
-      - no-cache
-      server:
-      - Microsoft-HTTPAPI/2.0
-      - Microsoft-HTTPAPI/2.0
-      strict-transport-security:
-      - max-age=31536000; includeSubDomains
-      transfer-encoding:
-      - chunked
-      vary:
-      - Accept-Encoding
-      x-content-type-options:
-      - nosniff
-      x-ms-arm-service-request-id:
-<<<<<<< HEAD
-      - dc32b66e-e877-4797-bc2d-7cd94c5f1f03
-=======
-      - 9eed5ac8-d565-48e7-9cec-9538d214e400
->>>>>>> a54b7ce2
-    status:
-      code: 200
-      message: OK
-- request:
-    body: null
-    headers:
-      Accept:
-      - application/json
-      Accept-Encoding:
-      - gzip, deflate
-      CommandName:
-      - network vnet create
-      Connection:
-      - keep-alive
-      ParameterSetName:
-      - -g -n -l
-      User-Agent:
-<<<<<<< HEAD
-      - python/3.7.5 (Windows-10-10.0.18362-SP0) msrest/0.6.9 msrest_azure/0.6.3 azure-mgmt-network/11.0.0
-        Azure-SDK-For-Python AZURECLI/2.9.1
-=======
-      - python/3.7.5 (Windows-10-10.0.19041-SP0) msrest/0.6.18 msrest_azure/0.6.3
-        azure-mgmt-network/11.0.0 Azure-SDK-For-Python AZURECLI/2.10.1
->>>>>>> a54b7ce2
-    method: GET
-    uri: https://management.azure.com/subscriptions/00000000-0000-0000-0000-000000000000/resourceGroups/cli_test_keyvault_network_rule000001/providers/Microsoft.Network/virtualNetworks/cli-test-vnet-000009?api-version=2020-05-01
-  response:
-    body:
-      string: "{\r\n  \"name\": \"cli-test-vnet-000009\",\r\n  \"id\": \"/subscriptions/00000000-0000-0000-0000-000000000000/resourceGroups/cli_test_keyvault_network_rule000001/providers/Microsoft.Network/virtualNetworks/cli-test-vnet-000009\",\r\n
-<<<<<<< HEAD
-        \ \"etag\": \"W/\\\"b249b055-30d6-4b07-916a-7fde9ea32341\\\"\",\r\n  \"type\":
-        \"Microsoft.Network/virtualNetworks\",\r\n  \"location\": \"eastus2\",\r\n
-        \ \"tags\": {},\r\n  \"properties\": {\r\n    \"provisioningState\": \"Succeeded\",\r\n
-        \   \"resourceGuid\": \"e5d2ed2b-ed51-4956-adda-1e9149a0eecf\",\r\n    \"addressSpace\":
-=======
-        \ \"etag\": \"W/\\\"a7316c2f-3810-432d-ae3a-985d5e3fe1e6\\\"\",\r\n  \"type\":
-        \"Microsoft.Network/virtualNetworks\",\r\n  \"location\": \"eastus2\",\r\n
-        \ \"tags\": {},\r\n  \"properties\": {\r\n    \"provisioningState\": \"Succeeded\",\r\n
-        \   \"resourceGuid\": \"0085facb-e032-4f02-a17d-c8277d7c71ce\",\r\n    \"addressSpace\":
->>>>>>> a54b7ce2
-        {\r\n      \"addressPrefixes\": [\r\n        \"10.0.0.0/16\"\r\n      ]\r\n
-        \   },\r\n    \"dhcpOptions\": {\r\n      \"dnsServers\": []\r\n    },\r\n
-        \   \"subnets\": [],\r\n    \"virtualNetworkPeerings\": [],\r\n    \"enableDdosProtection\":
-        false,\r\n    \"enableVmProtection\": false\r\n  }\r\n}"
-    headers:
-      cache-control:
-      - no-cache
-      content-length:
-      - '806'
-      content-type:
-      - application/json; charset=utf-8
-      date:
-<<<<<<< HEAD
-      - Tue, 28 Jul 2020 10:17:12 GMT
-      etag:
-      - W/"b249b055-30d6-4b07-916a-7fde9ea32341"
-=======
-      - Fri, 21 Aug 2020 03:56:01 GMT
-      etag:
-      - W/"a7316c2f-3810-432d-ae3a-985d5e3fe1e6"
->>>>>>> a54b7ce2
-      expires:
-      - '-1'
-      pragma:
-      - no-cache
-      server:
-      - Microsoft-HTTPAPI/2.0
-      - Microsoft-HTTPAPI/2.0
-      strict-transport-security:
-      - max-age=31536000; includeSubDomains
-      transfer-encoding:
-      - chunked
-      vary:
-      - Accept-Encoding
-      x-content-type-options:
-      - nosniff
-      x-ms-arm-service-request-id:
-<<<<<<< HEAD
-      - bbba8360-e626-4a7a-8cd0-961a33e954c5
-=======
-      - bcc93e47-c228-467e-a0ad-bddf31196a3b
->>>>>>> a54b7ce2
-    status:
-      code: 200
-      message: OK
-- request:
-    body: null
-    headers:
-      Accept:
-      - application/json
-      Accept-Encoding:
-      - gzip, deflate
-      CommandName:
-      - network vnet subnet create
-      Connection:
-      - keep-alive
-      ParameterSetName:
-      - -g --vnet-name --name --address-prefixes --service-endpoints
-      User-Agent:
-<<<<<<< HEAD
-      - python/3.7.5 (Windows-10-10.0.18362-SP0) msrest/0.6.9 msrest_azure/0.6.3 azure-mgmt-network/11.0.0
-        Azure-SDK-For-Python AZURECLI/2.9.1
-=======
-      - python/3.7.5 (Windows-10-10.0.19041-SP0) msrest/0.6.18 msrest_azure/0.6.3
-        azure-mgmt-network/11.0.0 Azure-SDK-For-Python AZURECLI/2.10.1
->>>>>>> a54b7ce2
-      accept-language:
-      - en-US
-    method: GET
-    uri: https://management.azure.com/subscriptions/00000000-0000-0000-0000-000000000000/resourceGroups/cli_test_keyvault_network_rule000001/providers/Microsoft.Network/virtualNetworks/cli-test-vnet-000009?api-version=2020-05-01
-  response:
-    body:
-      string: "{\r\n  \"name\": \"cli-test-vnet-000009\",\r\n  \"id\": \"/subscriptions/00000000-0000-0000-0000-000000000000/resourceGroups/cli_test_keyvault_network_rule000001/providers/Microsoft.Network/virtualNetworks/cli-test-vnet-000009\",\r\n
-<<<<<<< HEAD
-        \ \"etag\": \"W/\\\"b249b055-30d6-4b07-916a-7fde9ea32341\\\"\",\r\n  \"type\":
-        \"Microsoft.Network/virtualNetworks\",\r\n  \"location\": \"eastus2\",\r\n
-        \ \"tags\": {},\r\n  \"properties\": {\r\n    \"provisioningState\": \"Succeeded\",\r\n
-        \   \"resourceGuid\": \"e5d2ed2b-ed51-4956-adda-1e9149a0eecf\",\r\n    \"addressSpace\":
-=======
-        \ \"etag\": \"W/\\\"a7316c2f-3810-432d-ae3a-985d5e3fe1e6\\\"\",\r\n  \"type\":
-        \"Microsoft.Network/virtualNetworks\",\r\n  \"location\": \"eastus2\",\r\n
-        \ \"tags\": {},\r\n  \"properties\": {\r\n    \"provisioningState\": \"Succeeded\",\r\n
-        \   \"resourceGuid\": \"0085facb-e032-4f02-a17d-c8277d7c71ce\",\r\n    \"addressSpace\":
->>>>>>> a54b7ce2
-        {\r\n      \"addressPrefixes\": [\r\n        \"10.0.0.0/16\"\r\n      ]\r\n
-        \   },\r\n    \"dhcpOptions\": {\r\n      \"dnsServers\": []\r\n    },\r\n
-        \   \"subnets\": [],\r\n    \"virtualNetworkPeerings\": [],\r\n    \"enableDdosProtection\":
-        false,\r\n    \"enableVmProtection\": false\r\n  }\r\n}"
-    headers:
-      cache-control:
-      - no-cache
-      content-length:
-      - '806'
-      content-type:
-      - application/json; charset=utf-8
-      date:
-<<<<<<< HEAD
-      - Tue, 28 Jul 2020 10:17:13 GMT
-      etag:
-      - W/"b249b055-30d6-4b07-916a-7fde9ea32341"
-=======
-      - Fri, 21 Aug 2020 03:56:02 GMT
-      etag:
-      - W/"a7316c2f-3810-432d-ae3a-985d5e3fe1e6"
->>>>>>> a54b7ce2
-      expires:
-      - '-1'
-      pragma:
-      - no-cache
-      server:
-      - Microsoft-HTTPAPI/2.0
-      - Microsoft-HTTPAPI/2.0
-      strict-transport-security:
-      - max-age=31536000; includeSubDomains
-      transfer-encoding:
-      - chunked
-      vary:
-      - Accept-Encoding
-      x-content-type-options:
-      - nosniff
-      x-ms-arm-service-request-id:
-<<<<<<< HEAD
-      - 132cdcd8-0c94-49a0-80be-0238ecaf2014
-=======
-      - 0c5f0627-b49c-4157-8bd8-e5a5868f1bc5
->>>>>>> a54b7ce2
-    status:
-      code: 200
-      message: OK
-- request:
-    body: '{"id": "/subscriptions/00000000-0000-0000-0000-000000000000/resourceGroups/cli_test_keyvault_network_rule000001/providers/Microsoft.Network/virtualNetworks/cli-test-vnet-000009",
-      "location": "eastus2", "tags": {}, "properties": {"addressSpace": {"addressPrefixes":
-      ["10.0.0.0/16"]}, "dhcpOptions": {"dnsServers": []}, "subnets": [{"properties":
-      {"addressPrefix": "10.0.0.0/21", "serviceEndpoints": [{"service": "Microsoft.KeyVault"}]},
-      "name": "cli-test-subnet-000012"}], "virtualNetworkPeerings": [], "enableDdosProtection":
-      false, "enableVmProtection": false}}'
-    headers:
-      Accept:
-      - application/json
-      Accept-Encoding:
-      - gzip, deflate
-      CommandName:
-      - network vnet subnet create
-      Connection:
-      - keep-alive
-      Content-Length:
-      - '607'
-      Content-Type:
-      - application/json; charset=utf-8
-      ParameterSetName:
-      - -g --vnet-name --name --address-prefixes --service-endpoints
-      User-Agent:
-<<<<<<< HEAD
-      - python/3.7.5 (Windows-10-10.0.18362-SP0) msrest/0.6.9 msrest_azure/0.6.3 azure-mgmt-network/11.0.0
-        Azure-SDK-For-Python AZURECLI/2.9.1
-=======
-      - python/3.7.5 (Windows-10-10.0.19041-SP0) msrest/0.6.18 msrest_azure/0.6.3
-        azure-mgmt-network/11.0.0 Azure-SDK-For-Python AZURECLI/2.10.1
->>>>>>> a54b7ce2
-      accept-language:
-      - en-US
-    method: PUT
-    uri: https://management.azure.com/subscriptions/00000000-0000-0000-0000-000000000000/resourceGroups/cli_test_keyvault_network_rule000001/providers/Microsoft.Network/virtualNetworks/cli-test-vnet-000009?api-version=2020-05-01
-  response:
-    body:
-      string: "{\r\n  \"name\": \"cli-test-vnet-000009\",\r\n  \"id\": \"/subscriptions/00000000-0000-0000-0000-000000000000/resourceGroups/cli_test_keyvault_network_rule000001/providers/Microsoft.Network/virtualNetworks/cli-test-vnet-000009\",\r\n
-<<<<<<< HEAD
-        \ \"etag\": \"W/\\\"4daf0a2b-535a-4895-b9d4-1d5131a3c92d\\\"\",\r\n  \"type\":
-        \"Microsoft.Network/virtualNetworks\",\r\n  \"location\": \"eastus2\",\r\n
-        \ \"tags\": {},\r\n  \"properties\": {\r\n    \"provisioningState\": \"Updating\",\r\n
-        \   \"resourceGuid\": \"e5d2ed2b-ed51-4956-adda-1e9149a0eecf\",\r\n    \"addressSpace\":
-=======
-        \ \"etag\": \"W/\\\"be639750-b39b-4ae8-9e0c-ccc2a71e6c85\\\"\",\r\n  \"type\":
-        \"Microsoft.Network/virtualNetworks\",\r\n  \"location\": \"eastus2\",\r\n
-        \ \"tags\": {},\r\n  \"properties\": {\r\n    \"provisioningState\": \"Updating\",\r\n
-        \   \"resourceGuid\": \"0085facb-e032-4f02-a17d-c8277d7c71ce\",\r\n    \"addressSpace\":
->>>>>>> a54b7ce2
-        {\r\n      \"addressPrefixes\": [\r\n        \"10.0.0.0/16\"\r\n      ]\r\n
-        \   },\r\n    \"dhcpOptions\": {\r\n      \"dnsServers\": []\r\n    },\r\n
-        \   \"subnets\": [\r\n      {\r\n        \"name\": \"cli-test-subnet-000012\",\r\n
-        \       \"id\": \"/subscriptions/00000000-0000-0000-0000-000000000000/resourceGroups/cli_test_keyvault_network_rule000001/providers/Microsoft.Network/virtualNetworks/cli-test-vnet-000009/subnets/cli-test-subnet-000012\",\r\n
-<<<<<<< HEAD
-        \       \"etag\": \"W/\\\"4daf0a2b-535a-4895-b9d4-1d5131a3c92d\\\"\",\r\n
-=======
-        \       \"etag\": \"W/\\\"be639750-b39b-4ae8-9e0c-ccc2a71e6c85\\\"\",\r\n
->>>>>>> a54b7ce2
-        \       \"properties\": {\r\n          \"provisioningState\": \"Updating\",\r\n
-        \         \"addressPrefix\": \"10.0.0.0/21\",\r\n          \"serviceEndpoints\":
-        [\r\n            {\r\n              \"provisioningState\": \"Updating\",\r\n
-        \             \"service\": \"Microsoft.KeyVault\",\r\n              \"locations\":
-        [\r\n                \"*\"\r\n              ]\r\n            }\r\n          ],\r\n
-        \         \"delegations\": [],\r\n          \"privateEndpointNetworkPolicies\":
-        \"Enabled\",\r\n          \"privateLinkServiceNetworkPolicies\": \"Enabled\"\r\n
-        \       },\r\n        \"type\": \"Microsoft.Network/virtualNetworks/subnets\"\r\n
-        \     }\r\n    ],\r\n    \"virtualNetworkPeerings\": [],\r\n    \"enableDdosProtection\":
-        false,\r\n    \"enableVmProtection\": false\r\n  }\r\n}"
-    headers:
-      azure-asyncoperation:
-<<<<<<< HEAD
-      - https://management.azure.com/subscriptions/00000000-0000-0000-0000-000000000000/providers/Microsoft.Network/locations/eastus2/operations/a2f4c717-4fef-45d8-80c0-b9c42af3a859?api-version=2020-05-01
-=======
-      - https://management.azure.com/subscriptions/00000000-0000-0000-0000-000000000000/providers/Microsoft.Network/locations/eastus2/operations/a8846e56-e06a-40a8-8a0d-a256298a7784?api-version=2020-05-01
->>>>>>> a54b7ce2
-      cache-control:
-      - no-cache
-      content-length:
-      - '1770'
-      content-type:
-      - application/json; charset=utf-8
-      date:
-<<<<<<< HEAD
-      - Tue, 28 Jul 2020 10:17:14 GMT
-=======
-      - Fri, 21 Aug 2020 03:56:03 GMT
->>>>>>> a54b7ce2
-      expires:
-      - '-1'
-      pragma:
-      - no-cache
-      server:
-      - Microsoft-HTTPAPI/2.0
-      - Microsoft-HTTPAPI/2.0
-      strict-transport-security:
-      - max-age=31536000; includeSubDomains
-      transfer-encoding:
-      - chunked
-      vary:
-      - Accept-Encoding
-      x-content-type-options:
-      - nosniff
-      x-ms-arm-service-request-id:
-<<<<<<< HEAD
-      - 9f7a1fe5-3a8e-48e9-9d15-ffee1ca5d98d
-      x-ms-ratelimit-remaining-subscription-writes:
-      - '1194'
-=======
-      - c0cfd1a1-8697-4cf8-85ae-5a9313764856
-      x-ms-ratelimit-remaining-subscription-writes:
-      - '1188'
->>>>>>> a54b7ce2
-    status:
-      code: 200
-      message: OK
-- request:
-    body: null
-    headers:
-      Accept:
-      - application/json
-      Accept-Encoding:
-      - gzip, deflate
-      CommandName:
-      - network vnet subnet create
-      Connection:
-      - keep-alive
-      ParameterSetName:
-      - -g --vnet-name --name --address-prefixes --service-endpoints
-      User-Agent:
-<<<<<<< HEAD
-      - python/3.7.5 (Windows-10-10.0.18362-SP0) msrest/0.6.9 msrest_azure/0.6.3 azure-mgmt-network/11.0.0
-        Azure-SDK-For-Python AZURECLI/2.9.1
-    method: GET
-    uri: https://management.azure.com/subscriptions/00000000-0000-0000-0000-000000000000/providers/Microsoft.Network/locations/eastus2/operations/a2f4c717-4fef-45d8-80c0-b9c42af3a859?api-version=2020-05-01
-=======
-      - python/3.7.5 (Windows-10-10.0.19041-SP0) msrest/0.6.18 msrest_azure/0.6.3
-        azure-mgmt-network/11.0.0 Azure-SDK-For-Python AZURECLI/2.10.1
-    method: GET
-    uri: https://management.azure.com/subscriptions/00000000-0000-0000-0000-000000000000/providers/Microsoft.Network/locations/eastus2/operations/a8846e56-e06a-40a8-8a0d-a256298a7784?api-version=2020-05-01
->>>>>>> a54b7ce2
-  response:
-    body:
-      string: "{\r\n  \"status\": \"Succeeded\"\r\n}"
-    headers:
-      cache-control:
-      - no-cache
-      content-length:
-      - '29'
-      content-type:
-      - application/json; charset=utf-8
-      date:
-<<<<<<< HEAD
-      - Tue, 28 Jul 2020 10:17:18 GMT
-=======
-      - Fri, 21 Aug 2020 03:56:06 GMT
->>>>>>> a54b7ce2
-      expires:
-      - '-1'
-      pragma:
-      - no-cache
-      server:
-      - Microsoft-HTTPAPI/2.0
-      - Microsoft-HTTPAPI/2.0
-      strict-transport-security:
-      - max-age=31536000; includeSubDomains
-      transfer-encoding:
-      - chunked
-      vary:
-      - Accept-Encoding
-      x-content-type-options:
-      - nosniff
-      x-ms-arm-service-request-id:
-<<<<<<< HEAD
-      - 1bd46e4b-7243-49a6-8ad6-e9c84b10a574
-=======
-      - 6496e20f-afae-4757-8902-a3cecefe9931
->>>>>>> a54b7ce2
-    status:
-      code: 200
-      message: OK
-- request:
-    body: null
-    headers:
-      Accept:
-      - application/json
-      Accept-Encoding:
-      - gzip, deflate
-      CommandName:
-      - network vnet subnet create
-      Connection:
-      - keep-alive
-      ParameterSetName:
-      - -g --vnet-name --name --address-prefixes --service-endpoints
-      User-Agent:
-<<<<<<< HEAD
-      - python/3.7.5 (Windows-10-10.0.18362-SP0) msrest/0.6.9 msrest_azure/0.6.3 azure-mgmt-network/11.0.0
-        Azure-SDK-For-Python AZURECLI/2.9.1
-=======
-      - python/3.7.5 (Windows-10-10.0.19041-SP0) msrest/0.6.18 msrest_azure/0.6.3
-        azure-mgmt-network/11.0.0 Azure-SDK-For-Python AZURECLI/2.10.1
->>>>>>> a54b7ce2
-    method: GET
-    uri: https://management.azure.com/subscriptions/00000000-0000-0000-0000-000000000000/resourceGroups/cli_test_keyvault_network_rule000001/providers/Microsoft.Network/virtualNetworks/cli-test-vnet-000009?api-version=2020-05-01
-  response:
-    body:
-      string: "{\r\n  \"name\": \"cli-test-vnet-000009\",\r\n  \"id\": \"/subscriptions/00000000-0000-0000-0000-000000000000/resourceGroups/cli_test_keyvault_network_rule000001/providers/Microsoft.Network/virtualNetworks/cli-test-vnet-000009\",\r\n
-<<<<<<< HEAD
-        \ \"etag\": \"W/\\\"44521561-8d00-4343-bda5-088624e18c6d\\\"\",\r\n  \"type\":
-        \"Microsoft.Network/virtualNetworks\",\r\n  \"location\": \"eastus2\",\r\n
-        \ \"tags\": {},\r\n  \"properties\": {\r\n    \"provisioningState\": \"Succeeded\",\r\n
-        \   \"resourceGuid\": \"e5d2ed2b-ed51-4956-adda-1e9149a0eecf\",\r\n    \"addressSpace\":
-=======
-        \ \"etag\": \"W/\\\"d777f239-4528-431f-9858-ec44c99d7761\\\"\",\r\n  \"type\":
-        \"Microsoft.Network/virtualNetworks\",\r\n  \"location\": \"eastus2\",\r\n
-        \ \"tags\": {},\r\n  \"properties\": {\r\n    \"provisioningState\": \"Succeeded\",\r\n
-        \   \"resourceGuid\": \"0085facb-e032-4f02-a17d-c8277d7c71ce\",\r\n    \"addressSpace\":
->>>>>>> a54b7ce2
-        {\r\n      \"addressPrefixes\": [\r\n        \"10.0.0.0/16\"\r\n      ]\r\n
-        \   },\r\n    \"dhcpOptions\": {\r\n      \"dnsServers\": []\r\n    },\r\n
-        \   \"subnets\": [\r\n      {\r\n        \"name\": \"cli-test-subnet-000012\",\r\n
-        \       \"id\": \"/subscriptions/00000000-0000-0000-0000-000000000000/resourceGroups/cli_test_keyvault_network_rule000001/providers/Microsoft.Network/virtualNetworks/cli-test-vnet-000009/subnets/cli-test-subnet-000012\",\r\n
-<<<<<<< HEAD
-        \       \"etag\": \"W/\\\"44521561-8d00-4343-bda5-088624e18c6d\\\"\",\r\n
-=======
-        \       \"etag\": \"W/\\\"d777f239-4528-431f-9858-ec44c99d7761\\\"\",\r\n
->>>>>>> a54b7ce2
-        \       \"properties\": {\r\n          \"provisioningState\": \"Succeeded\",\r\n
-        \         \"addressPrefix\": \"10.0.0.0/21\",\r\n          \"serviceEndpoints\":
-        [\r\n            {\r\n              \"provisioningState\": \"Succeeded\",\r\n
-        \             \"service\": \"Microsoft.KeyVault\",\r\n              \"locations\":
-        [\r\n                \"*\"\r\n              ]\r\n            }\r\n          ],\r\n
-        \         \"delegations\": [],\r\n          \"privateEndpointNetworkPolicies\":
-        \"Enabled\",\r\n          \"privateLinkServiceNetworkPolicies\": \"Enabled\"\r\n
-        \       },\r\n        \"type\": \"Microsoft.Network/virtualNetworks/subnets\"\r\n
-        \     }\r\n    ],\r\n    \"virtualNetworkPeerings\": [],\r\n    \"enableDdosProtection\":
-        false,\r\n    \"enableVmProtection\": false\r\n  }\r\n}"
-    headers:
-      cache-control:
-      - no-cache
-      content-length:
-      - '1773'
-      content-type:
-      - application/json; charset=utf-8
-      date:
-<<<<<<< HEAD
-      - Tue, 28 Jul 2020 10:17:18 GMT
-      etag:
-      - W/"44521561-8d00-4343-bda5-088624e18c6d"
-=======
-      - Fri, 21 Aug 2020 03:56:07 GMT
-      etag:
-      - W/"d777f239-4528-431f-9858-ec44c99d7761"
->>>>>>> a54b7ce2
-      expires:
-      - '-1'
-      pragma:
-      - no-cache
-      server:
-      - Microsoft-HTTPAPI/2.0
-      - Microsoft-HTTPAPI/2.0
-      strict-transport-security:
-      - max-age=31536000; includeSubDomains
-      transfer-encoding:
-      - chunked
-      vary:
-      - Accept-Encoding
-      x-content-type-options:
-      - nosniff
-      x-ms-arm-service-request-id:
-<<<<<<< HEAD
-      - 9d8347af-d83a-4def-a16c-324c5972f78d
-=======
-      - 7e31b596-f7ec-4ad9-ae25-b9c0d4a84993
->>>>>>> a54b7ce2
-    status:
-      code: 200
-      message: OK
-- request:
-    body: null
-    headers:
-      Accept:
-      - application/json
-      Accept-Encoding:
-      - gzip, deflate
-      CommandName:
-      - network vnet subnet show
-      Connection:
-      - keep-alive
-      ParameterSetName:
-      - -g --vnet-name --name
-      User-Agent:
-<<<<<<< HEAD
-      - python/3.7.5 (Windows-10-10.0.18362-SP0) msrest/0.6.9 msrest_azure/0.6.3 azure-mgmt-network/11.0.0
-        Azure-SDK-For-Python AZURECLI/2.9.1
-=======
-      - python/3.7.5 (Windows-10-10.0.19041-SP0) msrest/0.6.18 msrest_azure/0.6.3
-        azure-mgmt-network/11.0.0 Azure-SDK-For-Python AZURECLI/2.10.1
->>>>>>> a54b7ce2
-      accept-language:
-      - en-US
-    method: GET
-    uri: https://management.azure.com/subscriptions/00000000-0000-0000-0000-000000000000/resourceGroups/cli_test_keyvault_network_rule000001/providers/Microsoft.Network/virtualNetworks/cli-test-vnet-000009/subnets/cli-test-subnet-000012?api-version=2020-05-01
-  response:
-    body:
-      string: "{\r\n  \"name\": \"cli-test-subnet-000012\",\r\n  \"id\": \"/subscriptions/00000000-0000-0000-0000-000000000000/resourceGroups/cli_test_keyvault_network_rule000001/providers/Microsoft.Network/virtualNetworks/cli-test-vnet-000009/subnets/cli-test-subnet-000012\",\r\n
-<<<<<<< HEAD
-        \ \"etag\": \"W/\\\"44521561-8d00-4343-bda5-088624e18c6d\\\"\",\r\n  \"properties\":
-=======
-        \ \"etag\": \"W/\\\"d777f239-4528-431f-9858-ec44c99d7761\\\"\",\r\n  \"properties\":
->>>>>>> a54b7ce2
-        {\r\n    \"provisioningState\": \"Succeeded\",\r\n    \"addressPrefix\": \"10.0.0.0/21\",\r\n
-        \   \"serviceEndpoints\": [\r\n      {\r\n        \"provisioningState\": \"Succeeded\",\r\n
-        \       \"service\": \"Microsoft.KeyVault\",\r\n        \"locations\": [\r\n
-        \         \"*\"\r\n        ]\r\n      }\r\n    ],\r\n    \"delegations\":
-        [],\r\n    \"privateEndpointNetworkPolicies\": \"Enabled\",\r\n    \"privateLinkServiceNetworkPolicies\":
-        \"Enabled\"\r\n  },\r\n  \"type\": \"Microsoft.Network/virtualNetworks/subnets\"\r\n}"
-    headers:
-      cache-control:
-      - no-cache
-      content-length:
-      - '827'
-      content-type:
-      - application/json; charset=utf-8
-      date:
-<<<<<<< HEAD
-      - Tue, 28 Jul 2020 10:17:19 GMT
-      etag:
-      - W/"44521561-8d00-4343-bda5-088624e18c6d"
-=======
-      - Fri, 21 Aug 2020 03:56:07 GMT
-      etag:
-      - W/"d777f239-4528-431f-9858-ec44c99d7761"
->>>>>>> a54b7ce2
-      expires:
-      - '-1'
-      pragma:
-      - no-cache
-      server:
-      - Microsoft-HTTPAPI/2.0
-      - Microsoft-HTTPAPI/2.0
-      strict-transport-security:
-      - max-age=31536000; includeSubDomains
-      transfer-encoding:
-      - chunked
-      vary:
-      - Accept-Encoding
-      x-content-type-options:
-      - nosniff
-      x-ms-arm-service-request-id:
-<<<<<<< HEAD
-      - cec6244a-68d4-426c-9311-d0d63b637255
-=======
-      - 206e26ac-5744-4c64-91cc-43025b40b3a2
->>>>>>> a54b7ce2
-    status:
-      code: 200
-      message: OK
-- request:
-    body: '{"location": "eastus2", "tags": {}, "properties": {"addressSpace": {"addressPrefixes":
-      ["10.0.0.0/16"]}, "dhcpOptions": {}}}'
-    headers:
-      Accept:
-      - application/json
-      Accept-Encoding:
-      - gzip, deflate
-      CommandName:
-      - network vnet create
-      Connection:
-      - keep-alive
-      Content-Length:
-      - '124'
-      Content-Type:
-      - application/json; charset=utf-8
-      ParameterSetName:
-      - -g -n -l
-      User-Agent:
-<<<<<<< HEAD
-      - python/3.7.5 (Windows-10-10.0.18362-SP0) msrest/0.6.9 msrest_azure/0.6.3 azure-mgmt-network/11.0.0
-        Azure-SDK-For-Python AZURECLI/2.9.1
-=======
-      - python/3.7.5 (Windows-10-10.0.19041-SP0) msrest/0.6.18 msrest_azure/0.6.3
-        azure-mgmt-network/11.0.0 Azure-SDK-For-Python AZURECLI/2.10.1
->>>>>>> a54b7ce2
-      accept-language:
-      - en-US
-    method: PUT
-    uri: https://management.azure.com/subscriptions/00000000-0000-0000-0000-000000000000/resourceGroups/cli_test_keyvault_network_rule000001/providers/Microsoft.Network/virtualNetworks/cli-test-vnet-000010?api-version=2020-05-01
-  response:
-    body:
-      string: "{\r\n  \"name\": \"cli-test-vnet-000010\",\r\n  \"id\": \"/subscriptions/00000000-0000-0000-0000-000000000000/resourceGroups/cli_test_keyvault_network_rule000001/providers/Microsoft.Network/virtualNetworks/cli-test-vnet-000010\",\r\n
-<<<<<<< HEAD
-        \ \"etag\": \"W/\\\"961ffbdc-8a6e-4327-91e8-d38053c17b31\\\"\",\r\n  \"type\":
-        \"Microsoft.Network/virtualNetworks\",\r\n  \"location\": \"eastus2\",\r\n
-        \ \"tags\": {},\r\n  \"properties\": {\r\n    \"provisioningState\": \"Updating\",\r\n
-        \   \"resourceGuid\": \"442b8685-1d68-49d0-bcf1-92a0a1ff0030\",\r\n    \"addressSpace\":
-=======
-        \ \"etag\": \"W/\\\"e1ca5953-a05a-4983-9ad6-85ea66a277ef\\\"\",\r\n  \"type\":
-        \"Microsoft.Network/virtualNetworks\",\r\n  \"location\": \"eastus2\",\r\n
-        \ \"tags\": {},\r\n  \"properties\": {\r\n    \"provisioningState\": \"Updating\",\r\n
-        \   \"resourceGuid\": \"296866f8-d9ac-44aa-96b7-55c7d4293ff2\",\r\n    \"addressSpace\":
->>>>>>> a54b7ce2
-        {\r\n      \"addressPrefixes\": [\r\n        \"10.0.0.0/16\"\r\n      ]\r\n
-        \   },\r\n    \"dhcpOptions\": {\r\n      \"dnsServers\": []\r\n    },\r\n
-        \   \"subnets\": [],\r\n    \"virtualNetworkPeerings\": [],\r\n    \"enableDdosProtection\":
-        false,\r\n    \"enableVmProtection\": false\r\n  }\r\n}"
-    headers:
-      azure-asyncnotification:
-      - Enabled
-      azure-asyncoperation:
-<<<<<<< HEAD
-      - https://management.azure.com/subscriptions/00000000-0000-0000-0000-000000000000/providers/Microsoft.Network/locations/eastus2/operations/898fbc14-23e3-47f3-a3e4-398cfa56a339?api-version=2020-05-01
-=======
-      - https://management.azure.com/subscriptions/00000000-0000-0000-0000-000000000000/providers/Microsoft.Network/locations/eastus2/operations/a834dc2d-dccd-4a18-b506-b7b54af47bcf?api-version=2020-05-01
->>>>>>> a54b7ce2
-      cache-control:
-      - no-cache
-      content-length:
-      - '805'
-      content-type:
-      - application/json; charset=utf-8
-      date:
-<<<<<<< HEAD
-      - Tue, 28 Jul 2020 10:17:26 GMT
-=======
-      - Fri, 21 Aug 2020 03:56:11 GMT
->>>>>>> a54b7ce2
-      expires:
-      - '-1'
-      pragma:
-      - no-cache
-      server:
-      - Microsoft-HTTPAPI/2.0
-      - Microsoft-HTTPAPI/2.0
-      strict-transport-security:
-      - max-age=31536000; includeSubDomains
-      x-content-type-options:
-      - nosniff
-      x-ms-arm-service-request-id:
-<<<<<<< HEAD
-      - 7ecffe04-f0de-4570-a971-ddcaa3d97b7c
-      x-ms-ratelimit-remaining-subscription-writes:
-      - '1193'
-=======
-      - 0b4a1663-c54b-49f5-9e24-c38965e6b5e6
-      x-ms-ratelimit-remaining-subscription-writes:
-      - '1189'
->>>>>>> a54b7ce2
-    status:
-      code: 201
-      message: Created
-- request:
-    body: null
-    headers:
-      Accept:
-      - application/json
-      Accept-Encoding:
-      - gzip, deflate
-      CommandName:
-      - network vnet create
-      Connection:
-      - keep-alive
-      ParameterSetName:
-      - -g -n -l
-      User-Agent:
-<<<<<<< HEAD
-      - python/3.7.5 (Windows-10-10.0.18362-SP0) msrest/0.6.9 msrest_azure/0.6.3 azure-mgmt-network/11.0.0
-        Azure-SDK-For-Python AZURECLI/2.9.1
-    method: GET
-    uri: https://management.azure.com/subscriptions/00000000-0000-0000-0000-000000000000/providers/Microsoft.Network/locations/eastus2/operations/898fbc14-23e3-47f3-a3e4-398cfa56a339?api-version=2020-05-01
-=======
-      - python/3.7.5 (Windows-10-10.0.19041-SP0) msrest/0.6.18 msrest_azure/0.6.3
-        azure-mgmt-network/11.0.0 Azure-SDK-For-Python AZURECLI/2.10.1
-    method: GET
-    uri: https://management.azure.com/subscriptions/00000000-0000-0000-0000-000000000000/providers/Microsoft.Network/locations/eastus2/operations/a834dc2d-dccd-4a18-b506-b7b54af47bcf?api-version=2020-05-01
->>>>>>> a54b7ce2
-  response:
-    body:
-      string: "{\r\n  \"status\": \"Succeeded\"\r\n}"
-    headers:
-      cache-control:
-      - no-cache
-      content-length:
-      - '29'
-      content-type:
-      - application/json; charset=utf-8
-      date:
-<<<<<<< HEAD
-      - Tue, 28 Jul 2020 10:17:30 GMT
-=======
-      - Fri, 21 Aug 2020 03:56:16 GMT
->>>>>>> a54b7ce2
-      expires:
-      - '-1'
-      pragma:
-      - no-cache
-      server:
-      - Microsoft-HTTPAPI/2.0
-      - Microsoft-HTTPAPI/2.0
-      strict-transport-security:
-      - max-age=31536000; includeSubDomains
-      transfer-encoding:
-      - chunked
-      vary:
-      - Accept-Encoding
-      x-content-type-options:
-      - nosniff
-      x-ms-arm-service-request-id:
-<<<<<<< HEAD
-      - 902417df-e754-401c-8ae8-61dbed10c281
-=======
-      - 7c76c280-9b1d-4221-a249-c549f8a735b2
->>>>>>> a54b7ce2
-    status:
-      code: 200
-      message: OK
-- request:
-    body: null
-    headers:
-      Accept:
-      - application/json
-      Accept-Encoding:
-      - gzip, deflate
-      CommandName:
-      - network vnet create
-      Connection:
-      - keep-alive
-      ParameterSetName:
-      - -g -n -l
-      User-Agent:
-<<<<<<< HEAD
-      - python/3.7.5 (Windows-10-10.0.18362-SP0) msrest/0.6.9 msrest_azure/0.6.3 azure-mgmt-network/11.0.0
-        Azure-SDK-For-Python AZURECLI/2.9.1
-=======
-      - python/3.7.5 (Windows-10-10.0.19041-SP0) msrest/0.6.18 msrest_azure/0.6.3
-        azure-mgmt-network/11.0.0 Azure-SDK-For-Python AZURECLI/2.10.1
->>>>>>> a54b7ce2
-    method: GET
-    uri: https://management.azure.com/subscriptions/00000000-0000-0000-0000-000000000000/resourceGroups/cli_test_keyvault_network_rule000001/providers/Microsoft.Network/virtualNetworks/cli-test-vnet-000010?api-version=2020-05-01
-  response:
-    body:
-      string: "{\r\n  \"name\": \"cli-test-vnet-000010\",\r\n  \"id\": \"/subscriptions/00000000-0000-0000-0000-000000000000/resourceGroups/cli_test_keyvault_network_rule000001/providers/Microsoft.Network/virtualNetworks/cli-test-vnet-000010\",\r\n
-<<<<<<< HEAD
-        \ \"etag\": \"W/\\\"89f9ab0e-74b7-4b24-9b1e-965d76e5d3f4\\\"\",\r\n  \"type\":
-        \"Microsoft.Network/virtualNetworks\",\r\n  \"location\": \"eastus2\",\r\n
-        \ \"tags\": {},\r\n  \"properties\": {\r\n    \"provisioningState\": \"Succeeded\",\r\n
-        \   \"resourceGuid\": \"442b8685-1d68-49d0-bcf1-92a0a1ff0030\",\r\n    \"addressSpace\":
-=======
-        \ \"etag\": \"W/\\\"20165e87-f082-4803-bc5e-2cb1dae0df0b\\\"\",\r\n  \"type\":
-        \"Microsoft.Network/virtualNetworks\",\r\n  \"location\": \"eastus2\",\r\n
-        \ \"tags\": {},\r\n  \"properties\": {\r\n    \"provisioningState\": \"Succeeded\",\r\n
-        \   \"resourceGuid\": \"296866f8-d9ac-44aa-96b7-55c7d4293ff2\",\r\n    \"addressSpace\":
->>>>>>> a54b7ce2
-        {\r\n      \"addressPrefixes\": [\r\n        \"10.0.0.0/16\"\r\n      ]\r\n
-        \   },\r\n    \"dhcpOptions\": {\r\n      \"dnsServers\": []\r\n    },\r\n
-        \   \"subnets\": [],\r\n    \"virtualNetworkPeerings\": [],\r\n    \"enableDdosProtection\":
-        false,\r\n    \"enableVmProtection\": false\r\n  }\r\n}"
-    headers:
-      cache-control:
-      - no-cache
-      content-length:
-      - '806'
-      content-type:
-      - application/json; charset=utf-8
-      date:
-<<<<<<< HEAD
-      - Tue, 28 Jul 2020 10:17:30 GMT
-      etag:
-      - W/"89f9ab0e-74b7-4b24-9b1e-965d76e5d3f4"
-=======
-      - Fri, 21 Aug 2020 03:56:16 GMT
-      etag:
-      - W/"20165e87-f082-4803-bc5e-2cb1dae0df0b"
->>>>>>> a54b7ce2
-      expires:
-      - '-1'
-      pragma:
-      - no-cache
-      server:
-      - Microsoft-HTTPAPI/2.0
-      - Microsoft-HTTPAPI/2.0
-      strict-transport-security:
-      - max-age=31536000; includeSubDomains
-      transfer-encoding:
-      - chunked
-      vary:
-      - Accept-Encoding
-      x-content-type-options:
-      - nosniff
-      x-ms-arm-service-request-id:
-<<<<<<< HEAD
-      - 8e2cf9e1-4c21-4f8c-9981-2dd52eeeb6f9
-=======
-      - 05838c3a-adb7-4840-a529-bfaff3613fd4
->>>>>>> a54b7ce2
-    status:
-      code: 200
-      message: OK
-- request:
-    body: null
-    headers:
-      Accept:
-      - application/json
-      Accept-Encoding:
-      - gzip, deflate
-      CommandName:
-      - network vnet subnet create
-      Connection:
-      - keep-alive
-      ParameterSetName:
-      - -g --vnet-name --name --address-prefixes --service-endpoints
-      User-Agent:
-<<<<<<< HEAD
-      - python/3.7.5 (Windows-10-10.0.18362-SP0) msrest/0.6.9 msrest_azure/0.6.3 azure-mgmt-network/11.0.0
-        Azure-SDK-For-Python AZURECLI/2.9.1
-=======
-      - python/3.7.5 (Windows-10-10.0.19041-SP0) msrest/0.6.18 msrest_azure/0.6.3
-        azure-mgmt-network/11.0.0 Azure-SDK-For-Python AZURECLI/2.10.1
->>>>>>> a54b7ce2
-      accept-language:
-      - en-US
-    method: GET
-    uri: https://management.azure.com/subscriptions/00000000-0000-0000-0000-000000000000/resourceGroups/cli_test_keyvault_network_rule000001/providers/Microsoft.Network/virtualNetworks/cli-test-vnet-000010?api-version=2020-05-01
-  response:
-    body:
-      string: "{\r\n  \"name\": \"cli-test-vnet-000010\",\r\n  \"id\": \"/subscriptions/00000000-0000-0000-0000-000000000000/resourceGroups/cli_test_keyvault_network_rule000001/providers/Microsoft.Network/virtualNetworks/cli-test-vnet-000010\",\r\n
-<<<<<<< HEAD
-        \ \"etag\": \"W/\\\"89f9ab0e-74b7-4b24-9b1e-965d76e5d3f4\\\"\",\r\n  \"type\":
-        \"Microsoft.Network/virtualNetworks\",\r\n  \"location\": \"eastus2\",\r\n
-        \ \"tags\": {},\r\n  \"properties\": {\r\n    \"provisioningState\": \"Succeeded\",\r\n
-        \   \"resourceGuid\": \"442b8685-1d68-49d0-bcf1-92a0a1ff0030\",\r\n    \"addressSpace\":
-=======
-        \ \"etag\": \"W/\\\"20165e87-f082-4803-bc5e-2cb1dae0df0b\\\"\",\r\n  \"type\":
-        \"Microsoft.Network/virtualNetworks\",\r\n  \"location\": \"eastus2\",\r\n
-        \ \"tags\": {},\r\n  \"properties\": {\r\n    \"provisioningState\": \"Succeeded\",\r\n
-        \   \"resourceGuid\": \"296866f8-d9ac-44aa-96b7-55c7d4293ff2\",\r\n    \"addressSpace\":
->>>>>>> a54b7ce2
-        {\r\n      \"addressPrefixes\": [\r\n        \"10.0.0.0/16\"\r\n      ]\r\n
-        \   },\r\n    \"dhcpOptions\": {\r\n      \"dnsServers\": []\r\n    },\r\n
-        \   \"subnets\": [],\r\n    \"virtualNetworkPeerings\": [],\r\n    \"enableDdosProtection\":
-        false,\r\n    \"enableVmProtection\": false\r\n  }\r\n}"
-    headers:
-      cache-control:
-      - no-cache
-      content-length:
-      - '806'
-      content-type:
-      - application/json; charset=utf-8
-      date:
-<<<<<<< HEAD
-      - Tue, 28 Jul 2020 10:17:30 GMT
-      etag:
-      - W/"89f9ab0e-74b7-4b24-9b1e-965d76e5d3f4"
-=======
-      - Fri, 21 Aug 2020 03:56:16 GMT
-      etag:
-      - W/"20165e87-f082-4803-bc5e-2cb1dae0df0b"
->>>>>>> a54b7ce2
-      expires:
-      - '-1'
-      pragma:
-      - no-cache
-      server:
-      - Microsoft-HTTPAPI/2.0
-      - Microsoft-HTTPAPI/2.0
-      strict-transport-security:
-      - max-age=31536000; includeSubDomains
-      transfer-encoding:
-      - chunked
-      vary:
-      - Accept-Encoding
-      x-content-type-options:
-      - nosniff
-      x-ms-arm-service-request-id:
-<<<<<<< HEAD
-      - 9c68c91e-2099-439e-a0a2-3738cf427f4b
-=======
-      - 73a97f40-5287-49d1-981f-e120453679d2
->>>>>>> a54b7ce2
-    status:
-      code: 200
-      message: OK
-- request:
-    body: '{"id": "/subscriptions/00000000-0000-0000-0000-000000000000/resourceGroups/cli_test_keyvault_network_rule000001/providers/Microsoft.Network/virtualNetworks/cli-test-vnet-000010",
-      "location": "eastus2", "tags": {}, "properties": {"addressSpace": {"addressPrefixes":
-      ["10.0.0.0/16"]}, "dhcpOptions": {"dnsServers": []}, "subnets": [{"properties":
-      {"addressPrefix": "10.0.0.0/21", "serviceEndpoints": [{"service": "Microsoft.KeyVault"}]},
-      "name": "cli-test-subnet-000013"}], "virtualNetworkPeerings": [], "enableDdosProtection":
-      false, "enableVmProtection": false}}'
-    headers:
-      Accept:
-      - application/json
-      Accept-Encoding:
-      - gzip, deflate
-      CommandName:
-      - network vnet subnet create
-      Connection:
-      - keep-alive
-      Content-Length:
-      - '607'
-      Content-Type:
-      - application/json; charset=utf-8
-      ParameterSetName:
-      - -g --vnet-name --name --address-prefixes --service-endpoints
-      User-Agent:
-<<<<<<< HEAD
-      - python/3.7.5 (Windows-10-10.0.18362-SP0) msrest/0.6.9 msrest_azure/0.6.3 azure-mgmt-network/11.0.0
-        Azure-SDK-For-Python AZURECLI/2.9.1
-=======
-      - python/3.7.5 (Windows-10-10.0.19041-SP0) msrest/0.6.18 msrest_azure/0.6.3
-        azure-mgmt-network/11.0.0 Azure-SDK-For-Python AZURECLI/2.10.1
->>>>>>> a54b7ce2
-      accept-language:
-      - en-US
-    method: PUT
-    uri: https://management.azure.com/subscriptions/00000000-0000-0000-0000-000000000000/resourceGroups/cli_test_keyvault_network_rule000001/providers/Microsoft.Network/virtualNetworks/cli-test-vnet-000010?api-version=2020-05-01
-  response:
-    body:
-      string: "{\r\n  \"name\": \"cli-test-vnet-000010\",\r\n  \"id\": \"/subscriptions/00000000-0000-0000-0000-000000000000/resourceGroups/cli_test_keyvault_network_rule000001/providers/Microsoft.Network/virtualNetworks/cli-test-vnet-000010\",\r\n
-<<<<<<< HEAD
-        \ \"etag\": \"W/\\\"4df91dfa-6dde-4b52-b814-797d1c9574df\\\"\",\r\n  \"type\":
-        \"Microsoft.Network/virtualNetworks\",\r\n  \"location\": \"eastus2\",\r\n
-        \ \"tags\": {},\r\n  \"properties\": {\r\n    \"provisioningState\": \"Updating\",\r\n
-        \   \"resourceGuid\": \"442b8685-1d68-49d0-bcf1-92a0a1ff0030\",\r\n    \"addressSpace\":
-=======
-        \ \"etag\": \"W/\\\"7d14e45b-f1ec-4aa9-9b73-6bb980c1c931\\\"\",\r\n  \"type\":
-        \"Microsoft.Network/virtualNetworks\",\r\n  \"location\": \"eastus2\",\r\n
-        \ \"tags\": {},\r\n  \"properties\": {\r\n    \"provisioningState\": \"Updating\",\r\n
-        \   \"resourceGuid\": \"296866f8-d9ac-44aa-96b7-55c7d4293ff2\",\r\n    \"addressSpace\":
->>>>>>> a54b7ce2
-        {\r\n      \"addressPrefixes\": [\r\n        \"10.0.0.0/16\"\r\n      ]\r\n
-        \   },\r\n    \"dhcpOptions\": {\r\n      \"dnsServers\": []\r\n    },\r\n
-        \   \"subnets\": [\r\n      {\r\n        \"name\": \"cli-test-subnet-000013\",\r\n
-        \       \"id\": \"/subscriptions/00000000-0000-0000-0000-000000000000/resourceGroups/cli_test_keyvault_network_rule000001/providers/Microsoft.Network/virtualNetworks/cli-test-vnet-000010/subnets/cli-test-subnet-000013\",\r\n
-<<<<<<< HEAD
-        \       \"etag\": \"W/\\\"4df91dfa-6dde-4b52-b814-797d1c9574df\\\"\",\r\n
-=======
-        \       \"etag\": \"W/\\\"7d14e45b-f1ec-4aa9-9b73-6bb980c1c931\\\"\",\r\n
->>>>>>> a54b7ce2
-        \       \"properties\": {\r\n          \"provisioningState\": \"Updating\",\r\n
-        \         \"addressPrefix\": \"10.0.0.0/21\",\r\n          \"serviceEndpoints\":
-        [\r\n            {\r\n              \"provisioningState\": \"Updating\",\r\n
-        \             \"service\": \"Microsoft.KeyVault\",\r\n              \"locations\":
-        [\r\n                \"*\"\r\n              ]\r\n            }\r\n          ],\r\n
-        \         \"delegations\": [],\r\n          \"privateEndpointNetworkPolicies\":
-        \"Enabled\",\r\n          \"privateLinkServiceNetworkPolicies\": \"Enabled\"\r\n
-        \       },\r\n        \"type\": \"Microsoft.Network/virtualNetworks/subnets\"\r\n
-        \     }\r\n    ],\r\n    \"virtualNetworkPeerings\": [],\r\n    \"enableDdosProtection\":
-        false,\r\n    \"enableVmProtection\": false\r\n  }\r\n}"
-    headers:
-      azure-asyncoperation:
-<<<<<<< HEAD
-      - https://management.azure.com/subscriptions/00000000-0000-0000-0000-000000000000/providers/Microsoft.Network/locations/eastus2/operations/a4c62b0d-9b33-4f79-b18f-df58d371b2e7?api-version=2020-05-01
-=======
-      - https://management.azure.com/subscriptions/00000000-0000-0000-0000-000000000000/providers/Microsoft.Network/locations/eastus2/operations/d8cf3151-0615-49fb-894e-4cb304b56ca7?api-version=2020-05-01
->>>>>>> a54b7ce2
-      cache-control:
-      - no-cache
-      content-length:
-      - '1770'
-      content-type:
-      - application/json; charset=utf-8
-      date:
-<<<<<<< HEAD
-      - Tue, 28 Jul 2020 10:17:31 GMT
-=======
-      - Fri, 21 Aug 2020 03:56:17 GMT
->>>>>>> a54b7ce2
-      expires:
-      - '-1'
-      pragma:
-      - no-cache
-      server:
-      - Microsoft-HTTPAPI/2.0
-      - Microsoft-HTTPAPI/2.0
-      strict-transport-security:
-      - max-age=31536000; includeSubDomains
-      transfer-encoding:
-      - chunked
-      vary:
-      - Accept-Encoding
-      x-content-type-options:
-      - nosniff
-      x-ms-arm-service-request-id:
-<<<<<<< HEAD
-      - 1c0b1523-48c2-4e6e-b3f4-4649922563a0
-=======
-      - 6e9c5285-1811-4079-9a0e-1a4aa8911e21
->>>>>>> a54b7ce2
-      x-ms-ratelimit-remaining-subscription-writes:
-      - '1184'
-    status:
-      code: 200
-      message: OK
-- request:
-    body: null
-    headers:
-      Accept:
-      - application/json
-      Accept-Encoding:
-      - gzip, deflate
-      CommandName:
-      - network vnet subnet create
-      Connection:
-      - keep-alive
-      ParameterSetName:
-      - -g --vnet-name --name --address-prefixes --service-endpoints
-      User-Agent:
-<<<<<<< HEAD
-      - python/3.7.5 (Windows-10-10.0.18362-SP0) msrest/0.6.9 msrest_azure/0.6.3 azure-mgmt-network/11.0.0
-        Azure-SDK-For-Python AZURECLI/2.9.1
-    method: GET
-    uri: https://management.azure.com/subscriptions/00000000-0000-0000-0000-000000000000/providers/Microsoft.Network/locations/eastus2/operations/a4c62b0d-9b33-4f79-b18f-df58d371b2e7?api-version=2020-05-01
-=======
-      - python/3.7.5 (Windows-10-10.0.19041-SP0) msrest/0.6.18 msrest_azure/0.6.3
-        azure-mgmt-network/11.0.0 Azure-SDK-For-Python AZURECLI/2.10.1
-    method: GET
-    uri: https://management.azure.com/subscriptions/00000000-0000-0000-0000-000000000000/providers/Microsoft.Network/locations/eastus2/operations/d8cf3151-0615-49fb-894e-4cb304b56ca7?api-version=2020-05-01
->>>>>>> a54b7ce2
-  response:
-    body:
-      string: "{\r\n  \"status\": \"Succeeded\"\r\n}"
-    headers:
-      cache-control:
-      - no-cache
-      content-length:
-      - '29'
-      content-type:
-      - application/json; charset=utf-8
-      date:
-<<<<<<< HEAD
-      - Tue, 28 Jul 2020 10:17:35 GMT
-=======
-      - Fri, 21 Aug 2020 03:56:21 GMT
->>>>>>> a54b7ce2
-      expires:
-      - '-1'
-      pragma:
-      - no-cache
-      server:
-      - Microsoft-HTTPAPI/2.0
-      - Microsoft-HTTPAPI/2.0
-      strict-transport-security:
-      - max-age=31536000; includeSubDomains
-      transfer-encoding:
-      - chunked
-      vary:
-      - Accept-Encoding
-      x-content-type-options:
-      - nosniff
-      x-ms-arm-service-request-id:
-<<<<<<< HEAD
-      - d6724961-ec75-4988-87ba-9878bab10496
-=======
-      - fa825855-f41d-4f46-b453-adbc35041975
->>>>>>> a54b7ce2
-    status:
-      code: 200
-      message: OK
-- request:
-    body: null
-    headers:
-      Accept:
-      - application/json
-      Accept-Encoding:
-      - gzip, deflate
-      CommandName:
-      - network vnet subnet create
-      Connection:
-      - keep-alive
-      ParameterSetName:
-      - -g --vnet-name --name --address-prefixes --service-endpoints
-      User-Agent:
-<<<<<<< HEAD
-      - python/3.7.5 (Windows-10-10.0.18362-SP0) msrest/0.6.9 msrest_azure/0.6.3 azure-mgmt-network/11.0.0
-        Azure-SDK-For-Python AZURECLI/2.9.1
-=======
-      - python/3.7.5 (Windows-10-10.0.19041-SP0) msrest/0.6.18 msrest_azure/0.6.3
-        azure-mgmt-network/11.0.0 Azure-SDK-For-Python AZURECLI/2.10.1
->>>>>>> a54b7ce2
-    method: GET
-    uri: https://management.azure.com/subscriptions/00000000-0000-0000-0000-000000000000/resourceGroups/cli_test_keyvault_network_rule000001/providers/Microsoft.Network/virtualNetworks/cli-test-vnet-000010?api-version=2020-05-01
-  response:
-    body:
-      string: "{\r\n  \"name\": \"cli-test-vnet-000010\",\r\n  \"id\": \"/subscriptions/00000000-0000-0000-0000-000000000000/resourceGroups/cli_test_keyvault_network_rule000001/providers/Microsoft.Network/virtualNetworks/cli-test-vnet-000010\",\r\n
-<<<<<<< HEAD
-        \ \"etag\": \"W/\\\"e7819543-5b2d-457b-b41b-e83ec5e123cb\\\"\",\r\n  \"type\":
-        \"Microsoft.Network/virtualNetworks\",\r\n  \"location\": \"eastus2\",\r\n
-        \ \"tags\": {},\r\n  \"properties\": {\r\n    \"provisioningState\": \"Succeeded\",\r\n
-        \   \"resourceGuid\": \"442b8685-1d68-49d0-bcf1-92a0a1ff0030\",\r\n    \"addressSpace\":
-=======
-        \ \"etag\": \"W/\\\"cf72156b-7e22-44d3-abbf-33fa336222b9\\\"\",\r\n  \"type\":
-        \"Microsoft.Network/virtualNetworks\",\r\n  \"location\": \"eastus2\",\r\n
-        \ \"tags\": {},\r\n  \"properties\": {\r\n    \"provisioningState\": \"Succeeded\",\r\n
-        \   \"resourceGuid\": \"296866f8-d9ac-44aa-96b7-55c7d4293ff2\",\r\n    \"addressSpace\":
->>>>>>> a54b7ce2
-        {\r\n      \"addressPrefixes\": [\r\n        \"10.0.0.0/16\"\r\n      ]\r\n
-        \   },\r\n    \"dhcpOptions\": {\r\n      \"dnsServers\": []\r\n    },\r\n
-        \   \"subnets\": [\r\n      {\r\n        \"name\": \"cli-test-subnet-000013\",\r\n
-        \       \"id\": \"/subscriptions/00000000-0000-0000-0000-000000000000/resourceGroups/cli_test_keyvault_network_rule000001/providers/Microsoft.Network/virtualNetworks/cli-test-vnet-000010/subnets/cli-test-subnet-000013\",\r\n
-<<<<<<< HEAD
-        \       \"etag\": \"W/\\\"e7819543-5b2d-457b-b41b-e83ec5e123cb\\\"\",\r\n
-=======
-        \       \"etag\": \"W/\\\"cf72156b-7e22-44d3-abbf-33fa336222b9\\\"\",\r\n
->>>>>>> a54b7ce2
-        \       \"properties\": {\r\n          \"provisioningState\": \"Succeeded\",\r\n
-        \         \"addressPrefix\": \"10.0.0.0/21\",\r\n          \"serviceEndpoints\":
-        [\r\n            {\r\n              \"provisioningState\": \"Succeeded\",\r\n
-        \             \"service\": \"Microsoft.KeyVault\",\r\n              \"locations\":
-        [\r\n                \"*\"\r\n              ]\r\n            }\r\n          ],\r\n
-        \         \"delegations\": [],\r\n          \"privateEndpointNetworkPolicies\":
-        \"Enabled\",\r\n          \"privateLinkServiceNetworkPolicies\": \"Enabled\"\r\n
-        \       },\r\n        \"type\": \"Microsoft.Network/virtualNetworks/subnets\"\r\n
-        \     }\r\n    ],\r\n    \"virtualNetworkPeerings\": [],\r\n    \"enableDdosProtection\":
-        false,\r\n    \"enableVmProtection\": false\r\n  }\r\n}"
-    headers:
-      cache-control:
-      - no-cache
-      content-length:
-      - '1773'
-      content-type:
-      - application/json; charset=utf-8
-      date:
-<<<<<<< HEAD
-      - Tue, 28 Jul 2020 10:17:36 GMT
-      etag:
-      - W/"e7819543-5b2d-457b-b41b-e83ec5e123cb"
-=======
-      - Fri, 21 Aug 2020 03:56:22 GMT
-      etag:
-      - W/"cf72156b-7e22-44d3-abbf-33fa336222b9"
->>>>>>> a54b7ce2
-      expires:
-      - '-1'
-      pragma:
-      - no-cache
-      server:
-      - Microsoft-HTTPAPI/2.0
-      - Microsoft-HTTPAPI/2.0
-      strict-transport-security:
-      - max-age=31536000; includeSubDomains
-      transfer-encoding:
-      - chunked
-      vary:
-      - Accept-Encoding
-      x-content-type-options:
-      - nosniff
-      x-ms-arm-service-request-id:
-<<<<<<< HEAD
-      - 1cb00377-fcb2-4f8f-8cc1-adf17fa4c8d3
-=======
-      - c3541748-8ea8-4bf4-9f2a-db4bc49de072
->>>>>>> a54b7ce2
-    status:
-      code: 200
-      message: OK
-- request:
-    body: null
-    headers:
-      Accept:
-      - application/json
-      Accept-Encoding:
-      - gzip, deflate
-      CommandName:
-      - network vnet subnet show
-      Connection:
-      - keep-alive
-      ParameterSetName:
-      - -g --vnet-name --name
-      User-Agent:
-<<<<<<< HEAD
-      - python/3.7.5 (Windows-10-10.0.18362-SP0) msrest/0.6.9 msrest_azure/0.6.3 azure-mgmt-network/11.0.0
-        Azure-SDK-For-Python AZURECLI/2.9.1
-=======
-      - python/3.7.5 (Windows-10-10.0.19041-SP0) msrest/0.6.18 msrest_azure/0.6.3
-        azure-mgmt-network/11.0.0 Azure-SDK-For-Python AZURECLI/2.10.1
->>>>>>> a54b7ce2
-      accept-language:
-      - en-US
-    method: GET
-    uri: https://management.azure.com/subscriptions/00000000-0000-0000-0000-000000000000/resourceGroups/cli_test_keyvault_network_rule000001/providers/Microsoft.Network/virtualNetworks/cli-test-vnet-000010/subnets/cli-test-subnet-000013?api-version=2020-05-01
-  response:
-    body:
-      string: "{\r\n  \"name\": \"cli-test-subnet-000013\",\r\n  \"id\": \"/subscriptions/00000000-0000-0000-0000-000000000000/resourceGroups/cli_test_keyvault_network_rule000001/providers/Microsoft.Network/virtualNetworks/cli-test-vnet-000010/subnets/cli-test-subnet-000013\",\r\n
-<<<<<<< HEAD
-        \ \"etag\": \"W/\\\"e7819543-5b2d-457b-b41b-e83ec5e123cb\\\"\",\r\n  \"properties\":
-=======
-        \ \"etag\": \"W/\\\"cf72156b-7e22-44d3-abbf-33fa336222b9\\\"\",\r\n  \"properties\":
->>>>>>> a54b7ce2
-        {\r\n    \"provisioningState\": \"Succeeded\",\r\n    \"addressPrefix\": \"10.0.0.0/21\",\r\n
-        \   \"serviceEndpoints\": [\r\n      {\r\n        \"provisioningState\": \"Succeeded\",\r\n
-        \       \"service\": \"Microsoft.KeyVault\",\r\n        \"locations\": [\r\n
-        \         \"*\"\r\n        ]\r\n      }\r\n    ],\r\n    \"delegations\":
-        [],\r\n    \"privateEndpointNetworkPolicies\": \"Enabled\",\r\n    \"privateLinkServiceNetworkPolicies\":
-        \"Enabled\"\r\n  },\r\n  \"type\": \"Microsoft.Network/virtualNetworks/subnets\"\r\n}"
-    headers:
-      cache-control:
-      - no-cache
-      content-length:
-      - '827'
-      content-type:
-      - application/json; charset=utf-8
-      date:
-<<<<<<< HEAD
-      - Tue, 28 Jul 2020 10:17:37 GMT
-      etag:
-      - W/"e7819543-5b2d-457b-b41b-e83ec5e123cb"
-=======
-      - Fri, 21 Aug 2020 03:56:23 GMT
-      etag:
-      - W/"cf72156b-7e22-44d3-abbf-33fa336222b9"
->>>>>>> a54b7ce2
-      expires:
-      - '-1'
-      pragma:
-      - no-cache
-      server:
-      - Microsoft-HTTPAPI/2.0
-      - Microsoft-HTTPAPI/2.0
-      strict-transport-security:
-      - max-age=31536000; includeSubDomains
-      transfer-encoding:
-      - chunked
-      vary:
-      - Accept-Encoding
-      x-content-type-options:
-      - nosniff
-      x-ms-arm-service-request-id:
-<<<<<<< HEAD
-      - 9826472f-b559-4abb-b318-af0bb5e00a90
-=======
-      - 6a3f4f51-72c7-4cfc-9617-75d5037000a9
->>>>>>> a54b7ce2
-    status:
-      code: 200
-      message: OK
-- request:
-    body: null
-    headers:
-      Accept:
-      - application/json
-      Accept-Encoding:
-      - gzip, deflate
-      Connection:
-      - keep-alive
-      User-Agent:
-<<<<<<< HEAD
-      - python/3.7.5 (Windows-10-10.0.18362-SP0) msrest/0.6.9 msrest_azure/0.6.3 azure-graphrbac/0.60.0
-        Azure-SDK-For-Python
-=======
-      - python/3.7.5 (Windows-10-10.0.19041-SP0) msrest/0.6.18 msrest_azure/0.6.3
-        azure-graphrbac/0.60.0 Azure-SDK-For-Python
->>>>>>> a54b7ce2
-      accept-language:
-      - en-US
-    method: GET
-    uri: https://graph.windows.net/00000000-0000-0000-0000-000000000000/me?api-version=1.6
-  response:
-    body:
-      string: '{"odata.metadata":"https://graph.windows.net/00000000-0000-0000-0000-000000000000/$metadata#directoryObjects/@Element","odata.type":"Microsoft.DirectoryServices.User","objectType":"User","objectId":"9ac02ab3-5061-4ec6-a3d8-2cdaa5f29efa","deletionTimestamp":null,"accountEnabled":true,"ageGroup":null,"assignedLicenses":[],"assignedPlans":[],"city":null,"companyName":null,"consentProvidedForMinor":null,"country":null,"createdDateTime":"2019-10-21T06:37:42Z","creationType":"Invitation","department":null,"dirSyncEnabled":null,"displayName":"Bin
-        Ma","employeeId":null,"facsimileTelephoneNumber":null,"givenName":null,"immutableId":null,"isCompromised":null,"jobTitle":null,"lastDirSyncTime":null,"legalAgeGroupClassification":null,"mail":"bim@microsoft.com","mailNickname":"bim_microsoft.com#EXT#","mobile":null,"onPremisesDistinguishedName":null,"onPremisesSecurityIdentifier":null,"otherMails":["bim@microsoft.com"],"passwordPolicies":null,"passwordProfile":null,"physicalDeliveryOfficeName":null,"postalCode":null,"preferredLanguage":null,"provisionedPlans":[],"provisioningErrors":[],"proxyAddresses":["SMTP:bim@microsoft.com"],"refreshTokensValidFromDateTime":"2019-10-21T06:37:41Z","showInAddressList":false,"signInNames":[],"sipProxyAddress":null,"state":null,"streetAddress":null,"surname":null,"telephoneNumber":null,"thumbnailPhoto@odata.mediaEditLink":"directoryObjects/9ac02ab3-5061-4ec6-a3d8-2cdaa5f29efa/Microsoft.DirectoryServices.User/thumbnailPhoto","usageLocation":null,"userIdentities":[],"userPrincipalName":"bim_microsoft.com#EXT#@AzureSDKTeam.onmicrosoft.com","userState":"Accepted","userStateChangedOn":"2019-10-21T06:39:35Z","userType":"Guest"}'
-    headers:
-      access-control-allow-origin:
-      - '*'
-      cache-control:
-      - no-cache
-      content-length:
-      - '1668'
-      content-type:
-      - application/json; odata=minimalmetadata; streaming=true; charset=utf-8
-      dataserviceversion:
-      - 3.0;
-      date:
-<<<<<<< HEAD
-      - Tue, 28 Jul 2020 10:17:37 GMT
-      duration:
-      - '2103000'
-      expires:
-      - '-1'
-      ocp-aad-diagnostics-server-name:
-      - pnkiNTTSPUhgfwY4QmYrgTBlCRF3OKGAPz1BTeBhpXU=
-      ocp-aad-session-key:
-      - vglHPyHCJvaUJWLjn5FPe6e5yBQx4EqYvzFdWyG2pXuugtmyrfAAbF3DiXD-LndlEIHlkwsAoXA4eWUgGbdDtN4oESZ4XOHff-H47VOy21J39Eo47j1goDHaZUJL6Ml2.0FbeMJUHyBszrOr2UBOzc9dDfHUxEqY1A4b504LSrm4
-      pragma:
-      - no-cache
-      request-id:
-      - 6dab6f65-9096-46fa-a983-622e4fd42c2a
-=======
-      - Fri, 21 Aug 2020 03:56:23 GMT
-      duration:
-      - '2212954'
-      expires:
-      - '-1'
-      ocp-aad-diagnostics-server-name:
-      - om0QIa8Bj4//k+kQSxhRarsBgG9G181jsSBY9te4TGM=
-      ocp-aad-session-key:
-      - j9vgB-5CcKf7Cz4ExkgtxXYP8fPktNTF8BuyEOa-XPc8J90n1lA33t7cQ8ZsnNE02vlI5C-G4gtq4KkLHNJfm0VDySF67Z-MjoMkutPAW3HuJTtiOB_PMZBHAty3TEkq.Yt4vUduEnchIi1-7blGf0oHJDtvcNpjOtfdz53NH5A0
-      pragma:
-      - no-cache
-      request-id:
-      - 0211dbd5-6f60-4dab-b141-92b94a7d336e
->>>>>>> a54b7ce2
-      strict-transport-security:
-      - max-age=31536000; includeSubDomains
-      x-aspnet-version:
-      - 4.0.30319
-      x-ms-dirapi-data-contract-version:
-      - '1.6'
-      x-ms-resource-unit:
-      - '1'
-      x-powered-by:
-      - ASP.NET
-    status:
-      code: 200
-      message: OK
-- request:
-    body: '{"location": "eastus2", "properties": {"tenantId": "54826b22-38d6-4fb2-bad9-b7b93a3e9c5a",
-      "sku": {"family": "A", "name": "standard"}, "accessPolicies": [{"tenantId":
-      "54826b22-38d6-4fb2-bad9-b7b93a3e9c5a", "objectId": "9ac02ab3-5061-4ec6-a3d8-2cdaa5f29efa",
-      "permissions": {"keys": ["get", "create", "delete", "list", "update", "import",
-      "backup", "restore", "recover"], "secrets": ["get", "list", "set", "delete",
-      "backup", "restore", "recover"], "certificates": ["get", "list", "delete", "create",
-      "import", "update", "managecontacts", "getissuers", "listissuers", "setissuers",
-      "deleteissuers", "manageissuers", "recover"], "storage": ["get", "list", "delete",
-      "set", "update", "regeneratekey", "setsas", "listsas", "getsas", "deletesas"]}}],
-      "softDeleteRetentionInDays": 90, "networkAcls": {"bypass": "AzureServices",
-      "defaultAction": "Allow", "ipRules": [{"value": "3.4.5.0/24"}, {"value": "4.5.0.0/16"}],
-      "virtualNetworkRules": [{"id": "/subscriptions/00000000-0000-0000-0000-000000000000/resourcegroups/cli_test_keyvault_network_rule000001/providers/microsoft.network/virtualnetworks/cli-test-vnet-000009/subnets/cli-test-subnet-000012"},
-      {"id": "/subscriptions/00000000-0000-0000-0000-000000000000/resourceGroups/cli_test_keyvault_network_rule000001/providers/Microsoft.Network/virtualNetworks/cli-test-vnet-000010/subnets/cli-test-subnet-000013"}]}}}'
-    headers:
-      Accept:
-      - application/json
-      Accept-Encoding:
-      - gzip, deflate
-      CommandName:
-      - keyvault create
-      Connection:
-      - keep-alive
-      Content-Length:
-      - '1450'
-      Content-Type:
-      - application/json
-      ParameterSetName:
-      - -n -l -g --network-acls-ips --network-acls-vnets
-      User-Agent:
-<<<<<<< HEAD
-      - python/3.7.5 (Windows-10-10.0.18362-SP0) msrest/0.6.9 msrest_azure/0.6.3 azure-mgmt-keyvault/2.2.0
-        Azure-SDK-For-Python AZURECLI/2.9.1
-      accept-language:
-      - en-US
-=======
-      - AZURECLI/2.10.1 azsdk-python-azure-mgmt-keyvault/7.0.0b2 Python/3.7.5 (Windows-10-10.0.19041-SP0)
->>>>>>> a54b7ce2
-    method: PUT
-    uri: https://management.azure.com/subscriptions/00000000-0000-0000-0000-000000000000/resourceGroups/cli_test_keyvault_network_rule000001/providers/Microsoft.KeyVault/vaults/cli-test-kv-nr-000005?api-version=2019-09-01
-  response:
-    body:
-      string: '{"id":"/subscriptions/00000000-0000-0000-0000-000000000000/resourceGroups/cli_test_keyvault_network_rule000001/providers/Microsoft.KeyVault/vaults/cli-test-kv-nr-000005","name":"cli-test-kv-nr-000005","type":"Microsoft.KeyVault/vaults","location":"eastus2","tags":{},"properties":{"sku":{"family":"A","name":"standard"},"tenantId":"54826b22-38d6-4fb2-bad9-b7b93a3e9c5a","networkAcls":{"bypass":"AzureServices","defaultAction":"Allow","ipRules":[{"value":"3.4.5.0/24"},{"value":"4.5.0.0/16"}],"virtualNetworkRules":[{"id":"/subscriptions/00000000-0000-0000-0000-000000000000/resourcegroups/cli_test_keyvault_network_rule000001/providers/microsoft.network/virtualnetworks/cli-test-vnet-000009/subnets/cli-test-subnet-000012"},{"id":"/subscriptions/00000000-0000-0000-0000-000000000000/resourcegroups/cli_test_keyvault_network_rule000001/providers/microsoft.network/virtualnetworks/cli-test-vnet-000010/subnets/cli-test-subnet-000013"}]},"accessPolicies":[{"tenantId":"54826b22-38d6-4fb2-bad9-b7b93a3e9c5a","objectId":"9ac02ab3-5061-4ec6-a3d8-2cdaa5f29efa","permissions":{"keys":["get","create","delete","list","update","import","backup","restore","recover"],"secrets":["get","list","set","delete","backup","restore","recover"],"certificates":["get","list","delete","create","import","update","managecontacts","getissuers","listissuers","setissuers","deleteissuers","manageissuers","recover"],"storage":["get","list","delete","set","update","regeneratekey","setsas","listsas","getsas","deletesas"]}}],"enabledForDeployment":false,"enableSoftDelete":true,"softDeleteRetentionInDays":90,"vaultUri":"https://cli-test-kv-nr-000005.vault.azure.net","provisioningState":"RegisteringDns"}}'
-    headers:
-      cache-control:
-      - no-cache
-      content-length:
-      - '1817'
-      content-type:
-      - application/json; charset=utf-8
-      date:
-<<<<<<< HEAD
-      - Tue, 28 Jul 2020 10:17:45 GMT
-=======
-      - Fri, 21 Aug 2020 03:56:32 GMT
->>>>>>> a54b7ce2
-      expires:
-      - '-1'
-      pragma:
-      - no-cache
-      server:
-      - Microsoft-IIS/10.0
-      strict-transport-security:
-      - max-age=31536000; includeSubDomains
-      transfer-encoding:
-      - chunked
-      vary:
-      - Accept-Encoding
-      x-aspnet-version:
-      - 4.0.30319
-      x-content-type-options:
-      - nosniff
-      x-ms-keyvault-service-version:
-<<<<<<< HEAD
-      - 1.1.0.284
-      x-ms-ratelimit-remaining-subscription-writes:
-      - '1191'
-=======
-      - 1.1.31.0
-      x-ms-ratelimit-remaining-subscription-writes:
-      - '1190'
->>>>>>> a54b7ce2
-      x-powered-by:
-      - ASP.NET
-    status:
-      code: 200
-      message: OK
-- request:
-    body: null
-    headers:
-      Accept:
-      - '*/*'
-      Accept-Encoding:
-      - gzip, deflate
-      CommandName:
-      - keyvault create
-      Connection:
-      - keep-alive
-      ParameterSetName:
-      - -n -l -g --network-acls-ips --network-acls-vnets
-      User-Agent:
-<<<<<<< HEAD
-      - python/3.7.5 (Windows-10-10.0.18362-SP0) msrest/0.6.9 msrest_azure/0.6.3 azure-mgmt-keyvault/2.2.0
-        Azure-SDK-For-Python AZURECLI/2.9.1
-=======
-      - AZURECLI/2.10.1 azsdk-python-azure-mgmt-keyvault/7.0.0b2 Python/3.7.5 (Windows-10-10.0.19041-SP0)
->>>>>>> a54b7ce2
-    method: GET
-    uri: https://management.azure.com/subscriptions/00000000-0000-0000-0000-000000000000/resourceGroups/cli_test_keyvault_network_rule000001/providers/Microsoft.KeyVault/vaults/cli-test-kv-nr-000005?api-version=2019-09-01
-  response:
-    body:
-      string: '{"id":"/subscriptions/00000000-0000-0000-0000-000000000000/resourceGroups/cli_test_keyvault_network_rule000001/providers/Microsoft.KeyVault/vaults/cli-test-kv-nr-000005","name":"cli-test-kv-nr-000005","type":"Microsoft.KeyVault/vaults","location":"eastus2","tags":{},"properties":{"sku":{"family":"A","name":"standard"},"tenantId":"54826b22-38d6-4fb2-bad9-b7b93a3e9c5a","networkAcls":{"bypass":"AzureServices","defaultAction":"Allow","ipRules":[{"value":"3.4.5.0/24"},{"value":"4.5.0.0/16"}],"virtualNetworkRules":[{"id":"/subscriptions/00000000-0000-0000-0000-000000000000/resourcegroups/cli_test_keyvault_network_rule000001/providers/microsoft.network/virtualnetworks/cli-test-vnet-000009/subnets/cli-test-subnet-000012"},{"id":"/subscriptions/00000000-0000-0000-0000-000000000000/resourcegroups/cli_test_keyvault_network_rule000001/providers/microsoft.network/virtualnetworks/cli-test-vnet-000010/subnets/cli-test-subnet-000013"}]},"accessPolicies":[{"tenantId":"54826b22-38d6-4fb2-bad9-b7b93a3e9c5a","objectId":"9ac02ab3-5061-4ec6-a3d8-2cdaa5f29efa","permissions":{"keys":["get","create","delete","list","update","import","backup","restore","recover"],"secrets":["get","list","set","delete","backup","restore","recover"],"certificates":["get","list","delete","create","import","update","managecontacts","getissuers","listissuers","setissuers","deleteissuers","manageissuers","recover"],"storage":["get","list","delete","set","update","regeneratekey","setsas","listsas","getsas","deletesas"]}}],"enabledForDeployment":false,"enableSoftDelete":true,"softDeleteRetentionInDays":90,"vaultUri":"https://cli-test-kv-nr-000005.vault.azure.net/","provisioningState":"Succeeded"}}'
-    headers:
-      cache-control:
-      - no-cache
-      content-length:
-      - '1813'
-      content-type:
-      - application/json; charset=utf-8
-      date:
-<<<<<<< HEAD
-      - Tue, 28 Jul 2020 10:18:17 GMT
-=======
-      - Fri, 21 Aug 2020 03:57:02 GMT
->>>>>>> a54b7ce2
-      expires:
-      - '-1'
-      pragma:
-      - no-cache
-      server:
-      - Microsoft-IIS/10.0
-      strict-transport-security:
-      - max-age=31536000; includeSubDomains
-      transfer-encoding:
-      - chunked
-      vary:
-      - Accept-Encoding
-      x-aspnet-version:
-      - 4.0.30319
-      x-content-type-options:
-      - nosniff
-      x-ms-keyvault-service-version:
-<<<<<<< HEAD
-      - 1.1.0.284
-=======
-      - 1.1.31.0
->>>>>>> a54b7ce2
-      x-powered-by:
-      - ASP.NET
-    status:
-      code: 200
-      message: OK
-- request:
-    body: null
-    headers:
-      Accept:
-      - application/json
-      Accept-Encoding:
-      - gzip, deflate
-      Connection:
-      - keep-alive
-      User-Agent:
-<<<<<<< HEAD
-      - python/3.7.5 (Windows-10-10.0.18362-SP0) msrest/0.6.9 msrest_azure/0.6.3 azure-graphrbac/0.60.0
-        Azure-SDK-For-Python
-=======
-      - python/3.7.5 (Windows-10-10.0.19041-SP0) msrest/0.6.18 msrest_azure/0.6.3
-        azure-graphrbac/0.60.0 Azure-SDK-For-Python
->>>>>>> a54b7ce2
-      accept-language:
-      - en-US
-    method: GET
-    uri: https://graph.windows.net/00000000-0000-0000-0000-000000000000/me?api-version=1.6
-  response:
-    body:
-      string: '{"odata.metadata":"https://graph.windows.net/00000000-0000-0000-0000-000000000000/$metadata#directoryObjects/@Element","odata.type":"Microsoft.DirectoryServices.User","objectType":"User","objectId":"9ac02ab3-5061-4ec6-a3d8-2cdaa5f29efa","deletionTimestamp":null,"accountEnabled":true,"ageGroup":null,"assignedLicenses":[],"assignedPlans":[],"city":null,"companyName":null,"consentProvidedForMinor":null,"country":null,"createdDateTime":"2019-10-21T06:37:42Z","creationType":"Invitation","department":null,"dirSyncEnabled":null,"displayName":"Bin
-        Ma","employeeId":null,"facsimileTelephoneNumber":null,"givenName":null,"immutableId":null,"isCompromised":null,"jobTitle":null,"lastDirSyncTime":null,"legalAgeGroupClassification":null,"mail":"bim@microsoft.com","mailNickname":"bim_microsoft.com#EXT#","mobile":null,"onPremisesDistinguishedName":null,"onPremisesSecurityIdentifier":null,"otherMails":["bim@microsoft.com"],"passwordPolicies":null,"passwordProfile":null,"physicalDeliveryOfficeName":null,"postalCode":null,"preferredLanguage":null,"provisionedPlans":[],"provisioningErrors":[],"proxyAddresses":["SMTP:bim@microsoft.com"],"refreshTokensValidFromDateTime":"2019-10-21T06:37:41Z","showInAddressList":false,"signInNames":[],"sipProxyAddress":null,"state":null,"streetAddress":null,"surname":null,"telephoneNumber":null,"thumbnailPhoto@odata.mediaEditLink":"directoryObjects/9ac02ab3-5061-4ec6-a3d8-2cdaa5f29efa/Microsoft.DirectoryServices.User/thumbnailPhoto","usageLocation":null,"userIdentities":[],"userPrincipalName":"bim_microsoft.com#EXT#@AzureSDKTeam.onmicrosoft.com","userState":"Accepted","userStateChangedOn":"2019-10-21T06:39:35Z","userType":"Guest"}'
-    headers:
-      access-control-allow-origin:
-      - '*'
-      cache-control:
-      - no-cache
-      content-length:
-      - '1668'
-      content-type:
-      - application/json; odata=minimalmetadata; streaming=true; charset=utf-8
-      dataserviceversion:
-      - 3.0;
-      date:
-<<<<<<< HEAD
-      - Tue, 28 Jul 2020 10:18:18 GMT
-      duration:
-      - '1777834'
-      expires:
-      - '-1'
-      ocp-aad-diagnostics-server-name:
-      - mDx2qeeEBB+DSmG06caoxqlYYPCShhlSg0DbQIliXSU=
-      ocp-aad-session-key:
-      - jbe1ZE9LwMSPK4A7ovBQ66iU6rlapGeosiMn3qRVHB3tm7mX_-QZ-MjWnXXOgTyTc1oK0OeFGBXOjHGtof2y4QC8qS__nyi96KNw05lhz28X7F-UJ2JrE-kuRWG2McTZ.8oraB6mk2_k5DUbPkZ3zLn2K-WBajs1kFa__SIvt1JU
-      pragma:
-      - no-cache
-      request-id:
-      - 792216df-31e4-4211-a53b-85942e77a31e
-=======
-      - Fri, 21 Aug 2020 03:57:04 GMT
-      duration:
-      - '2358114'
-      expires:
-      - '-1'
-      ocp-aad-diagnostics-server-name:
-      - la0GQOy0K83JLr2IJS0vv+Wwgt0zx8OIu70G8VMFtyQ=
-      ocp-aad-session-key:
-      - jgZWpouoMPUEjGUoaHWy-Xd3FW-sdPU3OvQR06CHjpu1TwVt1UYa0LxvMmRsuEVUkuDh1DFpxHEJGLc7mMoj9Zr1XF2h4wpRYPh-MS5oNT_IUasT7OuqUDaZkiGr2yGZ.EFz9SSMazetlLqHlhMdChv0W-ypcKYWxcUl8b6xlBfo
-      pragma:
-      - no-cache
-      request-id:
-      - 5aba2893-2be8-49f8-a4cc-22aa8eb71810
->>>>>>> a54b7ce2
-      strict-transport-security:
-      - max-age=31536000; includeSubDomains
-      x-aspnet-version:
-      - 4.0.30319
-      x-ms-dirapi-data-contract-version:
-      - '1.6'
-      x-ms-resource-unit:
-      - '1'
-      x-powered-by:
-      - ASP.NET
-    status:
-      code: 200
-      message: OK
-- request:
-    body: '{"location": "eastus2", "properties": {"tenantId": "54826b22-38d6-4fb2-bad9-b7b93a3e9c5a",
-      "sku": {"family": "A", "name": "standard"}, "accessPolicies": [{"tenantId":
-      "54826b22-38d6-4fb2-bad9-b7b93a3e9c5a", "objectId": "9ac02ab3-5061-4ec6-a3d8-2cdaa5f29efa",
-      "permissions": {"keys": ["get", "create", "delete", "list", "update", "import",
-      "backup", "restore", "recover"], "secrets": ["get", "list", "set", "delete",
-      "backup", "restore", "recover"], "certificates": ["get", "list", "delete", "create",
-      "import", "update", "managecontacts", "getissuers", "listissuers", "setissuers",
-      "deleteissuers", "manageissuers", "recover"], "storage": ["get", "list", "delete",
-      "set", "update", "regeneratekey", "setsas", "listsas", "getsas", "deletesas"]}}],
-      "softDeleteRetentionInDays": 90, "networkAcls": {"bypass": "AzureServices",
-      "defaultAction": "Allow", "ipRules": [{"value": "1.2.3.4/32"}, {"value": "2.3.4.0/24"},
-      {"value": "3.4.5.0/24"}, {"value": "4.5.0.0/16"}], "virtualNetworkRules": [{"id":
-      "/subscriptions/00000000-0000-0000-0000-000000000000/resourcegroups/cli_test_keyvault_network_rule000001/providers/microsoft.network/virtualnetworks/cli-test-vnet-000008/subnets/cli-test-subnet-000011"},
-      {"id": "/subscriptions/00000000-0000-0000-0000-000000000000/resourcegroups/cli_test_keyvault_network_rule000001/providers/microsoft.network/virtualnetworks/cli-test-vnet-000009/subnets/cli-test-subnet-000012"},
-      {"id": "/subscriptions/00000000-0000-0000-0000-000000000000/resourceGroups/cli_test_keyvault_network_rule000001/providers/Microsoft.Network/virtualNetworks/cli-test-vnet-000010/subnets/cli-test-subnet-000013"}]}}}'
-    headers:
-      Accept:
-      - application/json
-      Accept-Encoding:
-      - gzip, deflate
-      CommandName:
-      - keyvault create
-      Connection:
-      - keep-alive
-      Content-Length:
-      - '1756'
-      Content-Type:
-      - application/json
-      ParameterSetName:
-      - -n -l -g --network-acls --network-acls-ips --network-acls-vnets
-      User-Agent:
-<<<<<<< HEAD
-      - python/3.7.5 (Windows-10-10.0.18362-SP0) msrest/0.6.9 msrest_azure/0.6.3 azure-mgmt-keyvault/2.2.0
-        Azure-SDK-For-Python AZURECLI/2.9.1
-      accept-language:
-      - en-US
-=======
-      - AZURECLI/2.10.1 azsdk-python-azure-mgmt-keyvault/7.0.0b2 Python/3.7.5 (Windows-10-10.0.19041-SP0)
->>>>>>> a54b7ce2
-    method: PUT
-    uri: https://management.azure.com/subscriptions/00000000-0000-0000-0000-000000000000/resourceGroups/cli_test_keyvault_network_rule000001/providers/Microsoft.KeyVault/vaults/cli-test-kv-nr-000006?api-version=2019-09-01
-  response:
-    body:
-      string: '{"id":"/subscriptions/00000000-0000-0000-0000-000000000000/resourceGroups/cli_test_keyvault_network_rule000001/providers/Microsoft.KeyVault/vaults/cli-test-kv-nr-000006","name":"cli-test-kv-nr-000006","type":"Microsoft.KeyVault/vaults","location":"eastus2","tags":{},"properties":{"sku":{"family":"A","name":"standard"},"tenantId":"54826b22-38d6-4fb2-bad9-b7b93a3e9c5a","networkAcls":{"bypass":"AzureServices","defaultAction":"Allow","ipRules":[{"value":"1.2.3.4/32"},{"value":"2.3.4.0/24"},{"value":"3.4.5.0/24"},{"value":"4.5.0.0/16"}],"virtualNetworkRules":[{"id":"/subscriptions/00000000-0000-0000-0000-000000000000/resourcegroups/cli_test_keyvault_network_rule000001/providers/microsoft.network/virtualnetworks/cli-test-vnet-000008/subnets/cli-test-subnet-000011"},{"id":"/subscriptions/00000000-0000-0000-0000-000000000000/resourcegroups/cli_test_keyvault_network_rule000001/providers/microsoft.network/virtualnetworks/cli-test-vnet-000009/subnets/cli-test-subnet-000012"},{"id":"/subscriptions/00000000-0000-0000-0000-000000000000/resourcegroups/cli_test_keyvault_network_rule000001/providers/microsoft.network/virtualnetworks/cli-test-vnet-000010/subnets/cli-test-subnet-000013"}]},"accessPolicies":[{"tenantId":"54826b22-38d6-4fb2-bad9-b7b93a3e9c5a","objectId":"9ac02ab3-5061-4ec6-a3d8-2cdaa5f29efa","permissions":{"keys":["get","create","delete","list","update","import","backup","restore","recover"],"secrets":["get","list","set","delete","backup","restore","recover"],"certificates":["get","list","delete","create","import","update","managecontacts","getissuers","listissuers","setissuers","deleteissuers","manageissuers","recover"],"storage":["get","list","delete","set","update","regeneratekey","setsas","listsas","getsas","deletesas"]}}],"enabledForDeployment":false,"enableSoftDelete":true,"softDeleteRetentionInDays":90,"vaultUri":"https://cli-test-kv-nr-000006.vault.azure.net","provisioningState":"RegisteringDns"}}'
-    headers:
-      cache-control:
-      - no-cache
-      content-length:
-      - '2117'
-      content-type:
-      - application/json; charset=utf-8
-      date:
-<<<<<<< HEAD
-      - Tue, 28 Jul 2020 10:18:27 GMT
-=======
-      - Fri, 21 Aug 2020 03:57:11 GMT
->>>>>>> a54b7ce2
-      expires:
-      - '-1'
-      pragma:
-      - no-cache
-      server:
-      - Microsoft-IIS/10.0
-      strict-transport-security:
-      - max-age=31536000; includeSubDomains
-      transfer-encoding:
-      - chunked
-      vary:
-      - Accept-Encoding
-      x-aspnet-version:
-      - 4.0.30319
-      x-content-type-options:
-      - nosniff
-      x-ms-keyvault-service-version:
-<<<<<<< HEAD
-      - 1.1.0.284
-      x-ms-ratelimit-remaining-subscription-writes:
-      - '1196'
-=======
-      - 1.1.31.0
-      x-ms-ratelimit-remaining-subscription-writes:
-      - '1183'
->>>>>>> a54b7ce2
-      x-powered-by:
-      - ASP.NET
-    status:
-      code: 200
-      message: OK
-- request:
-    body: null
-    headers:
-      Accept:
-      - '*/*'
-      Accept-Encoding:
-      - gzip, deflate
-      CommandName:
-      - keyvault create
-      Connection:
-      - keep-alive
-      ParameterSetName:
-      - -n -l -g --network-acls --network-acls-ips --network-acls-vnets
-      User-Agent:
-<<<<<<< HEAD
-      - python/3.7.5 (Windows-10-10.0.18362-SP0) msrest/0.6.9 msrest_azure/0.6.3 azure-mgmt-keyvault/2.2.0
-        Azure-SDK-For-Python AZURECLI/2.9.1
-=======
-      - AZURECLI/2.10.1 azsdk-python-azure-mgmt-keyvault/7.0.0b2 Python/3.7.5 (Windows-10-10.0.19041-SP0)
->>>>>>> a54b7ce2
-    method: GET
-    uri: https://management.azure.com/subscriptions/00000000-0000-0000-0000-000000000000/resourceGroups/cli_test_keyvault_network_rule000001/providers/Microsoft.KeyVault/vaults/cli-test-kv-nr-000006?api-version=2019-09-01
-  response:
-    body:
-      string: '{"id":"/subscriptions/00000000-0000-0000-0000-000000000000/resourceGroups/cli_test_keyvault_network_rule000001/providers/Microsoft.KeyVault/vaults/cli-test-kv-nr-000006","name":"cli-test-kv-nr-000006","type":"Microsoft.KeyVault/vaults","location":"eastus2","tags":{},"properties":{"sku":{"family":"A","name":"standard"},"tenantId":"54826b22-38d6-4fb2-bad9-b7b93a3e9c5a","networkAcls":{"bypass":"AzureServices","defaultAction":"Allow","ipRules":[{"value":"1.2.3.4/32"},{"value":"2.3.4.0/24"},{"value":"3.4.5.0/24"},{"value":"4.5.0.0/16"}],"virtualNetworkRules":[{"id":"/subscriptions/00000000-0000-0000-0000-000000000000/resourcegroups/cli_test_keyvault_network_rule000001/providers/microsoft.network/virtualnetworks/cli-test-vnet-000008/subnets/cli-test-subnet-000011"},{"id":"/subscriptions/00000000-0000-0000-0000-000000000000/resourcegroups/cli_test_keyvault_network_rule000001/providers/microsoft.network/virtualnetworks/cli-test-vnet-000009/subnets/cli-test-subnet-000012"},{"id":"/subscriptions/00000000-0000-0000-0000-000000000000/resourcegroups/cli_test_keyvault_network_rule000001/providers/microsoft.network/virtualnetworks/cli-test-vnet-000010/subnets/cli-test-subnet-000013"}]},"accessPolicies":[{"tenantId":"54826b22-38d6-4fb2-bad9-b7b93a3e9c5a","objectId":"9ac02ab3-5061-4ec6-a3d8-2cdaa5f29efa","permissions":{"keys":["get","create","delete","list","update","import","backup","restore","recover"],"secrets":["get","list","set","delete","backup","restore","recover"],"certificates":["get","list","delete","create","import","update","managecontacts","getissuers","listissuers","setissuers","deleteissuers","manageissuers","recover"],"storage":["get","list","delete","set","update","regeneratekey","setsas","listsas","getsas","deletesas"]}}],"enabledForDeployment":false,"enableSoftDelete":true,"softDeleteRetentionInDays":90,"vaultUri":"https://cli-test-kv-nr-000006.vault.azure.net/","provisioningState":"Succeeded"}}'
-    headers:
-      cache-control:
-      - no-cache
-      content-length:
-      - '2113'
-      content-type:
-      - application/json; charset=utf-8
-      date:
-<<<<<<< HEAD
-      - Tue, 28 Jul 2020 10:18:58 GMT
-=======
-      - Fri, 21 Aug 2020 03:57:41 GMT
->>>>>>> a54b7ce2
-      expires:
-      - '-1'
-      pragma:
-      - no-cache
-      server:
-      - Microsoft-IIS/10.0
-      strict-transport-security:
-      - max-age=31536000; includeSubDomains
-      transfer-encoding:
-      - chunked
-      vary:
-      - Accept-Encoding
-      x-aspnet-version:
-      - 4.0.30319
-      x-content-type-options:
-      - nosniff
-      x-ms-keyvault-service-version:
-<<<<<<< HEAD
-      - 1.1.0.284
-=======
-      - 1.1.31.0
->>>>>>> a54b7ce2
-      x-powered-by:
-      - ASP.NET
-    status:
-      code: 200
-      message: OK
-- request:
-    body: null
-    headers:
-      Accept:
-      - application/json
-      Accept-Encoding:
-      - gzip, deflate
-      Connection:
-      - keep-alive
-      User-Agent:
-<<<<<<< HEAD
-      - python/3.7.5 (Windows-10-10.0.18362-SP0) msrest/0.6.9 msrest_azure/0.6.3 azure-graphrbac/0.60.0
-        Azure-SDK-For-Python
-=======
-      - python/3.7.5 (Windows-10-10.0.19041-SP0) msrest/0.6.18 msrest_azure/0.6.3
-        azure-graphrbac/0.60.0 Azure-SDK-For-Python
->>>>>>> a54b7ce2
-      accept-language:
-      - en-US
-    method: GET
-    uri: https://graph.windows.net/00000000-0000-0000-0000-000000000000/me?api-version=1.6
-  response:
-    body:
-      string: '{"odata.metadata":"https://graph.windows.net/00000000-0000-0000-0000-000000000000/$metadata#directoryObjects/@Element","odata.type":"Microsoft.DirectoryServices.User","objectType":"User","objectId":"9ac02ab3-5061-4ec6-a3d8-2cdaa5f29efa","deletionTimestamp":null,"accountEnabled":true,"ageGroup":null,"assignedLicenses":[],"assignedPlans":[],"city":null,"companyName":null,"consentProvidedForMinor":null,"country":null,"createdDateTime":"2019-10-21T06:37:42Z","creationType":"Invitation","department":null,"dirSyncEnabled":null,"displayName":"Bin
-        Ma","employeeId":null,"facsimileTelephoneNumber":null,"givenName":null,"immutableId":null,"isCompromised":null,"jobTitle":null,"lastDirSyncTime":null,"legalAgeGroupClassification":null,"mail":"bim@microsoft.com","mailNickname":"bim_microsoft.com#EXT#","mobile":null,"onPremisesDistinguishedName":null,"onPremisesSecurityIdentifier":null,"otherMails":["bim@microsoft.com"],"passwordPolicies":null,"passwordProfile":null,"physicalDeliveryOfficeName":null,"postalCode":null,"preferredLanguage":null,"provisionedPlans":[],"provisioningErrors":[],"proxyAddresses":["SMTP:bim@microsoft.com"],"refreshTokensValidFromDateTime":"2019-10-21T06:37:41Z","showInAddressList":false,"signInNames":[],"sipProxyAddress":null,"state":null,"streetAddress":null,"surname":null,"telephoneNumber":null,"thumbnailPhoto@odata.mediaEditLink":"directoryObjects/9ac02ab3-5061-4ec6-a3d8-2cdaa5f29efa/Microsoft.DirectoryServices.User/thumbnailPhoto","usageLocation":null,"userIdentities":[],"userPrincipalName":"bim_microsoft.com#EXT#@AzureSDKTeam.onmicrosoft.com","userState":"Accepted","userStateChangedOn":"2019-10-21T06:39:35Z","userType":"Guest"}'
-    headers:
-      access-control-allow-origin:
-      - '*'
-      cache-control:
-      - no-cache
-      content-length:
-      - '1668'
-      content-type:
-      - application/json; odata=minimalmetadata; streaming=true; charset=utf-8
-      dataserviceversion:
-      - 3.0;
-      date:
-<<<<<<< HEAD
-      - Tue, 28 Jul 2020 10:18:59 GMT
-      duration:
-      - '1838845'
-      expires:
-      - '-1'
-      ocp-aad-diagnostics-server-name:
-      - beDiFJigAIn0DsweUo9b0LUsK5GXPcxyO2/EYM1RVJ0=
-      ocp-aad-session-key:
-      - 0Vn-qHUon9d0mfQPDj1obGxI5PuEjCIgTVAIEDtogXFDHLqxgsgCNSXSs15kbucVjJeagHuYgADh0LZYnPTpAWaPzLaVl97bMh0dsv8UEitZ5W5FSdJX-GMR0oyYW7hI.kU2Y7PlJmAwMJtzD-nhMDmP7TEOkkxbmbdmPnfyJU9Q
-      pragma:
-      - no-cache
-      request-id:
-      - c60352f5-6eda-4bad-813f-3fd30d7aa070
-=======
-      - Fri, 21 Aug 2020 03:57:43 GMT
-      duration:
-      - '2524785'
-      expires:
-      - '-1'
-      ocp-aad-diagnostics-server-name:
-      - b4QnfGvpd7smyt/+n1m3RlPH4qnOta5fld3qy18y/TU=
-      ocp-aad-session-key:
-      - Xswg-t2Law-nD-aptAmseN9m5qEJGrCwP5VvTJt-TKto-AWD4pXHI7Vl4ZG0M7QvrzDLTXh_IYp0QkBxqPQmLN7Ok3YvekZOGcU-kXnLUrXzAYEnXtbOUdZDVYQz6EHn.uqUvrIV0kYxg5LoJtnFIp46QavhyfmFwHy8oqlj7h3U
-      pragma:
-      - no-cache
-      request-id:
-      - bf09c989-573b-4f10-9902-d0892599f82d
->>>>>>> a54b7ce2
-      strict-transport-security:
-      - max-age=31536000; includeSubDomains
-      x-aspnet-version:
-      - 4.0.30319
-      x-ms-dirapi-data-contract-version:
-      - '1.6'
-      x-ms-resource-unit:
-      - '1'
-      x-powered-by:
-      - ASP.NET
-    status:
-      code: 200
-      message: OK
-- request:
-    body: '{"location": "eastus2", "properties": {"tenantId": "54826b22-38d6-4fb2-bad9-b7b93a3e9c5a",
-      "sku": {"family": "A", "name": "standard"}, "accessPolicies": [{"tenantId":
-      "54826b22-38d6-4fb2-bad9-b7b93a3e9c5a", "objectId": "9ac02ab3-5061-4ec6-a3d8-2cdaa5f29efa",
-      "permissions": {"keys": ["get", "create", "delete", "list", "update", "import",
-      "backup", "restore", "recover"], "secrets": ["get", "list", "set", "delete",
-      "backup", "restore", "recover"], "certificates": ["get", "list", "delete", "create",
-      "import", "update", "managecontacts", "getissuers", "listissuers", "setissuers",
-      "deleteissuers", "manageissuers", "recover"], "storage": ["get", "list", "delete",
-      "set", "update", "regeneratekey", "setsas", "listsas", "getsas", "deletesas"]}}],
-      "softDeleteRetentionInDays": 90, "networkAcls": {"bypass": "AzureServices",
-      "defaultAction": "Allow", "ipRules": [{"value": "1.2.3.4/32"}, {"value": "2.3.4.0/24"},
-      {"value": "3.4.5.0/24"}, {"value": "4.5.0.0/16"}], "virtualNetworkRules": [{"id":
-      "/subscriptions/00000000-0000-0000-0000-000000000000/resourcegroups/cli_test_keyvault_network_rule000001/providers/microsoft.network/virtualnetworks/cli-test-vnet-000008/subnets/cli-test-subnet-000011"},
-      {"id": "/subscriptions/00000000-0000-0000-0000-000000000000/resourcegroups/cli_test_keyvault_network_rule000001/providers/microsoft.network/virtualnetworks/cli-test-vnet-000009/subnets/cli-test-subnet-000012"},
-      {"id": "/subscriptions/00000000-0000-0000-0000-000000000000/resourceGroups/cli_test_keyvault_network_rule000001/providers/Microsoft.Network/virtualNetworks/cli-test-vnet-000010/subnets/cli-test-subnet-000013"}]}}}'
-    headers:
-      Accept:
-      - application/json
-      Accept-Encoding:
-      - gzip, deflate
-      CommandName:
-      - keyvault create
-      Connection:
-      - keep-alive
-      Content-Length:
-      - '1756'
-      Content-Type:
-      - application/json
-      ParameterSetName:
-      - -n -l -g --network-acls --network-acls-ips --network-acls-vnets
-      User-Agent:
-<<<<<<< HEAD
-      - python/3.7.5 (Windows-10-10.0.18362-SP0) msrest/0.6.9 msrest_azure/0.6.3 azure-mgmt-keyvault/2.2.0
-        Azure-SDK-For-Python AZURECLI/2.9.1
-      accept-language:
-      - en-US
-=======
-      - AZURECLI/2.10.1 azsdk-python-azure-mgmt-keyvault/7.0.0b2 Python/3.7.5 (Windows-10-10.0.19041-SP0)
->>>>>>> a54b7ce2
-    method: PUT
-    uri: https://management.azure.com/subscriptions/00000000-0000-0000-0000-000000000000/resourceGroups/cli_test_keyvault_network_rule000001/providers/Microsoft.KeyVault/vaults/cli-test-kv-nr-000007?api-version=2019-09-01
-  response:
-    body:
-      string: '{"id":"/subscriptions/00000000-0000-0000-0000-000000000000/resourceGroups/cli_test_keyvault_network_rule000001/providers/Microsoft.KeyVault/vaults/cli-test-kv-nr-000007","name":"cli-test-kv-nr-000007","type":"Microsoft.KeyVault/vaults","location":"eastus2","tags":{},"properties":{"sku":{"family":"A","name":"standard"},"tenantId":"54826b22-38d6-4fb2-bad9-b7b93a3e9c5a","networkAcls":{"bypass":"AzureServices","defaultAction":"Allow","ipRules":[{"value":"1.2.3.4/32"},{"value":"2.3.4.0/24"},{"value":"3.4.5.0/24"},{"value":"4.5.0.0/16"}],"virtualNetworkRules":[{"id":"/subscriptions/00000000-0000-0000-0000-000000000000/resourcegroups/cli_test_keyvault_network_rule000001/providers/microsoft.network/virtualnetworks/cli-test-vnet-000008/subnets/cli-test-subnet-000011"},{"id":"/subscriptions/00000000-0000-0000-0000-000000000000/resourcegroups/cli_test_keyvault_network_rule000001/providers/microsoft.network/virtualnetworks/cli-test-vnet-000009/subnets/cli-test-subnet-000012"},{"id":"/subscriptions/00000000-0000-0000-0000-000000000000/resourcegroups/cli_test_keyvault_network_rule000001/providers/microsoft.network/virtualnetworks/cli-test-vnet-000010/subnets/cli-test-subnet-000013"}]},"accessPolicies":[{"tenantId":"54826b22-38d6-4fb2-bad9-b7b93a3e9c5a","objectId":"9ac02ab3-5061-4ec6-a3d8-2cdaa5f29efa","permissions":{"keys":["get","create","delete","list","update","import","backup","restore","recover"],"secrets":["get","list","set","delete","backup","restore","recover"],"certificates":["get","list","delete","create","import","update","managecontacts","getissuers","listissuers","setissuers","deleteissuers","manageissuers","recover"],"storage":["get","list","delete","set","update","regeneratekey","setsas","listsas","getsas","deletesas"]}}],"enabledForDeployment":false,"enableSoftDelete":true,"softDeleteRetentionInDays":90,"vaultUri":"https://cli-test-kv-nr-000007.vault.azure.net","provisioningState":"RegisteringDns"}}'
-    headers:
-      cache-control:
-      - no-cache
-      content-length:
-      - '2117'
-      content-type:
-      - application/json; charset=utf-8
-      date:
-<<<<<<< HEAD
-      - Tue, 28 Jul 2020 10:19:07 GMT
-=======
-      - Fri, 21 Aug 2020 03:57:49 GMT
->>>>>>> a54b7ce2
-      expires:
-      - '-1'
-      pragma:
-      - no-cache
-      server:
-      - Microsoft-IIS/10.0
-      strict-transport-security:
-      - max-age=31536000; includeSubDomains
-      transfer-encoding:
-      - chunked
-      vary:
-      - Accept-Encoding
-      x-aspnet-version:
-      - 4.0.30319
-      x-content-type-options:
-      - nosniff
-      x-ms-keyvault-service-version:
-<<<<<<< HEAD
-      - 1.1.0.284
-      x-ms-ratelimit-remaining-subscription-writes:
-      - '1199'
-=======
-      - 1.1.31.0
-      x-ms-ratelimit-remaining-subscription-writes:
-      - '1185'
->>>>>>> a54b7ce2
-      x-powered-by:
-      - ASP.NET
-    status:
-      code: 200
-      message: OK
-- request:
-    body: null
-    headers:
-      Accept:
-      - '*/*'
-      Accept-Encoding:
-      - gzip, deflate
-      CommandName:
-      - keyvault create
-      Connection:
-      - keep-alive
-      ParameterSetName:
-      - -n -l -g --network-acls --network-acls-ips --network-acls-vnets
-      User-Agent:
-<<<<<<< HEAD
-      - python/3.7.5 (Windows-10-10.0.18362-SP0) msrest/0.6.9 msrest_azure/0.6.3 azure-mgmt-keyvault/2.2.0
-        Azure-SDK-For-Python AZURECLI/2.9.1
-=======
-      - AZURECLI/2.10.1 azsdk-python-azure-mgmt-keyvault/7.0.0b2 Python/3.7.5 (Windows-10-10.0.19041-SP0)
->>>>>>> a54b7ce2
-    method: GET
-    uri: https://management.azure.com/subscriptions/00000000-0000-0000-0000-000000000000/resourceGroups/cli_test_keyvault_network_rule000001/providers/Microsoft.KeyVault/vaults/cli-test-kv-nr-000007?api-version=2019-09-01
-  response:
-    body:
-      string: '{"id":"/subscriptions/00000000-0000-0000-0000-000000000000/resourceGroups/cli_test_keyvault_network_rule000001/providers/Microsoft.KeyVault/vaults/cli-test-kv-nr-000007","name":"cli-test-kv-nr-000007","type":"Microsoft.KeyVault/vaults","location":"eastus2","tags":{},"properties":{"sku":{"family":"A","name":"standard"},"tenantId":"54826b22-38d6-4fb2-bad9-b7b93a3e9c5a","networkAcls":{"bypass":"AzureServices","defaultAction":"Allow","ipRules":[{"value":"1.2.3.4/32"},{"value":"2.3.4.0/24"},{"value":"3.4.5.0/24"},{"value":"4.5.0.0/16"}],"virtualNetworkRules":[{"id":"/subscriptions/00000000-0000-0000-0000-000000000000/resourcegroups/cli_test_keyvault_network_rule000001/providers/microsoft.network/virtualnetworks/cli-test-vnet-000008/subnets/cli-test-subnet-000011"},{"id":"/subscriptions/00000000-0000-0000-0000-000000000000/resourcegroups/cli_test_keyvault_network_rule000001/providers/microsoft.network/virtualnetworks/cli-test-vnet-000009/subnets/cli-test-subnet-000012"},{"id":"/subscriptions/00000000-0000-0000-0000-000000000000/resourcegroups/cli_test_keyvault_network_rule000001/providers/microsoft.network/virtualnetworks/cli-test-vnet-000010/subnets/cli-test-subnet-000013"}]},"accessPolicies":[{"tenantId":"54826b22-38d6-4fb2-bad9-b7b93a3e9c5a","objectId":"9ac02ab3-5061-4ec6-a3d8-2cdaa5f29efa","permissions":{"keys":["get","create","delete","list","update","import","backup","restore","recover"],"secrets":["get","list","set","delete","backup","restore","recover"],"certificates":["get","list","delete","create","import","update","managecontacts","getissuers","listissuers","setissuers","deleteissuers","manageissuers","recover"],"storage":["get","list","delete","set","update","regeneratekey","setsas","listsas","getsas","deletesas"]}}],"enabledForDeployment":false,"enableSoftDelete":true,"softDeleteRetentionInDays":90,"vaultUri":"https://cli-test-kv-nr-000007.vault.azure.net/","provisioningState":"Succeeded"}}'
-    headers:
-      cache-control:
-      - no-cache
-      content-length:
-      - '2113'
-      content-type:
-      - application/json; charset=utf-8
-      date:
-<<<<<<< HEAD
-      - Tue, 28 Jul 2020 10:19:39 GMT
-=======
-      - Fri, 21 Aug 2020 03:58:20 GMT
->>>>>>> a54b7ce2
-      expires:
-      - '-1'
-      pragma:
-      - no-cache
-      server:
-      - Microsoft-IIS/10.0
-      strict-transport-security:
-      - max-age=31536000; includeSubDomains
-      transfer-encoding:
-      - chunked
-      vary:
-      - Accept-Encoding
-      x-aspnet-version:
-      - 4.0.30319
-      x-content-type-options:
-      - nosniff
-      x-ms-keyvault-service-version:
-<<<<<<< HEAD
-      - 1.1.0.284
-=======
-      - 1.1.31.0
->>>>>>> a54b7ce2
-      x-powered-by:
-      - ASP.NET
-    status:
-      code: 200
-      message: OK
-- request:
-    body: null
-    headers:
-      Accept:
-      - application/json
-      Accept-Encoding:
-      - gzip, deflate
-      Connection:
-      - keep-alive
-      User-Agent:
-<<<<<<< HEAD
-      - python/3.7.5 (Windows-10-10.0.18362-SP0) msrest/0.6.9 msrest_azure/0.6.3 azure-graphrbac/0.60.0
-        Azure-SDK-For-Python
-=======
-      - python/3.7.5 (Windows-10-10.0.19041-SP0) msrest/0.6.18 msrest_azure/0.6.3
-        azure-graphrbac/0.60.0 Azure-SDK-For-Python
->>>>>>> a54b7ce2
-      accept-language:
-      - en-US
-    method: GET
-    uri: https://graph.windows.net/00000000-0000-0000-0000-000000000000/me?api-version=1.6
-  response:
-    body:
-      string: '{"odata.metadata":"https://graph.windows.net/00000000-0000-0000-0000-000000000000/$metadata#directoryObjects/@Element","odata.type":"Microsoft.DirectoryServices.User","objectType":"User","objectId":"9ac02ab3-5061-4ec6-a3d8-2cdaa5f29efa","deletionTimestamp":null,"accountEnabled":true,"ageGroup":null,"assignedLicenses":[],"assignedPlans":[],"city":null,"companyName":null,"consentProvidedForMinor":null,"country":null,"createdDateTime":"2019-10-21T06:37:42Z","creationType":"Invitation","department":null,"dirSyncEnabled":null,"displayName":"Bin
-        Ma","employeeId":null,"facsimileTelephoneNumber":null,"givenName":null,"immutableId":null,"isCompromised":null,"jobTitle":null,"lastDirSyncTime":null,"legalAgeGroupClassification":null,"mail":"bim@microsoft.com","mailNickname":"bim_microsoft.com#EXT#","mobile":null,"onPremisesDistinguishedName":null,"onPremisesSecurityIdentifier":null,"otherMails":["bim@microsoft.com"],"passwordPolicies":null,"passwordProfile":null,"physicalDeliveryOfficeName":null,"postalCode":null,"preferredLanguage":null,"provisionedPlans":[],"provisioningErrors":[],"proxyAddresses":["SMTP:bim@microsoft.com"],"refreshTokensValidFromDateTime":"2019-10-21T06:37:41Z","showInAddressList":false,"signInNames":[],"sipProxyAddress":null,"state":null,"streetAddress":null,"surname":null,"telephoneNumber":null,"thumbnailPhoto@odata.mediaEditLink":"directoryObjects/9ac02ab3-5061-4ec6-a3d8-2cdaa5f29efa/Microsoft.DirectoryServices.User/thumbnailPhoto","usageLocation":null,"userIdentities":[],"userPrincipalName":"bim_microsoft.com#EXT#@AzureSDKTeam.onmicrosoft.com","userState":"Accepted","userStateChangedOn":"2019-10-21T06:39:35Z","userType":"Guest"}'
-    headers:
-      access-control-allow-origin:
-      - '*'
-      cache-control:
-      - no-cache
-      content-length:
-      - '1668'
-      content-type:
-      - application/json; odata=minimalmetadata; streaming=true; charset=utf-8
-      dataserviceversion:
-      - 3.0;
-      date:
-<<<<<<< HEAD
-      - Tue, 28 Jul 2020 10:19:39 GMT
-      duration:
-      - '1974083'
-      expires:
-      - '-1'
-      ocp-aad-diagnostics-server-name:
-      - +z01e6WNzpjL0Yikh1n/7affh9goFQGTrNT8KY3gLbw=
-      ocp-aad-session-key:
-      - KrI0IITleYhISN5V0a8VIwvMi1KM0w8hc7wSdzjR59Tb38vILsZ2Pi_W-K0qX0G-C3G_A58eJcyGH5V83G1TpEfQ16uk8sulirLww1z4l1fP7wl3o_UK6Oot5hGNiLgX.tb4YrO3epqWR5wVN44RF-V4klRmPgNlyA51tsIeFTTA
-      pragma:
-      - no-cache
-      request-id:
-      - 3cd95793-dc41-41cf-922f-2763808575e3
-=======
-      - Fri, 21 Aug 2020 03:58:21 GMT
-      duration:
-      - '2485070'
-      expires:
-      - '-1'
-      ocp-aad-diagnostics-server-name:
-      - cAVsKsE66TYakbqGtubIAtWvSCoR9a+ArvTZEZ5t0Yk=
-      ocp-aad-session-key:
-      - sf79PYemUqBVQiVn342YiLNP0cAGb30dTfwBNA_dg2m7ufo3JYSAzYiiwni1qok_cTifjmMoMDVLJbtuMgWEYWI4wHls41_jLGfKVaxhBBvXWhuAnN2IURF37tDeYoW5.wTtlvI1adXMgTGtA6BbrgmxMJGbBxK3QHCg36SkYRno
-      pragma:
-      - no-cache
-      request-id:
-      - c6f22647-423a-4ab5-b9a7-11cc53d46040
->>>>>>> a54b7ce2
-      strict-transport-security:
-      - max-age=31536000; includeSubDomains
-      x-aspnet-version:
-      - 4.0.30319
-      x-ms-dirapi-data-contract-version:
-      - '1.6'
-      x-ms-resource-unit:
-      - '1'
-      x-powered-by:
-      - ASP.NET
-    status:
-      code: 200
-      message: OK
-- request:
-    body: '{"location": "eastus2", "properties": {"tenantId": "54826b22-38d6-4fb2-bad9-b7b93a3e9c5a",
-      "sku": {"family": "A", "name": "premium"}, "accessPolicies": [{"tenantId": "54826b22-38d6-4fb2-bad9-b7b93a3e9c5a",
-      "objectId": "9ac02ab3-5061-4ec6-a3d8-2cdaa5f29efa", "permissions": {"keys":
-      ["get", "create", "delete", "list", "update", "import", "backup", "restore",
-      "recover"], "secrets": ["get", "list", "set", "delete", "backup", "restore",
-      "recover"], "certificates": ["get", "list", "delete", "create", "import", "update",
-      "managecontacts", "getissuers", "listissuers", "setissuers", "deleteissuers",
-      "manageissuers", "recover"], "storage": ["get", "list", "delete", "set", "update",
-      "regeneratekey", "setsas", "listsas", "getsas", "deletesas"]}}], "enableSoftDelete":
-      false, "softDeleteRetentionInDays": 90, "networkAcls": {"bypass": "AzureServices",
-      "defaultAction": "Allow", "ipRules": [], "virtualNetworkRules": []}}}'
-    headers:
-      Accept:
-      - application/json
-      Accept-Encoding:
-      - gzip, deflate
-      CommandName:
-      - keyvault create
-      Connection:
-      - keep-alive
-      Content-Length:
-      - '918'
-      Content-Type:
-      - application/json
-      ParameterSetName:
-      - -g -n -l --sku --enable-soft-delete
-      User-Agent:
-<<<<<<< HEAD
-      - python/3.7.5 (Windows-10-10.0.18362-SP0) msrest/0.6.9 msrest_azure/0.6.3 azure-mgmt-keyvault/2.2.0
-        Azure-SDK-For-Python AZURECLI/2.9.1
-      accept-language:
-      - en-US
-=======
-      - AZURECLI/2.10.1 azsdk-python-azure-mgmt-keyvault/7.0.0b2 Python/3.7.5 (Windows-10-10.0.19041-SP0)
->>>>>>> a54b7ce2
-    method: PUT
-    uri: https://management.azure.com/subscriptions/00000000-0000-0000-0000-000000000000/resourceGroups/cli_test_keyvault_network_rule000001/providers/Microsoft.KeyVault/vaults/cli-test-kv-nr-000002?api-version=2019-09-01
-  response:
-    body:
-      string: '{"id":"/subscriptions/00000000-0000-0000-0000-000000000000/resourceGroups/cli_test_keyvault_network_rule000001/providers/Microsoft.KeyVault/vaults/cli-test-kv-nr-000002","name":"cli-test-kv-nr-000002","type":"Microsoft.KeyVault/vaults","location":"eastus2","tags":{},"properties":{"sku":{"family":"A","name":"premium"},"tenantId":"54826b22-38d6-4fb2-bad9-b7b93a3e9c5a","accessPolicies":[{"tenantId":"54826b22-38d6-4fb2-bad9-b7b93a3e9c5a","objectId":"9ac02ab3-5061-4ec6-a3d8-2cdaa5f29efa","permissions":{"keys":["get","create","delete","list","update","import","backup","restore","recover"],"secrets":["get","list","set","delete","backup","restore","recover"],"certificates":["get","list","delete","create","import","update","managecontacts","getissuers","listissuers","setissuers","deleteissuers","manageissuers","recover"],"storage":["get","list","delete","set","update","regeneratekey","setsas","listsas","getsas","deletesas"]}}],"enabledForDeployment":false,"enableSoftDelete":false,"softDeleteRetentionInDays":90,"vaultUri":"https://cli-test-kv-nr-000002.vault.azure.net","provisioningState":"RegisteringDns"}}'
-    headers:
-      cache-control:
-      - no-cache
-      content-length:
-      - '1162'
-      content-type:
-      - application/json; charset=utf-8
-      date:
-<<<<<<< HEAD
-      - Tue, 28 Jul 2020 10:19:47 GMT
-=======
-      - Fri, 21 Aug 2020 03:58:25 GMT
->>>>>>> a54b7ce2
-      expires:
-      - '-1'
-      pragma:
-      - no-cache
-      server:
-      - Microsoft-IIS/10.0
-      strict-transport-security:
-      - max-age=31536000; includeSubDomains
-      transfer-encoding:
-      - chunked
-      vary:
-      - Accept-Encoding
-      x-aspnet-version:
-      - 4.0.30319
-      x-content-type-options:
-      - nosniff
-      x-ms-keyvault-service-version:
-<<<<<<< HEAD
-      - 1.1.0.284
-=======
-      - 1.1.31.0
->>>>>>> a54b7ce2
-      x-ms-ratelimit-remaining-subscription-writes:
-      - '1184'
-      x-powered-by:
-      - ASP.NET
-    status:
-      code: 200
-      message: OK
-- request:
-    body: null
-    headers:
-      Accept:
-      - '*/*'
-      Accept-Encoding:
-      - gzip, deflate
-      CommandName:
-      - keyvault create
-      Connection:
-      - keep-alive
-      ParameterSetName:
-      - -g -n -l --sku --enable-soft-delete
-      User-Agent:
-<<<<<<< HEAD
-      - python/3.7.5 (Windows-10-10.0.18362-SP0) msrest/0.6.9 msrest_azure/0.6.3 azure-mgmt-keyvault/2.2.0
-        Azure-SDK-For-Python AZURECLI/2.9.1
-=======
-      - AZURECLI/2.10.1 azsdk-python-azure-mgmt-keyvault/7.0.0b2 Python/3.7.5 (Windows-10-10.0.19041-SP0)
->>>>>>> a54b7ce2
-    method: GET
-    uri: https://management.azure.com/subscriptions/00000000-0000-0000-0000-000000000000/resourceGroups/cli_test_keyvault_network_rule000001/providers/Microsoft.KeyVault/vaults/cli-test-kv-nr-000002?api-version=2019-09-01
-  response:
-    body:
-      string: '{"id":"/subscriptions/00000000-0000-0000-0000-000000000000/resourceGroups/cli_test_keyvault_network_rule000001/providers/Microsoft.KeyVault/vaults/cli-test-kv-nr-000002","name":"cli-test-kv-nr-000002","type":"Microsoft.KeyVault/vaults","location":"eastus2","tags":{},"properties":{"sku":{"family":"A","name":"premium"},"tenantId":"54826b22-38d6-4fb2-bad9-b7b93a3e9c5a","accessPolicies":[{"tenantId":"54826b22-38d6-4fb2-bad9-b7b93a3e9c5a","objectId":"9ac02ab3-5061-4ec6-a3d8-2cdaa5f29efa","permissions":{"keys":["get","create","delete","list","update","import","backup","restore","recover"],"secrets":["get","list","set","delete","backup","restore","recover"],"certificates":["get","list","delete","create","import","update","managecontacts","getissuers","listissuers","setissuers","deleteissuers","manageissuers","recover"],"storage":["get","list","delete","set","update","regeneratekey","setsas","listsas","getsas","deletesas"]}}],"enabledForDeployment":false,"enableSoftDelete":false,"softDeleteRetentionInDays":90,"vaultUri":"https://cli-test-kv-nr-000002.vault.azure.net/","provisioningState":"Succeeded"}}'
-    headers:
-      cache-control:
-      - no-cache
-      content-length:
-      - '1158'
-      content-type:
-      - application/json; charset=utf-8
-      date:
-<<<<<<< HEAD
-      - Tue, 28 Jul 2020 10:20:19 GMT
-=======
-      - Fri, 21 Aug 2020 03:58:56 GMT
->>>>>>> a54b7ce2
-      expires:
-      - '-1'
-      pragma:
-      - no-cache
-      server:
-      - Microsoft-IIS/10.0
-      strict-transport-security:
-      - max-age=31536000; includeSubDomains
-      transfer-encoding:
-      - chunked
-      vary:
-      - Accept-Encoding
-      x-aspnet-version:
-      - 4.0.30319
-      x-content-type-options:
-      - nosniff
-      x-ms-keyvault-service-version:
-<<<<<<< HEAD
-      - 1.1.0.284
-=======
-      - 1.1.31.0
->>>>>>> a54b7ce2
-      x-powered-by:
-      - ASP.NET
-    status:
-      code: 200
-      message: OK
-- request:
-    body: null
-    headers:
-      Accept:
-      - application/json
-      Accept-Encoding:
-      - gzip, deflate
-      CommandName:
-      - keyvault update
-      Connection:
-      - keep-alive
-      ParameterSetName:
-      - --name --resource-group --default-action
-      User-Agent:
-<<<<<<< HEAD
-      - python/3.7.5 (Windows-10-10.0.18362-SP0) msrest/0.6.9 msrest_azure/0.6.3 azure-mgmt-keyvault/2.2.0
-        Azure-SDK-For-Python AZURECLI/2.9.1
-      accept-language:
-      - en-US
-=======
-      - AZURECLI/2.10.1 azsdk-python-azure-mgmt-keyvault/7.0.0b2 Python/3.7.5 (Windows-10-10.0.19041-SP0)
->>>>>>> a54b7ce2
-    method: GET
-    uri: https://management.azure.com/subscriptions/00000000-0000-0000-0000-000000000000/resourceGroups/cli_test_keyvault_network_rule000001/providers/Microsoft.KeyVault/vaults/cli-test-kv-nr-000002?api-version=2019-09-01
-  response:
-    body:
-      string: '{"id":"/subscriptions/00000000-0000-0000-0000-000000000000/resourceGroups/cli_test_keyvault_network_rule000001/providers/Microsoft.KeyVault/vaults/cli-test-kv-nr-000002","name":"cli-test-kv-nr-000002","type":"Microsoft.KeyVault/vaults","location":"eastus2","tags":{},"properties":{"sku":{"family":"A","name":"premium"},"tenantId":"54826b22-38d6-4fb2-bad9-b7b93a3e9c5a","accessPolicies":[{"tenantId":"54826b22-38d6-4fb2-bad9-b7b93a3e9c5a","objectId":"9ac02ab3-5061-4ec6-a3d8-2cdaa5f29efa","permissions":{"keys":["get","create","delete","list","update","import","backup","restore","recover"],"secrets":["get","list","set","delete","backup","restore","recover"],"certificates":["get","list","delete","create","import","update","managecontacts","getissuers","listissuers","setissuers","deleteissuers","manageissuers","recover"],"storage":["get","list","delete","set","update","regeneratekey","setsas","listsas","getsas","deletesas"]}}],"enabledForDeployment":false,"enableSoftDelete":false,"softDeleteRetentionInDays":90,"vaultUri":"https://cli-test-kv-nr-000002.vault.azure.net/","provisioningState":"Succeeded"}}'
-    headers:
-      cache-control:
-      - no-cache
-      content-length:
-      - '1158'
-      content-type:
-      - application/json; charset=utf-8
-      date:
-<<<<<<< HEAD
-      - Tue, 28 Jul 2020 10:20:22 GMT
-=======
-      - Fri, 21 Aug 2020 03:58:58 GMT
->>>>>>> a54b7ce2
-      expires:
-      - '-1'
-      pragma:
-      - no-cache
-      server:
-      - Microsoft-IIS/10.0
-      strict-transport-security:
-      - max-age=31536000; includeSubDomains
-      transfer-encoding:
-      - chunked
-      vary:
-      - Accept-Encoding
-      x-aspnet-version:
-      - 4.0.30319
-      x-content-type-options:
-      - nosniff
-      x-ms-keyvault-service-version:
-<<<<<<< HEAD
-      - 1.1.0.284
-=======
-      - 1.1.31.0
->>>>>>> a54b7ce2
-      x-powered-by:
-      - ASP.NET
-    status:
-      code: 200
-      message: OK
-- request:
-    body: '{"location": "eastus2", "properties": {"tenantId": "54826b22-38d6-4fb2-bad9-b7b93a3e9c5a",
-      "sku": {"family": "A", "name": "premium"}, "accessPolicies": [{"tenantId": "54826b22-38d6-4fb2-bad9-b7b93a3e9c5a",
-      "objectId": "9ac02ab3-5061-4ec6-a3d8-2cdaa5f29efa", "permissions": {"keys":
-      ["get", "create", "delete", "list", "update", "import", "backup", "restore",
-      "recover"], "secrets": ["get", "list", "set", "delete", "backup", "restore",
-      "recover"], "certificates": ["get", "list", "delete", "create", "import", "update",
-      "managecontacts", "getissuers", "listissuers", "setissuers", "deleteissuers",
-      "manageissuers", "recover"], "storage": ["get", "list", "delete", "set", "update",
-      "regeneratekey", "setsas", "listsas", "getsas", "deletesas"]}}], "vaultUri":
-      "https://cli-test-kv-nr-000002.vault.azure.net/", "enabledForDeployment": false,
-      "enableSoftDelete": false, "softDeleteRetentionInDays": 90, "networkAcls": {"bypass":
-      "AzureServices", "defaultAction": "Deny"}}}'
-    headers:
-      Accept:
-      - application/json
-      Accept-Encoding:
-      - gzip, deflate
-      CommandName:
-      - keyvault update
-      Connection:
-      - keep-alive
-      Content-Length:
-      - '971'
-      Content-Type:
-      - application/json
-      ParameterSetName:
-      - --name --resource-group --default-action
-      User-Agent:
-<<<<<<< HEAD
-      - python/3.7.5 (Windows-10-10.0.18362-SP0) msrest/0.6.9 msrest_azure/0.6.3 azure-mgmt-keyvault/2.2.0
-        Azure-SDK-For-Python AZURECLI/2.9.1
-      accept-language:
-      - en-US
-=======
-      - AZURECLI/2.10.1 azsdk-python-azure-mgmt-keyvault/7.0.0b2 Python/3.7.5 (Windows-10-10.0.19041-SP0)
->>>>>>> a54b7ce2
-    method: PUT
-    uri: https://management.azure.com/subscriptions/00000000-0000-0000-0000-000000000000/resourceGroups/cli_test_keyvault_network_rule000001/providers/Microsoft.KeyVault/vaults/cli-test-kv-nr-000002?api-version=2019-09-01
-  response:
-    body:
-      string: '{"id":"/subscriptions/00000000-0000-0000-0000-000000000000/resourceGroups/cli_test_keyvault_network_rule000001/providers/Microsoft.KeyVault/vaults/cli-test-kv-nr-000002","name":"cli-test-kv-nr-000002","type":"Microsoft.KeyVault/vaults","location":"eastus2","tags":{},"properties":{"sku":{"family":"A","name":"premium"},"tenantId":"54826b22-38d6-4fb2-bad9-b7b93a3e9c5a","networkAcls":{"bypass":"AzureServices","defaultAction":"Deny","ipRules":[],"virtualNetworkRules":[]},"accessPolicies":[{"tenantId":"54826b22-38d6-4fb2-bad9-b7b93a3e9c5a","objectId":"9ac02ab3-5061-4ec6-a3d8-2cdaa5f29efa","permissions":{"keys":["get","create","delete","list","update","import","backup","restore","recover"],"secrets":["get","list","set","delete","backup","restore","recover"],"certificates":["get","list","delete","create","import","update","managecontacts","getissuers","listissuers","setissuers","deleteissuers","manageissuers","recover"],"storage":["get","list","delete","set","update","regeneratekey","setsas","listsas","getsas","deletesas"]}}],"enabledForDeployment":false,"enableSoftDelete":false,"softDeleteRetentionInDays":90,"vaultUri":"https://cli-test-kv-nr-000002.vault.azure.net/","provisioningState":"Succeeded"}}'
-    headers:
-      cache-control:
-      - no-cache
-      content-length:
-      - '1260'
-      content-type:
-      - application/json; charset=utf-8
-      date:
-<<<<<<< HEAD
-      - Tue, 28 Jul 2020 10:20:23 GMT
-=======
-      - Fri, 21 Aug 2020 03:58:59 GMT
->>>>>>> a54b7ce2
-      expires:
-      - '-1'
-      pragma:
-      - no-cache
-      server:
-      - Microsoft-IIS/10.0
-      strict-transport-security:
-      - max-age=31536000; includeSubDomains
-      transfer-encoding:
-      - chunked
-      vary:
-      - Accept-Encoding
-      x-aspnet-version:
-      - 4.0.30319
-      x-content-type-options:
-      - nosniff
-      x-ms-keyvault-service-version:
-<<<<<<< HEAD
-      - 1.1.0.284
-      x-ms-ratelimit-remaining-subscription-writes:
-      - '1195'
-=======
-      - 1.1.31.0
-      x-ms-ratelimit-remaining-subscription-writes:
-      - '1183'
->>>>>>> a54b7ce2
-      x-powered-by:
-      - ASP.NET
-    status:
-      code: 200
-      message: OK
-- request:
-    body: null
-    headers:
-      Accept:
-      - application/json
-      Accept-Encoding:
-      - gzip, deflate
-      CommandName:
-      - keyvault network-rule add
-      Connection:
-      - keep-alive
-      ParameterSetName:
-      - --subnet --name --resource-group
-      User-Agent:
-<<<<<<< HEAD
-      - python/3.7.5 (Windows-10-10.0.18362-SP0) msrest/0.6.9 msrest_azure/0.6.3 azure-mgmt-keyvault/2.2.0
-        Azure-SDK-For-Python AZURECLI/2.9.1
-      accept-language:
-      - en-US
-=======
-      - AZURECLI/2.10.1 azsdk-python-azure-mgmt-keyvault/7.0.0b2 Python/3.7.5 (Windows-10-10.0.19041-SP0)
->>>>>>> a54b7ce2
-    method: GET
-    uri: https://management.azure.com/subscriptions/00000000-0000-0000-0000-000000000000/resourceGroups/cli_test_keyvault_network_rule000001/providers/Microsoft.KeyVault/vaults/cli-test-kv-nr-000002?api-version=2019-09-01
-  response:
-    body:
-      string: '{"id":"/subscriptions/00000000-0000-0000-0000-000000000000/resourceGroups/cli_test_keyvault_network_rule000001/providers/Microsoft.KeyVault/vaults/cli-test-kv-nr-000002","name":"cli-test-kv-nr-000002","type":"Microsoft.KeyVault/vaults","location":"eastus2","tags":{},"properties":{"sku":{"family":"A","name":"premium"},"tenantId":"54826b22-38d6-4fb2-bad9-b7b93a3e9c5a","networkAcls":{"bypass":"AzureServices","defaultAction":"Deny","ipRules":[],"virtualNetworkRules":[]},"accessPolicies":[{"tenantId":"54826b22-38d6-4fb2-bad9-b7b93a3e9c5a","objectId":"9ac02ab3-5061-4ec6-a3d8-2cdaa5f29efa","permissions":{"keys":["get","create","delete","list","update","import","backup","restore","recover"],"secrets":["get","list","set","delete","backup","restore","recover"],"certificates":["get","list","delete","create","import","update","managecontacts","getissuers","listissuers","setissuers","deleteissuers","manageissuers","recover"],"storage":["get","list","delete","set","update","regeneratekey","setsas","listsas","getsas","deletesas"]}}],"enabledForDeployment":false,"enableSoftDelete":false,"softDeleteRetentionInDays":90,"vaultUri":"https://cli-test-kv-nr-000002.vault.azure.net/","provisioningState":"Succeeded"}}'
-    headers:
-      cache-control:
-      - no-cache
-      content-length:
-      - '1260'
-      content-type:
-      - application/json; charset=utf-8
-      date:
-<<<<<<< HEAD
-      - Tue, 28 Jul 2020 10:20:24 GMT
-=======
-      - Fri, 21 Aug 2020 03:59:00 GMT
->>>>>>> a54b7ce2
-      expires:
-      - '-1'
-      pragma:
-      - no-cache
-      server:
-      - Microsoft-IIS/10.0
-      strict-transport-security:
-      - max-age=31536000; includeSubDomains
-      transfer-encoding:
-      - chunked
-      vary:
-      - Accept-Encoding
-      x-aspnet-version:
-      - 4.0.30319
-      x-content-type-options:
-      - nosniff
-      x-ms-keyvault-service-version:
-<<<<<<< HEAD
-      - 1.1.0.284
-=======
-      - 1.1.31.0
->>>>>>> a54b7ce2
-      x-powered-by:
-      - ASP.NET
-    status:
-      code: 200
-      message: OK
-- request:
-    body: '{"location": "eastus2", "tags": {}, "properties": {"tenantId": "54826b22-38d6-4fb2-bad9-b7b93a3e9c5a",
-      "sku": {"family": "A", "name": "premium"}, "accessPolicies": [{"tenantId": "54826b22-38d6-4fb2-bad9-b7b93a3e9c5a",
-      "objectId": "9ac02ab3-5061-4ec6-a3d8-2cdaa5f29efa", "permissions": {"keys":
-      ["get", "create", "delete", "list", "update", "import", "backup", "restore",
-      "recover"], "secrets": ["get", "list", "set", "delete", "backup", "restore",
-      "recover"], "certificates": ["get", "list", "delete", "create", "import", "update",
-      "managecontacts", "getissuers", "listissuers", "setissuers", "deleteissuers",
-      "manageissuers", "recover"], "storage": ["get", "list", "delete", "set", "update",
-      "regeneratekey", "setsas", "listsas", "getsas", "deletesas"]}}], "vaultUri":
-      "https://cli-test-kv-nr-000002.vault.azure.net/", "enabledForDeployment": false,
-      "enableSoftDelete": false, "softDeleteRetentionInDays": 90, "networkAcls": {"bypass":
-      "AzureServices", "defaultAction": "Deny", "ipRules": [], "virtualNetworkRules":
-      [{"id": "/subscriptions/00000000-0000-0000-0000-000000000000/resourcegroups/cli_test_keyvault_network_rule000001/providers/microsoft.network/virtualnetworks/cli-test-vnet-000008/subnets/cli-test-subnet-000011"}]}}}'
-    headers:
-      Accept:
-      - application/json
-      Accept-Encoding:
-      - gzip, deflate
-      CommandName:
-      - keyvault network-rule add
-      Connection:
-      - keep-alive
-      Content-Length:
-      - '1279'
-      Content-Type:
-      - application/json
-      ParameterSetName:
-      - --subnet --name --resource-group
-      User-Agent:
-<<<<<<< HEAD
-      - python/3.7.5 (Windows-10-10.0.18362-SP0) msrest/0.6.9 msrest_azure/0.6.3 azure-mgmt-keyvault/2.2.0
-        Azure-SDK-For-Python AZURECLI/2.9.1
-      accept-language:
-      - en-US
-=======
-      - AZURECLI/2.10.1 azsdk-python-azure-mgmt-keyvault/7.0.0b2 Python/3.7.5 (Windows-10-10.0.19041-SP0)
->>>>>>> a54b7ce2
-    method: PUT
-    uri: https://management.azure.com/subscriptions/00000000-0000-0000-0000-000000000000/resourceGroups/cli_test_keyvault_network_rule000001/providers/Microsoft.KeyVault/vaults/cli-test-kv-nr-000002?api-version=2019-09-01
-  response:
-    body:
-      string: '{"id":"/subscriptions/00000000-0000-0000-0000-000000000000/resourceGroups/cli_test_keyvault_network_rule000001/providers/Microsoft.KeyVault/vaults/cli-test-kv-nr-000002","name":"cli-test-kv-nr-000002","type":"Microsoft.KeyVault/vaults","location":"eastus2","tags":{},"properties":{"sku":{"family":"A","name":"premium"},"tenantId":"54826b22-38d6-4fb2-bad9-b7b93a3e9c5a","networkAcls":{"bypass":"AzureServices","defaultAction":"Deny","ipRules":[],"virtualNetworkRules":[{"id":"/subscriptions/00000000-0000-0000-0000-000000000000/resourcegroups/cli_test_keyvault_network_rule000001/providers/microsoft.network/virtualnetworks/cli-test-vnet-000008/subnets/cli-test-subnet-000011"}]},"accessPolicies":[{"tenantId":"54826b22-38d6-4fb2-bad9-b7b93a3e9c5a","objectId":"9ac02ab3-5061-4ec6-a3d8-2cdaa5f29efa","permissions":{"keys":["get","create","delete","list","update","import","backup","restore","recover"],"secrets":["get","list","set","delete","backup","restore","recover"],"certificates":["get","list","delete","create","import","update","managecontacts","getissuers","listissuers","setissuers","deleteissuers","manageissuers","recover"],"storage":["get","list","delete","set","update","regeneratekey","setsas","listsas","getsas","deletesas"]}}],"enabledForDeployment":false,"enableSoftDelete":false,"softDeleteRetentionInDays":90,"vaultUri":"https://cli-test-kv-nr-000002.vault.azure.net/","provisioningState":"Succeeded"}}'
-    headers:
-      cache-control:
-      - no-cache
-      content-length:
-      - '1513'
-      content-type:
-      - application/json; charset=utf-8
-      date:
-<<<<<<< HEAD
-      - Tue, 28 Jul 2020 10:20:25 GMT
-=======
-      - Fri, 21 Aug 2020 03:59:01 GMT
->>>>>>> a54b7ce2
-      expires:
-      - '-1'
-      pragma:
-      - no-cache
-      server:
-      - Microsoft-IIS/10.0
-      strict-transport-security:
-      - max-age=31536000; includeSubDomains
-      transfer-encoding:
-      - chunked
-      vary:
-      - Accept-Encoding
-      x-aspnet-version:
-      - 4.0.30319
-      x-content-type-options:
-      - nosniff
-      x-ms-keyvault-service-version:
-<<<<<<< HEAD
-      - 1.1.0.284
-      x-ms-ratelimit-remaining-subscription-writes:
-      - '1190'
-=======
-      - 1.1.31.0
-      x-ms-ratelimit-remaining-subscription-writes:
-      - '1183'
->>>>>>> a54b7ce2
-      x-powered-by:
-      - ASP.NET
-    status:
-      code: 200
-      message: OK
-- request:
-    body: null
-    headers:
-      Accept:
-      - application/json
-      Accept-Encoding:
-      - gzip, deflate
-      CommandName:
-      - keyvault network-rule add
-      Connection:
-      - keep-alive
-      ParameterSetName:
-      - --subnet --name --resource-group
-      User-Agent:
-<<<<<<< HEAD
-      - python/3.7.5 (Windows-10-10.0.18362-SP0) msrest/0.6.9 msrest_azure/0.6.3 azure-mgmt-keyvault/2.2.0
-        Azure-SDK-For-Python AZURECLI/2.9.1
-      accept-language:
-      - en-US
-=======
-      - AZURECLI/2.10.1 azsdk-python-azure-mgmt-keyvault/7.0.0b2 Python/3.7.5 (Windows-10-10.0.19041-SP0)
->>>>>>> a54b7ce2
-    method: GET
-    uri: https://management.azure.com/subscriptions/00000000-0000-0000-0000-000000000000/resourceGroups/cli_test_keyvault_network_rule000001/providers/Microsoft.KeyVault/vaults/cli-test-kv-nr-000002?api-version=2019-09-01
-  response:
-    body:
-      string: '{"id":"/subscriptions/00000000-0000-0000-0000-000000000000/resourceGroups/cli_test_keyvault_network_rule000001/providers/Microsoft.KeyVault/vaults/cli-test-kv-nr-000002","name":"cli-test-kv-nr-000002","type":"Microsoft.KeyVault/vaults","location":"eastus2","tags":{},"properties":{"sku":{"family":"A","name":"premium"},"tenantId":"54826b22-38d6-4fb2-bad9-b7b93a3e9c5a","networkAcls":{"bypass":"AzureServices","defaultAction":"Deny","ipRules":[],"virtualNetworkRules":[{"id":"/subscriptions/00000000-0000-0000-0000-000000000000/resourcegroups/cli_test_keyvault_network_rule000001/providers/microsoft.network/virtualnetworks/cli-test-vnet-000008/subnets/cli-test-subnet-000011"}]},"accessPolicies":[{"tenantId":"54826b22-38d6-4fb2-bad9-b7b93a3e9c5a","objectId":"9ac02ab3-5061-4ec6-a3d8-2cdaa5f29efa","permissions":{"keys":["get","create","delete","list","update","import","backup","restore","recover"],"secrets":["get","list","set","delete","backup","restore","recover"],"certificates":["get","list","delete","create","import","update","managecontacts","getissuers","listissuers","setissuers","deleteissuers","manageissuers","recover"],"storage":["get","list","delete","set","update","regeneratekey","setsas","listsas","getsas","deletesas"]}}],"enabledForDeployment":false,"enableSoftDelete":false,"softDeleteRetentionInDays":90,"vaultUri":"https://cli-test-kv-nr-000002.vault.azure.net/","provisioningState":"Succeeded"}}'
-    headers:
-      cache-control:
-      - no-cache
-      content-length:
-      - '1513'
-      content-type:
-      - application/json; charset=utf-8
-      date:
-<<<<<<< HEAD
-      - Tue, 28 Jul 2020 10:20:26 GMT
-=======
-      - Fri, 21 Aug 2020 03:59:01 GMT
->>>>>>> a54b7ce2
-      expires:
-      - '-1'
-      pragma:
-      - no-cache
-      server:
-      - Microsoft-IIS/10.0
-      strict-transport-security:
-      - max-age=31536000; includeSubDomains
-      transfer-encoding:
-      - chunked
-      vary:
-      - Accept-Encoding
-      x-aspnet-version:
-      - 4.0.30319
-      x-content-type-options:
-      - nosniff
-      x-ms-keyvault-service-version:
-<<<<<<< HEAD
-      - 1.1.0.284
-=======
-      - 1.1.31.0
->>>>>>> a54b7ce2
-      x-powered-by:
-      - ASP.NET
-    status:
-      code: 200
-      message: OK
-- request:
-    body: '{"location": "eastus2", "tags": {}, "properties": {"tenantId": "54826b22-38d6-4fb2-bad9-b7b93a3e9c5a",
-      "sku": {"family": "A", "name": "premium"}, "accessPolicies": [{"tenantId": "54826b22-38d6-4fb2-bad9-b7b93a3e9c5a",
-      "objectId": "9ac02ab3-5061-4ec6-a3d8-2cdaa5f29efa", "permissions": {"keys":
-      ["get", "create", "delete", "list", "update", "import", "backup", "restore",
-      "recover"], "secrets": ["get", "list", "set", "delete", "backup", "restore",
-      "recover"], "certificates": ["get", "list", "delete", "create", "import", "update",
-      "managecontacts", "getissuers", "listissuers", "setissuers", "deleteissuers",
-      "manageissuers", "recover"], "storage": ["get", "list", "delete", "set", "update",
-      "regeneratekey", "setsas", "listsas", "getsas", "deletesas"]}}], "vaultUri":
-      "https://cli-test-kv-nr-000002.vault.azure.net/", "enabledForDeployment": false,
-      "enableSoftDelete": false, "softDeleteRetentionInDays": 90, "networkAcls": {"bypass":
-      "AzureServices", "defaultAction": "Deny", "ipRules": [], "virtualNetworkRules":
-      [{"id": "/subscriptions/00000000-0000-0000-0000-000000000000/resourcegroups/cli_test_keyvault_network_rule000001/providers/microsoft.network/virtualnetworks/cli-test-vnet-000008/subnets/cli-test-subnet-000011"}]}}}'
-    headers:
-      Accept:
-      - application/json
-      Accept-Encoding:
-      - gzip, deflate
-      CommandName:
-      - keyvault network-rule add
-      Connection:
-      - keep-alive
-      Content-Length:
-      - '1279'
-      Content-Type:
-      - application/json
-      ParameterSetName:
-      - --subnet --name --resource-group
-      User-Agent:
-<<<<<<< HEAD
-      - python/3.7.5 (Windows-10-10.0.18362-SP0) msrest/0.6.9 msrest_azure/0.6.3 azure-mgmt-keyvault/2.2.0
-        Azure-SDK-For-Python AZURECLI/2.9.1
-      accept-language:
-      - en-US
-=======
-      - AZURECLI/2.10.1 azsdk-python-azure-mgmt-keyvault/7.0.0b2 Python/3.7.5 (Windows-10-10.0.19041-SP0)
->>>>>>> a54b7ce2
-    method: PUT
-    uri: https://management.azure.com/subscriptions/00000000-0000-0000-0000-000000000000/resourceGroups/cli_test_keyvault_network_rule000001/providers/Microsoft.KeyVault/vaults/cli-test-kv-nr-000002?api-version=2019-09-01
-  response:
-    body:
-      string: '{"id":"/subscriptions/00000000-0000-0000-0000-000000000000/resourceGroups/cli_test_keyvault_network_rule000001/providers/Microsoft.KeyVault/vaults/cli-test-kv-nr-000002","name":"cli-test-kv-nr-000002","type":"Microsoft.KeyVault/vaults","location":"eastus2","tags":{},"properties":{"sku":{"family":"A","name":"premium"},"tenantId":"54826b22-38d6-4fb2-bad9-b7b93a3e9c5a","networkAcls":{"bypass":"AzureServices","defaultAction":"Deny","ipRules":[],"virtualNetworkRules":[{"id":"/subscriptions/00000000-0000-0000-0000-000000000000/resourcegroups/cli_test_keyvault_network_rule000001/providers/microsoft.network/virtualnetworks/cli-test-vnet-000008/subnets/cli-test-subnet-000011"}]},"accessPolicies":[{"tenantId":"54826b22-38d6-4fb2-bad9-b7b93a3e9c5a","objectId":"9ac02ab3-5061-4ec6-a3d8-2cdaa5f29efa","permissions":{"keys":["get","create","delete","list","update","import","backup","restore","recover"],"secrets":["get","list","set","delete","backup","restore","recover"],"certificates":["get","list","delete","create","import","update","managecontacts","getissuers","listissuers","setissuers","deleteissuers","manageissuers","recover"],"storage":["get","list","delete","set","update","regeneratekey","setsas","listsas","getsas","deletesas"]}}],"enabledForDeployment":false,"enableSoftDelete":false,"softDeleteRetentionInDays":90,"vaultUri":"https://cli-test-kv-nr-000002.vault.azure.net/","provisioningState":"Succeeded"}}'
-    headers:
-      cache-control:
-      - no-cache
-      content-length:
-      - '1513'
-      content-type:
-      - application/json; charset=utf-8
-      date:
-<<<<<<< HEAD
-      - Tue, 28 Jul 2020 10:20:26 GMT
-=======
-      - Fri, 21 Aug 2020 03:59:02 GMT
->>>>>>> a54b7ce2
-      expires:
-      - '-1'
-      pragma:
-      - no-cache
-      server:
-      - Microsoft-IIS/10.0
-      strict-transport-security:
-      - max-age=31536000; includeSubDomains
-      transfer-encoding:
-      - chunked
-      vary:
-      - Accept-Encoding
-      x-aspnet-version:
-      - 4.0.30319
-      x-content-type-options:
-      - nosniff
-      x-ms-keyvault-service-version:
-<<<<<<< HEAD
-      - 1.1.0.284
-      x-ms-ratelimit-remaining-subscription-writes:
-      - '1189'
-=======
-      - 1.1.31.0
-      x-ms-ratelimit-remaining-subscription-writes:
-      - '1182'
->>>>>>> a54b7ce2
-      x-powered-by:
-      - ASP.NET
-    status:
-      code: 200
-      message: OK
-- request:
-    body: null
-    headers:
-      Accept:
-      - application/json
-      Accept-Encoding:
-      - gzip, deflate
-      CommandName:
-      - keyvault network-rule list
-      Connection:
-      - keep-alive
-      ParameterSetName:
-      - --name --resource-group
-      User-Agent:
-<<<<<<< HEAD
-      - python/3.7.5 (Windows-10-10.0.18362-SP0) msrest/0.6.9 msrest_azure/0.6.3 azure-mgmt-keyvault/2.2.0
-        Azure-SDK-For-Python AZURECLI/2.9.1
-      accept-language:
-      - en-US
-=======
-      - AZURECLI/2.10.1 azsdk-python-azure-mgmt-keyvault/7.0.0b2 Python/3.7.5 (Windows-10-10.0.19041-SP0)
->>>>>>> a54b7ce2
-    method: GET
-    uri: https://management.azure.com/subscriptions/00000000-0000-0000-0000-000000000000/resourceGroups/cli_test_keyvault_network_rule000001/providers/Microsoft.KeyVault/vaults/cli-test-kv-nr-000002?api-version=2019-09-01
-  response:
-    body:
-      string: '{"id":"/subscriptions/00000000-0000-0000-0000-000000000000/resourceGroups/cli_test_keyvault_network_rule000001/providers/Microsoft.KeyVault/vaults/cli-test-kv-nr-000002","name":"cli-test-kv-nr-000002","type":"Microsoft.KeyVault/vaults","location":"eastus2","tags":{},"properties":{"sku":{"family":"A","name":"premium"},"tenantId":"54826b22-38d6-4fb2-bad9-b7b93a3e9c5a","networkAcls":{"bypass":"AzureServices","defaultAction":"Deny","ipRules":[],"virtualNetworkRules":[{"id":"/subscriptions/00000000-0000-0000-0000-000000000000/resourcegroups/cli_test_keyvault_network_rule000001/providers/microsoft.network/virtualnetworks/cli-test-vnet-000008/subnets/cli-test-subnet-000011"}]},"accessPolicies":[{"tenantId":"54826b22-38d6-4fb2-bad9-b7b93a3e9c5a","objectId":"9ac02ab3-5061-4ec6-a3d8-2cdaa5f29efa","permissions":{"keys":["get","create","delete","list","update","import","backup","restore","recover"],"secrets":["get","list","set","delete","backup","restore","recover"],"certificates":["get","list","delete","create","import","update","managecontacts","getissuers","listissuers","setissuers","deleteissuers","manageissuers","recover"],"storage":["get","list","delete","set","update","regeneratekey","setsas","listsas","getsas","deletesas"]}}],"enabledForDeployment":false,"enableSoftDelete":false,"softDeleteRetentionInDays":90,"vaultUri":"https://cli-test-kv-nr-000002.vault.azure.net/","provisioningState":"Succeeded"}}'
-    headers:
-      cache-control:
-      - no-cache
-      content-length:
-      - '1513'
-      content-type:
-      - application/json; charset=utf-8
-      date:
-<<<<<<< HEAD
-      - Tue, 28 Jul 2020 10:20:28 GMT
-=======
-      - Fri, 21 Aug 2020 03:59:03 GMT
->>>>>>> a54b7ce2
-      expires:
-      - '-1'
-      pragma:
-      - no-cache
-      server:
-      - Microsoft-IIS/10.0
-      strict-transport-security:
-      - max-age=31536000; includeSubDomains
-      transfer-encoding:
-      - chunked
-      vary:
-      - Accept-Encoding
-      x-aspnet-version:
-      - 4.0.30319
-      x-content-type-options:
-      - nosniff
-      x-ms-keyvault-service-version:
-<<<<<<< HEAD
-      - 1.1.0.284
-=======
-      - 1.1.31.0
->>>>>>> a54b7ce2
-      x-powered-by:
-      - ASP.NET
-    status:
-      code: 200
-      message: OK
-- request:
-    body: null
-    headers:
-      Accept:
-      - application/json
-      Accept-Encoding:
-      - gzip, deflate
-      CommandName:
-      - keyvault network-rule remove
-      Connection:
-      - keep-alive
-      ParameterSetName:
-      - --subnet --name --resource-group
-      User-Agent:
-<<<<<<< HEAD
-      - python/3.7.5 (Windows-10-10.0.18362-SP0) msrest/0.6.9 msrest_azure/0.6.3 azure-mgmt-keyvault/2.2.0
-        Azure-SDK-For-Python AZURECLI/2.9.1
-      accept-language:
-      - en-US
-=======
-      - AZURECLI/2.10.1 azsdk-python-azure-mgmt-keyvault/7.0.0b2 Python/3.7.5 (Windows-10-10.0.19041-SP0)
->>>>>>> a54b7ce2
-    method: GET
-    uri: https://management.azure.com/subscriptions/00000000-0000-0000-0000-000000000000/resourceGroups/cli_test_keyvault_network_rule000001/providers/Microsoft.KeyVault/vaults/cli-test-kv-nr-000002?api-version=2019-09-01
-  response:
-    body:
-      string: '{"id":"/subscriptions/00000000-0000-0000-0000-000000000000/resourceGroups/cli_test_keyvault_network_rule000001/providers/Microsoft.KeyVault/vaults/cli-test-kv-nr-000002","name":"cli-test-kv-nr-000002","type":"Microsoft.KeyVault/vaults","location":"eastus2","tags":{},"properties":{"sku":{"family":"A","name":"premium"},"tenantId":"54826b22-38d6-4fb2-bad9-b7b93a3e9c5a","networkAcls":{"bypass":"AzureServices","defaultAction":"Deny","ipRules":[],"virtualNetworkRules":[{"id":"/subscriptions/00000000-0000-0000-0000-000000000000/resourcegroups/cli_test_keyvault_network_rule000001/providers/microsoft.network/virtualnetworks/cli-test-vnet-000008/subnets/cli-test-subnet-000011"}]},"accessPolicies":[{"tenantId":"54826b22-38d6-4fb2-bad9-b7b93a3e9c5a","objectId":"9ac02ab3-5061-4ec6-a3d8-2cdaa5f29efa","permissions":{"keys":["get","create","delete","list","update","import","backup","restore","recover"],"secrets":["get","list","set","delete","backup","restore","recover"],"certificates":["get","list","delete","create","import","update","managecontacts","getissuers","listissuers","setissuers","deleteissuers","manageissuers","recover"],"storage":["get","list","delete","set","update","regeneratekey","setsas","listsas","getsas","deletesas"]}}],"enabledForDeployment":false,"enableSoftDelete":false,"softDeleteRetentionInDays":90,"vaultUri":"https://cli-test-kv-nr-000002.vault.azure.net/","provisioningState":"Succeeded"}}'
-    headers:
-      cache-control:
-      - no-cache
-      content-length:
-      - '1513'
-      content-type:
-      - application/json; charset=utf-8
-      date:
-<<<<<<< HEAD
-      - Tue, 28 Jul 2020 10:20:28 GMT
-=======
-      - Fri, 21 Aug 2020 03:59:04 GMT
->>>>>>> a54b7ce2
-      expires:
-      - '-1'
-      pragma:
-      - no-cache
-      server:
-      - Microsoft-IIS/10.0
-      strict-transport-security:
-      - max-age=31536000; includeSubDomains
-      transfer-encoding:
-      - chunked
-      vary:
-      - Accept-Encoding
-      x-aspnet-version:
-      - 4.0.30319
-      x-content-type-options:
-      - nosniff
-      x-ms-keyvault-service-version:
-<<<<<<< HEAD
-      - 1.1.0.284
-=======
-      - 1.1.31.0
->>>>>>> a54b7ce2
-      x-powered-by:
-      - ASP.NET
-    status:
-      code: 200
-      message: OK
-- request:
-    body: '{"location": "eastus2", "tags": {}, "properties": {"tenantId": "54826b22-38d6-4fb2-bad9-b7b93a3e9c5a",
-      "sku": {"family": "A", "name": "premium"}, "accessPolicies": [{"tenantId": "54826b22-38d6-4fb2-bad9-b7b93a3e9c5a",
-      "objectId": "9ac02ab3-5061-4ec6-a3d8-2cdaa5f29efa", "permissions": {"keys":
-      ["get", "create", "delete", "list", "update", "import", "backup", "restore",
-      "recover"], "secrets": ["get", "list", "set", "delete", "backup", "restore",
-      "recover"], "certificates": ["get", "list", "delete", "create", "import", "update",
-      "managecontacts", "getissuers", "listissuers", "setissuers", "deleteissuers",
-      "manageissuers", "recover"], "storage": ["get", "list", "delete", "set", "update",
-      "regeneratekey", "setsas", "listsas", "getsas", "deletesas"]}}], "vaultUri":
-      "https://cli-test-kv-nr-000002.vault.azure.net/", "enabledForDeployment": false,
-      "enableSoftDelete": false, "softDeleteRetentionInDays": 90, "networkAcls": {"bypass":
-      "AzureServices", "defaultAction": "Deny", "ipRules": [], "virtualNetworkRules":
-      []}}}'
-    headers:
-      Accept:
-      - application/json
-      Accept-Encoding:
-      - gzip, deflate
-      CommandName:
-      - keyvault network-rule remove
-      Connection:
-      - keep-alive
-      Content-Length:
-      - '1025'
-      Content-Type:
-      - application/json
-      ParameterSetName:
-      - --subnet --name --resource-group
-      User-Agent:
-<<<<<<< HEAD
-      - python/3.7.5 (Windows-10-10.0.18362-SP0) msrest/0.6.9 msrest_azure/0.6.3 azure-mgmt-keyvault/2.2.0
-        Azure-SDK-For-Python AZURECLI/2.9.1
-      accept-language:
-      - en-US
-=======
-      - AZURECLI/2.10.1 azsdk-python-azure-mgmt-keyvault/7.0.0b2 Python/3.7.5 (Windows-10-10.0.19041-SP0)
->>>>>>> a54b7ce2
-    method: PUT
-    uri: https://management.azure.com/subscriptions/00000000-0000-0000-0000-000000000000/resourceGroups/cli_test_keyvault_network_rule000001/providers/Microsoft.KeyVault/vaults/cli-test-kv-nr-000002?api-version=2019-09-01
-  response:
-    body:
-      string: '{"id":"/subscriptions/00000000-0000-0000-0000-000000000000/resourceGroups/cli_test_keyvault_network_rule000001/providers/Microsoft.KeyVault/vaults/cli-test-kv-nr-000002","name":"cli-test-kv-nr-000002","type":"Microsoft.KeyVault/vaults","location":"eastus2","tags":{},"properties":{"sku":{"family":"A","name":"premium"},"tenantId":"54826b22-38d6-4fb2-bad9-b7b93a3e9c5a","networkAcls":{"bypass":"AzureServices","defaultAction":"Deny","ipRules":[],"virtualNetworkRules":[]},"accessPolicies":[{"tenantId":"54826b22-38d6-4fb2-bad9-b7b93a3e9c5a","objectId":"9ac02ab3-5061-4ec6-a3d8-2cdaa5f29efa","permissions":{"keys":["get","create","delete","list","update","import","backup","restore","recover"],"secrets":["get","list","set","delete","backup","restore","recover"],"certificates":["get","list","delete","create","import","update","managecontacts","getissuers","listissuers","setissuers","deleteissuers","manageissuers","recover"],"storage":["get","list","delete","set","update","regeneratekey","setsas","listsas","getsas","deletesas"]}}],"enabledForDeployment":false,"enableSoftDelete":false,"softDeleteRetentionInDays":90,"vaultUri":"https://cli-test-kv-nr-000002.vault.azure.net/","provisioningState":"Succeeded"}}'
-    headers:
-      cache-control:
-      - no-cache
-      content-length:
-      - '1260'
-      content-type:
-      - application/json; charset=utf-8
-      date:
-<<<<<<< HEAD
-      - Tue, 28 Jul 2020 10:20:29 GMT
-=======
-      - Fri, 21 Aug 2020 03:59:05 GMT
->>>>>>> a54b7ce2
-      expires:
-      - '-1'
-      pragma:
-      - no-cache
-      server:
-      - Microsoft-IIS/10.0
-      strict-transport-security:
-      - max-age=31536000; includeSubDomains
-      transfer-encoding:
-      - chunked
-      vary:
-      - Accept-Encoding
-      x-aspnet-version:
-      - 4.0.30319
-      x-content-type-options:
-      - nosniff
-      x-ms-keyvault-service-version:
-<<<<<<< HEAD
-      - 1.1.0.284
-      x-ms-ratelimit-remaining-subscription-writes:
-      - '1188'
-=======
-      - 1.1.31.0
-      x-ms-ratelimit-remaining-subscription-writes:
-      - '1179'
->>>>>>> a54b7ce2
-      x-powered-by:
-      - ASP.NET
-    status:
-      code: 200
-      message: OK
-- request:
-    body: null
-    headers:
-      Accept:
-      - application/json
-      Accept-Encoding:
-      - gzip, deflate
-      CommandName:
-      - keyvault network-rule add
-      Connection:
-      - keep-alive
-      ParameterSetName:
-      - --ip-address --name --resource-group
-      User-Agent:
-<<<<<<< HEAD
-      - python/3.7.5 (Windows-10-10.0.18362-SP0) msrest/0.6.9 msrest_azure/0.6.3 azure-mgmt-keyvault/2.2.0
-        Azure-SDK-For-Python AZURECLI/2.9.1
-      accept-language:
-      - en-US
-=======
-      - AZURECLI/2.10.1 azsdk-python-azure-mgmt-keyvault/7.0.0b2 Python/3.7.5 (Windows-10-10.0.19041-SP0)
->>>>>>> a54b7ce2
-    method: GET
-    uri: https://management.azure.com/subscriptions/00000000-0000-0000-0000-000000000000/resourceGroups/cli_test_keyvault_network_rule000001/providers/Microsoft.KeyVault/vaults/cli-test-kv-nr-000002?api-version=2019-09-01
-  response:
-    body:
-      string: '{"id":"/subscriptions/00000000-0000-0000-0000-000000000000/resourceGroups/cli_test_keyvault_network_rule000001/providers/Microsoft.KeyVault/vaults/cli-test-kv-nr-000002","name":"cli-test-kv-nr-000002","type":"Microsoft.KeyVault/vaults","location":"eastus2","tags":{},"properties":{"sku":{"family":"A","name":"premium"},"tenantId":"54826b22-38d6-4fb2-bad9-b7b93a3e9c5a","networkAcls":{"bypass":"AzureServices","defaultAction":"Deny","ipRules":[],"virtualNetworkRules":[]},"accessPolicies":[{"tenantId":"54826b22-38d6-4fb2-bad9-b7b93a3e9c5a","objectId":"9ac02ab3-5061-4ec6-a3d8-2cdaa5f29efa","permissions":{"keys":["get","create","delete","list","update","import","backup","restore","recover"],"secrets":["get","list","set","delete","backup","restore","recover"],"certificates":["get","list","delete","create","import","update","managecontacts","getissuers","listissuers","setissuers","deleteissuers","manageissuers","recover"],"storage":["get","list","delete","set","update","regeneratekey","setsas","listsas","getsas","deletesas"]}}],"enabledForDeployment":false,"enableSoftDelete":false,"softDeleteRetentionInDays":90,"vaultUri":"https://cli-test-kv-nr-000002.vault.azure.net/","provisioningState":"Succeeded"}}'
-    headers:
-      cache-control:
-      - no-cache
-      content-length:
-      - '1260'
-      content-type:
-      - application/json; charset=utf-8
-      date:
-<<<<<<< HEAD
-      - Tue, 28 Jul 2020 10:20:30 GMT
-=======
-      - Fri, 21 Aug 2020 03:59:05 GMT
->>>>>>> a54b7ce2
-      expires:
-      - '-1'
-      pragma:
-      - no-cache
-      server:
-      - Microsoft-IIS/10.0
-      strict-transport-security:
-      - max-age=31536000; includeSubDomains
-      transfer-encoding:
-      - chunked
-      vary:
-      - Accept-Encoding
-      x-aspnet-version:
-      - 4.0.30319
-      x-content-type-options:
-      - nosniff
-      x-ms-keyvault-service-version:
-<<<<<<< HEAD
-      - 1.1.0.284
-=======
-      - 1.1.31.0
->>>>>>> a54b7ce2
-      x-powered-by:
-      - ASP.NET
-    status:
-      code: 200
-      message: OK
-- request:
-    body: '{"location": "eastus2", "tags": {}, "properties": {"tenantId": "54826b22-38d6-4fb2-bad9-b7b93a3e9c5a",
-      "sku": {"family": "A", "name": "premium"}, "accessPolicies": [{"tenantId": "54826b22-38d6-4fb2-bad9-b7b93a3e9c5a",
-      "objectId": "9ac02ab3-5061-4ec6-a3d8-2cdaa5f29efa", "permissions": {"keys":
-      ["get", "create", "delete", "list", "update", "import", "backup", "restore",
-      "recover"], "secrets": ["get", "list", "set", "delete", "backup", "restore",
-      "recover"], "certificates": ["get", "list", "delete", "create", "import", "update",
-      "managecontacts", "getissuers", "listissuers", "setissuers", "deleteissuers",
-      "manageissuers", "recover"], "storage": ["get", "list", "delete", "set", "update",
-      "regeneratekey", "setsas", "listsas", "getsas", "deletesas"]}}], "vaultUri":
-      "https://cli-test-kv-nr-000002.vault.azure.net/", "enabledForDeployment": false,
-      "enableSoftDelete": false, "softDeleteRetentionInDays": 90, "networkAcls": {"bypass":
-      "AzureServices", "defaultAction": "Deny", "ipRules": [{"value": "1.2.3.4/32"}],
-      "virtualNetworkRules": []}}}'
-    headers:
-      Accept:
-      - application/json
-      Accept-Encoding:
-      - gzip, deflate
-      CommandName:
-      - keyvault network-rule add
-      Connection:
-      - keep-alive
-      Content-Length:
-      - '1048'
-      Content-Type:
-      - application/json
-      ParameterSetName:
-      - --ip-address --name --resource-group
-      User-Agent:
-<<<<<<< HEAD
-      - python/3.7.5 (Windows-10-10.0.18362-SP0) msrest/0.6.9 msrest_azure/0.6.3 azure-mgmt-keyvault/2.2.0
-        Azure-SDK-For-Python AZURECLI/2.9.1
-      accept-language:
-      - en-US
-=======
-      - AZURECLI/2.10.1 azsdk-python-azure-mgmt-keyvault/7.0.0b2 Python/3.7.5 (Windows-10-10.0.19041-SP0)
->>>>>>> a54b7ce2
-    method: PUT
-    uri: https://management.azure.com/subscriptions/00000000-0000-0000-0000-000000000000/resourceGroups/cli_test_keyvault_network_rule000001/providers/Microsoft.KeyVault/vaults/cli-test-kv-nr-000002?api-version=2019-09-01
-  response:
-    body:
-      string: '{"id":"/subscriptions/00000000-0000-0000-0000-000000000000/resourceGroups/cli_test_keyvault_network_rule000001/providers/Microsoft.KeyVault/vaults/cli-test-kv-nr-000002","name":"cli-test-kv-nr-000002","type":"Microsoft.KeyVault/vaults","location":"eastus2","tags":{},"properties":{"sku":{"family":"A","name":"premium"},"tenantId":"54826b22-38d6-4fb2-bad9-b7b93a3e9c5a","networkAcls":{"bypass":"AzureServices","defaultAction":"Deny","ipRules":[{"value":"1.2.3.4/32"}],"virtualNetworkRules":[]},"accessPolicies":[{"tenantId":"54826b22-38d6-4fb2-bad9-b7b93a3e9c5a","objectId":"9ac02ab3-5061-4ec6-a3d8-2cdaa5f29efa","permissions":{"keys":["get","create","delete","list","update","import","backup","restore","recover"],"secrets":["get","list","set","delete","backup","restore","recover"],"certificates":["get","list","delete","create","import","update","managecontacts","getissuers","listissuers","setissuers","deleteissuers","manageissuers","recover"],"storage":["get","list","delete","set","update","regeneratekey","setsas","listsas","getsas","deletesas"]}}],"enabledForDeployment":false,"enableSoftDelete":false,"softDeleteRetentionInDays":90,"vaultUri":"https://cli-test-kv-nr-000002.vault.azure.net/","provisioningState":"Succeeded"}}'
-    headers:
-      cache-control:
-      - no-cache
-      content-length:
-      - '1282'
-      content-type:
-      - application/json; charset=utf-8
-      date:
-<<<<<<< HEAD
-      - Tue, 28 Jul 2020 10:20:31 GMT
-=======
-      - Fri, 21 Aug 2020 03:59:06 GMT
->>>>>>> a54b7ce2
-      expires:
-      - '-1'
-      pragma:
-      - no-cache
-      server:
-      - Microsoft-IIS/10.0
-      strict-transport-security:
-      - max-age=31536000; includeSubDomains
-      transfer-encoding:
-      - chunked
-      vary:
-      - Accept-Encoding
-      x-aspnet-version:
-      - 4.0.30319
-      x-content-type-options:
-      - nosniff
-      x-ms-keyvault-service-version:
-<<<<<<< HEAD
-      - 1.1.0.284
-      x-ms-ratelimit-remaining-subscription-writes:
-      - '1194'
-=======
-      - 1.1.31.0
-      x-ms-ratelimit-remaining-subscription-writes:
-      - '1181'
->>>>>>> a54b7ce2
-      x-powered-by:
-      - ASP.NET
-    status:
-      code: 200
-      message: OK
-- request:
-    body: null
-    headers:
-      Accept:
-      - application/json
-      Accept-Encoding:
-      - gzip, deflate
-      CommandName:
-      - keyvault network-rule add
-      Connection:
-      - keep-alive
-      ParameterSetName:
-      - --ip-address --name --resource-group
-      User-Agent:
-<<<<<<< HEAD
-      - python/3.7.5 (Windows-10-10.0.18362-SP0) msrest/0.6.9 msrest_azure/0.6.3 azure-mgmt-keyvault/2.2.0
-        Azure-SDK-For-Python AZURECLI/2.9.1
-      accept-language:
-      - en-US
-=======
-      - AZURECLI/2.10.1 azsdk-python-azure-mgmt-keyvault/7.0.0b2 Python/3.7.5 (Windows-10-10.0.19041-SP0)
->>>>>>> a54b7ce2
-    method: GET
-    uri: https://management.azure.com/subscriptions/00000000-0000-0000-0000-000000000000/resourceGroups/cli_test_keyvault_network_rule000001/providers/Microsoft.KeyVault/vaults/cli-test-kv-nr-000002?api-version=2019-09-01
-  response:
-    body:
-      string: '{"id":"/subscriptions/00000000-0000-0000-0000-000000000000/resourceGroups/cli_test_keyvault_network_rule000001/providers/Microsoft.KeyVault/vaults/cli-test-kv-nr-000002","name":"cli-test-kv-nr-000002","type":"Microsoft.KeyVault/vaults","location":"eastus2","tags":{},"properties":{"sku":{"family":"A","name":"premium"},"tenantId":"54826b22-38d6-4fb2-bad9-b7b93a3e9c5a","networkAcls":{"bypass":"AzureServices","defaultAction":"Deny","ipRules":[{"value":"1.2.3.4/32"}],"virtualNetworkRules":[]},"accessPolicies":[{"tenantId":"54826b22-38d6-4fb2-bad9-b7b93a3e9c5a","objectId":"9ac02ab3-5061-4ec6-a3d8-2cdaa5f29efa","permissions":{"keys":["get","create","delete","list","update","import","backup","restore","recover"],"secrets":["get","list","set","delete","backup","restore","recover"],"certificates":["get","list","delete","create","import","update","managecontacts","getissuers","listissuers","setissuers","deleteissuers","manageissuers","recover"],"storage":["get","list","delete","set","update","regeneratekey","setsas","listsas","getsas","deletesas"]}}],"enabledForDeployment":false,"enableSoftDelete":false,"softDeleteRetentionInDays":90,"vaultUri":"https://cli-test-kv-nr-000002.vault.azure.net/","provisioningState":"Succeeded"}}'
-    headers:
-      cache-control:
-      - no-cache
-      content-length:
-      - '1282'
-      content-type:
-      - application/json; charset=utf-8
-      date:
-<<<<<<< HEAD
-      - Tue, 28 Jul 2020 10:20:32 GMT
-=======
-      - Fri, 21 Aug 2020 03:59:06 GMT
->>>>>>> a54b7ce2
-      expires:
-      - '-1'
-      pragma:
-      - no-cache
-      server:
-      - Microsoft-IIS/10.0
-      strict-transport-security:
-      - max-age=31536000; includeSubDomains
-      transfer-encoding:
-      - chunked
-      vary:
-      - Accept-Encoding
-      x-aspnet-version:
-      - 4.0.30319
-      x-content-type-options:
-      - nosniff
-      x-ms-keyvault-service-version:
-<<<<<<< HEAD
-      - 1.1.0.284
-=======
-      - 1.1.31.0
->>>>>>> a54b7ce2
-      x-powered-by:
-      - ASP.NET
-    status:
-      code: 200
-      message: OK
-- request:
-    body: '{"location": "eastus2", "tags": {}, "properties": {"tenantId": "54826b22-38d6-4fb2-bad9-b7b93a3e9c5a",
-      "sku": {"family": "A", "name": "premium"}, "accessPolicies": [{"tenantId": "54826b22-38d6-4fb2-bad9-b7b93a3e9c5a",
-      "objectId": "9ac02ab3-5061-4ec6-a3d8-2cdaa5f29efa", "permissions": {"keys":
-      ["get", "create", "delete", "list", "update", "import", "backup", "restore",
-      "recover"], "secrets": ["get", "list", "set", "delete", "backup", "restore",
-      "recover"], "certificates": ["get", "list", "delete", "create", "import", "update",
-      "managecontacts", "getissuers", "listissuers", "setissuers", "deleteissuers",
-      "manageissuers", "recover"], "storage": ["get", "list", "delete", "set", "update",
-      "regeneratekey", "setsas", "listsas", "getsas", "deletesas"]}}], "vaultUri":
-      "https://cli-test-kv-nr-000002.vault.azure.net/", "enabledForDeployment": false,
-      "enableSoftDelete": false, "softDeleteRetentionInDays": 90, "networkAcls": {"bypass":
-      "AzureServices", "defaultAction": "Deny", "ipRules": [{"value": "1.2.3.4/32"}],
-      "virtualNetworkRules": []}}}'
-    headers:
-      Accept:
-      - application/json
-      Accept-Encoding:
-      - gzip, deflate
-      CommandName:
-      - keyvault network-rule add
-      Connection:
-      - keep-alive
-      Content-Length:
-      - '1048'
-      Content-Type:
-      - application/json
-      ParameterSetName:
-      - --ip-address --name --resource-group
-      User-Agent:
-<<<<<<< HEAD
-      - python/3.7.5 (Windows-10-10.0.18362-SP0) msrest/0.6.9 msrest_azure/0.6.3 azure-mgmt-keyvault/2.2.0
-        Azure-SDK-For-Python AZURECLI/2.9.1
-      accept-language:
-      - en-US
-=======
-      - AZURECLI/2.10.1 azsdk-python-azure-mgmt-keyvault/7.0.0b2 Python/3.7.5 (Windows-10-10.0.19041-SP0)
->>>>>>> a54b7ce2
-    method: PUT
-    uri: https://management.azure.com/subscriptions/00000000-0000-0000-0000-000000000000/resourceGroups/cli_test_keyvault_network_rule000001/providers/Microsoft.KeyVault/vaults/cli-test-kv-nr-000002?api-version=2019-09-01
-  response:
-    body:
-      string: '{"id":"/subscriptions/00000000-0000-0000-0000-000000000000/resourceGroups/cli_test_keyvault_network_rule000001/providers/Microsoft.KeyVault/vaults/cli-test-kv-nr-000002","name":"cli-test-kv-nr-000002","type":"Microsoft.KeyVault/vaults","location":"eastus2","tags":{},"properties":{"sku":{"family":"A","name":"premium"},"tenantId":"54826b22-38d6-4fb2-bad9-b7b93a3e9c5a","networkAcls":{"bypass":"AzureServices","defaultAction":"Deny","ipRules":[{"value":"1.2.3.4/32"}],"virtualNetworkRules":[]},"accessPolicies":[{"tenantId":"54826b22-38d6-4fb2-bad9-b7b93a3e9c5a","objectId":"9ac02ab3-5061-4ec6-a3d8-2cdaa5f29efa","permissions":{"keys":["get","create","delete","list","update","import","backup","restore","recover"],"secrets":["get","list","set","delete","backup","restore","recover"],"certificates":["get","list","delete","create","import","update","managecontacts","getissuers","listissuers","setissuers","deleteissuers","manageissuers","recover"],"storage":["get","list","delete","set","update","regeneratekey","setsas","listsas","getsas","deletesas"]}}],"enabledForDeployment":false,"enableSoftDelete":false,"softDeleteRetentionInDays":90,"vaultUri":"https://cli-test-kv-nr-000002.vault.azure.net/","provisioningState":"Succeeded"}}'
-    headers:
-      cache-control:
-      - no-cache
-      content-length:
-      - '1282'
-      content-type:
-      - application/json; charset=utf-8
-      date:
-<<<<<<< HEAD
-      - Tue, 28 Jul 2020 10:20:34 GMT
-=======
-      - Fri, 21 Aug 2020 03:59:07 GMT
->>>>>>> a54b7ce2
-      expires:
-      - '-1'
-      pragma:
-      - no-cache
-      server:
-      - Microsoft-IIS/10.0
-      strict-transport-security:
-      - max-age=31536000; includeSubDomains
-      transfer-encoding:
-      - chunked
-      vary:
-      - Accept-Encoding
-      x-aspnet-version:
-      - 4.0.30319
-      x-content-type-options:
-      - nosniff
-      x-ms-keyvault-service-version:
-<<<<<<< HEAD
-      - 1.1.0.284
-      x-ms-ratelimit-remaining-subscription-writes:
-      - '1193'
-=======
-      - 1.1.31.0
-      x-ms-ratelimit-remaining-subscription-writes:
-      - '1178'
->>>>>>> a54b7ce2
-      x-powered-by:
-      - ASP.NET
-    status:
-      code: 200
-      message: OK
-- request:
-    body: null
-    headers:
-      Accept:
-      - application/json
-      Accept-Encoding:
-      - gzip, deflate
-      CommandName:
-      - keyvault network-rule list
-      Connection:
-      - keep-alive
-      ParameterSetName:
-      - --name --resource-group
-      User-Agent:
-<<<<<<< HEAD
-      - python/3.7.5 (Windows-10-10.0.18362-SP0) msrest/0.6.9 msrest_azure/0.6.3 azure-mgmt-keyvault/2.2.0
-        Azure-SDK-For-Python AZURECLI/2.9.1
-      accept-language:
-      - en-US
-=======
-      - AZURECLI/2.10.1 azsdk-python-azure-mgmt-keyvault/7.0.0b2 Python/3.7.5 (Windows-10-10.0.19041-SP0)
->>>>>>> a54b7ce2
-    method: GET
-    uri: https://management.azure.com/subscriptions/00000000-0000-0000-0000-000000000000/resourceGroups/cli_test_keyvault_network_rule000001/providers/Microsoft.KeyVault/vaults/cli-test-kv-nr-000002?api-version=2019-09-01
-  response:
-    body:
-      string: '{"id":"/subscriptions/00000000-0000-0000-0000-000000000000/resourceGroups/cli_test_keyvault_network_rule000001/providers/Microsoft.KeyVault/vaults/cli-test-kv-nr-000002","name":"cli-test-kv-nr-000002","type":"Microsoft.KeyVault/vaults","location":"eastus2","tags":{},"properties":{"sku":{"family":"A","name":"premium"},"tenantId":"54826b22-38d6-4fb2-bad9-b7b93a3e9c5a","networkAcls":{"bypass":"AzureServices","defaultAction":"Deny","ipRules":[{"value":"1.2.3.4/32"}],"virtualNetworkRules":[]},"accessPolicies":[{"tenantId":"54826b22-38d6-4fb2-bad9-b7b93a3e9c5a","objectId":"9ac02ab3-5061-4ec6-a3d8-2cdaa5f29efa","permissions":{"keys":["get","create","delete","list","update","import","backup","restore","recover"],"secrets":["get","list","set","delete","backup","restore","recover"],"certificates":["get","list","delete","create","import","update","managecontacts","getissuers","listissuers","setissuers","deleteissuers","manageissuers","recover"],"storage":["get","list","delete","set","update","regeneratekey","setsas","listsas","getsas","deletesas"]}}],"enabledForDeployment":false,"enableSoftDelete":false,"softDeleteRetentionInDays":90,"vaultUri":"https://cli-test-kv-nr-000002.vault.azure.net/","provisioningState":"Succeeded"}}'
-    headers:
-      cache-control:
-      - no-cache
-      content-length:
-      - '1282'
-      content-type:
-      - application/json; charset=utf-8
-      date:
-<<<<<<< HEAD
-      - Tue, 28 Jul 2020 10:20:35 GMT
-=======
-      - Fri, 21 Aug 2020 03:59:07 GMT
->>>>>>> a54b7ce2
-      expires:
-      - '-1'
-      pragma:
-      - no-cache
-      server:
-      - Microsoft-IIS/10.0
-      strict-transport-security:
-      - max-age=31536000; includeSubDomains
-      transfer-encoding:
-      - chunked
-      vary:
-      - Accept-Encoding
-      x-aspnet-version:
-      - 4.0.30319
-      x-content-type-options:
-      - nosniff
-      x-ms-keyvault-service-version:
-<<<<<<< HEAD
-      - 1.1.0.284
-=======
-      - 1.1.31.0
->>>>>>> a54b7ce2
-      x-powered-by:
-      - ASP.NET
-    status:
-      code: 200
-      message: OK
-- request:
-    body: null
-    headers:
-      Accept:
-      - application/json
-      Accept-Encoding:
-      - gzip, deflate
-      CommandName:
-      - keyvault network-rule remove
-      Connection:
-      - keep-alive
-      ParameterSetName:
-      - --ip-address --name --resource-group
-      User-Agent:
-<<<<<<< HEAD
-      - python/3.7.5 (Windows-10-10.0.18362-SP0) msrest/0.6.9 msrest_azure/0.6.3 azure-mgmt-keyvault/2.2.0
-        Azure-SDK-For-Python AZURECLI/2.9.1
-      accept-language:
-      - en-US
-=======
-      - AZURECLI/2.10.1 azsdk-python-azure-mgmt-keyvault/7.0.0b2 Python/3.7.5 (Windows-10-10.0.19041-SP0)
->>>>>>> a54b7ce2
-    method: GET
-    uri: https://management.azure.com/subscriptions/00000000-0000-0000-0000-000000000000/resourceGroups/cli_test_keyvault_network_rule000001/providers/Microsoft.KeyVault/vaults/cli-test-kv-nr-000002?api-version=2019-09-01
-  response:
-    body:
-      string: '{"id":"/subscriptions/00000000-0000-0000-0000-000000000000/resourceGroups/cli_test_keyvault_network_rule000001/providers/Microsoft.KeyVault/vaults/cli-test-kv-nr-000002","name":"cli-test-kv-nr-000002","type":"Microsoft.KeyVault/vaults","location":"eastus2","tags":{},"properties":{"sku":{"family":"A","name":"premium"},"tenantId":"54826b22-38d6-4fb2-bad9-b7b93a3e9c5a","networkAcls":{"bypass":"AzureServices","defaultAction":"Deny","ipRules":[{"value":"1.2.3.4/32"}],"virtualNetworkRules":[]},"accessPolicies":[{"tenantId":"54826b22-38d6-4fb2-bad9-b7b93a3e9c5a","objectId":"9ac02ab3-5061-4ec6-a3d8-2cdaa5f29efa","permissions":{"keys":["get","create","delete","list","update","import","backup","restore","recover"],"secrets":["get","list","set","delete","backup","restore","recover"],"certificates":["get","list","delete","create","import","update","managecontacts","getissuers","listissuers","setissuers","deleteissuers","manageissuers","recover"],"storage":["get","list","delete","set","update","regeneratekey","setsas","listsas","getsas","deletesas"]}}],"enabledForDeployment":false,"enableSoftDelete":false,"softDeleteRetentionInDays":90,"vaultUri":"https://cli-test-kv-nr-000002.vault.azure.net/","provisioningState":"Succeeded"}}'
-    headers:
-      cache-control:
-      - no-cache
-      content-length:
-      - '1282'
-      content-type:
-      - application/json; charset=utf-8
-      date:
-<<<<<<< HEAD
-      - Tue, 28 Jul 2020 10:20:36 GMT
-=======
-      - Fri, 21 Aug 2020 03:59:08 GMT
->>>>>>> a54b7ce2
-      expires:
-      - '-1'
-      pragma:
-      - no-cache
-      server:
-      - Microsoft-IIS/10.0
-      strict-transport-security:
-      - max-age=31536000; includeSubDomains
-      transfer-encoding:
-      - chunked
-      vary:
-      - Accept-Encoding
-      x-aspnet-version:
-      - 4.0.30319
-      x-content-type-options:
-      - nosniff
-      x-ms-keyvault-service-version:
-<<<<<<< HEAD
-      - 1.1.0.284
-=======
-      - 1.1.31.0
->>>>>>> a54b7ce2
-      x-powered-by:
-      - ASP.NET
-    status:
-      code: 200
-      message: OK
-- request:
-    body: '{"location": "eastus2", "tags": {}, "properties": {"tenantId": "54826b22-38d6-4fb2-bad9-b7b93a3e9c5a",
-      "sku": {"family": "A", "name": "premium"}, "accessPolicies": [{"tenantId": "54826b22-38d6-4fb2-bad9-b7b93a3e9c5a",
-      "objectId": "9ac02ab3-5061-4ec6-a3d8-2cdaa5f29efa", "permissions": {"keys":
-      ["get", "create", "delete", "list", "update", "import", "backup", "restore",
-      "recover"], "secrets": ["get", "list", "set", "delete", "backup", "restore",
-      "recover"], "certificates": ["get", "list", "delete", "create", "import", "update",
-      "managecontacts", "getissuers", "listissuers", "setissuers", "deleteissuers",
-      "manageissuers", "recover"], "storage": ["get", "list", "delete", "set", "update",
-      "regeneratekey", "setsas", "listsas", "getsas", "deletesas"]}}], "vaultUri":
-      "https://cli-test-kv-nr-000002.vault.azure.net/", "enabledForDeployment": false,
-      "enableSoftDelete": false, "softDeleteRetentionInDays": 90, "networkAcls": {"bypass":
-      "AzureServices", "defaultAction": "Deny", "ipRules": [], "virtualNetworkRules":
-      []}}}'
-    headers:
-      Accept:
-      - application/json
-      Accept-Encoding:
-      - gzip, deflate
-      CommandName:
-      - keyvault network-rule remove
-      Connection:
-      - keep-alive
-      Content-Length:
-      - '1025'
-      Content-Type:
-      - application/json
-      ParameterSetName:
-      - --ip-address --name --resource-group
-      User-Agent:
-<<<<<<< HEAD
-      - python/3.7.5 (Windows-10-10.0.18362-SP0) msrest/0.6.9 msrest_azure/0.6.3 azure-mgmt-keyvault/2.2.0
-        Azure-SDK-For-Python AZURECLI/2.9.1
-      accept-language:
-      - en-US
-=======
-      - AZURECLI/2.10.1 azsdk-python-azure-mgmt-keyvault/7.0.0b2 Python/3.7.5 (Windows-10-10.0.19041-SP0)
->>>>>>> a54b7ce2
-    method: PUT
-    uri: https://management.azure.com/subscriptions/00000000-0000-0000-0000-000000000000/resourceGroups/cli_test_keyvault_network_rule000001/providers/Microsoft.KeyVault/vaults/cli-test-kv-nr-000002?api-version=2019-09-01
-  response:
-    body:
-      string: '{"id":"/subscriptions/00000000-0000-0000-0000-000000000000/resourceGroups/cli_test_keyvault_network_rule000001/providers/Microsoft.KeyVault/vaults/cli-test-kv-nr-000002","name":"cli-test-kv-nr-000002","type":"Microsoft.KeyVault/vaults","location":"eastus2","tags":{},"properties":{"sku":{"family":"A","name":"premium"},"tenantId":"54826b22-38d6-4fb2-bad9-b7b93a3e9c5a","networkAcls":{"bypass":"AzureServices","defaultAction":"Deny","ipRules":[],"virtualNetworkRules":[]},"accessPolicies":[{"tenantId":"54826b22-38d6-4fb2-bad9-b7b93a3e9c5a","objectId":"9ac02ab3-5061-4ec6-a3d8-2cdaa5f29efa","permissions":{"keys":["get","create","delete","list","update","import","backup","restore","recover"],"secrets":["get","list","set","delete","backup","restore","recover"],"certificates":["get","list","delete","create","import","update","managecontacts","getissuers","listissuers","setissuers","deleteissuers","manageissuers","recover"],"storage":["get","list","delete","set","update","regeneratekey","setsas","listsas","getsas","deletesas"]}}],"enabledForDeployment":false,"enableSoftDelete":false,"softDeleteRetentionInDays":90,"vaultUri":"https://cli-test-kv-nr-000002.vault.azure.net/","provisioningState":"Succeeded"}}'
-    headers:
-      cache-control:
-      - no-cache
-      content-length:
-      - '1260'
-      content-type:
-      - application/json; charset=utf-8
-      date:
-<<<<<<< HEAD
-      - Tue, 28 Jul 2020 10:20:37 GMT
-=======
-      - Fri, 21 Aug 2020 03:59:09 GMT
->>>>>>> a54b7ce2
-      expires:
-      - '-1'
-      pragma:
-      - no-cache
-      server:
-      - Microsoft-IIS/10.0
-      strict-transport-security:
-      - max-age=31536000; includeSubDomains
-      transfer-encoding:
-      - chunked
-      vary:
-      - Accept-Encoding
-      x-aspnet-version:
-      - 4.0.30319
-      x-content-type-options:
-      - nosniff
-      x-ms-keyvault-service-version:
-<<<<<<< HEAD
-      - 1.1.0.284
-      x-ms-ratelimit-remaining-subscription-writes:
-      - '1192'
-=======
-      - 1.1.31.0
-      x-ms-ratelimit-remaining-subscription-writes:
-      - '1180'
->>>>>>> a54b7ce2
-      x-powered-by:
-      - ASP.NET
+      - W/"e97833a4-7fb1-42f6-9d8c-f0c39126badd"
+      expires:
+      - '-1'
+      pragma:
+      - no-cache
+      server:
+      - Microsoft-HTTPAPI/2.0
+      - Microsoft-HTTPAPI/2.0
+      strict-transport-security:
+      - max-age=31536000; includeSubDomains
+      transfer-encoding:
+      - chunked
+      vary:
+      - Accept-Encoding
+      x-content-type-options:
+      - nosniff
+      x-ms-arm-service-request-id:
+      - a1dac3a2-634d-456d-bbe3-696638b810fb
     status:
       code: 200
       message: OK
