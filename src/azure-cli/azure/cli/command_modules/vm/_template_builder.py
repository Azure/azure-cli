# --------------------------------------------------------------------------------------------
# Copyright (c) Microsoft Corporation. All rights reserved.
# Licensed under the MIT License. See License.txt in the project root for license information.
# --------------------------------------------------------------------------------------------


from enum import Enum

from knack.log import get_logger
from knack.util import CLIError

from azure.cli.core.azclierror import ValidationError, InvalidArgumentValueError
from azure.cli.core.util import b64encode
from azure.cli.core.profiles import ResourceType
from azure.cli.core.commands.arm import ArmTemplateBuilder

from azure.cli.command_modules.vm._vm_utils import get_target_network_api

logger = get_logger(__name__)


# pylint: disable=too-few-public-methods
class StorageProfile(Enum):
    SAPirImage = 1
    SACustomImage = 2
    SASpecializedOSDisk = 3
    ManagedPirImage = 4  # this would be the main scenarios
    ManagedCustomImage = 5
    ManagedSpecializedOSDisk = 6
    SharedGalleryImage = 7
    CommunityGalleryImage = 8


def build_deployment_resource(name, template, dependencies=None):
    dependencies = dependencies or []
    deployment = {
        'name': name,
        'type': 'Microsoft.Resources/deployments',
        'apiVersion': '2015-01-01',
        'dependsOn': dependencies,
        'properties': {
            'mode': 'Incremental',
            'template': template,
        }
    }
    return deployment


def build_output_deployment_resource(key, property_name, property_provider, property_type,
                                     parent_name=None, output_type='object', path=None):
    from azure.cli.core.util import random_string
    output_tb = ArmTemplateBuilder()
    output_tb.add_output(key, property_name, property_provider, property_type,
                         output_type=output_type, path=path)
    output_template = output_tb.build()

    deployment_name = '{}_{}'.format(property_name, random_string(16))
    deployment = {
        'name': deployment_name,
        'type': 'Microsoft.Resources/deployments',
        'apiVersion': '2015-01-01',
        'properties': {
            'mode': 'Incremental',
            'template': output_template,
        }
    }
    deployment['dependsOn'] = [] if not parent_name \
        else ['Microsoft.Resources/deployments/{}'.format(parent_name)]

    return deployment


def build_storage_account_resource(_, name, location, tags, sku, edge_zone=None):
    storage_account = {
        'type': 'Microsoft.Storage/storageAccounts',
        'name': name,
        'apiVersion': '2015-06-15',
        'location': location,
        'tags': tags,
        'dependsOn': [],
        'properties': {'accountType': sku}
    }

    if edge_zone:
        storage_account['apiVersion'] = '2021-04-01'
        storage_account['extendedLocation'] = edge_zone

    return storage_account


def build_public_ip_resource(cmd, name, location, tags, address_allocation, dns_name, sku, zone, count=None,
                             edge_zone=None):
    public_ip_properties = {'publicIPAllocationMethod': address_allocation}

    if dns_name:
        public_ip_properties['dnsSettings'] = {'domainNameLabel': dns_name}

    public_ip = {
        'apiVersion': get_target_network_api(cmd.cli_ctx),
        'type': 'Microsoft.Network/publicIPAddresses',
        'name': name,
        'location': location,
        'tags': tags,
        'dependsOn': [],
        'properties': public_ip_properties
    }

    if count:
        public_ip['name'] = "[concat('{}', copyIndex())]".format(name)
        public_ip['copy'] = {
            'name': 'publicipcopy',
            'mode': 'parallel',
            'count': count
        }

    # when multiple zones are provided(through a x-zone scale set), we don't propagate to PIP becasue it doesn't
    # support x-zone; rather we will rely on the Standard LB to work with such scale sets
    if zone and len(zone) == 1:
        public_ip['zones'] = zone

    if sku and cmd.supported_api_version(ResourceType.MGMT_NETWORK, min_api='2017-08-01'):
        public_ip['sku'] = {'name': sku}

        # The edge zones are only built out using Standard SKU Public IPs
        if edge_zone and sku.lower() == 'standard':
            public_ip['apiVersion'] = '2021-02-01'
            public_ip['extendedLocation'] = edge_zone

    return public_ip


def build_nic_resource(_, name, location, tags, vm_name, subnet_id, private_ip_address=None,
                       nsg_id=None, public_ip_id=None, application_security_groups=None, accelerated_networking=None,
                       count=None, edge_zone=None):
    private_ip_allocation = 'Static' if private_ip_address else 'Dynamic'
    ip_config_properties = {
        'privateIPAllocationMethod': private_ip_allocation,
        'subnet': {'id': subnet_id}
    }

    if private_ip_address:
        ip_config_properties['privateIPAddress'] = private_ip_address

    if public_ip_id:
        ip_config_properties['publicIPAddress'] = {'id': public_ip_id}
        if count:
            ip_config_properties['publicIPAddress']['id'] = "[concat('{}', copyIndex())]".format(public_ip_id)

    ipconfig_name = 'ipconfig{}'.format(vm_name)
    nic_properties = {
        'ipConfigurations': [
            {
                'name': ipconfig_name,
                'properties': ip_config_properties
            }
        ]
    }
    if count:
        nic_properties['ipConfigurations'][0]['name'] = "[concat('{}', copyIndex())]".format(ipconfig_name)

    if nsg_id:
        nic_properties['networkSecurityGroup'] = {'id': nsg_id}

    api_version = '2015-06-15'
    if application_security_groups:
        asg_ids = [{'id': x['id']} for x in application_security_groups]
        nic_properties['ipConfigurations'][0]['properties']['applicationSecurityGroups'] = asg_ids
        api_version = '2017-09-01'

    if accelerated_networking is not None:
        nic_properties['enableAcceleratedNetworking'] = accelerated_networking
        api_version = '2016-09-01' if api_version < '2016-09-01' else api_version

    nic = {
        'apiVersion': api_version,
        'type': 'Microsoft.Network/networkInterfaces',
        'name': name,
        'location': location,
        'tags': tags,
        'dependsOn': [],
        'properties': nic_properties
    }

    if count:
        nic['name'] = "[concat('{}', copyIndex())]".format(name)
        nic['copy'] = {
            'name': 'niccopy',
            'mode': 'parallel',
            'count': count
        }

    if edge_zone:
        nic['extendedLocation'] = edge_zone
        nic['apiVersion'] = '2021-02-01'

    return nic


def build_nsg_resource(_, name, location, tags, nsg_rule):
    nsg = {
        'type': 'Microsoft.Network/networkSecurityGroups',
        'name': name,
        'apiVersion': '2015-06-15',
        'location': location,
        'tags': tags,
        'dependsOn': []
    }

    if nsg_rule != 'NONE':
        rule_name = 'rdp' if nsg_rule == 'RDP' else 'default-allow-ssh'
        rule_dest_port = '3389' if nsg_rule == 'RDP' else '22'

        nsg_properties = {
            'securityRules': [
                {
                    'name': rule_name,
                    'properties': {
                        'protocol': 'Tcp',
                        'sourcePortRange': '*',
                        'destinationPortRange': rule_dest_port,
                        'sourceAddressPrefix': '*',
                        'destinationAddressPrefix': '*',
                        'access': 'Allow',
                        'priority': 1000,
                        'direction': 'Inbound'
                    }
                }
            ]
        }

        nsg['properties'] = nsg_properties

    return nsg


def build_vnet_resource(_, name, location, tags, vnet_prefix=None, subnet=None,
                        subnet_prefix=None, dns_servers=None, edge_zone=None):
    vnet = {
        'name': name,
        'type': 'Microsoft.Network/virtualNetworks',
        'location': location,
        'apiVersion': '2015-06-15',
        'dependsOn': [],
        'tags': tags,
        'properties': {
            'addressSpace': {'addressPrefixes': [vnet_prefix]},
        }
    }
    if dns_servers:
        vnet['properties']['dhcpOptions'] = {
            'dnsServers': dns_servers
        }
    if subnet:
        vnet['properties']['subnets'] = [{
            'name': subnet,
            'properties': {
                'addressPrefix': subnet_prefix
            }
        }]
    if edge_zone:
        vnet['extendedLocation'] = edge_zone
        vnet['apiVersion'] = '2021-02-01'

    return vnet


def build_msi_role_assignment(vm_vmss_name, vm_vmss_resource_id, role_definition_id,
                              role_assignment_guid, identity_scope, is_vm=True):
    from azure.mgmt.core.tools import parse_resource_id
    result = parse_resource_id(identity_scope)
    if result.get('type'):  # is a resource id?
        name = '{}/Microsoft.Authorization/{}'.format(result['name'], role_assignment_guid)
        assignment_type = '{}/{}/providers/roleAssignments'.format(result['namespace'], result['type'])
    else:
        name = role_assignment_guid
        assignment_type = 'Microsoft.Authorization/roleAssignments'

    # pylint: disable=line-too-long
    msi_rp_api_version = '2019-07-01'
    return {
        'name': name,
        'type': assignment_type,
        'apiVersion': '2015-07-01',  # the minimum api-version to create the assignment
        'dependsOn': [
            'Microsoft.Compute/{}/{}'.format('virtualMachines' if is_vm else 'virtualMachineScaleSets', vm_vmss_name)
        ],
        'properties': {
            'roleDefinitionId': role_definition_id,
            'principalId': "[reference('{}', '{}', 'Full').identity.principalId]".format(
                vm_vmss_resource_id, msi_rp_api_version),
            'scope': identity_scope
        }
    }


def build_vm_resource(  # pylint: disable=too-many-locals, too-many-statements, too-many-branches
        cmd, name, location, tags, size, storage_profile, nics, admin_username,
        availability_set_id=None, admin_password=None, ssh_key_values=None, ssh_key_path=None,
        image_reference=None, os_disk_name=None, custom_image_os_type=None, authentication_type=None,
        os_publisher=None, os_offer=None, os_sku=None, os_version=None, os_vhd_uri=None,
        attach_os_disk=None, os_disk_size_gb=None, custom_data=None, secrets=None, license_type=None, zone=None,
        disk_info=None, boot_diagnostics_storage_uri=None, ultra_ssd_enabled=None, proximity_placement_group=None,
        computer_name=None, dedicated_host=None, priority=None, max_price=None, eviction_policy=None,
        enable_agent=None, vmss=None, os_disk_encryption_set=None, data_disk_encryption_sets=None, specialized=None,
        encryption_at_host=None, dedicated_host_group=None, enable_auto_update=None, patch_mode=None,
        enable_hotpatching=None, platform_fault_domain=None, security_type=None, enable_secure_boot=None,
        enable_vtpm=None, count=None, edge_zone=None, os_disk_delete_option=None, user_data=None,
        capacity_reservation_group=None, enable_hibernation=None, v_cpus_available=None, v_cpus_per_core=None,
        os_disk_security_encryption_type=None, os_disk_secure_vm_disk_encryption_set=None, disk_controller_type=None,
        enable_proxy_agent=None, proxy_agent_mode=None):

    os_caching = disk_info['os'].get('caching')

    def _build_os_profile():

        special_chars = '`~!@#$%^&*()=+_[]{}\\|;:\'\",<>/?'

        # _computer_name is used to avoid shadow names
        _computer_name = computer_name or ''.join(filter(lambda x: x not in special_chars, name))

        os_profile = {
            # Use name as computer_name if it's not provided. Remove special characters from name.
            'computerName': _computer_name,
            'adminUsername': admin_username
        }

        if count:
            os_profile['computerName'] = "[concat('{}', copyIndex())]".format(_computer_name)

        if admin_password:
            os_profile['adminPassword'] = "[parameters('adminPassword')]"

        if custom_data:
            os_profile['customData'] = b64encode(custom_data)

        if ssh_key_values and ssh_key_path:
            os_profile['linuxConfiguration'] = {
                'disablePasswordAuthentication': authentication_type == 'ssh',
                'ssh': {
                    'publicKeys': [
                        {
                            'keyData': ssh_key_value,
                            'path': ssh_key_path
                        } for ssh_key_value in ssh_key_values
                    ]
                }
            }

        if enable_agent is not None:
            if custom_image_os_type.lower() == 'linux':
                if 'linuxConfiguration' not in os_profile:
                    os_profile['linuxConfiguration'] = {}
                os_profile['linuxConfiguration']['provisionVMAgent'] = enable_agent
            elif custom_image_os_type.lower() == 'windows':
                if 'windowsConfiguration' not in os_profile:
                    os_profile['windowsConfiguration'] = {}
                os_profile['windowsConfiguration']['provisionVMAgent'] = enable_agent

        if secrets:
            os_profile['secrets'] = secrets

        if enable_auto_update is not None and custom_image_os_type.lower() == 'windows':
            os_profile['windowsConfiguration']['enableAutomaticUpdates'] = enable_auto_update

        # Windows patch settings
        if patch_mode is not None and custom_image_os_type.lower() == 'windows':
            if patch_mode.lower() not in ['automaticbyos', 'automaticbyplatform', 'manual']:
                raise ValidationError(
                    'Invalid value of --patch-mode for Windows VM. Valid values are AutomaticByOS, '
                    'AutomaticByPlatform, Manual.')
            os_profile['windowsConfiguration']['patchSettings'] = {
                'patchMode': patch_mode,
                'enableHotpatching': enable_hotpatching
            }

        # Linux patch settings
        if patch_mode is not None and custom_image_os_type.lower() == 'linux':
            if patch_mode.lower() not in ['automaticbyplatform', 'imagedefault']:
                raise ValidationError(
                    'Invalid value of --patch-mode for Linux VM. Valid values are AutomaticByPlatform, ImageDefault.')
            os_profile['linuxConfiguration']['patchSettings'] = {
                'patchMode': patch_mode
            }

        return os_profile

    def _build_storage_profile():

        storage_profiles = {
            'SACustomImage': {
                'osDisk': {
                    'createOption': 'fromImage',
                    'name': os_disk_name,
                    'caching': os_caching,
                    'osType': custom_image_os_type,
                    'image': {'uri': image_reference},
                    'vhd': {'uri': os_vhd_uri}
                }
            },
            'SAPirImage': {
                'osDisk': {
                    'createOption': 'fromImage',
                    'name': os_disk_name,
                    'caching': os_caching,
                    'vhd': {'uri': os_vhd_uri}
                },
                'imageReference': {
                    'publisher': os_publisher,
                    'offer': os_offer,
                    'sku': os_sku,
                    'version': os_version
                }
            },
            'SASpecializedOSDisk': {
                'osDisk': {
                    'createOption': 'attach',
                    'osType': custom_image_os_type,
                    'name': os_disk_name,
                    'vhd': {'uri': attach_os_disk}
                }
            },
            'ManagedPirImage': {
                'osDisk': {
                    'createOption': 'fromImage',
                    'name': os_disk_name,
                    'caching': os_caching,
                    'managedDisk': {
                        'storageAccountType': disk_info['os'].get('storageAccountType'),
                    }
                },
                'imageReference': {
                    'publisher': os_publisher,
                    'offer': os_offer,
                    'sku': os_sku,
                    'version': os_version
                }
            },
            'ManagedCustomImage': {
                'osDisk': {
                    'createOption': 'fromImage',
                    'name': os_disk_name,
                    'caching': os_caching,
                    'managedDisk': {
                        'storageAccountType': disk_info['os'].get('storageAccountType'),
                    }
                },
                "imageReference": {
                    'id': image_reference
                }
            },
            'ManagedSpecializedOSDisk': {
                'osDisk': {
                    'createOption': 'attach',
                    'osType': custom_image_os_type,
                    'managedDisk': {
                        'id': attach_os_disk
                    }
                }
            },
            'SharedGalleryImage': {
                "osDisk": {
                    "caching": os_caching,
                    "managedDisk": {
                        "storageAccountType": disk_info['os'].get('storageAccountType'),
                    },
                    "name": os_disk_name,
                    "createOption": "fromImage"
                },
                "imageReference": {
                    'sharedGalleryImageId': image_reference
                }
            },
            'CommunityGalleryImage': {
                "osDisk": {
                    "caching": os_caching,
                    "managedDisk": {
                        "storageAccountType": disk_info['os'].get('storageAccountType'),
                    },
                    "name": os_disk_name,
                    "createOption": "fromImage"
                },
                "imageReference": {
                    'communityGalleryImageId': image_reference
                }
            }
        }
        if os_disk_encryption_set is not None:
            storage_profiles['ManagedPirImage']['osDisk']['managedDisk']['diskEncryptionSet'] = {
                'id': os_disk_encryption_set,
            }
            storage_profiles['ManagedCustomImage']['osDisk']['managedDisk']['diskEncryptionSet'] = {
                'id': os_disk_encryption_set,
            }
            storage_profiles['SharedGalleryImage']['osDisk']['managedDisk']['diskEncryptionSet'] = {
                'id': os_disk_encryption_set,
            }
            storage_profiles['CommunityGalleryImage']['osDisk']['managedDisk']['diskEncryptionSet'] = {
                'id': os_disk_encryption_set,
            }
        if os_disk_security_encryption_type is not None:
            storage_profiles['ManagedPirImage']['osDisk']['managedDisk'].update({
                'securityProfile': {
                    'securityEncryptionType': os_disk_security_encryption_type,
                }
            })
            storage_profiles['ManagedCustomImage']['osDisk']['managedDisk'].update({
                'securityProfile': {
                    'securityEncryptionType': os_disk_security_encryption_type,
                }
            })
            storage_profiles['SharedGalleryImage']['osDisk']['managedDisk'].update({
                'securityProfile': {
                    'securityEncryptionType': os_disk_security_encryption_type,
                }
            })
            storage_profiles['CommunityGalleryImage']['osDisk']['managedDisk'].update({
                'securityProfile': {
                    'securityEncryptionType': os_disk_security_encryption_type,
                }
            })
            if os_disk_secure_vm_disk_encryption_set is not None:
                storage_profiles['ManagedPirImage']['osDisk']['managedDisk']['securityProfile'].update({
                    'diskEncryptionSet': {
                        'id': os_disk_secure_vm_disk_encryption_set
                    }
                })
                storage_profiles['ManagedCustomImage']['osDisk']['managedDisk']['securityProfile'].update({
                    'diskEncryptionSet': {
                        'id': os_disk_secure_vm_disk_encryption_set
                    }
                })
                storage_profiles['SharedGalleryImage']['osDisk']['managedDisk']['securityProfile'].update({
                    'diskEncryptionSet': {
                        'id': os_disk_secure_vm_disk_encryption_set
                    }
                })
                storage_profiles['CommunityGalleryImage']['osDisk']['managedDisk']['securityProfile'].update({
                    'diskEncryptionSet': {
                        'id': os_disk_secure_vm_disk_encryption_set
                    }
                })

        profile = storage_profiles[storage_profile.name]
        if os_disk_size_gb:
            profile['osDisk']['diskSizeGb'] = os_disk_size_gb
        if disk_info['os'].get('writeAcceleratorEnabled') is not None:
            profile['osDisk']['writeAcceleratorEnabled'] = disk_info['os']['writeAcceleratorEnabled']
        if os_disk_delete_option is not None:
            profile['osDisk']['deleteOption'] = os_disk_delete_option
        data_disks = [v for k, v in disk_info.items() if k != 'os']
        if data_disk_encryption_sets:
            if len(data_disk_encryption_sets) != len(data_disks):
                raise CLIError(
                    'usage error: Number of --data-disk-encryption-sets mismatches with number of data disks.')
            for i, data_disk in enumerate(data_disks):
                data_disk['managedDisk']['diskEncryptionSet'] = {'id': data_disk_encryption_sets[i]}
        if data_disks:
            profile['dataDisks'] = data_disks

        if disk_info['os'].get('diffDiskSettings'):
            profile['osDisk']['diffDiskSettings'] = disk_info['os']['diffDiskSettings']

        if disk_controller_type is not None:
            profile['diskControllerType'] = disk_controller_type

        return profile

    vm_properties = {'hardwareProfile': {'vmSize': size}, 'networkProfile': {'networkInterfaces': nics},
                     'storageProfile': _build_storage_profile()}

    vm_size_properties = {}
    if v_cpus_available is not None:
        vm_size_properties['vCPUsAvailable'] = v_cpus_available

    if v_cpus_per_core is not None:
        vm_size_properties['vCPUsPerCore'] = v_cpus_per_core

    if vm_size_properties:
        vm_properties['hardwareProfile']['vmSizeProperties'] = vm_size_properties

    if availability_set_id:
        vm_properties['availabilitySet'] = {'id': availability_set_id}

    # vmss is ID
    if vmss is not None:
        vm_properties['virtualMachineScaleSet'] = {'id': vmss}

    if not attach_os_disk and not specialized:
        vm_properties['osProfile'] = _build_os_profile()

    if license_type:
        vm_properties['licenseType'] = license_type

    if boot_diagnostics_storage_uri:
        vm_properties['diagnosticsProfile'] = {
            'bootDiagnostics': {
                "enabled": True,
                "storageUri": boot_diagnostics_storage_uri
            }
        }

    if any((ultra_ssd_enabled, enable_hibernation)):
        vm_properties['additionalCapabilities'] = {}
        if ultra_ssd_enabled is not None:
            vm_properties['additionalCapabilities']['ultraSSDEnabled'] = ultra_ssd_enabled

        if enable_hibernation is not None:
            vm_properties['additionalCapabilities']['hibernationEnabled'] = enable_hibernation

    if proximity_placement_group:
        vm_properties['proximityPlacementGroup'] = {'id': proximity_placement_group}

    if dedicated_host:
        vm_properties['host'] = {'id': dedicated_host}

    if dedicated_host_group:
        vm_properties['hostGroup'] = {'id': dedicated_host_group}

    if priority is not None:
        vm_properties['priority'] = priority

    if eviction_policy is not None:
        vm_properties['evictionPolicy'] = eviction_policy

    if max_price is not None:
        vm_properties['billingProfile'] = {'maxPrice': max_price}

    vm_properties['securityProfile'] = {}

    if encryption_at_host is not None:
        vm_properties['securityProfile']['encryptionAtHost'] = encryption_at_host

    proxy_agent_settings = {}
    if enable_proxy_agent is not None:
        proxy_agent_settings['enabled'] = enable_proxy_agent

    if proxy_agent_mode is not None:
        proxy_agent_settings['mode'] = proxy_agent_mode

    if proxy_agent_settings:
        vm_properties['securityProfile']['proxyAgentSettings'] = proxy_agent_settings

    # The `Standard` is used for backward compatibility to allow customers to keep their current behavior
    # after changing the default values to Trusted Launch VMs in the future.
    from ._constants import COMPATIBLE_SECURITY_TYPE_VALUE
    if security_type is not None and security_type != COMPATIBLE_SECURITY_TYPE_VALUE:
        vm_properties['securityProfile']['securityType'] = security_type

    if enable_secure_boot is not None or enable_vtpm is not None:
        vm_properties['securityProfile']['uefiSettings'] = {
            'secureBootEnabled': enable_secure_boot,
            'vTpmEnabled': enable_vtpm
        }

    # Compatibility of various API versions
    if vm_properties['securityProfile'] == {}:
        del vm_properties['securityProfile']

    if platform_fault_domain is not None:
        vm_properties['platformFaultDomain'] = platform_fault_domain

    if user_data:
        vm_properties['userData'] = b64encode(user_data)

    if capacity_reservation_group:
        vm_properties['capacityReservation'] = {
            'capacityReservationGroup': {
                'id': capacity_reservation_group
            }
        }

    vm = {
        'apiVersion': cmd.get_api_version(ResourceType.MGMT_COMPUTE, operation_group='virtual_machines'),
        'type': 'Microsoft.Compute/virtualMachines',
        'name': name,
        'location': location,
        'tags': tags,
        'dependsOn': [],
        'properties': vm_properties,
    }

    if zone:
        vm['zones'] = zone

    if count:
        vm['copy'] = {
            'name': 'vmcopy',
            'mode': 'parallel',
            'count': count
        }
        vm['name'] = "[concat('{}', copyIndex())]".format(name)

    if edge_zone:
        vm['extendedLocation'] = edge_zone

    return vm


def _build_frontend_ip_config(name, public_ip_id=None, private_ip_address=None,
                              private_ip_allocation=None, subnet_id=None):
    frontend_ip_config = {
        'name': name
    }

    if public_ip_id:
        frontend_ip_config.update({
            'properties': {
                'publicIPAddress': {
                    'id': public_ip_id
                }
            }
        })
    else:
        frontend_ip_config.update({
            'properties': {
                'privateIPAllocationMethod': private_ip_allocation,
                'privateIPAddress': private_ip_address,
                'subnet': {
                    'id': subnet_id
                }
            }
        })
    return frontend_ip_config


def build_application_gateway_resource(_, name, location, tags, backend_pool_name, backend_port, frontend_ip_name,
                                       public_ip_id, subnet_id, gateway_subnet_id,
                                       private_ip_address, private_ip_allocation, sku, capacity):
    frontend_ip_config = _build_frontend_ip_config(frontend_ip_name, public_ip_id,
                                                   private_ip_address, private_ip_allocation,
                                                   subnet_id)

    def _ag_subresource_id(_type, name):
        return "[concat(variables('appGwID'), '/{}/{}')]".format(_type, name)

    frontend_ip_config_id = _ag_subresource_id('frontendIPConfigurations', frontend_ip_name)
    frontend_port_id = _ag_subresource_id('frontendPorts', 'appGwFrontendPort')
    http_listener_id = _ag_subresource_id('httpListeners', 'appGwHttpListener')
    backend_address_pool_id = _ag_subresource_id('backendAddressPools', backend_pool_name)
    backend_http_settings_id = _ag_subresource_id(
        'backendHttpSettingsCollection', 'appGwBackendHttpSettings')

    ag_properties = {
        'backendAddressPools': [
            {
                'name': backend_pool_name
            }
        ],
        'backendHttpSettingsCollection': [
            {
                'name': 'appGwBackendHttpSettings',
                'properties': {
                    'Port': backend_port,
                    'Protocol': 'Http',
                    'CookieBasedAffinity': 'Disabled'
                }
            }
        ],
        'frontendIPConfigurations': [frontend_ip_config],
        'frontendPorts': [
            {
                'name': 'appGwFrontendPort',
                'properties': {
                    'Port': 80
                }
            }
        ],
        'gatewayIPConfigurations': [
            {
                'name': 'appGwIpConfig',
                'properties': {
                    'subnet': {'id': gateway_subnet_id}
                }
            }
        ],
        'httpListeners': [
            {
                'name': 'appGwHttpListener',
                'properties': {
                    'FrontendIPConfiguration': {'Id': frontend_ip_config_id},
                    'FrontendPort': {'Id': frontend_port_id},
                    'Protocol': 'Http',
                    'SslCertificate': None
                }
            }
        ],
        'sku': {
            'name': sku,
            'tier': sku.split('_')[0],
            'capacity': capacity
        },
        'requestRoutingRules': [
            {
                'Name': 'rule1',
                'properties': {
                    'RuleType': 'Basic',
                    'httpListener': {'id': http_listener_id},
                    'backendAddressPool': {'id': backend_address_pool_id},
                    'backendHttpSettings': {'id': backend_http_settings_id}
                }
            }
        ]
    }

    ag = {
        'type': 'Microsoft.Network/applicationGateways',
        'name': name,
        'location': location,
        'tags': tags,
        'apiVersion': '2015-06-15',
        'dependsOn': [],
        'properties': ag_properties
    }
    return ag


def build_load_balancer_resource(cmd, name, location, tags, backend_pool_name, nat_pool_name,
                                 backend_port, frontend_ip_name, public_ip_id, subnet_id, private_ip_address,
                                 private_ip_allocation, sku, instance_count, disable_overprovision, edge_zone=None):
    lb_id = "resourceId('Microsoft.Network/loadBalancers', '{}')".format(name)

    frontend_ip_config = _build_frontend_ip_config(frontend_ip_name, public_ip_id,
                                                   private_ip_address, private_ip_allocation,
                                                   subnet_id)

    lb_properties = {
        'backendAddressPools': [
            {
                'name': backend_pool_name
            }
        ],
        'frontendIPConfigurations': [frontend_ip_config]
    }
    if nat_pool_name:
        lb_properties['inboundNatPools'] = [{
            'name': nat_pool_name,
            'properties': {
                'frontendIPConfiguration': {
                    'id': "[concat({}, '/frontendIPConfigurations/', '{}')]".format(
                        lb_id, frontend_ip_name)
                },
                'protocol': 'tcp',
                'frontendPortRangeStart': '50000',
                # keep 50119 as minimum for backward compat, and ensure over-provision is taken care of
                'frontendPortRangeEnd': str(max(50119, 49999 + instance_count * (1 if disable_overprovision else 2))),
                'backendPort': backend_port
            }
        }]

    lb = {
        'type': 'Microsoft.Network/loadBalancers',
        'name': name,
        'location': location,
        'tags': tags,
        'apiVersion': get_target_network_api(cmd.cli_ctx),
        'dependsOn': [],
        'properties': lb_properties
    }
    if sku and cmd.supported_api_version(ResourceType.MGMT_NETWORK, min_api='2017-08-01'):
        lb['sku'] = {'name': sku}
        # LB rule is the way to enable SNAT so outbound connections are possible
        if sku.lower() == 'standard':
            lb_properties['loadBalancingRules'] = [{
                "name": "LBRule",
                "properties": {
                    "frontendIPConfiguration": {
                        'id': "[concat({}, '/frontendIPConfigurations/', '{}')]".format(lb_id, frontend_ip_name)
                    },
                    "backendAddressPool": {
                        "id": "[concat({}, '/backendAddressPools/', '{}')]".format(lb_id, backend_pool_name)
                    },
                    "protocol": "tcp",
                    "frontendPort": 80,
                    "backendPort": 80,
                    "enableFloatingIP": False,
                    "idleTimeoutInMinutes": 5,
                }
            }]

    if edge_zone:
        lb['apiVersion'] = '2021-02-01'
        lb['extendedLocation'] = edge_zone

    return lb


def build_nat_rule_v2(cmd, name, location, lb_name, frontend_ip_name, backend_pool_name, backend_port, instance_count,
                      disable_overprovision):
    lb_id = "resourceId('Microsoft.Network/loadBalancers', '{}')".format(lb_name)

    nat_rule = {
        "type": "Microsoft.Network/loadBalancers/inboundNatRules",
        "apiVersion": get_target_network_api(cmd.cli_ctx),
        "name": name,
        "location": location,
        "properties": {
            "frontendIPConfiguration": {
                'id': "[concat({}, '/frontendIPConfigurations/', '{}')]".format(lb_id, frontend_ip_name)
            },
            "backendAddressPool": {
                "id": "[concat({}, '/backendAddressPools/', '{}')]".format(lb_id, backend_pool_name)
            },
            "backendPort": backend_port,
            "frontendPortRangeStart": "50000",
            # This logic comes from the template of `inboundNatPools` to keep consistent with NAT pool
            # keep 50119 as minimum for backward compat, and ensure over-provision is taken care of
            "frontendPortRangeEnd": str(max(50119, 49999 + instance_count * (1 if disable_overprovision else 2))),
            "protocol": "tcp",
            "idleTimeoutInMinutes": 5
        },
        "dependsOn": [
            "[concat('Microsoft.Network/loadBalancers/', '{}')]".format(lb_name)
        ]
    }

    return nat_rule


def build_vmss_storage_account_pool_resource(_, loop_name, location, tags, storage_sku, edge_zone=None):

    storage_resource = {
        'type': 'Microsoft.Storage/storageAccounts',
        'name': "[variables('storageAccountNames')[copyIndex()]]",
        'location': location,
        'tags': tags,
        'apiVersion': '2015-06-15',
        'copy': {
            'name': loop_name,
            'count': 5
        },
        'properties': {
            'accountType': storage_sku
        }
    }

    if edge_zone:
        storage_resource['apiVersion'] = '2021-04-01'
        storage_resource['extendedLocation'] = edge_zone

    return storage_resource


# pylint: disable=too-many-locals, too-many-branches, too-many-statements, too-many-lines
def build_vmss_resource(cmd, name, computer_name_prefix, location, tags, overprovision, upgrade_policy_mode,
                        vm_sku, instance_count, ip_config_name, nic_name, subnet_id,
                        public_ip_per_vm, vm_domain_name, dns_servers, nsg, accelerated_networking,
                        admin_username, authentication_type, storage_profile, os_disk_name, disk_info,
                        os_type, image=None, admin_password=None, ssh_key_values=None,
                        ssh_key_path=None, os_publisher=None, os_offer=None, os_sku=None, os_version=None,
                        backend_address_pool_id=None, inbound_nat_pool_id=None, health_probe=None,
                        single_placement_group=None, platform_fault_domain_count=None, custom_data=None,
                        secrets=None, license_type=None, zones=None, priority=None, eviction_policy=None,
                        application_security_groups=None, ultra_ssd_enabled=None, proximity_placement_group=None,
                        terminate_notification_time=None, max_price=None, scale_in_policy=None,
                        os_disk_encryption_set=None, data_disk_encryption_sets=None,
                        data_disk_iops=None, data_disk_mbps=None, automatic_repairs_grace_period=None,
                        specialized=None, os_disk_size_gb=None, encryption_at_host=None, host_group=None,
                        max_batch_instance_percent=None, max_unhealthy_instance_percent=None,
                        max_unhealthy_upgraded_instance_percent=None, pause_time_between_batches=None,
                        enable_cross_zone_upgrade=None, prioritize_unhealthy_instances=None, edge_zone=None,
                        orchestration_mode=None, user_data=None, network_api_version=None,
                        enable_spot_restore=None, spot_restore_timeout=None, capacity_reservation_group=None,
                        enable_auto_update=None, patch_mode=None, enable_agent=None, security_type=None,
                        enable_secure_boot=None, enable_vtpm=None, automatic_repairs_action=None, v_cpus_available=None,
                        v_cpus_per_core=None, os_disk_security_encryption_type=None,
                        os_disk_secure_vm_disk_encryption_set=None, os_disk_delete_option=None,
                        regular_priority_count=None, regular_priority_percentage=None, disk_controller_type=None,
                        enable_osimage_notification=None, max_surge=None, enable_hibernation=None,
                        enable_auto_os_upgrade=None, enable_proxy_agent=None, proxy_agent_mode=None,
                        security_posture_reference_id=None, security_posture_reference_exclude_extensions=None,
                        enable_resilient_vm_creation=None, enable_resilient_vm_deletion=None,
                        additional_scheduled_events=None, enable_user_reboot_scheduled_events=None,
<<<<<<< HEAD
                        enable_user_redeploy_scheduled_events=None, security_posture_reference_is_overridable=None):
=======
                        enable_user_redeploy_scheduled_events=None,
                        skuprofile_vmsizes=None, skuprofile_allostrat=None):
>>>>>>> 7cd0f8c6

    # Build IP configuration
    ip_configuration = {}
    ip_config_properties = {}

    if subnet_id:
        ip_config_properties['subnet'] = {'id': subnet_id}

    if public_ip_per_vm:
        ip_config_properties['publicipaddressconfiguration'] = {
            'name': 'instancepublicip',
            'properties': {
                'idleTimeoutInMinutes': 10,
            }
        }
        if vm_domain_name:
            ip_config_properties['publicipaddressconfiguration']['properties']['dnsSettings'] = {
                'domainNameLabel': vm_domain_name
            }

    if backend_address_pool_id:
        key = 'loadBalancerBackendAddressPools' if 'loadBalancers' in backend_address_pool_id \
            else 'ApplicationGatewayBackendAddressPools'
        ip_config_properties[key] = [
            {'id': backend_address_pool_id}
        ]

    if inbound_nat_pool_id:
        ip_config_properties['loadBalancerInboundNatPools'] = [
            {'id': inbound_nat_pool_id}
        ]

    if application_security_groups and cmd.supported_api_version(min_api='2018-06-01',
                                                                 operation_group='virtual_machine_scale_sets'):
        ip_config_properties['applicationSecurityGroups'] = [{'id': x['id']} for x in application_security_groups]

    if ip_config_properties:
        ip_configuration = {
            'name': ip_config_name,
            'properties': ip_config_properties
        }

    # Build storage profile
    storage_properties = {}
    if disk_info:
        os_caching = disk_info['os'].get('caching')

    if storage_profile in [StorageProfile.SACustomImage, StorageProfile.SAPirImage]:
        storage_properties['osDisk'] = {
            'name': os_disk_name,
            'caching': os_caching,
            'createOption': 'FromImage',
        }

        if storage_profile == StorageProfile.SACustomImage:
            storage_properties['osDisk'].update({
                'osType': os_type,
                'image': {
                    'uri': image
                }
            })
        else:
            storage_properties['osDisk']['vhdContainers'] = "[variables('vhdContainers')]"

        if os_disk_size_gb is not None:
            storage_properties['osDisk']['diskSizeGB'] = os_disk_size_gb
        if os_disk_delete_option is not None:
            storage_properties['osDisk']['deleteOption'] = os_disk_delete_option

    elif storage_profile in [StorageProfile.ManagedPirImage, StorageProfile.ManagedCustomImage]:
        storage_properties['osDisk'] = {
            'createOption': 'FromImage',
            'caching': os_caching,
            'managedDisk': {'storageAccountType': disk_info['os'].get('storageAccountType')}
        }
        if os_disk_encryption_set is not None:
            storage_properties['osDisk']['managedDisk']['diskEncryptionSet'] = {
                'id': os_disk_encryption_set
            }
        if os_disk_security_encryption_type is not None:
            storage_properties['osDisk']['managedDisk'].update({
                'securityProfile': {
                    'securityEncryptionType': os_disk_security_encryption_type
                }
            })
            if os_disk_secure_vm_disk_encryption_set is not None:
                storage_properties['osDisk']['managedDisk']['securityProfile'].update({
                    'diskEncryptionSet': {
                        'id': os_disk_secure_vm_disk_encryption_set
                    }
                })
        if disk_info and disk_info['os'].get('diffDiskSettings'):
            storage_properties['osDisk']['diffDiskSettings'] = disk_info['os']['diffDiskSettings']

        if os_disk_size_gb is not None:
            storage_properties['osDisk']['diskSizeGB'] = os_disk_size_gb
        if os_disk_delete_option is not None:
            storage_properties['osDisk']['deleteOption'] = os_disk_delete_option

    if storage_profile in [StorageProfile.SAPirImage, StorageProfile.ManagedPirImage]:
        storage_properties['imageReference'] = {
            'publisher': os_publisher,
            'offer': os_offer,
            'sku': os_sku,
            'version': os_version
        }
    if storage_profile == StorageProfile.ManagedCustomImage:
        storage_properties['imageReference'] = {
            'id': image
        }
    if storage_profile == StorageProfile.SharedGalleryImage:
        storage_properties['osDisk'] = {
            'caching': os_caching,
            'managedDisk': {'storageAccountType': disk_info['os'].get('storageAccountType')},
            "name": os_disk_name,
            "createOption": "fromImage"
        }
        storage_properties['imageReference'] = {
            'sharedGalleryImageId': image
        }
        if os_disk_encryption_set is not None:
            storage_properties['osDisk']['managedDisk']['diskEncryptionSet'] = {
                'id': os_disk_encryption_set
            }
        if os_disk_security_encryption_type is not None:
            storage_properties['osDisk']['managedDisk'].update({
                'securityProfile': {
                    'securityEncryptionType': os_disk_security_encryption_type,
                }
            })
            if os_disk_secure_vm_disk_encryption_set is not None:
                storage_properties['osDisk']['managedDisk']['securityProfile'].update({
                    'diskEncryptionSet': {
                        'id': os_disk_secure_vm_disk_encryption_set
                    }
                })
        if os_disk_delete_option is not None:
            storage_properties['osDisk']['deleteOption'] = os_disk_delete_option
    if storage_profile == StorageProfile.CommunityGalleryImage:
        storage_properties['osDisk'] = {
            'caching': os_caching,
            'managedDisk': {'storageAccountType': disk_info['os'].get('storageAccountType')},
            "name": os_disk_name,
            "createOption": "fromImage"
        }
        storage_properties['imageReference'] = {
            'communityGalleryImageId': image
        }
        if os_disk_encryption_set is not None:
            storage_properties['osDisk']['managedDisk']['diskEncryptionSet'] = {
                'id': os_disk_encryption_set
            }
        if os_disk_security_encryption_type is not None:
            storage_properties['osDisk']['managedDisk'].update({
                'securityProfile': {
                    'securityEncryptionType': os_disk_security_encryption_type,
                }
            })
            if os_disk_secure_vm_disk_encryption_set is not None:
                storage_properties['osDisk']['managedDisk']['securityProfile'].update({
                    'diskEncryptionSet': {
                        'id': os_disk_secure_vm_disk_encryption_set
                    }
                })
        if os_disk_delete_option is not None:
            storage_properties['osDisk']['deleteOption'] = os_disk_delete_option

    if disk_info:
        data_disks = [v for k, v in disk_info.items() if k != 'os']
    else:
        data_disks = []

    if data_disk_encryption_sets:
        if len(data_disk_encryption_sets) != len(data_disks):
            raise CLIError(
                'usage error: Number of --data-disk-encryption-sets mismatches with number of data disks.')
        for i, data_disk in enumerate(data_disks):
            data_disk['managedDisk']['diskEncryptionSet'] = {'id': data_disk_encryption_sets[i]}
    if data_disk_iops:
        if len(data_disk_iops) != len(data_disks):
            raise CLIError('usage error: Number of --data-disk-iops mismatches with number of data disks.')
        for i, data_disk in enumerate(data_disks):
            data_disk['diskIOPSReadWrite'] = data_disk_iops[i]
    if data_disk_mbps:
        if len(data_disk_mbps) != len(data_disks):
            raise CLIError('usage error: Number of --data-disk-mbps mismatches with number of data disks.')
        for i, data_disk in enumerate(data_disks):
            data_disk['diskMBpsReadWrite'] = data_disk_mbps[i]
    if data_disks:
        storage_properties['dataDisks'] = data_disks
    if disk_controller_type is not None:
        storage_properties['diskControllerType'] = disk_controller_type

    # Build OS Profile
    os_profile = {}
    if computer_name_prefix:
        os_profile['computerNamePrefix'] = computer_name_prefix

    if admin_username:
        os_profile['adminUsername'] = admin_username

    if admin_password:
        os_profile['adminPassword'] = "[parameters('adminPassword')]"

    if ssh_key_values and ssh_key_path:
        os_profile['linuxConfiguration'] = {
            'disablePasswordAuthentication': authentication_type == 'ssh',
            'ssh': {
                'publicKeys': [
                    {
                        'path': ssh_key_path,
                        'keyData': ssh_key_value
                    } for ssh_key_value in ssh_key_values
                ]
            }
        }

    if custom_data:
        os_profile['customData'] = b64encode(custom_data)

    if secrets:
        os_profile['secrets'] = secrets

    if enable_agent is not None:
        if os_type.lower() == 'linux':
            if 'linuxConfiguration' not in os_profile:
                os_profile['linuxConfiguration'] = {}
            os_profile['linuxConfiguration']['provisionVMAgent'] = enable_agent
        elif os_type.lower() == 'windows':
            if 'windowsConfiguration' not in os_profile:
                os_profile['windowsConfiguration'] = {}
            os_profile['windowsConfiguration']['provisionVMAgent'] = enable_agent

    if enable_auto_update is not None and os_type.lower() == 'windows':
        os_profile['windowsConfiguration']['enableAutomaticUpdates'] = enable_auto_update

    # Windows patch settings
    if patch_mode is not None and os_type.lower() == 'windows':
        if patch_mode.lower() not in ['automaticbyos', 'automaticbyplatform', 'manual']:
            raise InvalidArgumentValueError(
                'Invalid value of --patch-mode for Windows VMSS. Valid values are AutomaticByOS, '
                'AutomaticByPlatform, Manual.')
        os_profile['windowsConfiguration']['patchSettings'] = {
            'patchMode': patch_mode
        }

    # Linux patch settings
    if patch_mode is not None and os_type.lower() == 'linux':
        if patch_mode.lower() not in ['automaticbyplatform', 'imagedefault']:
            raise InvalidArgumentValueError(
                'Invalid value of --patch-mode for Linux VMSS. Valid values are AutomaticByPlatform, ImageDefault.')
        os_profile['linuxConfiguration']['patchSettings'] = {
            'patchMode': patch_mode
        }

    # Build VMSS
    nic_config = {}
    nic_config_properties = {}

    if ip_configuration:
        nic_config_properties['ipConfigurations'] = [ip_configuration]

    if cmd.supported_api_version(min_api='2017-03-30', operation_group='virtual_machine_scale_sets'):
        if dns_servers:
            nic_config_properties['dnsSettings'] = {'dnsServers': dns_servers}

        if accelerated_networking:
            nic_config_properties['enableAcceleratedNetworking'] = True

    if nsg:
        nic_config_properties['networkSecurityGroup'] = {'id': nsg}

    if nic_config_properties:
        nic_config_properties['primary'] = 'true'
        nic_config = {
            'name': nic_name,
            'properties': nic_config_properties
        }

    vmss_properties = {}
    network_profile = {}
    virtual_machine_profile = {}
    if nic_config:
        network_profile['networkInterfaceConfigurations'] = [nic_config]

    if overprovision is not None:
        vmss_properties['overprovision'] = overprovision

    if storage_properties:
        virtual_machine_profile['storageProfile'] = storage_properties

    hardware_profile = {}
    vm_size_properties = {}
    if v_cpus_available is not None:
        vm_size_properties['vCPUsAvailable'] = v_cpus_available

    if v_cpus_per_core is not None:
        vm_size_properties['vCPUsPerCore'] = v_cpus_per_core

    if vm_size_properties:
        hardware_profile['vmSizeProperties'] = vm_size_properties

    if hardware_profile:
        virtual_machine_profile['hardwareProfile'] = hardware_profile

    if not specialized and os_profile:
        virtual_machine_profile['osProfile'] = os_profile

    if upgrade_policy_mode:
        vmss_properties['upgradePolicy'] = {
            'mode': upgrade_policy_mode
        }
    if upgrade_policy_mode and cmd.supported_api_version(min_api='2020-12-01',
                                                         operation_group='virtual_machine_scale_sets'):
        rolling_upgrade_policy = {}
        if max_batch_instance_percent is not None:
            rolling_upgrade_policy['maxBatchInstancePercent'] = max_batch_instance_percent

        if max_unhealthy_instance_percent is not None:
            rolling_upgrade_policy['maxUnhealthyInstancePercent'] = max_unhealthy_instance_percent

        if max_unhealthy_upgraded_instance_percent is not None:
            rolling_upgrade_policy['maxUnhealthyUpgradedInstancePercent'] = max_unhealthy_upgraded_instance_percent

        if pause_time_between_batches is not None:
            rolling_upgrade_policy['pauseTimeBetweenBatches'] = pause_time_between_batches

        if enable_cross_zone_upgrade is not None:
            rolling_upgrade_policy['enableCrossZoneUpgrade'] = enable_cross_zone_upgrade

        if prioritize_unhealthy_instances is not None:
            rolling_upgrade_policy['prioritizeUnhealthyInstances'] = prioritize_unhealthy_instances

        if max_surge is not None:
            rolling_upgrade_policy['maxSurge'] = max_surge

        if rolling_upgrade_policy:
            vmss_properties['upgradePolicy']['rollingUpgradePolicy'] = rolling_upgrade_policy

    if upgrade_policy_mode and cmd.supported_api_version(min_api='2018-10-01',
                                                         operation_group='virtual_machine_scale_sets'):
        automatic_os_upgrade_policy = {}
        if enable_auto_os_upgrade is not None:
            automatic_os_upgrade_policy['enableAutomaticOSUpgrade'] = enable_auto_os_upgrade

        if automatic_os_upgrade_policy:
            vmss_properties['upgradePolicy']['automaticOSUpgradePolicy'] = automatic_os_upgrade_policy

    if upgrade_policy_mode and upgrade_policy_mode.lower() == 'rolling' and\
            cmd.supported_api_version(min_api='2020-12-01', operation_group='virtual_machine_scale_sets'):
        if os_type.lower() == 'linux':
            from azure.cli.command_modules.vm._vmss_application_health import application_health_setting_for_linux
            application_health_data = application_health_setting_for_linux
            health_extension_name = 'ApplicationHealthLinux'
        else:
            from azure.cli.command_modules.vm._vmss_application_health import application_health_setting_for_windows
            application_health_data = application_health_setting_for_windows
            health_extension_name = 'ApplicationHealthWindows'
        health_extension = [{
            "name": health_extension_name,
            "properties": {
                "publisher": "Microsoft.ManagedServices",
                "type": health_extension_name,
                "typeHandlerVersion": "1.0",
                "autoUpgradeMinorVersion": True,
                "settings": {
                    "port": 80,
                    "protocol": "http",
                    "requestPath": "/"
                }
            }
        }]
        virtual_machine_profile['extensionProfile'] = {
            'extensions': health_extension
        }
        os_profile['customData'] = b64encode(application_health_data)

    if enable_spot_restore and cmd.supported_api_version(min_api='2021-04-01',
                                                         operation_group='virtual_machine_scale_sets'):
        vmss_properties['spotRestorePolicy'] = {}
        if enable_spot_restore:
            vmss_properties['spotRestorePolicy']['enabled'] = enable_spot_restore

        if spot_restore_timeout:
            vmss_properties['spotRestorePolicy']['restoreTimeout'] = spot_restore_timeout

    if regular_priority_count is not None or regular_priority_percentage is not None:
        priority_mix_policy = {}
        if regular_priority_count is not None:
            priority_mix_policy['baseRegularPriorityCount'] = regular_priority_count
        if regular_priority_percentage is not None:
            priority_mix_policy['regularPriorityPercentageAboveBase'] = regular_priority_percentage
        vmss_properties['priorityMixPolicy'] = priority_mix_policy

    if license_type:
        virtual_machine_profile['licenseType'] = license_type

    if health_probe and cmd.supported_api_version(min_api='2017-03-30', operation_group='virtual_machine_scale_sets'):
        network_profile['healthProbe'] = {'id': health_probe}

    if network_api_version and \
            cmd.supported_api_version(min_api='2021-03-01', operation_group='virtual_machine_scale_sets'):
        network_profile['networkApiVersion'] = network_api_version

    if cmd.supported_api_version(min_api='2016-04-30-preview', operation_group='virtual_machine_scale_sets'):
        vmss_properties['singlePlacementGroup'] = single_placement_group

    if priority and cmd.supported_api_version(min_api='2017-12-01', operation_group='virtual_machine_scale_sets'):
        virtual_machine_profile['priority'] = priority

    if eviction_policy and cmd.supported_api_version(min_api='2017-12-01',
                                                     operation_group='virtual_machine_scale_sets'):
        virtual_machine_profile['evictionPolicy'] = eviction_policy

    if max_price is not None and cmd.supported_api_version(
            min_api='2019-03-01', operation_group='virtual_machine_scale_sets'):
        virtual_machine_profile['billingProfile'] = {'maxPrice': max_price}

    if platform_fault_domain_count is not None and cmd.supported_api_version(
            min_api='2017-12-01', operation_group='virtual_machine_scale_sets'):
        vmss_properties['platformFaultDomainCount'] = platform_fault_domain_count

    if ultra_ssd_enabled is not None:
        if cmd.supported_api_version(min_api='2019-03-01', operation_group='virtual_machine_scale_sets'):
            vmss_properties['additionalCapabilities'] = {'ultraSSDEnabled': ultra_ssd_enabled}
        else:
            virtual_machine_profile['additionalCapabilities'] = {'ultraSSDEnabled': ultra_ssd_enabled}

    if proximity_placement_group:
        vmss_properties['proximityPlacementGroup'] = {'id': proximity_placement_group}

    scheduled_events_profile = {}
    if terminate_notification_time is not None:
        scheduled_events_profile.update({
            'terminateNotificationProfile': {
                'notBeforeTimeout': terminate_notification_time,
                'enable': 'true'
            }
        })
        virtual_machine_profile['scheduledEventsProfile'] = scheduled_events_profile

    if enable_osimage_notification is not None:
        scheduled_events_profile.update({
            'osImageNotificationProfile': {
                'enable': enable_osimage_notification
            }
        })
        virtual_machine_profile['scheduledEventsProfile'] = scheduled_events_profile

    scheduled_events_policy = {}
    if additional_scheduled_events is not None:
        scheduled_events_policy.update({
            "scheduledEventsAdditionalPublishingTargets": {
                "eventGridAndResourceGraph": {
                    "enable": additional_scheduled_events
                }
            }
        })
    if enable_user_redeploy_scheduled_events is not None:
        scheduled_events_policy.update({
            "userInitiatedRedeploy": {
                "automaticallyApprove": enable_user_redeploy_scheduled_events
            }
        })
    if enable_user_reboot_scheduled_events is not None:
        scheduled_events_policy.update({
            "userInitiatedReboot": {
                "automaticallyApprove": enable_user_reboot_scheduled_events
            }
        })
    if scheduled_events_policy:
        vmss_properties['scheduledEventsPolicy'] = scheduled_events_policy

    if automatic_repairs_grace_period is not None or automatic_repairs_action is not None:
        automatic_repairs_policy = {
            'enabled': 'true',
            'gracePeriod': automatic_repairs_grace_period or 'PT10M',
            'repairAction': automatic_repairs_action or 'Replace'
        }
        vmss_properties['automaticRepairsPolicy'] = automatic_repairs_policy

    if scale_in_policy:
        vmss_properties['scaleInPolicy'] = {'rules': scale_in_policy}

    if enable_resilient_vm_creation is not None or enable_resilient_vm_deletion is not None:
        resiliency_policy = {}
        if enable_resilient_vm_creation is not None:
            resiliency_policy['resilientVMCreationPolicy'] = {'enabled': enable_resilient_vm_creation}
        if enable_resilient_vm_deletion is not None:
            resiliency_policy['resilientVMDeletionPolicy'] = {'enabled': enable_resilient_vm_deletion}
        vmss_properties['resiliencyPolicy'] = resiliency_policy

    security_profile = {}
    if encryption_at_host:
        security_profile['encryptionAtHost'] = encryption_at_host

    # The `Standard` is used for backward compatibility to allow customers to keep their current behavior
    # after changing the default values to Trusted Launch VMs in the future.
    from ._constants import COMPATIBLE_SECURITY_TYPE_VALUE
    if security_type is not None and security_type != COMPATIBLE_SECURITY_TYPE_VALUE:
        security_profile['securityType'] = security_type

    if enable_secure_boot is not None or enable_vtpm is not None:
        security_profile['uefiSettings'] = {
            'secureBootEnabled': enable_secure_boot,
            'vTpmEnabled': enable_vtpm
        }

    proxy_agent_settings = {}
    if enable_proxy_agent is not None:
        proxy_agent_settings['enabled'] = enable_proxy_agent

    if proxy_agent_mode is not None:
        proxy_agent_settings['mode'] = proxy_agent_mode

    if proxy_agent_settings:
        security_profile['proxyAgentSettings'] = proxy_agent_settings

    if security_profile:
        virtual_machine_profile['securityProfile'] = security_profile

    if user_data:
        virtual_machine_profile['userData'] = b64encode(user_data)

    if host_group:
        vmss_properties['hostGroup'] = {'id': host_group}

    if network_profile:
        virtual_machine_profile['networkProfile'] = network_profile

    if capacity_reservation_group:
        virtual_machine_profile['capacityReservation'] = {
            'capacityReservationGroup': {
                'id': capacity_reservation_group
            }
        }

    if security_posture_reference_id:
        virtual_machine_profile['securityPostureReference'] = {
            'id': security_posture_reference_id,
        }

    if security_posture_reference_exclude_extensions:
        security_posture_reference = virtual_machine_profile.get('securityPostureReference', {})
        security_posture_reference['excludeExtensions'] = security_posture_reference_exclude_extensions
        virtual_machine_profile['securityPostureReference'] = security_posture_reference

    if security_posture_reference_is_overridable is not None:
        security_posture_reference = virtual_machine_profile.get('securityPostureReference', {})
        security_posture_reference['isOverridable'] = security_posture_reference_is_overridable
        virtual_machine_profile['securityPostureReference'] = security_posture_reference

    if virtual_machine_profile:
        vmss_properties['virtualMachineProfile'] = virtual_machine_profile

    if orchestration_mode and cmd.supported_api_version(min_api='2020-06-01',
                                                        operation_group='virtual_machine_scale_sets'):
        vmss_properties['orchestrationMode'] = orchestration_mode

    if enable_hibernation is not None:
        if not vmss_properties.get('additionalCapabilities'):
            vmss_properties['additionalCapabilities'] = {}
        vmss_properties['additionalCapabilities']['hibernationEnabled'] = enable_hibernation

    if skuprofile_vmsizes:
        sku_profile_vmsizes_list = []
        for vm_size in skuprofile_vmsizes:
            vmsize_obj = {
                'name': vm_size
            }
            sku_profile_vmsizes_list.append(vmsize_obj)
        sku_profile = {
            'vmSizes': sku_profile_vmsizes_list,
            'allocationStrategy': skuprofile_allostrat
        }
        vmss_properties['skuProfile'] = sku_profile

    vmss = {
        'type': 'Microsoft.Compute/virtualMachineScaleSets',
        'name': name,
        'location': location,
        'tags': tags,
        'apiVersion': cmd.get_api_version(ResourceType.MGMT_COMPUTE, operation_group='virtual_machine_scale_sets'),
        'dependsOn': [],
        'properties': vmss_properties
    }

    if vm_sku:
        vmss['sku'] = {
            'name': vm_sku,
            'capacity': instance_count
        }

    if vmss_properties:
        vmss['properties'] = vmss_properties

    if zones:
        vmss['zones'] = zones

    if edge_zone:
        vmss['extendedLocation'] = edge_zone

    return vmss


def build_av_set_resource(cmd, name, location, tags, platform_update_domain_count,
                          platform_fault_domain_count, unmanaged, proximity_placement_group=None):
    av_set = {
        'type': 'Microsoft.Compute/availabilitySets',
        'name': name,
        'location': location,
        'tags': tags,
        'apiVersion': cmd.get_api_version(ResourceType.MGMT_COMPUTE, operation_group='availability_sets'),
        "properties": {
            'platformFaultDomainCount': platform_fault_domain_count,
        }
    }

    if cmd.supported_api_version(min_api='2016-04-30-preview', operation_group='availability_sets'):
        av_set['sku'] = {
            'name': 'Classic' if unmanaged else 'Aligned'
        }

    # server defaults the UD to 5 unless set otherwise
    if platform_update_domain_count is not None:
        av_set['properties']['platformUpdateDomainCount'] = platform_update_domain_count

    if proximity_placement_group:
        av_set['properties']['proximityPlacementGroup'] = {'id': proximity_placement_group}

    return av_set


def build_vm_linux_log_analytics_workspace_agent(_, vm_name, location):
    '''
    This is used for log analytics workspace
    '''
    mmaExtension_resource = {
        'type': 'Microsoft.Compute/virtualMachines/extensions',
        'apiVersion': '2018-10-01',
        'properties': {
            'publisher': 'Microsoft.EnterpriseCloud.Monitoring',
            'type': 'OmsAgentForLinux',
            'typeHandlerVersion': '1.0',
            'autoUpgradeMinorVersion': 'true',
            'settings': {
                'workspaceId': "[reference(parameters('workspaceId'), '2015-11-01-preview').customerId]",
                'stopOnMultipleConnections': 'true'
            },
            'protectedSettings': {
                'workspaceKey': "[listKeys(parameters('workspaceId'), '2015-11-01-preview').primarySharedKey]"
            }
        }
    }

    mmaExtension_resource['name'] = vm_name + '/OmsAgentForLinux'
    mmaExtension_resource['location'] = location
    mmaExtension_resource['dependsOn'] = ['Microsoft.Compute/virtualMachines/' + vm_name]
    return mmaExtension_resource


def build_vm_windows_log_analytics_workspace_agent(_, vm_name, location):
    '''
    This function is used for log analytics workspace.
    '''
    mmaExtension_resource = {
        'type': 'Microsoft.Compute/virtualMachines/extensions',
        'apiVersion': '2018-10-01',
        'properties': {
            'publisher': 'Microsoft.EnterpriseCloud.Monitoring',
            'type': 'MicrosoftMonitoringAgent',
            'typeHandlerVersion': '1.0',
            'autoUpgradeMinorVersion': 'true',
            'settings': {
                'workspaceId': "[reference(parameters('workspaceId'), '2015-11-01-preview').customerId]",
                'stopOnMultipleConnections': 'true'
            },
            'protectedSettings': {
                'workspaceKey': "[listKeys(parameters('workspaceId'), '2015-11-01-preview').primarySharedKey]"
            }
        }
    }

    mmaExtension_resource['name'] = vm_name + '/MicrosoftMonitoringAgent'
    mmaExtension_resource['location'] = location
    mmaExtension_resource['dependsOn'] = ['Microsoft.Compute/virtualMachines/' + vm_name]
    return mmaExtension_resource<|MERGE_RESOLUTION|>--- conflicted
+++ resolved
@@ -970,12 +970,8 @@
                         security_posture_reference_id=None, security_posture_reference_exclude_extensions=None,
                         enable_resilient_vm_creation=None, enable_resilient_vm_deletion=None,
                         additional_scheduled_events=None, enable_user_reboot_scheduled_events=None,
-<<<<<<< HEAD
-                        enable_user_redeploy_scheduled_events=None, security_posture_reference_is_overridable=None):
-=======
-                        enable_user_redeploy_scheduled_events=None,
-                        skuprofile_vmsizes=None, skuprofile_allostrat=None):
->>>>>>> 7cd0f8c6
+                        enable_user_redeploy_scheduled_events=None, skuprofile_vmsizes=None, skuprofile_allostrat=None,
+                        security_posture_reference_is_overridable=None):
 
     # Build IP configuration
     ip_configuration = {}
