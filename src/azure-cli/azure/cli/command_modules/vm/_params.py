# --------------------------------------------------------------------------------------------
# Copyright (c) Microsoft Corporation. All rights reserved.
# Licensed under the MIT License. See License.txt in the project root for license information.
# --------------------------------------------------------------------------------------------

# pylint: disable=line-too-long, too-many-lines
from argcomplete.completers import FilesCompleter

from knack.arguments import CLIArgumentType

from azure.cli.core.profiles import ResourceType
from azure.cli.core.commands.parameters import get_datetime_type
from azure.cli.core.commands.validators import (
    get_default_location_from_resource_group, validate_file_or_dict)
from azure.cli.core.commands.parameters import (
    get_location_type, get_resource_name_completion_list, tags_type, get_three_state_flag,
    file_type, get_enum_type, zone_type, zones_type)
from azure.cli.command_modules.vm._actions import _resource_not_exists
from azure.cli.command_modules.vm._completers import (
    get_urn_aliases_completion_list, get_vm_size_completion_list, get_vm_run_command_completion_list)
from azure.cli.command_modules.vm._constants import COMPATIBLE_SECURITY_TYPE_VALUE
from azure.cli.command_modules.vm._validators import (
    validate_nsg_name, validate_vm_nics, validate_vm_nic, validate_vmss_disk,
    validate_asg_names_or_ids, validate_keyvault, _validate_proximity_placement_group,
    validate_vm_name_for_monitor_metrics, validate_secure_vm_guest_state_sas)

from azure.cli.command_modules.vm._vm_utils import MSI_LOCAL_ID
from azure.cli.command_modules.vm._image_builder import ScriptType

from azure.cli.command_modules.monitor.validators import validate_metric_dimension
from azure.cli.command_modules.monitor.actions import get_period_type


# pylint: disable=too-many-statements, too-many-branches, too-many-locals, too-many-lines
def load_arguments(self, _):
    # Model imports
    DiskStorageAccountTypes = self.get_models('DiskStorageAccountTypes', operation_group='disks')
    SnapshotStorageAccountTypes = self.get_models('SnapshotStorageAccountTypes', operation_group='snapshots')
    UpgradeMode, CachingTypes, OperatingSystemTypes = self.get_models('UpgradeMode', 'CachingTypes', 'OperatingSystemTypes')
    HyperVGenerationTypes = self.get_models('HyperVGenerationTypes')
    DedicatedHostLicenseTypes = self.get_models('DedicatedHostLicenseTypes')
    OrchestrationServiceNames, OrchestrationServiceStateAction = self.get_models('OrchestrationServiceNames', 'OrchestrationServiceStateAction', operation_group='virtual_machine_scale_sets')
    RebootSetting, VMGuestPatchClassificationWindows, VMGuestPatchClassificationLinux = self.get_models('VMGuestPatchRebootSetting', 'VMGuestPatchClassificationWindows', 'VMGuestPatchClassificationLinux')
    GallerySharingPermissionTypes = self.get_models('GallerySharingPermissionTypes', operation_group='shared_galleries')
    ReplicationMode = self.get_models('ReplicationMode', operation_group='gallery_image_versions')
    DiskControllerTypes = self.get_models('DiskControllerTypes', operation_group='virtual_machines')

    # REUSABLE ARGUMENT DEFINITIONS
    name_arg_type = CLIArgumentType(options_list=['--name', '-n'], metavar='NAME')
    multi_ids_type = CLIArgumentType(nargs='+')
    existing_vm_name = CLIArgumentType(overrides=name_arg_type,
                                       configured_default='vm',
                                       help="The name of the Virtual Machine. You can configure the default using `az configure --defaults vm=<name>`",
                                       completer=get_resource_name_completion_list('Microsoft.Compute/virtualMachines'), id_part='name')
    existing_disk_name = CLIArgumentType(overrides=name_arg_type, help='The name of the managed disk', completer=get_resource_name_completion_list('Microsoft.Compute/disks'), id_part='name')
    existing_snapshot_name = CLIArgumentType(overrides=name_arg_type, help='The name of the snapshot', completer=get_resource_name_completion_list('Microsoft.Compute/snapshots'), id_part='name')
    vmss_name_type = CLIArgumentType(name_arg_type,
                                     configured_default='vmss',
                                     completer=get_resource_name_completion_list('Microsoft.Compute/virtualMachineScaleSets'),
                                     help="Scale set name. You can configure the default using `az configure --defaults vmss=<name>`",
                                     id_part='name')

    extension_instance_name_type = CLIArgumentType(help="Name of extension instance, which can be customized. Default: name of the extension.")
    image_template_name_type = CLIArgumentType(overrides=name_arg_type, id_part='name')
    disk_encryption_set_name = CLIArgumentType(overrides=name_arg_type, help='Name of disk encryption set.', id_part='name')
    ephemeral_placement_type = CLIArgumentType(options_list=['--ephemeral-os-disk-placement', '--ephemeral-placement'], arg_type=get_enum_type(['ResourceDisk', 'CacheDisk']), min_api='2019-12-01')

    license_type = CLIArgumentType(
        help="Specifies that the Windows image or disk was licensed on-premises. To enable Azure Hybrid Benefit for "
             "Windows Server, use 'Windows_Server'. To enable Multi-tenant Hosting Rights for Windows 10, "
             "use 'Windows_Client'. For more information see the Azure Windows VM online docs.",
        arg_type=get_enum_type(['Windows_Server', 'Windows_Client', 'RHEL_BYOS', 'SLES_BYOS', 'RHEL_BASE',
                                'RHEL_SAPAPPS', 'RHEL_SAPHA', 'RHEL_EUS', 'RHEL_BASESAPAPPS', 'RHEL_BASESAPHA', 'SLES_STANDARD', 'SLES', 'SLES_SAP', 'SLES_HPC',
                                'None', 'RHEL_ELS_6', 'UBUNTU_PRO', 'UBUNTU']))

    # StorageAccountTypes renamed to DiskStorageAccountTypes in 2018_06_01 of azure-mgmt-compute
    DiskStorageAccountTypes = DiskStorageAccountTypes or self.get_models('StorageAccountTypes')

    if DiskStorageAccountTypes:
        disk_sku = CLIArgumentType(arg_type=get_enum_type(DiskStorageAccountTypes))
    else:
        # StorageAccountTypes introduced in api version 2016_04_30_preview of Resource.MGMT.Compute package..
        # However, 2017-03-09-profile targets version 2016-03-30 of compute package.
        disk_sku = CLIArgumentType(arg_type=get_enum_type(['Premium_LRS', 'Standard_LRS']))

    if SnapshotStorageAccountTypes:
        snapshot_sku = CLIArgumentType(arg_type=get_enum_type(SnapshotStorageAccountTypes))
    else:
        # SnapshotStorageAccountTypes introduced in api version 2018_04_01 of Resource.MGMT.Compute package..
        # However, 2017-03-09-profile targets version 2016-03-30 of compute package.
        snapshot_sku = CLIArgumentType(arg_type=get_enum_type(['Premium_LRS', 'Standard_LRS']))

    # special case for `network nic scale-set list` command alias
    with self.argument_context('network nic scale-set list') as c:
        c.argument('virtual_machine_scale_set_name', options_list=['--vmss-name'], completer=get_resource_name_completion_list('Microsoft.Compute/virtualMachineScaleSets'), id_part='name')

    HyperVGenerationTypes = HyperVGenerationTypes or self.get_models('HyperVGeneration', operation_group='disks')
    if HyperVGenerationTypes:
        hyper_v_gen_sku = CLIArgumentType(arg_type=get_enum_type(HyperVGenerationTypes, default="V1"))
    else:
        hyper_v_gen_sku = CLIArgumentType(arg_type=get_enum_type(["V1", "V2"], default="V1"))
    disk_snapshot_hyper_v_gen_sku = get_enum_type(HyperVGenerationTypes) if HyperVGenerationTypes else get_enum_type(["V1", "V2"])

    ultra_ssd_enabled_type = CLIArgumentType(
        arg_type=get_three_state_flag(), min_api='2018-06-01',
        help='Enables or disables the capability to have 1 or more managed data disks with UltraSSD_LRS storage account')

    scale_in_policy_type = CLIArgumentType(
        nargs='+', arg_type=get_enum_type(self.get_models('VirtualMachineScaleSetScaleInRules')),
        help='Specify the scale-in policy (space delimited) that decides which virtual machines are chosen for removal when a Virtual Machine Scale Set is scaled-in.'
    )

    edge_zone_type = CLIArgumentType(
        help='The name of edge zone.',
        min_api='2020-12-01'
    )

    t_shared_to = self.get_models('SharedToValues', operation_group='shared_galleries')
    shared_to_type = CLIArgumentType(
        arg_type=get_enum_type(t_shared_to),
        help='The query parameter to decide what shared galleries to fetch when doing listing operations. '
             'If not specified, list by subscription id.'
    )

    marker_type = CLIArgumentType(
        help='A string value that identifies the portion of the list of containers to be '
             'returned with the next listing operation. The operation returns the NextMarker value within '
             'the response body if the listing operation did not return all containers remaining to be listed '
             'with the current page. If specified, this generator will begin returning results from the point '
             'where the previous generator stopped.')

    enable_vtpm_type = CLIArgumentType(arg_type=get_three_state_flag(), min_api='2020-12-01', help='Enable vTPM.')
    enable_secure_boot_type = CLIArgumentType(arg_type=get_three_state_flag(), min_api='2020-12-01', help='Enable secure boot.')
    # The `Standard` is used for backward compatibility to allow customers to keep their current behavior after changing the default values to Trusted Launch VMs in the future.
    t_security = [x.value for x in self.get_models('SecurityTypes') or []] + [COMPATIBLE_SECURITY_TYPE_VALUE]
    security_type = CLIArgumentType(arg_type=get_enum_type(t_security), min_api='2020-12-01', help='Specify the security type of the virtual machine.')
    enable_auto_os_upgrade_type = CLIArgumentType(arg_type=get_three_state_flag(), min_api='2018-10-01',
                                                  help='Indicate whether OS upgrades should automatically be applied to scale set instances in a rolling fashion when a newer version of the OS image becomes available.')
    gallery_image_name_type = CLIArgumentType(options_list=['--gallery-image-definition', '-i'], help='The name of the community gallery image definition from which the image versions are to be listed.', id_part='child_name_2')
    gallery_image_name_version_type = CLIArgumentType(options_list=['--gallery-image-version', '-e'], help='The name of the gallery image version to be created. Needs to follow semantic version name pattern: The allowed characters are digit and period. Digits must be within the range of a 32-bit integer. Format: <MajorVersion>.<MinorVersion>.<Patch>', id_part='child_name_3')
    public_gallery_name_type = CLIArgumentType(help='The public name of community gallery.', id_part='child_name_1')
    disk_controller_type = CLIArgumentType(help='Specify the disk controller type configured for the VM or VMSS.', arg_type=get_enum_type(DiskControllerTypes), arg_group='Storage', is_preview=True)

    # region MixedScopes
    for scope in ['vm', 'disk', 'snapshot', 'image', 'sig']:
        with self.argument_context(scope) as c:
            c.argument('tags', tags_type)

    for scope in ['disk', 'snapshot']:
        with self.argument_context(scope) as c:
            c.ignore('source_blob_uri', 'source_disk', 'source_snapshot', 'source_restore_point')
            c.argument('source_storage_account_id', help='used when source blob is in a different subscription')
            c.argument('size_gb', options_list=['--size-gb', '-z'], help='size in GB. Max size: 4095 GB (certain preview disks can be larger).', type=int)
            c.argument('duration_in_seconds', help='Time duration in seconds until the SAS access expires', type=int)
            if self.supported_api_version(min_api='2018-09-30', operation_group='disks'):
                c.argument('access_level', arg_type=get_enum_type(['Read', 'Write']), default='Read', help='access level')
                c.argument('hyper_v_generation', arg_type=disk_snapshot_hyper_v_gen_sku, help='The hypervisor generation of the Virtual Machine. Applicable to OS disks only.')
            else:
                c.ignore('access_level', 'for_upload', 'hyper_v_generation')
            c.argument('encryption_type', min_api='2019-07-01', arg_type=get_enum_type(self.get_models('EncryptionType', operation_group='disks')),
                       help='Encryption type. EncryptionAtRestWithPlatformKey: Disk is encrypted with XStore managed key at rest. It is the default encryption type. EncryptionAtRestWithCustomerKey: Disk is encrypted with Customer managed key at rest.')
            c.argument('disk_encryption_set', min_api='2019-07-01', help='Name or ID of disk encryption set that is used to encrypt the disk.')
            c.argument('location', help='Location. Values from: `az account list-locations`. You can configure the default location using `az configure --defaults location=<location>`. If location is not specified and no default location specified, location will be automatically set as same as the resource group.')
            operation_group = 'disks' if scope == 'disk' else 'snapshots'
            c.argument('network_access_policy', min_api='2020-05-01', help='Policy for accessing the disk via network.', arg_type=get_enum_type(self.get_models('NetworkAccessPolicy', operation_group=operation_group)))
            c.argument('disk_access', min_api='2020-05-01', help='Name or ID of the disk access resource for using private endpoints on disks.')
            c.argument('enable_bursting', arg_type=get_three_state_flag(), help='Enable on-demand bursting beyond the provisioned performance target of the disk. On-demand bursting is disabled by default, and it does not apply to Ultra disks.')
            c.argument('public_network_access', arg_type=get_enum_type(['Disabled', 'Enabled']), min_api='2021-04-01', is_preview=True, help='Customers can set on Managed Disks or Snapshots to control the export policy on the disk.')
            c.argument('accelerated_network', arg_type=get_three_state_flag(), min_api='2021-04-01', is_preview=True, help='Customers can set on Managed Disks or Snapshots to enable the accelerated networking if the OS disk image support.')

    for scope in ['disk create', 'snapshot create']:
        with self.argument_context(scope) as c:
            c.argument('source', help='source to create the disk/snapshot from, including unmanaged blob uri, managed disk id or name, or snapshot id or name')
            c.argument('secure_vm_disk_encryption_set', min_api='2021-08-01', help='Name or ID of disk encryption set created with ConfidentialVmEncryptedWithCustomerKey encryption type.')
    # endregion

    # region Disks
    with self.argument_context('disk grant-access', resource_type=ResourceType.MGMT_COMPUTE, operation_group='disks') as c:
        c.argument('secure_vm_guest_state_sas', options_list=['--secure-vm-guest-state-sas', '-s'], min_api='2022-03-02',
                   action='store_true', validator=validate_secure_vm_guest_state_sas,
                   help="Get SAS on managed disk with VM guest state. It will be used by default when the create option of disk is 'secureOSUpload'")
    # endregion

    # region Disks
    with self.argument_context('disk', resource_type=ResourceType.MGMT_COMPUTE, operation_group='disks') as c:
        # The `Standard` is used for backward compatibility to allow customers to keep their current behavior after changing the default values to Trusted Launch VMs in the future.
        t_disk_security = [x.value for x in self.get_models('DiskSecurityTypes', operation_group='disks') or []] + [COMPATIBLE_SECURITY_TYPE_VALUE]

        c.argument('zone', zone_type, min_api='2017-03-30', options_list=['--zone'])  # TODO: --size-gb currently has claimed -z. We can do a breaking change later if we want to.
        c.argument('disk_name', existing_disk_name, completer=get_resource_name_completion_list('Microsoft.Compute/disks'))
        c.argument('name', arg_type=name_arg_type)
        c.argument('sku', arg_type=disk_sku, help='Underlying storage SKU')
        c.argument('os_type', arg_type=get_enum_type(OperatingSystemTypes), help='The Operating System type of the Disk.')
        c.argument('disk_iops_read_write', type=int, min_api='2018-06-01', help='The number of IOPS allowed for this disk. Only settable for UltraSSD disks. One operation can transfer between 4k and 256k bytes')
        c.argument('disk_mbps_read_write', type=int, min_api='2018-06-01', help="The bandwidth allowed for this disk. Only settable for UltraSSD disks. MBps means millions of bytes per second with ISO notation of powers of 10")
        c.argument('upload_size_bytes', type=int, min_api='2019-03-01',
                   help='The size (in bytes) of the contents of the upload including the VHD footer. Min value: 20972032. Max value: 35183298347520. This parameter is required if --upload-type is specified')
        c.argument('max_shares', type=int, help='The maximum number of VMs that can attach to the disk at the same time. Value greater than one indicates a disk that can be mounted on multiple VMs at the same time')
        c.argument('disk_iops_read_only', type=int, help='The total number of IOPS that will be allowed across all VMs mounting the shared disk as ReadOnly. One operation can transfer between 4k and 256k bytes')
        c.argument('disk_mbps_read_only', type=int, help='The total throughput (MBps) that will be allowed across all VMs mounting the shared disk as ReadOnly. MBps means millions of bytes per second - MB here uses the ISO notation, of powers of 10')
        c.argument('image_reference', help='ID or URN (publisher:offer:sku:version) of the image from which to create a disk')
        c.argument('image_reference_lun', type=int, help='If the disk is created from an image\'s data disk, this is an index that indicates which of the data disks in the image to use. For OS disks, this field is null')
        c.argument('gallery_image_reference', help='ID of the Compute, Shared or Community Gallery image version from which to create a disk. For details about valid format, please refer to the help sample')
        c.ignore('gallery_image_reference_type')
        c.argument('gallery_image_reference_lun', type=int, help='If the disk is created from an image\'s data disk, this is an index that indicates which of the data disks in the image to use. For OS disks, this field is null')
        c.argument('logical_sector_size', type=int, help='Logical sector size in bytes for Ultra disks. Supported values are 512 ad 4096. 4096 is the default.')
        c.argument('tier', help='Performance tier of the disk (e.g, P4, S10) as described here: https://azure.microsoft.com/pricing/details/managed-disks/. Does not apply to Ultra disks.')
        c.argument('edge_zone', edge_zone_type)
        c.argument('security_type', arg_type=get_enum_type(t_disk_security), help='The security type of the VM. Applicable for OS disks only.', min_api='2020-12-01')
        c.argument('support_hibernation', arg_type=get_three_state_flag(), help='Indicate the OS on a disk supports hibernation.', min_api='2020-12-01')
        c.argument('architecture', arg_type=get_enum_type(self.get_models('Architecture', operation_group='disks')), min_api='2021-12-01', help='CPU architecture.')
        c.argument('data_access_auth_mode', arg_type=get_enum_type(['AzureActiveDirectory', 'None']), min_api='2021-12-01', help='Specify the auth mode when exporting or uploading to a disk or snapshot.')
        c.argument('optimized_for_frequent_attach', arg_type=get_three_state_flag(), min_api='2023-04-02',
                   help='Setting this property to true improves reliability and performance of data disks that are frequently (more than 5 times a day) by detached from one virtual machine and attached to another. '
                        'This property should not be set for disks that are not detached and attached frequently as it causes the disks to not align with the fault domain of the virtual machine.')
    # endregion

    # region Disks
    with self.argument_context('disk create', resource_type=ResourceType.MGMT_COMPUTE, operation_group='disks') as c:
        c.argument('security_data_uri', min_api='2022-03-02', help='Please specify the blob URI of VHD to be imported into VM guest state')
        c.argument('for_upload', arg_type=get_three_state_flag(), min_api='2018-09-30',
                   deprecate_info=c.deprecate(target='--for-upload', redirect='--upload-type Upload', hide=True),
                   help='Create the disk for uploading blobs. Replaced by "--upload-type Upload"')
        c.argument('upload_type', arg_type=get_enum_type(['Upload', 'UploadWithSecurityData']), min_api='2018-09-30',
                   help="Create the disk for upload scenario. 'Upload' is for Standard disk only upload. 'UploadWithSecurityData' is for OS Disk upload along with VM Guest State. Please note the 'UploadWithSecurityData' is not valid for data disk upload, it only to be used for OS Disk upload at present.")
        c.argument('performance_plus', arg_type=get_three_state_flag(), min_api='2022-07-02', help='Set this flag to true to get a boost on the performance target of the disk deployed. This flag can only be set on disk creation time and cannot be disabled after enabled')
    # endregion

    # region Snapshots
    with self.argument_context('snapshot', resource_type=ResourceType.MGMT_COMPUTE, operation_group='snapshots') as c:
        c.argument('snapshot_name', existing_snapshot_name, id_part='name', completer=get_resource_name_completion_list('Microsoft.Compute/snapshots'))
        c.argument('name', arg_type=name_arg_type)
        c.argument('sku', arg_type=snapshot_sku)
        c.argument('incremental', arg_type=get_three_state_flag(), min_api='2019-03-01',
                   help='Whether a snapshot is incremental. Incremental snapshots on the same disk occupy less space than full snapshots and can be diffed')
        c.argument('edge_zone', edge_zone_type)
        c.argument('copy_start', arg_type=get_three_state_flag(), min_api='2021-04-01',
                   help='Create snapshot by using a deep copy process, where the resource creation is considered complete only after all data has been copied from the source.')
        c.argument('architecture', arg_type=get_enum_type(self.get_models('Architecture', operation_group='snapshots')), min_api='2021-12-01', help='CPU architecture.')
        c.argument('for_upload', arg_type=get_three_state_flag(), min_api='2018-09-30',
                   help='Create the snapshot for uploading blobs later on through storage commands. Run "az snapshot grant-access --access-level Write" to retrieve the snapshot\'s SAS token.')
        c.argument('elastic_san_resource_id', min_api='2023-04-02',
                   options_list=['--elastic-san-resource-id', '--elastic-san-id'],
                   help='This is the ARM id of the source elastic san volume snapshot.')

    with self.argument_context('snapshot grant-access', resource_type=ResourceType.MGMT_COMPUTE, operation_group='snapshots') as c:
        c.argument('file_format', arg_type=get_enum_type(self.get_models('FileFormat', operation_group='snapshots')), help='Used to specify the file format when making request for SAS on a VHDX file format snapshot.')
    # endregion

    # region Images
    with self.argument_context('image') as c:
        c.argument('os_type', arg_type=get_enum_type(['Windows', 'Linux']))
        c.argument('image_name', arg_type=name_arg_type, id_part='name', completer=get_resource_name_completion_list('Microsoft.Compute/images'))
        c.argument('tags', tags_type)

    with self.argument_context('image create') as c:
        # here we collpase all difference image sources to under 2 common arguments --os-disk-source --data-disk-sources
        c.argument('name', arg_type=name_arg_type, help='new image name')
        c.argument('source', help='OS disk source from the same region, including a virtual machine ID or name, OS disk blob URI, managed OS disk ID or name, or OS snapshot ID or name')
        c.argument('data_disk_sources', nargs='+', help='Space-separated list of data disk sources, including unmanaged blob URI, managed disk ID or name, or snapshot ID or name')
        c.argument('zone_resilient', min_api='2017-12-01', arg_type=get_three_state_flag(), help='Specifies whether an image is zone resilient or not. '
                   'Default is false. Zone resilient images can be created only in regions that provide Zone Redundant Storage')
        c.argument('storage_sku', arg_type=disk_sku, help='The SKU of the storage account with which to create the VM image. Unused if source VM is specified.')
        c.argument('os_disk_caching', arg_type=get_enum_type(CachingTypes), help="Storage caching type for the image's OS disk.")
        c.argument('data_disk_caching', arg_type=get_enum_type(CachingTypes),
                   help="Storage caching type for the image's data disk.")
        c.argument('hyper_v_generation', arg_type=hyper_v_gen_sku, min_api="2019-03-01", help='The hypervisor generation of the Virtual Machine created from the image.')
        c.ignore('source_virtual_machine', 'os_blob_uri', 'os_disk', 'os_snapshot', 'data_blob_uris', 'data_disks', 'data_snapshots')
        c.argument('edge_zone', edge_zone_type, )
    # endregion

    # region Image Templates
    with self.argument_context('image builder') as c:
        ib_output_name_help = "Name of the image builder run output."

        c.argument('location', get_location_type(self.cli_ctx))
        c.argument('scripts', nargs='+', help="Space-separated list of shell or powershell scripts to customize the image with. Each script must be a publicly accessible URL."
                                              " Infers type of script from file extension ('.sh' or'.ps1') or from source type. More more customizer options and flexibility, see: 'az image template customizer add'")
        c.argument('source', options_list=["--image-source", "-i"], help="The base image to customize. Must be a valid platform image URN, platform image alias, Red Hat ISO image URI, managed image name/ID, or shared image version ID.")
        c.argument('image_template_name', image_template_name_type, help="The name of the image template.")
        c.argument('checksum', help="The SHA256 checksum of the Red Hat ISO image")
        c.argument('managed_image_destinations', nargs='+', help='Managed image output distributor information. Space-separated list of key-value pairs. E.g "image_1=westus2 image_2=westus". Each key is the name or resource ID of the managed image to be created. Each value is the location of the image.')
        c.argument('shared_image_destinations', nargs='+', help='Shared image gallery (sig) output distributor information. Space-separated list of key-value pairs. E.g "my_gallery_1/image_def_1=eastus,westus  my_gallery_2/image_def_2=uksouth,canadaeast,francesouth." '
                                                                'Each key is the sig image definition ID or sig gallery name and sig image definition delimited by a "/". Each value is a comma-delimited list of replica locations.')
        c.argument('output_name', help=ib_output_name_help)
        c.ignore('destinations_lists', 'scripts_list', 'source_dict')

    with self.argument_context('image builder create') as c:
        ib_source_type = CLIArgumentType(arg_group="Image Source")
        ib_customizer_type = CLIArgumentType(arg_group="Customizer")
        ib_cutput_type = CLIArgumentType(arg_group="Output")

        c.argument('build_timeout', type=int, help="The Maximum duration to wait while building the image template, in minutes. Default is 60.")
        c.argument('image_template', help='Local path or URL to an image template file. When using --image-template, all other parameters are ignored except -g and -n. Reference: https://docs.microsoft.com/azure/virtual-machines/linux/image-builder-json')
        c.argument('identity', nargs='+', help='List of user assigned identities (name or ID, space delimited) of the image template.')
        c.argument('staging_resource_group', min_api='2022-02-14', help='The staging resource group id in the same subscription as the image template that will be used to build the image.')

        # VM profile
        c.argument('vm_size', help='Size of the virtual machine used to build, customize and capture images. Omit or specify empty string to use the default (Standard_D1_v2)')
        c.argument('os_disk_size', type=int, help='Size of the OS disk in GB. Omit or specify 0 to use Azure\'s default OS disk size')
        c.argument('vnet', help='Name of VNET to deploy the build virtual machine. You should only specify it when subnet is a name')
        c.argument('subnet', help='Name or ID of subnet to deploy the build virtual machine')
        c.argument('proxy_vm_size', help='Size of the virtual machine used to build, customize and capture images (Standard_D1_v2 for Gen1 images and Standard_D2ds_v4 for Gen2 images).')
        c.argument('build_vm_identities', nargs='+', help='Optional configuration of the virtual network to use to deploy the build virtual machine in. Omit if no specific virtual network needs to be used.')
        c.argument('validator', nargs='+', min_api='2022-07-01',
                   help='The type of validation you want to use on the Image. For example, "Shell" can be shell validation.')

        # Image Source Arguments
        c.argument('source', arg_type=ib_source_type)
        c.argument('checksum', arg_type=ib_source_type)
        c.argument('', arg_type=ib_source_type)

        # Image Customizer Arguments
        c.argument('scripts', arg_type=ib_customizer_type)
        c.argument('', arg_type=ib_customizer_type)
        c.argument('', arg_type=ib_customizer_type)

        # Image Output Arguments
        c.argument('managed_image_destinations', arg_type=ib_cutput_type)
        c.argument('shared_image_destinations', arg_type=ib_cutput_type)
        c.argument('output_name', arg_type=ib_cutput_type)

    for scope in ['image builder identity assign', 'image builder identity remove']:
        with self.argument_context(scope, min_api='2022-02-14') as c:
            c.argument('user_assigned', arg_group='Managed Identity', nargs='*', help='Specify one user assigned identity (name or ID, space delimited) of the image template.')

    with self.argument_context('image builder output') as c:
        ib_sig_regions_help = "Space-separated list of regions to replicate the image version into."
        ib_img_location_help = "Location where the customized image will be created."

        c.argument('gallery_image_definition', arg_group="Shared Image Gallery", help="Name or ID of the existing SIG image definition to create the customized image version with.")
        c.argument('gallery_name', arg_group="Shared Image Gallery", help="Shared image gallery name, if image definition name and not ID was provided.")
        c.argument('gallery_replication_regions', arg_group="Shared Image Gallery", nargs='+', help=ib_sig_regions_help)
        c.argument('managed_image', arg_group="Managed Image", help="Name or ID of the customized managed image to be created.")
        c.argument('managed_image_location', arg_group="Managed Image", help=ib_img_location_help)

    with self.argument_context('image builder output add') as c:
        ib_artifact_tags_help = "Tags that will be applied to the output artifact once it has been created by the distributor. " + tags_type.settings['help']
        ib_artifact_tags_type = CLIArgumentType(overrides=tags_type, help=ib_artifact_tags_help, options_list=["--artifact-tags"])
        ib_default_loc_help = " Defaults to resource group's location."

        c.argument('output_name', help=ib_output_name_help + " Defaults to the name of the managed image or sig image definition.")
        c.argument('gallery_replication_regions', arg_group="Shared Image Gallery", nargs='+', help=ib_sig_regions_help + ib_default_loc_help)
        c.argument('managed_image_location', arg_group="Managed Image", help=ib_img_location_help + ib_default_loc_help)
        c.argument('is_vhd', arg_group="VHD", help="The output is a VHD distributor.", action='store_true')
        c.argument('vhd_uri', arg_group="VHD", help="Optional Azure Storage URI for the distributed VHD blob. Omit to use the default (empty string) in which case VHD would be published to the storage account in the staging resource group.")
        c.argument('versioning', get_enum_type(['Latest', 'Source']), help="Describe how to generate new x.y.z version number for distribution.")
        c.argument('tags', arg_type=ib_artifact_tags_type)
        c.ignore('location')

    with self.argument_context('image builder output versioning set') as c:
        c.argument('scheme', get_enum_type(['Latest', 'Source']), help='Version numbering scheme to be used.')
        c.argument('major', type=int, help='Major version for the generated version number. Determine what is "latest" based on versions with this value as the major version. -1 is equivalent to leaving it unset.')

    with self.argument_context('image builder customizer') as c:
        ib_win_restart_type = CLIArgumentType(arg_group="Windows Restart")
        ib_win_update_type = CLIArgumentType(arg_group="Windows Update")
        ib_script_type = CLIArgumentType(arg_group="Shell and Powershell")
        ib_powershell_type = CLIArgumentType(arg_group="Powershell")
        ib_file_customizer_type = CLIArgumentType(arg_group="File")

        c.argument('customizer_name', help="Name of the customizer.")
        c.argument('customizer_type', options_list=['--type', '-t'], help="Type of customizer to be added to the image template.", arg_type=get_enum_type(ScriptType))

        # Script Args
        c.argument('script_url', arg_type=ib_script_type, help="URL of script to customize the image with. The URL must be publicly accessible.")
        c.argument('inline_script', arg_type=ib_script_type, nargs='+', help="Space-separated list of inline script lines to customize the image with.")

        # Powershell Specific Args
        c.argument('valid_exit_codes', options_list=['--exit-codes', '-e'], arg_type=ib_powershell_type, nargs='+', help="Space-separated list of valid exit codes, as integers")

        # Windows Restart Specific Args
        c.argument('restart_command', arg_type=ib_win_restart_type, help="Command to execute the restart operation.")
        c.argument('restart_check_command', arg_type=ib_win_restart_type, help="Command to verify that restart succeeded.")
        c.argument('restart_timeout', arg_type=ib_win_restart_type, help="Restart timeout specified as a string consisting of a magnitude and unit, e.g. '5m' (5 minutes) or '2h' (2 hours)", default="5m")

        # Windows Update Specific Args
        c.argument('search_criteria', arg_type=ib_win_update_type, help='Criteria to search updates. Omit or specify empty string to use the default (search all). Refer to above link for examples and detailed description of this field.')
        c.argument('filters', arg_type=ib_win_update_type, nargs='+', help='Space delimited filters to select updates to apply. Omit or specify empty array to use the default (no filter)')
        c.argument('update_limit', arg_type=ib_win_update_type, help='Maximum number of updates to apply at a time. Omit or specify 0 to use the default (1000)')

        # File Args
        c.argument('file_source', arg_type=ib_file_customizer_type, help="The URI of the file to be downloaded into the image. It can be a github link, SAS URI for Azure Storage, etc.")
        c.argument('dest_path', arg_type=ib_file_customizer_type, help="The absolute destination path where the file specified in --file-source will be downloaded to in the image")

    with self.argument_context('image builder validator add', min_api='2022-02-14') as c:
        c.argument('dis_on_failure', options_list=['--continue-distribute-on-failure', '--dis-on-failure'], arg_type=get_three_state_flag(), help="If validation fails and this parameter is set to false, output image(s) will not be distributed.")
        c.argument('source_validation_only', arg_type=get_three_state_flag(), help="If this parameter is set to true, the image specified in the 'source' section will directly be validated. No separate build will be run to generate and then validate a customized image.")

    for scope in ['image builder optimizer add', 'image builder optimizer update']:
        with self.argument_context(scope, min_api='2022-07-01') as c:
            c.argument('enable_vm_boot', arg_type=get_three_state_flag(), help='If this parameter is set to true, VM boot time will be improved by optimizing the final customized image output.')

    with self.argument_context('image builder error-handler add', min_api='2023-07-01') as c:
        from azure.mgmt.imagebuilder.models import OnBuildError
        c.argument('on_customizer_error', arg_type=get_enum_type(OnBuildError),
                   help='If there is a customizer error and this field is set to "cleanup", the build VM and associated network resources will be cleaned up. This is the default behavior. '
                        'If there is a customizer error and this field is set to "abort", the build VM will be preserved.')
        c.argument('on_validation_error', arg_type=get_enum_type(OnBuildError),
                   help='If there is a validation error and this field is set to "cleanup", the build VM and associated network resources will be cleaned up. This is the default behavior. '
                        'If there is a validation error and this field is set to "abort", the build VM will be preserved.')
    # endregion

    # region AvailabilitySets
    with self.argument_context('vm availability-set') as c:
        c.argument('availability_set_name', name_arg_type, id_part='name', completer=get_resource_name_completion_list('Microsoft.Compute/availabilitySets'), help='Name of the availability set')

    with self.argument_context('vm availability-set create') as c:
        c.argument('availability_set_name', name_arg_type, validator=get_default_location_from_resource_group, help='Name of the availability set')
        c.argument('platform_update_domain_count', type=int, help='Update Domain count. If unspecified, the server will pick the most optimal number like 5.')
        c.argument('platform_fault_domain_count', type=int, help='Fault Domain count.')
        c.argument('validate', help='Generate and validate the ARM template without creating any resources.', action='store_true')
        c.argument('unmanaged', action='store_true', min_api='2016-04-30-preview', help='contained VMs should use unmanaged disks')

    with self.argument_context('vm availability-set update') as c:
        if self.supported_api_version(max_api='2016-04-30-preview', operation_group='virtual_machines'):
            c.argument('name', name_arg_type, id_part='name', completer=get_resource_name_completion_list('Microsoft.Compute/availabilitySets'), help='Name of the availability set')
            c.argument('availability_set_name', options_list=['--availability-set-name'])
    # endregion

    # region VirtualMachines
    with self.argument_context('vm') as c:
        c.argument('vm_name', existing_vm_name)
        c.argument('size', completer=get_vm_size_completion_list)
        c.argument('name', arg_type=name_arg_type)
        c.argument('zone', zone_type, min_api='2017-03-30')
        c.argument('caching', help='Disk caching policy', arg_type=get_enum_type(CachingTypes))
        c.argument('nsg', help='The name to use when creating a new Network Security Group (default) or referencing an existing one. Can also reference an existing NSG by ID or specify "" for none.', arg_group='Network')
        c.argument('nsg_rule', help='NSG rule to create when creating a new NSG. Defaults to open ports for allowing RDP on Windows and allowing SSH on Linux.', arg_group='Network', arg_type=get_enum_type(['RDP', 'SSH']))
        c.argument('application_security_groups', min_api='2017-09-01', nargs='+', options_list=['--asgs'], help='Space-separated list of existing application security groups to associate with the VM.', arg_group='Network')
        c.argument('workspace', is_preview=True, arg_group='Monitor', help='Name or ID of Log Analytics Workspace. If you specify the workspace through its name, the workspace should be in the same resource group with the vm, otherwise a new workspace will be created.')
    with self.argument_context('vm capture') as c:
        c.argument('overwrite', action='store_true')

    with self.argument_context('vm update') as c:
        c.argument('os_disk', min_api='2017-12-01', help="Managed OS disk ID or name to swap to")
        c.argument('write_accelerator', nargs='*', min_api='2017-12-01',
                   help="enable/disable disk write accelerator. Use singular value 'true/false' to apply across, or specify individual disks, e.g.'os=true 1=true 2=true' for os disk and data disks with lun of 1 & 2")
        c.argument('disk_caching', nargs='*', help="Use singular value to apply across, or specify individual disks, e.g. 'os=ReadWrite 0=None 1=ReadOnly' should enable update os disk and 2 data disks")
        c.argument('ultra_ssd_enabled', ultra_ssd_enabled_type)
        c.argument('enable_secure_boot', enable_secure_boot_type)
        c.argument('enable_vtpm', enable_vtpm_type)
        c.argument('size', help='The new size of the virtual machine. See https://azure.microsoft.com/pricing/details/virtual-machines/ for size info.', is_preview=True)
        c.argument('ephemeral_os_disk_placement', arg_type=ephemeral_placement_type,
                   help='Only applicable when used with `--size`. Allows you to choose the Ephemeral OS disk provisioning location.')
        c.argument('enable_hibernation', arg_type=get_three_state_flag(), min_api='2021-03-01', help='The flag that enable or disable hibernation capability on the VM.')
        c.argument('security_type', arg_type=get_enum_type(["TrustedLaunch"], default=None), min_api='2022-11-01', help='Specify the security type of the virtual machine.')

    with self.argument_context('vm create') as c:
        c.argument('name', name_arg_type, validator=_resource_not_exists(self.cli_ctx, 'Microsoft.Compute/virtualMachines'))
        c.argument('vm_name', name_arg_type, id_part=None, help='Name of the virtual machine.', completer=None)
        c.argument('os_disk_size_gb', type=int, help='the size of the os disk in GB', arg_group='Storage')
        c.argument('availability_set', help='Name or ID of an existing availability set to add the VM to. None by default.')
        c.argument('vmss', help='Name or ID of an existing virtual machine scale set that the virtual machine should be assigned to. None by default.')
        c.argument('nsg', help='The name to use when creating a new Network Security Group (default) or referencing an existing one. Can also reference an existing NSG by ID or specify "" for none (\'""\' in Azure CLI using PowerShell or --% operator).', arg_group='Network')
        c.argument('nsg_rule', help='NSG rule to create when creating a new NSG. Defaults to open ports for allowing RDP on Windows and allowing SSH on Linux. NONE represents no NSG rule', arg_group='Network', arg_type=get_enum_type(['RDP', 'SSH', 'NONE']))
        c.argument('application_security_groups', resource_type=ResourceType.MGMT_NETWORK, min_api='2017-09-01', nargs='+', options_list=['--asgs'], help='Space-separated list of existing application security groups to associate with the VM.', arg_group='Network', validator=validate_asg_names_or_ids)
        c.argument('boot_diagnostics_storage',
                   help='pre-existing storage account name or its blob uri to capture boot diagnostics. Its sku should be one of Standard_GRS, Standard_LRS and Standard_RAGRS')
        c.argument('accelerated_networking', resource_type=ResourceType.MGMT_NETWORK, min_api='2016-09-01', arg_type=get_three_state_flag(), arg_group='Network',
                   help="enable accelerated networking. Unless specified, CLI will enable it based on machine image and size")
        if self.supported_api_version(min_api='2019-03-01', resource_type=ResourceType.MGMT_COMPUTE):
            VirtualMachineEvictionPolicyTypes = self.get_models('VirtualMachineEvictionPolicyTypes', resource_type=ResourceType.MGMT_COMPUTE)
            c.argument('eviction_policy', resource_type=ResourceType.MGMT_COMPUTE, min_api='2019-03-01',
                       arg_type=get_enum_type(VirtualMachineEvictionPolicyTypes, default=None),
                       help="The eviction policy for the Spot priority virtual machine. Default eviction policy is Deallocate for a Spot priority virtual machine")
        c.argument('enable_agent', arg_type=get_three_state_flag(), min_api='2018-06-01',
                   help='Indicates whether virtual machine agent should be provisioned on the virtual machine. When this property is not specified, default behavior is to set it to true. This will ensure that VM Agent is installed on the VM so that extensions can be added to the VM later')
        c.argument('enable_auto_update', arg_type=get_three_state_flag(), min_api='2020-06-01',
                   help='Indicate whether Automatic Updates is enabled for the Windows virtual machine')
        c.argument('patch_mode', arg_type=get_enum_type(['AutomaticByOS', 'AutomaticByPlatform', 'Manual', 'ImageDefault']), min_api='2020-12-01',
                   help='Mode of in-guest patching to IaaS virtual machine. Allowed values for Windows VM: AutomaticByOS, AutomaticByPlatform, Manual. Allowed values for Linux VM: AutomaticByPlatform, ImageDefault. Manual - You control the application of patches to a virtual machine. You do this by applying patches manually inside the VM. In this mode, automatic updates are disabled; the paramater --enable-auto-update must be false. AutomaticByOS - The virtual machine will automatically be updated by the OS. The parameter --enable-auto-update must be true. AutomaticByPlatform - the virtual machine will automatically updated by the OS. ImageDefault - The virtual machine\'s default patching configuration is used. The parameter --enable-agent and --enable-auto-update must be true')
        c.argument('ssh_key_name', help='Use it as public key in virtual machine. It should be an existing SSH key resource in Azure.')
        c.argument('enable_hotpatching', arg_type=get_three_state_flag(), help='Patch VMs without requiring a reboot. --enable-agent must be set and --patch-mode must be set to AutomaticByPlatform', min_api='2020-12-01')
        c.argument('platform_fault_domain', min_api='2020-06-01',
                   help='Specify the scale set logical fault domain into which the virtual machine will be created. By default, the virtual machine will be automatically assigned to a fault domain that best maintains balance across available fault domains. This is applicable only if the virtualMachineScaleSet property of this virtual machine is set. The virtual machine scale set that is referenced, must have platform fault domain count. This property cannot be updated once the virtual machine is created. Fault domain assignment can be viewed in the virtual machine instance view')
        c.argument('count', type=int, is_preview=True,
                   help='Number of virtual machines to create. Value range is [2, 250], inclusive. Don\'t specify this parameter if you want to create a normal single VM. The VMs are created in parallel. The output of this command is an array of VMs instead of one single VM. Each VM has its own public IP, NIC. VNET and NSG are shared. It is recommended that no existing public IP, NIC, VNET and NSG are in resource group. When --count is specified, --attach-data-disks, --attach-os-disk, --boot-diagnostics-storage, --computer-name, --host, --host-group, --nics, --os-disk-name, --private-ip-address, --public-ip-address, --public-ip-address-dns-name, --storage-account, --storage-container-name, --subnet, --use-unmanaged-disk, --vnet-name are not allowed.')
        c.argument('security_type', security_type)
        c.argument('enable_secure_boot', enable_secure_boot_type)
        c.argument('enable_vtpm', enable_vtpm_type)
        c.argument('user_data', help='UserData for the VM. It can be passed in as file or string.', completer=FilesCompleter(), type=file_type, min_api='2021-03-01')
        c.argument('enable_hibernation', arg_type=get_three_state_flag(), min_api='2021-03-01', help='The flag that enable or disable hibernation capability on the VM.')

    with self.argument_context('vm create', arg_group='Storage') as c:
        c.argument('attach_os_disk', help='Attach an existing OS disk to the VM. Can use the name or ID of a managed disk or the URI to an unmanaged disk VHD.')
        c.argument('attach_data_disks', nargs='+', help='Attach existing data disks to the VM. Can use the name or ID of a managed disk or the URI to an unmanaged disk VHD.')
        c.argument('os_disk_delete_option', arg_type=get_enum_type(self.get_models('DiskDeleteOptionTypes')), min_api='2021-03-01', help='Specify the behavior of the managed disk when the VM gets deleted i.e whether the managed disk is deleted or detached.')
        c.argument('data_disk_delete_option', options_list=['--data-disk-delete-option', self.deprecate(target='--data-delete-option', redirect='--data-disk-delete-option', hide=True)], nargs='+', min_api='2021-03-01', help='Specify whether data disk should be deleted or detached upon VM deletion. If a single data disk is attached, the allowed values are Delete and Detach. For multiple data disks are attached, please use "<data_disk>=Delete <data_disk2>=Detach" to configure each disk')

    with self.argument_context('vm create', arg_group='Dedicated Host', min_api='2019-03-01') as c:
        c.argument('dedicated_host_group', options_list=['--host-group'], is_preview=True, help="Name or resource ID of the dedicated host group that the VM will reside in. --host and --host-group can't be used together.")
        c.argument('dedicated_host', options_list=['--host'], is_preview=True, help="Resource ID of the dedicated host that the VM will reside in. --host and --host-group can't be used together.")

    with self.argument_context('vm update', arg_group='Dedicated Host', min_api='2019-03-01') as c:
        c.argument('dedicated_host_group', options_list=['--host-group'], is_preview=True, help="Name or resource ID of the dedicated host group that the VM will reside in. --host and --host-group can't be used together. You should deallocate the VM before update, and start the VM after update. Please check out help for more examples.")
        c.argument('dedicated_host', options_list=['--host'], is_preview=True, help="Resource ID of the dedicated host that the VM will reside in. --host and --host-group can't be used together. You should deallocate the VM before update, and start the VM after update. Please check out help for more examples.")

    with self.argument_context('vm open-port') as c:
        c.argument('vm_name', name_arg_type, help='The name of the virtual machine to open inbound traffic on.')
        c.argument('network_security_group_name', options_list=('--nsg-name',), help='The name of the network security group to create if one does not exist. Ignored if an NSG already exists.', validator=validate_nsg_name)
        c.argument('apply_to_subnet', help='Allow inbound traffic on the subnet instead of the NIC', action='store_true')
        c.argument('port', help="The port or port range (ex: 80-100) to open inbound traffic to. Use '*' to allow traffic to all ports. Use comma separated values to specify more than one port or port range.")
        c.argument('priority', help='Rule priority, between 100 (highest priority) and 4096 (lowest priority). Must be unique for each rule in the collection.', type=int)

    with self.argument_context('vm list') as c:
        c.argument('vmss', min_api='2021-11-01', help='List VM instances in a specific VMSS. Please specify the VMSS id or VMSS name')

    for scope in ['vm show', 'vm list']:
        with self.argument_context(scope) as c:
            c.argument('show_details', action='store_true', options_list=['--show-details', '-d'], help='show public ip address, FQDN, and power states. command will run slow')

    for scope in ['vm show', 'vmss show']:
        with self.argument_context(scope) as c:
            c.argument('include_user_data', action='store_true', options_list=['--include-user-data', '-u'], help='Include the user data properties in the query result.', min_api='2021-03-01')

    for scope in ['vm get-instance-view', 'vm wait', 'vmss wait']:
        with self.argument_context(scope) as c:
            c.ignore('include_user_data')

    with self.argument_context('vm diagnostics') as c:
        c.argument('vm_name', arg_type=existing_vm_name, options_list=['--vm-name'])

    with self.argument_context('vm diagnostics set') as c:
        c.argument('storage_account', completer=get_resource_name_completion_list('Microsoft.Storage/storageAccounts'))

    with self.argument_context('vm install-patches') as c:
        c.argument('maximum_duration', type=str, help='Specify the maximum amount of time that the operation will run. It must be an ISO 8601-compliant duration string such as PT4H (4 hours)')
        c.argument('reboot_setting', arg_type=get_enum_type(RebootSetting), help='Define when it is acceptable to reboot a VM during a software update operation.')
        c.argument('classifications_to_include_win', nargs='+', arg_type=get_enum_type(VMGuestPatchClassificationWindows), help='Space-separated list of classifications to include for Windows VM.')
        c.argument('classifications_to_include_linux', nargs='+', arg_type=get_enum_type(VMGuestPatchClassificationLinux), help='Space-separated list of classifications to include for Linux VM.')
        c.argument('kb_numbers_to_include', nargs='+', help='Space-separated list of KBs to include in the patch operation. Applicable to Windows VM only')
        c.argument('kb_numbers_to_exclude', nargs='+', help='Space-separated list of KBs to exclude in the patch operation. Applicable to Windows VM only')
        c.argument('exclude_kbs_requiring_reboot', arg_type=get_three_state_flag(), help="Filter out KBs that don't have a reboot behavior of 'NeverReboots' when this is set. Applicable to Windows VM only")
        c.argument('package_name_masks_to_include', nargs='+', help='Space-separated list of packages to include in the patch operation. Format: packageName_packageVersion. Applicable to Linux VM only')
        c.argument('package_name_masks_to_exclude', nargs='+', help='Space-separated list of packages to exclude in the patch operation. Format: packageName_packageVersion. Applicable to Linux VM only')

    with self.argument_context('vm disk') as c:
        c.argument('vm_name', options_list=['--vm-name'], id_part=None, completer=get_resource_name_completion_list('Microsoft.Compute/virtualMachines'))
        c.argument('new', action='store_true', help='create a new disk')
        c.argument('sku', arg_type=disk_sku, help='Underlying storage SKU')
        c.argument('size_gb', options_list=['--size-gb', '-z'], help='size in GB. Max size: 4095 GB (certain preview disks can be larger).', type=int)
        c.argument('lun', type=int, help='0-based logical unit number (LUN). Max value depends on the Virtual Machine size.')

    with self.argument_context('vm disk attach') as c:
        c.argument('enable_write_accelerator', min_api='2017-12-01', action='store_true', help='enable write accelerator')
        c.argument('disk', options_list=['--name', '-n', c.deprecate(target='--disk', redirect='--name', hide=True)],
                   help="The name or ID of the managed disk", id_part='name',
                   completer=get_resource_name_completion_list('Microsoft.Compute/disks'))
        c.argument('disks', nargs='*', help="One or more names or IDs of the managed disk (space-delimited).",
                   completer=get_resource_name_completion_list('Microsoft.Compute/disks'))
        c.argument('ids', deprecate_info=c.deprecate(target='--ids', redirect='--disks', hide=True))

    with self.argument_context('vm disk detach') as c:
        c.argument('disk_name', arg_type=name_arg_type, help='The data disk name.')
        c.argument('force_detach', action='store_true', min_api='2020-12-01', help='Force detach managed data disks from a VM.')

    with self.argument_context('vm encryption enable') as c:
        c.argument('encrypt_format_all', action='store_true', help='Encrypts-formats data disks instead of encrypting them. Encrypt-formatting is a lot faster than in-place encryption but wipes out the partition getting encrypt-formatted. (Only supported for Linux virtual machines.)')
        # Place aad arguments in their own group
        aad_arguments = 'Azure Active Directory'
        c.argument('aad_client_id', arg_group=aad_arguments)
        c.argument('aad_client_secret', arg_group=aad_arguments)
        c.argument('aad_client_cert_thumbprint', arg_group=aad_arguments)

    with self.argument_context('vm extension') as c:
        c.argument('vm_extension_name', name_arg_type, completer=get_resource_name_completion_list('Microsoft.Compute/virtualMachines/extensions'), help='Name of the extension.', id_part='child_name_1')
        c.argument('vm_name', arg_type=existing_vm_name, options_list=['--vm-name'], id_part='name')
        c.argument('expand', help='The expand expression to apply on the operation.', deprecate_info=c.deprecate(expiration='3.0.0', hide=True))

    with self.argument_context('vm extension list') as c:
        c.argument('vm_name', arg_type=existing_vm_name, options_list=['--vm-name'])

    with self.argument_context('vm extension show') as c:
        c.argument('instance_view', action='store_true', help='The instance view of a virtual machine extension.')

    with self.argument_context('vm secret') as c:
        c.argument('secrets', multi_ids_type, options_list=['--secrets', '-s'], help='Space-separated list of key vault secret URIs. Perhaps, produced by \'az keyvault secret list-versions --vault-name vaultname -n cert1 --query "[?attributes.enabled].id" -o tsv\'')
        c.argument('keyvault', help='Name or ID of the key vault.', validator=validate_keyvault)
        c.argument('certificate', help='key vault certificate name or its full secret URL')
        c.argument('certificate_store', help='Windows certificate store names. Default: My')

    with self.argument_context('vm secret list') as c:
        c.argument('vm_name', arg_type=existing_vm_name, id_part=None)

    with self.argument_context('vm image') as c:
        c.argument('publisher_name', options_list=['--publisher', '-p'], help='image publisher')
        c.argument('publisher', options_list=['--publisher', '-p'], help='image publisher')
        c.argument('offer', options_list=['--offer', '-f'], help='image offer')
        c.argument('plan', help='image billing plan')
        c.argument('sku', options_list=['--sku', '-s'], help='image sku')
        c.argument('version', help="image sku's version")
        c.argument('urn', help="URN, in format of 'publisher:offer:sku:version' or 'publisher:offer:sku:edge_zone:version'. If specified, other argument values can be omitted")

    with self.argument_context('vm image list') as c:
        c.argument('image_location', get_location_type(self.cli_ctx))
        c.argument('edge_zone', edge_zone_type)
        c.argument('architecture', help='The name of architecture. ', arg_type=get_enum_type(["x64", "Arm64"]))

    with self.argument_context('vm image list-offers') as c:
        c.argument('edge_zone', edge_zone_type)

    with self.argument_context('vm image list-skus') as c:
        c.argument('edge_zone', edge_zone_type)

    with self.argument_context('vm image list-publishers') as c:
        c.argument('edge_zone', edge_zone_type)

    with self.argument_context('vm image show') as c:
        c.argument('skus', options_list=['--sku', '-s'])
        c.argument('edge_zone', edge_zone_type)

    with self.argument_context('vm image terms') as c:
        c.argument('urn', help='URN, in the format of \'publisher:offer:sku:version\'. If specified, other argument values can be omitted')
        c.argument('publisher', help='Image publisher')
        c.argument('offer', help='Image offer')
        c.argument('plan', help='Image billing plan')

    with self.argument_context('vm nic') as c:
        c.argument('vm_name', existing_vm_name, options_list=['--vm-name'], id_part=None)
        c.argument('nics', nargs='+', help='Names or IDs of NICs.', validator=validate_vm_nics)
        c.argument('primary_nic', help='Name or ID of the primary NIC. If missing, the first NIC in the list will be the primary.')

    with self.argument_context('vm nic show') as c:
        c.argument('nic', help='NIC name or ID.', validator=validate_vm_nic)

    with self.argument_context('vm unmanaged-disk') as c:
        c.argument('new', action='store_true', help='Create a new disk.')
        c.argument('lun', type=int, help='0-based logical unit number (LUN). Max value depends on the Virtual Machine size.')
        c.argument('vhd_uri', help="Virtual hard disk URI. For example: https://mystorage.blob.core.windows.net/vhds/d1.vhd")

    with self.argument_context('vm unmanaged-disk attach') as c:
        c.argument('disk_name', options_list=['--name', '-n'], help='The data disk name.')
        c.argument('size_gb', options_list=['--size-gb', '-z'], help='size in GB. Max size: 4095 GB (certain preview disks can be larger).', type=int)

    with self.argument_context('vm unmanaged-disk detach') as c:
        c.argument('disk_name', options_list=['--name', '-n'], help='The data disk name.')

    for scope in ['vm unmanaged-disk attach', 'vm unmanaged-disk detach']:
        with self.argument_context(scope) as c:
            c.argument('vm_name', arg_type=existing_vm_name, options_list=['--vm-name'], id_part=None)

    with self.argument_context('vm unmanaged-disk list') as c:
        c.argument('vm_name', options_list=['--vm-name', '--name', '-n'], arg_type=existing_vm_name, id_part=None)

    with self.argument_context('vm user') as c:
        c.argument('username', options_list=['--username', '-u'], help='The user name')
        c.argument('password', options_list=['--password', '-p'], help='The user password')

    with self.argument_context('vm list-skus') as c:
        c.argument('size', options_list=['--size', '-s'], help="size name, partial name is accepted")
        c.argument('zone', options_list=['--zone', '-z'], arg_type=get_three_state_flag(), help="show skus supporting availability zones")
        c.argument('show_all', options_list=['--all'], arg_type=get_three_state_flag(),
                   help="show all information including vm sizes not available under the current subscription")
        c.argument('resource_type', options_list=['--resource-type', '-r'], help='resource types e.g. "availabilitySets", "snapshots", "disks", etc')

    with self.argument_context('vm restart') as c:
        c.argument('force', action='store_true', help='Force the VM to restart by redeploying it. Use if the VM is unresponsive.')

    with self.argument_context('vm host') as c:
        c.argument('host_group_name', options_list=['--host-group'], id_part='name', help="Name of the Dedicated Host Group")
        c.argument('host_name', name_arg_type, id_part='child_name_1', help="Name of the Dedicated Host")
        c.ignore('expand')

    with self.argument_context('vm host create') as c:
        c.argument('platform_fault_domain', options_list=['--platform-fault-domain', '-d'], type=int,
                   help="Fault domain of the host within a group. Allowed values: 0, 1, 2")
        c.argument('auto_replace_on_failure', options_list=['--auto-replace'], arg_type=get_three_state_flag(),
                   help="Replace the host automatically if a failure occurs")
        c.argument('license_type', arg_type=get_enum_type(DedicatedHostLicenseTypes),
                   help="The software license type that will be applied to the VMs deployed on the dedicated host.")
        c.argument('sku', help="SKU of the dedicated host. Available SKUs: https://azure.microsoft.com/pricing/details/virtual-machines/dedicated-host/")

    with self.argument_context('vm host group') as c:
        c.argument('host_group_name', name_arg_type, id_part='name', help="Name of the Dedicated Host Group")
        c.argument('automatic_placement', arg_type=get_three_state_flag(), min_api='2020-06-01',
                   help='Specify whether virtual machines or virtual machine scale sets can be placed automatically '
                        'on the dedicated host group. Automatic placement means resources are allocated on dedicated '
                        'hosts, that are chosen by Azure, under the dedicated host group. The value is defaulted to '
                        'false when not provided.')

    with self.argument_context('vm host group create') as c:
        c.argument('platform_fault_domain_count', options_list=["--platform-fault-domain-count", "-c"], type=int,
                   help="Number of fault domains that the host group can span.")
        c.argument('zones', zone_type)
        c.argument('ultra_ssd_enabled', arg_type=get_three_state_flag(), min_api='2022-03-01', help='Enable a capability to have UltraSSD Enabled Virtual Machines on Dedicated Hosts of the Dedicated Host Group.')

    for scope in ["vm host", "vm host group"]:
        with self.argument_context("{} create".format(scope)) as c:
            location_type = get_location_type(self.cli_ctx)
            custom_location_msg = " Otherwise, location will default to the resource group's location"
            custom_location_type = CLIArgumentType(overrides=location_type,
                                                   help=location_type.settings["help"] + custom_location_msg)
            c.argument('location', arg_type=custom_location_type)
    # endregion

    # region VMSS
    scaleset_name_aliases = ['vm_scale_set_name', 'virtual_machine_scale_set_name', 'name']

    with self.argument_context('vmss') as c:
        c.argument('zones', zones_type, min_api='2017-03-30')
        c.argument('instance_id', id_part='child_name_1')
        c.argument('instance_ids', multi_ids_type, help='Space-separated list of IDs (ex: 1 2 3 ...) or * for all instances. If not provided, the action will be applied on the scaleset itself')
        c.argument('tags', tags_type)
        c.argument('caching', help='Disk caching policy', arg_type=get_enum_type(CachingTypes))
        for dest in scaleset_name_aliases:
            c.argument(dest, vmss_name_type)
        c.argument('host_group', min_api='2020-06-01',
                   help='Name or ID of dedicated host group that the virtual machine scale set resides in')

    for scope in ['vmss deallocate', 'vmss delete-instances', 'vmss restart', 'vmss start', 'vmss stop', 'vmss show', 'vmss update-instances', 'vmss simulate-eviction']:
        with self.argument_context(scope) as c:
            for dest in scaleset_name_aliases:
                c.argument(dest, vmss_name_type, id_part=None)  # due to instance-ids parameter

    with self.argument_context('vmss deallocate', operation_group='virtual_machine_scale_sets') as c:
        c.argument('hibernate', arg_type=get_three_state_flag(), help='Hibernate a virtual machine from the VM scale set. Available for VMSS with Flexible OrchestrationMode only.', min_api='2023-03-01')

    with self.argument_context('vmss reimage') as c:
        c.argument('instance_ids', nargs='+',
                   help='Space-separated list of VM instance ID. If missing, reimage all instances.',
                   options_list=['--instance-ids', c.deprecate(target='--instance-id', redirect='--instance-ids', hide=True)])

    with self.argument_context('vmss create', operation_group='virtual_machine_scale_sets') as c:
        VirtualMachineEvictionPolicyTypes = self.get_models('VirtualMachineEvictionPolicyTypes', resource_type=ResourceType.MGMT_COMPUTE)

        c.argument('name', name_arg_type)
        c.argument('nat_backend_port', default=None, help='Backend port to open with NAT rules. Defaults to 22 on Linux and 3389 on Windows.')
        c.argument('single_placement_group', arg_type=get_three_state_flag(), help="Limit the scale set to a single placement group."
                   " See https://docs.microsoft.com/azure/virtual-machine-scale-sets/virtual-machine-scale-sets-placement-groups for details.")
        c.argument('platform_fault_domain_count', type=int, help='Fault Domain count for each placement group in the availability zone', min_api='2017-12-01')
        c.argument('vmss_name', name_arg_type, id_part=None, help='Name of the virtual machine scale set.')
        c.argument('instance_count', help='Number of VMs in the scale set.', type=int)
        c.argument('disable_overprovision', help='Overprovision option (see https://azure.microsoft.com/documentation/articles/virtual-machine-scale-sets-overview/ for details).', action='store_true')
        c.argument('upgrade_policy_mode', help=None, arg_type=get_enum_type(UpgradeMode))
        c.argument('health_probe', help='Probe name from the existing load balancer, mainly used for rolling upgrade or automatic repairs')
        c.argument('vm_sku', help='Size of VMs in the scale set. Default to "Standard_DS1_v2". See https://azure.microsoft.com/pricing/details/virtual-machines/ for size info.')
        c.argument('nsg', help='Name or ID of an existing Network Security Group.', arg_group='Network')
        c.argument('eviction_policy', resource_type=ResourceType.MGMT_COMPUTE, min_api='2017-12-01', arg_type=get_enum_type(VirtualMachineEvictionPolicyTypes, default=None),
                   help="The eviction policy for virtual machines in a Spot priority scale set. Default eviction policy is Deallocate for a Spot priority scale set")
        c.argument('application_security_groups', resource_type=ResourceType.MGMT_COMPUTE, min_api='2018-06-01', nargs='+', options_list=['--asgs'], help='Space-separated list of existing application security groups to associate with the VM.', arg_group='Network', validator=validate_asg_names_or_ids)
        c.argument('computer_name_prefix', help='Computer name prefix for all of the virtual machines in the scale set. Computer name prefixes must be 1 to 15 characters long')
        c.argument('orchestration_mode', help='Choose how virtual machines are managed by the scale set. In Uniform mode, you define a virtual machine model and Azure will generate identical instances based on that model. In Flexible mode, you manually create and add a virtual machine of any configuration to the scale set or generate identical instances based on virtual machine model defined for the scale set.',
                   arg_type=get_enum_type(['Uniform', 'Flexible']), default='Flexible', min_api='2020-12-01')
        c.argument('orchestration_mode', help='Choose how virtual machines are managed by the scale set. In Uniform mode, you define a virtual machine model and Azure will generate identical instances based on that model.',
                   arg_type=get_enum_type(['Uniform']), default='Uniform', max_api='2020-09-30')
        c.argument('scale_in_policy', scale_in_policy_type)
        c.argument('automatic_repairs_grace_period', min_api='2018-10-01',
                   help='The amount of time (in minutes, between 30 and 90) for which automatic repairs are suspended due to a state change on VM.')
        c.argument('automatic_repairs_action', arg_type=get_enum_type(['Replace', 'Restart', 'Reimage']), min_api='2021-11-01', help='Type of repair action that will be used for repairing unhealthy virtual machines in the scale set.')
        c.argument('user_data', help='UserData for the virtual machines in the scale set. It can be passed in as file or string.', completer=FilesCompleter(), type=file_type, min_api='2021-03-01')
        c.argument('network_api_version', min_api='2021-03-01',
                   help="Specify the Microsoft.Network API version used when creating networking resources in the Network "
                        "Interface Configurations for Virtual Machine Scale Set with orchestration mode 'Flexible'. Default "
                        "value is 2020-11-01.")
        c.argument('enable_spot_restore', arg_type=get_three_state_flag(), min_api='2021-04-01', help='Enable the Spot-Try-Restore feature where evicted VMSS SPOT instances will be tried to be restored opportunistically based on capacity availability and pricing constraints')
        c.argument('spot_restore_timeout', min_api='2021-04-01', help='Timeout value expressed as an ISO 8601 time duration after which the platform will not try to restore the VMSS SPOT instances')
        c.argument('enable_agent', arg_type=get_three_state_flag(), min_api='2018-06-01',
                   help='Indicate whether virtual machine agent should be provisioned on the virtual machine. When this property is not specified, default behavior is to set it to true. This will ensure that VM Agent is installed on the VM so that extensions can be added to the VM later')
        c.argument('enable_auto_update', arg_type=get_three_state_flag(), min_api='2020-06-01',
                   help='Indicate whether Automatic Updates is enabled for the Windows virtual machine')
        c.argument('patch_mode', arg_type=get_enum_type(['AutomaticByOS', 'AutomaticByPlatform', 'Manual', 'ImageDefault']), min_api='2020-12-01',
                   help='Mode of in-guest patching to IaaS virtual machine. Allowed values for Windows VM: AutomaticByOS, AutomaticByPlatform, Manual. Allowed values for Linux VM: AutomaticByPlatform, ImageDefault. Manual - You control the application of patches to a virtual machine. You do this by applying patches manually inside the VM. In this mode, automatic updates are disabled; the paramater --enable-auto-update must be false. AutomaticByOS - The virtual machine will automatically be updated by the OS. The parameter --enable-auto-update must be true. AutomaticByPlatform - the virtual machine will automatically updated by the OS. ImageDefault - The virtual machine\'s default patching configuration is used. The parameter --enable-agent and --enable-auto-update must be true')
        c.argument('enable_hibernation', arg_type=get_three_state_flag(), min_api='2021-03-01', help='The flag that enable or disable hibernation capability on the VMSS.')
        c.argument('security_type', security_type)
        c.argument('enable_secure_boot', enable_secure_boot_type)
        c.argument('enable_vtpm', enable_vtpm_type)
        c.argument('os_disk_delete_option', arg_type=get_enum_type(self.get_models('DiskDeleteOptionTypes')), min_api='2022-03-01', arg_group='Storage', help='Specify whether OS disk should be deleted or detached upon VMSS Flex deletion (This feature is only for VMSS with flexible orchestration mode).')
        c.argument('data_disk_delete_option', arg_type=get_enum_type(self.get_models('DiskDeleteOptionTypes')), min_api='2022-03-01', arg_group='Storage', help='Specify whether data disk should be deleted or detached upon VMSS Flex deletion (This feature is only for VMSS with flexible orchestration mode)')
        c.argument('max_surge', arg_type=get_three_state_flag(), min_api='2022-11-01', is_preview=True,
                   help='Specify it to create new virtual machines to upgrade the scale set, rather than updating the existing virtual machines.')
<<<<<<< HEAD
        c.argument('security_posture_reference_id', min_api='2023-03-01',
                   options_list=['--security-posture-reference-id', '--security-posture-id'],
                   help='The security posture reference id in the form of /CommunityGalleries/{communityGalleryName}/securityPostures/{securityPostureName}/versions/{major.minor.patch}|{major.*}|latest')
        c.argument('security_posture_reference_exclude_extensions', min_api='2023-03-01', type=validate_file_or_dict,
                   options_list=['--security-posture-reference-exclude-extensions', '--exclude-extensions'],
                   help='List of virtual machine extensions to exclude when applying the Security Posture. Either a Json string or a file path is acceptable. '
                        'Please refer to https://docs.microsoft.com/rest/api/compute/virtualmachinescalesets/get#virtualmachineextension for the data format.')
=======
        c.argument('enable_auto_os_upgrade', enable_auto_os_upgrade_type)
>>>>>>> 1df023c3

    with self.argument_context('vmss create', arg_group='Network Balancer') as c:
        c.argument('application_gateway', help='Name to use when creating a new application gateway (default) or referencing an existing one. Can also reference an existing application gateway by ID or specify "" for none.', options_list=['--app-gateway'])
        c.argument('app_gateway_capacity', help='The number of instances to use when creating a new application gateway.')
        c.argument('app_gateway_sku', help='SKU when creating a new application gateway.')
        c.argument('app_gateway_subnet_address_prefix', help='The subnet IP address prefix to use when creating a new application gateway in CIDR format.')
        c.argument('backend_pool_name', help='Name to use for the backend pool when creating a new load balancer or application gateway.')
        c.argument('backend_port', help='When creating a new load balancer, backend port to open with NAT rules (Defaults to 22 on Linux and 3389 on Windows). When creating an application gateway, the backend port to use for the backend HTTP settings.', type=int)
        c.argument('load_balancer', help='Name to use when creating a new load balancer (default) or referencing an existing one. Can also reference an existing load balancer by ID or specify "" for none.', options_list=['--load-balancer', '--lb'])
        c.argument('load_balancer_sku', resource_type=ResourceType.MGMT_NETWORK, min_api='2017-08-01', max_api='2021-02-01', options_list=['--lb-sku'], arg_type=get_enum_type(['Basic', 'Standard']),
                   help="Sku of the Load Balancer to create. Default to 'Standard' when single placement group is turned off; otherwise, default to 'Basic'. The public IP is supported to be created on edge zone only when it is 'Standard'")
        c.argument('load_balancer_sku', resource_type=ResourceType.MGMT_NETWORK, min_api='2021-02-01', options_list=['--lb-sku'], arg_type=get_enum_type(['Basic', 'Standard', 'Gateway'], default='Standard'),
                   help="Sku of the Load Balancer to create. The public IP is supported to be created on edge zone only when it is 'Standard'")
        c.argument('nat_pool_name', help='Name to use for the NAT pool when creating a new load balancer.', options_list=['--lb-nat-pool-name', '--nat-pool-name'], deprecate_info=c.deprecate(target='--nat-pool-name', redirect='--nat-rule-name', hide=True))
        c.argument('nat_rule_name', help='Name to use for the NAT rule v2 when creating a new load balancer. (NAT rule V2 is used to replace NAT pool)', options_list=['--lb-nat-rule-name', '--nat-rule-name'])

    with self.argument_context('vmss create', min_api='2017-03-30', arg_group='Network') as c:
        c.argument('public_ip_per_vm', action='store_true', help="Each VM instance will have a public ip. For security, you can use '--nsg' to apply appropriate rules")
        c.argument('vm_domain_name', help="domain name of VM instances, once configured, the FQDN is `vm<vm-index>.<vm-domain-name>.<..rest..>`")
        c.argument('dns_servers', nargs='+', help="space-separated IP addresses of DNS servers, e.g. 10.0.0.5 10.0.0.6")
        c.argument('accelerated_networking', arg_type=get_three_state_flag(),
                   help="enable accelerated networking. Unless specified, CLI will enable it based on machine image and size")

    with self.argument_context('vmss update') as c:
        protection_policy_type = CLIArgumentType(overrides=get_three_state_flag(), arg_group="Protection Policy", min_api='2019-03-01')
        c.argument('protect_from_scale_in', arg_type=protection_policy_type, help="Protect the VM instance from scale-in operations.")
        c.argument('protect_from_scale_set_actions', arg_type=protection_policy_type, help="Protect the VM instance from scale set actions (including scale-in).")
        c.argument('enable_terminate_notification', min_api='2019-03-01', arg_type=get_three_state_flag(),
                   help='Enable terminate notification')
        c.argument('ultra_ssd_enabled', ultra_ssd_enabled_type)
        c.argument('scale_in_policy', scale_in_policy_type)
        c.argument('force_deletion', action='store_true', is_preview=True, help='This property allow you to specify if virtual machines chosen for removal have to be force deleted when a virtual machine scale set is being scaled-in.')
        c.argument('user_data', help='UserData for the virtual machines in the scale set. It can be passed in as file or string. If empty string is passed in, the existing value will be deleted.', completer=FilesCompleter(), type=file_type, min_api='2021-03-01')
        c.argument('enable_spot_restore', arg_type=get_three_state_flag(), min_api='2021-04-01',
                   help='Enable the Spot-Try-Restore feature where evicted VMSS SPOT instances will be tried to be restored opportunistically based on capacity availability and pricing constraints')
        c.argument('spot_restore_timeout', min_api='2021-04-01',
                   help='Timeout value expressed as an ISO 8601 time duration after which the platform will not try to restore the VMSS SPOT instances')
        c.argument('vm_sku', help='The new size of the virtual machine instances in the scale set. Default to "Standard_DS1_v2". See https://azure.microsoft.com/pricing/details/virtual-machines/ for size info.', is_preview=True)
        c.argument('ephemeral_os_disk_placement', arg_type=ephemeral_placement_type,
                   help='Only applicable when used with `--vm-sku`. Allows you to choose the Ephemeral OS disk provisioning location.')
        c.argument('enable_hibernation', arg_type=get_three_state_flag(), min_api='2021-03-01', help='The flag that enable or disable hibernation capability on the VMSS.')
        c.argument('enable_secure_boot', enable_secure_boot_type)
        c.argument('enable_vtpm', enable_vtpm_type)
        c.argument('custom_data', help='Custom init script file or text (cloud-init, cloud-config, etc..)', completer=FilesCompleter(), type=file_type)
        c.argument('security_type', arg_type=get_enum_type(["TrustedLaunch"]), min_api='2020-06-01', help='Specify the security type of the virtual machine scale set.')
        c.argument('security_posture_reference_id', min_api='2023-03-01',
                   options_list=['--security-posture-reference-id', '--security-posture-id'],
                   help='The security posture reference id in the form of /CommunityGalleries/{communityGalleryName}/securityPostures/{securityPostureName}/versions/{major.minor.patch}|{major.*}|latest')
        c.argument('security_posture_reference_exclude_extensions', min_api='2023-03-01', type=validate_file_or_dict,
                   options_list=['--security-posture-reference-exclude-extensions', '--exclude-extensions'],
                   help='List of virtual machine extensions to exclude when applying the Security Posture. Either a Json string or a file path is acceptable. '
                        'Please refer to https://docs.microsoft.com/rest/api/compute/virtualmachinescalesets/get#virtualmachineextension for the data format.')

    with self.argument_context('vmss update', min_api='2018-10-01', arg_group='Automatic Repairs') as c:

        c.argument('enable_automatic_repairs', arg_type=get_three_state_flag(), help='Enable automatic repairs')
        c.argument(
            'automatic_repairs_grace_period',
            help='The amount of time (in minutes, between 30 and 90) for which automatic repairs are suspended due to a state change on VM.'
        )
        c.argument('automatic_repairs_action', arg_type=get_enum_type(['Replace', 'Restart', 'Reimage']), min_api='2021-11-01', help='Type of repair action that will be used for repairing unhealthy virtual machines in the scale set.')

    for scope in ['vmss create', 'vmss update']:
        with self.argument_context(scope) as c:
            c.argument('terminate_notification_time', min_api='2019-03-01',
                       help='Length of time (in minutes, between 5 and 15) a notification to be sent to the VM on the instance metadata server till the VM gets deleted')
            c.argument('max_batch_instance_percent', type=int, min_api='2020-12-01',
                       help='The maximum percent of total virtual machine instances that will be upgraded simultaneously by the rolling upgrade in one batch. Default: 20%')
            c.argument('max_unhealthy_instance_percent', type=int, min_api='2020-12-01',
                       help='The maximum percentage of the total virtual machine instances in the scale set that can be simultaneously unhealthy. Default: 20%')
            c.argument('max_unhealthy_upgraded_instance_percent', type=int, min_api='2020-12-01',
                       help='The maximum percentage of upgraded virtual machine instances that can be found to be in an unhealthy state. Default: 20%')
            c.argument('pause_time_between_batches', min_api='2020-12-01',
                       help='The wait time between completing the update for all virtual machines in one batch and starting the next batch. Default: 0 seconds')
            c.argument('enable_cross_zone_upgrade', arg_type=get_three_state_flag(), min_api='2020-12-01',
                       help='Set this Boolean property will allow VMSS to ignore AZ boundaries when constructing upgrade batches, and only consider Update Domain and maxBatchInstancePercent to determine the batch size')
            c.argument('prioritize_unhealthy_instances', arg_type=get_three_state_flag(), min_api='2020-12-01',
                       help='Set this Boolean property will lead to all unhealthy instances in a scale set getting upgraded before any healthy instances')
            c.argument('regular_priority_count', type=int, min_api='2022-08-01', is_preview=True, help='The base number of regular priority VMs that will be created in this scale set as it scales out. Must be greater than 0.')
            c.argument('regular_priority_percentage', type=int, min_api='2022-08-01', is_preview=True, help='The percentage of VM instances, after the base regular priority count has been reached, that are expected to use regular priority. Must be between 0 and 100.')
            c.argument('enable_osimage_notification', arg_type=get_three_state_flag(), min_api='2022-11-01', help='Specify whether the OS Image Scheduled event is enabled or disabled.')

    for scope, help_prefix in [('vmss update', 'Update the'), ('vmss wait', 'Wait on the')]:
        with self.argument_context(scope) as c:
            c.argument('instance_id', id_part='child_name_1', help="{0} VM instance with this ID. If missing, {0} VMSS.".format(help_prefix))

    for scope in ['vmss update-instances', 'vmss delete-instances']:
        with self.argument_context(scope) as c:
            c.argument('instance_ids', multi_ids_type, help='Space-separated list of IDs (ex: 1 2 3 ...) or * for all instances.')

    with self.argument_context('vmss diagnostics') as c:
        c.argument('vmss_name', id_part=None, help='Scale set name')

    with self.argument_context('vmss disk') as c:
        options_list = ['--vmss-name'] + [c.deprecate(target=opt, redirect='--vmss-name', hide=True)for opt in name_arg_type.settings['options_list']]
        new_vmss_name_type = CLIArgumentType(overrides=vmss_name_type, options_list=options_list)

        c.argument('lun', type=int, help='0-based logical unit number (LUN). Max value depends on the Virtual Machine instance size.')
        c.argument('size_gb', options_list=['--size-gb', '-z'], help='size in GB. Max size: 4095 GB (certain preview disks can be larger).', type=int)
        c.argument('vmss_name', new_vmss_name_type, completer=get_resource_name_completion_list('Microsoft.Compute/virtualMachineScaleSets'))
        c.argument('disk', validator=validate_vmss_disk, help='existing disk name or ID to attach or detach from VM instances',
                   min_api='2017-12-01', completer=get_resource_name_completion_list('Microsoft.Compute/disks'))
        c.argument('instance_id', help='Scale set VM instance id', min_api='2017-12-01')
        c.argument('sku', arg_type=disk_sku, help='Underlying storage SKU')

    with self.argument_context('vmss encryption') as c:
        c.argument('vmss_name', vmss_name_type, completer=get_resource_name_completion_list('Microsoft.Compute/virtualMachineScaleSets'))

    with self.argument_context('vmss extension') as c:
        c.argument('extension_name', name_arg_type, help='Name of the extension.')
        c.argument('vmss_name', vmss_name_type, options_list=['--vmss-name'], id_part=None)

    with self.argument_context('vmss set-orchestration-service-state') as c:
        c.argument('service_name', arg_type=get_enum_type(OrchestrationServiceNames), help='The name of the orchestration service.')
        c.argument('action', arg_type=get_enum_type(OrchestrationServiceStateAction), help='The action to be performed.')
    # endregion

    # region VM & VMSS Shared
    for scope in ['vm', 'vmss']:
        with self.argument_context(scope) as c:
            c.argument('no_auto_upgrade',
                       options_list=['--no-auto-upgrade-minor-version', c.deprecate(target='--no-auto-upgrade', redirect='--no-auto-upgrade-minor-version')],
                       arg_type=get_three_state_flag(),
                       help='If set, the extension service will not automatically pick or upgrade to the latest minor version, even if the extension is redeployed.')

        with self.argument_context('{} run-command'.format(scope)) as c:
            c.argument('command_id', completer=get_vm_run_command_completion_list, help="The command id. Use 'az {} run-command list' to get the list".format(scope))
            if scope == 'vmss':
                c.argument('vmss_name', vmss_name_type)

        with self.argument_context('{} run-command invoke'.format(scope)) as c:
            c.argument('parameters', nargs='+', help="space-separated parameters in the format of '[name=]value'")
            c.argument('scripts', nargs='+', help="Space-separated script lines. Use @{file} to load script from a file")

        with self.argument_context('{} stop'.format(scope)) as c:
            c.argument('skip_shutdown', action='store_true', help='Skip shutdown and power-off immediately.', min_api='2019-03-01')

    run_cmd_name_type = CLIArgumentType(options_list=['--name', '--run-command-name'], help='The name of the virtual machine run command.')
    run_cmd_vm_name = CLIArgumentType(options_list=['--vm-name'], help='The name of the virtual machine')
    for scope in ['create', 'update']:
        with self.argument_context('vm run-command {}'.format(scope)) as c:
            c.argument('vm_name', run_cmd_vm_name)
            c.argument('run_command_name', run_cmd_name_type)
            c.argument('location', arg_type=get_location_type(self.cli_ctx), required=False,
                       validator=get_default_location_from_resource_group)
            c.argument('tags', tags_type)
            c.argument('script', help='Contain the powershell or bash script to execute on the VM.')
            c.argument('script_uri', help='Contain a uri to the script to execute on the VM. Uri can be any link accessible from the VM or a storage blob without SAS. If subscription has access to the storage blob, then SAS will be auto-generated. ')
            c.argument('command_id', help='Specify a command id of predefined script. All command ids can be listed using "list" command.')
            c.argument('parameters', nargs='+', help='Set custom parameters in a name-value pair.')
            c.argument('protected_parameters', nargs='+', help='Set custom parameters in a name-value pair. These parameters will be encrypted during transmission and will not be logged.')
            c.argument('async_execution', arg_type=get_three_state_flag(), help='Optional. If set to true, provisioning '
                       'will complete as soon as the script starts and will not wait for script to complete.')
            c.argument('run_as_user', help='By default script process runs under system/root user. Specify custom user to host the process.')
            c.argument('run_as_password', help='Password if needed for using run-as-user parameter. It will be encrypted and not logged. ')
            c.argument('timeout_in_seconds', type=int, help='The timeout in seconds to execute the run command.')
            c.argument('output_blob_uri', help='Specify the Azure storage blob (SAS URI) where script output stream will be uploaded.')
            c.argument('error_blob_uri', help='Specify the Azure storage blob where script error stream will be uploaded.')

    with self.argument_context('vm run-command delete') as c:
        c.argument('vm_name', run_cmd_vm_name)
        c.argument('run_command_name', run_cmd_name_type)

    with self.argument_context('vm run-command list') as c:
        c.argument('vm_name', run_cmd_vm_name, id_part=None)
        c.argument('expand', help='The expand expression to apply on the operation.')
        c.argument('location', arg_type=get_location_type(self.cli_ctx))

    with self.argument_context('vm run-command show') as c:
        c.argument('vm_name', run_cmd_vm_name)
        c.argument('run_command_name', run_cmd_name_type)
        c.argument('expand', help='The expand expression to apply on the operation.', deprecate_info=c.deprecate(hide=True))
        c.argument('instance_view', action='store_true', help='The instance view of a run command.')
        c.argument('location', arg_type=get_location_type(self.cli_ctx))
        c.argument('command_id', help='The command id.')

    with self.argument_context('vm run-command wait') as c:
        c.argument('vm_name', run_cmd_vm_name)
        c.argument('run_command_name', run_cmd_name_type)
        c.argument('expand', help='The expand expression to apply on the operation.', deprecate_info=c.deprecate(hide=True))
        c.argument('instance_view', action='store_true', help='The instance view of a run command.')
        c.argument('location', arg_type=get_location_type(self.cli_ctx))
        c.argument('command_id', help='The command id.')

    run_cmd_vmss_name = CLIArgumentType(options_list=['--vmss-name'], help='The name of the VM scale set.')
    for scope in ['create', 'update']:
        with self.argument_context('vmss run-command {}'.format(scope)) as c:
            c.argument('vmss_name', run_cmd_vmss_name)
            c.argument('instance_id', help='The instance ID of the virtual machine.')
            c.argument('run_command_name', run_cmd_name_type)
            c.argument('location', arg_type=get_location_type(self.cli_ctx), required=False,
                       validator=get_default_location_from_resource_group)
            c.argument('tags', tags_type)
            c.argument('script', help='Contain the powershell or bash script to execute on the VM.')
            c.argument('script_uri',
                       help='Contain a uri to the script to execute on the VM. Uri can be any link accessible from the VM or a storage blob without SAS. If subscription has access to the storage blob, then SAS will be auto-generated. ')
            c.argument('command_id',
                       help='Specify a command id of predefined script. All command ids can be listed using "list" command.')
            c.argument('parameters', nargs='+', help='Set custom parameters in a name-value pair.')
            c.argument('protected_parameters', nargs='+',
                       help='Set custom parameters in a name-value pair. These parameters will be encrypted during transmission and will not be logged.')
            c.argument('async_execution', arg_type=get_three_state_flag(), help='Optional. If set to true, provisioning '
                                                                                'will complete as soon as the script starts and will not wait for script to complete.')
            c.argument('run_as_user',
                       help='By default script process runs under system/root user. Specify custom user to host the process.')
            c.argument('run_as_password',
                       help='Password if needed for using run-as-user parameter. It will be encrypted and not logged. ')
            c.argument('timeout_in_seconds', type=int, help='The timeout in seconds to execute the run command.')
            c.argument('output_blob_uri', help='Uri (without SAS) to an append blob where the script output will be uploaded.')
            c.argument('error_blob_uri', help='Uri (without SAS) to an append blob where the script error stream will be uploaded.')

    with self.argument_context('vmss run-command delete') as c:
        c.argument('vmss_name', run_cmd_vmss_name)
        c.argument('instance_id', help='The instance ID of the virtual machine.')
        c.argument('run_command_name', run_cmd_name_type)

    with self.argument_context('vmss run-command list') as c:
        c.argument('vmss_name', run_cmd_vmss_name, id_part=None)
        c.argument('instance_id', help='The instance ID of the virtual machine.')
        c.argument('expand', help='The expand expression to apply on the operation.')

    with self.argument_context('vmss run-command show') as c:
        c.argument('vmss_name', run_cmd_vmss_name)
        c.argument('instance_id', help='The instance ID of the virtual machine.')
        c.argument('run_command_name', run_cmd_name_type)
        c.argument('expand', help='The expand expression to apply on the operation.', deprecate_info=c.deprecate(hide=True))
        c.argument('instance_view', action='store_true', help='The instance view of a run command.')

    for scope in ['vm identity assign', 'vmss identity assign']:
        with self.argument_context(scope) as c:
            c.argument('assign_identity', options_list=['--identities'], nargs='*', help="Space-separated identities to assign. Use '{0}' to refer to the system assigned identity. Default: '{0}'".format(MSI_LOCAL_ID))
            c.argument('vm_name', existing_vm_name)
            c.argument('vmss_name', vmss_name_type)

    for scope in ['vm identity remove', 'vmss identity remove']:
        with self.argument_context(scope) as c:
            c.argument('identities', nargs='+', help="Space-separated identities to remove. Use '{0}' to refer to the system assigned identity. Default: '{0}'".format(MSI_LOCAL_ID))
            c.argument('vm_name', existing_vm_name)
            c.argument('vmss_name', vmss_name_type)

    for scope in ['vm identity show', 'vmss identity show']:
        with self.argument_context(scope) as c:
            c.argument('vm_name', existing_vm_name)
            c.argument('vmss_name', vmss_name_type)

    for scope in ['vm application set', 'vmss application set']:
        with self.argument_context(scope) as c:
            c.argument('vm', existing_vm_name)
            c.argument('vmss_name', vmss_name_type)
            c.argument('application_version_ids', options_list=['--app-version-ids'], nargs='*', help="Space-separated application version ids to set to VM.")
            c.argument('order_applications', action='store_true', help='Whether to set order index at each gallery application. If specified, the first app version id gets specified an order = 1, then the next one 2, and so on. This parameter is meant to be used when the VMApplications specified by app version ids must be installed in a particular order; the lowest order is installed first.')
            c.argument('application_configuration_overrides', options_list=['--app-config-overrides'], nargs='*',
                       help='Space-separated application configuration overrides for each application version ids. '
                       'It should have the same number of items as the application version ids. Null is available for a application '
                       'which does not have a configuration override.')
            c.argument('treat_deployment_as_failure', nargs='*', help="Space-separated list of true or false corresponding to the application version ids. If set to true, failure to install or update gallery application version operation will fail this operation")

    for scope in ['vm application list', 'vmss application list']:
        with self.argument_context(scope) as c:
            c.argument('vm_name', options_list=['--vm-name', '--name', '-n'], arg_type=existing_vm_name, id_part=None)
            c.argument('vmss_name', vmss_name_type, id_part=None)

    for scope in ['vm create', 'vmss create']:
        with self.argument_context(scope) as c:
            c.argument('location', get_location_type(self.cli_ctx), help='Location in which to create VM and related resources. If default location is not configured, will default to the resource group\'s location')
            c.argument('tags', tags_type)
            c.argument('no_wait', help='Do not wait for the long-running operation to finish.')
            c.argument('validate', options_list=['--validate'], help='Generate and validate the ARM template without creating any resources.', action='store_true')
            c.argument('size', help='The VM size to be created. See https://azure.microsoft.com/pricing/details/virtual-machines/ for size info.')
            c.argument('image', completer=get_urn_aliases_completion_list)
            c.argument('custom_data', help='Custom init script file or text (cloud-init, cloud-config, etc..)', completer=FilesCompleter(), type=file_type)
            c.argument('secrets', multi_ids_type, help='One or many Key Vault secrets as JSON strings or files via `@{path}` containing `[{ "sourceVault": { "id": "value" }, "vaultCertificates": [{ "certificateUrl": "value", "certificateStore": "cert store name (only on windows)"}] }]`', type=file_type, completer=FilesCompleter())
            c.argument('assign_identity', nargs='*', arg_group='Managed Service Identity', help="accept system or user assigned identities separated by spaces. Use '[system]' to refer system assigned identity, or a resource id to refer user assigned identity. Check out help for more examples")
            c.ignore('aux_subscriptions')
            c.argument('edge_zone', edge_zone_type)
            c.argument('accept_term', action='store_true', help="Accept the license agreement and privacy statement.")
            c.argument('disable_integrity_monitoring', action='store_true', min_api='2020-12-01', help='Disable installing guest attestation extension and enabling System Assigned Identity for Trusted Launch enabled VMs and VMSS. It will become the default behavior, so it will become useless', deprecate_info=c.deprecate(hide=True))
            c.argument('enable_integrity_monitoring', action='store_true', min_api='2020-12-01', help='Enable installing Microsoft propietary and not security supported guest attestation extension and enabling System Assigned Identity for Trusted Launch enabled VMs and VMSS.')
            c.argument('os_disk_security_encryption_type', arg_type=get_enum_type(self.get_models('SecurityEncryptionTypes')), min_api='2021-11-01', help='Specify the encryption type of the OS managed disk.')
            c.argument('os_disk_secure_vm_disk_encryption_set', min_api='2021-11-01', help='Specify the customer managed disk encryption set resource ID or name for the managed disk that is used for customer managed key encrypted Confidential VM OS disk and VM guest blob.')
            c.argument('disable_integrity_monitoring_autoupgrade', action='store_true', min_api='2020-12-01', help='Disable auto upgrade of guest attestation extension for Trusted Launch enabled VMs and VMSS.')

        with self.argument_context(scope, arg_group='Authentication') as c:
            c.argument('generate_ssh_keys', action='store_true', help='Generate SSH public and private RSA key files if missing. The keys will be stored in the ~/.ssh directory')
            c.argument('admin_username', help='Username for the VM. Default value is current username of OS. If the default value is system reserved, then default value will be set to azureuser. Please refer to https://docs.microsoft.com/rest/api/compute/virtualmachines/createorupdate#osprofile to get a full list of reserved values.')
            c.argument('admin_password', help="Password for the VM if authentication type is 'Password'.")
            c.argument('ssh_key_value', options_list=['--ssh-key-values'], completer=FilesCompleter(), type=file_type, nargs='+')
            c.argument('ssh_dest_key_path', help='Destination file path on the VM for the SSH key. If the file already exists, the specified key(s) are appended to the file. Destination path for SSH public keys is currently limited to its default value "/home/username/.ssh/authorized_keys" due to a known issue in Linux provisioning agent.')
            c.argument('authentication_type', help='Type of authentication to use with the VM. Defaults to password for Windows and SSH public key for Linux. "all" enables both ssh and password authentication. ', arg_type=get_enum_type(['ssh', 'password', 'all']))

        with self.argument_context(scope, arg_group='Storage') as c:
            if DiskStorageAccountTypes:
                allowed_values = ", ".join([sku.value for sku in DiskStorageAccountTypes])
            else:
                allowed_values = ", ".join(['Premium_LRS', 'Standard_LRS'])

            usage = 'Usage: [--storage-sku SKU | --storage-sku ID=SKU ID=SKU ID=SKU...], where each ID is "os" or a 0-indexed lun.'
            allowed_values = 'Allowed values: {}.'.format(allowed_values)
            storage_sku_help = 'The SKU of the storage account with which to persist VM. Use a singular sku that would be applied across all disks, ' \
                               'or specify individual disks. {} {}'.format(usage, allowed_values)

            c.argument('os_disk_name', help='The name of the new VM OS disk.')
            c.argument('os_type', help='Type of OS installed on a custom VHD. Do not use when specifying an URN or URN alias.', arg_type=get_enum_type(['windows', 'linux']))
            c.argument('storage_account', help="Only applicable when used with `--use-unmanaged-disk`. The name to use when creating a new storage account or referencing an existing one. If omitted, an appropriate storage account in the same resource group and location will be used, or a new one will be created.")
            c.argument('storage_sku', nargs='+', help=storage_sku_help)
            c.argument('storage_container_name', help="Only applicable when used with `--use-unmanaged-disk`. Name of the storage container for the VM OS disk. Default: vhds")
            c.ignore('os_publisher', 'os_offer', 'os_sku', 'os_version', 'storage_profile')
            c.argument('use_unmanaged_disk', action='store_true', help='Do not use managed disk to persist VM')
            c.argument('os_disk_size_gb', type=int, help='OS disk size in GB to create.')
            c.argument('data_disk_sizes_gb', nargs='+', type=int, help='space-separated empty managed data disk sizes in GB to create')
            c.ignore('disk_info', 'storage_account_type', 'public_ip_address_type', 'nsg_type', 'nic_type', 'vnet_type', 'load_balancer_type', 'app_gateway_type')
            c.argument('os_caching', options_list=[self.deprecate(target='--storage-caching', redirect='--os-disk-caching', hide=True), '--os-disk-caching'], help='Storage caching type for the VM OS disk. Default: ReadWrite', arg_type=get_enum_type(CachingTypes))
            c.argument('data_caching', options_list=['--data-disk-caching'], nargs='+',
                       help="storage caching type for data disk(s), including 'None', 'ReadOnly', 'ReadWrite', etc. Use a singular value to apply on all disks, or use `<lun>=<vaule1> <lun>=<value2>` to configure individual disk")
            c.argument('ultra_ssd_enabled', ultra_ssd_enabled_type)
            c.argument('ephemeral_os_disk', arg_type=get_three_state_flag(), min_api='2018-06-01',
                       help='Allows you to create an OS disk directly on the host node, providing local disk performance and faster VM/VMSS reimage time.')
            c.argument('ephemeral_os_disk_placement', arg_type=ephemeral_placement_type,
                       help='Only applicable when used with `--ephemeral-os-disk`. Allows you to choose the Ephemeral OS disk provisioning location.')
            c.argument('os_disk_encryption_set', min_api='2019-07-01', help='Name or ID of disk encryption set for OS disk.')
            c.argument('data_disk_encryption_sets', nargs='+', min_api='2019-07-01',
                       help='Names or IDs (space delimited) of disk encryption sets for data disks.')
            c.argument('data_disk_iops', min_api='2019-07-01', nargs='+', type=int, help='Specify the Read-Write IOPS (space delimited) for the managed disk. Should be used only when StorageAccountType is UltraSSD_LRS. If not specified, a default value would be assigned based on diskSizeGB.')
            c.argument('data_disk_mbps', min_api='2019-07-01', nargs='+', type=int, help='Specify the bandwidth in MB per second (space delimited) for the managed disk. Should be used only when StorageAccountType is UltraSSD_LRS. If not specified, a default value would be assigned based on diskSizeGB.')
            c.argument('specialized', arg_type=get_three_state_flag(), help='Indicate whether the source image is specialized.')
            c.argument('encryption_at_host', arg_type=get_three_state_flag(), help='Enable Host Encryption for the VM or VMSS. This will enable the encryption for all the disks including Resource/Temp disk at host itself.')

        with self.argument_context(scope, arg_group='Network') as c:
            c.argument('vnet_name', help='Name of the virtual network when creating a new one or referencing an existing one.')
            c.argument('vnet_address_prefix', help='The IP address prefix to use when creating a new VNet in CIDR format.')
            c.argument('subnet', help='The name of the subnet when creating a new VNet or referencing an existing one. Can also reference an existing subnet by ID. If both vnet-name and subnet are omitted, an appropriate VNet and subnet will be selected automatically, or a new one will be created.')
            c.argument('subnet_address_prefix', help='The subnet IP address prefix to use when creating a new VNet in CIDR format.')
            c.argument('nics', nargs='+', help='Names or IDs of existing NICs to attach to the VM. The first NIC will be designated as primary. If omitted, a new NIC will be created. If an existing NIC is specified, do not specify subnet, VNet, public IP or NSG.')
            c.argument('private_ip_address', help='Static private IP address (e.g. 10.0.0.5).')
            c.argument('public_ip_address', help='Name of the public IP address when creating one (default) or referencing an existing one. Can also reference an existing public IP by ID or specify "" for None (\'""\' in Azure CLI using PowerShell or --% operator). For Azure CLI using powershell core edition 7.3.4, specify '' or "" (--public-ip-address '' or --public-ip-address "")')
            c.argument('public_ip_address_allocation', help=None, default=None, arg_type=get_enum_type(['dynamic', 'static']))
            c.argument('public_ip_address_dns_name', help='Globally unique DNS name for a newly created public IP.')

            if self.supported_api_version(min_api='2017-08-01', resource_type=ResourceType.MGMT_NETWORK):
                c.argument('public_ip_sku', help='Public IP SKU. The public IP is supported to be created on edge zone only when it is \'Standard\'',
                           default='Standard', arg_type=get_enum_type(['Basic', 'Standard']))

            c.argument('nic_delete_option', nargs='+', min_api='2021-03-01',
                       help='Specify what happens to the network interface when the VM is deleted. Use a singular '
                       'value to apply on all resources, or use <Name>=<Value> to configure '
                       'the delete behavior for individual resources. Possible options are Delete and Detach.')

        with self.argument_context(scope, arg_group='Marketplace Image Plan') as c:
            c.argument('plan_name', help='plan name')
            c.argument('plan_product', help='plan product')
            c.argument('plan_publisher', help='plan publisher')
            c.argument('plan_promotion_code', help='plan promotion code')

    for scope in ['vm create', 'vmss create', 'vm identity assign', 'vmss identity assign']:
        with self.argument_context(scope) as c:
            arg_group = 'Managed Service Identity' if scope.split()[-1] == 'create' else None
            c.argument('identity_scope', options_list=['--scope'], arg_group=arg_group,
                       help="Scope that the system assigned identity can access. ")
            c.ignore('identity_role_id')

    for scope in ['vm create', 'vmss create']:
        with self.argument_context(scope) as c:
            c.argument('identity_role', options_list=['--role'], arg_group='Managed Service Identity',
                       help='Role name or id the system assigned identity will have. ')

    for scope in ['vm identity assign', 'vmss identity assign']:
        with self.argument_context(scope) as c:
            c.argument('identity_role', options_list=['--role'],
                       help='Role name or id the system assigned identity will have.')

    with self.argument_context('vm auto-shutdown') as c:
        c.argument('off', action='store_true', help='Turn off auto-shutdown for VM. Configuration will be cleared.')
        c.argument('email', help='The email recipient to send notifications to (can be a list of semi-colon separated email addresses)')
        c.argument('time', help='The UTC time of day the schedule will occur every day. Format: hhmm. Example: 1730')
        c.argument('webhook', help='The webhook URL to which the notification will be sent')
        c.argument('location', validator=get_default_location_from_resource_group)

    for scope in ['vm diagnostics', 'vmss diagnostics']:
        with self.argument_context(scope) as c:
            c.argument('version', help='version of the diagnostics extension. Will use the latest if not specfied')
            c.argument('settings', help='json string or a file path, which defines data to be collected.', type=validate_file_or_dict, completer=FilesCompleter())
            c.argument('protected_settings', help='json string or a file path containing private configurations such as storage account keys, etc.', type=validate_file_or_dict, completer=FilesCompleter())
            c.argument('is_windows_os', action='store_true', help='for Windows VMs')

    for scope in ['vm encryption', 'vmss encryption']:
        with self.argument_context(scope) as c:
            c.argument('volume_type', help='Type of volume that the encryption operation is performed on', arg_type=get_enum_type(['DATA', 'OS', 'ALL']))
            c.argument('force', action='store_true', help='continue by ignoring client side validation errors')
            c.argument('disk_encryption_keyvault', help='Name or ID of the key vault where the generated encryption key will be placed.')
            c.argument('key_encryption_key', help='Key vault key name or URL used to encrypt the disk encryption key.')
            c.argument('key_encryption_keyvault', help='Name or ID of the key vault containing the key encryption key used to encrypt the disk encryption key. If missing, CLI will use `--disk-encryption-keyvault`.')

    for scope in ['vm extension', 'vmss extension']:
        with self.argument_context(scope) as c:
            c.argument('publisher', help='The name of the extension publisher.')
            c.argument('settings', type=validate_file_or_dict, help='Extension settings in JSON format. A JSON file path is also accepted.')
            c.argument('protected_settings', type=validate_file_or_dict, help='Protected settings in JSON format for sensitive information like credentials. A JSON file path is also accepted.')
            c.argument('version', help='The version of the extension. To pin extension version to this value, please specify --no-auto-upgrade-minor-version.')
            c.argument('enable_auto_upgrade', arg_type=get_three_state_flag(),
                       help='Indicate the extension should be automatically upgraded by the platform if there is a newer version of the extension available.')

    with self.argument_context('vm extension set') as c:
        c.argument('vm_extension_name', name_arg_type,
                   completer=get_resource_name_completion_list('Microsoft.Compute/virtualMachines/extensions'),
                   help='Name of the extension.', id_part=None)
        c.argument('force_update', action='store_true', help='force to update even if the extension configuration has not changed.')
        c.argument('extension_instance_name', extension_instance_name_type)

    with self.argument_context('vmss extension set', min_api='2017-12-01') as c:
        c.argument('force_update', action='store_true', help='force to update even if the extension configuration has not changed.')
        c.argument('extension_instance_name', extension_instance_name_type)
        c.argument('provision_after_extensions', nargs='+', help='Space-separated list of extension names after which this extension should be provisioned. These extensions must already be set on the vm.')

    for scope in ['vm extension image', 'vmss extension image']:
        with self.argument_context(scope) as c:
            c.argument('image_location', options_list=['--location', '-l'], help='Image location.')
            c.argument('name', help='Image name', id_part=None)
            c.argument('publisher_name', options_list=['--publisher', '-p'], help='Image publisher name')
            c.argument('type', options_list=['--name', '-n'], help='Name of the extension')
            c.argument('latest', action='store_true', help='Show the latest version only.')
            c.argument('version', help='Extension version')
            c.argument('orderby', help="the $orderby odata query option")
            c.argument('top', help='the $top odata query option')

    for scope in ['vm create', 'vm update', 'vmss create', 'vmss update']:
        with self.argument_context(scope) as c:
            c.argument('license_type', license_type)
            c.argument('priority', resource_type=ResourceType.MGMT_COMPUTE, min_api='2019-03-01',
                       arg_type=get_enum_type(self.get_models('VirtualMachinePriorityTypes'), default=None),
                       help="Priority. Use 'Spot' to run short-lived workloads in a cost-effective way. 'Low' enum will be deprecated in the future. Please use 'Spot' to deploy Azure spot VM and/or VMSS. Default to Regular.")
            c.argument('max_price', min_api='2019-03-01', type=float, is_preview=True,
                       help='The maximum price (in US Dollars) you are willing to pay for a Spot VM/VMSS. -1 indicates that the Spot VM/VMSS should not be evicted for price reasons')
            c.argument('capacity_reservation_group', options_list=['--capacity-reservation-group', '--crg'],
                       help='The ID or name of the capacity reservation group that is used to allocate. Pass in "None" to disassociate the capacity reservation group. Please note that if you want to delete a VM/VMSS that has been associated with capacity reservation group, you need to disassociate the capacity reservation group first.',
                       min_api='2021-04-01', is_preview=True)
            c.argument('v_cpus_available', type=int, min_api='2021-11-01', help='Specify the number of vCPUs available')
            c.argument('v_cpus_per_core', type=int, min_api='2021-11-01', help='Specify the ratio of vCPU to physical core. Setting this property to 1 also means that hyper-threading is disabled.')
            c.argument('disk_controller_type', disk_controller_type)
            c.argument('enable_proxy_agent', arg_type=get_three_state_flag(), min_api='2023-09-01', help='Specify whether proxy agent feature should be enabled on the virtual machine or virtual machine scale set.')
            c.argument('proxy_agent_mode', arg_type=get_enum_type(self.get_models('Mode')), min_api='2023-09-01', help='Specify the mode that proxy agent will execute on if the feature is enabled.')

    with self.argument_context('vm update') as c:
        c.argument('license_type', license_type)
        c.argument('user_data', help='UserData for the VM. It can be passed in as file or string. If empty string is passed in, the existing value will be deleted.', completer=FilesCompleter(), type=file_type, min_api='2021-03-01')

    with self.argument_context('vmss create') as c:
        c.argument('priority', resource_type=ResourceType.MGMT_COMPUTE, min_api='2017-12-01',
                   arg_type=get_enum_type(self.get_models('VirtualMachinePriorityTypes'), default=None),
                   help="Priority. Use 'Spot' to run short-lived workloads in a cost-effective way. 'Low' enum will be deprecated in the future. Please use 'Spot' to deploy Azure spot VM and/or VMSS. Default to Regular.")

    with self.argument_context('sig') as c:
        c.argument('gallery_name', options_list=['--gallery-name', '-r'], help='gallery name')
        c.argument('gallery_image_name', options_list=['--gallery-image-definition', '-i'], help='gallery image definition')
        c.argument('gallery_image_version', options_list=['--gallery-image-version', '-e'], help='gallery image version')

    with self.argument_context('sig show') as c:
        c.argument('gallery_name', options_list=['--gallery-name', '-r'], id_part='name', help='gallery name')
        c.argument('gallery_image_name', options_list=['--gallery-image-definition', '-i'], id_part='child_name_1', help='gallery image definition')

    with self.argument_context('sig show') as c:
        c.argument('select', help='The select expression to apply on the operation.')
        c.argument('sharing_groups', action='store_true', help='The expand query option to query shared gallery groups')

    with self.argument_context('sig list-shared') as c:
        c.argument('location', arg_type=get_location_type(self.cli_ctx))
        c.argument('shared_to', shared_to_type)

    for scope in ['sig share add', 'sig share remove']:
        with self.argument_context(scope) as c:
            c.argument('gallery_name', type=str, help='The name of the Shared Image Gallery.', id_part='name')
            c.argument('subscription_ids', nargs='+', help='A list of subscription ids to share the gallery.')
            c.argument('tenant_ids', nargs='+', help='A list of tenant ids to share the gallery.')

    with self.argument_context('sig share add') as c:
        c.argument('op_type', default='Add', deprecate_info=c.deprecate(hide=True),
                   help='distinguish add operation and remove operation')

    with self.argument_context('sig share remove') as c:
        c.argument('op_type', default='Remove', deprecate_info=c.deprecate(hide=True),
                   help='distinguish add operation and remove operation')

    with self.argument_context('sig share reset') as c:
        c.argument('gallery_name', type=str, help='The name of the Shared Image Gallery.', id_part='name')

    with self.argument_context('sig image-definition create') as c:
        c.argument('offer', options_list=['--offer', '-f'], help='image offer')
        c.argument('sku', options_list=['--sku', '-s'], help='image sku')
        c.argument('publisher', options_list=['--publisher', '-p'], help='image publisher')
        c.argument('os_type', arg_type=get_enum_type(['Windows', 'Linux']), help='the type of the OS that is included in the disk if creating a VM from user-image or a specialized VHD')
        c.argument('os_state', arg_type=get_enum_type(self.get_models('OperatingSystemStateTypes')), help="This property allows the user to specify whether the virtual machines created under this image are 'Generalized' or 'Specialized'.")
        c.argument('hyper_v_generation', arg_type=get_enum_type(self.get_models('HyperVGenerationTypes')), help='The hypervisor generation of the Virtual Machine. Applicable to OS disks only.')
        c.argument('minimum_cpu_core', type=int, arg_group='Recommendation', help='minimum cpu cores')
        c.argument('maximum_cpu_core', type=int, arg_group='Recommendation', help='maximum cpu cores')
        c.argument('minimum_memory', type=int, arg_group='Recommendation', help='minimum memory in MB')
        c.argument('maximum_memory', type=int, arg_group='Recommendation', help='maximum memory in MB')

        c.argument('plan_publisher', help='plan publisher', arg_group='Purchase plan')
        c.argument('plan_name', help='plan name', arg_group='Purchase plan')
        c.argument('plan_product', help='plan product', arg_group='Purchase plan')

        c.argument('eula', help='The Eula agreement for the gallery image')
        c.argument('privacy_statement_uri', help='The privacy statement uri')
        c.argument('release_note_uri', help='The release note uri')
        c.argument('end_of_life_date', help="the end of life date, e.g. '2020-12-31'")
        c.argument('disallowed_disk_types', nargs='*', help='disk types which would not work with the image, e.g., Standard_LRS')
        c.argument('features', help='A list of gallery image features. E.g. "IsSecureBootSupported=true IsMeasuredBootSupported=false"')
        c.argument('architecture', arg_type=get_enum_type(self.get_models('Architecture', operation_group='gallery_images')), min_api='2021-10-01', help='CPU architecture.')

    with self.argument_context('sig image-definition list-shared') as c:
        c.argument('location', arg_type=get_location_type(self.cli_ctx), id_part='name')
        c.argument('gallery_unique_name', type=str, help='The unique name of the Shared Gallery.',
                   id_part='child_name_1')
        c.argument('shared_to', shared_to_type)
        c.argument('marker', arg_type=marker_type)
        c.argument('show_next_marker', action='store_true', help='Show nextMarker in result when specified.')

    with self.argument_context('sig create') as c:
        c.argument('description', help='the description of the gallery')

    with self.argument_context('sig update') as c:
        c.ignore('gallery')

    for scope in ['sig create', 'sig update']:
        with self.argument_context(scope) as c:
            c.argument('permissions', arg_type=get_enum_type(GallerySharingPermissionTypes),
                       arg_group='Sharing Profile',
                       min_api='2020-09-30',
                       help='This property allows you to specify the permission of sharing gallery.')
            c.argument('soft_delete', arg_type=get_three_state_flag(), min_api='2021-03-01', is_preview=True,
                       help='Enable soft-deletion for resources in this gallery, '
                            'allowing them to be recovered within retention time.')
            c.argument('publisher_uri', help='Community gallery publisher uri.')
            c.argument('publisher_contact', options_list=['--publisher-email'],
                       help='Community gallery publisher contact email.')
            c.argument('eula', help='Community gallery publisher eula.')
            c.argument('public_name_prefix', help='Community gallery public name prefix.')

    with self.argument_context('sig image-definition create') as c:
        c.argument('description', help='the description of the gallery image definition')
    with self.argument_context('sig image-definition update') as c:
        c.ignore('gallery_image')

    with self.argument_context('sig image-version') as c:
        deprecated_option = c.deprecate(target='--gallery-image-version-name', redirect='--gallery-image-version', hide=True, expiration="3.0.0")
        c.argument('gallery_image_version_name', options_list=['--gallery-image-version', '-e', deprecated_option],
                   help='Gallery image version in semantic version pattern. The allowed characters are digit and period. Digits must be within the range of a 32-bit integer, e.g. `<MajorVersion>.<MinorVersion>.<Patch>`')

    for scope in ['sig image-version create', 'sig image-version undelete']:
        with self.argument_context(scope, resource_type=ResourceType.MGMT_COMPUTE, operation_group='gallery_image_versions') as c:
            c.argument('gallery_image_version', options_list=['--gallery-image-version', '-e'],
                       help='Gallery image version in semantic version pattern. The allowed characters are digit and period. Digits must be within the range of a 32-bit integer, e.g. `<MajorVersion>.<MinorVersion>.<Patch>`')

    with self.argument_context('sig image-version create', resource_type=ResourceType.MGMT_COMPUTE, operation_group='gallery_image_versions') as c:
        c.argument('description', help='the description of the gallery image version')
        c.argument('managed_image', help='image name(if in the same resource group) or resource id')
        c.argument('os_snapshot', help='Name or ID of OS disk snapshot')
        c.argument('data_snapshots', nargs='+', help='Names or IDs (space-delimited) of data disk snapshots')
        c.argument('data_snapshot_luns', nargs='+', help='Logical unit numbers (space-delimited) of data disk snapshots')
        c.argument('exclude_from_latest', arg_type=get_three_state_flag(), help='The flag means that if it is set to true, people deploying VMs with version omitted will not use this version.')
        c.argument('version', help='image version')
        c.argument('end_of_life_date', help="the end of life date, e.g. '2020-12-31'")
        c.argument('storage_account_type', help="The default storage account type to be used per region. To set regional storage account types, use --target-regions",
                   arg_type=get_enum_type(["Standard_LRS", "Standard_ZRS", "Premium_LRS"]), min_api='2019-03-01')
        c.argument('target_region_encryption', nargs='+',
                   help='Space-separated list of customer managed keys for encrypting the OS and data disks in the gallery artifact for each region. Format for each region: `<os_des>,<lun1>,<lun1_des>,<lun2>,<lun2_des>`. Use "null" as a placeholder.')
        c.argument('os_vhd_uri', help='Source VHD URI of OS disk')
        c.argument('os_vhd_storage_account', help='Name or ID of storage account of source VHD URI of OS disk')
        c.argument('data_vhds_uris', nargs='+', help='Source VHD URIs (space-delimited) of data disks')
        c.argument('data_vhds_luns', nargs='+', help='Logical unit numbers (space-delimited) of source VHD URIs of data disks')
        c.argument('data_vhds_storage_accounts', options_list=['--data-vhds-storage-accounts', '--data-vhds-sa'], nargs='+', help='Names or IDs (space-delimited) of storage accounts of source VHD URIs of data disks')
        c.argument('replication_mode', min_api='2021-07-01', arg_type=get_enum_type(ReplicationMode), help='Optional parameter which specifies the mode to be used for replication. This property is not updatable.')
        c.argument('target_region_cvm_encryption', nargs='+', min_api='2021-10-01', help='Space-separated list of customer managed key for Confidential VM encrypting the OS disk in the gallery artifact for each region. Format for each region: `<os_cvm_encryption_type>,<os_cvm_des>`. The valid values for os_cvm_encryption_type are EncryptedVMGuestStateOnlyWithPmk, EncryptedWithPmk, EncryptedWithCmk.')
        c.argument('virtual_machine', help='Resource id of VM source')
        c.argument('image_version', help='Resource id of gallery image version source')
        c.argument('target_zone_encryption', nargs='+', min_api='2022-01-03',
                   options_list=['--target-edge-zone-encryption', '--zone-encryption'],
                   help='Space-separated list of customer managed keys for encrypting the OS and data disks in the gallery artifact for each region. '
                        'Format for each edge zone: <edge zone>,<os_des>,<lun1>,<lun1_des>,<lun2>,<lun2_des>.')

    with self.argument_context('sig image-version list-shared') as c:
        c.argument('location', arg_type=get_location_type(self.cli_ctx), id_part='name')
        c.argument('gallery_unique_name', type=str, help='The unique name of the Shared Gallery.',
                   id_part='child_name_1')
        c.argument('gallery_image_name', options_list=['--gallery-image-definition', '-i'], type=str, help='The name '
                   'of the Shared Gallery Image Definition from which the Image Versions are to be listed.',
                   id_part='child_name_2')
        c.argument('shared_to', shared_to_type)
        c.argument('marker', arg_type=marker_type)
        c.argument('show_next_marker', action='store_true', help='Show nextMarker in result when specified.')

    with self.argument_context('sig image-version show') as c:
        c.argument('expand', help="The expand expression to apply on the operation, e.g. 'ReplicationStatus'")

    with self.argument_context('sig image-version show-shared') as c:
        c.argument('location', arg_type=get_location_type(self.cli_ctx), id_part='name')
        c.argument('gallery_unique_name', type=str, help='The unique name of the Shared Gallery.',
                   id_part='child_name_1')
        c.argument('gallery_image_name', options_list=['--gallery-image-definition', '-i'], type=str, help='The name '
                   'of the Shared Gallery Image Definition from which the Image Versions are to be listed.',
                   id_part='child_name_2')
        c.argument('gallery_image_version_name', options_list=['--gallery-image-version', '-e'], type=str, help='The '
                   'name of the gallery image version to be created. Needs to follow semantic version name pattern: '
                   'The allowed characters are digit and period. Digits must be within the range of a 32-bit integer. '
                   'Format: <MajorVersion>.<MinorVersion>.<Patch>', id_part='child_name_3')

    for scope in ['sig image-version create', 'sig image-version update']:
        with self.argument_context(scope, operation_group='gallery_image_versions') as c:
            c.argument('target_regions', nargs='*',
                       help='Space-separated list of regions and their replica counts. Use `<region>[=<replica count>][=<storage account type>]` to optionally set the replica count and/or storage account type for each region. '
                            'If a replica count is not specified, the default replica count will be used. If a storage account type is not specified, the default storage account type will be used')
            c.argument('replica_count', help='The default number of replicas to be created per region. To set regional replication counts, use --target-regions', type=int)
            c.argument('target_edge_zones', nargs='*', min_api='2022-01-03',
                       help='Space-separated list of regions, edge zones, replica counts and storage types. Use <region>=<edge zone>[=<replica count>][=<storage account type>] to optionally set the replica count and/or storage account type for each region. '
                            'If a replica count is not specified, the default replica count will be used. If a storage account type is not specified, the default storage account type will be used. '
                            'If "--target-edge-zones None" is specified, the target extended locations will be cleared.')

    for scope in ['sig image-version create', 'sig image-version update', 'sig image-version undelete']:
        with self.argument_context(scope, operation_group='gallery_image_versions') as c:
            c.argument('allow_replicated_location_deletion', arg_type=get_three_state_flag(), min_api='2022-03-03', help='Indicate whether or not removing this gallery image version from replicated regions is allowed.')

    with self.argument_context('sig list-community') as c:
        c.argument('location', arg_type=get_location_type(self.cli_ctx))
        c.argument('marker', arg_type=marker_type)
        c.argument('show_next_marker', action='store_true', help='Show nextMarker in result when specified.')

    with self.argument_context('sig image-definition show-community') as c:
        c.argument('location', arg_type=get_location_type(self.cli_ctx), id_part='name')
        c.argument('public_gallery_name', public_gallery_name_type)
        c.argument('gallery_image_name', gallery_image_name_type)

    with self.argument_context('sig image-definition list-community') as c:
        c.argument('location', arg_type=get_location_type(self.cli_ctx), id_part='name')
        c.argument('public_gallery_name', public_gallery_name_type)
        c.argument('marker', arg_type=marker_type)
        c.argument('show_next_marker', action='store_true', help='Show nextMarker in result when specified.')

    with self.argument_context('sig image-version show-community') as c:
        c.argument('location', arg_type=get_location_type(self.cli_ctx), id_part='name')
        c.argument('public_gallery_name', public_gallery_name_type)
        c.argument('gallery_image_name', gallery_image_name_type)
        c.argument('gallery_image_version_name', gallery_image_name_version_type)

    with self.argument_context('sig image-version list-community') as c:
        c.argument('location', arg_type=get_location_type(self.cli_ctx), id_part='name')
        c.argument('public_gallery_name', public_gallery_name_type)
        c.argument('gallery_image_name', gallery_image_name_type)
        c.argument('marker', arg_type=marker_type)
        c.argument('show_next_marker', action='store_true', help='Show nextMarker in result when specified.')

    with self.argument_context('sig share enable-community') as c:
        c.argument('gallery_name', type=str, help='The name of the Shared Image Gallery.', id_part='name')
        c.argument('subscription_ids', nargs='+', help='A list of subscription ids to share the gallery.')
        c.argument('tenant_ids', nargs='+', help='A list of tenant ids to share the gallery.')
        c.argument('op_type', default='EnableCommunity', deprecate_info=c.deprecate(hide=True),
                   help='distinguish add operation and remove operation')

    # endregion

    # region Gallery applications
    with self.argument_context('sig gallery-application') as c:
        c.argument('gallery_application_name', options_list=['--name', '-n', '--application-name'],
                   help='The name of the gallery Application')

    with self.argument_context('sig gallery-application create') as c:
        c.argument('location', arg_type=get_location_type(self.cli_ctx), required=False,
                   validator=get_default_location_from_resource_group)
        c.argument('description', help='The description of this gallery Application Definition resource. '
                   'This property is updatable.')
        c.argument('os_type', arg_type=get_enum_type(['Windows', 'Linux']), help='This property allows you '
                   'to specify the supported type of the OS that application is built for. <br><br> Possible values '
                   'are: <br><br> **Windows** <br><br> **Linux**')

    with self.argument_context('sig gallery-application update') as c:
        c.argument('location', arg_type=get_location_type(self.cli_ctx), required=False,
                   validator=get_default_location_from_resource_group)
        c.argument('description', help='The description of this gallery Application Definition resource. '
                   'This property is updatable.')

    with self.argument_context('sig gallery-application version') as c:
        c.argument('gallery_application_name', options_list=['--application-name'],
                   help='The name of the gallery Application')
        c.argument('gallery_application_version_name', options_list=['--name', '-n', '--version-name'],
                   help='The name of the gallery Application Version')

    with self.argument_context('sig gallery-application version create') as c:
        c.argument('package_file_name', help='The name to assign the downloaded package file on the VM. This is limited to 4096 characters.'
                                             'If not specified, the package file will be named the same as the Gallery Application name.')
        c.argument('config_file_name', help='The name to assign the downloaded config file on the VM. This is limited to 4096 characters. '
                                            'If not specified, the config file will be named the Gallery Application name appended with "_config"')

    for scope in ['create', 'update']:
        with self.argument_context('sig gallery-application version {}'.format(scope)) as c:
            c.argument('location', arg_type=get_location_type(self.cli_ctx), required=False,
                       validator=get_default_location_from_resource_group)
            c.argument('tags', tags_type)
            c.argument('package_file_link', help='The mediaLink of the artifact, must be a readable storage page blob.')
            c.argument('install_command', help='The path and arguments to install the gallery application.')
            c.argument('remove_command', help='The path and arguments to remove the gallery application.')
            c.argument('update_command', help='The path and arguments to update the gallery application. If not present,'
                                              ' then update operation will invoke remove command on the previous version'
                                              ' and install command on the current version of the gallery application.')
            c.argument('target_regions', type=validate_file_or_dict, help='The target regions where the Image Version is'
                       'going to be replicated to. This property is updatable. Expected value: '
                       'json-string/json-file/@json-file.')
            c.argument('default_file_link', help='The default configuration link of the artifact, must be a readable storage page blob.')
            c.argument('exclude_from', arg_type=get_three_state_flag(), help='If set to true, Virtual Machines '
                       'deployed from the latest version of the Image Definition won\'t use this Image Version.',
                       arg_group='Publishing Profile')
            c.argument('end_of_life_date', help='The end of life date of the gallery image version. This property can be '
                       'used for decommissioning purposes. This property is updatable.', arg_group='Publishing Profile')
    # endregion

    # region Proximity Placement Group
    with self.argument_context('ppg', min_api='2018-04-01') as c:
        c.argument('proximity_placement_group_name', arg_type=name_arg_type, help="The name of the proximity placement group.")

    with self.argument_context('ppg create') as c:
        c.argument('tags', tags_type, min_api='2018-04-01')
        c.argument('zone', zone_type, min_api='2021-11-01')

    for scope in ['ppg create', 'ppg update']:
        with self.argument_context(scope) as c:
            c.argument('ppg_type', options_list=['--type', '-t'], arg_type=get_enum_type(self.get_models('ProximityPlacementGroupType')), min_api='2018-04-01', help="The type of the proximity placement group.")
            c.argument('intent_vm_sizes', nargs='*', min_api='2021-11-01', help="Specify possible sizes of virtual machines that can be created in the proximity placement group.")

    for scope, item in [('vm create', 'VM'), ('vmss create', 'VMSS'),
                        ('vm availability-set create', 'availability set'),
                        ('vm update', 'VM'), ('vmss update', 'VMSS'),
                        ('vm availability-set update', 'availability set')]:
        with self.argument_context(scope, min_api='2018-04-01') as c:
            c.argument('proximity_placement_group', options_list=['--ppg'], help="The name or ID of the proximity placement group the {} should be associated with.".format(item),
                       validator=_validate_proximity_placement_group)    # only availability set does not have a command level validator, so this should be added.
    # endregion

    # region VM Monitor
    with self.argument_context('vm monitor log show') as c:
        c.argument('analytics_query', options_list=['--analytics-query', '-q'], help="Query to execute over Log Analytics data.")
        c.argument('timespan', help="Timespan over which to query. Defaults to querying all available data.")

    with self.argument_context('vm monitor metrics') as c:
        c.argument('metricnamespace', options_list=['--namespace'],
                   help='Namespace to query metric definitions for.')

    with self.argument_context('vm monitor metrics tail') as c:
        from azure.mgmt.monitor.models import AggregationType
        c.extra('resource_group_name', required=True)
        c.argument('resource', arg_type=existing_vm_name, help='Name or ID of a virtual machine', validator=validate_vm_name_for_monitor_metrics, id_part=None)
        c.argument('metadata', action='store_true')
        c.argument('dimension', nargs='*', validator=validate_metric_dimension)
        c.argument('aggregation', arg_type=get_enum_type(t for t in AggregationType if t.name != 'none'), nargs='*')
        c.argument('metrics', nargs='*')
        c.argument('orderby',
                   help='Aggregation to use for sorting results and the direction of the sort. Only one order can be specificed. Examples: sum asc')
        c.argument('top', help='Max number of records to retrieve. Valid only if --filter used.')
        c.argument('filters', options_list=['--filter'])
        c.argument('metric_namespace', options_list=['--namespace'])

    with self.argument_context('vm monitor metrics tail', arg_group='Time') as c:
        c.argument('start_time', arg_type=get_datetime_type(help='Start time of the query.'))
        c.argument('end_time', arg_type=get_datetime_type(help='End time of the query. Defaults to the current time.'))
        c.argument('offset', type=get_period_type(as_timedelta=True))
        c.argument('interval', arg_group='Time', type=get_period_type())

    with self.argument_context('vm monitor metrics list-definitions') as c:
        c.extra('resource_group_name', required=True)
        c.argument('resource_uri', arg_type=existing_vm_name, help='Name or ID of a virtual machine', validator=validate_vm_name_for_monitor_metrics, id_part=None)
    # endregion

    # region disk encryption set
    with self.argument_context('disk-encryption-set') as c:
        c.argument('disk_encryption_set_name', disk_encryption_set_name)
        c.argument('key_url', help='URL pointing to a key or secret in KeyVault.')
        c.argument('source_vault', help='Name or ID of the KeyVault containing the key or secret.')
        c.argument('encryption_type', arg_type=get_enum_type(['EncryptionAtRestWithPlatformKey', 'EncryptionAtRestWithCustomerKey', 'EncryptionAtRestWithPlatformAndCustomerKeys', 'ConfidentialVmEncryptedWithCustomerKey']),
                   help='The type of key used to encrypt the data of the disk. EncryptionAtRestWithPlatformKey: Disk is encrypted at rest with Platform managed key. It is the default encryption type. EncryptionAtRestWithCustomerKey: Disk is encrypted at rest with Customer managed key that can be changed and revoked by a customer. EncryptionAtRestWithPlatformAndCustomerKeys: Disk is encrypted at rest with 2 layers of encryption. One of the keys is Customer managed and the other key is Platform managed. ConfidentialVmEncryptedWithCustomerKey: An additional encryption type accepted for confidential VM. Disk is encrypted at rest with Customer managed key.')
        c.argument('location', validator=get_default_location_from_resource_group)
        c.argument('tags', tags_type)
        c.argument('enable_auto_key_rotation', arg_type=get_three_state_flag(), min_api='2020-12-01',
                   options_list=['--enable-auto-key-rotation', '--auto-rotation'],
                   help='Enable automatic rotation of keys.')

    with self.argument_context('disk-encryption-set create', operation_group='disk_encryption_sets',
                               min_api='2022-03-02') as c:
        c.argument('federated_client_id', help='The federated client id used in cross tenant scenario.')
        c.argument('mi_system_assigned', arg_group='Managed Identity', arg_type=get_three_state_flag(),
                   help='Provide this flag to use system assigned identity. Check out help for more examples')
        c.argument('mi_user_assigned', arg_group='Managed Identity', nargs='+',
                   help='User Assigned Identity ids to be used for disk encryption set. '
                        'Check out help for more examples')

    with self.argument_context('disk-encryption-set update', operation_group='disk_encryption_sets',
                               min_api='2022-03-02') as c:
        c.argument('federated_client_id', help='The federated client id used in cross tenant scenario.')

    with self.argument_context('disk-encryption-set identity', operation_group='disk_encryption_sets',
                               min_api='2022-03-02') as c:
        c.argument('mi_system_assigned', options_list=['--system-assigned'],
                   arg_group='Managed Identity', arg_type=get_three_state_flag(),
                   help='Provide this flag to use system assigned identity for disk encryption set. '
                        'Check out help for more examples')
        c.argument('mi_user_assigned', options_list=['--user-assigned'], arg_group='Managed Identity', nargs='*',
                   help='User Assigned Identity ids to be used for disk encryption set. '
                        'Check out help for more examples')
    # endregion

    # region DiskAccess
    with self.argument_context('disk-access', resource_type=ResourceType.MGMT_COMPUTE, operation_group='disk_accesses') as c:
        c.argument('disk_access_name', arg_type=name_arg_type, help='Name of the disk access resource.', id_part='name')
        c.argument('location', validator=get_default_location_from_resource_group)
        c.argument('tags', tags_type)
    # endRegion

    # region Capacity
    with self.argument_context('capacity reservation group') as c:
        c.argument('location', arg_type=get_location_type(self.cli_ctx), validator=get_default_location_from_resource_group)
        c.argument('capacity_reservation_group_name', options_list=['--capacity-reservation-group', '-n'],
                   help='The name of the capacity reservation group.')
        c.argument('tags', tags_type)

    with self.argument_context('capacity reservation group create') as c:
        c.argument('zones', zones_type, help='Availability Zones to use for this capacity reservation group. If not provided, the group supports only regional resources in the region. If provided, enforces each capacity reservation in the group to be in one of the zones.')

    with self.argument_context('capacity reservation group show') as c:
        c.argument('instance_view', action='store_true', options_list=['--instance-view', '-i'], help='Retrieve the list of instance views of the capacity reservations under the capacity reservation group which is a snapshot of the runtime properties of a capacity reservation that is managed by the platform and can change outside of control plane operations.')

    with self.argument_context('capacity reservation group list') as c:
        c.argument('vm_instance', action='store_true', help='Retrieve the Virtual Machine Instance which are associated to capacity reservation group in the response.')
        c.argument('vmss_instance', action='store_true', help='Retrieve the ScaleSet VM Instance which are associated to capacity reservation group in the response.')

    with self.argument_context('capacity reservation') as c:
        c.argument('location', arg_type=get_location_type(self.cli_ctx), validator=get_default_location_from_resource_group)
        c.argument('capacity_reservation_group_name', options_list=['--capacity-reservation-group', '-c'],
                   help='The name of the capacity reservation group.')
        c.argument('capacity_reservation_name', options_list=['--capacity-reservation-name', '-n'],
                   help='The name of the capacity reservation.')
        c.argument('capacity', type=int, help='Specify the number of virtual machines in the scale set.')
        c.argument('tags', tags_type)

    with self.argument_context('capacity reservation create') as c:
        c.argument('zone', zone_type, help='Availability Zone to use for this capacity reservation. The zone has to be single value and also should be part for the list of zones specified during the capacity reservation group creation. If not provided, the reservation supports only non-zonal deployments. If provided, enforces VM/VMSS using this capacity reservation to be in same zone.')
        c.argument('sku_name', options_list=['--sku', '-s'], required=True, help='The SKU of the resource for which capacity needs be reserved. Currently VM Skus with the capability called "CapacityReservationSupported" set to true are supported. Refer to List Microsoft.Compute SKUs in a region (https://docs.microsoft.com/rest/api/compute/resourceskus/list) for supported values.')

    with self.argument_context('capacity reservation show') as c:
        c.argument('instance_view', action='store_true', options_list=['--instance-view', '-i'], help='Retrieve a snapshot of the runtime properties of the capacity reservation that is managed by the platform and can change outside of control plane operations.')
    # endRegion

    # region Restore point
    with self.argument_context('restore-point') as c:
        c.argument('restore_point_collection_name', options_list=['--collection-name'],
                   help='The name of the restore point collection.')

    with self.argument_context('restore-point create') as c:
        c.argument('restore_point_name', options_list=['--name', '-n', '--restore-point-name'],
                   help='The name of the restore point.')
        c.argument('exclude_disks', nargs='+', help='List of disk resource ids that the '
                   'customer wishes to exclude from the restore point. If no disks are specified, all disks will be '
                   'included.')
        c.argument('source_restore_point', help='Resource Id of the source restore point from which a copy needs to be created')
        c.argument('consistency_mode', arg_type=get_enum_type(self.get_models('ConsistencyModeTypes')), is_preview=True, min_api='2021-07-01', help='Consistency mode of the restore point. Can be specified in the input while creating a restore point. For now, only CrashConsistent is accepted as a valid input. Please refer to https://aka.ms/RestorePoints for more details.')
        c.argument('source_os_resource', help='Resource Id of the source OS disk')
        c.argument('os_restore_point_encryption_set', help='Customer managed OS disk encryption set resource id')
        c.argument('os_restore_point_encryption_type', arg_type=get_enum_type(self.get_models('RestorePointEncryptionType')), help='The type of key used to encrypt the data of the OS disk restore point.')
        c.argument('source_data_disk_resource', nargs='+', help='Resource Id of the source data disk')
        c.argument('data_disk_restore_point_encryption_set', nargs='+', help='Customer managed data disk encryption set resource id')
        c.argument('data_disk_restore_point_encryption_type', nargs='+', arg_type=get_enum_type(self.get_models('RestorePointEncryptionType')), help='The type of key used to encrypt the data of the data disk restore point.')

    with self.argument_context('restore-point show') as c:
        c.argument('restore_point_name', options_list=['--name', '-n', '--restore-point-name'],
                   help='The name of the restore point.')
        c.argument('expand', help='The expand expression to apply on the operation.',
                   deprecate_info=c.deprecate(hide=True))
        c.argument('instance_view', action='store_true', help='Show the instance view of a restore point.')

    with self.argument_context('restore-point wait') as c:
        c.argument('restore_point_name', options_list=['--name', '-n', '--restore-point-name'],
                   help='The name of the restore point.')
    # endRegion

    # region Restore point collection
    with self.argument_context('restore-point collection create') as c:
        c.argument('location', arg_type=get_location_type(self.cli_ctx), required=False,
                   validator=get_default_location_from_resource_group)
        c.argument('tags', tags_type)
        c.argument('source_id', help='Resource Id of the source resource used to create this restore point collection',
                   arg_group='Source')

    with self.argument_context('restore-point collection update') as c:
        c.argument('tags', tags_type)

    with self.argument_context('restore-point collection show') as c:
        c.argument('expand', help='The expand expression to apply on the operation.',
                   deprecate_info=c.deprecate(hide=True))
        c.argument('restore_points', action='store_true', help='Show all contained restore points in the restore point collection.')
    # endRegion<|MERGE_RESOLUTION|>--- conflicted
+++ resolved
@@ -769,7 +769,7 @@
         c.argument('data_disk_delete_option', arg_type=get_enum_type(self.get_models('DiskDeleteOptionTypes')), min_api='2022-03-01', arg_group='Storage', help='Specify whether data disk should be deleted or detached upon VMSS Flex deletion (This feature is only for VMSS with flexible orchestration mode)')
         c.argument('max_surge', arg_type=get_three_state_flag(), min_api='2022-11-01', is_preview=True,
                    help='Specify it to create new virtual machines to upgrade the scale set, rather than updating the existing virtual machines.')
-<<<<<<< HEAD
+        c.argument('enable_auto_os_upgrade', enable_auto_os_upgrade_type)
         c.argument('security_posture_reference_id', min_api='2023-03-01',
                    options_list=['--security-posture-reference-id', '--security-posture-id'],
                    help='The security posture reference id in the form of /CommunityGalleries/{communityGalleryName}/securityPostures/{securityPostureName}/versions/{major.minor.patch}|{major.*}|latest')
@@ -777,9 +777,6 @@
                    options_list=['--security-posture-reference-exclude-extensions', '--exclude-extensions'],
                    help='List of virtual machine extensions to exclude when applying the Security Posture. Either a Json string or a file path is acceptable. '
                         'Please refer to https://docs.microsoft.com/rest/api/compute/virtualmachinescalesets/get#virtualmachineextension for the data format.')
-=======
-        c.argument('enable_auto_os_upgrade', enable_auto_os_upgrade_type)
->>>>>>> 1df023c3
 
     with self.argument_context('vmss create', arg_group='Network Balancer') as c:
         c.argument('application_gateway', help='Name to use when creating a new application gateway (default) or referencing an existing one. Can also reference an existing application gateway by ID or specify "" for none.', options_list=['--app-gateway'])
