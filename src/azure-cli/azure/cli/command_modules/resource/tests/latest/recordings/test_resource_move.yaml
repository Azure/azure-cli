interactions:
- request:
    body: null
    headers:
      Accept:
      - application/json
      Accept-Encoding:
      - gzip, deflate
      CommandName:
      - network nsg create
      Connection:
      - keep-alive
      ParameterSetName:
      - -n -g
      User-Agent:
      - python/3.6.5 (Windows-10-10.0.17134-SP0) msrest/0.6.10 msrest_azure/0.6.1
        azure-mgmt-resource/4.0.0 Azure-SDK-For-Python AZURECLI/2.0.74
      accept-language:
      - en-US
    method: GET
    uri: https://management.azure.com/subscriptions/00000000-0000-0000-0000-000000000000/resourcegroups/cli_test_resource_move_source000002?api-version=2019-07-01
  response:
    body:
      string: '{"id":"/subscriptions/00000000-0000-0000-0000-000000000000/resourceGroups/cli_test_resource_move_source000002","name":"cli_test_resource_move_source000002","type":"Microsoft.Resources/resourceGroups","location":"westus","tags":{"product":"azurecli","cause":"automation","date":"2019-10-04T05:03:33Z"},"properties":{"provisioningState":"Succeeded"}}'
    headers:
      cache-control:
      - no-cache
      content-length:
      - '428'
      content-type:
      - application/json; charset=utf-8
      date:
      - Fri, 04 Oct 2019 05:03:35 GMT
      expires:
      - '-1'
      pragma:
      - no-cache
      strict-transport-security:
      - max-age=31536000; includeSubDomains
      vary:
      - Accept-Encoding
      x-content-type-options:
      - nosniff
    status:
      code: 200
      message: OK
- request:
    body: '{"location": "westus"}'
    headers:
      Accept:
      - application/json
      Accept-Encoding:
      - gzip, deflate
      CommandName:
      - network nsg create
      Connection:
      - keep-alive
      Content-Length:
      - '22'
      Content-Type:
      - application/json; charset=utf-8
      ParameterSetName:
      - -n -g
      User-Agent:
      - python/3.6.5 (Windows-10-10.0.17134-SP0) msrest/0.6.10 msrest_azure/0.6.1
        azure-mgmt-network/4.0.0 Azure-SDK-For-Python AZURECLI/2.0.74
      accept-language:
      - en-US
    method: PUT
    uri: https://management.azure.com/subscriptions/00000000-0000-0000-0000-000000000000/resourceGroups/cli_test_resource_move_source000002/providers/Microsoft.Network/networkSecurityGroups/nsg-move000003?api-version=2019-08-01
  response:
    body:
      string: "{\r\n  \"name\": \"nsg-move000003\",\r\n  \"id\": \"/subscriptions/00000000-0000-0000-0000-000000000000/resourceGroups/cli_test_resource_move_source000002/providers/Microsoft.Network/networkSecurityGroups/nsg-move000003\",\r\n
        \ \"etag\": \"W/\\\"fe1ad2b0-cae7-439c-9169-49b22d1fdd44\\\"\",\r\n  \"type\":
        \"Microsoft.Network/networkSecurityGroups\",\r\n  \"location\": \"westus\",\r\n
        \ \"properties\": {\r\n    \"provisioningState\": \"Updating\",\r\n    \"resourceGuid\":
        \"f938634f-71ca-46e7-b22a-ba92ca7fa4db\",\r\n    \"securityRules\": [],\r\n
        \   \"defaultSecurityRules\": [\r\n      {\r\n        \"name\": \"AllowVnetInBound\",\r\n
        \       \"id\": \"/subscriptions/00000000-0000-0000-0000-000000000000/resourceGroups/cli_test_resource_move_source000002/providers/Microsoft.Network/networkSecurityGroups/nsg-move000003/defaultSecurityRules/AllowVnetInBound\",\r\n
        \       \"etag\": \"W/\\\"fe1ad2b0-cae7-439c-9169-49b22d1fdd44\\\"\",\r\n
        \       \"type\": \"Microsoft.Network/networkSecurityGroups/defaultSecurityRules\",\r\n
        \       \"properties\": {\r\n          \"provisioningState\": \"Updating\",\r\n
        \         \"description\": \"Allow inbound traffic from all VMs in VNET\",\r\n
        \         \"protocol\": \"*\",\r\n          \"sourcePortRange\": \"*\",\r\n
        \         \"destinationPortRange\": \"*\",\r\n          \"sourceAddressPrefix\":
        \"VirtualNetwork\",\r\n          \"destinationAddressPrefix\": \"VirtualNetwork\",\r\n
        \         \"access\": \"Allow\",\r\n          \"priority\": 65000,\r\n          \"direction\":
        \"Inbound\",\r\n          \"sourcePortRanges\": [],\r\n          \"destinationPortRanges\":
        [],\r\n          \"sourceAddressPrefixes\": [],\r\n          \"destinationAddressPrefixes\":
        []\r\n        }\r\n      },\r\n      {\r\n        \"name\": \"AllowAzureLoadBalancerInBound\",\r\n
        \       \"id\": \"/subscriptions/00000000-0000-0000-0000-000000000000/resourceGroups/cli_test_resource_move_source000002/providers/Microsoft.Network/networkSecurityGroups/nsg-move000003/defaultSecurityRules/AllowAzureLoadBalancerInBound\",\r\n
        \       \"etag\": \"W/\\\"fe1ad2b0-cae7-439c-9169-49b22d1fdd44\\\"\",\r\n
        \       \"type\": \"Microsoft.Network/networkSecurityGroups/defaultSecurityRules\",\r\n
        \       \"properties\": {\r\n          \"provisioningState\": \"Updating\",\r\n
        \         \"description\": \"Allow inbound traffic from azure load balancer\",\r\n
        \         \"protocol\": \"*\",\r\n          \"sourcePortRange\": \"*\",\r\n
        \         \"destinationPortRange\": \"*\",\r\n          \"sourceAddressPrefix\":
        \"AzureLoadBalancer\",\r\n          \"destinationAddressPrefix\": \"*\",\r\n
        \         \"access\": \"Allow\",\r\n          \"priority\": 65001,\r\n          \"direction\":
        \"Inbound\",\r\n          \"sourcePortRanges\": [],\r\n          \"destinationPortRanges\":
        [],\r\n          \"sourceAddressPrefixes\": [],\r\n          \"destinationAddressPrefixes\":
        []\r\n        }\r\n      },\r\n      {\r\n        \"name\": \"DenyAllInBound\",\r\n
        \       \"id\": \"/subscriptions/00000000-0000-0000-0000-000000000000/resourceGroups/cli_test_resource_move_source000002/providers/Microsoft.Network/networkSecurityGroups/nsg-move000003/defaultSecurityRules/DenyAllInBound\",\r\n
        \       \"etag\": \"W/\\\"fe1ad2b0-cae7-439c-9169-49b22d1fdd44\\\"\",\r\n
        \       \"type\": \"Microsoft.Network/networkSecurityGroups/defaultSecurityRules\",\r\n
        \       \"properties\": {\r\n          \"provisioningState\": \"Updating\",\r\n
        \         \"description\": \"Deny all inbound traffic\",\r\n          \"protocol\":
        \"*\",\r\n          \"sourcePortRange\": \"*\",\r\n          \"destinationPortRange\":
        \"*\",\r\n          \"sourceAddressPrefix\": \"*\",\r\n          \"destinationAddressPrefix\":
        \"*\",\r\n          \"access\": \"Deny\",\r\n          \"priority\": 65500,\r\n
        \         \"direction\": \"Inbound\",\r\n          \"sourcePortRanges\": [],\r\n
        \         \"destinationPortRanges\": [],\r\n          \"sourceAddressPrefixes\":
        [],\r\n          \"destinationAddressPrefixes\": []\r\n        }\r\n      },\r\n
        \     {\r\n        \"name\": \"AllowVnetOutBound\",\r\n        \"id\": \"/subscriptions/00000000-0000-0000-0000-000000000000/resourceGroups/cli_test_resource_move_source000002/providers/Microsoft.Network/networkSecurityGroups/nsg-move000003/defaultSecurityRules/AllowVnetOutBound\",\r\n
        \       \"etag\": \"W/\\\"fe1ad2b0-cae7-439c-9169-49b22d1fdd44\\\"\",\r\n
        \       \"type\": \"Microsoft.Network/networkSecurityGroups/defaultSecurityRules\",\r\n
        \       \"properties\": {\r\n          \"provisioningState\": \"Updating\",\r\n
        \         \"description\": \"Allow outbound traffic from all VMs to all VMs
        in VNET\",\r\n          \"protocol\": \"*\",\r\n          \"sourcePortRange\":
        \"*\",\r\n          \"destinationPortRange\": \"*\",\r\n          \"sourceAddressPrefix\":
        \"VirtualNetwork\",\r\n          \"destinationAddressPrefix\": \"VirtualNetwork\",\r\n
        \         \"access\": \"Allow\",\r\n          \"priority\": 65000,\r\n          \"direction\":
        \"Outbound\",\r\n          \"sourcePortRanges\": [],\r\n          \"destinationPortRanges\":
        [],\r\n          \"sourceAddressPrefixes\": [],\r\n          \"destinationAddressPrefixes\":
        []\r\n        }\r\n      },\r\n      {\r\n        \"name\": \"AllowInternetOutBound\",\r\n
        \       \"id\": \"/subscriptions/00000000-0000-0000-0000-000000000000/resourceGroups/cli_test_resource_move_source000002/providers/Microsoft.Network/networkSecurityGroups/nsg-move000003/defaultSecurityRules/AllowInternetOutBound\",\r\n
        \       \"etag\": \"W/\\\"fe1ad2b0-cae7-439c-9169-49b22d1fdd44\\\"\",\r\n
        \       \"type\": \"Microsoft.Network/networkSecurityGroups/defaultSecurityRules\",\r\n
        \       \"properties\": {\r\n          \"provisioningState\": \"Updating\",\r\n
        \         \"description\": \"Allow outbound traffic from all VMs to Internet\",\r\n
        \         \"protocol\": \"*\",\r\n          \"sourcePortRange\": \"*\",\r\n
        \         \"destinationPortRange\": \"*\",\r\n          \"sourceAddressPrefix\":
        \"*\",\r\n          \"destinationAddressPrefix\": \"Internet\",\r\n          \"access\":
        \"Allow\",\r\n          \"priority\": 65001,\r\n          \"direction\": \"Outbound\",\r\n
        \         \"sourcePortRanges\": [],\r\n          \"destinationPortRanges\":
        [],\r\n          \"sourceAddressPrefixes\": [],\r\n          \"destinationAddressPrefixes\":
        []\r\n        }\r\n      },\r\n      {\r\n        \"name\": \"DenyAllOutBound\",\r\n
        \       \"id\": \"/subscriptions/00000000-0000-0000-0000-000000000000/resourceGroups/cli_test_resource_move_source000002/providers/Microsoft.Network/networkSecurityGroups/nsg-move000003/defaultSecurityRules/DenyAllOutBound\",\r\n
        \       \"etag\": \"W/\\\"fe1ad2b0-cae7-439c-9169-49b22d1fdd44\\\"\",\r\n
        \       \"type\": \"Microsoft.Network/networkSecurityGroups/defaultSecurityRules\",\r\n
        \       \"properties\": {\r\n          \"provisioningState\": \"Updating\",\r\n
        \         \"description\": \"Deny all outbound traffic\",\r\n          \"protocol\":
        \"*\",\r\n          \"sourcePortRange\": \"*\",\r\n          \"destinationPortRange\":
        \"*\",\r\n          \"sourceAddressPrefix\": \"*\",\r\n          \"destinationAddressPrefix\":
        \"*\",\r\n          \"access\": \"Deny\",\r\n          \"priority\": 65500,\r\n
        \         \"direction\": \"Outbound\",\r\n          \"sourcePortRanges\":
        [],\r\n          \"destinationPortRanges\": [],\r\n          \"sourceAddressPrefixes\":
        [],\r\n          \"destinationAddressPrefixes\": []\r\n        }\r\n      }\r\n
        \   ]\r\n  }\r\n}"
    headers:
      azure-asyncoperation:
<<<<<<< HEAD
      - https://management.azure.com/subscriptions/00000000-0000-0000-0000-000000000000/providers/Microsoft.Network/locations/westus/operations/ab2d568f-c440-4181-9065-fad64e630ed0?api-version=2019-04-01
=======
      - https://management.azure.com/subscriptions/00000000-0000-0000-0000-000000000000/providers/Microsoft.Network/locations/westus/operations/d3546a68-615f-4baf-9b6c-59db95ee35e3?api-version=2019-08-01
>>>>>>> 15b3674b
      cache-control:
      - no-cache
      content-length:
      - '7053'
      content-type:
      - application/json; charset=utf-8
      date:
      - Fri, 04 Oct 2019 05:03:35 GMT
      expires:
      - '-1'
      pragma:
      - no-cache
      server:
      - Microsoft-HTTPAPI/2.0
      - Microsoft-HTTPAPI/2.0
      strict-transport-security:
      - max-age=31536000; includeSubDomains
      x-content-type-options:
      - nosniff
      x-ms-arm-service-request-id:
      - 33701a3a-3883-464e-b4f8-48762de321be
      x-ms-ratelimit-remaining-subscription-writes:
      - '1199'
    status:
      code: 201
      message: Created
- request:
    body: null
    headers:
      Accept:
      - application/json
      Accept-Encoding:
      - gzip, deflate
      CommandName:
      - network nsg create
      Connection:
      - keep-alive
      ParameterSetName:
      - -n -g
      User-Agent:
      - python/3.6.5 (Windows-10-10.0.17134-SP0) msrest/0.6.10 msrest_azure/0.6.1
        azure-mgmt-network/4.0.0 Azure-SDK-For-Python AZURECLI/2.0.74
    method: GET
<<<<<<< HEAD
    uri: https://management.azure.com/subscriptions/00000000-0000-0000-0000-000000000000/providers/Microsoft.Network/locations/westus/operations/ab2d568f-c440-4181-9065-fad64e630ed0?api-version=2019-04-01
=======
    uri: https://management.azure.com/subscriptions/00000000-0000-0000-0000-000000000000/providers/Microsoft.Network/locations/westus/operations/d3546a68-615f-4baf-9b6c-59db95ee35e3?api-version=2019-08-01
>>>>>>> 15b3674b
  response:
    body:
      string: "{\r\n  \"status\": \"Succeeded\"\r\n}"
    headers:
      cache-control:
      - no-cache
      content-length:
      - '29'
      content-type:
      - application/json; charset=utf-8
      date:
      - Fri, 04 Oct 2019 05:03:38 GMT
      expires:
      - '-1'
      pragma:
      - no-cache
      server:
      - Microsoft-HTTPAPI/2.0
      - Microsoft-HTTPAPI/2.0
      strict-transport-security:
      - max-age=31536000; includeSubDomains
      transfer-encoding:
      - chunked
      vary:
      - Accept-Encoding
      x-content-type-options:
      - nosniff
      x-ms-arm-service-request-id:
      - e3889ba0-00a8-4b8b-ad6a-0126aaba097c
    status:
      code: 200
      message: OK
- request:
    body: null
    headers:
      Accept:
      - application/json
      Accept-Encoding:
      - gzip, deflate
      CommandName:
      - network nsg create
      Connection:
      - keep-alive
      ParameterSetName:
      - -n -g
      User-Agent:
      - python/3.6.5 (Windows-10-10.0.17134-SP0) msrest/0.6.10 msrest_azure/0.6.1
        azure-mgmt-network/4.0.0 Azure-SDK-For-Python AZURECLI/2.0.74
    method: GET
    uri: https://management.azure.com/subscriptions/00000000-0000-0000-0000-000000000000/resourceGroups/cli_test_resource_move_source000002/providers/Microsoft.Network/networkSecurityGroups/nsg-move000003?api-version=2019-08-01
  response:
    body:
      string: "{\r\n  \"name\": \"nsg-move000003\",\r\n  \"id\": \"/subscriptions/00000000-0000-0000-0000-000000000000/resourceGroups/cli_test_resource_move_source000002/providers/Microsoft.Network/networkSecurityGroups/nsg-move000003\",\r\n
        \ \"etag\": \"W/\\\"28094bd3-a625-4c45-8896-92a7ae72dc7c\\\"\",\r\n  \"type\":
        \"Microsoft.Network/networkSecurityGroups\",\r\n  \"location\": \"westus\",\r\n
        \ \"properties\": {\r\n    \"provisioningState\": \"Succeeded\",\r\n    \"resourceGuid\":
        \"f938634f-71ca-46e7-b22a-ba92ca7fa4db\",\r\n    \"securityRules\": [],\r\n
        \   \"defaultSecurityRules\": [\r\n      {\r\n        \"name\": \"AllowVnetInBound\",\r\n
        \       \"id\": \"/subscriptions/00000000-0000-0000-0000-000000000000/resourceGroups/cli_test_resource_move_source000002/providers/Microsoft.Network/networkSecurityGroups/nsg-move000003/defaultSecurityRules/AllowVnetInBound\",\r\n
        \       \"etag\": \"W/\\\"28094bd3-a625-4c45-8896-92a7ae72dc7c\\\"\",\r\n
        \       \"type\": \"Microsoft.Network/networkSecurityGroups/defaultSecurityRules\",\r\n
        \       \"properties\": {\r\n          \"provisioningState\": \"Succeeded\",\r\n
        \         \"description\": \"Allow inbound traffic from all VMs in VNET\",\r\n
        \         \"protocol\": \"*\",\r\n          \"sourcePortRange\": \"*\",\r\n
        \         \"destinationPortRange\": \"*\",\r\n          \"sourceAddressPrefix\":
        \"VirtualNetwork\",\r\n          \"destinationAddressPrefix\": \"VirtualNetwork\",\r\n
        \         \"access\": \"Allow\",\r\n          \"priority\": 65000,\r\n          \"direction\":
        \"Inbound\",\r\n          \"sourcePortRanges\": [],\r\n          \"destinationPortRanges\":
        [],\r\n          \"sourceAddressPrefixes\": [],\r\n          \"destinationAddressPrefixes\":
        []\r\n        }\r\n      },\r\n      {\r\n        \"name\": \"AllowAzureLoadBalancerInBound\",\r\n
        \       \"id\": \"/subscriptions/00000000-0000-0000-0000-000000000000/resourceGroups/cli_test_resource_move_source000002/providers/Microsoft.Network/networkSecurityGroups/nsg-move000003/defaultSecurityRules/AllowAzureLoadBalancerInBound\",\r\n
        \       \"etag\": \"W/\\\"28094bd3-a625-4c45-8896-92a7ae72dc7c\\\"\",\r\n
        \       \"type\": \"Microsoft.Network/networkSecurityGroups/defaultSecurityRules\",\r\n
        \       \"properties\": {\r\n          \"provisioningState\": \"Succeeded\",\r\n
        \         \"description\": \"Allow inbound traffic from azure load balancer\",\r\n
        \         \"protocol\": \"*\",\r\n          \"sourcePortRange\": \"*\",\r\n
        \         \"destinationPortRange\": \"*\",\r\n          \"sourceAddressPrefix\":
        \"AzureLoadBalancer\",\r\n          \"destinationAddressPrefix\": \"*\",\r\n
        \         \"access\": \"Allow\",\r\n          \"priority\": 65001,\r\n          \"direction\":
        \"Inbound\",\r\n          \"sourcePortRanges\": [],\r\n          \"destinationPortRanges\":
        [],\r\n          \"sourceAddressPrefixes\": [],\r\n          \"destinationAddressPrefixes\":
        []\r\n        }\r\n      },\r\n      {\r\n        \"name\": \"DenyAllInBound\",\r\n
        \       \"id\": \"/subscriptions/00000000-0000-0000-0000-000000000000/resourceGroups/cli_test_resource_move_source000002/providers/Microsoft.Network/networkSecurityGroups/nsg-move000003/defaultSecurityRules/DenyAllInBound\",\r\n
        \       \"etag\": \"W/\\\"28094bd3-a625-4c45-8896-92a7ae72dc7c\\\"\",\r\n
        \       \"type\": \"Microsoft.Network/networkSecurityGroups/defaultSecurityRules\",\r\n
        \       \"properties\": {\r\n          \"provisioningState\": \"Succeeded\",\r\n
        \         \"description\": \"Deny all inbound traffic\",\r\n          \"protocol\":
        \"*\",\r\n          \"sourcePortRange\": \"*\",\r\n          \"destinationPortRange\":
        \"*\",\r\n          \"sourceAddressPrefix\": \"*\",\r\n          \"destinationAddressPrefix\":
        \"*\",\r\n          \"access\": \"Deny\",\r\n          \"priority\": 65500,\r\n
        \         \"direction\": \"Inbound\",\r\n          \"sourcePortRanges\": [],\r\n
        \         \"destinationPortRanges\": [],\r\n          \"sourceAddressPrefixes\":
        [],\r\n          \"destinationAddressPrefixes\": []\r\n        }\r\n      },\r\n
        \     {\r\n        \"name\": \"AllowVnetOutBound\",\r\n        \"id\": \"/subscriptions/00000000-0000-0000-0000-000000000000/resourceGroups/cli_test_resource_move_source000002/providers/Microsoft.Network/networkSecurityGroups/nsg-move000003/defaultSecurityRules/AllowVnetOutBound\",\r\n
        \       \"etag\": \"W/\\\"28094bd3-a625-4c45-8896-92a7ae72dc7c\\\"\",\r\n
        \       \"type\": \"Microsoft.Network/networkSecurityGroups/defaultSecurityRules\",\r\n
        \       \"properties\": {\r\n          \"provisioningState\": \"Succeeded\",\r\n
        \         \"description\": \"Allow outbound traffic from all VMs to all VMs
        in VNET\",\r\n          \"protocol\": \"*\",\r\n          \"sourcePortRange\":
        \"*\",\r\n          \"destinationPortRange\": \"*\",\r\n          \"sourceAddressPrefix\":
        \"VirtualNetwork\",\r\n          \"destinationAddressPrefix\": \"VirtualNetwork\",\r\n
        \         \"access\": \"Allow\",\r\n          \"priority\": 65000,\r\n          \"direction\":
        \"Outbound\",\r\n          \"sourcePortRanges\": [],\r\n          \"destinationPortRanges\":
        [],\r\n          \"sourceAddressPrefixes\": [],\r\n          \"destinationAddressPrefixes\":
        []\r\n        }\r\n      },\r\n      {\r\n        \"name\": \"AllowInternetOutBound\",\r\n
        \       \"id\": \"/subscriptions/00000000-0000-0000-0000-000000000000/resourceGroups/cli_test_resource_move_source000002/providers/Microsoft.Network/networkSecurityGroups/nsg-move000003/defaultSecurityRules/AllowInternetOutBound\",\r\n
        \       \"etag\": \"W/\\\"28094bd3-a625-4c45-8896-92a7ae72dc7c\\\"\",\r\n
        \       \"type\": \"Microsoft.Network/networkSecurityGroups/defaultSecurityRules\",\r\n
        \       \"properties\": {\r\n          \"provisioningState\": \"Succeeded\",\r\n
        \         \"description\": \"Allow outbound traffic from all VMs to Internet\",\r\n
        \         \"protocol\": \"*\",\r\n          \"sourcePortRange\": \"*\",\r\n
        \         \"destinationPortRange\": \"*\",\r\n          \"sourceAddressPrefix\":
        \"*\",\r\n          \"destinationAddressPrefix\": \"Internet\",\r\n          \"access\":
        \"Allow\",\r\n          \"priority\": 65001,\r\n          \"direction\": \"Outbound\",\r\n
        \         \"sourcePortRanges\": [],\r\n          \"destinationPortRanges\":
        [],\r\n          \"sourceAddressPrefixes\": [],\r\n          \"destinationAddressPrefixes\":
        []\r\n        }\r\n      },\r\n      {\r\n        \"name\": \"DenyAllOutBound\",\r\n
        \       \"id\": \"/subscriptions/00000000-0000-0000-0000-000000000000/resourceGroups/cli_test_resource_move_source000002/providers/Microsoft.Network/networkSecurityGroups/nsg-move000003/defaultSecurityRules/DenyAllOutBound\",\r\n
        \       \"etag\": \"W/\\\"28094bd3-a625-4c45-8896-92a7ae72dc7c\\\"\",\r\n
        \       \"type\": \"Microsoft.Network/networkSecurityGroups/defaultSecurityRules\",\r\n
        \       \"properties\": {\r\n          \"provisioningState\": \"Succeeded\",\r\n
        \         \"description\": \"Deny all outbound traffic\",\r\n          \"protocol\":
        \"*\",\r\n          \"sourcePortRange\": \"*\",\r\n          \"destinationPortRange\":
        \"*\",\r\n          \"sourceAddressPrefix\": \"*\",\r\n          \"destinationAddressPrefix\":
        \"*\",\r\n          \"access\": \"Deny\",\r\n          \"priority\": 65500,\r\n
        \         \"direction\": \"Outbound\",\r\n          \"sourcePortRanges\":
        [],\r\n          \"destinationPortRanges\": [],\r\n          \"sourceAddressPrefixes\":
        [],\r\n          \"destinationAddressPrefixes\": []\r\n        }\r\n      }\r\n
        \   ]\r\n  }\r\n}"
    headers:
      cache-control:
      - no-cache
      content-length:
      - '7060'
      content-type:
      - application/json; charset=utf-8
      date:
      - Fri, 04 Oct 2019 05:03:38 GMT
      etag:
      - W/"28094bd3-a625-4c45-8896-92a7ae72dc7c"
      expires:
      - '-1'
      pragma:
      - no-cache
      server:
      - Microsoft-HTTPAPI/2.0
      - Microsoft-HTTPAPI/2.0
      strict-transport-security:
      - max-age=31536000; includeSubDomains
      transfer-encoding:
      - chunked
      vary:
      - Accept-Encoding
      x-content-type-options:
      - nosniff
      x-ms-arm-service-request-id:
      - 84085052-f013-4474-9051-cb78a637745b
    status:
      code: 200
      message: OK
- request:
    body: null
    headers:
      Accept:
      - application/json
      Accept-Encoding:
      - gzip, deflate
      CommandName:
      - network nsg create
      Connection:
      - keep-alive
      ParameterSetName:
      - -n -g
      User-Agent:
      - python/3.6.5 (Windows-10-10.0.17134-SP0) msrest/0.6.10 msrest_azure/0.6.1
        azure-mgmt-resource/4.0.0 Azure-SDK-For-Python AZURECLI/2.0.74
      accept-language:
      - en-US
    method: GET
    uri: https://management.azure.com/subscriptions/00000000-0000-0000-0000-000000000000/resourcegroups/cli_test_resource_move_source000002?api-version=2019-07-01
  response:
    body:
      string: '{"id":"/subscriptions/00000000-0000-0000-0000-000000000000/resourceGroups/cli_test_resource_move_source000002","name":"cli_test_resource_move_source000002","type":"Microsoft.Resources/resourceGroups","location":"westus","tags":{"product":"azurecli","cause":"automation","date":"2019-10-04T05:03:33Z"},"properties":{"provisioningState":"Succeeded"}}'
    headers:
      cache-control:
      - no-cache
      content-length:
      - '428'
      content-type:
      - application/json; charset=utf-8
      date:
      - Fri, 04 Oct 2019 05:03:39 GMT
      expires:
      - '-1'
      pragma:
      - no-cache
      strict-transport-security:
      - max-age=31536000; includeSubDomains
      vary:
      - Accept-Encoding
      x-content-type-options:
      - nosniff
    status:
      code: 200
      message: OK
- request:
    body: '{"location": "westus"}'
    headers:
      Accept:
      - application/json
      Accept-Encoding:
      - gzip, deflate
      CommandName:
      - network nsg create
      Connection:
      - keep-alive
      Content-Length:
      - '22'
      Content-Type:
      - application/json; charset=utf-8
      ParameterSetName:
      - -n -g
      User-Agent:
      - python/3.6.5 (Windows-10-10.0.17134-SP0) msrest/0.6.10 msrest_azure/0.6.1
        azure-mgmt-network/4.0.0 Azure-SDK-For-Python AZURECLI/2.0.74
      accept-language:
      - en-US
    method: PUT
    uri: https://management.azure.com/subscriptions/00000000-0000-0000-0000-000000000000/resourceGroups/cli_test_resource_move_source000002/providers/Microsoft.Network/networkSecurityGroups/nsg-move000004?api-version=2019-08-01
  response:
    body:
      string: "{\r\n  \"name\": \"nsg-move000004\",\r\n  \"id\": \"/subscriptions/00000000-0000-0000-0000-000000000000/resourceGroups/cli_test_resource_move_source000002/providers/Microsoft.Network/networkSecurityGroups/nsg-move000004\",\r\n
        \ \"etag\": \"W/\\\"8153f43c-afdb-4c40-bb75-6848a1c046ba\\\"\",\r\n  \"type\":
        \"Microsoft.Network/networkSecurityGroups\",\r\n  \"location\": \"westus\",\r\n
        \ \"properties\": {\r\n    \"provisioningState\": \"Updating\",\r\n    \"resourceGuid\":
        \"e1ec23d2-4cf8-4330-b744-f241c98a6205\",\r\n    \"securityRules\": [],\r\n
        \   \"defaultSecurityRules\": [\r\n      {\r\n        \"name\": \"AllowVnetInBound\",\r\n
        \       \"id\": \"/subscriptions/00000000-0000-0000-0000-000000000000/resourceGroups/cli_test_resource_move_source000002/providers/Microsoft.Network/networkSecurityGroups/nsg-move000004/defaultSecurityRules/AllowVnetInBound\",\r\n
        \       \"etag\": \"W/\\\"8153f43c-afdb-4c40-bb75-6848a1c046ba\\\"\",\r\n
        \       \"type\": \"Microsoft.Network/networkSecurityGroups/defaultSecurityRules\",\r\n
        \       \"properties\": {\r\n          \"provisioningState\": \"Updating\",\r\n
        \         \"description\": \"Allow inbound traffic from all VMs in VNET\",\r\n
        \         \"protocol\": \"*\",\r\n          \"sourcePortRange\": \"*\",\r\n
        \         \"destinationPortRange\": \"*\",\r\n          \"sourceAddressPrefix\":
        \"VirtualNetwork\",\r\n          \"destinationAddressPrefix\": \"VirtualNetwork\",\r\n
        \         \"access\": \"Allow\",\r\n          \"priority\": 65000,\r\n          \"direction\":
        \"Inbound\",\r\n          \"sourcePortRanges\": [],\r\n          \"destinationPortRanges\":
        [],\r\n          \"sourceAddressPrefixes\": [],\r\n          \"destinationAddressPrefixes\":
        []\r\n        }\r\n      },\r\n      {\r\n        \"name\": \"AllowAzureLoadBalancerInBound\",\r\n
        \       \"id\": \"/subscriptions/00000000-0000-0000-0000-000000000000/resourceGroups/cli_test_resource_move_source000002/providers/Microsoft.Network/networkSecurityGroups/nsg-move000004/defaultSecurityRules/AllowAzureLoadBalancerInBound\",\r\n
        \       \"etag\": \"W/\\\"8153f43c-afdb-4c40-bb75-6848a1c046ba\\\"\",\r\n
        \       \"type\": \"Microsoft.Network/networkSecurityGroups/defaultSecurityRules\",\r\n
        \       \"properties\": {\r\n          \"provisioningState\": \"Updating\",\r\n
        \         \"description\": \"Allow inbound traffic from azure load balancer\",\r\n
        \         \"protocol\": \"*\",\r\n          \"sourcePortRange\": \"*\",\r\n
        \         \"destinationPortRange\": \"*\",\r\n          \"sourceAddressPrefix\":
        \"AzureLoadBalancer\",\r\n          \"destinationAddressPrefix\": \"*\",\r\n
        \         \"access\": \"Allow\",\r\n          \"priority\": 65001,\r\n          \"direction\":
        \"Inbound\",\r\n          \"sourcePortRanges\": [],\r\n          \"destinationPortRanges\":
        [],\r\n          \"sourceAddressPrefixes\": [],\r\n          \"destinationAddressPrefixes\":
        []\r\n        }\r\n      },\r\n      {\r\n        \"name\": \"DenyAllInBound\",\r\n
        \       \"id\": \"/subscriptions/00000000-0000-0000-0000-000000000000/resourceGroups/cli_test_resource_move_source000002/providers/Microsoft.Network/networkSecurityGroups/nsg-move000004/defaultSecurityRules/DenyAllInBound\",\r\n
        \       \"etag\": \"W/\\\"8153f43c-afdb-4c40-bb75-6848a1c046ba\\\"\",\r\n
        \       \"type\": \"Microsoft.Network/networkSecurityGroups/defaultSecurityRules\",\r\n
        \       \"properties\": {\r\n          \"provisioningState\": \"Updating\",\r\n
        \         \"description\": \"Deny all inbound traffic\",\r\n          \"protocol\":
        \"*\",\r\n          \"sourcePortRange\": \"*\",\r\n          \"destinationPortRange\":
        \"*\",\r\n          \"sourceAddressPrefix\": \"*\",\r\n          \"destinationAddressPrefix\":
        \"*\",\r\n          \"access\": \"Deny\",\r\n          \"priority\": 65500,\r\n
        \         \"direction\": \"Inbound\",\r\n          \"sourcePortRanges\": [],\r\n
        \         \"destinationPortRanges\": [],\r\n          \"sourceAddressPrefixes\":
        [],\r\n          \"destinationAddressPrefixes\": []\r\n        }\r\n      },\r\n
        \     {\r\n        \"name\": \"AllowVnetOutBound\",\r\n        \"id\": \"/subscriptions/00000000-0000-0000-0000-000000000000/resourceGroups/cli_test_resource_move_source000002/providers/Microsoft.Network/networkSecurityGroups/nsg-move000004/defaultSecurityRules/AllowVnetOutBound\",\r\n
        \       \"etag\": \"W/\\\"8153f43c-afdb-4c40-bb75-6848a1c046ba\\\"\",\r\n
        \       \"type\": \"Microsoft.Network/networkSecurityGroups/defaultSecurityRules\",\r\n
        \       \"properties\": {\r\n          \"provisioningState\": \"Updating\",\r\n
        \         \"description\": \"Allow outbound traffic from all VMs to all VMs
        in VNET\",\r\n          \"protocol\": \"*\",\r\n          \"sourcePortRange\":
        \"*\",\r\n          \"destinationPortRange\": \"*\",\r\n          \"sourceAddressPrefix\":
        \"VirtualNetwork\",\r\n          \"destinationAddressPrefix\": \"VirtualNetwork\",\r\n
        \         \"access\": \"Allow\",\r\n          \"priority\": 65000,\r\n          \"direction\":
        \"Outbound\",\r\n          \"sourcePortRanges\": [],\r\n          \"destinationPortRanges\":
        [],\r\n          \"sourceAddressPrefixes\": [],\r\n          \"destinationAddressPrefixes\":
        []\r\n        }\r\n      },\r\n      {\r\n        \"name\": \"AllowInternetOutBound\",\r\n
        \       \"id\": \"/subscriptions/00000000-0000-0000-0000-000000000000/resourceGroups/cli_test_resource_move_source000002/providers/Microsoft.Network/networkSecurityGroups/nsg-move000004/defaultSecurityRules/AllowInternetOutBound\",\r\n
        \       \"etag\": \"W/\\\"8153f43c-afdb-4c40-bb75-6848a1c046ba\\\"\",\r\n
        \       \"type\": \"Microsoft.Network/networkSecurityGroups/defaultSecurityRules\",\r\n
        \       \"properties\": {\r\n          \"provisioningState\": \"Updating\",\r\n
        \         \"description\": \"Allow outbound traffic from all VMs to Internet\",\r\n
        \         \"protocol\": \"*\",\r\n          \"sourcePortRange\": \"*\",\r\n
        \         \"destinationPortRange\": \"*\",\r\n          \"sourceAddressPrefix\":
        \"*\",\r\n          \"destinationAddressPrefix\": \"Internet\",\r\n          \"access\":
        \"Allow\",\r\n          \"priority\": 65001,\r\n          \"direction\": \"Outbound\",\r\n
        \         \"sourcePortRanges\": [],\r\n          \"destinationPortRanges\":
        [],\r\n          \"sourceAddressPrefixes\": [],\r\n          \"destinationAddressPrefixes\":
        []\r\n        }\r\n      },\r\n      {\r\n        \"name\": \"DenyAllOutBound\",\r\n
        \       \"id\": \"/subscriptions/00000000-0000-0000-0000-000000000000/resourceGroups/cli_test_resource_move_source000002/providers/Microsoft.Network/networkSecurityGroups/nsg-move000004/defaultSecurityRules/DenyAllOutBound\",\r\n
        \       \"etag\": \"W/\\\"8153f43c-afdb-4c40-bb75-6848a1c046ba\\\"\",\r\n
        \       \"type\": \"Microsoft.Network/networkSecurityGroups/defaultSecurityRules\",\r\n
        \       \"properties\": {\r\n          \"provisioningState\": \"Updating\",\r\n
        \         \"description\": \"Deny all outbound traffic\",\r\n          \"protocol\":
        \"*\",\r\n          \"sourcePortRange\": \"*\",\r\n          \"destinationPortRange\":
        \"*\",\r\n          \"sourceAddressPrefix\": \"*\",\r\n          \"destinationAddressPrefix\":
        \"*\",\r\n          \"access\": \"Deny\",\r\n          \"priority\": 65500,\r\n
        \         \"direction\": \"Outbound\",\r\n          \"sourcePortRanges\":
        [],\r\n          \"destinationPortRanges\": [],\r\n          \"sourceAddressPrefixes\":
        [],\r\n          \"destinationAddressPrefixes\": []\r\n        }\r\n      }\r\n
        \   ]\r\n  }\r\n}"
    headers:
      azure-asyncoperation:
<<<<<<< HEAD
      - https://management.azure.com/subscriptions/00000000-0000-0000-0000-000000000000/providers/Microsoft.Network/locations/westus/operations/be527bde-f9b1-49ff-bfb7-ab2c32882e8f?api-version=2019-04-01
=======
      - https://management.azure.com/subscriptions/00000000-0000-0000-0000-000000000000/providers/Microsoft.Network/locations/westus/operations/7ad7039d-48ea-460f-99ad-7767dc041a37?api-version=2019-08-01
>>>>>>> 15b3674b
      cache-control:
      - no-cache
      content-length:
      - '7053'
      content-type:
      - application/json; charset=utf-8
      date:
      - Fri, 04 Oct 2019 05:03:39 GMT
      expires:
      - '-1'
      pragma:
      - no-cache
      server:
      - Microsoft-HTTPAPI/2.0
      - Microsoft-HTTPAPI/2.0
      strict-transport-security:
      - max-age=31536000; includeSubDomains
      x-content-type-options:
      - nosniff
      x-ms-arm-service-request-id:
      - 5004a61d-a900-4c19-8d2a-40cf43add749
      x-ms-ratelimit-remaining-subscription-writes:
      - '1198'
    status:
      code: 201
      message: Created
- request:
    body: null
    headers:
      Accept:
      - application/json
      Accept-Encoding:
      - gzip, deflate
      CommandName:
      - network nsg create
      Connection:
      - keep-alive
      ParameterSetName:
      - -n -g
      User-Agent:
      - python/3.6.5 (Windows-10-10.0.17134-SP0) msrest/0.6.10 msrest_azure/0.6.1
        azure-mgmt-network/4.0.0 Azure-SDK-For-Python AZURECLI/2.0.74
    method: GET
<<<<<<< HEAD
    uri: https://management.azure.com/subscriptions/00000000-0000-0000-0000-000000000000/providers/Microsoft.Network/locations/westus/operations/be527bde-f9b1-49ff-bfb7-ab2c32882e8f?api-version=2019-04-01
=======
    uri: https://management.azure.com/subscriptions/00000000-0000-0000-0000-000000000000/providers/Microsoft.Network/locations/westus/operations/7ad7039d-48ea-460f-99ad-7767dc041a37?api-version=2019-08-01
>>>>>>> 15b3674b
  response:
    body:
      string: "{\r\n  \"status\": \"Succeeded\"\r\n}"
    headers:
      cache-control:
      - no-cache
      content-length:
      - '29'
      content-type:
      - application/json; charset=utf-8
      date:
      - Fri, 04 Oct 2019 05:03:43 GMT
      expires:
      - '-1'
      pragma:
      - no-cache
      server:
      - Microsoft-HTTPAPI/2.0
      - Microsoft-HTTPAPI/2.0
      strict-transport-security:
      - max-age=31536000; includeSubDomains
      transfer-encoding:
      - chunked
      vary:
      - Accept-Encoding
      x-content-type-options:
      - nosniff
      x-ms-arm-service-request-id:
      - 332f14d3-9de7-459a-8d06-af355e58c4bb
    status:
      code: 200
      message: OK
- request:
    body: null
    headers:
      Accept:
      - application/json
      Accept-Encoding:
      - gzip, deflate
      CommandName:
      - network nsg create
      Connection:
      - keep-alive
      ParameterSetName:
      - -n -g
      User-Agent:
      - python/3.6.5 (Windows-10-10.0.17134-SP0) msrest/0.6.10 msrest_azure/0.6.1
        azure-mgmt-network/4.0.0 Azure-SDK-For-Python AZURECLI/2.0.74
    method: GET
    uri: https://management.azure.com/subscriptions/00000000-0000-0000-0000-000000000000/resourceGroups/cli_test_resource_move_source000002/providers/Microsoft.Network/networkSecurityGroups/nsg-move000004?api-version=2019-08-01
  response:
    body:
      string: "{\r\n  \"name\": \"nsg-move000004\",\r\n  \"id\": \"/subscriptions/00000000-0000-0000-0000-000000000000/resourceGroups/cli_test_resource_move_source000002/providers/Microsoft.Network/networkSecurityGroups/nsg-move000004\",\r\n
        \ \"etag\": \"W/\\\"181aa1cd-45ea-496b-bad6-8eafd4520b77\\\"\",\r\n  \"type\":
        \"Microsoft.Network/networkSecurityGroups\",\r\n  \"location\": \"westus\",\r\n
        \ \"properties\": {\r\n    \"provisioningState\": \"Succeeded\",\r\n    \"resourceGuid\":
        \"e1ec23d2-4cf8-4330-b744-f241c98a6205\",\r\n    \"securityRules\": [],\r\n
        \   \"defaultSecurityRules\": [\r\n      {\r\n        \"name\": \"AllowVnetInBound\",\r\n
        \       \"id\": \"/subscriptions/00000000-0000-0000-0000-000000000000/resourceGroups/cli_test_resource_move_source000002/providers/Microsoft.Network/networkSecurityGroups/nsg-move000004/defaultSecurityRules/AllowVnetInBound\",\r\n
        \       \"etag\": \"W/\\\"181aa1cd-45ea-496b-bad6-8eafd4520b77\\\"\",\r\n
        \       \"type\": \"Microsoft.Network/networkSecurityGroups/defaultSecurityRules\",\r\n
        \       \"properties\": {\r\n          \"provisioningState\": \"Succeeded\",\r\n
        \         \"description\": \"Allow inbound traffic from all VMs in VNET\",\r\n
        \         \"protocol\": \"*\",\r\n          \"sourcePortRange\": \"*\",\r\n
        \         \"destinationPortRange\": \"*\",\r\n          \"sourceAddressPrefix\":
        \"VirtualNetwork\",\r\n          \"destinationAddressPrefix\": \"VirtualNetwork\",\r\n
        \         \"access\": \"Allow\",\r\n          \"priority\": 65000,\r\n          \"direction\":
        \"Inbound\",\r\n          \"sourcePortRanges\": [],\r\n          \"destinationPortRanges\":
        [],\r\n          \"sourceAddressPrefixes\": [],\r\n          \"destinationAddressPrefixes\":
        []\r\n        }\r\n      },\r\n      {\r\n        \"name\": \"AllowAzureLoadBalancerInBound\",\r\n
        \       \"id\": \"/subscriptions/00000000-0000-0000-0000-000000000000/resourceGroups/cli_test_resource_move_source000002/providers/Microsoft.Network/networkSecurityGroups/nsg-move000004/defaultSecurityRules/AllowAzureLoadBalancerInBound\",\r\n
        \       \"etag\": \"W/\\\"181aa1cd-45ea-496b-bad6-8eafd4520b77\\\"\",\r\n
        \       \"type\": \"Microsoft.Network/networkSecurityGroups/defaultSecurityRules\",\r\n
        \       \"properties\": {\r\n          \"provisioningState\": \"Succeeded\",\r\n
        \         \"description\": \"Allow inbound traffic from azure load balancer\",\r\n
        \         \"protocol\": \"*\",\r\n          \"sourcePortRange\": \"*\",\r\n
        \         \"destinationPortRange\": \"*\",\r\n          \"sourceAddressPrefix\":
        \"AzureLoadBalancer\",\r\n          \"destinationAddressPrefix\": \"*\",\r\n
        \         \"access\": \"Allow\",\r\n          \"priority\": 65001,\r\n          \"direction\":
        \"Inbound\",\r\n          \"sourcePortRanges\": [],\r\n          \"destinationPortRanges\":
        [],\r\n          \"sourceAddressPrefixes\": [],\r\n          \"destinationAddressPrefixes\":
        []\r\n        }\r\n      },\r\n      {\r\n        \"name\": \"DenyAllInBound\",\r\n
        \       \"id\": \"/subscriptions/00000000-0000-0000-0000-000000000000/resourceGroups/cli_test_resource_move_source000002/providers/Microsoft.Network/networkSecurityGroups/nsg-move000004/defaultSecurityRules/DenyAllInBound\",\r\n
        \       \"etag\": \"W/\\\"181aa1cd-45ea-496b-bad6-8eafd4520b77\\\"\",\r\n
        \       \"type\": \"Microsoft.Network/networkSecurityGroups/defaultSecurityRules\",\r\n
        \       \"properties\": {\r\n          \"provisioningState\": \"Succeeded\",\r\n
        \         \"description\": \"Deny all inbound traffic\",\r\n          \"protocol\":
        \"*\",\r\n          \"sourcePortRange\": \"*\",\r\n          \"destinationPortRange\":
        \"*\",\r\n          \"sourceAddressPrefix\": \"*\",\r\n          \"destinationAddressPrefix\":
        \"*\",\r\n          \"access\": \"Deny\",\r\n          \"priority\": 65500,\r\n
        \         \"direction\": \"Inbound\",\r\n          \"sourcePortRanges\": [],\r\n
        \         \"destinationPortRanges\": [],\r\n          \"sourceAddressPrefixes\":
        [],\r\n          \"destinationAddressPrefixes\": []\r\n        }\r\n      },\r\n
        \     {\r\n        \"name\": \"AllowVnetOutBound\",\r\n        \"id\": \"/subscriptions/00000000-0000-0000-0000-000000000000/resourceGroups/cli_test_resource_move_source000002/providers/Microsoft.Network/networkSecurityGroups/nsg-move000004/defaultSecurityRules/AllowVnetOutBound\",\r\n
        \       \"etag\": \"W/\\\"181aa1cd-45ea-496b-bad6-8eafd4520b77\\\"\",\r\n
        \       \"type\": \"Microsoft.Network/networkSecurityGroups/defaultSecurityRules\",\r\n
        \       \"properties\": {\r\n          \"provisioningState\": \"Succeeded\",\r\n
        \         \"description\": \"Allow outbound traffic from all VMs to all VMs
        in VNET\",\r\n          \"protocol\": \"*\",\r\n          \"sourcePortRange\":
        \"*\",\r\n          \"destinationPortRange\": \"*\",\r\n          \"sourceAddressPrefix\":
        \"VirtualNetwork\",\r\n          \"destinationAddressPrefix\": \"VirtualNetwork\",\r\n
        \         \"access\": \"Allow\",\r\n          \"priority\": 65000,\r\n          \"direction\":
        \"Outbound\",\r\n          \"sourcePortRanges\": [],\r\n          \"destinationPortRanges\":
        [],\r\n          \"sourceAddressPrefixes\": [],\r\n          \"destinationAddressPrefixes\":
        []\r\n        }\r\n      },\r\n      {\r\n        \"name\": \"AllowInternetOutBound\",\r\n
        \       \"id\": \"/subscriptions/00000000-0000-0000-0000-000000000000/resourceGroups/cli_test_resource_move_source000002/providers/Microsoft.Network/networkSecurityGroups/nsg-move000004/defaultSecurityRules/AllowInternetOutBound\",\r\n
        \       \"etag\": \"W/\\\"181aa1cd-45ea-496b-bad6-8eafd4520b77\\\"\",\r\n
        \       \"type\": \"Microsoft.Network/networkSecurityGroups/defaultSecurityRules\",\r\n
        \       \"properties\": {\r\n          \"provisioningState\": \"Succeeded\",\r\n
        \         \"description\": \"Allow outbound traffic from all VMs to Internet\",\r\n
        \         \"protocol\": \"*\",\r\n          \"sourcePortRange\": \"*\",\r\n
        \         \"destinationPortRange\": \"*\",\r\n          \"sourceAddressPrefix\":
        \"*\",\r\n          \"destinationAddressPrefix\": \"Internet\",\r\n          \"access\":
        \"Allow\",\r\n          \"priority\": 65001,\r\n          \"direction\": \"Outbound\",\r\n
        \         \"sourcePortRanges\": [],\r\n          \"destinationPortRanges\":
        [],\r\n          \"sourceAddressPrefixes\": [],\r\n          \"destinationAddressPrefixes\":
        []\r\n        }\r\n      },\r\n      {\r\n        \"name\": \"DenyAllOutBound\",\r\n
        \       \"id\": \"/subscriptions/00000000-0000-0000-0000-000000000000/resourceGroups/cli_test_resource_move_source000002/providers/Microsoft.Network/networkSecurityGroups/nsg-move000004/defaultSecurityRules/DenyAllOutBound\",\r\n
        \       \"etag\": \"W/\\\"181aa1cd-45ea-496b-bad6-8eafd4520b77\\\"\",\r\n
        \       \"type\": \"Microsoft.Network/networkSecurityGroups/defaultSecurityRules\",\r\n
        \       \"properties\": {\r\n          \"provisioningState\": \"Succeeded\",\r\n
        \         \"description\": \"Deny all outbound traffic\",\r\n          \"protocol\":
        \"*\",\r\n          \"sourcePortRange\": \"*\",\r\n          \"destinationPortRange\":
        \"*\",\r\n          \"sourceAddressPrefix\": \"*\",\r\n          \"destinationAddressPrefix\":
        \"*\",\r\n          \"access\": \"Deny\",\r\n          \"priority\": 65500,\r\n
        \         \"direction\": \"Outbound\",\r\n          \"sourcePortRanges\":
        [],\r\n          \"destinationPortRanges\": [],\r\n          \"sourceAddressPrefixes\":
        [],\r\n          \"destinationAddressPrefixes\": []\r\n        }\r\n      }\r\n
        \   ]\r\n  }\r\n}"
    headers:
      cache-control:
      - no-cache
      content-length:
      - '7060'
      content-type:
      - application/json; charset=utf-8
      date:
      - Fri, 04 Oct 2019 05:03:43 GMT
      etag:
      - W/"181aa1cd-45ea-496b-bad6-8eafd4520b77"
      expires:
      - '-1'
      pragma:
      - no-cache
      server:
      - Microsoft-HTTPAPI/2.0
      - Microsoft-HTTPAPI/2.0
      strict-transport-security:
      - max-age=31536000; includeSubDomains
      transfer-encoding:
      - chunked
      vary:
      - Accept-Encoding
      x-content-type-options:
      - nosniff
      x-ms-arm-service-request-id:
      - 9c47e279-5479-4a33-9b41-c90831b199a1
    status:
      code: 200
      message: OK
- request:
    body: 'b''b\''{"resources": ["/subscriptions/00000000-0000-0000-0000-000000000000/resourceGroups/cli_test_resource_move_source000002/providers/Microsoft.Network/networkSecurityGroups/nsg-move000003",
      "/subscriptions/00000000-0000-0000-0000-000000000000/resourceGroups/cli_test_resource_move_source000002/providers/Microsoft.Network/networkSecurityGroups/nsg-move000004"],
      "targetResourceGroup": "/subscriptions/00000000-0000-0000-0000-000000000000/resourceGroups/cli_test_resource_move_dest000001"}\'''''
    headers:
      Accept:
      - application/json
      Accept-Encoding:
      - gzip, deflate
      CommandName:
      - resource move
      Connection:
      - keep-alive
      Content-Length:
      - '618'
      Content-Type:
      - application/json; charset=utf-8
      ParameterSetName:
      - --ids --destination-group
      User-Agent:
      - python/3.6.5 (Windows-10-10.0.17134-SP0) msrest/0.6.10 msrest_azure/0.6.1
        azure-mgmt-resource/4.0.0 Azure-SDK-For-Python AZURECLI/2.0.74
      accept-language:
      - en-US
    method: POST
    uri: https://management.azure.com/subscriptions/00000000-0000-0000-0000-000000000000/resourceGroups/cli_test_resource_move_source000002/moveResources?api-version=2019-07-01
  response:
    body:
      string: ''
    headers:
      cache-control:
      - no-cache
      content-length:
      - '0'
      date:
      - Fri, 04 Oct 2019 05:03:44 GMT
      expires:
      - '-1'
      location:
      - https://management.azure.com/subscriptions/00000000-0000-0000-0000-000000000000/operationresults/eyJqb2JJZCI6IlJFU09VUkNFQkFUQ0hNT1ZFSk9CLUNMSTo1RlRFU1Q6NUZSRVNPVVJDRTo1Rk1PVkU6NUZTT1VSQ0UzVlFSWDVEQkNOfEIxRTM0OTczMjVCMEMxRTAtV0VTVFVTLU1PVkUiLCJqb2JMb2NhdGlvbiI6Indlc3R1cyJ9?api-version=2019-07-01
      pragma:
      - no-cache
      strict-transport-security:
      - max-age=31536000; includeSubDomains
      x-content-type-options:
      - nosniff
      x-ms-ratelimit-remaining-subscription-writes:
      - '1199'
    status:
      code: 202
      message: Accepted
- request:
    body: null
    headers:
      Accept:
      - application/json
      Accept-Encoding:
      - gzip, deflate
      CommandName:
      - resource move
      Connection:
      - keep-alive
      ParameterSetName:
      - --ids --destination-group
      User-Agent:
      - python/3.6.5 (Windows-10-10.0.17134-SP0) msrest/0.6.10 msrest_azure/0.6.1
        azure-mgmt-resource/4.0.0 Azure-SDK-For-Python AZURECLI/2.0.74
    method: GET
    uri: https://management.azure.com/subscriptions/00000000-0000-0000-0000-000000000000/operationresults/eyJqb2JJZCI6IlJFU09VUkNFQkFUQ0hNT1ZFSk9CLUNMSTo1RlRFU1Q6NUZSRVNPVVJDRTo1Rk1PVkU6NUZTT1VSQ0UzVlFSWDVEQkNOfEIxRTM0OTczMjVCMEMxRTAtV0VTVFVTLU1PVkUiLCJqb2JMb2NhdGlvbiI6Indlc3R1cyJ9?api-version=2019-07-01
  response:
    body:
      string: ''
    headers:
      cache-control:
      - no-cache
      content-length:
      - '0'
      date:
      - Fri, 04 Oct 2019 05:04:00 GMT
      expires:
      - '-1'
      location:
      - https://management.azure.com/subscriptions/00000000-0000-0000-0000-000000000000/operationresults/eyJqb2JJZCI6IlJFU09VUkNFQkFUQ0hNT1ZFSk9CLUNMSTo1RlRFU1Q6NUZSRVNPVVJDRTo1Rk1PVkU6NUZTT1VSQ0UzVlFSWDVEQkNOfEIxRTM0OTczMjVCMEMxRTAtV0VTVFVTLU1PVkUiLCJqb2JMb2NhdGlvbiI6Indlc3R1cyJ9?api-version=2019-07-01
      pragma:
      - no-cache
      strict-transport-security:
      - max-age=31536000; includeSubDomains
      x-content-type-options:
      - nosniff
    status:
      code: 202
      message: Accepted
- request:
    body: null
    headers:
      Accept:
      - application/json
      Accept-Encoding:
      - gzip, deflate
      CommandName:
      - resource move
      Connection:
      - keep-alive
      ParameterSetName:
      - --ids --destination-group
      User-Agent:
      - python/3.6.5 (Windows-10-10.0.17134-SP0) msrest/0.6.10 msrest_azure/0.6.1
        azure-mgmt-resource/4.0.0 Azure-SDK-For-Python AZURECLI/2.0.74
    method: GET
    uri: https://management.azure.com/subscriptions/00000000-0000-0000-0000-000000000000/operationresults/eyJqb2JJZCI6IlJFU09VUkNFQkFUQ0hNT1ZFSk9CLUNMSTo1RlRFU1Q6NUZSRVNPVVJDRTo1Rk1PVkU6NUZTT1VSQ0UzVlFSWDVEQkNOfEIxRTM0OTczMjVCMEMxRTAtV0VTVFVTLU1PVkUiLCJqb2JMb2NhdGlvbiI6Indlc3R1cyJ9?api-version=2019-07-01
  response:
    body:
      string: ''
    headers:
      cache-control:
      - no-cache
      content-length:
      - '0'
      date:
      - Fri, 04 Oct 2019 05:04:14 GMT
      expires:
      - '-1'
      location:
      - https://management.azure.com/subscriptions/00000000-0000-0000-0000-000000000000/operationresults/eyJqb2JJZCI6IlJFU09VUkNFQkFUQ0hNT1ZFSk9CLUNMSTo1RlRFU1Q6NUZSRVNPVVJDRTo1Rk1PVkU6NUZTT1VSQ0UzVlFSWDVEQkNOfEIxRTM0OTczMjVCMEMxRTAtV0VTVFVTLU1PVkUiLCJqb2JMb2NhdGlvbiI6Indlc3R1cyJ9?api-version=2019-07-01
      pragma:
      - no-cache
      strict-transport-security:
      - max-age=31536000; includeSubDomains
      x-content-type-options:
      - nosniff
    status:
      code: 202
      message: Accepted
- request:
    body: null
    headers:
      Accept:
      - application/json
      Accept-Encoding:
      - gzip, deflate
      CommandName:
      - resource move
      Connection:
      - keep-alive
      ParameterSetName:
      - --ids --destination-group
      User-Agent:
      - python/3.6.5 (Windows-10-10.0.17134-SP0) msrest/0.6.10 msrest_azure/0.6.1
        azure-mgmt-resource/4.0.0 Azure-SDK-For-Python AZURECLI/2.0.74
    method: GET
    uri: https://management.azure.com/subscriptions/00000000-0000-0000-0000-000000000000/operationresults/eyJqb2JJZCI6IlJFU09VUkNFQkFUQ0hNT1ZFSk9CLUNMSTo1RlRFU1Q6NUZSRVNPVVJDRTo1Rk1PVkU6NUZTT1VSQ0UzVlFSWDVEQkNOfEIxRTM0OTczMjVCMEMxRTAtV0VTVFVTLU1PVkUiLCJqb2JMb2NhdGlvbiI6Indlc3R1cyJ9?api-version=2019-07-01
  response:
    body:
      string: ''
    headers:
      cache-control:
      - no-cache
      content-length:
      - '0'
      date:
      - Fri, 04 Oct 2019 05:04:30 GMT
      expires:
      - '-1'
      location:
      - https://management.azure.com/subscriptions/00000000-0000-0000-0000-000000000000/operationresults/eyJqb2JJZCI6IlJFU09VUkNFQkFUQ0hNT1ZFSk9CLUNMSTo1RlRFU1Q6NUZSRVNPVVJDRTo1Rk1PVkU6NUZTT1VSQ0UzVlFSWDVEQkNOfEIxRTM0OTczMjVCMEMxRTAtV0VTVFVTLU1PVkUiLCJqb2JMb2NhdGlvbiI6Indlc3R1cyJ9?api-version=2019-07-01
      pragma:
      - no-cache
      strict-transport-security:
      - max-age=31536000; includeSubDomains
      x-content-type-options:
      - nosniff
    status:
      code: 202
      message: Accepted
- request:
    body: null
    headers:
      Accept:
      - application/json
      Accept-Encoding:
      - gzip, deflate
      CommandName:
      - resource move
      Connection:
      - keep-alive
      ParameterSetName:
      - --ids --destination-group
      User-Agent:
      - python/3.6.5 (Windows-10-10.0.17134-SP0) msrest/0.6.10 msrest_azure/0.6.1
        azure-mgmt-resource/4.0.0 Azure-SDK-For-Python AZURECLI/2.0.74
    method: GET
    uri: https://management.azure.com/subscriptions/00000000-0000-0000-0000-000000000000/operationresults/eyJqb2JJZCI6IlJFU09VUkNFQkFUQ0hNT1ZFSk9CLUNMSTo1RlRFU1Q6NUZSRVNPVVJDRTo1Rk1PVkU6NUZTT1VSQ0UzVlFSWDVEQkNOfEIxRTM0OTczMjVCMEMxRTAtV0VTVFVTLU1PVkUiLCJqb2JMb2NhdGlvbiI6Indlc3R1cyJ9?api-version=2019-07-01
  response:
    body:
      string: ''
    headers:
      cache-control:
      - no-cache
      content-length:
      - '0'
      date:
      - Fri, 04 Oct 2019 05:04:45 GMT
      expires:
      - '-1'
      location:
      - https://management.azure.com/subscriptions/00000000-0000-0000-0000-000000000000/operationresults/eyJqb2JJZCI6IlJFU09VUkNFQkFUQ0hNT1ZFSk9CLUNMSTo1RlRFU1Q6NUZSRVNPVVJDRTo1Rk1PVkU6NUZTT1VSQ0UzVlFSWDVEQkNOfEIxRTM0OTczMjVCMEMxRTAtV0VTVFVTLU1PVkUiLCJqb2JMb2NhdGlvbiI6Indlc3R1cyJ9?api-version=2019-07-01
      pragma:
      - no-cache
      strict-transport-security:
      - max-age=31536000; includeSubDomains
      x-content-type-options:
      - nosniff
    status:
      code: 202
      message: Accepted
- request:
    body: null
    headers:
      Accept:
      - application/json
      Accept-Encoding:
      - gzip, deflate
      CommandName:
      - resource move
      Connection:
      - keep-alive
      ParameterSetName:
      - --ids --destination-group
      User-Agent:
      - python/3.6.5 (Windows-10-10.0.17134-SP0) msrest/0.6.10 msrest_azure/0.6.1
        azure-mgmt-resource/4.0.0 Azure-SDK-For-Python AZURECLI/2.0.74
    method: GET
    uri: https://management.azure.com/subscriptions/00000000-0000-0000-0000-000000000000/operationresults/eyJqb2JJZCI6IlJFU09VUkNFQkFUQ0hNT1ZFSk9CLUNMSTo1RlRFU1Q6NUZSRVNPVVJDRTo1Rk1PVkU6NUZTT1VSQ0UzVlFSWDVEQkNOfEIxRTM0OTczMjVCMEMxRTAtV0VTVFVTLU1PVkUiLCJqb2JMb2NhdGlvbiI6Indlc3R1cyJ9?api-version=2019-07-01
  response:
    body:
      string: ''
    headers:
      cache-control:
      - no-cache
      content-length:
      - '0'
      date:
      - Fri, 04 Oct 2019 05:05:00 GMT
      expires:
      - '-1'
      location:
      - https://management.azure.com/subscriptions/00000000-0000-0000-0000-000000000000/operationresults/eyJqb2JJZCI6IlJFU09VUkNFQkFUQ0hNT1ZFSk9CLUNMSTo1RlRFU1Q6NUZSRVNPVVJDRTo1Rk1PVkU6NUZTT1VSQ0UzVlFSWDVEQkNOfEIxRTM0OTczMjVCMEMxRTAtV0VTVFVTLU1PVkUiLCJqb2JMb2NhdGlvbiI6Indlc3R1cyJ9?api-version=2019-07-01
      pragma:
      - no-cache
      strict-transport-security:
      - max-age=31536000; includeSubDomains
      x-content-type-options:
      - nosniff
    status:
      code: 202
      message: Accepted
- request:
    body: null
    headers:
      Accept:
      - application/json
      Accept-Encoding:
      - gzip, deflate
      CommandName:
      - resource move
      Connection:
      - keep-alive
      ParameterSetName:
      - --ids --destination-group
      User-Agent:
      - python/3.6.5 (Windows-10-10.0.17134-SP0) msrest/0.6.10 msrest_azure/0.6.1
        azure-mgmt-resource/4.0.0 Azure-SDK-For-Python AZURECLI/2.0.74
    method: GET
    uri: https://management.azure.com/subscriptions/00000000-0000-0000-0000-000000000000/operationresults/eyJqb2JJZCI6IlJFU09VUkNFQkFUQ0hNT1ZFSk9CLUNMSTo1RlRFU1Q6NUZSRVNPVVJDRTo1Rk1PVkU6NUZTT1VSQ0UzVlFSWDVEQkNOfEIxRTM0OTczMjVCMEMxRTAtV0VTVFVTLU1PVkUiLCJqb2JMb2NhdGlvbiI6Indlc3R1cyJ9?api-version=2019-07-01
  response:
    body:
      string: ''
    headers:
      cache-control:
      - no-cache
      content-length:
      - '0'
      date:
      - Fri, 04 Oct 2019 05:05:15 GMT
      expires:
      - '-1'
      location:
      - https://management.azure.com/subscriptions/00000000-0000-0000-0000-000000000000/operationresults/eyJqb2JJZCI6IlJFU09VUkNFQkFUQ0hNT1ZFSk9CLUNMSTo1RlRFU1Q6NUZSRVNPVVJDRTo1Rk1PVkU6NUZTT1VSQ0UzVlFSWDVEQkNOfEIxRTM0OTczMjVCMEMxRTAtV0VTVFVTLU1PVkUiLCJqb2JMb2NhdGlvbiI6Indlc3R1cyJ9?api-version=2019-07-01
      pragma:
      - no-cache
      strict-transport-security:
      - max-age=31536000; includeSubDomains
      x-content-type-options:
      - nosniff
    status:
      code: 202
      message: Accepted
- request:
    body: null
    headers:
      Accept:
      - application/json
      Accept-Encoding:
      - gzip, deflate
      CommandName:
      - resource move
      Connection:
      - keep-alive
      ParameterSetName:
      - --ids --destination-group
      User-Agent:
      - python/3.6.5 (Windows-10-10.0.17134-SP0) msrest/0.6.10 msrest_azure/0.6.1
        azure-mgmt-resource/4.0.0 Azure-SDK-For-Python AZURECLI/2.0.74
    method: GET
    uri: https://management.azure.com/subscriptions/00000000-0000-0000-0000-000000000000/operationresults/eyJqb2JJZCI6IlJFU09VUkNFQkFUQ0hNT1ZFSk9CLUNMSTo1RlRFU1Q6NUZSRVNPVVJDRTo1Rk1PVkU6NUZTT1VSQ0UzVlFSWDVEQkNOfEIxRTM0OTczMjVCMEMxRTAtV0VTVFVTLU1PVkUiLCJqb2JMb2NhdGlvbiI6Indlc3R1cyJ9?api-version=2019-07-01
  response:
    body:
      string: ''
    headers:
      cache-control:
      - no-cache
      content-length:
      - '0'
      date:
      - Fri, 04 Oct 2019 05:05:31 GMT
      expires:
      - '-1'
      location:
      - https://management.azure.com/subscriptions/00000000-0000-0000-0000-000000000000/operationresults/eyJqb2JJZCI6IlJFU09VUkNFQkFUQ0hNT1ZFSk9CLUNMSTo1RlRFU1Q6NUZSRVNPVVJDRTo1Rk1PVkU6NUZTT1VSQ0UzVlFSWDVEQkNOfEIxRTM0OTczMjVCMEMxRTAtV0VTVFVTLU1PVkUiLCJqb2JMb2NhdGlvbiI6Indlc3R1cyJ9?api-version=2019-07-01
      pragma:
      - no-cache
      strict-transport-security:
      - max-age=31536000; includeSubDomains
      x-content-type-options:
      - nosniff
    status:
      code: 202
      message: Accepted
- request:
    body: null
    headers:
      Accept:
      - application/json
      Accept-Encoding:
      - gzip, deflate
      CommandName:
      - resource move
      Connection:
      - keep-alive
      ParameterSetName:
      - --ids --destination-group
      User-Agent:
      - python/3.6.5 (Windows-10-10.0.17134-SP0) msrest/0.6.10 msrest_azure/0.6.1
        azure-mgmt-resource/4.0.0 Azure-SDK-For-Python AZURECLI/2.0.74
    method: GET
    uri: https://management.azure.com/subscriptions/00000000-0000-0000-0000-000000000000/operationresults/eyJqb2JJZCI6IlJFU09VUkNFQkFUQ0hNT1ZFSk9CLUNMSTo1RlRFU1Q6NUZSRVNPVVJDRTo1Rk1PVkU6NUZTT1VSQ0UzVlFSWDVEQkNOfEIxRTM0OTczMjVCMEMxRTAtV0VTVFVTLU1PVkUiLCJqb2JMb2NhdGlvbiI6Indlc3R1cyJ9?api-version=2019-07-01
  response:
    body:
      string: ''
    headers:
      cache-control:
      - no-cache
      content-length:
      - '0'
      date:
      - Fri, 04 Oct 2019 05:05:45 GMT
      expires:
      - '-1'
      location:
      - https://management.azure.com/subscriptions/00000000-0000-0000-0000-000000000000/operationresults/eyJqb2JJZCI6IlJFU09VUkNFQkFUQ0hNT1ZFSk9CLUNMSTo1RlRFU1Q6NUZSRVNPVVJDRTo1Rk1PVkU6NUZTT1VSQ0UzVlFSWDVEQkNOfEIxRTM0OTczMjVCMEMxRTAtV0VTVFVTLU1PVkUiLCJqb2JMb2NhdGlvbiI6Indlc3R1cyJ9?api-version=2019-07-01
      pragma:
      - no-cache
      strict-transport-security:
      - max-age=31536000; includeSubDomains
      x-content-type-options:
      - nosniff
    status:
      code: 202
      message: Accepted
- request:
    body: null
    headers:
      Accept:
      - application/json
      Accept-Encoding:
      - gzip, deflate
      CommandName:
      - resource move
      Connection:
      - keep-alive
      ParameterSetName:
      - --ids --destination-group
      User-Agent:
      - python/3.6.5 (Windows-10-10.0.17134-SP0) msrest/0.6.10 msrest_azure/0.6.1
        azure-mgmt-resource/4.0.0 Azure-SDK-For-Python AZURECLI/2.0.74
    method: GET
    uri: https://management.azure.com/subscriptions/00000000-0000-0000-0000-000000000000/operationresults/eyJqb2JJZCI6IlJFU09VUkNFQkFUQ0hNT1ZFSk9CLUNMSTo1RlRFU1Q6NUZSRVNPVVJDRTo1Rk1PVkU6NUZTT1VSQ0UzVlFSWDVEQkNOfEIxRTM0OTczMjVCMEMxRTAtV0VTVFVTLU1PVkUiLCJqb2JMb2NhdGlvbiI6Indlc3R1cyJ9?api-version=2019-07-01
  response:
    body:
      string: ''
    headers:
      cache-control:
      - no-cache
      content-length:
      - '0'
      date:
      - Fri, 04 Oct 2019 05:06:00 GMT
      expires:
      - '-1'
      location:
      - https://management.azure.com/subscriptions/00000000-0000-0000-0000-000000000000/operationresults/eyJqb2JJZCI6IlJFU09VUkNFQkFUQ0hNT1ZFSk9CLUNMSTo1RlRFU1Q6NUZSRVNPVVJDRTo1Rk1PVkU6NUZTT1VSQ0UzVlFSWDVEQkNOfEIxRTM0OTczMjVCMEMxRTAtV0VTVFVTLU1PVkUiLCJqb2JMb2NhdGlvbiI6Indlc3R1cyJ9?api-version=2019-07-01
      pragma:
      - no-cache
      strict-transport-security:
      - max-age=31536000; includeSubDomains
      x-content-type-options:
      - nosniff
    status:
      code: 202
      message: Accepted
- request:
    body: null
    headers:
      Accept:
      - application/json
      Accept-Encoding:
      - gzip, deflate
      CommandName:
      - resource move
      Connection:
      - keep-alive
      ParameterSetName:
      - --ids --destination-group
      User-Agent:
      - python/3.6.5 (Windows-10-10.0.17134-SP0) msrest/0.6.10 msrest_azure/0.6.1
        azure-mgmt-resource/4.0.0 Azure-SDK-For-Python AZURECLI/2.0.74
    method: GET
    uri: https://management.azure.com/subscriptions/00000000-0000-0000-0000-000000000000/operationresults/eyJqb2JJZCI6IlJFU09VUkNFQkFUQ0hNT1ZFSk9CLUNMSTo1RlRFU1Q6NUZSRVNPVVJDRTo1Rk1PVkU6NUZTT1VSQ0UzVlFSWDVEQkNOfEIxRTM0OTczMjVCMEMxRTAtV0VTVFVTLU1PVkUiLCJqb2JMb2NhdGlvbiI6Indlc3R1cyJ9?api-version=2019-07-01
  response:
    body:
      string: ''
    headers:
      cache-control:
      - no-cache
      content-length:
      - '0'
      date:
      - Fri, 04 Oct 2019 05:06:15 GMT
      expires:
      - '-1'
      location:
      - https://management.azure.com/subscriptions/00000000-0000-0000-0000-000000000000/operationresults/eyJqb2JJZCI6IlJFU09VUkNFQkFUQ0hNT1ZFSk9CLUNMSTo1RlRFU1Q6NUZSRVNPVVJDRTo1Rk1PVkU6NUZTT1VSQ0UzVlFSWDVEQkNOfEIxRTM0OTczMjVCMEMxRTAtV0VTVFVTLU1PVkUiLCJqb2JMb2NhdGlvbiI6Indlc3R1cyJ9?api-version=2019-07-01
      pragma:
      - no-cache
      strict-transport-security:
      - max-age=31536000; includeSubDomains
      x-content-type-options:
      - nosniff
    status:
      code: 202
      message: Accepted
- request:
    body: null
    headers:
      Accept:
      - application/json
      Accept-Encoding:
      - gzip, deflate
      CommandName:
      - resource move
      Connection:
      - keep-alive
      ParameterSetName:
      - --ids --destination-group
      User-Agent:
      - python/3.6.5 (Windows-10-10.0.17134-SP0) msrest/0.6.10 msrest_azure/0.6.1
        azure-mgmt-resource/4.0.0 Azure-SDK-For-Python AZURECLI/2.0.74
    method: GET
    uri: https://management.azure.com/subscriptions/00000000-0000-0000-0000-000000000000/operationresults/eyJqb2JJZCI6IlJFU09VUkNFQkFUQ0hNT1ZFSk9CLUNMSTo1RlRFU1Q6NUZSRVNPVVJDRTo1Rk1PVkU6NUZTT1VSQ0UzVlFSWDVEQkNOfEIxRTM0OTczMjVCMEMxRTAtV0VTVFVTLU1PVkUiLCJqb2JMb2NhdGlvbiI6Indlc3R1cyJ9?api-version=2019-07-01
  response:
    body:
      string: ''
    headers:
      cache-control:
      - no-cache
      content-length:
      - '0'
      date:
      - Fri, 04 Oct 2019 05:06:30 GMT
      expires:
      - '-1'
      location:
      - https://management.azure.com/subscriptions/00000000-0000-0000-0000-000000000000/operationresults/eyJqb2JJZCI6IlJFU09VUkNFQkFUQ0hNT1ZFSk9CLUNMSTo1RlRFU1Q6NUZSRVNPVVJDRTo1Rk1PVkU6NUZTT1VSQ0UzVlFSWDVEQkNOfEIxRTM0OTczMjVCMEMxRTAtV0VTVFVTLU1PVkUiLCJqb2JMb2NhdGlvbiI6Indlc3R1cyJ9?api-version=2019-07-01
      pragma:
      - no-cache
      strict-transport-security:
      - max-age=31536000; includeSubDomains
      x-content-type-options:
      - nosniff
    status:
      code: 202
      message: Accepted
- request:
    body: null
    headers:
      Accept:
      - application/json
      Accept-Encoding:
      - gzip, deflate
      CommandName:
      - resource move
      Connection:
      - keep-alive
      ParameterSetName:
      - --ids --destination-group
      User-Agent:
      - python/3.6.5 (Windows-10-10.0.17134-SP0) msrest/0.6.10 msrest_azure/0.6.1
        azure-mgmt-resource/4.0.0 Azure-SDK-For-Python AZURECLI/2.0.74
    method: GET
    uri: https://management.azure.com/subscriptions/00000000-0000-0000-0000-000000000000/operationresults/eyJqb2JJZCI6IlJFU09VUkNFQkFUQ0hNT1ZFSk9CLUNMSTo1RlRFU1Q6NUZSRVNPVVJDRTo1Rk1PVkU6NUZTT1VSQ0UzVlFSWDVEQkNOfEIxRTM0OTczMjVCMEMxRTAtV0VTVFVTLU1PVkUiLCJqb2JMb2NhdGlvbiI6Indlc3R1cyJ9?api-version=2019-07-01
  response:
    body:
      string: ''
    headers:
      cache-control:
      - no-cache
      content-length:
      - '0'
      date:
      - Fri, 04 Oct 2019 05:06:46 GMT
      expires:
      - '-1'
      location:
      - https://management.azure.com/subscriptions/00000000-0000-0000-0000-000000000000/operationresults/eyJqb2JJZCI6IlJFU09VUkNFQkFUQ0hNT1ZFSk9CLUNMSTo1RlRFU1Q6NUZSRVNPVVJDRTo1Rk1PVkU6NUZTT1VSQ0UzVlFSWDVEQkNOfEIxRTM0OTczMjVCMEMxRTAtV0VTVFVTLU1PVkUiLCJqb2JMb2NhdGlvbiI6Indlc3R1cyJ9?api-version=2019-07-01
      pragma:
      - no-cache
      strict-transport-security:
      - max-age=31536000; includeSubDomains
      x-content-type-options:
      - nosniff
    status:
      code: 202
      message: Accepted
- request:
    body: null
    headers:
      Accept:
      - application/json
      Accept-Encoding:
      - gzip, deflate
      CommandName:
      - resource move
      Connection:
      - keep-alive
      ParameterSetName:
      - --ids --destination-group
      User-Agent:
      - python/3.6.5 (Windows-10-10.0.17134-SP0) msrest/0.6.10 msrest_azure/0.6.1
        azure-mgmt-resource/4.0.0 Azure-SDK-For-Python AZURECLI/2.0.74
    method: GET
    uri: https://management.azure.com/subscriptions/00000000-0000-0000-0000-000000000000/operationresults/eyJqb2JJZCI6IlJFU09VUkNFQkFUQ0hNT1ZFSk9CLUNMSTo1RlRFU1Q6NUZSRVNPVVJDRTo1Rk1PVkU6NUZTT1VSQ0UzVlFSWDVEQkNOfEIxRTM0OTczMjVCMEMxRTAtV0VTVFVTLU1PVkUiLCJqb2JMb2NhdGlvbiI6Indlc3R1cyJ9?api-version=2019-07-01
  response:
    body:
      string: ''
    headers:
      cache-control:
      - no-cache
      content-length:
      - '0'
      date:
      - Fri, 04 Oct 2019 05:07:01 GMT
      expires:
      - '-1'
      location:
      - https://management.azure.com/subscriptions/00000000-0000-0000-0000-000000000000/operationresults/eyJqb2JJZCI6IlJFU09VUkNFQkFUQ0hNT1ZFSk9CLUNMSTo1RlRFU1Q6NUZSRVNPVVJDRTo1Rk1PVkU6NUZTT1VSQ0UzVlFSWDVEQkNOfEIxRTM0OTczMjVCMEMxRTAtV0VTVFVTLU1PVkUiLCJqb2JMb2NhdGlvbiI6Indlc3R1cyJ9?api-version=2019-07-01
      pragma:
      - no-cache
      strict-transport-security:
      - max-age=31536000; includeSubDomains
      x-content-type-options:
      - nosniff
    status:
      code: 202
      message: Accepted
- request:
    body: null
    headers:
      Accept:
      - application/json
      Accept-Encoding:
      - gzip, deflate
      CommandName:
      - resource move
      Connection:
      - keep-alive
      ParameterSetName:
      - --ids --destination-group
      User-Agent:
      - python/3.6.5 (Windows-10-10.0.17134-SP0) msrest/0.6.10 msrest_azure/0.6.1
        azure-mgmt-resource/4.0.0 Azure-SDK-For-Python AZURECLI/2.0.74
    method: GET
    uri: https://management.azure.com/subscriptions/00000000-0000-0000-0000-000000000000/operationresults/eyJqb2JJZCI6IlJFU09VUkNFQkFUQ0hNT1ZFSk9CLUNMSTo1RlRFU1Q6NUZSRVNPVVJDRTo1Rk1PVkU6NUZTT1VSQ0UzVlFSWDVEQkNOfEIxRTM0OTczMjVCMEMxRTAtV0VTVFVTLU1PVkUiLCJqb2JMb2NhdGlvbiI6Indlc3R1cyJ9?api-version=2019-07-01
  response:
    body:
      string: ''
    headers:
      cache-control:
      - no-cache
      date:
      - Fri, 04 Oct 2019 05:07:16 GMT
      expires:
      - '-1'
      pragma:
      - no-cache
      strict-transport-security:
      - max-age=31536000; includeSubDomains
      x-content-type-options:
      - nosniff
    status:
      code: 204
      message: No Content
- request:
    body: null
    headers:
      Accept:
      - application/json
      Accept-Encoding:
      - gzip, deflate
      CommandName:
      - network nsg show
      Connection:
      - keep-alive
      ParameterSetName:
      - -g -n
      User-Agent:
      - python/3.6.5 (Windows-10-10.0.17134-SP0) msrest/0.6.10 msrest_azure/0.6.1
        azure-mgmt-network/4.0.0 Azure-SDK-For-Python AZURECLI/2.0.74
      accept-language:
      - en-US
    method: GET
    uri: https://management.azure.com/subscriptions/00000000-0000-0000-0000-000000000000/resourceGroups/cli_test_resource_move_dest000001/providers/Microsoft.Network/networkSecurityGroups/nsg-move000003?api-version=2019-08-01
  response:
    body:
      string: "{\r\n  \"name\": \"nsg-move000003\",\r\n  \"id\": \"/subscriptions/00000000-0000-0000-0000-000000000000/resourceGroups/cli_test_resource_move_dest000001/providers/Microsoft.Network/networkSecurityGroups/nsg-move000003\",\r\n
        \ \"etag\": \"W/\\\"ca7e62bc-2d91-4cad-918b-e37f1fc23013\\\"\",\r\n  \"type\":
        \"Microsoft.Network/networkSecurityGroups\",\r\n  \"location\": \"westus\",\r\n
        \ \"properties\": {\r\n    \"provisioningState\": \"Succeeded\",\r\n    \"resourceGuid\":
        \"f938634f-71ca-46e7-b22a-ba92ca7fa4db\",\r\n    \"securityRules\": [],\r\n
        \   \"defaultSecurityRules\": [\r\n      {\r\n        \"name\": \"AllowVnetInBound\",\r\n
        \       \"id\": \"/subscriptions/00000000-0000-0000-0000-000000000000/resourceGroups/cli_test_resource_move_dest000001/providers/Microsoft.Network/networkSecurityGroups/nsg-move000003/defaultSecurityRules/AllowVnetInBound\",\r\n
        \       \"etag\": \"W/\\\"ca7e62bc-2d91-4cad-918b-e37f1fc23013\\\"\",\r\n
        \       \"type\": \"Microsoft.Network/networkSecurityGroups/defaultSecurityRules\",\r\n
        \       \"properties\": {\r\n          \"provisioningState\": \"Succeeded\",\r\n
        \         \"description\": \"Allow inbound traffic from all VMs in VNET\",\r\n
        \         \"protocol\": \"*\",\r\n          \"sourcePortRange\": \"*\",\r\n
        \         \"destinationPortRange\": \"*\",\r\n          \"sourceAddressPrefix\":
        \"VirtualNetwork\",\r\n          \"destinationAddressPrefix\": \"VirtualNetwork\",\r\n
        \         \"access\": \"Allow\",\r\n          \"priority\": 65000,\r\n          \"direction\":
        \"Inbound\",\r\n          \"sourcePortRanges\": [],\r\n          \"destinationPortRanges\":
        [],\r\n          \"sourceAddressPrefixes\": [],\r\n          \"destinationAddressPrefixes\":
        []\r\n        }\r\n      },\r\n      {\r\n        \"name\": \"AllowAzureLoadBalancerInBound\",\r\n
        \       \"id\": \"/subscriptions/00000000-0000-0000-0000-000000000000/resourceGroups/cli_test_resource_move_dest000001/providers/Microsoft.Network/networkSecurityGroups/nsg-move000003/defaultSecurityRules/AllowAzureLoadBalancerInBound\",\r\n
        \       \"etag\": \"W/\\\"ca7e62bc-2d91-4cad-918b-e37f1fc23013\\\"\",\r\n
        \       \"type\": \"Microsoft.Network/networkSecurityGroups/defaultSecurityRules\",\r\n
        \       \"properties\": {\r\n          \"provisioningState\": \"Succeeded\",\r\n
        \         \"description\": \"Allow inbound traffic from azure load balancer\",\r\n
        \         \"protocol\": \"*\",\r\n          \"sourcePortRange\": \"*\",\r\n
        \         \"destinationPortRange\": \"*\",\r\n          \"sourceAddressPrefix\":
        \"AzureLoadBalancer\",\r\n          \"destinationAddressPrefix\": \"*\",\r\n
        \         \"access\": \"Allow\",\r\n          \"priority\": 65001,\r\n          \"direction\":
        \"Inbound\",\r\n          \"sourcePortRanges\": [],\r\n          \"destinationPortRanges\":
        [],\r\n          \"sourceAddressPrefixes\": [],\r\n          \"destinationAddressPrefixes\":
        []\r\n        }\r\n      },\r\n      {\r\n        \"name\": \"DenyAllInBound\",\r\n
        \       \"id\": \"/subscriptions/00000000-0000-0000-0000-000000000000/resourceGroups/cli_test_resource_move_dest000001/providers/Microsoft.Network/networkSecurityGroups/nsg-move000003/defaultSecurityRules/DenyAllInBound\",\r\n
        \       \"etag\": \"W/\\\"ca7e62bc-2d91-4cad-918b-e37f1fc23013\\\"\",\r\n
        \       \"type\": \"Microsoft.Network/networkSecurityGroups/defaultSecurityRules\",\r\n
        \       \"properties\": {\r\n          \"provisioningState\": \"Succeeded\",\r\n
        \         \"description\": \"Deny all inbound traffic\",\r\n          \"protocol\":
        \"*\",\r\n          \"sourcePortRange\": \"*\",\r\n          \"destinationPortRange\":
        \"*\",\r\n          \"sourceAddressPrefix\": \"*\",\r\n          \"destinationAddressPrefix\":
        \"*\",\r\n          \"access\": \"Deny\",\r\n          \"priority\": 65500,\r\n
        \         \"direction\": \"Inbound\",\r\n          \"sourcePortRanges\": [],\r\n
        \         \"destinationPortRanges\": [],\r\n          \"sourceAddressPrefixes\":
        [],\r\n          \"destinationAddressPrefixes\": []\r\n        }\r\n      },\r\n
        \     {\r\n        \"name\": \"AllowVnetOutBound\",\r\n        \"id\": \"/subscriptions/00000000-0000-0000-0000-000000000000/resourceGroups/cli_test_resource_move_dest000001/providers/Microsoft.Network/networkSecurityGroups/nsg-move000003/defaultSecurityRules/AllowVnetOutBound\",\r\n
        \       \"etag\": \"W/\\\"ca7e62bc-2d91-4cad-918b-e37f1fc23013\\\"\",\r\n
        \       \"type\": \"Microsoft.Network/networkSecurityGroups/defaultSecurityRules\",\r\n
        \       \"properties\": {\r\n          \"provisioningState\": \"Succeeded\",\r\n
        \         \"description\": \"Allow outbound traffic from all VMs to all VMs
        in VNET\",\r\n          \"protocol\": \"*\",\r\n          \"sourcePortRange\":
        \"*\",\r\n          \"destinationPortRange\": \"*\",\r\n          \"sourceAddressPrefix\":
        \"VirtualNetwork\",\r\n          \"destinationAddressPrefix\": \"VirtualNetwork\",\r\n
        \         \"access\": \"Allow\",\r\n          \"priority\": 65000,\r\n          \"direction\":
        \"Outbound\",\r\n          \"sourcePortRanges\": [],\r\n          \"destinationPortRanges\":
        [],\r\n          \"sourceAddressPrefixes\": [],\r\n          \"destinationAddressPrefixes\":
        []\r\n        }\r\n      },\r\n      {\r\n        \"name\": \"AllowInternetOutBound\",\r\n
        \       \"id\": \"/subscriptions/00000000-0000-0000-0000-000000000000/resourceGroups/cli_test_resource_move_dest000001/providers/Microsoft.Network/networkSecurityGroups/nsg-move000003/defaultSecurityRules/AllowInternetOutBound\",\r\n
        \       \"etag\": \"W/\\\"ca7e62bc-2d91-4cad-918b-e37f1fc23013\\\"\",\r\n
        \       \"type\": \"Microsoft.Network/networkSecurityGroups/defaultSecurityRules\",\r\n
        \       \"properties\": {\r\n          \"provisioningState\": \"Succeeded\",\r\n
        \         \"description\": \"Allow outbound traffic from all VMs to Internet\",\r\n
        \         \"protocol\": \"*\",\r\n          \"sourcePortRange\": \"*\",\r\n
        \         \"destinationPortRange\": \"*\",\r\n          \"sourceAddressPrefix\":
        \"*\",\r\n          \"destinationAddressPrefix\": \"Internet\",\r\n          \"access\":
        \"Allow\",\r\n          \"priority\": 65001,\r\n          \"direction\": \"Outbound\",\r\n
        \         \"sourcePortRanges\": [],\r\n          \"destinationPortRanges\":
        [],\r\n          \"sourceAddressPrefixes\": [],\r\n          \"destinationAddressPrefixes\":
        []\r\n        }\r\n      },\r\n      {\r\n        \"name\": \"DenyAllOutBound\",\r\n
        \       \"id\": \"/subscriptions/00000000-0000-0000-0000-000000000000/resourceGroups/cli_test_resource_move_dest000001/providers/Microsoft.Network/networkSecurityGroups/nsg-move000003/defaultSecurityRules/DenyAllOutBound\",\r\n
        \       \"etag\": \"W/\\\"ca7e62bc-2d91-4cad-918b-e37f1fc23013\\\"\",\r\n
        \       \"type\": \"Microsoft.Network/networkSecurityGroups/defaultSecurityRules\",\r\n
        \       \"properties\": {\r\n          \"provisioningState\": \"Succeeded\",\r\n
        \         \"description\": \"Deny all outbound traffic\",\r\n          \"protocol\":
        \"*\",\r\n          \"sourcePortRange\": \"*\",\r\n          \"destinationPortRange\":
        \"*\",\r\n          \"sourceAddressPrefix\": \"*\",\r\n          \"destinationAddressPrefix\":
        \"*\",\r\n          \"access\": \"Deny\",\r\n          \"priority\": 65500,\r\n
        \         \"direction\": \"Outbound\",\r\n          \"sourcePortRanges\":
        [],\r\n          \"destinationPortRanges\": [],\r\n          \"sourceAddressPrefixes\":
        [],\r\n          \"destinationAddressPrefixes\": []\r\n        }\r\n      }\r\n
        \   ]\r\n  }\r\n}"
    headers:
      cache-control:
      - no-cache
      content-length:
      - '7060'
      content-type:
      - application/json; charset=utf-8
      date:
      - Fri, 04 Oct 2019 05:07:17 GMT
      etag:
      - W/"ca7e62bc-2d91-4cad-918b-e37f1fc23013"
      expires:
      - '-1'
      pragma:
      - no-cache
      server:
      - Microsoft-HTTPAPI/2.0
      - Microsoft-HTTPAPI/2.0
      strict-transport-security:
      - max-age=31536000; includeSubDomains
      transfer-encoding:
      - chunked
      vary:
      - Accept-Encoding
      x-content-type-options:
      - nosniff
      x-ms-arm-service-request-id:
      - bf696db5-cccf-419d-b930-07916bf68ae2
    status:
      code: 200
      message: OK
- request:
    body: null
    headers:
      Accept:
      - application/json
      Accept-Encoding:
      - gzip, deflate
      CommandName:
      - network nsg show
      Connection:
      - keep-alive
      ParameterSetName:
      - -g -n
      User-Agent:
      - python/3.6.5 (Windows-10-10.0.17134-SP0) msrest/0.6.10 msrest_azure/0.6.1
        azure-mgmt-network/4.0.0 Azure-SDK-For-Python AZURECLI/2.0.74
      accept-language:
      - en-US
    method: GET
    uri: https://management.azure.com/subscriptions/00000000-0000-0000-0000-000000000000/resourceGroups/cli_test_resource_move_dest000001/providers/Microsoft.Network/networkSecurityGroups/nsg-move000004?api-version=2019-08-01
  response:
    body:
      string: "{\r\n  \"name\": \"nsg-move000004\",\r\n  \"id\": \"/subscriptions/00000000-0000-0000-0000-000000000000/resourceGroups/cli_test_resource_move_dest000001/providers/Microsoft.Network/networkSecurityGroups/nsg-move000004\",\r\n
        \ \"etag\": \"W/\\\"7e14e277-a82b-41d2-8b0d-07211827d44d\\\"\",\r\n  \"type\":
        \"Microsoft.Network/networkSecurityGroups\",\r\n  \"location\": \"westus\",\r\n
        \ \"properties\": {\r\n    \"provisioningState\": \"Succeeded\",\r\n    \"resourceGuid\":
        \"e1ec23d2-4cf8-4330-b744-f241c98a6205\",\r\n    \"securityRules\": [],\r\n
        \   \"defaultSecurityRules\": [\r\n      {\r\n        \"name\": \"AllowVnetInBound\",\r\n
        \       \"id\": \"/subscriptions/00000000-0000-0000-0000-000000000000/resourceGroups/cli_test_resource_move_dest000001/providers/Microsoft.Network/networkSecurityGroups/nsg-move000004/defaultSecurityRules/AllowVnetInBound\",\r\n
        \       \"etag\": \"W/\\\"7e14e277-a82b-41d2-8b0d-07211827d44d\\\"\",\r\n
        \       \"type\": \"Microsoft.Network/networkSecurityGroups/defaultSecurityRules\",\r\n
        \       \"properties\": {\r\n          \"provisioningState\": \"Succeeded\",\r\n
        \         \"description\": \"Allow inbound traffic from all VMs in VNET\",\r\n
        \         \"protocol\": \"*\",\r\n          \"sourcePortRange\": \"*\",\r\n
        \         \"destinationPortRange\": \"*\",\r\n          \"sourceAddressPrefix\":
        \"VirtualNetwork\",\r\n          \"destinationAddressPrefix\": \"VirtualNetwork\",\r\n
        \         \"access\": \"Allow\",\r\n          \"priority\": 65000,\r\n          \"direction\":
        \"Inbound\",\r\n          \"sourcePortRanges\": [],\r\n          \"destinationPortRanges\":
        [],\r\n          \"sourceAddressPrefixes\": [],\r\n          \"destinationAddressPrefixes\":
        []\r\n        }\r\n      },\r\n      {\r\n        \"name\": \"AllowAzureLoadBalancerInBound\",\r\n
        \       \"id\": \"/subscriptions/00000000-0000-0000-0000-000000000000/resourceGroups/cli_test_resource_move_dest000001/providers/Microsoft.Network/networkSecurityGroups/nsg-move000004/defaultSecurityRules/AllowAzureLoadBalancerInBound\",\r\n
        \       \"etag\": \"W/\\\"7e14e277-a82b-41d2-8b0d-07211827d44d\\\"\",\r\n
        \       \"type\": \"Microsoft.Network/networkSecurityGroups/defaultSecurityRules\",\r\n
        \       \"properties\": {\r\n          \"provisioningState\": \"Succeeded\",\r\n
        \         \"description\": \"Allow inbound traffic from azure load balancer\",\r\n
        \         \"protocol\": \"*\",\r\n          \"sourcePortRange\": \"*\",\r\n
        \         \"destinationPortRange\": \"*\",\r\n          \"sourceAddressPrefix\":
        \"AzureLoadBalancer\",\r\n          \"destinationAddressPrefix\": \"*\",\r\n
        \         \"access\": \"Allow\",\r\n          \"priority\": 65001,\r\n          \"direction\":
        \"Inbound\",\r\n          \"sourcePortRanges\": [],\r\n          \"destinationPortRanges\":
        [],\r\n          \"sourceAddressPrefixes\": [],\r\n          \"destinationAddressPrefixes\":
        []\r\n        }\r\n      },\r\n      {\r\n        \"name\": \"DenyAllInBound\",\r\n
        \       \"id\": \"/subscriptions/00000000-0000-0000-0000-000000000000/resourceGroups/cli_test_resource_move_dest000001/providers/Microsoft.Network/networkSecurityGroups/nsg-move000004/defaultSecurityRules/DenyAllInBound\",\r\n
        \       \"etag\": \"W/\\\"7e14e277-a82b-41d2-8b0d-07211827d44d\\\"\",\r\n
        \       \"type\": \"Microsoft.Network/networkSecurityGroups/defaultSecurityRules\",\r\n
        \       \"properties\": {\r\n          \"provisioningState\": \"Succeeded\",\r\n
        \         \"description\": \"Deny all inbound traffic\",\r\n          \"protocol\":
        \"*\",\r\n          \"sourcePortRange\": \"*\",\r\n          \"destinationPortRange\":
        \"*\",\r\n          \"sourceAddressPrefix\": \"*\",\r\n          \"destinationAddressPrefix\":
        \"*\",\r\n          \"access\": \"Deny\",\r\n          \"priority\": 65500,\r\n
        \         \"direction\": \"Inbound\",\r\n          \"sourcePortRanges\": [],\r\n
        \         \"destinationPortRanges\": [],\r\n          \"sourceAddressPrefixes\":
        [],\r\n          \"destinationAddressPrefixes\": []\r\n        }\r\n      },\r\n
        \     {\r\n        \"name\": \"AllowVnetOutBound\",\r\n        \"id\": \"/subscriptions/00000000-0000-0000-0000-000000000000/resourceGroups/cli_test_resource_move_dest000001/providers/Microsoft.Network/networkSecurityGroups/nsg-move000004/defaultSecurityRules/AllowVnetOutBound\",\r\n
        \       \"etag\": \"W/\\\"7e14e277-a82b-41d2-8b0d-07211827d44d\\\"\",\r\n
        \       \"type\": \"Microsoft.Network/networkSecurityGroups/defaultSecurityRules\",\r\n
        \       \"properties\": {\r\n          \"provisioningState\": \"Succeeded\",\r\n
        \         \"description\": \"Allow outbound traffic from all VMs to all VMs
        in VNET\",\r\n          \"protocol\": \"*\",\r\n          \"sourcePortRange\":
        \"*\",\r\n          \"destinationPortRange\": \"*\",\r\n          \"sourceAddressPrefix\":
        \"VirtualNetwork\",\r\n          \"destinationAddressPrefix\": \"VirtualNetwork\",\r\n
        \         \"access\": \"Allow\",\r\n          \"priority\": 65000,\r\n          \"direction\":
        \"Outbound\",\r\n          \"sourcePortRanges\": [],\r\n          \"destinationPortRanges\":
        [],\r\n          \"sourceAddressPrefixes\": [],\r\n          \"destinationAddressPrefixes\":
        []\r\n        }\r\n      },\r\n      {\r\n        \"name\": \"AllowInternetOutBound\",\r\n
        \       \"id\": \"/subscriptions/00000000-0000-0000-0000-000000000000/resourceGroups/cli_test_resource_move_dest000001/providers/Microsoft.Network/networkSecurityGroups/nsg-move000004/defaultSecurityRules/AllowInternetOutBound\",\r\n
        \       \"etag\": \"W/\\\"7e14e277-a82b-41d2-8b0d-07211827d44d\\\"\",\r\n
        \       \"type\": \"Microsoft.Network/networkSecurityGroups/defaultSecurityRules\",\r\n
        \       \"properties\": {\r\n          \"provisioningState\": \"Succeeded\",\r\n
        \         \"description\": \"Allow outbound traffic from all VMs to Internet\",\r\n
        \         \"protocol\": \"*\",\r\n          \"sourcePortRange\": \"*\",\r\n
        \         \"destinationPortRange\": \"*\",\r\n          \"sourceAddressPrefix\":
        \"*\",\r\n          \"destinationAddressPrefix\": \"Internet\",\r\n          \"access\":
        \"Allow\",\r\n          \"priority\": 65001,\r\n          \"direction\": \"Outbound\",\r\n
        \         \"sourcePortRanges\": [],\r\n          \"destinationPortRanges\":
        [],\r\n          \"sourceAddressPrefixes\": [],\r\n          \"destinationAddressPrefixes\":
        []\r\n        }\r\n      },\r\n      {\r\n        \"name\": \"DenyAllOutBound\",\r\n
        \       \"id\": \"/subscriptions/00000000-0000-0000-0000-000000000000/resourceGroups/cli_test_resource_move_dest000001/providers/Microsoft.Network/networkSecurityGroups/nsg-move000004/defaultSecurityRules/DenyAllOutBound\",\r\n
        \       \"etag\": \"W/\\\"7e14e277-a82b-41d2-8b0d-07211827d44d\\\"\",\r\n
        \       \"type\": \"Microsoft.Network/networkSecurityGroups/defaultSecurityRules\",\r\n
        \       \"properties\": {\r\n          \"provisioningState\": \"Succeeded\",\r\n
        \         \"description\": \"Deny all outbound traffic\",\r\n          \"protocol\":
        \"*\",\r\n          \"sourcePortRange\": \"*\",\r\n          \"destinationPortRange\":
        \"*\",\r\n          \"sourceAddressPrefix\": \"*\",\r\n          \"destinationAddressPrefix\":
        \"*\",\r\n          \"access\": \"Deny\",\r\n          \"priority\": 65500,\r\n
        \         \"direction\": \"Outbound\",\r\n          \"sourcePortRanges\":
        [],\r\n          \"destinationPortRanges\": [],\r\n          \"sourceAddressPrefixes\":
        [],\r\n          \"destinationAddressPrefixes\": []\r\n        }\r\n      }\r\n
        \   ]\r\n  }\r\n}"
    headers:
      cache-control:
      - no-cache
      content-length:
      - '7060'
      content-type:
      - application/json; charset=utf-8
      date:
      - Fri, 04 Oct 2019 05:07:18 GMT
      etag:
      - W/"7e14e277-a82b-41d2-8b0d-07211827d44d"
      expires:
      - '-1'
      pragma:
      - no-cache
      server:
      - Microsoft-HTTPAPI/2.0
      - Microsoft-HTTPAPI/2.0
      strict-transport-security:
      - max-age=31536000; includeSubDomains
      transfer-encoding:
      - chunked
      vary:
      - Accept-Encoding
      x-content-type-options:
      - nosniff
      x-ms-arm-service-request-id:
      - 6125db2b-6c83-4f18-9ad9-2d0c920a9849
    status:
      code: 200
      message: OK
version: 1<|MERGE_RESOLUTION|>--- conflicted
+++ resolved
@@ -149,11 +149,7 @@
         \   ]\r\n  }\r\n}"
     headers:
       azure-asyncoperation:
-<<<<<<< HEAD
-      - https://management.azure.com/subscriptions/00000000-0000-0000-0000-000000000000/providers/Microsoft.Network/locations/westus/operations/ab2d568f-c440-4181-9065-fad64e630ed0?api-version=2019-04-01
-=======
       - https://management.azure.com/subscriptions/00000000-0000-0000-0000-000000000000/providers/Microsoft.Network/locations/westus/operations/d3546a68-615f-4baf-9b6c-59db95ee35e3?api-version=2019-08-01
->>>>>>> 15b3674b
       cache-control:
       - no-cache
       content-length:
@@ -197,11 +193,7 @@
       - python/3.6.5 (Windows-10-10.0.17134-SP0) msrest/0.6.10 msrest_azure/0.6.1
         azure-mgmt-network/4.0.0 Azure-SDK-For-Python AZURECLI/2.0.74
     method: GET
-<<<<<<< HEAD
-    uri: https://management.azure.com/subscriptions/00000000-0000-0000-0000-000000000000/providers/Microsoft.Network/locations/westus/operations/ab2d568f-c440-4181-9065-fad64e630ed0?api-version=2019-04-01
-=======
     uri: https://management.azure.com/subscriptions/00000000-0000-0000-0000-000000000000/providers/Microsoft.Network/locations/westus/operations/d3546a68-615f-4baf-9b6c-59db95ee35e3?api-version=2019-08-01
->>>>>>> 15b3674b
   response:
     body:
       string: "{\r\n  \"status\": \"Succeeded\"\r\n}"
@@ -512,11 +504,7 @@
         \   ]\r\n  }\r\n}"
     headers:
       azure-asyncoperation:
-<<<<<<< HEAD
-      - https://management.azure.com/subscriptions/00000000-0000-0000-0000-000000000000/providers/Microsoft.Network/locations/westus/operations/be527bde-f9b1-49ff-bfb7-ab2c32882e8f?api-version=2019-04-01
-=======
       - https://management.azure.com/subscriptions/00000000-0000-0000-0000-000000000000/providers/Microsoft.Network/locations/westus/operations/7ad7039d-48ea-460f-99ad-7767dc041a37?api-version=2019-08-01
->>>>>>> 15b3674b
       cache-control:
       - no-cache
       content-length:
@@ -560,11 +548,7 @@
       - python/3.6.5 (Windows-10-10.0.17134-SP0) msrest/0.6.10 msrest_azure/0.6.1
         azure-mgmt-network/4.0.0 Azure-SDK-For-Python AZURECLI/2.0.74
     method: GET
-<<<<<<< HEAD
-    uri: https://management.azure.com/subscriptions/00000000-0000-0000-0000-000000000000/providers/Microsoft.Network/locations/westus/operations/be527bde-f9b1-49ff-bfb7-ab2c32882e8f?api-version=2019-04-01
-=======
     uri: https://management.azure.com/subscriptions/00000000-0000-0000-0000-000000000000/providers/Microsoft.Network/locations/westus/operations/7ad7039d-48ea-460f-99ad-7767dc041a37?api-version=2019-08-01
->>>>>>> 15b3674b
   response:
     body:
       string: "{\r\n  \"status\": \"Succeeded\"\r\n}"
