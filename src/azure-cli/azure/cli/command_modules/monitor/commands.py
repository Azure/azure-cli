--- conflicted
+++ resolved
@@ -20,11 +20,7 @@
         cf_private_link_scopes, cf_private_endpoint_connections, cf_log_analytics_linked_storage,
         cf_log_analytics_workspace_saved_searches, cf_subscription_diagnostics,
         cf_log_analytics_workspace_data_exports)
-<<<<<<< HEAD
-    from ._exception_handler import monitor_exception_handler, missing_resource_handler
-=======
     from ._exception_handler import monitor_exception_handler, missing_resource_handler, data_export_handler
->>>>>>> c9e1b504
     from .transformers import (action_group_list_table)
     from .validators import process_autoscale_create_namespace, validate_private_endpoint_connection_id
 
@@ -400,12 +396,8 @@
         g.show_command('show', 'get')
         g.command('update', 'update')
 
-<<<<<<< HEAD
-    with self.command_group('monitor log-analytics workspace data-export', log_analytics_workspace_data_exports_sdk, custom_command_type=log_analytics_workspace_custom) as g:
-=======
     with self.command_group('monitor log-analytics workspace data-export', log_analytics_workspace_data_exports_sdk,
                             custom_command_type=log_analytics_workspace_custom, exception_handler=data_export_handler) as g:
->>>>>>> c9e1b504
         g.command('list', 'list_by_workspace')
         g.show_command('show', 'get')
         g.custom_command('create', 'create_log_analytics_workspace_data_exports',
