# --------------------------------------------------------------------------------------------
# Copyright (c) Microsoft Corporation. All rights reserved.
# Licensed under the MIT License. See License.txt in the project root for license information.
# --------------------------------------------------------------------------------------------

import re
import random
import string

from knack.log import get_logger
from knack.prompting import (
    prompt,
    prompt_pass
)
from msrestazure.tools import (
    parse_resource_id,
    is_valid_resource_id
)
from azure.cli.core import telemetry
from azure.cli.core.commands.client_factory import get_subscription_id
from azure.cli.core.azclierror import (
    ValidationError,
    InvalidArgumentValueError,
    RequiredArgumentMissingError,
)

from ._utils import (
    run_cli_cmd,
    get_object_id_of_current_user
)
from ._resource_config import (
    CLIENT_TYPE,
    RESOURCE,
    SOURCE_RESOURCES,
    TARGET_RESOURCES,
    SOURCE_RESOURCES_PARAMS,
    SOURCE_RESOURCES_OPTIONAL_PARAMS,
    SOURCE_RESOURCES_CREATE_PARAMS,
    TARGET_RESOURCES_PARAMS,
    AUTH_TYPE_PARAMS,
    SUPPORTED_AUTH_TYPE,
    LOCAL_CONNECTION_RESOURCE,
    LOCAL_CONNECTION_PARAMS,
    SPRING_APP_DEPLOYMENT_RESOURCE,
    WEB_APP_SLOT_RESOURCE,
    OPT_OUT_OPTION,
)


logger = get_logger(__name__)


def get_source_resource_name(cmd):
    '''Get source resource name
    e.g, az webapp connection list: => RESOURCE.WebApp
    '''
    source = None
    source_name = cmd.name.split(' ')[0]
    if source_name == RESOURCE.Local.value.lower():
        return RESOURCE.Local
    for item in SOURCE_RESOURCES:
        if item.value.lower() == source_name.lower():
            source = item
    return source


def get_target_resource_name(cmd):
    '''Get target resource name
    e.g, az webapp connection create postgres: => RESOURCE.Postgres
    '''
    target = None
    target_name = cmd.name.split(' ')[-1]
    for item in TARGET_RESOURCES:
        if item.value.lower() == target_name.lower():
            target = item
    return target


def get_resource_type_by_id(resource_id):
    '''Get source or target resource type by resource id
    '''
    target_type = None
    all_resources = dict()
    all_resources.update(SOURCE_RESOURCES)
    all_resources.update(TARGET_RESOURCES)
    for _type, _id in all_resources.items():
        matched = re.match(get_resource_regex(_id), resource_id, re.IGNORECASE)
        if matched:
            target_type = _type
    return target_type


def get_resource_regex(resource):
    '''Replace '{...}' with '[^/]*' for regex matching
    '''
    regex = resource
    for item in re.findall(r'(\{[^\{\}]*\})', resource):
        regex = regex.replace(item, '[^/]*')
    return regex


def check_required_args(resource, cmd_arg_values):
    '''Check whether a resource's required arguments are in cmd_arg_values
    '''
    args = re.findall(r'\{([^\{\}]*)\}', resource)
    args.remove('subscription')
    for arg in args:
        if not cmd_arg_values.get(arg, None):
            return False
    return True


def generate_connection_name(cmd):
    '''Generate connection name for users if not provided
    '''
    target = get_target_resource_name(cmd).value.replace('-', '')
    randstr = ''.join(random.sample(string.ascii_lowercase + string.digits, 5))
    name = '{}_{}'.format(target, randstr)

    logger.warning('Connection name is not specified, use generated one: --connection %s', name)
    return name


def get_client_type(cmd, namespace):
    '''Infer client type from source resource
    '''

    def _infer_webapp(source_id):
        value_type_map = {
            'python': CLIENT_TYPE.Python,
            'dotnet': CLIENT_TYPE.Dotnet,
            'dotnetcore': CLIENT_TYPE.Dotnet,
            'php': CLIENT_TYPE.Php,
            'java': CLIENT_TYPE.Java,
            'nodejs': CLIENT_TYPE.Nodejs,
            'node': CLIENT_TYPE.Nodejs,
            'ruby': CLIENT_TYPE.Ruby,
        }

        prop_type_map = {
            'javaVersion': CLIENT_TYPE.Java,
            'netFrameworkVersion': CLIENT_TYPE.Dotnet,
            'pythonVersion': CLIENT_TYPE.Python,
            'nodeVersion': CLIENT_TYPE.Nodejs,
            'phpVersion': CLIENT_TYPE.Php,
        }

        client_type = None
        try:
            output = run_cli_cmd('az webapp show --id {} -o json'.format(source_id))
            prop = output.get('siteConfig').get('linuxFxVersion', None) or\
                output.get('siteConfig').get('windowsFxVersion', None)
            # use 'linuxFxVersion' and 'windowsFxVersion' property to decide
            if prop:
                language = prop.split('|')[0].lower()
                client_type = value_type_map.get(language, None)
            # use '*Version' property to decide
            if client_type is None:
                for prop, _type in prop_type_map.items():
                    if output.get('siteConfig', dict()).get(prop, None) is not None:
                        client_type = _type
                        break
        except Exception:  # pylint: disable=broad-except
            pass

        return client_type

    def _infer_springcloud(source_id):
        client_type = CLIENT_TYPE.SpringBoot
        try:
            segments = parse_resource_id(source_id)
            output = run_cli_cmd('az spring app show -g {} -s {} -n {}'
                                 ' -o json'.format(segments.get('resource_group'), segments.get('name'),
                                                   segments.get('child_name_1')))
            prop_val = output.get('properties')\
                             .get('activeDeployment')\
                             .get('properties')\
                             .get('deploymentSettings')\
                             .get('runtimeVersion')

            language = prop_val.split('_')[0].lower()
            if language == 'java':
                client_type = CLIENT_TYPE.Java
            elif language == 'netcore':
                client_type = CLIENT_TYPE.Dotnet
        except Exception:   # pylint: disable=broad-except
            pass

        return client_type

    # fallback to use None as client type
    client_type = None
    if 'webapp' in cmd.name:
        client_type = _infer_webapp(namespace.source_id)
    elif 'spring-cloud' in cmd.name or 'spring' in cmd.name:
        client_type = _infer_springcloud(namespace.source_id)

    method = 'detected'
    if client_type is None:
        client_type = CLIENT_TYPE.Blank
        method = 'default'

    logger.warning('Client type is not specified, use %s one: --client-type %s', method, client_type.value)
    return client_type.value


def interactive_input(arg, hint):
    '''Get interactive inputs from users
    '''
    value = None
    cmd_value = None
    if arg == 'secret_auth_info':
        name = prompt('User name of database (--secret name=): ')
        secret = prompt_pass('Password of database (--secret secret=): ')
        value = {
            'name': name,
            'secret_info': {
                'secret_type': 'rawValue',
                'value': secret
            },
            'auth_type': 'secret'
        }
        cmd_value = 'name={} secret={}'.format(name, '*' * len(secret))
    elif arg == 'service_principal_auth_info_secret':
        client_id = prompt('ServicePrincipal client-id (--service-principal client_id=): ')
        object_id = prompt('Enterprise Application object-id (--service-principal object-id=): ')
        secret = prompt_pass('ServicePrincipal secret (--service-principal secret=): ')
        value = {
            'client_id': client_id,
            'object-id': object_id,
            'secret': secret,
            'auth_type': 'servicePrincipalSecret'
        }
        cmd_value = 'client-id={} principal-id={} secret={}'.format(client_id, object_id, '*' * len(secret))
    elif arg == 'user_identity_auth_info':
        client_id = prompt('UserAssignedIdentity client-id (--user-identity client_id=): ')
        subscription_id = prompt('UserAssignedIdentity subscription-id (--user-identity subs_id=): ')
        value = {
            'client_id': client_id,
            'subscription_id': subscription_id,
            'auth_type': 'userAssignedIdentity'
        }
        cmd_value = 'client-id={} subscription-id={}'.format(client_id, subscription_id)
    elif arg == 'user_account_auth_info':
        object_id = prompt(
            'User Account object-id (--user-account object-id=): ')
        value = {
            'auth_type': 'userAccount',
            'principal_id': object_id
        }
        cmd_value = 'object-id={}'.format(object_id)
    else:
        value = prompt('{}: '.format(hint))
        cmd_value = value

    # check blank value
    if isinstance(value, dict):
        for sub_val in value.values():
            if not sub_val:
                raise RequiredArgumentMissingError('{} should not be blank'.format(hint))
    elif not value:
        raise RequiredArgumentMissingError('{} should not be blank'.format(hint))

    return value, cmd_value


def get_local_context_value(cmd, arg):
    '''Get local context values
    '''
    groups = ['all', 'cupertino', 'serviceconnector', 'postgres']
    arg_map = {
        'source_resource_group': ['resource_group_name'],
        'target_resource_group': ['resource_group_name'],
        'server': ['server_name', "server"],
        'database': ['database_name', "database"],
        'site': ['webapp_name']
    }
    for group in groups:
        possible_args = arg_map.get(arg, [arg])
        for item in possible_args:
            if cmd.cli_ctx.local_context.get(group, item):
                return cmd.cli_ctx.local_context.get(group, item)
    return None


def intelligent_experience(cmd, namespace, missing_args):
    '''Use local context and interactive inputs to get arg values
    '''
    cmd_arg_values = dict()

    # use commandline source/target resource args
    for arg in missing_args:
        if getattr(namespace, arg, None) is not None:
            cmd_arg_values[arg] = getattr(namespace, arg)

    # for auth info without additional parameters
    if 'secret_auth_info_auto' in missing_args:
        cmd_arg_values['secret_auth_info_auto'] = {
            'auth_type': 'secret'
        }
        logger.warning('Auth info is not specified, use default one: --secret')
    elif 'system_identity_auth_info' in missing_args:
        cmd_arg_values['system_identity_auth_info'] = {
            'auth_type': 'systemAssignedIdentity'
        }
        logger.warning('Auth info is not specified, use default one: --system-identity')
    elif 'user_account_auth_info' in missing_args:
        cmd_arg_values['user_account_auth_info'] = {
            'auth_type': 'userAccount'
        }
        logger.warning(
            'Auth info is not specified, use default one: --user-account')
    if cmd.cli_ctx.local_context.is_on:
        # arguments found in local context
        context_arg_values = dict()
        for arg in missing_args:
            if arg not in cmd_arg_values:
                if get_local_context_value(cmd, arg):
                    context_arg_values[arg] = get_local_context_value(cmd, arg)

        # apply local context arguments
        param_str = ''
        for arg in context_arg_values:
            option = missing_args[arg].get('options')[0]
            value = context_arg_values[arg]
            param_str += '{} {} '.format(option, value)
        if param_str:
            logger.warning('Apply local context arguments: %s', param_str.strip())
            cmd_arg_values.update(context_arg_values)

    # arguments from interactive inputs
    param_str = ''
    for arg in missing_args:
        if arg not in cmd_arg_values:
            hint = '{} ({})'.format(missing_args[arg].get('help'), '/'.join(missing_args[arg].get('options')))
            value, cmd_value = interactive_input(arg, hint)
            cmd_arg_values[arg] = value

            # show applied params
            option = missing_args[arg].get('options')[0]
            param_str += '{} {} '.format(option, cmd_value)
    if param_str:
        logger.warning('Apply interactive input arguments: %s', param_str.strip())

    return cmd_arg_values


def validate_source_resource_id(cmd, namespace):
    '''Validate resource id of a source resource
    '''
    if getattr(namespace, 'source_id', None):
        if not is_valid_resource_id(namespace.source_id):
            e = InvalidArgumentValueError('Resource id is invalid: {}'.format(namespace.source_id))
            telemetry.set_exception(e, 'source-id-invalid')
            raise e

        source = get_source_resource_name(cmd)

        # For Web App, match slot pattern first:
        if source == RESOURCE.WebApp:
            slotPattern = WEB_APP_SLOT_RESOURCE
            matched = re.match(get_resource_regex(slotPattern), namespace.source_id, re.IGNORECASE)
            if matched:
                namespace.source_id = matched.group()
                return True
        if source == RESOURCE.SpringCloud:
            deploymentPattern = SPRING_APP_DEPLOYMENT_RESOURCE
            matched = re.match(get_resource_regex(deploymentPattern), namespace.source_id, re.IGNORECASE)
            if matched:
                namespace.source_id = matched.group()
                return True

        # For other source and Web App which cannot match slot pattern
        pattern = SOURCE_RESOURCES.get(source)
        matched = re.match(get_resource_regex(pattern),
                           namespace.source_id, re.IGNORECASE)
        if matched:
            namespace.source_id = matched.group()
            return True
        e = InvalidArgumentValueError(
            'Unsupported source resource id: {}. '
            'Source id pattern should be: {}'.format(namespace.source_id, pattern))
        telemetry.set_exception(e, 'source-id-unsupported')
        raise e
    return False


def validate_connection_id(namespace):
    '''Validate resource id of a connection
    '''
    if getattr(namespace, 'indentifier', None):
        matched = False
        for resource in list(SOURCE_RESOURCES.values()) + [WEB_APP_SLOT_RESOURCE, SPRING_APP_DEPLOYMENT_RESOURCE]:
            regex = '({})/providers/Microsoft.ServiceLinker/linkers/([^/]*)'.format(get_resource_regex(resource))
            matched = re.match(regex, namespace.indentifier, re.IGNORECASE)
            if matched:
                namespace.source_id = matched.group(1)
                namespace.connection_name = matched.group(2)
                return True
        if not matched:
            e = InvalidArgumentValueError('Connection id is invalid: {}'.format(namespace.indentifier))
            telemetry.set_exception(e, 'connection-id-invalid')
            raise e

    return False


def validate_target_resource_id(cmd, namespace):
    '''Validate resource id of a target resource
    '''
    if getattr(namespace, 'target_id', None):
        if not is_valid_resource_id(namespace.target_id):
            e = InvalidArgumentValueError('Resource id is invalid: {}'.format(namespace.target_id))
            telemetry.set_exception(e, 'target-id-invalid')
            raise e

        target = get_target_resource_name(cmd)
        pattern = TARGET_RESOURCES.get(target)
        matched = re.match(get_resource_regex(pattern), namespace.target_id, re.IGNORECASE)
        if matched:
            namespace.target_id = matched.group()
            return True
        e = InvalidArgumentValueError('Target resource id is invalid: {}. '
                                      'Target id pattern should be: {}'.format(namespace.target_id, pattern))
        telemetry.set_exception(e, 'target-id-unsupported')
        raise e

    return False


def validate_opt_out_auth_and_config(namespace):
    '''Validate if config and auth are both opted out
    '''
    opt_out_list = namespace.opt_out_list
    if opt_out_list is not None and \
            OPT_OUT_OPTION.AUTHENTICATION.value in opt_out_list and \
            OPT_OUT_OPTION.CONFIGURATION_INFO.value in opt_out_list:
        return True
    return False


def get_missing_source_args(cmd, namespace):
    '''Get source resource related args
    '''
    source = get_source_resource_name(cmd)
    missing_args = dict()

    for arg, content in SOURCE_RESOURCES_PARAMS.get(source, {}).items():
        missing_args[arg] = content

    # For WebApp, slot may needed
    args = SOURCE_RESOURCES_OPTIONAL_PARAMS.get(source)
    if args:
        for arg, content in args.items():
            if getattr(namespace, arg, None):
                missing_args[arg] = content
    return missing_args


def get_missing_source_create_args(cmd, namespace):
    '''Get source resource related args in create
    '''
    source = get_source_resource_name(cmd)
    missing_args = dict()

    args = SOURCE_RESOURCES_CREATE_PARAMS.get(source)
    if args:
        for arg, content in args.items():
            if not getattr(namespace, arg, None):
                missing_args[arg] = content

    return missing_args


def get_missing_target_args(cmd):
    '''Get target resource related args
    '''
    target = get_target_resource_name(cmd)
    missing_args = dict()

    for arg, content in TARGET_RESOURCES_PARAMS.get(target).items():
        missing_args[arg] = content

    return missing_args


def get_missing_auth_args(cmd, namespace):
    '''Get auth info related args user didn't provide in command line
    '''
    source = get_source_resource_name(cmd)
    target = get_target_resource_name(cmd)
    missing_args = dict()

    # check if there are auth_info related params
    auth_param_exist = False
    for _, params in AUTH_TYPE_PARAMS.items():
        for arg in params:
            if getattr(namespace, arg, None):
                auth_param_exist = True
                break

    # when keyvault csi is enabled, auth_type is userIdentity without subs_id and client_id
    if source == RESOURCE.KubernetesCluster and target == RESOURCE.KeyVault:
        if getattr(namespace, 'enable_csi', None):
            if auth_param_exist:
                logger.warning('When CSI driver is enabled (--enable-csi), \
                               Service Connector uses the user assigned managed identity generated by AKS \
                               azure-keyvault-secrets-provider add-on to authenticate. \
                               Additional auth info is ignored.')
            setattr(namespace, 'user_identity_auth_info', {
                'auth_type': 'userAssignedIdentity'
            })
            return missing_args
        if not auth_param_exist:
            setattr(namespace, 'enable_csi', True)
            setattr(namespace, 'user_identity_auth_info', {
                'auth_type': 'userAssignedIdentity'
            })
            logger.warning('Auth info is not specified, use secrets store csi driver as default: --enable-csi')
            return missing_args

    if source and target and not auth_param_exist:
        default_auth_type = SUPPORTED_AUTH_TYPE.get(source, {}).get(target, {})[0]

        for arg, content in AUTH_TYPE_PARAMS.get(default_auth_type).items():
            if getattr(namespace, arg, None) is None:
                missing_args[arg] = content

    return missing_args


def get_missing_connection_name(namespace):
    '''Get connection_name arg if user didn't provide it in command line
    '''
    missing_args = dict()
    if getattr(namespace, 'connection_name', None) is None:
        missing_args['connection_name'] = {
            'help': 'The connection name',
            'options': ['--connection']
        }

    return missing_args


def get_missing_client_type(namespace):
    '''Get client_type arg if user didn't provide it in command line
    '''
    missing_args = dict()
    if getattr(namespace, 'client_type', None) is None:
        missing_args['client_type'] = {
            'help': 'Client type of the connection',
            'options': ['--client-type']
        }

    return missing_args


def validate_local_default_params(cmd, namespace):  # pylint: disable=unused-argument
    '''Get missing args of local connection command
    '''
    missing_args = dict()

    if getattr(namespace, 'id', None):
        namespace.id = namespace.id.lower()
        if not is_valid_resource_id(namespace.id):
            raise InvalidArgumentValueError(
                'Resource id is invalid: {}'.format(namespace.id))
        resource = LOCAL_CONNECTION_RESOURCE.lower()
        for item in re.findall(r'(\{[^\{\}]*\})', resource):
            resource = resource.replace(item, '([^/]*)')

        matched = re.match(resource, namespace.id)
        if matched:
            namespace.resource_group_name = matched.group(2)
            namespace.location = matched.group(3)
            namespace.connection_name = matched.group(4)
        else:
            raise InvalidArgumentValueError(
                'Unsupported resource id: {}'.format(namespace.id))
    else:
        if not getattr(namespace, 'resource_group_name', None):
            missing_args.update(
                {'resource_group_name': LOCAL_CONNECTION_PARAMS.get("resource_group_name")})
    return missing_args


def apply_local_default_params(cmd, namespace, arg_values):  # pylint: disable=unused-argument
    for arg in LOCAL_CONNECTION_PARAMS:
        if arg in arg_values:
            setattr(namespace, arg, arg_values.get(arg, None))


def validate_local_list_params(cmd, namespace):  # pylint: disable=unused-argument
    missing_args = dict()
    if getattr(namespace, 'resource_group', None) is None:
        missing_args.update(LOCAL_CONNECTION_PARAMS.get("resource_group"))
    return missing_args


def validate_list_params(cmd, namespace):
    '''Get missing args of list command
    '''
    missing_args = dict()
    if not validate_source_resource_id(cmd, namespace):
        missing_args.update(get_missing_source_args(cmd, namespace))
    return missing_args


def validate_create_params(cmd, namespace):
    '''Get missing args of create command
    '''
    missing_args = dict()
    if not validate_source_resource_id(cmd, namespace):
        missing_args.update(get_missing_source_args(cmd, namespace))
    missing_args.update(get_missing_source_create_args(cmd, namespace))
    if not validate_target_resource_id(cmd, namespace):
        missing_args.update(get_missing_target_args(cmd))
    if not validate_opt_out_auth_and_config(namespace):
        missing_args.update(get_missing_auth_args(cmd, namespace))
    return missing_args


def validate_local_create_params(cmd, namespace):
    '''Get missing args of create command
    '''
    missing_args = dict()

    if not validate_target_resource_id(cmd, namespace):
        missing_args.update(get_missing_target_args(cmd))
    missing_args.update(get_missing_auth_args(cmd, namespace))
    return missing_args


def validate_addon_params(cmd, namespace):
    '''Get missing args of add command with '--new'
    '''
    missing_args = dict()
    if not validate_source_resource_id(cmd, namespace):
        missing_args.update(get_missing_source_args(cmd, namespace))
    return missing_args


def validate_update_params(cmd, namespace):
    '''Get missing args of update command
    '''
    missing_args = dict()
    if not validate_connection_id(namespace):
        missing_args.update(get_missing_source_args(cmd, namespace))
<<<<<<< HEAD
    if not validate_opt_out_auth_and_config(namespace):
        missing_args.update(get_missing_auth_args(cmd, namespace))
=======
    # missing_args.update(get_missing_auth_args(cmd, namespace))
>>>>>>> 17c69879
    missing_args.update(get_missing_connection_name(namespace))
    return missing_args


def validate_local_update_params(cmd, namespace):  # pylint: disable=unused-argument
    '''Get missing args of update command
    '''
    missing_args = dict()
    # missing_args.update(get_missing_auth_args(cmd, namespace))
    return missing_args


def validate_default_params(cmd, namespace):
    '''Get missing args of commands except for list, create
    '''
    missing_args = dict()
    if not validate_connection_id(namespace):
        missing_args.update(get_missing_source_args(cmd, namespace))
    missing_args.update(get_missing_connection_name(namespace))
    return missing_args


def validate_connection_name(name):
    if not re.match(r'^[A-Za-z0-9\._]+$', name):
        e = InvalidArgumentValueError("Resource name can only contain letters (A-Z, a-z), "
                                      "numbers (0-9), periods ('.'), and underscores ('_')")
        telemetry.set_exception('connection-name-invalid')
        raise e
    return True


def apply_source_args(cmd, namespace, arg_values):
    '''Set source resource id by arg_values
    '''
    source = get_source_resource_name(cmd)
    resource = SOURCE_RESOURCES.get(source)
    if check_required_args(resource, arg_values):
        namespace.source_id = resource.format(
            subscription=get_subscription_id(cmd.cli_ctx),
            **arg_values
        )
    apply_source_optional_args(cmd, namespace, arg_values)


def apply_source_optional_args(cmd, namespace, arg_values):
    '''Set source resource id by optional arg_values
    '''
    source = get_source_resource_name(cmd)
    if source == RESOURCE.WebApp:
        if arg_values.get('slot', None):
            resource = WEB_APP_SLOT_RESOURCE
            if check_required_args(resource, arg_values):
                namespace.source_id = resource.format(
                    subscription=get_subscription_id(cmd.cli_ctx),
                    **arg_values
                )
    if source == RESOURCE.SpringCloud:
        if arg_values.get('deployment', None):
            resource = SPRING_APP_DEPLOYMENT_RESOURCE
            if check_required_args(resource, arg_values):
                namespace.source_id = resource.format(
                    subscription=get_subscription_id(cmd.cli_ctx),
                    **arg_values
                )


def apply_source_create_args(cmd, namespace, arg_values):
    '''Set source resource related args in create by arg_values
    '''
    source = get_source_resource_name(cmd)
    for arg in SOURCE_RESOURCES_CREATE_PARAMS.get(source, {}):
        if arg in arg_values:
            setattr(namespace, arg, arg_values.get(arg, None))


def apply_target_args(cmd, namespace, arg_values):
    '''Set target resource id by arg_values
    '''
    target = get_target_resource_name(cmd)
    resource = TARGET_RESOURCES.get(target)
    if check_required_args(resource, arg_values):
        namespace.target_id = resource.format(
            subscription=get_subscription_id(cmd.cli_ctx),
            **arg_values
        )


def apply_auth_args(cmd, namespace, arg_values):
    '''Set auth info by arg_values
    '''
    source = get_source_resource_name(cmd)
    target = get_target_resource_name(cmd)
    if source and target:
        auth_types = SUPPORTED_AUTH_TYPE.get(source, {}).get(target, {})
        for auth_type in auth_types:
            for arg in AUTH_TYPE_PARAMS.get(auth_type):
                if arg in arg_values:
                    setattr(namespace, arg, arg_values.get(arg, None))


def apply_connection_name(namespace, arg_values):
    '''Set connection_name by arg_values
    '''
    if getattr(namespace, 'connection_name', None) is None:
        namespace.connection_name = arg_values.get('connection_name', None)


def apply_client_type(namespace, arg_values):
    '''Set client_type by arg_values
    '''
    if getattr(namespace, 'client_type', None) is None:
        namespace.client_type = arg_values.get('client_type', None)


def apply_list_params(cmd, namespace, arg_values):
    '''Set list command missing args
    '''
    apply_source_args(cmd, namespace, arg_values)


def apply_create_params(cmd, namespace, arg_values):
    '''Set create command missing args
    '''
    apply_source_args(cmd, namespace, arg_values)
    apply_source_create_args(cmd, namespace, arg_values)
    apply_target_args(cmd, namespace, arg_values)
    apply_auth_args(cmd, namespace, arg_values)


def apply_local_create_params(cmd, namespace, arg_values):
    '''Set create command missing args
    '''
    apply_target_args(cmd, namespace, arg_values)
    apply_auth_args(cmd, namespace, arg_values)


def apply_addon_params(cmd, namespace, arg_values):
    '''Set addon command missing args
    '''
    apply_source_args(cmd, namespace, arg_values)


def apply_update_params(cmd, namespace, arg_values):
    '''Set update command missing args
    '''
    apply_source_args(cmd, namespace, arg_values)
    apply_connection_name(namespace, arg_values)
    apply_auth_args(cmd, namespace, arg_values)


def apply_local_update_params(cmd, namespace, arg_values):
    '''Set update command missing args
    '''
    apply_auth_args(cmd, namespace, arg_values)


def apply_default_params(cmd, namespace, arg_values):
    '''Set missing args of commands except for list, create
    '''
    apply_source_args(cmd, namespace, arg_values)
    apply_connection_name(namespace, arg_values)


def validate_local_params(cmd, namespace):
    '''Validate command parameters
    '''
    def _validate_and_apply(validate, apply):
        missing_args = validate(cmd, namespace)
        if missing_args:
            arg_values = intelligent_experience(cmd, namespace, missing_args)
            apply(cmd, namespace, arg_values)
    # for command: 'list'
    if cmd.name.endswith(' list'):
        _validate_and_apply(validate_local_list_params,
                            apply_local_default_params)
    else:
        _validate_and_apply(validate_local_default_params,
                            apply_local_default_params)

    # for command: 'create'
    if 'create' in cmd.name:
        # if --new is specified
        if getattr(namespace, 'connection_name', None) is None:
            namespace.connection_name = generate_connection_name(cmd)
        else:
            validate_connection_name(namespace.connection_name)
        if getattr(namespace, 'new_addon', None):
            _validate_and_apply(validate_addon_params, apply_addon_params)
        else:
            _validate_and_apply(validate_local_create_params,
                                apply_local_create_params)
        if getattr(namespace, 'client_type', None) is None:
            namespace.client_type = get_client_type(cmd, namespace)
    # for command: update
    elif 'update' in cmd.name:
        _validate_and_apply(validate_local_update_params,
                            apply_local_update_params)


def validate_params(cmd, namespace):
    '''Validate command parameters
    '''
    def _validate_and_apply(validate, apply):
        missing_args = validate(cmd, namespace)
        if missing_args:
            arg_values = intelligent_experience(cmd, namespace, missing_args)
            apply(cmd, namespace, arg_values)

    # for command: 'list'
    if cmd.name.endswith(' list'):
        _validate_and_apply(validate_list_params, apply_list_params)
    # for command: 'create'
    elif 'create' in cmd.name:
        # if --new is specified
        if getattr(namespace, 'connection_name', None) is None:
            namespace.connection_name = generate_connection_name(cmd)
        else:
            validate_connection_name(namespace.connection_name)
        if getattr(namespace, 'new_addon'):
            _validate_and_apply(validate_addon_params, apply_addon_params)
        else:
            _validate_and_apply(validate_create_params, apply_create_params)
        if getattr(namespace, 'client_type', None) is None:
            namespace.client_type = get_client_type(cmd, namespace)
    # for command: update
    elif 'update' in cmd.name:
        _validate_and_apply(validate_update_params, apply_update_params)
    # for command: all others
    else:
        _validate_and_apply(validate_default_params, apply_default_params)


def validate_kafka_params(cmd, namespace):
    def _validate_and_apply(validate, apply):
        missing_args = validate(cmd, namespace)
        if missing_args:
            arg_values = intelligent_experience(cmd, namespace, missing_args)
            apply(cmd, namespace, arg_values)

    _validate_and_apply(validate_list_params, apply_list_params)
    if 'create {}'.format(RESOURCE.ConfluentKafka.value) in cmd.name:
        if getattr(namespace, 'connection_name', None) is None:
            namespace.connection_name = generate_connection_name(cmd)
        elif namespace.connection_name.endswith('_schema'):
            raise InvalidArgumentValueError("Connection name of {} can not end with "
                                            "'_schema'".format(RESOURCE.ConfluentKafka.value))
        else:
            validate_connection_name(namespace.connection_name)

        if getattr(namespace, 'client_type', None) is None:
            namespace.client_type = get_client_type(cmd, namespace)


def validate_service_state(linker_parameters):
    '''Validate whether user provided params are applicable to service state
    '''
    target_type = None
    target_id = linker_parameters.get('target_service', dict()).get('id')
    for target, resource_id in TARGET_RESOURCES.items():
        matched = re.match(get_resource_regex(resource_id), target_id, re.IGNORECASE)
        if matched:
            target_type = target

    if target_type == RESOURCE.AppConfig and linker_parameters.get('auth_info', dict()).get('auth_type') == 'secret':
        segments = parse_resource_id(target_id)
        rg = segments.get('resource_group')
        name = segments.get('name')
        if not rg or not name:
            return

        output = run_cli_cmd('az appconfig show -g {} -n {}'.format(rg, name))
        if output and output.get('disableLocalAuth') is True:
            raise ValidationError('Secret as auth type is not allowed when local auth is disabled for the '
                                  'specified appconfig, you may use service principal or managed identity.')


def get_default_object_id_of_current_user(cmd, namespace):  # pylint: disable=unused-argument
    user_account_auth_info = getattr(namespace, 'user_account_auth_info', None)
    if user_account_auth_info and not user_account_auth_info.get('principal_id', None):
        user_object_id = get_object_id_of_current_user()
        user_account_auth_info['principal_id'] = user_object_id
        setattr(namespace, 'user_account_auth_info', user_account_auth_info)<|MERGE_RESOLUTION|>--- conflicted
+++ resolved
@@ -646,12 +646,7 @@
     missing_args = dict()
     if not validate_connection_id(namespace):
         missing_args.update(get_missing_source_args(cmd, namespace))
-<<<<<<< HEAD
-    if not validate_opt_out_auth_and_config(namespace):
-        missing_args.update(get_missing_auth_args(cmd, namespace))
-=======
     # missing_args.update(get_missing_auth_args(cmd, namespace))
->>>>>>> 17c69879
     missing_args.update(get_missing_connection_name(namespace))
     return missing_args
 
