--- conflicted
+++ resolved
@@ -236,8 +236,6 @@
       Connection: [keep-alive]
       User-Agent: [Azure-Storage/1.1.0-1.1.0 (Python CPython 3.6.2; Windows 10) AZURECLI/2.0.34]
       x-ms-date: ['Thu, 28 Jun 2018 20:19:03 GMT']
-<<<<<<< HEAD
-=======
       x-ms-version: ['2017-07-29']
     method: GET
     uri: https://clitest000002.queue.core.windows.net/?restype=service&comp=properties
@@ -258,7 +256,6 @@
       Connection: [keep-alive]
       User-Agent: [Azure-Storage/1.1.0-1.1.0 (Python CPython 3.6.2; Windows 10) AZURECLI/2.0.34]
       x-ms-date: ['Thu, 28 Jun 2018 20:19:03 GMT']
->>>>>>> f9360251
       x-ms-version: ['2017-07-29']
     method: GET
     uri: https://clitest000002.queue.core.windows.net/?restype=service&comp=properties
@@ -269,29 +266,19 @@
       cache-control: [no-cache]
       content-type: [application/xml]
       date: ['Thu, 28 Jun 2018 20:19:03 GMT']
-<<<<<<< HEAD
-      server: [Windows-Azure-Queue/1.0 Microsoft-HTTPAPI/2.0]
-=======
       server: [Windows-Azure-Blob/1.0 Microsoft-HTTPAPI/2.0]
->>>>>>> f9360251
-      transfer-encoding: [chunked]
-      x-ms-version: ['2017-07-29']
-    status: {code: 200, message: OK}
-- request:
-    body: null
-    headers:
-      Connection: [keep-alive]
-<<<<<<< HEAD
-      User-Agent: [Azure-Storage/1.1.0-1.1.0 (Python CPython 3.6.2; Windows 10) AZURECLI/2.0.34]
-      x-ms-date: ['Thu, 28 Jun 2018 20:19:03 GMT']
-      x-ms-version: ['2017-07-29']
-=======
+      transfer-encoding: [chunked]
+      x-ms-version: ['2017-07-29']
+    status: {code: 200, message: OK}
+- request:
+    body: null
+    headers:
+      Connection: [keep-alive]
       DataServiceVersion: [3.0;NetFx]
       MaxDataServiceVersion: ['3.0']
       User-Agent: [Azure-CosmosDB/0.37.1 (Python CPython 3.6.2; Windows 10) AZURECLI/2.0.34]
       x-ms-date: ['Thu, 28 Jun 2018 20:19:03 GMT']
       x-ms-version: ['2017-04-17']
->>>>>>> f9360251
     method: GET
     uri: https://clitest000002.blob.core.windows.net/?restype=service&comp=properties
   response:
@@ -300,41 +287,13 @@
     headers:
       content-type: [application/xml]
       date: ['Thu, 28 Jun 2018 20:19:03 GMT']
-<<<<<<< HEAD
-      server: [Windows-Azure-Blob/1.0 Microsoft-HTTPAPI/2.0]
-=======
       server: [Windows-Azure-Table/1.0 Microsoft-HTTPAPI/2.0]
->>>>>>> f9360251
-      transfer-encoding: [chunked]
-      x-ms-version: ['2017-07-29']
-    status: {code: 200, message: OK}
-- request:
-    body: null
-    headers:
-<<<<<<< HEAD
-      Connection: [keep-alive]
-      DataServiceVersion: [3.0;NetFx]
-      MaxDataServiceVersion: ['3.0']
-      User-Agent: [Azure-CosmosDB/0.37.1 (Python CPython 3.6.2; Windows 10) AZURECLI/2.0.34]
-      x-ms-date: ['Thu, 28 Jun 2018 20:19:03 GMT']
-      x-ms-version: ['2017-04-17']
-    method: GET
-    uri: https://clitest000002.table.core.windows.net/?restype=service&comp=properties
-  response:
-    body: {string: "\uFEFF<?xml version=\"1.0\" encoding=\"utf-8\"?><StorageServiceProperties><Logging><Version>1.0</Version><Read>false</Read><Write>false</Write><Delete>false</Delete><RetentionPolicy><Enabled>false</Enabled></RetentionPolicy></Logging><HourMetrics><Version>1.0</Version><Enabled>true</Enabled><IncludeAPIs>true</IncludeAPIs><RetentionPolicy><Enabled>true</Enabled><Days>7</Days></RetentionPolicy></HourMetrics><MinuteMetrics><Version>1.0</Version><Enabled>false</Enabled><RetentionPolicy><Enabled>false</Enabled></RetentionPolicy></MinuteMetrics><Cors\
-        \ /></StorageServiceProperties>"}
-    headers:
-      content-type: [application/xml]
-      date: ['Thu, 28 Jun 2018 20:19:03 GMT']
-      server: [Windows-Azure-Table/1.0 Microsoft-HTTPAPI/2.0]
-      transfer-encoding: [chunked]
-      x-ms-version: ['2017-04-17']
-    status: {code: 200, message: OK}
-- request:
-    body: null
-    headers:
-=======
->>>>>>> f9360251
+      transfer-encoding: [chunked]
+      x-ms-version: ['2017-07-29']
+    status: {code: 200, message: OK}
+- request:
+    body: null
+    headers:
       Accept: [application/json]
       Accept-Encoding: ['gzip, deflate']
       CommandName: [group delete]
