--- conflicted
+++ resolved
@@ -20,14 +20,10 @@
                               cf_security_assessment,
                               cf_security_assessment_metadata,
                               cf_security_sub_assessment,
-<<<<<<< HEAD
-                              cf_security_allowed_connections)
-
-=======
+                              cf_security_allowed_connections,
                               cf_security_regulatory_compliance_standards,
                               cf_security_regulatory_compliance_control,
                               cf_security_regulatory_compliance_assessment)
->>>>>>> e0a1a126
 
 
 # pylint: disable=line-too-long
@@ -141,13 +137,12 @@
         client_factory=cf_security_sub_assessment
     )
 
-<<<<<<< HEAD
     security_allowed_connections_sdk = CliCommandType(
         operations_tmpl='azure.mgmt.security.operations#AllowedConnectionsOperations.{}',
         client_factory=cf_security_allowed_connections,
         operation_group='security_allowed_connections'
     )
-=======
+    
     with self.command_group('security regulatory-compliance-standards',
                             security_regulatory_compliance_standards_sdk,
                             client_factory=cf_security_regulatory_compliance_standards) as g:
@@ -165,7 +160,6 @@
                             client_factory=cf_security_regulatory_compliance_assessment) as g:
         g.custom_command('list', 'list_regulatory_compliance_assessments')
         g.custom_command('show', 'get_regulatory_compliance_assessment')
->>>>>>> e0a1a126
 
     with self.command_group('security task',
                             security_tasks_sdk,
