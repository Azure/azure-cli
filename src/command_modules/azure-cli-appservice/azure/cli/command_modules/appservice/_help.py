# coding=utf-8
# --------------------------------------------------------------------------------------------
# Copyright (c) Microsoft Corporation. All rights reserved.
# Licensed under the MIT License. See License.txt in the project root for license information.
# --------------------------------------------------------------------------------------------
# pylint: disable=too-many-lines
from knack.help_files import helps


helps['appservice'] = """
type: group
short-summary: Manage App Service plans.
"""

helps['webapp'] = """
type: group
short-summary: Manage web apps.
"""

helps['webapp auth'] = """
    type: group
    short-summary: Manage webapp authentication and authorization
"""

helps['webapp auth show'] = """
    type: command
    short-summary: Show the authentification settings for the webapp.
"""

helps['webapp auth update'] = """
    type: command
    short-summary: Update the authentication settings for the webapp.
    examples:
    - name: Enable AAD by enabling authentication and setting AAD-associated parameters. Default provider is set to AAD. Must have created a AAD service principal beforehand.
      text: >
        az webapp auth update  -g myResourceGroup -n myUniqueApp --enabled true \\
          --action LoginWithAzureActiveDirectory \\
          --aad-allowed-token-audiences https://webapp_name.azurewebsites.net/.auth/login/aad/callback \\
          --aad-client-id ecbacb08-df8b-450d-82b3-3fced03f2b27 --aad-client-secret very_secret_password \\
          --aad-token-issuer-url https://sts.windows.net/54826b22-38d6-4fb2-bad9-b7983a3e9c5a/
    - name: Allow Facebook authentication by setting FB-associated parameters and turning on public-profile and email scopes; allow anonymous users
      text: >
        az webapp auth update -g myResourceGroup -n myUniqueApp --action AllowAnonymous \\
          --facebook-app-id my_fb_id --facebook-app-secret my_fb_secret \\
          --facebook-oauth-scopes public_profile email
"""

helps['webapp identity assign'] = """
    type: command
    short-summary: assign or disable managed service identity to the web app
    examples:
        - name: assign local identity and assign a reader role to the current resource group.
          text: >
            az webapp identity assign -g MyResourceGroup -n MyUniqueApp --role reader --scope /subscriptions/xxxxxxxx-xxxx-xxxx-xxxx-xxxxxxxxxxxx/MyResourceGroup
        - name: enable identity for the web app.
          text: >
            az webapp identity assign -g MyResourceGroup -n MyUniqueApp
"""

helps['webapp identity'] = """
    type: group
    short-summary: manage web app's managed service identity
"""

helps['webapp identity show'] = """
    type: command
    short-summary: display web app's managed service identity
"""

helps['webapp identity remove'] = """
    type: command
    short-summary: Disable web app's managed service identity
"""

helps['functionapp identity'] = helps['webapp identity'].replace('webapp', 'functionapp')

helps['functionapp identity assign'] = helps['webapp identity assign'].replace('webapp', 'functionapp')

helps['functionapp identity show'] = helps['webapp identity show'].replace('webapp', 'functionapp')

helps['functionapp identity remove'] = helps['webapp identity remove'].replace('webapp', 'functionapp')

helps['webapp config'] = """
type: group
short-summary: Configure a web app.
"""

helps['webapp config show'] = """
type: command
short-summary: Get the details of a web app's configuration.
"""

helps['webapp config set'] = """
type: command
short-summary: Set a web app's configuration.
Examples:
    - name: turn on "alwaysOn"
      text: >
        az webapp config set -g MyResourceGroup -n MyUniqueApp --always-on true
    - name: turn on "alwaysOn" through a json with content '{"alwaysOn", true}'
      text: >
        az webapp config set -g MyResourceGroup -n MyUniqueApp --generic-configurations "{\"alwaysOn\": true}"

"""

helps['webapp config appsettings'] = """
type: group
short-summary: Configure web app settings.
"""

helps['webapp config appsettings delete'] = """
type: command
short-summary: Delete web app settings.
"""

helps['webapp config appsettings list'] = """
type: command
short-summary: Get the details of a web app's settings.
"""

helps['webapp config appsettings set'] = """
type: command
short-summary: Set a web app's settings.
examples:
    - name: Set the default NodeJS version to 6.9.1 for a web app.
      text: >
        az webapp config appsettings set -g MyResourceGroup -n MyUniqueApp --settings WEBSITE_NODE_DEFAULT_VERSION=6.9.1
    - name: Set using both key-value pair and a json file with more settings.
      text: >
        az webapp config appsettings set -g MyResourceGroup -n MyUniqueApp --settings mySetting=value @moreSettings.json
"""

helps['webapp config storage-account'] = """
type: group
short-summary: Manage a web app's Azure storage account configurations. (Linux Web Apps and Windows Containers Web Apps Only)
"""

helps['webapp config storage-account list'] = """
type: command
short-summary: Get a web app's Azure storage account configurations. (Linux Web Apps and Windows Containers Web Apps Only)
"""

helps['webapp config storage-account add'] = """
type: command
short-summary: Add an Azure storage account configuration to a web app. (Linux Web Apps and Windows Containers Web Apps Only)
examples:
    - name: Add a connection to the Azure Files file share called MyShare in the storage account named MyStorageAccount.
      text: >
        az webapp config storage-account add -g MyResourceGroup -n MyUniqueApp \\
          --custom-id CustomId \\
          --storage-type AzureFiles \\
          --account-name MyStorageAccount \\
          --share-name MyShare \\
          --access-key MyAccessKey \\
          --mount-path /path/to/mount
"""

helps['webapp config storage-account update'] = """
type: command
short-summary: Update an existing Azure storage account configuration on a web app. (Linux Web Apps and Windows Containers Web Apps Only)
examples:
    - name: Update the mount path for a connection to the Azure Files file share with the ID MyId.
      text: >
        az webapp config storage-account update -g MyResourceGroup -n MyUniqueApp \\
          --custom-id CustomId \\
          --mount-path /path/to/new/mount
"""

helps['webapp config storage-account delete'] = """
type: command
short-summary: Delete a web app's Azure storage account configuration. (Linux Web Apps and Windows Containers Web Apps Only)
"""

helps['webapp config connection-string'] = """
type: group
short-summary: Manage a web app's connection strings.
"""

helps['webapp config connection-string list'] = """
type: command
short-summary: Get a web app's connection strings.
"""

helps['webapp config connection-string delete'] = """
type: command
short-summary: Delete a web app's connection strings.
"""

helps['webapp config connection-string set'] = """
type: command
short-summary: Update a web app's connection strings.
examples:
    - name: Add a mysql connection string.
      text: >
        az webapp config connection-string set -g MyResourceGroup -n MyUniqueApp -t mysql \\
            --settings mysql1='Server=myServer;Database=myDB;Uid=myUser;Pwd=myPwd;'
"""

helps['webapp config container'] = """
type: group
short-summary: Manage web app container settings.
"""

helps['webapp config container show'] = """
type: command
short-summary: Get details of a web app container's settings.
"""

helps['webapp config container set'] = """
type: command
short-summary: Set a web app container's settings.
"""

helps['webapp config container delete'] = """
type: command
short-summary: Delete a web app container's settings.
"""

helps['webapp config ssl'] = """
type: group
short-summary: Configure SSL certificates for web apps.
"""

helps['webapp config ssl list'] = """
type: command
short-summary: List SSL certificates for a web app.
"""

helps['webapp config ssl bind'] = """
type: command
short-summary: Bind an SSL certificate to a web app.
"""

helps['webapp config ssl unbind'] = """
type: command
short-summary: Unbind an SSL certificate from a web app.
"""

helps['webapp config ssl delete'] = """
type: command
short-summary: Delete an SSL certificate from a web app.
"""

helps['webapp config ssl upload'] = """
type: command
short-summary: Upload an SSL certificate to a web app.
"""

helps['webapp config snapshot'] = """
type: group
short-summary: Manage web app snapshots.
"""

helps['webapp config snapshot list'] = """
type: command
short-summary: List the restorable snapshots for a web app.
"""

helps['webapp config snapshot restore'] = """
type: command
short-summary: Restore a web app snapshot.
examples:
    - name: Restore web app files from a snapshot. Overwrites the web app's current files and settings.
      text: >
        az webapp config snapshot restore -g MyResourceGroup -n MySite --time 2018-12-11T23:34:16.8388367
    - name: Restore a snapshot of web app SourceApp to web app TargetApp. Use --restore-content-only to not restore app settings. Overwrites TargetApp's files.
      text: >
        az webapp config snapshot restore -g TargetResourceGroup -n TargetApp --source-name SourceApp --source-resource-group OriginalResourceGroup --time 2018-12-11T23:34:16.8388367 --restore-content-only
"""

helps['webapp deployment'] = """
type: group
short-summary: Manage web app deployments.
"""

helps['webapp deployment slot'] = """
type: group
short-summary: Manage web app deployment slots.
"""

helps['webapp deployment slot auto-swap'] = """
type: group
short-summary: Enable or disable auto-swap for a web app deployment slot.
"""

helps['webapp log'] = """
type: group
short-summary: Manage web app logs.
"""

helps['webapp log config'] = """
type: command
short-summary: Configure logging for a web app.
"""

helps['webapp log show'] = """
type: command
short-summary: Get the details of a web app's logging configuration.
"""

helps['webapp log download'] = """
type: command
short-summary: Download a web app's log history as a zip file.
long-summary: This command may not work with web apps running on Linux.
"""

helps['webapp log tail'] = """
type: command
short-summary: Start live log tracing for a web app.
long-summary: This command may not work with web apps running on Linux.
"""

helps['webapp deployment'] = """
type: group
short-summary: Manage web app deployments.
"""

helps['webapp deployment list-publishing-profiles'] = """
type: command
short-summary: Get the details for available web app deployment profiles.
"""

helps['webapp deployment container'] = """
type: group
short-summary: Manage container-based continuous deployment.
"""

helps['webapp deployment container config'] = """
type: command
short-summary: Configure continuous deployment via containers.
"""

helps['webapp deployment container show-cd-url'] = """
type: command
short-summary: Get the URL which can be used to configure webhooks for continuous deployment.
"""

helps['webapp deployment slot auto-swap'] = """
type: command
short-summary: Configure deployment slot auto swap.
"""

helps['webapp deployment slot create'] = """
type: command
short-summary: Create a deployment slot.
"""

helps['webapp deployment slot swap'] = """
type: command
short-summary: Change deployment slots for a web app.
examples:
    - name: Swap a staging slot into production for the MyUniqueApp web app.
      text: >
        az webapp deployment slot swap  -g MyResourceGroup -n MyUniqueApp --slot staging \\
            --target-slot production
"""

helps['webapp deployment slot list'] = """
type: command
short-summary: List all deployment slots.
"""

helps['webapp deployment slot delete'] = """
type: command
short-summary: Delete a deployment slot.
"""

helps['webapp deployment user'] = """
type: group
short-summary: Manage user credentials for deployment.
"""

helps['webapp deployment user set'] = """
type: command
short-summary: Update deployment credentials.
long-summary: All function and web apps in the subscription will be impacted since they share
              the same deployment credentials.
examples:
    - name: Set FTP and git deployment credentials for all apps.
      text: >
        az webapp deployment user set --user-name MyUserName
"""

helps['webapp deployment slot'] = """
type: group
short-summary: Manage web app deployment slots.
"""

helps['webapp deployment source'] = """
    type: group
    short-summary: Manage web app deployment via source control.
"""

helps['webapp deployment source config'] = """
    type: command
    short-summary: Manage deployment from git or Mercurial repositories.
"""

helps['webapp deployment source config-local-git'] = """
    type: command
    short-summary: Get a URL for a git repository endpoint to clone and push to for web app deployment.
    examples:
        - name: Get an endpoint and add it as a git remote.
          text: >
            az webapp deployment source config-local-git \\
                -g MyResourceGroup -n MyUniqueApp

            git remote add azure \\
                https://<deploy_user_name>@MyUniqueApp.scm.azurewebsites.net/MyUniqueApp.git
"""

helps['webapp deployment source config-zip'] = """
    type: command
    short-summary: Perform deployment using the kudu zip push deployment for a web app.
    long-summary: >
        By default Kudu assumes that zip deployments do not require any build-related actions like
        npm install or dotnet publish. This can be overridden by including a .deployment file in your
        zip file with the following content '[config] SCM_DO_BUILD_DURING_DEPLOYMENT = true',
        to enable Kudu detection logic and build script generation process.
        See https://github.com/projectkudu/kudu/wiki/Configurable-settings#enabledisable-build-actions-preview.
        Alternately the setting can be enabled using the az webapp config appsettings set command.
    examples:
         - name: Perform deployment by using zip file content.
           text: >
             az webapp deployment source config-zip \\
                 -g {myRG} -n {myAppName} \\
                 --src {zipFilePathLocation}
"""

helps['webapp deployment source delete'] = """
    type: command
    short-summary: Delete a source control deployment configuration.
"""

helps['webapp deployment source show'] = """
    type: command
    short-summary: Get the details of a source control deployment configuration.
"""

helps['webapp deployment source sync'] = """
    type: command
    short-summary: Synchronize from the repository. Only needed under manual integration mode.
"""

helps['webapp traffic-routing'] = """
    type: group
    short-summary: Manage traffic routing for web apps.
"""

helps['webapp traffic-routing set'] = """
    type: command
    short-summary: Configure routing traffic to deployment slots.
"""

helps['webapp traffic-routing show'] = """
    type: command
    short-summary: Display the current distribution of traffic across slots.
"""

helps['webapp traffic-routing clear'] = """
    type: command
    short-summary: Clear the routing rules and send all traffic to production.
"""

helps['webapp cors'] = """
    type: group
    short-summary: Manage Cross-Origin Resource Sharing (CORS)
"""

helps['webapp cors add'] = """
    type: command
    short-summary: Add allowed origins
    examples:
         - name: add a new allowed origin
           text: >
             az webapp cors add -g <myRG> -n <myAppName> --allowed-origins https://myapps.com
"""

helps['webapp cors remove'] = """
    type: command
    short-summary: Remove allowed origins
    examples:
         - name: remove an allowed origin
           text: >
             az webapp cors remove -g <myRG> -n <myAppName> --allowed-origins https://myapps.com
         - name: remove all allowed origins
           text: >
             az webapp cors remove -g <myRG> -n <myAppName> --allowed-origins *
"""

helps['webapp cors show'] = """
    type: command
    short-summary: show allowed origins
"""

helps['appservice plan'] = """
    type: group
    short-summary: Manage app service plans.
"""

helps['appservice list-locations'] = """
    type: command
    short-summary: List regions where a plan sku is available.
"""

helps['appservice plan update'] = """
    type: command
    short-summary: Update an app service plan. See https://docs.microsoft.com/en-us/azure/app-service/app-service-plan-manage#move-an-app-to-another-app-service-plan to learn more
"""

helps['appservice plan create'] = """
    type: command
    short-summary: Create an app service plan.
    examples:
        - name: Create a basic app service plan.
          text: >
            az appservice plan create -g MyResourceGroup -n MyPlan
        - name: Create a standard app service plan with with four Linux workers.
          text: >
            az appservice plan create -g MyResourceGroup -n MyPlan \\
                --is-linux --number-of-workers 4 --sku S1
"""

helps['appservice plan delete'] = """
    type: command
    short-summary: Delete an app service plan.
"""

helps['appservice plan list'] = """
    type: command
    short-summary: List app service plans.
    examples:
        - name: List all free tier App Service plans.
          text: >
            az appservice plan list --query "[?sku.tier=='Free']"
"""

helps['appservice plan show'] = """
    type: command
    short-summary: Get the app service plans for a resource group or a set of resource groups.
"""

helps['webapp config hostname'] = """
type: group
short-summary: Configure hostnames for a web app.
"""

helps['webapp config hostname add'] = """
    type: command
    short-summary: Bind a hostname to a web app.
"""

helps['webapp config hostname delete'] = """
    type: command
    short-summary: Unbind a hostname from a web app.
"""

helps['webapp config hostname list'] = """
    type: command
    short-summary: List all hostname bindings for a web app.
"""

helps['webapp config hostname get-external-ip'] = """
    type: command
    short-summary: Get the external-facing IP address for a web app.
"""

helps['webapp config backup'] = """
    type: group
    short-summary: Manage backups for web apps.
"""

helps['webapp config backup list'] = """
    type: command
    short-summary: List backups of a web app.
"""

helps['webapp config backup create'] = """
    type: command
    short-summary: Create a backup of a web app.
"""

helps['webapp config backup show'] = """
    type: command
    short-summary: Show the backup schedule for a web app.
"""

helps['webapp config backup update'] = """
    type: command
    short-summary: Configure a new backup schedule for a web app.
"""

helps['webapp config backup restore'] = """
    type: command
    short-summary: Restore a web app from a backup.
"""

helps['webapp webjob'] = """
    type: group
    short-summary: Allows management operations for webjobs on a web app.
"""

helps['webapp webjob continuous'] = """
    type: group
    short-summary: Allows management operations of continuous webjobs on a web app.
"""

helps['webapp webjob continuous list'] = """
    type: command
    short-summary: List all continuous webjobs on a selected web app.
"""

helps['webapp webjob continuous start'] = """
    type: command
    short-summary: Start a specific continuous webjob on a selected web app.
"""

helps['webapp webjob continuous stop'] = """
    type: command
    short-summary: Stop a specific continuous webjob.
"""

helps['webapp webjob continuous remove'] = """
    type: command
    short-summary: Delete a specific continuous webjob.
"""

helps['webapp webjob triggered'] = """
    type: group
    short-summary: Allows management operations of triggered webjobs on a web app.
"""

helps['webapp webjob triggered list'] = """
    type: command
    short-summary: List all triggered webjobs hosted on a web app.
"""

helps['webapp webjob triggered run'] = """
    type: command
    short-summary: Run a specific triggered webjob hosted on a web app.
"""

helps['webapp webjob triggered remove'] = """
    type: command
    short-summary: Delete a specific triggered webjob hosted on a web app.
"""

helps['webapp webjob triggered log'] = """
    type: command
    short-summary: Get history of a specific triggered webjob hosted on a web app.
"""

helps['webapp browse'] = """
    type: command
    short-summary: Open a web app in a browser.
"""

helps['webapp create'] = """
    type: command
    short-summary: Create a web app.
    long-summary: The web app's name must be able to produce a unique FQDN as AppName.azurewebsites.net.
    examples:
        - name: Create a web app with the default configuration.
          text: >
            az webapp create -g MyResourceGroup -p MyPlan -n MyUniqueAppName
        - name: Create a web app with a NodeJS 6.2 runtime and deployed from a local git repository.
          text: >
            az webapp create -g MyResourceGroup -p MyPlan -n MyUniqueAppName --runtime "node|6.2" --deployment-local-git
"""

helps['webapp ssh'] = """
    type: command
    short-summary: (Preview) SSH command establishes a ssh session to the web container and developer would get a shell terminal remotely.
    examples:
        - name: ssh into a web app
          text: >
            az webapp ssh -n MyUniqueAppName -g MyResourceGroup
"""

helps['webapp up'] = """
    type: command
    short-summary: (Preview) Create and deploy existing local code to the web app, by running the command from the folder where the code is present.
                   Supports running the command in preview mode using --dryrun parameter. Current supports includes Node, Python,.NET Core, ASP.NET,
                   staticHtml. Node, Python apps are created as Linux apps. .Net Core, ASP.NET and static HTML apps are created as Windows apps.
                   If command is run from an empty folder, an empty windows web app is created.
    examples:
        - name: View the details of the app that will be created, without actually running the operation
          text: >
            az webapp up -n MyUniqueAppName --dryrun
        - name: Create a web app with the default configuration, by running the command from the folder where the code to deployed exists.
          text: >
            az webapp up -n MyUniqueAppName
        - name: Create a web app in a sepcific region, by running the command from the folder where the code to deployed exists.
          text: >
            az webapp up -n MyUniqueAppName -l locationName
        - name: Deploy new code to an app that was originally created using the same command
          text: >
            az webapp up -n MyUniqueAppName -l locationName
"""

helps['webapp update'] = """
    type: command
    short-summary: Update a web app.
    examples:
        - name: Update the tags of a web app.
          text: >
            az webapp update -g MyResourceGroup -n MyAppName --set tags.tagName=tagValue
"""

helps['webapp list-runtimes'] = """
    type: command
    short-summary: List available built-in stacks which can be used for web apps.
"""

helps['webapp deleted'] = """
    type: group
    short-summary: Manage deleted web apps.
"""

helps['webapp deleted list'] = """
    type: command
    short-summary: List web apps that have been deleted.
"""

helps['webapp deleted restore'] = """
    type: command
    short-summary: Restore a deleted web app.
    long-summary: Restores the files and settings of a deleted web app to the specified web app.
    examples:
        - name: Restore a deleted app to the Staging slot of MySite.
          text: >
            az webapp deleted restore -g MyResourceGroup -n MySite -s Staging --deleted-id /subscriptions/00000000-0000-0000-0000-000000000000/providers/Microsoft.Web/deletedSites/1234
        - name: Restore a deleted app to the app MySite. Do not restore the deleted app's settings.
          text: >
            az webapp deleted restore -g MyResourceGroup -n MySite --deleted-id /subscriptions/00000000-0000-0000-0000-000000000000/providers/Microsoft.Web/deletedSites/1234 --restore-content-only
"""


helps['webapp delete'] = """
    type: command
    short-summary: Delete a web app.
"""

helps['webapp list'] = """
    type: command
    short-summary: List web apps.
    examples:
        - name: List default host name and state for all web apps.
          text: >
            az webapp list --query "[].{hostName: defaultHostName, state: state}"
        - name: List all running web apps.
          text: >
            az webapp list --query "[?state=='Running']"
"""

helps['webapp restart'] = """
    type: command
    short-summary: Restart a web app.
"""

helps['webapp start'] = """
    type: command
    short-summary: Start a web app.
"""

helps['webapp show'] = """
    type: command
    short-summary: Get the details of a web app.
"""

helps['webapp stop'] = """
    type: command
    short-summary: Stop a web app.
"""

helps['functionapp'] = """
    type: group
    short-summary: Manage function apps.
"""

helps['functionapp create'] = """
    type: command
    short-summary: Create a function app.
    long-summary: The function app's name must be able to produce a unique FQDN as AppName.azurewebsites.net.
    examples:
        - name: Create a basic function app.
          text: >
            az functionapp create -g MyResourceGroup  -p MyPlan -n MyUniqueAppName -s MyStorageAccount
"""

helps['functionapp update'] = """
    type: command
    short-summary: Update a function app.
"""

helps['functionapp delete'] = """
    type: command
    short-summary: Delete a function app.
"""

helps['functionapp list'] = """
    type: command
    short-summary: List function apps.
    examples:
        - name: List default host name and state for all function apps.
          text: >
            az functionapp list --query "[].{hostName: defaultHostName, state: state}"
        - name: List all running function apps.
          text: >
            az functionapp list --query "[?state=='Running']"
"""

helps['functionapp restart'] = """
    type: command
    short-summary: Restart a function app.
"""

helps['functionapp start'] = """
    type: command
    short-summary: Start a function app.
"""

helps['functionapp show'] = """
    type: command
    short-summary: Get the details of a function app.
"""

helps['functionapp stop'] = """
    type: command
    short-summary: Stop a function app.
"""

helps['functionapp list-consumption-locations'] = """
    type: command
    short-summary: List available locations for running function apps.
"""

helps['functionapp config'] = """
    type: group
    short-summary: Configure a function app.
"""

helps['functionapp config appsettings'] = """
    type: group
    short-summary: Configure function app settings.
"""

helps['functionapp config appsettings list'] = """
    type: command
    short-summary: Show settings for a function app.
"""

helps['functionapp config appsettings set'] = """
    type: command
    short-summary: Update a function app's settings.
"""

helps['functionapp config appsettings delete'] = """
    type: command
    short-summary: Delete a function app's settings.
"""

helps['functionapp config hostname'] = """
    type: group
    short-summary: Configure hostnames for a function app.
"""
helps['functionapp config hostname add'] = """
    type: command
    short-summary: Bind a hostname to a function app.
"""

helps['functionapp config hostname delete'] = """
    type: command
    short-summary: Unbind a hostname from a function app.
"""

helps['functionapp config hostname list'] = """
    type: command
    short-summary: List all hostname bindings for a function app.
"""

helps['functionapp config hostname get-external-ip'] = """
    type: command
    short-summary: Get the external-facing IP address for a function app.
"""

helps['functionapp config ssl'] = """
    type: group
    short-summary: Configure SSL certificates.
"""

helps['functionapp config ssl list'] = """
    type: command
    short-summary: List SSL certificates for a function app.
"""

helps['functionapp config ssl bind'] = """
    type: command
    short-summary: Bind an SSL certificate to a function app.
"""

helps['functionapp config ssl unbind'] = """
    type: command
    short-summary: Unbind an SSL certificate from a function app.
"""

helps['functionapp config ssl delete'] = """
    type: command
    short-summary: Delete an SSL certificate from a function app.
"""

helps['functionapp config ssl upload'] = """
    type: command
    short-summary: Upload an SSL certificate to a function app.
"""

helps['functionapp config show'] = """
    type: command
    short-summary: Get the details of a web app's configuration.
"""

helps['functionapp config set'] = """
    type: command
    short-summary: Set the web app's configuration.
"""

helps['functionapp config container'] = """
type: group
short-summary: Manage function app container settings.
"""

helps['functionapp config container show'] = """
type: command
short-summary: Get details of a function app container's settings.
"""

helps['functionapp config container set'] = """
type: command
short-summary: Set a function app container's settings.
"""

helps['functionapp config container delete'] = """
type: command
short-summary: Delete a function app container's settings.
"""

helps['functionapp deployment'] = """
    type: group
    short-summary: Manage function app deployments.
"""

helps['functionapp deployment list-publishing-profiles'] = """
    type: command
    short-summary: Get the details for available function app deployment profiles.
"""

helps['functionapp deployment source'] = """
    type: group
    short-summary: Manage function app deployment via source control.
"""

helps['functionapp deployment source config'] = """
    type: command
    short-summary: Manage deployment from git or Mercurial repositories.
"""

helps['functionapp deployment source config-local-git'] = """
    type: command
    short-summary: Get a URL for a git repository endpoint to clone and push to for function app deployment.
    examples:
        - name: Get an endpoint and add it as a git remote.
          text: >
            az functionapp deployment source config-local-git \\
                -g MyResourceGroup -n MyUniqueApp

            git remote add azure \\
                https://<deploy_user_name>@MyUniqueApp.scm.azurewebsites.net/MyUniqueApp.git
"""

helps['functionapp deployment source delete'] = """
    type: command
    short-summary: Delete a source control deployment configuration.
"""

helps['functionapp deployment source show'] = """
    type: command
    short-summary: Get the details of a source control deployment configuration.
"""

helps['functionapp deployment source sync'] = """
    type: command
    short-summary: Synchronize from the repository. Only needed under manual integration mode.
"""

helps['functionapp deployment user'] = """
    type: group
    short-summary: Manage user credentials for deployment.
"""

helps['functionapp deployment user set'] = """
    type: command
    short-summary: Update deployment credentials.
    long-summary: All function and web apps in the subscription will be impacted since they share
                  the same deployment credentials.
    examples:
        - name: Set FTP and git deployment credentials for all apps.
          text: >
            az functionapp deployment user set
            --user-name MyUserName
"""

helps['functionapp deployment source config-zip'] = """
    type: command
    short-summary: Perform deployment using the kudu zip push deployment for a function app.
    long-summary: >
        By default Kudu assumes that zip deployments do not require any build-related actions like
        npm install or dotnet publish. This can be overridden by including an .deployment file in your
        zip file with the following content '[config] SCM_DO_BUILD_DURING_DEPLOYMENT = true',
        to enable Kudu detection logic and build script generation process.
        See https://github.com/projectkudu/kudu/wiki/Configurable-settings#enabledisable-build-actions-preview.
        Alternately the setting can be enabled using the az functionapp config appsettings set command.
    examples:
         - name: Perform deployment by using zip file content.
           text: >
             az functionapp deployment source config-zip \\
                 -g {myRG>} -n {myAppName} \\
                 --src {zipFilePathLocation}
"""

helps['functionapp deployment container'] = """
type: group
short-summary: Manage container-based continuous deployment.
"""

helps['functionapp deployment container config'] = """
type: command
short-summary: Configure continuous deployment via containers.
"""

helps['functionapp deployment container show-cd-url'] = """
type: command
short-summary: Get the URL which can be used to configure webhooks for continuous deployment.
"""

helps['functionapp cors'] = """
    type: group
    short-summary: Manage Cross-Origin Resource Sharing (CORS)
"""

helps['functionapp cors add'] = """
    type: command
    short-summary: Add allowed origins
    examples:
         - name: add a new allowed origin
           text: >
             az functionapp cors add -g <myRG> -n <myAppName> --allowed-origins https://myapps.com
"""

helps['functionapp cors remove'] = """
    type: command
    short-summary: Remove allowed origins
    examples:
         - name: remove an allowed origin
           text: >
             az functionapp cors remove -g <myRG> -n <myAppName> --allowed-origins https://myapps.com
         - name: remove all allowed origins
           text: >
             az functionapp cors remove -g <myRG> -n <myAppName> --allowed-origins *
"""

helps['functionapp cors show'] = """
    type: command
    short-summary: show allowed origins
"""

<<<<<<< HEAD
helps['functionapp plan'] = """
    type: group
    short-summary: Manage App Service Plans for an Azure Function
"""

helps['functionapp plan create'] = """
    type: command
    short-summary: Create an App Service Plan for an Azure Function
    examples:
        - name: Create a basic app service plan.
          text: >
            az functionapp plan create -g MyResourceGroup -n MyPlan --sku B1
        - name: Create a standard app service plan with with four workers.
          text: >
            az functionapp plan create -g MyResourceGroup -n MyPlan --number-of-workers 4 --sku S1
"""

helps['functionapp devops-build'] = """
    type: group
    short-summary: Functionapp specific integration with azure devops builds
"""

helps['functionapp devops-build create'] = """
    type: command
    short-summary: Create an Azure Devops build pipeline for a function app.
=======
helps['webapp hybridconnection list'] = """
    type: command
    short-summary: lists all the hybrid connections set on the specified app
    examples:
        - name: list the hyrbid connections 
          text: >
              az webapp hybridconnection list -g <myRG> -n <myAppName>
"""

helps['webapp hybridconnection set'] = """
    type: command
    short-summary: sets an existing hybrid connection on the specified app 
    examples:
        - name: set a hybrid connection 
          text: >
            az webapp hybridconnection set -g <myRG> -n <myAppName> 
            --namespace-name <hybridConnectionNamespace> --hybrid-connection-name <hybridConnectionName>
"""

helps['webapp hybridconnection remove'] = """
    type: command
    short-summary: disconnects the specified hybrid connection from the specified app 
    examples:
        - name: list the hyrbid connections 
          text: >
            az webapp hybridconnection remove -g <myRG> -n <myAppName> 
            --namespace-name <hybridConnectionNamespace> --hybrid-connection-name <hybridConnectionName>
"""

helps['appservice hybridconnection set-key'] = """
    type: command
    short-summary: specifies which key apps should use when connecting to a hybrid connection 
    examples:
        - name: list the hyrbid connections 
          text: >
            az webapp hybridconnection set-key --asp-name <hybridConnectionAppServicePlan>-g <appServicePlanResourceGroup> 
            --namespace-name <hybridConnectionNamespace> --hybrid-connection-name <hybridConnectionName> 
            --key-type <"primary" | "secondary">
"""

helps['webapp vnetintegration list'] = """
    type: command
    short-summary: lists all the virtual networks the specified app is connected to 
    examples:
        - name: list the hyrbid connections 
          text: >
            az webapp vnetintegration list -g <myRG> -n <myAppName>
"""

helps['webapp vnetintegration set'] = """
    type: command
    short-summary: sets an existing swift virtual network on the specified app 
    examples:
        - name: list the hyrbid connections 
          text: >
            az webapp vnetintegration list -g <myRG> -n <myAppName> --vnet-resource-group <vnetRG> --vnet-name <vnetName>
            --subnet-name <subnetName>
"""

helps['webapp vnetintegration remove'] = """
    type: command
    short-summary: removes the specified swift virtual network from the specified app 
    examples:
        - name: list the hyrbid connections 
          text: >
            az webapp vnetintegration list -g <myRG> -n <myAppName>  --vnet-name <vnetName> --subnet-name <subnetName>
>>>>>>> 7a1bb698
"""<|MERGE_RESOLUTION|>--- conflicted
+++ resolved
@@ -1073,7 +1073,6 @@
     short-summary: show allowed origins
 """
 
-<<<<<<< HEAD
 helps['functionapp plan'] = """
     type: group
     short-summary: Manage App Service Plans for an Azure Function
@@ -1099,7 +1098,8 @@
 helps['functionapp devops-build create'] = """
     type: command
     short-summary: Create an Azure Devops build pipeline for a function app.
-=======
+"""
+
 helps['webapp hybridconnection list'] = """
     type: command
     short-summary: lists all the hybrid connections set on the specified app
@@ -1166,5 +1166,4 @@
         - name: list the hyrbid connections 
           text: >
             az webapp vnetintegration list -g <myRG> -n <myAppName>  --vnet-name <vnetName> --subnet-name <subnetName>
->>>>>>> 7a1bb698
 """