--- conflicted
+++ resolved
@@ -1,12 +1,8 @@
 from __future__ import print_function
 import os
-<<<<<<< HEAD
 import shutil
 import subprocess
-from sys import stderr, modules
-=======
 from sys import stderr
->>>>>>> 16962c38
 
 from azure.storage.blob import PublicAccess, BlockBlobService, AppendBlobService, PageBlobService
 from azure.storage.file import FileService
@@ -355,38 +351,7 @@
             file_path=file_path,
             progress_callback=_update_progress,
             content_settings=content_settings
-<<<<<<< HEAD
         )
-
-    def upload_page_blob():
-        fsize = os.path.getsize(file_path)
-        mod = fsize % 512
-        if mod:
-            with open(file_path, 'r+b') as stream:
-                padding = 512 - mod
-                stream.seek(fsize + padding - 1)
-                stream.write(str.encode('\0'))
-        result = bds.create_blob_from_path(
-            container_name=container_name,
-            blob_name=blob_name,
-            file_path=file_path,
-            progress_callback=_update_progress,
-            content_settings=content_settings
-=======
->>>>>>> 16962c38
-        )
-        if mod:
-            with open(file_path, 'r+b') as stream:
-                stream.seek(fsize)
-                stream.truncate()
-        return result
-
-    type_func = {
-        'append': upload_append_blob,
-        'block': upload_block_blob,
-        'page': upload_page_blob
-    }
-    return type_func[blob_type]()
 
     type_func = {
         'append': upload_append_blob,
