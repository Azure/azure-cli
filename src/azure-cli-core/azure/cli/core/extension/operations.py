--- conflicted
+++ resolved
@@ -212,9 +212,6 @@
     elif system == 'Linux':
         distname, _ = get_linux_distro()
         distname = distname.lower().strip()
-<<<<<<< HEAD
-        if installer == 'RPM' or any(x in distname for x in ['centos', 'rhel', 'red hat', 'fedora', 'opensuse', 'suse', 'sles']):
-=======
         if installer == 'DEB' or any(x in distname for x in ['ubuntu', 'debian']):
             exit_code = subprocess.call(['dpkg', '-s', 'gcc', 'libpq-dev', 'python3-dev'], stdout=subprocess.DEVNULL, stderr=subprocess.DEVNULL)
             if exit_code != 0:
@@ -229,7 +226,6 @@
                     logger.debug("Install dependencies with '%s'", " ".join(apt_install_cmd))
                     subprocess.call(apt_install_cmd, True)
         elif installer == 'RPM' or any(x in distname for x in ['centos', 'rhel', 'red hat', 'fedora', 'opensuse', 'suse', 'sles']):
->>>>>>> 90e6f755
             if any(x in distname for x in ['centos', 'rhel', 'red hat', 'fedora']):
                 yum_install_cmd = 'yum install -y gcc postgresql-devel python3-devel'.split()
                 if os.geteuid() != 0:  # pylint: disable=no-member
