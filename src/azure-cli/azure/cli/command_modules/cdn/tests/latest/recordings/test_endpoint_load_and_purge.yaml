interactions:
- request:
    body: null
    headers:
      Accept:
      - application/json
      Accept-Encoding:
      - gzip, deflate
      CommandName:
      - cdn profile create
      Connection:
      - keep-alive
      ParameterSetName:
      - -g -n --sku
      User-Agent:
<<<<<<< HEAD
      - python/3.6.5 (Windows-10-10.0.17134-SP0) msrest/0.6.10 msrest_azure/0.6.2
        azure-mgmt-resource/4.0.0 Azure-SDK-For-Python AZURECLI/2.0.74
=======
      - python/3.7.4 (Windows-10-10.0.18362-SP0) msrest/0.6.10 msrest_azure/0.6.2
        azure-mgmt-resource/4.0.0 Azure-SDK-For-Python AZURECLI/2.0.75
>>>>>>> 807faccc
      accept-language:
      - en-US
    method: GET
    uri: https://management.azure.com/subscriptions/00000000-0000-0000-0000-000000000000/resourcegroups/clitest.rg000001?api-version=2019-07-01
  response:
    body:
<<<<<<< HEAD
      string: '{"id":"/subscriptions/00000000-0000-0000-0000-000000000000/resourceGroups/clitest.rg000001","name":"clitest.rg000001","type":"Microsoft.Resources/resourceGroups","location":"westus","tags":{"product":"azurecli","cause":"automation","date":"2019-10-14T05:24:03Z"},"properties":{"provisioningState":"Succeeded"}}'
=======
      string: '{"id":"/subscriptions/00000000-0000-0000-0000-000000000000/resourceGroups/clitest.rg000001","name":"clitest.rg000001","type":"Microsoft.Resources/resourceGroups","location":"westus","tags":{"product":"azurecli","cause":"automation","date":"2019-10-21T11:24:39Z"},"properties":{"provisioningState":"Succeeded"}}'
>>>>>>> 807faccc
    headers:
      cache-control:
      - no-cache
      content-length:
      - '428'
      content-type:
      - application/json; charset=utf-8
      date:
<<<<<<< HEAD
      - Mon, 14 Oct 2019 05:24:05 GMT
=======
      - Mon, 21 Oct 2019 11:24:43 GMT
>>>>>>> 807faccc
      expires:
      - '-1'
      pragma:
      - no-cache
      strict-transport-security:
      - max-age=31536000; includeSubDomains
      vary:
      - Accept-Encoding
      x-content-type-options:
      - nosniff
    status:
      code: 200
      message: OK
- request:
    body: '{"location": "westus", "sku": {"name": "Standard_Verizon"}}'
    headers:
      Accept:
      - application/json
      Accept-Encoding:
      - gzip, deflate
      CommandName:
      - cdn profile create
      Connection:
      - keep-alive
      Content-Length:
      - '59'
      Content-Type:
      - application/json; charset=utf-8
      ParameterSetName:
      - -g -n --sku
      User-Agent:
<<<<<<< HEAD
      - python/3.6.5 (Windows-10-10.0.17134-SP0) msrest/0.6.10 msrest_azure/0.6.2
        azure-mgmt-cdn/3.1.0 Azure-SDK-For-Python AZURECLI/2.0.74
=======
      - python/3.7.4 (Windows-10-10.0.18362-SP0) msrest/0.6.10 msrest_azure/0.6.2
        azure-mgmt-cdn/3.1.0 Azure-SDK-For-Python AZURECLI/2.0.75
>>>>>>> 807faccc
      accept-language:
      - en-US
    method: PUT
    uri: https://management.azure.com/subscriptions/00000000-0000-0000-0000-000000000000/resourceGroups/clitest.rg000001/providers/Microsoft.Cdn/profiles/profile123?api-version=2017-10-12
  response:
    body:
      string: "{\r\n  \"name\":\"profile123\",\"id\":\"/subscriptions/00000000-0000-0000-0000-000000000000/resourcegroups/clitest.rg000001/providers/Microsoft.Cdn/profiles/profile123\",\"type\":\"Microsoft.Cdn/profiles\",\"tags\":{\r\n
        \   \r\n  },\"location\":\"WestUs\",\"sku\":{\r\n    \"name\":\"Standard_Verizon\"\r\n
        \ },\"properties\":{\r\n    \"provisioningState\":\"Creating\",\"resourceState\":\"Creating\"\r\n
        \ }\r\n}"
    headers:
      azure-asyncoperation:
<<<<<<< HEAD
      - https://management.azure.com/subscriptions/00000000-0000-0000-0000-000000000000/resourcegroups/clitest.rg000001/providers/Microsoft.Cdn/operationresults/4a77c137-bea9-49eb-be79-92bee0128b02?api-version=2017-10-12
=======
      - https://management.azure.com/subscriptions/00000000-0000-0000-0000-000000000000/resourcegroups/clitest.rg000001/providers/Microsoft.Cdn/operationresults/83c6feb3-d2be-4daa-9c81-8ac7b979b539?api-version=2017-10-12
>>>>>>> 807faccc
      cache-control:
      - no-cache
      content-length:
      - '420'
      content-type:
      - application/json; odata.metadata=minimal
      date:
<<<<<<< HEAD
      - Mon, 14 Oct 2019 05:24:12 GMT
=======
      - Mon, 21 Oct 2019 11:24:57 GMT
>>>>>>> 807faccc
      expires:
      - '-1'
      odata-version:
      - '4.0'
      pragma:
      - no-cache
      server:
      - Microsoft-IIS/8.5
      strict-transport-security:
      - max-age=31536000; includeSubDomains
      x-aspnet-version:
      - 4.0.30319
      x-content-type-options:
      - nosniff
      x-ms-ratelimit-remaining-subscription-writes:
<<<<<<< HEAD
      - '1199'
=======
      - '1113'
>>>>>>> 807faccc
      x-powered-by:
      - ASP.NET
    status:
      code: 201
      message: Created
- request:
    body: null
    headers:
      Accept:
      - application/json
      Accept-Encoding:
      - gzip, deflate
      CommandName:
      - cdn profile create
      Connection:
      - keep-alive
      ParameterSetName:
      - -g -n --sku
      User-Agent:
<<<<<<< HEAD
      - python/3.6.5 (Windows-10-10.0.17134-SP0) msrest/0.6.10 msrest_azure/0.6.2
        azure-mgmt-cdn/3.1.0 Azure-SDK-For-Python AZURECLI/2.0.74
    method: GET
    uri: https://management.azure.com/subscriptions/00000000-0000-0000-0000-000000000000/resourcegroups/clitest.rg000001/providers/Microsoft.Cdn/operationresults/4a77c137-bea9-49eb-be79-92bee0128b02?api-version=2017-10-12
=======
      - python/3.7.4 (Windows-10-10.0.18362-SP0) msrest/0.6.10 msrest_azure/0.6.2
        azure-mgmt-cdn/3.1.0 Azure-SDK-For-Python AZURECLI/2.0.75
    method: GET
    uri: https://management.azure.com/subscriptions/00000000-0000-0000-0000-000000000000/resourcegroups/clitest.rg000001/providers/Microsoft.Cdn/operationresults/83c6feb3-d2be-4daa-9c81-8ac7b979b539?api-version=2017-10-12
>>>>>>> 807faccc
  response:
    body:
      string: "{\r\n  \"status\":\"InProgress\",\"error\":{\r\n    \"code\":\"None\",\"message\":null\r\n
        \ }\r\n}"
    headers:
      cache-control:
      - no-cache
      content-length:
      - '78'
      content-type:
      - application/json; odata.metadata=minimal
      date:
<<<<<<< HEAD
      - Mon, 14 Oct 2019 05:24:23 GMT
=======
      - Mon, 21 Oct 2019 11:25:10 GMT
>>>>>>> 807faccc
      expires:
      - '-1'
      odata-version:
      - '4.0'
      pragma:
      - no-cache
      server:
      - Microsoft-IIS/8.5
      strict-transport-security:
      - max-age=31536000; includeSubDomains
      transfer-encoding:
      - chunked
      vary:
      - Accept-Encoding
      x-aspnet-version:
      - 4.0.30319
      x-content-type-options:
      - nosniff
      x-powered-by:
      - ASP.NET
    status:
      code: 200
      message: OK
- request:
    body: null
    headers:
      Accept:
      - application/json
      Accept-Encoding:
      - gzip, deflate
      CommandName:
      - cdn profile create
      Connection:
      - keep-alive
      ParameterSetName:
      - -g -n --sku
      User-Agent:
<<<<<<< HEAD
      - python/3.6.5 (Windows-10-10.0.17134-SP0) msrest/0.6.10 msrest_azure/0.6.2
        azure-mgmt-cdn/3.1.0 Azure-SDK-For-Python AZURECLI/2.0.74
    method: GET
    uri: https://management.azure.com/subscriptions/00000000-0000-0000-0000-000000000000/resourcegroups/clitest.rg000001/providers/Microsoft.Cdn/operationresults/4a77c137-bea9-49eb-be79-92bee0128b02?api-version=2017-10-12
=======
      - python/3.7.4 (Windows-10-10.0.18362-SP0) msrest/0.6.10 msrest_azure/0.6.2
        azure-mgmt-cdn/3.1.0 Azure-SDK-For-Python AZURECLI/2.0.75
    method: GET
    uri: https://management.azure.com/subscriptions/00000000-0000-0000-0000-000000000000/resourcegroups/clitest.rg000001/providers/Microsoft.Cdn/operationresults/83c6feb3-d2be-4daa-9c81-8ac7b979b539?api-version=2017-10-12
  response:
    body:
      string: "{\r\n  \"status\":\"InProgress\",\"error\":{\r\n    \"code\":\"None\",\"message\":null\r\n
        \ }\r\n}"
    headers:
      cache-control:
      - no-cache
      content-length:
      - '78'
      content-type:
      - application/json; odata.metadata=minimal
      date:
      - Mon, 21 Oct 2019 11:25:41 GMT
      expires:
      - '-1'
      odata-version:
      - '4.0'
      pragma:
      - no-cache
      server:
      - Microsoft-IIS/8.5
      strict-transport-security:
      - max-age=31536000; includeSubDomains
      transfer-encoding:
      - chunked
      vary:
      - Accept-Encoding
      x-aspnet-version:
      - 4.0.30319
      x-content-type-options:
      - nosniff
      x-powered-by:
      - ASP.NET
    status:
      code: 200
      message: OK
- request:
    body: null
    headers:
      Accept:
      - application/json
      Accept-Encoding:
      - gzip, deflate
      CommandName:
      - cdn profile create
      Connection:
      - keep-alive
      ParameterSetName:
      - -g -n --sku
      User-Agent:
      - python/3.7.4 (Windows-10-10.0.18362-SP0) msrest/0.6.10 msrest_azure/0.6.2
        azure-mgmt-cdn/3.1.0 Azure-SDK-For-Python AZURECLI/2.0.75
    method: GET
    uri: https://management.azure.com/subscriptions/00000000-0000-0000-0000-000000000000/resourcegroups/clitest.rg000001/providers/Microsoft.Cdn/operationresults/83c6feb3-d2be-4daa-9c81-8ac7b979b539?api-version=2017-10-12
>>>>>>> 807faccc
  response:
    body:
      string: "{\r\n  \"status\":\"Succeeded\",\"error\":{\r\n    \"code\":\"None\",\"message\":null\r\n
        \ }\r\n}"
    headers:
      cache-control:
      - no-cache
      content-length:
      - '77'
      content-type:
      - application/json; odata.metadata=minimal
      date:
<<<<<<< HEAD
      - Mon, 14 Oct 2019 05:24:55 GMT
=======
      - Mon, 21 Oct 2019 11:26:14 GMT
>>>>>>> 807faccc
      expires:
      - '-1'
      odata-version:
      - '4.0'
      pragma:
      - no-cache
      server:
      - Microsoft-IIS/8.5
      strict-transport-security:
      - max-age=31536000; includeSubDomains
      transfer-encoding:
      - chunked
      vary:
      - Accept-Encoding
      x-aspnet-version:
      - 4.0.30319
      x-content-type-options:
      - nosniff
      x-powered-by:
      - ASP.NET
    status:
      code: 200
      message: OK
- request:
    body: null
    headers:
      Accept:
      - application/json
      Accept-Encoding:
      - gzip, deflate
      CommandName:
      - cdn profile create
      Connection:
      - keep-alive
      ParameterSetName:
      - -g -n --sku
      User-Agent:
<<<<<<< HEAD
      - python/3.6.5 (Windows-10-10.0.17134-SP0) msrest/0.6.10 msrest_azure/0.6.2
        azure-mgmt-cdn/3.1.0 Azure-SDK-For-Python AZURECLI/2.0.74
=======
      - python/3.7.4 (Windows-10-10.0.18362-SP0) msrest/0.6.10 msrest_azure/0.6.2
        azure-mgmt-cdn/3.1.0 Azure-SDK-For-Python AZURECLI/2.0.75
>>>>>>> 807faccc
    method: GET
    uri: https://management.azure.com/subscriptions/00000000-0000-0000-0000-000000000000/resourceGroups/clitest.rg000001/providers/Microsoft.Cdn/profiles/profile123?api-version=2017-10-12
  response:
    body:
      string: "{\r\n  \"name\":\"profile123\",\"id\":\"/subscriptions/00000000-0000-0000-0000-000000000000/resourcegroups/clitest.rg000001/providers/Microsoft.Cdn/profiles/profile123\",\"type\":\"Microsoft.Cdn/profiles\",\"tags\":{\r\n
        \   \r\n  },\"location\":\"WestUs\",\"sku\":{\r\n    \"name\":\"Standard_Verizon\"\r\n
        \ },\"properties\":{\r\n    \"provisioningState\":\"Succeeded\",\"resourceState\":\"Active\"\r\n
        \ }\r\n}"
    headers:
      cache-control:
      - no-cache
      content-length:
      - '419'
      content-type:
      - application/json; odata.metadata=minimal
      date:
<<<<<<< HEAD
      - Mon, 14 Oct 2019 05:24:56 GMT
=======
      - Mon, 21 Oct 2019 11:26:15 GMT
>>>>>>> 807faccc
      expires:
      - '-1'
      odata-version:
      - '4.0'
      pragma:
      - no-cache
      server:
      - Microsoft-IIS/8.5
      strict-transport-security:
      - max-age=31536000; includeSubDomains
      transfer-encoding:
      - chunked
      vary:
      - Accept-Encoding
      x-aspnet-version:
      - 4.0.30319
      x-content-type-options:
      - nosniff
      x-powered-by:
      - ASP.NET
    status:
      code: 200
      message: OK
- request:
    body: null
    headers:
      Accept:
      - application/json
      Accept-Encoding:
      - gzip, deflate
      CommandName:
      - cdn endpoint create
      Connection:
      - keep-alive
      ParameterSetName:
      - -g -n --profile-name --origin
      User-Agent:
<<<<<<< HEAD
      - python/3.6.5 (Windows-10-10.0.17134-SP0) msrest/0.6.10 msrest_azure/0.6.2
        azure-mgmt-resource/4.0.0 Azure-SDK-For-Python AZURECLI/2.0.74
=======
      - python/3.7.4 (Windows-10-10.0.18362-SP0) msrest/0.6.10 msrest_azure/0.6.2
        azure-mgmt-resource/4.0.0 Azure-SDK-For-Python AZURECLI/2.0.75
>>>>>>> 807faccc
      accept-language:
      - en-US
    method: GET
    uri: https://management.azure.com/subscriptions/00000000-0000-0000-0000-000000000000/resourcegroups/clitest.rg000001?api-version=2019-07-01
  response:
    body:
<<<<<<< HEAD
      string: '{"id":"/subscriptions/00000000-0000-0000-0000-000000000000/resourceGroups/clitest.rg000001","name":"clitest.rg000001","type":"Microsoft.Resources/resourceGroups","location":"westus","tags":{"product":"azurecli","cause":"automation","date":"2019-10-14T05:24:03Z"},"properties":{"provisioningState":"Succeeded"}}'
=======
      string: '{"id":"/subscriptions/00000000-0000-0000-0000-000000000000/resourceGroups/clitest.rg000001","name":"clitest.rg000001","type":"Microsoft.Resources/resourceGroups","location":"westus","tags":{"product":"azurecli","cause":"automation","date":"2019-10-21T11:24:39Z"},"properties":{"provisioningState":"Succeeded"}}'
>>>>>>> 807faccc
    headers:
      cache-control:
      - no-cache
      content-length:
      - '428'
      content-type:
      - application/json; charset=utf-8
      date:
<<<<<<< HEAD
      - Mon, 14 Oct 2019 05:24:57 GMT
=======
      - Mon, 21 Oct 2019 11:26:17 GMT
>>>>>>> 807faccc
      expires:
      - '-1'
      pragma:
      - no-cache
      strict-transport-security:
      - max-age=31536000; includeSubDomains
      vary:
      - Accept-Encoding
      x-content-type-options:
      - nosniff
    status:
      code: 200
      message: OK
- request:
    body: '{"location": "westus", "properties": {"isCompressionEnabled": false, "isHttpAllowed":
      true, "isHttpsAllowed": true, "origins": [{"name": "origin-0", "properties":
      {"hostName": "www.example.com", "httpPort": 80, "httpsPort": 443}}]}}'
    headers:
      Accept:
      - application/json
      Accept-Encoding:
      - gzip, deflate
      CommandName:
      - cdn endpoint create
      Connection:
      - keep-alive
      Content-Length:
      - '232'
      Content-Type:
      - application/json; charset=utf-8
      ParameterSetName:
      - -g -n --profile-name --origin
      User-Agent:
<<<<<<< HEAD
      - python/3.6.5 (Windows-10-10.0.17134-SP0) msrest/0.6.10 msrest_azure/0.6.2
        azure-mgmt-cdn/3.1.0 Azure-SDK-For-Python AZURECLI/2.0.74
=======
      - python/3.7.4 (Windows-10-10.0.18362-SP0) msrest/0.6.10 msrest_azure/0.6.2
        azure-mgmt-cdn/3.1.0 Azure-SDK-For-Python AZURECLI/2.0.75
>>>>>>> 807faccc
      accept-language:
      - en-US
    method: PUT
    uri: https://management.azure.com/subscriptions/00000000-0000-0000-0000-000000000000/resourceGroups/clitest.rg000001/providers/Microsoft.Cdn/profiles/profile123/endpoints/endpoint000002?api-version=2017-10-12
  response:
    body:
      string: "{\r\n  \"name\":\"endpoint000002\",\"id\":\"/subscriptions/00000000-0000-0000-0000-000000000000/resourcegroups/clitest.rg000001/providers/Microsoft.Cdn/profiles/profile123/endpoints/endpoint000002\",\"type\":\"Microsoft.Cdn/profiles/endpoints\",\"tags\":{\r\n
        \   \r\n  },\"location\":\"WestUs\",\"properties\":{\r\n    \"hostName\":\"endpoint000002.azureedge.net\",\"originHostHeader\":null,\"provisioningState\":\"Creating\",\"resourceState\":\"Creating\",\"isHttpAllowed\":true,\"isHttpsAllowed\":true,\"queryStringCachingBehavior\":\"IgnoreQueryString\",\"originPath\":null,\"origins\":[\r\n
        \     {\r\n        \"name\":\"origin-0\",\"properties\":{\r\n          \"hostName\":\"www.example.com\",\"httpPort\":80,\"httpsPort\":443\r\n
        \       }\r\n      }\r\n    ],\"customDomains\":[\r\n      \r\n    ],\"contentTypesToCompress\":[\r\n
        \     \r\n    ],\"isCompressionEnabled\":false,\"optimizationType\":null,\"probePath\":null,\"geoFilters\":[\r\n
        \     \r\n    ],\"deliveryPolicy\":null\r\n  }\r\n}"
    headers:
      azure-asyncoperation:
<<<<<<< HEAD
      - https://management.azure.com/subscriptions/00000000-0000-0000-0000-000000000000/resourcegroups/clitest.rg000001/providers/Microsoft.Cdn/operationresults/49117b38-705d-4be7-83e0-76de0e723338?api-version=2017-10-12
=======
      - https://management.azure.com/subscriptions/00000000-0000-0000-0000-000000000000/resourcegroups/clitest.rg000001/providers/Microsoft.Cdn/operationresults/9e32540b-f552-4d7f-adca-324b9049e55f?api-version=2017-10-12
>>>>>>> 807faccc
      cache-control:
      - no-cache
      content-length:
      - '978'
      content-type:
      - application/json; odata.metadata=minimal
      date:
<<<<<<< HEAD
      - Mon, 14 Oct 2019 05:25:03 GMT
=======
      - Mon, 21 Oct 2019 11:26:33 GMT
>>>>>>> 807faccc
      expires:
      - '-1'
      odata-version:
      - '4.0'
      pragma:
      - no-cache
      server:
      - Microsoft-IIS/8.5
      strict-transport-security:
      - max-age=31536000; includeSubDomains
      x-aspnet-version:
      - 4.0.30319
      x-content-type-options:
      - nosniff
      x-ms-ratelimit-remaining-subscription-writes:
<<<<<<< HEAD
      - '1199'
=======
      - '1170'
>>>>>>> 807faccc
      x-powered-by:
      - ASP.NET
    status:
      code: 201
      message: Created
- request:
    body: null
    headers:
      Accept:
      - application/json
      Accept-Encoding:
      - gzip, deflate
      CommandName:
      - cdn endpoint create
      Connection:
      - keep-alive
      ParameterSetName:
      - -g -n --profile-name --origin
      User-Agent:
<<<<<<< HEAD
      - python/3.6.5 (Windows-10-10.0.17134-SP0) msrest/0.6.10 msrest_azure/0.6.2
        azure-mgmt-cdn/3.1.0 Azure-SDK-For-Python AZURECLI/2.0.74
    method: GET
    uri: https://management.azure.com/subscriptions/00000000-0000-0000-0000-000000000000/resourcegroups/clitest.rg000001/providers/Microsoft.Cdn/operationresults/49117b38-705d-4be7-83e0-76de0e723338?api-version=2017-10-12
=======
      - python/3.7.4 (Windows-10-10.0.18362-SP0) msrest/0.6.10 msrest_azure/0.6.2
        azure-mgmt-cdn/3.1.0 Azure-SDK-For-Python AZURECLI/2.0.75
    method: GET
    uri: https://management.azure.com/subscriptions/00000000-0000-0000-0000-000000000000/resourcegroups/clitest.rg000001/providers/Microsoft.Cdn/operationresults/9e32540b-f552-4d7f-adca-324b9049e55f?api-version=2017-10-12
  response:
    body:
      string: "{\r\n  \"status\":\"InProgress\",\"error\":{\r\n    \"code\":\"None\",\"message\":null\r\n
        \ }\r\n}"
    headers:
      cache-control:
      - no-cache
      content-length:
      - '78'
      content-type:
      - application/json; odata.metadata=minimal
      date:
      - Mon, 21 Oct 2019 11:26:45 GMT
      expires:
      - '-1'
      odata-version:
      - '4.0'
      pragma:
      - no-cache
      server:
      - Microsoft-IIS/8.5
      strict-transport-security:
      - max-age=31536000; includeSubDomains
      transfer-encoding:
      - chunked
      vary:
      - Accept-Encoding
      x-aspnet-version:
      - 4.0.30319
      x-content-type-options:
      - nosniff
      x-powered-by:
      - ASP.NET
    status:
      code: 200
      message: OK
- request:
    body: null
    headers:
      Accept:
      - application/json
      Accept-Encoding:
      - gzip, deflate
      CommandName:
      - cdn endpoint create
      Connection:
      - keep-alive
      ParameterSetName:
      - -g -n --profile-name --origin
      User-Agent:
      - python/3.7.4 (Windows-10-10.0.18362-SP0) msrest/0.6.10 msrest_azure/0.6.2
        azure-mgmt-cdn/3.1.0 Azure-SDK-For-Python AZURECLI/2.0.75
    method: GET
    uri: https://management.azure.com/subscriptions/00000000-0000-0000-0000-000000000000/resourcegroups/clitest.rg000001/providers/Microsoft.Cdn/operationresults/9e32540b-f552-4d7f-adca-324b9049e55f?api-version=2017-10-12
>>>>>>> 807faccc
  response:
    body:
      string: "{\r\n  \"status\":\"Succeeded\",\"error\":{\r\n    \"code\":\"None\",\"message\":null\r\n
        \ }\r\n}"
    headers:
      cache-control:
      - no-cache
      content-length:
      - '77'
      content-type:
      - application/json; odata.metadata=minimal
      date:
<<<<<<< HEAD
      - Mon, 14 Oct 2019 05:25:13 GMT
=======
      - Mon, 21 Oct 2019 11:27:17 GMT
>>>>>>> 807faccc
      expires:
      - '-1'
      odata-version:
      - '4.0'
      pragma:
      - no-cache
      server:
      - Microsoft-IIS/8.5
      strict-transport-security:
      - max-age=31536000; includeSubDomains
      transfer-encoding:
      - chunked
      vary:
      - Accept-Encoding
      x-aspnet-version:
      - 4.0.30319
      x-content-type-options:
      - nosniff
      x-powered-by:
      - ASP.NET
    status:
      code: 200
      message: OK
- request:
    body: null
    headers:
      Accept:
      - application/json
      Accept-Encoding:
      - gzip, deflate
      CommandName:
      - cdn endpoint create
      Connection:
      - keep-alive
      ParameterSetName:
      - -g -n --profile-name --origin
      User-Agent:
<<<<<<< HEAD
      - python/3.6.5 (Windows-10-10.0.17134-SP0) msrest/0.6.10 msrest_azure/0.6.2
        azure-mgmt-cdn/3.1.0 Azure-SDK-For-Python AZURECLI/2.0.74
=======
      - python/3.7.4 (Windows-10-10.0.18362-SP0) msrest/0.6.10 msrest_azure/0.6.2
        azure-mgmt-cdn/3.1.0 Azure-SDK-For-Python AZURECLI/2.0.75
>>>>>>> 807faccc
    method: GET
    uri: https://management.azure.com/subscriptions/00000000-0000-0000-0000-000000000000/resourceGroups/clitest.rg000001/providers/Microsoft.Cdn/profiles/profile123/endpoints/endpoint000002?api-version=2017-10-12
  response:
    body:
      string: "{\r\n  \"name\":\"endpoint000002\",\"id\":\"/subscriptions/00000000-0000-0000-0000-000000000000/resourcegroups/clitest.rg000001/providers/Microsoft.Cdn/profiles/profile123/endpoints/endpoint000002\",\"type\":\"Microsoft.Cdn/profiles/endpoints\",\"tags\":{\r\n
        \   \r\n  },\"location\":\"WestUs\",\"properties\":{\r\n    \"hostName\":\"endpoint000002.azureedge.net\",\"originHostHeader\":null,\"provisioningState\":\"Succeeded\",\"resourceState\":\"Running\",\"isHttpAllowed\":true,\"isHttpsAllowed\":true,\"queryStringCachingBehavior\":\"IgnoreQueryString\",\"originPath\":null,\"origins\":[\r\n
        \     {\r\n        \"name\":\"origin-0\",\"properties\":{\r\n          \"hostName\":\"www.example.com\",\"httpPort\":80,\"httpsPort\":443\r\n
        \       }\r\n      }\r\n    ],\"customDomains\":[\r\n      \r\n    ],\"contentTypesToCompress\":[\r\n
        \     \r\n    ],\"isCompressionEnabled\":false,\"optimizationType\":null,\"probePath\":null,\"geoFilters\":[\r\n
        \     \r\n    ],\"deliveryPolicy\":null\r\n  }\r\n}"
    headers:
      cache-control:
      - no-cache
      content-length:
      - '978'
      content-type:
      - application/json; odata.metadata=minimal
      date:
<<<<<<< HEAD
      - Mon, 14 Oct 2019 05:25:15 GMT
=======
      - Mon, 21 Oct 2019 11:27:19 GMT
>>>>>>> 807faccc
      expires:
      - '-1'
      odata-version:
      - '4.0'
      pragma:
      - no-cache
      server:
      - Microsoft-IIS/8.5
      strict-transport-security:
      - max-age=31536000; includeSubDomains
      transfer-encoding:
      - chunked
      vary:
      - Accept-Encoding
      x-aspnet-version:
      - 4.0.30319
      x-content-type-options:
      - nosniff
      x-powered-by:
      - ASP.NET
    status:
      code: 200
      message: OK
- request:
    body: '{"contentPaths": ["/index.html", "/javascript/app.js"]}'
    headers:
      Accept:
      - application/json
      Accept-Encoding:
      - gzip, deflate
      CommandName:
      - cdn endpoint load
      Connection:
      - keep-alive
      Content-Length:
      - '55'
      Content-Type:
      - application/json; charset=utf-8
      ParameterSetName:
      - -g -n --profile-name --content-paths
      User-Agent:
<<<<<<< HEAD
      - python/3.6.5 (Windows-10-10.0.17134-SP0) msrest/0.6.10 msrest_azure/0.6.2
        azure-mgmt-cdn/3.1.0 Azure-SDK-For-Python AZURECLI/2.0.74
=======
      - python/3.7.4 (Windows-10-10.0.18362-SP0) msrest/0.6.10 msrest_azure/0.6.2
        azure-mgmt-cdn/3.1.0 Azure-SDK-For-Python AZURECLI/2.0.75
>>>>>>> 807faccc
      accept-language:
      - en-US
    method: POST
    uri: https://management.azure.com/subscriptions/00000000-0000-0000-0000-000000000000/resourceGroups/clitest.rg000001/providers/Microsoft.Cdn/profiles/profile123/endpoints/endpoint000002/load?api-version=2017-10-12
  response:
    body:
      string: ''
    headers:
      azure-asyncoperation:
<<<<<<< HEAD
      - https://management.azure.com/subscriptions/00000000-0000-0000-0000-000000000000/resourcegroups/clitest.rg000001/providers/Microsoft.Cdn/operationresults/859921e8-d362-49a3-a994-6d66ae828326?api-version=2017-10-12
=======
      - https://management.azure.com/subscriptions/00000000-0000-0000-0000-000000000000/resourcegroups/clitest.rg000001/providers/Microsoft.Cdn/operationresults/c3294598-32dd-4c4a-b850-0c2798aabbde?api-version=2017-10-12
>>>>>>> 807faccc
      cache-control:
      - no-cache
      content-length:
      - '0'
      date:
<<<<<<< HEAD
      - Mon, 14 Oct 2019 05:25:19 GMT
      expires:
      - '-1'
      location:
      - https://management.azure.com/subscriptions/00000000-0000-0000-0000-000000000000/resourcegroups/clitest.rg000001/providers/Microsoft.Cdn/operationresults/859921e8-d362-49a3-a994-6d66ae828326/profileresults/profile123/endpointresults/endpoint000002?api-version=2017-10-12
=======
      - Mon, 21 Oct 2019 11:27:30 GMT
      expires:
      - '-1'
      location:
      - https://management.azure.com/subscriptions/00000000-0000-0000-0000-000000000000/resourcegroups/clitest.rg000001/providers/Microsoft.Cdn/operationresults/c3294598-32dd-4c4a-b850-0c2798aabbde/profileresults/profile123/endpointresults/endpoint000002?api-version=2017-10-12
>>>>>>> 807faccc
      pragma:
      - no-cache
      server:
      - Microsoft-IIS/8.5
      strict-transport-security:
      - max-age=31536000; includeSubDomains
      x-aspnet-version:
      - 4.0.30319
      x-content-type-options:
      - nosniff
      x-ms-ratelimit-remaining-subscription-writes:
<<<<<<< HEAD
      - '1199'
=======
      - '1178'
>>>>>>> 807faccc
      x-powered-by:
      - ASP.NET
    status:
      code: 202
      message: Accepted
- request:
    body: null
    headers:
      Accept:
      - application/json
      Accept-Encoding:
      - gzip, deflate
      CommandName:
      - cdn endpoint load
      Connection:
      - keep-alive
      ParameterSetName:
      - -g -n --profile-name --content-paths
      User-Agent:
<<<<<<< HEAD
      - python/3.6.5 (Windows-10-10.0.17134-SP0) msrest/0.6.10 msrest_azure/0.6.2
        azure-mgmt-cdn/3.1.0 Azure-SDK-For-Python AZURECLI/2.0.74
    method: GET
    uri: https://management.azure.com/subscriptions/00000000-0000-0000-0000-000000000000/resourcegroups/clitest.rg000001/providers/Microsoft.Cdn/operationresults/859921e8-d362-49a3-a994-6d66ae828326?api-version=2017-10-12
=======
      - python/3.7.4 (Windows-10-10.0.18362-SP0) msrest/0.6.10 msrest_azure/0.6.2
        azure-mgmt-cdn/3.1.0 Azure-SDK-For-Python AZURECLI/2.0.75
    method: GET
    uri: https://management.azure.com/subscriptions/00000000-0000-0000-0000-000000000000/resourcegroups/clitest.rg000001/providers/Microsoft.Cdn/operationresults/c3294598-32dd-4c4a-b850-0c2798aabbde?api-version=2017-10-12
>>>>>>> 807faccc
  response:
    body:
      string: "{\r\n  \"status\":\"InProgress\",\"error\":{\r\n    \"code\":\"None\",\"message\":null\r\n
        \ }\r\n}"
    headers:
      cache-control:
      - no-cache
      content-length:
      - '78'
      content-type:
      - application/json; odata.metadata=minimal
      date:
<<<<<<< HEAD
      - Mon, 14 Oct 2019 05:25:31 GMT
=======
      - Mon, 21 Oct 2019 11:27:42 GMT
>>>>>>> 807faccc
      expires:
      - '-1'
      odata-version:
      - '4.0'
      pragma:
      - no-cache
      server:
      - Microsoft-IIS/8.5
      strict-transport-security:
      - max-age=31536000; includeSubDomains
      transfer-encoding:
      - chunked
      vary:
      - Accept-Encoding
      x-aspnet-version:
      - 4.0.30319
      x-content-type-options:
      - nosniff
      x-powered-by:
      - ASP.NET
    status:
      code: 200
      message: OK
- request:
    body: null
    headers:
      Accept:
      - application/json
      Accept-Encoding:
      - gzip, deflate
      CommandName:
      - cdn endpoint load
      Connection:
      - keep-alive
      ParameterSetName:
      - -g -n --profile-name --content-paths
      User-Agent:
<<<<<<< HEAD
      - python/3.6.5 (Windows-10-10.0.17134-SP0) msrest/0.6.10 msrest_azure/0.6.2
        azure-mgmt-cdn/3.1.0 Azure-SDK-For-Python AZURECLI/2.0.74
    method: GET
    uri: https://management.azure.com/subscriptions/00000000-0000-0000-0000-000000000000/resourcegroups/clitest.rg000001/providers/Microsoft.Cdn/operationresults/859921e8-d362-49a3-a994-6d66ae828326?api-version=2017-10-12
=======
      - python/3.7.4 (Windows-10-10.0.18362-SP0) msrest/0.6.10 msrest_azure/0.6.2
        azure-mgmt-cdn/3.1.0 Azure-SDK-For-Python AZURECLI/2.0.75
    method: GET
    uri: https://management.azure.com/subscriptions/00000000-0000-0000-0000-000000000000/resourcegroups/clitest.rg000001/providers/Microsoft.Cdn/operationresults/c3294598-32dd-4c4a-b850-0c2798aabbde?api-version=2017-10-12
>>>>>>> 807faccc
  response:
    body:
      string: "{\r\n  \"status\":\"InProgress\",\"error\":{\r\n    \"code\":\"None\",\"message\":null\r\n
        \ }\r\n}"
    headers:
      cache-control:
      - no-cache
      content-length:
      - '78'
      content-type:
      - application/json; odata.metadata=minimal
      date:
<<<<<<< HEAD
      - Mon, 14 Oct 2019 05:26:01 GMT
=======
      - Mon, 21 Oct 2019 11:28:15 GMT
>>>>>>> 807faccc
      expires:
      - '-1'
      odata-version:
      - '4.0'
      pragma:
      - no-cache
      server:
      - Microsoft-IIS/8.5
      strict-transport-security:
      - max-age=31536000; includeSubDomains
      transfer-encoding:
      - chunked
      vary:
      - Accept-Encoding
      x-aspnet-version:
      - 4.0.30319
      x-content-type-options:
      - nosniff
      x-powered-by:
      - ASP.NET
    status:
      code: 200
      message: OK
- request:
    body: null
    headers:
      Accept:
      - application/json
      Accept-Encoding:
      - gzip, deflate
      CommandName:
      - cdn endpoint load
      Connection:
      - keep-alive
      ParameterSetName:
      - -g -n --profile-name --content-paths
      User-Agent:
<<<<<<< HEAD
      - python/3.6.5 (Windows-10-10.0.17134-SP0) msrest/0.6.10 msrest_azure/0.6.2
        azure-mgmt-cdn/3.1.0 Azure-SDK-For-Python AZURECLI/2.0.74
    method: GET
    uri: https://management.azure.com/subscriptions/00000000-0000-0000-0000-000000000000/resourcegroups/clitest.rg000001/providers/Microsoft.Cdn/operationresults/859921e8-d362-49a3-a994-6d66ae828326?api-version=2017-10-12
=======
      - python/3.7.4 (Windows-10-10.0.18362-SP0) msrest/0.6.10 msrest_azure/0.6.2
        azure-mgmt-cdn/3.1.0 Azure-SDK-For-Python AZURECLI/2.0.75
    method: GET
    uri: https://management.azure.com/subscriptions/00000000-0000-0000-0000-000000000000/resourcegroups/clitest.rg000001/providers/Microsoft.Cdn/operationresults/c3294598-32dd-4c4a-b850-0c2798aabbde?api-version=2017-10-12
>>>>>>> 807faccc
  response:
    body:
      string: "{\r\n  \"status\":\"InProgress\",\"error\":{\r\n    \"code\":\"None\",\"message\":null\r\n
        \ }\r\n}"
    headers:
      cache-control:
      - no-cache
      content-length:
      - '78'
      content-type:
      - application/json; odata.metadata=minimal
      date:
<<<<<<< HEAD
      - Mon, 14 Oct 2019 05:26:33 GMT
=======
      - Mon, 21 Oct 2019 11:28:47 GMT
>>>>>>> 807faccc
      expires:
      - '-1'
      odata-version:
      - '4.0'
      pragma:
      - no-cache
      server:
      - Microsoft-IIS/8.5
      strict-transport-security:
      - max-age=31536000; includeSubDomains
      transfer-encoding:
      - chunked
      vary:
      - Accept-Encoding
      x-aspnet-version:
      - 4.0.30319
      x-content-type-options:
      - nosniff
      x-powered-by:
      - ASP.NET
    status:
      code: 200
      message: OK
- request:
    body: null
    headers:
      Accept:
      - application/json
      Accept-Encoding:
      - gzip, deflate
      CommandName:
      - cdn endpoint load
      Connection:
      - keep-alive
      ParameterSetName:
      - -g -n --profile-name --content-paths
      User-Agent:
<<<<<<< HEAD
      - python/3.6.5 (Windows-10-10.0.17134-SP0) msrest/0.6.10 msrest_azure/0.6.2
        azure-mgmt-cdn/3.1.0 Azure-SDK-For-Python AZURECLI/2.0.74
    method: GET
    uri: https://management.azure.com/subscriptions/00000000-0000-0000-0000-000000000000/resourcegroups/clitest.rg000001/providers/Microsoft.Cdn/operationresults/859921e8-d362-49a3-a994-6d66ae828326?api-version=2017-10-12
=======
      - python/3.7.4 (Windows-10-10.0.18362-SP0) msrest/0.6.10 msrest_azure/0.6.2
        azure-mgmt-cdn/3.1.0 Azure-SDK-For-Python AZURECLI/2.0.75
    method: GET
    uri: https://management.azure.com/subscriptions/00000000-0000-0000-0000-000000000000/resourcegroups/clitest.rg000001/providers/Microsoft.Cdn/operationresults/c3294598-32dd-4c4a-b850-0c2798aabbde?api-version=2017-10-12
>>>>>>> 807faccc
  response:
    body:
      string: "{\r\n  \"status\":\"InProgress\",\"error\":{\r\n    \"code\":\"None\",\"message\":null\r\n
        \ }\r\n}"
    headers:
      cache-control:
      - no-cache
      content-length:
      - '78'
      content-type:
      - application/json; odata.metadata=minimal
      date:
<<<<<<< HEAD
      - Mon, 14 Oct 2019 05:27:03 GMT
=======
      - Mon, 21 Oct 2019 11:29:18 GMT
>>>>>>> 807faccc
      expires:
      - '-1'
      odata-version:
      - '4.0'
      pragma:
      - no-cache
      server:
      - Microsoft-IIS/8.5
      strict-transport-security:
      - max-age=31536000; includeSubDomains
      transfer-encoding:
      - chunked
      vary:
      - Accept-Encoding
      x-aspnet-version:
      - 4.0.30319
      x-content-type-options:
      - nosniff
      x-powered-by:
      - ASP.NET
    status:
      code: 200
      message: OK
- request:
    body: null
    headers:
      Accept:
      - application/json
      Accept-Encoding:
      - gzip, deflate
      CommandName:
      - cdn endpoint load
      Connection:
      - keep-alive
      ParameterSetName:
      - -g -n --profile-name --content-paths
      User-Agent:
<<<<<<< HEAD
      - python/3.6.5 (Windows-10-10.0.17134-SP0) msrest/0.6.10 msrest_azure/0.6.2
        azure-mgmt-cdn/3.1.0 Azure-SDK-For-Python AZURECLI/2.0.74
    method: GET
    uri: https://management.azure.com/subscriptions/00000000-0000-0000-0000-000000000000/resourcegroups/clitest.rg000001/providers/Microsoft.Cdn/operationresults/859921e8-d362-49a3-a994-6d66ae828326?api-version=2017-10-12
=======
      - python/3.7.4 (Windows-10-10.0.18362-SP0) msrest/0.6.10 msrest_azure/0.6.2
        azure-mgmt-cdn/3.1.0 Azure-SDK-For-Python AZURECLI/2.0.75
    method: GET
    uri: https://management.azure.com/subscriptions/00000000-0000-0000-0000-000000000000/resourcegroups/clitest.rg000001/providers/Microsoft.Cdn/operationresults/c3294598-32dd-4c4a-b850-0c2798aabbde?api-version=2017-10-12
>>>>>>> 807faccc
  response:
    body:
      string: "{\r\n  \"status\":\"InProgress\",\"error\":{\r\n    \"code\":\"None\",\"message\":null\r\n
        \ }\r\n}"
    headers:
      cache-control:
      - no-cache
      content-length:
      - '78'
      content-type:
      - application/json; odata.metadata=minimal
      date:
<<<<<<< HEAD
      - Mon, 14 Oct 2019 05:27:34 GMT
=======
      - Mon, 21 Oct 2019 11:29:51 GMT
      expires:
      - '-1'
      odata-version:
      - '4.0'
      pragma:
      - no-cache
      server:
      - Microsoft-IIS/8.5
      strict-transport-security:
      - max-age=31536000; includeSubDomains
      transfer-encoding:
      - chunked
      vary:
      - Accept-Encoding
      x-aspnet-version:
      - 4.0.30319
      x-content-type-options:
      - nosniff
      x-powered-by:
      - ASP.NET
    status:
      code: 200
      message: OK
- request:
    body: null
    headers:
      Accept:
      - application/json
      Accept-Encoding:
      - gzip, deflate
      CommandName:
      - cdn endpoint load
      Connection:
      - keep-alive
      ParameterSetName:
      - -g -n --profile-name --content-paths
      User-Agent:
      - python/3.7.4 (Windows-10-10.0.18362-SP0) msrest/0.6.10 msrest_azure/0.6.2
        azure-mgmt-cdn/3.1.0 Azure-SDK-For-Python AZURECLI/2.0.75
    method: GET
    uri: https://management.azure.com/subscriptions/00000000-0000-0000-0000-000000000000/resourcegroups/clitest.rg000001/providers/Microsoft.Cdn/operationresults/c3294598-32dd-4c4a-b850-0c2798aabbde?api-version=2017-10-12
  response:
    body:
      string: "{\r\n  \"status\":\"InProgress\",\"error\":{\r\n    \"code\":\"None\",\"message\":null\r\n
        \ }\r\n}"
    headers:
      cache-control:
      - no-cache
      content-length:
      - '78'
      content-type:
      - application/json; odata.metadata=minimal
      date:
      - Mon, 21 Oct 2019 11:30:23 GMT
      expires:
      - '-1'
      odata-version:
      - '4.0'
      pragma:
      - no-cache
      server:
      - Microsoft-IIS/8.5
      strict-transport-security:
      - max-age=31536000; includeSubDomains
      transfer-encoding:
      - chunked
      vary:
      - Accept-Encoding
      x-aspnet-version:
      - 4.0.30319
      x-content-type-options:
      - nosniff
      x-powered-by:
      - ASP.NET
    status:
      code: 200
      message: OK
- request:
    body: null
    headers:
      Accept:
      - application/json
      Accept-Encoding:
      - gzip, deflate
      CommandName:
      - cdn endpoint load
      Connection:
      - keep-alive
      ParameterSetName:
      - -g -n --profile-name --content-paths
      User-Agent:
      - python/3.7.4 (Windows-10-10.0.18362-SP0) msrest/0.6.10 msrest_azure/0.6.2
        azure-mgmt-cdn/3.1.0 Azure-SDK-For-Python AZURECLI/2.0.75
    method: GET
    uri: https://management.azure.com/subscriptions/00000000-0000-0000-0000-000000000000/resourcegroups/clitest.rg000001/providers/Microsoft.Cdn/operationresults/c3294598-32dd-4c4a-b850-0c2798aabbde?api-version=2017-10-12
  response:
    body:
      string: "{\r\n  \"status\":\"InProgress\",\"error\":{\r\n    \"code\":\"None\",\"message\":null\r\n
        \ }\r\n}"
    headers:
      cache-control:
      - no-cache
      content-length:
      - '78'
      content-type:
      - application/json; odata.metadata=minimal
      date:
      - Mon, 21 Oct 2019 11:30:56 GMT
      expires:
      - '-1'
      odata-version:
      - '4.0'
      pragma:
      - no-cache
      server:
      - Microsoft-IIS/8.5
      strict-transport-security:
      - max-age=31536000; includeSubDomains
      transfer-encoding:
      - chunked
      vary:
      - Accept-Encoding
      x-aspnet-version:
      - 4.0.30319
      x-content-type-options:
      - nosniff
      x-powered-by:
      - ASP.NET
    status:
      code: 200
      message: OK
- request:
    body: null
    headers:
      Accept:
      - application/json
      Accept-Encoding:
      - gzip, deflate
      CommandName:
      - cdn endpoint load
      Connection:
      - keep-alive
      ParameterSetName:
      - -g -n --profile-name --content-paths
      User-Agent:
      - python/3.7.4 (Windows-10-10.0.18362-SP0) msrest/0.6.10 msrest_azure/0.6.2
        azure-mgmt-cdn/3.1.0 Azure-SDK-For-Python AZURECLI/2.0.75
    method: GET
    uri: https://management.azure.com/subscriptions/00000000-0000-0000-0000-000000000000/resourcegroups/clitest.rg000001/providers/Microsoft.Cdn/operationresults/c3294598-32dd-4c4a-b850-0c2798aabbde?api-version=2017-10-12
  response:
    body:
      string: "{\r\n  \"status\":\"InProgress\",\"error\":{\r\n    \"code\":\"None\",\"message\":null\r\n
        \ }\r\n}"
    headers:
      cache-control:
      - no-cache
      content-length:
      - '78'
      content-type:
      - application/json; odata.metadata=minimal
      date:
      - Mon, 21 Oct 2019 11:31:28 GMT
      expires:
      - '-1'
      odata-version:
      - '4.0'
      pragma:
      - no-cache
      server:
      - Microsoft-IIS/8.5
      strict-transport-security:
      - max-age=31536000; includeSubDomains
      transfer-encoding:
      - chunked
      vary:
      - Accept-Encoding
      x-aspnet-version:
      - 4.0.30319
      x-content-type-options:
      - nosniff
      x-powered-by:
      - ASP.NET
    status:
      code: 200
      message: OK
- request:
    body: null
    headers:
      Accept:
      - application/json
      Accept-Encoding:
      - gzip, deflate
      CommandName:
      - cdn endpoint load
      Connection:
      - keep-alive
      ParameterSetName:
      - -g -n --profile-name --content-paths
      User-Agent:
      - python/3.7.4 (Windows-10-10.0.18362-SP0) msrest/0.6.10 msrest_azure/0.6.2
        azure-mgmt-cdn/3.1.0 Azure-SDK-For-Python AZURECLI/2.0.75
    method: GET
    uri: https://management.azure.com/subscriptions/00000000-0000-0000-0000-000000000000/resourcegroups/clitest.rg000001/providers/Microsoft.Cdn/operationresults/c3294598-32dd-4c4a-b850-0c2798aabbde?api-version=2017-10-12
  response:
    body:
      string: "{\r\n  \"status\":\"InProgress\",\"error\":{\r\n    \"code\":\"None\",\"message\":null\r\n
        \ }\r\n}"
    headers:
      cache-control:
      - no-cache
      content-length:
      - '78'
      content-type:
      - application/json; odata.metadata=minimal
      date:
      - Mon, 21 Oct 2019 11:32:00 GMT
      expires:
      - '-1'
      odata-version:
      - '4.0'
      pragma:
      - no-cache
      server:
      - Microsoft-IIS/8.5
      strict-transport-security:
      - max-age=31536000; includeSubDomains
      transfer-encoding:
      - chunked
      vary:
      - Accept-Encoding
      x-aspnet-version:
      - 4.0.30319
      x-content-type-options:
      - nosniff
      x-powered-by:
      - ASP.NET
    status:
      code: 200
      message: OK
- request:
    body: null
    headers:
      Accept:
      - application/json
      Accept-Encoding:
      - gzip, deflate
      CommandName:
      - cdn endpoint load
      Connection:
      - keep-alive
      ParameterSetName:
      - -g -n --profile-name --content-paths
      User-Agent:
      - python/3.7.4 (Windows-10-10.0.18362-SP0) msrest/0.6.10 msrest_azure/0.6.2
        azure-mgmt-cdn/3.1.0 Azure-SDK-For-Python AZURECLI/2.0.75
    method: GET
    uri: https://management.azure.com/subscriptions/00000000-0000-0000-0000-000000000000/resourcegroups/clitest.rg000001/providers/Microsoft.Cdn/operationresults/c3294598-32dd-4c4a-b850-0c2798aabbde?api-version=2017-10-12
  response:
    body:
      string: "{\r\n  \"status\":\"InProgress\",\"error\":{\r\n    \"code\":\"None\",\"message\":null\r\n
        \ }\r\n}"
    headers:
      cache-control:
      - no-cache
      content-length:
      - '78'
      content-type:
      - application/json; odata.metadata=minimal
      date:
      - Mon, 21 Oct 2019 11:32:33 GMT
      expires:
      - '-1'
      odata-version:
      - '4.0'
      pragma:
      - no-cache
      server:
      - Microsoft-IIS/8.5
      strict-transport-security:
      - max-age=31536000; includeSubDomains
      transfer-encoding:
      - chunked
      vary:
      - Accept-Encoding
      x-aspnet-version:
      - 4.0.30319
      x-content-type-options:
      - nosniff
      x-powered-by:
      - ASP.NET
    status:
      code: 200
      message: OK
- request:
    body: null
    headers:
      Accept:
      - application/json
      Accept-Encoding:
      - gzip, deflate
      CommandName:
      - cdn endpoint load
      Connection:
      - keep-alive
      ParameterSetName:
      - -g -n --profile-name --content-paths
      User-Agent:
      - python/3.7.4 (Windows-10-10.0.18362-SP0) msrest/0.6.10 msrest_azure/0.6.2
        azure-mgmt-cdn/3.1.0 Azure-SDK-For-Python AZURECLI/2.0.75
    method: GET
    uri: https://management.azure.com/subscriptions/00000000-0000-0000-0000-000000000000/resourcegroups/clitest.rg000001/providers/Microsoft.Cdn/operationresults/c3294598-32dd-4c4a-b850-0c2798aabbde?api-version=2017-10-12
  response:
    body:
      string: "{\r\n  \"status\":\"InProgress\",\"error\":{\r\n    \"code\":\"None\",\"message\":null\r\n
        \ }\r\n}"
    headers:
      cache-control:
      - no-cache
      content-length:
      - '78'
      content-type:
      - application/json; odata.metadata=minimal
      date:
      - Mon, 21 Oct 2019 11:33:05 GMT
      expires:
      - '-1'
      odata-version:
      - '4.0'
      pragma:
      - no-cache
      server:
      - Microsoft-IIS/8.5
      strict-transport-security:
      - max-age=31536000; includeSubDomains
      transfer-encoding:
      - chunked
      vary:
      - Accept-Encoding
      x-aspnet-version:
      - 4.0.30319
      x-content-type-options:
      - nosniff
      x-powered-by:
      - ASP.NET
    status:
      code: 200
      message: OK
- request:
    body: null
    headers:
      Accept:
      - application/json
      Accept-Encoding:
      - gzip, deflate
      CommandName:
      - cdn endpoint load
      Connection:
      - keep-alive
      ParameterSetName:
      - -g -n --profile-name --content-paths
      User-Agent:
      - python/3.7.4 (Windows-10-10.0.18362-SP0) msrest/0.6.10 msrest_azure/0.6.2
        azure-mgmt-cdn/3.1.0 Azure-SDK-For-Python AZURECLI/2.0.75
    method: GET
    uri: https://management.azure.com/subscriptions/00000000-0000-0000-0000-000000000000/resourcegroups/clitest.rg000001/providers/Microsoft.Cdn/operationresults/c3294598-32dd-4c4a-b850-0c2798aabbde?api-version=2017-10-12
  response:
    body:
      string: "{\r\n  \"status\":\"InProgress\",\"error\":{\r\n    \"code\":\"None\",\"message\":null\r\n
        \ }\r\n}"
    headers:
      cache-control:
      - no-cache
      content-length:
      - '78'
      content-type:
      - application/json; odata.metadata=minimal
      date:
      - Mon, 21 Oct 2019 11:33:35 GMT
      expires:
      - '-1'
      odata-version:
      - '4.0'
      pragma:
      - no-cache
      server:
      - Microsoft-IIS/8.5
      strict-transport-security:
      - max-age=31536000; includeSubDomains
      transfer-encoding:
      - chunked
      vary:
      - Accept-Encoding
      x-aspnet-version:
      - 4.0.30319
      x-content-type-options:
      - nosniff
      x-powered-by:
      - ASP.NET
    status:
      code: 200
      message: OK
- request:
    body: null
    headers:
      Accept:
      - application/json
      Accept-Encoding:
      - gzip, deflate
      CommandName:
      - cdn endpoint load
      Connection:
      - keep-alive
      ParameterSetName:
      - -g -n --profile-name --content-paths
      User-Agent:
      - python/3.7.4 (Windows-10-10.0.18362-SP0) msrest/0.6.10 msrest_azure/0.6.2
        azure-mgmt-cdn/3.1.0 Azure-SDK-For-Python AZURECLI/2.0.75
    method: GET
    uri: https://management.azure.com/subscriptions/00000000-0000-0000-0000-000000000000/resourcegroups/clitest.rg000001/providers/Microsoft.Cdn/operationresults/c3294598-32dd-4c4a-b850-0c2798aabbde?api-version=2017-10-12
  response:
    body:
      string: "{\r\n  \"status\":\"InProgress\",\"error\":{\r\n    \"code\":\"None\",\"message\":null\r\n
        \ }\r\n}"
    headers:
      cache-control:
      - no-cache
      content-length:
      - '78'
      content-type:
      - application/json; odata.metadata=minimal
      date:
      - Mon, 21 Oct 2019 11:34:11 GMT
      expires:
      - '-1'
      odata-version:
      - '4.0'
      pragma:
      - no-cache
      server:
      - Microsoft-IIS/8.5
      strict-transport-security:
      - max-age=31536000; includeSubDomains
      transfer-encoding:
      - chunked
      vary:
      - Accept-Encoding
      x-aspnet-version:
      - 4.0.30319
      x-content-type-options:
      - nosniff
      x-powered-by:
      - ASP.NET
    status:
      code: 200
      message: OK
- request:
    body: null
    headers:
      Accept:
      - application/json
      Accept-Encoding:
      - gzip, deflate
      CommandName:
      - cdn endpoint load
      Connection:
      - keep-alive
      ParameterSetName:
      - -g -n --profile-name --content-paths
      User-Agent:
      - python/3.7.4 (Windows-10-10.0.18362-SP0) msrest/0.6.10 msrest_azure/0.6.2
        azure-mgmt-cdn/3.1.0 Azure-SDK-For-Python AZURECLI/2.0.75
    method: GET
    uri: https://management.azure.com/subscriptions/00000000-0000-0000-0000-000000000000/resourcegroups/clitest.rg000001/providers/Microsoft.Cdn/operationresults/c3294598-32dd-4c4a-b850-0c2798aabbde?api-version=2017-10-12
  response:
    body:
      string: "{\r\n  \"status\":\"InProgress\",\"error\":{\r\n    \"code\":\"None\",\"message\":null\r\n
        \ }\r\n}"
    headers:
      cache-control:
      - no-cache
      content-length:
      - '78'
      content-type:
      - application/json; odata.metadata=minimal
      date:
      - Mon, 21 Oct 2019 11:34:42 GMT
      expires:
      - '-1'
      odata-version:
      - '4.0'
      pragma:
      - no-cache
      server:
      - Microsoft-IIS/8.5
      strict-transport-security:
      - max-age=31536000; includeSubDomains
      transfer-encoding:
      - chunked
      vary:
      - Accept-Encoding
      x-aspnet-version:
      - 4.0.30319
      x-content-type-options:
      - nosniff
      x-powered-by:
      - ASP.NET
    status:
      code: 200
      message: OK
- request:
    body: null
    headers:
      Accept:
      - application/json
      Accept-Encoding:
      - gzip, deflate
      CommandName:
      - cdn endpoint load
      Connection:
      - keep-alive
      ParameterSetName:
      - -g -n --profile-name --content-paths
      User-Agent:
      - python/3.7.4 (Windows-10-10.0.18362-SP0) msrest/0.6.10 msrest_azure/0.6.2
        azure-mgmt-cdn/3.1.0 Azure-SDK-For-Python AZURECLI/2.0.75
    method: GET
    uri: https://management.azure.com/subscriptions/00000000-0000-0000-0000-000000000000/resourcegroups/clitest.rg000001/providers/Microsoft.Cdn/operationresults/c3294598-32dd-4c4a-b850-0c2798aabbde?api-version=2017-10-12
  response:
    body:
      string: "{\r\n  \"status\":\"InProgress\",\"error\":{\r\n    \"code\":\"None\",\"message\":null\r\n
        \ }\r\n}"
    headers:
      cache-control:
      - no-cache
      content-length:
      - '78'
      content-type:
      - application/json; odata.metadata=minimal
      date:
      - Mon, 21 Oct 2019 11:35:15 GMT
      expires:
      - '-1'
      odata-version:
      - '4.0'
      pragma:
      - no-cache
      server:
      - Microsoft-IIS/8.5
      strict-transport-security:
      - max-age=31536000; includeSubDomains
      transfer-encoding:
      - chunked
      vary:
      - Accept-Encoding
      x-aspnet-version:
      - 4.0.30319
      x-content-type-options:
      - nosniff
      x-powered-by:
      - ASP.NET
    status:
      code: 200
      message: OK
- request:
    body: null
    headers:
      Accept:
      - application/json
      Accept-Encoding:
      - gzip, deflate
      CommandName:
      - cdn endpoint load
      Connection:
      - keep-alive
      ParameterSetName:
      - -g -n --profile-name --content-paths
      User-Agent:
      - python/3.7.4 (Windows-10-10.0.18362-SP0) msrest/0.6.10 msrest_azure/0.6.2
        azure-mgmt-cdn/3.1.0 Azure-SDK-For-Python AZURECLI/2.0.75
    method: GET
    uri: https://management.azure.com/subscriptions/00000000-0000-0000-0000-000000000000/resourcegroups/clitest.rg000001/providers/Microsoft.Cdn/operationresults/c3294598-32dd-4c4a-b850-0c2798aabbde?api-version=2017-10-12
  response:
    body:
      string: "{\r\n  \"status\":\"InProgress\",\"error\":{\r\n    \"code\":\"None\",\"message\":null\r\n
        \ }\r\n}"
    headers:
      cache-control:
      - no-cache
      content-length:
      - '78'
      content-type:
      - application/json; odata.metadata=minimal
      date:
      - Mon, 21 Oct 2019 11:35:49 GMT
      expires:
      - '-1'
      odata-version:
      - '4.0'
      pragma:
      - no-cache
      server:
      - Microsoft-IIS/8.5
      strict-transport-security:
      - max-age=31536000; includeSubDomains
      transfer-encoding:
      - chunked
      vary:
      - Accept-Encoding
      x-aspnet-version:
      - 4.0.30319
      x-content-type-options:
      - nosniff
      x-powered-by:
      - ASP.NET
    status:
      code: 200
      message: OK
- request:
    body: null
    headers:
      Accept:
      - application/json
      Accept-Encoding:
      - gzip, deflate
      CommandName:
      - cdn endpoint load
      Connection:
      - keep-alive
      ParameterSetName:
      - -g -n --profile-name --content-paths
      User-Agent:
      - python/3.7.4 (Windows-10-10.0.18362-SP0) msrest/0.6.10 msrest_azure/0.6.2
        azure-mgmt-cdn/3.1.0 Azure-SDK-For-Python AZURECLI/2.0.75
    method: GET
    uri: https://management.azure.com/subscriptions/00000000-0000-0000-0000-000000000000/resourcegroups/clitest.rg000001/providers/Microsoft.Cdn/operationresults/c3294598-32dd-4c4a-b850-0c2798aabbde?api-version=2017-10-12
  response:
    body:
      string: "{\r\n  \"status\":\"InProgress\",\"error\":{\r\n    \"code\":\"None\",\"message\":null\r\n
        \ }\r\n}"
    headers:
      cache-control:
      - no-cache
      content-length:
      - '78'
      content-type:
      - application/json; odata.metadata=minimal
      date:
      - Mon, 21 Oct 2019 11:36:21 GMT
      expires:
      - '-1'
      odata-version:
      - '4.0'
      pragma:
      - no-cache
      server:
      - Microsoft-IIS/8.5
      strict-transport-security:
      - max-age=31536000; includeSubDomains
      transfer-encoding:
      - chunked
      vary:
      - Accept-Encoding
      x-aspnet-version:
      - 4.0.30319
      x-content-type-options:
      - nosniff
      x-powered-by:
      - ASP.NET
    status:
      code: 200
      message: OK
- request:
    body: null
    headers:
      Accept:
      - application/json
      Accept-Encoding:
      - gzip, deflate
      CommandName:
      - cdn endpoint load
      Connection:
      - keep-alive
      ParameterSetName:
      - -g -n --profile-name --content-paths
      User-Agent:
      - python/3.7.4 (Windows-10-10.0.18362-SP0) msrest/0.6.10 msrest_azure/0.6.2
        azure-mgmt-cdn/3.1.0 Azure-SDK-For-Python AZURECLI/2.0.75
    method: GET
    uri: https://management.azure.com/subscriptions/00000000-0000-0000-0000-000000000000/resourcegroups/clitest.rg000001/providers/Microsoft.Cdn/operationresults/c3294598-32dd-4c4a-b850-0c2798aabbde?api-version=2017-10-12
  response:
    body:
      string: "{\r\n  \"status\":\"InProgress\",\"error\":{\r\n    \"code\":\"None\",\"message\":null\r\n
        \ }\r\n}"
    headers:
      cache-control:
      - no-cache
      content-length:
      - '78'
      content-type:
      - application/json; odata.metadata=minimal
      date:
      - Mon, 21 Oct 2019 11:36:53 GMT
      expires:
      - '-1'
      odata-version:
      - '4.0'
      pragma:
      - no-cache
      server:
      - Microsoft-IIS/8.5
      strict-transport-security:
      - max-age=31536000; includeSubDomains
      transfer-encoding:
      - chunked
      vary:
      - Accept-Encoding
      x-aspnet-version:
      - 4.0.30319
      x-content-type-options:
      - nosniff
      x-powered-by:
      - ASP.NET
    status:
      code: 200
      message: OK
- request:
    body: null
    headers:
      Accept:
      - application/json
      Accept-Encoding:
      - gzip, deflate
      CommandName:
      - cdn endpoint load
      Connection:
      - keep-alive
      ParameterSetName:
      - -g -n --profile-name --content-paths
      User-Agent:
      - python/3.7.4 (Windows-10-10.0.18362-SP0) msrest/0.6.10 msrest_azure/0.6.2
        azure-mgmt-cdn/3.1.0 Azure-SDK-For-Python AZURECLI/2.0.75
    method: GET
    uri: https://management.azure.com/subscriptions/00000000-0000-0000-0000-000000000000/resourcegroups/clitest.rg000001/providers/Microsoft.Cdn/operationresults/c3294598-32dd-4c4a-b850-0c2798aabbde?api-version=2017-10-12
  response:
    body:
      string: "{\r\n  \"status\":\"InProgress\",\"error\":{\r\n    \"code\":\"None\",\"message\":null\r\n
        \ }\r\n}"
    headers:
      cache-control:
      - no-cache
      content-length:
      - '78'
      content-type:
      - application/json; odata.metadata=minimal
      date:
      - Mon, 21 Oct 2019 11:37:25 GMT
      expires:
      - '-1'
      odata-version:
      - '4.0'
      pragma:
      - no-cache
      server:
      - Microsoft-IIS/8.5
      strict-transport-security:
      - max-age=31536000; includeSubDomains
      transfer-encoding:
      - chunked
      vary:
      - Accept-Encoding
      x-aspnet-version:
      - 4.0.30319
      x-content-type-options:
      - nosniff
      x-powered-by:
      - ASP.NET
    status:
      code: 200
      message: OK
- request:
    body: null
    headers:
      Accept:
      - application/json
      Accept-Encoding:
      - gzip, deflate
      CommandName:
      - cdn endpoint load
      Connection:
      - keep-alive
      ParameterSetName:
      - -g -n --profile-name --content-paths
      User-Agent:
      - python/3.7.4 (Windows-10-10.0.18362-SP0) msrest/0.6.10 msrest_azure/0.6.2
        azure-mgmt-cdn/3.1.0 Azure-SDK-For-Python AZURECLI/2.0.75
    method: GET
    uri: https://management.azure.com/subscriptions/00000000-0000-0000-0000-000000000000/resourcegroups/clitest.rg000001/providers/Microsoft.Cdn/operationresults/c3294598-32dd-4c4a-b850-0c2798aabbde?api-version=2017-10-12
  response:
    body:
      string: "{\r\n  \"status\":\"InProgress\",\"error\":{\r\n    \"code\":\"None\",\"message\":null\r\n
        \ }\r\n}"
    headers:
      cache-control:
      - no-cache
      content-length:
      - '78'
      content-type:
      - application/json; odata.metadata=minimal
      date:
      - Mon, 21 Oct 2019 11:37:58 GMT
      expires:
      - '-1'
      odata-version:
      - '4.0'
      pragma:
      - no-cache
      server:
      - Microsoft-IIS/8.5
      strict-transport-security:
      - max-age=31536000; includeSubDomains
      transfer-encoding:
      - chunked
      vary:
      - Accept-Encoding
      x-aspnet-version:
      - 4.0.30319
      x-content-type-options:
      - nosniff
      x-powered-by:
      - ASP.NET
    status:
      code: 200
      message: OK
- request:
    body: null
    headers:
      Accept:
      - application/json
      Accept-Encoding:
      - gzip, deflate
      CommandName:
      - cdn endpoint load
      Connection:
      - keep-alive
      ParameterSetName:
      - -g -n --profile-name --content-paths
      User-Agent:
      - python/3.7.4 (Windows-10-10.0.18362-SP0) msrest/0.6.10 msrest_azure/0.6.2
        azure-mgmt-cdn/3.1.0 Azure-SDK-For-Python AZURECLI/2.0.75
    method: GET
    uri: https://management.azure.com/subscriptions/00000000-0000-0000-0000-000000000000/resourcegroups/clitest.rg000001/providers/Microsoft.Cdn/operationresults/c3294598-32dd-4c4a-b850-0c2798aabbde?api-version=2017-10-12
  response:
    body:
      string: "{\r\n  \"status\":\"InProgress\",\"error\":{\r\n    \"code\":\"None\",\"message\":null\r\n
        \ }\r\n}"
    headers:
      cache-control:
      - no-cache
      content-length:
      - '78'
      content-type:
      - application/json; odata.metadata=minimal
      date:
      - Mon, 21 Oct 2019 11:38:30 GMT
      expires:
      - '-1'
      odata-version:
      - '4.0'
      pragma:
      - no-cache
      server:
      - Microsoft-IIS/8.5
      strict-transport-security:
      - max-age=31536000; includeSubDomains
      transfer-encoding:
      - chunked
      vary:
      - Accept-Encoding
      x-aspnet-version:
      - 4.0.30319
      x-content-type-options:
      - nosniff
      x-powered-by:
      - ASP.NET
    status:
      code: 200
      message: OK
- request:
    body: null
    headers:
      Accept:
      - application/json
      Accept-Encoding:
      - gzip, deflate
      CommandName:
      - cdn endpoint load
      Connection:
      - keep-alive
      ParameterSetName:
      - -g -n --profile-name --content-paths
      User-Agent:
      - python/3.7.4 (Windows-10-10.0.18362-SP0) msrest/0.6.10 msrest_azure/0.6.2
        azure-mgmt-cdn/3.1.0 Azure-SDK-For-Python AZURECLI/2.0.75
    method: GET
    uri: https://management.azure.com/subscriptions/00000000-0000-0000-0000-000000000000/resourcegroups/clitest.rg000001/providers/Microsoft.Cdn/operationresults/c3294598-32dd-4c4a-b850-0c2798aabbde?api-version=2017-10-12
  response:
    body:
      string: "{\r\n  \"status\":\"InProgress\",\"error\":{\r\n    \"code\":\"None\",\"message\":null\r\n
        \ }\r\n}"
    headers:
      cache-control:
      - no-cache
      content-length:
      - '78'
      content-type:
      - application/json; odata.metadata=minimal
      date:
      - Mon, 21 Oct 2019 11:39:02 GMT
      expires:
      - '-1'
      odata-version:
      - '4.0'
      pragma:
      - no-cache
      server:
      - Microsoft-IIS/8.5
      strict-transport-security:
      - max-age=31536000; includeSubDomains
      transfer-encoding:
      - chunked
      vary:
      - Accept-Encoding
      x-aspnet-version:
      - 4.0.30319
      x-content-type-options:
      - nosniff
      x-powered-by:
      - ASP.NET
    status:
      code: 200
      message: OK
- request:
    body: null
    headers:
      Accept:
      - application/json
      Accept-Encoding:
      - gzip, deflate
      CommandName:
      - cdn endpoint load
      Connection:
      - keep-alive
      ParameterSetName:
      - -g -n --profile-name --content-paths
      User-Agent:
      - python/3.7.4 (Windows-10-10.0.18362-SP0) msrest/0.6.10 msrest_azure/0.6.2
        azure-mgmt-cdn/3.1.0 Azure-SDK-For-Python AZURECLI/2.0.75
    method: GET
    uri: https://management.azure.com/subscriptions/00000000-0000-0000-0000-000000000000/resourcegroups/clitest.rg000001/providers/Microsoft.Cdn/operationresults/c3294598-32dd-4c4a-b850-0c2798aabbde?api-version=2017-10-12
  response:
    body:
      string: "{\r\n  \"status\":\"InProgress\",\"error\":{\r\n    \"code\":\"None\",\"message\":null\r\n
        \ }\r\n}"
    headers:
      cache-control:
      - no-cache
      content-length:
      - '78'
      content-type:
      - application/json; odata.metadata=minimal
      date:
      - Mon, 21 Oct 2019 11:39:34 GMT
      expires:
      - '-1'
      odata-version:
      - '4.0'
      pragma:
      - no-cache
      server:
      - Microsoft-IIS/8.5
      strict-transport-security:
      - max-age=31536000; includeSubDomains
      transfer-encoding:
      - chunked
      vary:
      - Accept-Encoding
      x-aspnet-version:
      - 4.0.30319
      x-content-type-options:
      - nosniff
      x-powered-by:
      - ASP.NET
    status:
      code: 200
      message: OK
- request:
    body: null
    headers:
      Accept:
      - application/json
      Accept-Encoding:
      - gzip, deflate
      CommandName:
      - cdn endpoint load
      Connection:
      - keep-alive
      ParameterSetName:
      - -g -n --profile-name --content-paths
      User-Agent:
      - python/3.7.4 (Windows-10-10.0.18362-SP0) msrest/0.6.10 msrest_azure/0.6.2
        azure-mgmt-cdn/3.1.0 Azure-SDK-For-Python AZURECLI/2.0.75
    method: GET
    uri: https://management.azure.com/subscriptions/00000000-0000-0000-0000-000000000000/resourcegroups/clitest.rg000001/providers/Microsoft.Cdn/operationresults/c3294598-32dd-4c4a-b850-0c2798aabbde?api-version=2017-10-12
  response:
    body:
      string: "{\r\n  \"status\":\"InProgress\",\"error\":{\r\n    \"code\":\"None\",\"message\":null\r\n
        \ }\r\n}"
    headers:
      cache-control:
      - no-cache
      content-length:
      - '78'
      content-type:
      - application/json; odata.metadata=minimal
      date:
      - Mon, 21 Oct 2019 11:40:06 GMT
      expires:
      - '-1'
      odata-version:
      - '4.0'
      pragma:
      - no-cache
      server:
      - Microsoft-IIS/8.5
      strict-transport-security:
      - max-age=31536000; includeSubDomains
      transfer-encoding:
      - chunked
      vary:
      - Accept-Encoding
      x-aspnet-version:
      - 4.0.30319
      x-content-type-options:
      - nosniff
      x-powered-by:
      - ASP.NET
    status:
      code: 200
      message: OK
- request:
    body: null
    headers:
      Accept:
      - application/json
      Accept-Encoding:
      - gzip, deflate
      CommandName:
      - cdn endpoint load
      Connection:
      - keep-alive
      ParameterSetName:
      - -g -n --profile-name --content-paths
      User-Agent:
      - python/3.7.4 (Windows-10-10.0.18362-SP0) msrest/0.6.10 msrest_azure/0.6.2
        azure-mgmt-cdn/3.1.0 Azure-SDK-For-Python AZURECLI/2.0.75
    method: GET
    uri: https://management.azure.com/subscriptions/00000000-0000-0000-0000-000000000000/resourcegroups/clitest.rg000001/providers/Microsoft.Cdn/operationresults/c3294598-32dd-4c4a-b850-0c2798aabbde?api-version=2017-10-12
  response:
    body:
      string: "{\r\n  \"status\":\"InProgress\",\"error\":{\r\n    \"code\":\"None\",\"message\":null\r\n
        \ }\r\n}"
    headers:
      cache-control:
      - no-cache
      content-length:
      - '78'
      content-type:
      - application/json; odata.metadata=minimal
      date:
      - Mon, 21 Oct 2019 11:40:38 GMT
      expires:
      - '-1'
      odata-version:
      - '4.0'
      pragma:
      - no-cache
      server:
      - Microsoft-IIS/8.5
      strict-transport-security:
      - max-age=31536000; includeSubDomains
      transfer-encoding:
      - chunked
      vary:
      - Accept-Encoding
      x-aspnet-version:
      - 4.0.30319
      x-content-type-options:
      - nosniff
      x-powered-by:
      - ASP.NET
    status:
      code: 200
      message: OK
- request:
    body: null
    headers:
      Accept:
      - application/json
      Accept-Encoding:
      - gzip, deflate
      CommandName:
      - cdn endpoint load
      Connection:
      - keep-alive
      ParameterSetName:
      - -g -n --profile-name --content-paths
      User-Agent:
      - python/3.7.4 (Windows-10-10.0.18362-SP0) msrest/0.6.10 msrest_azure/0.6.2
        azure-mgmt-cdn/3.1.0 Azure-SDK-For-Python AZURECLI/2.0.75
    method: GET
    uri: https://management.azure.com/subscriptions/00000000-0000-0000-0000-000000000000/resourcegroups/clitest.rg000001/providers/Microsoft.Cdn/operationresults/c3294598-32dd-4c4a-b850-0c2798aabbde?api-version=2017-10-12
  response:
    body:
      string: "{\r\n  \"status\":\"Succeeded\",\"error\":{\r\n    \"code\":\"None\",\"message\":null\r\n
        \ }\r\n}"
    headers:
      cache-control:
      - no-cache
      content-length:
      - '77'
      content-type:
      - application/json; odata.metadata=minimal
      date:
      - Mon, 21 Oct 2019 11:41:10 GMT
>>>>>>> 807faccc
      expires:
      - '-1'
      odata-version:
      - '4.0'
      pragma:
      - no-cache
      server:
      - Microsoft-IIS/8.5
      strict-transport-security:
      - max-age=31536000; includeSubDomains
      transfer-encoding:
      - chunked
      vary:
      - Accept-Encoding
      x-aspnet-version:
      - 4.0.30319
      x-content-type-options:
      - nosniff
      x-powered-by:
      - ASP.NET
    status:
      code: 200
      message: OK
- request:
    body: null
    headers:
      Accept:
      - application/json
      Accept-Encoding:
      - gzip, deflate
      CommandName:
<<<<<<< HEAD
      - cdn endpoint load
      Connection:
      - keep-alive
      ParameterSetName:
      - -g -n --profile-name --content-paths
      User-Agent:
      - python/3.6.5 (Windows-10-10.0.17134-SP0) msrest/0.6.10 msrest_azure/0.6.2
        azure-mgmt-cdn/3.1.0 Azure-SDK-For-Python AZURECLI/2.0.74
    method: GET
    uri: https://management.azure.com/subscriptions/00000000-0000-0000-0000-000000000000/resourcegroups/clitest.rg000001/providers/Microsoft.Cdn/operationresults/859921e8-d362-49a3-a994-6d66ae828326?api-version=2017-10-12
  response:
    body:
      string: "{\r\n  \"status\":\"InProgress\",\"error\":{\r\n    \"code\":\"None\",\"message\":null\r\n
        \ }\r\n}"
    headers:
      cache-control:
      - no-cache
      content-length:
      - '78'
      content-type:
      - application/json; odata.metadata=minimal
      date:
      - Mon, 14 Oct 2019 05:28:05 GMT
      expires:
      - '-1'
      odata-version:
      - '4.0'
      pragma:
      - no-cache
      server:
      - Microsoft-IIS/8.5
      strict-transport-security:
      - max-age=31536000; includeSubDomains
      transfer-encoding:
      - chunked
      vary:
      - Accept-Encoding
      x-aspnet-version:
      - 4.0.30319
      x-content-type-options:
      - nosniff
      x-powered-by:
      - ASP.NET
    status:
      code: 200
      message: OK
- request:
    body: null
    headers:
      Accept:
      - application/json
      Accept-Encoding:
      - gzip, deflate
      CommandName:
      - cdn endpoint load
      Connection:
      - keep-alive
      ParameterSetName:
      - -g -n --profile-name --content-paths
      User-Agent:
      - python/3.6.5 (Windows-10-10.0.17134-SP0) msrest/0.6.10 msrest_azure/0.6.2
        azure-mgmt-cdn/3.1.0 Azure-SDK-For-Python AZURECLI/2.0.74
    method: GET
    uri: https://management.azure.com/subscriptions/00000000-0000-0000-0000-000000000000/resourcegroups/clitest.rg000001/providers/Microsoft.Cdn/operationresults/859921e8-d362-49a3-a994-6d66ae828326?api-version=2017-10-12
  response:
    body:
      string: "{\r\n  \"status\":\"InProgress\",\"error\":{\r\n    \"code\":\"None\",\"message\":null\r\n
        \ }\r\n}"
    headers:
      cache-control:
      - no-cache
      content-length:
      - '78'
      content-type:
      - application/json; odata.metadata=minimal
      date:
      - Mon, 14 Oct 2019 05:28:37 GMT
      expires:
      - '-1'
      odata-version:
      - '4.0'
      pragma:
      - no-cache
      server:
      - Microsoft-IIS/8.5
      strict-transport-security:
      - max-age=31536000; includeSubDomains
      transfer-encoding:
      - chunked
      vary:
      - Accept-Encoding
      x-aspnet-version:
      - 4.0.30319
      x-content-type-options:
      - nosniff
      x-powered-by:
      - ASP.NET
    status:
      code: 200
      message: OK
- request:
    body: null
    headers:
      Accept:
      - application/json
      Accept-Encoding:
      - gzip, deflate
      CommandName:
      - cdn endpoint load
      Connection:
      - keep-alive
      ParameterSetName:
      - -g -n --profile-name --content-paths
      User-Agent:
      - python/3.6.5 (Windows-10-10.0.17134-SP0) msrest/0.6.10 msrest_azure/0.6.2
        azure-mgmt-cdn/3.1.0 Azure-SDK-For-Python AZURECLI/2.0.74
    method: GET
    uri: https://management.azure.com/subscriptions/00000000-0000-0000-0000-000000000000/resourcegroups/clitest.rg000001/providers/Microsoft.Cdn/operationresults/859921e8-d362-49a3-a994-6d66ae828326?api-version=2017-10-12
  response:
    body:
      string: "{\r\n  \"status\":\"InProgress\",\"error\":{\r\n    \"code\":\"None\",\"message\":null\r\n
        \ }\r\n}"
    headers:
      cache-control:
      - no-cache
      content-length:
      - '78'
      content-type:
      - application/json; odata.metadata=minimal
      date:
      - Mon, 14 Oct 2019 05:29:08 GMT
      expires:
      - '-1'
      odata-version:
      - '4.0'
      pragma:
      - no-cache
      server:
      - Microsoft-IIS/8.5
      strict-transport-security:
      - max-age=31536000; includeSubDomains
      transfer-encoding:
      - chunked
      vary:
      - Accept-Encoding
      x-aspnet-version:
      - 4.0.30319
      x-content-type-options:
      - nosniff
      x-powered-by:
      - ASP.NET
    status:
      code: 200
      message: OK
- request:
    body: null
    headers:
      Accept:
      - application/json
      Accept-Encoding:
      - gzip, deflate
      CommandName:
      - cdn endpoint load
      Connection:
      - keep-alive
      ParameterSetName:
      - -g -n --profile-name --content-paths
      User-Agent:
      - python/3.6.5 (Windows-10-10.0.17134-SP0) msrest/0.6.10 msrest_azure/0.6.2
        azure-mgmt-cdn/3.1.0 Azure-SDK-For-Python AZURECLI/2.0.74
    method: GET
    uri: https://management.azure.com/subscriptions/00000000-0000-0000-0000-000000000000/resourcegroups/clitest.rg000001/providers/Microsoft.Cdn/operationresults/859921e8-d362-49a3-a994-6d66ae828326?api-version=2017-10-12
  response:
    body:
      string: "{\r\n  \"status\":\"InProgress\",\"error\":{\r\n    \"code\":\"None\",\"message\":null\r\n
        \ }\r\n}"
    headers:
      cache-control:
      - no-cache
      content-length:
      - '78'
      content-type:
      - application/json; odata.metadata=minimal
      date:
      - Mon, 14 Oct 2019 05:29:39 GMT
      expires:
      - '-1'
      odata-version:
      - '4.0'
      pragma:
      - no-cache
      server:
      - Microsoft-IIS/8.5
      strict-transport-security:
      - max-age=31536000; includeSubDomains
      transfer-encoding:
      - chunked
      vary:
      - Accept-Encoding
      x-aspnet-version:
      - 4.0.30319
      x-content-type-options:
      - nosniff
      x-powered-by:
      - ASP.NET
    status:
      code: 200
      message: OK
- request:
    body: null
    headers:
      Accept:
      - application/json
      Accept-Encoding:
      - gzip, deflate
      CommandName:
      - cdn endpoint load
      Connection:
      - keep-alive
      ParameterSetName:
      - -g -n --profile-name --content-paths
      User-Agent:
      - python/3.6.5 (Windows-10-10.0.17134-SP0) msrest/0.6.10 msrest_azure/0.6.2
        azure-mgmt-cdn/3.1.0 Azure-SDK-For-Python AZURECLI/2.0.74
    method: GET
    uri: https://management.azure.com/subscriptions/00000000-0000-0000-0000-000000000000/resourcegroups/clitest.rg000001/providers/Microsoft.Cdn/operationresults/859921e8-d362-49a3-a994-6d66ae828326?api-version=2017-10-12
  response:
    body:
      string: "{\r\n  \"status\":\"InProgress\",\"error\":{\r\n    \"code\":\"None\",\"message\":null\r\n
        \ }\r\n}"
    headers:
      cache-control:
      - no-cache
      content-length:
      - '78'
      content-type:
      - application/json; odata.metadata=minimal
      date:
      - Mon, 14 Oct 2019 05:30:10 GMT
      expires:
      - '-1'
      odata-version:
      - '4.0'
      pragma:
      - no-cache
      server:
      - Microsoft-IIS/8.5
      strict-transport-security:
      - max-age=31536000; includeSubDomains
      transfer-encoding:
      - chunked
      vary:
      - Accept-Encoding
      x-aspnet-version:
      - 4.0.30319
      x-content-type-options:
      - nosniff
      x-powered-by:
      - ASP.NET
    status:
      code: 200
      message: OK
- request:
    body: null
    headers:
      Accept:
      - application/json
      Accept-Encoding:
      - gzip, deflate
      CommandName:
      - cdn endpoint load
      Connection:
      - keep-alive
      ParameterSetName:
      - -g -n --profile-name --content-paths
      User-Agent:
      - python/3.6.5 (Windows-10-10.0.17134-SP0) msrest/0.6.10 msrest_azure/0.6.2
        azure-mgmt-cdn/3.1.0 Azure-SDK-For-Python AZURECLI/2.0.74
    method: GET
    uri: https://management.azure.com/subscriptions/00000000-0000-0000-0000-000000000000/resourcegroups/clitest.rg000001/providers/Microsoft.Cdn/operationresults/859921e8-d362-49a3-a994-6d66ae828326?api-version=2017-10-12
  response:
    body:
      string: "{\r\n  \"status\":\"InProgress\",\"error\":{\r\n    \"code\":\"None\",\"message\":null\r\n
        \ }\r\n}"
    headers:
      cache-control:
      - no-cache
      content-length:
      - '78'
      content-type:
      - application/json; odata.metadata=minimal
      date:
      - Mon, 14 Oct 2019 05:30:41 GMT
      expires:
      - '-1'
      odata-version:
      - '4.0'
      pragma:
      - no-cache
      server:
      - Microsoft-IIS/8.5
      strict-transport-security:
      - max-age=31536000; includeSubDomains
      transfer-encoding:
      - chunked
      vary:
      - Accept-Encoding
      x-aspnet-version:
      - 4.0.30319
      x-content-type-options:
      - nosniff
      x-powered-by:
      - ASP.NET
    status:
      code: 200
      message: OK
- request:
    body: null
    headers:
      Accept:
      - application/json
      Accept-Encoding:
      - gzip, deflate
      CommandName:
      - cdn endpoint load
      Connection:
      - keep-alive
      ParameterSetName:
      - -g -n --profile-name --content-paths
      User-Agent:
      - python/3.6.5 (Windows-10-10.0.17134-SP0) msrest/0.6.10 msrest_azure/0.6.2
        azure-mgmt-cdn/3.1.0 Azure-SDK-For-Python AZURECLI/2.0.74
    method: GET
    uri: https://management.azure.com/subscriptions/00000000-0000-0000-0000-000000000000/resourcegroups/clitest.rg000001/providers/Microsoft.Cdn/operationresults/859921e8-d362-49a3-a994-6d66ae828326?api-version=2017-10-12
  response:
    body:
      string: "{\r\n  \"status\":\"InProgress\",\"error\":{\r\n    \"code\":\"None\",\"message\":null\r\n
        \ }\r\n}"
    headers:
      cache-control:
      - no-cache
      content-length:
      - '78'
      content-type:
      - application/json; odata.metadata=minimal
      date:
      - Mon, 14 Oct 2019 05:31:12 GMT
      expires:
      - '-1'
      odata-version:
      - '4.0'
      pragma:
      - no-cache
      server:
      - Microsoft-IIS/8.5
      strict-transport-security:
      - max-age=31536000; includeSubDomains
      transfer-encoding:
      - chunked
      vary:
      - Accept-Encoding
      x-aspnet-version:
      - 4.0.30319
      x-content-type-options:
      - nosniff
      x-powered-by:
      - ASP.NET
    status:
      code: 200
      message: OK
- request:
    body: null
    headers:
      Accept:
      - application/json
      Accept-Encoding:
      - gzip, deflate
      CommandName:
      - cdn endpoint load
      Connection:
      - keep-alive
      ParameterSetName:
      - -g -n --profile-name --content-paths
      User-Agent:
      - python/3.6.5 (Windows-10-10.0.17134-SP0) msrest/0.6.10 msrest_azure/0.6.2
        azure-mgmt-cdn/3.1.0 Azure-SDK-For-Python AZURECLI/2.0.74
    method: GET
    uri: https://management.azure.com/subscriptions/00000000-0000-0000-0000-000000000000/resourcegroups/clitest.rg000001/providers/Microsoft.Cdn/operationresults/859921e8-d362-49a3-a994-6d66ae828326?api-version=2017-10-12
  response:
    body:
      string: "{\r\n  \"status\":\"InProgress\",\"error\":{\r\n    \"code\":\"None\",\"message\":null\r\n
        \ }\r\n}"
    headers:
      cache-control:
      - no-cache
      content-length:
      - '78'
      content-type:
      - application/json; odata.metadata=minimal
      date:
      - Mon, 14 Oct 2019 05:31:43 GMT
      expires:
      - '-1'
      odata-version:
      - '4.0'
      pragma:
      - no-cache
      server:
      - Microsoft-IIS/8.5
      strict-transport-security:
      - max-age=31536000; includeSubDomains
      transfer-encoding:
      - chunked
      vary:
      - Accept-Encoding
      x-aspnet-version:
      - 4.0.30319
      x-content-type-options:
      - nosniff
      x-powered-by:
      - ASP.NET
    status:
      code: 200
      message: OK
- request:
    body: null
    headers:
      Accept:
      - application/json
      Accept-Encoding:
      - gzip, deflate
      CommandName:
      - cdn endpoint load
      Connection:
      - keep-alive
      ParameterSetName:
      - -g -n --profile-name --content-paths
      User-Agent:
      - python/3.6.5 (Windows-10-10.0.17134-SP0) msrest/0.6.10 msrest_azure/0.6.2
        azure-mgmt-cdn/3.1.0 Azure-SDK-For-Python AZURECLI/2.0.74
    method: GET
    uri: https://management.azure.com/subscriptions/00000000-0000-0000-0000-000000000000/resourcegroups/clitest.rg000001/providers/Microsoft.Cdn/operationresults/859921e8-d362-49a3-a994-6d66ae828326?api-version=2017-10-12
  response:
    body:
      string: "{\r\n  \"status\":\"InProgress\",\"error\":{\r\n    \"code\":\"None\",\"message\":null\r\n
        \ }\r\n}"
    headers:
      cache-control:
      - no-cache
      content-length:
      - '78'
      content-type:
      - application/json; odata.metadata=minimal
      date:
      - Mon, 14 Oct 2019 05:32:14 GMT
      expires:
      - '-1'
      odata-version:
      - '4.0'
      pragma:
      - no-cache
      server:
      - Microsoft-IIS/8.5
      strict-transport-security:
      - max-age=31536000; includeSubDomains
      transfer-encoding:
      - chunked
      vary:
      - Accept-Encoding
      x-aspnet-version:
      - 4.0.30319
      x-content-type-options:
      - nosniff
      x-powered-by:
      - ASP.NET
    status:
      code: 200
      message: OK
- request:
    body: null
    headers:
      Accept:
      - application/json
      Accept-Encoding:
      - gzip, deflate
      CommandName:
      - cdn endpoint load
      Connection:
      - keep-alive
      ParameterSetName:
      - -g -n --profile-name --content-paths
      User-Agent:
      - python/3.6.5 (Windows-10-10.0.17134-SP0) msrest/0.6.10 msrest_azure/0.6.2
        azure-mgmt-cdn/3.1.0 Azure-SDK-For-Python AZURECLI/2.0.74
    method: GET
    uri: https://management.azure.com/subscriptions/00000000-0000-0000-0000-000000000000/resourcegroups/clitest.rg000001/providers/Microsoft.Cdn/operationresults/859921e8-d362-49a3-a994-6d66ae828326?api-version=2017-10-12
  response:
    body:
      string: "{\r\n  \"status\":\"InProgress\",\"error\":{\r\n    \"code\":\"None\",\"message\":null\r\n
        \ }\r\n}"
    headers:
      cache-control:
      - no-cache
      content-length:
      - '78'
      content-type:
      - application/json; odata.metadata=minimal
      date:
      - Mon, 14 Oct 2019 05:32:46 GMT
      expires:
      - '-1'
      odata-version:
      - '4.0'
      pragma:
      - no-cache
      server:
      - Microsoft-IIS/8.5
      strict-transport-security:
      - max-age=31536000; includeSubDomains
      transfer-encoding:
      - chunked
      vary:
      - Accept-Encoding
      x-aspnet-version:
      - 4.0.30319
      x-content-type-options:
      - nosniff
      x-powered-by:
      - ASP.NET
    status:
      code: 200
      message: OK
- request:
    body: null
    headers:
      Accept:
      - application/json
      Accept-Encoding:
      - gzip, deflate
      CommandName:
      - cdn endpoint load
      Connection:
      - keep-alive
      ParameterSetName:
      - -g -n --profile-name --content-paths
      User-Agent:
      - python/3.6.5 (Windows-10-10.0.17134-SP0) msrest/0.6.10 msrest_azure/0.6.2
        azure-mgmt-cdn/3.1.0 Azure-SDK-For-Python AZURECLI/2.0.74
    method: GET
    uri: https://management.azure.com/subscriptions/00000000-0000-0000-0000-000000000000/resourcegroups/clitest.rg000001/providers/Microsoft.Cdn/operationresults/859921e8-d362-49a3-a994-6d66ae828326?api-version=2017-10-12
  response:
    body:
      string: "{\r\n  \"status\":\"InProgress\",\"error\":{\r\n    \"code\":\"None\",\"message\":null\r\n
        \ }\r\n}"
    headers:
      cache-control:
      - no-cache
      content-length:
      - '78'
      content-type:
      - application/json; odata.metadata=minimal
      date:
      - Mon, 14 Oct 2019 05:33:17 GMT
      expires:
      - '-1'
      odata-version:
      - '4.0'
      pragma:
      - no-cache
      server:
      - Microsoft-IIS/8.5
      strict-transport-security:
      - max-age=31536000; includeSubDomains
      transfer-encoding:
      - chunked
      vary:
      - Accept-Encoding
      x-aspnet-version:
      - 4.0.30319
      x-content-type-options:
      - nosniff
      x-powered-by:
      - ASP.NET
    status:
      code: 200
      message: OK
- request:
    body: null
    headers:
      Accept:
      - application/json
      Accept-Encoding:
      - gzip, deflate
      CommandName:
      - cdn endpoint load
      Connection:
      - keep-alive
      ParameterSetName:
      - -g -n --profile-name --content-paths
      User-Agent:
      - python/3.6.5 (Windows-10-10.0.17134-SP0) msrest/0.6.10 msrest_azure/0.6.2
        azure-mgmt-cdn/3.1.0 Azure-SDK-For-Python AZURECLI/2.0.74
    method: GET
    uri: https://management.azure.com/subscriptions/00000000-0000-0000-0000-000000000000/resourcegroups/clitest.rg000001/providers/Microsoft.Cdn/operationresults/859921e8-d362-49a3-a994-6d66ae828326?api-version=2017-10-12
  response:
    body:
      string: "{\r\n  \"status\":\"Succeeded\",\"error\":{\r\n    \"code\":\"None\",\"message\":null\r\n
        \ }\r\n}"
    headers:
      cache-control:
      - no-cache
      content-length:
      - '77'
      content-type:
      - application/json; odata.metadata=minimal
      date:
      - Mon, 14 Oct 2019 05:33:47 GMT
      expires:
      - '-1'
      odata-version:
      - '4.0'
      pragma:
      - no-cache
      server:
      - Microsoft-IIS/8.5
      strict-transport-security:
      - max-age=31536000; includeSubDomains
      transfer-encoding:
      - chunked
      vary:
      - Accept-Encoding
      x-aspnet-version:
      - 4.0.30319
      x-content-type-options:
      - nosniff
      x-powered-by:
      - ASP.NET
    status:
      code: 200
      message: OK
- request:
    body: '{"contentPaths": ["/index.html", "/javascript/*"]}'
    headers:
      Accept:
      - application/json
      Accept-Encoding:
      - gzip, deflate
      CommandName:
      - cdn endpoint purge
      Connection:
      - keep-alive
      Content-Length:
      - '50'
      Content-Type:
      - application/json; charset=utf-8
      ParameterSetName:
      - -g -n --profile-name --content-paths
      User-Agent:
      - python/3.6.5 (Windows-10-10.0.17134-SP0) msrest/0.6.10 msrest_azure/0.6.2
        azure-mgmt-cdn/3.1.0 Azure-SDK-For-Python AZURECLI/2.0.74
      accept-language:
      - en-US
    method: POST
    uri: https://management.azure.com/subscriptions/00000000-0000-0000-0000-000000000000/resourceGroups/clitest.rg000001/providers/Microsoft.Cdn/profiles/profile123/endpoints/endpoint000002/purge?api-version=2017-10-12
  response:
    body:
      string: ''
    headers:
      azure-asyncoperation:
      - https://management.azure.com/subscriptions/00000000-0000-0000-0000-000000000000/resourcegroups/clitest.rg000001/providers/Microsoft.Cdn/operationresults/088521ce-c750-46a1-9944-b7533312c484?api-version=2017-10-12
=======
      - cdn endpoint purge
      Connection:
      - keep-alive
      Content-Length:
      - '50'
      Content-Type:
      - application/json; charset=utf-8
      ParameterSetName:
      - -g -n --profile-name --content-paths
      User-Agent:
      - python/3.7.4 (Windows-10-10.0.18362-SP0) msrest/0.6.10 msrest_azure/0.6.2
        azure-mgmt-cdn/3.1.0 Azure-SDK-For-Python AZURECLI/2.0.75
      accept-language:
      - en-US
    method: POST
    uri: https://management.azure.com/subscriptions/00000000-0000-0000-0000-000000000000/resourceGroups/clitest.rg000001/providers/Microsoft.Cdn/profiles/profile123/endpoints/endpoint000002/purge?api-version=2017-10-12
  response:
    body:
      string: ''
    headers:
      azure-asyncoperation:
      - https://management.azure.com/subscriptions/00000000-0000-0000-0000-000000000000/resourcegroups/clitest.rg000001/providers/Microsoft.Cdn/operationresults/dcbc308b-82ce-4df2-9909-12093b6877f2?api-version=2017-10-12
>>>>>>> 807faccc
      cache-control:
      - no-cache
      content-length:
      - '0'
      date:
<<<<<<< HEAD
      - Mon, 14 Oct 2019 05:33:52 GMT
      expires:
      - '-1'
      location:
      - https://management.azure.com/subscriptions/00000000-0000-0000-0000-000000000000/resourcegroups/clitest.rg000001/providers/Microsoft.Cdn/operationresults/088521ce-c750-46a1-9944-b7533312c484/profileresults/profile123/endpointresults/endpoint000002?api-version=2017-10-12
=======
      - Mon, 21 Oct 2019 11:41:24 GMT
      expires:
      - '-1'
      location:
      - https://management.azure.com/subscriptions/00000000-0000-0000-0000-000000000000/resourcegroups/clitest.rg000001/providers/Microsoft.Cdn/operationresults/dcbc308b-82ce-4df2-9909-12093b6877f2/profileresults/profile123/endpointresults/endpoint000002?api-version=2017-10-12
>>>>>>> 807faccc
      pragma:
      - no-cache
      server:
      - Microsoft-IIS/8.5
      strict-transport-security:
      - max-age=31536000; includeSubDomains
      x-aspnet-version:
      - 4.0.30319
      x-content-type-options:
      - nosniff
      x-ms-ratelimit-remaining-subscription-writes:
<<<<<<< HEAD
      - '1199'
=======
      - '1180'
>>>>>>> 807faccc
      x-powered-by:
      - ASP.NET
    status:
      code: 202
      message: Accepted
- request:
    body: null
    headers:
      Accept:
      - application/json
      Accept-Encoding:
      - gzip, deflate
      CommandName:
      - cdn endpoint purge
      Connection:
      - keep-alive
      ParameterSetName:
      - -g -n --profile-name --content-paths
      User-Agent:
<<<<<<< HEAD
      - python/3.6.5 (Windows-10-10.0.17134-SP0) msrest/0.6.10 msrest_azure/0.6.2
        azure-mgmt-cdn/3.1.0 Azure-SDK-For-Python AZURECLI/2.0.74
    method: GET
    uri: https://management.azure.com/subscriptions/00000000-0000-0000-0000-000000000000/resourcegroups/clitest.rg000001/providers/Microsoft.Cdn/operationresults/088521ce-c750-46a1-9944-b7533312c484?api-version=2017-10-12
=======
      - python/3.7.4 (Windows-10-10.0.18362-SP0) msrest/0.6.10 msrest_azure/0.6.2
        azure-mgmt-cdn/3.1.0 Azure-SDK-For-Python AZURECLI/2.0.75
    method: GET
    uri: https://management.azure.com/subscriptions/00000000-0000-0000-0000-000000000000/resourcegroups/clitest.rg000001/providers/Microsoft.Cdn/operationresults/dcbc308b-82ce-4df2-9909-12093b6877f2?api-version=2017-10-12
>>>>>>> 807faccc
  response:
    body:
      string: "{\r\n  \"status\":\"InProgress\",\"error\":{\r\n    \"code\":\"None\",\"message\":null\r\n
        \ }\r\n}"
    headers:
      cache-control:
      - no-cache
      content-length:
      - '78'
      content-type:
      - application/json; odata.metadata=minimal
      date:
<<<<<<< HEAD
      - Mon, 14 Oct 2019 05:34:03 GMT
=======
      - Mon, 21 Oct 2019 11:41:36 GMT
>>>>>>> 807faccc
      expires:
      - '-1'
      odata-version:
      - '4.0'
      pragma:
      - no-cache
      server:
      - Microsoft-IIS/8.5
      strict-transport-security:
      - max-age=31536000; includeSubDomains
      transfer-encoding:
      - chunked
      vary:
      - Accept-Encoding
      x-aspnet-version:
      - 4.0.30319
      x-content-type-options:
      - nosniff
      x-powered-by:
      - ASP.NET
    status:
      code: 200
      message: OK
- request:
    body: null
    headers:
      Accept:
      - application/json
      Accept-Encoding:
      - gzip, deflate
      CommandName:
      - cdn endpoint purge
      Connection:
      - keep-alive
      ParameterSetName:
      - -g -n --profile-name --content-paths
      User-Agent:
<<<<<<< HEAD
      - python/3.6.5 (Windows-10-10.0.17134-SP0) msrest/0.6.10 msrest_azure/0.6.2
        azure-mgmt-cdn/3.1.0 Azure-SDK-For-Python AZURECLI/2.0.74
    method: GET
    uri: https://management.azure.com/subscriptions/00000000-0000-0000-0000-000000000000/resourcegroups/clitest.rg000001/providers/Microsoft.Cdn/operationresults/088521ce-c750-46a1-9944-b7533312c484?api-version=2017-10-12
=======
      - python/3.7.4 (Windows-10-10.0.18362-SP0) msrest/0.6.10 msrest_azure/0.6.2
        azure-mgmt-cdn/3.1.0 Azure-SDK-For-Python AZURECLI/2.0.75
    method: GET
    uri: https://management.azure.com/subscriptions/00000000-0000-0000-0000-000000000000/resourcegroups/clitest.rg000001/providers/Microsoft.Cdn/operationresults/dcbc308b-82ce-4df2-9909-12093b6877f2?api-version=2017-10-12
>>>>>>> 807faccc
  response:
    body:
      string: "{\r\n  \"status\":\"InProgress\",\"error\":{\r\n    \"code\":\"None\",\"message\":null\r\n
        \ }\r\n}"
    headers:
      cache-control:
      - no-cache
      content-length:
      - '78'
      content-type:
      - application/json; odata.metadata=minimal
      date:
<<<<<<< HEAD
      - Mon, 14 Oct 2019 05:34:34 GMT
=======
      - Mon, 21 Oct 2019 11:42:08 GMT
>>>>>>> 807faccc
      expires:
      - '-1'
      odata-version:
      - '4.0'
      pragma:
      - no-cache
      server:
      - Microsoft-IIS/8.5
      strict-transport-security:
      - max-age=31536000; includeSubDomains
      transfer-encoding:
      - chunked
      vary:
      - Accept-Encoding
      x-aspnet-version:
      - 4.0.30319
      x-content-type-options:
      - nosniff
      x-powered-by:
      - ASP.NET
    status:
      code: 200
      message: OK
- request:
    body: null
    headers:
      Accept:
      - application/json
      Accept-Encoding:
      - gzip, deflate
      CommandName:
      - cdn endpoint purge
      Connection:
      - keep-alive
      ParameterSetName:
      - -g -n --profile-name --content-paths
      User-Agent:
<<<<<<< HEAD
      - python/3.6.5 (Windows-10-10.0.17134-SP0) msrest/0.6.10 msrest_azure/0.6.2
        azure-mgmt-cdn/3.1.0 Azure-SDK-For-Python AZURECLI/2.0.74
    method: GET
    uri: https://management.azure.com/subscriptions/00000000-0000-0000-0000-000000000000/resourcegroups/clitest.rg000001/providers/Microsoft.Cdn/operationresults/088521ce-c750-46a1-9944-b7533312c484?api-version=2017-10-12
=======
      - python/3.7.4 (Windows-10-10.0.18362-SP0) msrest/0.6.10 msrest_azure/0.6.2
        azure-mgmt-cdn/3.1.0 Azure-SDK-For-Python AZURECLI/2.0.75
    method: GET
    uri: https://management.azure.com/subscriptions/00000000-0000-0000-0000-000000000000/resourcegroups/clitest.rg000001/providers/Microsoft.Cdn/operationresults/dcbc308b-82ce-4df2-9909-12093b6877f2?api-version=2017-10-12
>>>>>>> 807faccc
  response:
    body:
      string: "{\r\n  \"status\":\"Succeeded\",\"error\":{\r\n    \"code\":\"None\",\"message\":null\r\n
        \ }\r\n}"
    headers:
      cache-control:
      - no-cache
      content-length:
      - '77'
      content-type:
      - application/json; odata.metadata=minimal
      date:
<<<<<<< HEAD
      - Mon, 14 Oct 2019 05:35:06 GMT
=======
      - Mon, 21 Oct 2019 11:42:40 GMT
>>>>>>> 807faccc
      expires:
      - '-1'
      odata-version:
      - '4.0'
      pragma:
      - no-cache
      server:
      - Microsoft-IIS/8.5
      strict-transport-security:
      - max-age=31536000; includeSubDomains
      transfer-encoding:
      - chunked
      vary:
      - Accept-Encoding
      x-aspnet-version:
      - 4.0.30319
      x-content-type-options:
      - nosniff
      x-powered-by:
      - ASP.NET
    status:
      code: 200
      message: OK
version: 1<|MERGE_RESOLUTION|>--- conflicted
+++ resolved
@@ -13,24 +13,15 @@
       ParameterSetName:
       - -g -n --sku
       User-Agent:
-<<<<<<< HEAD
-      - python/3.6.5 (Windows-10-10.0.17134-SP0) msrest/0.6.10 msrest_azure/0.6.2
-        azure-mgmt-resource/4.0.0 Azure-SDK-For-Python AZURECLI/2.0.74
-=======
       - python/3.7.4 (Windows-10-10.0.18362-SP0) msrest/0.6.10 msrest_azure/0.6.2
         azure-mgmt-resource/4.0.0 Azure-SDK-For-Python AZURECLI/2.0.75
->>>>>>> 807faccc
       accept-language:
       - en-US
     method: GET
     uri: https://management.azure.com/subscriptions/00000000-0000-0000-0000-000000000000/resourcegroups/clitest.rg000001?api-version=2019-07-01
   response:
     body:
-<<<<<<< HEAD
-      string: '{"id":"/subscriptions/00000000-0000-0000-0000-000000000000/resourceGroups/clitest.rg000001","name":"clitest.rg000001","type":"Microsoft.Resources/resourceGroups","location":"westus","tags":{"product":"azurecli","cause":"automation","date":"2019-10-14T05:24:03Z"},"properties":{"provisioningState":"Succeeded"}}'
-=======
       string: '{"id":"/subscriptions/00000000-0000-0000-0000-000000000000/resourceGroups/clitest.rg000001","name":"clitest.rg000001","type":"Microsoft.Resources/resourceGroups","location":"westus","tags":{"product":"azurecli","cause":"automation","date":"2019-10-21T11:24:39Z"},"properties":{"provisioningState":"Succeeded"}}'
->>>>>>> 807faccc
     headers:
       cache-control:
       - no-cache
@@ -39,11 +30,7 @@
       content-type:
       - application/json; charset=utf-8
       date:
-<<<<<<< HEAD
-      - Mon, 14 Oct 2019 05:24:05 GMT
-=======
       - Mon, 21 Oct 2019 11:24:43 GMT
->>>>>>> 807faccc
       expires:
       - '-1'
       pragma:
@@ -75,13 +62,8 @@
       ParameterSetName:
       - -g -n --sku
       User-Agent:
-<<<<<<< HEAD
-      - python/3.6.5 (Windows-10-10.0.17134-SP0) msrest/0.6.10 msrest_azure/0.6.2
-        azure-mgmt-cdn/3.1.0 Azure-SDK-For-Python AZURECLI/2.0.74
-=======
-      - python/3.7.4 (Windows-10-10.0.18362-SP0) msrest/0.6.10 msrest_azure/0.6.2
-        azure-mgmt-cdn/3.1.0 Azure-SDK-For-Python AZURECLI/2.0.75
->>>>>>> 807faccc
+      - python/3.7.4 (Windows-10-10.0.18362-SP0) msrest/0.6.10 msrest_azure/0.6.2
+        azure-mgmt-cdn/3.1.0 Azure-SDK-For-Python AZURECLI/2.0.75
       accept-language:
       - en-US
     method: PUT
@@ -94,11 +76,7 @@
         \ }\r\n}"
     headers:
       azure-asyncoperation:
-<<<<<<< HEAD
-      - https://management.azure.com/subscriptions/00000000-0000-0000-0000-000000000000/resourcegroups/clitest.rg000001/providers/Microsoft.Cdn/operationresults/4a77c137-bea9-49eb-be79-92bee0128b02?api-version=2017-10-12
-=======
       - https://management.azure.com/subscriptions/00000000-0000-0000-0000-000000000000/resourcegroups/clitest.rg000001/providers/Microsoft.Cdn/operationresults/83c6feb3-d2be-4daa-9c81-8ac7b979b539?api-version=2017-10-12
->>>>>>> 807faccc
       cache-control:
       - no-cache
       content-length:
@@ -106,11 +84,7 @@
       content-type:
       - application/json; odata.metadata=minimal
       date:
-<<<<<<< HEAD
-      - Mon, 14 Oct 2019 05:24:12 GMT
-=======
       - Mon, 21 Oct 2019 11:24:57 GMT
->>>>>>> 807faccc
       expires:
       - '-1'
       odata-version:
@@ -126,11 +100,7 @@
       x-content-type-options:
       - nosniff
       x-ms-ratelimit-remaining-subscription-writes:
-<<<<<<< HEAD
-      - '1199'
-=======
       - '1113'
->>>>>>> 807faccc
       x-powered-by:
       - ASP.NET
     status:
@@ -150,34 +120,23 @@
       ParameterSetName:
       - -g -n --sku
       User-Agent:
-<<<<<<< HEAD
-      - python/3.6.5 (Windows-10-10.0.17134-SP0) msrest/0.6.10 msrest_azure/0.6.2
-        azure-mgmt-cdn/3.1.0 Azure-SDK-For-Python AZURECLI/2.0.74
-    method: GET
-    uri: https://management.azure.com/subscriptions/00000000-0000-0000-0000-000000000000/resourcegroups/clitest.rg000001/providers/Microsoft.Cdn/operationresults/4a77c137-bea9-49eb-be79-92bee0128b02?api-version=2017-10-12
-=======
       - python/3.7.4 (Windows-10-10.0.18362-SP0) msrest/0.6.10 msrest_azure/0.6.2
         azure-mgmt-cdn/3.1.0 Azure-SDK-For-Python AZURECLI/2.0.75
     method: GET
     uri: https://management.azure.com/subscriptions/00000000-0000-0000-0000-000000000000/resourcegroups/clitest.rg000001/providers/Microsoft.Cdn/operationresults/83c6feb3-d2be-4daa-9c81-8ac7b979b539?api-version=2017-10-12
->>>>>>> 807faccc
-  response:
-    body:
-      string: "{\r\n  \"status\":\"InProgress\",\"error\":{\r\n    \"code\":\"None\",\"message\":null\r\n
-        \ }\r\n}"
-    headers:
-      cache-control:
-      - no-cache
-      content-length:
-      - '78'
-      content-type:
-      - application/json; odata.metadata=minimal
-      date:
-<<<<<<< HEAD
-      - Mon, 14 Oct 2019 05:24:23 GMT
-=======
+  response:
+    body:
+      string: "{\r\n  \"status\":\"InProgress\",\"error\":{\r\n    \"code\":\"None\",\"message\":null\r\n
+        \ }\r\n}"
+    headers:
+      cache-control:
+      - no-cache
+      content-length:
+      - '78'
+      content-type:
+      - application/json; odata.metadata=minimal
+      date:
       - Mon, 21 Oct 2019 11:25:10 GMT
->>>>>>> 807faccc
       expires:
       - '-1'
       odata-version:
@@ -215,12 +174,6 @@
       ParameterSetName:
       - -g -n --sku
       User-Agent:
-<<<<<<< HEAD
-      - python/3.6.5 (Windows-10-10.0.17134-SP0) msrest/0.6.10 msrest_azure/0.6.2
-        azure-mgmt-cdn/3.1.0 Azure-SDK-For-Python AZURECLI/2.0.74
-    method: GET
-    uri: https://management.azure.com/subscriptions/00000000-0000-0000-0000-000000000000/resourcegroups/clitest.rg000001/providers/Microsoft.Cdn/operationresults/4a77c137-bea9-49eb-be79-92bee0128b02?api-version=2017-10-12
-=======
       - python/3.7.4 (Windows-10-10.0.18362-SP0) msrest/0.6.10 msrest_azure/0.6.2
         azure-mgmt-cdn/3.1.0 Azure-SDK-For-Python AZURECLI/2.0.75
     method: GET
@@ -279,7 +232,6 @@
         azure-mgmt-cdn/3.1.0 Azure-SDK-For-Python AZURECLI/2.0.75
     method: GET
     uri: https://management.azure.com/subscriptions/00000000-0000-0000-0000-000000000000/resourcegroups/clitest.rg000001/providers/Microsoft.Cdn/operationresults/83c6feb3-d2be-4daa-9c81-8ac7b979b539?api-version=2017-10-12
->>>>>>> 807faccc
   response:
     body:
       string: "{\r\n  \"status\":\"Succeeded\",\"error\":{\r\n    \"code\":\"None\",\"message\":null\r\n
@@ -292,11 +244,7 @@
       content-type:
       - application/json; odata.metadata=minimal
       date:
-<<<<<<< HEAD
-      - Mon, 14 Oct 2019 05:24:55 GMT
-=======
       - Mon, 21 Oct 2019 11:26:14 GMT
->>>>>>> 807faccc
       expires:
       - '-1'
       odata-version:
@@ -334,13 +282,8 @@
       ParameterSetName:
       - -g -n --sku
       User-Agent:
-<<<<<<< HEAD
-      - python/3.6.5 (Windows-10-10.0.17134-SP0) msrest/0.6.10 msrest_azure/0.6.2
-        azure-mgmt-cdn/3.1.0 Azure-SDK-For-Python AZURECLI/2.0.74
-=======
-      - python/3.7.4 (Windows-10-10.0.18362-SP0) msrest/0.6.10 msrest_azure/0.6.2
-        azure-mgmt-cdn/3.1.0 Azure-SDK-For-Python AZURECLI/2.0.75
->>>>>>> 807faccc
+      - python/3.7.4 (Windows-10-10.0.18362-SP0) msrest/0.6.10 msrest_azure/0.6.2
+        azure-mgmt-cdn/3.1.0 Azure-SDK-For-Python AZURECLI/2.0.75
     method: GET
     uri: https://management.azure.com/subscriptions/00000000-0000-0000-0000-000000000000/resourceGroups/clitest.rg000001/providers/Microsoft.Cdn/profiles/profile123?api-version=2017-10-12
   response:
@@ -357,11 +300,7 @@
       content-type:
       - application/json; odata.metadata=minimal
       date:
-<<<<<<< HEAD
-      - Mon, 14 Oct 2019 05:24:56 GMT
-=======
       - Mon, 21 Oct 2019 11:26:15 GMT
->>>>>>> 807faccc
       expires:
       - '-1'
       odata-version:
@@ -399,24 +338,15 @@
       ParameterSetName:
       - -g -n --profile-name --origin
       User-Agent:
-<<<<<<< HEAD
-      - python/3.6.5 (Windows-10-10.0.17134-SP0) msrest/0.6.10 msrest_azure/0.6.2
-        azure-mgmt-resource/4.0.0 Azure-SDK-For-Python AZURECLI/2.0.74
-=======
       - python/3.7.4 (Windows-10-10.0.18362-SP0) msrest/0.6.10 msrest_azure/0.6.2
         azure-mgmt-resource/4.0.0 Azure-SDK-For-Python AZURECLI/2.0.75
->>>>>>> 807faccc
       accept-language:
       - en-US
     method: GET
     uri: https://management.azure.com/subscriptions/00000000-0000-0000-0000-000000000000/resourcegroups/clitest.rg000001?api-version=2019-07-01
   response:
     body:
-<<<<<<< HEAD
-      string: '{"id":"/subscriptions/00000000-0000-0000-0000-000000000000/resourceGroups/clitest.rg000001","name":"clitest.rg000001","type":"Microsoft.Resources/resourceGroups","location":"westus","tags":{"product":"azurecli","cause":"automation","date":"2019-10-14T05:24:03Z"},"properties":{"provisioningState":"Succeeded"}}'
-=======
       string: '{"id":"/subscriptions/00000000-0000-0000-0000-000000000000/resourceGroups/clitest.rg000001","name":"clitest.rg000001","type":"Microsoft.Resources/resourceGroups","location":"westus","tags":{"product":"azurecli","cause":"automation","date":"2019-10-21T11:24:39Z"},"properties":{"provisioningState":"Succeeded"}}'
->>>>>>> 807faccc
     headers:
       cache-control:
       - no-cache
@@ -425,11 +355,7 @@
       content-type:
       - application/json; charset=utf-8
       date:
-<<<<<<< HEAD
-      - Mon, 14 Oct 2019 05:24:57 GMT
-=======
       - Mon, 21 Oct 2019 11:26:17 GMT
->>>>>>> 807faccc
       expires:
       - '-1'
       pragma:
@@ -463,13 +389,8 @@
       ParameterSetName:
       - -g -n --profile-name --origin
       User-Agent:
-<<<<<<< HEAD
-      - python/3.6.5 (Windows-10-10.0.17134-SP0) msrest/0.6.10 msrest_azure/0.6.2
-        azure-mgmt-cdn/3.1.0 Azure-SDK-For-Python AZURECLI/2.0.74
-=======
-      - python/3.7.4 (Windows-10-10.0.18362-SP0) msrest/0.6.10 msrest_azure/0.6.2
-        azure-mgmt-cdn/3.1.0 Azure-SDK-For-Python AZURECLI/2.0.75
->>>>>>> 807faccc
+      - python/3.7.4 (Windows-10-10.0.18362-SP0) msrest/0.6.10 msrest_azure/0.6.2
+        azure-mgmt-cdn/3.1.0 Azure-SDK-For-Python AZURECLI/2.0.75
       accept-language:
       - en-US
     method: PUT
@@ -484,11 +405,7 @@
         \     \r\n    ],\"deliveryPolicy\":null\r\n  }\r\n}"
     headers:
       azure-asyncoperation:
-<<<<<<< HEAD
-      - https://management.azure.com/subscriptions/00000000-0000-0000-0000-000000000000/resourcegroups/clitest.rg000001/providers/Microsoft.Cdn/operationresults/49117b38-705d-4be7-83e0-76de0e723338?api-version=2017-10-12
-=======
       - https://management.azure.com/subscriptions/00000000-0000-0000-0000-000000000000/resourcegroups/clitest.rg000001/providers/Microsoft.Cdn/operationresults/9e32540b-f552-4d7f-adca-324b9049e55f?api-version=2017-10-12
->>>>>>> 807faccc
       cache-control:
       - no-cache
       content-length:
@@ -496,11 +413,7 @@
       content-type:
       - application/json; odata.metadata=minimal
       date:
-<<<<<<< HEAD
-      - Mon, 14 Oct 2019 05:25:03 GMT
-=======
       - Mon, 21 Oct 2019 11:26:33 GMT
->>>>>>> 807faccc
       expires:
       - '-1'
       odata-version:
@@ -516,11 +429,7 @@
       x-content-type-options:
       - nosniff
       x-ms-ratelimit-remaining-subscription-writes:
-<<<<<<< HEAD
-      - '1199'
-=======
       - '1170'
->>>>>>> 807faccc
       x-powered-by:
       - ASP.NET
     status:
@@ -540,12 +449,6 @@
       ParameterSetName:
       - -g -n --profile-name --origin
       User-Agent:
-<<<<<<< HEAD
-      - python/3.6.5 (Windows-10-10.0.17134-SP0) msrest/0.6.10 msrest_azure/0.6.2
-        azure-mgmt-cdn/3.1.0 Azure-SDK-For-Python AZURECLI/2.0.74
-    method: GET
-    uri: https://management.azure.com/subscriptions/00000000-0000-0000-0000-000000000000/resourcegroups/clitest.rg000001/providers/Microsoft.Cdn/operationresults/49117b38-705d-4be7-83e0-76de0e723338?api-version=2017-10-12
-=======
       - python/3.7.4 (Windows-10-10.0.18362-SP0) msrest/0.6.10 msrest_azure/0.6.2
         azure-mgmt-cdn/3.1.0 Azure-SDK-For-Python AZURECLI/2.0.75
     method: GET
@@ -604,7 +507,6 @@
         azure-mgmt-cdn/3.1.0 Azure-SDK-For-Python AZURECLI/2.0.75
     method: GET
     uri: https://management.azure.com/subscriptions/00000000-0000-0000-0000-000000000000/resourcegroups/clitest.rg000001/providers/Microsoft.Cdn/operationresults/9e32540b-f552-4d7f-adca-324b9049e55f?api-version=2017-10-12
->>>>>>> 807faccc
   response:
     body:
       string: "{\r\n  \"status\":\"Succeeded\",\"error\":{\r\n    \"code\":\"None\",\"message\":null\r\n
@@ -617,11 +519,7 @@
       content-type:
       - application/json; odata.metadata=minimal
       date:
-<<<<<<< HEAD
-      - Mon, 14 Oct 2019 05:25:13 GMT
-=======
       - Mon, 21 Oct 2019 11:27:17 GMT
->>>>>>> 807faccc
       expires:
       - '-1'
       odata-version:
@@ -659,13 +557,8 @@
       ParameterSetName:
       - -g -n --profile-name --origin
       User-Agent:
-<<<<<<< HEAD
-      - python/3.6.5 (Windows-10-10.0.17134-SP0) msrest/0.6.10 msrest_azure/0.6.2
-        azure-mgmt-cdn/3.1.0 Azure-SDK-For-Python AZURECLI/2.0.74
-=======
-      - python/3.7.4 (Windows-10-10.0.18362-SP0) msrest/0.6.10 msrest_azure/0.6.2
-        azure-mgmt-cdn/3.1.0 Azure-SDK-For-Python AZURECLI/2.0.75
->>>>>>> 807faccc
+      - python/3.7.4 (Windows-10-10.0.18362-SP0) msrest/0.6.10 msrest_azure/0.6.2
+        azure-mgmt-cdn/3.1.0 Azure-SDK-For-Python AZURECLI/2.0.75
     method: GET
     uri: https://management.azure.com/subscriptions/00000000-0000-0000-0000-000000000000/resourceGroups/clitest.rg000001/providers/Microsoft.Cdn/profiles/profile123/endpoints/endpoint000002?api-version=2017-10-12
   response:
@@ -684,11 +577,7 @@
       content-type:
       - application/json; odata.metadata=minimal
       date:
-<<<<<<< HEAD
-      - Mon, 14 Oct 2019 05:25:15 GMT
-=======
       - Mon, 21 Oct 2019 11:27:19 GMT
->>>>>>> 807faccc
       expires:
       - '-1'
       odata-version:
@@ -730,13 +619,8 @@
       ParameterSetName:
       - -g -n --profile-name --content-paths
       User-Agent:
-<<<<<<< HEAD
-      - python/3.6.5 (Windows-10-10.0.17134-SP0) msrest/0.6.10 msrest_azure/0.6.2
-        azure-mgmt-cdn/3.1.0 Azure-SDK-For-Python AZURECLI/2.0.74
-=======
-      - python/3.7.4 (Windows-10-10.0.18362-SP0) msrest/0.6.10 msrest_azure/0.6.2
-        azure-mgmt-cdn/3.1.0 Azure-SDK-For-Python AZURECLI/2.0.75
->>>>>>> 807faccc
+      - python/3.7.4 (Windows-10-10.0.18362-SP0) msrest/0.6.10 msrest_azure/0.6.2
+        azure-mgmt-cdn/3.1.0 Azure-SDK-For-Python AZURECLI/2.0.75
       accept-language:
       - en-US
     method: POST
@@ -746,29 +630,17 @@
       string: ''
     headers:
       azure-asyncoperation:
-<<<<<<< HEAD
-      - https://management.azure.com/subscriptions/00000000-0000-0000-0000-000000000000/resourcegroups/clitest.rg000001/providers/Microsoft.Cdn/operationresults/859921e8-d362-49a3-a994-6d66ae828326?api-version=2017-10-12
-=======
       - https://management.azure.com/subscriptions/00000000-0000-0000-0000-000000000000/resourcegroups/clitest.rg000001/providers/Microsoft.Cdn/operationresults/c3294598-32dd-4c4a-b850-0c2798aabbde?api-version=2017-10-12
->>>>>>> 807faccc
       cache-control:
       - no-cache
       content-length:
       - '0'
       date:
-<<<<<<< HEAD
-      - Mon, 14 Oct 2019 05:25:19 GMT
-      expires:
-      - '-1'
-      location:
-      - https://management.azure.com/subscriptions/00000000-0000-0000-0000-000000000000/resourcegroups/clitest.rg000001/providers/Microsoft.Cdn/operationresults/859921e8-d362-49a3-a994-6d66ae828326/profileresults/profile123/endpointresults/endpoint000002?api-version=2017-10-12
-=======
       - Mon, 21 Oct 2019 11:27:30 GMT
       expires:
       - '-1'
       location:
       - https://management.azure.com/subscriptions/00000000-0000-0000-0000-000000000000/resourcegroups/clitest.rg000001/providers/Microsoft.Cdn/operationresults/c3294598-32dd-4c4a-b850-0c2798aabbde/profileresults/profile123/endpointresults/endpoint000002?api-version=2017-10-12
->>>>>>> 807faccc
       pragma:
       - no-cache
       server:
@@ -780,11 +652,7 @@
       x-content-type-options:
       - nosniff
       x-ms-ratelimit-remaining-subscription-writes:
-<<<<<<< HEAD
-      - '1199'
-=======
       - '1178'
->>>>>>> 807faccc
       x-powered-by:
       - ASP.NET
     status:
@@ -804,292 +672,238 @@
       ParameterSetName:
       - -g -n --profile-name --content-paths
       User-Agent:
-<<<<<<< HEAD
-      - python/3.6.5 (Windows-10-10.0.17134-SP0) msrest/0.6.10 msrest_azure/0.6.2
-        azure-mgmt-cdn/3.1.0 Azure-SDK-For-Python AZURECLI/2.0.74
-    method: GET
-    uri: https://management.azure.com/subscriptions/00000000-0000-0000-0000-000000000000/resourcegroups/clitest.rg000001/providers/Microsoft.Cdn/operationresults/859921e8-d362-49a3-a994-6d66ae828326?api-version=2017-10-12
-=======
-      - python/3.7.4 (Windows-10-10.0.18362-SP0) msrest/0.6.10 msrest_azure/0.6.2
-        azure-mgmt-cdn/3.1.0 Azure-SDK-For-Python AZURECLI/2.0.75
-    method: GET
-    uri: https://management.azure.com/subscriptions/00000000-0000-0000-0000-000000000000/resourcegroups/clitest.rg000001/providers/Microsoft.Cdn/operationresults/c3294598-32dd-4c4a-b850-0c2798aabbde?api-version=2017-10-12
->>>>>>> 807faccc
-  response:
-    body:
-      string: "{\r\n  \"status\":\"InProgress\",\"error\":{\r\n    \"code\":\"None\",\"message\":null\r\n
-        \ }\r\n}"
-    headers:
-      cache-control:
-      - no-cache
-      content-length:
-      - '78'
-      content-type:
-      - application/json; odata.metadata=minimal
-      date:
-<<<<<<< HEAD
-      - Mon, 14 Oct 2019 05:25:31 GMT
-=======
+      - python/3.7.4 (Windows-10-10.0.18362-SP0) msrest/0.6.10 msrest_azure/0.6.2
+        azure-mgmt-cdn/3.1.0 Azure-SDK-For-Python AZURECLI/2.0.75
+    method: GET
+    uri: https://management.azure.com/subscriptions/00000000-0000-0000-0000-000000000000/resourcegroups/clitest.rg000001/providers/Microsoft.Cdn/operationresults/c3294598-32dd-4c4a-b850-0c2798aabbde?api-version=2017-10-12
+  response:
+    body:
+      string: "{\r\n  \"status\":\"InProgress\",\"error\":{\r\n    \"code\":\"None\",\"message\":null\r\n
+        \ }\r\n}"
+    headers:
+      cache-control:
+      - no-cache
+      content-length:
+      - '78'
+      content-type:
+      - application/json; odata.metadata=minimal
+      date:
       - Mon, 21 Oct 2019 11:27:42 GMT
->>>>>>> 807faccc
-      expires:
-      - '-1'
-      odata-version:
-      - '4.0'
-      pragma:
-      - no-cache
-      server:
-      - Microsoft-IIS/8.5
-      strict-transport-security:
-      - max-age=31536000; includeSubDomains
-      transfer-encoding:
-      - chunked
-      vary:
-      - Accept-Encoding
-      x-aspnet-version:
-      - 4.0.30319
-      x-content-type-options:
-      - nosniff
-      x-powered-by:
-      - ASP.NET
-    status:
-      code: 200
-      message: OK
-- request:
-    body: null
-    headers:
-      Accept:
-      - application/json
-      Accept-Encoding:
-      - gzip, deflate
-      CommandName:
-      - cdn endpoint load
-      Connection:
-      - keep-alive
-      ParameterSetName:
-      - -g -n --profile-name --content-paths
-      User-Agent:
-<<<<<<< HEAD
-      - python/3.6.5 (Windows-10-10.0.17134-SP0) msrest/0.6.10 msrest_azure/0.6.2
-        azure-mgmt-cdn/3.1.0 Azure-SDK-For-Python AZURECLI/2.0.74
-    method: GET
-    uri: https://management.azure.com/subscriptions/00000000-0000-0000-0000-000000000000/resourcegroups/clitest.rg000001/providers/Microsoft.Cdn/operationresults/859921e8-d362-49a3-a994-6d66ae828326?api-version=2017-10-12
-=======
-      - python/3.7.4 (Windows-10-10.0.18362-SP0) msrest/0.6.10 msrest_azure/0.6.2
-        azure-mgmt-cdn/3.1.0 Azure-SDK-For-Python AZURECLI/2.0.75
-    method: GET
-    uri: https://management.azure.com/subscriptions/00000000-0000-0000-0000-000000000000/resourcegroups/clitest.rg000001/providers/Microsoft.Cdn/operationresults/c3294598-32dd-4c4a-b850-0c2798aabbde?api-version=2017-10-12
->>>>>>> 807faccc
-  response:
-    body:
-      string: "{\r\n  \"status\":\"InProgress\",\"error\":{\r\n    \"code\":\"None\",\"message\":null\r\n
-        \ }\r\n}"
-    headers:
-      cache-control:
-      - no-cache
-      content-length:
-      - '78'
-      content-type:
-      - application/json; odata.metadata=minimal
-      date:
-<<<<<<< HEAD
-      - Mon, 14 Oct 2019 05:26:01 GMT
-=======
+      expires:
+      - '-1'
+      odata-version:
+      - '4.0'
+      pragma:
+      - no-cache
+      server:
+      - Microsoft-IIS/8.5
+      strict-transport-security:
+      - max-age=31536000; includeSubDomains
+      transfer-encoding:
+      - chunked
+      vary:
+      - Accept-Encoding
+      x-aspnet-version:
+      - 4.0.30319
+      x-content-type-options:
+      - nosniff
+      x-powered-by:
+      - ASP.NET
+    status:
+      code: 200
+      message: OK
+- request:
+    body: null
+    headers:
+      Accept:
+      - application/json
+      Accept-Encoding:
+      - gzip, deflate
+      CommandName:
+      - cdn endpoint load
+      Connection:
+      - keep-alive
+      ParameterSetName:
+      - -g -n --profile-name --content-paths
+      User-Agent:
+      - python/3.7.4 (Windows-10-10.0.18362-SP0) msrest/0.6.10 msrest_azure/0.6.2
+        azure-mgmt-cdn/3.1.0 Azure-SDK-For-Python AZURECLI/2.0.75
+    method: GET
+    uri: https://management.azure.com/subscriptions/00000000-0000-0000-0000-000000000000/resourcegroups/clitest.rg000001/providers/Microsoft.Cdn/operationresults/c3294598-32dd-4c4a-b850-0c2798aabbde?api-version=2017-10-12
+  response:
+    body:
+      string: "{\r\n  \"status\":\"InProgress\",\"error\":{\r\n    \"code\":\"None\",\"message\":null\r\n
+        \ }\r\n}"
+    headers:
+      cache-control:
+      - no-cache
+      content-length:
+      - '78'
+      content-type:
+      - application/json; odata.metadata=minimal
+      date:
       - Mon, 21 Oct 2019 11:28:15 GMT
->>>>>>> 807faccc
-      expires:
-      - '-1'
-      odata-version:
-      - '4.0'
-      pragma:
-      - no-cache
-      server:
-      - Microsoft-IIS/8.5
-      strict-transport-security:
-      - max-age=31536000; includeSubDomains
-      transfer-encoding:
-      - chunked
-      vary:
-      - Accept-Encoding
-      x-aspnet-version:
-      - 4.0.30319
-      x-content-type-options:
-      - nosniff
-      x-powered-by:
-      - ASP.NET
-    status:
-      code: 200
-      message: OK
-- request:
-    body: null
-    headers:
-      Accept:
-      - application/json
-      Accept-Encoding:
-      - gzip, deflate
-      CommandName:
-      - cdn endpoint load
-      Connection:
-      - keep-alive
-      ParameterSetName:
-      - -g -n --profile-name --content-paths
-      User-Agent:
-<<<<<<< HEAD
-      - python/3.6.5 (Windows-10-10.0.17134-SP0) msrest/0.6.10 msrest_azure/0.6.2
-        azure-mgmt-cdn/3.1.0 Azure-SDK-For-Python AZURECLI/2.0.74
-    method: GET
-    uri: https://management.azure.com/subscriptions/00000000-0000-0000-0000-000000000000/resourcegroups/clitest.rg000001/providers/Microsoft.Cdn/operationresults/859921e8-d362-49a3-a994-6d66ae828326?api-version=2017-10-12
-=======
-      - python/3.7.4 (Windows-10-10.0.18362-SP0) msrest/0.6.10 msrest_azure/0.6.2
-        azure-mgmt-cdn/3.1.0 Azure-SDK-For-Python AZURECLI/2.0.75
-    method: GET
-    uri: https://management.azure.com/subscriptions/00000000-0000-0000-0000-000000000000/resourcegroups/clitest.rg000001/providers/Microsoft.Cdn/operationresults/c3294598-32dd-4c4a-b850-0c2798aabbde?api-version=2017-10-12
->>>>>>> 807faccc
-  response:
-    body:
-      string: "{\r\n  \"status\":\"InProgress\",\"error\":{\r\n    \"code\":\"None\",\"message\":null\r\n
-        \ }\r\n}"
-    headers:
-      cache-control:
-      - no-cache
-      content-length:
-      - '78'
-      content-type:
-      - application/json; odata.metadata=minimal
-      date:
-<<<<<<< HEAD
-      - Mon, 14 Oct 2019 05:26:33 GMT
-=======
+      expires:
+      - '-1'
+      odata-version:
+      - '4.0'
+      pragma:
+      - no-cache
+      server:
+      - Microsoft-IIS/8.5
+      strict-transport-security:
+      - max-age=31536000; includeSubDomains
+      transfer-encoding:
+      - chunked
+      vary:
+      - Accept-Encoding
+      x-aspnet-version:
+      - 4.0.30319
+      x-content-type-options:
+      - nosniff
+      x-powered-by:
+      - ASP.NET
+    status:
+      code: 200
+      message: OK
+- request:
+    body: null
+    headers:
+      Accept:
+      - application/json
+      Accept-Encoding:
+      - gzip, deflate
+      CommandName:
+      - cdn endpoint load
+      Connection:
+      - keep-alive
+      ParameterSetName:
+      - -g -n --profile-name --content-paths
+      User-Agent:
+      - python/3.7.4 (Windows-10-10.0.18362-SP0) msrest/0.6.10 msrest_azure/0.6.2
+        azure-mgmt-cdn/3.1.0 Azure-SDK-For-Python AZURECLI/2.0.75
+    method: GET
+    uri: https://management.azure.com/subscriptions/00000000-0000-0000-0000-000000000000/resourcegroups/clitest.rg000001/providers/Microsoft.Cdn/operationresults/c3294598-32dd-4c4a-b850-0c2798aabbde?api-version=2017-10-12
+  response:
+    body:
+      string: "{\r\n  \"status\":\"InProgress\",\"error\":{\r\n    \"code\":\"None\",\"message\":null\r\n
+        \ }\r\n}"
+    headers:
+      cache-control:
+      - no-cache
+      content-length:
+      - '78'
+      content-type:
+      - application/json; odata.metadata=minimal
+      date:
       - Mon, 21 Oct 2019 11:28:47 GMT
->>>>>>> 807faccc
-      expires:
-      - '-1'
-      odata-version:
-      - '4.0'
-      pragma:
-      - no-cache
-      server:
-      - Microsoft-IIS/8.5
-      strict-transport-security:
-      - max-age=31536000; includeSubDomains
-      transfer-encoding:
-      - chunked
-      vary:
-      - Accept-Encoding
-      x-aspnet-version:
-      - 4.0.30319
-      x-content-type-options:
-      - nosniff
-      x-powered-by:
-      - ASP.NET
-    status:
-      code: 200
-      message: OK
-- request:
-    body: null
-    headers:
-      Accept:
-      - application/json
-      Accept-Encoding:
-      - gzip, deflate
-      CommandName:
-      - cdn endpoint load
-      Connection:
-      - keep-alive
-      ParameterSetName:
-      - -g -n --profile-name --content-paths
-      User-Agent:
-<<<<<<< HEAD
-      - python/3.6.5 (Windows-10-10.0.17134-SP0) msrest/0.6.10 msrest_azure/0.6.2
-        azure-mgmt-cdn/3.1.0 Azure-SDK-For-Python AZURECLI/2.0.74
-    method: GET
-    uri: https://management.azure.com/subscriptions/00000000-0000-0000-0000-000000000000/resourcegroups/clitest.rg000001/providers/Microsoft.Cdn/operationresults/859921e8-d362-49a3-a994-6d66ae828326?api-version=2017-10-12
-=======
-      - python/3.7.4 (Windows-10-10.0.18362-SP0) msrest/0.6.10 msrest_azure/0.6.2
-        azure-mgmt-cdn/3.1.0 Azure-SDK-For-Python AZURECLI/2.0.75
-    method: GET
-    uri: https://management.azure.com/subscriptions/00000000-0000-0000-0000-000000000000/resourcegroups/clitest.rg000001/providers/Microsoft.Cdn/operationresults/c3294598-32dd-4c4a-b850-0c2798aabbde?api-version=2017-10-12
->>>>>>> 807faccc
-  response:
-    body:
-      string: "{\r\n  \"status\":\"InProgress\",\"error\":{\r\n    \"code\":\"None\",\"message\":null\r\n
-        \ }\r\n}"
-    headers:
-      cache-control:
-      - no-cache
-      content-length:
-      - '78'
-      content-type:
-      - application/json; odata.metadata=minimal
-      date:
-<<<<<<< HEAD
-      - Mon, 14 Oct 2019 05:27:03 GMT
-=======
+      expires:
+      - '-1'
+      odata-version:
+      - '4.0'
+      pragma:
+      - no-cache
+      server:
+      - Microsoft-IIS/8.5
+      strict-transport-security:
+      - max-age=31536000; includeSubDomains
+      transfer-encoding:
+      - chunked
+      vary:
+      - Accept-Encoding
+      x-aspnet-version:
+      - 4.0.30319
+      x-content-type-options:
+      - nosniff
+      x-powered-by:
+      - ASP.NET
+    status:
+      code: 200
+      message: OK
+- request:
+    body: null
+    headers:
+      Accept:
+      - application/json
+      Accept-Encoding:
+      - gzip, deflate
+      CommandName:
+      - cdn endpoint load
+      Connection:
+      - keep-alive
+      ParameterSetName:
+      - -g -n --profile-name --content-paths
+      User-Agent:
+      - python/3.7.4 (Windows-10-10.0.18362-SP0) msrest/0.6.10 msrest_azure/0.6.2
+        azure-mgmt-cdn/3.1.0 Azure-SDK-For-Python AZURECLI/2.0.75
+    method: GET
+    uri: https://management.azure.com/subscriptions/00000000-0000-0000-0000-000000000000/resourcegroups/clitest.rg000001/providers/Microsoft.Cdn/operationresults/c3294598-32dd-4c4a-b850-0c2798aabbde?api-version=2017-10-12
+  response:
+    body:
+      string: "{\r\n  \"status\":\"InProgress\",\"error\":{\r\n    \"code\":\"None\",\"message\":null\r\n
+        \ }\r\n}"
+    headers:
+      cache-control:
+      - no-cache
+      content-length:
+      - '78'
+      content-type:
+      - application/json; odata.metadata=minimal
+      date:
       - Mon, 21 Oct 2019 11:29:18 GMT
->>>>>>> 807faccc
-      expires:
-      - '-1'
-      odata-version:
-      - '4.0'
-      pragma:
-      - no-cache
-      server:
-      - Microsoft-IIS/8.5
-      strict-transport-security:
-      - max-age=31536000; includeSubDomains
-      transfer-encoding:
-      - chunked
-      vary:
-      - Accept-Encoding
-      x-aspnet-version:
-      - 4.0.30319
-      x-content-type-options:
-      - nosniff
-      x-powered-by:
-      - ASP.NET
-    status:
-      code: 200
-      message: OK
-- request:
-    body: null
-    headers:
-      Accept:
-      - application/json
-      Accept-Encoding:
-      - gzip, deflate
-      CommandName:
-      - cdn endpoint load
-      Connection:
-      - keep-alive
-      ParameterSetName:
-      - -g -n --profile-name --content-paths
-      User-Agent:
-<<<<<<< HEAD
-      - python/3.6.5 (Windows-10-10.0.17134-SP0) msrest/0.6.10 msrest_azure/0.6.2
-        azure-mgmt-cdn/3.1.0 Azure-SDK-For-Python AZURECLI/2.0.74
-    method: GET
-    uri: https://management.azure.com/subscriptions/00000000-0000-0000-0000-000000000000/resourcegroups/clitest.rg000001/providers/Microsoft.Cdn/operationresults/859921e8-d362-49a3-a994-6d66ae828326?api-version=2017-10-12
-=======
-      - python/3.7.4 (Windows-10-10.0.18362-SP0) msrest/0.6.10 msrest_azure/0.6.2
-        azure-mgmt-cdn/3.1.0 Azure-SDK-For-Python AZURECLI/2.0.75
-    method: GET
-    uri: https://management.azure.com/subscriptions/00000000-0000-0000-0000-000000000000/resourcegroups/clitest.rg000001/providers/Microsoft.Cdn/operationresults/c3294598-32dd-4c4a-b850-0c2798aabbde?api-version=2017-10-12
->>>>>>> 807faccc
-  response:
-    body:
-      string: "{\r\n  \"status\":\"InProgress\",\"error\":{\r\n    \"code\":\"None\",\"message\":null\r\n
-        \ }\r\n}"
-    headers:
-      cache-control:
-      - no-cache
-      content-length:
-      - '78'
-      content-type:
-      - application/json; odata.metadata=minimal
-      date:
-<<<<<<< HEAD
-      - Mon, 14 Oct 2019 05:27:34 GMT
-=======
+      expires:
+      - '-1'
+      odata-version:
+      - '4.0'
+      pragma:
+      - no-cache
+      server:
+      - Microsoft-IIS/8.5
+      strict-transport-security:
+      - max-age=31536000; includeSubDomains
+      transfer-encoding:
+      - chunked
+      vary:
+      - Accept-Encoding
+      x-aspnet-version:
+      - 4.0.30319
+      x-content-type-options:
+      - nosniff
+      x-powered-by:
+      - ASP.NET
+    status:
+      code: 200
+      message: OK
+- request:
+    body: null
+    headers:
+      Accept:
+      - application/json
+      Accept-Encoding:
+      - gzip, deflate
+      CommandName:
+      - cdn endpoint load
+      Connection:
+      - keep-alive
+      ParameterSetName:
+      - -g -n --profile-name --content-paths
+      User-Agent:
+      - python/3.7.4 (Windows-10-10.0.18362-SP0) msrest/0.6.10 msrest_azure/0.6.2
+        azure-mgmt-cdn/3.1.0 Azure-SDK-For-Python AZURECLI/2.0.75
+    method: GET
+    uri: https://management.azure.com/subscriptions/00000000-0000-0000-0000-000000000000/resourcegroups/clitest.rg000001/providers/Microsoft.Cdn/operationresults/c3294598-32dd-4c4a-b850-0c2798aabbde?api-version=2017-10-12
+  response:
+    body:
+      string: "{\r\n  \"status\":\"InProgress\",\"error\":{\r\n    \"code\":\"None\",\"message\":null\r\n
+        \ }\r\n}"
+    headers:
+      cache-control:
+      - no-cache
+      content-length:
+      - '78'
+      content-type:
+      - application/json; odata.metadata=minimal
+      date:
       - Mon, 21 Oct 2019 11:29:51 GMT
       expires:
       - '-1'
@@ -2225,656 +2039,6 @@
       - application/json; odata.metadata=minimal
       date:
       - Mon, 21 Oct 2019 11:41:10 GMT
->>>>>>> 807faccc
-      expires:
-      - '-1'
-      odata-version:
-      - '4.0'
-      pragma:
-      - no-cache
-      server:
-      - Microsoft-IIS/8.5
-      strict-transport-security:
-      - max-age=31536000; includeSubDomains
-      transfer-encoding:
-      - chunked
-      vary:
-      - Accept-Encoding
-      x-aspnet-version:
-      - 4.0.30319
-      x-content-type-options:
-      - nosniff
-      x-powered-by:
-      - ASP.NET
-    status:
-      code: 200
-      message: OK
-- request:
-    body: null
-    headers:
-      Accept:
-      - application/json
-      Accept-Encoding:
-      - gzip, deflate
-      CommandName:
-<<<<<<< HEAD
-      - cdn endpoint load
-      Connection:
-      - keep-alive
-      ParameterSetName:
-      - -g -n --profile-name --content-paths
-      User-Agent:
-      - python/3.6.5 (Windows-10-10.0.17134-SP0) msrest/0.6.10 msrest_azure/0.6.2
-        azure-mgmt-cdn/3.1.0 Azure-SDK-For-Python AZURECLI/2.0.74
-    method: GET
-    uri: https://management.azure.com/subscriptions/00000000-0000-0000-0000-000000000000/resourcegroups/clitest.rg000001/providers/Microsoft.Cdn/operationresults/859921e8-d362-49a3-a994-6d66ae828326?api-version=2017-10-12
-  response:
-    body:
-      string: "{\r\n  \"status\":\"InProgress\",\"error\":{\r\n    \"code\":\"None\",\"message\":null\r\n
-        \ }\r\n}"
-    headers:
-      cache-control:
-      - no-cache
-      content-length:
-      - '78'
-      content-type:
-      - application/json; odata.metadata=minimal
-      date:
-      - Mon, 14 Oct 2019 05:28:05 GMT
-      expires:
-      - '-1'
-      odata-version:
-      - '4.0'
-      pragma:
-      - no-cache
-      server:
-      - Microsoft-IIS/8.5
-      strict-transport-security:
-      - max-age=31536000; includeSubDomains
-      transfer-encoding:
-      - chunked
-      vary:
-      - Accept-Encoding
-      x-aspnet-version:
-      - 4.0.30319
-      x-content-type-options:
-      - nosniff
-      x-powered-by:
-      - ASP.NET
-    status:
-      code: 200
-      message: OK
-- request:
-    body: null
-    headers:
-      Accept:
-      - application/json
-      Accept-Encoding:
-      - gzip, deflate
-      CommandName:
-      - cdn endpoint load
-      Connection:
-      - keep-alive
-      ParameterSetName:
-      - -g -n --profile-name --content-paths
-      User-Agent:
-      - python/3.6.5 (Windows-10-10.0.17134-SP0) msrest/0.6.10 msrest_azure/0.6.2
-        azure-mgmt-cdn/3.1.0 Azure-SDK-For-Python AZURECLI/2.0.74
-    method: GET
-    uri: https://management.azure.com/subscriptions/00000000-0000-0000-0000-000000000000/resourcegroups/clitest.rg000001/providers/Microsoft.Cdn/operationresults/859921e8-d362-49a3-a994-6d66ae828326?api-version=2017-10-12
-  response:
-    body:
-      string: "{\r\n  \"status\":\"InProgress\",\"error\":{\r\n    \"code\":\"None\",\"message\":null\r\n
-        \ }\r\n}"
-    headers:
-      cache-control:
-      - no-cache
-      content-length:
-      - '78'
-      content-type:
-      - application/json; odata.metadata=minimal
-      date:
-      - Mon, 14 Oct 2019 05:28:37 GMT
-      expires:
-      - '-1'
-      odata-version:
-      - '4.0'
-      pragma:
-      - no-cache
-      server:
-      - Microsoft-IIS/8.5
-      strict-transport-security:
-      - max-age=31536000; includeSubDomains
-      transfer-encoding:
-      - chunked
-      vary:
-      - Accept-Encoding
-      x-aspnet-version:
-      - 4.0.30319
-      x-content-type-options:
-      - nosniff
-      x-powered-by:
-      - ASP.NET
-    status:
-      code: 200
-      message: OK
-- request:
-    body: null
-    headers:
-      Accept:
-      - application/json
-      Accept-Encoding:
-      - gzip, deflate
-      CommandName:
-      - cdn endpoint load
-      Connection:
-      - keep-alive
-      ParameterSetName:
-      - -g -n --profile-name --content-paths
-      User-Agent:
-      - python/3.6.5 (Windows-10-10.0.17134-SP0) msrest/0.6.10 msrest_azure/0.6.2
-        azure-mgmt-cdn/3.1.0 Azure-SDK-For-Python AZURECLI/2.0.74
-    method: GET
-    uri: https://management.azure.com/subscriptions/00000000-0000-0000-0000-000000000000/resourcegroups/clitest.rg000001/providers/Microsoft.Cdn/operationresults/859921e8-d362-49a3-a994-6d66ae828326?api-version=2017-10-12
-  response:
-    body:
-      string: "{\r\n  \"status\":\"InProgress\",\"error\":{\r\n    \"code\":\"None\",\"message\":null\r\n
-        \ }\r\n}"
-    headers:
-      cache-control:
-      - no-cache
-      content-length:
-      - '78'
-      content-type:
-      - application/json; odata.metadata=minimal
-      date:
-      - Mon, 14 Oct 2019 05:29:08 GMT
-      expires:
-      - '-1'
-      odata-version:
-      - '4.0'
-      pragma:
-      - no-cache
-      server:
-      - Microsoft-IIS/8.5
-      strict-transport-security:
-      - max-age=31536000; includeSubDomains
-      transfer-encoding:
-      - chunked
-      vary:
-      - Accept-Encoding
-      x-aspnet-version:
-      - 4.0.30319
-      x-content-type-options:
-      - nosniff
-      x-powered-by:
-      - ASP.NET
-    status:
-      code: 200
-      message: OK
-- request:
-    body: null
-    headers:
-      Accept:
-      - application/json
-      Accept-Encoding:
-      - gzip, deflate
-      CommandName:
-      - cdn endpoint load
-      Connection:
-      - keep-alive
-      ParameterSetName:
-      - -g -n --profile-name --content-paths
-      User-Agent:
-      - python/3.6.5 (Windows-10-10.0.17134-SP0) msrest/0.6.10 msrest_azure/0.6.2
-        azure-mgmt-cdn/3.1.0 Azure-SDK-For-Python AZURECLI/2.0.74
-    method: GET
-    uri: https://management.azure.com/subscriptions/00000000-0000-0000-0000-000000000000/resourcegroups/clitest.rg000001/providers/Microsoft.Cdn/operationresults/859921e8-d362-49a3-a994-6d66ae828326?api-version=2017-10-12
-  response:
-    body:
-      string: "{\r\n  \"status\":\"InProgress\",\"error\":{\r\n    \"code\":\"None\",\"message\":null\r\n
-        \ }\r\n}"
-    headers:
-      cache-control:
-      - no-cache
-      content-length:
-      - '78'
-      content-type:
-      - application/json; odata.metadata=minimal
-      date:
-      - Mon, 14 Oct 2019 05:29:39 GMT
-      expires:
-      - '-1'
-      odata-version:
-      - '4.0'
-      pragma:
-      - no-cache
-      server:
-      - Microsoft-IIS/8.5
-      strict-transport-security:
-      - max-age=31536000; includeSubDomains
-      transfer-encoding:
-      - chunked
-      vary:
-      - Accept-Encoding
-      x-aspnet-version:
-      - 4.0.30319
-      x-content-type-options:
-      - nosniff
-      x-powered-by:
-      - ASP.NET
-    status:
-      code: 200
-      message: OK
-- request:
-    body: null
-    headers:
-      Accept:
-      - application/json
-      Accept-Encoding:
-      - gzip, deflate
-      CommandName:
-      - cdn endpoint load
-      Connection:
-      - keep-alive
-      ParameterSetName:
-      - -g -n --profile-name --content-paths
-      User-Agent:
-      - python/3.6.5 (Windows-10-10.0.17134-SP0) msrest/0.6.10 msrest_azure/0.6.2
-        azure-mgmt-cdn/3.1.0 Azure-SDK-For-Python AZURECLI/2.0.74
-    method: GET
-    uri: https://management.azure.com/subscriptions/00000000-0000-0000-0000-000000000000/resourcegroups/clitest.rg000001/providers/Microsoft.Cdn/operationresults/859921e8-d362-49a3-a994-6d66ae828326?api-version=2017-10-12
-  response:
-    body:
-      string: "{\r\n  \"status\":\"InProgress\",\"error\":{\r\n    \"code\":\"None\",\"message\":null\r\n
-        \ }\r\n}"
-    headers:
-      cache-control:
-      - no-cache
-      content-length:
-      - '78'
-      content-type:
-      - application/json; odata.metadata=minimal
-      date:
-      - Mon, 14 Oct 2019 05:30:10 GMT
-      expires:
-      - '-1'
-      odata-version:
-      - '4.0'
-      pragma:
-      - no-cache
-      server:
-      - Microsoft-IIS/8.5
-      strict-transport-security:
-      - max-age=31536000; includeSubDomains
-      transfer-encoding:
-      - chunked
-      vary:
-      - Accept-Encoding
-      x-aspnet-version:
-      - 4.0.30319
-      x-content-type-options:
-      - nosniff
-      x-powered-by:
-      - ASP.NET
-    status:
-      code: 200
-      message: OK
-- request:
-    body: null
-    headers:
-      Accept:
-      - application/json
-      Accept-Encoding:
-      - gzip, deflate
-      CommandName:
-      - cdn endpoint load
-      Connection:
-      - keep-alive
-      ParameterSetName:
-      - -g -n --profile-name --content-paths
-      User-Agent:
-      - python/3.6.5 (Windows-10-10.0.17134-SP0) msrest/0.6.10 msrest_azure/0.6.2
-        azure-mgmt-cdn/3.1.0 Azure-SDK-For-Python AZURECLI/2.0.74
-    method: GET
-    uri: https://management.azure.com/subscriptions/00000000-0000-0000-0000-000000000000/resourcegroups/clitest.rg000001/providers/Microsoft.Cdn/operationresults/859921e8-d362-49a3-a994-6d66ae828326?api-version=2017-10-12
-  response:
-    body:
-      string: "{\r\n  \"status\":\"InProgress\",\"error\":{\r\n    \"code\":\"None\",\"message\":null\r\n
-        \ }\r\n}"
-    headers:
-      cache-control:
-      - no-cache
-      content-length:
-      - '78'
-      content-type:
-      - application/json; odata.metadata=minimal
-      date:
-      - Mon, 14 Oct 2019 05:30:41 GMT
-      expires:
-      - '-1'
-      odata-version:
-      - '4.0'
-      pragma:
-      - no-cache
-      server:
-      - Microsoft-IIS/8.5
-      strict-transport-security:
-      - max-age=31536000; includeSubDomains
-      transfer-encoding:
-      - chunked
-      vary:
-      - Accept-Encoding
-      x-aspnet-version:
-      - 4.0.30319
-      x-content-type-options:
-      - nosniff
-      x-powered-by:
-      - ASP.NET
-    status:
-      code: 200
-      message: OK
-- request:
-    body: null
-    headers:
-      Accept:
-      - application/json
-      Accept-Encoding:
-      - gzip, deflate
-      CommandName:
-      - cdn endpoint load
-      Connection:
-      - keep-alive
-      ParameterSetName:
-      - -g -n --profile-name --content-paths
-      User-Agent:
-      - python/3.6.5 (Windows-10-10.0.17134-SP0) msrest/0.6.10 msrest_azure/0.6.2
-        azure-mgmt-cdn/3.1.0 Azure-SDK-For-Python AZURECLI/2.0.74
-    method: GET
-    uri: https://management.azure.com/subscriptions/00000000-0000-0000-0000-000000000000/resourcegroups/clitest.rg000001/providers/Microsoft.Cdn/operationresults/859921e8-d362-49a3-a994-6d66ae828326?api-version=2017-10-12
-  response:
-    body:
-      string: "{\r\n  \"status\":\"InProgress\",\"error\":{\r\n    \"code\":\"None\",\"message\":null\r\n
-        \ }\r\n}"
-    headers:
-      cache-control:
-      - no-cache
-      content-length:
-      - '78'
-      content-type:
-      - application/json; odata.metadata=minimal
-      date:
-      - Mon, 14 Oct 2019 05:31:12 GMT
-      expires:
-      - '-1'
-      odata-version:
-      - '4.0'
-      pragma:
-      - no-cache
-      server:
-      - Microsoft-IIS/8.5
-      strict-transport-security:
-      - max-age=31536000; includeSubDomains
-      transfer-encoding:
-      - chunked
-      vary:
-      - Accept-Encoding
-      x-aspnet-version:
-      - 4.0.30319
-      x-content-type-options:
-      - nosniff
-      x-powered-by:
-      - ASP.NET
-    status:
-      code: 200
-      message: OK
-- request:
-    body: null
-    headers:
-      Accept:
-      - application/json
-      Accept-Encoding:
-      - gzip, deflate
-      CommandName:
-      - cdn endpoint load
-      Connection:
-      - keep-alive
-      ParameterSetName:
-      - -g -n --profile-name --content-paths
-      User-Agent:
-      - python/3.6.5 (Windows-10-10.0.17134-SP0) msrest/0.6.10 msrest_azure/0.6.2
-        azure-mgmt-cdn/3.1.0 Azure-SDK-For-Python AZURECLI/2.0.74
-    method: GET
-    uri: https://management.azure.com/subscriptions/00000000-0000-0000-0000-000000000000/resourcegroups/clitest.rg000001/providers/Microsoft.Cdn/operationresults/859921e8-d362-49a3-a994-6d66ae828326?api-version=2017-10-12
-  response:
-    body:
-      string: "{\r\n  \"status\":\"InProgress\",\"error\":{\r\n    \"code\":\"None\",\"message\":null\r\n
-        \ }\r\n}"
-    headers:
-      cache-control:
-      - no-cache
-      content-length:
-      - '78'
-      content-type:
-      - application/json; odata.metadata=minimal
-      date:
-      - Mon, 14 Oct 2019 05:31:43 GMT
-      expires:
-      - '-1'
-      odata-version:
-      - '4.0'
-      pragma:
-      - no-cache
-      server:
-      - Microsoft-IIS/8.5
-      strict-transport-security:
-      - max-age=31536000; includeSubDomains
-      transfer-encoding:
-      - chunked
-      vary:
-      - Accept-Encoding
-      x-aspnet-version:
-      - 4.0.30319
-      x-content-type-options:
-      - nosniff
-      x-powered-by:
-      - ASP.NET
-    status:
-      code: 200
-      message: OK
-- request:
-    body: null
-    headers:
-      Accept:
-      - application/json
-      Accept-Encoding:
-      - gzip, deflate
-      CommandName:
-      - cdn endpoint load
-      Connection:
-      - keep-alive
-      ParameterSetName:
-      - -g -n --profile-name --content-paths
-      User-Agent:
-      - python/3.6.5 (Windows-10-10.0.17134-SP0) msrest/0.6.10 msrest_azure/0.6.2
-        azure-mgmt-cdn/3.1.0 Azure-SDK-For-Python AZURECLI/2.0.74
-    method: GET
-    uri: https://management.azure.com/subscriptions/00000000-0000-0000-0000-000000000000/resourcegroups/clitest.rg000001/providers/Microsoft.Cdn/operationresults/859921e8-d362-49a3-a994-6d66ae828326?api-version=2017-10-12
-  response:
-    body:
-      string: "{\r\n  \"status\":\"InProgress\",\"error\":{\r\n    \"code\":\"None\",\"message\":null\r\n
-        \ }\r\n}"
-    headers:
-      cache-control:
-      - no-cache
-      content-length:
-      - '78'
-      content-type:
-      - application/json; odata.metadata=minimal
-      date:
-      - Mon, 14 Oct 2019 05:32:14 GMT
-      expires:
-      - '-1'
-      odata-version:
-      - '4.0'
-      pragma:
-      - no-cache
-      server:
-      - Microsoft-IIS/8.5
-      strict-transport-security:
-      - max-age=31536000; includeSubDomains
-      transfer-encoding:
-      - chunked
-      vary:
-      - Accept-Encoding
-      x-aspnet-version:
-      - 4.0.30319
-      x-content-type-options:
-      - nosniff
-      x-powered-by:
-      - ASP.NET
-    status:
-      code: 200
-      message: OK
-- request:
-    body: null
-    headers:
-      Accept:
-      - application/json
-      Accept-Encoding:
-      - gzip, deflate
-      CommandName:
-      - cdn endpoint load
-      Connection:
-      - keep-alive
-      ParameterSetName:
-      - -g -n --profile-name --content-paths
-      User-Agent:
-      - python/3.6.5 (Windows-10-10.0.17134-SP0) msrest/0.6.10 msrest_azure/0.6.2
-        azure-mgmt-cdn/3.1.0 Azure-SDK-For-Python AZURECLI/2.0.74
-    method: GET
-    uri: https://management.azure.com/subscriptions/00000000-0000-0000-0000-000000000000/resourcegroups/clitest.rg000001/providers/Microsoft.Cdn/operationresults/859921e8-d362-49a3-a994-6d66ae828326?api-version=2017-10-12
-  response:
-    body:
-      string: "{\r\n  \"status\":\"InProgress\",\"error\":{\r\n    \"code\":\"None\",\"message\":null\r\n
-        \ }\r\n}"
-    headers:
-      cache-control:
-      - no-cache
-      content-length:
-      - '78'
-      content-type:
-      - application/json; odata.metadata=minimal
-      date:
-      - Mon, 14 Oct 2019 05:32:46 GMT
-      expires:
-      - '-1'
-      odata-version:
-      - '4.0'
-      pragma:
-      - no-cache
-      server:
-      - Microsoft-IIS/8.5
-      strict-transport-security:
-      - max-age=31536000; includeSubDomains
-      transfer-encoding:
-      - chunked
-      vary:
-      - Accept-Encoding
-      x-aspnet-version:
-      - 4.0.30319
-      x-content-type-options:
-      - nosniff
-      x-powered-by:
-      - ASP.NET
-    status:
-      code: 200
-      message: OK
-- request:
-    body: null
-    headers:
-      Accept:
-      - application/json
-      Accept-Encoding:
-      - gzip, deflate
-      CommandName:
-      - cdn endpoint load
-      Connection:
-      - keep-alive
-      ParameterSetName:
-      - -g -n --profile-name --content-paths
-      User-Agent:
-      - python/3.6.5 (Windows-10-10.0.17134-SP0) msrest/0.6.10 msrest_azure/0.6.2
-        azure-mgmt-cdn/3.1.0 Azure-SDK-For-Python AZURECLI/2.0.74
-    method: GET
-    uri: https://management.azure.com/subscriptions/00000000-0000-0000-0000-000000000000/resourcegroups/clitest.rg000001/providers/Microsoft.Cdn/operationresults/859921e8-d362-49a3-a994-6d66ae828326?api-version=2017-10-12
-  response:
-    body:
-      string: "{\r\n  \"status\":\"InProgress\",\"error\":{\r\n    \"code\":\"None\",\"message\":null\r\n
-        \ }\r\n}"
-    headers:
-      cache-control:
-      - no-cache
-      content-length:
-      - '78'
-      content-type:
-      - application/json; odata.metadata=minimal
-      date:
-      - Mon, 14 Oct 2019 05:33:17 GMT
-      expires:
-      - '-1'
-      odata-version:
-      - '4.0'
-      pragma:
-      - no-cache
-      server:
-      - Microsoft-IIS/8.5
-      strict-transport-security:
-      - max-age=31536000; includeSubDomains
-      transfer-encoding:
-      - chunked
-      vary:
-      - Accept-Encoding
-      x-aspnet-version:
-      - 4.0.30319
-      x-content-type-options:
-      - nosniff
-      x-powered-by:
-      - ASP.NET
-    status:
-      code: 200
-      message: OK
-- request:
-    body: null
-    headers:
-      Accept:
-      - application/json
-      Accept-Encoding:
-      - gzip, deflate
-      CommandName:
-      - cdn endpoint load
-      Connection:
-      - keep-alive
-      ParameterSetName:
-      - -g -n --profile-name --content-paths
-      User-Agent:
-      - python/3.6.5 (Windows-10-10.0.17134-SP0) msrest/0.6.10 msrest_azure/0.6.2
-        azure-mgmt-cdn/3.1.0 Azure-SDK-For-Python AZURECLI/2.0.74
-    method: GET
-    uri: https://management.azure.com/subscriptions/00000000-0000-0000-0000-000000000000/resourcegroups/clitest.rg000001/providers/Microsoft.Cdn/operationresults/859921e8-d362-49a3-a994-6d66ae828326?api-version=2017-10-12
-  response:
-    body:
-      string: "{\r\n  \"status\":\"Succeeded\",\"error\":{\r\n    \"code\":\"None\",\"message\":null\r\n
-        \ }\r\n}"
-    headers:
-      cache-control:
-      - no-cache
-      content-length:
-      - '77'
-      content-type:
-      - application/json; odata.metadata=minimal
-      date:
-      - Mon, 14 Oct 2019 05:33:47 GMT
       expires:
       - '-1'
       odata-version:
@@ -2916,8 +2080,8 @@
       ParameterSetName:
       - -g -n --profile-name --content-paths
       User-Agent:
-      - python/3.6.5 (Windows-10-10.0.17134-SP0) msrest/0.6.10 msrest_azure/0.6.2
-        azure-mgmt-cdn/3.1.0 Azure-SDK-For-Python AZURECLI/2.0.74
+      - python/3.7.4 (Windows-10-10.0.18362-SP0) msrest/0.6.10 msrest_azure/0.6.2
+        azure-mgmt-cdn/3.1.0 Azure-SDK-For-Python AZURECLI/2.0.75
       accept-language:
       - en-US
     method: POST
@@ -2927,49 +2091,17 @@
       string: ''
     headers:
       azure-asyncoperation:
-      - https://management.azure.com/subscriptions/00000000-0000-0000-0000-000000000000/resourcegroups/clitest.rg000001/providers/Microsoft.Cdn/operationresults/088521ce-c750-46a1-9944-b7533312c484?api-version=2017-10-12
-=======
-      - cdn endpoint purge
-      Connection:
-      - keep-alive
-      Content-Length:
-      - '50'
-      Content-Type:
-      - application/json; charset=utf-8
-      ParameterSetName:
-      - -g -n --profile-name --content-paths
-      User-Agent:
-      - python/3.7.4 (Windows-10-10.0.18362-SP0) msrest/0.6.10 msrest_azure/0.6.2
-        azure-mgmt-cdn/3.1.0 Azure-SDK-For-Python AZURECLI/2.0.75
-      accept-language:
-      - en-US
-    method: POST
-    uri: https://management.azure.com/subscriptions/00000000-0000-0000-0000-000000000000/resourceGroups/clitest.rg000001/providers/Microsoft.Cdn/profiles/profile123/endpoints/endpoint000002/purge?api-version=2017-10-12
-  response:
-    body:
-      string: ''
-    headers:
-      azure-asyncoperation:
       - https://management.azure.com/subscriptions/00000000-0000-0000-0000-000000000000/resourcegroups/clitest.rg000001/providers/Microsoft.Cdn/operationresults/dcbc308b-82ce-4df2-9909-12093b6877f2?api-version=2017-10-12
->>>>>>> 807faccc
       cache-control:
       - no-cache
       content-length:
       - '0'
       date:
-<<<<<<< HEAD
-      - Mon, 14 Oct 2019 05:33:52 GMT
-      expires:
-      - '-1'
-      location:
-      - https://management.azure.com/subscriptions/00000000-0000-0000-0000-000000000000/resourcegroups/clitest.rg000001/providers/Microsoft.Cdn/operationresults/088521ce-c750-46a1-9944-b7533312c484/profileresults/profile123/endpointresults/endpoint000002?api-version=2017-10-12
-=======
       - Mon, 21 Oct 2019 11:41:24 GMT
       expires:
       - '-1'
       location:
       - https://management.azure.com/subscriptions/00000000-0000-0000-0000-000000000000/resourcegroups/clitest.rg000001/providers/Microsoft.Cdn/operationresults/dcbc308b-82ce-4df2-9909-12093b6877f2/profileresults/profile123/endpointresults/endpoint000002?api-version=2017-10-12
->>>>>>> 807faccc
       pragma:
       - no-cache
       server:
@@ -2981,11 +2113,7 @@
       x-content-type-options:
       - nosniff
       x-ms-ratelimit-remaining-subscription-writes:
-<<<<<<< HEAD
-      - '1199'
-=======
       - '1180'
->>>>>>> 807faccc
       x-powered-by:
       - ASP.NET
     status:
@@ -3005,34 +2133,23 @@
       ParameterSetName:
       - -g -n --profile-name --content-paths
       User-Agent:
-<<<<<<< HEAD
-      - python/3.6.5 (Windows-10-10.0.17134-SP0) msrest/0.6.10 msrest_azure/0.6.2
-        azure-mgmt-cdn/3.1.0 Azure-SDK-For-Python AZURECLI/2.0.74
-    method: GET
-    uri: https://management.azure.com/subscriptions/00000000-0000-0000-0000-000000000000/resourcegroups/clitest.rg000001/providers/Microsoft.Cdn/operationresults/088521ce-c750-46a1-9944-b7533312c484?api-version=2017-10-12
-=======
       - python/3.7.4 (Windows-10-10.0.18362-SP0) msrest/0.6.10 msrest_azure/0.6.2
         azure-mgmt-cdn/3.1.0 Azure-SDK-For-Python AZURECLI/2.0.75
     method: GET
     uri: https://management.azure.com/subscriptions/00000000-0000-0000-0000-000000000000/resourcegroups/clitest.rg000001/providers/Microsoft.Cdn/operationresults/dcbc308b-82ce-4df2-9909-12093b6877f2?api-version=2017-10-12
->>>>>>> 807faccc
-  response:
-    body:
-      string: "{\r\n  \"status\":\"InProgress\",\"error\":{\r\n    \"code\":\"None\",\"message\":null\r\n
-        \ }\r\n}"
-    headers:
-      cache-control:
-      - no-cache
-      content-length:
-      - '78'
-      content-type:
-      - application/json; odata.metadata=minimal
-      date:
-<<<<<<< HEAD
-      - Mon, 14 Oct 2019 05:34:03 GMT
-=======
+  response:
+    body:
+      string: "{\r\n  \"status\":\"InProgress\",\"error\":{\r\n    \"code\":\"None\",\"message\":null\r\n
+        \ }\r\n}"
+    headers:
+      cache-control:
+      - no-cache
+      content-length:
+      - '78'
+      content-type:
+      - application/json; odata.metadata=minimal
+      date:
       - Mon, 21 Oct 2019 11:41:36 GMT
->>>>>>> 807faccc
       expires:
       - '-1'
       odata-version:
@@ -3070,34 +2187,23 @@
       ParameterSetName:
       - -g -n --profile-name --content-paths
       User-Agent:
-<<<<<<< HEAD
-      - python/3.6.5 (Windows-10-10.0.17134-SP0) msrest/0.6.10 msrest_azure/0.6.2
-        azure-mgmt-cdn/3.1.0 Azure-SDK-For-Python AZURECLI/2.0.74
-    method: GET
-    uri: https://management.azure.com/subscriptions/00000000-0000-0000-0000-000000000000/resourcegroups/clitest.rg000001/providers/Microsoft.Cdn/operationresults/088521ce-c750-46a1-9944-b7533312c484?api-version=2017-10-12
-=======
       - python/3.7.4 (Windows-10-10.0.18362-SP0) msrest/0.6.10 msrest_azure/0.6.2
         azure-mgmt-cdn/3.1.0 Azure-SDK-For-Python AZURECLI/2.0.75
     method: GET
     uri: https://management.azure.com/subscriptions/00000000-0000-0000-0000-000000000000/resourcegroups/clitest.rg000001/providers/Microsoft.Cdn/operationresults/dcbc308b-82ce-4df2-9909-12093b6877f2?api-version=2017-10-12
->>>>>>> 807faccc
-  response:
-    body:
-      string: "{\r\n  \"status\":\"InProgress\",\"error\":{\r\n    \"code\":\"None\",\"message\":null\r\n
-        \ }\r\n}"
-    headers:
-      cache-control:
-      - no-cache
-      content-length:
-      - '78'
-      content-type:
-      - application/json; odata.metadata=minimal
-      date:
-<<<<<<< HEAD
-      - Mon, 14 Oct 2019 05:34:34 GMT
-=======
+  response:
+    body:
+      string: "{\r\n  \"status\":\"InProgress\",\"error\":{\r\n    \"code\":\"None\",\"message\":null\r\n
+        \ }\r\n}"
+    headers:
+      cache-control:
+      - no-cache
+      content-length:
+      - '78'
+      content-type:
+      - application/json; odata.metadata=minimal
+      date:
       - Mon, 21 Oct 2019 11:42:08 GMT
->>>>>>> 807faccc
       expires:
       - '-1'
       odata-version:
@@ -3135,17 +2241,10 @@
       ParameterSetName:
       - -g -n --profile-name --content-paths
       User-Agent:
-<<<<<<< HEAD
-      - python/3.6.5 (Windows-10-10.0.17134-SP0) msrest/0.6.10 msrest_azure/0.6.2
-        azure-mgmt-cdn/3.1.0 Azure-SDK-For-Python AZURECLI/2.0.74
-    method: GET
-    uri: https://management.azure.com/subscriptions/00000000-0000-0000-0000-000000000000/resourcegroups/clitest.rg000001/providers/Microsoft.Cdn/operationresults/088521ce-c750-46a1-9944-b7533312c484?api-version=2017-10-12
-=======
       - python/3.7.4 (Windows-10-10.0.18362-SP0) msrest/0.6.10 msrest_azure/0.6.2
         azure-mgmt-cdn/3.1.0 Azure-SDK-For-Python AZURECLI/2.0.75
     method: GET
     uri: https://management.azure.com/subscriptions/00000000-0000-0000-0000-000000000000/resourcegroups/clitest.rg000001/providers/Microsoft.Cdn/operationresults/dcbc308b-82ce-4df2-9909-12093b6877f2?api-version=2017-10-12
->>>>>>> 807faccc
   response:
     body:
       string: "{\r\n  \"status\":\"Succeeded\",\"error\":{\r\n    \"code\":\"None\",\"message\":null\r\n
@@ -3158,11 +2257,7 @@
       content-type:
       - application/json; odata.metadata=minimal
       date:
-<<<<<<< HEAD
-      - Mon, 14 Oct 2019 05:35:06 GMT
-=======
       - Mon, 21 Oct 2019 11:42:40 GMT
->>>>>>> 807faccc
       expires:
       - '-1'
       odata-version:
