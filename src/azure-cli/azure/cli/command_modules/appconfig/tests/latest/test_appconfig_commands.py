--- conflicted
+++ resolved
@@ -32,11 +32,7 @@
     def test_azconfig_mgmt(self, resource_group, location):
         config_store_name = self.create_random_name(prefix='MgmtTest', length=24)
 
-<<<<<<< HEAD
         location = 'eastus'
-=======
-        location = 'centraluseuap'
->>>>>>> 3c355d09
         standard_sku = 'standard'
         premium_sku = 'premium'
         tag_key = "key"
@@ -50,6 +46,7 @@
             'rg_loc': location,
             'rg': resource_group,
             'sku': standard_sku,
+            'sku': standard_sku,
             'tags': tag,
             'identity': system_assigned_identity,
             'retention_days': 1,
@@ -62,6 +59,7 @@
                                  self.check('resourceGroup', resource_group),
                                  self.check('provisioningState', 'Succeeded'),
                                  self.check('sku.name', standard_sku),
+                                 self.check('sku.name', standard_sku),
                                  self.check('tags', structured_tag),
                                  self.check('identity.type', 'SystemAssigned'),
                                  self.check('softDeleteRetentionInDays', '{retention_days}'),
@@ -73,6 +71,7 @@
                          self.check('[0].resourceGroup', resource_group),
                          self.check('[0].provisioningState', 'Succeeded'),
                          self.check('[0].sku.name', standard_sku),
+                         self.check('[0].sku.name', standard_sku),
                          self.check('[0].tags', structured_tag),
                          self.check('[0].identity.type', 'SystemAssigned')])
 
@@ -81,6 +80,7 @@
                          self.check('location', '{rg_loc}'),
                          self.check('resourceGroup', resource_group),
                          self.check('provisioningState', 'Succeeded'),
+                         self.check('sku.name', standard_sku),
                          self.check('sku.name', standard_sku),
                          self.check('tags', structured_tag),
                          self.check('identity.type', 'SystemAssigned')])
@@ -123,6 +123,7 @@
                          self.check('resourceGroup', resource_group),
                          self.check('tags', structured_tag),
                          self.check('provisioningState', 'Succeeded'),
+                         self.check('sku.name', premium_sku),
                          self.check('sku.name', premium_sku),
                          self.check('encryption.keyVaultProperties.keyIdentifier', keyvault_uri.strip('/') + "/keys/{}/".format(encryption_key))])
 
@@ -141,7 +142,6 @@
 
         self.cmd('appconfig delete -n {config_store_name} -g {rg} -y')
 
-<<<<<<< HEAD
         # create store in premium tier with replica
         config_store_name = self.create_random_name(prefix='MgmtTestPremiumSku', length=24)
         replica_name = self.create_random_name(prefix='MgmtTestPremiumSkuReplica', length=24)
@@ -154,17 +154,6 @@
         })
 
         store = self.cmd('appconfig create -n {config_store_name} -g {rg} -l {rg_loc} --sku {premium_sku} --tags {tags} --assign-identity {identity} --retention-days {retention_days} --enable-purge-protection {enable_purge_protection} --replica-name {replica_name} --replica-location {replica_location}',
-=======
-        # create store with premium sku
-        config_store_name = self.create_random_name(prefix='MgmtTestPremiumSku', length=24)
-        
-        self.kwargs.update({
-            "premium_sku": premium_sku,
-            "config_store_name": config_store_name
-        })
-
-        store = self.cmd('appconfig create -n {config_store_name} -g {rg} -l {rg_loc} --sku {premium_sku} --tags {tags} --assign-identity {identity} --retention-days {retention_days} --enable-purge-protection {enable_purge_protection}',
->>>>>>> 3c355d09
                          checks=[self.check('name', '{config_store_name}'),
                                  self.check('location', '{rg_loc}'),
                                  self.check('resourceGroup', resource_group),
@@ -193,7 +182,6 @@
                          self.check('tags', structured_tag),
                          self.check('identity.type', 'SystemAssigned')])
         
-<<<<<<< HEAD
         self.cmd('appconfig replica show -s {config_store_name} -g {rg} -n {replica_name}',
                  checks=[self.check('name', '{replica_name}'),
                          self.check('location', '{replica_loc}'),
@@ -211,8 +199,6 @@
         with self.assertRaisesRegex(ResourceNotFoundError, f"The replica '{replica_name}' for App Configuration '{config_store_name}' not found."):
             self.cmd('appconfig replica show -s {config_store_name} -g {rg} -n {replica_name}')
         
-=======
->>>>>>> 3c355d09
         self.cmd('appconfig delete -n {config_store_name} -g {rg} -y')
 
         config_store_name = self.create_random_name(prefix='MgmtTestdel', length=24)
