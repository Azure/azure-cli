--- conflicted
+++ resolved
@@ -13,13 +13,8 @@
       ParameterSetName:
       - --resource-group --name --vm-set-type --node-count --ssh-key-value -o
       User-Agent:
-<<<<<<< HEAD
-      - AZURECLI/2.49.0 (DOCKER) azsdk-python-azure-mgmt-containerservice/23.0.0 Python/3.10.11
-        (Linux-5.10.102.1-microsoft-standard-WSL2-x86_64-with)
-=======
-      - AZURECLI/2.49.0 azsdk-python-azure-mgmt-containerservice/23.0.0 Python/3.8.16
-        (macOS-13.4-arm64-arm-64bit)
->>>>>>> fdb9aa74
+      - AZURECLI/2.46.0 azsdk-python-azure-mgmt-containerservice/21.2.0 Python/3.8.10
+        (Linux-5.15.0-1033-azure-x86_64-with-glibc2.29)
     method: GET
     uri: https://management.azure.com/subscriptions/00000000-0000-0000-0000-000000000000/resourceGroups/clitest000001/providers/Microsoft.ContainerService/managedClusters/cliakstest000001?api-version=2023-04-01
   response:
@@ -35,11 +30,7 @@
       content-type:
       - application/json; charset=utf-8
       date:
-<<<<<<< HEAD
-      - Mon, 26 Jun 2023 17:34:16 GMT
-=======
-      - Thu, 15 Jun 2023 12:40:40 GMT
->>>>>>> fdb9aa74
+      - Wed, 15 Mar 2023 10:30:09 GMT
       expires:
       - '-1'
       pragma:
@@ -67,21 +58,12 @@
       ParameterSetName:
       - --resource-group --name --vm-set-type --node-count --ssh-key-value -o
       User-Agent:
-<<<<<<< HEAD
-      - AZURECLI/2.49.0 (DOCKER) azsdk-python-azure-mgmt-resource/23.0.1 Python/3.10.11
-        (Linux-5.10.102.1-microsoft-standard-WSL2-x86_64-with)
-=======
-      - AZURECLI/2.49.0 azsdk-python-azure-mgmt-resource/22.0.0 Python/3.8.16 (macOS-13.4-arm64-arm-64bit)
->>>>>>> fdb9aa74
+      - AZURECLI/2.46.0 azsdk-python-azure-mgmt-resource/21.1.0b1 Python/3.8.10 (Linux-5.15.0-1033-azure-x86_64-with-glibc2.29)
     method: GET
     uri: https://management.azure.com/subscriptions/00000000-0000-0000-0000-000000000000/resourcegroups/clitest000001?api-version=2022-09-01
   response:
     body:
-<<<<<<< HEAD
-      string: '{"id":"/subscriptions/00000000-0000-0000-0000-000000000000/resourceGroups/clitest000001","name":"clitest000001","type":"Microsoft.Resources/resourceGroups","location":"westus2","tags":{"product":"azurecli","cause":"automation","test":"test_aks_create_spot_node_pool","date":"2023-06-26T17:34:14Z","module":"acs"},"properties":{"provisioningState":"Succeeded"}}'
-=======
-      string: '{"id":"/subscriptions/00000000-0000-0000-0000-000000000000/resourceGroups/clitest000001","name":"clitest000001","type":"Microsoft.Resources/resourceGroups","location":"westus2","tags":{"product":"azurecli","cause":"automation","test":"test_aks_create_spot_node_pool","date":"2023-06-15T12:40:38Z","module":"acs"},"properties":{"provisioningState":"Succeeded"}}'
->>>>>>> fdb9aa74
+      string: '{"id":"/subscriptions/00000000-0000-0000-0000-000000000000/resourceGroups/clitest000001","name":"clitest000001","type":"Microsoft.Resources/resourceGroups","location":"westus2","tags":{"product":"azurecli","cause":"automation","date":"2023-03-15T10:30:09Z"},"properties":{"provisioningState":"Succeeded"}}'
     headers:
       cache-control:
       - no-cache
@@ -90,11 +72,7 @@
       content-type:
       - application/json; charset=utf-8
       date:
-<<<<<<< HEAD
-      - Mon, 26 Jun 2023 17:34:16 GMT
-=======
-      - Thu, 15 Jun 2023 12:40:40 GMT
->>>>>>> fdb9aa74
+      - Wed, 15 Mar 2023 10:30:08 GMT
       expires:
       - '-1'
       pragma:
@@ -110,11 +88,7 @@
       message: OK
 - request:
     body: '{"location": "westus2", "identity": {"type": "SystemAssigned"}, "properties":
-<<<<<<< HEAD
-      {"kubernetesVersion": "", "dnsPrefix": "cliakstest-clitestcd6o7ufnq-8ecadf",
-=======
-      {"kubernetesVersion": "", "dnsPrefix": "cliakstest-clitestnezs3nufw-8ecadf",
->>>>>>> fdb9aa74
+      {"kubernetesVersion": "", "dnsPrefix": "cliakstest-clitestes7ttxkv7-79a739",
       "agentPoolProfiles": [{"count": 1, "vmSize": "Standard_DS2_v2", "osDiskSizeGB":
       0, "osType": "Linux", "enableAutoScaling": false, "type": "VirtualMachineScaleSets",
       "mode": "System", "orchestratorVersion": "", "upgradeSettings": {}, "enableNodePublicIP":
@@ -142,74 +116,53 @@
       ParameterSetName:
       - --resource-group --name --vm-set-type --node-count --ssh-key-value -o
       User-Agent:
-<<<<<<< HEAD
-      - AZURECLI/2.49.0 (DOCKER) azsdk-python-azure-mgmt-containerservice/23.0.0 Python/3.10.11
-        (Linux-5.10.102.1-microsoft-standard-WSL2-x86_64-with)
-=======
-      - AZURECLI/2.49.0 azsdk-python-azure-mgmt-containerservice/23.0.0 Python/3.8.16
-        (macOS-13.4-arm64-arm-64bit)
->>>>>>> fdb9aa74
+      - AZURECLI/2.46.0 azsdk-python-azure-mgmt-containerservice/21.2.0 Python/3.8.10
+        (Linux-5.15.0-1033-azure-x86_64-with-glibc2.29)
     method: PUT
     uri: https://management.azure.com/subscriptions/00000000-0000-0000-0000-000000000000/resourceGroups/clitest000001/providers/Microsoft.ContainerService/managedClusters/cliakstest000001?api-version=2023-04-01
   response:
     body:
-      string: "{\n  \"id\": \"/subscriptions/00000000-0000-0000-0000-000000000000/resourcegroups/clitest000001/providers/Microsoft.ContainerService/managedClusters/cliakstest000001\"\
-        ,\n  \"location\": \"westus2\",\n  \"name\": \"cliakstest000001\",\n  \"type\"\
-        : \"Microsoft.ContainerService/ManagedClusters\",\n  \"properties\": {\n \
-        \  \"provisioningState\": \"Creating\",\n   \"powerState\": {\n    \"code\"\
-        : \"Running\"\n   },\n   \"kubernetesVersion\": \"1.25.6\",\n   \"currentKubernetesVersion\"\
-<<<<<<< HEAD
-        : \"1.25.6\",\n   \"dnsPrefix\": \"cliakstest-clitestcd6o7ufnq-8ecadf\",\n\
-        \   \"fqdn\": \"cliakstest-clitestcd6o7ufnq-8ecadf-qtd6vj2x.hcp.westus2.azmk8s.io\"\
-        ,\n   \"azurePortalFQDN\": \"cliakstest-clitestcd6o7ufnq-8ecadf-qtd6vj2x.portal.hcp.westus2.azmk8s.io\"\
-=======
-        : \"1.25.6\",\n   \"dnsPrefix\": \"cliakstest-clitestnezs3nufw-8ecadf\",\n\
-        \   \"fqdn\": \"cliakstest-clitestnezs3nufw-8ecadf-exmdhcn5.hcp.westus2.azmk8s.io\"\
-        ,\n   \"azurePortalFQDN\": \"cliakstest-clitestnezs3nufw-8ecadf-exmdhcn5.portal.hcp.westus2.azmk8s.io\"\
->>>>>>> fdb9aa74
-        ,\n   \"agentPoolProfiles\": [\n    {\n     \"name\": \"nodepool1\",\n   \
-        \  \"count\": 1,\n     \"vmSize\": \"Standard_DS2_v2\",\n     \"osDiskSizeGB\"\
-        : 128,\n     \"osDiskType\": \"Managed\",\n     \"kubeletDiskType\": \"OS\"\
-        ,\n     \"maxPods\": 110,\n     \"type\": \"VirtualMachineScaleSets\",\n \
-        \    \"enableAutoScaling\": false,\n     \"provisioningState\": \"Creating\"\
-        ,\n     \"powerState\": {\n      \"code\": \"Running\"\n     },\n     \"orchestratorVersion\"\
-        : \"1.25.6\",\n     \"currentOrchestratorVersion\": \"1.25.6\",\n     \"enableNodePublicIP\"\
-        : false,\n     \"mode\": \"System\",\n     \"enableEncryptionAtHost\": false,\n\
-        \     \"enableUltraSSD\": false,\n     \"osType\": \"Linux\",\n     \"osSKU\"\
-<<<<<<< HEAD
-        : \"Ubuntu\",\n     \"nodeImageVersion\": \"AKSUbuntu-2204gen2containerd-202306.07.0\"\
-=======
-        : \"Ubuntu\",\n     \"nodeImageVersion\": \"AKSUbuntu-2204gen2containerd-202306.01.0\"\
->>>>>>> fdb9aa74
-        ,\n     \"upgradeSettings\": {},\n     \"enableFIPS\": false\n    }\n   ],\n\
-        \   \"linuxProfile\": {\n    \"adminUsername\": \"azureuser\",\n    \"ssh\"\
-        : {\n     \"publicKeys\": [\n      {\n       \"keyData\": \"ssh-rsa AAAAB3NzaC1yc2EAAAADAQABAAACAQCbIg1guRHbI0lV11wWDt1r2cUdcNd27CJsg+SfgC7miZeubtwUhbsPdhMQsfDyhOWHq1+ZL0M+nJZV63d/1dhmhtgyOqejUwrPlzKhydsbrsdUor+JmNJDdW01v7BXHyuymT8G4s09jCasNOwiufbP/qp72ruu0bIA1nySsvlf9pCQAuFkAnVnf/rFhUlOkhtRpwcq8SUNY2zRHR/EKb/4NWY1JzR4sa3q2fWIJdrrX0DvLoa5g9bIEd4Df79ba7v+yiUBOS0zT2ll+z4g9izHK3EO5d8hL4jYxcjKs+wcslSYRWrascfscLgMlMGh0CdKeNTDjHpGPncaf3Z+FwwwjWeuiNBxv7bJo13/8B/098KlVDl4GZqsoBCEjPyJfV6hO0y/LkRGkk7oHWKgeWAfKtfLItRp00eZ4fcJNK9kCaSMmEugoZWcI7NGbZXzqFWqbpRI7NcDP9+WIQ+i9U5vqWsqd/zng4kbuAJ6UuKqIzB0upYrLShfQE3SAck8oaLhJqqq56VfDuASNpJKidV+zq27HfSBmbXnkR/5AK337dc3MXKJypoK/QPMLKUAP5XLPbs+NddJQV7EZXd29DLgp+fRIg3edpKdO7ZErWhv7d+3Kws+e1Y+ypmR2WIVSwVyBEUfgv2C8Ts9gnTF4pNcEY/S2aBicz5Ew2+jdyGNQQ==\
-        \ test@example.com\\n\"\n      }\n     ]\n    }\n   },\n   \"servicePrincipalProfile\"\
-        : {\n    \"clientId\":\"00000000-0000-0000-0000-000000000001\"\n   },\n  \
-        \ \"nodeResourceGroup\": \"MC_clitest000001_cliakstest000001_westus2\",\n\
-        \   \"enableRBAC\": true,\n   \"supportPlan\": \"KubernetesOfficial\",\n \
-        \  \"networkProfile\": {\n    \"networkPlugin\": \"kubenet\",\n    \"loadBalancerSku\"\
-        : \"standard\",\n    \"loadBalancerProfile\": {\n     \"managedOutboundIPs\"\
-        : {\n      \"count\": 1\n     }\n    },\n    \"podCidr\": \"10.244.0.0/16\"\
-        ,\n    \"serviceCidr\": \"10.0.0.0/16\",\n    \"dnsServiceIP\": \"10.0.0.10\"\
-        ,\n    \"outboundType\": \"loadBalancer\",\n    \"podCidrs\": [\n     \"10.244.0.0/16\"\
-        \n    ],\n    \"serviceCidrs\": [\n     \"10.0.0.0/16\"\n    ],\n    \"ipFamilies\"\
-        : [\n     \"IPv4\"\n    ]\n   },\n   \"maxAgentPools\": 100,\n   \"disableLocalAccounts\"\
-        : false,\n   \"securityProfile\": {},\n   \"storageProfile\": {\n    \"diskCSIDriver\"\
-        : {\n     \"enabled\": true\n    },\n    \"fileCSIDriver\": {\n     \"enabled\"\
-        : true\n    },\n    \"snapshotController\": {\n     \"enabled\": true\n  \
-        \  }\n   },\n   \"oidcIssuerProfile\": {\n    \"enabled\": false\n   },\n\
-        \   \"workloadAutoScalerProfile\": {}\n  },\n  \"identity\": {\n   \"type\"\
-        : \"SystemAssigned\",\n   \"principalId\":\"00000000-0000-0000-0000-000000000001\"\
-        ,\n   \"tenantId\": \"72f988bf-86f1-41af-91ab-2d7cd011db47\"\n  },\n  \"sku\"\
-        : {\n   \"name\": \"Base\",\n   \"tier\": \"Free\"\n  }\n }"
+      string: "{\n  \"id\": \"/subscriptions/00000000-0000-0000-0000-000000000000/resourcegroups/clitest000001/providers/Microsoft.ContainerService/managedClusters/cliakstest000001\",\n
+        \ \"location\": \"westus2\",\n  \"name\": \"cliakstest000001\",\n  \"type\":
+        \"Microsoft.ContainerService/ManagedClusters\",\n  \"properties\": {\n   \"provisioningState\":
+        \"Creating\",\n   \"powerState\": {\n    \"code\": \"Running\"\n   },\n   \"kubernetesVersion\":
+        \"1.24.9\",\n   \"currentKubernetesVersion\": \"1.24.9\",\n   \"dnsPrefix\":
+        \"cliakstest-clitestes7ttxkv7-79a739\",\n   \"fqdn\": \"cliakstest-clitestes7ttxkv7-79a739-nn4h4h8i.hcp.westus2.azmk8s.io\",\n
+        \  \"azurePortalFQDN\": \"cliakstest-clitestes7ttxkv7-79a739-nn4h4h8i.portal.hcp.westus2.azmk8s.io\",\n
+        \  \"agentPoolProfiles\": [\n    {\n     \"name\": \"nodepool1\",\n     \"count\":
+        1,\n     \"vmSize\": \"Standard_DS2_v2\",\n     \"osDiskSizeGB\": 128,\n     \"osDiskType\":
+        \"Managed\",\n     \"kubeletDiskType\": \"OS\",\n     \"maxPods\": 110,\n
+        \    \"type\": \"VirtualMachineScaleSets\",\n     \"enableAutoScaling\": false,\n
+        \    \"provisioningState\": \"Creating\",\n     \"powerState\": {\n      \"code\":
+        \"Running\"\n     },\n     \"orchestratorVersion\": \"1.24.9\",\n     \"currentOrchestratorVersion\":
+        \"1.24.9\",\n     \"enableNodePublicIP\": false,\n     \"mode\": \"System\",\n
+        \    \"enableEncryptionAtHost\": false,\n     \"enableUltraSSD\": false,\n
+        \    \"osType\": \"Linux\",\n     \"osSKU\": \"Ubuntu\",\n     \"nodeImageVersion\":
+        \"AKSUbuntu-1804gen2containerd-2023.02.15\",\n     \"upgradeSettings\": {},\n
+        \    \"enableFIPS\": false\n    }\n   ],\n   \"linuxProfile\": {\n    \"adminUsername\":
+        \"azureuser\",\n    \"ssh\": {\n     \"publicKeys\": [\n      {\n       \"keyData\":
+        \"ssh-rsa AAAAB3NzaC1yc2EAAAADAQABAAABAQC+Tw5fQ1llhTaOQkrl1FxV1VswmtYGwgleHCPi7kNYtIZ2kdobxPHgVkhlxcSy2u6aAvjV7idMzxJ0nSl0MrLqF1GVtyO+SMx+iDXJomtEN6hscMcn8S6DJCm4XyPZyur50Qn6K4KGrmSQ4ZK0VXShfteE6THR2+DoYBsWbD86+XOLOrPr8H5DOQxEYYq0K2usPpntyItOJ2RtolEo9Y9nzxSsioEvb31B4vFX0LfssWX/yFJorU1OLMSxgIXOZ0xzEPOV//GzqeOjBx5s5OIueUYevzSLR3qskiQkE/6JT0YSkVKLfF5z4N8ptZ+7vqZteZTaAZld9zYnsBx7cKob
+        azcli_aks_live_test@example.com\\n\"\n      }\n     ]\n    }\n   },\n   \"servicePrincipalProfile\":
+        {\n    \"clientId\":\"00000000-0000-0000-0000-000000000001\"\n   },\n   \"nodeResourceGroup\":
+        \"MC_clitest000001_cliakstest000001_westus2\",\n   \"enableRBAC\": true,\n
+        \  \"networkProfile\": {\n    \"networkPlugin\": \"kubenet\",\n    \"loadBalancerSku\":
+        \"standard\",\n    \"loadBalancerProfile\": {\n     \"managedOutboundIPs\":
+        {\n      \"count\": 1\n     }\n    },\n    \"podCidr\": \"10.244.0.0/16\",\n
+        \   \"serviceCidr\": \"10.0.0.0/16\",\n    \"dnsServiceIP\": \"10.0.0.10\",\n
+        \   \"dockerBridgeCidr\": \"172.17.0.1/16\",\n    \"outboundType\": \"loadBalancer\",\n
+        \   \"podCidrs\": [\n     \"10.244.0.0/16\"\n    ],\n    \"serviceCidrs\":
+        [\n     \"10.0.0.0/16\"\n    ],\n    \"ipFamilies\": [\n     \"IPv4\"\n    ]\n
+        \  },\n   \"maxAgentPools\": 100,\n   \"disableLocalAccounts\": false,\n   \"securityProfile\":
+        {},\n   \"storageProfile\": {\n    \"diskCSIDriver\": {\n     \"enabled\":
+        true\n    },\n    \"fileCSIDriver\": {\n     \"enabled\": true\n    },\n    \"snapshotController\":
+        {\n     \"enabled\": true\n    }\n   },\n   \"oidcIssuerProfile\": {\n    \"enabled\":
+        false\n   },\n   \"workloadAutoScalerProfile\": {}\n  },\n  \"identity\":
+        {\n   \"type\": \"SystemAssigned\",\n   \"principalId\":\"00000000-0000-0000-0000-000000000001\",\n
+        \  \"tenantId\": \"72f988bf-86f1-41af-91ab-2d7cd011db47\"\n  },\n  \"sku\":
+        {\n   \"name\": \"Basic\",\n   \"tier\": \"Free\"\n  }\n }"
     headers:
       azure-asyncoperation:
-<<<<<<< HEAD
-      - https://management.azure.com/subscriptions/00000000-0000-0000-0000-000000000000/providers/Microsoft.ContainerService/locations/westus2/operations/c332b5b0-2591-4a1c-85a1-50e1bc3daa2b?api-version=2016-03-30
-=======
-      - https://management.azure.com/subscriptions/00000000-0000-0000-0000-000000000000/providers/Microsoft.ContainerService/locations/westus2/operations/3772c478-9596-43b3-8376-f052eed6c63e?api-version=2016-03-30
->>>>>>> fdb9aa74
+      - https://management.azure.com/subscriptions/00000000-0000-0000-0000-000000000000/providers/Microsoft.ContainerService/locations/westus2/operations/c309253b-dc3b-4999-b386-345c22c32bf3?api-version=2016-03-30
       cache-control:
       - no-cache
       content-length:
@@ -217,11 +170,7 @@
       content-type:
       - application/json
       date:
-<<<<<<< HEAD
-      - Mon, 26 Jun 2023 17:34:21 GMT
-=======
-      - Thu, 15 Jun 2023 12:40:48 GMT
->>>>>>> fdb9aa74
+      - Wed, 15 Mar 2023 10:30:12 GMT
       expires:
       - '-1'
       pragma:
@@ -251,25 +200,14 @@
       ParameterSetName:
       - --resource-group --name --vm-set-type --node-count --ssh-key-value -o
       User-Agent:
-<<<<<<< HEAD
-      - AZURECLI/2.49.0 (DOCKER) azsdk-python-azure-mgmt-containerservice/23.0.0 Python/3.10.11
-        (Linux-5.10.102.1-microsoft-standard-WSL2-x86_64-with)
-    method: GET
-    uri: https://management.azure.com/subscriptions/00000000-0000-0000-0000-000000000000/providers/Microsoft.ContainerService/locations/westus2/operations/c332b5b0-2591-4a1c-85a1-50e1bc3daa2b?api-version=2016-03-30
-  response:
-    body:
-      string: "{\n  \"name\": \"b0b532c3-9125-1c4a-85a1-50e1bc3daa2b\",\n  \"status\"\
-        : \"InProgress\",\n  \"startTime\": \"2023-06-26T17:34:21.3943934Z\"\n }"
-=======
-      - AZURECLI/2.49.0 azsdk-python-azure-mgmt-containerservice/23.0.0 Python/3.8.16
-        (macOS-13.4-arm64-arm-64bit)
-    method: GET
-    uri: https://management.azure.com/subscriptions/00000000-0000-0000-0000-000000000000/providers/Microsoft.ContainerService/locations/westus2/operations/3772c478-9596-43b3-8376-f052eed6c63e?api-version=2016-03-30
-  response:
-    body:
-      string: "{\n  \"name\": \"78c47237-9695-b343-8376-f052eed6c63e\",\n  \"status\"\
-        : \"InProgress\",\n  \"startTime\": \"2023-06-15T12:40:48.7286092Z\"\n }"
->>>>>>> fdb9aa74
+      - AZURECLI/2.46.0 azsdk-python-azure-mgmt-containerservice/21.2.0 Python/3.8.10
+        (Linux-5.15.0-1033-azure-x86_64-with-glibc2.29)
+    method: GET
+    uri: https://management.azure.com/subscriptions/00000000-0000-0000-0000-000000000000/providers/Microsoft.ContainerService/locations/westus2/operations/c309253b-dc3b-4999-b386-345c22c32bf3?api-version=2016-03-30
+  response:
+    body:
+      string: "{\n  \"name\": \"3b2509c3-3bdc-9949-b386-345c22c32bf3\",\n  \"status\":
+        \"InProgress\",\n  \"startTime\": \"2023-03-15T10:30:12.7178032Z\"\n }"
     headers:
       cache-control:
       - no-cache
@@ -278,61 +216,46 @@
       content-type:
       - application/json
       date:
-<<<<<<< HEAD
-      - Mon, 26 Jun 2023 17:34:21 GMT
-=======
-      - Thu, 15 Jun 2023 12:40:49 GMT
->>>>>>> fdb9aa74
-      expires:
-      - '-1'
-      pragma:
-      - no-cache
-      server:
-      - nginx
-      strict-transport-security:
-      - max-age=31536000; includeSubDomains
-      transfer-encoding:
-      - chunked
-      vary:
-      - Accept-Encoding
-      x-content-type-options:
-      - nosniff
-    status:
-      code: 200
-      message: OK
-- request:
-    body: null
-    headers:
-      Accept:
-      - '*/*'
-      Accept-Encoding:
-      - gzip, deflate
-      CommandName:
-      - aks create
-      Connection:
-      - keep-alive
-      ParameterSetName:
-      - --resource-group --name --vm-set-type --node-count --ssh-key-value -o
-      User-Agent:
-<<<<<<< HEAD
-      - AZURECLI/2.49.0 (DOCKER) azsdk-python-azure-mgmt-containerservice/23.0.0 Python/3.10.11
-        (Linux-5.10.102.1-microsoft-standard-WSL2-x86_64-with)
-    method: GET
-    uri: https://management.azure.com/subscriptions/00000000-0000-0000-0000-000000000000/providers/Microsoft.ContainerService/locations/westus2/operations/c332b5b0-2591-4a1c-85a1-50e1bc3daa2b?api-version=2016-03-30
-  response:
-    body:
-      string: "{\n  \"name\": \"b0b532c3-9125-1c4a-85a1-50e1bc3daa2b\",\n  \"status\"\
-        : \"InProgress\",\n  \"startTime\": \"2023-06-26T17:34:21.3943934Z\"\n }"
-=======
-      - AZURECLI/2.49.0 azsdk-python-azure-mgmt-containerservice/23.0.0 Python/3.8.16
-        (macOS-13.4-arm64-arm-64bit)
-    method: GET
-    uri: https://management.azure.com/subscriptions/00000000-0000-0000-0000-000000000000/providers/Microsoft.ContainerService/locations/westus2/operations/3772c478-9596-43b3-8376-f052eed6c63e?api-version=2016-03-30
-  response:
-    body:
-      string: "{\n  \"name\": \"78c47237-9695-b343-8376-f052eed6c63e\",\n  \"status\"\
-        : \"InProgress\",\n  \"startTime\": \"2023-06-15T12:40:48.7286092Z\"\n }"
->>>>>>> fdb9aa74
+      - Wed, 15 Mar 2023 10:30:42 GMT
+      expires:
+      - '-1'
+      pragma:
+      - no-cache
+      server:
+      - nginx
+      strict-transport-security:
+      - max-age=31536000; includeSubDomains
+      transfer-encoding:
+      - chunked
+      vary:
+      - Accept-Encoding
+      x-content-type-options:
+      - nosniff
+    status:
+      code: 200
+      message: OK
+- request:
+    body: null
+    headers:
+      Accept:
+      - '*/*'
+      Accept-Encoding:
+      - gzip, deflate
+      CommandName:
+      - aks create
+      Connection:
+      - keep-alive
+      ParameterSetName:
+      - --resource-group --name --vm-set-type --node-count --ssh-key-value -o
+      User-Agent:
+      - AZURECLI/2.46.0 azsdk-python-azure-mgmt-containerservice/21.2.0 Python/3.8.10
+        (Linux-5.15.0-1033-azure-x86_64-with-glibc2.29)
+    method: GET
+    uri: https://management.azure.com/subscriptions/00000000-0000-0000-0000-000000000000/providers/Microsoft.ContainerService/locations/westus2/operations/c309253b-dc3b-4999-b386-345c22c32bf3?api-version=2016-03-30
+  response:
+    body:
+      string: "{\n  \"name\": \"3b2509c3-3bdc-9949-b386-345c22c32bf3\",\n  \"status\":
+        \"InProgress\",\n  \"startTime\": \"2023-03-15T10:30:12.7178032Z\"\n }"
     headers:
       cache-control:
       - no-cache
@@ -341,61 +264,46 @@
       content-type:
       - application/json
       date:
-<<<<<<< HEAD
-      - Mon, 26 Jun 2023 17:34:51 GMT
-=======
-      - Thu, 15 Jun 2023 12:41:19 GMT
->>>>>>> fdb9aa74
-      expires:
-      - '-1'
-      pragma:
-      - no-cache
-      server:
-      - nginx
-      strict-transport-security:
-      - max-age=31536000; includeSubDomains
-      transfer-encoding:
-      - chunked
-      vary:
-      - Accept-Encoding
-      x-content-type-options:
-      - nosniff
-    status:
-      code: 200
-      message: OK
-- request:
-    body: null
-    headers:
-      Accept:
-      - '*/*'
-      Accept-Encoding:
-      - gzip, deflate
-      CommandName:
-      - aks create
-      Connection:
-      - keep-alive
-      ParameterSetName:
-      - --resource-group --name --vm-set-type --node-count --ssh-key-value -o
-      User-Agent:
-<<<<<<< HEAD
-      - AZURECLI/2.49.0 (DOCKER) azsdk-python-azure-mgmt-containerservice/23.0.0 Python/3.10.11
-        (Linux-5.10.102.1-microsoft-standard-WSL2-x86_64-with)
-    method: GET
-    uri: https://management.azure.com/subscriptions/00000000-0000-0000-0000-000000000000/providers/Microsoft.ContainerService/locations/westus2/operations/c332b5b0-2591-4a1c-85a1-50e1bc3daa2b?api-version=2016-03-30
-  response:
-    body:
-      string: "{\n  \"name\": \"b0b532c3-9125-1c4a-85a1-50e1bc3daa2b\",\n  \"status\"\
-        : \"InProgress\",\n  \"startTime\": \"2023-06-26T17:34:21.3943934Z\"\n }"
-=======
-      - AZURECLI/2.49.0 azsdk-python-azure-mgmt-containerservice/23.0.0 Python/3.8.16
-        (macOS-13.4-arm64-arm-64bit)
-    method: GET
-    uri: https://management.azure.com/subscriptions/00000000-0000-0000-0000-000000000000/providers/Microsoft.ContainerService/locations/westus2/operations/3772c478-9596-43b3-8376-f052eed6c63e?api-version=2016-03-30
-  response:
-    body:
-      string: "{\n  \"name\": \"78c47237-9695-b343-8376-f052eed6c63e\",\n  \"status\"\
-        : \"InProgress\",\n  \"startTime\": \"2023-06-15T12:40:48.7286092Z\"\n }"
->>>>>>> fdb9aa74
+      - Wed, 15 Mar 2023 10:31:12 GMT
+      expires:
+      - '-1'
+      pragma:
+      - no-cache
+      server:
+      - nginx
+      strict-transport-security:
+      - max-age=31536000; includeSubDomains
+      transfer-encoding:
+      - chunked
+      vary:
+      - Accept-Encoding
+      x-content-type-options:
+      - nosniff
+    status:
+      code: 200
+      message: OK
+- request:
+    body: null
+    headers:
+      Accept:
+      - '*/*'
+      Accept-Encoding:
+      - gzip, deflate
+      CommandName:
+      - aks create
+      Connection:
+      - keep-alive
+      ParameterSetName:
+      - --resource-group --name --vm-set-type --node-count --ssh-key-value -o
+      User-Agent:
+      - AZURECLI/2.46.0 azsdk-python-azure-mgmt-containerservice/21.2.0 Python/3.8.10
+        (Linux-5.15.0-1033-azure-x86_64-with-glibc2.29)
+    method: GET
+    uri: https://management.azure.com/subscriptions/00000000-0000-0000-0000-000000000000/providers/Microsoft.ContainerService/locations/westus2/operations/c309253b-dc3b-4999-b386-345c22c32bf3?api-version=2016-03-30
+  response:
+    body:
+      string: "{\n  \"name\": \"3b2509c3-3bdc-9949-b386-345c22c32bf3\",\n  \"status\":
+        \"InProgress\",\n  \"startTime\": \"2023-03-15T10:30:12.7178032Z\"\n }"
     headers:
       cache-control:
       - no-cache
@@ -404,61 +312,46 @@
       content-type:
       - application/json
       date:
-<<<<<<< HEAD
-      - Mon, 26 Jun 2023 17:35:22 GMT
-=======
-      - Thu, 15 Jun 2023 12:41:49 GMT
->>>>>>> fdb9aa74
-      expires:
-      - '-1'
-      pragma:
-      - no-cache
-      server:
-      - nginx
-      strict-transport-security:
-      - max-age=31536000; includeSubDomains
-      transfer-encoding:
-      - chunked
-      vary:
-      - Accept-Encoding
-      x-content-type-options:
-      - nosniff
-    status:
-      code: 200
-      message: OK
-- request:
-    body: null
-    headers:
-      Accept:
-      - '*/*'
-      Accept-Encoding:
-      - gzip, deflate
-      CommandName:
-      - aks create
-      Connection:
-      - keep-alive
-      ParameterSetName:
-      - --resource-group --name --vm-set-type --node-count --ssh-key-value -o
-      User-Agent:
-<<<<<<< HEAD
-      - AZURECLI/2.49.0 (DOCKER) azsdk-python-azure-mgmt-containerservice/23.0.0 Python/3.10.11
-        (Linux-5.10.102.1-microsoft-standard-WSL2-x86_64-with)
-    method: GET
-    uri: https://management.azure.com/subscriptions/00000000-0000-0000-0000-000000000000/providers/Microsoft.ContainerService/locations/westus2/operations/c332b5b0-2591-4a1c-85a1-50e1bc3daa2b?api-version=2016-03-30
-  response:
-    body:
-      string: "{\n  \"name\": \"b0b532c3-9125-1c4a-85a1-50e1bc3daa2b\",\n  \"status\"\
-        : \"InProgress\",\n  \"startTime\": \"2023-06-26T17:34:21.3943934Z\"\n }"
-=======
-      - AZURECLI/2.49.0 azsdk-python-azure-mgmt-containerservice/23.0.0 Python/3.8.16
-        (macOS-13.4-arm64-arm-64bit)
-    method: GET
-    uri: https://management.azure.com/subscriptions/00000000-0000-0000-0000-000000000000/providers/Microsoft.ContainerService/locations/westus2/operations/3772c478-9596-43b3-8376-f052eed6c63e?api-version=2016-03-30
-  response:
-    body:
-      string: "{\n  \"name\": \"78c47237-9695-b343-8376-f052eed6c63e\",\n  \"status\"\
-        : \"InProgress\",\n  \"startTime\": \"2023-06-15T12:40:48.7286092Z\"\n }"
->>>>>>> fdb9aa74
+      - Wed, 15 Mar 2023 10:31:42 GMT
+      expires:
+      - '-1'
+      pragma:
+      - no-cache
+      server:
+      - nginx
+      strict-transport-security:
+      - max-age=31536000; includeSubDomains
+      transfer-encoding:
+      - chunked
+      vary:
+      - Accept-Encoding
+      x-content-type-options:
+      - nosniff
+    status:
+      code: 200
+      message: OK
+- request:
+    body: null
+    headers:
+      Accept:
+      - '*/*'
+      Accept-Encoding:
+      - gzip, deflate
+      CommandName:
+      - aks create
+      Connection:
+      - keep-alive
+      ParameterSetName:
+      - --resource-group --name --vm-set-type --node-count --ssh-key-value -o
+      User-Agent:
+      - AZURECLI/2.46.0 azsdk-python-azure-mgmt-containerservice/21.2.0 Python/3.8.10
+        (Linux-5.15.0-1033-azure-x86_64-with-glibc2.29)
+    method: GET
+    uri: https://management.azure.com/subscriptions/00000000-0000-0000-0000-000000000000/providers/Microsoft.ContainerService/locations/westus2/operations/c309253b-dc3b-4999-b386-345c22c32bf3?api-version=2016-03-30
+  response:
+    body:
+      string: "{\n  \"name\": \"3b2509c3-3bdc-9949-b386-345c22c32bf3\",\n  \"status\":
+        \"InProgress\",\n  \"startTime\": \"2023-03-15T10:30:12.7178032Z\"\n }"
     headers:
       cache-control:
       - no-cache
@@ -467,61 +360,46 @@
       content-type:
       - application/json
       date:
-<<<<<<< HEAD
-      - Mon, 26 Jun 2023 17:35:52 GMT
-=======
-      - Thu, 15 Jun 2023 12:42:19 GMT
->>>>>>> fdb9aa74
-      expires:
-      - '-1'
-      pragma:
-      - no-cache
-      server:
-      - nginx
-      strict-transport-security:
-      - max-age=31536000; includeSubDomains
-      transfer-encoding:
-      - chunked
-      vary:
-      - Accept-Encoding
-      x-content-type-options:
-      - nosniff
-    status:
-      code: 200
-      message: OK
-- request:
-    body: null
-    headers:
-      Accept:
-      - '*/*'
-      Accept-Encoding:
-      - gzip, deflate
-      CommandName:
-      - aks create
-      Connection:
-      - keep-alive
-      ParameterSetName:
-      - --resource-group --name --vm-set-type --node-count --ssh-key-value -o
-      User-Agent:
-<<<<<<< HEAD
-      - AZURECLI/2.49.0 (DOCKER) azsdk-python-azure-mgmt-containerservice/23.0.0 Python/3.10.11
-        (Linux-5.10.102.1-microsoft-standard-WSL2-x86_64-with)
-    method: GET
-    uri: https://management.azure.com/subscriptions/00000000-0000-0000-0000-000000000000/providers/Microsoft.ContainerService/locations/westus2/operations/c332b5b0-2591-4a1c-85a1-50e1bc3daa2b?api-version=2016-03-30
-  response:
-    body:
-      string: "{\n  \"name\": \"b0b532c3-9125-1c4a-85a1-50e1bc3daa2b\",\n  \"status\"\
-        : \"InProgress\",\n  \"startTime\": \"2023-06-26T17:34:21.3943934Z\"\n }"
-=======
-      - AZURECLI/2.49.0 azsdk-python-azure-mgmt-containerservice/23.0.0 Python/3.8.16
-        (macOS-13.4-arm64-arm-64bit)
-    method: GET
-    uri: https://management.azure.com/subscriptions/00000000-0000-0000-0000-000000000000/providers/Microsoft.ContainerService/locations/westus2/operations/3772c478-9596-43b3-8376-f052eed6c63e?api-version=2016-03-30
-  response:
-    body:
-      string: "{\n  \"name\": \"78c47237-9695-b343-8376-f052eed6c63e\",\n  \"status\"\
-        : \"InProgress\",\n  \"startTime\": \"2023-06-15T12:40:48.7286092Z\"\n }"
->>>>>>> fdb9aa74
+      - Wed, 15 Mar 2023 10:32:12 GMT
+      expires:
+      - '-1'
+      pragma:
+      - no-cache
+      server:
+      - nginx
+      strict-transport-security:
+      - max-age=31536000; includeSubDomains
+      transfer-encoding:
+      - chunked
+      vary:
+      - Accept-Encoding
+      x-content-type-options:
+      - nosniff
+    status:
+      code: 200
+      message: OK
+- request:
+    body: null
+    headers:
+      Accept:
+      - '*/*'
+      Accept-Encoding:
+      - gzip, deflate
+      CommandName:
+      - aks create
+      Connection:
+      - keep-alive
+      ParameterSetName:
+      - --resource-group --name --vm-set-type --node-count --ssh-key-value -o
+      User-Agent:
+      - AZURECLI/2.46.0 azsdk-python-azure-mgmt-containerservice/21.2.0 Python/3.8.10
+        (Linux-5.15.0-1033-azure-x86_64-with-glibc2.29)
+    method: GET
+    uri: https://management.azure.com/subscriptions/00000000-0000-0000-0000-000000000000/providers/Microsoft.ContainerService/locations/westus2/operations/c309253b-dc3b-4999-b386-345c22c32bf3?api-version=2016-03-30
+  response:
+    body:
+      string: "{\n  \"name\": \"3b2509c3-3bdc-9949-b386-345c22c32bf3\",\n  \"status\":
+        \"InProgress\",\n  \"startTime\": \"2023-03-15T10:30:12.7178032Z\"\n }"
     headers:
       cache-control:
       - no-cache
@@ -530,61 +408,46 @@
       content-type:
       - application/json
       date:
-<<<<<<< HEAD
-      - Mon, 26 Jun 2023 17:36:21 GMT
-=======
-      - Thu, 15 Jun 2023 12:42:49 GMT
->>>>>>> fdb9aa74
-      expires:
-      - '-1'
-      pragma:
-      - no-cache
-      server:
-      - nginx
-      strict-transport-security:
-      - max-age=31536000; includeSubDomains
-      transfer-encoding:
-      - chunked
-      vary:
-      - Accept-Encoding
-      x-content-type-options:
-      - nosniff
-    status:
-      code: 200
-      message: OK
-- request:
-    body: null
-    headers:
-      Accept:
-      - '*/*'
-      Accept-Encoding:
-      - gzip, deflate
-      CommandName:
-      - aks create
-      Connection:
-      - keep-alive
-      ParameterSetName:
-      - --resource-group --name --vm-set-type --node-count --ssh-key-value -o
-      User-Agent:
-<<<<<<< HEAD
-      - AZURECLI/2.49.0 (DOCKER) azsdk-python-azure-mgmt-containerservice/23.0.0 Python/3.10.11
-        (Linux-5.10.102.1-microsoft-standard-WSL2-x86_64-with)
-    method: GET
-    uri: https://management.azure.com/subscriptions/00000000-0000-0000-0000-000000000000/providers/Microsoft.ContainerService/locations/westus2/operations/c332b5b0-2591-4a1c-85a1-50e1bc3daa2b?api-version=2016-03-30
-  response:
-    body:
-      string: "{\n  \"name\": \"b0b532c3-9125-1c4a-85a1-50e1bc3daa2b\",\n  \"status\"\
-        : \"InProgress\",\n  \"startTime\": \"2023-06-26T17:34:21.3943934Z\"\n }"
-=======
-      - AZURECLI/2.49.0 azsdk-python-azure-mgmt-containerservice/23.0.0 Python/3.8.16
-        (macOS-13.4-arm64-arm-64bit)
-    method: GET
-    uri: https://management.azure.com/subscriptions/00000000-0000-0000-0000-000000000000/providers/Microsoft.ContainerService/locations/westus2/operations/3772c478-9596-43b3-8376-f052eed6c63e?api-version=2016-03-30
-  response:
-    body:
-      string: "{\n  \"name\": \"78c47237-9695-b343-8376-f052eed6c63e\",\n  \"status\"\
-        : \"InProgress\",\n  \"startTime\": \"2023-06-15T12:40:48.7286092Z\"\n }"
->>>>>>> fdb9aa74
+      - Wed, 15 Mar 2023 10:32:43 GMT
+      expires:
+      - '-1'
+      pragma:
+      - no-cache
+      server:
+      - nginx
+      strict-transport-security:
+      - max-age=31536000; includeSubDomains
+      transfer-encoding:
+      - chunked
+      vary:
+      - Accept-Encoding
+      x-content-type-options:
+      - nosniff
+    status:
+      code: 200
+      message: OK
+- request:
+    body: null
+    headers:
+      Accept:
+      - '*/*'
+      Accept-Encoding:
+      - gzip, deflate
+      CommandName:
+      - aks create
+      Connection:
+      - keep-alive
+      ParameterSetName:
+      - --resource-group --name --vm-set-type --node-count --ssh-key-value -o
+      User-Agent:
+      - AZURECLI/2.46.0 azsdk-python-azure-mgmt-containerservice/21.2.0 Python/3.8.10
+        (Linux-5.15.0-1033-azure-x86_64-with-glibc2.29)
+    method: GET
+    uri: https://management.azure.com/subscriptions/00000000-0000-0000-0000-000000000000/providers/Microsoft.ContainerService/locations/westus2/operations/c309253b-dc3b-4999-b386-345c22c32bf3?api-version=2016-03-30
+  response:
+    body:
+      string: "{\n  \"name\": \"3b2509c3-3bdc-9949-b386-345c22c32bf3\",\n  \"status\":
+        \"InProgress\",\n  \"startTime\": \"2023-03-15T10:30:12.7178032Z\"\n }"
     headers:
       cache-control:
       - no-cache
@@ -593,61 +456,46 @@
       content-type:
       - application/json
       date:
-<<<<<<< HEAD
-      - Mon, 26 Jun 2023 17:36:52 GMT
-=======
-      - Thu, 15 Jun 2023 12:43:19 GMT
->>>>>>> fdb9aa74
-      expires:
-      - '-1'
-      pragma:
-      - no-cache
-      server:
-      - nginx
-      strict-transport-security:
-      - max-age=31536000; includeSubDomains
-      transfer-encoding:
-      - chunked
-      vary:
-      - Accept-Encoding
-      x-content-type-options:
-      - nosniff
-    status:
-      code: 200
-      message: OK
-- request:
-    body: null
-    headers:
-      Accept:
-      - '*/*'
-      Accept-Encoding:
-      - gzip, deflate
-      CommandName:
-      - aks create
-      Connection:
-      - keep-alive
-      ParameterSetName:
-      - --resource-group --name --vm-set-type --node-count --ssh-key-value -o
-      User-Agent:
-<<<<<<< HEAD
-      - AZURECLI/2.49.0 (DOCKER) azsdk-python-azure-mgmt-containerservice/23.0.0 Python/3.10.11
-        (Linux-5.10.102.1-microsoft-standard-WSL2-x86_64-with)
-    method: GET
-    uri: https://management.azure.com/subscriptions/00000000-0000-0000-0000-000000000000/providers/Microsoft.ContainerService/locations/westus2/operations/c332b5b0-2591-4a1c-85a1-50e1bc3daa2b?api-version=2016-03-30
-  response:
-    body:
-      string: "{\n  \"name\": \"b0b532c3-9125-1c4a-85a1-50e1bc3daa2b\",\n  \"status\"\
-        : \"InProgress\",\n  \"startTime\": \"2023-06-26T17:34:21.3943934Z\"\n }"
-=======
-      - AZURECLI/2.49.0 azsdk-python-azure-mgmt-containerservice/23.0.0 Python/3.8.16
-        (macOS-13.4-arm64-arm-64bit)
-    method: GET
-    uri: https://management.azure.com/subscriptions/00000000-0000-0000-0000-000000000000/providers/Microsoft.ContainerService/locations/westus2/operations/3772c478-9596-43b3-8376-f052eed6c63e?api-version=2016-03-30
-  response:
-    body:
-      string: "{\n  \"name\": \"78c47237-9695-b343-8376-f052eed6c63e\",\n  \"status\"\
-        : \"InProgress\",\n  \"startTime\": \"2023-06-15T12:40:48.7286092Z\"\n }"
->>>>>>> fdb9aa74
+      - Wed, 15 Mar 2023 10:33:13 GMT
+      expires:
+      - '-1'
+      pragma:
+      - no-cache
+      server:
+      - nginx
+      strict-transport-security:
+      - max-age=31536000; includeSubDomains
+      transfer-encoding:
+      - chunked
+      vary:
+      - Accept-Encoding
+      x-content-type-options:
+      - nosniff
+    status:
+      code: 200
+      message: OK
+- request:
+    body: null
+    headers:
+      Accept:
+      - '*/*'
+      Accept-Encoding:
+      - gzip, deflate
+      CommandName:
+      - aks create
+      Connection:
+      - keep-alive
+      ParameterSetName:
+      - --resource-group --name --vm-set-type --node-count --ssh-key-value -o
+      User-Agent:
+      - AZURECLI/2.46.0 azsdk-python-azure-mgmt-containerservice/21.2.0 Python/3.8.10
+        (Linux-5.15.0-1033-azure-x86_64-with-glibc2.29)
+    method: GET
+    uri: https://management.azure.com/subscriptions/00000000-0000-0000-0000-000000000000/providers/Microsoft.ContainerService/locations/westus2/operations/c309253b-dc3b-4999-b386-345c22c32bf3?api-version=2016-03-30
+  response:
+    body:
+      string: "{\n  \"name\": \"3b2509c3-3bdc-9949-b386-345c22c32bf3\",\n  \"status\":
+        \"InProgress\",\n  \"startTime\": \"2023-03-15T10:30:12.7178032Z\"\n }"
     headers:
       cache-control:
       - no-cache
@@ -656,63 +504,46 @@
       content-type:
       - application/json
       date:
-<<<<<<< HEAD
-      - Mon, 26 Jun 2023 17:37:22 GMT
-=======
-      - Thu, 15 Jun 2023 12:43:49 GMT
->>>>>>> fdb9aa74
-      expires:
-      - '-1'
-      pragma:
-      - no-cache
-      server:
-      - nginx
-      strict-transport-security:
-      - max-age=31536000; includeSubDomains
-      transfer-encoding:
-      - chunked
-      vary:
-      - Accept-Encoding
-      x-content-type-options:
-      - nosniff
-    status:
-      code: 200
-      message: OK
-- request:
-    body: null
-    headers:
-      Accept:
-      - '*/*'
-      Accept-Encoding:
-      - gzip, deflate
-      CommandName:
-      - aks create
-      Connection:
-      - keep-alive
-      ParameterSetName:
-      - --resource-group --name --vm-set-type --node-count --ssh-key-value -o
-      User-Agent:
-<<<<<<< HEAD
-      - AZURECLI/2.49.0 (DOCKER) azsdk-python-azure-mgmt-containerservice/23.0.0 Python/3.10.11
-        (Linux-5.10.102.1-microsoft-standard-WSL2-x86_64-with)
-    method: GET
-    uri: https://management.azure.com/subscriptions/00000000-0000-0000-0000-000000000000/providers/Microsoft.ContainerService/locations/westus2/operations/c332b5b0-2591-4a1c-85a1-50e1bc3daa2b?api-version=2016-03-30
-  response:
-    body:
-      string: "{\n  \"name\": \"b0b532c3-9125-1c4a-85a1-50e1bc3daa2b\",\n  \"status\"\
-        : \"Succeeded\",\n  \"startTime\": \"2023-06-26T17:34:21.3943934Z\",\n  \"\
-        endTime\": \"2023-06-26T17:37:45.9265847Z\"\n }"
-=======
-      - AZURECLI/2.49.0 azsdk-python-azure-mgmt-containerservice/23.0.0 Python/3.8.16
-        (macOS-13.4-arm64-arm-64bit)
-    method: GET
-    uri: https://management.azure.com/subscriptions/00000000-0000-0000-0000-000000000000/providers/Microsoft.ContainerService/locations/westus2/operations/3772c478-9596-43b3-8376-f052eed6c63e?api-version=2016-03-30
-  response:
-    body:
-      string: "{\n  \"name\": \"78c47237-9695-b343-8376-f052eed6c63e\",\n  \"status\"\
-        : \"Succeeded\",\n  \"startTime\": \"2023-06-15T12:40:48.7286092Z\",\n  \"\
-        endTime\": \"2023-06-15T12:44:18.7099276Z\"\n }"
->>>>>>> fdb9aa74
+      - Wed, 15 Mar 2023 10:33:42 GMT
+      expires:
+      - '-1'
+      pragma:
+      - no-cache
+      server:
+      - nginx
+      strict-transport-security:
+      - max-age=31536000; includeSubDomains
+      transfer-encoding:
+      - chunked
+      vary:
+      - Accept-Encoding
+      x-content-type-options:
+      - nosniff
+    status:
+      code: 200
+      message: OK
+- request:
+    body: null
+    headers:
+      Accept:
+      - '*/*'
+      Accept-Encoding:
+      - gzip, deflate
+      CommandName:
+      - aks create
+      Connection:
+      - keep-alive
+      ParameterSetName:
+      - --resource-group --name --vm-set-type --node-count --ssh-key-value -o
+      User-Agent:
+      - AZURECLI/2.46.0 azsdk-python-azure-mgmt-containerservice/21.2.0 Python/3.8.10
+        (Linux-5.15.0-1033-azure-x86_64-with-glibc2.29)
+    method: GET
+    uri: https://management.azure.com/subscriptions/00000000-0000-0000-0000-000000000000/providers/Microsoft.ContainerService/locations/westus2/operations/c309253b-dc3b-4999-b386-345c22c32bf3?api-version=2016-03-30
+  response:
+    body:
+      string: "{\n  \"name\": \"3b2509c3-3bdc-9949-b386-345c22c32bf3\",\n  \"status\":
+        \"InProgress\",\n  \"startTime\": \"2023-03-15T10:30:12.7178032Z\"\n }"
     headers:
       cache-control:
       - no-cache
@@ -721,112 +552,87 @@
       content-type:
       - application/json
       date:
-<<<<<<< HEAD
-      - Mon, 26 Jun 2023 17:37:53 GMT
-=======
-      - Thu, 15 Jun 2023 12:44:20 GMT
->>>>>>> fdb9aa74
-      expires:
-      - '-1'
-      pragma:
-      - no-cache
-      server:
-      - nginx
-      strict-transport-security:
-      - max-age=31536000; includeSubDomains
-      transfer-encoding:
-      - chunked
-      vary:
-      - Accept-Encoding
-      x-content-type-options:
-      - nosniff
-    status:
-      code: 200
-      message: OK
-- request:
-    body: null
-    headers:
-      Accept:
-      - '*/*'
-      Accept-Encoding:
-      - gzip, deflate
-      CommandName:
-      - aks create
-      Connection:
-      - keep-alive
-      ParameterSetName:
-      - --resource-group --name --vm-set-type --node-count --ssh-key-value -o
-      User-Agent:
-<<<<<<< HEAD
-      - AZURECLI/2.49.0 (DOCKER) azsdk-python-azure-mgmt-containerservice/23.0.0 Python/3.10.11
-        (Linux-5.10.102.1-microsoft-standard-WSL2-x86_64-with)
-=======
-      - AZURECLI/2.49.0 azsdk-python-azure-mgmt-containerservice/23.0.0 Python/3.8.16
-        (macOS-13.4-arm64-arm-64bit)
->>>>>>> fdb9aa74
+      - Wed, 15 Mar 2023 10:34:12 GMT
+      expires:
+      - '-1'
+      pragma:
+      - no-cache
+      server:
+      - nginx
+      strict-transport-security:
+      - max-age=31536000; includeSubDomains
+      transfer-encoding:
+      - chunked
+      vary:
+      - Accept-Encoding
+      x-content-type-options:
+      - nosniff
+    status:
+      code: 200
+      message: OK
+- request:
+    body: null
+    headers:
+      Accept:
+      - '*/*'
+      Accept-Encoding:
+      - gzip, deflate
+      CommandName:
+      - aks create
+      Connection:
+      - keep-alive
+      ParameterSetName:
+      - --resource-group --name --vm-set-type --node-count --ssh-key-value -o
+      User-Agent:
+      - AZURECLI/2.46.0 azsdk-python-azure-mgmt-containerservice/21.2.0 Python/3.8.10
+        (Linux-5.15.0-1033-azure-x86_64-with-glibc2.29)
     method: GET
     uri: https://management.azure.com/subscriptions/00000000-0000-0000-0000-000000000000/resourceGroups/clitest000001/providers/Microsoft.ContainerService/managedClusters/cliakstest000001?api-version=2023-04-01
   response:
     body:
-      string: "{\n  \"id\": \"/subscriptions/00000000-0000-0000-0000-000000000000/resourcegroups/clitest000001/providers/Microsoft.ContainerService/managedClusters/cliakstest000001\"\
-        ,\n  \"location\": \"westus2\",\n  \"name\": \"cliakstest000001\",\n  \"type\"\
-        : \"Microsoft.ContainerService/ManagedClusters\",\n  \"properties\": {\n \
-        \  \"provisioningState\": \"Succeeded\",\n   \"powerState\": {\n    \"code\"\
-        : \"Running\"\n   },\n   \"kubernetesVersion\": \"1.25.6\",\n   \"currentKubernetesVersion\"\
-<<<<<<< HEAD
-        : \"1.25.6\",\n   \"dnsPrefix\": \"cliakstest-clitestcd6o7ufnq-8ecadf\",\n\
-        \   \"fqdn\": \"cliakstest-clitestcd6o7ufnq-8ecadf-qtd6vj2x.hcp.westus2.azmk8s.io\"\
-        ,\n   \"azurePortalFQDN\": \"cliakstest-clitestcd6o7ufnq-8ecadf-qtd6vj2x.portal.hcp.westus2.azmk8s.io\"\
-=======
-        : \"1.25.6\",\n   \"dnsPrefix\": \"cliakstest-clitestnezs3nufw-8ecadf\",\n\
-        \   \"fqdn\": \"cliakstest-clitestnezs3nufw-8ecadf-exmdhcn5.hcp.westus2.azmk8s.io\"\
-        ,\n   \"azurePortalFQDN\": \"cliakstest-clitestnezs3nufw-8ecadf-exmdhcn5.portal.hcp.westus2.azmk8s.io\"\
->>>>>>> fdb9aa74
-        ,\n   \"agentPoolProfiles\": [\n    {\n     \"name\": \"nodepool1\",\n   \
-        \  \"count\": 1,\n     \"vmSize\": \"Standard_DS2_v2\",\n     \"osDiskSizeGB\"\
-        : 128,\n     \"osDiskType\": \"Managed\",\n     \"kubeletDiskType\": \"OS\"\
-        ,\n     \"maxPods\": 110,\n     \"type\": \"VirtualMachineScaleSets\",\n \
-        \    \"enableAutoScaling\": false,\n     \"provisioningState\": \"Succeeded\"\
-        ,\n     \"powerState\": {\n      \"code\": \"Running\"\n     },\n     \"orchestratorVersion\"\
-        : \"1.25.6\",\n     \"currentOrchestratorVersion\": \"1.25.6\",\n     \"enableNodePublicIP\"\
-        : false,\n     \"mode\": \"System\",\n     \"enableEncryptionAtHost\": false,\n\
-        \     \"enableUltraSSD\": false,\n     \"osType\": \"Linux\",\n     \"osSKU\"\
-<<<<<<< HEAD
-        : \"Ubuntu\",\n     \"nodeImageVersion\": \"AKSUbuntu-2204gen2containerd-202306.07.0\"\
-=======
-        : \"Ubuntu\",\n     \"nodeImageVersion\": \"AKSUbuntu-2204gen2containerd-202306.01.0\"\
->>>>>>> fdb9aa74
-        ,\n     \"upgradeSettings\": {},\n     \"enableFIPS\": false\n    }\n   ],\n\
-        \   \"linuxProfile\": {\n    \"adminUsername\": \"azureuser\",\n    \"ssh\"\
-        : {\n     \"publicKeys\": [\n      {\n       \"keyData\": \"ssh-rsa AAAAB3NzaC1yc2EAAAADAQABAAACAQCbIg1guRHbI0lV11wWDt1r2cUdcNd27CJsg+SfgC7miZeubtwUhbsPdhMQsfDyhOWHq1+ZL0M+nJZV63d/1dhmhtgyOqejUwrPlzKhydsbrsdUor+JmNJDdW01v7BXHyuymT8G4s09jCasNOwiufbP/qp72ruu0bIA1nySsvlf9pCQAuFkAnVnf/rFhUlOkhtRpwcq8SUNY2zRHR/EKb/4NWY1JzR4sa3q2fWIJdrrX0DvLoa5g9bIEd4Df79ba7v+yiUBOS0zT2ll+z4g9izHK3EO5d8hL4jYxcjKs+wcslSYRWrascfscLgMlMGh0CdKeNTDjHpGPncaf3Z+FwwwjWeuiNBxv7bJo13/8B/098KlVDl4GZqsoBCEjPyJfV6hO0y/LkRGkk7oHWKgeWAfKtfLItRp00eZ4fcJNK9kCaSMmEugoZWcI7NGbZXzqFWqbpRI7NcDP9+WIQ+i9U5vqWsqd/zng4kbuAJ6UuKqIzB0upYrLShfQE3SAck8oaLhJqqq56VfDuASNpJKidV+zq27HfSBmbXnkR/5AK337dc3MXKJypoK/QPMLKUAP5XLPbs+NddJQV7EZXd29DLgp+fRIg3edpKdO7ZErWhv7d+3Kws+e1Y+ypmR2WIVSwVyBEUfgv2C8Ts9gnTF4pNcEY/S2aBicz5Ew2+jdyGNQQ==\
-        \ test@example.com\\n\"\n      }\n     ]\n    }\n   },\n   \"servicePrincipalProfile\"\
-        : {\n    \"clientId\":\"00000000-0000-0000-0000-000000000001\"\n   },\n  \
-        \ \"nodeResourceGroup\": \"MC_clitest000001_cliakstest000001_westus2\",\n\
-        \   \"enableRBAC\": true,\n   \"supportPlan\": \"KubernetesOfficial\",\n \
-        \  \"networkProfile\": {\n    \"networkPlugin\": \"kubenet\",\n    \"loadBalancerSku\"\
-        : \"Standard\",\n    \"loadBalancerProfile\": {\n     \"managedOutboundIPs\"\
-        : {\n      \"count\": 1\n     },\n     \"effectiveOutboundIPs\": [\n     \
-<<<<<<< HEAD
-        \ {\n       \"id\": \"/subscriptions/00000000-0000-0000-0000-000000000000/resourceGroups/MC_clitest000001_cliakstest000001_westus2/providers/Microsoft.Network/publicIPAddresses/8ad28140-be84-48c6-9edd-a0459637d7c0\"\
-=======
-        \ {\n       \"id\": \"/subscriptions/00000000-0000-0000-0000-000000000000/resourceGroups/MC_clitest000001_cliakstest000001_westus2/providers/Microsoft.Network/publicIPAddresses/7bf458ee-d0f1-49ad-bbbb-c0a464573270\"\
->>>>>>> fdb9aa74
-        \n      }\n     ]\n    },\n    \"podCidr\": \"10.244.0.0/16\",\n    \"serviceCidr\"\
-        : \"10.0.0.0/16\",\n    \"dnsServiceIP\": \"10.0.0.10\",\n    \"outboundType\"\
-        : \"loadBalancer\",\n    \"podCidrs\": [\n     \"10.244.0.0/16\"\n    ],\n\
-        \    \"serviceCidrs\": [\n     \"10.0.0.0/16\"\n    ],\n    \"ipFamilies\"\
-        : [\n     \"IPv4\"\n    ]\n   },\n   \"maxAgentPools\": 100,\n   \"identityProfile\"\
-        : {\n    \"kubeletidentity\": {\n     \"resourceId\": \"/subscriptions/00000000-0000-0000-0000-000000000000/resourcegroups/MC_clitest000001_cliakstest000001_westus2/providers/Microsoft.ManagedIdentity/userAssignedIdentities/cliakstest000001-agentpool\"\
-        ,\n     \"clientId\":\"00000000-0000-0000-0000-000000000001\",\n     \"objectId\"\
-        :\"00000000-0000-0000-0000-000000000001\"\n    }\n   },\n   \"disableLocalAccounts\"\
-        : false,\n   \"securityProfile\": {},\n   \"storageProfile\": {\n    \"diskCSIDriver\"\
-        : {\n     \"enabled\": true\n    },\n    \"fileCSIDriver\": {\n     \"enabled\"\
-        : true\n    },\n    \"snapshotController\": {\n     \"enabled\": true\n  \
-        \  }\n   },\n   \"oidcIssuerProfile\": {\n    \"enabled\": false\n   },\n\
-        \   \"workloadAutoScalerProfile\": {}\n  },\n  \"identity\": {\n   \"type\"\
-        : \"SystemAssigned\",\n   \"principalId\":\"00000000-0000-0000-0000-000000000001\"\
-        ,\n   \"tenantId\": \"72f988bf-86f1-41af-91ab-2d7cd011db47\"\n  },\n  \"sku\"\
-        : {\n   \"name\": \"Base\",\n   \"tier\": \"Free\"\n  }\n }"
+      string: "{\n  \"id\": \"/subscriptions/00000000-0000-0000-0000-000000000000/resourcegroups/clitest000001/providers/Microsoft.ContainerService/managedClusters/cliakstest000001\",\n
+        \ \"location\": \"westus2\",\n  \"name\": \"cliakstest000001\",\n  \"type\":
+        \"Microsoft.ContainerService/ManagedClusters\",\n  \"properties\": {\n   \"provisioningState\":
+        \"Succeeded\",\n   \"powerState\": {\n    \"code\": \"Running\"\n   },\n   \"kubernetesVersion\":
+        \"1.24.9\",\n   \"currentKubernetesVersion\": \"1.24.9\",\n   \"dnsPrefix\":
+        \"cliakstest-clitestes7ttxkv7-79a739\",\n   \"fqdn\": \"cliakstest-clitestes7ttxkv7-79a739-nn4h4h8i.hcp.westus2.azmk8s.io\",\n
+        \  \"azurePortalFQDN\": \"cliakstest-clitestes7ttxkv7-79a739-nn4h4h8i.portal.hcp.westus2.azmk8s.io\",\n
+        \  \"agentPoolProfiles\": [\n    {\n     \"name\": \"nodepool1\",\n     \"count\":
+        1,\n     \"vmSize\": \"Standard_DS2_v2\",\n     \"osDiskSizeGB\": 128,\n     \"osDiskType\":
+        \"Managed\",\n     \"kubeletDiskType\": \"OS\",\n     \"maxPods\": 110,\n
+        \    \"type\": \"VirtualMachineScaleSets\",\n     \"enableAutoScaling\": false,\n
+        \    \"provisioningState\": \"Succeeded\",\n     \"powerState\": {\n      \"code\":
+        \"Running\"\n     },\n     \"orchestratorVersion\": \"1.24.9\",\n     \"currentOrchestratorVersion\":
+        \"1.24.9\",\n     \"enableNodePublicIP\": false,\n     \"mode\": \"System\",\n
+        \    \"enableEncryptionAtHost\": false,\n     \"enableUltraSSD\": false,\n
+        \    \"osType\": \"Linux\",\n     \"osSKU\": \"Ubuntu\",\n     \"nodeImageVersion\":
+        \"AKSUbuntu-1804gen2containerd-2023.02.15\",\n     \"upgradeSettings\": {},\n
+        \    \"enableFIPS\": false\n    }\n   ],\n   \"linuxProfile\": {\n    \"adminUsername\":
+        \"azureuser\",\n    \"ssh\": {\n     \"publicKeys\": [\n      {\n       \"keyData\":
+        \"ssh-rsa AAAAB3NzaC1yc2EAAAADAQABAAABAQC+Tw5fQ1llhTaOQkrl1FxV1VswmtYGwgleHCPi7kNYtIZ2kdobxPHgVkhlxcSy2u6aAvjV7idMzxJ0nSl0MrLqF1GVtyO+SMx+iDXJomtEN6hscMcn8S6DJCm4XyPZyur50Qn6K4KGrmSQ4ZK0VXShfteE6THR2+DoYBsWbD86+XOLOrPr8H5DOQxEYYq0K2usPpntyItOJ2RtolEo9Y9nzxSsioEvb31B4vFX0LfssWX/yFJorU1OLMSxgIXOZ0xzEPOV//GzqeOjBx5s5OIueUYevzSLR3qskiQkE/6JT0YSkVKLfF5z4N8ptZ+7vqZteZTaAZld9zYnsBx7cKob
+        azcli_aks_live_test@example.com\\n\"\n      }\n     ]\n    }\n   },\n   \"servicePrincipalProfile\":
+        {\n    \"clientId\":\"00000000-0000-0000-0000-000000000001\"\n   },\n   \"nodeResourceGroup\":
+        \"MC_clitest000001_cliakstest000001_westus2\",\n   \"enableRBAC\": true,\n
+        \  \"networkProfile\": {\n    \"networkPlugin\": \"kubenet\",\n    \"loadBalancerSku\":
+        \"Standard\",\n    \"loadBalancerProfile\": {\n     \"managedOutboundIPs\":
+        {\n      \"count\": 1\n     },\n     \"effectiveOutboundIPs\": [\n      {\n
+        \      \"id\": \"/subscriptions/00000000-0000-0000-0000-000000000000/resourceGroups/MC_clitest000001_cliakstest000001_westus2/providers/Microsoft.Network/publicIPAddresses/57f693ed-4086-4197-b3d5-2c3a03918d88\"\n
+        \     }\n     ]\n    },\n    \"podCidr\": \"10.244.0.0/16\",\n    \"serviceCidr\":
+        \"10.0.0.0/16\",\n    \"dnsServiceIP\": \"10.0.0.10\",\n    \"dockerBridgeCidr\":
+        \"172.17.0.1/16\",\n    \"outboundType\": \"loadBalancer\",\n    \"podCidrs\":
+        [\n     \"10.244.0.0/16\"\n    ],\n    \"serviceCidrs\": [\n     \"10.0.0.0/16\"\n
+        \   ],\n    \"ipFamilies\": [\n     \"IPv4\"\n    ]\n   },\n   \"maxAgentPools\":
+        100,\n   \"identityProfile\": {\n    \"kubeletidentity\": {\n     \"resourceId\":
+        \"/subscriptions/00000000-0000-0000-0000-000000000000/resourcegroups/MC_clitest000001_cliakstest000001_westus2/providers/Microsoft.ManagedIdentity/userAssignedIdentities/cliakstest000001-agentpool\",\n
+        \    \"clientId\":\"00000000-0000-0000-0000-000000000001\",\n     \"objectId\":\"00000000-0000-0000-0000-000000000001\"\n
+        \   }\n   },\n   \"disableLocalAccounts\": false,\n   \"securityProfile\":
+        {},\n   \"storageProfile\": {\n    \"diskCSIDriver\": {\n     \"enabled\":
+        true\n    },\n    \"fileCSIDriver\": {\n     \"enabled\": true\n    },\n    \"snapshotController\":
+        {\n     \"enabled\": true\n    }\n   },\n   \"oidcIssuerProfile\": {\n    \"enabled\":
+        false\n   },\n   \"workloadAutoScalerProfile\": {}\n  },\n  \"identity\":
+        {\n   \"type\": \"SystemAssigned\",\n   \"principalId\":\"00000000-0000-0000-0000-000000000001\",\n
+        \  \"tenantId\": \"72f988bf-86f1-41af-91ab-2d7cd011db47\"\n  },\n  \"sku\":
+        {\n   \"name\": \"Basic\",\n   \"tier\": \"Free\"\n  }\n }"
     headers:
       cache-control:
       - no-cache
@@ -835,11 +641,7 @@
       content-type:
       - application/json
       date:
-<<<<<<< HEAD
-      - Mon, 26 Jun 2023 17:37:54 GMT
-=======
-      - Thu, 15 Jun 2023 12:44:21 GMT
->>>>>>> fdb9aa74
+      - Wed, 15 Mar 2023 10:34:43 GMT
       expires:
       - '-1'
       pragma:
@@ -871,34 +673,25 @@
       ParameterSetName:
       - --resource-group --cluster-name -n --priority --spot-max-price -c
       User-Agent:
-<<<<<<< HEAD
-      - AZURECLI/2.49.0 (DOCKER) azsdk-python-azure-mgmt-containerservice/23.0.0 Python/3.10.11
-        (Linux-5.10.102.1-microsoft-standard-WSL2-x86_64-with)
-=======
-      - AZURECLI/2.49.0 azsdk-python-azure-mgmt-containerservice/23.0.0 Python/3.8.16
-        (macOS-13.4-arm64-arm-64bit)
->>>>>>> fdb9aa74
+      - AZURECLI/2.46.0 azsdk-python-azure-mgmt-containerservice/21.2.0 Python/3.8.10
+        (Linux-5.15.0-1033-azure-x86_64-with-glibc2.29)
     method: GET
     uri: https://management.azure.com/subscriptions/00000000-0000-0000-0000-000000000000/resourceGroups/clitest000001/providers/Microsoft.ContainerService/managedClusters/cliakstest000001/agentPools?api-version=2023-04-01
   response:
     body:
-      string: "{\n  \"value\": [\n   {\n    \"id\": \"/subscriptions/00000000-0000-0000-0000-000000000000/resourcegroups/clitest000001/providers/Microsoft.ContainerService/managedClusters/cliakstest000001/agentPools/nodepool1\"\
-        ,\n    \"name\": \"nodepool1\",\n    \"type\": \"Microsoft.ContainerService/managedClusters/agentPools\"\
-        ,\n    \"properties\": {\n     \"count\": 1,\n     \"vmSize\": \"Standard_DS2_v2\"\
-        ,\n     \"osDiskSizeGB\": 128,\n     \"osDiskType\": \"Managed\",\n     \"\
-        kubeletDiskType\": \"OS\",\n     \"maxPods\": 110,\n     \"type\": \"VirtualMachineScaleSets\"\
-        ,\n     \"enableAutoScaling\": false,\n     \"provisioningState\": \"Succeeded\"\
-        ,\n     \"powerState\": {\n      \"code\": \"Running\"\n     },\n     \"orchestratorVersion\"\
-        : \"1.25.6\",\n     \"currentOrchestratorVersion\": \"1.25.6\",\n     \"enableNodePublicIP\"\
-        : false,\n     \"mode\": \"System\",\n     \"enableEncryptionAtHost\": false,\n\
-        \     \"enableUltraSSD\": false,\n     \"osType\": \"Linux\",\n     \"osSKU\"\
-<<<<<<< HEAD
-        : \"Ubuntu\",\n     \"nodeImageVersion\": \"AKSUbuntu-2204gen2containerd-202306.07.0\"\
-=======
-        : \"Ubuntu\",\n     \"nodeImageVersion\": \"AKSUbuntu-2204gen2containerd-202306.01.0\"\
->>>>>>> fdb9aa74
-        ,\n     \"upgradeSettings\": {},\n     \"enableFIPS\": false\n    }\n   }\n\
-        \  ]\n }"
+      string: "{\n  \"value\": [\n   {\n    \"id\": \"/subscriptions/00000000-0000-0000-0000-000000000000/resourcegroups/clitest000001/providers/Microsoft.ContainerService/managedClusters/cliakstest000001/agentPools/nodepool1\",\n
+        \   \"name\": \"nodepool1\",\n    \"type\": \"Microsoft.ContainerService/managedClusters/agentPools\",\n
+        \   \"properties\": {\n     \"count\": 1,\n     \"vmSize\": \"Standard_DS2_v2\",\n
+        \    \"osDiskSizeGB\": 128,\n     \"osDiskType\": \"Managed\",\n     \"kubeletDiskType\":
+        \"OS\",\n     \"maxPods\": 110,\n     \"type\": \"VirtualMachineScaleSets\",\n
+        \    \"enableAutoScaling\": false,\n     \"provisioningState\": \"Succeeded\",\n
+        \    \"powerState\": {\n      \"code\": \"Running\"\n     },\n     \"orchestratorVersion\":
+        \"1.24.9\",\n     \"currentOrchestratorVersion\": \"1.24.9\",\n     \"enableNodePublicIP\":
+        false,\n     \"mode\": \"System\",\n     \"enableEncryptionAtHost\": false,\n
+        \    \"enableUltraSSD\": false,\n     \"osType\": \"Linux\",\n     \"osSKU\":
+        \"Ubuntu\",\n     \"nodeImageVersion\": \"AKSUbuntu-1804gen2containerd-2023.02.15\",\n
+        \    \"upgradeSettings\": {},\n     \"enableFIPS\": false\n    }\n   }\n  ]\n
+        }"
     headers:
       cache-control:
       - no-cache
@@ -907,11 +700,7 @@
       content-type:
       - application/json
       date:
-<<<<<<< HEAD
-      - Mon, 26 Jun 2023 17:38:00 GMT
-=======
-      - Thu, 15 Jun 2023 12:44:23 GMT
->>>>>>> fdb9aa74
+      - Wed, 15 Mar 2023 10:34:44 GMT
       expires:
       - '-1'
       pragma:
@@ -952,44 +741,30 @@
       ParameterSetName:
       - --resource-group --cluster-name -n --priority --spot-max-price -c
       User-Agent:
-<<<<<<< HEAD
-      - AZURECLI/2.49.0 (DOCKER) azsdk-python-azure-mgmt-containerservice/23.0.0 Python/3.10.11
-        (Linux-5.10.102.1-microsoft-standard-WSL2-x86_64-with)
-=======
-      - AZURECLI/2.49.0 azsdk-python-azure-mgmt-containerservice/23.0.0 Python/3.8.16
-        (macOS-13.4-arm64-arm-64bit)
->>>>>>> fdb9aa74
+      - AZURECLI/2.46.0 azsdk-python-azure-mgmt-containerservice/21.2.0 Python/3.8.10
+        (Linux-5.15.0-1033-azure-x86_64-with-glibc2.29)
     method: PUT
     uri: https://management.azure.com/subscriptions/00000000-0000-0000-0000-000000000000/resourceGroups/clitest000001/providers/Microsoft.ContainerService/managedClusters/cliakstest000001/agentPools/s000002?api-version=2023-04-01
   response:
     body:
-      string: "{\n  \"id\": \"/subscriptions/00000000-0000-0000-0000-000000000000/resourcegroups/clitest000001/providers/Microsoft.ContainerService/managedClusters/cliakstest000001/agentPools/s000002\"\
-        ,\n  \"name\": \"s000002\",\n  \"type\": \"Microsoft.ContainerService/managedClusters/agentPools\"\
-        ,\n  \"properties\": {\n   \"count\": 1,\n   \"vmSize\": \"Standard_DS2_v2\"\
-        ,\n   \"osDiskSizeGB\": 128,\n   \"osDiskType\": \"Managed\",\n   \"kubeletDiskType\"\
-        : \"OS\",\n   \"maxPods\": 110,\n   \"type\": \"VirtualMachineScaleSets\"\
-        ,\n   \"enableAutoScaling\": false,\n   \"scaleDownMode\": \"Delete\",\n \
-        \  \"provisioningState\": \"Creating\",\n   \"powerState\": {\n    \"code\"\
-        : \"Running\"\n   },\n   \"orchestratorVersion\": \"1.25.6\",\n   \"currentOrchestratorVersion\"\
-        : \"1.25.6\",\n   \"enableNodePublicIP\": false,\n   \"scaleSetPriority\"\
-        : \"Spot\",\n   \"scaleSetEvictionPolicy\": \"Delete\",\n   \"spotMaxPrice\"\
-        : 88.88888,\n   \"nodeLabels\": {\n    \"kubernetes.azure.com/scalesetpriority\"\
-        : \"spot\"\n   },\n   \"nodeTaints\": [\n    \"kubernetes.azure.com/scalesetpriority=spot:NoSchedule\"\
-        \n   ],\n   \"mode\": \"User\",\n   \"enableEncryptionAtHost\": false,\n \
-        \  \"enableUltraSSD\": false,\n   \"osType\": \"Linux\",\n   \"osSKU\": \"\
-<<<<<<< HEAD
-        Ubuntu\",\n   \"nodeImageVersion\": \"AKSUbuntu-2204gen2containerd-202306.07.0\"\
-        ,\n   \"upgradeSettings\": {},\n   \"enableFIPS\": false\n  }\n }"
+      string: "{\n  \"id\": \"/subscriptions/00000000-0000-0000-0000-000000000000/resourcegroups/clitest000001/providers/Microsoft.ContainerService/managedClusters/cliakstest000001/agentPools/s000002\",\n
+        \ \"name\": \"s000002\",\n  \"type\": \"Microsoft.ContainerService/managedClusters/agentPools\",\n
+        \ \"properties\": {\n   \"count\": 1,\n   \"vmSize\": \"Standard_DS2_v2\",\n
+        \  \"osDiskSizeGB\": 128,\n   \"osDiskType\": \"Managed\",\n   \"kubeletDiskType\":
+        \"OS\",\n   \"maxPods\": 110,\n   \"type\": \"VirtualMachineScaleSets\",\n
+        \  \"enableAutoScaling\": false,\n   \"scaleDownMode\": \"Delete\",\n   \"provisioningState\":
+        \"Creating\",\n   \"powerState\": {\n    \"code\": \"Running\"\n   },\n   \"orchestratorVersion\":
+        \"1.24.9\",\n   \"currentOrchestratorVersion\": \"1.24.9\",\n   \"enableNodePublicIP\":
+        false,\n   \"scaleSetPriority\": \"Spot\",\n   \"scaleSetEvictionPolicy\":
+        \"Delete\",\n   \"spotMaxPrice\": 88.88888,\n   \"nodeLabels\": {\n    \"kubernetes.azure.com/scalesetpriority\":
+        \"spot\"\n   },\n   \"nodeTaints\": [\n    \"kubernetes.azure.com/scalesetpriority=spot:NoSchedule\"\n
+        \  ],\n   \"mode\": \"User\",\n   \"enableEncryptionAtHost\": false,\n   \"enableUltraSSD\":
+        false,\n   \"osType\": \"Linux\",\n   \"osSKU\": \"Ubuntu\",\n   \"nodeImageVersion\":
+        \"AKSUbuntu-1804gen2containerd-2023.02.15\",\n   \"upgradeSettings\": {},\n
+        \  \"enableFIPS\": false\n  }\n }"
     headers:
       azure-asyncoperation:
-      - https://management.azure.com/subscriptions/00000000-0000-0000-0000-000000000000/providers/Microsoft.ContainerService/locations/westus2/operations/1f488f73-1757-4f26-bb28-318e2f07ce4c?api-version=2016-03-30
-=======
-        Ubuntu\",\n   \"nodeImageVersion\": \"AKSUbuntu-2204gen2containerd-202306.01.0\"\
-        ,\n   \"upgradeSettings\": {},\n   \"enableFIPS\": false\n  }\n }"
-    headers:
-      azure-asyncoperation:
-      - https://management.azure.com/subscriptions/00000000-0000-0000-0000-000000000000/providers/Microsoft.ContainerService/locations/westus2/operations/549fb866-853d-41de-82e0-b84f3a87cbf8?api-version=2016-03-30
->>>>>>> fdb9aa74
+      - https://management.azure.com/subscriptions/00000000-0000-0000-0000-000000000000/providers/Microsoft.ContainerService/locations/westus2/operations/df5367f2-4f50-4312-bd52-f6fd58c272af?api-version=2016-03-30
       cache-control:
       - no-cache
       content-length:
@@ -997,11 +772,7 @@
       content-type:
       - application/json
       date:
-<<<<<<< HEAD
-      - Mon, 26 Jun 2023 17:38:04 GMT
-=======
-      - Thu, 15 Jun 2023 12:44:27 GMT
->>>>>>> fdb9aa74
+      - Wed, 15 Mar 2023 10:34:47 GMT
       expires:
       - '-1'
       pragma:
@@ -1031,25 +802,14 @@
       ParameterSetName:
       - --resource-group --cluster-name -n --priority --spot-max-price -c
       User-Agent:
-<<<<<<< HEAD
-      - AZURECLI/2.49.0 (DOCKER) azsdk-python-azure-mgmt-containerservice/23.0.0 Python/3.10.11
-        (Linux-5.10.102.1-microsoft-standard-WSL2-x86_64-with)
-    method: GET
-    uri: https://management.azure.com/subscriptions/00000000-0000-0000-0000-000000000000/providers/Microsoft.ContainerService/locations/westus2/operations/1f488f73-1757-4f26-bb28-318e2f07ce4c?api-version=2016-03-30
-  response:
-    body:
-      string: "{\n  \"name\": \"738f481f-5717-264f-bb28-318e2f07ce4c\",\n  \"status\"\
-        : \"InProgress\",\n  \"startTime\": \"2023-06-26T17:38:04.6920378Z\"\n }"
-=======
-      - AZURECLI/2.49.0 azsdk-python-azure-mgmt-containerservice/23.0.0 Python/3.8.16
-        (macOS-13.4-arm64-arm-64bit)
-    method: GET
-    uri: https://management.azure.com/subscriptions/00000000-0000-0000-0000-000000000000/providers/Microsoft.ContainerService/locations/westus2/operations/549fb866-853d-41de-82e0-b84f3a87cbf8?api-version=2016-03-30
-  response:
-    body:
-      string: "{\n  \"name\": \"66b89f54-3d85-de41-82e0-b84f3a87cbf8\",\n  \"status\"\
-        : \"InProgress\",\n  \"startTime\": \"2023-06-15T12:44:28.7916341Z\"\n }"
->>>>>>> fdb9aa74
+      - AZURECLI/2.46.0 azsdk-python-azure-mgmt-containerservice/21.2.0 Python/3.8.10
+        (Linux-5.15.0-1033-azure-x86_64-with-glibc2.29)
+    method: GET
+    uri: https://management.azure.com/subscriptions/00000000-0000-0000-0000-000000000000/providers/Microsoft.ContainerService/locations/westus2/operations/df5367f2-4f50-4312-bd52-f6fd58c272af?api-version=2016-03-30
+  response:
+    body:
+      string: "{\n  \"name\": \"f26753df-504f-1243-bd52-f6fd58c272af\",\n  \"status\":
+        \"InProgress\",\n  \"startTime\": \"2023-03-15T10:34:47.8592347Z\"\n }"
     headers:
       cache-control:
       - no-cache
@@ -1058,11 +818,7 @@
       content-type:
       - application/json
       date:
-<<<<<<< HEAD
-      - Mon, 26 Jun 2023 17:38:04 GMT
-=======
-      - Thu, 15 Jun 2023 12:44:28 GMT
->>>>>>> fdb9aa74
+      - Wed, 15 Mar 2023 10:35:17 GMT
       expires:
       - '-1'
       pragma:
@@ -1094,25 +850,14 @@
       ParameterSetName:
       - --resource-group --cluster-name -n --priority --spot-max-price -c
       User-Agent:
-<<<<<<< HEAD
-      - AZURECLI/2.49.0 (DOCKER) azsdk-python-azure-mgmt-containerservice/23.0.0 Python/3.10.11
-        (Linux-5.10.102.1-microsoft-standard-WSL2-x86_64-with)
-    method: GET
-    uri: https://management.azure.com/subscriptions/00000000-0000-0000-0000-000000000000/providers/Microsoft.ContainerService/locations/westus2/operations/1f488f73-1757-4f26-bb28-318e2f07ce4c?api-version=2016-03-30
-  response:
-    body:
-      string: "{\n  \"name\": \"738f481f-5717-264f-bb28-318e2f07ce4c\",\n  \"status\"\
-        : \"InProgress\",\n  \"startTime\": \"2023-06-26T17:38:04.6920378Z\"\n }"
-=======
-      - AZURECLI/2.49.0 azsdk-python-azure-mgmt-containerservice/23.0.0 Python/3.8.16
-        (macOS-13.4-arm64-arm-64bit)
-    method: GET
-    uri: https://management.azure.com/subscriptions/00000000-0000-0000-0000-000000000000/providers/Microsoft.ContainerService/locations/westus2/operations/549fb866-853d-41de-82e0-b84f3a87cbf8?api-version=2016-03-30
-  response:
-    body:
-      string: "{\n  \"name\": \"66b89f54-3d85-de41-82e0-b84f3a87cbf8\",\n  \"status\"\
-        : \"InProgress\",\n  \"startTime\": \"2023-06-15T12:44:28.7916341Z\"\n }"
->>>>>>> fdb9aa74
+      - AZURECLI/2.46.0 azsdk-python-azure-mgmt-containerservice/21.2.0 Python/3.8.10
+        (Linux-5.15.0-1033-azure-x86_64-with-glibc2.29)
+    method: GET
+    uri: https://management.azure.com/subscriptions/00000000-0000-0000-0000-000000000000/providers/Microsoft.ContainerService/locations/westus2/operations/df5367f2-4f50-4312-bd52-f6fd58c272af?api-version=2016-03-30
+  response:
+    body:
+      string: "{\n  \"name\": \"f26753df-504f-1243-bd52-f6fd58c272af\",\n  \"status\":
+        \"InProgress\",\n  \"startTime\": \"2023-03-15T10:34:47.8592347Z\"\n }"
     headers:
       cache-control:
       - no-cache
@@ -1121,11 +866,7 @@
       content-type:
       - application/json
       date:
-<<<<<<< HEAD
-      - Mon, 26 Jun 2023 17:38:34 GMT
-=======
-      - Thu, 15 Jun 2023 12:44:59 GMT
->>>>>>> fdb9aa74
+      - Wed, 15 Mar 2023 10:35:47 GMT
       expires:
       - '-1'
       pragma:
@@ -1157,25 +898,14 @@
       ParameterSetName:
       - --resource-group --cluster-name -n --priority --spot-max-price -c
       User-Agent:
-<<<<<<< HEAD
-      - AZURECLI/2.49.0 (DOCKER) azsdk-python-azure-mgmt-containerservice/23.0.0 Python/3.10.11
-        (Linux-5.10.102.1-microsoft-standard-WSL2-x86_64-with)
-    method: GET
-    uri: https://management.azure.com/subscriptions/00000000-0000-0000-0000-000000000000/providers/Microsoft.ContainerService/locations/westus2/operations/1f488f73-1757-4f26-bb28-318e2f07ce4c?api-version=2016-03-30
-  response:
-    body:
-      string: "{\n  \"name\": \"738f481f-5717-264f-bb28-318e2f07ce4c\",\n  \"status\"\
-        : \"InProgress\",\n  \"startTime\": \"2023-06-26T17:38:04.6920378Z\"\n }"
-=======
-      - AZURECLI/2.49.0 azsdk-python-azure-mgmt-containerservice/23.0.0 Python/3.8.16
-        (macOS-13.4-arm64-arm-64bit)
-    method: GET
-    uri: https://management.azure.com/subscriptions/00000000-0000-0000-0000-000000000000/providers/Microsoft.ContainerService/locations/westus2/operations/549fb866-853d-41de-82e0-b84f3a87cbf8?api-version=2016-03-30
-  response:
-    body:
-      string: "{\n  \"name\": \"66b89f54-3d85-de41-82e0-b84f3a87cbf8\",\n  \"status\"\
-        : \"InProgress\",\n  \"startTime\": \"2023-06-15T12:44:28.7916341Z\"\n }"
->>>>>>> fdb9aa74
+      - AZURECLI/2.46.0 azsdk-python-azure-mgmt-containerservice/21.2.0 Python/3.8.10
+        (Linux-5.15.0-1033-azure-x86_64-with-glibc2.29)
+    method: GET
+    uri: https://management.azure.com/subscriptions/00000000-0000-0000-0000-000000000000/providers/Microsoft.ContainerService/locations/westus2/operations/df5367f2-4f50-4312-bd52-f6fd58c272af?api-version=2016-03-30
+  response:
+    body:
+      string: "{\n  \"name\": \"f26753df-504f-1243-bd52-f6fd58c272af\",\n  \"status\":
+        \"InProgress\",\n  \"startTime\": \"2023-03-15T10:34:47.8592347Z\"\n }"
     headers:
       cache-control:
       - no-cache
@@ -1184,11 +914,7 @@
       content-type:
       - application/json
       date:
-<<<<<<< HEAD
-      - Mon, 26 Jun 2023 17:39:04 GMT
-=======
-      - Thu, 15 Jun 2023 12:45:29 GMT
->>>>>>> fdb9aa74
+      - Wed, 15 Mar 2023 10:36:17 GMT
       expires:
       - '-1'
       pragma:
@@ -1220,25 +946,14 @@
       ParameterSetName:
       - --resource-group --cluster-name -n --priority --spot-max-price -c
       User-Agent:
-<<<<<<< HEAD
-      - AZURECLI/2.49.0 (DOCKER) azsdk-python-azure-mgmt-containerservice/23.0.0 Python/3.10.11
-        (Linux-5.10.102.1-microsoft-standard-WSL2-x86_64-with)
-    method: GET
-    uri: https://management.azure.com/subscriptions/00000000-0000-0000-0000-000000000000/providers/Microsoft.ContainerService/locations/westus2/operations/1f488f73-1757-4f26-bb28-318e2f07ce4c?api-version=2016-03-30
-  response:
-    body:
-      string: "{\n  \"name\": \"738f481f-5717-264f-bb28-318e2f07ce4c\",\n  \"status\"\
-        : \"Succeeded\",\n  \"startTime\": \"2023-06-26T17:38:04.6920378Z\",\n  \"\
-        endTime\": \"2023-06-26T17:39:34.2990859Z\"\n }"
-=======
-      - AZURECLI/2.49.0 azsdk-python-azure-mgmt-containerservice/23.0.0 Python/3.8.16
-        (macOS-13.4-arm64-arm-64bit)
-    method: GET
-    uri: https://management.azure.com/subscriptions/00000000-0000-0000-0000-000000000000/providers/Microsoft.ContainerService/locations/westus2/operations/549fb866-853d-41de-82e0-b84f3a87cbf8?api-version=2016-03-30
-  response:
-    body:
-      string: "{\n  \"name\": \"66b89f54-3d85-de41-82e0-b84f3a87cbf8\",\n  \"status\"\
-        : \"InProgress\",\n  \"startTime\": \"2023-06-15T12:44:28.7916341Z\"\n }"
+      - AZURECLI/2.46.0 azsdk-python-azure-mgmt-containerservice/21.2.0 Python/3.8.10
+        (Linux-5.15.0-1033-azure-x86_64-with-glibc2.29)
+    method: GET
+    uri: https://management.azure.com/subscriptions/00000000-0000-0000-0000-000000000000/providers/Microsoft.ContainerService/locations/westus2/operations/df5367f2-4f50-4312-bd52-f6fd58c272af?api-version=2016-03-30
+  response:
+    body:
+      string: "{\n  \"name\": \"f26753df-504f-1243-bd52-f6fd58c272af\",\n  \"status\":
+        \"InProgress\",\n  \"startTime\": \"2023-03-15T10:34:47.8592347Z\"\n }"
     headers:
       cache-control:
       - no-cache
@@ -1247,7 +962,7 @@
       content-type:
       - application/json
       date:
-      - Thu, 15 Jun 2023 12:45:58 GMT
+      - Wed, 15 Mar 2023 10:36:47 GMT
       expires:
       - '-1'
       pragma:
@@ -1279,16 +994,15 @@
       ParameterSetName:
       - --resource-group --cluster-name -n --priority --spot-max-price -c
       User-Agent:
-      - AZURECLI/2.49.0 azsdk-python-azure-mgmt-containerservice/23.0.0 Python/3.8.16
-        (macOS-13.4-arm64-arm-64bit)
-    method: GET
-    uri: https://management.azure.com/subscriptions/00000000-0000-0000-0000-000000000000/providers/Microsoft.ContainerService/locations/westus2/operations/549fb866-853d-41de-82e0-b84f3a87cbf8?api-version=2016-03-30
-  response:
-    body:
-      string: "{\n  \"name\": \"66b89f54-3d85-de41-82e0-b84f3a87cbf8\",\n  \"status\"\
-        : \"Succeeded\",\n  \"startTime\": \"2023-06-15T12:44:28.7916341Z\",\n  \"\
-        endTime\": \"2023-06-15T12:46:02.5389183Z\"\n }"
->>>>>>> fdb9aa74
+      - AZURECLI/2.46.0 azsdk-python-azure-mgmt-containerservice/21.2.0 Python/3.8.10
+        (Linux-5.15.0-1033-azure-x86_64-with-glibc2.29)
+    method: GET
+    uri: https://management.azure.com/subscriptions/00000000-0000-0000-0000-000000000000/providers/Microsoft.ContainerService/locations/westus2/operations/df5367f2-4f50-4312-bd52-f6fd58c272af?api-version=2016-03-30
+  response:
+    body:
+      string: "{\n  \"name\": \"f26753df-504f-1243-bd52-f6fd58c272af\",\n  \"status\":
+        \"Succeeded\",\n  \"startTime\": \"2023-03-15T10:34:47.8592347Z\",\n  \"endTime\":
+        \"2023-03-15T10:37:16.1365285Z\"\n }"
     headers:
       cache-control:
       - no-cache
@@ -1297,11 +1011,7 @@
       content-type:
       - application/json
       date:
-<<<<<<< HEAD
-      - Mon, 26 Jun 2023 17:39:34 GMT
-=======
-      - Thu, 15 Jun 2023 12:46:28 GMT
->>>>>>> fdb9aa74
+      - Wed, 15 Mar 2023 10:37:17 GMT
       expires:
       - '-1'
       pragma:
@@ -1333,37 +1043,27 @@
       ParameterSetName:
       - --resource-group --cluster-name -n --priority --spot-max-price -c
       User-Agent:
-<<<<<<< HEAD
-      - AZURECLI/2.49.0 (DOCKER) azsdk-python-azure-mgmt-containerservice/23.0.0 Python/3.10.11
-        (Linux-5.10.102.1-microsoft-standard-WSL2-x86_64-with)
-=======
-      - AZURECLI/2.49.0 azsdk-python-azure-mgmt-containerservice/23.0.0 Python/3.8.16
-        (macOS-13.4-arm64-arm-64bit)
->>>>>>> fdb9aa74
+      - AZURECLI/2.46.0 azsdk-python-azure-mgmt-containerservice/21.2.0 Python/3.8.10
+        (Linux-5.15.0-1033-azure-x86_64-with-glibc2.29)
     method: GET
     uri: https://management.azure.com/subscriptions/00000000-0000-0000-0000-000000000000/resourceGroups/clitest000001/providers/Microsoft.ContainerService/managedClusters/cliakstest000001/agentPools/s000002?api-version=2023-04-01
   response:
     body:
-      string: "{\n  \"id\": \"/subscriptions/00000000-0000-0000-0000-000000000000/resourcegroups/clitest000001/providers/Microsoft.ContainerService/managedClusters/cliakstest000001/agentPools/s000002\"\
-        ,\n  \"name\": \"s000002\",\n  \"type\": \"Microsoft.ContainerService/managedClusters/agentPools\"\
-        ,\n  \"properties\": {\n   \"count\": 1,\n   \"vmSize\": \"Standard_DS2_v2\"\
-        ,\n   \"osDiskSizeGB\": 128,\n   \"osDiskType\": \"Managed\",\n   \"kubeletDiskType\"\
-        : \"OS\",\n   \"maxPods\": 110,\n   \"type\": \"VirtualMachineScaleSets\"\
-        ,\n   \"enableAutoScaling\": false,\n   \"scaleDownMode\": \"Delete\",\n \
-        \  \"provisioningState\": \"Succeeded\",\n   \"powerState\": {\n    \"code\"\
-        : \"Running\"\n   },\n   \"orchestratorVersion\": \"1.25.6\",\n   \"currentOrchestratorVersion\"\
-        : \"1.25.6\",\n   \"enableNodePublicIP\": false,\n   \"scaleSetPriority\"\
-        : \"Spot\",\n   \"scaleSetEvictionPolicy\": \"Delete\",\n   \"spotMaxPrice\"\
-        : 88.88888,\n   \"nodeLabels\": {\n    \"kubernetes.azure.com/scalesetpriority\"\
-        : \"spot\"\n   },\n   \"nodeTaints\": [\n    \"kubernetes.azure.com/scalesetpriority=spot:NoSchedule\"\
-        \n   ],\n   \"mode\": \"User\",\n   \"enableEncryptionAtHost\": false,\n \
-        \  \"enableUltraSSD\": false,\n   \"osType\": \"Linux\",\n   \"osSKU\": \"\
-<<<<<<< HEAD
-        Ubuntu\",\n   \"nodeImageVersion\": \"AKSUbuntu-2204gen2containerd-202306.07.0\"\
-=======
-        Ubuntu\",\n   \"nodeImageVersion\": \"AKSUbuntu-2204gen2containerd-202306.01.0\"\
->>>>>>> fdb9aa74
-        ,\n   \"upgradeSettings\": {},\n   \"enableFIPS\": false\n  }\n }"
+      string: "{\n  \"id\": \"/subscriptions/00000000-0000-0000-0000-000000000000/resourcegroups/clitest000001/providers/Microsoft.ContainerService/managedClusters/cliakstest000001/agentPools/s000002\",\n
+        \ \"name\": \"s000002\",\n  \"type\": \"Microsoft.ContainerService/managedClusters/agentPools\",\n
+        \ \"properties\": {\n   \"count\": 1,\n   \"vmSize\": \"Standard_DS2_v2\",\n
+        \  \"osDiskSizeGB\": 128,\n   \"osDiskType\": \"Managed\",\n   \"kubeletDiskType\":
+        \"OS\",\n   \"maxPods\": 110,\n   \"type\": \"VirtualMachineScaleSets\",\n
+        \  \"enableAutoScaling\": false,\n   \"scaleDownMode\": \"Delete\",\n   \"provisioningState\":
+        \"Succeeded\",\n   \"powerState\": {\n    \"code\": \"Running\"\n   },\n   \"orchestratorVersion\":
+        \"1.24.9\",\n   \"currentOrchestratorVersion\": \"1.24.9\",\n   \"enableNodePublicIP\":
+        false,\n   \"scaleSetPriority\": \"Spot\",\n   \"scaleSetEvictionPolicy\":
+        \"Delete\",\n   \"spotMaxPrice\": 88.88888,\n   \"nodeLabels\": {\n    \"kubernetes.azure.com/scalesetpriority\":
+        \"spot\"\n   },\n   \"nodeTaints\": [\n    \"kubernetes.azure.com/scalesetpriority=spot:NoSchedule\"\n
+        \  ],\n   \"mode\": \"User\",\n   \"enableEncryptionAtHost\": false,\n   \"enableUltraSSD\":
+        false,\n   \"osType\": \"Linux\",\n   \"osSKU\": \"Ubuntu\",\n   \"nodeImageVersion\":
+        \"AKSUbuntu-1804gen2containerd-2023.02.15\",\n   \"upgradeSettings\": {},\n
+        \  \"enableFIPS\": false\n  }\n }"
     headers:
       cache-control:
       - no-cache
@@ -1372,11 +1072,7 @@
       content-type:
       - application/json
       date:
-<<<<<<< HEAD
-      - Mon, 26 Jun 2023 17:39:35 GMT
-=======
-      - Thu, 15 Jun 2023 12:46:29 GMT
->>>>>>> fdb9aa74
+      - Wed, 15 Mar 2023 10:37:17 GMT
       expires:
       - '-1'
       pragma:
