interactions:
- request:
    body: null
    headers:
      Accept:
      - application/json
      Accept-Encoding:
      - gzip, deflate
      CommandName:
      - storage account keys list
      Connection:
      - keep-alive
      Content-Length:
      - '0'
      ParameterSetName:
      - -n -g --query -o
      User-Agent:
      - AZURECLI/2.34.1 azsdk-python-azure-mgmt-storage/19.1.0 Python/3.9.6 (Windows-10-10.0.19044-SP0)
    method: POST
    uri: https://management.azure.com/subscriptions/00000000-0000-0000-0000-000000000000/resourceGroups/clitest.rg000001/providers/Microsoft.Storage/storageAccounts/clitest000002/listKeys?api-version=2021-08-01&$expand=kerb
  response:
    body:
<<<<<<< HEAD
      string: '{"keys":[{"creationTime":"2022-03-28T06:32:10.1727381Z","keyName":"key1","value":"veryFakedStorageAccountKey==","permissions":"FULL"},{"creationTime":"2022-03-28T06:32:10.1727381Z","keyName":"key2","value":"veryFakedStorageAccountKey==","permissions":"FULL"}]}'
=======
      string: '{"keys":[{"creationTime":"2022-03-31T03:34:13.1240054Z","keyName":"key1","value":"veryFakedStorageAccountKey==","permissions":"FULL"},{"creationTime":"2022-03-31T03:34:13.1240054Z","keyName":"key2","value":"veryFakedStorageAccountKey==","permissions":"FULL"}]}'
>>>>>>> 4a58f0b8
    headers:
      cache-control:
      - no-cache
      content-length:
      - '260'
      content-type:
      - application/json
      date:
<<<<<<< HEAD
      - Mon, 28 Mar 2022 06:32:32 GMT
=======
      - Thu, 31 Mar 2022 03:34:34 GMT
>>>>>>> 4a58f0b8
      expires:
      - '-1'
      pragma:
      - no-cache
      server:
      - Microsoft-Azure-Storage-Resource-Provider/1.0,Microsoft-HTTPAPI/2.0 Microsoft-HTTPAPI/2.0
      strict-transport-security:
      - max-age=31536000; includeSubDomains
      transfer-encoding:
      - chunked
      vary:
      - Accept-Encoding
      x-content-type-options:
      - nosniff
      x-ms-ratelimit-remaining-subscription-resource-requests:
      - '11999'
    status:
      code: 200
      message: OK
- request:
    body: null
    headers:
      Connection:
      - keep-alive
      Content-Length:
      - '0'
      User-Agent:
      - Azure-Storage/2.0.0-2.0.1 (Python CPython 3.9.6; Windows 10) AZURECLI/2.34.1
      x-ms-date:
<<<<<<< HEAD
      - Mon, 28 Mar 2022 06:32:32 GMT
=======
      - Thu, 31 Mar 2022 03:34:35 GMT
>>>>>>> 4a58f0b8
      x-ms-version:
      - '2018-11-09'
    method: PUT
    uri: https://clitest000002.blob.core.windows.net/cont000003?restype=container
  response:
    body:
      string: ''
    headers:
      content-length:
      - '0'
      date:
<<<<<<< HEAD
      - Mon, 28 Mar 2022 06:32:32 GMT
      etag:
      - '"0x8DA1084BE26AC5D"'
      last-modified:
      - Mon, 28 Mar 2022 06:32:33 GMT
=======
      - Thu, 31 Mar 2022 03:34:36 GMT
      etag:
      - '"0x8DA12C7617E4520"'
      last-modified:
      - Thu, 31 Mar 2022 03:34:36 GMT
>>>>>>> 4a58f0b8
      server:
      - Windows-Azure-Blob/1.0 Microsoft-HTTPAPI/2.0
      x-ms-version:
      - '2018-11-09'
    status:
      code: 201
      message: Created
version: 1<|MERGE_RESOLUTION|>--- conflicted
+++ resolved
@@ -20,11 +20,7 @@
     uri: https://management.azure.com/subscriptions/00000000-0000-0000-0000-000000000000/resourceGroups/clitest.rg000001/providers/Microsoft.Storage/storageAccounts/clitest000002/listKeys?api-version=2021-08-01&$expand=kerb
   response:
     body:
-<<<<<<< HEAD
-      string: '{"keys":[{"creationTime":"2022-03-28T06:32:10.1727381Z","keyName":"key1","value":"veryFakedStorageAccountKey==","permissions":"FULL"},{"creationTime":"2022-03-28T06:32:10.1727381Z","keyName":"key2","value":"veryFakedStorageAccountKey==","permissions":"FULL"}]}'
-=======
       string: '{"keys":[{"creationTime":"2022-03-31T03:34:13.1240054Z","keyName":"key1","value":"veryFakedStorageAccountKey==","permissions":"FULL"},{"creationTime":"2022-03-31T03:34:13.1240054Z","keyName":"key2","value":"veryFakedStorageAccountKey==","permissions":"FULL"}]}'
->>>>>>> 4a58f0b8
     headers:
       cache-control:
       - no-cache
@@ -33,11 +29,7 @@
       content-type:
       - application/json
       date:
-<<<<<<< HEAD
-      - Mon, 28 Mar 2022 06:32:32 GMT
-=======
       - Thu, 31 Mar 2022 03:34:34 GMT
->>>>>>> 4a58f0b8
       expires:
       - '-1'
       pragma:
@@ -67,11 +59,7 @@
       User-Agent:
       - Azure-Storage/2.0.0-2.0.1 (Python CPython 3.9.6; Windows 10) AZURECLI/2.34.1
       x-ms-date:
-<<<<<<< HEAD
-      - Mon, 28 Mar 2022 06:32:32 GMT
-=======
       - Thu, 31 Mar 2022 03:34:35 GMT
->>>>>>> 4a58f0b8
       x-ms-version:
       - '2018-11-09'
     method: PUT
@@ -83,19 +71,11 @@
       content-length:
       - '0'
       date:
-<<<<<<< HEAD
-      - Mon, 28 Mar 2022 06:32:32 GMT
-      etag:
-      - '"0x8DA1084BE26AC5D"'
-      last-modified:
-      - Mon, 28 Mar 2022 06:32:33 GMT
-=======
       - Thu, 31 Mar 2022 03:34:36 GMT
       etag:
       - '"0x8DA12C7617E4520"'
       last-modified:
       - Thu, 31 Mar 2022 03:34:36 GMT
->>>>>>> 4a58f0b8
       server:
       - Windows-Azure-Blob/1.0 Microsoft-HTTPAPI/2.0
       x-ms-version:
