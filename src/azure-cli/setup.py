--- conflicted
+++ resolved
@@ -128,11 +128,7 @@
     'azure-mgmt-trafficmanager~=1.0.0',
     'azure-mgmt-web==7.3.1',
     'azure-monitor-query==1.2.0',
-<<<<<<< HEAD
     'azure-multiapi-storage==1.5.0',
-=======
-    'azure-multiapi-storage==1.4.1',
->>>>>>> bb2b31a8
     'azure-storage-common~=1.4',
     'azure-synapse-accesscontrol~=0.5.0',
     'azure-synapse-artifacts~=0.20.0',
