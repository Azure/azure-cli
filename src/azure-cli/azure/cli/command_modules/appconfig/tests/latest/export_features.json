{
<<<<<<< HEAD
  "Color": "Red",
=======
  "Region": "West US",
>>>>>>> 63ce7b6c
  "FeatureManagement": {
    "Percentage": true,
    "Timestamp": {
      "EnabledFor": [
        {
          "Name": "Local Tests",
          "Parameters": {
            "EndTime": "2019-09-01T00:00:00Z",
            "StartTime": "2019-01-01T00:00:00Z"
          }
        },
        {
          "Name": "Production Tests",
          "Parameters": {
            "EndTime": "2019-11-01T00:00:00Z",
            "StartTime": "2019-09-02T00:00:00Z"
          }
        }
      ]
    },
    "Beta": false
  },
<<<<<<< HEAD
  "Region": "West US"
=======
  "Color": "Red"
>>>>>>> 63ce7b6c
}<|MERGE_RESOLUTION|>--- conflicted
+++ resolved
@@ -1,10 +1,7 @@
 {
-<<<<<<< HEAD
-  "Color": "Red",
-=======
   "Region": "West US",
->>>>>>> 63ce7b6c
   "FeatureManagement": {
+    "Beta": false,
     "Percentage": true,
     "Timestamp": {
       "EnabledFor": [
@@ -23,12 +20,7 @@
           }
         }
       ]
-    },
-    "Beta": false
+    }
   },
-<<<<<<< HEAD
-  "Region": "West US"
-=======
   "Color": "Red"
->>>>>>> 63ce7b6c
 }