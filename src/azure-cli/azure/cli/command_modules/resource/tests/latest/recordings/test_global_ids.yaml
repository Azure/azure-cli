interactions:
- request:
    body: null
    headers:
      Accept:
      - application/json
      Accept-Encoding:
      - gzip, deflate
      CommandName:
      - network vnet create
      Connection:
      - keep-alive
      ParameterSetName:
      - -g -n
      User-Agent:
      - python/3.7.3 (Windows-10-10.0.19041-SP0) msrest/0.6.18 msrest_azure/0.6.3
        azure-mgmt-resource/12.0.0 Azure-SDK-For-Python AZURECLI/2.19.0
      accept-language:
      - en-US
    method: GET
    uri: https://management.azure.com/subscriptions/00000000-0000-0000-0000-000000000000/resourcegroups/cli_test_global_ids000001?api-version=2020-10-01
  response:
    body:
      string: '{"id":"/subscriptions/00000000-0000-0000-0000-000000000000/resourceGroups/cli_test_global_ids000001","name":"cli_test_global_ids000001","type":"Microsoft.Resources/resourceGroups","location":"westus","tags":{"product":"azurecli","cause":"automation","date":"2021-02-10T12:57:09Z"},"properties":{"provisioningState":"Succeeded"}}'
    headers:
      cache-control:
      - no-cache
      content-length:
      - '428'
      content-type:
      - application/json; charset=utf-8
      date:
      - Wed, 10 Feb 2021 12:57:10 GMT
      expires:
      - '-1'
      pragma:
      - no-cache
      strict-transport-security:
      - max-age=31536000; includeSubDomains
      vary:
      - Accept-Encoding
      x-content-type-options:
      - nosniff
    status:
      code: 200
      message: OK
- request:
    body: '{"location": "westus", "tags": {}, "properties": {"addressSpace": {"addressPrefixes":
      ["10.0.0.0/16"]}, "dhcpOptions": {}}}'
    headers:
      Accept:
      - application/json
      Accept-Encoding:
      - gzip, deflate
      CommandName:
      - network vnet create
      Connection:
      - keep-alive
      Content-Length:
      - '123'
      Content-Type:
      - application/json
      ParameterSetName:
      - -g -n
      User-Agent:
      - AZURECLI/2.19.0 azsdk-python-azure-mgmt-network/18.0.0 Python/3.7.3 (Windows-10-10.0.19041-SP0)
    method: PUT
    uri: https://management.azure.com/subscriptions/00000000-0000-0000-0000-000000000000/resourceGroups/cli_test_global_ids000001/providers/Microsoft.Network/virtualNetworks/vnet1?api-version=2021-02-01
  response:
    body:
      string: "{\r\n  \"name\": \"vnet1\",\r\n  \"id\": \"/subscriptions/00000000-0000-0000-0000-000000000000/resourceGroups/cli_test_global_ids000001/providers/Microsoft.Network/virtualNetworks/vnet1\",\r\n
        \ \"etag\": \"W/\\\"7104cb14-3ce9-4db5-b8af-3f392f314bea\\\"\",\r\n  \"type\":
        \"Microsoft.Network/virtualNetworks\",\r\n  \"location\": \"westus\",\r\n
        \ \"tags\": {},\r\n  \"properties\": {\r\n    \"provisioningState\": \"Updating\",\r\n
        \   \"resourceGuid\": \"258c2c4b-e4c6-448d-818e-62c4716128ff\",\r\n    \"addressSpace\":
        {\r\n      \"addressPrefixes\": [\r\n        \"10.0.0.0/16\"\r\n      ]\r\n
        \   },\r\n    \"dhcpOptions\": {\r\n      \"dnsServers\": []\r\n    },\r\n
        \   \"subnets\": [],\r\n    \"virtualNetworkPeerings\": [],\r\n    \"enableDdosProtection\":
        false\r\n  }\r\n}"
    headers:
      azure-asyncnotification:
      - Enabled
      azure-asyncoperation:
<<<<<<< HEAD
      - https://management.azure.com/subscriptions/00000000-0000-0000-0000-000000000000/providers/Microsoft.Network/locations/westus/operations/4ddaf408-eb41-4d97-a344-214a3bb32204?api-version=2020-11-01
=======
      - https://management.azure.com/subscriptions/00000000-0000-0000-0000-000000000000/providers/Microsoft.Network/locations/westus/operations/ea2b3278-2305-4ff9-b38b-7885b7ae08c5?api-version=2021-02-01
>>>>>>> 6ad1929a
      cache-control:
      - no-cache
      content-length:
      - '732'
      content-type:
      - application/json; charset=utf-8
      date:
      - Wed, 10 Feb 2021 12:57:36 GMT
      expires:
      - '-1'
      pragma:
      - no-cache
      server:
      - Microsoft-HTTPAPI/2.0
      - Microsoft-HTTPAPI/2.0
      strict-transport-security:
      - max-age=31536000; includeSubDomains
      x-content-type-options:
      - nosniff
      x-ms-arm-service-request-id:
      - 21ce3f68-a142-4803-bbe3-ee8d22dbfe5d
      x-ms-ratelimit-remaining-subscription-writes:
      - '1185'
    status:
      code: 201
      message: Created
- request:
    body: null
    headers:
      Accept:
      - '*/*'
      Accept-Encoding:
      - gzip, deflate
      CommandName:
      - network vnet create
      Connection:
      - keep-alive
      ParameterSetName:
      - -g -n
      User-Agent:
      - AZURECLI/2.19.0 azsdk-python-azure-mgmt-network/18.0.0 Python/3.7.3 (Windows-10-10.0.19041-SP0)
    method: GET
<<<<<<< HEAD
    uri: https://management.azure.com/subscriptions/00000000-0000-0000-0000-000000000000/providers/Microsoft.Network/locations/westus/operations/4ddaf408-eb41-4d97-a344-214a3bb32204?api-version=2020-11-01
=======
    uri: https://management.azure.com/subscriptions/00000000-0000-0000-0000-000000000000/providers/Microsoft.Network/locations/westus/operations/ea2b3278-2305-4ff9-b38b-7885b7ae08c5?api-version=2021-02-01
>>>>>>> 6ad1929a
  response:
    body:
      string: "{\r\n  \"status\": \"Succeeded\"\r\n}"
    headers:
      cache-control:
      - no-cache
      content-length:
      - '29'
      content-type:
      - application/json; charset=utf-8
      date:
      - Wed, 10 Feb 2021 12:57:40 GMT
      expires:
      - '-1'
      pragma:
      - no-cache
      server:
      - Microsoft-HTTPAPI/2.0
      - Microsoft-HTTPAPI/2.0
      strict-transport-security:
      - max-age=31536000; includeSubDomains
      transfer-encoding:
      - chunked
      vary:
      - Accept-Encoding
      x-content-type-options:
      - nosniff
      x-ms-arm-service-request-id:
      - 6024c615-c4ca-41ab-b195-1f3506cf5c51
    status:
      code: 200
      message: OK
- request:
    body: null
    headers:
      Accept:
      - '*/*'
      Accept-Encoding:
      - gzip, deflate
      CommandName:
      - network vnet create
      Connection:
      - keep-alive
      ParameterSetName:
      - -g -n
      User-Agent:
      - AZURECLI/2.19.0 azsdk-python-azure-mgmt-network/18.0.0 Python/3.7.3 (Windows-10-10.0.19041-SP0)
    method: GET
    uri: https://management.azure.com/subscriptions/00000000-0000-0000-0000-000000000000/resourceGroups/cli_test_global_ids000001/providers/Microsoft.Network/virtualNetworks/vnet1?api-version=2021-02-01
  response:
    body:
      string: "{\r\n  \"name\": \"vnet1\",\r\n  \"id\": \"/subscriptions/00000000-0000-0000-0000-000000000000/resourceGroups/cli_test_global_ids000001/providers/Microsoft.Network/virtualNetworks/vnet1\",\r\n
        \ \"etag\": \"W/\\\"e9659e58-f5a8-446b-898e-e7f159f75c06\\\"\",\r\n  \"type\":
        \"Microsoft.Network/virtualNetworks\",\r\n  \"location\": \"westus\",\r\n
        \ \"tags\": {},\r\n  \"properties\": {\r\n    \"provisioningState\": \"Succeeded\",\r\n
        \   \"resourceGuid\": \"258c2c4b-e4c6-448d-818e-62c4716128ff\",\r\n    \"addressSpace\":
        {\r\n      \"addressPrefixes\": [\r\n        \"10.0.0.0/16\"\r\n      ]\r\n
        \   },\r\n    \"dhcpOptions\": {\r\n      \"dnsServers\": []\r\n    },\r\n
        \   \"subnets\": [],\r\n    \"virtualNetworkPeerings\": [],\r\n    \"enableDdosProtection\":
        false\r\n  }\r\n}"
    headers:
      cache-control:
      - no-cache
      content-length:
      - '733'
      content-type:
      - application/json; charset=utf-8
      date:
      - Wed, 10 Feb 2021 12:57:40 GMT
      etag:
      - W/"e9659e58-f5a8-446b-898e-e7f159f75c06"
      expires:
      - '-1'
      pragma:
      - no-cache
      server:
      - Microsoft-HTTPAPI/2.0
      - Microsoft-HTTPAPI/2.0
      strict-transport-security:
      - max-age=31536000; includeSubDomains
      transfer-encoding:
      - chunked
      vary:
      - Accept-Encoding
      x-content-type-options:
      - nosniff
      x-ms-arm-service-request-id:
      - 0e84a7ec-1d2d-4f42-8db6-0aea552cf043
    status:
      code: 200
      message: OK
- request:
    body: null
    headers:
      Accept:
      - application/json
      Accept-Encoding:
      - gzip, deflate
      CommandName:
      - network vnet show
      Connection:
      - keep-alive
      ParameterSetName:
      - --subscription --resource-group -n --ids
      User-Agent:
      - AZURECLI/2.19.0 azsdk-python-azure-mgmt-network/18.0.0 Python/3.7.3 (Windows-10-10.0.19041-SP0)
    method: GET
    uri: https://management.azure.com/subscriptions/00000000-0000-0000-0000-000000000000/resourceGroups/cli_test_global_ids000001/providers/Microsoft.Network/virtualNetworks/vnet1?api-version=2021-02-01
  response:
    body:
      string: "{\r\n  \"name\": \"vnet1\",\r\n  \"id\": \"/subscriptions/00000000-0000-0000-0000-000000000000/resourceGroups/cli_test_global_ids000001/providers/Microsoft.Network/virtualNetworks/vnet1\",\r\n
        \ \"etag\": \"W/\\\"e9659e58-f5a8-446b-898e-e7f159f75c06\\\"\",\r\n  \"type\":
        \"Microsoft.Network/virtualNetworks\",\r\n  \"location\": \"westus\",\r\n
        \ \"tags\": {},\r\n  \"properties\": {\r\n    \"provisioningState\": \"Succeeded\",\r\n
        \   \"resourceGuid\": \"258c2c4b-e4c6-448d-818e-62c4716128ff\",\r\n    \"addressSpace\":
        {\r\n      \"addressPrefixes\": [\r\n        \"10.0.0.0/16\"\r\n      ]\r\n
        \   },\r\n    \"dhcpOptions\": {\r\n      \"dnsServers\": []\r\n    },\r\n
        \   \"subnets\": [],\r\n    \"virtualNetworkPeerings\": [],\r\n    \"enableDdosProtection\":
        false\r\n  }\r\n}"
    headers:
      cache-control:
      - no-cache
      content-length:
      - '733'
      content-type:
      - application/json; charset=utf-8
      date:
      - Wed, 10 Feb 2021 12:57:40 GMT
      etag:
      - W/"e9659e58-f5a8-446b-898e-e7f159f75c06"
      expires:
      - '-1'
      pragma:
      - no-cache
      server:
      - Microsoft-HTTPAPI/2.0
      - Microsoft-HTTPAPI/2.0
      strict-transport-security:
      - max-age=31536000; includeSubDomains
      transfer-encoding:
      - chunked
      vary:
      - Accept-Encoding
      x-content-type-options:
      - nosniff
      x-ms-arm-service-request-id:
      - 1589b8b2-3273-4277-8667-418daefbdb84
    status:
      code: 200
      message: OK
version: 1<|MERGE_RESOLUTION|>--- conflicted
+++ resolved
@@ -13,15 +13,12 @@
       ParameterSetName:
       - -g -n
       User-Agent:
-      - python/3.7.3 (Windows-10-10.0.19041-SP0) msrest/0.6.18 msrest_azure/0.6.3
-        azure-mgmt-resource/12.0.0 Azure-SDK-For-Python AZURECLI/2.19.0
-      accept-language:
-      - en-US
+      - AZURECLI/2.21.0 azsdk-python-azure-mgmt-resource/16.0.0 Python/3.8.0 (Windows-10-10.0.19041-SP0)
     method: GET
     uri: https://management.azure.com/subscriptions/00000000-0000-0000-0000-000000000000/resourcegroups/cli_test_global_ids000001?api-version=2020-10-01
   response:
     body:
-      string: '{"id":"/subscriptions/00000000-0000-0000-0000-000000000000/resourceGroups/cli_test_global_ids000001","name":"cli_test_global_ids000001","type":"Microsoft.Resources/resourceGroups","location":"westus","tags":{"product":"azurecli","cause":"automation","date":"2021-02-10T12:57:09Z"},"properties":{"provisioningState":"Succeeded"}}'
+      string: '{"id":"/subscriptions/00000000-0000-0000-0000-000000000000/resourceGroups/cli_test_global_ids000001","name":"cli_test_global_ids000001","type":"Microsoft.Resources/resourceGroups","location":"westus","tags":{"product":"azurecli","cause":"automation","date":"2021-04-16T02:10:42Z"},"properties":{"provisioningState":"Succeeded"}}'
     headers:
       cache-control:
       - no-cache
@@ -30,7 +27,7 @@
       content-type:
       - application/json; charset=utf-8
       date:
-      - Wed, 10 Feb 2021 12:57:10 GMT
+      - Fri, 16 Apr 2021 02:10:45 GMT
       expires:
       - '-1'
       pragma:
@@ -63,16 +60,16 @@
       ParameterSetName:
       - -g -n
       User-Agent:
-      - AZURECLI/2.19.0 azsdk-python-azure-mgmt-network/18.0.0 Python/3.7.3 (Windows-10-10.0.19041-SP0)
+      - AZURECLI/2.21.0 azsdk-python-azure-mgmt-network/18.0.0 Python/3.8.0 (Windows-10-10.0.19041-SP0)
     method: PUT
     uri: https://management.azure.com/subscriptions/00000000-0000-0000-0000-000000000000/resourceGroups/cli_test_global_ids000001/providers/Microsoft.Network/virtualNetworks/vnet1?api-version=2021-02-01
   response:
     body:
       string: "{\r\n  \"name\": \"vnet1\",\r\n  \"id\": \"/subscriptions/00000000-0000-0000-0000-000000000000/resourceGroups/cli_test_global_ids000001/providers/Microsoft.Network/virtualNetworks/vnet1\",\r\n
-        \ \"etag\": \"W/\\\"7104cb14-3ce9-4db5-b8af-3f392f314bea\\\"\",\r\n  \"type\":
+        \ \"etag\": \"W/\\\"78615e5a-bf66-410c-bca8-476d882dbc08\\\"\",\r\n  \"type\":
         \"Microsoft.Network/virtualNetworks\",\r\n  \"location\": \"westus\",\r\n
         \ \"tags\": {},\r\n  \"properties\": {\r\n    \"provisioningState\": \"Updating\",\r\n
-        \   \"resourceGuid\": \"258c2c4b-e4c6-448d-818e-62c4716128ff\",\r\n    \"addressSpace\":
+        \   \"resourceGuid\": \"1d650006-a8ee-4e3f-b442-0b85fa1ec31f\",\r\n    \"addressSpace\":
         {\r\n      \"addressPrefixes\": [\r\n        \"10.0.0.0/16\"\r\n      ]\r\n
         \   },\r\n    \"dhcpOptions\": {\r\n      \"dnsServers\": []\r\n    },\r\n
         \   \"subnets\": [],\r\n    \"virtualNetworkPeerings\": [],\r\n    \"enableDdosProtection\":
@@ -81,11 +78,7 @@
       azure-asyncnotification:
       - Enabled
       azure-asyncoperation:
-<<<<<<< HEAD
-      - https://management.azure.com/subscriptions/00000000-0000-0000-0000-000000000000/providers/Microsoft.Network/locations/westus/operations/4ddaf408-eb41-4d97-a344-214a3bb32204?api-version=2020-11-01
-=======
       - https://management.azure.com/subscriptions/00000000-0000-0000-0000-000000000000/providers/Microsoft.Network/locations/westus/operations/ea2b3278-2305-4ff9-b38b-7885b7ae08c5?api-version=2021-02-01
->>>>>>> 6ad1929a
       cache-control:
       - no-cache
       content-length:
@@ -93,22 +86,22 @@
       content-type:
       - application/json; charset=utf-8
       date:
-      - Wed, 10 Feb 2021 12:57:36 GMT
-      expires:
-      - '-1'
-      pragma:
-      - no-cache
-      server:
-      - Microsoft-HTTPAPI/2.0
-      - Microsoft-HTTPAPI/2.0
-      strict-transport-security:
-      - max-age=31536000; includeSubDomains
-      x-content-type-options:
-      - nosniff
-      x-ms-arm-service-request-id:
-      - 21ce3f68-a142-4803-bbe3-ee8d22dbfe5d
+      - Fri, 16 Apr 2021 02:10:51 GMT
+      expires:
+      - '-1'
+      pragma:
+      - no-cache
+      server:
+      - Microsoft-HTTPAPI/2.0
+      - Microsoft-HTTPAPI/2.0
+      strict-transport-security:
+      - max-age=31536000; includeSubDomains
+      x-content-type-options:
+      - nosniff
+      x-ms-arm-service-request-id:
+      - bfd99920-54de-41e7-93c9-8f821eb64618
       x-ms-ratelimit-remaining-subscription-writes:
-      - '1185'
+      - '1188'
     status:
       code: 201
       message: Created
@@ -126,13 +119,9 @@
       ParameterSetName:
       - -g -n
       User-Agent:
-      - AZURECLI/2.19.0 azsdk-python-azure-mgmt-network/18.0.0 Python/3.7.3 (Windows-10-10.0.19041-SP0)
-    method: GET
-<<<<<<< HEAD
-    uri: https://management.azure.com/subscriptions/00000000-0000-0000-0000-000000000000/providers/Microsoft.Network/locations/westus/operations/4ddaf408-eb41-4d97-a344-214a3bb32204?api-version=2020-11-01
-=======
+      - AZURECLI/2.21.0 azsdk-python-azure-mgmt-network/18.0.0 Python/3.8.0 (Windows-10-10.0.19041-SP0)
+    method: GET
     uri: https://management.azure.com/subscriptions/00000000-0000-0000-0000-000000000000/providers/Microsoft.Network/locations/westus/operations/ea2b3278-2305-4ff9-b38b-7885b7ae08c5?api-version=2021-02-01
->>>>>>> 6ad1929a
   response:
     body:
       string: "{\r\n  \"status\": \"Succeeded\"\r\n}"
@@ -144,7 +133,7 @@
       content-type:
       - application/json; charset=utf-8
       date:
-      - Wed, 10 Feb 2021 12:57:40 GMT
+      - Fri, 16 Apr 2021 02:10:54 GMT
       expires:
       - '-1'
       pragma:
@@ -161,7 +150,7 @@
       x-content-type-options:
       - nosniff
       x-ms-arm-service-request-id:
-      - 6024c615-c4ca-41ab-b195-1f3506cf5c51
+      - b7e4a0b4-bfc8-4016-bd3d-4c70907054b5
     status:
       code: 200
       message: OK
@@ -179,16 +168,16 @@
       ParameterSetName:
       - -g -n
       User-Agent:
-      - AZURECLI/2.19.0 azsdk-python-azure-mgmt-network/18.0.0 Python/3.7.3 (Windows-10-10.0.19041-SP0)
+      - AZURECLI/2.21.0 azsdk-python-azure-mgmt-network/18.0.0 Python/3.8.0 (Windows-10-10.0.19041-SP0)
     method: GET
     uri: https://management.azure.com/subscriptions/00000000-0000-0000-0000-000000000000/resourceGroups/cli_test_global_ids000001/providers/Microsoft.Network/virtualNetworks/vnet1?api-version=2021-02-01
   response:
     body:
       string: "{\r\n  \"name\": \"vnet1\",\r\n  \"id\": \"/subscriptions/00000000-0000-0000-0000-000000000000/resourceGroups/cli_test_global_ids000001/providers/Microsoft.Network/virtualNetworks/vnet1\",\r\n
-        \ \"etag\": \"W/\\\"e9659e58-f5a8-446b-898e-e7f159f75c06\\\"\",\r\n  \"type\":
+        \ \"etag\": \"W/\\\"0da145ff-2985-4893-a4e8-f28ace19de4e\\\"\",\r\n  \"type\":
         \"Microsoft.Network/virtualNetworks\",\r\n  \"location\": \"westus\",\r\n
         \ \"tags\": {},\r\n  \"properties\": {\r\n    \"provisioningState\": \"Succeeded\",\r\n
-        \   \"resourceGuid\": \"258c2c4b-e4c6-448d-818e-62c4716128ff\",\r\n    \"addressSpace\":
+        \   \"resourceGuid\": \"1d650006-a8ee-4e3f-b442-0b85fa1ec31f\",\r\n    \"addressSpace\":
         {\r\n      \"addressPrefixes\": [\r\n        \"10.0.0.0/16\"\r\n      ]\r\n
         \   },\r\n    \"dhcpOptions\": {\r\n      \"dnsServers\": []\r\n    },\r\n
         \   \"subnets\": [],\r\n    \"virtualNetworkPeerings\": [],\r\n    \"enableDdosProtection\":
@@ -201,9 +190,9 @@
       content-type:
       - application/json; charset=utf-8
       date:
-      - Wed, 10 Feb 2021 12:57:40 GMT
+      - Fri, 16 Apr 2021 02:10:54 GMT
       etag:
-      - W/"e9659e58-f5a8-446b-898e-e7f159f75c06"
+      - W/"0da145ff-2985-4893-a4e8-f28ace19de4e"
       expires:
       - '-1'
       pragma:
@@ -220,7 +209,7 @@
       x-content-type-options:
       - nosniff
       x-ms-arm-service-request-id:
-      - 0e84a7ec-1d2d-4f42-8db6-0aea552cf043
+      - 7ec19660-809f-4922-a457-5816bb18c121
     status:
       code: 200
       message: OK
@@ -238,16 +227,16 @@
       ParameterSetName:
       - --subscription --resource-group -n --ids
       User-Agent:
-      - AZURECLI/2.19.0 azsdk-python-azure-mgmt-network/18.0.0 Python/3.7.3 (Windows-10-10.0.19041-SP0)
+      - AZURECLI/2.21.0 azsdk-python-azure-mgmt-network/18.0.0 Python/3.8.0 (Windows-10-10.0.19041-SP0)
     method: GET
     uri: https://management.azure.com/subscriptions/00000000-0000-0000-0000-000000000000/resourceGroups/cli_test_global_ids000001/providers/Microsoft.Network/virtualNetworks/vnet1?api-version=2021-02-01
   response:
     body:
       string: "{\r\n  \"name\": \"vnet1\",\r\n  \"id\": \"/subscriptions/00000000-0000-0000-0000-000000000000/resourceGroups/cli_test_global_ids000001/providers/Microsoft.Network/virtualNetworks/vnet1\",\r\n
-        \ \"etag\": \"W/\\\"e9659e58-f5a8-446b-898e-e7f159f75c06\\\"\",\r\n  \"type\":
+        \ \"etag\": \"W/\\\"0da145ff-2985-4893-a4e8-f28ace19de4e\\\"\",\r\n  \"type\":
         \"Microsoft.Network/virtualNetworks\",\r\n  \"location\": \"westus\",\r\n
         \ \"tags\": {},\r\n  \"properties\": {\r\n    \"provisioningState\": \"Succeeded\",\r\n
-        \   \"resourceGuid\": \"258c2c4b-e4c6-448d-818e-62c4716128ff\",\r\n    \"addressSpace\":
+        \   \"resourceGuid\": \"1d650006-a8ee-4e3f-b442-0b85fa1ec31f\",\r\n    \"addressSpace\":
         {\r\n      \"addressPrefixes\": [\r\n        \"10.0.0.0/16\"\r\n      ]\r\n
         \   },\r\n    \"dhcpOptions\": {\r\n      \"dnsServers\": []\r\n    },\r\n
         \   \"subnets\": [],\r\n    \"virtualNetworkPeerings\": [],\r\n    \"enableDdosProtection\":
@@ -260,9 +249,9 @@
       content-type:
       - application/json; charset=utf-8
       date:
-      - Wed, 10 Feb 2021 12:57:40 GMT
+      - Fri, 16 Apr 2021 02:10:56 GMT
       etag:
-      - W/"e9659e58-f5a8-446b-898e-e7f159f75c06"
+      - W/"0da145ff-2985-4893-a4e8-f28ace19de4e"
       expires:
       - '-1'
       pragma:
@@ -279,7 +268,7 @@
       x-content-type-options:
       - nosniff
       x-ms-arm-service-request-id:
-      - 1589b8b2-3273-4277-8667-418daefbdb84
+      - 1f877f77-bf2e-48ec-b23d-2bf15285a337
     status:
       code: 200
       message: OK
