--- conflicted
+++ resolved
@@ -2717,14 +2717,6 @@
     hosting_environment_profile_param = (webapp.hosting_environment_profile.name
                                          if webapp.hosting_environment_profile else '')
 
-<<<<<<< HEAD
-    thumb_print = _get_cert(certificate_password, certificate_file)
-    if certificate_name:
-        cert_name = certificate_name
-    else:
-        cert_name = _generate_cert_name(thumb_print, hosting_environment_profile_param,
-                                        webapp.location, resource_group_name)
-=======
     try:
         thumb_print = _get_cert(certificate_password, certificate_file)
     except OpenSSL.crypto.Error as e:
@@ -2732,7 +2724,6 @@
                                     "Please double check the certificate password.") from e
     cert_name = _generate_cert_name(thumb_print, hosting_environment_profile_param,
                                     webapp.location, resource_group_name)
->>>>>>> 9a1b2a9e
     cert = Certificate(password=certificate_password, pfx_blob=cert_contents,
                        location=webapp.location, server_farm_id=webapp.server_farm_id)
     return client.certificates.create_or_update(resource_group_name, cert_name, cert)
