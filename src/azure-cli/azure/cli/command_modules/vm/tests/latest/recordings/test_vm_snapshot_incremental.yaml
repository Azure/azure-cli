--- conflicted
+++ resolved
@@ -19,13 +19,8 @@
       ParameterSetName:
       - -g -n --size-gb -l
       User-Agent:
-<<<<<<< HEAD
-      - python/3.7.4 (Windows-10-10.0.18362-SP0) msrest/0.6.10 msrest_azure/0.6.2
-        azure-mgmt-compute/11.1.0 Azure-SDK-For-Python AZURECLI/2.2.0
-=======
-      - python/3.8.2 (Windows-10-10.0.18362-SP0) msrest/0.6.11 msrest_azure/0.6.3
-        azure-mgmt-compute/12.0.0 Azure-SDK-For-Python AZURECLI/2.2.0
->>>>>>> 8b855ecd
+      - python/3.7.4 (Windows-10-10.0.18362-SP0) msrest/0.6.10 msrest_azure/0.6.2
+        azure-mgmt-compute/12.0.0 Azure-SDK-For-Python AZURECLI/2.2.0
       accept-language:
       - en-US
     method: PUT
@@ -40,11 +35,7 @@
         \ }\r\n}"
     headers:
       azure-asyncoperation:
-<<<<<<< HEAD
-      - https://management.azure.com/subscriptions/00000000-0000-0000-0000-000000000000/providers/Microsoft.Compute/locations/centraluseuap/DiskOperations/6c0e60dc-28d7-4fd8-b13c-d89cfff9a593?api-version=2019-11-01
-=======
-      - https://management.azure.com/subscriptions/00000000-0000-0000-0000-000000000000/providers/Microsoft.Compute/locations/centraluseuap/DiskOperations/465827b9-c875-4219-b956-52dae0f0d292?api-version=2019-07-01
->>>>>>> 8b855ecd
+      - https://management.azure.com/subscriptions/00000000-0000-0000-0000-000000000000/providers/Microsoft.Compute/locations/centraluseuap/DiskOperations/a9b2608f-19ba-4197-bf5f-0604e738bf75?api-version=2019-11-01
       cache-control:
       - no-cache
       content-length:
@@ -52,19 +43,11 @@
       content-type:
       - application/json; charset=utf-8
       date:
-<<<<<<< HEAD
-      - Mon, 16 Mar 2020 08:23:46 GMT
+      - Fri, 27 Mar 2020 09:27:11 GMT
       expires:
       - '-1'
       location:
-      - https://management.azure.com/subscriptions/00000000-0000-0000-0000-000000000000/providers/Microsoft.Compute/locations/centraluseuap/DiskOperations/6c0e60dc-28d7-4fd8-b13c-d89cfff9a593?monitor=true&api-version=2019-11-01
-=======
-      - Thu, 26 Mar 2020 13:06:18 GMT
-      expires:
-      - '-1'
-      location:
-      - https://management.azure.com/subscriptions/00000000-0000-0000-0000-000000000000/providers/Microsoft.Compute/locations/centraluseuap/DiskOperations/465827b9-c875-4219-b956-52dae0f0d292?monitor=true&api-version=2019-07-01
->>>>>>> 8b855ecd
+      - https://management.azure.com/subscriptions/00000000-0000-0000-0000-000000000000/providers/Microsoft.Compute/locations/centraluseuap/DiskOperations/a9b2608f-19ba-4197-bf5f-0604e738bf75?monitor=true&api-version=2019-11-01
       pragma:
       - no-cache
       server:
@@ -77,11 +60,7 @@
       x-ms-ratelimit-remaining-resource:
       - Microsoft.Compute/CreateUpdateDisks3Min;999,Microsoft.Compute/CreateUpdateDisks30Min;7999
       x-ms-ratelimit-remaining-subscription-writes:
-<<<<<<< HEAD
-      - '1199'
-=======
       - '1190'
->>>>>>> 8b855ecd
     status:
       code: 202
       message: Accepted
@@ -99,25 +78,14 @@
       ParameterSetName:
       - -g -n --size-gb -l
       User-Agent:
-<<<<<<< HEAD
-      - python/3.7.4 (Windows-10-10.0.18362-SP0) msrest/0.6.10 msrest_azure/0.6.2
-        azure-mgmt-compute/11.1.0 Azure-SDK-For-Python AZURECLI/2.2.0
-    method: GET
-    uri: https://management.azure.com/subscriptions/00000000-0000-0000-0000-000000000000/providers/Microsoft.Compute/locations/centraluseuap/DiskOperations/6c0e60dc-28d7-4fd8-b13c-d89cfff9a593?api-version=2019-11-01
-  response:
-    body:
-      string: "{\r\n  \"startTime\": \"2020-03-16T08:23:46.7938036+00:00\",\r\n  \"endTime\":
-        \"2020-03-16T08:23:46.9344234+00:00\",\r\n  \"status\": \"Succeeded\",\r\n
-=======
-      - python/3.8.2 (Windows-10-10.0.18362-SP0) msrest/0.6.11 msrest_azure/0.6.3
-        azure-mgmt-compute/12.0.0 Azure-SDK-For-Python AZURECLI/2.2.0
-    method: GET
-    uri: https://management.azure.com/subscriptions/00000000-0000-0000-0000-000000000000/providers/Microsoft.Compute/locations/centraluseuap/DiskOperations/465827b9-c875-4219-b956-52dae0f0d292?api-version=2019-07-01
-  response:
-    body:
-      string: "{\r\n  \"startTime\": \"2020-03-26T13:06:18.2031355+00:00\",\r\n  \"endTime\":
-        \"2020-03-26T13:06:18.3750236+00:00\",\r\n  \"status\": \"Succeeded\",\r\n
->>>>>>> 8b855ecd
+      - python/3.7.4 (Windows-10-10.0.18362-SP0) msrest/0.6.10 msrest_azure/0.6.2
+        azure-mgmt-compute/12.0.0 Azure-SDK-For-Python AZURECLI/2.2.0
+    method: GET
+    uri: https://management.azure.com/subscriptions/00000000-0000-0000-0000-000000000000/providers/Microsoft.Compute/locations/centraluseuap/DiskOperations/a9b2608f-19ba-4197-bf5f-0604e738bf75?api-version=2019-11-01
+  response:
+    body:
+      string: "{\r\n  \"startTime\": \"2020-03-27T09:27:12.2509837+00:00\",\r\n  \"endTime\":
+        \"2020-03-27T09:27:12.3603338+00:00\",\r\n  \"status\": \"Succeeded\",\r\n
         \ \"properties\": {\r\n    \"output\": {\r\n  \"name\": \"d1\",\r\n  \"id\":
         \"/subscriptions/00000000-0000-0000-0000-000000000000/resourceGroups/cli_test_vm_snapshot_incremental_000001/providers/Microsoft.Compute/disks/d1\",\r\n
         \ \"type\": \"Microsoft.Compute/disks\",\r\n  \"location\": \"centraluseuap\",\r\n
@@ -126,17 +94,10 @@
         \   \"creationData\": {\r\n      \"createOption\": \"Empty\"\r\n    },\r\n
         \   \"diskSizeGB\": 10,\r\n    \"diskIOPSReadWrite\": 120,\r\n    \"diskMBpsReadWrite\":
         25,\r\n    \"encryption\": {\r\n      \"type\": \"EncryptionAtRestWithPlatformKey\"\r\n
-<<<<<<< HEAD
-        \   },\r\n    \"timeCreated\": \"2020-03-16T08:23:46.8094177+00:00\",\r\n
+        \   },\r\n    \"timeCreated\": \"2020-03-27T09:27:12.2509837+00:00\",\r\n
         \   \"provisioningState\": \"Succeeded\",\r\n    \"diskState\": \"Unattached\",\r\n
-        \   \"diskSizeBytes\": 10737418240,\r\n    \"uniqueId\": \"1877ce96-4a08-4cd3-8a63-635491bfa46a\"\r\n
-        \ }\r\n}\r\n  },\r\n  \"name\": \"6c0e60dc-28d7-4fd8-b13c-d89cfff9a593\"\r\n}"
-=======
-        \   },\r\n    \"timeCreated\": \"2020-03-26T13:06:18.2031355+00:00\",\r\n
-        \   \"provisioningState\": \"Succeeded\",\r\n    \"diskState\": \"Unattached\",\r\n
-        \   \"diskSizeBytes\": 10737418240,\r\n    \"uniqueId\": \"c554b4c9-24c4-4c00-9865-f9ad4a8c387f\"\r\n
-        \ }\r\n}\r\n  },\r\n  \"name\": \"465827b9-c875-4219-b956-52dae0f0d292\"\r\n}"
->>>>>>> 8b855ecd
+        \   \"diskSizeBytes\": 10737418240,\r\n    \"uniqueId\": \"e196ddb5-97ff-442b-b4f3-a31df5290356\"\r\n
+        \ }\r\n}\r\n  },\r\n  \"name\": \"a9b2608f-19ba-4197-bf5f-0604e738bf75\"\r\n}"
     headers:
       cache-control:
       - no-cache
@@ -145,11 +106,7 @@
       content-type:
       - application/json; charset=utf-8
       date:
-<<<<<<< HEAD
-      - Mon, 16 Mar 2020 08:23:51 GMT
-=======
-      - Thu, 26 Mar 2020 13:06:20 GMT
->>>>>>> 8b855ecd
+      - Fri, 27 Mar 2020 09:27:14 GMT
       expires:
       - '-1'
       pragma:
@@ -184,13 +141,8 @@
       ParameterSetName:
       - -g -n --size-gb -l
       User-Agent:
-<<<<<<< HEAD
-      - python/3.7.4 (Windows-10-10.0.18362-SP0) msrest/0.6.10 msrest_azure/0.6.2
-        azure-mgmt-compute/11.1.0 Azure-SDK-For-Python AZURECLI/2.2.0
-=======
-      - python/3.8.2 (Windows-10-10.0.18362-SP0) msrest/0.6.11 msrest_azure/0.6.3
-        azure-mgmt-compute/12.0.0 Azure-SDK-For-Python AZURECLI/2.2.0
->>>>>>> 8b855ecd
+      - python/3.7.4 (Windows-10-10.0.18362-SP0) msrest/0.6.10 msrest_azure/0.6.2
+        azure-mgmt-compute/12.0.0 Azure-SDK-For-Python AZURECLI/2.2.0
     method: GET
     uri: https://management.azure.com/subscriptions/00000000-0000-0000-0000-000000000000/resourceGroups/cli_test_vm_snapshot_incremental_000001/providers/Microsoft.Compute/disks/d1?api-version=2019-11-01
   response:
@@ -202,15 +154,9 @@
         \   \"creationData\": {\r\n      \"createOption\": \"Empty\"\r\n    },\r\n
         \   \"diskSizeGB\": 10,\r\n    \"diskIOPSReadWrite\": 120,\r\n    \"diskMBpsReadWrite\":
         25,\r\n    \"encryption\": {\r\n      \"type\": \"EncryptionAtRestWithPlatformKey\"\r\n
-<<<<<<< HEAD
-        \   },\r\n    \"timeCreated\": \"2020-03-16T08:23:46.8094177+00:00\",\r\n
+        \   },\r\n    \"timeCreated\": \"2020-03-27T09:27:12.2509837+00:00\",\r\n
         \   \"provisioningState\": \"Succeeded\",\r\n    \"diskState\": \"Unattached\",\r\n
-        \   \"diskSizeBytes\": 10737418240,\r\n    \"uniqueId\": \"1877ce96-4a08-4cd3-8a63-635491bfa46a\"\r\n
-=======
-        \   },\r\n    \"timeCreated\": \"2020-03-26T13:06:18.2031355+00:00\",\r\n
-        \   \"provisioningState\": \"Succeeded\",\r\n    \"diskState\": \"Unattached\",\r\n
-        \   \"diskSizeBytes\": 10737418240,\r\n    \"uniqueId\": \"c554b4c9-24c4-4c00-9865-f9ad4a8c387f\"\r\n
->>>>>>> 8b855ecd
+        \   \"diskSizeBytes\": 10737418240,\r\n    \"uniqueId\": \"e196ddb5-97ff-442b-b4f3-a31df5290356\"\r\n
         \ }\r\n}"
     headers:
       cache-control:
@@ -220,11 +166,7 @@
       content-type:
       - application/json; charset=utf-8
       date:
-<<<<<<< HEAD
-      - Mon, 16 Mar 2020 08:23:52 GMT
-=======
-      - Thu, 26 Mar 2020 13:06:21 GMT
->>>>>>> 8b855ecd
+      - Fri, 27 Mar 2020 09:27:14 GMT
       expires:
       - '-1'
       pragma:
@@ -241,7 +183,7 @@
       x-content-type-options:
       - nosniff
       x-ms-ratelimit-remaining-resource:
-      - Microsoft.Compute/LowCostGet3Min;4995,Microsoft.Compute/LowCostGet30Min;39995
+      - Microsoft.Compute/LowCostGet3Min;4999,Microsoft.Compute/LowCostGet30Min;39999
     status:
       code: 200
       message: OK
@@ -259,13 +201,8 @@
       ParameterSetName:
       - -g -n --incremental -l --source
       User-Agent:
-<<<<<<< HEAD
-      - python/3.7.4 (Windows-10-10.0.18362-SP0) msrest/0.6.10 msrest_azure/0.6.2
-        azure-mgmt-compute/11.1.0 Azure-SDK-For-Python AZURECLI/2.2.0
-=======
-      - python/3.8.2 (Windows-10-10.0.18362-SP0) msrest/0.6.11 msrest_azure/0.6.3
-        azure-mgmt-compute/12.0.0 Azure-SDK-For-Python AZURECLI/2.2.0
->>>>>>> 8b855ecd
+      - python/3.7.4 (Windows-10-10.0.18362-SP0) msrest/0.6.10 msrest_azure/0.6.2
+        azure-mgmt-compute/12.0.0 Azure-SDK-For-Python AZURECLI/2.2.0
       accept-language:
       - en-US
     method: GET
@@ -282,11 +219,7 @@
       content-type:
       - application/json; charset=utf-8
       date:
-<<<<<<< HEAD
-      - Mon, 16 Mar 2020 08:23:55 GMT
-=======
-      - Thu, 26 Mar 2020 13:06:23 GMT
->>>>>>> 8b855ecd
+      - Fri, 27 Mar 2020 09:27:15 GMT
       expires:
       - '-1'
       pragma:
@@ -314,13 +247,8 @@
       ParameterSetName:
       - -g -n --incremental -l --source
       User-Agent:
-<<<<<<< HEAD
-      - python/3.7.4 (Windows-10-10.0.18362-SP0) msrest/0.6.10 msrest_azure/0.6.2
-        azure-mgmt-compute/11.1.0 Azure-SDK-For-Python AZURECLI/2.2.0
-=======
-      - python/3.8.2 (Windows-10-10.0.18362-SP0) msrest/0.6.11 msrest_azure/0.6.3
-        azure-mgmt-compute/12.0.0 Azure-SDK-For-Python AZURECLI/2.2.0
->>>>>>> 8b855ecd
+      - python/3.7.4 (Windows-10-10.0.18362-SP0) msrest/0.6.10 msrest_azure/0.6.2
+        azure-mgmt-compute/12.0.0 Azure-SDK-For-Python AZURECLI/2.2.0
       accept-language:
       - en-US
     method: GET
@@ -334,15 +262,9 @@
         \   \"creationData\": {\r\n      \"createOption\": \"Empty\"\r\n    },\r\n
         \   \"diskSizeGB\": 10,\r\n    \"diskIOPSReadWrite\": 120,\r\n    \"diskMBpsReadWrite\":
         25,\r\n    \"encryption\": {\r\n      \"type\": \"EncryptionAtRestWithPlatformKey\"\r\n
-<<<<<<< HEAD
-        \   },\r\n    \"timeCreated\": \"2020-03-16T08:23:46.8094177+00:00\",\r\n
+        \   },\r\n    \"timeCreated\": \"2020-03-27T09:27:12.2509837+00:00\",\r\n
         \   \"provisioningState\": \"Succeeded\",\r\n    \"diskState\": \"Unattached\",\r\n
-        \   \"diskSizeBytes\": 10737418240,\r\n    \"uniqueId\": \"1877ce96-4a08-4cd3-8a63-635491bfa46a\"\r\n
-=======
-        \   },\r\n    \"timeCreated\": \"2020-03-26T13:06:18.2031355+00:00\",\r\n
-        \   \"provisioningState\": \"Succeeded\",\r\n    \"diskState\": \"Unattached\",\r\n
-        \   \"diskSizeBytes\": 10737418240,\r\n    \"uniqueId\": \"c554b4c9-24c4-4c00-9865-f9ad4a8c387f\"\r\n
->>>>>>> 8b855ecd
+        \   \"diskSizeBytes\": 10737418240,\r\n    \"uniqueId\": \"e196ddb5-97ff-442b-b4f3-a31df5290356\"\r\n
         \ }\r\n}"
     headers:
       cache-control:
@@ -352,11 +274,7 @@
       content-type:
       - application/json; charset=utf-8
       date:
-<<<<<<< HEAD
-      - Mon, 16 Mar 2020 08:23:58 GMT
-=======
-      - Thu, 26 Mar 2020 13:06:23 GMT
->>>>>>> 8b855ecd
+      - Fri, 27 Mar 2020 09:27:16 GMT
       expires:
       - '-1'
       pragma:
@@ -373,11 +291,7 @@
       x-content-type-options:
       - nosniff
       x-ms-ratelimit-remaining-resource:
-<<<<<<< HEAD
-      - Microsoft.Compute/LowCostGet3Min;4997,Microsoft.Compute/LowCostGet30Min;39997
-=======
-      - Microsoft.Compute/LowCostGet3Min;4994,Microsoft.Compute/LowCostGet30Min;39994
->>>>>>> 8b855ecd
+      - Microsoft.Compute/LowCostGet3Min;4998,Microsoft.Compute/LowCostGet30Min;39998
     status:
       code: 200
       message: OK
@@ -402,13 +316,8 @@
       ParameterSetName:
       - -g -n --incremental -l --source
       User-Agent:
-<<<<<<< HEAD
-      - python/3.7.4 (Windows-10-10.0.18362-SP0) msrest/0.6.10 msrest_azure/0.6.2
-        azure-mgmt-compute/11.1.0 Azure-SDK-For-Python AZURECLI/2.2.0
-=======
-      - python/3.8.2 (Windows-10-10.0.18362-SP0) msrest/0.6.11 msrest_azure/0.6.3
-        azure-mgmt-compute/12.0.0 Azure-SDK-For-Python AZURECLI/2.2.0
->>>>>>> 8b855ecd
+      - python/3.7.4 (Windows-10-10.0.18362-SP0) msrest/0.6.10 msrest_azure/0.6.2
+        azure-mgmt-compute/12.0.0 Azure-SDK-For-Python AZURECLI/2.2.0
       accept-language:
       - en-US
     method: PUT
@@ -419,20 +328,12 @@
         {\r\n    \"name\": \"Standard_LRS\"\r\n  },\r\n  \"properties\": {\r\n    \"hyperVGeneration\":
         \"V1\",\r\n    \"creationData\": {\r\n      \"createOption\": \"Copy\",\r\n
         \     \"sourceResourceId\": \"/subscriptions/00000000-0000-0000-0000-000000000000/resourceGroups/cli_test_vm_snapshot_incremental_000001/providers/Microsoft.Compute/disks/d1\",\r\n
-<<<<<<< HEAD
-        \     \"sourceUniqueId\": \"1877ce96-4a08-4cd3-8a63-635491bfa46a\"\r\n    },\r\n
-=======
-        \     \"sourceUniqueId\": \"c554b4c9-24c4-4c00-9865-f9ad4a8c387f\"\r\n    },\r\n
->>>>>>> 8b855ecd
+        \     \"sourceUniqueId\": \"e196ddb5-97ff-442b-b4f3-a31df5290356\"\r\n    },\r\n
         \   \"incremental\": true,\r\n    \"provisioningState\": \"Updating\",\r\n
         \   \"isArmResource\": true\r\n  }\r\n}"
     headers:
       azure-asyncoperation:
-<<<<<<< HEAD
-      - https://management.azure.com/subscriptions/00000000-0000-0000-0000-000000000000/providers/Microsoft.Compute/locations/centraluseuap/DiskOperations/4abf3d96-a6d6-4dfa-bd56-d236f13ee85b?api-version=2019-07-01
-=======
-      - https://management.azure.com/subscriptions/00000000-0000-0000-0000-000000000000/providers/Microsoft.Compute/locations/centraluseuap/DiskOperations/7093dd49-72ea-40da-9fcb-b29db7531923?api-version=2019-07-01
->>>>>>> 8b855ecd
+      - https://management.azure.com/subscriptions/00000000-0000-0000-0000-000000000000/providers/Microsoft.Compute/locations/centraluseuap/DiskOperations/29d8b29e-c1ec-46a0-98a6-ab96974e3a6c?api-version=2019-07-01
       cache-control:
       - no-cache
       content-length:
@@ -440,19 +341,11 @@
       content-type:
       - application/json; charset=utf-8
       date:
-<<<<<<< HEAD
-      - Mon, 16 Mar 2020 08:24:05 GMT
+      - Fri, 27 Mar 2020 09:27:22 GMT
       expires:
       - '-1'
       location:
-      - https://management.azure.com/subscriptions/00000000-0000-0000-0000-000000000000/providers/Microsoft.Compute/locations/centraluseuap/DiskOperations/4abf3d96-a6d6-4dfa-bd56-d236f13ee85b?monitor=true&api-version=2019-07-01
-=======
-      - Thu, 26 Mar 2020 13:06:25 GMT
-      expires:
-      - '-1'
-      location:
-      - https://management.azure.com/subscriptions/00000000-0000-0000-0000-000000000000/providers/Microsoft.Compute/locations/centraluseuap/DiskOperations/7093dd49-72ea-40da-9fcb-b29db7531923?monitor=true&api-version=2019-07-01
->>>>>>> 8b855ecd
+      - https://management.azure.com/subscriptions/00000000-0000-0000-0000-000000000000/providers/Microsoft.Compute/locations/centraluseuap/DiskOperations/29d8b29e-c1ec-46a0-98a6-ab96974e3a6c?monitor=true&api-version=2019-07-01
       pragma:
       - no-cache
       server:
@@ -465,11 +358,7 @@
       x-ms-ratelimit-remaining-resource:
       - Microsoft.Compute/HighCostSnapshotCreateHydrate3Min;239,Microsoft.Compute/HighCostSnapshotCreateHydrate30Min;1919
       x-ms-ratelimit-remaining-subscription-writes:
-<<<<<<< HEAD
-      - '1199'
-=======
-      - '1187'
->>>>>>> 8b855ecd
+      - '1193'
     status:
       code: 202
       message: Accepted
@@ -487,15 +376,65 @@
       ParameterSetName:
       - -g -n --incremental -l --source
       User-Agent:
-<<<<<<< HEAD
-      - python/3.7.4 (Windows-10-10.0.18362-SP0) msrest/0.6.10 msrest_azure/0.6.2
-        azure-mgmt-compute/11.1.0 Azure-SDK-For-Python AZURECLI/2.2.0
-    method: GET
-    uri: https://management.azure.com/subscriptions/00000000-0000-0000-0000-000000000000/providers/Microsoft.Compute/locations/centraluseuap/DiskOperations/4abf3d96-a6d6-4dfa-bd56-d236f13ee85b?api-version=2019-07-01
-  response:
-    body:
-      string: "{\r\n  \"startTime\": \"2020-03-16T08:24:06.7225091+00:00\",\r\n  \"endTime\":
-        \"2020-03-16T08:24:08.2694069+00:00\",\r\n  \"status\": \"Succeeded\",\r\n
+      - python/3.7.4 (Windows-10-10.0.18362-SP0) msrest/0.6.10 msrest_azure/0.6.2
+        azure-mgmt-compute/12.0.0 Azure-SDK-For-Python AZURECLI/2.2.0
+    method: GET
+    uri: https://management.azure.com/subscriptions/00000000-0000-0000-0000-000000000000/providers/Microsoft.Compute/locations/centraluseuap/DiskOperations/29d8b29e-c1ec-46a0-98a6-ab96974e3a6c?api-version=2019-07-01
+  response:
+    body:
+      string: "{\r\n  \"startTime\": \"2020-03-27T09:27:23.0955893+00:00\",\r\n  \"status\":
+        \"InProgress\",\r\n  \"name\": \"29d8b29e-c1ec-46a0-98a6-ab96974e3a6c\"\r\n}"
+    headers:
+      cache-control:
+      - no-cache
+      content-length:
+      - '134'
+      content-type:
+      - application/json; charset=utf-8
+      date:
+      - Fri, 27 Mar 2020 09:27:26 GMT
+      expires:
+      - '-1'
+      pragma:
+      - no-cache
+      server:
+      - Microsoft-HTTPAPI/2.0
+      - Microsoft-HTTPAPI/2.0
+      strict-transport-security:
+      - max-age=31536000; includeSubDomains
+      transfer-encoding:
+      - chunked
+      vary:
+      - Accept-Encoding
+      x-content-type-options:
+      - nosniff
+      x-ms-ratelimit-remaining-resource:
+      - Microsoft.Compute/GetOperation3Min;49997,Microsoft.Compute/GetOperation30Min;399997
+    status:
+      code: 200
+      message: OK
+- request:
+    body: null
+    headers:
+      Accept:
+      - application/json
+      Accept-Encoding:
+      - gzip, deflate
+      CommandName:
+      - snapshot create
+      Connection:
+      - keep-alive
+      ParameterSetName:
+      - -g -n --incremental -l --source
+      User-Agent:
+      - python/3.7.4 (Windows-10-10.0.18362-SP0) msrest/0.6.10 msrest_azure/0.6.2
+        azure-mgmt-compute/12.0.0 Azure-SDK-For-Python AZURECLI/2.2.0
+    method: GET
+    uri: https://management.azure.com/subscriptions/00000000-0000-0000-0000-000000000000/providers/Microsoft.Compute/locations/centraluseuap/DiskOperations/29d8b29e-c1ec-46a0-98a6-ab96974e3a6c?api-version=2019-07-01
+  response:
+    body:
+      string: "{\r\n  \"startTime\": \"2020-03-27T09:27:23.0955893+00:00\",\r\n  \"endTime\":
+        \"2020-03-27T09:27:29.1898257+00:00\",\r\n  \"status\": \"Succeeded\",\r\n
         \ \"properties\": {\r\n    \"output\": {\r\n  \"name\": \"s1\",\r\n  \"id\":
         \"/subscriptions/00000000-0000-0000-0000-000000000000/resourceGroups/cli_test_vm_snapshot_incremental_000001/providers/Microsoft.Compute/snapshots/s1\",\r\n
         \ \"type\": \"Microsoft.Compute/snapshots\",\r\n  \"location\": \"centraluseuap\",\r\n
@@ -503,39 +442,21 @@
         \"Standard\"\r\n  },\r\n  \"properties\": {\r\n    \"hyperVGeneration\": \"V1\",\r\n
         \   \"creationData\": {\r\n      \"createOption\": \"Copy\",\r\n      \"sourceResourceId\":
         \"/subscriptions/00000000-0000-0000-0000-000000000000/resourceGroups/cli_test_vm_snapshot_incremental_000001/providers/Microsoft.Compute/disks/d1\",\r\n
-        \     \"sourceUniqueId\": \"1877ce96-4a08-4cd3-8a63-635491bfa46a\"\r\n    },\r\n
+        \     \"sourceUniqueId\": \"e196ddb5-97ff-442b-b4f3-a31df5290356\"\r\n    },\r\n
         \   \"diskSizeGB\": 10,\r\n    \"encryption\": {\r\n      \"type\": \"EncryptionAtRestWithPlatformKey\"\r\n
-        \   },\r\n    \"incremental\": true,\r\n    \"timeCreated\": \"2020-03-16T08:24:06.7225091+00:00\",\r\n
+        \   },\r\n    \"incremental\": true,\r\n    \"timeCreated\": \"2020-03-27T09:27:23.1111832+00:00\",\r\n
         \   \"provisioningState\": \"Succeeded\",\r\n    \"diskState\": \"Unattached\",\r\n
-        \   \"diskSizeBytes\": 10737418240,\r\n    \"uniqueId\": \"7a044a48-ac05-4efd-bb81-b55e0b289095\"\r\n
-        \ }\r\n}\r\n  },\r\n  \"name\": \"4abf3d96-a6d6-4dfa-bd56-d236f13ee85b\"\r\n}"
-=======
-      - python/3.8.2 (Windows-10-10.0.18362-SP0) msrest/0.6.11 msrest_azure/0.6.3
-        azure-mgmt-compute/12.0.0 Azure-SDK-For-Python AZURECLI/2.2.0
-    method: GET
-    uri: https://management.azure.com/subscriptions/00000000-0000-0000-0000-000000000000/providers/Microsoft.Compute/locations/centraluseuap/DiskOperations/7093dd49-72ea-40da-9fcb-b29db7531923?api-version=2019-07-01
-  response:
-    body:
-      string: "{\r\n  \"startTime\": \"2020-03-26T13:06:25.612627+00:00\",\r\n  \"status\":
-        \"InProgress\",\r\n  \"name\": \"7093dd49-72ea-40da-9fcb-b29db7531923\"\r\n}"
->>>>>>> 8b855ecd
-    headers:
-      cache-control:
-      - no-cache
-      content-length:
-<<<<<<< HEAD
+        \   \"diskSizeBytes\": 10737418240,\r\n    \"uniqueId\": \"59a3eed4-bbde-4185-99e3-3eb4e379bf8e\"\r\n
+        \ }\r\n}\r\n  },\r\n  \"name\": \"29d8b29e-c1ec-46a0-98a6-ab96974e3a6c\"\r\n}"
+    headers:
+      cache-control:
+      - no-cache
+      content-length:
       - '1339'
       content-type:
       - application/json; charset=utf-8
       date:
-      - Mon, 16 Mar 2020 08:24:10 GMT
-=======
-      - '133'
-      content-type:
-      - application/json; charset=utf-8
-      date:
-      - Thu, 26 Mar 2020 13:06:28 GMT
->>>>>>> 8b855ecd
+      - Fri, 27 Mar 2020 09:27:38 GMT
       expires:
       - '-1'
       pragma:
@@ -552,7 +473,7 @@
       x-content-type-options:
       - nosniff
       x-ms-ratelimit-remaining-resource:
-      - Microsoft.Compute/GetOperation3Min;49997,Microsoft.Compute/GetOperation30Min;399997
+      - Microsoft.Compute/GetOperation3Min;49995,Microsoft.Compute/GetOperation30Min;399995
     status:
       code: 200
       message: OK
@@ -570,66 +491,8 @@
       ParameterSetName:
       - -g -n --incremental -l --source
       User-Agent:
-<<<<<<< HEAD
-      - python/3.7.4 (Windows-10-10.0.18362-SP0) msrest/0.6.10 msrest_azure/0.6.2
-        azure-mgmt-compute/11.1.0 Azure-SDK-For-Python AZURECLI/2.2.0
-=======
-      - python/3.8.2 (Windows-10-10.0.18362-SP0) msrest/0.6.11 msrest_azure/0.6.3
-        azure-mgmt-compute/12.0.0 Azure-SDK-For-Python AZURECLI/2.2.0
-    method: GET
-    uri: https://management.azure.com/subscriptions/00000000-0000-0000-0000-000000000000/providers/Microsoft.Compute/locations/centraluseuap/DiskOperations/7093dd49-72ea-40da-9fcb-b29db7531923?api-version=2019-07-01
-  response:
-    body:
-      string: "{\r\n  \"startTime\": \"2020-03-26T13:06:25.612627+00:00\",\r\n  \"endTime\":
-        \"2020-03-26T13:06:31.6755221+00:00\",\r\n  \"status\": \"Succeeded\",\r\n
-        \ \"properties\": {\r\n    \"output\": {\"name\":\"s1\",\"id\":\"/subscriptions/00000000-0000-0000-0000-000000000000/resourceGroups/cli_test_vm_snapshot_incremental_000001/providers/Microsoft.Compute/snapshots/s1\",\"type\":\"Microsoft.Compute/snapshots\",\"location\":\"centraluseuap\",\"tags\":{},\"sku\":{\"name\":\"Standard_LRS\",\"tier\":\"Standard\"},\"properties\":{\"hyperVGeneration\":\"V1\",\"creationData\":{\"createOption\":\"Copy\",\"sourceResourceId\":\"/subscriptions/00000000-0000-0000-0000-000000000000/resourceGroups/cli_test_vm_snapshot_incremental_000001/providers/Microsoft.Compute/disks/d1\",\"sourceUniqueId\":\"c554b4c9-24c4-4c00-9865-f9ad4a8c387f\"},\"diskSizeGB\":10,\"encryption\":{\"type\":\"EncryptionAtRestWithPlatformKey\"},\"incremental\":true,\"timeCreated\":\"2020-03-26T13:06:25.612627+00:00\",\"provisioningState\":\"Succeeded\",\"diskState\":\"Unattached\",\"diskSizeBytes\":10737418240,\"uniqueId\":\"c5953567-55bb-40c8-9cc3-d32b3219a1a5\"}}\r\n
-        \ },\r\n  \"name\": \"7093dd49-72ea-40da-9fcb-b29db7531923\"\r\n}"
-    headers:
-      cache-control:
-      - no-cache
-      content-length:
-      - '1160'
-      content-type:
-      - application/json; charset=utf-8
-      date:
-      - Thu, 26 Mar 2020 13:06:38 GMT
-      expires:
-      - '-1'
-      pragma:
-      - no-cache
-      server:
-      - Microsoft-HTTPAPI/2.0
-      - Microsoft-HTTPAPI/2.0
-      strict-transport-security:
-      - max-age=31536000; includeSubDomains
-      transfer-encoding:
-      - chunked
-      vary:
-      - Accept-Encoding
-      x-content-type-options:
-      - nosniff
-      x-ms-ratelimit-remaining-resource:
-      - Microsoft.Compute/GetOperation3Min;49995,Microsoft.Compute/GetOperation30Min;399995
-    status:
-      code: 200
-      message: OK
-- request:
-    body: null
-    headers:
-      Accept:
-      - application/json
-      Accept-Encoding:
-      - gzip, deflate
-      CommandName:
-      - snapshot create
-      Connection:
-      - keep-alive
-      ParameterSetName:
-      - -g -n --incremental -l --source
-      User-Agent:
-      - python/3.8.2 (Windows-10-10.0.18362-SP0) msrest/0.6.11 msrest_azure/0.6.3
-        azure-mgmt-compute/12.0.0 Azure-SDK-For-Python AZURECLI/2.2.0
->>>>>>> 8b855ecd
+      - python/3.7.4 (Windows-10-10.0.18362-SP0) msrest/0.6.10 msrest_azure/0.6.2
+        azure-mgmt-compute/12.0.0 Azure-SDK-For-Python AZURECLI/2.2.0
     method: GET
     uri: https://management.azure.com/subscriptions/00000000-0000-0000-0000-000000000000/resourceGroups/cli_test_vm_snapshot_incremental_000001/providers/Microsoft.Compute/snapshots/s1?api-version=2019-07-01
   response:
@@ -640,33 +503,21 @@
         \"Standard\"\r\n  },\r\n  \"properties\": {\r\n    \"hyperVGeneration\": \"V1\",\r\n
         \   \"creationData\": {\r\n      \"createOption\": \"Copy\",\r\n      \"sourceResourceId\":
         \"/subscriptions/00000000-0000-0000-0000-000000000000/resourceGroups/cli_test_vm_snapshot_incremental_000001/providers/Microsoft.Compute/disks/d1\",\r\n
-<<<<<<< HEAD
-        \     \"sourceUniqueId\": \"1877ce96-4a08-4cd3-8a63-635491bfa46a\"\r\n    },\r\n
+        \     \"sourceUniqueId\": \"e196ddb5-97ff-442b-b4f3-a31df5290356\"\r\n    },\r\n
         \   \"diskSizeGB\": 10,\r\n    \"encryption\": {\r\n      \"type\": \"EncryptionAtRestWithPlatformKey\"\r\n
-        \   },\r\n    \"incremental\": true,\r\n    \"timeCreated\": \"2020-03-16T08:24:06.7225091+00:00\",\r\n
+        \   },\r\n    \"incremental\": true,\r\n    \"timeCreated\": \"2020-03-27T09:27:23.1111832+00:00\",\r\n
         \   \"provisioningState\": \"Succeeded\",\r\n    \"diskState\": \"Unattached\",\r\n
-        \   \"diskSizeBytes\": 10737418240,\r\n    \"uniqueId\": \"7a044a48-ac05-4efd-bb81-b55e0b289095\"\r\n
-=======
-        \     \"sourceUniqueId\": \"c554b4c9-24c4-4c00-9865-f9ad4a8c387f\"\r\n    },\r\n
-        \   \"diskSizeGB\": 10,\r\n    \"encryption\": {\r\n      \"type\": \"EncryptionAtRestWithPlatformKey\"\r\n
-        \   },\r\n    \"incremental\": true,\r\n    \"timeCreated\": \"2020-03-26T13:06:25.612627+00:00\",\r\n
-        \   \"provisioningState\": \"Succeeded\",\r\n    \"diskState\": \"Unattached\",\r\n
-        \   \"diskSizeBytes\": 10737418240,\r\n    \"uniqueId\": \"c5953567-55bb-40c8-9cc3-d32b3219a1a5\"\r\n
->>>>>>> 8b855ecd
+        \   \"diskSizeBytes\": 10737418240,\r\n    \"uniqueId\": \"59a3eed4-bbde-4185-99e3-3eb4e379bf8e\"\r\n
         \ }\r\n}"
     headers:
       cache-control:
       - no-cache
       content-length:
-      - '1113'
-      content-type:
-      - application/json; charset=utf-8
-      date:
-<<<<<<< HEAD
-      - Mon, 16 Mar 2020 08:24:12 GMT
-=======
-      - Thu, 26 Mar 2020 13:06:39 GMT
->>>>>>> 8b855ecd
+      - '1114'
+      content-type:
+      - application/json; charset=utf-8
+      date:
+      - Fri, 27 Mar 2020 09:27:38 GMT
       expires:
       - '-1'
       pragma:
@@ -683,7 +534,7 @@
       x-content-type-options:
       - nosniff
       x-ms-ratelimit-remaining-resource:
-      - Microsoft.Compute/LowCostGet3Min;4989,Microsoft.Compute/LowCostGet30Min;39989
+      - Microsoft.Compute/LowCostGet3Min;4995,Microsoft.Compute/LowCostGet30Min;39995
     status:
       code: 200
       message: OK
