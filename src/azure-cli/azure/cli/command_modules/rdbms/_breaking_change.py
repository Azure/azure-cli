# --------------------------------------------------------------------------------------------
# Copyright (c) Microsoft Corporation. All rights reserved.
# Licensed under the MIT License. See License.txt in the project root for license information.
# --------------------------------------------------------------------------------------------

from azure.cli.core.breaking_change import register_command_group_deprecate, register_default_value_breaking_change, \
    register_argument_deprecate, register_other_breaking_change, register_logic_breaking_change


register_logic_breaking_change('postgres flexible-server create', 'Update default value of "--sku-name"',
                               detail='The default value will be changed from "Standard_D2s_v3" to a '
                               'supported sku based on regional capabilities.')
register_default_value_breaking_change('postgres flexible-server create', '--version', '16', '17')
register_default_value_breaking_change('postgres flexible-server create', '--create-default-database', 'Enabled',
                                       'Disabled')
<<<<<<< HEAD
register_command_deprecate('postgres flexible-server replica stop-replication',
                           redirect='postgres flexible-server replica promote', hide=True)
=======
register_argument_deprecate('postgres flexible-server create', '--active-directory-auth', '--microsoft-entra-auth')
register_argument_deprecate('postgres flexible-server update', '--active-directory-auth', '--microsoft-entra-auth')
register_command_group_deprecate('postgres flexible-server ad-admin', redirect='microsoft-entra-admin')
>>>>>>> 6a1b57d0
register_other_breaking_change('postgres flexible-server update',
                               message='User confirmation will be needed for compute and storage updates '
                               'that trigger a restart of the server.')<|MERGE_RESOLUTION|>--- conflicted
+++ resolved
@@ -13,14 +13,6 @@
 register_default_value_breaking_change('postgres flexible-server create', '--version', '16', '17')
 register_default_value_breaking_change('postgres flexible-server create', '--create-default-database', 'Enabled',
                                        'Disabled')
-<<<<<<< HEAD
-register_command_deprecate('postgres flexible-server replica stop-replication',
-                           redirect='postgres flexible-server replica promote', hide=True)
-=======
-register_argument_deprecate('postgres flexible-server create', '--active-directory-auth', '--microsoft-entra-auth')
-register_argument_deprecate('postgres flexible-server update', '--active-directory-auth', '--microsoft-entra-auth')
-register_command_group_deprecate('postgres flexible-server ad-admin', redirect='microsoft-entra-admin')
->>>>>>> 6a1b57d0
 register_other_breaking_change('postgres flexible-server update',
                                message='User confirmation will be needed for compute and storage updates '
                                'that trigger a restart of the server.')