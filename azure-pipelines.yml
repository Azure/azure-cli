resources:
- repo: self

trigger:
  batch: true
  branches:
    include:
    - '*'

pr:
  branches:
    include:
    - '*'

jobs:
- job: CheckPullRequest
  displayName: "Check the Format of Pull Request Title and Content"
  condition: and(succeeded(), in(variables['System.PullRequest.TargetBranch'], 'dev', 'release'))

  pool:
    name: 'test-pool-200'
    vmImage: 'ubuntu-20.04'
  steps:
  - bash: |
      echo "Check Title of Pull Request: #$(System.PullRequest.PullRequestNumber)"
      title=$(curl https://api.github.com/repos/$(Build.Repository.Name)/pulls/$(System.PullRequest.PullRequestNumber) | jq -r '.title')
      echo $title
      body=$(curl https://api.github.com/repos/$(Build.Repository.Name)/pulls/$(System.PullRequest.PullRequestNumber) | jq -r '.body')
      echo $body
      if [ "$(System.PullRequest.TargetBranch)" != "release" ] && echo $title | grep -iqF hotfix:; then
        echo "Hotfix PR should target release branch."
        exit 1
      fi
      python scripts/ci/check_pull_request.py "$title" "$body"

- job: RejectPullRequestToMasterBranch
  displayName: "Reject Pull Request To Master Branch"
  condition: and(succeeded(), eq(variables['System.PullRequest.TargetBranch'], 'master'))

  pool:
    name: 'test-pool-200'
    vmImage: 'ubuntu-20.04'
  steps:
  - bash: |
      echo "Reject pull request directly to master branch"
      exit 1

- job: CredScan
  displayName: "Credential Scan"
  pool:
    vmImage: 'windows-2019'
  steps:
  - task: ms-codeanalysis.vss-microsoft-security-code-analysis-devops.build-task-credscan.CredScan@2
    displayName: 'Run Credential Scanner'
    inputs:
      toolMajorVersion: V2
      suppressionsFile: './scripts/ci/credscan/CredScanSuppressions.json'
      toolVersionV2: '2.1.17'
  - task: ms-codeanalysis.vss-microsoft-security-code-analysis-devops.build-task-postanalysis.PostAnalysis@1
    displayName: 'Post Analysis'
    inputs:
      AllTools: false
      BinSkim: false
      CredScan: true
      RoslynAnalyzers: false
      TSLint: false
      ToolLogsNotFoundAction: 'Standard'

- job: ExtractMetadata
  displayName: Extract Metadata

  condition: succeeded()
  pool:
    name: 'test-pool-200'
    vmImage: 'ubuntu-20.04'
  steps:
  - task: Bash@3
    displayName: 'Extract Version'
    inputs:
      targetType: 'filePath'
      filePath: scripts/release/get_version.sh


  - task: PublishPipelineArtifact@0
    displayName: 'Publish Artifact: metadata'
    inputs:
      TargetPath: $(Build.ArtifactStagingDirectory)
      ArtifactName: metadata

- job: VerifyLinuxRequirements
  displayName: 'Verify src/azure-cli/requirements.*.Linux.txt'
  condition: succeeded()
  pool:
    name: 'test-pool-200'
    vmImage: 'ubuntu-20.04'

  steps:
  - task: UsePythonVersion@0
    displayName: 'Use Python 3'
    inputs:
      versionSpec: 3.x

  - bash: ./scripts/ci/dependency_check.sh
    displayName: 'Verify src/azure-cli/requirements.py3.Linux.txt'

- job: VerifyDarwinRequirements
  displayName: 'Verify src/azure-cli/requirements.*.Darwin.txt'
  condition: succeeded()
  pool:
    vmImage: 'macOS-12'

  steps:
  - task: UsePythonVersion@0
    displayName: 'Use Python 3'
    inputs:
      versionSpec: 3.x

  - bash: ./scripts/ci/dependency_check.sh
    displayName: 'Verify src/azure-cli/requirements.py3.Darwin.txt'

- job: VerifyWindowsRequirements
  displayName: 'Verify src/azure-cli/requirements.*.Windows.txt'
  condition: succeeded()
  pool:
    vmImage: 'windows-2019'

  steps:
  - task: UsePythonVersion@0
    displayName: 'Use Python 3.10'
    inputs:
      versionSpec: 3.10

  - task: BatchScript@1
    inputs:
      filename: ./scripts/ci/dependency_check.bat
    displayName: 'Verify src/azure-cli/requirements.py3.Windows.txt'

- job: VerifyVersions
  displayName: Verify Command Module Versions
  condition: and(succeeded(), or(eq(variables['Build.SourceBranch'], 'refs/heads/release'), eq(variables['System.PullRequest.TargetBranch'], 'release')))

  pool:
    name: 'test-pool-200'
    vmImage: 'ubuntu-20.04'
  steps:
  - task: UsePythonVersion@0
    displayName: 'Use Python 3.10'
    inputs:
      versionSpec: 3.10
  - template: .azure-pipelines/templates/azdev_setup.yml
  - bash: |
      set -ev
      . env/bin/activate
      azdev verify history

    displayName: 'Verify History'

- job: BuildWindowsMSI
  displayName: Build Windows MSI

  dependsOn: ExtractMetadata
  condition: succeeded()
  pool:
    vmImage: 'windows-2019'
  steps:
  - task: DownloadPipelineArtifact@1
    displayName: 'Download Build Artifacts'
    inputs:
      TargetPath: '$(Build.ArtifactStagingDirectory)/metadata'
      artifactName: metadata


  - script: |
      set /p CLI_VERSION=<$(System.ArtifactsDirectory)/metadata/version
      set
      
      build_scripts/windows/scripts/build.cmd
    displayName: 'Build Windows MSI'

  - task: AzureArtifacts.manifest-generator-task.manifest-generator-task.ManifestGeneratorTask@0
    displayName: 'SBOM'
    inputs:
      BuildDropPath: 'build_scripts/windows/out/'

  - task: PublishPipelineArtifact@0
    displayName: 'Publish Artifact: MSI'
    inputs:
      TargetPath: 'build_scripts/windows/out/'
      ArtifactName: msi

- job: TestWindowsMSI
  displayName: Test Windows MSI

  dependsOn: BuildWindowsMSI
  condition: and(succeeded(), in(variables['Build.Reason'], 'IndividualCI', 'BatchedCI', 'Manual', 'Schedule'))
  pool:
    vmImage: 'windows-2019'
  steps:
  - task: DownloadPipelineArtifact@1
    displayName: 'Download Build Artifacts'
    inputs:
      TargetPath: '$(Build.ArtifactStagingDirectory)/metadata'
      artifactName: metadata

  - task: DownloadPipelineArtifact@1
    displayName: 'Download Build Artifacts'
    inputs:
      TargetPath: '$(Build.ArtifactStagingDirectory)/msi'
      artifactName: msi

  - task: PowerShell@2
    displayName: Install and Load CLI
    inputs:
      targetType: inline
      script: |
        if (-NOT ([Security.Principal.WindowsPrincipal][Security.Principal.WindowsIdentity]::GetCurrent()).IsInRole([Security.Principal.WindowsBuiltInRole] "Administrator")) {
          # Start another Powershell process as Admin and execute this script again
          $arguments = "& '" +$myinvocation.mycommand.definition + "'"
          Start-Process powershell -Verb runAs -ArgumentList $arguments
          # Stop if the PowerShell is not run as Admin
          Break
        }
        # The following are executed by elevated PowerShell
        az --version
        
        $InstallArgs = @(
          "/i"
          "`"$env:SYSTEM_ARTIFACTSDIRECTORY\msi\Microsoft Azure CLI.msi`""
          "/q"
          "/norestart"
          "/l*v"
          ".\install_logs.txt"
        )
        $pre_installed_version=az version --query '\"azure-cli\"' -o tsv
        $to_be_installed_version=Get-Content $(System.ArtifactsDirectory)/metadata/version
        if ($pre_installed_version -eq $to_be_installed_version){
          # See https://docs.microsoft.com/windows/win32/msi/reinstallmode about options of REINSTALLMODE
          $reinstall_option="REINSTALL=ALL REINSTALLMODE=emus"
          $InstallArgs += $reinstall_option
        }
        Start-Process "msiexec.exe" -ArgumentList $InstallArgs -Wait -NoNewWindow
        $install_time=Measure-Command {Start-Process "msiexec.exe" -ArgumentList $InstallArgs -Wait -NoNewWindow} | select -expand TotalSeconds
        $installed_version=az version --query '\"azure-cli\"' -o tsv
        if ($installed_version -ne $to_be_installed_version){
          echo "The MSI failed to install."
          Exit 1
        }
        echo 'Install time(seconds):' $install_time
        az --version
        # Test bundled pip with extension installation
        az extension add -n rdbms-connect
        az self-test
        
        Get-Content .\install_logs.txt

- job: BuildDockerImage
  displayName: Build Docker Image

  dependsOn: ExtractMetadata
  condition: succeeded()
  pool:
    name: 'test-pool-200'
    vmImage: 'ubuntu-20.04'
  steps:
  - task: Bash@3
    displayName: 'Bash Script'
    inputs:
      targetType: 'filePath'
      filePath: scripts/release/docker/pipeline.sh

  - task: AzureArtifacts.manifest-generator-task.manifest-generator-task.ManifestGeneratorTask@0
    displayName: 'SBOM'
    inputs:
      BuildDropPath: $(Build.ArtifactStagingDirectory)
      DockerImagesToScan: 'clibuild$BUILD_BUILDNUMBER:latest'

  - task: PublishPipelineArtifact@0
    displayName: 'Publish Artifact: docker image'
    inputs:
      TargetPath: $(Build.ArtifactStagingDirectory)
      ArtifactName: docker

- job: TestDockerImage
  displayName: Test Docker Image

  dependsOn: BuildDockerImage
  condition: succeeded()
  pool:
    name: 'test-pool-200'
    vmImage: 'ubuntu-20.04'
  steps:
  - task: DownloadPipelineArtifact@1
    displayName: 'Download Metadata'
    inputs:
      TargetPath: '$(Build.ArtifactStagingDirectory)/metadata'
      artifactName: metadata


  - task: DownloadPipelineArtifact@1
    displayName: 'Download Docker Image'
    inputs:
      TargetPath: '$(Build.ArtifactStagingDirectory)/docker'
      artifactName: docker


  - bash: |
      set -exv
      
      CLI_VERSION=`cat $SYSTEM_ARTIFACTSDIRECTORY/metadata/version`
      IMAGE_NAME=clibuild$BUILD_BUILDNUMBER:latest
      TAR_FILE=$SYSTEM_ARTIFACTSDIRECTORY/docker/docker-azure-cli-$CLI_VERSION.tar
      
      echo "== Test docker image =="
      
      docker load < $TAR_FILE
      docker run $IMAGE_NAME /bin/bash -c "time az self-test && time az --version && sleep 5"
    displayName: 'Bash Script'

- job: BuildPythonWheel
  displayName: Build Python Wheels

  dependsOn: ExtractMetadata
  condition: succeeded()
  pool:
    name: 'test-pool-200'
    vmImage: 'ubuntu-20.04'
  steps:
  - task: UsePythonVersion@0
    displayName: 'Use Python 3.10'
    inputs:
      versionSpec: 3.10


  - script: |
      if [[ "$(Build.Reason)" == "PullRequest" ]]; then
        branch=$(System.PullRequest.TargetBranch)
      else
        branch=$(Build.SourceBranchName)
      fi
      scripts/release/pypi/build.sh $branch
    displayName: 'Run Wheel Build Script'

  - task: AzureArtifacts.manifest-generator-task.manifest-generator-task.ManifestGeneratorTask@0
    displayName: 'SBOM'
    inputs:
      BuildDropPath: $(Build.ArtifactStagingDirectory)

  - task: PublishPipelineArtifact@0
    displayName: 'Publish Artifact: pypi'
    inputs:
      TargetPath: $(Build.ArtifactStagingDirectory)
      ArtifactName: pypi

- job: TestPythonWheel
  displayName: Test Python Wheels

  dependsOn: BuildPythonWheel
  condition: succeeded()
  pool:
    name: 'test-pool-200'
    vmImage: 'ubuntu-20.04'
  steps:
  - task: DownloadPipelineArtifact@1
    displayName: 'Download Metadata'
    inputs:
      TargetPath: '$(Build.ArtifactStagingDirectory)/metadata'
      artifactName: metadata


  - task: DownloadPipelineArtifact@1
    displayName: 'Download PyPI Packages'
    inputs:
      TargetPath: '$(Build.ArtifactStagingDirectory)/pypi'
      artifactName: pypi


  - bash: |
      #!/usr/bin/env bash
      
      # Verify the pip wheels
      
      set -ex
      
      CLI_VERSION=`cat $BUILD_ARTIFACTSTAGINGDIRECTORY/metadata/version`
      PYPI_FILES=$(cd $BUILD_ARTIFACTSTAGINGDIRECTORY/pypi; pwd)
      
      echo "== Testing pip install on Python 3.7 =="
      docker run \
        --rm -v $PYPI_FILES:/mnt/pypi python:3.7 \
        /bin/bash -c "ls /mnt/pypi && pip install -f /mnt/pypi -q azure-cli==$CLI_VERSION.* && az self-test && az --version && sleep 5"
      
      echo "== Testing pip install on Python 3.9 =="
      docker run \
        --rm -v $PYPI_FILES:/mnt/pypi python:3.9 \
        /bin/bash -c "ls /mnt/pypi && pip install -f /mnt/pypi -q azure-cli==$CLI_VERSION.* && az self-test && az --version && sleep 5"
      
      echo "== Testing pip install on Python 3.10 =="
      docker run \
        --rm -v $PYPI_FILES:/mnt/pypi python:3.10 \
        /bin/bash -c "ls /mnt/pypi && pip install -f /mnt/pypi -q azure-cli==$CLI_VERSION.* && az self-test && az --version && sleep 5"

    displayName: 'Test pip Install'

- job: TestCore
  displayName: Unit Test for Core
  timeoutInMinutes: 10
  pool:
    name: 'test-pool-200'
    vmImage: 'ubuntu-20.04'
  strategy:
    matrix:
      Python39:
        python.version: '3.9'
      Python310:
        python.version: '3.10'
  steps:
  - template: .azure-pipelines/templates/automation_test.yml
    parameters:
      pythonVersion: '$(python.version)'
      module: 'azure-cli-core'

- job: TestTelemetry
  displayName: Unit Test for Telemetry
  timeoutInMinutes: 10
  pool:
    name: 'test-pool-200'
    vmImage: 'ubuntu-20.04'
  strategy:
    matrix:
      Python39:
        python.version: '3.9'
      Python310:
        python.version: '3.10'
  steps:
  - template: .azure-pipelines/templates/automation_test.yml
    parameters:
      pythonVersion: '$(python.version)'
      module: 'azure-cli-telemetry'

- job: IntegrationTestAgainstProfiles
  displayName: Integration Test against Profiles
  dependsOn: BuildPythonWheel
  condition: succeeded()
  timeoutInMinutes: 20

  pool:
    name: 'test-pool-200'
    vmImage: 'ubuntu-20.04'
  strategy:
    matrix:
<<<<<<< HEAD
      Python36:
        python.version: '3.6'
      Python39:
        python.version: '3.9'
      Python310:
        python.version: '3.10'
  steps:
    - task: UsePythonVersion@0
      displayName: 'Use Python $(python.version)'
      inputs:
        versionSpec: '$(python.version)'
    - bash: pip install --upgrade pip wheel
      displayName: 'Install pip and wheel'
    - bash: ./scripts/ci/test_profile_integration.sh
      displayName: 'Run Integration Test against Profiles'

- job: AutomationTest
  displayName: Automation Test (Profile Latest)
  timeoutInMinutes: 120
  pool:
    name: 'test-pool-200'
    vmImage: 'ubuntu-20.04'
  strategy:
    matrix:
      Python36:
        python.version: '3.6'
      Python39:
        python.version: '3.9'
      Python310:
        python.version: '3.10'
  steps:
    - template: .azure-pipelines/templates/automation_test.yml
      parameters:
        pythonVersion: '$(python.version)'
        profile: 'latest'

- job: AutomationTest20200901
  displayName: Automation Test (Profile 2020-09-01)
  timeoutInMinutes: 120
  pool:
    name: 'test-pool-200'
    vmImage: 'ubuntu-20.04'
  strategy:
    matrix:
      Python36:
        python.version: '3.6'
=======
>>>>>>> eecae295
      Python39:
        python.version: '3.9'
      Python310:
        python.version: '3.10'
  steps:
<<<<<<< HEAD
    - template: .azure-pipelines/templates/automation_test.yml
      parameters:
        pythonVersion: '$(python.version)'
        profile: '2020-09-01-hybrid'

- job: AutomationTest20190301
  displayName: Automation Test (Profile 2019-03-01)
  timeoutInMinutes: 120
  pool:
    name: 'test-pool-200'
    vmImage: 'ubuntu-20.04'
  strategy:
    matrix:
      Python36:
        python.version: '3.6'
      Python39:
        python.version: '3.9'
      Python310:
        python.version: '3.10'
  steps:
    - template: .azure-pipelines/templates/automation_test.yml
      parameters:
        pythonVersion: '$(python.version)'
        profile: '2019-03-01-hybrid'

- job: AutomationTest20180301
  displayName: Automation Test (Profile 2018-03-01)
  timeoutInMinutes: 120
  pool:
    name: 'test-pool-200'
    vmImage: 'ubuntu-20.04'
  strategy:
    matrix:
      Python36:
        python.version: '3.6'
      Python39:
        python.version: '3.9'
      Python310:
        python.version: '3.10'
  steps:
    - template: .azure-pipelines/templates/automation_test.yml
      parameters:
        pythonVersion: '$(python.version)'
        profile: '2018-03-01-hybrid'
=======
  - task: UsePythonVersion@0
    displayName: 'Use Python $(python.version)'
    inputs:
      versionSpec: '$(python.version)'
  - bash: pip install --upgrade pip wheel
    displayName: 'Install pip and wheel'
  - bash: ./scripts/ci/test_profile_integration.sh
    displayName: 'Run Integration Test against Profiles'
>>>>>>> eecae295

- job: TestExtensionsLoading
  displayName: Test Extensions Loading
  condition: succeeded()
  timeoutInMinutes: 40

  pool:
    name: 'test-pool-200'
    vmImage: 'ubuntu-20.04'
  strategy:
    matrix:
      Python310:
        python.version: '3.10'
  steps:
  - task: UsePythonVersion@0
    displayName: 'Use Python $(python.version)'
    inputs:
      versionSpec: '$(python.version)'
  - bash: pip install --upgrade pip wheel
    displayName: 'Install pip and wheel'
  - bash: ./scripts/ci/test_extensions.sh
    displayName: 'Load extensions'

- job: BuildHomebrewFormula
  displayName: Build Homebrew Formula

  dependsOn: BuildPythonWheel
  condition: and(succeeded(), in(variables['Build.Reason'], 'IndividualCI', 'BatchedCI', 'Manual', 'Schedule'))
  pool:
    name: 'test-pool-200'
    vmImage: 'ubuntu-20.04'
  steps:
  - task: DownloadPipelineArtifact@1
    displayName: 'Download Metadata'
    inputs:
      TargetPath: '$(Build.ArtifactStagingDirectory)/metadata'
      artifactName: metadata

  - bash: |
      #!/bin/bash
      
      root=$(cd $(dirname $0); pwd)
      
      set -evx
      
      CLI_VERSION=`cat $BUILD_ARTIFACTSTAGINGDIRECTORY/metadata/version`
      HOMEBREW_UPSTREAM_URL=`curl -Ls -o /dev/null -w %{url_effective} https://api.github.com/repos/Azure/azure-cli/tarball/$BUILD_SOURCEVERSION`
      
      docker_files=$(cd $BUILD_SOURCESDIRECTORY/scripts/release/homebrew/docker; pwd)
      src_files=$(cd $BUILD_SOURCESDIRECTORY/src; pwd)
      
      echo "Generating formula in docker container ... "
      docker run -v $docker_files:/mnt/scripts \
                 -v $src_files:/mnt/src \
                 -e CLI_VERSION=$CLI_VERSION \
                 -e HOMEBREW_UPSTREAM_URL=$HOMEBREW_UPSTREAM_URL \
                 --name azurecli \
                 python:3.10 \
                 /mnt/scripts/run.sh
      
      # clean up
      rm -rf $BUILD_ARTIFACTSTAGINGDIRECTORY/metadata
      
      docker cp azurecli:azure-cli.rb $BUILD_ARTIFACTSTAGINGDIRECTORY/azure-cli.rb
      docker rm --force azurecli
    displayName: 'Build homebrew formula'

  - task: AzureArtifacts.manifest-generator-task.manifest-generator-task.ManifestGeneratorTask@0
    displayName: 'SBOM'
    inputs:
      BuildDropPath: $(Build.ArtifactStagingDirectory)

  - task: PublishPipelineArtifact@0
    displayName: 'Publish Artifact: homebrew'
    inputs:
      TargetPath: $(Build.ArtifactStagingDirectory)
      ArtifactName: homebrew

- job: TestHomebrewFormula
  displayName: Test Homebrew Formula

  dependsOn: BuildHomebrewFormula
  condition: succeeded()
  pool:
    vmImage: 'macOS-12'
  steps:
  - task: DownloadPipelineArtifact@1
    displayName: 'Download Metadata'
    inputs:
      TargetPath: '$(Build.ArtifactStagingDirectory)/metadata'
      artifactName: metadata


  - task: DownloadPipelineArtifact@1
    displayName: 'Download Homebrew'
    inputs:
      TargetPath: '$(Build.ArtifactStagingDirectory)/homebrew'
      artifactName: homebrew


  - bash: |
      set -ev
      
      echo == Remove pre-installed azure-cli ==
      brew uninstall azure-cli
      
      echo == Install azure-cli.rb formula ==
      brew install --build-from-source $SYSTEM_ARTIFACTSDIRECTORY/homebrew/azure-cli.rb
      
      echo == Az Version ==
      az --version
      
      echo == Run Self-Test ==
      az self-test

    displayName: 'Bash Script'

- job: TestHomebrewPackage
  displayName: Test Homebrew Package
  timeoutInMinutes: 180
  dependsOn: BuildHomebrewFormula
  # condition: and(succeeded(), in(variables['Build.Reason'], 'IndividualCI', 'BatchedCI', 'Manual', 'Schedule'))
  condition: false
  pool:
    vmImage: 'macOS-12'
  steps:
  - task: DownloadPipelineArtifact@1
    displayName: 'Download Metadata'
    inputs:
      TargetPath: '$(Build.ArtifactStagingDirectory)/metadata'
      artifactName: metadata


  - task: DownloadPipelineArtifact@1
    displayName: 'Download Build Artifacts'
    inputs:
      TargetPath: '$(Build.ArtifactStagingDirectory)/homebrew'
      artifactName: homebrew


  - bash: ./scripts/release/homebrew/test_homebrew_package.sh


    displayName: 'Test Homebrew Package'


- job: BuildRpmPackageMariner
  displayName: Build Rpm Package Mariner
  condition: and(succeeded(), in(variables['Build.Reason'], 'IndividualCI', 'BatchedCI', 'Manual', 'Schedule'))
  pool:
    name: 'test-pool-200'
    vmImage: 'ubuntu-20.04'
  strategy:
    matrix:
      1.0:
        image: cblmariner.azurecr.io/base/core
        tag: 1.0
      2.0:
        image: mcr.microsoft.com/cbl-mariner/base/core
        tag: 2.0
  steps:
  - task: Bash@3
    displayName: 'Build Rpm Package: Mariner'
    inputs:
      targetType: 'filePath'
      filePath: scripts/release/rpm/pipeline_mariner.sh
    env:
      IMAGE: $(image)
      TAG: $(tag)

  - task: AzureArtifacts.manifest-generator-task.manifest-generator-task.ManifestGeneratorTask@0
    displayName: 'SBOM'
    inputs:
      BuildDropPath: $(Build.ArtifactStagingDirectory)

  - task: PublishPipelineArtifact@0
    displayName: 'Publish Artifact: rpm-mariner'
    inputs:
      TargetPath: $(Build.ArtifactStagingDirectory)
      ArtifactName: rpm-mariner$(tag)

<<<<<<< HEAD

- job: BuildRpmPackageCentOS7
  displayName: Build Rpm Package CentOS 7
  # Uncomment this line to disable this job on Pull Requests
  # condition: and(succeeded(), in(variables['Build.Reason'], 'IndividualCI', 'BatchedCI', 'Manual', 'Schedule'))
  pool:
    name: 'test-pool-200'
    vmImage: 'ubuntu-20.04'
  steps:
  - task: Bash@3
    displayName: 'Build Rpm Package'
    inputs:
      targetType: 'filePath'
      filePath: scripts/release/rpm/pipeline.sh
    env:
      IMAGE: centos7
  - task: AzureArtifacts.manifest-generator-task.manifest-generator-task.ManifestGeneratorTask@0
    displayName: 'SBOM'
    inputs:
      BuildDropPath: $(Build.ArtifactStagingDirectory)
  - task: PublishPipelineArtifact@0
    displayName: 'Publish Artifact: rpm'
    inputs:
      TargetPath: $(Build.ArtifactStagingDirectory)
      # Should be 'rpm-centos7', but we keep 'yum' for backward compatibility
      ArtifactName: yum

=======
>>>>>>> eecae295
# TODO: rpmbuild on Red Hat UBI 8 is slow for unknown reason. Still working with Red Hat to investigate.
- job: BuildRpmPackages
  displayName: Build Rpm Packages
  # Do not run this job for Pull Requests due to the slowness
  condition: and(succeeded(), in(variables['Build.Reason'], 'IndividualCI', 'BatchedCI', 'Manual', 'Schedule'))
  pool:
    name: 'test-pool-200'
    vmImage: 'ubuntu-20.04'
  strategy:
    matrix:
      Red Hat Universal Base Image 8:
        image: ubi8
        tag: 8.4
        artifact: rpm-ubi8
      Fedora35:
        image: fedora
        tag: 35
        artifact: rpm-fedora35
      Fedora36:
        image: fedora
        tag: 36
        artifact: rpm-fedora36
  steps:
  - task: Bash@3
    displayName: 'Build Rpm Package'
    inputs:
      targetType: 'filePath'
      filePath: scripts/release/rpm/pipeline.sh
    env:
      IMAGE: $(image)
      TAG: $(tag)
  - task: AzureArtifacts.manifest-generator-task.manifest-generator-task.ManifestGeneratorTask@0
    displayName: 'SBOM'
    inputs:
      BuildDropPath: $(Build.ArtifactStagingDirectory)
  - task: PublishPipelineArtifact@0
    displayName: 'Publish Artifact: rpm'
    inputs:
      TargetPath: $(Build.ArtifactStagingDirectory)
      ArtifactName: $(artifact)


- job: TestRpmPackage
  displayName: Test Rpm Package
  timeoutInMinutes: 120
  dependsOn: BuildRpmPackages
  condition: and(succeeded(), in(variables['Build.Reason'], 'IndividualCI', 'BatchedCI', 'Manual', 'Schedule'))
  pool:
    name: 'test-pool-200'
    vmImage: 'ubuntu-20.04'
  strategy:
    matrix:
      Red Hat Universal Base Image 8:
        artifact: rpm-ubi8
        distro: el8
        image: registry.access.redhat.com/ubi8/ubi:8.4
        python_package: python39
        python_cmd: python3.9
        pip_cmd: pip3.9
      Fedora35:
        artifact: rpm-fedora35
        distro: fc35
        image: fedora:35
        python_package: python3
        python_cmd: python3
        pip_cmd: pip3
      Fedora36:
        artifact: rpm-fedora36
        distro: fc36
        image: fedora:36
        python_package: python3
        python_cmd: python3
        pip_cmd: pip3
  steps:
  - task: DownloadPipelineArtifact@1
    displayName: 'Download Metadata'
    inputs:
      TargetPath: '$(Build.ArtifactStagingDirectory)/metadata'
      artifactName: metadata


  - task: DownloadPipelineArtifact@1
    displayName: 'Download Build Artifacts'
    inputs:
      TargetPath: '$(Build.ArtifactStagingDirectory)/rpm'
      artifactName: $(artifact)


  - bash: |
      set -ex
      
      CLI_VERSION=`cat $SYSTEM_ARTIFACTSDIRECTORY/metadata/version`
      RPM_NAME=azure-cli-$CLI_VERSION-1.${DISTRO}.x86_64.rpm
      RPM_FILE=$SYSTEM_ARTIFACTSDIRECTORY/rpm/$RPM_NAME
      
      echo "== Test rpm package on ${IMAGE} =="
      docker pull $IMAGE
      docker run --rm -e RPM_NAME=$RPM_NAME -e PYTHON_PACKAGE=${PYTHON_PACKAGE} -e PYTHON_CMD=${PYTHON_CMD} -e PIP_CMD=${PIP_CMD} -v $SYSTEM_ARTIFACTSDIRECTORY/rpm:/mnt/rpm -v $(pwd):/azure-cli $IMAGE /bin/bash "/azure-cli/scripts/release/rpm/test_rpm_in_docker.sh"

    displayName: 'Test Rpm Package'

- job: BuildDebPackages
  displayName: Build Deb Packages
  condition: and(succeeded(), in(variables['Build.Reason'], 'IndividualCI', 'BatchedCI', 'Manual', 'Schedule'))
  pool:
    name: 'test-pool-200'
    vmImage: 'ubuntu-20.04'
  strategy:
    matrix:
      # https://wiki.ubuntu.com/Releases
      Bionic:
        # 18.04
        deb_system: ubuntu
        distro: bionic
      Focal:
        # 20.04
        deb_system: ubuntu
        distro: focal
      Jammy:
        # 22.04
        deb_system: ubuntu
        distro: jammy

      # https://wiki.debian.org/DebianReleases
      Buster:
        # 10
        deb_system: debian
        distro: buster
      Bullseye:
        # 11
        deb_system: debian
        distro: bullseye
  steps:
  - task: Bash@3
    displayName: 'Build $(deb_system) $(distro) Package'
    inputs:
      targetType: 'filePath'
      filePath: scripts/release/debian/pipeline.sh
    env:
      DISTRO: $(distro)
      DISTRO_BASE_IMAGE: $(deb_system):$(distro)

  - task: AzureArtifacts.manifest-generator-task.manifest-generator-task.ManifestGeneratorTask@0
    displayName: 'SBOM'
    inputs:
      BuildDropPath: $(Build.ArtifactStagingDirectory)

  - task: PublishPipelineArtifact@0
    displayName: 'Publish Artifact: debian'
    inputs:
      TargetPath: $(Build.ArtifactStagingDirectory)
      ArtifactName: $(deb_system)-$(distro)

- job: TestDebPackages
  displayName: Test Deb Packages
  dependsOn:
  - BuildDebPackages
  condition: and(succeeded(), in(variables['Build.Reason'], 'IndividualCI', 'BatchedCI', 'Manual', 'Schedule'))
  strategy:
    matrix:
      Focal:
        deb_system: ubuntu
        distro: focal
      Jammy:
        deb_system: ubuntu
        distro: jammy
      Buster:
        deb_system: debian
        distro: buster
      Bullseye:
        deb_system: debian
        distro: bullseye
  pool:
    name: 'test-pool-200'
    vmImage: 'ubuntu-20.04'
  steps:
  - task: DownloadPipelineArtifact@1
    displayName: 'Download Metadata'
    inputs:
      TargetPath: '$(Build.ArtifactStagingDirectory)/metadata'
      artifactName: metadata

  - task: DownloadPipelineArtifact@1
    displayName: 'Download $(deb_system):$(distro) Build'
    inputs:
      TargetPath: '$(Build.ArtifactStagingDirectory)/debian'
      artifactName: $(deb_system)-$(distro)

  - task: Bash@3
    displayName: 'Test $(deb_system) $(distro) Package'
    env:
      DISTRO: $(distro)
      DISTRO_BASE_IMAGE: $(deb_system):$(distro)
    inputs:
      targetType: 'inline'
      script: |
        set -exv
        CLI_VERSION=`cat $SYSTEM_ARTIFACTSDIRECTORY/metadata/version`
        echo "== Test debian package on ${DISTRO} =="
        docker pull ${DISTRO_BASE_IMAGE}
        docker run --rm -e DISTRO=${DISTRO} -e CLI_VERSION=$CLI_VERSION -v $SYSTEM_ARTIFACTSDIRECTORY/debian:/mnt/artifacts -v $(pwd):/azure-cli ${DISTRO_BASE_IMAGE} /bin/bash "/azure-cli/scripts/release/debian/test_deb_in_docker.sh"

- job: CheckStyle
  displayName: "Check CLI Style"

  pool:
    name: 'test-pool-200'
    vmImage: 'ubuntu-20.04'
  steps:
  - task: UsePythonVersion@0
    displayName: 'Use Python 3.10'
    inputs:
      versionSpec: 3.10
  - template: .azure-pipelines/templates/azdev_setup.yml
  - bash: |
      set -ev
      . env/bin/activate
      azdev style

- job: CheckHeaders
  displayName: "Check License, History, and DocMap"

  pool:
    name: 'test-pool-200'
    vmImage: 'ubuntu-20.04'
  steps:
  - task: UsePythonVersion@0
    displayName: 'Use Python 3.10'
    inputs:
      versionSpec: 3.10
  - template: .azure-pipelines/templates/azdev_setup.yml
  - bash: |
      set -ev
      . env/bin/activate
      azdev verify license
      azdev verify history
      azdev verify document-map

- job: PerformanceCheck
  displayName: "PerformanceCheck"
  strategy:
    matrix:
      Python39:
        python.version: '3.9'
      Python310:
        python.version: '3.10'
  pool:
    name: 'test-pool-200'
    vmImage: 'ubuntu-20.04'
  steps:
  - task: UsePythonVersion@0
    displayName: 'Use Python $(python.version)'
    inputs:
      versionSpec: '$(python.version)'
  - template: .azure-pipelines/templates/azdev_setup.yml
  - bash: |
      set -ev
      . env/bin/activate
      azdev perf load-times
    displayName: "Load Performance"
  # - bash: |
  #     set -ev
  #     . env/bin/activate

  #     azdev perf benchmark "version" "network vnet -h" "rest -h" "storage account"
  #   displayName: "Execution Performance"

- job: CheckLinter
  displayName: "Check CLI Linter"

  pool:
    name: 'test-pool-200'
    vmImage: 'ubuntu-20.04'
  steps:
  - task: UsePythonVersion@0
    displayName: 'Use Python 3.10'
    inputs:
      versionSpec: 3.10
  - template: .azure-pipelines/templates/azdev_setup.yml
  - bash: |
      set -ev
      . env/bin/activate
      python scripts/ci/service_name.py
      if [[ "$(System.PullRequest.TargetBranch)" != "" ]]; then
        # If CI is set to shallow fetch, target branch should be expilictly fetched.
        git fetch origin --depth=1 $(System.PullRequest.TargetBranch)
        azdev linter --ci-exclusions --min-severity medium --repo=./ --src=HEAD --tgt=origin/$(System.PullRequest.TargetBranch)
      else
        azdev linter --ci-exclusions --min-severity medium
      fi

- job: VerifySphinxDocumentGenerator
  displayName: "Verify Sphinx Document Generator"
  pool:
    name: 'test-pool-200'
    vmImage: 'ubuntu-20.04'
  steps:
  - task: UsePythonVersion@0
    displayName: 'Use Python 3.10'
    inputs:
      versionSpec: 3.10
  - bash: pip install --upgrade pip wheel
    displayName: "Install pip and wheel"
  - bash: ./scripts/ci/test_ref_doc.sh
    displayName: "Verify Sphinx Document Generator"<|MERGE_RESOLUTION|>--- conflicted
+++ resolved
@@ -448,106 +448,11 @@
     vmImage: 'ubuntu-20.04'
   strategy:
     matrix:
-<<<<<<< HEAD
-      Python36:
-        python.version: '3.6'
       Python39:
         python.version: '3.9'
       Python310:
         python.version: '3.10'
   steps:
-    - task: UsePythonVersion@0
-      displayName: 'Use Python $(python.version)'
-      inputs:
-        versionSpec: '$(python.version)'
-    - bash: pip install --upgrade pip wheel
-      displayName: 'Install pip and wheel'
-    - bash: ./scripts/ci/test_profile_integration.sh
-      displayName: 'Run Integration Test against Profiles'
-
-- job: AutomationTest
-  displayName: Automation Test (Profile Latest)
-  timeoutInMinutes: 120
-  pool:
-    name: 'test-pool-200'
-    vmImage: 'ubuntu-20.04'
-  strategy:
-    matrix:
-      Python36:
-        python.version: '3.6'
-      Python39:
-        python.version: '3.9'
-      Python310:
-        python.version: '3.10'
-  steps:
-    - template: .azure-pipelines/templates/automation_test.yml
-      parameters:
-        pythonVersion: '$(python.version)'
-        profile: 'latest'
-
-- job: AutomationTest20200901
-  displayName: Automation Test (Profile 2020-09-01)
-  timeoutInMinutes: 120
-  pool:
-    name: 'test-pool-200'
-    vmImage: 'ubuntu-20.04'
-  strategy:
-    matrix:
-      Python36:
-        python.version: '3.6'
-=======
->>>>>>> eecae295
-      Python39:
-        python.version: '3.9'
-      Python310:
-        python.version: '3.10'
-  steps:
-<<<<<<< HEAD
-    - template: .azure-pipelines/templates/automation_test.yml
-      parameters:
-        pythonVersion: '$(python.version)'
-        profile: '2020-09-01-hybrid'
-
-- job: AutomationTest20190301
-  displayName: Automation Test (Profile 2019-03-01)
-  timeoutInMinutes: 120
-  pool:
-    name: 'test-pool-200'
-    vmImage: 'ubuntu-20.04'
-  strategy:
-    matrix:
-      Python36:
-        python.version: '3.6'
-      Python39:
-        python.version: '3.9'
-      Python310:
-        python.version: '3.10'
-  steps:
-    - template: .azure-pipelines/templates/automation_test.yml
-      parameters:
-        pythonVersion: '$(python.version)'
-        profile: '2019-03-01-hybrid'
-
-- job: AutomationTest20180301
-  displayName: Automation Test (Profile 2018-03-01)
-  timeoutInMinutes: 120
-  pool:
-    name: 'test-pool-200'
-    vmImage: 'ubuntu-20.04'
-  strategy:
-    matrix:
-      Python36:
-        python.version: '3.6'
-      Python39:
-        python.version: '3.9'
-      Python310:
-        python.version: '3.10'
-  steps:
-    - template: .azure-pipelines/templates/automation_test.yml
-      parameters:
-        pythonVersion: '$(python.version)'
-        profile: '2018-03-01-hybrid'
-=======
   - task: UsePythonVersion@0
     displayName: 'Use Python $(python.version)'
     inputs:
@@ -556,7 +461,6 @@
     displayName: 'Install pip and wheel'
   - bash: ./scripts/ci/test_profile_integration.sh
     displayName: 'Run Integration Test against Profiles'
->>>>>>> eecae295
 
 - job: TestExtensionsLoading
   displayName: Test Extensions Loading
@@ -738,36 +642,7 @@
       TargetPath: $(Build.ArtifactStagingDirectory)
       ArtifactName: rpm-mariner$(tag)
 
-<<<<<<< HEAD
-
-- job: BuildRpmPackageCentOS7
-  displayName: Build Rpm Package CentOS 7
-  # Uncomment this line to disable this job on Pull Requests
-  # condition: and(succeeded(), in(variables['Build.Reason'], 'IndividualCI', 'BatchedCI', 'Manual', 'Schedule'))
-  pool:
-    name: 'test-pool-200'
-    vmImage: 'ubuntu-20.04'
-  steps:
-  - task: Bash@3
-    displayName: 'Build Rpm Package'
-    inputs:
-      targetType: 'filePath'
-      filePath: scripts/release/rpm/pipeline.sh
-    env:
-      IMAGE: centos7
-  - task: AzureArtifacts.manifest-generator-task.manifest-generator-task.ManifestGeneratorTask@0
-    displayName: 'SBOM'
-    inputs:
-      BuildDropPath: $(Build.ArtifactStagingDirectory)
-  - task: PublishPipelineArtifact@0
-    displayName: 'Publish Artifact: rpm'
-    inputs:
-      TargetPath: $(Build.ArtifactStagingDirectory)
-      # Should be 'rpm-centos7', but we keep 'yum' for backward compatibility
-      ArtifactName: yum
-
-=======
->>>>>>> eecae295
+
 # TODO: rpmbuild on Red Hat UBI 8 is slow for unknown reason. Still working with Red Hat to investigate.
 - job: BuildRpmPackages
   displayName: Build Rpm Packages
