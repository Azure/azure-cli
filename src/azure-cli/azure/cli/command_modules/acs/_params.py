--- conflicted
+++ resolved
@@ -939,10 +939,7 @@
         c.argument('attach_zones')
 
     with self.argument_context('aks nodepool delete') as c:
-<<<<<<< HEAD
         c.argument('ignore_pdb', options_list=['--ignore-pdb', '-i'], action='store_true')
-=======
->>>>>>> ac6f4909
         c.argument("if_match")
 
     with self.argument_context("aks nodepool delete-machines") as c:
