--- conflicted
+++ resolved
@@ -13,15 +13,12 @@
       ParameterSetName:
       - -g -n
       User-Agent:
-      - python/3.7.3 (Windows-10-10.0.19041-SP0) msrest/0.6.18 msrest_azure/0.6.3
-        azure-mgmt-resource/12.0.0 Azure-SDK-For-Python AZURECLI/2.19.0
-      accept-language:
-      - en-US
+      - AZURECLI/2.21.0 azsdk-python-azure-mgmt-resource/16.0.0 Python/3.8.0 (Windows-10-10.0.19041-SP0)
     method: GET
     uri: https://management.azure.com/subscriptions/00000000-0000-0000-0000-000000000000/resourcegroups/cli_test_rg_scenario000001?api-version=2020-10-01
   response:
     body:
-      string: '{"id":"/subscriptions/00000000-0000-0000-0000-000000000000/resourceGroups/cli_test_rg_scenario000001","name":"cli_test_rg_scenario000001","type":"Microsoft.Resources/resourceGroups","location":"westus","tags":{"product":"azurecli","cause":"automation","date":"2021-02-10T12:55:46Z"},"properties":{"provisioningState":"Succeeded"}}'
+      string: '{"id":"/subscriptions/00000000-0000-0000-0000-000000000000/resourceGroups/cli_test_rg_scenario000001","name":"cli_test_rg_scenario000001","type":"Microsoft.Resources/resourceGroups","location":"westus","tags":{"product":"azurecli","cause":"automation","date":"2021-04-16T01:54:18Z"},"properties":{"provisioningState":"Succeeded"}}'
     headers:
       cache-control:
       - no-cache
@@ -30,7 +27,7 @@
       content-type:
       - application/json; charset=utf-8
       date:
-      - Wed, 10 Feb 2021 12:55:48 GMT
+      - Fri, 16 Apr 2021 01:54:20 GMT
       expires:
       - '-1'
       pragma:
@@ -63,16 +60,16 @@
       ParameterSetName:
       - -g -n
       User-Agent:
-      - AZURECLI/2.19.0 azsdk-python-azure-mgmt-network/18.0.0 Python/3.7.3 (Windows-10-10.0.19041-SP0)
+      - AZURECLI/2.21.0 azsdk-python-azure-mgmt-network/18.0.0 Python/3.8.0 (Windows-10-10.0.19041-SP0)
     method: PUT
     uri: https://management.azure.com/subscriptions/00000000-0000-0000-0000-000000000000/resourceGroups/cli_test_rg_scenario000001/providers/Microsoft.Network/virtualNetworks/vnet1?api-version=2021-02-01
   response:
     body:
       string: "{\r\n  \"name\": \"vnet1\",\r\n  \"id\": \"/subscriptions/00000000-0000-0000-0000-000000000000/resourceGroups/cli_test_rg_scenario000001/providers/Microsoft.Network/virtualNetworks/vnet1\",\r\n
-        \ \"etag\": \"W/\\\"47008a68-728e-467c-ab95-9797c9ecb1ff\\\"\",\r\n  \"type\":
+        \ \"etag\": \"W/\\\"abf673e4-5e57-4ee4-8913-e69775830de9\\\"\",\r\n  \"type\":
         \"Microsoft.Network/virtualNetworks\",\r\n  \"location\": \"westus\",\r\n
         \ \"tags\": {},\r\n  \"properties\": {\r\n    \"provisioningState\": \"Updating\",\r\n
-        \   \"resourceGuid\": \"ac0aa0d8-7275-4a5b-8343-34531c6871ce\",\r\n    \"addressSpace\":
+        \   \"resourceGuid\": \"43b60909-6776-4264-8ba2-7dfa135c044e\",\r\n    \"addressSpace\":
         {\r\n      \"addressPrefixes\": [\r\n        \"10.0.0.0/16\"\r\n      ]\r\n
         \   },\r\n    \"dhcpOptions\": {\r\n      \"dnsServers\": []\r\n    },\r\n
         \   \"subnets\": [],\r\n    \"virtualNetworkPeerings\": [],\r\n    \"enableDdosProtection\":
@@ -81,11 +78,7 @@
       azure-asyncnotification:
       - Enabled
       azure-asyncoperation:
-<<<<<<< HEAD
-      - https://management.azure.com/subscriptions/00000000-0000-0000-0000-000000000000/providers/Microsoft.Network/locations/westus/operations/6633d7fd-73ab-4e60-adb5-f88e206afdf5?api-version=2020-11-01
-=======
       - https://management.azure.com/subscriptions/00000000-0000-0000-0000-000000000000/providers/Microsoft.Network/locations/westus/operations/b43c3693-5224-4eb0-8292-1210fdddcd83?api-version=2021-02-01
->>>>>>> 6ad1929a
       cache-control:
       - no-cache
       content-length:
@@ -93,7 +86,7 @@
       content-type:
       - application/json; charset=utf-8
       date:
-      - Wed, 10 Feb 2021 12:55:54 GMT
+      - Fri, 16 Apr 2021 01:54:22 GMT
       expires:
       - '-1'
       pragma:
@@ -106,9 +99,9 @@
       x-content-type-options:
       - nosniff
       x-ms-arm-service-request-id:
-      - 7cc1454e-d396-43b3-86d3-a64f52e6cbf3
+      - b9bc5e60-547a-408e-b555-b929d3d54cce
       x-ms-ratelimit-remaining-subscription-writes:
-      - '1193'
+      - '1195'
     status:
       code: 201
       message: Created
@@ -126,13 +119,9 @@
       ParameterSetName:
       - -g -n
       User-Agent:
-      - AZURECLI/2.19.0 azsdk-python-azure-mgmt-network/18.0.0 Python/3.7.3 (Windows-10-10.0.19041-SP0)
+      - AZURECLI/2.21.0 azsdk-python-azure-mgmt-network/18.0.0 Python/3.8.0 (Windows-10-10.0.19041-SP0)
     method: GET
-<<<<<<< HEAD
-    uri: https://management.azure.com/subscriptions/00000000-0000-0000-0000-000000000000/providers/Microsoft.Network/locations/westus/operations/6633d7fd-73ab-4e60-adb5-f88e206afdf5?api-version=2020-11-01
-=======
     uri: https://management.azure.com/subscriptions/00000000-0000-0000-0000-000000000000/providers/Microsoft.Network/locations/westus/operations/b43c3693-5224-4eb0-8292-1210fdddcd83?api-version=2021-02-01
->>>>>>> 6ad1929a
   response:
     body:
       string: "{\r\n  \"status\": \"Succeeded\"\r\n}"
@@ -144,7 +133,7 @@
       content-type:
       - application/json; charset=utf-8
       date:
-      - Wed, 10 Feb 2021 12:55:58 GMT
+      - Fri, 16 Apr 2021 01:54:26 GMT
       expires:
       - '-1'
       pragma:
@@ -161,7 +150,7 @@
       x-content-type-options:
       - nosniff
       x-ms-arm-service-request-id:
-      - 00ff02a1-97c4-4c8d-98ed-e50e18f449fa
+      - 3599e939-fdce-4fb2-9034-2b06c11f6b1e
     status:
       code: 200
       message: OK
@@ -179,16 +168,16 @@
       ParameterSetName:
       - -g -n
       User-Agent:
-      - AZURECLI/2.19.0 azsdk-python-azure-mgmt-network/18.0.0 Python/3.7.3 (Windows-10-10.0.19041-SP0)
+      - AZURECLI/2.21.0 azsdk-python-azure-mgmt-network/18.0.0 Python/3.8.0 (Windows-10-10.0.19041-SP0)
     method: GET
     uri: https://management.azure.com/subscriptions/00000000-0000-0000-0000-000000000000/resourceGroups/cli_test_rg_scenario000001/providers/Microsoft.Network/virtualNetworks/vnet1?api-version=2021-02-01
   response:
     body:
       string: "{\r\n  \"name\": \"vnet1\",\r\n  \"id\": \"/subscriptions/00000000-0000-0000-0000-000000000000/resourceGroups/cli_test_rg_scenario000001/providers/Microsoft.Network/virtualNetworks/vnet1\",\r\n
-        \ \"etag\": \"W/\\\"fb161d40-5c74-4373-9a2e-29d302991eee\\\"\",\r\n  \"type\":
+        \ \"etag\": \"W/\\\"6b1d9e4f-9b2a-4040-a4bd-739c8010032c\\\"\",\r\n  \"type\":
         \"Microsoft.Network/virtualNetworks\",\r\n  \"location\": \"westus\",\r\n
         \ \"tags\": {},\r\n  \"properties\": {\r\n    \"provisioningState\": \"Succeeded\",\r\n
-        \   \"resourceGuid\": \"ac0aa0d8-7275-4a5b-8343-34531c6871ce\",\r\n    \"addressSpace\":
+        \   \"resourceGuid\": \"43b60909-6776-4264-8ba2-7dfa135c044e\",\r\n    \"addressSpace\":
         {\r\n      \"addressPrefixes\": [\r\n        \"10.0.0.0/16\"\r\n      ]\r\n
         \   },\r\n    \"dhcpOptions\": {\r\n      \"dnsServers\": []\r\n    },\r\n
         \   \"subnets\": [],\r\n    \"virtualNetworkPeerings\": [],\r\n    \"enableDdosProtection\":
@@ -201,9 +190,9 @@
       content-type:
       - application/json; charset=utf-8
       date:
-      - Wed, 10 Feb 2021 12:55:58 GMT
+      - Fri, 16 Apr 2021 01:54:26 GMT
       etag:
-      - W/"fb161d40-5c74-4373-9a2e-29d302991eee"
+      - W/"6b1d9e4f-9b2a-4040-a4bd-739c8010032c"
       expires:
       - '-1'
       pragma:
@@ -220,7 +209,7 @@
       x-content-type-options:
       - nosniff
       x-ms-arm-service-request-id:
-      - 0d6fd8f7-d1c2-464c-902f-c3928d6667df
+      - a0be8c94-ccb5-4a56-abd6-dc13ca2bc717
     status:
       code: 200
       message: OK
@@ -238,16 +227,16 @@
       ParameterSetName:
       - -g -n
       User-Agent:
-      - AZURECLI/2.19.0 azsdk-python-azure-mgmt-network/18.0.0 Python/3.7.3 (Windows-10-10.0.19041-SP0)
+      - AZURECLI/2.21.0 azsdk-python-azure-mgmt-network/18.0.0 Python/3.8.0 (Windows-10-10.0.19041-SP0)
     method: GET
     uri: https://management.azure.com/subscriptions/00000000-0000-0000-0000-000000000000/resourceGroups/cli_test_rg_scenario000001/providers/Microsoft.Network/virtualNetworks/vnet1?api-version=2021-02-01
   response:
     body:
       string: "{\r\n  \"name\": \"vnet1\",\r\n  \"id\": \"/subscriptions/00000000-0000-0000-0000-000000000000/resourceGroups/cli_test_rg_scenario000001/providers/Microsoft.Network/virtualNetworks/vnet1\",\r\n
-        \ \"etag\": \"W/\\\"fb161d40-5c74-4373-9a2e-29d302991eee\\\"\",\r\n  \"type\":
+        \ \"etag\": \"W/\\\"6b1d9e4f-9b2a-4040-a4bd-739c8010032c\\\"\",\r\n  \"type\":
         \"Microsoft.Network/virtualNetworks\",\r\n  \"location\": \"westus\",\r\n
         \ \"tags\": {},\r\n  \"properties\": {\r\n    \"provisioningState\": \"Succeeded\",\r\n
-        \   \"resourceGuid\": \"ac0aa0d8-7275-4a5b-8343-34531c6871ce\",\r\n    \"addressSpace\":
+        \   \"resourceGuid\": \"43b60909-6776-4264-8ba2-7dfa135c044e\",\r\n    \"addressSpace\":
         {\r\n      \"addressPrefixes\": [\r\n        \"10.0.0.0/16\"\r\n      ]\r\n
         \   },\r\n    \"dhcpOptions\": {\r\n      \"dnsServers\": []\r\n    },\r\n
         \   \"subnets\": [],\r\n    \"virtualNetworkPeerings\": [],\r\n    \"enableDdosProtection\":
@@ -260,9 +249,9 @@
       content-type:
       - application/json; charset=utf-8
       date:
-      - Wed, 10 Feb 2021 12:55:58 GMT
+      - Fri, 16 Apr 2021 01:54:26 GMT
       etag:
-      - W/"fb161d40-5c74-4373-9a2e-29d302991eee"
+      - W/"6b1d9e4f-9b2a-4040-a4bd-739c8010032c"
       expires:
       - '-1'
       pragma:
@@ -279,7 +268,7 @@
       x-content-type-options:
       - nosniff
       x-ms-arm-service-request-id:
-      - 388f736f-6441-48c8-abcd-3ae769a96292
+      - 8e19aee8-aafe-4beb-a4fc-6c0e011bca25
     status:
       code: 200
       message: OK
@@ -298,19 +287,16 @@
       Content-Length:
       - '249'
       Content-Type:
-      - application/json; charset=utf-8
+      - application/json
       ParameterSetName:
       - --name --resource-ids --skip-all-params --query
       User-Agent:
-      - python/3.7.3 (Windows-10-10.0.19041-SP0) msrest/0.6.18 msrest_azure/0.6.3
-        azure-mgmt-resource/12.0.0 Azure-SDK-For-Python AZURECLI/2.19.0
-      accept-language:
-      - en-US
+      - AZURECLI/2.21.0 azsdk-python-azure-mgmt-resource/16.0.0 Python/3.8.0 (Windows-10-10.0.19041-SP0)
     method: POST
     uri: https://management.azure.com/subscriptions/00000000-0000-0000-0000-000000000000/resourcegroups/cli_test_rg_scenario000001/exportTemplate?api-version=2020-10-01
   response:
     body:
-      string: '{"template":{"$schema":"https://schema.management.azure.com/schemas/2015-01-01/deploymentTemplate.json#","contentVersion":"1.0.0.0","parameters":{},"variables":{},"resources":[{"type":"Microsoft.Network/virtualNetworks","apiVersion":"2020-05-01","name":"vnet1","location":"westus","properties":{"addressSpace":{"addressPrefixes":["10.0.0.0/16"]},"dhcpOptions":{"dnsServers":[]},"subnets":[],"virtualNetworkPeerings":[],"enableDdosProtection":false}}]}}'
+      string: '{"template":{"$schema":"https://schema.management.azure.com/schemas/2019-04-01/deploymentTemplate.json#","contentVersion":"1.0.0.0","parameters":{},"variables":{},"resources":[{"type":"Microsoft.Network/virtualNetworks","apiVersion":"2020-11-01","name":"vnet1","location":"westus","properties":{"addressSpace":{"addressPrefixes":["10.0.0.0/16"]},"dhcpOptions":{"dnsServers":[]},"subnets":[],"virtualNetworkPeerings":[],"enableDdosProtection":false}}]}}'
     headers:
       cache-control:
       - no-cache
@@ -319,7 +305,7 @@
       content-type:
       - application/json; charset=utf-8
       date:
-      - Wed, 10 Feb 2021 12:56:00 GMT
+      - Fri, 16 Apr 2021 01:54:28 GMT
       expires:
       - '-1'
       pragma:
