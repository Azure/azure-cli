# --------------------------------------------------------------------------------------------
# Copyright (c) Microsoft Corporation. All rights reserved.
# Licensed under the MIT License. See License.txt in the project root for license information.
# --------------------------------------------------------------------------------------------

# pylint: disable=line-too-long, too-many-locals, too-many-statements, too-many-branches

import json
import time
import sys

from itertools import chain
from knack.log import get_logger
from knack.util import CLIError

from azure.appconfiguration import (ConfigurationSetting,
                                    ResourceReadOnlyError)
from azure.core import MatchConditions
from azure.cli.core.util import user_confirmation
from azure.core.exceptions import (HttpResponseError,
                                   ResourceNotFoundError,
                                   ResourceModifiedError)

import azure.cli.core.azclierror as CLIErrors

from ._constants import (FeatureFlagConstants, KeyVaultConstants,
                         SearchFilterOptions, StatusCodes,
                         ImportExportProfiles, CompareFieldsMap,
                         JsonDiff)
from ._models import (convert_configurationsetting_to_keyvalue, convert_keyvalue_to_configurationsetting)
from ._utils import get_appconfig_data_client, prep_label_filter_for_url_encoding, resolve_store_metadata, get_store_endpoint_from_connection_string, is_json_content_type

from ._kv_helpers import (__read_kv_from_file, __read_features_from_file,
                          __write_kv_and_features_to_file, __read_kv_from_config_store,
                          __write_kv_and_features_to_config_store,
                          __discard_features_from_retrieved_kv, __read_kv_from_app_service,
                          __write_kv_to_app_service, __print_restore_preview,
                          __convert_featureflag_list_to_keyvalue_list, __export_kvset_to_file,
                          __import_kvset_from_file, __delete_configuration_setting_from_config_store, __map_to_appservice_config_reference)
from ._diff_utils import print_preview, KVComparer
from .feature import list_feature

logger = get_logger(__name__)


def import_config(cmd,
                  source,
                  name=None,
                  connection_string=None,
                  label=None,
                  prefix="",  # prefix to add
                  yes=False,
                  skip_features=False,
                  content_type=None,
                  auth_mode="key",
                  endpoint=None,
                  # from-file parameters
                  path=None,
                  format_=None,
                  separator=None,
                  depth=None,
                  profile=ImportExportProfiles.DEFAULT,
                  strict=False,
                  # from-configstore parameters
                  src_name=None,
                  src_connection_string=None,
                  src_key=None,
                  src_label=None,
                  preserve_labels=False,
                  src_auth_mode="key",
                  src_endpoint=None,
                  # from-appservice parameters
                  appservice_account=None):
    src_features = []
    dest_features = []
    dest_kvs = []
    source = source.lower()
    profile = profile.lower()
    format_ = format_.lower() if format_ else None

    azconfig_client = get_appconfig_data_client(cmd, name, connection_string, auth_mode, endpoint)

    # fetch key values from source
    if source == 'file':
        if profile == ImportExportProfiles.KVSET:
            __import_kvset_from_file(client=azconfig_client, path=path, strict=strict, yes=yes)
            return
        if format_ and content_type:
            # JSON content type is only supported with JSON format.
            # Error out if user has provided JSON content type with any other format.
            if format_ != 'json' and is_json_content_type(content_type):
                raise CLIErrors.FileOperationError("Failed to import '{}' file format with '{}' content type. Please provide JSON file format to match your content type.".format(format_, content_type))

        if separator:
            # If separator is provided, use max depth by default unless depth is specified.
            depth = sys.maxsize if depth is None else int(depth)
        else:
            if depth and int(depth) != 1:
                logger.warning("Cannot flatten hierarchical data without a separator. --depth argument will be ignored.")
            depth = 1
        src_kvs = __read_kv_from_file(file_path=path,
                                      format_=format_,
                                      separator=separator,
                                      prefix_to_add=prefix,
                                      depth=depth,
                                      content_type=content_type)

        if strict or not skip_features:
            # src_features is a list of KeyValue objects
            src_features = __read_features_from_file(file_path=path, format_=format_)

    elif source == 'appconfig':
        src_azconfig_client = get_appconfig_data_client(cmd, src_name, src_connection_string, src_auth_mode, src_endpoint)

        if label is not None and preserve_labels:
            raise CLIErrors.MutuallyExclusiveArgumentError("Import failed! Please provide only one of these arguments: '--label' or '--preserve-labels'. See 'az appconfig kv import -h' for examples.")
        if preserve_labels:
            # We need label to be the same as src_label for preview later.
            # This will have no effect on label while writing to config store
            # as we check preserve_labels again before labelling KVs.
            label = src_label

        src_kvs = __read_kv_from_config_store(src_azconfig_client,
                                              key=src_key,
                                              label=src_label if src_label else SearchFilterOptions.EMPTY_LABEL,
                                              prefix_to_add=prefix)
        # We need to separate KV from feature flags
        __discard_features_from_retrieved_kv(src_kvs)

        if not skip_features:
            # Get all Feature flags with matching label
            all_features = __read_kv_from_config_store(src_azconfig_client,
                                                       key=FeatureFlagConstants.FEATURE_FLAG_PREFIX + '*',
                                                       label=src_label if src_label else SearchFilterOptions.EMPTY_LABEL)
            for feature in all_features:
                if feature.content_type == FeatureFlagConstants.FEATURE_FLAG_CONTENT_TYPE:
                    src_features.append(feature)

    elif source == 'appservice':
        src_kvs = __read_kv_from_app_service(
            cmd, appservice_account=appservice_account, prefix_to_add=prefix, content_type=content_type)

    if strict or not yes:
        # fetch key values from user's configstore
        dest_kvs = __read_kv_from_config_store(azconfig_client,
                                               key=prefix + SearchFilterOptions.ANY_KEY if prefix else SearchFilterOptions.ANY_KEY,
                                               label=label if label else SearchFilterOptions.EMPTY_LABEL)
        __discard_features_from_retrieved_kv(dest_kvs)

    # if customer needs preview & confirmation

    # generate preview and wait for user confirmation
    kv_comparer = KVComparer(
        src_kvs=src_kvs,
        compare_fields=CompareFieldsMap[source],
        preserve_labels=source == "appconfig" and preserve_labels,
        label=label,
        content_type=content_type)

    kv_diff = kv_comparer.compare(dest_kvs=dest_kvs, strict=strict)
    # Show indented key-value preview similar to kvset for appconfig source
    indent = 2 if source == "appconfig" else None
    need_kv_change = print_preview(kv_diff, source, yes=yes, strict=strict, title="Key Values", indent=indent)

    need_feature_change = False
    ff_diff = {}
    if strict or (src_features and not skip_features):
        all_features = __read_kv_from_config_store(azconfig_client,
                                                   key=FeatureFlagConstants.FEATURE_FLAG_PREFIX + SearchFilterOptions.ANY_KEY,
                                                   label=label if label else SearchFilterOptions.EMPTY_LABEL)

        # Append all features to dest_features list
        for feature in all_features:
            if feature.content_type == FeatureFlagConstants.FEATURE_FLAG_CONTENT_TYPE:
                dest_features.append(feature)

<<<<<<< HEAD
        ff_comparer = KVComparer(
            src_kvs=src_features,
            compare_fields=CompareFieldsMap[source],
            preserve_labels=source == "appconfig" and preserve_labels,
            label=label)
        ff_diff = ff_comparer.compare(dest_kvs=dest_features, strict=strict)
        need_feature_change = print_preview(ff_diff, source, yes=yes, strict=strict, title="Feature Flags")
=======
        need_feature_change = __print_features_preview(
            old_json=__serialize_features_from_kv_list_to_comparable_json_object(keyvalues=dest_features, is_dest=True),
            new_json=__serialize_features_from_kv_list_to_comparable_json_object(keyvalues=src_features),
            strict=strict,
            yes=yes)
>>>>>>> 2c3f5e09

    if not need_kv_change and not need_feature_change:
        return

    if not yes:
        user_confirmation("Do you want to continue? \n")

    # append all feature flags to src_kvs list
    src_kvs.extend(src_features)

    # In strict mode, delete kvs with specific label that are missing from the imported file
    if strict:
        kvs_to_delete = chain(
            kv_diff.get(JsonDiff.DELETE, []),
            ff_diff.get(JsonDiff.DELETE, []))

        for kv in kvs_to_delete:
            __delete_configuration_setting_from_config_store(azconfig_client, kv)

    # import into configstore
    __write_kv_and_features_to_config_store(azconfig_client,
                                            key_values=src_kvs,
                                            label=label,
                                            preserve_labels=preserve_labels,
                                            content_type=content_type)


def export_config(cmd,
                  destination,
                  name=None,
                  connection_string=None,
                  label=None,
                  key=None,
                  prefix="",  # prefix to remove
                  yes=False,
                  skip_features=False,
                  skip_keyvault=False,
                  auth_mode="key",
                  endpoint=None,
                  # to-file parameters
                  path=None,
                  format_=None,
                  separator=None,
                  naming_convention='pascal',
                  resolve_keyvault=False,
                  profile=ImportExportProfiles.DEFAULT,
                  # to-config-store parameters
                  dest_name=None,
                  dest_connection_string=None,
                  dest_label=None,
                  preserve_labels=False,
                  dest_auth_mode="key",
                  dest_endpoint=None,
                  # to-app-service parameters
                  appservice_account=None,
                  export_as_reference=False):
    src_features = []
    dest_features = []
    dest_kvs = []
    destination = destination.lower()
    profile = profile.lower()
    format_ = format_.lower() if format_ else None
    naming_convention = naming_convention.lower()

    azconfig_client = get_appconfig_data_client(cmd, name, connection_string, auth_mode, endpoint)
    dest_azconfig_client = None
    if destination == 'appconfig':
        if dest_label is not None and preserve_labels:
            raise CLIErrors.MutuallyExclusiveArgumentError("Export failed! Please provide only one of these arguments: '--dest-label' or '--preserve-labels'. See 'az appconfig kv export -h' for examples.")
        if preserve_labels:
            # We need dest_label to be the same as label for preview later.
            # This will have no effect on label while writing to config store
            # as we check preserve_labels again before labelling KVs.
            dest_label = label
        dest_azconfig_client = get_appconfig_data_client(cmd, dest_name, dest_connection_string, dest_auth_mode, dest_endpoint)

    # fetch key values from user's configstore
    src_kvs = __read_kv_from_config_store(azconfig_client,
                                          key=key,
                                          label=label if label else SearchFilterOptions.EMPTY_LABEL,
                                          prefix_to_remove=prefix if not export_as_reference else "",
                                          cli_ctx=cmd.cli_ctx if resolve_keyvault else None)

    if skip_keyvault:
        src_kvs = [keyvalue for keyvalue in src_kvs if keyvalue.content_type != KeyVaultConstants.KEYVAULT_CONTENT_TYPE]

    # We need to separate KV from feature flags for the default export profile and only need to discard
    # if skip_features is true for the appconfig/kvset export profile.
    if profile == ImportExportProfiles.DEFAULT or (profile == ImportExportProfiles.KVSET and skip_features):
        __discard_features_from_retrieved_kv(src_kvs)

    if profile == ImportExportProfiles.KVSET:
        __export_kvset_to_file(file_path=path, keyvalues=src_kvs, yes=yes)
        return

    if destination == 'appservice' and export_as_reference:
        if endpoint is None:
            # Endpoint will not be None as it is already resolved in creating azconfig_client
            endpoint = get_store_endpoint_from_connection_string(connection_string) or resolve_store_metadata(cmd, name)[1]

        src_kvs = [__map_to_appservice_config_reference(kv, endpoint, prefix) for kv in src_kvs]

    if not skip_features:
        # Get all Feature flags with matching label
        if (destination == 'file' and format_ == 'properties') or destination == 'appservice':
            skip_features = True
            logger.warning("Exporting feature flags to properties file or appservice is currently not supported.")
        else:
            # src_features is a list of FeatureFlag objects
            src_features = list_feature(cmd,
                                        feature='*',
                                        label=label if label else SearchFilterOptions.EMPTY_LABEL,
                                        name=name,
                                        connection_string=connection_string,
                                        all_=True,
                                        auth_mode=auth_mode,
                                        endpoint=endpoint)

    if destination == 'appconfig':
        # dest_kvs contains features and KV that match the label
        dest_kvs = __read_kv_from_config_store(dest_azconfig_client,
                                               key=SearchFilterOptions.ANY_KEY,
                                               label=dest_label if dest_label else SearchFilterOptions.EMPTY_LABEL)
        __discard_features_from_retrieved_kv(dest_kvs)

        if not skip_features:
            # Append all features to dest_features list
            dest_features = list_feature(cmd,
                                         feature='*',
                                         label=dest_label if dest_label else SearchFilterOptions.EMPTY_LABEL,
                                         name=dest_name,
                                         connection_string=dest_connection_string,
                                         all_=True,
                                         auth_mode=dest_auth_mode,
                                         endpoint=dest_endpoint)

    elif destination == 'appservice':
        dest_kvs = __read_kv_from_app_service(cmd, appservice_account=appservice_account)

    kv_comparer = KVComparer(
        src_kvs=src_kvs,
        compare_fields=CompareFieldsMap[destination],
        preserve_labels=destination == "appconfig" and preserve_labels,
        label=dest_label)

    kv_diff = kv_comparer.compare(dest_kvs=dest_kvs)

    # Show indented key-value preview similar to kvset for appconfig destination
    indent = 2 if destination == "appconfig" else None
    need_kv_change = print_preview(kv_diff, destination, yes=yes, title="Key Values", indent=indent)

    need_feature_change = False
    ff_diff = {}
    if src_features:
        ff_comparer = KVComparer(
            src_kvs=__convert_featureflag_list_to_keyvalue_list(src_features),
            compare_fields=CompareFieldsMap[destination],
            preserve_labels=destination == "appconfig" and preserve_labels,
            label=dest_label)

        ff_diff = ff_comparer.compare(dest_kvs=__convert_featureflag_list_to_keyvalue_list(dest_features))
        need_feature_change = print_preview(ff_diff, destination, yes=yes, title="Feature Flags")

    if not need_feature_change and not need_kv_change:
        return
    # if customer needs preview & confirmation
    if not yes:
        user_confirmation("Do you want to continue? \n")

    # export to destination
    if destination == 'file':
        __write_kv_and_features_to_file(file_path=path, key_values=src_kvs, features=src_features,
                                        format_=format_, separator=separator, skip_features=skip_features,
                                        naming_convention=naming_convention)
    elif destination == 'appconfig':
        __write_kv_and_features_to_config_store(dest_azconfig_client, key_values=src_kvs, features=src_features,
                                                label=dest_label, preserve_labels=preserve_labels)
    elif destination == 'appservice':
        __write_kv_to_app_service(cmd, key_values=src_kvs, appservice_account=appservice_account)


def set_key(cmd,
            key,
            name=None,
            label=None,
            content_type=None,
            tags=None,
            value=None,
            yes=False,
            connection_string=None,
            auth_mode="key",
            endpoint=None):
    azconfig_client = get_appconfig_data_client(cmd, name, connection_string, auth_mode, endpoint)

    if content_type:
        if content_type.lower() == KeyVaultConstants.KEYVAULT_CONTENT_TYPE:
            logger.warning("There is a dedicated command to set key vault reference. 'appconfig kv set-keyvault -h'")
        elif content_type.lower() == FeatureFlagConstants.FEATURE_FLAG_CONTENT_TYPE:
            logger.warning("There is a dedicated command to set feature flag. 'appconfig feature set -h'")

    retry_times = 3
    retry_interval = 1

    label = label if label and label != SearchFilterOptions.EMPTY_LABEL else None
    for i in range(0, retry_times):
        retrieved_kv = None
        set_kv = None
        new_kv = None

        try:
            retrieved_kv = azconfig_client.get_configuration_setting(key=key, label=label)
        except ResourceNotFoundError:
            logger.debug("Key '%s' with label '%s' not found. A new key-value will be created.", key, label)
        except HttpResponseError as exception:
            raise CLIErrors.AzureResponseError("Failed to retrieve key-values from config store. " + str(exception))

        if retrieved_kv is None:
            if is_json_content_type(content_type):
                try:
                    # Ensure that provided value is valid JSON. Error out if value is invalid JSON.
                    value = 'null' if value is None else value
                    json.loads(value)
                except ValueError:
                    raise CLIErrors.ValidationError('Value "{}" is not a valid JSON object, which conflicts with the content type "{}".'.format(value, content_type))

            set_kv = ConfigurationSetting(key=key,
                                          label=label,
                                          value="" if value is None else value,
                                          content_type="" if content_type is None else content_type,
                                          tags=tags)
        else:
            value = retrieved_kv.value if value is None else value
            content_type = retrieved_kv.content_type if content_type is None else content_type
            if is_json_content_type(content_type):
                try:
                    # Ensure that provided/existing value is valid JSON. Error out if value is invalid JSON.
                    json.loads(value)
                except (TypeError, ValueError):
                    raise CLIErrors.ValidationError('Value "{}" is not a valid JSON object, which conflicts with the content type "{}". Set the value again in valid JSON format.'.format(value, content_type))
            set_kv = ConfigurationSetting(key=key,
                                          label=label,
                                          value=value,
                                          content_type=content_type,
                                          tags=retrieved_kv.tags if tags is None else tags,
                                          read_only=retrieved_kv.read_only,
                                          etag=retrieved_kv.etag)

        verification_kv = {
            "key": set_kv.key,
            "label": set_kv.label,
            "content_type": set_kv.content_type,
            "value": set_kv.value,
            "tags": set_kv.tags
        }

        entry = json.dumps(verification_kv, indent=2, sort_keys=True, ensure_ascii=False)
        confirmation_message = "Are you sure you want to set the key: \n" + entry + "\n"
        user_confirmation(confirmation_message, yes)

        try:
            if set_kv.etag is None:
                new_kv = azconfig_client.add_configuration_setting(set_kv)
            else:
                new_kv = azconfig_client.set_configuration_setting(set_kv, match_condition=MatchConditions.IfNotModified)
            return convert_configurationsetting_to_keyvalue(new_kv)

        except ResourceReadOnlyError:
            raise CLIError("Failed to update read only key-value. Unlock the key-value before updating it.")
        except HttpResponseError as exception:
            if exception.status_code == StatusCodes.PRECONDITION_FAILED:
                logger.debug('Retrying setting %s times with exception: concurrent setting operations', i + 1)
                time.sleep(retry_interval)
            else:
                raise CLIError("Failed to set the key-value due to an exception: " + str(exception))
        except Exception as exception:
            raise CLIError("Failed to set the key-value due to an exception: " + str(exception))
    raise CLIError("Failed to set the key '{}' due to a conflicting operation.".format(key))


def set_keyvault(cmd,
                 key,
                 secret_identifier,
                 name=None,
                 label=None,
                 tags=None,
                 yes=False,
                 connection_string=None,
                 auth_mode="key",
                 endpoint=None):
    azconfig_client = get_appconfig_data_client(cmd, name, connection_string, auth_mode, endpoint)

    keyvault_ref_value = json.dumps({"uri": secret_identifier}, ensure_ascii=False, separators=(',', ':'))
    retry_times = 3
    retry_interval = 1

    label = label if label and label != SearchFilterOptions.EMPTY_LABEL else None
    for i in range(0, retry_times):
        retrieved_kv = None
        set_kv = None
        new_kv = None

        try:
            retrieved_kv = azconfig_client.get_configuration_setting(key=key, label=label)
        except ResourceNotFoundError:
            logger.debug("Key '%s' with label '%s' not found. A new key-vault reference will be created.", key, label)
        except HttpResponseError as exception:
            raise CLIErrors.AzureResponseError("Failed to retrieve key-values from config store. " + str(exception))

        if retrieved_kv is None:
            set_kv = ConfigurationSetting(key=key,
                                          label=label,
                                          value=keyvault_ref_value,
                                          content_type=KeyVaultConstants.KEYVAULT_CONTENT_TYPE,
                                          tags=tags)
        else:
            set_kv = ConfigurationSetting(key=key,
                                          label=label,
                                          value=keyvault_ref_value,
                                          content_type=KeyVaultConstants.KEYVAULT_CONTENT_TYPE,
                                          tags=retrieved_kv.tags if tags is None else tags,
                                          read_only=retrieved_kv.read_only,
                                          etag=retrieved_kv.etag)

        verification_kv = {
            "key": set_kv.key,
            "label": set_kv.label,
            "content_type": set_kv.content_type,
            "value": set_kv.value,
            "tags": set_kv.tags
        }
        entry = json.dumps(verification_kv, indent=2, sort_keys=True, ensure_ascii=False)
        confirmation_message = "Are you sure you want to set the keyvault reference: \n" + entry + "\n"
        user_confirmation(confirmation_message, yes)

        try:
            if set_kv.etag is None:
                new_kv = azconfig_client.add_configuration_setting(set_kv)
            else:
                new_kv = azconfig_client.set_configuration_setting(set_kv, match_condition=MatchConditions.IfNotModified)
            return convert_configurationsetting_to_keyvalue(new_kv)

        except ResourceReadOnlyError:
            raise CLIError("Failed to update read only key vault reference. Unlock the key vault reference before updating it.")
        except HttpResponseError as exception:
            if exception.status_code == StatusCodes.PRECONDITION_FAILED:
                logger.debug('Retrying setting %s times with exception: concurrent setting operations', i + 1)
                time.sleep(retry_interval)
            else:
                raise CLIErrors.AzureResponseError("Failed to set the keyvault reference due to an exception: " + str(exception))
        except Exception as exception:
            raise CLIError("Failed to set the keyvault reference due to an exception: " + str(exception))
    raise CLIError("Failed to set the keyvault reference '{}' due to a conflicting operation.".format(key))


def delete_key(cmd,
               key,
               name=None,
               label=None,
               yes=False,
               connection_string=None,
               auth_mode="key",
               endpoint=None):
    azconfig_client = get_appconfig_data_client(cmd, name, connection_string, auth_mode, endpoint)

    # list_configuration_settings returns kv with null label when:
    # label = ASCII null 0x00, or URL encoded %00
    # In delete, import and export commands, we treat missing --label as null label
    # In list, restore and revision commands, we treat missing --label as all labels

    entries = __read_kv_from_config_store(azconfig_client,
                                          key=key,
                                          label=label if label else SearchFilterOptions.EMPTY_LABEL)
    confirmation_message = "Found '{}' key-values matching the specified key and label. Are you sure you want to delete these key-values?".format(len(entries))
    user_confirmation(confirmation_message, yes)

    deleted_entries = []
    exception_messages = []
    for entry in entries:
        try:
            deleted_kv = azconfig_client.delete_configuration_setting(key=entry.key,
                                                                      label=entry.label,
                                                                      etag=entry.etag,
                                                                      match_condition=MatchConditions.IfNotModified)
            deleted_entries.append(convert_configurationsetting_to_keyvalue(deleted_kv))

        except ResourceReadOnlyError:
            exception = "Failed to delete read-only key-value with key '{}' and label '{}'. Unlock the key-value before deleting it.".format(entry.key, entry.label)
            exception_messages.append(exception)
        except ResourceModifiedError:
            exception = "Failed to delete key-value with key '{}' and label '{}' due to a conflicting operation.".format(entry.key, entry.label)
            exception_messages.append(exception)
        except HttpResponseError as ex:
            exception_messages.append(str(ex))
            raise CLIErrors.AzureResponseError('Delete operation failed. The following error(s) occurred:\n' + json.dumps(exception_messages, indent=2, ensure_ascii=False))

    # Log errors if partially succeeded
    if exception_messages:
        if deleted_entries:
            logger.error('Delete operation partially failed. The following error(s) occurred:\n%s\n',
                         json.dumps(exception_messages, indent=2, ensure_ascii=False))
        else:
            raise CLIError('Delete operation failed. \n' + json.dumps(exception_messages, indent=2, ensure_ascii=False))

    return deleted_entries


def lock_key(cmd,
             key,
             label=None,
             name=None,
             connection_string=None,
             yes=False,
             auth_mode="key",
             endpoint=None):
    azconfig_client = get_appconfig_data_client(cmd, name, connection_string, auth_mode, endpoint)

    retry_times = 3
    retry_interval = 1
    for i in range(0, retry_times):
        try:
            retrieved_kv = azconfig_client.get_configuration_setting(key=key, label=label)
        except ResourceNotFoundError:
            raise CLIErrors.ResourceNotFoundError("Key '{}' with label '{}' does not exist.".format(key, label))
        except HttpResponseError as exception:
            raise CLIErrors.AzureResponseError("Failed to retrieve key-values from config store. " + str(exception))

        confirmation_message = "Are you sure you want to lock the key '{}' with label '{}'".format(key, label)
        user_confirmation(confirmation_message, yes)

        try:
            new_kv = azconfig_client.set_read_only(retrieved_kv, match_condition=MatchConditions.IfNotModified)
            return convert_configurationsetting_to_keyvalue(new_kv)
        except HttpResponseError as exception:
            if exception.status_code == StatusCodes.PRECONDITION_FAILED:
                logger.debug('Retrying lock operation %s times with exception: concurrent setting operations', i + 1)
                time.sleep(retry_interval)
            else:
                raise CLIErrors.AzureResponseError("Failed to lock the key-value due to an exception: " + str(exception))
        except Exception as exception:
            raise CLIError("Failed to lock the key-value due to an exception: " + str(exception))
    raise CLIError("Failed to lock the key '{}' with label '{}' due to a conflicting operation.".format(key, label))


def unlock_key(cmd,
               key,
               label=None,
               name=None,
               connection_string=None,
               yes=False,
               auth_mode="key",
               endpoint=None):
    azconfig_client = get_appconfig_data_client(cmd, name, connection_string, auth_mode, endpoint)

    retry_times = 3
    retry_interval = 1
    for i in range(0, retry_times):
        try:
            retrieved_kv = azconfig_client.get_configuration_setting(key=key, label=label)
        except ResourceNotFoundError:
            raise CLIErrors.ResourceNotFoundError("Key '{}' with label '{}' does not exist.".format(key, label))
        except HttpResponseError as exception:
            raise CLIErrors.AzureResponseError("Failed to retrieve key-values from config store. " + str(exception))

        confirmation_message = "Are you sure you want to unlock the key '{}' with label '{}'".format(key, label)
        user_confirmation(confirmation_message, yes)

        try:
            new_kv = azconfig_client.set_read_only(retrieved_kv, read_only=False, match_condition=MatchConditions.IfNotModified)
            return convert_configurationsetting_to_keyvalue(new_kv)
        except HttpResponseError as exception:
            if exception.status_code == StatusCodes.PRECONDITION_FAILED:
                logger.debug('Retrying unlock operation %s times with exception: concurrent setting operations', i + 1)
                time.sleep(retry_interval)
            else:
                raise CLIErrors.AzureResponseError("Failed to unlock the key-value due to an exception: " + str(exception))
        except Exception as exception:
            raise CLIError("Failed to unlock the key-value due to an exception: " + str(exception))
    raise CLIError("Failed to unlock the key '{}' with label '{}' due to a conflicting operation.".format(key, label))


def show_key(cmd,
             key,
             name=None,
             label=None,
             datetime=None,
             connection_string=None,
             auth_mode="key",
             endpoint=None):
    azconfig_client = get_appconfig_data_client(cmd, name, connection_string, auth_mode, endpoint)
    try:
        key_value = azconfig_client.get_configuration_setting(key=key, label=label, accept_datetime=datetime)
        if key_value is None:
            raise CLIErrors.ResourceNotFoundError("The key-value does not exist.")
        return convert_configurationsetting_to_keyvalue(key_value)
    except ResourceNotFoundError:
        raise CLIErrors.ResourceNotFoundError("Key '{}' with label '{}' does not exist.".format(key, label))
    except HttpResponseError as exception:
        raise CLIErrors.AzureResponseError('Failed to retrieve key-values from config store. ' + str(exception))

    raise CLIError("Failed to get the key '{}' with label '{}'.".format(key, label))


def list_key(cmd,
             key=None,
             fields=None,
             name=None,
             label=None,
             datetime=None,
             snapshot=None,
             connection_string=None,
             top=None,
             all_=False,
             resolve_keyvault=False,
             auth_mode="key",
             endpoint=None):
    if fields and resolve_keyvault:
        raise CLIErrors.MutuallyExclusiveArgumentError("Please provide only one of these arguments: '--fields' or '--resolve-keyvault'. See 'az appconfig kv list -h' for examples.")

    if snapshot and (key or label or datetime):
        raise CLIErrors.MutuallyExclusiveArgumentError("'snapshot' cannot be specified with 'key', 'label', or 'datetime' filters.")

    azconfig_client = get_appconfig_data_client(cmd, name, connection_string, auth_mode, endpoint)

    keyvalues = __read_kv_from_config_store(azconfig_client,
                                            key=key if key else SearchFilterOptions.ANY_KEY,
                                            label=label if label else SearchFilterOptions.ANY_LABEL,
                                            datetime=datetime,
                                            snapshot=snapshot,
                                            fields=fields,
                                            top=top,
                                            all_=all_,
                                            cli_ctx=cmd.cli_ctx if resolve_keyvault else None)
    return keyvalues


def restore_key(cmd,
                datetime,
                key=None,
                name=None,
                label=None,
                connection_string=None,
                yes=False,
                auth_mode="key",
                endpoint=None):
    azconfig_client = get_appconfig_data_client(cmd, name, connection_string, auth_mode, endpoint)

    exception_messages = []
    restore_keyvalues = __read_kv_from_config_store(azconfig_client,
                                                    key=key if key else SearchFilterOptions.ANY_KEY,
                                                    label=label if label else SearchFilterOptions.ANY_LABEL,
                                                    datetime=datetime)
    current_keyvalues = __read_kv_from_config_store(azconfig_client,
                                                    key=key if key else SearchFilterOptions.ANY_KEY,
                                                    label=label if label else SearchFilterOptions.ANY_LABEL)

    try:
        comparer = KVComparer(restore_keyvalues, CompareFieldsMap["restore"])
        restore_diff = comparer.compare(current_keyvalues, strict=True)

        need_change = __print_restore_preview(restore_diff, yes=yes)

        if not yes:
            if need_change is False:
                logger.debug('Canceling the restore operation based on user selection.')
                return

            user_confirmation("Do you want to continue? \n")

        kvs_to_restore = restore_diff.get(JsonDiff.ADD, [])
        kvs_to_modify = [update["new"] for update in restore_diff.get(JsonDiff.UPDATE, [])]
        kvs_to_delete = restore_diff.get(JsonDiff.DELETE, [])

        keys_to_restore = len(kvs_to_restore) + len(kvs_to_modify) + len(kvs_to_delete)
        restored_so_far = 0

        for kv in chain(kvs_to_restore, kvs_to_modify):
            set_kv = convert_keyvalue_to_configurationsetting(kv)
            try:
                azconfig_client.set_configuration_setting(set_kv)
                restored_so_far += 1
            except ResourceReadOnlyError:
                exception = "Failed to update read-only key-value with key '{}' and label '{}'. Unlock the key-value before updating it.".format(set_kv.key, set_kv.label)
                exception_messages.append(exception)
            except ResourceModifiedError:
                exception = "Failed to update key-value with key '{}' and label '{}' due to a conflicting operation.".format(set_kv.key, set_kv.label)
                exception_messages.append(exception)

        for kv in kvs_to_delete:
            try:
                azconfig_client.delete_configuration_setting(key=kv.key,
                                                             label=kv.label,
                                                             etag=kv.etag,
                                                             match_condition=MatchConditions.IfNotModified)
                restored_so_far += 1
            except ResourceReadOnlyError:
                exception = "Failed to delete read-only key-value with key '{}' and label '{}'. Unlock the key-value before deleting it.".format(kv.key, kv.label)
                exception_messages.append(exception)
            except ResourceModifiedError:
                exception = "Failed to delete key-value with key '{}' and label '{}' due to a conflicting operation.".format(kv.key, kv.label)
                exception_messages.append(exception)

        if restored_so_far != keys_to_restore:
            logger.error('Failed after restoring %d out of %d keys. The following error(s) occurred:\n%s\n',
                         restored_so_far, keys_to_restore, json.dumps(exception_messages, indent=2, ensure_ascii=False))
        else:
            logger.debug('Successfully restored %d out of %d keys', restored_so_far, keys_to_restore)
        return

    except HttpResponseError as ex:
        exception_messages.append(str(ex))

    raise CLIError('Restore operation failed. The following error(s) occurred:\n' + json.dumps(exception_messages, indent=2, ensure_ascii=False))


def list_revision(cmd,
                  key=None,
                  fields=None,
                  name=None,
                  label=None,
                  datetime=None,
                  connection_string=None,
                  top=None,
                  all_=False,
                  auth_mode="key",
                  endpoint=None):
    azconfig_client = get_appconfig_data_client(cmd, name, connection_string, auth_mode, endpoint)

    key = key if key else SearchFilterOptions.ANY_KEY
    label = label if label else SearchFilterOptions.ANY_LABEL
    label = prep_label_filter_for_url_encoding(label)

    try:
        query_fields = None
        if fields:
            query_fields = []
            for field in fields:
                query_fields.append(field.name.lower())

        revisions_iterable = azconfig_client.list_revisions(key_filter=key,
                                                            label_filter=label,
                                                            accept_datetime=datetime,
                                                            fields=query_fields)
        retrieved_revisions = []
        count = 0

        if all_:
            top = float('inf')
        elif top is None:
            top = 100

        for revision in revisions_iterable:
            kv_revision = convert_configurationsetting_to_keyvalue(revision)
            if fields:
                partial_revision = {}
                for field in fields:
                    partial_revision[field.name.lower()] = kv_revision.__dict__[field.name.lower()]
                retrieved_revisions.append(partial_revision)
            else:
                retrieved_revisions.append(kv_revision)
            count += 1
            if count >= top:
                return retrieved_revisions
        return retrieved_revisions
    except HttpResponseError as ex:
        raise CLIErrors.AzureResponseError('List revision operation failed.\n' + str(ex))<|MERGE_RESOLUTION|>--- conflicted
+++ resolved
@@ -174,7 +174,6 @@
             if feature.content_type == FeatureFlagConstants.FEATURE_FLAG_CONTENT_TYPE:
                 dest_features.append(feature)
 
-<<<<<<< HEAD
         ff_comparer = KVComparer(
             src_kvs=src_features,
             compare_fields=CompareFieldsMap[source],
@@ -182,13 +181,6 @@
             label=label)
         ff_diff = ff_comparer.compare(dest_kvs=dest_features, strict=strict)
         need_feature_change = print_preview(ff_diff, source, yes=yes, strict=strict, title="Feature Flags")
-=======
-        need_feature_change = __print_features_preview(
-            old_json=__serialize_features_from_kv_list_to_comparable_json_object(keyvalues=dest_features, is_dest=True),
-            new_json=__serialize_features_from_kv_list_to_comparable_json_object(keyvalues=src_features),
-            strict=strict,
-            yes=yes)
->>>>>>> 2c3f5e09
 
     if not need_kv_change and not need_feature_change:
         return
