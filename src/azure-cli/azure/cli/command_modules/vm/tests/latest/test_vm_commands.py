# --------------------------------------------------------------------------------------------
# Copyright (c) Microsoft Corporation. All rights reserved.
# Licensed under the MIT License. See License.txt in the project root for license information.
# --------------------------------------------------------------------------------------------

# AZURE CLI VM TEST DEFINITIONS
import json
import os
import platform
import tempfile
import time
import unittest
import mock
import uuid

from knack.util import CLIError
from azure_devtools.scenario_tests import AllowLargeResponse, record_only, live_only
from azure.cli.core.profiles import ResourceType
from azure.cli.testsdk import (
    ScenarioTest, ResourceGroupPreparer, LiveScenarioTest, api_version_constraint,
    StorageAccountPreparer, JMESPathCheck)
TEST_DIR = os.path.abspath(os.path.join(os.path.abspath(__file__), '..'))

# pylint: disable=line-too-long
# pylint: disable=too-many-lines

TEST_SSH_KEY_PUB = "ssh-rsa AAAAB3NzaC1yc2EAAAADAQABAAACAQCbIg1guRHbI0lV11wWDt1r2cUdcNd27CJsg+SfgC7miZeubtwUhbsPdhMQsfDyhOWHq1+ZL0M+nJZV63d/1dhmhtgyOqejUwrPlzKhydsbrsdUor+JmNJDdW01v7BXHyuymT8G4s09jCasNOwiufbP/qp72ruu0bIA1nySsvlf9pCQAuFkAnVnf/rFhUlOkhtRpwcq8SUNY2zRHR/EKb/4NWY1JzR4sa3q2fWIJdrrX0DvLoa5g9bIEd4Df79ba7v+yiUBOS0zT2ll+z4g9izHK3EO5d8hL4jYxcjKs+wcslSYRWrascfscLgMlMGh0CdKeNTDjHpGPncaf3Z+FwwwjWeuiNBxv7bJo13/8B/098KlVDl4GZqsoBCEjPyJfV6hO0y/LkRGkk7oHWKgeWAfKtfLItRp00eZ4fcJNK9kCaSMmEugoZWcI7NGbZXzqFWqbpRI7NcDP9+WIQ+i9U5vqWsqd/zng4kbuAJ6UuKqIzB0upYrLShfQE3SAck8oaLhJqqq56VfDuASNpJKidV+zq27HfSBmbXnkR/5AK337dc3MXKJypoK/QPMLKUAP5XLPbs+NddJQV7EZXd29DLgp+fRIg3edpKdO7ZErWhv7d+3Kws+e1Y+ypmR2WIVSwVyBEUfgv2C8Ts9gnTF4pNcEY/S2aBicz5Ew2+jdyGNQQ== test@example.com\n"
TEST_SSH_KEY_PUB_2 = "ssh-rsa AAAAB3NzaC1yc2EAAAADAQABAAABAQCof7rG2sYVyHSDPp4lbrq5zu8N8D7inS4Qb+ZZ5Kh410znTcoVJSNsLOhrM2COxg5LXca3DQMBi4S/V8UmMnwxwDVf38GvU+0QVDR6vSO6lPlj2OpPLk4OEdTv3qcj/gpEBvv1RCacpFuu5bL546r4BqG4f0dJXqBd5tT4kjpO9ytOZ1Wkg8tA35UvbucVAsDBfOZ5GtsnflPtKCY9h20LeXEjyDZ8eFzAGH/vNrfWPiWWznwN9EoPghIQHCiC0mnJgdsABraUzeTTMjxahi0DXBxb5dsKd6YbJxQw/V+AohVMPfPvs9y95Aj7IxM2zrtgBswC8bT0z678svTJSFX9 test@example.com"


def _write_config_file(user_name):

    public_key = ('ssh-rsa AAAAB3NzaC1yc2EAAAADAQABAAABAQC8InHIPLAu6lMc0d+5voyXqigZfT5r6fAM1+FQAi+mkPDdk2hNq1BG0Bwfc88G'
                  'm7BImw8TS+x2bnZmhCbVnHd6BPCDY7a+cHCSqrQMW89Cv6Vl4ueGOeAWHpJTV9CTLVz4IY1x4HBdkLI2lKIHri9+z7NIdvFk7iOk'
                  'MVGyez5H1xDbF2szURxgc4I2/o5wycSwX+G8DrtsBvWLmFv9YAPx+VkEHQDjR0WWezOjuo1rDn6MQfiKfqAjPuInwNOg5AIxXAOR'
                  'esrin2PUlArNtdDH1zlvI4RZi36+tJO7mtm3dJiKs4Sj7G6b1CjIU6aaj27MmKy3arIFChYav9yYM3IT')
    config = {
        'username': user_name,
        'ssh_key': public_key
    }
    _, config_file = tempfile.mkstemp()
    with open(config_file, 'w') as outfile:
        json.dump(config, outfile)
    return config_file


class VMImageListByAliasesScenarioTest(ScenarioTest):

    def test_vm_image_list_by_alias(self):
        result = self.cmd('vm image list --offer ubuntu').get_output_in_json()
        self.assertTrue(len(result) >= 1)
        self.assertEqual(result[0]['publisher'], 'Canonical')
        self.assertTrue(result[0]['sku'].endswith('LTS'))


class VMUsageScenarioTest(ScenarioTest):

    def test_vm_usage(self):
        self.cmd('vm list-usage --location westus',
                 checks=self.check('type(@)', 'array'))


class VMImageListThruServiceScenarioTest(ScenarioTest):

    # Replay mode has problem
    @live_only()
    @AllowLargeResponse()
    def test_vm_images_list_thru_services(self):
        result = self.cmd('vm image list -l westus --publisher Canonical --offer UbuntuServer -o tsv --all').output
        assert result.index('16.04') >= 0

        result = self.cmd('vm image list -p Canonical -f UbuntuServer -o tsv --all').output
        assert result.index('16.04') >= 0


class VMOpenPortTest(ScenarioTest):

    @ResourceGroupPreparer(name_prefix='cli_test_open_port')
    def test_vm_open_port(self, resource_group):

        self.kwargs.update({
            'vm': 'vm1'
        })

        self.cmd('vm create -g {rg} -l westus -n {vm} --admin-username ubuntu --image Canonical:UbuntuServer:14.04.4-LTS:latest --admin-password @PasswordPassword1! --public-ip-address-allocation dynamic --authentication-type password')

        # min params - apply to existing NIC (updates existing NSG)
        self.kwargs['nsg_id'] = self.cmd('vm open-port -g {rg} -n {vm} --port "*" --priority 900').get_output_in_json()['id']
        self.kwargs['nsg'] = os.path.split(self.kwargs['nsg_id'])[1]
        self.cmd('network nsg show -g {rg} -n {nsg}',
                 checks=self.check("length(securityRules[?name == 'open-port-all'])", 1))

        # apply to subnet (creates new NSG)
        self.kwargs['nsg'] = 'newNsg'
        self.cmd('vm open-port -g {rg} -n {vm} --apply-to-subnet --nsg-name {nsg} --port "*" --priority 900')
        self.cmd('network nsg show -g {rg} -n {nsg}',
                 checks=self.check("length(securityRules[?name == 'open-port-all'])", 1))


class VMShowListSizesListIPAddressesScenarioTest(ScenarioTest):

    @ResourceGroupPreparer(name_prefix='cli_test_vm_list_ip')
    @AllowLargeResponse(size_kb=99999)
    def test_vm_show_list_sizes_list_ip_addresses(self, resource_group):

        self.kwargs.update({
            'loc': 'centralus',
            'vm': 'vm-with-public-ip',
            'allocation': 'static',
            'zone': 2
        })
        # Expecting no results at the beginning
        self.cmd('vm list-ip-addresses --resource-group {rg}', checks=self.is_empty())
        self.cmd('vm create --resource-group {rg} --location {loc} -n {vm} --admin-username ubuntu --image Canonical:UbuntuServer:14.04.4-LTS:latest'
                 ' --admin-password testPassword0 --public-ip-address-allocation {allocation} --authentication-type password --zone {zone}')
        result = self.cmd('vm show --resource-group {rg} --name {vm} -d', checks=[
            self.check('type(@)', 'object'),
            self.check('name', '{vm}'),
            self.check('location', '{loc}'),
            self.check('resourceGroup', '{rg}')
        ]).get_output_in_json()
        self.assertEqual(4, len(result['publicIps'].split('.')))

        result = self.cmd('vm list --resource-group {rg} -d', checks=[
            self.check('[0].name', '{vm}'),
            self.check('[0].location', '{loc}'),
            self.check('[0].resourceGroup', '{rg}'),
            self.check('[0].powerState', 'VM running')
        ]).get_output_in_json()
        self.assertEqual(4, len(result[0]['publicIps'].split('.')))

        self.cmd('vm list-vm-resize-options --resource-group {rg} --name {vm}',
                 checks=self.check('type(@)', 'array'))

        # Expecting the one we just added
        self.kwargs['rg_caps'] = resource_group.upper()  # test the command handles name with casing diff.
        self.cmd('vm list-ip-addresses --resource-group {rg_caps}', checks=[
            self.check('length(@)', 1),
            self.check('[0].virtualMachine.name', '{vm}'),
            self.check('[0].virtualMachine.resourceGroup', '{rg}'),
            self.check('length([0].virtualMachine.network.publicIpAddresses)', 1),
            self.check('[0].virtualMachine.network.publicIpAddresses[0].ipAllocationMethod', self.kwargs['allocation'].title()),
            self.check('type([0].virtualMachine.network.publicIpAddresses[0].ipAddress)', 'string'),
            self.check('[0].virtualMachine.network.publicIpAddresses[0].zone', '{zone}'),
            self.check('type([0].virtualMachine.network.publicIpAddresses[0].name)', 'string'),
            self.check('[0].virtualMachine.network.publicIpAddresses[0].resourceGroup', '{rg}')
        ])


class VMSizeListScenarioTest(ScenarioTest):

    def test_vm_size_list(self):
        self.cmd('vm list-sizes --location westus',
                 checks=self.check('type(@)', 'array'))


class VMImageListOffersScenarioTest(ScenarioTest):

    def test_vm_image_list_offers(self):
        self.kwargs.update({
            'loc': 'westus',
            'pub': 'Canonical'
        })

        result = self.cmd('vm image list-offers --location {loc} --publisher {pub}').get_output_in_json()
        self.assertTrue(len(result) > 0)
        self.assertFalse([i for i in result if i['location'].lower() != self.kwargs['loc']])


class VMImageListPublishersScenarioTest(ScenarioTest):

    @AllowLargeResponse()
    def test_vm_image_list_publishers(self):
        self.kwargs.update({
            'loc': 'westus'
        })
        self.cmd('vm image list-publishers --location {loc}', checks=[
            self.check('type(@)', 'array'),
            self.check("length([?location == '{loc}']) == length(@)", True),
        ])


class VMImageListSkusScenarioTest(ScenarioTest):

    def test_vm_image_list_skus(self):

        self.kwargs.update({
            'loc': 'westus',
            'pub': 'Canonical',
            'offer': 'UbuntuServer'
        })

        result = self.cmd("vm image list-skus --location {loc} -p {pub} --offer {offer} --query \"length([].id.contains(@, '/Publishers/{pub}/ArtifactTypes/VMImage/Offers/{offer}/Skus/'))\"").get_output_in_json()
        self.assertTrue(result > 0)


class VMImageShowScenarioTest(ScenarioTest):

    def test_vm_image_show(self):

        self.kwargs.update({
            'loc': 'westus',
            'pub': 'Canonical',
            'offer': 'UbuntuServer',
            'sku': '14.04.2-LTS',
            'ver': '14.04.201503090'
        })

        self.cmd('vm image show --location {loc} --publisher {pub} --offer {offer} --sku {sku} --version {ver}', checks=[
            self.check('type(@)', 'object'),
            self.check('location', '{loc}'),
            self.check('name', '{ver}'),
            self.check("contains(id, '/Publishers/{pub}/ArtifactTypes/VMImage/Offers/{offer}/Skus/{sku}/Versions/{ver}')", True)
        ])


class VMGeneralizeScenarioTest(ScenarioTest):

    @ResourceGroupPreparer(name_prefix='cli_test_generalize_vm')
    def test_vm_generalize(self, resource_group):

        self.kwargs.update({
            'vm': 'vm-generalize'
        })

        self.cmd('vm create -g {rg} -n {vm} --admin-username ubuntu --image UbuntuLTS --admin-password testPassword0 --authentication-type password --use-unmanaged-disk')
        self.cmd('vm stop -g {rg} -n {vm}')
        # Should be able to generalize the VM after it has been stopped
        self.cmd('vm generalize -g {rg} -n {vm}', checks=self.is_empty())
        vm = self.cmd('vm show -g {rg} -n {vm}').get_output_in_json()
        self.cmd('vm capture -g {rg} -n {vm} --vhd-name-prefix vmtest')

        # capture to a custom image
        self.kwargs['image'] = 'myImage'
        self.cmd('image create -g {rg} -n {image} --source {vm}', checks=[
            self.check('name', '{image}'),
            self.check('sourceVirtualMachine.id', vm['id']),
            self.check('storageProfile.zoneResilient', None)
        ])

    @ResourceGroupPreparer(name_prefix='cli_test_generalize_vm')
    def test_vm_capture_zone_resilient_image(self, resource_group):

        self.kwargs.update({
            'loc': 'francecentral',
            'vm': 'vm-generalize'
        })

        self.cmd('vm create -g {rg} --location {loc} -n {vm} --admin-username ubuntu --image centos --admin-password testPassword0 --authentication-type password')
        self.cmd('vm deallocate -g {rg} -n {vm}')
        # Should be able to generalize the VM after it has been stopped
        self.cmd('vm generalize -g {rg} -n {vm}', checks=self.is_empty())
        vm = self.cmd('vm show -g {rg} -n {vm}').get_output_in_json()

        # capture to a custom image
        self.kwargs['image'] = 'myImage2'
        self.cmd('image create -g {rg} -n {image} --source {vm} --zone-resilient -l {loc}', checks=[
            self.check('name', '{image}'),
            self.check('sourceVirtualMachine.id', vm['id']),
            self.check('storageProfile.zoneResilient', True)
        ])


class VMWindowsLicenseTest(ScenarioTest):

    @ResourceGroupPreparer(name_prefix='cli_test_windows_license_type')
    def test_vm_windows_license_type(self, resource_group):
        self.kwargs.update({
            'vm': 'winvm'
        })
        self.cmd('vm create -g {rg} -n {vm} --image Win2012R2Datacenter --admin-username clitest1234 --admin-password Test123456789# --license-type Windows_Server')
        self.cmd('vm show -g {rg} -n {vm}', checks=[
            self.check('licenseType', 'Windows_Server')
        ])
        self.cmd('vm update -g {rg} -n {vm} --license-type None', checks=[
            self.check('licenseType', 'None')
        ])


class VMCustomImageTest(ScenarioTest):

    @ResourceGroupPreparer(name_prefix='cli_test_vm_custom_image')
    def test_vm_custom_image(self, resource_group):
        self.kwargs.update({
            'vm1': 'vm-unmanaged-disk',
            'vm2': 'vm-managed-disk',
            'newvm1': 'fromimage1',
            'newvm2': 'fromimage2',
            'image1': 'img-from-unmanaged',
            'image2': 'img-from-managed',
        })

        self.cmd('vm create -g {rg} -n {vm1} --image ubuntults --use-unmanaged-disk --admin-username sdk-test-admin --admin-password testPassword0')
        # deprovision the VM, but we have to do it async to avoid hanging the run-command itself
        self.cmd('vm run-command invoke -g {rg} -n {vm1} --command-id RunShellScript --scripts "echo \'sudo waagent -deprovision+user --force\' | at -M now + 1 minutes"')
        time.sleep(70)
        self.cmd('vm deallocate -g {rg} -n {vm1}')
        self.cmd('vm generalize -g {rg} -n {vm1}')
        self.cmd('image create -g {rg} -n {image1} --source {vm1}')

        self.cmd('vm create -g {rg} -n {vm2} --image ubuntults --storage-sku standard_lrs --data-disk-sizes-gb 1 1 1 1 --admin-username sdk-test-admin --admin-password testPassword0')
        data_disks = self.cmd('vm show -g {rg} -n {vm2}').get_output_in_json()['storageProfile']['dataDisks']
        self.kwargs['disk_0_name'] = data_disks[0]['name']
        self.kwargs['disk_2_name'] = data_disks[2]['name']

        # detach the 0th and 2nd disks leaving disks at lun 1 and 3
        self.cmd('vm disk detach -n {disk_0_name} --vm-name {vm2} -g {rg}')
        self.cmd('vm disk detach -n {disk_2_name} --vm-name {vm2} -g {rg}')

        self.cmd('vm show -g {rg} -n {vm2}', checks=self.check("length(storageProfile.dataDisks)", 2))

        self.cmd('vm run-command invoke -g {rg} -n {vm2} --command-id RunShellScript --scripts "echo \'sudo waagent -deprovision+user --force\' | at -M now + 1 minutes"')
        time.sleep(70)
        self.cmd('vm deallocate -g {rg} -n {vm2}')
        self.cmd('vm generalize -g {rg} -n {vm2}')
        self.cmd('image create -g {rg} -n {image2} --source {vm2}')

        self.cmd('vm create -g {rg} -n {newvm1} --image {image1} --admin-username sdk-test-admin --admin-password testPassword0 --authentication-type password')
        self.cmd('vm show -g {rg} -n {newvm1}', checks=[
            self.check('storageProfile.imageReference.resourceGroup', '{rg}'),
            self.check('storageProfile.osDisk.createOption', 'FromImage')
        ])
        self.cmd('vmss create -g {rg} -n vmss1 --image {image1} --admin-username sdk-test-admin --admin-password testPassword0 --authentication-type password', checks=[
            self.check('vmss.virtualMachineProfile.storageProfile.imageReference.resourceGroup', '{rg}'),
            self.check('vmss.virtualMachineProfile.storageProfile.osDisk.createOption', 'FromImage')
        ])

        self.cmd('vm create -g {rg} -n {newvm2} --image {image2} --admin-username sdk-test-admin --admin-password testPassword0 --authentication-type password')
        self.cmd('vm show -g {rg} -n {newvm2}', checks=[
            self.check('storageProfile.imageReference.resourceGroup', '{rg}'),
            self.check('storageProfile.osDisk.createOption', 'FromImage'),
            self.check("length(storageProfile.dataDisks)", 2),
            self.check("storageProfile.dataDisks[0].createOption", 'FromImage'),
            self.check('storageProfile.dataDisks[0].managedDisk.storageAccountType', 'Standard_LRS')
        ])

        self.cmd('vm create -g {rg} -n vm3 --image {image2} --admin-username sdk-test-admin --admin-password testPassword0 --authentication-type password --storage-sku os=Premium_LRS 0=StandardSSD_LRS --data-disk-sizes-gb 1')
        self.cmd('vm show -g {rg} -n vm3', checks=[
            self.check('storageProfile.imageReference.resourceGroup', '{rg}'),
            self.check('storageProfile.osDisk.createOption', 'FromImage'),
            self.check('storageProfile.osDisk.managedDisk.storageAccountType', 'Premium_LRS'),

            self.check("length(storageProfile.dataDisks)", 3),
            self.check("storageProfile.dataDisks[?lun == `0`] | [0].createOption", 'Empty'),
            self.check("storageProfile.dataDisks[?lun == `1`] | [0].createOption", 'FromImage'),
            self.check("storageProfile.dataDisks[?lun == `3`] | [0].createOption", 'FromImage'),

            self.check('storageProfile.dataDisks[?lun == `0`] | [0].managedDisk.storageAccountType', 'StandardSSD_LRS'),
            self.check('storageProfile.dataDisks[?lun == `1`] | [0].managedDisk.storageAccountType', 'Standard_LRS'),
            self.check('storageProfile.dataDisks[?lun == `3`] | [0].managedDisk.storageAccountType', 'Standard_LRS')
        ])

        self.cmd('vmss create -g {rg} -n vmss2 --image {image2} --admin-username sdk-test-admin --admin-password testPassword0 --authentication-type password', checks=[
            self.check('vmss.virtualMachineProfile.storageProfile.imageReference.resourceGroup', '{rg}'),
            self.check('vmss.virtualMachineProfile.storageProfile.osDisk.createOption', 'FromImage'),
            self.check("length(vmss.virtualMachineProfile.storageProfile.dataDisks)", 2),
            self.check("vmss.virtualMachineProfile.storageProfile.dataDisks[?lun == `1`] | [0].createOption", 'FromImage'),
            self.check("vmss.virtualMachineProfile.storageProfile.dataDisks[?lun == `1`] | [0].managedDisk.storageAccountType", 'Standard_LRS'),
            self.check("vmss.virtualMachineProfile.storageProfile.dataDisks[?lun == `3`] | [0].createOption", 'FromImage'),
            self.check("vmss.virtualMachineProfile.storageProfile.dataDisks[?lun == `3`] | [0].managedDisk.storageAccountType", 'Standard_LRS')
        ])

    @ResourceGroupPreparer(name_prefix='cli_test_vm_custom_image_conflict')
    def test_vm_custom_image_name_conflict(self, resource_group):
        self.kwargs.update({
            'vm': 'test-vm',
            'image1': 'img-from-vm',
            'image2': 'img-from-vm-id',
            'image3': 'img-from-disk-id',
        })

        self.cmd('vm create -g {rg} -n {vm} --image debian --use-unmanaged-disk --admin-username ubuntu --admin-password testPassword0 --authentication-type password --nsg-rule NONE')
        vm1_info = self.cmd('vm show -g {rg} -n {vm}').get_output_in_json()
        self.cmd('vm stop -g {rg} -n {vm}')

        # set variables up to test against name conflict between disk and vm.
        self.kwargs.update({
            'os_disk_vhd_uri': vm1_info['storageProfile']['osDisk']['vhd']['uri'],
            'vm_id': vm1_info['id'],
            'os_disk': vm1_info['name']
        })

        # create disk with same name as vm
        disk_info = self.cmd('disk create -g {rg} -n {os_disk} --source {os_disk_vhd_uri} --os-type linux').get_output_in_json()
        self.kwargs.update({'os_disk_id': disk_info['id']})

        # Deallocate and generalize vm. Do not need to deprovision vm as this test will not recreate a vm from the image.
        self.cmd('vm deallocate -g {rg} -n {vm}')
        self.cmd('vm generalize -g {rg} -n {vm}')

        # Create image from vm
        self.cmd('image create -g {rg} -n {image1} --source {vm}', checks=[
            self.check("sourceVirtualMachine.id", '{vm_id}'),
            self.check("storageProfile.osDisk.managedDisk", None),
            self.check('hyperVgeneration', 'V1')
        ])
        # Create image from vm id
        self.cmd('image create -g {rg} -n {image2} --source {vm_id}', checks=[
            self.check("sourceVirtualMachine.id", '{vm_id}'),
            self.check("storageProfile.osDisk.managedDisk", None),
            self.check('hyperVgeneration', 'V1')
        ])
        # Create image from disk id
        self.cmd('image create -g {rg} -n {image3} --source {os_disk_id} --os-type linux --hyper-v-generation "V1"', checks=[
            self.check("sourceVirtualMachine", None),
            self.check("storageProfile.osDisk.managedDisk.id", '{os_disk_id}'),
            self.check('hyperVgeneration', 'V1')
        ])


class VMImageWithPlanTest(ScenarioTest):

    # Disable temporarily. You cannot purchase reservation because required AAD tenant information is missing.
    # Please ask your tenant admin to fill this form: https://aka.ms/orgprofile
    """
    @ResourceGroupPreparer()
    def test_vm_create_with_market_place_image(self, resource_group, resource_group_location):
        # test 2 scenarios, 1. create vm from market place image, 2. create from a custom image captured from such vms
        self.kwargs.update({
            'location': resource_group_location,
            'publisher': 'microsoft-ads',
            'offer': 'linux-data-science-vm-ubuntu',
            'sku': 'linuxdsvmubuntu',
            'vm1': 'vm1',
            'vm2': 'vm2',
            'image': 'image1'
        })
        self.kwargs['urn'] = '{publisher}:{offer}:{sku}:latest'.format(**self.kwargs)

        # extract out the plan info to be used when create the vm from the captured image
        plan = self.cmd('vm image show --urn {urn}').get_output_in_json()['plan']
        self.kwargs['plan_name'] = plan['name']
        self.kwargs['plan_product'] = plan['product']
        self.kwargs['plan_publisher'] = plan['publisher']

        # let us accept the term
        self.cmd('vm image accept-terms --urn {urn}', checks=self.check('accepted', True))

        # create a vm and capture an image from it
        self.cmd('vm create -g {rg} -n {vm1} --image {urn} --admin-username sdk-test-admin --admin-password testPassword0')
        # deprovision the VM, but we have to do it async to avoid hanging the run-command itself
        self.cmd('vm run-command invoke -g {rg} -n {vm1} --command-id RunShellScript --scripts "echo \'sudo waagent -deprovision+user --force\' | at -M now + 1 minutes"')
        time.sleep(70)
        self.cmd('vm deallocate -g {rg} -n {vm1}')
        self.cmd('vm generalize -g {rg} -n {vm1}')
        self.cmd('image create -g {rg} -n {image} --source {vm1}')

        self.cmd('vm create -g {rg} -n {vm2} --image {image} --admin-username sdk-test-admin --admin-password testPassword0 --authentication-type password --plan-publisher {plan_publisher} --plan-name {plan_name} --plan-product {plan_product}')
        self.cmd('vm show -g {rg} -n {vm2}', checks=self.check('provisioningState', 'Succeeded'))
    """


class VMCreateFromUnmanagedDiskTest(ScenarioTest):

    @ResourceGroupPreparer(name_prefix='cli_test_vm_from_unmanaged_disk')
    def test_vm_create_from_unmanaged_disk(self, resource_group):
        # create a vm with unmanaged os disk
        self.kwargs.update({
            'loc': 'westus',
            'vm': 'vm1'
        })
        self.cmd('vm create -g {rg} -n {vm} --image debian --use-unmanaged-disk --admin-username ubuntu --admin-password testPassword0 --authentication-type password --nsg-rule NONE')
        vm1_info = self.cmd('vm show -g {rg} -n {vm}', checks=[
            self.check('name', '{vm}'),
            self.check('licenseType', None)
        ]).get_output_in_json()
        self.cmd('vm stop -g {rg} -n {vm}')

        # import the unmanaged os disk into a specialized managed disk
        self.kwargs.update({
            'os_disk_vhd_uri': vm1_info['storageProfile']['osDisk']['vhd']['uri'],
            'vm': 'vm2',
            'os_disk': 'os1'
        })
        self.cmd('disk create -g {rg} -n {os_disk} --source {os_disk_vhd_uri} --os-type linux',
                 checks=[self.check('name', '{os_disk}'), self.check('osType', 'Linux')])
        # create a vm by attaching to it
        self.cmd('vm create -g {rg} -n {vm} --attach-os-disk {os_disk} --os-type linux --nsg-rule NONE',
                 checks=self.check('powerState', 'VM running'))


class VMCreateWithSpecializedUnmanagedDiskTest(ScenarioTest):

    @ResourceGroupPreparer(name_prefix='cli_test_vm_with_specialized_unmanaged_disk')
    def test_vm_create_with_specialized_unmanaged_disk(self, resource_group):

        self.kwargs.update({
            'loc': 'westus'
        })

        # create a vm with unmanaged os disk
        self.cmd('vm create -g {rg} -n vm1 --image debian --use-unmanaged-disk --admin-username ubuntu --admin-password testPassword0 --authentication-type password')
        vm1_info = self.cmd('vm show -g {rg} -n vm1').get_output_in_json()
        self.kwargs['disk_uri'] = vm1_info['storageProfile']['osDisk']['vhd']['uri']

        self.cmd('vm delete -g {rg} -n vm1 -y')

        # create a vm by attaching the OS disk from the deleted VM
        self.cmd('vm create -g {rg} -n vm2 --attach-os-disk {disk_uri} --os-type linux --use-unmanaged-disk',
                 checks=self.check('powerState', 'VM running'))

    @ResourceGroupPreparer(name_prefix='cli_test_vm_with_specialized_unmanaged_disk')
    def test_vm_create_with_unmanaged_data_disks(self, resource_group):

        self.kwargs.update({
            'vm': 'vm1',
            'vm2': 'vm2'
        })

        # create a unmanaged bm with 2 unmanaged disks
        vm_create_cmd = 'vm create -g {rg} -n vm1 --image debian --use-unmanaged-disk --admin-username ubuntu --admin-password testPassword0 --authentication-type password'
        self.cmd(vm_create_cmd)
        self.cmd('vm unmanaged-disk attach -g {rg} --vm-name {vm} --new --size-gb 1')
        self.cmd('vm unmanaged-disk attach -g {rg} --vm-name {vm} --new --size-gb 2')
        vm1_info = self.cmd('vm show -g {rg} -n {vm}').get_output_in_json()
        self.kwargs['disk_uri'] = vm1_info['storageProfile']['osDisk']['vhd']['uri']
        self.kwargs['data_disk'] = vm1_info['storageProfile']['dataDisks'][0]['vhd']['uri']
        self.kwargs['data_disk2'] = vm1_info['storageProfile']['dataDisks'][1]['vhd']['uri']

        self.cmd('vm delete -g {rg} -n vm1 -y')

        # create a vm by attaching the OS disk from the deleted VM
        vm_create_cmd = ('vm create -g {rg} -n {vm2} --attach-os-disk {disk_uri} --os-type linux --use-unmanaged-disk '
                         '--attach-data-disks {data_disk} {data_disk2} --data-disk-caching 0=ReadWrite 1=ReadOnly')
        self.cmd(vm_create_cmd)
        self.cmd('vm show -g {rg} -n {vm2} -d', checks=[
            self.check('storageProfile.dataDisks[0].caching', 'ReadWrite'),
            self.check('storageProfile.dataDisks[0].lun', 0),
            self.check('storageProfile.dataDisks[1].caching', 'ReadOnly'),
            self.check('storageProfile.dataDisks[1].lun', 1)
        ])


class VMAttachDisksOnCreate(ScenarioTest):

    @ResourceGroupPreparer()
    def test_vm_create_by_attach_os_and_data_disks(self, resource_group):
        # the testing below follow a real custom's workflow requiring the support of attaching data disks on create

        # creating a vm
        self.cmd('vm create -g {rg} -n vm1 --image centos --admin-username centosadmin --admin-password testPassword0 --authentication-type password --data-disk-sizes-gb 2 --nsg-rule NONE')
        result = self.cmd('vm show -g {rg} -n vm1').get_output_in_json()

        self.kwargs.update({
            'origin_os_disk': result['storageProfile']['osDisk']['name'],
            'origin_data_disk': result['storageProfile']['dataDisks'][0]['name'],
            # snapshot the os & data disks
            'os_snapshot': 'oSnapshot',
            'os_disk': 'sDisk',
            'data_snapshot': 'dSnapshot',
            'data_disk': 'dDisk'
        })
        self.cmd('snapshot create -g {rg} -n {os_snapshot} --source {origin_os_disk}')
        self.cmd('disk create -g {rg} -n {os_disk} --source {os_snapshot}')
        self.cmd('snapshot create -g {rg} -n {data_snapshot} --source {origin_data_disk}')
        self.cmd('disk create -g {rg} -n {data_disk} --source {data_snapshot}')

        # rebuild a new vm
        # (os disk can be resized)
        self.cmd('vm create -g {rg} -n vm2 --attach-os-disk {os_disk} --attach-data-disks {data_disk} --data-disk-sizes-gb 3 --os-disk-size-gb 100 --os-type linux --nsg-rule NONE',
                 checks=self.check('powerState', 'VM running'))
        self.cmd('vm show -g {rg} -n vm2', checks=[
            self.check('length(storageProfile.dataDisks)', 2),
            self.check('storageProfile.dataDisks[0].diskSizeGb', 3),
            self.check('storageProfile.dataDisks[0].managedDisk.storageAccountType', 'Premium_LRS'),
            self.check('storageProfile.osDisk.diskSizeGb', 100)
        ])

    @ResourceGroupPreparer()
    def test_vm_create_by_attach_unmanaged_os_and_data_disks(self, resource_group):
        # creating a vm
        self.cmd('vm create -g {rg} -n vm1 --use-unmanaged-disk --image centos --admin-username centosadmin --admin-password testPassword0 --authentication-type password')
        self.cmd('vm unmanaged-disk attach -g {rg} --vm-name vm1 --new --size-gb 2')
        result = self.cmd('vm show -g {rg} -n vm1').get_output_in_json()
        self.kwargs['os_disk_vhd'] = result['storageProfile']['osDisk']['vhd']['uri']
        self.kwargs['data_disk_vhd'] = result['storageProfile']['dataDisks'][0]['vhd']['uri']

        # delete the vm to end vhd's leases so they can be used to create a new vm through attaching
        self.cmd('vm deallocate -g {rg} -n vm1')
        self.cmd('vm delete -g {rg} -n vm1 -y')

        # rebuild a new vm
        self.cmd('vm create -g {rg} -n vm2 --attach-os-disk {os_disk_vhd} --attach-data-disks {data_disk_vhd} --os-type linux --use-unmanaged-disk',
                 checks=self.check('powerState', 'VM running'))


class VMOSDiskSize(ScenarioTest):

    @ResourceGroupPreparer(name_prefix='cli_test_os_disk_size')
    @AllowLargeResponse()
    def test_vm_set_os_disk_size(self, resource_group):
        # test unmanaged disk
        self.kwargs.update({'sa': self.create_random_name(prefix='cli', length=12)})
        self.cmd('vm create -g {rg} -n vm --image centos --admin-username centosadmin --admin-password testPassword0 --authentication-type password --os-disk-size-gb 75 --use-unmanaged-disk --storage-account {sa}')
        result = self.cmd('storage blob list --account-name {sa} --container-name vhds').get_output_in_json()
        self.assertTrue(result[0]['properties']['contentLength'] > 75000000000)

        # test managed disk
        self.cmd('vm create -g {rg} -n vm1 --image centos --admin-username centosadmin --admin-password testPassword0 --authentication-type password --os-disk-size-gb 75')
        self.cmd('vm show -g {rg} -n vm1',
                 checks=self.check('storageProfile.osDisk.diskSizeGb', 75))


class VMManagedDiskScenarioTest(ScenarioTest):

    @ResourceGroupPreparer(name_prefix='cli_test_managed_disk')
    def test_vm_managed_disk(self, resource_group):

        self.kwargs.update({
            'loc': 'westus',
            'disk1': 'd1',
            'disk2': 'd2',
            'snapshot1': 's1',
            'snapshot2': 's2',
            'image': 'i1',
            'image_2': 'i2',
            'image_3': 'i3'
        })

        # create a disk and update
        data_disk = self.cmd('disk create -g {rg} -n {disk1} --size-gb 1 --tags tag1=d1', checks=[
            self.check('sku.name', 'Premium_LRS'),
            self.check('diskSizeGb', 1),
            self.check('tags.tag1', 'd1')
        ]).get_output_in_json()
        self.cmd('disk update -g {rg} -n {disk1} --size-gb 10 --sku Standard_LRS', checks=[
            self.check('sku.name', 'Standard_LRS'),
            self.check('diskSizeGb', 10)
        ])

        # get SAS token
        result = self.cmd('disk grant-access -g {rg} -n {disk1} --duration-in-seconds 10').get_output_in_json()
        self.assertTrue('sv=' in result['accessSas'])

        # create another disk by importing from the disk1
        self.kwargs['disk1_id'] = data_disk['id']
        data_disk2 = self.cmd('disk create -g {rg} -n {disk2} --source {disk1_id}').get_output_in_json()

        # create a snpashot
        os_snapshot = self.cmd('snapshot create -g {rg} -n {snapshot1} --size-gb 1 --sku Premium_LRS --tags tag1=s1', checks=[
            self.check('sku.name', 'Premium_LRS'),
            self.check('diskSizeGb', 1),
            self.check('tags.tag1', 's1')
        ]).get_output_in_json()
        # update the sku
        self.cmd('snapshot update -g {rg} -n {snapshot1} --sku Standard_LRS', checks=[
            self.check('sku.name', 'Standard_LRS'),
            self.check('diskSizeGb', 1)
        ])

        # create another snapshot by importing from the disk1
        data_snapshot = self.cmd('snapshot create -g {rg} -n {snapshot2} --source {disk1} --sku Premium_LRS').get_output_in_json()
        self.kwargs.update({
            'snapshot1_id': os_snapshot['id'],
            'snapshot2_id': data_snapshot['id'],
            'disk2_id': data_disk2['id']
        })

        # till now, image creation doesn't inspect the disk for os, so the command below should succeed with junk disk
        self.cmd('image create -g {rg} -n {image} --source {snapshot1} --data-disk-sources {disk1} {snapshot2_id} {disk2_id} --os-type Linux --tags tag1=i1', checks=[
            self.check('storageProfile.osDisk.osType', 'Linux'),
            self.check('storageProfile.osDisk.snapshot.id', '{snapshot1_id}'),
            self.check('length(storageProfile.dataDisks)', 3),
            self.check('storageProfile.dataDisks[0].lun', 0),
            self.check('storageProfile.dataDisks[1].lun', 1),
            self.check('tags.tag1', 'i1')
        ])

        # test that images can be created with different storage skus and os disk caching settings.
        self.cmd('image create -g {rg} -n {image_2} --source {snapshot1} --data-disk-sources {disk1} {snapshot2_id} {disk2_id}'
                 ' --os-type Linux --tags tag1=i1 --storage-sku Premium_LRS --os-disk-caching None',
                 checks=[
                     self.check('storageProfile.osDisk.storageAccountType', 'Premium_LRS'),
                     self.check('storageProfile.osDisk.osType', 'Linux'),
                     self.check('storageProfile.osDisk.snapshot.id', '{snapshot1_id}'),
                     self.check('length(storageProfile.dataDisks)', 3),
                     self.check('storageProfile.dataDisks[0].lun', 0),
                     self.check('storageProfile.dataDisks[1].lun', 1),
                     self.check('storageProfile.osDisk.caching', 'None'),
                     self.check('tags.tag1', 'i1')
                 ])

        self.cmd('image create -g {rg} -n {image_3} --source {snapshot1} --data-disk-sources {disk1} {snapshot2_id} {disk2_id}'
                 ' --os-type Linux --tags tag1=i1 --storage-sku Standard_LRS --os-disk-caching ReadWrite --data-disk-caching ReadOnly',
                 checks=[
                     self.check('storageProfile.osDisk.storageAccountType', 'Standard_LRS'),
                     self.check('storageProfile.osDisk.caching', 'ReadWrite'),
                     self.check('storageProfile.dataDisks[0].caching', 'ReadOnly')
                 ])

    @ResourceGroupPreparer(name_prefix='cli_test_vm_disk_upload_')
    def test_vm_disk_upload(self, resource_group):
        self.kwargs.update({
            'disk': 'disk1',
        })

        # test --upload-size-bytes parameter
        self.cmd('disk create -g {rg} -n {disk} --for-upload --upload-size-bytes 21474836992', checks=[
            self.check('creationData.uploadSizeBytes', 21474836992)
        ])

    @ResourceGroupPreparer(name_prefix='cli_test_vm_snapshot_incremental_')
    def test_vm_snapshot_incremental(self, resource_group):
        self.kwargs.update({
            'disk': 'd1',
            'snapshot': 's1'
        })

        # create a disk first
        self.cmd('disk create -g {rg} -n {disk} --size-gb 10 -l centraluseuap')

        # test snapshot --incremental
        self.cmd('snapshot create -g {rg} -n {snapshot} --incremental -l centraluseuap --source {disk}',
                 checks=[self.check('incremental', True)])

    """ Disable temporarily
    @ResourceGroupPreparer(name_prefix='cli_test_large_disk')
    def test_vm_large_disk(self, resource_group):
        self.kwargs.update({
            'disk': 'd1',
            'snapshot': 's1'
        })
        self.cmd('disk create -g {rg} -n {disk} --hyper-v-generation V2 --for-upload --upload-size-bytes 1073742336', checks=[
            self.check('hyperVgeneration', "V2")
        ])
        self.cmd('disk grant-access -g {rg} -n {disk} --access-level Write --duration-in-seconds 3600')
        self.cmd('disk revoke-access -g {rg} -n {disk}')
        self.cmd('snapshot create -g {rg} -n {snapshot} --source {disk} --hyper-v-generation V2', checks=[
            self.check('hyperVgeneration', "V2")
        ])
    """

    @ResourceGroupPreparer(name_prefix='cli_test_vm_disk_max_shares_etc_', location='westus')
    def test_vm_disk_max_shares_etc(self, resource_group):
        # Test disk create: add --disk-iops-read-only, --disk-mbps-read-only, --max-shares, --image-reference, --gallery-image-reference
        subs_id = self.get_subscription_id()
        self.kwargs.update({
            'disk1': 'd1',
            'disk2': 'd2',
            'disk3': 'd3',
            'disk4': 'd4',
            'disk5': 'd5',
            'disk6': 'd6',
            'image': '/Subscriptions/' + subs_id + '/Providers/Microsoft.Compute/Locations/westus/Publishers/Canonical/ArtifactTypes/VMImage/Offers/UbuntuServer/Skus/18.04-LTS/Versions/18.04.202002180',
            'image2': 'image2',
            'g1': self.create_random_name('g1', 20),
            'vm': 'vm1'
        })

        self.cmd('disk create -g {rg} -n {disk1} --size-gb 10 --sku UltraSSD_LRS --disk-iops-read-only 200 --disk-mbps-read-only 30', checks=[
            self.check('diskIopsReadOnly', 200),
            self.check('diskMbpsReadOnly', 30)
        ])

        self.cmd('disk create -g {rg} -n {disk2} --image-reference {image}', checks=[
            self.check('creationData.imageReference.id', '{image}')
        ])

        self.cmd('disk create -g {rg} -n {disk3} --image-reference Canonical:UbuntuServer:18.04-LTS:18.04.202002180', checks=[
            self.check('creationData.imageReference.id', '{image}')
        ])

        self.cmd('sig create -g {rg} --gallery-name {g1}')
        self.cmd('sig image-definition create -g {rg} --gallery-name {g1} --gallery-image-definition image --os-type linux -p publisher1 -f offer1 -s sku1')
        self.cmd('disk create -g {rg} -n disk --size-gb 10')
        self.cmd('snapshot create -g {rg} -n s1 --source disk')
        gallery_image = self.cmd('sig image-version create -g {rg} --gallery-name {g1} --gallery-image-definition image --gallery-image-version 1.0.0 --os-snapshot s1').get_output_in_json()['id']
        self.kwargs.update({
            'gallery_image': gallery_image
        })
        self.cmd('disk create -g {rg} -n {disk4} --gallery-image-reference {gallery_image}', checks=[
            self.check('creationData.galleryImageReference.id', '{gallery_image}')
        ])

        self.cmd('disk create -g {rg} -n {disk6} --size-gb 256 --max-shares 2 -l centraluseuap', checks=[
            self.check('maxShares', 2)
        ])


class VMCreateAndStateModificationsScenarioTest(ScenarioTest):

    def _check_vm_power_state(self, expected_power_state):

        self.cmd('vm get-instance-view --resource-group {rg} --name {vm}', checks=[
            self.check('type(@)', 'object'),
            self.check('name', '{vm}'),
            self.check('resourceGroup', '{rg}'),
            self.check('length(instanceView.statuses)', 2),
            self.check('instanceView.statuses[0].code', 'ProvisioningState/succeeded'),
            self.check('instanceView.statuses[1].code', expected_power_state),
        ])

    @ResourceGroupPreparer(name_prefix='cli_test_vm_state_mod')
    def test_vm_create_state_modifications(self, resource_group):

        self.kwargs.update({
            'loc': 'eastus',
            'vm': 'vm-state-mod',
            'nsg': 'mynsg',
            'ip': 'mypubip',
            'sa': self.create_random_name('clistorage', 15),
            'vnet': 'myvnet'
        })

        # Expecting no results
        self.cmd('vm list --resource-group {rg}',
                 checks=self.is_empty())
        self.cmd('vm create --resource-group {rg} --location {loc} --name {vm} --admin-username ubuntu --image UbuntuLTS --admin-password testPassword0 --authentication-type password --tags firsttag=1 secondtag=2 thirdtag --nsg {nsg} --public-ip-address {ip} --vnet-name {vnet} --storage-account {sa} --use-unmanaged-disk')

        # Expecting one result, the one we created
        self.cmd('vm list --resource-group {rg}', checks=[
            self.check('length(@)', 1),
            self.check('[0].resourceGroup', '{rg}'),
            self.check('[0].name', '{vm}'),
            self.check('[0].location', '{loc}'),
            self.check('[0].provisioningState', 'Succeeded')
        ])

        # Verify tags were set
        self.cmd('vm show --resource-group {rg} --name {vm}', checks=[
            self.check('tags.firsttag', '1'),
            self.check('tags.secondtag', '2'),
            self.check('tags.thirdtag', ''),
        ])
        self._check_vm_power_state('PowerState/running')

        self.cmd('vm user update -g {rg} -n {vm} -u foouser1 -p Foo12345')
        self.cmd('vm user delete -g {rg} -n {vm} -u foouser1')

        self.cmd('network nsg show --resource-group {rg} --name {nsg}', checks=[
            self.check('tags.firsttag', '1'),
            self.check('tags.secondtag', '2'),
            self.check('tags.thirdtag', ''),
        ])
        self.cmd('network public-ip show --resource-group {rg} --name {ip}', checks=[
            self.check('tags.firsttag', '1'),
            self.check('tags.secondtag', '2'),
            self.check('tags.thirdtag', ''),
        ])
        self.cmd('network vnet show --resource-group {rg} --name {vnet}', checks=[
            self.check('tags.firsttag', '1'),
            self.check('tags.secondtag', '2'),
            self.check('tags.thirdtag', ''),
        ])
        self.cmd('storage account show --resource-group {rg} --name {sa}', checks=[
            self.check('tags.firsttag', '1'),
            self.check('tags.secondtag', '2'),
            self.check('tags.thirdtag', ''),
        ])

        self.cmd('vm stop --resource-group {rg} --name {vm}')
        self._check_vm_power_state('PowerState/stopped')
        self.cmd('vm start --resource-group {rg} --name {vm}')
        self._check_vm_power_state('PowerState/running')
        self.cmd('vm restart --resource-group {rg} --name {vm}')
        self._check_vm_power_state('PowerState/running')
        self.cmd('vm restart --resource-group {rg} --name {vm} --force')
        self._check_vm_power_state('PowerState/running')
        self.cmd('vm deallocate --resource-group {rg} --name {vm}')
        self._check_vm_power_state('PowerState/deallocated')
        self.cmd('vm resize -g {rg} -n {vm} --size Standard_DS2_v2',
                 checks=self.check('hardwareProfile.vmSize', 'Standard_DS2_v2'))
        self.cmd('vm delete --resource-group {rg} --name {vm} --yes')
        # Expecting no results
        self.cmd('vm list --resource-group {rg}', checks=self.is_empty())


class VMSimulateEvictionScenarioTest(ScenarioTest):

    @ResourceGroupPreparer(name_prefix='cli_test_vm_simulate_eviction')
    def test_vm_simulate_eviction(self, resource_group):

        self.kwargs.update({
            'loc': 'eastus',
            'vm1': 'vm-simualte-eviction1',
            'vm2': 'vm-simulate-eviction2',
            'vm3': 'vm-simulate-eviction3'
        })

        # simulate-eviction on a Regular VM, expect failure
<<<<<<< HEAD
        self.cmd('vm create --resource-group {rg} --name {vm1} --location {loc} --image Centos --priority Regular')
        self.cmd('vm simulate-eviction --resource-group {rg} --name {vm1}', expect_failure=True)

        # simulate-eviction on a Spot VM with Deallocate policy, expect VM to be deallocated
        self.cmd('vm create --resource-group {rg} --name {vm2} --location {loc} --image Centos --priority Spot --eviction-policy Deallocate')
=======
        self.cmd('vm create --resource-group {rg} --name {vm1} --admin-username azureuser --admin-password testPassword0 --authentication-type password --location {loc} --image Centos --priority Regular')
        self.cmd('vm simulate-eviction --resource-group {rg} --name {vm1}', expect_failure=True)

        # simulate-eviction on a Spot VM with Deallocate policy, expect VM to be deallocated
        self.cmd('vm create --resource-group {rg} --name {vm2} --admin-username azureuser --admin-password testPassword0 --authentication-type password --location {loc} --image Centos --priority Spot --eviction-policy Deallocate')
>>>>>>> c9e1b504
        self.cmd('vm simulate-eviction --resource-group {rg} --name {vm2}')
        time.sleep(180)
        self.cmd('vm get-instance-view --resource-group {rg} --name {vm2}', checks=[
            self.check('name', '{vm2}'),
            self.check('resourceGroup', '{rg}'),
            self.check('length(instanceView.statuses)', 2),
            self.check('instanceView.statuses[0].code', 'ProvisioningState/succeeded'),
            self.check('instanceView.statuses[1].code', 'PowerState/deallocated'),
        ])

        # simulate-eviction on a Spot VM with Delete policy, expect VM to be deleted
<<<<<<< HEAD
        self.cmd('vm create --resource-group {rg} --name {vm3} --location {loc} --image Centos --priority Spot --eviction-policy Delete')
=======
        self.cmd('vm create --resource-group {rg} --name {vm3} --admin-username azureuser --admin-password testPassword0 --authentication-type password --location {loc} --image Centos --priority Spot --eviction-policy Delete')
>>>>>>> c9e1b504
        self.cmd('vm simulate-eviction --resource-group {rg} --name {vm3}')
        time.sleep(180)
        self.cmd('vm list --resource-group {rg}', checks=[self.check('length(@)', 2)])
        self.cmd('vm show --resource-group {rg} --name {vm3}', expect_failure=True)


class VMNoWaitScenarioTest(ScenarioTest):

    @ResourceGroupPreparer(name_prefix='cli_test_vm_no_wait')
    def test_vm_create_no_wait(self, resource_group):

        self.kwargs.update({
            'loc': 'westus',
            'vm': 'vmnowait2'
        })
        self.cmd('vm create -g {rg} -n {vm} --admin-username user12 --admin-password testPassword0 --authentication-type password --image UbuntuLTS --no-wait',
                 checks=self.is_empty())
        self.cmd('vm wait -g {rg} -n {vm} --custom "instanceView.statuses[?code==\'PowerState/running\']"',
                 checks=self.is_empty())
        self.cmd('vm get-instance-view -g {rg} -n {vm}',
                 checks=self.check("length(instanceView.statuses[?code=='PowerState/running'])", 1))
        self.cmd('vm update -g {rg} -n {vm} --set tags.mytag=tagvalue1 --no-wait',
                 checks=self.is_empty())
        self.cmd('vm wait -g {rg} -n {vm} --updated',
                 checks=self.is_empty())
        self.cmd('vm show -g {rg} -n {vm}',
                 checks=self.check("tags.mytag", 'tagvalue1'))


class VMAvailSetScenarioTest(ScenarioTest):

    @ResourceGroupPreparer()
    def test_vm_availset(self, resource_group):

        self.kwargs.update({
            'availset': 'availset-test'
        })
        self.cmd('vm availability-set create -g {rg} -n {availset}', checks=[
            self.check('name', '{availset}'),
            self.check('platformFaultDomainCount', 2),
            self.check('platformUpdateDomainCount', 5),  # server defaults to 5
            self.check('sku.name', 'Aligned')
        ])

        # create with explict UD count
        self.cmd('vm availability-set create -g {rg} -n avset2 --platform-fault-domain-count 2 --platform-update-domain-count 2', checks=[
            self.check('platformFaultDomainCount', 2),
            self.check('platformUpdateDomainCount', 2),
            self.check('sku.name', 'Aligned')
        ])
        self.cmd('vm availability-set delete -g {rg} -n avset2')

        self.cmd('vm availability-set update -g {rg} -n {availset} --set tags.test=success',
                 checks=self.check('tags.test', 'success'))
        self.cmd('vm availability-set list -g {rg}', checks=[
            self.check('length(@)', 1),
            self.check('[0].name', '{availset}')
        ])
        result = self.cmd('vm availability-set list --query "[?name==\'availset-test\']"').get_output_in_json()
        self.assertEqual(1, len(result))
        self.cmd('vm availability-set list-sizes -g {rg} -n {availset}',
                 checks=self.check('type(@)', 'array'))
        self.cmd('vm availability-set show -g {rg} -n {availset}',
                 checks=[self.check('name', '{availset}')])
        self.cmd('vm availability-set delete -g {rg} -n {availset}')
        self.cmd('vm availability-set list -g {rg}',
                 checks=self.check('length(@)', 0))


class VMAvailSetLiveScenarioTest(ScenarioTest):
    @ResourceGroupPreparer(name_prefix='cli_test_availset_live')
    @AllowLargeResponse(size_kb=99999)
    def test_vm_availset_convert(self, resource_group):

        self.kwargs.update({
            'availset': 'availset-test-conv'
        })

        self.cmd('vm availability-set create -g {rg} -n {availset} --unmanaged --platform-fault-domain-count 3 -l westus2', checks=[
            self.check('name', '{availset}'),
            self.check('platformFaultDomainCount', 3),
            self.check('sku.name', 'Classic')
        ])

        self.cmd('vm availability-set convert -g {rg} -n {availset}', checks=[
            self.check('name', '{availset}'),
            self.check('sku.name', 'Aligned')
        ])


class ComputeListSkusScenarioTest(ScenarioTest):

    @AllowLargeResponse(size_kb=99999)
    def test_list_compute_skus_table_output(self):
        result = self.cmd('vm list-skus -l eastus2 -otable')
        lines = result.output.split('\n')
        # 1st line is header
        self.assertEqual(lines[0].split(), ['ResourceType', 'Locations', 'Name', 'Zones', 'Restrictions'])
        # spot check the first 4 entries
        fd_found, ud_found, size_found, zone_found = False, False, False, False
        for line in lines[2:]:
            parts = line.split()
            if not fd_found and (parts[:4] == ['availabilitySets', 'eastus2', 'Classic', 'None']):
                fd_found = True
            elif not ud_found and (parts[:4] == ['availabilitySets', 'eastus2', 'Aligned', 'None']):
                ud_found = True
            elif not size_found and parts[:3] == ['disks', 'eastus2', 'Standard_LRS']:
                size_found = True
            elif not zone_found and parts[3] == '1,2,3':
                zone_found = True

        self.assertTrue(fd_found)
        self.assertTrue(ud_found)
        self.assertTrue(size_found)
        self.assertTrue(zone_found)

    @AllowLargeResponse(size_kb=99999)
    def test_list_compute_skus_filter(self):
        result = self.cmd('vm list-skus -l eastus2 --size Standard_DS1_V2 --zone').get_output_in_json()
        self.assertTrue(result and len(result) == len([x for x in result if x['name'] == 'Standard_DS1_v2' and x['locationInfo'][0]['zones']]))
        result = self.cmd('vm list-skus -l westus --resource-type disks').get_output_in_json()
        self.assertTrue(result and len(result) == len([x for x in result if x['resourceType'] == 'disks']))


class VMExtensionScenarioTest(ScenarioTest):

    @ResourceGroupPreparer(name_prefix='cli_test_vm_extension')
    def test_vm_extension(self, resource_group):

        user_name = 'foouser1'
        config_file = _write_config_file(user_name)

        self.kwargs.update({
            'vm': 'myvm',
            'pub': 'Microsoft.OSTCExtensions',
            'ext': 'VMAccessForLinux',
            'config': config_file,
            'user': user_name
        })

        self.cmd('vm create -n {vm} -g {rg} --image UbuntuLTS --authentication-type password --admin-username user11 --admin-password testPassword0')

        self.cmd('vm extension list --vm-name {vm} --resource-group {rg}',
                 checks=self.check('length([])', 0))
        self.cmd('vm extension set -n {ext} --publisher {pub} --version 1.2 --vm-name {vm} --resource-group {rg} --protected-settings "{config}" --force-update')
        result = self.cmd('vm get-instance-view -n {vm} -g {rg}', checks=[
            self.check('*.extensions[0].name', ['VMAccessForLinux']),
        ]).get_output_in_json()
        # ensure the minor version is 2+
        minor_version = int(result['instanceView']['extensions'][0]['typeHandlerVersion'].split('.')[1])
        self.assertGreater(minor_version, 2)

        result = self.cmd('vm extension show --resource-group {rg} --vm-name {vm} --name {ext}', checks=[
            self.check('type(@)', 'object'),
            self.check('name', '{ext}'),
            self.check('resourceGroup', '{rg}'),
        ]).get_output_in_json()
        uuid.UUID(result['forceUpdateTag'])
        self.cmd('vm extension delete --resource-group {rg} --vm-name {vm} --name {ext}')

    @ResourceGroupPreparer(name_prefix='cli_test_vm_extension_2')
    def test_vm_extension_instance_name(self, resource_group):

        user_name = 'foouser1'
        config_file = _write_config_file(user_name)

        self.kwargs.update({
            'vm': 'myvm',
            'pub': 'Microsoft.OSTCExtensions',
            'ext_type': 'VMAccessForLinux',
            'config': config_file,
            'user': user_name,
            'ext_name': 'MyAccessExt'
        })

        self.cmd('vm create -n {vm} -g {rg} --image UbuntuLTS --authentication-type password --admin-username user11 --admin-password testPassword0')
        self.cmd('vm extension set -n {ext_type} --publisher {pub} --version 1.2 --vm-name {vm} --resource-group {rg} '
                 '--protected-settings "{config}" --extension-instance-name {ext_name}')

        self.cmd('vm extension show --resource-group {rg} --vm-name {vm} --name {ext_name}', checks=[
            self.check('name', '{ext_name}'),
            self.check('virtualMachineExtensionType', '{ext_type}')
        ])
        self.cmd('vm extension delete --resource-group {rg} --vm-name {vm} --name {ext_name}')

    @ResourceGroupPreparer(name_prefix='cli_test_vm_extension_with_id_')
    @AllowLargeResponse()
    def test_vm_extension_with_id(self, resource_group):
        self.kwargs.update({
            'vm': 'vm1'
        })
        vm_id = self.cmd('vm create -g {rg} -n {vm} --image UbuntuLTS --generate-ssh-keys --admin-username azureuser').get_output_in_json()['id']
        self.kwargs.update({
            'vm_id': vm_id
        })
        vm_ext_id = self.cmd('vm extension set -n customScript --publisher Microsoft.Azure.Extensions --ids {vm_id}')\
            .get_output_in_json()['id']
        self.kwargs.update({
            'vm_ext_id': vm_ext_id
        })
        self.cmd('vm extension delete --ids {vm_ext_id}')


class VMMachineExtensionImageScenarioTest(ScenarioTest):

    def test_vm_machine_extension_image(self):

        self.kwargs.update({
            'loc': 'westus',
            'pub': 'Microsoft.Azure.Diagnostics',
            'ext': 'IaaSDiagnostics',
            'ver': '1.6.4.0'
        })

        self.cmd('vm extension image list-names --location {loc} --publisher {pub}', checks=[
            self.check('type(@)', 'array'),
            self.check("length([?location == '{loc}']) == length(@)", True),
        ])
        self.cmd('vm extension image list-versions --location {loc} -p {pub} --name {ext}', checks=[
            self.check('type(@)', 'array'),
            self.check("length([?location == '{loc}']) == length(@)", True),
        ])
        self.cmd('vm extension image show --location {loc} -p {pub} --name {ext} --version {ver}', checks=[
            self.check('type(@)', 'object'),
            self.check('location', '{loc}'),
            self.check("contains(id, '/Providers/Microsoft.Compute/Locations/{loc}/Publishers/{pub}/ArtifactTypes/VMExtension/Types/{ext}/Versions/{ver}')", True)
        ])


class VMExtensionImageSearchScenarioTest(LiveScenarioTest):

    def test_vm_extension_image_search(self):
        # pick this specific name, so the search will be under one publisher. This avoids
        # the parallel searching behavior that causes incomplete VCR recordings.
        self.kwargs.update({
            'pub': 'Test.Microsoft.VisualStudio.Services',
            'image': 'TeamServicesAgentLinux1'
        })
        self.cmd('vm extension image list -l westus --publisher {pub} --name {image}', checks=[
            self.check('type(@)', 'array'),
            self.check("length([?name == '{image}']) == length(@)", True)
        ])


class VMCreateUbuntuScenarioTest(ScenarioTest):

    @ResourceGroupPreparer(name_prefix='cli_test_vm_create_ubuntu')
    def test_vm_create_ubuntu(self, resource_group, resource_group_location):

        self.kwargs.update({
            'username': 'ubuntu',
            'vm': 'cli-test-vm2',
            'comp_name': 'my-computer',
            'image': 'UbuntuLTS',
            'auth': 'ssh',
            'ssh_key': TEST_SSH_KEY_PUB,
            'loc': resource_group_location
        })
        self.cmd('vm create --resource-group {rg} --admin-username {username} --name {vm} --authentication-type {auth} --computer-name {comp_name} '
                 ' --image {image} --ssh-key-value \'{ssh_key}\' --location {loc} --data-disk-sizes-gb 1 --data-disk-caching ReadOnly')

        self.cmd('vm show -g {rg} -n {vm}', checks=[
            self.check('provisioningState', 'Succeeded'),
            self.check('osProfile.adminUsername', '{username}'),
            self.check('osProfile.computerName', '{comp_name}'),
            self.check('osProfile.linuxConfiguration.disablePasswordAuthentication', True),
            self.check('osProfile.linuxConfiguration.ssh.publicKeys[0].keyData', '{ssh_key}'),
            self.check('storageProfile.dataDisks[0].managedDisk.storageAccountType', 'Premium_LRS'),
            self.check('storageProfile.osDisk.managedDisk.storageAccountType', 'Premium_LRS'),
            self.check('storageProfile.dataDisks[0].lun', 0),
            self.check('storageProfile.dataDisks[0].caching', 'ReadOnly'),
        ])

        # test for idempotency--no need to reverify, just ensure the command doesn't fail
        self.cmd('vm create --resource-group {rg} --admin-username {username} --name {vm} --authentication-type {auth} --computer-name {comp_name} '
                 ' --image {image} --ssh-key-value \'{ssh_key}\' --location {loc} --data-disk-sizes-gb 1 --data-disk-caching ReadOnly')


class VMCreateEphemeralOsDisk(ScenarioTest):

    @ResourceGroupPreparer(name_prefix='cli_test_vm_create_ephemeral_os_disk')
    def test_vm_create_ephemeral_os_disk(self, resource_group, resource_group_location):

        self.kwargs.update({
            'vm': 'cli-test-vm-local-1',
            'vm_2': 'cli-test-vm-local-2',
            'image': 'UbuntuLTS',
            'ssh_key': TEST_SSH_KEY_PUB,
            'loc': resource_group_location,
            'user': 'user_1'
        })

        # check that we can create a vm with local / ephemeral os disk.
        self.cmd('vm create --resource-group {rg} --name {vm} --image {image} --ssh-key-value \'{ssh_key}\' --location {loc} --ephemeral-os-disk --admin-username {user}')

        self.cmd('vm show -g {rg} -n {vm}', checks=[
            self.check('provisioningState', 'Succeeded'),
            self.check('storageProfile.osDisk.caching', 'ReadOnly'),
            self.check('storageProfile.osDisk.diffDiskSettings.option', 'Local'),
        ])

        # explicitly specify os-disk-caching
        self.cmd('vm create --resource-group {rg} --name {vm_2} --image {image} --ssh-key-value \'{ssh_key}\' --location {loc} --ephemeral-os-disk --os-disk-caching ReadOnly --admin-username {user}')
        self.cmd('vm show -g {rg} -n {vm_2}', checks=[
            self.check('provisioningState', 'Succeeded'),
            self.check('storageProfile.osDisk.caching', 'ReadOnly'),
            self.check('storageProfile.osDisk.diffDiskSettings.option', 'Local'),
            self.check('osProfile.computerName', '{vm_2}'),  # check that --computer-name defaults to --name here.
        ])


class VMMultiNicScenarioTest(ScenarioTest):  # pylint: disable=too-many-instance-attributes

    @ResourceGroupPreparer(name_prefix='cli_test_multi_nic_vm')
    def test_vm_create_multi_nics(self, resource_group):

        self.kwargs.update({
            'vnet': 'myvnet',
            'subnet': 'mysubnet',
            'vm': 'multinicvm1',
            'ssh_key': TEST_SSH_KEY_PUB
        })

        self.cmd('network vnet create -g {rg} -n {vnet} --subnet-name {subnet}')
        for i in range(1, 5):  # create four NICs
            self.kwargs['nic'] = 'nic{}'.format(i)
            self.cmd('network nic create -g {rg} -n {nic} --subnet {subnet} --vnet-name {vnet}')

        self.cmd('vm create -g {rg} -n {vm} --image UbuntuLTS --nics nic1 nic2 nic3 nic4 --admin-username user11 --size Standard_DS3 --ssh-key-value \'{ssh_key}\'')
        self.cmd('vm show -g {rg} -n {vm}', checks=[
            self.check("networkProfile.networkInterfaces[0].id.ends_with(@, 'nic1')", True),
            self.check("networkProfile.networkInterfaces[1].id.ends_with(@, 'nic2')", True),
            self.check("networkProfile.networkInterfaces[2].id.ends_with(@, 'nic3')", True),
            self.check("networkProfile.networkInterfaces[3].id.ends_with(@, 'nic4')", True),
            self.check('length(networkProfile.networkInterfaces)', 4)
        ])
        # cannot alter NICs on a running (or even stopped) VM
        self.cmd('vm deallocate -g {rg} -n {vm}')

        self.cmd('vm nic list -g {rg} --vm-name {vm}', checks=[
            self.check('length(@)', 4),
            self.check('[0].primary', True)
        ])
        self.cmd('vm nic show -g {rg} --vm-name {vm} --nic nic1')
        self.cmd('vm nic remove -g {rg} --vm-name {vm} --nics nic4 --primary-nic nic1', checks=[
            self.check('length(@)', 3),
            self.check('[0].primary', True),
            self.check("[0].id.contains(@, 'nic1')", True)
        ])
        self.cmd('vm nic add -g {rg} --vm-name {vm} --nics nic4', checks=[
            self.check('length(@)', 4),
            self.check('[0].primary', True),
            self.check("[0].id.contains(@, 'nic1')", True)
        ])
        self.cmd('vm nic set -g {rg} --vm-name {vm} --nics nic1 nic2 --primary-nic nic2', checks=[
            self.check('length(@)', 2),
            self.check('[1].primary', True),
            self.check("[1].id.contains(@, 'nic2')", True)
        ])


class VMCreateNoneOptionsTest(ScenarioTest):  # pylint: disable=too-many-instance-attributes

    @ResourceGroupPreparer(name_prefix='cli_test_vm_create_none_options', location='westus')
    def test_vm_create_none_options(self, resource_group):

        self.kwargs.update({
            'vm': 'nooptvm',
            'loc': 'eastus',  # create in different location from RG
            'quotes': '""' if platform.system() == 'Windows' else "''",
            'ssh_key': TEST_SSH_KEY_PUB
        })

        self.cmd('vm create -n {vm} -g {rg} --computer-name {quotes} --image Debian --availability-set {quotes} --nsg {quotes} --ssh-key-value \'{ssh_key}\' --public-ip-address {quotes} --tags {quotes} --location {loc} --admin-username user11')

        self.cmd('vm show -n {vm} -g {rg}', checks=[
            self.check('availabilitySet', None),
            self.check('length(tags)', 0),
            self.check('location', '{loc}'),
            self.check('osProfile.computerName', '{vm}')
        ])
        self.cmd('network public-ip show -n {vm}PublicIP -g {rg}', expect_failure=True)


class VMMonitorTestDefault(ScenarioTest):
    def __init__(self, method_name, config_file=None, recording_dir=None, recording_name=None, recording_processors=None,
                 replay_processors=None, recording_patches=None, replay_patches=None):
        from ._test_util import TimeSpanProcessor
        TIMESPANTEMPLATE = '0000-00-00'
        super(VMMonitorTestDefault, self).__init__(
            method_name,
            recording_processors=[TimeSpanProcessor(TIMESPANTEMPLATE)],
            replay_processors=[TimeSpanProcessor(TIMESPANTEMPLATE)]
        )

    @ResourceGroupPreparer(name_prefix='cli_test_vm_create_with_monitor', location='eastus')
    def test_vm_create_with_monitor(self, resource_group):

        self.kwargs.update({
            'vm': 'monitorvm',
            'workspace': self.create_random_name('cliworkspace', 20),
            'rg': resource_group,
            'nsg': self.create_random_name('clinsg', 20)
        })
        self.cmd('network nsg create -g {rg} -n {nsg}')
        with mock.patch('azure.cli.command_modules.vm.custom._gen_guid', side_effect=self.create_guid):
<<<<<<< HEAD
            self.cmd('vm create -n {vm} -g {rg} --image UbuntuLTS --workspace {workspace} --nsg {nsg} --admin-username azureuser')
=======
            self.cmd('vm create -n {vm} -g {rg} --image UbuntuLTS --workspace {workspace} --nsg {nsg} --admin-username azureuser --admin-password testPassword0 --authentication-type password')
>>>>>>> c9e1b504
        self.cmd('vm monitor log show -n {vm} -g {rg} -q "Perf | limit 10"')

    @ResourceGroupPreparer(name_prefix='cli_test_vm_metric_tail', location='eastus')
    def test_vm_metric_tail(self, resource_group):

        self.kwargs.update({
            'vm': 'monitorvm',
            'rg': resource_group,
            'nsg': self.create_random_name('clinsg', 20)
        })
        self.cmd('network nsg create -g {rg} -n {nsg}')
<<<<<<< HEAD
        self.cmd('vm create -n {vm} -g {rg} --image UbuntuLTS --nsg {nsg} --admin-username azureuser')
=======
        self.cmd('vm create -n {vm} -g {rg} --image UbuntuLTS --nsg {nsg} --admin-username azureuser --admin-password testPassword0 --authentication-type password')
>>>>>>> c9e1b504
        self.cmd('vm start -n {vm} -g {rg}')

        time.sleep(60)

        self.cmd('vm monitor metrics tail -n {vm} -g {rg} --metrics "Percentage CPU"', checks=[
            self.check('value[0].type', 'Microsoft.Insights/metrics'),
            self.check('value[0].name.value', 'Percentage CPU')
        ])
        self.cmd('vm monitor metrics list-definitions -n {vm} -g {rg}', checks=[
            self.check("length(@) != '0'", True)
        ])


class VMMonitorTestCreateLinux(ScenarioTest):

    @ResourceGroupPreparer(name_prefix='cli_test_vm_create_with_workspace_linux', location='eastus')
    def test_vm_create_with_workspace_linux(self, resource_group):

        self.kwargs.update({
            'vm': 'monitorvm',
            'workspace': self.create_random_name('cliworkspace', 20),
            'rg': resource_group,
            'nsg': self.create_random_name('clinsg', 20)
        })
        self.cmd('network nsg create -g {rg} -n {nsg}')
        with mock.patch('azure.cli.command_modules.vm.custom._gen_guid', side_effect=self.create_guid):
            self.cmd('vm create -n {vm} -g {rg} --image UbuntuLTS --workspace {workspace} --nsg {nsg} --generate-ssh-keys --admin-username azureuser')

        workspace_id = self.cmd('monitor log-analytics workspace show -n {workspace} -g {rg}').get_output_in_json()['id']
        uri_template = "https://management.azure.com{0}/dataSources?$filter=kind eq '{1}'&api-version=2020-03-01-preview"
        uri = uri_template.format(workspace_id, 'LinuxPerformanceCollection')
        self.cmd("az rest --method get --uri \"{}\"".format(uri), checks=[
            self.check('length(value)', 1)
        ])

        uri = uri_template.format(workspace_id, 'LinuxSyslog')
        self.cmd("az rest --method get --uri \"{}\"".format(uri), checks=[
            self.check('length(value)', 1)
        ])

        uri = uri_template.format(workspace_id, 'LinuxSyslogCollection')
        self.cmd("az rest --method get --uri \"{}\"".format(uri), checks=[
            self.check('length(value)', 1)
        ])

        uri = uri_template.format(workspace_id, 'LinuxPerformanceObject')
        self.cmd("az rest --method get --uri \"{}\"".format(uri), checks=[
            self.check('length(value)', 4)
        ])


class VMMonitorTestCreateWindows(ScenarioTest):

    @ResourceGroupPreparer(name_prefix='cli_test_vm_create_with_workspace_windows', location='eastus')
    def test_vm_create_with_workspace_windows(self, resource_group):

        self.kwargs.update({
            'vm': 'monitorvm',
            'workspace': self.create_random_name('cliworkspace', 20),
            'rg': resource_group,
            'nsg': self.create_random_name('clinsg', 20)
        })
        self.cmd('network nsg create -g {rg} -n {nsg}')
        with mock.patch('azure.cli.command_modules.vm.custom._gen_guid', side_effect=self.create_guid):
            self.cmd('vm create -n {vm} -g {rg} --image Win2016Datacenter --workspace {workspace} --admin-username azureuser --admin-password AzureCLI@1224 --nsg {nsg}')

        workspace_id = self.cmd('monitor log-analytics workspace show -n {workspace} -g {rg}').get_output_in_json()[
            'id']
        uri_template = "https://management.azure.com{0}/dataSources?$filter=kind eq '{1}'&api-version=2020-03-01-preview"
<<<<<<< HEAD
        uri = uri_template.format(workspace_id, 'WindowsEvent')
        self.cmd("az rest --method get --uri \"{}\"".format(uri), checks=[
            self.check('length(value)', 1)
        ])

        uri = uri_template.format(workspace_id, 'WindowsPerformanceCounter')
        self.cmd("az rest --method get --uri \"{}\"".format(uri), checks=[
            self.check('length(value)', 15)
        ])


class VMMonitorTestUpdateLinux(ScenarioTest):

    @ResourceGroupPreparer(name_prefix='cli_test_vm_update_with_workspace_linux', location='eastus')
    def test_vm_update_with_workspace_linux(self, resource_group):

        self.kwargs.update({
            'vm': 'monitorvm',
            'workspace1': self.create_random_name('cliworkspace', 20),
            'workspace2': self.create_random_name('cliworkspace', 20),
            'rg': resource_group,
            'nsg': self.create_random_name('clinsg', 20)
        })
        self.cmd('network nsg create -g {rg} -n {nsg}')
        self.cmd('vm create -n {vm} -g {rg} --image UbuntuLTS --nsg {nsg} --generate-ssh-keys --admin-username azureuser')
        with mock.patch('azure.cli.command_modules.vm.custom._gen_guid', side_effect=self.create_guid):
            self.cmd('vm update -n {vm} -g {rg} --workspace {workspace1}')

        workspace_id = self.cmd('monitor log-analytics workspace show -n {workspace1} -g {rg}').get_output_in_json()['id']
        uri_template = "https://management.azure.com{0}/dataSources?$filter=kind eq '{1}'&api-version=2020-03-01-preview"
        uri = uri_template.format(workspace_id, 'LinuxPerformanceCollection')
        self.cmd("az rest --method get --uri \"{}\"".format(uri), checks=[
            self.check('length(value)', 1)
        ])

        uri = uri_template.format(workspace_id, 'LinuxSyslog')
        self.cmd("az rest --method get --uri \"{}\"".format(uri), checks=[
            self.check('length(value)', 1)
        ])

        uri = uri_template.format(workspace_id, 'LinuxSyslogCollection')
        self.cmd("az rest --method get --uri \"{}\"".format(uri), checks=[
            self.check('length(value)', 1)
        ])

        uri = uri_template.format(workspace_id, 'LinuxPerformanceObject')
        self.cmd("az rest --method get --uri \"{}\"".format(uri), checks=[
            self.check('length(value)', 4)
        ])

        self.cmd('vm monitor log show -n {vm} -g {rg} -q "Perf"')

        self.cmd('monitor log-analytics workspace create -n {workspace2} -g {rg}')
        with mock.patch('azure.cli.command_modules.vm.custom._gen_guid', side_effect=self.create_guid):
            self.cmd('vm update -n {vm} -g {rg} --workspace {workspace2}')

        workspace_id = self.cmd('monitor log-analytics workspace show -n {workspace2} -g {rg}').get_output_in_json()['id']
        uri_template = "https://management.azure.com{0}/dataSources?$filter=kind eq '{1}'&api-version=2020-03-01-preview"
        uri = uri_template.format(workspace_id, 'LinuxPerformanceCollection')
        self.cmd("az rest --method get --uri \"{}\"".format(uri), checks=[
            self.check('length(value)', 1)
        ])

        uri = uri_template.format(workspace_id, 'LinuxSyslog')
        self.cmd("az rest --method get --uri \"{}\"".format(uri), checks=[
            self.check('length(value)', 1)
        ])

        uri = uri_template.format(workspace_id, 'LinuxSyslogCollection')
        self.cmd("az rest --method get --uri \"{}\"".format(uri), checks=[
            self.check('length(value)', 1)
        ])

        uri = uri_template.format(workspace_id, 'LinuxPerformanceObject')
        self.cmd("az rest --method get --uri \"{}\"".format(uri), checks=[
            self.check('length(value)', 4)
        ])

        self.cmd('vm monitor log show -n {vm} -g {rg} -q "Perf"')


class VMMonitorTestUpdateWindows(ScenarioTest):

    @live_only()
    @ResourceGroupPreparer(name_prefix='cli_test_vm_update_with_workspace_windows', location='eastus')
    def test_vm_update_with_workspace_windows(self, resource_group):

        self.kwargs.update({
            'vm': 'monitorvm',
            'workspace1': self.create_random_name('cliworkspace', 20),
            'workspace2': self.create_random_name('cliworkspace', 20),
            'rg': resource_group,
            'nsg': self.create_random_name('clinsg', 20)
        })
        self.cmd('network nsg create -g {rg} -n {nsg}')
        self.cmd('vm create -n {vm} -g {rg} --image Win2016Datacenter --admin-password AzureCLI@1224 --nsg {nsg} --admin-username azureuser')
        with mock.patch('azure.cli.command_modules.vm.custom._gen_guid', side_effect=self.create_guid):
            self.cmd('vm update -n {vm} -g {rg} --workspace {workspace1}')

        workspace_id = self.cmd('monitor log-analytics workspace show -n {workspace1} -g {rg}').get_output_in_json()['id']
        uri_template = "https://management.azure.com{0}/dataSources?$filter=kind eq '{1}'&api-version=2020-03-01-preview"
=======
>>>>>>> c9e1b504
        uri = uri_template.format(workspace_id, 'WindowsEvent')
        self.cmd("az rest --method get --uri \"{}\"".format(uri), checks=[
            self.check('length(value)', 1)
        ])

        uri = uri_template.format(workspace_id, 'WindowsPerformanceCounter')
        self.cmd("az rest --method get --uri \"{}\"".format(uri), checks=[
            self.check('length(value)', 15)
        ])

        self.cmd('vm monitor log show -n {vm} -g {rg} -q "Perf"')

        self.cmd('monitor log-analytics workspace create -n {workspace2} -g {rg}')
        with mock.patch('azure.cli.command_modules.vm.custom._gen_guid', side_effect=self.create_guid):
            self.cmd('vm update -n {vm} -g {rg} --workspace {workspace2}')

        workspace_id = self.cmd('monitor log-analytics workspace show -n {workspace2} -g {rg}').get_output_in_json()['id']
        uri_template = "https://management.azure.com{0}/dataSources?$filter=kind eq '{1}'&api-version=2020-03-01-preview"
        uri = uri_template.format(workspace_id, 'WindowsEvent')
        self.cmd("az rest --method get --uri \"{}\"".format(uri), checks=[
            self.check('length(value)', 1)
        ])

        uri = uri_template.format(workspace_id, 'WindowsPerformanceCounter')
        self.cmd("az rest --method get --uri \"{}\"".format(uri), checks=[
            self.check('length(value)', 15)
        ])

        self.cmd('vm monitor log show -n {vm} -g {rg} -q "Perf"')


class VMMonitorTestUpdateLinux(ScenarioTest):

    @ResourceGroupPreparer(name_prefix='cli_test_vm_update_with_workspace_linux', location='eastus')
    def test_vm_update_with_workspace_linux(self, resource_group):

        self.kwargs.update({
            'vm': 'monitorvm',
            'workspace1': self.create_random_name('cliworkspace', 20),
            'workspace2': self.create_random_name('cliworkspace', 20),
            'rg': resource_group,
            'nsg': self.create_random_name('clinsg', 20)
        })
        self.cmd('network nsg create -g {rg} -n {nsg}')
        self.cmd('vm create -n {vm} -g {rg} --image UbuntuLTS --nsg {nsg} --generate-ssh-keys --admin-username azureuser')
        with mock.patch('azure.cli.command_modules.vm.custom._gen_guid', side_effect=self.create_guid):
            self.cmd('vm update -n {vm} -g {rg} --workspace {workspace1}')

        workspace_id = self.cmd('monitor log-analytics workspace show -n {workspace1} -g {rg}').get_output_in_json()['id']
        uri_template = "https://management.azure.com{0}/dataSources?$filter=kind eq '{1}'&api-version=2020-03-01-preview"
        uri = uri_template.format(workspace_id, 'LinuxPerformanceCollection')
        self.cmd("az rest --method get --uri \"{}\"".format(uri), checks=[
            self.check('length(value)', 1)
        ])

        uri = uri_template.format(workspace_id, 'LinuxSyslog')
        self.cmd("az rest --method get --uri \"{}\"".format(uri), checks=[
            self.check('length(value)', 1)
        ])

        uri = uri_template.format(workspace_id, 'LinuxSyslogCollection')
        self.cmd("az rest --method get --uri \"{}\"".format(uri), checks=[
            self.check('length(value)', 1)
        ])

        uri = uri_template.format(workspace_id, 'LinuxPerformanceObject')
        self.cmd("az rest --method get --uri \"{}\"".format(uri), checks=[
            self.check('length(value)', 4)
        ])

        self.cmd('vm monitor log show -n {vm} -g {rg} -q "Perf"')

        self.cmd('monitor log-analytics workspace create -n {workspace2} -g {rg}')
        with mock.patch('azure.cli.command_modules.vm.custom._gen_guid', side_effect=self.create_guid):
            self.cmd('vm update -n {vm} -g {rg} --workspace {workspace2}')

        workspace_id = self.cmd('monitor log-analytics workspace show -n {workspace2} -g {rg}').get_output_in_json()['id']
        uri_template = "https://management.azure.com{0}/dataSources?$filter=kind eq '{1}'&api-version=2020-03-01-preview"
        uri = uri_template.format(workspace_id, 'LinuxPerformanceCollection')
        self.cmd("az rest --method get --uri \"{}\"".format(uri), checks=[
            self.check('length(value)', 1)
        ])

        uri = uri_template.format(workspace_id, 'LinuxSyslog')
        self.cmd("az rest --method get --uri \"{}\"".format(uri), checks=[
            self.check('length(value)', 1)
        ])

        uri = uri_template.format(workspace_id, 'LinuxSyslogCollection')
        self.cmd("az rest --method get --uri \"{}\"".format(uri), checks=[
            self.check('length(value)', 1)
        ])

        uri = uri_template.format(workspace_id, 'LinuxPerformanceObject')
        self.cmd("az rest --method get --uri \"{}\"".format(uri), checks=[
            self.check('length(value)', 4)
        ])

        self.cmd('vm monitor log show -n {vm} -g {rg} -q "Perf"')


class VMMonitorTestUpdateWindows(ScenarioTest):

    @live_only()
    @ResourceGroupPreparer(name_prefix='cli_test_vm_update_with_workspace_windows', location='eastus')
    def test_vm_update_with_workspace_windows(self, resource_group):

        self.kwargs.update({
            'vm': 'monitorvm',
            'workspace1': self.create_random_name('cliworkspace', 20),
            'workspace2': self.create_random_name('cliworkspace', 20),
            'rg': resource_group,
            'nsg': self.create_random_name('clinsg', 20)
        })
        self.cmd('network nsg create -g {rg} -n {nsg}')
        self.cmd('vm create -n {vm} -g {rg} --image Win2016Datacenter --admin-password AzureCLI@1224 --nsg {nsg} --admin-username azureuser')
        with mock.patch('azure.cli.command_modules.vm.custom._gen_guid', side_effect=self.create_guid):
            self.cmd('vm update -n {vm} -g {rg} --workspace {workspace1}')

        workspace_id = self.cmd('monitor log-analytics workspace show -n {workspace1} -g {rg}').get_output_in_json()['id']
        uri_template = "https://management.azure.com{0}/dataSources?$filter=kind eq '{1}'&api-version=2020-03-01-preview"
        uri = uri_template.format(workspace_id, 'WindowsEvent')
        self.cmd("az rest --method get --uri \"{}\"".format(uri), checks=[
            self.check('length(value)', 1)
        ])

        uri = uri_template.format(workspace_id, 'WindowsPerformanceCounter')
        self.cmd("az rest --method get --uri \"{}\"".format(uri), checks=[
            self.check('length(value)', 15)
        ])

        self.cmd('vm monitor log show -n {vm} -g {rg} -q "Perf"')

        self.cmd('monitor log-analytics workspace create -n {workspace2} -g {rg}')
        with mock.patch('azure.cli.command_modules.vm.custom._gen_guid', side_effect=self.create_guid):
            self.cmd('vm update -n {vm} -g {rg} --workspace {workspace2}')

        workspace_id = self.cmd('monitor log-analytics workspace show -n {workspace2} -g {rg}').get_output_in_json()['id']
        uri_template = "https://management.azure.com{0}/dataSources?$filter=kind eq '{1}'&api-version=2020-03-01-preview"
        uri = uri_template.format(workspace_id, 'WindowsEvent')
        self.cmd("az rest --method get --uri \"{}\"".format(uri), checks=[
            self.check('length(value)', 1)
        ])

        uri = uri_template.format(workspace_id, 'WindowsPerformanceCounter')
        self.cmd("az rest --method get --uri \"{}\"".format(uri), checks=[
            self.check('length(value)', 15)
        ])

        self.cmd('vm monitor log show -n {vm} -g {rg} -q "Perf"')


class VMBootDiagnostics(ScenarioTest):

    @ResourceGroupPreparer(name_prefix='cli_test_vm_diagnostics')
    @StorageAccountPreparer(name_prefix='clitestbootdiag')
    @AllowLargeResponse()
    def test_vm_boot_diagnostics(self, resource_group, storage_account):

        self.kwargs.update({
            'vm': 'myvm',
            'vm2': 'myvm2'
        })
        self.kwargs['storage_uri'] = 'https://{}.blob.core.windows.net/'.format(self.kwargs['sa'])

        self.cmd('storage account create -g {rg} -n {sa} --sku Standard_LRS -l westus')
        self.cmd('vm create -n {vm} -g {rg} --image UbuntuLTS --authentication-type password --admin-username user11 --admin-password testPassword0 --use-unmanaged-disk')

        self.cmd('vm boot-diagnostics enable -g {rg} -n {vm} --storage {sa}')
        self.cmd('vm show -g {rg} -n {vm}', checks=[
            self.check('diagnosticsProfile.bootDiagnostics.enabled', True),
            self.check('diagnosticsProfile.bootDiagnostics.storageUri', '{storage_uri}')
        ])

        # will uncomment after #302 gets addressed
        # self.cmd('vm boot-diagnostics get-boot-log -g {rg} -n {vm}')
        self.cmd('vm boot-diagnostics disable -g {rg} -n {vm}')
        self.cmd('vm show -g {rg} -n {vm}',
                 checks=self.check('diagnosticsProfile.bootDiagnostics.enabled', False))

        # try enable it at the create
        self.cmd('vm create -g {rg} -n {vm2} --image debian --admin-username user11 --admin-password testPassword0 --boot-diagnostics-storage {sa}')
        self.cmd('vm show -g {rg} -n {vm2}', checks=[
            self.check('diagnosticsProfile.bootDiagnostics.enabled', True),
            self.check('diagnosticsProfile.bootDiagnostics.storageUri', '{storage_uri}')
        ])


class VMSSExtensionInstallTest(ScenarioTest):

    @ResourceGroupPreparer(name_prefix='cli_test_vmss_extension')
    def test_vmss_extension(self):

        username = 'myadmin'
        config_file = _write_config_file(username)

        self.kwargs.update({
            'vmss': 'vmss1',
            'net-pub': 'Microsoft.Azure.NetworkWatcher', 'script-pub': 'Microsoft.Azure.Extensions', 'access-pub': 'Microsoft.OSTCExtensions',
            'net-ext': 'NetworkWatcherAgentLinux', 'script-ext': 'customScript', 'access-ext': 'VMAccessForLinux',
            'username': username,
            'config_file': config_file
        })

        self.cmd('vmss create -n {vmss} -g {rg} --image UbuntuLTS --authentication-type password --admin-username admin123 --admin-password testPassword0 --instance-count 1')

        self.cmd('vmss extension set -n {net-ext} --publisher {net-pub} --version 1.4  --vmss-name {vmss} --resource-group {rg} --protected-settings "{config_file}" --force-update')
        result = self.cmd('vmss extension show --resource-group {rg} --vmss-name {vmss} --name {net-ext}', checks=[
            self.check('type(@)', 'object'),
            self.check('name', '{net-ext}'),
            self.check('publisher', '{net-pub}'),
            self.check('provisionAfterExtensions', None)
        ]).get_output_in_json()

        uuid.UUID(result['forceUpdateTag'])  # verify that command does generate a valid guid to trigger force update.

        # set the customscript extension that depends on the network watcher extension
        self.cmd('vmss extension set -g {rg} --vmss-name {vmss} -n {script-ext} --publisher {script-pub} --version 2.0 '
                 '--provision-after-extensions {net-ext} --settings "{{\\"commandToExecute\\": \\"echo testing\\"}}"')
        # verify
        self.cmd('vmss extension show -g {rg} --vmss-name {vmss} --name {script-ext}', checks=[
            self.check('length(provisionAfterExtensions)', 1),
            self.check('provisionAfterExtensions[0]', '{net-ext}'),
        ])

        # set the VMAccess extension that depends on both the network watcher and script extensions.
        self.cmd('vmss extension set -g {rg} --vmss-name {vmss} -n {access-ext} --publisher {access-pub} --version 1.5 '
                 '--provision-after-extensions {net-ext} {script-ext} --protected-settings "{config_file}"')
        # verify
        self.cmd('vmss extension show -g {rg} --vmss-name {vmss} --name {access-ext}', checks=[
            self.check('length(provisionAfterExtensions)', 2),
            self.check('provisionAfterExtensions[0]', '{net-ext}'),
            self.check('provisionAfterExtensions[1]', '{script-ext}'),
        ])

        # delete all the extensions
        self.cmd('vmss extension delete --resource-group {rg} --vmss-name {vmss} --name {access-ext}')
        self.cmd('vmss extension delete --resource-group {rg} --vmss-name {vmss} --name {script-ext}')
        self.cmd('vmss extension delete --resource-group {rg} --vmss-name {vmss} --name {net-ext}')

    @ResourceGroupPreparer(name_prefix='cli_test_vmss_extension_2')
    def test_vmss_extension_instance_name(self):
        username = 'myadmin'
        config_file = _write_config_file(username)

        self.kwargs.update({
            'vmss': 'vmss1',
            'pub': 'Microsoft.Azure.NetworkWatcher',
            'ext_type': 'NetworkWatcherAgentLinux',
            'username': username,
            'config_file': config_file,
            'ext_name': 'MyNetworkWatcher'
        })

        self.cmd('vmss create -n {vmss} -g {rg} --image UbuntuLTS --authentication-type password --admin-username admin123 --admin-password testPassword0 --instance-count 1')
        self.cmd('vmss extension set -n {ext_type} --publisher {pub} --version 1.4  --vmss-name {vmss} --resource-group {rg} '
                 '--protected-settings "{config_file}" --extension-instance-name {ext_name}')
        self.cmd('vmss extension show --resource-group {rg} --vmss-name {vmss} --name {ext_name}', checks=[
            self.check('name', '{ext_name}'),
            self.check('type1', '{ext_type}')
        ])
        self.cmd('vmss extension delete --resource-group {rg} --vmss-name {vmss} --name {ext_name}')


class DiagnosticsExtensionInstallTest(ScenarioTest):
    """
    Note that this is currently only for a Linux VM. There's currently no test of this feature for a Windows VM.
    """
    @ResourceGroupPreparer(name_prefix='cli_test_vm_vmss_diagnostics_extension')
    @StorageAccountPreparer()
    def test_diagnostics_extension_install(self, resource_group, storage_account):

        self.kwargs.update({
            'vm': 'testdiagvm',
            'vmss': 'testdiagvmss'
        })

        self.cmd('vmss create -g {rg} -n {vmss} --image UbuntuLTS --authentication-type password --admin-username user11 --admin-password TestTest12#$')
        self.cmd('vm create -g {rg} -n {vm} --image UbuntuLTS --authentication-type password --admin-username user11 --admin-password TestTest12#$ --use-unmanaged-disk')
        storage_sastoken = '123'  # use junk keys, do not retrieve real keys which will get into the recording
        _, protected_settings = tempfile.mkstemp()
        with open(protected_settings, 'w') as outfile:
            json.dump({
                "storageAccountName": storage_account,
                "storageAccountSasToken": storage_sastoken
            }, outfile)
        self.kwargs['protected_settings'] = protected_settings.replace('\\', '\\\\')

        _, public_settings = tempfile.mkstemp()
        curr_dir = os.path.dirname(os.path.realpath(__file__))
        template_file = os.path.join(curr_dir, 'sample-public.json').replace('\\', '\\\\')
        with open(template_file) as data_file:
            data = json.load(data_file)
        data["StorageAccount"] = storage_account
        with open(public_settings, 'w') as outfile:
            json.dump(data, outfile)
        self.kwargs['public_settings'] = public_settings.replace('\\', '\\\\')

        checks = [
            self.check('virtualMachineProfile.extensionProfile.extensions[0].name', "LinuxDiagnostic"),
            self.check('virtualMachineProfile.extensionProfile.extensions[0].publisher', "Microsoft.Azure.Diagnostics"),
            self.check('virtualMachineProfile.extensionProfile.extensions[0].settings.StorageAccount', '{sa}'),
            self.check('virtualMachineProfile.extensionProfile.extensions[0].typeHandlerVersion', '3.0')
        ]

        self.cmd("vmss diagnostics set -g {rg} --vmss-name {vmss} --settings {public_settings} --protected-settings {protected_settings}", checks=checks)
        self.cmd("vmss show -g {rg} -n {vmss}", checks=checks)

        # test standalone VM, we will start with an old version
        self.cmd('vm extension set -g {rg} --vm-name {vm} -n LinuxDiagnostic --version 2.3.9025 --publisher Microsoft.OSTCExtensions --settings {public_settings} --protected-settings {protected_settings}',
                 checks=self.check('typeHandlerVersion', '2.3'))
        # see the 'diagnostics set' command upgrades to newer version
        self.cmd("vm diagnostics set -g {rg} --vm-name {vm} --settings {public_settings} --protected-settings {protected_settings}", checks=[
            self.check('name', 'LinuxDiagnostic'),
            self.check('publisher', 'Microsoft.Azure.Diagnostics'),
            self.check('settings.StorageAccount', '{sa}'),
            self.check('typeHandlerVersion', '3.0')
        ])

        self.cmd("vm show -g {rg} -n {vm}", checks=[
            self.check('resources[0].name', 'LinuxDiagnostic'),
            self.check('resources[0].publisher', 'Microsoft.Azure.Diagnostics'),
            self.check('resources[0].settings.StorageAccount', '{sa}')
        ])


class VMCreateExistingOptions(ScenarioTest):

    @ResourceGroupPreparer(name_prefix='cli_test_vm_create_existing')
    @StorageAccountPreparer()
    def test_vm_create_existing_options(self, resource_group, storage_account):

        self.kwargs.update({
            'availset': 'vrfavailset',
            'pubip': 'vrfpubip',
            'vnet': 'vrfvnet',
            'subnet': 'vrfsubnet',
            'nsg': 'vrfnsg',
            'vm': 'vrfvm',
            'disk': 'vrfosdisk',
            'container': 'vrfcontainer',
            'ssh_key': TEST_SSH_KEY_PUB
        })

        self.cmd('vm availability-set create --name {availset} -g {rg} --unmanaged --platform-fault-domain-count 3 --platform-update-domain-count 3')
        self.cmd('network public-ip create --name {pubip} -g {rg}')
        self.cmd('network vnet create --name {vnet} -g {rg} --subnet-name {subnet}')
        self.cmd('network nsg create --name {nsg} -g {rg}')

        self.cmd('vm create --image UbuntuLTS --os-disk-name {disk} --vnet-name {vnet} --subnet {subnet} --availability-set {availset} --public-ip-address {pubip} -l "West US" --nsg {nsg} --use-unmanaged-disk --size Standard_DS2 --admin-username user11 --storage-account {sa} --storage-container-name {container} -g {rg} --name {vm} --ssh-key-value \'{ssh_key}\'')

        self.cmd('vm availability-set show -n {availset} -g {rg}',
                 checks=self.check('virtualMachines[0].id.ends_with(@, \'{}\')'.format(self.kwargs['vm'].upper()), True))
        self.cmd('network nsg show -n {nsg} -g {rg}',
                 checks=self.check('networkInterfaces[0].id.ends_with(@, \'{vm}VMNic\')', True))
        self.cmd('network nic show -n {vm}VMNic -g {rg}',
                 checks=self.check('ipConfigurations[0].publicIpAddress.id.ends_with(@, \'{pubip}\')', True))
        self.cmd('vm show -n {vm} -g {rg}',
                 checks=self.check('storageProfile.osDisk.vhd.uri', 'https://{sa}.blob.core.windows.net/{container}/{disk}.vhd'))

    @ResourceGroupPreparer(name_prefix='cli_test_vm_create_provision_vm_agent_')
    def test_vm_create_provision_vm_agent(self, resource_group):
        self.kwargs.update({
            'vm1': 'vm1',
            'vm2': 'vm2',
            'pswd': 'qpwWfn1qwernv#xnklwezxcvslkdfj'
        })

<<<<<<< HEAD
        self.cmd('vm create -g {rg} -n {vm1} --image UbuntuLTS --enable-agent --admin-username azureuser')
=======
        self.cmd('vm create -g {rg} -n {vm1} --image UbuntuLTS --enable-agent --admin-username azureuser --admin-password {pswd} --authentication-type password')
>>>>>>> c9e1b504
        self.cmd('vm show -g {rg} -n {vm1}', checks=[
            self.check('osProfile.linuxConfiguration.provisionVmAgent', True)
        ])

<<<<<<< HEAD
        self.cmd('vm create -g {rg} -n {vm2} --image Win2019Datacenter --admin-username azureuser --admin-password {pswd} --enable-agent false')
=======
        self.cmd('vm create -g {rg} -n {vm2} --image Win2019Datacenter --admin-username azureuser --admin-password {pswd} --authentication-type password --enable-agent false')
>>>>>>> c9e1b504
        self.cmd('vm show -g {rg} -n {vm2}', checks=[
            self.check('osProfile.windowsConfiguration.provisionVmAgent', False)
        ])

    @ResourceGroupPreparer(name_prefix='cli_test_vm_create_existing')
    def test_vm_create_auth(self, resource_group):
        self.kwargs.update({
            'vm_1': 'vm1',
            'vm_2': 'vm2',
            'ssh_key': TEST_SSH_KEY_PUB,
            'ssh_key_2': self.create_temp_file(0),
            'ssh_dest': '/home/myadmin/.ssh/authorized_keys'
        })

        with open(self.kwargs['ssh_key_2'], 'w') as f:
            f.write(TEST_SSH_KEY_PUB_2)

        self.cmd('vm create --image Debian -l westus -g {rg} -n {vm_1} --authentication-type all '
                 ' --admin-username myadmin --admin-password testPassword0 --ssh-key-value "{ssh_key}"')

        self.cmd('vm show -n {vm_1} -g {rg}', checks=[
            self.check('osProfile.linuxConfiguration.disablePasswordAuthentication', False),
            self.check('osProfile.linuxConfiguration.ssh.publicKeys[0].keyData', TEST_SSH_KEY_PUB)
        ])

        self.cmd('vm create --image Debian -l westus -g {rg} -n {vm_2} --authentication-type ssh '
                 ' --admin-username myadmin --ssh-key-value "{ssh_key}" "{ssh_key_2}" --ssh-dest-key-path "{ssh_dest}"')

        self.cmd('vm show -n {vm_2} -g {rg}', checks=[
            self.check('osProfile.linuxConfiguration.disablePasswordAuthentication', True),
            self.check('osProfile.linuxConfiguration.ssh.publicKeys[0].keyData', TEST_SSH_KEY_PUB),
            self.check('osProfile.linuxConfiguration.ssh.publicKeys[1].keyData', TEST_SSH_KEY_PUB_2),
            self.check('osProfile.linuxConfiguration.ssh.publicKeys[0].path', '{ssh_dest}'),
            self.check('osProfile.linuxConfiguration.ssh.publicKeys[1].path', '{ssh_dest}')
        ])


class VMCreateExistingIdsOptions(ScenarioTest):

    @ResourceGroupPreparer(name_prefix='cli_test_vm_create_existing_ids')
    @StorageAccountPreparer()
    def test_vm_create_existing_ids_options(self, resource_group, storage_account):
        from azure.cli.core.commands.client_factory import get_subscription_id
        from msrestazure.tools import resource_id, is_valid_resource_id

        subscription_id = self.get_subscription_id()

        self.kwargs.update({
            'availset': 'vrfavailset',
            'pubip': 'vrfpubip',
            'vnet': 'vrfvnet',
            'subnet': 'vrfsubnet',
            'nsg': 'vrfnsg',
            'vm': 'vrfvm',
            'disk': 'vrfosdisk',
            'container': 'vrfcontainer',
            'ssh_key': TEST_SSH_KEY_PUB
        })

        self.cmd('vm availability-set create --name {availset} -g {rg} --unmanaged --platform-fault-domain-count 3 --platform-update-domain-count 3')
        self.cmd('network public-ip create --name {pubip} -g {rg}')
        self.cmd('network vnet create --name {vnet} -g {rg} --subnet-name {subnet}')
        self.cmd('network nsg create --name {nsg} -g {rg}')

        rg = self.kwargs['rg']
        self.kwargs.update({
            'availset_id': resource_id(subscription=subscription_id, resource_group=rg, namespace='Microsoft.Compute', type='availabilitySets', name=self.kwargs['availset']),
            'pubip_id': resource_id(subscription=subscription_id, resource_group=rg, namespace='Microsoft.Network', type='publicIpAddresses', name=self.kwargs['pubip']),
            'subnet_id': resource_id(subscription=subscription_id, resource_group=rg, namespace='Microsoft.Network', type='virtualNetworks', child_type_1='subnets', name=self.kwargs['vnet'], child_name_1=self.kwargs['subnet']),
            'nsg_id': resource_id(subscription=subscription_id, resource_group=rg, namespace='Microsoft.Network', type='networkSecurityGroups', name=self.kwargs['nsg'])
        })

        assert is_valid_resource_id(self.kwargs['availset_id'])
        assert is_valid_resource_id(self.kwargs['pubip_id'])
        assert is_valid_resource_id(self.kwargs['subnet_id'])
        assert is_valid_resource_id(self.kwargs['nsg_id'])

        self.cmd('vm create --image UbuntuLTS --os-disk-name {disk} --subnet {subnet_id} --availability-set {availset_id} --public-ip-address {pubip_id} -l "West US" --nsg {nsg_id} --use-unmanaged-disk --size Standard_DS2 --admin-username user11 --storage-account {sa} --storage-container-name {container} -g {rg} --name {vm} --ssh-key-value \'{ssh_key}\'')

        self.cmd('vm availability-set show -n {availset} -g {rg}',
                 checks=self.check('virtualMachines[0].id.ends_with(@, \'{}\')'.format(self.kwargs['vm'].upper()), True))
        self.cmd('network nsg show -n {nsg} -g {rg}',
                 checks=self.check('networkInterfaces[0].id.ends_with(@, \'{vm}VMNic\')', True))
        self.cmd('network nic show -n {vm}VMNic -g {rg}',
                 checks=self.check('ipConfigurations[0].publicIpAddress.id.ends_with(@, \'{pubip}\')', True))
        self.cmd('vm show -n {vm} -g {rg}',
                 checks=self.check('storageProfile.osDisk.vhd.uri', 'https://{sa}.blob.core.windows.net/{container}/{disk}.vhd'))


class VMCreateCustomIP(ScenarioTest):

    @ResourceGroupPreparer(name_prefix='cli_test_vm_custom_ip')
    def test_vm_create_custom_ip(self, resource_group):

        self.kwargs.update({
            'vm': 'vrfvmz',
            'vm2': 'vrfvmz2',
            'dns': 'vrfmyvm00110011z',
            'public_ip_sku': 'Standard'
        })

        self.cmd('vm create -n {vm} -g {rg} --image UbuntuLTS --admin-username user11 --private-ip-address 10.0.0.5 --public-ip-sku {public_ip_sku} --public-ip-address-dns-name {dns} --generate-ssh-keys')

        self.cmd('network public-ip show -n {vm}PublicIP -g {rg}', checks=[
            self.check('publicIpAllocationMethod', 'Static'),
            self.check('dnsSettings.domainNameLabel', '{dns}'),
            self.check('sku.name', '{public_ip_sku}')
        ])
        self.cmd('network nic show -n {vm}VMNic -g {rg}',
                 checks=self.check('ipConfigurations[0].privateIpAllocationMethod', 'Static'))

        # verify the default should be "Basic" sku with "Dynamic" allocation method
        self.cmd('vm create -n {vm2} -g {rg} --image UbuntuLTS --admin-username user11 --generate-ssh-keys')
        self.cmd('network public-ip show -n {vm2}PublicIP -g {rg}', checks=[
            self.check('publicIpAllocationMethod', 'Dynamic'),
            self.check('sku.name', 'Basic')
        ])


class VMDiskAttachDetachTest(ScenarioTest):

    @ResourceGroupPreparer(name_prefix='cli-test-disk')
    def test_vm_disk_attach_detach(self, resource_group):

        self.kwargs.update({
            'loc': 'westus',
            'vm': 'vm-diskattach-test',
            'disk1': 'd1',
            'disk2': 'd2'
        })

        self.cmd('vm create -g {rg} --location {loc} -n {vm} --admin-username admin123 --image centos --admin-password testPassword0 --authentication-type password')

        self.cmd('vm disk attach -g {rg} --vm-name {vm} --name {disk1} --new --size-gb 1 --caching ReadOnly')
        self.cmd('vm disk attach -g {rg} --vm-name {vm} --name {disk2} --new --size-gb 2 --lun 2 --sku standard_lrs')
        self.cmd('vm show -g {rg} -n {vm}', checks=[
            self.check('length(storageProfile.dataDisks)', 2),
            self.check('storageProfile.dataDisks[0].name', '{disk1}'),
            self.check('storageProfile.dataDisks[0].caching', 'ReadOnly'),
            self.check('storageProfile.dataDisks[0].managedDisk.storageAccountType', 'Premium_LRS'),
            self.check('storageProfile.dataDisks[1].name', '{disk2}'),
            self.check('storageProfile.dataDisks[1].lun', 2),
            self.check('storageProfile.dataDisks[1].managedDisk.storageAccountType', 'Standard_LRS'),
            self.check('storageProfile.dataDisks[1].caching', 'None')
        ])
        self.cmd('vm disk detach -g {rg} --vm-name {vm} -n {disk1}')
        self.cmd('vm show -g {rg} -n {vm}', checks=[
            self.check('length(storageProfile.dataDisks)', 1),
            self.check('storageProfile.dataDisks[0].name', '{disk2}'),
            self.check('storageProfile.dataDisks[0].lun', 2),
        ])

        # ensure data disk luns are managed correctly
        self.cmd('vm disk attach -g {rg} --vm-name {vm} --name {disk1}')
        self.cmd('vm show -g {rg} -n {vm}', checks=[
            self.check('length(storageProfile.dataDisks)', 2),
            self.check('storageProfile.dataDisks[0].lun', 2),
            self.check('storageProfile.dataDisks[1].lun', 0),
        ])

        self.cmd('vm disk detach -g {rg} --vm-name {vm} -n {disk2}')
        self.cmd('vm disk detach -g {rg} --vm-name {vm} -n {disk1}')
        self.cmd('vm show -g {rg} -n {vm}',
                 checks=self.check('length(storageProfile.dataDisks)', 0))
        self.cmd('vm disk attach -g {rg} --vm-name {vm} --name {disk1} --caching ReadWrite --sku standard_lrs')
        self.cmd('vm show -g {rg} -n {vm}', checks=[
            self.check('storageProfile.dataDisks[0].caching', 'ReadWrite'),
            self.check('storageProfile.dataDisks[0].managedDisk.storageAccountType', 'Standard_LRS'),
            self.check('storageProfile.dataDisks[0].lun', 0)
        ])

    @ResourceGroupPreparer(name_prefix='cli-test-stdssdk', location='eastus2')
    def test_vm_disk_storage_sku(self, resource_group):

        self.kwargs.update({
            'vm': 'vm-storage-sku-test',
            'disk1': 'd1',
            'disk2': 'd2',
            'disk3': 'd3',
        })

        self.cmd('vm create -g {rg}  -n {vm} --admin-username admin123 --admin-password testPassword0 --image debian --storage-sku StandardSSD_LRS --data-disk-sizes-gb 1 --nsg-rule NONE')
        self.cmd('vm disk attach -g {rg} --vm-name {vm} --name {disk1} --new --size-gb 1 --sku premium_lrs')
        self.cmd('vm disk attach -g {rg} --vm-name {vm} --name {disk2}  --new --size-gb 2 --sku StandardSSD_LRS')
        self.cmd('disk create -g {rg} -n {disk3} --size-gb 4 --sku StandardSSD_LRS')
        self.cmd('vm disk attach -g {rg} --vm-name {vm} --name {disk3}')

        self.cmd('vm show -g {rg} -n {vm}', checks=[
            self.check('storageProfile.dataDisks[0].managedDisk.storageAccountType', 'StandardSSD_LRS'),
            self.check('storageProfile.dataDisks[1].managedDisk.storageAccountType', 'Premium_LRS'),
            self.check('storageProfile.dataDisks[2].managedDisk.storageAccountType', 'StandardSSD_LRS'),
            self.check('storageProfile.dataDisks[3].managedDisk.storageAccountType', 'StandardSSD_LRS'),
        ])

    @ResourceGroupPreparer(name_prefix='cli-test-stdssdk', location='eastus')
    def test_vm_ultra_ssd_storage_sku(self, resource_group):

        self.kwargs.update({
            'vm': 'vm-ultrassd',
            'vm2': 'vm-ultrassd2',
            'disk1': 'd1',
            'disk2': 'd2',
            'disk3': 'd3',
            'disk4': 'd4'
        })
        self.cmd('disk create -g {rg} -n {disk1} --size-gb 4 --sku UltraSSD_LRS --disk-iops-read-write 500 --disk-mbps-read-write 8 --zone 2')
        self.cmd('disk show -g {rg} -n {disk1}')
        self.cmd('disk create -g {rg} -n {disk2} --size-gb 4 --sku UltraSSD_LRS')
        self.cmd('vm create -g {rg} -n {vm} --admin-username admin123 --size Standard_D2s_v3 --admin-password testPassword0 --image debian --storage-sku UltraSSD_LRS --data-disk-sizes-gb 4 --zone 2 --location eastus --nsg-rule NONE')
        self.cmd('vm disk attach -g {rg} --vm-name {vm} --name {disk3} --new --size-gb 5 --sku UltraSSD_LRS')
        self.cmd('vm disk attach -g {rg} --vm-name {vm} --name {disk1}')

        self.cmd('vm show -g {rg} -n {vm}', checks=[
            self.check('storageProfile.osDisk.managedDisk.storageAccountType', 'Premium_LRS'),
            self.check('storageProfile.dataDisks[0].managedDisk.storageAccountType', 'UltraSSD_LRS'),
            self.check('storageProfile.dataDisks[1].managedDisk.storageAccountType', 'UltraSSD_LRS'),
            self.check('storageProfile.dataDisks[2].managedDisk.storageAccountType', 'UltraSSD_LRS'),
        ])
        self.cmd('vm create -g {rg} -n {vm2} --admin-username admin123 --admin-password testPassword0 --image debian --size Standard_D2s_v3 --ultra-ssd-enabled --zone 2 --location eastus --nsg-rule NONE')
        self.cmd('vm disk attach -g {rg} --vm-name {vm2} --name {disk4} --new --size-gb 5 --sku UltraSSD_LRS')
        self.cmd('vm show -g {rg} -n {vm2}', checks=[
            self.check('storageProfile.osDisk.managedDisk.storageAccountType', 'Premium_LRS'),
            self.check('storageProfile.dataDisks[0].managedDisk.storageAccountType', 'UltraSSD_LRS'),
        ])

    @ResourceGroupPreparer(name_prefix='cli-test-ultrassd', location='eastus2')
    def test_vm_ultra_ssd_disk_update(self, resource_group):
        self.kwargs.update({
            'disk1': 'd1'
        })
        self.cmd('disk create -g {rg} -n {disk1} --size-gb 4 --sku UltraSSD_LRS --disk-iops-read-write 500 --disk-mbps-read-write 8 --zone 2')
        self.cmd('disk update -g {rg} -n {disk1} --disk-iops-read-write 510 --disk-mbps-read-write 10', checks=[
            self.check('diskIopsReadWrite', 510),
            self.check('diskMbpsReadWrite', 10)
        ])

    @ResourceGroupPreparer(name_prefix='cli-test-std_zrs', location='eastus2')
    def test_vm_disk_create_with_standard_zrs_sku(self, resource_group):
        self.kwargs.update({
            'disk1': 'd1',
            'snapshot1': 's1'
        })
        self.cmd('disk create -g {rg} -n {disk1} --size-gb 4')
        self.cmd('snapshot create -g {rg} -n {snapshot1} --source {disk1} --sku Standard_ZRS',
                 checks=self.check('sku.name', 'Standard_ZRS'))

    @ResourceGroupPreparer(name_prefix='cli-test-ultrassd', location='eastus')
    def test_vmss_ultra_ssd_storage_sku(self, resource_group):

        self.kwargs.update({
            'vmss': 'vm-ultrassd',
            'vmss2': 'vm-ultrassd2'
        })
        self.cmd('vmss create -g {rg} -n {vmss} --admin-username admin123 --admin-password testPassword0 --image debian --storage-sku UltraSSD_LRS '
                 ' --data-disk-sizes-gb 4 --zone 2 --location eastus --vm-sku Standard_D2s_v3 --instance-count 1')

        self.cmd('vmss show -g {rg} -n {vmss}', checks=[
            self.check('virtualMachineProfile.storageProfile.osDisk.managedDisk.storageAccountType', 'Premium_LRS'),
            self.check('virtualMachineProfile.storageProfile.dataDisks[0].managedDisk.storageAccountType', 'UltraSSD_LRS'),
        ])
        self.cmd('vmss create -g {rg} -n {vmss2} --admin-username admin123 --admin-password testPassword0 --image debian --ultra-ssd-enabled --zone 2 --location eastus --vm-sku Standard_D2s_v3')
        self.cmd('vmss disk attach -g {rg} --vmss-name {vmss2} --size-gb 5 --sku UltraSSD_LRS')
        self.cmd('vmss show -g {rg} -n {vmss2}', checks=[
            self.check('virtualMachineProfile.storageProfile.osDisk.managedDisk.storageAccountType', 'Premium_LRS'),
            self.check('virtualMachineProfile.storageProfile.dataDisks[0].managedDisk.storageAccountType', 'UltraSSD_LRS'),
        ])

    @ResourceGroupPreparer(name_prefix='cli_test_vm_vmss_update_ultra_ssd_enabled_', location='eastus2')
    @AllowLargeResponse(size_kb=18192)
    def test_vm_vmss_update_ultra_ssd_enabled(self, resource_group):
        self.kwargs.update({
            'vm': 'vm1',
            'vmss': 'vmss1'
        })

<<<<<<< HEAD
        self.cmd('vm create -g {rg} -n {vm} --image centos --size Standard_D2s_v3 --zone 2 --admin-username azureuser')
=======
        self.cmd('vm create -g {rg} -n {vm} --image centos --size Standard_D2s_v3 --zone 2 --admin-username azureuser --admin-password testPassword0 --authentication-type password')
>>>>>>> c9e1b504
        self.cmd('vm deallocate -g {rg} -n {vm}')
        self.cmd('vm update -g {rg} -n {vm} --ultra-ssd-enabled', checks=[
            self.check('additionalCapabilities.ultraSsdEnabled', True)
        ])

<<<<<<< HEAD
        self.cmd('vmss create -g {rg} -n {vmss} --image centos --vm-sku Standard_D2s_v3 --zone 2 --admin-username azureuser')
=======
        self.cmd('vmss create -g {rg} -n {vmss} --image centos --vm-sku Standard_D2s_v3 --zone 2 --admin-username azureuser --admin-password testPassword0 --authentication-type password')
>>>>>>> c9e1b504
        self.cmd('vmss deallocate -g {rg} -n {vmss}')
        self.cmd('vmss update -g {rg} -n {vmss} --ultra-ssd-enabled', checks=[
            self.check('additionalCapabilities.ultraSsdEnabled', True)
        ])


class VMUnmanagedDataDiskTest(ScenarioTest):

    @ResourceGroupPreparer(name_prefix='cli-test-disk')
    def test_vm_data_unmanaged_disk(self, resource_group):

        self.kwargs.update({
            'loc': 'westus',
            'vm': 'vm-datadisk-test',
            'disk': 'd7'
        })

        self.cmd('vm create -g {rg} --location {loc} -n {vm} --admin-username ubuntu --image UbuntuLTS --admin-password testPassword0 --authentication-type password --use-unmanaged-disk')

        # check we have no data disk
        result = self.cmd('vm show -g {rg} -n {vm}',
                          checks=self.check('length(storageProfile.dataDisks)', 0)).get_output_in_json()

        # get the vhd uri from VM's storage_profile
        blob_uri = result['storageProfile']['osDisk']['vhd']['uri']

        self.kwargs['vhd_uri'] = blob_uri[0:blob_uri.rindex('/') + 1] + 'd7.vhd'

        # now attach
        self.cmd('vm unmanaged-disk attach -g {rg} --vm-name {vm} -n {disk} --vhd {vhd_uri} --new --caching ReadWrite --size-gb 8 --lun 1')
        # check we have a data disk
        self.cmd('vm show -g {rg} -n {vm}', checks=[
            self.check('length(storageProfile.dataDisks)', 1),
            self.check('storageProfile.dataDisks[0].caching', 'ReadWrite'),
            self.check('storageProfile.dataDisks[0].lun', 1),
            self.check('storageProfile.dataDisks[0].diskSizeGb', 8),
            self.check('storageProfile.dataDisks[0].createOption', 'Empty'),
            self.check('storageProfile.dataDisks[0].vhd.uri', '{vhd_uri}'),
            self.check('storageProfile.dataDisks[0].name', '{disk}')
        ])

        # now detach
        self.cmd('vm unmanaged-disk detach -g {rg} --vm-name {vm} -n {disk}')

        # check we have no data disk
        self.cmd('vm show -g {rg} -n {vm}',
                 checks=self.check('length(storageProfile.dataDisks)', 0))

        # now attach to existing
        self.cmd('vm unmanaged-disk attach -g {rg} --vm-name {vm} -n {disk} --vhd {vhd_uri} --caching ReadOnly', checks=[
            self.check('storageProfile.dataDisks[0].name', '{disk}'),
            self.check('storageProfile.dataDisks[0].createOption', 'Attach')
        ])


class VMCreateCustomDataScenarioTest(ScenarioTest):

    @ResourceGroupPreparer(name_prefix='cli_test_create_vm_custom_data')
    def test_vm_create_custom_data(self, resource_group):

        self.kwargs.update({
            'deployment': 'azurecli-test-dep-vm-create-custom-data',
            'username': 'ubuntu',
            'loc': 'westus',
            'image': 'UbuntuLTS',
            'auth': 'ssh',
            'vm': 'vm-name',
            'custom_data': '#cloud-config\nhostname: myVMhostname',
            'ssh_key': TEST_SSH_KEY_PUB
        })

        self.cmd('vm create -g {rg} -n {vm} --admin-username {username} --authentication-type {auth} --image {image} --ssh-key-value \'{ssh_key}\' -l {loc} --custom-data \'{custom_data}\'')

        # custom data is write only, hence we have no automatic way to cross check. Here we just verify VM was provisioned
        self.cmd('vm show -g {rg} -n {vm}',
                 checks=self.check('provisioningState', 'Succeeded'))


# region VMSS Tests

class VMSSCreateAndModify(ScenarioTest):

    @ResourceGroupPreparer(name_prefix='cli_test_vmss_create_and_modify')
    def test_vmss_create_and_modify(self):

        self.kwargs.update({
            'vmss': 'vmss1',
            'count': 5,
            'new_count': 4
        })

        self.cmd('vmss create --admin-password testPassword0 --name {vmss} -g {rg} --admin-username myadmin --image Win2012R2Datacenter --instance-count {count}')

        self.cmd('vmss show --name {vmss} -g {rg}', checks=[
            self.check('virtualMachineProfile.priority', None),
            self.check('sku.name', 'Standard_DS1_v2'),
        ])

        self.cmd('vmss list',
                 checks=self.check('type(@)', 'array'))

        self.cmd('vmss list --resource-group {rg}', checks=[
            self.check('type(@)', 'array'),
            self.check('length(@)', 1),
            self.check('[0].name', '{vmss}'),
            self.check('[0].resourceGroup', '{rg}')
        ])
        self.cmd('vmss list-skus --resource-group {rg} --name {vmss}',
                 checks=self.check('type(@)', 'array'))
        self.cmd('vmss show --resource-group {rg} --name {vmss}', checks=[
            self.check('type(@)', 'object'),
            self.check('name', '{vmss}'),
            self.check('resourceGroup', '{rg}')
        ])
        result = self.cmd('vmss list-instances --resource-group {rg} --name {vmss} --query "[].instanceId"').get_output_in_json()
        self.kwargs['instance_ids'] = result[3] + ' ' + result[4]
        self.cmd('vmss update-instances --resource-group {rg} --name {vmss} --instance-ids {instance_ids}')
        self.cmd('vmss get-instance-view --resource-group {rg} --name {vmss}', checks=[
            self.check('type(@)', 'object'),
            self.check('type(virtualMachine)', 'object'),
            self.check('type(statuses)', 'array')
        ])

        self.cmd('vmss stop --resource-group {rg} --name {vmss}')
        self.cmd('vmss start --resource-group {rg} --name {vmss}')
        self.cmd('vmss restart --resource-group {rg} --name {vmss}')

        self.cmd('vmss scale --resource-group {rg} --name {vmss} --new-capacity {new_count}')
        self.cmd('vmss show --resource-group {rg} --name {vmss}', checks=[
            self.check('sku.capacity', '{new_count}'),
            self.check('virtualMachineProfile.osProfile.windowsConfiguration.enableAutomaticUpdates', True)
        ])

        result = self.cmd('vmss list-instances --resource-group {rg} --name {vmss} --query "[].instanceId"').get_output_in_json()
        self.kwargs['instance_ids'] = result[2] + ' ' + result[3]
        self.cmd('vmss delete-instances --resource-group {rg} --name {vmss} --instance-ids {instance_ids}')
        self.cmd('vmss get-instance-view --resource-group {rg} --name {vmss}', checks=[
            self.check('type(@)', 'object'),
            self.check('type(virtualMachine)', 'object'),
            self.check('virtualMachine.statusesSummary[0].count', self.kwargs['new_count'] - 2)
        ])
        self.cmd('vmss deallocate --resource-group {rg} --name {vmss}')
        self.cmd('vmss delete --resource-group {rg} --name {vmss}')
        self.cmd('vmss list --resource-group {rg}', checks=self.is_empty())

    @ResourceGroupPreparer(name_prefix='cli_test_vmss_scale_in_policy_')
    def test_vmss_scale_in_policy(self, resource_group):
        self.kwargs.update({
            'vmss': 'vmss1'
        })
        self.cmd('vmss create -g {rg} -n {vmss} --image centos --scale-in-policy NewestVM --admin-username azureuser', checks=[
            self.check('vmss.scaleInPolicy.rules[0]', 'NewestVM')
        ])
        self.cmd('vmss update -g {rg} -n {vmss} --scale-in-policy OldestVM', checks=[
            self.check('scaleInPolicy.rules[0]', 'OldestVM')
        ])


class VMSSCreateOptions(ScenarioTest):

    @ResourceGroupPreparer(name_prefix='cli_test_vmss_create_options')
    def test_vmss_create_options(self, resource_group):

        self.kwargs.update({
            'vmss': 'vrfvmss',
            'count': 2,
            'caching': 'ReadWrite',
            'update': 'automatic',
            'ip': 'vrfpubip'
        })

        self.cmd('network public-ip create --name {ip} -g {rg}')

        self.cmd('vmss create --image Debian --admin-password testPassword0 -l westus -g {rg} -n {vmss} --disable-overprovision --instance-count {count} --os-disk-caching {caching} --upgrade-policy-mode {update} --authentication-type password --admin-username myadmin --public-ip-address {ip} --os-disk-size-gb 40 --data-disk-sizes-gb 1 --vm-sku Standard_D2_v2 --computer-name-prefix vmss1')
        self.cmd('network lb show -g {rg} -n {vmss}lb ',
                 checks=self.check('frontendIpConfigurations[0].publicIpAddress.id.ends_with(@, \'{ip}\')', True))
        self.cmd('vmss show -g {rg} -n {vmss}', checks=[
            self.check('sku.capacity', '{count}'),
            self.check('virtualMachineProfile.storageProfile.osDisk.caching', '{caching}'),
            self.check('upgradePolicy.mode', self.kwargs['update'].title()),
            self.check('singlePlacementGroup', True),
            self.check('virtualMachineProfile.osProfile.computerNamePrefix', 'vmss1'),
            self.check('virtualMachineProfile.storageProfile.osDisk.diskSizeGb', 40)
        ])
        self.kwargs['id'] = self.cmd('vmss list-instances -g {rg} -n {vmss} --query "[].instanceId"').get_output_in_json()[0]
        self.cmd('vmss show -g {rg} -n {vmss} --instance-id {id}',
                 checks=self.check('instanceId', '{id}'))

        self.cmd('vmss disk attach -g {rg} --vmss-name {vmss} --size-gb 3')
        self.cmd('vmss show -g {rg} -n {vmss}', checks=[
            self.check('length(virtualMachineProfile.storageProfile.dataDisks)', 2),
            self.check('virtualMachineProfile.storageProfile.dataDisks[0].diskSizeGb', 1),
            self.check('virtualMachineProfile.storageProfile.dataDisks[0].managedDisk.storageAccountType', 'Standard_LRS'),
            self.check('virtualMachineProfile.storageProfile.dataDisks[1].diskSizeGb', 3),
            self.check('virtualMachineProfile.storageProfile.dataDisks[1].managedDisk.storageAccountType', 'Standard_LRS'),
        ])
        self.cmd('vmss disk detach -g {rg} --vmss-name {vmss} --lun 1')
        self.cmd('vmss show -g {rg} -n {vmss}', checks=[
            self.check('length(virtualMachineProfile.storageProfile.dataDisks)', 1),
            self.check('virtualMachineProfile.storageProfile.dataDisks[0].lun', 0),
            self.check('virtualMachineProfile.storageProfile.dataDisks[0].diskSizeGb', 1)
        ])

    @ResourceGroupPreparer(name_prefix='cli_test_vmss_create_ephemeral_os_disk')
    def test_vmss_create_ephemeral_os_disk(self, resource_group):

        self.kwargs.update({
            'vmss': 'cli-test-vmss-local-1',
            'vmss_2': 'cli-test-vmss-local-2',
            'image': 'UbuntuLTS',
            'count': 2,
            'caching': 'ReadOnly',
            'user': 'user_1',
            'password': 'testPassword09'
        })

        # check that we can create a vmss with local / ephemeral os disk.
        self.cmd('vmss create --resource-group {rg} --name {vmss} --image {image} --ephemeral-os-disk --disable-overprovision '
                 '--instance-count {count} --data-disk-sizes-gb 1 --storage-sku os=standard_lrs 0=premium_lrs --admin-username {user} --admin-password {password}')
        self.cmd('vmss show -g {rg} -n {vmss}', checks=[
            self.check('virtualMachineProfile.storageProfile.osDisk.caching', '{caching}'),
            self.check('virtualMachineProfile.storageProfile.osDisk.createOption', 'FromImage'),
            self.check('virtualMachineProfile.storageProfile.osDisk.diffDiskSettings.option', 'Local'),
            self.check('virtualMachineProfile.storageProfile.osDisk.managedDisk.storageAccountType', 'Standard_LRS'),
            self.check('length(virtualMachineProfile.storageProfile.dataDisks)', 1),
            self.check('virtualMachineProfile.storageProfile.dataDisks[0].managedDisk.storageAccountType', 'Premium_LRS')
        ])

        # explicitly specify os-disk-caching
        self.cmd('vmss create --resource-group {rg} --name {vmss_2} --image {image} --ephemeral-os-disk '
                 '--os-disk-caching {caching} --disable-overprovision --instance-count {count} --admin-username {user} --admin-password {password}')
        self.cmd('vmss show -g {rg} -n {vmss_2}', checks=[
            self.check('virtualMachineProfile.storageProfile.osDisk.caching', '{caching}'),
            self.check('virtualMachineProfile.storageProfile.osDisk.createOption', 'FromImage'),
            self.check('virtualMachineProfile.storageProfile.osDisk.diffDiskSettings.option', 'Local')
        ])

    @ResourceGroupPreparer(name_prefix='cli_test_vmss_create_options')
    def test_vmss_update_instance_disks(self, resource_group):

        self.kwargs.update({
            'vmss': 'vmss1',
            'caching': 'ReadWrite',
            'update': 'automatic',
            'ip': 'vrfpubip',
            'disk': 'd1',
            'instance_id': '1',
            'sku': 'Standard_LRS'
        })

        self.cmd('vmss create --image Debian --admin-username clitest1 --admin-password testPassword0 -l westus -g {rg} -n {vmss}  --storage-sku {sku}')
        self.cmd('disk create -g {rg} -n {disk} --size-gb 1 --sku {sku}')
        instances = self.cmd('vmss list-instances -g {rg} -n {vmss}').get_output_in_json()
        self.kwargs['instance_id'] = instances[0]['instanceId']

        self.cmd('vmss disk attach -g {rg} --vmss-name {vmss} --instance-id {instance_id} --disk {disk} --caching {caching}')
        self.cmd("vmss list-instances -g {rg} -n {vmss} --query \"[?instanceId=='{instance_id}']\"", checks=[
            self.check('length([0].storageProfile.dataDisks)', 1),
            self.check('[0].storageProfile.dataDisks[0].caching', self.kwargs['caching'])
        ])
        self.cmd('vmss disk detach -g {rg} --vmss-name {vmss} --instance-id {instance_id} --lun 0')
        self.cmd("vmss list-instances -g {rg} -n {vmss} --query \"[?instanceId=='{instance_id}']\"", checks=[
            self.check('length([0].storageProfile.dataDisks)', 0)
        ])

    @ResourceGroupPreparer(name_prefix='cli_test_vmss_create_options')
    def test_vmss_create_auth(self, resource_group):
        self.kwargs.update({
            'vmss_1': 'vmss1',
            'vmss_2': 'vmss2',
            'ssh_key': TEST_SSH_KEY_PUB,
            'ssh_key_2': self.create_temp_file(0),
            'ssh_dest': '/home/myadmin/.ssh/authorized_keys'
        })

        with open(self.kwargs['ssh_key_2'], 'w') as f:
            f.write(TEST_SSH_KEY_PUB_2)

        self.cmd('vmss create --image Debian -l westus -g {rg} -n {vmss_1} --authentication-type all '
                 ' --admin-username myadmin --admin-password testPassword0 --ssh-key-value \'{ssh_key}\'',
                 checks=[
                     self.check('vmss.virtualMachineProfile.osProfile.linuxConfiguration.disablePasswordAuthentication', False),
                     self.check('vmss.virtualMachineProfile.osProfile.linuxConfiguration.ssh.publicKeys[0].keyData', TEST_SSH_KEY_PUB)
                 ])

        self.cmd('vmss create --image Debian -l westus -g {rg} -n {vmss_2} --authentication-type ssh '
                 ' --admin-username myadmin --ssh-key-value "{ssh_key}" "{ssh_key_2}" --ssh-dest-key-path "{ssh_dest}"',
                 checks=[
                     self.check('vmss.virtualMachineProfile.osProfile.linuxConfiguration.disablePasswordAuthentication', True),
                     self.check('vmss.virtualMachineProfile.osProfile.linuxConfiguration.ssh.publicKeys[0].keyData', TEST_SSH_KEY_PUB),
                     self.check('vmss.virtualMachineProfile.osProfile.linuxConfiguration.ssh.publicKeys[1].keyData', TEST_SSH_KEY_PUB_2),
                     self.check('vmss.virtualMachineProfile.osProfile.linuxConfiguration.ssh.publicKeys[0].path', '{ssh_dest}'),
                     self.check('vmss.virtualMachineProfile.osProfile.linuxConfiguration.ssh.publicKeys[1].path', '{ssh_dest}'),
                 ])


class VMSSCreateBalancerOptionsTest(ScenarioTest):  # pylint: disable=too-many-instance-attributes

    @ResourceGroupPreparer(name_prefix='cli_test_vmss_create_none')
    def test_vmss_create_none_options(self, resource_group):
        self.kwargs.update({
            'vmss': 'vmss1',
            'ssh_key': TEST_SSH_KEY_PUB,
            'quotes': '""' if platform.system() == 'Windows' else "''"
        })
        self.cmd('vmss create -n {vmss} -g {rg} --image Debian --load-balancer {quotes} --admin-username ubuntu --ssh-key-value \'{ssh_key}\' --public-ip-address {quotes} --tags {quotes} --vm-sku Basic_A1')
        self.cmd('vmss show -n {vmss} -g {rg}', checks=[
            self.check('tags', {}),
            self.check('virtualMachineProfile.networkProfile.networkInterfaceConfigurations.ipConfigurations.loadBalancerBackendAddressPools', None),
            self.check('sku.name', 'Basic_A1'),
            self.check('sku.tier', 'Basic')
        ])
        self.cmd('vmss update -g {rg} -n {vmss} --set tags.test=success',
                 checks=self.check('tags.test', 'success'))
        self.cmd('network public-ip show -n {vmss}PublicIP -g {rg}', expect_failure=True)

    @ResourceGroupPreparer(name_prefix='cli_test_vmss_create_w_ag')
    def test_vmss_create_with_app_gateway(self, resource_group):
        self.kwargs.update({
            'vmss': 'vmss1',
            'ssh_key': TEST_SSH_KEY_PUB
        })
        self.cmd("vmss create -n {vmss} -g {rg} --image Debian --admin-username clittester --ssh-key-value '{ssh_key}' --app-gateway apt1 --instance-count 5",
                 checks=self.check('vmss.provisioningState', 'Succeeded'))
        # spot check it is using gateway
        self.cmd('vmss show -n {vmss} -g {rg}', checks=[
            self.check('sku.capacity', 5),
            self.check('virtualMachineProfile.networkProfile.networkInterfaceConfigurations[0].ipConfigurations[0].applicationGatewayBackendAddressPools[0].resourceGroup', '{rg}')
        ])

    @ResourceGroupPreparer()
    def test_vmss_create_default_app_gateway(self, resource_group):
        self.kwargs.update({
            'vmss': 'vmss1'
        })

        res = self.cmd("vmss create -g {rg} --name {vmss} --validate --image UbuntuLTS --disable-overprovision --instance-count 101 --single-placement-group false "
                       "--admin-username ubuntuadmin --generate-ssh-keys").get_output_in_json()
        # Ensure generated template is valid. "Quota Exceeding" is expected on most subscriptions, so we allow that.
        self.assertTrue(not res['error'] or (res['error']['details'][0]['code'] == 'QuotaExceeded'))

    @ResourceGroupPreparer(name_prefix='cli_test_vmss_create_existing_lb')
    def test_vmss_existing_lb(self, resource_group):
        self.kwargs.update({
            'vmss': 'vmss1',
            'lb': 'lb1'
        })
        self.cmd('network lb create -g {rg} -n {lb} --backend-pool-name test')
        self.cmd('vmss create -g {rg} -n {vmss} --load-balancer {lb} --image UbuntuLTS --admin-username clitester --admin-password TestTest12#$')

    @ResourceGroupPreparer()
    def test_vmss_single_placement_group_default_to_std_lb(self, resource_group):
        self.kwargs.update({
            'vmss': 'vmss123'
        })
        self.cmd('vmss create -g {rg} -n {vmss} --admin-username clitester --admin-password PasswordPassword1! --image debian --single-placement-group false')
        self.cmd('vmss show -g {rg} -n {vmss}', checks=[
            self.check('singlePlacementGroup', False)
        ])

        self.cmd('network lb list -g {rg}', checks=[
            self.check('[0].sku.name', 'Standard')
        ])
        self.cmd('network public-ip list -g {rg}', checks=[
            self.check('[0].sku.name', 'Standard')
        ])


class VMSSCreatePublicIpPerVm(ScenarioTest):  # pylint: disable=too-many-instance-attributes

    @ResourceGroupPreparer(name_prefix='cli_test_vmss_create_w_ips')
    def test_vmss_public_ip_per_vm_custom_domain_name(self, resource_group):

        self.kwargs.update({
            'vmss': 'vmss1',
            'nsg': 'testnsg',
            'ssh_key': TEST_SSH_KEY_PUB,
            'dns_label': self.create_random_name('clivmss', 20)
        })
        nsg_result = self.cmd('network nsg create -g {rg} -n {nsg}').get_output_in_json()
        self.cmd("vmss create -n {vmss} -g {rg} --image Debian --admin-username clittester --ssh-key-value '{ssh_key}' --vm-domain-name {dns_label} --public-ip-per-vm --dns-servers 10.0.0.6 10.0.0.5 --nsg {nsg}",
                 checks=self.check('vmss.provisioningState', 'Succeeded'))
        result = self.cmd("vmss show -n {vmss} -g {rg}", checks=[
            self.check('length(virtualMachineProfile.networkProfile.networkInterfaceConfigurations[0].dnsSettings.dnsServers)', 2),
            self.check('virtualMachineProfile.networkProfile.networkInterfaceConfigurations[0].dnsSettings.dnsServers[0]', '10.0.0.6'),
            self.check('virtualMachineProfile.networkProfile.networkInterfaceConfigurations[0].dnsSettings.dnsServers[1]', '10.0.0.5'),
            self.check('virtualMachineProfile.networkProfile.networkInterfaceConfigurations[0].networkSecurityGroup.id', nsg_result['NewNSG']['id'])
        ])
        # spot check we have the domain name and have a public ip
        result = self.cmd('vmss list-instance-public-ips -n {vmss} -g {rg}').get_output_in_json()
        self.assertEqual(len(result[0]['ipAddress'].split('.')), 4)
        self.assertTrue(result[0]['dnsSettings']['domainNameLabel'].endswith(self.kwargs['dns_label']))


class VMSSUpdateTests(ScenarioTest):

    @ResourceGroupPreparer(name_prefix='cli_test_vmss_update_')
    def test_vmss_update(self, resource_group):
        self.kwargs.update({
            'vmss': 'winvmss'
        })

        self.cmd('vmss create -g {rg} -n {vmss} --image Win2012R2Datacenter --admin-username clitest1234 --admin-password Test123456789# --license-type Windows_Server --instance-count 1')
        self.cmd('vmss show -g {rg} -n {vmss}', checks=[
            self.check('virtualMachineProfile.licenseType', 'Windows_Server'),
        ])

        # test --license-type
        self.cmd('vmss update -g {rg} -n {vmss} --license-type None', checks=[
            self.check('virtualMachineProfile.licenseType', 'None')
        ])

        # test generic update on the vmss
        self.cmd('vmss update -g {rg} -n {vmss} --set virtualMachineProfile.licenseType=Windows_Server', checks=[
            self.check('virtualMachineProfile.licenseType', 'Windows_Server')
        ])

        # get the instance id of the VM instance
        self.kwargs['instance_id'] = self.cmd('vmss list-instances -n {vmss} -g {rg}').get_output_in_json()[0]['instanceId']

        # test updating a VM instance's protection policy
        self.cmd('vmss update -g {rg} -n {vmss} --protect-from-scale-in True --protect-from-scale-set-actions True --instance-id {instance_id}', checks=[
            self.check('protectionPolicy.protectFromScaleIn', True),
            self.check('protectionPolicy.protectFromScaleSetActions', True)
        ])

        # test generic update on a VM instance
        self.cmd('vmss update -g {rg} -n {vmss} --set protectionPolicy.protectFromScaleIn=False protectionPolicy.protectFromScaleSetActions=False --instance-id {instance_id}', checks=[
            self.check('protectionPolicy.protectFromScaleIn', False),
            self.check('protectionPolicy.protectFromScaleSetActions', False)
        ])

        # test that cannot try to update protection policy on VMSS itself
        self.cmd('vmss update -g {rg} -n {vmss} --protect-from-scale-in True --protect-from-scale-set-actions True', expect_failure=True)

    @live_only()
    @ResourceGroupPreparer(name_prefix='cli_test_vmss_update_', location='westus2')
    def test_vmss_update_cross_tenant(self, resource_group):
        self.kwargs.update({
            'location': 'westus2',
            'another_rg': self.create_random_name('cli_test_vmss_update_', 40),
            'vm': self.create_random_name('cli_test_vmss_update_', 40),
            'image_name': self.create_random_name('cli_test_vmss_update_', 40),
            'aux_sub': '1c638cf4-608f-4ee6-b680-c329e824c3a8',
            'aux_tenant': '72f988bf-86f1-41af-91ab-2d7cd011db47',
            'sig_name': self.create_random_name('cli_test_vmss_update_', 40),
            'image_definition_name_1': self.create_random_name('cli_test_vmss_update_', 40),
            'image_definition_name_2': self.create_random_name('cli_test_vmss_update_', 40),
            'version': '0.1.0',
            'vmss': 'cross_tenant_vmss',
        })

        # Prepare sig in another tenant
        self.cmd('group create -g {another_rg} --location {location} --subscription {aux_sub}',
                 checks=self.check('name', self.kwargs['another_rg']))
        self.cmd(
            'vm create -g {another_rg} -n {vm} --image ubuntults --admin-username clitest1 --generate-ssh-key --subscription {aux_sub}')
        self.cmd(
            'vm run-command invoke -g {another_rg} -n {vm} --command-id RunShellScript --scripts "echo \'sudo waagent -deprovision+user --force\' | at -M now + 1 minutes" --subscription {aux_sub}')
        time.sleep(70)
        self.cmd('vm deallocate -g {another_rg} -n {vm} --subscription {aux_sub}')
        self.cmd('vm generalize -g {another_rg} -n {vm} --subscription {aux_sub}')
        res = self.cmd(
            'image create -g {another_rg} -n {image_name} --source {vm} --subscription {aux_sub}').get_output_in_json()
        self.kwargs.update({
            'image_id': res['id']
        })

        self.cmd('sig create -g {another_rg} --gallery-name {sig_name} --subscription {aux_sub}',
                 checks=self.check('name', self.kwargs['sig_name']))
        res1 = self.cmd(
            'sig image-definition create -g {another_rg} --gallery-name {sig_name} --gallery-image-definition {image_definition_name_1} --os-type linux -p publisher1 -f offer1 -s sku1 --subscription {aux_sub}',
            checks=self.check('name', self.kwargs['image_definition_name_1'])).get_output_in_json()
        self.cmd(
            'sig image-version create -g {another_rg} --gallery-name {sig_name} --gallery-image-definition {image_definition_name_1} --gallery-image-version {version} --managed-image {image_name} --replica-count 1 --subscription {aux_sub}',
            checks=self.check('name', self.kwargs['version']))

        res2 = self.cmd(
            'sig image-definition create -g {another_rg} --gallery-name {sig_name} --gallery-image-definition {image_definition_name_2} --os-type linux -p publisher2 -f offer2 -s sku2 --subscription {aux_sub}',
            checks=self.check('name', self.kwargs['image_definition_name_2'])).get_output_in_json()
        self.cmd(
            'sig image-version create -g {another_rg} --gallery-name {sig_name} --gallery-image-definition {image_definition_name_2} --gallery-image-version {version} --managed-image {image_name} --replica-count 1 --subscription {aux_sub}',
            checks=self.check('name', self.kwargs['version']))

        self.kwargs.update({
            'image_1_id': res1['id'],
            'image_2_id': res2['id']
        })

        self.cmd('vmss create -g {rg} -n {vmss} --image {image_1_id}')
        self.cmd('vmss show --name {vmss} -g {rg}', checks=[
            self.check('name', self.kwargs['vmss']),
            self.check('virtualMachineProfile.storageProfile.imageReference.id', self.kwargs['image_1_id'])
        ])

        self.cmd('vmss update -g {rg} -n {vmss} --set virtualMachineProfile.storageProfile.imageReference.id={image_2_id}', checks=[
            self.check('name', self.kwargs['vmss']),
            self.check('virtualMachineProfile.storageProfile.imageReference.id', self.kwargs['image_2_id'])
        ])

        self.cmd('group delete -n {another_rg} -y --subscription {aux_sub}')


class AcceleratedNetworkingTest(ScenarioTest):

    @ResourceGroupPreparer(name_prefix='cli_test_vmss_accelerated_networking')
    def test_vmss_accelerated_networking(self, resource_group):

        self.kwargs.update({
            'vmss': 'vmss1'
        })
        self.cmd("vmss create -n {vmss} -g {rg} --vm-sku Standard_DS4_v2 --image Win2016Datacenter --admin-username clittester --admin-password Test12345678!!! --accelerated-networking --instance-count 1")
        self.cmd('vmss show -n {vmss} -g {rg}',
                 checks=self.check('virtualMachineProfile.networkProfile.networkInterfaceConfigurations[0].enableAcceleratedNetworking', True))

    @ResourceGroupPreparer()
    def test_vm_accelerated_networking(self, resource_group):
        self.kwargs.update({
            'vm': 'vm1'
        })
        # Note: CLI turns sets accelerated_networking to true based on vm size and os image.
        # See _validate_vm_vmss_accelerated_networking for more info.
        self.cmd("vm create -n {vm} -g {rg} --size Standard_DS4_v2 --image ubuntults --admin-username clittester --generate-ssh-keys")
        self.cmd('network nic show -n {vm}vmnic -g {rg}', checks=self.check('enableAcceleratedNetworking', True))


class ApplicationSecurityGroup(ScenarioTest):

    @ResourceGroupPreparer(name_prefix='cli_test_asg')
    def test_vmss_asg(self, resource_group):
        self.kwargs.update({
            'vmss': 'vmss1',
            'vm': 'vm1',
            'asg': 'asg1'
        })
        asg_id = self.cmd('network asg create -g {rg} -n {asg}').get_output_in_json()['id']
        self.cmd('vmss create -g {rg} -n {vmss} --image debian --instance-count 1 --asgs {asg} --admin-username clittester --generate-ssh-keys').get_output_in_json()
        self.cmd('vm create -g {rg} -n {vm} --image debian --asgs {asg} --admin-username clittester --generate-ssh-keys').get_output_in_json()
        self.cmd('vmss show -g {rg} -n {vmss}', checks=self.check('virtualMachineProfile.networkProfile.networkInterfaceConfigurations[0].ipConfigurations[0].applicationSecurityGroups[0].id', asg_id))
        self.cmd('network nic show -g {rg} -n {vm}VMNIC', checks=self.check('ipConfigurations[0].applicationSecurityGroups[0].id', asg_id))


class SecretsScenarioTest(ScenarioTest):  # pylint: disable=too-many-instance-attributes

    @ResourceGroupPreparer(name_prefix='cli_test_vm_secrets')
    def test_vm_create_linux_secrets(self, resource_group, resource_group_location):

        self.kwargs.update({
            'admin': 'ubuntu',
            'loc': 'westus',
            'image': 'UbuntuLTS',
            'auth': 'ssh',
            'ssh_key': TEST_SSH_KEY_PUB,
            'vm': 'vm-name',
            'secrets': json.dumps([{'sourceVault': {'id': 'id'}, 'vaultCertificates': []}]),
            'vault': self.create_random_name('vmlinuxkv', 20)
        })

        message = 'Secret is missing vaultCertificates array or it is empty at index 0'
        with self.assertRaisesRegexp(CLIError, message):
            self.cmd('vm create -g {rg} -n {vm} --admin-username {admin} --authentication-type {auth} --image {image} --ssh-key-value \'{ssh_key}\' -l {loc} --secrets \'{secrets}\'')

        vault_out = self.cmd('keyvault create -g {rg} -n {vault} -l {loc} --enabled-for-deployment true --enabled-for-template-deployment true').get_output_in_json()

        time.sleep(60)

        self.kwargs['policy_path'] = os.path.join(TEST_DIR, 'keyvault', 'policy.json')
        self.cmd('keyvault certificate create --vault-name {vault} -n cert1 -p @"{policy_path}"')
        self.kwargs['secret_out'] = self.cmd('keyvault secret list-versions --vault-name {vault} -n cert1 --query "[?attributes.enabled].id" -o tsv').output.strip()
        vm_format = self.cmd('vm secret format -s {secret_out}').get_output_in_json()
        self.kwargs['secrets'] = json.dumps(vm_format)

        self.cmd('vm create -g {rg} -n {vm} --admin-username {admin} --authentication-type {auth} --image {image} --ssh-key-value \'{ssh_key}\' -l {loc} --secrets \'{secrets}\'')

        self.cmd('vm show -g {rg} -n {vm}', checks=[
            self.check('provisioningState', 'Succeeded'),
            self.check('osProfile.secrets[0].sourceVault.id', vault_out['id']),
            self.check('osProfile.secrets[0].vaultCertificates[0].certificateUrl', '{secret_out}')
        ])

    @ResourceGroupPreparer()
    def test_vm_create_windows_secrets(self, resource_group, resource_group_location):

        self.kwargs.update({
            'admin': 'windowsUser',
            'loc': 'westus',
            'image': 'Win2012R2Datacenter',
            'vm': 'vm-name',
            'secrets': json.dumps([{'sourceVault': {'id': 'id'}, 'vaultCertificates': [{'certificateUrl': 'certurl'}]}]),
            'vault': self.create_random_name('vmkeyvault', 20)
        })

        message = 'Secret is missing certificateStore within vaultCertificates array at secret index 0 and ' \
                  'vaultCertificate index 0'
        with self.assertRaisesRegexp(CLIError, message):
            self.cmd('vm create -g {rg} -n {vm} --admin-username {admin} --admin-password VerySecret!12 --image {image} -l {loc} --secrets \'{secrets}\'')

        vault_out = self.cmd(
            'keyvault create -g {rg} -n {vault} -l {loc} --enabled-for-deployment true --enabled-for-template-deployment true').get_output_in_json()

        time.sleep(60)

        self.kwargs['policy_path'] = os.path.join(TEST_DIR, 'keyvault', 'policy.json')
        self.cmd('keyvault certificate create --vault-name {vault} -n cert1 -p @"{policy_path}"')

        self.kwargs['secret_out'] = self.cmd('keyvault secret list-versions --vault-name {vault} -n cert1 --query "[?attributes.enabled].id" -o tsv').output.strip()
        self.kwargs['secrets'] = self.cmd('vm secret format -s {secret_out} --certificate-store "My"').get_output_in_json()

        self.cmd('vm create -g {rg} -n {vm} --admin-username {admin} --admin-password VerySecret!12 --image {image} -l {loc} --secrets "{secrets}"')

        self.cmd('vm show -g {rg} -n {vm}', checks=[
            self.check('provisioningState', 'Succeeded'),
            self.check('osProfile.secrets[0].sourceVault.id', vault_out['id']),
            self.check('osProfile.secrets[0].vaultCertificates[0].certificateUrl', self.kwargs['secret_out']),
            self.check('osProfile.secrets[0].vaultCertificates[0].certificateStore', 'My')
        ])


class VMSSCreateLinuxSecretsScenarioTest(ScenarioTest):

    @ResourceGroupPreparer(name_prefix='cli_test_vmss_create_linux_secrets')
    @AllowLargeResponse()
    def test_vmss_create_linux_secrets(self, resource_group):
        self.kwargs.update({
            'loc': 'westus',
            'vmss': 'vmss1-name',
            'secrets': json.dumps([{'sourceVault': {'id': 'id'}, 'vaultCertificates': []}]),
            'vault': self.create_random_name('vmsslinuxkv', 20),
            'secret': 'mysecret',
            'ssh_key': TEST_SSH_KEY_PUB
        })

        vault_out = self.cmd('keyvault create -g {rg} -n {vault} -l {loc} --enabled-for-deployment true --enabled-for-template-deployment true').get_output_in_json()

        time.sleep(60)

        self.kwargs['policy_path'] = os.path.join(TEST_DIR, 'keyvault', 'policy.json')
        self.cmd('keyvault certificate create --vault-name {vault} -n cert1 -p @"{policy_path}"')

        self.kwargs['secret_out'] = self.cmd('keyvault secret list-versions --vault-name {vault} -n cert1 --query "[?attributes.enabled].id" -o tsv').output.strip()
        vm_format = self.cmd('vm secret format -s {secret_out}').get_output_in_json()
        self.kwargs['secrets'] = json.dumps(vm_format)

        self.cmd('vmss create -n {vmss} -g {rg} --image Debian --admin-username deploy --ssh-key-value \'{ssh_key}\' --secrets \'{secrets}\'')

        self.cmd('vmss show -n {vmss} -g {rg}', checks=[
            self.check('provisioningState', 'Succeeded'),
            self.check('virtualMachineProfile.osProfile.secrets[0].sourceVault.id', vault_out['id']),
            self.check('virtualMachineProfile.osProfile.secrets[0].vaultCertificates[0].certificateUrl', '{secret_out}')
        ])


class VMSSCreateExistingOptions(ScenarioTest):

    @ResourceGroupPreparer(name_prefix='cli_test_vmss_create_existing_options')
    def test_vmss_create_existing_options(self):

        self.kwargs.update({
            'vmss': 'vrfvmss',
            'os_disk': 'vrfosdisk',
            'container': 'vrfcontainer',
            'sku': 'Standard_A3',
            'vnet': 'vrfvnet',
            'subnet': 'vrfsubnet',
            'lb': 'vrflb',
            'bepool': 'mybepool',
            'ssh_key': TEST_SSH_KEY_PUB
        })

        self.cmd('network vnet create -n {vnet} -g {rg} --subnet-name {subnet}')
        self.cmd('network lb create --name {lb} -g {rg} --backend-pool-name {bepool}')

        self.cmd('vmss create --image CentOS --os-disk-name {os_disk} --admin-username ubuntu --vnet-name {vnet} --subnet {subnet} -l "West US" --vm-sku {sku} --storage-container-name {container} -g {rg} --name {vmss} --load-balancer {lb} --ssh-key-value \'{ssh_key}\' --backend-pool-name {bepool} --use-unmanaged-disk')
        self.cmd('vmss show --name {vmss} -g {rg}', checks=[
            self.check('sku.name', '{sku}'),
            self.check('virtualMachineProfile.storageProfile.osDisk.name', '{os_disk}'),
            self.check('virtualMachineProfile.storageProfile.osDisk.vhdContainers[0].ends_with(@, \'{container}\')', True)
        ])
        self.cmd('network lb show --name {lb} -g {rg}',
                 checks=self.check('backendAddressPools[0].backendIpConfigurations[0].id.contains(@, \'{vmss}\')', True))
        self.cmd('network vnet show --name {vnet} -g {rg}',
                 checks=self.check('subnets[0].ipConfigurations[0].id.contains(@, \'{vmss}\')', True))


class VMSSCreateExistingIdsOptions(ScenarioTest):

    @ResourceGroupPreparer(name_prefix='cli_test_vmss_create_existing_ids')
    def test_vmss_create_existing_ids_options(self, resource_group):

        from msrestazure.tools import resource_id, is_valid_resource_id
        subscription_id = self.get_subscription_id()

        self.kwargs.update({
            'vmss': 'vrfvmss',
            'os_disk': 'vrfosdisk',
            'container': 'vrfcontainer',
            'sku': 'Standard_A3',
            'vnet': 'vrfvnet',
            'subnet': 'vrfsubnet',
            'lb': 'vrflb',
            'bepool': 'mybepool',
            'ssh_key': TEST_SSH_KEY_PUB
        })

        self.cmd('network vnet create -n {vnet} -g {rg} --subnet-name {subnet}')
        self.cmd('network lb create --name {lb} -g {rg} --backend-pool-name {bepool}')

        self.kwargs.update({
            'subnet_id': resource_id(subscription=subscription_id, resource_group=resource_group, namespace='Microsoft.Network', type='virtualNetworks', child_type_1='subnets', name=self.kwargs['vnet'], child_name_1=self.kwargs['subnet']),
            'lb_id': resource_id(subscription=subscription_id, resource_group=resource_group, namespace='Microsoft.Network', type='loadBalancers', name=self.kwargs['lb'])
        })

        assert is_valid_resource_id(self.kwargs['subnet_id'])
        assert is_valid_resource_id(self.kwargs['lb_id'])

        self.cmd('vmss create --image CentOS --os-disk-name {os_disk} --admin-username ubuntu --subnet {subnet_id} -l "West US" --vm-sku {sku} --storage-container-name {container} -g {rg} --name {vmss} --load-balancer {lb_id} --ssh-key-value \'{ssh_key}\' --backend-pool-name {bepool} --use-unmanaged-disk')
        self.cmd('vmss show --name {vmss} -g {rg}', checks=[
            self.check('sku.name', '{sku}'),
            self.check('virtualMachineProfile.storageProfile.osDisk.name', '{os_disk}'),
            self.check('virtualMachineProfile.storageProfile.osDisk.vhdContainers[0].ends_with(@, \'{container}\')', True)
        ])
        self.cmd('network lb show --name {lb} -g {rg}',
                 checks=self.check('backendAddressPools[0].backendIpConfigurations[0].id.contains(@, \'{vmss}\')', True))
        self.cmd('network vnet show --name {vnet} -g {rg}',
                 checks=self.check('subnets[0].ipConfigurations[0].id.contains(@, \'{vmss}\')', True))


class VMSSVMsScenarioTest(ScenarioTest):

    def _check_vms_power_state(self, *args):
        for iid in self.kwargs['instance_ids']:
            result = self.cmd('vmss get-instance-view --resource-group {{rg}} --name {{vmss}} --instance-id {}'.format(iid)).get_output_in_json()
            self.assertTrue(result['statuses'][1]['code'] in args)

    @ResourceGroupPreparer(name_prefix='cli_test_vmss_vms')
    def test_vmss_vms(self, resource_group):

        self.kwargs.update({
            'vmss': 'vmss1',
            'count': 2,
            'instance_ids': []
        })

        self.cmd('vmss create -g {rg} -n {vmss} --image UbuntuLTS --authentication-type password --admin-username admin123 --admin-password TestTest12#$ --instance-count {count}')

        instance_list = self.cmd('vmss list-instances --resource-group {rg} --name {vmss}', checks=[
            self.check('type(@)', 'array'),
            self.check('length(@)', '{count}'),
            self.check("length([].name.starts_with(@, '{vmss}'))", self.kwargs['count'])
        ]).get_output_in_json()

        self.kwargs['instance_ids'] = [x['instanceId'] for x in instance_list]
        self.kwargs['id'] = self.kwargs['instance_ids'][0]

        self.cmd('vmss show --resource-group {rg} --name {vmss} --instance-id {id}', checks=[
            self.check('type(@)', 'object'),
            self.check('instanceId', '{id}')
        ])
        result = self.cmd('vmss list-instance-connection-info --resource-group {rg} --name {vmss}').get_output_in_json()
        self.assertTrue(result['instance 0'].split('.')[1], '5000')
        self.cmd('vmss restart --resource-group {rg} --name {vmss} --instance-ids *')
        self._check_vms_power_state('PowerState/running', 'PowerState/starting')
        self.cmd('vmss stop --resource-group {rg} --name {vmss} --instance-ids *')
        self._check_vms_power_state('PowerState/stopped')
        self.cmd('vmss start --resource-group {rg} --name {vmss} --instance-ids *')
        self._check_vms_power_state('PowerState/running', 'PowerState/starting')
        self.cmd('vmss deallocate --resource-group {rg} --name {vmss} --instance-ids *')
        self._check_vms_power_state('PowerState/deallocated')
        self.cmd('vmss delete-instances --resource-group {rg} --name {vmss} --instance-ids *')
        self.cmd('vmss list-instances --resource-group {rg} --name {vmss}')


class VMSSSimulateEvictionScenarioTest(ScenarioTest):

    @ResourceGroupPreparer(name_prefix='cli_test_vmss_simulate_eviction')
    def test_vmss_simulate_eviction(self, resource_group):

        self.kwargs.update({
            'loc': 'eastus',
            'vmss1': 'vmss-simualte-eviction1',
            'vmss2': 'vmss-simulate-eviction2',
            'vmss3': 'vmss-simulate-eviction3',
            'instance_ids': []
        })

        # simulate-eviction on a Regular VMSS, expect failure
        self.cmd('vmss create --resource-group {rg} --name {vmss1} --location {loc} --instance-count 2 --image Centos --priority Regular')
        instance_list = self.cmd('vmss list-instances --resource-group {rg} --name {vmss1}').get_output_in_json()
        self.kwargs['instance_ids'] = [x['instanceId'] for x in instance_list]
        self.kwargs['id'] = self.kwargs['instance_ids'][0]
        self.cmd('vmss simulate-eviction --resource-group {rg} --name {vmss1} --instance-id {id}', expect_failure=True)

        # simulate-eviction on a Spot VMSS with Deallocate policy, expect VMSS instance to be deallocated
        self.cmd('vmss create --resource-group {rg} --name {vmss2} --location {loc} --instance-count 2 --image Centos --priority Spot --eviction-policy Deallocate --lb-sku Standard')
        instance_list = self.cmd('vmss list-instances --resource-group {rg} --name {vmss2}').get_output_in_json()
        self.kwargs['instance_ids'] = [x['instanceId'] for x in instance_list]
        self.kwargs['id'] = self.kwargs['instance_ids'][0]
        self.cmd('vmss simulate-eviction --resource-group {rg} --name {vmss2} --instance-id {id}')
        time.sleep(180)
        self.cmd('vmss get-instance-view --resource-group {rg} --name {vmss2} --instance-id {id}', checks=[
            self.check('length(statuses)', 2),
            self.check('statuses[0].code', 'ProvisioningState/succeeded'),
            self.check('statuses[1].code', 'PowerState/deallocated'),
        ])

        # simulate-eviction on a Spot VMSS with Delete policy, expect VMSS instance to be deleted
        self.cmd('vmss create --resource-group {rg} --name {vmss3} --location {loc} --instance-count 2 --image Centos --priority Spot --eviction-policy Delete --lb-sku Standard')
        instance_list = self.cmd('vmss list-instances --resource-group {rg} --name {vmss3}').get_output_in_json()
        self.kwargs['instance_ids'] = [x['instanceId'] for x in instance_list]
        self.kwargs['id'] = self.kwargs['instance_ids'][0]
        self.cmd('vmss simulate-eviction --resource-group {rg} --name {vmss3} --instance-id {id}')
        time.sleep(180)
        self.cmd('vmss list-instances --resource-group {rg} --name {vmss3}', checks=[self.check('length(@)', len(self.kwargs['instance_ids']) - 1)])
        self.cmd('vmss get-instance-view --resource-group {rg} --name {vmss3} --instance-id {id}', expect_failure=True)


class VMSSCustomDataScenarioTest(ScenarioTest):

    @ResourceGroupPreparer(name_prefix='cli_test_vmss_create_custom_data')
    def test_vmss_create_custom_data(self):

        self.kwargs.update({
            'vmss': 'vmss-custom-data',
            'ssh_key': TEST_SSH_KEY_PUB
        })

        self.cmd('vmss create -n {vmss} -g {rg} --image Debian --admin-username deploy --ssh-key-value "{ssh_key}" --custom-data "#cloud-config\nhostname: myVMhostname"')

        # custom data is write only, hence we have no automatic way to cross check. Here we just verify VM was provisioned
        self.cmd('vmss show -n {vmss} -g {rg}',
                 checks=self.check('provisioningState', 'Succeeded'))


class VMSSNicScenarioTest(ScenarioTest):

    @ResourceGroupPreparer(name_prefix='cli_test_vmss_nics')
    def test_vmss_nics(self):

        self.kwargs.update({
            'vmss': 'vmss1',
        })

        self.cmd('vmss create -g {rg} -n {vmss} --authentication-type password --admin-username admin123 --admin-password PasswordPassword1!  --image Win2012R2Datacenter')

        self.cmd('vmss nic list -g {rg} --vmss-name {vmss}', checks=[
            self.check('type(@)', 'array'),
            self.check("length([?resourceGroup == '{rg}']) == length(@)", True)
        ])

        result = self.cmd('vmss list-instances -g {rg} -n {vmss}').get_output_in_json()
        self.kwargs['iid'] = result[0]['instanceId']

        nic_list = self.cmd('vmss nic list-vm-nics -g {rg} --vmss-name {vmss} --instance-id {iid}', checks=[
            self.check('type(@)', 'array'),
            self.check("length([?resourceGroup == '{rg}']) == length(@)", True)
        ]).get_output_in_json()

        self.kwargs['nic'] = nic_list[0].get('name')
        self.cmd('vmss nic show --resource-group {rg} --vmss-name {vmss} --instance-id {iid} -n {nic}', checks=[
            self.check('type(@)', 'object'),
            self.check('name', '{nic}'),
            self.check('resourceGroup', '{rg}')
        ])


class VMSSCreateIdempotentTest(ScenarioTest):

    @ResourceGroupPreparer(name_prefix='cli_test_vmss_create_idempotent')
    def test_vmss_create_idempotent(self, resource_group):

        self.kwargs.update({'vmss': 'vmss1'})

        # run the command twice with the same parameters and verify it does not fail
        self.cmd('vmss create -g {rg} -n {vmss} --authentication-type password --admin-username admin123 --admin-password PasswordPassword1!  --image UbuntuLTS --use-unmanaged-disk')
        self.cmd('vmss create -g {rg} -n {vmss} --authentication-type password --admin-username admin123 --admin-password PasswordPassword1!  --image UbuntuLTS --use-unmanaged-disk')

        # still 1 vnet and 1 subnet inside
        self.cmd('network vnet list -g {rg}', checks=[
            self.check('length([])', 1),
            self.check('[0].name', self.kwargs['vmss'] + 'VNET'),
            self.check('[0].subnets[0].addressPrefix', '10.0.0.0/24'),
            self.check('length([0].subnets)', 1),
        ])


class VMSSILBTest(ScenarioTest):

    @ResourceGroupPreparer(name_prefix='cli_test_vmss_ilb')
    def test_vmss_with_ilb(self, resource_group):

        self.kwargs.update({'vmss': 'vmss1'})

        self.cmd('vmss create -g {rg} -n {vmss} --admin-username admin123 --admin-password PasswordPassword1! --image centos --instance-count 1 --public-ip-address ""')
        # TODO: restore error validation when #5155 is addressed
        # with self.assertRaises(AssertionError) as err:
        self.cmd('vmss list-instance-connection-info -g {rg} -n {vmss}', expect_failure=True)
        # self.assertTrue('internal load balancer' in str(err.exception))


@api_version_constraint(ResourceType.MGMT_NETWORK, min_api='2017-08-01')
class VMSSLoadBalancerWithSku(ScenarioTest):

    @ResourceGroupPreparer(name_prefix='cli_test_vmss_lb_sku')
    def test_vmss_lb_sku(self, resource_group):

        self.kwargs.update({
            'vmss0': 'vmss0',
            'vmss': 'vmss1',
            'lb': 'lb1',
            'ip': 'pubip1',
            'sku': 'standard',
            'loc': 'eastus2'
        })

        # default to Basic
        self.cmd('vmss create -g {rg} -l {loc} -n {vmss0} --image UbuntuLTS --admin-username admin123 --admin-password PasswordPassword1!')
        self.cmd('network lb list -g {rg}', checks=self.check('[0].sku.name', 'Basic'))
        self.cmd('network public-ip list -g {rg}', checks=[
            self.check('[0].sku.name', 'Basic'),
            self.check('[0].publicIpAllocationMethod', 'Dynamic')
        ])

        # but you can overrides the defaults
        self.cmd('vmss create -g {rg} -l {loc} -n {vmss} --lb {lb} --lb-sku {sku} --public-ip-address {ip} --image UbuntuLTS --admin-username admin123 --admin-password PasswordPassword1!')
        self.cmd('network lb show -g {rg} -n {lb}',
                 checks=self.check('sku.name', 'Standard'))
        self.cmd('network public-ip show -g {rg} -n {ip}', checks=[
            self.check('sku.name', 'Standard'),
            self.check('publicIpAllocationMethod', 'Static')
        ])


class MSIScenarioTest(ScenarioTest):

    @ResourceGroupPreparer(name_prefix='cli_test_vm_msi')
    def test_vm_msi(self, resource_group):
        subscription_id = self.get_subscription_id()

        self.kwargs.update({
            'scope': '/subscriptions/{}/resourceGroups/{}'.format(subscription_id, resource_group),
            'vm1': 'vm1',
            'vm1_id': '/subscriptions/{}/resourceGroups/{}/providers/Microsoft.Compute/virtualMachines/vm1'.format(subscription_id, resource_group),
            'vm2': 'vm2',
            'vm3': 'vm3',
            'sub': subscription_id
        })

        with mock.patch('azure.cli.core.commands.arm._gen_guid', side_effect=self.create_guid):
            # create a linux vm with default configuration
            self.cmd('vm create -g {rg} -n {vm1} --image debian --assign-identity --admin-username admin123 --admin-password PasswordPassword1! --scope {scope}', checks=[
                self.check('identity.role', 'Contributor'),
                self.check('identity.scope', '/subscriptions/{sub}/resourceGroups/{rg}'),
            ])

            # create a windows vm with reader role on the linux vm
            result = self.cmd('vm create -g {rg} -n {vm2} --image Win2016Datacenter --assign-identity --scope {vm1_id} --role reader --admin-username admin123 --admin-password PasswordPassword1!', checks=[
                self.check('identity.role', 'reader'),
                self.check('identity.scope', '{vm1_id}'),
            ])
            uuid.UUID(result.get_output_in_json()['identity']['systemAssignedIdentity'])

            # create a linux vm w/o identity and later enable it
            vm3_result = self.cmd('vm create -g {rg} -n {vm3} --image debian --admin-username admin123 --admin-password PasswordPassword1!').get_output_in_json()
            self.assertIsNone(vm3_result.get('identity'))
            result = self.cmd('vm identity assign -g {rg} -n {vm3} --scope {vm1_id} --role reader', checks=[
                self.check('role', 'reader'),
                self.check('scope', '{vm1_id}'),
            ])
            uuid.UUID(result.get_output_in_json()['systemAssignedIdentity'])

            self.cmd('vm identity remove -g {rg} -n {vm3}')
            self.cmd('vm identity show -g {rg} -n {vm3}', checks=self.is_empty())

    @ResourceGroupPreparer(name_prefix='cli_test_vmss_msi')
    def test_vmss_msi(self, resource_group):
        subscription_id = self.get_subscription_id()

        self.kwargs.update({
            'scope': '/subscriptions/{}/resourceGroups/{}'.format(subscription_id, resource_group),
            'vmss1': 'vmss1',
            'vmss1_id': '/subscriptions/{}/resourceGroups/{}/providers/Microsoft.Compute/virtualMachineScaleSets/vmss1'.format(subscription_id, resource_group),
            'vmss2': 'vmss2',
            'vmss3': 'vmss3',
            'sub': subscription_id
        })
        with mock.patch('azure.cli.core.commands.arm._gen_guid', side_effect=self.create_guid):
            # create linux vm with default configuration
            self.cmd('vmss create -g {rg} -n {vmss1} --image debian --instance-count 1 --assign-identity --admin-username admin123 --admin-password PasswordPassword1! --scope {scope}', checks=[
                self.check('vmss.identity.role', 'Contributor'),
                self.check('vmss.identity.scope', '/subscriptions/{sub}/resourceGroups/{rg}'),
            ])

            # create a windows vm with reader role on the linux vm
            result = self.cmd('vmss create -g {rg} -n {vmss2} --image Win2016Datacenter --instance-count 1 --assign-identity --scope {vmss1_id} --role reader --admin-username admin123 --admin-password PasswordPassword1!', checks=[
                self.check('vmss.identity.role', 'reader'),
                self.check('vmss.identity.scope', '{vmss1_id}'),
            ]).get_output_in_json()
            uuid.UUID(result['vmss']['identity']['systemAssignedIdentity'])

            # create a linux vm w/o identity and later enable it
            result = self.cmd('vmss create -g {rg} -n {vmss3} --image debian --instance-count 1 --admin-username admin123 --admin-password PasswordPassword1!').get_output_in_json()['vmss']
            self.assertIsNone(result.get('identity'))

            result = self.cmd('vmss identity assign -g {rg} -n {vmss3} --scope "{vmss1_id}" --role reader', checks=[
                self.check('role', 'reader'),
                self.check('scope', '{vmss1_id}'),
            ]).get_output_in_json()
            uuid.UUID(result['systemAssignedIdentity'])

            self.cmd('vmss identity remove -g {rg} -n {vmss3}')
            self.cmd('vmss identity show -g {rg} -n {vmss3}', checks=self.is_empty())

            # test that vmss identity remove does not fail when the vmss has no assigned identities.
            self.cmd('vmss identity remove -g {rg} -n {vmss3}', checks=self.is_empty())

    @ResourceGroupPreparer(name_prefix='cli_test_msi_no_scope')
    def test_vm_msi_no_scope(self, resource_group):

        self.kwargs.update({
            'vm1': 'vm1',
            'vmss1': 'vmss1',
            'vm2': 'vm2',
            'vmss2': 'vmss2',
        })

        # create a linux vm with identity but w/o a role assignment (--scope "")
        self.cmd('vm create -g {rg} -n {vm1} --image debian --assign-identity --admin-username admin123 --admin-password PasswordPassword1!', checks=[
            self.check('identity.scope', None),
            self.check('identity.role', None),
        ])

        # create a vmss with identity but w/o a role assignment (--scope "")
        self.cmd('vmss create -g {rg} -n {vmss1} --image debian --assign-identity --admin-username admin123 --admin-password PasswordPassword1!', checks=[
            self.check('vmss.identity.scope', None),
        ])

        # create a vm w/o identity
        self.cmd('vm create -g {rg} -n {vm2} --image debian --admin-username admin123 --admin-password PasswordPassword1!')
        # assign identity but w/o a role assignment
        self.cmd('vm identity assign -g {rg} -n {vm2}', checks=[
            self.check('scope', None),
        ])

        self.cmd('vmss create -g {rg} -n {vmss2} --image debian --admin-username admin123 --admin-password PasswordPassword1!')
        self.cmd('vmss identity assign -g {rg} -n {vmss2}', checks=[
            self.check('scope', None),
        ])

    @ResourceGroupPreparer(random_name_length=20)
    def test_vm_explicit_msi(self, resource_group):

        self.kwargs.update({
            'emsi': 'id1',
            'emsi2': 'id2',
            'vm': 'vm1',
            'sub': self.get_subscription_id(),
            'scope': '/subscriptions/{}/resourceGroups/{}'.format(self.get_subscription_id(), resource_group),
            'user': 'ubuntuadmin'
        })

        # create a managed identity
        emsi_result = self.cmd('identity create -g {rg} -n {emsi} --tags tag1=d1', checks=[
            self.check('name', '{emsi}'),
            self.check('tags.tag1', 'd1')]).get_output_in_json()
        emsi2_result = self.cmd('identity create -g {rg} -n {emsi2}').get_output_in_json()

        # create a vm with only user assigned identity
        result = self.cmd('vm create -g {rg} -n vm2 --image ubuntults --assign-identity {emsi} --generate-ssh-keys --admin-username {user}', checks=[
            self.check('identity.role', None),
            self.check('identity.scope', None),
        ]).get_output_in_json()
        emsis = [x.lower() for x in result['identity']['userAssignedIdentities'].keys()]
        self.assertEqual(emsis, [emsi_result['id'].lower()])
        self.assertFalse(result['identity']['systemAssignedIdentity'])

        # create a vm with system + user assigned identities
        result = self.cmd('vm create -g {rg} -n {vm} --image ubuntults --assign-identity {emsi} [system] --role reader --scope {scope} --generate-ssh-keys --admin-username {user}').get_output_in_json()
        emsis = [x.lower() for x in result['identity']['userAssignedIdentities'].keys()]
        self.assertEqual(emsis, [emsi_result['id'].lower()])
        result = self.cmd('vm identity show -g {rg} -n {vm}', checks=[
            self.check('type', 'SystemAssigned, UserAssigned')
        ]).get_output_in_json()
        emsis = [x.lower() for x in result['userAssignedIdentities'].keys()]
        self.assertEqual(emsis, [emsi_result['id'].lower()])
        # assign a new managed identity
        self.cmd('vm identity assign -g {rg} -n {vm} --identities {emsi2}')
        result = self.cmd('vm identity show -g {rg} -n {vm}').get_output_in_json()
        emsis = [x.lower() for x in result['userAssignedIdentities'].keys()]
        self.assertEqual(set(emsis), set([emsi_result['id'].lower(), emsi2_result['id'].lower()]))

        # remove the 1st user assigned identity
        self.cmd('vm identity remove -g {rg} -n {vm} --identities {emsi}')
        result = self.cmd('vm identity show -g {rg} -n {vm}', checks=[
            self.check('type', 'SystemAssigned, UserAssigned')
        ]).get_output_in_json()
        emsis = [x.lower() for x in result['userAssignedIdentities'].keys()]
        self.assertEqual(emsis, [emsi2_result['id'].lower()])

        # remove the 2nd
        self.cmd('vm identity remove -g {rg} -n {vm} --identities {emsi2}')
        # verify the VM still has the system assigned identity
        self.cmd('vm identity show -g {rg} -n {vm}', checks=[
            self.check('type', 'SystemAssigned'),
            self.check('userAssignedIdentities', None),
        ])

        # remove the last assigned identity and check that remove does not fail if there are no assigned identities.
        self.cmd('vm identity remove -g {rg} -n {vm}', checks=self.is_empty())
        self.cmd('vm identity remove -g {rg} -n {vm}', checks=self.is_empty())

    @ResourceGroupPreparer(name_prefix='cli_test_vmss_explicit_msi', location='westcentralus')
    def test_vmss_explicit_msi(self, resource_group):

        self.kwargs.update({
            'emsi': 'id1',
            'emsi2': 'id2',
            'vmss': 'vmss1',
            'sub': self.get_subscription_id(),
            'scope': '/subscriptions/{}/resourceGroups/{}'.format(self.get_subscription_id(), resource_group)
        })

        # create a managed identity
        emsi_result = self.cmd('identity create -g {rg} -n {emsi}').get_output_in_json()
        emsi2_result = self.cmd('identity create -g {rg} -n {emsi2}').get_output_in_json()

        # create a vmss with system + user assigned identities
        result = self.cmd('vmss create -g {rg} -n {vmss} --image ubuntults --assign-identity {emsi} [system] --role reader --scope {scope} --instance-count 1 --generate-ssh-keys --admin-username ubuntuadmin').get_output_in_json()
        emsis = [x.lower() for x in result['vmss']['identity']['userAssignedIdentities'].keys()]
        self.assertEqual(emsis, [emsi_result['id'].lower()])

        result = self.cmd('vmss identity show -g {rg} -n {vmss}', checks=[
            self.check('type', 'SystemAssigned, UserAssigned')
        ]).get_output_in_json()
        emsis = [x.lower() for x in result['userAssignedIdentities'].keys()]
        self.assertEqual(emsis, [emsi_result['id'].lower()])

        # assign a new managed identity
        self.cmd('vmss identity assign -g {rg} -n {vmss} --identities {emsi2}')
        result = self.cmd('vmss identity show -g {rg} -n {vmss}').get_output_in_json()
        emsis = [x.lower() for x in result['userAssignedIdentities'].keys()]
        self.assertEqual(set(emsis), set([emsi_result['id'].lower(), emsi2_result['id'].lower()]))

        # update instances
        self.cmd('vmss update-instances -g {rg} -n {vmss} --instance-ids *')

        # remove the 1st user assigned identity
        self.cmd('vmss identity remove -g {rg} -n {vmss} --identities {emsi}')
        result = self.cmd('vmss show -g {rg} -n {vmss}').get_output_in_json()
        emsis = [x.lower() for x in result['identity']['userAssignedIdentities'].keys()]
        self.assertEqual(emsis, [emsi2_result['id'].lower()])

        # remove the 2nd
        self.cmd('vmss identity remove -g {rg} -n {vmss} --identities {emsi2}')
        # verify the vmss still has the system assigned identity
        self.cmd('vmss identity show -g {rg} -n {vmss}', checks=[
            self.check('userAssignedIdentities', None),
            self.check('type', 'SystemAssigned'),
        ])


class VMLiveScenarioTest(LiveScenarioTest):

    @ResourceGroupPreparer(name_prefix='cli_test_vm_create_progress')
    def test_vm_create_progress(self, resource_group):
        from azure.cli.testsdk.utilities import force_progress_logging

        self.kwargs.update({'vm': 'vm123'})

        with force_progress_logging() as test_io:
            self.cmd('vm create -g {rg} -n {vm} --admin-username {vm} --admin-password PasswordPassword1! --authentication-type password --image debian')

        content = test_io.getvalue()
        print(content)
        # check log has okay format
        lines = content.splitlines()
        for line in lines:
            self.assertTrue(line.split(':')[0] in ['Accepted', 'Succeeded'])
        # spot check we do have some relevant progress messages coming out
        # (Note, CLI's progress controller does routine "sleep" before sample the LRO response.
        # This has the consequence that it can't promise each resource's result wil be displayed)
        self.assertTrue(any(line.startswith('Succeeded:') or line.startswith('Accepted:') for line in lines))


@api_version_constraint(ResourceType.MGMT_COMPUTE, min_api='2017-03-30')
class VMZoneScenarioTest(ScenarioTest):

    @ResourceGroupPreparer(name_prefix='cli_test_vm_zone', location='eastus2')
    @AllowLargeResponse(size_kb=99999)
    def test_vm_create_zones(self, resource_group, resource_group_location):

        self.kwargs.update({
            'zones': '2',
            'vm': 'vm123',
            'ip': 'vm123ip'
        })
        self.cmd('vm create -g {rg} -n {vm} --admin-username clitester --admin-password PasswordPassword1! --image debian --zone {zones} --public-ip-address {ip}',
                 checks=self.check('zones', '{zones}'))
        self.cmd('network public-ip show -g {rg} -n {ip}',
                 checks=self.check('zones[0]', '{zones}'))
        # Test VM's specific table output
        result = self.cmd('vm show -g {rg} -n {vm} -otable')
        table_output = set(result.output.splitlines()[2].split())
        self.assertTrue(set([resource_group_location, self.kwargs['zones']]).issubset(table_output))

    @ResourceGroupPreparer(name_prefix='cli_test_vm_zone', location='westus')
    @AllowLargeResponse(size_kb=99999)
    def test_vm_error_on_zone_unavailable(self, resource_group, resource_group_location):
        try:
            self.cmd('vm create -g {rg} -n vm1 --admin-username clitester --admin-password PasswordPassword1! --image debian --zone 1')
        except Exception as ex:
            self.assertTrue('availability zone is not yet supported' in str(ex))

    @ResourceGroupPreparer(name_prefix='cli_test_vmss_zones', location='eastus2')
    @AllowLargeResponse(size_kb=99999)
    def test_vmss_create_single_zone(self, resource_group, resource_group_location):

        self.kwargs.update({
            'zones': '2',
            'vmss': 'vmss123'
        })
        self.cmd('vmss create -g {rg} -n {vmss} --admin-username clitester --admin-password PasswordPassword1! --image debian --zones {zones}')
        self.cmd('vmss show -g {rg} -n {vmss}',
                 checks=self.check('zones[0]', '{zones}'))
        result = self.cmd('vmss show -g {rg} -n {vmss} -otable')
        table_output = set(result.output.splitlines()[2].split())
        self.assertTrue(set([resource_group_location, self.kwargs['vmss'], self.kwargs['zones']]).issubset(table_output))
        result = self.cmd('vmss list -g {rg} -otable')
        table_output = set(result.output.splitlines()[2].split())
        self.assertTrue(set([resource_group_location, self.kwargs['vmss'], self.kwargs['zones']]).issubset(table_output))

        self.cmd('network lb list -g {rg}', checks=[
            self.check('[0].sku.name', 'Standard')
        ])
        self.cmd('network public-ip list -g {rg}', checks=[
            self.check('[0].sku.name', 'Standard'),
            self.check('[0].zones', ['2'])
        ])

    @ResourceGroupPreparer(name_prefix='cli_test_vmss_zones', location='eastus2')
    @AllowLargeResponse(size_kb=99999)
    def test_vmss_create_x_zones(self, resource_group, resource_group_location):

        self.kwargs.update({
            'zones': '1 2 3',
            'vmss': 'vmss123',
            'lb': 'vmss123LB',  # default name chosen by the create
            'rule': 'LBRule',  # default name chosen by the create,
            'nsg': 'vmss123NSG',  # default name chosen by the create
            'probe': 'LBProbe'
        })
        self.cmd('vmss create -g {rg} -n {vmss}  --admin-username clitester --admin-password PasswordPassword1! --image debian --zones {zones} --vm-sku Standard_D1_V2')
        self.cmd('vmss show -g {rg} -n {vmss}',
                 checks=self.check('zones', ['1', '2', '3']))
        result = self.cmd('vmss show -g {rg} -n {vmss} -otable')
        table_output = set(result.output.splitlines()[2].split())
        self.assertTrue(set([resource_group_location, self.kwargs['vmss']] + self.kwargs['zones'].split()).issubset(table_output))

        self.cmd('network lb list -g {rg}', checks=[
            self.check('[0].sku.name', 'Standard')
        ])
        self.cmd('network public-ip list -g {rg}', checks=[
            self.check('[0].sku.name', 'Standard'),
            self.check('[0].zones', None)
        ])

        # Now provision a web server
        self.cmd('network lb probe create -g {rg} --lb-name {lb} -n {probe} --protocol http --port 80 --path /')
        self.cmd('network lb rule create -g {rg} --lb-name {lb} -n {rule} --protocol tcp --frontend-port 80 --backend-port 80 --probe-name {probe}')
        self.cmd('network nsg rule create -g {rg} --nsg-name {nsg} -n allowhttp --priority 4096 --destination-port-ranges 80 --protocol Tcp')

        self.cmd('vmss extension set -g {rg} --vmss-name {vmss} -n customScript --publisher Microsoft.Azure.Extensions --settings "{{\\"commandToExecute\\": \\"apt-get update && sudo apt-get install -y nginx\\"}}" --version 2.0')
        self.cmd('vmss update-instances -g {rg} -n {vmss} --instance-ids "*"')

        # verify the server works
        result = self.cmd('vmss list-instance-connection-info -g {rg} -n {vmss} -o tsv')
        time.sleep(15)  # 15 seconds should be enough for nginx started(Skipped under playback mode)
        import requests
        r = requests.get('http://' + result.output.split(':')[0])
        self.assertTrue('Welcome to nginx' in str(r.content))

    @ResourceGroupPreparer(name_prefix='cli_test_disk_zones', location='eastus2')
    def test_vm_disk_create_zones(self, resource_group, resource_group_location):

        self.kwargs.update({
            'zones': '2',
            'disk': 'disk123',
            'size': 1
        })
        self.cmd('disk create -g {rg} -n {disk} --size-gb {size} --zone {zones}', checks=[
            self.check('zones[0]', '{zones}')
        ])
        self.cmd('disk show -g {rg} -n {disk}',
                 checks=self.check('zones[0]', '{zones}'))
        result = self.cmd('disk show -g {rg} -n {disk} -otable')
        table_output = set(result.output.splitlines()[2].split())
        self.assertTrue(set([resource_group, resource_group_location, self.kwargs['disk'], self.kwargs['zones'], str(self.kwargs['size']), 'Premium_LRS']).issubset(table_output))
        result = self.cmd('disk list -g {rg} -otable')
        table_output = set(result.output.splitlines()[2].split())
        self.assertTrue(set([resource_group, resource_group_location, self.kwargs['disk'], self.kwargs['zones']]).issubset(table_output))

    @ResourceGroupPreparer(name_prefix='cli_test_vmss_zones', location='eastus2')
    @AllowLargeResponse(size_kb=99999)
    def test_vmss_create_zonal_with_fd(self, resource_group, resource_group_location):

        self.kwargs.update({
            'zones': '2',
            'vmss': 'vmss123'
        })
        self.cmd('vmss create -g {rg} -n {vmss} --admin-username clitester --admin-password PasswordPassword1! --image debian --zones {zones} --platform-fault-domain-count 1')
        self.cmd('vmss show -g {rg} -n {vmss}', checks=[
            self.check('singlePlacementGroup', False)
        ])

        self.cmd('network lb list -g {rg}', checks=[
            self.check('[0].sku.name', 'Standard')
        ])
        self.cmd('network public-ip list -g {rg}', checks=[
            self.check('[0].sku.name', 'Standard'),
            self.check('[0].zones', ['2'])
        ])


class VMRunCommandScenarioTest(ScenarioTest):

    @ResourceGroupPreparer(name_prefix='cli_test_vm_run_command')
    def test_vm_run_command_e2e(self, resource_group, resource_group_location):

        self.kwargs.update({
            'vm': 'test-run-command-vm',
            'loc': resource_group_location
        })

        self.cmd('vm run-command list -l {loc}')
        self.cmd('vm run-command show --command-id RunShellScript -l {loc}')
        public_ip = self.cmd('vm create -g {rg} -n {vm} --image ubuntults --admin-username clitest1 --admin-password Test12345678!! --generate-ssh-keys').get_output_in_json()['publicIpAddress']

        self.cmd('vm open-port -g {rg} -n {vm} --port 80')
        self.cmd('vm run-command invoke -g {rg} -n{vm} --command-id RunShellScript --script "sudo apt-get update && sudo apt-get install -y nginx"')
        time.sleep(15)  # 15 seconds should be enough for nginx started(Skipped under playback mode)
        import requests
        r = requests.get('http://' + public_ip)
        self.assertTrue('Welcome to nginx' in str(r.content))

    @ResourceGroupPreparer(name_prefix='cli_test_vm_run_command_w_params')
    def test_vm_run_command_with_parameters(self, resource_group):
        self.kwargs.update({'vm': 'test-run-command-vm2'})
        self.cmd('vm create -g {rg} -n {vm} --image debian --admin-username clitest1 --admin-password Test12345678!! --generate-ssh-keys')
        self.cmd('vm run-command invoke -g {rg} -n{vm} --command-id RunShellScript  --scripts "echo $0 $1" --parameters hello world')


class VMSSRunCommandScenarioTest(ScenarioTest):
    @ResourceGroupPreparer(name_prefix='cli_test_vmss_run_command')
    def test_vmss_run_command_e2e(self, resource_group, resource_group_location):

        self.kwargs.update({
            'vmss': 'test-run-command-vmss',
            'loc': resource_group_location
        })

        # Test basic run-command commands
        self.cmd('vmss run-command list -l {loc}')
        self.cmd('vmss run-command show --command-id RunShellScript -l {loc}')

        self.cmd('vmss create -g {rg} -n {vmss} --image ubuntults --admin-username clitest1 --instance-count 1 --generate-ssh-keys --disable-overprovision').get_output_in_json()

        # get load balancer and allow trafic to scale set.
        lb = self.cmd('network lb list -g {rg}').get_output_in_json()[0]
        self.kwargs.update({
            'lb_name': lb['name'],
            'lb_backend': lb['backendAddressPools'][0]['name'],
            'lb_frontend': lb['frontendIpConfigurations'][0]['name'],
            'lb_ip_id': lb['frontendIpConfigurations'][0]['publicIpAddress']['id']
        })
        self.cmd('az network lb rule create -g {rg} --name allowTrafficRule --lb-name {lb_name} --backend-pool-name {lb_backend} --frontend-ip-name {lb_frontend} --backend-port 80 --frontend-port 80 --protocol tcp')
        public_ip = self.cmd('az network public-ip show --ids {lb_ip_id}').get_output_in_json()['ipAddress']

        self.kwargs['instance_ids'] = " ".join(self.cmd('az vmss list-instances -n {vmss} -g {rg} --query "[].id"').get_output_in_json())

        self.cmd('vmss run-command invoke --ids {instance_ids} --command-id RunShellScript --script "sudo apt-get update && sudo apt-get install -y nginx"')

        time.sleep(15)  # 15 seconds should be enough for nginx started(Skipped under playback mode)

        import requests
        r = requests.get('http://' + public_ip)
        self.assertTrue('Welcome to nginx' in str(r.content))

    @ResourceGroupPreparer(name_prefix='cli_test_vmss_run_command_w_params')
    def test_vmss_run_command_with_parameters(self, resource_group):
        self.kwargs.update({'vmss': 'test-run-command-vmss2'})
        self.cmd('vmss create -g {rg} -n {vmss} --image debian --admin-username clitest1 --generate-ssh-keys')
        self.kwargs['instance_ids'] = self.cmd('vmss list-instances --resource-group {rg} --name {vmss} --query "[].instanceId"').get_output_in_json()

        for id in self.kwargs['instance_ids']:
            self.kwargs['id'] = id
            self.cmd('vmss run-command invoke -g {rg} -n {vmss} --instance-id {id} --command-id RunShellScript  --scripts "echo $0 $1" --parameters hello world')


@api_version_constraint(ResourceType.MGMT_COMPUTE, min_api='2017-03-30')
class VMDiskEncryptionTest(ScenarioTest):

    @ResourceGroupPreparer(name_prefix='cli_test_vmss_encryption', location='westus')
    def test_vmss_disk_encryption_e2e(self, resource_group, resource_group_location):
        self.kwargs.update({
            'vault': self.create_random_name('vault', 10),
            'vmss': 'vmss1'
        })
        self.cmd('keyvault create -g {rg} -n {vault} --enabled-for-disk-encryption "true"')
        time.sleep(60)  # to avoid 504(too many requests) on a newly created vault
        self.cmd('vmss create -g {rg} -n {vmss} --image win2016datacenter --instance-count 1 --admin-username clitester1 --admin-password Test123456789!')
        self.cmd('vmss encryption enable -g {rg} -n {vmss} --disk-encryption-keyvault {vault}')
        self.cmd('vmss update-instances -g {rg} -n {vmss}  --instance-ids "*"')
        self.cmd('vmss encryption show -g {rg} -n {vmss}', checks=self.check('[0].disks[0].statuses[0].code', 'EncryptionState/encrypted'))
        self.cmd('vmss show -g {rg} -n {vmss}', checks=[
            self.check('virtualMachineProfile.extensionProfile.extensions[0].settings.EncryptionOperation', 'EnableEncryption'),
            self.check('virtualMachineProfile.extensionProfile.extensions[0].settings.VolumeType', 'ALL')
        ])
        self.cmd('vmss encryption disable -g {rg} -n {vmss}')
        self.cmd('vmss update-instances -g {rg} -n {vmss}  --instance-ids "*"')
        self.cmd('vmss encryption show -g {rg} -n {vmss}', checks=self.check('[0].disks[0].statuses[0].code', 'EncryptionState/notEncrypted'))
        self.cmd('vmss show -g {rg} -n {vmss}', checks=[
            self.check('virtualMachineProfile.extensionProfile.extensions[0].settings.EncryptionOperation', 'DisableEncryption'),
            self.check('virtualMachineProfile.extensionProfile.extensions[0].settings.VolumeType', 'ALL')
        ])

    @ResourceGroupPreparer(name_prefix='cli_test_vm_encryption', location='westus')
    def test_vm_disk_encryption_e2e(self, resource_group, resource_group_location):
        self.kwargs.update({
            'vault': self.create_random_name('vault', 10),
            'vm': 'vm1'
        })
        self.cmd('keyvault create -g {rg} -n {vault} --enabled-for-disk-encryption "true"')
        time.sleep(60)  # to avoid 504(too many requests) on a newly created vault
        self.cmd('vm create -g {rg} -n {vm} --image win2012datacenter --admin-username clitester1 --admin-password Test123456789!')
        self.cmd('vm encryption enable -g {rg} -n {vm} --disk-encryption-keyvault {vault}')
        self.cmd('vm encryption show -g {rg} -n {vm}', checks=[self.check('disks[0].statuses[0].code', 'EncryptionState/encrypted')])
        self.cmd('vm encryption disable -g {rg} -n {vm}')

    @ResourceGroupPreparer(name_prefix='cli_test_vm_encryption_at_host_', location='westus')
    def test_vm_encryption_at_host(self, resource_group):
        self.kwargs.update({
            'vm': 'vm1',
            'vmss': 'vmss1'
        })

        self.cmd('vm create -g {rg} -n {vm} --image centos --generate-ssh-keys --nsg-rule NONE --encryption-at-host --admin-username exampleusername')
        self.cmd('vm show -g {rg} -n {vm}', checks=[
            self.check('securityProfile.encryptionAtHost', True)
        ])
        self.cmd('vmss create -g {rg} -n {vmss} --image centos --generate-ssh-keys --encryption-at-host --admin-username exampleusername')
        self.cmd('vmss show -g {rg} -n {vmss}', checks=[
            self.check('virtualMachineProfile.securityProfile.encryptionAtHost', True)
        ])


@api_version_constraint(ResourceType.MGMT_COMPUTE, min_api='2017-03-30')
class VMSSRollingUpgrade(ScenarioTest):

    @ResourceGroupPreparer(name_prefix='cli_test_vmss_rolling_update')
    def test_vmss_rolling_upgrade(self, resource_group):

        self.kwargs.update({
            'lb': 'lb1',
            'probe': 'probe1',
            'vmss': 'vmss1'
        })

        # set up a LB with the probe for rolling upgrade
        self.cmd('network lb create -g {rg} -n {lb}')
        self.cmd('network lb probe create -g {rg} --lb-name {lb} -n {probe} --protocol http --port 80 --path /')
        self.cmd('network lb rule create -g {rg} --lb-name {lb} -n rule1 --protocol tcp --frontend-port 80 --backend-port 80 --probe-name {probe}')
        self.cmd('network lb inbound-nat-pool create -g {rg} --lb-name {lb} -n nat-pool1 --backend-port 22 --frontend-port-range-start 50000 --frontend-port-range-end 50119 --protocol Tcp --frontend-ip-name LoadBalancerFrontEnd')

        # create a scaleset to use the LB, note, we start with the manual mode as we are not done with the setup yet
        self.cmd('vmss create -g {rg} -n {vmss} --image ubuntults --admin-username clitester1 --admin-password Testqwer1234! --lb {lb} --health-probe {probe}')

        # install the web server
        _, settings_file = tempfile.mkstemp()
        with open(settings_file, 'w') as outfile:
            json.dump({
                "commandToExecute": "sudo apt-get update && sudo apt-get install -y nginx",
            }, outfile)
        settings_file = settings_file.replace('\\', '\\\\')
        self.kwargs['settings'] = settings_file
        self.cmd('vmss extension set -g {rg} --vmss-name {vmss} -n customScript --publisher Microsoft.Azure.Extensions --settings {settings} --version 2.0')
        self.cmd('vmss update-instances -g {rg} -n {vmss} --instance-ids "*"')

        # now we are ready for the rolling upgrade mode
        self.cmd('vmss update -g {rg} -n {vmss} --set upgradePolicy.mode=rolling')

        # make sure the web server works
        result = self.cmd('vmss list-instance-connection-info -g {rg} -n {vmss} -o tsv')
        time.sleep(15)  # 15 seconds should be enough for nginx started(Skipped under playback mode)
        import requests
        r = requests.get('http://' + result.output.split(':')[0])
        self.assertTrue('Welcome to nginx' in str(r.content))

        # do some rolling upgrade, maybe nonsense, but we need to test the command anyway
        self.cmd('vmss rolling-upgrade start -g {rg} -n {vmss}')
        result = self.cmd('vmss rolling-upgrade get-latest -g {rg} -n {vmss}').get_output_in_json()
        self.assertTrue(('policy' in result) and ('progress' in result))  # spot check that it is about rolling upgrade

        # 'cancel' should fail as we have no active upgrade to cancel
        self.cmd('vmss rolling-upgrade cancel -g {rg} -n {vmss}', expect_failure=True)


class VMSSPriorityTesting(ScenarioTest):
    @ResourceGroupPreparer(name_prefix='vmss_low_pri')
    def test_vmss_create_with_low_priority(self, resource_group):
        self.kwargs.update({
            'priority': 'Low',
            'vmss': 'vmss1',
            'vmss2': 'vmss2'
        })
        self.cmd('vmss create -g {rg} -n {vmss} --admin-username clitester --admin-password PasswordPassword1! --image debian --priority {priority} --lb-sku Standard')
        self.cmd('vmss show -g {rg} -n {vmss}', checks=[
            self.check('virtualMachineProfile.priority', '{priority}'),
            self.check('virtualMachineProfile.evictionPolicy', 'Deallocate')
        ])

        self.cmd('vmss create -g {rg} -n {vmss2} --admin-username clitester --admin-password PasswordPassword1! --image centos --priority {priority} --eviction-policy delete --lb-sku Standard')
        self.cmd('vmss show -g {rg} -n {vmss2}', checks=[
            self.check('virtualMachineProfile.priority', '{priority}'),
            self.check('virtualMachineProfile.evictionPolicy', 'Delete')
        ])


# convert to ScenarioTest and re-record when issue #6006 is fixed
class VMLBIntegrationTesting(ScenarioTest):

    @ResourceGroupPreparer(name_prefix='cli_test_vm_lb_integration')
    def test_vm_lb_integration(self, resource_group):

        self.kwargs.update({
            'lb': 'lb1',
            'vm1': 'vm1',
            'vm2': 'vm2',
            'avset': 'av1'
        })
        # provision 2 web servers
        self.cmd('vm availability-set create -g {rg} -n {avset}')
        self.cmd('vm create -g {rg} -n {vm1} --image ubuntults --public-ip-address "" --availability-set {avset} --generate-ssh-keys --admin-username ubuntuadmin')
        self.cmd('vm open-port -g {rg} -n {vm1} --port 80')
        self.cmd('vm create -g {rg} -n {vm2} --image ubuntults --public-ip-address "" --availability-set {avset} --generate-ssh-keys --admin-username ubuntuadmin')
        self.cmd('vm open-port -g {rg} -n {vm2} --port 80')

        # provision 1 LB
        self.cmd('network lb create -g {rg} -n {lb}')

        # create LB probe and rule
        self.cmd('network lb probe create -g {rg} --lb-name {lb} -n probe1 --protocol Http --port 80 --path /')
        self.cmd('network lb rule create -g {rg} --lb-name {lb} -n rule1 --protocol Tcp --frontend-port 80 --backend-port 80')

        # add 2 vm into BE Pool
        self.cmd('network nic ip-config address-pool add -g {rg} --lb-name {lb} --address-pool {lb}bepool --nic-name {vm1}VMNic --ip-config-name ipconfig{vm1}')
        self.cmd('network nic ip-config address-pool add -g {rg} --lb-name {lb} --address-pool {lb}bepool --nic-name {vm2}VMNic --ip-config-name ipconfig{vm2}')

        # Create Inbound Nat Rules so each VM can be accessed through SSH
        self.cmd('network lb inbound-nat-rule create -g {rg} --lb-name {lb} -n inbound-nat-rule1 --frontend-port 50000 --backend-port 22  --protocol Tcp')
        self.cmd('network nic ip-config inbound-nat-rule add -g {rg} --lb-name {lb} --nic-name {vm1}VMNic --ip-config-name ipconfig{vm1} --inbound-nat-rule inbound-nat-rule1')
        self.cmd('network lb inbound-nat-rule create -g {rg} --lb-name {lb} -n inbound-nat-rule2 --frontend-port 50001 --backend-port 22  --protocol Tcp')
        self.cmd('network nic ip-config inbound-nat-rule add -g {rg} --lb-name {lb} --nic-name {vm2}VMNic --ip-config-name ipconfig{vm2} --inbound-nat-rule inbound-nat-rule2')

        # install nginx web servers
        self.cmd('vm run-command invoke -g {rg} -n {vm1} --command-id RunShellScript --scripts "sudo apt-get update && sudo apt-get install -y nginx"')
        self.cmd('vm run-command invoke -g {rg} -n {vm2} --command-id RunShellScript --scripts "sudo apt-get update && sudo apt-get install -y nginx"')

        # ensure all pieces are working together
        result = self.cmd('network public-ip show -g {rg} -n PublicIP{lb}').get_output_in_json()
        pip = result['ipAddress']
        time.sleep(15)  # 15 seconds should be enough for nginx started(Skipped under playback mode)
        import requests
        r = requests.get('http://' + pip)
        self.assertTrue('Welcome to nginx' in str(r.content))


class VMCreateWithExistingNic(ScenarioTest):

    @ResourceGroupPreparer(name_prefix='cli_test_create_vm_existing_nic')
    def test_vm_create_existing_nic(self, resource_group):
        import re
        self.cmd('network public-ip create -g {rg} -n my-pip')
        self.cmd('network vnet create -g {rg} -n my-vnet --subnet-name my-subnet1')
        self.cmd('network nic create -g {rg} -n my-nic --subnet my-subnet1 --vnet-name my-vnet --public-ip-address my-pip')
        self.cmd('network nic ip-config create -n my-ipconfig2 -g {rg} --nic-name my-nic --private-ip-address-version IPv6')
        self.cmd('vm create -g {rg} -n vm1 --image centos --nics my-nic --generate-ssh-keys --admin-username ubuntuadmin')
        result = self.cmd('vm show -g {rg} -n vm1 -d').get_output_in_json()
        self.assertTrue(re.match(r'[0-9]+\.[0-9]+\.[0-9]+\.[0-9]+', result['publicIps']))
        self.assertTrue(re.match(r'[0-9]+\.[0-9]+\.[0-9]+\.[0-9]+', result['privateIps']))


class VMSecretTest(ScenarioTest):

    @ResourceGroupPreparer(name_prefix='cli_test_vm_secrets')
    def test_vm_secret_e2e_test(self, resource_group, resource_group_location):
        self.kwargs.update({
            'vm': 'vm1',
            'vault': self.create_random_name('vmsecretkv', 20),
            'cert': 'vm-secrt-cert',
            'loc': resource_group_location
        })

        vault_result = self.cmd('keyvault create -g {rg} -n {vault} -l {loc} --enabled-for-disk-encryption true --enabled-for-deployment true').get_output_in_json()
        self.kwargs['policy_path'] = os.path.join(TEST_DIR, 'keyvault', 'policy.json')

        self.cmd('vm create -g {rg} -n {vm} --image rhel --generate-ssh-keys --admin-username rheladmin')
        time.sleep(60)  # ensure we don't hit the DNS exception (ignored under playback)

        self.cmd('keyvault certificate create --vault-name {vault} -n {cert} -p @"{policy_path}"')
        secret_result = self.cmd('vm secret add -g {rg} -n {vm} --keyvault {vault} --certificate {cert}', checks=[
            self.check('length([])', 1),
            self.check('[0].sourceVault.id', vault_result['id']),
            self.check('length([0].vaultCertificates)', 1),
        ]).get_output_in_json()
        self.assertTrue('https://{vault}.vault.azure.net/secrets/{cert}/'.format(**self.kwargs) in secret_result[0]['vaultCertificates'][0]['certificateUrl'])
        self.cmd('vm secret list -g {rg} -n {vm}')
        self.cmd('vm secret remove -g {rg} -n {vm} --keyvault {vault} --certificate {cert}')

        self.cmd('vm secret list -g {rg} -n {vm}',
                 checks=self.check('length([])', 0))


class VMOsDiskSwap(ScenarioTest):
    @ResourceGroupPreparer()
    def test_vm_os_disk_swap(self, resource_group):
        self.kwargs.update({
            'vm': 'vm1',
            'backupDisk': 'disk1',
        })
        self.cmd('vm create -g {rg} -n {vm} --image centos --admin-username clitest123 --generate-ssh-keys --nsg-rule NONE')
        res = self.cmd('vm show -g {rg} -n {vm}').get_output_in_json()
        original_disk_id = res['storageProfile']['osDisk']['managedDisk']['id']
        backup_disk_id = self.cmd('disk create -g {{rg}} -n {{backupDisk}} --source {}'.format(original_disk_id)).get_output_in_json()['id']

        self.cmd('vm stop -g {rg} -n {vm}')
        self.cmd('vm update -g {{rg}} -n {{vm}} --os-disk {}'.format(backup_disk_id))
        self.cmd('vm show -g {rg} -n {vm}', checks=[
            self.check('storageProfile.osDisk.managedDisk.id', backup_disk_id),
            self.check('storageProfile.osDisk.name', self.kwargs['backupDisk'])
        ])


class VMGenericUpdate(ScenarioTest):
    @ResourceGroupPreparer()
    def test_vm_generic_update(self, resource_group):
        self.kwargs.update({
            'vm': 'vm1',
        })

        self.cmd('vm create -g {rg} -n {vm} --image debian --data-disk-sizes-gb 1 2 --admin-username cligenerics --generate-ssh-keys')

        # we will try all kinds of generic updates we can
        self.cmd('vm update -g {rg} -n {vm} --set identity.type="SystemAssigned"', checks=[
            self.check('identity.type', 'SystemAssigned')
        ])
        self.cmd('vm update -g {rg} -n {vm} --set storageProfile.dataDisks[0].caching="ReadWrite"', checks=[
            self.check('storageProfile.dataDisks[0].caching', 'ReadWrite')
        ])
        self.cmd('vm update -g {rg} -n {vm} --remove storageProfile.dataDisks', checks=[
            self.check('storageProfile.dataDisks', [])
        ])


class VMGalleryImage(ScenarioTest):
    @ResourceGroupPreparer(location='eastus2')
    def test_gallery_e2e(self, resource_group, resource_group_location):
        self.kwargs.update({
            'vm': 'vm1',
            'vm2': 'vmFromImage',
            'gallery': self.create_random_name(prefix='gallery_', length=20),
            'image': 'image1',
            'version': '1.1.2',
            'version2': '1.1.3',
            'captured': 'managedImage1',
            'image_id': 'TBD',
            'location': resource_group_location,
            'location2': 'westus2',
            'vault': self.create_random_name(prefix='vault-', length=20),
            'key': self.create_random_name(prefix='key-', length=20),
            'des1': self.create_random_name(prefix='des1-', length=20),
        })

        self.cmd('sig create -g {rg} --gallery-name {gallery}', checks=self.check('name', self.kwargs['gallery']))
        self.cmd('sig list -g {rg}', checks=self.check('length(@)', 1))
        self.cmd('sig show -g {rg} --gallery-name {gallery}', checks=self.check('name', self.kwargs['gallery']))
        self.cmd('sig image-definition create -g {rg} --gallery-name {gallery} --gallery-image-definition {image} --os-type linux -p publisher1 -f offer1 -s sku1',
                 checks=self.check('name', self.kwargs['image']))
        self.cmd('sig image-definition list -g {rg} --gallery-name {gallery}', checks=self.check('length(@)', 1))
        res = self.cmd('sig image-definition show -g {rg} --gallery-name {gallery} --gallery-image-definition {image}',
                       checks=self.check('name', self.kwargs['image'])).get_output_in_json()
        self.kwargs['image_id'] = res['id']
        self.cmd('vm create -g {rg} -n {vm} --image ubuntults --data-disk-sizes-gb 10 --admin-username clitest1 --generate-ssh-key --nsg-rule NONE')
        self.cmd('vm run-command invoke -g {rg} -n {vm} --command-id RunShellScript --scripts "echo \'sudo waagent -deprovision+user --force\' | at -M now + 1 minutes"')
        time.sleep(70)

        self.cmd('vm deallocate -g {rg} -n {vm}')
        self.cmd('vm generalize -g {rg} -n {vm}')
        self.cmd('image create -g {rg} -n {captured} --source {vm}')
        self.cmd('sig image-version create -g {rg} --gallery-name {gallery} --gallery-image-definition {image} --gallery-image-version {version} --managed-image {captured} --replica-count 1',
                 checks=[self.check('name', self.kwargs['version']), self.check('publishingProfile.replicaCount', 1)])

        self.cmd('sig image-version list -g {rg} --gallery-name {gallery} --gallery-image-definition {image}',
                 checks=self.check('length(@)', 1))
        self.cmd('sig image-version show -g {rg} --gallery-name {gallery} --gallery-image-definition {image} --gallery-image-version {version}',
                 checks=self.check('name', self.kwargs['version']))

        self.cmd('sig image-version update -g {rg} --gallery-name {gallery} --gallery-image-definition {image} --gallery-image-version {version} --target-regions {location2}=1 {location} --replica-count 2',
                 checks=[
                     self.check('publishingProfile.replicaCount', 2),
                     self.check('length(publishingProfile.targetRegions)', 2),
                     self.check('publishingProfile.targetRegions[0].name', 'West US 2'),
                     self.check('publishingProfile.targetRegions[0].regionalReplicaCount', 1),
                     self.check('publishingProfile.targetRegions[0].storageAccountType', 'Standard_LRS'),
                     self.check('publishingProfile.targetRegions[1].name', 'East US 2'),
                     self.check('publishingProfile.targetRegions[1].regionalReplicaCount', 2),
                     self.check('publishingProfile.targetRegions[1].storageAccountType', 'Standard_LRS')
                 ])

        # Create disk encryption set
        vault_id = self.cmd('keyvault create -g {rg} -n {vault} --enable-purge-protection true --enable-soft-delete true').get_output_in_json()['id']
        kid = self.cmd('keyvault key create -n {key} --vault {vault} --protection software').get_output_in_json()['key']['kid']
        self.kwargs.update({
            'vault_id': vault_id,
            'kid': kid
        })

        self.cmd('disk-encryption-set create -g {rg} -n {des1} --key-url {kid} --source-vault {vault}')
        des1_show_output = self.cmd('disk-encryption-set show -g {rg} -n {des1}').get_output_in_json()
        des1_sp_id = des1_show_output['identity']['principalId']
        des1_id = des1_show_output['id']
        self.kwargs.update({
            'des1_sp_id': des1_sp_id,
            'des1_id': des1_id
        })

        self.cmd('keyvault set-policy -n {vault} --object-id {des1_sp_id} --key-permissions wrapKey unwrapKey get')

        time.sleep(15)

        with mock.patch('azure.cli.command_modules.role.custom._gen_guid', side_effect=self.create_guid):
            self.cmd('role assignment create --assignee {des1_sp_id} --role Reader --scope {vault_id}')

        time.sleep(15)

        # Test --target-region-encryption
        self.cmd('sig image-version create -g {rg} --gallery-name {gallery} --gallery-image-definition {image} --gallery-image-version {version2} --target-regions {location}=1 --target-region-encryption {des1},0,{des1} --managed-image {captured} --replica-count 1', checks=[
            self.check('publishingProfile.targetRegions[0].name', 'East US 2'),
            self.check('publishingProfile.targetRegions[0].regionalReplicaCount', 1),
            self.check('publishingProfile.targetRegions[0].encryption.osDiskImage.diskEncryptionSetId', '{des1_id}'),
            self.check('publishingProfile.targetRegions[0].encryption.dataDiskImages[0].lun', 0),
            self.check('publishingProfile.targetRegions[0].encryption.dataDiskImages[0].diskEncryptionSetId', '{des1_id}'),
        ])

        self.cmd('vm create -g {rg} -n {vm2} --image {image_id} --admin-username clitest1 --generate-ssh-keys --nsg-rule NONE', checks=self.check('powerState', 'VM running'))

        self.cmd('sig image-version delete -g {rg} --gallery-name {gallery} --gallery-image-definition {image} --gallery-image-version {version}')
        self.cmd('sig image-version delete -g {rg} --gallery-name {gallery} --gallery-image-definition {image} --gallery-image-version {version2}')
        time.sleep(60)  # service end latency
        self.cmd('sig image-definition delete -g {rg} --gallery-name {gallery} --gallery-image-definition {image}')
        self.cmd('sig delete -g {rg} --gallery-name {gallery}')

    @ResourceGroupPreparer(name_prefix='cli_test_gallery_specialized_', location='eastus2')
    def test_gallery_specialized(self, resource_group):
        self.kwargs.update({
            'gallery': self.create_random_name(prefix='gallery_', length=20),
            'image': 'image1'
        })
        self.cmd('sig create -g {rg} --gallery-name {gallery}', checks=self.check('name', '{gallery}'))
        self.cmd('sig image-definition create -g {rg} --gallery-name {gallery} --gallery-image-definition {image} --os-type linux --os-state specialized --hyper-v-generation V2 -p publisher1 -f offer1 -s sku1',
                 checks=[self.check('name', '{image}'), self.check('osState', 'Specialized'),
                         self.check('hyperVgeneration', 'V2')])
        self.cmd('disk create -g {rg} -n d1 --size-gb 10')
        self.cmd('disk create -g {rg} -n d2 --size-gb 10')
        self.cmd('disk create -g {rg} -n d3 --size-gb 10')
        s1_id = self.cmd('snapshot create -g {rg} -n s1 --source d1').get_output_in_json()['id']
        s2_id = self.cmd('snapshot create -g {rg} -n s2 --source d2').get_output_in_json()['id']
        s3_id = self.cmd('snapshot create -g {rg} -n s3 --source d3').get_output_in_json()['id']
        self.cmd('sig image-version create -g {rg} --gallery-name {gallery} --gallery-image-definition {image} --gallery-image-version 1.0.0 --os-snapshot s1 --data-snapshots s2 s3 --data-snapshot-luns 2 3',
                 checks=[
                     self.check('storageProfile.osDiskImage.source.id', s1_id),
                     self.check('storageProfile.dataDiskImages[0].source.id', s2_id),
                     self.check('storageProfile.dataDiskImages[1].source.id', s3_id),
                     self.check('storageProfile.dataDiskImages[0].lun', 2),
                     self.check('storageProfile.dataDiskImages[1].lun', 3)
                 ])

    @ResourceGroupPreparer(name_prefix='cli_test_test_specialized_image_')
    def test_specialized_image(self, resource_group):
        self.kwargs.update({
            'gallery': self.create_random_name(prefix='gallery_', length=20),
            'image': 'image1',
            'snapshot': 's1',
            'vm1': 'vm1',
            'vm2': 'vm2',
            'vm3': 'vm3',
            'vmss1': 'vmss1',
            'vmss2': 'vmss2'
        })
        self.cmd('sig create -g {rg} --gallery-name {gallery}')
        self.cmd('sig image-definition create -g {rg} --gallery-name {gallery} --gallery-image-definition {image} --os-type linux --os-state specialized -p publisher1 -f offer1 -s sku1', checks=[
            self.check('osState', 'Specialized')
        ])
<<<<<<< HEAD
        self.cmd('vm create -g {rg} -n {vm1} --image ubuntults --nsg-rule NONE --admin-username azureuser')
=======
        self.cmd('vm create -g {rg} -n {vm1} --image ubuntults --nsg-rule NONE --admin-username azureuser --admin-password testPassword0 --authentication-type password')
>>>>>>> c9e1b504
        disk = self.cmd('vm show -g {rg} -n {vm1}').get_output_in_json()['storageProfile']['osDisk']['name']
        self.kwargs.update({
            'disk': disk
        })
        self.cmd('snapshot create -g {rg} -n {snapshot} --source {disk}')
        image_version = self.cmd('sig image-version create -g {rg} --gallery-name {gallery} --gallery-image-definition {image} --gallery-image-version 1.0.0 --os-snapshot {snapshot}').get_output_in_json()['id']
        self.kwargs.update({
            'image_version': image_version
        })
<<<<<<< HEAD
        self.cmd('vm create -g {rg} -n {vm2} --image {image_version} --specialized --nsg-rule NONE --admin-username azureuser')
        self.cmd('vmss create -g {rg} -n {vmss1} --image {image_version} --specialized --admin-username azureuser')
=======
        self.cmd('vm create -g {rg} -n {vm2} --image {image_version} --specialized --nsg-rule NONE --admin-username azureuser --admin-password testPassword0 --authentication-type password')
        self.cmd('vmss create -g {rg} -n {vmss1} --image {image_version} --specialized --admin-username azureuser --admin-password testPassword0 --authentication-type password')
>>>>>>> c9e1b504
        with self.assertRaises(CLIError):
            self.cmd('vm create -g {rg} -n {vm3} --specialized')
        with self.assertRaises(CLIError):
            self.cmd('vmss create -g {rg} -n {vmss2} --specialized')

    @live_only()
    @ResourceGroupPreparer(name_prefix='cli_test_image_version_', location='westus2')
    def test_sig_image_version_cross_tenant(self):
        self.kwargs.update({
            'location': 'westus2',
            'another_rg': self.create_random_name('cli_test_image_version_', 40),
            'vm': self.create_random_name('cli_test_image_version_', 40),
            'image_name': self.create_random_name('cli_test_image_version_', 40),
            'aux_sub': '1c638cf4-608f-4ee6-b680-c329e824c3a8',
            'aux_tenant': '72f988bf-86f1-41af-91ab-2d7cd011db47',
            'sig_name': self.create_random_name('cli_test_image_version_', 40),
            'image_definition_name': self.create_random_name('cli_test_image_version_', 40),
            'version': '0.1.0'
        })

        # Prepare image in another tenant
        self.cmd('group create -g {another_rg} --location {location} --subscription {aux_sub}',
                 checks=self.check('name', self.kwargs['another_rg']))
        self.cmd(
            'vm create -g {another_rg} -n {vm} --image ubuntults --admin-username clitest1 --generate-ssh-key --subscription {aux_sub}')
        self.cmd(
            'vm run-command invoke -g {another_rg} -n {vm} --command-id RunShellScript --scripts "echo \'sudo waagent -deprovision+user --force\' | at -M now + 1 minutes" --subscription {aux_sub}')
        time.sleep(70)
        self.cmd('vm deallocate -g {another_rg} -n {vm} --subscription {aux_sub}')
        self.cmd('vm generalize -g {another_rg} -n {vm} --subscription {aux_sub}')
        res = self.cmd('image create -g {another_rg} -n {image_name} --source {vm} --subscription {aux_sub}').get_output_in_json()
        self.kwargs.update({
            'image_id': res['id']
        })

        self.cmd('sig create -g {rg} --gallery-name {sig_name}',
                 checks=self.check('name', self.kwargs['sig_name']))
        self.cmd(
            'sig image-definition create -g {rg} --gallery-name {sig_name} --gallery-image-definition {image_definition_name} --os-type linux -p publisher1 -f offer1 -s sku1',
            checks=self.check('name', self.kwargs['image_definition_name']))
        self.cmd(
            'sig image-version create -g {rg} --gallery-name {sig_name} --gallery-image-definition {image_definition_name} --gallery-image-version {version} --managed-image {image_id} --replica-count 1',
            checks=self.check('name', self.kwargs['version']))

        self.cmd('group delete -n {another_rg} -y --subscription {aux_sub}')


# endregion


# region ppg tests
class ProximityPlacementGroupScenarioTest(ScenarioTest):

    @ResourceGroupPreparer(name_prefix="cli_test_ppg_cmds_")
    def test_proximity_placement_group(self, resource_group, resource_group_location):
        self.kwargs.update({
            'ppg1': 'my_ppg_1',
            'ppg2': 'my_ppg_2',
            'ppg3': 'my_ppg_3',
            'loc': resource_group_location
        })

        # fails because not a valid type
        self.cmd('ppg create -n fail_ppg -g {rg} -t notAvalidType', expect_failure=True)

        self.cmd('ppg create -n {ppg1} -t StandarD -g {rg}', checks=[
            self.check('name', '{ppg1}'),
            self.check('location', '{loc}'),
            self.check('proximityPlacementGroupType', 'Standard')
        ])

        self.cmd('ppg show -g {rg} -n {ppg1} --include-colocation-status', checks=[
            self.check('name', '{ppg1}'),
            self.check('location', '{loc}'),
            self.check('proximityPlacementGroupType', 'Standard'),
            self.exists('colocationStatus')
        ])

        self.cmd('ppg create -n {ppg2} -t ultra -g {rg}', checks=[
            self.check('name', '{ppg2}'),
            self.check('location', '{loc}'),
            self.check('proximityPlacementGroupType', 'Ultra')
        ])

        self.cmd('ppg create -n {ppg3} -g {rg}', checks=[
            self.check('name', '{ppg3}'),
            self.check('location', '{loc}'),
        ])

    @ResourceGroupPreparer(name_prefix='cli_test_ppg_vm_vmss_')
    def test_ppg_with_related_resources(self, resource_group):

        self.kwargs.update({
            'ppg': 'myppg',
            'vm': 'vm1',
            'vmss': 'vmss1',
            'avset': 'avset1',
            'ssh_key': TEST_SSH_KEY_PUB
        })

        self.kwargs['ppg_id'] = self.cmd('ppg create -n {ppg} -t standard -g {rg}').get_output_in_json()['id']

        self.kwargs['vm_id'] = self.cmd('vm create -g {rg} -n {vm} --image debian --admin-username debian --ssh-key-value \'{ssh_key}\' --ppg {ppg}').get_output_in_json()['id']

        self.cmd('vmss create -g {rg} -n {vmss} --image debian --admin-username debian --ssh-key-value \'{ssh_key}\' --ppg {ppg_id}')
        self.kwargs['vmss_id'] = self.cmd('vmss show -g {rg} -n {vmss}').get_output_in_json()['id']

        self.kwargs['avset_id'] = self.cmd('vm availability-set create -g {rg} -n {avset} --ppg {ppg}').get_output_in_json()['id']

        ppg_resource = self.cmd('ppg show -n {ppg} -g {rg}').get_output_in_json()

        # check that the compute resources are created with PPG

        self._assert_ids_equal(ppg_resource['availabilitySets'][0]['id'], self.kwargs['avset_id'], rg_prefix='cli_test_ppg_vm_vmss_')
        self._assert_ids_equal(ppg_resource['virtualMachines'][0]['id'], self.kwargs['vm_id'], rg_prefix='cli_test_ppg_vm_vmss_')
        self._assert_ids_equal(ppg_resource['virtualMachineScaleSets'][0]['id'], self.kwargs['vmss_id'], 'cli_test_ppg_vm_vmss_')

    @ResourceGroupPreparer(name_prefix='cli_test_ppg_update_')
    def test_ppg_update(self, resource_group):
        self.kwargs.update({
            'ppg': 'ppg1',
            'vm': 'vm1',
            'vmss': 'vmss1',
            'avset': 'avset1',
            'ssh_key': TEST_SSH_KEY_PUB
        })

        self.kwargs['ppg_id'] = self.cmd('ppg create -g {rg} -n {ppg} -t standard').get_output_in_json()['id']

        self.cmd('vmss create -g {rg} -n {vmss} --image debian --admin-username debian --ssh-key-value \'{ssh_key}\'')
        self.kwargs['vmss_id'] = self.cmd('vmss show -g {rg} -n {vmss}').get_output_in_json()['id']
        self.cmd('vmss deallocate -g {rg} -n {vmss}')
        time.sleep(30)
        self.cmd('vmss update -g {rg} -n {vmss} --ppg {ppg_id}')

        self.cmd('vm create -g {rg} -n {vm} --image debian --admin-username debian --ssh-key-value \'{ssh_key}\'')
        self.kwargs['vm_id'] = self.cmd('vm show -g {rg} -n {vm}').get_output_in_json()['id']
        self.cmd('vm deallocate -g {rg} -n {vm}')
        time.sleep(30)
        self.cmd('vm update -g {rg} -n {vm} --ppg {ppg_id}')

        self.kwargs['avset_id'] = self.cmd('vm availability-set create -g {rg} -n {avset}').get_output_in_json()['id']
        self.cmd('vm availability-set update -g {rg} -n {avset} --ppg {ppg_id}')

        ppg_resource = self.cmd('ppg show -n {ppg} -g {rg}').get_output_in_json()

        self._assert_ids_equal(ppg_resource['availabilitySets'][0]['id'], self.kwargs['avset_id'],
                               rg_prefix='cli_test_ppg_update_')
        self._assert_ids_equal(ppg_resource['virtualMachines'][0]['id'], self.kwargs['vm_id'],
                               rg_prefix='cli_test_ppg_update_')
        self._assert_ids_equal(ppg_resource['virtualMachineScaleSets'][0]['id'], self.kwargs['vmss_id'],
                               'cli_test_ppg_update_')

    # it would be simpler to do the following:
    # self.assertEqual(ppg_resource['availabilitySets'][0]['id'].lower(), self.kwargs['avset_id'].lower())
    # self.assertEqual(ppg_resource['virtualMachines'][0]['id'].lower(), self.kwargs['vm_id'].lower())
    # self.assertEqual(ppg_resource['virtualMachineScaleSets'][0]['id'].lower(), self.kwargs['vmss_id'].lower())
    #
    # however, the CLI does not replace resource group values in payloads in the recordings.
    def _assert_ids_equal(self, id_1, id_2, rg_prefix=None):
        from msrestazure.tools import parse_resource_id

        id_1, id_2, rg_prefix = id_1.lower(), id_2.lower(), rg_prefix.lower() if rg_prefix else rg_prefix

        parsed_1, parsed_2 = parse_resource_id(id_1), parse_resource_id(id_2)

        self.assertEqual(len(parsed_1.keys()), len(parsed_2.keys()))

        for k1, k2 in zip(sorted(parsed_1.keys()), sorted(parsed_2.keys())):
            if rg_prefix is not None and k1 == 'resource_group':
                self.assertTrue(parsed_1[k1].startswith(rg_prefix))
                self.assertTrue(parsed_2[k2].startswith(rg_prefix))
            else:
                self.assertEqual(parsed_1[k1], parsed_2[k2])
# endregion


# region dedicated host tests
class DedicatedHostScenarioTest(ScenarioTest):

    @ResourceGroupPreparer(name_prefix='cli_test_dedicated_host_', location='westeurope')
    def test_dedicated_host_e2e(self, resource_group, resource_group_location):
        self.kwargs.update({
            'loc': resource_group_location,
            'host-group': 'my-host-group',
            'host-name': 'my-host',
            'vm-name': 'ded-host-vm'
        })

        # create resources
        self.cmd('vm host group create -n {host-group} -c 3 -g {rg} --tags "foo=bar"', checks=[
            self.check('name', '{host-group}'),
            self.check('location', '{loc}'),
            self.check('platformFaultDomainCount', 3),
            self.check('tags.foo', 'bar')
        ])

        self.cmd('vm host create -n {host-name} --host-group {host-group} -d 2 -g {rg} '
                 '--sku DSv3-Type1 --auto-replace false --tags "bar=baz" ', checks=[
                     self.check('name', '{host-name}'),
                     self.check('location', '{loc}'),
                     self.check('platformFaultDomain', 2),
                     self.check('sku.name', 'DSv3-Type1'),
                     self.check('autoReplaceOnFailure', False),
                     self.check('tags.bar', 'baz')
                 ])

        result = self.cmd('vm host get-instance-view --host-group {host-group} --name {host-name} -g {rg}', checks=[
            self.check('name', '{host-name}'),
        ]).get_output_in_json()
        instance_view = result["instanceView"]
        self.assertTrue(instance_view["assetId"])
        self.assertTrue(instance_view["availableCapacity"])

        self.cmd('vm create -n {vm-name} --image debian -g {rg} --size Standard_D4s_v3 '
                 ' --host-group {host-group} --host {host-name} --generate-ssh-keys --admin-username azureuser')

        # validate resources created successfully
        vm_json = self.cmd('vm show -n {vm-name} -g {rg}', checks=[
            self.check('name', '{vm-name}'),
            self.check('provisioningState', 'Succeeded')
        ]).get_output_in_json()

        host_json = self.cmd('vm host show --name {host-name} --host-group {host-group} -g {rg}', checks=[
            self.check('name', '{host-name}'),
        ]).get_output_in_json()

        host_group_json = self.cmd('vm host group show --name {host-group} -g {rg}', checks=[
            self.check('name', '{host-group}'),
        ]).get_output_in_json()

        self.assertTrue(vm_json['host']['id'].lower(), host_json['id'].lower())
        self.assertTrue(host_json['virtualMachines'][0]['id'].lower(), vm_json['id'].lower())
        self.assertTrue(host_group_json['hosts'][0]['id'].lower(), host_json['id'].lower())

        # delete resources (test vm host delete commands)
        self.cmd('vm delete --name {vm-name} -g {rg} --yes')
        time.sleep(30)
        self.cmd('vm host delete --name {host-name} --host-group {host-group} -g {rg} --yes')
        # Service has problem. It is not deleted yet but it returns.
        time.sleep(30)
        self.cmd('vm host group delete --name {host-group} -g {rg} --yes')
# endregion


class VMSSTerminateNotificationScenarioTest(ScenarioTest):

    @ResourceGroupPreparer(name_prefix='cli_test_vmss_terminate_notification_')
    def test_vmss_terminate_notification(self, resource_group):
        update_enable_key = 'virtualMachineProfile.scheduledEventsProfile.terminateNotificationProfile.enable'
        update_not_before_timeout_key = 'virtualMachineProfile.scheduledEventsProfile.terminateNotificationProfile.notBeforeTimeout'
        create_enable_key = 'vmss.' + update_enable_key
        create_not_before_timeout_key = 'vmss.' + update_not_before_timeout_key

        self.kwargs.update({
            'vmss1': 'vmss1',
            'vmss2': 'vmss2'
        })

        # Create, enable terminate notification
        self.cmd('vmss create -g {rg} -n {vmss1} --image UbuntuLTS --terminate-notification-time 5 --admin-username azureuser',
                 checks=[
                     self.check(create_enable_key, True),
                     self.check(create_not_before_timeout_key, 'PT5M')
                 ])

        # Update, enable terminate notification and set time
        self.cmd('vmss update -g {rg} -n {vmss1} --enable-terminate-notification --terminate-notification-time 8',
                 checks=[
                     self.check(update_enable_key, True),
                     self.check(update_not_before_timeout_key, 'PT8M')
                 ])

        # Update, set time
        self.cmd('vmss update -g {rg} -n {vmss1} --terminate-notification-time 9',
                 checks=[
                     self.check(update_not_before_timeout_key, 'PT9M')
                 ])

        # Update, disable terminate notification
        self.cmd('vmss update -g {rg} -n {vmss1} --enable-terminate-notification false',
                 checks=[
                     self.check('virtualMachineProfile.scheduledEventsProfile.terminateNotificationProfile', None)
                 ])

        # Parameter validation, the following commands should fail
        with self.assertRaises(CLIError):
            self.cmd('vmss update -g {rg} -n {vmss1} --enable-terminate-notification false --terminate-notification-time 5')
        with self.assertRaises(CLIError):
            self.cmd('vmss update -g {rg} -n {vmss1} --enable-terminate-notification')

        # Create vmss without terminate notification and enable it with vmss update
        self.cmd('vmss create -g {rg} -n {vmss2} --image UbuntuLTS --admin-username azureuser')
        self.cmd('vmss update -g {rg} -n {vmss2} --enable-terminate-notification true --terminate-notification-time 5',
                 checks=[
                     self.check(update_enable_key, True),
                     self.check(update_not_before_timeout_key, 'PT5M')
                 ])


class VMPriorityEvictionBillingTest(ScenarioTest):

    @ResourceGroupPreparer(name_prefix='cli_test_vm_priority_eviction_billing_')
    def test_vm_priority_eviction_billing(self, resource_group):
        self.kwargs.update({
            'vm': 'vm1',
            'vmss': 'vmss1'
        })

        # vm create
<<<<<<< HEAD
        self.cmd('vm create -g {rg} -n {vm} --image UbuntuLTS --priority Low --eviction-policy Deallocate --max-price 50 --admin-username azureuser')
=======
        self.cmd('vm create -g {rg} -n {vm} --image UbuntuLTS --priority Low --eviction-policy Deallocate --max-price 50 --admin-username azureuser --admin-password testPassword0 --authentication-type password')
>>>>>>> c9e1b504

        self.cmd('vm show -g {rg} -n {vm}', checks=[
            self.check('priority', 'Low'),
            self.check('evictionPolicy', 'Deallocate'),
            self.check('billingProfile.maxPrice', 50)
        ])

        # vmss create
<<<<<<< HEAD
        self.cmd('vmss create -g {rg} -n {vmss} --image UbuntuLTS --lb-sku Standard --priority Low --eviction-policy Deallocate --max-price 50 --admin-username azureuser', checks=[
=======
        self.cmd('vmss create -g {rg} -n {vmss} --image UbuntuLTS --lb-sku Standard --priority Low --eviction-policy Deallocate --max-price 50 --admin-username azureuser --admin-password testPassword0 --authentication-type password', checks=[
>>>>>>> c9e1b504
            self.check('vmss.virtualMachineProfile.priority', 'Low'),
            self.check('vmss.virtualMachineProfile.evictionPolicy', 'Deallocate'),
            self.check('vmss.virtualMachineProfile.billingProfile.maxPrice', 50)
        ])

        # vm update
        self.cmd('vm deallocate -g {rg} -n {vm}')
        self.cmd('vm update -g {rg} -n {vm} --priority Spot --max-price 100', checks=[
            self.check('priority', 'Spot'),
            self.check('billingProfile.maxPrice', 100)
        ])

        # vmss update
        self.cmd('vmss deallocate -g {rg} -n {vmss}')
        self.cmd('vmss update -g {rg} -n {vmss} --priority Spot --max-price 100', checks=[
            self.check('virtualMachineProfile.priority', 'Spot'),
            self.check('virtualMachineProfile.billingProfile.maxPrice', 100)
        ])


class VMCreateSpecialName(ScenarioTest):

    @ResourceGroupPreparer(name_prefix='cli_test_vm_create_special_name_')
    def test_vm_create_special_name(self, resource_group):
        """
        Compose a valid computer name from VM name if computer name is not provided.
        Remove special characters: '`~!@#$%^&*()=+_[]{}\\|;:\'\",<>/?'
        """
        self.kwargs.update({
            'vm': 'vm_1'
        })

<<<<<<< HEAD
        self.cmd('vm create -g {rg} -n {vm} --image UbuntuLTS --admin-username azureuser')
=======
        self.cmd('vm create -g {rg} -n {vm} --image UbuntuLTS --admin-username azureuser --admin-password testPassword0 --authentication-type password')
>>>>>>> c9e1b504
        self.cmd('vm show -g {rg} -n {vm}', checks=[
            self.check('name', '{vm}'),
            self.check('osProfile.computerName', 'vm1')
        ])


class VMImageTermsTest(ScenarioTest):

    @ResourceGroupPreparer(name_prefix='cli_test_vm_image_terms_')
    def test_vm_image_terms(self, resource_group):
        """
        Test `accept`, `cancel`, `show` in `az vm image terms`
        """
        self.kwargs.update({
            'publisher': 'fortinet',
            'offer': 'fortinet_fortigate-vm_v5',
            'plan': 'fortinet_fg-vm_payg',
            'urn': 'fortinet:fortinet_fortigate-vm_v5:fortinet_fg-vm_payg:5.6.5'
        })
        self.cmd('vm image terms accept --urn {urn}', checks=[
            self.check('accepted', True)
        ])
        self.cmd('vm image terms show --urn {urn}', checks=[
            self.check('accepted', True)
        ])
        self.cmd('vm image terms cancel --urn {urn}', checks=[
            self.check('accepted', False)
        ])
        self.cmd('vm image terms show --urn {urn}', checks=[
            self.check('accepted', False)
        ])
        self.cmd('vm image terms accept --publisher {publisher} --offer {offer} --plan {plan}', checks=[
            self.check('accepted', True)
        ])
        self.cmd('vm image terms show --publisher {publisher} --offer {offer} --plan {plan}', checks=[
            self.check('accepted', True)
        ])
        self.cmd('vm image terms cancel --publisher {publisher} --offer {offer} --plan {plan}', checks=[
            self.check('accepted', False)
        ])
        self.cmd('vm image terms show --publisher {publisher} --offer {offer} --plan {plan}', checks=[
            self.check('accepted', False)
        ])


class DiskEncryptionSetTest(ScenarioTest):

    @ResourceGroupPreparer(name_prefix='cli_test_disk_encryption_set_', location='westcentralus')
    @AllowLargeResponse(size_kb=99999)
    def test_disk_encryption_set(self, resource_group):
        self.kwargs.update({
            'vault': self.create_random_name(prefix='vault-', length=20),
            'key': self.create_random_name(prefix='key-', length=20),
            'des1': self.create_random_name(prefix='des1-', length=20),
            'des2': self.create_random_name(prefix='des2-', length=20),
            'des3': self.create_random_name(prefix='des3-', length=20),
            'disk': self.create_random_name(prefix='disk-', length=20),
            'vm1': self.create_random_name(prefix='vm1-', length=20),
            'vm2': self.create_random_name(prefix='vm2-', length=20),
            'vmss': self.create_random_name(prefix='vmss-', length=20),
        })

        vault_id = self.cmd('keyvault create -g {rg} -n {vault} --enable-purge-protection true --enable-soft-delete true').get_output_in_json()['id']
        kid = self.cmd('keyvault key create -n {key} --vault {vault} --protection software').get_output_in_json()['key']['kid']
        self.kwargs.update({
            'vault_id': vault_id,
            'kid': kid
        })

        self.cmd('disk-encryption-set create -g {rg} -n {des1} --key-url {kid} --source-vault {vault}')
        des1_show_output = self.cmd('disk-encryption-set show -g {rg} -n {des1}').get_output_in_json()
        des1_sp_id = des1_show_output['identity']['principalId']
        des1_id = des1_show_output['id']
        self.kwargs.update({
            'des1_sp_id': des1_sp_id,
            'des1_id': des1_id
        })

        self.cmd('disk-encryption-set create -g {rg} -n {des2} --key-url {kid} --source-vault {vault}')
        des2_show_output = self.cmd('disk-encryption-set show -g {rg} -n {des2}').get_output_in_json()
        des2_sp_id = des2_show_output['identity']['principalId']
        des2_id = des2_show_output['id']
        self.kwargs.update({
            'des2_sp_id': des2_sp_id,
            'des2_id': des2_id
        })

        self.cmd('disk-encryption-set create -g {rg} -n {des3} --key-url {kid} --source-vault {vault}')
        des3_show_output = self.cmd('disk-encryption-set show -g {rg} -n {des3}').get_output_in_json()
        des3_sp_id = des3_show_output['identity']['principalId']
        des3_id = des3_show_output['id']
        self.kwargs.update({
            'des3_sp_id': des3_sp_id,
            'des3_id': des3_id
        })

        self.cmd('keyvault set-policy -n {vault} --object-id {des1_sp_id} --key-permissions wrapKey unwrapKey get')
        self.cmd('keyvault set-policy -n {vault} --object-id {des2_sp_id} --key-permissions wrapKey unwrapKey get')
        self.cmd('keyvault set-policy -n {vault} --object-id {des3_sp_id} --key-permissions wrapKey unwrapKey get')

        time.sleep(15)

        with mock.patch('azure.cli.command_modules.role.custom._gen_guid', side_effect=self.create_guid):
            self.cmd('role assignment create --assignee {des1_sp_id} --role Reader --scope {vault_id}')
            self.cmd('role assignment create --assignee {des2_sp_id} --role Reader --scope {vault_id}')
            self.cmd('role assignment create --assignee {des3_sp_id} --role Reader --scope {vault_id}')

        time.sleep(15)

        self.kwargs.update({
            'des1_pattern': '.*/{}$'.format(self.kwargs['des1']),
            'des2_pattern': '.*/{}$'.format(self.kwargs['des2']),
            'des3_pattern': '.*/{}$'.format(self.kwargs['des3'])
        })

        self.cmd('disk create -g {rg} -n {disk} --encryption-type EncryptionAtRestWithCustomerKey --disk-encryption-set {des1} --size-gb 10', checks=[
            self.check_pattern('encryption.diskEncryptionSetId', self.kwargs['des1_pattern']),
            self.check('encryption.type', 'EncryptionAtRestWithCustomerKey')
        ])
        self.cmd('vm create -g {rg} -n {vm1} --attach-os-disk {disk} --os-type linux --nsg-rule NONE')

<<<<<<< HEAD
        self.cmd('vm create -g {rg} -n {vm2} --image centos --os-disk-encryption-set {des1} --data-disk-sizes-gb 10 10 --data-disk-encryption-sets {des2} {des3} --nsg-rule NONE --admin-username azureuser')
=======
        self.cmd('vm create -g {rg} -n {vm2} --image centos --os-disk-encryption-set {des1} --data-disk-sizes-gb 10 10 --data-disk-encryption-sets {des2} {des3} --nsg-rule NONE --admin-username azureuser --admin-password testPassword0 --authentication-type password')
>>>>>>> c9e1b504
        self.cmd('vm show -g {rg} -n {vm2}', checks=[
            self.check_pattern('storageProfile.osDisk.managedDisk.diskEncryptionSet.id', self.kwargs['des1_pattern']),
            self.check_pattern('storageProfile.dataDisks[0].managedDisk.diskEncryptionSet.id', self.kwargs['des2_pattern']),
            self.check_pattern('storageProfile.dataDisks[1].managedDisk.diskEncryptionSet.id', self.kwargs['des3_pattern'])
        ])

<<<<<<< HEAD
        self.cmd('vmss create -g {rg} -n {vmss} --image centos --os-disk-encryption-set {des1} --data-disk-sizes-gb 10 10 --data-disk-encryption-sets {des2} {des3} --admin-username azureuser')
=======
        self.cmd('vmss create -g {rg} -n {vmss} --image centos --os-disk-encryption-set {des1} --data-disk-sizes-gb 10 10 --data-disk-encryption-sets {des2} {des3} --admin-username azureuser --admin-password testPassword0 --authentication-type password')
>>>>>>> c9e1b504
        self.cmd('vmss show -g {rg} -n {vmss}', checks=[
            self.check_pattern('virtualMachineProfile.storageProfile.osDisk.managedDisk.diskEncryptionSet.id', self.kwargs['des1_pattern']),
            self.check_pattern('virtualMachineProfile.storageProfile.dataDisks[0].managedDisk.diskEncryptionSet.id', self.kwargs['des2_pattern']),
            self.check_pattern('virtualMachineProfile.storageProfile.dataDisks[1].managedDisk.diskEncryptionSet.id', self.kwargs['des3_pattern'])
        ])

    @ResourceGroupPreparer(name_prefix='cli_test_disk_encryption_set_update_', location='westcentralus')
    @AllowLargeResponse(size_kb=99999)
    def test_disk_encryption_set_update(self, resource_group):

        self.kwargs.update({
            'vault1': self.create_random_name(prefix='vault1-', length=20),
            'key1': self.create_random_name(prefix='key1-', length=20),
            'vault2': self.create_random_name(prefix='vault2-', length=20),
            'key2': self.create_random_name(prefix='key2-', length=20),
            'des': self.create_random_name(prefix='des-', length=20)
        })

        vault1_id = self.cmd('keyvault create -g {rg} -n {vault1} --enable-purge-protection true --enable-soft-delete true').get_output_in_json()['id']
        kid1 = self.cmd('keyvault key create -n {key1} --vault {vault1} --protection software').get_output_in_json()['key']['kid']
        vault2_id = self.cmd('keyvault create -g {rg} -n {vault2} --enable-purge-protection true --enable-soft-delete true').get_output_in_json()['id']
        kid2 = self.cmd('keyvault key create -n {key2} --vault {vault2} --protection software').get_output_in_json()['key']['kid']

        self.kwargs.update({
            'vault1_id': vault1_id,
            'kid1': kid1,
            'vault2_id': vault2_id,
            'kid2': kid2
        })

        self.cmd('disk-encryption-set create -g {rg} -n {des} --key-url {kid1} --source-vault {vault1}')
        des_show_output = self.cmd('disk-encryption-set show -g {rg} -n {des}').get_output_in_json()
        des_sp_id = des_show_output['identity']['principalId']
        des_id = des_show_output['id']
        self.kwargs.update({
            'des_sp_id': des_sp_id,
            'des_id': des_id
        })

        self.cmd('keyvault set-policy -n {vault2} --object-id {des_sp_id} --key-permissions wrapKey unwrapKey get')
        time.sleep(15)
        with mock.patch('azure.cli.command_modules.role.custom._gen_guid', side_effect=self.create_guid):
            self.cmd('role assignment create --assignee {des_sp_id} --role Reader --scope {vault2_id}')
        time.sleep(15)

        self.cmd('disk-encryption-set update -g {rg} -n {des} --key-url {kid2} --source-vault {vault2}', checks=[
            self.check('activeKey.keyUrl', '{kid2}'),
            self.check('activeKey.sourceVault.id', '{vault2_id}'),
        ])

    @ResourceGroupPreparer(name_prefix='cli_test_disk_encryption_set_disk_update_', location='westcentralus')
    @AllowLargeResponse(size_kb=99999)
    def test_disk_encryption_set_disk_update(self, resource_group):
        self.kwargs.update({
            'vault': self.create_random_name(prefix='vault3-', length=20),
            'key': self.create_random_name(prefix='key-', length=20),
            'des1': self.create_random_name(prefix='des1-', length=20),
            'disk': self.create_random_name(prefix='disk-', length=20),
        })

        vault_id = self.cmd('keyvault create -g {rg} -n {vault} --enable-purge-protection true --enable-soft-delete true').get_output_in_json()['id']
        kid = self.cmd('keyvault key create -n {key} --vault {vault} --protection software').get_output_in_json()['key']['kid']
        self.kwargs.update({
            'vault_id': vault_id,
            'kid': kid
        })

        self.cmd('disk-encryption-set create -g {rg} -n {des1} --key-url {kid} --source-vault {vault}')
        des1_show_output = self.cmd('disk-encryption-set show -g {rg} -n {des1}').get_output_in_json()
        des1_sp_id = des1_show_output['identity']['principalId']
        des1_id = des1_show_output['id']
        self.kwargs.update({
            'des1_sp_id': des1_sp_id,
            'des1_id': des1_id
        })

        self.cmd('keyvault set-policy -n {vault} --object-id {des1_sp_id} --key-permissions wrapKey unwrapKey get')

        time.sleep(15)

        with mock.patch('azure.cli.command_modules.role.custom._gen_guid', side_effect=self.create_guid):
            self.cmd('role assignment create --assignee {des1_sp_id} --role Reader --scope {vault_id}')

        time.sleep(15)

        self.kwargs.update({
            'des1_pattern': '.*/{}$'.format(self.kwargs['des1'])
        })

        self.cmd('disk create -g {rg} -n {disk} --size-gb 10')
        self.cmd('disk update -g {rg} -n {disk} --disk-encryption-set {des1} --encryption-type EncryptionAtRestWithCustomerKey', checks=[
            self.check_pattern('encryption.diskEncryptionSetId', self.kwargs['des1_pattern']),
            self.check('encryption.type', 'EncryptionAtRestWithCustomerKey')
        ])

    @ResourceGroupPreparer(name_prefix='cli_test_disk_encryption_set_snapshot_', location='westcentralus')
    @AllowLargeResponse(size_kb=99999)
    def test_disk_encryption_set_snapshot(self, resource_group):
        self.kwargs.update({
            'vault': self.create_random_name(prefix='vault4-', length=20),
            'key': self.create_random_name(prefix='key-', length=20),
            'des1': self.create_random_name(prefix='des1-', length=20),
            'des2': self.create_random_name(prefix='des2-', length=20),
            'snapshot1': self.create_random_name(prefix='snapshot1-', length=20),
            'snapshot2': self.create_random_name(prefix='snapshot2-', length=20),
        })

        vault_id = self.cmd('keyvault create -g {rg} -n {vault} --enable-purge-protection true --enable-soft-delete true').get_output_in_json()['id']
        kid = self.cmd('keyvault key create -n {key} --vault {vault} --protection software').get_output_in_json()['key']['kid']
        self.kwargs.update({
            'vault_id': vault_id,
            'kid': kid
        })

        self.cmd('disk-encryption-set create -g {rg} -n {des1} --key-url {kid} --source-vault {vault}')
        des1_show_output = self.cmd('disk-encryption-set show -g {rg} -n {des1}').get_output_in_json()
        des1_sp_id = des1_show_output['identity']['principalId']
        des1_id = des1_show_output['id']
        self.kwargs.update({
            'des1_sp_id': des1_sp_id,
            'des1_id': des1_id
        })

        self.cmd('disk-encryption-set create -g {rg} -n {des2} --key-url {kid} --source-vault {vault}')
        des2_show_output = self.cmd('disk-encryption-set show -g {rg} -n {des2}').get_output_in_json()
        des2_sp_id = des2_show_output['identity']['principalId']
        des2_id = des2_show_output['id']
        self.kwargs.update({
            'des2_sp_id': des2_sp_id,
            'des2_id': des2_id
        })

        self.cmd('keyvault set-policy -n {vault} --object-id {des1_sp_id} --key-permissions wrapKey unwrapKey get')
        self.cmd('keyvault set-policy -n {vault} --object-id {des2_sp_id} --key-permissions wrapKey unwrapKey get')

        time.sleep(15)

        with mock.patch('azure.cli.command_modules.role.custom._gen_guid', side_effect=self.create_guid):
            self.cmd('role assignment create --assignee {des1_sp_id} --role Reader --scope {vault_id}')
            self.cmd('role assignment create --assignee {des2_sp_id} --role Reader --scope {vault_id}')

        time.sleep(15)

        self.kwargs.update({
            'des1_pattern': '.*/{}$'.format(self.kwargs['des1']),
            'des2_pattern': '.*/{}$'.format(self.kwargs['des2'])
        })

        self.cmd('snapshot create -g {rg} -n {snapshot1} --encryption-type EncryptionAtRestWithCustomerKey --disk-encryption-set {des1} --size-gb 10', checks=[
            self.check_pattern('encryption.diskEncryptionSetId', self.kwargs['des1_pattern']),
            self.check('encryption.type', 'EncryptionAtRestWithCustomerKey')
        ])

        self.cmd('snapshot create -g {rg} -n {snapshot2} --size-gb 10')

        self.cmd('snapshot update -g {rg} -n {snapshot2} --encryption-type EncryptionAtRestWithCustomerKey --disk-encryption-set {des2}', checks=[
            self.check_pattern('encryption.diskEncryptionSetId', self.kwargs['des2_pattern'])
<<<<<<< HEAD
        ])

    @unittest.skip('disable temporarily, will fix in another PR')
    @ResourceGroupPreparer(name_prefix='cli_test_disk_encryption_set_double_encryption_', location='centraluseuap')
    @AllowLargeResponse(size_kb=99999)
    def test_disk_encryption_set_double_encryption(self, resource_group):
        self.kwargs.update({
            'vault': self.create_random_name(prefix='vault-', length=20),
            'key': self.create_random_name(prefix='key-', length=20),
            'des1': self.create_random_name(prefix='des1-', length=20),
            'disk1': self.create_random_name(prefix='disk-', length=20),
            'vm1': self.create_random_name(prefix='vm1-', length=20),
            'vmss1': self.create_random_name(prefix='vmss-', length=20)
        })

        vault_id = self.cmd('keyvault create -g {rg} -n {vault} --enable-purge-protection true --enable-soft-delete true').get_output_in_json()['id']
        kid = self.cmd('keyvault key create -n {key} --vault {vault} --protection software').get_output_in_json()['key']['kid']
        self.kwargs.update({
            'vault_id': vault_id,
            'kid': kid
        })

        self.cmd('disk-encryption-set create -g {rg} -n {des1} --key-url {kid} --source-vault {vault} --encryption-type EncryptionAtRestWithPlatformAndCustomerKeys')
        des1_show_output = self.cmd('disk-encryption-set show -g {rg} -n {des1}').get_output_in_json()
        des1_sp_id = des1_show_output['identity']['principalId']
        des1_id = des1_show_output['id']
        self.kwargs.update({
            'des1_sp_id': des1_sp_id,
            'des1_id': des1_id
        })

        self.cmd('keyvault set-policy -n {vault} --object-id {des1_sp_id} --key-permissions wrapKey unwrapKey get')

        time.sleep(15)

        with mock.patch('azure.cli.command_modules.role.custom._gen_guid', side_effect=self.create_guid):
            self.cmd('role assignment create --assignee {des1_sp_id} --role Reader --scope {vault_id}')

        self.cmd('disk create -g {rg} -n {disk1} --disk-encryption-set {des1} --size-gb 10', checks=[
            self.check('encryption.type', 'EncryptionAtRestWithPlatformAndCustomerKeys')
        ])

        self.cmd('vm create -g {rg} -n {vm1} --image centos --os-disk-encryption-set {des1} --nsg-rule NONE')

        self.cmd('vmss create -g {rg} -n {vmss1} --image centos --os-disk-encryption-set {des1}')
=======
        ])

    @unittest.skip('disable temporarily, will fix in another PR')
    @ResourceGroupPreparer(name_prefix='cli_test_disk_encryption_set_double_encryption_', location='centraluseuap')
    @AllowLargeResponse(size_kb=99999)
    def test_disk_encryption_set_double_encryption(self, resource_group):
        self.kwargs.update({
            'vault': self.create_random_name(prefix='vault-', length=20),
            'key': self.create_random_name(prefix='key-', length=20),
            'des1': self.create_random_name(prefix='des1-', length=20),
            'disk1': self.create_random_name(prefix='disk-', length=20),
            'vm1': self.create_random_name(prefix='vm1-', length=20),
            'vmss1': self.create_random_name(prefix='vmss-', length=20)
        })

        vault_id = self.cmd('keyvault create -g {rg} -n {vault} --enable-purge-protection true --enable-soft-delete true').get_output_in_json()['id']
        kid = self.cmd('keyvault key create -n {key} --vault {vault} --protection software').get_output_in_json()['key']['kid']
        self.kwargs.update({
            'vault_id': vault_id,
            'kid': kid
        })

        self.cmd('disk-encryption-set create -g {rg} -n {des1} --key-url {kid} --source-vault {vault} --encryption-type EncryptionAtRestWithPlatformAndCustomerKeys')
        des1_show_output = self.cmd('disk-encryption-set show -g {rg} -n {des1}').get_output_in_json()
        des1_sp_id = des1_show_output['identity']['principalId']
        des1_id = des1_show_output['id']
        self.kwargs.update({
            'des1_sp_id': des1_sp_id,
            'des1_id': des1_id
        })

        self.cmd('keyvault set-policy -n {vault} --object-id {des1_sp_id} --key-permissions wrapKey unwrapKey get')

        time.sleep(15)

        with mock.patch('azure.cli.command_modules.role.custom._gen_guid', side_effect=self.create_guid):
            self.cmd('role assignment create --assignee {des1_sp_id} --role Reader --scope {vault_id}')

        self.cmd('disk create -g {rg} -n {disk1} --disk-encryption-set {des1} --size-gb 10', checks=[
            self.check('encryption.type', 'EncryptionAtRestWithPlatformAndCustomerKeys')
        ])

        self.cmd('vm create -g {rg} -n {vm1} --image centos --os-disk-encryption-set {des1} --nsg-rule NONE --admin-username azureuser --admin-password testPassword0 --authentication-type password')

        self.cmd('vmss create -g {rg} -n {vmss1} --image centos --os-disk-encryption-set {des1} --admin-username azureuser --admin-password testPassword0 --authentication-type password')
>>>>>>> c9e1b504


class VMSSCreateDiskOptionTest(ScenarioTest):

    @ResourceGroupPreparer(name_prefix='cli_test_vmss_create_disk_iops_mbps_', location='eastus')
    @AllowLargeResponse(size_kb=99999)
    def test_vmss_create_disk_iops_mbps(self, resource_group):
        self.kwargs.update({
            'vmss': 'vmss1'
        })

        self.cmd('vmss create -g {rg} -n {vmss} --image debian --data-disk-sizes-gb 10 10 --data-disk-iops 555 666 '
                 '--data-disk-mbps 77 88 --ultra-ssd-enabled --zone 1 --vm-sku Standard_D2s_v3 '
                 '--storage-sku UltraSSD_LRS --location eastus --admin-username azureuser',
                 checks=[
                     self.check('vmss.virtualMachineProfile.storageProfile.dataDisks[0].diskIOPSReadWrite', '555'),
                     self.check('vmss.virtualMachineProfile.storageProfile.dataDisks[1].diskIOPSReadWrite', '666'),
                     self.check('vmss.virtualMachineProfile.storageProfile.dataDisks[0].diskMBpsReadWrite', '77'),
                     self.check('vmss.virtualMachineProfile.storageProfile.dataDisks[1].diskMBpsReadWrite', '88')
                 ])

        self.cmd('vmss update -g {rg} -n {vmss} --set '
                 'virtualMachineProfile.storageProfile.dataDisks[0].diskIOPSReadWrite=444 '
                 'virtualMachineProfile.storageProfile.dataDisks[1].diskIOPSReadWrite=555 '
                 'virtualMachineProfile.storageProfile.dataDisks[0].diskMBpsReadWrite=66 '
                 'virtualMachineProfile.storageProfile.dataDisks[1].diskMBpsReadWrite=77 ',
                 checks=[
                     self.check('virtualMachineProfile.storageProfile.dataDisks[0].diskIopsReadWrite', '444'),
                     self.check('virtualMachineProfile.storageProfile.dataDisks[1].diskIopsReadWrite', '555'),
                     self.check('virtualMachineProfile.storageProfile.dataDisks[0].diskMbpsReadWrite', '66'),
                     self.check('virtualMachineProfile.storageProfile.dataDisks[1].diskMbpsReadWrite', '77'),
                 ])


class VMCreateAutoCreateSubnetScenarioTest(ScenarioTest):

    @ResourceGroupPreparer(name_prefix='cli_test_vm_subnet')
    def test_vm_create_auto_create_subnet(self, resource_group):

        self.kwargs.update({
            'loc': 'eastus',
            'vm': 'vm-subnet',
            'vnet': 'myvnet'
        })

        # Expecting no results
        self.cmd('vm list --resource-group {rg}',
                 checks=self.is_empty())
        self.cmd('network vnet list --resource-group {rg}',
                 checks=self.is_empty())

        self.cmd('network vnet create --resource-group {rg} --name {vnet} --location {loc}')
        self.cmd('vm create --resource-group {rg} --location {loc} --name {vm} --admin-username ubuntu --image UbuntuLTS --admin-password testPassword0 --authentication-type password --vnet-name {vnet}')

        # Expecting one result, the one we created
        self.cmd('vm list --resource-group {rg}', checks=[
            self.check('length(@)', 1),
            self.check('[0].resourceGroup', '{rg}'),
            self.check('[0].name', '{vm}'),
            self.check('[0].location', '{loc}')
        ])

        self.cmd('network vnet show --resource-group {rg} --name {vnet}', checks=[
            self.check('subnets[0].name', '{vm}Subnet')
        ])


class VMSSAutomaticRepairsScenarioTest(ScenarioTest):

    @ResourceGroupPreparer(name_prefix='cli_test_vmss_create_automatic_repairs_with_health_probe_')
    def test_vmss_create_automatic_repairs_with_health_probe(self, resource_group):
        self.kwargs.update({
            'vmss': 'vmss1',
            'lb': 'lb1',
            'probe': 'probe',
            'lbrule': 'lbrule'
        })

        # Test raise error if not provide health probe or load balance
        with self.assertRaises(CLIError):
            self.cmd('vmss create -g {rg} -n {vmss} --image UbuntuLTS --automatic-repairs-grace-period 30 --admin-username azureuser')
        with self.assertRaises(CLIError):
            self.cmd('vmss create -g {rg} -n {vmss} --image UbuntuLTS --load-balancer {lb} --automatic-repairs-grace-period 30 --admin-username azureuser')
        with self.assertRaises(CLIError):
            self.cmd('vmss create -g {rg} -n {vmss} --image UbuntuLTS --health-probe {probe} --automatic-repairs-grace-period 30 --admin-username azureuser')

        # Prepare health probe
        self.cmd('network lb create -g {rg} -n {lb}')
        self.cmd('network lb probe create -g {rg} --lb-name {lb} -n {probe} --protocol Tcp --port 80')
        self.cmd('network lb rule create -g {rg} --lb-name {lb} -n {lbrule} --probe-name {probe} --protocol Tcp --frontend-port 80 --backend-port 80')
        # Test enable automatic repairs with a health probe when create vmss
        self.cmd('vmss create -g {rg} -n {vmss} --image UbuntuLTS --load-balancer {lb} --health-probe {probe} --automatic-repairs-grace-period 30 --admin-username azureuser',
                 checks=[
                     self.check('vmss.automaticRepairsPolicy.enabled', True),
                     self.check('vmss.automaticRepairsPolicy.gracePeriod', 'PT30M')
                 ])

    @ResourceGroupPreparer(name_prefix='cli_test_vmss_update_automatic_repairs_with_health_probe_')
    def test_vmss_update_automatic_repairs_with_health_probe(self, resource_group):
        self.kwargs.update({
            'vmss': 'vmss1',
            'probe': 'probe',
            'lbrule': 'lbrule'
        })

        # Prepare vmss
        self.cmd('vmss create -g {rg} -n {vmss} --image UbuntuLTS --admin-username azureuser')

        # Validate automatic repairs parameters
        with self.assertRaises(CLIError):
            self.cmd(
                'vmss update -g {rg} -n {vmss} --enable-automatic-repairs false --automatic-repairs-grace-period 30')
        with self.assertRaises(CLIError):
            self.cmd('vmss update -g {rg} -n {vmss} --enable-automatic-repairs true')

        # Prepare health probe
        self.kwargs['probe_id'] = self.cmd(
            'network lb probe create -g {rg} --lb-name {vmss}LB -n {probe} --protocol Tcp --port 80'
        ).get_output_in_json()['id']
        self.cmd(
            'network lb rule create -g {rg} --lb-name {vmss}LB -n {lbrule} --probe-name {probe} --protocol Tcp '
            '--frontend-port 80 --backend-port 80'
        )
        # Test enable automatic repairs with a health probe when update vmss
        self.cmd('vmss update -g {rg} -n {vmss} --set virtualMachineProfile.networkProfile.healthProbe.id={probe_id}',
                 checks=[
                     self.check('virtualMachineProfile.networkProfile.healthProbe.id', self.kwargs['probe_id'])
                 ])
        self.kwargs['instance_ids'] = ' '.join(
            self.cmd('vmss list-instances -g {rg} -n {vmss} --query "[].instanceId"').get_output_in_json()
        )
        self.cmd('vmss update-instances -g {rg} -n {vmss} --instance-ids {instance_ids}')
        self.cmd('vmss update -g {rg} -n {vmss} --enable-automatic-repairs true --automatic-repairs-grace-period 30',
                 checks=[
                     self.check('automaticRepairsPolicy.enabled', True),
                     self.check('automaticRepairsPolicy.gracePeriod', 'PT30M')
                 ])

    @ResourceGroupPreparer(name_prefix='cli_test_vmss_update_automatic_repairs_with_health_extension_')
    def test_vmss_update_automatic_repairs_with_health_extension(self, resource_group):
        self.kwargs.update({
            'vmss': 'vmss1'
        })

        # Prepare vmss
        self.cmd('vmss create -g {rg} -n {vmss} --image UbuntuLTS --admin-username azureuser')

        # Prepare health extension
        _, settings_file = tempfile.mkstemp()
        with open(settings_file, 'w') as outfile:
            json.dump({
                "port": 80,
                "protocol": "http",
                "requestPath": "/"
            }, outfile)
        settings_file = settings_file.replace('\\', '\\\\')
        self.kwargs['settings'] = settings_file
        self.cmd(
            'vmss extension set -g {rg} --vmss-name {vmss} '
            '--name ApplicationHealthLinux --version 1.0 '
            '--publisher Microsoft.ManagedServices '
            '--settings {settings}'
        )

        # Test enable automatic repairs with a health extension when update vmss
        self.kwargs['instance_ids'] = ' '.join(
            self.cmd('vmss list-instances -g {rg} -n {vmss} --query "[].instanceId"').get_output_in_json()
        )
        self.cmd('vmss update-instances -g {rg} -n {vmss} --instance-ids {instance_ids}')
        self.cmd('vmss update -g {rg} -n {vmss} --enable-automatic-repairs true --automatic-repairs-grace-period 30',
                 checks=[
                     self.check('automaticRepairsPolicy.enabled', True),
                     self.check('automaticRepairsPolicy.gracePeriod', 'PT30M')
                 ])


class VMCreateNSGRule(ScenarioTest):

    @ResourceGroupPreparer(name_prefix='cli_test_vm_create_nsg_rule_')
    def test_vm_create_nsg_rule(self, resource_group):
        self.kwargs.update({
            'vm': 'vm1'
        })

<<<<<<< HEAD
        self.cmd('vm create -g {rg} -n {vm} --image centos --nsg-rule NONE --admin-username azureuser')
=======
        self.cmd('vm create -g {rg} -n {vm} --image centos --nsg-rule NONE --admin-username azureuser --admin-password testPassword0 --authentication-type password')
>>>>>>> c9e1b504
        self.cmd('network nsg show -g {rg} -n {vm}NSG', checks=[
            self.check('securityRules', '[]')
        ])


class VMSSSetOrchestrationServiceStateScenarioTest(ScenarioTest):

    @ResourceGroupPreparer(name_prefix='cli_test_vmss_set_orchestration_service_state_')
    def test_vmss_set_orchestration_service_state(self, resource_group):
        self.kwargs.update({
            'vmss': 'vmss1',
            'lb': 'lb1',
            'probe': 'probe',
            'lbrule': 'lbrule',
            'service_name': 'AutomaticRepairs'
        })

        # Prepare health probe
        self.cmd('network lb create -g {rg} -n {lb}')
        self.cmd('network lb probe create -g {rg} --lb-name {lb} -n {probe} --protocol Tcp --port 80')
        self.cmd(
            'network lb rule create -g {rg} --lb-name {lb} -n {lbrule} --probe-name {probe} --protocol Tcp --frontend-port 80 --backend-port 80')
        self.cmd(
            'vmss create -g {rg} -n {vmss} --image UbuntuLTS --load-balancer {lb} --health-probe {probe} --automatic-repairs-grace-period 30 --admin-username azureuser',
            checks=[
                self.check('vmss.automaticRepairsPolicy.enabled', True),
                self.check('vmss.automaticRepairsPolicy.gracePeriod', 'PT30M')
            ])
        self.cmd('vmss set-orchestration-service-state -g {rg} -n {vmss} --service-name {service_name} --action Resume')
        self.cmd('vmss set-orchestration-service-state -g {rg} -n {vmss} --service-name {service_name} --action Suspend')
        self.cmd('vmss get-instance-view -g {rg} -n {vmss}', checks=[
            self.check('orchestrationServices[0].serviceName', self.kwargs['service_name']),
            self.check('orchestrationServices[0].serviceState', 'Suspended')
        ])


class VMAutoShutdownScenarioTest(ScenarioTest):

    @ResourceGroupPreparer(name_prefix='cli_test_vm_auto_shutdown')
    def test_vm_auto_shutdown(self, resource_group):
        self.kwargs.update({
            'vm': 'vm1'
        })
<<<<<<< HEAD
        self.cmd('vm create -g {rg} -n {vm} --image centos --nsg-rule NONE --admin-username azureuser')
=======
        self.cmd('vm create -g {rg} -n {vm} --image centos --nsg-rule NONE --admin-username azureuser --admin-password testPassword0 --authentication-type password')
>>>>>>> c9e1b504
        self.cmd('vm auto-shutdown -g {rg} -n {vm} --time 1730 --email "foo@bar.com" --webhook "https://example.com/"', checks=[
            self.check('name', 'shutdown-computevm-{vm}'),
            self.check('taskType', 'ComputeVmShutdownTask'),
            self.check('status', 'Enabled'),
            self.check('dailyRecurrence.time', '1730'),
            self.check('notificationSettings.status', 'Enabled'),
            self.check('notificationSettings.webhookUrl', 'https://example.com/'),
            self.check('notificationSettings.emailRecipient', 'foo@bar.com')
        ])
        self.cmd('vm auto-shutdown -g {rg} -n {vm} --off')


if __name__ == '__main__':
    unittest.main()<|MERGE_RESOLUTION|>--- conflicted
+++ resolved
@@ -878,19 +878,11 @@
         })
 
         # simulate-eviction on a Regular VM, expect failure
-<<<<<<< HEAD
-        self.cmd('vm create --resource-group {rg} --name {vm1} --location {loc} --image Centos --priority Regular')
-        self.cmd('vm simulate-eviction --resource-group {rg} --name {vm1}', expect_failure=True)
-
-        # simulate-eviction on a Spot VM with Deallocate policy, expect VM to be deallocated
-        self.cmd('vm create --resource-group {rg} --name {vm2} --location {loc} --image Centos --priority Spot --eviction-policy Deallocate')
-=======
         self.cmd('vm create --resource-group {rg} --name {vm1} --admin-username azureuser --admin-password testPassword0 --authentication-type password --location {loc} --image Centos --priority Regular')
         self.cmd('vm simulate-eviction --resource-group {rg} --name {vm1}', expect_failure=True)
 
         # simulate-eviction on a Spot VM with Deallocate policy, expect VM to be deallocated
         self.cmd('vm create --resource-group {rg} --name {vm2} --admin-username azureuser --admin-password testPassword0 --authentication-type password --location {loc} --image Centos --priority Spot --eviction-policy Deallocate')
->>>>>>> c9e1b504
         self.cmd('vm simulate-eviction --resource-group {rg} --name {vm2}')
         time.sleep(180)
         self.cmd('vm get-instance-view --resource-group {rg} --name {vm2}', checks=[
@@ -902,11 +894,7 @@
         ])
 
         # simulate-eviction on a Spot VM with Delete policy, expect VM to be deleted
-<<<<<<< HEAD
-        self.cmd('vm create --resource-group {rg} --name {vm3} --location {loc} --image Centos --priority Spot --eviction-policy Delete')
-=======
         self.cmd('vm create --resource-group {rg} --name {vm3} --admin-username azureuser --admin-password testPassword0 --authentication-type password --location {loc} --image Centos --priority Spot --eviction-policy Delete')
->>>>>>> c9e1b504
         self.cmd('vm simulate-eviction --resource-group {rg} --name {vm3}')
         time.sleep(180)
         self.cmd('vm list --resource-group {rg}', checks=[self.check('length(@)', 2)])
@@ -1313,11 +1301,7 @@
         })
         self.cmd('network nsg create -g {rg} -n {nsg}')
         with mock.patch('azure.cli.command_modules.vm.custom._gen_guid', side_effect=self.create_guid):
-<<<<<<< HEAD
-            self.cmd('vm create -n {vm} -g {rg} --image UbuntuLTS --workspace {workspace} --nsg {nsg} --admin-username azureuser')
-=======
             self.cmd('vm create -n {vm} -g {rg} --image UbuntuLTS --workspace {workspace} --nsg {nsg} --admin-username azureuser --admin-password testPassword0 --authentication-type password')
->>>>>>> c9e1b504
         self.cmd('vm monitor log show -n {vm} -g {rg} -q "Perf | limit 10"')
 
     @ResourceGroupPreparer(name_prefix='cli_test_vm_metric_tail', location='eastus')
@@ -1329,11 +1313,7 @@
             'nsg': self.create_random_name('clinsg', 20)
         })
         self.cmd('network nsg create -g {rg} -n {nsg}')
-<<<<<<< HEAD
-        self.cmd('vm create -n {vm} -g {rg} --image UbuntuLTS --nsg {nsg} --admin-username azureuser')
-=======
         self.cmd('vm create -n {vm} -g {rg} --image UbuntuLTS --nsg {nsg} --admin-username azureuser --admin-password testPassword0 --authentication-type password')
->>>>>>> c9e1b504
         self.cmd('vm start -n {vm} -g {rg}')
 
         time.sleep(60)
@@ -1403,7 +1383,6 @@
         workspace_id = self.cmd('monitor log-analytics workspace show -n {workspace} -g {rg}').get_output_in_json()[
             'id']
         uri_template = "https://management.azure.com{0}/dataSources?$filter=kind eq '{1}'&api-version=2020-03-01-preview"
-<<<<<<< HEAD
         uri = uri_template.format(workspace_id, 'WindowsEvent')
         self.cmd("az rest --method get --uri \"{}\"".format(uri), checks=[
             self.check('length(value)', 1)
@@ -1413,129 +1392,6 @@
         self.cmd("az rest --method get --uri \"{}\"".format(uri), checks=[
             self.check('length(value)', 15)
         ])
-
-
-class VMMonitorTestUpdateLinux(ScenarioTest):
-
-    @ResourceGroupPreparer(name_prefix='cli_test_vm_update_with_workspace_linux', location='eastus')
-    def test_vm_update_with_workspace_linux(self, resource_group):
-
-        self.kwargs.update({
-            'vm': 'monitorvm',
-            'workspace1': self.create_random_name('cliworkspace', 20),
-            'workspace2': self.create_random_name('cliworkspace', 20),
-            'rg': resource_group,
-            'nsg': self.create_random_name('clinsg', 20)
-        })
-        self.cmd('network nsg create -g {rg} -n {nsg}')
-        self.cmd('vm create -n {vm} -g {rg} --image UbuntuLTS --nsg {nsg} --generate-ssh-keys --admin-username azureuser')
-        with mock.patch('azure.cli.command_modules.vm.custom._gen_guid', side_effect=self.create_guid):
-            self.cmd('vm update -n {vm} -g {rg} --workspace {workspace1}')
-
-        workspace_id = self.cmd('monitor log-analytics workspace show -n {workspace1} -g {rg}').get_output_in_json()['id']
-        uri_template = "https://management.azure.com{0}/dataSources?$filter=kind eq '{1}'&api-version=2020-03-01-preview"
-        uri = uri_template.format(workspace_id, 'LinuxPerformanceCollection')
-        self.cmd("az rest --method get --uri \"{}\"".format(uri), checks=[
-            self.check('length(value)', 1)
-        ])
-
-        uri = uri_template.format(workspace_id, 'LinuxSyslog')
-        self.cmd("az rest --method get --uri \"{}\"".format(uri), checks=[
-            self.check('length(value)', 1)
-        ])
-
-        uri = uri_template.format(workspace_id, 'LinuxSyslogCollection')
-        self.cmd("az rest --method get --uri \"{}\"".format(uri), checks=[
-            self.check('length(value)', 1)
-        ])
-
-        uri = uri_template.format(workspace_id, 'LinuxPerformanceObject')
-        self.cmd("az rest --method get --uri \"{}\"".format(uri), checks=[
-            self.check('length(value)', 4)
-        ])
-
-        self.cmd('vm monitor log show -n {vm} -g {rg} -q "Perf"')
-
-        self.cmd('monitor log-analytics workspace create -n {workspace2} -g {rg}')
-        with mock.patch('azure.cli.command_modules.vm.custom._gen_guid', side_effect=self.create_guid):
-            self.cmd('vm update -n {vm} -g {rg} --workspace {workspace2}')
-
-        workspace_id = self.cmd('monitor log-analytics workspace show -n {workspace2} -g {rg}').get_output_in_json()['id']
-        uri_template = "https://management.azure.com{0}/dataSources?$filter=kind eq '{1}'&api-version=2020-03-01-preview"
-        uri = uri_template.format(workspace_id, 'LinuxPerformanceCollection')
-        self.cmd("az rest --method get --uri \"{}\"".format(uri), checks=[
-            self.check('length(value)', 1)
-        ])
-
-        uri = uri_template.format(workspace_id, 'LinuxSyslog')
-        self.cmd("az rest --method get --uri \"{}\"".format(uri), checks=[
-            self.check('length(value)', 1)
-        ])
-
-        uri = uri_template.format(workspace_id, 'LinuxSyslogCollection')
-        self.cmd("az rest --method get --uri \"{}\"".format(uri), checks=[
-            self.check('length(value)', 1)
-        ])
-
-        uri = uri_template.format(workspace_id, 'LinuxPerformanceObject')
-        self.cmd("az rest --method get --uri \"{}\"".format(uri), checks=[
-            self.check('length(value)', 4)
-        ])
-
-        self.cmd('vm monitor log show -n {vm} -g {rg} -q "Perf"')
-
-
-class VMMonitorTestUpdateWindows(ScenarioTest):
-
-    @live_only()
-    @ResourceGroupPreparer(name_prefix='cli_test_vm_update_with_workspace_windows', location='eastus')
-    def test_vm_update_with_workspace_windows(self, resource_group):
-
-        self.kwargs.update({
-            'vm': 'monitorvm',
-            'workspace1': self.create_random_name('cliworkspace', 20),
-            'workspace2': self.create_random_name('cliworkspace', 20),
-            'rg': resource_group,
-            'nsg': self.create_random_name('clinsg', 20)
-        })
-        self.cmd('network nsg create -g {rg} -n {nsg}')
-        self.cmd('vm create -n {vm} -g {rg} --image Win2016Datacenter --admin-password AzureCLI@1224 --nsg {nsg} --admin-username azureuser')
-        with mock.patch('azure.cli.command_modules.vm.custom._gen_guid', side_effect=self.create_guid):
-            self.cmd('vm update -n {vm} -g {rg} --workspace {workspace1}')
-
-        workspace_id = self.cmd('monitor log-analytics workspace show -n {workspace1} -g {rg}').get_output_in_json()['id']
-        uri_template = "https://management.azure.com{0}/dataSources?$filter=kind eq '{1}'&api-version=2020-03-01-preview"
-=======
->>>>>>> c9e1b504
-        uri = uri_template.format(workspace_id, 'WindowsEvent')
-        self.cmd("az rest --method get --uri \"{}\"".format(uri), checks=[
-            self.check('length(value)', 1)
-        ])
-
-        uri = uri_template.format(workspace_id, 'WindowsPerformanceCounter')
-        self.cmd("az rest --method get --uri \"{}\"".format(uri), checks=[
-            self.check('length(value)', 15)
-        ])
-
-        self.cmd('vm monitor log show -n {vm} -g {rg} -q "Perf"')
-
-        self.cmd('monitor log-analytics workspace create -n {workspace2} -g {rg}')
-        with mock.patch('azure.cli.command_modules.vm.custom._gen_guid', side_effect=self.create_guid):
-            self.cmd('vm update -n {vm} -g {rg} --workspace {workspace2}')
-
-        workspace_id = self.cmd('monitor log-analytics workspace show -n {workspace2} -g {rg}').get_output_in_json()['id']
-        uri_template = "https://management.azure.com{0}/dataSources?$filter=kind eq '{1}'&api-version=2020-03-01-preview"
-        uri = uri_template.format(workspace_id, 'WindowsEvent')
-        self.cmd("az rest --method get --uri \"{}\"".format(uri), checks=[
-            self.check('length(value)', 1)
-        ])
-
-        uri = uri_template.format(workspace_id, 'WindowsPerformanceCounter')
-        self.cmd("az rest --method get --uri \"{}\"".format(uri), checks=[
-            self.check('length(value)', 15)
-        ])
-
-        self.cmd('vm monitor log show -n {vm} -g {rg} -q "Perf"')
 
 
 class VMMonitorTestUpdateLinux(ScenarioTest):
@@ -1875,20 +1731,12 @@
             'pswd': 'qpwWfn1qwernv#xnklwezxcvslkdfj'
         })
 
-<<<<<<< HEAD
-        self.cmd('vm create -g {rg} -n {vm1} --image UbuntuLTS --enable-agent --admin-username azureuser')
-=======
         self.cmd('vm create -g {rg} -n {vm1} --image UbuntuLTS --enable-agent --admin-username azureuser --admin-password {pswd} --authentication-type password')
->>>>>>> c9e1b504
         self.cmd('vm show -g {rg} -n {vm1}', checks=[
             self.check('osProfile.linuxConfiguration.provisionVmAgent', True)
         ])
 
-<<<<<<< HEAD
-        self.cmd('vm create -g {rg} -n {vm2} --image Win2019Datacenter --admin-username azureuser --admin-password {pswd} --enable-agent false')
-=======
         self.cmd('vm create -g {rg} -n {vm2} --image Win2019Datacenter --admin-username azureuser --admin-password {pswd} --authentication-type password --enable-agent false')
->>>>>>> c9e1b504
         self.cmd('vm show -g {rg} -n {vm2}', checks=[
             self.check('osProfile.windowsConfiguration.provisionVmAgent', False)
         ])
@@ -2164,21 +2012,13 @@
             'vmss': 'vmss1'
         })
 
-<<<<<<< HEAD
-        self.cmd('vm create -g {rg} -n {vm} --image centos --size Standard_D2s_v3 --zone 2 --admin-username azureuser')
-=======
         self.cmd('vm create -g {rg} -n {vm} --image centos --size Standard_D2s_v3 --zone 2 --admin-username azureuser --admin-password testPassword0 --authentication-type password')
->>>>>>> c9e1b504
         self.cmd('vm deallocate -g {rg} -n {vm}')
         self.cmd('vm update -g {rg} -n {vm} --ultra-ssd-enabled', checks=[
             self.check('additionalCapabilities.ultraSsdEnabled', True)
         ])
 
-<<<<<<< HEAD
-        self.cmd('vmss create -g {rg} -n {vmss} --image centos --vm-sku Standard_D2s_v3 --zone 2 --admin-username azureuser')
-=======
         self.cmd('vmss create -g {rg} -n {vmss} --image centos --vm-sku Standard_D2s_v3 --zone 2 --admin-username azureuser --admin-password testPassword0 --authentication-type password')
->>>>>>> c9e1b504
         self.cmd('vmss deallocate -g {rg} -n {vmss}')
         self.cmd('vmss update -g {rg} -n {vmss} --ultra-ssd-enabled', checks=[
             self.check('additionalCapabilities.ultraSsdEnabled', True)
@@ -3980,11 +3820,7 @@
         self.cmd('sig image-definition create -g {rg} --gallery-name {gallery} --gallery-image-definition {image} --os-type linux --os-state specialized -p publisher1 -f offer1 -s sku1', checks=[
             self.check('osState', 'Specialized')
         ])
-<<<<<<< HEAD
-        self.cmd('vm create -g {rg} -n {vm1} --image ubuntults --nsg-rule NONE --admin-username azureuser')
-=======
         self.cmd('vm create -g {rg} -n {vm1} --image ubuntults --nsg-rule NONE --admin-username azureuser --admin-password testPassword0 --authentication-type password')
->>>>>>> c9e1b504
         disk = self.cmd('vm show -g {rg} -n {vm1}').get_output_in_json()['storageProfile']['osDisk']['name']
         self.kwargs.update({
             'disk': disk
@@ -3994,13 +3830,8 @@
         self.kwargs.update({
             'image_version': image_version
         })
-<<<<<<< HEAD
-        self.cmd('vm create -g {rg} -n {vm2} --image {image_version} --specialized --nsg-rule NONE --admin-username azureuser')
-        self.cmd('vmss create -g {rg} -n {vmss1} --image {image_version} --specialized --admin-username azureuser')
-=======
         self.cmd('vm create -g {rg} -n {vm2} --image {image_version} --specialized --nsg-rule NONE --admin-username azureuser --admin-password testPassword0 --authentication-type password')
         self.cmd('vmss create -g {rg} -n {vmss1} --image {image_version} --specialized --admin-username azureuser --admin-password testPassword0 --authentication-type password')
->>>>>>> c9e1b504
         with self.assertRaises(CLIError):
             self.cmd('vm create -g {rg} -n {vm3} --specialized')
         with self.assertRaises(CLIError):
@@ -4311,11 +4142,7 @@
         })
 
         # vm create
-<<<<<<< HEAD
-        self.cmd('vm create -g {rg} -n {vm} --image UbuntuLTS --priority Low --eviction-policy Deallocate --max-price 50 --admin-username azureuser')
-=======
         self.cmd('vm create -g {rg} -n {vm} --image UbuntuLTS --priority Low --eviction-policy Deallocate --max-price 50 --admin-username azureuser --admin-password testPassword0 --authentication-type password')
->>>>>>> c9e1b504
 
         self.cmd('vm show -g {rg} -n {vm}', checks=[
             self.check('priority', 'Low'),
@@ -4324,11 +4151,7 @@
         ])
 
         # vmss create
-<<<<<<< HEAD
-        self.cmd('vmss create -g {rg} -n {vmss} --image UbuntuLTS --lb-sku Standard --priority Low --eviction-policy Deallocate --max-price 50 --admin-username azureuser', checks=[
-=======
         self.cmd('vmss create -g {rg} -n {vmss} --image UbuntuLTS --lb-sku Standard --priority Low --eviction-policy Deallocate --max-price 50 --admin-username azureuser --admin-password testPassword0 --authentication-type password', checks=[
->>>>>>> c9e1b504
             self.check('vmss.virtualMachineProfile.priority', 'Low'),
             self.check('vmss.virtualMachineProfile.evictionPolicy', 'Deallocate'),
             self.check('vmss.virtualMachineProfile.billingProfile.maxPrice', 50)
@@ -4361,11 +4184,7 @@
             'vm': 'vm_1'
         })
 
-<<<<<<< HEAD
-        self.cmd('vm create -g {rg} -n {vm} --image UbuntuLTS --admin-username azureuser')
-=======
         self.cmd('vm create -g {rg} -n {vm} --image UbuntuLTS --admin-username azureuser --admin-password testPassword0 --authentication-type password')
->>>>>>> c9e1b504
         self.cmd('vm show -g {rg} -n {vm}', checks=[
             self.check('name', '{vm}'),
             self.check('osProfile.computerName', 'vm1')
@@ -4487,22 +4306,14 @@
         ])
         self.cmd('vm create -g {rg} -n {vm1} --attach-os-disk {disk} --os-type linux --nsg-rule NONE')
 
-<<<<<<< HEAD
-        self.cmd('vm create -g {rg} -n {vm2} --image centos --os-disk-encryption-set {des1} --data-disk-sizes-gb 10 10 --data-disk-encryption-sets {des2} {des3} --nsg-rule NONE --admin-username azureuser')
-=======
         self.cmd('vm create -g {rg} -n {vm2} --image centos --os-disk-encryption-set {des1} --data-disk-sizes-gb 10 10 --data-disk-encryption-sets {des2} {des3} --nsg-rule NONE --admin-username azureuser --admin-password testPassword0 --authentication-type password')
->>>>>>> c9e1b504
         self.cmd('vm show -g {rg} -n {vm2}', checks=[
             self.check_pattern('storageProfile.osDisk.managedDisk.diskEncryptionSet.id', self.kwargs['des1_pattern']),
             self.check_pattern('storageProfile.dataDisks[0].managedDisk.diskEncryptionSet.id', self.kwargs['des2_pattern']),
             self.check_pattern('storageProfile.dataDisks[1].managedDisk.diskEncryptionSet.id', self.kwargs['des3_pattern'])
         ])
 
-<<<<<<< HEAD
-        self.cmd('vmss create -g {rg} -n {vmss} --image centos --os-disk-encryption-set {des1} --data-disk-sizes-gb 10 10 --data-disk-encryption-sets {des2} {des3} --admin-username azureuser')
-=======
         self.cmd('vmss create -g {rg} -n {vmss} --image centos --os-disk-encryption-set {des1} --data-disk-sizes-gb 10 10 --data-disk-encryption-sets {des2} {des3} --admin-username azureuser --admin-password testPassword0 --authentication-type password')
->>>>>>> c9e1b504
         self.cmd('vmss show -g {rg} -n {vmss}', checks=[
             self.check_pattern('virtualMachineProfile.storageProfile.osDisk.managedDisk.diskEncryptionSet.id', self.kwargs['des1_pattern']),
             self.check_pattern('virtualMachineProfile.storageProfile.dataDisks[0].managedDisk.diskEncryptionSet.id', self.kwargs['des2_pattern']),
@@ -4660,7 +4471,6 @@
 
         self.cmd('snapshot update -g {rg} -n {snapshot2} --encryption-type EncryptionAtRestWithCustomerKey --disk-encryption-set {des2}', checks=[
             self.check_pattern('encryption.diskEncryptionSetId', self.kwargs['des2_pattern'])
-<<<<<<< HEAD
         ])
 
     @unittest.skip('disable temporarily, will fix in another PR')
@@ -4703,56 +4513,9 @@
             self.check('encryption.type', 'EncryptionAtRestWithPlatformAndCustomerKeys')
         ])
 
-        self.cmd('vm create -g {rg} -n {vm1} --image centos --os-disk-encryption-set {des1} --nsg-rule NONE')
-
-        self.cmd('vmss create -g {rg} -n {vmss1} --image centos --os-disk-encryption-set {des1}')
-=======
-        ])
-
-    @unittest.skip('disable temporarily, will fix in another PR')
-    @ResourceGroupPreparer(name_prefix='cli_test_disk_encryption_set_double_encryption_', location='centraluseuap')
-    @AllowLargeResponse(size_kb=99999)
-    def test_disk_encryption_set_double_encryption(self, resource_group):
-        self.kwargs.update({
-            'vault': self.create_random_name(prefix='vault-', length=20),
-            'key': self.create_random_name(prefix='key-', length=20),
-            'des1': self.create_random_name(prefix='des1-', length=20),
-            'disk1': self.create_random_name(prefix='disk-', length=20),
-            'vm1': self.create_random_name(prefix='vm1-', length=20),
-            'vmss1': self.create_random_name(prefix='vmss-', length=20)
-        })
-
-        vault_id = self.cmd('keyvault create -g {rg} -n {vault} --enable-purge-protection true --enable-soft-delete true').get_output_in_json()['id']
-        kid = self.cmd('keyvault key create -n {key} --vault {vault} --protection software').get_output_in_json()['key']['kid']
-        self.kwargs.update({
-            'vault_id': vault_id,
-            'kid': kid
-        })
-
-        self.cmd('disk-encryption-set create -g {rg} -n {des1} --key-url {kid} --source-vault {vault} --encryption-type EncryptionAtRestWithPlatformAndCustomerKeys')
-        des1_show_output = self.cmd('disk-encryption-set show -g {rg} -n {des1}').get_output_in_json()
-        des1_sp_id = des1_show_output['identity']['principalId']
-        des1_id = des1_show_output['id']
-        self.kwargs.update({
-            'des1_sp_id': des1_sp_id,
-            'des1_id': des1_id
-        })
-
-        self.cmd('keyvault set-policy -n {vault} --object-id {des1_sp_id} --key-permissions wrapKey unwrapKey get')
-
-        time.sleep(15)
-
-        with mock.patch('azure.cli.command_modules.role.custom._gen_guid', side_effect=self.create_guid):
-            self.cmd('role assignment create --assignee {des1_sp_id} --role Reader --scope {vault_id}')
-
-        self.cmd('disk create -g {rg} -n {disk1} --disk-encryption-set {des1} --size-gb 10', checks=[
-            self.check('encryption.type', 'EncryptionAtRestWithPlatformAndCustomerKeys')
-        ])
-
         self.cmd('vm create -g {rg} -n {vm1} --image centos --os-disk-encryption-set {des1} --nsg-rule NONE --admin-username azureuser --admin-password testPassword0 --authentication-type password')
 
         self.cmd('vmss create -g {rg} -n {vmss1} --image centos --os-disk-encryption-set {des1} --admin-username azureuser --admin-password testPassword0 --authentication-type password')
->>>>>>> c9e1b504
 
 
 class VMSSCreateDiskOptionTest(ScenarioTest):
@@ -4937,11 +4700,7 @@
             'vm': 'vm1'
         })
 
-<<<<<<< HEAD
-        self.cmd('vm create -g {rg} -n {vm} --image centos --nsg-rule NONE --admin-username azureuser')
-=======
         self.cmd('vm create -g {rg} -n {vm} --image centos --nsg-rule NONE --admin-username azureuser --admin-password testPassword0 --authentication-type password')
->>>>>>> c9e1b504
         self.cmd('network nsg show -g {rg} -n {vm}NSG', checks=[
             self.check('securityRules', '[]')
         ])
@@ -4985,11 +4744,7 @@
         self.kwargs.update({
             'vm': 'vm1'
         })
-<<<<<<< HEAD
-        self.cmd('vm create -g {rg} -n {vm} --image centos --nsg-rule NONE --admin-username azureuser')
-=======
         self.cmd('vm create -g {rg} -n {vm} --image centos --nsg-rule NONE --admin-username azureuser --admin-password testPassword0 --authentication-type password')
->>>>>>> c9e1b504
         self.cmd('vm auto-shutdown -g {rg} -n {vm} --time 1730 --email "foo@bar.com" --webhook "https://example.com/"', checks=[
             self.check('name', 'shutdown-computevm-{vm}'),
             self.check('taskType', 'ComputeVmShutdownTask'),
