# --------------------------------------------------------------------------------------------
# Copyright (c) Microsoft Corporation. All rights reserved.
# Licensed under the MIT License. See License.txt in the project root for license information.
# --------------------------------------------------------------------------------------------

# pylint: disable=line-too-long, too-many-lines
from argcomplete.completers import FilesCompleter

from knack.arguments import CLIArgumentType, ignore_type

from azure.cli.core.commands.parameters import (get_location_type, get_resource_name_completion_list,
                                                tags_type, zone_type, zones_type,
                                                file_type, get_resource_group_completion_list,
                                                get_three_state_flag, get_enum_type)
from azure.cli.core.commands.validators import get_default_location_from_resource_group
from azure.cli.core.commands.template_create import get_folded_parameter_help_string
from azure.cli.core.local_context import LocalContextAttribute, LocalContextAction, ALL
from azure.cli.command_modules.network._validators import (
    dns_zone_name_type, validate_inbound_nat_rule_id_list,
    validate_address_pool_id_list, validate_inbound_nat_rule_name_or_id,
    validate_address_pool_name_or_id, load_cert_file, validate_metadata,
    validate_dns_record_type, validate_private_ip_address,
    get_servers_validator, get_public_ip_validator, get_nsg_validator, get_subnet_validator,
    get_network_watcher_from_vm, get_network_watcher_for_pcap_creation, get_network_watcher_from_location, validate_capture_size_and_limit,
    get_asg_validator, get_vnet_validator, validate_ip_tags, validate_ddos_name_or_id,
    validate_service_endpoint_policy, validate_delegations, validate_subresource_list,
    validate_ag_address_pools, validate_custom_error_pages,
    validate_custom_headers, validate_status_code_ranges, validate_subnet_ranges,
    WafConfigExclusionAction,
    get_header_configuration_validator, validate_nat_gateway, validate_match_variables,
    validate_waf_policy,
    validate_user_assigned_identity, validate_virtul_network_gateway,
    NWConnectionMonitorEndpointFilterItemAction, NWConnectionMonitorTestConfigurationHTTPRequestHeaderAction,
    process_private_link_resource_id_argument, process_private_endpoint_connection_id_argument,
    validate_vpn_connection_name_or_id, process_vnet_name_or_id)
from azure.cli.command_modules.network._completers import (
    subnet_completion_list, get_lb_subresource_completion_list, get_ag_subresource_completion_list,
    ag_url_map_rule_completion_list, tm_endpoint_completion_list, get_sdk_completer)
from azure.cli.command_modules.network._actions import (
    AddBackendAddressCreate, AddBackendAddressCreateForCrossRegionLB, TrustedClientCertificateCreate,
    SslProfilesCreate, NatRuleCreate, AddMappingRequest, WAFRulesCreate)
from azure.cli.core.util import get_json_object
from azure.cli.core.profiles import ResourceType


# pylint: disable=too-many-locals, too-many-branches, too-many-statements
def load_arguments(self, _):

    (ApplicationGatewayProtocol, ApplicationGatewayRedirectType,
     ApplicationGatewayRequestRoutingRuleType, ApplicationGatewaySkuName, ApplicationGatewaySslProtocol, AuthenticationMethod,
     Direction, VpnAuthenticationType,
     FlowLogFormatType, HTTPMethod, IPAllocationMethod,
     IPVersion, LoadDistribution, ProbeProtocol, ProcessorArchitecture, Protocol, PublicIPAddressSkuName, PublicIPAddressSkuTier,
     SecurityRuleAccess, SecurityRuleProtocol, SecurityRuleDirection, TransportProtocol,
     VirtualNetworkGatewaySkuName, VirtualNetworkGatewayType, VpnClientProtocol, VpnType,
     ConnectionMonitorEndpointFilterType, ConnectionMonitorTestConfigurationProtocol,
     PreferredIPVersion, HTTPConfigurationMethod, OutputType, DestinationPortBehavior, CoverageLevel, EndpointType, GatewayLoadBalancerTunnelProtocol,
     GatewayLoadBalancerTunnelInterfaceType, VpnNatRuleType, VpnNatRuleMode, LoadBalancerBackendAddressAdminState, PacketCaptureTargetType) = self.get_models(
         'ApplicationGatewayProtocol', 'ApplicationGatewayRedirectType',
         'ApplicationGatewayRequestRoutingRuleType', 'ApplicationGatewaySkuName', 'ApplicationGatewaySslProtocol', 'AuthenticationMethod',
         'Direction', 'VpnAuthenticationType',
         'FlowLogFormatType', 'HTTPMethod', 'IPAllocationMethod',
         'IPVersion', 'LoadDistribution', 'ProbeProtocol', 'ProcessorArchitecture', 'Protocol', 'PublicIPAddressSkuName', 'PublicIPAddressSkuTier',
         'SecurityRuleAccess', 'SecurityRuleProtocol', 'SecurityRuleDirection', 'TransportProtocol',
         'VirtualNetworkGatewaySkuName', 'VirtualNetworkGatewayType', 'VpnClientProtocol', 'VpnType',
         'ConnectionMonitorEndpointFilterType', 'ConnectionMonitorTestConfigurationProtocol',
         'PreferredIPVersion', 'HTTPConfigurationMethod', 'OutputType', 'DestinationPortBehavior', 'CoverageLevel', 'EndpointType', 'GatewayLoadBalancerTunnelProtocol',
         'GatewayLoadBalancerTunnelInterfaceType', 'VpnNatRuleType', 'VpnNatRuleMode', 'LoadBalancerBackendAddressAdminState', 'PacketCaptureTargetType')

    ZoneType = self.get_models('ZoneType', resource_type=ResourceType.MGMT_NETWORK_DNS)

    default_existing = 'If only one exists, omit to use as default.'

    name_arg_type = CLIArgumentType(options_list=['--name', '-n'], metavar='NAME')
    nic_type = CLIArgumentType(options_list='--nic-name', metavar='NAME', help='The network interface (NIC).', id_part='name', completer=get_resource_name_completion_list('Microsoft.Network/networkInterfaces'))
    nsg_name_type = CLIArgumentType(options_list='--nsg-name', metavar='NAME', help='Name of the network security group.')
    virtual_network_name_type = CLIArgumentType(options_list='--vnet-name', metavar='NAME', help='The virtual network (VNet) name.', completer=get_resource_name_completion_list('Microsoft.Network/virtualNetworks'),
                                                local_context_attribute=LocalContextAttribute(name='vnet_name', actions=[LocalContextAction.GET]))
    subnet_name_type = CLIArgumentType(options_list='--subnet-name', metavar='NAME', help='The subnet name.',
                                       local_context_attribute=LocalContextAttribute(name='subnet_name', actions=[LocalContextAction.GET]))
    load_balancer_name_type = CLIArgumentType(options_list='--lb-name', metavar='NAME', help='The load balancer name.', completer=get_resource_name_completion_list('Microsoft.Network/loadBalancers'), id_part='name')
    private_ip_address_type = CLIArgumentType(help='Static private IP address to use.', validator=validate_private_ip_address)
    cookie_based_affinity_type = CLIArgumentType(arg_type=get_three_state_flag(positive_label='Enabled', negative_label='Disabled', return_label=True))
    http_protocol_type = CLIArgumentType(get_enum_type(ApplicationGatewayProtocol))
    ag_servers_type = CLIArgumentType(nargs='+', help='Space-separated list of IP addresses or DNS names corresponding to backend servers.', validator=get_servers_validator())
    app_gateway_name_type = CLIArgumentType(help='Name of the application gateway.', options_list='--gateway-name', completer=get_resource_name_completion_list('Microsoft.Network/applicationGateways'), id_part='name')
    zone_compatible_type = CLIArgumentType(
        options_list=['--zone', '-z'],
        nargs='+',
        help='Space-separated list of availability zones into which to provision the resource.',
        choices=['1', '2', '3']
    )
    edge_zone = CLIArgumentType(help='The name of edge zone.', min_api='2021-02-01')
    gateway_lb = CLIArgumentType(help='The reference to gateway load balancer frontend IP. If you want to delete it, '
                                      'input \'\"\"\'(Powershell) or \"\"(Linux)', min_api='2020-08-01')

    # region NetworkRoot
    with self.argument_context('network') as c:
        c.argument('subnet_name', subnet_name_type)
        c.argument('virtual_network_name', virtual_network_name_type, id_part='name')
        c.argument('tags', tags_type)
        c.argument('network_security_group_name', nsg_name_type, id_part='name')
        c.argument('private_ip_address', private_ip_address_type)
        c.argument('private_ip_address_version', arg_type=get_enum_type(IPVersion))
        c.argument('enable_tcp_reset', arg_type=get_three_state_flag(), help='Receive bidirectional TCP reset on TCP flow idle timeout or unexpected connection termination. Only used when protocol is set to TCP.', min_api='2018-07-01')
        c.argument('location', get_location_type(self.cli_ctx), validator=get_default_location_from_resource_group)
        c.argument('cache_result', arg_type=get_enum_type(['in', 'out', 'inout']), options_list='--cache', help='Cache the JSON object instead of sending off immediately.')
    # endregion

    # region ApplicationGateways
    with self.argument_context('network application-gateway') as c:
        c.argument('application_gateway_name', app_gateway_name_type, options_list=['--name', '-n'])
        c.argument('sku', arg_group='Gateway', help='The name of the SKU.', arg_type=get_enum_type(ApplicationGatewaySkuName), default=ApplicationGatewaySkuName.standard_medium.value)
        c.argument('min_capacity', min_api='2018-07-01', help='Lower bound on the number of application gateway instances.', type=int)
        c.argument('max_capacity', min_api='2018-12-01', help='Upper bound on the number of application gateway instances.', type=int)
        c.ignore('virtual_network_type', 'private_ip_address_allocation')
        c.argument('zones', zones_type)
        c.argument('custom_error_pages', min_api='2018-08-01', nargs='+', help='Space-separated list of custom error pages in `STATUS_CODE=URL` format.', validator=validate_custom_error_pages)
        c.argument('firewall_policy', options_list='--waf-policy', min_api='2018-12-01', help='Name or ID of a web application firewall (WAF) policy.', validator=validate_waf_policy)
        c.argument('priority', min_api='2021-08-01', type=int, help='Priority of the request routing rule. Supported SKU tiers are Standard_v2, WAF_v2.')

    with self.argument_context('network application-gateway', arg_group='Identity') as c:
        c.argument('user_assigned_identity', options_list='--identity', help="Name or ID of the ManagedIdentity Resource", validator=validate_user_assigned_identity)

    with self.argument_context('network application-gateway', arg_group='Network') as c:
        c.argument('virtual_network_name', virtual_network_name_type)
        c.argument('private_ip_address')
        c.argument('public_ip_address_allocation', help='The kind of IP allocation to use when creating a new public IP.', default=IPAllocationMethod.dynamic.value)
        c.argument('subnet_address_prefix', help='The CIDR prefix to use when creating a new subnet.')
        c.argument('vnet_address_prefix', help='The CIDR prefix to use when creating a new VNet.')

    with self.argument_context('network application-gateway', arg_group='Gateway') as c:
        c.argument('servers', ag_servers_type)
        c.argument('capacity', help='The number of instances to use with the application gateway.', type=int)
        c.argument('http_settings_cookie_based_affinity', cookie_based_affinity_type, help='Enable or disable HTTP settings cookie-based affinity.')
        c.argument('http_settings_protocol', http_protocol_type, help='The HTTP settings protocol.')
        c.argument('enable_http2', arg_type=get_three_state_flag(positive_label='Enabled', negative_label='Disabled'), options_list=['--http2'], help='Use HTTP2 for the application gateway.', min_api='2017-10-01')
        c.ignore('public_ip_address_type', 'frontend_type', 'subnet_type')
        c.argument('ssl_profile_id', help='SSL profile resource of the application gateway.', min_api='2020-06-01', is_preview=True)

    with self.argument_context('network application-gateway', arg_group='Private Link Configuration') as c:
        c.argument('enable_private_link',
                   action='store_true',
                   help='Enable Private Link feature for this application gateway. '
                        'If both public IP and private IP are enbaled, taking effect only in public frontend IP',
                   default=False)
        c.argument('private_link_ip_address', help='The static private IP address of a subnet for Private Link. If omitting, a dynamic one will be created')
        c.argument('private_link_subnet_prefix', help='The CIDR prefix to use when creating a new subnet')
        c.argument('private_link_subnet', help='The name of the subnet within the same vnet of an application gateway')
        c.argument('private_link_primary', arg_type=get_three_state_flag(), help='Whether the IP configuration is primary or not')

    with self.argument_context('network application-gateway', arg_group='Mutual Authentication Support') as c:
        c.argument('trusted_client_cert', min_api='2020-06-01', nargs='+', action=TrustedClientCertificateCreate, is_preview=True)

    with self.argument_context('network application-gateway', arg_group='SSL Profile') as c:
        c.argument('ssl_profile', min_api='2020-06-01', nargs='+', action=SslProfilesCreate, is_preview=True)

    with self.argument_context('network application-gateway create') as c:
        c.argument('validate', help='Generate and validate the ARM template without creating any resources.', action='store_true')
        c.argument('routing_rule_type', arg_group='Gateway', help='The request routing rule type.', arg_type=get_enum_type(ApplicationGatewayRequestRoutingRuleType))
        public_ip_help = get_folded_parameter_help_string('public IP address', allow_none=True, allow_new=True, default_none=True)
        c.argument('public_ip_address', help=public_ip_help, completer=get_resource_name_completion_list('Microsoft.Network/publicIPAddresses'), arg_group='Network')
        subnet_help = get_folded_parameter_help_string('subnet', other_required_option='--vnet-name', allow_new=True)
        c.argument('subnet', help=subnet_help, completer=subnet_completion_list, arg_group='Network')

    with self.argument_context('network application-gateway create', arg_group='Gateway') as c:
        c.argument('cert_data', options_list='--cert-file', type=file_type, completer=FilesCompleter(), help='The path to the PFX certificate file.')
        c.argument('frontend_port', help='The front end port number.')
        c.argument('cert_password', help='The certificate password')
        c.argument('http_settings_port', help='The HTTP settings port.')
        c.argument('servers', ag_servers_type)
        c.argument('key_vault_secret_id', help="Secret Id of (base-64 encoded unencrypted pfx) 'Secret' or 'Certificate' object stored in Azure KeyVault. You need enable soft delete for keyvault to use this feature.")
        c.argument('ssl_cert_name', options_list='--ssl-certificate-name', help="The certificate name. Default will be `<application-gateway-name>SslCert`.")

    with self.argument_context('network application-gateway update', arg_group=None) as c:
        c.argument('sku', default=None)
        c.argument('enable_http2')
        c.argument('capacity', help='The number of instances to use with the application gateway.', type=int)

    ag_subresources = [
        {'name': 'http-listener', 'display': 'HTTP listener', 'ref': 'http_listeners'},
        {'name': 'rule', 'display': 'request routing rule', 'ref': 'request_routing_rules'},
        {'name': 'url-path-map', 'display': 'URL path map', 'ref': 'url_path_maps'},
        {'name': 'private-link', 'display': 'private link', 'ref': 'private_link_configurations'}
    ]
    if self.supported_api_version(min_api='2018-12-01'):
        ag_subresources.append({'name': 'rewrite-rule set', 'display': 'rewrite rule set', 'ref': 'rewrite_rule_sets'})
    if self.supported_api_version(min_api='2021-08-01'):
        ag_subresources.append({'name': 'listener', 'display': 'listener', 'ref': 'listeners'})
        ag_subresources.append({'name': 'routing-rule', 'display': 'routing rule', 'ref': 'routing_rules'})

    for item in ag_subresources:
        with self.argument_context('network application-gateway {}'.format(item['name'])) as c:
            c.argument('item_name', options_list=['--name', '-n'], id_part='child_name_1', help='The name of the {}.'.format(item['display']), completer=get_ag_subresource_completion_list(item['ref']))
            c.argument('resource_name', options_list='--gateway-name', help='The name of the application gateway.', id_part='name')
            c.argument('application_gateway_name', app_gateway_name_type)
            c.argument('private_ip_address', arg_group=None)
            c.argument('virtual_network_name', arg_group=None)

        with self.argument_context('network application-gateway {} create'.format(item['name'])) as c:
            c.argument('item_name', options_list=['--name', '-n'], help='The name of the {}.'.format(item['display']), completer=None)

        with self.argument_context('network application-gateway {} list'.format(item['name'])) as c:
            c.argument('resource_name', options_list=['--gateway-name'], id_part=None)

    with self.argument_context('network application-gateway create') as c:
        c.argument('connection_draining_timeout', min_api='2016-12-01', type=int, help='The time in seconds after a backend server is removed during which on open connection remains active. Range: 0 (disabled) to 3600', arg_group='Gateway')

    for item in ['http-settings', 'settings', 'probe']:
        with self.argument_context('network application-gateway {}'.format(item)) as c:
            c.argument('protocol', http_protocol_type, help='The settings protocol.')

    for item in ['http-listener', 'listener']:
        with self.argument_context('network application-gateway {}'.format(item)) as c:
            c.argument('frontend_ip', help='The name or ID of the frontend IP configuration.', completer=get_ag_subresource_completion_list('frontend_ip_configurations'))
            c.argument('frontend_port', help='The name or ID of the frontend port.', completer=get_ag_subresource_completion_list('frontend_ports'))
            c.argument('ssl_cert', help='The name or ID of the SSL certificate to use.', completer=get_ag_subresource_completion_list('ssl_certificates'))
            c.ignore('protocol')

    with self.argument_context('network application-gateway http-listener') as c:
        c.argument('host_name', help='Host name to use for multisite gateways.')
        c.argument('host_names', nargs='+', is_preview=True, help='Space-separated list of host names that allows special wildcard characters as well.', min_api='2019-11-01')
        c.argument('firewall_policy', min_api='2019-09-01', help='Name or ID of a Firewall Policy resource.')

    for item in ['http-listener', 'listener']:
        with self.argument_context('network application-gateway {} create'.format(item)) as c:
            c.argument('frontend_ip', help='The name or ID of the frontend IP configuration. {}'.format(default_existing))

    with self.argument_context('network application-gateway private-link', arg_group=None) as c:
        c.argument('frontend_ip', help='The frontend IP which the Private Link will associate to')
        c.argument('private_link_name', options_list=['--name', '-n'], help='The name of Private Link.')
        c.argument('private_link_ip_address', options_list='--ip-address', help='The static private IP address of a subnet for Private Link. If omitting, a dynamic one will be created')
        c.argument('private_link_subnet_prefix', options_list='--subnet-prefix', help='The CIDR prefix to use when creating a new subnet')
        c.argument('private_link_subnet_name_or_id', options_list='--subnet', help='The name or an existing ID of a subnet within the same vnet of an application gateway')
        c.argument('private_link_primary', options_list='--primary', arg_type=get_three_state_flag(), help='Whether the IP configuration is primary or not')

    with self.argument_context('network application-gateway private-link list', arg_group=None) as c:
        c.argument('application_gateway_name', id_part=None)

    with self.argument_context('network application-gateway private-link ip-config', arg_group=None) as c:
        c.argument('private_link_ip_name', options_list='--name', help='The name of the private IP for Private Link')
        c.argument('private_link_name', options_list='--private-link', help='The name of Private Link.')

    with self.argument_context('network application-gateway private-link ip-config list', arg_group=None) as c:
        c.argument('application_gateway_name', id_part=None)

    with self.argument_context('network application-gateway rewrite-rule') as c:
        rewrite_rule_set_name_type = CLIArgumentType(help='Name of the rewrite rule set.', options_list='--rule-set-name', id_part='child_name_1')
        rewrite_rule_name_type = CLIArgumentType(help='Name of the rewrite rule.', options_list='--rule-name', id_part='child_name_2')
        c.argument('rule_name', rewrite_rule_name_type, options_list=['--name', '-n'])
        c.argument('rule_set_name', rewrite_rule_set_name_type)
        c.argument('application_gateway_name', app_gateway_name_type)
        c.argument('response_headers', nargs='+', help='Space-separated list of HEADER=VALUE pairs.', validator=get_header_configuration_validator('response_headers'), completer=get_sdk_completer('application_gateways', 'list_available_response_headers'))
        c.argument('request_headers', nargs='+', help='Space-separated list of HEADER=VALUE pairs.', validator=get_header_configuration_validator('request_headers'), completer=get_sdk_completer('application_gateways', 'list_available_request_headers'))
        c.argument('sequence', type=int, help='Determines the execution order of the rule in the rule set.')

    with self.argument_context('network application-gateway rewrite-rule', arg_group='URL Configuration') as c:
        c.argument('modified_path', help='Url path for url rewrite')
        c.argument('modified_query_string', help='Query string for url rewrite.')
        c.argument('enable_reroute', arg_type=get_three_state_flag(), help='If set as true, it will re-evaluate the url path map provided in path based request routing rules using modified path.')

    with self.argument_context('network application-gateway rewrite-rule condition') as c:
        c.argument('rule_name', rewrite_rule_name_type)
        c.argument('variable', help='The variable whose value is being evaluated.', completer=get_sdk_completer('application_gateways', 'list_available_server_variables'))
        c.argument('pattern', help='The pattern, either fixed string or regular expression, that evaluates the truthfulness of the condition')
        c.argument('ignore_case', arg_type=get_three_state_flag(), help='Make comparison case-insensitive.')
        c.argument('negate', arg_type=get_three_state_flag(), help='Check the negation of the condition.')

    with self.argument_context('network application-gateway rule create') as c:
        c.argument('address_pool', help='The name or ID of the backend address pool. {}'.format(default_existing))
        c.argument('http_settings', help='The name or ID of the HTTP settings. {}'.format(default_existing))
        c.argument('http_listener', help='The name or ID of the HTTP listener. {}'.format(default_existing))

    with self.argument_context('network application-gateway routing-rule create') as c:
        c.argument('address_pool', help='The name or ID of the backend address pool. {}'.format(default_existing))
        c.argument('settings', help='The name or ID of the settings. {}'.format(default_existing))
        c.argument('listener', help='The name or ID of the listener. {}'.format(default_existing))

    for scope in ['rewrite-rule list', 'rewrite-rule condition list']:
        with self.argument_context('network application-gateway {}'.format(scope)) as c:
            c.argument('application_gateway_name', app_gateway_name_type, id_part=None)

<<<<<<< HEAD
    with self.argument_context('network application-gateway http-settings') as c:
        c.argument('cookie_based_affinity', cookie_based_affinity_type, help='Enable or disable cookie-based affinity.')
        c.argument('timeout', help='Request timeout in seconds.')
        c.argument('probe', help='Name or ID of the probe to associate with the HTTP settings.', completer=get_ag_subresource_completion_list('probes'))
        c.argument('auth_certs', nargs='+', min_api='2016-09-01', help='Space-separated list of authentication certificates (names or IDs) to associate with the HTTP settings.')
        c.argument('root_certs', nargs='+', min_api='2019-04-01', help='Space-separated list of trusted root certificates (names or IDs) to associate with the HTTP settings. --host-name or --host-name-from-backend-pool is required when this field is set.')

    with self.argument_context('network application-gateway settings') as c:
        c.argument('timeout', help='Request timeout in seconds.')
        c.argument('probe', help='Name or ID of the probe to associate with the settings.', completer=get_ag_subresource_completion_list('probes'))
        c.argument('root_certs', nargs='+', help='Space-separated list of trusted root certificates (names or IDs) to associate with the settings. --host-name or --host-name-from-backend-pool is required when this field is set.')
        c.argument('host_name', help='Host header sent to the backend servers.')
        c.argument('host_name_from_backend_pool', options_list=['--backend-pool-host-name'], help='Use host name of the backend server as the host header.', arg_type=get_three_state_flag())
        c.argument('path', help='Path that will prefix all requests.')
=======
    with self.argument_context('network application-gateway probe') as c:
        c.argument('host', help='The name of the host to send the probe.')
        c.argument('path', required=False, help='The relative path of the probe. Valid paths start from "/"')
        c.argument('interval', help='The time interval in seconds between consecutive probes.')
        c.argument('threshold', help='The number of failed probes after which the back end server is marked down.')
        c.argument('timeout', help='The probe timeout in seconds.')
        c.argument('port', type=int, min_api='2019-04-01',
                   help='Custom port which will be used for probing the backend servers. '
                        'The valid value ranges from 1 to 65535. '
                        'In case not set, port from http settings will be used. '
                        'This property is valid for Standard_v2 and WAF_v2 only.')
        c.argument('host_name_from_settings', min_api='2021-08-01', options_list=['--host-name-from-settings', '-s'], help='Use host header from settings. Pick hostname from settings is currently not supported, now only support false', arg_type=get_three_state_flag())
>>>>>>> db2863a1

    for scope in ['rule', 'routing-rule']:
        with self.argument_context('network application-gateway {}'.format(scope)) as c:
            c.argument('address_pool', help='The name or ID of the backend address pool.',
                       completer=get_ag_subresource_completion_list('backend_address_pools'))
            c.argument('rule_type', help='The rule type (Basic, PathBasedRouting).')
            c.argument('priority', type=int, help='Priority of the rule. Supported SKU tiers are Standard_v2, WAF_v2.')

    with self.argument_context('network application-gateway rule') as c:
        c.argument('http_listener', help='The name or ID of the HTTP listener.', completer=get_ag_subresource_completion_list('http_listeners'))
        c.argument('http_settings', help='The name or ID of the backend HTTP settings.', completer=get_ag_subresource_completion_list('backend_http_settings_collection'))
        c.argument('url_path_map', help='The name or ID of the URL path map.', completer=get_ag_subresource_completion_list('url_path_maps'))
        c.argument('rewrite_rule_set', min_api='2019-04-01', help='The name or ID of the rewrite rule set.')

    with self.argument_context('network application-gateway routing-rule') as c:
        c.argument('listener', help='The name or ID of the listener.', completer=get_ag_subresource_completion_list('listeners'))
        c.argument('settings', help='The name or ID of the settings.', completer=get_ag_subresource_completion_list('backend_settings_collection'))

    with self.argument_context('network application-gateway ssl-policy') as c:
        c.argument('clear', action='store_true', help='Clear SSL policy.')
        c.argument('disabled_ssl_protocols', nargs='+', help='Space-separated list of protocols to disable.', arg_type=get_enum_type(ApplicationGatewaySslProtocol))

    with self.argument_context('network application-gateway url-path-map') as c:
        c.argument('rule_name', help='The name of the url-path-map rule.', arg_group='First Rule')
        c.argument('paths', nargs='+', help='Space-separated list of paths to associate with the rule. Valid paths start and end with "/" (ex: "/bar/")', arg_group='First Rule')
        c.argument('address_pool', help='The name or ID of the backend address pool to use with the created rule.', completer=get_ag_subresource_completion_list('backend_address_pools'), arg_group='First Rule')
        c.argument('http_settings', help='The name or ID of the HTTP settings to use with the created rule.', completer=get_ag_subresource_completion_list('backend_http_settings_collection'), arg_group='First Rule')
        c.argument('firewall_policy', min_api='2019-09-01', help='Name or ID of a Firewall Policy resource.', arg_group='First Rule')
        c.argument('rewrite_rule_set', min_api='2019-04-01', help='The name or ID of the rewrite rule set. If not specified, the default for the map will be used.', arg_group='First Rule')

    with self.argument_context('network application-gateway url-path-map create') as c:
        c.argument('default_address_pool', help='The name or ID of the default backend address pool, if different from --address-pool.', completer=get_ag_subresource_completion_list('backend_address_pools'))
        c.argument('default_http_settings', help='The name or ID of the default HTTP settings, if different from --http-settings.', completer=get_ag_subresource_completion_list('backend_http_settings_collection'))
        c.argument('default_rewrite_rule_set', min_api='2019-04-01', help='The name or ID of the default rewrite rule set, if different from --rewrite-rule-set.')

    with self.argument_context('network application-gateway url-path-map update') as c:
        c.argument('default_address_pool', help='The name or ID of the default backend address pool.', completer=get_ag_subresource_completion_list('backend_address_pools'))
        c.argument('default_http_settings', help='The name or ID of the default HTTP settings.', completer=get_ag_subresource_completion_list('backend_http_settings_collection'))
        c.argument('default_rewrite_rule_set', min_api='2019-04-01', help='The name or ID of the default rewrite rule set.')

    with self.argument_context('network application-gateway url-path-map rule') as c:
        c.argument('item_name', options_list=['--name', '-n'], help='The name of the url-path-map rule.', completer=ag_url_map_rule_completion_list, id_part='child_name_2')
        c.argument('url_path_map_name', options_list='--path-map-name', help='The name of the URL path map.', completer=get_ag_subresource_completion_list('url_path_maps'), id_part='child_name_1')
        c.argument('address_pool', help='The name or ID of the backend address pool. If not specified, the default for the map will be used.', completer=get_ag_subresource_completion_list('backend_address_pools'))
        c.argument('http_settings', help='The name or ID of the HTTP settings. If not specified, the default for the map will be used.', completer=get_ag_subresource_completion_list('backend_http_settings_collection'))
        for item in ['address_pool', 'http_settings', 'redirect_config', 'paths', 'rewrite_rule_set', 'firewall_policy']:
            c.argument(item, arg_group=None)

    with self.argument_context('network application-gateway url-path-map rule create') as c:
        c.argument('item_name', options_list=['--name', '-n'], help='The name of the url-path-map rule.', completer=None)

    with self.argument_context('network application-gateway waf-config') as c:
        c.argument('disabled_rule_groups', nargs='+')
        c.argument('disabled_rules', nargs='+')
        c.argument('enabled', help='Specify whether the application firewall is enabled.', arg_type=get_enum_type(['true', 'false']))
        c.argument('firewall_mode', min_api='2016-09-01', help='Web application firewall mode.', arg_type=get_enum_type(['detection', 'prevention'], default='detection'))

    with self.argument_context('network application-gateway waf-config', min_api='2018-08-01') as c:
        c.argument('file_upload_limit', help='File upload size limit in MB.', type=int)
        c.argument('max_request_body_size', help='Max request body size in KB.', type=int)
        c.argument('request_body_check', arg_type=get_three_state_flag(), help='Allow WAF to check the request body.')
        c.argument('exclusions', nargs='+', options_list='--exclusion', action=WafConfigExclusionAction)

    for item in ['ssl-policy', 'waf-config']:
        with self.argument_context('network application-gateway {}'.format(item)) as c:
            c.argument('application_gateway_name', app_gateway_name_type)

    with self.argument_context('network application-gateway waf-config list-rule-sets') as c:
        c.argument('_type', options_list=['--type'])

    with self.argument_context('network application-gateway ssl-policy predefined', min_api='2017-06-01') as c:
        c.argument('predefined_policy_name', name_arg_type)

    with self.argument_context('network application-gateway ssl-policy', min_api='2017-06-01') as c:
        c.argument('policy_name', name_arg_type, help='Name of SSL policy.')
        c.argument('policy_type', help='Type of SSL Policy.', choices=['Custom', 'Predefined', 'CustomV2'])
        c.argument('cipher_suites', nargs='*', help='SSL cipher suites to be enabled in the specified order to application gateway.')
        c.argument('min_protocol_version', help='Minimum version of SSL protocol to be supported on application gateway.')
        c.argument('disabled_ssl_protocols', nargs='+', help='Space-separated list of protocols to disable.')

<<<<<<< HEAD
    with self.argument_context('network application-gateway http-settings', min_api='2017-06-01') as c:
        c.argument('host_name', help='Host header sent to the backend servers.')
        c.argument('host_name_from_backend_pool', help='Use host name of the backend server as the host header.', arg_type=get_three_state_flag())
        c.argument('affinity_cookie_name', help='Name used for the affinity cookie.')
        c.argument('enable_probe', help='Whether the probe is enabled.', arg_type=get_three_state_flag())
        c.argument('path', help='Path that will prefix all HTTP requests.')
=======
    with self.argument_context('network application-gateway probe', min_api='2017-06-01') as c:
        c.argument('host', default=None, required=False, help='The name of the host to send the probe.')
        c.argument('host_name_from_http_settings', help='Use host header from HTTP settings.', arg_type=get_three_state_flag())
        c.argument('min_servers', type=int, help='Minimum number of servers that are always marked healthy.')
        c.argument('match_body', help='Body that must be contained in the health response.')
        c.argument('match_status_codes', nargs='+', help='Space-separated list of allowed ranges of healthy status codes for the health response.')
>>>>>>> db2863a1

    with self.argument_context('network application-gateway url-path-map', min_api='2017-06-01') as c:
        c.argument('default_redirect_config', help='The name or ID of the default redirect configuration.')
        c.argument('redirect_config', help='The name or ID of the redirect configuration to use with the created rule.', arg_group='First Rule')

    with self.argument_context('network application-gateway rule', min_api='2017-06-01') as c:
        c.argument('redirect_config', help='The name or ID of the redirect configuration to use with the created rule.')

    with self.argument_context('network application-gateway identity', min_api='2019-04-01') as c:
        c.argument('application_gateway_name', app_gateway_name_type)

    with self.argument_context('network application-gateway show-backend-health') as c:
        c.argument('expand', help='Expands BackendAddressPool and BackendHttpSettings referenced in backend health.')

    with self.argument_context('network application-gateway show-backend-health', min_api='2019-04-01', is_preview=True, arg_group="Probe Operation") as c:
        c.argument('protocol', http_protocol_type, help='The HTTP settings protocol.')
        c.argument('host', help='The name of the host to send the probe.')
        c.argument('path', help='The relative path of the probe. Valid paths start from "/"')
        c.argument('timeout', type=int, help='The probe timeout in seconds.')
        c.argument('host_name_from_http_settings', help='Use host header from HTTP settings.',
                   arg_type=get_three_state_flag())
        c.argument('match_body', help='Body that must be contained in the health response.')
        c.argument('match_status_codes', nargs='+',
                   help='Space-separated list of allowed ranges of healthy status codes for the health response.')
        c.argument('address_pool', help='The name or ID of the backend address pool.', completer=get_ag_subresource_completion_list('backend_address_pools'))
        c.argument('http_settings', help='The name or ID of the HTTP settings.', completer=get_ag_subresource_completion_list('backend_http_settings_collection'))

    # endregion

    # region WebApplicationFirewallPolicy
    (WebApplicationFirewallAction, WebApplicationFirewallMatchVariable,
     WebApplicationFirewallOperator, WebApplicationFirewallRuleType,
     WebApplicationFirewallTransform,
     OwaspCrsExclusionEntryMatchVariable, OwaspCrsExclusionEntrySelectorMatchOperator,
     WebApplicationFirewallEnabledState, WebApplicationFirewallMode) = self.get_models(
         'WebApplicationFirewallAction', 'WebApplicationFirewallMatchVariable',
         'WebApplicationFirewallOperator', 'WebApplicationFirewallRuleType',
         'WebApplicationFirewallTransform',
         'OwaspCrsExclusionEntryMatchVariable', 'OwaspCrsExclusionEntrySelectorMatchOperator',
         'WebApplicationFirewallEnabledState', 'WebApplicationFirewallMode')
    with self.argument_context('network application-gateway waf-policy', min_api='2018-12-01') as c:
        c.argument('policy_name', name_arg_type, id_part='name', help='The name of the application gateway WAF policy.')
        c.argument('rule_set_type', options_list='--type',
                   arg_type=get_enum_type(['Microsoft_BotManagerRuleSet', 'OWASP']),
                   help='The type of the web application firewall rule set.')
        c.argument('rule_set_version',
                   options_list='--version',
                   arg_type=get_enum_type(['0.1', '2.2.9', '3.0', '3.1', '3.2']),
                   help='The version of the web application firewall rule set type. '
                        '0.1 is used for Microsoft_BotManagerRuleSet')

    with self.argument_context('network application-gateway waf-policy policy-setting', min_api='2019-09-01') as c:
        c.argument('policy_name', options_list='--policy-name', id_part=None,
                   help='The name of the web application firewall policy.')
        c.argument('state',
                   arg_type=get_enum_type(WebApplicationFirewallEnabledState),
                   help='Describes if the policy is in enabled state or disabled state.')
        c.argument('mode',
                   arg_type=get_enum_type(WebApplicationFirewallMode),
                   help='Describes if it is in detection mode or prevention mode at policy level.')
        c.argument('request_body_check',
                   arg_type=get_three_state_flag(),
                   help='Specified to require WAF to check request Body.')
        c.argument('max_request_body_size_in_kb',
                   type=int,
                   help='Maximum request body size in Kb for WAF.')
        c.argument('file_upload_limit_in_mb',
                   type=int,
                   help='Maximum file upload size in Mb for WAF."')

    with self.argument_context('network application-gateway waf-policy custom-rule', min_api='2018-12-01') as c:
        c.argument('policy_name', options_list='--policy-name')
        c.argument('rule_name', options_list=['--name', '-n'], id_part='child_name_1', help='Name of the WAF policy rule.')
        c.argument('priority', type=int, help='Rule priority. Lower values are evaluated prior to higher values.')
        c.argument('action', arg_type=get_enum_type(WebApplicationFirewallAction), help='Action to take.')
        c.argument('rule_type', arg_type=get_enum_type(WebApplicationFirewallRuleType), help='Type of rule.')

    with self.argument_context('network application-gateway waf-policy custom-rule list', min_api='2018-12-01') as c:
        c.argument('policy_name', options_list='--policy-name', id_part=None)

    with self.argument_context('network application-gateway waf-policy custom-rule match-condition',
                               min_api='2018-12-01') as c:
        c.argument('operator', arg_type=get_enum_type(WebApplicationFirewallOperator), help='Operator for matching.')
        c.argument('negation_condition',
                   options_list='--negate',
                   arg_type=get_three_state_flag(),
                   help='Match the negative of the condition.')
        c.argument('match_values',
                   options_list='--values',
                   nargs='+',
                   help='Space-separated list of values to match.')
        c.argument('transforms',
                   arg_type=get_enum_type(WebApplicationFirewallTransform),
                   nargs='+',
                   help='Space-separated list of transforms to apply when matching.')
        if WebApplicationFirewallMatchVariable:
            waf_custom_rule_match_variables = list(WebApplicationFirewallMatchVariable)
            help_string = 'Space-separated list of variables to use when matching. ' \
                          'Variable values: {}'.format(', '.join(waf_custom_rule_match_variables))
            c.argument('match_variables', nargs='+', help=help_string, validator=validate_match_variables)
        c.argument('index', type=int, help='Index of the match condition to remove.')

    with self.argument_context('network application-gateway waf-policy custom-rule match-condition list', min_api='2018-12-01') as c:
        c.argument('policy_name', options_list='--policy-name', id_part=None)

    with self.argument_context('network application-gateway waf-policy managed-rule') as c:
        c.argument('policy_name', options_list='--policy-name', id_part=None,
                   help='The name of the web application firewall policy.')

    with self.argument_context('network application-gateway waf-policy managed-rule rule-set',
                               min_api='2019-09-01') as c:
        c.argument('rule_group_name',
                   options_list='--group-name',
                   help='The name of the web application firewall rule set group.')
        c.argument('rules', options_list=['--rule'], nargs='+', action=WAFRulesCreate,
                   help='List of rules that will be disabled. If provided, --group-name must be provided too')

    with self.argument_context('network application-gateway waf-policy managed-rule exclusion',
                               min_api='2019-09-01') as c:
        c.argument('match_variable',
                   arg_type=get_enum_type(OwaspCrsExclusionEntryMatchVariable),
                   help='The variable to be excluded.')
        c.argument('selector_match_operator',
                   arg_type=get_enum_type(OwaspCrsExclusionEntrySelectorMatchOperator),
                   options_list=['--selector-match-operator', '--match-operator'],
                   help='When matchVariable is a collection, operate on the selector to '
                        'specify which elements in the collection this exclusion applies to.')
        c.argument('selector',
                   help='When matchVariable is a collection, operator used to '
                        'specify which elements in the collection this exclusion applies to.')

    with self.argument_context('network application-gateway waf-policy managed-rule exclusion rule-set',
                               min_api='2021-05-01') as c:
        c.argument('rule_group_name',
                   options_list='--group-name',
                   help='The managed rule group for exclusion.')
        c.argument('rule_ids', nargs='+', help='List of rules that will be disabled. If provided, --group-name must be provided too.')
    # region

    # region DDoS Protection Plans
    with self.argument_context('network ddos-protection') as c:
        for dest in ['ddos_plan_name', 'ddos_protection_plan_name']:
            c.argument(dest, name_arg_type, help='Name of the DDoS protection plan.', id_part='name')
        c.argument('vnets', nargs='*', help='Space-separated list of VNets (name or IDs) to associate with the plan.', validator=get_vnet_validator('vnets'))
    # endregion

    # region DNS
    with self.argument_context('network dns') as c:
        c.argument('record_set_name', name_arg_type, help='The name of the record set, relative to the name of the zone.')
        c.argument('relative_record_set_name', name_arg_type, help='The name of the record set, relative to the name of the zone.')
        c.argument('zone_name', options_list=['--zone-name', '-z'], help='The name of the zone.', type=dns_zone_name_type)
        c.argument('metadata', nargs='+', help='Metadata in space-separated key=value pairs. This overwrites any existing metadata.', validator=validate_metadata)

    with self.argument_context('network dns list-references') as c:
        c.argument('target_resources', nargs='+', min_api='2018-05-01', help='Space-separated list of resource IDs you wish to query.', validator=validate_subresource_list)

    with self.argument_context('network dns zone') as c:
        c.argument('zone_name', name_arg_type)
        c.ignore('location')

        c.argument('zone_type', help='Type of DNS zone to create.', deprecate_info=c.deprecate(), arg_type=get_enum_type(ZoneType))

        c.argument('registration_vnets',
                   arg_group='Private Zone',
                   nargs='+',
                   help='Space-separated names or IDs of virtual networks that register hostnames in this DNS zone. '
                        'Number of private DNS zones with virtual network auto-registration enabled is 1. '
                        'If you need to increase this limit, please contact Azure Support: '
                        'https://docs.microsoft.com/en-us/azure/azure-subscription-service-limits',
                   validator=get_vnet_validator('registration_vnets'))
        c.argument('resolution_vnets',
                   arg_group='Private Zone',
                   nargs='+',
                   help='Space-separated names or IDs of virtual networks that resolve records in this DNS zone.',
                   validator=get_vnet_validator('resolution_vnets'))

    with self.argument_context('network dns zone import') as c:
        c.argument('file_name', options_list=['--file-name', '-f'], type=file_type, completer=FilesCompleter(), help='Path to the DNS zone file to import')

    with self.argument_context('network dns zone export') as c:
        c.argument('file_name', options_list=['--file-name', '-f'], type=file_type, completer=FilesCompleter(), help='Path to the DNS zone file to save')

    with self.argument_context('network dns zone update') as c:
        c.ignore('if_none_match')

    with self.argument_context('network dns zone create') as c:
        c.argument('parent_zone_name', options_list=['--parent-name', '-p'], help='Specify if parent zone exists for this zone and delegation for the child zone in the parent is to be added.')

    with self.argument_context('network dns record-set') as c:
        c.argument('target_resource', min_api='2018-05-01', help='ID of an Azure resource from which the DNS resource value is taken.')
        for item in ['record_type', 'record_set_type']:
            c.argument(item, ignore_type, validator=validate_dns_record_type)

    for item in ['', 'a', 'aaaa', 'caa', 'cname', 'mx', 'ns', 'ptr', 'srv', 'txt']:
        with self.argument_context('network dns record-set {} create'.format(item)) as c:
            c.argument('ttl', help='Record set TTL (time-to-live)')
            c.argument('if_none_match', help='Create the record set only if it does not already exist.', action='store_true')

    for item in ['a', 'aaaa', 'caa', 'cname', 'mx', 'ns', 'ptr', 'srv', 'txt']:
        with self.argument_context('network dns record-set {} add-record'.format(item)) as c:
            c.argument('ttl', type=int, help='Record set TTL (time-to-live)')
            c.argument('record_set_name',
                       options_list=['--record-set-name', '-n'],
                       help='The name of the record set relative to the zone. '
                            'Creates a new record set if one does not exist.')
            c.argument('if_none_match', help='Create the record set only if it does not already exist.',
                       action='store_true')

        with self.argument_context('network dns record-set {} remove-record'.format(item)) as c:
            c.argument('record_set_name', options_list=['--record-set-name', '-n'], help='The name of the record set relative to the zone.')
            c.argument('keep_empty_record_set', action='store_true', help='Keep the empty record set if the last record is removed.')

    with self.argument_context('network dns record-set cname set-record') as c:
        c.argument('record_set_name', options_list=['--record-set-name', '-n'], help='The name of the record set relative to the zone. Creates a new record set if one does not exist.')
        c.argument('ttl', help='Record set TTL (time-to-live)')
        c.argument('if_none_match', help='Create the record set only if it does not already exist.',
                   action='store_true')

    with self.argument_context('network dns record-set soa') as c:
        c.argument('relative_record_set_name', ignore_type, default='@')
        c.argument('if_none_match', help='Create the record set only if it does not already exist.',
                   action='store_true')

    with self.argument_context('network dns record-set a') as c:
        c.argument('ipv4_address', options_list=['--ipv4-address', '-a'], help='IPv4 address in string notation.')

    with self.argument_context('network dns record-set aaaa') as c:
        c.argument('ipv6_address', options_list=['--ipv6-address', '-a'], help='IPv6 address in string notation.')

    with self.argument_context('network dns record-set caa') as c:
        c.argument('value', help='Value of the CAA record.')
        c.argument('flags', help='Integer flags for the record.', type=int)
        c.argument('tag', help='Record tag')

    with self.argument_context('network dns record-set cname') as c:
        c.argument('cname', options_list=['--cname', '-c'], help='Value of the cname record-set. It should be Canonical name.')

    with self.argument_context('network dns record-set mx') as c:
        c.argument('exchange', options_list=['--exchange', '-e'], help='Exchange metric.')
        c.argument('preference', options_list=['--preference', '-p'], help='Preference metric.')

    with self.argument_context('network dns record-set ns') as c:
        c.argument('dname', options_list=['--nsdname', '-d'], help='Name server domain name.')

    with self.argument_context('network dns record-set ns add-record') as c:
        c.argument('subscription_id', options_list=['--subscriptionid', '-s'], help='Subscription id to add name server record')
        c.ignore('_subscription')

    with self.argument_context('network dns record-set ptr') as c:
        c.argument('dname', options_list=['--ptrdname', '-d'], help='PTR target domain name.')

    with self.argument_context('network dns record-set soa') as c:
        c.argument('host', options_list=['--host', '-t'], help='Host name.')
        c.argument('email', options_list=['--email', '-e'], help='Email address.')
        c.argument('expire_time', options_list=['--expire-time', '-x'], help='Expire time (seconds).')
        c.argument('minimum_ttl', options_list=['--minimum-ttl', '-m'], help='Minimum TTL (time-to-live, seconds).')
        c.argument('refresh_time', options_list=['--refresh-time', '-f'], help='Refresh value (seconds).')
        c.argument('retry_time', options_list=['--retry-time', '-r'], help='Retry time (seconds).')
        c.argument('serial_number', options_list=['--serial-number', '-s'], help='Serial number.')

    with self.argument_context('network dns record-set srv') as c:
        c.argument('priority', type=int, options_list=['--priority', '-p'], help='Priority metric.')
        c.argument('weight', type=int, options_list=['--weight', '-w'], help='Weight metric.')
        c.argument('port', type=int, options_list=['--port', '-r'], help='Service port.')
        c.argument('target', options_list=['--target', '-t'], help='Target domain name.')

    with self.argument_context('network dns record-set txt') as c:
        c.argument('value', options_list=['--value', '-v'], nargs='+', help='Space-separated list of text values which will be concatenated together.')

    # endregion

    # region ExpressRoutes
    er_port_name_type = CLIArgumentType(options_list='--port-name', metavar='NAME', help='ExpressRoute port name.', id_part='name', completer=get_resource_name_completion_list('Microsoft.Network/expressRoutePorts'))
    with self.argument_context('network express-route port generate-loa', min_api='2020-06-01') as c:
        c.argument('express_route_port_name', er_port_name_type, options_list=['--name', '-n'])
        c.argument('customer_name', help='The customer name')
        c.argument('file_path',
                   options_list=['--file', '-f'],
                   help="Directory or the file path of the letter to be saved to. If the file name extension is not .pdf, Azure CLI will help to append. "
                        "Be careful, the existing file might get overwritten")
    # endregion

    # region PrivateLinkService
    service_name = CLIArgumentType(options_list='--service-name', id_part='name', help='Name of the private link service.', completer=get_resource_name_completion_list('Microsoft.Network/privateLinkServices'))
    with self.argument_context('network private-link-service ip-configs') as c:
        c.argument('service_name', service_name)
        c.argument('ip_config_name', help='Name of the ip configuration.', options_list=['--name', '-n'])
        c.argument('virtual_network_name', id_part=None)
    # endregion

    # region LoadBalancers
    with self.argument_context('network lb rule create') as c:
        c.argument('backend_address_pool_name', help='The name of the backend address pool. {}'.format(default_existing))
        c.argument('frontend_ip_name', help='The name of the frontend IP configuration. {}'.format(default_existing))

    for item in ['rule', 'pool']:
        with self.argument_context('network lb inbound-nat-{} create'.format(item)) as c:
            c.argument('frontend_ip_name', help='The name of the frontend IP configuration. {}'.format(default_existing))

    lb_subresources = [
        {'name': 'address-pool', 'display': 'backend address pool', 'ref': 'backend_address_pools'},
        {'name': 'inbound-nat-rule', 'display': 'inbound NAT rule', 'ref': 'inbound_nat_rules'},
        {'name': 'rule', 'display': 'load balancing rule', 'ref': 'load_balancing_rules'},
        {'name': 'probe', 'display': 'probe', 'ref': 'probes'},
        {'name': 'outbound-rule', 'display': 'outbound rule', 'ref': 'outbound_rules'},
    ]
    for item in lb_subresources:
        with self.argument_context('network lb {}'.format(item['name'])) as c:
            c.argument('item_name', options_list=['--name', '-n'], help='The name of the {}'.format(item['display']), completer=get_lb_subresource_completion_list(item['ref']), id_part='child_name_1')
            c.argument('resource_name', options_list='--lb-name', help='The name of the load balancer.', completer=get_resource_name_completion_list('Microsoft.Network/loadBalancers'))
            c.argument('load_balancer_name', load_balancer_name_type)

    with self.argument_context('network lb') as c:
        c.argument('load_balancer_name', load_balancer_name_type, options_list=['--name', '-n'])
        c.argument('frontend_port', help='Port number')
        c.argument('frontend_port_range_start', help='Port number')
        c.argument('frontend_port_range_end', help='Port number')
        c.argument('backend_port', help='Port number')
        c.argument('frontend_ip_name', help='The name of the frontend IP configuration.', completer=get_lb_subresource_completion_list('frontend_ip_configurations'))
        c.argument('floating_ip', help='Enable floating IP.', arg_type=get_three_state_flag())
        c.argument('idle_timeout', help='Idle timeout in minutes.', type=int)
        c.argument('protocol', help='Network transport protocol.', arg_type=get_enum_type(TransportProtocol))
        c.argument('private_ip_address_version', min_api='2019-04-01', help='The private IP address version to use.', default=IPVersion.I_PV4.value if IPVersion else '')
        for item in ['backend_pool_name', 'backend_address_pool_name']:
            c.argument(item, options_list='--backend-pool-name', help='The name of the backend address pool.', completer=get_lb_subresource_completion_list('backend_address_pools'))
        c.argument('request', help='Query inbound NAT rule port mapping request.', action=AddMappingRequest, nargs='*')

    with self.argument_context('network lb create') as c:
        c.argument('frontend_ip_zone', zone_type, min_api='2017-06-01', options_list=['--frontend-ip-zone'], help='used to create internal facing Load balancer')
        c.argument('validate', help='Generate and validate the ARM template without creating any resources.', action='store_true')
        c.argument('sku', min_api='2017-08-01', help='Load balancer SKU', arg_type=get_enum_type(['Basic', 'Gateway', 'Standard'], default='basic'))
        c.argument('edge_zone', edge_zone)

    with self.argument_context('network lb create', arg_group='Public IP') as c:
        public_ip_help = get_folded_parameter_help_string('public IP address', allow_none=True, allow_new=True)
        c.argument('public_ip_address', help=public_ip_help, completer=get_resource_name_completion_list('Microsoft.Network/publicIPAddresses'))
        c.argument('public_ip_address_allocation', help='IP allocation method.', arg_type=get_enum_type(['Static', 'Dynamic']))
        c.argument('public_ip_dns_name', help='Globally unique DNS name for a new public IP.')
        c.argument('public_ip_zone', zone_type, min_api='2017-06-01', options_list=['--public-ip-zone'], help='used to created a new public ip for the load balancer, a.k.a public facing Load balancer')
        c.ignore('public_ip_address_type')

    with self.argument_context('network lb create', arg_group='Subnet') as c:
        subnet_help = get_folded_parameter_help_string('subnet', other_required_option='--vnet-name', allow_new=True, allow_none=True, default_none=True)
        c.argument('subnet', help=subnet_help, completer=subnet_completion_list)
        c.argument('subnet_address_prefix', help='The CIDR address prefix to use when creating a new subnet.')
        c.argument('virtual_network_name', virtual_network_name_type)
        c.argument('vnet_address_prefix', help='The CIDR address prefix to use when creating a new VNet.')
        c.ignore('vnet_type', 'subnet_type')

    with self.argument_context('network lb address-pool') as c:
        c.argument('load_balancer_name', load_balancer_name_type, id_part=None)
        c.argument('backend_address_pool_name',
                   options_list=['--name', '-n'],
                   help='The name of the backend address pool. {}'.format(default_existing))
        c.argument('backend_addresses', options_list=['--backend-address'], nargs='+', action=AddBackendAddressCreate, is_preview=True)
        c.argument('backend_addresses_config_file', type=get_json_object, is_preview=True)
        c.argument('vnet', help='Name or Id of the virtual network applied to all backend addresses.', validator=process_vnet_name_or_id)
        c.argument('admin_state', arg_type=get_enum_type(LoadBalancerBackendAddressAdminState), help='Administrative state which once set can override health probe so that Load Balancer will always forward new connections to backend, or deny new connections and reset existing connections.', min_api='2021-08-01')
        c.argument('drain_period', type=int, help='Amount of seconds Load Balancer waits for before sending RESET to client and backend address.', min_api='2021-08-01')

    with self.argument_context('network lb address-pool address') as c:
        c.argument('backend_address_pool_name',
                   options_list=['--pool-name'],
                   help='The name of the backend address pool. {}'.format(default_existing))
        c.argument('address_name', options_list=['--name', '-n'], help='Name of the backend address.')
        c.argument('vnet', help='Name or Id of the virtual network.', validator=process_vnet_name_or_id)
        c.argument('ip_address', help='Ip Address within the Virtual Network.')
        c.argument('subnet', help='Name or Id of the existing subnet.(If name is provided, vnet is also required;If id, vnet is not required)', min_api='2020-11-01')

    with self.argument_context('network lb address-pool tunnel-interface', min_api='2021-02-01') as c:
        c.argument('backend_address_pool_name', options_list=['--address-pool'], help='The name of the backend address pool. {}'.format(default_existing))
        c.argument('protocol', arg_type=get_enum_type(GatewayLoadBalancerTunnelProtocol), help='Protocol of gateway load balancer tunnel interface.')
        c.argument('identifier', help='Identifier of gateway load balancer tunnel interface.', type=int)
        c.argument('port', help='Port of gateway load balancer tunnel interface.')
        c.argument('traffic_type', options_list='--type', arg_type=get_enum_type(GatewayLoadBalancerTunnelInterfaceType), help='Traffic type of gateway load balancer tunnel interface.')
        c.argument('index', type=int, help='Index of the tunnel interfaces to change')

    with self.argument_context('network lb frontend-ip') as c:
        c.argument('zone', zone_type, min_api='2017-06-01', max_api='2020-07-01')
        c.argument('zone', zone_compatible_type, min_api='2020-08-01')

    for item in ['create', 'update']:
        with self.argument_context('network lb frontend-ip {}'.format(item)) as c:
            c.argument('public_ip_address', help='Name or ID of the existing public IP to associate with the configuration.')
            c.argument('subnet', help='Name or ID of an existing subnet. If name is specified, also specify --vnet-name.')
            c.argument('virtual_network_name', virtual_network_name_type, help='The virtual network (VNet) associated with the subnet (Omit if supplying a subnet id).', id_part=None, metavar='')
            c.ignore('private_ip_address_allocation')

    with self.argument_context('network lb frontend-ip create') as c:
        c.argument('private_ip_address', help='Static private IP address to associate with the configuration.')

    with self.argument_context('network lb frontend-ip update') as c:
        c.argument('private_ip_address', help='Static private IP address to associate with the configuration. Use ""(\'""\' in PowerShell) to remove the static address and use a dynamic address instead.')
        c.argument('gateway_lb', gateway_lb)

    with self.argument_context('network lb probe') as c:
        c.argument('interval', type=int, help='Probing time interval in seconds.')
        c.argument('path', help='The endpoint to interrogate (http only).')
        c.argument('port', type=int, help='The port to interrogate.')
        c.argument('protocol', help='The protocol to probe.', arg_type=get_enum_type(ProbeProtocol))
        c.argument('threshold', type=int, help='The number of consecutive probe failures before an instance is deemed unhealthy.')
        c.argument('probe_threshold', type=int, help='The number of consecutive successful or failed probes in order '
                                                     'to allow or deny traffic from being delivered to this endpoint.')

    with self.argument_context('network lb outbound-rule') as c:
        c.argument('backend_address_pool', options_list='--address-pool', help='Name or ID of the backend address pool.')
        c.argument('frontend_ip_configurations', options_list='--frontend-ip-configs', help='Space-separated list of frontend IP configuration names or IDs.', nargs='+')
        c.argument('protocol', arg_type=get_enum_type(TransportProtocol), help='Network transport protocol.')
        c.argument('outbound_ports', type=int, help='The number of outbound ports to be used for NAT.')

    with self.argument_context('network lb rule') as c:
        c.argument('load_distribution', help='Affinity rule settings.', arg_type=get_enum_type(LoadDistribution))
        c.argument('probe_name', help='Name of an existing probe to associate with this rule.')
        c.argument('disable_outbound_snat', min_api='2018-08-01', help='Configures SNAT for the VMs in the backend pool to use the publicIP address specified in the frontend of the load balancing rule.', arg_type=get_three_state_flag())
        c.argument('backend_pools_name', nargs='+', help='List of name of the backend address pool', min_api='2021-02-01', is_preview=True)
    # endregion

    # region cross-region load balancer
    with self.argument_context('network cross-region-lb rule create') as c:
        c.argument('backend_address_pool_name',
                   help='The name of the backend address pool. {}'.format(default_existing))
        c.argument('frontend_ip_name', help='The name of the frontend IP configuration. {}'.format(default_existing))

    cross_region_lb_subresources = [
        {'name': 'address-pool', 'display': 'backend address pool', 'ref': 'backend_address_pools'},
        {'name': 'frontend-ip', 'display': 'frontend IP configuration', 'ref': 'frontend_ip_configurations'},
        {'name': 'rule', 'display': 'load balancing rule', 'ref': 'load_balancing_rules'},
        {'name': 'probe', 'display': 'probe', 'ref': 'probes'},
    ]
    for item in cross_region_lb_subresources:
        with self.argument_context('network cross-region-lb {}'.format(item['name'])) as c:
            c.argument('item_name', options_list=['--name', '-n'], help='The name of the {}'.format(item['display']),
                       completer=get_lb_subresource_completion_list(item['ref']), id_part='child_name_1')
            c.argument('resource_name', options_list='--lb-name', help='The name of the load balancer.',
                       completer=get_resource_name_completion_list('Microsoft.Network/loadBalancers'))
            c.argument('load_balancer_name', load_balancer_name_type)

    with self.argument_context('network cross-region-lb') as c:
        c.argument('load_balancer_name', load_balancer_name_type, options_list=['--name', '-n'])
        c.argument('frontend_port', help='Port number')
        c.argument('frontend_port_range_start', help='Port number')
        c.argument('frontend_port_range_end', help='Port number')
        c.argument('backend_port', help='Port number')
        c.argument('frontend_ip_name', help='The name of the frontend IP configuration.',
                   completer=get_lb_subresource_completion_list('frontend_ip_configurations'))
        c.argument('floating_ip', help='Enable floating IP.', arg_type=get_three_state_flag())
        c.argument('idle_timeout', help='Idle timeout in minutes.', type=int)
        c.argument('protocol', help='Network transport protocol.', arg_type=get_enum_type(TransportProtocol))
        for item in ['backend_pool_name', 'backend_address_pool_name']:
            c.argument(item, options_list='--backend-pool-name', help='The name of the backend address pool.',
                       completer=get_lb_subresource_completion_list('backend_address_pools'))

    with self.argument_context('network cross-region-lb create') as c:
        c.argument('frontend_ip_zone', zone_type, min_api='2017-06-01', options_list=['--frontend-ip-zone'],
                   help='used to create internal facing Load balancer')
        c.argument('validate', help='Generate and validate the ARM template without creating any resources.',
                   action='store_true')

    with self.argument_context('network cross-region-lb create', arg_group='Public IP') as c:
        public_ip_help = get_folded_parameter_help_string('public IP address', allow_none=True, allow_new=True)
        c.argument('public_ip_address', help=public_ip_help,
                   completer=get_resource_name_completion_list('Microsoft.Network/publicIPAddresses'))
        c.argument('public_ip_address_allocation', options_list=['--public-ip-address-allocation', '--address-allocation'], help='IP allocation method.',
                   arg_type=get_enum_type(IPAllocationMethod))
        c.argument('public_ip_dns_name', help='Globally unique DNS name for a new public IP.')
        c.argument('public_ip_zone', zone_type, min_api='2017-06-01', options_list=['--public-ip-zone'],
                   help='used to created a new public ip for the load balancer, a.k.a public facing Load balancer')
        c.ignore('public_ip_address_type')

    with self.argument_context('network cross-region-lb address-pool') as c:
        c.argument('load_balancer_name', load_balancer_name_type, id_part=None)
        c.argument('backend_address_pool_name',
                   options_list=['--name', '-n'],
                   help='The name of the backend address pool. {}'.format(default_existing))
        c.argument('backend_addresses', options_list=['--backend-address'], nargs='+', action=AddBackendAddressCreateForCrossRegionLB,
                   is_preview=True)
        c.argument('backend_addresses_config_file', options_list=['--backend-addresses-config-file', '--config-file'], type=get_json_object, is_preview=True)

    with self.argument_context('network cross-region-lb address-pool address') as c:
        c.argument('backend_address_pool_name',
                   options_list=['--pool-name'],
                   help='The name of the backend address pool. {}'.format(default_existing))
        c.argument('address_name', options_list=['--name', '-n'], help='Name of the backend address.')
        c.argument('frontend_ip_address', help='Resource id of the frontend ip configuration defined in regional loadbalancer.')

    with self.argument_context('network cross-region-lb frontend-ip') as c:
        c.argument('zone', zone_type, min_api='2017-06-01')

    for item in ['create', 'update']:
        with self.argument_context('network cross-region-lb frontend-ip {}'.format(item)) as c:
            c.argument('public_ip_address',
                       help='Name or ID of the existing public IP to associate with the configuration.')

    with self.argument_context('network cross-region-lb probe') as c:
        c.argument('interval', help='Probing time interval in seconds.')
        c.argument('path', help='The endpoint to interrogate (http only).')
        c.argument('port', help='The port to interrogate.')
        c.argument('protocol', help='The protocol to probe.', arg_type=get_enum_type(ProbeProtocol))
        c.argument('threshold', help='The number of consecutive probe failures before an instance is deemed unhealthy.')

    with self.argument_context('network cross-region-lb rule') as c:
        c.argument('load_distribution', help='Affinity rule settings.', arg_type=get_enum_type(LoadDistribution))
        c.argument('probe_name', help='Name of an existing probe to associate with this rule.')
        c.argument('backend_pools_name', nargs='+', help='List of name of the backend address pool', min_api='2021-02-01', is_preview=True)
    # endregion

    # region VnetGateway
    for item in ['vnet-gateway']:
        with self.argument_context('network {}'.format(item)) as c:
            c.argument('asn', type=int, arg_group='BGP Peering', help='Autonomous System Number to use for the BGP settings.')
            c.argument('peer_weight', arg_group='BGP Peering', help='Weight (0-100) added to routes learned through BGP peering.')
    # endregion

    # region NetworkInterfaces (NIC)
    with self.argument_context('network nic') as c:
        c.argument('enable_accelerated_networking', min_api='2016-09-01', options_list=['--accelerated-networking'], help='Enable accelerated networking.', arg_type=get_three_state_flag())
        c.argument('network_interface_name', nic_type, options_list=['--name', '-n'])
        c.argument('internal_dns_name_label', options_list='--internal-dns-name', help='The internal DNS name label.', arg_group='DNS')
        c.argument('dns_servers', help='Space-separated list of DNS server IP addresses.', nargs='+', arg_group='DNS')
        c.argument('enable_ip_forwarding', options_list='--ip-forwarding', help='Enable IP forwarding.', arg_type=get_three_state_flag())

    with self.argument_context('network nic create') as c:
        c.argument('private_ip_address_version', min_api='2016-09-01', help='The private IP address version to use.', default=IPVersion.I_PV4.value if IPVersion else '')
        c.argument('network_interface_name', nic_type, options_list=['--name', '-n'], id_part=None)
        c.argument('edge_zone', edge_zone)

        public_ip_help = get_folded_parameter_help_string('public IP address', allow_none=True, default_none=True)
        c.argument('public_ip_address', help=public_ip_help, completer=get_resource_name_completion_list('Microsoft.Network/publicIPAddresses'))

        nsg_help = get_folded_parameter_help_string('network security group', allow_none=True, default_none=True)
        c.argument('network_security_group', help=nsg_help, completer=get_resource_name_completion_list('Microsoft.Network/networkSecurityGroups'))

        subnet_help = get_folded_parameter_help_string('subnet', other_required_option='--vnet-name', allow_cross_sub=False)
        c.argument('subnet', help=subnet_help, completer=subnet_completion_list)

    with self.argument_context('network nic update') as c:
        c.argument('network_security_group', help='Name or ID of the associated network security group.', validator=get_nsg_validator(), completer=get_resource_name_completion_list('Microsoft.Network/networkSecurityGroups'))
        c.argument('dns_servers', help='Space-separated list of DNS server IP addresses. Use ""(\'""\' in PowerShell) to revert to default Azure servers.', nargs='+', arg_group='DNS')

    for item in ['create', 'ip-config update', 'ip-config create']:
        with self.argument_context('network nic {}'.format(item)) as c:
            c.argument('application_security_groups', options_list=['--application-security-groups', '--asgs'], min_api='2017-09-01', help='Space-separated list of application security groups.', nargs='+', validator=get_asg_validator(self, 'application_security_groups'))

        with self.argument_context('network nic {}'.format(item), arg_group='Load Balancer') as c:
            c.extra('load_balancer_name', options_list='--lb-name', completer=get_resource_name_completion_list('Microsoft.Network/loadBalancers'), help='The name of the load balancer to use when adding NAT rules or address pools by name (ignored when IDs are specified).')
            c.argument('load_balancer_backend_address_pool_ids', options_list='--lb-address-pools', nargs='+', validator=validate_address_pool_id_list, help='Space-separated list of names or IDs of load balancer address pools to associate with the NIC. If names are used, --lb-name must be specified.', completer=get_lb_subresource_completion_list('backendAddressPools'))
            c.argument('load_balancer_inbound_nat_rule_ids', options_list='--lb-inbound-nat-rules', nargs='+', validator=validate_inbound_nat_rule_id_list, help='Space-separated list of names or IDs of load balancer inbound NAT rules to associate with the NIC. If names are used, --lb-name must be specified.', completer=get_lb_subresource_completion_list('inboundNatRules'))

        with self.argument_context('network nic {}'.format(item), arg_group='Application Gateway') as c:
            c.argument('app_gateway_backend_address_pools', options_list='--app-gateway-address-pools', nargs='+', help='Space-separated list of names or IDs of application gateway backend address pools to associate with the NIC. If names are used, --gateway-name must be specified.', validator=validate_ag_address_pools, completer=get_ag_subresource_completion_list('backendAddressPools'))
            c.extra('application_gateway_name', app_gateway_name_type, help='The name of the application gateway to use when adding address pools by name (ignored when IDs are specified).')

    with self.argument_context('network nic ip-config') as c:
        c.argument('network_interface_name', options_list='--nic-name', metavar='NIC_NAME', help='The network interface (NIC).', id_part='name', completer=get_resource_name_completion_list('Microsoft.Network/networkInterfaces'))
        c.argument('ip_config_name', options_list=['--name', '-n'], metavar='IP_CONFIG_NAME', help='The name of the IP configuration.', id_part='child_name_1')
        c.argument('resource_name', options_list='--nic-name', metavar='NIC_NAME', help='The network interface (NIC).', id_part='name', completer=get_resource_name_completion_list('Microsoft.Network/networkInterfaces'))
        c.argument('item_name', options_list=['--name', '-n'], metavar='IP_CONFIG_NAME', help='The name of the IP configuration.', id_part='child_name_1')
        c.argument('subnet', validator=get_subnet_validator(), help='Name or ID of an existing subnet. If name is specified, also specify --vnet-name.')
        c.argument('virtual_network_name', help='The virtual network (VNet) associated with the subnet (Omit if supplying a subnet id).', id_part=None, metavar='')
        c.argument('public_ip_address', help='Name or ID of the public IP to use.', validator=get_public_ip_validator())
        c.argument('make_primary', action='store_true', help='Set to make this configuration the primary one for the NIC.')
        c.argument('private_ip_address', private_ip_address_type, help='Static IP address to use or ""(\'""\' in PowerShell) to use a dynamic address.')
        c.argument('gateway_lb', gateway_lb)

    with self.argument_context('network nic ip-config address-pool') as c:
        c.argument('load_balancer_name', options_list='--lb-name', help='The name of the load balancer containing the address pool (Omit if suppying an address pool ID).', completer=get_resource_name_completion_list('Microsoft.Network/loadBalancers'))
        c.argument('application_gateway_name', app_gateway_name_type, help='The name of an application gateway containing the address pool (Omit if suppying an address pool ID).', id_part=None)
        c.argument('backend_address_pool', options_list='--address-pool', help='The name or ID of an existing backend address pool.', validator=validate_address_pool_name_or_id)

    with self.argument_context('network nic ip-config inbound-nat-rule') as c:
        c.argument('load_balancer_name', options_list='--lb-name', help='The name of the load balancer associated with the NAT rule (Omit if suppying a NAT rule ID).', completer=get_resource_name_completion_list('Microsoft.Network/loadBalancers'))
        c.argument('inbound_nat_rule', options_list='--inbound-nat-rule', help='The name or ID of an existing inbound NAT rule.', validator=validate_inbound_nat_rule_name_or_id)

    for item in ['address-pool', 'inbound-nat-rule']:
        with self.argument_context('network nic ip-config {}'.format(item)) as c:
            c.argument('ip_config_name', options_list=['--ip-config-name', '-n'], metavar='IP_CONFIG_NAME', help='The name of the IP configuration.', id_part=None)
            c.argument('network_interface_name', nic_type, id_part=None)

    # endregion

    # region NetworkSecurityGroups
    with self.argument_context('network nsg') as c:
        c.argument('network_security_group_name', name_arg_type, completer=get_resource_name_completion_list('Microsoft.Network/networkSecurityGroups'), id_part='name')

    with self.argument_context('network nsg create') as c:
        c.argument('name', name_arg_type)

    with self.argument_context('network nsg rule') as c:
        c.argument('security_rule_name', name_arg_type, id_part='child_name_1', help='Name of the network security group rule')
        c.argument('network_security_group_name', options_list='--nsg-name', metavar='NSGNAME', help='Name of the network security group', id_part='name')
        c.argument('include_default', help='Include default security rules in the output.')

    with self.argument_context('network nsg rule create') as c:
        c.argument('network_security_group_name', options_list='--nsg-name', metavar='NSGNAME', help='Name of the network security group', id_part=None)

    for item in ['create', 'update']:
        with self.argument_context('network nsg rule {}'.format(item)) as c:
            c.argument('priority', help='Rule priority, between 100 (highest priority) and 4096 (lowest priority). Must be unique for each rule in the collection.', type=int)
            c.argument('description', help='Rule description')
            c.argument('access', help=None, arg_type=get_enum_type(SecurityRuleAccess), default=SecurityRuleAccess.allow.value if item == 'create' else None)
            c.argument('protocol', help='Network protocol this rule applies to.', arg_type=get_enum_type(SecurityRuleProtocol), default=SecurityRuleProtocol.asterisk.value if item == 'create' else None)
            c.argument('direction', help=None, arg_type=get_enum_type(SecurityRuleDirection), default=SecurityRuleDirection.inbound.value if item == 'create' else None)

        with self.argument_context('network nsg rule {}'.format(item), min_api='2017-06-01') as c:
            c.argument('source_port_ranges', nargs='+', help="Space-separated list of ports or port ranges between 0-65535. Use '*' to match all ports.", arg_group='Source')
            c.argument('source_address_prefixes',
                       nargs='+',
                       help="Space-separated list of CIDR prefixes or IP ranges. "
                            "Alternatively, specify ONE of 'VirtualNetwork', 'AzureLoadBalancer', 'Internet' or '*' "
                            "to match all IPs. Besides, it also supports all available Service Tags like "
                            "'ApiManagement', 'SqlManagement', 'AzureMonitor', etc.",
                       arg_group='Source')
            c.argument('destination_port_ranges', nargs='+', help="Space-separated list of ports or port ranges between 0-65535. Use '*' to match all ports.", arg_group='Destination')
            c.argument('destination_address_prefixes',
                       nargs='+',
                       help="Space-separated list of CIDR prefixes or IP ranges. "
                            "Alternatively, specify ONE of 'VirtualNetwork', 'AzureLoadBalancer', 'Internet' or '*' "
                            "to match all IPs. Besides, it also supports all available Service Tags like "
                            "'ApiManagement', 'SqlManagement', 'AzureMonitor', etc.",
                       arg_group='Destination')

        with self.argument_context('network nsg rule {}'.format(item), max_api='2017-03-01') as c:
            c.argument('source_port_range', help="Port or port range between 0-65535. Use '*' to match all ports.", arg_group='Source')
            c.argument('source_address_prefix',
                       help="Space-separated list of CIDR prefixes or IP ranges. "
                            "Alternatively, specify ONE of 'VirtualNetwork', 'AzureLoadBalancer', 'Internet' or '*' "
                            "to match all IPs. Besides, it also supports all available Service Tags like "
                            "'ApiManagement', 'SqlManagement', 'AzureMonitor', etc.",
                       arg_group='Source')
            c.argument('destination_port_range', help="Port or port range between 0-65535. Use '*' to match all ports.", arg_group='Destination')
            c.argument('destination_address_prefix',
                       help="Space-separated list of CIDR prefixes or IP ranges. "
                            "Alternatively, specify ONE of 'VirtualNetwork', 'AzureLoadBalancer', 'Internet' or '*' "
                            "to match all IPs. Besides, it also supports all available Service Tags like "
                            "'ApiManagement', 'SqlManagement', 'AzureMonitor', etc.",
                       arg_group='Destination')

        with self.argument_context('network nsg rule {}'.format(item), min_api='2017-09-01') as c:
            c.argument('source_asgs', nargs='+', help="Space-separated list of application security group names or IDs. Limited by backend server, temporarily this argument only supports one application security group name or ID", arg_group='Source', validator=get_asg_validator(self, 'source_asgs'))
            c.argument('destination_asgs', nargs='+', help="Space-separated list of application security group names or IDs. Limited by backend server, temporarily this argument only supports one application security group name or ID", arg_group='Destination', validator=get_asg_validator(self, 'destination_asgs'))

    # endregion

    # region NetworkWatchers
    with self.argument_context('network watcher') as c:
        c.argument('network_watcher_name', name_arg_type, help='Name of the Network Watcher.')
        c.argument('location', validator=None)
        c.ignore('watcher_rg')
        c.ignore('watcher_name')

    with self.argument_context('network watcher connection-monitor') as c:
        c.argument('network_watcher_name', arg_type=ignore_type, options_list=['--__NETWORK_WATCHER_NAME'])
        c.argument('connection_monitor_name', name_arg_type, help='Connection monitor name.')

    nw_validator = get_network_watcher_from_location(remove=True, watcher_name='network_watcher_name', rg_name='resource_group_name')
    for scope in ['list', 'show', 'start', 'stop', 'delete', 'query']:
        with self.argument_context('network watcher connection-monitor {}'.format(scope)) as c:
            c.extra('location', get_location_type(self.cli_ctx), required=True)
            c.argument('resource_group_name', arg_type=ignore_type, validator=nw_validator)

    # connection monitor V2 parameter set
    with self.argument_context('network watcher connection-monitor', min_api='2019-11-01', arg_group='V2') as c:
        c.argument('notes', help='Optional notes to be associated with the connection monitor')

    # Argument Group for endpoint to create a V2 connection monitor
    with self.argument_context('network watcher connection-monitor',
                               arg_group='V2 Endpoint',
                               min_api='2019-11-01') as c:
        c.argument('endpoint_dest_name',
                   help='The name of the destination of connection monitor endpoint. '
                        'If you are creating a V2 Connection Monitor, it\'s required')
        c.argument('endpoint_dest_resource_id',
                   help='Resource ID of the destination of connection monitor endpoint')
        c.argument('endpoint_dest_address',
                   help='Address of the destination of connection monitor endpoint (IP or domain name)')
        c.argument('endpoint_dest_type',
                   arg_type=get_enum_type(EndpointType),
                   help='The endpoint type')
        c.argument('endpoint_dest_coverage_level',
                   arg_type=get_enum_type(CoverageLevel),
                   help='Test coverage for the endpoint')
        c.argument('endpoint_source_name',
                   help='The name of the source of connection monitor endpoint. '
                        'If you are creating a V2 Connection Monitor, it\'s required')
        c.argument('endpoint_source_resource_id',
                   help='Resource ID of the source of connection monitor endpoint. '
                        'If endpoint is intended to used as source, this option is required.')
        c.argument('endpoint_source_address',
                   help='Address of the source of connection monitor endpoint (IP or domain name)')
        c.argument('endpoint_source_type',
                   arg_type=get_enum_type(EndpointType),
                   help='The endpoint type')
        c.argument('endpoint_source_coverage_level',
                   arg_type=get_enum_type(CoverageLevel),
                   help='Test coverage for the endpoint')

    # Argument Group for test configuration to create a V2 connection monitor
    with self.argument_context('network watcher connection-monitor',
                               arg_group='V2 Test Configuration',
                               min_api='2019-11-01') as c:
        c.argument('test_config_name',
                   help='The name of the connection monitor test configuration. '
                        'If you are creating a V2 Connection Monitor, it\'s required')
        c.argument('test_config_frequency',
                   options_list='--frequency',
                   help='The frequency of test evaluation, in seconds',
                   type=int,
                   default=60)
        c.argument('test_config_protocol',
                   options_list='--protocol',
                   help='The protocol to use in test evaluation',
                   arg_type=get_enum_type(ConnectionMonitorTestConfigurationProtocol))
        c.argument('test_config_preferred_ip_version',
                   options_list='--preferred-ip-version',
                   help='The preferred IP version to use in test evaluation. '
                        'The connection monitor may choose to use a different version depending on other parameters',
                   arg_type=get_enum_type(PreferredIPVersion))
        c.argument('test_config_threshold_failed_percent',
                   options_list='--threshold-failed-percent',
                   help='The maximum percentage of failed checks permitted for a test to evaluate as successful',
                   type=int)
        c.argument('test_config_threshold_round_trip_time',
                   options_list='--threshold-round-trip-time',
                   help='The maximum round-trip time in milliseconds permitted for a test to evaluate as successful',
                   type=int)
        # TCP protocol configuration
        c.argument('test_config_tcp_port',
                   options_list='--tcp-port',
                   help='The port to connect to',
                   type=int)
        c.argument('test_config_tcp_port_behavior',
                   options_list='--tcp-port-behavior',
                   help='Destination port behavior',
                   arg_type=get_enum_type(DestinationPortBehavior))
        c.argument('test_config_tcp_disable_trace_route',
                   options_list='--tcp-disable-trace-route',
                   help='Value indicating whether path evaluation with trace route should be disabled. '
                        'false is default.',
                   arg_type=get_three_state_flag())
        # ICMP protocol configuration
        c.argument('test_config_icmp_disable_trace_route',
                   options_list='--icmp-disable-trace-route',
                   help='Value indicating whether path evaluation with trace route should be disabled. '
                        'false is default.',
                   arg_type=get_three_state_flag())
        # HTTP protocol configuration
        c.argument('test_config_http_port',
                   options_list='--http-port',
                   help='The port to connect to',
                   type=int)
        c.argument('test_config_http_method',
                   options_list='--http-method',
                   help='The HTTP method to use',
                   arg_type=get_enum_type(HTTPConfigurationMethod))
        c.argument('test_config_http_path',
                   options_list='--http-path',
                   help='The path component of the URI. For instance, "/dir1/dir2"')
        c.argument('test_config_http_valid_status_codes',
                   options_list='--http-valid-status-codes',
                   help='Space-separated list of HTTP status codes to consider successful. '
                        'For instance, "2xx 301-304 418"',
                   nargs='+')
        c.argument('test_config_http_prefer_https',
                   options_list='--https-prefer',
                   help='Value indicating whether HTTPS is preferred '
                        'over HTTP in cases where the choice is not explicit',
                   arg_type=get_three_state_flag())

    # Argument Group for test group to create a V2 connection monitor
    with self.argument_context('network watcher connection-monitor',
                               arg_group='V2 Test Group',
                               min_api='2019-11-01') as c:
        c.argument('test_group_name',
                   help='The name of the connection monitor test group',
                   default='DefaultTestGroup')
        c.argument('test_group_disable',
                   help='Value indicating whether test group is disabled. false is default.',
                   arg_type=get_three_state_flag())

    # Argument Group for output to create a V2 connection monitor
    with self.argument_context('network watcher connection-monitor',
                               arg_group='V2 Output',
                               min_api='2019-11-01') as c:
        c.argument('output_type',
                   help='Connection monitor output destination type. Currently, only "Workspace" is supported',
                   arg_type=get_enum_type(OutputType))
        c.argument('workspace_ids',
                   help='Space-separated list of ids of log analytics workspace',
                   nargs='+')

    # Argument Group for connection monitor V2 endpoint
    with self.argument_context('network watcher connection-monitor endpoint', min_api='2019-11-01') as c:
        c.argument('connection_monitor_name',
                   options_list=['--connection-monitor'],
                   help='Connection monitor name.')
        c.argument('name',
                   arg_type=name_arg_type,
                   help='The name of the connection monitor endpoint')
        c.argument('endpoint_resource_id',
                   options_list=['--resource-id'],
                   help='Resource ID of the connection monitor endpoint')
        c.argument('address',
                   help='Address of the connection monitor endpoint (IP or domain name)')
        c.argument('address_include',
                   nargs='+',
                   help='List of address of the endpoint item which needs to be included to the endpoint scope')
        c.argument('address_exclude',
                   nargs='+',
                   help='List of address of the endpoint item which needs to be included to the endpoint scope')
        c.argument('endpoint_type',
                   options_list=['--type'],
                   help='The endpoint type',
                   arg_type=get_enum_type(EndpointType))
        c.argument('coverage_level',
                   arg_type=get_enum_type(CoverageLevel),
                   help='Test coverage for the endpoint')
        c.argument('filter_type',
                   arg_type=get_enum_type(ConnectionMonitorEndpointFilterType),
                   deprecate_info=c.deprecate(hide=False),
                   help="The behavior of the endpoint filter. Currently only 'Include' is supported.")
        c.argument('filter_items',
                   options_list=['--filter-item'],
                   action=NWConnectionMonitorEndpointFilterItemAction,
                   deprecate_info=c.deprecate(hide=False),
                   nargs='+',
                   help="List of property=value pairs to define filter items. "
                        "Property currently include: type, address. "
                        "Property value of type supports 'AgentAddress' only now.")

    with self.argument_context('network watcher connection-monitor endpoint',
                               min_api='2019-11-01',
                               arg_group='V2 Test Group') as c:
        c.argument('test_groups',
                   nargs='+',
                   help='Space-separated list of names of test group which only need to be affected if specified')
        c.argument('source_test_groups',
                   nargs='+',
                   help='Space-separated list of names for test group to reference as source')
        c.argument('dest_test_groups',
                   nargs='+',
                   help='Space-separated list of names for test group to reference as destination')

    # Argument Group for connection monitor V2 test configuration
    with self.argument_context('network watcher connection-monitor test-configuration',
                               min_api='2019-11-01') as c:
        c.argument('connection_monitor_name',
                   options_list=['--connection-monitor'],
                   help='Connection monitor name')
        c.argument('name',
                   arg_type=name_arg_type,
                   help='The name of the connection monitor test configuration')
        c.argument('frequency',
                   help='The frequency of test evaluation, in seconds',
                   type=int,
                   default=60)
        c.argument('protocol',
                   help='The protocol to use in test evaluation',
                   arg_type=get_enum_type(ConnectionMonitorTestConfigurationProtocol))
        c.argument('preferred_ip_version',
                   help='The preferred IP version to use in test evaluation. '
                        'The connection monitor may choose to use a different version depending on other parameters',
                   arg_type=get_enum_type(PreferredIPVersion))
        c.argument('threshold_failed_percent',
                   help='The maximum percentage of failed checks permitted for a test to evaluate as successful',
                   type=int)
        c.argument('threshold_round_trip_time',
                   help='The maximum round-trip time in milliseconds permitted for a test to evaluate as successful',
                   type=int)
        c.argument('test_groups',
                   help='Space-separated list of names of test group which only need to be affected if specified',
                   nargs='+')
        # TCP protocol configuration
        with self.argument_context('network watcher connection-monitor test-configuration',
                                   min_api='2019-11-01',
                                   arg_group='TCP Protocol') as c:
            c.argument('tcp_port',
                       help='The port to connect to',
                       type=int)
            c.argument('tcp_disable_trace_route',
                       help='Value indicating whether path evaluation with trace route should be disabled. '
                            'false is default.',
                       arg_type=get_three_state_flag())
            c.argument('tcp_port_behavior',
                       help='Destination port behavior',
                       arg_type=get_enum_type(DestinationPortBehavior))
        # ICMP protocol configuration
        with self.argument_context('network watcher connection-monitor test-configuration',
                                   min_api='2019-11-01',
                                   arg_group='ICMP Protocol') as c:
            c.argument('icmp_disable_trace_route',
                       help='Value indicating whether path evaluation with trace route should be disabled. '
                            'false is default.',
                       arg_type=get_three_state_flag())
        # HTTP protocol configuration
        with self.argument_context('network watcher connection-monitor test-configuration',
                                   min_api='2019-11-01',
                                   arg_group='HTTP Protocol') as c:
            c.argument('http_port',
                       help='The port to connect to',
                       type=int)
            c.argument('http_method',
                       help='The HTTP method to use',
                       arg_type=get_enum_type(HTTPConfigurationMethod))
            c.argument('http_path',
                       help='The path component of the URI. For instance, "/dir1/dir2"')
            c.argument('http_valid_status_codes',
                       nargs='+',
                       help='Space-separated list of HTTP status codes to consider successful. '
                            'For instance, "2xx 301-304 418"')
            c.argument('http_prefer_https',
                       help='Value indicating whether HTTPS is preferred '
                            'over HTTP in cases where the choice is not explicit',
                       arg_type=get_three_state_flag())
            c.argument('http_request_headers',
                       options_list=['--http-request-header'],
                       help='The HTTP headers to transmit with the request. '
                            'List of property=value pairs to define HTTP headers.',
                       nargs='+',
                       action=NWConnectionMonitorTestConfigurationHTTPRequestHeaderAction)

    with self.argument_context('network watcher connection-monitor test-group', min_api='2019-11-01') as c:
        c.argument('connection_monitor_name',
                   options_list=['--connection-monitor'],
                   help='Connection monitor name.')
        c.argument('name',
                   arg_type=name_arg_type,
                   help='The name of the connection monitor test group')
        c.argument('disable',
                   help='Value indicating whether test group is disabled. false is default.',
                   arg_type=get_three_state_flag())

    with self.argument_context('network watcher connection-monitor output', min_api='2019-11-01') as c:
        c.argument('connection_monitor_name',
                   options_list=['--connection-monitor'],
                   help='Connection monitor name.')
        c.argument('out_type',
                   options_list=['--type'],
                   help='Connection monitor output destination type. Currently, only "Workspace" is supported',
                   arg_type=get_enum_type(OutputType))
        c.argument('workspace_id', help='The id of log analytics workspace')

    with self.argument_context('network watcher configure') as c:
        c.argument('locations', get_location_type(self.cli_ctx), options_list=['--locations', '-l'], nargs='+')
        c.argument('enabled', arg_type=get_three_state_flag())

    with self.argument_context('network watcher show-topology') as c:
        c.extra('location')

    with self.argument_context('network watcher show-topology', arg_group='Target') as c:
        c.ignore('network_watcher_name', 'resource_group_name')
        c.argument('target_resource_group_name', options_list=['--resource-group', '-g'], completer=get_resource_group_completion_list)
        c.argument('target_vnet', options_list=['--vnet'], help='Name or ID of the virtual network to target.')
        c.argument('target_subnet', options_list=['--subnet'], help='Name or ID of the subnet to target. If name is used, --vnet NAME must also be supplied.')

    with self.argument_context('network watcher create') as c:
        c.argument('location', validator=get_default_location_from_resource_group)

    for item in ['test-ip-flow', 'show-next-hop', 'show-security-group-view']:
        with self.argument_context('network watcher {}'.format(item)) as c:
            c.argument('watcher_name', ignore_type, validator=get_network_watcher_from_vm)
            c.ignore('location')
            c.ignore('watcher_rg')
            c.argument('vm', help='Name or ID of the VM to target. If the name of the VM is provided, the --resource-group is required.')
            c.argument('resource_group_name', help='Name of the resource group the target VM is in.')
            c.argument('nic', help='Name or ID of the NIC resource to test. If the VM has multiple NICs and IP forwarding is enabled on any of them, this parameter is required.')

    with self.argument_context('network watcher packet-capture create') as c:
        c.argument('watcher_name', ignore_type, validator=get_network_watcher_for_pcap_creation)
        c.ignore('location')
        c.ignore('watcher_rg')
        c.argument('capture_limit', type=int, validator=validate_capture_size_and_limit, help='The maximum size in bytes of the capture output.')
        c.argument('capture_size', type=int, validator=validate_capture_size_and_limit, help='Number of bytes captured per packet. Excess bytes are truncated.')
        c.argument('time_limit', type=int, validator=validate_capture_size_and_limit, help='Maximum duration of the capture session in seconds.')
        c.argument('vm', help='Name or ID of the VM to target. If the name of the VM is provided, the --resource-group is required.')
        c.argument('resource_group_name', help='Name of the resource group the target VM is in.')
        c.argument('nic', help='Name or ID of the NIC resource to test. If the VM has multiple NICs and IP forwarding is enabled on any of them, this parameter is required.')
        c.argument('target_type', help='Target Resource Type, only \'AzureVM\' and \'AzureVMSS\' are supported now', arg_type=get_enum_type(PacketCaptureTargetType))
        c.argument('target', help='Name or ID of the target, it could be virtual machine or virtual machine scale sets')
        c.argument('include', nargs='+', help='Space-separated list of VMSS Instances to include in Packet capture like 0 1 2')
        c.argument('exclude', nargs='+', help='Space-separated list of VMSS Instances to exclude in Packet capture')

    with self.argument_context('network watcher test-connectivity') as c:
        c.argument('source_port', type=int)
        c.argument('dest_resource', arg_group='Destination')
        c.argument('dest_address', arg_group='Destination')
        c.argument('dest_port', type=int, arg_group='Destination')
        c.argument('protocol', arg_type=get_enum_type(Protocol), help='Protocol to test on.')

    with self.argument_context('network watcher test-connectivity', arg_group='HTTP Configuration') as c:
        c.argument('method', arg_type=get_enum_type(HTTPMethod), help='HTTP method to use.')
        c.argument('headers', nargs='+', help='Space-separated list of headers in `KEY=VALUE` format.')
        c.argument('valid_status_codes', nargs='+', type=int, help='Space-separated list of HTTP status codes considered valid.')

    with self.argument_context('network watcher packet-capture') as c:
        c.argument('capture_name', name_arg_type, help='Name of the packet capture session.')
        c.argument('storage_account', arg_group='Storage')
        c.argument('storage_path', arg_group='Storage')
        c.argument('file_path', arg_group='Storage')
        c.argument('filters', type=get_json_object)

    with self.argument_context('network watcher flow-log') as c:
        c.argument('location', get_location_type(self.cli_ctx),
                   help='Location to identify the exclusive Network Watcher under a region. '
                        'Only one Network Watcher can be existed per subscription and region.')
        c.argument('flow_log_name', name_arg_type, help='The name of the flow logger', min_api='2019-11-01')
        c.argument('nsg', help='Name or ID of the network security group.')
        c.argument('enabled', arg_type=get_three_state_flag(), help='Enable logging', default='true')
        c.argument('retention', type=int, help='Number of days to retain logs')
        c.argument('storage_account', help='Name or ID of the storage account in which to save the flow logs. '
                                           'Must be in the same region of flow log.')
        c.argument('vnet', options_list=['--vnet'], help='Name or ID of the Virtual Network Resource.')
        c.argument('subnet', options_list=['--subnet'], help='Name or ID of Subnet')
        c.argument('nic', options_list=['--nic'], help='Name or ID of the Network Interface (NIC) Resource.')

    # temporary solution for compatible with old show command's parameter
    # after old show command's parameter is deprecated and removed,
    # this argument group "network watcher flow-log show" should be removed
    with self.argument_context('network watcher flow-log show') as c:
        c.argument('nsg',
                   deprecate_info=c.deprecate(redirect='--location and --name combination', hide=False),
                   help='Name or ID of the network security group.')

    with self.argument_context('network watcher flow-log', arg_group='Format', min_api='2018-10-01') as c:
        c.argument('log_format', options_list='--format', help='File type of the flow log.', arg_type=get_enum_type(FlowLogFormatType))
        c.argument('log_version', help='Version (revision) of the flow log.', type=int)

    with self.argument_context('network watcher flow-log', arg_group='Traffic Analytics', min_api='2018-10-01') as c:
        c.argument('traffic_analytics_interval', type=int, options_list='--interval', help='Interval in minutes at which to conduct flow analytics. Temporarily allowed values are 10 and 60.', min_api='2018-12-01')
        c.argument('traffic_analytics_workspace',
                   options_list='--workspace',
                   help='Name or ID of a Log Analytics workspace. Must be in the same region of flow log')
        c.argument('traffic_analytics_enabled', options_list='--traffic-analytics', arg_type=get_three_state_flag(), help='Enable traffic analytics. Defaults to true if `--workspace` is provided.')

    for item in ['list', 'stop', 'delete', 'show', 'show-status']:
        with self.argument_context('network watcher packet-capture {}'.format(item)) as c:
            c.extra('location')
            c.argument('location', get_location_type(self.cli_ctx), required=True)
            c.argument('packet_capture_name', name_arg_type)
            c.argument('network_watcher_name', ignore_type, options_list=['--network-watcher-name'], validator=get_network_watcher_from_location(remove=True, rg_name='resource_group_name', watcher_name='network_watcher_name'))
            c.ignore('resource_group_name')

    with self.argument_context('network watcher test-ip-flow') as c:
        c.argument('direction', arg_type=get_enum_type(Direction))
        c.argument('protocol', arg_type=get_enum_type(Protocol))

    with self.argument_context('network watcher show-next-hop') as c:
        c.argument('source_ip', help='Source IPv4 address.')
        c.argument('dest_ip', help='Destination IPv4 address.')

    with self.argument_context('network watcher troubleshooting') as c:
        c.argument('resource', help='Name or ID of the resource to troubleshoot.')
        c.argument('resource_type', help='The resource type', options_list=['--resource-type', '-t'], id_part='resource_type', arg_type=get_enum_type(['vnetGateway', 'vpnConnection']))

    with self.argument_context('network watcher run-configuration-diagnostic', arg_group='Target') as c:
        c.argument('resource', help='Name or ID of the target resource to diagnose. If an ID is given, other resource arguments should not be given.')
        c.argument('resource_type', help='The resource type', options_list=['--resource-type', '-t'], id_part='resource_type', arg_type=get_enum_type(['virtualMachines', 'networkInterfaces', 'applicationGateways']))
        c.argument('parent', help='The parent path. (ex: virtualMachineScaleSets/vmss1)')
        c.argument('resource_group_name')

    with self.argument_context('network watcher run-configuration-diagnostic', arg_group='Query') as c:
        c.argument('queries', help='JSON list of queries to use. Use `@{path}` to load from a file.', type=get_json_object)
        c.argument('direction', arg_type=get_enum_type(Direction), help='Direction of the traffic.')
        c.argument('protocol', arg_type=get_enum_type(Protocol), help='Protocol to be verified on.')
        c.argument('destination', help="Traffic destination. Accepted values are '*', IP address/CIDR, or service tag.")
        c.argument('source', help="Traffic source. Accepted values are '*', IP address/CIDR, or service tag.")
        c.argument('destination_port', options_list='--port', help="Traffic destination port. Accepted values are '*', port number (3389) or port range (80-100).")
    # endregion

    # region PublicIPAddresses
    with self.argument_context('network public-ip') as c:
        c.argument('public_ip_address_name', name_arg_type, completer=get_resource_name_completion_list('Microsoft.Network/publicIPAddresses'), id_part='name', help='The name of the public IP address.')
        c.argument('name', name_arg_type, completer=get_resource_name_completion_list('Microsoft.Network/publicIPAddresses'), help='The name of the public IP address.')
        c.argument('reverse_fqdn', help='Reverse FQDN (fully qualified domain name).')
        c.argument('dns_name', help='Globally unique DNS entry.')
        c.argument('idle_timeout', type=int, help='Idle timeout in minutes.')
        c.argument('zone', zone_type, min_api='2017-06-01', max_api='2020-07-01')
        c.argument('zone', zone_compatible_type, min_api='2020-08-01')
        c.argument('ip_tags', nargs='+', min_api='2017-11-01', help="Space-separated list of IP tags in 'TYPE=VAL' format.", validator=validate_ip_tags)
        c.argument('ip_address', help='The IP address associated with the public IP address resource.')

    with self.argument_context('network public-ip create') as c:
        c.argument('name', completer=None)
        c.argument('sku', min_api='2017-08-01', help='Name of a public IP address SKU', arg_type=get_enum_type(PublicIPAddressSkuName))
        c.argument('tier', min_api='2020-07-01', help='Tier of a public IP address SKU and Global tier is only supported for standard SKU public IP addresses', arg_type=get_enum_type(PublicIPAddressSkuTier))
        c.ignore('dns_name_type')
        c.argument('edge_zone', edge_zone)

    with self.argument_context('network public-ip create') as c:
        c.argument('allocation_method', help='IP address allocation method', arg_type=get_enum_type(['Static', 'Dynamic']))
        c.argument('version', min_api='2016-09-01', help='IP address type.', arg_type=get_enum_type(IPVersion, 'ipv4'))
        c.argument('protection_mode', options_list=['--ddos-protection-mode', '--protection-mode'],
                   min_api='2022-01-01', help='The DDoS protection mode of the public IP', arg_type=get_enum_type(['Enabled', 'Disabled', 'VirtualNetworkInherited']))

    for scope in ['public-ip', 'lb frontend-ip', 'cross-region-lb frontend-ip']:
        with self.argument_context('network {}'.format(scope), min_api='2018-07-01') as c:
            c.argument('public_ip_prefix', help='Name or ID of a public IP prefix.')
    # endregion

    # region TrafficManagers
    with self.argument_context('network traffic-manager profile') as c:
        c.argument('traffic_manager_profile_name', name_arg_type, id_part='name', help='Traffic manager profile name', completer=get_resource_name_completion_list('Microsoft.Network/trafficManagerProfiles'))
        c.argument('profile_name', name_arg_type, id_part='name', completer=get_resource_name_completion_list('Microsoft.Network/trafficManagerProfiles'))
        c.argument('profile_status', options_list=['--status'], help='Status of the Traffic Manager profile.', arg_type=get_enum_type(['Enabled', 'Disabled']))
        c.argument('routing_method', help='Routing method.', arg_type=get_enum_type(['Performance', 'Weighted', 'Priority', 'Geographic', 'Multivalue', 'Subnet']))
        c.argument('unique_dns_name', help="Relative DNS name for the traffic manager profile. Resulting FQDN will be `<unique-dns-name>.trafficmanager.net` and must be globally unique.")
        c.argument('max_return', help="Maximum number of endpoints to be returned for MultiValue routing type.", type=int)
        c.argument('ttl', help='DNS config time-to-live in seconds.', type=int)

    with self.argument_context('network traffic-manager profile', arg_group='Monitor Configuration') as c:
        c.argument('monitor_path', help='Path to monitor. Use ""(\'""\' in PowerShell) for none.', options_list=['--path', c.deprecate(target='--monitor-path', redirect='--path', hide=True)])
        c.argument('monitor_port', help='Port to monitor.', type=int, options_list=['--port', c.deprecate(target='--monitor-port', redirect='--port', hide=True)])
        c.argument('monitor_protocol', help='Monitor protocol.', arg_type=get_enum_type(['HTTP', 'HTTPS', 'TCP']), options_list=['--protocol', c.deprecate(target='--monitor-protocol', redirect='--protocol', hide=True)])
        c.argument('timeout', help='The time in seconds allowed for endpoints to respond to a health check.', type=int)
        c.argument('interval', help='The interval in seconds at which health checks are conducted.', type=int)
        c.argument('max_failures', help='The number of consecutive failed health checks tolerated before an endpoint is considered degraded.', type=int)
        c.argument('monitor_custom_headers', options_list='--custom-headers', help='Space-separated list of NAME=VALUE pairs.', nargs='+', validator=validate_custom_headers)
        c.argument('status_code_ranges', help='Space-separated list of status codes in MIN-MAX or VAL format.', nargs='+', validator=validate_status_code_ranges)

    with self.argument_context('network traffic-manager endpoint') as c:
        c.argument('endpoint_name', name_arg_type, id_part='child_name_1', help='Endpoint name.', completer=tm_endpoint_completion_list)
        c.argument('endpoint_type', options_list=['--type', '-t'], help='Endpoint type.', id_part='child_name_1', arg_type=get_enum_type(['azureEndpoints', 'externalEndpoints', 'nestedEndpoints']))
        c.argument('profile_name', help='Name of parent profile.', completer=get_resource_name_completion_list('Microsoft.Network/trafficManagerProfiles'), id_part='name')
        c.argument('endpoint_location', help="Location of the external or nested endpoints when using the 'Performance' routing method.")
        c.argument('endpoint_monitor_status', help='The monitoring status of the endpoint.')
        c.argument('endpoint_status', arg_type=get_enum_type(['Enabled', 'Disabled']), help="The status of the endpoint. If enabled the endpoint is probed for endpoint health and included in the traffic routing method.")
        c.argument('min_child_endpoints', help="The minimum number of endpoints that must be available in the child profile for the parent profile to be considered available. Only applicable to an endpoint of type 'NestedEndpoints'.")
        c.argument('min_child_ipv4', help="The minimum number of IPv4 (DNS record type A) endpoints that must be available in the child profile in order for the parent profile to be considered available. Only applicable to endpoint of type 'NestedEndpoints'.")
        c.argument('min_child_ipv6', help="The minimum number of IPv6 (DNS record type AAAA) endpoints that must be available in the child profile in order for the parent profile to be considered available. Only applicable to endpoint of type 'NestedEndpoints'.")
        c.argument('priority', help="Priority of the endpoint when using the 'Priority' traffic routing method. Values range from 1 to 1000, with lower values representing higher priority.", type=int)
        c.argument('target', help='Fully-qualified DNS name of the endpoint.')
        c.argument('target_resource_id', help="The Azure Resource URI of the endpoint. Not applicable for endpoints of type 'ExternalEndpoints'.")
        c.argument('weight', help="Weight of the endpoint when using the 'Weighted' traffic routing method. Values range from 1 to 1000.", type=int)
        c.argument('geo_mapping', help="Space-separated list of country/region codes mapped to this endpoint when using the 'Geographic' routing method.", nargs='+')
        c.argument('subnets', nargs='+', help='Space-separated list of subnet CIDR prefixes (10.0.0.0/24) or subnet ranges (10.0.0.0-11.0.0.0).', validator=validate_subnet_ranges)
        c.argument('monitor_custom_headers', nargs='+', options_list='--custom-headers', help='Space-separated list of custom headers in KEY=VALUE format.', validator=validate_custom_headers)
        c.argument('always_serve', arg_type=get_enum_type(['Enabled', 'Disabled']), help='If Always Serve is enabled, probing for endpoint health will be disabled and endpoints will be included in the traffic routing method.')
    # endregion

    # region VirtualNetworks
    encryption_policy_types = ['dropUnencrypted', 'allowUnencrypted']
    with self.argument_context('network vnet') as c:
        c.argument('virtual_network_name', virtual_network_name_type, options_list=['--name', '-n'], id_part='name')
        c.argument('vnet_prefixes', nargs='+', help='Space-separated list of IP address prefixes for the VNet.', options_list='--address-prefixes', metavar='PREFIX')
        c.argument('dns_servers', nargs='+', help='Space-separated list of DNS server IP addresses.', metavar='IP')
        c.argument('ddos_protection', arg_type=get_three_state_flag(), help='Control whether DDoS protection is enabled.', min_api='2017-09-01')
        c.argument('ddos_protection_plan', help='Name or ID of a DDoS protection plan to associate with the VNet.', min_api='2018-02-01', validator=validate_ddos_name_or_id)
        c.argument('vm_protection', arg_type=get_three_state_flag(), help='Enable VM protection for all subnets in the VNet.', min_api='2017-09-01')
        c.argument('flowtimeout', type=int, help='The FlowTimeout value (in minutes) for the Virtual Network', min_api='2021-02-01', is_preview=True)
        c.argument('bgp_community', help='The BGP community associated with the virtual network.')
        c.argument('enable_encryption', arg_type=get_three_state_flag(), help='Enable encryption on the virtual network.', min_api='2021-05-01', is_preview=True)
        c.argument('encryption_enforcement_policy', options_list=['--encryption-enforcement-policy', '--encryption-policy'], arg_type=get_enum_type(encryption_policy_types), help='To control if the Virtual Machine without encryption is allowed in encrypted Virtual Network or not.', min_api='2021-05-01', is_preview=True)

    with self.argument_context('network vnet check-ip-address') as c:
        c.argument('ip_address', required=True)

    with self.argument_context('network vnet create') as c:
        c.argument('location', get_location_type(self.cli_ctx))
        c.argument('vnet_name', virtual_network_name_type, options_list=['--name', '-n'], completer=None,
                   local_context_attribute=LocalContextAttribute(name='vnet_name', actions=[LocalContextAction.SET], scopes=[ALL]))
        c.argument('edge_zone', edge_zone)

    with self.argument_context('network vnet create', arg_group='Subnet') as c:
        c.argument('subnet_name', help='Name of a new subnet to create within the VNet.',
                   local_context_attribute=LocalContextAttribute(name='subnet_name', actions=[LocalContextAction.SET], scopes=[ALL]))
        c.argument('subnet_prefix', help='IP address prefix for the new subnet. If omitted, automatically reserves a /24 (or as large as available) block within the VNet address space.', metavar='PREFIX', max_api='2018-07-01')
        c.argument('subnet_prefix', options_list='--subnet-prefixes', nargs='+', min_api='2018-08-01', help='Space-separated list of address prefixes in CIDR format for the new subnet. If omitted, automatically reserves a /24 (or as large as available) block within the VNet address space.', metavar='PREFIXES')
        c.argument('network_security_group', options_list=['--network-security-group', '--nsg'], validator=get_nsg_validator(), help='Name or ID of a network security group (NSG).')

    with self.argument_context('network vnet update') as c:
        c.argument('address_prefixes', nargs='+')

    with self.argument_context('network vnet delete') as c:
        c.argument('virtual_network_name', local_context_attribute=None)

    with self.argument_context('network vnet peering') as c:
        c.argument('virtual_network_name', virtual_network_name_type)
        c.argument('virtual_network_peering_name', options_list=['--name', '-n'], help='The name of the VNet peering.', id_part='child_name_1')
        c.argument('remote_virtual_network', options_list=['--remote-vnet'], help='Resource ID or name of the remote VNet.')

    with self.argument_context('network vnet peering create') as c:
        c.argument('allow_virtual_network_access', options_list='--allow-vnet-access', action='store_true', help='Allows access from the local VNet to the remote VNet.')
        c.argument('allow_gateway_transit', action='store_true', help='Allows gateway link to be used in the remote VNet.')
        c.argument('allow_forwarded_traffic', action='store_true', help='Allows forwarded traffic from the local VNet to the remote VNet.')
        c.argument('use_remote_gateways', action='store_true', help='Allows VNet to use the remote VNet\'s gateway. Remote VNet gateway must have --allow-gateway-transit enabled for remote peering. Only 1 peering can have this flag enabled. Cannot be set if the VNet already has a gateway.')

    with self.argument_context('network vnet subnet') as c:
        c.argument('subnet_name', arg_type=subnet_name_type, options_list=['--name', '-n'], id_part='child_name_1')
        c.argument('nat_gateway', min_api='2019-02-01', validator=validate_nat_gateway, help='Name or ID of a NAT gateway to attach.')
        c.argument('address_prefix', metavar='PREFIX', help='Address prefix in CIDR format.', max_api='2018-07-01')
        c.argument('address_prefix', metavar='PREFIXES', options_list='--address-prefixes', nargs='+', help='Space-separated list of address prefixes in CIDR format.', min_api='2018-08-01')
        c.argument('virtual_network_name', virtual_network_name_type)
        c.argument('network_security_group', options_list=['--network-security-group', '--nsg'], validator=get_nsg_validator(), help='Name or ID of a network security group (NSG).')
        c.argument('route_table', help='Name or ID of a route table to associate with the subnet.')
        c.argument('service_endpoints', nargs='+', min_api='2017-06-01')
        c.argument('service_endpoint_policy', nargs='+', min_api='2018-07-01', help='Space-separated list of names or IDs of service endpoint policies to apply.', validator=validate_service_endpoint_policy)
        c.argument('delegations', nargs='+', min_api='2017-08-01', help='Space-separated list of services to whom the subnet should be delegated. (e.g. Microsoft.Sql/servers)', validator=validate_delegations)
        c.argument('disable_private_endpoint_network_policies', arg_type=get_three_state_flag(), min_api='2019-04-01', help='Disable private endpoint network policies on the subnet, the policy is disabled by default.')
        c.argument('disable_private_link_service_network_policies', arg_type=get_three_state_flag(), min_api='2019-04-01', help='Disable private link service network policies on the subnet.')

    with self.argument_context('network vnet subnet create') as c:
        c.argument('subnet_name', arg_type=subnet_name_type, options_list=['--name', '-n'], id_part='child_name_1',
                   local_context_attribute=LocalContextAttribute(name='subnet_name', actions=[LocalContextAction.SET], scopes=[ALL]))

    with self.argument_context('network vnet subnet update') as c:
        c.argument('network_security_group', validator=get_nsg_validator(), help='Name or ID of a network security group (NSG). Use empty string ""(\'""\' in PowerShell) to detach it.')
        c.argument('route_table', help='Name or ID of a route table to associate with the subnet. Use empty string ""(\'""\' in PowerShell) to detach it. You can also append "--remove routeTable" in "az network vnet subnet update" to detach it.')

    for scope in ['network vnet subnet list', 'network vnet peering list']:
        with self.argument_context(scope) as c:
            c.argument('virtual_network_name', id_part=None)

    with self.argument_context('network vnet subnet delete') as c:
        c.argument('subnet_name', local_context_attribute=None)

    # endregion

    # region VirtualNetworkGateways
    vnet_gateway_type = CLIArgumentType(help='The gateway type.', arg_type=get_enum_type(VirtualNetworkGatewayType), default=VirtualNetworkGatewayType.vpn.value)
    vnet_gateway_sku_type = CLIArgumentType(help='VNet gateway SKU.', arg_type=get_enum_type(VirtualNetworkGatewaySkuName), default=VirtualNetworkGatewaySkuName.basic.value)
    vnet_gateway_routing_type = CLIArgumentType(help='VPN routing type.', arg_type=get_enum_type(VpnType), default=VpnType.route_based.value)
    edge_zone_vnet_id = CLIArgumentType(help='The Extended vnet resource id of the local gateway', min_api='2021-02-01')
    with self.argument_context('network vnet-gateway') as c:
        c.argument('virtual_network_gateway_name', options_list=['--name', '-n'], help='Name of the VNet gateway.', completer=get_resource_name_completion_list('Microsoft.Network/virtualNetworkGateways'), id_part='name')
        c.argument('cert_name', help='Root certificate name', options_list=['--name', '-n'])
        c.argument('gateway_name', help='Virtual network gateway name')
        c.argument('gateway_type', vnet_gateway_type)
        c.argument('gateway_default_site', help='Name or ID of a local network gateway representing a local network site with default routes.')
        c.argument('sku', vnet_gateway_sku_type)
        c.argument('vpn_type', vnet_gateway_routing_type)
        c.argument('bgp_peering_address', arg_group='BGP Peering', help='IP address to use for BGP peering.')
        c.argument('public_ip_address', options_list=['--public-ip-addresses'], nargs='+', help='Specify a single public IP (name or ID) for an active-standby gateway. Specify two space-separated public IPs for an active-active gateway.', completer=get_resource_name_completion_list('Microsoft.Network/publicIPAddresses'))
        c.argument('address_prefixes', help='Space-separated list of CIDR prefixes representing the address space for the P2S Vpnclient.', nargs='+', arg_group='VPN Client')
        c.argument('radius_server', min_api='2017-06-01', help='Radius server address to connect to.', arg_group='VPN Client')
        c.argument('radius_secret', min_api='2017-06-01', help='Radius secret to use for authentication.', arg_group='VPN Client')
        c.argument('client_protocol', min_api='2017-06-01', help='Protocols to use for connecting', nargs='+', arg_group='VPN Client', arg_type=get_enum_type(VpnClientProtocol))
        c.argument('custom_routes', min_api='2019-02-01', help='Space-separated list of CIDR prefixes representing the custom routes address space specified by the customer for VpnClient.', nargs='+', arg_group='VPN Client')
        c.argument('vpn_auth_type', min_api='2020-11-01', nargs='+', help='VPN authentication types enabled for the virtual network gateway.', arg_type=get_enum_type(VpnAuthenticationType))

    with self.argument_context('network vnet-gateway', arg_group='AAD Authentication', min_api='2020-11-01') as c:
        c.argument('aad_tenant', help='The AAD Tenant URI of the VirtualNetworkGateway.')
        c.argument('aad_audience', help='The AADAudience ID of the VirtualNetworkGateway.')
        c.argument('aad_issuer', help='The AAD Issuer URI of the VirtualNetworkGateway.')

    with self.argument_context('network vnet-gateway', arg_group='Root Cert Authentication', min_api='2020-11-01') as c:
        c.argument('root_cert_data', help='Base64 contents of the root certificate file or file path.', type=file_type, completer=FilesCompleter())
        c.argument('root_cert_name', help='Root certificate name')

    with self.argument_context('network vnet-gateway', arg_group='Nat Rule', min_api='2021-02-01') as c:
        c.argument('nat_rule', nargs='+', action=NatRuleCreate)

    with self.argument_context('network vnet-gateway update') as c:
        c.argument('gateway_type', vnet_gateway_type, default=None)
        c.argument('sku', vnet_gateway_sku_type, default=None)
        c.argument('vpn_type', vnet_gateway_routing_type, default=None)

    with self.argument_context('network vnet-gateway create') as c:
        vnet_help = "Name or ID of an existing virtual network which has a subnet named 'GatewaySubnet'."
        c.argument('virtual_network', options_list='--vnet', help=vnet_help)
        c.argument('vpn_gateway_generation', arg_type=get_enum_type(['Generation1', 'Generation2']), min_api='2019-07-01', help='The generation for the virtual network gateway. vpn_gateway_generation should not be provided if gateway_type is not Vpn.')
        c.argument('edge_zone', edge_zone, min_api='2021-02-01')
        c.argument('edge_zone_vnet_id', edge_zone_vnet_id)

    with self.argument_context('network vnet-gateway update') as c:
        c.argument('enable_bgp', help='Enable BGP (Border Gateway Protocol)', arg_group='BGP Peering', arg_type=get_enum_type(['true', 'false']))
        c.argument('virtual_network', virtual_network_name_type, options_list='--vnet', help="Name or ID of a virtual network that contains a subnet named 'GatewaySubnet'.")
        c.extra('address_prefixes', options_list='--address-prefixes', help='List of address prefixes for the VPN gateway.  Prerequisite for uploading certificates.', nargs='+')

    with self.argument_context('network vnet-gateway aad assign', min_api='2019-04-01') as c:
        c.argument('aad_tenant', options_list='--tenant', help='The AADTenant URI of the VirtualNetworkGateway.')
        c.argument('aad_audience', options_list='--audience', help='The AADAudience ID of the VirtualNetworkGateway.')
        c.argument('aad_issuer', options_list='--issuer', help='The AADIssuer URI of the VirtualNetworkGateway.')

    with self.argument_context('network vnet-gateway root-cert create') as c:
        c.argument('public_cert_data', help='Base64 contents of the root certificate file or file path.', type=file_type, completer=FilesCompleter(), validator=load_cert_file('public_cert_data'))
        c.argument('cert_name', help='Root certificate name', options_list=['--name', '-n'])
        c.argument('gateway_name', help='Virtual network gateway name')

    with self.argument_context('network vnet-gateway revoked-cert create') as c:
        c.argument('thumbprint', help='Certificate thumbprint.')

    with self.argument_context('network vnet-gateway packet-capture start') as c:
        c.argument('filter_data', options_list=['--filter'], help='Data filter.')

    with self.argument_context('network vnet-gateway packet-capture stop') as c:
        c.argument('sas_url', options_list=['--sas-url'],
                   help='The SAS url to be used for packet capture.')

    with self.argument_context('network vnet-gateway vpn-client') as c:
        c.argument('processor_architecture', help='Processor architecture of the target system.', arg_type=get_enum_type(ProcessorArchitecture))
        c.argument('authentication_method', help='Method used to authenticate with the generated client.', arg_type=get_enum_type(AuthenticationMethod))
        c.argument('radius_server_auth_certificate', help='Public certificate data for the Radius server auth certificate in Base-64 format. Required only if external Radius auth has been configured with EAPTLS auth.')
        c.argument('client_root_certificates', nargs='+', help='Space-separated list of client root certificate public certificate data in Base-64 format. Optional for external Radius-based auth with EAPTLS')
        c.argument('use_legacy', min_api='2017-06-01', help='Generate VPN client package using legacy implementation.', arg_type=get_three_state_flag())

    with self.argument_context('network vnet-gateway disconnect-vpn-connections') as c:
        c.argument('vpn_connection_ids', options_list=['--vpn-connections'], nargs='+',
                   help='List of Name or ID of VPN connections.',
                   validator=validate_vpn_connection_name_or_id)

    with self.argument_context('network vnet-gateway nat-rule', min_api='2021-02-01') as c:
        c.argument('name', help='The name of the resource that is unique within a resource group. This name can be used to access the resource.')
        c.argument('rule_type', options_list='--type', help='The type of NAT rule for VPN NAT.', arg_type=get_enum_type(VpnNatRuleType))
        c.argument('mode', help='The Source NAT direction of a VPN NAT.', arg_type=get_enum_type(VpnNatRuleMode))
        c.argument('internal_mappings', nargs='+', help='The private IP address internal mapping for NAT.')
        c.argument('external_mappings', nargs='+', help='The private IP address external mapping for NAT.')
        c.argument('ip_config_id', help='The IP Configuration ID this NAT rule applies to.')
    # endregion

    # region VirtualNetworkGatewayConnections
    with self.argument_context('network vpn-connection') as c:
        c.argument('virtual_network_gateway_connection_name', options_list=['--name', '-n'], metavar='NAME', id_part='name', help='Connection name.')
        c.argument('shared_key', help='Shared IPSec key.')
        c.argument('connection_name', help='Connection name.')
        c.argument('routing_weight', type=int, help='Connection routing weight')
        c.argument('use_policy_based_traffic_selectors', min_api='2017-03-01', help='Enable policy-based traffic selectors.', arg_type=get_three_state_flag())
        c.argument('express_route_gateway_bypass', min_api='2018-07-01', arg_type=get_three_state_flag(), help='Bypass ExpressRoute gateway for data forwarding.')
        c.argument('ingress_nat_rule', nargs='+', help='List of ingress NatRules.', min_api='2021-02-01', is_preview=True)
        c.argument('egress_nat_rule', nargs='+', help='List of egress NatRules.', min_api='2021-02-01', is_preview=True)

    with self.argument_context('network vpn-connection list') as c:
        c.argument('virtual_network_gateway_name', options_list=['--vnet-gateway'], help='Name of the VNet gateway.', completer=get_resource_name_completion_list('Microsoft.Network/virtualNetworkGateways'))

    with self.argument_context('network vpn-connection create') as c:
        c.argument('connection_name', options_list=['--name', '-n'], metavar='NAME', help='Connection name.')
        c.ignore('connection_type')
        for item in ['vnet_gateway2', 'local_gateway2', 'express_route_circuit2']:
            c.argument(item, arg_group='Destination')

    with self.argument_context('network vpn-connection update') as c:
        c.argument('enable_bgp', help='Enable BGP (Border Gateway Protocol)', arg_type=get_enum_type(['true', 'false']))

    with self.argument_context('network vpn-connection shared-key') as c:
        c.argument('connection_shared_key_name', options_list=['--name', '-n'], id_part='name')
        c.argument('virtual_network_gateway_connection_name', options_list='--connection-name', metavar='NAME', id_part='name')
        c.argument('key_length', type=int, help='The virtual network connection reset shared key length, should between 1 and 128.')
        c.argument('value', help='The virtual network connection shared key value.')

    with self.argument_context('network vpn-connection show-device-config-script') as c:
        c.argument('vendor', help='The vendor for the VPN device.')
        c.argument('device_family', help='The device family for the vpn device.')
        c.argument('firmware_version', help='The firmware version for the vpn device.')

    with self.argument_context('network vpn-connection packet-capture start') as c:
        c.argument('filter_data', options_list=['--filter'], help='Data filter.')

    with self.argument_context('network vpn-connection packet-capture stop') as c:
        c.argument('sas_url', options_list=['--sas-url'],
                   help='The SAS url to be used for packet capture on VPN connection.')

    with self.argument_context('network vrouter') as c:
        c.argument('virtual_router_name', options_list=['--name', '-n'], help='The name of the Virtual Router.')
        c.argument('hosted_gateway',
                   deprecate_info=c.deprecate(redirect='--hosted-subnet', hide=False),
                   help='Name or ID of the virtual network gateway with ExpressRouter on which VirtualRouter is hosted.',
                   validator=validate_virtul_network_gateway)
        c.argument('hosted_subnet', help='The ID of a subnet where VirtualRouter would be deployed')

    with self.argument_context('network vrouter peering') as c:
        c.argument('virtual_router_name', options_list=['--vrouter-name'], help='The name of the Virtual Router.')
        c.argument('peering_name', options_list=['--name', '-n'], help='The name of the Virtual Router Peering')
        c.argument('peer_asn', type=int, help='Peer ASN. Its range is from 1 to 4294967295.')
        c.argument('peer_ip', help='Peer IP address.')

    with self.argument_context('network routeserver') as c:
        c.argument('virtual_hub_name', options_list=['--name', '-n'], id_part='name',
                   help='The name of the Route Server.')
        c.argument('hosted_subnet', help='The ID of a subnet where Route Server would be deployed')
        c.argument('allow_branch_to_branch_traffic', options_list=['--allow-b2b-traffic'],
                   arg_type=get_three_state_flag(), help='Allow branch to branch traffic.')
        c.argument('public_ip_address', validator=get_public_ip_validator(),
                   help='The name or ID of the public IP address.',
                   completer=get_resource_name_completion_list('Microsoft.Network/publicIPAddresses'),
                   min_api='2021-02-01')

    with self.argument_context('network routeserver create') as c:
        c.argument('virtual_hub_name', id_part=None)

    for scope in ['vpn-connection', 'vnet-gateway', 'vnet-gateway vpn-client']:
        with self.argument_context('network {} ipsec-policy'.format(scope), arg_group='Security Association') as c:
            c.argument('sa_data_size_kilobytes', options_list=['--sa-max-size'], type=int, help='The payload size in KB for P2S client.')
            c.argument('sa_life_time_seconds', options_list=['--sa-lifetime'], type=int, help='The lifetime in seconds for P2S client.')
        with self.argument_context('network {} ipsec-policy'.format(scope), arg_group='IKE Phase 1') as c:
            c.argument('dh_group', arg_type=get_enum_type(self.get_models('DhGroup')),
                       help='The DH Groups used for initial SA.')
            c.argument('ipsec_encryption', arg_type=get_enum_type(self.get_models('IpsecEncryption')),
                       help='The IPSec encryption algorithm.')
            c.argument('ipsec_integrity', arg_type=get_enum_type(self.get_models('IpsecIntegrity')),
                       help='The IPSec integrity algorithm.')
        with self.argument_context('network {} ipsec-policy'.format(scope), arg_group='IKE Phase 2') as c:
            c.argument('pfs_group', arg_type=get_enum_type(self.get_models('PfsGroup')),
                       help='The Pfs Groups used for new child SA.')
            c.argument('ike_encryption', arg_type=get_enum_type(self.get_models('IkeEncryption')),
                       help='The IKE encryption algorithm.')
            c.argument('ike_integrity', arg_type=get_enum_type(self.get_models('IkeIntegrity')),
                       help='The IKE integrity algorithm.')

    # endregion

    # region Remove --ids from listsaz
    for scope in ['express-route auth', 'express-route peering']:
        with self.argument_context('network {} list'.format(scope)) as c:
            c.argument('circuit_name', id_part=None)

    with self.argument_context('network nic ip-config list') as c:
        c.argument('resource_name', id_part=None)

    with self.argument_context('network nsg rule list') as c:
        c.argument('network_security_group_name', id_part=None)

    with self.argument_context('network route-filter rule list') as c:
        c.argument('route_filter_name', id_part=None)

    with self.argument_context('network route-table route list') as c:
        c.argument('route_table_name', id_part=None)

    with self.argument_context('network traffic-manager endpoint list') as c:
        c.argument('profile_name', id_part=None)
    # endregion

    # region PrivateLinkResource and PrivateEndpointConnection
    from azure.cli.command_modules.network.private_link_resource_and_endpoint_connections.custom import TYPE_CLIENT_MAPPING, register_providers
    register_providers()
    for scope in ['private-link-resource', 'private-endpoint-connection']:
        with self.argument_context('network {} list'.format(scope)) as c:
            c.argument('name', required=False, help='Name of the resource. If provided, --type and --resource-group must be provided too', options_list=['--name', '-n'])
            c.argument('resource_provider', required=False, help='Type of the resource. If provided, --name and --resource-group must be provided too', options_list='--type', arg_type=get_enum_type(TYPE_CLIENT_MAPPING.keys()))
            c.argument('resource_group_name', required=False, help='Name of resource group. If provided, --name and --type must be provided too')
            c.extra('id', help='ID of the resource', validator=process_private_link_resource_id_argument)
    for scope in ['show', 'approve', 'reject', 'delete']:
        with self.argument_context('network private-endpoint-connection {}'.format(scope)) as c:
            c.extra('connection_id', options_list=['--id'], help='ID of the private endpoint connection', validator=process_private_endpoint_connection_id_argument)
            c.argument('approval_description', options_list=['--description', '-d'], help='Comments for the approval.')
            c.argument('rejection_description', options_list=['--description', '-d'],
                       help='Comments for the rejection.')
            c.argument('name', required=False, help='Name of the private endpoint connection',
                       options_list=['--name', '-n'])
            c.argument('resource_provider', required=False, help='Type of the resource.', options_list='--type',
                       arg_type=get_enum_type(TYPE_CLIENT_MAPPING.keys()))
            c.argument('resource_group_name', required=False)
            c.argument('resource_name', required=False, help='Name of the resource')
    # endregion<|MERGE_RESOLUTION|>--- conflicted
+++ resolved
@@ -280,36 +280,6 @@
         with self.argument_context('network application-gateway {}'.format(scope)) as c:
             c.argument('application_gateway_name', app_gateway_name_type, id_part=None)
 
-<<<<<<< HEAD
-    with self.argument_context('network application-gateway http-settings') as c:
-        c.argument('cookie_based_affinity', cookie_based_affinity_type, help='Enable or disable cookie-based affinity.')
-        c.argument('timeout', help='Request timeout in seconds.')
-        c.argument('probe', help='Name or ID of the probe to associate with the HTTP settings.', completer=get_ag_subresource_completion_list('probes'))
-        c.argument('auth_certs', nargs='+', min_api='2016-09-01', help='Space-separated list of authentication certificates (names or IDs) to associate with the HTTP settings.')
-        c.argument('root_certs', nargs='+', min_api='2019-04-01', help='Space-separated list of trusted root certificates (names or IDs) to associate with the HTTP settings. --host-name or --host-name-from-backend-pool is required when this field is set.')
-
-    with self.argument_context('network application-gateway settings') as c:
-        c.argument('timeout', help='Request timeout in seconds.')
-        c.argument('probe', help='Name or ID of the probe to associate with the settings.', completer=get_ag_subresource_completion_list('probes'))
-        c.argument('root_certs', nargs='+', help='Space-separated list of trusted root certificates (names or IDs) to associate with the settings. --host-name or --host-name-from-backend-pool is required when this field is set.')
-        c.argument('host_name', help='Host header sent to the backend servers.')
-        c.argument('host_name_from_backend_pool', options_list=['--backend-pool-host-name'], help='Use host name of the backend server as the host header.', arg_type=get_three_state_flag())
-        c.argument('path', help='Path that will prefix all requests.')
-=======
-    with self.argument_context('network application-gateway probe') as c:
-        c.argument('host', help='The name of the host to send the probe.')
-        c.argument('path', required=False, help='The relative path of the probe. Valid paths start from "/"')
-        c.argument('interval', help='The time interval in seconds between consecutive probes.')
-        c.argument('threshold', help='The number of failed probes after which the back end server is marked down.')
-        c.argument('timeout', help='The probe timeout in seconds.')
-        c.argument('port', type=int, min_api='2019-04-01',
-                   help='Custom port which will be used for probing the backend servers. '
-                        'The valid value ranges from 1 to 65535. '
-                        'In case not set, port from http settings will be used. '
-                        'This property is valid for Standard_v2 and WAF_v2 only.')
-        c.argument('host_name_from_settings', min_api='2021-08-01', options_list=['--host-name-from-settings', '-s'], help='Use host header from settings. Pick hostname from settings is currently not supported, now only support false', arg_type=get_three_state_flag())
->>>>>>> db2863a1
-
     for scope in ['rule', 'routing-rule']:
         with self.argument_context('network application-gateway {}'.format(scope)) as c:
             c.argument('address_pool', help='The name or ID of the backend address pool.',
@@ -388,22 +358,6 @@
         c.argument('cipher_suites', nargs='*', help='SSL cipher suites to be enabled in the specified order to application gateway.')
         c.argument('min_protocol_version', help='Minimum version of SSL protocol to be supported on application gateway.')
         c.argument('disabled_ssl_protocols', nargs='+', help='Space-separated list of protocols to disable.')
-
-<<<<<<< HEAD
-    with self.argument_context('network application-gateway http-settings', min_api='2017-06-01') as c:
-        c.argument('host_name', help='Host header sent to the backend servers.')
-        c.argument('host_name_from_backend_pool', help='Use host name of the backend server as the host header.', arg_type=get_three_state_flag())
-        c.argument('affinity_cookie_name', help='Name used for the affinity cookie.')
-        c.argument('enable_probe', help='Whether the probe is enabled.', arg_type=get_three_state_flag())
-        c.argument('path', help='Path that will prefix all HTTP requests.')
-=======
-    with self.argument_context('network application-gateway probe', min_api='2017-06-01') as c:
-        c.argument('host', default=None, required=False, help='The name of the host to send the probe.')
-        c.argument('host_name_from_http_settings', help='Use host header from HTTP settings.', arg_type=get_three_state_flag())
-        c.argument('min_servers', type=int, help='Minimum number of servers that are always marked healthy.')
-        c.argument('match_body', help='Body that must be contained in the health response.')
-        c.argument('match_status_codes', nargs='+', help='Space-separated list of allowed ranges of healthy status codes for the health response.')
->>>>>>> db2863a1
 
     with self.argument_context('network application-gateway url-path-map', min_api='2017-06-01') as c:
         c.argument('default_redirect_config', help='The name or ID of the default redirect configuration.')
