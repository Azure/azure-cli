--- conflicted
+++ resolved
@@ -65,13 +65,7 @@
 
 CLOUD = get_active_cloud()
 
-<<<<<<< HEAD
-logger.debug("Current active cloud '%s'", CLOUD.name)
-logger.debug(vars(CLOUD.endpoints))
-logger.debug(vars(CLOUD.suffixes))
-=======
 logger.debug('Current cloud config:\n%s', str(CLOUD))
->>>>>>> bed55b19
 
 
 def get_authority_url(tenant=None):
@@ -101,17 +95,11 @@
 class Profile(object):
     def __init__(self, storage=None, auth_ctx_factory=None):
         self._storage = storage or ACCOUNT
-<<<<<<< HEAD
         self.auth_ctx_factory = auth_ctx_factory or _AUTH_CTX_FACTORY
         self._creds_cache = CredsCache(self.auth_ctx_factory)
         self._management_resource_uri = CLOUD.endpoints.management
         self._subscription_finder_attr = None
-=======
-        factory = auth_ctx_factory or _AUTH_CTX_FACTORY
-        self._creds_cache = CredsCache(factory)
-        self._subscription_finder = SubscriptionFinder(factory, self._creds_cache.adal_token_cache)
         self._ad_resource_uri = CLOUD.endpoints.active_directory_resource_id
->>>>>>> bed55b19
 
     def find_subscriptions_on_login(self,  # pylint: disable=too-many-arguments
                                     interactive,
@@ -123,31 +111,18 @@
         allow_debug_adal_connection()
         subscriptions = []
         if interactive:
-<<<<<<< HEAD
-            subscriptions = self.subscription_finder.find_through_interactive_flow(
-                tenant, self._management_resource_uri)
-=======
             subscriptions = self._subscription_finder.find_through_interactive_flow(
                 tenant, self._ad_resource_uri)
->>>>>>> bed55b19
         else:
             if is_service_principal:
                 if not tenant:
                     raise CLIError('Please supply tenant using "--tenant"')
                 sp_auth = ServicePrincipalAuth(password)
-<<<<<<< HEAD
-                subscriptions = self.subscription_finder.find_from_service_principal_id(
-                    username, sp_auth, tenant, self._management_resource_uri)
-            else:
-                subscriptions = self.subscription_finder.find_from_user_account(
-                    username, password, tenant, self._management_resource_uri)
-=======
                 subscriptions = self._subscription_finder.find_from_service_principal_id(
                     username, sp_auth, tenant, self._ad_resource_uri)
             else:
                 subscriptions = self._subscription_finder.find_from_user_account(
                     username, password, tenant, self._ad_resource_uri)
->>>>>>> bed55b19
 
         if not subscriptions:
             raise CLIError('No subscriptions found for this account.')
@@ -289,14 +264,10 @@
             raise CLIError("Please run 'az account set' to select active account.")
         return result[0]
 
-<<<<<<< HEAD
     def get_subscription_id(self):
         return self.get_subscription()[_SUBSCRIPTION_ID]
 
-    def get_login_credentials(self, resource=CLOUD.endpoints.management,
-=======
     def get_login_credentials(self, resource=CLOUD.endpoints.active_directory_resource_id,
->>>>>>> bed55b19
                               subscription_id=None):
         account = self.get_subscription(subscription_id)
         user_type = account[_USER_ENTITY][_USER_TYPE]
