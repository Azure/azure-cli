--- conflicted
+++ resolved
@@ -33,19 +33,11 @@
 
 DEPENDENCIES = [
     'azure-mgmt-compute==1.0.0rc1',
-<<<<<<< HEAD
-    'azure-mgmt-keyvault==0.30.1',
-    'azure-keyvault==0.1.0',
-    'azure-mgmt-network==1.0.0rc1',
-    'azure-mgmt-resource==1.0.0rc1',
-    'azure-storage==0.34.0',
-=======
     'azure-mgmt-keyvault==0.30.0',
     'azure-keyvault==0.1.0',
     'azure-mgmt-network==1.0.0rc1',
     'azure-mgmt-resource==1.0.0rc1',
     'azure-multiapi-storage==0.1.0',
->>>>>>> bed55b19
     'azure-cli-core',
     'paramiko'
 ]
