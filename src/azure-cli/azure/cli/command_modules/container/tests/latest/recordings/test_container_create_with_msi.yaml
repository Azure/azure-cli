interactions:
- request:
<<<<<<< HEAD
    body: null
    headers:
      Accept:
      - application/json
      Accept-Encoding:
      - gzip, deflate
      CommandName:
      - identity create
      Connection:
      - keep-alive
      ParameterSetName:
      - -g -n
      User-Agent:
      - python/3.6.5 (Windows-10-10.0.17134-SP0) msrest/0.6.10 msrest_azure/0.6.2
        azure-mgmt-resource/4.0.0 Azure-SDK-For-Python AZURECLI/2.0.74
      accept-language:
      - en-US
    method: GET
    uri: https://management.azure.com/subscriptions/00000000-0000-0000-0000-000000000000/resourcegroups/clitest.rg000001?api-version=2019-07-01
  response:
    body:
      string: '{"id":"/subscriptions/00000000-0000-0000-0000-000000000000/resourceGroups/clitest.rg000001","name":"clitest.rg000001","type":"Microsoft.Resources/resourceGroups","location":"westus","tags":{"product":"azurecli","cause":"automation","date":"2019-10-14T05:39:55Z"},"properties":{"provisioningState":"Succeeded"}}'
    headers:
      cache-control:
      - no-cache
      content-length:
      - '428'
      content-type:
      - application/json; charset=utf-8
      date:
      - Mon, 14 Oct 2019 05:39:56 GMT
      expires:
      - '-1'
      pragma:
      - no-cache
      strict-transport-security:
      - max-age=31536000; includeSubDomains
      vary:
      - Accept-Encoding
      x-content-type-options:
      - nosniff
    status:
      code: 200
      message: OK
- request:
    body: '{"location": "westus"}'
    headers:
      Accept:
      - application/json
      Accept-Encoding:
      - gzip, deflate
      CommandName:
      - identity create
      Connection:
      - keep-alive
      Content-Length:
      - '22'
      Content-Type:
      - application/json; charset=utf-8
      ParameterSetName:
      - -g -n
      User-Agent:
      - python/3.6.5 (Windows-10-10.0.17134-SP0) msrest/0.6.10 msrest_azure/0.6.2
        azure-mgmt-msi/0.2.0 Azure-SDK-For-Python AZURECLI/2.0.74
      accept-language:
      - en-US
    method: PUT
    uri: https://management.azure.com/subscriptions/00000000-0000-0000-0000-000000000000/resourceGroups/clitest.rg000001/providers/Microsoft.ManagedIdentity/userAssignedIdentities/cliaciidentity000005?api-version=2015-08-31-preview
  response:
    body:
      string: '{"error":{"code":"MissingSubscriptionRegistration","message":"The subscription
        is not registered to use namespace ''Microsoft.ManagedIdentity''. See https://aka.ms/rps-not-found
        for how to register subscriptions.","details":[{"code":"MissingSubscriptionRegistration","target":"Microsoft.ManagedIdentity","message":"The
        subscription is not registered to use namespace ''Microsoft.ManagedIdentity''.
        See https://aka.ms/rps-not-found for how to register subscriptions."}]}}'
    headers:
      cache-control:
      - no-cache
      content-length:
      - '466'
      content-type:
      - application/json; charset=utf-8
      date:
      - Mon, 14 Oct 2019 05:39:57 GMT
      expires:
      - '-1'
      pragma:
      - no-cache
      strict-transport-security:
      - max-age=31536000; includeSubDomains
      x-content-type-options:
      - nosniff
      x-ms-failure-cause:
      - gateway
    status:
      code: 409
      message: Conflict
- request:
    body: null
    headers:
      Accept:
      - '*/*'
      Accept-Encoding:
      - gzip, deflate
      Connection:
      - keep-alive
      Content-Length:
      - '0'
      User-Agent:
      - python-requests/2.22.0
    method: POST
    uri: https://management.azure.com/subscriptions/00000000-0000-0000-0000-000000000000/providers/Microsoft.ManagedIdentity/register?api-version=2016-02-01
  response:
    body:
      string: '{"id":"/subscriptions/00000000-0000-0000-0000-000000000000/providers/Microsoft.ManagedIdentity","namespace":"Microsoft.ManagedIdentity","resourceTypes":[{"resourceType":"Identities","locations":["South
        Africa North","South Africa West","UAE North","Australia Central","Australia
        East","Australia Southeast","Canada Central","Canada East","Brazil South","Central
        India","West India","South India","Japan West","Japan East","East Asia","Southeast
        Asia","Korea Central","Korea South","North Europe","West Europe","UK West","UK
        South","Germany West Central","Central US","North Central US","East US","East
        US 2","South Central US","West US","West US 2","West Central US","France Central"],"apiVersions":["2018-11-30","2015-08-31-PREVIEW"],"capabilities":"SupportsExtension"},{"resourceType":"userAssignedIdentities","locations":["South
        Africa North","South Africa West","UAE North","Australia Central","Australia
        East","Australia Southeast","Canada Central","Canada East","Brazil South","Central
        India","West India","South India","Japan West","Japan East","East Asia","Southeast
        Asia","Korea Central","Korea South","North Europe","West Europe","UK West","UK
        South","Germany West Central","Central US","North Central US","East US","East
        US 2","South Central US","West US","West US 2","West Central US","France Central"],"apiVersions":["2018-11-30","2015-08-31-PREVIEW"],"capabilities":"None"},{"resourceType":"operations","locations":["South
        Africa North","South Africa West","UAE North","Australia Central","Australia
        East","Australia Southeast","Canada Central","Canada East","Brazil South","Central
        India","West India","South India","Japan West","Japan East","East Asia","Southeast
        Asia","Korea Central","Korea South","North Europe","West Europe","UK West","UK
        South","Germany West Central","Central US","North Central US","East US","East
        US 2","South Central US","West US","West US 2","West Central US","France Central"],"apiVersions":["2018-11-30","2015-08-31-PREVIEW"]}],"registrationState":"Registering"}'
    headers:
      cache-control:
      - no-cache
      content-length:
      - '2006'
      content-type:
      - application/json; charset=utf-8
      date:
      - Mon, 14 Oct 2019 05:39:59 GMT
      expires:
      - '-1'
      pragma:
      - no-cache
      strict-transport-security:
      - max-age=31536000; includeSubDomains
      transfer-encoding:
      - chunked
      vary:
      - Accept-Encoding
      x-content-type-options:
      - nosniff
      x-ms-ratelimit-remaining-subscription-writes:
      - '1199'
    status:
      code: 200
      message: OK
- request:
    body: null
    headers:
      Accept:
      - '*/*'
      Accept-Encoding:
      - gzip, deflate
      Connection:
      - keep-alive
      User-Agent:
      - python-requests/2.22.0
    method: GET
    uri: https://management.azure.com/subscriptions/00000000-0000-0000-0000-000000000000/providers/Microsoft.ManagedIdentity?api-version=2016-02-01
  response:
    body:
      string: '{"id":"/subscriptions/00000000-0000-0000-0000-000000000000/providers/Microsoft.ManagedIdentity","namespace":"Microsoft.ManagedIdentity","resourceTypes":[{"resourceType":"Identities","locations":["South
        Africa North","South Africa West","UAE North","Australia Central","Australia
        East","Australia Southeast","Canada Central","Canada East","Brazil South","Central
        India","West India","South India","Japan West","Japan East","East Asia","Southeast
        Asia","Korea Central","Korea South","North Europe","West Europe","UK West","UK
        South","Germany West Central","Central US","North Central US","East US","East
        US 2","South Central US","West US","West US 2","West Central US","France Central"],"apiVersions":["2018-11-30","2015-08-31-PREVIEW"],"capabilities":"SupportsExtension"},{"resourceType":"userAssignedIdentities","locations":["South
        Africa North","South Africa West","UAE North","Australia Central","Australia
        East","Australia Southeast","Canada Central","Canada East","Brazil South","Central
        India","West India","South India","Japan West","Japan East","East Asia","Southeast
        Asia","Korea Central","Korea South","North Europe","West Europe","UK West","UK
        South","Germany West Central","Central US","North Central US","East US","East
        US 2","South Central US","West US","West US 2","West Central US","France Central"],"apiVersions":["2018-11-30","2015-08-31-PREVIEW"],"capabilities":"None"},{"resourceType":"operations","locations":["South
        Africa North","South Africa West","UAE North","Australia Central","Australia
        East","Australia Southeast","Canada Central","Canada East","Brazil South","Central
        India","West India","South India","Japan West","Japan East","East Asia","Southeast
        Asia","Korea Central","Korea South","North Europe","West Europe","UK West","UK
        South","Germany West Central","Central US","North Central US","East US","East
        US 2","South Central US","West US","West US 2","West Central US","France Central"],"apiVersions":["2018-11-30","2015-08-31-PREVIEW"]}],"registrationState":"Registering"}'
    headers:
      cache-control:
      - no-cache
      content-length:
      - '2006'
      content-type:
      - application/json; charset=utf-8
      date:
      - Mon, 14 Oct 2019 05:40:09 GMT
      expires:
      - '-1'
      pragma:
      - no-cache
      strict-transport-security:
      - max-age=31536000; includeSubDomains
      vary:
      - Accept-Encoding
      x-content-type-options:
      - nosniff
    status:
      code: 200
      message: OK
- request:
    body: null
    headers:
      Accept:
      - '*/*'
      Accept-Encoding:
      - gzip, deflate
      Connection:
      - keep-alive
      User-Agent:
      - python-requests/2.22.0
    method: GET
    uri: https://management.azure.com/subscriptions/00000000-0000-0000-0000-000000000000/providers/Microsoft.ManagedIdentity?api-version=2016-02-01
  response:
    body:
      string: '{"id":"/subscriptions/00000000-0000-0000-0000-000000000000/providers/Microsoft.ManagedIdentity","namespace":"Microsoft.ManagedIdentity","resourceTypes":[{"resourceType":"Identities","locations":["South
        Africa North","South Africa West","UAE North","Australia Central","Australia
        East","Australia Southeast","Canada Central","Canada East","Brazil South","Central
        India","West India","South India","Japan West","Japan East","East Asia","Southeast
        Asia","Korea Central","Korea South","North Europe","West Europe","UK West","UK
        South","Germany West Central","Central US","North Central US","East US","East
        US 2","South Central US","West US","West US 2","West Central US","France Central"],"apiVersions":["2018-11-30","2015-08-31-PREVIEW"],"capabilities":"SupportsExtension"},{"resourceType":"userAssignedIdentities","locations":["South
        Africa North","South Africa West","UAE North","Australia Central","Australia
        East","Australia Southeast","Canada Central","Canada East","Brazil South","Central
        India","West India","South India","Japan West","Japan East","East Asia","Southeast
        Asia","Korea Central","Korea South","North Europe","West Europe","UK West","UK
        South","Germany West Central","Central US","North Central US","East US","East
        US 2","South Central US","West US","West US 2","West Central US","France Central"],"apiVersions":["2018-11-30","2015-08-31-PREVIEW"],"capabilities":"None"},{"resourceType":"operations","locations":["South
        Africa North","South Africa West","UAE North","Australia Central","Australia
        East","Australia Southeast","Canada Central","Canada East","Brazil South","Central
        India","West India","South India","Japan West","Japan East","East Asia","Southeast
        Asia","Korea Central","Korea South","North Europe","West Europe","UK West","UK
        South","Germany West Central","Central US","North Central US","East US","East
        US 2","South Central US","West US","West US 2","West Central US","France Central"],"apiVersions":["2018-11-30","2015-08-31-PREVIEW"]}],"registrationState":"Registering"}'
=======
    body: null
    headers:
      Accept:
      - application/json
      Accept-Encoding:
      - gzip, deflate
      CommandName:
      - identity create
      Connection:
      - keep-alive
      ParameterSetName:
      - -g -n
      User-Agent:
      - python/3.7.4 (Windows-10-10.0.18362-SP0) msrest/0.6.10 msrest_azure/0.6.2
        azure-mgmt-resource/4.0.0 Azure-SDK-For-Python AZURECLI/2.0.75
      accept-language:
      - en-US
    method: GET
    uri: https://management.azure.com/subscriptions/00000000-0000-0000-0000-000000000000/resourcegroups/clitest.rg000001?api-version=2019-07-01
  response:
    body:
      string: '{"id":"/subscriptions/00000000-0000-0000-0000-000000000000/resourceGroups/clitest.rg000001","name":"clitest.rg000001","type":"Microsoft.Resources/resourceGroups","location":"westus","tags":{"product":"azurecli","cause":"automation","date":"2019-10-21T11:13:26Z"},"properties":{"provisioningState":"Succeeded"}}'
>>>>>>> 807faccc
    headers:
      cache-control:
      - no-cache
      content-length:
<<<<<<< HEAD
      - '2006'
      content-type:
      - application/json; charset=utf-8
      date:
      - Mon, 14 Oct 2019 05:40:19 GMT
      expires:
      - '-1'
      pragma:
      - no-cache
      strict-transport-security:
      - max-age=31536000; includeSubDomains
      vary:
      - Accept-Encoding
      x-content-type-options:
      - nosniff
    status:
      code: 200
      message: OK
- request:
    body: null
    headers:
      Accept:
      - '*/*'
      Accept-Encoding:
      - gzip, deflate
      Connection:
      - keep-alive
      User-Agent:
      - python-requests/2.22.0
    method: GET
    uri: https://management.azure.com/subscriptions/00000000-0000-0000-0000-000000000000/providers/Microsoft.ManagedIdentity?api-version=2016-02-01
  response:
    body:
      string: '{"id":"/subscriptions/00000000-0000-0000-0000-000000000000/providers/Microsoft.ManagedIdentity","namespace":"Microsoft.ManagedIdentity","resourceTypes":[{"resourceType":"Identities","locations":["South
        Africa North","South Africa West","UAE North","Australia Central","Australia
        East","Australia Southeast","Canada Central","Canada East","Brazil South","Central
        India","West India","South India","Japan West","Japan East","East Asia","Southeast
        Asia","Korea Central","Korea South","North Europe","West Europe","UK West","UK
        South","Germany West Central","Central US","North Central US","East US","East
        US 2","South Central US","West US","West US 2","West Central US","France Central"],"apiVersions":["2018-11-30","2015-08-31-PREVIEW"],"capabilities":"SupportsExtension"},{"resourceType":"userAssignedIdentities","locations":["South
        Africa North","South Africa West","UAE North","Australia Central","Australia
        East","Australia Southeast","Canada Central","Canada East","Brazil South","Central
        India","West India","South India","Japan West","Japan East","East Asia","Southeast
        Asia","Korea Central","Korea South","North Europe","West Europe","UK West","UK
        South","Germany West Central","Central US","North Central US","East US","East
        US 2","South Central US","West US","West US 2","West Central US","France Central"],"apiVersions":["2018-11-30","2015-08-31-PREVIEW"],"capabilities":"None"},{"resourceType":"operations","locations":["South
        Africa North","South Africa West","UAE North","Australia Central","Australia
        East","Australia Southeast","Canada Central","Canada East","Brazil South","Central
        India","West India","South India","Japan West","Japan East","East Asia","Southeast
        Asia","Korea Central","Korea South","North Europe","West Europe","UK West","UK
        South","Germany West Central","Central US","North Central US","East US","East
        US 2","South Central US","West US","West US 2","West Central US","France Central"],"apiVersions":["2018-11-30","2015-08-31-PREVIEW"]}],"registrationState":"Registered"}'
    headers:
      cache-control:
      - no-cache
      content-length:
      - '2005'
      content-type:
      - application/json; charset=utf-8
      date:
      - Mon, 14 Oct 2019 05:40:29 GMT
=======
      - '428'
      content-type:
      - application/json; charset=utf-8
      date:
      - Mon, 21 Oct 2019 11:13:31 GMT
>>>>>>> 807faccc
      expires:
      - '-1'
      pragma:
      - no-cache
      strict-transport-security:
      - max-age=31536000; includeSubDomains
      vary:
      - Accept-Encoding
      x-content-type-options:
      - nosniff
    status:
      code: 200
      message: OK
- request:
    body: '{"location": "westus"}'
    headers:
      Accept:
      - application/json
      Accept-Encoding:
      - gzip, deflate
      CommandName:
      - identity create
      Connection:
      - keep-alive
      Content-Length:
      - '22'
      Content-Type:
      - application/json; charset=utf-8
      ParameterSetName:
      - -g -n
      User-Agent:
<<<<<<< HEAD
      - python/3.6.5 (Windows-10-10.0.17134-SP0) msrest/0.6.10 msrest_azure/0.6.2
        azure-mgmt-msi/0.2.0 Azure-SDK-For-Python AZURECLI/2.0.74
=======
      - python/3.7.4 (Windows-10-10.0.18362-SP0) msrest/0.6.10 msrest_azure/0.6.2
        azure-mgmt-msi/0.2.0 Azure-SDK-For-Python AZURECLI/2.0.75
>>>>>>> 807faccc
      accept-language:
      - en-US
    method: PUT
    uri: https://management.azure.com/subscriptions/00000000-0000-0000-0000-000000000000/resourceGroups/clitest.rg000001/providers/Microsoft.ManagedIdentity/userAssignedIdentities/cliaciidentity000005?api-version=2015-08-31-preview
  response:
    body:
<<<<<<< HEAD
      string: '{"id":"/subscriptions/00000000-0000-0000-0000-000000000000/resourcegroups/clitest.rg000001/providers/Microsoft.ManagedIdentity/userAssignedIdentities/cliaciidentity000005","name":"cliaciidentity000005","type":"Microsoft.ManagedIdentity/userAssignedIdentities","location":"westus","tags":{},"properties":{"tenantId":"dbe499da-a935-4b9f-b4e2-5377e76aaeef","principalId":"19a9c06f-4c6b-413a-87c0-afcd1a0f1d54","clientId":"cdab0f32-5aa1-4141-8122-e7bc1d80d2d7","clientSecretUrl":"https://control-westus.identity.azure.net/subscriptions/00000000-0000-0000-0000-000000000000/resourcegroups/clitest.rg000001/providers/Microsoft.ManagedIdentity/userAssignedIdentities/cliaciidentity000005/credentials?tid=dbe499da-a935-4b9f-b4e2-5377e76aaeef&oid=19a9c06f-4c6b-413a-87c0-afcd1a0f1d54&aid=cdab0f32-5aa1-4141-8122-e7bc1d80d2d7"}}'
=======
      string: '{"id":"/subscriptions/00000000-0000-0000-0000-000000000000/resourcegroups/clitest.rg000001/providers/Microsoft.ManagedIdentity/userAssignedIdentities/cliaciidentity000005","name":"cliaciidentity000005","type":"Microsoft.ManagedIdentity/userAssignedIdentities","location":"westus","tags":{},"properties":{"tenantId":"54826b22-38d6-4fb2-bad9-b7b93a3e9c5a","principalId":"80ffca72-ba05-474a-99a1-45df799cf374","clientId":"f781f2d8-a59d-4b10-a269-7ecc325dd404","clientSecretUrl":"https://control-westus.identity.azure.net/subscriptions/00000000-0000-0000-0000-000000000000/resourcegroups/clitest.rg000001/providers/Microsoft.ManagedIdentity/userAssignedIdentities/cliaciidentity000005/credentials?tid=54826b22-38d6-4fb2-bad9-b7b93a3e9c5a&oid=80ffca72-ba05-474a-99a1-45df799cf374&aid=f781f2d8-a59d-4b10-a269-7ecc325dd404"}}'
>>>>>>> 807faccc
    headers:
      cache-control:
      - no-cache
      content-length:
      - '936'
      content-type:
      - application/json; charset=utf-8
      date:
<<<<<<< HEAD
      - Mon, 14 Oct 2019 05:40:31 GMT
=======
      - Mon, 21 Oct 2019 11:13:37 GMT
>>>>>>> 807faccc
      expires:
      - '-1'
      location:
      - /subscriptions/00000000-0000-0000-0000-000000000000/resourcegroups/clitest.rg000001/providers/Microsoft.ManagedIdentity/userAssignedIdentities/cliaciidentity000005
      pragma:
      - no-cache
      server:
      - Microsoft-HTTPAPI/2.0
      strict-transport-security:
      - max-age=31536000; includeSubDomains
      x-content-type-options:
      - nosniff
      x-ms-ratelimit-remaining-subscription-writes:
<<<<<<< HEAD
      - '1198'
=======
      - '1176'
>>>>>>> 807faccc
    status:
      code: 201
      message: Created
- request:
    body: null
    headers:
      Accept:
      - application/json
      Accept-Encoding:
      - gzip, deflate
      CommandName:
      - container create
      Connection:
      - keep-alive
      ParameterSetName:
      - -g -n --image --os-type --ip-address --assign-identity
      User-Agent:
<<<<<<< HEAD
      - python/3.6.5 (Windows-10-10.0.17134-SP0) msrest/0.6.10 msrest_azure/0.6.2
        azure-mgmt-resource/4.0.0 Azure-SDK-For-Python AZURECLI/2.0.74
=======
      - python/3.7.4 (Windows-10-10.0.18362-SP0) msrest/0.6.10 msrest_azure/0.6.2
        azure-mgmt-resource/4.0.0 Azure-SDK-For-Python AZURECLI/2.0.75
>>>>>>> 807faccc
      accept-language:
      - en-US
    method: GET
    uri: https://management.azure.com/subscriptions/00000000-0000-0000-0000-000000000000/resourcegroups/clitest.rg000001?api-version=2019-07-01
  response:
    body:
<<<<<<< HEAD
      string: '{"id":"/subscriptions/00000000-0000-0000-0000-000000000000/resourceGroups/clitest.rg000001","name":"clitest.rg000001","type":"Microsoft.Resources/resourceGroups","location":"westus","tags":{"product":"azurecli","cause":"automation","date":"2019-10-14T05:39:55Z"},"properties":{"provisioningState":"Succeeded"}}'
=======
      string: '{"id":"/subscriptions/00000000-0000-0000-0000-000000000000/resourceGroups/clitest.rg000001","name":"clitest.rg000001","type":"Microsoft.Resources/resourceGroups","location":"westus","tags":{"product":"azurecli","cause":"automation","date":"2019-10-21T11:13:26Z"},"properties":{"provisioningState":"Succeeded"}}'
>>>>>>> 807faccc
    headers:
      cache-control:
      - no-cache
      content-length:
      - '428'
      content-type:
      - application/json; charset=utf-8
      date:
<<<<<<< HEAD
      - Mon, 14 Oct 2019 05:40:31 GMT
=======
      - Mon, 21 Oct 2019 11:13:38 GMT
>>>>>>> 807faccc
      expires:
      - '-1'
      pragma:
      - no-cache
      strict-transport-security:
      - max-age=31536000; includeSubDomains
      vary:
      - Accept-Encoding
      x-content-type-options:
      - nosniff
    status:
      code: 200
      message: OK
- request:
    body: '{"location": "westus", "tags": {}, "identity": {"type": "SystemAssigned"},
      "properties": {"containers": [{"name": "clicontainer000002", "properties": {"image":
      "alpine:latest", "ports": [{"protocol": "TCP", "port": 80}], "resources": {"requests":
      {"memoryInGB": 1.5, "cpu": 1.0}}}}], "restartPolicy": "Always", "ipAddress":
      {"ports": [{"protocol": "TCP", "port": 80}], "type": "Public"}, "osType": "Linux"}}'
    headers:
      Accept:
      - application/json
      Accept-Encoding:
      - gzip, deflate
      CommandName:
      - container create
      Connection:
      - keep-alive
      Content-Length:
      - '405'
      Content-Type:
      - application/json; charset=utf-8
      ParameterSetName:
      - -g -n --image --os-type --ip-address --assign-identity
      User-Agent:
<<<<<<< HEAD
      - python/3.6.5 (Windows-10-10.0.17134-SP0) msrest/0.6.10 msrest_azure/0.6.2
        azure-mgmt-containerinstance/1.5.0 Azure-SDK-For-Python AZURECLI/2.0.74
=======
      - python/3.7.4 (Windows-10-10.0.18362-SP0) msrest/0.6.10 msrest_azure/0.6.2
        azure-mgmt-containerinstance/1.5.0 Azure-SDK-For-Python AZURECLI/2.0.75
>>>>>>> 807faccc
      accept-language:
      - en-US
    method: PUT
    uri: https://management.azure.com/subscriptions/00000000-0000-0000-0000-000000000000/resourceGroups/clitest.rg000001/providers/Microsoft.ContainerInstance/containerGroups/clicontainer000002?api-version=2018-10-01
  response:
    body:
<<<<<<< HEAD
      string: '{"properties":{"provisioningState":"Pending","containers":[{"name":"clicontainer000002","properties":{"image":"alpine:latest","ports":[{"protocol":"TCP","port":80}],"environmentVariables":[],"resources":{"requests":{"memoryInGB":1.5,"cpu":1.0}}}}],"restartPolicy":"Always","ipAddress":{"ports":[{"protocol":"TCP","port":80}],"ip":"13.87.165.180","type":"Public"},"osType":"Linux","instanceView":{"events":[],"state":"Pending"}},"identity":{"principalId":"69cf6f49-263b-4f99-b322-24bdfb56c96e","tenantId":"dbe499da-a935-4b9f-b4e2-5377e76aaeef","type":"SystemAssigned"},"id":"/subscriptions/00000000-0000-0000-0000-000000000000/resourceGroups/clitest.rg000001/providers/Microsoft.ContainerInstance/containerGroups/clicontainer000002","name":"clicontainer000002","type":"Microsoft.ContainerInstance/containerGroups","location":"westus","tags":{}}'
    headers:
      azure-asyncoperation:
      - https://management.azure.com/subscriptions/00000000-0000-0000-0000-000000000000/providers/Microsoft.ContainerInstance/locations/westus/operations/f7010ebc-4b80-43c6-822f-ad784dc0e14c?api-version=2018-06-01
      cache-control:
      - no-cache
      content-length:
      - '896'
      content-type:
      - application/json; charset=utf-8
      date:
      - Mon, 14 Oct 2019 05:40:37 GMT
=======
      string: '{"properties":{"provisioningState":"Pending","containers":[{"name":"clicontainer000002","properties":{"image":"alpine:latest","ports":[{"protocol":"TCP","port":80}],"environmentVariables":[],"resources":{"requests":{"memoryInGB":1.5,"cpu":1.0}}}}],"restartPolicy":"Always","ipAddress":{"ports":[{"protocol":"TCP","port":80}],"ip":"13.83.71.254","type":"Public"},"osType":"Linux","instanceView":{"events":[],"state":"Pending"}},"identity":{"principalId":"f5e6d15c-fab1-406e-899e-9c77514476ed","tenantId":"54826b22-38d6-4fb2-bad9-b7b93a3e9c5a","type":"SystemAssigned"},"id":"/subscriptions/00000000-0000-0000-0000-000000000000/resourceGroups/clitest.rg000001/providers/Microsoft.ContainerInstance/containerGroups/clicontainer000002","name":"clicontainer000002","type":"Microsoft.ContainerInstance/containerGroups","location":"westus","tags":{}}'
    headers:
      azure-asyncoperation:
      - https://management.azure.com/subscriptions/00000000-0000-0000-0000-000000000000/providers/Microsoft.ContainerInstance/locations/westus/operations/c662afd5-84cd-4d36-be27-56a386ff19ae?api-version=2018-06-01
      cache-control:
      - no-cache
      content-length:
      - '895'
      content-type:
      - application/json; charset=utf-8
      date:
      - Mon, 21 Oct 2019 11:13:48 GMT
>>>>>>> 807faccc
      expires:
      - '-1'
      pragma:
      - no-cache
      strict-transport-security:
      - max-age=31536000; includeSubDomains
      x-content-type-options:
      - nosniff
      x-ms-ratelimit-remaining-subscription-resource-requests-pt1h:
<<<<<<< HEAD
      - '298'
      x-ms-ratelimit-remaining-subscription-resource-requests-pt5m:
      - '98'
      x-ms-ratelimit-remaining-subscription-writes:
      - '1199'
=======
      - '299'
      x-ms-ratelimit-remaining-subscription-resource-requests-pt5m:
      - '99'
      x-ms-ratelimit-remaining-subscription-writes:
      - '1119'
>>>>>>> 807faccc
    status:
      code: 201
      message: Created
- request:
    body: null
    headers:
      Accept:
      - application/json
      Accept-Encoding:
      - gzip, deflate
      CommandName:
      - container create
      Connection:
      - keep-alive
      ParameterSetName:
      - -g -n --image --os-type --ip-address --assign-identity
      User-Agent:
<<<<<<< HEAD
      - python/3.6.5 (Windows-10-10.0.17134-SP0) msrest/0.6.10 msrest_azure/0.6.2
        azure-mgmt-containerinstance/1.5.0 Azure-SDK-For-Python AZURECLI/2.0.74
    method: GET
    uri: https://management.azure.com/subscriptions/00000000-0000-0000-0000-000000000000/providers/Microsoft.ContainerInstance/locations/westus/operations/f7010ebc-4b80-43c6-822f-ad784dc0e14c?api-version=2018-06-01
  response:
    body:
      string: '{"id":"/subscriptions/00000000-0000-0000-0000-000000000000/resourceGroups/clitest.rg000001/providers/Microsoft.ContainerInstance/containerGroups/clicontainer000002","status":"Succeeded","startTime":"2019-10-14T05:40:38.0887894Z","properties":{"events":[{"count":2,"firstTimestamp":"2019-10-14T05:40:44Z","lastTimestamp":"2019-10-14T05:40:48Z","name":"Pulling","message":"pulling
        image \"alpine:latest\"","type":"Normal"},{"count":1,"firstTimestamp":"2019-10-14T05:40:46Z","lastTimestamp":"2019-10-14T05:40:46Z","name":"Pulled","message":"Successfully
        pulled image \"alpine:latest\"","type":"Normal"},{"count":1,"firstTimestamp":"2019-10-14T05:40:47Z","lastTimestamp":"2019-10-14T05:40:47Z","name":"Created","message":"Created
        container","type":"Normal"},{"count":1,"firstTimestamp":"2019-10-14T05:40:47Z","lastTimestamp":"2019-10-14T05:40:47Z","name":"Started","message":"Started
=======
      - python/3.7.4 (Windows-10-10.0.18362-SP0) msrest/0.6.10 msrest_azure/0.6.2
        azure-mgmt-containerinstance/1.5.0 Azure-SDK-For-Python AZURECLI/2.0.75
    method: GET
    uri: https://management.azure.com/subscriptions/00000000-0000-0000-0000-000000000000/providers/Microsoft.ContainerInstance/locations/westus/operations/c662afd5-84cd-4d36-be27-56a386ff19ae?api-version=2018-06-01
  response:
    body:
      string: '{"id":"/subscriptions/00000000-0000-0000-0000-000000000000/resourceGroups/clitest.rg000001/providers/Microsoft.ContainerInstance/containerGroups/clicontainer000002","status":"Succeeded","startTime":"2019-10-21T11:13:48.6267576Z","properties":{"events":[{"count":2,"firstTimestamp":"2019-10-21T11:13:53Z","lastTimestamp":"2019-10-21T11:13:57Z","name":"Pulling","message":"pulling
        image \"alpine:latest\"","type":"Normal"},{"count":1,"firstTimestamp":"2019-10-21T11:13:55Z","lastTimestamp":"2019-10-21T11:13:55Z","name":"Pulled","message":"Successfully
        pulled image \"alpine:latest\"","type":"Normal"},{"count":1,"firstTimestamp":"2019-10-21T11:13:55Z","lastTimestamp":"2019-10-21T11:13:55Z","name":"Created","message":"Created
        container","type":"Normal"},{"count":1,"firstTimestamp":"2019-10-21T11:13:57Z","lastTimestamp":"2019-10-21T11:13:57Z","name":"Started","message":"Started
>>>>>>> 807faccc
        container","type":"Normal"}]}}'
    headers:
      cache-control:
      - no-cache
      content-length:
      - '967'
      content-type:
      - application/json; charset=utf-8
      date:
<<<<<<< HEAD
      - Mon, 14 Oct 2019 05:41:08 GMT
=======
      - Mon, 21 Oct 2019 11:14:21 GMT
>>>>>>> 807faccc
      expires:
      - '-1'
      pragma:
      - no-cache
      strict-transport-security:
      - max-age=31536000; includeSubDomains
      transfer-encoding:
      - chunked
      vary:
      - Accept-Encoding,Accept-Encoding
      x-content-type-options:
      - nosniff
    status:
      code: 200
      message: OK
- request:
    body: null
    headers:
      Accept:
      - application/json
      Accept-Encoding:
      - gzip, deflate
      CommandName:
      - container create
      Connection:
      - keep-alive
      ParameterSetName:
      - -g -n --image --os-type --ip-address --assign-identity
      User-Agent:
<<<<<<< HEAD
      - python/3.6.5 (Windows-10-10.0.17134-SP0) msrest/0.6.10 msrest_azure/0.6.2
        azure-mgmt-containerinstance/1.5.0 Azure-SDK-For-Python AZURECLI/2.0.74
=======
      - python/3.7.4 (Windows-10-10.0.18362-SP0) msrest/0.6.10 msrest_azure/0.6.2
        azure-mgmt-containerinstance/1.5.0 Azure-SDK-For-Python AZURECLI/2.0.75
>>>>>>> 807faccc
    method: GET
    uri: https://management.azure.com/subscriptions/00000000-0000-0000-0000-000000000000/resourceGroups/clitest.rg000001/providers/Microsoft.ContainerInstance/containerGroups/clicontainer000002?api-version=2018-10-01
  response:
    body:
<<<<<<< HEAD
      string: '{"properties":{"provisioningState":"Succeeded","containers":[{"name":"clicontainer000002","properties":{"image":"alpine:latest","ports":[{"protocol":"TCP","port":80}],"environmentVariables":[],"instanceView":{"restartCount":1,"currentState":{"state":"Waiting","detailStatus":"CrashLoopBackOff:
        Back-off 10s restarting failed"},"previousState":{"state":"Terminated","startTime":"2019-10-14T05:40:50Z","exitCode":0,"finishTime":"2019-10-14T05:40:50Z","detailStatus":"Completed"},"events":[{"count":3,"firstTimestamp":"2019-10-14T05:40:44Z","lastTimestamp":"2019-10-14T05:41:07Z","name":"Pulling","message":"pulling
        image \"alpine:latest\"","type":"Normal"},{"count":2,"firstTimestamp":"2019-10-14T05:40:46Z","lastTimestamp":"2019-10-14T05:40:49Z","name":"Pulled","message":"Successfully
        pulled image \"alpine:latest\"","type":"Normal"},{"count":2,"firstTimestamp":"2019-10-14T05:40:47Z","lastTimestamp":"2019-10-14T05:40:50Z","name":"Created","message":"Created
        container","type":"Normal"},{"count":2,"firstTimestamp":"2019-10-14T05:40:47Z","lastTimestamp":"2019-10-14T05:40:50Z","name":"Started","message":"Started
        container","type":"Normal"},{"count":2,"firstTimestamp":"2019-10-14T05:40:51Z","lastTimestamp":"2019-10-14T05:40:52Z","name":"BackOff","message":"Back-off
        restarting failed container","type":"Warning"}]},"resources":{"requests":{"memoryInGB":1.5,"cpu":1.0}}}}],"restartPolicy":"Always","ipAddress":{"ports":[{"protocol":"TCP","port":80}],"ip":"13.87.165.180","type":"Public"},"osType":"Linux","instanceView":{"events":[],"state":"Running"}},"identity":{"principalId":"69cf6f49-263b-4f99-b322-24bdfb56c96e","tenantId":"dbe499da-a935-4b9f-b4e2-5377e76aaeef","type":"SystemAssigned"},"id":"/subscriptions/00000000-0000-0000-0000-000000000000/resourceGroups/clitest.rg000001/providers/Microsoft.ContainerInstance/containerGroups/clicontainer000002","name":"clicontainer000002","type":"Microsoft.ContainerInstance/containerGroups","location":"westus","tags":{}}'
=======
      string: '{"properties":{"provisioningState":"Succeeded","containers":[{"name":"clicontainer000002","properties":{"image":"alpine:latest","ports":[{"protocol":"TCP","port":80}],"environmentVariables":[],"instanceView":{"restartCount":2,"currentState":{"state":"Terminated","startTime":"2019-10-21T11:14:15Z","exitCode":0,"finishTime":"2019-10-21T11:14:15Z","detailStatus":"Completed"},"previousState":{"state":"Terminated","startTime":"2019-10-21T11:13:59Z","exitCode":0,"finishTime":"2019-10-21T11:13:59Z","detailStatus":"Completed"},"events":[{"count":3,"firstTimestamp":"2019-10-21T11:13:53Z","lastTimestamp":"2019-10-21T11:14:13Z","name":"Pulling","message":"pulling
        image \"alpine:latest\"","type":"Normal"},{"count":3,"firstTimestamp":"2019-10-21T11:13:55Z","lastTimestamp":"2019-10-21T11:14:14Z","name":"Pulled","message":"Successfully
        pulled image \"alpine:latest\"","type":"Normal"},{"count":3,"firstTimestamp":"2019-10-21T11:13:55Z","lastTimestamp":"2019-10-21T11:14:15Z","name":"Created","message":"Created
        container","type":"Normal"},{"count":3,"firstTimestamp":"2019-10-21T11:13:57Z","lastTimestamp":"2019-10-21T11:14:15Z","name":"Started","message":"Started
        container","type":"Normal"},{"count":3,"firstTimestamp":"2019-10-21T11:13:59Z","lastTimestamp":"2019-10-21T11:14:15Z","name":"BackOff","message":"Back-off
        restarting failed container","type":"Warning"}]},"resources":{"requests":{"memoryInGB":1.5,"cpu":1.0}}}}],"restartPolicy":"Always","ipAddress":{"ports":[{"protocol":"TCP","port":80}],"ip":"13.83.71.254","type":"Public"},"osType":"Linux","instanceView":{"events":[],"state":"Running"}},"identity":{"principalId":"f5e6d15c-fab1-406e-899e-9c77514476ed","tenantId":"54826b22-38d6-4fb2-bad9-b7b93a3e9c5a","type":"SystemAssigned"},"id":"/subscriptions/00000000-0000-0000-0000-000000000000/resourceGroups/clitest.rg000001/providers/Microsoft.ContainerInstance/containerGroups/clicontainer000002","name":"clicontainer000002","type":"Microsoft.ContainerInstance/containerGroups","location":"westus","tags":{}}'
>>>>>>> 807faccc
    headers:
      cache-control:
      - no-cache
      content-length:
<<<<<<< HEAD
      - '2023'
      content-type:
      - application/json; charset=utf-8
      date:
      - Mon, 14 Oct 2019 05:41:09 GMT
=======
      - '2070'
      content-type:
      - application/json; charset=utf-8
      date:
      - Mon, 21 Oct 2019 11:14:23 GMT
>>>>>>> 807faccc
      expires:
      - '-1'
      pragma:
      - no-cache
      strict-transport-security:
      - max-age=31536000; includeSubDomains
      transfer-encoding:
      - chunked
      vary:
      - Accept-Encoding,Accept-Encoding
      x-content-type-options:
      - nosniff
    status:
      code: 200
      message: OK
- request:
    body: null
    headers:
      Accept:
      - application/json
      Accept-Encoding:
      - gzip, deflate
      CommandName:
      - container create
      Connection:
      - keep-alive
      ParameterSetName:
      - -g -n --image --os-type --ip-address --assign-identity
      User-Agent:
<<<<<<< HEAD
      - python/3.6.5 (Windows-10-10.0.17134-SP0) msrest/0.6.10 msrest_azure/0.6.2
        azure-mgmt-resource/4.0.0 Azure-SDK-For-Python AZURECLI/2.0.74
=======
      - python/3.7.4 (Windows-10-10.0.18362-SP0) msrest/0.6.10 msrest_azure/0.6.2
        azure-mgmt-resource/4.0.0 Azure-SDK-For-Python AZURECLI/2.0.75
>>>>>>> 807faccc
      accept-language:
      - en-US
    method: GET
    uri: https://management.azure.com/subscriptions/00000000-0000-0000-0000-000000000000/resourcegroups/clitest.rg000001?api-version=2019-07-01
  response:
    body:
<<<<<<< HEAD
      string: '{"id":"/subscriptions/00000000-0000-0000-0000-000000000000/resourceGroups/clitest.rg000001","name":"clitest.rg000001","type":"Microsoft.Resources/resourceGroups","location":"westus","tags":{"product":"azurecli","cause":"automation","date":"2019-10-14T05:39:55Z"},"properties":{"provisioningState":"Succeeded"}}'
=======
      string: '{"id":"/subscriptions/00000000-0000-0000-0000-000000000000/resourceGroups/clitest.rg000001","name":"clitest.rg000001","type":"Microsoft.Resources/resourceGroups","location":"westus","tags":{"product":"azurecli","cause":"automation","date":"2019-10-21T11:13:26Z"},"properties":{"provisioningState":"Succeeded"}}'
>>>>>>> 807faccc
    headers:
      cache-control:
      - no-cache
      content-length:
      - '428'
      content-type:
      - application/json; charset=utf-8
      date:
<<<<<<< HEAD
      - Mon, 14 Oct 2019 05:41:10 GMT
=======
      - Mon, 21 Oct 2019 11:14:25 GMT
>>>>>>> 807faccc
      expires:
      - '-1'
      pragma:
      - no-cache
      strict-transport-security:
      - max-age=31536000; includeSubDomains
      vary:
      - Accept-Encoding
      x-content-type-options:
      - nosniff
    status:
      code: 200
      message: OK
- request:
    body: 'b''{"location": "westus", "tags": {}, "identity": {"type": "UserAssigned",
      "userAssignedIdentities": {"/subscriptions/00000000-0000-0000-0000-000000000000/resourcegroups/clitest.rg000001/providers/Microsoft.ManagedIdentity/userAssignedIdentities/cliaciidentity000005":
      {}}}, "properties": {"containers": [{"name": "clicontainer000003", "properties":
      {"image": "alpine:latest", "ports": [{"protocol": "TCP", "port": 80}], "resources":
      {"requests": {"memoryInGB": 1.5, "cpu": 1.0}}}}], "restartPolicy": "Always",
      "ipAddress": {"ports": [{"protocol": "TCP", "port": 80}], "type": "Public"},
      "osType": "Linux"}}'''
    headers:
      Accept:
      - application/json
      Accept-Encoding:
      - gzip, deflate
      CommandName:
      - container create
      Connection:
      - keep-alive
      Content-Length:
      - '661'
      Content-Type:
      - application/json; charset=utf-8
      ParameterSetName:
      - -g -n --image --os-type --ip-address --assign-identity
      User-Agent:
<<<<<<< HEAD
      - python/3.6.5 (Windows-10-10.0.17134-SP0) msrest/0.6.10 msrest_azure/0.6.2
        azure-mgmt-containerinstance/1.5.0 Azure-SDK-For-Python AZURECLI/2.0.74
=======
      - python/3.7.4 (Windows-10-10.0.18362-SP0) msrest/0.6.10 msrest_azure/0.6.2
        azure-mgmt-containerinstance/1.5.0 Azure-SDK-For-Python AZURECLI/2.0.75
>>>>>>> 807faccc
      accept-language:
      - en-US
    method: PUT
    uri: https://management.azure.com/subscriptions/00000000-0000-0000-0000-000000000000/resourceGroups/clitest.rg000001/providers/Microsoft.ContainerInstance/containerGroups/clicontainer000003?api-version=2018-10-01
  response:
    body:
<<<<<<< HEAD
      string: '{"properties":{"provisioningState":"Pending","containers":[{"name":"clicontainer000003","properties":{"image":"alpine:latest","ports":[{"protocol":"TCP","port":80}],"environmentVariables":[],"resources":{"requests":{"memoryInGB":1.5,"cpu":1.0}}}}],"restartPolicy":"Always","ipAddress":{"ports":[{"protocol":"TCP","port":80}],"ip":"13.86.192.100","type":"Public"},"osType":"Linux","instanceView":{"events":[],"state":"Pending"}},"identity":{"userAssignedIdentities":{"/subscriptions/00000000-0000-0000-0000-000000000000/resourcegroups/clitest.rg000001/providers/Microsoft.ManagedIdentity/userAssignedIdentities/cliaciidentity000005":{"principalId":"19a9c06f-4c6b-413a-87c0-afcd1a0f1d54","clientId":"cdab0f32-5aa1-4141-8122-e7bc1d80d2d7"}},"tenantId":"dbe499da-a935-4b9f-b4e2-5377e76aaeef","type":"UserAssigned"},"id":"/subscriptions/00000000-0000-0000-0000-000000000000/resourceGroups/clitest.rg000001/providers/Microsoft.ContainerInstance/containerGroups/clicontainer000003","name":"clicontainer000003","type":"Microsoft.ContainerInstance/containerGroups","location":"westus","tags":{}}'
    headers:
      azure-asyncoperation:
      - https://management.azure.com/subscriptions/00000000-0000-0000-0000-000000000000/providers/Microsoft.ContainerInstance/locations/westus/operations/4aa62478-59cb-440b-be2f-85e5f94d351e?api-version=2018-06-01
=======
      string: '{"properties":{"provisioningState":"Pending","containers":[{"name":"clicontainer000003","properties":{"image":"alpine:latest","ports":[{"protocol":"TCP","port":80}],"environmentVariables":[],"resources":{"requests":{"memoryInGB":1.5,"cpu":1.0}}}}],"restartPolicy":"Always","ipAddress":{"ports":[{"protocol":"TCP","port":80}],"ip":"13.86.253.102","type":"Public"},"osType":"Linux","instanceView":{"events":[],"state":"Pending"}},"identity":{"userAssignedIdentities":{"/subscriptions/00000000-0000-0000-0000-000000000000/resourcegroups/clitest.rg000001/providers/Microsoft.ManagedIdentity/userAssignedIdentities/cliaciidentity000005":{"principalId":"80ffca72-ba05-474a-99a1-45df799cf374","clientId":"f781f2d8-a59d-4b10-a269-7ecc325dd404"}},"tenantId":"54826b22-38d6-4fb2-bad9-b7b93a3e9c5a","type":"UserAssigned"},"id":"/subscriptions/00000000-0000-0000-0000-000000000000/resourceGroups/clitest.rg000001/providers/Microsoft.ContainerInstance/containerGroups/clicontainer000003","name":"clicontainer000003","type":"Microsoft.ContainerInstance/containerGroups","location":"westus","tags":{}}'
    headers:
      azure-asyncoperation:
      - https://management.azure.com/subscriptions/00000000-0000-0000-0000-000000000000/providers/Microsoft.ContainerInstance/locations/westus/operations/6085024d-22a4-4b52-b323-9d08f839339b?api-version=2018-06-01
>>>>>>> 807faccc
      cache-control:
      - no-cache
      content-length:
      - '1198'
      content-type:
      - application/json; charset=utf-8
      date:
<<<<<<< HEAD
      - Mon, 14 Oct 2019 05:41:15 GMT
=======
      - Mon, 21 Oct 2019 11:14:35 GMT
>>>>>>> 807faccc
      expires:
      - '-1'
      pragma:
      - no-cache
      strict-transport-security:
      - max-age=31536000; includeSubDomains
      x-content-type-options:
      - nosniff
      x-ms-ratelimit-remaining-subscription-resource-requests-pt1h:
<<<<<<< HEAD
      - '296'
      x-ms-ratelimit-remaining-subscription-resource-requests-pt5m:
      - '96'
      x-ms-ratelimit-remaining-subscription-writes:
      - '1198'
=======
      - '298'
      x-ms-ratelimit-remaining-subscription-resource-requests-pt5m:
      - '99'
      x-ms-ratelimit-remaining-subscription-writes:
      - '1175'
>>>>>>> 807faccc
    status:
      code: 201
      message: Created
- request:
    body: null
    headers:
      Accept:
      - application/json
      Accept-Encoding:
      - gzip, deflate
      CommandName:
      - container create
      Connection:
      - keep-alive
      ParameterSetName:
      - -g -n --image --os-type --ip-address --assign-identity
      User-Agent:
<<<<<<< HEAD
      - python/3.6.5 (Windows-10-10.0.17134-SP0) msrest/0.6.10 msrest_azure/0.6.2
        azure-mgmt-containerinstance/1.5.0 Azure-SDK-For-Python AZURECLI/2.0.74
    method: GET
    uri: https://management.azure.com/subscriptions/00000000-0000-0000-0000-000000000000/providers/Microsoft.ContainerInstance/locations/westus/operations/4aa62478-59cb-440b-be2f-85e5f94d351e?api-version=2018-06-01
  response:
    body:
      string: '{"id":"/subscriptions/00000000-0000-0000-0000-000000000000/resourceGroups/clitest.rg000001/providers/Microsoft.ContainerInstance/containerGroups/clicontainer000003","status":"Succeeded","startTime":"2019-10-14T05:41:16.0819742Z","properties":{"events":[{"count":2,"firstTimestamp":"2019-10-14T05:41:25Z","lastTimestamp":"2019-10-14T05:41:28Z","name":"Pulling","message":"pulling
        image \"alpine:latest\"","type":"Normal"},{"count":1,"firstTimestamp":"2019-10-14T05:41:27Z","lastTimestamp":"2019-10-14T05:41:27Z","name":"Pulled","message":"Successfully
        pulled image \"alpine:latest\"","type":"Normal"},{"count":1,"firstTimestamp":"2019-10-14T05:41:27Z","lastTimestamp":"2019-10-14T05:41:27Z","name":"Created","message":"Created
        container","type":"Normal"},{"count":1,"firstTimestamp":"2019-10-14T05:41:27Z","lastTimestamp":"2019-10-14T05:41:27Z","name":"Started","message":"Started
=======
      - python/3.7.4 (Windows-10-10.0.18362-SP0) msrest/0.6.10 msrest_azure/0.6.2
        azure-mgmt-containerinstance/1.5.0 Azure-SDK-For-Python AZURECLI/2.0.75
    method: GET
    uri: https://management.azure.com/subscriptions/00000000-0000-0000-0000-000000000000/providers/Microsoft.ContainerInstance/locations/westus/operations/6085024d-22a4-4b52-b323-9d08f839339b?api-version=2018-06-01
  response:
    body:
      string: '{"id":"/subscriptions/00000000-0000-0000-0000-000000000000/resourceGroups/clitest.rg000001/providers/Microsoft.ContainerInstance/containerGroups/clicontainer000003","status":"Succeeded","startTime":"2019-10-21T11:14:35.7589435Z","properties":{"events":[{"count":1,"firstTimestamp":"2019-10-21T11:14:44Z","lastTimestamp":"2019-10-21T11:14:44Z","name":"Pulling","message":"pulling
        image \"alpine:latest\"","type":"Normal"},{"count":1,"firstTimestamp":"2019-10-21T11:14:46Z","lastTimestamp":"2019-10-21T11:14:46Z","name":"Pulled","message":"Successfully
        pulled image \"alpine:latest\"","type":"Normal"},{"count":1,"firstTimestamp":"2019-10-21T11:14:46Z","lastTimestamp":"2019-10-21T11:14:46Z","name":"Created","message":"Created
        container","type":"Normal"},{"count":1,"firstTimestamp":"2019-10-21T11:14:46Z","lastTimestamp":"2019-10-21T11:14:46Z","name":"Started","message":"Started
>>>>>>> 807faccc
        container","type":"Normal"}]}}'
    headers:
      cache-control:
      - no-cache
      content-length:
      - '967'
      content-type:
      - application/json; charset=utf-8
      date:
<<<<<<< HEAD
      - Mon, 14 Oct 2019 05:41:46 GMT
=======
      - Mon, 21 Oct 2019 11:15:08 GMT
>>>>>>> 807faccc
      expires:
      - '-1'
      pragma:
      - no-cache
      strict-transport-security:
      - max-age=31536000; includeSubDomains
      transfer-encoding:
      - chunked
      vary:
      - Accept-Encoding,Accept-Encoding
      x-content-type-options:
      - nosniff
    status:
      code: 200
      message: OK
- request:
    body: null
    headers:
      Accept:
      - application/json
      Accept-Encoding:
      - gzip, deflate
      CommandName:
      - container create
      Connection:
      - keep-alive
      ParameterSetName:
      - -g -n --image --os-type --ip-address --assign-identity
      User-Agent:
<<<<<<< HEAD
      - python/3.6.5 (Windows-10-10.0.17134-SP0) msrest/0.6.10 msrest_azure/0.6.2
        azure-mgmt-containerinstance/1.5.0 Azure-SDK-For-Python AZURECLI/2.0.74
=======
      - python/3.7.4 (Windows-10-10.0.18362-SP0) msrest/0.6.10 msrest_azure/0.6.2
        azure-mgmt-containerinstance/1.5.0 Azure-SDK-For-Python AZURECLI/2.0.75
>>>>>>> 807faccc
    method: GET
    uri: https://management.azure.com/subscriptions/00000000-0000-0000-0000-000000000000/resourceGroups/clitest.rg000001/providers/Microsoft.ContainerInstance/containerGroups/clicontainer000003?api-version=2018-10-01
  response:
    body:
<<<<<<< HEAD
      string: '{"properties":{"provisioningState":"Succeeded","containers":[{"name":"clicontainer000003","properties":{"image":"alpine:latest","ports":[{"protocol":"TCP","port":80}],"environmentVariables":[],"instanceView":{"restartCount":1,"currentState":{"state":"Waiting","detailStatus":"CrashLoopBackOff:
        Back-off 10s restarting failed"},"previousState":{"state":"Terminated","startTime":"2019-10-14T05:41:30Z","exitCode":0,"finishTime":"2019-10-14T05:41:30Z","detailStatus":"Completed"},"events":[{"count":2,"firstTimestamp":"2019-10-14T05:41:25Z","lastTimestamp":"2019-10-14T05:41:28Z","name":"Pulling","message":"pulling
        image \"alpine:latest\"","type":"Normal"},{"count":2,"firstTimestamp":"2019-10-14T05:41:27Z","lastTimestamp":"2019-10-14T05:41:29Z","name":"Pulled","message":"Successfully
        pulled image \"alpine:latest\"","type":"Normal"},{"count":2,"firstTimestamp":"2019-10-14T05:41:27Z","lastTimestamp":"2019-10-14T05:41:30Z","name":"Created","message":"Created
        container","type":"Normal"},{"count":2,"firstTimestamp":"2019-10-14T05:41:27Z","lastTimestamp":"2019-10-14T05:41:30Z","name":"Started","message":"Started
        container","type":"Normal"},{"count":2,"firstTimestamp":"2019-10-14T05:41:31Z","lastTimestamp":"2019-10-14T05:41:32Z","name":"BackOff","message":"Back-off
        restarting failed container","type":"Warning"}]},"resources":{"requests":{"memoryInGB":1.5,"cpu":1.0}}}}],"restartPolicy":"Always","ipAddress":{"ports":[{"protocol":"TCP","port":80}],"ip":"13.86.192.100","type":"Public"},"osType":"Linux","instanceView":{"events":[],"state":"Running"}},"identity":{"userAssignedIdentities":{"/subscriptions/00000000-0000-0000-0000-000000000000/resourcegroups/clitest.rg000001/providers/Microsoft.ManagedIdentity/userAssignedIdentities/cliaciidentity000005":{"principalId":"19a9c06f-4c6b-413a-87c0-afcd1a0f1d54","clientId":"cdab0f32-5aa1-4141-8122-e7bc1d80d2d7"}},"tenantId":"dbe499da-a935-4b9f-b4e2-5377e76aaeef","type":"UserAssigned"},"id":"/subscriptions/00000000-0000-0000-0000-000000000000/resourceGroups/clitest.rg000001/providers/Microsoft.ContainerInstance/containerGroups/clicontainer000003","name":"clicontainer000003","type":"Microsoft.ContainerInstance/containerGroups","location":"westus","tags":{}}'
=======
      string: '{"properties":{"provisioningState":"Succeeded","containers":[{"name":"clicontainer000003","properties":{"image":"alpine:latest","ports":[{"protocol":"TCP","port":80}],"environmentVariables":[],"instanceView":{"restartCount":2,"currentState":{"state":"Terminated","startTime":"2019-10-21T11:15:05Z","exitCode":0,"finishTime":"2019-10-21T11:15:05Z","detailStatus":"Completed"},"previousState":{"state":"Terminated","startTime":"2019-10-21T11:14:49Z","exitCode":0,"finishTime":"2019-10-21T11:14:49Z","detailStatus":"Completed"},"events":[{"count":3,"firstTimestamp":"2019-10-21T11:14:44Z","lastTimestamp":"2019-10-21T11:15:03Z","name":"Pulling","message":"pulling
        image \"alpine:latest\"","type":"Normal"},{"count":3,"firstTimestamp":"2019-10-21T11:14:46Z","lastTimestamp":"2019-10-21T11:15:04Z","name":"Pulled","message":"Successfully
        pulled image \"alpine:latest\"","type":"Normal"},{"count":3,"firstTimestamp":"2019-10-21T11:14:46Z","lastTimestamp":"2019-10-21T11:15:05Z","name":"Created","message":"Created
        container","type":"Normal"},{"count":3,"firstTimestamp":"2019-10-21T11:14:46Z","lastTimestamp":"2019-10-21T11:15:05Z","name":"Started","message":"Started
        container","type":"Normal"},{"count":3,"firstTimestamp":"2019-10-21T11:14:49Z","lastTimestamp":"2019-10-21T11:15:06Z","name":"BackOff","message":"Back-off
        restarting failed container","type":"Warning"}]},"resources":{"requests":{"memoryInGB":1.5,"cpu":1.0}}}}],"restartPolicy":"Always","ipAddress":{"ports":[{"protocol":"TCP","port":80}],"ip":"13.86.253.102","type":"Public"},"osType":"Linux","instanceView":{"events":[],"state":"Running"}},"identity":{"userAssignedIdentities":{"/subscriptions/00000000-0000-0000-0000-000000000000/resourcegroups/clitest.rg000001/providers/Microsoft.ManagedIdentity/userAssignedIdentities/cliaciidentity000005":{"principalId":"80ffca72-ba05-474a-99a1-45df799cf374","clientId":"f781f2d8-a59d-4b10-a269-7ecc325dd404"}},"tenantId":"54826b22-38d6-4fb2-bad9-b7b93a3e9c5a","type":"UserAssigned"},"id":"/subscriptions/00000000-0000-0000-0000-000000000000/resourceGroups/clitest.rg000001/providers/Microsoft.ContainerInstance/containerGroups/clicontainer000003","name":"clicontainer000003","type":"Microsoft.ContainerInstance/containerGroups","location":"westus","tags":{}}'
>>>>>>> 807faccc
    headers:
      cache-control:
      - no-cache
      content-length:
<<<<<<< HEAD
      - '2325'
      content-type:
      - application/json; charset=utf-8
      date:
      - Mon, 14 Oct 2019 05:41:47 GMT
=======
      - '2373'
      content-type:
      - application/json; charset=utf-8
      date:
      - Mon, 21 Oct 2019 11:15:10 GMT
>>>>>>> 807faccc
      expires:
      - '-1'
      pragma:
      - no-cache
      strict-transport-security:
      - max-age=31536000; includeSubDomains
      transfer-encoding:
      - chunked
      vary:
      - Accept-Encoding,Accept-Encoding
      x-content-type-options:
      - nosniff
    status:
      code: 200
      message: OK
- request:
    body: null
    headers:
      Accept:
      - application/json
      Accept-Encoding:
      - gzip, deflate
      CommandName:
      - container create
      Connection:
      - keep-alive
      ParameterSetName:
      - -g -n --image --os-type --ip-address --assign-identity
      User-Agent:
<<<<<<< HEAD
      - python/3.6.5 (Windows-10-10.0.17134-SP0) msrest/0.6.10 msrest_azure/0.6.2
        azure-mgmt-resource/4.0.0 Azure-SDK-For-Python AZURECLI/2.0.74
=======
      - python/3.7.4 (Windows-10-10.0.18362-SP0) msrest/0.6.10 msrest_azure/0.6.2
        azure-mgmt-resource/4.0.0 Azure-SDK-For-Python AZURECLI/2.0.75
>>>>>>> 807faccc
      accept-language:
      - en-US
    method: GET
    uri: https://management.azure.com/subscriptions/00000000-0000-0000-0000-000000000000/resourcegroups/clitest.rg000001?api-version=2019-07-01
  response:
    body:
<<<<<<< HEAD
      string: '{"id":"/subscriptions/00000000-0000-0000-0000-000000000000/resourceGroups/clitest.rg000001","name":"clitest.rg000001","type":"Microsoft.Resources/resourceGroups","location":"westus","tags":{"product":"azurecli","cause":"automation","date":"2019-10-14T05:39:55Z"},"properties":{"provisioningState":"Succeeded"}}'
=======
      string: '{"id":"/subscriptions/00000000-0000-0000-0000-000000000000/resourceGroups/clitest.rg000001","name":"clitest.rg000001","type":"Microsoft.Resources/resourceGroups","location":"westus","tags":{"product":"azurecli","cause":"automation","date":"2019-10-21T11:13:26Z"},"properties":{"provisioningState":"Succeeded"}}'
>>>>>>> 807faccc
    headers:
      cache-control:
      - no-cache
      content-length:
      - '428'
      content-type:
      - application/json; charset=utf-8
      date:
<<<<<<< HEAD
      - Mon, 14 Oct 2019 05:41:47 GMT
=======
      - Mon, 21 Oct 2019 11:15:12 GMT
>>>>>>> 807faccc
      expires:
      - '-1'
      pragma:
      - no-cache
      strict-transport-security:
      - max-age=31536000; includeSubDomains
      vary:
      - Accept-Encoding
      x-content-type-options:
      - nosniff
    status:
      code: 200
      message: OK
- request:
    body: 'b''{"location": "westus", "tags": {}, "identity": {"type": "SystemAssigned,
      UserAssigned", "userAssignedIdentities": {"/subscriptions/00000000-0000-0000-0000-000000000000/resourcegroups/clitest.rg000001/providers/Microsoft.ManagedIdentity/userAssignedIdentities/cliaciidentity000005":
      {}}}, "properties": {"containers": [{"name": "clicontainer000004", "properties":
      {"image": "alpine:latest", "ports": [{"protocol": "TCP", "port": 80}], "resources":
      {"requests": {"memoryInGB": 1.5, "cpu": 1.0}}}}], "restartPolicy": "Always",
      "ipAddress": {"ports": [{"protocol": "TCP", "port": 80}], "type": "Public"},
      "osType": "Linux"}}'''
    headers:
      Accept:
      - application/json
      Accept-Encoding:
      - gzip, deflate
      CommandName:
      - container create
      Connection:
      - keep-alive
      Content-Length:
      - '677'
      Content-Type:
      - application/json; charset=utf-8
      ParameterSetName:
      - -g -n --image --os-type --ip-address --assign-identity
      User-Agent:
<<<<<<< HEAD
      - python/3.6.5 (Windows-10-10.0.17134-SP0) msrest/0.6.10 msrest_azure/0.6.2
        azure-mgmt-containerinstance/1.5.0 Azure-SDK-For-Python AZURECLI/2.0.74
=======
      - python/3.7.4 (Windows-10-10.0.18362-SP0) msrest/0.6.10 msrest_azure/0.6.2
        azure-mgmt-containerinstance/1.5.0 Azure-SDK-For-Python AZURECLI/2.0.75
>>>>>>> 807faccc
      accept-language:
      - en-US
    method: PUT
    uri: https://management.azure.com/subscriptions/00000000-0000-0000-0000-000000000000/resourceGroups/clitest.rg000001/providers/Microsoft.ContainerInstance/containerGroups/clicontainer000004?api-version=2018-10-01
  response:
    body:
<<<<<<< HEAD
      string: '{"properties":{"provisioningState":"Pending","containers":[{"name":"clicontainer000004","properties":{"image":"alpine:latest","ports":[{"protocol":"TCP","port":80}],"environmentVariables":[],"resources":{"requests":{"memoryInGB":1.5,"cpu":1.0}}}}],"restartPolicy":"Always","ipAddress":{"ports":[{"protocol":"TCP","port":80}],"ip":"13.87.163.64","type":"Public"},"osType":"Linux","instanceView":{"events":[],"state":"Pending"}},"identity":{"userAssignedIdentities":{"/subscriptions/00000000-0000-0000-0000-000000000000/resourcegroups/clitest.rg000001/providers/Microsoft.ManagedIdentity/userAssignedIdentities/cliaciidentity000005":{"principalId":"19a9c06f-4c6b-413a-87c0-afcd1a0f1d54","clientId":"cdab0f32-5aa1-4141-8122-e7bc1d80d2d7"}},"principalId":"e915f6f0-f9e1-4c1a-8433-5749bde3343b","tenantId":"dbe499da-a935-4b9f-b4e2-5377e76aaeef","type":"SystemAssigned,
        UserAssigned"},"id":"/subscriptions/00000000-0000-0000-0000-000000000000/resourceGroups/clitest.rg000001/providers/Microsoft.ContainerInstance/containerGroups/clicontainer000004","name":"clicontainer000004","type":"Microsoft.ContainerInstance/containerGroups","location":"westus","tags":{}}'
    headers:
      azure-asyncoperation:
      - https://management.azure.com/subscriptions/00000000-0000-0000-0000-000000000000/providers/Microsoft.ContainerInstance/locations/westus/operations/ab1f7c24-0c73-4d7b-b2ef-c441d564f371?api-version=2018-06-01
=======
      string: '{"properties":{"provisioningState":"Pending","containers":[{"name":"clicontainer000004","properties":{"image":"alpine:latest","ports":[{"protocol":"TCP","port":80}],"environmentVariables":[],"resources":{"requests":{"memoryInGB":1.5,"cpu":1.0}}}}],"restartPolicy":"Always","ipAddress":{"ports":[{"protocol":"TCP","port":80}],"ip":"13.83.250.54","type":"Public"},"osType":"Linux","instanceView":{"events":[],"state":"Pending"}},"identity":{"userAssignedIdentities":{"/subscriptions/00000000-0000-0000-0000-000000000000/resourcegroups/clitest.rg000001/providers/Microsoft.ManagedIdentity/userAssignedIdentities/cliaciidentity000005":{"principalId":"80ffca72-ba05-474a-99a1-45df799cf374","clientId":"f781f2d8-a59d-4b10-a269-7ecc325dd404"}},"principalId":"762dd59e-4d49-44a5-9d58-4808386f9cc6","tenantId":"54826b22-38d6-4fb2-bad9-b7b93a3e9c5a","type":"SystemAssigned,
        UserAssigned"},"id":"/subscriptions/00000000-0000-0000-0000-000000000000/resourceGroups/clitest.rg000001/providers/Microsoft.ContainerInstance/containerGroups/clicontainer000004","name":"clicontainer000004","type":"Microsoft.ContainerInstance/containerGroups","location":"westus","tags":{}}'
    headers:
      azure-asyncoperation:
      - https://management.azure.com/subscriptions/00000000-0000-0000-0000-000000000000/providers/Microsoft.ContainerInstance/locations/westus/operations/82da8170-c3e9-4844-ac3d-d12edaca461c?api-version=2018-06-01
>>>>>>> 807faccc
      cache-control:
      - no-cache
      content-length:
      - '1266'
      content-type:
      - application/json; charset=utf-8
      date:
<<<<<<< HEAD
      - Mon, 14 Oct 2019 05:41:54 GMT
=======
      - Mon, 21 Oct 2019 11:15:21 GMT
>>>>>>> 807faccc
      expires:
      - '-1'
      pragma:
      - no-cache
      strict-transport-security:
      - max-age=31536000; includeSubDomains
      x-content-type-options:
      - nosniff
      x-ms-ratelimit-remaining-subscription-resource-requests-pt1h:
<<<<<<< HEAD
      - '297'
      x-ms-ratelimit-remaining-subscription-resource-requests-pt5m:
      - '97'
      x-ms-ratelimit-remaining-subscription-writes:
      - '1199'
=======
      - '296'
      x-ms-ratelimit-remaining-subscription-resource-requests-pt5m:
      - '97'
      x-ms-ratelimit-remaining-subscription-writes:
      - '1174'
>>>>>>> 807faccc
    status:
      code: 201
      message: Created
- request:
    body: null
    headers:
      Accept:
      - application/json
      Accept-Encoding:
      - gzip, deflate
      CommandName:
      - container create
      Connection:
      - keep-alive
      ParameterSetName:
      - -g -n --image --os-type --ip-address --assign-identity
      User-Agent:
<<<<<<< HEAD
      - python/3.6.5 (Windows-10-10.0.17134-SP0) msrest/0.6.10 msrest_azure/0.6.2
        azure-mgmt-containerinstance/1.5.0 Azure-SDK-For-Python AZURECLI/2.0.74
    method: GET
    uri: https://management.azure.com/subscriptions/00000000-0000-0000-0000-000000000000/providers/Microsoft.ContainerInstance/locations/westus/operations/ab1f7c24-0c73-4d7b-b2ef-c441d564f371?api-version=2018-06-01
  response:
    body:
      string: '{"id":"/subscriptions/00000000-0000-0000-0000-000000000000/resourceGroups/clitest.rg000001/providers/Microsoft.ContainerInstance/containerGroups/clicontainer000004","status":"Succeeded","startTime":"2019-10-14T05:41:54.8598127Z","properties":{"events":[{"count":2,"firstTimestamp":"2019-10-14T05:42:01Z","lastTimestamp":"2019-10-14T05:42:04Z","name":"Pulling","message":"pulling
        image \"alpine:latest\"","type":"Normal"},{"count":1,"firstTimestamp":"2019-10-14T05:42:03Z","lastTimestamp":"2019-10-14T05:42:03Z","name":"Pulled","message":"Successfully
        pulled image \"alpine:latest\"","type":"Normal"},{"count":1,"firstTimestamp":"2019-10-14T05:42:03Z","lastTimestamp":"2019-10-14T05:42:03Z","name":"Created","message":"Created
        container","type":"Normal"},{"count":1,"firstTimestamp":"2019-10-14T05:42:04Z","lastTimestamp":"2019-10-14T05:42:04Z","name":"Started","message":"Started
        container","type":"Normal"}]}}'
=======
      - python/3.7.4 (Windows-10-10.0.18362-SP0) msrest/0.6.10 msrest_azure/0.6.2
        azure-mgmt-containerinstance/1.5.0 Azure-SDK-For-Python AZURECLI/2.0.75
    method: GET
    uri: https://management.azure.com/subscriptions/00000000-0000-0000-0000-000000000000/providers/Microsoft.ContainerInstance/locations/westus/operations/82da8170-c3e9-4844-ac3d-d12edaca461c?api-version=2018-06-01
  response:
    body:
      string: '{"id":"/subscriptions/00000000-0000-0000-0000-000000000000/resourceGroups/clitest.rg000001/providers/Microsoft.ContainerInstance/containerGroups/clicontainer000004","status":"Succeeded","startTime":"2019-10-21T11:15:21.2577708Z","properties":{"events":[{"count":2,"firstTimestamp":"2019-10-21T11:15:37Z","lastTimestamp":"2019-10-21T11:15:41Z","name":"Pulling","message":"pulling
        image \"alpine:latest\"","type":"Normal"},{"count":2,"firstTimestamp":"2019-10-21T11:15:39Z","lastTimestamp":"2019-10-21T11:15:42Z","name":"Pulled","message":"Successfully
        pulled image \"alpine:latest\"","type":"Normal"},{"count":2,"firstTimestamp":"2019-10-21T11:15:40Z","lastTimestamp":"2019-10-21T11:15:42Z","name":"Created","message":"Created
        container","type":"Normal"},{"count":2,"firstTimestamp":"2019-10-21T11:15:40Z","lastTimestamp":"2019-10-21T11:15:43Z","name":"Started","message":"Started
        container","type":"Normal"},{"count":1,"firstTimestamp":"2019-10-21T11:15:43Z","lastTimestamp":"2019-10-21T11:15:43Z","name":"BackOff","message":"Back-off
        restarting failed container","type":"Warning"}]}}'
>>>>>>> 807faccc
    headers:
      cache-control:
      - no-cache
      content-length:
<<<<<<< HEAD
      - '967'
      content-type:
      - application/json; charset=utf-8
      date:
      - Mon, 14 Oct 2019 05:42:25 GMT
=======
      - '1141'
      content-type:
      - application/json; charset=utf-8
      date:
      - Mon, 21 Oct 2019 11:15:53 GMT
>>>>>>> 807faccc
      expires:
      - '-1'
      pragma:
      - no-cache
      strict-transport-security:
      - max-age=31536000; includeSubDomains
      transfer-encoding:
      - chunked
      vary:
      - Accept-Encoding,Accept-Encoding
      x-content-type-options:
      - nosniff
    status:
      code: 200
      message: OK
- request:
    body: null
    headers:
      Accept:
      - application/json
      Accept-Encoding:
      - gzip, deflate
      CommandName:
      - container create
      Connection:
      - keep-alive
      ParameterSetName:
      - -g -n --image --os-type --ip-address --assign-identity
      User-Agent:
<<<<<<< HEAD
      - python/3.6.5 (Windows-10-10.0.17134-SP0) msrest/0.6.10 msrest_azure/0.6.2
        azure-mgmt-containerinstance/1.5.0 Azure-SDK-For-Python AZURECLI/2.0.74
=======
      - python/3.7.4 (Windows-10-10.0.18362-SP0) msrest/0.6.10 msrest_azure/0.6.2
        azure-mgmt-containerinstance/1.5.0 Azure-SDK-For-Python AZURECLI/2.0.75
>>>>>>> 807faccc
    method: GET
    uri: https://management.azure.com/subscriptions/00000000-0000-0000-0000-000000000000/resourceGroups/clitest.rg000001/providers/Microsoft.ContainerInstance/containerGroups/clicontainer000004?api-version=2018-10-01
  response:
    body:
<<<<<<< HEAD
      string: '{"properties":{"provisioningState":"Succeeded","containers":[{"name":"clicontainer000004","properties":{"image":"alpine:latest","ports":[{"protocol":"TCP","port":80}],"environmentVariables":[],"instanceView":{"restartCount":2,"currentState":{"state":"Terminated","startTime":"2019-10-14T05:42:23Z","exitCode":0,"finishTime":"2019-10-14T05:42:23Z","detailStatus":"Completed"},"previousState":{"state":"Terminated","startTime":"2019-10-14T05:42:07Z","exitCode":0,"finishTime":"2019-10-14T05:42:07Z","detailStatus":"Completed"},"events":[{"count":3,"firstTimestamp":"2019-10-14T05:42:01Z","lastTimestamp":"2019-10-14T05:42:21Z","name":"Pulling","message":"pulling
        image \"alpine:latest\"","type":"Normal"},{"count":3,"firstTimestamp":"2019-10-14T05:42:03Z","lastTimestamp":"2019-10-14T05:42:23Z","name":"Pulled","message":"Successfully
        pulled image \"alpine:latest\"","type":"Normal"},{"count":3,"firstTimestamp":"2019-10-14T05:42:03Z","lastTimestamp":"2019-10-14T05:42:23Z","name":"Created","message":"Created
        container","type":"Normal"},{"count":3,"firstTimestamp":"2019-10-14T05:42:04Z","lastTimestamp":"2019-10-14T05:42:23Z","name":"Started","message":"Started
        container","type":"Normal"},{"count":3,"firstTimestamp":"2019-10-14T05:42:08Z","lastTimestamp":"2019-10-14T05:42:24Z","name":"BackOff","message":"Back-off
        restarting failed container","type":"Warning"}]},"resources":{"requests":{"memoryInGB":1.5,"cpu":1.0}}}}],"restartPolicy":"Always","ipAddress":{"ports":[{"protocol":"TCP","port":80}],"ip":"13.87.163.64","type":"Public"},"osType":"Linux","instanceView":{"events":[],"state":"Running"}},"identity":{"userAssignedIdentities":{"/subscriptions/00000000-0000-0000-0000-000000000000/resourcegroups/clitest.rg000001/providers/Microsoft.ManagedIdentity/userAssignedIdentities/cliaciidentity000005":{"principalId":"19a9c06f-4c6b-413a-87c0-afcd1a0f1d54","clientId":"cdab0f32-5aa1-4141-8122-e7bc1d80d2d7"}},"principalId":"e915f6f0-f9e1-4c1a-8433-5749bde3343b","tenantId":"dbe499da-a935-4b9f-b4e2-5377e76aaeef","type":"SystemAssigned,
=======
      string: '{"properties":{"provisioningState":"Succeeded","containers":[{"name":"clicontainer000004","properties":{"image":"alpine:latest","ports":[{"protocol":"TCP","port":80}],"environmentVariables":[],"instanceView":{"restartCount":1,"currentState":{"state":"Waiting","detailStatus":"CrashLoopBackOff:
        Back-off 10s restarting failed"},"previousState":{"state":"Terminated","startTime":"2019-10-21T11:15:43Z","exitCode":0,"finishTime":"2019-10-21T11:15:43Z","detailStatus":"Completed"},"events":[{"count":2,"firstTimestamp":"2019-10-21T11:15:37Z","lastTimestamp":"2019-10-21T11:15:41Z","name":"Pulling","message":"pulling
        image \"alpine:latest\"","type":"Normal"},{"count":2,"firstTimestamp":"2019-10-21T11:15:39Z","lastTimestamp":"2019-10-21T11:15:42Z","name":"Pulled","message":"Successfully
        pulled image \"alpine:latest\"","type":"Normal"},{"count":2,"firstTimestamp":"2019-10-21T11:15:40Z","lastTimestamp":"2019-10-21T11:15:42Z","name":"Created","message":"Created
        container","type":"Normal"},{"count":2,"firstTimestamp":"2019-10-21T11:15:40Z","lastTimestamp":"2019-10-21T11:15:43Z","name":"Started","message":"Started
        container","type":"Normal"},{"count":2,"firstTimestamp":"2019-10-21T11:15:43Z","lastTimestamp":"2019-10-21T11:15:44Z","name":"BackOff","message":"Back-off
        restarting failed container","type":"Warning"}]},"resources":{"requests":{"memoryInGB":1.5,"cpu":1.0}}}}],"restartPolicy":"Always","ipAddress":{"ports":[{"protocol":"TCP","port":80}],"ip":"13.83.250.54","type":"Public"},"osType":"Linux","instanceView":{"events":[],"state":"Running"}},"identity":{"userAssignedIdentities":{"/subscriptions/00000000-0000-0000-0000-000000000000/resourcegroups/clitest.rg000001/providers/Microsoft.ManagedIdentity/userAssignedIdentities/cliaciidentity000005":{"principalId":"80ffca72-ba05-474a-99a1-45df799cf374","clientId":"f781f2d8-a59d-4b10-a269-7ecc325dd404"}},"principalId":"762dd59e-4d49-44a5-9d58-4808386f9cc6","tenantId":"54826b22-38d6-4fb2-bad9-b7b93a3e9c5a","type":"SystemAssigned,
>>>>>>> 807faccc
        UserAssigned"},"id":"/subscriptions/00000000-0000-0000-0000-000000000000/resourceGroups/clitest.rg000001/providers/Microsoft.ContainerInstance/containerGroups/clicontainer000004","name":"clicontainer000004","type":"Microsoft.ContainerInstance/containerGroups","location":"westus","tags":{}}'
    headers:
      cache-control:
      - no-cache
      content-length:
<<<<<<< HEAD
      - '2441'
      content-type:
      - application/json; charset=utf-8
      date:
      - Mon, 14 Oct 2019 05:42:25 GMT
=======
      - '2393'
      content-type:
      - application/json; charset=utf-8
      date:
      - Mon, 21 Oct 2019 11:15:56 GMT
>>>>>>> 807faccc
      expires:
      - '-1'
      pragma:
      - no-cache
      strict-transport-security:
      - max-age=31536000; includeSubDomains
      transfer-encoding:
      - chunked
      vary:
      - Accept-Encoding,Accept-Encoding
      x-content-type-options:
      - nosniff
    status:
      code: 200
      message: OK
version: 1<|MERGE_RESOLUTION|>--- conflicted
+++ resolved
@@ -1,6 +1,5 @@
 interactions:
 - request:
-<<<<<<< HEAD
     body: null
     headers:
       Accept:
@@ -14,15 +13,15 @@
       ParameterSetName:
       - -g -n
       User-Agent:
-      - python/3.6.5 (Windows-10-10.0.17134-SP0) msrest/0.6.10 msrest_azure/0.6.2
-        azure-mgmt-resource/4.0.0 Azure-SDK-For-Python AZURECLI/2.0.74
+      - python/3.7.4 (Windows-10-10.0.18362-SP0) msrest/0.6.10 msrest_azure/0.6.2
+        azure-mgmt-resource/4.0.0 Azure-SDK-For-Python AZURECLI/2.0.75
       accept-language:
       - en-US
     method: GET
     uri: https://management.azure.com/subscriptions/00000000-0000-0000-0000-000000000000/resourcegroups/clitest.rg000001?api-version=2019-07-01
   response:
     body:
-      string: '{"id":"/subscriptions/00000000-0000-0000-0000-000000000000/resourceGroups/clitest.rg000001","name":"clitest.rg000001","type":"Microsoft.Resources/resourceGroups","location":"westus","tags":{"product":"azurecli","cause":"automation","date":"2019-10-14T05:39:55Z"},"properties":{"provisioningState":"Succeeded"}}'
+      string: '{"id":"/subscriptions/00000000-0000-0000-0000-000000000000/resourceGroups/clitest.rg000001","name":"clitest.rg000001","type":"Microsoft.Resources/resourceGroups","location":"westus","tags":{"product":"azurecli","cause":"automation","date":"2019-10-21T11:13:26Z"},"properties":{"provisioningState":"Succeeded"}}'
     headers:
       cache-control:
       - no-cache
@@ -31,7 +30,7 @@
       content-type:
       - application/json; charset=utf-8
       date:
-      - Mon, 14 Oct 2019 05:39:56 GMT
+      - Mon, 21 Oct 2019 11:13:31 GMT
       expires:
       - '-1'
       pragma:
@@ -63,206 +62,54 @@
       ParameterSetName:
       - -g -n
       User-Agent:
-      - python/3.6.5 (Windows-10-10.0.17134-SP0) msrest/0.6.10 msrest_azure/0.6.2
-        azure-mgmt-msi/0.2.0 Azure-SDK-For-Python AZURECLI/2.0.74
+      - python/3.7.4 (Windows-10-10.0.18362-SP0) msrest/0.6.10 msrest_azure/0.6.2
+        azure-mgmt-msi/0.2.0 Azure-SDK-For-Python AZURECLI/2.0.75
       accept-language:
       - en-US
     method: PUT
     uri: https://management.azure.com/subscriptions/00000000-0000-0000-0000-000000000000/resourceGroups/clitest.rg000001/providers/Microsoft.ManagedIdentity/userAssignedIdentities/cliaciidentity000005?api-version=2015-08-31-preview
   response:
     body:
-      string: '{"error":{"code":"MissingSubscriptionRegistration","message":"The subscription
-        is not registered to use namespace ''Microsoft.ManagedIdentity''. See https://aka.ms/rps-not-found
-        for how to register subscriptions.","details":[{"code":"MissingSubscriptionRegistration","target":"Microsoft.ManagedIdentity","message":"The
-        subscription is not registered to use namespace ''Microsoft.ManagedIdentity''.
-        See https://aka.ms/rps-not-found for how to register subscriptions."}]}}'
-    headers:
-      cache-control:
-      - no-cache
-      content-length:
-      - '466'
-      content-type:
-      - application/json; charset=utf-8
-      date:
-      - Mon, 14 Oct 2019 05:39:57 GMT
-      expires:
-      - '-1'
-      pragma:
-      - no-cache
-      strict-transport-security:
-      - max-age=31536000; includeSubDomains
-      x-content-type-options:
-      - nosniff
-      x-ms-failure-cause:
-      - gateway
-    status:
-      code: 409
-      message: Conflict
-- request:
-    body: null
-    headers:
-      Accept:
-      - '*/*'
-      Accept-Encoding:
-      - gzip, deflate
-      Connection:
-      - keep-alive
-      Content-Length:
-      - '0'
-      User-Agent:
-      - python-requests/2.22.0
-    method: POST
-    uri: https://management.azure.com/subscriptions/00000000-0000-0000-0000-000000000000/providers/Microsoft.ManagedIdentity/register?api-version=2016-02-01
-  response:
-    body:
-      string: '{"id":"/subscriptions/00000000-0000-0000-0000-000000000000/providers/Microsoft.ManagedIdentity","namespace":"Microsoft.ManagedIdentity","resourceTypes":[{"resourceType":"Identities","locations":["South
-        Africa North","South Africa West","UAE North","Australia Central","Australia
-        East","Australia Southeast","Canada Central","Canada East","Brazil South","Central
-        India","West India","South India","Japan West","Japan East","East Asia","Southeast
-        Asia","Korea Central","Korea South","North Europe","West Europe","UK West","UK
-        South","Germany West Central","Central US","North Central US","East US","East
-        US 2","South Central US","West US","West US 2","West Central US","France Central"],"apiVersions":["2018-11-30","2015-08-31-PREVIEW"],"capabilities":"SupportsExtension"},{"resourceType":"userAssignedIdentities","locations":["South
-        Africa North","South Africa West","UAE North","Australia Central","Australia
-        East","Australia Southeast","Canada Central","Canada East","Brazil South","Central
-        India","West India","South India","Japan West","Japan East","East Asia","Southeast
-        Asia","Korea Central","Korea South","North Europe","West Europe","UK West","UK
-        South","Germany West Central","Central US","North Central US","East US","East
-        US 2","South Central US","West US","West US 2","West Central US","France Central"],"apiVersions":["2018-11-30","2015-08-31-PREVIEW"],"capabilities":"None"},{"resourceType":"operations","locations":["South
-        Africa North","South Africa West","UAE North","Australia Central","Australia
-        East","Australia Southeast","Canada Central","Canada East","Brazil South","Central
-        India","West India","South India","Japan West","Japan East","East Asia","Southeast
-        Asia","Korea Central","Korea South","North Europe","West Europe","UK West","UK
-        South","Germany West Central","Central US","North Central US","East US","East
-        US 2","South Central US","West US","West US 2","West Central US","France Central"],"apiVersions":["2018-11-30","2015-08-31-PREVIEW"]}],"registrationState":"Registering"}'
-    headers:
-      cache-control:
-      - no-cache
-      content-length:
-      - '2006'
-      content-type:
-      - application/json; charset=utf-8
-      date:
-      - Mon, 14 Oct 2019 05:39:59 GMT
-      expires:
-      - '-1'
-      pragma:
-      - no-cache
-      strict-transport-security:
-      - max-age=31536000; includeSubDomains
-      transfer-encoding:
-      - chunked
-      vary:
-      - Accept-Encoding
+      string: '{"id":"/subscriptions/00000000-0000-0000-0000-000000000000/resourcegroups/clitest.rg000001/providers/Microsoft.ManagedIdentity/userAssignedIdentities/cliaciidentity000005","name":"cliaciidentity000005","type":"Microsoft.ManagedIdentity/userAssignedIdentities","location":"westus","tags":{},"properties":{"tenantId":"54826b22-38d6-4fb2-bad9-b7b93a3e9c5a","principalId":"80ffca72-ba05-474a-99a1-45df799cf374","clientId":"f781f2d8-a59d-4b10-a269-7ecc325dd404","clientSecretUrl":"https://control-westus.identity.azure.net/subscriptions/00000000-0000-0000-0000-000000000000/resourcegroups/clitest.rg000001/providers/Microsoft.ManagedIdentity/userAssignedIdentities/cliaciidentity000005/credentials?tid=54826b22-38d6-4fb2-bad9-b7b93a3e9c5a&oid=80ffca72-ba05-474a-99a1-45df799cf374&aid=f781f2d8-a59d-4b10-a269-7ecc325dd404"}}'
+    headers:
+      cache-control:
+      - no-cache
+      content-length:
+      - '936'
+      content-type:
+      - application/json; charset=utf-8
+      date:
+      - Mon, 21 Oct 2019 11:13:37 GMT
+      expires:
+      - '-1'
+      location:
+      - /subscriptions/00000000-0000-0000-0000-000000000000/resourcegroups/clitest.rg000001/providers/Microsoft.ManagedIdentity/userAssignedIdentities/cliaciidentity000005
+      pragma:
+      - no-cache
+      server:
+      - Microsoft-HTTPAPI/2.0
+      strict-transport-security:
+      - max-age=31536000; includeSubDomains
       x-content-type-options:
       - nosniff
       x-ms-ratelimit-remaining-subscription-writes:
-      - '1199'
-    status:
-      code: 200
-      message: OK
-- request:
-    body: null
-    headers:
-      Accept:
-      - '*/*'
-      Accept-Encoding:
-      - gzip, deflate
-      Connection:
-      - keep-alive
-      User-Agent:
-      - python-requests/2.22.0
-    method: GET
-    uri: https://management.azure.com/subscriptions/00000000-0000-0000-0000-000000000000/providers/Microsoft.ManagedIdentity?api-version=2016-02-01
-  response:
-    body:
-      string: '{"id":"/subscriptions/00000000-0000-0000-0000-000000000000/providers/Microsoft.ManagedIdentity","namespace":"Microsoft.ManagedIdentity","resourceTypes":[{"resourceType":"Identities","locations":["South
-        Africa North","South Africa West","UAE North","Australia Central","Australia
-        East","Australia Southeast","Canada Central","Canada East","Brazil South","Central
-        India","West India","South India","Japan West","Japan East","East Asia","Southeast
-        Asia","Korea Central","Korea South","North Europe","West Europe","UK West","UK
-        South","Germany West Central","Central US","North Central US","East US","East
-        US 2","South Central US","West US","West US 2","West Central US","France Central"],"apiVersions":["2018-11-30","2015-08-31-PREVIEW"],"capabilities":"SupportsExtension"},{"resourceType":"userAssignedIdentities","locations":["South
-        Africa North","South Africa West","UAE North","Australia Central","Australia
-        East","Australia Southeast","Canada Central","Canada East","Brazil South","Central
-        India","West India","South India","Japan West","Japan East","East Asia","Southeast
-        Asia","Korea Central","Korea South","North Europe","West Europe","UK West","UK
-        South","Germany West Central","Central US","North Central US","East US","East
-        US 2","South Central US","West US","West US 2","West Central US","France Central"],"apiVersions":["2018-11-30","2015-08-31-PREVIEW"],"capabilities":"None"},{"resourceType":"operations","locations":["South
-        Africa North","South Africa West","UAE North","Australia Central","Australia
-        East","Australia Southeast","Canada Central","Canada East","Brazil South","Central
-        India","West India","South India","Japan West","Japan East","East Asia","Southeast
-        Asia","Korea Central","Korea South","North Europe","West Europe","UK West","UK
-        South","Germany West Central","Central US","North Central US","East US","East
-        US 2","South Central US","West US","West US 2","West Central US","France Central"],"apiVersions":["2018-11-30","2015-08-31-PREVIEW"]}],"registrationState":"Registering"}'
-    headers:
-      cache-control:
-      - no-cache
-      content-length:
-      - '2006'
-      content-type:
-      - application/json; charset=utf-8
-      date:
-      - Mon, 14 Oct 2019 05:40:09 GMT
-      expires:
-      - '-1'
-      pragma:
-      - no-cache
-      strict-transport-security:
-      - max-age=31536000; includeSubDomains
-      vary:
-      - Accept-Encoding
-      x-content-type-options:
-      - nosniff
-    status:
-      code: 200
-      message: OK
-- request:
-    body: null
-    headers:
-      Accept:
-      - '*/*'
-      Accept-Encoding:
-      - gzip, deflate
-      Connection:
-      - keep-alive
-      User-Agent:
-      - python-requests/2.22.0
-    method: GET
-    uri: https://management.azure.com/subscriptions/00000000-0000-0000-0000-000000000000/providers/Microsoft.ManagedIdentity?api-version=2016-02-01
-  response:
-    body:
-      string: '{"id":"/subscriptions/00000000-0000-0000-0000-000000000000/providers/Microsoft.ManagedIdentity","namespace":"Microsoft.ManagedIdentity","resourceTypes":[{"resourceType":"Identities","locations":["South
-        Africa North","South Africa West","UAE North","Australia Central","Australia
-        East","Australia Southeast","Canada Central","Canada East","Brazil South","Central
-        India","West India","South India","Japan West","Japan East","East Asia","Southeast
-        Asia","Korea Central","Korea South","North Europe","West Europe","UK West","UK
-        South","Germany West Central","Central US","North Central US","East US","East
-        US 2","South Central US","West US","West US 2","West Central US","France Central"],"apiVersions":["2018-11-30","2015-08-31-PREVIEW"],"capabilities":"SupportsExtension"},{"resourceType":"userAssignedIdentities","locations":["South
-        Africa North","South Africa West","UAE North","Australia Central","Australia
-        East","Australia Southeast","Canada Central","Canada East","Brazil South","Central
-        India","West India","South India","Japan West","Japan East","East Asia","Southeast
-        Asia","Korea Central","Korea South","North Europe","West Europe","UK West","UK
-        South","Germany West Central","Central US","North Central US","East US","East
-        US 2","South Central US","West US","West US 2","West Central US","France Central"],"apiVersions":["2018-11-30","2015-08-31-PREVIEW"],"capabilities":"None"},{"resourceType":"operations","locations":["South
-        Africa North","South Africa West","UAE North","Australia Central","Australia
-        East","Australia Southeast","Canada Central","Canada East","Brazil South","Central
-        India","West India","South India","Japan West","Japan East","East Asia","Southeast
-        Asia","Korea Central","Korea South","North Europe","West Europe","UK West","UK
-        South","Germany West Central","Central US","North Central US","East US","East
-        US 2","South Central US","West US","West US 2","West Central US","France Central"],"apiVersions":["2018-11-30","2015-08-31-PREVIEW"]}],"registrationState":"Registering"}'
-=======
-    body: null
-    headers:
-      Accept:
-      - application/json
-      Accept-Encoding:
-      - gzip, deflate
-      CommandName:
-      - identity create
-      Connection:
-      - keep-alive
-      ParameterSetName:
-      - -g -n
+      - '1176'
+    status:
+      code: 201
+      message: Created
+- request:
+    body: null
+    headers:
+      Accept:
+      - application/json
+      Accept-Encoding:
+      - gzip, deflate
+      CommandName:
+      - container create
+      Connection:
+      - keep-alive
+      ParameterSetName:
+      - -g -n --image --os-type --ip-address --assign-identity
       User-Agent:
       - python/3.7.4 (Windows-10-10.0.18362-SP0) msrest/0.6.10 msrest_azure/0.6.2
         azure-mgmt-resource/4.0.0 Azure-SDK-For-Python AZURECLI/2.0.75
@@ -273,208 +120,15 @@
   response:
     body:
       string: '{"id":"/subscriptions/00000000-0000-0000-0000-000000000000/resourceGroups/clitest.rg000001","name":"clitest.rg000001","type":"Microsoft.Resources/resourceGroups","location":"westus","tags":{"product":"azurecli","cause":"automation","date":"2019-10-21T11:13:26Z"},"properties":{"provisioningState":"Succeeded"}}'
->>>>>>> 807faccc
-    headers:
-      cache-control:
-      - no-cache
-      content-length:
-<<<<<<< HEAD
-      - '2006'
-      content-type:
-      - application/json; charset=utf-8
-      date:
-      - Mon, 14 Oct 2019 05:40:19 GMT
-      expires:
-      - '-1'
-      pragma:
-      - no-cache
-      strict-transport-security:
-      - max-age=31536000; includeSubDomains
-      vary:
-      - Accept-Encoding
-      x-content-type-options:
-      - nosniff
-    status:
-      code: 200
-      message: OK
-- request:
-    body: null
-    headers:
-      Accept:
-      - '*/*'
-      Accept-Encoding:
-      - gzip, deflate
-      Connection:
-      - keep-alive
-      User-Agent:
-      - python-requests/2.22.0
-    method: GET
-    uri: https://management.azure.com/subscriptions/00000000-0000-0000-0000-000000000000/providers/Microsoft.ManagedIdentity?api-version=2016-02-01
-  response:
-    body:
-      string: '{"id":"/subscriptions/00000000-0000-0000-0000-000000000000/providers/Microsoft.ManagedIdentity","namespace":"Microsoft.ManagedIdentity","resourceTypes":[{"resourceType":"Identities","locations":["South
-        Africa North","South Africa West","UAE North","Australia Central","Australia
-        East","Australia Southeast","Canada Central","Canada East","Brazil South","Central
-        India","West India","South India","Japan West","Japan East","East Asia","Southeast
-        Asia","Korea Central","Korea South","North Europe","West Europe","UK West","UK
-        South","Germany West Central","Central US","North Central US","East US","East
-        US 2","South Central US","West US","West US 2","West Central US","France Central"],"apiVersions":["2018-11-30","2015-08-31-PREVIEW"],"capabilities":"SupportsExtension"},{"resourceType":"userAssignedIdentities","locations":["South
-        Africa North","South Africa West","UAE North","Australia Central","Australia
-        East","Australia Southeast","Canada Central","Canada East","Brazil South","Central
-        India","West India","South India","Japan West","Japan East","East Asia","Southeast
-        Asia","Korea Central","Korea South","North Europe","West Europe","UK West","UK
-        South","Germany West Central","Central US","North Central US","East US","East
-        US 2","South Central US","West US","West US 2","West Central US","France Central"],"apiVersions":["2018-11-30","2015-08-31-PREVIEW"],"capabilities":"None"},{"resourceType":"operations","locations":["South
-        Africa North","South Africa West","UAE North","Australia Central","Australia
-        East","Australia Southeast","Canada Central","Canada East","Brazil South","Central
-        India","West India","South India","Japan West","Japan East","East Asia","Southeast
-        Asia","Korea Central","Korea South","North Europe","West Europe","UK West","UK
-        South","Germany West Central","Central US","North Central US","East US","East
-        US 2","South Central US","West US","West US 2","West Central US","France Central"],"apiVersions":["2018-11-30","2015-08-31-PREVIEW"]}],"registrationState":"Registered"}'
-    headers:
-      cache-control:
-      - no-cache
-      content-length:
-      - '2005'
-      content-type:
-      - application/json; charset=utf-8
-      date:
-      - Mon, 14 Oct 2019 05:40:29 GMT
-=======
+    headers:
+      cache-control:
+      - no-cache
+      content-length:
       - '428'
       content-type:
       - application/json; charset=utf-8
       date:
-      - Mon, 21 Oct 2019 11:13:31 GMT
->>>>>>> 807faccc
-      expires:
-      - '-1'
-      pragma:
-      - no-cache
-      strict-transport-security:
-      - max-age=31536000; includeSubDomains
-      vary:
-      - Accept-Encoding
-      x-content-type-options:
-      - nosniff
-    status:
-      code: 200
-      message: OK
-- request:
-    body: '{"location": "westus"}'
-    headers:
-      Accept:
-      - application/json
-      Accept-Encoding:
-      - gzip, deflate
-      CommandName:
-      - identity create
-      Connection:
-      - keep-alive
-      Content-Length:
-      - '22'
-      Content-Type:
-      - application/json; charset=utf-8
-      ParameterSetName:
-      - -g -n
-      User-Agent:
-<<<<<<< HEAD
-      - python/3.6.5 (Windows-10-10.0.17134-SP0) msrest/0.6.10 msrest_azure/0.6.2
-        azure-mgmt-msi/0.2.0 Azure-SDK-For-Python AZURECLI/2.0.74
-=======
-      - python/3.7.4 (Windows-10-10.0.18362-SP0) msrest/0.6.10 msrest_azure/0.6.2
-        azure-mgmt-msi/0.2.0 Azure-SDK-For-Python AZURECLI/2.0.75
->>>>>>> 807faccc
-      accept-language:
-      - en-US
-    method: PUT
-    uri: https://management.azure.com/subscriptions/00000000-0000-0000-0000-000000000000/resourceGroups/clitest.rg000001/providers/Microsoft.ManagedIdentity/userAssignedIdentities/cliaciidentity000005?api-version=2015-08-31-preview
-  response:
-    body:
-<<<<<<< HEAD
-      string: '{"id":"/subscriptions/00000000-0000-0000-0000-000000000000/resourcegroups/clitest.rg000001/providers/Microsoft.ManagedIdentity/userAssignedIdentities/cliaciidentity000005","name":"cliaciidentity000005","type":"Microsoft.ManagedIdentity/userAssignedIdentities","location":"westus","tags":{},"properties":{"tenantId":"dbe499da-a935-4b9f-b4e2-5377e76aaeef","principalId":"19a9c06f-4c6b-413a-87c0-afcd1a0f1d54","clientId":"cdab0f32-5aa1-4141-8122-e7bc1d80d2d7","clientSecretUrl":"https://control-westus.identity.azure.net/subscriptions/00000000-0000-0000-0000-000000000000/resourcegroups/clitest.rg000001/providers/Microsoft.ManagedIdentity/userAssignedIdentities/cliaciidentity000005/credentials?tid=dbe499da-a935-4b9f-b4e2-5377e76aaeef&oid=19a9c06f-4c6b-413a-87c0-afcd1a0f1d54&aid=cdab0f32-5aa1-4141-8122-e7bc1d80d2d7"}}'
-=======
-      string: '{"id":"/subscriptions/00000000-0000-0000-0000-000000000000/resourcegroups/clitest.rg000001/providers/Microsoft.ManagedIdentity/userAssignedIdentities/cliaciidentity000005","name":"cliaciidentity000005","type":"Microsoft.ManagedIdentity/userAssignedIdentities","location":"westus","tags":{},"properties":{"tenantId":"54826b22-38d6-4fb2-bad9-b7b93a3e9c5a","principalId":"80ffca72-ba05-474a-99a1-45df799cf374","clientId":"f781f2d8-a59d-4b10-a269-7ecc325dd404","clientSecretUrl":"https://control-westus.identity.azure.net/subscriptions/00000000-0000-0000-0000-000000000000/resourcegroups/clitest.rg000001/providers/Microsoft.ManagedIdentity/userAssignedIdentities/cliaciidentity000005/credentials?tid=54826b22-38d6-4fb2-bad9-b7b93a3e9c5a&oid=80ffca72-ba05-474a-99a1-45df799cf374&aid=f781f2d8-a59d-4b10-a269-7ecc325dd404"}}'
->>>>>>> 807faccc
-    headers:
-      cache-control:
-      - no-cache
-      content-length:
-      - '936'
-      content-type:
-      - application/json; charset=utf-8
-      date:
-<<<<<<< HEAD
-      - Mon, 14 Oct 2019 05:40:31 GMT
-=======
-      - Mon, 21 Oct 2019 11:13:37 GMT
->>>>>>> 807faccc
-      expires:
-      - '-1'
-      location:
-      - /subscriptions/00000000-0000-0000-0000-000000000000/resourcegroups/clitest.rg000001/providers/Microsoft.ManagedIdentity/userAssignedIdentities/cliaciidentity000005
-      pragma:
-      - no-cache
-      server:
-      - Microsoft-HTTPAPI/2.0
-      strict-transport-security:
-      - max-age=31536000; includeSubDomains
-      x-content-type-options:
-      - nosniff
-      x-ms-ratelimit-remaining-subscription-writes:
-<<<<<<< HEAD
-      - '1198'
-=======
-      - '1176'
->>>>>>> 807faccc
-    status:
-      code: 201
-      message: Created
-- request:
-    body: null
-    headers:
-      Accept:
-      - application/json
-      Accept-Encoding:
-      - gzip, deflate
-      CommandName:
-      - container create
-      Connection:
-      - keep-alive
-      ParameterSetName:
-      - -g -n --image --os-type --ip-address --assign-identity
-      User-Agent:
-<<<<<<< HEAD
-      - python/3.6.5 (Windows-10-10.0.17134-SP0) msrest/0.6.10 msrest_azure/0.6.2
-        azure-mgmt-resource/4.0.0 Azure-SDK-For-Python AZURECLI/2.0.74
-=======
-      - python/3.7.4 (Windows-10-10.0.18362-SP0) msrest/0.6.10 msrest_azure/0.6.2
-        azure-mgmt-resource/4.0.0 Azure-SDK-For-Python AZURECLI/2.0.75
->>>>>>> 807faccc
-      accept-language:
-      - en-US
-    method: GET
-    uri: https://management.azure.com/subscriptions/00000000-0000-0000-0000-000000000000/resourcegroups/clitest.rg000001?api-version=2019-07-01
-  response:
-    body:
-<<<<<<< HEAD
-      string: '{"id":"/subscriptions/00000000-0000-0000-0000-000000000000/resourceGroups/clitest.rg000001","name":"clitest.rg000001","type":"Microsoft.Resources/resourceGroups","location":"westus","tags":{"product":"azurecli","cause":"automation","date":"2019-10-14T05:39:55Z"},"properties":{"provisioningState":"Succeeded"}}'
-=======
-      string: '{"id":"/subscriptions/00000000-0000-0000-0000-000000000000/resourceGroups/clitest.rg000001","name":"clitest.rg000001","type":"Microsoft.Resources/resourceGroups","location":"westus","tags":{"product":"azurecli","cause":"automation","date":"2019-10-21T11:13:26Z"},"properties":{"provisioningState":"Succeeded"}}'
->>>>>>> 807faccc
-    headers:
-      cache-control:
-      - no-cache
-      content-length:
-      - '428'
-      content-type:
-      - application/json; charset=utf-8
-      date:
-<<<<<<< HEAD
-      - Mon, 14 Oct 2019 05:40:31 GMT
-=======
       - Mon, 21 Oct 2019 11:13:38 GMT
->>>>>>> 807faccc
       expires:
       - '-1'
       pragma:
@@ -510,33 +164,14 @@
       ParameterSetName:
       - -g -n --image --os-type --ip-address --assign-identity
       User-Agent:
-<<<<<<< HEAD
-      - python/3.6.5 (Windows-10-10.0.17134-SP0) msrest/0.6.10 msrest_azure/0.6.2
-        azure-mgmt-containerinstance/1.5.0 Azure-SDK-For-Python AZURECLI/2.0.74
-=======
-      - python/3.7.4 (Windows-10-10.0.18362-SP0) msrest/0.6.10 msrest_azure/0.6.2
-        azure-mgmt-containerinstance/1.5.0 Azure-SDK-For-Python AZURECLI/2.0.75
->>>>>>> 807faccc
+      - python/3.7.4 (Windows-10-10.0.18362-SP0) msrest/0.6.10 msrest_azure/0.6.2
+        azure-mgmt-containerinstance/1.5.0 Azure-SDK-For-Python AZURECLI/2.0.75
       accept-language:
       - en-US
     method: PUT
     uri: https://management.azure.com/subscriptions/00000000-0000-0000-0000-000000000000/resourceGroups/clitest.rg000001/providers/Microsoft.ContainerInstance/containerGroups/clicontainer000002?api-version=2018-10-01
   response:
     body:
-<<<<<<< HEAD
-      string: '{"properties":{"provisioningState":"Pending","containers":[{"name":"clicontainer000002","properties":{"image":"alpine:latest","ports":[{"protocol":"TCP","port":80}],"environmentVariables":[],"resources":{"requests":{"memoryInGB":1.5,"cpu":1.0}}}}],"restartPolicy":"Always","ipAddress":{"ports":[{"protocol":"TCP","port":80}],"ip":"13.87.165.180","type":"Public"},"osType":"Linux","instanceView":{"events":[],"state":"Pending"}},"identity":{"principalId":"69cf6f49-263b-4f99-b322-24bdfb56c96e","tenantId":"dbe499da-a935-4b9f-b4e2-5377e76aaeef","type":"SystemAssigned"},"id":"/subscriptions/00000000-0000-0000-0000-000000000000/resourceGroups/clitest.rg000001/providers/Microsoft.ContainerInstance/containerGroups/clicontainer000002","name":"clicontainer000002","type":"Microsoft.ContainerInstance/containerGroups","location":"westus","tags":{}}'
-    headers:
-      azure-asyncoperation:
-      - https://management.azure.com/subscriptions/00000000-0000-0000-0000-000000000000/providers/Microsoft.ContainerInstance/locations/westus/operations/f7010ebc-4b80-43c6-822f-ad784dc0e14c?api-version=2018-06-01
-      cache-control:
-      - no-cache
-      content-length:
-      - '896'
-      content-type:
-      - application/json; charset=utf-8
-      date:
-      - Mon, 14 Oct 2019 05:40:37 GMT
-=======
       string: '{"properties":{"provisioningState":"Pending","containers":[{"name":"clicontainer000002","properties":{"image":"alpine:latest","ports":[{"protocol":"TCP","port":80}],"environmentVariables":[],"resources":{"requests":{"memoryInGB":1.5,"cpu":1.0}}}}],"restartPolicy":"Always","ipAddress":{"ports":[{"protocol":"TCP","port":80}],"ip":"13.83.71.254","type":"Public"},"osType":"Linux","instanceView":{"events":[],"state":"Pending"}},"identity":{"principalId":"f5e6d15c-fab1-406e-899e-9c77514476ed","tenantId":"54826b22-38d6-4fb2-bad9-b7b93a3e9c5a","type":"SystemAssigned"},"id":"/subscriptions/00000000-0000-0000-0000-000000000000/resourceGroups/clitest.rg000001/providers/Microsoft.ContainerInstance/containerGroups/clicontainer000002","name":"clicontainer000002","type":"Microsoft.ContainerInstance/containerGroups","location":"westus","tags":{}}'
     headers:
       azure-asyncoperation:
@@ -549,7 +184,6 @@
       - application/json; charset=utf-8
       date:
       - Mon, 21 Oct 2019 11:13:48 GMT
->>>>>>> 807faccc
       expires:
       - '-1'
       pragma:
@@ -559,19 +193,11 @@
       x-content-type-options:
       - nosniff
       x-ms-ratelimit-remaining-subscription-resource-requests-pt1h:
-<<<<<<< HEAD
-      - '298'
-      x-ms-ratelimit-remaining-subscription-resource-requests-pt5m:
-      - '98'
-      x-ms-ratelimit-remaining-subscription-writes:
-      - '1199'
-=======
       - '299'
       x-ms-ratelimit-remaining-subscription-resource-requests-pt5m:
       - '99'
       x-ms-ratelimit-remaining-subscription-writes:
       - '1119'
->>>>>>> 807faccc
     status:
       code: 201
       message: Created
@@ -589,18 +215,6 @@
       ParameterSetName:
       - -g -n --image --os-type --ip-address --assign-identity
       User-Agent:
-<<<<<<< HEAD
-      - python/3.6.5 (Windows-10-10.0.17134-SP0) msrest/0.6.10 msrest_azure/0.6.2
-        azure-mgmt-containerinstance/1.5.0 Azure-SDK-For-Python AZURECLI/2.0.74
-    method: GET
-    uri: https://management.azure.com/subscriptions/00000000-0000-0000-0000-000000000000/providers/Microsoft.ContainerInstance/locations/westus/operations/f7010ebc-4b80-43c6-822f-ad784dc0e14c?api-version=2018-06-01
-  response:
-    body:
-      string: '{"id":"/subscriptions/00000000-0000-0000-0000-000000000000/resourceGroups/clitest.rg000001/providers/Microsoft.ContainerInstance/containerGroups/clicontainer000002","status":"Succeeded","startTime":"2019-10-14T05:40:38.0887894Z","properties":{"events":[{"count":2,"firstTimestamp":"2019-10-14T05:40:44Z","lastTimestamp":"2019-10-14T05:40:48Z","name":"Pulling","message":"pulling
-        image \"alpine:latest\"","type":"Normal"},{"count":1,"firstTimestamp":"2019-10-14T05:40:46Z","lastTimestamp":"2019-10-14T05:40:46Z","name":"Pulled","message":"Successfully
-        pulled image \"alpine:latest\"","type":"Normal"},{"count":1,"firstTimestamp":"2019-10-14T05:40:47Z","lastTimestamp":"2019-10-14T05:40:47Z","name":"Created","message":"Created
-        container","type":"Normal"},{"count":1,"firstTimestamp":"2019-10-14T05:40:47Z","lastTimestamp":"2019-10-14T05:40:47Z","name":"Started","message":"Started
-=======
       - python/3.7.4 (Windows-10-10.0.18362-SP0) msrest/0.6.10 msrest_azure/0.6.2
         azure-mgmt-containerinstance/1.5.0 Azure-SDK-For-Python AZURECLI/2.0.75
     method: GET
@@ -611,7 +225,6 @@
         image \"alpine:latest\"","type":"Normal"},{"count":1,"firstTimestamp":"2019-10-21T11:13:55Z","lastTimestamp":"2019-10-21T11:13:55Z","name":"Pulled","message":"Successfully
         pulled image \"alpine:latest\"","type":"Normal"},{"count":1,"firstTimestamp":"2019-10-21T11:13:55Z","lastTimestamp":"2019-10-21T11:13:55Z","name":"Created","message":"Created
         container","type":"Normal"},{"count":1,"firstTimestamp":"2019-10-21T11:13:57Z","lastTimestamp":"2019-10-21T11:13:57Z","name":"Started","message":"Started
->>>>>>> 807faccc
         container","type":"Normal"}]}}'
     headers:
       cache-control:
@@ -621,11 +234,7 @@
       content-type:
       - application/json; charset=utf-8
       date:
-<<<<<<< HEAD
-      - Mon, 14 Oct 2019 05:41:08 GMT
-=======
       - Mon, 21 Oct 2019 11:14:21 GMT
->>>>>>> 807faccc
       expires:
       - '-1'
       pragma:
@@ -655,50 +264,27 @@
       ParameterSetName:
       - -g -n --image --os-type --ip-address --assign-identity
       User-Agent:
-<<<<<<< HEAD
-      - python/3.6.5 (Windows-10-10.0.17134-SP0) msrest/0.6.10 msrest_azure/0.6.2
-        azure-mgmt-containerinstance/1.5.0 Azure-SDK-For-Python AZURECLI/2.0.74
-=======
-      - python/3.7.4 (Windows-10-10.0.18362-SP0) msrest/0.6.10 msrest_azure/0.6.2
-        azure-mgmt-containerinstance/1.5.0 Azure-SDK-For-Python AZURECLI/2.0.75
->>>>>>> 807faccc
+      - python/3.7.4 (Windows-10-10.0.18362-SP0) msrest/0.6.10 msrest_azure/0.6.2
+        azure-mgmt-containerinstance/1.5.0 Azure-SDK-For-Python AZURECLI/2.0.75
     method: GET
     uri: https://management.azure.com/subscriptions/00000000-0000-0000-0000-000000000000/resourceGroups/clitest.rg000001/providers/Microsoft.ContainerInstance/containerGroups/clicontainer000002?api-version=2018-10-01
   response:
     body:
-<<<<<<< HEAD
-      string: '{"properties":{"provisioningState":"Succeeded","containers":[{"name":"clicontainer000002","properties":{"image":"alpine:latest","ports":[{"protocol":"TCP","port":80}],"environmentVariables":[],"instanceView":{"restartCount":1,"currentState":{"state":"Waiting","detailStatus":"CrashLoopBackOff:
-        Back-off 10s restarting failed"},"previousState":{"state":"Terminated","startTime":"2019-10-14T05:40:50Z","exitCode":0,"finishTime":"2019-10-14T05:40:50Z","detailStatus":"Completed"},"events":[{"count":3,"firstTimestamp":"2019-10-14T05:40:44Z","lastTimestamp":"2019-10-14T05:41:07Z","name":"Pulling","message":"pulling
-        image \"alpine:latest\"","type":"Normal"},{"count":2,"firstTimestamp":"2019-10-14T05:40:46Z","lastTimestamp":"2019-10-14T05:40:49Z","name":"Pulled","message":"Successfully
-        pulled image \"alpine:latest\"","type":"Normal"},{"count":2,"firstTimestamp":"2019-10-14T05:40:47Z","lastTimestamp":"2019-10-14T05:40:50Z","name":"Created","message":"Created
-        container","type":"Normal"},{"count":2,"firstTimestamp":"2019-10-14T05:40:47Z","lastTimestamp":"2019-10-14T05:40:50Z","name":"Started","message":"Started
-        container","type":"Normal"},{"count":2,"firstTimestamp":"2019-10-14T05:40:51Z","lastTimestamp":"2019-10-14T05:40:52Z","name":"BackOff","message":"Back-off
-        restarting failed container","type":"Warning"}]},"resources":{"requests":{"memoryInGB":1.5,"cpu":1.0}}}}],"restartPolicy":"Always","ipAddress":{"ports":[{"protocol":"TCP","port":80}],"ip":"13.87.165.180","type":"Public"},"osType":"Linux","instanceView":{"events":[],"state":"Running"}},"identity":{"principalId":"69cf6f49-263b-4f99-b322-24bdfb56c96e","tenantId":"dbe499da-a935-4b9f-b4e2-5377e76aaeef","type":"SystemAssigned"},"id":"/subscriptions/00000000-0000-0000-0000-000000000000/resourceGroups/clitest.rg000001/providers/Microsoft.ContainerInstance/containerGroups/clicontainer000002","name":"clicontainer000002","type":"Microsoft.ContainerInstance/containerGroups","location":"westus","tags":{}}'
-=======
       string: '{"properties":{"provisioningState":"Succeeded","containers":[{"name":"clicontainer000002","properties":{"image":"alpine:latest","ports":[{"protocol":"TCP","port":80}],"environmentVariables":[],"instanceView":{"restartCount":2,"currentState":{"state":"Terminated","startTime":"2019-10-21T11:14:15Z","exitCode":0,"finishTime":"2019-10-21T11:14:15Z","detailStatus":"Completed"},"previousState":{"state":"Terminated","startTime":"2019-10-21T11:13:59Z","exitCode":0,"finishTime":"2019-10-21T11:13:59Z","detailStatus":"Completed"},"events":[{"count":3,"firstTimestamp":"2019-10-21T11:13:53Z","lastTimestamp":"2019-10-21T11:14:13Z","name":"Pulling","message":"pulling
         image \"alpine:latest\"","type":"Normal"},{"count":3,"firstTimestamp":"2019-10-21T11:13:55Z","lastTimestamp":"2019-10-21T11:14:14Z","name":"Pulled","message":"Successfully
         pulled image \"alpine:latest\"","type":"Normal"},{"count":3,"firstTimestamp":"2019-10-21T11:13:55Z","lastTimestamp":"2019-10-21T11:14:15Z","name":"Created","message":"Created
         container","type":"Normal"},{"count":3,"firstTimestamp":"2019-10-21T11:13:57Z","lastTimestamp":"2019-10-21T11:14:15Z","name":"Started","message":"Started
         container","type":"Normal"},{"count":3,"firstTimestamp":"2019-10-21T11:13:59Z","lastTimestamp":"2019-10-21T11:14:15Z","name":"BackOff","message":"Back-off
         restarting failed container","type":"Warning"}]},"resources":{"requests":{"memoryInGB":1.5,"cpu":1.0}}}}],"restartPolicy":"Always","ipAddress":{"ports":[{"protocol":"TCP","port":80}],"ip":"13.83.71.254","type":"Public"},"osType":"Linux","instanceView":{"events":[],"state":"Running"}},"identity":{"principalId":"f5e6d15c-fab1-406e-899e-9c77514476ed","tenantId":"54826b22-38d6-4fb2-bad9-b7b93a3e9c5a","type":"SystemAssigned"},"id":"/subscriptions/00000000-0000-0000-0000-000000000000/resourceGroups/clitest.rg000001/providers/Microsoft.ContainerInstance/containerGroups/clicontainer000002","name":"clicontainer000002","type":"Microsoft.ContainerInstance/containerGroups","location":"westus","tags":{}}'
->>>>>>> 807faccc
-    headers:
-      cache-control:
-      - no-cache
-      content-length:
-<<<<<<< HEAD
-      - '2023'
-      content-type:
-      - application/json; charset=utf-8
-      date:
-      - Mon, 14 Oct 2019 05:41:09 GMT
-=======
+    headers:
+      cache-control:
+      - no-cache
+      content-length:
       - '2070'
       content-type:
       - application/json; charset=utf-8
       date:
       - Mon, 21 Oct 2019 11:14:23 GMT
->>>>>>> 807faccc
       expires:
       - '-1'
       pragma:
@@ -728,24 +314,15 @@
       ParameterSetName:
       - -g -n --image --os-type --ip-address --assign-identity
       User-Agent:
-<<<<<<< HEAD
-      - python/3.6.5 (Windows-10-10.0.17134-SP0) msrest/0.6.10 msrest_azure/0.6.2
-        azure-mgmt-resource/4.0.0 Azure-SDK-For-Python AZURECLI/2.0.74
-=======
       - python/3.7.4 (Windows-10-10.0.18362-SP0) msrest/0.6.10 msrest_azure/0.6.2
         azure-mgmt-resource/4.0.0 Azure-SDK-For-Python AZURECLI/2.0.75
->>>>>>> 807faccc
       accept-language:
       - en-US
     method: GET
     uri: https://management.azure.com/subscriptions/00000000-0000-0000-0000-000000000000/resourcegroups/clitest.rg000001?api-version=2019-07-01
   response:
     body:
-<<<<<<< HEAD
-      string: '{"id":"/subscriptions/00000000-0000-0000-0000-000000000000/resourceGroups/clitest.rg000001","name":"clitest.rg000001","type":"Microsoft.Resources/resourceGroups","location":"westus","tags":{"product":"azurecli","cause":"automation","date":"2019-10-14T05:39:55Z"},"properties":{"provisioningState":"Succeeded"}}'
-=======
       string: '{"id":"/subscriptions/00000000-0000-0000-0000-000000000000/resourceGroups/clitest.rg000001","name":"clitest.rg000001","type":"Microsoft.Resources/resourceGroups","location":"westus","tags":{"product":"azurecli","cause":"automation","date":"2019-10-21T11:13:26Z"},"properties":{"provisioningState":"Succeeded"}}'
->>>>>>> 807faccc
     headers:
       cache-control:
       - no-cache
@@ -754,11 +331,7 @@
       content-type:
       - application/json; charset=utf-8
       date:
-<<<<<<< HEAD
-      - Mon, 14 Oct 2019 05:41:10 GMT
-=======
       - Mon, 21 Oct 2019 11:14:25 GMT
->>>>>>> 807faccc
       expires:
       - '-1'
       pragma:
@@ -796,30 +369,18 @@
       ParameterSetName:
       - -g -n --image --os-type --ip-address --assign-identity
       User-Agent:
-<<<<<<< HEAD
-      - python/3.6.5 (Windows-10-10.0.17134-SP0) msrest/0.6.10 msrest_azure/0.6.2
-        azure-mgmt-containerinstance/1.5.0 Azure-SDK-For-Python AZURECLI/2.0.74
-=======
-      - python/3.7.4 (Windows-10-10.0.18362-SP0) msrest/0.6.10 msrest_azure/0.6.2
-        azure-mgmt-containerinstance/1.5.0 Azure-SDK-For-Python AZURECLI/2.0.75
->>>>>>> 807faccc
+      - python/3.7.4 (Windows-10-10.0.18362-SP0) msrest/0.6.10 msrest_azure/0.6.2
+        azure-mgmt-containerinstance/1.5.0 Azure-SDK-For-Python AZURECLI/2.0.75
       accept-language:
       - en-US
     method: PUT
     uri: https://management.azure.com/subscriptions/00000000-0000-0000-0000-000000000000/resourceGroups/clitest.rg000001/providers/Microsoft.ContainerInstance/containerGroups/clicontainer000003?api-version=2018-10-01
   response:
     body:
-<<<<<<< HEAD
-      string: '{"properties":{"provisioningState":"Pending","containers":[{"name":"clicontainer000003","properties":{"image":"alpine:latest","ports":[{"protocol":"TCP","port":80}],"environmentVariables":[],"resources":{"requests":{"memoryInGB":1.5,"cpu":1.0}}}}],"restartPolicy":"Always","ipAddress":{"ports":[{"protocol":"TCP","port":80}],"ip":"13.86.192.100","type":"Public"},"osType":"Linux","instanceView":{"events":[],"state":"Pending"}},"identity":{"userAssignedIdentities":{"/subscriptions/00000000-0000-0000-0000-000000000000/resourcegroups/clitest.rg000001/providers/Microsoft.ManagedIdentity/userAssignedIdentities/cliaciidentity000005":{"principalId":"19a9c06f-4c6b-413a-87c0-afcd1a0f1d54","clientId":"cdab0f32-5aa1-4141-8122-e7bc1d80d2d7"}},"tenantId":"dbe499da-a935-4b9f-b4e2-5377e76aaeef","type":"UserAssigned"},"id":"/subscriptions/00000000-0000-0000-0000-000000000000/resourceGroups/clitest.rg000001/providers/Microsoft.ContainerInstance/containerGroups/clicontainer000003","name":"clicontainer000003","type":"Microsoft.ContainerInstance/containerGroups","location":"westus","tags":{}}'
-    headers:
-      azure-asyncoperation:
-      - https://management.azure.com/subscriptions/00000000-0000-0000-0000-000000000000/providers/Microsoft.ContainerInstance/locations/westus/operations/4aa62478-59cb-440b-be2f-85e5f94d351e?api-version=2018-06-01
-=======
       string: '{"properties":{"provisioningState":"Pending","containers":[{"name":"clicontainer000003","properties":{"image":"alpine:latest","ports":[{"protocol":"TCP","port":80}],"environmentVariables":[],"resources":{"requests":{"memoryInGB":1.5,"cpu":1.0}}}}],"restartPolicy":"Always","ipAddress":{"ports":[{"protocol":"TCP","port":80}],"ip":"13.86.253.102","type":"Public"},"osType":"Linux","instanceView":{"events":[],"state":"Pending"}},"identity":{"userAssignedIdentities":{"/subscriptions/00000000-0000-0000-0000-000000000000/resourcegroups/clitest.rg000001/providers/Microsoft.ManagedIdentity/userAssignedIdentities/cliaciidentity000005":{"principalId":"80ffca72-ba05-474a-99a1-45df799cf374","clientId":"f781f2d8-a59d-4b10-a269-7ecc325dd404"}},"tenantId":"54826b22-38d6-4fb2-bad9-b7b93a3e9c5a","type":"UserAssigned"},"id":"/subscriptions/00000000-0000-0000-0000-000000000000/resourceGroups/clitest.rg000001/providers/Microsoft.ContainerInstance/containerGroups/clicontainer000003","name":"clicontainer000003","type":"Microsoft.ContainerInstance/containerGroups","location":"westus","tags":{}}'
     headers:
       azure-asyncoperation:
       - https://management.azure.com/subscriptions/00000000-0000-0000-0000-000000000000/providers/Microsoft.ContainerInstance/locations/westus/operations/6085024d-22a4-4b52-b323-9d08f839339b?api-version=2018-06-01
->>>>>>> 807faccc
       cache-control:
       - no-cache
       content-length:
@@ -827,11 +388,7 @@
       content-type:
       - application/json; charset=utf-8
       date:
-<<<<<<< HEAD
-      - Mon, 14 Oct 2019 05:41:15 GMT
-=======
       - Mon, 21 Oct 2019 11:14:35 GMT
->>>>>>> 807faccc
       expires:
       - '-1'
       pragma:
@@ -841,19 +398,11 @@
       x-content-type-options:
       - nosniff
       x-ms-ratelimit-remaining-subscription-resource-requests-pt1h:
-<<<<<<< HEAD
-      - '296'
-      x-ms-ratelimit-remaining-subscription-resource-requests-pt5m:
-      - '96'
-      x-ms-ratelimit-remaining-subscription-writes:
-      - '1198'
-=======
       - '298'
       x-ms-ratelimit-remaining-subscription-resource-requests-pt5m:
       - '99'
       x-ms-ratelimit-remaining-subscription-writes:
       - '1175'
->>>>>>> 807faccc
     status:
       code: 201
       message: Created
@@ -871,18 +420,6 @@
       ParameterSetName:
       - -g -n --image --os-type --ip-address --assign-identity
       User-Agent:
-<<<<<<< HEAD
-      - python/3.6.5 (Windows-10-10.0.17134-SP0) msrest/0.6.10 msrest_azure/0.6.2
-        azure-mgmt-containerinstance/1.5.0 Azure-SDK-For-Python AZURECLI/2.0.74
-    method: GET
-    uri: https://management.azure.com/subscriptions/00000000-0000-0000-0000-000000000000/providers/Microsoft.ContainerInstance/locations/westus/operations/4aa62478-59cb-440b-be2f-85e5f94d351e?api-version=2018-06-01
-  response:
-    body:
-      string: '{"id":"/subscriptions/00000000-0000-0000-0000-000000000000/resourceGroups/clitest.rg000001/providers/Microsoft.ContainerInstance/containerGroups/clicontainer000003","status":"Succeeded","startTime":"2019-10-14T05:41:16.0819742Z","properties":{"events":[{"count":2,"firstTimestamp":"2019-10-14T05:41:25Z","lastTimestamp":"2019-10-14T05:41:28Z","name":"Pulling","message":"pulling
-        image \"alpine:latest\"","type":"Normal"},{"count":1,"firstTimestamp":"2019-10-14T05:41:27Z","lastTimestamp":"2019-10-14T05:41:27Z","name":"Pulled","message":"Successfully
-        pulled image \"alpine:latest\"","type":"Normal"},{"count":1,"firstTimestamp":"2019-10-14T05:41:27Z","lastTimestamp":"2019-10-14T05:41:27Z","name":"Created","message":"Created
-        container","type":"Normal"},{"count":1,"firstTimestamp":"2019-10-14T05:41:27Z","lastTimestamp":"2019-10-14T05:41:27Z","name":"Started","message":"Started
-=======
       - python/3.7.4 (Windows-10-10.0.18362-SP0) msrest/0.6.10 msrest_azure/0.6.2
         azure-mgmt-containerinstance/1.5.0 Azure-SDK-For-Python AZURECLI/2.0.75
     method: GET
@@ -893,7 +430,6 @@
         image \"alpine:latest\"","type":"Normal"},{"count":1,"firstTimestamp":"2019-10-21T11:14:46Z","lastTimestamp":"2019-10-21T11:14:46Z","name":"Pulled","message":"Successfully
         pulled image \"alpine:latest\"","type":"Normal"},{"count":1,"firstTimestamp":"2019-10-21T11:14:46Z","lastTimestamp":"2019-10-21T11:14:46Z","name":"Created","message":"Created
         container","type":"Normal"},{"count":1,"firstTimestamp":"2019-10-21T11:14:46Z","lastTimestamp":"2019-10-21T11:14:46Z","name":"Started","message":"Started
->>>>>>> 807faccc
         container","type":"Normal"}]}}'
     headers:
       cache-control:
@@ -903,11 +439,7 @@
       content-type:
       - application/json; charset=utf-8
       date:
-<<<<<<< HEAD
-      - Mon, 14 Oct 2019 05:41:46 GMT
-=======
       - Mon, 21 Oct 2019 11:15:08 GMT
->>>>>>> 807faccc
       expires:
       - '-1'
       pragma:
@@ -937,50 +469,27 @@
       ParameterSetName:
       - -g -n --image --os-type --ip-address --assign-identity
       User-Agent:
-<<<<<<< HEAD
-      - python/3.6.5 (Windows-10-10.0.17134-SP0) msrest/0.6.10 msrest_azure/0.6.2
-        azure-mgmt-containerinstance/1.5.0 Azure-SDK-For-Python AZURECLI/2.0.74
-=======
-      - python/3.7.4 (Windows-10-10.0.18362-SP0) msrest/0.6.10 msrest_azure/0.6.2
-        azure-mgmt-containerinstance/1.5.0 Azure-SDK-For-Python AZURECLI/2.0.75
->>>>>>> 807faccc
+      - python/3.7.4 (Windows-10-10.0.18362-SP0) msrest/0.6.10 msrest_azure/0.6.2
+        azure-mgmt-containerinstance/1.5.0 Azure-SDK-For-Python AZURECLI/2.0.75
     method: GET
     uri: https://management.azure.com/subscriptions/00000000-0000-0000-0000-000000000000/resourceGroups/clitest.rg000001/providers/Microsoft.ContainerInstance/containerGroups/clicontainer000003?api-version=2018-10-01
   response:
     body:
-<<<<<<< HEAD
-      string: '{"properties":{"provisioningState":"Succeeded","containers":[{"name":"clicontainer000003","properties":{"image":"alpine:latest","ports":[{"protocol":"TCP","port":80}],"environmentVariables":[],"instanceView":{"restartCount":1,"currentState":{"state":"Waiting","detailStatus":"CrashLoopBackOff:
-        Back-off 10s restarting failed"},"previousState":{"state":"Terminated","startTime":"2019-10-14T05:41:30Z","exitCode":0,"finishTime":"2019-10-14T05:41:30Z","detailStatus":"Completed"},"events":[{"count":2,"firstTimestamp":"2019-10-14T05:41:25Z","lastTimestamp":"2019-10-14T05:41:28Z","name":"Pulling","message":"pulling
-        image \"alpine:latest\"","type":"Normal"},{"count":2,"firstTimestamp":"2019-10-14T05:41:27Z","lastTimestamp":"2019-10-14T05:41:29Z","name":"Pulled","message":"Successfully
-        pulled image \"alpine:latest\"","type":"Normal"},{"count":2,"firstTimestamp":"2019-10-14T05:41:27Z","lastTimestamp":"2019-10-14T05:41:30Z","name":"Created","message":"Created
-        container","type":"Normal"},{"count":2,"firstTimestamp":"2019-10-14T05:41:27Z","lastTimestamp":"2019-10-14T05:41:30Z","name":"Started","message":"Started
-        container","type":"Normal"},{"count":2,"firstTimestamp":"2019-10-14T05:41:31Z","lastTimestamp":"2019-10-14T05:41:32Z","name":"BackOff","message":"Back-off
-        restarting failed container","type":"Warning"}]},"resources":{"requests":{"memoryInGB":1.5,"cpu":1.0}}}}],"restartPolicy":"Always","ipAddress":{"ports":[{"protocol":"TCP","port":80}],"ip":"13.86.192.100","type":"Public"},"osType":"Linux","instanceView":{"events":[],"state":"Running"}},"identity":{"userAssignedIdentities":{"/subscriptions/00000000-0000-0000-0000-000000000000/resourcegroups/clitest.rg000001/providers/Microsoft.ManagedIdentity/userAssignedIdentities/cliaciidentity000005":{"principalId":"19a9c06f-4c6b-413a-87c0-afcd1a0f1d54","clientId":"cdab0f32-5aa1-4141-8122-e7bc1d80d2d7"}},"tenantId":"dbe499da-a935-4b9f-b4e2-5377e76aaeef","type":"UserAssigned"},"id":"/subscriptions/00000000-0000-0000-0000-000000000000/resourceGroups/clitest.rg000001/providers/Microsoft.ContainerInstance/containerGroups/clicontainer000003","name":"clicontainer000003","type":"Microsoft.ContainerInstance/containerGroups","location":"westus","tags":{}}'
-=======
       string: '{"properties":{"provisioningState":"Succeeded","containers":[{"name":"clicontainer000003","properties":{"image":"alpine:latest","ports":[{"protocol":"TCP","port":80}],"environmentVariables":[],"instanceView":{"restartCount":2,"currentState":{"state":"Terminated","startTime":"2019-10-21T11:15:05Z","exitCode":0,"finishTime":"2019-10-21T11:15:05Z","detailStatus":"Completed"},"previousState":{"state":"Terminated","startTime":"2019-10-21T11:14:49Z","exitCode":0,"finishTime":"2019-10-21T11:14:49Z","detailStatus":"Completed"},"events":[{"count":3,"firstTimestamp":"2019-10-21T11:14:44Z","lastTimestamp":"2019-10-21T11:15:03Z","name":"Pulling","message":"pulling
         image \"alpine:latest\"","type":"Normal"},{"count":3,"firstTimestamp":"2019-10-21T11:14:46Z","lastTimestamp":"2019-10-21T11:15:04Z","name":"Pulled","message":"Successfully
         pulled image \"alpine:latest\"","type":"Normal"},{"count":3,"firstTimestamp":"2019-10-21T11:14:46Z","lastTimestamp":"2019-10-21T11:15:05Z","name":"Created","message":"Created
         container","type":"Normal"},{"count":3,"firstTimestamp":"2019-10-21T11:14:46Z","lastTimestamp":"2019-10-21T11:15:05Z","name":"Started","message":"Started
         container","type":"Normal"},{"count":3,"firstTimestamp":"2019-10-21T11:14:49Z","lastTimestamp":"2019-10-21T11:15:06Z","name":"BackOff","message":"Back-off
         restarting failed container","type":"Warning"}]},"resources":{"requests":{"memoryInGB":1.5,"cpu":1.0}}}}],"restartPolicy":"Always","ipAddress":{"ports":[{"protocol":"TCP","port":80}],"ip":"13.86.253.102","type":"Public"},"osType":"Linux","instanceView":{"events":[],"state":"Running"}},"identity":{"userAssignedIdentities":{"/subscriptions/00000000-0000-0000-0000-000000000000/resourcegroups/clitest.rg000001/providers/Microsoft.ManagedIdentity/userAssignedIdentities/cliaciidentity000005":{"principalId":"80ffca72-ba05-474a-99a1-45df799cf374","clientId":"f781f2d8-a59d-4b10-a269-7ecc325dd404"}},"tenantId":"54826b22-38d6-4fb2-bad9-b7b93a3e9c5a","type":"UserAssigned"},"id":"/subscriptions/00000000-0000-0000-0000-000000000000/resourceGroups/clitest.rg000001/providers/Microsoft.ContainerInstance/containerGroups/clicontainer000003","name":"clicontainer000003","type":"Microsoft.ContainerInstance/containerGroups","location":"westus","tags":{}}'
->>>>>>> 807faccc
-    headers:
-      cache-control:
-      - no-cache
-      content-length:
-<<<<<<< HEAD
-      - '2325'
-      content-type:
-      - application/json; charset=utf-8
-      date:
-      - Mon, 14 Oct 2019 05:41:47 GMT
-=======
+    headers:
+      cache-control:
+      - no-cache
+      content-length:
       - '2373'
       content-type:
       - application/json; charset=utf-8
       date:
       - Mon, 21 Oct 2019 11:15:10 GMT
->>>>>>> 807faccc
       expires:
       - '-1'
       pragma:
@@ -1010,24 +519,15 @@
       ParameterSetName:
       - -g -n --image --os-type --ip-address --assign-identity
       User-Agent:
-<<<<<<< HEAD
-      - python/3.6.5 (Windows-10-10.0.17134-SP0) msrest/0.6.10 msrest_azure/0.6.2
-        azure-mgmt-resource/4.0.0 Azure-SDK-For-Python AZURECLI/2.0.74
-=======
       - python/3.7.4 (Windows-10-10.0.18362-SP0) msrest/0.6.10 msrest_azure/0.6.2
         azure-mgmt-resource/4.0.0 Azure-SDK-For-Python AZURECLI/2.0.75
->>>>>>> 807faccc
       accept-language:
       - en-US
     method: GET
     uri: https://management.azure.com/subscriptions/00000000-0000-0000-0000-000000000000/resourcegroups/clitest.rg000001?api-version=2019-07-01
   response:
     body:
-<<<<<<< HEAD
-      string: '{"id":"/subscriptions/00000000-0000-0000-0000-000000000000/resourceGroups/clitest.rg000001","name":"clitest.rg000001","type":"Microsoft.Resources/resourceGroups","location":"westus","tags":{"product":"azurecli","cause":"automation","date":"2019-10-14T05:39:55Z"},"properties":{"provisioningState":"Succeeded"}}'
-=======
       string: '{"id":"/subscriptions/00000000-0000-0000-0000-000000000000/resourceGroups/clitest.rg000001","name":"clitest.rg000001","type":"Microsoft.Resources/resourceGroups","location":"westus","tags":{"product":"azurecli","cause":"automation","date":"2019-10-21T11:13:26Z"},"properties":{"provisioningState":"Succeeded"}}'
->>>>>>> 807faccc
     headers:
       cache-control:
       - no-cache
@@ -1036,11 +536,7 @@
       content-type:
       - application/json; charset=utf-8
       date:
-<<<<<<< HEAD
-      - Mon, 14 Oct 2019 05:41:47 GMT
-=======
       - Mon, 21 Oct 2019 11:15:12 GMT
->>>>>>> 807faccc
       expires:
       - '-1'
       pragma:
@@ -1078,32 +574,19 @@
       ParameterSetName:
       - -g -n --image --os-type --ip-address --assign-identity
       User-Agent:
-<<<<<<< HEAD
-      - python/3.6.5 (Windows-10-10.0.17134-SP0) msrest/0.6.10 msrest_azure/0.6.2
-        azure-mgmt-containerinstance/1.5.0 Azure-SDK-For-Python AZURECLI/2.0.74
-=======
-      - python/3.7.4 (Windows-10-10.0.18362-SP0) msrest/0.6.10 msrest_azure/0.6.2
-        azure-mgmt-containerinstance/1.5.0 Azure-SDK-For-Python AZURECLI/2.0.75
->>>>>>> 807faccc
+      - python/3.7.4 (Windows-10-10.0.18362-SP0) msrest/0.6.10 msrest_azure/0.6.2
+        azure-mgmt-containerinstance/1.5.0 Azure-SDK-For-Python AZURECLI/2.0.75
       accept-language:
       - en-US
     method: PUT
     uri: https://management.azure.com/subscriptions/00000000-0000-0000-0000-000000000000/resourceGroups/clitest.rg000001/providers/Microsoft.ContainerInstance/containerGroups/clicontainer000004?api-version=2018-10-01
   response:
     body:
-<<<<<<< HEAD
-      string: '{"properties":{"provisioningState":"Pending","containers":[{"name":"clicontainer000004","properties":{"image":"alpine:latest","ports":[{"protocol":"TCP","port":80}],"environmentVariables":[],"resources":{"requests":{"memoryInGB":1.5,"cpu":1.0}}}}],"restartPolicy":"Always","ipAddress":{"ports":[{"protocol":"TCP","port":80}],"ip":"13.87.163.64","type":"Public"},"osType":"Linux","instanceView":{"events":[],"state":"Pending"}},"identity":{"userAssignedIdentities":{"/subscriptions/00000000-0000-0000-0000-000000000000/resourcegroups/clitest.rg000001/providers/Microsoft.ManagedIdentity/userAssignedIdentities/cliaciidentity000005":{"principalId":"19a9c06f-4c6b-413a-87c0-afcd1a0f1d54","clientId":"cdab0f32-5aa1-4141-8122-e7bc1d80d2d7"}},"principalId":"e915f6f0-f9e1-4c1a-8433-5749bde3343b","tenantId":"dbe499da-a935-4b9f-b4e2-5377e76aaeef","type":"SystemAssigned,
-        UserAssigned"},"id":"/subscriptions/00000000-0000-0000-0000-000000000000/resourceGroups/clitest.rg000001/providers/Microsoft.ContainerInstance/containerGroups/clicontainer000004","name":"clicontainer000004","type":"Microsoft.ContainerInstance/containerGroups","location":"westus","tags":{}}'
-    headers:
-      azure-asyncoperation:
-      - https://management.azure.com/subscriptions/00000000-0000-0000-0000-000000000000/providers/Microsoft.ContainerInstance/locations/westus/operations/ab1f7c24-0c73-4d7b-b2ef-c441d564f371?api-version=2018-06-01
-=======
       string: '{"properties":{"provisioningState":"Pending","containers":[{"name":"clicontainer000004","properties":{"image":"alpine:latest","ports":[{"protocol":"TCP","port":80}],"environmentVariables":[],"resources":{"requests":{"memoryInGB":1.5,"cpu":1.0}}}}],"restartPolicy":"Always","ipAddress":{"ports":[{"protocol":"TCP","port":80}],"ip":"13.83.250.54","type":"Public"},"osType":"Linux","instanceView":{"events":[],"state":"Pending"}},"identity":{"userAssignedIdentities":{"/subscriptions/00000000-0000-0000-0000-000000000000/resourcegroups/clitest.rg000001/providers/Microsoft.ManagedIdentity/userAssignedIdentities/cliaciidentity000005":{"principalId":"80ffca72-ba05-474a-99a1-45df799cf374","clientId":"f781f2d8-a59d-4b10-a269-7ecc325dd404"}},"principalId":"762dd59e-4d49-44a5-9d58-4808386f9cc6","tenantId":"54826b22-38d6-4fb2-bad9-b7b93a3e9c5a","type":"SystemAssigned,
         UserAssigned"},"id":"/subscriptions/00000000-0000-0000-0000-000000000000/resourceGroups/clitest.rg000001/providers/Microsoft.ContainerInstance/containerGroups/clicontainer000004","name":"clicontainer000004","type":"Microsoft.ContainerInstance/containerGroups","location":"westus","tags":{}}'
     headers:
       azure-asyncoperation:
       - https://management.azure.com/subscriptions/00000000-0000-0000-0000-000000000000/providers/Microsoft.ContainerInstance/locations/westus/operations/82da8170-c3e9-4844-ac3d-d12edaca461c?api-version=2018-06-01
->>>>>>> 807faccc
       cache-control:
       - no-cache
       content-length:
@@ -1111,11 +594,7 @@
       content-type:
       - application/json; charset=utf-8
       date:
-<<<<<<< HEAD
-      - Mon, 14 Oct 2019 05:41:54 GMT
-=======
       - Mon, 21 Oct 2019 11:15:21 GMT
->>>>>>> 807faccc
       expires:
       - '-1'
       pragma:
@@ -1125,19 +604,11 @@
       x-content-type-options:
       - nosniff
       x-ms-ratelimit-remaining-subscription-resource-requests-pt1h:
-<<<<<<< HEAD
-      - '297'
-      x-ms-ratelimit-remaining-subscription-resource-requests-pt5m:
-      - '97'
-      x-ms-ratelimit-remaining-subscription-writes:
-      - '1199'
-=======
       - '296'
       x-ms-ratelimit-remaining-subscription-resource-requests-pt5m:
       - '97'
       x-ms-ratelimit-remaining-subscription-writes:
       - '1174'
->>>>>>> 807faccc
     status:
       code: 201
       message: Created
@@ -1155,19 +626,6 @@
       ParameterSetName:
       - -g -n --image --os-type --ip-address --assign-identity
       User-Agent:
-<<<<<<< HEAD
-      - python/3.6.5 (Windows-10-10.0.17134-SP0) msrest/0.6.10 msrest_azure/0.6.2
-        azure-mgmt-containerinstance/1.5.0 Azure-SDK-For-Python AZURECLI/2.0.74
-    method: GET
-    uri: https://management.azure.com/subscriptions/00000000-0000-0000-0000-000000000000/providers/Microsoft.ContainerInstance/locations/westus/operations/ab1f7c24-0c73-4d7b-b2ef-c441d564f371?api-version=2018-06-01
-  response:
-    body:
-      string: '{"id":"/subscriptions/00000000-0000-0000-0000-000000000000/resourceGroups/clitest.rg000001/providers/Microsoft.ContainerInstance/containerGroups/clicontainer000004","status":"Succeeded","startTime":"2019-10-14T05:41:54.8598127Z","properties":{"events":[{"count":2,"firstTimestamp":"2019-10-14T05:42:01Z","lastTimestamp":"2019-10-14T05:42:04Z","name":"Pulling","message":"pulling
-        image \"alpine:latest\"","type":"Normal"},{"count":1,"firstTimestamp":"2019-10-14T05:42:03Z","lastTimestamp":"2019-10-14T05:42:03Z","name":"Pulled","message":"Successfully
-        pulled image \"alpine:latest\"","type":"Normal"},{"count":1,"firstTimestamp":"2019-10-14T05:42:03Z","lastTimestamp":"2019-10-14T05:42:03Z","name":"Created","message":"Created
-        container","type":"Normal"},{"count":1,"firstTimestamp":"2019-10-14T05:42:04Z","lastTimestamp":"2019-10-14T05:42:04Z","name":"Started","message":"Started
-        container","type":"Normal"}]}}'
-=======
       - python/3.7.4 (Windows-10-10.0.18362-SP0) msrest/0.6.10 msrest_azure/0.6.2
         azure-mgmt-containerinstance/1.5.0 Azure-SDK-For-Python AZURECLI/2.0.75
     method: GET
@@ -1180,24 +638,15 @@
         container","type":"Normal"},{"count":2,"firstTimestamp":"2019-10-21T11:15:40Z","lastTimestamp":"2019-10-21T11:15:43Z","name":"Started","message":"Started
         container","type":"Normal"},{"count":1,"firstTimestamp":"2019-10-21T11:15:43Z","lastTimestamp":"2019-10-21T11:15:43Z","name":"BackOff","message":"Back-off
         restarting failed container","type":"Warning"}]}}'
->>>>>>> 807faccc
-    headers:
-      cache-control:
-      - no-cache
-      content-length:
-<<<<<<< HEAD
-      - '967'
-      content-type:
-      - application/json; charset=utf-8
-      date:
-      - Mon, 14 Oct 2019 05:42:25 GMT
-=======
+    headers:
+      cache-control:
+      - no-cache
+      content-length:
       - '1141'
       content-type:
       - application/json; charset=utf-8
       date:
       - Mon, 21 Oct 2019 11:15:53 GMT
->>>>>>> 807faccc
       expires:
       - '-1'
       pragma:
@@ -1227,25 +676,12 @@
       ParameterSetName:
       - -g -n --image --os-type --ip-address --assign-identity
       User-Agent:
-<<<<<<< HEAD
-      - python/3.6.5 (Windows-10-10.0.17134-SP0) msrest/0.6.10 msrest_azure/0.6.2
-        azure-mgmt-containerinstance/1.5.0 Azure-SDK-For-Python AZURECLI/2.0.74
-=======
-      - python/3.7.4 (Windows-10-10.0.18362-SP0) msrest/0.6.10 msrest_azure/0.6.2
-        azure-mgmt-containerinstance/1.5.0 Azure-SDK-For-Python AZURECLI/2.0.75
->>>>>>> 807faccc
+      - python/3.7.4 (Windows-10-10.0.18362-SP0) msrest/0.6.10 msrest_azure/0.6.2
+        azure-mgmt-containerinstance/1.5.0 Azure-SDK-For-Python AZURECLI/2.0.75
     method: GET
     uri: https://management.azure.com/subscriptions/00000000-0000-0000-0000-000000000000/resourceGroups/clitest.rg000001/providers/Microsoft.ContainerInstance/containerGroups/clicontainer000004?api-version=2018-10-01
   response:
     body:
-<<<<<<< HEAD
-      string: '{"properties":{"provisioningState":"Succeeded","containers":[{"name":"clicontainer000004","properties":{"image":"alpine:latest","ports":[{"protocol":"TCP","port":80}],"environmentVariables":[],"instanceView":{"restartCount":2,"currentState":{"state":"Terminated","startTime":"2019-10-14T05:42:23Z","exitCode":0,"finishTime":"2019-10-14T05:42:23Z","detailStatus":"Completed"},"previousState":{"state":"Terminated","startTime":"2019-10-14T05:42:07Z","exitCode":0,"finishTime":"2019-10-14T05:42:07Z","detailStatus":"Completed"},"events":[{"count":3,"firstTimestamp":"2019-10-14T05:42:01Z","lastTimestamp":"2019-10-14T05:42:21Z","name":"Pulling","message":"pulling
-        image \"alpine:latest\"","type":"Normal"},{"count":3,"firstTimestamp":"2019-10-14T05:42:03Z","lastTimestamp":"2019-10-14T05:42:23Z","name":"Pulled","message":"Successfully
-        pulled image \"alpine:latest\"","type":"Normal"},{"count":3,"firstTimestamp":"2019-10-14T05:42:03Z","lastTimestamp":"2019-10-14T05:42:23Z","name":"Created","message":"Created
-        container","type":"Normal"},{"count":3,"firstTimestamp":"2019-10-14T05:42:04Z","lastTimestamp":"2019-10-14T05:42:23Z","name":"Started","message":"Started
-        container","type":"Normal"},{"count":3,"firstTimestamp":"2019-10-14T05:42:08Z","lastTimestamp":"2019-10-14T05:42:24Z","name":"BackOff","message":"Back-off
-        restarting failed container","type":"Warning"}]},"resources":{"requests":{"memoryInGB":1.5,"cpu":1.0}}}}],"restartPolicy":"Always","ipAddress":{"ports":[{"protocol":"TCP","port":80}],"ip":"13.87.163.64","type":"Public"},"osType":"Linux","instanceView":{"events":[],"state":"Running"}},"identity":{"userAssignedIdentities":{"/subscriptions/00000000-0000-0000-0000-000000000000/resourcegroups/clitest.rg000001/providers/Microsoft.ManagedIdentity/userAssignedIdentities/cliaciidentity000005":{"principalId":"19a9c06f-4c6b-413a-87c0-afcd1a0f1d54","clientId":"cdab0f32-5aa1-4141-8122-e7bc1d80d2d7"}},"principalId":"e915f6f0-f9e1-4c1a-8433-5749bde3343b","tenantId":"dbe499da-a935-4b9f-b4e2-5377e76aaeef","type":"SystemAssigned,
-=======
       string: '{"properties":{"provisioningState":"Succeeded","containers":[{"name":"clicontainer000004","properties":{"image":"alpine:latest","ports":[{"protocol":"TCP","port":80}],"environmentVariables":[],"instanceView":{"restartCount":1,"currentState":{"state":"Waiting","detailStatus":"CrashLoopBackOff:
         Back-off 10s restarting failed"},"previousState":{"state":"Terminated","startTime":"2019-10-21T11:15:43Z","exitCode":0,"finishTime":"2019-10-21T11:15:43Z","detailStatus":"Completed"},"events":[{"count":2,"firstTimestamp":"2019-10-21T11:15:37Z","lastTimestamp":"2019-10-21T11:15:41Z","name":"Pulling","message":"pulling
         image \"alpine:latest\"","type":"Normal"},{"count":2,"firstTimestamp":"2019-10-21T11:15:39Z","lastTimestamp":"2019-10-21T11:15:42Z","name":"Pulled","message":"Successfully
@@ -1253,25 +689,16 @@
         container","type":"Normal"},{"count":2,"firstTimestamp":"2019-10-21T11:15:40Z","lastTimestamp":"2019-10-21T11:15:43Z","name":"Started","message":"Started
         container","type":"Normal"},{"count":2,"firstTimestamp":"2019-10-21T11:15:43Z","lastTimestamp":"2019-10-21T11:15:44Z","name":"BackOff","message":"Back-off
         restarting failed container","type":"Warning"}]},"resources":{"requests":{"memoryInGB":1.5,"cpu":1.0}}}}],"restartPolicy":"Always","ipAddress":{"ports":[{"protocol":"TCP","port":80}],"ip":"13.83.250.54","type":"Public"},"osType":"Linux","instanceView":{"events":[],"state":"Running"}},"identity":{"userAssignedIdentities":{"/subscriptions/00000000-0000-0000-0000-000000000000/resourcegroups/clitest.rg000001/providers/Microsoft.ManagedIdentity/userAssignedIdentities/cliaciidentity000005":{"principalId":"80ffca72-ba05-474a-99a1-45df799cf374","clientId":"f781f2d8-a59d-4b10-a269-7ecc325dd404"}},"principalId":"762dd59e-4d49-44a5-9d58-4808386f9cc6","tenantId":"54826b22-38d6-4fb2-bad9-b7b93a3e9c5a","type":"SystemAssigned,
->>>>>>> 807faccc
         UserAssigned"},"id":"/subscriptions/00000000-0000-0000-0000-000000000000/resourceGroups/clitest.rg000001/providers/Microsoft.ContainerInstance/containerGroups/clicontainer000004","name":"clicontainer000004","type":"Microsoft.ContainerInstance/containerGroups","location":"westus","tags":{}}'
     headers:
       cache-control:
       - no-cache
       content-length:
-<<<<<<< HEAD
-      - '2441'
-      content-type:
-      - application/json; charset=utf-8
-      date:
-      - Mon, 14 Oct 2019 05:42:25 GMT
-=======
       - '2393'
       content-type:
       - application/json; charset=utf-8
       date:
       - Mon, 21 Oct 2019 11:15:56 GMT
->>>>>>> 807faccc
       expires:
       - '-1'
       pragma:
