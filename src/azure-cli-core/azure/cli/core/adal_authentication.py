# --------------------------------------------------------------------------------------------
# Copyright (c) Microsoft Corporation. All rights reserved.
# Licensed under the MIT License. See License.txt in the project root for license information.
# --------------------------------------------------------------------------------------------

import time
import requests
import adal
import time

from msrest.authentication import Authentication
from azure.core.credentials import AccessToken
from azure.cli.core.util import in_cloud_console
from azure.core.credentials import AccessToken

from knack.util import CLIError


class AdalAuthentication(Authentication):  # pylint: disable=too-few-public-methods

    def __init__(self, token_retriever, external_tenant_token_retriever=None):
        self._token_retriever = token_retriever
        self._external_tenant_token_retriever = external_tenant_token_retriever

<<<<<<< HEAD
    # This method is exposed for Azure Core.
    def get_token(self, *scopes, **kwargs):  # pylint:disable=unused-argument
        _, token, full_token, _ = self._get_token()

        return AccessToken(token, int(full_token['expiresIn'] + time.time()))

=======
>>>>>>> 85d4da9d
    def _get_token(self):
        external_tenant_tokens = None
        try:
            scheme, token, full_token = self._token_retriever()
            if self._external_tenant_token_retriever:
                external_tenant_tokens = self._external_tenant_token_retriever()
        except CLIError as err:
            if in_cloud_console():
                AdalAuthentication._log_hostname()
            raise err
        except adal.AdalError as err:
            # pylint: disable=no-member
            if in_cloud_console():
                AdalAuthentication._log_hostname()

            err = (getattr(err, 'error_response', None) or {}).get('error_description') or ''
            if 'AADSTS70008' in err:  # all errors starting with 70008 should be creds expiration related
                raise CLIError("Credentials have expired due to inactivity. {}".format(
                    "Please run 'az login'" if not in_cloud_console() else ''))
            if 'AADSTS50079' in err:
                raise CLIError("Configuration of your account was changed. {}".format(
                    "Please run 'az login'" if not in_cloud_console() else ''))
            if 'AADSTS50173' in err:
                raise CLIError("The credential data used by CLI has been expired because you might have changed or "
                               "reset the password. {}".format(
                                   "Please clear browser's cookies and run 'az login'"
                                   if not in_cloud_console() else ''))

            raise CLIError(err)
        except requests.exceptions.SSLError as err:
            from .util import SSLERROR_TEMPLATE
            raise CLIError(SSLERROR_TEMPLATE.format(str(err)))
        except requests.exceptions.ConnectionError as err:
            raise CLIError('Please ensure you have network connection. Error detail: ' + str(err))

        return scheme, token, full_token, external_tenant_tokens

<<<<<<< HEAD
    def signed_session(self, session=None):  # pylint: disable=arguments-differ
        session = session or super(AdalAuthentication, self).signed_session()
        try:
            scheme, token, _, external_tenant_tokens = self._get_token()
        except CLIError as err:
            if in_cloud_console():
                AdalAuthentication._log_hostname()
            raise err
        except adal.AdalError as err:
            # pylint: disable=no-member
            if in_cloud_console():
                AdalAuthentication._log_hostname()

            err = (getattr(err, 'error_response', None) or {}).get('error_description') or ''
            if 'AADSTS70008' in err:  # all errors starting with 70008 should be creds expiration related
                raise CLIError("Credentials have expired due to inactivity. {}".format(
                    "Please run 'az login'" if not in_cloud_console() else ''))
            if 'AADSTS50079' in err:
                raise CLIError("Configuration of your account was changed. {}".format(
                    "Please run 'az login'" if not in_cloud_console() else ''))
            if 'AADSTS50173' in err:
                raise CLIError("The credential data used by CLI has been expired because you might have changed or "
                               "reset the password. {}".format(
                                   "Please clear browser's cookies and run 'az login'"
                                   if not in_cloud_console() else ''))

            raise CLIError(err)
        except requests.exceptions.SSLError as err:
            from .util import SSLERROR_TEMPLATE
            raise CLIError(SSLERROR_TEMPLATE.format(str(err)))
        except requests.exceptions.ConnectionError as err:
            raise CLIError('Please ensure you have network connection. Error detail: ' + str(err))
=======
    # This method is exposed for Azure Core.
    def get_token(self, *scopes, **kwargs):  # pylint:disable=unused-argument
        _, token, full_token, _ = self._get_token()

        return AccessToken(token, int(full_token['expiresIn'] + time.time()))

    # This method is exposed for msrest.
    def signed_session(self, session=None):  # pylint: disable=arguments-differ
        session = session or super(AdalAuthentication, self).signed_session()

        scheme, token, _, external_tenant_tokens = self._get_token()
>>>>>>> 85d4da9d

        header = "{} {}".format(scheme, token)
        session.headers['Authorization'] = header
        if external_tenant_tokens:
            aux_tokens = ';'.join(['{} {}'.format(scheme2, tokens2) for scheme2, tokens2, _ in external_tenant_tokens])
            session.headers['x-ms-authorization-auxiliary'] = aux_tokens
        return session

    @staticmethod
    def _log_hostname():
        import socket
        from knack.log import get_logger
        logger = get_logger(__name__)
        logger.warning("A Cloud Shell credential problem occurred. When you report the issue with the error "
                       "below, please mention the hostname '%s'", socket.gethostname())<|MERGE_RESOLUTION|>--- conflicted
+++ resolved
@@ -3,13 +3,11 @@
 # Licensed under the MIT License. See License.txt in the project root for license information.
 # --------------------------------------------------------------------------------------------
 
-import time
 import requests
 import adal
 import time
 
 from msrest.authentication import Authentication
-from azure.core.credentials import AccessToken
 from azure.cli.core.util import in_cloud_console
 from azure.core.credentials import AccessToken
 
@@ -22,15 +20,7 @@
         self._token_retriever = token_retriever
         self._external_tenant_token_retriever = external_tenant_token_retriever
 
-<<<<<<< HEAD
-    # This method is exposed for Azure Core.
-    def get_token(self, *scopes, **kwargs):  # pylint:disable=unused-argument
-        _, token, full_token, _ = self._get_token()
 
-        return AccessToken(token, int(full_token['expiresIn'] + time.time()))
-
-=======
->>>>>>> 85d4da9d
     def _get_token(self):
         external_tenant_tokens = None
         try:
@@ -68,40 +58,6 @@
 
         return scheme, token, full_token, external_tenant_tokens
 
-<<<<<<< HEAD
-    def signed_session(self, session=None):  # pylint: disable=arguments-differ
-        session = session or super(AdalAuthentication, self).signed_session()
-        try:
-            scheme, token, _, external_tenant_tokens = self._get_token()
-        except CLIError as err:
-            if in_cloud_console():
-                AdalAuthentication._log_hostname()
-            raise err
-        except adal.AdalError as err:
-            # pylint: disable=no-member
-            if in_cloud_console():
-                AdalAuthentication._log_hostname()
-
-            err = (getattr(err, 'error_response', None) or {}).get('error_description') or ''
-            if 'AADSTS70008' in err:  # all errors starting with 70008 should be creds expiration related
-                raise CLIError("Credentials have expired due to inactivity. {}".format(
-                    "Please run 'az login'" if not in_cloud_console() else ''))
-            if 'AADSTS50079' in err:
-                raise CLIError("Configuration of your account was changed. {}".format(
-                    "Please run 'az login'" if not in_cloud_console() else ''))
-            if 'AADSTS50173' in err:
-                raise CLIError("The credential data used by CLI has been expired because you might have changed or "
-                               "reset the password. {}".format(
-                                   "Please clear browser's cookies and run 'az login'"
-                                   if not in_cloud_console() else ''))
-
-            raise CLIError(err)
-        except requests.exceptions.SSLError as err:
-            from .util import SSLERROR_TEMPLATE
-            raise CLIError(SSLERROR_TEMPLATE.format(str(err)))
-        except requests.exceptions.ConnectionError as err:
-            raise CLIError('Please ensure you have network connection. Error detail: ' + str(err))
-=======
     # This method is exposed for Azure Core.
     def get_token(self, *scopes, **kwargs):  # pylint:disable=unused-argument
         _, token, full_token, _ = self._get_token()
@@ -113,7 +69,6 @@
         session = session or super(AdalAuthentication, self).signed_session()
 
         scheme, token, _, external_tenant_tokens = self._get_token()
->>>>>>> 85d4da9d
 
         header = "{} {}".format(scheme, token)
         session.headers['Authorization'] = header
