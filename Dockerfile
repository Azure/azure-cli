#---------------------------------------------------------------------------------------------
# Copyright (c) Microsoft Corporation. All rights reserved.
# Licensed under the MIT License. See License.txt in the project root for license information.
#---------------------------------------------------------------------------------------------

<<<<<<< HEAD
FROM python:3.6.4-alpine3.7
=======
FROM python:3.6.4-alpine
>>>>>>> b474fdb4

ARG CLI_VERSION

# Metadata as defined at http://label-schema.org
ARG BUILD_DATE

ENV JP_VERSION="0.1.3"

LABEL maintainer="Microsoft" \
      org.label-schema.schema-version="1.0" \
      org.label-schema.vendor="Microsoft" \
      org.label-schema.name="Azure CLI 2.0" \
      org.label-schema.version=$CLI_VERSION \
      org.label-schema.license="MIT" \
      org.label-schema.description="The Azure CLI 2.0 is the new Azure CLI and is applicable when you use the Resource Manager deployment model." \
      org.label-schema.url="https://docs.microsoft.com/en-us/cli/azure/overview" \
      org.label-schema.usage="https://docs.microsoft.com/en-us/cli/azure/install-az-cli2#docker" \
      org.label-schema.build-date=$BUILD_DATE \
      org.label-schema.vcs-url="https://github.com/Azure/azure-cli.git" \
      org.label-schema.docker.cmd="docker run -v \${HOME}/.azure:/root/.azure -it microsoft/azure-cli:$CLI_VERSION"

WORKDIR azure-cli
COPY . /azure-cli

# bash gcc make openssl-dev libffi-dev musl-dev - dependencies required for CLI
# openssh - included for ssh-keygen
# ca-certificates
<<<<<<< HEAD
# wget - required for installing jp
# jq - we include jq as a useful tool
# pip wheel - required for CLI packaging
# jmespath-terminal - we include jpterm as a useful tool
=======
RUN apk add --no-cache bash gcc make openssl-dev libffi-dev musl-dev jq openssh \
    ca-certificates curl openssl git && update-ca-certificates
# We also, install jp
RUN curl https://github.com/jmespath/jp/releases/download/0.1.2/jp-linux-amd64 -o /usr/local/bin/jp && chmod +x /usr/local/bin/jp

>>>>>>> b474fdb4
# 1. Build packages and store in tmp dir
# 2. Install the cli and the other command modules that weren't included
# 3. Temporary fix - install azure-nspkg to remove import of pkg_resources in azure/__init__.py (to improve performance)
RUN apk add --no-cache bash openssh ca-certificates jq wget openssl git \
 && apk add --no-cache --virtual .build-deps gcc make openssl-dev libffi-dev musl-dev \
 && update-ca-certificates \
 && wget https://github.com/jmespath/jp/releases/download/${JP_VERSION}/jp-linux-amd64 -qO /usr/local/bin/jp \
 && chmod +x /usr/local/bin/jp \
 && pip install --no-cache-dir --upgrade jmespath-terminal \
 && /bin/bash -c 'TMP_PKG_DIR=$(mktemp -d); \
    for d in src/azure-cli src/azure-cli-core src/azure-cli-nspkg src/azure-cli-command_modules-nspkg src/command_modules/azure-cli-*/; \
    do cd $d; echo $d; python setup.py bdist_wheel -d $TMP_PKG_DIR; cd -; \
    done; \
    [ -d privates ] && cp privates/*.whl $TMP_PKG_DIR; \
    all_modules=`find $TMP_PKG_DIR -name "*.whl"`; \
    pip install --no-cache-dir $all_modules; \
    pip install --no-cache-dir --force-reinstall --upgrade azure-nspkg azure-mgmt-nspkg;' \
 && cat /azure-cli/az.completion > ~/.bashrc \
 && runDeps="$( \
    scanelf --needed --nobanner --recursive /usr/local \
        | awk '{ gsub(/,/, "\nso:", $2); print "so:" $2 }' \
        | sort -u \
        | xargs -r apk info --installed \
        | sort -u \
    )" \
 && apk add --virtual .rundeps $runDeps \
 && apk del .build-deps 

WORKDIR /

CMD bash<|MERGE_RESOLUTION|>--- conflicted
+++ resolved
@@ -3,11 +3,7 @@
 # Licensed under the MIT License. See License.txt in the project root for license information.
 #---------------------------------------------------------------------------------------------
 
-<<<<<<< HEAD
 FROM python:3.6.4-alpine3.7
-=======
-FROM python:3.6.4-alpine
->>>>>>> b474fdb4
 
 ARG CLI_VERSION
 
@@ -35,25 +31,18 @@
 # bash gcc make openssl-dev libffi-dev musl-dev - dependencies required for CLI
 # openssh - included for ssh-keygen
 # ca-certificates
-<<<<<<< HEAD
-# wget - required for installing jp
+
+# curl - required for installing jp
 # jq - we include jq as a useful tool
 # pip wheel - required for CLI packaging
 # jmespath-terminal - we include jpterm as a useful tool
-=======
-RUN apk add --no-cache bash gcc make openssl-dev libffi-dev musl-dev jq openssh \
-    ca-certificates curl openssl git && update-ca-certificates
-# We also, install jp
-RUN curl https://github.com/jmespath/jp/releases/download/0.1.2/jp-linux-amd64 -o /usr/local/bin/jp && chmod +x /usr/local/bin/jp
-
->>>>>>> b474fdb4
 # 1. Build packages and store in tmp dir
 # 2. Install the cli and the other command modules that weren't included
 # 3. Temporary fix - install azure-nspkg to remove import of pkg_resources in azure/__init__.py (to improve performance)
-RUN apk add --no-cache bash openssh ca-certificates jq wget openssl git \
+RUN apk add --no-cache bash openssh ca-certificates jq curl openssl git \
  && apk add --no-cache --virtual .build-deps gcc make openssl-dev libffi-dev musl-dev \
  && update-ca-certificates \
- && wget https://github.com/jmespath/jp/releases/download/${JP_VERSION}/jp-linux-amd64 -qO /usr/local/bin/jp \
+ && curl https://github.com/jmespath/jp/releases/download/${JP_VERSION}/jp-linux-amd64 -o /usr/local/bin/jp \
  && chmod +x /usr/local/bin/jp \
  && pip install --no-cache-dir --upgrade jmespath-terminal \
  && /bin/bash -c 'TMP_PKG_DIR=$(mktemp -d); \
