# coding=utf-8
# --------------------------------------------------------------------------------------------
# Copyright (c) Microsoft Corporation. All rights reserved.
# Licensed under the MIT License. See License.txt in the project root for license information.
# --------------------------------------------------------------------------------------------

from knack.help_files import helps  # pylint: disable=unused-import
# pylint: disable=line-too-long, too-many-lines, anomalous-backslash-in-string

helps['rest'] = """
type: command
short-summary: Invoke a custom request.
long-summary: >
    This command automatically authenticates using the logged-in credential: If Authorization header is not set, it
    attaches header `Authorization: Bearer <token>`, where `<token>` is retrieved from AAD. The target resource of the
    token is derived from --url if --url starts with an endpoint from `az cloud show --query endpoints`. You may also
    use --resource for a custom resource.


    If Content-Type header is not set and --body is a valid JSON string, Content-Type header will default to
    application/json.


    For passing JSON in PowerShell, see https://github.com/Azure/azure-cli/blob/dev/doc/quoting-issues-with-powershell.md
examples:
<<<<<<< HEAD
- name: Get Audit log through Microsoft Graph
  text: >
      az rest --method get --url https://graph.microsoft.com/beta/auditLogs/directoryAudits
- name: Update a Azure Active Directory Graph User's display name
  text: >
      az rest --method patch --url "https://graph.microsoft.com/v1.0/users/johndoe@azuresdkteam.onmicrosoft.com" --body "{\\"displayName\\": \\"jondoe2\\"}"
- name: Get a virtual machine
  text: >
      az rest --method get --uri /subscriptions/{subscriptionId}/resourceGroups/{resourceGroupName}/providers/Microsoft.Compute/virtualMachines/{vmName}?api-version=2019-03-01
- name: Create a public IP address from body.json file
  text: >
      az rest --method put --url https://management.azure.com/subscriptions/{subscriptionId}/resourceGroups/{resourceGroupName}/providers/Microsoft.Network/publicIPAddresses/{publicIpAddressName}?api-version=2019-09-01 --body @body.json
- name: List the top three resources (Bash)
  text: >
      az rest --method get --url https://management.azure.com/subscriptions/{subscriptionId}/resources?api-version=2019-07-01 --url-parameters \\$top=3
=======
  - name: Get Audit log through Microsoft Graph
    text: >
        az rest --method get --url https://graph.microsoft.com/beta/auditLogs/directoryAudits
  - name: Update a Azure Active Directory Graph User's display name
    text: |
        (Bash or CMD)
        az rest --method patch --url "https://graph.microsoft.com/v1.0/users/johndoe@azuresdkteam.onmicrosoft.com" --body "{\\"displayName\\": \\"johndoe2\\"}"

        (Bash)
        az rest --method patch --url "https://graph.microsoft.com/v1.0/users/johndoe@azuresdkteam.onmicrosoft.com" --body '{"displayName": "johndoe2"}'

        (PowerShell)
        az rest --method patch --url "https://graph.microsoft.com/v1.0/users/johndoe@azuresdkteam.onmicrosoft.com" --body '{\\"displayName\\": \\"johndoe2\\"}'
  - name: Get a virtual machine
    text: >
        az rest --method get --uri /subscriptions/{subscriptionId}/resourceGroups/{resourceGroupName}/providers/Microsoft.Compute/virtualMachines/{vmName}?api-version=2019-03-01
  - name: Create a public IP address from body.json file
    text: >
        az rest --method put --url https://management.azure.com/subscriptions/{subscriptionId}/resourceGroups/{resourceGroupName}/providers/Microsoft.Network/publicIPAddresses/{publicIpAddressName}?api-version=2019-09-01 --body @body.json
  - name: List the top three resources (Bash)
    text: >
        az rest --method get --url https://management.azure.com/subscriptions/{subscriptionId}/resources?api-version=2019-07-01 --url-parameters \\$top=3
>>>>>>> e14c60fa
"""

helps['version'] = """
type: command
short-summary: Show the versions of Azure CLI modules and extensions in JSON format by default or format configured by --output
"""

helps['upgrade'] = """
type: command
short-summary: Upgrade Azure CLI and extensions
"""

helps['demo'] = """
type: group
short-summary: Demos for designing, developing and demonstrating Azure CLI.
"""

helps['demo style'] = """
type: command
short-summary: A demo showing supported text styles.
"""

helps['demo secret-store'] = """
type: group
short-summary: A demo showing how to use secret store.
"""

helps['demo secret-store save'] = """
type: command
short-summary: Save custom data to secret store.
examples:
- name: Save data to secret store.
  text: az demo secret-store save "name=Johann Sebastian Bach" job=musician
"""

helps['demo secret-store load'] = """
type: command
short-summary: Load custom data from secret store.
"""

helps['demo byo-access-token'] = """
type: command
short-summary: List resource groups by bringing your own access token
examples:
- name: List resource groups by bringing your own access token
  text: az demo byo-access-token --access-token "eyJ0eXAiO..." --subscription-id 00000000-0000-0000-0000-000000000000
"""<|MERGE_RESOLUTION|>--- conflicted
+++ resolved
@@ -23,23 +23,6 @@
 
     For passing JSON in PowerShell, see https://github.com/Azure/azure-cli/blob/dev/doc/quoting-issues-with-powershell.md
 examples:
-<<<<<<< HEAD
-- name: Get Audit log through Microsoft Graph
-  text: >
-      az rest --method get --url https://graph.microsoft.com/beta/auditLogs/directoryAudits
-- name: Update a Azure Active Directory Graph User's display name
-  text: >
-      az rest --method patch --url "https://graph.microsoft.com/v1.0/users/johndoe@azuresdkteam.onmicrosoft.com" --body "{\\"displayName\\": \\"jondoe2\\"}"
-- name: Get a virtual machine
-  text: >
-      az rest --method get --uri /subscriptions/{subscriptionId}/resourceGroups/{resourceGroupName}/providers/Microsoft.Compute/virtualMachines/{vmName}?api-version=2019-03-01
-- name: Create a public IP address from body.json file
-  text: >
-      az rest --method put --url https://management.azure.com/subscriptions/{subscriptionId}/resourceGroups/{resourceGroupName}/providers/Microsoft.Network/publicIPAddresses/{publicIpAddressName}?api-version=2019-09-01 --body @body.json
-- name: List the top three resources (Bash)
-  text: >
-      az rest --method get --url https://management.azure.com/subscriptions/{subscriptionId}/resources?api-version=2019-07-01 --url-parameters \\$top=3
-=======
   - name: Get Audit log through Microsoft Graph
     text: >
         az rest --method get --url https://graph.microsoft.com/beta/auditLogs/directoryAudits
@@ -62,7 +45,6 @@
   - name: List the top three resources (Bash)
     text: >
         az rest --method get --url https://management.azure.com/subscriptions/{subscriptionId}/resources?api-version=2019-07-01 --url-parameters \\$top=3
->>>>>>> e14c60fa
 """
 
 helps['version'] = """
