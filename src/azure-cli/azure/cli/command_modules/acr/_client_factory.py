--- conflicted
+++ resolved
@@ -8,21 +8,6 @@
 VERSION_2019_06_01_PREVIEW = "2019-06-01-preview"
 
 
-<<<<<<< HEAD
-def get_arm_service_client(cli_ctx):
-    """Returns the client for managing ARM resources. """
-    from azure.cli.core.profiles import ResourceType
-    return get_mgmt_service_client(cli_ctx, ResourceType.MGMT_RESOURCE_RESOURCES)
-
-
-def get_storage_service_client(cli_ctx):
-    """Returns the client for managing storage accounts. """
-    from azure.cli.core.profiles import ResourceType
-    return get_mgmt_service_client(cli_ctx, ResourceType.MGMT_STORAGE)
-
-
-=======
->>>>>>> 03b1e752
 def get_acr_service_client(cli_ctx, api_version=None):
     """Returns the client for managing container registries. """
     from azure.mgmt.containerregistry import ContainerRegistryManagementClient
