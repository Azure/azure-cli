--- conflicted
+++ resolved
@@ -81,12 +81,10 @@
 
         self.progress_controller = None
 
-<<<<<<< HEAD
         if not self.enable_color:
             format_styled_text.theme = 'none'
-=======
+
         _configure_knack()
->>>>>>> ab2e0748
 
     def refresh_request_id(self):
         """Assign a new random GUID as x-ms-client-request-id
