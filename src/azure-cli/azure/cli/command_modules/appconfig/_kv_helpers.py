# --------------------------------------------------------------------------------------------
# Copyright (c) Microsoft Corporation. All rights reserved.
# Licensed under the MIT License. See License.txt in the project root for license information.
# --------------------------------------------------------------------------------------------

# pylint: disable=line-too-long,too-many-nested-blocks

import io
import json
import re

import chardet
import javaproperties
import yaml
from jsondiff import JsonDiffer
from knack.log import get_logger
from knack.util import CLIError
from azure.appconfiguration import ResourceReadOnlyError
from azure.core.exceptions import HttpResponseError

from ._constants import (FeatureFlagConstants, KeyVaultConstants)
from ._utils import user_confirmation, prep_label_filter_for_url_encoding
from ._models import (KeyValue, convert_configurationsetting_to_keyvalue,
                      convert_keyvalue_to_configurationsetting, QueryFields)
from._featuremodels import (map_keyvalue_to_featureflag,
                            map_featureflag_to_keyvalue,
                            FeatureFlagValue)

logger = get_logger(__name__)
FEATURE_MANAGEMENT_KEYWORDS = ["FeatureManagement", "featureManagement", "feature_management", "feature-management"]
ENABLED_FOR_KEYWORDS = ["EnabledFor", "enabledFor", "enabled_for", "enabled-for"]


class FeatureManagementReservedKeywords:
    '''
    Feature management keywords used in files in different naming conventions.

    :ivar str featuremanagement:
        "FeatureManagement" keyword denoting feature management section in config file.
    :ivar str enabledfor:
        "EnabledFor" keyword denoting feature filters associated with a feature flag.
    '''

    def pascal(self):
        self.featuremanagement = FEATURE_MANAGEMENT_KEYWORDS[0]
        self.enabledfor = ENABLED_FOR_KEYWORDS[0]

    def camel(self):
        self.featuremanagement = FEATURE_MANAGEMENT_KEYWORDS[1]
        self.enabledfor = ENABLED_FOR_KEYWORDS[1]

    def underscore(self):
        self.featuremanagement = FEATURE_MANAGEMENT_KEYWORDS[2]
        self.enabledfor = ENABLED_FOR_KEYWORDS[2]

    def hyphen(self):
        self.featuremanagement = FEATURE_MANAGEMENT_KEYWORDS[3]
        self.enabledfor = ENABLED_FOR_KEYWORDS[3]

    def __init__(self,
                 naming_convention):
        self.featuremanagement = FEATURE_MANAGEMENT_KEYWORDS[0]
        self.enabledfor = ENABLED_FOR_KEYWORDS[0]

        if naming_convention != 'pascal':
            select_keywords = getattr(self, naming_convention, self.pascal)
            select_keywords()


def __compare_kvs_for_restore(restore_kvs, current_kvs):
    # compares two lists and find those that are new or changed in the restore_kvs
    # optionally (delete == True) find the new ones in current_kvs for deletion
    dict_current_kvs = {(kv.key, kv.label): (kv.value, kv.content_type, kv.locked, kv.tags) for kv in current_kvs}
    kvs_to_restore = []
    kvs_to_modify = []
    kvs_to_delete = []
    for entry in restore_kvs:
        current_tuple = dict_current_kvs.get((entry.key, entry.label), None)
        if current_tuple is None:
            kvs_to_restore.append(entry)
        elif current_tuple != (entry.value, entry.content_type, entry.locked, entry.tags):
            kvs_to_modify.append(entry)

    set_restore_kvs = {(kv.key, kv.label) for kv in restore_kvs}
    for entry in current_kvs:
        if (entry.key, entry.label) not in set_restore_kvs:
            kvs_to_delete.append(entry)

    return kvs_to_restore, kvs_to_modify, kvs_to_delete


def validate_import_key(key):
    if key:
        if key == '.' or key == '..' or '%' in key:
            logger.warning("Ignoring invalid key '%s'. Key cannot be a '.' or '..', or contain the '%%' character.", key)
            return False
        if key.startswith(FeatureFlagConstants.FEATURE_FLAG_PREFIX):
            logger.warning("Ignoring invalid key '%s'. Key cannot start with the reserved prefix for feature flags.", key)
            return False
    else:
        logger.warning("Ignoring invalid key ''. Key cannot be empty.")
        return False

    return True


def validate_import_feature(feature):
    if feature:
        invalid_pattern = re.compile(r'[^a-zA-Z0-9._-]')
        invalid = re.search(invalid_pattern, feature)
        if invalid:
            logger.warning("Ignoring invalid feature '%s'. Only alphanumeric characters, '.', '-' and '_' are allowed in feature name.", feature)
            return False
    else:
        logger.warning("Ignoring invalid feature ''. Feature name cannot be empty.")
        return False

    return True


# File <-> List of KeyValue object


def __read_kv_from_file(file_path,
                        format_,
                        separator=None,
                        prefix_to_add="",
                        depth=None,
                        content_type=None):
    config_data = {}
    try:
        with io.open(file_path, 'r', encoding=__check_file_encoding(file_path)) as config_file:
            if format_ == 'json':
                config_data = json.load(config_file)
                for feature_management_keyword in FEATURE_MANAGEMENT_KEYWORDS:
                    # delete all feature management sections in any name format.
                    # If users have not skipped features, and there are multiple
                    # feature sections, we will error out while reading features.
                    if feature_management_keyword in config_data:
                        del config_data[feature_management_keyword]

            elif format_ == 'yaml':
                for yaml_data in list(yaml.safe_load_all(config_file)):
                    config_data.update(yaml_data)
                for feature_management_keyword in FEATURE_MANAGEMENT_KEYWORDS:
                    # delete all feature management sections in any name format.
                    # If users have not skipped features, and there are multiple
                    # feature sections, we will error out while reading features.
                    if feature_management_keyword in config_data:
                        del config_data[feature_management_keyword]

            elif format_ == 'properties':
                config_data = javaproperties.load(config_file)
                logger.debug("Importing feature flags from a properties file is not supported. If properties file contains feature flags, they will be imported as regular key-values.")

    except ValueError:
        raise CLIError('The input is not a well formatted %s file.' % (format_))
    except OSError:
        raise CLIError('File is not available.')
    flattened_data = {}
    if format_ == 'json' and content_type and __is_json_content_type(content_type):
        for key in config_data:
            __flatten_json_key_value(key=prefix_to_add + key,
                                     value=config_data[key],
                                     flattened_data=flattened_data,
                                     depth=depth,
                                     separator=separator)
    else:
        index = 0
        is_list = isinstance(config_data, list)
        for key in config_data:
            if is_list:
                __flatten_key_value(key=prefix_to_add + str(index),
                                    value=key,
                                    flattened_data=flattened_data,
                                    depth=depth,
                                    separator=separator)
                index += 1
            else:
                __flatten_key_value(key=prefix_to_add + key,
                                    value=config_data[key],
                                    flattened_data=flattened_data,
                                    depth=depth,
                                    separator=separator)

    # convert to KeyValue list
    key_values = []
    for k, v in flattened_data.items():
        if validate_import_key(key=k):
            key_values.append(KeyValue(key=k, value=v))
    return key_values


def __read_features_from_file(file_path, format_):
    config_data = {}
    features_dict = {}
    # Default is PascalCase, but it will always be overwritten as long as there is a feature section in file
    enabled_for_keyword = ENABLED_FOR_KEYWORDS[0]

    if format_ == 'properties':
        logger.warning("Importing feature flags from a properties file is not supported. If properties file contains feature flags, they will be imported as regular key-values.")
        return features_dict

    try:
        with io.open(file_path, 'r', encoding=__check_file_encoding(file_path)) as config_file:
            if format_ == 'json':
                config_data = json.load(config_file)

            elif format_ == 'yaml':
                for yaml_data in list(yaml.safe_load_all(config_file)):
                    config_data.update(yaml_data)

        found_feature_section = False
        for index, feature_management_keyword in enumerate(FEATURE_MANAGEMENT_KEYWORDS):
            # find the first occurence of feature management section in file.
            # Enforce the same naming convention for 'EnabledFor' keyword
            # If there are multiple feature sections, we will error out here.
            if feature_management_keyword in config_data:
                if not found_feature_section:
                    features_dict = config_data[feature_management_keyword]
                    enabled_for_keyword = ENABLED_FOR_KEYWORDS[index]
                    found_feature_section = True
                else:
                    raise CLIError('Unable to proceed because file contains multiple sections corresponding to "Feature Management".')

    except ValueError:
        raise CLIError(
            'The feature management section of input is not a well formatted %s file.' % (format_))
    except OSError:
        raise CLIError('File is not available.')

    # features_dict contains all features that need to be converted to KeyValue format now
    return __convert_feature_dict_to_keyvalue_list(features_dict, enabled_for_keyword)


def __write_kv_and_features_to_file(file_path, key_values=None, features=None, format_=None, separator=None, skip_features=False, naming_convention='pascal'):
    try:
        exported_keyvalues = __export_keyvalues(key_values, format_, separator, None)
        if features and not skip_features:
            exported_features = __export_features(features, naming_convention)
            exported_keyvalues.update(exported_features)

        with open(file_path, 'w', encoding='utf-8') as fp:
            if format_ == 'json':
                json.dump(exported_keyvalues, fp, indent=2, ensure_ascii=False)
            elif format_ == 'yaml':
                yaml.safe_dump(exported_keyvalues, fp, sort_keys=False)
            elif format_ == 'properties':
                javaproperties.dump(exported_keyvalues, fp)
    except Exception as exception:
        raise CLIError("Failed to export key-values to file. " + str(exception))


# Config Store <-> List of KeyValue object

def __read_kv_from_config_store(azconfig_client,
                                key=None,
                                label=None,
                                datetime=None,
                                fields=None,
                                top=None,
                                all_=True,
                                cli_ctx=None,
                                prefix_to_remove="",
                                prefix_to_add=""):

    # list_configuration_settings returns kv with null label when:
    # label = ASCII null 0x00 (or URL encoded %00)
    # In delete, import & export commands, we treat missing --label as null label
    # In list, restore & list_revision commands, we treat missing --label as all labels

    label = prep_label_filter_for_url_encoding(label)

    query_fields = []
    if fields:
        # Create list of string field names from QueryFields list
        for field in fields:
            if field == QueryFields.ALL:
                query_fields.clear()
                break
            query_fields.append(field.name.lower())

    try:
        configsetting_iterable = azconfig_client.list_configuration_settings(key_filter=key,
                                                                             label_filter=label,
                                                                             accept_datetime=datetime,
                                                                             fields=query_fields)
    except HttpResponseError as exception:
        raise CLIError('Failed to read key-value(s) that match the specified key and label. ' + str(exception))

    retrieved_kvs = []
    count = 0

    if all_:
        top = float('inf')
    elif top is None:
        top = 100

    if cli_ctx:
        from azure.cli.command_modules.keyvault._client_factory import keyvault_data_plane_factory
        keyvault_client = keyvault_data_plane_factory(cli_ctx, None)
    else:
        keyvault_client = None

    for setting in configsetting_iterable:
        kv = convert_configurationsetting_to_keyvalue(setting)

        if kv.key:
            # remove prefix if specified
            if kv.key.startswith(prefix_to_remove):
                kv.key = kv.key[len(prefix_to_remove):]

            # add prefix if specified
            kv.key = prefix_to_add + kv.key

            if kv.content_type and kv.value:
                # resolve key vault reference
                if keyvault_client and kv.content_type == KeyVaultConstants.KEYVAULT_CONTENT_TYPE:
                    __resolve_secret(keyvault_client, kv)

        # trim unwanted fields from kv object instead of leaving them as null.
        if fields:
            partial_kv = {}
            for field in fields:
                partial_kv[field.name.lower()] = kv.__dict__[field.name.lower()]
            retrieved_kvs.append(partial_kv)
        else:
            retrieved_kvs.append(kv)
        count += 1
        if count >= top:
            return retrieved_kvs
    return retrieved_kvs


def __write_kv_and_features_to_config_store(azconfig_client,
                                            key_values,
                                            features=None,
                                            label=None,
                                            preserve_labels=False,
                                            content_type=None):
    if not key_values and not features:
        return

    # write all keyvalues to target store
    if features:
        key_values.extend(__convert_featureflag_list_to_keyvalue_list(features))

    for kv in key_values:
        set_kv = convert_keyvalue_to_configurationsetting(kv)
        if not preserve_labels:
            set_kv.label = label

        # Don't overwrite the content type of feature flags
        if content_type and not __is_feature_flag(set_kv):
            set_kv.content_type = content_type

        try:
            azconfig_client.set_configuration_setting(set_kv)
        except ResourceReadOnlyError:
            logger.warning("Failed to set read only key-value with key '%s' and label '%s'. Unlock the key-value before updating it.", set_kv.key, set_kv.label)
        except HttpResponseError as exception:
            logger.warning("Failed to set key-value with key '%s' and label '%s'. %s", set_kv.key, set_kv.label, str(exception))
        except Exception as exception:
            raise CLIError(str(exception))


def __is_feature_flag(kv):
    if kv and kv.key and kv.content_type:
        return kv.key.startswith(FeatureFlagConstants.FEATURE_FLAG_PREFIX) and kv.content_type == FeatureFlagConstants.FEATURE_FLAG_CONTENT_TYPE
    return False


def __discard_features_from_retrieved_kv(src_kvs):
    try:
        src_kvs[:] = [kv for kv in src_kvs if not __is_feature_flag(kv)]
    except Exception as exception:
        raise CLIError(str(exception))


# App Service <-> List of KeyValue object

def __read_kv_from_app_service(cmd, appservice_account, prefix_to_add="", content_type=None):
    try:
        key_values = []
        from azure.cli.command_modules.appservice.custom import get_app_settings
        settings = get_app_settings(
            cmd, resource_group_name=appservice_account["resource_group"], name=appservice_account["name"], slot=None)
        for item in settings:
            key = prefix_to_add + item['name']
            if validate_import_key(key):
                tags = {'AppService:SlotSetting': str(item['slotSetting']).lower()} if item['slotSetting'] else {}
                value = item['value']

                # Value will look like one of the following if it is a KeyVault reference:
                # @Microsoft.KeyVault(SecretUri=https://myvault.vault.azure.net/secrets/mysecret/ec96f02080254f109c51a1f14cdb1931)
                # @Microsoft.KeyVault(VaultName=myvault;SecretName=mysecret;SecretVersion=ec96f02080254f109c51a1f14cdb1931)
                if value and value.strip().lower().startswith(KeyVaultConstants.APPSVC_KEYVAULT_PREFIX.lower()):
                    try:
                        # Strip all whitespaces from value string.
                        # Valid values of SecretUri, VaultName, SecretName or SecretVersion will never have whitespaces.
                        value = value.replace(" ", "")
                        appsvc_value_dict = dict(x.split('=') for x in value[len(KeyVaultConstants.APPSVC_KEYVAULT_PREFIX) + 1: -1].split(';'))
                        appsvc_value_dict = {k.lower(): v for k, v in appsvc_value_dict.items()}
                        secret_identifier = appsvc_value_dict.get('secreturi')
                        if not secret_identifier:
                            # Construct secreturi
                            vault_name = appsvc_value_dict.get('vaultname')
                            secret_name = appsvc_value_dict.get('secretname')
                            secret_version = appsvc_value_dict.get('secretversion')
                            secret_identifier = "https://{0}.vault.azure.net/secrets/{1}/{2}".format(vault_name, secret_name, secret_version)
                        try:
                            from azure.keyvault.key_vault_id import KeyVaultIdentifier
                            # this throws an exception for invalid format of secret identifier
                            KeyVaultIdentifier(uri=secret_identifier)
                            kv = KeyValue(key=key,
                                          value=json.dumps({"uri": secret_identifier}, ensure_ascii=False, separators=(',', ':')),
                                          tags=tags,
                                          content_type=KeyVaultConstants.KEYVAULT_CONTENT_TYPE)
                            key_values.append(kv)
                            continue
                        except (TypeError, ValueError) as e:
                            logger.debug(
                                'Exception while validating the format of KeyVault identifier. Key "%s" with value "%s" will be treated like a regular key-value.\n%s', key, value, str(e))
                    except (AttributeError, TypeError, ValueError) as e:
                        logger.debug(
                            'Key "%s" with value "%s" is not a well-formatted KeyVault reference. It will be treated like a regular key-value.\n%s', key, value, str(e))

                elif content_type and __is_json_content_type(content_type):
                    # If appservice values are being imported with JSON content type,
                    # we need to validate that values are in valid JSON format.
                    try:
                        json.loads(value)
                    except ValueError:
                        raise CLIError('Value "{}" for key "{}" is not a valid JSON object, which conflicts with the provided content type "{}".'.format(value, key, content_type))

                kv = KeyValue(key=key, value=value, tags=tags)
                key_values.append(kv)
        return key_values
    except Exception as exception:
        raise CLIError("Failed to read key-values from appservice.\n" + str(exception))


def __write_kv_to_app_service(cmd, key_values, appservice_account):
    try:
        non_slot_settings = []
        slot_settings = []
        for kv in key_values:
            name = kv.key
            value = kv.value
            # If its a KeyVault ref, convert the format to AppService KeyVault ref format
            if kv.content_type and kv.content_type.lower() == KeyVaultConstants.KEYVAULT_CONTENT_TYPE:
                try:
                    secret_uri = json.loads(value).get("uri")
                    if secret_uri:
                        value = KeyVaultConstants.APPSVC_KEYVAULT_PREFIX + '(SecretUri={0})'.format(secret_uri)
                    else:
                        logger.debug(
                            'Key "%s" with value "%s" is not a well-formatted KeyVault reference. It will be treated like a regular key-value.\n', name, value)
                except (AttributeError, TypeError, ValueError) as e:
                    logger.debug(
                        'Key "%s" with value "%s" is not a well-formatted KeyVault reference. It will be treated like a regular key-value.\n%s', name, value, str(e))

            if 'AppService:SlotSetting' in kv.tags and kv.tags['AppService:SlotSetting'] == 'true':
                slot_settings.append(name + '=' + value)
            else:
                non_slot_settings.append(name + '=' + value)
        # known issue 4/26: with in-place update, AppService could change slot-setting true/false incorrectly
        from azure.cli.command_modules.appservice.custom import update_app_settings
        update_app_settings(cmd, resource_group_name=appservice_account["resource_group"],
                            name=appservice_account["name"], settings=non_slot_settings, slot_settings=slot_settings)
    except Exception as exception:
        raise CLIError("Failed to write key-values to appservice: " + str(exception))


# Helper functions


def __serialize_kv_list_to_comparable_json_object(keyvalues, level):
    res = {}
    if level == 'file':  # import/export only key and value
        for kv in keyvalues:
            kv_json = {'value': kv.value}
            res[kv.key] = kv_json
    # import/export key, value, and tags (same level as key-value)
    elif level == 'appservice':
        for kv in keyvalues:
            kv_json = {'value': kv.value}
            if kv.tags:
                for tag_k, tag_v in kv.tags.items():
                    if tag_k == 'AppService:SlotSetting':
                        kv_json[tag_k] = tag_v
            res[kv.key] = kv_json
    # import/export key, value, content-type, and tags (as a sub group)
    elif level == 'appconfig':
        for kv in keyvalues:
            # value
            kv_json = {'value': kv.value}
            # tags
            tag_json = {}
            if kv.tags:
                for tag_k, tag_v in kv.tags.items():
                    tag_json[tag_k] = tag_v
            kv_json['tags'] = tag_json
            # content type
            if kv.content_type:
                kv_json['content type'] = kv.content_type
            else:
                kv_json['content type'] = ""
            # key
            res[kv.key] = kv_json
    return res


def __serialize_features_from_kv_list_to_comparable_json_object(keyvalues):
    features = []
    for kv in keyvalues:
        feature = map_keyvalue_to_featureflag(kv)
        features.append(feature)

    return __serialize_feature_list_to_comparable_json_object(features)


def __serialize_feature_list_to_comparable_json_object(features):
    res = {}
    for feature in features:
        # state
        feature_json = {'state': feature.state}
        # description
        feature_json['description'] = feature.description
        # conditions
        feature_json['conditions'] = feature.conditions
        # key
        res[feature.key] = feature_json
    return res


def __serialize_kv_list_to_comparable_json_list(keyvalues):
    res = []
    for kv in keyvalues:
        # value
        kv_json = {'key': kv.key,
                   'value': kv.value,
                   'label': kv.label,
                   'locked': kv.read_only,
                   'last modified': kv.last_modified,
                   'content type': kv.content_type}
        # tags
        tag_json = {}
        if kv.tags:
            for tag_k, tag_v in kv.tags.items():
                tag_json[tag_k] = tag_v
        kv_json['tags'] = tag_json
        res.append(kv_json)
    return res


def __print_features_preview(old_json, new_json):
    logger.warning('\n---------------- Feature Flags Preview (Beta) -------------')
    if not new_json:
        logger.warning('\nSource configuration is empty. No changes will be made.')
        return False

    # perform diff operation
    # to simplify output, add one shared key in src and dest configuration
    new_json['@base'] = ''
    old_json['@base'] = ''
    differ = JsonDiffer(syntax='explicit')
    res = differ.diff(old_json, new_json)
    keys = str(res.keys())
    if res == {} or (('update' not in keys) and ('insert' not in keys)):
        logger.warning('\nTarget configuration already contains all feature flags in source. No changes will be made.')
        return False

    # format result printing
    for action, changes in res.items():
        if action.label == 'delete':
            continue  # we do not delete KVs while importing/exporting
        if action.label == 'insert':
            logger.warning('\nAdding:')
            for key, adding in changes.items():
                record = {'feature': key}
                for attribute, value in adding.items():
                    if attribute in ('description', 'conditions'):
                        continue
                    record[str(attribute)] = str(value)
                logger.warning(json.dumps(record, ensure_ascii=False))
        elif action.label == 'update':
            logger.warning('\nUpdating:')
            for key, updates in changes.items():
                updates = list(updates.values())[0]
                attributes = list(updates.keys())
                old_record = {'feature': key}
                new_record = {'feature': key}
                for attribute in attributes:
                    old_record[attribute] = old_json[key][attribute]
                    new_record[attribute] = new_json[key][attribute]
                logger.warning('- %s', str(old_record))
                logger.warning('+ %s', str(new_record))
    logger.warning("")  # printing an empty line for formatting purpose
    return True


def __print_preview(old_json, new_json):
    logger.warning('\n---------------- Key Values Preview (Beta) ----------------')
    if not new_json:
        logger.warning('\nSource configuration is empty. No changes will be made.')
        return False

    # perform diff operation
    # to simplify output, add one shared key in src and dest configuration
    new_json['@base'] = ''
    old_json['@base'] = ''
    differ = JsonDiffer(syntax='explicit')
    res = differ.diff(old_json, new_json)
    keys = str(res.keys())
    if res == {} or (('update' not in keys) and ('insert' not in keys)):
        logger.warning('\nTarget configuration already contains all key-values in source. No changes will be made.')
        return False

    # format result printing
    for action, changes in res.items():
        if action.label == 'delete':
            continue  # we do not delete KVs while importing/exporting
        if action.label == 'insert':
            logger.warning('\nAdding:')
            for key, adding in changes.items():
                record = {'key': key}
                for attribute, value in adding.items():
                    record[str(attribute)] = str(value)
                logger.warning(json.dumps(record, ensure_ascii=False))
        elif action.label == 'update':
            logger.warning('\nUpdating:')
            for key, updates in changes.items():
                updates = list(updates.values())[0]
                attributes = list(updates.keys())
                old_record = {'key': key}
                new_record = {'key': key}
                for attribute in attributes:
                    old_record[attribute] = old_json[key][attribute]
                    new_record[attribute] = new_json[key][attribute]
                logger.warning('- %s', json.dumps(old_record, ensure_ascii=False))
                logger.warning('+ %s', json.dumps(new_record, ensure_ascii=False))
    logger.warning("")  # printing an empty line for formatting purpose
    return True


def __print_restore_preview(kvs_to_restore, kvs_to_modify, kvs_to_delete):
    logger.warning('\n---------------- Preview (Beta) ----------------')
    if len(kvs_to_restore) + len(kvs_to_modify) + len(kvs_to_delete) == 0:
        logger.warning('\nNo records matching found to be restored. No changes will be made.')
        return False

    # format result printing
    if kvs_to_restore:
        logger.warning('\nAdding:')
        logger.warning(json.dumps(__serialize_kv_list_to_comparable_json_list(kvs_to_restore), indent=2, ensure_ascii=False))

    if kvs_to_modify:
        logger.warning('\nUpdating:')
        logger.warning(json.dumps(__serialize_kv_list_to_comparable_json_list(kvs_to_modify), indent=2, ensure_ascii=False))

    if kvs_to_delete:
        logger.warning('\nDeleting:')
        logger.warning(json.dumps(__serialize_kv_list_to_comparable_json_list(kvs_to_delete), indent=2, ensure_ascii=False))

    logger.warning("")  # printing an empty line for formatting purpose
    confirmation_message = "Do you want to continue? \n"
    user_confirmation(confirmation_message)
    return True


def __is_json_content_type(content_type):
    if not content_type:
        return False

    content_type = content_type.strip().lower()
    mime_type = content_type.split(';')[0].strip()

    type_parts = mime_type.split('/')
    if len(type_parts) != 2:
        return False

    (main_type, sub_type) = type_parts
    if main_type != "application":
        return False

    sub_types = sub_type.split('+')
    if "json" in sub_types:
        return True

    return False


def __flatten_json_key_value(key, value, flattened_data, depth, separator):
    if depth > 1:
        depth = depth - 1
        if value and isinstance(value, dict):
            if separator is None or not separator:
                raise CLIError(
                    "A non-empty separator is required for importing hierarchical configurations.")
            for nested_key in value:
                __flatten_json_key_value(
                    key + separator + nested_key, value[nested_key], flattened_data, depth, separator)
        else:
            if key in flattened_data:
                logger.debug(
                    "The key %s already exist, value has been overwritten.", key)
            flattened_data[key] = json.dumps(value)
    else:
        flattened_data[key] = json.dumps(value)


def __flatten_key_value(key, value, flattened_data, depth, separator):
    if depth > 1:
        depth = depth - 1
        if isinstance(value, list):
            if separator is None or not separator:
                raise CLIError(
                    "A non-empty separator is required for importing hierarchical configurations.")
            for index, item in enumerate(value):
                __flatten_key_value(
                    key + separator + str(index), item, flattened_data, depth, separator)
        elif isinstance(value, dict):
            if separator is None or not separator:
                raise CLIError(
                    "A non-empty separator is required for importing hierarchical configurations.")
            for nested_key in value:
                __flatten_key_value(
                    key + separator + nested_key, value[nested_key], flattened_data, depth, separator)
        else:
            if key in flattened_data:
                logger.debug(
                    "The key %s already exist, value has been overwritten.", key)
            flattened_data[key] = str(value)
    else:
        flattened_data[key] = str(value)


def __export_keyvalue(key_segments, value, constructed_data, key):
    first_key_segment = key_segments[0]
    if isinstance(constructed_data, list):
        if not first_key_segment.isdigit():
            logger.debug(
                "A key %s has been dropped as it can not be exported to a valid file!", key)
            return

        first_key_segment = int(first_key_segment)
        if len(key_segments) == 1:
            constructed_data.extend(
                [Undef()] * (first_key_segment - len(constructed_data) + 1))
            constructed_data[first_key_segment] = value
        else:
            if first_key_segment >= len(constructed_data):
                constructed_data.extend(
                    [Undef()] * (first_key_segment - len(constructed_data) + 1))
            if isinstance(constructed_data[first_key_segment], Undef):
                constructed_data[first_key_segment] = [
                ] if key_segments[1].isdigit() else {}
            __export_keyvalue(
                key_segments[1:], value, constructed_data[first_key_segment], key)
    elif isinstance(constructed_data, dict):
        if first_key_segment.isdigit():
            logger.debug(
                "A key '%s' has been dropped as it can not be exported to a valid file!", key)
            return

        if len(key_segments) == 1:
            constructed_data[first_key_segment] = value
        else:
            if first_key_segment not in constructed_data:
                constructed_data[first_key_segment] = [
                ] if key_segments[1].isdigit() else {}
            __export_keyvalue(
                key_segments[1:], value, constructed_data[first_key_segment], key)
    else:
        logger.debug(
            "A key '%s' has been dropped as it can not be exported to a valid file!", key)


def __export_keyvalues(fetched_items, format_, separator, prefix=None):
    exported_dict = {}
    exported_list = []

    previous_kv = None
    try:
        for kv in fetched_items:
            key = kv.key
            if format_ != 'properties' and __is_json_content_type(kv.content_type):
                try:
                    # Convert JSON string value to python object
                    kv.value = json.loads(kv.value)
                except ValueError:
                    logger.debug('Error while converting value "%s" for key "%s" to JSON. Value will be treated as string.', kv.value, kv.key)

            if prefix is not None:
                if not key.startswith(prefix):
                    continue
                key = key[len(prefix):]

            if previous_kv is not None and previous_kv.key == key:
                if previous_kv.value != kv.value:
                    raise CLIError(
                        "The key {} has two labels {} and {}, which conflicts with each other.".format(previous_kv.key, previous_kv.label, kv.label))
                continue
            previous_kv = KeyValue(key, kv.value)

            # No need to construct for properties format
            if format_ == 'properties' or separator is None or not separator:
                exported_dict.update({key: kv.value})
                continue

            key_segments = key.split(separator)
            if key_segments[0].isdigit():
                __export_keyvalue(key_segments,
                                  kv.value, exported_list, key)

            else:
                __export_keyvalue(key_segments,
                                  kv.value, exported_dict, key)

        if exported_dict and exported_list:
            logger.error("Can not export to a valid file! Some keys have been dropped. %s", json.dumps(
                exported_dict, indent=2, ensure_ascii=False))

        return __compact_key_values(exported_dict if not exported_list else exported_list)
    except Exception as exception:
        raise CLIError("Fail to export key-values." + str(exception))


def __export_features(retrieved_features, naming_convention):
    feature_reserved_keywords = FeatureManagementReservedKeywords(naming_convention)
    exported_dict = {feature_reserved_keywords.featuremanagement: {}}
    client_filters = []

    try:
        # retrieved_features is a list of FeatureFlag objects
        for feature in retrieved_features:

            # if feature state is on or off, it means there are no filters
            if feature.state == "on":
                feature_state = True

            elif feature.state == "off":
                feature_state = False

            elif feature.state == "conditional":
                feature_state = {feature_reserved_keywords.enabledfor: []}
                client_filters = feature.conditions["client_filters"]
                # client_filters is a list of dictionaries, where all dictionaries have 2 keys - Name and Parameters
                for filter_ in client_filters:
                    feature_filter = {}
                    feature_filter["Name"] = filter_.name
                    if filter_.parameters:
                        feature_filter["Parameters"] = filter_.parameters
                    feature_state[feature_reserved_keywords.enabledfor].append(feature_filter)

            feature_entry = {feature.key: feature_state}

            exported_dict[feature_reserved_keywords.featuremanagement].update(feature_entry)

        return __compact_key_values(exported_dict)

    except Exception as exception:
        raise CLIError("Failed to export feature flags. " + str(exception))


def __convert_feature_dict_to_keyvalue_list(features_dict, enabled_for_keyword):
    # pylint: disable=too-many-nested-blocks
    key_values = []
    default_conditions = {'client_filters': []}

    try:
        for k, v in features_dict.items():
            if validate_import_feature(feature=k):

                key = FeatureFlagConstants.FEATURE_FLAG_PREFIX + str(k)
                feature_flag_value = FeatureFlagValue(id_=str(k))

                if isinstance(v, dict):
                    # This may be a conditional feature
                    feature_flag_value.enabled = False
                    try:
                        feature_flag_value.conditions = {'client_filters': v[enabled_for_keyword]}
                    except KeyError:
                        raise CLIError("Feature '{0}' must contain '{1}' definition or have a true/false value. \n".format(str(k), enabled_for_keyword))

                    if feature_flag_value.conditions["client_filters"]:
                        feature_flag_value.enabled = True

                        for idx, val in enumerate(feature_flag_value.conditions["client_filters"]):
                            # each val should be a dict with at most 2 keys (Name, Parameters) or at least 1 key (Name)
                            val = {filter_key.lower(): filter_val for filter_key, filter_val in val.items()}
                            if not val.get("name", None):
                                logger.warning("Ignoring a filter for feature '%s' because it doesn't have a 'Name' attribute.", str(k))
                                continue

                            if val["name"].lower() == "alwayson":
                                # We support alternate format for specifying always ON features
                                # "FeatureT": {"EnabledFor": [{ "Name": "AlwaysOn"}]}
                                feature_flag_value.conditions = default_conditions
                                break

                            filter_param = val.get("parameters", {})
                            new_val = {'name': val["name"]}
                            if filter_param:
                                new_val["parameters"] = filter_param
                            feature_flag_value.conditions["client_filters"][idx] = new_val
                elif isinstance(v, bool):
                    feature_flag_value.enabled = v
                    feature_flag_value.conditions = default_conditions
                else:
                    raise ValueError("The type of '{}' should be either boolean or dictionary.".format(v))

                set_kv = KeyValue(key=key,
                                  value=json.dumps(feature_flag_value, default=lambda o: o.__dict__, ensure_ascii=False),
                                  content_type=FeatureFlagConstants.FEATURE_FLAG_CONTENT_TYPE)
                key_values.append(set_kv)

    except Exception as exception:
        raise CLIError("File contains feature flags in invalid format. " + str(exception))
    return key_values


def __convert_featureflag_list_to_keyvalue_list(featureflags):
    kv_list = []
    for feature in featureflags:
        try:
            kv = map_featureflag_to_keyvalue(feature)
        except ValueError as exception:
            # If we failed to convert FatureFlag to KeyValue, log warning and continue parsing other features
            logger.warning(exception)
            continue

        kv_list.append(kv)

    return kv_list


def __check_file_encoding(file_path):
    with open(file_path, 'rb') as config_file:
        data = config_file.readline()
        encoding_type = chardet.detect(data)['encoding']
        return encoding_type


def __compact_key_values(key_values):
    if isinstance(key_values, list):
        compacted = []

        for item in key_values:
            if isinstance(item, (list, dict)):
                compacted.append(__compact_key_values(item))
            elif not isinstance(item, Undef):
                compacted.append(item)
    else:
        compacted = {}
        for key in key_values:
            value = key_values[key]
            if isinstance(value, (list, dict)):
                compacted.update({key: __compact_key_values(value)})
            else:
                compacted.update({key: value})
    return compacted


<<<<<<< HEAD
def __get_keyvault_client(cli_ctx):
    from azure.cli.core._profile import Profile
    from azure.keyvault import KeyVaultAuthentication, KeyVaultClient
    from azure.cli.core.profiles import ResourceType, get_api_version
    version = str(get_api_version(cli_ctx, ResourceType.DATA_KEYVAULT))

    def _get_token(server, resource, scope):  # pylint: disable=unused-argument
        return 'Bearer', Profile(cli_ctx=cli_ctx).get_login_credentials(resource)[0].get_token(), None

    return KeyVaultClient(KeyVaultAuthentication(_get_token), api_version=version)


=======
>>>>>>> a54b61df
def __resolve_secret(keyvault_client, keyvault_reference):
    from azure.keyvault.key_vault_id import SecretId
    try:
        secret_id = json.loads(keyvault_reference.value)["uri"]
        kv_identifier = SecretId(uri=secret_id)

        secret = keyvault_client.get_secret(vault_base_url=kv_identifier.vault,
                                            secret_name=kv_identifier.name,
                                            secret_version=kv_identifier.version)
        keyvault_reference.value = secret.value
        return keyvault_reference
    except (TypeError, ValueError):
        raise CLIError("Invalid key vault reference for key {} value:{}.".format(keyvault_reference.key, keyvault_reference.value))
    except Exception as exception:
        raise CLIError(str(exception))


class Undef:  # pylint: disable=too-few-public-methods
    '''
    Dummy undef class used to preallocate space for kv exporting.

    '''

    def __init__(self):
        return<|MERGE_RESOLUTION|>--- conflicted
+++ resolved
@@ -963,21 +963,6 @@
     return compacted
 
 
-<<<<<<< HEAD
-def __get_keyvault_client(cli_ctx):
-    from azure.cli.core._profile import Profile
-    from azure.keyvault import KeyVaultAuthentication, KeyVaultClient
-    from azure.cli.core.profiles import ResourceType, get_api_version
-    version = str(get_api_version(cli_ctx, ResourceType.DATA_KEYVAULT))
-
-    def _get_token(server, resource, scope):  # pylint: disable=unused-argument
-        return 'Bearer', Profile(cli_ctx=cli_ctx).get_login_credentials(resource)[0].get_token(), None
-
-    return KeyVaultClient(KeyVaultAuthentication(_get_token), api_version=version)
-
-
-=======
->>>>>>> a54b61df
 def __resolve_secret(keyvault_client, keyvault_reference):
     from azure.keyvault.key_vault_id import SecretId
     try:
