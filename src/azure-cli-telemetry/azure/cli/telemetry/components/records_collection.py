# --------------------------------------------------------------------------------------------
# Copyright (c) Microsoft Corporation. All rights reserved.
# Licensed under the MIT License. See License.txt in the project root for license information.
# --------------------------------------------------------------------------------------------

import datetime
import os
import shutil
import stat
import tempfile


class RecordsCollection:
    def __init__(self, last_sent, config_dir):
        from azure.cli.telemetry.components.telemetry_logging import get_logger

        self._last_sent = last_sent
        self._next_send = last_sent
        self._records = []
        self._logger = get_logger('records')
        self._config_dir = config_dir

    def __iter__(self):
        return self._records.__iter__()

    @property
    def next_send(self):
        return self._next_send

    def snapshot_and_read(self):
        """ Scan the telemetry cache files and move all the rotated files to a temp directory. """
        from azure.cli.telemetry.const import TELEMETRY_CACHE_DIR

        folder = os.path.join(self._config_dir, TELEMETRY_CACHE_DIR)
        if not os.path.isdir(folder):
            return

        # Collect all cache/cache.x files
        candidates = [(fn, os.stat(os.path.join(folder, fn))) for fn in os.listdir(folder)]

        # sort the cache files base on their last modification time.
        candidates = [(fn, file_stat) for fn, file_stat in candidates if stat.S_ISREG(file_stat.st_mode)]
        candidates.sort(key=lambda pair: pair[1].st_mtime, reverse=True)  # move the newer cache file first

        if not candidates:
            self._logger.info('No cache to be uploaded.')
            return

        tmp = tempfile.mkdtemp()
        self._logger.info('%d cache files to move.', len(candidates))
        self._logger.info('Create temp folder %s', tmp)

        for each in candidates:
            if stat.S_ISREG(each[1].st_mode):
                try:
                    # Platform question: if this op is atom
                    shutil.move(os.path.join(folder, each[0]), os.path.join(tmp, each[0]))
                    self._logger.info('Move file %s to %s', os.path.join(folder, each[0]), os.path.join(tmp, each[0]))
                except IOError as err:
                    self._logger.warning('Fail to move file from %s to %s. Reason: %s.',
                                         os.path.join(folder, each[0]), os.path.join(tmp, each[0]), err)

        for each in os.listdir(tmp):
            self._read_file(os.path.join(tmp, each))

        shutil.rmtree(tmp,
                      ignore_errors=True,
                      onerror=lambda _, p, tr: self._logger.error('Fail to remove file %s', p))
        self._logger.info('Remove directory %s', tmp)

<<<<<<< HEAD
    def _get_push_interval_config(self):
        config = CLIConfig(config_dir=self._config_dir)
        threshold = config.getint('telemetry', 'push_interval_in_hours', fallback=1)
        # the threshold for push telemetry can't be less than 1 hour, default value is 1 hour
        return threshold if threshold >= 1 else 1

=======
>>>>>>> 13d0ab0a
    def _read_file(self, path):
        """ Read content of a telemetry cache file and parse them into records. """
        try:
            with open(path, mode='r') as fh:
                for line in fh.readlines():
                    self._add_record(line)

                self._logger.info("Processed file %s into %d records.", path, len(self._records))
        except IOError as err:
            self._logger.warning("Fail to open file %s. Reason: %s.", path, err)

    def _add_record(self, content_line):
        """ Parse a line in the recording file. """
        try:
            time, content = content_line.split(',', 1)
            time = datetime.datetime.strptime(time, '%Y-%m-%dT%H:%M:%S')
            if time > self._last_sent:
                self._next_send = max(self._next_send, time)
                self._records.append(content)
        except ValueError as err:
            self._logger.warning("Fail to parse a line of the record %s. Error %s.", content_line, err)<|MERGE_RESOLUTION|>--- conflicted
+++ resolved
@@ -68,15 +68,6 @@
                       onerror=lambda _, p, tr: self._logger.error('Fail to remove file %s', p))
         self._logger.info('Remove directory %s', tmp)
 
-<<<<<<< HEAD
-    def _get_push_interval_config(self):
-        config = CLIConfig(config_dir=self._config_dir)
-        threshold = config.getint('telemetry', 'push_interval_in_hours', fallback=1)
-        # the threshold for push telemetry can't be less than 1 hour, default value is 1 hour
-        return threshold if threshold >= 1 else 1
-
-=======
->>>>>>> 13d0ab0a
     def _read_file(self, path):
         """ Read content of a telemetry cache file and parse them into records. """
         try:
