# --------------------------------------------------------------------------------------------
# Copyright (c) Microsoft Corporation. All rights reserved.
# Licensed under the MIT License. See License.txt in the project root for license information.
# --------------------------------------------------------------------------------------------

import time
from knack.util import todict
from msrestazure.tools import parse_resource_id
from azure.cli.core.azclierror import (
    ValidationError,
    CLIInternalError
)
from ._resource_config import (
    SOURCE_RESOURCES_USERTOKEN,
    TARGET_RESOURCES_USERTOKEN,
    RESOURCE
)


def should_load_source(source):
    '''Check whether to load `az {source} connection`
    If {source} is an extension (e.g, spring-cloud), load the command group only when {source} is installed
    :param source: the source resource type
    '''
    from azure.cli.core.extension.operations import list_extensions
    from ._resource_config import SOURCE_RESOURCES_IN_EXTENSION

    # names of CLI installed extensions
    installed_extensions = [item.get('name') for item in list_extensions()]
    # if source resource is released as an extension, load our command groups
    # only when the extension is installed
    if source not in SOURCE_RESOURCES_IN_EXTENSION or source.value in installed_extensions:
        return True
    return False


def generate_random_string(length=5, prefix='', lower_only=False, ensure_complexity=False):
    '''Generate a random string
    :param length: the length of generated random string, not including the prefix
    :param prefix: the prefix string
    :param lower_only: ensure the generated string only includes lower case characters
    :param ensure_complexity: ensure the generated string satisfy complexity requirements
    '''
    import random
    import string

    if lower_only and ensure_complexity:
        raise CLIInternalError('lower_only and ensure_complexity can not both be specified to True')
    if ensure_complexity and length < 8:
        raise CLIInternalError('ensure_complexity needs length >= 8')

    character_set = string.ascii_letters + string.digits
    if lower_only:
        character_set = string.ascii_lowercase

    while True:
        randstr = '{}{}'.format(prefix, ''.join(random.sample(character_set, length)))
        lowers = [c for c in randstr if c.islower()]
        uppers = [c for c in randstr if c.isupper()]
        numbers = [c for c in randstr if c.isnumeric()]
        if not ensure_complexity or (lowers and uppers and numbers):
            break

    return randstr


def run_cli_cmd(cmd, retry=0):
    '''Run a CLI command
    :param cmd: The CLI command to be executed
    :param retry: The times to re-try
    '''
    import json
    import subprocess

    output = subprocess.run(cmd, shell=True, check=False, stderr=subprocess.PIPE, stdout=subprocess.PIPE)
    if output.returncode != 0:
        if retry:
            run_cli_cmd(cmd, retry - 1)
        else:
            raise CLIInternalError('Command execution failed, command is: '
                                   '{}, error message is: {}'.format(cmd, output.stderr))

    return json.loads(output.stdout) if output.stdout else None


def set_user_token_header(client, cli_ctx):
    '''Set user token header to work around OBO'''
    from azure.cli.core._profile import Profile

    # pylint: disable=protected-access
    # HACK: set custom header to work around OBO
    profile = Profile(cli_ctx=cli_ctx)
    creds, _, _ = profile.get_raw_token()
    client._client._config.headers_policy._headers['x-ms-serviceconnector-user-token'] = creds[1]
    # HACK: hide token header
    client._config.logging_policy.headers_to_redact.append('x-ms-serviceconnector-user-token')

    return client


def set_user_token_by_source_and_target(client, cli_ctx, source, target):
    '''Set user token header to work around OBO according to source and target'''
    if source in SOURCE_RESOURCES_USERTOKEN or target in TARGET_RESOURCES_USERTOKEN:
        return set_user_token_header(client, cli_ctx)
    return client


def provider_is_registered(subscription=None):
    # register the provider
    subs_arg = ''
    if subscription:
        subs_arg = '--subscription {}'.format(subscription)
    output = run_cli_cmd('az provider show -n Microsoft.ServiceLinker {}'.format(subs_arg))
    if output.get('registrationState') == 'NotRegistered':
        return False
    return True


def register_provider(subscription=None):
    from knack.log import get_logger
    logger = get_logger(__name__)

    logger.warning('Provider Microsoft.ServiceLinker is not registered, '
                   'trying to register. This usually takes 1-2 minutes.')

    subs_arg = ''
    if subscription:
        subs_arg = '--subscription {}'.format(subscription)

    # register the provider
    run_cli_cmd('az provider register -n Microsoft.ServiceLinker {}'.format(subs_arg))

    # verify the registration, 30 * 10s polling the result
    MAX_RETRY_TIMES = 30
    RETRY_INTERVAL = 10

    count = 0
    while count < MAX_RETRY_TIMES:
        time.sleep(RETRY_INTERVAL)
        output = run_cli_cmd('az provider show -n Microsoft.ServiceLinker {}'.format(subs_arg))
        current_state = output.get('registrationState')
        if current_state == 'Registered':
            return True
        if current_state == 'Registering':
            count += 1
        else:
            return False
    return False


def auto_register(func, *args, **kwargs):
    import copy
    from azure.core.polling._poller import LROPoller
    from azure.core.exceptions import HttpResponseError

    # kwagrs will be modified in SDK
    kwargs_backup = copy.deepcopy(kwargs)
    try:
        res = func(*args, **kwargs)
        if isinstance(res, LROPoller):
            # polling the result to handle the case when target subscription is not registered
            return res.result()
        return res

    except HttpResponseError as ex:
        # source subscription is not registered
        if ex.error and ex.error.code == 'SubscriptionNotRegistered':
            if register_provider():
                return func(*args, **kwargs_backup)
            raise CLIInternalError('Registeration failed, please manually run command '
                                   '`az provider register -n Microsoft.ServiceLinker` to register the provider.')
        # target subscription is not registered, raw check
        if ex.error and ex.error.code == 'UnauthorizedResourceAccess' and 'not registered' in ex.error.message:
            if 'parameters' in kwargs_backup and 'target_id' in kwargs_backup.get('parameters'):
                segments = parse_resource_id(kwargs_backup.get('parameters').get('target_id'))
                target_subs = segments.get('subscription')
                # double check whether target subscription is registered
                if not provider_is_registered(target_subs):
                    if register_provider(target_subs):
                        return func(*args, **kwargs_backup)
                    raise CLIInternalError('Registeration failed, please manually run command '
                                           '`az provider register -n Microsoft.ServiceLinker --subscription {}` '
                                           'to register the provider.'.format(target_subs))
        raise ex


def create_key_vault_reference_connection_if_not_exist(cmd, client, source_id, key_vault_id):
    from ._validators import get_source_resource_name
    from knack.log import get_logger
    logger = get_logger(__name__)

    logger.warning('get valid key vualt reference connection')
    key_vault_connections = []
    for connection in client.list(resource_uri=source_id):
        connection = todict(connection)
        if connection.get('targetService', dict()).get('id') == key_vault_id:
            key_vault_connections.append(connection)

    source_name = get_source_resource_name(cmd)
    auth_info = get_auth_if_no_valid_key_vault_connection(logger, source_name, source_id, key_vault_connections)
    if not auth_info:
        return

    # No Valid Key Vault Connection, Create
    logger.warning('no valid key vault connection found. Creating...')

    from ._resource_config import (
        RESOURCE,
        CLIENT_TYPE
    )

    connection_name = generate_random_string(prefix='keyvault_')
    parameters = {
        'target_service': {
            "type": "AzureResource",
            "id": key_vault_id
        },
        'auth_info': auth_info,
        'client_type': CLIENT_TYPE.Dotnet,  # Key Vault Configuration are same across all client types
    }

    if source_name == RESOURCE.KubernetesCluster:
        parameters['target_service']['resource_properties'] = {
            'type': 'KeyVault',
            'connect_as_kubernetes_csi_driver': True,
        }

    return auto_register(client.begin_create_or_update,
                         resource_uri=source_id,
                         linker_name=connection_name,
                         parameters=parameters)


def get_auth_if_no_valid_key_vault_connection(logger, source_name, source_id, key_vault_connections):
    auth_type = 'systemAssignedIdentity'
    client_id = None
    subscription_id = None

    if key_vault_connections:
        from ._resource_config import RESOURCE
        from msrestazure.tools import (
            is_valid_resource_id
        )

        # https://docs.microsoft.com/azure/app-service/app-service-key-vault-references
        if source_name == RESOURCE.WebApp:
            try:
                webapp = run_cli_cmd('az rest -u {}?api-version=2020-09-01 -o json'.format(source_id))
                reference_identity = webapp.get('properties').get('keyVaultReferenceIdentity')
            except Exception as e:
                raise ValidationError('{}. Unable to get "properties.keyVaultReferenceIdentity" from {}.'
                                      'Please check your source id is correct.'.format(e, source_id))

            if is_valid_resource_id(reference_identity):  # User Identity
                auth_type = 'userAssignedIdentity'
                segments = parse_resource_id(reference_identity)
                subscription_id = segments.get('subscription')
                try:
                    identity = webapp.get('identity').get('userAssignedIdentities').get(reference_identity)
                    client_id = identity.get('clientId')
                except Exception:  # pylint: disable=broad-except
                    try:
                        identity = run_cli_cmd('az identity show --ids {} -o json'.format(reference_identity))
                        client_id = identity.get('clientId')
                    except Exception:  # pylint: disable=broad-except
                        pass
                if not subscription_id or not client_id:
                    raise ValidationError('Unable to get subscriptionId or clientId'
                                          'of the keyVaultReferenceIdentity {}'.format(reference_identity))
                for connection in key_vault_connections:
                    auth_info = connection.get('authInfo')
                    if auth_info.get('clientId') == client_id and auth_info.get('subscriptionId') == subscription_id:
                        logger.warning('key vualt reference connection: %s', connection.get('id'))
                        return
            else:  # System Identity
                for connection in key_vault_connections:
                    if connection.get('authInfo').get('authType') == auth_type:
                        logger.warning('key vualt reference connection: %s', connection.get('id'))
                        return

        # any connection with csi enabled is a valid connection
        elif source_name == RESOURCE.KubernetesCluster:
            for connection in key_vault_connections:
                if connection.get('target_service', dict()).get(
                        'resource_properties', dict()).get('connect_as_kubernetes_csi_driver'):
                    return
            return {'authType': 'userAssignedIdentity'}

        else:
            logger.warning('key vualt reference connection: %s', key_vault_connections[0].get('id'))
            return

    auth_info = {
        'authType': auth_type
    }
    if client_id and subscription_id:
        auth_info['clientId'] = client_id
        auth_info['subscriptionId'] = subscription_id
    return auth_info


def enable_mi_for_db_linker(cli_ctx, source_id, target_id, auth_info, source_type, target_type):
    if(target_type in {RESOURCE.Postgres} and auth_info['auth_type'] == 'systemAssignedIdentity'):
        # object_id = run_cli_cmd('az webapp show --ids {0}'.format(source_id)).get('identity').get('principalId')
        # enable source mi
        identity = None
<<<<<<< HEAD
        if source_type == RESOURCE.SpringCloud:
=======
        if source_type == RESOURCE.SpringCloudDeprecated or source_type == RESOURCE.SpringCloud:
>>>>>>> 91e293e5
            identity = get_springcloud_identity(source_id)
        print(identity)
        object_id = identity.get('principalId')
        client_id = run_cli_cmd('az ad sp show --id {0}'.format(object_id)).get('appId')

        # add new firewall rule
        ipname = generate_random_string(prefix='svc_')
<<<<<<< HEAD
        set_target_firewall(target_id, target_type, True. ipname)
=======
        set_target_firewall(target_id, target_type, True, ipname)
>>>>>>> 91e293e5
       
        aaduser = generate_random_string(prefix="aad_" + target_type.value + '_')
        create_aad_user_in_db(cli_ctx, target_id, aaduser, client_id)

        # remove firewall rule
        set_target_firewall(target_id, target_type, False, ipname)
        
        return {
            'auth_type': 'secret',
            'name': aaduser,
            'secret_info': {
                'secret_type': 'rawValue'
            }
        }

def set_target_firewall(target_id, target_type, add_new_rule, ipname):
    if target_type == RESOURCE.Postgres:
        target_segments = parse_resource_id(target_id)
        rg = target_segments.get('resource_group')
        server = target_segments.get('name')
        if add_new_rule:
            run_cli_cmd('az postgres server firewall-rule create -g {0} -s {1} -n {2} '
            '--start-ip-address 0.0.0.0 --end-ip-address 255.255.255.255'.format(rg, server, ipname))
        else:
<<<<<<< HEAD
            run_cli_cmd('az postgres server firewall-rule delete -g {0} -s {1} -n {2}'
=======
            run_cli_cmd('az postgres server firewall-rule delete -g {0} -s {1} -n {2} -y'
>>>>>>> 91e293e5
                .format(rg, server, ipname))
           

def create_aad_user_in_db(cli_ctx, target_id, aaduser, client_id):
    import psycopg2
    from azure.cli.core._profile import Profile

    # pylint: disable=protected-access
    profile = Profile(cli_ctx=cli_ctx)

    # Update connection string information
    target_segments = parse_resource_id(target_id)
    dbserver = target_segments.get('name')
    host = "{0}.postgres.database.azure.com".format(dbserver)
    dbname = target_segments.get('child_name_1')
    user = profile.get_current_account_user()+'@'+dbserver
    password = run_cli_cmd('az account get-access-token --resource-type oss-rdbms').get('accessToken')
    sslmode = "require"

    # Construct connection string
    conn_string = "host={0} user={1} dbname={2} password={3} sslmode={4}".format(host, user, dbname, password, sslmode)
    try:
        conn = psycopg2.connect(conn_string)
    except psycopg2.Error as e:
        raise e
    print("Connection established")
   
    cursor = conn.cursor()

    try:
        cursor.execute("SET aad_validate_oids_in_tenant = off;")
        cursor.execute("CREATE ROLE {0} WITH LOGIN PASSWORD '{1}' IN ROLE azure_ad_user;".format(aaduser, client_id))
    except psycopg2.Error as e: # role "aaduser" already exists
        print(e)
        conn.commit()
    try:
        cursor.execute("GRANT ALL PRIVILEGES ON DATABASE {} TO {};".format(dbname, aaduser))
    except psycopg2.Error as e:
        print(e)
        conn.commit()
    # Clean up
    cursor.close()
    conn.close()


def get_springcloud_identity(source_id):
    print('get_springcloud_identity')

    segments = parse_resource_id(source_id)
    spring = segments.get('name')
    app = segments.get('child_name_1')
    rg = segments.get('resource_group')
    identity = run_cli_cmd('az spring-cloud app show -g {0} -s {1} -n {2}'.format(rg, spring, app)).get('identity')
    if (identity == None):
        # assign system identity
        result = run_cli_cmd('az spring-cloud app identity assign -g {0} -s {1} -n {2}'.format(rg, spring, app))
        cnt = 0
        while (identity == None and cnt < 5):
            identity = run_cli_cmd('az spring-cloud app show -g {0} -s {1} -n {2}'.format(rg, spring, app)).get(
                'identity')
            time.sleep(3)
            cnt += 1
    return identity
<|MERGE_RESOLUTION|>--- conflicted
+++ resolved
@@ -304,11 +304,7 @@
         # object_id = run_cli_cmd('az webapp show --ids {0}'.format(source_id)).get('identity').get('principalId')
         # enable source mi
         identity = None
-<<<<<<< HEAD
-        if source_type == RESOURCE.SpringCloud:
-=======
         if source_type == RESOURCE.SpringCloudDeprecated or source_type == RESOURCE.SpringCloud:
->>>>>>> 91e293e5
             identity = get_springcloud_identity(source_id)
         print(identity)
         object_id = identity.get('principalId')
@@ -316,11 +312,7 @@
 
         # add new firewall rule
         ipname = generate_random_string(prefix='svc_')
-<<<<<<< HEAD
-        set_target_firewall(target_id, target_type, True. ipname)
-=======
         set_target_firewall(target_id, target_type, True, ipname)
->>>>>>> 91e293e5
        
         aaduser = generate_random_string(prefix="aad_" + target_type.value + '_')
         create_aad_user_in_db(cli_ctx, target_id, aaduser, client_id)
@@ -345,11 +337,7 @@
             run_cli_cmd('az postgres server firewall-rule create -g {0} -s {1} -n {2} '
             '--start-ip-address 0.0.0.0 --end-ip-address 255.255.255.255'.format(rg, server, ipname))
         else:
-<<<<<<< HEAD
-            run_cli_cmd('az postgres server firewall-rule delete -g {0} -s {1} -n {2}'
-=======
             run_cli_cmd('az postgres server firewall-rule delete -g {0} -s {1} -n {2} -y'
->>>>>>> 91e293e5
                 .format(rg, server, ipname))
            
 
