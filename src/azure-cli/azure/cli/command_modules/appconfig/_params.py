--- conflicted
+++ resolved
@@ -21,11 +21,8 @@
                           validate_import_depth, validate_query_fields,
                           validate_feature_query_fields, validate_filter_parameters,
                           validate_separator, validate_secret_identifier,
-<<<<<<< HEAD
-                          validate_identity)
-=======
-                          validate_key, validate_content_type, validate_feature)
->>>>>>> 8a895f4f
+                          validate_key, validate_content_type, validate_feature,
+						  validate_identity)
 
 
 def load_arguments(self, _):
