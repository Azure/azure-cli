--- conflicted
+++ resolved
@@ -157,19 +157,13 @@
         endpoint_type = 'EventHub'
         # Test 'az iot hub routing-endpoint create'
         self.cmd('iot hub routing-endpoint create --hub-name {0} -g {1} -en {2} -et {3} -erg {4} -es {5} -cs {6}'
-<<<<<<< HEAD
                  .format(hub, rg, endpoint_name, endpoint_type, rg, subscription_id, ehConnectionString),
                  checks=[self.check('length(properties.routing.endpoints.eventHubs[*])', 1),
-=======
-                 .format(hub, rg, endpoint_name, endpoint_type, rg, subscription_id, ehConnectionString), checks=[
-                         self.check('length(properties.routing.endpoints.eventHubs[*])', 1),
->>>>>>> e0ebd7f8
                          self.check('properties.routing.endpoints.eventHubs[0].resourceGroup', rg),
                          self.check('properties.routing.endpoints.eventHubs[0].subscriptionId', subscription_id),
                          self.check('properties.routing.endpoints.eventHubs[0].name', endpoint_name),
                          self.check('length(properties.routing.endpoints.serviceBusQueues[*])', 0),
                          self.check('length(properties.routing.endpoints.serviceBusTopics[*])', 0),
-<<<<<<< HEAD
                          self.check('length(properties.routing.endpoints.storageContainers[*])', 0)])
 
         # Test 'az iot hub routing-endpoint list'
@@ -193,35 +187,6 @@
                  checks=[self.check('resourceGroup', rg),
                          self.check('subscriptionId', subscription_id),
                          self.check('name', endpoint_name)])
-=======
-                         self.check('length(properties.routing.endpoints.storageContainers[*])', 0)
-                         ])
-
-        # Test 'az iot hub routing-endpoint list'
-        self.cmd('iot hub routing-endpoint list --hub-name {0} -g {1}'
-                 .format(hub, rg), checks=[
-                 self.check('length(eventHubs[*])', 1),
-                 self.check('eventHubs[0].resourceGroup', rg),
-                 self.check('eventHubs[0].subscriptionId', subscription_id),
-                 self.check('eventHubs[0].name', endpoint_name)
-                 ])
-
-        self.cmd('iot hub routing-endpoint list --hub-name {0} -g {1} -et {2}'
-                 .format(hub, rg, endpoint_type), checks=[
-                 self.check('length([*])', 1),
-                 self.check('[0].resourceGroup', rg),
-                 self.check('[0].subscriptionId', subscription_id),
-                 self.check('[0].name', endpoint_name)
-                 ])
-
-        # Test 'az iot hub routing-endpoint show'
-        self.cmd('iot hub routing-endpoint show --hub-name {0} -g {1} -en {2}'
-                 .format(hub, rg, endpoint_name), checks=[
-                 self.check('resourceGroup', rg),
-                 self.check('subscriptionId', subscription_id),
-                 self.check('name', endpoint_name)
-                 ])
->>>>>>> e0ebd7f8
 
         # Test 'az iot hub route create'
         route_name = 'route1'
@@ -230,7 +195,6 @@
         condition = 'true'
         enabled = True
         self.cmd('iot hub route create --hub-name {0} -g {1} -rn {2} -st {3} -en {4} -c {5} -e {6}'
-<<<<<<< HEAD
                  .format(hub, rg, route_name, source_type, endpoint_name, condition, enabled),
                  checks=[self.check('length(properties.routing.routes[*])', 1),
                          self.check('properties.routing.routes[0].name', route_name),
@@ -292,77 +256,6 @@
                          self.check('properties.routing.routes[0].condition', condition),
                          self.check('length(properties.routing.routes[0].endpointNames[*])', 1),
                          self.check('properties.routing.routes[0].endpointNames[0]', endpoint_name)])
-=======
-                 .format(hub, rg, route_name, source_type, endpoint_name, condition, enabled), checks=[
-                 self.check('length(properties.routing.routes[*])', 1),
-                 self.check('properties.routing.routes[0].name', route_name),
-                 self.check('properties.routing.routes[0].source', source_type),
-                 self.check('properties.routing.routes[0].isEnabled', enabled),
-                 self.check('properties.routing.routes[0].condition', condition),
-                 self.check('length(properties.routing.routes[0].endpointNames[*])', 1),
-                 self.check('properties.routing.routes[0].endpointNames[0]', endpoint_name)
-                 ])
-
-        # Test 'az iot hub route list'
-        self.cmd('iot hub route list --hub-name {0} -g {1}'.format(hub, rg), checks=[
-                 self.check('length([*])', 1),
-                 self.check('[0].name', route_name),
-                 self.check('[0].source', source_type),
-                 self.check('[0].isEnabled', enabled),
-                 self.check('[0].condition', condition),
-                 self.check('length([0].endpointNames[*])', 1),
-                 self.check('[0].endpointNames[0]', endpoint_name)
-                 ])
-
-        # Test 'az iot hub route list'
-        self.cmd('iot hub route list --hub-name {0} -g {1} -st {2}'.format(hub, rg, source_type), checks=[
-                 self.check('length([*])', 1),
-                 self.check('[0].name', route_name),
-                 self.check('[0].source', source_type),
-                 self.check('[0].isEnabled', enabled),
-                 self.check('[0].condition', condition),
-                 self.check('length([0].endpointNames[*])', 1),
-                 self.check('[0].endpointNames[0]', endpoint_name)
-                 ])
-
-        # Test 'az iot hub route show'
-        self.cmd('iot hub route show --hub-name {0} -g {1} -rn {2}'.format(hub, rg, route_name), checks=[
-                 self.check('name', route_name),
-                 self.check('source', source_type),
-                 self.check('isEnabled', enabled),
-                 self.check('condition', condition),
-                 self.check('length(endpointNames[*])', 1),
-                 self.check('endpointNames[0]', endpoint_name)
-                 ])
-
-        # Test 'az iot hub route test'
-        self.cmd('iot hub route test --hub-name {0} -g {1} -rn {2}'.format(hub, rg, route_name), checks=[
-                 self.check('result', 'true')
-                 ])
-
-        # Test 'az iot hub route test'
-        self.cmd('iot hub route test --hub-name {0} -g {1} -st {2}'.format(hub, rg, source_type), checks=[
-                 self.check('length(routes[*])', 1),
-                 self.check('routes[0].properties.name', route_name),
-                 self.check('routes[0].properties.source', source_type),
-                 self.check('routes[0].properties.isEnabled', enabled),
-                 self.check('routes[0].properties.condition', condition),
-                 self.check('length(routes[0].properties.endpointNames[*])', 1),
-                 self.check('routes[0].properties.endpointNames[0]', endpoint_name)
-                 ])
-
-        # Test 'az iot hub route update'
-        self.cmd('iot hub route update --hub-name {0} -g {1} -rn {2} -st {3}'.format(hub, rg, route_name, new_source_type),
-                 checks=[
-                 self.check('length(properties.routing.routes[*])', 1),
-                 self.check('properties.routing.routes[0].name', route_name),
-                 self.check('properties.routing.routes[0].source', new_source_type),
-                 self.check('properties.routing.routes[0].isEnabled', enabled),
-                 self.check('properties.routing.routes[0].condition', condition),
-                 self.check('length(properties.routing.routes[0].endpointNames[*])', 1),
-                 self.check('properties.routing.routes[0].endpointNames[0]', endpoint_name)
-                 ])
->>>>>>> e0ebd7f8
 
         # Test 'az iot hub route delete'
         self.cmd('iot hub route delete --hub-name {0} -g {1}'.format(hub, rg), checks=[
@@ -370,20 +263,12 @@
                  ])
 
         # Test 'az iot hub routing-endpoint delete'
-<<<<<<< HEAD
         self.cmd('iot hub routing-endpoint delete --hub-name {0} -g {1}'.format(hub, rg),
                  checks=[self.check('length(properties.routing.endpoints.eventHubs[*])', 0),
                          self.check('length(properties.routing.endpoints.serviceBusQueues[*])', 0),
                          self.check('length(properties.routing.endpoints.serviceBusTopics[*])', 0),
                          self.check('length(properties.routing.endpoints.storageContainers[*])', 0)])
-=======
-        self.cmd('iot hub routing-endpoint delete --hub-name {0} -g {1}'.format(hub, rg), checks=[
-                 self.check('length(properties.routing.endpoints.eventHubs[*])', 0),
-                 self.check('length(properties.routing.endpoints.serviceBusQueues[*])', 0),
-                 self.check('length(properties.routing.endpoints.serviceBusTopics[*])', 0),
-                 self.check('length(properties.routing.endpoints.storageContainers[*])', 0)
-                 ])
->>>>>>> e0ebd7f8
+
 
         # Test 'az iot hub delete'
         self.cmd('iot hub delete -n {0}'.format(hub), checks=self.is_empty())
