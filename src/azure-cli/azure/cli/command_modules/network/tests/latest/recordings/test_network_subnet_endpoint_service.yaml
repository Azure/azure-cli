--- conflicted
+++ resolved
@@ -13,13 +13,8 @@
       ParameterSetName:
       - -l
       User-Agent:
-<<<<<<< HEAD
-      - python/3.6.5 (Windows-10-10.0.17134-SP0) msrest/0.6.10 msrest_azure/0.6.2
-        azure-mgmt-network/4.0.0 Azure-SDK-For-Python AZURECLI/2.0.74
-=======
-      - python/3.7.4 (Windows-10-10.0.18362-SP0) msrest/0.6.10 msrest_azure/0.6.2
-        azure-mgmt-network/6.0.0 Azure-SDK-For-Python AZURECLI/2.0.74
->>>>>>> 15b3674b
+      - python/3.7.4 (Windows-10-10.0.18362-SP0) msrest/0.6.10 msrest_azure/0.6.2
+        azure-mgmt-network/6.0.0 Azure-SDK-For-Python AZURECLI/2.0.74
       accept-language:
       - en-US
     method: GET
@@ -56,32 +51,24 @@
       content-type:
       - application/json; charset=utf-8
       date:
-<<<<<<< HEAD
-      - Sun, 13 Oct 2019 10:40:45 GMT
-=======
       - Thu, 10 Oct 2019 11:17:33 GMT
->>>>>>> 15b3674b
-      expires:
-      - '-1'
-      pragma:
-      - no-cache
-      server:
-      - Microsoft-HTTPAPI/2.0
-      - Microsoft-HTTPAPI/2.0
-      strict-transport-security:
-      - max-age=31536000; includeSubDomains
-      transfer-encoding:
-      - chunked
-      vary:
-      - Accept-Encoding
-      x-content-type-options:
-      - nosniff
-      x-ms-arm-service-request-id:
-<<<<<<< HEAD
-      - 6f5e50af-1943-4fec-a678-2b296b24b5c0
-=======
+      expires:
+      - '-1'
+      pragma:
+      - no-cache
+      server:
+      - Microsoft-HTTPAPI/2.0
+      - Microsoft-HTTPAPI/2.0
+      strict-transport-security:
+      - max-age=31536000; includeSubDomains
+      transfer-encoding:
+      - chunked
+      vary:
+      - Accept-Encoding
+      x-content-type-options:
+      - nosniff
+      x-ms-arm-service-request-id:
       - 597765a0-a203-409f-8dc8-b249be41b791
->>>>>>> 15b3674b
     status:
       code: 200
       message: OK
@@ -99,11 +86,7 @@
       ParameterSetName:
       - -g -n
       User-Agent:
-<<<<<<< HEAD
-      - python/3.6.5 (Windows-10-10.0.17134-SP0) msrest/0.6.10 msrest_azure/0.6.2
-=======
-      - python/3.7.4 (Windows-10-10.0.18362-SP0) msrest/0.6.10 msrest_azure/0.6.2
->>>>>>> 15b3674b
+      - python/3.7.4 (Windows-10-10.0.18362-SP0) msrest/0.6.10 msrest_azure/0.6.2
         azure-mgmt-resource/4.0.0 Azure-SDK-For-Python AZURECLI/2.0.74
       accept-language:
       - en-US
@@ -111,11 +94,7 @@
     uri: https://management.azure.com/subscriptions/00000000-0000-0000-0000-000000000000/resourcegroups/cli_subnet_endpoint_service_test000001?api-version=2019-07-01
   response:
     body:
-<<<<<<< HEAD
-      string: '{"id":"/subscriptions/00000000-0000-0000-0000-000000000000/resourceGroups/cli_subnet_endpoint_service_test000001","name":"cli_subnet_endpoint_service_test000001","type":"Microsoft.Resources/resourceGroups","location":"westus","tags":{"product":"azurecli","cause":"automation","date":"2019-10-13T10:40:44Z"},"properties":{"provisioningState":"Succeeded"}}'
-=======
       string: '{"id":"/subscriptions/00000000-0000-0000-0000-000000000000/resourceGroups/cli_subnet_endpoint_service_test000001","name":"cli_subnet_endpoint_service_test000001","type":"Microsoft.Resources/resourceGroups","location":"westus","tags":{"product":"azurecli","cause":"automation","date":"2019-10-10T11:17:27Z"},"properties":{"provisioningState":"Succeeded"}}'
->>>>>>> 15b3674b
     headers:
       cache-control:
       - no-cache
@@ -124,11 +103,7 @@
       content-type:
       - application/json; charset=utf-8
       date:
-<<<<<<< HEAD
-      - Sun, 13 Oct 2019 10:40:45 GMT
-=======
       - Thu, 10 Oct 2019 11:17:34 GMT
->>>>>>> 15b3674b
       expires:
       - '-1'
       pragma:
@@ -161,13 +136,8 @@
       ParameterSetName:
       - -g -n
       User-Agent:
-<<<<<<< HEAD
-      - python/3.6.5 (Windows-10-10.0.17134-SP0) msrest/0.6.10 msrest_azure/0.6.2
-        azure-mgmt-network/4.0.0 Azure-SDK-For-Python AZURECLI/2.0.74
-=======
-      - python/3.7.4 (Windows-10-10.0.18362-SP0) msrest/0.6.10 msrest_azure/0.6.2
-        azure-mgmt-network/6.0.0 Azure-SDK-For-Python AZURECLI/2.0.74
->>>>>>> 15b3674b
+      - python/3.7.4 (Windows-10-10.0.18362-SP0) msrest/0.6.10 msrest_azure/0.6.2
+        azure-mgmt-network/6.0.0 Azure-SDK-For-Python AZURECLI/2.0.74
       accept-language:
       - en-US
     method: PUT
@@ -175,28 +145,17 @@
   response:
     body:
       string: "{\r\n  \"name\": \"vnet1\",\r\n  \"id\": \"/subscriptions/00000000-0000-0000-0000-000000000000/resourceGroups/cli_subnet_endpoint_service_test000001/providers/Microsoft.Network/virtualNetworks/vnet1\",\r\n
-<<<<<<< HEAD
-        \ \"etag\": \"W/\\\"0354816b-3cd9-40fc-ba0e-93b59aded9ff\\\"\",\r\n  \"type\":
-        \"Microsoft.Network/virtualNetworks\",\r\n  \"location\": \"westus\",\r\n
-        \ \"tags\": {},\r\n  \"properties\": {\r\n    \"provisioningState\": \"Updating\",\r\n
-        \   \"resourceGuid\": \"fd4a903c-bf1c-4840-91f6-1e855bfd901d\",\r\n    \"addressSpace\":
-=======
         \ \"etag\": \"W/\\\"14fb5755-b5d2-4fc8-84fd-19cd7dd371fa\\\"\",\r\n  \"type\":
         \"Microsoft.Network/virtualNetworks\",\r\n  \"location\": \"westus\",\r\n
         \ \"tags\": {},\r\n  \"properties\": {\r\n    \"provisioningState\": \"Updating\",\r\n
         \   \"resourceGuid\": \"cc6924f0-3aa4-4d61-9439-a9d852e1971a\",\r\n    \"addressSpace\":
->>>>>>> 15b3674b
         {\r\n      \"addressPrefixes\": [\r\n        \"10.0.0.0/16\"\r\n      ]\r\n
         \   },\r\n    \"dhcpOptions\": {\r\n      \"dnsServers\": []\r\n    },\r\n
         \   \"subnets\": [],\r\n    \"virtualNetworkPeerings\": [],\r\n    \"enableDdosProtection\":
         false,\r\n    \"enableVmProtection\": false\r\n  }\r\n}"
     headers:
       azure-asyncoperation:
-<<<<<<< HEAD
-      - https://management.azure.com/subscriptions/00000000-0000-0000-0000-000000000000/providers/Microsoft.Network/locations/westus/operations/bb19e27f-f859-4829-b2f6-7ffb27c20041?api-version=2019-04-01
-=======
       - https://management.azure.com/subscriptions/00000000-0000-0000-0000-000000000000/providers/Microsoft.Network/locations/westus/operations/5f0ce1f5-549f-4c6f-b4e5-9c2ceb056a33?api-version=2019-08-01
->>>>>>> 15b3674b
       cache-control:
       - no-cache
       content-length:
@@ -204,32 +163,22 @@
       content-type:
       - application/json; charset=utf-8
       date:
-<<<<<<< HEAD
-      - Sun, 13 Oct 2019 10:40:46 GMT
-=======
       - Thu, 10 Oct 2019 11:17:37 GMT
->>>>>>> 15b3674b
-      expires:
-      - '-1'
-      pragma:
-      - no-cache
-      server:
-      - Microsoft-HTTPAPI/2.0
-      - Microsoft-HTTPAPI/2.0
-      strict-transport-security:
-      - max-age=31536000; includeSubDomains
-      x-content-type-options:
-      - nosniff
-      x-ms-arm-service-request-id:
-<<<<<<< HEAD
-      - 3e432742-68fb-4328-b694-3f452fee7bd4
-      x-ms-ratelimit-remaining-subscription-writes:
-      - '1198'
-=======
+      expires:
+      - '-1'
+      pragma:
+      - no-cache
+      server:
+      - Microsoft-HTTPAPI/2.0
+      - Microsoft-HTTPAPI/2.0
+      strict-transport-security:
+      - max-age=31536000; includeSubDomains
+      x-content-type-options:
+      - nosniff
+      x-ms-arm-service-request-id:
       - 56d3b3d9-b0f4-47c0-9ae9-a40d111f8b38
       x-ms-ratelimit-remaining-subscription-writes:
       - '1175'
->>>>>>> 15b3674b
     status:
       code: 201
       message: Created
@@ -247,17 +196,10 @@
       ParameterSetName:
       - -g -n
       User-Agent:
-<<<<<<< HEAD
-      - python/3.6.5 (Windows-10-10.0.17134-SP0) msrest/0.6.10 msrest_azure/0.6.2
-        azure-mgmt-network/4.0.0 Azure-SDK-For-Python AZURECLI/2.0.74
-    method: GET
-    uri: https://management.azure.com/subscriptions/00000000-0000-0000-0000-000000000000/providers/Microsoft.Network/locations/westus/operations/bb19e27f-f859-4829-b2f6-7ffb27c20041?api-version=2019-04-01
-=======
       - python/3.7.4 (Windows-10-10.0.18362-SP0) msrest/0.6.10 msrest_azure/0.6.2
         azure-mgmt-network/6.0.0 Azure-SDK-For-Python AZURECLI/2.0.74
     method: GET
     uri: https://management.azure.com/subscriptions/00000000-0000-0000-0000-000000000000/providers/Microsoft.Network/locations/westus/operations/5f0ce1f5-549f-4c6f-b4e5-9c2ceb056a33?api-version=2019-08-01
->>>>>>> 15b3674b
   response:
     body:
       string: "{\r\n  \"status\": \"Succeeded\"\r\n}"
@@ -269,32 +211,24 @@
       content-type:
       - application/json; charset=utf-8
       date:
-<<<<<<< HEAD
-      - Sun, 13 Oct 2019 10:40:49 GMT
-=======
       - Thu, 10 Oct 2019 11:17:41 GMT
->>>>>>> 15b3674b
-      expires:
-      - '-1'
-      pragma:
-      - no-cache
-      server:
-      - Microsoft-HTTPAPI/2.0
-      - Microsoft-HTTPAPI/2.0
-      strict-transport-security:
-      - max-age=31536000; includeSubDomains
-      transfer-encoding:
-      - chunked
-      vary:
-      - Accept-Encoding
-      x-content-type-options:
-      - nosniff
-      x-ms-arm-service-request-id:
-<<<<<<< HEAD
-      - 75de370b-ba13-458e-8482-ac2880bb6e0c
-=======
+      expires:
+      - '-1'
+      pragma:
+      - no-cache
+      server:
+      - Microsoft-HTTPAPI/2.0
+      - Microsoft-HTTPAPI/2.0
+      strict-transport-security:
+      - max-age=31536000; includeSubDomains
+      transfer-encoding:
+      - chunked
+      vary:
+      - Accept-Encoding
+      x-content-type-options:
+      - nosniff
+      x-ms-arm-service-request-id:
       - f1a02444-d4a6-4920-aa40-993f6871bd67
->>>>>>> 15b3674b
     status:
       code: 200
       message: OK
@@ -312,29 +246,17 @@
       ParameterSetName:
       - -g -n
       User-Agent:
-<<<<<<< HEAD
-      - python/3.6.5 (Windows-10-10.0.17134-SP0) msrest/0.6.10 msrest_azure/0.6.2
-        azure-mgmt-network/4.0.0 Azure-SDK-For-Python AZURECLI/2.0.74
-=======
-      - python/3.7.4 (Windows-10-10.0.18362-SP0) msrest/0.6.10 msrest_azure/0.6.2
-        azure-mgmt-network/6.0.0 Azure-SDK-For-Python AZURECLI/2.0.74
->>>>>>> 15b3674b
+      - python/3.7.4 (Windows-10-10.0.18362-SP0) msrest/0.6.10 msrest_azure/0.6.2
+        azure-mgmt-network/6.0.0 Azure-SDK-For-Python AZURECLI/2.0.74
     method: GET
     uri: https://management.azure.com/subscriptions/00000000-0000-0000-0000-000000000000/resourceGroups/cli_subnet_endpoint_service_test000001/providers/Microsoft.Network/virtualNetworks/vnet1?api-version=2019-08-01
   response:
     body:
       string: "{\r\n  \"name\": \"vnet1\",\r\n  \"id\": \"/subscriptions/00000000-0000-0000-0000-000000000000/resourceGroups/cli_subnet_endpoint_service_test000001/providers/Microsoft.Network/virtualNetworks/vnet1\",\r\n
-<<<<<<< HEAD
-        \ \"etag\": \"W/\\\"60c10efb-5ccc-4ac6-aaec-2682bf3e69eb\\\"\",\r\n  \"type\":
-        \"Microsoft.Network/virtualNetworks\",\r\n  \"location\": \"westus\",\r\n
-        \ \"tags\": {},\r\n  \"properties\": {\r\n    \"provisioningState\": \"Succeeded\",\r\n
-        \   \"resourceGuid\": \"fd4a903c-bf1c-4840-91f6-1e855bfd901d\",\r\n    \"addressSpace\":
-=======
         \ \"etag\": \"W/\\\"73ddb32b-e9c3-40d2-964e-862537637d23\\\"\",\r\n  \"type\":
         \"Microsoft.Network/virtualNetworks\",\r\n  \"location\": \"westus\",\r\n
         \ \"tags\": {},\r\n  \"properties\": {\r\n    \"provisioningState\": \"Succeeded\",\r\n
         \   \"resourceGuid\": \"cc6924f0-3aa4-4d61-9439-a9d852e1971a\",\r\n    \"addressSpace\":
->>>>>>> 15b3674b
         {\r\n      \"addressPrefixes\": [\r\n        \"10.0.0.0/16\"\r\n      ]\r\n
         \   },\r\n    \"dhcpOptions\": {\r\n      \"dnsServers\": []\r\n    },\r\n
         \   \"subnets\": [],\r\n    \"virtualNetworkPeerings\": [],\r\n    \"enableDdosProtection\":
@@ -347,36 +269,26 @@
       content-type:
       - application/json; charset=utf-8
       date:
-<<<<<<< HEAD
-      - Sun, 13 Oct 2019 10:40:49 GMT
-      etag:
-      - W/"60c10efb-5ccc-4ac6-aaec-2682bf3e69eb"
-=======
       - Thu, 10 Oct 2019 11:17:42 GMT
       etag:
       - W/"73ddb32b-e9c3-40d2-964e-862537637d23"
->>>>>>> 15b3674b
-      expires:
-      - '-1'
-      pragma:
-      - no-cache
-      server:
-      - Microsoft-HTTPAPI/2.0
-      - Microsoft-HTTPAPI/2.0
-      strict-transport-security:
-      - max-age=31536000; includeSubDomains
-      transfer-encoding:
-      - chunked
-      vary:
-      - Accept-Encoding
-      x-content-type-options:
-      - nosniff
-      x-ms-arm-service-request-id:
-<<<<<<< HEAD
-      - 32068dfe-1688-45b8-9e10-095c77c07d09
-=======
+      expires:
+      - '-1'
+      pragma:
+      - no-cache
+      server:
+      - Microsoft-HTTPAPI/2.0
+      - Microsoft-HTTPAPI/2.0
+      strict-transport-security:
+      - max-age=31536000; includeSubDomains
+      transfer-encoding:
+      - chunked
+      vary:
+      - Accept-Encoding
+      x-content-type-options:
+      - nosniff
+      x-ms-arm-service-request-id:
       - 75bc6e53-6405-461e-8bbc-9584587a5b5c
->>>>>>> 15b3674b
     status:
       code: 200
       message: OK
@@ -394,13 +306,8 @@
       ParameterSetName:
       - -g --vnet-name -n --address-prefix --service-endpoints
       User-Agent:
-<<<<<<< HEAD
-      - python/3.6.5 (Windows-10-10.0.17134-SP0) msrest/0.6.10 msrest_azure/0.6.2
-        azure-mgmt-network/4.0.0 Azure-SDK-For-Python AZURECLI/2.0.74
-=======
-      - python/3.7.4 (Windows-10-10.0.18362-SP0) msrest/0.6.10 msrest_azure/0.6.2
-        azure-mgmt-network/6.0.0 Azure-SDK-For-Python AZURECLI/2.0.74
->>>>>>> 15b3674b
+      - python/3.7.4 (Windows-10-10.0.18362-SP0) msrest/0.6.10 msrest_azure/0.6.2
+        azure-mgmt-network/6.0.0 Azure-SDK-For-Python AZURECLI/2.0.74
       accept-language:
       - en-US
     method: GET
@@ -408,17 +315,10 @@
   response:
     body:
       string: "{\r\n  \"name\": \"vnet1\",\r\n  \"id\": \"/subscriptions/00000000-0000-0000-0000-000000000000/resourceGroups/cli_subnet_endpoint_service_test000001/providers/Microsoft.Network/virtualNetworks/vnet1\",\r\n
-<<<<<<< HEAD
-        \ \"etag\": \"W/\\\"60c10efb-5ccc-4ac6-aaec-2682bf3e69eb\\\"\",\r\n  \"type\":
-        \"Microsoft.Network/virtualNetworks\",\r\n  \"location\": \"westus\",\r\n
-        \ \"tags\": {},\r\n  \"properties\": {\r\n    \"provisioningState\": \"Succeeded\",\r\n
-        \   \"resourceGuid\": \"fd4a903c-bf1c-4840-91f6-1e855bfd901d\",\r\n    \"addressSpace\":
-=======
         \ \"etag\": \"W/\\\"73ddb32b-e9c3-40d2-964e-862537637d23\\\"\",\r\n  \"type\":
         \"Microsoft.Network/virtualNetworks\",\r\n  \"location\": \"westus\",\r\n
         \ \"tags\": {},\r\n  \"properties\": {\r\n    \"provisioningState\": \"Succeeded\",\r\n
         \   \"resourceGuid\": \"cc6924f0-3aa4-4d61-9439-a9d852e1971a\",\r\n    \"addressSpace\":
->>>>>>> 15b3674b
         {\r\n      \"addressPrefixes\": [\r\n        \"10.0.0.0/16\"\r\n      ]\r\n
         \   },\r\n    \"dhcpOptions\": {\r\n      \"dnsServers\": []\r\n    },\r\n
         \   \"subnets\": [],\r\n    \"virtualNetworkPeerings\": [],\r\n    \"enableDdosProtection\":
@@ -431,36 +331,26 @@
       content-type:
       - application/json; charset=utf-8
       date:
-<<<<<<< HEAD
-      - Sun, 13 Oct 2019 10:40:49 GMT
-      etag:
-      - W/"60c10efb-5ccc-4ac6-aaec-2682bf3e69eb"
-=======
       - Thu, 10 Oct 2019 11:17:43 GMT
       etag:
       - W/"73ddb32b-e9c3-40d2-964e-862537637d23"
->>>>>>> 15b3674b
-      expires:
-      - '-1'
-      pragma:
-      - no-cache
-      server:
-      - Microsoft-HTTPAPI/2.0
-      - Microsoft-HTTPAPI/2.0
-      strict-transport-security:
-      - max-age=31536000; includeSubDomains
-      transfer-encoding:
-      - chunked
-      vary:
-      - Accept-Encoding
-      x-content-type-options:
-      - nosniff
-      x-ms-arm-service-request-id:
-<<<<<<< HEAD
-      - 7c2dfec8-a43f-44a0-b05e-625f67b2e539
-=======
+      expires:
+      - '-1'
+      pragma:
+      - no-cache
+      server:
+      - Microsoft-HTTPAPI/2.0
+      - Microsoft-HTTPAPI/2.0
+      strict-transport-security:
+      - max-age=31536000; includeSubDomains
+      transfer-encoding:
+      - chunked
+      vary:
+      - Accept-Encoding
+      x-content-type-options:
+      - nosniff
+      x-ms-arm-service-request-id:
       - e68471ec-c520-42c5-be11-41baa113f041
->>>>>>> 15b3674b
     status:
       code: 200
       message: OK
@@ -469,15 +359,9 @@
       "location": "westus", "tags": {}, "properties": {"addressSpace": {"addressPrefixes":
       ["10.0.0.0/16"]}, "dhcpOptions": {"dnsServers": []}, "subnets": [{"properties":
       {"addressPrefix": "10.0.1.0/24", "serviceEndpoints": [{"service": "Microsoft.Storage"}]},
-<<<<<<< HEAD
-      "name": "subnet1"}], "virtualNetworkPeerings": [], "resourceGuid": "fd4a903c-bf1c-4840-91f6-1e855bfd901d",
-      "provisioningState": "Succeeded", "enableDdosProtection": false, "enableVmProtection":
-      false}, "etag": "W/\\"60c10efb-5ccc-4ac6-aaec-2682bf3e69eb\\""}'''
-=======
       "name": "subnet1"}], "virtualNetworkPeerings": [], "resourceGuid": "cc6924f0-3aa4-4d61-9439-a9d852e1971a",
       "provisioningState": "Succeeded", "enableDdosProtection": false, "enableVmProtection":
       false}, "etag": "W/\\"73ddb32b-e9c3-40d2-964e-862537637d23\\""}'''
->>>>>>> 15b3674b
     headers:
       Accept:
       - application/json
@@ -494,13 +378,8 @@
       ParameterSetName:
       - -g --vnet-name -n --address-prefix --service-endpoints
       User-Agent:
-<<<<<<< HEAD
-      - python/3.6.5 (Windows-10-10.0.17134-SP0) msrest/0.6.10 msrest_azure/0.6.2
-        azure-mgmt-network/4.0.0 Azure-SDK-For-Python AZURECLI/2.0.74
-=======
-      - python/3.7.4 (Windows-10-10.0.18362-SP0) msrest/0.6.10 msrest_azure/0.6.2
-        azure-mgmt-network/6.0.0 Azure-SDK-For-Python AZURECLI/2.0.74
->>>>>>> 15b3674b
+      - python/3.7.4 (Windows-10-10.0.18362-SP0) msrest/0.6.10 msrest_azure/0.6.2
+        azure-mgmt-network/6.0.0 Azure-SDK-For-Python AZURECLI/2.0.74
       accept-language:
       - en-US
     method: PUT
@@ -508,26 +387,15 @@
   response:
     body:
       string: "{\r\n  \"name\": \"vnet1\",\r\n  \"id\": \"/subscriptions/00000000-0000-0000-0000-000000000000/resourceGroups/cli_subnet_endpoint_service_test000001/providers/Microsoft.Network/virtualNetworks/vnet1\",\r\n
-<<<<<<< HEAD
-        \ \"etag\": \"W/\\\"0dd578d4-b506-4e12-b990-048cff77f11e\\\"\",\r\n  \"type\":
-        \"Microsoft.Network/virtualNetworks\",\r\n  \"location\": \"westus\",\r\n
-        \ \"tags\": {},\r\n  \"properties\": {\r\n    \"provisioningState\": \"Updating\",\r\n
-        \   \"resourceGuid\": \"fd4a903c-bf1c-4840-91f6-1e855bfd901d\",\r\n    \"addressSpace\":
-=======
         \ \"etag\": \"W/\\\"3070c771-166b-4563-b919-7d66fc4b175b\\\"\",\r\n  \"type\":
         \"Microsoft.Network/virtualNetworks\",\r\n  \"location\": \"westus\",\r\n
         \ \"tags\": {},\r\n  \"properties\": {\r\n    \"provisioningState\": \"Updating\",\r\n
         \   \"resourceGuid\": \"cc6924f0-3aa4-4d61-9439-a9d852e1971a\",\r\n    \"addressSpace\":
->>>>>>> 15b3674b
         {\r\n      \"addressPrefixes\": [\r\n        \"10.0.0.0/16\"\r\n      ]\r\n
         \   },\r\n    \"dhcpOptions\": {\r\n      \"dnsServers\": []\r\n    },\r\n
         \   \"subnets\": [\r\n      {\r\n        \"name\": \"subnet1\",\r\n        \"id\":
         \"/subscriptions/00000000-0000-0000-0000-000000000000/resourceGroups/cli_subnet_endpoint_service_test000001/providers/Microsoft.Network/virtualNetworks/vnet1/subnets/subnet1\",\r\n
-<<<<<<< HEAD
-        \       \"etag\": \"W/\\\"0dd578d4-b506-4e12-b990-048cff77f11e\\\"\",\r\n
-=======
         \       \"etag\": \"W/\\\"3070c771-166b-4563-b919-7d66fc4b175b\\\"\",\r\n
->>>>>>> 15b3674b
         \       \"properties\": {\r\n          \"provisioningState\": \"Updating\",\r\n
         \         \"addressPrefix\": \"10.0.1.0/24\",\r\n          \"serviceEndpoints\":
         [\r\n            {\r\n              \"provisioningState\": \"Updating\",\r\n
@@ -540,11 +408,7 @@
         false,\r\n    \"enableVmProtection\": false\r\n  }\r\n}"
     headers:
       azure-asyncoperation:
-<<<<<<< HEAD
-      - https://management.azure.com/subscriptions/00000000-0000-0000-0000-000000000000/providers/Microsoft.Network/locations/westus/operations/2008e255-65a5-431d-9447-db82f4a9902b?api-version=2019-04-01
-=======
       - https://management.azure.com/subscriptions/00000000-0000-0000-0000-000000000000/providers/Microsoft.Network/locations/westus/operations/3ddafa0a-ca44-44e7-ace2-22cde158fc19?api-version=2019-08-01
->>>>>>> 15b3674b
       cache-control:
       - no-cache
       content-length:
@@ -552,36 +416,26 @@
       content-type:
       - application/json; charset=utf-8
       date:
-<<<<<<< HEAD
-      - Sun, 13 Oct 2019 10:40:50 GMT
-=======
       - Thu, 10 Oct 2019 11:17:44 GMT
->>>>>>> 15b3674b
-      expires:
-      - '-1'
-      pragma:
-      - no-cache
-      server:
-      - Microsoft-HTTPAPI/2.0
-      - Microsoft-HTTPAPI/2.0
-      strict-transport-security:
-      - max-age=31536000; includeSubDomains
-      transfer-encoding:
-      - chunked
-      vary:
-      - Accept-Encoding
-      x-content-type-options:
-      - nosniff
-      x-ms-arm-service-request-id:
-<<<<<<< HEAD
-      - 319a3870-4135-4b4d-abe8-5f2197168a37
-      x-ms-ratelimit-remaining-subscription-writes:
-      - '1199'
-=======
+      expires:
+      - '-1'
+      pragma:
+      - no-cache
+      server:
+      - Microsoft-HTTPAPI/2.0
+      - Microsoft-HTTPAPI/2.0
+      strict-transport-security:
+      - max-age=31536000; includeSubDomains
+      transfer-encoding:
+      - chunked
+      vary:
+      - Accept-Encoding
+      x-content-type-options:
+      - nosniff
+      x-ms-arm-service-request-id:
       - 127ebd7b-20a5-4b5b-8f72-0f999d60800b
       x-ms-ratelimit-remaining-subscription-writes:
       - '1172'
->>>>>>> 15b3674b
     status:
       code: 200
       message: OK
@@ -599,17 +453,10 @@
       ParameterSetName:
       - -g --vnet-name -n --address-prefix --service-endpoints
       User-Agent:
-<<<<<<< HEAD
-      - python/3.6.5 (Windows-10-10.0.17134-SP0) msrest/0.6.10 msrest_azure/0.6.2
-        azure-mgmt-network/4.0.0 Azure-SDK-For-Python AZURECLI/2.0.74
-    method: GET
-    uri: https://management.azure.com/subscriptions/00000000-0000-0000-0000-000000000000/providers/Microsoft.Network/locations/westus/operations/2008e255-65a5-431d-9447-db82f4a9902b?api-version=2019-04-01
-=======
       - python/3.7.4 (Windows-10-10.0.18362-SP0) msrest/0.6.10 msrest_azure/0.6.2
         azure-mgmt-network/6.0.0 Azure-SDK-For-Python AZURECLI/2.0.74
     method: GET
     uri: https://management.azure.com/subscriptions/00000000-0000-0000-0000-000000000000/providers/Microsoft.Network/locations/westus/operations/3ddafa0a-ca44-44e7-ace2-22cde158fc19?api-version=2019-08-01
->>>>>>> 15b3674b
   response:
     body:
       string: "{\r\n  \"status\": \"Succeeded\"\r\n}"
@@ -621,32 +468,24 @@
       content-type:
       - application/json; charset=utf-8
       date:
-<<<<<<< HEAD
-      - Sun, 13 Oct 2019 10:40:53 GMT
-=======
       - Thu, 10 Oct 2019 11:17:48 GMT
->>>>>>> 15b3674b
-      expires:
-      - '-1'
-      pragma:
-      - no-cache
-      server:
-      - Microsoft-HTTPAPI/2.0
-      - Microsoft-HTTPAPI/2.0
-      strict-transport-security:
-      - max-age=31536000; includeSubDomains
-      transfer-encoding:
-      - chunked
-      vary:
-      - Accept-Encoding
-      x-content-type-options:
-      - nosniff
-      x-ms-arm-service-request-id:
-<<<<<<< HEAD
-      - 15b2c58f-832d-4470-b88a-cd33913b2c4f
-=======
+      expires:
+      - '-1'
+      pragma:
+      - no-cache
+      server:
+      - Microsoft-HTTPAPI/2.0
+      - Microsoft-HTTPAPI/2.0
+      strict-transport-security:
+      - max-age=31536000; includeSubDomains
+      transfer-encoding:
+      - chunked
+      vary:
+      - Accept-Encoding
+      x-content-type-options:
+      - nosniff
+      x-ms-arm-service-request-id:
       - 87ddd308-1e68-4410-a11d-0171931bf94c
->>>>>>> 15b3674b
     status:
       code: 200
       message: OK
@@ -664,38 +503,22 @@
       ParameterSetName:
       - -g --vnet-name -n --address-prefix --service-endpoints
       User-Agent:
-<<<<<<< HEAD
-      - python/3.6.5 (Windows-10-10.0.17134-SP0) msrest/0.6.10 msrest_azure/0.6.2
-        azure-mgmt-network/4.0.0 Azure-SDK-For-Python AZURECLI/2.0.74
-=======
-      - python/3.7.4 (Windows-10-10.0.18362-SP0) msrest/0.6.10 msrest_azure/0.6.2
-        azure-mgmt-network/6.0.0 Azure-SDK-For-Python AZURECLI/2.0.74
->>>>>>> 15b3674b
+      - python/3.7.4 (Windows-10-10.0.18362-SP0) msrest/0.6.10 msrest_azure/0.6.2
+        azure-mgmt-network/6.0.0 Azure-SDK-For-Python AZURECLI/2.0.74
     method: GET
     uri: https://management.azure.com/subscriptions/00000000-0000-0000-0000-000000000000/resourceGroups/cli_subnet_endpoint_service_test000001/providers/Microsoft.Network/virtualNetworks/vnet1?api-version=2019-08-01
   response:
     body:
       string: "{\r\n  \"name\": \"vnet1\",\r\n  \"id\": \"/subscriptions/00000000-0000-0000-0000-000000000000/resourceGroups/cli_subnet_endpoint_service_test000001/providers/Microsoft.Network/virtualNetworks/vnet1\",\r\n
-<<<<<<< HEAD
-        \ \"etag\": \"W/\\\"098a7a05-ab9f-45fb-aa3c-ed8ca572640c\\\"\",\r\n  \"type\":
-        \"Microsoft.Network/virtualNetworks\",\r\n  \"location\": \"westus\",\r\n
-        \ \"tags\": {},\r\n  \"properties\": {\r\n    \"provisioningState\": \"Succeeded\",\r\n
-        \   \"resourceGuid\": \"fd4a903c-bf1c-4840-91f6-1e855bfd901d\",\r\n    \"addressSpace\":
-=======
         \ \"etag\": \"W/\\\"ce438ac1-e7ff-454c-9a42-59be1ca618b2\\\"\",\r\n  \"type\":
         \"Microsoft.Network/virtualNetworks\",\r\n  \"location\": \"westus\",\r\n
         \ \"tags\": {},\r\n  \"properties\": {\r\n    \"provisioningState\": \"Succeeded\",\r\n
         \   \"resourceGuid\": \"cc6924f0-3aa4-4d61-9439-a9d852e1971a\",\r\n    \"addressSpace\":
->>>>>>> 15b3674b
         {\r\n      \"addressPrefixes\": [\r\n        \"10.0.0.0/16\"\r\n      ]\r\n
         \   },\r\n    \"dhcpOptions\": {\r\n      \"dnsServers\": []\r\n    },\r\n
         \   \"subnets\": [\r\n      {\r\n        \"name\": \"subnet1\",\r\n        \"id\":
         \"/subscriptions/00000000-0000-0000-0000-000000000000/resourceGroups/cli_subnet_endpoint_service_test000001/providers/Microsoft.Network/virtualNetworks/vnet1/subnets/subnet1\",\r\n
-<<<<<<< HEAD
-        \       \"etag\": \"W/\\\"098a7a05-ab9f-45fb-aa3c-ed8ca572640c\\\"\",\r\n
-=======
         \       \"etag\": \"W/\\\"ce438ac1-e7ff-454c-9a42-59be1ca618b2\\\"\",\r\n
->>>>>>> 15b3674b
         \       \"properties\": {\r\n          \"provisioningState\": \"Succeeded\",\r\n
         \         \"addressPrefix\": \"10.0.1.0/24\",\r\n          \"serviceEndpoints\":
         [\r\n            {\r\n              \"provisioningState\": \"Succeeded\",\r\n
@@ -714,36 +537,26 @@
       content-type:
       - application/json; charset=utf-8
       date:
-<<<<<<< HEAD
-      - Sun, 13 Oct 2019 10:40:53 GMT
-      etag:
-      - W/"098a7a05-ab9f-45fb-aa3c-ed8ca572640c"
-=======
       - Thu, 10 Oct 2019 11:17:48 GMT
       etag:
       - W/"ce438ac1-e7ff-454c-9a42-59be1ca618b2"
->>>>>>> 15b3674b
-      expires:
-      - '-1'
-      pragma:
-      - no-cache
-      server:
-      - Microsoft-HTTPAPI/2.0
-      - Microsoft-HTTPAPI/2.0
-      strict-transport-security:
-      - max-age=31536000; includeSubDomains
-      transfer-encoding:
-      - chunked
-      vary:
-      - Accept-Encoding
-      x-content-type-options:
-      - nosniff
-      x-ms-arm-service-request-id:
-<<<<<<< HEAD
-      - 8a9dd8dc-2f3b-4ae1-bbe6-521d0077c4a3
-=======
+      expires:
+      - '-1'
+      pragma:
+      - no-cache
+      server:
+      - Microsoft-HTTPAPI/2.0
+      - Microsoft-HTTPAPI/2.0
+      strict-transport-security:
+      - max-age=31536000; includeSubDomains
+      transfer-encoding:
+      - chunked
+      vary:
+      - Accept-Encoding
+      x-content-type-options:
+      - nosniff
+      x-ms-arm-service-request-id:
       - 7083acdc-871d-4e44-9a4d-70f5a5f6b65c
->>>>>>> 15b3674b
     status:
       code: 200
       message: OK
@@ -761,13 +574,8 @@
       ParameterSetName:
       - -g --vnet-name -n --service-endpoints
       User-Agent:
-<<<<<<< HEAD
-      - python/3.6.5 (Windows-10-10.0.17134-SP0) msrest/0.6.10 msrest_azure/0.6.2
-        azure-mgmt-network/4.0.0 Azure-SDK-For-Python AZURECLI/2.0.74
-=======
-      - python/3.7.4 (Windows-10-10.0.18362-SP0) msrest/0.6.10 msrest_azure/0.6.2
-        azure-mgmt-network/6.0.0 Azure-SDK-For-Python AZURECLI/2.0.74
->>>>>>> 15b3674b
+      - python/3.7.4 (Windows-10-10.0.18362-SP0) msrest/0.6.10 msrest_azure/0.6.2
+        azure-mgmt-network/6.0.0 Azure-SDK-For-Python AZURECLI/2.0.74
       accept-language:
       - en-US
     method: GET
@@ -775,11 +583,7 @@
   response:
     body:
       string: "{\r\n  \"name\": \"subnet1\",\r\n  \"id\": \"/subscriptions/00000000-0000-0000-0000-000000000000/resourceGroups/cli_subnet_endpoint_service_test000001/providers/Microsoft.Network/virtualNetworks/vnet1/subnets/subnet1\",\r\n
-<<<<<<< HEAD
-        \ \"etag\": \"W/\\\"098a7a05-ab9f-45fb-aa3c-ed8ca572640c\\\"\",\r\n  \"properties\":
-=======
         \ \"etag\": \"W/\\\"ce438ac1-e7ff-454c-9a42-59be1ca618b2\\\"\",\r\n  \"properties\":
->>>>>>> 15b3674b
         {\r\n    \"provisioningState\": \"Succeeded\",\r\n    \"addressPrefix\": \"10.0.1.0/24\",\r\n
         \   \"serviceEndpoints\": [\r\n      {\r\n        \"provisioningState\": \"Succeeded\",\r\n
         \       \"service\": \"Microsoft.Storage\",\r\n        \"locations\": [\r\n
@@ -795,36 +599,26 @@
       content-type:
       - application/json; charset=utf-8
       date:
-<<<<<<< HEAD
-      - Sun, 13 Oct 2019 10:40:54 GMT
-      etag:
-      - W/"098a7a05-ab9f-45fb-aa3c-ed8ca572640c"
-=======
       - Thu, 10 Oct 2019 11:17:50 GMT
       etag:
       - W/"ce438ac1-e7ff-454c-9a42-59be1ca618b2"
->>>>>>> 15b3674b
-      expires:
-      - '-1'
-      pragma:
-      - no-cache
-      server:
-      - Microsoft-HTTPAPI/2.0
-      - Microsoft-HTTPAPI/2.0
-      strict-transport-security:
-      - max-age=31536000; includeSubDomains
-      transfer-encoding:
-      - chunked
-      vary:
-      - Accept-Encoding
-      x-content-type-options:
-      - nosniff
-      x-ms-arm-service-request-id:
-<<<<<<< HEAD
-      - fd608df4-1e24-48e1-b446-a351ed4eca65
-=======
+      expires:
+      - '-1'
+      pragma:
+      - no-cache
+      server:
+      - Microsoft-HTTPAPI/2.0
+      - Microsoft-HTTPAPI/2.0
+      strict-transport-security:
+      - max-age=31536000; includeSubDomains
+      transfer-encoding:
+      - chunked
+      vary:
+      - Accept-Encoding
+      x-content-type-options:
+      - nosniff
+      x-ms-arm-service-request-id:
       - 71821ad6-4699-4950-a395-a76992b827e4
->>>>>>> 15b3674b
     status:
       code: 200
       message: OK
@@ -832,11 +626,7 @@
     body: 'b''{"id": "/subscriptions/00000000-0000-0000-0000-000000000000/resourceGroups/cli_subnet_endpoint_service_test000001/providers/Microsoft.Network/virtualNetworks/vnet1/subnets/subnet1",
       "properties": {"addressPrefix": "10.0.1.0/24", "delegations": [], "provisioningState":
       "Succeeded", "privateEndpointNetworkPolicies": "Enabled", "privateLinkServiceNetworkPolicies":
-<<<<<<< HEAD
-      "Enabled"}, "name": "subnet1", "etag": "W/\\"098a7a05-ab9f-45fb-aa3c-ed8ca572640c\\""}'''
-=======
       "Enabled"}, "name": "subnet1", "etag": "W/\\"ce438ac1-e7ff-454c-9a42-59be1ca618b2\\""}'''
->>>>>>> 15b3674b
     headers:
       Accept:
       - application/json
@@ -853,13 +643,8 @@
       ParameterSetName:
       - -g --vnet-name -n --service-endpoints
       User-Agent:
-<<<<<<< HEAD
-      - python/3.6.5 (Windows-10-10.0.17134-SP0) msrest/0.6.10 msrest_azure/0.6.2
-        azure-mgmt-network/4.0.0 Azure-SDK-For-Python AZURECLI/2.0.74
-=======
-      - python/3.7.4 (Windows-10-10.0.18362-SP0) msrest/0.6.10 msrest_azure/0.6.2
-        azure-mgmt-network/6.0.0 Azure-SDK-For-Python AZURECLI/2.0.74
->>>>>>> 15b3674b
+      - python/3.7.4 (Windows-10-10.0.18362-SP0) msrest/0.6.10 msrest_azure/0.6.2
+        azure-mgmt-network/6.0.0 Azure-SDK-For-Python AZURECLI/2.0.74
       accept-language:
       - en-US
     method: PUT
@@ -867,22 +652,14 @@
   response:
     body:
       string: "{\r\n  \"name\": \"subnet1\",\r\n  \"id\": \"/subscriptions/00000000-0000-0000-0000-000000000000/resourceGroups/cli_subnet_endpoint_service_test000001/providers/Microsoft.Network/virtualNetworks/vnet1/subnets/subnet1\",\r\n
-<<<<<<< HEAD
-        \ \"etag\": \"W/\\\"988e55f6-c56e-45e8-952a-ff5136787125\\\"\",\r\n  \"properties\":
-=======
         \ \"etag\": \"W/\\\"84f34a4b-f03b-48b9-bb3f-9da22cf82574\\\"\",\r\n  \"properties\":
->>>>>>> 15b3674b
         {\r\n    \"provisioningState\": \"Updating\",\r\n    \"addressPrefix\": \"10.0.1.0/24\",\r\n
         \   \"delegations\": [],\r\n    \"privateEndpointNetworkPolicies\": \"Enabled\",\r\n
         \   \"privateLinkServiceNetworkPolicies\": \"Enabled\"\r\n  },\r\n  \"type\":
         \"Microsoft.Network/virtualNetworks/subnets\"\r\n}"
     headers:
       azure-asyncoperation:
-<<<<<<< HEAD
-      - https://management.azure.com/subscriptions/00000000-0000-0000-0000-000000000000/providers/Microsoft.Network/locations/westus/operations/14472441-5e8d-44e9-8154-bb015b2fa48d?api-version=2019-04-01
-=======
       - https://management.azure.com/subscriptions/00000000-0000-0000-0000-000000000000/providers/Microsoft.Network/locations/westus/operations/dd10cac6-3e58-4c92-a9f8-c61e967dac4b?api-version=2019-08-01
->>>>>>> 15b3674b
       cache-control:
       - no-cache
       content-length:
@@ -890,32 +667,24 @@
       content-type:
       - application/json; charset=utf-8
       date:
-<<<<<<< HEAD
-      - Sun, 13 Oct 2019 10:40:54 GMT
-=======
       - Thu, 10 Oct 2019 11:17:51 GMT
->>>>>>> 15b3674b
-      expires:
-      - '-1'
-      pragma:
-      - no-cache
-      server:
-      - Microsoft-HTTPAPI/2.0
-      - Microsoft-HTTPAPI/2.0
-      strict-transport-security:
-      - max-age=31536000; includeSubDomains
-      transfer-encoding:
-      - chunked
-      vary:
-      - Accept-Encoding
-      x-content-type-options:
-      - nosniff
-      x-ms-arm-service-request-id:
-<<<<<<< HEAD
-      - 26e8b8a4-83b4-4610-a9d6-1a627fa7b89b
-=======
+      expires:
+      - '-1'
+      pragma:
+      - no-cache
+      server:
+      - Microsoft-HTTPAPI/2.0
+      - Microsoft-HTTPAPI/2.0
+      strict-transport-security:
+      - max-age=31536000; includeSubDomains
+      transfer-encoding:
+      - chunked
+      vary:
+      - Accept-Encoding
+      x-content-type-options:
+      - nosniff
+      x-ms-arm-service-request-id:
       - 742628ae-22cb-43e2-8bff-66627c1890dc
->>>>>>> 15b3674b
       x-ms-ratelimit-remaining-subscription-writes:
       - '1178'
     status:
@@ -935,17 +704,10 @@
       ParameterSetName:
       - -g --vnet-name -n --service-endpoints
       User-Agent:
-<<<<<<< HEAD
-      - python/3.6.5 (Windows-10-10.0.17134-SP0) msrest/0.6.10 msrest_azure/0.6.2
-        azure-mgmt-network/4.0.0 Azure-SDK-For-Python AZURECLI/2.0.74
-    method: GET
-    uri: https://management.azure.com/subscriptions/00000000-0000-0000-0000-000000000000/providers/Microsoft.Network/locations/westus/operations/14472441-5e8d-44e9-8154-bb015b2fa48d?api-version=2019-04-01
-=======
       - python/3.7.4 (Windows-10-10.0.18362-SP0) msrest/0.6.10 msrest_azure/0.6.2
         azure-mgmt-network/6.0.0 Azure-SDK-For-Python AZURECLI/2.0.74
     method: GET
     uri: https://management.azure.com/subscriptions/00000000-0000-0000-0000-000000000000/providers/Microsoft.Network/locations/westus/operations/dd10cac6-3e58-4c92-a9f8-c61e967dac4b?api-version=2019-08-01
->>>>>>> 15b3674b
   response:
     body:
       string: "{\r\n  \"status\": \"Succeeded\"\r\n}"
@@ -957,32 +719,24 @@
       content-type:
       - application/json; charset=utf-8
       date:
-<<<<<<< HEAD
-      - Sun, 13 Oct 2019 10:40:57 GMT
-=======
       - Thu, 10 Oct 2019 11:17:56 GMT
->>>>>>> 15b3674b
-      expires:
-      - '-1'
-      pragma:
-      - no-cache
-      server:
-      - Microsoft-HTTPAPI/2.0
-      - Microsoft-HTTPAPI/2.0
-      strict-transport-security:
-      - max-age=31536000; includeSubDomains
-      transfer-encoding:
-      - chunked
-      vary:
-      - Accept-Encoding
-      x-content-type-options:
-      - nosniff
-      x-ms-arm-service-request-id:
-<<<<<<< HEAD
-      - 0ff4ab26-8980-4ec6-84f6-3529592d1eea
-=======
+      expires:
+      - '-1'
+      pragma:
+      - no-cache
+      server:
+      - Microsoft-HTTPAPI/2.0
+      - Microsoft-HTTPAPI/2.0
+      strict-transport-security:
+      - max-age=31536000; includeSubDomains
+      transfer-encoding:
+      - chunked
+      vary:
+      - Accept-Encoding
+      x-content-type-options:
+      - nosniff
+      x-ms-arm-service-request-id:
       - 74eef17d-757e-4caf-8b97-fa9fb5b02a7a
->>>>>>> 15b3674b
     status:
       code: 200
       message: OK
@@ -1000,23 +754,14 @@
       ParameterSetName:
       - -g --vnet-name -n --service-endpoints
       User-Agent:
-<<<<<<< HEAD
-      - python/3.6.5 (Windows-10-10.0.17134-SP0) msrest/0.6.10 msrest_azure/0.6.2
-        azure-mgmt-network/4.0.0 Azure-SDK-For-Python AZURECLI/2.0.74
-=======
-      - python/3.7.4 (Windows-10-10.0.18362-SP0) msrest/0.6.10 msrest_azure/0.6.2
-        azure-mgmt-network/6.0.0 Azure-SDK-For-Python AZURECLI/2.0.74
->>>>>>> 15b3674b
+      - python/3.7.4 (Windows-10-10.0.18362-SP0) msrest/0.6.10 msrest_azure/0.6.2
+        azure-mgmt-network/6.0.0 Azure-SDK-For-Python AZURECLI/2.0.74
     method: GET
     uri: https://management.azure.com/subscriptions/00000000-0000-0000-0000-000000000000/resourceGroups/cli_subnet_endpoint_service_test000001/providers/Microsoft.Network/virtualNetworks/vnet1/subnets/subnet1?api-version=2019-08-01
   response:
     body:
       string: "{\r\n  \"name\": \"subnet1\",\r\n  \"id\": \"/subscriptions/00000000-0000-0000-0000-000000000000/resourceGroups/cli_subnet_endpoint_service_test000001/providers/Microsoft.Network/virtualNetworks/vnet1/subnets/subnet1\",\r\n
-<<<<<<< HEAD
-        \ \"etag\": \"W/\\\"9d3343a1-362a-4393-b42f-40a59ea945e7\\\"\",\r\n  \"properties\":
-=======
         \ \"etag\": \"W/\\\"18a69f52-b9c4-42c0-8f40-04cfe0ab6878\\\"\",\r\n  \"properties\":
->>>>>>> 15b3674b
         {\r\n    \"provisioningState\": \"Succeeded\",\r\n    \"addressPrefix\": \"10.0.1.0/24\",\r\n
         \   \"delegations\": [],\r\n    \"privateEndpointNetworkPolicies\": \"Enabled\",\r\n
         \   \"privateLinkServiceNetworkPolicies\": \"Enabled\"\r\n  },\r\n  \"type\":
@@ -1029,36 +774,26 @@
       content-type:
       - application/json; charset=utf-8
       date:
-<<<<<<< HEAD
-      - Sun, 13 Oct 2019 10:40:57 GMT
-      etag:
-      - W/"9d3343a1-362a-4393-b42f-40a59ea945e7"
-=======
       - Thu, 10 Oct 2019 11:17:56 GMT
       etag:
       - W/"18a69f52-b9c4-42c0-8f40-04cfe0ab6878"
->>>>>>> 15b3674b
-      expires:
-      - '-1'
-      pragma:
-      - no-cache
-      server:
-      - Microsoft-HTTPAPI/2.0
-      - Microsoft-HTTPAPI/2.0
-      strict-transport-security:
-      - max-age=31536000; includeSubDomains
-      transfer-encoding:
-      - chunked
-      vary:
-      - Accept-Encoding
-      x-content-type-options:
-      - nosniff
-      x-ms-arm-service-request-id:
-<<<<<<< HEAD
-      - 66754d45-16da-4306-9d9a-6c28246a115c
-=======
+      expires:
+      - '-1'
+      pragma:
+      - no-cache
+      server:
+      - Microsoft-HTTPAPI/2.0
+      - Microsoft-HTTPAPI/2.0
+      strict-transport-security:
+      - max-age=31536000; includeSubDomains
+      transfer-encoding:
+      - chunked
+      vary:
+      - Accept-Encoding
+      x-content-type-options:
+      - nosniff
+      x-ms-arm-service-request-id:
       - 8e09f2a6-560e-4f93-9aae-975242ad9112
->>>>>>> 15b3674b
     status:
       code: 200
       message: OK
