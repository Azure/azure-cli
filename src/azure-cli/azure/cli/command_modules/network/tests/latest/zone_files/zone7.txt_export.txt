
; Exported zone file from Azure DNS
;      Zone name: zone7.com
;      Resource Group Name: cli_dns_zone7_import000001
<<<<<<< HEAD
;      Date and time (UTC): Thu, 25 Jul 2019 10:08:33 +0800
=======
;      Date and time (UTC): Fri, 16 Aug 2019 13:58:58 +0800
>>>>>>> 0e331465

$TTL 300
$ORIGIN zone7.com.
    
@ 3600 IN SOA ns1-07.ppe.azure-dns.com. azuredns-hostmaster.microsoft.com. (
              1 ; serial
              3600 ; refresh
              300 ; retry
              2419200 ; expire
              300 ; minimum
              )

  172800 IN NS ns1-07.ppe.azure-dns.com.
  172800 IN NS ns2-07.ppe.azure-dns.net.
  172800 IN NS ns3-07.ppe.azure-dns.org.
  172800 IN NS ns4-07.ppe.azure-dns.info.

  60 IN TXT "a\\b\255\000\;\"\"\"testtesttest\"\"\""

cn1 3600 IN CNAME contoso.com.

txt1 3600 IN TXT "ab\ cd"
<|MERGE_RESOLUTION|>--- conflicted
+++ resolved
@@ -2,11 +2,7 @@
 ; Exported zone file from Azure DNS
 ;      Zone name: zone7.com
 ;      Resource Group Name: cli_dns_zone7_import000001
-<<<<<<< HEAD
-;      Date and time (UTC): Thu, 25 Jul 2019 10:08:33 +0800
-=======
 ;      Date and time (UTC): Fri, 16 Aug 2019 13:58:58 +0800
->>>>>>> 0e331465
 
 $TTL 300
 $ORIGIN zone7.com.
