interactions:
- request:
    body: null
    headers:
      Accept:
      - application/json
      Accept-Encoding:
      - gzip, deflate
      CommandName:
      - cosmosdb create
      Connection:
      - keep-alive
      ParameterSetName:
      - -n -g --capabilities
      User-Agent:
      - AZURECLI/2.25.0 azsdk-python-azure-mgmt-resource/18.0.0 Python/3.8.10 (Windows-10-10.0.19043-SP0)
    method: GET
    uri: https://management.azure.com/subscriptions/00000000-0000-0000-0000-000000000000/resourcegroups/cli_test_cosmosdb_table_resource_throughput000001?api-version=2020-10-01
  response:
    body:
      string: '{"id":"/subscriptions/00000000-0000-0000-0000-000000000000/resourceGroups/cli_test_cosmosdb_table_resource_throughput000001","name":"cli_test_cosmosdb_table_resource_throughput000001","type":"Microsoft.Resources/resourceGroups","location":"westus","tags":{"product":"azurecli","cause":"automation","date":"2021-06-22T06:16:37Z"},"properties":{"provisioningState":"Succeeded"}}'
    headers:
      cache-control:
      - no-cache
      content-length:
      - '428'
      content-type:
      - application/json; charset=utf-8
      date:
      - Tue, 22 Jun 2021 06:16:38 GMT
      expires:
      - '-1'
      pragma:
      - no-cache
      strict-transport-security:
      - max-age=31536000; includeSubDomains
      vary:
      - Accept-Encoding
      x-content-type-options:
      - nosniff
    status:
      code: 200
      message: OK
- request:
    body: '{"location": "westus", "kind": "GlobalDocumentDB", "properties": {"locations":
      [{"locationName": "westus", "failoverPriority": 0, "isZoneRedundant": false}],
      "databaseAccountOfferType": "Standard", "capabilities": [{"name": "EnableTable"}],
      "apiProperties": {}, "createMode": "Default"}}'
    headers:
      Accept:
      - application/json
      Accept-Encoding:
      - gzip, deflate
      CommandName:
      - cosmosdb create
      Connection:
      - keep-alive
      Content-Length:
      - '287'
      Content-Type:
      - application/json
      ParameterSetName:
      - -n -g --capabilities
      User-Agent:
      - AZURECLI/2.25.0 azsdk-python-mgmt-cosmosdb/6.4.0 Python/3.8.10 (Windows-10-10.0.19043-SP0)
    method: PUT
    uri: https://management.azure.com/subscriptions/00000000-0000-0000-0000-000000000000/resourceGroups/cli_test_cosmosdb_table_resource_throughput000001/providers/Microsoft.DocumentDB/databaseAccounts/cli000002?api-version=2021-06-15
  response:
    body:
      string: '{"id":"/subscriptions/00000000-0000-0000-0000-000000000000/resourceGroups/cli_test_cosmosdb_table_resource_throughput000001/providers/Microsoft.DocumentDB/databaseAccounts/cli000002","name":"cli000002","location":"West
        US","type":"Microsoft.DocumentDB/databaseAccounts","kind":"GlobalDocumentDB","tags":{},"systemData":{"createdAt":"2021-06-22T06:16:43.1186317Z"},"properties":{"provisioningState":"Creating","publicNetworkAccess":"Enabled","enableAutomaticFailover":false,"enableMultipleWriteLocations":false,"enablePartitionKeyMonitor":false,"isVirtualNetworkFilterEnabled":false,"virtualNetworkRules":[],"EnabledApiTypes":"Table,
        Sql","disableKeyBasedMetadataWriteAccess":false,"enableFreeTier":false,"enableAnalyticalStorage":false,"analyticalStorageConfiguration":{"analyticalStorageSchemaType":"WellDefined"},"instanceId":"f2eb43ba-4a91-47d0-ab01-cf76ce8a13d1","createMode":"Default","databaseAccountOfferType":"Standard","defaultIdentity":"","networkAclBypass":"None","disableLocalAuth":false,"consistencyPolicy":{"defaultConsistencyLevel":"BoundedStaleness","maxIntervalInSeconds":86400,"maxStalenessPrefix":1000000},"configurationOverrides":{},"writeLocations":[{"id":"cli000002-westus","locationName":"West
        US","provisioningState":"Creating","failoverPriority":0,"isZoneRedundant":false}],"readLocations":[{"id":"cli000002-westus","locationName":"West
        US","provisioningState":"Creating","failoverPriority":0,"isZoneRedundant":false}],"locations":[{"id":"cli000002-westus","locationName":"West
        US","provisioningState":"Creating","failoverPriority":0,"isZoneRedundant":false}],"failoverPolicies":[{"id":"cli000002-westus","locationName":"West
        US","failoverPriority":0}],"cors":[],"capabilities":[{"name":"EnableTable"}],"ipRules":[],"backupPolicy":{"type":"Periodic","periodicModeProperties":{"backupIntervalInMinutes":240,"backupRetentionIntervalInHours":8,"backupStorageRedundancy":"Geo"}},"networkAclBypassResourceIds":[]},"identity":{"type":"None"}}'
    headers:
      azure-asyncoperation:
<<<<<<< HEAD
      - https://management.azure.com/subscriptions/00000000-0000-0000-0000-000000000000/providers/Microsoft.DocumentDB/locations/westus/operationsStatus/6ba93276-e9da-4f2f-862e-f11402c3534a?api-version=2021-06-15
=======
      - https://management.azure.com/subscriptions/00000000-0000-0000-0000-000000000000/providers/Microsoft.DocumentDB/locations/westus/operationsStatus/407c06a5-10c1-428a-963b-c5104033f331?api-version=2021-06-15
>>>>>>> 1e7f7962
      cache-control:
      - no-store, no-cache
      content-length:
      - '2023'
      content-type:
      - application/json
      date:
      - Tue, 22 Jun 2021 06:16:45 GMT
      location:
<<<<<<< HEAD
      - https://management.azure.com/subscriptions/00000000-0000-0000-0000-000000000000/resourceGroups/cli_test_cosmosdb_table_resource_throughput000001/providers/Microsoft.DocumentDB/databaseAccounts/cli000002/operationResults/6ba93276-e9da-4f2f-862e-f11402c3534a?api-version=2021-06-15
=======
      - https://management.azure.com/subscriptions/00000000-0000-0000-0000-000000000000/resourceGroups/cli_test_cosmosdb_table_resource_throughput000001/providers/Microsoft.DocumentDB/databaseAccounts/cli000002/operationResults/407c06a5-10c1-428a-963b-c5104033f331?api-version=2021-06-15
>>>>>>> 1e7f7962
      pragma:
      - no-cache
      server:
      - Microsoft-HTTPAPI/2.0
      strict-transport-security:
      - max-age=31536000; includeSubDomains
      transfer-encoding:
      - chunked
      vary:
      - Accept-Encoding
      x-content-type-options:
      - nosniff
      x-ms-gatewayversion:
      - version=2.14.0
      x-ms-ratelimit-remaining-subscription-writes:
      - '1198'
    status:
      code: 200
      message: Ok
- request:
    body: null
    headers:
      Accept:
      - '*/*'
      Accept-Encoding:
      - gzip, deflate
      CommandName:
      - cosmosdb create
      Connection:
      - keep-alive
      ParameterSetName:
      - -n -g --capabilities
      User-Agent:
      - AZURECLI/2.25.0 azsdk-python-mgmt-cosmosdb/6.4.0 Python/3.8.10 (Windows-10-10.0.19043-SP0)
    method: GET
<<<<<<< HEAD
    uri: https://management.azure.com/subscriptions/00000000-0000-0000-0000-000000000000/providers/Microsoft.DocumentDB/locations/westus/operationsStatus/6ba93276-e9da-4f2f-862e-f11402c3534a?api-version=2021-06-15
=======
    uri: https://management.azure.com/subscriptions/00000000-0000-0000-0000-000000000000/providers/Microsoft.DocumentDB/locations/westus/operationsStatus/407c06a5-10c1-428a-963b-c5104033f331?api-version=2021-06-15
>>>>>>> 1e7f7962
  response:
    body:
      string: '{"status":"Dequeued"}'
    headers:
      cache-control:
      - no-store, no-cache
      content-length:
      - '21'
      content-type:
      - application/json
      date:
      - Tue, 22 Jun 2021 06:17:15 GMT
      pragma:
      - no-cache
      server:
      - Microsoft-HTTPAPI/2.0
      strict-transport-security:
      - max-age=31536000; includeSubDomains
      transfer-encoding:
      - chunked
      vary:
      - Accept-Encoding
      x-content-type-options:
      - nosniff
      x-ms-gatewayversion:
      - version=2.14.0
    status:
      code: 200
      message: Ok
- request:
    body: null
    headers:
      Accept:
      - '*/*'
      Accept-Encoding:
      - gzip, deflate
      CommandName:
      - cosmosdb create
      Connection:
      - keep-alive
      ParameterSetName:
      - -n -g --capabilities
      User-Agent:
      - AZURECLI/2.25.0 azsdk-python-mgmt-cosmosdb/6.4.0 Python/3.8.10 (Windows-10-10.0.19043-SP0)
    method: GET
<<<<<<< HEAD
    uri: https://management.azure.com/subscriptions/00000000-0000-0000-0000-000000000000/providers/Microsoft.DocumentDB/locations/westus/operationsStatus/6ba93276-e9da-4f2f-862e-f11402c3534a?api-version=2021-06-15
=======
    uri: https://management.azure.com/subscriptions/00000000-0000-0000-0000-000000000000/providers/Microsoft.DocumentDB/locations/westus/operationsStatus/407c06a5-10c1-428a-963b-c5104033f331?api-version=2021-06-15
>>>>>>> 1e7f7962
  response:
    body:
      string: '{"status":"Dequeued"}'
    headers:
      cache-control:
      - no-store, no-cache
      content-length:
      - '21'
      content-type:
      - application/json
      date:
      - Tue, 22 Jun 2021 06:17:45 GMT
      pragma:
      - no-cache
      server:
      - Microsoft-HTTPAPI/2.0
      strict-transport-security:
      - max-age=31536000; includeSubDomains
      transfer-encoding:
      - chunked
      vary:
      - Accept-Encoding
      x-content-type-options:
      - nosniff
      x-ms-gatewayversion:
      - version=2.14.0
    status:
      code: 200
      message: Ok
- request:
    body: null
    headers:
      Accept:
      - '*/*'
      Accept-Encoding:
      - gzip, deflate
      CommandName:
      - cosmosdb create
      Connection:
      - keep-alive
      ParameterSetName:
      - -n -g --capabilities
      User-Agent:
      - AZURECLI/2.25.0 azsdk-python-mgmt-cosmosdb/6.4.0 Python/3.8.10 (Windows-10-10.0.19043-SP0)
    method: GET
<<<<<<< HEAD
    uri: https://management.azure.com/subscriptions/00000000-0000-0000-0000-000000000000/providers/Microsoft.DocumentDB/locations/westus/operationsStatus/6ba93276-e9da-4f2f-862e-f11402c3534a?api-version=2021-06-15
=======
    uri: https://management.azure.com/subscriptions/00000000-0000-0000-0000-000000000000/providers/Microsoft.DocumentDB/locations/westus/operationsStatus/407c06a5-10c1-428a-963b-c5104033f331?api-version=2021-06-15
>>>>>>> 1e7f7962
  response:
    body:
      string: '{"status":"Dequeued"}'
    headers:
      cache-control:
      - no-store, no-cache
      content-length:
      - '21'
      content-type:
      - application/json
      date:
      - Tue, 22 Jun 2021 06:18:17 GMT
      pragma:
      - no-cache
      server:
      - Microsoft-HTTPAPI/2.0
      strict-transport-security:
      - max-age=31536000; includeSubDomains
      transfer-encoding:
      - chunked
      vary:
      - Accept-Encoding
      x-content-type-options:
      - nosniff
      x-ms-gatewayversion:
      - version=2.14.0
    status:
      code: 200
      message: Ok
- request:
    body: null
    headers:
      Accept:
      - '*/*'
      Accept-Encoding:
      - gzip, deflate
      CommandName:
      - cosmosdb create
      Connection:
      - keep-alive
      ParameterSetName:
      - -n -g --capabilities
      User-Agent:
      - AZURECLI/2.25.0 azsdk-python-mgmt-cosmosdb/6.4.0 Python/3.8.10 (Windows-10-10.0.19043-SP0)
    method: GET
<<<<<<< HEAD
    uri: https://management.azure.com/subscriptions/00000000-0000-0000-0000-000000000000/providers/Microsoft.DocumentDB/locations/westus/operationsStatus/6ba93276-e9da-4f2f-862e-f11402c3534a?api-version=2021-06-15
  response:
    body:
      string: '{"status":"Dequeued"}'
    headers:
      cache-control:
      - no-store, no-cache
      content-length:
      - '21'
      content-type:
      - application/json
      date:
      - Wed, 12 May 2021 21:01:49 GMT
      pragma:
      - no-cache
      server:
      - Microsoft-HTTPAPI/2.0
      strict-transport-security:
      - max-age=31536000; includeSubDomains
      transfer-encoding:
      - chunked
      vary:
      - Accept-Encoding
      x-content-type-options:
      - nosniff
      x-ms-gatewayversion:
      - version=2.11.0
    status:
      code: 200
      message: Ok
- request:
    body: null
    headers:
      Accept:
      - '*/*'
      Accept-Encoding:
      - gzip, deflate
      CommandName:
      - cosmosdb create
      Connection:
      - keep-alive
      ParameterSetName:
      - -n -g --capabilities
      User-Agent:
      - AZURECLI/2.23.0 azsdk-python-mgmt-cosmosdb/0.7.0 Python/3.8.4 (Windows-10-10.0.19041-SP0)
    method: GET
    uri: https://management.azure.com/subscriptions/00000000-0000-0000-0000-000000000000/providers/Microsoft.DocumentDB/locations/westus/operationsStatus/6ba93276-e9da-4f2f-862e-f11402c3534a?api-version=2021-06-15
=======
    uri: https://management.azure.com/subscriptions/00000000-0000-0000-0000-000000000000/providers/Microsoft.DocumentDB/locations/westus/operationsStatus/407c06a5-10c1-428a-963b-c5104033f331?api-version=2021-06-15
>>>>>>> 1e7f7962
  response:
    body:
      string: '{"status":"Succeeded"}'
    headers:
      cache-control:
      - no-store, no-cache
      content-length:
      - '22'
      content-type:
      - application/json
      date:
      - Tue, 22 Jun 2021 06:18:47 GMT
      pragma:
      - no-cache
      server:
      - Microsoft-HTTPAPI/2.0
      strict-transport-security:
      - max-age=31536000; includeSubDomains
      transfer-encoding:
      - chunked
      vary:
      - Accept-Encoding
      x-content-type-options:
      - nosniff
      x-ms-gatewayversion:
      - version=2.14.0
    status:
      code: 200
      message: Ok
- request:
    body: null
    headers:
      Accept:
      - '*/*'
      Accept-Encoding:
      - gzip, deflate
      CommandName:
      - cosmosdb create
      Connection:
      - keep-alive
      ParameterSetName:
      - -n -g --capabilities
      User-Agent:
      - AZURECLI/2.25.0 azsdk-python-mgmt-cosmosdb/6.4.0 Python/3.8.10 (Windows-10-10.0.19043-SP0)
    method: GET
    uri: https://management.azure.com/subscriptions/00000000-0000-0000-0000-000000000000/resourceGroups/cli_test_cosmosdb_table_resource_throughput000001/providers/Microsoft.DocumentDB/databaseAccounts/cli000002?api-version=2021-06-15
  response:
    body:
      string: '{"id":"/subscriptions/00000000-0000-0000-0000-000000000000/resourceGroups/cli_test_cosmosdb_table_resource_throughput000001/providers/Microsoft.DocumentDB/databaseAccounts/cli000002","name":"cli000002","location":"West
        US","type":"Microsoft.DocumentDB/databaseAccounts","kind":"GlobalDocumentDB","tags":{},"systemData":{"createdAt":"2021-06-22T06:18:10.4793712Z"},"properties":{"provisioningState":"Succeeded","documentEndpoint":"https://cli000002.documents.azure.com:443/","tableEndpoint":"https://cli000002.table.cosmos.azure.com:443/","publicNetworkAccess":"Enabled","enableAutomaticFailover":false,"enableMultipleWriteLocations":false,"enablePartitionKeyMonitor":false,"isVirtualNetworkFilterEnabled":false,"virtualNetworkRules":[],"EnabledApiTypes":"Table,
        Sql","disableKeyBasedMetadataWriteAccess":false,"enableFreeTier":false,"enableAnalyticalStorage":false,"analyticalStorageConfiguration":{"analyticalStorageSchemaType":"WellDefined"},"instanceId":"f2eb43ba-4a91-47d0-ab01-cf76ce8a13d1","createMode":"Default","databaseAccountOfferType":"Standard","defaultIdentity":"FirstPartyIdentity","networkAclBypass":"None","disableLocalAuth":false,"consistencyPolicy":{"defaultConsistencyLevel":"BoundedStaleness","maxIntervalInSeconds":86400,"maxStalenessPrefix":1000000},"configurationOverrides":{},"writeLocations":[{"id":"cli000002-westus","locationName":"West
        US","documentEndpoint":"https://cli000002-westus.documents.azure.com:443/","provisioningState":"Succeeded","failoverPriority":0,"isZoneRedundant":false}],"readLocations":[{"id":"cli000002-westus","locationName":"West
        US","documentEndpoint":"https://cli000002-westus.documents.azure.com:443/","provisioningState":"Succeeded","failoverPriority":0,"isZoneRedundant":false}],"locations":[{"id":"cli000002-westus","locationName":"West
        US","documentEndpoint":"https://cli000002-westus.documents.azure.com:443/","provisioningState":"Succeeded","failoverPriority":0,"isZoneRedundant":false}],"failoverPolicies":[{"id":"cli000002-westus","locationName":"West
        US","failoverPriority":0}],"cors":[],"capabilities":[{"name":"EnableTable"}],"ipRules":[],"backupPolicy":{"type":"Periodic","periodicModeProperties":{"backupIntervalInMinutes":240,"backupRetentionIntervalInHours":8,"backupStorageRedundancy":"Geo"}},"networkAclBypassResourceIds":[]},"identity":{"type":"None"}}'
    headers:
      cache-control:
      - no-store, no-cache
      content-length:
      - '2416'
      content-type:
      - application/json
      date:
      - Tue, 22 Jun 2021 06:18:47 GMT
      pragma:
      - no-cache
      server:
      - Microsoft-HTTPAPI/2.0
      strict-transport-security:
      - max-age=31536000; includeSubDomains
      transfer-encoding:
      - chunked
      vary:
      - Accept-Encoding
      x-content-type-options:
      - nosniff
      x-ms-gatewayversion:
      - version=2.14.0
    status:
      code: 200
      message: Ok
- request:
    body: null
    headers:
      Accept:
      - application/json
      Accept-Encoding:
      - gzip, deflate
      CommandName:
      - cosmosdb create
      Connection:
      - keep-alive
      ParameterSetName:
      - -n -g --capabilities
      User-Agent:
      - AZURECLI/2.25.0 azsdk-python-mgmt-cosmosdb/6.4.0 Python/3.8.10 (Windows-10-10.0.19043-SP0)
    method: GET
    uri: https://management.azure.com/subscriptions/00000000-0000-0000-0000-000000000000/resourceGroups/cli_test_cosmosdb_table_resource_throughput000001/providers/Microsoft.DocumentDB/databaseAccounts/cli000002?api-version=2021-06-15
  response:
    body:
      string: '{"id":"/subscriptions/00000000-0000-0000-0000-000000000000/resourceGroups/cli_test_cosmosdb_table_resource_throughput000001/providers/Microsoft.DocumentDB/databaseAccounts/cli000002","name":"cli000002","location":"West
        US","type":"Microsoft.DocumentDB/databaseAccounts","kind":"GlobalDocumentDB","tags":{},"systemData":{"createdAt":"2021-06-22T06:18:10.4793712Z"},"properties":{"provisioningState":"Succeeded","documentEndpoint":"https://cli000002.documents.azure.com:443/","tableEndpoint":"https://cli000002.table.cosmos.azure.com:443/","publicNetworkAccess":"Enabled","enableAutomaticFailover":false,"enableMultipleWriteLocations":false,"enablePartitionKeyMonitor":false,"isVirtualNetworkFilterEnabled":false,"virtualNetworkRules":[],"EnabledApiTypes":"Table,
        Sql","disableKeyBasedMetadataWriteAccess":false,"enableFreeTier":false,"enableAnalyticalStorage":false,"analyticalStorageConfiguration":{"analyticalStorageSchemaType":"WellDefined"},"instanceId":"f2eb43ba-4a91-47d0-ab01-cf76ce8a13d1","createMode":"Default","databaseAccountOfferType":"Standard","defaultIdentity":"FirstPartyIdentity","networkAclBypass":"None","disableLocalAuth":false,"consistencyPolicy":{"defaultConsistencyLevel":"BoundedStaleness","maxIntervalInSeconds":86400,"maxStalenessPrefix":1000000},"configurationOverrides":{},"writeLocations":[{"id":"cli000002-westus","locationName":"West
        US","documentEndpoint":"https://cli000002-westus.documents.azure.com:443/","provisioningState":"Succeeded","failoverPriority":0,"isZoneRedundant":false}],"readLocations":[{"id":"cli000002-westus","locationName":"West
        US","documentEndpoint":"https://cli000002-westus.documents.azure.com:443/","provisioningState":"Succeeded","failoverPriority":0,"isZoneRedundant":false}],"locations":[{"id":"cli000002-westus","locationName":"West
        US","documentEndpoint":"https://cli000002-westus.documents.azure.com:443/","provisioningState":"Succeeded","failoverPriority":0,"isZoneRedundant":false}],"failoverPolicies":[{"id":"cli000002-westus","locationName":"West
        US","failoverPriority":0}],"cors":[],"capabilities":[{"name":"EnableTable"}],"ipRules":[],"backupPolicy":{"type":"Periodic","periodicModeProperties":{"backupIntervalInMinutes":240,"backupRetentionIntervalInHours":8,"backupStorageRedundancy":"Geo"}},"networkAclBypassResourceIds":[]},"identity":{"type":"None"}}'
    headers:
      cache-control:
      - no-store, no-cache
      content-length:
      - '2416'
      content-type:
      - application/json
      date:
      - Tue, 22 Jun 2021 06:18:47 GMT
      pragma:
      - no-cache
      server:
      - Microsoft-HTTPAPI/2.0
      strict-transport-security:
      - max-age=31536000; includeSubDomains
      transfer-encoding:
      - chunked
      vary:
      - Accept-Encoding
      x-content-type-options:
      - nosniff
      x-ms-gatewayversion:
      - version=2.14.0
    status:
      code: 200
      message: Ok
- request:
    body: '{"properties": {"resource": {"id": "cli000003"}, "options": {"throughput":
      1000}}}'
    headers:
      Accept:
      - application/json
      Accept-Encoding:
      - gzip, deflate
      CommandName:
      - cosmosdb table create
      Connection:
      - keep-alive
      Content-Length:
      - '88'
      Content-Type:
      - application/json
      ParameterSetName:
      - -g -a -n --throughput
      User-Agent:
      - AZURECLI/2.25.0 azsdk-python-mgmt-cosmosdb/6.4.0 Python/3.8.10 (Windows-10-10.0.19043-SP0)
    method: PUT
    uri: https://management.azure.com/subscriptions/00000000-0000-0000-0000-000000000000/resourceGroups/cli_test_cosmosdb_table_resource_throughput000001/providers/Microsoft.DocumentDB/databaseAccounts/cli000002/tables/cli000003?api-version=2021-06-15
  response:
    body:
      string: '{"status":"Enqueued"}'
    headers:
      azure-asyncoperation:
<<<<<<< HEAD
      - https://management.azure.com/subscriptions/00000000-0000-0000-0000-000000000000/providers/Microsoft.DocumentDB/locations/westus/operationsStatus/e8d13e39-0c81-4024-bc41-7e308de645af?api-version=2021-06-15
=======
      - https://management.azure.com/subscriptions/00000000-0000-0000-0000-000000000000/providers/Microsoft.DocumentDB/locations/westus/operationsStatus/c30ad147-ddfe-4917-ae61-b1a7effd9ca1?api-version=2021-06-15
>>>>>>> 1e7f7962
      cache-control:
      - no-store, no-cache
      content-length:
      - '21'
      content-type:
      - application/json
      date:
      - Tue, 22 Jun 2021 06:18:49 GMT
      location:
<<<<<<< HEAD
      - https://management.azure.com/subscriptions/00000000-0000-0000-0000-000000000000/resourceGroups/cli_test_cosmosdb_table_resource_throughput000001/providers/Microsoft.DocumentDB/databaseAccounts/cli000002/tables/cli000003/operationResults/e8d13e39-0c81-4024-bc41-7e308de645af?api-version=2021-06-15
=======
      - https://management.azure.com/subscriptions/00000000-0000-0000-0000-000000000000/resourceGroups/cli_test_cosmosdb_table_resource_throughput000001/providers/Microsoft.DocumentDB/databaseAccounts/cli000002/tables/cli000003/operationResults/c30ad147-ddfe-4917-ae61-b1a7effd9ca1?api-version=2021-06-15
>>>>>>> 1e7f7962
      pragma:
      - no-cache
      server:
      - Microsoft-HTTPAPI/2.0
      strict-transport-security:
      - max-age=31536000; includeSubDomains
      x-content-type-options:
      - nosniff
      x-ms-gatewayversion:
      - version=2.14.0
      x-ms-ratelimit-remaining-subscription-writes:
      - '1198'
    status:
      code: 202
      message: Accepted
- request:
    body: null
    headers:
      Accept:
      - '*/*'
      Accept-Encoding:
      - gzip, deflate
      CommandName:
      - cosmosdb table create
      Connection:
      - keep-alive
      ParameterSetName:
      - -g -a -n --throughput
      User-Agent:
      - AZURECLI/2.25.0 azsdk-python-mgmt-cosmosdb/6.4.0 Python/3.8.10 (Windows-10-10.0.19043-SP0)
    method: GET
<<<<<<< HEAD
    uri: https://management.azure.com/subscriptions/00000000-0000-0000-0000-000000000000/providers/Microsoft.DocumentDB/locations/westus/operationsStatus/e8d13e39-0c81-4024-bc41-7e308de645af?api-version=2021-06-15
=======
    uri: https://management.azure.com/subscriptions/00000000-0000-0000-0000-000000000000/providers/Microsoft.DocumentDB/locations/westus/operationsStatus/c30ad147-ddfe-4917-ae61-b1a7effd9ca1?api-version=2021-06-15
>>>>>>> 1e7f7962
  response:
    body:
      string: '{"status":"Succeeded"}'
    headers:
      cache-control:
      - no-store, no-cache
      content-length:
      - '22'
      content-type:
      - application/json
      date:
      - Tue, 22 Jun 2021 06:19:19 GMT
      pragma:
      - no-cache
      server:
      - Microsoft-HTTPAPI/2.0
      strict-transport-security:
      - max-age=31536000; includeSubDomains
      transfer-encoding:
      - chunked
      vary:
      - Accept-Encoding
      x-content-type-options:
      - nosniff
      x-ms-gatewayversion:
      - version=2.14.0
    status:
      code: 200
      message: Ok
- request:
    body: null
    headers:
      Accept:
      - '*/*'
      Accept-Encoding:
      - gzip, deflate
      CommandName:
      - cosmosdb table create
      Connection:
      - keep-alive
      ParameterSetName:
      - -g -a -n --throughput
      User-Agent:
      - AZURECLI/2.25.0 azsdk-python-mgmt-cosmosdb/6.4.0 Python/3.8.10 (Windows-10-10.0.19043-SP0)
    method: GET
    uri: https://management.azure.com/subscriptions/00000000-0000-0000-0000-000000000000/resourceGroups/cli_test_cosmosdb_table_resource_throughput000001/providers/Microsoft.DocumentDB/databaseAccounts/cli000002/tables/cli000003?api-version=2021-06-15
  response:
    body:
      string: '{"id":"/subscriptions/00000000-0000-0000-0000-000000000000/resourceGroups/cli_test_cosmosdb_table_resource_throughput000001/providers/Microsoft.DocumentDB/databaseAccounts/cli000002/tables/cli000003","type":"Microsoft.DocumentDB/databaseAccounts/tables","name":"cli000003","properties":{"resource":{"id":"cli000003","_rid":"HSAsAL1aOCQ=","_etag":"\"00000000-0000-0000-672e-7c38140701d7\"","_ts":1624342738}}}'
    headers:
      cache-control:
      - no-store, no-cache
      content-length:
      - '458'
      content-type:
      - application/json
      date:
      - Tue, 22 Jun 2021 06:19:19 GMT
      pragma:
      - no-cache
      server:
      - Microsoft-HTTPAPI/2.0
      strict-transport-security:
      - max-age=31536000; includeSubDomains
      transfer-encoding:
      - chunked
      vary:
      - Accept-Encoding
      x-content-type-options:
      - nosniff
      x-ms-gatewayversion:
      - version=2.14.0
    status:
      code: 200
      message: Ok
- request:
    body: null
    headers:
      Accept:
      - application/json
      Accept-Encoding:
      - gzip, deflate
      CommandName:
      - cosmosdb table throughput show
      Connection:
      - keep-alive
      ParameterSetName:
      - -g -a -n
      User-Agent:
      - AZURECLI/2.25.0 azsdk-python-mgmt-cosmosdb/6.4.0 Python/3.8.10 (Windows-10-10.0.19043-SP0)
    method: GET
    uri: https://management.azure.com/subscriptions/00000000-0000-0000-0000-000000000000/resourceGroups/cli_test_cosmosdb_table_resource_throughput000001/providers/Microsoft.DocumentDB/databaseAccounts/cli000002/tables/cli000003/throughputSettings/default?api-version=2021-06-15
  response:
    body:
      string: '{"id":"/subscriptions/00000000-0000-0000-0000-000000000000/resourceGroups/cli_test_cosmosdb_table_resource_throughput000001/providers/Microsoft.DocumentDB/databaseAccounts/cli000002/tables/cli000003/throughputSettings/default","type":"Microsoft.DocumentDB/databaseAccounts/tables/throughputSettings","name":"euiT","properties":{"resource":{"throughput":1000,"minimumThroughput":"400"}}}'
    headers:
      cache-control:
      - no-store, no-cache
      content-length:
      - '424'
      content-type:
      - application/json
      date:
      - Tue, 22 Jun 2021 06:19:20 GMT
      pragma:
      - no-cache
      server:
      - Microsoft-HTTPAPI/2.0
      strict-transport-security:
      - max-age=31536000; includeSubDomains
      transfer-encoding:
      - chunked
      vary:
      - Accept-Encoding
      x-content-type-options:
      - nosniff
      x-ms-gatewayversion:
      - version=2.14.0
    status:
      code: 200
      message: Ok
- request:
    body: '{"properties": {"resource": {"throughput": 2000}}}'
    headers:
      Accept:
      - application/json
      Accept-Encoding:
      - gzip, deflate
      CommandName:
      - cosmosdb table throughput update
      Connection:
      - keep-alive
      Content-Length:
      - '50'
      Content-Type:
      - application/json
      ParameterSetName:
      - -g -a -n --throughput
      User-Agent:
      - AZURECLI/2.25.0 azsdk-python-mgmt-cosmosdb/6.4.0 Python/3.8.10 (Windows-10-10.0.19043-SP0)
    method: PUT
    uri: https://management.azure.com/subscriptions/00000000-0000-0000-0000-000000000000/resourceGroups/cli_test_cosmosdb_table_resource_throughput000001/providers/Microsoft.DocumentDB/databaseAccounts/cli000002/tables/cli000003/throughputSettings/default?api-version=2021-06-15
  response:
    body:
      string: '{"status":"Enqueued"}'
    headers:
      azure-asyncoperation:
<<<<<<< HEAD
      - https://management.azure.com/subscriptions/00000000-0000-0000-0000-000000000000/providers/Microsoft.DocumentDB/locations/westus/operationsStatus/884e0160-114d-434f-88ab-4d7d2d9ba7bf?api-version=2021-06-15
=======
      - https://management.azure.com/subscriptions/00000000-0000-0000-0000-000000000000/providers/Microsoft.DocumentDB/locations/westus/operationsStatus/154c4cc1-05c8-4c25-be26-baf963952c26?api-version=2021-06-15
>>>>>>> 1e7f7962
      cache-control:
      - no-store, no-cache
      content-length:
      - '21'
      content-type:
      - application/json
      date:
      - Tue, 22 Jun 2021 06:19:21 GMT
      location:
<<<<<<< HEAD
      - https://management.azure.com/subscriptions/00000000-0000-0000-0000-000000000000/resourceGroups/cli_test_cosmosdb_table_resource_throughput000001/providers/Microsoft.DocumentDB/databaseAccounts/cli000002/tables/cli000003/throughputSettings/default/operationResults/884e0160-114d-434f-88ab-4d7d2d9ba7bf?api-version=2021-06-15
=======
      - https://management.azure.com/subscriptions/00000000-0000-0000-0000-000000000000/resourceGroups/cli_test_cosmosdb_table_resource_throughput000001/providers/Microsoft.DocumentDB/databaseAccounts/cli000002/tables/cli000003/throughputSettings/default/operationResults/154c4cc1-05c8-4c25-be26-baf963952c26?api-version=2021-06-15
>>>>>>> 1e7f7962
      pragma:
      - no-cache
      server:
      - Microsoft-HTTPAPI/2.0
      strict-transport-security:
      - max-age=31536000; includeSubDomains
      x-content-type-options:
      - nosniff
      x-ms-gatewayversion:
      - version=2.14.0
      x-ms-ratelimit-remaining-subscription-writes:
      - '1197'
    status:
      code: 202
      message: Accepted
- request:
    body: null
    headers:
      Accept:
      - '*/*'
      Accept-Encoding:
      - gzip, deflate
      CommandName:
      - cosmosdb table throughput update
      Connection:
      - keep-alive
      ParameterSetName:
      - -g -a -n --throughput
      User-Agent:
      - AZURECLI/2.25.0 azsdk-python-mgmt-cosmosdb/6.4.0 Python/3.8.10 (Windows-10-10.0.19043-SP0)
    method: GET
<<<<<<< HEAD
    uri: https://management.azure.com/subscriptions/00000000-0000-0000-0000-000000000000/providers/Microsoft.DocumentDB/locations/westus/operationsStatus/884e0160-114d-434f-88ab-4d7d2d9ba7bf?api-version=2021-06-15
=======
    uri: https://management.azure.com/subscriptions/00000000-0000-0000-0000-000000000000/providers/Microsoft.DocumentDB/locations/westus/operationsStatus/154c4cc1-05c8-4c25-be26-baf963952c26?api-version=2021-06-15
>>>>>>> 1e7f7962
  response:
    body:
      string: '{"status":"Succeeded"}'
    headers:
      cache-control:
      - no-store, no-cache
      content-length:
      - '22'
      content-type:
      - application/json
      date:
      - Tue, 22 Jun 2021 06:19:51 GMT
      pragma:
      - no-cache
      server:
      - Microsoft-HTTPAPI/2.0
      strict-transport-security:
      - max-age=31536000; includeSubDomains
      transfer-encoding:
      - chunked
      vary:
      - Accept-Encoding
      x-content-type-options:
      - nosniff
      x-ms-gatewayversion:
      - version=2.14.0
    status:
      code: 200
      message: Ok
- request:
    body: null
    headers:
      Accept:
      - '*/*'
      Accept-Encoding:
      - gzip, deflate
      CommandName:
      - cosmosdb table throughput update
      Connection:
      - keep-alive
      ParameterSetName:
      - -g -a -n --throughput
      User-Agent:
      - AZURECLI/2.25.0 azsdk-python-mgmt-cosmosdb/6.4.0 Python/3.8.10 (Windows-10-10.0.19043-SP0)
    method: GET
    uri: https://management.azure.com/subscriptions/00000000-0000-0000-0000-000000000000/resourceGroups/cli_test_cosmosdb_table_resource_throughput000001/providers/Microsoft.DocumentDB/databaseAccounts/cli000002/tables/cli000003/throughputSettings/default?api-version=2021-06-15
  response:
    body:
      string: '{"id":"/subscriptions/00000000-0000-0000-0000-000000000000/resourceGroups/cli_test_cosmosdb_table_resource_throughput000001/providers/Microsoft.DocumentDB/databaseAccounts/cli000002/tables/cli000003/throughputSettings/default","type":"Microsoft.DocumentDB/databaseAccounts/tables/throughputSettings","name":"euiT","properties":{"resource":{"throughput":2000,"minimumThroughput":"400"}}}'
    headers:
      cache-control:
      - no-store, no-cache
      content-length:
      - '424'
      content-type:
      - application/json
      date:
      - Tue, 22 Jun 2021 06:19:51 GMT
      pragma:
      - no-cache
      server:
      - Microsoft-HTTPAPI/2.0
      strict-transport-security:
      - max-age=31536000; includeSubDomains
      transfer-encoding:
      - chunked
      vary:
      - Accept-Encoding
      x-content-type-options:
      - nosniff
      x-ms-gatewayversion:
      - version=2.14.0
    status:
      code: 200
      message: Ok
version: 1<|MERGE_RESOLUTION|>--- conflicted
+++ resolved
@@ -76,11 +76,7 @@
         US","failoverPriority":0}],"cors":[],"capabilities":[{"name":"EnableTable"}],"ipRules":[],"backupPolicy":{"type":"Periodic","periodicModeProperties":{"backupIntervalInMinutes":240,"backupRetentionIntervalInHours":8,"backupStorageRedundancy":"Geo"}},"networkAclBypassResourceIds":[]},"identity":{"type":"None"}}'
     headers:
       azure-asyncoperation:
-<<<<<<< HEAD
-      - https://management.azure.com/subscriptions/00000000-0000-0000-0000-000000000000/providers/Microsoft.DocumentDB/locations/westus/operationsStatus/6ba93276-e9da-4f2f-862e-f11402c3534a?api-version=2021-06-15
-=======
       - https://management.azure.com/subscriptions/00000000-0000-0000-0000-000000000000/providers/Microsoft.DocumentDB/locations/westus/operationsStatus/407c06a5-10c1-428a-963b-c5104033f331?api-version=2021-06-15
->>>>>>> 1e7f7962
       cache-control:
       - no-store, no-cache
       content-length:
@@ -90,11 +86,7 @@
       date:
       - Tue, 22 Jun 2021 06:16:45 GMT
       location:
-<<<<<<< HEAD
-      - https://management.azure.com/subscriptions/00000000-0000-0000-0000-000000000000/resourceGroups/cli_test_cosmosdb_table_resource_throughput000001/providers/Microsoft.DocumentDB/databaseAccounts/cli000002/operationResults/6ba93276-e9da-4f2f-862e-f11402c3534a?api-version=2021-06-15
-=======
       - https://management.azure.com/subscriptions/00000000-0000-0000-0000-000000000000/resourceGroups/cli_test_cosmosdb_table_resource_throughput000001/providers/Microsoft.DocumentDB/databaseAccounts/cli000002/operationResults/407c06a5-10c1-428a-963b-c5104033f331?api-version=2021-06-15
->>>>>>> 1e7f7962
       pragma:
       - no-cache
       server:
@@ -130,11 +122,7 @@
       User-Agent:
       - AZURECLI/2.25.0 azsdk-python-mgmt-cosmosdb/6.4.0 Python/3.8.10 (Windows-10-10.0.19043-SP0)
     method: GET
-<<<<<<< HEAD
-    uri: https://management.azure.com/subscriptions/00000000-0000-0000-0000-000000000000/providers/Microsoft.DocumentDB/locations/westus/operationsStatus/6ba93276-e9da-4f2f-862e-f11402c3534a?api-version=2021-06-15
-=======
     uri: https://management.azure.com/subscriptions/00000000-0000-0000-0000-000000000000/providers/Microsoft.DocumentDB/locations/westus/operationsStatus/407c06a5-10c1-428a-963b-c5104033f331?api-version=2021-06-15
->>>>>>> 1e7f7962
   response:
     body:
       string: '{"status":"Dequeued"}'
@@ -180,11 +168,7 @@
       User-Agent:
       - AZURECLI/2.25.0 azsdk-python-mgmt-cosmosdb/6.4.0 Python/3.8.10 (Windows-10-10.0.19043-SP0)
     method: GET
-<<<<<<< HEAD
-    uri: https://management.azure.com/subscriptions/00000000-0000-0000-0000-000000000000/providers/Microsoft.DocumentDB/locations/westus/operationsStatus/6ba93276-e9da-4f2f-862e-f11402c3534a?api-version=2021-06-15
-=======
     uri: https://management.azure.com/subscriptions/00000000-0000-0000-0000-000000000000/providers/Microsoft.DocumentDB/locations/westus/operationsStatus/407c06a5-10c1-428a-963b-c5104033f331?api-version=2021-06-15
->>>>>>> 1e7f7962
   response:
     body:
       string: '{"status":"Dequeued"}'
@@ -230,11 +214,7 @@
       User-Agent:
       - AZURECLI/2.25.0 azsdk-python-mgmt-cosmosdb/6.4.0 Python/3.8.10 (Windows-10-10.0.19043-SP0)
     method: GET
-<<<<<<< HEAD
-    uri: https://management.azure.com/subscriptions/00000000-0000-0000-0000-000000000000/providers/Microsoft.DocumentDB/locations/westus/operationsStatus/6ba93276-e9da-4f2f-862e-f11402c3534a?api-version=2021-06-15
-=======
     uri: https://management.azure.com/subscriptions/00000000-0000-0000-0000-000000000000/providers/Microsoft.DocumentDB/locations/westus/operationsStatus/407c06a5-10c1-428a-963b-c5104033f331?api-version=2021-06-15
->>>>>>> 1e7f7962
   response:
     body:
       string: '{"status":"Dequeued"}'
@@ -280,57 +260,7 @@
       User-Agent:
       - AZURECLI/2.25.0 azsdk-python-mgmt-cosmosdb/6.4.0 Python/3.8.10 (Windows-10-10.0.19043-SP0)
     method: GET
-<<<<<<< HEAD
-    uri: https://management.azure.com/subscriptions/00000000-0000-0000-0000-000000000000/providers/Microsoft.DocumentDB/locations/westus/operationsStatus/6ba93276-e9da-4f2f-862e-f11402c3534a?api-version=2021-06-15
-  response:
-    body:
-      string: '{"status":"Dequeued"}'
-    headers:
-      cache-control:
-      - no-store, no-cache
-      content-length:
-      - '21'
-      content-type:
-      - application/json
-      date:
-      - Wed, 12 May 2021 21:01:49 GMT
-      pragma:
-      - no-cache
-      server:
-      - Microsoft-HTTPAPI/2.0
-      strict-transport-security:
-      - max-age=31536000; includeSubDomains
-      transfer-encoding:
-      - chunked
-      vary:
-      - Accept-Encoding
-      x-content-type-options:
-      - nosniff
-      x-ms-gatewayversion:
-      - version=2.11.0
-    status:
-      code: 200
-      message: Ok
-- request:
-    body: null
-    headers:
-      Accept:
-      - '*/*'
-      Accept-Encoding:
-      - gzip, deflate
-      CommandName:
-      - cosmosdb create
-      Connection:
-      - keep-alive
-      ParameterSetName:
-      - -n -g --capabilities
-      User-Agent:
-      - AZURECLI/2.23.0 azsdk-python-mgmt-cosmosdb/0.7.0 Python/3.8.4 (Windows-10-10.0.19041-SP0)
-    method: GET
-    uri: https://management.azure.com/subscriptions/00000000-0000-0000-0000-000000000000/providers/Microsoft.DocumentDB/locations/westus/operationsStatus/6ba93276-e9da-4f2f-862e-f11402c3534a?api-version=2021-06-15
-=======
     uri: https://management.azure.com/subscriptions/00000000-0000-0000-0000-000000000000/providers/Microsoft.DocumentDB/locations/westus/operationsStatus/407c06a5-10c1-428a-963b-c5104033f331?api-version=2021-06-15
->>>>>>> 1e7f7962
   response:
     body:
       string: '{"status":"Succeeded"}'
@@ -491,11 +421,7 @@
       string: '{"status":"Enqueued"}'
     headers:
       azure-asyncoperation:
-<<<<<<< HEAD
-      - https://management.azure.com/subscriptions/00000000-0000-0000-0000-000000000000/providers/Microsoft.DocumentDB/locations/westus/operationsStatus/e8d13e39-0c81-4024-bc41-7e308de645af?api-version=2021-06-15
-=======
       - https://management.azure.com/subscriptions/00000000-0000-0000-0000-000000000000/providers/Microsoft.DocumentDB/locations/westus/operationsStatus/c30ad147-ddfe-4917-ae61-b1a7effd9ca1?api-version=2021-06-15
->>>>>>> 1e7f7962
       cache-control:
       - no-store, no-cache
       content-length:
@@ -505,11 +431,7 @@
       date:
       - Tue, 22 Jun 2021 06:18:49 GMT
       location:
-<<<<<<< HEAD
-      - https://management.azure.com/subscriptions/00000000-0000-0000-0000-000000000000/resourceGroups/cli_test_cosmosdb_table_resource_throughput000001/providers/Microsoft.DocumentDB/databaseAccounts/cli000002/tables/cli000003/operationResults/e8d13e39-0c81-4024-bc41-7e308de645af?api-version=2021-06-15
-=======
       - https://management.azure.com/subscriptions/00000000-0000-0000-0000-000000000000/resourceGroups/cli_test_cosmosdb_table_resource_throughput000001/providers/Microsoft.DocumentDB/databaseAccounts/cli000002/tables/cli000003/operationResults/c30ad147-ddfe-4917-ae61-b1a7effd9ca1?api-version=2021-06-15
->>>>>>> 1e7f7962
       pragma:
       - no-cache
       server:
@@ -541,11 +463,7 @@
       User-Agent:
       - AZURECLI/2.25.0 azsdk-python-mgmt-cosmosdb/6.4.0 Python/3.8.10 (Windows-10-10.0.19043-SP0)
     method: GET
-<<<<<<< HEAD
-    uri: https://management.azure.com/subscriptions/00000000-0000-0000-0000-000000000000/providers/Microsoft.DocumentDB/locations/westus/operationsStatus/e8d13e39-0c81-4024-bc41-7e308de645af?api-version=2021-06-15
-=======
     uri: https://management.azure.com/subscriptions/00000000-0000-0000-0000-000000000000/providers/Microsoft.DocumentDB/locations/westus/operationsStatus/c30ad147-ddfe-4917-ae61-b1a7effd9ca1?api-version=2021-06-15
->>>>>>> 1e7f7962
   response:
     body:
       string: '{"status":"Succeeded"}'
@@ -693,11 +611,7 @@
       string: '{"status":"Enqueued"}'
     headers:
       azure-asyncoperation:
-<<<<<<< HEAD
-      - https://management.azure.com/subscriptions/00000000-0000-0000-0000-000000000000/providers/Microsoft.DocumentDB/locations/westus/operationsStatus/884e0160-114d-434f-88ab-4d7d2d9ba7bf?api-version=2021-06-15
-=======
       - https://management.azure.com/subscriptions/00000000-0000-0000-0000-000000000000/providers/Microsoft.DocumentDB/locations/westus/operationsStatus/154c4cc1-05c8-4c25-be26-baf963952c26?api-version=2021-06-15
->>>>>>> 1e7f7962
       cache-control:
       - no-store, no-cache
       content-length:
@@ -707,11 +621,7 @@
       date:
       - Tue, 22 Jun 2021 06:19:21 GMT
       location:
-<<<<<<< HEAD
-      - https://management.azure.com/subscriptions/00000000-0000-0000-0000-000000000000/resourceGroups/cli_test_cosmosdb_table_resource_throughput000001/providers/Microsoft.DocumentDB/databaseAccounts/cli000002/tables/cli000003/throughputSettings/default/operationResults/884e0160-114d-434f-88ab-4d7d2d9ba7bf?api-version=2021-06-15
-=======
       - https://management.azure.com/subscriptions/00000000-0000-0000-0000-000000000000/resourceGroups/cli_test_cosmosdb_table_resource_throughput000001/providers/Microsoft.DocumentDB/databaseAccounts/cli000002/tables/cli000003/throughputSettings/default/operationResults/154c4cc1-05c8-4c25-be26-baf963952c26?api-version=2021-06-15
->>>>>>> 1e7f7962
       pragma:
       - no-cache
       server:
@@ -743,11 +653,7 @@
       User-Agent:
       - AZURECLI/2.25.0 azsdk-python-mgmt-cosmosdb/6.4.0 Python/3.8.10 (Windows-10-10.0.19043-SP0)
     method: GET
-<<<<<<< HEAD
-    uri: https://management.azure.com/subscriptions/00000000-0000-0000-0000-000000000000/providers/Microsoft.DocumentDB/locations/westus/operationsStatus/884e0160-114d-434f-88ab-4d7d2d9ba7bf?api-version=2021-06-15
-=======
     uri: https://management.azure.com/subscriptions/00000000-0000-0000-0000-000000000000/providers/Microsoft.DocumentDB/locations/westus/operationsStatus/154c4cc1-05c8-4c25-be26-baf963952c26?api-version=2021-06-15
->>>>>>> 1e7f7962
   response:
     body:
       string: '{"status":"Succeeded"}'
