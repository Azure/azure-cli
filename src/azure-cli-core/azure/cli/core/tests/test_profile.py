# --------------------------------------------------------------------------------------------
# Copyright (c) Microsoft Corporation. All rights reserved.
# Licensed under the MIT License. See License.txt in the project root for license information.
# --------------------------------------------------------------------------------------------

# pylint: disable=protected-access
import json
import os
import sys
import unittest
import mock
import re
import datetime

from copy import deepcopy

from azure.mgmt.resource.subscriptions.models import \
    (SubscriptionState, Subscription, SubscriptionPolicies, SpendingLimit, ManagedByTenant)
from azure.cli.core._profile import Profile, SubscriptionFinder
from azure.cli.core.mock import DummyCli
from azure.identity import AuthenticationRecord

from knack.util import CLIError


class PublicClientApplicationMock(mock.MagicMock):

    def get_accounts(self, username):
        return [account for account in TestProfile.msal_accounts if account['username'] == username]


class TestProfile(unittest.TestCase):

    @classmethod
    def setUpClass(cls):
        cls.tenant_id = 'microsoft.com'
        cls.user1 = 'foo@foo.com'
        cls.id1 = 'subscriptions/1'
        cls.display_name1 = 'foo account'
        cls.home_account_id = "00000003-0000-0000-0000-000000000000.00000003-0000-0000-0000-000000000000"
        cls.client_id = "00000003-0000-0000-0000-000000000000"
        cls.authentication_record = AuthenticationRecord(cls.tenant_id, cls.client_id,
                                                         "https://login.microsoftonline.com", cls.home_account_id,
                                                         cls.user1)
        cls.state1 = SubscriptionState.enabled
        cls.managed_by_tenants = [ManagedByTenantStub('00000003-0000-0000-0000-000000000000'),
                                  ManagedByTenantStub('00000004-0000-0000-0000-000000000000')]
        # Dummy Subscription from SDK azure.mgmt.resource.subscriptions.v2019_06_01.operations._subscriptions_operations.SubscriptionsOperations.list
        # tenant_id denotes home tenant
        # Must be deepcopied before used as mock_arm_client.subscriptions.list.return_value
        cls.subscription1_raw = SubscriptionStub(cls.id1,
                                                 cls.display_name1,
                                                 cls.state1,
                                                 tenant_id=cls.tenant_id,
                                                 managed_by_tenants=cls.managed_by_tenants)

        cls.subscription1_output = [{'environmentName': 'AzureCloud',
                                     'homeTenantId': 'microsoft.com',
                                     'id': '1',
                                     'isDefault': True,
                                     'managedByTenants': [{'tenantId': '00000003-0000-0000-0000-000000000000'},
                                                          {'tenantId': '00000004-0000-0000-0000-000000000000'}],
                                     'name': 'foo account',
                                     'state': 'Enabled',
                                     'tenantId': 'microsoft.com',
                                     'user': {
                                         'name': 'foo@foo.com',
                                         'type': 'user'
                                     }}]

        # Dummy result of azure.cli.core._profile.SubscriptionFinder._find_using_specific_tenant
        # It has home_tenant_id which is mapped from tenant_id. tenant_id now denotes token tenant.
        cls.subscription1 = SubscriptionStub(cls.id1,
                                             cls.display_name1,
                                             cls.state1,
                                             tenant_id=cls.tenant_id,
                                             managed_by_tenants=cls.managed_by_tenants,
                                             home_tenant_id=cls.tenant_id)
        # Dummy result of azure.cli.core._profile.Profile._normalize_properties
        cls.subscription1_normalized = {
            'environmentName': 'AzureCloud',
            'id': '1',
            'name': cls.display_name1,
            'state': cls.state1.value,
            'user': {
                'name': cls.user1,
                'type': 'user'
            },
            'isDefault': False,
            'tenantId': cls.tenant_id,
            'homeTenantId': cls.tenant_id,
            'managedByTenants': [
                {
                    "tenantId": "00000003-0000-0000-0000-000000000000"
                },
                {
                    "tenantId": "00000004-0000-0000-0000-000000000000"
                }
            ],
        }

        cls.raw_token1 = 'some...secrets'
        cls.token_entry1 = {
            "_clientId": "04b07795-8ddb-461a-bbee-02f9e1bf7b46",
            "resource": "https://management.core.windows.net/",
            "tokenType": "Bearer",
            "expiresOn": "2016-03-31T04:26:56.610Z",
            "expiresIn": 3599,
            "identityProvider": "live.com",
            "_authority": "https://login.microsoftonline.com/common",
            "isMRRT": True,
            "refreshToken": "faked123",
            "accessToken": cls.raw_token1,
            "userId": cls.user1
        }
        from azure.core.credentials import AccessToken
        import time
        cls.access_token = AccessToken(cls.raw_token1, int(cls.token_entry1['expiresIn'] + time.time()))
        cls.user2 = 'bar@bar.com'
        cls.id2 = 'subscriptions/2'
        cls.display_name2 = 'bar account'
        cls.state2 = SubscriptionState.past_due
        cls.subscription2_raw = SubscriptionStub(cls.id2,
                                                 cls.display_name2,
                                                 cls.state2,
                                                 tenant_id=cls.tenant_id)
        cls.subscription2 = SubscriptionStub(cls.id2,
                                             cls.display_name2,
                                             cls.state2,
                                             tenant_id=cls.tenant_id,
                                             home_tenant_id=cls.tenant_id)
        cls.subscription2_normalized = {
            'environmentName': 'AzureCloud',
            'id': '2',
            'name': cls.display_name2,
            'state': cls.state2.value,
            'user': {
                'name': cls.user2,
                'type': 'user'
            },
            'isDefault': False,
            'tenantId': cls.tenant_id,
            'homeTenantId': cls.tenant_id,
            'managedByTenants': [],
        }
        cls.test_msi_tenant = '54826b22-38d6-4fb2-bad9-b7b93a3e9c5a'
        cls.test_msi_access_token = ('eyJ0eXAiOiJKV1QiLCJhbGciOiJSUzI1NiIsIng1dCI6IlZXVkljMVdEMVRrc2JiMzAxc2FzTTVrT3E1'
                                     'USIsImtpZCI6IlZXVkljMVdEMVRrc2JiMzAxc2FzTTVrT3E1USJ9.eyJhdWQiOiJodHRwczovL21hbmF'
                                     'nZW1lbnQuY29yZS53aW5kb3dzLm5ldC8iLCJpc3MiOiJodHRwczovL3N0cy53aW5kb3dzLm5ldC81NDg'
                                     'yNmIyMi0zOGQ2LTRmYjItYmFkOS1iN2I5M2EzZTljNWEvIiwiaWF0IjoxNTAzMzU0ODc2LCJuYmYiOjE'
                                     '1MDMzNTQ4NzYsImV4cCI6MTUwMzM1ODc3NiwiYWNyIjoiMSIsImFpbyI6IkFTUUEyLzhFQUFBQTFGL1k'
                                     '0VVR3bFI1Y091QXJxc1J0OU5UVVc2MGlsUHZna0daUC8xczVtdzg9IiwiYW1yIjpbInB3ZCJdLCJhcHB'
                                     'pZCI6IjA0YjA3Nzk1LThkZGItNDYxYS1iYmVlLTAyZjllMWJmN2I0NiIsImFwcGlkYWNyIjoiMCIsImV'
                                     'fZXhwIjoyNjI4MDAsImZhbWlseV9uYW1lIjoic2RrIiwiZ2l2ZW5fbmFtZSI6ImFkbWluMyIsImdyb3V'
                                     'wcyI6WyJlNGJiMGI1Ni0xMDE0LTQwZjgtODhhYi0zZDhhOGNiMGUwODYiLCI4YTliMTYxNy1mYzhkLTR'
                                     'hYTktYTQyZi05OTg2OGQzMTQ2OTkiLCI1NDgwMzkxNy00YzcxLTRkNmMtOGJkZi1iYmQ5MzEwMTBmOGM'
                                     'iXSwiaXBhZGRyIjoiMTY3LjIyMC4xLjIzNCIsIm5hbWUiOiJhZG1pbjMiLCJvaWQiOiJlN2UxNThkMy0'
                                     '3Y2RjLTQ3Y2QtODgyNS01ODU5ZDdhYjJiNTUiLCJwdWlkIjoiMTAwMzNGRkY5NUQ0NEU4NCIsInNjcCI'
                                     '6InVzZXJfaW1wZXJzb25hdGlvbiIsInN1YiI6ImhRenl3b3FTLUEtRzAySTl6ZE5TRmtGd3R2MGVwZ2l'
                                     'WY1Vsdm1PZEZHaFEiLCJ0aWQiOiI1NDgyNmIyMi0zOGQ2LTRmYjItYmFkOS1iN2I5M2EzZTljNWEiLCJ'
                                     '1bmlxdWVfbmFtZSI6ImFkbWluM0BBenVyZVNES1RlYW0ub25taWNyb3NvZnQuY29tIiwidXBuIjoiYWR'
                                     'taW4zQEF6dXJlU0RLVGVhbS5vbm1pY3Jvc29mdC5jb20iLCJ1dGkiOiJuUEROYm04UFkwYUdELWhNeWx'
                                     'rVEFBIiwidmVyIjoiMS4wIiwid2lkcyI6WyI2MmU5MDM5NC02OWY1LTQyMzctOTE5MC0wMTIxNzcxNDV'
                                     'lMTAiXX0.Pg4cq0MuP1uGhY_h51ZZdyUYjGDUFgTW2EfIV4DaWT9RU7GIK_Fq9VGBTTbFZA0pZrrmP-z'
                                     '7DlN9-U0A0nEYDoXzXvo-ACTkm9_TakfADd36YlYB5aLna-yO0B7rk5W9ANelkzUQgRfidSHtCmV6i4V'
                                     'e-lOym1sH5iOcxfIjXF0Tp2y0f3zM7qCq8Cp1ZxEwz6xYIgByoxjErNXrOME5Ld1WizcsaWxTXpwxJn_'
                                     'Q8U2g9kXHrbYFeY2gJxF_hnfLvNKxUKUBnftmyYxZwKi0GDS0BvdJnJnsqSRSpxUx__Ra9QJkG1IaDzj'
                                     'ZcSZPHK45T6ohK9Hk9ktZo0crVl7Tmw')
        cls.test_user_msi_access_token = ('eyJ0eXAiOiJKV1QiLCJhbGciOiJSUzI1NiIsIng1dCI6IlNzWnNCTmhaY0YzUTlTNHRycFFCVE'
                                          'J5TlJSSSIsImtpZCI6IlNzWnNCTmhaY0YzUTlTNHRycFFCVEJ5TlJSSSJ9.eyJhdWQiOiJodHR'
                                          'wczovL21hbmFnZW1lbnQuY29yZS53aW5kb3dzLm5ldCIsImlzcyI6Imh0dHBzOi8vc3RzLndpbm'
                                          'Rvd3MubmV0LzU0ODI2YjIyLTM4ZDYtNGZiMi1iYWQ5LWI3YjkzYTNlOWM1YS8iLCJpYXQiOjE1O'
                                          'TE3ODM5MDQsIm5iZiI6MTU5MTc4MzkwNCwiZXhwIjoxNTkxODcwNjA0LCJhaW8iOiI0MmRnWUZE'
                                          'd2JsZmR0WmYxck8zeGlMcVdtOU5MQVE9PSIsImFwcGlkIjoiNjJhYzQ5ZTYtMDQzOC00MTJjLWJ'
                                          'kZjUtNDg0ZTdkNDUyOTM2IiwiYXBwaWRhY3IiOiIyIiwiaWRwIjoiaHR0cHM6Ly9zdHMud2luZG'
                                          '93cy5uZXQvNTQ4MjZiMjItMzhkNi00ZmIyLWJhZDktYjdiOTNhM2U5YzVhLyIsIm9pZCI6ImQ4M'
                                          'zRjNjZmLTNhZjgtNDBiNy1iNDYzLWViZGNlN2YzYTgyNyIsInN1YiI6ImQ4MzRjNjZmLTNhZjgt'
                                          'NDBiNy1iNDYzLWViZGNlN2YzYTgyNyIsInRpZCI6IjU0ODI2YjIyLTM4ZDYtNGZiMi1iYWQ5LWI'
                                          '3YjkzYTNlOWM1YSIsInV0aSI6Ild2YjFyVlBQT1V5VjJDYmNyeHpBQUEiLCJ2ZXIiOiIxLjAiLC'
                                          'J4bXNfbWlyaWQiOiIvc3Vic2NyaXB0aW9ucy8wYjFmNjQ3MS0xYmYwLTRkZGEtYWVjMy1jYjkyNz'
                                          'JmMDk1OTAvcmVzb3VyY2Vncm91cHMvcWlhbndlbnMvcHJvdmlkZXJzL01pY3Jvc29mdC5NYW5hZ2'
                                          'VkSWRlbnRpdHkvdXNlckFzc2lnbmVkSWRlbnRpdGllcy9xaWFud2VuaWRlbnRpdHkifQ.nAxWA5_'
                                          'qTs_uwGoziKtDFAqxlmYSlyPGqAKZ8YFqFfm68r5Ouo2x2PztAv2D71L-j8B3GykNgW-2yhbB-z2'
                                          'h53dgjG2TVoeZjhV9DOpSJ06kLAeH-nskGxpBFf7se1qohlU7uyctsUMQWjXVUQbTEanJzj_IH-Y'
                                          '47O3lvM4Yrliz5QUApm63VF4EhqNpNvb5w0HkuB72SJ0MKJt5VdQqNcG077NQNoiTJ34XVXkyNDp'
                                          'I15y0Cj504P_xw-Dpvg-hmEbykjFMIaB8RoSrp3BzYjNtJh2CHIuWhXF0ngza2SwN2CXK0Vpn5Za'
                                          'EvZdD57j3h8iGE0Tw5IzG86uNS2AQ0A')

        cls.msal_accounts = [
            {
                'home_account_id': '182c0000-0000-0000-0000-000000000000.54820000-0000-0000-0000-000000000000',
                'environment': 'login.microsoftonline.com',
                'realm': 'organizations',
                'local_account_id': '182c0000-0000-0000-0000-000000000000',
                'username': cls.user1,
                'authority_type': 'MSSTS'
            }, {
                'home_account_id': '182c0000-0000-0000-0000-000000000000.54820000-0000-0000-0000-000000000000',
                'environment': 'login.microsoftonline.com',
                'realm': '54820000-0000-0000-0000-000000000000',
                'local_account_id': '182c0000-0000-0000-0000-000000000000',
                'username': cls.user1,
                'authority_type': 'MSSTS'
            }, {
                'home_account_id': 'c7970000-0000-0000-0000-000000000000.54820000-0000-0000-0000-000000000000',
                'environment': 'login.microsoftonline.com',
                'realm': 'organizations',
                'local_account_id': 'c7970000-0000-0000-0000-000000000000',
                'username': cls.user2,
                'authority_type': 'MSSTS'
            }, {
                'home_account_id': 'c7970000-0000-0000-0000-000000000000.54820000-0000-0000-0000-000000000000',
                'environment': 'login.microsoftonline.com',
                'realm': '54820000-0000-0000-0000-000000000000',
                'local_account_id': 'c7970000-0000-0000-0000-000000000000',
                'username': cls.user2,
                'authority_type': 'MSSTS'
            }]

        cls.msal_scopes = ['https://foo/.default']

        cls.service_principal_id = "00000001-0000-0000-0000-000000000000"
        cls.service_principal_secret = "test_secret"
        cls.service_principal_tenant_id = "00000001-0000-0000-0000-000000000000"

    @mock.patch('azure.identity.InteractiveBrowserCredential.authenticate', autospec=True)
    @mock.patch('msal.PublicClientApplication', new_callable=PublicClientApplicationMock)
    @mock.patch('azure.cli.core._profile.can_launch_browser', autospec=True, return_value=True)
    def test_login_with_interactive_browser(self, can_launch_browser_mock, app_mock, authenticate_mock):
        authenticate_mock.return_value = self.authentication_record

        cli = DummyCli()
        mock_arm_client = mock.MagicMock()
        mock_arm_client.tenants.list.return_value = [TenantStub(self.tenant_id)]
        mock_arm_client.subscriptions.list.return_value = [deepcopy(self.subscription1_raw)]
        finder = SubscriptionFinder(cli, lambda _: mock_arm_client)

        storage_mock = {'subscriptions': None}
        profile = Profile(cli_ctx=cli, storage=storage_mock, use_global_creds_cache=False, async_persist=False)
        subs = profile.login(True, None, None, False, None, use_device_code=False,
                             allow_no_subscriptions=False, subscription_finder=finder)

        # assert
        self.assertEqual(self.subscription1_output, subs)

    @mock.patch('azure.identity.UsernamePasswordCredential.authenticate', autospec=True)
    @mock.patch('msal.PublicClientApplication', new_callable=PublicClientApplicationMock)
    def test_login_with_username_password_for_tenant(self, app_mock, authenticate_mock):
        authenticate_mock.return_value = self.authentication_record
        cli = DummyCli()
        mock_arm_client = mock.MagicMock()
        mock_arm_client.tenants.list.side_effect = ValueError("'tenants.list' should not occur")
        mock_arm_client.subscriptions.list.return_value = [deepcopy(self.subscription1_raw)]
        finder = SubscriptionFinder(cli, lambda _: mock_arm_client)

        storage_mock = {'subscriptions': None}
        profile = Profile(cli_ctx=cli, storage=storage_mock, use_global_creds_cache=False, async_persist=False)
        subs = profile.login(False, '1234', 'my-secret', False, self.tenant_id, use_device_code=False,
                             allow_no_subscriptions=False, subscription_finder=finder)

        # assert
        self.assertEqual(self.subscription1_output, subs)

    @mock.patch('azure.identity.DeviceCodeCredential.authenticate', autospec=True)
    @mock.patch('msal.PublicClientApplication', new_callable=PublicClientApplicationMock)
    def test_login_with_device_code(self, app_mock, authenticate_mock):
        authenticate_mock.return_value = self.authentication_record
        cli = DummyCli()
        mock_arm_client = mock.MagicMock()
        mock_arm_client.tenants.list.return_value = [TenantStub(self.tenant_id)]
        mock_arm_client.subscriptions.list.return_value = [deepcopy(self.subscription1_raw)]
        finder = SubscriptionFinder(cli, lambda _: mock_arm_client)

        storage_mock = {'subscriptions': None}
        profile = Profile(cli_ctx=cli, storage=storage_mock, use_global_creds_cache=False, async_persist=False)
        subs = profile.login(True, None, None, False, None, use_device_code=True,
                             allow_no_subscriptions=False, subscription_finder=finder)

        # assert
        self.assertEqual(self.subscription1_output, subs)

    @mock.patch('azure.identity.DeviceCodeCredential.authenticate', autospec=True)
    @mock.patch('msal.PublicClientApplication', new_callable=PublicClientApplicationMock)
    def test_login_with_device_code_for_tenant(self, app_mock, authenticate_mock):
        authenticate_mock.return_value = self.authentication_record
        cli = DummyCli()
        mock_arm_client = mock.MagicMock()
        mock_arm_client.tenants.list.side_effect = ValueError("'tenants.list' should not occur")
        mock_arm_client.subscriptions.list.return_value = [deepcopy(self.subscription1_raw)]
        finder = SubscriptionFinder(cli, lambda _: mock_arm_client)

        storage_mock = {'subscriptions': None}
        profile = Profile(cli_ctx=cli, storage=storage_mock, use_global_creds_cache=False, async_persist=False)
        subs = profile.login(True, None, None, False, self.tenant_id, use_device_code=True,
                             allow_no_subscriptions=False, subscription_finder=finder)

        # assert
        self.assertEqual(self.subscription1_output, subs)

    def test_login_with_service_principal_secret(self):
        cli = DummyCli()
        mock_arm_client = mock.MagicMock()
        mock_arm_client.subscriptions.list.return_value = [deepcopy(self.subscription1_raw)]
        finder = SubscriptionFinder(cli, lambda _: mock_arm_client)

        storage_mock = {'subscriptions': None}
        profile = Profile(cli_ctx=cli, storage=storage_mock, use_global_creds_cache=False, async_persist=False)
        subs = profile.login(False, 'my app', 'my secret', True, self.tenant_id, use_device_code=True,
                             allow_no_subscriptions=False, subscription_finder=finder)
        output = [{'environmentName': 'AzureCloud',
                   'homeTenantId': 'microsoft.com',
                   'id': '1',
                   'isDefault': True,
                   'managedByTenants': [{'tenantId': '00000003-0000-0000-0000-000000000000'},
                                        {'tenantId': '00000004-0000-0000-0000-000000000000'}],
                   'name': 'foo account',
                   'state': 'Enabled',
                   'tenantId': 'microsoft.com',
                   'user': {
                       'name': 'my app',
                       'type': 'servicePrincipal'}}]
        # assert
        self.assertEqual(output, subs)

    def test_login_with_service_principal_cert(self):
        cli = DummyCli()
        mock_arm_client = mock.MagicMock()
        mock_arm_client.subscriptions.list.return_value = [deepcopy(self.subscription1_raw)]
        finder = SubscriptionFinder(cli, lambda _: mock_arm_client)
        curr_dir = os.path.dirname(os.path.realpath(__file__))
        test_cert_file = os.path.join(curr_dir, 'sp_cert.pem')
        storage_mock = {'subscriptions': None}
        profile = Profile(cli_ctx=cli, storage=storage_mock, use_global_creds_cache=False, async_persist=False)
        subs = profile.login(False, 'my app', test_cert_file, True, self.tenant_id, use_device_code=True,
                             allow_no_subscriptions=False, subscription_finder=finder)
        output = [{'environmentName': 'AzureCloud',
                   'homeTenantId': 'microsoft.com',
                   'id': '1',
                   'isDefault': True,
                   'managedByTenants': [{'tenantId': '00000003-0000-0000-0000-000000000000'},
                                        {'tenantId': '00000004-0000-0000-0000-000000000000'}],
                   'name': 'foo account',
                   'state': 'Enabled',
                   'tenantId': 'microsoft.com',
                   'user': {
                       'name': 'my app',
                       'type': 'servicePrincipal'}}]
        # assert
        self.assertEqual(output, subs)

    @unittest.skip("Not supported by Azure Identity.")
    def test_login_with_service_principal_cert_sn_issuer(self, get_token_mock):
        cli = DummyCli()
        mock_arm_client = mock.MagicMock()
        mock_arm_client.subscriptions.list.return_value = [deepcopy(self.subscription1_raw)]
        finder = SubscriptionFinder(cli, lambda _: mock_arm_client)
        curr_dir = os.path.dirname(os.path.realpath(__file__))
        test_cert_file = os.path.join(curr_dir, 'sp_cert.pem')
        storage_mock = {'subscriptions': None}
        profile = Profile(cli_ctx=cli, storage=storage_mock, use_global_creds_cache=False, async_persist=False)
        subs = profile.login(False, 'my app', test_cert_file, True, self.tenant_id, use_device_code=True,
                             allow_no_subscriptions=False, subscription_finder=finder, use_cert_sn_issuer=True)
        output = [{'environmentName': 'AzureCloud',
                   'homeTenantId': 'microsoft.com',
                   'id': '1',
                   'isDefault': True,
                   'managedByTenants': [{'tenantId': '00000003-0000-0000-0000-000000000000'},
                                        {'tenantId': '00000004-0000-0000-0000-000000000000'}],
                   'name': 'foo account',
                   'state': 'Enabled',
                   'tenantId': 'microsoft.com',
                   'user': {
                       'name': 'my app',
                       'type': 'servicePrincipal',
                       'useCertSNIssuerAuth': True}}]
        # assert
        self.assertEqual(output, subs)

    @mock.patch('azure.cli.core.profiles._shared.get_client_class', autospec=True)
    @mock.patch.dict('os.environ')
    def test_login_with_environment_credential_service_principal(self, get_client_class_mock):
        os.environ['AZURE_TENANT_ID'] = self.service_principal_tenant_id
        os.environ['AZURE_CLIENT_ID'] = self.service_principal_id
        os.environ['AZURE_CLIENT_SECRET'] = self.service_principal_secret

        client_mock = mock.MagicMock()
        get_client_class_mock.return_value = mock.MagicMock(return_value=client_mock)
        client_mock.subscriptions.list.return_value = [deepcopy(self.subscription1_raw)]

        cli = DummyCli()
        mock_arm_client = mock.MagicMock()
        mock_arm_client.subscriptions.list.return_value = [deepcopy(self.subscription1_raw)]

        storage_mock = {'subscriptions': None}
        profile = Profile(cli_ctx=cli, storage=storage_mock, use_global_creds_cache=False, async_persist=False)
        subs = profile.login_with_environment_credential()
        output = [{'environmentName': 'AzureCloud',
                   'homeTenantId': 'microsoft.com',
                   'id': '1',
                   'isDefault': True,
                   'managedByTenants': [{'tenantId': '00000003-0000-0000-0000-000000000000'},
                                        {'tenantId': '00000004-0000-0000-0000-000000000000'}],
                   'name': 'foo account',
                   'state': 'Enabled',
                   'tenantId': self.service_principal_tenant_id,
                   'user': {
                       'isEnvironmentCredential': True,
                       'name': self.service_principal_id,
                       'type': 'servicePrincipal'}}]
        # assert
        self.assertEqual(output, subs)

    @mock.patch('azure.cli.core.profiles._shared.get_client_class', autospec=True)
    @mock.patch('azure.identity.UsernamePasswordCredential.authenticate', autospec=True)
    @mock.patch('msal.PublicClientApplication', new_callable=PublicClientApplicationMock)
    @mock.patch.dict('os.environ')
    def test_login_with_environment_credential_username_password(self, app_mock, authenticate_mock, get_client_class_mock):
        os.environ['AZURE_USERNAME'] = self.user1
        os.environ['AZURE_PASSWORD'] = "test_user_password"

        authenticate_mock.return_value = self.authentication_record

        arm_client_mock = mock.MagicMock()
        get_client_class_mock.return_value = mock.MagicMock(return_value=arm_client_mock)
        arm_client_mock.tenants.list.return_value = [TenantStub(self.tenant_id)]
        arm_client_mock.subscriptions.list.return_value = [deepcopy(self.subscription1_raw)]

        cli = DummyCli()
        storage_mock = {'subscriptions': None}
        profile = Profile(cli_ctx=cli, storage=storage_mock, use_global_creds_cache=False, async_persist=False)
        subs = profile.login_with_environment_credential()
        output = [{'environmentName': 'AzureCloud',
                   'homeTenantId': 'microsoft.com',
                   'id': '1',
                   'isDefault': True,
                   'managedByTenants': [{'tenantId': '00000003-0000-0000-0000-000000000000'},
                                        {'tenantId': '00000004-0000-0000-0000-000000000000'}],
                   'name': 'foo account',
                   'state': 'Enabled',
                   'tenantId': self.tenant_id,
                   'user': {
                       'isEnvironmentCredential': True,
                       'name': self.user1,
                       'type': 'user'}}]
        # assert
        self.assertEqual(output, subs)

    def test_normalize(self):
        cli = DummyCli()
        storage_mock = {'subscriptions': None}
        profile = Profile(cli_ctx=cli, storage=storage_mock, use_global_creds_cache=False, async_persist=False)
        consolidated = profile._normalize_properties(self.user1, [self.subscription1], False)
        expected = self.subscription1_normalized
        self.assertEqual(expected, consolidated[0])
        # verify serialization works
        self.assertIsNotNone(json.dumps(consolidated[0]))

        # Test is_environment is mapped to user.isEnvironmentCredential
        consolidated = profile._normalize_properties(self.user1, [self.subscription1], False, is_environment=True)
        self.assertEqual(consolidated[0]['user']['isEnvironmentCredential'], True)

    def test_normalize_with_unicode_in_subscription_name(self):
        cli = DummyCli()
        storage_mock = {'subscriptions': None}
        test_display_name = 'sub' + chr(255)
        polished_display_name = 'sub?'
        test_subscription = SubscriptionStub('subscriptions/sub1',
                                             test_display_name,
                                             SubscriptionState.enabled,
                                             'tenant1')
        profile = Profile(cli_ctx=cli, storage=storage_mock, use_global_creds_cache=False, async_persist=False)
        consolidated = profile._normalize_properties(self.user1,
                                                     [test_subscription],
                                                     False)
        self.assertTrue(consolidated[0]['name'] in [polished_display_name, test_display_name])

    def test_normalize_with_none_subscription_name(self):
        cli = DummyCli()
        storage_mock = {'subscriptions': None}
        test_display_name = None
        polished_display_name = ''
        test_subscription = SubscriptionStub('subscriptions/sub1',
                                             test_display_name,
                                             SubscriptionState.enabled,
                                             'tenant1')
        profile = Profile(cli_ctx=cli, storage=storage_mock, use_global_creds_cache=False, async_persist=False)
        consolidated = profile._normalize_properties(self.user1,
                                                     [test_subscription],
                                                     False)
        self.assertTrue(consolidated[0]['name'] == polished_display_name)

    def test_update_add_two_different_subscriptions(self):
        cli = DummyCli()
        storage_mock = {'subscriptions': None}
        profile = Profile(cli_ctx=cli, storage=storage_mock, use_global_creds_cache=False, async_persist=False)

        # add the first and verify
        consolidated = profile._normalize_properties(self.user1,
                                                     [self.subscription1],
                                                     False)
        profile._set_subscriptions(consolidated)

        self.assertEqual(len(storage_mock['subscriptions']), 1)
        subscription1 = storage_mock['subscriptions'][0]
        subscription1_is_default = deepcopy(self.subscription1_normalized)
        subscription1_is_default['isDefault'] = True
        self.assertEqual(subscription1, subscription1_is_default)

        # add the second and verify
        consolidated = profile._normalize_properties(self.user2,
                                                     [self.subscription2],
                                                     False)
        profile._set_subscriptions(consolidated)

        self.assertEqual(len(storage_mock['subscriptions']), 2)
        subscription2 = storage_mock['subscriptions'][1]
        subscription2_is_default = deepcopy(self.subscription2_normalized)
        subscription2_is_default['isDefault'] = True
        self.assertEqual(subscription2, subscription2_is_default)

        # verify the old one stays, but no longer active
        self.assertEqual(storage_mock['subscriptions'][0]['name'],
                         subscription1['name'])
        self.assertFalse(storage_mock['subscriptions'][0]['isDefault'])

    def test_update_with_same_subscription_added_twice(self):
        cli = DummyCli()
        storage_mock = {'subscriptions': None}
        profile = Profile(cli_ctx=cli, storage=storage_mock, use_global_creds_cache=False, async_persist=False)

        # add one twice and verify we will have one but with new token
        consolidated = profile._normalize_properties(self.user1,
                                                     [self.subscription1],
                                                     False)
        profile._set_subscriptions(consolidated)

        new_subscription1 = SubscriptionStub(self.id1,
                                             self.display_name1,
                                             self.state1,
                                             self.tenant_id)
        consolidated = profile._normalize_properties(self.user1,
                                                     [new_subscription1],
                                                     False)
        profile._set_subscriptions(consolidated)

        self.assertEqual(len(storage_mock['subscriptions']), 1)
        self.assertTrue(storage_mock['subscriptions'][0]['isDefault'])

    def test_set_active_subscription(self):
        cli = DummyCli()
        storage_mock = {'subscriptions': None}
        profile = Profile(cli_ctx=cli, storage=storage_mock, use_global_creds_cache=False, async_persist=False)

        consolidated = profile._normalize_properties(self.user1,
                                                     [self.subscription1],
                                                     False)
        profile._set_subscriptions(consolidated)

        consolidated = profile._normalize_properties(self.user2,
                                                     [self.subscription2],
                                                     False)
        profile._set_subscriptions(consolidated)

        self.assertTrue(storage_mock['subscriptions'][1]['isDefault'])

        profile.set_active_subscription(storage_mock['subscriptions'][0]['id'])
        self.assertFalse(storage_mock['subscriptions'][1]['isDefault'])
        self.assertTrue(storage_mock['subscriptions'][0]['isDefault'])

    def test_default_active_subscription_to_non_disabled_one(self):
        cli = DummyCli()
        storage_mock = {'subscriptions': None}
        profile = Profile(cli_ctx=cli, storage=storage_mock, use_global_creds_cache=False, async_persist=False)

        subscriptions = profile._normalize_properties(
            self.user2, [self.subscription2, self.subscription1], False)

        profile._set_subscriptions(subscriptions)

        # verify we skip the overdued subscription and default to the 2nd one in the list
        self.assertEqual(storage_mock['subscriptions'][1]['name'], self.subscription1.display_name)
        self.assertTrue(storage_mock['subscriptions'][1]['isDefault'])

    def test_get_subscription(self):
        cli = DummyCli()
        storage_mock = {'subscriptions': None}
        profile = Profile(cli_ctx=cli, storage=storage_mock, use_global_creds_cache=False, async_persist=False)

        consolidated = profile._normalize_properties(self.user1,
                                                     [self.subscription1],
                                                     False)
        profile._set_subscriptions(consolidated)

        self.assertEqual(self.display_name1, profile.get_subscription()['name'])
        self.assertEqual(self.display_name1,
                         profile.get_subscription(subscription=self.display_name1)['name'])

        sub_id = self.id1.split('/')[-1]
        self.assertEqual(sub_id, profile.get_subscription()['id'])
        self.assertEqual(sub_id, profile.get_subscription(subscription=sub_id)['id'])
        self.assertRaises(CLIError, profile.get_subscription, "random_id")

    def test_get_auth_info_fail_on_user_account(self):
        cli = DummyCli()
        storage_mock = {'subscriptions': None}
        profile = Profile(cli_ctx=cli, storage=storage_mock, use_global_creds_cache=False, async_persist=False)

        consolidated = profile._normalize_properties(self.user1,
                                                     [self.subscription1],
                                                     False)
        profile._set_subscriptions(consolidated)

        # testing dump of existing logged in account
        self.assertRaises(CLIError, profile.get_sp_auth_info)

    @mock.patch('azure.cli.core.profiles.get_api_version', autospec=True)
    def test_subscription_finder_constructor(self, get_api_mock):
        cli = DummyCli()
        get_api_mock.return_value = '2016-06-01'
        cli.cloud.endpoints.resource_manager = 'http://foo_arm'
        finder = SubscriptionFinder(cli)
        result = finder._arm_client_factory(mock.MagicMock())
        self.assertEqual(result.config.base_url, 'http://foo_arm')

    @mock.patch('adal.AuthenticationContext', autospec=True)
    def test_get_auth_info_for_logged_in_service_principal(self, mock_auth_context):
        cli = DummyCli()
        mock_auth_context.acquire_token_with_client_credentials.return_value = self.token_entry1
        mock_arm_client = mock.MagicMock()
        mock_arm_client.subscriptions.list.return_value = [deepcopy(self.subscription1_raw)]
        finder = SubscriptionFinder(cli, lambda _: mock_arm_client)

        storage_mock = {'subscriptions': []}
        profile = Profile(cli_ctx=cli, storage=storage_mock, use_global_creds_cache=False, async_persist=False)
        profile._management_resource_uri = 'https://management.core.windows.net/'
        profile.login(False, '1234', 'my-secret', True, self.tenant_id, use_device_code=False,
                      allow_no_subscriptions=False, subscription_finder=finder)
        # action
        extended_info = profile.get_sp_auth_info()
        # assert
        self.assertEqual(self.id1.split('/')[-1], extended_info['subscriptionId'])
        self.assertEqual('1234', extended_info['clientId'])
        self.assertEqual('my-secret', extended_info['clientSecret'])
        self.assertEqual('https://login.microsoftonline.com', extended_info['activeDirectoryEndpointUrl'])
        self.assertEqual('https://management.azure.com/', extended_info['resourceManagerEndpointUrl'])

    def test_get_auth_info_for_newly_created_service_principal(self):
        cli = DummyCli()
        storage_mock = {'subscriptions': []}
        profile = Profile(cli_ctx=cli, storage=storage_mock, use_global_creds_cache=False, async_persist=False)
        consolidated = profile._normalize_properties(self.user1, [self.subscription1], False)
        profile._set_subscriptions(consolidated)
        # action
        extended_info = profile.get_sp_auth_info(name='1234', cert_file='/tmp/123.pem')
        # assert
        self.assertEqual(self.id1.split('/')[-1], extended_info['subscriptionId'])
        self.assertEqual(self.tenant_id, extended_info['tenantId'])
        self.assertEqual('1234', extended_info['clientId'])
        self.assertEqual('/tmp/123.pem', extended_info['clientCertificate'])
        self.assertIsNone(extended_info.get('clientSecret', None))
        self.assertEqual('https://login.microsoftonline.com', extended_info['activeDirectoryEndpointUrl'])
        self.assertEqual('https://management.azure.com/', extended_info['resourceManagerEndpointUrl'])

    def test_create_account_without_subscriptions_thru_service_principal(self):
        cli = DummyCli()
        mock_arm_client = mock.MagicMock()
        mock_arm_client.subscriptions.list.return_value = []
        finder = SubscriptionFinder(cli, lambda _: mock_arm_client)

        storage_mock = {'subscriptions': []}
        profile = Profile(cli_ctx=cli, storage=storage_mock, use_global_creds_cache=False, async_persist=False)
        profile._management_resource_uri = 'https://management.core.windows.net/'

        # action
        result = profile.login(False,
                               '1234',
                               'my-secret',
                               True,
                               self.tenant_id,
                               use_device_code=False,
                               allow_no_subscriptions=True,
                               subscription_finder=finder)
        # assert
        self.assertEqual(1, len(result))
        self.assertEqual(result[0]['id'], self.tenant_id)
        self.assertEqual(result[0]['state'], 'Enabled')
        self.assertEqual(result[0]['tenantId'], self.tenant_id)
        self.assertEqual(result[0]['name'], 'N/A(tenant level account)')
        self.assertTrue(profile.is_tenant_level_account())

    def test_create_account_with_subscriptions_allow_no_subscriptions_thru_service_principal(self):
        """test subscription is returned even with --allow-no-subscriptions. """
        cli = DummyCli()
        mock_arm_client = mock.MagicMock()
        mock_arm_client.subscriptions.list.return_value = [deepcopy(self.subscription1_raw)]
        finder = SubscriptionFinder(cli, lambda _: mock_arm_client)

        storage_mock = {'subscriptions': []}
        profile = Profile(cli_ctx=cli, storage=storage_mock, use_global_creds_cache=False, async_persist=False)
        profile._management_resource_uri = 'https://management.core.windows.net/'

        # action
        result = profile.login(False,
                               '1234',
                               'my-secret',
                               True,
                               self.tenant_id,
                               use_device_code=False,
                               allow_no_subscriptions=True,
                               subscription_finder=finder)
        # assert
        self.assertEqual(1, len(result))
        self.assertEqual(result[0]['id'], self.id1.split('/')[-1])
        self.assertEqual(result[0]['state'], 'Enabled')
        self.assertEqual(result[0]['tenantId'], self.tenant_id)
        self.assertEqual(result[0]['name'], self.display_name1)
        self.assertFalse(profile.is_tenant_level_account())

    @mock.patch('azure.identity.UsernamePasswordCredential.get_token', autospec=True)
    @mock.patch('azure.identity.UsernamePasswordCredential.authenticate', autospec=True)
    @mock.patch('msal.PublicClientApplication', new_callable=PublicClientApplicationMock)
    def test_create_account_without_subscriptions_thru_common_tenant(self, app_mock, authenticate_mock, get_token_mock):
        get_token_mock.return_value = self.access_token
        authenticate_mock.return_value = self.authentication_record

        cli = DummyCli()
        tenant_object = mock.MagicMock()
        tenant_object.id = "foo-bar"
        tenant_object.tenant_id = self.tenant_id
        mock_arm_client = mock.MagicMock()
        mock_arm_client.subscriptions.list.return_value = []
        mock_arm_client.tenants.list.return_value = (x for x in [tenant_object])

        finder = SubscriptionFinder(cli, lambda _: mock_arm_client)

        storage_mock = {'subscriptions': []}
        profile = Profile(cli_ctx=cli, storage=storage_mock, use_global_creds_cache=False, async_persist=False)
        profile._management_resource_uri = 'https://management.core.windows.net/'

        # action
        result = profile.login(False,
                               '1234',
                               'my-secret',
                               False,
                               None,
                               use_device_code=False,
                               allow_no_subscriptions=True,
                               subscription_finder=finder)

        # assert
        self.assertEqual(1, len(result))
        self.assertEqual(result[0]['id'], self.tenant_id)
        self.assertEqual(result[0]['state'], 'Enabled')
        self.assertEqual(result[0]['tenantId'], self.tenant_id)
        self.assertEqual(result[0]['name'], 'N/A(tenant level account)')

    @mock.patch('azure.cli.core._identity.Identity.login_with_username_password', autospec=True)
    def test_create_account_without_subscriptions_without_tenant(self, login_with_username_password):
        cli = DummyCli()
        from azure.identity import UsernamePasswordCredential
        auth_profile = self.authentication_record
        credential = UsernamePasswordCredential(self.client_id, '1234', 'my-secret')
        login_with_username_password.return_value = [credential, auth_profile]

        mock_arm_client = mock.MagicMock()
        mock_arm_client.subscriptions.list.return_value = []
        mock_arm_client.tenants.list.return_value = []
        finder = SubscriptionFinder(cli, lambda _: mock_arm_client)
        storage_mock = {'subscriptions': []}
        profile = Profile(cli_ctx=cli, storage=storage_mock, use_global_creds_cache=False, async_persist=False)

        # action
        result = profile.login(False,
                               '1234',
                               'my-secret',
                               False,
                               None,
                               use_device_code=False,
                               allow_no_subscriptions=True,
                               subscription_finder=finder)

        # assert
        self.assertTrue(0 == len(result))

    def test_get_current_account_user(self):
        cli = DummyCli()

        storage_mock = {'subscriptions': None}
        profile = Profile(cli_ctx=cli, storage=storage_mock, use_global_creds_cache=False, async_persist=False)
        consolidated = profile._normalize_properties(self.user1,
                                                     [self.subscription1],
                                                     False)
        profile._set_subscriptions(consolidated)
        # action
        user = profile.get_current_account_user()

        # verify
        self.assertEqual(user, self.user1)

    @mock.patch('azure.identity.InteractiveBrowserCredential.get_token', autospec=True)
    @mock.patch('msal.PublicClientApplication', new_callable=PublicClientApplicationMock)
    def test_get_login_credentials(self, app_mock, get_token_mock):
        cli = DummyCli()
        get_token_mock.return_value = TestProfile.raw_token1
        # setup
        storage_mock = {'subscriptions': None}
        profile = Profile(cli_ctx=cli, storage=storage_mock, use_global_creds_cache=False, async_persist=False)
        test_subscription_id = '12345678-1bf0-4dda-aec3-cb9272f09590'
        test_subscription = SubscriptionStub('/subscriptions/{}'.format(test_subscription_id),
                                             'MSI-DEV-INC', self.state1, '12345678-38d6-4fb2-bad9-b7b93a3e1234')
        consolidated = profile._normalize_properties(self.user1,
                                                     [test_subscription],
                                                     False, None, None)
        profile._set_subscriptions(consolidated)
        # action
        cred, subscription_id, _ = profile.get_login_credentials()

        # verify
        self.assertEqual(subscription_id, test_subscription_id)

        # verify the cred.get_token()
        token = cred.get_token()
        self.assertEqual(token, self.raw_token1)

    @mock.patch('azure.cli.core._identity.Identity.migrate_tokens', autospec=True)
    @mock.patch('msal.PublicClientApplication', new_callable=PublicClientApplicationMock)
    def test_get_login_credentials_with_token_migration(self, app_mock, migrate_tokens_mock):
        # Mimic an old subscription storage without 'useMsalTokenCache'
        adal_storage_mock = {
            'subscriptions': [{
                'id': '12345678-1bf0-4dda-aec3-cb9272f09590',
                'name': 'MSI-DEV-INC',
                'state': 'Enabled',
                'user': {'name': 'foo@foo.com', 'type': 'user'},
                'isDefault': True,
                'tenantId': '12345678-38d6-4fb2-bad9-b7b93a3e1234',
                'environmentName': 'AzureCloud',
                'managedByTenants': []
            }]
        }

        cli = DummyCli()
        profile = Profile(cli_ctx=cli, storage=adal_storage_mock)
        cred, subscription_id, _ = profile.get_login_credentials()
        # make sure migrate_tokens_mock is called
        migrate_tokens_mock.assert_called()

    @mock.patch('azure.identity.InteractiveBrowserCredential.get_token', autospec=True)
    @mock.patch('msal.PublicClientApplication', new_callable=PublicClientApplicationMock)
    def test_get_login_credentials_aux_subscriptions(self, app_mock, get_token_mock):
        cli = DummyCli()
        get_token_mock.return_value = TestProfile.raw_token1
        # setup
        storage_mock = {'subscriptions': None}
        profile = Profile(cli_ctx=cli, storage=storage_mock, use_global_creds_cache=False, async_persist=False)
        test_subscription_id = '12345678-1bf0-4dda-aec3-cb9272f09590'
        test_subscription_id2 = '12345678-1bf0-4dda-aec3-cb9272f09591'
        test_tenant_id = '12345678-38d6-4fb2-bad9-b7b93a3e1234'
        test_tenant_id2 = '12345678-38d6-4fb2-bad9-b7b93a3e4321'
        test_subscription = SubscriptionStub('/subscriptions/{}'.format(test_subscription_id),
                                             'MSI-DEV-INC', self.state1, test_tenant_id)
        test_subscription2 = SubscriptionStub('/subscriptions/{}'.format(test_subscription_id2),
                                              'MSI-DEV-INC2', self.state1, test_tenant_id2)
        consolidated = profile._normalize_properties(self.user1,
                                                     [test_subscription, test_subscription2],
                                                     False, None, None)
        profile._set_subscriptions(consolidated)
        # action
        cred, subscription_id, _ = profile.get_login_credentials(subscription_id=test_subscription_id,
                                                                 aux_subscriptions=[test_subscription_id2])

        # verify
        self.assertEqual(subscription_id, test_subscription_id)

        # verify the cred._get_token
        token, external_tokens = cred._get_token()
        self.assertEqual(token, self.raw_token1)
        self.assertEqual(external_tokens[0], self.raw_token1)

    @mock.patch('azure.identity.InteractiveBrowserCredential.get_token', autospec=True)
    @mock.patch('msal.PublicClientApplication', new_callable=PublicClientApplicationMock)
    def test_get_login_credentials_aux_tenants(self, app_mock, get_token_mock):
        cli = DummyCli()
        get_token_mock.return_value = TestProfile.raw_token1
        # setup
        storage_mock = {'subscriptions': None}
        profile = Profile(cli_ctx=cli, storage=storage_mock, use_global_creds_cache=False, async_persist=False)
        test_subscription_id = '12345678-1bf0-4dda-aec3-cb9272f09590'
        test_subscription_id2 = '12345678-1bf0-4dda-aec3-cb9272f09591'
        test_tenant_id = '12345678-38d6-4fb2-bad9-b7b93a3e1234'
        test_tenant_id2 = '12345678-38d6-4fb2-bad9-b7b93a3e4321'
        test_subscription = SubscriptionStub('/subscriptions/{}'.format(test_subscription_id),
                                             'MSI-DEV-INC', self.state1, test_tenant_id)
        test_subscription2 = SubscriptionStub('/subscriptions/{}'.format(test_subscription_id2),
                                              'MSI-DEV-INC2', self.state1, test_tenant_id2)
        consolidated = profile._normalize_properties(self.user1,
                                                     [test_subscription, test_subscription2],
                                                     False, None, None)
        profile._set_subscriptions(consolidated)
        # test only input aux_tenants
        cred, subscription_id, _ = profile.get_login_credentials(subscription_id=test_subscription_id,
                                                                 aux_tenants=[test_tenant_id2])

        # verify
        self.assertEqual(subscription_id, test_subscription_id)

        # verify the cred._get_token
        token, external_tokens = cred._get_token()
        self.assertEqual(token, self.raw_token1)
        self.assertEqual(external_tokens[0], self.raw_token1)

        # test input aux_tenants and aux_subscriptions
        with self.assertRaisesRegexp(CLIError,
                                     "Please specify only one of aux_subscriptions and aux_tenants, not both"):
            cred, subscription_id, _ = profile.get_login_credentials(subscription_id=test_subscription_id,
                                                                     aux_subscriptions=[test_subscription_id2],
                                                                     aux_tenants=[test_tenant_id2])

    @mock.patch('azure.identity.ManagedIdentityCredential.get_token', autospec=True)
    def test_get_login_credentials_msi_system_assigned(self, get_token_mock):
        get_token_mock.return_value = TestProfile.raw_token1

        # setup an existing msi subscription
        profile = Profile(cli_ctx=DummyCli(), storage={'subscriptions': None}, use_global_creds_cache=False,
                          async_persist=False)
        test_subscription_id = '12345678-1bf0-4dda-aec3-cb9272f09590'
        test_tenant_id = '12345678-38d6-4fb2-bad9-b7b93a3e1234'
        test_user = 'systemAssignedIdentity'
        msi_subscription = SubscriptionStub('/subscriptions/' + test_subscription_id, 'MSI', self.state1,
                                            test_tenant_id)
        consolidated = profile._normalize_properties(test_user,
                                                     [msi_subscription],
                                                     True)
        profile._set_subscriptions(consolidated)

        # action
        cred, subscription_id, _ = profile.get_login_credentials()

        # assert
        self.assertEqual(subscription_id, test_subscription_id)

        token = cred.get_token()
        self.assertEqual(token, self.raw_token1)

    @mock.patch('azure.identity.ManagedIdentityCredential.get_token', autospec=True)
    def test_get_login_credentials_msi_user_assigned_with_client_id(self, get_token_mock):
        get_token_mock.return_value = TestProfile.raw_token1

        # setup an existing msi subscription
        profile = Profile(cli_ctx=DummyCli(), storage={'subscriptions': None}, use_global_creds_cache=False,
                          async_persist=False)
        test_subscription_id = '12345678-1bf0-4dda-aec3-cb9272f09590'
        test_tenant_id = '12345678-38d6-4fb2-bad9-b7b93a3e1234'
        test_user = 'userAssignedIdentity'
        test_client_id = '12345678-38d6-4fb2-bad9-b7b93a3e8888'
        msi_subscription = SubscriptionStub('/subscriptions/' + test_subscription_id,
                                            'MSIClient-{}'.format(test_client_id), self.state1, test_tenant_id)
        consolidated = profile._normalize_properties(test_user, [msi_subscription], True)
        profile._set_subscriptions(consolidated, secondary_key_name='name')

        # action
        cred, subscription_id, _ = profile.get_login_credentials()

        # assert
        self.assertEqual(subscription_id, test_subscription_id)

        token = cred.get_token()
        self.assertEqual(token, self.raw_token1)

    @mock.patch('azure.identity.ManagedIdentityCredential.get_token', autospec=True)
    def test_get_login_credentials_msi_user_assigned_with_object_id(self, get_token_mock):
        get_token_mock.return_value = TestProfile.raw_token1

        # setup an existing msi subscription
        profile = Profile(cli_ctx=DummyCli(), storage={'subscriptions': None}, use_global_creds_cache=False,
                          async_persist=False)
        test_subscription_id = '12345678-1bf0-4dda-aec3-cb9272f09590'
        test_object_id = '12345678-38d6-4fb2-bad9-b7b93a3e9999'
        msi_subscription = SubscriptionStub('/subscriptions/12345678-1bf0-4dda-aec3-cb9272f09590',
                                            'MSIObject-{}'.format(test_object_id),
                                            self.state1, '12345678-38d6-4fb2-bad9-b7b93a3e1234')
        consolidated = profile._normalize_properties('userAssignedIdentity', [msi_subscription], True)
        profile._set_subscriptions(consolidated, secondary_key_name='name')

        # action
        cred, subscription_id, _ = profile.get_login_credentials()

        # assert
        self.assertEqual(subscription_id, test_subscription_id)

        token = cred.get_token()
        self.assertEqual(token, self.raw_token1)

    @mock.patch('azure.identity.ManagedIdentityCredential.get_token', autospec=True)
    def test_get_login_credentials_msi_user_assigned_with_res_id(self, get_token_mock):
        get_token_mock.return_value = self.access_token

        # setup an existing msi subscription
        profile = Profile(cli_ctx=DummyCli(), storage={'subscriptions': None}, use_global_creds_cache=False,
                          async_persist=False)
        test_subscription_id = '12345678-1bf0-4dda-aec3-cb9272f09590'
        test_res_id = ('/subscriptions/{}/resourceGroups/r1/providers/Microsoft.ManagedIdentity/'
                       'userAssignedIdentities/id1').format(test_subscription_id)
        msi_subscription = SubscriptionStub('/subscriptions/{}'.format(test_subscription_id),
                                            'MSIResource-{}'.format(test_res_id),
                                            self.state1, '12345678-38d6-4fb2-bad9-b7b93a3e1234')
        consolidated = profile._normalize_properties('userAssignedIdentity', [msi_subscription], True)
        profile._set_subscriptions(consolidated, secondary_key_name='name')

        # action
        cred, subscription_id, _ = profile.get_login_credentials()

        # assert
        self.assertEqual(subscription_id, test_subscription_id)

        token = cred.get_token()
        self.assertEqual(token, self.access_token)

    @mock.patch('azure.identity.InteractiveBrowserCredential.get_token', autospec=True)
    @mock.patch('msal.PublicClientApplication', new_callable=PublicClientApplicationMock)
    def test_get_raw_token(self, app_mock, get_token_mock):
        cli = DummyCli()
        get_token_mock.return_value = self.access_token

        # setup
        storage_mock = {'subscriptions': None}
        profile = Profile(cli_ctx=cli, storage=storage_mock, use_global_creds_cache=False, async_persist=False)
        consolidated = profile._normalize_properties(self.user1,
                                                     [self.subscription1],
                                                     False, None, None)
        profile._set_subscriptions(consolidated)

        # action
        # Get token with ADAL-style resource
        resource_result = profile.get_raw_token(resource='https://foo')
        # Get token with MSAL-style scopes
        scopes_result = profile.get_raw_token(scopes=self.msal_scopes)

        # verify
        self.assertEqual(resource_result, scopes_result)
        creds, sub, tenant = scopes_result

        self.assertEqual(creds[0], self.token_entry1['tokenType'])
        self.assertEqual(creds[1], self.raw_token1)
        import datetime
        # the last in the tuple is the whole token entry which has several fields
        self.assertEqual(creds[2]['expiresOn'],
                         datetime.datetime.fromtimestamp(self.access_token.expires_on).strftime("%Y-%m-%d %H:%M:%S.%f"))

        # Test get_raw_token with tenant
        creds, sub, tenant = profile.get_raw_token(resource='https://foo', tenant=self.tenant_id)

        self.assertEqual(creds[0], self.token_entry1['tokenType'])
        self.assertEqual(creds[1], self.raw_token1)
        self.assertEqual(creds[2]['expiresOn'],
                         datetime.datetime.fromtimestamp(self.access_token.expires_on).strftime("%Y-%m-%d %H:%M:%S.%f"))
        self.assertIsNone(sub)
        self.assertEqual(tenant, self.tenant_id)

    @mock.patch('azure.identity.ClientSecretCredential.get_token', autospec=True)
    @mock.patch('azure.cli.core._identity.MsalSecretStore.retrieve_secret_of_service_principal', autospec=True)
    def test_get_raw_token_for_sp(self, retrieve_secret_of_service_principal, get_token_mock):
        cli = DummyCli()
        retrieve_secret_of_service_principal.return_value = 'fake', 'fake'
        get_token_mock.return_value = self.access_token
        # setup
        storage_mock = {'subscriptions': None}
        profile = Profile(cli_ctx=cli, storage=storage_mock, use_global_creds_cache=False, async_persist=False)
        consolidated = profile._normalize_properties('sp1',
                                                     [self.subscription1],
                                                     True, None, None)
        profile._set_subscriptions(consolidated)
        # action
        creds, sub, tenant = profile.get_raw_token(resource='https://foo')

        # verify
        self.assertEqual(creds[0], self.token_entry1['tokenType'])
        self.assertEqual(creds[1], self.raw_token1)
        # the last in the tuple is the whole token entry which has several fields
        self.assertEqual(creds[2]['expiresOn'],
                         datetime.datetime.fromtimestamp(self.access_token.expires_on).strftime("%Y-%m-%d %H:%M:%S.%f"))
        self.assertEqual(sub, '1')
        self.assertEqual(tenant, self.tenant_id)

        # Test get_raw_token with tenant
        creds, sub, tenant = profile.get_raw_token(resource='https://foo', tenant=self.tenant_id)

        self.assertEqual(creds[0], self.token_entry1['tokenType'])
        self.assertEqual(creds[1], self.raw_token1)
        self.assertEqual(creds[2]['expiresOn'],
                         datetime.datetime.fromtimestamp(self.access_token.expires_on).strftime("%Y-%m-%d %H:%M:%S.%f"))
        self.assertIsNone(sub)
        self.assertEqual(tenant, self.tenant_id)

    @mock.patch('azure.identity.ManagedIdentityCredential.get_token', autospec=True)
    def test_get_raw_token_msi_system_assigned(self, get_token_mock):
        get_token_mock.return_value = self.access_token

        # setup an existing msi subscription
        profile = Profile(cli_ctx=DummyCli(), storage={'subscriptions': None}, use_global_creds_cache=False,
                          async_persist=False)
        test_subscription_id = '12345678-1bf0-4dda-aec3-cb9272f09590'
        test_tenant_id = '12345678-38d6-4fb2-bad9-b7b93a3e1234'
        test_user = 'systemAssignedIdentity'
        msi_subscription = SubscriptionStub('/subscriptions/' + test_subscription_id,
                                            'MSI', self.state1, test_tenant_id)
        consolidated = profile._normalize_properties(test_user,
                                                     [msi_subscription],
                                                     True)
        profile._set_subscriptions(consolidated)

        # action
        cred, subscription_id, tenant_id = profile.get_raw_token(resource='http://test_resource')

        # assert
        self.assertEqual(subscription_id, test_subscription_id)
        self.assertEqual(cred[0], 'Bearer')
        self.assertEqual(cred[1], self.raw_token1)
        self.assertEqual(subscription_id, test_subscription_id)
        self.assertEqual(tenant_id, test_tenant_id)

        # verify tenant shouldn't be specified for MSI account
        with self.assertRaisesRegexp(CLIError, "MSI"):
            cred, subscription_id, _ = profile.get_raw_token(resource='http://test_resource', tenant=self.tenant_id)

    @mock.patch('azure.identity.ManagedIdentityCredential.get_token', autospec=True, return_value=True)
    @mock.patch('azure.cli.core._profile.in_cloud_console', autospec=True)
    def test_get_raw_token_in_cloud_console(self, mock_in_cloud_console, get_token_mock):
        get_token_mock.return_value = self.access_token

        # setup an existing msi subscription
        profile = Profile(cli_ctx=DummyCli(), storage={'subscriptions': None}, use_global_creds_cache=False,
                          async_persist=False)
        test_subscription_id = '12345678-1bf0-4dda-aec3-cb9272f09590'
        test_tenant_id = '12345678-38d6-4fb2-bad9-b7b93a3e1234'
        msi_subscription = SubscriptionStub('/subscriptions/' + test_subscription_id,
                                            self.display_name1, self.state1, test_tenant_id)
        consolidated = profile._normalize_properties(self.user1,
                                                     [msi_subscription],
                                                     True)
        consolidated[0]['user']['cloudShellID'] = True
        profile._set_subscriptions(consolidated)

        # action
        cred, subscription_id, tenant_id = profile.get_raw_token(resource='http://test_resource')

        # assert
        self.assertEqual(subscription_id, test_subscription_id)
        self.assertEqual(cred[0], 'Bearer')
        self.assertEqual(cred[1], self.raw_token1)
        self.assertEqual(subscription_id, test_subscription_id)
        self.assertEqual(tenant_id, test_tenant_id)

        # verify tenant shouldn't be specified for Cloud Shell account
        with self.assertRaisesRegexp(CLIError, 'Cloud Shell'):
            cred, subscription_id, _ = profile.get_raw_token(resource='http://test_resource', tenant=self.tenant_id)

    @mock.patch('azure.identity.InteractiveBrowserCredential.get_token', autospec=True)
    @mock.patch('msal.PublicClientApplication', new_callable=PublicClientApplicationMock)
    def test_get_login_credentials_for_graph_client(self, app_mock, get_token_mock):
        cli = DummyCli()
        get_token_mock.return_value = self.access_token
        # setup
        storage_mock = {'subscriptions': None}
        profile = Profile(cli_ctx=cli, storage=storage_mock, use_global_creds_cache=False, async_persist=False)
        consolidated = profile._normalize_properties(self.user1, [self.subscription1],
                                                     False, None, None)
        profile._set_subscriptions(consolidated)
        # action
        cred, _, tenant_id = profile.get_login_credentials(
            resource=cli.cloud.endpoints.active_directory_graph_resource_id)
        _, _ = cred._get_token()
        # verify
        get_token_mock.assert_called_once_with(mock.ANY, 'https://graph.windows.net/.default')
        self.assertEqual(tenant_id, self.tenant_id)

    @mock.patch('azure.identity.InteractiveBrowserCredential.get_token', autospec=True)
    @mock.patch('msal.PublicClientApplication', new_callable=PublicClientApplicationMock)
    def test_get_login_credentials_for_data_lake_client(self, app_mock, get_token_mock):
        cli = DummyCli()
        get_token_mock.return_value = self.access_token
        # setup
        storage_mock = {'subscriptions': None}
        profile = Profile(cli_ctx=cli, storage=storage_mock, use_global_creds_cache=False, async_persist=False)
        consolidated = profile._normalize_properties(self.user1, [self.subscription1],
                                                     False, None, None)
        profile._set_subscriptions(consolidated)
        # action
        cred, _, tenant_id = profile.get_login_credentials(
            resource=cli.cloud.endpoints.active_directory_data_lake_resource_id)
        _, _ = cred._get_token()
        # verify
        get_token_mock.assert_called_once_with(mock.ANY, 'https://datalake.azure.net//.default')
        self.assertEqual(tenant_id, self.tenant_id)

    @mock.patch('msal.PublicClientApplication.remove_account', autospec=True)
    @mock.patch('msal.PublicClientApplication.get_accounts', autospec=True)
    def test_logout(self, mock_get_accounts, mock_remove_account):
        cli = DummyCli()

        storage_mock = {'subscriptions': []}
        profile = Profile(cli_ctx=cli, storage=storage_mock, use_global_creds_cache=False, async_persist=False)
        consolidated = profile._normalize_properties(self.user1,
                                                     [self.subscription1],
                                                     False)

        # 1. Log out from CLI, but not from MSAL
        profile._set_subscriptions(consolidated)
        self.assertEqual(1, len(storage_mock['subscriptions']))

        profile.logout(self.user1, clear_credential=False)

        self.assertEqual(0, len(storage_mock['subscriptions']))
        mock_get_accounts.assert_called_with(mock.ANY, self.user1)
        mock_remove_account.assert_not_called()

        # 2. Log out from both CLI and MSAL
        profile._set_subscriptions(consolidated)
        mock_get_accounts.reset_mock()
        mock_remove_account.reset_mock()
        mock_get_accounts.return_value = self.msal_accounts

        profile.logout(self.user1, True)

        self.assertEqual(0, len(storage_mock['subscriptions']))
        mock_get_accounts.assert_called_with(mock.ANY, self.user1)
        mock_remove_account.assert_has_calls([mock.call(mock.ANY, self.msal_accounts[0]),
                                             mock.call(mock.ANY, self.msal_accounts[1])])

        # 3. When already logged out from CLI, log out from MSAL
        profile._set_subscriptions([])
        mock_get_accounts.reset_mock()
        mock_remove_account.reset_mock()
        profile.logout(self.user1, True)
        mock_get_accounts.assert_called_with(mock.ANY, self.user1)
        mock_remove_account.assert_has_calls([mock.call(mock.ANY, self.msal_accounts[0]),
                                              mock.call(mock.ANY, self.msal_accounts[1])])

        # 4. Log out from CLI, when already logged out from MSAL
        profile._set_subscriptions(consolidated)
        mock_get_accounts.reset_mock()
        mock_remove_account.reset_mock()
        mock_get_accounts.return_value = []
        profile.logout(self.user1, True)
        self.assertEqual(0, len(storage_mock['subscriptions']))
        mock_get_accounts.assert_called_with(mock.ANY, self.user1)
        mock_remove_account.assert_not_called()

        # 5. Not logged in to CLI or MSAL
        profile._set_subscriptions([])
        mock_get_accounts.reset_mock()
        mock_remove_account.reset_mock()
        mock_get_accounts.return_value = []
        profile.logout(self.user1, True)
        self.assertEqual(0, len(storage_mock['subscriptions']))
        mock_get_accounts.assert_called_with(mock.ANY, self.user1)
        mock_remove_account.assert_not_called()

    @mock.patch('msal.PublicClientApplication.remove_account', autospec=True)
    @mock.patch('msal.PublicClientApplication.get_accounts', autospec=True)
    def test_logout_all(self, mock_get_accounts, mock_remove_account):
        cli = DummyCli()
        # setup
        storage_mock = {'subscriptions': []}
        profile = Profile(cli_ctx=cli, storage=storage_mock, use_global_creds_cache=False, async_persist=False)
        consolidated = profile._normalize_properties(self.user1,
                                                     [self.subscription1],
                                                     False)
        consolidated2 = profile._normalize_properties(self.user2,
                                                      [self.subscription2],
                                                      False)
        # 1. Log out from CLI, but not from MSAL
        profile._set_subscriptions(consolidated + consolidated2)
        self.assertEqual(2, len(storage_mock['subscriptions']))

        profile.logout_all(clear_credential=False)
        self.assertEqual([], storage_mock['subscriptions'])
        mock_get_accounts.assert_called_with(mock.ANY)
        mock_remove_account.assert_not_called()

        # 2. Log out from both CLI and MSAL
        profile._set_subscriptions(consolidated + consolidated2)
        mock_get_accounts.reset_mock()
        mock_remove_account.reset_mock()
        mock_get_accounts.return_value = self.msal_accounts
        profile.logout_all(clear_credential=True)
        self.assertEqual([], storage_mock['subscriptions'])
        mock_get_accounts.assert_called_with(mock.ANY)
        self.assertEqual(mock_remove_account.call_count, 4)

        # 3. When already logged out from CLI, log out from MSAL
        profile._set_subscriptions([])
        mock_get_accounts.reset_mock()
        mock_remove_account.reset_mock()
        mock_get_accounts.return_value = self.msal_accounts
        profile.logout_all(clear_credential=True)
        self.assertEqual([], storage_mock['subscriptions'])
        mock_get_accounts.assert_called_with(mock.ANY)
        self.assertEqual(mock_remove_account.call_count, 4)

        # 4. Log out from CLI, when already logged out from MSAL
        profile._set_subscriptions(consolidated + consolidated2)
        mock_get_accounts.reset_mock()
        mock_remove_account.reset_mock()
        mock_get_accounts.return_value = []
        profile.logout_all(clear_credential=True)
        self.assertEqual([], storage_mock['subscriptions'])
        mock_get_accounts.assert_called_with(mock.ANY)
        mock_remove_account.assert_not_called()

        # 5. Not logged in to CLI or MSAL
        profile._set_subscriptions([])
        mock_get_accounts.reset_mock()
        mock_remove_account.reset_mock()
        mock_get_accounts.return_value = []
        profile.logout_all(clear_credential=True)
        self.assertEqual([], storage_mock['subscriptions'])
        mock_get_accounts.assert_called_with(mock.ANY)
        mock_remove_account.assert_not_called()

    @mock.patch('azure.identity.ManagedIdentityCredential.get_token', autospec=True)
    @mock.patch('azure.cli.core._profile.SubscriptionFinder', autospec=True)
    def test_find_subscriptions_in_cloud_console(self, mock_subscription_finder, get_token_mock):
        class SubscriptionFinderStub:
            def find_using_specific_tenant(self, tenant, credential):
                # make sure the tenant and token args match 'TestProfile.test_msi_access_token'
                if tenant != '54826b22-38d6-4fb2-bad9-b7b93a3e9c5a':
                    raise AssertionError('find_using_specific_tenant was not invoked with expected tenant or token')
                return [TestProfile.subscription1]

        mock_subscription_finder.return_value = SubscriptionFinderStub()

        from azure.core.credentials import AccessToken
        import time
        get_token_mock.return_value = AccessToken(TestProfile.test_msi_access_token,
                                                  int(self.token_entry1['expiresIn'] + time.time()))
        profile = Profile(cli_ctx=DummyCli(), storage={'subscriptions': None}, use_global_creds_cache=False,
                          async_persist=False)

        # action
        subscriptions = profile.login_in_cloud_shell()

        # assert
        self.assertEqual(len(subscriptions), 1)
        s = subscriptions[0]
        self.assertEqual(s['user']['name'], 'admin3@AzureSDKTeam.onmicrosoft.com')
        self.assertEqual(s['user']['cloudShellID'], True)
        self.assertEqual(s['user']['type'], 'user')
        self.assertEqual(s['name'], self.display_name1)
        self.assertEqual(s['id'], self.id1.split('/')[-1])

    @mock.patch('azure.identity.ManagedIdentityCredential.get_token', autospec=True)
    @mock.patch('azure.cli.core._profile.SubscriptionFinder', autospec=True)
    def test_find_subscriptions_in_vm_with_msi_system_assigned(self, mock_subscription_finder, get_token_mock):
        class SubscriptionFinderStub:
            def find_using_specific_tenant(self, tenant, credential):
                # make sure the tenant and token args match 'TestProfile.test_msi_access_token'
                if tenant != '54826b22-38d6-4fb2-bad9-b7b93a3e9c5a':
                    raise AssertionError('find_using_specific_tenant was not invoked with expected tenant or token')
                return [TestProfile.subscription1]

        mock_subscription_finder.return_value = SubscriptionFinderStub()

        from azure.core.credentials import AccessToken
        import time
        get_token_mock.return_value = AccessToken(TestProfile.test_msi_access_token,
                                                  int(self.token_entry1['expiresIn'] + time.time()))
        profile = Profile(cli_ctx=DummyCli(), storage={'subscriptions': None}, use_global_creds_cache=False, async_persist=False)

        subscriptions = profile.login_with_managed_identity()

        # assert
        self.assertEqual(len(subscriptions), 1)
        s = subscriptions[0]
        self.assertEqual(s['user']['name'], 'systemAssignedIdentity')
        self.assertEqual(s['user']['type'], 'servicePrincipal')
        self.assertEqual(s['user']['assignedIdentityInfo'], 'MSI')
        self.assertEqual(s['name'], self.display_name1)
        self.assertEqual(s['id'], self.id1.split('/')[-1])
        self.assertEqual(s['tenantId'], 'microsoft.com')

    @mock.patch('azure.identity.ManagedIdentityCredential.get_token', autospec=True)
    @mock.patch('azure.cli.core._profile.SubscriptionFinder', autospec=True)
    def test_find_subscriptions_in_vm_with_msi_no_subscriptions(self, mock_subscription_finder, get_token_mock):
        class SubscriptionFinderStub:
            def find_using_specific_tenant(self, tenant, credential):
                # make sure the tenant and token args match 'TestProfile.test_msi_access_token'
                if tenant != '54826b22-38d6-4fb2-bad9-b7b93a3e9c5a':
                    raise AssertionError('find_using_specific_tenant was not invoked with expected tenant or token')
                return []

        mock_subscription_finder.return_value = SubscriptionFinderStub()

        from azure.core.credentials import AccessToken
        import time
        get_token_mock.return_value = AccessToken(TestProfile.test_msi_access_token,
                                                  int(self.token_entry1['expiresIn'] + time.time()))
        profile = Profile(cli_ctx=DummyCli(), storage={'subscriptions': None}, use_global_creds_cache=False, async_persist=False)

        subscriptions = profile.login_with_managed_identity(allow_no_subscriptions=True)

        # assert
        self.assertEqual(len(subscriptions), 1)
        s = subscriptions[0]
        self.assertEqual(s['user']['name'], 'systemAssignedIdentity')
        self.assertEqual(s['user']['type'], 'servicePrincipal')
        self.assertEqual(s['user']['assignedIdentityInfo'], 'MSI')
        self.assertEqual(s['name'], 'N/A(tenant level account)')
        self.assertEqual(s['id'], self.test_msi_tenant)
        self.assertEqual(s['tenantId'], self.test_msi_tenant)

    @mock.patch('azure.identity.ManagedIdentityCredential.get_token', autospec=True)
    @mock.patch('azure.cli.core._profile.SubscriptionFinder', autospec=True)
    def test_find_subscriptions_in_vm_with_msi_user_assigned_with_client_id(self, mock_subscription_finder, get_token_mock):
        class SubscriptionFinderStub:
            def find_using_specific_tenant(self, tenant, credential):
                # make sure the tenant and token args match 'TestProfile.test_msi_access_token'
                if tenant != '54826b22-38d6-4fb2-bad9-b7b93a3e9c5a':
                    raise AssertionError('find_using_specific_tenant was not invoked with expected tenant or token')
                return [TestProfile.subscription1]

        mock_subscription_finder.return_value = SubscriptionFinderStub()

        from azure.core.credentials import AccessToken
        import time

        get_token_mock.return_value = AccessToken(TestProfile.test_user_msi_access_token,
                                                  int(self.token_entry1['expiresIn'] + time.time()))
        profile = Profile(cli_ctx=DummyCli(), storage={'subscriptions': None},
                          use_global_creds_cache=False, async_persist=False)

        test_client_id = '62ac49e6-0438-412c-bdf5-484e7d452936'

        subscriptions = profile.login_with_managed_identity(identity_id=test_client_id)

        # assert
        self.assertEqual(len(subscriptions), 1)
        s = subscriptions[0]
        self.assertEqual(s['user']['name'], 'userAssignedIdentity')
        self.assertEqual(s['user']['type'], 'servicePrincipal')
        self.assertEqual(s['user']['clientId'], test_client_id)
        self.assertEqual(s['name'], self.display_name1)
        self.assertEqual(s['id'], self.id1.split('/')[-1])
        self.assertEqual(s['tenantId'], 'microsoft.com')

    @mock.patch('azure.identity.ManagedIdentityCredential.get_token', autospec=True)
    @mock.patch('azure.cli.core._profile.SubscriptionFinder', autospec=True)
<<<<<<< HEAD
    def test_find_subscriptions_in_vm_with_msi_user_assigned_with_object_id(self, mock_subscription_finder, get_token_mock):
=======
    def test_find_subscriptions_in_vm_with_msi_user_assigned_with_object_id(self, mock_subscription_finder, mock_get_client_class,
                                                                            mock_msi_auth):
        from azure.cli.core.azclierror import AzureResponseError

>>>>>>> a54b61df
        class SubscriptionFinderStub:
            def find_using_specific_tenant(self, tenant, credential):
                # make sure the tenant and token args match 'TestProfile.test_msi_access_token'
                if tenant != '54826b22-38d6-4fb2-bad9-b7b93a3e9c5a':
                    raise AssertionError('find_using_specific_tenant was not invoked with expected tenant or token')
                return [TestProfile.subscription1]

<<<<<<< HEAD
        mock_subscription_finder.return_value = SubscriptionFinderStub()
=======
        class AuthStub:
            def __init__(self, **kwargs):
                self.token = None
                self.client_id = kwargs.get('client_id')
                self.object_id = kwargs.get('object_id')
                # since msrestazure 0.4.34, set_token in init
                self.set_token()

            def set_token(self):
                # here we will reject the 1st sniffing of trying with client_id and then acccept the 2nd
                if self.object_id:
                    self.token = {
                        'token_type': 'Bearer',
                        'access_token': TestProfile.test_msi_access_token
                    }
                else:
                    raise AzureResponseError('Failed to connect to MSI. Please make sure MSI is configured correctly.\n'
                                             'Get Token request returned http error: 400, reason: Bad Request')
>>>>>>> a54b61df

        from azure.core.credentials import AccessToken
        import time

        get_token_mock.return_value = AccessToken(TestProfile.test_user_msi_access_token,
                                                  int(self.token_entry1['expiresIn'] + time.time()))
        profile = Profile(cli_ctx=DummyCli(), storage={'subscriptions': None},
                          use_global_creds_cache=False, async_persist=False)

        test_object_id = 'd834c66f-3af8-40b7-b463-ebdce7f3a827'

        subscriptions = profile.login_with_managed_identity(identity_id=test_object_id)

        # assert
        self.assertEqual(len(subscriptions), 1)
        s = subscriptions[0]
        self.assertEqual(s['user']['name'], 'userAssignedIdentity')
        self.assertEqual(s['user']['type'], 'servicePrincipal')
        self.assertEqual(s['user']['objectId'], test_object_id)
        self.assertEqual(s['name'], self.display_name1)
        self.assertEqual(s['id'], self.id1.split('/')[-1])
        self.assertEqual(s['tenantId'], 'microsoft.com')

    @mock.patch('azure.identity.ManagedIdentityCredential.get_token', autospec=True)
    @mock.patch('azure.cli.core._profile.SubscriptionFinder', autospec=True)
    def test_find_subscriptions_in_vm_with_msi_user_assigned_with_res_id(self, mock_subscription_finder, get_token_mock):
        class SubscriptionFinderStub:
            def find_using_specific_tenant(self, tenant, credential):
                # make sure the tenant and token args match 'TestProfile.test_msi_access_token'
                if tenant != '54826b22-38d6-4fb2-bad9-b7b93a3e9c5a':
                    raise AssertionError('find_using_specific_tenant was not invoked with expected tenant or token')
                return [TestProfile.subscription1]

        mock_subscription_finder.return_value = SubscriptionFinderStub()

        from azure.core.credentials import AccessToken
        import time

        get_token_mock.return_value = AccessToken(TestProfile.test_user_msi_access_token,
                                                  int(self.token_entry1['expiresIn'] + time.time()))
        profile = Profile(cli_ctx=DummyCli(), storage={'subscriptions': None},
                          use_global_creds_cache=False, async_persist=False)

        test_resource_id = ('/subscriptions/0b1f6471-1bf0-4dda-aec3-cb9272f09590/resourcegroups/qianwens/providers/'
                            'Microsoft.ManagedIdentity/userAssignedIdentities/qianwenidentity')

        subscriptions = profile.login_with_managed_identity(identity_id=test_resource_id)

        # assert
        self.assertEqual(len(subscriptions), 1)
        s = subscriptions[0]
        self.assertEqual(s['user']['name'], 'userAssignedIdentity')
        self.assertEqual(s['user']['type'], 'servicePrincipal')
        self.assertEqual(s['user']['resourceId'], test_resource_id)
        self.assertEqual(s['name'], self.display_name1)
        self.assertEqual(s['id'], self.id1.split('/')[-1])
        self.assertEqual(s['tenantId'], 'microsoft.com')

    @unittest.skip("todo: wait for identity support")
    @mock.patch('azure.identity.UsernamePasswordCredential.get_token', autospec=True)
    def test_find_subscriptions_thru_username_password_adfs(self, get_token_mock):
        cli = DummyCli()
        TEST_ADFS_AUTH_URL = 'https://adfs.local.azurestack.external/adfs'
        get_token_mock.return_value = self.access_token

        # todo: adfs test should be covered in azure.identity
        def test_acquire_token(self, resource, username, password, client_id):
            global acquire_token_invoked
            acquire_token_invoked = True
            if (self.authority.url == TEST_ADFS_AUTH_URL and self.authority.is_adfs_authority):
                return TestProfile.token_entry1
            else:
                raise ValueError('AuthContext was not initialized correctly for ADFS')

        get_token_mock.return_value = self.access_token
        mock_arm_client = mock.MagicMock()
        mock_arm_client.tenants.list.return_value = [TenantStub(self.tenant_id)]
        mock_arm_client.subscriptions.list.return_value = [deepcopy(self.subscription1_raw)]
        cli.cloud.endpoints.active_directory = TEST_ADFS_AUTH_URL
        finder = SubscriptionFinder(cli)
        finder._arm_client_factory = mock_arm_client
        mgmt_resource = 'https://management.core.windows.net/'
        storage_mock = {'subscriptions': None}
        profile = Profile(cli_ctx=cli, storage=storage_mock, use_global_creds_cache=False, async_persist=False)
        profile.login(False, '1234', 'my-secret', True, self.tenant_id, use_device_code=False,
                      allow_no_subscriptions=False, subscription_finder=finder)

        # action
        subs = finder.find_from_user_account(self.user1, 'bar', None, mgmt_resource)

        # assert
        self.assertEqual([self.subscription1], subs)

    @mock.patch('azure.identity.UsernamePasswordCredential.get_token', autospec=True)
    @mock.patch('msal.PublicClientApplication', new_callable=PublicClientApplicationMock)
    def test_refresh_accounts_one_user_account(self, app_mock, get_token_mock):
        cli = DummyCli()
        storage_mock = {'subscriptions': None}
        profile = Profile(cli_ctx=cli, storage=storage_mock, use_global_creds_cache=False, async_persist=False)
        consolidated = profile._normalize_properties(self.user1, deepcopy([self.subscription1]), False, None, None)
        profile._set_subscriptions(consolidated)
        get_token_mock.return_value = self.access_token
        mock_arm_client = mock.MagicMock()
        mock_arm_client.tenants.list.return_value = [TenantStub(self.tenant_id)]
        mock_arm_client.subscriptions.list.return_value = deepcopy([self.subscription1_raw, self.subscription2_raw])
        finder = SubscriptionFinder(cli, lambda _: mock_arm_client)
        # action
        profile.refresh_accounts(finder)

        # assert
        result = storage_mock['subscriptions']
        self.assertEqual(2, len(result))
        self.assertEqual(self.id1.split('/')[-1], result[0]['id'])
        self.assertEqual(self.id2.split('/')[-1], result[1]['id'])
        self.assertTrue(result[0]['isDefault'])

    @mock.patch('azure.identity.UsernamePasswordCredential.get_token', autospec=True)
    @mock.patch('azure.identity.ClientSecretCredential.get_token', autospec=True)
    @mock.patch('azure.cli.core._identity.MsalSecretStore.retrieve_secret_of_service_principal', autospec=True)
    @mock.patch('msal.PublicClientApplication', new_callable=PublicClientApplicationMock)
    def test_refresh_accounts_one_user_account_one_sp_account(self, app_mock, retrieve_secret_of_service_principal,
                                                              get_token1, get_token2):
        cli = DummyCli()
        storage_mock = {'subscriptions': None}
        profile = Profile(cli_ctx=cli, storage=storage_mock, use_global_creds_cache=False, async_persist=False)
        sp_subscription1 = SubscriptionStub('sp-sub/3', 'foo-subname', self.state1, 'foo_tenant.onmicrosoft.com')
        consolidated = profile._normalize_properties(self.user1, deepcopy([self.subscription1]), False, None, None)
        consolidated += profile._normalize_properties('http://foo', [sp_subscription1], True)
        profile._set_subscriptions(consolidated)
        retrieve_secret_of_service_principal.return_value = 'fake', 'fake'
        get_token1.return_value = self.access_token
        get_token2.return_value = self.access_token
        mock_arm_client = mock.MagicMock()
        mock_arm_client.tenants.list.return_value = [TenantStub(self.tenant_id)]
        mock_arm_client.subscriptions.list.side_effect = deepcopy(
            [[self.subscription1], [self.subscription2, sp_subscription1]])
        finder = SubscriptionFinder(cli, lambda _: mock_arm_client)

        # action
        profile.refresh_accounts(finder)

        # assert
        result = storage_mock['subscriptions']
        self.assertEqual(3, len(result))
        self.assertEqual(self.id1.split('/')[-1], result[0]['id'])
        self.assertEqual(self.id2.split('/')[-1], result[1]['id'])
        self.assertEqual('3', result[2]['id'])
        self.assertTrue(result[0]['isDefault'])

    @mock.patch('azure.identity.UsernamePasswordCredential.get_token', autospec=True)
    @mock.patch('msal.PublicClientApplication', new_callable=PublicClientApplicationMock)
    def test_refresh_accounts_with_nothing(self, app_mock, get_token_mock):
        cli = DummyCli()
        get_token_mock.return_value = self.access_token
        storage_mock = {'subscriptions': None}
        profile = Profile(cli_ctx=cli, storage=storage_mock, use_global_creds_cache=False, async_persist=False)
        consolidated = profile._normalize_properties(self.user1, deepcopy([self.subscription1]), False, None, None)
        profile._set_subscriptions(consolidated)
        mock_arm_client = mock.MagicMock()
        mock_arm_client.tenants.list.return_value = [TenantStub(self.tenant_id)]
        mock_arm_client.subscriptions.list.return_value = []
        finder = SubscriptionFinder(cli, lambda _: mock_arm_client)
        # action
        profile.refresh_accounts(finder)

        # assert
        result = storage_mock['subscriptions']
        self.assertEqual(0, len(result))

    @mock.patch('msal_extensions.FilePersistenceWithDataProtection.load', autospec=True)
    @mock.patch('msal_extensions.LibsecretPersistence.load', autospec=True)
    @mock.patch('msal_extensions.FilePersistence.load', autospec=True)
    def test_credscache_load_tokens_and_sp_creds_with_secret(self, mock_read_file, mock_read_file2, mock_read_file3):
        test_sp = [{
            'servicePrincipalId': 'myapp',
            'servicePrincipalTenant': 'mytenant',
            'accessToken': 'Secret'
        }]
        mock_read_file.return_value = json.dumps(test_sp)
        mock_read_file2.return_value = json.dumps(test_sp)
        mock_read_file3.return_value = json.dumps(test_sp)
        from azure.cli.core._identity import MsalSecretStore
        # action
        creds_cache = MsalSecretStore()
        token, file = creds_cache.retrieve_secret_of_service_principal("myapp", "mytenant")

        self.assertEqual(token, "Secret")

    @mock.patch('msal_extensions.FilePersistenceWithDataProtection.load', autospec=True)
    @mock.patch('msal_extensions.LibsecretPersistence.load', autospec=True)
    @mock.patch('msal_extensions.FilePersistence.load', autospec=True)
    def test_credscache_load_tokens_and_sp_creds_with_cert(self, mock_read_file, mock_read_file2, mock_read_file3):
        test_sp = [{
            "servicePrincipalId": "myapp",
            "servicePrincipalTenant": "mytenant",
            "certificateFile": 'junkcert.pem'
        }]
        mock_read_file.return_value = json.dumps(test_sp)
        mock_read_file2.return_value = json.dumps(test_sp)
        mock_read_file3.return_value = json.dumps(test_sp)
        from azure.cli.core._identity import MsalSecretStore
        # action
        creds_cache = MsalSecretStore()
        token, file = creds_cache.retrieve_secret_of_service_principal("myapp", "mytenant")

        # assert
        self.assertEqual(file, 'junkcert.pem')

    @mock.patch('msal_extensions.FilePersistenceWithDataProtection.load', autospec=True)
    @mock.patch('msal_extensions.LibsecretPersistence.load', autospec=True)
    @mock.patch('msal_extensions.FilePersistence.load', autospec=True)
    @mock.patch('msal_extensions.FilePersistenceWithDataProtection.save', autospec=True)
    @mock.patch('msal_extensions.LibsecretPersistence.save', autospec=True)
    @mock.patch('msal_extensions.FilePersistence.save', autospec=True)
    def test_credscache_add_new_sp_creds(self, mock_open_for_write1, mock_open_for_write2, mock_open_for_write3,
                                         mock_read_file1, mock_read_file2, mock_read_file3):
        test_sp = {
            "servicePrincipalId": "myapp",
            "servicePrincipalTenant": "mytenant",
            "accessToken": "Secret"
        }
        test_sp2 = {
            "servicePrincipalId": "myapp2",
            "servicePrincipalTenant": "mytenant2",
            "accessToken": "Secret2"
        }
        mock_open_for_write1.return_value = None
        mock_open_for_write2.return_value = None
        mock_open_for_write3.return_value = None
        mock_read_file1.return_value = json.dumps([test_sp])
        mock_read_file2.return_value = json.dumps([test_sp])
        mock_read_file3.return_value = json.dumps([test_sp])
        from azure.cli.core._identity import MsalSecretStore
        creds_cache = MsalSecretStore()

        # action
        creds_cache.save_service_principal_cred(test_sp2)

        # assert
        self.assertEqual(creds_cache._service_principal_creds, [test_sp, test_sp2])

    @mock.patch('msal_extensions.FilePersistenceWithDataProtection.load', autospec=True)
    @mock.patch('msal_extensions.LibsecretPersistence.load', autospec=True)
    @mock.patch('msal_extensions.FilePersistence.load', autospec=True)
    @mock.patch('msal_extensions.FilePersistenceWithDataProtection.save', autospec=True)
    @mock.patch('msal_extensions.LibsecretPersistence.save', autospec=True)
    @mock.patch('msal_extensions.FilePersistence.save', autospec=True)
    def test_credscache_add_preexisting_sp_creds(self, mock_open_for_write1, mock_open_for_write2, mock_open_for_write3,
                                                 mock_read_file1, mock_read_file2, mock_read_file3):
        test_sp = {
            "servicePrincipalId": "myapp",
            "servicePrincipalTenant": "mytenant",
            "accessToken": "Secret"
        }
        mock_open_for_write1.return_value = None
        mock_open_for_write2.return_value = None
        mock_open_for_write3.return_value = None
        mock_read_file1.return_value = json.dumps([test_sp])
        mock_read_file2.return_value = json.dumps([test_sp])
        mock_read_file3.return_value = json.dumps([test_sp])
        from azure.cli.core._identity import MsalSecretStore
        creds_cache = MsalSecretStore()

        # action
        creds_cache.save_service_principal_cred(test_sp)

        # assert
        self.assertEqual(creds_cache._service_principal_creds, [test_sp])

    @mock.patch('msal_extensions.FilePersistenceWithDataProtection.load', autospec=True)
    @mock.patch('msal_extensions.LibsecretPersistence.load', autospec=True)
    @mock.patch('msal_extensions.FilePersistence.load', autospec=True)
    @mock.patch('msal_extensions.FilePersistenceWithDataProtection.save', autospec=True)
    @mock.patch('msal_extensions.LibsecretPersistence.save', autospec=True)
    @mock.patch('msal_extensions.FilePersistence.save', autospec=True)
    def test_credscache_add_preexisting_sp_new_secret(self, mock_open_for_write1, mock_open_for_write2,
                                                      mock_open_for_write3, mock_read_file1,
                                                      mock_read_file2, mock_read_file3):
        test_sp = {
            "servicePrincipalId": "myapp",
            "servicePrincipalTenant": "mytenant",
            "accessToken": "Secret"
        }
        mock_open_for_write1.return_value = None
        mock_open_for_write2.return_value = None
        mock_open_for_write3.return_value = None
        mock_read_file1.return_value = json.dumps([test_sp])
        mock_read_file2.return_value = json.dumps([test_sp])
        mock_read_file3.return_value = json.dumps([test_sp])
        from azure.cli.core._identity import MsalSecretStore
        creds_cache = MsalSecretStore()
        new_creds = test_sp.copy()
        new_creds['accessToken'] = 'Secret2'
        # action
        creds_cache.save_service_principal_cred(new_creds)

        # assert
        self.assertEqual(creds_cache._service_principal_creds, [new_creds])

    @mock.patch('msal_extensions.FilePersistenceWithDataProtection.load', autospec=True)
    @mock.patch('msal_extensions.LibsecretPersistence.load', autospec=True)
    @mock.patch('msal_extensions.FilePersistence.load', autospec=True)
    @mock.patch('msal_extensions.FilePersistenceWithDataProtection.save', autospec=True)
    @mock.patch('msal_extensions.LibsecretPersistence.save', autospec=True)
    @mock.patch('msal_extensions.FilePersistence.save', autospec=True)
    def test_credscache_remove_creds(self, mock_open_for_write1, mock_open_for_write2, mock_open_for_write3,
                                     mock_read_file1, mock_read_file2, mock_read_file3):
        test_sp = {
            "servicePrincipalId": "myapp",
            "servicePrincipalTenant": "mytenant",
            "accessToken": "Secret"
        }
        mock_open_for_write1.return_value = None
        mock_open_for_write2.return_value = None
        mock_open_for_write3.return_value = None
        mock_read_file1.return_value = json.dumps([test_sp])
        mock_read_file2.return_value = json.dumps([test_sp])
        mock_read_file3.return_value = json.dumps([test_sp])
        from azure.cli.core._identity import MsalSecretStore
        creds_cache = MsalSecretStore()

        # action logout a service principal
        creds_cache.remove_cached_creds('myapp')

        # assert
        self.assertEqual(creds_cache._service_principal_creds, [])

    @mock.patch('msal_extensions.FilePersistenceWithDataProtection.load', autospec=True)
    @mock.patch('msal_extensions.LibsecretPersistence.load', autospec=True)
    @mock.patch('msal_extensions.FilePersistence.load', autospec=True)
    def test_credscache_good_error_on_file_corruption(self, mock_read_file1, mock_read_file2, mock_read_file3):
        mock_read_file1.side_effect = ValueError('a bad error for you')
        mock_read_file2.side_effect = ValueError('a bad error for you')
        mock_read_file3.side_effect = ValueError('a bad error for you')

        from azure.cli.core._identity import MsalSecretStore
        creds_cache = MsalSecretStore()

        # assert
        with self.assertRaises(CLIError) as context:
            creds_cache._load_cached_creds()

        self.assertTrue(re.findall(r'bad error for you', str(context.exception)))

    def test_service_principal_auth_client_secret(self):
        from azure.cli.core._identity import ServicePrincipalAuth
        sp_auth = ServicePrincipalAuth('sp_id1', 'tenant1', 'verySecret!')
        result = sp_auth.get_entry_to_persist()
        self.assertEqual(result, {
            'servicePrincipalId': 'sp_id1',
            'servicePrincipalTenant': 'tenant1',
            'accessToken': 'verySecret!'
        })

    def test_service_principal_auth_client_cert(self):
        from azure.cli.core._identity import ServicePrincipalAuth
        curr_dir = os.path.dirname(os.path.realpath(__file__))
        test_cert_file = os.path.join(curr_dir, 'sp_cert.pem')
        sp_auth = ServicePrincipalAuth('sp_id1', 'tenant1', None, test_cert_file)

        result = sp_auth.get_entry_to_persist()
        self.assertEqual(result, {
            'servicePrincipalId': 'sp_id1',
            'servicePrincipalTenant': 'tenant1',
            'certificateFile': test_cert_file,
            'thumbprint': 'F0:6A:53:84:8B:BE:71:4A:42:90:D6:9D:33:52:79:C1:D0:10:73:FD'
        })

<<<<<<< HEAD
    @unittest.skip("todo: wait for identity support")
=======
    def test_service_principal_auth_client_cert_err(self):
        curr_dir = os.path.dirname(os.path.realpath(__file__))
        test_cert_file = os.path.join(curr_dir, 'err_sp_cert.pem')
        with self.assertRaisesRegexp(CLIError, 'Invalid certificate'):
            ServicePrincipalAuth(test_cert_file)

>>>>>>> a54b61df
    def test_detect_adfs_authority_url(self):
        # todo: msal
        cli = DummyCli()
        adfs_url_1 = 'https://adfs.redmond.ext-u15f2402.masd.stbtest.microsoft.com/adfs/'
        cli.cloud.endpoints.active_directory = adfs_url_1
        storage_mock = {'subscriptions': None}
        profile = Profile(cli_ctx=cli, storage=storage_mock, use_global_creds_cache=False, async_persist=False)

        # test w/ trailing slash
        r = profile.auth_ctx_factory(cli, 'common', None)
        self.assertEqual(r.authority.url, adfs_url_1.rstrip('/'))

        # test w/o trailing slash
        adfs_url_2 = 'https://adfs.redmond.ext-u15f2402.masd.stbtest.microsoft.com/adfs'
        cli.cloud.endpoints.active_directory = adfs_url_2
        r = profile.auth_ctx_factory(cli, 'common', None)
        self.assertEqual(r.authority.url, adfs_url_2)

        # test w/ regular aad
        aad_url = 'https://login.microsoftonline.com'
        cli.cloud.endpoints.active_directory = aad_url
        r = profile.auth_ctx_factory(cli, 'common', None)
        self.assertEqual(r.authority.url, aad_url + '/common')

    @unittest.skip("todo: wait for identity support")
    @mock.patch('adal.AuthenticationContext', autospec=True)
    @mock.patch('azure.cli.core._profile._get_authorization_code', autospec=True)
    def test_find_using_common_tenant_mfa_warning(self, _get_authorization_code_mock, mock_auth_context):
        # Assume 2 tenants. Home tenant tenant1 doesn't require MFA, but tenant2 does
        # todo: @jiashuo
        import adal
        cli = DummyCli()
        mock_arm_client = mock.MagicMock()
        tenant2_mfa_id = 'tenant2-0000-0000-0000-000000000000'
        mock_arm_client.tenants.list.return_value = [TenantStub(self.tenant_id), TenantStub(tenant2_mfa_id)]
        mock_arm_client.subscriptions.list.return_value = [deepcopy(self.subscription1_raw)]
        token_cache = adal.TokenCache()
        finder = SubscriptionFinder(cli, lambda _, _1, _2: mock_auth_context, token_cache, lambda _: mock_arm_client)

        adal_error_mfa = adal.AdalError(error_msg="", error_response={
            'error': 'interaction_required',
            'error_description': "AADSTS50076: Due to a configuration change made by your administrator, "
                                 "or because you moved to a new location, you must use multi-factor "
                                 "authentication to access '797f4846-ba00-4fd7-ba43-dac1f8f63013'.\n"
                                 "Trace ID: 00000000-0000-0000-0000-000000000000\n"
                                 "Correlation ID: 00000000-0000-0000-0000-000000000000\n"
                                 "Timestamp: 2020-03-10 04:42:59Z",
            'error_codes': [50076],
            'timestamp': '2020-03-10 04:42:59Z',
            'trace_id': '00000000-0000-0000-0000-000000000000',
            'correlation_id': '00000000-0000-0000-0000-000000000000',
            'error_uri': 'https://login.microsoftonline.com/error?code=50076',
            'suberror': 'basic_action'})

        # adal_error_mfa are raised on the second call
        mock_auth_context.acquire_token.side_effect = [self.token_entry1, adal_error_mfa]

        # action
        all_subscriptions = finder.find_using_common_tenant(access_token="token1",
                                                            resource='https://management.core.windows.net/')

        # assert
        # subscriptions are correctly returned
        self.assertEqual(all_subscriptions, [self.subscription1])
        self.assertEqual(mock_auth_context.acquire_token.call_count, 2)

        # With pytest, use -o log_cli=True to manually check the log


class FileHandleStub(object):  # pylint: disable=too-few-public-methods

    def write(self, content):
        pass

    def __enter__(self):
        return self

    def __exit__(self, _2, _3, _4):
        pass


class SubscriptionStub(Subscription):  # pylint: disable=too-few-public-methods

    def __init__(self, id, display_name, state, tenant_id, managed_by_tenants=[], home_tenant_id=None):  # pylint: disable=redefined-builtin
        policies = SubscriptionPolicies()
        policies.spending_limit = SpendingLimit.current_period_off
        policies.quota_id = 'some quota'
        super(SubscriptionStub, self).__init__(subscription_policies=policies,
                                               authorization_source='some_authorization_source')
        self.id = id
        self.subscription_id = id.split('/')[1]
        self.display_name = display_name
        self.state = state
        # for a SDK Subscription, tenant_id means home tenant id
        # for a _find_using_specific_tenant Subscription, tenant_id means token tenant id
        self.tenant_id = tenant_id
        self.managed_by_tenants = managed_by_tenants
        # if home_tenant_id is None, this denotes a Subscription from SDK
        if home_tenant_id:
            self.home_tenant_id = home_tenant_id


class ManagedByTenantStub(ManagedByTenant):  # pylint: disable=too-few-public-methods

    def __init__(self, tenant_id):  # pylint: disable=redefined-builtin
        self.tenant_id = tenant_id


class TenantStub(object):  # pylint: disable=too-few-public-methods

    def __init__(self, tenant_id, display_name="DISPLAY_NAME"):
        self.tenant_id = tenant_id
        self.display_name = display_name
        self.additional_properties = {'displayName': display_name}


class MSRestAzureAuthStub:
    def __init__(self, *args, **kwargs):
        self._token = {
            'token_type': 'Bearer',
            'access_token': TestProfile.test_msi_access_token
        }
        self.set_token_invoked_count = 0
        self.token_read_count = 0
        self.client_id = kwargs.get('client_id')
        self.object_id = kwargs.get('object_id')
        self.msi_res_id = kwargs.get('msi_res_id')

    def set_token(self):
        self.set_token_invoked_count += 1

    @property
    def token(self):
        self.token_read_count += 1
        return self._token

    @token.setter
    def token(self, value):
        self._token = value


class TestProfileUtils(unittest.TestCase):
    def test_get_authority_and_tenant(self):
        from azure.cli.core._profile import _get_authority_and_tenant

        # Public cloud, without tenant
        expected_authority = "https://login.microsoftonline.com"
        self.assertEqual(_get_authority_and_tenant("https://login.microsoftonline.com", None),
                         (expected_authority, None))
        # Public cloud, with tenant
        self.assertEqual(_get_authority_and_tenant("https://login.microsoftonline.com", '00000000-0000-0000-0000-000000000001'),
                         (expected_authority, '00000000-0000-0000-0000-000000000001'))

        # ADFS, without tenant
        expected_authority = "https://adfs.redmond.azurestack.corp.microsoft.com"
        self.assertEqual(_get_authority_and_tenant("https://adfs.redmond.azurestack.corp.microsoft.com/adfs", None),
                         (expected_authority, 'adfs'))
        # ADFS, without tenant (including a trailing /)
        self.assertEqual(_get_authority_and_tenant("https://adfs.redmond.azurestack.corp.microsoft.com/adfs/", None),
                         (expected_authority, 'adfs'))
        # ADFS, with tenant
        self.assertEqual(_get_authority_and_tenant("https://adfs.redmond.azurestack.corp.microsoft.com/adfs", '00000000-0000-0000-0000-000000000001'),
                         (expected_authority, 'adfs'))


if __name__ == '__main__':
    unittest.main()<|MERGE_RESOLUTION|>--- conflicted
+++ resolved
@@ -1445,14 +1445,7 @@
 
     @mock.patch('azure.identity.ManagedIdentityCredential.get_token', autospec=True)
     @mock.patch('azure.cli.core._profile.SubscriptionFinder', autospec=True)
-<<<<<<< HEAD
     def test_find_subscriptions_in_vm_with_msi_user_assigned_with_object_id(self, mock_subscription_finder, get_token_mock):
-=======
-    def test_find_subscriptions_in_vm_with_msi_user_assigned_with_object_id(self, mock_subscription_finder, mock_get_client_class,
-                                                                            mock_msi_auth):
-        from azure.cli.core.azclierror import AzureResponseError
-
->>>>>>> a54b61df
         class SubscriptionFinderStub:
             def find_using_specific_tenant(self, tenant, credential):
                 # make sure the tenant and token args match 'TestProfile.test_msi_access_token'
@@ -1460,28 +1453,7 @@
                     raise AssertionError('find_using_specific_tenant was not invoked with expected tenant or token')
                 return [TestProfile.subscription1]
 
-<<<<<<< HEAD
         mock_subscription_finder.return_value = SubscriptionFinderStub()
-=======
-        class AuthStub:
-            def __init__(self, **kwargs):
-                self.token = None
-                self.client_id = kwargs.get('client_id')
-                self.object_id = kwargs.get('object_id')
-                # since msrestazure 0.4.34, set_token in init
-                self.set_token()
-
-            def set_token(self):
-                # here we will reject the 1st sniffing of trying with client_id and then acccept the 2nd
-                if self.object_id:
-                    self.token = {
-                        'token_type': 'Bearer',
-                        'access_token': TestProfile.test_msi_access_token
-                    }
-                else:
-                    raise AzureResponseError('Failed to connect to MSI. Please make sure MSI is configured correctly.\n'
-                                             'Get Token request returned http error: 400, reason: Bad Request')
->>>>>>> a54b61df
 
         from azure.core.credentials import AccessToken
         import time
@@ -1850,16 +1822,12 @@
             'thumbprint': 'F0:6A:53:84:8B:BE:71:4A:42:90:D6:9D:33:52:79:C1:D0:10:73:FD'
         })
 
-<<<<<<< HEAD
-    @unittest.skip("todo: wait for identity support")
-=======
     def test_service_principal_auth_client_cert_err(self):
         curr_dir = os.path.dirname(os.path.realpath(__file__))
         test_cert_file = os.path.join(curr_dir, 'err_sp_cert.pem')
         with self.assertRaisesRegexp(CLIError, 'Invalid certificate'):
             ServicePrincipalAuth(test_cert_file)
 
->>>>>>> a54b61df
     def test_detect_adfs_authority_url(self):
         # todo: msal
         cli = DummyCli()
