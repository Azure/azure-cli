# --------------------------------------------------------------------------------------------
# Copyright (c) Microsoft Corporation. All rights reserved.
# Licensed under the MIT License. See License.txt in the project root for license information.
# --------------------------------------------------------------------------------------------

# pylint: disable=too-many-lines
# pylint: disable=line-too-long

from __future__ import print_function
from collections import OrderedDict
import codecs
import json
import os
import platform
import re
from re import template  # pylint: disable=unused-import
import ssl
import sys
import uuid
import base64

from six.moves.urllib.request import urlopen  # pylint: disable=import-error
from six.moves.urllib.parse import urlparse  # pylint: disable=import-error

from msrestazure.tools import is_valid_resource_id, parse_resource_id

from azure.mgmt.resource.resources.models import GenericResource, DeploymentMode

from azure.cli.core.parser import IncorrectUsageError
from azure.cli.core.util import get_file_json, read_file_content, shell_safe_json_parse, sdk_no_wait
from azure.cli.core.commands import LongRunningOperation
from azure.cli.core.commands.client_factory import get_mgmt_service_client
from azure.cli.core.profiles import ResourceType, get_sdk, get_api_version, AZURE_API_PROFILES

from azure.cli.command_modules.resource._client_factory import (
    _resource_client_factory, _resource_policy_client_factory, _resource_lock_client_factory,
    _resource_links_client_factory, _resource_deploymentscripts_client_factory, _authorization_management_client, _resource_managedapps_client_factory, _resource_templatespecs_client_factory)
from azure.cli.command_modules.resource._validators import _parse_lock_id

from knack.log import get_logger
from knack.prompting import prompt, prompt_pass, prompt_t_f, prompt_choice_list, prompt_int, NoTTYException
from knack.util import CLIError

from msrest.serialization import Serializer
from msrest.pipeline import SansIOHTTPPolicy

from ._validators import MSI_LOCAL_ID
from ._formatters import format_what_if_operation_result

logger = get_logger(__name__)


def _build_resource_id(**kwargs):
    from msrestazure.tools import resource_id as resource_id_from_dict
    try:
        return resource_id_from_dict(**kwargs)
    except KeyError:
        return None


def _process_parameters(template_param_defs, parameter_lists):  # pylint: disable=too-many-statements

    def _try_parse_json_object(value):
        try:
            parsed = _remove_comments_from_json(value, False)
            return parsed.get('parameters', parsed)
        except Exception:  # pylint: disable=broad-except
            return None

    def _try_load_file_object(file_path):
        try:
            is_file = os.path.isfile(file_path)
        except ValueError:
            return None
        if is_file is True:
            try:
                content = read_file_content(file_path)
                if not content:
                    return None
                parsed = _remove_comments_from_json(content, False, file_path)
                return parsed.get('parameters', parsed)
            except Exception as ex:
                raise CLIError("Failed to parse {} with exception:\n    {}".format(file_path, ex))
        return None

    def _try_load_uri(uri):
        if "://" in uri:
            try:
                value = _urlretrieve(uri).decode('utf-8')
                parsed = _remove_comments_from_json(value, False)
                return parsed.get('parameters', parsed)
            except Exception:  # pylint: disable=broad-except
                pass
        return None

    def _try_parse_key_value_object(template_param_defs, parameters, value):
        # support situation where empty JSON "{}" is provided
        if value == '{}' and not parameters:
            return True

        try:
            key, value = value.split('=', 1)
        except ValueError:
            return False

        param = template_param_defs.get(key, None)
        if param is None:
            raise CLIError("unrecognized template parameter '{}'. Allowed parameters: {}"
                           .format(key, ', '.join(sorted(template_param_defs.keys()))))

        param_type = param.get('type', None)
        if param_type:
            param_type = param_type.lower()
        if param_type in ['object', 'array', 'secureobject']:
            parameters[key] = {'value': shell_safe_json_parse(value)}
        elif param_type in ['string', 'securestring']:
            parameters[key] = {'value': value}
        elif param_type == 'bool':
            parameters[key] = {'value': value.lower() == 'true'}
        elif param_type == 'int':
            parameters[key] = {'value': int(value)}
        else:
            logger.warning("Unrecognized type '%s' for parameter '%s'. Interpretting as string.", param_type, key)
            parameters[key] = {'value': value}

        return True

    parameters = {}
    for params in parameter_lists or []:
        for item in params:
            param_obj = _try_load_file_object(item)
            if param_obj is None:
                param_obj = _try_parse_json_object(item)
            if param_obj is None:
                param_obj = _try_load_uri(item)
            if param_obj is not None:
                parameters.update(param_obj)
            elif not _try_parse_key_value_object(template_param_defs, parameters, item):
                raise CLIError('Unable to parse parameter: {}'.format(item))

    return parameters


# pylint: disable=redefined-outer-name
def _find_missing_parameters(parameters, template):
    if template is None:
        return {}
    template_parameters = template.get('parameters', None)
    if template_parameters is None:
        return {}

    missing = OrderedDict()
    for parameter_name in template_parameters:
        parameter = template_parameters[parameter_name]
        if 'defaultValue' in parameter:
            continue
        if parameters is not None and parameters.get(parameter_name, None) is not None:
            continue
        missing[parameter_name] = parameter
    return missing


def _prompt_for_parameters(missing_parameters, fail_on_no_tty=True):  # pylint: disable=too-many-statements

    prompt_list = missing_parameters.keys() if isinstance(missing_parameters, OrderedDict) \
        else sorted(missing_parameters)
    result = OrderedDict()
    no_tty = False
    for param_name in prompt_list:
        param = missing_parameters[param_name]
        param_type = param.get('type', 'string').lower()
        description = 'Missing description'
        metadata = param.get('metadata', None)
        if metadata is not None:
            description = metadata.get('description', description)
        allowed_values = param.get('allowedValues', None)

        prompt_str = "Please provide {} value for '{}' (? for help): ".format(param_type, param_name)
        while True:
            if allowed_values is not None:
                try:
                    ix = prompt_choice_list(prompt_str, allowed_values, help_string=description)
                    result[param_name] = allowed_values[ix]
                except NoTTYException:
                    result[param_name] = None
                    no_tty = True
                break
            elif param_type == 'securestring':
                try:
                    value = prompt_pass(prompt_str, help_string=description)
                except NoTTYException:
                    value = None
                    no_tty = True
                result[param_name] = value
                break
            elif param_type == 'int':
                try:
                    int_value = prompt_int(prompt_str, help_string=description)
                    result[param_name] = int_value
                except NoTTYException:
                    result[param_name] = 0
                    no_tty = True
                break
            elif param_type == 'bool':
                try:
                    value = prompt_t_f(prompt_str, help_string=description)
                    result[param_name] = value
                except NoTTYException:
                    result[param_name] = False
                    no_tty = True
                break
            elif param_type in ['object', 'array']:
                try:
                    value = prompt(prompt_str, help_string=description)
                except NoTTYException:
                    value = ''
                    no_tty = True

                if value == '':
                    value = {} if param_type == 'object' else []
                else:
                    try:
                        value = shell_safe_json_parse(value)
                    except Exception as ex:  # pylint: disable=broad-except
                        logger.error(ex)
                        continue
                result[param_name] = value
                break
            else:
                try:
                    result[param_name] = prompt(prompt_str, help_string=description)
                except NoTTYException:
                    result[param_name] = None
                    no_tty = True
                break
    if no_tty and fail_on_no_tty:
        raise NoTTYException
    return result


# pylint: disable=redefined-outer-name
def _get_missing_parameters(parameters, template, prompt_fn, no_prompt=False):
    missing = _find_missing_parameters(parameters, template)
    if missing:
        if no_prompt is True:
            logger.warning("Missing input parameters: %s ", ', '.join(sorted(missing.keys())))
        else:
            try:
                prompt_parameters = prompt_fn(missing)
                for param_name in prompt_parameters:
                    parameters[param_name] = {
                        "value": prompt_parameters[param_name]
                    }
            except NoTTYException:
                raise CLIError("Missing input parameters: {}".format(', '.join(sorted(missing.keys()))))
    return parameters


def _ssl_context():
    if sys.version_info < (3, 4):
        return ssl.SSLContext(ssl.PROTOCOL_TLSv1)

    return ssl.create_default_context()


def _urlretrieve(url):
    req = urlopen(url, context=_ssl_context())
    return req.read()


# pylint: disable=redefined-outer-name
def _remove_comments_from_json(template, preserve_order=True, file_path=None):
    from jsmin import jsmin

    # When commenting at the bottom of all elements in a JSON object, jsmin has a bug that will wrap lines.
    # It will affect the subsequent multi-line processing logic, so deal with this situation in advance here.
    template = re.sub(r'(^[\t ]*//[\s\S]*?\n)|(^[\t ]*/\*{1,2}[\s\S]*?\*/)', '', template, flags=re.M)
    minified = jsmin(template)
    # Get rid of multi-line strings. Note, we are not sending it on the wire rather just extract parameters to prompt for values
    result = re.sub(r'"[^"]*?\n[^"]*?(?<!\\)"', '"#Azure Cli#"', minified, re.DOTALL)
    try:
        return shell_safe_json_parse(result, preserve_order)
    except CLIError:
        # Because the processing of removing comments and compression will lead to misplacement of error location,
        # so the error message should be wrapped.
        if file_path:
            raise CLIError("Failed to parse '{}', please check whether it is a valid JSON format".format(file_path))
        raise CLIError("Failed to parse the JSON data, please check whether it is a valid JSON format")


# pylint: disable=too-many-locals, too-many-statements, too-few-public-methods
def _deploy_arm_template_core_unmodified(cmd, resource_group_name, template_file=None,
                                         template_uri=None, deployment_name=None, parameters=None,
                                         mode=None, rollback_on_error=None, validate_only=False, no_wait=False,
                                         aux_subscriptions=None, aux_tenants=None, no_prompt=False):
    DeploymentProperties, TemplateLink, OnErrorDeployment = cmd.get_models('DeploymentProperties', 'TemplateLink',
                                                                           'OnErrorDeployment')
    template_link = None
    template_obj = None
    on_error_deployment = None
    template_content = None
    if template_uri:
        template_link = TemplateLink(uri=template_uri)
        template_obj = _remove_comments_from_json(_urlretrieve(template_uri).decode('utf-8'), file_path=template_uri)
    else:
        template_content = read_file_content(template_file)
        template_obj = _remove_comments_from_json(template_content, file_path=template_file)

    if rollback_on_error == '':
        on_error_deployment = OnErrorDeployment(type='LastSuccessful')
    elif rollback_on_error:
        on_error_deployment = OnErrorDeployment(type='SpecificDeployment', deployment_name=rollback_on_error)

    template_param_defs = template_obj.get('parameters', {})
    template_obj['resources'] = template_obj.get('resources', [])
    parameters = _process_parameters(template_param_defs, parameters) or {}
    parameters = _get_missing_parameters(parameters, template_obj, _prompt_for_parameters, no_prompt)

    parameters = json.loads(json.dumps(parameters))

    properties = DeploymentProperties(template=template_content, template_link=template_link,
                                      parameters=parameters, mode=mode, on_error_deployment=on_error_deployment)

    smc = get_mgmt_service_client(cmd.cli_ctx, ResourceType.MGMT_RESOURCE_RESOURCES,
                                  aux_subscriptions=aux_subscriptions, aux_tenants=aux_tenants)

    deployment_client = smc.deployments  # This solves the multi-api for you

    if not template_uri:

        # pylint: disable=protected-access
        deployment_client._serialize = JSONSerializer(
            deployment_client._serialize.dependencies
        )

        # Plug this as default HTTP pipeline
        from msrest.pipeline import Pipeline
        from msrest.pipeline.requests import (
            RequestsCredentialsPolicy,
            RequestsPatchSession,
            PipelineRequestsHTTPSender
        )
        from msrest.universal_http.requests import RequestsHTTPSender

        smc.config.pipeline = Pipeline(
            policies=[
                JsonCTemplatePolicy(),
                smc.config.user_agent_policy,
                RequestsPatchSession(),
                smc.config.http_logger_policy,
                RequestsCredentialsPolicy(smc.config.credentials)
            ],
            sender=PipelineRequestsHTTPSender(RequestsHTTPSender(smc.config))
        )

<<<<<<< HEAD
    Deployment = get_sdk(cli_ctx, ResourceType.MGMT_RESOURCE_RESOURCES, 'Deployment', mod='models')
    deployment_obj = Deployment(properties=properties)
    validation_poller = deployment_client.validate(resource_group_name=resource_group_name, deployment_name=deployment_name, parameters=deployment_obj, properties=properties)
    validation_result = LongRunningOperation(cli_ctx)(validation_poller)
=======
    if cmd.supported_api_version(min_api='2019-10-01', resource_type=ResourceType.MGMT_RESOURCE_RESOURCES):
        Deployment = cmd.get_models('Deployment')
        deployment = Deployment(properties=properties)
        validation_poller = deployment_client.validate(resource_group_name, deployment_name, deployment)
        validation_result = LongRunningOperation(cmd.cli_ctx)(validation_poller)
    else:
        validation_result = deployment_client.validate(resource_group_name, deployment_name, properties)
>>>>>>> 3c2ff2b5

    if validation_result and validation_result.error:
        err_message = _build_preflight_error_message(validation_result.error)
        raise CLIError(err_message)
    if validate_only:
        return validation_result

<<<<<<< HEAD
    return sdk_no_wait(no_wait, deployment_client.create_or_update, resource_group_name, deployment_name, deployment_obj)
=======
    if cmd.supported_api_version(min_api='2019-10-01', resource_type=ResourceType.MGMT_RESOURCE_RESOURCES):
        return sdk_no_wait(no_wait, deployment_client.create_or_update, resource_group_name, deployment_name, deployment)
    return sdk_no_wait(no_wait, deployment_client.create_or_update, resource_group_name, deployment_name, properties)
>>>>>>> 3c2ff2b5


class JsonCTemplate:
    def __init__(self, template_as_bytes):
        self.template_as_bytes = template_as_bytes


class JSONSerializer(Serializer):
    def body(self, data, data_type, **kwargs):
<<<<<<< HEAD
        if data_type in ('Deployment', 'ScopedDeployment', 'DeploymentWhatIf'):
=======
        if data_type in ('Deployment', 'ScopedDeployment', 'DeploymentWhatIf', 'ScopedDeploymentWhatIf'):
>>>>>>> 3c2ff2b5
            # Be sure to pass a DeploymentProperties
            template = data.properties.template  # pylint: disable=redefined-outer-name
            if template:
                data_as_dict = data.serialize()
                data_as_dict["properties"]["template"] = JsonCTemplate(template)

                return data_as_dict
        return super(JSONSerializer, self).body(data, data_type, **kwargs)


class JsonCTemplatePolicy(SansIOHTTPPolicy):
    def on_request(self, request, **kwargs):
        http_request = request.http_request
        logger.info(http_request.data)
        if (getattr(http_request, 'data', {}) or {}).get('properties', {}).get('template'):
            template = http_request.data["properties"]["template"]  # pylint: disable=redefined-outer-name
            if not isinstance(template, JsonCTemplate):
                raise ValueError()

            del http_request.data["properties"]["template"]
            # templateLink nad template cannot exist at the same time in deployment_dry_run mode
            if "templateLink" in http_request.data["properties"].keys():
                del http_request.data["properties"]["templateLink"]
            partial_request = json.dumps(http_request.data)

            http_request.data = partial_request[:-2] + ", template:" + template.template_as_bytes + r"}}"
            http_request.data = http_request.data.encode('utf-8')


# pylint: disable=unused-argument
def deploy_arm_template_at_subscription_scope(cmd,
                                              template_file=None, template_uri=None, parameters=None,
                                              deployment_name=None, deployment_location=None,
                                              no_wait=False, handle_extended_json_format=None, no_prompt=False,
                                              confirm_with_what_if=None, what_if_result_format=None,
                                              what_if_exclude_change_types=None, template_spec=None):
    if confirm_with_what_if:
        what_if_deploy_arm_template_at_subscription_scope(cmd, template_file, template_uri, parameters,
                                                          deployment_name, deployment_location, what_if_result_format, template_spec,
                                                          exclude_change_types=what_if_exclude_change_types)
        from knack.prompting import prompt_y_n

        if not prompt_y_n("\nAre you sure you want to execute the deployment?"):
            return None

<<<<<<< HEAD
    return _deploy_arm_template_at_subscription_scope(cmd,
=======
    return _deploy_arm_template_at_subscription_scope(cmd=cmd,
>>>>>>> 3c2ff2b5
                                                      template_file=template_file, template_uri=template_uri, parameters=parameters,
                                                      deployment_name=deployment_name, deployment_location=deployment_location,
                                                      validate_only=False, no_wait=no_wait,
                                                      no_prompt=no_prompt, template_spec=template_spec)


# pylint: disable=unused-argument
def validate_arm_template_at_subscription_scope(cmd,
                                                template_file=None, template_uri=None, parameters=None,
                                                deployment_name=None, deployment_location=None,
                                                no_wait=False, handle_extended_json_format=None,
                                                no_prompt=False, template_spec=None):
<<<<<<< HEAD
    return _deploy_arm_template_at_subscription_scope(cmd,
=======
    return _deploy_arm_template_at_subscription_scope(cmd=cmd,
>>>>>>> 3c2ff2b5
                                                      template_file=template_file, template_uri=template_uri, parameters=parameters,
                                                      deployment_name=deployment_name, deployment_location=deployment_location,
                                                      validate_only=True, no_wait=no_wait,
                                                      no_prompt=no_prompt, template_spec=template_spec,)


def _deploy_arm_template_at_subscription_scope(cmd,
                                               template_file=None, template_uri=None, parameters=None,
                                               deployment_name=None, deployment_location=None, validate_only=False,
<<<<<<< HEAD
                                               no_wait=False, no_prompt=False, template_spec=None,):

=======
                                               no_wait=False, no_prompt=False, template_spec=None):
>>>>>>> 3c2ff2b5
    deployment_properties = _prepare_deployment_properties_unmodified(cmd, template_file=template_file,
                                                                      template_uri=template_uri, parameters=parameters,
                                                                      mode='Incremental',
                                                                      no_prompt=no_prompt,
                                                                      template_spec=template_spec)

    mgmt_client = _get_deployment_management_client(cmd.cli_ctx, plug_pipeline=(template_uri is None and template_spec is None))

<<<<<<< HEAD
    Deployment = get_sdk(cmd.cli_ctx, ResourceType.MGMT_RESOURCE_RESOURCES, 'Deployment', mod='models')
    deployment_obj = Deployment(location=deployment_location, properties=deployment_properties)

    validation_poller = mgmt_client.validate_at_subscription_scope(deployment_name=deployment_name, parameters=deployment_obj, properties=deployment_properties)
    validation_result = LongRunningOperation(cmd.cli_ctx)(validation_poller)
=======
    mgmt_client = _get_deployment_management_client(cmd.cli_ctx, plug_pipeline=(template_uri is None))

    if cmd.supported_api_version(min_api='2019-10-01', resource_type=ResourceType.MGMT_RESOURCE_RESOURCES):
        Deployment = cmd.get_models('Deployment')
        deployment = Deployment(properties=deployment_properties, location=deployment_location)
        validation_poller = mgmt_client.validate_at_subscription_scope(deployment_name, deployment)
        validation_result = LongRunningOperation(cmd.cli_ctx)(validation_poller)
    else:
        validation_result = mgmt_client.validate_at_subscription_scope(deployment_name, deployment_properties, deployment_location)
>>>>>>> 3c2ff2b5

    if validation_result and validation_result.error:
        err_message = _build_preflight_error_message(validation_result.error)
        raise CLIError(err_message)
    if validate_only:
        return validation_result

<<<<<<< HEAD
    return sdk_no_wait(no_wait, mgmt_client.create_or_update_at_subscription_scope,
                       deployment_name, deployment_obj)
=======
    if cmd.supported_api_version(min_api='2019-10-01', resource_type=ResourceType.MGMT_RESOURCE_RESOURCES):
        return sdk_no_wait(no_wait, mgmt_client.create_or_update_at_subscription_scope, deployment_name, deployment)
    return sdk_no_wait(no_wait, mgmt_client.create_or_update_at_subscription_scope, deployment_name,
                       deployment_properties, deployment_location)
>>>>>>> 3c2ff2b5


# pylint: disable=unused-argument
def deploy_arm_template_at_resource_group(cmd,
                                          resource_group_name=None,
                                          template_file=None, template_uri=None, parameters=None,
                                          deployment_name=None, mode=None, rollback_on_error=None,
                                          no_wait=False, handle_extended_json_format=None,
                                          aux_subscriptions=None, aux_tenants=None, no_prompt=False,
                                          confirm_with_what_if=None, what_if_result_format=None,
                                          what_if_exclude_change_types=None, template_spec=None):
    if confirm_with_what_if:
        what_if_deploy_arm_template_at_resource_group(cmd, resource_group_name, template_file, template_uri, parameters,
                                                      deployment_name, mode, aux_tenants, what_if_result_format, template_spec,
                                                      exclude_change_types=what_if_exclude_change_types)
        from knack.prompting import prompt_y_n

        if not prompt_y_n("\nAre you sure you want to execute the deployment?"):
            return None

<<<<<<< HEAD
    return _deploy_arm_template_at_resource_group(cmd,
=======
    return _deploy_arm_template_at_resource_group(cmd=cmd,
>>>>>>> 3c2ff2b5
                                                  resource_group_name=resource_group_name,
                                                  template_file=template_file, template_uri=template_uri, parameters=parameters,
                                                  deployment_name=deployment_name, mode=mode, rollback_on_error=rollback_on_error,
                                                  validate_only=False, no_wait=no_wait,
                                                  aux_subscriptions=aux_subscriptions, aux_tenants=aux_tenants,
                                                  no_prompt=no_prompt, template_spec=template_spec)


# pylint: disable=unused-argument
def validate_arm_template_at_resource_group(cmd,
                                            resource_group_name=None,
                                            template_file=None, template_uri=None, parameters=None,
                                            deployment_name=None, mode=None, rollback_on_error=None,
                                            no_wait=False, handle_extended_json_format=None, no_prompt=False, template_spec=None):
<<<<<<< HEAD
    return _deploy_arm_template_at_resource_group(cmd=cmd,
=======
    return _deploy_arm_template_at_resource_group(cmd,
>>>>>>> 3c2ff2b5
                                                  resource_group_name=resource_group_name,
                                                  template_file=template_file, template_uri=template_uri, parameters=parameters,
                                                  deployment_name=deployment_name, mode=mode, rollback_on_error=rollback_on_error,
                                                  validate_only=True, no_wait=no_wait,
                                                  no_prompt=no_prompt, template_spec=template_spec)


def _deploy_arm_template_at_resource_group(cmd,
                                           resource_group_name=None,
                                           template_file=None, template_uri=None, parameters=None,
                                           deployment_name=None, mode=None, rollback_on_error=None,
                                           validate_only=False, no_wait=False,
                                           aux_subscriptions=None, aux_tenants=None, no_prompt=False, template_spec=None):
<<<<<<< HEAD
    deployment_properties = _prepare_deployment_properties_unmodified(cmd=cmd, template_file=template_file,
=======
    deployment_properties = _prepare_deployment_properties_unmodified(cmd, template_file=template_file,
>>>>>>> 3c2ff2b5
                                                                      template_uri=template_uri,
                                                                      parameters=parameters, mode=mode,
                                                                      rollback_on_error=rollback_on_error,
                                                                      no_prompt=no_prompt, template_spec=template_spec)

    mgmt_client = _get_deployment_management_client(cmd.cli_ctx, aux_subscriptions=aux_subscriptions,
<<<<<<< HEAD
                                                    aux_tenants=aux_tenants, plug_pipeline=(template_uri is None and template_spec is None))

    Deployment = get_sdk(cmd.cli_ctx, ResourceType.MGMT_RESOURCE_RESOURCES, 'Deployment', mod='models')
    deployment_obj = Deployment(properties=deployment_properties)

    validation_poller = mgmt_client.validate(resource_group_name=resource_group_name, deployment_name=deployment_name, parameters=deployment_obj, properties=deployment_properties)
    validation_result = LongRunningOperation(cmd.cli_ctx)(validation_poller)
=======
                                                    aux_tenants=aux_tenants, plug_pipeline=(template_uri is None))

    if cmd.supported_api_version(min_api='2019-10-01', resource_type=ResourceType.MGMT_RESOURCE_RESOURCES):
        Deployment = cmd.get_models('Deployment')
        deployment = Deployment(properties=deployment_properties)
        validation_poller = mgmt_client.validate(resource_group_name, deployment_name, deployment)
        validation_result = LongRunningOperation(cmd.cli_ctx)(validation_poller)
    else:
        validation_result = mgmt_client.validate(resource_group_name, deployment_name, deployment_properties)
>>>>>>> 3c2ff2b5

    if validation_result and validation_result.error:
        err_message = _build_preflight_error_message(validation_result.error)
        raise CLIError(err_message)
    if validate_only:
        return validation_result

<<<<<<< HEAD
    return sdk_no_wait(no_wait, mgmt_client.create_or_update, resource_group_name,
                       deployment_name, deployment_obj)
=======
    if cmd.supported_api_version(min_api='2019-10-01', resource_type=ResourceType.MGMT_RESOURCE_RESOURCES):
        return sdk_no_wait(no_wait, mgmt_client.create_or_update, resource_group_name, deployment_name, deployment)
    return sdk_no_wait(no_wait, mgmt_client.create_or_update, resource_group_name, deployment_name, deployment_properties)
>>>>>>> 3c2ff2b5


# pylint: disable=unused-argument
def deploy_arm_template_at_management_group(cmd,
                                            management_group_id=None,
                                            template_file=None, template_uri=None, parameters=None,
                                            deployment_name=None, deployment_location=None,
                                            no_wait=False, handle_extended_json_format=None, no_prompt=False, template_spec=None):
    return _deploy_arm_template_at_management_group(cmd=cmd,
                                                    management_group_id=management_group_id,
                                                    template_file=template_file, template_uri=template_uri, parameters=parameters,
                                                    deployment_name=deployment_name, deployment_location=deployment_location,
                                                    validate_only=False, no_wait=no_wait,
                                                    no_prompt=no_prompt, template_spec=template_spec)


# pylint: disable=unused-argument
def validate_arm_template_at_management_group(cmd,
                                              management_group_id=None,
                                              template_file=None, template_uri=None, parameters=None,
                                              deployment_name=None, deployment_location=None,
                                              no_wait=False, handle_extended_json_format=None,
                                              no_prompt=False, template_spec=None):
<<<<<<< HEAD
    return _deploy_arm_template_at_management_group(cmd,
=======
    return _deploy_arm_template_at_management_group(cmd=cmd,
>>>>>>> 3c2ff2b5
                                                    management_group_id=management_group_id,
                                                    template_file=template_file, template_uri=template_uri, parameters=parameters,
                                                    deployment_name=deployment_name, deployment_location=deployment_location,
                                                    validate_only=True, no_wait=no_wait,
                                                    no_prompt=no_prompt, template_spec=template_spec)


def _deploy_arm_template_at_management_group(cmd,
                                             management_group_id=None,
                                             template_file=None, template_uri=None, parameters=None,
                                             deployment_name=None, deployment_location=None, validate_only=False,
                                             no_wait=False, no_prompt=False, template_spec=None):
    deployment_properties = _prepare_deployment_properties_unmodified(cmd, template_file=template_file,
                                                                      template_uri=template_uri,
                                                                      parameters=parameters, mode='Incremental',
                                                                      no_prompt=no_prompt, template_spec=template_spec)

<<<<<<< HEAD
    mgmt_client = _get_deployment_management_client(cmd.cli_ctx, plug_pipeline=(template_uri is None and template_spec is None))

    ScopedDeployment = get_sdk(cmd.cli_ctx, ResourceType.MGMT_RESOURCE_RESOURCES, 'ScopedDeployment', mod='models')
    deployment_obj = ScopedDeployment(location=deployment_location, properties=deployment_properties)

    validation_poller = mgmt_client.validate_at_management_group_scope(group_id=management_group_id, deployment_name=deployment_name, parameters=deployment_obj)
    validation_result = LongRunningOperation(cmd.cli_ctx)(validation_poller)
=======
    mgmt_client = _get_deployment_management_client(cmd.cli_ctx, plug_pipeline=(template_uri is None))

    if cmd.supported_api_version(min_api='2019-10-01', resource_type=ResourceType.MGMT_RESOURCE_RESOURCES):
        ScopedDeployment = cmd.get_models('ScopedDeployment')
        deployment = ScopedDeployment(properties=deployment_properties, location=deployment_location)
        validation_poller = mgmt_client.validate_at_management_group_scope(management_group_id, deployment_name, deployment)
        validation_result = LongRunningOperation(cmd.cli_ctx)(validation_poller)
    else:
        validation_result = mgmt_client.validate_at_management_group_scope(management_group_id, deployment_name,
                                                                           deployment_properties, deployment_location)
>>>>>>> 3c2ff2b5

    if validation_result and validation_result.error:
        err_message = _build_preflight_error_message(validation_result.error)
        raise CLIError(err_message)
    if validate_only:
        return validation_result

    if cmd.supported_api_version(min_api='2019-10-01', resource_type=ResourceType.MGMT_RESOURCE_RESOURCES):
        return sdk_no_wait(no_wait, mgmt_client.create_or_update_at_management_group_scope,
                           management_group_id, deployment_name, deployment)  
    return sdk_no_wait(no_wait, mgmt_client.create_or_update_at_management_group_scope,
<<<<<<< HEAD
                       management_group_id, deployment_name, deployment_obj)
=======
                       management_group_id, deployment_name, deployment_properties)
>>>>>>> 3c2ff2b5


# pylint: disable=unused-argument
def deploy_arm_template_at_tenant_scope(cmd,
                                        template_file=None, template_uri=None, parameters=None,
                                        deployment_name=None, deployment_location=None,
                                        no_wait=False, handle_extended_json_format=None, no_prompt=False, template_spec=None):
    return _deploy_arm_template_at_tenant_scope(cmd=cmd,
                                                template_file=template_file, template_uri=template_uri, parameters=parameters,
                                                deployment_name=deployment_name, deployment_location=deployment_location,
                                                validate_only=False, no_wait=no_wait,
                                                no_prompt=no_prompt, template_spec=template_spec)


# pylint: disable=unused-argument
def validate_arm_template_at_tenant_scope(cmd,
                                          template_file=None, template_uri=None, parameters=None,
                                          deployment_name=None, deployment_location=None,
                                          no_wait=False, handle_extended_json_format=None, no_prompt=False, template_spec=None):
    return _deploy_arm_template_at_tenant_scope(cmd=cmd,
                                                template_file=template_file, template_uri=template_uri, parameters=parameters,
                                                deployment_name=deployment_name, deployment_location=deployment_location,
                                                validate_only=True, no_wait=no_wait,
                                                no_prompt=no_prompt, template_spec=template_spec)


def _deploy_arm_template_at_tenant_scope(cmd,
                                         template_file=None, template_uri=None, parameters=None,
                                         deployment_name=None, deployment_location=None, validate_only=False,
                                         no_wait=False, no_prompt=False, template_spec=None):
<<<<<<< HEAD
    deployment_properties = _prepare_deployment_properties_unmodified(cmd=cmd, template_file=template_file,
=======
    deployment_properties = _prepare_deployment_properties_unmodified(cmd, template_file=template_file,
>>>>>>> 3c2ff2b5
                                                                      template_uri=template_uri,
                                                                      parameters=parameters, mode='Incremental',
                                                                      no_prompt=no_prompt, template_spec=template_spec,)

<<<<<<< HEAD
    mgmt_client = _get_deployment_management_client(cmd.cli_ctx, plug_pipeline=(template_uri is None and template_spec is None))

    ScopedDeployment = get_sdk(cmd.cli_ctx, ResourceType.MGMT_RESOURCE_RESOURCES, 'ScopedDeployment', mod='models')
    deployment_obj = ScopedDeployment(location=deployment_location, properties=deployment_properties)
    validation_poller = mgmt_client.validate_at_tenant_scope(deployment_name=deployment_name, parameters=deployment_obj, location=deployment_location)
    validation_result = LongRunningOperation(cmd.cli_ctx)(validation_poller)
=======
    mgmt_client = _get_deployment_management_client(cmd.cli_ctx, plug_pipeline=(template_uri is None))

    if cmd.supported_api_version(min_api='2019-10-01', resource_type=ResourceType.MGMT_RESOURCE_RESOURCES):
        ScopedDeployment = cmd.get_models('ScopedDeployment')
        deployment = ScopedDeployment(properties=deployment_properties, location=deployment_location)
        validation_poller = mgmt_client.validate_at_tenant_scope(deployment_name=deployment_name, parameters=deployment)
        validation_result = LongRunningOperation(cmd.cli_ctx)(validation_poller)
    else:
        validation_result = mgmt_client.validate_at_tenant_scope(deployment_name=deployment_name,
                                                                 properties=deployment_properties,
                                                                 location=deployment_location)
>>>>>>> 3c2ff2b5

    if validation_result and validation_result.error:
        err_message = _build_preflight_error_message(validation_result.error)
        raise CLIError(err_message)
    if validate_only:
        return validation_result

<<<<<<< HEAD
    return sdk_no_wait(no_wait, mgmt_client.create_or_update_at_tenant_scope,
                       deployment_name, deployment_properties)
=======
    if cmd.supported_api_version(min_api='2019-10-01', resource_type=ResourceType.MGMT_RESOURCE_RESOURCES):
        return sdk_no_wait(no_wait, mgmt_client.create_or_update_at_tenant_scope, deployment_name, deployment)
    return sdk_no_wait(no_wait, mgmt_client.create_or_update_at_tenant_scope, deployment_name,
                       deployment_properties, deployment_location)
>>>>>>> 3c2ff2b5


def what_if_deploy_arm_template_at_resource_group(cmd, resource_group_name,
                                                  template_file=None, template_uri=None, parameters=None,
                                                  deployment_name=None, mode=DeploymentMode.incremental,
                                                  aux_tenants=None, result_format=None,
                                                  no_pretty_print=None, no_prompt=False,
                                                  exclude_change_types=None, template_spec=None):
    what_if_properties = _prepare_deployment_what_if_properties(cmd, template_file, template_uri,
                                                                parameters, mode, result_format, no_prompt, template_spec)
    mgmt_client = _get_deployment_management_client(cmd.cli_ctx, aux_tenants=aux_tenants,
                                                    plug_pipeline=(template_uri is None and template_spec is None))
    what_if_poller = mgmt_client.what_if(resource_group_name, deployment_name, what_if_properties)

    return _what_if_deploy_arm_template_core(cmd.cli_ctx, what_if_poller, no_pretty_print, exclude_change_types)


def what_if_deploy_arm_template_at_subscription_scope(cmd,
                                                      template_file=None, template_uri=None, parameters=None,
                                                      deployment_name=None, deployment_location=None,
                                                      result_format=None, no_pretty_print=None, no_prompt=False,
                                                      exclude_change_types=None, template_spec=None):
    what_if_properties = _prepare_deployment_what_if_properties(cmd, template_file, template_uri, parameters,
                                                                DeploymentMode.incremental, result_format, no_prompt, template_spec)
    mgmt_client = _get_deployment_management_client(cmd.cli_ctx, plug_pipeline=(template_uri is None and template_spec is None))
    what_if_poller = mgmt_client.what_if_at_subscription_scope(deployment_name, what_if_properties, deployment_location)

    return _what_if_deploy_arm_template_core(cmd.cli_ctx, what_if_poller, no_pretty_print, exclude_change_types)


def _what_if_deploy_arm_template_core(cli_ctx, what_if_poller, no_pretty_print, exclude_change_types):
    what_if_result = LongRunningOperation(cli_ctx)(what_if_poller)

    if what_if_result.error:
        # The status code is 200 even when there's an error, because
        # it is technically a successful What-If operation. The error
        # is on the ARM template but not the operation.
        err_message = _build_preflight_error_message(what_if_result.error)
        raise CLIError(err_message)

    if exclude_change_types:
        exclude_change_types = set(map(lambda x: x.lower(), exclude_change_types))
        what_if_result.changes = list(
            filter(lambda x: x.change_type.lower() not in exclude_change_types, what_if_result.changes)
        )

    if no_pretty_print:
        return what_if_result

    try:
        if cli_ctx.enable_color:
            # Diabling colorama since it will silently strip out the Xterm 256 color codes the What-If formatter
            # is using. Unfortuanately, the colors that colorama supports are very limited, which doesn't meet our needs.
            from colorama import deinit
            deinit()

            # Enable virtual terminal mode for Windows console so it processes color codes.
            if platform.system() == "Windows":
                from ._win_vt import enable_vt_mode
                enable_vt_mode()

        print(format_what_if_operation_result(what_if_result, cli_ctx.enable_color))
    finally:
        if cli_ctx.enable_color:
            from colorama import init
            init()

    return None


def _build_preflight_error_message(preflight_error):
    err_messages = [f'{preflight_error.code} - {preflight_error.message}']
    for detail in preflight_error.details or []:
        err_messages.append(_build_preflight_error_message(detail))
    return '\n'.join(err_messages)


def _prepare_deployment_properties_unmodified(cmd, template_file=None, template_uri=None, parameters=None,
                                              mode=None, rollback_on_error=None, no_prompt=False, template_spec=None):
    cli_ctx = cmd.cli_ctx
    DeploymentProperties, TemplateLink, OnErrorDeployment = get_sdk(cli_ctx, ResourceType.MGMT_RESOURCE_RESOURCES,
                                                                    'DeploymentProperties', 'TemplateLink',
                                                                    'OnErrorDeployment', mod='models')
    template_link = None
    template_obj = None
    on_error_deployment = None
    template_content = None
    if template_uri:
        template_link = TemplateLink(uri=template_uri)
        template_obj = _remove_comments_from_json(_urlretrieve(template_uri).decode('utf-8'), file_path=template_uri)
    elif template_spec:
        template_link = TemplateLink(id=template_spec, mode="Incremental")
        template_obj = show_resource(cmd=cmd, resource_ids=[template_spec]).properties['template']
    else:
        template_content = read_file_content(template_file)
        template_obj = _remove_comments_from_json(template_content, file_path=template_file)

    if rollback_on_error == '':
        on_error_deployment = OnErrorDeployment(type='LastSuccessful')
    elif rollback_on_error:
        on_error_deployment = OnErrorDeployment(type='SpecificDeployment', deployment_name=rollback_on_error)

    template_param_defs = template_obj.get('parameters', {})
    template_obj['resources'] = template_obj.get('resources', [])
    parameters = _process_parameters(template_param_defs, parameters) or {}
    parameters = _get_missing_parameters(parameters, template_obj, _prompt_for_parameters, no_prompt)
    parameters = json.loads(json.dumps(parameters))

    properties = DeploymentProperties(template=template_content, template_link=template_link,
                                      parameters=parameters, mode=mode, on_error_deployment=on_error_deployment)
    return properties


def _prepare_deployment_what_if_properties(cmd, template_file, template_uri, parameters,
                                           mode, result_format, no_prompt, template_spec):
    DeploymentWhatIfProperties, DeploymentWhatIfSettings = get_sdk(cmd.cli_ctx, ResourceType.MGMT_RESOURCE_RESOURCES,
                                                                   'DeploymentWhatIfProperties', 'DeploymentWhatIfSettings',
                                                                   mod='models')

    deployment_properties = _prepare_deployment_properties_unmodified(cmd=cmd, template_file=template_file, template_uri=template_uri,
                                                                      parameters=parameters, mode=mode, no_prompt=no_prompt, template_spec=template_spec)
    deployment_what_if_properties = DeploymentWhatIfProperties(template=deployment_properties.template, template_link=deployment_properties.template_link,
                                                               parameters=deployment_properties.parameters, mode=deployment_properties.mode,
                                                               what_if_settings=DeploymentWhatIfSettings(result_format=result_format))

    return deployment_what_if_properties


def _get_deployment_management_client(cli_ctx, aux_subscriptions=None, aux_tenants=None, plug_pipeline=True):
    smc = get_mgmt_service_client(cli_ctx, ResourceType.MGMT_RESOURCE_RESOURCES, aux_subscriptions=aux_subscriptions,
                                  aux_tenants=aux_tenants)

    deployment_client = smc.deployments  # This solves the multi-api for you

    if plug_pipeline:
        # pylint: disable=protected-access
        deployment_client._serialize = JSONSerializer(
            deployment_client._serialize.dependencies
        )

        # Plug this as default HTTP pipeline
        from msrest.pipeline import Pipeline
        from msrest.pipeline.requests import (
            RequestsCredentialsPolicy,
            RequestsPatchSession,
            PipelineRequestsHTTPSender
        )
        from msrest.universal_http.requests import RequestsHTTPSender

        smc.config.pipeline = Pipeline(
            policies=[
                JsonCTemplatePolicy(),
                smc.config.user_agent_policy,
                RequestsPatchSession(),
                smc.config.http_logger_policy,
                RequestsCredentialsPolicy(smc.config.credentials)
            ],
            sender=PipelineRequestsHTTPSender(RequestsHTTPSender(smc.config))
        )

    return deployment_client


def _list_resources_odata_filter_builder(resource_group_name=None, resource_provider_namespace=None,
                                         resource_type=None, name=None, tag=None, location=None):
    """Build up OData filter string from parameters """
    if tag is not None:
        if resource_group_name:
            raise IncorrectUsageError('you cannot use \'--tag\' with \'--resource-group\''
                                      '(If the default value for resource group is set, please use \'az configure --defaults group=""\' command to clear it first)')
        if resource_provider_namespace:
            raise IncorrectUsageError('you cannot use \'--tag\' with \'--namespace\'')
        if resource_type:
            raise IncorrectUsageError('you cannot use \'--tag\' with \'--resource-type\'')
        if name:
            raise IncorrectUsageError('you cannot use \'--tag\' with \'--name\'')
        if location:
            raise IncorrectUsageError('you cannot use \'--tag\' with \'--location\''
                                      '(If the default value for location is set, please use \'az configure --defaults location=""\' command to clear it first)')

    filters = []

    if resource_group_name:
        filters.append("resourceGroup eq '{}'".format(resource_group_name))

    if name:
        filters.append("name eq '{}'".format(name))

    if location:
        filters.append("location eq '{}'".format(location))

    if resource_type:
        if resource_provider_namespace:
            f = "'{}/{}'".format(resource_provider_namespace, resource_type)
        else:
            if not re.match('[^/]+/[^/]+', resource_type):
                raise CLIError(
                    'Malformed resource-type: '
                    '--resource-type=<namespace>/<resource-type> expected.')
            # assume resource_type is <namespace>/<type>. The worst is to get a server error
            f = "'{}'".format(resource_type)
        filters.append("resourceType eq " + f)
    else:
        if resource_provider_namespace:
            raise CLIError('--namespace also requires --resource-type')

    if tag:
        tag_name = list(tag.keys())[0] if isinstance(tag, dict) else tag
        tag_value = tag[tag_name] if isinstance(tag, dict) else ''
        if tag_name:
            if tag_name[-1] == '*':
                filters.append("startswith(tagname, '%s')" % tag_name[0:-1])
            else:
                filters.append("tagname eq '%s'" % tag_name)
                if tag_value != '':
                    filters.append("tagvalue eq '%s'" % tag_value)
    return ' and '.join(filters)


def _get_auth_provider_latest_api_version(cli_ctx):
    rcf = _resource_client_factory(cli_ctx)
    api_version = _ResourceUtils.resolve_api_version(rcf, 'Microsoft.Authorization', None, 'providerOperations')
    return api_version


def _update_provider(cli_ctx, namespace, registering, wait):
    import time
    target_state = 'Registered' if registering else 'Unregistered'
    rcf = _resource_client_factory(cli_ctx)
    if registering:
        r = rcf.providers.register(namespace)
    else:
        r = rcf.providers.unregister(namespace)

    if r.registration_state == target_state:
        return

    if wait:
        while True:
            time.sleep(10)
            rp_info = rcf.providers.get(namespace)
            if rp_info.registration_state == target_state:
                break
    else:
        action = 'Registering' if registering else 'Unregistering'
        msg_template = '%s is still on-going. You can monitor using \'az provider show -n %s\''
        logger.warning(msg_template, action, namespace)


def _build_policy_scope(subscription_id, resource_group_name, scope):
    subscription_scope = '/subscriptions/' + subscription_id
    if scope:
        if resource_group_name:
            err = "Resource group '{}' is redundant because 'scope' is supplied"
            raise CLIError(err.format(resource_group_name))
    elif resource_group_name:
        scope = subscription_scope + '/resourceGroups/' + resource_group_name
    else:
        scope = subscription_scope
    return scope


def _resolve_policy_id(cmd, policy, policy_set_definition, client):
    policy_id = policy or policy_set_definition
    if not is_valid_resource_id(policy_id):
        if policy:
            policy_def = _get_custom_or_builtin_policy(cmd, client, policy)
            policy_id = policy_def.id
        else:
            policy_set_def = _get_custom_or_builtin_policy(cmd, client, policy_set_definition, None, None, True)
            policy_id = policy_set_def.id
    return policy_id


def _parse_management_group_reference(name):
    if _is_management_group_scope(name):
        parts = name.split('/')
        if len(parts) >= 9:
            return parts[4], parts[8]
    return None, name


def _parse_management_group_id(scope):
    if _is_management_group_scope(scope):
        parts = scope.split('/')
        if len(parts) >= 5:
            return parts[4]
    return None


def _get_custom_or_builtin_policy(cmd, client, name, subscription=None, management_group=None, for_policy_set=False):
    from msrest.exceptions import HttpOperationError
    from msrestazure.azure_exceptions import CloudError
    policy_operations = client.policy_set_definitions if for_policy_set else client.policy_definitions

    if cmd.supported_api_version(min_api='2018-03-01'):
        enforce_mutually_exclusive(subscription, management_group)
        if subscription:
            subscription_id = _get_subscription_id_from_subscription(cmd.cli_ctx, subscription)
            client.config.subscription_id = subscription_id
    try:
        if cmd.supported_api_version(min_api='2018-03-01'):
            if not management_group:
                management_group, name = _parse_management_group_reference(name)
            if management_group:
                return policy_operations.get_at_management_group(name, management_group)
        return policy_operations.get(name)
    except (CloudError, HttpOperationError) as ex:
        status_code = ex.status_code if isinstance(ex, CloudError) else ex.response.status_code
        if status_code == 404:
            try:
                return policy_operations.get_built_in(name)
            except CloudError as ex2:
                # When the `--policy` parameter is neither a valid policy definition name nor conforms to the policy definition id format,
                # an exception of "AuthorizationFailed" will be reported to mislead customers.
                # So we need to modify the exception information thrown here.
                if ex2.status_code == 403 and ex2.error and ex2.error.error == 'AuthorizationFailed':
                    raise IncorrectUsageError('\'--policy\' should be a valid name or id of the policy definition')
                raise ex2
        raise


def _load_file_string_or_uri(file_or_string_or_uri, name, required=True):
    if file_or_string_or_uri is None:
        if required:
            raise CLIError('--{} is required'.format(name))
        return None
    url = urlparse(file_or_string_or_uri)
    if url.scheme == 'http' or url.scheme == 'https' or url.scheme == 'file':
        response = urlopen(file_or_string_or_uri)
        reader = codecs.getreader('utf-8')
        result = json.load(reader(response))
        response.close()
        return result
    if os.path.exists(file_or_string_or_uri):
        return get_file_json(file_or_string_or_uri)
    return shell_safe_json_parse(file_or_string_or_uri)


def _call_subscription_get(cmd, lock_client, *args):
    if cmd.supported_api_version(max_api='2015-01-01'):
        return lock_client.management_locks.get(*args)
    return lock_client.management_locks.get_at_subscription_level(*args)


def _extract_lock_params(resource_group_name, resource_provider_namespace,
                         resource_type, resource_name):
    if resource_group_name is None:
        return (None, None, None, None)

    if resource_name is None:
        return (resource_group_name, None, None, None)

    parts = resource_type.split('/', 2)
    if resource_provider_namespace is None and len(parts) == 2:
        resource_provider_namespace = parts[0]
        resource_type = parts[1]
    return (resource_group_name, resource_name, resource_provider_namespace, resource_type)


def _update_lock_parameters(parameters, level, notes):
    if level is not None:
        parameters.level = level
    if notes is not None:
        parameters.notes = notes


def _validate_resource_inputs(resource_group_name, resource_provider_namespace,
                              resource_type, resource_name):
    if resource_group_name is None:
        raise CLIError('--resource-group/-g is required.')
    if resource_type is None:
        raise CLIError('--resource-type is required')
    if resource_name is None:
        raise CLIError('--name/-n is required')
    if resource_provider_namespace is None:
        raise CLIError('--namespace is required')


# region Custom Commands

def list_resource_groups(cmd, tag=None):  # pylint: disable=no-self-use
    """ List resource groups, optionally filtered by a tag.
    :param str tag:tag to filter by in 'key[=value]' format
    """
    rcf = _resource_client_factory(cmd.cli_ctx)

    filters = []
    if tag:
        key = list(tag.keys())[0]
        filters.append("tagname eq '{}'".format(key))
        filters.append("tagvalue eq '{}'".format(tag[key]))

    filter_text = ' and '.join(filters) if filters else None

    groups = rcf.resource_groups.list(filter=filter_text)
    return list(groups)


def create_resource_group(cmd, rg_name, location, tags=None, managed_by=None):
    """ Create a new resource group.
    :param str resource_group_name:the desired resource group name
    :param str location:the resource group location
    :param str tags:tags in 'a=b c' format
    """
    rcf = _resource_client_factory(cmd.cli_ctx)

    ResourceGroup = cmd.get_models('ResourceGroup')
    parameters = ResourceGroup(
        location=location,
        tags=tags
    )

    if cmd.supported_api_version(min_api='2016-09-01'):
        parameters.managed_by = managed_by

    return rcf.resource_groups.create_or_update(rg_name, parameters)


def update_resource_group(instance, tags=None):

    if tags is not None:
        instance.tags = tags

    return instance


def export_group_as_template(
        cmd, resource_group_name, include_comments=False, include_parameter_default_value=False, resource_ids=None, skip_resource_name_params=False, skip_all_params=False):
    """Captures a resource group as a template.
    :param str resource_group_name: the name of the resource group.
    :param resource_ids: space-separated resource ids to filter the export by. To export all resources, do not specify this argument or supply "*".
    :param bool include_comments: export template with comments.
    :param bool include_parameter_default_value: export template parameter with default value.
    :param bool skip_resource_name_params: export template and skip resource name parameterization.
    :param bool skip_all_params: export template parameter and skip all parameterization.
    """
    rcf = _resource_client_factory(cmd.cli_ctx)

    export_options = []
    if include_comments:
        export_options.append('IncludeComments')
    if include_parameter_default_value:
        export_options.append('IncludeParameterDefaultValue')
    if skip_resource_name_params:
        export_options.append('SkipResourceNameParameterization')
    if skip_all_params:
        export_options.append('SkipAllParameterization')

    resources = []
    if resource_ids is None or resource_ids[0] == "*":
        resources = ["*"]
    else:
        for i in resource_ids:
            if is_valid_resource_id(i):
                resources.append(i)
            else:
                raise CLIError('az resource: error: argument --resource-ids: invalid ResourceId value: \'%s\'' % i)

    options = ','.join(export_options) if export_options else None

<<<<<<< HEAD
    result = LongRunningOperation(cmd.cli_ctx)(rcf.resource_groups.export_template(resource_group_name, resources, options=options))
=======
    # Exporting a resource group as a template is async since API version 2019-08-01.
    if cmd.supported_api_version(min_api='2019-08-01'):
        result_poller = rcf.resource_groups.export_template(resource_group_name, resources, options=options)
        result = LongRunningOperation(cmd.cli_ctx)(result_poller)
    else:
        result = rcf.resource_groups.export_template(resource_group_name, resources, options=options)
>>>>>>> 3c2ff2b5

    # pylint: disable=no-member
    # On error, server still returns 200, with details in the error attribute
    if result.error:
        error = result.error
        try:
            logger.warning(error.message)
        except AttributeError:
            logger.warning(str(error))
        for detail in getattr(error, 'details', None) or []:
            logger.error(detail.message)

    return result.template


def create_application(cmd, resource_group_name,
                       application_name, managedby_resource_group_id,
                       kind, managedapp_definition_id=None, location=None,
                       plan_name=None, plan_publisher=None, plan_product=None,
                       plan_version=None, tags=None, parameters=None):
    """ Create a new managed application.
    :param str resource_group_name:the desired resource group name
    :param str application_name:the managed application name
    :param str kind:the managed application kind. can be marketplace or servicecatalog
    :param str plan_name:the managed application package plan name
    :param str plan_publisher:the managed application package plan publisher
    :param str plan_product:the managed application package plan product
    :param str plan_version:the managed application package plan version
    :param str tags:tags in 'a=b c' format
    """
    from azure.mgmt.resource.managedapplications.models import Application, Plan
    racf = _resource_managedapps_client_factory(cmd.cli_ctx)
    rcf = _resource_client_factory(cmd.cli_ctx)
    if not location:
        location = rcf.resource_groups.get(resource_group_name).location
    application = Application(
        location=location,
        managed_resource_group_id=managedby_resource_group_id,
        kind=kind,
        tags=tags
    )

    if kind.lower() == 'servicecatalog':
        if managedapp_definition_id:
            application.application_definition_id = managedapp_definition_id
        else:
            raise CLIError('--managedapp-definition-id is required if kind is ServiceCatalog')
    elif kind.lower() == 'marketplace':
        if (plan_name is None and plan_product is None and
                plan_publisher is None and plan_version is None):
            raise CLIError('--plan-name, --plan-product, --plan-publisher and \
            --plan-version are all required if kind is MarketPlace')
        application.plan = Plan(name=plan_name, publisher=plan_publisher, product=plan_product, version=plan_version)

    applicationParameters = None

    if parameters:
        if os.path.exists(parameters):
            applicationParameters = get_file_json(parameters)
        else:
            applicationParameters = shell_safe_json_parse(parameters)

    application.parameters = applicationParameters

    return racf.applications.create_or_update(resource_group_name, application_name, application)


def show_application(cmd, resource_group_name=None, application_name=None):
    """ Gets a managed application.
    :param str resource_group_name:the resource group name
    :param str application_name:the managed application name
    """
    racf = _resource_managedapps_client_factory(cmd.cli_ctx)
    return racf.applications.get(resource_group_name, application_name)


def show_applicationdefinition(cmd, resource_group_name=None, application_definition_name=None):
    """ Gets a managed application definition.
    :param str resource_group_name:the resource group name
    :param str application_definition_name:the managed application definition name
    """
    racf = _resource_managedapps_client_factory(cmd.cli_ctx)
    return racf.application_definitions.get(resource_group_name, application_definition_name)


def create_applicationdefinition(cmd, resource_group_name,
                                 application_definition_name,
                                 lock_level, authorizations,
                                 description, display_name,
                                 package_file_uri=None, create_ui_definition=None,
                                 main_template=None, location=None, tags=None):
    """ Create a new managed application definition.
    :param str resource_group_name:the desired resource group name
    :param str application_definition_name:the managed application definition name
    :param str description:the managed application definition description
    :param str display_name:the managed application definition display name
    :param str package_file_uri:the managed application definition package file uri
    :param str create_ui_definition:the managed application definition create ui definition
    :param str main_template:the managed application definition main template
    :param str tags:tags in 'a=b c' format
    """
    from azure.mgmt.resource.managedapplications.models import ApplicationDefinition, ApplicationProviderAuthorization
    if not package_file_uri and not create_ui_definition and not main_template:
        raise CLIError('usage error: --package-file-uri <url> | --create-ui-definition --main-template')
    if package_file_uri:
        if create_ui_definition or main_template:
            raise CLIError('usage error: must not specify --create-ui-definition --main-template')
    if not package_file_uri:
        if not create_ui_definition or not main_template:
            raise CLIError('usage error: must specify --create-ui-definition --main-template')
    racf = _resource_managedapps_client_factory(cmd.cli_ctx)
    rcf = _resource_client_factory(cmd.cli_ctx)
    if not location:
        location = rcf.resource_groups.get(resource_group_name).location
    authorizations = authorizations or []
    applicationAuthList = []

    for name_value in authorizations:
        # split at the first ':', neither principalId nor roldeDefinitionId should have a ':'
        principalId, roleDefinitionId = name_value.split(':', 1)
        applicationAuth = ApplicationProviderAuthorization(
            principal_id=principalId,
            role_definition_id=roleDefinitionId)
        applicationAuthList.append(applicationAuth)

    applicationDef = ApplicationDefinition(lock_level=lock_level,
                                           authorizations=applicationAuthList,
                                           package_file_uri=package_file_uri)
    applicationDef.display_name = display_name
    applicationDef.description = description
    applicationDef.location = location
    applicationDef.package_file_uri = package_file_uri
    applicationDef.create_ui_definition = create_ui_definition
    applicationDef.main_template = main_template
    applicationDef.tags = tags

    return racf.application_definitions.create_or_update(resource_group_name,
                                                         application_definition_name, applicationDef)


def list_applications(cmd, resource_group_name=None):
    racf = _resource_managedapps_client_factory(cmd.cli_ctx)

    if resource_group_name:
        applications = racf.applications.list_by_resource_group(resource_group_name)
    else:
        applications = racf.applications.list_by_subscription()
    return list(applications)


def list_deployments_at_subscription_scope(cmd, filter_string=None):
    rcf = _resource_client_factory(cmd.cli_ctx)
    return rcf.deployments.list_at_subscription_scope(filter=filter_string)


def list_deployments_at_resource_group(cmd, resource_group_name, filter_string=None):
    rcf = _resource_client_factory(cmd.cli_ctx)
    return rcf.deployments.list_by_resource_group(resource_group_name, filter=filter_string)


def list_deployments_at_management_group(cmd, management_group_id, filter_string=None):
    rcf = _resource_client_factory(cmd.cli_ctx)
    return rcf.deployments.list_at_management_group_scope(management_group_id, filter=filter_string)


def list_deployments_at_tenant_scope(cmd, filter_string=None):
    rcf = _resource_client_factory(cmd.cli_ctx)
    return rcf.deployments.list_at_tenant_scope(filter=filter_string)


def get_deployment_at_subscription_scope(cmd, deployment_name):
    rcf = _resource_client_factory(cmd.cli_ctx)
    return rcf.deployments.get_at_subscription_scope(deployment_name)


def get_deployment_at_resource_group(cmd, resource_group_name, deployment_name):
    rcf = _resource_client_factory(cmd.cli_ctx)
    return rcf.deployments.get(resource_group_name, deployment_name)


def get_deployment_at_management_group(cmd, management_group_id, deployment_name):
    rcf = _resource_client_factory(cmd.cli_ctx)
    return rcf.deployments.get_at_management_group_scope(management_group_id, deployment_name)


def get_deployment_at_tenant_scope(cmd, deployment_name):
    rcf = _resource_client_factory(cmd.cli_ctx)
    return rcf.deployments.get_at_tenant_scope(deployment_name)


def delete_deployment_at_subscription_scope(cmd, deployment_name):
    rcf = _resource_client_factory(cmd.cli_ctx)
    return rcf.deployments.delete_at_subscription_scope(deployment_name)


def delete_deployment_at_resource_group(cmd, resource_group_name, deployment_name):
    rcf = _resource_client_factory(cmd.cli_ctx)
    return rcf.deployments.delete(resource_group_name, deployment_name)


def delete_deployment_at_management_group(cmd, management_group_id, deployment_name):
    rcf = _resource_client_factory(cmd.cli_ctx)
    return rcf.deployments.delete_at_management_group_scope(management_group_id, deployment_name)


def delete_deployment_at_tenant_scope(cmd, deployment_name):
    rcf = _resource_client_factory(cmd.cli_ctx)
    return rcf.deployments.delete_at_tenant_scope(deployment_name)


def cancel_deployment_at_subscription_scope(cmd, deployment_name):
    rcf = _resource_client_factory(cmd.cli_ctx)
    return rcf.deployments.cancel_at_subscription_scope(deployment_name)


def cancel_deployment_at_resource_group(cmd, resource_group_name, deployment_name):
    rcf = _resource_client_factory(cmd.cli_ctx)
    return rcf.deployments.cancel(resource_group_name, deployment_name)


def cancel_deployment_at_management_group(cmd, management_group_id, deployment_name):
    rcf = _resource_client_factory(cmd.cli_ctx)
    return rcf.deployments.cancel_at_management_group_scope(management_group_id, deployment_name)


def cancel_deployment_at_tenant_scope(cmd, deployment_name):
    rcf = _resource_client_factory(cmd.cli_ctx)
    return rcf.deployments.cancel_at_tenant_scope(deployment_name)


# pylint: disable=unused-argument
def deploy_arm_template(cmd, resource_group_name,
                        template_file=None, template_uri=None, deployment_name=None,
                        parameters=None, mode=None, rollback_on_error=None, no_wait=False,
                        handle_extended_json_format=None, aux_subscriptions=None, aux_tenants=None,
                        no_prompt=False):
    return _deploy_arm_template_core_unmodified(cmd, resource_group_name=resource_group_name,
                                                template_file=template_file, template_uri=template_uri,
                                                deployment_name=deployment_name, parameters=parameters, mode=mode,
                                                rollback_on_error=rollback_on_error, no_wait=no_wait,
                                                aux_subscriptions=aux_subscriptions, aux_tenants=aux_tenants,
                                                no_prompt=no_prompt)


# pylint: disable=unused-argument
def validate_arm_template(cmd, resource_group_name, template_file=None, template_uri=None,
                          parameters=None, mode=None, rollback_on_error=None, handle_extended_json_format=None,
                          no_prompt=False):
    return _deploy_arm_template_core_unmodified(cmd, resource_group_name, template_file, template_uri,
                                                'deployment_dry_run', parameters, mode, rollback_on_error,
                                                validate_only=True, no_prompt=no_prompt)


def export_template_at_subscription_scope(cmd, deployment_name):
    rcf = _resource_client_factory(cmd.cli_ctx)
    result = rcf.deployments.export_template_at_subscription_scope(deployment_name)

    print(json.dumps(result.template, indent=2))  # pylint: disable=no-member


def export_template_at_resource_group(cmd, resource_group_name, deployment_name):
    rcf = _resource_client_factory(cmd.cli_ctx)
    result = rcf.deployments.export_template(resource_group_name, deployment_name)

    print(json.dumps(result.template, indent=2))  # pylint: disable=no-member


def export_template_at_management_group(cmd, management_group_id, deployment_name):
    rcf = _resource_client_factory(cmd.cli_ctx)
    result = rcf.deployments.export_template_at_management_group_scope(management_group_id, deployment_name)

    print(json.dumps(result.template, indent=2))  # pylint: disable=no-member


def export_template_at_tenant_scope(cmd, deployment_name):
    rcf = _resource_client_factory(cmd.cli_ctx)
    result = rcf.deployments.export_template_at_tenant_scope(deployment_name)

    print(json.dumps(result.template, indent=2))  # pylint: disable=no-member


def export_deployment_as_template(cmd, resource_group_name, deployment_name):
    smc = _resource_client_factory(cmd.cli_ctx)
    result = smc.deployments.export_template(resource_group_name, deployment_name)
    print(json.dumps(result.template, indent=2))  # pylint: disable=no-member


def create_resource(cmd, properties,
                    resource_group_name=None, resource_provider_namespace=None,
                    parent_resource_path=None, resource_type=None, resource_name=None,
                    resource_id=None, api_version=None, location=None, is_full_object=False):
    res = _ResourceUtils(cmd.cli_ctx, resource_group_name, resource_provider_namespace,
                         parent_resource_path, resource_type, resource_name,
                         resource_id, api_version)
    return res.create_resource(properties, location, is_full_object)


def _get_parsed_resource_ids(resource_ids):
    """
    Returns a generator of parsed resource ids. Raise when there is invalid resource id.
    """
    if not resource_ids:
        return None

    for rid in resource_ids:
        if not is_valid_resource_id(rid):
            raise CLIError('az resource: error: argument --ids: invalid ResourceId value: \'%s\'' % rid)

    return ({'resource_id': rid} for rid in resource_ids)


def _get_rsrc_util_from_parsed_id(cli_ctx, parsed_id, api_version):
    return _ResourceUtils(cli_ctx,
                          parsed_id.get('resource_group', None),
                          parsed_id.get('resource_namespace', None),
                          parsed_id.get('resource_parent', None),
                          parsed_id.get('resource_type', None),
                          parsed_id.get('resource_name', None),
                          parsed_id.get('resource_id', None),
                          api_version)


def _create_parsed_id(cli_ctx, resource_group_name=None, resource_provider_namespace=None, parent_resource_path=None,
                      resource_type=None, resource_name=None):
    from azure.cli.core.commands.client_factory import get_subscription_id
    subscription = get_subscription_id(cli_ctx)
    return {
        'resource_group': resource_group_name,
        'resource_namespace': resource_provider_namespace,
        'resource_parent': parent_resource_path,
        'resource_type': resource_type,
        'resource_name': resource_name,
        'subscription': subscription
    }


def _single_or_collection(obj, default=None):
    if not obj:
        return default

    if isinstance(obj, list) and len(obj) == 1:
        return obj[0]

    return obj


# pylint: unused-argument
def show_resource(cmd, resource_ids=None, resource_group_name=None,
                  resource_provider_namespace=None, parent_resource_path=None, resource_type=None,
                  resource_name=None, api_version=None, include_response_body=False):
    parsed_ids = _get_parsed_resource_ids(resource_ids) or [_create_parsed_id(cmd.cli_ctx,
                                                                              resource_group_name,
                                                                              resource_provider_namespace,
                                                                              parent_resource_path,
                                                                              resource_type,
                                                                              resource_name)]

    return _single_or_collection(
        [_get_rsrc_util_from_parsed_id(cmd.cli_ctx, id_dict, api_version).get_resource(
            include_response_body) for id_dict in parsed_ids])


# pylint: disable=unused-argument
def delete_resource(cmd, resource_ids=None, resource_group_name=None,
                    resource_provider_namespace=None, parent_resource_path=None, resource_type=None,
                    resource_name=None, api_version=None):
    """
    Deletes the given resource(s).
    This function allows deletion of ids with dependencies on one another.
    This is done with multiple passes through the given ids.
    """
    parsed_ids = _get_parsed_resource_ids(resource_ids) or [_create_parsed_id(cmd.cli_ctx,
                                                                              resource_group_name,
                                                                              resource_provider_namespace,
                                                                              parent_resource_path,
                                                                              resource_type,
                                                                              resource_name)]
    to_be_deleted = [(_get_rsrc_util_from_parsed_id(cmd.cli_ctx, id_dict, api_version), id_dict)
                     for id_dict in parsed_ids]

    results = []
    from msrestazure.azure_exceptions import CloudError
    while to_be_deleted:
        logger.debug("Start new loop to delete resources.")
        operations = []
        failed_to_delete = []
        for rsrc_utils, id_dict in to_be_deleted:
            try:
                operations.append(rsrc_utils.delete())
                resource = _build_resource_id(**id_dict) or resource_name
                logger.debug("deleting %s", resource)
            except CloudError as e:
                # request to delete failed, add parsed id dict back to queue
                id_dict['exception'] = str(e)
                failed_to_delete.append((rsrc_utils, id_dict))
        to_be_deleted = failed_to_delete

        # stop deleting if none deletable
        if not operations:
            break

        # all operations return result before next pass
        for operation in operations:
            results.append(operation.result())

    if to_be_deleted:
        error_msg_builder = ['Some resources failed to be deleted (run with `--verbose` for more information):']
        for _, id_dict in to_be_deleted:
            logger.info(id_dict['exception'])
            resource_id = _build_resource_id(**id_dict) or id_dict['resource_id']
            error_msg_builder.append(resource_id)
        raise CLIError(os.linesep.join(error_msg_builder))

    return _single_or_collection(results)


# pylint: unused-argument
def update_resource(cmd, parameters, resource_ids=None,
                    resource_group_name=None, resource_provider_namespace=None,
                    parent_resource_path=None, resource_type=None, resource_name=None, api_version=None):
    parsed_ids = _get_parsed_resource_ids(resource_ids) or [_create_parsed_id(cmd.cli_ctx,
                                                                              resource_group_name,
                                                                              resource_provider_namespace,
                                                                              parent_resource_path,
                                                                              resource_type,
                                                                              resource_name)]

    return _single_or_collection(
        [_get_rsrc_util_from_parsed_id(cmd.cli_ctx, id_dict, api_version).update(parameters) for id_dict in parsed_ids])


# pylint: unused-argument
def tag_resource(cmd, tags, resource_ids=None, resource_group_name=None, resource_provider_namespace=None,
                 parent_resource_path=None, resource_type=None, resource_name=None, api_version=None,
                 is_incremental=None):
    """ Updates the tags on an existing resource. To clear tags, specify the --tag option
    without anything else. """
    parsed_ids = _get_parsed_resource_ids(resource_ids) or [_create_parsed_id(cmd.cli_ctx,
                                                                              resource_group_name,
                                                                              resource_provider_namespace,
                                                                              parent_resource_path,
                                                                              resource_type,
                                                                              resource_name)]

    return _single_or_collection(
        [_get_rsrc_util_from_parsed_id(cmd.cli_ctx, id_dict, api_version).tag(tags, is_incremental)
         for id_dict in parsed_ids])


# pylint: unused-argument
def invoke_resource_action(cmd, action, request_body=None, resource_ids=None,
                           resource_group_name=None, resource_provider_namespace=None,
                           parent_resource_path=None, resource_type=None, resource_name=None,
                           api_version=None):
    """ Invokes the provided action on an existing resource."""
    parsed_ids = _get_parsed_resource_ids(resource_ids) or [_create_parsed_id(cmd.cli_ctx,
                                                                              resource_group_name,
                                                                              resource_provider_namespace,
                                                                              parent_resource_path,
                                                                              resource_type,
                                                                              resource_name)]

    return _single_or_collection([_get_rsrc_util_from_parsed_id(cmd.cli_ctx, id_dict, api_version)
                                  .invoke_action(action, request_body) for id_dict in parsed_ids])


def get_deployment_operations(client, resource_group_name, deployment_name, operation_ids):
    """get a deployment's operation."""
    result = []
    for op_id in operation_ids:
        dep = client.get(resource_group_name, deployment_name, op_id)
        result.append(dep)
    return result


def get_deployment_operations_at_subscription_scope(client, deployment_name, operation_ids):
    result = []
    for op_id in operation_ids:
        deployment = client.get_at_subscription_scope(deployment_name, op_id)
        result.append(deployment)
    return result


def get_deployment_operations_at_resource_group(client, resource_group_name, deployment_name, operation_ids):
    result = []
    for op_id in operation_ids:
        dep = client.get(resource_group_name, deployment_name, op_id)
        result.append(dep)
    return result


def get_deployment_operations_at_management_group(client, management_group_id, deployment_name, operation_ids):
    result = []
    for op_id in operation_ids:
        dep = client.get_at_management_group_scope(management_group_id, deployment_name, op_id)
        result.append(dep)
    return result


def get_deployment_operations_at_tenant_scope(client, deployment_name, operation_ids):
    result = []
    for op_id in operation_ids:
        dep = client.get_at_tenant_scope(deployment_name, op_id)
        result.append(dep)
    return result


def list_deployment_scripts(cmd, resource_group_name=None):
    rcf = _resource_deploymentscripts_client_factory(cmd.cli_ctx)
    if resource_group_name is not None:
        return rcf.deployment_scripts.list_by_resource_group(resource_group_name)
    return rcf.deployment_scripts.list_by_subscription()


def get_deployment_script(cmd, resource_group_name, name):
    rcf = _resource_deploymentscripts_client_factory(cmd.cli_ctx)
    return rcf.deployment_scripts.get(resource_group_name, name)


def get_deployment_script_logs(cmd, resource_group_name, name):
    rcf = _resource_deploymentscripts_client_factory(cmd.cli_ctx)
    return rcf.deployment_scripts.get_logs(resource_group_name, name)


def delete_deployment_script(cmd, resource_group_name, name):
    rcf = _resource_deploymentscripts_client_factory(cmd.cli_ctx)
    rcf.deployment_scripts.delete(resource_group_name, name)


def get_template_spec(cmd, resource_group_name=None, name=None, version=None, template_spec=None):
    if template_spec:
        id_parts = parse_resource_id(template_spec)
        resource_group_name = id_parts.get('resource_group')
        name = id_parts.get('name')
        version = id_parts.get('resource_name')
        if version == name:
            version = None
    rcf = _resource_templatespecs_client_factory(cmd.cli_ctx)
    if version:
        return rcf.template_spec_versions.get(resource_group_name=resource_group_name, template_spec_name=name, template_spec_version=version)
    return rcf.template_specs.get(resource_group_name=resource_group_name, template_spec_name=name)


def create_or_update_template_spec(cmd, resource_group_name, name, template_file=None, location=None, display_name=None,
                                   description=None, vdescription=None, tags=None, version=None):
    artifacts = None
    template_spec = None
    template = None
    if location is None:
        rcf = _resource_client_factory(cmd.cli_ctx)
        location = rcf.resource_groups.get(resource_group_name).location
    rcf = _resource_templatespecs_client_factory(cmd.cli_ctx)

    if template_file:
        from azure.cli.command_modules.resource._packing_engine import (Pack)
        packed_template = Pack(cmd, template_file)
        template = getattr(packed_template, 'RootTemplate')
        artifacts = getattr(packed_template, 'Artifacts')

    TemplateSpec, TemplateSpecVersion = get_sdk(cmd.cli_ctx, ResourceType.MGMT_RESOURCE_TEMPLATESPECS, 'TemplateSpec', 'TemplateSpecVersion', mod='models')

    # TODO: Check if root template already exists
    # Tags needs to work
    template_root = TemplateSpec(location=location, description=description, display_name=display_name, tags=tags)
    if version:
        rcf.template_specs.create_or_update(resource_group_name, name, template_root)
        template_spec = TemplateSpecVersion(location=location, artifacts=artifacts, description=vdescription, template=template, tags=tags)
        return rcf.template_spec_versions.create_or_update(resource_group_name, name, version, template_spec)
    return rcf.template_specs.create_or_update(resource_group_name, name, template_root)


def export_template_spec(cmd, output_folder, resource_group_name=None, name=None, version=None, template_spec=None):
    rcf = _resource_templatespecs_client_factory(cmd.cli_ctx)
    if template_spec:
        id_parts = parse_resource_id(template_spec)
        resource_group_name = id_parts.get('resource_group')
        name = id_parts.get('name')
        version = id_parts.get('resource_name')
        if version == name:
            version = None
    exported_template = rcf.template_spec_versions.get(resource_group_name, name, version) if version else rcf.template_specs.get(resource_group_name, name)
    from azure.cli.command_modules.resource._packing_engine import (Unpack)
    return Unpack(cmd, exported_template, output_folder, (str(name) + '.JSON'))


def delete_template_spec(cmd, resource_group_name=None, name=None, version=None, template_spec=None):
    rcf = _resource_templatespecs_client_factory(cmd.cli_ctx)
    if template_spec:
        id_parts = parse_resource_id(template_spec)
        resource_group_name = id_parts.get('resource_group')
        name = id_parts.get('name')
        version = id_parts.get('resource_name')
        if version == name:
            version = None
    if version:
        return rcf.template_specs.delete(resource_group_name=resource_group_name, template_spec_name=name, template_spec_version=version)
    return rcf.template_specs.delete(resource_group_name=resource_group_name, template_spec_name=name)


def list_template_specs(cmd, resource_group_name=None):
    rcf = _resource_templatespecs_client_factory(cmd.cli_ctx)
    if resource_group_name is not None:
        return rcf.template_specs.list_by_resource_group(resource_group_name)
    return rcf.template_specs.list_by_subscription()


def list_deployment_operations_at_subscription_scope(cmd, deployment_name):
    rcf = _resource_client_factory(cmd.cli_ctx)
    return rcf.deployment_operations.list_at_subscription_scope(deployment_name)


def list_deployment_operations_at_resource_group(cmd, resource_group_name, deployment_name):
    rcf = _resource_client_factory(cmd.cli_ctx)
    return rcf.deployment_operations.list(resource_group_name, deployment_name)


def list_deployment_operations_at_management_group(cmd, management_group_id, deployment_name):
    rcf = _resource_client_factory(cmd.cli_ctx)
    return rcf.deployment_operations.list_at_management_group_scope(management_group_id, deployment_name)


def list_deployment_operations_at_tenant_scope(cmd, deployment_name):
    rcf = _resource_client_factory(cmd.cli_ctx)
    return rcf.deployment_operations.list_at_tenant_scope(deployment_name)


def get_deployment_operation_at_subscription_scope(cmd, deployment_name, op_id):
    rcf = _resource_client_factory(cmd.cli_ctx)
    return rcf.deployment_operations.get_at_subscription_scope(deployment_name, op_id)


def get_deployment_operation_at_resource_group(cmd, resource_group_name, deployment_name, op_id):
    rcf = _resource_client_factory(cmd.cli_ctx)
    return rcf.deployment_operations.get(resource_group_name, deployment_name, op_id)


def get_deployment_operation_at_management_group(cmd, management_group_id, deployment_name, op_id):
    rcf = _resource_client_factory(cmd.cli_ctx)
    return rcf.deployment_operations.get_at_management_group_scope(management_group_id, deployment_name, op_id)


def get_deployment_operation_at_tenant_scope(cmd, deployment_name, op_id):
    rcf = _resource_client_factory(cmd.cli_ctx)
    return rcf.deployment_operations.get_at_tenant_scope(deployment_name, op_id)


def list_resources(cmd, resource_group_name=None,
                   resource_provider_namespace=None, resource_type=None, name=None, tag=None,
                   location=None):
    rcf = _resource_client_factory(cmd.cli_ctx)

    if resource_group_name is not None:
        rcf.resource_groups.get(resource_group_name)

    odata_filter = _list_resources_odata_filter_builder(resource_group_name,
                                                        resource_provider_namespace,
                                                        resource_type, name, tag, location)
    resources = rcf.resources.list(filter=odata_filter)
    return list(resources)


def register_provider(cmd, resource_provider_namespace, wait=False):
    _update_provider(cmd.cli_ctx, resource_provider_namespace, registering=True, wait=wait)


def unregister_provider(cmd, resource_provider_namespace, wait=False):
    _update_provider(cmd.cli_ctx, resource_provider_namespace, registering=False, wait=wait)


def list_provider_operations(cmd):
    auth_client = _authorization_management_client(cmd.cli_ctx)
    return auth_client.provider_operations_metadata.list()


def show_provider_operations(cmd, resource_provider_namespace):
    version = getattr(get_api_version(cmd.cli_ctx, ResourceType.MGMT_AUTHORIZATION), 'provider_operations_metadata')
    auth_client = _authorization_management_client(cmd.cli_ctx)
    if version == '2015-07-01':
        return auth_client.provider_operations_metadata.get(resource_provider_namespace, version)
    return auth_client.provider_operations_metadata.get(resource_provider_namespace)


def move_resource(cmd, ids, destination_group, destination_subscription_id=None):
    """Moves resources from one resource group to another(can be under different subscription)

    :param ids: the space-separated resource ids to be moved
    :param destination_group: the destination resource group name
    :param destination_subscription_id: the destination subscription identifier
    """
    # verify all resource ids are valid and under the same group
    resources = []
    for i in ids:
        if is_valid_resource_id(i):
            resources.append(parse_resource_id(i))
        else:
            raise CLIError('Invalid id "{}", as it has no group or subscription field'.format(i))

    if len({r['subscription'] for r in resources}) > 1:
        raise CLIError('All resources should be under the same subscription')
    if len({r['resource_group'] for r in resources}) > 1:
        raise CLIError('All resources should be under the same group')

    rcf = _resource_client_factory(cmd.cli_ctx)
    target = _build_resource_id(subscription=(destination_subscription_id or rcf.config.subscription_id),
                                resource_group=destination_group)

    return rcf.resources.move_resources(resources[0]['resource_group'], ids, target)


def list_features(client, resource_provider_namespace=None):
    if resource_provider_namespace:
        return client.list(resource_provider_namespace=resource_provider_namespace)
    return client.list_all()


def register_feature(client, resource_provider_namespace, feature_name):
    logger.warning("Once the feature '%s' is registered, invoking 'az provider register -n %s' is required "
                   "to get the change propagated", feature_name, resource_provider_namespace)
    return client.register(resource_provider_namespace, feature_name)


def unregister_feature(client, resource_provider_namespace, feature_name):
    logger.warning("Once the feature '%s' is unregistered, invoking 'az provider register -n %s' is required "
                   "to get the change propagated", feature_name, resource_provider_namespace)
    return client.unregister(resource_provider_namespace, feature_name)


# pylint: disable=inconsistent-return-statements,too-many-locals
def create_policy_assignment(cmd, policy=None, policy_set_definition=None,
                             name=None, display_name=None, params=None,
                             resource_group_name=None, scope=None, sku=None,
                             not_scopes=None, location=None, assign_identity=None,
                             identity_scope=None, identity_role='Contributor', enforcement_mode='Default'):
    """Creates a policy assignment
    :param not_scopes: Space-separated scopes where the policy assignment does not apply.
    """
    if bool(policy) == bool(policy_set_definition):
        raise CLIError('usage error: --policy NAME_OR_ID | '
                       '--policy-set-definition NAME_OR_ID')
    policy_client = _resource_policy_client_factory(cmd.cli_ctx)
    scope = _build_policy_scope(policy_client.config.subscription_id,
                                resource_group_name, scope)
    policy_id = _resolve_policy_id(cmd, policy, policy_set_definition, policy_client)
    params = _load_file_string_or_uri(params, 'params', False)

    PolicyAssignment = cmd.get_models('PolicyAssignment')
    assignment = PolicyAssignment(display_name=display_name, policy_definition_id=policy_id, scope=scope, enforcement_mode=enforcement_mode)
    assignment.parameters = params if params else None

    if cmd.supported_api_version(min_api='2017-06-01-preview'):
        if not_scopes:
            kwargs_list = []
            for id_arg in not_scopes.split(' '):
                if parse_resource_id(id_arg):
                    kwargs_list.append(id_arg)
                else:
                    logger.error('az policy assignment create error: argument --not-scopes: \
                    invalid notscopes value: \'%s\'', id_arg)
                    return
            assignment.not_scopes = kwargs_list
        PolicySku = cmd.get_models('PolicySku')
        policySku = PolicySku(name='A0', tier='Free')
        if sku:
            policySku = policySku if sku.lower() == 'free' else PolicySku(name='A1', tier='Standard')
        assignment.sku = policySku

    if cmd.supported_api_version(min_api='2018-05-01'):
        if location:
            assignment.location = location
        identity = None
        if assign_identity is not None:
            identity = _build_identities_info(cmd, assign_identity)
        assignment.identity = identity

    if name is None:
        name = (base64.urlsafe_b64encode(uuid.uuid4().bytes).decode())[:-2]

    createdAssignment = policy_client.policy_assignments.create(scope, name, assignment)

    # Create the identity's role assignment if requested
    if assign_identity is not None and identity_scope:
        from azure.cli.core.commands.arm import assign_identity as _assign_identity_helper
        _assign_identity_helper(cmd.cli_ctx, lambda: createdAssignment, lambda resource: createdAssignment, identity_role, identity_scope)

    return createdAssignment


def _build_identities_info(cmd, identities):
    identities = identities or []
    ResourceIdentityType = cmd.get_models('ResourceIdentityType')
    identity_type = ResourceIdentityType.none
    if not identities or MSI_LOCAL_ID in identities:
        identity_type = ResourceIdentityType.system_assigned
    ResourceIdentity = cmd.get_models('Identity')
    return ResourceIdentity(type=identity_type)


def delete_policy_assignment(cmd, name, resource_group_name=None, scope=None):
    policy_client = _resource_policy_client_factory(cmd.cli_ctx)
    scope = _build_policy_scope(policy_client.config.subscription_id,
                                resource_group_name, scope)
    policy_client.policy_assignments.delete(scope, name)


def show_policy_assignment(cmd, name, resource_group_name=None, scope=None):
    policy_client = _resource_policy_client_factory(cmd.cli_ctx)
    scope = _build_policy_scope(policy_client.config.subscription_id,
                                resource_group_name, scope)
    return policy_client.policy_assignments.get(scope, name)


def list_policy_assignment(cmd, disable_scope_strict_match=None, resource_group_name=None, scope=None):
    from azure.cli.core.commands.client_factory import get_subscription_id
    policy_client = _resource_policy_client_factory(cmd.cli_ctx)
    _scope = _build_policy_scope(get_subscription_id(cmd.cli_ctx),
                                 resource_group_name, scope)
    id_parts = parse_resource_id(_scope)
    subscription = id_parts.get('subscription')
    resource_group = id_parts.get('resource_group')
    resource_type = id_parts.get('child_type_1') or id_parts.get('type')
    resource_name = id_parts.get('child_name_1') or id_parts.get('name')
    management_group = _parse_management_group_id(scope)

    if management_group:
        result = policy_client.policy_assignments.list_for_management_group(management_group_id=management_group, filter='atScope()')
    elif all([resource_type, resource_group, subscription]):
        namespace = id_parts.get('namespace')
        parent_resource_path = '' if not id_parts.get('child_name_1') else (id_parts['type'] + '/' + id_parts['name'])
        result = policy_client.policy_assignments.list_for_resource(
            resource_group, namespace,
            parent_resource_path, resource_type, resource_name)
    elif resource_group:
        result = policy_client.policy_assignments.list_for_resource_group(resource_group)
    elif subscription:
        result = policy_client.policy_assignments.list()
    elif scope:
        raise CLIError('usage error `--scope`: must be a fully qualified ARM ID.')
    else:
        raise CLIError('usage error: --scope ARM_ID | --resource-group NAME')

    if not disable_scope_strict_match:
        result = [i for i in result if _scope.lower().strip('/') == i.scope.lower().strip('/')]

    return result


def set_identity(cmd, name, scope=None, resource_group_name=None, identity_role='Contributor', identity_scope=None):
    policy_client = _resource_policy_client_factory(cmd.cli_ctx)
    scope = _build_policy_scope(policy_client.config.subscription_id, resource_group_name, scope)

    def getter():
        return policy_client.policy_assignments.get(scope, name)

    def setter(policyAssignment):
        policyAssignment.identity = _build_identities_info(cmd, [MSI_LOCAL_ID])
        return policy_client.policy_assignments.create(scope, name, policyAssignment)

    from azure.cli.core.commands.arm import assign_identity as _assign_identity_helper
    updatedAssignment = _assign_identity_helper(cmd.cli_ctx, getter, setter, identity_role, identity_scope)
    return updatedAssignment.identity


def show_identity(cmd, name, scope=None, resource_group_name=None):
    policy_client = _resource_policy_client_factory(cmd.cli_ctx)
    scope = _build_policy_scope(policy_client.config.subscription_id, resource_group_name, scope)
    return policy_client.policy_assignments.get(scope, name).identity


def remove_identity(cmd, name, scope=None, resource_group_name=None):
    policy_client = _resource_policy_client_factory(cmd.cli_ctx)
    scope = _build_policy_scope(policy_client.config.subscription_id, resource_group_name, scope)
    policyAssignment = policy_client.policy_assignments.get(scope, name)

    ResourceIdentityType = cmd.get_models('ResourceIdentityType')
    ResourceIdentity = cmd.get_models('Identity')
    policyAssignment.identity = ResourceIdentity(type=ResourceIdentityType.none)
    policyAssignment = policy_client.policy_assignments.create(scope, name, policyAssignment)
    return policyAssignment.identity


def enforce_mutually_exclusive(subscription, management_group):
    if subscription and management_group:
        raise IncorrectUsageError('cannot provide both --subscription and --management-group')


def create_policy_definition(cmd, name, rules=None, params=None, display_name=None, description=None, mode=None,
                             metadata=None, subscription=None, management_group=None):
    rules = _load_file_string_or_uri(rules, 'rules')
    params = _load_file_string_or_uri(params, 'params', False)

    policy_client = _resource_policy_client_factory(cmd.cli_ctx)
    PolicyDefinition = cmd.get_models('PolicyDefinition')
    parameters = PolicyDefinition(policy_rule=rules, parameters=params, description=description,
                                  display_name=display_name)
    if cmd.supported_api_version(min_api='2016-12-01'):
        parameters.mode = mode
    if cmd.supported_api_version(min_api='2017-06-01-preview'):
        parameters.metadata = metadata
    if cmd.supported_api_version(min_api='2018-03-01'):
        enforce_mutually_exclusive(subscription, management_group)
        if management_group:
            return policy_client.policy_definitions.create_or_update_at_management_group(name, parameters, management_group)
        if subscription:
            subscription_id = _get_subscription_id_from_subscription(cmd.cli_ctx, subscription)
            policy_client.config.subscription_id = subscription_id

    return policy_client.policy_definitions.create_or_update(name, parameters)


def create_policy_setdefinition(cmd, name, definitions, params=None, display_name=None, description=None,
                                subscription=None, management_group=None, definition_groups=None, metadata=None):

    definitions = _load_file_string_or_uri(definitions, 'definitions')
    params = _load_file_string_or_uri(params, 'params', False)
    definition_groups = _load_file_string_or_uri(definition_groups, 'definition_groups', False)

    policy_client = _resource_policy_client_factory(cmd.cli_ctx)
    PolicySetDefinition = cmd.get_models('PolicySetDefinition')
    parameters = PolicySetDefinition(policy_definitions=definitions, parameters=params, description=description,
                                     display_name=display_name, policy_definition_groups=definition_groups)

    if cmd.supported_api_version(min_api='2017-06-01-preview'):
        parameters.metadata = metadata
    if cmd.supported_api_version(min_api='2018-03-01'):
        enforce_mutually_exclusive(subscription, management_group)
        if management_group:
            return policy_client.policy_set_definitions.create_or_update_at_management_group(name, parameters, management_group)
        if subscription:
            subscription_id = _get_subscription_id_from_subscription(cmd.cli_ctx, subscription)
            policy_client.config.subscription_id = subscription_id

    return policy_client.policy_set_definitions.create_or_update(name, parameters)


def get_policy_definition(cmd, policy_definition_name, subscription=None, management_group=None):
    policy_client = _resource_policy_client_factory(cmd.cli_ctx)
    return _get_custom_or_builtin_policy(cmd, policy_client, policy_definition_name, subscription, management_group)


def get_policy_setdefinition(cmd, policy_set_definition_name, subscription=None, management_group=None):
    policy_client = _resource_policy_client_factory(cmd.cli_ctx)
    return _get_custom_or_builtin_policy(cmd, policy_client, policy_set_definition_name, subscription, management_group, True)


def list_policy_definition(cmd, subscription=None, management_group=None):
    policy_client = _resource_policy_client_factory(cmd.cli_ctx)
    if cmd.supported_api_version(min_api='2018-03-01'):
        enforce_mutually_exclusive(subscription, management_group)
        if management_group:
            return policy_client.policy_definitions.list_by_management_group(management_group)
        if subscription:
            subscription_id = _get_subscription_id_from_subscription(cmd.cli_ctx, subscription)
            policy_client.config.subscription_id = subscription_id

    return policy_client.policy_definitions.list()


def list_policy_setdefinition(cmd, subscription=None, management_group=None):
    policy_client = _resource_policy_client_factory(cmd.cli_ctx)
    if cmd.supported_api_version(min_api='2018-03-01'):
        enforce_mutually_exclusive(subscription, management_group)
        if management_group:
            return policy_client.policy_set_definitions.list_by_management_group(management_group)
        if subscription:
            subscription_id = _get_subscription_id_from_subscription(cmd.cli_ctx, subscription)
            policy_client.config.subscription_id = subscription_id

    return policy_client.policy_set_definitions.list()


def delete_policy_definition(cmd, policy_definition_name, subscription=None, management_group=None):
    policy_client = _resource_policy_client_factory(cmd.cli_ctx)
    if cmd.supported_api_version(min_api='2018-03-01'):
        enforce_mutually_exclusive(subscription, management_group)
        if management_group:
            return policy_client.policy_definitions.delete_at_management_group(policy_definition_name, management_group)
        if subscription:
            subscription_id = _get_subscription_id_from_subscription(cmd.cli_ctx, subscription)
            policy_client.config.subscription_id = subscription_id

    return policy_client.policy_definitions.delete(policy_definition_name)


def delete_policy_setdefinition(cmd, policy_set_definition_name, subscription=None, management_group=None):
    policy_client = _resource_policy_client_factory(cmd.cli_ctx)
    if cmd.supported_api_version(min_api='2018-03-01'):
        enforce_mutually_exclusive(subscription, management_group)
        if management_group:
            return policy_client.policy_set_definitions.delete_at_management_group(policy_set_definition_name, management_group)
        if subscription:
            subscription_id = _get_subscription_id_from_subscription(cmd.cli_ctx, subscription)
            policy_client.config.subscription_id = subscription_id

    return policy_client.policy_set_definitions.delete(policy_set_definition_name)


def update_policy_definition(cmd, policy_definition_name, rules=None, params=None,
                             display_name=None, description=None, metadata=None, mode=None,
                             subscription=None, management_group=None):

    rules = _load_file_string_or_uri(rules, 'rules', False)
    params = _load_file_string_or_uri(params, 'params', False)

    policy_client = _resource_policy_client_factory(cmd.cli_ctx)
    definition = _get_custom_or_builtin_policy(cmd, policy_client, policy_definition_name, subscription, management_group)
    # pylint: disable=line-too-long,no-member

    PolicyDefinition = cmd.get_models('PolicyDefinition')
    parameters = PolicyDefinition(
        policy_rule=rules if rules is not None else definition.policy_rule,
        parameters=params if params is not None else definition.parameters,
        display_name=display_name if display_name is not None else definition.display_name,
        description=description if description is not None else definition.description,
        metadata=metadata if metadata is not None else definition.metadata)

    if cmd.supported_api_version(min_api='2016-12-01'):
        parameters.mode = mode
    if cmd.supported_api_version(min_api='2018-03-01'):
        enforce_mutually_exclusive(subscription, management_group)
        if management_group:
            return policy_client.policy_definitions.create_or_update_at_management_group(policy_definition_name, parameters, management_group)
        if subscription:
            subscription_id = _get_subscription_id_from_subscription(cmd.cli_ctx, subscription)
            policy_client.config.subscription_id = subscription_id

    return policy_client.policy_definitions.create_or_update(policy_definition_name, parameters)


def update_policy_setdefinition(cmd, policy_set_definition_name, definitions=None, params=None,
                                display_name=None, description=None,
                                subscription=None, management_group=None, definition_groups=None, metadata=None):

    definitions = _load_file_string_or_uri(definitions, 'definitions', False)
    params = _load_file_string_or_uri(params, 'params', False)
    definition_groups = _load_file_string_or_uri(definition_groups, 'definition_groups', False)

    policy_client = _resource_policy_client_factory(cmd.cli_ctx)
    definition = _get_custom_or_builtin_policy(cmd, policy_client, policy_set_definition_name, subscription, management_group, True)
    # pylint: disable=line-too-long,no-member
    PolicySetDefinition = cmd.get_models('PolicySetDefinition')
    parameters = PolicySetDefinition(
        policy_definitions=definitions if definitions is not None else definition.policy_definitions,
        description=description if description is not None else definition.description,
        display_name=display_name if display_name is not None else definition.display_name,
        parameters=params if params is not None else definition.parameters,
        policy_definition_groups=definition_groups if definition_groups is not None else definition.policy_definition_groups,
        metadata=metadata if metadata is not None else definition.metadata)

    if cmd.supported_api_version(min_api='2018-03-01'):
        enforce_mutually_exclusive(subscription, management_group)
        if management_group:
            return policy_client.policy_set_definitions.create_or_update_at_management_group(policy_set_definition_name, parameters, management_group)
        if subscription:
            subscription_id = _get_subscription_id_from_subscription(cmd.cli_ctx, subscription)
            policy_client.config.subscription_id = subscription_id

    return policy_client.policy_set_definitions.create_or_update(policy_set_definition_name, parameters)


def _register_rp(cli_ctx, subscription_id=None):
    rp = "Microsoft.Management"
    import time
    rcf = get_mgmt_service_client(
        cli_ctx,
        ResourceType.MGMT_RESOURCE_RESOURCES,
        subscription_id)
    rcf.providers.register(rp)
    while True:
        time.sleep(10)
        rp_info = rcf.providers.get(rp)
        if rp_info.registration_state == 'Registered':
            break


def _get_subscription_id_from_subscription(cli_ctx, subscription):  # pylint: disable=inconsistent-return-statements
    from azure.cli.core._profile import Profile
    profile = Profile(cli_ctx=cli_ctx)
    subscriptions_list = profile.load_cached_subscriptions()
    for sub in subscriptions_list:
        if subscription in (sub['id'], sub['name']):
            return sub['id']
    raise CLIError("Subscription not found in the current context.")


def _get_parent_id_from_parent(parent):
    if parent is None or _is_management_group_scope(parent):
        return parent
    return "/providers/Microsoft.Management/managementGroups/" + parent


def _is_management_group_scope(scope):
    return scope is not None and scope.lower().startswith("/providers/microsoft.management/managementgroups")


def cli_managementgroups_group_list(cmd, client):
    _register_rp(cmd.cli_ctx)
    return client.list()


def cli_managementgroups_group_show(
        cmd,
        client,
        group_name,
        expand=False,
        recurse=False):
    _register_rp(cmd.cli_ctx)
    if expand:
        return client.get(group_name, "children", recurse)
    return client.get(group_name)


def cli_managementgroups_group_create(
        cmd,
        client,
        group_name,
        display_name=None,
        parent=None):
    _register_rp(cmd.cli_ctx)
    parent_id = _get_parent_id_from_parent(parent)
    from azure.mgmt.managementgroups.models import (
        CreateManagementGroupRequest, CreateManagementGroupDetails, CreateParentGroupInfo)
    create_parent_grp_info = CreateParentGroupInfo(id=parent_id)
    create_mgmt_grp_details = CreateManagementGroupDetails(parent=create_parent_grp_info)
    create_mgmt_grp_request = CreateManagementGroupRequest(
        name=group_name,
        display_name=display_name,
        details=create_mgmt_grp_details)
    return client.create_or_update(group_name, create_mgmt_grp_request)


def cli_managementgroups_group_update_custom_func(
        instance,
        display_name=None,
        parent_id=None):
    parent_id = _get_parent_id_from_parent(parent_id)
    instance.display_name = display_name
    instance.parent_id = parent_id
    return instance


def cli_managementgroups_group_update_get():
    from azure.mgmt.managementgroups.models import PatchManagementGroupRequest
    update_parameters = PatchManagementGroupRequest(display_name=None, parent_id=None)
    return update_parameters


def cli_managementgroups_group_update_set(
        cmd, client, group_name, parameters=None):
    return client.update(group_name, parameters)


def cli_managementgroups_group_delete(cmd, client, group_name):
    _register_rp(cmd.cli_ctx)
    return client.delete(group_name)


def cli_managementgroups_subscription_add(
        cmd, client, group_name, subscription):
    subscription_id = _get_subscription_id_from_subscription(
        cmd.cli_ctx, subscription)
    return client.create(group_name, subscription_id)


def cli_managementgroups_subscription_remove(
        cmd, client, group_name, subscription):
    subscription_id = _get_subscription_id_from_subscription(
        cmd.cli_ctx, subscription)
    return client.delete(group_name, subscription_id)


# region Locks


def _validate_lock_params_match_lock(
        lock_client, name, resource_group, resource_provider_namespace, parent_resource_path,
        resource_type, resource_name):
    """
    Locks are scoped to subscription, resource group or resource.
    However, the az list command returns all locks for the current scopes
    and all lower scopes (e.g. resource group level also includes resource locks).
    This can lead to a confusing user experience where the user specifies a lock
    name and assumes that it will work, even if they haven't given the right
    scope. This function attempts to validate the parameters and help the
    user find the right scope, by first finding the lock, and then infering
    what it's parameters should be.
    """
    locks = lock_client.management_locks.list_at_subscription_level()
    found_count = 0  # locks at different levels can have the same name
    lock_resource_id = None
    for lock in locks:
        if lock.name == name:
            found_count = found_count + 1
            lock_resource_id = lock.id
    if found_count == 1:
        # If we only found one lock, let's validate that the parameters are correct,
        # if we found more than one, we'll assume the user knows what they're doing
        # TODO: Add validation for that case too?
        resource = parse_resource_id(lock_resource_id)
        _resource_group = resource.get('resource_group', None)
        _resource_namespace = resource.get('namespace', None)
        if _resource_group is None:
            return
        if resource_group != _resource_group:
            raise CLIError(
                'Unexpected --resource-group for lock {}, expected {}'.format(
                    name, _resource_group))
        if _resource_namespace is None or _resource_namespace == 'Microsoft.Authorization':
            return
        if resource_provider_namespace != _resource_namespace:
            raise CLIError(
                'Unexpected --namespace for lock {}, expected {}'.format(name, _resource_namespace))
        if resource.get('child_type_2', None) is None:
            _resource_type = resource.get('type', None)
            _resource_name = resource.get('name', None)
        else:
            if resource.get('child_type_3', None) is None:
                _resource_type = resource.get('child_type_1', None)
                _resource_name = resource.get('child_name_1', None)
                parent = (resource['type'] + '/' + resource['name'])
            else:
                _resource_type = resource.get('child_type_2', None)
                _resource_name = resource.get('child_name_2', None)
                parent = (resource['type'] + '/' + resource['name'] + '/' +
                          resource['child_type_1'] + '/' + resource['child_name_1'])
            if parent != parent_resource_path:
                raise CLIError(
                    'Unexpected --parent for lock {}, expected {}'.format(
                        name, parent))
        if resource_type != _resource_type:
            raise CLIError('Unexpected --resource-type for lock {}, expected {}'.format(
                name, _resource_type))
        if resource_name != _resource_name:
            raise CLIError('Unexpected --resource-name for lock {}, expected {}'.format(
                name, _resource_name))


def list_locks(cmd, resource_group=None,
               resource_provider_namespace=None, parent_resource_path=None, resource_type=None,
               resource_name=None, filter_string=None):
    """
    :param resource_provider_namespace: Name of a resource provider.
    :type resource_provider_namespace: str
    :param parent_resource_path: Path to a parent resource
    :type parent_resource_path: str
    :param resource_type: The type for the resource with the lock.
    :type resource_type: str
    :param resource_name: Name of a resource that has a lock.
    :type resource_name: str
    :param filter_string: A query filter to use to restrict the results.
    :type filter_string: str
    """
    lock_client = _resource_lock_client_factory(cmd.cli_ctx)
    lock_resource = _extract_lock_params(resource_group, resource_provider_namespace,
                                         resource_type, resource_name)
    resource_group = lock_resource[0]
    resource_name = lock_resource[1]
    resource_provider_namespace = lock_resource[2]
    resource_type = lock_resource[3]

    if resource_group is None:
        return lock_client.management_locks.list_at_subscription_level(filter=filter_string)
    if resource_name is None:
        return lock_client.management_locks.list_at_resource_group_level(
            resource_group, filter=filter_string)
    return lock_client.management_locks.list_at_resource_level(
        resource_group, resource_provider_namespace, parent_resource_path or '', resource_type,
        resource_name, filter=filter_string)


# pylint: disable=inconsistent-return-statements
def get_lock(cmd, lock_name=None, resource_group=None, resource_provider_namespace=None,
             parent_resource_path=None, resource_type=None, resource_name=None, ids=None):
    """
    :param name: The name of the lock.
    :type name: str
    """
    if ids:
        kwargs_list = []
        for id_arg in ids:
            try:
                kwargs_list.append(_parse_lock_id(id_arg))
            except AttributeError:
                logger.error('az lock show: error: argument --ids: invalid ResourceId value: \'%s\'', id_arg)
                return
        results = [get_lock(cmd, **kwargs) for kwargs in kwargs_list]
        return results[0] if len(results) == 1 else results

    lock_client = _resource_lock_client_factory(cmd.cli_ctx)

    lock_resource = _extract_lock_params(resource_group, resource_provider_namespace,
                                         resource_type, resource_name)

    resource_group = lock_resource[0]
    resource_name = lock_resource[1]
    resource_provider_namespace = lock_resource[2]
    resource_type = lock_resource[3]

    _validate_lock_params_match_lock(lock_client, lock_name, resource_group,
                                     resource_provider_namespace, parent_resource_path,
                                     resource_type, resource_name)

    if resource_group is None:
        return _call_subscription_get(cmd, lock_client, lock_name)
    if resource_name is None:
        return lock_client.management_locks.get_at_resource_group_level(resource_group, lock_name)
    if cmd.supported_api_version(max_api='2015-01-01'):
        lock_list = list_locks(resource_group, resource_provider_namespace, parent_resource_path,
                               resource_type, resource_name)
        return next((lock for lock in lock_list if lock.name == lock_name), None)
    return lock_client.management_locks.get_at_resource_level(
        resource_group, resource_provider_namespace,
        parent_resource_path or '', resource_type, resource_name, lock_name)


# pylint: disable=inconsistent-return-statements
def delete_lock(cmd, lock_name=None, resource_group=None, resource_provider_namespace=None,
                parent_resource_path=None, resource_type=None, resource_name=None, ids=None):
    """
    :param name: The name of the lock.
    :type name: str
    :param resource_provider_namespace: Name of a resource provider.
    :type resource_provider_namespace: str
    :param parent_resource_path: Path to a parent resource
    :type parent_resource_path: str
    :param resource_type: The type for the resource with the lock.
    :type resource_type: str
    :param resource_name: Name of a resource that has a lock.
    :type resource_name: str
    """
    if ids:
        kwargs_list = []
        for id_arg in ids:
            try:
                kwargs_list.append(_parse_lock_id(id_arg))
            except AttributeError:
                logger.error('az lock delete: error: argument --ids: invalid ResourceId value: \'%s\'', id_arg)
                return
        results = [delete_lock(cmd, **kwargs) for kwargs in kwargs_list]
        return results[0] if len(results) == 1 else results

    lock_client = _resource_lock_client_factory(cmd.cli_ctx)
    lock_resource = _extract_lock_params(resource_group, resource_provider_namespace,
                                         resource_type, resource_name)
    resource_group = lock_resource[0]
    resource_name = lock_resource[1]
    resource_provider_namespace = lock_resource[2]
    resource_type = lock_resource[3]

    _validate_lock_params_match_lock(lock_client, lock_name, resource_group,
                                     resource_provider_namespace, parent_resource_path,
                                     resource_type, resource_name)

    if resource_group is None:
        return lock_client.management_locks.delete_at_subscription_level(lock_name)
    if resource_name is None:
        return lock_client.management_locks.delete_at_resource_group_level(
            resource_group, lock_name)
    return lock_client.management_locks.delete_at_resource_level(
        resource_group, resource_provider_namespace, parent_resource_path or '', resource_type,
        resource_name, lock_name)


def create_lock(cmd, lock_name, level,
                resource_group=None, resource_provider_namespace=None, notes=None,
                parent_resource_path=None, resource_type=None, resource_name=None):
    """
    :param name: The name of the lock.
    :type name: str
    :param resource_provider_namespace: Name of a resource provider.
    :type resource_provider_namespace: str
    :param parent_resource_path: Path to a parent resource
    :type parent_resource_path: str
    :param resource_type: The type for the resource with the lock.
    :type resource_type: str
    :param resource_name: Name of a resource that has a lock.
    :type resource_name: str
    :param notes: Notes about this lock.
    :type notes: str
    """
    ManagementLockObject = get_sdk(cmd.cli_ctx, ResourceType.MGMT_RESOURCE_LOCKS, 'ManagementLockObject', mod='models')
    parameters = ManagementLockObject(level=level, notes=notes, name=lock_name)

    lock_client = _resource_lock_client_factory(cmd.cli_ctx)
    lock_resource = _extract_lock_params(resource_group, resource_provider_namespace,
                                         resource_type, resource_name)
    resource_group = lock_resource[0]
    resource_name = lock_resource[1]
    resource_provider_namespace = lock_resource[2]
    resource_type = lock_resource[3]

    if resource_group is None:
        return lock_client.management_locks.create_or_update_at_subscription_level(lock_name, parameters)

    if resource_name is None:
        return lock_client.management_locks.create_or_update_at_resource_group_level(
            resource_group, lock_name, parameters)

    return lock_client.management_locks.create_or_update_at_resource_level(
        resource_group, resource_provider_namespace, parent_resource_path or '', resource_type,
        resource_name, lock_name, parameters)


# pylint: disable=inconsistent-return-statements
def update_lock(cmd, lock_name=None, resource_group=None, resource_provider_namespace=None, notes=None,
                parent_resource_path=None, resource_type=None, resource_name=None, level=None, ids=None):
    """
    Allows updates to the lock-type(level) and the notes of the lock
    """
    if ids:
        kwargs_list = []
        for id_arg in ids:
            try:
                kwargs_list.append(_parse_lock_id(id_arg))
            except AttributeError:
                logger.error('az lock update: error: argument --ids: invalid ResourceId value: \'%s\'', id_arg)
                return
        results = [update_lock(cmd, level=level, notes=notes, **kwargs) for kwargs in kwargs_list]
        return results[0] if len(results) == 1 else results

    lock_client = _resource_lock_client_factory(cmd.cli_ctx)

    lock_resource = _extract_lock_params(resource_group, resource_provider_namespace,
                                         resource_type, resource_name)

    resource_group = lock_resource[0]
    resource_name = lock_resource[1]
    resource_provider_namespace = lock_resource[2]
    resource_type = lock_resource[3]

    _validate_lock_params_match_lock(lock_client, lock_name, resource_group, resource_provider_namespace,
                                     parent_resource_path, resource_type, resource_name)

    if resource_group is None:
        params = _call_subscription_get(cmd, lock_client, lock_name)
        _update_lock_parameters(params, level, notes)
        return lock_client.management_locks.create_or_update_at_subscription_level(lock_name, params)
    if resource_name is None:
        params = lock_client.management_locks.get_at_resource_group_level(resource_group, lock_name)
        _update_lock_parameters(params, level, notes)
        return lock_client.management_locks.create_or_update_at_resource_group_level(
            resource_group, lock_name, params)
    if cmd.supported_api_version(max_api='2015-01-01'):
        lock_list = list_locks(resource_group, resource_provider_namespace, parent_resource_path,
                               resource_type, resource_name)
        return next((lock for lock in lock_list if lock.name == lock_name), None)
    params = lock_client.management_locks.get_at_resource_level(
        resource_group, resource_provider_namespace, parent_resource_path or '', resource_type,
        resource_name, lock_name)
    _update_lock_parameters(params, level, notes)
    return lock_client.management_locks.create_or_update_at_resource_level(
        resource_group, resource_provider_namespace, parent_resource_path or '', resource_type,
        resource_name, lock_name, params)
# endregion


# region ResourceLinks
def create_resource_link(cmd, link_id, target_id, notes=None):
    links_client = _resource_links_client_factory(cmd.cli_ctx).resource_links
    ResourceLinkProperties = get_sdk(cmd.cli_ctx, ResourceType.MGMT_RESOURCE_LINKS,
                                     'ResourceLinkProperties', mod='models')
    properties = ResourceLinkProperties(target_id=target_id, notes=notes)
    links_client.create_or_update(link_id, properties)


def update_resource_link(cmd, link_id, target_id=None, notes=None):
    links_client = _resource_links_client_factory(cmd.cli_ctx).resource_links
    params = links_client.get(link_id)
    ResourceLinkProperties = get_sdk(cmd.cli_ctx, ResourceType.MGMT_RESOURCE_LINKS,
                                     'ResourceLinkProperties', mod='models')
    properties = ResourceLinkProperties(
        target_id=target_id if target_id is not None else params.properties.target_id,
        # pylint: disable=no-member
        notes=notes if notes is not None else params.properties.notes)  # pylint: disable=no-member
    links_client.create_or_update(link_id, properties)


def list_resource_links(cmd, scope=None, filter_string=None):
    links_client = _resource_links_client_factory(cmd.cli_ctx).resource_links
    if scope is not None:
        return links_client.list_at_source_scope(scope, filter=filter_string)
    return links_client.list_at_subscription(filter=filter_string)
# endregion


class _ResourceUtils:  # pylint: disable=too-many-instance-attributes
    def __init__(self, cli_ctx,
                 resource_group_name=None, resource_provider_namespace=None,
                 parent_resource_path=None, resource_type=None, resource_name=None,
                 resource_id=None, api_version=None, rcf=None):
        # if the resouce_type is in format 'namespace/type' split it.
        # (we don't have to do this, but commands like 'vm show' returns such values)
        if resource_type and not resource_provider_namespace and not parent_resource_path:
            parts = resource_type.split('/')
            if len(parts) > 1:
                resource_provider_namespace = parts[0]
                resource_type = parts[1]

        self.rcf = rcf or _resource_client_factory(cli_ctx)
        if api_version is None:
            if resource_id:
                api_version = _ResourceUtils._resolve_api_version_by_id(self.rcf, resource_id)
            else:
                _validate_resource_inputs(resource_group_name, resource_provider_namespace,
                                          resource_type, resource_name)
                api_version = _ResourceUtils.resolve_api_version(self.rcf,
                                                                 resource_provider_namespace,
                                                                 parent_resource_path,
                                                                 resource_type)

        self.resource_group_name = resource_group_name
        self.resource_provider_namespace = resource_provider_namespace
        self.parent_resource_path = parent_resource_path if parent_resource_path else ''
        self.resource_type = resource_type
        self.resource_name = resource_name
        self.resource_id = resource_id
        self.api_version = api_version

    def create_resource(self, properties, location, is_full_object):
        try:
            res = json.loads(properties)
        except json.decoder.JSONDecodeError as ex:
            raise CLIError('Error parsing JSON.\n{}\n{}'.format(properties, ex))

        if not is_full_object:
            if not location:
                if self.resource_id:
                    rg_name = parse_resource_id(self.resource_id)['resource_group']
                else:
                    rg_name = self.resource_group_name
                location = self.rcf.resource_groups.get(rg_name).location

            res = GenericResource(location=location, properties=res)
        elif res.get('location', None) is None:
            raise IncorrectUsageError("location of the resource is required")

        if self.resource_id:
            resource = self.rcf.resources.create_or_update_by_id(self.resource_id,
                                                                 self.api_version,
                                                                 res)
        else:
            resource = self.rcf.resources.create_or_update(self.resource_group_name,
                                                           self.resource_provider_namespace,
                                                           self.parent_resource_path,
                                                           self.resource_type,
                                                           self.resource_name,
                                                           self.api_version,
                                                           res)
        return resource

    def get_resource(self, include_response_body=False):
        if self.resource_id:
            resource = self.rcf.resources.get_by_id(self.resource_id, self.api_version, raw=include_response_body)
        else:
            resource = self.rcf.resources.get(self.resource_group_name,
                                              self.resource_provider_namespace,
                                              self.parent_resource_path,
                                              self.resource_type,
                                              self.resource_name,
                                              self.api_version,
                                              raw=include_response_body)
        if include_response_body:
            temp = resource.output
            setattr(temp, 'response_body', json.loads(resource.response.content.decode()))
            resource = temp
        return resource

    def delete(self):
        if self.resource_id:
            return self.rcf.resources.delete_by_id(self.resource_id, self.api_version)
        return self.rcf.resources.delete(self.resource_group_name,
                                         self.resource_provider_namespace,
                                         self.parent_resource_path,
                                         self.resource_type,
                                         self.resource_name,
                                         self.api_version)

    def update(self, parameters):
        if self.resource_id:
            return self.rcf.resources.create_or_update_by_id(self.resource_id,
                                                             self.api_version,
                                                             parameters)
        return self.rcf.resources.create_or_update(self.resource_group_name,
                                                   self.resource_provider_namespace,
                                                   self.parent_resource_path,
                                                   self.resource_type,
                                                   self.resource_name,
                                                   self.api_version,
                                                   parameters)

    def tag(self, tags, is_incremental=False):
        resource = self.get_resource()

        if is_incremental is True:
            if not tags:
                raise CLIError("When modifying tag incrementally, the parameters of tag must have specific values.")
            if resource.tags:
                resource.tags.update(tags)
                tags = resource.tags

        # please add the service type that needs to be requested with PATCH type here
        # for example: the properties of RecoveryServices/vaults must be filled, and a PUT request that passes back
        # to properties will fail due to the lack of properties, so the PATCH type should be used
        need_patch_service = ['Microsoft.RecoveryServices/vaults', 'Microsoft.Resources/resourceGroups',
                              'Microsoft.ContainerRegistry/registries/webhooks',
                              'Microsoft.ContainerInstance/containerGroups']

        if resource is not None and resource.type in need_patch_service:
            parameters = GenericResource(tags=tags)
            if self.resource_id:
                return self.rcf.resources.update_by_id(self.resource_id, self.api_version, parameters)
            return self.rcf.resources.update(self.resource_group_name,
                                             self.resource_provider_namespace,
                                             self.parent_resource_path,
                                             self.resource_type,
                                             self.resource_name,
                                             self.api_version,
                                             parameters)

        # pylint: disable=no-member
        parameters = GenericResource(
            location=resource.location,
            tags=tags,
            plan=resource.plan,
            properties=resource.properties,
            kind=resource.kind,
            managed_by=resource.managed_by,
            sku=resource.sku,
            identity=resource.identity)

        if self.resource_id:
            return self.rcf.resources.create_or_update_by_id(self.resource_id, self.api_version,
                                                             parameters)
        return self.rcf.resources.create_or_update(self.resource_group_name,
                                                   self.resource_provider_namespace,
                                                   self.parent_resource_path,
                                                   self.resource_type,
                                                   self.resource_name,
                                                   self.api_version,
                                                   parameters)

    def invoke_action(self, action, request_body):
        """
        Formats Url if none provided and sends the POST request with the url and request-body.
        """
        from msrestazure.azure_operation import AzureOperationPoller

        query_parameters = {}
        serialize = self.rcf.resources._serialize  # pylint: disable=protected-access
        client = self.rcf.resources._client  # pylint: disable=protected-access

        url = '/subscriptions/{subscriptionId}/resourcegroups/{resourceGroupName}/providers/' \
            '{resourceProviderNamespace}/{parentResourcePath}/{resourceType}/{resourceName}/{action}'

        if self.resource_id:
            url = client.format_url(
                '{resource_id}/{action}',
                resource_id=self.resource_id,
                action=serialize.url("action", action, 'str'))
        else:
            url = client.format_url(
                url,
                resourceGroupName=serialize.url(
                    "resource_group_name", self.resource_group_name, 'str',
                    max_length=90, min_length=1, pattern=r'^[-\w\._\(\)]+$'),
                resourceProviderNamespace=serialize.url(
                    "resource_provider_namespace", self.resource_provider_namespace, 'str'),
                parentResourcePath=serialize.url(
                    "parent_resource_path", self.parent_resource_path, 'str', skip_quote=True),
                resourceType=serialize.url("resource_type", self.resource_type, 'str', skip_quote=True),
                resourceName=serialize.url("resource_name", self.resource_name, 'str'),
                subscriptionId=serialize.url(
                    "self.config.subscription_id", self.rcf.resources.config.subscription_id, 'str'),
                action=serialize.url("action", action, 'str'))

        # Construct parameters
        query_parameters['api-version'] = serialize.query("api_version", self.api_version, 'str')

        # Construct headers
        header_parameters = {}
        header_parameters['Content-Type'] = 'application/json; charset=utf-8'
        if self.rcf.resources.config.generate_client_request_id:
            header_parameters['x-ms-client-request-id'] = str(uuid.uuid4())
        if self.rcf.resources.config.accept_language is not None:
            header_parameters['accept-language'] = serialize.header(
                "self.config.accept_language", self.rcf.resources.config.accept_language, 'str')

        # Construct and send request
        def long_running_send():
            request = client.post(url, query_parameters)
            return client.send(
                request, header_parameters, json.loads(request_body) if request_body else None)

        def get_long_running_status(status_link, headers=None):
            request = client.get(status_link)
            if headers:
                request.headers.update(headers)
            return client.send(request, header_parameters)

        def get_long_running_output(response):
            from msrestazure.azure_exceptions import CloudError
            if response.status_code not in [200, 202, 204]:
                exp = CloudError(response)
                exp.request_id = response.headers.get('x-ms-request-id')
                raise exp
            return response.text

        return AzureOperationPoller(long_running_send, get_long_running_output, get_long_running_status,
                                    self.rcf.resources.config.long_running_operation_timeout)

    @staticmethod
    def resolve_api_version(rcf, resource_provider_namespace, parent_resource_path, resource_type):
        provider = rcf.providers.get(resource_provider_namespace)

        # If available, we will use parent resource's api-version
        resource_type_str = (parent_resource_path.split('/')[0] if parent_resource_path else resource_type)

        rt = [t for t in provider.resource_types
              if t.resource_type.lower() == resource_type_str.lower()]
        if not rt:
            raise IncorrectUsageError('Resource type {} not found.'.format(resource_type_str))
        if len(rt) == 1 and rt[0].api_versions:
            npv = [v for v in rt[0].api_versions if 'preview' not in v.lower()]
            return npv[0] if npv else rt[0].api_versions[0]
        raise IncorrectUsageError(
            'API version is required and could not be resolved for resource {}'
            .format(resource_type))

    @staticmethod
    def _resolve_api_version_by_id(rcf, resource_id):
        parts = parse_resource_id(resource_id)

        if len(parts) == 2 and parts['subscription'] is not None and parts['resource_group'] is not None:
            return AZURE_API_PROFILES['latest'][ResourceType.MGMT_RESOURCE_RESOURCES]

        if 'namespace' not in parts:
            raise CLIError('The type of value entered by --ids parameter is not supported.')

        namespace = parts.get('child_namespace_1', parts['namespace'])
        if parts.get('child_type_2'):
            parent = (parts['type'] + '/' + parts['name'] + '/' +
                      parts['child_type_1'] + '/' + parts['child_name_1'])
            resource_type = parts['child_type_2']
        elif parts.get('child_type_1'):
            # if the child resource has a provider namespace it is independent of the
            # parent, so set the parent to empty
            if parts.get('child_namespace_1') is not None:
                parent = ''
            else:
                parent = parts['type'] + '/' + parts['name']
            resource_type = parts['child_type_1']
        else:
            parent = None
            resource_type = parts['type']

        return _ResourceUtils.resolve_api_version(rcf, namespace, parent, resource_type)<|MERGE_RESOLUTION|>--- conflicted
+++ resolved
@@ -353,12 +353,6 @@
             sender=PipelineRequestsHTTPSender(RequestsHTTPSender(smc.config))
         )
 
-<<<<<<< HEAD
-    Deployment = get_sdk(cli_ctx, ResourceType.MGMT_RESOURCE_RESOURCES, 'Deployment', mod='models')
-    deployment_obj = Deployment(properties=properties)
-    validation_poller = deployment_client.validate(resource_group_name=resource_group_name, deployment_name=deployment_name, parameters=deployment_obj, properties=properties)
-    validation_result = LongRunningOperation(cli_ctx)(validation_poller)
-=======
     if cmd.supported_api_version(min_api='2019-10-01', resource_type=ResourceType.MGMT_RESOURCE_RESOURCES):
         Deployment = cmd.get_models('Deployment')
         deployment = Deployment(properties=properties)
@@ -366,7 +360,6 @@
         validation_result = LongRunningOperation(cmd.cli_ctx)(validation_poller)
     else:
         validation_result = deployment_client.validate(resource_group_name, deployment_name, properties)
->>>>>>> 3c2ff2b5
 
     if validation_result and validation_result.error:
         err_message = _build_preflight_error_message(validation_result.error)
@@ -374,13 +367,9 @@
     if validate_only:
         return validation_result
 
-<<<<<<< HEAD
-    return sdk_no_wait(no_wait, deployment_client.create_or_update, resource_group_name, deployment_name, deployment_obj)
-=======
     if cmd.supported_api_version(min_api='2019-10-01', resource_type=ResourceType.MGMT_RESOURCE_RESOURCES):
         return sdk_no_wait(no_wait, deployment_client.create_or_update, resource_group_name, deployment_name, deployment)
     return sdk_no_wait(no_wait, deployment_client.create_or_update, resource_group_name, deployment_name, properties)
->>>>>>> 3c2ff2b5
 
 
 class JsonCTemplate:
@@ -390,11 +379,7 @@
 
 class JSONSerializer(Serializer):
     def body(self, data, data_type, **kwargs):
-<<<<<<< HEAD
-        if data_type in ('Deployment', 'ScopedDeployment', 'DeploymentWhatIf'):
-=======
         if data_type in ('Deployment', 'ScopedDeployment', 'DeploymentWhatIf', 'ScopedDeploymentWhatIf'):
->>>>>>> 3c2ff2b5
             # Be sure to pass a DeploymentProperties
             template = data.properties.template  # pylint: disable=redefined-outer-name
             if template:
@@ -440,11 +425,7 @@
         if not prompt_y_n("\nAre you sure you want to execute the deployment?"):
             return None
 
-<<<<<<< HEAD
-    return _deploy_arm_template_at_subscription_scope(cmd,
-=======
     return _deploy_arm_template_at_subscription_scope(cmd=cmd,
->>>>>>> 3c2ff2b5
                                                       template_file=template_file, template_uri=template_uri, parameters=parameters,
                                                       deployment_name=deployment_name, deployment_location=deployment_location,
                                                       validate_only=False, no_wait=no_wait,
@@ -457,11 +438,7 @@
                                                 deployment_name=None, deployment_location=None,
                                                 no_wait=False, handle_extended_json_format=None,
                                                 no_prompt=False, template_spec=None):
-<<<<<<< HEAD
-    return _deploy_arm_template_at_subscription_scope(cmd,
-=======
     return _deploy_arm_template_at_subscription_scope(cmd=cmd,
->>>>>>> 3c2ff2b5
                                                       template_file=template_file, template_uri=template_uri, parameters=parameters,
                                                       deployment_name=deployment_name, deployment_location=deployment_location,
                                                       validate_only=True, no_wait=no_wait,
@@ -471,12 +448,7 @@
 def _deploy_arm_template_at_subscription_scope(cmd,
                                                template_file=None, template_uri=None, parameters=None,
                                                deployment_name=None, deployment_location=None, validate_only=False,
-<<<<<<< HEAD
-                                               no_wait=False, no_prompt=False, template_spec=None,):
-
-=======
                                                no_wait=False, no_prompt=False, template_spec=None):
->>>>>>> 3c2ff2b5
     deployment_properties = _prepare_deployment_properties_unmodified(cmd, template_file=template_file,
                                                                       template_uri=template_uri, parameters=parameters,
                                                                       mode='Incremental',
@@ -485,13 +457,6 @@
 
     mgmt_client = _get_deployment_management_client(cmd.cli_ctx, plug_pipeline=(template_uri is None and template_spec is None))
 
-<<<<<<< HEAD
-    Deployment = get_sdk(cmd.cli_ctx, ResourceType.MGMT_RESOURCE_RESOURCES, 'Deployment', mod='models')
-    deployment_obj = Deployment(location=deployment_location, properties=deployment_properties)
-
-    validation_poller = mgmt_client.validate_at_subscription_scope(deployment_name=deployment_name, parameters=deployment_obj, properties=deployment_properties)
-    validation_result = LongRunningOperation(cmd.cli_ctx)(validation_poller)
-=======
     mgmt_client = _get_deployment_management_client(cmd.cli_ctx, plug_pipeline=(template_uri is None))
 
     if cmd.supported_api_version(min_api='2019-10-01', resource_type=ResourceType.MGMT_RESOURCE_RESOURCES):
@@ -501,7 +466,6 @@
         validation_result = LongRunningOperation(cmd.cli_ctx)(validation_poller)
     else:
         validation_result = mgmt_client.validate_at_subscription_scope(deployment_name, deployment_properties, deployment_location)
->>>>>>> 3c2ff2b5
 
     if validation_result and validation_result.error:
         err_message = _build_preflight_error_message(validation_result.error)
@@ -509,15 +473,10 @@
     if validate_only:
         return validation_result
 
-<<<<<<< HEAD
-    return sdk_no_wait(no_wait, mgmt_client.create_or_update_at_subscription_scope,
-                       deployment_name, deployment_obj)
-=======
     if cmd.supported_api_version(min_api='2019-10-01', resource_type=ResourceType.MGMT_RESOURCE_RESOURCES):
         return sdk_no_wait(no_wait, mgmt_client.create_or_update_at_subscription_scope, deployment_name, deployment)
     return sdk_no_wait(no_wait, mgmt_client.create_or_update_at_subscription_scope, deployment_name,
                        deployment_properties, deployment_location)
->>>>>>> 3c2ff2b5
 
 
 # pylint: disable=unused-argument
@@ -538,11 +497,7 @@
         if not prompt_y_n("\nAre you sure you want to execute the deployment?"):
             return None
 
-<<<<<<< HEAD
-    return _deploy_arm_template_at_resource_group(cmd,
-=======
     return _deploy_arm_template_at_resource_group(cmd=cmd,
->>>>>>> 3c2ff2b5
                                                   resource_group_name=resource_group_name,
                                                   template_file=template_file, template_uri=template_uri, parameters=parameters,
                                                   deployment_name=deployment_name, mode=mode, rollback_on_error=rollback_on_error,
@@ -557,11 +512,7 @@
                                             template_file=None, template_uri=None, parameters=None,
                                             deployment_name=None, mode=None, rollback_on_error=None,
                                             no_wait=False, handle_extended_json_format=None, no_prompt=False, template_spec=None):
-<<<<<<< HEAD
-    return _deploy_arm_template_at_resource_group(cmd=cmd,
-=======
     return _deploy_arm_template_at_resource_group(cmd,
->>>>>>> 3c2ff2b5
                                                   resource_group_name=resource_group_name,
                                                   template_file=template_file, template_uri=template_uri, parameters=parameters,
                                                   deployment_name=deployment_name, mode=mode, rollback_on_error=rollback_on_error,
@@ -575,26 +526,13 @@
                                            deployment_name=None, mode=None, rollback_on_error=None,
                                            validate_only=False, no_wait=False,
                                            aux_subscriptions=None, aux_tenants=None, no_prompt=False, template_spec=None):
-<<<<<<< HEAD
-    deployment_properties = _prepare_deployment_properties_unmodified(cmd=cmd, template_file=template_file,
-=======
     deployment_properties = _prepare_deployment_properties_unmodified(cmd, template_file=template_file,
->>>>>>> 3c2ff2b5
                                                                       template_uri=template_uri,
                                                                       parameters=parameters, mode=mode,
                                                                       rollback_on_error=rollback_on_error,
                                                                       no_prompt=no_prompt, template_spec=template_spec)
 
     mgmt_client = _get_deployment_management_client(cmd.cli_ctx, aux_subscriptions=aux_subscriptions,
-<<<<<<< HEAD
-                                                    aux_tenants=aux_tenants, plug_pipeline=(template_uri is None and template_spec is None))
-
-    Deployment = get_sdk(cmd.cli_ctx, ResourceType.MGMT_RESOURCE_RESOURCES, 'Deployment', mod='models')
-    deployment_obj = Deployment(properties=deployment_properties)
-
-    validation_poller = mgmt_client.validate(resource_group_name=resource_group_name, deployment_name=deployment_name, parameters=deployment_obj, properties=deployment_properties)
-    validation_result = LongRunningOperation(cmd.cli_ctx)(validation_poller)
-=======
                                                     aux_tenants=aux_tenants, plug_pipeline=(template_uri is None))
 
     if cmd.supported_api_version(min_api='2019-10-01', resource_type=ResourceType.MGMT_RESOURCE_RESOURCES):
@@ -604,7 +542,6 @@
         validation_result = LongRunningOperation(cmd.cli_ctx)(validation_poller)
     else:
         validation_result = mgmt_client.validate(resource_group_name, deployment_name, deployment_properties)
->>>>>>> 3c2ff2b5
 
     if validation_result and validation_result.error:
         err_message = _build_preflight_error_message(validation_result.error)
@@ -612,14 +549,9 @@
     if validate_only:
         return validation_result
 
-<<<<<<< HEAD
-    return sdk_no_wait(no_wait, mgmt_client.create_or_update, resource_group_name,
-                       deployment_name, deployment_obj)
-=======
     if cmd.supported_api_version(min_api='2019-10-01', resource_type=ResourceType.MGMT_RESOURCE_RESOURCES):
         return sdk_no_wait(no_wait, mgmt_client.create_or_update, resource_group_name, deployment_name, deployment)
     return sdk_no_wait(no_wait, mgmt_client.create_or_update, resource_group_name, deployment_name, deployment_properties)
->>>>>>> 3c2ff2b5
 
 
 # pylint: disable=unused-argument
@@ -643,11 +575,7 @@
                                               deployment_name=None, deployment_location=None,
                                               no_wait=False, handle_extended_json_format=None,
                                               no_prompt=False, template_spec=None):
-<<<<<<< HEAD
-    return _deploy_arm_template_at_management_group(cmd,
-=======
     return _deploy_arm_template_at_management_group(cmd=cmd,
->>>>>>> 3c2ff2b5
                                                     management_group_id=management_group_id,
                                                     template_file=template_file, template_uri=template_uri, parameters=parameters,
                                                     deployment_name=deployment_name, deployment_location=deployment_location,
@@ -665,15 +593,6 @@
                                                                       parameters=parameters, mode='Incremental',
                                                                       no_prompt=no_prompt, template_spec=template_spec)
 
-<<<<<<< HEAD
-    mgmt_client = _get_deployment_management_client(cmd.cli_ctx, plug_pipeline=(template_uri is None and template_spec is None))
-
-    ScopedDeployment = get_sdk(cmd.cli_ctx, ResourceType.MGMT_RESOURCE_RESOURCES, 'ScopedDeployment', mod='models')
-    deployment_obj = ScopedDeployment(location=deployment_location, properties=deployment_properties)
-
-    validation_poller = mgmt_client.validate_at_management_group_scope(group_id=management_group_id, deployment_name=deployment_name, parameters=deployment_obj)
-    validation_result = LongRunningOperation(cmd.cli_ctx)(validation_poller)
-=======
     mgmt_client = _get_deployment_management_client(cmd.cli_ctx, plug_pipeline=(template_uri is None))
 
     if cmd.supported_api_version(min_api='2019-10-01', resource_type=ResourceType.MGMT_RESOURCE_RESOURCES):
@@ -684,7 +603,6 @@
     else:
         validation_result = mgmt_client.validate_at_management_group_scope(management_group_id, deployment_name,
                                                                            deployment_properties, deployment_location)
->>>>>>> 3c2ff2b5
 
     if validation_result and validation_result.error:
         err_message = _build_preflight_error_message(validation_result.error)
@@ -696,11 +614,7 @@
         return sdk_no_wait(no_wait, mgmt_client.create_or_update_at_management_group_scope,
                            management_group_id, deployment_name, deployment)  
     return sdk_no_wait(no_wait, mgmt_client.create_or_update_at_management_group_scope,
-<<<<<<< HEAD
-                       management_group_id, deployment_name, deployment_obj)
-=======
                        management_group_id, deployment_name, deployment_properties)
->>>>>>> 3c2ff2b5
 
 
 # pylint: disable=unused-argument
@@ -731,23 +645,11 @@
                                          template_file=None, template_uri=None, parameters=None,
                                          deployment_name=None, deployment_location=None, validate_only=False,
                                          no_wait=False, no_prompt=False, template_spec=None):
-<<<<<<< HEAD
-    deployment_properties = _prepare_deployment_properties_unmodified(cmd=cmd, template_file=template_file,
-=======
     deployment_properties = _prepare_deployment_properties_unmodified(cmd, template_file=template_file,
->>>>>>> 3c2ff2b5
                                                                       template_uri=template_uri,
                                                                       parameters=parameters, mode='Incremental',
                                                                       no_prompt=no_prompt, template_spec=template_spec,)
 
-<<<<<<< HEAD
-    mgmt_client = _get_deployment_management_client(cmd.cli_ctx, plug_pipeline=(template_uri is None and template_spec is None))
-
-    ScopedDeployment = get_sdk(cmd.cli_ctx, ResourceType.MGMT_RESOURCE_RESOURCES, 'ScopedDeployment', mod='models')
-    deployment_obj = ScopedDeployment(location=deployment_location, properties=deployment_properties)
-    validation_poller = mgmt_client.validate_at_tenant_scope(deployment_name=deployment_name, parameters=deployment_obj, location=deployment_location)
-    validation_result = LongRunningOperation(cmd.cli_ctx)(validation_poller)
-=======
     mgmt_client = _get_deployment_management_client(cmd.cli_ctx, plug_pipeline=(template_uri is None))
 
     if cmd.supported_api_version(min_api='2019-10-01', resource_type=ResourceType.MGMT_RESOURCE_RESOURCES):
@@ -759,7 +661,6 @@
         validation_result = mgmt_client.validate_at_tenant_scope(deployment_name=deployment_name,
                                                                  properties=deployment_properties,
                                                                  location=deployment_location)
->>>>>>> 3c2ff2b5
 
     if validation_result and validation_result.error:
         err_message = _build_preflight_error_message(validation_result.error)
@@ -767,15 +668,10 @@
     if validate_only:
         return validation_result
 
-<<<<<<< HEAD
-    return sdk_no_wait(no_wait, mgmt_client.create_or_update_at_tenant_scope,
-                       deployment_name, deployment_properties)
-=======
     if cmd.supported_api_version(min_api='2019-10-01', resource_type=ResourceType.MGMT_RESOURCE_RESOURCES):
         return sdk_no_wait(no_wait, mgmt_client.create_or_update_at_tenant_scope, deployment_name, deployment)
     return sdk_no_wait(no_wait, mgmt_client.create_or_update_at_tenant_scope, deployment_name,
                        deployment_properties, deployment_location)
->>>>>>> 3c2ff2b5
 
 
 def what_if_deploy_arm_template_at_resource_group(cmd, resource_group_name,
@@ -1237,16 +1133,12 @@
 
     options = ','.join(export_options) if export_options else None
 
-<<<<<<< HEAD
-    result = LongRunningOperation(cmd.cli_ctx)(rcf.resource_groups.export_template(resource_group_name, resources, options=options))
-=======
     # Exporting a resource group as a template is async since API version 2019-08-01.
     if cmd.supported_api_version(min_api='2019-08-01'):
         result_poller = rcf.resource_groups.export_template(resource_group_name, resources, options=options)
         result = LongRunningOperation(cmd.cli_ctx)(result_poller)
     else:
         result = rcf.resource_groups.export_template(resource_group_name, resources, options=options)
->>>>>>> 3c2ff2b5
 
     # pylint: disable=no-member
     # On error, server still returns 200, with details in the error attribute
