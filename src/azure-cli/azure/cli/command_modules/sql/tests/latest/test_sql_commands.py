--- conflicted
+++ resolved
@@ -920,7 +920,6 @@
                      JMESPathCheck('location', resource_group_location),
                      JMESPathCheck('ledgerOn', True)])
 
-<<<<<<< HEAD
     def test_sql_per_db_cmk(self):
         server = "pstestsvr"
         resource_group = "pstest"
@@ -939,7 +938,27 @@
                  checks=[
                      JMESPathCheck('resourceGroup', resource_group),
                      JMESPathCheck('name', database_name_one)])
-=======
+
+        self.cmd('sql db show -g {} -s {} --name {}'
+                 .format(resource_group, server, database_name_one),
+                 checks=[
+                     JMESPathCheck('resourceGroup', resource_group),
+                     JMESPathCheck('name', database_name_one),
+                     JMESPathCheck('encryptionProtector', encryption_protector)])
+
+        self.cmd('sql db update -g {} --server {} --name {} -ai --encryption-protector {}'
+                 .format(resource_group, server, database_name_one, encryption_protector2),
+                 checks=[
+                     JMESPathCheck('resourceGroup', resource_group),
+                     JMESPathCheck('name', database_name_one)])
+
+        self.cmd('sql db show -g {} -s {} --name {}'
+                 .format(resource_group, server, database_name_one),
+                 checks=[
+                     JMESPathCheck('resourceGroup', resource_group),
+                     JMESPathCheck('name', database_name_one),
+                     JMESPathCheck('encryptionProtector', encryption_protector2)])
+
     @ResourceGroupPreparer(location='eastus2euap')
     @SqlServerPreparer(location='eastus2euap')
     def test_sql_db_preferred_enclave_type(self, resource_group, resource_group_location, server):
@@ -948,6 +967,7 @@
         preferred_enclave_type_default = AlwaysEncryptedEnclaveType.default
         preferred_enclave_type_vbs = AlwaysEncryptedEnclaveType.vbs
 
+
         # test sql db is created with default enclave type
         self.cmd('sql db create -g {} --server {} --name {} --preferred-enclave-type {} --yes'
                  .format(resource_group, server, database_name_one, preferred_enclave_type_default),
@@ -956,29 +976,12 @@
                      JMESPathCheck('name', database_name_one),
                      JMESPathCheck('location', resource_group_location),
                      JMESPathCheck('preferredEnclaveType', preferred_enclave_type_default)])
->>>>>>> 1004295e
 
         self.cmd('sql db show -g {} -s {} --name {}'
                  .format(resource_group, server, database_name_one),
                  checks=[
                      JMESPathCheck('resourceGroup', resource_group),
                      JMESPathCheck('name', database_name_one),
-<<<<<<< HEAD
-                     JMESPathCheck('encryptionProtector', encryption_protector)])
-
-        self.cmd('sql db update -g {} --server {} --name {} -ai --encryption-protector {}'
-                 .format(resource_group, server, database_name_one, encryption_protector2),
-                 checks=[
-                     JMESPathCheck('resourceGroup', resource_group),
-                     JMESPathCheck('name', database_name_one)])
-
-        self.cmd('sql db show -g {} -s {} --name {}'
-                 .format(resource_group, server, database_name_one),
-                 checks=[
-                     JMESPathCheck('resourceGroup', resource_group),
-                     JMESPathCheck('name', database_name_one),
-                     JMESPathCheck('encryptionProtector', encryption_protector2)])
-=======
                      JMESPathCheck('location', resource_group_location),
                      JMESPathCheck('preferredEnclaveType', preferred_enclave_type_default)])
 
@@ -998,7 +1001,6 @@
                      JMESPathCheck('name', database_name_two),
                      JMESPathCheck('location', resource_group_location),
                      JMESPathCheck('preferredEnclaveType', preferred_enclave_type_vbs)])
->>>>>>> 1004295e
 
 
 class SqlServerServerlessDbMgmtScenarioTest(ScenarioTest):
