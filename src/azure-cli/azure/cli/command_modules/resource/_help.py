# coding=utf-8
# --------------------------------------------------------------------------------------------
# Copyright (c) Microsoft Corporation. All rights reserved.
# Licensed under the MIT License. See License.txt in the project root for license information.
# --------------------------------------------------------------------------------------------

from knack.help_files import helps  # pylint: disable=unused-import
# pylint: disable=line-too-long, too-many-lines

helps['account lock'] = """
type: group
short-summary: Manage Azure subscription level locks.
"""

helps['account lock create'] = """
type: command
short-summary: Create a subscription lock.
examples:
  - name: Create a read-only subscription level lock.
    text: >
        az account lock create --lock-type ReadOnly -n lockName
"""

helps['account lock delete'] = """
type: command
short-summary: Delete a subscription lock.
examples:
  - name: Delete a subscription lock
    text: >
        az account lock delete --name lockName
"""

helps['account lock list'] = """
type: command
short-summary: List lock information in the subscription.
examples:
  - name: List out all locks on the subscription level
    text: >
        az account lock list
"""

helps['account lock show'] = """
type: command
short-summary: Show the details of a subscription lock
examples:
  - name: Show a subscription level lock
    text: >
        az account lock show -n lockname
"""

helps['account lock update'] = """
type: command
short-summary: Update a subscription lock.
examples:
  - name: Update a subscription lock with new notes and type
    text: >
        az account lock update --name lockName --notes newNotesHere --lock-type CanNotDelete
"""

helps['account management-group'] = """
type: group
short-summary: Manage Azure Management Groups.
"""

helps['account management-group create'] = """
type: command
short-summary: Create a new management group.
long-summary: Create a new management group.
parameters:
  - name: --name -n
    type: string
    short-summary: Name of the management group.
  - name: --display-name -d
    type: string
    short-summary: Sets the display name of the management group. If null, the group name is set as the display name.
  - name: --parent -p
    type: string
    short-summary: Sets the parent of the management group. Can be the fully qualified id or the name of the management group. If null, the root tenant group is set as the parent.
examples:
  - name: Create a new management group.
    text: >
        az account management-group create --name GroupName
  - name: Create a new management group with a specific display name.
    text: >
        az account management-group create --name GroupName --display-name DisplayName
  - name: Create a new management group with a specific parent.
    text: >
        az account management-group create --name GroupName --parent ParentId/ParentName
  - name: Create a new management group with a specific display name and parent.
    text: >
        az account management-group create --name GroupName --display-name DisplayName --parent ParentId/ParentName
"""

helps['account management-group delete'] = """
type: command
short-summary: Delete an existing management group.
long-summary: Delete an existing management group.
parameters:
  - name: --name -n
    type: string
    short-summary: Name of the management group.
examples:
  - name: Delete an existing management group
    text: >
        az account management-group delete --name GroupName
"""

helps['account management-group list'] = """
type: command
short-summary: List all management groups.
long-summary: List of all management groups in the current tenant.
examples:
  - name: List all management groups
    text: >
        az account management-group list
"""

helps['account management-group show'] = """
type: command
short-summary: Get a specific management group.
long-summary: Get the details of the management group.
parameters:
  - name: --name -n
    type: string
    short-summary: Name of the management group.
  - name: --expand -e
    type: bool
    short-summary: If given, lists the children in the first level of hierarchy.
  - name: --recurse -r
    type: bool
    short-summary: If given, lists the children in all levels of hierarchy.
examples:
  - name: Get a management group.
    text: >
        az account management-group show --name GroupName
  - name: Get a management group with children in the first level of hierarchy.
    text: >
        az account management-group show --name GroupName -e
  - name: Get a management group with children in all levels of hierarchy.
    text: >
        az account management-group show --name GroupName -e -r
"""

helps['account management-group subscription'] = """
type: group
short-summary: Subscription operations for Management Groups.
"""

helps['account management-group subscription add'] = """
type: command
short-summary: Add a subscription to a management group.
long-summary: Add a subscription to a management group.
parameters:
  - name: --name -n
    type: string
    short-summary: Name of the management group.
  - name: --subscription -s
    type: string
    short-summary: Subscription Id or Name
examples:
  - name: Add a subscription to a management group.
    text: >
        az account management-group subscription add --name GroupName --subscription Subscription
"""

helps['account management-group subscription remove'] = """
type: command
short-summary: Remove an existing subscription from a management group.
long-summary: Remove an existing subscription from a management group.
parameters:
  - name: --name -n
    type: string
    short-summary: Name of the management group.
  - name: --subscription -s
    type: string
    short-summary: Subscription Id or Name
examples:
  - name: Remove an existing subscription from a management group.
    text: >
        az account management-group subscription remove --name GroupName --subscription Subscription
"""

helps['account management-group update'] = """
type: command
short-summary: Update an existing management group.
long-summary: Update an existing management group.
parameters:
  - name: --name -n
    type: string
    short-summary: Name of the management group.
  - name: --display-name -d
    type: string
    short-summary: Updates the display name of the management group. If null, no change is made.
  - name: --parent -p
    type: string
    short-summary: Update the parent of the management group. Can be the fully qualified id or the name of the management group. If null, no change is made.
examples:
  - name: Update an existing management group with a specific display name.
    text: >
        az account management-group update --name GroupName --display-name DisplayName
  - name: Update an existing management group with a specific parent.
    text: >
        az account management-group update --name GroupName --parent ParentId/ParentName
  - name: Update an existing management group with a specific display name and parent.
    text: >
        az account management-group update --name GroupName --display-name DisplayName --parent ParentId/ParentName
"""

helps['deployment'] = """
type: group
<<<<<<< HEAD
short-summary: Manage Azure Resource Manager template deployment at subscription, resource group, management group, or tenant scope.
"""

helps['deployment list'] = """
type: command
short-summary: List deployments at the given scope.
examples:
  - name: List deployments at subscription scope.
    text: az deployment list --scope-type Subscription
  - name: List deployments at resource group scope.
    text: az deployment list --scope-type ResourceGroup --resource-group testrg
  - name: List deployments at management group scope.
    text: az deployment list --scope-type ManagementGroup --management-group-id testmg
  - name: List deployments at tenant scope.
    text: az deployment list --scope-type Tenant
"""

helps['deployment show'] = """
type: command
short-summary: Show a deployment at the given scope.
examples:
  - name: Show a deployment at subscription scope.
    text: az deployment show --scope-type Subscription -n deployment01
  - name: Show a deployment at resource group scope.
    text: az deployment show --scope-type ResourceGroup --resource-group testrg -n deployment01
  - name: Show a deployment at management group scope.
    text: az deployment show --scope-type ManagementGroup --management-group-id testmg -n deployment01
  - name: Show a deployment at tenant scope.
    text: az deployment show --scope-type Tenant -n deployment01
"""

helps['deployment delete'] = """
type: command
short-summary: Delete a deployment at the given scope.
examples:
  - name: Delete a deployment at subscription scope.
    text: az deployment delete --scope-type Subscription -n deployment01
  - name: Delete a deployment at resource group scope.
    text: az deployment delete --scope-type ResourceGroup --resource-group testrg -n deployment01
  - name: Delete a deployment at management group scope.
    text: az deployment delete --scope-type ManagementGroup --management-group-id testmg -n deployment01
  - name: Delete a deployment at tenant scope.
    text: az deployment delete --scope-type Tenant -n deployment01
=======
short-summary: Manage Azure Resource Manager deployments at subscription scope.
>>>>>>> 807faccc
"""

helps['deployment create'] = """
type: command
short-summary: Start a deployment at the given scope.
parameters:
  - name: --parameters
    short-summary: Supply deployment parameter values.
    long-summary: >
        Parameters may be supplied from a file using the `@{path}` syntax, a JSON string, or as <KEY=VALUE> pairs. Parameters are evaluated in order, so when a value is assigned twice, the latter value will be used.
        It is recommended that you supply your parameters file first, and then override selectively using KEY=VALUE syntax.
examples:
  - name: Create a deployment at subscription scope from a remote template file, using parameters from a local JSON file.
    text: >
        az deployment create --scope-type Subscription --location WestUS --template-uri https://myresource/azuredeploy.json --parameters @myparameters.json
  - name: Create a deployment at subscription scope from a local template file, using parameters from a JSON string.
    text: |
        az deployment create --scope-type Subscription --location WestUS --template-file azuredeploy.json --parameters '{
                "policyName": {
                    "value": "policy2"
                }
            }'
  - name: Create a deployment at subscription scope from a local template, using a parameter file, a remote parameter file, and selectively overriding key/value pairs.
    text: >
        az deployment create --scope-type Subscription --location WestUS --template-file azuredeploy.json  \\
            --parameters @params.json --parameters https://mysite/params.json --parameters MyValue=This MyArray=@array.json
  - name: Create a deployment at resource group scope.
    text: >
        az deployment create --scope-type ResourceGroup --resource-group testrg --template-uri https://myresource/azuredeploy.json --parameters @myparameters.json
  - name: Create a deployment at management group scope.
    text: >
        az deployment create --scope-type ManagementGroup --management-group-id testmg --location WestUS --template-uri https://myresource/azuredeploy.json --parameters @myparameters.json
  - name: Create a deployment at tenant scope.
    text: >
        az deployment create --scope-type Tenant --location WestUS --template-uri https://myresource/azuredeploy.json --parameters @myparameters.json
"""

helps['deployment delete'] = """
type: command
short-summary: Delete a deployment at subscription scope.
examples:
  - name: Delete a deployment at subscription scope.
    text: az deployment delete -n deployment01
"""

helps['deployment export'] = """
type: command
short-summary: Export the template used for a deployment.
examples:
  - name: Export the template used for a deployment at subscription scope.
    text: az deployment export --scope-type Subscription --name MyDeployment
  - name: Export the template used for a deployment at resource group scope.
    text: az deployment export --scope-type ResourceGroup --resource-group testrg --name MyDeployment
  - name: Export the template used for a deployment at management group scope.
    text: az deployment export --scope-type ManagementGroup --management-group-id testmg --name MyDeployment
  - name: Export the template used for a deployment at tenant scope.
    text: az deployment export --scope-type Tenant --name MyDeployment
"""

helps['deployment list'] = """
type: command
short-summary: List deployments at subscription scope.
examples:
  - name: List deployments at subscription scope.
    text: az deployment list
"""

helps['deployment operation'] = """
type: group
short-summary: Manage deployment operations.
"""

<<<<<<< HEAD
helps['deployment operation list'] = """
type: command
short-summary: List deployment operations.
=======
helps['deployment show'] = """
type: command
short-summary: Show a deployment at subscription scope.
examples:
  - name: Show a deployment at subscription scope.
    text: az deployment show -n deployment01
>>>>>>> 807faccc
"""

helps['deployment validate'] = """
type: command
short-summary: Validate whether a template is valid at the given scope.
parameters:
  - name: --parameters
    short-summary: Supply deployment parameter values.
    long-summary: >
        Parameters may be supplied from a file using the `@{path}` syntax, a JSON string, or as <KEY=VALUE> pairs. Parameters are evaluated in order, so when a value is assigned twice, the latter value will be used.
        It is recommended that you supply your parameters file first, and then override selectively using KEY=VALUE syntax.
examples:
  - name: Validate whether a template is valid at subscription scope.
    text: az deployment validate --scope-type Subscription --location westus2 --template-file {template-file}
  - name: Validate whether a template is valid at resource group scope.
    text: az deployment validate --scope-type ResourceGroup --resource-group testrg --template-file {template-file}
  - name: Validate whether a template is valid at management group scope.
    text: az deployment validate --scope-type ManagementGroup --management-group-id testmg --location westus2 --template-file {template-file}
  - name: Validate whether a template is valid at tenant scope.
    text: az deployment validate --scope-type Tenant --location westus2 --template-file {template-file}
"""

helps['deployment wait'] = """
type: command
short-summary: Place the CLI in a waiting state until a deployment condition is met.
"""

helps['feature'] = """
type: group
short-summary: Manage resource provider features.
"""

helps['feature list'] = """
type: command
short-summary: List preview features.
examples:
  - name: List preview features
    text: az feature list
    crafted: true
"""

helps['feature register'] = """
type: command
short-summary: register a preview feature.
examples:
  - name: register the "Shared Image Gallery" feature
    text: az feature register --namespace Microsoft.Compute --name GalleryPreview
"""

helps['group'] = """
type: group
short-summary: Manage resource groups and template deployments.
"""

helps['group create'] = """
type: command
short-summary: Create a new resource group.
examples:
  - name: Create a new resource group in the West US region.
    text: >
        az group create -l westus -n MyResourceGroup
"""

helps['group delete'] = """
type: command
short-summary: Delete a resource group.
examples:
  - name: Delete a resource group.
    text: >
        az group delete -n MyResourceGroup
"""

helps['group deployment'] = """
type: group
short-summary: Manage Azure Resource Manager deployments.
"""

helps['group deployment create'] = """
type: command
short-summary: Start a deployment.
parameters:
  - name: --parameters
    short-summary: Supply deployment parameter values.
    long-summary: >
        Parameters may be supplied from a file using the `@{path}` syntax, a JSON string, or as <KEY=VALUE> pairs. Parameters are evaluated in order, so when a value is assigned twice, the latter value will be used.
        It is recommended that you supply your parameters file first, and then override selectively using KEY=VALUE syntax.
examples:
  - name: Create a deployment from a remote template file, using parameters from a local JSON file.
    text: >
        az group deployment create -g MyResourceGroup --template-uri https://myresource/azuredeploy.json --parameters @myparameters.json
  - name: Create a deployment from a local template file, using parameters from a JSON string.
    text: |
        az group deployment create -g MyResourceGroup --template-file azuredeploy.json --parameters '{
                "location": {
                    "value": "westus"
                }
            }'
  - name: Create a deployment from a local template, using a local parameter file, a remote parameter file, and selectively overriding key/value pairs.
    text: >
        az group deployment create -g MyResourceGroup --template-file azuredeploy.json \\
            --parameters @params.json --parameters https://mysite/params.json --parameters MyValue=This MyArray=@array.json
"""

helps['group deployment export'] = """
type: command
short-summary: Export the template used for a deployment.
examples:
  - name: Export the template used for a deployment. (autogenerated)
    text: az group deployment export --name MyDeployment --resource-group MyResourceGroup
    crafted: true
"""

helps['group deployment operation'] = """
type: group
short-summary: Manage deployment operations.
"""

helps['group deployment validate'] = """
type: command
short-summary: Validate whether a template is syntactically correct.
parameters:
  - name: --parameters
    short-summary: Supply deployment parameter values.
    long-summary: >
        Parameters may be supplied from a file using the `@{path}` syntax, a JSON string, or as <KEY=VALUE> pairs. Parameters are evaluated in order, so when a value is assigned twice, the latter value will be used.
        It is recommended that you supply your parameters file first, and then override selectively using KEY=VALUE syntax.
examples:
  - name: Validate whether a template is syntactically correct. (autogenerated)
    text: |-
        az group deployment validate --parameters '{
                "location": {
                    "value": "westus"
                }
            }' --resource-group MyResourceGroup --template-file storage.json
    crafted: true
"""

helps['group deployment wait'] = """
type: command
short-summary: Place the CLI in a waiting state until a deployment condition is met.
examples:
  - name: Place the CLI in a waiting state until a deployment condition is met. (autogenerated)
    text: az group deployment wait --name MyDeployment --resource-group MyResourceGroup --updated
    crafted: true
  - name: Place the CLI in a waiting state until a deployment condition is met. (autogenerated)
    text: az group deployment wait --created --name MyDeployment --resource-group MyResourceGroup
    crafted: true
"""

helps['group exists'] = """
type: command
short-summary: Check if a resource group exists.
examples:
  - name: Check if 'MyResourceGroup' exists.
    text: >
        az group exists -n MyResourceGroup
"""

helps['group list'] = """
type: command
short-summary: List resource groups.
examples:
  - name: List all resource groups located in the West US region.
    text: >
        az group list --query "[?location=='westus']"
"""

helps['group lock'] = """
type: group
short-summary: Manage Azure resource group locks.
"""

helps['group lock create'] = """
type: command
short-summary: Create a resource group lock.
examples:
  - name: Create a read-only resource group level lock.
    text: >
        az group lock create --lock-type ReadOnly -n lockName -g MyResourceGroup
"""

helps['group lock delete'] = """
type: command
short-summary: Delete a resource group lock.
examples:
  - name: Delete a resource group lock
    text: >
        az group lock delete --name lockName -g MyResourceGroup
"""

helps['group lock list'] = """
type: command
short-summary: List lock information in the resource-group.
examples:
  - name: List out all locks on the resource group level
    text: >
        az group lock list -g MyResourceGroup
"""

helps['group lock show'] = """
type: command
short-summary: Show the details of a resource group lock
examples:
  - name: Show a resource group level lock
    text: >
        az group lock show -n lockname -g MyResourceGroup
"""

helps['group lock update'] = """
type: command
short-summary: Update a resource group lock.
examples:
  - name: Update a resource group lock with new notes and type
    text: >
        az group lock update --name lockName -g MyResourceGroup --notes newNotesHere --lock-type CanNotDelete
"""

helps['group update'] = """
type: command
short-summary: Update a resource group.
examples:
  - name: Update a resource group. (autogenerated)
    text: |-
        az group update --resource-group MyResourceGroup --set tags.CostCenter='{"Dept":"IT","Environment":"Test"}'
    crafted: true
"""

helps['group wait'] = """
type: command
short-summary: Place the CLI in a waiting state until a condition of the resource group is met.
examples:
  - name: Place the CLI in a waiting state until a condition of the resource group is met. (autogenerated)
    text: az group wait --created  --resource-group MyResourceGroup
    crafted: true
  - name: Place the CLI in a waiting state until a condition of the resource group is met. (autogenerated)
    text: az group wait --deleted --resource-group MyResourceGroup
    crafted: true
"""

helps['lock'] = """
type: group
short-summary: Manage Azure locks.
"""

helps['lock create'] = """
type: command
short-summary: Create a lock.
long-summary: 'Locks can exist at three different scopes: subscription, resource group and resource.'
examples:
  - name: Create a read-only subscription level lock.
    text: >
        az lock create --name lockName --resource-group group --lock-type ReadOnly
"""

helps['lock delete'] = """
type: command
short-summary: Delete a lock.
examples:
  - name: Delete a resource group-level lock
    text: >
        az lock delete --name lockName --resource-group group
"""

helps['lock list'] = """
type: command
short-summary: List lock information.
examples:
  - name: List out the locks on a vnet resource. Includes locks in the associated group and subscription.
    text: >
        az lock list --resource myvnet --resource-type Microsoft.Network/virtualNetworks -g group
  - name: List out all locks on the subscription level
    text: >
        az lock list
"""

helps['lock show'] = """
type: command
short-summary: Show the properties of a lock
examples:
  - name: Show a subscription level lock
    text: >
        az lock show -n lockname
  - name: Show the properties of a lock (autogenerated)
    text: az lock show --name lockname --resource-group MyResourceGroup --resource-name MyResource --resource-type Microsoft.Network/virtualNetworks
    crafted: true
"""

helps['lock update'] = """
type: command
short-summary: Update a lock.
examples:
  - name: Update a resource group level lock with new notes and type
    text: >
        az lock update --name lockName --resource-group group --notes newNotesHere --lock-type CanNotDelete
"""

helps['managedapp'] = """
type: group
short-summary: Manage template solutions provided and maintained by Independent Software Vendors (ISVs).
"""

helps['managedapp create'] = """
type: command
short-summary: Create a managed application.
examples:
  - name: Create a managed application of kind 'ServiceCatalog'. This requires a valid managed application definition ID.
    text: |
        az managedapp create -g MyResourceGroup -n MyManagedApp -l westcentralus --kind ServiceCatalog \\
            -m "/subscriptions/{SubID}/resourceGroups/{ManagedResourceGroup}" \\
            -d "/subscriptions/{SubID}/resourceGroups/{ResourceGroup}/providers/Microsoft.Solutions/applianceDefinitions/{ApplianceDefinition}"
  - name: Create a managed application of kind 'MarketPlace'. This requires a valid plan, containing details about existing marketplace package like plan name, version, publisher and product.
    text: |
        az managedapp create -g MyResourceGroup -n MyManagedApp -l westcentralus --kind MarketPlace \\
            -m "/subscriptions/{SubID}/resourceGroups/{ManagedResourceGroup}" \\
            --plan-name ContosoAppliance --plan-version "1.0" --plan-product "contoso-appliance" --plan-publisher Contoso
"""

helps['managedapp definition'] = """
type: group
short-summary: Manage Azure Managed Applications.
"""

helps['managedapp definition create'] = """
type: command
short-summary: Create a managed application definition.
examples:
  - name: Create a managed application defintion.
    text: >
        az managedapp definition create -g MyResourceGroup -n MyManagedAppDef -l eastus --display-name "MyManagedAppDef" \\
            --description "My Managed App Def description" -a "myPrincipalId:myRoleId" --lock-level None \\
            --package-file-uri "https://path/to/myPackage.zip"
  - name: Create a managed application defintion with inline values for createUiDefinition and mainTemplate.
    text: >
        az managedapp definition create -g MyResourceGroup -n MyManagedAppDef -l eastus --display-name "MyManagedAppDef" \\
            --description "My Managed App Def description" -a "myPrincipalId:myRoleId" --lock-level None \\
            --create-ui-definition @myCreateUiDef.json --main-template @myMainTemplate.json
"""

helps['managedapp definition delete'] = """
type: command
short-summary: Delete a managed application definition.
examples:
  - name: Delete a managed application definition. (autogenerated)
    text: az managedapp definition delete --name MyManagedApplicationDefinition --resource-group MyResourceGroup
    crafted: true
"""

helps['managedapp definition list'] = """
type: command
short-summary: List managed application definitions.
examples:
  - name: List managed application definitions. (autogenerated)
    text: az managedapp definition list --resource-group MyResourceGroup
    crafted: true
"""

helps['managedapp delete'] = """
type: command
short-summary: Delete a managed application.
examples:
  - name: Delete a managed application. (autogenerated)
    text: az managedapp delete --name MyManagedApplication --resource-group MyResourceGroup
    crafted: true
"""

helps['managedapp list'] = """
type: command
short-summary: List managed applications.
examples:
  - name: List managed applications. (autogenerated)
    text: az managedapp list --resource-group MyResourceGroup
    crafted: true
"""

helps['policy'] = """
type: group
short-summary: Manage resource policies.
"""

helps['policy assignment'] = """
type: group
short-summary: Manage resource policy assignments.
"""

helps['policy assignment create'] = """
type: command
short-summary: Create a resource policy assignment.
parameters:
  - name: --scope
    type: string
    short-summary: Scope to which this policy assignment applies.
examples:
  - name: Create a resource policy assignment at scope
    text: |
        Valid scopes are management group, subscription, resource group, and resource, for example
           management group:  /providers/Microsoft.Management/managementGroups/MyManagementGroup
           subscription:      /subscriptions/0b1f6471-1bf0-4dda-aec3-111122223333
           resource group:    /subscriptions/0b1f6471-1bf0-4dda-aec3-111122223333/resourceGroups/myGroup
           resource:          /subscriptions/0b1f6471-1bf0-4dda-aec3-111122223333/resourceGroups/myGroup/providers/Microsoft.Compute/virtualMachines/myVM
             az policy assignment create --scope '/providers/Microsoft.Management/managementGroups/MyManagementGroup' --policy {PolicyName} -p '{
                 "allowedLocations": {
                     "value": [
                         "australiaeast",
                         "eastus",
                         "japaneast"
                     ]
                 }
             }'
  - name: Create a resource policy assignment and provide rule parameter values.
    text: |
        az policy assignment create --policy {PolicyName} -p '{
            "allowedLocations": {
                "value": [
                    "australiaeast",
                    "eastus",
                    "japaneast"
                ]
            }
        }'
  - name: Create a resource policy assignment with a system assigned identity.
    text: >
        az policy assignment create --name myPolicy --policy {PolicyName} --assign-identity
  - name: Create a resource policy assignment with a system assigned identity. The identity will have 'Contributor' role access to the subscription.
    text: >
        az policy assignment create --name myPolicy --policy {PolicyName} --assign-identity --identity-scope /subscriptions/xxxxxxxx-xxxx-xxxx-xxxx-xxxxxxxxxxxx --role Contributor
  - name: Create a resource policy assignment with an enforcement mode. It indicates whether a policy effect will be enforced or not during assignment creation and update. Please visit https://aka.ms/azure-policyAssignment-enforcement-mode for more information.
    text: >
        az policy assignment create --name myPolicy --policy {PolicyName} --enforcement-mode 'DoNotEnforce'
"""

helps['policy assignment delete'] = """
type: command
short-summary: Delete a resource policy assignment.
examples:
  - name: Delete a resource policy assignment. (autogenerated)
    text: az policy assignment delete --name MyPolicyAssignment
    crafted: true
"""

helps['policy assignment identity'] = """
type: group
short-summary: Manage a policy assignment's managed identity.
"""

helps['policy assignment identity assign'] = """
type: command
short-summary: Add a system assigned identity to a policy assignment.
examples:
  - name: Add a system assigned managed identity to a policy assignment.
    text: >
        az policy assignment identity assign -g MyResourceGroup -n MyPolicyAssignment
  - name: Add a system assigned managed identity to a policy assignment and grant it the 'Contributor' role for the current resource group.
    text: >
        az policy assignment identity assign -g MyResourceGroup -n MyPolicyAssignment --role Contributor --identity-scope /subscriptions/xxxxxxxx-xxxx-xxxx-xxxx-xxxxxxxxxxxx/resourceGroups/MyResourceGroup
"""

helps['policy assignment identity remove'] = """
type: command
short-summary: Remove a managed identity from a policy assignment.
"""

helps['policy assignment identity show'] = """
type: command
short-summary: Show a policy assignment's managed identity.
"""

helps['policy assignment list'] = """
type: command
short-summary: List resource policy assignments.
"""

helps['policy assignment show'] = """
type: command
short-summary: Show a resource policy assignment.
examples:
  - name: Show a resource policy assignment. (autogenerated)
    text: az policy assignment show --name MyPolicyAssignment
    crafted: true
"""

helps['policy definition'] = """
type: group
short-summary: Manage resource policy definitions.
"""

helps['policy definition create'] = """
type: command
short-summary: Create a policy definition.
parameters:
  - name: --rules
    type: string
    short-summary: Policy rules in JSON format, or a path to a file containing JSON rules.
  - name: --management-group
    type: string
    short-summary: Name of the management group the new policy definition can be assigned in.
  - name: --subscription
    type: string
    short-summary: Name or id of the subscription the new policy definition can be assigned in.
examples:
  - name: Create a read-only policy.
    text: |
        az policy definition create --name readOnlyStorage --rules '{
            "if":
            {
                "field": "type",
                "equals": "Microsoft.Storage/storageAccounts/write"
            },
            "then":
            {
                "effect": "deny"
            }
        }'
  - name: Create a policy parameter definition.
    text: |
        az policy definition create --name allowedLocations --rules '{
            "if": {
                "allOf": [
                    {
                        "field": "location",
                        "notIn": "[parameters('listOfAllowedLocations')]"
                    },
                    {
                        "field": "location",
                        "notEquals": "global"
                    },
                    {
                        "field": "type",
                        "notEquals": "Microsoft.AzureActiveDirectory/b2cDirectories"
                    }
                ]
            },
            "then": {
                "effect": "deny"
            }
        }' \\
        --params '{
            "allowedLocations": {
                "type": "array",
                "metadata": {
                    "description": "The list of locations that can be specified when deploying resources",
                    "strongType": "location",
                    "displayName": "Allowed locations"
                }
            }
        }'
  - name: Create a read-only policy that can be applied within a management group.
    text: |
        az policy definition create -n readOnlyStorage --management-group 'MyManagementGroup' --rules '{
            "if":
            {
                "field": "type",
                "equals": "Microsoft.Storage/storageAccounts/write"
            },
            "then":
            {
                "effect": "deny"
            }
        }'
  - name: Create a policy definition with mode. The mode 'Indexed' indicates the policy should be evaluated only for resource types that support tags and location.
    text: |
        az policy definition create --name TagsPolicyDefinition --subscription 'MySubscription' --mode Indexed --rules '{
            "if":
            {
                "field": "tags",
                "exists": "false"
            },
            "then":
            {
                "effect": "deny"
            }
        }'
"""

helps['policy definition delete'] = """
type: command
short-summary: Delete a policy definition.
examples:
  - name: Delete a policy definition. (autogenerated)
    text: az policy definition delete --name MyPolicyDefinition
    crafted: true
"""

helps['policy definition list'] = """
type: command
short-summary: List policy definitions.
"""

helps['policy definition show'] = """
type: command
short-summary: Show a policy definition.
examples:
  - name: Show a policy definition. (autogenerated)
    text: az policy definition show --name MyPolicyDefinition
    crafted: true
"""

helps['policy definition update'] = """
type: command
short-summary: Update a policy definition.
examples:
  - name: Update a policy definition. (autogenerated)
    text: az policy definition update --name MyPolicyDefinition
    crafted: true
"""

helps['policy set-definition'] = """
type: group
short-summary: Manage resource policy set definitions.
"""

helps['policy set-definition create'] = """
type: command
short-summary: Create a policy set definition.
parameters:
  - name: --definitions
    type: string
    short-summary: Policy definitions in JSON format, or a path to a file containing JSON rules.
  - name: --management-group
    type: string
    short-summary: Name of management group the new policy set definition can be assigned in.
  - name: --subscription
    type: string
    short-summary: Name or id of the subscription the new policy set definition can be assigned in.
examples:
  - name: Create a policy set definition.
    text: |
        az policy set-definition create -n readOnlyStorage --definitions '[
                {
                    "policyDefinitionId": "/subscriptions/mySubId/providers/Microsoft.Authorization/policyDefinitions/storagePolicy"
                }
            ]'
  - name: Create a policy set definition to be used by a subscription.
    text: |
        az policy set-definition create -n readOnlyStorage --subscription '0b1f6471-1bf0-4dda-aec3-111122223333' --definitions '[
                {
                    "policyDefinitionId": "/subscriptions/mySubId/providers/Microsoft.Authorization/policyDefinitions/storagePolicy"
                }
            ]'
"""

helps['policy set-definition delete'] = """
type: command
short-summary: Delete a policy set definition.
examples:
  - name: Delete a policy set definition. (autogenerated)
    text: az policy set-definition delete --name MyPolicySetDefinition
    crafted: true
"""

helps['policy set-definition list'] = """
type: command
short-summary: List policy set definitions.
"""

helps['policy set-definition show'] = """
type: command
short-summary: Show a policy set definition.
examples:
  - name: Show a policy set definition. (autogenerated)
    text: az policy set-definition show --name MyPolicySetDefinition
    crafted: true
"""

helps['policy set-definition update'] = """
type: command
short-summary: Update a policy set definition.
examples:
  - name: Update a policy set definition. (autogenerated)
    text: |-
        az policy set-definition update --definitions '[
                {
                    "policyDefinitionId": "/subscriptions/mySubId/providers/Microsoft.Authorization/policyDefinitions/storagePolicy"
                }
            ]' --name MyPolicySetDefinition
    crafted: true
"""

helps['provider'] = """
type: group
short-summary: Manage resource providers.
"""

helps['provider list'] = """
type: command
examples:
  - name: Display all resource types for the network resource provider.
    text: >
        az provider list --query [?namespace=='Microsoft.Network'].resourceTypes[].resourceType
"""

helps['provider operation'] = """
type: group
short-summary: Get provider operations metadatas.
"""

helps['provider operation list'] = """
type: command
short-summary: Get operations from all providers.
"""

helps['provider operation show'] = """
type: command
short-summary: Get an individual provider's operations.
examples:
  - name: Get an individual provider's operations. (autogenerated)
    text: az provider operation show --namespace Microsoft.Storage
    crafted: true
"""

helps['provider register'] = """
type: command
short-summary: Register a provider.
examples:
  - name: Register a provider. (autogenerated)
    text: az provider register --namespace 'Microsoft.PolicyInsights'
    crafted: true
"""

helps['provider unregister'] = """
type: command
short-summary: Unregister a provider.
examples:
  - name: Unregister a provider. (autogenerated)
    text: az provider unregister --namespace Microsoft.Automation
    crafted: true
"""

helps['resource'] = """
type: group
short-summary: Manage Azure resources.
"""

helps['resource create'] = """
type: command
short-summary: create a resource.
examples:
  - name: Create an API app by providing a full JSON configuration.
    text: |
        az resource create -g myRG -n myApiApp --resource-type Microsoft.web/sites --is-full-object --properties '{
                    "kind": "api",
                    "location": "West US",
                    "properties": {
                        "serverFarmId": "/subscriptions/{SubID}/resourcegroups/{ResourceGroup}/providers/Microsoft.Web/serverfarms/{ServicePlan}"
                    }
                }'
  - name: Create a resource by loading JSON configuration from a file.
    text: >
        az resource create -g myRG -n myApiApp --resource-type Microsoft.web/sites --is-full-object --properties @jsonConfigFile
  - name: Create a web app with the minimum required configuration information.
    text: |
        az resource create -g myRG -n myWeb --resource-type Microsoft.web/sites --properties '{
                "serverFarmId":"/subscriptions/{SubID}/resourcegroups/{ResourceGroup}/providers/Microsoft.Web/serverfarms/{ServicePlan}"
            }'
"""

helps['resource delete'] = """
type: command
short-summary: Delete a resource.
examples:
  - name: Delete a virtual machine named 'MyVm'.
    text: >
        az resource delete -g MyResourceGroup -n MyVm --resource-type "Microsoft.Compute/virtualMachines"
  - name: Delete a web app using a resource identifier.
    text: >
        az resource delete --ids /subscriptions/0b1f6471-1bf0-4dda-aec3-111111111111/resourceGroups/MyResourceGroup/providers/Microsoft.Web/sites/MyWebapp
  - name: Delete a subnet using a resource identifier.
    text: >
        az resource delete --ids /subscriptions/0b1f6471-1bf0-4dda-aec3-111111111111/resourceGroups/MyResourceGroup/providers/Microsoft.Network/virtualNetworks/MyVnet/subnets/MySubnet
"""

helps['resource invoke-action'] = """
type: command
short-summary: Invoke an action on the resource.
long-summary: >
    A list of possible actions corresponding to a resource can be found at https://docs.microsoft.com/rest/api/. All POST requests are actions that can be invoked and are specified at the end of the URI path. For instance, to stop a VM, the
    request URI is https://management.azure.com/subscriptions/{SubscriptionId}/resourceGroups/{ResourceGroup}/providers/Microsoft.Compute/virtualMachines/{VM}/powerOff?api-version={APIVersion} and the corresponding action is `powerOff`. This can
    be found at https://docs.microsoft.com/rest/api/compute/virtualmachines/virtualmachines-stop.
examples:
  - name: Power-off a vm, specified by Id.
    text: >
        az resource invoke-action --action powerOff \\
          --ids /subscriptions/{SubID}/resourceGroups/{ResourceGroup}/providers/Microsoft.Compute/virtualMachines/{VMName}
  - name: Capture information for a stopped vm.
    text: >
        az resource invoke-action --action capture \\
          --ids /subscriptions/{SubID}/resourceGroups/{ResourceGroup}/providers/Microsoft.Compute/virtualMachines/{VMName} \\
          --request-body '{
            "vhdPrefix": "myPrefix",
            "destinationContainerName": "myContainer",
            "overwriteVhds": true
        }'
  - name: Invoke an action on the resource. (autogenerated)
    text: az resource invoke-action --action capture --name MyResource --resource-group MyResourceGroup --resource-type Microsoft.web/sites
    crafted: true
"""

helps['resource link'] = """
type: group
short-summary: Manage links between resources.
long-summary: >
    Linking is a feature of the Resource Manager. It enables declaring relationships between resources even if they do not reside in the same resource group.
    Linking has no impact on resource usage, billing, or role-based access. It allows for managing multiple resources across groups as a single unit.
"""

helps['resource link create'] = """
type: command
short-summary: Create a new link between resources.
parameters:
  - name: --link
    long-summary: >
        Format: /subscriptions/{SubID}/resourceGroups/{ResourceGroupID}/providers/{ProviderNamespace}/{ResourceType}/{ResourceName}/providers/Microsoft.Resources/links/{LinkName}
examples:
  - name: Create a link from {SourceID} to {ResourceID} with notes
    text: >
        az resource link create --link {SourceID} --target {ResourceID} --notes "SourceID depends on ResourceID"
"""

helps['resource link delete'] = """
type: command
short-summary: Delete a link between resources.
parameters:
  - name: --link
    long-summary: >
        Format: /subscriptions/{SubID}/resourceGroups/{ResourceGroupID}/providers/{ProviderNamespace}/{ResourceType}/{ResourceName}/providers/Microsoft.Resources/links/{LinkName}
examples:
  - name: Delete link {LinkID}
    text: >
        az resource link delete --link {LinkID}
"""

helps['resource link list'] = """
type: command
short-summary: List resource links.
examples:
  - name: List links, filtering with {filter-string}
    text: >
        az resource link list --filter {filter-string}
  - name: List all links for resource group {ResourceGroup} in subscription {SubID}
    text: >
        az resource link list --scope /subscriptions/{SubID}/resourceGroups/{ResourceGroup}
"""

helps['resource link update'] = """
type: command
short-summary: Update link between resources.
parameters:
  - name: --link
    long-summary: >
        Format: /subscriptions/{SubID}/resourceGroups/{ResourceGroupID}/providers/{ProviderNamespace}/{ResourceType}/{ResourceName}/providers/Microsoft.Resources/links/{LinkName}
examples:
  - name: Update the notes for {LinkID} notes "some notes to explain this link"
    text: >
        az resource link update --link {LinkID} --notes "some notes to explain this link"
"""

helps['resource list'] = """
type: command
short-summary: List resources.
examples:
  - name: List all resources in the West US region.
    text: >
        az resource list --location westus
  - name: List all resources with the name 'resourceName'.
    text: >
        az resource list --name 'resourceName'
  - name: List all resources with the tag 'test'.
    text: >
        az resource list --tag test
  - name: List all resources with a tag that starts with 'test'.
    text: >
        az resource list --tag 'test*'
  - name: List all resources with the tag 'test' that have the value 'example'.
    text: >
        az resource list --tag test=example
"""

helps['resource lock'] = """
type: group
short-summary: Manage Azure resource level locks.
"""

helps['resource lock create'] = """
type: command
short-summary: Create a resource-level lock.
examples:
  - name: Create a read-only resource level lock on a vnet.
    text: >
        az resource lock create --lock-type ReadOnly -n lockName -g MyResourceGroup --resource myvnet --resource-type Microsoft.Network/virtualNetworks
  - name: Create a read-only resource level lock on a vnet using a vnet id.
    text: >
        az resource lock create --lock-type ReadOnly -n lockName --resource /subscriptions/{SubID}/resourceGroups/{ResourceGroup}/providers/Microsoft.Network/virtualNetworks/{VNETName}
"""

helps['resource lock delete'] = """
type: command
short-summary: Delete a resource-level lock.
examples:
  - name: Delete a resource level lock
    text: >
        az resource lock delete --name lockName -g MyResourceGroup --resource myvnet --resource-type Microsoft.Network/virtualNetworks
  - name: Delete a resource level lock on a vnet using a vnet id.
    text: >
        az resource lock delete -n lockName --resource /subscriptions/{SubID}/resourceGroups/{ResourceGroup}/providers/Microsoft.Network/virtualNetworks/{VMName}
"""

helps['resource lock list'] = """
type: command
short-summary: List lock information in the resource-level.
examples:
  - name: List out all locks on a vnet
    text: >
        az resource lock list -g MyResourceGroup --resource myvnet --resource-type Microsoft.Network/virtualNetworks
"""

helps['resource lock show'] = """
type: command
short-summary: Show the details of a resource-level lock
examples:
  - name: Show a resource level lock
    text: >
        az resource lock show -n lockname -g MyResourceGroup --resource myvnet --resource-type Microsoft.Network/virtualNetworks
"""

helps['resource lock update'] = """
type: command
short-summary: Update a resource-level lock.
examples:
  - name: Update a resource level lock with new notes and type
    text: >
        az resource lock update --name lockName -g MyResourceGroup --resource myvnet --resource-type Microsoft.Network/virtualNetworks --notes newNotesHere --lock-type CanNotDelete
"""

helps['resource show'] = """
type: command
short-summary: Get the details of a resource.
examples:
  - name: Show a virtual machine resource named 'MyVm'.
    text: >
        az resource show -g MyResourceGroup -n MyVm --resource-type "Microsoft.Compute/virtualMachines"
  - name: Show a web app using a resource identifier.
    text: >
        az resource show --ids /subscriptions/0b1f6471-1bf0-4dda-aec3-111111111111/resourceGroups/MyResourceGroup/providers/Microsoft.Web/sites/MyWebapp
  - name: Show a subnet.
    text: >
        az resource show -g MyResourceGroup -n MySubnet --namespace Microsoft.Network --parent virtualnetworks/MyVnet --resource-type subnets
  - name: Show a subnet using a resource identifier.
    text: >
        az resource show --ids /subscriptions/0b1f6471-1bf0-4dda-aec3-111111111111/resourceGroups/MyResourceGroup/providers/Microsoft.Network/virtualNetworks/MyVnet/subnets/MySubnet
  - name: Show an application gateway path rule.
    text: >
        az resource show -g MyResourceGroup --namespace Microsoft.Network --parent applicationGateways/ag1/urlPathMaps/map1 --resource-type pathRules -n rule1
"""

helps['resource tag'] = """
type: command
short-summary: Tag a resource.
examples:
  - name: Tag the virtual machine 'MyVm' with the key 'vmlist' and value 'vm1'.
    text: >
        az resource tag --tags vmlist=vm1 -g MyResourceGroup -n MyVm --resource-type "Microsoft.Compute/virtualMachines"
  - name: Tag a web app with the key 'vmlist' and value 'vm1', using a resource identifier.
    text: >
        az resource tag --tags vmlist=vm1 --id /subscriptions/{SubID}/resourceGroups/{ResourceGroup}/providers/Microsoft.Web/sites/{WebApp}
  - name: Tag a resource. (autogenerated)
    text: az resource tag --ids /subscriptions/{SubID}/resourceGroups/{ResourceGroup}/providers/Microsoft.Web/sites/{WebApp} --tags vmlist=vm1
    crafted: true
"""

helps['resource update'] = """
type: command
short-summary: Update a resource.
examples:
  - name: Update a resource. (autogenerated)
    text: az resource update --ids $id --set properties.connectionType=Proxy
    crafted: true
"""

helps['resource wait'] = """
type: command
short-summary: Place the CLI in a waiting state until a condition of a resources is met.
examples:
  - name: Place the CLI in a waiting state until a condition of a resources is met. (autogenerated)
    text: az resource wait --exists --ids /subscriptions/{SubID}/resourceGroups/{ResourceGroup}/providers/Microsoft.Web/sites/{WebApp}
    crafted: true
  - name: Place the CLI in a waiting state until a condition of a resources is met. (autogenerated)
    text: az resource wait --exists --ids /subscriptions/{SubID}/resourceGroups/{ResourceGroup}/providers/Microsoft.Web/sites/{WebApp} --include-response-body true
    crafted: true
"""

helps['rest'] = """
type: command
short-summary: invoke a custom request
examples:
  - name: Get Audit log through Microsoft Graph
    text: >
        az rest --method get --uri https://graph.microsoft.com/beta/auditLogs/directoryAudits
  - name: Update a Azure Active Directory Graph User's display name
    text: >
        az rest --method patch --uri "https://graph.microsoft.com/v1.0/users/johndoe@azuresdkteam.onmicrosoft.com" --body "{\\"displayName\\": \\"jondoe2\\"}"
  - name: Get a virtual machine
    text: >
        az rest --method get --uri /subscriptions/{subscriptionId}/resourceGroups/{resourceGroupName}/providers/Microsoft.Compute/virtualMachines/{vmName}?api-version=2019-03-01
  - name: Create a public IP address from body.json file
    text: >
        az rest --method put --uri https://management.azure.com/subscriptions/{subscriptionId}/resourceGroups/{resourceGroupName}/providers/Microsoft.Network/publicIPAddresses/{publicIpAddressName}?api-version=2019-09-01 --body @body.json
"""

helps['tag'] = """
type: group
short-summary: Manage resource tags.
"""<|MERGE_RESOLUTION|>--- conflicted
+++ resolved
@@ -208,7 +208,6 @@
 
 helps['deployment'] = """
 type: group
-<<<<<<< HEAD
 short-summary: Manage Azure Resource Manager template deployment at subscription, resource group, management group, or tenant scope.
 """
 
@@ -252,9 +251,6 @@
     text: az deployment delete --scope-type ManagementGroup --management-group-id testmg -n deployment01
   - name: Delete a deployment at tenant scope.
     text: az deployment delete --scope-type Tenant -n deployment01
-=======
-short-summary: Manage Azure Resource Manager deployments at subscription scope.
->>>>>>> 807faccc
 """
 
 helps['deployment create'] = """
@@ -327,18 +323,17 @@
 short-summary: Manage deployment operations.
 """
 
-<<<<<<< HEAD
 helps['deployment operation list'] = """
 type: command
 short-summary: List deployment operations.
-=======
+"""
+
 helps['deployment show'] = """
 type: command
 short-summary: Show a deployment at subscription scope.
 examples:
   - name: Show a deployment at subscription scope.
     text: az deployment show -n deployment01
->>>>>>> 807faccc
 """
 
 helps['deployment validate'] = """
