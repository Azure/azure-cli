#!/usr/bin/env bash

. $(cd $(dirname $0); pwd)/artifacts.sh

ls -la $share_folder/build

ALL_MODULES=`find $share_folder/build/ -name "*.whl"`

[ -d privates ] && pip install privates/*.whl
pip install pylint
pip install $ALL_MODULES

echo '=== List installed packages'
pip freeze

echo '=== Begin testing'

proc_number=`python -c 'import multiprocessing; print(multiprocessing.cpu_count())'`

echo "Run pylint with $proc_number proc."
<<<<<<< HEAD
pylint azure.cli --rcfile=./pylintrc -j $proc_number
=======

set +e
pylint azure.cli --rcfile=./pylintrc -j $proc_number

exit $exit_code
>>>>>>> 655af114
<|MERGE_RESOLUTION|>--- conflicted
+++ resolved
@@ -18,12 +18,8 @@
 proc_number=`python -c 'import multiprocessing; print(multiprocessing.cpu_count())'`
 
 echo "Run pylint with $proc_number proc."
-<<<<<<< HEAD
-pylint azure.cli --rcfile=./pylintrc -j $proc_number
-=======
 
 set +e
 pylint azure.cli --rcfile=./pylintrc -j $proc_number
 
-exit $exit_code
->>>>>>> 655af114
+exit $exit_code