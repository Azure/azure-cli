interactions:
- request:
    body: '{"location": "westus2", "sku": {"name": "Standard"}, "properties": {"publicIPAddressVersion":
      "IPv4", "prefixLength": 29}}'
    headers:
      Accept:
      - application/json
      Accept-Encoding:
      - gzip, deflate
      CommandName:
      - network public-ip prefix create
      Connection:
      - keep-alive
      Content-Length:
      - '122'
      Content-Type:
      - application/json
      ParameterSetName:
      - -g -n --location --length
      User-Agent:
<<<<<<< HEAD
      - AZURECLI/2.36.0 azsdk-python-azure-mgmt-network/20.0.0 Python/3.8.10 (Windows-10-10.0.19044-SP0)
=======
      - AZURECLI/2.36.0 azsdk-python-azure-mgmt-network/19.3.0 Python/3.8.10 (Linux-5.13.0-1023-azure-x86_64-with-glibc2.29)
>>>>>>> a549b82f
    method: PUT
    uri: https://management.azure.com/subscriptions/00000000-0000-0000-0000-000000000000/resourceGroups/clitest000001/providers/Microsoft.Network/publicIPPrefixes/cliaksipprefix000003?api-version=2021-08-01
  response:
    body:
      string: "{\r\n  \"name\": \"cliaksipprefix000003\",\r\n  \"id\": \"/subscriptions/00000000-0000-0000-0000-000000000000/resourceGroups/clitest000001/providers/Microsoft.Network/publicIPPrefixes/cliaksipprefix000003\",\r\n
<<<<<<< HEAD
        \ \"etag\": \"W/\\\"b98c069d-4c38-4751-89e1-9694e3da185b\\\"\",\r\n  \"type\":
        \"Microsoft.Network/publicIPPrefixes\",\r\n  \"location\": \"westus2\",\r\n
        \ \"properties\": {\r\n    \"provisioningState\": \"Updating\",\r\n    \"resourceGuid\":
        \"ac821aed-09c5-4213-b8e3-6575b46c3f43\",\r\n    \"prefixLength\": 29,\r\n
=======
        \ \"etag\": \"W/\\\"4d0cc16d-e3d4-4b8d-b994-95d0ac3faab4\\\"\",\r\n  \"type\":
        \"Microsoft.Network/publicIPPrefixes\",\r\n  \"location\": \"westus2\",\r\n
        \ \"properties\": {\r\n    \"provisioningState\": \"Updating\",\r\n    \"resourceGuid\":
        \"bee66b13-66b5-41db-8cbe-7db51cab08b1\",\r\n    \"prefixLength\": 29,\r\n
>>>>>>> a549b82f
        \   \"publicIPAddressVersion\": \"IPv4\",\r\n    \"ipTags\": []\r\n  },\r\n
        \ \"sku\": {\r\n    \"name\": \"Standard\",\r\n    \"tier\": \"Regional\"\r\n
        \ }\r\n}"
    headers:
      azure-asyncnotification:
      - Enabled
      azure-asyncoperation:
<<<<<<< HEAD
      - https://management.azure.com/subscriptions/00000000-0000-0000-0000-000000000000/providers/Microsoft.Network/locations/westus2/operations/f14d7e92-90b4-4f4a-9a35-4b04fc59a54d?api-version=2021-08-01
=======
      - https://management.azure.com/subscriptions/00000000-0000-0000-0000-000000000000/providers/Microsoft.Network/locations/westus2/operations/0377b6cd-5871-4733-9b03-3ed27017386c?api-version=2021-05-01
>>>>>>> a549b82f
      cache-control:
      - no-cache
      content-length:
      - '602'
      content-type:
      - application/json; charset=utf-8
      date:
<<<<<<< HEAD
      - Thu, 12 May 2022 10:56:25 GMT
=======
      - Fri, 13 May 2022 06:48:54 GMT
>>>>>>> a549b82f
      expires:
      - '-1'
      pragma:
      - no-cache
      server:
      - Microsoft-HTTPAPI/2.0
      - Microsoft-HTTPAPI/2.0
      strict-transport-security:
      - max-age=31536000; includeSubDomains
      x-content-type-options:
      - nosniff
      x-ms-arm-service-request-id:
<<<<<<< HEAD
      - 5a619e5f-f451-4ab9-8fd4-55b68c0479ed
=======
      - caa50422-bba5-4bc9-a9cf-36a775a91f84
>>>>>>> a549b82f
      x-ms-ratelimit-remaining-subscription-writes:
      - '1198'
    status:
      code: 201
      message: Created
- request:
    body: null
    headers:
      Accept:
      - '*/*'
      Accept-Encoding:
      - gzip, deflate
      CommandName:
      - network public-ip prefix create
      Connection:
      - keep-alive
      ParameterSetName:
      - -g -n --location --length
      User-Agent:
<<<<<<< HEAD
      - AZURECLI/2.36.0 azsdk-python-azure-mgmt-network/20.0.0 Python/3.8.10 (Windows-10-10.0.19044-SP0)
    method: GET
    uri: https://management.azure.com/subscriptions/00000000-0000-0000-0000-000000000000/providers/Microsoft.Network/locations/westus2/operations/f14d7e92-90b4-4f4a-9a35-4b04fc59a54d?api-version=2021-08-01
=======
      - AZURECLI/2.36.0 azsdk-python-azure-mgmt-network/19.3.0 Python/3.8.10 (Linux-5.13.0-1023-azure-x86_64-with-glibc2.29)
    method: GET
    uri: https://management.azure.com/subscriptions/00000000-0000-0000-0000-000000000000/providers/Microsoft.Network/locations/westus2/operations/0377b6cd-5871-4733-9b03-3ed27017386c?api-version=2021-05-01
>>>>>>> a549b82f
  response:
    body:
      string: "{\r\n  \"status\": \"InProgress\"\r\n}"
    headers:
      cache-control:
      - no-cache
      content-length:
      - '30'
      content-type:
      - application/json; charset=utf-8
      date:
<<<<<<< HEAD
      - Thu, 12 May 2022 10:56:28 GMT
=======
      - Fri, 13 May 2022 06:48:57 GMT
>>>>>>> a549b82f
      expires:
      - '-1'
      pragma:
      - no-cache
      server:
      - Microsoft-HTTPAPI/2.0
      - Microsoft-HTTPAPI/2.0
      strict-transport-security:
      - max-age=31536000; includeSubDomains
      transfer-encoding:
      - chunked
      vary:
      - Accept-Encoding
      x-content-type-options:
      - nosniff
      x-ms-arm-service-request-id:
<<<<<<< HEAD
      - ee40ad15-3d27-4593-b0ed-16292dc41fad
=======
      - b7507602-ca5e-4955-8c76-c361dca05c56
>>>>>>> a549b82f
    status:
      code: 200
      message: OK
- request:
    body: null
    headers:
      Accept:
      - '*/*'
      Accept-Encoding:
      - gzip, deflate
      CommandName:
      - network public-ip prefix create
      Connection:
      - keep-alive
      ParameterSetName:
      - -g -n --location --length
      User-Agent:
<<<<<<< HEAD
      - AZURECLI/2.36.0 azsdk-python-azure-mgmt-network/20.0.0 Python/3.8.10 (Windows-10-10.0.19044-SP0)
    method: GET
    uri: https://management.azure.com/subscriptions/00000000-0000-0000-0000-000000000000/providers/Microsoft.Network/locations/westus2/operations/f14d7e92-90b4-4f4a-9a35-4b04fc59a54d?api-version=2021-08-01
=======
      - AZURECLI/2.36.0 azsdk-python-azure-mgmt-network/19.3.0 Python/3.8.10 (Linux-5.13.0-1023-azure-x86_64-with-glibc2.29)
    method: GET
    uri: https://management.azure.com/subscriptions/00000000-0000-0000-0000-000000000000/providers/Microsoft.Network/locations/westus2/operations/0377b6cd-5871-4733-9b03-3ed27017386c?api-version=2021-05-01
>>>>>>> a549b82f
  response:
    body:
      string: "{\r\n  \"status\": \"InProgress\"\r\n}"
    headers:
      cache-control:
      - no-cache
      content-length:
      - '30'
      content-type:
      - application/json; charset=utf-8
      date:
<<<<<<< HEAD
      - Thu, 12 May 2022 10:56:39 GMT
=======
      - Fri, 13 May 2022 06:49:07 GMT
>>>>>>> a549b82f
      expires:
      - '-1'
      pragma:
      - no-cache
      server:
      - Microsoft-HTTPAPI/2.0
      - Microsoft-HTTPAPI/2.0
      strict-transport-security:
      - max-age=31536000; includeSubDomains
      transfer-encoding:
      - chunked
      vary:
      - Accept-Encoding
      x-content-type-options:
      - nosniff
      x-ms-arm-service-request-id:
<<<<<<< HEAD
      - bea6627b-2962-4150-bc14-fd25f177769c
=======
      - 47f66203-98a4-4748-a714-257ff46208f3
>>>>>>> a549b82f
    status:
      code: 200
      message: OK
- request:
    body: null
    headers:
      Accept:
      - '*/*'
      Accept-Encoding:
      - gzip, deflate
      CommandName:
      - network public-ip prefix create
      Connection:
      - keep-alive
      ParameterSetName:
      - -g -n --location --length
      User-Agent:
<<<<<<< HEAD
      - AZURECLI/2.36.0 azsdk-python-azure-mgmt-network/20.0.0 Python/3.8.10 (Windows-10-10.0.19044-SP0)
=======
      - AZURECLI/2.36.0 azsdk-python-azure-mgmt-network/19.3.0 Python/3.8.10 (Linux-5.13.0-1023-azure-x86_64-with-glibc2.29)
>>>>>>> a549b82f
    method: GET
    uri: https://management.azure.com/subscriptions/00000000-0000-0000-0000-000000000000/providers/Microsoft.Network/locations/westus2/operations/f14d7e92-90b4-4f4a-9a35-4b04fc59a54d?api-version=2021-08-01
  response:
    body:
<<<<<<< HEAD
      string: "{\r\n  \"status\": \"InProgress\"\r\n}"
=======
      string: "{\r\n  \"name\": \"cliaksipprefix000003\",\r\n  \"id\": \"/subscriptions/00000000-0000-0000-0000-000000000000/resourceGroups/clitest000001/providers/Microsoft.Network/publicIPPrefixes/cliaksipprefix000003\",\r\n
        \ \"etag\": \"W/\\\"9efb80fe-060c-4827-b2ea-7085c362a0b6\\\"\",\r\n  \"type\":
        \"Microsoft.Network/publicIPPrefixes\",\r\n  \"location\": \"westus2\",\r\n
        \ \"properties\": {\r\n    \"provisioningState\": \"Succeeded\",\r\n    \"resourceGuid\":
        \"bee66b13-66b5-41db-8cbe-7db51cab08b1\",\r\n    \"prefixLength\": 29,\r\n
        \   \"publicIPAddressVersion\": \"IPv4\",\r\n    \"ipPrefix\": \"52.175.213.0/29\",\r\n
        \   \"ipTags\": []\r\n  },\r\n  \"sku\": {\r\n    \"name\": \"Standard\",\r\n
        \   \"tier\": \"Regional\"\r\n  }\r\n}"
>>>>>>> a549b82f
    headers:
      cache-control:
      - no-cache
      content-length:
<<<<<<< HEAD
      - '30'
      content-type:
      - application/json; charset=utf-8
      date:
      - Thu, 12 May 2022 10:56:59 GMT
=======
      - '639'
      content-type:
      - application/json; charset=utf-8
      date:
      - Fri, 13 May 2022 06:49:07 GMT
      etag:
      - W/"9efb80fe-060c-4827-b2ea-7085c362a0b6"
>>>>>>> a549b82f
      expires:
      - '-1'
      pragma:
      - no-cache
      server:
      - Microsoft-HTTPAPI/2.0
      - Microsoft-HTTPAPI/2.0
      strict-transport-security:
      - max-age=31536000; includeSubDomains
      transfer-encoding:
      - chunked
      vary:
      - Accept-Encoding
      x-content-type-options:
      - nosniff
      x-ms-arm-service-request-id:
<<<<<<< HEAD
      - a4ae1834-98a6-457f-9635-cece1cbd8420
=======
      - a242d03f-3f30-4c91-9b47-0ec2532bba29
>>>>>>> a549b82f
    status:
      code: 200
      message: OK
- request:
    body: null
    headers:
      Accept:
      - '*/*'
      Accept-Encoding:
      - gzip, deflate
      CommandName:
      - network public-ip prefix create
      Connection:
      - keep-alive
      ParameterSetName:
      - -g -n --location --length
      User-Agent:
<<<<<<< HEAD
      - AZURECLI/2.36.0 azsdk-python-azure-mgmt-network/20.0.0 Python/3.8.10 (Windows-10-10.0.19044-SP0)
=======
      - AZURECLI/2.36.0 azsdk-python-azure-mgmt-resource/21.1.0b1 Python/3.8.10 (Linux-5.13.0-1023-azure-x86_64-with-glibc2.29)
>>>>>>> a549b82f
    method: GET
    uri: https://management.azure.com/subscriptions/00000000-0000-0000-0000-000000000000/providers/Microsoft.Network/locations/westus2/operations/f14d7e92-90b4-4f4a-9a35-4b04fc59a54d?api-version=2021-08-01
  response:
    body:
<<<<<<< HEAD
      string: "{\r\n  \"status\": \"Succeeded\"\r\n}"
=======
      string: '{"id":"/subscriptions/00000000-0000-0000-0000-000000000000/resourceGroups/clitest000001","name":"clitest000001","type":"Microsoft.Resources/resourceGroups","location":"westus2","tags":{"product":"azurecli","cause":"automation","date":"2022-05-13T06:48:54Z"},"properties":{"provisioningState":"Succeeded"}}'
>>>>>>> a549b82f
    headers:
      cache-control:
      - no-cache
      content-length:
      - '29'
      content-type:
      - application/json; charset=utf-8
      date:
<<<<<<< HEAD
      - Thu, 12 May 2022 10:57:19 GMT
=======
      - Fri, 13 May 2022 06:49:08 GMT
>>>>>>> a549b82f
      expires:
      - '-1'
      pragma:
      - no-cache
      server:
      - Microsoft-HTTPAPI/2.0
      - Microsoft-HTTPAPI/2.0
      strict-transport-security:
      - max-age=31536000; includeSubDomains
      transfer-encoding:
      - chunked
      vary:
      - Accept-Encoding
      x-content-type-options:
      - nosniff
      x-ms-arm-service-request-id:
      - 93560148-822b-4f04-9406-130eefd30e11
    status:
      code: 200
      message: OK
- request:
<<<<<<< HEAD
    body: null
=======
    body: '{"location": "westus2", "identity": {"type": "SystemAssigned"}, "properties":
      {"kubernetesVersion": "", "dnsPrefix": "cliakstest-clitestyy436hhzs-79a739",
      "agentPoolProfiles": [{"count": 3, "vmSize": "Standard_DS2_v2", "osDiskSizeGB":
      0, "osType": "Linux", "enableAutoScaling": false, "type": "VirtualMachineScaleSets",
      "mode": "System", "orchestratorVersion": "", "upgradeSettings": {}, "enableNodePublicIP":
      true, "nodePublicIPPrefixID": "/subscriptions/00000000-0000-0000-0000-000000000000/resourceGroups/clitest000001/providers/Microsoft.Network/publicIPPrefixes/cliaksipprefix000003",
      "scaleSetPriority": "Regular", "scaleSetEvictionPolicy": "Delete", "spotMaxPrice":
      -1.0, "nodeTaints": [], "enableEncryptionAtHost": false, "enableUltraSSD": false,
      "enableFIPS": false, "name": "nodepool1"}], "linuxProfile": {"adminUsername":
      "azureuser", "ssh": {"publicKeys": [{"keyData": "ssh-rsa AAAAB3NzaC1yc2EAAAADAQABAAABAQDERxHFMvtfO/J7fRynxkHbIk5BUCHLqksWicg3tdvkWeAjqbxEyZi1Xw9QEXgwmXuFaUEUuMIPjPIWQjuhAlxJfesHNWKfdbIXVgayGOaENXTSkbthN3cCBKDTlQ3DFmahsYooXWCiIYWTNs+Da9K6/e2xXkVmxaVgjPCdxkfnGL/TbD5weHQP78ae9EWIqbOcwSjptiLQ4vXIP51fieoLdj960jj2YelYLmyi69CqkGXDpSEZ/3dOzISdPEUkk2T5uoPxnaer/+1X0VYURhnB8AOKTZyGn2o9TvQk3UkW3zKMYDhh6OES5dzx7g0Rp0V2dFYlJyAORZ3aVNdEpGFd
      azcli_aks_live_test@example.com\n"}]}}, "addonProfiles": {}, "enableRBAC": true,
      "networkProfile": {"networkPlugin": "kubenet", "podCidr": "10.244.0.0/16", "serviceCidr":
      "10.0.0.0/16", "dnsServiceIP": "10.0.0.10", "dockerBridgeCidr": "172.17.0.1/16",
      "outboundType": "loadBalancer", "loadBalancerSku": "standard"}, "disableLocalAccounts":
      false}}'
>>>>>>> a549b82f
    headers:
      Accept:
      - '*/*'
      Accept-Encoding:
      - gzip, deflate
      CommandName:
      - network public-ip prefix create
      Connection:
      - keep-alive
<<<<<<< HEAD
=======
      Content-Length:
      - '1610'
      Content-Type:
      - application/json
>>>>>>> a549b82f
      ParameterSetName:
      - -g -n --location --length
      User-Agent:
<<<<<<< HEAD
      - AZURECLI/2.36.0 azsdk-python-azure-mgmt-network/20.0.0 Python/3.8.10 (Windows-10-10.0.19044-SP0)
    method: GET
    uri: https://management.azure.com/subscriptions/00000000-0000-0000-0000-000000000000/resourceGroups/clitest000001/providers/Microsoft.Network/publicIPPrefixes/cliaksipprefix000003?api-version=2021-08-01
  response:
    body:
      string: "{\r\n  \"name\": \"cliaksipprefix000003\",\r\n  \"id\": \"/subscriptions/00000000-0000-0000-0000-000000000000/resourceGroups/clitest000001/providers/Microsoft.Network/publicIPPrefixes/cliaksipprefix000003\",\r\n
        \ \"etag\": \"W/\\\"62ae48e8-3ba0-498a-8c5d-c7a2481a54c4\\\"\",\r\n  \"type\":
        \"Microsoft.Network/publicIPPrefixes\",\r\n  \"location\": \"westus2\",\r\n
        \ \"properties\": {\r\n    \"provisioningState\": \"Succeeded\",\r\n    \"resourceGuid\":
        \"ac821aed-09c5-4213-b8e3-6575b46c3f43\",\r\n    \"prefixLength\": 29,\r\n
        \   \"publicIPAddressVersion\": \"IPv4\",\r\n    \"ipPrefix\": \"52.175.213.0/29\",\r\n
        \   \"ipTags\": []\r\n  },\r\n  \"sku\": {\r\n    \"name\": \"Standard\",\r\n
        \   \"tier\": \"Regional\"\r\n  }\r\n}"
    headers:
      cache-control:
      - no-cache
      content-length:
      - '639'
=======
      - AZURECLI/2.36.0 azsdk-python-azure-mgmt-containerservice/19.1.0 Python/3.8.10
        (Linux-5.13.0-1023-azure-x86_64-with-glibc2.29)
    method: PUT
    uri: https://management.azure.com/subscriptions/00000000-0000-0000-0000-000000000000/resourceGroups/clitest000001/providers/Microsoft.ContainerService/managedClusters/cliakstest000002?api-version=2022-04-01
  response:
    body:
      string: "{\n  \"id\": \"/subscriptions/00000000-0000-0000-0000-000000000000/resourcegroups/clitest000001/providers/Microsoft.ContainerService/managedClusters/cliakstest000002\",\n
        \ \"location\": \"westus2\",\n  \"name\": \"cliakstest000002\",\n  \"type\":
        \"Microsoft.ContainerService/ManagedClusters\",\n  \"properties\": {\n   \"provisioningState\":
        \"Creating\",\n   \"powerState\": {\n    \"code\": \"Running\"\n   },\n   \"kubernetesVersion\":
        \"1.22.6\",\n   \"currentKubernetesVersion\": \"1.22.6\",\n   \"dnsPrefix\":
        \"cliakstest-clitestyy436hhzs-79a739\",\n   \"fqdn\": \"cliakstest-clitestyy436hhzs-79a739-2ac44080.hcp.westus2.azmk8s.io\",\n
        \  \"azurePortalFQDN\": \"cliakstest-clitestyy436hhzs-79a739-2ac44080.portal.hcp.westus2.azmk8s.io\",\n
        \  \"agentPoolProfiles\": [\n    {\n     \"name\": \"nodepool1\",\n     \"count\":
        3,\n     \"vmSize\": \"Standard_DS2_v2\",\n     \"osDiskSizeGB\": 128,\n     \"osDiskType\":
        \"Managed\",\n     \"kubeletDiskType\": \"OS\",\n     \"maxPods\": 110,\n
        \    \"type\": \"VirtualMachineScaleSets\",\n     \"enableAutoScaling\": false,\n
        \    \"provisioningState\": \"Creating\",\n     \"powerState\": {\n      \"code\":
        \"Running\"\n     },\n     \"orchestratorVersion\": \"1.22.6\",\n     \"currentOrchestratorVersion\":
        \"1.22.6\",\n     \"enableNodePublicIP\": true,\n     \"nodePublicIPPrefixID\":
        \"/subscriptions/00000000-0000-0000-0000-000000000000/resourceGroups/clitest000001/providers/Microsoft.Network/publicIPPrefixes/cliaksipprefix000003\",\n
        \    \"mode\": \"System\",\n     \"enableEncryptionAtHost\": false,\n     \"enableUltraSSD\":
        false,\n     \"osType\": \"Linux\",\n     \"osSKU\": \"Ubuntu\",\n     \"nodeImageVersion\":
        \"AKSUbuntu-1804gen2containerd-2022.04.27\",\n     \"upgradeSettings\": {},\n
        \    \"enableFIPS\": false\n    }\n   ],\n   \"linuxProfile\": {\n    \"adminUsername\":
        \"azureuser\",\n    \"ssh\": {\n     \"publicKeys\": [\n      {\n       \"keyData\":
        \"ssh-rsa AAAAB3NzaC1yc2EAAAADAQABAAABAQDERxHFMvtfO/J7fRynxkHbIk5BUCHLqksWicg3tdvkWeAjqbxEyZi1Xw9QEXgwmXuFaUEUuMIPjPIWQjuhAlxJfesHNWKfdbIXVgayGOaENXTSkbthN3cCBKDTlQ3DFmahsYooXWCiIYWTNs+Da9K6/e2xXkVmxaVgjPCdxkfnGL/TbD5weHQP78ae9EWIqbOcwSjptiLQ4vXIP51fieoLdj960jj2YelYLmyi69CqkGXDpSEZ/3dOzISdPEUkk2T5uoPxnaer/+1X0VYURhnB8AOKTZyGn2o9TvQk3UkW3zKMYDhh6OES5dzx7g0Rp0V2dFYlJyAORZ3aVNdEpGFd
        azcli_aks_live_test@example.com\\n\"\n      }\n     ]\n    }\n   },\n   \"servicePrincipalProfile\":
        {\n    \"clientId\":\"00000000-0000-0000-0000-000000000001\"\n   },\n   \"nodeResourceGroup\":
        \"MC_clitest000001_cliakstest000002_westus2\",\n   \"enableRBAC\": true,\n
        \  \"networkProfile\": {\n    \"networkPlugin\": \"kubenet\",\n    \"loadBalancerSku\":
        \"standard\",\n    \"loadBalancerProfile\": {\n     \"managedOutboundIPs\":
        {\n      \"count\": 1\n     }\n    },\n    \"podCidr\": \"10.244.0.0/16\",\n
        \   \"serviceCidr\": \"10.0.0.0/16\",\n    \"dnsServiceIP\": \"10.0.0.10\",\n
        \   \"dockerBridgeCidr\": \"172.17.0.1/16\",\n    \"outboundType\": \"loadBalancer\",\n
        \   \"podCidrs\": [\n     \"10.244.0.0/16\"\n    ],\n    \"serviceCidrs\":
        [\n     \"10.0.0.0/16\"\n    ],\n    \"ipFamilies\": [\n     \"IPv4\"\n    ]\n
        \  },\n   \"maxAgentPools\": 100,\n   \"disableLocalAccounts\": false,\n   \"securityProfile\":
        {}\n  },\n  \"identity\": {\n   \"type\": \"SystemAssigned\",\n   \"principalId\":\"00000000-0000-0000-0000-000000000001\",\n
        \  \"tenantId\": \"72f988bf-86f1-41af-91ab-2d7cd011db47\"\n  },\n  \"sku\":
        {\n   \"name\": \"Basic\",\n   \"tier\": \"Free\"\n  }\n }"
    headers:
      azure-asyncoperation:
      - https://management.azure.com/subscriptions/00000000-0000-0000-0000-000000000000/providers/Microsoft.ContainerService/locations/westus2/operations/2902ca65-69bb-4ef4-a902-c12b1a4dcf8a?api-version=2016-03-30
      cache-control:
      - no-cache
      content-length:
      - '3171'
>>>>>>> a549b82f
      content-type:
      - application/json; charset=utf-8
      date:
<<<<<<< HEAD
      - Thu, 12 May 2022 10:57:19 GMT
      etag:
      - W/"62ae48e8-3ba0-498a-8c5d-c7a2481a54c4"
=======
      - Fri, 13 May 2022 06:49:13 GMT
>>>>>>> a549b82f
      expires:
      - '-1'
      pragma:
      - no-cache
      server:
      - Microsoft-HTTPAPI/2.0
      - Microsoft-HTTPAPI/2.0
      strict-transport-security:
      - max-age=31536000; includeSubDomains
      transfer-encoding:
      - chunked
      vary:
      - Accept-Encoding
      x-content-type-options:
      - nosniff
      x-ms-arm-service-request-id:
      - 4c49daca-eec2-420e-995c-1ffb94ab538c
    status:
      code: 200
      message: OK
- request:
    body: null
    headers:
      Accept:
      - application/json
      Accept-Encoding:
      - gzip, deflate
      CommandName:
      - aks create
      Connection:
      - keep-alive
      ParameterSetName:
      - --resource-group --name --ssh-key-value --enable-node-public-ip --node-public-ip-prefix-id
      User-Agent:
<<<<<<< HEAD
      - AZURECLI/2.36.0 azsdk-python-azure-mgmt-resource/21.1.0b1 Python/3.8.10 (Windows-10-10.0.19044-SP0)
    method: GET
    uri: https://management.azure.com/subscriptions/00000000-0000-0000-0000-000000000000/resourcegroups/clitest000001?api-version=2021-04-01
  response:
    body:
      string: '{"id":"/subscriptions/00000000-0000-0000-0000-000000000000/resourceGroups/clitest000001","name":"clitest000001","type":"Microsoft.Resources/resourceGroups","location":"westus2","tags":{"product":"azurecli","cause":"automation","date":"2022-05-12T10:56:16Z"},"properties":{"provisioningState":"Succeeded"}}'
=======
      - AZURECLI/2.36.0 azsdk-python-azure-mgmt-containerservice/19.1.0 Python/3.8.10
        (Linux-5.13.0-1023-azure-x86_64-with-glibc2.29)
    method: GET
    uri: https://management.azure.com/subscriptions/00000000-0000-0000-0000-000000000000/providers/Microsoft.ContainerService/locations/westus2/operations/2902ca65-69bb-4ef4-a902-c12b1a4dcf8a?api-version=2016-03-30
  response:
    body:
      string: "{\n  \"name\": \"65ca0229-bb69-f44e-a902-c12b1a4dcf8a\",\n  \"status\":
        \"InProgress\",\n  \"startTime\": \"2022-05-13T06:49:13.3866666Z\"\n }"
>>>>>>> a549b82f
    headers:
      cache-control:
      - no-cache
      content-length:
      - '305'
      content-type:
      - application/json; charset=utf-8
      date:
<<<<<<< HEAD
      - Thu, 12 May 2022 10:57:21 GMT
=======
      - Fri, 13 May 2022 06:49:43 GMT
>>>>>>> a549b82f
      expires:
      - '-1'
      pragma:
      - no-cache
      strict-transport-security:
      - max-age=31536000; includeSubDomains
      vary:
      - Accept-Encoding
      x-content-type-options:
      - nosniff
    status:
      code: 200
      message: OK
- request:
    body: '{"location": "westus2", "identity": {"type": "SystemAssigned"}, "properties":
      {"kubernetesVersion": "", "dnsPrefix": "cliakstest-clitest2pjqwb5xr-0b1f64",
      "agentPoolProfiles": [{"count": 3, "vmSize": "Standard_DS2_v2", "osDiskSizeGB":
      0, "osType": "Linux", "enableAutoScaling": false, "type": "VirtualMachineScaleSets",
      "mode": "System", "orchestratorVersion": "", "upgradeSettings": {}, "enableNodePublicIP":
      true, "nodePublicIPPrefixID": "/subscriptions/00000000-0000-0000-0000-000000000000/resourceGroups/clitest000001/providers/Microsoft.Network/publicIPPrefixes/cliaksipprefix000003",
      "scaleSetPriority": "Regular", "scaleSetEvictionPolicy": "Delete", "spotMaxPrice":
      -1.0, "nodeTaints": [], "enableEncryptionAtHost": false, "enableUltraSSD": false,
      "enableFIPS": false, "name": "nodepool1"}], "linuxProfile": {"adminUsername":
      "azureuser", "ssh": {"publicKeys": [{"keyData": "ssh-rsa AAAAB3NzaC1yc2EAAAADAQABAAACAQCbIg1guRHbI0lV11wWDt1r2cUdcNd27CJsg+SfgC7miZeubtwUhbsPdhMQsfDyhOWHq1+ZL0M+nJZV63d/1dhmhtgyOqejUwrPlzKhydsbrsdUor+JmNJDdW01v7BXHyuymT8G4s09jCasNOwiufbP/qp72ruu0bIA1nySsvlf9pCQAuFkAnVnf/rFhUlOkhtRpwcq8SUNY2zRHR/EKb/4NWY1JzR4sa3q2fWIJdrrX0DvLoa5g9bIEd4Df79ba7v+yiUBOS0zT2ll+z4g9izHK3EO5d8hL4jYxcjKs+wcslSYRWrascfscLgMlMGh0CdKeNTDjHpGPncaf3Z+FwwwjWeuiNBxv7bJo13/8B/098KlVDl4GZqsoBCEjPyJfV6hO0y/LkRGkk7oHWKgeWAfKtfLItRp00eZ4fcJNK9kCaSMmEugoZWcI7NGbZXzqFWqbpRI7NcDP9+WIQ+i9U5vqWsqd/zng4kbuAJ6UuKqIzB0upYrLShfQE3SAck8oaLhJqqq56VfDuASNpJKidV+zq27HfSBmbXnkR/5AK337dc3MXKJypoK/QPMLKUAP5XLPbs+NddJQV7EZXd29DLgp+fRIg3edpKdO7ZErWhv7d+3Kws+e1Y+ypmR2WIVSwVyBEUfgv2C8Ts9gnTF4pNcEY/S2aBicz5Ew2+jdyGNQQ==
      test@example.com\n"}]}}, "addonProfiles": {}, "enableRBAC": true, "networkProfile":
      {"networkPlugin": "kubenet", "podCidr": "10.244.0.0/16", "serviceCidr": "10.0.0.0/16",
      "dnsServiceIP": "10.0.0.10", "dockerBridgeCidr": "172.17.0.1/16", "outboundType":
      "loadBalancer", "loadBalancerSku": "standard"}, "disableLocalAccounts": false}}'
    headers:
      Accept:
      - application/json
      Accept-Encoding:
      - gzip, deflate
      CommandName:
      - aks create
      Connection:
      - keep-alive
      Content-Length:
      - '1939'
      Content-Type:
      - application/json
      ParameterSetName:
      - --resource-group --name --ssh-key-value --enable-node-public-ip --node-public-ip-prefix-id
      User-Agent:
<<<<<<< HEAD
      - AZURECLI/2.36.0 azsdk-python-azure-mgmt-containerservice/19.0.0 Python/3.8.10
        (Windows-10-10.0.19044-SP0)
    method: PUT
    uri: https://management.azure.com/subscriptions/00000000-0000-0000-0000-000000000000/resourceGroups/clitest000001/providers/Microsoft.ContainerService/managedClusters/cliakstest000002?api-version=2022-03-01
  response:
    body:
      string: "{\n  \"id\": \"/subscriptions/00000000-0000-0000-0000-000000000000/resourcegroups/clitest000001/providers/Microsoft.ContainerService/managedClusters/cliakstest000002\",\n
        \ \"location\": \"westus2\",\n  \"name\": \"cliakstest000002\",\n  \"type\":
        \"Microsoft.ContainerService/ManagedClusters\",\n  \"properties\": {\n   \"provisioningState\":
        \"Creating\",\n   \"powerState\": {\n    \"code\": \"Running\"\n   },\n   \"kubernetesVersion\":
        \"1.22.6\",\n   \"dnsPrefix\": \"cliakstest-clitest2pjqwb5xr-0b1f64\",\n   \"fqdn\":
        \"cliakstest-clitest2pjqwb5xr-0b1f64-f7831971.hcp.westus2.azmk8s.io\",\n   \"azurePortalFQDN\":
        \"cliakstest-clitest2pjqwb5xr-0b1f64-f7831971.portal.hcp.westus2.azmk8s.io\",\n
        \  \"agentPoolProfiles\": [\n    {\n     \"name\": \"nodepool1\",\n     \"count\":
        3,\n     \"vmSize\": \"Standard_DS2_v2\",\n     \"osDiskSizeGB\": 128,\n     \"osDiskType\":
        \"Managed\",\n     \"kubeletDiskType\": \"OS\",\n     \"maxPods\": 110,\n
        \    \"type\": \"VirtualMachineScaleSets\",\n     \"enableAutoScaling\": false,\n
        \    \"provisioningState\": \"Creating\",\n     \"powerState\": {\n      \"code\":
        \"Running\"\n     },\n     \"orchestratorVersion\": \"1.22.6\",\n     \"enableNodePublicIP\":
        true,\n     \"nodePublicIPPrefixID\": \"/subscriptions/00000000-0000-0000-0000-000000000000/resourceGroups/clitest000001/providers/Microsoft.Network/publicIPPrefixes/cliaksipprefix000003\",\n
        \    \"mode\": \"System\",\n     \"enableEncryptionAtHost\": false,\n     \"enableUltraSSD\":
        false,\n     \"osType\": \"Linux\",\n     \"osSKU\": \"Ubuntu\",\n     \"nodeImageVersion\":
        \"AKSUbuntu-1804gen2containerd-2022.04.27\",\n     \"upgradeSettings\": {},\n
        \    \"enableFIPS\": false\n    }\n   ],\n   \"linuxProfile\": {\n    \"adminUsername\":
        \"azureuser\",\n    \"ssh\": {\n     \"publicKeys\": [\n      {\n       \"keyData\":
        \"ssh-rsa AAAAB3NzaC1yc2EAAAADAQABAAACAQCbIg1guRHbI0lV11wWDt1r2cUdcNd27CJsg+SfgC7miZeubtwUhbsPdhMQsfDyhOWHq1+ZL0M+nJZV63d/1dhmhtgyOqejUwrPlzKhydsbrsdUor+JmNJDdW01v7BXHyuymT8G4s09jCasNOwiufbP/qp72ruu0bIA1nySsvlf9pCQAuFkAnVnf/rFhUlOkhtRpwcq8SUNY2zRHR/EKb/4NWY1JzR4sa3q2fWIJdrrX0DvLoa5g9bIEd4Df79ba7v+yiUBOS0zT2ll+z4g9izHK3EO5d8hL4jYxcjKs+wcslSYRWrascfscLgMlMGh0CdKeNTDjHpGPncaf3Z+FwwwjWeuiNBxv7bJo13/8B/098KlVDl4GZqsoBCEjPyJfV6hO0y/LkRGkk7oHWKgeWAfKtfLItRp00eZ4fcJNK9kCaSMmEugoZWcI7NGbZXzqFWqbpRI7NcDP9+WIQ+i9U5vqWsqd/zng4kbuAJ6UuKqIzB0upYrLShfQE3SAck8oaLhJqqq56VfDuASNpJKidV+zq27HfSBmbXnkR/5AK337dc3MXKJypoK/QPMLKUAP5XLPbs+NddJQV7EZXd29DLgp+fRIg3edpKdO7ZErWhv7d+3Kws+e1Y+ypmR2WIVSwVyBEUfgv2C8Ts9gnTF4pNcEY/S2aBicz5Ew2+jdyGNQQ==
        test@example.com\\n\"\n      }\n     ]\n    }\n   },\n   \"servicePrincipalProfile\":
        {\n    \"clientId\":\"00000000-0000-0000-0000-000000000001\"\n   },\n   \"nodeResourceGroup\":
        \"MC_clitest000001_cliakstest000002_westus2\",\n   \"enableRBAC\": true,\n
        \  \"networkProfile\": {\n    \"networkPlugin\": \"kubenet\",\n    \"loadBalancerSku\":
        \"standard\",\n    \"loadBalancerProfile\": {\n     \"managedOutboundIPs\":
        {\n      \"count\": 1\n     }\n    },\n    \"podCidr\": \"10.244.0.0/16\",\n
        \   \"serviceCidr\": \"10.0.0.0/16\",\n    \"dnsServiceIP\": \"10.0.0.10\",\n
        \   \"dockerBridgeCidr\": \"172.17.0.1/16\",\n    \"outboundType\": \"loadBalancer\",\n
        \   \"podCidrs\": [\n     \"10.244.0.0/16\"\n    ],\n    \"serviceCidrs\":
        [\n     \"10.0.0.0/16\"\n    ],\n    \"ipFamilies\": [\n     \"IPv4\"\n    ]\n
        \  },\n   \"maxAgentPools\": 100,\n   \"disableLocalAccounts\": false,\n   \"securityProfile\":
        {}\n  },\n  \"identity\": {\n   \"type\": \"SystemAssigned\",\n   \"principalId\":\"00000000-0000-0000-0000-000000000001\",\n
        \  \"tenantId\": \"54826b22-38d6-4fb2-bad9-b7b93a3e9c5a\"\n  },\n  \"sku\":
        {\n   \"name\": \"Basic\",\n   \"tier\": \"Free\"\n  }\n }"
=======
      - AZURECLI/2.36.0 azsdk-python-azure-mgmt-containerservice/19.1.0 Python/3.8.10
        (Linux-5.13.0-1023-azure-x86_64-with-glibc2.29)
    method: GET
    uri: https://management.azure.com/subscriptions/00000000-0000-0000-0000-000000000000/providers/Microsoft.ContainerService/locations/westus2/operations/2902ca65-69bb-4ef4-a902-c12b1a4dcf8a?api-version=2016-03-30
  response:
    body:
      string: "{\n  \"name\": \"65ca0229-bb69-f44e-a902-c12b1a4dcf8a\",\n  \"status\":
        \"InProgress\",\n  \"startTime\": \"2022-05-13T06:49:13.3866666Z\"\n }"
>>>>>>> a549b82f
    headers:
      azure-asyncoperation:
      - https://management.azure.com/subscriptions/00000000-0000-0000-0000-000000000000/providers/Microsoft.ContainerService/locations/westus2/operations/7a8a566a-f2bd-47e5-ab05-798a4e4ff89a?api-version=2016-03-30
      cache-control:
      - no-cache
      content-length:
      - '3414'
      content-type:
      - application/json
      date:
<<<<<<< HEAD
      - Thu, 12 May 2022 10:57:30 GMT
=======
      - Fri, 13 May 2022 06:50:13 GMT
>>>>>>> a549b82f
      expires:
      - '-1'
      pragma:
      - no-cache
      server:
      - nginx
      strict-transport-security:
      - max-age=31536000; includeSubDomains
      x-content-type-options:
      - nosniff
      x-ms-ratelimit-remaining-subscription-writes:
      - '1195'
    status:
      code: 201
      message: Created
- request:
    body: null
    headers:
      Accept:
      - '*/*'
      Accept-Encoding:
      - gzip, deflate
      CommandName:
      - aks create
      Connection:
      - keep-alive
      ParameterSetName:
      - --resource-group --name --ssh-key-value --enable-node-public-ip --node-public-ip-prefix-id
      User-Agent:
<<<<<<< HEAD
      - AZURECLI/2.36.0 azsdk-python-azure-mgmt-containerservice/19.0.0 Python/3.8.10
        (Windows-10-10.0.19044-SP0)
    method: GET
    uri: https://management.azure.com/subscriptions/00000000-0000-0000-0000-000000000000/providers/Microsoft.ContainerService/locations/westus2/operations/7a8a566a-f2bd-47e5-ab05-798a4e4ff89a?api-version=2016-03-30
  response:
    body:
      string: "{\n  \"name\": \"6a568a7a-bdf2-e547-ab05-798a4e4ff89a\",\n  \"status\":
        \"InProgress\",\n  \"startTime\": \"2022-05-12T10:57:29.83Z\"\n }"
=======
      - AZURECLI/2.36.0 azsdk-python-azure-mgmt-containerservice/19.1.0 Python/3.8.10
        (Linux-5.13.0-1023-azure-x86_64-with-glibc2.29)
    method: GET
    uri: https://management.azure.com/subscriptions/00000000-0000-0000-0000-000000000000/providers/Microsoft.ContainerService/locations/westus2/operations/2902ca65-69bb-4ef4-a902-c12b1a4dcf8a?api-version=2016-03-30
  response:
    body:
      string: "{\n  \"name\": \"65ca0229-bb69-f44e-a902-c12b1a4dcf8a\",\n  \"status\":
        \"InProgress\",\n  \"startTime\": \"2022-05-13T06:49:13.3866666Z\"\n }"
>>>>>>> a549b82f
    headers:
      cache-control:
      - no-cache
      content-length:
      - '121'
      content-type:
      - application/json
      date:
<<<<<<< HEAD
      - Thu, 12 May 2022 10:58:00 GMT
=======
      - Fri, 13 May 2022 06:50:43 GMT
>>>>>>> a549b82f
      expires:
      - '-1'
      pragma:
      - no-cache
      server:
      - nginx
      strict-transport-security:
      - max-age=31536000; includeSubDomains
      transfer-encoding:
      - chunked
      vary:
      - Accept-Encoding
      x-content-type-options:
      - nosniff
    status:
      code: 200
      message: OK
- request:
    body: null
    headers:
      Accept:
      - '*/*'
      Accept-Encoding:
      - gzip, deflate
      CommandName:
      - aks create
      Connection:
      - keep-alive
      ParameterSetName:
      - --resource-group --name --ssh-key-value --enable-node-public-ip --node-public-ip-prefix-id
      User-Agent:
<<<<<<< HEAD
      - AZURECLI/2.36.0 azsdk-python-azure-mgmt-containerservice/19.0.0 Python/3.8.10
        (Windows-10-10.0.19044-SP0)
    method: GET
    uri: https://management.azure.com/subscriptions/00000000-0000-0000-0000-000000000000/providers/Microsoft.ContainerService/locations/westus2/operations/7a8a566a-f2bd-47e5-ab05-798a4e4ff89a?api-version=2016-03-30
  response:
    body:
      string: "{\n  \"name\": \"6a568a7a-bdf2-e547-ab05-798a4e4ff89a\",\n  \"status\":
        \"InProgress\",\n  \"startTime\": \"2022-05-12T10:57:29.83Z\"\n }"
=======
      - AZURECLI/2.36.0 azsdk-python-azure-mgmt-containerservice/19.1.0 Python/3.8.10
        (Linux-5.13.0-1023-azure-x86_64-with-glibc2.29)
    method: GET
    uri: https://management.azure.com/subscriptions/00000000-0000-0000-0000-000000000000/providers/Microsoft.ContainerService/locations/westus2/operations/2902ca65-69bb-4ef4-a902-c12b1a4dcf8a?api-version=2016-03-30
  response:
    body:
      string: "{\n  \"name\": \"65ca0229-bb69-f44e-a902-c12b1a4dcf8a\",\n  \"status\":
        \"InProgress\",\n  \"startTime\": \"2022-05-13T06:49:13.3866666Z\"\n }"
>>>>>>> a549b82f
    headers:
      cache-control:
      - no-cache
      content-length:
      - '121'
      content-type:
      - application/json
      date:
<<<<<<< HEAD
      - Thu, 12 May 2022 10:58:31 GMT
=======
      - Fri, 13 May 2022 06:51:13 GMT
>>>>>>> a549b82f
      expires:
      - '-1'
      pragma:
      - no-cache
      server:
      - nginx
      strict-transport-security:
      - max-age=31536000; includeSubDomains
      transfer-encoding:
      - chunked
      vary:
      - Accept-Encoding
      x-content-type-options:
      - nosniff
    status:
      code: 200
      message: OK
- request:
    body: null
    headers:
      Accept:
      - '*/*'
      Accept-Encoding:
      - gzip, deflate
      CommandName:
      - aks create
      Connection:
      - keep-alive
      ParameterSetName:
      - --resource-group --name --ssh-key-value --enable-node-public-ip --node-public-ip-prefix-id
      User-Agent:
<<<<<<< HEAD
      - AZURECLI/2.36.0 azsdk-python-azure-mgmt-containerservice/19.0.0 Python/3.8.10
        (Windows-10-10.0.19044-SP0)
    method: GET
    uri: https://management.azure.com/subscriptions/00000000-0000-0000-0000-000000000000/providers/Microsoft.ContainerService/locations/westus2/operations/7a8a566a-f2bd-47e5-ab05-798a4e4ff89a?api-version=2016-03-30
  response:
    body:
      string: "{\n  \"name\": \"6a568a7a-bdf2-e547-ab05-798a4e4ff89a\",\n  \"status\":
        \"InProgress\",\n  \"startTime\": \"2022-05-12T10:57:29.83Z\"\n }"
=======
      - AZURECLI/2.36.0 azsdk-python-azure-mgmt-containerservice/19.1.0 Python/3.8.10
        (Linux-5.13.0-1023-azure-x86_64-with-glibc2.29)
    method: GET
    uri: https://management.azure.com/subscriptions/00000000-0000-0000-0000-000000000000/providers/Microsoft.ContainerService/locations/westus2/operations/2902ca65-69bb-4ef4-a902-c12b1a4dcf8a?api-version=2016-03-30
  response:
    body:
      string: "{\n  \"name\": \"65ca0229-bb69-f44e-a902-c12b1a4dcf8a\",\n  \"status\":
        \"InProgress\",\n  \"startTime\": \"2022-05-13T06:49:13.3866666Z\"\n }"
>>>>>>> a549b82f
    headers:
      cache-control:
      - no-cache
      content-length:
      - '121'
      content-type:
      - application/json
      date:
<<<<<<< HEAD
      - Thu, 12 May 2022 10:59:01 GMT
=======
      - Fri, 13 May 2022 06:51:43 GMT
>>>>>>> a549b82f
      expires:
      - '-1'
      pragma:
      - no-cache
      server:
      - nginx
      strict-transport-security:
      - max-age=31536000; includeSubDomains
      transfer-encoding:
      - chunked
      vary:
      - Accept-Encoding
      x-content-type-options:
      - nosniff
    status:
      code: 200
      message: OK
- request:
    body: null
    headers:
      Accept:
      - '*/*'
      Accept-Encoding:
      - gzip, deflate
      CommandName:
      - aks create
      Connection:
      - keep-alive
      ParameterSetName:
      - --resource-group --name --ssh-key-value --enable-node-public-ip --node-public-ip-prefix-id
      User-Agent:
<<<<<<< HEAD
      - AZURECLI/2.36.0 azsdk-python-azure-mgmt-containerservice/19.0.0 Python/3.8.10
        (Windows-10-10.0.19044-SP0)
    method: GET
    uri: https://management.azure.com/subscriptions/00000000-0000-0000-0000-000000000000/providers/Microsoft.ContainerService/locations/westus2/operations/7a8a566a-f2bd-47e5-ab05-798a4e4ff89a?api-version=2016-03-30
  response:
    body:
      string: "{\n  \"name\": \"6a568a7a-bdf2-e547-ab05-798a4e4ff89a\",\n  \"status\":
        \"InProgress\",\n  \"startTime\": \"2022-05-12T10:57:29.83Z\"\n }"
=======
      - AZURECLI/2.36.0 azsdk-python-azure-mgmt-containerservice/19.1.0 Python/3.8.10
        (Linux-5.13.0-1023-azure-x86_64-with-glibc2.29)
    method: GET
    uri: https://management.azure.com/subscriptions/00000000-0000-0000-0000-000000000000/providers/Microsoft.ContainerService/locations/westus2/operations/2902ca65-69bb-4ef4-a902-c12b1a4dcf8a?api-version=2016-03-30
  response:
    body:
      string: "{\n  \"name\": \"65ca0229-bb69-f44e-a902-c12b1a4dcf8a\",\n  \"status\":
        \"InProgress\",\n  \"startTime\": \"2022-05-13T06:49:13.3866666Z\"\n }"
>>>>>>> a549b82f
    headers:
      cache-control:
      - no-cache
      content-length:
      - '121'
      content-type:
      - application/json
      date:
<<<<<<< HEAD
      - Thu, 12 May 2022 10:59:32 GMT
=======
      - Fri, 13 May 2022 06:52:13 GMT
>>>>>>> a549b82f
      expires:
      - '-1'
      pragma:
      - no-cache
      server:
      - nginx
      strict-transport-security:
      - max-age=31536000; includeSubDomains
      transfer-encoding:
      - chunked
      vary:
      - Accept-Encoding
      x-content-type-options:
      - nosniff
    status:
      code: 200
      message: OK
- request:
    body: null
    headers:
      Accept:
      - '*/*'
      Accept-Encoding:
      - gzip, deflate
      CommandName:
      - aks create
      Connection:
      - keep-alive
      ParameterSetName:
      - --resource-group --name --ssh-key-value --enable-node-public-ip --node-public-ip-prefix-id
      User-Agent:
<<<<<<< HEAD
      - AZURECLI/2.36.0 azsdk-python-azure-mgmt-containerservice/19.0.0 Python/3.8.10
        (Windows-10-10.0.19044-SP0)
    method: GET
    uri: https://management.azure.com/subscriptions/00000000-0000-0000-0000-000000000000/providers/Microsoft.ContainerService/locations/westus2/operations/7a8a566a-f2bd-47e5-ab05-798a4e4ff89a?api-version=2016-03-30
  response:
    body:
      string: "{\n  \"name\": \"6a568a7a-bdf2-e547-ab05-798a4e4ff89a\",\n  \"status\":
        \"InProgress\",\n  \"startTime\": \"2022-05-12T10:57:29.83Z\"\n }"
=======
      - AZURECLI/2.36.0 azsdk-python-azure-mgmt-containerservice/19.1.0 Python/3.8.10
        (Linux-5.13.0-1023-azure-x86_64-with-glibc2.29)
    method: GET
    uri: https://management.azure.com/subscriptions/00000000-0000-0000-0000-000000000000/providers/Microsoft.ContainerService/locations/westus2/operations/2902ca65-69bb-4ef4-a902-c12b1a4dcf8a?api-version=2016-03-30
  response:
    body:
      string: "{\n  \"name\": \"65ca0229-bb69-f44e-a902-c12b1a4dcf8a\",\n  \"status\":
        \"InProgress\",\n  \"startTime\": \"2022-05-13T06:49:13.3866666Z\"\n }"
>>>>>>> a549b82f
    headers:
      cache-control:
      - no-cache
      content-length:
      - '121'
      content-type:
      - application/json
      date:
<<<<<<< HEAD
      - Thu, 12 May 2022 11:00:02 GMT
=======
      - Fri, 13 May 2022 06:52:43 GMT
>>>>>>> a549b82f
      expires:
      - '-1'
      pragma:
      - no-cache
      server:
      - nginx
      strict-transport-security:
      - max-age=31536000; includeSubDomains
      transfer-encoding:
      - chunked
      vary:
      - Accept-Encoding
      x-content-type-options:
      - nosniff
    status:
      code: 200
      message: OK
- request:
    body: null
    headers:
      Accept:
      - '*/*'
      Accept-Encoding:
      - gzip, deflate
      CommandName:
      - aks create
      Connection:
      - keep-alive
      ParameterSetName:
      - --resource-group --name --ssh-key-value --enable-node-public-ip --node-public-ip-prefix-id
      User-Agent:
<<<<<<< HEAD
      - AZURECLI/2.36.0 azsdk-python-azure-mgmt-containerservice/19.0.0 Python/3.8.10
        (Windows-10-10.0.19044-SP0)
    method: GET
    uri: https://management.azure.com/subscriptions/00000000-0000-0000-0000-000000000000/providers/Microsoft.ContainerService/locations/westus2/operations/7a8a566a-f2bd-47e5-ab05-798a4e4ff89a?api-version=2016-03-30
  response:
    body:
      string: "{\n  \"name\": \"6a568a7a-bdf2-e547-ab05-798a4e4ff89a\",\n  \"status\":
        \"InProgress\",\n  \"startTime\": \"2022-05-12T10:57:29.83Z\"\n }"
    headers:
      cache-control:
      - no-cache
      content-length:
      - '121'
      content-type:
      - application/json
      date:
      - Thu, 12 May 2022 11:00:32 GMT
      expires:
      - '-1'
      pragma:
      - no-cache
      server:
      - nginx
      strict-transport-security:
      - max-age=31536000; includeSubDomains
      transfer-encoding:
      - chunked
      vary:
      - Accept-Encoding
      x-content-type-options:
      - nosniff
    status:
      code: 200
      message: OK
- request:
    body: null
    headers:
      Accept:
      - '*/*'
      Accept-Encoding:
      - gzip, deflate
      CommandName:
      - aks create
      Connection:
      - keep-alive
      ParameterSetName:
      - --resource-group --name --ssh-key-value --enable-node-public-ip --node-public-ip-prefix-id
      User-Agent:
      - AZURECLI/2.36.0 azsdk-python-azure-mgmt-containerservice/19.0.0 Python/3.8.10
        (Windows-10-10.0.19044-SP0)
    method: GET
    uri: https://management.azure.com/subscriptions/00000000-0000-0000-0000-000000000000/providers/Microsoft.ContainerService/locations/westus2/operations/7a8a566a-f2bd-47e5-ab05-798a4e4ff89a?api-version=2016-03-30
  response:
    body:
      string: "{\n  \"name\": \"6a568a7a-bdf2-e547-ab05-798a4e4ff89a\",\n  \"status\":
        \"InProgress\",\n  \"startTime\": \"2022-05-12T10:57:29.83Z\"\n }"
    headers:
      cache-control:
      - no-cache
      content-length:
      - '121'
      content-type:
      - application/json
      date:
      - Thu, 12 May 2022 11:01:02 GMT
      expires:
      - '-1'
      pragma:
      - no-cache
      server:
      - nginx
      strict-transport-security:
      - max-age=31536000; includeSubDomains
      transfer-encoding:
      - chunked
      vary:
      - Accept-Encoding
      x-content-type-options:
      - nosniff
    status:
      code: 200
      message: OK
- request:
    body: null
    headers:
      Accept:
      - '*/*'
      Accept-Encoding:
      - gzip, deflate
      CommandName:
      - aks create
      Connection:
      - keep-alive
      ParameterSetName:
      - --resource-group --name --ssh-key-value --enable-node-public-ip --node-public-ip-prefix-id
      User-Agent:
      - AZURECLI/2.36.0 azsdk-python-azure-mgmt-containerservice/19.0.0 Python/3.8.10
        (Windows-10-10.0.19044-SP0)
    method: GET
    uri: https://management.azure.com/subscriptions/00000000-0000-0000-0000-000000000000/providers/Microsoft.ContainerService/locations/westus2/operations/7a8a566a-f2bd-47e5-ab05-798a4e4ff89a?api-version=2016-03-30
  response:
    body:
      string: "{\n  \"name\": \"6a568a7a-bdf2-e547-ab05-798a4e4ff89a\",\n  \"status\":
        \"InProgress\",\n  \"startTime\": \"2022-05-12T10:57:29.83Z\"\n }"
    headers:
      cache-control:
      - no-cache
      content-length:
      - '121'
      content-type:
      - application/json
      date:
      - Thu, 12 May 2022 11:01:33 GMT
      expires:
      - '-1'
      pragma:
      - no-cache
      server:
      - nginx
      strict-transport-security:
      - max-age=31536000; includeSubDomains
      transfer-encoding:
      - chunked
      vary:
      - Accept-Encoding
      x-content-type-options:
      - nosniff
    status:
      code: 200
      message: OK
- request:
    body: null
    headers:
      Accept:
      - '*/*'
      Accept-Encoding:
      - gzip, deflate
      CommandName:
      - aks create
      Connection:
      - keep-alive
      ParameterSetName:
      - --resource-group --name --ssh-key-value --enable-node-public-ip --node-public-ip-prefix-id
      User-Agent:
      - AZURECLI/2.36.0 azsdk-python-azure-mgmt-containerservice/19.0.0 Python/3.8.10
        (Windows-10-10.0.19044-SP0)
    method: GET
    uri: https://management.azure.com/subscriptions/00000000-0000-0000-0000-000000000000/providers/Microsoft.ContainerService/locations/westus2/operations/7a8a566a-f2bd-47e5-ab05-798a4e4ff89a?api-version=2016-03-30
  response:
    body:
      string: "{\n  \"name\": \"6a568a7a-bdf2-e547-ab05-798a4e4ff89a\",\n  \"status\":
        \"Succeeded\",\n  \"startTime\": \"2022-05-12T10:57:29.83Z\",\n  \"endTime\":
        \"2022-05-12T11:01:35.3225719Z\"\n }"
=======
      - AZURECLI/2.36.0 azsdk-python-azure-mgmt-containerservice/19.1.0 Python/3.8.10
        (Linux-5.13.0-1023-azure-x86_64-with-glibc2.29)
    method: GET
    uri: https://management.azure.com/subscriptions/00000000-0000-0000-0000-000000000000/providers/Microsoft.ContainerService/locations/westus2/operations/2902ca65-69bb-4ef4-a902-c12b1a4dcf8a?api-version=2016-03-30
  response:
    body:
      string: "{\n  \"name\": \"65ca0229-bb69-f44e-a902-c12b1a4dcf8a\",\n  \"status\":
        \"Succeeded\",\n  \"startTime\": \"2022-05-13T06:49:13.3866666Z\",\n  \"endTime\":
        \"2022-05-13T06:52:59.8235608Z\"\n }"
>>>>>>> a549b82f
    headers:
      cache-control:
      - no-cache
      content-length:
      - '165'
      content-type:
      - application/json
      date:
<<<<<<< HEAD
      - Thu, 12 May 2022 11:02:03 GMT
=======
      - Fri, 13 May 2022 06:53:14 GMT
>>>>>>> a549b82f
      expires:
      - '-1'
      pragma:
      - no-cache
      server:
      - nginx
      strict-transport-security:
      - max-age=31536000; includeSubDomains
      transfer-encoding:
      - chunked
      vary:
      - Accept-Encoding
      x-content-type-options:
      - nosniff
    status:
      code: 200
      message: OK
- request:
    body: null
    headers:
      Accept:
      - '*/*'
      Accept-Encoding:
      - gzip, deflate
      CommandName:
      - aks create
      Connection:
      - keep-alive
      ParameterSetName:
      - --resource-group --name --ssh-key-value --enable-node-public-ip --node-public-ip-prefix-id
      User-Agent:
<<<<<<< HEAD
      - AZURECLI/2.36.0 azsdk-python-azure-mgmt-containerservice/19.0.0 Python/3.8.10
        (Windows-10-10.0.19044-SP0)
=======
      - AZURECLI/2.36.0 azsdk-python-azure-mgmt-containerservice/19.1.0 Python/3.8.10
        (Linux-5.13.0-1023-azure-x86_64-with-glibc2.29)
>>>>>>> a549b82f
    method: GET
    uri: https://management.azure.com/subscriptions/00000000-0000-0000-0000-000000000000/resourceGroups/clitest000001/providers/Microsoft.ContainerService/managedClusters/cliakstest000002?api-version=2022-04-01
  response:
    body:
      string: "{\n  \"id\": \"/subscriptions/00000000-0000-0000-0000-000000000000/resourcegroups/clitest000001/providers/Microsoft.ContainerService/managedClusters/cliakstest000002\",\n
        \ \"location\": \"westus2\",\n  \"name\": \"cliakstest000002\",\n  \"type\":
        \"Microsoft.ContainerService/ManagedClusters\",\n  \"properties\": {\n   \"provisioningState\":
        \"Succeeded\",\n   \"powerState\": {\n    \"code\": \"Running\"\n   },\n   \"kubernetesVersion\":
<<<<<<< HEAD
        \"1.22.6\",\n   \"dnsPrefix\": \"cliakstest-clitest2pjqwb5xr-0b1f64\",\n   \"fqdn\":
        \"cliakstest-clitest2pjqwb5xr-0b1f64-f7831971.hcp.westus2.azmk8s.io\",\n   \"azurePortalFQDN\":
        \"cliakstest-clitest2pjqwb5xr-0b1f64-f7831971.portal.hcp.westus2.azmk8s.io\",\n
=======
        \"1.22.6\",\n   \"currentKubernetesVersion\": \"1.22.6\",\n   \"dnsPrefix\":
        \"cliakstest-clitestyy436hhzs-79a739\",\n   \"fqdn\": \"cliakstest-clitestyy436hhzs-79a739-2ac44080.hcp.westus2.azmk8s.io\",\n
        \  \"azurePortalFQDN\": \"cliakstest-clitestyy436hhzs-79a739-2ac44080.portal.hcp.westus2.azmk8s.io\",\n
>>>>>>> a549b82f
        \  \"agentPoolProfiles\": [\n    {\n     \"name\": \"nodepool1\",\n     \"count\":
        3,\n     \"vmSize\": \"Standard_DS2_v2\",\n     \"osDiskSizeGB\": 128,\n     \"osDiskType\":
        \"Managed\",\n     \"kubeletDiskType\": \"OS\",\n     \"maxPods\": 110,\n
        \    \"type\": \"VirtualMachineScaleSets\",\n     \"enableAutoScaling\": false,\n
        \    \"provisioningState\": \"Succeeded\",\n     \"powerState\": {\n      \"code\":
<<<<<<< HEAD
        \"Running\"\n     },\n     \"orchestratorVersion\": \"1.22.6\",\n     \"enableNodePublicIP\":
        true,\n     \"nodePublicIPPrefixID\": \"/subscriptions/00000000-0000-0000-0000-000000000000/resourceGroups/clitest000001/providers/Microsoft.Network/publicIPPrefixes/cliaksipprefix000003\",\n
=======
        \"Running\"\n     },\n     \"orchestratorVersion\": \"1.22.6\",\n     \"currentOrchestratorVersion\":
        \"1.22.6\",\n     \"enableNodePublicIP\": true,\n     \"nodePublicIPPrefixID\":
        \"/subscriptions/00000000-0000-0000-0000-000000000000/resourceGroups/clitest000001/providers/Microsoft.Network/publicIPPrefixes/cliaksipprefix000003\",\n
>>>>>>> a549b82f
        \    \"mode\": \"System\",\n     \"enableEncryptionAtHost\": false,\n     \"enableUltraSSD\":
        false,\n     \"osType\": \"Linux\",\n     \"osSKU\": \"Ubuntu\",\n     \"nodeImageVersion\":
        \"AKSUbuntu-1804gen2containerd-2022.04.27\",\n     \"upgradeSettings\": {},\n
        \    \"enableFIPS\": false\n    }\n   ],\n   \"linuxProfile\": {\n    \"adminUsername\":
        \"azureuser\",\n    \"ssh\": {\n     \"publicKeys\": [\n      {\n       \"keyData\":
<<<<<<< HEAD
        \"ssh-rsa AAAAB3NzaC1yc2EAAAADAQABAAACAQCbIg1guRHbI0lV11wWDt1r2cUdcNd27CJsg+SfgC7miZeubtwUhbsPdhMQsfDyhOWHq1+ZL0M+nJZV63d/1dhmhtgyOqejUwrPlzKhydsbrsdUor+JmNJDdW01v7BXHyuymT8G4s09jCasNOwiufbP/qp72ruu0bIA1nySsvlf9pCQAuFkAnVnf/rFhUlOkhtRpwcq8SUNY2zRHR/EKb/4NWY1JzR4sa3q2fWIJdrrX0DvLoa5g9bIEd4Df79ba7v+yiUBOS0zT2ll+z4g9izHK3EO5d8hL4jYxcjKs+wcslSYRWrascfscLgMlMGh0CdKeNTDjHpGPncaf3Z+FwwwjWeuiNBxv7bJo13/8B/098KlVDl4GZqsoBCEjPyJfV6hO0y/LkRGkk7oHWKgeWAfKtfLItRp00eZ4fcJNK9kCaSMmEugoZWcI7NGbZXzqFWqbpRI7NcDP9+WIQ+i9U5vqWsqd/zng4kbuAJ6UuKqIzB0upYrLShfQE3SAck8oaLhJqqq56VfDuASNpJKidV+zq27HfSBmbXnkR/5AK337dc3MXKJypoK/QPMLKUAP5XLPbs+NddJQV7EZXd29DLgp+fRIg3edpKdO7ZErWhv7d+3Kws+e1Y+ypmR2WIVSwVyBEUfgv2C8Ts9gnTF4pNcEY/S2aBicz5Ew2+jdyGNQQ==
        test@example.com\\n\"\n      }\n     ]\n    }\n   },\n   \"servicePrincipalProfile\":
=======
        \"ssh-rsa AAAAB3NzaC1yc2EAAAADAQABAAABAQDERxHFMvtfO/J7fRynxkHbIk5BUCHLqksWicg3tdvkWeAjqbxEyZi1Xw9QEXgwmXuFaUEUuMIPjPIWQjuhAlxJfesHNWKfdbIXVgayGOaENXTSkbthN3cCBKDTlQ3DFmahsYooXWCiIYWTNs+Da9K6/e2xXkVmxaVgjPCdxkfnGL/TbD5weHQP78ae9EWIqbOcwSjptiLQ4vXIP51fieoLdj960jj2YelYLmyi69CqkGXDpSEZ/3dOzISdPEUkk2T5uoPxnaer/+1X0VYURhnB8AOKTZyGn2o9TvQk3UkW3zKMYDhh6OES5dzx7g0Rp0V2dFYlJyAORZ3aVNdEpGFd
        azcli_aks_live_test@example.com\\n\"\n      }\n     ]\n    }\n   },\n   \"servicePrincipalProfile\":
>>>>>>> a549b82f
        {\n    \"clientId\":\"00000000-0000-0000-0000-000000000001\"\n   },\n   \"nodeResourceGroup\":
        \"MC_clitest000001_cliakstest000002_westus2\",\n   \"enableRBAC\": true,\n
        \  \"networkProfile\": {\n    \"networkPlugin\": \"kubenet\",\n    \"loadBalancerSku\":
        \"Standard\",\n    \"loadBalancerProfile\": {\n     \"managedOutboundIPs\":
        {\n      \"count\": 1\n     },\n     \"effectiveOutboundIPs\": [\n      {\n
<<<<<<< HEAD
        \      \"id\": \"/subscriptions/00000000-0000-0000-0000-000000000000/resourceGroups/MC_clitest000001_cliakstest000002_westus2/providers/Microsoft.Network/publicIPAddresses/d9dc5f14-f6af-41a3-8113-b9151e92cb3b\"\n
=======
        \      \"id\": \"/subscriptions/00000000-0000-0000-0000-000000000000/resourceGroups/MC_clitest000001_cliakstest000002_westus2/providers/Microsoft.Network/publicIPAddresses/80db29ad-3748-42ba-b2bf-f016d7e67436\"\n
>>>>>>> a549b82f
        \     }\n     ]\n    },\n    \"podCidr\": \"10.244.0.0/16\",\n    \"serviceCidr\":
        \"10.0.0.0/16\",\n    \"dnsServiceIP\": \"10.0.0.10\",\n    \"dockerBridgeCidr\":
        \"172.17.0.1/16\",\n    \"outboundType\": \"loadBalancer\",\n    \"podCidrs\":
        [\n     \"10.244.0.0/16\"\n    ],\n    \"serviceCidrs\": [\n     \"10.0.0.0/16\"\n
        \   ],\n    \"ipFamilies\": [\n     \"IPv4\"\n    ]\n   },\n   \"maxAgentPools\":
        100,\n   \"identityProfile\": {\n    \"kubeletidentity\": {\n     \"resourceId\":
        \"/subscriptions/00000000-0000-0000-0000-000000000000/resourcegroups/MC_clitest000001_cliakstest000002_westus2/providers/Microsoft.ManagedIdentity/userAssignedIdentities/cliakstest000002-agentpool\",\n
        \    \"clientId\":\"00000000-0000-0000-0000-000000000001\",\n     \"objectId\":\"00000000-0000-0000-0000-000000000001\"\n
        \   }\n   },\n   \"disableLocalAccounts\": false,\n   \"securityProfile\":
        {}\n  },\n  \"identity\": {\n   \"type\": \"SystemAssigned\",\n   \"principalId\":\"00000000-0000-0000-0000-000000000001\",\n
        \  \"tenantId\": \"54826b22-38d6-4fb2-bad9-b7b93a3e9c5a\"\n  },\n  \"sku\":
        {\n   \"name\": \"Basic\",\n   \"tier\": \"Free\"\n  }\n }"
    headers:
      cache-control:
      - no-cache
      content-length:
<<<<<<< HEAD
      - '4067'
      content-type:
      - application/json
      date:
      - Thu, 12 May 2022 11:02:04 GMT
=======
      - '3824'
      content-type:
      - application/json
      date:
      - Fri, 13 May 2022 06:53:14 GMT
>>>>>>> a549b82f
      expires:
      - '-1'
      pragma:
      - no-cache
      server:
      - nginx
      strict-transport-security:
      - max-age=31536000; includeSubDomains
      transfer-encoding:
      - chunked
      vary:
      - Accept-Encoding
      x-content-type-options:
      - nosniff
    status:
      code: 200
      message: OK
- request:
    body: null
    headers:
      Accept:
      - application/json
      Accept-Encoding:
      - gzip, deflate
      CommandName:
      - aks delete
      Connection:
      - keep-alive
      Content-Length:
      - '0'
      ParameterSetName:
      - -g -n --yes --no-wait
      User-Agent:
<<<<<<< HEAD
      - AZURECLI/2.36.0 azsdk-python-azure-mgmt-containerservice/19.0.0 Python/3.8.10
        (Windows-10-10.0.19044-SP0)
=======
      - AZURECLI/2.36.0 azsdk-python-azure-mgmt-containerservice/19.1.0 Python/3.8.10
        (Linux-5.13.0-1023-azure-x86_64-with-glibc2.29)
>>>>>>> a549b82f
    method: DELETE
    uri: https://management.azure.com/subscriptions/00000000-0000-0000-0000-000000000000/resourceGroups/clitest000001/providers/Microsoft.ContainerService/managedClusters/cliakstest000002?api-version=2022-04-01
  response:
    body:
      string: ''
    headers:
      azure-asyncoperation:
<<<<<<< HEAD
      - https://management.azure.com/subscriptions/00000000-0000-0000-0000-000000000000/providers/Microsoft.ContainerService/locations/westus2/operations/89ae0214-4acf-4a5f-abae-86ce0e7ab844?api-version=2016-03-30
=======
      - https://management.azure.com/subscriptions/00000000-0000-0000-0000-000000000000/providers/Microsoft.ContainerService/locations/westus2/operations/7205152c-e5de-41e6-8415-15f6165e6132?api-version=2016-03-30
>>>>>>> a549b82f
      cache-control:
      - no-cache
      content-length:
      - '0'
      date:
<<<<<<< HEAD
      - Thu, 12 May 2022 11:02:06 GMT
      expires:
      - '-1'
      location:
      - https://management.azure.com/subscriptions/00000000-0000-0000-0000-000000000000/providers/Microsoft.ContainerService/locations/westus2/operationresults/89ae0214-4acf-4a5f-abae-86ce0e7ab844?api-version=2016-03-30
=======
      - Fri, 13 May 2022 06:53:15 GMT
      expires:
      - '-1'
      location:
      - https://management.azure.com/subscriptions/00000000-0000-0000-0000-000000000000/providers/Microsoft.ContainerService/locations/westus2/operationresults/7205152c-e5de-41e6-8415-15f6165e6132?api-version=2016-03-30
>>>>>>> a549b82f
      pragma:
      - no-cache
      server:
      - nginx
      strict-transport-security:
      - max-age=31536000; includeSubDomains
      x-content-type-options:
      - nosniff
      x-ms-ratelimit-remaining-subscription-deletes:
      - '14998'
    status:
      code: 202
      message: Accepted
version: 1<|MERGE_RESOLUTION|>--- conflicted
+++ resolved
@@ -18,27 +18,16 @@
       ParameterSetName:
       - -g -n --location --length
       User-Agent:
-<<<<<<< HEAD
-      - AZURECLI/2.36.0 azsdk-python-azure-mgmt-network/20.0.0 Python/3.8.10 (Windows-10-10.0.19044-SP0)
-=======
       - AZURECLI/2.36.0 azsdk-python-azure-mgmt-network/19.3.0 Python/3.8.10 (Linux-5.13.0-1023-azure-x86_64-with-glibc2.29)
->>>>>>> a549b82f
     method: PUT
-    uri: https://management.azure.com/subscriptions/00000000-0000-0000-0000-000000000000/resourceGroups/clitest000001/providers/Microsoft.Network/publicIPPrefixes/cliaksipprefix000003?api-version=2021-08-01
+    uri: https://management.azure.com/subscriptions/00000000-0000-0000-0000-000000000000/resourceGroups/clitest000001/providers/Microsoft.Network/publicIPPrefixes/cliaksipprefix000003?api-version=2021-05-01
   response:
     body:
       string: "{\r\n  \"name\": \"cliaksipprefix000003\",\r\n  \"id\": \"/subscriptions/00000000-0000-0000-0000-000000000000/resourceGroups/clitest000001/providers/Microsoft.Network/publicIPPrefixes/cliaksipprefix000003\",\r\n
-<<<<<<< HEAD
-        \ \"etag\": \"W/\\\"b98c069d-4c38-4751-89e1-9694e3da185b\\\"\",\r\n  \"type\":
-        \"Microsoft.Network/publicIPPrefixes\",\r\n  \"location\": \"westus2\",\r\n
-        \ \"properties\": {\r\n    \"provisioningState\": \"Updating\",\r\n    \"resourceGuid\":
-        \"ac821aed-09c5-4213-b8e3-6575b46c3f43\",\r\n    \"prefixLength\": 29,\r\n
-=======
         \ \"etag\": \"W/\\\"4d0cc16d-e3d4-4b8d-b994-95d0ac3faab4\\\"\",\r\n  \"type\":
         \"Microsoft.Network/publicIPPrefixes\",\r\n  \"location\": \"westus2\",\r\n
         \ \"properties\": {\r\n    \"provisioningState\": \"Updating\",\r\n    \"resourceGuid\":
         \"bee66b13-66b5-41db-8cbe-7db51cab08b1\",\r\n    \"prefixLength\": 29,\r\n
->>>>>>> a549b82f
         \   \"publicIPAddressVersion\": \"IPv4\",\r\n    \"ipTags\": []\r\n  },\r\n
         \ \"sku\": {\r\n    \"name\": \"Standard\",\r\n    \"tier\": \"Regional\"\r\n
         \ }\r\n}"
@@ -46,11 +35,7 @@
       azure-asyncnotification:
       - Enabled
       azure-asyncoperation:
-<<<<<<< HEAD
-      - https://management.azure.com/subscriptions/00000000-0000-0000-0000-000000000000/providers/Microsoft.Network/locations/westus2/operations/f14d7e92-90b4-4f4a-9a35-4b04fc59a54d?api-version=2021-08-01
-=======
       - https://management.azure.com/subscriptions/00000000-0000-0000-0000-000000000000/providers/Microsoft.Network/locations/westus2/operations/0377b6cd-5871-4733-9b03-3ed27017386c?api-version=2021-05-01
->>>>>>> a549b82f
       cache-control:
       - no-cache
       content-length:
@@ -58,11 +43,7 @@
       content-type:
       - application/json; charset=utf-8
       date:
-<<<<<<< HEAD
-      - Thu, 12 May 2022 10:56:25 GMT
-=======
       - Fri, 13 May 2022 06:48:54 GMT
->>>>>>> a549b82f
       expires:
       - '-1'
       pragma:
@@ -75,11 +56,7 @@
       x-content-type-options:
       - nosniff
       x-ms-arm-service-request-id:
-<<<<<<< HEAD
-      - 5a619e5f-f451-4ab9-8fd4-55b68c0479ed
-=======
       - caa50422-bba5-4bc9-a9cf-36a775a91f84
->>>>>>> a549b82f
       x-ms-ratelimit-remaining-subscription-writes:
       - '1198'
     status:
@@ -99,15 +76,9 @@
       ParameterSetName:
       - -g -n --location --length
       User-Agent:
-<<<<<<< HEAD
-      - AZURECLI/2.36.0 azsdk-python-azure-mgmt-network/20.0.0 Python/3.8.10 (Windows-10-10.0.19044-SP0)
-    method: GET
-    uri: https://management.azure.com/subscriptions/00000000-0000-0000-0000-000000000000/providers/Microsoft.Network/locations/westus2/operations/f14d7e92-90b4-4f4a-9a35-4b04fc59a54d?api-version=2021-08-01
-=======
       - AZURECLI/2.36.0 azsdk-python-azure-mgmt-network/19.3.0 Python/3.8.10 (Linux-5.13.0-1023-azure-x86_64-with-glibc2.29)
     method: GET
     uri: https://management.azure.com/subscriptions/00000000-0000-0000-0000-000000000000/providers/Microsoft.Network/locations/westus2/operations/0377b6cd-5871-4733-9b03-3ed27017386c?api-version=2021-05-01
->>>>>>> a549b82f
   response:
     body:
       string: "{\r\n  \"status\": \"InProgress\"\r\n}"
@@ -119,11 +90,7 @@
       content-type:
       - application/json; charset=utf-8
       date:
-<<<<<<< HEAD
-      - Thu, 12 May 2022 10:56:28 GMT
-=======
       - Fri, 13 May 2022 06:48:57 GMT
->>>>>>> a549b82f
       expires:
       - '-1'
       pragma:
@@ -140,11 +107,7 @@
       x-content-type-options:
       - nosniff
       x-ms-arm-service-request-id:
-<<<<<<< HEAD
-      - ee40ad15-3d27-4593-b0ed-16292dc41fad
-=======
       - b7507602-ca5e-4955-8c76-c361dca05c56
->>>>>>> a549b82f
     status:
       code: 200
       message: OK
@@ -162,31 +125,21 @@
       ParameterSetName:
       - -g -n --location --length
       User-Agent:
-<<<<<<< HEAD
-      - AZURECLI/2.36.0 azsdk-python-azure-mgmt-network/20.0.0 Python/3.8.10 (Windows-10-10.0.19044-SP0)
-    method: GET
-    uri: https://management.azure.com/subscriptions/00000000-0000-0000-0000-000000000000/providers/Microsoft.Network/locations/westus2/operations/f14d7e92-90b4-4f4a-9a35-4b04fc59a54d?api-version=2021-08-01
-=======
       - AZURECLI/2.36.0 azsdk-python-azure-mgmt-network/19.3.0 Python/3.8.10 (Linux-5.13.0-1023-azure-x86_64-with-glibc2.29)
     method: GET
     uri: https://management.azure.com/subscriptions/00000000-0000-0000-0000-000000000000/providers/Microsoft.Network/locations/westus2/operations/0377b6cd-5871-4733-9b03-3ed27017386c?api-version=2021-05-01
->>>>>>> a549b82f
-  response:
-    body:
-      string: "{\r\n  \"status\": \"InProgress\"\r\n}"
-    headers:
-      cache-control:
-      - no-cache
-      content-length:
-      - '30'
+  response:
+    body:
+      string: "{\r\n  \"status\": \"Succeeded\"\r\n}"
+    headers:
+      cache-control:
+      - no-cache
+      content-length:
+      - '29'
       content-type:
       - application/json; charset=utf-8
       date:
-<<<<<<< HEAD
-      - Thu, 12 May 2022 10:56:39 GMT
-=======
       - Fri, 13 May 2022 06:49:07 GMT
->>>>>>> a549b82f
       expires:
       - '-1'
       pragma:
@@ -203,11 +156,7 @@
       x-content-type-options:
       - nosniff
       x-ms-arm-service-request-id:
-<<<<<<< HEAD
-      - bea6627b-2962-4150-bc14-fd25f177769c
-=======
       - 47f66203-98a4-4748-a714-257ff46208f3
->>>>>>> a549b82f
     status:
       code: 200
       message: OK
@@ -225,18 +174,11 @@
       ParameterSetName:
       - -g -n --location --length
       User-Agent:
-<<<<<<< HEAD
-      - AZURECLI/2.36.0 azsdk-python-azure-mgmt-network/20.0.0 Python/3.8.10 (Windows-10-10.0.19044-SP0)
-=======
       - AZURECLI/2.36.0 azsdk-python-azure-mgmt-network/19.3.0 Python/3.8.10 (Linux-5.13.0-1023-azure-x86_64-with-glibc2.29)
->>>>>>> a549b82f
-    method: GET
-    uri: https://management.azure.com/subscriptions/00000000-0000-0000-0000-000000000000/providers/Microsoft.Network/locations/westus2/operations/f14d7e92-90b4-4f4a-9a35-4b04fc59a54d?api-version=2021-08-01
-  response:
-    body:
-<<<<<<< HEAD
-      string: "{\r\n  \"status\": \"InProgress\"\r\n}"
-=======
+    method: GET
+    uri: https://management.azure.com/subscriptions/00000000-0000-0000-0000-000000000000/resourceGroups/clitest000001/providers/Microsoft.Network/publicIPPrefixes/cliaksipprefix000003?api-version=2021-05-01
+  response:
+    body:
       string: "{\r\n  \"name\": \"cliaksipprefix000003\",\r\n  \"id\": \"/subscriptions/00000000-0000-0000-0000-000000000000/resourceGroups/clitest000001/providers/Microsoft.Network/publicIPPrefixes/cliaksipprefix000003\",\r\n
         \ \"etag\": \"W/\\\"9efb80fe-060c-4827-b2ea-7085c362a0b6\\\"\",\r\n  \"type\":
         \"Microsoft.Network/publicIPPrefixes\",\r\n  \"location\": \"westus2\",\r\n
@@ -245,18 +187,10 @@
         \   \"publicIPAddressVersion\": \"IPv4\",\r\n    \"ipPrefix\": \"52.175.213.0/29\",\r\n
         \   \"ipTags\": []\r\n  },\r\n  \"sku\": {\r\n    \"name\": \"Standard\",\r\n
         \   \"tier\": \"Regional\"\r\n  }\r\n}"
->>>>>>> a549b82f
-    headers:
-      cache-control:
-      - no-cache
-      content-length:
-<<<<<<< HEAD
-      - '30'
-      content-type:
-      - application/json; charset=utf-8
-      date:
-      - Thu, 12 May 2022 10:56:59 GMT
-=======
+    headers:
+      cache-control:
+      - no-cache
+      content-length:
       - '639'
       content-type:
       - application/json; charset=utf-8
@@ -264,7 +198,6 @@
       - Fri, 13 May 2022 06:49:07 GMT
       etag:
       - W/"9efb80fe-060c-4827-b2ea-7085c362a0b6"
->>>>>>> a549b82f
       expires:
       - '-1'
       pragma:
@@ -281,79 +214,53 @@
       x-content-type-options:
       - nosniff
       x-ms-arm-service-request-id:
-<<<<<<< HEAD
-      - a4ae1834-98a6-457f-9635-cece1cbd8420
-=======
       - a242d03f-3f30-4c91-9b47-0ec2532bba29
->>>>>>> a549b82f
-    status:
-      code: 200
-      message: OK
-- request:
-    body: null
-    headers:
-      Accept:
-      - '*/*'
-      Accept-Encoding:
-      - gzip, deflate
-      CommandName:
-      - network public-ip prefix create
-      Connection:
-      - keep-alive
-      ParameterSetName:
-      - -g -n --location --length
-      User-Agent:
-<<<<<<< HEAD
-      - AZURECLI/2.36.0 azsdk-python-azure-mgmt-network/20.0.0 Python/3.8.10 (Windows-10-10.0.19044-SP0)
-=======
+    status:
+      code: 200
+      message: OK
+- request:
+    body: null
+    headers:
+      Accept:
+      - application/json
+      Accept-Encoding:
+      - gzip, deflate
+      CommandName:
+      - aks create
+      Connection:
+      - keep-alive
+      ParameterSetName:
+      - --resource-group --name --ssh-key-value --enable-node-public-ip --node-public-ip-prefix-id
+      User-Agent:
       - AZURECLI/2.36.0 azsdk-python-azure-mgmt-resource/21.1.0b1 Python/3.8.10 (Linux-5.13.0-1023-azure-x86_64-with-glibc2.29)
->>>>>>> a549b82f
-    method: GET
-    uri: https://management.azure.com/subscriptions/00000000-0000-0000-0000-000000000000/providers/Microsoft.Network/locations/westus2/operations/f14d7e92-90b4-4f4a-9a35-4b04fc59a54d?api-version=2021-08-01
-  response:
-    body:
-<<<<<<< HEAD
-      string: "{\r\n  \"status\": \"Succeeded\"\r\n}"
-=======
+    method: GET
+    uri: https://management.azure.com/subscriptions/00000000-0000-0000-0000-000000000000/resourcegroups/clitest000001?api-version=2021-04-01
+  response:
+    body:
       string: '{"id":"/subscriptions/00000000-0000-0000-0000-000000000000/resourceGroups/clitest000001","name":"clitest000001","type":"Microsoft.Resources/resourceGroups","location":"westus2","tags":{"product":"azurecli","cause":"automation","date":"2022-05-13T06:48:54Z"},"properties":{"provisioningState":"Succeeded"}}'
->>>>>>> a549b82f
-    headers:
-      cache-control:
-      - no-cache
-      content-length:
-      - '29'
+    headers:
+      cache-control:
+      - no-cache
+      content-length:
+      - '305'
       content-type:
       - application/json; charset=utf-8
       date:
-<<<<<<< HEAD
-      - Thu, 12 May 2022 10:57:19 GMT
-=======
       - Fri, 13 May 2022 06:49:08 GMT
->>>>>>> a549b82f
-      expires:
-      - '-1'
-      pragma:
-      - no-cache
-      server:
-      - Microsoft-HTTPAPI/2.0
-      - Microsoft-HTTPAPI/2.0
-      strict-transport-security:
-      - max-age=31536000; includeSubDomains
-      transfer-encoding:
-      - chunked
-      vary:
-      - Accept-Encoding
-      x-content-type-options:
-      - nosniff
-      x-ms-arm-service-request-id:
-      - 93560148-822b-4f04-9406-130eefd30e11
-    status:
-      code: 200
-      message: OK
-- request:
-<<<<<<< HEAD
-    body: null
-=======
+      expires:
+      - '-1'
+      pragma:
+      - no-cache
+      strict-transport-security:
+      - max-age=31536000; includeSubDomains
+      vary:
+      - Accept-Encoding
+      x-content-type-options:
+      - nosniff
+    status:
+      code: 200
+      message: OK
+- request:
     body: '{"location": "westus2", "identity": {"type": "SystemAssigned"}, "properties":
       {"kubernetesVersion": "", "dnsPrefix": "cliakstest-clitestyy436hhzs-79a739",
       "agentPoolProfiles": [{"count": 3, "vmSize": "Standard_DS2_v2", "osDiskSizeGB":
@@ -369,46 +276,22 @@
       "10.0.0.0/16", "dnsServiceIP": "10.0.0.10", "dockerBridgeCidr": "172.17.0.1/16",
       "outboundType": "loadBalancer", "loadBalancerSku": "standard"}, "disableLocalAccounts":
       false}}'
->>>>>>> a549b82f
-    headers:
-      Accept:
-      - '*/*'
-      Accept-Encoding:
-      - gzip, deflate
-      CommandName:
-      - network public-ip prefix create
-      Connection:
-      - keep-alive
-<<<<<<< HEAD
-=======
+    headers:
+      Accept:
+      - application/json
+      Accept-Encoding:
+      - gzip, deflate
+      CommandName:
+      - aks create
+      Connection:
+      - keep-alive
       Content-Length:
       - '1610'
       Content-Type:
       - application/json
->>>>>>> a549b82f
-      ParameterSetName:
-      - -g -n --location --length
-      User-Agent:
-<<<<<<< HEAD
-      - AZURECLI/2.36.0 azsdk-python-azure-mgmt-network/20.0.0 Python/3.8.10 (Windows-10-10.0.19044-SP0)
-    method: GET
-    uri: https://management.azure.com/subscriptions/00000000-0000-0000-0000-000000000000/resourceGroups/clitest000001/providers/Microsoft.Network/publicIPPrefixes/cliaksipprefix000003?api-version=2021-08-01
-  response:
-    body:
-      string: "{\r\n  \"name\": \"cliaksipprefix000003\",\r\n  \"id\": \"/subscriptions/00000000-0000-0000-0000-000000000000/resourceGroups/clitest000001/providers/Microsoft.Network/publicIPPrefixes/cliaksipprefix000003\",\r\n
-        \ \"etag\": \"W/\\\"62ae48e8-3ba0-498a-8c5d-c7a2481a54c4\\\"\",\r\n  \"type\":
-        \"Microsoft.Network/publicIPPrefixes\",\r\n  \"location\": \"westus2\",\r\n
-        \ \"properties\": {\r\n    \"provisioningState\": \"Succeeded\",\r\n    \"resourceGuid\":
-        \"ac821aed-09c5-4213-b8e3-6575b46c3f43\",\r\n    \"prefixLength\": 29,\r\n
-        \   \"publicIPAddressVersion\": \"IPv4\",\r\n    \"ipPrefix\": \"52.175.213.0/29\",\r\n
-        \   \"ipTags\": []\r\n  },\r\n  \"sku\": {\r\n    \"name\": \"Standard\",\r\n
-        \   \"tier\": \"Regional\"\r\n  }\r\n}"
-    headers:
-      cache-control:
-      - no-cache
-      content-length:
-      - '639'
-=======
+      ParameterSetName:
+      - --resource-group --name --ssh-key-value --enable-node-public-ip --node-public-ip-prefix-id
+      User-Agent:
       - AZURECLI/2.36.0 azsdk-python-azure-mgmt-containerservice/19.1.0 Python/3.8.10
         (Linux-5.13.0-1023-azure-x86_64-with-glibc2.29)
     method: PUT
@@ -457,59 +340,39 @@
       - no-cache
       content-length:
       - '3171'
->>>>>>> a549b82f
-      content-type:
-      - application/json; charset=utf-8
-      date:
-<<<<<<< HEAD
-      - Thu, 12 May 2022 10:57:19 GMT
-      etag:
-      - W/"62ae48e8-3ba0-498a-8c5d-c7a2481a54c4"
-=======
+      content-type:
+      - application/json
+      date:
       - Fri, 13 May 2022 06:49:13 GMT
->>>>>>> a549b82f
-      expires:
-      - '-1'
-      pragma:
-      - no-cache
-      server:
-      - Microsoft-HTTPAPI/2.0
-      - Microsoft-HTTPAPI/2.0
-      strict-transport-security:
-      - max-age=31536000; includeSubDomains
-      transfer-encoding:
-      - chunked
-      vary:
-      - Accept-Encoding
-      x-content-type-options:
-      - nosniff
-      x-ms-arm-service-request-id:
-      - 4c49daca-eec2-420e-995c-1ffb94ab538c
-    status:
-      code: 200
-      message: OK
-- request:
-    body: null
-    headers:
-      Accept:
-      - application/json
-      Accept-Encoding:
-      - gzip, deflate
-      CommandName:
-      - aks create
-      Connection:
-      - keep-alive
-      ParameterSetName:
-      - --resource-group --name --ssh-key-value --enable-node-public-ip --node-public-ip-prefix-id
-      User-Agent:
-<<<<<<< HEAD
-      - AZURECLI/2.36.0 azsdk-python-azure-mgmt-resource/21.1.0b1 Python/3.8.10 (Windows-10-10.0.19044-SP0)
-    method: GET
-    uri: https://management.azure.com/subscriptions/00000000-0000-0000-0000-000000000000/resourcegroups/clitest000001?api-version=2021-04-01
-  response:
-    body:
-      string: '{"id":"/subscriptions/00000000-0000-0000-0000-000000000000/resourceGroups/clitest000001","name":"clitest000001","type":"Microsoft.Resources/resourceGroups","location":"westus2","tags":{"product":"azurecli","cause":"automation","date":"2022-05-12T10:56:16Z"},"properties":{"provisioningState":"Succeeded"}}'
-=======
+      expires:
+      - '-1'
+      pragma:
+      - no-cache
+      server:
+      - nginx
+      strict-transport-security:
+      - max-age=31536000; includeSubDomains
+      x-content-type-options:
+      - nosniff
+      x-ms-ratelimit-remaining-subscription-writes:
+      - '1195'
+    status:
+      code: 201
+      message: Created
+- request:
+    body: null
+    headers:
+      Accept:
+      - '*/*'
+      Accept-Encoding:
+      - gzip, deflate
+      CommandName:
+      - aks create
+      Connection:
+      - keep-alive
+      ParameterSetName:
+      - --resource-group --name --ssh-key-value --enable-node-public-ip --node-public-ip-prefix-id
+      User-Agent:
       - AZURECLI/2.36.0 azsdk-python-azure-mgmt-containerservice/19.1.0 Python/3.8.10
         (Linux-5.13.0-1023-azure-x86_64-with-glibc2.29)
     method: GET
@@ -518,742 +381,417 @@
     body:
       string: "{\n  \"name\": \"65ca0229-bb69-f44e-a902-c12b1a4dcf8a\",\n  \"status\":
         \"InProgress\",\n  \"startTime\": \"2022-05-13T06:49:13.3866666Z\"\n }"
->>>>>>> a549b82f
-    headers:
-      cache-control:
-      - no-cache
-      content-length:
-      - '305'
-      content-type:
-      - application/json; charset=utf-8
-      date:
-<<<<<<< HEAD
-      - Thu, 12 May 2022 10:57:21 GMT
-=======
+    headers:
+      cache-control:
+      - no-cache
+      content-length:
+      - '126'
+      content-type:
+      - application/json
+      date:
       - Fri, 13 May 2022 06:49:43 GMT
->>>>>>> a549b82f
-      expires:
-      - '-1'
-      pragma:
-      - no-cache
-      strict-transport-security:
-      - max-age=31536000; includeSubDomains
-      vary:
-      - Accept-Encoding
-      x-content-type-options:
-      - nosniff
-    status:
-      code: 200
-      message: OK
-- request:
-    body: '{"location": "westus2", "identity": {"type": "SystemAssigned"}, "properties":
-      {"kubernetesVersion": "", "dnsPrefix": "cliakstest-clitest2pjqwb5xr-0b1f64",
-      "agentPoolProfiles": [{"count": 3, "vmSize": "Standard_DS2_v2", "osDiskSizeGB":
-      0, "osType": "Linux", "enableAutoScaling": false, "type": "VirtualMachineScaleSets",
-      "mode": "System", "orchestratorVersion": "", "upgradeSettings": {}, "enableNodePublicIP":
-      true, "nodePublicIPPrefixID": "/subscriptions/00000000-0000-0000-0000-000000000000/resourceGroups/clitest000001/providers/Microsoft.Network/publicIPPrefixes/cliaksipprefix000003",
-      "scaleSetPriority": "Regular", "scaleSetEvictionPolicy": "Delete", "spotMaxPrice":
-      -1.0, "nodeTaints": [], "enableEncryptionAtHost": false, "enableUltraSSD": false,
-      "enableFIPS": false, "name": "nodepool1"}], "linuxProfile": {"adminUsername":
-      "azureuser", "ssh": {"publicKeys": [{"keyData": "ssh-rsa AAAAB3NzaC1yc2EAAAADAQABAAACAQCbIg1guRHbI0lV11wWDt1r2cUdcNd27CJsg+SfgC7miZeubtwUhbsPdhMQsfDyhOWHq1+ZL0M+nJZV63d/1dhmhtgyOqejUwrPlzKhydsbrsdUor+JmNJDdW01v7BXHyuymT8G4s09jCasNOwiufbP/qp72ruu0bIA1nySsvlf9pCQAuFkAnVnf/rFhUlOkhtRpwcq8SUNY2zRHR/EKb/4NWY1JzR4sa3q2fWIJdrrX0DvLoa5g9bIEd4Df79ba7v+yiUBOS0zT2ll+z4g9izHK3EO5d8hL4jYxcjKs+wcslSYRWrascfscLgMlMGh0CdKeNTDjHpGPncaf3Z+FwwwjWeuiNBxv7bJo13/8B/098KlVDl4GZqsoBCEjPyJfV6hO0y/LkRGkk7oHWKgeWAfKtfLItRp00eZ4fcJNK9kCaSMmEugoZWcI7NGbZXzqFWqbpRI7NcDP9+WIQ+i9U5vqWsqd/zng4kbuAJ6UuKqIzB0upYrLShfQE3SAck8oaLhJqqq56VfDuASNpJKidV+zq27HfSBmbXnkR/5AK337dc3MXKJypoK/QPMLKUAP5XLPbs+NddJQV7EZXd29DLgp+fRIg3edpKdO7ZErWhv7d+3Kws+e1Y+ypmR2WIVSwVyBEUfgv2C8Ts9gnTF4pNcEY/S2aBicz5Ew2+jdyGNQQ==
-      test@example.com\n"}]}}, "addonProfiles": {}, "enableRBAC": true, "networkProfile":
-      {"networkPlugin": "kubenet", "podCidr": "10.244.0.0/16", "serviceCidr": "10.0.0.0/16",
-      "dnsServiceIP": "10.0.0.10", "dockerBridgeCidr": "172.17.0.1/16", "outboundType":
-      "loadBalancer", "loadBalancerSku": "standard"}, "disableLocalAccounts": false}}'
-    headers:
-      Accept:
-      - application/json
-      Accept-Encoding:
-      - gzip, deflate
-      CommandName:
-      - aks create
-      Connection:
-      - keep-alive
-      Content-Length:
-      - '1939'
-      Content-Type:
-      - application/json
-      ParameterSetName:
-      - --resource-group --name --ssh-key-value --enable-node-public-ip --node-public-ip-prefix-id
-      User-Agent:
-<<<<<<< HEAD
-      - AZURECLI/2.36.0 azsdk-python-azure-mgmt-containerservice/19.0.0 Python/3.8.10
-        (Windows-10-10.0.19044-SP0)
-    method: PUT
-    uri: https://management.azure.com/subscriptions/00000000-0000-0000-0000-000000000000/resourceGroups/clitest000001/providers/Microsoft.ContainerService/managedClusters/cliakstest000002?api-version=2022-03-01
+      expires:
+      - '-1'
+      pragma:
+      - no-cache
+      server:
+      - nginx
+      strict-transport-security:
+      - max-age=31536000; includeSubDomains
+      transfer-encoding:
+      - chunked
+      vary:
+      - Accept-Encoding
+      x-content-type-options:
+      - nosniff
+    status:
+      code: 200
+      message: OK
+- request:
+    body: null
+    headers:
+      Accept:
+      - '*/*'
+      Accept-Encoding:
+      - gzip, deflate
+      CommandName:
+      - aks create
+      Connection:
+      - keep-alive
+      ParameterSetName:
+      - --resource-group --name --ssh-key-value --enable-node-public-ip --node-public-ip-prefix-id
+      User-Agent:
+      - AZURECLI/2.36.0 azsdk-python-azure-mgmt-containerservice/19.1.0 Python/3.8.10
+        (Linux-5.13.0-1023-azure-x86_64-with-glibc2.29)
+    method: GET
+    uri: https://management.azure.com/subscriptions/00000000-0000-0000-0000-000000000000/providers/Microsoft.ContainerService/locations/westus2/operations/2902ca65-69bb-4ef4-a902-c12b1a4dcf8a?api-version=2016-03-30
+  response:
+    body:
+      string: "{\n  \"name\": \"65ca0229-bb69-f44e-a902-c12b1a4dcf8a\",\n  \"status\":
+        \"InProgress\",\n  \"startTime\": \"2022-05-13T06:49:13.3866666Z\"\n }"
+    headers:
+      cache-control:
+      - no-cache
+      content-length:
+      - '126'
+      content-type:
+      - application/json
+      date:
+      - Fri, 13 May 2022 06:50:13 GMT
+      expires:
+      - '-1'
+      pragma:
+      - no-cache
+      server:
+      - nginx
+      strict-transport-security:
+      - max-age=31536000; includeSubDomains
+      transfer-encoding:
+      - chunked
+      vary:
+      - Accept-Encoding
+      x-content-type-options:
+      - nosniff
+    status:
+      code: 200
+      message: OK
+- request:
+    body: null
+    headers:
+      Accept:
+      - '*/*'
+      Accept-Encoding:
+      - gzip, deflate
+      CommandName:
+      - aks create
+      Connection:
+      - keep-alive
+      ParameterSetName:
+      - --resource-group --name --ssh-key-value --enable-node-public-ip --node-public-ip-prefix-id
+      User-Agent:
+      - AZURECLI/2.36.0 azsdk-python-azure-mgmt-containerservice/19.1.0 Python/3.8.10
+        (Linux-5.13.0-1023-azure-x86_64-with-glibc2.29)
+    method: GET
+    uri: https://management.azure.com/subscriptions/00000000-0000-0000-0000-000000000000/providers/Microsoft.ContainerService/locations/westus2/operations/2902ca65-69bb-4ef4-a902-c12b1a4dcf8a?api-version=2016-03-30
+  response:
+    body:
+      string: "{\n  \"name\": \"65ca0229-bb69-f44e-a902-c12b1a4dcf8a\",\n  \"status\":
+        \"InProgress\",\n  \"startTime\": \"2022-05-13T06:49:13.3866666Z\"\n }"
+    headers:
+      cache-control:
+      - no-cache
+      content-length:
+      - '126'
+      content-type:
+      - application/json
+      date:
+      - Fri, 13 May 2022 06:50:43 GMT
+      expires:
+      - '-1'
+      pragma:
+      - no-cache
+      server:
+      - nginx
+      strict-transport-security:
+      - max-age=31536000; includeSubDomains
+      transfer-encoding:
+      - chunked
+      vary:
+      - Accept-Encoding
+      x-content-type-options:
+      - nosniff
+    status:
+      code: 200
+      message: OK
+- request:
+    body: null
+    headers:
+      Accept:
+      - '*/*'
+      Accept-Encoding:
+      - gzip, deflate
+      CommandName:
+      - aks create
+      Connection:
+      - keep-alive
+      ParameterSetName:
+      - --resource-group --name --ssh-key-value --enable-node-public-ip --node-public-ip-prefix-id
+      User-Agent:
+      - AZURECLI/2.36.0 azsdk-python-azure-mgmt-containerservice/19.1.0 Python/3.8.10
+        (Linux-5.13.0-1023-azure-x86_64-with-glibc2.29)
+    method: GET
+    uri: https://management.azure.com/subscriptions/00000000-0000-0000-0000-000000000000/providers/Microsoft.ContainerService/locations/westus2/operations/2902ca65-69bb-4ef4-a902-c12b1a4dcf8a?api-version=2016-03-30
+  response:
+    body:
+      string: "{\n  \"name\": \"65ca0229-bb69-f44e-a902-c12b1a4dcf8a\",\n  \"status\":
+        \"InProgress\",\n  \"startTime\": \"2022-05-13T06:49:13.3866666Z\"\n }"
+    headers:
+      cache-control:
+      - no-cache
+      content-length:
+      - '126'
+      content-type:
+      - application/json
+      date:
+      - Fri, 13 May 2022 06:51:13 GMT
+      expires:
+      - '-1'
+      pragma:
+      - no-cache
+      server:
+      - nginx
+      strict-transport-security:
+      - max-age=31536000; includeSubDomains
+      transfer-encoding:
+      - chunked
+      vary:
+      - Accept-Encoding
+      x-content-type-options:
+      - nosniff
+    status:
+      code: 200
+      message: OK
+- request:
+    body: null
+    headers:
+      Accept:
+      - '*/*'
+      Accept-Encoding:
+      - gzip, deflate
+      CommandName:
+      - aks create
+      Connection:
+      - keep-alive
+      ParameterSetName:
+      - --resource-group --name --ssh-key-value --enable-node-public-ip --node-public-ip-prefix-id
+      User-Agent:
+      - AZURECLI/2.36.0 azsdk-python-azure-mgmt-containerservice/19.1.0 Python/3.8.10
+        (Linux-5.13.0-1023-azure-x86_64-with-glibc2.29)
+    method: GET
+    uri: https://management.azure.com/subscriptions/00000000-0000-0000-0000-000000000000/providers/Microsoft.ContainerService/locations/westus2/operations/2902ca65-69bb-4ef4-a902-c12b1a4dcf8a?api-version=2016-03-30
+  response:
+    body:
+      string: "{\n  \"name\": \"65ca0229-bb69-f44e-a902-c12b1a4dcf8a\",\n  \"status\":
+        \"InProgress\",\n  \"startTime\": \"2022-05-13T06:49:13.3866666Z\"\n }"
+    headers:
+      cache-control:
+      - no-cache
+      content-length:
+      - '126'
+      content-type:
+      - application/json
+      date:
+      - Fri, 13 May 2022 06:51:43 GMT
+      expires:
+      - '-1'
+      pragma:
+      - no-cache
+      server:
+      - nginx
+      strict-transport-security:
+      - max-age=31536000; includeSubDomains
+      transfer-encoding:
+      - chunked
+      vary:
+      - Accept-Encoding
+      x-content-type-options:
+      - nosniff
+    status:
+      code: 200
+      message: OK
+- request:
+    body: null
+    headers:
+      Accept:
+      - '*/*'
+      Accept-Encoding:
+      - gzip, deflate
+      CommandName:
+      - aks create
+      Connection:
+      - keep-alive
+      ParameterSetName:
+      - --resource-group --name --ssh-key-value --enable-node-public-ip --node-public-ip-prefix-id
+      User-Agent:
+      - AZURECLI/2.36.0 azsdk-python-azure-mgmt-containerservice/19.1.0 Python/3.8.10
+        (Linux-5.13.0-1023-azure-x86_64-with-glibc2.29)
+    method: GET
+    uri: https://management.azure.com/subscriptions/00000000-0000-0000-0000-000000000000/providers/Microsoft.ContainerService/locations/westus2/operations/2902ca65-69bb-4ef4-a902-c12b1a4dcf8a?api-version=2016-03-30
+  response:
+    body:
+      string: "{\n  \"name\": \"65ca0229-bb69-f44e-a902-c12b1a4dcf8a\",\n  \"status\":
+        \"InProgress\",\n  \"startTime\": \"2022-05-13T06:49:13.3866666Z\"\n }"
+    headers:
+      cache-control:
+      - no-cache
+      content-length:
+      - '126'
+      content-type:
+      - application/json
+      date:
+      - Fri, 13 May 2022 06:52:13 GMT
+      expires:
+      - '-1'
+      pragma:
+      - no-cache
+      server:
+      - nginx
+      strict-transport-security:
+      - max-age=31536000; includeSubDomains
+      transfer-encoding:
+      - chunked
+      vary:
+      - Accept-Encoding
+      x-content-type-options:
+      - nosniff
+    status:
+      code: 200
+      message: OK
+- request:
+    body: null
+    headers:
+      Accept:
+      - '*/*'
+      Accept-Encoding:
+      - gzip, deflate
+      CommandName:
+      - aks create
+      Connection:
+      - keep-alive
+      ParameterSetName:
+      - --resource-group --name --ssh-key-value --enable-node-public-ip --node-public-ip-prefix-id
+      User-Agent:
+      - AZURECLI/2.36.0 azsdk-python-azure-mgmt-containerservice/19.1.0 Python/3.8.10
+        (Linux-5.13.0-1023-azure-x86_64-with-glibc2.29)
+    method: GET
+    uri: https://management.azure.com/subscriptions/00000000-0000-0000-0000-000000000000/providers/Microsoft.ContainerService/locations/westus2/operations/2902ca65-69bb-4ef4-a902-c12b1a4dcf8a?api-version=2016-03-30
+  response:
+    body:
+      string: "{\n  \"name\": \"65ca0229-bb69-f44e-a902-c12b1a4dcf8a\",\n  \"status\":
+        \"InProgress\",\n  \"startTime\": \"2022-05-13T06:49:13.3866666Z\"\n }"
+    headers:
+      cache-control:
+      - no-cache
+      content-length:
+      - '126'
+      content-type:
+      - application/json
+      date:
+      - Fri, 13 May 2022 06:52:43 GMT
+      expires:
+      - '-1'
+      pragma:
+      - no-cache
+      server:
+      - nginx
+      strict-transport-security:
+      - max-age=31536000; includeSubDomains
+      transfer-encoding:
+      - chunked
+      vary:
+      - Accept-Encoding
+      x-content-type-options:
+      - nosniff
+    status:
+      code: 200
+      message: OK
+- request:
+    body: null
+    headers:
+      Accept:
+      - '*/*'
+      Accept-Encoding:
+      - gzip, deflate
+      CommandName:
+      - aks create
+      Connection:
+      - keep-alive
+      ParameterSetName:
+      - --resource-group --name --ssh-key-value --enable-node-public-ip --node-public-ip-prefix-id
+      User-Agent:
+      - AZURECLI/2.36.0 azsdk-python-azure-mgmt-containerservice/19.1.0 Python/3.8.10
+        (Linux-5.13.0-1023-azure-x86_64-with-glibc2.29)
+    method: GET
+    uri: https://management.azure.com/subscriptions/00000000-0000-0000-0000-000000000000/providers/Microsoft.ContainerService/locations/westus2/operations/2902ca65-69bb-4ef4-a902-c12b1a4dcf8a?api-version=2016-03-30
+  response:
+    body:
+      string: "{\n  \"name\": \"65ca0229-bb69-f44e-a902-c12b1a4dcf8a\",\n  \"status\":
+        \"Succeeded\",\n  \"startTime\": \"2022-05-13T06:49:13.3866666Z\",\n  \"endTime\":
+        \"2022-05-13T06:52:59.8235608Z\"\n }"
+    headers:
+      cache-control:
+      - no-cache
+      content-length:
+      - '170'
+      content-type:
+      - application/json
+      date:
+      - Fri, 13 May 2022 06:53:14 GMT
+      expires:
+      - '-1'
+      pragma:
+      - no-cache
+      server:
+      - nginx
+      strict-transport-security:
+      - max-age=31536000; includeSubDomains
+      transfer-encoding:
+      - chunked
+      vary:
+      - Accept-Encoding
+      x-content-type-options:
+      - nosniff
+    status:
+      code: 200
+      message: OK
+- request:
+    body: null
+    headers:
+      Accept:
+      - '*/*'
+      Accept-Encoding:
+      - gzip, deflate
+      CommandName:
+      - aks create
+      Connection:
+      - keep-alive
+      ParameterSetName:
+      - --resource-group --name --ssh-key-value --enable-node-public-ip --node-public-ip-prefix-id
+      User-Agent:
+      - AZURECLI/2.36.0 azsdk-python-azure-mgmt-containerservice/19.1.0 Python/3.8.10
+        (Linux-5.13.0-1023-azure-x86_64-with-glibc2.29)
+    method: GET
+    uri: https://management.azure.com/subscriptions/00000000-0000-0000-0000-000000000000/resourceGroups/clitest000001/providers/Microsoft.ContainerService/managedClusters/cliakstest000002?api-version=2022-04-01
   response:
     body:
       string: "{\n  \"id\": \"/subscriptions/00000000-0000-0000-0000-000000000000/resourcegroups/clitest000001/providers/Microsoft.ContainerService/managedClusters/cliakstest000002\",\n
         \ \"location\": \"westus2\",\n  \"name\": \"cliakstest000002\",\n  \"type\":
         \"Microsoft.ContainerService/ManagedClusters\",\n  \"properties\": {\n   \"provisioningState\":
-        \"Creating\",\n   \"powerState\": {\n    \"code\": \"Running\"\n   },\n   \"kubernetesVersion\":
-        \"1.22.6\",\n   \"dnsPrefix\": \"cliakstest-clitest2pjqwb5xr-0b1f64\",\n   \"fqdn\":
-        \"cliakstest-clitest2pjqwb5xr-0b1f64-f7831971.hcp.westus2.azmk8s.io\",\n   \"azurePortalFQDN\":
-        \"cliakstest-clitest2pjqwb5xr-0b1f64-f7831971.portal.hcp.westus2.azmk8s.io\",\n
+        \"Succeeded\",\n   \"powerState\": {\n    \"code\": \"Running\"\n   },\n   \"kubernetesVersion\":
+        \"1.22.6\",\n   \"currentKubernetesVersion\": \"1.22.6\",\n   \"dnsPrefix\":
+        \"cliakstest-clitestyy436hhzs-79a739\",\n   \"fqdn\": \"cliakstest-clitestyy436hhzs-79a739-2ac44080.hcp.westus2.azmk8s.io\",\n
+        \  \"azurePortalFQDN\": \"cliakstest-clitestyy436hhzs-79a739-2ac44080.portal.hcp.westus2.azmk8s.io\",\n
         \  \"agentPoolProfiles\": [\n    {\n     \"name\": \"nodepool1\",\n     \"count\":
         3,\n     \"vmSize\": \"Standard_DS2_v2\",\n     \"osDiskSizeGB\": 128,\n     \"osDiskType\":
         \"Managed\",\n     \"kubeletDiskType\": \"OS\",\n     \"maxPods\": 110,\n
         \    \"type\": \"VirtualMachineScaleSets\",\n     \"enableAutoScaling\": false,\n
-        \    \"provisioningState\": \"Creating\",\n     \"powerState\": {\n      \"code\":
-        \"Running\"\n     },\n     \"orchestratorVersion\": \"1.22.6\",\n     \"enableNodePublicIP\":
-        true,\n     \"nodePublicIPPrefixID\": \"/subscriptions/00000000-0000-0000-0000-000000000000/resourceGroups/clitest000001/providers/Microsoft.Network/publicIPPrefixes/cliaksipprefix000003\",\n
+        \    \"provisioningState\": \"Succeeded\",\n     \"powerState\": {\n      \"code\":
+        \"Running\"\n     },\n     \"orchestratorVersion\": \"1.22.6\",\n     \"currentOrchestratorVersion\":
+        \"1.22.6\",\n     \"enableNodePublicIP\": true,\n     \"nodePublicIPPrefixID\":
+        \"/subscriptions/00000000-0000-0000-0000-000000000000/resourceGroups/clitest000001/providers/Microsoft.Network/publicIPPrefixes/cliaksipprefix000003\",\n
         \    \"mode\": \"System\",\n     \"enableEncryptionAtHost\": false,\n     \"enableUltraSSD\":
         false,\n     \"osType\": \"Linux\",\n     \"osSKU\": \"Ubuntu\",\n     \"nodeImageVersion\":
         \"AKSUbuntu-1804gen2containerd-2022.04.27\",\n     \"upgradeSettings\": {},\n
         \    \"enableFIPS\": false\n    }\n   ],\n   \"linuxProfile\": {\n    \"adminUsername\":
         \"azureuser\",\n    \"ssh\": {\n     \"publicKeys\": [\n      {\n       \"keyData\":
-        \"ssh-rsa AAAAB3NzaC1yc2EAAAADAQABAAACAQCbIg1guRHbI0lV11wWDt1r2cUdcNd27CJsg+SfgC7miZeubtwUhbsPdhMQsfDyhOWHq1+ZL0M+nJZV63d/1dhmhtgyOqejUwrPlzKhydsbrsdUor+JmNJDdW01v7BXHyuymT8G4s09jCasNOwiufbP/qp72ruu0bIA1nySsvlf9pCQAuFkAnVnf/rFhUlOkhtRpwcq8SUNY2zRHR/EKb/4NWY1JzR4sa3q2fWIJdrrX0DvLoa5g9bIEd4Df79ba7v+yiUBOS0zT2ll+z4g9izHK3EO5d8hL4jYxcjKs+wcslSYRWrascfscLgMlMGh0CdKeNTDjHpGPncaf3Z+FwwwjWeuiNBxv7bJo13/8B/098KlVDl4GZqsoBCEjPyJfV6hO0y/LkRGkk7oHWKgeWAfKtfLItRp00eZ4fcJNK9kCaSMmEugoZWcI7NGbZXzqFWqbpRI7NcDP9+WIQ+i9U5vqWsqd/zng4kbuAJ6UuKqIzB0upYrLShfQE3SAck8oaLhJqqq56VfDuASNpJKidV+zq27HfSBmbXnkR/5AK337dc3MXKJypoK/QPMLKUAP5XLPbs+NddJQV7EZXd29DLgp+fRIg3edpKdO7ZErWhv7d+3Kws+e1Y+ypmR2WIVSwVyBEUfgv2C8Ts9gnTF4pNcEY/S2aBicz5Ew2+jdyGNQQ==
-        test@example.com\\n\"\n      }\n     ]\n    }\n   },\n   \"servicePrincipalProfile\":
-        {\n    \"clientId\":\"00000000-0000-0000-0000-000000000001\"\n   },\n   \"nodeResourceGroup\":
-        \"MC_clitest000001_cliakstest000002_westus2\",\n   \"enableRBAC\": true,\n
-        \  \"networkProfile\": {\n    \"networkPlugin\": \"kubenet\",\n    \"loadBalancerSku\":
-        \"standard\",\n    \"loadBalancerProfile\": {\n     \"managedOutboundIPs\":
-        {\n      \"count\": 1\n     }\n    },\n    \"podCidr\": \"10.244.0.0/16\",\n
-        \   \"serviceCidr\": \"10.0.0.0/16\",\n    \"dnsServiceIP\": \"10.0.0.10\",\n
-        \   \"dockerBridgeCidr\": \"172.17.0.1/16\",\n    \"outboundType\": \"loadBalancer\",\n
-        \   \"podCidrs\": [\n     \"10.244.0.0/16\"\n    ],\n    \"serviceCidrs\":
-        [\n     \"10.0.0.0/16\"\n    ],\n    \"ipFamilies\": [\n     \"IPv4\"\n    ]\n
-        \  },\n   \"maxAgentPools\": 100,\n   \"disableLocalAccounts\": false,\n   \"securityProfile\":
-        {}\n  },\n  \"identity\": {\n   \"type\": \"SystemAssigned\",\n   \"principalId\":\"00000000-0000-0000-0000-000000000001\",\n
-        \  \"tenantId\": \"54826b22-38d6-4fb2-bad9-b7b93a3e9c5a\"\n  },\n  \"sku\":
-        {\n   \"name\": \"Basic\",\n   \"tier\": \"Free\"\n  }\n }"
-=======
-      - AZURECLI/2.36.0 azsdk-python-azure-mgmt-containerservice/19.1.0 Python/3.8.10
-        (Linux-5.13.0-1023-azure-x86_64-with-glibc2.29)
-    method: GET
-    uri: https://management.azure.com/subscriptions/00000000-0000-0000-0000-000000000000/providers/Microsoft.ContainerService/locations/westus2/operations/2902ca65-69bb-4ef4-a902-c12b1a4dcf8a?api-version=2016-03-30
-  response:
-    body:
-      string: "{\n  \"name\": \"65ca0229-bb69-f44e-a902-c12b1a4dcf8a\",\n  \"status\":
-        \"InProgress\",\n  \"startTime\": \"2022-05-13T06:49:13.3866666Z\"\n }"
->>>>>>> a549b82f
-    headers:
-      azure-asyncoperation:
-      - https://management.azure.com/subscriptions/00000000-0000-0000-0000-000000000000/providers/Microsoft.ContainerService/locations/westus2/operations/7a8a566a-f2bd-47e5-ab05-798a4e4ff89a?api-version=2016-03-30
-      cache-control:
-      - no-cache
-      content-length:
-      - '3414'
-      content-type:
-      - application/json
-      date:
-<<<<<<< HEAD
-      - Thu, 12 May 2022 10:57:30 GMT
-=======
-      - Fri, 13 May 2022 06:50:13 GMT
->>>>>>> a549b82f
-      expires:
-      - '-1'
-      pragma:
-      - no-cache
-      server:
-      - nginx
-      strict-transport-security:
-      - max-age=31536000; includeSubDomains
-      x-content-type-options:
-      - nosniff
-      x-ms-ratelimit-remaining-subscription-writes:
-      - '1195'
-    status:
-      code: 201
-      message: Created
-- request:
-    body: null
-    headers:
-      Accept:
-      - '*/*'
-      Accept-Encoding:
-      - gzip, deflate
-      CommandName:
-      - aks create
-      Connection:
-      - keep-alive
-      ParameterSetName:
-      - --resource-group --name --ssh-key-value --enable-node-public-ip --node-public-ip-prefix-id
-      User-Agent:
-<<<<<<< HEAD
-      - AZURECLI/2.36.0 azsdk-python-azure-mgmt-containerservice/19.0.0 Python/3.8.10
-        (Windows-10-10.0.19044-SP0)
-    method: GET
-    uri: https://management.azure.com/subscriptions/00000000-0000-0000-0000-000000000000/providers/Microsoft.ContainerService/locations/westus2/operations/7a8a566a-f2bd-47e5-ab05-798a4e4ff89a?api-version=2016-03-30
-  response:
-    body:
-      string: "{\n  \"name\": \"6a568a7a-bdf2-e547-ab05-798a4e4ff89a\",\n  \"status\":
-        \"InProgress\",\n  \"startTime\": \"2022-05-12T10:57:29.83Z\"\n }"
-=======
-      - AZURECLI/2.36.0 azsdk-python-azure-mgmt-containerservice/19.1.0 Python/3.8.10
-        (Linux-5.13.0-1023-azure-x86_64-with-glibc2.29)
-    method: GET
-    uri: https://management.azure.com/subscriptions/00000000-0000-0000-0000-000000000000/providers/Microsoft.ContainerService/locations/westus2/operations/2902ca65-69bb-4ef4-a902-c12b1a4dcf8a?api-version=2016-03-30
-  response:
-    body:
-      string: "{\n  \"name\": \"65ca0229-bb69-f44e-a902-c12b1a4dcf8a\",\n  \"status\":
-        \"InProgress\",\n  \"startTime\": \"2022-05-13T06:49:13.3866666Z\"\n }"
->>>>>>> a549b82f
-    headers:
-      cache-control:
-      - no-cache
-      content-length:
-      - '121'
-      content-type:
-      - application/json
-      date:
-<<<<<<< HEAD
-      - Thu, 12 May 2022 10:58:00 GMT
-=======
-      - Fri, 13 May 2022 06:50:43 GMT
->>>>>>> a549b82f
-      expires:
-      - '-1'
-      pragma:
-      - no-cache
-      server:
-      - nginx
-      strict-transport-security:
-      - max-age=31536000; includeSubDomains
-      transfer-encoding:
-      - chunked
-      vary:
-      - Accept-Encoding
-      x-content-type-options:
-      - nosniff
-    status:
-      code: 200
-      message: OK
-- request:
-    body: null
-    headers:
-      Accept:
-      - '*/*'
-      Accept-Encoding:
-      - gzip, deflate
-      CommandName:
-      - aks create
-      Connection:
-      - keep-alive
-      ParameterSetName:
-      - --resource-group --name --ssh-key-value --enable-node-public-ip --node-public-ip-prefix-id
-      User-Agent:
-<<<<<<< HEAD
-      - AZURECLI/2.36.0 azsdk-python-azure-mgmt-containerservice/19.0.0 Python/3.8.10
-        (Windows-10-10.0.19044-SP0)
-    method: GET
-    uri: https://management.azure.com/subscriptions/00000000-0000-0000-0000-000000000000/providers/Microsoft.ContainerService/locations/westus2/operations/7a8a566a-f2bd-47e5-ab05-798a4e4ff89a?api-version=2016-03-30
-  response:
-    body:
-      string: "{\n  \"name\": \"6a568a7a-bdf2-e547-ab05-798a4e4ff89a\",\n  \"status\":
-        \"InProgress\",\n  \"startTime\": \"2022-05-12T10:57:29.83Z\"\n }"
-=======
-      - AZURECLI/2.36.0 azsdk-python-azure-mgmt-containerservice/19.1.0 Python/3.8.10
-        (Linux-5.13.0-1023-azure-x86_64-with-glibc2.29)
-    method: GET
-    uri: https://management.azure.com/subscriptions/00000000-0000-0000-0000-000000000000/providers/Microsoft.ContainerService/locations/westus2/operations/2902ca65-69bb-4ef4-a902-c12b1a4dcf8a?api-version=2016-03-30
-  response:
-    body:
-      string: "{\n  \"name\": \"65ca0229-bb69-f44e-a902-c12b1a4dcf8a\",\n  \"status\":
-        \"InProgress\",\n  \"startTime\": \"2022-05-13T06:49:13.3866666Z\"\n }"
->>>>>>> a549b82f
-    headers:
-      cache-control:
-      - no-cache
-      content-length:
-      - '121'
-      content-type:
-      - application/json
-      date:
-<<<<<<< HEAD
-      - Thu, 12 May 2022 10:58:31 GMT
-=======
-      - Fri, 13 May 2022 06:51:13 GMT
->>>>>>> a549b82f
-      expires:
-      - '-1'
-      pragma:
-      - no-cache
-      server:
-      - nginx
-      strict-transport-security:
-      - max-age=31536000; includeSubDomains
-      transfer-encoding:
-      - chunked
-      vary:
-      - Accept-Encoding
-      x-content-type-options:
-      - nosniff
-    status:
-      code: 200
-      message: OK
-- request:
-    body: null
-    headers:
-      Accept:
-      - '*/*'
-      Accept-Encoding:
-      - gzip, deflate
-      CommandName:
-      - aks create
-      Connection:
-      - keep-alive
-      ParameterSetName:
-      - --resource-group --name --ssh-key-value --enable-node-public-ip --node-public-ip-prefix-id
-      User-Agent:
-<<<<<<< HEAD
-      - AZURECLI/2.36.0 azsdk-python-azure-mgmt-containerservice/19.0.0 Python/3.8.10
-        (Windows-10-10.0.19044-SP0)
-    method: GET
-    uri: https://management.azure.com/subscriptions/00000000-0000-0000-0000-000000000000/providers/Microsoft.ContainerService/locations/westus2/operations/7a8a566a-f2bd-47e5-ab05-798a4e4ff89a?api-version=2016-03-30
-  response:
-    body:
-      string: "{\n  \"name\": \"6a568a7a-bdf2-e547-ab05-798a4e4ff89a\",\n  \"status\":
-        \"InProgress\",\n  \"startTime\": \"2022-05-12T10:57:29.83Z\"\n }"
-=======
-      - AZURECLI/2.36.0 azsdk-python-azure-mgmt-containerservice/19.1.0 Python/3.8.10
-        (Linux-5.13.0-1023-azure-x86_64-with-glibc2.29)
-    method: GET
-    uri: https://management.azure.com/subscriptions/00000000-0000-0000-0000-000000000000/providers/Microsoft.ContainerService/locations/westus2/operations/2902ca65-69bb-4ef4-a902-c12b1a4dcf8a?api-version=2016-03-30
-  response:
-    body:
-      string: "{\n  \"name\": \"65ca0229-bb69-f44e-a902-c12b1a4dcf8a\",\n  \"status\":
-        \"InProgress\",\n  \"startTime\": \"2022-05-13T06:49:13.3866666Z\"\n }"
->>>>>>> a549b82f
-    headers:
-      cache-control:
-      - no-cache
-      content-length:
-      - '121'
-      content-type:
-      - application/json
-      date:
-<<<<<<< HEAD
-      - Thu, 12 May 2022 10:59:01 GMT
-=======
-      - Fri, 13 May 2022 06:51:43 GMT
->>>>>>> a549b82f
-      expires:
-      - '-1'
-      pragma:
-      - no-cache
-      server:
-      - nginx
-      strict-transport-security:
-      - max-age=31536000; includeSubDomains
-      transfer-encoding:
-      - chunked
-      vary:
-      - Accept-Encoding
-      x-content-type-options:
-      - nosniff
-    status:
-      code: 200
-      message: OK
-- request:
-    body: null
-    headers:
-      Accept:
-      - '*/*'
-      Accept-Encoding:
-      - gzip, deflate
-      CommandName:
-      - aks create
-      Connection:
-      - keep-alive
-      ParameterSetName:
-      - --resource-group --name --ssh-key-value --enable-node-public-ip --node-public-ip-prefix-id
-      User-Agent:
-<<<<<<< HEAD
-      - AZURECLI/2.36.0 azsdk-python-azure-mgmt-containerservice/19.0.0 Python/3.8.10
-        (Windows-10-10.0.19044-SP0)
-    method: GET
-    uri: https://management.azure.com/subscriptions/00000000-0000-0000-0000-000000000000/providers/Microsoft.ContainerService/locations/westus2/operations/7a8a566a-f2bd-47e5-ab05-798a4e4ff89a?api-version=2016-03-30
-  response:
-    body:
-      string: "{\n  \"name\": \"6a568a7a-bdf2-e547-ab05-798a4e4ff89a\",\n  \"status\":
-        \"InProgress\",\n  \"startTime\": \"2022-05-12T10:57:29.83Z\"\n }"
-=======
-      - AZURECLI/2.36.0 azsdk-python-azure-mgmt-containerservice/19.1.0 Python/3.8.10
-        (Linux-5.13.0-1023-azure-x86_64-with-glibc2.29)
-    method: GET
-    uri: https://management.azure.com/subscriptions/00000000-0000-0000-0000-000000000000/providers/Microsoft.ContainerService/locations/westus2/operations/2902ca65-69bb-4ef4-a902-c12b1a4dcf8a?api-version=2016-03-30
-  response:
-    body:
-      string: "{\n  \"name\": \"65ca0229-bb69-f44e-a902-c12b1a4dcf8a\",\n  \"status\":
-        \"InProgress\",\n  \"startTime\": \"2022-05-13T06:49:13.3866666Z\"\n }"
->>>>>>> a549b82f
-    headers:
-      cache-control:
-      - no-cache
-      content-length:
-      - '121'
-      content-type:
-      - application/json
-      date:
-<<<<<<< HEAD
-      - Thu, 12 May 2022 10:59:32 GMT
-=======
-      - Fri, 13 May 2022 06:52:13 GMT
->>>>>>> a549b82f
-      expires:
-      - '-1'
-      pragma:
-      - no-cache
-      server:
-      - nginx
-      strict-transport-security:
-      - max-age=31536000; includeSubDomains
-      transfer-encoding:
-      - chunked
-      vary:
-      - Accept-Encoding
-      x-content-type-options:
-      - nosniff
-    status:
-      code: 200
-      message: OK
-- request:
-    body: null
-    headers:
-      Accept:
-      - '*/*'
-      Accept-Encoding:
-      - gzip, deflate
-      CommandName:
-      - aks create
-      Connection:
-      - keep-alive
-      ParameterSetName:
-      - --resource-group --name --ssh-key-value --enable-node-public-ip --node-public-ip-prefix-id
-      User-Agent:
-<<<<<<< HEAD
-      - AZURECLI/2.36.0 azsdk-python-azure-mgmt-containerservice/19.0.0 Python/3.8.10
-        (Windows-10-10.0.19044-SP0)
-    method: GET
-    uri: https://management.azure.com/subscriptions/00000000-0000-0000-0000-000000000000/providers/Microsoft.ContainerService/locations/westus2/operations/7a8a566a-f2bd-47e5-ab05-798a4e4ff89a?api-version=2016-03-30
-  response:
-    body:
-      string: "{\n  \"name\": \"6a568a7a-bdf2-e547-ab05-798a4e4ff89a\",\n  \"status\":
-        \"InProgress\",\n  \"startTime\": \"2022-05-12T10:57:29.83Z\"\n }"
-=======
-      - AZURECLI/2.36.0 azsdk-python-azure-mgmt-containerservice/19.1.0 Python/3.8.10
-        (Linux-5.13.0-1023-azure-x86_64-with-glibc2.29)
-    method: GET
-    uri: https://management.azure.com/subscriptions/00000000-0000-0000-0000-000000000000/providers/Microsoft.ContainerService/locations/westus2/operations/2902ca65-69bb-4ef4-a902-c12b1a4dcf8a?api-version=2016-03-30
-  response:
-    body:
-      string: "{\n  \"name\": \"65ca0229-bb69-f44e-a902-c12b1a4dcf8a\",\n  \"status\":
-        \"InProgress\",\n  \"startTime\": \"2022-05-13T06:49:13.3866666Z\"\n }"
->>>>>>> a549b82f
-    headers:
-      cache-control:
-      - no-cache
-      content-length:
-      - '121'
-      content-type:
-      - application/json
-      date:
-<<<<<<< HEAD
-      - Thu, 12 May 2022 11:00:02 GMT
-=======
-      - Fri, 13 May 2022 06:52:43 GMT
->>>>>>> a549b82f
-      expires:
-      - '-1'
-      pragma:
-      - no-cache
-      server:
-      - nginx
-      strict-transport-security:
-      - max-age=31536000; includeSubDomains
-      transfer-encoding:
-      - chunked
-      vary:
-      - Accept-Encoding
-      x-content-type-options:
-      - nosniff
-    status:
-      code: 200
-      message: OK
-- request:
-    body: null
-    headers:
-      Accept:
-      - '*/*'
-      Accept-Encoding:
-      - gzip, deflate
-      CommandName:
-      - aks create
-      Connection:
-      - keep-alive
-      ParameterSetName:
-      - --resource-group --name --ssh-key-value --enable-node-public-ip --node-public-ip-prefix-id
-      User-Agent:
-<<<<<<< HEAD
-      - AZURECLI/2.36.0 azsdk-python-azure-mgmt-containerservice/19.0.0 Python/3.8.10
-        (Windows-10-10.0.19044-SP0)
-    method: GET
-    uri: https://management.azure.com/subscriptions/00000000-0000-0000-0000-000000000000/providers/Microsoft.ContainerService/locations/westus2/operations/7a8a566a-f2bd-47e5-ab05-798a4e4ff89a?api-version=2016-03-30
-  response:
-    body:
-      string: "{\n  \"name\": \"6a568a7a-bdf2-e547-ab05-798a4e4ff89a\",\n  \"status\":
-        \"InProgress\",\n  \"startTime\": \"2022-05-12T10:57:29.83Z\"\n }"
-    headers:
-      cache-control:
-      - no-cache
-      content-length:
-      - '121'
-      content-type:
-      - application/json
-      date:
-      - Thu, 12 May 2022 11:00:32 GMT
-      expires:
-      - '-1'
-      pragma:
-      - no-cache
-      server:
-      - nginx
-      strict-transport-security:
-      - max-age=31536000; includeSubDomains
-      transfer-encoding:
-      - chunked
-      vary:
-      - Accept-Encoding
-      x-content-type-options:
-      - nosniff
-    status:
-      code: 200
-      message: OK
-- request:
-    body: null
-    headers:
-      Accept:
-      - '*/*'
-      Accept-Encoding:
-      - gzip, deflate
-      CommandName:
-      - aks create
-      Connection:
-      - keep-alive
-      ParameterSetName:
-      - --resource-group --name --ssh-key-value --enable-node-public-ip --node-public-ip-prefix-id
-      User-Agent:
-      - AZURECLI/2.36.0 azsdk-python-azure-mgmt-containerservice/19.0.0 Python/3.8.10
-        (Windows-10-10.0.19044-SP0)
-    method: GET
-    uri: https://management.azure.com/subscriptions/00000000-0000-0000-0000-000000000000/providers/Microsoft.ContainerService/locations/westus2/operations/7a8a566a-f2bd-47e5-ab05-798a4e4ff89a?api-version=2016-03-30
-  response:
-    body:
-      string: "{\n  \"name\": \"6a568a7a-bdf2-e547-ab05-798a4e4ff89a\",\n  \"status\":
-        \"InProgress\",\n  \"startTime\": \"2022-05-12T10:57:29.83Z\"\n }"
-    headers:
-      cache-control:
-      - no-cache
-      content-length:
-      - '121'
-      content-type:
-      - application/json
-      date:
-      - Thu, 12 May 2022 11:01:02 GMT
-      expires:
-      - '-1'
-      pragma:
-      - no-cache
-      server:
-      - nginx
-      strict-transport-security:
-      - max-age=31536000; includeSubDomains
-      transfer-encoding:
-      - chunked
-      vary:
-      - Accept-Encoding
-      x-content-type-options:
-      - nosniff
-    status:
-      code: 200
-      message: OK
-- request:
-    body: null
-    headers:
-      Accept:
-      - '*/*'
-      Accept-Encoding:
-      - gzip, deflate
-      CommandName:
-      - aks create
-      Connection:
-      - keep-alive
-      ParameterSetName:
-      - --resource-group --name --ssh-key-value --enable-node-public-ip --node-public-ip-prefix-id
-      User-Agent:
-      - AZURECLI/2.36.0 azsdk-python-azure-mgmt-containerservice/19.0.0 Python/3.8.10
-        (Windows-10-10.0.19044-SP0)
-    method: GET
-    uri: https://management.azure.com/subscriptions/00000000-0000-0000-0000-000000000000/providers/Microsoft.ContainerService/locations/westus2/operations/7a8a566a-f2bd-47e5-ab05-798a4e4ff89a?api-version=2016-03-30
-  response:
-    body:
-      string: "{\n  \"name\": \"6a568a7a-bdf2-e547-ab05-798a4e4ff89a\",\n  \"status\":
-        \"InProgress\",\n  \"startTime\": \"2022-05-12T10:57:29.83Z\"\n }"
-    headers:
-      cache-control:
-      - no-cache
-      content-length:
-      - '121'
-      content-type:
-      - application/json
-      date:
-      - Thu, 12 May 2022 11:01:33 GMT
-      expires:
-      - '-1'
-      pragma:
-      - no-cache
-      server:
-      - nginx
-      strict-transport-security:
-      - max-age=31536000; includeSubDomains
-      transfer-encoding:
-      - chunked
-      vary:
-      - Accept-Encoding
-      x-content-type-options:
-      - nosniff
-    status:
-      code: 200
-      message: OK
-- request:
-    body: null
-    headers:
-      Accept:
-      - '*/*'
-      Accept-Encoding:
-      - gzip, deflate
-      CommandName:
-      - aks create
-      Connection:
-      - keep-alive
-      ParameterSetName:
-      - --resource-group --name --ssh-key-value --enable-node-public-ip --node-public-ip-prefix-id
-      User-Agent:
-      - AZURECLI/2.36.0 azsdk-python-azure-mgmt-containerservice/19.0.0 Python/3.8.10
-        (Windows-10-10.0.19044-SP0)
-    method: GET
-    uri: https://management.azure.com/subscriptions/00000000-0000-0000-0000-000000000000/providers/Microsoft.ContainerService/locations/westus2/operations/7a8a566a-f2bd-47e5-ab05-798a4e4ff89a?api-version=2016-03-30
-  response:
-    body:
-      string: "{\n  \"name\": \"6a568a7a-bdf2-e547-ab05-798a4e4ff89a\",\n  \"status\":
-        \"Succeeded\",\n  \"startTime\": \"2022-05-12T10:57:29.83Z\",\n  \"endTime\":
-        \"2022-05-12T11:01:35.3225719Z\"\n }"
-=======
-      - AZURECLI/2.36.0 azsdk-python-azure-mgmt-containerservice/19.1.0 Python/3.8.10
-        (Linux-5.13.0-1023-azure-x86_64-with-glibc2.29)
-    method: GET
-    uri: https://management.azure.com/subscriptions/00000000-0000-0000-0000-000000000000/providers/Microsoft.ContainerService/locations/westus2/operations/2902ca65-69bb-4ef4-a902-c12b1a4dcf8a?api-version=2016-03-30
-  response:
-    body:
-      string: "{\n  \"name\": \"65ca0229-bb69-f44e-a902-c12b1a4dcf8a\",\n  \"status\":
-        \"Succeeded\",\n  \"startTime\": \"2022-05-13T06:49:13.3866666Z\",\n  \"endTime\":
-        \"2022-05-13T06:52:59.8235608Z\"\n }"
->>>>>>> a549b82f
-    headers:
-      cache-control:
-      - no-cache
-      content-length:
-      - '165'
-      content-type:
-      - application/json
-      date:
-<<<<<<< HEAD
-      - Thu, 12 May 2022 11:02:03 GMT
-=======
-      - Fri, 13 May 2022 06:53:14 GMT
->>>>>>> a549b82f
-      expires:
-      - '-1'
-      pragma:
-      - no-cache
-      server:
-      - nginx
-      strict-transport-security:
-      - max-age=31536000; includeSubDomains
-      transfer-encoding:
-      - chunked
-      vary:
-      - Accept-Encoding
-      x-content-type-options:
-      - nosniff
-    status:
-      code: 200
-      message: OK
-- request:
-    body: null
-    headers:
-      Accept:
-      - '*/*'
-      Accept-Encoding:
-      - gzip, deflate
-      CommandName:
-      - aks create
-      Connection:
-      - keep-alive
-      ParameterSetName:
-      - --resource-group --name --ssh-key-value --enable-node-public-ip --node-public-ip-prefix-id
-      User-Agent:
-<<<<<<< HEAD
-      - AZURECLI/2.36.0 azsdk-python-azure-mgmt-containerservice/19.0.0 Python/3.8.10
-        (Windows-10-10.0.19044-SP0)
-=======
-      - AZURECLI/2.36.0 azsdk-python-azure-mgmt-containerservice/19.1.0 Python/3.8.10
-        (Linux-5.13.0-1023-azure-x86_64-with-glibc2.29)
->>>>>>> a549b82f
-    method: GET
-    uri: https://management.azure.com/subscriptions/00000000-0000-0000-0000-000000000000/resourceGroups/clitest000001/providers/Microsoft.ContainerService/managedClusters/cliakstest000002?api-version=2022-04-01
-  response:
-    body:
-      string: "{\n  \"id\": \"/subscriptions/00000000-0000-0000-0000-000000000000/resourcegroups/clitest000001/providers/Microsoft.ContainerService/managedClusters/cliakstest000002\",\n
-        \ \"location\": \"westus2\",\n  \"name\": \"cliakstest000002\",\n  \"type\":
-        \"Microsoft.ContainerService/ManagedClusters\",\n  \"properties\": {\n   \"provisioningState\":
-        \"Succeeded\",\n   \"powerState\": {\n    \"code\": \"Running\"\n   },\n   \"kubernetesVersion\":
-<<<<<<< HEAD
-        \"1.22.6\",\n   \"dnsPrefix\": \"cliakstest-clitest2pjqwb5xr-0b1f64\",\n   \"fqdn\":
-        \"cliakstest-clitest2pjqwb5xr-0b1f64-f7831971.hcp.westus2.azmk8s.io\",\n   \"azurePortalFQDN\":
-        \"cliakstest-clitest2pjqwb5xr-0b1f64-f7831971.portal.hcp.westus2.azmk8s.io\",\n
-=======
-        \"1.22.6\",\n   \"currentKubernetesVersion\": \"1.22.6\",\n   \"dnsPrefix\":
-        \"cliakstest-clitestyy436hhzs-79a739\",\n   \"fqdn\": \"cliakstest-clitestyy436hhzs-79a739-2ac44080.hcp.westus2.azmk8s.io\",\n
-        \  \"azurePortalFQDN\": \"cliakstest-clitestyy436hhzs-79a739-2ac44080.portal.hcp.westus2.azmk8s.io\",\n
->>>>>>> a549b82f
-        \  \"agentPoolProfiles\": [\n    {\n     \"name\": \"nodepool1\",\n     \"count\":
-        3,\n     \"vmSize\": \"Standard_DS2_v2\",\n     \"osDiskSizeGB\": 128,\n     \"osDiskType\":
-        \"Managed\",\n     \"kubeletDiskType\": \"OS\",\n     \"maxPods\": 110,\n
-        \    \"type\": \"VirtualMachineScaleSets\",\n     \"enableAutoScaling\": false,\n
-        \    \"provisioningState\": \"Succeeded\",\n     \"powerState\": {\n      \"code\":
-<<<<<<< HEAD
-        \"Running\"\n     },\n     \"orchestratorVersion\": \"1.22.6\",\n     \"enableNodePublicIP\":
-        true,\n     \"nodePublicIPPrefixID\": \"/subscriptions/00000000-0000-0000-0000-000000000000/resourceGroups/clitest000001/providers/Microsoft.Network/publicIPPrefixes/cliaksipprefix000003\",\n
-=======
-        \"Running\"\n     },\n     \"orchestratorVersion\": \"1.22.6\",\n     \"currentOrchestratorVersion\":
-        \"1.22.6\",\n     \"enableNodePublicIP\": true,\n     \"nodePublicIPPrefixID\":
-        \"/subscriptions/00000000-0000-0000-0000-000000000000/resourceGroups/clitest000001/providers/Microsoft.Network/publicIPPrefixes/cliaksipprefix000003\",\n
->>>>>>> a549b82f
-        \    \"mode\": \"System\",\n     \"enableEncryptionAtHost\": false,\n     \"enableUltraSSD\":
-        false,\n     \"osType\": \"Linux\",\n     \"osSKU\": \"Ubuntu\",\n     \"nodeImageVersion\":
-        \"AKSUbuntu-1804gen2containerd-2022.04.27\",\n     \"upgradeSettings\": {},\n
-        \    \"enableFIPS\": false\n    }\n   ],\n   \"linuxProfile\": {\n    \"adminUsername\":
-        \"azureuser\",\n    \"ssh\": {\n     \"publicKeys\": [\n      {\n       \"keyData\":
-<<<<<<< HEAD
-        \"ssh-rsa AAAAB3NzaC1yc2EAAAADAQABAAACAQCbIg1guRHbI0lV11wWDt1r2cUdcNd27CJsg+SfgC7miZeubtwUhbsPdhMQsfDyhOWHq1+ZL0M+nJZV63d/1dhmhtgyOqejUwrPlzKhydsbrsdUor+JmNJDdW01v7BXHyuymT8G4s09jCasNOwiufbP/qp72ruu0bIA1nySsvlf9pCQAuFkAnVnf/rFhUlOkhtRpwcq8SUNY2zRHR/EKb/4NWY1JzR4sa3q2fWIJdrrX0DvLoa5g9bIEd4Df79ba7v+yiUBOS0zT2ll+z4g9izHK3EO5d8hL4jYxcjKs+wcslSYRWrascfscLgMlMGh0CdKeNTDjHpGPncaf3Z+FwwwjWeuiNBxv7bJo13/8B/098KlVDl4GZqsoBCEjPyJfV6hO0y/LkRGkk7oHWKgeWAfKtfLItRp00eZ4fcJNK9kCaSMmEugoZWcI7NGbZXzqFWqbpRI7NcDP9+WIQ+i9U5vqWsqd/zng4kbuAJ6UuKqIzB0upYrLShfQE3SAck8oaLhJqqq56VfDuASNpJKidV+zq27HfSBmbXnkR/5AK337dc3MXKJypoK/QPMLKUAP5XLPbs+NddJQV7EZXd29DLgp+fRIg3edpKdO7ZErWhv7d+3Kws+e1Y+ypmR2WIVSwVyBEUfgv2C8Ts9gnTF4pNcEY/S2aBicz5Ew2+jdyGNQQ==
-        test@example.com\\n\"\n      }\n     ]\n    }\n   },\n   \"servicePrincipalProfile\":
-=======
         \"ssh-rsa AAAAB3NzaC1yc2EAAAADAQABAAABAQDERxHFMvtfO/J7fRynxkHbIk5BUCHLqksWicg3tdvkWeAjqbxEyZi1Xw9QEXgwmXuFaUEUuMIPjPIWQjuhAlxJfesHNWKfdbIXVgayGOaENXTSkbthN3cCBKDTlQ3DFmahsYooXWCiIYWTNs+Da9K6/e2xXkVmxaVgjPCdxkfnGL/TbD5weHQP78ae9EWIqbOcwSjptiLQ4vXIP51fieoLdj960jj2YelYLmyi69CqkGXDpSEZ/3dOzISdPEUkk2T5uoPxnaer/+1X0VYURhnB8AOKTZyGn2o9TvQk3UkW3zKMYDhh6OES5dzx7g0Rp0V2dFYlJyAORZ3aVNdEpGFd
         azcli_aks_live_test@example.com\\n\"\n      }\n     ]\n    }\n   },\n   \"servicePrincipalProfile\":
->>>>>>> a549b82f
         {\n    \"clientId\":\"00000000-0000-0000-0000-000000000001\"\n   },\n   \"nodeResourceGroup\":
         \"MC_clitest000001_cliakstest000002_westus2\",\n   \"enableRBAC\": true,\n
         \  \"networkProfile\": {\n    \"networkPlugin\": \"kubenet\",\n    \"loadBalancerSku\":
         \"Standard\",\n    \"loadBalancerProfile\": {\n     \"managedOutboundIPs\":
         {\n      \"count\": 1\n     },\n     \"effectiveOutboundIPs\": [\n      {\n
-<<<<<<< HEAD
-        \      \"id\": \"/subscriptions/00000000-0000-0000-0000-000000000000/resourceGroups/MC_clitest000001_cliakstest000002_westus2/providers/Microsoft.Network/publicIPAddresses/d9dc5f14-f6af-41a3-8113-b9151e92cb3b\"\n
-=======
         \      \"id\": \"/subscriptions/00000000-0000-0000-0000-000000000000/resourceGroups/MC_clitest000001_cliakstest000002_westus2/providers/Microsoft.Network/publicIPAddresses/80db29ad-3748-42ba-b2bf-f016d7e67436\"\n
->>>>>>> a549b82f
         \     }\n     ]\n    },\n    \"podCidr\": \"10.244.0.0/16\",\n    \"serviceCidr\":
         \"10.0.0.0/16\",\n    \"dnsServiceIP\": \"10.0.0.10\",\n    \"dockerBridgeCidr\":
         \"172.17.0.1/16\",\n    \"outboundType\": \"loadBalancer\",\n    \"podCidrs\":
@@ -1264,25 +802,17 @@
         \    \"clientId\":\"00000000-0000-0000-0000-000000000001\",\n     \"objectId\":\"00000000-0000-0000-0000-000000000001\"\n
         \   }\n   },\n   \"disableLocalAccounts\": false,\n   \"securityProfile\":
         {}\n  },\n  \"identity\": {\n   \"type\": \"SystemAssigned\",\n   \"principalId\":\"00000000-0000-0000-0000-000000000001\",\n
-        \  \"tenantId\": \"54826b22-38d6-4fb2-bad9-b7b93a3e9c5a\"\n  },\n  \"sku\":
+        \  \"tenantId\": \"72f988bf-86f1-41af-91ab-2d7cd011db47\"\n  },\n  \"sku\":
         {\n   \"name\": \"Basic\",\n   \"tier\": \"Free\"\n  }\n }"
     headers:
       cache-control:
       - no-cache
       content-length:
-<<<<<<< HEAD
-      - '4067'
-      content-type:
-      - application/json
-      date:
-      - Thu, 12 May 2022 11:02:04 GMT
-=======
       - '3824'
       content-type:
       - application/json
       date:
       - Fri, 13 May 2022 06:53:14 GMT
->>>>>>> a549b82f
       expires:
       - '-1'
       pragma:
@@ -1316,13 +846,8 @@
       ParameterSetName:
       - -g -n --yes --no-wait
       User-Agent:
-<<<<<<< HEAD
-      - AZURECLI/2.36.0 azsdk-python-azure-mgmt-containerservice/19.0.0 Python/3.8.10
-        (Windows-10-10.0.19044-SP0)
-=======
-      - AZURECLI/2.36.0 azsdk-python-azure-mgmt-containerservice/19.1.0 Python/3.8.10
-        (Linux-5.13.0-1023-azure-x86_64-with-glibc2.29)
->>>>>>> a549b82f
+      - AZURECLI/2.36.0 azsdk-python-azure-mgmt-containerservice/19.1.0 Python/3.8.10
+        (Linux-5.13.0-1023-azure-x86_64-with-glibc2.29)
     method: DELETE
     uri: https://management.azure.com/subscriptions/00000000-0000-0000-0000-000000000000/resourceGroups/clitest000001/providers/Microsoft.ContainerService/managedClusters/cliakstest000002?api-version=2022-04-01
   response:
@@ -1330,29 +855,17 @@
       string: ''
     headers:
       azure-asyncoperation:
-<<<<<<< HEAD
-      - https://management.azure.com/subscriptions/00000000-0000-0000-0000-000000000000/providers/Microsoft.ContainerService/locations/westus2/operations/89ae0214-4acf-4a5f-abae-86ce0e7ab844?api-version=2016-03-30
-=======
       - https://management.azure.com/subscriptions/00000000-0000-0000-0000-000000000000/providers/Microsoft.ContainerService/locations/westus2/operations/7205152c-e5de-41e6-8415-15f6165e6132?api-version=2016-03-30
->>>>>>> a549b82f
       cache-control:
       - no-cache
       content-length:
       - '0'
       date:
-<<<<<<< HEAD
-      - Thu, 12 May 2022 11:02:06 GMT
-      expires:
-      - '-1'
-      location:
-      - https://management.azure.com/subscriptions/00000000-0000-0000-0000-000000000000/providers/Microsoft.ContainerService/locations/westus2/operationresults/89ae0214-4acf-4a5f-abae-86ce0e7ab844?api-version=2016-03-30
-=======
       - Fri, 13 May 2022 06:53:15 GMT
       expires:
       - '-1'
       location:
       - https://management.azure.com/subscriptions/00000000-0000-0000-0000-000000000000/providers/Microsoft.ContainerService/locations/westus2/operationresults/7205152c-e5de-41e6-8415-15f6165e6132?api-version=2016-03-30
->>>>>>> a549b82f
       pragma:
       - no-cache
       server:
