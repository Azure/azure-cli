--- conflicted
+++ resolved
@@ -13,24 +13,15 @@
       ParameterSetName:
       - -g -n
       User-Agent:
-<<<<<<< HEAD
-      - python/3.8.3 (Windows-10-10.0.19041-SP0) msrest/0.6.9 msrest_azure/0.6.3 azure-mgmt-resource/10.0.0
-        Azure-SDK-For-Python AZURECLI/2.8.0
-=======
       - python/3.8.0 (Windows-10-10.0.19041-SP0) msrest/0.6.9 msrest_azure/0.6.3 azure-mgmt-resource/10.1.0
         Azure-SDK-For-Python AZURECLI/2.9.0
->>>>>>> 3c2ff2b5
       accept-language:
       - en-US
     method: GET
     uri: https://management.azure.com/subscriptions/00000000-0000-0000-0000-000000000000/resourcegroups/clitest.rg000001?api-version=2020-06-01
   response:
     body:
-<<<<<<< HEAD
-      string: '{"id":"/subscriptions/00000000-0000-0000-0000-000000000000/resourceGroups/clitest.rg000001","name":"clitest.rg000001","type":"Microsoft.Resources/resourceGroups","location":"westus","tags":{"product":"azurecli","cause":"automation","date":"2020-07-06T00:30:28Z"},"properties":{"provisioningState":"Succeeded"}}'
-=======
       string: '{"id":"/subscriptions/00000000-0000-0000-0000-000000000000/resourceGroups/clitest.rg000001","name":"clitest.rg000001","type":"Microsoft.Resources/resourceGroups","location":"westus","tags":{"product":"azurecli","cause":"automation","date":"2020-07-14T10:38:04Z"},"properties":{"provisioningState":"Succeeded"}}'
->>>>>>> 3c2ff2b5
     headers:
       cache-control:
       - no-cache
@@ -39,11 +30,7 @@
       content-type:
       - application/json; charset=utf-8
       date:
-<<<<<<< HEAD
-      - Mon, 06 Jul 2020 00:30:32 GMT
-=======
       - Tue, 14 Jul 2020 10:38:07 GMT
->>>>>>> 3c2ff2b5
       expires:
       - '-1'
       pragma:
@@ -76,13 +63,8 @@
       ParameterSetName:
       - -g -n
       User-Agent:
-<<<<<<< HEAD
-      - python/3.8.3 (Windows-10-10.0.19041-SP0) msrest/0.6.9 msrest_azure/0.6.3 azure-mgmt-loganalytics/0.6.0
-        Azure-SDK-For-Python AZURECLI/2.8.0
-=======
       - python/3.8.0 (Windows-10-10.0.19041-SP0) msrest/0.6.9 msrest_azure/0.6.3 azure-mgmt-loganalytics/0.7.0
         Azure-SDK-For-Python AZURECLI/2.9.0
->>>>>>> 3c2ff2b5
       accept-language:
       - en-US
     method: PUT
@@ -90,19 +72,6 @@
   response:
     body:
       string: "{\r\n  \"properties\": {\r\n    \"source\": \"Azure\",\r\n    \"customerId\":
-<<<<<<< HEAD
-        \"358c565a-ee14-49e7-b004-4c9eb8094f71\",\r\n    \"provisioningState\": \"Creating\",\r\n
-        \   \"sku\": {\r\n      \"name\": \"pergb2018\",\r\n      \"maxCapacityReservationLevel\":
-        3000,\r\n      \"lastSkuUpdate\": \"Mon, 06 Jul 2020 00:30:35 GMT\"\r\n    },\r\n
-        \   \"retentionInDays\": 30,\r\n    \"features\": {\r\n      \"legacy\": 0,\r\n
-        \     \"searchVersion\": 1,\r\n      \"enableLogAccessUsingOnlyResourcePermissions\":
-        true\r\n    },\r\n    \"workspaceCapping\": {\r\n      \"dailyQuotaGb\": -1.0,\r\n
-        \     \"quotaNextResetTime\": \"Mon, 06 Jul 2020 04:00:00 GMT\",\r\n      \"dataIngestionStatus\":
-        \"RespectQuota\"\r\n    },\r\n    \"publicNetworkAccessForIngestion\": \"Enabled\",\r\n
-        \   \"publicNetworkAccessForQuery\": \"Enabled\",\r\n    \"createdDate\":
-        \"Mon, 06 Jul 2020 00:30:35 GMT\",\r\n    \"modifiedDate\": \"Mon, 06 Jul
-        2020 00:30:35 GMT\"\r\n  },\r\n  \"id\": \"/subscriptions/00000000-0000-0000-0000-000000000000/resourcegroups/clitest.rg000001/providers/microsoft.operationalinsights/workspaces/wprkspace000003\",\r\n
-=======
         \"11ba130d-054f-4f88-adbd-5bf19cc7a834\",\r\n    \"provisioningState\": \"Creating\",\r\n
         \   \"sku\": {\r\n      \"name\": \"pergb2018\",\r\n      \"maxCapacityReservationLevel\":
         3000,\r\n      \"lastSkuUpdate\": \"Tue, 14 Jul 2020 10:38:13 GMT\"\r\n    },\r\n
@@ -114,7 +83,6 @@
         \   \"publicNetworkAccessForQuery\": \"Enabled\",\r\n    \"createdDate\":
         \"Tue, 14 Jul 2020 10:38:13 GMT\",\r\n    \"modifiedDate\": \"Tue, 14 Jul
         2020 10:38:13 GMT\"\r\n  },\r\n  \"id\": \"/subscriptions/00000000-0000-0000-0000-000000000000/resourcegroups/clitest.rg000001/providers/microsoft.operationalinsights/workspaces/wprkspace000003\",\r\n
->>>>>>> 3c2ff2b5
         \ \"name\": \"wprkspace000003\",\r\n  \"type\": \"Microsoft.OperationalInsights/workspaces\",\r\n
         \ \"location\": \"westus\"\r\n}"
     headers:
@@ -125,11 +93,7 @@
       content-type:
       - application/json
       date:
-<<<<<<< HEAD
-      - Mon, 06 Jul 2020 00:30:35 GMT
-=======
       - Tue, 14 Jul 2020 10:38:15 GMT
->>>>>>> 3c2ff2b5
       pragma:
       - no-cache
       server:
@@ -140,11 +104,7 @@
       x-content-type-options:
       - nosniff
       x-ms-ratelimit-remaining-subscription-writes:
-<<<<<<< HEAD
-      - '1198'
-=======
       - '1189'
->>>>>>> 3c2ff2b5
       x-powered-by:
       - ASP.NET
       - ASP.NET
@@ -165,31 +125,13 @@
       ParameterSetName:
       - -g -n
       User-Agent:
-<<<<<<< HEAD
-      - python/3.8.3 (Windows-10-10.0.19041-SP0) msrest/0.6.9 msrest_azure/0.6.3 azure-mgmt-loganalytics/0.6.0
-        Azure-SDK-For-Python AZURECLI/2.8.0
-=======
       - python/3.8.0 (Windows-10-10.0.19041-SP0) msrest/0.6.9 msrest_azure/0.6.3 azure-mgmt-loganalytics/0.7.0
         Azure-SDK-For-Python AZURECLI/2.9.0
->>>>>>> 3c2ff2b5
     method: GET
     uri: https://management.azure.com/subscriptions/00000000-0000-0000-0000-000000000000/resourcegroups/clitest.rg000001/providers/Microsoft.OperationalInsights/workspaces/wprkspace000003?api-version=2020-03-01-preview
   response:
     body:
       string: "{\r\n  \"properties\": {\r\n    \"source\": \"Azure\",\r\n    \"customerId\":
-<<<<<<< HEAD
-        \"358c565a-ee14-49e7-b004-4c9eb8094f71\",\r\n    \"provisioningState\": \"Succeeded\",\r\n
-        \   \"sku\": {\r\n      \"name\": \"pergb2018\",\r\n      \"maxCapacityReservationLevel\":
-        3000,\r\n      \"lastSkuUpdate\": \"Mon, 06 Jul 2020 00:30:35 GMT\"\r\n    },\r\n
-        \   \"retentionInDays\": 30,\r\n    \"features\": {\r\n      \"legacy\": 0,\r\n
-        \     \"searchVersion\": 1,\r\n      \"enableLogAccessUsingOnlyResourcePermissions\":
-        true\r\n    },\r\n    \"workspaceCapping\": {\r\n      \"dailyQuotaGb\": -1.0,\r\n
-        \     \"quotaNextResetTime\": \"Mon, 06 Jul 2020 04:00:00 GMT\",\r\n      \"dataIngestionStatus\":
-        \"RespectQuota\"\r\n    },\r\n    \"publicNetworkAccessForIngestion\": \"Enabled\",\r\n
-        \   \"publicNetworkAccessForQuery\": \"Enabled\",\r\n    \"createdDate\":
-        \"Mon, 06 Jul 2020 00:30:35 GMT\",\r\n    \"modifiedDate\": \"Mon, 06 Jul
-        2020 00:30:36 GMT\"\r\n  },\r\n  \"id\": \"/subscriptions/00000000-0000-0000-0000-000000000000/resourcegroups/clitest.rg000001/providers/microsoft.operationalinsights/workspaces/wprkspace000003\",\r\n
-=======
         \"11ba130d-054f-4f88-adbd-5bf19cc7a834\",\r\n    \"provisioningState\": \"Succeeded\",\r\n
         \   \"sku\": {\r\n      \"name\": \"pergb2018\",\r\n      \"maxCapacityReservationLevel\":
         3000,\r\n      \"lastSkuUpdate\": \"Tue, 14 Jul 2020 10:38:13 GMT\"\r\n    },\r\n
@@ -201,7 +143,6 @@
         \   \"publicNetworkAccessForQuery\": \"Enabled\",\r\n    \"createdDate\":
         \"Tue, 14 Jul 2020 10:38:13 GMT\",\r\n    \"modifiedDate\": \"Tue, 14 Jul
         2020 10:38:14 GMT\"\r\n  },\r\n  \"id\": \"/subscriptions/00000000-0000-0000-0000-000000000000/resourcegroups/clitest.rg000001/providers/microsoft.operationalinsights/workspaces/wprkspace000003\",\r\n
->>>>>>> 3c2ff2b5
         \ \"name\": \"wprkspace000003\",\r\n  \"type\": \"Microsoft.OperationalInsights/workspaces\",\r\n
         \ \"location\": \"westus\"\r\n}"
     headers:
@@ -212,11 +153,7 @@
       content-type:
       - application/json
       date:
-<<<<<<< HEAD
-      - Mon, 06 Jul 2020 00:31:05 GMT
-=======
       - Tue, 14 Jul 2020 10:38:45 GMT
->>>>>>> 3c2ff2b5
       pragma:
       - no-cache
       server:
@@ -250,24 +187,15 @@
       ParameterSetName:
       - -n -g --sku --workspace
       User-Agent:
-<<<<<<< HEAD
-      - python/3.8.3 (Windows-10-10.0.19041-SP0) msrest/0.6.9 msrest_azure/0.6.3 azure-mgmt-resource/10.0.0
-        Azure-SDK-For-Python AZURECLI/2.8.0
-=======
       - python/3.8.0 (Windows-10-10.0.19041-SP0) msrest/0.6.9 msrest_azure/0.6.3 azure-mgmt-resource/10.1.0
         Azure-SDK-For-Python AZURECLI/2.9.0
->>>>>>> 3c2ff2b5
       accept-language:
       - en-US
     method: GET
     uri: https://management.azure.com/subscriptions/00000000-0000-0000-0000-000000000000/resourcegroups/clitest.rg000001?api-version=2020-06-01
   response:
     body:
-<<<<<<< HEAD
-      string: '{"id":"/subscriptions/00000000-0000-0000-0000-000000000000/resourceGroups/clitest.rg000001","name":"clitest.rg000001","type":"Microsoft.Resources/resourceGroups","location":"westus","tags":{"product":"azurecli","cause":"automation","date":"2020-07-06T00:30:28Z"},"properties":{"provisioningState":"Succeeded"}}'
-=======
       string: '{"id":"/subscriptions/00000000-0000-0000-0000-000000000000/resourceGroups/clitest.rg000001","name":"clitest.rg000001","type":"Microsoft.Resources/resourceGroups","location":"westus","tags":{"product":"azurecli","cause":"automation","date":"2020-07-14T10:38:04Z"},"properties":{"provisioningState":"Succeeded"}}'
->>>>>>> 3c2ff2b5
     headers:
       cache-control:
       - no-cache
@@ -276,11 +204,7 @@
       content-type:
       - application/json; charset=utf-8
       date:
-<<<<<<< HEAD
-      - Mon, 06 Jul 2020 00:31:07 GMT
-=======
       - Tue, 14 Jul 2020 10:38:46 GMT
->>>>>>> 3c2ff2b5
       expires:
       - '-1'
       pragma:
@@ -313,24 +237,15 @@
       ParameterSetName:
       - -n -g --sku --workspace
       User-Agent:
-<<<<<<< HEAD
-      - python/3.8.3 (Windows-10-10.0.19041-SP0) msrest/0.6.9 msrest_azure/0.6.3 azure-mgmt-containerregistry/3.0.0rc14
-        Azure-SDK-For-Python AZURECLI/2.8.0
-=======
       - python/3.8.0 (Windows-10-10.0.19041-SP0) msrest/0.6.9 msrest_azure/0.6.3 azure-mgmt-containerregistry/3.0.0rc14
         Azure-SDK-For-Python AZURECLI/2.9.0
->>>>>>> 3c2ff2b5
       accept-language:
       - en-US
     method: PUT
     uri: https://management.azure.com/subscriptions/00000000-0000-0000-0000-000000000000/resourceGroups/clitest.rg000001/providers/Microsoft.ContainerRegistry/registries/clireg000002?api-version=2019-12-01-preview
   response:
     body:
-<<<<<<< HEAD
-      string: '{"sku":{"name":"Basic","tier":"Basic"},"type":"Microsoft.ContainerRegistry/registries","id":"/subscriptions/00000000-0000-0000-0000-000000000000/resourceGroups/clitest.rg000001/providers/Microsoft.ContainerRegistry/registries/clireg000002","name":"clireg000002","location":"westus","tags":{},"properties":{"loginServer":"clireg000002.azurecr.io","creationDate":"2020-07-06T00:31:09.2604271Z","provisioningState":"Succeeded","adminUserEnabled":false,"policies":{"quarantinePolicy":{"status":"disabled"},"trustPolicy":{"type":"Notary","status":"disabled"},"retentionPolicy":{"days":7,"lastUpdatedTime":"2020-07-06T00:31:35.4568383+00:00","status":"disabled"}},"encryption":{"status":"disabled"},"dataEndpointEnabled":false,"dataEndpointHostNames":[],"privateEndpointConnections":[],"publicNetworkAccess":"Enabled"}}'
-=======
       string: '{"sku":{"name":"Basic","tier":"Basic"},"type":"Microsoft.ContainerRegistry/registries","id":"/subscriptions/00000000-0000-0000-0000-000000000000/resourceGroups/clitest.rg000001/providers/Microsoft.ContainerRegistry/registries/clireg000002","name":"clireg000002","location":"westus","tags":{},"properties":{"loginServer":"clireg000002.azurecr.io","creationDate":"2020-07-14T10:38:49.0653661Z","provisioningState":"Succeeded","adminUserEnabled":false,"policies":{"quarantinePolicy":{"status":"disabled"},"trustPolicy":{"type":"Notary","status":"disabled"},"retentionPolicy":{"days":7,"lastUpdatedTime":"2020-07-14T10:38:49.9767451+00:00","status":"disabled"}},"encryption":{"status":"disabled"},"dataEndpointEnabled":false,"dataEndpointHostNames":[],"privateEndpointConnections":[],"publicNetworkAccess":"Enabled"}}'
->>>>>>> 3c2ff2b5
     headers:
       cache-control:
       - no-cache
@@ -339,11 +254,7 @@
       content-type:
       - application/json; charset=utf-8
       date:
-<<<<<<< HEAD
-      - Mon, 06 Jul 2020 00:31:35 GMT
-=======
       - Tue, 14 Jul 2020 10:38:50 GMT
->>>>>>> 3c2ff2b5
       expires:
       - '-1'
       pragma:
@@ -385,13 +296,8 @@
       ParameterSetName:
       - -n -g --sku --workspace
       User-Agent:
-<<<<<<< HEAD
-      - python/3.8.3 (Windows-10-10.0.19041-SP0) msrest/0.6.9 msrest_azure/0.6.3 azure-mgmt-monitor/0.9.0
-        Azure-SDK-For-Python AZURECLI/2.8.0
-=======
       - python/3.8.0 (Windows-10-10.0.19041-SP0) msrest/0.6.9 msrest_azure/0.6.3 azure-mgmt-monitor/0.10.0
         Azure-SDK-For-Python AZURECLI/2.9.0
->>>>>>> 3c2ff2b5
       accept-language:
       - en-US
     method: PUT
@@ -407,11 +313,7 @@
       content-type:
       - application/json; charset=utf-8
       date:
-<<<<<<< HEAD
-      - Mon, 06 Jul 2020 00:31:42 GMT
-=======
       - Tue, 14 Jul 2020 10:38:55 GMT
->>>>>>> 3c2ff2b5
       expires:
       - '-1'
       pragma:
@@ -445,13 +347,8 @@
       ParameterSetName:
       - -g --resource -n
       User-Agent:
-<<<<<<< HEAD
-      - python/3.8.3 (Windows-10-10.0.19041-SP0) msrest/0.6.9 msrest_azure/0.6.3 azure-mgmt-monitor/0.9.0
-        Azure-SDK-For-Python AZURECLI/2.8.0
-=======
       - python/3.8.0 (Windows-10-10.0.19041-SP0) msrest/0.6.9 msrest_azure/0.6.3 azure-mgmt-monitor/0.10.0
         Azure-SDK-For-Python AZURECLI/2.9.0
->>>>>>> 3c2ff2b5
       accept-language:
       - en-US
     method: GET
@@ -467,11 +364,7 @@
       content-type:
       - application/json; charset=utf-8
       date:
-<<<<<<< HEAD
-      - Mon, 06 Jul 2020 00:31:42 GMT
-=======
       - Tue, 14 Jul 2020 10:38:56 GMT
->>>>>>> 3c2ff2b5
       expires:
       - '-1'
       pragma:
