interactions:
- request:
    body: null
    headers:
      Accept:
      - application/json
      Accept-Encoding:
      - gzip, deflate
      CommandName:
      - identity create
      Connection:
      - keep-alive
      ParameterSetName:
      - -g -n
      User-Agent:
      - AZURECLI/2.28.1 azsdk-python-azure-mgmt-resource/19.0.0 Python/3.8.9 (Windows-10-10.0.19041-SP0)
    method: GET
    uri: https://management.azure.com/subscriptions/00000000-0000-0000-0000-000000000000/resourcegroups/img_tmpl_basic_2000001?api-version=2021-04-01
  response:
    body:
<<<<<<< HEAD
      string: '{"id":"/subscriptions/00000000-0000-0000-0000-000000000000/resourceGroups/img_tmpl_basic_2000001","name":"img_tmpl_basic_2000001","type":"Microsoft.Resources/resourceGroups","location":"westus2","tags":{"product":"azurecli","cause":"automation","date":"2021-09-24T01:51:41Z"},"properties":{"provisioningState":"Succeeded"}}'
=======
      string: '{"id":"/subscriptions/00000000-0000-0000-0000-000000000000/resourceGroups/img_tmpl_basic_2000001","name":"img_tmpl_basic_2000001","type":"Microsoft.Resources/resourceGroups","location":"westus2","tags":{"product":"azurecli","cause":"automation","date":"2021-09-18T06:13:14Z"},"properties":{"provisioningState":"Succeeded"}}'
>>>>>>> 640403b7
    headers:
      cache-control:
      - no-cache
      content-length:
      - '429'
      content-type:
      - application/json; charset=utf-8
      date:
<<<<<<< HEAD
      - Fri, 24 Sep 2021 01:51:47 GMT
=======
      - Sat, 18 Sep 2021 06:13:20 GMT
>>>>>>> 640403b7
      expires:
      - '-1'
      pragma:
      - no-cache
      strict-transport-security:
      - max-age=31536000; includeSubDomains
      vary:
      - Accept-Encoding
      x-content-type-options:
      - nosniff
    status:
      code: 200
      message: OK
- request:
    body: '{"location": "westus2"}'
    headers:
      Accept:
      - application/json
      Accept-Encoding:
      - gzip, deflate
      CommandName:
      - identity create
      Connection:
      - keep-alive
      Content-Length:
      - '23'
      Content-Type:
      - application/json; charset=utf-8
      ParameterSetName:
      - -g -n
      User-Agent:
      - python/3.8.9 (Windows-10-10.0.19041-SP0) msrest/0.6.21 msrest_azure/0.6.3
        azure-mgmt-msi/0.2.0 Azure-SDK-For-Python AZURECLI/2.28.1
      accept-language:
      - en-US
    method: PUT
    uri: https://management.azure.com/subscriptions/00000000-0000-0000-0000-000000000000/resourceGroups/img_tmpl_basic_2000001/providers/Microsoft.ManagedIdentity/userAssignedIdentities/ide1?api-version=2015-08-31-preview
  response:
    body:
<<<<<<< HEAD
      string: '{"id":"/subscriptions/00000000-0000-0000-0000-000000000000/resourcegroups/img_tmpl_basic_2000001/providers/Microsoft.ManagedIdentity/userAssignedIdentities/ide1","name":"ide1","type":"Microsoft.ManagedIdentity/userAssignedIdentities","location":"westus2","tags":{},"properties":{"tenantId":"54826b22-38d6-4fb2-bad9-b7b93a3e9c5a","principalId":"a547106a-7214-4b57-98be-9be7485cc2de","clientId":"6331a99a-e97e-413d-ac2a-2341d348f887","clientSecretUrl":"https://control-westus2.identity.azure.net/subscriptions/00000000-0000-0000-0000-000000000000/resourcegroups/img_tmpl_basic_2000001/providers/Microsoft.ManagedIdentity/userAssignedIdentities/ide1/credentials?tid=54826b22-38d6-4fb2-bad9-b7b93a3e9c5a&oid=a547106a-7214-4b57-98be-9be7485cc2de&aid=6331a99a-e97e-413d-ac2a-2341d348f887"}}'
=======
      string: '{"id":"/subscriptions/00000000-0000-0000-0000-000000000000/resourcegroups/img_tmpl_basic_2000001/providers/Microsoft.ManagedIdentity/userAssignedIdentities/ide1","name":"ide1","type":"Microsoft.ManagedIdentity/userAssignedIdentities","location":"westus2","tags":{},"properties":{"tenantId":"54826b22-38d6-4fb2-bad9-b7b93a3e9c5a","principalId":"f4e4c3ce-d5ce-466c-9379-be3671a23e35","clientId":"7121d613-2401-4f7a-81a6-2215d899f67f","clientSecretUrl":"https://control-westus2.identity.azure.net/subscriptions/00000000-0000-0000-0000-000000000000/resourcegroups/img_tmpl_basic_2000001/providers/Microsoft.ManagedIdentity/userAssignedIdentities/ide1/credentials?tid=54826b22-38d6-4fb2-bad9-b7b93a3e9c5a&oid=f4e4c3ce-d5ce-466c-9379-be3671a23e35&aid=7121d613-2401-4f7a-81a6-2215d899f67f"}}'
>>>>>>> 640403b7
    headers:
      cache-control:
      - no-cache
      content-length:
      - '890'
      content-type:
      - application/json; charset=utf-8
      date:
<<<<<<< HEAD
      - Fri, 24 Sep 2021 01:51:54 GMT
=======
      - Sat, 18 Sep 2021 06:13:30 GMT
>>>>>>> 640403b7
      expires:
      - '-1'
      location:
      - /subscriptions/00000000-0000-0000-0000-000000000000/resourcegroups/img_tmpl_basic_2000001/providers/Microsoft.ManagedIdentity/userAssignedIdentities/ide1
      pragma:
      - no-cache
      strict-transport-security:
      - max-age=31536000; includeSubDomains
      x-content-type-options:
      - nosniff
      x-ms-ratelimit-remaining-subscription-writes:
<<<<<<< HEAD
      - '1198'
=======
      - '1197'
>>>>>>> 640403b7
    status:
      code: 201
      message: Created
- request:
    body: null
    headers:
      Accept:
      - application/json
      Accept-Encoding:
      - gzip, deflate
      CommandName:
      - role assignment create
      Connection:
      - keep-alive
      ParameterSetName:
      - --assignee --role --scope
      User-Agent:
      - python/3.8.9 (Windows-10-10.0.19041-SP0) msrest/0.6.21 msrest_azure/0.6.3
        azure-graphrbac/0.60.0 Azure-SDK-For-Python AZURECLI/2.28.1
      accept-language:
      - en-US
    method: GET
<<<<<<< HEAD
    uri: https://graph.windows.net/00000000-0000-0000-0000-000000000000/servicePrincipals?$filter=servicePrincipalNames%2Fany%28c%3Ac%20eq%20%276331a99a-e97e-413d-ac2a-2341d348f887%27%29&api-version=1.6
  response:
    body:
      string: '{"odata.metadata":"https://graph.windows.net/00000000-0000-0000-0000-000000000000/$metadata#directoryObjects","value":[{"odata.type":"Microsoft.DirectoryServices.ServicePrincipal","objectType":"ServicePrincipal","objectId":"a547106a-7214-4b57-98be-9be7485cc2de","deletionTimestamp":null,"accountEnabled":true,"addIns":[],"alternativeNames":["isExplicit=True","/subscriptions/00000000-0000-0000-0000-000000000000/resourcegroups/img_tmpl_basic_2000001/providers/Microsoft.ManagedIdentity/userAssignedIdentities/ide1"],"appDisplayName":null,"appId":"6331a99a-e97e-413d-ac2a-2341d348f887","applicationTemplateId":null,"appOwnerTenantId":null,"appRoleAssignmentRequired":false,"appRoles":[],"displayName":"ide1","errorUrl":null,"homepage":null,"informationalUrls":null,"keyCredentials":[{"customKeyIdentifier":"64B879C174C6577426B91808A6B5A10E5387E6BB","endDate":"2021-12-23T01:46:00Z","keyId":"e9ccb50a-8859-4e51-8fe7-05fba9ce76e3","startDate":"2021-09-24T01:46:00Z","type":"AsymmetricX509Cert","usage":"Verify","value":null}],"logoutUrl":null,"notificationEmailAddresses":[],"oauth2Permissions":[],"passwordCredentials":[],"preferredSingleSignOnMode":null,"preferredTokenSigningKeyEndDateTime":null,"preferredTokenSigningKeyThumbprint":null,"publisherName":null,"replyUrls":[],"samlMetadataUrl":null,"samlSingleSignOnSettings":null,"servicePrincipalNames":["6331a99a-e97e-413d-ac2a-2341d348f887","https://identity.azure.net/735+68iJ9apO8seELxP8o+ggpcaUTX5ozJPRdR1gyxM="],"servicePrincipalType":"ManagedIdentity","signInAudience":null,"tags":[],"tokenEncryptionKeyId":null}]}'
=======
    uri: https://graph.windows.net/00000000-0000-0000-0000-000000000000/servicePrincipals?$filter=servicePrincipalNames%2Fany%28c%3Ac%20eq%20%277121d613-2401-4f7a-81a6-2215d899f67f%27%29&api-version=1.6
  response:
    body:
      string: '{"odata.metadata":"https://graph.windows.net/00000000-0000-0000-0000-000000000000/$metadata#directoryObjects","value":[{"odata.type":"Microsoft.DirectoryServices.ServicePrincipal","objectType":"ServicePrincipal","objectId":"f4e4c3ce-d5ce-466c-9379-be3671a23e35","deletionTimestamp":null,"accountEnabled":true,"addIns":[],"alternativeNames":["isExplicit=True","/subscriptions/00000000-0000-0000-0000-000000000000/resourcegroups/img_tmpl_basic_2000001/providers/Microsoft.ManagedIdentity/userAssignedIdentities/ide1"],"appDisplayName":null,"appId":"7121d613-2401-4f7a-81a6-2215d899f67f","applicationTemplateId":null,"appOwnerTenantId":null,"appRoleAssignmentRequired":false,"appRoles":[],"displayName":"ide1","errorUrl":null,"homepage":null,"informationalUrls":null,"keyCredentials":[{"customKeyIdentifier":"BD02085E78E74768DD1C1E94A37761FA4069F561","endDate":"2021-12-17T06:08:00Z","keyId":"73fc7d1e-080b-47ba-be7c-67b730cc09b1","startDate":"2021-09-18T06:08:00Z","type":"AsymmetricX509Cert","usage":"Verify","value":null}],"logoutUrl":null,"notificationEmailAddresses":[],"oauth2Permissions":[],"passwordCredentials":[],"preferredSingleSignOnMode":null,"preferredTokenSigningKeyEndDateTime":null,"preferredTokenSigningKeyThumbprint":null,"publisherName":null,"replyUrls":[],"samlMetadataUrl":null,"samlSingleSignOnSettings":null,"servicePrincipalNames":["7121d613-2401-4f7a-81a6-2215d899f67f","https://identity.azure.net/KtSFwjoHITArWR+BLkk2t3aujLsxW7da+aiktUZAVp8="],"servicePrincipalType":"ManagedIdentity","signInAudience":null,"tags":[],"tokenEncryptionKeyId":null}]}'
>>>>>>> 640403b7
    headers:
      access-control-allow-origin:
      - '*'
      cache-control:
      - no-cache
      content-length:
      - '1624'
      content-type:
      - application/json; odata=minimalmetadata; streaming=true; charset=utf-8
      dataserviceversion:
      - 3.0;
      date:
<<<<<<< HEAD
      - Fri, 24 Sep 2021 01:52:42 GMT
      duration:
      - '3072939'
      expires:
      - '-1'
      ocp-aad-diagnostics-server-name:
      - EknmYMebX6a8iECdvuOpsH8P4RiyssWOBxNuuB2OuY4=
      ocp-aad-session-key:
      - rE6MGX1axEFslxyDONHZmXAdAt1iCDPTWXRPFbuK2J6ekh4yvgk20pEE9nze8hGONkmeVQMGLc6ElqbxOl927cj_q1w8Cw6qnIHntgV-CvQIsz9N2HSLLGCLUmQ6rRil.sDAlL8TKHrG4CIya4NKLhVSY5n9cekFrDJgRWR_AjY4
      pragma:
      - no-cache
      request-id:
      - 815980a7-2eac-4911-91ca-ad24408e4e02
=======
      - Sat, 18 Sep 2021 06:14:18 GMT
      duration:
      - '2595998'
      expires:
      - '-1'
      ocp-aad-diagnostics-server-name:
      - fBfpfEkI189toszDc5TE7oTDOp9tODKG1oZ5kQawziE=
      ocp-aad-session-key:
      - hc5Nasp8ZYP7xAUqImniVd3sitDT-pB7I__kIBzrG8P77r0yn5pFlXZSI_V192dChOncAVg9dz2pVkSCOt5sHrzXvULcMRQSAzdJUgBLUAOV6dAn2SwE4VRbDhKBPxjI.wnN7089TzbCoPbEPefueVgYOVI1cf9zUt8zjq-cIDeM
      pragma:
      - no-cache
      request-id:
      - 20db840e-5dab-45bf-9351-1c3d27d699cf
>>>>>>> 640403b7
      strict-transport-security:
      - max-age=31536000; includeSubDomains
      x-aspnet-version:
      - 4.0.30319
      x-ms-dirapi-data-contract-version:
      - '1.6'
      x-ms-resource-unit:
      - '1'
      x-powered-by:
      - ASP.NET
    status:
      code: 200
      message: OK
- request:
    body: null
    headers:
      Accept:
      - application/json
      Accept-Encoding:
      - gzip, deflate
      CommandName:
      - role assignment create
      Connection:
      - keep-alive
      ParameterSetName:
      - --assignee --role --scope
      User-Agent:
      - python/3.8.9 (Windows-10-10.0.19041-SP0) msrest/0.6.21 msrest_azure/0.6.3
        azure-mgmt-authorization/0.61.0 Azure-SDK-For-Python AZURECLI/2.28.1
      accept-language:
      - en-US
    method: GET
    uri: https://management.azure.com/subscriptions/00000000-0000-0000-0000-000000000000/resourceGroups/img_tmpl_basic_2000001/providers/Microsoft.Authorization/roleDefinitions?$filter=roleName%20eq%20%27Contributor%27&api-version=2018-01-01-preview
  response:
    body:
      string: '{"value":[{"properties":{"roleName":"Contributor","type":"BuiltInRole","description":"Grants
        full access to manage all resources, but does not allow you to assign roles
        in Azure RBAC, manage assignments in Azure Blueprints, or share image galleries.","assignableScopes":["/"],"permissions":[{"actions":["*"],"notActions":["Microsoft.Authorization/*/Delete","Microsoft.Authorization/*/Write","Microsoft.Authorization/elevateAccess/Action","Microsoft.Blueprint/blueprintAssignments/write","Microsoft.Blueprint/blueprintAssignments/delete","Microsoft.Compute/galleries/share/action"],"dataActions":[],"notDataActions":[]}],"createdOn":"2015-02-02T21:55:09.8806423Z","updatedOn":"2020-12-04T00:34:54.8501087Z","createdBy":null,"updatedBy":null},"id":"/subscriptions/00000000-0000-0000-0000-000000000000/providers/Microsoft.Authorization/roleDefinitions/b24988ac-6180-42a0-ab88-20f7382dd24c","type":"Microsoft.Authorization/roleDefinitions","name":"b24988ac-6180-42a0-ab88-20f7382dd24c"}]}'
    headers:
      cache-control:
      - no-cache
      content-length:
      - '984'
      content-type:
      - application/json; charset=utf-8
      date:
<<<<<<< HEAD
      - Fri, 24 Sep 2021 01:52:42 GMT
=======
      - Sat, 18 Sep 2021 06:14:17 GMT
>>>>>>> 640403b7
      expires:
      - '-1'
      pragma:
      - no-cache
      set-cookie:
      - x-ms-gateway-slice=Production; path=/; secure; samesite=none; httponly
      strict-transport-security:
      - max-age=31536000; includeSubDomains
      transfer-encoding:
      - chunked
      vary:
      - Accept-Encoding
      x-content-type-options:
      - nosniff
    status:
      code: 200
      message: OK
- request:
    body: '{"properties": {"roleDefinitionId": "/subscriptions/00000000-0000-0000-0000-000000000000/providers/Microsoft.Authorization/roleDefinitions/b24988ac-6180-42a0-ab88-20f7382dd24c",
<<<<<<< HEAD
      "principalId": "a547106a-7214-4b57-98be-9be7485cc2de", "principalType": "ServicePrincipal"}}'
=======
      "principalId": "f4e4c3ce-d5ce-466c-9379-be3671a23e35", "principalType": "ServicePrincipal"}}'
>>>>>>> 640403b7
    headers:
      Accept:
      - application/json
      Accept-Encoding:
      - gzip, deflate
      CommandName:
      - role assignment create
      Connection:
      - keep-alive
      Content-Length:
      - '270'
      Content-Type:
      - application/json; charset=utf-8
      Cookie:
      - x-ms-gateway-slice=Production
      ParameterSetName:
      - --assignee --role --scope
      User-Agent:
      - python/3.8.9 (Windows-10-10.0.19041-SP0) msrest/0.6.21 msrest_azure/0.6.3
        azure-mgmt-authorization/0.61.0 Azure-SDK-For-Python AZURECLI/2.28.1
      accept-language:
      - en-US
    method: PUT
    uri: https://management.azure.com/subscriptions/00000000-0000-0000-0000-000000000000/resourceGroups/img_tmpl_basic_2000001/providers/Microsoft.Authorization/roleAssignments/88888888-0000-0000-0000-000000000001?api-version=2020-04-01-preview
  response:
    body:
<<<<<<< HEAD
      string: '{"properties":{"roleDefinitionId":"/subscriptions/00000000-0000-0000-0000-000000000000/providers/Microsoft.Authorization/roleDefinitions/b24988ac-6180-42a0-ab88-20f7382dd24c","principalId":"a547106a-7214-4b57-98be-9be7485cc2de","principalType":"ServicePrincipal","scope":"/subscriptions/00000000-0000-0000-0000-000000000000/resourceGroups/img_tmpl_basic_2000001","condition":null,"conditionVersion":null,"createdOn":"2021-09-24T01:52:42.9962426Z","updatedOn":"2021-09-24T01:52:43.3712400Z","createdBy":null,"updatedBy":"d44a2991-98c6-47c3-b59b-2b30d72cfcc2","delegatedManagedIdentityResourceId":null,"description":null},"id":"/subscriptions/00000000-0000-0000-0000-000000000000/resourceGroups/img_tmpl_basic_2000001/providers/Microsoft.Authorization/roleAssignments/88888888-0000-0000-0000-000000000001","type":"Microsoft.Authorization/roleAssignments","name":"88888888-0000-0000-0000-000000000001"}'
=======
      string: '{"properties":{"roleDefinitionId":"/subscriptions/00000000-0000-0000-0000-000000000000/providers/Microsoft.Authorization/roleDefinitions/b24988ac-6180-42a0-ab88-20f7382dd24c","principalId":"f4e4c3ce-d5ce-466c-9379-be3671a23e35","principalType":"ServicePrincipal","scope":"/subscriptions/00000000-0000-0000-0000-000000000000/resourceGroups/img_tmpl_basic_2000001","condition":null,"conditionVersion":null,"createdOn":"2021-09-18T06:14:18.9002196Z","updatedOn":"2021-09-18T06:14:19.2752403Z","createdBy":null,"updatedBy":"d44a2991-98c6-47c3-b59b-2b30d72cfcc2","delegatedManagedIdentityResourceId":null,"description":null},"id":"/subscriptions/00000000-0000-0000-0000-000000000000/resourceGroups/img_tmpl_basic_2000001/providers/Microsoft.Authorization/roleAssignments/88888888-0000-0000-0000-000000000001","type":"Microsoft.Authorization/roleAssignments","name":"88888888-0000-0000-0000-000000000001"}'
>>>>>>> 640403b7
    headers:
      cache-control:
      - no-cache
      content-length:
      - '1005'
      content-type:
      - application/json; charset=utf-8
      date:
<<<<<<< HEAD
      - Fri, 24 Sep 2021 01:52:45 GMT
=======
      - Sat, 18 Sep 2021 06:14:22 GMT
>>>>>>> 640403b7
      expires:
      - '-1'
      pragma:
      - no-cache
      set-cookie:
      - x-ms-gateway-slice=Production; path=/; secure; samesite=none; httponly
      strict-transport-security:
      - max-age=31536000; includeSubDomains
      x-content-type-options:
      - nosniff
      x-ms-ratelimit-remaining-subscription-writes:
<<<<<<< HEAD
      - '1195'
=======
      - '1198'
>>>>>>> 640403b7
    status:
      code: 201
      message: Created
- request:
    body: null
    headers:
      Accept:
      - application/json
      Accept-Encoding:
      - gzip, deflate
      CommandName:
      - sig create
      Connection:
      - keep-alive
      ParameterSetName:
      - -g --gallery-name
      User-Agent:
      - AZURECLI/2.28.1 azsdk-python-azure-mgmt-resource/19.0.0 Python/3.8.9 (Windows-10-10.0.19041-SP0)
    method: GET
    uri: https://management.azure.com/subscriptions/00000000-0000-0000-0000-000000000000/resourcegroups/img_tmpl_basic_2000001?api-version=2021-04-01
  response:
    body:
<<<<<<< HEAD
      string: '{"id":"/subscriptions/00000000-0000-0000-0000-000000000000/resourceGroups/img_tmpl_basic_2000001","name":"img_tmpl_basic_2000001","type":"Microsoft.Resources/resourceGroups","location":"westus2","tags":{"product":"azurecli","cause":"automation","date":"2021-09-24T01:51:41Z"},"properties":{"provisioningState":"Succeeded"}}'
=======
      string: '{"id":"/subscriptions/00000000-0000-0000-0000-000000000000/resourceGroups/img_tmpl_basic_2000001","name":"img_tmpl_basic_2000001","type":"Microsoft.Resources/resourceGroups","location":"westus2","tags":{"product":"azurecli","cause":"automation","date":"2021-09-18T06:13:14Z"},"properties":{"provisioningState":"Succeeded"}}'
>>>>>>> 640403b7
    headers:
      cache-control:
      - no-cache
      content-length:
      - '429'
      content-type:
      - application/json; charset=utf-8
      date:
<<<<<<< HEAD
      - Fri, 24 Sep 2021 01:52:45 GMT
=======
      - Sat, 18 Sep 2021 06:14:23 GMT
>>>>>>> 640403b7
      expires:
      - '-1'
      pragma:
      - no-cache
      strict-transport-security:
      - max-age=31536000; includeSubDomains
      vary:
      - Accept-Encoding
      x-content-type-options:
      - nosniff
    status:
      code: 200
      message: OK
- request:
    body: '{"location": "westus2", "tags": {}}'
    headers:
      Accept:
      - application/json
      Accept-Encoding:
      - gzip, deflate
      CommandName:
      - sig create
      Connection:
      - keep-alive
      Content-Length:
      - '35'
      Content-Type:
      - application/json
      ParameterSetName:
      - -g --gallery-name
      User-Agent:
      - AZURECLI/2.28.1 azsdk-python-azure-mgmt-compute/23.0.0 Python/3.8.9 (Windows-10-10.0.19041-SP0)
    method: PUT
    uri: https://management.azure.com/subscriptions/00000000-0000-0000-0000-000000000000/resourceGroups/img_tmpl_basic_2000001/providers/Microsoft.Compute/galleries/sig1000003?api-version=2021-07-01
  response:
    body:
      string: "{\r\n  \"name\": \"sig1000003\",\r\n  \"id\": \"/subscriptions/00000000-0000-0000-0000-000000000000/resourceGroups/img_tmpl_basic_2000001/providers/Microsoft.Compute/galleries/sig1000003\",\r\n
        \ \"type\": \"Microsoft.Compute/galleries\",\r\n  \"location\": \"westus2\",\r\n
        \ \"tags\": {},\r\n  \"properties\": {\r\n    \"identifier\": {\r\n      \"uniqueName\":
<<<<<<< HEAD
        \"0b1f6471-1bf0-4dda-aec3-cb9272f09590-SIG1Z4O2NE\"\r\n    },\r\n    \"provisioningState\":
        \"Creating\"\r\n  }\r\n}"
    headers:
      azure-asyncoperation:
      - https://management.azure.com/subscriptions/00000000-0000-0000-0000-000000000000/providers/Microsoft.Compute/locations/westus2/capsOperations/5734c5bb-b95e-47e1-95d0-7cdb2ca5fd01?api-version=2021-07-01
      cache-control:
      - no-cache
      content-length:
      - '477'
      content-type:
      - application/json; charset=utf-8
      date:
      - Fri, 24 Sep 2021 01:52:53 GMT
=======
        \"0b1f6471-1bf0-4dda-aec3-cb9272f09590-SIG1OZW22Q\"\r\n    },\r\n    \"provisioningState\":
        \"Creating\",\r\n    \"softDeletePolicy\": {\r\n      \"isSoftDeleteEnabled\":
        false\r\n    }\r\n  }\r\n}"
    headers:
      azure-asyncoperation:
      - https://management.azure.com/subscriptions/00000000-0000-0000-0000-000000000000/providers/Microsoft.Compute/locations/westus2/capsOperations/6e3bf17b-52c6-4c49-903d-928787ffb855?api-version=2021-07-01
      cache-control:
      - no-cache
      content-length:
      - '548'
      content-type:
      - application/json; charset=utf-8
      date:
      - Sat, 18 Sep 2021 06:14:31 GMT
>>>>>>> 640403b7
      expires:
      - '-1'
      pragma:
      - no-cache
      server:
      - Microsoft-HTTPAPI/2.0
      - Microsoft-HTTPAPI/2.0
      strict-transport-security:
      - max-age=31536000; includeSubDomains
      x-content-type-options:
      - nosniff
      x-ms-ratelimit-remaining-resource:
      - Microsoft.Compute/CreateUpdateGallery3Min;49,Microsoft.Compute/CreateUpdateGallery30Min;299
      x-ms-ratelimit-remaining-subscription-writes:
      - '1199'
    status:
      code: 201
      message: Created
- request:
    body: null
    headers:
      Accept:
      - '*/*'
      Accept-Encoding:
      - gzip, deflate
      CommandName:
      - sig create
      Connection:
      - keep-alive
      ParameterSetName:
      - -g --gallery-name
      User-Agent:
      - AZURECLI/2.28.1 azsdk-python-azure-mgmt-compute/23.0.0 Python/3.8.9 (Windows-10-10.0.19041-SP0)
    method: GET
<<<<<<< HEAD
    uri: https://management.azure.com/subscriptions/00000000-0000-0000-0000-000000000000/providers/Microsoft.Compute/locations/westus2/capsOperations/5734c5bb-b95e-47e1-95d0-7cdb2ca5fd01?api-version=2021-07-01
  response:
    body:
      string: "{\r\n  \"startTime\": \"2021-09-24T01:52:52.5160433+00:00\",\r\n  \"endTime\":
        \"2021-09-24T01:52:52.8909935+00:00\",\r\n  \"status\": \"Succeeded\",\r\n
        \ \"name\": \"5734c5bb-b95e-47e1-95d0-7cdb2ca5fd01\"\r\n}"
=======
    uri: https://management.azure.com/subscriptions/00000000-0000-0000-0000-000000000000/providers/Microsoft.Compute/locations/westus2/capsOperations/6e3bf17b-52c6-4c49-903d-928787ffb855?api-version=2021-07-01
  response:
    body:
      string: "{\r\n  \"startTime\": \"2021-09-18T06:14:30.7639277+00:00\",\r\n  \"endTime\":
        \"2021-09-18T06:14:31.1701735+00:00\",\r\n  \"status\": \"Succeeded\",\r\n
        \ \"name\": \"6e3bf17b-52c6-4c49-903d-928787ffb855\"\r\n}"
>>>>>>> 640403b7
    headers:
      cache-control:
      - no-cache
      content-length:
      - '184'
      content-type:
      - application/json; charset=utf-8
      date:
<<<<<<< HEAD
      - Fri, 24 Sep 2021 01:53:23 GMT
=======
      - Sat, 18 Sep 2021 06:15:01 GMT
>>>>>>> 640403b7
      expires:
      - '-1'
      pragma:
      - no-cache
      server:
      - Microsoft-HTTPAPI/2.0
      - Microsoft-HTTPAPI/2.0
      strict-transport-security:
      - max-age=31536000; includeSubDomains
      transfer-encoding:
      - chunked
      vary:
      - Accept-Encoding
      x-content-type-options:
      - nosniff
      x-ms-ratelimit-remaining-resource:
      - Microsoft.Compute/GetOperationStatus3Min;1198,Microsoft.Compute/GetOperationStatus30Min;4198
    status:
      code: 200
      message: OK
- request:
    body: null
    headers:
      Accept:
      - '*/*'
      Accept-Encoding:
      - gzip, deflate
      CommandName:
      - sig create
      Connection:
      - keep-alive
      ParameterSetName:
      - -g --gallery-name
      User-Agent:
      - AZURECLI/2.28.1 azsdk-python-azure-mgmt-compute/23.0.0 Python/3.8.9 (Windows-10-10.0.19041-SP0)
    method: GET
    uri: https://management.azure.com/subscriptions/00000000-0000-0000-0000-000000000000/resourceGroups/img_tmpl_basic_2000001/providers/Microsoft.Compute/galleries/sig1000003?api-version=2021-07-01
  response:
    body:
      string: "{\r\n  \"name\": \"sig1000003\",\r\n  \"id\": \"/subscriptions/00000000-0000-0000-0000-000000000000/resourceGroups/img_tmpl_basic_2000001/providers/Microsoft.Compute/galleries/sig1000003\",\r\n
        \ \"type\": \"Microsoft.Compute/galleries\",\r\n  \"location\": \"westus2\",\r\n
        \ \"tags\": {},\r\n  \"properties\": {\r\n    \"identifier\": {\r\n      \"uniqueName\":
<<<<<<< HEAD
        \"0b1f6471-1bf0-4dda-aec3-cb9272f09590-SIG1Z4O2NE\"\r\n    },\r\n    \"provisioningState\":
        \"Succeeded\"\r\n  }\r\n}"
=======
        \"0b1f6471-1bf0-4dda-aec3-cb9272f09590-SIG1OZW22Q\"\r\n    },\r\n    \"provisioningState\":
        \"Succeeded\",\r\n    \"softDeletePolicy\": {\r\n      \"isSoftDeleteEnabled\":
        false\r\n    }\r\n  }\r\n}"
>>>>>>> 640403b7
    headers:
      cache-control:
      - no-cache
      content-length:
      - '549'
      content-type:
      - application/json; charset=utf-8
      date:
<<<<<<< HEAD
      - Fri, 24 Sep 2021 01:53:23 GMT
=======
      - Sat, 18 Sep 2021 06:15:02 GMT
>>>>>>> 640403b7
      expires:
      - '-1'
      pragma:
      - no-cache
      server:
      - Microsoft-HTTPAPI/2.0
      - Microsoft-HTTPAPI/2.0
      strict-transport-security:
      - max-age=31536000; includeSubDomains
      transfer-encoding:
      - chunked
      vary:
      - Accept-Encoding
      x-content-type-options:
      - nosniff
      x-ms-ratelimit-remaining-resource:
      - Microsoft.Compute/GetGallery3Min;346,Microsoft.Compute/GetGallery30Min;2496
    status:
      code: 200
      message: OK
- request:
    body: null
    headers:
      Accept:
      - application/json
      Accept-Encoding:
      - gzip, deflate
      CommandName:
      - sig image-definition create
      Connection:
      - keep-alive
      ParameterSetName:
      - -g --gallery-name --gallery-image-definition --os-type -p -f -s
      User-Agent:
      - AZURECLI/2.28.1 azsdk-python-azure-mgmt-resource/19.0.0 Python/3.8.9 (Windows-10-10.0.19041-SP0)
    method: GET
    uri: https://management.azure.com/subscriptions/00000000-0000-0000-0000-000000000000/resourcegroups/img_tmpl_basic_2000001?api-version=2021-04-01
  response:
    body:
<<<<<<< HEAD
      string: '{"id":"/subscriptions/00000000-0000-0000-0000-000000000000/resourceGroups/img_tmpl_basic_2000001","name":"img_tmpl_basic_2000001","type":"Microsoft.Resources/resourceGroups","location":"westus2","tags":{"product":"azurecli","cause":"automation","date":"2021-09-24T01:51:41Z"},"properties":{"provisioningState":"Succeeded"}}'
=======
      string: '{"id":"/subscriptions/00000000-0000-0000-0000-000000000000/resourceGroups/img_tmpl_basic_2000001","name":"img_tmpl_basic_2000001","type":"Microsoft.Resources/resourceGroups","location":"westus2","tags":{"product":"azurecli","cause":"automation","date":"2021-09-18T06:13:14Z"},"properties":{"provisioningState":"Succeeded"}}'
>>>>>>> 640403b7
    headers:
      cache-control:
      - no-cache
      content-length:
      - '429'
      content-type:
      - application/json; charset=utf-8
      date:
<<<<<<< HEAD
      - Fri, 24 Sep 2021 01:53:24 GMT
=======
      - Sat, 18 Sep 2021 06:15:02 GMT
>>>>>>> 640403b7
      expires:
      - '-1'
      pragma:
      - no-cache
      strict-transport-security:
      - max-age=31536000; includeSubDomains
      vary:
      - Accept-Encoding
      x-content-type-options:
      - nosniff
    status:
      code: 200
      message: OK
- request:
    body: '{"location": "westus2", "tags": {}, "properties": {"osType": "Linux", "osState":
      "Generalized", "hyperVGeneration": "V1", "identifier": {"publisher": "publisher1",
      "offer": "offer1", "sku": "sku1"}, "disallowed": {}}}'
    headers:
      Accept:
      - application/json
      Accept-Encoding:
      - gzip, deflate
      CommandName:
      - sig image-definition create
      Connection:
      - keep-alive
      Content-Length:
      - '217'
      Content-Type:
      - application/json
      ParameterSetName:
      - -g --gallery-name --gallery-image-definition --os-type -p -f -s
      User-Agent:
      - AZURECLI/2.28.1 azsdk-python-azure-mgmt-compute/23.0.0 Python/3.8.9 (Windows-10-10.0.19041-SP0)
    method: PUT
    uri: https://management.azure.com/subscriptions/00000000-0000-0000-0000-000000000000/resourceGroups/img_tmpl_basic_2000001/providers/Microsoft.Compute/galleries/sig1000003/images/image1?api-version=2021-07-01
  response:
    body:
      string: "{\r\n  \"name\": \"image1\",\r\n  \"id\": \"/subscriptions/00000000-0000-0000-0000-000000000000/resourceGroups/img_tmpl_basic_2000001/providers/Microsoft.Compute/galleries/sig1000003/images/image1\",\r\n
        \ \"type\": \"Microsoft.Compute/galleries/images\",\r\n  \"location\": \"westus2\",\r\n
        \ \"tags\": {},\r\n  \"properties\": {\r\n    \"hyperVGeneration\": \"V1\",\r\n
        \   \"architecture\": \"x64\",\r\n    \"osType\": \"Linux\",\r\n    \"osState\":
        \"Generalized\",\r\n    \"identifier\": {\r\n      \"publisher\": \"publisher1\",\r\n
        \     \"offer\": \"offer1\",\r\n      \"sku\": \"sku1\"\r\n    },\r\n    \"provisioningState\":
        \"Creating\"\r\n  }\r\n}"
    headers:
      azure-asyncoperation:
<<<<<<< HEAD
      - https://management.azure.com/subscriptions/00000000-0000-0000-0000-000000000000/providers/Microsoft.Compute/locations/westus2/capsOperations/7c4331af-16fa-4795-9cdd-b7e623690c08?api-version=2021-07-01
=======
      - https://management.azure.com/subscriptions/00000000-0000-0000-0000-000000000000/providers/Microsoft.Compute/locations/westus2/capsOperations/0dd03bd0-392f-40d4-a357-bb9256365183?api-version=2020-09-30
>>>>>>> 640403b7
      cache-control:
      - no-cache
      content-length:
      - '618'
      content-type:
      - application/json; charset=utf-8
      date:
<<<<<<< HEAD
      - Fri, 24 Sep 2021 01:53:32 GMT
=======
      - Sat, 18 Sep 2021 06:15:09 GMT
>>>>>>> 640403b7
      expires:
      - '-1'
      pragma:
      - no-cache
      server:
      - Microsoft-HTTPAPI/2.0
      - Microsoft-HTTPAPI/2.0
      strict-transport-security:
      - max-age=31536000; includeSubDomains
      x-content-type-options:
      - nosniff
      x-ms-ratelimit-remaining-resource:
      - Microsoft.Compute/CreateUpdateGalleryImage3Min;149,Microsoft.Compute/CreateUpdateGalleryImage30Min;749
      x-ms-ratelimit-remaining-subscription-writes:
      - '1198'
    status:
      code: 201
      message: Created
- request:
    body: null
    headers:
      Accept:
      - '*/*'
      Accept-Encoding:
      - gzip, deflate
      CommandName:
      - sig image-definition create
      Connection:
      - keep-alive
      ParameterSetName:
      - -g --gallery-name --gallery-image-definition --os-type -p -f -s
      User-Agent:
      - AZURECLI/2.28.1 azsdk-python-azure-mgmt-compute/23.0.0 Python/3.8.9 (Windows-10-10.0.19041-SP0)
    method: GET
<<<<<<< HEAD
    uri: https://management.azure.com/subscriptions/00000000-0000-0000-0000-000000000000/providers/Microsoft.Compute/locations/westus2/capsOperations/7c4331af-16fa-4795-9cdd-b7e623690c08?api-version=2021-07-01
  response:
    body:
      string: "{\r\n  \"startTime\": \"2021-09-24T01:53:31.5479453+00:00\",\r\n  \"endTime\":
        \"2021-09-24T01:53:31.7823015+00:00\",\r\n  \"status\": \"Succeeded\",\r\n
        \ \"name\": \"7c4331af-16fa-4795-9cdd-b7e623690c08\"\r\n}"
=======
    uri: https://management.azure.com/subscriptions/00000000-0000-0000-0000-000000000000/providers/Microsoft.Compute/locations/westus2/capsOperations/0dd03bd0-392f-40d4-a357-bb9256365183?api-version=2020-09-30
  response:
    body:
      string: "{\r\n  \"startTime\": \"2021-09-18T06:15:09.3109761+00:00\",\r\n  \"endTime\":
        \"2021-09-18T06:15:09.5453814+00:00\",\r\n  \"status\": \"Succeeded\",\r\n
        \ \"name\": \"0dd03bd0-392f-40d4-a357-bb9256365183\"\r\n}"
>>>>>>> 640403b7
    headers:
      cache-control:
      - no-cache
      content-length:
      - '184'
      content-type:
      - application/json; charset=utf-8
      date:
<<<<<<< HEAD
      - Fri, 24 Sep 2021 01:54:03 GMT
=======
      - Sat, 18 Sep 2021 06:15:40 GMT
>>>>>>> 640403b7
      expires:
      - '-1'
      pragma:
      - no-cache
      server:
      - Microsoft-HTTPAPI/2.0
      - Microsoft-HTTPAPI/2.0
      strict-transport-security:
      - max-age=31536000; includeSubDomains
      transfer-encoding:
      - chunked
      vary:
      - Accept-Encoding
      x-content-type-options:
      - nosniff
      x-ms-ratelimit-remaining-resource:
      - Microsoft.Compute/GetOperationStatus3Min;1196,Microsoft.Compute/GetOperationStatus30Min;4196
    status:
      code: 200
      message: OK
- request:
    body: null
    headers:
      Accept:
      - '*/*'
      Accept-Encoding:
      - gzip, deflate
      CommandName:
      - sig image-definition create
      Connection:
      - keep-alive
      ParameterSetName:
      - -g --gallery-name --gallery-image-definition --os-type -p -f -s
      User-Agent:
      - AZURECLI/2.28.1 azsdk-python-azure-mgmt-compute/23.0.0 Python/3.8.9 (Windows-10-10.0.19041-SP0)
    method: GET
    uri: https://management.azure.com/subscriptions/00000000-0000-0000-0000-000000000000/resourceGroups/img_tmpl_basic_2000001/providers/Microsoft.Compute/galleries/sig1000003/images/image1?api-version=2021-07-01
  response:
    body:
      string: "{\r\n  \"name\": \"image1\",\r\n  \"id\": \"/subscriptions/00000000-0000-0000-0000-000000000000/resourceGroups/img_tmpl_basic_2000001/providers/Microsoft.Compute/galleries/sig1000003/images/image1\",\r\n
        \ \"type\": \"Microsoft.Compute/galleries/images\",\r\n  \"location\": \"westus2\",\r\n
        \ \"tags\": {},\r\n  \"properties\": {\r\n    \"hyperVGeneration\": \"V1\",\r\n
        \   \"architecture\": \"x64\",\r\n    \"osType\": \"Linux\",\r\n    \"osState\":
        \"Generalized\",\r\n    \"identifier\": {\r\n      \"publisher\": \"publisher1\",\r\n
        \     \"offer\": \"offer1\",\r\n      \"sku\": \"sku1\"\r\n    },\r\n    \"provisioningState\":
        \"Succeeded\"\r\n  }\r\n}"
    headers:
      cache-control:
      - no-cache
      content-length:
      - '619'
      content-type:
      - application/json; charset=utf-8
      date:
<<<<<<< HEAD
      - Fri, 24 Sep 2021 01:54:03 GMT
=======
      - Sat, 18 Sep 2021 06:15:41 GMT
>>>>>>> 640403b7
      expires:
      - '-1'
      pragma:
      - no-cache
      server:
      - Microsoft-HTTPAPI/2.0
      - Microsoft-HTTPAPI/2.0
      strict-transport-security:
      - max-age=31536000; includeSubDomains
      transfer-encoding:
      - chunked
      vary:
      - Accept-Encoding
      x-content-type-options:
      - nosniff
      x-ms-ratelimit-remaining-resource:
      - Microsoft.Compute/GetGalleryImage3Min;596,Microsoft.Compute/GetGalleryImage30Min;2996
    status:
      code: 200
      message: OK
- request:
    body: null
    headers:
      Accept:
      - application/json
      Accept-Encoding:
      - gzip, deflate
      CommandName:
      - image builder create
      Connection:
      - keep-alive
      ParameterSetName:
      - -n -g --scripts --image-source --shared-image-destinations --identity
      User-Agent:
      - AZURECLI/2.28.1 azsdk-python-azure-mgmt-resource/19.0.0 Python/3.8.9 (Windows-10-10.0.19041-SP0)
    method: GET
    uri: https://management.azure.com/subscriptions/00000000-0000-0000-0000-000000000000/resourcegroups/img_tmpl_basic_2000001?api-version=2021-04-01
  response:
    body:
<<<<<<< HEAD
      string: '{"id":"/subscriptions/00000000-0000-0000-0000-000000000000/resourceGroups/img_tmpl_basic_2000001","name":"img_tmpl_basic_2000001","type":"Microsoft.Resources/resourceGroups","location":"westus2","tags":{"product":"azurecli","cause":"automation","date":"2021-09-24T01:51:41Z"},"properties":{"provisioningState":"Succeeded"}}'
=======
      string: '{"id":"/subscriptions/00000000-0000-0000-0000-000000000000/resourceGroups/img_tmpl_basic_2000001","name":"img_tmpl_basic_2000001","type":"Microsoft.Resources/resourceGroups","location":"westus2","tags":{"product":"azurecli","cause":"automation","date":"2021-09-18T06:13:14Z"},"properties":{"provisioningState":"Succeeded"}}'
>>>>>>> 640403b7
    headers:
      cache-control:
      - no-cache
      content-length:
      - '429'
      content-type:
      - application/json; charset=utf-8
      date:
<<<<<<< HEAD
      - Fri, 24 Sep 2021 01:54:04 GMT
=======
      - Sat, 18 Sep 2021 06:15:41 GMT
>>>>>>> 640403b7
      expires:
      - '-1'
      pragma:
      - no-cache
      strict-transport-security:
      - max-age=31536000; includeSubDomains
      vary:
      - Accept-Encoding
      x-content-type-options:
      - nosniff
    status:
      code: 200
      message: OK
- request:
    body: null
    headers:
      Accept:
      - application/json
      Accept-Encoding:
      - gzip, deflate
      CommandName:
      - image builder create
      Connection:
      - keep-alive
      ParameterSetName:
      - -n -g --scripts --image-source --shared-image-destinations --identity
      User-Agent:
      - AZURECLI/2.28.1 azsdk-python-azure-mgmt-resource/19.0.0 Python/3.8.9 (Windows-10-10.0.19041-SP0)
    method: GET
    uri: https://management.azure.com/subscriptions/00000000-0000-0000-0000-000000000000/locations?api-version=2019-11-01
  response:
    body:
      string: "{\"value\":[{\"id\":\"/subscriptions/00000000-0000-0000-0000-000000000000/locations/eastus\",\"name\":\"eastus\",\"displayName\":\"East
        US\",\"regionalDisplayName\":\"(US) East US\",\"metadata\":{\"regionType\":\"Physical\",\"regionCategory\":\"Recommended\",\"geographyGroup\":\"US\",\"longitude\":\"-79.8164\",\"latitude\":\"37.3719\",\"physicalLocation\":\"Virginia\",\"pairedRegion\":[{\"name\":\"westus\",\"id\":\"/subscriptions/00000000-0000-0000-0000-000000000000/locations/westus\"}]}},{\"id\":\"/subscriptions/00000000-0000-0000-0000-000000000000/locations/eastus2\",\"name\":\"eastus2\",\"displayName\":\"East
        US 2\",\"regionalDisplayName\":\"(US) East US 2\",\"metadata\":{\"regionType\":\"Physical\",\"regionCategory\":\"Recommended\",\"geographyGroup\":\"US\",\"longitude\":\"-78.3889\",\"latitude\":\"36.6681\",\"physicalLocation\":\"Virginia\",\"pairedRegion\":[{\"name\":\"centralus\",\"id\":\"/subscriptions/00000000-0000-0000-0000-000000000000/locations/centralus\"}]}},{\"id\":\"/subscriptions/00000000-0000-0000-0000-000000000000/locations/southcentralus\",\"name\":\"southcentralus\",\"displayName\":\"South
        Central US\",\"regionalDisplayName\":\"(US) South Central US\",\"metadata\":{\"regionType\":\"Physical\",\"regionCategory\":\"Recommended\",\"geographyGroup\":\"US\",\"longitude\":\"-98.5\",\"latitude\":\"29.4167\",\"physicalLocation\":\"Texas\",\"pairedRegion\":[{\"name\":\"northcentralus\",\"id\":\"/subscriptions/00000000-0000-0000-0000-000000000000/locations/northcentralus\"}]}},{\"id\":\"/subscriptions/00000000-0000-0000-0000-000000000000/locations/westus2\",\"name\":\"westus2\",\"displayName\":\"West
        US 2\",\"regionalDisplayName\":\"(US) West US 2\",\"metadata\":{\"regionType\":\"Physical\",\"regionCategory\":\"Recommended\",\"geographyGroup\":\"US\",\"longitude\":\"-119.852\",\"latitude\":\"47.233\",\"physicalLocation\":\"Washington\",\"pairedRegion\":[{\"name\":\"westcentralus\",\"id\":\"/subscriptions/00000000-0000-0000-0000-000000000000/locations/westcentralus\"}]}},{\"id\":\"/subscriptions/00000000-0000-0000-0000-000000000000/locations/westus3\",\"name\":\"westus3\",\"displayName\":\"West
        US 3\",\"regionalDisplayName\":\"(US) West US 3\",\"metadata\":{\"regionType\":\"Physical\",\"regionCategory\":\"Recommended\",\"geographyGroup\":\"US\",\"longitude\":\"-112.074036\",\"latitude\":\"33.448376\",\"physicalLocation\":\"Phoenix\",\"pairedRegion\":[{\"name\":\"eastus\",\"id\":\"/subscriptions/00000000-0000-0000-0000-000000000000/locations/eastus\"}]}},{\"id\":\"/subscriptions/00000000-0000-0000-0000-000000000000/locations/australiaeast\",\"name\":\"australiaeast\",\"displayName\":\"Australia
        East\",\"regionalDisplayName\":\"(Asia Pacific) Australia East\",\"metadata\":{\"regionType\":\"Physical\",\"regionCategory\":\"Recommended\",\"geographyGroup\":\"Asia
        Pacific\",\"longitude\":\"151.2094\",\"latitude\":\"-33.86\",\"physicalLocation\":\"New
        South Wales\",\"pairedRegion\":[{\"name\":\"australiasoutheast\",\"id\":\"/subscriptions/00000000-0000-0000-0000-000000000000/locations/australiasoutheast\"}]}},{\"id\":\"/subscriptions/00000000-0000-0000-0000-000000000000/locations/southeastasia\",\"name\":\"southeastasia\",\"displayName\":\"Southeast
        Asia\",\"regionalDisplayName\":\"(Asia Pacific) Southeast Asia\",\"metadata\":{\"regionType\":\"Physical\",\"regionCategory\":\"Recommended\",\"geographyGroup\":\"Asia
        Pacific\",\"longitude\":\"103.833\",\"latitude\":\"1.283\",\"physicalLocation\":\"Singapore\",\"pairedRegion\":[{\"name\":\"eastasia\",\"id\":\"/subscriptions/00000000-0000-0000-0000-000000000000/locations/eastasia\"}]}},{\"id\":\"/subscriptions/00000000-0000-0000-0000-000000000000/locations/northeurope\",\"name\":\"northeurope\",\"displayName\":\"North
        Europe\",\"regionalDisplayName\":\"(Europe) North Europe\",\"metadata\":{\"regionType\":\"Physical\",\"regionCategory\":\"Recommended\",\"geographyGroup\":\"Europe\",\"longitude\":\"-6.2597\",\"latitude\":\"53.3478\",\"physicalLocation\":\"Ireland\",\"pairedRegion\":[{\"name\":\"westeurope\",\"id\":\"/subscriptions/00000000-0000-0000-0000-000000000000/locations/westeurope\"}]}},{\"id\":\"/subscriptions/00000000-0000-0000-0000-000000000000/locations/swedencentral\",\"name\":\"swedencentral\",\"displayName\":\"Sweden
        Central\",\"regionalDisplayName\":\"(Europe) Sweden Central\",\"metadata\":{\"regionType\":\"Physical\",\"regionCategory\":\"Recommended\",\"geographyGroup\":\"Europe\",\"longitude\":\"17.14127\",\"latitude\":\"60.67488\",\"physicalLocation\":\"G\xE4vle\",\"pairedRegion\":[{\"name\":\"swedensouth\",\"id\":\"/subscriptions/00000000-0000-0000-0000-000000000000/locations/swedensouth\"}]}},{\"id\":\"/subscriptions/00000000-0000-0000-0000-000000000000/locations/uksouth\",\"name\":\"uksouth\",\"displayName\":\"UK
        South\",\"regionalDisplayName\":\"(Europe) UK South\",\"metadata\":{\"regionType\":\"Physical\",\"regionCategory\":\"Recommended\",\"geographyGroup\":\"Europe\",\"longitude\":\"-0.799\",\"latitude\":\"50.941\",\"physicalLocation\":\"London\",\"pairedRegion\":[{\"name\":\"ukwest\",\"id\":\"/subscriptions/00000000-0000-0000-0000-000000000000/locations/ukwest\"}]}},{\"id\":\"/subscriptions/00000000-0000-0000-0000-000000000000/locations/westeurope\",\"name\":\"westeurope\",\"displayName\":\"West
        Europe\",\"regionalDisplayName\":\"(Europe) West Europe\",\"metadata\":{\"regionType\":\"Physical\",\"regionCategory\":\"Recommended\",\"geographyGroup\":\"Europe\",\"longitude\":\"4.9\",\"latitude\":\"52.3667\",\"physicalLocation\":\"Netherlands\",\"pairedRegion\":[{\"name\":\"northeurope\",\"id\":\"/subscriptions/00000000-0000-0000-0000-000000000000/locations/northeurope\"}]}},{\"id\":\"/subscriptions/00000000-0000-0000-0000-000000000000/locations/centralus\",\"name\":\"centralus\",\"displayName\":\"Central
        US\",\"regionalDisplayName\":\"(US) Central US\",\"metadata\":{\"regionType\":\"Physical\",\"regionCategory\":\"Recommended\",\"geographyGroup\":\"US\",\"longitude\":\"-93.6208\",\"latitude\":\"41.5908\",\"physicalLocation\":\"Iowa\",\"pairedRegion\":[{\"name\":\"eastus2\",\"id\":\"/subscriptions/00000000-0000-0000-0000-000000000000/locations/eastus2\"}]}},{\"id\":\"/subscriptions/00000000-0000-0000-0000-000000000000/locations/northcentralus\",\"name\":\"northcentralus\",\"displayName\":\"North
        Central US\",\"regionalDisplayName\":\"(US) North Central US\",\"metadata\":{\"regionType\":\"Physical\",\"regionCategory\":\"Recommended\",\"geographyGroup\":\"US\",\"longitude\":\"-87.6278\",\"latitude\":\"41.8819\",\"physicalLocation\":\"Illinois\",\"pairedRegion\":[{\"name\":\"southcentralus\",\"id\":\"/subscriptions/00000000-0000-0000-0000-000000000000/locations/southcentralus\"}]}},{\"id\":\"/subscriptions/00000000-0000-0000-0000-000000000000/locations/westus\",\"name\":\"westus\",\"displayName\":\"West
        US\",\"regionalDisplayName\":\"(US) West US\",\"metadata\":{\"regionType\":\"Physical\",\"regionCategory\":\"Recommended\",\"geographyGroup\":\"US\",\"longitude\":\"-122.417\",\"latitude\":\"37.783\",\"physicalLocation\":\"California\",\"pairedRegion\":[{\"name\":\"eastus\",\"id\":\"/subscriptions/00000000-0000-0000-0000-000000000000/locations/eastus\"}]}},{\"id\":\"/subscriptions/00000000-0000-0000-0000-000000000000/locations/southafricanorth\",\"name\":\"southafricanorth\",\"displayName\":\"South
        Africa North\",\"regionalDisplayName\":\"(Africa) South Africa North\",\"metadata\":{\"regionType\":\"Physical\",\"regionCategory\":\"Recommended\",\"geographyGroup\":\"Africa\",\"longitude\":\"28.218370\",\"latitude\":\"-25.731340\",\"physicalLocation\":\"Johannesburg\",\"pairedRegion\":[{\"name\":\"southafricawest\",\"id\":\"/subscriptions/00000000-0000-0000-0000-000000000000/locations/southafricawest\"}]}},{\"id\":\"/subscriptions/00000000-0000-0000-0000-000000000000/locations/centralindia\",\"name\":\"centralindia\",\"displayName\":\"Central
        India\",\"regionalDisplayName\":\"(Asia Pacific) Central India\",\"metadata\":{\"regionType\":\"Physical\",\"regionCategory\":\"Recommended\",\"geographyGroup\":\"Asia
        Pacific\",\"longitude\":\"73.9197\",\"latitude\":\"18.5822\",\"physicalLocation\":\"Pune\",\"pairedRegion\":[{\"name\":\"southindia\",\"id\":\"/subscriptions/00000000-0000-0000-0000-000000000000/locations/southindia\"}]}},{\"id\":\"/subscriptions/00000000-0000-0000-0000-000000000000/locations/eastasia\",\"name\":\"eastasia\",\"displayName\":\"East
        Asia\",\"regionalDisplayName\":\"(Asia Pacific) East Asia\",\"metadata\":{\"regionType\":\"Physical\",\"regionCategory\":\"Recommended\",\"geographyGroup\":\"Asia
        Pacific\",\"longitude\":\"114.188\",\"latitude\":\"22.267\",\"physicalLocation\":\"Hong
        Kong\",\"pairedRegion\":[{\"name\":\"southeastasia\",\"id\":\"/subscriptions/00000000-0000-0000-0000-000000000000/locations/southeastasia\"}]}},{\"id\":\"/subscriptions/00000000-0000-0000-0000-000000000000/locations/japaneast\",\"name\":\"japaneast\",\"displayName\":\"Japan
        East\",\"regionalDisplayName\":\"(Asia Pacific) Japan East\",\"metadata\":{\"regionType\":\"Physical\",\"regionCategory\":\"Recommended\",\"geographyGroup\":\"Asia
        Pacific\",\"longitude\":\"139.77\",\"latitude\":\"35.68\",\"physicalLocation\":\"Tokyo,
        Saitama\",\"pairedRegion\":[{\"name\":\"japanwest\",\"id\":\"/subscriptions/00000000-0000-0000-0000-000000000000/locations/japanwest\"}]}},{\"id\":\"/subscriptions/00000000-0000-0000-0000-000000000000/locations/jioindiawest\",\"name\":\"jioindiawest\",\"displayName\":\"Jio
        India West\",\"regionalDisplayName\":\"(Asia Pacific) Jio India West\",\"metadata\":{\"regionType\":\"Physical\",\"regionCategory\":\"Recommended\",\"geographyGroup\":\"Asia
        Pacific\",\"longitude\":\"70.05773\",\"latitude\":\"22.470701\",\"physicalLocation\":\"Jamnagar\",\"pairedRegion\":[{\"name\":\"jioindiacentral\",\"id\":\"/subscriptions/00000000-0000-0000-0000-000000000000/locations/jioindiacentral\"}]}},{\"id\":\"/subscriptions/00000000-0000-0000-0000-000000000000/locations/koreacentral\",\"name\":\"koreacentral\",\"displayName\":\"Korea
        Central\",\"regionalDisplayName\":\"(Asia Pacific) Korea Central\",\"metadata\":{\"regionType\":\"Physical\",\"regionCategory\":\"Recommended\",\"geographyGroup\":\"Asia
        Pacific\",\"longitude\":\"126.9780\",\"latitude\":\"37.5665\",\"physicalLocation\":\"Seoul\",\"pairedRegion\":[{\"name\":\"koreasouth\",\"id\":\"/subscriptions/00000000-0000-0000-0000-000000000000/locations/koreasouth\"}]}},{\"id\":\"/subscriptions/00000000-0000-0000-0000-000000000000/locations/canadacentral\",\"name\":\"canadacentral\",\"displayName\":\"Canada
        Central\",\"regionalDisplayName\":\"(Canada) Canada Central\",\"metadata\":{\"regionType\":\"Physical\",\"regionCategory\":\"Recommended\",\"geographyGroup\":\"Canada\",\"longitude\":\"-79.383\",\"latitude\":\"43.653\",\"physicalLocation\":\"Toronto\",\"pairedRegion\":[{\"name\":\"canadaeast\",\"id\":\"/subscriptions/00000000-0000-0000-0000-000000000000/locations/canadaeast\"}]}},{\"id\":\"/subscriptions/00000000-0000-0000-0000-000000000000/locations/francecentral\",\"name\":\"francecentral\",\"displayName\":\"France
        Central\",\"regionalDisplayName\":\"(Europe) France Central\",\"metadata\":{\"regionType\":\"Physical\",\"regionCategory\":\"Recommended\",\"geographyGroup\":\"Europe\",\"longitude\":\"2.3730\",\"latitude\":\"46.3772\",\"physicalLocation\":\"Paris\",\"pairedRegion\":[{\"name\":\"francesouth\",\"id\":\"/subscriptions/00000000-0000-0000-0000-000000000000/locations/francesouth\"}]}},{\"id\":\"/subscriptions/00000000-0000-0000-0000-000000000000/locations/germanywestcentral\",\"name\":\"germanywestcentral\",\"displayName\":\"Germany
        West Central\",\"regionalDisplayName\":\"(Europe) Germany West Central\",\"metadata\":{\"regionType\":\"Physical\",\"regionCategory\":\"Recommended\",\"geographyGroup\":\"Europe\",\"longitude\":\"8.682127\",\"latitude\":\"50.110924\",\"physicalLocation\":\"Frankfurt\",\"pairedRegion\":[{\"name\":\"germanynorth\",\"id\":\"/subscriptions/00000000-0000-0000-0000-000000000000/locations/germanynorth\"}]}},{\"id\":\"/subscriptions/00000000-0000-0000-0000-000000000000/locations/norwayeast\",\"name\":\"norwayeast\",\"displayName\":\"Norway
        East\",\"regionalDisplayName\":\"(Europe) Norway East\",\"metadata\":{\"regionType\":\"Physical\",\"regionCategory\":\"Recommended\",\"geographyGroup\":\"Europe\",\"longitude\":\"10.752245\",\"latitude\":\"59.913868\",\"physicalLocation\":\"Norway\",\"pairedRegion\":[{\"name\":\"norwaywest\",\"id\":\"/subscriptions/00000000-0000-0000-0000-000000000000/locations/norwaywest\"}]}},{\"id\":\"/subscriptions/00000000-0000-0000-0000-000000000000/locations/switzerlandnorth\",\"name\":\"switzerlandnorth\",\"displayName\":\"Switzerland
        North\",\"regionalDisplayName\":\"(Europe) Switzerland North\",\"metadata\":{\"regionType\":\"Physical\",\"regionCategory\":\"Recommended\",\"geographyGroup\":\"Europe\",\"longitude\":\"8.564572\",\"latitude\":\"47.451542\",\"physicalLocation\":\"Zurich\",\"pairedRegion\":[{\"name\":\"switzerlandwest\",\"id\":\"/subscriptions/00000000-0000-0000-0000-000000000000/locations/switzerlandwest\"}]}},{\"id\":\"/subscriptions/00000000-0000-0000-0000-000000000000/locations/uaenorth\",\"name\":\"uaenorth\",\"displayName\":\"UAE
        North\",\"regionalDisplayName\":\"(Middle East) UAE North\",\"metadata\":{\"regionType\":\"Physical\",\"regionCategory\":\"Recommended\",\"geographyGroup\":\"Middle
        East\",\"longitude\":\"55.316666\",\"latitude\":\"25.266666\",\"physicalLocation\":\"Dubai\",\"pairedRegion\":[{\"name\":\"uaecentral\",\"id\":\"/subscriptions/00000000-0000-0000-0000-000000000000/locations/uaecentral\"}]}},{\"id\":\"/subscriptions/00000000-0000-0000-0000-000000000000/locations/brazilsouth\",\"name\":\"brazilsouth\",\"displayName\":\"Brazil
        South\",\"regionalDisplayName\":\"(South America) Brazil South\",\"metadata\":{\"regionType\":\"Physical\",\"regionCategory\":\"Recommended\",\"geographyGroup\":\"South
        America\",\"longitude\":\"-46.633\",\"latitude\":\"-23.55\",\"physicalLocation\":\"Sao
        Paulo State\",\"pairedRegion\":[{\"name\":\"southcentralus\",\"id\":\"/subscriptions/00000000-0000-0000-0000-000000000000/locations/southcentralus\"}]}},{\"id\":\"/subscriptions/00000000-0000-0000-0000-000000000000/locations/centralusstage\",\"name\":\"centralusstage\",\"displayName\":\"Central
        US (Stage)\",\"regionalDisplayName\":\"(US) Central US (Stage)\",\"metadata\":{\"regionType\":\"Logical\",\"regionCategory\":\"Other\",\"geographyGroup\":\"US\"}},{\"id\":\"/subscriptions/00000000-0000-0000-0000-000000000000/locations/eastusstage\",\"name\":\"eastusstage\",\"displayName\":\"East
        US (Stage)\",\"regionalDisplayName\":\"(US) East US (Stage)\",\"metadata\":{\"regionType\":\"Logical\",\"regionCategory\":\"Other\",\"geographyGroup\":\"US\"}},{\"id\":\"/subscriptions/00000000-0000-0000-0000-000000000000/locations/eastus2stage\",\"name\":\"eastus2stage\",\"displayName\":\"East
        US 2 (Stage)\",\"regionalDisplayName\":\"(US) East US 2 (Stage)\",\"metadata\":{\"regionType\":\"Logical\",\"regionCategory\":\"Other\",\"geographyGroup\":\"US\"}},{\"id\":\"/subscriptions/00000000-0000-0000-0000-000000000000/locations/northcentralusstage\",\"name\":\"northcentralusstage\",\"displayName\":\"North
        Central US (Stage)\",\"regionalDisplayName\":\"(US) North Central US (Stage)\",\"metadata\":{\"regionType\":\"Logical\",\"regionCategory\":\"Other\",\"geographyGroup\":\"US\"}},{\"id\":\"/subscriptions/00000000-0000-0000-0000-000000000000/locations/southcentralusstage\",\"name\":\"southcentralusstage\",\"displayName\":\"South
        Central US (Stage)\",\"regionalDisplayName\":\"(US) South Central US (Stage)\",\"metadata\":{\"regionType\":\"Logical\",\"regionCategory\":\"Other\",\"geographyGroup\":\"US\"}},{\"id\":\"/subscriptions/00000000-0000-0000-0000-000000000000/locations/westusstage\",\"name\":\"westusstage\",\"displayName\":\"West
        US (Stage)\",\"regionalDisplayName\":\"(US) West US (Stage)\",\"metadata\":{\"regionType\":\"Logical\",\"regionCategory\":\"Other\",\"geographyGroup\":\"US\"}},{\"id\":\"/subscriptions/00000000-0000-0000-0000-000000000000/locations/westus2stage\",\"name\":\"westus2stage\",\"displayName\":\"West
        US 2 (Stage)\",\"regionalDisplayName\":\"(US) West US 2 (Stage)\",\"metadata\":{\"regionType\":\"Logical\",\"regionCategory\":\"Other\",\"geographyGroup\":\"US\"}},{\"id\":\"/subscriptions/00000000-0000-0000-0000-000000000000/locations/asia\",\"name\":\"asia\",\"displayName\":\"Asia\",\"regionalDisplayName\":\"Asia\",\"metadata\":{\"regionType\":\"Logical\",\"regionCategory\":\"Other\"}},{\"id\":\"/subscriptions/00000000-0000-0000-0000-000000000000/locations/asiapacific\",\"name\":\"asiapacific\",\"displayName\":\"Asia
        Pacific\",\"regionalDisplayName\":\"Asia Pacific\",\"metadata\":{\"regionType\":\"Logical\",\"regionCategory\":\"Other\"}},{\"id\":\"/subscriptions/00000000-0000-0000-0000-000000000000/locations/australia\",\"name\":\"australia\",\"displayName\":\"Australia\",\"regionalDisplayName\":\"Australia\",\"metadata\":{\"regionType\":\"Logical\",\"regionCategory\":\"Other\"}},{\"id\":\"/subscriptions/00000000-0000-0000-0000-000000000000/locations/brazil\",\"name\":\"brazil\",\"displayName\":\"Brazil\",\"regionalDisplayName\":\"Brazil\",\"metadata\":{\"regionType\":\"Logical\",\"regionCategory\":\"Other\"}},{\"id\":\"/subscriptions/00000000-0000-0000-0000-000000000000/locations/canada\",\"name\":\"canada\",\"displayName\":\"Canada\",\"regionalDisplayName\":\"Canada\",\"metadata\":{\"regionType\":\"Logical\",\"regionCategory\":\"Other\"}},{\"id\":\"/subscriptions/00000000-0000-0000-0000-000000000000/locations/europe\",\"name\":\"europe\",\"displayName\":\"Europe\",\"regionalDisplayName\":\"Europe\",\"metadata\":{\"regionType\":\"Logical\",\"regionCategory\":\"Other\"}},{\"id\":\"/subscriptions/00000000-0000-0000-0000-000000000000/locations/france\",\"name\":\"france\",\"displayName\":\"France\",\"regionalDisplayName\":\"France\",\"metadata\":{\"regionType\":\"Logical\",\"regionCategory\":\"Other\"}},{\"id\":\"/subscriptions/00000000-0000-0000-0000-000000000000/locations/germany\",\"name\":\"germany\",\"displayName\":\"Germany\",\"regionalDisplayName\":\"Germany\",\"metadata\":{\"regionType\":\"Logical\",\"regionCategory\":\"Other\"}},{\"id\":\"/subscriptions/00000000-0000-0000-0000-000000000000/locations/global\",\"name\":\"global\",\"displayName\":\"Global\",\"regionalDisplayName\":\"Global\",\"metadata\":{\"regionType\":\"Logical\",\"regionCategory\":\"Other\"}},{\"id\":\"/subscriptions/00000000-0000-0000-0000-000000000000/locations/india\",\"name\":\"india\",\"displayName\":\"India\",\"regionalDisplayName\":\"India\",\"metadata\":{\"regionType\":\"Logical\",\"regionCategory\":\"Other\"}},{\"id\":\"/subscriptions/00000000-0000-0000-0000-000000000000/locations/japan\",\"name\":\"japan\",\"displayName\":\"Japan\",\"regionalDisplayName\":\"Japan\",\"metadata\":{\"regionType\":\"Logical\",\"regionCategory\":\"Other\"}},{\"id\":\"/subscriptions/00000000-0000-0000-0000-000000000000/locations/korea\",\"name\":\"korea\",\"displayName\":\"Korea\",\"regionalDisplayName\":\"Korea\",\"metadata\":{\"regionType\":\"Logical\",\"regionCategory\":\"Other\"}},{\"id\":\"/subscriptions/00000000-0000-0000-0000-000000000000/locations/norway\",\"name\":\"norway\",\"displayName\":\"Norway\",\"regionalDisplayName\":\"Norway\",\"metadata\":{\"regionType\":\"Logical\",\"regionCategory\":\"Other\"}},{\"id\":\"/subscriptions/00000000-0000-0000-0000-000000000000/locations/southafrica\",\"name\":\"southafrica\",\"displayName\":\"South
        Africa\",\"regionalDisplayName\":\"South Africa\",\"metadata\":{\"regionType\":\"Logical\",\"regionCategory\":\"Other\"}},{\"id\":\"/subscriptions/00000000-0000-0000-0000-000000000000/locations/switzerland\",\"name\":\"switzerland\",\"displayName\":\"Switzerland\",\"regionalDisplayName\":\"Switzerland\",\"metadata\":{\"regionType\":\"Logical\",\"regionCategory\":\"Other\"}},{\"id\":\"/subscriptions/00000000-0000-0000-0000-000000000000/locations/uae\",\"name\":\"uae\",\"displayName\":\"United
        Arab Emirates\",\"regionalDisplayName\":\"United Arab Emirates\",\"metadata\":{\"regionType\":\"Logical\",\"regionCategory\":\"Other\"}},{\"id\":\"/subscriptions/00000000-0000-0000-0000-000000000000/locations/uk\",\"name\":\"uk\",\"displayName\":\"United
        Kingdom\",\"regionalDisplayName\":\"United Kingdom\",\"metadata\":{\"regionType\":\"Logical\",\"regionCategory\":\"Other\"}},{\"id\":\"/subscriptions/00000000-0000-0000-0000-000000000000/locations/unitedstates\",\"name\":\"unitedstates\",\"displayName\":\"United
        States\",\"regionalDisplayName\":\"United States\",\"metadata\":{\"regionType\":\"Logical\",\"regionCategory\":\"Other\"}},{\"id\":\"/subscriptions/00000000-0000-0000-0000-000000000000/locations/eastasiastage\",\"name\":\"eastasiastage\",\"displayName\":\"East
        Asia (Stage)\",\"regionalDisplayName\":\"(Asia Pacific) East Asia (Stage)\",\"metadata\":{\"regionType\":\"Logical\",\"regionCategory\":\"Other\",\"geographyGroup\":\"Asia
        Pacific\"}},{\"id\":\"/subscriptions/00000000-0000-0000-0000-000000000000/locations/southeastasiastage\",\"name\":\"southeastasiastage\",\"displayName\":\"Southeast
        Asia (Stage)\",\"regionalDisplayName\":\"(Asia Pacific) Southeast Asia (Stage)\",\"metadata\":{\"regionType\":\"Logical\",\"regionCategory\":\"Other\",\"geographyGroup\":\"Asia
        Pacific\"}},{\"id\":\"/subscriptions/00000000-0000-0000-0000-000000000000/locations/centraluseuap\",\"name\":\"centraluseuap\",\"displayName\":\"Central
        US EUAP\",\"regionalDisplayName\":\"(US) Central US EUAP\",\"metadata\":{\"regionType\":\"Physical\",\"regionCategory\":\"Other\",\"geographyGroup\":\"US\",\"longitude\":\"-93.6208\",\"latitude\":\"41.5908\",\"pairedRegion\":[{\"name\":\"eastus2euap\",\"id\":\"/subscriptions/00000000-0000-0000-0000-000000000000/locations/eastus2euap\"}]}},{\"id\":\"/subscriptions/00000000-0000-0000-0000-000000000000/locations/eastus2euap\",\"name\":\"eastus2euap\",\"displayName\":\"East
        US 2 EUAP\",\"regionalDisplayName\":\"(US) East US 2 EUAP\",\"metadata\":{\"regionType\":\"Physical\",\"regionCategory\":\"Other\",\"geographyGroup\":\"US\",\"longitude\":\"-78.3889\",\"latitude\":\"36.6681\",\"pairedRegion\":[{\"name\":\"centraluseuap\",\"id\":\"/subscriptions/00000000-0000-0000-0000-000000000000/locations/centraluseuap\"}]}},{\"id\":\"/subscriptions/00000000-0000-0000-0000-000000000000/locations/westcentralus\",\"name\":\"westcentralus\",\"displayName\":\"West
        Central US\",\"regionalDisplayName\":\"(US) West Central US\",\"metadata\":{\"regionType\":\"Physical\",\"regionCategory\":\"Other\",\"geographyGroup\":\"US\",\"longitude\":\"-110.234\",\"latitude\":\"40.890\",\"physicalLocation\":\"Wyoming\",\"pairedRegion\":[{\"name\":\"westus2\",\"id\":\"/subscriptions/00000000-0000-0000-0000-000000000000/locations/westus2\"}]}},{\"id\":\"/subscriptions/00000000-0000-0000-0000-000000000000/locations/southafricawest\",\"name\":\"southafricawest\",\"displayName\":\"South
        Africa West\",\"regionalDisplayName\":\"(Africa) South Africa West\",\"metadata\":{\"regionType\":\"Physical\",\"regionCategory\":\"Other\",\"geographyGroup\":\"Africa\",\"longitude\":\"18.843266\",\"latitude\":\"-34.075691\",\"physicalLocation\":\"Cape
        Town\",\"pairedRegion\":[{\"name\":\"southafricanorth\",\"id\":\"/subscriptions/00000000-0000-0000-0000-000000000000/locations/southafricanorth\"}]}},{\"id\":\"/subscriptions/00000000-0000-0000-0000-000000000000/locations/australiacentral\",\"name\":\"australiacentral\",\"displayName\":\"Australia
        Central\",\"regionalDisplayName\":\"(Asia Pacific) Australia Central\",\"metadata\":{\"regionType\":\"Physical\",\"regionCategory\":\"Other\",\"geographyGroup\":\"Asia
        Pacific\",\"longitude\":\"149.1244\",\"latitude\":\"-35.3075\",\"physicalLocation\":\"Canberra\",\"pairedRegion\":[{\"name\":\"australiacentral\",\"id\":\"/subscriptions/00000000-0000-0000-0000-000000000000/locations/australiacentral\"}]}},{\"id\":\"/subscriptions/00000000-0000-0000-0000-000000000000/locations/australiacentral2\",\"name\":\"australiacentral2\",\"displayName\":\"Australia
        Central 2\",\"regionalDisplayName\":\"(Asia Pacific) Australia Central 2\",\"metadata\":{\"regionType\":\"Physical\",\"regionCategory\":\"Other\",\"geographyGroup\":\"Asia
        Pacific\",\"longitude\":\"149.1244\",\"latitude\":\"-35.3075\",\"physicalLocation\":\"Canberra\",\"pairedRegion\":[{\"name\":\"australiacentral2\",\"id\":\"/subscriptions/00000000-0000-0000-0000-000000000000/locations/australiacentral2\"}]}},{\"id\":\"/subscriptions/00000000-0000-0000-0000-000000000000/locations/australiasoutheast\",\"name\":\"australiasoutheast\",\"displayName\":\"Australia
        Southeast\",\"regionalDisplayName\":\"(Asia Pacific) Australia Southeast\",\"metadata\":{\"regionType\":\"Physical\",\"regionCategory\":\"Other\",\"geographyGroup\":\"Asia
        Pacific\",\"longitude\":\"144.9631\",\"latitude\":\"-37.8136\",\"physicalLocation\":\"Victoria\",\"pairedRegion\":[{\"name\":\"australiaeast\",\"id\":\"/subscriptions/00000000-0000-0000-0000-000000000000/locations/australiaeast\"}]}},{\"id\":\"/subscriptions/00000000-0000-0000-0000-000000000000/locations/japanwest\",\"name\":\"japanwest\",\"displayName\":\"Japan
        West\",\"regionalDisplayName\":\"(Asia Pacific) Japan West\",\"metadata\":{\"regionType\":\"Physical\",\"regionCategory\":\"Other\",\"geographyGroup\":\"Asia
        Pacific\",\"longitude\":\"135.5022\",\"latitude\":\"34.6939\",\"physicalLocation\":\"Osaka\",\"pairedRegion\":[{\"name\":\"japaneast\",\"id\":\"/subscriptions/00000000-0000-0000-0000-000000000000/locations/japaneast\"}]}},{\"id\":\"/subscriptions/00000000-0000-0000-0000-000000000000/locations/jioindiacentral\",\"name\":\"jioindiacentral\",\"displayName\":\"Jio
        India Central\",\"regionalDisplayName\":\"(Asia Pacific) Jio India Central\",\"metadata\":{\"regionType\":\"Physical\",\"regionCategory\":\"Other\",\"geographyGroup\":\"Asia
        Pacific\",\"longitude\":\"79.08886\",\"latitude\":\"21.146633\",\"physicalLocation\":\"Nagpur\",\"pairedRegion\":[{\"name\":\"jioindiawest\",\"id\":\"/subscriptions/00000000-0000-0000-0000-000000000000/locations/jioindiawest\"}]}},{\"id\":\"/subscriptions/00000000-0000-0000-0000-000000000000/locations/koreasouth\",\"name\":\"koreasouth\",\"displayName\":\"Korea
        South\",\"regionalDisplayName\":\"(Asia Pacific) Korea South\",\"metadata\":{\"regionType\":\"Physical\",\"regionCategory\":\"Other\",\"geographyGroup\":\"Asia
        Pacific\",\"longitude\":\"129.0756\",\"latitude\":\"35.1796\",\"physicalLocation\":\"Busan\",\"pairedRegion\":[{\"name\":\"koreacentral\",\"id\":\"/subscriptions/00000000-0000-0000-0000-000000000000/locations/koreacentral\"}]}},{\"id\":\"/subscriptions/00000000-0000-0000-0000-000000000000/locations/southindia\",\"name\":\"southindia\",\"displayName\":\"South
        India\",\"regionalDisplayName\":\"(Asia Pacific) South India\",\"metadata\":{\"regionType\":\"Physical\",\"regionCategory\":\"Other\",\"geographyGroup\":\"Asia
        Pacific\",\"longitude\":\"80.1636\",\"latitude\":\"12.9822\",\"physicalLocation\":\"Chennai\",\"pairedRegion\":[{\"name\":\"centralindia\",\"id\":\"/subscriptions/00000000-0000-0000-0000-000000000000/locations/centralindia\"}]}},{\"id\":\"/subscriptions/00000000-0000-0000-0000-000000000000/locations/westindia\",\"name\":\"westindia\",\"displayName\":\"West
        India\",\"regionalDisplayName\":\"(Asia Pacific) West India\",\"metadata\":{\"regionType\":\"Physical\",\"regionCategory\":\"Other\",\"geographyGroup\":\"Asia
        Pacific\",\"longitude\":\"72.868\",\"latitude\":\"19.088\",\"physicalLocation\":\"Mumbai\",\"pairedRegion\":[{\"name\":\"southindia\",\"id\":\"/subscriptions/00000000-0000-0000-0000-000000000000/locations/southindia\"}]}},{\"id\":\"/subscriptions/00000000-0000-0000-0000-000000000000/locations/canadaeast\",\"name\":\"canadaeast\",\"displayName\":\"Canada
        East\",\"regionalDisplayName\":\"(Canada) Canada East\",\"metadata\":{\"regionType\":\"Physical\",\"regionCategory\":\"Other\",\"geographyGroup\":\"Canada\",\"longitude\":\"-71.217\",\"latitude\":\"46.817\",\"physicalLocation\":\"Quebec\",\"pairedRegion\":[{\"name\":\"canadacentral\",\"id\":\"/subscriptions/00000000-0000-0000-0000-000000000000/locations/canadacentral\"}]}},{\"id\":\"/subscriptions/00000000-0000-0000-0000-000000000000/locations/francesouth\",\"name\":\"francesouth\",\"displayName\":\"France
        South\",\"regionalDisplayName\":\"(Europe) France South\",\"metadata\":{\"regionType\":\"Physical\",\"regionCategory\":\"Other\",\"geographyGroup\":\"Europe\",\"longitude\":\"2.1972\",\"latitude\":\"43.8345\",\"physicalLocation\":\"Marseille\",\"pairedRegion\":[{\"name\":\"francecentral\",\"id\":\"/subscriptions/00000000-0000-0000-0000-000000000000/locations/francecentral\"}]}},{\"id\":\"/subscriptions/00000000-0000-0000-0000-000000000000/locations/germanynorth\",\"name\":\"germanynorth\",\"displayName\":\"Germany
        North\",\"regionalDisplayName\":\"(Europe) Germany North\",\"metadata\":{\"regionType\":\"Physical\",\"regionCategory\":\"Other\",\"geographyGroup\":\"Europe\",\"longitude\":\"8.806422\",\"latitude\":\"53.073635\",\"physicalLocation\":\"Berlin\",\"pairedRegion\":[{\"name\":\"germanywestcentral\",\"id\":\"/subscriptions/00000000-0000-0000-0000-000000000000/locations/germanywestcentral\"}]}},{\"id\":\"/subscriptions/00000000-0000-0000-0000-000000000000/locations/norwaywest\",\"name\":\"norwaywest\",\"displayName\":\"Norway
        West\",\"regionalDisplayName\":\"(Europe) Norway West\",\"metadata\":{\"regionType\":\"Physical\",\"regionCategory\":\"Other\",\"geographyGroup\":\"Europe\",\"longitude\":\"5.733107\",\"latitude\":\"58.969975\",\"physicalLocation\":\"Norway\",\"pairedRegion\":[{\"name\":\"norwayeast\",\"id\":\"/subscriptions/00000000-0000-0000-0000-000000000000/locations/norwayeast\"}]}},{\"id\":\"/subscriptions/00000000-0000-0000-0000-000000000000/locations/swedensouth\",\"name\":\"swedensouth\",\"displayName\":\"Sweden
        South\",\"regionalDisplayName\":\"(Europe) Sweden South\",\"metadata\":{\"regionType\":\"Physical\",\"regionCategory\":\"Other\",\"geographyGroup\":\"Europe\",\"longitude\":\"13.0007\",\"latitude\":\"55.6059\",\"physicalLocation\":\"Malmo\",\"pairedRegion\":[{\"name\":\"swedencentral\",\"id\":\"/subscriptions/00000000-0000-0000-0000-000000000000/locations/swedencentral\"}]}},{\"id\":\"/subscriptions/00000000-0000-0000-0000-000000000000/locations/switzerlandwest\",\"name\":\"switzerlandwest\",\"displayName\":\"Switzerland
        West\",\"regionalDisplayName\":\"(Europe) Switzerland West\",\"metadata\":{\"regionType\":\"Physical\",\"regionCategory\":\"Other\",\"geographyGroup\":\"Europe\",\"longitude\":\"6.143158\",\"latitude\":\"46.204391\",\"physicalLocation\":\"Geneva\",\"pairedRegion\":[{\"name\":\"switzerlandnorth\",\"id\":\"/subscriptions/00000000-0000-0000-0000-000000000000/locations/switzerlandnorth\"}]}},{\"id\":\"/subscriptions/00000000-0000-0000-0000-000000000000/locations/ukwest\",\"name\":\"ukwest\",\"displayName\":\"UK
        West\",\"regionalDisplayName\":\"(Europe) UK West\",\"metadata\":{\"regionType\":\"Physical\",\"regionCategory\":\"Other\",\"geographyGroup\":\"Europe\",\"longitude\":\"-3.084\",\"latitude\":\"53.427\",\"physicalLocation\":\"Cardiff\",\"pairedRegion\":[{\"name\":\"uksouth\",\"id\":\"/subscriptions/00000000-0000-0000-0000-000000000000/locations/uksouth\"}]}},{\"id\":\"/subscriptions/00000000-0000-0000-0000-000000000000/locations/uaecentral\",\"name\":\"uaecentral\",\"displayName\":\"UAE
        Central\",\"regionalDisplayName\":\"(Middle East) UAE Central\",\"metadata\":{\"regionType\":\"Physical\",\"regionCategory\":\"Other\",\"geographyGroup\":\"Middle
        East\",\"longitude\":\"54.366669\",\"latitude\":\"24.466667\",\"physicalLocation\":\"Abu
        Dhabi\",\"pairedRegion\":[{\"name\":\"uaenorth\",\"id\":\"/subscriptions/00000000-0000-0000-0000-000000000000/locations/uaenorth\"}]}},{\"id\":\"/subscriptions/00000000-0000-0000-0000-000000000000/locations/brazilsoutheast\",\"name\":\"brazilsoutheast\",\"displayName\":\"Brazil
        Southeast\",\"regionalDisplayName\":\"(South America) Brazil Southeast\",\"metadata\":{\"regionType\":\"Physical\",\"regionCategory\":\"Other\",\"geographyGroup\":\"South
        America\",\"longitude\":\"-43.2075\",\"latitude\":\"-22.90278\",\"physicalLocation\":\"Rio\",\"pairedRegion\":[{\"name\":\"brazilsouth\",\"id\":\"/subscriptions/00000000-0000-0000-0000-000000000000/locations/brazilsouth\"}]}},{\"id\":\"/subscriptions/00000000-0000-0000-0000-000000000000/locations/eastusslv\",\"name\":\"eastusslv\",\"displayName\":\"East
        US SLV\",\"regionalDisplayName\":\"(South America) East US SLV\",\"metadata\":{\"regionType\":\"Physical\",\"regionCategory\":\"Other\",\"geographyGroup\":\"South
        America\",\"longitude\":\"-43.2075\",\"latitude\":\"-22.90278\",\"physicalLocation\":\"Silverstone\",\"pairedRegion\":[{\"name\":\"eastusslv\",\"id\":\"/subscriptions/00000000-0000-0000-0000-000000000000/locations/eastusslv\"}]}},{\"id\":\"/subscriptions/00000000-0000-0000-0000-000000000000/locations/qatarcentral\",\"name\":\"qatarcentral\",\"displayName\":\"Qatar
        Central\",\"regionalDisplayName\":\"(Europe) Qatar Central\",\"metadata\":{\"regionType\":\"Physical\",\"regionCategory\":\"Other\",\"geographyGroup\":\"Europe\",\"longitude\":\"51.439327\",\"latitude\":\"25.551462\",\"physicalLocation\":\"Doha\",\"pairedRegion\":[{\"name\":\"westeurope\",\"id\":\"/subscriptions/00000000-0000-0000-0000-000000000000/locations/westeurope\"}]}}]}"
    headers:
      cache-control:
      - no-cache
      content-length:
      - '29926'
      content-type:
      - application/json; charset=utf-8
      date:
<<<<<<< HEAD
      - Fri, 24 Sep 2021 01:54:05 GMT
=======
      - Sat, 18 Sep 2021 06:15:42 GMT
>>>>>>> 640403b7
      expires:
      - '-1'
      pragma:
      - no-cache
      strict-transport-security:
      - max-age=31536000; includeSubDomains
      vary:
      - Accept-Encoding
      x-content-type-options:
      - nosniff
    status:
      code: 200
      message: OK
- request:
    body: '{"location": "westus2", "tags": {}, "properties": {"source": {"type": "PlatformImage",
      "publisher": "Canonical", "offer": "UbuntuServer", "sku": "18.04-LTS", "version":
      "18.04.201808140"}, "customize": [{"name": "customizeScript.sh", "type": "Shell",
      "scriptUri": "https://raw.githubusercontent.com/danielsollondon/azvmimagebuilder/master/quickquickstarts/customizeScript.sh"}],
      "distribute": [{"runOutputName": "image1", "type": "SharedImage", "galleryImageId":
      "/subscriptions/00000000-0000-0000-0000-000000000000/resourceGroups/img_tmpl_basic_2000001/providers/Microsoft.Compute/galleries/sig1000003/images/image1",
      "replicationRegions": ["westus", "eastus"]}], "vmProfile": {}}, "identity":
      {"type": "UserAssigned", "userAssignedIdentities": {"/subscriptions/00000000-0000-0000-0000-000000000000/resourceGroups/img_tmpl_basic_2000001/providers/Microsoft.ManagedIdentity/userAssignedIdentities/ide1":
      {}}}}'
    headers:
      Accept:
      - application/json
      Accept-Encoding:
      - gzip, deflate
      CommandName:
      - image builder create
      Connection:
      - keep-alive
      Content-Length:
      - '1015'
      Content-Type:
      - application/json; charset=utf-8
      ParameterSetName:
      - -n -g --scripts --image-source --shared-image-destinations --identity
      User-Agent:
      - python/3.8.9 (Windows-10-10.0.19041-SP0) msrest/0.6.21 msrest_azure/0.6.3
        azure-mgmt-imagebuilder/0.4.0 Azure-SDK-For-Python AZURECLI/2.28.1
      accept-language:
      - en-US
    method: PUT
    uri: https://management.azure.com/subscriptions/00000000-0000-0000-0000-000000000000/resourceGroups/img_tmpl_basic_2000001/providers/Microsoft.VirtualMachineImages/imageTemplates/template01?api-version=2020-02-14
  response:
    body:
      string: "{\n \"properties\": {\n  \"source\": {\n   \"offer\": \"UbuntuServer\",\n
        \  \"publisher\": \"Canonical\",\n   \"sku\": \"18.04-LTS\",\n   \"type\":
        \"PlatformImage\",\n   \"version\": \"18.04.201808140\"\n  },\n  \"customize\":
        [\n   {\n    \"name\": \"customizeScript.sh\",\n    \"scriptUri\": \"https://raw.githubusercontent.com/danielsollondon/azvmimagebuilder/master/quickquickstarts/customizeScript.sh\",\n
        \   \"type\": \"Shell\"\n   }\n  ],\n  \"distribute\": [\n   {\n    \"artifactTags\":
        {},\n    \"excludeFromLatest\": false,\n    \"galleryImageId\": \"/subscriptions/00000000-0000-0000-0000-000000000000/resourceGroups/img_tmpl_basic_2000001/providers/Microsoft.Compute/galleries/sig1000003/images/image1\",\n
        \   \"replicationRegions\": [\n     \"westus\",\n     \"eastus\"\n    ],\n
        \   \"runOutputName\": \"image1\",\n    \"type\": \"SharedImage\"\n   }\n
        \ ],\n  \"provisioningState\": \"Creating\",\n  \"buildTimeoutInMinutes\":
        0,\n  \"vmProfile\": {\n   \"vmSize\": \"\",\n   \"osDiskSizeGB\": 0\n  }\n
        },\n \"identity\": {\n  \"type\": \"UserAssigned\",\n  \"userAssignedIdentities\":
        {\n   \"/subscriptions/00000000-0000-0000-0000-000000000000/resourceGroups/img_tmpl_basic_2000001/providers/Microsoft.ManagedIdentity/userAssignedIdentities/ide1\":
        {}\n  }\n },\n \"id\": \"/subscriptions/00000000-0000-0000-0000-000000000000/resourcegroups/img_tmpl_basic_2000001/providers/Microsoft.VirtualMachineImages/imageTemplates/template01\",\n
        \"name\": \"template01\",\n \"type\": \"Microsoft.VirtualMachineImages/imageTemplates\",\n
        \"location\": \"westus2\",\n \"tags\": {}\n}"
    headers:
      azure-asyncoperation:
<<<<<<< HEAD
      - https://management.azure.com/subscriptions/00000000-0000-0000-0000-000000000000/providers/Microsoft.VirtualMachineImages/locations/westus2/operations/d261de77-7cc1-4c87-9f50-dbd4dc966369?api-version=2020-02-14
=======
      - https://management.azure.com/subscriptions/00000000-0000-0000-0000-000000000000/providers/Microsoft.VirtualMachineImages/locations/westus2/operations/b35a085f-02fa-4ecd-9a65-752081a16d9d?api-version=2020-02-14
>>>>>>> 640403b7
      cache-control:
      - no-cache
      content-length:
      - '1596'
      content-type:
      - application/json
      date:
<<<<<<< HEAD
      - Fri, 24 Sep 2021 01:54:15 GMT
=======
      - Sat, 18 Sep 2021 06:15:52 GMT
>>>>>>> 640403b7
      expires:
      - '-1'
      pragma:
      - no-cache
      server:
      - nginx
      strict-transport-security:
      - max-age=31536000; includeSubDomains
      x-content-type-options:
      - nosniff
      x-ms-ratelimit-remaining-subscription-writes:
      - '1199'
    status:
      code: 201
      message: Created
- request:
    body: null
    headers:
      Accept:
      - application/json
      Accept-Encoding:
      - gzip, deflate
      CommandName:
      - image builder create
      Connection:
      - keep-alive
      ParameterSetName:
      - -n -g --scripts --image-source --shared-image-destinations --identity
      User-Agent:
      - python/3.8.9 (Windows-10-10.0.19041-SP0) msrest/0.6.21 msrest_azure/0.6.3
        azure-mgmt-imagebuilder/0.4.0 Azure-SDK-For-Python AZURECLI/2.28.1
    method: GET
<<<<<<< HEAD
    uri: https://management.azure.com/subscriptions/00000000-0000-0000-0000-000000000000/providers/Microsoft.VirtualMachineImages/locations/westus2/operations/d261de77-7cc1-4c87-9f50-dbd4dc966369?api-version=2020-02-14
  response:
    body:
      string: "{\n \"name\": \"D261DE77-7CC1-4C87-9F50-DBD4DC966369\",\n \"status\":
        \"InProgress\",\n \"startTime\": \"2021-09-24T01:54:14.5166666Z\"\n}"
=======
    uri: https://management.azure.com/subscriptions/00000000-0000-0000-0000-000000000000/providers/Microsoft.VirtualMachineImages/locations/westus2/operations/b35a085f-02fa-4ecd-9a65-752081a16d9d?api-version=2020-02-14
  response:
    body:
      string: "{\n \"name\": \"B35A085F-02FA-4ECD-9A65-752081A16D9D\",\n \"status\":
        \"InProgress\",\n \"startTime\": \"2021-09-18T06:15:51.1766666Z\"\n}"
>>>>>>> 640403b7
    headers:
      cache-control:
      - no-cache
      content-length:
      - '122'
      content-type:
      - application/json
      date:
<<<<<<< HEAD
      - Fri, 24 Sep 2021 01:54:47 GMT
=======
      - Sat, 18 Sep 2021 06:16:24 GMT
>>>>>>> 640403b7
      expires:
      - '-1'
      pragma:
      - no-cache
      server:
      - nginx
      strict-transport-security:
      - max-age=31536000; includeSubDomains
      transfer-encoding:
      - chunked
      vary:
      - Accept-Encoding
      x-content-type-options:
      - nosniff
    status:
      code: 200
      message: OK
- request:
    body: null
    headers:
      Accept:
      - application/json
      Accept-Encoding:
      - gzip, deflate
      CommandName:
      - image builder create
      Connection:
      - keep-alive
      ParameterSetName:
      - -n -g --scripts --image-source --shared-image-destinations --identity
      User-Agent:
      - python/3.8.9 (Windows-10-10.0.19041-SP0) msrest/0.6.21 msrest_azure/0.6.3
        azure-mgmt-imagebuilder/0.4.0 Azure-SDK-For-Python AZURECLI/2.28.1
    method: GET
<<<<<<< HEAD
    uri: https://management.azure.com/subscriptions/00000000-0000-0000-0000-000000000000/providers/Microsoft.VirtualMachineImages/locations/westus2/operations/d261de77-7cc1-4c87-9f50-dbd4dc966369?api-version=2020-02-14
  response:
    body:
      string: "{\n \"name\": \"D261DE77-7CC1-4C87-9F50-DBD4DC966369\",\n \"status\":
        \"Succeeded\",\n \"startTime\": \"2021-09-24T01:54:14.5166666Z\",\n \"endTime\":
        \"2021-09-24T01:54:53.1008058Z\"\n}"
=======
    uri: https://management.azure.com/subscriptions/00000000-0000-0000-0000-000000000000/providers/Microsoft.VirtualMachineImages/locations/westus2/operations/b35a085f-02fa-4ecd-9a65-752081a16d9d?api-version=2020-02-14
  response:
    body:
      string: "{\n \"name\": \"B35A085F-02FA-4ECD-9A65-752081A16D9D\",\n \"status\":
        \"Succeeded\",\n \"startTime\": \"2021-09-18T06:15:51.1766666Z\",\n \"endTime\":
        \"2021-09-18T06:16:27.2614155Z\"\n}"
>>>>>>> 640403b7
    headers:
      cache-control:
      - no-cache
      content-length:
      - '165'
      content-type:
      - application/json
      date:
<<<<<<< HEAD
      - Fri, 24 Sep 2021 01:55:17 GMT
=======
      - Sat, 18 Sep 2021 06:16:54 GMT
>>>>>>> 640403b7
      expires:
      - '-1'
      pragma:
      - no-cache
      server:
      - nginx
      strict-transport-security:
      - max-age=31536000; includeSubDomains
      transfer-encoding:
      - chunked
      vary:
      - Accept-Encoding
      x-content-type-options:
      - nosniff
    status:
      code: 200
      message: OK
- request:
    body: null
    headers:
      Accept:
      - application/json
      Accept-Encoding:
      - gzip, deflate
      CommandName:
      - image builder create
      Connection:
      - keep-alive
      ParameterSetName:
      - -n -g --scripts --image-source --shared-image-destinations --identity
      User-Agent:
      - python/3.8.9 (Windows-10-10.0.19041-SP0) msrest/0.6.21 msrest_azure/0.6.3
        azure-mgmt-imagebuilder/0.4.0 Azure-SDK-For-Python AZURECLI/2.28.1
    method: GET
    uri: https://management.azure.com/subscriptions/00000000-0000-0000-0000-000000000000/resourceGroups/img_tmpl_basic_2000001/providers/Microsoft.VirtualMachineImages/imageTemplates/template01?api-version=2020-02-14
  response:
    body:
      string: "{\n \"properties\": {\n  \"source\": {\n   \"offer\": \"UbuntuServer\",\n
        \  \"publisher\": \"Canonical\",\n   \"sku\": \"18.04-LTS\",\n   \"type\":
        \"PlatformImage\",\n   \"version\": \"18.04.201808140\"\n  },\n  \"customize\":
        [\n   {\n    \"name\": \"customizeScript.sh\",\n    \"scriptUri\": \"https://raw.githubusercontent.com/danielsollondon/azvmimagebuilder/master/quickquickstarts/customizeScript.sh\",\n
        \   \"sha256Checksum\": \"2c6ff6902a4a52deee69e8db26d0036a53388651008aaf31795bb20dabd21fd8\",\n
        \   \"type\": \"Shell\"\n   }\n  ],\n  \"distribute\": [\n   {\n    \"artifactTags\":
        {},\n    \"excludeFromLatest\": false,\n    \"galleryImageId\": \"/subscriptions/00000000-0000-0000-0000-000000000000/resourceGroups/img_tmpl_basic_2000001/providers/Microsoft.Compute/galleries/sig1000003/images/image1\",\n
        \   \"replicationRegions\": [\n     \"westus\",\n     \"eastus\"\n    ],\n
        \   \"runOutputName\": \"image1\",\n    \"type\": \"SharedImage\"\n   }\n
        \ ],\n  \"provisioningState\": \"Succeeded\",\n  \"buildTimeoutInMinutes\":
        0,\n  \"vmProfile\": {\n   \"vmSize\": \"\",\n   \"osDiskSizeGB\": 0\n  }\n
        },\n \"identity\": {\n  \"type\": \"UserAssigned\",\n  \"userAssignedIdentities\":
        {\n   \"/subscriptions/00000000-0000-0000-0000-000000000000/resourceGroups/img_tmpl_basic_2000001/providers/Microsoft.ManagedIdentity/userAssignedIdentities/ide1\":
<<<<<<< HEAD
        {\n    \"principalId\": \"a547106a-7214-4b57-98be-9be7485cc2de\",\n    \"clientId\":
        \"6331a99a-e97e-413d-ac2a-2341d348f887\"\n   }\n  }\n },\n \"id\": \"/subscriptions/00000000-0000-0000-0000-000000000000/resourcegroups/img_tmpl_basic_2000001/providers/Microsoft.VirtualMachineImages/imageTemplates/template01\",\n
=======
        {\n    \"principalId\": \"f4e4c3ce-d5ce-466c-9379-be3671a23e35\",\n    \"clientId\":
        \"7121d613-2401-4f7a-81a6-2215d899f67f\"\n   }\n  }\n },\n \"id\": \"/subscriptions/00000000-0000-0000-0000-000000000000/resourcegroups/img_tmpl_basic_2000001/providers/Microsoft.VirtualMachineImages/imageTemplates/template01\",\n
>>>>>>> 640403b7
        \"name\": \"template01\",\n \"type\": \"Microsoft.VirtualMachineImages/imageTemplates\",\n
        \"location\": \"westus2\",\n \"tags\": {}\n}"
    headers:
      cache-control:
      - no-cache
      content-length:
      - '1805'
      content-type:
      - application/json
      date:
<<<<<<< HEAD
      - Fri, 24 Sep 2021 01:55:18 GMT
=======
      - Sat, 18 Sep 2021 06:16:55 GMT
>>>>>>> 640403b7
      expires:
      - '-1'
      pragma:
      - no-cache
      server:
      - nginx
      strict-transport-security:
      - max-age=31536000; includeSubDomains
      transfer-encoding:
      - chunked
      vary:
      - Accept-Encoding
      x-content-type-options:
      - nosniff
    status:
      code: 200
      message: OK
version: 1<|MERGE_RESOLUTION|>--- conflicted
+++ resolved
@@ -18,11 +18,7 @@
     uri: https://management.azure.com/subscriptions/00000000-0000-0000-0000-000000000000/resourcegroups/img_tmpl_basic_2000001?api-version=2021-04-01
   response:
     body:
-<<<<<<< HEAD
-      string: '{"id":"/subscriptions/00000000-0000-0000-0000-000000000000/resourceGroups/img_tmpl_basic_2000001","name":"img_tmpl_basic_2000001","type":"Microsoft.Resources/resourceGroups","location":"westus2","tags":{"product":"azurecli","cause":"automation","date":"2021-09-24T01:51:41Z"},"properties":{"provisioningState":"Succeeded"}}'
-=======
       string: '{"id":"/subscriptions/00000000-0000-0000-0000-000000000000/resourceGroups/img_tmpl_basic_2000001","name":"img_tmpl_basic_2000001","type":"Microsoft.Resources/resourceGroups","location":"westus2","tags":{"product":"azurecli","cause":"automation","date":"2021-09-18T06:13:14Z"},"properties":{"provisioningState":"Succeeded"}}'
->>>>>>> 640403b7
     headers:
       cache-control:
       - no-cache
@@ -31,11 +27,7 @@
       content-type:
       - application/json; charset=utf-8
       date:
-<<<<<<< HEAD
-      - Fri, 24 Sep 2021 01:51:47 GMT
-=======
       - Sat, 18 Sep 2021 06:13:20 GMT
->>>>>>> 640403b7
       expires:
       - '-1'
       pragma:
@@ -75,11 +67,7 @@
     uri: https://management.azure.com/subscriptions/00000000-0000-0000-0000-000000000000/resourceGroups/img_tmpl_basic_2000001/providers/Microsoft.ManagedIdentity/userAssignedIdentities/ide1?api-version=2015-08-31-preview
   response:
     body:
-<<<<<<< HEAD
-      string: '{"id":"/subscriptions/00000000-0000-0000-0000-000000000000/resourcegroups/img_tmpl_basic_2000001/providers/Microsoft.ManagedIdentity/userAssignedIdentities/ide1","name":"ide1","type":"Microsoft.ManagedIdentity/userAssignedIdentities","location":"westus2","tags":{},"properties":{"tenantId":"54826b22-38d6-4fb2-bad9-b7b93a3e9c5a","principalId":"a547106a-7214-4b57-98be-9be7485cc2de","clientId":"6331a99a-e97e-413d-ac2a-2341d348f887","clientSecretUrl":"https://control-westus2.identity.azure.net/subscriptions/00000000-0000-0000-0000-000000000000/resourcegroups/img_tmpl_basic_2000001/providers/Microsoft.ManagedIdentity/userAssignedIdentities/ide1/credentials?tid=54826b22-38d6-4fb2-bad9-b7b93a3e9c5a&oid=a547106a-7214-4b57-98be-9be7485cc2de&aid=6331a99a-e97e-413d-ac2a-2341d348f887"}}'
-=======
       string: '{"id":"/subscriptions/00000000-0000-0000-0000-000000000000/resourcegroups/img_tmpl_basic_2000001/providers/Microsoft.ManagedIdentity/userAssignedIdentities/ide1","name":"ide1","type":"Microsoft.ManagedIdentity/userAssignedIdentities","location":"westus2","tags":{},"properties":{"tenantId":"54826b22-38d6-4fb2-bad9-b7b93a3e9c5a","principalId":"f4e4c3ce-d5ce-466c-9379-be3671a23e35","clientId":"7121d613-2401-4f7a-81a6-2215d899f67f","clientSecretUrl":"https://control-westus2.identity.azure.net/subscriptions/00000000-0000-0000-0000-000000000000/resourcegroups/img_tmpl_basic_2000001/providers/Microsoft.ManagedIdentity/userAssignedIdentities/ide1/credentials?tid=54826b22-38d6-4fb2-bad9-b7b93a3e9c5a&oid=f4e4c3ce-d5ce-466c-9379-be3671a23e35&aid=7121d613-2401-4f7a-81a6-2215d899f67f"}}'
->>>>>>> 640403b7
     headers:
       cache-control:
       - no-cache
@@ -88,11 +76,7 @@
       content-type:
       - application/json; charset=utf-8
       date:
-<<<<<<< HEAD
-      - Fri, 24 Sep 2021 01:51:54 GMT
-=======
       - Sat, 18 Sep 2021 06:13:30 GMT
->>>>>>> 640403b7
       expires:
       - '-1'
       location:
@@ -104,11 +88,7 @@
       x-content-type-options:
       - nosniff
       x-ms-ratelimit-remaining-subscription-writes:
-<<<<<<< HEAD
-      - '1198'
-=======
       - '1197'
->>>>>>> 640403b7
     status:
       code: 201
       message: Created
@@ -131,17 +111,10 @@
       accept-language:
       - en-US
     method: GET
-<<<<<<< HEAD
-    uri: https://graph.windows.net/00000000-0000-0000-0000-000000000000/servicePrincipals?$filter=servicePrincipalNames%2Fany%28c%3Ac%20eq%20%276331a99a-e97e-413d-ac2a-2341d348f887%27%29&api-version=1.6
-  response:
-    body:
-      string: '{"odata.metadata":"https://graph.windows.net/00000000-0000-0000-0000-000000000000/$metadata#directoryObjects","value":[{"odata.type":"Microsoft.DirectoryServices.ServicePrincipal","objectType":"ServicePrincipal","objectId":"a547106a-7214-4b57-98be-9be7485cc2de","deletionTimestamp":null,"accountEnabled":true,"addIns":[],"alternativeNames":["isExplicit=True","/subscriptions/00000000-0000-0000-0000-000000000000/resourcegroups/img_tmpl_basic_2000001/providers/Microsoft.ManagedIdentity/userAssignedIdentities/ide1"],"appDisplayName":null,"appId":"6331a99a-e97e-413d-ac2a-2341d348f887","applicationTemplateId":null,"appOwnerTenantId":null,"appRoleAssignmentRequired":false,"appRoles":[],"displayName":"ide1","errorUrl":null,"homepage":null,"informationalUrls":null,"keyCredentials":[{"customKeyIdentifier":"64B879C174C6577426B91808A6B5A10E5387E6BB","endDate":"2021-12-23T01:46:00Z","keyId":"e9ccb50a-8859-4e51-8fe7-05fba9ce76e3","startDate":"2021-09-24T01:46:00Z","type":"AsymmetricX509Cert","usage":"Verify","value":null}],"logoutUrl":null,"notificationEmailAddresses":[],"oauth2Permissions":[],"passwordCredentials":[],"preferredSingleSignOnMode":null,"preferredTokenSigningKeyEndDateTime":null,"preferredTokenSigningKeyThumbprint":null,"publisherName":null,"replyUrls":[],"samlMetadataUrl":null,"samlSingleSignOnSettings":null,"servicePrincipalNames":["6331a99a-e97e-413d-ac2a-2341d348f887","https://identity.azure.net/735+68iJ9apO8seELxP8o+ggpcaUTX5ozJPRdR1gyxM="],"servicePrincipalType":"ManagedIdentity","signInAudience":null,"tags":[],"tokenEncryptionKeyId":null}]}'
-=======
     uri: https://graph.windows.net/00000000-0000-0000-0000-000000000000/servicePrincipals?$filter=servicePrincipalNames%2Fany%28c%3Ac%20eq%20%277121d613-2401-4f7a-81a6-2215d899f67f%27%29&api-version=1.6
   response:
     body:
       string: '{"odata.metadata":"https://graph.windows.net/00000000-0000-0000-0000-000000000000/$metadata#directoryObjects","value":[{"odata.type":"Microsoft.DirectoryServices.ServicePrincipal","objectType":"ServicePrincipal","objectId":"f4e4c3ce-d5ce-466c-9379-be3671a23e35","deletionTimestamp":null,"accountEnabled":true,"addIns":[],"alternativeNames":["isExplicit=True","/subscriptions/00000000-0000-0000-0000-000000000000/resourcegroups/img_tmpl_basic_2000001/providers/Microsoft.ManagedIdentity/userAssignedIdentities/ide1"],"appDisplayName":null,"appId":"7121d613-2401-4f7a-81a6-2215d899f67f","applicationTemplateId":null,"appOwnerTenantId":null,"appRoleAssignmentRequired":false,"appRoles":[],"displayName":"ide1","errorUrl":null,"homepage":null,"informationalUrls":null,"keyCredentials":[{"customKeyIdentifier":"BD02085E78E74768DD1C1E94A37761FA4069F561","endDate":"2021-12-17T06:08:00Z","keyId":"73fc7d1e-080b-47ba-be7c-67b730cc09b1","startDate":"2021-09-18T06:08:00Z","type":"AsymmetricX509Cert","usage":"Verify","value":null}],"logoutUrl":null,"notificationEmailAddresses":[],"oauth2Permissions":[],"passwordCredentials":[],"preferredSingleSignOnMode":null,"preferredTokenSigningKeyEndDateTime":null,"preferredTokenSigningKeyThumbprint":null,"publisherName":null,"replyUrls":[],"samlMetadataUrl":null,"samlSingleSignOnSettings":null,"servicePrincipalNames":["7121d613-2401-4f7a-81a6-2215d899f67f","https://identity.azure.net/KtSFwjoHITArWR+BLkk2t3aujLsxW7da+aiktUZAVp8="],"servicePrincipalType":"ManagedIdentity","signInAudience":null,"tags":[],"tokenEncryptionKeyId":null}]}'
->>>>>>> 640403b7
     headers:
       access-control-allow-origin:
       - '*'
@@ -154,21 +127,6 @@
       dataserviceversion:
       - 3.0;
       date:
-<<<<<<< HEAD
-      - Fri, 24 Sep 2021 01:52:42 GMT
-      duration:
-      - '3072939'
-      expires:
-      - '-1'
-      ocp-aad-diagnostics-server-name:
-      - EknmYMebX6a8iECdvuOpsH8P4RiyssWOBxNuuB2OuY4=
-      ocp-aad-session-key:
-      - rE6MGX1axEFslxyDONHZmXAdAt1iCDPTWXRPFbuK2J6ekh4yvgk20pEE9nze8hGONkmeVQMGLc6ElqbxOl927cj_q1w8Cw6qnIHntgV-CvQIsz9N2HSLLGCLUmQ6rRil.sDAlL8TKHrG4CIya4NKLhVSY5n9cekFrDJgRWR_AjY4
-      pragma:
-      - no-cache
-      request-id:
-      - 815980a7-2eac-4911-91ca-ad24408e4e02
-=======
       - Sat, 18 Sep 2021 06:14:18 GMT
       duration:
       - '2595998'
@@ -182,7 +140,6 @@
       - no-cache
       request-id:
       - 20db840e-5dab-45bf-9351-1c3d27d699cf
->>>>>>> 640403b7
       strict-transport-security:
       - max-age=31536000; includeSubDomains
       x-aspnet-version:
@@ -229,11 +186,7 @@
       content-type:
       - application/json; charset=utf-8
       date:
-<<<<<<< HEAD
-      - Fri, 24 Sep 2021 01:52:42 GMT
-=======
       - Sat, 18 Sep 2021 06:14:17 GMT
->>>>>>> 640403b7
       expires:
       - '-1'
       pragma:
@@ -253,11 +206,7 @@
       message: OK
 - request:
     body: '{"properties": {"roleDefinitionId": "/subscriptions/00000000-0000-0000-0000-000000000000/providers/Microsoft.Authorization/roleDefinitions/b24988ac-6180-42a0-ab88-20f7382dd24c",
-<<<<<<< HEAD
-      "principalId": "a547106a-7214-4b57-98be-9be7485cc2de", "principalType": "ServicePrincipal"}}'
-=======
       "principalId": "f4e4c3ce-d5ce-466c-9379-be3671a23e35", "principalType": "ServicePrincipal"}}'
->>>>>>> 640403b7
     headers:
       Accept:
       - application/json
@@ -284,11 +233,7 @@
     uri: https://management.azure.com/subscriptions/00000000-0000-0000-0000-000000000000/resourceGroups/img_tmpl_basic_2000001/providers/Microsoft.Authorization/roleAssignments/88888888-0000-0000-0000-000000000001?api-version=2020-04-01-preview
   response:
     body:
-<<<<<<< HEAD
-      string: '{"properties":{"roleDefinitionId":"/subscriptions/00000000-0000-0000-0000-000000000000/providers/Microsoft.Authorization/roleDefinitions/b24988ac-6180-42a0-ab88-20f7382dd24c","principalId":"a547106a-7214-4b57-98be-9be7485cc2de","principalType":"ServicePrincipal","scope":"/subscriptions/00000000-0000-0000-0000-000000000000/resourceGroups/img_tmpl_basic_2000001","condition":null,"conditionVersion":null,"createdOn":"2021-09-24T01:52:42.9962426Z","updatedOn":"2021-09-24T01:52:43.3712400Z","createdBy":null,"updatedBy":"d44a2991-98c6-47c3-b59b-2b30d72cfcc2","delegatedManagedIdentityResourceId":null,"description":null},"id":"/subscriptions/00000000-0000-0000-0000-000000000000/resourceGroups/img_tmpl_basic_2000001/providers/Microsoft.Authorization/roleAssignments/88888888-0000-0000-0000-000000000001","type":"Microsoft.Authorization/roleAssignments","name":"88888888-0000-0000-0000-000000000001"}'
-=======
       string: '{"properties":{"roleDefinitionId":"/subscriptions/00000000-0000-0000-0000-000000000000/providers/Microsoft.Authorization/roleDefinitions/b24988ac-6180-42a0-ab88-20f7382dd24c","principalId":"f4e4c3ce-d5ce-466c-9379-be3671a23e35","principalType":"ServicePrincipal","scope":"/subscriptions/00000000-0000-0000-0000-000000000000/resourceGroups/img_tmpl_basic_2000001","condition":null,"conditionVersion":null,"createdOn":"2021-09-18T06:14:18.9002196Z","updatedOn":"2021-09-18T06:14:19.2752403Z","createdBy":null,"updatedBy":"d44a2991-98c6-47c3-b59b-2b30d72cfcc2","delegatedManagedIdentityResourceId":null,"description":null},"id":"/subscriptions/00000000-0000-0000-0000-000000000000/resourceGroups/img_tmpl_basic_2000001/providers/Microsoft.Authorization/roleAssignments/88888888-0000-0000-0000-000000000001","type":"Microsoft.Authorization/roleAssignments","name":"88888888-0000-0000-0000-000000000001"}'
->>>>>>> 640403b7
     headers:
       cache-control:
       - no-cache
@@ -297,11 +242,7 @@
       content-type:
       - application/json; charset=utf-8
       date:
-<<<<<<< HEAD
-      - Fri, 24 Sep 2021 01:52:45 GMT
-=======
       - Sat, 18 Sep 2021 06:14:22 GMT
->>>>>>> 640403b7
       expires:
       - '-1'
       pragma:
@@ -313,11 +254,7 @@
       x-content-type-options:
       - nosniff
       x-ms-ratelimit-remaining-subscription-writes:
-<<<<<<< HEAD
-      - '1195'
-=======
       - '1198'
->>>>>>> 640403b7
     status:
       code: 201
       message: Created
@@ -340,11 +277,7 @@
     uri: https://management.azure.com/subscriptions/00000000-0000-0000-0000-000000000000/resourcegroups/img_tmpl_basic_2000001?api-version=2021-04-01
   response:
     body:
-<<<<<<< HEAD
-      string: '{"id":"/subscriptions/00000000-0000-0000-0000-000000000000/resourceGroups/img_tmpl_basic_2000001","name":"img_tmpl_basic_2000001","type":"Microsoft.Resources/resourceGroups","location":"westus2","tags":{"product":"azurecli","cause":"automation","date":"2021-09-24T01:51:41Z"},"properties":{"provisioningState":"Succeeded"}}'
-=======
       string: '{"id":"/subscriptions/00000000-0000-0000-0000-000000000000/resourceGroups/img_tmpl_basic_2000001","name":"img_tmpl_basic_2000001","type":"Microsoft.Resources/resourceGroups","location":"westus2","tags":{"product":"azurecli","cause":"automation","date":"2021-09-18T06:13:14Z"},"properties":{"provisioningState":"Succeeded"}}'
->>>>>>> 640403b7
     headers:
       cache-control:
       - no-cache
@@ -353,11 +286,7 @@
       content-type:
       - application/json; charset=utf-8
       date:
-<<<<<<< HEAD
-      - Fri, 24 Sep 2021 01:52:45 GMT
-=======
       - Sat, 18 Sep 2021 06:14:23 GMT
->>>>>>> 640403b7
       expires:
       - '-1'
       pragma:
@@ -397,21 +326,6 @@
       string: "{\r\n  \"name\": \"sig1000003\",\r\n  \"id\": \"/subscriptions/00000000-0000-0000-0000-000000000000/resourceGroups/img_tmpl_basic_2000001/providers/Microsoft.Compute/galleries/sig1000003\",\r\n
         \ \"type\": \"Microsoft.Compute/galleries\",\r\n  \"location\": \"westus2\",\r\n
         \ \"tags\": {},\r\n  \"properties\": {\r\n    \"identifier\": {\r\n      \"uniqueName\":
-<<<<<<< HEAD
-        \"0b1f6471-1bf0-4dda-aec3-cb9272f09590-SIG1Z4O2NE\"\r\n    },\r\n    \"provisioningState\":
-        \"Creating\"\r\n  }\r\n}"
-    headers:
-      azure-asyncoperation:
-      - https://management.azure.com/subscriptions/00000000-0000-0000-0000-000000000000/providers/Microsoft.Compute/locations/westus2/capsOperations/5734c5bb-b95e-47e1-95d0-7cdb2ca5fd01?api-version=2021-07-01
-      cache-control:
-      - no-cache
-      content-length:
-      - '477'
-      content-type:
-      - application/json; charset=utf-8
-      date:
-      - Fri, 24 Sep 2021 01:52:53 GMT
-=======
         \"0b1f6471-1bf0-4dda-aec3-cb9272f09590-SIG1OZW22Q\"\r\n    },\r\n    \"provisioningState\":
         \"Creating\",\r\n    \"softDeletePolicy\": {\r\n      \"isSoftDeleteEnabled\":
         false\r\n    }\r\n  }\r\n}"
@@ -426,7 +340,6 @@
       - application/json; charset=utf-8
       date:
       - Sat, 18 Sep 2021 06:14:31 GMT
->>>>>>> 640403b7
       expires:
       - '-1'
       pragma:
@@ -461,21 +374,12 @@
       User-Agent:
       - AZURECLI/2.28.1 azsdk-python-azure-mgmt-compute/23.0.0 Python/3.8.9 (Windows-10-10.0.19041-SP0)
     method: GET
-<<<<<<< HEAD
-    uri: https://management.azure.com/subscriptions/00000000-0000-0000-0000-000000000000/providers/Microsoft.Compute/locations/westus2/capsOperations/5734c5bb-b95e-47e1-95d0-7cdb2ca5fd01?api-version=2021-07-01
-  response:
-    body:
-      string: "{\r\n  \"startTime\": \"2021-09-24T01:52:52.5160433+00:00\",\r\n  \"endTime\":
-        \"2021-09-24T01:52:52.8909935+00:00\",\r\n  \"status\": \"Succeeded\",\r\n
-        \ \"name\": \"5734c5bb-b95e-47e1-95d0-7cdb2ca5fd01\"\r\n}"
-=======
     uri: https://management.azure.com/subscriptions/00000000-0000-0000-0000-000000000000/providers/Microsoft.Compute/locations/westus2/capsOperations/6e3bf17b-52c6-4c49-903d-928787ffb855?api-version=2021-07-01
   response:
     body:
       string: "{\r\n  \"startTime\": \"2021-09-18T06:14:30.7639277+00:00\",\r\n  \"endTime\":
         \"2021-09-18T06:14:31.1701735+00:00\",\r\n  \"status\": \"Succeeded\",\r\n
         \ \"name\": \"6e3bf17b-52c6-4c49-903d-928787ffb855\"\r\n}"
->>>>>>> 640403b7
     headers:
       cache-control:
       - no-cache
@@ -484,11 +388,7 @@
       content-type:
       - application/json; charset=utf-8
       date:
-<<<<<<< HEAD
-      - Fri, 24 Sep 2021 01:53:23 GMT
-=======
       - Sat, 18 Sep 2021 06:15:01 GMT
->>>>>>> 640403b7
       expires:
       - '-1'
       pragma:
@@ -531,14 +431,9 @@
       string: "{\r\n  \"name\": \"sig1000003\",\r\n  \"id\": \"/subscriptions/00000000-0000-0000-0000-000000000000/resourceGroups/img_tmpl_basic_2000001/providers/Microsoft.Compute/galleries/sig1000003\",\r\n
         \ \"type\": \"Microsoft.Compute/galleries\",\r\n  \"location\": \"westus2\",\r\n
         \ \"tags\": {},\r\n  \"properties\": {\r\n    \"identifier\": {\r\n      \"uniqueName\":
-<<<<<<< HEAD
-        \"0b1f6471-1bf0-4dda-aec3-cb9272f09590-SIG1Z4O2NE\"\r\n    },\r\n    \"provisioningState\":
-        \"Succeeded\"\r\n  }\r\n}"
-=======
         \"0b1f6471-1bf0-4dda-aec3-cb9272f09590-SIG1OZW22Q\"\r\n    },\r\n    \"provisioningState\":
         \"Succeeded\",\r\n    \"softDeletePolicy\": {\r\n      \"isSoftDeleteEnabled\":
         false\r\n    }\r\n  }\r\n}"
->>>>>>> 640403b7
     headers:
       cache-control:
       - no-cache
@@ -547,11 +442,7 @@
       content-type:
       - application/json; charset=utf-8
       date:
-<<<<<<< HEAD
-      - Fri, 24 Sep 2021 01:53:23 GMT
-=======
       - Sat, 18 Sep 2021 06:15:02 GMT
->>>>>>> 640403b7
       expires:
       - '-1'
       pragma:
@@ -591,11 +482,7 @@
     uri: https://management.azure.com/subscriptions/00000000-0000-0000-0000-000000000000/resourcegroups/img_tmpl_basic_2000001?api-version=2021-04-01
   response:
     body:
-<<<<<<< HEAD
-      string: '{"id":"/subscriptions/00000000-0000-0000-0000-000000000000/resourceGroups/img_tmpl_basic_2000001","name":"img_tmpl_basic_2000001","type":"Microsoft.Resources/resourceGroups","location":"westus2","tags":{"product":"azurecli","cause":"automation","date":"2021-09-24T01:51:41Z"},"properties":{"provisioningState":"Succeeded"}}'
-=======
       string: '{"id":"/subscriptions/00000000-0000-0000-0000-000000000000/resourceGroups/img_tmpl_basic_2000001","name":"img_tmpl_basic_2000001","type":"Microsoft.Resources/resourceGroups","location":"westus2","tags":{"product":"azurecli","cause":"automation","date":"2021-09-18T06:13:14Z"},"properties":{"provisioningState":"Succeeded"}}'
->>>>>>> 640403b7
     headers:
       cache-control:
       - no-cache
@@ -604,11 +491,7 @@
       content-type:
       - application/json; charset=utf-8
       date:
-<<<<<<< HEAD
-      - Fri, 24 Sep 2021 01:53:24 GMT
-=======
       - Sat, 18 Sep 2021 06:15:02 GMT
->>>>>>> 640403b7
       expires:
       - '-1'
       pragma:
@@ -644,35 +527,27 @@
       User-Agent:
       - AZURECLI/2.28.1 azsdk-python-azure-mgmt-compute/23.0.0 Python/3.8.9 (Windows-10-10.0.19041-SP0)
     method: PUT
-    uri: https://management.azure.com/subscriptions/00000000-0000-0000-0000-000000000000/resourceGroups/img_tmpl_basic_2000001/providers/Microsoft.Compute/galleries/sig1000003/images/image1?api-version=2021-07-01
+    uri: https://management.azure.com/subscriptions/00000000-0000-0000-0000-000000000000/resourceGroups/img_tmpl_basic_2000001/providers/Microsoft.Compute/galleries/sig1000003/images/image1?api-version=2020-09-30
   response:
     body:
       string: "{\r\n  \"name\": \"image1\",\r\n  \"id\": \"/subscriptions/00000000-0000-0000-0000-000000000000/resourceGroups/img_tmpl_basic_2000001/providers/Microsoft.Compute/galleries/sig1000003/images/image1\",\r\n
         \ \"type\": \"Microsoft.Compute/galleries/images\",\r\n  \"location\": \"westus2\",\r\n
         \ \"tags\": {},\r\n  \"properties\": {\r\n    \"hyperVGeneration\": \"V1\",\r\n
-        \   \"architecture\": \"x64\",\r\n    \"osType\": \"Linux\",\r\n    \"osState\":
-        \"Generalized\",\r\n    \"identifier\": {\r\n      \"publisher\": \"publisher1\",\r\n
-        \     \"offer\": \"offer1\",\r\n      \"sku\": \"sku1\"\r\n    },\r\n    \"provisioningState\":
-        \"Creating\"\r\n  }\r\n}"
+        \   \"osType\": \"Linux\",\r\n    \"osState\": \"Generalized\",\r\n    \"identifier\":
+        {\r\n      \"publisher\": \"publisher1\",\r\n      \"offer\": \"offer1\",\r\n
+        \     \"sku\": \"sku1\"\r\n    },\r\n    \"provisioningState\": \"Creating\"\r\n
+        \ }\r\n}"
     headers:
       azure-asyncoperation:
-<<<<<<< HEAD
-      - https://management.azure.com/subscriptions/00000000-0000-0000-0000-000000000000/providers/Microsoft.Compute/locations/westus2/capsOperations/7c4331af-16fa-4795-9cdd-b7e623690c08?api-version=2021-07-01
-=======
       - https://management.azure.com/subscriptions/00000000-0000-0000-0000-000000000000/providers/Microsoft.Compute/locations/westus2/capsOperations/0dd03bd0-392f-40d4-a357-bb9256365183?api-version=2020-09-30
->>>>>>> 640403b7
-      cache-control:
-      - no-cache
-      content-length:
-      - '618'
-      content-type:
-      - application/json; charset=utf-8
-      date:
-<<<<<<< HEAD
-      - Fri, 24 Sep 2021 01:53:32 GMT
-=======
+      cache-control:
+      - no-cache
+      content-length:
+      - '590'
+      content-type:
+      - application/json; charset=utf-8
+      date:
       - Sat, 18 Sep 2021 06:15:09 GMT
->>>>>>> 640403b7
       expires:
       - '-1'
       pragma:
@@ -687,7 +562,7 @@
       x-ms-ratelimit-remaining-resource:
       - Microsoft.Compute/CreateUpdateGalleryImage3Min;149,Microsoft.Compute/CreateUpdateGalleryImage30Min;749
       x-ms-ratelimit-remaining-subscription-writes:
-      - '1198'
+      - '1199'
     status:
       code: 201
       message: Created
@@ -707,21 +582,12 @@
       User-Agent:
       - AZURECLI/2.28.1 azsdk-python-azure-mgmt-compute/23.0.0 Python/3.8.9 (Windows-10-10.0.19041-SP0)
     method: GET
-<<<<<<< HEAD
-    uri: https://management.azure.com/subscriptions/00000000-0000-0000-0000-000000000000/providers/Microsoft.Compute/locations/westus2/capsOperations/7c4331af-16fa-4795-9cdd-b7e623690c08?api-version=2021-07-01
-  response:
-    body:
-      string: "{\r\n  \"startTime\": \"2021-09-24T01:53:31.5479453+00:00\",\r\n  \"endTime\":
-        \"2021-09-24T01:53:31.7823015+00:00\",\r\n  \"status\": \"Succeeded\",\r\n
-        \ \"name\": \"7c4331af-16fa-4795-9cdd-b7e623690c08\"\r\n}"
-=======
     uri: https://management.azure.com/subscriptions/00000000-0000-0000-0000-000000000000/providers/Microsoft.Compute/locations/westus2/capsOperations/0dd03bd0-392f-40d4-a357-bb9256365183?api-version=2020-09-30
   response:
     body:
       string: "{\r\n  \"startTime\": \"2021-09-18T06:15:09.3109761+00:00\",\r\n  \"endTime\":
         \"2021-09-18T06:15:09.5453814+00:00\",\r\n  \"status\": \"Succeeded\",\r\n
         \ \"name\": \"0dd03bd0-392f-40d4-a357-bb9256365183\"\r\n}"
->>>>>>> 640403b7
     headers:
       cache-control:
       - no-cache
@@ -730,11 +596,7 @@
       content-type:
       - application/json; charset=utf-8
       date:
-<<<<<<< HEAD
-      - Fri, 24 Sep 2021 01:54:03 GMT
-=======
       - Sat, 18 Sep 2021 06:15:40 GMT
->>>>>>> 640403b7
       expires:
       - '-1'
       pragma:
@@ -771,29 +633,25 @@
       User-Agent:
       - AZURECLI/2.28.1 azsdk-python-azure-mgmt-compute/23.0.0 Python/3.8.9 (Windows-10-10.0.19041-SP0)
     method: GET
-    uri: https://management.azure.com/subscriptions/00000000-0000-0000-0000-000000000000/resourceGroups/img_tmpl_basic_2000001/providers/Microsoft.Compute/galleries/sig1000003/images/image1?api-version=2021-07-01
+    uri: https://management.azure.com/subscriptions/00000000-0000-0000-0000-000000000000/resourceGroups/img_tmpl_basic_2000001/providers/Microsoft.Compute/galleries/sig1000003/images/image1?api-version=2020-09-30
   response:
     body:
       string: "{\r\n  \"name\": \"image1\",\r\n  \"id\": \"/subscriptions/00000000-0000-0000-0000-000000000000/resourceGroups/img_tmpl_basic_2000001/providers/Microsoft.Compute/galleries/sig1000003/images/image1\",\r\n
         \ \"type\": \"Microsoft.Compute/galleries/images\",\r\n  \"location\": \"westus2\",\r\n
         \ \"tags\": {},\r\n  \"properties\": {\r\n    \"hyperVGeneration\": \"V1\",\r\n
-        \   \"architecture\": \"x64\",\r\n    \"osType\": \"Linux\",\r\n    \"osState\":
-        \"Generalized\",\r\n    \"identifier\": {\r\n      \"publisher\": \"publisher1\",\r\n
-        \     \"offer\": \"offer1\",\r\n      \"sku\": \"sku1\"\r\n    },\r\n    \"provisioningState\":
-        \"Succeeded\"\r\n  }\r\n}"
-    headers:
-      cache-control:
-      - no-cache
-      content-length:
-      - '619'
-      content-type:
-      - application/json; charset=utf-8
-      date:
-<<<<<<< HEAD
-      - Fri, 24 Sep 2021 01:54:03 GMT
-=======
+        \   \"osType\": \"Linux\",\r\n    \"osState\": \"Generalized\",\r\n    \"identifier\":
+        {\r\n      \"publisher\": \"publisher1\",\r\n      \"offer\": \"offer1\",\r\n
+        \     \"sku\": \"sku1\"\r\n    },\r\n    \"provisioningState\": \"Succeeded\"\r\n
+        \ }\r\n}"
+    headers:
+      cache-control:
+      - no-cache
+      content-length:
+      - '591'
+      content-type:
+      - application/json; charset=utf-8
+      date:
       - Sat, 18 Sep 2021 06:15:41 GMT
->>>>>>> 640403b7
       expires:
       - '-1'
       pragma:
@@ -833,11 +691,7 @@
     uri: https://management.azure.com/subscriptions/00000000-0000-0000-0000-000000000000/resourcegroups/img_tmpl_basic_2000001?api-version=2021-04-01
   response:
     body:
-<<<<<<< HEAD
-      string: '{"id":"/subscriptions/00000000-0000-0000-0000-000000000000/resourceGroups/img_tmpl_basic_2000001","name":"img_tmpl_basic_2000001","type":"Microsoft.Resources/resourceGroups","location":"westus2","tags":{"product":"azurecli","cause":"automation","date":"2021-09-24T01:51:41Z"},"properties":{"provisioningState":"Succeeded"}}'
-=======
       string: '{"id":"/subscriptions/00000000-0000-0000-0000-000000000000/resourceGroups/img_tmpl_basic_2000001","name":"img_tmpl_basic_2000001","type":"Microsoft.Resources/resourceGroups","location":"westus2","tags":{"product":"azurecli","cause":"automation","date":"2021-09-18T06:13:14Z"},"properties":{"provisioningState":"Succeeded"}}'
->>>>>>> 640403b7
     headers:
       cache-control:
       - no-cache
@@ -846,11 +700,7 @@
       content-type:
       - application/json; charset=utf-8
       date:
-<<<<<<< HEAD
-      - Fri, 24 Sep 2021 01:54:04 GMT
-=======
       - Sat, 18 Sep 2021 06:15:41 GMT
->>>>>>> 640403b7
       expires:
       - '-1'
       pragma:
@@ -984,11 +834,7 @@
       content-type:
       - application/json; charset=utf-8
       date:
-<<<<<<< HEAD
-      - Fri, 24 Sep 2021 01:54:05 GMT
-=======
       - Sat, 18 Sep 2021 06:15:42 GMT
->>>>>>> 640403b7
       expires:
       - '-1'
       pragma:
@@ -1053,11 +899,7 @@
         \"location\": \"westus2\",\n \"tags\": {}\n}"
     headers:
       azure-asyncoperation:
-<<<<<<< HEAD
-      - https://management.azure.com/subscriptions/00000000-0000-0000-0000-000000000000/providers/Microsoft.VirtualMachineImages/locations/westus2/operations/d261de77-7cc1-4c87-9f50-dbd4dc966369?api-version=2020-02-14
-=======
       - https://management.azure.com/subscriptions/00000000-0000-0000-0000-000000000000/providers/Microsoft.VirtualMachineImages/locations/westus2/operations/b35a085f-02fa-4ecd-9a65-752081a16d9d?api-version=2020-02-14
->>>>>>> 640403b7
       cache-control:
       - no-cache
       content-length:
@@ -1065,11 +907,7 @@
       content-type:
       - application/json
       date:
-<<<<<<< HEAD
-      - Fri, 24 Sep 2021 01:54:15 GMT
-=======
       - Sat, 18 Sep 2021 06:15:52 GMT
->>>>>>> 640403b7
       expires:
       - '-1'
       pragma:
@@ -1081,7 +919,7 @@
       x-content-type-options:
       - nosniff
       x-ms-ratelimit-remaining-subscription-writes:
-      - '1199'
+      - '1197'
     status:
       code: 201
       message: Created
@@ -1102,19 +940,11 @@
       - python/3.8.9 (Windows-10-10.0.19041-SP0) msrest/0.6.21 msrest_azure/0.6.3
         azure-mgmt-imagebuilder/0.4.0 Azure-SDK-For-Python AZURECLI/2.28.1
     method: GET
-<<<<<<< HEAD
-    uri: https://management.azure.com/subscriptions/00000000-0000-0000-0000-000000000000/providers/Microsoft.VirtualMachineImages/locations/westus2/operations/d261de77-7cc1-4c87-9f50-dbd4dc966369?api-version=2020-02-14
-  response:
-    body:
-      string: "{\n \"name\": \"D261DE77-7CC1-4C87-9F50-DBD4DC966369\",\n \"status\":
-        \"InProgress\",\n \"startTime\": \"2021-09-24T01:54:14.5166666Z\"\n}"
-=======
     uri: https://management.azure.com/subscriptions/00000000-0000-0000-0000-000000000000/providers/Microsoft.VirtualMachineImages/locations/westus2/operations/b35a085f-02fa-4ecd-9a65-752081a16d9d?api-version=2020-02-14
   response:
     body:
       string: "{\n \"name\": \"B35A085F-02FA-4ECD-9A65-752081A16D9D\",\n \"status\":
         \"InProgress\",\n \"startTime\": \"2021-09-18T06:15:51.1766666Z\"\n}"
->>>>>>> 640403b7
     headers:
       cache-control:
       - no-cache
@@ -1123,11 +953,7 @@
       content-type:
       - application/json
       date:
-<<<<<<< HEAD
-      - Fri, 24 Sep 2021 01:54:47 GMT
-=======
       - Sat, 18 Sep 2021 06:16:24 GMT
->>>>>>> 640403b7
       expires:
       - '-1'
       pragma:
@@ -1162,21 +988,12 @@
       - python/3.8.9 (Windows-10-10.0.19041-SP0) msrest/0.6.21 msrest_azure/0.6.3
         azure-mgmt-imagebuilder/0.4.0 Azure-SDK-For-Python AZURECLI/2.28.1
     method: GET
-<<<<<<< HEAD
-    uri: https://management.azure.com/subscriptions/00000000-0000-0000-0000-000000000000/providers/Microsoft.VirtualMachineImages/locations/westus2/operations/d261de77-7cc1-4c87-9f50-dbd4dc966369?api-version=2020-02-14
-  response:
-    body:
-      string: "{\n \"name\": \"D261DE77-7CC1-4C87-9F50-DBD4DC966369\",\n \"status\":
-        \"Succeeded\",\n \"startTime\": \"2021-09-24T01:54:14.5166666Z\",\n \"endTime\":
-        \"2021-09-24T01:54:53.1008058Z\"\n}"
-=======
     uri: https://management.azure.com/subscriptions/00000000-0000-0000-0000-000000000000/providers/Microsoft.VirtualMachineImages/locations/westus2/operations/b35a085f-02fa-4ecd-9a65-752081a16d9d?api-version=2020-02-14
   response:
     body:
       string: "{\n \"name\": \"B35A085F-02FA-4ECD-9A65-752081A16D9D\",\n \"status\":
         \"Succeeded\",\n \"startTime\": \"2021-09-18T06:15:51.1766666Z\",\n \"endTime\":
         \"2021-09-18T06:16:27.2614155Z\"\n}"
->>>>>>> 640403b7
     headers:
       cache-control:
       - no-cache
@@ -1185,11 +1002,7 @@
       content-type:
       - application/json
       date:
-<<<<<<< HEAD
-      - Fri, 24 Sep 2021 01:55:17 GMT
-=======
       - Sat, 18 Sep 2021 06:16:54 GMT
->>>>>>> 640403b7
       expires:
       - '-1'
       pragma:
@@ -1240,13 +1053,8 @@
         0,\n  \"vmProfile\": {\n   \"vmSize\": \"\",\n   \"osDiskSizeGB\": 0\n  }\n
         },\n \"identity\": {\n  \"type\": \"UserAssigned\",\n  \"userAssignedIdentities\":
         {\n   \"/subscriptions/00000000-0000-0000-0000-000000000000/resourceGroups/img_tmpl_basic_2000001/providers/Microsoft.ManagedIdentity/userAssignedIdentities/ide1\":
-<<<<<<< HEAD
-        {\n    \"principalId\": \"a547106a-7214-4b57-98be-9be7485cc2de\",\n    \"clientId\":
-        \"6331a99a-e97e-413d-ac2a-2341d348f887\"\n   }\n  }\n },\n \"id\": \"/subscriptions/00000000-0000-0000-0000-000000000000/resourcegroups/img_tmpl_basic_2000001/providers/Microsoft.VirtualMachineImages/imageTemplates/template01\",\n
-=======
         {\n    \"principalId\": \"f4e4c3ce-d5ce-466c-9379-be3671a23e35\",\n    \"clientId\":
         \"7121d613-2401-4f7a-81a6-2215d899f67f\"\n   }\n  }\n },\n \"id\": \"/subscriptions/00000000-0000-0000-0000-000000000000/resourcegroups/img_tmpl_basic_2000001/providers/Microsoft.VirtualMachineImages/imageTemplates/template01\",\n
->>>>>>> 640403b7
         \"name\": \"template01\",\n \"type\": \"Microsoft.VirtualMachineImages/imageTemplates\",\n
         \"location\": \"westus2\",\n \"tags\": {}\n}"
     headers:
@@ -1257,11 +1065,7 @@
       content-type:
       - application/json
       date:
-<<<<<<< HEAD
-      - Fri, 24 Sep 2021 01:55:18 GMT
-=======
       - Sat, 18 Sep 2021 06:16:55 GMT
->>>>>>> 640403b7
       expires:
       - '-1'
       pragma:
