#!/usr/bin/env python

# --------------------------------------------------------------------------------------------
# Copyright (c) Microsoft Corporation. All rights reserved.
# Licensed under the MIT License. See License.txt in the project root for license information.
# --------------------------------------------------------------------------------------------

from __future__ import print_function
from codecs import open
from setuptools import setup
try:
    from azure_bdist_wheel import cmdclass
except ImportError:
    from distutils import log as logger
    logger.warn("Wheel is not available, disabling bdist_wheel hook")
    cmdclass = {}

VERSION = "2.0.29"
# If we have source, validate that our version numbers match
# This should prevent uploading releases with mismatched versions.
try:
    with open('azure/cli/__init__.py', 'r', encoding='utf-8') as f:
        content = f.read()
except OSError:
    pass
else:
    import re
    import sys
    m = re.search(r'__version__\s*=\s*[\'"](.+?)[\'"]', content)
    if not m:
        print('Could not find __version__ in azure/cli/__init__.py')
        sys.exit(1)
    if m.group(1) != VERSION:
        print('Expected __version__ = "{}"; found "{}"'.format(VERSION, m.group(1)))
        sys.exit(1)

CLASSIFIERS = [
    'Development Status :: 5 - Production/Stable',
    'Intended Audience :: Developers',
    'Intended Audience :: System Administrators',
    'Programming Language :: Python',
    'Programming Language :: Python :: 2',
    'Programming Language :: Python :: 2.7',
    'Programming Language :: Python :: 3',
    'Programming Language :: Python :: 3.4',
    'Programming Language :: Python :: 3.5',
    'Programming Language :: Python :: 3.6',
    'License :: OSI Approved :: MIT License',
]

DEPENDENCIES = [
    'azure-cli-acr',
    'azure-cli-acs',
    'azure-cli-advisor',
    'azure-cli-appservice',
    'azure-cli-batch',
    'azure-cli-batchai',
    'azure-cli-backup',
    'azure-cli-billing',
    'azure-cli-cdn',
    'azure-cli-cloud',
    'azure-cli-cognitiveservices',
    'azure-cli-container',
    'azure-cli-configure',
    'azure-cli-consumption',
    'azure-cli-core',
    'azure-cli-cosmosdb',
    'azure-cli-dla',
    'azure-cli-dls',
    'azure-cli-eventgrid',
    'azure-cli-extension',
    'azure-cli-feedback',
    'azure-cli-find',
    'azure-cli-interactive',
    'azure-cli-iot',
    'azure-cli-keyvault',
    'azure-cli-lab',
    'azure-cli-monitor',
    'azure-cli-network',
    'azure-cli-nspkg',
    'azure-cli-profile',
    'azure-cli-rdbms',
    'azure-cli-redis',
    'azure-cli-reservations',
    'azure-cli-resource',
    'azure-cli-role',
    'azure-cli-sql',
    'azure-cli-storage',
    'azure-cli-vm',
    'azure-cli-servicefabric',
<<<<<<< HEAD
    'azure-cli-eventhubs'
=======
    'azure-cli-servicebus'
>>>>>>> 2dcf21c6
]

with open('README.rst', 'r', encoding='utf-8') as f:
    README = f.read()
with open('HISTORY.rst', 'r', encoding='utf-8') as f:
    HISTORY = f.read()

setup(
    name='azure-cli',
    version=VERSION,
    description='Microsoft Azure Command-Line Tools',
    long_description=README + '\n\n' + HISTORY,
    license='MIT',
    author='Microsoft Corporation',
    author_email='azpycli@microsoft.com',
    url='https://github.com/Azure/azure-cli',
    zip_safe=False,
    classifiers=CLASSIFIERS,
    scripts=[
        'az',
        'az.completion.sh',
        'az.bat',
    ],
    packages=[
        'azure',
        'azure.cli',
    ],
    install_requires=DEPENDENCIES,
    cmdclass=cmdclass
)<|MERGE_RESOLUTION|>--- conflicted
+++ resolved
@@ -88,11 +88,8 @@
     'azure-cli-storage',
     'azure-cli-vm',
     'azure-cli-servicefabric',
-<<<<<<< HEAD
+	'azure-cli-servicebus',
     'azure-cli-eventhubs'
-=======
-    'azure-cli-servicebus'
->>>>>>> 2dcf21c6
 ]
 
 with open('README.rst', 'r', encoding='utf-8') as f:
