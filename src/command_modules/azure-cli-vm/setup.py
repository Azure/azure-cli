#!/usr/bin/env python

# --------------------------------------------------------------------------------------------
# Copyright (c) Microsoft Corporation. All rights reserved.
# Licensed under the MIT License. See License.txt in the project root for license information.
# --------------------------------------------------------------------------------------------

from codecs import open
from setuptools import setup
try:
    from azure_bdist_wheel import cmdclass
except ImportError:
    from distutils import log as logger
    logger.warn("Wheel is not available, disabling bdist_wheel hook")
    cmdclass = {}


VERSION = "2.0.31"

CLASSIFIERS = [
    'Development Status :: 5 - Production/Stable',
    'Intended Audience :: Developers',
    'Intended Audience :: System Administrators',
    'Programming Language :: Python',
    'Programming Language :: Python :: 2',
    'Programming Language :: Python :: 2.7',
    'Programming Language :: Python :: 3',
    'Programming Language :: Python :: 3.4',
    'Programming Language :: Python :: 3.5',
    'Programming Language :: Python :: 3.6',
    'License :: OSI Approved :: MIT License',
]

DEPENDENCIES = [
    'azure-mgmt-msi==0.1.0',
    'azure-mgmt-authorization==0.40.0',
    'azure-mgmt-compute==4.0.0rc1',
<<<<<<< HEAD
    'azure-mgmt-keyvault==1.0.0b1',
    'azure-keyvault==1.0.0b1',
    'azure-mgmt-network==2.0.0rc1',
=======
    'azure-mgmt-keyvault==0.40.0',
    'azure-keyvault==0.3.7',
    'azure-mgmt-network==2.0.0rc2',
>>>>>>> 39a4d00d
    'azure-mgmt-resource==1.2.1',
    'azure-multiapi-storage==0.2.0',
    'azure-mgmt-marketplaceordering==0.1.0',
    'azure-cli-core'
]

with open('README.rst', 'r', encoding='utf-8') as f:
    README = f.read()
with open('HISTORY.rst', 'r', encoding='utf-8') as f:
    HISTORY = f.read()

setup(
    name='azure-cli-vm',
    version=VERSION,
    description='Microsoft Azure Command-Line Tools VM Command Module',
    long_description=README + '\n\n' + HISTORY,
    license='MIT',
    author='Microsoft Corporation',
    author_email='azpycli@microsoft.com',
    url='https://github.com/Azure/azure-cli',
    classifiers=CLASSIFIERS,
    packages=[
        'azure',
        'azure.cli',
        'azure.cli.command_modules',
        'azure.cli.command_modules.vm',
    ],
    install_requires=DEPENDENCIES,
    cmdclass=cmdclass
)<|MERGE_RESOLUTION|>--- conflicted
+++ resolved
@@ -35,15 +35,9 @@
     'azure-mgmt-msi==0.1.0',
     'azure-mgmt-authorization==0.40.0',
     'azure-mgmt-compute==4.0.0rc1',
-<<<<<<< HEAD
     'azure-mgmt-keyvault==1.0.0b1',
     'azure-keyvault==1.0.0b1',
-    'azure-mgmt-network==2.0.0rc1',
-=======
-    'azure-mgmt-keyvault==0.40.0',
-    'azure-keyvault==0.3.7',
     'azure-mgmt-network==2.0.0rc2',
->>>>>>> 39a4d00d
     'azure-mgmt-resource==1.2.1',
     'azure-multiapi-storage==0.2.0',
     'azure-mgmt-marketplaceordering==0.1.0',
