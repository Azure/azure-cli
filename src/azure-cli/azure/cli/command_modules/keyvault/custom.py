# --------------------------------------------------------------------------------------------
# Copyright (c) Microsoft Corporation. All rights reserved.
# Licensed under the MIT License. See License.txt in the project root for license information.
# --------------------------------------------------------------------------------------------

# pylint: disable=too-many-lines
import codecs
import hashlib
import json
import math
import os
import re
import struct
import sys
import time
import uuid

from azure.cli.command_modules.keyvault._client_factory import get_client_factory, Clients, is_azure_stack_profile
from azure.cli.command_modules.keyvault._validators import _construct_vnet, secret_text_encoding_values
from azure.cli.command_modules.keyvault.security_domain.jwe import JWE
from azure.cli.command_modules.keyvault.security_domain.security_domain import Datum, SecurityDomainRestoreData
from azure.cli.command_modules.keyvault.security_domain.shared_secret import SharedSecret
from azure.cli.command_modules.keyvault.security_domain.sp800_108 import KDF
from azure.cli.command_modules.keyvault.security_domain.utils import Utils
from azure.cli.core import telemetry

from azure.cli.core.azclierror import InvalidArgumentValueError, RequiredArgumentMissingError,\
    MutuallyExclusiveArgumentError
from azure.cli.core.profiles import ResourceType, AZURE_API_PROFILES, SDKProfile
from azure.cli.core.util import sdk_no_wait
from azure.graphrbac.models import GraphErrorException

from cryptography.hazmat.backends import default_backend
from cryptography.hazmat.primitives.asymmetric import rsa, ec
from cryptography.hazmat.primitives.serialization import load_pem_private_key, Encoding, PublicFormat
from cryptography.exceptions import UnsupportedAlgorithm
from cryptography.x509 import load_pem_x509_certificate

from msrestazure.azure_exceptions import CloudError

from knack.log import get_logger
from knack.util import CLIError

from OpenSSL import crypto


logger = get_logger(__name__)


def _not_less_than(current_profile, resource_type, min_api_version, sub_resource_name=None):
    if current_profile not in AZURE_API_PROFILES:
        raise CLIError('Unsupported profile: {}'.format(current_profile))

    profile = AZURE_API_PROFILES[current_profile]
    if resource_type not in profile:
        raise CLIError('ResourceType {} not in Profile {}'.format(resource_type, current_profile))

    if not sub_resource_name:
        api_version = profile[resource_type]
        if isinstance(api_version, SDKProfile):
            return api_version.default_api_version >= min_api_version
        return api_version >= min_api_version

    sdk_profile = profile[resource_type]
    if not isinstance(sdk_profile, SDKProfile):
        raise CLIError('Invalid SDKProfile {} in Profile {}'.format(resource_type, current_profile))
    sub_profile = sdk_profile.profile
    if sub_resource_name not in sub_profile:
        raise CLIError('SubResource {} not in ResourceType {} under Profile {}'.
                       format(sub_resource_name, resource_type, current_profile))
    api_version = sub_profile[sub_resource_name]
    return api_version >= min_api_version


def _azure_stack_wrapper(cmd, client, function_name, resource_type, min_api_version, sub_resource_name=None, **kwargs):
    no_wait = False
    if 'no_wait' in kwargs:
        no_wait = kwargs.pop('no_wait')

    if _not_less_than(cmd.cli_ctx.cloud.profile, resource_type, min_api_version, sub_resource_name):
        function_name = 'begin_' + function_name
        return sdk_no_wait(no_wait, getattr(client, function_name), **kwargs)

    return getattr(client, function_name)(**kwargs)


def _default_certificate_profile(cmd):

    Action = cmd.get_models('Action', resource_type=ResourceType.DATA_KEYVAULT)
    ActionType = cmd.get_models('ActionType', resource_type=ResourceType.DATA_KEYVAULT)
    KeyUsageType = cmd.get_models('KeyUsageType', resource_type=ResourceType.DATA_KEYVAULT)
    CertificateAttributes = cmd.get_models('CertificateAttributes', resource_type=ResourceType.DATA_KEYVAULT)
    CertificatePolicy = cmd.get_models('CertificatePolicy', resource_type=ResourceType.DATA_KEYVAULT)
    IssuerParameters = cmd.get_models('IssuerParameters', resource_type=ResourceType.DATA_KEYVAULT)
    KeyProperties = cmd.get_models('KeyProperties', resource_type=ResourceType.DATA_KEYVAULT)
    LifetimeAction = cmd.get_models('LifetimeAction', resource_type=ResourceType.DATA_KEYVAULT)
    SecretProperties = cmd.get_models('SecretProperties', resource_type=ResourceType.DATA_KEYVAULT)
    X509CertificateProperties = cmd.get_models('X509CertificateProperties', resource_type=ResourceType.DATA_KEYVAULT)
    Trigger = cmd.get_models('Trigger', resource_type=ResourceType.DATA_KEYVAULT)

    template = CertificatePolicy(
        key_properties=KeyProperties(
            exportable=True,
            key_type=u'RSA',
            key_size=2048,
            reuse_key=True
        ),
        secret_properties=SecretProperties(
            content_type=u'application/x-pkcs12'
        ),
        x509_certificate_properties=X509CertificateProperties(
            key_usage=[
                KeyUsageType.c_rl_sign,
                KeyUsageType.data_encipherment,
                KeyUsageType.digital_signature,
                KeyUsageType.key_encipherment,
                KeyUsageType.key_agreement,
                KeyUsageType.key_cert_sign
            ],
            subject=u'CN=CLIGetDefaultPolicy',
            validity_in_months=12
        ),
        lifetime_actions=[LifetimeAction(
            trigger=Trigger(
                days_before_expiry=90
            ),
            action=Action(
                action_type=ActionType.auto_renew
            )
        )],
        issuer_parameters=IssuerParameters(
            name=u'Self',
        ),
        attributes=CertificateAttributes(
            enabled=True
        )
    )
    del template.id
    del template.attributes
    del template.issuer_parameters.certificate_type
    del template.lifetime_actions[0].trigger.lifetime_percentage
    del template.x509_certificate_properties.subject_alternative_names
    del template.x509_certificate_properties.ekus
    return template


def _scaffold_certificate_profile(cmd):
    Action = cmd.get_models('Action', resource_type=ResourceType.DATA_KEYVAULT)
    ActionType = cmd.get_models('ActionType', resource_type=ResourceType.DATA_KEYVAULT)
    KeyUsageType = cmd.get_models('KeyUsageType', resource_type=ResourceType.DATA_KEYVAULT)
    CertificateAttributes = cmd.get_models('CertificateAttributes', resource_type=ResourceType.DATA_KEYVAULT)
    CertificatePolicy = cmd.get_models('CertificatePolicy', resource_type=ResourceType.DATA_KEYVAULT)
    IssuerParameters = cmd.get_models('IssuerParameters', resource_type=ResourceType.DATA_KEYVAULT)
    KeyProperties = cmd.get_models('KeyProperties', resource_type=ResourceType.DATA_KEYVAULT)
    LifetimeAction = cmd.get_models('LifetimeAction', resource_type=ResourceType.DATA_KEYVAULT)
    SecretProperties = cmd.get_models('SecretProperties', resource_type=ResourceType.DATA_KEYVAULT)
    X509CertificateProperties = cmd.get_models('X509CertificateProperties', resource_type=ResourceType.DATA_KEYVAULT)
    SubjectAlternativeNames = cmd.get_models('SubjectAlternativeNames', resource_type=ResourceType.DATA_KEYVAULT)
    Trigger = cmd.get_models('Trigger', resource_type=ResourceType.DATA_KEYVAULT)

    template = CertificatePolicy(
        key_properties=KeyProperties(
            exportable=True,
            key_type=u'(optional) RSA or RSA-HSM (default RSA)',
            key_size=2048,
            reuse_key=True
        ),
        secret_properties=SecretProperties(
            content_type=u'application/x-pkcs12 or application/x-pem-file'
        ),
        x509_certificate_properties=X509CertificateProperties(
            key_usage=[
                KeyUsageType.c_rl_sign,
                KeyUsageType.data_encipherment,
                KeyUsageType.digital_signature,
                KeyUsageType.key_encipherment,
                KeyUsageType.key_agreement,
                KeyUsageType.key_cert_sign
            ],
            subject_alternative_names=SubjectAlternativeNames(
                emails=[u'hello@contoso.com'],
                dns_names=[u'hr.contoso.com', u'm.contoso.com'],
                upns=[]
            ),
            subject=u'C=US, ST=WA, L=Redmond, O=Contoso, OU=Contoso HR, CN=www.contoso.com',
            ekus=[u'1.3.6.1.5.5.7.3.1'],
            validity_in_months=24
        ),
        lifetime_actions=[LifetimeAction(
            trigger=Trigger(
                days_before_expiry=90
            ),
            action=Action(
                action_type=ActionType.auto_renew
            )
        )],
        issuer_parameters=IssuerParameters(
            name=u'Unknown, Self, or {IssuerName}',
            certificate_type=u'(optional) DigiCert, GlobalSign or WoSign'
        ),
        attributes=CertificateAttributes(
            enabled=True
        )
    )
    del template.id
    del template.attributes
    return template


def delete_vault_or_hsm(cmd, client, resource_group_name=None, vault_name=None, hsm_name=None, no_wait=False):
    if is_azure_stack_profile(cmd) or vault_name:
        return client.delete(resource_group_name=resource_group_name, vault_name=vault_name)

    assert hsm_name
    hsm_client = get_client_factory(ResourceType.MGMT_PRIVATE_KEYVAULT, Clients.managed_hsms)(cmd.cli_ctx, None)
    return sdk_no_wait(
        no_wait, hsm_client.begin_delete,
        resource_group_name=resource_group_name,
        name=hsm_name
    )


def purge_vault_or_hsm(cmd, client, location=None, vault_name=None, hsm_name=None,  # pylint: disable=unused-argument
                       no_wait=False):
    if is_azure_stack_profile(cmd) or vault_name:
        return sdk_no_wait(
            no_wait,
            client.begin_purge_deleted,
            location=location,
            vault_name=vault_name
        )
    return None


def list_deleted_vault_or_hsm(cmd, client, resource_type=None):
    if is_azure_stack_profile(cmd):
        return client.list_deleted()

    if resource_type is None:
        return client.list_deleted()

    if resource_type == 'hsm':
        raise InvalidArgumentValueError('Operation "list-deleted" has not been supported for HSM.')

    if resource_type == 'vault':
        return client.list_deleted()

    raise CLIError('Unsupported resource type: {}'.format(resource_type))


def list_vault_or_hsm(cmd, client, resource_group_name=None, resource_type=None):
    if is_azure_stack_profile(cmd):
        return list_vault(client, resource_group_name)

    if resource_type is None:
        hsm_client = get_client_factory(ResourceType.MGMT_PRIVATE_KEYVAULT, Clients.managed_hsms)(cmd.cli_ctx, None)
        resources = []
        try:
            resources.extend(list_vault(client, resource_group_name))
            resources.extend(list_hsm(hsm_client, resource_group_name))
        except:  # pylint: disable=bare-except
            pass

        return resources

    if resource_type == 'hsm':
        hsm_client = get_client_factory(ResourceType.MGMT_PRIVATE_KEYVAULT, Clients.managed_hsms)(cmd.cli_ctx, None)
        return list_hsm(hsm_client, resource_group_name)

    if resource_type == 'vault':
        return list_vault(client, resource_group_name)

    raise CLIError('Unsupported resource type: {}'.format(resource_type))


def list_hsm(client, resource_group_name=None):
    hsm_list = client.list_by_resource_group(resource_group_name=resource_group_name) \
        if resource_group_name else client.list_by_subscription()
    return list(hsm_list)


def list_vault(client, resource_group_name=None):
    vault_list = client.list_by_resource_group(resource_group_name=resource_group_name) \
        if resource_group_name else client.list()
    return list(vault_list)


# pylint: disable=inconsistent-return-statements
def _get_current_user_object_id(graph_client):
    try:
        current_user = graph_client.signed_in_user.get()
        if current_user and current_user.object_id:  # pylint:disable=no-member
            return current_user.object_id  # pylint:disable=no-member
    except CloudError:
        pass


def _get_object_id_by_spn(graph_client, spn):
    accounts = list(graph_client.service_principals.list(
        filter="servicePrincipalNames/any(c:c eq '{}')".format(spn)))
    if not accounts:
        logger.warning("Unable to find user with spn '%s'", spn)
        return None
    if len(accounts) > 1:
        logger.warning("Multiple service principals found with spn '%s'. "
                       "You can avoid this by specifying object id.", spn)
        return None
    return accounts[0].object_id


def _get_object_id_by_upn(graph_client, upn):
    accounts = list(graph_client.users.list(filter="userPrincipalName eq '{}'".format(upn)))
    if not accounts:
        logger.warning("Unable to find user with upn '%s'", upn)
        return None
    if len(accounts) > 1:
        logger.warning("Multiple users principals found with upn '%s'. "
                       "You can avoid this by specifying object id.", upn)
        return None
    return accounts[0].object_id


def _get_object_id_from_subscription(graph_client, subscription):
    if not subscription:
        return None

    if subscription['user']:
        if subscription['user']['type'] == 'user':
            return _get_object_id_by_upn(graph_client, subscription['user']['name'])
        if subscription['user']['type'] == 'servicePrincipal':
            return _get_object_id_by_spn(graph_client, subscription['user']['name'])
        logger.warning("Unknown user type '%s'", subscription['user']['type'])
    else:
        logger.warning('Current credentials are not from a user or service principal. '
                       'Azure Key Vault does not work with certificate credentials.')
    return None


def _get_object_id(graph_client, subscription=None, spn=None, upn=None):
    if spn:
        return _get_object_id_by_spn(graph_client, spn)
    if upn:
        return _get_object_id_by_upn(graph_client, upn)
    return _get_object_id_from_subscription(graph_client, subscription)


def _create_network_rule_set(cmd, bypass=None, default_action=None):
    NetworkRuleSet = cmd.get_models('NetworkRuleSet', resource_type=ResourceType.MGMT_KEYVAULT)
    NetworkRuleBypassOptions = cmd.get_models('NetworkRuleBypassOptions', resource_type=ResourceType.MGMT_KEYVAULT)
    NetworkRuleAction = cmd.get_models('NetworkRuleAction', resource_type=ResourceType.MGMT_KEYVAULT)

    return NetworkRuleSet(bypass=bypass or NetworkRuleBypassOptions.azure_services.value,
                          default_action=default_action or NetworkRuleAction.allow.value)


# region KeyVault Vault
def get_default_policy(cmd, client, scaffold=False):  # pylint: disable=unused-argument
    """
    Get a default certificate policy to be used with `az keyvault certificate create`
    :param client:
    :param bool scaffold: create a fully formed policy structure with default values
    :return: policy dict
    :rtype: dict
    """
    return _scaffold_certificate_profile(cmd) if scaffold else _default_certificate_profile(cmd)


def recover_vault_or_hsm(cmd, client, resource_group_name=None, location=None, vault_name=None, hsm_name=None,
                         no_wait=False):
    if is_azure_stack_profile(cmd) or vault_name:
        return recover_vault(cmd=cmd,
                             client=client,
                             resource_group_name=resource_group_name,
                             location=location,
                             vault_name=vault_name,
                             no_wait=no_wait)

    if hsm_name:
        hsm_client = get_client_factory(ResourceType.MGMT_PRIVATE_KEYVAULT, Clients.managed_hsms)(cmd.cli_ctx, None)
        return recover_hsm(cmd=cmd,
                           client=hsm_client,
                           resource_group_name=resource_group_name,
                           location=location,
                           hsm_name=hsm_name,
                           no_wait=no_wait)


def recover_hsm(cmd, client, hsm_name, resource_group_name, location, no_wait=False):
    from azure.cli.core._profile import Profile

    ManagedHsm = cmd.get_models('ManagedHsm', resource_type=ResourceType.MGMT_PRIVATE_KEYVAULT)
    ManagedHsmSku = cmd.get_models('ManagedHsmSku', resource_type=ResourceType.MGMT_PRIVATE_KEYVAULT)
    CreateMode = cmd.get_models('CreateMode', resource_type=ResourceType.MGMT_PRIVATE_KEYVAULT)

    # tenantId and sku shouldn't be required
    profile = Profile(cli_ctx=cmd.cli_ctx)
    _, _, tenant_id = profile.get_login_credentials(
        resource=cmd.cli_ctx.cloud.endpoints.active_directory_graph_resource_id)

    parameters = ManagedHsm(location=location,
                            sku=ManagedHsmSku(name='Standard_B1', family='B'),
                            properties={'tenant_id': tenant_id, 'create_mode': CreateMode.recover.value})

    return sdk_no_wait(
        no_wait, client.begin_create_or_update,
        resource_group_name=resource_group_name,
        name=hsm_name,
        parameters=parameters
    )


def recover_vault(cmd, client, vault_name, resource_group_name, location, no_wait=False):
    from azure.cli.core._profile import Profile

    VaultCreateOrUpdateParameters = cmd.get_models('VaultCreateOrUpdateParameters',
                                                   resource_type=ResourceType.MGMT_KEYVAULT)
    CreateMode = cmd.get_models('CreateMode', resource_type=ResourceType.MGMT_KEYVAULT)

    # tenantId and sku shouldn't be required
    Sku = cmd.get_models('Sku', resource_type=ResourceType.MGMT_KEYVAULT)
    SkuName = cmd.get_models('SkuName', resource_type=ResourceType.MGMT_KEYVAULT)
    profile = Profile(cli_ctx=cmd.cli_ctx)
    _, _, tenant_id = profile.get_login_credentials(
        resource=cmd.cli_ctx.cloud.endpoints.active_directory_graph_resource_id)

    params = VaultCreateOrUpdateParameters(location=location,
                                           properties={'tenant_id': tenant_id,
                                                       'sku': Sku(name=SkuName.standard.value, family='A'),
                                                       'create_mode': CreateMode.recover.value})

    return _azure_stack_wrapper(cmd, client, 'create_or_update',
                                resource_type=ResourceType.MGMT_KEYVAULT,
                                min_api_version='2018-02-14',
                                resource_group_name=resource_group_name,
                                vault_name=vault_name,
                                parameters=params,
                                no_wait=no_wait)


def _parse_network_acls(cmd, resource_group_name, network_acls_json, network_acls_ips, network_acls_vnets,
                        bypass, default_action):
    if network_acls_json is None:
        network_acls_json = {}

    rule_names = ['ip', 'vnet']
    for rn in rule_names:
        if rn not in network_acls_json:
            network_acls_json[rn] = []

    if network_acls_ips:
        for ip_rule in network_acls_ips:
            if ip_rule not in network_acls_json['ip']:
                network_acls_json['ip'].append(ip_rule)

    if network_acls_vnets:
        for vnet_rule in network_acls_vnets:
            if vnet_rule not in network_acls_json['vnet']:
                network_acls_json['vnet'].append(vnet_rule)

    VirtualNetworkRule = cmd.get_models('VirtualNetworkRule', resource_type=ResourceType.MGMT_KEYVAULT)
    IPRule = cmd.get_models('IPRule', resource_type=ResourceType.MGMT_KEYVAULT)

    network_acls = _create_network_rule_set(cmd, bypass, default_action)

    from msrestazure.tools import is_valid_resource_id

    network_acls.virtual_network_rules = []
    for vnet_rule in network_acls_json.get('vnet', []):
        items = vnet_rule.split('/')
        if len(items) == 2:
            vnet_name = items[0].lower()
            subnet_name = items[1].lower()
            vnet = _construct_vnet(cmd, resource_group_name, vnet_name, subnet_name)
            network_acls.virtual_network_rules.append(VirtualNetworkRule(id=vnet))
        else:
            subnet_id = vnet_rule.lower()
            if is_valid_resource_id(subnet_id):
                network_acls.virtual_network_rules.append(VirtualNetworkRule(id=subnet_id))
            else:
                raise CLIError('Invalid VNet rule: {}. Format: {{vnet_name}}/{{subnet_name}} or {{subnet_id}}'.
                               format(vnet_rule))

    network_acls.ip_rules = []
    for ip_rule in network_acls_json.get('ip', []):
        network_acls.ip_rules.append(IPRule(value=ip_rule))

    return network_acls


def get_vault_or_hsm(cmd, client, resource_group_name, vault_name=None, hsm_name=None):
    if is_azure_stack_profile(cmd) or vault_name:
        return client.get(resource_group_name=resource_group_name, vault_name=vault_name)

    hsm_client = get_client_factory(ResourceType.MGMT_PRIVATE_KEYVAULT, Clients.managed_hsms)(cmd.cli_ctx, None)
    return hsm_client.get(resource_group_name=resource_group_name, name=hsm_name)


def create_vault_or_hsm(cmd, client,  # pylint: disable=too-many-locals
                        resource_group_name, vault_name=None, hsm_name=None,
                        administrators=None,
                        location=None, sku=None,
                        enabled_for_deployment=None,
                        enabled_for_disk_encryption=None,
                        enabled_for_template_deployment=None,
                        enable_rbac_authorization=None,
                        enable_soft_delete=None,
                        enable_purge_protection=None,
                        retention_days=None,
                        network_acls=None,
                        network_acls_ips=None,
                        network_acls_vnets=None,
                        bypass=None,
                        default_action=None,
                        no_self_perms=None,
                        tags=None,
                        no_wait=False):
    if is_azure_stack_profile(cmd) or vault_name:
        return create_vault(cmd=cmd,
                            client=client,
                            resource_group_name=resource_group_name,
                            vault_name=vault_name,
                            location=location,
                            sku=sku,
                            enabled_for_deployment=enabled_for_deployment,
                            enabled_for_disk_encryption=enabled_for_disk_encryption,
                            enabled_for_template_deployment=enabled_for_template_deployment,
                            enable_rbac_authorization=enable_rbac_authorization,
                            enable_soft_delete=enable_soft_delete,
                            enable_purge_protection=enable_purge_protection,
                            retention_days=retention_days,
                            network_acls=network_acls,
                            network_acls_ips=network_acls_ips,
                            network_acls_vnets=network_acls_vnets,
                            bypass=bypass,
                            default_action=default_action,
                            no_self_perms=no_self_perms,
                            tags=tags,
                            no_wait=no_wait)

    if hsm_name:
        hsm_client = get_client_factory(ResourceType.MGMT_PRIVATE_KEYVAULT, Clients.managed_hsms)(cmd.cli_ctx, None)
        return create_hsm(cmd=cmd,
                          client=hsm_client,
                          resource_group_name=resource_group_name,
                          hsm_name=hsm_name,
                          administrators=administrators,
                          location=location,
                          sku=sku,
                          enable_purge_protection=enable_purge_protection,
                          retention_days=retention_days,
                          bypass=bypass,
                          default_action=default_action,
                          tags=tags,
                          no_wait=no_wait)


def create_hsm(cmd, client,
               resource_group_name, hsm_name, administrators, location=None, sku=None,
               enable_purge_protection=None,
               retention_days=None,
               bypass=None,
               default_action=None,
               tags=None,
               no_wait=False):  # pylint: disable=unused-argument

    if not administrators:
        raise CLIError('Please specify --administrators')

    administrators = [admin.strip().replace('\r', '').replace('\n', '') for admin in administrators]

    from azure.cli.core._profile import Profile

    if not sku:
        sku = 'Standard_B1'

    ManagedHsm = cmd.get_models('ManagedHsm', resource_type=ResourceType.MGMT_PRIVATE_KEYVAULT)
    ManagedHsmProperties = cmd.get_models('ManagedHsmProperties', resource_type=ResourceType.MGMT_PRIVATE_KEYVAULT)
    ManagedHsmSku = cmd.get_models('ManagedHsmSku', resource_type=ResourceType.MGMT_PRIVATE_KEYVAULT)

    profile = Profile(cli_ctx=cmd.cli_ctx)
    _, _, tenant_id = profile.get_login_credentials(
        resource=cmd.cli_ctx.cloud.endpoints.active_directory_graph_resource_id)

    properties = ManagedHsmProperties(tenant_id=tenant_id,
                                      enable_purge_protection=enable_purge_protection,
                                      soft_delete_retention_in_days=retention_days,
                                      initial_admin_object_ids=administrators,
                                      network_acls=_create_network_rule_set(cmd, bypass, default_action))
    parameters = ManagedHsm(location=location,
                            tags=tags,
                            sku=ManagedHsmSku(name=sku, family='B'),
                            properties=properties)

    return sdk_no_wait(no_wait, client.begin_create_or_update,
                       resource_group_name=resource_group_name,
                       name=hsm_name,
                       parameters=parameters)


def wait_hsm(client, hsm_name, resource_group_name):
    return client.get(resource_group_name=resource_group_name, name=hsm_name)


def create_vault(cmd, client,  # pylint: disable=too-many-locals
                 resource_group_name, vault_name, location=None, sku=None,
                 enabled_for_deployment=None,
                 enabled_for_disk_encryption=None,
                 enabled_for_template_deployment=None,
                 enable_rbac_authorization=None,
                 enable_soft_delete=None,
                 enable_purge_protection=None,
                 retention_days=None,
                 network_acls=None,
                 network_acls_ips=None,
                 network_acls_vnets=None,
                 bypass=None,
                 default_action=None,
                 no_self_perms=None,
                 tags=None,
                 no_wait=False):
    from azure.cli.core._profile import Profile
    from azure.graphrbac import GraphRbacManagementClient

    VaultCreateOrUpdateParameters = cmd.get_models('VaultCreateOrUpdateParameters',
                                                   resource_type=ResourceType.MGMT_KEYVAULT)
    Permissions = cmd.get_models('Permissions', resource_type=ResourceType.MGMT_KEYVAULT)
    KeyPermissions = cmd.get_models('KeyPermissions', resource_type=ResourceType.MGMT_KEYVAULT)
    SecretPermissions = cmd.get_models('SecretPermissions', resource_type=ResourceType.MGMT_KEYVAULT)
    CertificatePermissions = cmd.get_models('CertificatePermissions', resource_type=ResourceType.MGMT_KEYVAULT)
    StoragePermissions = cmd.get_models('StoragePermissions', resource_type=ResourceType.MGMT_KEYVAULT)
    AccessPolicyEntry = cmd.get_models('AccessPolicyEntry', resource_type=ResourceType.MGMT_KEYVAULT)
    Sku = cmd.get_models('Sku', resource_type=ResourceType.MGMT_KEYVAULT)
    VaultProperties = cmd.get_models('VaultProperties', resource_type=ResourceType.MGMT_KEYVAULT)

    profile = Profile(cli_ctx=cmd.cli_ctx)
    cred, _, tenant_id = profile.get_login_credentials(
        resource=cmd.cli_ctx.cloud.endpoints.active_directory_graph_resource_id)

    graph_client = GraphRbacManagementClient(
        cred,
        tenant_id,
        base_url=cmd.cli_ctx.cloud.endpoints.active_directory_graph_resource_id)
    subscription = profile.get_subscription()

    # if bypass or default_action was specified create a NetworkRuleSet
    # if neither were specified we will parse it from parameter `--network-acls`
    if cmd.supported_api_version(resource_type=ResourceType.MGMT_KEYVAULT, min_api='2018-02-14'):
        if network_acls or network_acls_ips or network_acls_vnets:
            network_acls = _parse_network_acls(
                cmd, resource_group_name, network_acls, network_acls_ips, network_acls_vnets, bypass, default_action)
        else:
            network_acls = _create_network_rule_set(cmd, bypass, default_action)

    if no_self_perms or enable_rbac_authorization:
        access_policies = []
    else:
        permissions = Permissions(keys=[KeyPermissions.get,
                                        KeyPermissions.create,
                                        KeyPermissions.delete,
                                        KeyPermissions.list,
                                        KeyPermissions.update,
                                        KeyPermissions.import_enum,
                                        KeyPermissions.backup,
                                        KeyPermissions.restore,
                                        KeyPermissions.recover],
                                  secrets=[
                                      SecretPermissions.get,
                                      SecretPermissions.list,
                                      SecretPermissions.set,
                                      SecretPermissions.delete,
                                      SecretPermissions.backup,
                                      SecretPermissions.restore,
                                      SecretPermissions.recover],
                                  certificates=[
                                      CertificatePermissions.get,
                                      CertificatePermissions.list,
                                      CertificatePermissions.delete,
                                      CertificatePermissions.create,
                                      CertificatePermissions.import_enum,
                                      CertificatePermissions.update,
                                      CertificatePermissions.managecontacts,
                                      CertificatePermissions.getissuers,
                                      CertificatePermissions.listissuers,
                                      CertificatePermissions.setissuers,
                                      CertificatePermissions.deleteissuers,
                                      CertificatePermissions.manageissuers,
                                      CertificatePermissions.recover],
                                  storage=[
                                      StoragePermissions.get,
                                      StoragePermissions.list,
                                      StoragePermissions.delete,
                                      StoragePermissions.set,
                                      StoragePermissions.update,
                                      StoragePermissions.regeneratekey,
                                      StoragePermissions.setsas,
                                      StoragePermissions.listsas,
                                      StoragePermissions.getsas,
                                      StoragePermissions.deletesas])
        try:
            object_id = _get_current_user_object_id(graph_client)
        except GraphErrorException:
            object_id = _get_object_id(graph_client, subscription=subscription)
        if not object_id:
            raise CLIError('Cannot create vault.\nUnable to query active directory for information '
                           'about the current user.\nYou may try the --no-self-perms flag to '
                           'create a vault without permissions.')
        access_policies = [AccessPolicyEntry(tenant_id=tenant_id,
                                             object_id=object_id,
                                             permissions=permissions)]

    if not sku:
        sku = 'standard'

    if enable_soft_delete is False:  # ignore '--enable-soft-delete false'
        enable_soft_delete = True
        print('"--enable-soft-delete false" has been deprecated, you cannot disable Soft Delete via CLI. '
              'The value will be changed to true.', file=sys.stderr)

    properties = VaultProperties(tenant_id=tenant_id,
                                 sku=Sku(name=sku, family='A'),
                                 access_policies=access_policies,
                                 vault_uri=None,
                                 enabled_for_deployment=enabled_for_deployment,
                                 enabled_for_disk_encryption=enabled_for_disk_encryption,
                                 enabled_for_template_deployment=enabled_for_template_deployment,
                                 enable_rbac_authorization=enable_rbac_authorization,
                                 enable_soft_delete=enable_soft_delete,
                                 enable_purge_protection=enable_purge_protection,
                                 soft_delete_retention_in_days=int(retention_days))
    if hasattr(properties, 'network_acls'):
        properties.network_acls = network_acls
    parameters = VaultCreateOrUpdateParameters(location=location,
                                               tags=tags,
                                               properties=properties)

    return _azure_stack_wrapper(cmd, client, 'create_or_update',
                                resource_type=ResourceType.MGMT_KEYVAULT,
                                min_api_version='2018-02-14',
                                resource_group_name=resource_group_name,
                                vault_name=vault_name,
                                parameters=parameters,
                                no_wait=no_wait)


def update_vault_setter(cmd, client, parameters, resource_group_name, vault_name, no_wait=False):
    VaultCreateOrUpdateParameters = cmd.get_models('VaultCreateOrUpdateParameters',
                                                   resource_type=ResourceType.MGMT_KEYVAULT)
    return _azure_stack_wrapper(cmd, client, 'create_or_update',
                                resource_type=ResourceType.MGMT_KEYVAULT,
                                min_api_version='2018-02-14',
                                resource_group_name=resource_group_name,
                                vault_name=vault_name,
                                parameters=VaultCreateOrUpdateParameters(
                                    location=parameters.location,
                                    properties=parameters.properties),
                                no_wait=no_wait)


def update_hsm_setter(cmd, client, parameters, resource_group_name, name, no_wait=False):
    ManagedHsm = cmd.get_models('ManagedHsm', resource_type=ResourceType.MGMT_PRIVATE_KEYVAULT)
    return sdk_no_wait(no_wait, client.begin_create_or_update,
                       resource_group_name=resource_group_name,
                       name=name,
                       parameters=ManagedHsm(
                           sku=parameters.sku,
                           tags=parameters.tags,
                           location=parameters.location,
                           properties=parameters.properties))


def update_vault(cmd, instance,
                 enabled_for_deployment=None,
                 enabled_for_disk_encryption=None,
                 enabled_for_template_deployment=None,
                 enable_rbac_authorization=None,
                 enable_soft_delete=None,
                 enable_purge_protection=None,
                 retention_days=None,
                 bypass=None,
                 default_action=None):
    if enabled_for_deployment is not None:
        instance.properties.enabled_for_deployment = enabled_for_deployment

    if enabled_for_disk_encryption is not None:
        instance.properties.enabled_for_disk_encryption = enabled_for_disk_encryption

    if enabled_for_template_deployment is not None:
        instance.properties.enabled_for_template_deployment = enabled_for_template_deployment

    if enable_rbac_authorization is not None:
        instance.properties.enable_rbac_authorization = enable_rbac_authorization

    if enable_soft_delete is not None:
        if enable_soft_delete is False:  # ignore '--enable-soft-delete false'
            enable_soft_delete = True
            print('"--enable-soft-delete false" has been deprecated, you cannot disable Soft Delete via CLI. '
                  'The value will be changed to true.', file=sys.stderr)
        instance.properties.enable_soft_delete = enable_soft_delete

    if enable_purge_protection is not None:
        instance.properties.enable_purge_protection = enable_purge_protection

    if retention_days is not None:
        instance.properties.soft_delete_retention_in_days = int(retention_days)

    if bypass or default_action and (hasattr(instance.properties, 'network_acls')):
        if instance.properties.network_acls is None:
            instance.properties.network_acls = _create_network_rule_set(cmd, bypass, default_action)
        else:
            if bypass:
                instance.properties.network_acls.bypass = bypass
            if default_action:
                instance.properties.network_acls.default_action = default_action
    return instance


def update_hsm(cmd, instance,
               enable_purge_protection=None,
               bypass=None,
               default_action=None,
               secondary_locations=None):
    if enable_purge_protection is not None:
        instance.properties.enable_purge_protection = enable_purge_protection

    if secondary_locations is not None:
        instance.properties.secondary_locations = secondary_locations

    if bypass or default_action and (hasattr(instance.properties, 'network_acls')):
        if instance.properties.network_acls is None:
            instance.properties.network_acls = _create_network_rule_set(cmd, bypass, default_action)
        else:
            if bypass:
                instance.properties.network_acls.bypass = bypass
            if default_action:
                instance.properties.network_acls.default_action = default_action
    return instance


def _object_id_args_helper(cli_ctx, object_id, spn, upn):
    if not object_id:
        from azure.cli.core._profile import Profile
        from azure.graphrbac import GraphRbacManagementClient

        profile = Profile(cli_ctx=cli_ctx)
        cred, _, tenant_id = profile.get_login_credentials(
            resource=cli_ctx.cloud.endpoints.active_directory_graph_resource_id)
        graph_client = GraphRbacManagementClient(cred,
                                                 tenant_id,
                                                 base_url=cli_ctx.cloud.endpoints.active_directory_graph_resource_id)
        object_id = _get_object_id(graph_client, spn=spn, upn=upn)
        if not object_id:
            raise CLIError('Unable to get object id from principal name.')
    return object_id


def _permissions_distinct(permissions):
    if permissions:
        return [_ for _ in {p for p in permissions}]
    return permissions


def set_policy(cmd, client, resource_group_name, vault_name,
               object_id=None, spn=None, upn=None, key_permissions=None, secret_permissions=None,
               certificate_permissions=None, storage_permissions=None, no_wait=False):
    """ Update security policy settings for a Key Vault. """

    VaultCreateOrUpdateParameters = cmd.get_models('VaultCreateOrUpdateParameters',
                                                   resource_type=ResourceType.MGMT_KEYVAULT)
    AccessPolicyEntry = cmd.get_models('AccessPolicyEntry', resource_type=ResourceType.MGMT_KEYVAULT)
    Permissions = cmd.get_models('Permissions', resource_type=ResourceType.MGMT_KEYVAULT)
    object_id = _object_id_args_helper(cmd.cli_ctx, object_id, spn, upn)
    vault = client.get(resource_group_name=resource_group_name,
                       vault_name=vault_name)

    key_permissions = _permissions_distinct(key_permissions)
    secret_permissions = _permissions_distinct(secret_permissions)
    certificate_permissions = _permissions_distinct(certificate_permissions)
    storage_permissions = _permissions_distinct(storage_permissions)

    try:
        enable_rbac_authorization = getattr(vault.properties, 'enable_rbac_authorization')
    except:  # pylint: disable=bare-except
        pass
    else:
        if enable_rbac_authorization:
            raise CLIError('Cannot set policies to a vault with \'--enable-rbac-authorization\' specified')

    # Find the existing policy to set
    policy = next((p for p in vault.properties.access_policies
                   if object_id.lower() == p.object_id.lower() and
                   vault.properties.tenant_id.lower() == p.tenant_id.lower()), None)
    if not policy:
        # Add new policy as none found
        vault.properties.access_policies.append(AccessPolicyEntry(
            tenant_id=vault.properties.tenant_id,
            object_id=object_id,
            permissions=Permissions(keys=key_permissions,
                                    secrets=secret_permissions,
                                    certificates=certificate_permissions,
                                    storage=storage_permissions)))
    else:
        # Modify existing policy.
        # If key_permissions is not set, use prev. value (similarly with secret_permissions).
        keys = policy.permissions.keys if key_permissions is None else key_permissions
        secrets = policy.permissions.secrets if secret_permissions is None else secret_permissions
        certs = policy.permissions.certificates \
            if certificate_permissions is None else certificate_permissions
        storage = policy.permissions.storage if storage_permissions is None else storage_permissions
        policy.permissions = Permissions(keys=keys, secrets=secrets, certificates=certs, storage=storage)

    return _azure_stack_wrapper(cmd, client, 'create_or_update',
                                resource_type=ResourceType.MGMT_KEYVAULT,
                                min_api_version='2018-02-14',
                                resource_group_name=resource_group_name,
                                vault_name=vault_name,
                                parameters=VaultCreateOrUpdateParameters(
                                    location=vault.location,
                                    tags=vault.tags,
                                    properties=vault.properties),
                                no_wait=no_wait)


def add_network_rule(cmd, client, resource_group_name, vault_name, ip_address=None, subnet=None,
                     vnet_name=None, no_wait=False):  # pylint: disable=unused-argument
    """ Add a network rule to the network ACLs for a Key Vault. """

    VirtualNetworkRule = cmd.get_models('VirtualNetworkRule', resource_type=ResourceType.MGMT_KEYVAULT)
    IPRule = cmd.get_models('IPRule', resource_type=ResourceType.MGMT_KEYVAULT)
    VaultCreateOrUpdateParameters = cmd.get_models('VaultCreateOrUpdateParameters',
                                                   resource_type=ResourceType.MGMT_KEYVAULT)
    vault = client.get(resource_group_name=resource_group_name, vault_name=vault_name)
    vault.properties.network_acls = vault.properties.network_acls or _create_network_rule_set(cmd)
    rules = vault.properties.network_acls

    if subnet:
        rules.virtual_network_rules = rules.virtual_network_rules or []

        # if the rule already exists, don't add again
        to_modify = True
        for x in rules.virtual_network_rules:
            if x.id.lower() == subnet.lower():
                to_modify = False
                break
        if to_modify:
            rules.virtual_network_rules.append(VirtualNetworkRule(id=subnet))

    if ip_address:
        rules.ip_rules = rules.ip_rules or []
        # if the rule already exists, don't add again
        to_modify = True
        for x in rules.ip_rules:
            if x.value == ip_address:
                to_modify = False
                break
        if to_modify:
            rules.ip_rules.append(IPRule(value=ip_address))

    return _azure_stack_wrapper(cmd, client, 'create_or_update',
                                resource_type=ResourceType.MGMT_KEYVAULT,
                                min_api_version='2018-02-14',
                                resource_group_name=resource_group_name,
                                vault_name=vault_name,
                                parameters=VaultCreateOrUpdateParameters(
                                    location=vault.location,
                                    tags=vault.tags,
                                    properties=vault.properties),
                                no_wait=no_wait)


def remove_network_rule(cmd, client, resource_group_name, vault_name, ip_address=None, subnet=None,
                        vnet_name=None, no_wait=False):  # pylint: disable=unused-argument
    """ Remove a network rule from the network ACLs for a Key Vault. """

    VaultCreateOrUpdateParameters = cmd.get_models('VaultCreateOrUpdateParameters',
                                                   resource_type=ResourceType.MGMT_KEYVAULT)
    vault = client.get(resource_group_name=resource_group_name, vault_name=vault_name)

    if not vault.properties.network_acls:
        return vault

    rules = vault.properties.network_acls

    to_modify = False

    if subnet and rules.virtual_network_rules:
        # key vault service will convert subnet ID to lowercase, so do case-insensitive compare
        new_rules = [x for x in rules.virtual_network_rules if x.id.lower() != subnet.lower()]
        to_modify |= len(new_rules) != len(rules.virtual_network_rules)
        if to_modify:
            rules.virtual_network_rules = new_rules

    if ip_address and rules.ip_rules:
        new_rules = [x for x in rules.ip_rules if x.value != ip_address]
        to_modify |= len(new_rules) != len(rules.ip_rules)
        if to_modify:
            rules.ip_rules = new_rules

    # if we didn't modify the network rules just return the vault as is
    if not to_modify:
        return vault

    # otherwise update
    return _azure_stack_wrapper(cmd, client, 'create_or_update',
                                resource_type=ResourceType.MGMT_KEYVAULT,
                                min_api_version='2018-02-14',
                                resource_group_name=resource_group_name,
                                vault_name=vault_name,
                                parameters=VaultCreateOrUpdateParameters(
                                    location=vault.location,
                                    tags=vault.tags,
                                    properties=vault.properties),
                                no_wait=no_wait)


def list_network_rules(cmd, client, resource_group_name, vault_name):  # pylint: disable=unused-argument
    """ List the network rules from the network ACLs for a Key Vault. """
    vault = client.get(resource_group_name=resource_group_name, vault_name=vault_name)
    return vault.properties.network_acls


def delete_policy(cmd, client, resource_group_name, vault_name, object_id=None, spn=None, upn=None, no_wait=False):
    """ Delete security policy settings for a Key Vault. """
    VaultCreateOrUpdateParameters = cmd.get_models('VaultCreateOrUpdateParameters',
                                                   resource_type=ResourceType.MGMT_KEYVAULT)
    object_id = _object_id_args_helper(cmd.cli_ctx, object_id, spn, upn)
    vault = client.get(resource_group_name=resource_group_name,
                       vault_name=vault_name)

    try:
        enable_rbac_authorization = getattr(vault.properties, 'enable_rbac_authorization')
    except:  # pylint: disable=bare-except
        pass
    else:
        if enable_rbac_authorization:
            raise CLIError('Cannot delete policies to a vault with \'--enable-rbac-authorization\' specified')

    prev_policies_len = len(vault.properties.access_policies)
    vault.properties.access_policies = [p for p in vault.properties.access_policies if
                                        vault.properties.tenant_id.lower() != p.tenant_id.lower() or
                                        object_id.lower() != p.object_id.lower()]
    if len(vault.properties.access_policies) == prev_policies_len:
        raise CLIError('No matching policies found')

    return _azure_stack_wrapper(cmd, client, 'create_or_update',
                                resource_type=ResourceType.MGMT_KEYVAULT,
                                min_api_version='2018-02-14',
                                resource_group_name=resource_group_name,
                                vault_name=vault_name,
                                parameters=VaultCreateOrUpdateParameters(
                                    location=vault.location,
                                    tags=vault.tags,
                                    properties=vault.properties),
                                no_wait=no_wait)
# endregion


# region KeyVault Key
def create_key(cmd, client, key_name=None, vault_base_url=None,
               hsm_name=None, protection=None, identifier=None,  # pylint: disable=unused-argument
               key_size=None, key_ops=None, disabled=False, expires=None,
               not_before=None, tags=None, kty=None, curve=None, release_policy=None, exportable=None):
    if is_azure_stack_profile(cmd):
        resource_type = ResourceType.DATA_KEYVAULT
    else:
        resource_type = ResourceType.DATA_PRIVATE_KEYVAULT

    KeyAttributes = cmd.get_models('KeyAttributes', resource_type=resource_type)
    key_attrs = KeyAttributes(enabled=not disabled, not_before=not_before, expires=expires)
    if not is_azure_stack_profile(cmd) and exportable is not None:
        key_attrs.exportable = exportable

    if is_azure_stack_profile(cmd):
        return client.create_key(vault_base_url=vault_base_url,
                                 key_name=key_name,
                                 kty=kty,
                                 key_size=key_size,
                                 key_ops=key_ops,
                                 key_attributes=key_attrs,
                                 tags=tags,
                                 curve=curve)

    return client.create_key(vault_base_url=vault_base_url,
                             key_name=key_name,
                             kty=kty,
                             key_size=key_size,
                             key_ops=key_ops,
                             key_attributes=key_attrs,
                             tags=tags,
                             curve=curve,
                             release_policy=release_policy)


def backup_key(client, file_path, vault_base_url=None,
               key_name=None, hsm_name=None, identifier=None):  # pylint: disable=unused-argument
    backup = client.backup_key(vault_base_url, key_name).value
    with open(file_path, 'wb') as output:
        output.write(backup)


def restore_key(cmd, client, file_path=None, vault_base_url=None, hsm_name=None,
                identifier=None, storage_resource_uri=None,  # pylint: disable=unused-argument
                storage_account_name=None, blob_container_name=None,
                token=None, backup_folder=None, key_name=None, no_wait=False):
    if file_path:
        if any([storage_account_name, blob_container_name, token, backup_folder]):
            raise MutuallyExclusiveArgumentError('Do not use --file/-f with any of --storage-account-name/'
                                                 '--blob-container-name/--storage-container-SAS-token/--backup-folder')
        if key_name:
            raise MutuallyExclusiveArgumentError('Please do not specify --name/-n when using --file/-f')

        if no_wait:
            raise MutuallyExclusiveArgumentError('Please do not specify --no-wait when using --file/-f')

    if not file_path and not any([storage_account_name, blob_container_name, token, backup_folder]):
        raise RequiredArgumentMissingError('Please specify --file/-f or --storage-account-name & '
                                           '--blob-container-name & --storage-container-SAS-token & --backup-folder')

    if file_path:
        with open(file_path, 'rb') as file_in:
            data = file_in.read()
        if hsm_name is None:  # TODO: use a more graceful way to implement.
            hsm_name = vault_base_url
        return client.restore_key(hsm_name, data)

    if not token:
        raise RequiredArgumentMissingError('Please specify --storage-container-SAS-token/-t')
    if not backup_folder:
        raise RequiredArgumentMissingError('Please specify --backup-folder')

    storage_account_parameters_check(storage_resource_uri, storage_account_name, blob_container_name)
    if not storage_resource_uri:
        storage_resource_uri = construct_storage_uri(
            cmd.cli_ctx.cloud.suffixes.storage_endpoint, storage_account_name, blob_container_name)

    backup_client = get_client_factory(
        ResourceType.DATA_KEYVAULT_ADMINISTRATION_BACKUP)(cmd.cli_ctx, {'hsm_name': hsm_name})
    return sdk_no_wait(
        no_wait, backup_client.begin_selective_restore,
        blob_storage_uri=storage_resource_uri,
        sas_token=token,
        folder_name=backup_folder,
        key_name=key_name
    )


def _int_to_bytes(i):
    h = hex(i)
    if len(h) > 1 and h[0:2] == '0x':
        h = h[2:]
    # need to strip L in python 2.x
    h = h.strip('L')
    if len(h) % 2:
        h = '0' + h
    return codecs.decode(h, 'hex')


def _public_rsa_key_to_jwk(rsa_key, jwk, encoding=None):
    pubv = rsa_key.public_numbers()
    jwk.n = _int_to_bytes(pubv.n)
    if encoding:
        jwk.n = encoding(jwk.n)
    jwk.e = _int_to_bytes(pubv.e)
    if encoding:
        jwk.e = encoding(jwk.e)


def _private_rsa_key_to_jwk(rsa_key, jwk):
    priv = rsa_key.private_numbers()
    jwk.n = _int_to_bytes(priv.public_numbers.n)
    jwk.e = _int_to_bytes(priv.public_numbers.e)
    jwk.q = _int_to_bytes(priv.q)
    jwk.p = _int_to_bytes(priv.p)
    jwk.d = _int_to_bytes(priv.d)
    jwk.dq = _int_to_bytes(priv.dmq1)
    jwk.dp = _int_to_bytes(priv.dmp1)
    jwk.qi = _int_to_bytes(priv.iqmp)


def _private_ec_key_to_jwk(ec_key, jwk):
    supported_curves = {
        'secp256r1': 'P-256',
        'secp384r1': 'P-384',
        'secp521r1': 'P-521',
        'secp256k1': 'SECP256K1'
    }
    curve = ec_key.private_numbers().public_numbers.curve.name

    jwk.crv = supported_curves.get(curve, None)
    if not jwk.crv:
        raise CLIError("Import failed: Unsupported curve, {}.".format(curve))

    jwk.x = _int_to_bytes(ec_key.private_numbers().public_numbers.x)
    jwk.y = _int_to_bytes(ec_key.private_numbers().public_numbers.y)
    jwk.d = _int_to_bytes(ec_key.private_numbers().private_value)


def import_key(cmd, client, key_name=None, vault_base_url=None,  # pylint: disable=too-many-locals
               hsm_name=None, identifier=None,  # pylint: disable=unused-argument
               protection=None, key_ops=None, disabled=False, expires=None,
               not_before=None, tags=None, pem_file=None, pem_string=None, pem_password=None, byok_file=None,
<<<<<<< HEAD
               byok_string=None, kty='RSA', release_policy=None, exportable=None):
=======
               byok_string=None, kty='RSA', curve=None):
>>>>>>> 2e6a3c6a
    """ Import a private key. Supports importing base64 encoded private keys from PEM files or strings.
        Supports importing BYOK keys into HSM for premium key vaults. """
    if is_azure_stack_profile(cmd):
        resource_type = ResourceType.DATA_KEYVAULT
    else:
        resource_type = ResourceType.DATA_PRIVATE_KEYVAULT

    KeyAttributes = cmd.get_models('KeyAttributes', resource_type=resource_type)
    JsonWebKey = cmd.get_models('JsonWebKey', resource_type=resource_type)
    key_attrs = KeyAttributes(enabled=not disabled, not_before=not_before, expires=expires)
    if not is_azure_stack_profile(cmd) and exportable is not None:
        key_attrs.exportable = exportable

    key_obj = JsonWebKey(key_ops=key_ops)
    if pem_file or pem_string:
        if pem_file:
            logger.info('Reading %s', pem_file)
            with open(pem_file, 'rb') as f:
                pem_data = f.read()
        elif pem_string:
            pem_data = pem_string.encode('UTF-8')
        pem_password = str(pem_password).encode() if pem_password else None

        try:
            pkey = load_pem_private_key(pem_data, pem_password, default_backend())
        except (ValueError, TypeError, UnsupportedAlgorithm) as e:
            if str(e) == 'Could not deserialize key data.':
                raise CLIError('Import failed: {} The private key in the PEM file must be encrypted.'.format(e))
            raise CLIError('Import failed: {}'.format(e))

        # populate key into jwk
        if isinstance(pkey, rsa.RSAPrivateKey):
            key_obj.kty = 'RSA'
            _private_rsa_key_to_jwk(pkey, key_obj)
        elif isinstance(pkey, ec.EllipticCurvePrivateKey):
            key_obj.kty = 'EC'
            _private_ec_key_to_jwk(pkey, key_obj)
        else:
            raise CLIError('Import failed: Unsupported key type, {}.'.format(type(pkey)))

    elif byok_file or byok_string:
        if byok_file:
            logger.info('Reading %s', byok_file)
            with open(byok_file, 'rb') as f:
                byok_data = f.read()
        elif byok_string:
            byok_data = byok_string.encode('UTF-8')

        key_obj.kty = kty + '-HSM'
        key_obj.t = byok_data
        key_obj.crv = curve

    if is_azure_stack_profile(cmd):
        return client.import_key(vault_base_url, key_name, key_obj, protection == 'hsm', key_attrs, tags)

    return client.import_key(vault_base_url, key_name, key_obj, protection == 'hsm', key_attrs, tags,
                             release_policy=release_policy)


def _bytes_to_int(b):
    """Convert bytes to hex integer"""
    len_diff = 4 - len(b) % 4 if len(b) % 4 > 0 else 0
    b = len_diff * b'\x00' + b  # We have to patch leading zeros for using struct.unpack
    bytes_num = int(math.floor(len(b) / 4))
    ans = 0
    items = struct.unpack('>' + 'I' * bytes_num, b)
    for sub_int in items:  # Accumulate all items into a big integer
        ans *= 2 ** 32
        ans += sub_int
    return ans


def _jwk_to_dict(jwk):
    """Convert a `JsonWebKey` struct to a python dict"""
    d = {}
    if jwk.crv:
        d['crv'] = jwk.crv
    if jwk.kid:
        d['kid'] = jwk.kid
    if jwk.kty:
        d['kty'] = jwk.kty
    if jwk.d:
        d['d'] = _bytes_to_int(jwk.d)
    if jwk.dp:
        d['dp'] = _bytes_to_int(jwk.dp)
    if jwk.dq:
        d['dq'] = _bytes_to_int(jwk.dq)
    if jwk.e:
        d['e'] = _bytes_to_int(jwk.e)
    if jwk.k:
        d['k'] = _bytes_to_int(jwk.k)
    if jwk.n:
        d['n'] = _bytes_to_int(jwk.n)
    if jwk.p:
        d['p'] = _bytes_to_int(jwk.p)
    if jwk.q:
        d['q'] = _bytes_to_int(jwk.q)
    if jwk.qi:
        d['qi'] = _bytes_to_int(jwk.qi)
    if jwk.t:
        d['t'] = _bytes_to_int(jwk.t)
    if jwk.x:
        d['x'] = _bytes_to_int(jwk.x)
    if jwk.y:
        d['y'] = _bytes_to_int(jwk.y)

    return d


def _extract_rsa_public_key_from_jwk(jwk_dict):
    # https://github.com/mpdavis/python-jose/blob/eed086d7650ccbd4ea8b555157aff3b1b99f14b9/jose/backends/cryptography_backend.py#L249-L254
    e = jwk_dict.get('e', 256)
    n = jwk_dict.get('n')
    public = rsa.RSAPublicNumbers(e, n)
    return public.public_key(default_backend())


def _extract_ec_public_key_from_jwk(jwk_dict):
    # https://github.com/mpdavis/python-jose/blob/eed086d7650ccbd4ea8b555157aff3b1b99f14b9/jose/backends/cryptography_backend.py#L81-L100
    if not all(k in jwk_dict for k in ['x', 'y', 'crv']):
        raise CLIError('Invalid EC key: missing properties(x, y, crv)')

    x = jwk_dict.get('x')
    y = jwk_dict.get('y')
    curves = {
        'P-256': ec.SECP256R1,
        'P-384': ec.SECP384R1,
        'P-521': ec.SECP521R1,
        'P-256K': ec.SECP256K1,
        'SECP256K1': ec.SECP256K1
    }
    curve = curves[jwk_dict['crv']]
    public = ec.EllipticCurvePublicNumbers(x, y, curve())
    return public.public_key(default_backend())


def _export_public_key(k, encoding=Encoding.PEM):
    # https://github.com/mpdavis/python-jose/blob/eed086d7650ccbd4ea8b555157aff3b1b99f14b9/jose/backends/cryptography_backend.py#L329-L332
    return k.public_bytes(
        encoding=encoding,
        format=PublicFormat.SubjectPublicKeyInfo
    )


def _export_public_key_to_der(k):
    return _export_public_key(k, encoding=Encoding.DER)


def _export_public_key_to_pem(k):
    return _export_public_key(k, encoding=Encoding.PEM)


def download_key(client, file_path, hsm_name=None, identifier=None,  # pylint: disable=unused-argument
                 vault_base_url=None, key_name=None, key_version='', encoding=None):
    """ Download a key from a KeyVault. """
    if os.path.isfile(file_path) or os.path.isdir(file_path):
        raise CLIError("File or directory named '{}' already exists.".format(file_path))

    key = client.get_key(vault_base_url, key_name, key_version)
    json_web_key = _jwk_to_dict(key.key)
    key_type = json_web_key['kty']
    pub_key = ''

    if key_type in ['RSA', 'RSA-HSM']:
        pub_key = _extract_rsa_public_key_from_jwk(json_web_key)
    elif key_type in ['EC', 'EC-HSM']:
        pub_key = _extract_ec_public_key_from_jwk(json_web_key)
    else:
        raise CLIError('Unsupported key type: {}. (Supported key types: RSA, RSA-HSM, EC, EC-HSM)'.format(key_type))

    methods = {
        'DER': _export_public_key_to_der,
        'PEM': _export_public_key_to_pem
    }

    if encoding not in methods.keys():
        raise CLIError('Unsupported encoding: {}. (Supported encodings: DER, PEM)'.format(encoding))

    try:
        with open(file_path, 'wb') as f:
            f.write(methods[encoding](pub_key))
    except Exception as ex:  # pylint: disable=broad-except
        if os.path.isfile(file_path):
            os.remove(file_path)
        raise ex


def get_policy_template():
    policy = {
        'version': '0.2',
        'anyOf': [{
            'authority': '<issuer>',
            'allOf': [{
                'claim': '<claim name>',
                'condition': 'equals',
                'value': '<value to match>'
            }]
        }]
    }
    return policy
# endregion


# region KeyVault Secret
def download_secret(client, file_path, vault_base_url=None, secret_name=None, encoding=None,
                    secret_version='', identifier=None):  # pylint: disable=unused-argument
    """ Download a secret from a KeyVault. """
    if os.path.isfile(file_path) or os.path.isdir(file_path):
        raise CLIError("File or directory named '{}' already exists.".format(file_path))

    secret = client.get_secret(vault_base_url, secret_name, secret_version)

    if not encoding:
        encoding = secret.tags.get('file-encoding', 'utf-8') if secret.tags else 'utf-8'

    secret_value = secret.value

    try:
        if encoding in secret_text_encoding_values:
            with open(file_path, 'w') as f:
                f.write(secret_value)
        else:
            if encoding == 'base64':
                import base64
                decoded = base64.b64decode(secret_value)
            elif encoding == 'hex':
                import binascii
                decoded = binascii.unhexlify(secret_value)

            with open(file_path, 'wb') as f:
                f.write(decoded)
    except Exception as ex:  # pylint: disable=broad-except
        if os.path.isfile(file_path):
            os.remove(file_path)
        raise ex


def backup_secret(client, file_path, vault_base_url=None,
                  secret_name=None, identifier=None):  # pylint: disable=unused-argument
    backup = client.backup_secret(vault_base_url, secret_name).value
    with open(file_path, 'wb') as output:
        output.write(backup)


def restore_secret(client, vault_base_url, file_path):
    with open(file_path, 'rb') as file_in:
        data = file_in.read()
    return client.restore_secret(vault_base_url, data)
# endregion


# region KeyVault Certificate
# pylint: disable=inconsistent-return-statements
def create_certificate(cmd, client, vault_base_url, certificate_name, certificate_policy,
                       disabled=False, tags=None, validity=None):
    CertificateAttributes = cmd.get_models('CertificateAttributes', resource_type=ResourceType.DATA_KEYVAULT)
    cert_attrs = CertificateAttributes(enabled=not disabled)
    logger.info("Starting long-running operation 'keyvault certificate create'")

    if validity is not None:
        certificate_policy['x509_certificate_properties']['validity_in_months'] = validity

    client.create_certificate(
        vault_base_url, certificate_name, certificate_policy, cert_attrs, tags)

    if certificate_policy['issuer_parameters']['name'].lower() == 'unknown':
        # return immediately for a pending certificate
        return client.get_certificate_operation(vault_base_url, certificate_name)

    # otherwise loop until the certificate creation is complete
    while True:
        check = client.get_certificate_operation(vault_base_url, certificate_name)
        if check.status != 'inProgress':
            logger.info(
                "Long-running operation 'keyvault certificate create' finished with result %s.",
                check)
            return check
        try:
            time.sleep(10)
        except KeyboardInterrupt:
            logger.info("Long-running operation wait cancelled.")
            raise
        except Exception as client_exception:
            telemetry.set_exception(exception=client_exception, fault_type='cert-create-error',
                                    summary='Unexpected client exception during cert creation')
            message = getattr(client_exception, 'message', client_exception)

            try:
                ex_message = json.loads(client_exception.response.text)  # pylint: disable=no-member
                message = str(message) + ' ' + ex_message['error']['details'][0]['message']
            except:  # pylint: disable=bare-except
                pass

            raise CLIError('{}'.format(message))


def _asn1_to_iso8601(asn1_date):
    import dateutil.parser
    if isinstance(asn1_date, bytes):
        asn1_date = asn1_date.decode('utf-8')
    return dateutil.parser.parse(asn1_date)


def import_certificate(cmd, client, vault_base_url, certificate_name, certificate_data,
                       disabled=False, password=None, certificate_policy=None, tags=None):
    import binascii
    CertificateAttributes = cmd.get_models('CertificateAttributes', resource_type=ResourceType.DATA_KEYVAULT)
    SecretProperties = cmd.get_models('SecretProperties', resource_type=ResourceType.DATA_KEYVAULT)
    CertificatePolicy = cmd.get_models('CertificatePolicy', resource_type=ResourceType.DATA_KEYVAULT)
    x509 = None
    content_type = None
    try:
        x509 = crypto.load_certificate(crypto.FILETYPE_PEM, certificate_data)
        # if we get here, we know it was a PEM file
        content_type = 'application/x-pem-file'
        try:
            # for PEM files (including automatic endline conversion for Windows)
            certificate_data = certificate_data.decode('utf-8').replace('\r\n', '\n')
        except UnicodeDecodeError:
            certificate_data = binascii.b2a_base64(certificate_data).decode('utf-8')
    except (ValueError, crypto.Error):
        pass

    if not x509:
        try:
            if password:
                x509 = crypto.load_pkcs12(certificate_data, password).get_certificate()
            else:
                x509 = crypto.load_pkcs12(certificate_data).get_certificate()
            content_type = 'application/x-pkcs12'
            certificate_data = binascii.b2a_base64(certificate_data).decode('utf-8')
        except crypto.Error:
            raise CLIError(
                'We could not parse the provided certificate as .pem or .pfx. Please verify the certificate with OpenSSL.')  # pylint: disable=line-too-long

    not_before, not_after = None, None

    if x509.get_notBefore():
        not_before = _asn1_to_iso8601(x509.get_notBefore())

    if x509.get_notAfter():
        not_after = _asn1_to_iso8601(x509.get_notAfter())

    cert_attrs = CertificateAttributes(
        enabled=not disabled,
        not_before=not_before,
        expires=not_after)

    if certificate_policy:
        secret_props = certificate_policy.get('secret_properties')
        if secret_props:
            secret_props['content_type'] = content_type
        elif certificate_policy and not secret_props:
            certificate_policy['secret_properties'] = SecretProperties(content_type=content_type)

        attributes = certificate_policy.get('attributes')
        if attributes:
            attributes['created'] = None
            attributes['updated'] = None
    else:
        certificate_policy = CertificatePolicy(
            secret_properties=SecretProperties(content_type=content_type))

    logger.info("Starting 'keyvault certificate import'")
    result = client.import_certificate(vault_base_url=vault_base_url,
                                       certificate_name=certificate_name,
                                       base64_encoded_certificate=certificate_data,
                                       certificate_attributes=cert_attrs,
                                       certificate_policy=certificate_policy,
                                       tags=tags,
                                       password=password)
    logger.info("Finished 'keyvault certificate import'")
    return result


def download_certificate(client, file_path, vault_base_url=None, certificate_name=None,
                         identifier=None, encoding='PEM', certificate_version=''):   # pylint: disable=unused-argument
    """ Download a certificate from a KeyVault. """
    if os.path.isfile(file_path) or os.path.isdir(file_path):
        raise CLIError("File or directory named '{}' already exists.".format(file_path))

    cert = client.get_certificate(
        vault_base_url, certificate_name, certificate_version).cer

    try:
        with open(file_path, 'wb') as f:
            if encoding == 'DER':
                f.write(cert)
            else:
                import base64
                encoded = base64.encodebytes(cert)
                if isinstance(encoded, bytes):
                    encoded = encoded.decode("utf-8")
                encoded = '-----BEGIN CERTIFICATE-----\n' + encoded + '-----END CERTIFICATE-----\n'
                f.write(encoded.encode("utf-8"))
    except Exception as ex:  # pylint: disable=broad-except
        if os.path.isfile(file_path):
            os.remove(file_path)
        raise ex


def backup_certificate(client, file_path, vault_base_url=None,
                       certificate_name=None, identifier=None):  # pylint: disable=unused-argument
    cert = client.backup_certificate(vault_base_url, certificate_name).value
    with open(file_path, 'wb') as output:
        output.write(cert)


def restore_certificate(client, vault_base_url, file_path):
    with open(file_path, 'rb') as file_in:
        data = file_in.read()
    return client.restore_certificate(vault_base_url, data)


def add_certificate_contact(cmd, client, vault_base_url, contact_email, contact_name=None,
                            contact_phone=None):
    """ Add a contact to the specified vault to receive notifications of certificate operations. """
    Contact = cmd.get_models('Contact', resource_type=ResourceType.DATA_KEYVAULT)
    Contacts = cmd.get_models('Contacts', resource_type=ResourceType.DATA_KEYVAULT)
    KeyVaultErrorException = cmd.get_models('KeyVaultErrorException', resource_type=ResourceType.DATA_KEYVAULT)
    try:
        contacts = client.get_certificate_contacts(vault_base_url)
    except KeyVaultErrorException:
        contacts = Contacts(contact_list=[])
    contact = Contact(email_address=contact_email, name=contact_name, phone=contact_phone)
    if any((x for x in contacts.contact_list if x.email_address == contact_email)):
        raise CLIError("contact '{}' already exists".format(contact_email))
    contacts.contact_list.append(contact)
    return client.set_certificate_contacts(vault_base_url, contacts.contact_list)


def delete_certificate_contact(cmd, client, vault_base_url, contact_email):
    """ Remove a certificate contact from the specified vault. """
    Contacts = cmd.get_models('Contacts', resource_type=ResourceType.DATA_KEYVAULT)
    orig_contacts = client.get_certificate_contacts(vault_base_url).contact_list
    remaining_contacts = [x for x in client.get_certificate_contacts(vault_base_url).contact_list
                          if x.email_address != contact_email]
    remaining = Contacts(contact_list=remaining_contacts)
    if len(remaining_contacts) == len(orig_contacts):
        raise CLIError("contact '{}' not found in vault '{}'".format(contact_email, vault_base_url))
    if remaining.contact_list:
        return client.set_certificate_contacts(vault_base_url, remaining.contact_list)
    return client.delete_certificate_contacts(vault_base_url)


def create_certificate_issuer(cmd, client, vault_base_url, issuer_name, provider_name, account_id=None,
                              password=None, disabled=None, organization_id=None):
    """ Create a certificate issuer record.
    :param issuer_name: Unique identifier for the issuer settings.
    :param provider_name: The certificate provider name. Must be registered with your
        tenant ID and in your region.
    :param account_id: The issuer account id/username/etc.
    :param password: The issuer account password/secret/etc.
    :param organization_id: The organization id.
    """
    IssuerCredentials = cmd.get_models('IssuerCredentials', resource_type=ResourceType.DATA_KEYVAULT)
    OrganizationDetails = cmd.get_models('OrganizationDetails', resource_type=ResourceType.DATA_KEYVAULT)
    IssuerAttributes = cmd.get_models('IssuerAttributes', resource_type=ResourceType.DATA_KEYVAULT)
    credentials = IssuerCredentials(account_id=account_id, password=password)
    issuer_attrs = IssuerAttributes(enabled=not disabled)
    org_details = OrganizationDetails(id=organization_id, admin_details=[])
    return client.set_certificate_issuer(
        vault_base_url, issuer_name, provider_name, credentials, org_details, issuer_attrs)


def update_certificate_issuer(client, vault_base_url, issuer_name, provider_name=None,
                              account_id=None, password=None, enabled=None, organization_id=None):
    """ Update a certificate issuer record.
    :param issuer_name: Unique identifier for the issuer settings.
    :param provider_name: The certificate provider name. Must be registered with your
        tenant ID and in your region.
    :param account_id: The issuer account id/username/etc.
    :param password: The issuer account password/secret/etc.
    :param organization_id: The organization id.
    """
    def update(obj, prop, value, nullable=False):
        set_value = value if value is not None else getattr(obj, prop, None)
        if set_value is None and not nullable:
            raise CLIError("property '{}' cannot be cleared".format(prop))
        if not set_value and nullable:
            set_value = None
        setattr(obj, prop, set_value)

    issuer = client.get_certificate_issuer(vault_base_url, issuer_name)
    update(issuer.credentials, 'account_id', account_id, True)
    update(issuer.credentials, 'password', password, True)
    update(issuer.attributes, 'enabled', enabled)
    update(issuer.organization_details, 'id', organization_id, True)
    update(issuer, 'provider', provider_name)
    return client.set_certificate_issuer(
        vault_base_url, issuer_name, issuer.provider, issuer.credentials,
        issuer.organization_details, issuer.attributes)


def list_certificate_issuer_admins(client, vault_base_url, issuer_name):
    """ List admins for a specified certificate issuer. """
    return client.get_certificate_issuer(
        vault_base_url, issuer_name).organization_details.admin_details


def add_certificate_issuer_admin(cmd, client, vault_base_url, issuer_name, email, first_name=None,
                                 last_name=None, phone=None):
    """ Add admin details for a specified certificate issuer. """
    AdministratorDetails = cmd.get_models('AdministratorDetails', resource_type=ResourceType.DATA_KEYVAULT)
    issuer = client.get_certificate_issuer(vault_base_url, issuer_name)
    org_details = issuer.organization_details
    admins = org_details.admin_details
    if any((x for x in admins if x.email_address == email)):
        raise CLIError("admin '{}' already exists".format(email))
    new_admin = AdministratorDetails(first_name=first_name, last_name=last_name, email_address=email, phone=phone)
    admins.append(new_admin)
    org_details.admin_details = admins
    result = client.set_certificate_issuer(
        vault_base_url, issuer_name, issuer.provider, issuer.credentials, org_details,
        issuer.attributes)
    created_admin = next(x for x in result.organization_details.admin_details
                         if x.email_address == email)
    return created_admin


def delete_certificate_issuer_admin(client, vault_base_url, issuer_name, email):
    """ Remove admin details for the specified certificate issuer. """
    issuer = client.get_certificate_issuer(vault_base_url, issuer_name)
    org_details = issuer.organization_details
    admins = org_details.admin_details
    remaining = [x for x in admins if x.email_address != email]
    if len(remaining) == len(admins):
        raise CLIError("admin '{}' not found for issuer '{}'".format(email, issuer_name))
    org_details.admin_details = remaining
    client.set_certificate_issuer(
        vault_base_url, issuer_name, issuer.provider, issuer.credentials, org_details,
        issuer.attributes)
# endregion


# region storage_account
def backup_storage_account(client, file_path, vault_base_url=None,
                           storage_account_name=None, identifier=None):  # pylint: disable=unused-argument
    backup = client.backup_storage_account(vault_base_url, storage_account_name).value
    with open(file_path, 'wb') as output:
        output.write(backup)


def restore_storage_account(client, vault_base_url, file_path):
    with open(file_path, 'rb') as file_in:
        data = file_in.read()
        return client.restore_storage_account(vault_base_url, data)
# endregion


# region private_endpoint
def _update_private_endpoint_connection_status(cmd, client, resource_group_name, vault_name,
                                               private_endpoint_connection_name, is_approved=True, description=None,
                                               no_wait=False):
    PrivateEndpointServiceConnectionStatus = cmd.get_models('PrivateEndpointServiceConnectionStatus',
                                                            resource_type=ResourceType.MGMT_KEYVAULT)

    connection = client.get(resource_group_name=resource_group_name, vault_name=vault_name,
                            private_endpoint_connection_name=private_endpoint_connection_name)

    new_status = PrivateEndpointServiceConnectionStatus.approved \
        if is_approved else PrivateEndpointServiceConnectionStatus.rejected
    connection.private_link_service_connection_state.status = new_status
    connection.private_link_service_connection_state.description = description

    retval = client.put(resource_group_name=resource_group_name,
                        vault_name=vault_name,
                        private_endpoint_connection_name=private_endpoint_connection_name,
                        properties=connection)

    if no_wait:
        return retval

    new_retval = \
        _wait_private_link_operation(client, resource_group_name, vault_name, private_endpoint_connection_name)

    if new_retval:
        return new_retval
    return retval


def _wait_private_link_operation(client, resource_group_name, vault_name, private_endpoint_connection_name):
    retries = 0
    max_retries = 10
    wait_second = 1
    while retries < max_retries:
        pl = client.get(resource_group_name=resource_group_name,
                        vault_name=vault_name,
                        private_endpoint_connection_name=private_endpoint_connection_name)

        if pl.provisioning_state == 'Succeeded':
            return pl
        time.sleep(wait_second)
        retries += 1

    return None


def approve_private_endpoint_connection(cmd, client, resource_group_name, vault_name, private_endpoint_connection_name,
                                        description=None, no_wait=False):
    """Approve a private endpoint connection request for a Key Vault."""

    return _update_private_endpoint_connection_status(
        cmd, client, resource_group_name, vault_name, private_endpoint_connection_name, is_approved=True,
        description=description, no_wait=no_wait
    )


def reject_private_endpoint_connection(cmd, client, resource_group_name, vault_name, private_endpoint_connection_name,
                                       description=None, no_wait=False):
    """Reject a private endpoint connection request for a Key Vault."""

    return _update_private_endpoint_connection_status(
        cmd, client, resource_group_name, vault_name, private_endpoint_connection_name, is_approved=False,
        description=description, no_wait=no_wait
    )
# endregion


# region role
def _is_guid(guid):
    try:
        uuid.UUID(guid)
        return True
    except ValueError:
        return False


def _resolve_role_id(client, role, scope):
    role_id = None
    if re.match(r'Microsoft.KeyVault/providers/Microsoft.Authorization/roleDefinitions/.+', role, re.I):
        last_part = role.split('/')[-1]
        if _is_guid(last_part):
            role_id = role
    elif _is_guid(role):
        role_id = 'Microsoft.KeyVault/providers/Microsoft.Authorization/roleDefinitions/{}'.format(role)
    else:
        all_roles = list_role_definitions(client, scope=scope)
        for _role in all_roles:
            if getattr(_role, 'role_name', None) == role:
                role_id = _role.id
                break
    return role_id


def _get_role_dics(role_defs):
    return {i.id: getattr(i, 'role_name', None) for i in role_defs}


def _get_principal_dics(cli_ctx, role_assignments):
    principal_ids = {i.principal_id for i in role_assignments if getattr(i, 'principal_id', None)}
    if principal_ids:
        try:
            from azure.cli.command_modules.role._client_factory import _graph_client_factory
            from azure.cli.command_modules.role.custom import _get_displayable_name, _get_object_stubs

            graph_client = _graph_client_factory(cli_ctx)
            principals = _get_object_stubs(graph_client, principal_ids)
            return {i.object_id: (_get_displayable_name(i), i.object_type) for i in principals}

        except (CloudError, GraphErrorException) as ex:
            # failure on resolving principal due to graph permission should not fail the whole thing
            logger.info("Failed to resolve graph object information per error '%s'", ex)

    return {}


def _reconstruct_role_assignment(role_dics, principal_dics, role_assignment):
    ret = {
        'id': role_assignment.assignment_id,
        'name': role_assignment.name,
        'scope': role_assignment.scope,
        'type': role_assignment.type
    }
    role_definition_id = getattr(role_assignment, 'role_definition_id', None)
    ret['roleDefinitionId'] = role_definition_id
    if role_definition_id:
        ret['roleDefinitionName'] = role_dics.get(role_definition_id)
    else:
        ret['roleDefinitionName'] = None  # the role definition might have been deleted

    # fill in principal names
    principal_id = getattr(role_assignment, 'principal_id', None)
    ret['principalId'] = principal_id
    if principal_id:
        principal_info = principal_dics.get(principal_id)
        if principal_info:
            ret['principalName'], ret['principalType'] = principal_info
        else:
            ret['principalName'] = ret['principalType'] = 'Unknown'

    return ret


def create_role_assignment(cmd, client, role, scope, assignee_object_id=None,
                           role_assignment_name=None, assignee=None,
                           assignee_principal_type=None, hsm_name=None, identifier=None):  # pylint: disable=unused-argument
    """ Create a new role assignment for a user, group, or service principal. """
    from azure.cli.command_modules.role.custom import _resolve_object_id

    if not assignee_object_id and not assignee:
        raise CLIError('Please specify --assignee or --assignee-object-id.')

    if assignee_object_id is None:
        if _is_guid(assignee):
            assignee_object_id = assignee
        else:
            assignee_object_id = _resolve_object_id(cmd.cli_ctx, assignee)

    role_definition_id = _resolve_role_id(client, role=role, scope=scope)
    if not role_definition_id:
        raise CLIError('Unknown role "{}". Please use "az keyvault role definition list" '
                       'to check whether the role is existing.'.format(role))

    if role_assignment_name is None:
        role_assignment_name = str(uuid.uuid4())

    if scope is None:
        scope = ''

    role_assignment = client.create_role_assignment(
        role_scope=scope, role_assignment_name=role_assignment_name,
        principal_id=assignee_object_id, role_definition_id=role_definition_id
    )

    role_defs = list_role_definitions(client)
    role_dics = _get_role_dics(role_defs)
    principal_dics = _get_principal_dics(cmd.cli_ctx, [role_assignment])

    return _reconstruct_role_assignment(
        role_dics=role_dics,
        principal_dics=principal_dics,
        role_assignment=role_assignment
    )


def delete_role_assignment(cmd, client, role_assignment_name=None, scope=None, assignee=None, role=None,
                           assignee_object_id=None, ids=None, hsm_name=None, identifier=None):  # pylint: disable=unused-argument
    """ Delete a role assignment. """
    query_scope = scope
    if query_scope is None:
        query_scope = ''

    deleted_role_assignments = []
    if ids is not None:
        for cnt_id in ids:
            cnt_name = cnt_id.split('/')[-1]
            deleted_role_assignments.append(
                client.delete_role_assignment(role_scope=query_scope, role_assignment_name=cnt_name)
            )
    else:
        if role_assignment_name is not None:
            deleted_role_assignments.append(
                client.delete_role_assignment(role_scope=query_scope, role_assignment_name=role_assignment_name)
            )
        else:
            matched_role_assignments = list_role_assignments(
                cmd, client, scope=scope, role=role, assignee_object_id=assignee_object_id, assignee=assignee
            )
            for role_assignment in matched_role_assignments:
                deleted_role_assignments.append(
                    client.delete_role_assignment(
                        role_scope=query_scope, role_assignment_name=role_assignment.get('name')
                    )
                )

    role_defs = list_role_definitions(client)
    role_dics = _get_role_dics(role_defs)
    principal_dics = _get_principal_dics(cmd.cli_ctx, deleted_role_assignments)

    ret = []
    for i in deleted_role_assignments:
        ret.append(_reconstruct_role_assignment(
            role_dics=role_dics,
            principal_dics=principal_dics,
            role_assignment=i
        ))

    return ret


def list_role_assignments(cmd, client, scope=None, assignee=None, role=None, assignee_object_id=None,
                          hsm_name=None, identifier=None):  # pylint: disable=unused-argument
    """ List role assignments. """
    from azure.cli.command_modules.role.custom import _resolve_object_id

    if assignee_object_id is None and assignee is not None:
        assignee_object_id = _resolve_object_id(cmd.cli_ctx, assignee)

    query_scope = scope
    if query_scope is None:
        query_scope = ''

    role_definition_id = None
    if role is not None:
        role_definition_id = _resolve_role_id(client, role=role, scope=query_scope)

    all_role_assignments = client.list_role_assignments(role_scope=query_scope)
    matched_role_assignments = []
    for role_assignment in all_role_assignments:
        if role_definition_id is not None:
            if role_assignment.role_definition_id != role_definition_id:
                continue
        if scope is not None:
            cnt_scope = role_assignment.scope
            if cnt_scope not in [scope, '/' + scope]:
                continue
        if assignee_object_id is not None:
            if role_assignment.principal_id != assignee_object_id:
                continue
        matched_role_assignments.append(role_assignment)

    role_defs = list_role_definitions(client)
    role_dics = _get_role_dics(role_defs)
    principal_dics = _get_principal_dics(cmd.cli_ctx, matched_role_assignments)

    ret = []
    for i in matched_role_assignments:
        ret.append(_reconstruct_role_assignment(
            role_dics=role_dics,
            principal_dics=principal_dics,
            role_assignment=i
        ))

    return ret


def list_role_definitions(client, scope=None, hsm_name=None):  # pylint: disable=unused-argument
    """ List role definitions. """
    query_scope = scope
    if query_scope is None:
        query_scope = ''
    return client.list_role_definitions(role_scope=query_scope)
# endregion


# region full backup/restore
def construct_storage_uri(endpoint, storage_account_name, blob_container_name):
    return 'https://{}.blob.{}/{}'.format(storage_account_name, endpoint, blob_container_name)


def storage_account_parameters_check(storage_resource_uri, storage_account_name, blob_container_name):
    if storage_resource_uri and any([storage_account_name, blob_container_name]):
        raise MutuallyExclusiveArgumentError('Please do not specify --storage-account-name or --blob-container-name '
                                             'if --storage-resource-uri is specified.')
    if not storage_resource_uri:
        if not storage_account_name:
            raise RequiredArgumentMissingError('Please specify --storage-account-name')
        if not blob_container_name:
            raise RequiredArgumentMissingError('Please specify --blob-container-name')

    if not storage_resource_uri and not any([storage_account_name, blob_container_name]):
        raise RequiredArgumentMissingError('Please specify --storage-resource-uri or '
                                           '--storage-account-name & --blob-container-name')


def full_backup(cmd, client, token, storage_resource_uri=None, storage_account_name=None, blob_container_name=None,
                hsm_name=None):  # pylint: disable=unused-argument
    storage_account_parameters_check(storage_resource_uri, storage_account_name, blob_container_name)
    if not storage_resource_uri:
        storage_resource_uri = construct_storage_uri(
            cmd.cli_ctx.cloud.suffixes.storage_endpoint, storage_account_name, blob_container_name)
    return client.begin_full_backup(storage_resource_uri, token)


def full_restore(cmd, client, token, folder_to_restore, storage_resource_uri=None, storage_account_name=None,
                 blob_container_name=None, hsm_name=None):  # pylint: disable=unused-argument
    storage_account_parameters_check(storage_resource_uri, storage_account_name, blob_container_name)
    if not storage_resource_uri:
        storage_resource_uri = construct_storage_uri(
            cmd.cli_ctx.cloud.suffixes.storage_endpoint, storage_account_name, blob_container_name)
    return client.begin_full_restore(storage_resource_uri, token, folder_to_restore)
# endregion


# region security domain
def security_domain_init_recovery(client, hsm_name, sd_exchange_key,
                                  identifier=None):  # pylint: disable=unused-argument
    if os.path.exists(sd_exchange_key):
        raise CLIError("File named '{}' already exists.".format(sd_exchange_key))

    ret = client.transfer_key(vault_base_url=hsm_name)
    exchange_key = json.loads(json.loads(ret)['transfer_key'])

    def get_x5c_as_pem():
        x5c = exchange_key.get('x5c', [])
        if not x5c:
            raise CLIError('Insufficient x5c.')
        b64cert = x5c[0]
        header = '-----BEGIN CERTIFICATE-----'
        footer = '-----END CERTIFICATE-----'
        pem = [header]
        for i in range(0, len(b64cert), 65):
            line_len = min(65, len(b64cert) - i)
            line = b64cert[i: i + line_len]
            pem.append(line)
        pem.append(footer)
        return '\n'.join(pem)

    try:
        with open(sd_exchange_key, 'w') as f:
            f.write(get_x5c_as_pem())
    except Exception as ex:  # pylint: disable=broad-except
        if os.path.isfile(sd_exchange_key):
            os.remove(sd_exchange_key)
        raise ex


def _wait_security_domain_operation(client, hsm_name, identifier=None):  # pylint: disable=unused-argument
    retries = 0
    max_retries = 30
    wait_second = 5
    while retries < max_retries:
        try:
            ret = client.upload_pending(vault_base_url=hsm_name)
            if ret and getattr(ret, 'status', None) in ['Succeeded', 'Failed']:
                return ret
        except:  # pylint: disable=bare-except
            pass
        time.sleep(wait_second)
        retries += 1

    return None


def _security_domain_make_restore_blob(sd_wrapping_keys, passwords, sd_exchange_key, enc_data, shared_keys, required):
    share_arrays = _security_domain_gen_share_arrays(sd_wrapping_keys, passwords, shared_keys, required)
    return _security_domain_gen_blob(sd_exchange_key, share_arrays, enc_data, required)


def _security_domain_gen_share_arrays(sd_wrapping_keys, passwords, shared_keys, required):
    matched = 0
    share_arrays = []
    ok = False

    for private_key_index, private_key_path in enumerate(sd_wrapping_keys):
        if ok:
            break
        if not os.path.exists(private_key_path):
            raise CLIError('SD wrapping key {} does not exist.'.format(private_key_path))
        if os.path.isdir(private_key_path):
            raise CLIError('{} is a directory. A file is required.'.format(private_key_path))

        prefix = '.'.join(private_key_path.split('.')[:-1])
        cert_path = prefix + '.cer'
        if not os.path.exists(cert_path):
            raise CLIError('Certificate {} does not exist. You should put it into the same folder with your wrapping '
                           'keys'.format(cert_path))

        with open(private_key_path, 'rb') as f:
            pem_data = f.read()
            password = passwords[private_key_index] if private_key_index < len(passwords) else None
            private_key = load_pem_private_key(pem_data, password=password, backend=default_backend())

        with open(cert_path, 'rb') as f:
            pem_data = f.read()
            cert = load_pem_x509_certificate(pem_data, backend=default_backend())
            public_bytes = cert.public_bytes(Encoding.DER)
            x5tS256 = Utils.security_domain_b64_url_encode(hashlib.sha256(public_bytes).digest())
            for item in shared_keys['enc_shares']:
                if x5tS256 == item['x5t_256']:
                    jwe = JWE(compact_jwe=item['enc_key'])
                    share = jwe.decrypt_using_private_key(private_key)
                    if not share:
                        continue

                    share_arrays.append(Utils.convert_to_uint16(share))
                    matched += 1
                    if matched >= required:
                        ok = True
                        break

    if matched < required:
        raise CLIError('Insufficient shares available.')

    return share_arrays


def _security_domain_gen_blob(sd_exchange_key, share_arrays, enc_data, required):
    master_key = SharedSecret.get_plaintext(share_arrays, required=required)

    plaintext_list = []
    for item in enc_data['data']:
        compact_jwe = item['compact_jwe']
        tag = item['tag']
        enc_key = KDF.sp800_108(master_key, label=tag, context='', bit_length=512)
        jwe_data = JWE(compact_jwe)
        plaintext = jwe_data.decrypt_using_bytes(enc_key)
        plaintext_list.append((plaintext, tag))

    # encrypt
    security_domain_restore_data = SecurityDomainRestoreData()
    security_domain_restore_data.enc_data.kdf = 'sp108_kdf'
    master_key = Utils.get_random(32)

    for plaintext, tag in plaintext_list:
        enc_key = KDF.sp800_108(master_key, label=tag, context='', bit_length=512)
        jwe = JWE()
        jwe.encrypt_using_bytes(enc_key, plaintext, alg_id='A256CBC-HS512', kid=tag)
        datum = Datum(compact_jwe=jwe.encode_compact(), tag=tag)
        security_domain_restore_data.enc_data.data.append(datum)

    with open(sd_exchange_key, 'rb') as f:
        pem_data = f.read()
        exchange_cert = load_pem_x509_certificate(pem_data, backend=default_backend())

    # make the wrapped key
    jwe_wrapped = JWE()
    jwe_wrapped.encrypt_using_cert(exchange_cert, master_key)
    security_domain_restore_data.wrapped_key.enc_key = jwe_wrapped.encode_compact()
    thumbprint = Utils.get_SHA256_thumbprint(exchange_cert)
    security_domain_restore_data.wrapped_key.x5t_256 = Utils.security_domain_b64_url_encode(thumbprint)
    return json.dumps(security_domain_restore_data.to_json())


def security_domain_upload(cmd, client, hsm_name, sd_file, sd_exchange_key, sd_wrapping_keys, passwords=None,
                           identifier=None, no_wait=False):  # pylint: disable=unused-argument
    resource_paths = [sd_file, sd_exchange_key]
    for p in resource_paths:
        if not os.path.exists(p):
            raise CLIError('File {} does not exist.'.format(p))
        if os.path.isdir(p):
            raise CLIError('{} is a directory. A file is required.'.format(p))

    with open(sd_file) as f:
        sd_data = json.load(f)
        if not sd_data or 'EncData' not in sd_data or 'SharedKeys' not in sd_data:
            raise CLIError('Invalid SD file.')
        enc_data = sd_data['EncData']
        shared_keys = sd_data['SharedKeys']

    required = shared_keys['required']
    if required < 2 or required > 10:
        raise CLIError('Invalid SD file: the value of "required" should be in range [2, 10].')
    if len(sd_wrapping_keys) < required:
        raise CLIError('Length of --sd-wrapping-keys list should not less than {} for decrypting this SD file.'
                       .format(required))

    key_algorithm = shared_keys['key_algorithm']
    if key_algorithm != 'shamir_share':
        raise CLIError('Unsupported SharedKeys algorithm: {}. Supported: {}'.format(key_algorithm, 'shamir_share'))

    if passwords is None:
        passwords = []

    restore_blob_value = _security_domain_make_restore_blob(
        sd_wrapping_keys=sd_wrapping_keys,
        passwords=passwords,
        sd_exchange_key=sd_exchange_key,
        enc_data=enc_data,
        shared_keys=shared_keys,
        required=required
    )
    SecurityDomainObject = cmd.get_models('SecurityDomainObject', resource_type=ResourceType.DATA_PRIVATE_KEYVAULT)
    security_domain = SecurityDomainObject(value=restore_blob_value)
    retval = client.upload(vault_base_url=hsm_name, security_domain=security_domain)

    if no_wait:
        return retval

    new_retval = _wait_security_domain_operation(client, hsm_name)
    if new_retval:
        return new_retval
    return retval


def security_domain_download(cmd, client, hsm_name, sd_wrapping_keys, security_domain_file, sd_quorum,
                             identifier=None):  # pylint: disable=unused-argument
    if os.path.exists(security_domain_file):
        raise CLIError("File named '{}' already exists.".format(security_domain_file))

    CertificateSet = cmd.get_models('CertificateSet', resource_type=ResourceType.DATA_PRIVATE_KEYVAULT)
    SecurityDomainJsonWebKey = cmd.get_models('SecurityDomainJsonWebKey',
                                              resource_type=ResourceType.DATA_PRIVATE_KEYVAULT)

    for path in sd_wrapping_keys:
        if os.path.isdir(path):
            raise CLIError('{} is a directory. A file is required.'.format(path))

    N = len(sd_wrapping_keys)
    M = sd_quorum
    if N < 3 or N > 10:
        raise CLIError('The number of wrapping keys (N) should be in range [3, 10].')
    if M < 2 or M > 10:
        raise CLIError('The quorum of security domain (M) should be in range [2, 10].')

    certificates = []
    for path in sd_wrapping_keys:
        sd_jwk = SecurityDomainJsonWebKey()
        with open(path, 'rb') as f:
            pem_data = f.read()

        cert = load_pem_x509_certificate(pem_data, backend=default_backend())
        public_key = cert.public_key()
        public_bytes = cert.public_bytes(Encoding.DER)
        sd_jwk.x5c = [Utils.security_domain_b64_url_encode_for_x5c(public_bytes)]  # only one cert, not a chain
        sd_jwk.x5t = Utils.security_domain_b64_url_encode(hashlib.sha1(public_bytes).digest())
        sd_jwk.x5tS256 = Utils.security_domain_b64_url_encode(hashlib.sha256(public_bytes).digest())
        sd_jwk.key_ops = ['verify', 'encrypt', 'wrapKey']

        # populate key into jwk
        if isinstance(public_key, rsa.RSAPublicKey) and public_key.key_size >= 2048:
            sd_jwk.kty = 'RSA'
            sd_jwk.alg = 'RSA-OAEP-256'
            _public_rsa_key_to_jwk(public_key, sd_jwk, encoding=Utils.security_domain_b64_url_encode)
        else:
            raise CLIError('Only RSA >= 2048 is supported.')

        certificates.append(sd_jwk)

    ret = client.download(
        vault_base_url=hsm_name,
        certificates=CertificateSet(certificates=certificates, required=sd_quorum)
    )

    try:
        with open(security_domain_file, 'w') as f:
            f.write(ret.value)
    except:  # pylint: disable=bare-except
        if os.path.isfile(security_domain_file):
            os.remove(security_domain_file)
# endregion<|MERGE_RESOLUTION|>--- conflicted
+++ resolved
@@ -1198,11 +1198,7 @@
                hsm_name=None, identifier=None,  # pylint: disable=unused-argument
                protection=None, key_ops=None, disabled=False, expires=None,
                not_before=None, tags=None, pem_file=None, pem_string=None, pem_password=None, byok_file=None,
-<<<<<<< HEAD
-               byok_string=None, kty='RSA', release_policy=None, exportable=None):
-=======
-               byok_string=None, kty='RSA', curve=None):
->>>>>>> 2e6a3c6a
+               byok_string=None, kty='RSA', release_policy=None, exportable=None, curve=None):
     """ Import a private key. Supports importing base64 encoded private keys from PEM files or strings.
         Supports importing BYOK keys into HSM for premium key vaults. """
     if is_azure_stack_profile(cmd):
