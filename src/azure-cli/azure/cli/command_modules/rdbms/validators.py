# --------------------------------------------------------------------------------------------
# Copyright (c) Microsoft Corporation. All rights reserved.
# Licensed under the MIT License. See License.txt in the project root for license information.
# --------------------------------------------------------------------------------------------
from dateutil import parser
from functools import cmp_to_key
import re
from knack.prompting import prompt_pass, NoTTYException
from knack.util import CLIError
from knack.log import get_logger
import math
from azure.mgmt.core.tools import parse_resource_id, resource_id, is_valid_resource_id, is_valid_resource_name
from azure.cli.core.azclierror import ValidationError, ArgumentUsageError
from azure.cli.core.commands.client_factory import get_mgmt_service_client, get_subscription_id
from azure.cli.core.commands.validators import (
    get_default_location_from_resource_group, validate_tags)
from azure.cli.core.util import parse_proxy_resource_id
from azure.cli.core.profiles import ResourceType
from azure.core.exceptions import HttpResponseError
from azure.mgmt.rdbms.mysql_flexibleservers.operations._firewall_rules_operations import FirewallRulesOperations \
    as MySqlFirewallRulesOperations
from ._client_factory import cf_mysql_flexible_servers, cf_postgres_flexible_servers
from ._flexible_server_util import (get_mysql_versions, get_mysql_skus, get_mysql_storage_size,
                                    get_mysql_backup_retention, get_mysql_tiers, get_mysql_list_skus_info,
                                    get_postgres_skus, get_postgres_storage_sizes, get_postgres_tiers,
                                    _is_resource_name)
from ._flexible_server_location_capabilities_util import (get_postgres_location_capability_info,
                                                          get_postgres_server_capability_info,
                                                          get_performance_tiers,
                                                          get_performance_tiers_for_storage)

logger = get_logger(__name__)


# pylint: disable=import-outside-toplevel, raise-missing-from, unbalanced-tuple-unpacking
def _get_resource_group_from_server_name(cli_ctx, server_name):
    """
    Fetch resource group from server name
    :param str server_name: name of the server
    :return: resource group name or None
    :rtype: str
    """

    client = get_mgmt_service_client(cli_ctx, ResourceType.MGMT_RDBMS).servers
    for server in client.list():
        id_comps = parse_resource_id(server.id)
        if id_comps['name'] == server_name:
            return id_comps['resource_group']
    return None


def get_combined_validator(validators):
    def _final_validator_impl(cmd, namespace):
        # do additional creation validation
        verbs = cmd.name.rsplit(' ', 2)
        if verbs[1] == 'server' and verbs[2] == 'create':
            password_validator(namespace)
            get_default_location_from_resource_group(cmd, namespace)

        validate_tags(namespace)

        for validator in validators:
            validator(namespace)

    return _final_validator_impl


def configuration_value_validator(ns):
    val = ns.value
    if val is None or not val.strip():
        ns.value = None
        ns.source = 'system-default'


def tls_validator(ns):
    if ns.minimal_tls_version:
        if ns.ssl_enforcement is not None and ns.ssl_enforcement != 'Enabled':
            raise CLIError('Cannot specify TLS version when ssl_enforcement is explicitly Disabled')


def password_validator(ns):
    if not ns.administrator_login_password:
        try:
            ns.administrator_login_password = prompt_pass(msg='Admin Password: ')
        except NoTTYException:
            raise CLIError('Please specify password in non-interactive mode.')


def retention_validator(ns):
    if ns.backup_retention is not None:
        val = ns.backup_retention
        if not 7 <= int(val) <= 35:
            raise CLIError('incorrect usage: --backup-retention. Range is 7 to 35 days.')


def node_count_validator(ns):
    if ns.cluster_size is not None:
        val = ns.cluster_size
        if not 1 <= int(val) <= 10:
            raise CLIError('incorrect usage: --node-count. Range is 1 to 10 for an elastic cluster.')


# Validates if a subnet id or name have been given by the user. If subnet id is given, vnet-name should not be provided.
def validate_subnet(cmd, namespace):

    subnet = namespace.virtual_network_subnet_id
    subnet_is_id = is_valid_resource_id(subnet)
    vnet = namespace.vnet_name

    if (subnet_is_id and not vnet) or (not subnet and not vnet):
        pass
    elif subnet and not subnet_is_id and vnet:
        namespace.virtual_network_subnet_id = resource_id(
            subscription=get_subscription_id(cmd.cli_ctx),
            resource_group=namespace.resource_group_name,
            namespace='Microsoft.Network',
            type='virtualNetworks',
            name=vnet,
            child_type_1='subnets',
            child_name_1=subnet)
    else:
        raise CLIError('incorrect usage: [--subnet ID | --subnet NAME --vnet-name NAME]')
    delattr(namespace, 'vnet_name')


def validate_private_endpoint_connection_id(cmd, namespace):
    if namespace.connection_id:
        result = parse_proxy_resource_id(namespace.connection_id)
        namespace.private_endpoint_connection_name = result['child_name_1']
        namespace.server_name = result['name']
        namespace.resource_group_name = result['resource_group']
    if namespace.server_name and not namespace.resource_group_name:
        namespace.resource_group_name = _get_resource_group_from_server_name(cmd.cli_ctx, namespace.server_name)

    if not all([namespace.server_name, namespace.resource_group_name, namespace.private_endpoint_connection_name]):
        raise CLIError('incorrect usage: [--id ID | --name NAME --server-name NAME]')

    del namespace.connection_id


def mysql_restore_tier_validator(target_tier, source_tier, sku_info):
    _mysql_tier_validator(target_tier, sku_info)
    sku_list = list(sku_info.keys())
    if sku_list.index(target_tier) < sku_list.index(source_tier):
        raise CLIError("Incorrect value: --tier. Restored server must not go to below the source server compute tier.")


# pylint: disable=too-many-locals
def mysql_arguments_validator(db_context, location, tier, sku_name, storage_gb, backup_retention=None,
                              server_name=None, zone=None, standby_availability_zone=None, high_availability=None,
                              subnet=None, public_access=None, version=None, auto_grow=None, replication_role=None,
                              geo_redundant_backup=None, byok_identity=None, backup_byok_identity=None, byok_key=None,
                              backup_byok_key=None, disable_data_encryption=None, iops=None, auto_io_scaling=None,
                              instance=None):
    validate_server_name(db_context, server_name, 'Microsoft.DBforMySQL/flexibleServers')

    list_skus_info = get_mysql_list_skus_info(db_context.cmd, location, server_name=instance.name if instance else None)
    sku_info = list_skus_info['sku_info']
    single_az = list_skus_info['single_az']
    geo_paired_regions = list_skus_info['geo_paired_regions']

    _network_arg_validator(subnet, public_access)
    _mysql_tier_validator(tier, sku_info)  # need to be validated first
    if geo_redundant_backup is None and instance is not None:
        geo_redundant_backup = instance.backup.geo_redundant_backup
    mysql_georedundant_backup_validator(geo_redundant_backup, geo_paired_regions)
    if tier is None and instance is not None:
        tier = instance.sku.tier
    mysql_retention_validator(backup_retention, sku_info, tier)
    mysql_storage_validator(storage_gb, sku_info, tier, instance)
    mysql_sku_name_validator(sku_name, sku_info, tier, instance)
    _mysql_high_availability_validator(high_availability, standby_availability_zone, zone, tier,
                                       single_az, auto_grow, instance)
    _mysql_version_validator(version, sku_info, tier, instance)
    mysql_auto_grow_validator(auto_grow, replication_role, high_availability, instance)
    _mysql_byok_validator(byok_identity, backup_byok_identity, byok_key, backup_byok_key,
                          disable_data_encryption, geo_redundant_backup, instance)
    _mysql_iops_validator(iops, auto_io_scaling, instance)


def mysql_retention_validator(backup_retention, sku_info, tier):
    if backup_retention is not None:
        backup_retention_range = get_mysql_backup_retention(sku_info, tier)
        if not 1 <= int(backup_retention) <= backup_retention_range[1]:
            raise CLIError('incorrect usage: --backup-retention. Range is {} to {} days.'
                           .format(1, backup_retention_range[1]))


def mysql_storage_validator(storage_gb, sku_info, tier, instance):
    if storage_gb is not None:
        if instance:
            original_size = instance.storage.storage_size_gb
            if original_size > storage_gb:
                raise CLIError('Updating storage cannot be smaller than the '
                               'original storage size {} GiB.'.format(original_size))
        storage_sizes = get_mysql_storage_size(sku_info, tier)
        min_mysql_storage = 20
        if not max(min_mysql_storage, storage_sizes[0]) <= storage_gb <= storage_sizes[1]:
            raise CLIError('Incorrect value for --storage-size. Allowed values(in GiB) : Integers ranging {}-{}'
                           .format(max(min_mysql_storage, storage_sizes[0]), storage_sizes[1]))


def mysql_georedundant_backup_validator(geo_redundant_backup, geo_paired_regions):
    if geo_redundant_backup and geo_redundant_backup.lower() == 'enabled' and len(geo_paired_regions) == 0:
        raise ArgumentUsageError("The region of the server does not support geo-restore feature.")


def _mysql_tier_validator(tier, sku_info):
    if tier:
        tiers = get_mysql_tiers(sku_info)
        if tier not in tiers:
            raise CLIError('Incorrect value for --tier. Allowed values : {}'.format(tiers))


def mysql_sku_name_validator(sku_name, sku_info, tier, instance):
    if instance is not None:
        tier = instance.sku.tier if tier is None else tier
    if sku_name:
        skus = get_mysql_skus(sku_info, tier)
        if sku_name not in skus:
            raise CLIError('Incorrect value for --sku-name. The SKU name does not match tier selection. '
                           'Default value for --tier is Burstable. '
                           'For Business Critical and General Purpose you need to specify --tier value explicitly. '
                           'Allowed values for given tier: {}'.format(skus))


def _mysql_version_validator(version, sku_info, tier, instance):
    if instance is not None:
        tier = instance.sku.tier if tier is None else tier
    if version:
        versions = get_mysql_versions(sku_info, tier)
        if version not in versions:
            raise CLIError('Incorrect value for --version. Allowed values : {}'.format(versions))


def mysql_auto_grow_validator(auto_grow, replication_role, high_availability, instance):
    if auto_grow is None:
        return
    if instance is not None:
        replication_role = instance.replication_role if replication_role is None else replication_role
        high_availability = instance.high_availability.mode if high_availability is None else high_availability
    # if replica, cannot be disabled
    if replication_role not in ('None', None) and auto_grow.lower() == 'disabled':
        raise ValidationError("Auto grow feature for replica server cannot be disabled.")
    # if ha, cannot be disabled
    if high_availability == 'ZoneRedundant' and auto_grow.lower() == 'disabled':
        raise ValidationError("Auto grow feature for high availability server cannot be disabled.")


def _mysql_high_availability_validator(high_availability, standby_availability_zone, zone, tier, single_az,
                                       auto_grow, instance):
    if instance:
        tier = instance.sku.tier if tier is None else tier
        auto_grow = instance.storage.auto_grow if auto_grow is None else auto_grow
        zone = instance.availability_zone if zone is None else zone
    if high_availability is not None and high_availability.lower() != 'disabled':
        if tier == 'Burstable':
            raise ArgumentUsageError("High availability is not supported for Burstable tier")
        if single_az and high_availability.lower() == 'zoneredundant':
            raise ArgumentUsageError("This region is single availability zone. "
                                     "Zone redundant high availability is not supported "
                                     "in a single availability zone region.")
        if auto_grow.lower == 'Disabled':
            raise ArgumentUsageError("Enabling High availability requires auto-grow to be turned ON.")
    if standby_availability_zone:
        if not high_availability or high_availability.lower() != 'zoneredundant':
            raise ArgumentUsageError("You need to enable zone redundant high availability "
                                     "to set standby availability zone.")
        if zone == standby_availability_zone:
            raise ArgumentUsageError("Your server is in availability zone {}. "
                                     "The zone of the server cannot be same as the standby zone.".format(zone))


def _mysql_byok_validator(byok_identity, backup_byok_identity, byok_key, backup_byok_key,
                          disable_data_encryption, geo_redundant_backup, instance):
    # identity and key should be provided as a pair
    if bool(byok_identity is None) ^ bool(byok_key is None) or\
       bool(backup_byok_identity is None) ^ bool(backup_byok_key is None):
        raise ArgumentUsageError("User assigned identity and keyvault key need to be provided together. "
                                 "Please provide --identity, --key (and --backup-identity, --backup-key "
                                 "if applicable) together.")

    if byok_identity is None and backup_byok_identity is not None:
        raise ArgumentUsageError("Backup identity and key must be provided with principal identity and key.")

    if disable_data_encryption and (byok_key or backup_byok_key):
        raise ArgumentUsageError("Data encryption cannot be disabled if key or backup key is provided.")

    if not disable_data_encryption and (geo_redundant_backup and geo_redundant_backup.lower() == 'enabled') and \
       (byok_identity is not None and backup_byok_identity is None):
        raise ArgumentUsageError("Backup identity and key need to be provided for geo-redundant server.")

    if (instance and instance.replication_role == "Replica") and (disable_data_encryption or byok_key):
        raise CLIError("Data encryption cannot be modified on a server with replication role. "
                       "Use the primary server instead.")


def _mysql_iops_validator(iops, auto_io_scaling, instance):
    if iops is None:
        return
    if instance is not None:
        auto_io_scaling = instance.storage.auto_io_scaling if auto_io_scaling is None else auto_io_scaling
    if auto_io_scaling.lower() == 'enabled':
        logger.warning("The server has enabled the auto scale iops. So the iops will be ignored.")


def pg_arguments_validator(db_context, location, tier, sku_name, storage_gb, server_name=None, zone=None,
                           standby_availability_zone=None, high_availability=None, subnet=None, public_access=None,
                           version=None, instance=None, geo_redundant_backup=None,
                           byok_identity=None, byok_key=None, backup_byok_identity=None, backup_byok_key=None,
                           auto_grow=None, performance_tier=None,
                           storage_type=None, iops=None, throughput=None, create_cluster=None, cluster_size=None):
    validate_server_name(db_context, server_name, 'Microsoft.DBforPostgreSQL/flexibleServers')
    is_create = not instance
    if is_create:
        list_location_capability_info = get_postgres_location_capability_info(
            db_context.cmd,
            location)
    else:
        list_location_capability_info = get_postgres_server_capability_info(
            db_context.cmd,
            resource_group=parse_resource_id(instance.id)["resource_group"],
            server_name=instance.name)
    sku_info = list_location_capability_info['sku_info']
    sku_info = {k.lower(): v for k, v in sku_info.items()}
    single_az = list_location_capability_info['single_az']
    geo_backup_supported = list_location_capability_info['geo_backup_supported']
    _cluster_validator(create_cluster, cluster_size, auto_grow, geo_redundant_backup, version, tier,
                       byok_identity, byok_key, backup_byok_identity, backup_byok_key, instance)
    _network_arg_validator(subnet, public_access)
    _pg_tier_validator(tier, sku_info)  # need to be validated first
    if tier is None and instance is not None:
        tier = instance.sku.tier.lower()
    if "supported_storageV2_size" in sku_info[tier.lower()]:
        supported_storageV2_size = sku_info[tier.lower()]["supported_storageV2_size"]
    else:
        supported_storageV2_size = None
    _pg_storage_type_validator(storage_type, auto_grow, high_availability, geo_redundant_backup, performance_tier,
                               supported_storageV2_size, iops, throughput, instance)
    _pg_storage_performance_tier_validator(performance_tier,
                                           sku_info,
                                           tier,
                                           instance.storage.storage_size_gb if storage_gb is None else storage_gb)
    if geo_redundant_backup is None and instance is not None:
        geo_redundant_backup = instance.backup.geo_redundant_backup
    _pg_georedundant_backup_validator(geo_redundant_backup, geo_backup_supported)
    _pg_storage_validator(storage_gb, sku_info, tier, storage_type, iops, throughput, instance)
    _pg_sku_name_validator(sku_name, sku_info, tier, instance)
    _pg_high_availability_validator(high_availability, standby_availability_zone, zone, tier, single_az, instance)
    _pg_version_validator(version, list_location_capability_info['server_versions'], is_create)
    pg_byok_validator(byok_identity, byok_key, backup_byok_identity, backup_byok_key, geo_redundant_backup, instance)


def _cluster_validator(create_cluster, cluster_size, auto_grow, geo_redundant_backup, version, tier,
                       byok_identity, byok_key, backup_byok_identity, backup_byok_key, instance):
    if create_cluster == 'ElasticCluster' or (instance and instance.cluster and instance.cluster.cluster_size > 0):
        if instance is None and version == '17':
            raise ValidationError("PostgreSQL version 17 is currently not supported for elastic cluster.")

        if cluster_size and instance and instance.cluster.cluster_size > cluster_size:
            raise ValidationError('Updating node count cannot be less than the current size of {} nodes.'
                                  .format(instance.cluster.cluster_size))
        if auto_grow and auto_grow.lower() != 'disabled':
            raise ValidationError("Storage Auto-grow is currently not supported for elastic cluster.")
        if geo_redundant_backup and geo_redundant_backup.lower() != 'disabled':
            raise ValidationError("Geo-redundancy is currently not supported for elastic cluster.")
        if byok_identity or byok_key or backup_byok_identity or backup_byok_key:
            raise ValidationError("Data encryption is currently not supported for elastic cluster.")
        if tier == 'Burstable':
            raise ValidationError("Burstable tier is currently not supported for elastic cluster.")

    if cluster_size and instance and not instance.cluster:
        raise ValidationError("Node count can only be specified for an elastic cluster.")


def cluster_byok_validator(byok_identity, byok_key, backup_byok_identity, backup_byok_key,
                           geo_redundant_backup, instance):
    if instance and instance.cluster and instance.cluster.cluster_size > 0:
        if geo_redundant_backup and geo_redundant_backup.lower() != 'disabled':
            raise ValidationError("Geo-redundancy is currently not supported for elastic cluster.")
        if byok_identity or byok_key or backup_byok_identity or backup_byok_key:
            raise ValidationError("Data encryption is currently not supported for elastic cluster.")


def _pg_storage_validator(storage_gb, sku_info, tier, storage_type, iops, throughput, instance):
    is_ssdv2 = storage_type == "PremiumV2_LRS" or instance is not None and instance.storage.type == "PremiumV2_LRS"
    # storage_gb range validation
    if storage_gb is not None:
        if instance is not None:
            original_size = instance.storage.storage_size_gb
            if original_size > storage_gb:
                raise CLIError('Decrease of current storage size isn\'t supported. Current storage size is {} GiB \
                                and you\'re trying to set it to {} GiB.'
                               .format(original_size, storage_gb))
        if not is_ssdv2:
            storage_sizes = get_postgres_storage_sizes(sku_info, tier)
            if storage_gb not in storage_sizes:
                storage_sizes = sorted([int(size) for size in storage_sizes])
                raise CLIError('Incorrect value for --storage-size : Allowed values (in GiB) : {}'
                               .format(storage_sizes))

    # ssdv2 range validation
    if is_ssdv2 and (storage_gb is not None or throughput is not None or iops is not None):
        _valid_ssdv2_range(storage_gb, sku_info, tier, iops, throughput, instance)


def _valid_ssdv2_range(storage_gb, sku_info, tier, iops, throughput, instance):
    storage_gib = storage_gb if storage_gb is not None else instance.storage.storage_size_gb
    storage_iops = iops if iops is not None else instance.storage.iops
    storage_throughput = throughput if throughput is not None else instance.storage.throughput

    # find min and max values for storage
    sku_tier = tier.lower()
    supported_storageV2_size = sku_info[sku_tier]["supported_storageV2_size"]
    min_storage = instance.storage.storage_size_gb if instance is not None else supported_storageV2_size
    max_storage = sku_info[sku_tier]["supported_storageV2_size_max"]
    if not min_storage <= storage_gib <= max_storage:
        raise CLIError('The requested value for storage size does not fall between {} and {} GiB.'
                       .format(min_storage, max_storage))

    storage = storage_gib * 1.07374182
    # find min and max values for IOPS
    min_iops = sku_info[sku_tier]["supported_storageV2_iops"]
    supported_max_iops = sku_info[sku_tier]["supported_storageV2_iops_max"]
    calculated_max_iops = math.floor(max(0, storage - 6) * 500 + min_iops)
    max_iops = min(supported_max_iops, calculated_max_iops)

    if not min_iops <= storage_iops <= max_iops:
        raise CLIError('The requested value for IOPS does not fall between {} and {} operations/sec.'
                       .format(min_iops, max_iops))

    # find min and max values for throughput
    min_throughput = sku_info[sku_tier]["supported_storageV2_throughput"]
    supported_max_throughput = sku_info[sku_tier]["supported_storageV2_throughput_max"]
    if storage > 6:
        max_storage_throughput = math.floor(max(0.25 * storage_iops, min_throughput))
    else:
        max_storage_throughput = min_throughput
    max_throughput = min(supported_max_throughput, max_storage_throughput)

    if not min_throughput <= storage_throughput <= max_throughput:
        raise CLIError('The requested value for throughput does not fall between {} and {} MB/sec.'
                       .format(min_throughput, max_throughput))


def _pg_tier_validator(tier, sku_info):
    if tier:
        tiers = [item.lower() for item in get_postgres_tiers(sku_info)]
        if tier.lower() not in tiers:
            raise CLIError('Incorrect value for --tier. Allowed values : {}'.format(tiers))


def compare_sku_names(sku_1, sku_2):
    regex_pattern = r"\D+(?P<core_number>\d+)\D+(?P<version>\d*)"

    sku_1_match = re.search(regex_pattern, sku_1)
    sku_2_match = re.search(regex_pattern, sku_2)

    # the case where version number is different, sort by the version number first
    if sku_1_match.group('version') and int(sku_2_match.group('version')) > int(sku_1_match.group('version')):
        return 1
    if sku_1_match.group('version') and int(sku_2_match.group('version')) < int(sku_1_match.group('version')):
        return -1

    # the case where version number is the same, we want to sort by the core number
    if int(sku_2_match.group('core_number')) > int(sku_1_match.group('core_number')):
        return 1
    if int(sku_2_match.group('core_number')) < int(sku_1_match.group('core_number')):
        return -1

    return 0


def _pg_sku_name_validator(sku_name, sku_info, tier, instance):
    additional_error = ''
    if instance is not None:
        tier = instance.sku.tier if tier is None else tier
    else:
        additional_error = 'When --tier is not specified, it defaults to GeneralPurpose. '
    if sku_name:
        skus = [item.lower() for item in get_postgres_skus(sku_info, tier.lower())]
        if sku_name.lower() not in skus:
            raise CLIError('Incorrect value for --sku-name. The SKU name does not exist in {} tier. {}'
                           'Provide a valid SKU name for this tier, or specify --tier with the right tier for the '
                           'SKU name chosen. Allowed values : {}'
                           .format(tier, additional_error, sorted(skus, key=cmp_to_key(compare_sku_names))))


def _pg_storage_performance_tier_validator(performance_tier, sku_info, tier=None, storage_size=None):
    if performance_tier:
        tiers = get_postgres_tiers(sku_info)
        if tier.lower() in [item.lower() for item in tiers]:
            if storage_size is None:
                performance_tiers = [item.lower() for item in
                                     get_performance_tiers(sku_info[tier.lower()]["storage_edition"])]
            else:
                performance_tiers = [item.lower() for item in
                                     get_performance_tiers_for_storage(sku_info[tier.lower()]["storage_edition"],
                                     storage_size=storage_size)]

            if performance_tier.lower() not in performance_tiers:
                raise CLIError('Incorrect value for --performance-tier for storage-size: {}.'
                               ' Allowed values : {}'.format(storage_size, performance_tiers))


def _pg_version_validator(version, versions, is_create):
    if version:
        if version not in versions:
            raise CLIError('Incorrect value for --version. Allowed values : {}'.format(sorted(versions)))
        if version == '12':
            logger.warning("Support for PostgreSQL 12 has officially ended. As a result, "
                           "the option to select version 12 will be removed in the near future. "
                           "We recommend selecting PostgreSQL 13 or a later version for "
                           "all future operations.")

    if is_create:
        # Warning for upcoming breaking change to default value of pg version
        logger.warning("The default value for the PostgreSQL server major version "
                       "will be updating to 17 in the near future.")


def _pg_high_availability_validator(high_availability, standby_availability_zone, zone, tier, single_az, instance):
    if instance:
        tier = instance.sku.tier if tier is None else tier
        zone = instance.availability_zone if zone is None else zone

    if high_availability is not None and high_availability.lower() != 'disabled':
        if tier == 'Burstable':
            raise ArgumentUsageError("High availability is not supported for Burstable tier")
        if single_az and high_availability.lower() == 'zoneredundant':
            raise ArgumentUsageError("This region is single availability zone. "
                                     "Zone redundant high availability is not supported "
                                     "in a single availability zone region.")

    if standby_availability_zone:
        if not high_availability or high_availability.lower() != 'zoneredundant':
            raise ArgumentUsageError("You need to enable zone redundant high availability "
                                     "to set standby availability zone.")
        if zone == standby_availability_zone:
            raise ArgumentUsageError("Your server is in availability zone {}. "
                                     "The zone of the server cannot be same as the standby zone.".format(zone))


def _pg_georedundant_backup_validator(geo_redundant_backup, geo_backup_supported):
    if (geo_redundant_backup and geo_redundant_backup.lower() == 'enabled') and not geo_backup_supported:
        raise ArgumentUsageError("The region of the server does not support geo-restore feature.")


def pg_byok_validator(byok_identity, byok_key, backup_byok_identity=None, backup_byok_key=None,
                      geo_redundant_backup=None, instance=None):
    if bool(byok_identity is None) ^ bool(byok_key is None):
        raise ArgumentUsageError("User assigned identity and keyvault key need to be provided together. "
                                 "Please provide --identity and --key together.")

    if bool(backup_byok_identity is None) ^ bool(backup_byok_key is None):
        raise ArgumentUsageError("User assigned identity and keyvault key need to be provided together. "
                                 "Please provide --backup-identity and --backup-key together.")

<<<<<<< HEAD
    if (byok_identity is None and byok_key is None) and (backup_byok_identity is not None and backup_byok_key is not None):
        raise ArgumentUsageError("Primary user assigned identity and keyvault key need to be provided. "
                                 "Please also provide --identity and --key.")
=======
    if bool(byok_identity is not None) and bool(backup_byok_identity is not None) and \
       byok_identity.lower() == backup_byok_identity.lower():
        raise ArgumentUsageError("Primary user assigned identity and backup identity cannot be same. "
                                 "Please provide different identities for --identity and --backup-identity.")
>>>>>>> 4857a1a6

    if (instance is not None) and \
       not (instance.data_encryption and instance.data_encryption.type == 'AzureKeyVault') and \
       (byok_key or backup_byok_key):
        raise ArgumentUsageError("You cannot enable data encryption on a server "
                                 "that was not created with data encryption.")

    if geo_redundant_backup is None or geo_redundant_backup.lower() == 'disabled':
        if backup_byok_identity or backup_byok_key:
            raise ArgumentUsageError("Geo-redundant backup is not enabled. "
                                     "You cannot provide Geo-location user assigned identity and keyvault key.")
    else:
        if instance is None and (bool(byok_key is not None) ^ bool(backup_byok_key is not None)):
            raise ArgumentUsageError("Please provide both primary as well as geo-back user assigned identity "
                                     "and keyvault key to enable Data encryption for geo-redundant backup.")
        if instance is not None and (bool(byok_identity is None) ^ bool(backup_byok_identity is None)):
            primary_user_assigned_identity_id = byok_identity if byok_identity else \
                instance.data_encryption.primary_user_assigned_identity_id
            geo_backup_user_assigned_identity_id = backup_byok_identity if backup_byok_identity else \
                instance.data_encryption.geo_backup_user_assigned_identity_id
            if primary_user_assigned_identity_id.lower() == geo_backup_user_assigned_identity_id.lower():
                raise ArgumentUsageError("Primary user assigned identity and backup identity cannot be same. "
                                         "Please provide different identities for --identity and --backup-identity.")


def _network_arg_validator(subnet, public_access):
    if subnet is not None and public_access is not None:
        raise CLIError("Incorrect usage : A combination of the parameters --subnet "
                       "and --public-access is invalid. Use either one of them.")


def maintenance_window_validator(ns):
    options = ["sun", "mon", "tue", "wed", "thu", "fri", "sat", "disabled"]
    if ns.maintenance_window:
        parsed_input = ns.maintenance_window.split(':')
        if not parsed_input or len(parsed_input) > 3:
            raise CLIError('Incorrect value for --maintenance-window. '
                           'Enter <Day>:<Hour>:<Minute>. Example: "Mon:8:30" to schedule on Monday, 8:30 UTC')
        if len(parsed_input) >= 1 and parsed_input[0].lower() not in options:
            raise CLIError('Incorrect value for --maintenance-window. '
                           'The first value means the scheduled day in a week or '
                           'can be "Disabled" to reset maintenance window. '
                           'Allowed values: {"Sun","Mon","Tue","Wed","Thu","Fri","Sat"}')
        if len(parsed_input) >= 2 and \
           (not parsed_input[1].isdigit() or int(parsed_input[1]) < 0 or int(parsed_input[1]) > 23):
            raise CLIError('Incorrect value for --maintenance-window. '
                           'The second number means the scheduled hour in the scheduled day. '
                           'Allowed values: {0, 1, ... 23}')
        if len(parsed_input) >= 3 and \
           (not parsed_input[2].isdigit() or int(parsed_input[2]) < 0 or int(parsed_input[2]) > 59):
            raise CLIError('Incorrect value for --maintenance-window. '
                           'The third number means the scheduled minute in the scheduled hour. '
                           'Allowed values: {0, 1, ... 59}')


def ip_address_validator(ns):
    if (ns.end_ip_address and not _validate_ip(ns.end_ip_address)) or \
       (ns.start_ip_address and not _validate_ip(ns.start_ip_address)):
        raise CLIError('Incorrect value for ip address. '
                       'Ip address should be IPv4 format. Example: 12.12.12.12. ')
    if ns.start_ip_address and ns.end_ip_address:
        _validate_start_and_end_ip_address_order(ns.start_ip_address, ns.end_ip_address)


def public_access_validator(ns):
    if ns.public_access:
        val = ns.public_access.lower()
        if not (val in ['disabled', 'enabled', 'all', 'none'] or
                (len(val.split('-')) == 1 and _validate_ip(val)) or
                (len(val.split('-')) == 2 and _validate_ip(val))):
            raise CLIError('incorrect usage: --public-access. '
                           'Acceptable values are \'Disabled\', \'Enabled\', \'All\', \'None\',\'<startIP>\' and '
                           '\'<startIP>-<destinationIP>\' where startIP and destinationIP ranges from '
                           '0.0.0.0 to 255.255.255.255')
        if len(val.split('-')) == 2:
            vals = val.split('-')
            _validate_start_and_end_ip_address_order(vals[0], vals[1])


def _validate_start_and_end_ip_address_order(start_ip, end_ip):
    start_ip_elements = [int(octet) for octet in start_ip.split('.')]
    end_ip_elements = [int(octet) for octet in end_ip.split('.')]

    for idx in range(4):
        if start_ip_elements[idx] < end_ip_elements[idx]:
            break
        if start_ip_elements[idx] > end_ip_elements[idx]:
            raise ArgumentUsageError("The end IP address is smaller than the start IP address.")


def _validate_ip(ips):
    """
    # Regex not working for re.(regex, '255.255.255.255'). Hence commenting it out for now
    regex = r'^(25[0-5]|2[0-4][0-9]|[0-1]?[0-9][0-9]?).(
                25[0-5]|2[0-4][0-9]|[0-1]?[0-9][0-9]?).(
                25[0-5]|2[0-4][0-9]|[0-1]?[0-9][0-9]?).(
                25[0-5]|2[0-4][0-9]|[0-1]?[0-9][0-9]?)$'
    """
    parsed_input = ips.split('-')
    if len(parsed_input) == 1:
        return _validate_ranges_in_ip(parsed_input[0])
    if len(parsed_input) == 2:
        return _validate_ranges_in_ip(parsed_input[0]) and _validate_ranges_in_ip(parsed_input[1])
    return False


def _validate_ranges_in_ip(ip):
    parsed_ip = ip.split('.')
    if len(parsed_ip) == 4 and _valid_range(parsed_ip[0]) and _valid_range(parsed_ip[1]) \
       and _valid_range(parsed_ip[2]) and _valid_range(parsed_ip[3]):
        return True
    return False


def _valid_range(addr_range):
    if addr_range.isdigit() and 0 <= int(addr_range) <= 255:
        return True
    return False


def virtual_endpoint_name_validator(ns):
    if not re.search(r'^(?=[a-z0-9].*)(?=.*[a-z-])(?!.*[^a-z0-9-])(?=.*[a-z0-9]$)', ns.virtual_endpoint_name):
        raise ValidationError("The virtual endpoint name can only contain 0-9, a-z, and \'-\'. "
                              "The virtual endpoint name must not start or end in a hyphen. "
                              "Additionally, the name of the virtual endpoint must be at least 3 characters "
                              "and no more than 63 characters in length. ")


def firewall_rule_name_validator(ns):
    if not ns.firewall_rule_name:
        return
    if not re.search(r'^[a-zA-Z0-9][-_a-zA-Z0-9]{1,126}[_a-zA-Z0-9]$', ns.firewall_rule_name):
        raise ValidationError("The firewall rule name can only contain 0-9, a-z, A-Z, \'-\' and \'_\'. "
                              "Additionally, the name of the firewall rule must be at least 3 characters "
                              "and no more than 128 characters in length. ")


def postgres_firewall_rule_name_validator(ns):
    if not ns.firewall_rule_name:
        return
    if not re.search(r'^[a-zA-Z0-9][-_a-zA-Z0-9]{0,79}(?<!-)$', ns.firewall_rule_name):
        raise ValidationError("The firewall rule name can only contain 0-9, a-z, A-Z, \'-\' and \'_\'. "
                              "Additionally, the name of the firewall rule must be at least 1, "
                              "and no more than 80 characters in length. Firewall rule must not end with '-'.")


def validate_server_name(db_context, server_name, type_):
    client = db_context.cf_availability(db_context.cmd.cli_ctx, '_')

    if not server_name:
        return

    if len(server_name) < 3 or len(server_name) > 63:
        raise ValidationError("Server name must be at least 3 characters and at most 63 characters.")
    try:
        result = client.execute(db_context.location,
                                name_availability_request={
                                    'name': server_name,
                                    'type': type_})
    except HttpResponseError as e:
        if e.status_code == 403 and e.error and e.error.code == 'AuthorizationFailed':
            client_without_location = db_context.cf_availability_without_location(db_context.cmd.cli_ctx, '_')
            result = client_without_location.execute(name_availability_request={'name': server_name, 'type': type_})
        else:
            raise e

    if not result.name_available:
        raise ValidationError(result.message)


def validate_migration_runtime_server(cmd, migrationInstanceResourceId, target_resource_group_name, target_server_name):
    id_comps = parse_resource_id(migrationInstanceResourceId)
    runtime_server_resource_resource_type = id_comps['resource_type'].lower()
    if "flexibleservers" != runtime_server_resource_resource_type:
        raise ValidationError("Migration Runtime Resource ID provided should be Flexible server.")

    server_operations_client = cf_postgres_flexible_servers(cmd.cli_ctx, '_')
    target_server = server_operations_client.get(target_resource_group_name, target_server_name)
    if target_server.id.lower() == migrationInstanceResourceId.lower():
        raise ValidationError("Migration Runtime server is same as Target Flexible server. "
                              "Please change the values accordingly.")


def validate_private_dns_zone(db_context, server_name, private_dns_zone, private_dns_zone_suffix):
    cmd = db_context.cmd
    if db_context.command_group == 'postgres':
        server_endpoint = cmd.cli_ctx.cloud.suffixes.postgresql_server_endpoint
    else:
        server_endpoint = cmd.cli_ctx.cloud.suffixes.mysql_server_endpoint
    if private_dns_zone == server_name + server_endpoint:
        raise ValidationError("private dns zone name cannot be same as the server's fully qualified domain name")

    if private_dns_zone[-len(private_dns_zone_suffix):] != private_dns_zone_suffix:
        raise ValidationError('The suffix of the private DNS zone should be "{}"'.format(private_dns_zone_suffix))

    if _is_resource_name(private_dns_zone) and not is_valid_resource_name(private_dns_zone) \
            or not _is_resource_name(private_dns_zone) and not is_valid_resource_id(private_dns_zone):
        raise ValidationError("Check if the private dns zone name or Id is in correct format.")


def validate_mysql_ha_enabled(server):
    if server.storage_profile.storage_autogrow == "Disabled":
        raise ValidationError("You need to enable auto grow first to enable high availability.")


def validate_vnet_location(vnet, location):
    if vnet["location"] != location:
        raise ValidationError("The location of Vnet should be same as the location of the server")


def validate_mysql_replica(server):
    # Tier validation
    if server.sku.tier == 'Burstable':
        raise ValidationError("Read replica is not supported for the Burstable pricing tier. "
                              "Scale up the source server to General Purpose or Memory Optimized. ")


def validate_postgres_replica(cmd, tier, location, instance, sku_name,
                              storage_gb, performance_tier=None, list_location_capability_info=None):
    # Tier validation
    if tier == 'Burstable':
        raise ValidationError("Read replica is not supported for the Burstable pricing tier. "
                              "Scale up the source server to General Purpose or Memory Optimized. ")

    if not list_location_capability_info:
        list_location_capability_info = get_postgres_location_capability_info(cmd, location)

    sku_info = list_location_capability_info['sku_info']
    _pg_tier_validator(tier, sku_info)  # need to be validated first
    _pg_sku_name_validator(sku_name, sku_info, tier, instance)
    _pg_storage_performance_tier_validator(performance_tier,
                                           sku_info,
                                           tier,
                                           storage_gb)


def validate_mysql_tier_update(instance, tier):
    if instance.sku.tier in ['GeneralPurpose', 'MemoryOptimized'] and tier == 'Burstable':
        if instance.replication_role == 'Source':
            raise ValidationError("Read replica is not supported for Burstable Tier")
        if instance.high_availability.mode != 'Disabled':
            raise ValidationError("High availability is not supported for Burstable Tier")


def validate_georestore_location(db_context, location):
    list_skus_info = get_mysql_list_skus_info(db_context.cmd, db_context.location)
    geo_paired_regions = list_skus_info['geo_paired_regions']

    if location not in geo_paired_regions:
        raise ValidationError("The region is not paired with the region of the source server. ")


def validate_replica_location(cmd, source_server_location, replica_location):
    if source_server_location != replica_location:
        list_skus_info = get_mysql_list_skus_info(cmd, source_server_location)
        geo_paired_regions = list_skus_info['geo_paired_regions']

        if replica_location not in geo_paired_regions:
            raise ValidationError("The region is not paired with the region of the source server. ")


def validate_georestore_network(source_server_object, public_access, vnet, subnet, db_engine):
    if source_server_object.network.public_network_access == 'Disabled' and not any((public_access, vnet, subnet)):
        raise ValidationError("Please specify network parameters if you are geo-restoring a private access server. "
                              F"Run 'az {db_engine} flexible-server geo-restore --help' command to see examples")


def validate_and_format_restore_point_in_time(restore_time):
    try:
        return parser.parse(restore_time)
    except:
        raise ValidationError("The restore point in time value has incorrect date format. "
                              "Please use ISO format e.g., 2024-10-22T00:08:23+00:00.")


def is_citus_cluster(cmd, resource_group_name, server_name):
    server_operations_client = cf_postgres_flexible_servers(cmd.cli_ctx, '_')
    server = server_operations_client.get(resource_group_name, server_name)

    return server.cluster and server.cluster.cluster_size > 0


def validate_citus_cluster(cmd, resource_group_name, server_name):
    if is_citus_cluster(cmd, resource_group_name, server_name):
        raise ValidationError("Elastic cluster does not currently support this operation.")


def validate_public_access_server(cmd, client, resource_group_name, server_name):
    if isinstance(client, MySqlFirewallRulesOperations):
        server_operations_client = cf_mysql_flexible_servers(cmd.cli_ctx, '_')
    else:
        server_operations_client = cf_postgres_flexible_servers(cmd.cli_ctx, '_')

    server = server_operations_client.get(resource_group_name, server_name)
    if server.network.public_network_access == 'Disabled':
        raise ValidationError("Firewall rule operations cannot be requested for "
                              "a server that doesn't have public access enabled.")


def _validate_identity(cmd, namespace, identity):
    if is_valid_resource_id(identity):
        return identity

    if _is_resource_name(identity):
        return resource_id(
            subscription=get_subscription_id(cmd.cli_ctx),
            resource_group=namespace.resource_group_name,
            namespace='Microsoft.ManagedIdentity',
            type='userAssignedIdentities',
            name=identity)

    raise ValidationError('Invalid identity name or ID.')


def validate_identity(cmd, namespace):
    if namespace.identity:
        namespace.identity = _validate_identity(cmd, namespace, namespace.identity)


def validate_byok_identity(cmd, namespace):
    if namespace.byok_identity:
        namespace.byok_identity = _validate_identity(cmd, namespace, namespace.byok_identity)

    if hasattr(namespace, 'backup_byok_identity') and namespace.backup_byok_identity:
        namespace.backup_byok_identity = _validate_identity(cmd, namespace, namespace.backup_byok_identity)


def validate_identities(cmd, namespace):
    if namespace.identities:
        namespace.identities = [_validate_identity(cmd, namespace, identity) for identity in namespace.identities]


def _pg_storage_type_validator(storage_type, auto_grow, high_availability, geo_redundant_backup, performance_tier,
                               supported_storageV2_size, iops, throughput, instance):
    is_create_ssdv2 = storage_type == "PremiumV2_LRS"
    is_update_ssdv2 = instance is not None and instance.storage.type == "PremiumV2_LRS"

    if is_create_ssdv2:
        if supported_storageV2_size is None:
            raise CLIError('Storage type set to PremiumV2_LRS is not supported for this region.')
        if iops is None or throughput is None:
            raise CLIError('To set --storage-type, required to provide --iops and --throughput.')
    elif instance is None and (throughput is not None or iops is not None):
        raise CLIError('To provide values for both --iops and --throughput, '
                       'please set "--storage-type" to "PremiumV2_LRS".')

    if is_create_ssdv2 or is_update_ssdv2:
        if auto_grow and auto_grow.lower() != 'disabled':
            raise ValidationError("Storage Auto-grow is not supported for servers with Premium SSD V2.")
        if high_availability and high_availability.lower() != 'disabled':
            raise ValidationError("High availability is not supported for servers with Premium SSD V2.")
        if geo_redundant_backup and geo_redundant_backup.lower() != 'disabled':
            raise ValidationError("Geo-redundancy is not supported for servers with Premium SSD V2.")
        if performance_tier:
            raise ValidationError("Performance tier is not supported for servers with Premium SSD V2.")
    else:
        if throughput is not None:
            raise CLIError('Updating throughput is only capable for server created with Premium SSD v2.')
        if iops is not None:
            raise CLIError('Updating storage iops is only capable for server created with Premium SSD v2.')


def check_resource_group(resource_group_name):
    # check if rg is already null originally
    if not resource_group_name:
        return False

    # replace single and double quotes with empty string
    resource_group_name = resource_group_name.replace("'", '')
    resource_group_name = resource_group_name.replace('"', '')

    # check if rg is empty after removing quotes
    if not resource_group_name:
        return False
    return True


def validate_resource_group(resource_group_name):
    if not check_resource_group(resource_group_name):
        raise CLIError('Resource group name cannot be empty.')


def validate_backup_name(backup_name):
    # check if backup_name is already null originally
    if not backup_name:
        raise CLIError('Backup name cannot be empty.')

    # replace single and double quotes with empty string
    backup_name = backup_name.replace("'", '')
    backup_name = backup_name.replace('"', '')

    # check if backup_name is empty or contains only whitespace after removing the quote
    if not backup_name or backup_name.isspace():
        raise CLIError('Backup name cannot be empty or contain only whitespaces.')

    # check if backup_name exceeds 128 characters
    if len(backup_name) > 128:
        raise CLIError('Backup name cannot exceed 128 characters.')<|MERGE_RESOLUTION|>--- conflicted
+++ resolved
@@ -556,16 +556,10 @@
         raise ArgumentUsageError("User assigned identity and keyvault key need to be provided together. "
                                  "Please provide --backup-identity and --backup-key together.")
 
-<<<<<<< HEAD
-    if (byok_identity is None and byok_key is None) and (backup_byok_identity is not None and backup_byok_key is not None):
-        raise ArgumentUsageError("Primary user assigned identity and keyvault key need to be provided. "
-                                 "Please also provide --identity and --key.")
-=======
     if bool(byok_identity is not None) and bool(backup_byok_identity is not None) and \
        byok_identity.lower() == backup_byok_identity.lower():
         raise ArgumentUsageError("Primary user assigned identity and backup identity cannot be same. "
                                  "Please provide different identities for --identity and --backup-identity.")
->>>>>>> 4857a1a6
 
     if (instance is not None) and \
        not (instance.data_encryption and instance.data_encryption.type == 'AzureKeyVault') and \
