--- conflicted
+++ resolved
@@ -13,15 +13,12 @@
       ParameterSetName:
       - -g -n --subnet-name
       User-Agent:
-      - python/3.8.0 (Windows-10-10.0.19041-SP0) msrest/0.6.21 msrest_azure/0.6.3
-        azure-mgmt-resource/12.0.0 Azure-SDK-For-Python AZURECLI/2.21.0
-      accept-language:
-      - en-US
+      - AZURECLI/2.21.0 azsdk-python-azure-mgmt-resource/16.0.0 Python/3.8.0 (Windows-10-10.0.19041-SP0)
     method: GET
     uri: https://management.azure.com/subscriptions/00000000-0000-0000-0000-000000000000/resourcegroups/cli_test_deployment000001?api-version=2020-10-01
   response:
     body:
-      string: '{"id":"/subscriptions/00000000-0000-0000-0000-000000000000/resourceGroups/cli_test_deployment000001","name":"cli_test_deployment000001","type":"Microsoft.Resources/resourceGroups","location":"westus","tags":{"product":"azurecli","cause":"automation","date":"2021-03-22T06:31:41Z"},"properties":{"provisioningState":"Succeeded"}}'
+      string: '{"id":"/subscriptions/00000000-0000-0000-0000-000000000000/resourceGroups/cli_test_deployment000001","name":"cli_test_deployment000001","type":"Microsoft.Resources/resourceGroups","location":"westus","tags":{"product":"azurecli","cause":"automation","date":"2021-04-16T02:07:06Z"},"properties":{"provisioningState":"Succeeded"}}'
     headers:
       cache-control:
       - no-cache
@@ -30,7 +27,7 @@
       content-type:
       - application/json; charset=utf-8
       date:
-      - Mon, 22 Mar 2021 06:31:45 GMT
+      - Fri, 16 Apr 2021 02:07:08 GMT
       expires:
       - '-1'
       pragma:
@@ -70,15 +67,15 @@
   response:
     body:
       string: "{\r\n  \"name\": \"vnet1\",\r\n  \"id\": \"/subscriptions/00000000-0000-0000-0000-000000000000/resourceGroups/cli_test_deployment000001/providers/Microsoft.Network/virtualNetworks/vnet1\",\r\n
-        \ \"etag\": \"W/\\\"ed5056b9-ae45-44ba-a7df-0fec39fff49d\\\"\",\r\n  \"type\":
+        \ \"etag\": \"W/\\\"505e9677-a63b-4a44-b82b-ff8a21e54518\\\"\",\r\n  \"type\":
         \"Microsoft.Network/virtualNetworks\",\r\n  \"location\": \"westus\",\r\n
         \ \"tags\": {},\r\n  \"properties\": {\r\n    \"provisioningState\": \"Updating\",\r\n
-        \   \"resourceGuid\": \"d8fbdbbd-b605-42be-bc44-c740710d04b5\",\r\n    \"addressSpace\":
+        \   \"resourceGuid\": \"eb9af22f-f9da-41a1-a472-87ae5b671e7d\",\r\n    \"addressSpace\":
         {\r\n      \"addressPrefixes\": [\r\n        \"10.0.0.0/16\"\r\n      ]\r\n
         \   },\r\n    \"dhcpOptions\": {\r\n      \"dnsServers\": []\r\n    },\r\n
         \   \"subnets\": [\r\n      {\r\n        \"name\": \"subnet1\",\r\n        \"id\":
         \"/subscriptions/00000000-0000-0000-0000-000000000000/resourceGroups/cli_test_deployment000001/providers/Microsoft.Network/virtualNetworks/vnet1/subnets/subnet1\",\r\n
-        \       \"etag\": \"W/\\\"ed5056b9-ae45-44ba-a7df-0fec39fff49d\\\"\",\r\n
+        \       \"etag\": \"W/\\\"505e9677-a63b-4a44-b82b-ff8a21e54518\\\"\",\r\n
         \       \"properties\": {\r\n          \"provisioningState\": \"Updating\",\r\n
         \         \"addressPrefix\": \"10.0.0.0/24\",\r\n          \"delegations\":
         [],\r\n          \"privateEndpointNetworkPolicies\": \"Enabled\",\r\n          \"privateLinkServiceNetworkPolicies\":
@@ -89,11 +86,7 @@
       azure-asyncnotification:
       - Enabled
       azure-asyncoperation:
-<<<<<<< HEAD
-      - https://management.azure.com/subscriptions/00000000-0000-0000-0000-000000000000/providers/Microsoft.Network/locations/westus/operations/4fb28d8d-3890-4737-a1af-79baf86e9d83?api-version=2020-11-01
-=======
       - https://management.azure.com/subscriptions/00000000-0000-0000-0000-000000000000/providers/Microsoft.Network/locations/westus/operations/9bbc80ac-e2bc-4ea2-83aa-46d6bb9514b0?api-version=2021-02-01
->>>>>>> 6ad1929a
       cache-control:
       - no-cache
       content-length:
@@ -101,7 +94,7 @@
       content-type:
       - application/json; charset=utf-8
       date:
-      - Mon, 22 Mar 2021 06:31:51 GMT
+      - Fri, 16 Apr 2021 02:07:12 GMT
       expires:
       - '-1'
       pragma:
@@ -114,9 +107,9 @@
       x-content-type-options:
       - nosniff
       x-ms-arm-service-request-id:
-      - cdd9ce0d-921f-4eb4-9583-93effb485bc6
+      - d8d865a9-dcb7-4a19-8c06-da5c724bfdc6
       x-ms-ratelimit-remaining-subscription-writes:
-      - '1198'
+      - '1187'
     status:
       code: 201
       message: Created
@@ -136,11 +129,7 @@
       User-Agent:
       - AZURECLI/2.21.0 azsdk-python-azure-mgmt-network/18.0.0 Python/3.8.0 (Windows-10-10.0.19041-SP0)
     method: GET
-<<<<<<< HEAD
-    uri: https://management.azure.com/subscriptions/00000000-0000-0000-0000-000000000000/providers/Microsoft.Network/locations/westus/operations/4fb28d8d-3890-4737-a1af-79baf86e9d83?api-version=2020-11-01
-=======
     uri: https://management.azure.com/subscriptions/00000000-0000-0000-0000-000000000000/providers/Microsoft.Network/locations/westus/operations/9bbc80ac-e2bc-4ea2-83aa-46d6bb9514b0?api-version=2021-02-01
->>>>>>> 6ad1929a
   response:
     body:
       string: "{\r\n  \"status\": \"Succeeded\"\r\n}"
@@ -152,7 +141,7 @@
       content-type:
       - application/json; charset=utf-8
       date:
-      - Mon, 22 Mar 2021 06:31:54 GMT
+      - Fri, 16 Apr 2021 02:07:15 GMT
       expires:
       - '-1'
       pragma:
@@ -169,7 +158,7 @@
       x-content-type-options:
       - nosniff
       x-ms-arm-service-request-id:
-      - bf1c9c1b-d724-494b-bfa0-6c422c451af8
+      - e24e612d-84d9-4159-859d-1b83537cabe7
     status:
       code: 200
       message: OK
@@ -193,15 +182,15 @@
   response:
     body:
       string: "{\r\n  \"name\": \"vnet1\",\r\n  \"id\": \"/subscriptions/00000000-0000-0000-0000-000000000000/resourceGroups/cli_test_deployment000001/providers/Microsoft.Network/virtualNetworks/vnet1\",\r\n
-        \ \"etag\": \"W/\\\"1095bc43-fa36-43f6-bd3e-4828a6e0760d\\\"\",\r\n  \"type\":
+        \ \"etag\": \"W/\\\"ef52eed1-8b47-4768-a895-72d6ff98b516\\\"\",\r\n  \"type\":
         \"Microsoft.Network/virtualNetworks\",\r\n  \"location\": \"westus\",\r\n
         \ \"tags\": {},\r\n  \"properties\": {\r\n    \"provisioningState\": \"Succeeded\",\r\n
-        \   \"resourceGuid\": \"d8fbdbbd-b605-42be-bc44-c740710d04b5\",\r\n    \"addressSpace\":
+        \   \"resourceGuid\": \"eb9af22f-f9da-41a1-a472-87ae5b671e7d\",\r\n    \"addressSpace\":
         {\r\n      \"addressPrefixes\": [\r\n        \"10.0.0.0/16\"\r\n      ]\r\n
         \   },\r\n    \"dhcpOptions\": {\r\n      \"dnsServers\": []\r\n    },\r\n
         \   \"subnets\": [\r\n      {\r\n        \"name\": \"subnet1\",\r\n        \"id\":
         \"/subscriptions/00000000-0000-0000-0000-000000000000/resourceGroups/cli_test_deployment000001/providers/Microsoft.Network/virtualNetworks/vnet1/subnets/subnet1\",\r\n
-        \       \"etag\": \"W/\\\"1095bc43-fa36-43f6-bd3e-4828a6e0760d\\\"\",\r\n
+        \       \"etag\": \"W/\\\"ef52eed1-8b47-4768-a895-72d6ff98b516\\\"\",\r\n
         \       \"properties\": {\r\n          \"provisioningState\": \"Succeeded\",\r\n
         \         \"addressPrefix\": \"10.0.0.0/24\",\r\n          \"delegations\":
         [],\r\n          \"privateEndpointNetworkPolicies\": \"Enabled\",\r\n          \"privateLinkServiceNetworkPolicies\":
@@ -216,9 +205,9 @@
       content-type:
       - application/json; charset=utf-8
       date:
-      - Mon, 22 Mar 2021 06:31:55 GMT
+      - Fri, 16 Apr 2021 02:07:15 GMT
       etag:
-      - W/"1095bc43-fa36-43f6-bd3e-4828a6e0760d"
+      - W/"ef52eed1-8b47-4768-a895-72d6ff98b516"
       expires:
       - '-1'
       pragma:
@@ -235,7 +224,7 @@
       x-content-type-options:
       - nosniff
       x-ms-arm-service-request-id:
-      - 9ff476f6-93e0-47e3-aa7e-ddc35a8a5634
+      - ed5f3e99-f512-4402-be93-0ed3e89e5192
     status:
       code: 200
       message: OK
@@ -273,19 +262,16 @@
       Content-Length:
       - '1751'
       Content-Type:
-      - application/json; charset=utf-8
+      - application/json
       ParameterSetName:
       - -g --template-file --parameters --parameters --parameters
       User-Agent:
-      - python/3.8.0 (Windows-10-10.0.19041-SP0) msrest/0.6.21 msrest_azure/0.6.3
-        azure-mgmt-resource/12.0.0 Azure-SDK-For-Python AZURECLI/2.21.0
-      accept-language:
-      - en-US
+      - AZURECLI/2.21.0 azsdk-python-azure-mgmt-resource/16.0.0 Python/3.8.0 (Windows-10-10.0.19041-SP0)
     method: POST
     uri: https://management.azure.com/subscriptions/00000000-0000-0000-0000-000000000000/resourcegroups/cli_test_deployment000001/providers/Microsoft.Resources/deployments/mock-deployment/validate?api-version=2020-10-01
   response:
     body:
-      string: '{"id":"/subscriptions/00000000-0000-0000-0000-000000000000/resourceGroups/cli_test_deployment000001/providers/Microsoft.Resources/deployments/deployment_dry_run","name":"deployment_dry_run","type":"Microsoft.Resources/deployments","properties":{"templateHash":"16281834986780566039","parameters":{"name":{"type":"String","value":"test-lb"},"location":{"type":"String","value":"westus"},"subnetId":{"type":"String","value":"/subscriptions/00000000-0000-0000-0000-000000000000/resourceGroups/cli_test_deployment000001/providers/Microsoft.Network/virtualNetworks/vnet1/subnets/subnet1"},"privateIPAllocationMethod":{"type":"String","value":"Dynamic"},"backendAddressPools":{"type":"Array","value":[{"name":"bepool1"},{"name":"bepool2"}]},"tags":{"type":"Object","value":{"key":"super=value"}}},"mode":"Incremental","provisioningState":"Succeeded","timestamp":"2021-03-22T06:31:56.7965833Z","duration":"PT0S","correlationId":"acfb92fd-620e-45a7-950a-4b16b08ff88c","providers":[{"namespace":"Microsoft.Network","resourceTypes":[{"resourceType":"loadBalancers","locations":["westus"]}]}],"dependencies":[],"validatedResources":[{"id":"/subscriptions/00000000-0000-0000-0000-000000000000/resourceGroups/cli_test_deployment000001/providers/Microsoft.Network/loadBalancers/test-lb"}]}}'
+      string: '{"id":"/subscriptions/00000000-0000-0000-0000-000000000000/resourceGroups/cli_test_deployment000001/providers/Microsoft.Resources/deployments/deployment_dry_run","name":"deployment_dry_run","type":"Microsoft.Resources/deployments","properties":{"templateHash":"16281834986780566039","parameters":{"name":{"type":"String","value":"test-lb"},"location":{"type":"String","value":"westus"},"subnetId":{"type":"String","value":"/subscriptions/00000000-0000-0000-0000-000000000000/resourceGroups/cli_test_deployment000001/providers/Microsoft.Network/virtualNetworks/vnet1/subnets/subnet1"},"privateIPAllocationMethod":{"type":"String","value":"Dynamic"},"backendAddressPools":{"type":"Array","value":[{"name":"bepool1"},{"name":"bepool2"}]},"tags":{"type":"Object","value":{"key":"super=value"}}},"mode":"Incremental","provisioningState":"Succeeded","timestamp":"2021-04-16T02:07:18.0924351Z","duration":"PT0S","correlationId":"2bdffdfa-9779-4210-8d2a-8cd7f5c0f63d","providers":[{"namespace":"Microsoft.Network","resourceTypes":[{"resourceType":"loadBalancers","locations":["westus"]}]}],"dependencies":[],"validatedResources":[{"id":"/subscriptions/00000000-0000-0000-0000-000000000000/resourceGroups/cli_test_deployment000001/providers/Microsoft.Network/loadBalancers/test-lb"}]}}'
     headers:
       cache-control:
       - no-cache
@@ -294,7 +280,7 @@
       content-type:
       - application/json; charset=utf-8
       date:
-      - Mon, 22 Mar 2021 06:31:56 GMT
+      - Fri, 16 Apr 2021 02:07:17 GMT
       expires:
       - '-1'
       pragma:
@@ -308,7 +294,7 @@
       x-content-type-options:
       - nosniff
       x-ms-ratelimit-remaining-subscription-writes:
-      - '1197'
+      - '1194'
     status:
       code: 200
       message: OK
@@ -347,11 +333,11 @@
       content-type:
       - text/plain; charset=utf-8
       date:
-      - Mon, 22 Mar 2021 06:31:57 GMT
+      - Fri, 16 Apr 2021 02:07:19 GMT
       etag:
       - '"1c23f331a1fb7e4cfba7c70e002f81f4096234811e9470479a537be84a009123"'
       expires:
-      - Mon, 22 Mar 2021 06:36:57 GMT
+      - Fri, 16 Apr 2021 02:12:19 GMT
       source-age:
       - '0'
       strict-transport-security:
@@ -367,15 +353,15 @@
       x-content-type-options:
       - nosniff
       x-fastly-request-id:
-      - 683b0f6082f00cad3cb886243130d13776f2c546
+      - a6c3bf473f073a24362c22e14b797cf3bfe2039b
       x-frame-options:
       - deny
       x-github-request-id:
-      - F398:102D:69E495:8AA805:605839DD
+      - 4DA0:8445:C1920:EB1A3:6078F156
       x-served-by:
-      - cache-sin18041-SIN
+      - cache-qpg1241-QPG
       x-timer:
-      - S1616394717.480783,VS0,VE336
+      - S1618538839.715821,VS0,VE330
       x-xss-protection:
       - 1; mode=block
     status:
@@ -415,19 +401,16 @@
       Content-Length:
       - '1751'
       Content-Type:
-      - application/json; charset=utf-8
+      - application/json
       ParameterSetName:
       - -g --template-file --parameters --parameters --parameters
       User-Agent:
-      - python/3.8.0 (Windows-10-10.0.19041-SP0) msrest/0.6.21 msrest_azure/0.6.3
-        azure-mgmt-resource/12.0.0 Azure-SDK-For-Python AZURECLI/2.21.0
-      accept-language:
-      - en-US
+      - AZURECLI/2.21.0 azsdk-python-azure-mgmt-resource/16.0.0 Python/3.8.0 (Windows-10-10.0.19041-SP0)
     method: POST
     uri: https://management.azure.com/subscriptions/00000000-0000-0000-0000-000000000000/resourcegroups/cli_test_deployment000001/providers/Microsoft.Resources/deployments/mock-deployment/validate?api-version=2020-10-01
   response:
     body:
-      string: '{"id":"/subscriptions/00000000-0000-0000-0000-000000000000/resourceGroups/cli_test_deployment000001/providers/Microsoft.Resources/deployments/deployment_dry_run","name":"deployment_dry_run","type":"Microsoft.Resources/deployments","properties":{"templateHash":"16281834986780566039","parameters":{"name":{"type":"String","value":"test-lb"},"location":{"type":"String","value":"westus"},"subnetId":{"type":"String","value":"/subscriptions/00000000-0000-0000-0000-000000000000/resourceGroups/cli_test_deployment000001/providers/Microsoft.Network/virtualNetworks/vnet1/subnets/subnet1"},"privateIPAllocationMethod":{"type":"String","value":"Dynamic"},"backendAddressPools":{"type":"Array","value":[{"name":"bepool1"},{"name":"bepool2"}]},"tags":{"type":"Object","value":{"key":"super=value"}}},"mode":"Incremental","provisioningState":"Succeeded","timestamp":"2021-03-22T06:31:59.3101282Z","duration":"PT0S","correlationId":"4a85691a-e6c0-4fb3-880e-45e7590ae717","providers":[{"namespace":"Microsoft.Network","resourceTypes":[{"resourceType":"loadBalancers","locations":["westus"]}]}],"dependencies":[],"validatedResources":[{"id":"/subscriptions/00000000-0000-0000-0000-000000000000/resourceGroups/cli_test_deployment000001/providers/Microsoft.Network/loadBalancers/test-lb"}]}}'
+      string: '{"id":"/subscriptions/00000000-0000-0000-0000-000000000000/resourceGroups/cli_test_deployment000001/providers/Microsoft.Resources/deployments/deployment_dry_run","name":"deployment_dry_run","type":"Microsoft.Resources/deployments","properties":{"templateHash":"16281834986780566039","parameters":{"name":{"type":"String","value":"test-lb"},"location":{"type":"String","value":"westus"},"subnetId":{"type":"String","value":"/subscriptions/00000000-0000-0000-0000-000000000000/resourceGroups/cli_test_deployment000001/providers/Microsoft.Network/virtualNetworks/vnet1/subnets/subnet1"},"privateIPAllocationMethod":{"type":"String","value":"Dynamic"},"backendAddressPools":{"type":"Array","value":[{"name":"bepool1"},{"name":"bepool2"}]},"tags":{"type":"Object","value":{"key":"super=value"}}},"mode":"Incremental","provisioningState":"Succeeded","timestamp":"2021-04-16T02:07:21.2376086Z","duration":"PT0S","correlationId":"4d247d61-849f-400d-86a3-0367f46c9f26","providers":[{"namespace":"Microsoft.Network","resourceTypes":[{"resourceType":"loadBalancers","locations":["westus"]}]}],"dependencies":[],"validatedResources":[{"id":"/subscriptions/00000000-0000-0000-0000-000000000000/resourceGroups/cli_test_deployment000001/providers/Microsoft.Network/loadBalancers/test-lb"}]}}'
     headers:
       cache-control:
       - no-cache
@@ -436,7 +419,7 @@
       content-type:
       - application/json; charset=utf-8
       date:
-      - Mon, 22 Mar 2021 06:31:58 GMT
+      - Fri, 16 Apr 2021 02:07:20 GMT
       expires:
       - '-1'
       pragma:
@@ -450,7 +433,7 @@
       x-content-type-options:
       - nosniff
       x-ms-ratelimit-remaining-subscription-writes:
-      - '1199'
+      - '1197'
     status:
       code: 200
       message: OK
@@ -488,28 +471,25 @@
       Content-Length:
       - '1751'
       Content-Type:
-      - application/json; charset=utf-8
+      - application/json
       ParameterSetName:
       - -g -n --template-file --parameters --parameters --parameters
       User-Agent:
-      - python/3.8.0 (Windows-10-10.0.19041-SP0) msrest/0.6.21 msrest_azure/0.6.3
-        azure-mgmt-resource/12.0.0 Azure-SDK-For-Python AZURECLI/2.21.0
-      accept-language:
-      - en-US
+      - AZURECLI/2.21.0 azsdk-python-azure-mgmt-resource/16.0.0 Python/3.8.0 (Windows-10-10.0.19041-SP0)
     method: POST
     uri: https://management.azure.com/subscriptions/00000000-0000-0000-0000-000000000000/resourcegroups/cli_test_deployment000001/providers/Microsoft.Resources/deployments/mock-deployment/validate?api-version=2020-10-01
   response:
     body:
-      string: '{"id":"/subscriptions/00000000-0000-0000-0000-000000000000/resourceGroups/cli_test_deployment000001/providers/Microsoft.Resources/deployments/azure-cli-deployment","name":"azure-cli-deployment","type":"Microsoft.Resources/deployments","properties":{"templateHash":"16281834986780566039","parameters":{"name":{"type":"String","value":"test-lb"},"location":{"type":"String","value":"westus"},"subnetId":{"type":"String","value":"/subscriptions/00000000-0000-0000-0000-000000000000/resourceGroups/cli_test_deployment000001/providers/Microsoft.Network/virtualNetworks/vnet1/subnets/subnet1"},"privateIPAllocationMethod":{"type":"String","value":"Dynamic"},"backendAddressPools":{"type":"Array","value":[{"name":"bepool1"},{"name":"bepool2"}]},"tags":{"type":"Object","value":{"key":"super=value"}}},"mode":"Incremental","provisioningState":"Succeeded","timestamp":"2021-03-22T06:32:02.0116749Z","duration":"PT0S","correlationId":"8a6fb75d-ee9b-47a6-bbff-12706bc8381d","providers":[{"namespace":"Microsoft.Network","resourceTypes":[{"resourceType":"loadBalancers","locations":["westus"]}]}],"dependencies":[],"validatedResources":[{"id":"/subscriptions/00000000-0000-0000-0000-000000000000/resourceGroups/cli_test_deployment000001/providers/Microsoft.Network/loadBalancers/test-lb"}]}}'
-    headers:
-      cache-control:
-      - no-cache
-      content-length:
-      - '1430'
-      content-type:
-      - application/json; charset=utf-8
-      date:
-      - Mon, 22 Mar 2021 06:32:02 GMT
+      string: '{"id":"/subscriptions/00000000-0000-0000-0000-000000000000/resourceGroups/cli_test_deployment000001/providers/Microsoft.Resources/deployments/azure-cli-deployment","name":"azure-cli-deployment","type":"Microsoft.Resources/deployments","properties":{"templateHash":"16281834986780566039","parameters":{"name":{"type":"String","value":"test-lb"},"location":{"type":"String","value":"westus"},"subnetId":{"type":"String","value":"/subscriptions/00000000-0000-0000-0000-000000000000/resourceGroups/cli_test_deployment000001/providers/Microsoft.Network/virtualNetworks/vnet1/subnets/subnet1"},"privateIPAllocationMethod":{"type":"String","value":"Dynamic"},"backendAddressPools":{"type":"Array","value":[{"name":"bepool1"},{"name":"bepool2"}]},"tags":{"type":"Object","value":{"key":"super=value"}}},"mode":"Incremental","provisioningState":"Succeeded","timestamp":"2021-04-16T02:07:23.458845Z","duration":"PT0S","correlationId":"d8cb4d8d-a29e-4b95-a692-42535b041b09","providers":[{"namespace":"Microsoft.Network","resourceTypes":[{"resourceType":"loadBalancers","locations":["westus"]}]}],"dependencies":[],"validatedResources":[{"id":"/subscriptions/00000000-0000-0000-0000-000000000000/resourceGroups/cli_test_deployment000001/providers/Microsoft.Network/loadBalancers/test-lb"}]}}'
+    headers:
+      cache-control:
+      - no-cache
+      content-length:
+      - '1429'
+      content-type:
+      - application/json; charset=utf-8
+      date:
+      - Fri, 16 Apr 2021 02:07:23 GMT
       expires:
       - '-1'
       pragma:
@@ -561,30 +541,27 @@
       Content-Length:
       - '1751'
       Content-Type:
-      - application/json; charset=utf-8
+      - application/json
       ParameterSetName:
       - -g -n --template-file --parameters --parameters --parameters
       User-Agent:
-      - python/3.8.0 (Windows-10-10.0.19041-SP0) msrest/0.6.21 msrest_azure/0.6.3
-        azure-mgmt-resource/12.0.0 Azure-SDK-For-Python AZURECLI/2.21.0
-      accept-language:
-      - en-US
+      - AZURECLI/2.21.0 azsdk-python-azure-mgmt-resource/16.0.0 Python/3.8.0 (Windows-10-10.0.19041-SP0)
     method: PUT
     uri: https://management.azure.com/subscriptions/00000000-0000-0000-0000-000000000000/resourcegroups/cli_test_deployment000001/providers/Microsoft.Resources/deployments/mock-deployment?api-version=2020-10-01
   response:
     body:
-      string: '{"id":"/subscriptions/00000000-0000-0000-0000-000000000000/resourceGroups/cli_test_deployment000001/providers/Microsoft.Resources/deployments/azure-cli-deployment","name":"azure-cli-deployment","type":"Microsoft.Resources/deployments","properties":{"templateHash":"16281834986780566039","parameters":{"name":{"type":"String","value":"test-lb"},"location":{"type":"String","value":"westus"},"subnetId":{"type":"String","value":"/subscriptions/00000000-0000-0000-0000-000000000000/resourceGroups/cli_test_deployment000001/providers/Microsoft.Network/virtualNetworks/vnet1/subnets/subnet1"},"privateIPAllocationMethod":{"type":"String","value":"Dynamic"},"backendAddressPools":{"type":"Array","value":[{"name":"bepool1"},{"name":"bepool2"}]},"tags":{"type":"Object","value":{"key":"super=value"}}},"mode":"Incremental","provisioningState":"Accepted","timestamp":"2021-03-22T06:32:05.8869223Z","duration":"PT2.2207S","correlationId":"8ada4abd-f065-4453-aa4f-692069547804","providers":[{"namespace":"Microsoft.Network","resourceTypes":[{"resourceType":"loadBalancers","locations":["westus"]}]}],"dependencies":[]}}'
+      string: '{"id":"/subscriptions/00000000-0000-0000-0000-000000000000/resourceGroups/cli_test_deployment000001/providers/Microsoft.Resources/deployments/azure-cli-deployment","name":"azure-cli-deployment","type":"Microsoft.Resources/deployments","properties":{"templateHash":"16281834986780566039","parameters":{"name":{"type":"String","value":"test-lb"},"location":{"type":"String","value":"westus"},"subnetId":{"type":"String","value":"/subscriptions/00000000-0000-0000-0000-000000000000/resourceGroups/cli_test_deployment000001/providers/Microsoft.Network/virtualNetworks/vnet1/subnets/subnet1"},"privateIPAllocationMethod":{"type":"String","value":"Dynamic"},"backendAddressPools":{"type":"Array","value":[{"name":"bepool1"},{"name":"bepool2"}]},"tags":{"type":"Object","value":{"key":"super=value"}}},"mode":"Incremental","provisioningState":"Accepted","timestamp":"2021-04-16T02:07:27.0471917Z","duration":"PT2.1281015S","correlationId":"d996cae1-16ee-4590-bfe5-18ec29ea5c8b","providers":[{"namespace":"Microsoft.Network","resourceTypes":[{"resourceType":"loadBalancers","locations":["westus"]}]}],"dependencies":[]}}'
     headers:
       azure-asyncoperation:
-      - https://management.azure.com/subscriptions/00000000-0000-0000-0000-000000000000/resourcegroups/cli_test_deployment000001/providers/Microsoft.Resources/deployments/azure-cli-deployment/operationStatuses/08585852121618114049?api-version=2020-10-01
-      cache-control:
-      - no-cache
-      content-length:
-      - '1209'
-      content-type:
-      - application/json; charset=utf-8
-      date:
-      - Mon, 22 Mar 2021 06:32:06 GMT
+      - https://management.azure.com/subscriptions/00000000-0000-0000-0000-000000000000/resourcegroups/cli_test_deployment000001/providers/Microsoft.Resources/deployments/azure-cli-deployment/operationStatuses/08585830680405585260?api-version=2020-10-01
+      cache-control:
+      - no-cache
+      content-length:
+      - '1212'
+      content-type:
+      - application/json; charset=utf-8
+      date:
+      - Fri, 16 Apr 2021 02:07:27 GMT
       expires:
       - '-1'
       pragma:
@@ -594,7 +571,7 @@
       x-content-type-options:
       - nosniff
       x-ms-ratelimit-remaining-subscription-writes:
-      - '1199'
+      - '1189'
     status:
       code: 201
       message: Created
@@ -602,7 +579,7 @@
     body: null
     headers:
       Accept:
-      - application/json
+      - '*/*'
       Accept-Encoding:
       - gzip, deflate
       CommandName:
@@ -612,10 +589,9 @@
       ParameterSetName:
       - -g -n --template-file --parameters --parameters --parameters
       User-Agent:
-      - python/3.8.0 (Windows-10-10.0.19041-SP0) msrest/0.6.21 msrest_azure/0.6.3
-        azure-mgmt-resource/12.0.0 Azure-SDK-For-Python AZURECLI/2.21.0
+      - AZURECLI/2.21.0 azsdk-python-azure-mgmt-resource/16.0.0 Python/3.8.0 (Windows-10-10.0.19041-SP0)
     method: GET
-    uri: https://management.azure.com/subscriptions/00000000-0000-0000-0000-000000000000/resourcegroups/cli_test_deployment000001/providers/Microsoft.Resources/deployments/mock-deployment/operationStatuses/08585852121618114049?api-version=2020-10-01
+    uri: https://management.azure.com/subscriptions/00000000-0000-0000-0000-000000000000/resourcegroups/cli_test_deployment000001/providers/Microsoft.Resources/deployments/mock-deployment/operationStatuses/08585830680405585260?api-version=2020-10-01
   response:
     body:
       string: '{"status":"Succeeded"}'
@@ -627,25 +603,25 @@
       content-type:
       - application/json; charset=utf-8
       date:
-      - Mon, 22 Mar 2021 06:32:37 GMT
-      expires:
-      - '-1'
-      pragma:
-      - no-cache
-      strict-transport-security:
-      - max-age=31536000; includeSubDomains
-      vary:
-      - Accept-Encoding
-      x-content-type-options:
-      - nosniff
-    status:
-      code: 200
-      message: OK
-- request:
-    body: null
-    headers:
-      Accept:
-      - application/json
+      - Fri, 16 Apr 2021 02:07:58 GMT
+      expires:
+      - '-1'
+      pragma:
+      - no-cache
+      strict-transport-security:
+      - max-age=31536000; includeSubDomains
+      vary:
+      - Accept-Encoding
+      x-content-type-options:
+      - nosniff
+    status:
+      code: 200
+      message: OK
+- request:
+    body: null
+    headers:
+      Accept:
+      - '*/*'
       Accept-Encoding:
       - gzip, deflate
       CommandName:
@@ -655,13 +631,12 @@
       ParameterSetName:
       - -g -n --template-file --parameters --parameters --parameters
       User-Agent:
-      - python/3.8.0 (Windows-10-10.0.19041-SP0) msrest/0.6.21 msrest_azure/0.6.3
-        azure-mgmt-resource/12.0.0 Azure-SDK-For-Python AZURECLI/2.21.0
+      - AZURECLI/2.21.0 azsdk-python-azure-mgmt-resource/16.0.0 Python/3.8.0 (Windows-10-10.0.19041-SP0)
     method: GET
     uri: https://management.azure.com/subscriptions/00000000-0000-0000-0000-000000000000/resourcegroups/cli_test_deployment000001/providers/Microsoft.Resources/deployments/mock-deployment?api-version=2020-10-01
   response:
     body:
-      string: '{"id":"/subscriptions/00000000-0000-0000-0000-000000000000/resourceGroups/cli_test_deployment000001/providers/Microsoft.Resources/deployments/azure-cli-deployment","name":"azure-cli-deployment","type":"Microsoft.Resources/deployments","properties":{"templateHash":"16281834986780566039","parameters":{"name":{"type":"String","value":"test-lb"},"location":{"type":"String","value":"westus"},"subnetId":{"type":"String","value":"/subscriptions/00000000-0000-0000-0000-000000000000/resourceGroups/cli_test_deployment000001/providers/Microsoft.Network/virtualNetworks/vnet1/subnets/subnet1"},"privateIPAllocationMethod":{"type":"String","value":"Dynamic"},"backendAddressPools":{"type":"Array","value":[{"name":"bepool1"},{"name":"bepool2"}]},"tags":{"type":"Object","value":{"key":"super=value"}}},"mode":"Incremental","provisioningState":"Succeeded","timestamp":"2021-03-22T06:32:14.2533178Z","duration":"PT10.5870955S","correlationId":"8ada4abd-f065-4453-aa4f-692069547804","providers":[{"namespace":"Microsoft.Network","resourceTypes":[{"resourceType":"loadBalancers","locations":["westus"]}]}],"dependencies":[],"outputResources":[{"id":"/subscriptions/00000000-0000-0000-0000-000000000000/resourceGroups/cli_test_deployment000001/providers/Microsoft.Network/loadBalancers/test-lb"}]}}'
+      string: '{"id":"/subscriptions/00000000-0000-0000-0000-000000000000/resourceGroups/cli_test_deployment000001/providers/Microsoft.Resources/deployments/azure-cli-deployment","name":"azure-cli-deployment","type":"Microsoft.Resources/deployments","properties":{"templateHash":"16281834986780566039","parameters":{"name":{"type":"String","value":"test-lb"},"location":{"type":"String","value":"westus"},"subnetId":{"type":"String","value":"/subscriptions/00000000-0000-0000-0000-000000000000/resourceGroups/cli_test_deployment000001/providers/Microsoft.Network/virtualNetworks/vnet1/subnets/subnet1"},"privateIPAllocationMethod":{"type":"String","value":"Dynamic"},"backendAddressPools":{"type":"Array","value":[{"name":"bepool1"},{"name":"bepool2"}]},"tags":{"type":"Object","value":{"key":"super=value"}}},"mode":"Incremental","provisioningState":"Succeeded","timestamp":"2021-04-16T02:07:35.1025016Z","duration":"PT10.1834114S","correlationId":"d996cae1-16ee-4590-bfe5-18ec29ea5c8b","providers":[{"namespace":"Microsoft.Network","resourceTypes":[{"resourceType":"loadBalancers","locations":["westus"]}]}],"dependencies":[],"outputResources":[{"id":"/subscriptions/00000000-0000-0000-0000-000000000000/resourceGroups/cli_test_deployment000001/providers/Microsoft.Network/loadBalancers/test-lb"}]}}'
     headers:
       cache-control:
       - no-cache
@@ -670,7 +645,7 @@
       content-type:
       - application/json; charset=utf-8
       date:
-      - Mon, 22 Mar 2021 06:32:38 GMT
+      - Fri, 16 Apr 2021 02:07:59 GMT
       expires:
       - '-1'
       pragma:
@@ -704,13 +679,13 @@
   response:
     body:
       string: "{\r\n  \"name\": \"test-lb\",\r\n  \"id\": \"/subscriptions/00000000-0000-0000-0000-000000000000/resourceGroups/cli_test_deployment000001/providers/Microsoft.Network/loadBalancers/test-lb\",\r\n
-        \ \"etag\": \"W/\\\"a29f5c87-7cce-49d9-ac66-a4f685d2eac3\\\"\",\r\n  \"type\":
+        \ \"etag\": \"W/\\\"4ee5509a-39be-4c42-8c93-f4960a09cbe8\\\"\",\r\n  \"type\":
         \"Microsoft.Network/loadBalancers\",\r\n  \"location\": \"westus\",\r\n  \"tags\":
         {\r\n    \"key\": \"super=value\"\r\n  },\r\n  \"properties\": {\r\n    \"provisioningState\":
-        \"Succeeded\",\r\n    \"resourceGuid\": \"61988c63-8311-40d8-9dde-3765bfa7d926\",\r\n
+        \"Succeeded\",\r\n    \"resourceGuid\": \"d318ba54-aec5-4502-8e4c-c0f489634cb3\",\r\n
         \   \"frontendIPConfigurations\": [\r\n      {\r\n        \"name\": \"LoadBalancerFrontEnd\",\r\n
         \       \"id\": \"/subscriptions/00000000-0000-0000-0000-000000000000/resourceGroups/cli_test_deployment000001/providers/Microsoft.Network/loadBalancers/test-lb/frontendIPConfigurations/LoadBalancerFrontEnd\",\r\n
-        \       \"etag\": \"W/\\\"a29f5c87-7cce-49d9-ac66-a4f685d2eac3\\\"\",\r\n
+        \       \"etag\": \"W/\\\"4ee5509a-39be-4c42-8c93-f4960a09cbe8\\\"\",\r\n
         \       \"type\": \"Microsoft.Network/loadBalancers/frontendIPConfigurations\",\r\n
         \       \"properties\": {\r\n          \"provisioningState\": \"Succeeded\",\r\n
         \         \"privateIPAddress\": \"10.0.0.4\",\r\n          \"privateIPAllocationMethod\":
@@ -718,11 +693,11 @@
         \         },\r\n          \"privateIPAddressVersion\": \"IPv4\"\r\n        }\r\n
         \     }\r\n    ],\r\n    \"backendAddressPools\": [\r\n      {\r\n        \"name\":
         \"bepool1\",\r\n        \"id\": \"/subscriptions/00000000-0000-0000-0000-000000000000/resourceGroups/cli_test_deployment000001/providers/Microsoft.Network/loadBalancers/test-lb/backendAddressPools/bepool1\",\r\n
-        \       \"etag\": \"W/\\\"a29f5c87-7cce-49d9-ac66-a4f685d2eac3\\\"\",\r\n
+        \       \"etag\": \"W/\\\"4ee5509a-39be-4c42-8c93-f4960a09cbe8\\\"\",\r\n
         \       \"properties\": {\r\n          \"provisioningState\": \"Succeeded\"\r\n
         \       },\r\n        \"type\": \"Microsoft.Network/loadBalancers/backendAddressPools\"\r\n
         \     },\r\n      {\r\n        \"name\": \"bepool2\",\r\n        \"id\": \"/subscriptions/00000000-0000-0000-0000-000000000000/resourceGroups/cli_test_deployment000001/providers/Microsoft.Network/loadBalancers/test-lb/backendAddressPools/bepool2\",\r\n
-        \       \"etag\": \"W/\\\"a29f5c87-7cce-49d9-ac66-a4f685d2eac3\\\"\",\r\n
+        \       \"etag\": \"W/\\\"4ee5509a-39be-4c42-8c93-f4960a09cbe8\\\"\",\r\n
         \       \"properties\": {\r\n          \"provisioningState\": \"Succeeded\"\r\n
         \       },\r\n        \"type\": \"Microsoft.Network/loadBalancers/backendAddressPools\"\r\n
         \     }\r\n    ],\r\n    \"loadBalancingRules\": [],\r\n    \"probes\": [],\r\n
@@ -736,9 +711,9 @@
       content-type:
       - application/json; charset=utf-8
       date:
-      - Mon, 22 Mar 2021 06:32:39 GMT
+      - Fri, 16 Apr 2021 02:07:59 GMT
       etag:
-      - W/"a29f5c87-7cce-49d9-ac66-a4f685d2eac3"
+      - W/"4ee5509a-39be-4c42-8c93-f4960a09cbe8"
       expires:
       - '-1'
       pragma:
@@ -755,7 +730,7 @@
       x-content-type-options:
       - nosniff
       x-ms-arm-service-request-id:
-      - 7383c7c5-2b79-44a0-8fa3-6757f95e47d5
+      - 717af306-76a1-4b42-9231-6d3d9b436d0a
     status:
       code: 200
       message: OK
@@ -773,15 +748,12 @@
       ParameterSetName:
       - -g
       User-Agent:
-      - python/3.8.0 (Windows-10-10.0.19041-SP0) msrest/0.6.21 msrest_azure/0.6.3
-        azure-mgmt-resource/12.0.0 Azure-SDK-For-Python AZURECLI/2.21.0
-      accept-language:
-      - en-US
+      - AZURECLI/2.21.0 azsdk-python-azure-mgmt-resource/16.0.0 Python/3.8.0 (Windows-10-10.0.19041-SP0)
     method: GET
     uri: https://management.azure.com/subscriptions/00000000-0000-0000-0000-000000000000/resourcegroups/cli_test_deployment000001/providers/Microsoft.Resources/deployments/?api-version=2020-10-01
   response:
     body:
-      string: '{"value":[{"id":"/subscriptions/00000000-0000-0000-0000-000000000000/resourceGroups/cli_test_deployment000001/providers/Microsoft.Resources/deployments/azure-cli-deployment","name":"azure-cli-deployment","type":"Microsoft.Resources/deployments","properties":{"templateHash":"16281834986780566039","parameters":{"name":{"type":"String","value":"test-lb"},"location":{"type":"String","value":"westus"},"subnetId":{"type":"String","value":"/subscriptions/00000000-0000-0000-0000-000000000000/resourceGroups/cli_test_deployment000001/providers/Microsoft.Network/virtualNetworks/vnet1/subnets/subnet1"},"privateIPAllocationMethod":{"type":"String","value":"Dynamic"},"backendAddressPools":{"type":"Array","value":[{"name":"bepool1"},{"name":"bepool2"}]},"tags":{"type":"Object","value":{"key":"super=value"}}},"mode":"Incremental","provisioningState":"Succeeded","timestamp":"2021-03-22T06:32:14.2533178Z","duration":"PT10.5870955S","correlationId":"8ada4abd-f065-4453-aa4f-692069547804","providers":[{"namespace":"Microsoft.Network","resourceTypes":[{"resourceType":"loadBalancers","locations":["westus"]}]}],"dependencies":[],"outputResources":[{"id":"/subscriptions/00000000-0000-0000-0000-000000000000/resourceGroups/cli_test_deployment000001/providers/Microsoft.Network/loadBalancers/test-lb"}]}}]}'
+      string: '{"value":[{"id":"/subscriptions/00000000-0000-0000-0000-000000000000/resourceGroups/cli_test_deployment000001/providers/Microsoft.Resources/deployments/azure-cli-deployment","name":"azure-cli-deployment","type":"Microsoft.Resources/deployments","properties":{"templateHash":"16281834986780566039","parameters":{"name":{"type":"String","value":"test-lb"},"location":{"type":"String","value":"westus"},"subnetId":{"type":"String","value":"/subscriptions/00000000-0000-0000-0000-000000000000/resourceGroups/cli_test_deployment000001/providers/Microsoft.Network/virtualNetworks/vnet1/subnets/subnet1"},"privateIPAllocationMethod":{"type":"String","value":"Dynamic"},"backendAddressPools":{"type":"Array","value":[{"name":"bepool1"},{"name":"bepool2"}]},"tags":{"type":"Object","value":{"key":"super=value"}}},"mode":"Incremental","provisioningState":"Succeeded","timestamp":"2021-04-16T02:07:35.1025016Z","duration":"PT10.1834114S","correlationId":"d996cae1-16ee-4590-bfe5-18ec29ea5c8b","providers":[{"namespace":"Microsoft.Network","resourceTypes":[{"resourceType":"loadBalancers","locations":["westus"]}]}],"dependencies":[],"outputResources":[{"id":"/subscriptions/00000000-0000-0000-0000-000000000000/resourceGroups/cli_test_deployment000001/providers/Microsoft.Network/loadBalancers/test-lb"}]}}]}'
     headers:
       cache-control:
       - no-cache
@@ -790,7 +762,7 @@
       content-type:
       - application/json; charset=utf-8
       date:
-      - Mon, 22 Mar 2021 06:32:40 GMT
+      - Fri, 16 Apr 2021 02:08:01 GMT
       expires:
       - '-1'
       pragma:
@@ -818,15 +790,12 @@
       ParameterSetName:
       - -g --filter
       User-Agent:
-      - python/3.8.0 (Windows-10-10.0.19041-SP0) msrest/0.6.21 msrest_azure/0.6.3
-        azure-mgmt-resource/12.0.0 Azure-SDK-For-Python AZURECLI/2.21.0
-      accept-language:
-      - en-US
+      - AZURECLI/2.21.0 azsdk-python-azure-mgmt-resource/16.0.0 Python/3.8.0 (Windows-10-10.0.19041-SP0)
     method: GET
     uri: https://management.azure.com/subscriptions/00000000-0000-0000-0000-000000000000/resourcegroups/cli_test_deployment000001/providers/Microsoft.Resources/deployments/?$filter=provisioningState%20eq%20%27Succeeded%27&api-version=2020-10-01
   response:
     body:
-      string: '{"value":[{"id":"/subscriptions/00000000-0000-0000-0000-000000000000/resourceGroups/cli_test_deployment000001/providers/Microsoft.Resources/deployments/azure-cli-deployment","name":"azure-cli-deployment","type":"Microsoft.Resources/deployments","properties":{"templateHash":"16281834986780566039","parameters":{"name":{"type":"String","value":"test-lb"},"location":{"type":"String","value":"westus"},"subnetId":{"type":"String","value":"/subscriptions/00000000-0000-0000-0000-000000000000/resourceGroups/cli_test_deployment000001/providers/Microsoft.Network/virtualNetworks/vnet1/subnets/subnet1"},"privateIPAllocationMethod":{"type":"String","value":"Dynamic"},"backendAddressPools":{"type":"Array","value":[{"name":"bepool1"},{"name":"bepool2"}]},"tags":{"type":"Object","value":{"key":"super=value"}}},"mode":"Incremental","provisioningState":"Succeeded","timestamp":"2021-03-22T06:32:14.2533178Z","duration":"PT10.5870955S","correlationId":"8ada4abd-f065-4453-aa4f-692069547804","providers":[{"namespace":"Microsoft.Network","resourceTypes":[{"resourceType":"loadBalancers","locations":["westus"]}]}],"dependencies":[],"outputResources":[{"id":"/subscriptions/00000000-0000-0000-0000-000000000000/resourceGroups/cli_test_deployment000001/providers/Microsoft.Network/loadBalancers/test-lb"}]}}]}'
+      string: '{"value":[{"id":"/subscriptions/00000000-0000-0000-0000-000000000000/resourceGroups/cli_test_deployment000001/providers/Microsoft.Resources/deployments/azure-cli-deployment","name":"azure-cli-deployment","type":"Microsoft.Resources/deployments","properties":{"templateHash":"16281834986780566039","parameters":{"name":{"type":"String","value":"test-lb"},"location":{"type":"String","value":"westus"},"subnetId":{"type":"String","value":"/subscriptions/00000000-0000-0000-0000-000000000000/resourceGroups/cli_test_deployment000001/providers/Microsoft.Network/virtualNetworks/vnet1/subnets/subnet1"},"privateIPAllocationMethod":{"type":"String","value":"Dynamic"},"backendAddressPools":{"type":"Array","value":[{"name":"bepool1"},{"name":"bepool2"}]},"tags":{"type":"Object","value":{"key":"super=value"}}},"mode":"Incremental","provisioningState":"Succeeded","timestamp":"2021-04-16T02:07:35.1025016Z","duration":"PT10.1834114S","correlationId":"d996cae1-16ee-4590-bfe5-18ec29ea5c8b","providers":[{"namespace":"Microsoft.Network","resourceTypes":[{"resourceType":"loadBalancers","locations":["westus"]}]}],"dependencies":[],"outputResources":[{"id":"/subscriptions/00000000-0000-0000-0000-000000000000/resourceGroups/cli_test_deployment000001/providers/Microsoft.Network/loadBalancers/test-lb"}]}}]}'
     headers:
       cache-control:
       - no-cache
@@ -835,7 +804,7 @@
       content-type:
       - application/json; charset=utf-8
       date:
-      - Mon, 22 Mar 2021 06:32:41 GMT
+      - Fri, 16 Apr 2021 02:08:02 GMT
       expires:
       - '-1'
       pragma:
@@ -863,15 +832,12 @@
       ParameterSetName:
       - -g -n
       User-Agent:
-      - python/3.8.0 (Windows-10-10.0.19041-SP0) msrest/0.6.21 msrest_azure/0.6.3
-        azure-mgmt-resource/12.0.0 Azure-SDK-For-Python AZURECLI/2.21.0
-      accept-language:
-      - en-US
+      - AZURECLI/2.21.0 azsdk-python-azure-mgmt-resource/16.0.0 Python/3.8.0 (Windows-10-10.0.19041-SP0)
     method: GET
     uri: https://management.azure.com/subscriptions/00000000-0000-0000-0000-000000000000/resourcegroups/cli_test_deployment000001/providers/Microsoft.Resources/deployments/mock-deployment?api-version=2020-10-01
   response:
     body:
-      string: '{"id":"/subscriptions/00000000-0000-0000-0000-000000000000/resourceGroups/cli_test_deployment000001/providers/Microsoft.Resources/deployments/azure-cli-deployment","name":"azure-cli-deployment","type":"Microsoft.Resources/deployments","properties":{"templateHash":"16281834986780566039","parameters":{"name":{"type":"String","value":"test-lb"},"location":{"type":"String","value":"westus"},"subnetId":{"type":"String","value":"/subscriptions/00000000-0000-0000-0000-000000000000/resourceGroups/cli_test_deployment000001/providers/Microsoft.Network/virtualNetworks/vnet1/subnets/subnet1"},"privateIPAllocationMethod":{"type":"String","value":"Dynamic"},"backendAddressPools":{"type":"Array","value":[{"name":"bepool1"},{"name":"bepool2"}]},"tags":{"type":"Object","value":{"key":"super=value"}}},"mode":"Incremental","provisioningState":"Succeeded","timestamp":"2021-03-22T06:32:14.2533178Z","duration":"PT10.5870955S","correlationId":"8ada4abd-f065-4453-aa4f-692069547804","providers":[{"namespace":"Microsoft.Network","resourceTypes":[{"resourceType":"loadBalancers","locations":["westus"]}]}],"dependencies":[],"outputResources":[{"id":"/subscriptions/00000000-0000-0000-0000-000000000000/resourceGroups/cli_test_deployment000001/providers/Microsoft.Network/loadBalancers/test-lb"}]}}'
+      string: '{"id":"/subscriptions/00000000-0000-0000-0000-000000000000/resourceGroups/cli_test_deployment000001/providers/Microsoft.Resources/deployments/azure-cli-deployment","name":"azure-cli-deployment","type":"Microsoft.Resources/deployments","properties":{"templateHash":"16281834986780566039","parameters":{"name":{"type":"String","value":"test-lb"},"location":{"type":"String","value":"westus"},"subnetId":{"type":"String","value":"/subscriptions/00000000-0000-0000-0000-000000000000/resourceGroups/cli_test_deployment000001/providers/Microsoft.Network/virtualNetworks/vnet1/subnets/subnet1"},"privateIPAllocationMethod":{"type":"String","value":"Dynamic"},"backendAddressPools":{"type":"Array","value":[{"name":"bepool1"},{"name":"bepool2"}]},"tags":{"type":"Object","value":{"key":"super=value"}}},"mode":"Incremental","provisioningState":"Succeeded","timestamp":"2021-04-16T02:07:35.1025016Z","duration":"PT10.1834114S","correlationId":"d996cae1-16ee-4590-bfe5-18ec29ea5c8b","providers":[{"namespace":"Microsoft.Network","resourceTypes":[{"resourceType":"loadBalancers","locations":["westus"]}]}],"dependencies":[],"outputResources":[{"id":"/subscriptions/00000000-0000-0000-0000-000000000000/resourceGroups/cli_test_deployment000001/providers/Microsoft.Network/loadBalancers/test-lb"}]}}'
     headers:
       cache-control:
       - no-cache
@@ -880,7 +846,7 @@
       content-type:
       - application/json; charset=utf-8
       date:
-      - Mon, 22 Mar 2021 06:32:42 GMT
+      - Fri, 16 Apr 2021 02:08:03 GMT
       expires:
       - '-1'
       pragma:
@@ -908,15 +874,12 @@
       ParameterSetName:
       - -g -n
       User-Agent:
-      - python/3.8.0 (Windows-10-10.0.19041-SP0) msrest/0.6.21 msrest_azure/0.6.3
-        azure-mgmt-resource/12.0.0 Azure-SDK-For-Python AZURECLI/2.21.0
-      accept-language:
-      - en-US
+      - AZURECLI/2.21.0 azsdk-python-azure-mgmt-resource/16.0.0 Python/3.8.0 (Windows-10-10.0.19041-SP0)
     method: GET
     uri: https://management.azure.com/subscriptions/00000000-0000-0000-0000-000000000000/resourcegroups/cli_test_deployment000001/deployments/mock-deployment/operations?api-version=2020-10-01
   response:
     body:
-      string: '{"value":[{"id":"/subscriptions/00000000-0000-0000-0000-000000000000/resourceGroups/cli_test_deployment000001/providers/Microsoft.Resources/deployments/azure-cli-deployment/operations/FDA7016562A76296","operationId":"FDA7016562A76296","properties":{"provisioningOperation":"Create","provisioningState":"Succeeded","timestamp":"2021-03-22T06:32:14.1575923Z","duration":"PT6.6147212S","trackingId":"9b8d6085-1cc9-4d5f-b971-00df4ad492e6","serviceRequestId":"71b8a8b9-68ff-4007-ac53-5b8df1e326e9","statusCode":"Created","targetResource":{"id":"/subscriptions/00000000-0000-0000-0000-000000000000/resourceGroups/cli_test_deployment000001/providers/Microsoft.Network/loadBalancers/test-lb","resourceType":"Microsoft.Network/loadBalancers","resourceName":"test-lb"}}},{"id":"/subscriptions/00000000-0000-0000-0000-000000000000/resourceGroups/cli_test_deployment000001/providers/Microsoft.Resources/deployments/azure-cli-deployment/operations/08585852121618114049","operationId":"08585852121618114049","properties":{"provisioningOperation":"EvaluateDeploymentOutput","provisioningState":"Succeeded","timestamp":"2021-03-22T06:32:14.2284516Z","duration":"PT6.6855805S","trackingId":"b9afb806-edd3-46f2-b10b-13e1dae79f24","statusCode":"OK"}}]}'
+      string: '{"value":[{"id":"/subscriptions/00000000-0000-0000-0000-000000000000/resourceGroups/cli_test_deployment000001/providers/Microsoft.Resources/deployments/azure-cli-deployment/operations/49B5AF1F8BBAC907","operationId":"49B5AF1F8BBAC907","properties":{"provisioningOperation":"Create","provisioningState":"Succeeded","timestamp":"2021-04-16T02:07:34.9906956Z","duration":"PT6.3250958S","trackingId":"8375e9b1-e301-4dce-b132-5aa223672ee1","serviceRequestId":"d223c16b-e28c-4168-ac7c-9cca519ce1a1","statusCode":"Created","targetResource":{"id":"/subscriptions/00000000-0000-0000-0000-000000000000/resourceGroups/cli_test_deployment000001/providers/Microsoft.Network/loadBalancers/test-lb","resourceType":"Microsoft.Network/loadBalancers","resourceName":"test-lb"}}},{"id":"/subscriptions/00000000-0000-0000-0000-000000000000/resourceGroups/cli_test_deployment000001/providers/Microsoft.Resources/deployments/azure-cli-deployment/operations/08585830680405585260","operationId":"08585830680405585260","properties":{"provisioningOperation":"EvaluateDeploymentOutput","provisioningState":"Succeeded","timestamp":"2021-04-16T02:07:35.0772164Z","duration":"PT6.4116166S","trackingId":"14d7031a-6fb4-4c82-83d6-d3698c95a359","statusCode":"OK"}}]}'
     headers:
       cache-control:
       - no-cache
@@ -925,7 +888,7 @@
       content-type:
       - application/json; charset=utf-8
       date:
-      - Mon, 22 Mar 2021 06:32:44 GMT
+      - Fri, 16 Apr 2021 02:08:04 GMT
       expires:
       - '-1'
       pragma:
@@ -973,28 +936,25 @@
       Content-Length:
       - '1751'
       Content-Type:
-      - application/json; charset=utf-8
+      - application/json
       ParameterSetName:
       - -g -n --template-file --parameters --parameters --parameters --no-wait
       User-Agent:
-      - python/3.8.0 (Windows-10-10.0.19041-SP0) msrest/0.6.21 msrest_azure/0.6.3
-        azure-mgmt-resource/12.0.0 Azure-SDK-For-Python AZURECLI/2.21.0
-      accept-language:
-      - en-US
+      - AZURECLI/2.21.0 azsdk-python-azure-mgmt-resource/16.0.0 Python/3.8.0 (Windows-10-10.0.19041-SP0)
     method: POST
     uri: https://management.azure.com/subscriptions/00000000-0000-0000-0000-000000000000/resourcegroups/cli_test_deployment000001/providers/Microsoft.Resources/deployments/mock-deployment/validate?api-version=2020-10-01
   response:
     body:
-      string: '{"id":"/subscriptions/00000000-0000-0000-0000-000000000000/resourceGroups/cli_test_deployment000001/providers/Microsoft.Resources/deployments/azure-cli-resource-group-deployment2000002","name":"azure-cli-resource-group-deployment2000002","type":"Microsoft.Resources/deployments","properties":{"templateHash":"16281834986780566039","parameters":{"name":{"type":"String","value":"test-lb"},"location":{"type":"String","value":"westus"},"subnetId":{"type":"String","value":"/subscriptions/00000000-0000-0000-0000-000000000000/resourceGroups/cli_test_deployment000001/providers/Microsoft.Network/virtualNetworks/vnet1/subnets/subnet1"},"privateIPAllocationMethod":{"type":"String","value":"Dynamic"},"backendAddressPools":{"type":"Array","value":[{"name":"bepool1"},{"name":"bepool2"}]},"tags":{"type":"Object","value":{"key":"super=value"}}},"mode":"Incremental","provisioningState":"Succeeded","timestamp":"2021-03-22T06:32:47.026869Z","duration":"PT0S","correlationId":"fa78d550-e3f1-43e6-b698-684955e0aae6","providers":[{"namespace":"Microsoft.Network","resourceTypes":[{"resourceType":"loadBalancers","locations":["westus"]}]}],"dependencies":[],"validatedResources":[{"id":"/subscriptions/00000000-0000-0000-0000-000000000000/resourceGroups/cli_test_deployment000001/providers/Microsoft.Network/loadBalancers/test-lb"}]}}'
-    headers:
-      cache-control:
-      - no-cache
-      content-length:
-      - '1509'
-      content-type:
-      - application/json; charset=utf-8
-      date:
-      - Mon, 22 Mar 2021 06:32:47 GMT
+      string: '{"id":"/subscriptions/00000000-0000-0000-0000-000000000000/resourceGroups/cli_test_deployment000001/providers/Microsoft.Resources/deployments/azure-cli-resource-group-deployment2000002","name":"azure-cli-resource-group-deployment2000002","type":"Microsoft.Resources/deployments","properties":{"templateHash":"16281834986780566039","parameters":{"name":{"type":"String","value":"test-lb"},"location":{"type":"String","value":"westus"},"subnetId":{"type":"String","value":"/subscriptions/00000000-0000-0000-0000-000000000000/resourceGroups/cli_test_deployment000001/providers/Microsoft.Network/virtualNetworks/vnet1/subnets/subnet1"},"privateIPAllocationMethod":{"type":"String","value":"Dynamic"},"backendAddressPools":{"type":"Array","value":[{"name":"bepool1"},{"name":"bepool2"}]},"tags":{"type":"Object","value":{"key":"super=value"}}},"mode":"Incremental","provisioningState":"Succeeded","timestamp":"2021-04-16T02:08:07.2433855Z","duration":"PT0S","correlationId":"0a434209-8206-4d44-99d3-cfee5f14f27d","providers":[{"namespace":"Microsoft.Network","resourceTypes":[{"resourceType":"loadBalancers","locations":["westus"]}]}],"dependencies":[],"validatedResources":[{"id":"/subscriptions/00000000-0000-0000-0000-000000000000/resourceGroups/cli_test_deployment000001/providers/Microsoft.Network/loadBalancers/test-lb"}]}}'
+    headers:
+      cache-control:
+      - no-cache
+      content-length:
+      - '1510'
+      content-type:
+      - application/json; charset=utf-8
+      date:
+      - Fri, 16 Apr 2021 02:08:07 GMT
       expires:
       - '-1'
       pragma:
@@ -1046,22 +1006,19 @@
       Content-Length:
       - '1751'
       Content-Type:
-      - application/json; charset=utf-8
+      - application/json
       ParameterSetName:
       - -g -n --template-file --parameters --parameters --parameters --no-wait
       User-Agent:
-      - python/3.8.0 (Windows-10-10.0.19041-SP0) msrest/0.6.21 msrest_azure/0.6.3
-        azure-mgmt-resource/12.0.0 Azure-SDK-For-Python AZURECLI/2.21.0
-      accept-language:
-      - en-US
+      - AZURECLI/2.21.0 azsdk-python-azure-mgmt-resource/16.0.0 Python/3.8.0 (Windows-10-10.0.19041-SP0)
     method: PUT
     uri: https://management.azure.com/subscriptions/00000000-0000-0000-0000-000000000000/resourcegroups/cli_test_deployment000001/providers/Microsoft.Resources/deployments/mock-deployment?api-version=2020-10-01
   response:
     body:
-      string: '{"id":"/subscriptions/00000000-0000-0000-0000-000000000000/resourceGroups/cli_test_deployment000001/providers/Microsoft.Resources/deployments/azure-cli-resource-group-deployment2000002","name":"azure-cli-resource-group-deployment2000002","type":"Microsoft.Resources/deployments","properties":{"templateHash":"16281834986780566039","parameters":{"name":{"type":"String","value":"test-lb"},"location":{"type":"String","value":"westus"},"subnetId":{"type":"String","value":"/subscriptions/00000000-0000-0000-0000-000000000000/resourceGroups/cli_test_deployment000001/providers/Microsoft.Network/virtualNetworks/vnet1/subnets/subnet1"},"privateIPAllocationMethod":{"type":"String","value":"Dynamic"},"backendAddressPools":{"type":"Array","value":[{"name":"bepool1"},{"name":"bepool2"}]},"tags":{"type":"Object","value":{"key":"super=value"}}},"mode":"Incremental","provisioningState":"Accepted","timestamp":"2021-03-22T06:32:51.1217534Z","duration":"PT2.0116875S","correlationId":"4f5d4361-f8bf-475c-8f8e-3f78e55e1389","providers":[{"namespace":"Microsoft.Network","resourceTypes":[{"resourceType":"loadBalancers","locations":["westus"]}]}],"dependencies":[]}}'
+      string: '{"id":"/subscriptions/00000000-0000-0000-0000-000000000000/resourceGroups/cli_test_deployment000001/providers/Microsoft.Resources/deployments/azure-cli-resource-group-deployment2000002","name":"azure-cli-resource-group-deployment2000002","type":"Microsoft.Resources/deployments","properties":{"templateHash":"16281834986780566039","parameters":{"name":{"type":"String","value":"test-lb"},"location":{"type":"String","value":"westus"},"subnetId":{"type":"String","value":"/subscriptions/00000000-0000-0000-0000-000000000000/resourceGroups/cli_test_deployment000001/providers/Microsoft.Network/virtualNetworks/vnet1/subnets/subnet1"},"privateIPAllocationMethod":{"type":"String","value":"Dynamic"},"backendAddressPools":{"type":"Array","value":[{"name":"bepool1"},{"name":"bepool2"}]},"tags":{"type":"Object","value":{"key":"super=value"}}},"mode":"Incremental","provisioningState":"Accepted","timestamp":"2021-04-16T02:08:10.3091254Z","duration":"PT2.0925462S","correlationId":"5157f44a-e57e-462f-a284-b9586ff7028a","providers":[{"namespace":"Microsoft.Network","resourceTypes":[{"resourceType":"loadBalancers","locations":["westus"]}]}],"dependencies":[]}}'
     headers:
       azure-asyncoperation:
-      - https://management.azure.com/subscriptions/00000000-0000-0000-0000-000000000000/resourcegroups/cli_test_deployment000001/providers/Microsoft.Resources/deployments/azure-cli-resource-group-deployment2000002/operationStatuses/08585852121163675536?api-version=2020-10-01
+      - https://management.azure.com/subscriptions/00000000-0000-0000-0000-000000000000/resourcegroups/cli_test_deployment000001/providers/Microsoft.Resources/deployments/azure-cli-resource-group-deployment2000002/operationStatuses/08585830679972610396?api-version=2020-10-01
       cache-control:
       - no-cache
       content-length:
@@ -1069,7 +1026,7 @@
       content-type:
       - application/json; charset=utf-8
       date:
-      - Mon, 22 Mar 2021 06:32:52 GMT
+      - Fri, 16 Apr 2021 02:08:11 GMT
       expires:
       - '-1'
       pragma:
@@ -1079,7 +1036,7 @@
       x-content-type-options:
       - nosniff
       x-ms-ratelimit-remaining-subscription-writes:
-      - '1198'
+      - '1190'
     status:
       code: 201
       message: Created
@@ -1099,10 +1056,7 @@
       ParameterSetName:
       - -n -g
       User-Agent:
-      - python/3.8.0 (Windows-10-10.0.19041-SP0) msrest/0.6.21 msrest_azure/0.6.3
-        azure-mgmt-resource/12.0.0 Azure-SDK-For-Python AZURECLI/2.21.0
-      accept-language:
-      - en-US
+      - AZURECLI/2.21.0 azsdk-python-azure-mgmt-resource/16.0.0 Python/3.8.0 (Windows-10-10.0.19041-SP0)
     method: POST
     uri: https://management.azure.com/subscriptions/00000000-0000-0000-0000-000000000000/resourcegroups/cli_test_deployment000001/providers/Microsoft.Resources/deployments/mock-deployment/cancel?api-version=2020-10-01
   response:
@@ -1112,7 +1066,7 @@
       cache-control:
       - no-cache
       date:
-      - Mon, 22 Mar 2021 06:32:54 GMT
+      - Fri, 16 Apr 2021 02:08:14 GMT
       expires:
       - '-1'
       pragma:
@@ -1122,7 +1076,7 @@
       x-content-type-options:
       - nosniff
       x-ms-ratelimit-remaining-subscription-writes:
-      - '1199'
+      - '1197'
     status:
       code: 204
       message: No Content
@@ -1140,24 +1094,21 @@
       ParameterSetName:
       - -n -g
       User-Agent:
-      - python/3.8.0 (Windows-10-10.0.19041-SP0) msrest/0.6.21 msrest_azure/0.6.3
-        azure-mgmt-resource/12.0.0 Azure-SDK-For-Python AZURECLI/2.21.0
-      accept-language:
-      - en-US
+      - AZURECLI/2.21.0 azsdk-python-azure-mgmt-resource/16.0.0 Python/3.8.0 (Windows-10-10.0.19041-SP0)
     method: GET
     uri: https://management.azure.com/subscriptions/00000000-0000-0000-0000-000000000000/resourcegroups/cli_test_deployment000001/providers/Microsoft.Resources/deployments/mock-deployment?api-version=2020-10-01
   response:
     body:
-      string: '{"id":"/subscriptions/00000000-0000-0000-0000-000000000000/resourceGroups/cli_test_deployment000001/providers/Microsoft.Resources/deployments/azure-cli-resource-group-deployment2000002","name":"azure-cli-resource-group-deployment2000002","type":"Microsoft.Resources/deployments","properties":{"templateHash":"16281834986780566039","parameters":{"name":{"type":"String","value":"test-lb"},"location":{"type":"String","value":"westus"},"subnetId":{"type":"String","value":"/subscriptions/00000000-0000-0000-0000-000000000000/resourceGroups/cli_test_deployment000001/providers/Microsoft.Network/virtualNetworks/vnet1/subnets/subnet1"},"privateIPAllocationMethod":{"type":"String","value":"Dynamic"},"backendAddressPools":{"type":"Array","value":[{"name":"bepool1"},{"name":"bepool2"}]},"tags":{"type":"Object","value":{"key":"super=value"}}},"mode":"Incremental","provisioningState":"Canceled","timestamp":"2021-03-22T06:32:55.2045179Z","duration":"PT6.094452S","correlationId":"4f5d4361-f8bf-475c-8f8e-3f78e55e1389","providers":[{"namespace":"Microsoft.Network","resourceTypes":[{"resourceType":"loadBalancers","locations":["westus"]}]}],"dependencies":[]}}'
-    headers:
-      cache-control:
-      - no-cache
-      content-length:
-      - '1291'
-      content-type:
-      - application/json; charset=utf-8
-      date:
-      - Mon, 22 Mar 2021 06:32:55 GMT
+      string: '{"id":"/subscriptions/00000000-0000-0000-0000-000000000000/resourceGroups/cli_test_deployment000001/providers/Microsoft.Resources/deployments/azure-cli-resource-group-deployment2000002","name":"azure-cli-resource-group-deployment2000002","type":"Microsoft.Resources/deployments","properties":{"templateHash":"16281834986780566039","parameters":{"name":{"type":"String","value":"test-lb"},"location":{"type":"String","value":"westus"},"subnetId":{"type":"String","value":"/subscriptions/00000000-0000-0000-0000-000000000000/resourceGroups/cli_test_deployment000001/providers/Microsoft.Network/virtualNetworks/vnet1/subnets/subnet1"},"privateIPAllocationMethod":{"type":"String","value":"Dynamic"},"backendAddressPools":{"type":"Array","value":[{"name":"bepool1"},{"name":"bepool2"}]},"tags":{"type":"Object","value":{"key":"super=value"}}},"mode":"Incremental","provisioningState":"Canceled","timestamp":"2021-04-16T02:08:13.4894244Z","duration":"PT5.2728452S","correlationId":"5157f44a-e57e-462f-a284-b9586ff7028a","providers":[{"namespace":"Microsoft.Network","resourceTypes":[{"resourceType":"loadBalancers","locations":["westus"]}]}],"dependencies":[]}}'
+    headers:
+      cache-control:
+      - no-cache
+      content-length:
+      - '1292'
+      content-type:
+      - application/json; charset=utf-8
+      date:
+      - Fri, 16 Apr 2021 02:08:15 GMT
       expires:
       - '-1'
       pragma:
