# --------------------------------------------------------------------------------------------
# Copyright (c) Microsoft Corporation. All rights reserved.
# Licensed under the MIT License. See License.txt in the project root for license information.
# --------------------------------------------------------------------------------------------

from __future__ import print_function
import datetime
import unittest
import os
import inspect
import subprocess
import json
import shlex
import tempfile
import shutil
import logging
import six
import vcr

from .patches import (patch_load_cached_subscriptions, patch_main_exception_handler,
                      patch_retrieve_token_for_user, patch_long_run_operation_delay,
                      patch_time_sleep_api)
from .exceptions import CliExecutionError
from .const import (ENV_LIVE_TEST, ENV_SKIP_ASSERT, ENV_TEST_DIAGNOSE, MOCKED_SUBSCRIPTION_ID)
from .recording_processors import (SubscriptionRecordingProcessor, OAuthRequestResponsesFilter,
                                   GeneralNameReplacer, LargeRequestBodyProcessor,
                                   LargeResponseBodyProcessor, LargeResponseBodyReplacer,
                                   DeploymentNameReplacer)
from .utilities import create_random_name
from .decorators import live_only

logger = logging.getLogger('azuer.cli.testsdk')


class IntegrationTestBase(unittest.TestCase):
    def __init__(self, method_name):
        super(IntegrationTestBase, self).__init__(method_name)
        self.diagnose = os.environ.get(ENV_TEST_DIAGNOSE, None) == 'True'

    def cmd(self, command, checks=None, expect_failure=False):
        if self.diagnose:
            begin = datetime.datetime.now()
            print('\nExecuting command: {}'.format(command))

        result = execute(command, expect_failure=expect_failure)

        if self.diagnose:
            duration = datetime.datetime.now() - begin
            print('\nCommand accomplished in {} s. Exit code {}.\n{}'.format(
                duration.total_seconds(), result.exit_code, result.output))

        return result.assert_with_checks(checks)

<<<<<<< HEAD
=======
    def create_random_name(self, prefix, length):  # pylint: disable=no-self-use
        return create_random_name(prefix=prefix, length=length)

>>>>>>> a09ea7de
    def create_temp_file(self, size_kb, full_random=False):
        """
        Create a temporary file for testing. The test harness will delete the file during tearing
        down.
        """
        fd, path = tempfile.mkstemp()
        os.close(fd)
        self.addCleanup(lambda: os.remove(path))

        with open(path, mode='r+b') as f:
            if full_random:
                chunk = os.urandom(1024)
            else:
                chunk = bytearray([0] * 1024)
            for _ in range(size_kb):
                f.write(chunk)

        return path

    def create_temp_dir(self):
        """
        Create a temporary directory for testing. The test harness will delete the directory during
        tearing down.
        """
        temp_dir = tempfile.mkdtemp()
        self.addCleanup(lambda: shutil.rmtree(temp_dir, ignore_errors=True))

        return temp_dir

    @classmethod
    def set_env(cls, key, val):
        os.environ[key] = val

    @classmethod
    def pop_env(cls, key):
        return os.environ.pop(key, None)


@live_only()
class LiveTest(IntegrationTestBase):
    pass


class ScenarioTest(IntegrationTestBase):  # pylint: disable=too-many-instance-attributes
    FILTER_HEADERS = [
        'authorization',
        'client-request-id',
        'x-ms-client-request-id',
        'x-ms-correlation-request-id',
        'x-ms-ratelimit-remaining-subscription-reads',
        'x-ms-request-id',
        'x-ms-routing-request-id',
        'x-ms-gateway-service-instanceid',
        'x-ms-ratelimit-remaining-tenant-reads',
        'x-ms-served-by',
    ]

    def __init__(self, method_name):
        super(ScenarioTest, self).__init__(method_name)
        self.name_replacer = GeneralNameReplacer()
        self.recording_processors = [SubscriptionRecordingProcessor(MOCKED_SUBSCRIPTION_ID),
                                     OAuthRequestResponsesFilter(),
                                     LargeRequestBodyProcessor(),
                                     LargeResponseBodyProcessor(),
                                     DeploymentNameReplacer(),
                                     self.name_replacer]
        self.replay_processors = [LargeResponseBodyReplacer(), DeploymentNameReplacer()]

        test_file_path = inspect.getfile(self.__class__)
        recordings_dir = os.path.join(os.path.dirname(test_file_path), 'recordings')
        live_test = os.environ.get(ENV_LIVE_TEST, None) == 'True'

        self.vcr = vcr.VCR(
            cassette_library_dir=recordings_dir,
            before_record_request=self._process_request_recording,
            before_record_response=self._process_response_recording,
            decode_compressed_response=True,
            record_mode='once' if not live_test else 'all',
            filter_headers=self.FILTER_HEADERS
        )
        self.vcr.register_matcher('query', self._custom_request_query_matcher)

        self.recording_file = os.path.join(recordings_dir, '{}.yaml'.format(method_name))
        if live_test and os.path.exists(self.recording_file):
            os.remove(self.recording_file)

        self.in_recording = live_test or not os.path.exists(self.recording_file)
        self.test_resources_count = 0
        self.original_env = os.environ.copy()

    def setUp(self):
        super(ScenarioTest, self).setUp()

        # set up cassette
        cm = self.vcr.use_cassette(self.recording_file)
        self.cassette = cm.__enter__()
        self.addCleanup(cm.__exit__)

        # set up mock patches
        patch_main_exception_handler(self)

        if not self.in_recording:
            patch_time_sleep_api(self)
            patch_long_run_operation_delay(self)
            patch_load_cached_subscriptions(self)
            patch_retrieve_token_for_user(self)

    def tearDown(self):
        os.environ = self.original_env

    def create_random_name(self, prefix, length):
        self.test_resources_count += 1
        moniker = '{}{:06}'.format(prefix, self.test_resources_count)

        if self.in_recording:
            name = create_random_name(prefix, length)
            self.name_replacer.register_name_pair(name, moniker)
            return name
        else:
            return moniker

    def _process_request_recording(self, request):
        if self.in_recording:
            for processor in self.recording_processors:
                request = processor.process_request(request)
                if not request:
                    break
        else:
            for processor in self.replay_processors:
                request = processor.process_request(request)
                if not request:
                    break

        return request

    def _process_response_recording(self, response):
        if self.in_recording:
            # make header name lower case and filter unwanted headers
            headers = {}
            for key in response['headers']:
                if key.lower() not in self.FILTER_HEADERS:
                    headers[key.lower()] = response['headers'][key]
            response['headers'] = headers

            body = response['body']['string']
            if body and not isinstance(body, six.string_types):
                response['body']['string'] = body.decode('utf-8')

            for processor in self.recording_processors:
                response = processor.process_response(response)
                if not response:
                    break
        else:
            for processor in self.replay_processors:
                response = processor.process_response(response)
                if not response:
                    break

        return response

    @classmethod
    def _custom_request_query_matcher(cls, r1, r2):
        """ Ensure method, path, and query parameters match. """
        from six.moves.urllib_parse import urlparse, parse_qs  # pylint: disable=import-error

        url1 = urlparse(r1.uri)
        url2 = urlparse(r2.uri)

        q1 = parse_qs(url1.query)
        q2 = parse_qs(url2.query)
        shared_keys = set(q1.keys()).intersection(set(q2.keys()))

        if len(shared_keys) != len(q1) or len(shared_keys) != len(q2):
            return False

        for key in shared_keys:
            if q1[key][0].lower() != q2[key][0].lower():
                return False

        return True


class ExecutionResult(object):  # pylint: disable=too-few-public-methods
    def __init__(self, command, expect_failure=False, in_process=True):
        logger.info('Execute command %s', command)
        if in_process:
            self._in_process_execute(command)
        else:
            self._out_of_process_execute(command)

        if expect_failure and self.exit_code == 0:
            raise AssertionError('The command is expected to fail but it doesn\'.')
        elif not expect_failure and self.exit_code != 0:
            raise AssertionError('The command failed. Exit code: {}'.format(self.exit_code))

        self.json_value = None
        self.skip_assert = os.environ.get(ENV_SKIP_ASSERT, None) == 'True'

    def assert_with_checks(self, *args):
        checks = []
        for each in args:
            if isinstance(each, list):
                checks.extend(each)
            elif callable(each):
                checks.append(each)

        logger.info('Checkers to be executed %s', len(checks))

        if not self.skip_assert:
            for c in checks:
                c(self)

        return self

    def get_output_in_json(self):
        if not self.json_value:
            self.json_value = json.loads(self.output)

        if self.json_value is None:
            raise AssertionError('The command output cannot be parsed in json.')

        return self.json_value

    def _in_process_execute(self, command):
        # from azure.cli import  as cli_main
        from azure.cli.main import main as cli_main
        from six import StringIO
        from vcr.errors import CannotOverwriteExistingCassetteException

        if command.startswith('az '):
            command = command[3:]

        output_buffer = StringIO()
        try:
            # issue: stderr cannot be redirect in this form, as a result some failure information
            # is lost when command fails.
            self.exit_code = cli_main(shlex.split(command), file=output_buffer) or 0
            self.output = output_buffer.getvalue()
        except CannotOverwriteExistingCassetteException as ex:
            raise AssertionError(ex)
        except CliExecutionError as ex:
            if ex.exception:
                raise ex.exception
            else:
                raise ex
        except Exception as ex:  # pylint: disable=broad-except
            self.exit_code = 1
            self.output = output_buffer.getvalue()
            self.process_error = ex
        finally:
            output_buffer.close()

    def _out_of_process_execute(self, command):
        try:
            self.output = subprocess.check_output(shlex.split(command)).decode('utf-8')
            self.exit_code = 0
        except subprocess.CalledProcessError as error:
            self.exit_code, self.output = error.returncode, error.output.decode('utf-8')
            self.process_error = error


execute = ExecutionResult<|MERGE_RESOLUTION|>--- conflicted
+++ resolved
@@ -51,12 +51,9 @@
 
         return result.assert_with_checks(checks)
 
-<<<<<<< HEAD
-=======
     def create_random_name(self, prefix, length):  # pylint: disable=no-self-use
         return create_random_name(prefix=prefix, length=length)
 
->>>>>>> a09ea7de
     def create_temp_file(self, size_kb, full_random=False):
         """
         Create a temporary file for testing. The test harness will delete the file during tearing
