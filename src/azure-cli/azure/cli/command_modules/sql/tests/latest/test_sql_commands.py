--- conflicted
+++ resolved
@@ -6060,27 +6060,6 @@
                  .format(resource_group, server, db_name),
                  checks=[JMESPathCheck('state', 'Disabled')])
 
-<<<<<<< HEAD
-class SqlManagedInstanceLinkScenarioTest(ScenarioTest):
-    @AllowLargeResponse()
-    @ManagedInstancePreparer(parameter_name="mi")
-    def test_sql_mi_link_mgmt(self, mi, rg):
-        link_name = 'dag'
-        primary_ag = 'ag_primary'
-        replication_mode = 'Async'
-        secondary_ag = 'ag_secondary'
-        source_endpoint = 'TCP://localhost:7022'
-        target_database = 'db'
-        self.kwargs.update({
-            'rg': rg,
-            'mi': mi,
-            'link_name': link_name,
-            'primary_ag': primary_ag,
-            'replication_mode': replication_mode,
-            'secondary_ag': secondary_ag,
-            'source_endpoint': source_endpoint,
-            'target_database': target_database,
-=======
 
 class SqlManagedInstanceEndpointCertificateScenarioTest(ScenarioTest):
     @AllowLargeResponse()
@@ -6093,7 +6072,6 @@
             'mi': mi,
             'endpoint_type_dbm': endpoint_type_dbm,
             'endpoint_type_sb': endpoint_type_sb,
->>>>>>> 93a38eba
         })
 
         # Create sql managed_instance
@@ -6102,50 +6080,6 @@
                         JMESPathCheck('name', mi),
                         JMESPathCheck('resourceGroup', rg)]).get_output_in_json()
 
-<<<<<<< HEAD
-        # no links on the instance
-        self.cmd('sql mi link list -g {rg} --instance-name {mi}',
-                    checks=[JMESPathCheck('length(@)', 0)])
-
-        # upsert link (copying state)
-        self.cmd('sql mi link create -g {rg} --instance-name {mi} --name {link_name} --primary-availability-group-name {primary_ag} --replication-mode {replication_mode} --secondary-availability-group-name {secondary_ag} --source-endpoint {source_endpoint} --target-database {target_database} --no-wait')
-
-        # wait a bit for the resource creation (this doesn't mean the link is fully established)
-        time.sleep(60)
-        # show link
-        link = self.cmd('sql mi link show -g {rg} --instance-name {mi} --name {link_name}',
-                    checks=[
-                        JMESPathCheck('name', link_name),
-                        JMESPathCheck('resourceGroup', rg),
-                        JMESPathCheck('type', 'Microsoft.Sql/managedInstances/distributedAvailabilityGroups'),
-                        JMESPathCheck('targetDatabase', target_database),
-                        JMESPathCheck('sourceEndpoint', source_endpoint),
-                        JMESPathCheck('linkState', 'Copying'),
-                        ]).get_output_in_json()
-
-        link_id = link['id']
-        self.kwargs.update({
-            'link_id': link_id
-        })
-
-        # show command with --ids parameter
-        self.cmd('sql mi link show --ids {link_id}',
-                    checks=[
-                        JMESPathCheck('name', link_name),
-                        JMESPathCheck('resourceGroup', rg),
-                        JMESPathCheck('type', 'Microsoft.Sql/managedInstances/distributedAvailabilityGroups'),
-                        JMESPathCheck('targetDatabase', target_database),
-                        JMESPathCheck('sourceEndpoint', source_endpoint),
-                        JMESPathCheck('linkState', 'Copying'),
-                        ]).get_output_in_json()
-
-        # delete partner cert
-        self.cmd('sql mi link delete -g {rg} --instance-name {mi} -n {link_name} --yes')
-
-        # list server trust certificates
-        self.cmd('sql mi link list -g {rg} --instance-name {mi}',
-                    checks=[JMESPathCheck('length(@)', 0)]).get_output_in_json
-=======
         #show command DBM endpoint cert
         dbm_endpoint_cert = self.cmd('sql mi endpoint-cert show -g {rg} --instance-name {mi} --endpoint-type {endpoint_type_dbm}',
                     checks=[
@@ -6267,4 +6201,74 @@
         # list server trust certificates
         self.cmd('sql mi partner-cert list -g {rg} --instance-name {mi}',
                     checks=[JMESPathCheck('length(@)', 0)]).get_output_in_json()
->>>>>>> 93a38eba
+
+
+class SqlManagedInstanceLinkScenarioTest(ScenarioTest):
+    @AllowLargeResponse()
+    @ManagedInstancePreparer(parameter_name="mi")
+    def test_sql_mi_link_mgmt(self, mi, rg):
+        link_name = 'dag'
+        primary_ag = 'ag_primary'
+        replication_mode = 'Async'
+        secondary_ag = 'ag_secondary'
+        source_endpoint = 'TCP://localhost:7022'
+        target_database = 'db'
+        self.kwargs.update({
+            'rg': rg,
+            'mi': mi,
+            'link_name': link_name,
+            'primary_ag': primary_ag,
+            'replication_mode': replication_mode,
+            'secondary_ag': secondary_ag,
+            'source_endpoint': source_endpoint,
+            'target_database': target_database,
+        })
+
+        # Create sql managed_instance
+        self.cmd('sql mi show -g {rg} -n {mi}',
+                    checks=[
+                        JMESPathCheck('name', mi),
+                        JMESPathCheck('resourceGroup', rg)]).get_output_in_json()
+
+        # no links on the instance
+        self.cmd('sql mi link list -g {rg} --instance-name {mi}',
+                    checks=[JMESPathCheck('length(@)', 0)])
+
+        # upsert link (copying state)
+        self.cmd('sql mi link create -g {rg} --instance-name {mi} --name {link_name} --primary-availability-group-name {primary_ag} --replication-mode {replication_mode} --secondary-availability-group-name {secondary_ag} --source-endpoint {source_endpoint} --target-database {target_database} --no-wait')
+
+        # wait a bit for the resource creation (this doesn't mean the link is fully established)
+        time.sleep(60)
+        # show link
+        link = self.cmd('sql mi link show -g {rg} --instance-name {mi} --name {link_name}',
+                    checks=[
+                        JMESPathCheck('name', link_name),
+                        JMESPathCheck('resourceGroup', rg),
+                        JMESPathCheck('type', 'Microsoft.Sql/managedInstances/distributedAvailabilityGroups'),
+                        JMESPathCheck('targetDatabase', target_database),
+                        JMESPathCheck('sourceEndpoint', source_endpoint),
+                        JMESPathCheck('linkState', 'Copying'),
+                        ]).get_output_in_json()
+
+        link_id = link['id']
+        self.kwargs.update({
+            'link_id': link_id
+        })
+
+        # show command with --ids parameter
+        self.cmd('sql mi link show --ids {link_id}',
+                    checks=[
+                        JMESPathCheck('name', link_name),
+                        JMESPathCheck('resourceGroup', rg),
+                        JMESPathCheck('type', 'Microsoft.Sql/managedInstances/distributedAvailabilityGroups'),
+                        JMESPathCheck('targetDatabase', target_database),
+                        JMESPathCheck('sourceEndpoint', source_endpoint),
+                        JMESPathCheck('linkState', 'Copying'),
+                        ]).get_output_in_json()
+
+        # delete instance link
+        self.cmd('sql mi link delete -g {rg} --instance-name {mi} -n {link_name} --yes')
+
+        # list 0 instance links
+        self.cmd('sql mi link list -g {rg} --instance-name {mi}',
+                    checks=[JMESPathCheck('length(@)', 0)]).get_output_in_json