--- conflicted
+++ resolved
@@ -78,7 +78,6 @@
         from colorama import Style
         indent = 0
         _print_indent('Examples', indent)
-<<<<<<< HEAD
         use_default_examples = True
         # TODO: Once Python 3.8 support is added, switch to an Assignment 
         # Expressions to check if the the generated example list is not empty.
@@ -104,19 +103,9 @@
                     _print_indent(u'{0}'.format(e.long_summary), indent)
                 _print_indent(u'{0}'.format(e.command), indent)
                 print('')
-=======
-        for e in help_file.examples:
-            indent = 1
-            _print_indent(u'{0}'.format(e.short_summary), indent)
-            indent = 2
-            if e.long_summary:
-                _print_indent(u'{0}'.format(e.long_summary), indent)
-            _print_indent(u'{0}'.format(e.command), indent)
-            print('')
         indent = 0
         message = 'For more specific examples, use: az find "az {}"'.format(help_file.command)
         _print_indent(Style.BRIGHT + message + Style.RESET_ALL + '\n', indent)
->>>>>>> c6e62a81
 
     @staticmethod
     def _process_value_sources(p):
