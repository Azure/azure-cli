--- conflicted
+++ resolved
@@ -7029,12 +7029,12 @@
     uri: https://management.azure.com/subscriptions/00000000-0000-0000-0000-000000000000/providers/Microsoft.Network/locations/westus/operations/f77b2d61-8792-4e54-af5e-ce33f0cdc034?api-version=2019-09-01
   response:
     body:
-      string: "{\r\n  \"status\": \"InProgress\"\r\n}"
-    headers:
-      cache-control:
-      - no-cache
-      content-length:
-      - '30'
+      string: "{\r\n  \"status\": \"Succeeded\"\r\n}"
+    headers:
+      cache-control:
+      - no-cache
+      content-length:
+      - '29'
       content-type:
       - application/json; charset=utf-8
       date:
@@ -7145,11 +7145,11 @@
       Accept-Encoding:
       - gzip, deflate
       CommandName:
-      - network vnet-gateway create
-      Connection:
-      - keep-alive
-      ParameterSetName:
-      - -g -n --vnet --sku --asn --public-ip-addresses --tags
+      - network vnet-gateway update
+      Connection:
+      - keep-alive
+      ParameterSetName:
+      - -g -n --vnet --sku --asn --public-ip-addresses --no-wait --tags
       User-Agent:
       - python/3.7.4 (Windows-10-10.0.18362-SP0) msrest/0.6.10 msrest_azure/0.6.2
         azure-mgmt-network/7.0.0 Azure-SDK-For-Python AZURECLI/2.0.75
@@ -7233,7 +7233,7 @@
       Accept-Encoding:
       - gzip, deflate
       CommandName:
-      - network vnet-gateway create
+      - network vnet-gateway update
       Connection:
       - keep-alive
       Content-Length:
@@ -7241,7 +7241,7 @@
       Content-Type:
       - application/json; charset=utf-8
       ParameterSetName:
-      - -g -n --vnet --sku --asn --public-ip-addresses --tags
+      - -g -n --vnet --sku --asn --public-ip-addresses --no-wait --tags
       User-Agent:
       - python/3.7.4 (Windows-10-10.0.18362-SP0) msrest/0.6.10 msrest_azure/0.6.2
         azure-mgmt-network/7.0.0 Azure-SDK-For-Python AZURECLI/2.0.75
@@ -7309,18 +7309,24 @@
       code: 200
       message: OK
 - request:
-    body: null
-    headers:
-      Accept:
-      - application/json
-      Accept-Encoding:
-      - gzip, deflate
-      CommandName:
-      - network vnet-gateway create
-      Connection:
-      - keep-alive
-      ParameterSetName:
-      - -g -n --vnet --sku --asn --public-ip-addresses --tags
+    body: '{"location": "eastus", "properties": {"localNetworkAddressSpace": {"addressPrefixes":
+      ["10.52.255.253/32"]}, "gatewayIpAddress": "131.107.72.22", "bgpSettings": {"asn":
+      65050, "bgpPeeringAddress": "10.52.255.253"}}}'
+    headers:
+      Accept:
+      - application/json
+      Accept-Encoding:
+      - gzip, deflate
+      CommandName:
+      - network local-gateway create
+      Connection:
+      - keep-alive
+      Content-Length:
+      - '215'
+      Content-Type:
+      - application/json; charset=utf-8
+      ParameterSetName:
+      - -g -n -l --gateway-ip-address --local-address-prefixes --asn --bgp-peering-address
       User-Agent:
       - python/3.7.4 (Windows-10-10.0.18362-SP0) msrest/0.6.10 msrest_azure/0.6.2
         azure-mgmt-network/7.0.0 Azure-SDK-For-Python AZURECLI/2.0.75
@@ -7345,7 +7351,7 @@
       cache-control:
       - no-cache
       content-length:
-      - '30'
+      - '758'
       content-type:
       - application/json; charset=utf-8
       date:
@@ -7359,10 +7365,6 @@
       - Microsoft-HTTPAPI/2.0
       strict-transport-security:
       - max-age=31536000; includeSubDomains
-      transfer-encoding:
-      - chunked
-      vary:
-      - Accept-Encoding
       x-content-type-options:
       - nosniff
       x-ms-arm-service-request-id:
@@ -7370,21 +7372,21 @@
       x-ms-ratelimit-remaining-subscription-writes:
       - '1196'
     status:
-      code: 200
-      message: OK
-- request:
-    body: null
-    headers:
-      Accept:
-      - application/json
-      Accept-Encoding:
-      - gzip, deflate
-      CommandName:
-      - network vnet-gateway create
-      Connection:
-      - keep-alive
-      ParameterSetName:
-      - -g -n --vnet --sku --asn --public-ip-addresses --tags
+      code: 201
+      message: Created
+- request:
+    body: null
+    headers:
+      Accept:
+      - application/json
+      Accept-Encoding:
+      - gzip, deflate
+      CommandName:
+      - network local-gateway create
+      Connection:
+      - keep-alive
+      ParameterSetName:
+      - -g -n -l --gateway-ip-address --local-address-prefixes --asn --bgp-peering-address
       User-Agent:
       - python/3.7.4 (Windows-10-10.0.18362-SP0) msrest/0.6.10 msrest_azure/0.6.2
         azure-mgmt-network/7.0.0 Azure-SDK-For-Python AZURECLI/2.0.75
@@ -7392,12 +7394,12 @@
     uri: https://management.azure.com/subscriptions/00000000-0000-0000-0000-000000000000/providers/Microsoft.Network/locations/eastus/operations/20d05f8c-596c-405d-bd0f-0f7f07c5a04f?api-version=2019-09-01
   response:
     body:
-      string: "{\r\n  \"status\": \"InProgress\"\r\n}"
-    headers:
-      cache-control:
-      - no-cache
-      content-length:
-      - '30'
+      string: "{\r\n  \"status\": \"Succeeded\"\r\n}"
+    headers:
+      cache-control:
+      - no-cache
+      content-length:
+      - '29'
       content-type:
       - application/json; charset=utf-8
       date:
@@ -7430,11 +7432,11 @@
       Accept-Encoding:
       - gzip, deflate
       CommandName:
-      - network vnet-gateway create
-      Connection:
-      - keep-alive
-      ParameterSetName:
-      - -g -n --vnet --sku --asn --public-ip-addresses --tags
+      - network local-gateway create
+      Connection:
+      - keep-alive
+      ParameterSetName:
+      - -g -n -l --gateway-ip-address --local-address-prefixes --asn --bgp-peering-address
       User-Agent:
       - python/3.7.4 (Windows-10-10.0.18362-SP0) msrest/0.6.10 msrest_azure/0.6.2
         azure-mgmt-network/7.0.0 Azure-SDK-For-Python AZURECLI/2.0.75
@@ -7455,7 +7457,7 @@
       cache-control:
       - no-cache
       content-length:
-      - '30'
+      - '759'
       content-type:
       - application/json; charset=utf-8
       date:
@@ -7490,22 +7492,18 @@
       Accept-Encoding:
       - gzip, deflate
       CommandName:
-      - network vnet-gateway create
-      Connection:
-      - keep-alive
-      ParameterSetName:
-      - -g -n --vnet --sku --asn --public-ip-addresses --tags
+      - network vpn-connection create
+      Connection:
+      - keep-alive
+      ParameterSetName:
+      - -g -n --vnet-gateway1 --local-gateway2 --shared-key --enable-bgp
       User-Agent:
       - python/3.7.4 (Windows-10-10.0.18362-SP0) msrest/0.6.10 msrest_azure/0.6.2
         azure-mgmt-resource/4.0.0 Azure-SDK-For-Python AZURECLI/2.0.75
       accept-language:
       - en-US
     method: GET
-<<<<<<< HEAD
-    uri: https://management.azure.com/subscriptions/00000000-0000-0000-0000-000000000000/providers/Microsoft.Network/locations/westus/operations/31ce44d7-7f91-484d-9f50-06d7fc474f56?api-version=2019-04-01
-=======
     uri: https://management.azure.com/subscriptions/00000000-0000-0000-0000-000000000000/resourcegroups/cli_test_active_active_cross_premise_connection000001?api-version=2019-07-01
->>>>>>> 807faccc
   response:
     body:
       string: '{"id":"/subscriptions/00000000-0000-0000-0000-000000000000/resourceGroups/cli_test_active_active_cross_premise_connection000001","name":"cli_test_active_active_cross_premise_connection000001","type":"Microsoft.Resources/resourceGroups","location":"westus","tags":{"product":"azurecli","cause":"automation","date":"2019-10-24T08:41:56Z"},"properties":{"provisioningState":"Succeeded"}}'
@@ -7518,1228 +7516,6 @@
       - application/json; charset=utf-8
       date:
       - Thu, 24 Oct 2019 09:05:39 GMT
-      expires:
-      - '-1'
-      pragma:
-      - no-cache
-      server:
-      - Microsoft-HTTPAPI/2.0
-      - Microsoft-HTTPAPI/2.0
-      strict-transport-security:
-      - max-age=31536000; includeSubDomains
-      transfer-encoding:
-      - chunked
-      vary:
-      - Accept-Encoding
-      x-content-type-options:
-      - nosniff
-      x-ms-arm-service-request-id:
-      - 66e337c9-e220-401f-a7fc-d6ddd2eda023
-    status:
-      code: 200
-      message: OK
-- request:
-    body: null
-    headers:
-      Accept:
-      - application/json
-      Accept-Encoding:
-      - gzip, deflate
-      CommandName:
-      - network vnet-gateway create
-      Connection:
-      - keep-alive
-      ParameterSetName:
-      - -g -n --vnet --sku --asn --public-ip-addresses --tags
-      User-Agent:
-      - python/3.7.4 (Windows-10-10.0.18362-SP0) msrest/0.6.10 msrest_azure/0.6.2
-        azure-mgmt-resource/4.0.0 Azure-SDK-For-Python AZURECLI/2.0.75
-      accept-language:
-      - en-US
-    method: PUT
-    uri: https://management.azure.com/subscriptions/00000000-0000-0000-0000-000000000000/resourcegroups/cli_test_active_active_cross_premise_connection000001/providers/Microsoft.Resources/deployments/mock-deployment?api-version=2019-07-01
-  response:
-    body:
-      string: '{"id":"/subscriptions/00000000-0000-0000-0000-000000000000/resourceGroups/cli_test_active_active_cross_premise_connection000001/providers/Microsoft.Resources/deployments/vpn_connection_deploy_Jmi05BF2YMBI6ZLSk3SPnscSzJTiyK4I","name":"vpn_connection_deploy_Jmi05BF2YMBI6ZLSk3SPnscSzJTiyK4I","type":"Microsoft.Resources/deployments","properties":{"templateHash":"327412273498830916","parameters":{"sharedKey":{"type":"SecureString"}},"mode":"Incremental","provisioningState":"Accepted","timestamp":"2019-10-24T09:05:43.6808372Z","duration":"PT2.3841563S","correlationId":"d61dea61-e395-45e4-8c92-f2601dadc242","providers":[{"namespace":"Microsoft.Network","resourceTypes":[{"resourceType":"connections","locations":["westus"]}]}],"dependencies":[]}}'
-    headers:
-      azure-asyncoperation:
-      - https://management.azure.com/subscriptions/00000000-0000-0000-0000-000000000000/resourcegroups/cli_test_active_active_cross_premise_connection000001/providers/Microsoft.Resources/deployments/vpn_connection_deploy_Jmi05BF2YMBI6ZLSk3SPnscSzJTiyK4I/operationStatuses/08586296989441809371?api-version=2019-07-01
-      cache-control:
-      - no-cache
-      content-length:
-      - '769'
-      content-type:
-      - application/json; charset=utf-8
-      date:
-      - Thu, 24 Oct 2019 09:05:44 GMT
-      expires:
-      - '-1'
-      pragma:
-      - no-cache
-      server:
-      - Microsoft-HTTPAPI/2.0
-      - Microsoft-HTTPAPI/2.0
-      strict-transport-security:
-      - max-age=31536000; includeSubDomains
-      transfer-encoding:
-      - chunked
-      vary:
-      - Accept-Encoding
-      x-content-type-options:
-      - nosniff
-<<<<<<< HEAD
-      x-ms-arm-service-request-id:
-      - 41fd9bf8-f7ce-4196-ba5b-f57f7cfb4b48
-=======
-      x-ms-ratelimit-remaining-subscription-writes:
-      - '1198'
->>>>>>> 807faccc
-    status:
-      code: 200
-      message: OK
-- request:
-    body: null
-    headers:
-      Accept:
-      - application/json
-      Accept-Encoding:
-      - gzip, deflate
-      CommandName:
-      - network vnet-gateway create
-      Connection:
-      - keep-alive
-      ParameterSetName:
-      - -g -n --vnet --sku --asn --public-ip-addresses --tags
-      User-Agent:
-<<<<<<< HEAD
-      - python/3.6.5 (Windows-10-10.0.17134-SP0) msrest/0.6.10 msrest_azure/0.6.2
-        azure-mgmt-network/4.0.0 Azure-SDK-For-Python AZURECLI/2.0.74
-    method: GET
-    uri: https://management.azure.com/subscriptions/00000000-0000-0000-0000-000000000000/providers/Microsoft.Network/locations/westus/operations/31ce44d7-7f91-484d-9f50-06d7fc474f56?api-version=2019-04-01
-=======
-      - python/3.7.4 (Windows-10-10.0.18362-SP0) msrest/0.6.10 msrest_azure/0.6.2
-        azure-mgmt-resource/4.0.0 Azure-SDK-For-Python AZURECLI/2.0.75
-    method: GET
-    uri: https://management.azure.com/subscriptions/00000000-0000-0000-0000-000000000000/resourcegroups/cli_test_active_active_cross_premise_connection000001/providers/Microsoft.Resources/deployments/mock-deployment/operationStatuses/08586296989441809371?api-version=2019-07-01
-  response:
-    body:
-      string: '{"status":"Running"}'
-    headers:
-      cache-control:
-      - no-cache
-      content-length:
-      - '20'
-      content-type:
-      - application/json; charset=utf-8
-      date:
-      - Thu, 24 Oct 2019 09:06:15 GMT
-      expires:
-      - '-1'
-      pragma:
-      - no-cache
-      strict-transport-security:
-      - max-age=31536000; includeSubDomains
-      vary:
-      - Accept-Encoding
-      x-content-type-options:
-      - nosniff
-    status:
-      code: 200
-      message: OK
-- request:
-    body: null
-    headers:
-      Accept:
-      - application/json
-      Accept-Encoding:
-      - gzip, deflate
-      CommandName:
-      - network vpn-connection create
-      Connection:
-      - keep-alive
-      ParameterSetName:
-      - -g -n --vnet-gateway1 --local-gateway2 --shared-key --enable-bgp
-      User-Agent:
-      - python/3.7.4 (Windows-10-10.0.18362-SP0) msrest/0.6.10 msrest_azure/0.6.2
-        azure-mgmt-resource/4.0.0 Azure-SDK-For-Python AZURECLI/2.0.75
-    method: GET
-    uri: https://management.azure.com/subscriptions/00000000-0000-0000-0000-000000000000/resourcegroups/cli_test_active_active_cross_premise_connection000001/providers/Microsoft.Resources/deployments/mock-deployment/operationStatuses/08586296989441809371?api-version=2019-07-01
->>>>>>> 807faccc
-  response:
-    body:
-      string: "{\r\n  \"status\": \"InProgress\"\r\n}"
-    headers:
-      cache-control:
-      - no-cache
-      content-length:
-      - '30'
-      content-type:
-      - application/json; charset=utf-8
-      date:
-<<<<<<< HEAD
-      - Sun, 13 Oct 2019 09:34:39 GMT
-=======
-      - Thu, 24 Oct 2019 09:06:46 GMT
->>>>>>> 807faccc
-      expires:
-      - '-1'
-      pragma:
-      - no-cache
-      server:
-      - Microsoft-HTTPAPI/2.0
-      - Microsoft-HTTPAPI/2.0
-      strict-transport-security:
-      - max-age=31536000; includeSubDomains
-      transfer-encoding:
-      - chunked
-      vary:
-      - Accept-Encoding
-      x-content-type-options:
-      - nosniff
-      x-ms-arm-service-request-id:
-      - 7d728e93-0724-4fce-9625-3a9a45f1f0a0
-    status:
-      code: 200
-      message: OK
-- request:
-    body: null
-    headers:
-      Accept:
-      - application/json
-      Accept-Encoding:
-      - gzip, deflate
-      CommandName:
-      - network vnet-gateway create
-      Connection:
-      - keep-alive
-      ParameterSetName:
-      - -g -n --vnet --sku --asn --public-ip-addresses --tags
-      User-Agent:
-<<<<<<< HEAD
-      - python/3.6.5 (Windows-10-10.0.17134-SP0) msrest/0.6.10 msrest_azure/0.6.2
-        azure-mgmt-network/4.0.0 Azure-SDK-For-Python AZURECLI/2.0.74
-    method: GET
-    uri: https://management.azure.com/subscriptions/00000000-0000-0000-0000-000000000000/providers/Microsoft.Network/locations/westus/operations/31ce44d7-7f91-484d-9f50-06d7fc474f56?api-version=2019-04-01
-=======
-      - python/3.7.4 (Windows-10-10.0.18362-SP0) msrest/0.6.10 msrest_azure/0.6.2
-        azure-mgmt-resource/4.0.0 Azure-SDK-For-Python AZURECLI/2.0.75
-    method: GET
-    uri: https://management.azure.com/subscriptions/00000000-0000-0000-0000-000000000000/resourcegroups/cli_test_active_active_cross_premise_connection000001/providers/Microsoft.Resources/deployments/mock-deployment/operationStatuses/08586296989441809371?api-version=2019-07-01
->>>>>>> 807faccc
-  response:
-    body:
-      string: "{\r\n  \"status\": \"InProgress\"\r\n}"
-    headers:
-      cache-control:
-      - no-cache
-      content-length:
-      - '30'
-      content-type:
-      - application/json; charset=utf-8
-      date:
-<<<<<<< HEAD
-      - Sun, 13 Oct 2019 09:34:49 GMT
-=======
-      - Thu, 24 Oct 2019 09:07:16 GMT
->>>>>>> 807faccc
-      expires:
-      - '-1'
-      pragma:
-      - no-cache
-      server:
-      - Microsoft-HTTPAPI/2.0
-      - Microsoft-HTTPAPI/2.0
-      strict-transport-security:
-      - max-age=31536000; includeSubDomains
-      transfer-encoding:
-      - chunked
-      vary:
-      - Accept-Encoding
-      x-content-type-options:
-      - nosniff
-      x-ms-arm-service-request-id:
-      - 06074cfe-84ed-4ec5-8770-5b2f7c5608a6
-    status:
-      code: 200
-      message: OK
-- request:
-    body: null
-    headers:
-      Accept:
-      - application/json
-      Accept-Encoding:
-      - gzip, deflate
-      CommandName:
-      - network vnet-gateway create
-      Connection:
-      - keep-alive
-      ParameterSetName:
-      - -g -n --vnet --sku --asn --public-ip-addresses --tags
-      User-Agent:
-<<<<<<< HEAD
-      - python/3.6.5 (Windows-10-10.0.17134-SP0) msrest/0.6.10 msrest_azure/0.6.2
-        azure-mgmt-network/4.0.0 Azure-SDK-For-Python AZURECLI/2.0.74
-    method: GET
-    uri: https://management.azure.com/subscriptions/00000000-0000-0000-0000-000000000000/providers/Microsoft.Network/locations/westus/operations/31ce44d7-7f91-484d-9f50-06d7fc474f56?api-version=2019-04-01
-=======
-      - python/3.7.4 (Windows-10-10.0.18362-SP0) msrest/0.6.10 msrest_azure/0.6.2
-        azure-mgmt-resource/4.0.0 Azure-SDK-For-Python AZURECLI/2.0.75
-    method: GET
-    uri: https://management.azure.com/subscriptions/00000000-0000-0000-0000-000000000000/resourcegroups/cli_test_active_active_cross_premise_connection000001/providers/Microsoft.Resources/deployments/mock-deployment/operationStatuses/08586296989441809371?api-version=2019-07-01
->>>>>>> 807faccc
-  response:
-    body:
-      string: "{\r\n  \"status\": \"InProgress\"\r\n}"
-    headers:
-      cache-control:
-      - no-cache
-      content-length:
-      - '30'
-      content-type:
-      - application/json; charset=utf-8
-      date:
-<<<<<<< HEAD
-      - Sun, 13 Oct 2019 09:35:00 GMT
-=======
-      - Thu, 24 Oct 2019 09:07:46 GMT
->>>>>>> 807faccc
-      expires:
-      - '-1'
-      pragma:
-      - no-cache
-      server:
-      - Microsoft-HTTPAPI/2.0
-      - Microsoft-HTTPAPI/2.0
-      strict-transport-security:
-      - max-age=31536000; includeSubDomains
-      transfer-encoding:
-      - chunked
-      vary:
-      - Accept-Encoding
-      x-content-type-options:
-      - nosniff
-      x-ms-arm-service-request-id:
-      - 5d60048b-7a2f-448e-a85f-aad7cfdcb088
-    status:
-      code: 200
-      message: OK
-- request:
-    body: null
-    headers:
-      Accept:
-      - application/json
-      Accept-Encoding:
-      - gzip, deflate
-      CommandName:
-      - network vnet-gateway create
-      Connection:
-      - keep-alive
-      ParameterSetName:
-      - -g -n --vnet --sku --asn --public-ip-addresses --tags
-      User-Agent:
-<<<<<<< HEAD
-      - python/3.6.5 (Windows-10-10.0.17134-SP0) msrest/0.6.10 msrest_azure/0.6.2
-        azure-mgmt-network/4.0.0 Azure-SDK-For-Python AZURECLI/2.0.74
-    method: GET
-    uri: https://management.azure.com/subscriptions/00000000-0000-0000-0000-000000000000/providers/Microsoft.Network/locations/westus/operations/31ce44d7-7f91-484d-9f50-06d7fc474f56?api-version=2019-04-01
-=======
-      - python/3.7.4 (Windows-10-10.0.18362-SP0) msrest/0.6.10 msrest_azure/0.6.2
-        azure-mgmt-resource/4.0.0 Azure-SDK-For-Python AZURECLI/2.0.75
-    method: GET
-    uri: https://management.azure.com/subscriptions/00000000-0000-0000-0000-000000000000/resourcegroups/cli_test_active_active_cross_premise_connection000001/providers/Microsoft.Resources/deployments/mock-deployment/operationStatuses/08586296989441809371?api-version=2019-07-01
->>>>>>> 807faccc
-  response:
-    body:
-      string: "{\r\n  \"status\": \"InProgress\"\r\n}"
-    headers:
-      cache-control:
-      - no-cache
-      content-length:
-      - '30'
-      content-type:
-      - application/json; charset=utf-8
-      date:
-<<<<<<< HEAD
-      - Sun, 13 Oct 2019 09:35:10 GMT
-=======
-      - Thu, 24 Oct 2019 09:08:17 GMT
->>>>>>> 807faccc
-      expires:
-      - '-1'
-      pragma:
-      - no-cache
-      server:
-      - Microsoft-HTTPAPI/2.0
-      - Microsoft-HTTPAPI/2.0
-      strict-transport-security:
-      - max-age=31536000; includeSubDomains
-      transfer-encoding:
-      - chunked
-      vary:
-      - Accept-Encoding
-      x-content-type-options:
-      - nosniff
-      x-ms-arm-service-request-id:
-      - 9b22a6b8-d9f2-431e-8591-62b158ab4e53
-    status:
-      code: 200
-      message: OK
-- request:
-    body: null
-    headers:
-      Accept:
-      - application/json
-      Accept-Encoding:
-      - gzip, deflate
-      CommandName:
-      - network vnet-gateway create
-      Connection:
-      - keep-alive
-      ParameterSetName:
-      - -g -n --vnet --sku --asn --public-ip-addresses --tags
-      User-Agent:
-<<<<<<< HEAD
-      - python/3.6.5 (Windows-10-10.0.17134-SP0) msrest/0.6.10 msrest_azure/0.6.2
-        azure-mgmt-network/4.0.0 Azure-SDK-For-Python AZURECLI/2.0.74
-    method: GET
-    uri: https://management.azure.com/subscriptions/00000000-0000-0000-0000-000000000000/providers/Microsoft.Network/locations/westus/operations/31ce44d7-7f91-484d-9f50-06d7fc474f56?api-version=2019-04-01
-=======
-      - python/3.7.4 (Windows-10-10.0.18362-SP0) msrest/0.6.10 msrest_azure/0.6.2
-        azure-mgmt-resource/4.0.0 Azure-SDK-For-Python AZURECLI/2.0.75
-    method: GET
-    uri: https://management.azure.com/subscriptions/00000000-0000-0000-0000-000000000000/resourcegroups/cli_test_active_active_cross_premise_connection000001/providers/Microsoft.Resources/deployments/mock-deployment/operationStatuses/08586296989441809371?api-version=2019-07-01
->>>>>>> 807faccc
-  response:
-    body:
-      string: "{\r\n  \"status\": \"InProgress\"\r\n}"
-    headers:
-      cache-control:
-      - no-cache
-      content-length:
-      - '30'
-      content-type:
-      - application/json; charset=utf-8
-      date:
-<<<<<<< HEAD
-      - Sun, 13 Oct 2019 09:35:19 GMT
-=======
-      - Thu, 24 Oct 2019 09:08:47 GMT
->>>>>>> 807faccc
-      expires:
-      - '-1'
-      pragma:
-      - no-cache
-      server:
-      - Microsoft-HTTPAPI/2.0
-      - Microsoft-HTTPAPI/2.0
-      strict-transport-security:
-      - max-age=31536000; includeSubDomains
-      transfer-encoding:
-      - chunked
-      vary:
-      - Accept-Encoding
-      x-content-type-options:
-      - nosniff
-      x-ms-arm-service-request-id:
-      - 1ae833d1-f81a-4569-beb2-8c0201127f10
-    status:
-      code: 200
-      message: OK
-- request:
-    body: null
-    headers:
-      Accept:
-      - application/json
-      Accept-Encoding:
-      - gzip, deflate
-      CommandName:
-      - network vnet-gateway create
-      Connection:
-      - keep-alive
-      ParameterSetName:
-      - -g -n --vnet --sku --asn --public-ip-addresses --tags
-      User-Agent:
-<<<<<<< HEAD
-      - python/3.6.5 (Windows-10-10.0.17134-SP0) msrest/0.6.10 msrest_azure/0.6.2
-        azure-mgmt-network/4.0.0 Azure-SDK-For-Python AZURECLI/2.0.74
-    method: GET
-    uri: https://management.azure.com/subscriptions/00000000-0000-0000-0000-000000000000/providers/Microsoft.Network/locations/westus/operations/31ce44d7-7f91-484d-9f50-06d7fc474f56?api-version=2019-04-01
-=======
-      - python/3.7.4 (Windows-10-10.0.18362-SP0) msrest/0.6.10 msrest_azure/0.6.2
-        azure-mgmt-resource/4.0.0 Azure-SDK-For-Python AZURECLI/2.0.75
-    method: GET
-    uri: https://management.azure.com/subscriptions/00000000-0000-0000-0000-000000000000/resourcegroups/cli_test_active_active_cross_premise_connection000001/providers/Microsoft.Resources/deployments/mock-deployment/operationStatuses/08586296989441809371?api-version=2019-07-01
->>>>>>> 807faccc
-  response:
-    body:
-      string: "{\r\n  \"status\": \"InProgress\"\r\n}"
-    headers:
-      cache-control:
-      - no-cache
-      content-length:
-      - '30'
-      content-type:
-      - application/json; charset=utf-8
-      date:
-<<<<<<< HEAD
-      - Sun, 13 Oct 2019 09:35:29 GMT
-=======
-      - Thu, 24 Oct 2019 09:09:17 GMT
->>>>>>> 807faccc
-      expires:
-      - '-1'
-      pragma:
-      - no-cache
-      server:
-      - Microsoft-HTTPAPI/2.0
-      - Microsoft-HTTPAPI/2.0
-      strict-transport-security:
-      - max-age=31536000; includeSubDomains
-      transfer-encoding:
-      - chunked
-      vary:
-      - Accept-Encoding
-      x-content-type-options:
-      - nosniff
-      x-ms-arm-service-request-id:
-      - 56d854b4-74c3-4385-a79c-0e84a968d1a7
-    status:
-      code: 200
-      message: OK
-- request:
-    body: null
-    headers:
-      Accept:
-      - application/json
-      Accept-Encoding:
-      - gzip, deflate
-      CommandName:
-      - network vnet-gateway create
-      Connection:
-      - keep-alive
-      ParameterSetName:
-      - -g -n --vnet --sku --asn --public-ip-addresses --tags
-      User-Agent:
-<<<<<<< HEAD
-      - python/3.6.5 (Windows-10-10.0.17134-SP0) msrest/0.6.10 msrest_azure/0.6.2
-        azure-mgmt-network/4.0.0 Azure-SDK-For-Python AZURECLI/2.0.74
-    method: GET
-    uri: https://management.azure.com/subscriptions/00000000-0000-0000-0000-000000000000/providers/Microsoft.Network/locations/westus/operations/31ce44d7-7f91-484d-9f50-06d7fc474f56?api-version=2019-04-01
-=======
-      - python/3.7.4 (Windows-10-10.0.18362-SP0) msrest/0.6.10 msrest_azure/0.6.2
-        azure-mgmt-resource/4.0.0 Azure-SDK-For-Python AZURECLI/2.0.75
-    method: GET
-    uri: https://management.azure.com/subscriptions/00000000-0000-0000-0000-000000000000/resourcegroups/cli_test_active_active_cross_premise_connection000001/providers/Microsoft.Resources/deployments/mock-deployment/operationStatuses/08586296989441809371?api-version=2019-07-01
->>>>>>> 807faccc
-  response:
-    body:
-      string: "{\r\n  \"status\": \"InProgress\"\r\n}"
-    headers:
-      cache-control:
-      - no-cache
-      content-length:
-      - '30'
-      content-type:
-      - application/json; charset=utf-8
-      date:
-<<<<<<< HEAD
-      - Sun, 13 Oct 2019 09:35:39 GMT
-=======
-      - Thu, 24 Oct 2019 09:09:49 GMT
->>>>>>> 807faccc
-      expires:
-      - '-1'
-      pragma:
-      - no-cache
-      server:
-      - Microsoft-HTTPAPI/2.0
-      - Microsoft-HTTPAPI/2.0
-      strict-transport-security:
-      - max-age=31536000; includeSubDomains
-      transfer-encoding:
-      - chunked
-      vary:
-      - Accept-Encoding
-      x-content-type-options:
-      - nosniff
-      x-ms-arm-service-request-id:
-      - 11d1f72f-329f-4f14-8aff-d29b6df45840
-    status:
-      code: 200
-      message: OK
-- request:
-    body: null
-    headers:
-      Accept:
-      - application/json
-      Accept-Encoding:
-      - gzip, deflate
-      CommandName:
-      - network vnet-gateway create
-      Connection:
-      - keep-alive
-      ParameterSetName:
-      - -g -n --vnet --sku --asn --public-ip-addresses --tags
-      User-Agent:
-<<<<<<< HEAD
-      - python/3.6.5 (Windows-10-10.0.17134-SP0) msrest/0.6.10 msrest_azure/0.6.2
-        azure-mgmt-network/4.0.0 Azure-SDK-For-Python AZURECLI/2.0.74
-    method: GET
-    uri: https://management.azure.com/subscriptions/00000000-0000-0000-0000-000000000000/providers/Microsoft.Network/locations/westus/operations/31ce44d7-7f91-484d-9f50-06d7fc474f56?api-version=2019-04-01
-=======
-      - python/3.7.4 (Windows-10-10.0.18362-SP0) msrest/0.6.10 msrest_azure/0.6.2
-        azure-mgmt-resource/4.0.0 Azure-SDK-For-Python AZURECLI/2.0.75
-    method: GET
-    uri: https://management.azure.com/subscriptions/00000000-0000-0000-0000-000000000000/resourcegroups/cli_test_active_active_cross_premise_connection000001/providers/Microsoft.Resources/deployments/mock-deployment/operationStatuses/08586296989441809371?api-version=2019-07-01
->>>>>>> 807faccc
-  response:
-    body:
-      string: "{\r\n  \"status\": \"InProgress\"\r\n}"
-    headers:
-      cache-control:
-      - no-cache
-      content-length:
-      - '30'
-      content-type:
-      - application/json; charset=utf-8
-      date:
-<<<<<<< HEAD
-      - Sun, 13 Oct 2019 09:35:49 GMT
-=======
-      - Thu, 24 Oct 2019 09:10:19 GMT
->>>>>>> 807faccc
-      expires:
-      - '-1'
-      pragma:
-      - no-cache
-      server:
-      - Microsoft-HTTPAPI/2.0
-      - Microsoft-HTTPAPI/2.0
-      strict-transport-security:
-      - max-age=31536000; includeSubDomains
-      transfer-encoding:
-      - chunked
-      vary:
-      - Accept-Encoding
-      x-content-type-options:
-      - nosniff
-      x-ms-arm-service-request-id:
-      - 05bbbf6e-6ed0-4c6f-9d1d-2778cbcea0ea
-    status:
-      code: 200
-      message: OK
-- request:
-    body: null
-    headers:
-      Accept:
-      - application/json
-      Accept-Encoding:
-      - gzip, deflate
-      CommandName:
-      - network vnet-gateway create
-      Connection:
-      - keep-alive
-      ParameterSetName:
-      - -g -n --vnet --sku --asn --public-ip-addresses --tags
-      User-Agent:
-<<<<<<< HEAD
-      - python/3.6.5 (Windows-10-10.0.17134-SP0) msrest/0.6.10 msrest_azure/0.6.2
-        azure-mgmt-network/4.0.0 Azure-SDK-For-Python AZURECLI/2.0.74
-    method: GET
-    uri: https://management.azure.com/subscriptions/00000000-0000-0000-0000-000000000000/providers/Microsoft.Network/locations/westus/operations/31ce44d7-7f91-484d-9f50-06d7fc474f56?api-version=2019-04-01
-=======
-      - python/3.7.4 (Windows-10-10.0.18362-SP0) msrest/0.6.10 msrest_azure/0.6.2
-        azure-mgmt-resource/4.0.0 Azure-SDK-For-Python AZURECLI/2.0.75
-    method: GET
-    uri: https://management.azure.com/subscriptions/00000000-0000-0000-0000-000000000000/resourcegroups/cli_test_active_active_cross_premise_connection000001/providers/Microsoft.Resources/deployments/mock-deployment/operationStatuses/08586296989441809371?api-version=2019-07-01
->>>>>>> 807faccc
-  response:
-    body:
-      string: "{\r\n  \"status\": \"InProgress\"\r\n}"
-    headers:
-      cache-control:
-      - no-cache
-      content-length:
-      - '30'
-      content-type:
-      - application/json; charset=utf-8
-      date:
-<<<<<<< HEAD
-      - Sun, 13 Oct 2019 09:36:00 GMT
-      expires:
-      - '-1'
-      pragma:
-      - no-cache
-      server:
-      - Microsoft-HTTPAPI/2.0
-      - Microsoft-HTTPAPI/2.0
-      strict-transport-security:
-      - max-age=31536000; includeSubDomains
-      transfer-encoding:
-      - chunked
-      vary:
-      - Accept-Encoding
-      x-content-type-options:
-      - nosniff
-      x-ms-arm-service-request-id:
-      - 0b634460-3f5a-4f07-acbc-054cdf89e7de
-    status:
-      code: 200
-      message: OK
-- request:
-    body: null
-    headers:
-      Accept:
-      - application/json
-      Accept-Encoding:
-      - gzip, deflate
-      CommandName:
-      - network vnet-gateway create
-      Connection:
-      - keep-alive
-      ParameterSetName:
-      - -g -n --vnet --sku --asn --public-ip-addresses --tags
-      User-Agent:
-      - python/3.6.5 (Windows-10-10.0.17134-SP0) msrest/0.6.10 msrest_azure/0.6.2
-        azure-mgmt-network/4.0.0 Azure-SDK-For-Python AZURECLI/2.0.74
-    method: GET
-    uri: https://management.azure.com/subscriptions/00000000-0000-0000-0000-000000000000/providers/Microsoft.Network/locations/westus/operations/31ce44d7-7f91-484d-9f50-06d7fc474f56?api-version=2019-04-01
-  response:
-    body:
-      string: "{\r\n  \"status\": \"InProgress\"\r\n}"
-    headers:
-      cache-control:
-      - no-cache
-      content-length:
-      - '30'
-      content-type:
-      - application/json; charset=utf-8
-      date:
-      - Sun, 13 Oct 2019 09:36:10 GMT
-      expires:
-      - '-1'
-      pragma:
-      - no-cache
-      server:
-      - Microsoft-HTTPAPI/2.0
-      - Microsoft-HTTPAPI/2.0
-      strict-transport-security:
-      - max-age=31536000; includeSubDomains
-      transfer-encoding:
-      - chunked
-      vary:
-      - Accept-Encoding
-      x-content-type-options:
-      - nosniff
-      x-ms-arm-service-request-id:
-      - 6bca0c0e-538f-42f3-9965-6b6a1b38ace8
-    status:
-      code: 200
-      message: OK
-- request:
-    body: null
-    headers:
-      Accept:
-      - application/json
-      Accept-Encoding:
-      - gzip, deflate
-      CommandName:
-      - network vnet-gateway create
-      Connection:
-      - keep-alive
-      ParameterSetName:
-      - -g -n --vnet --sku --asn --public-ip-addresses --tags
-      User-Agent:
-      - python/3.6.5 (Windows-10-10.0.17134-SP0) msrest/0.6.10 msrest_azure/0.6.2
-        azure-mgmt-network/4.0.0 Azure-SDK-For-Python AZURECLI/2.0.74
-    method: GET
-    uri: https://management.azure.com/subscriptions/00000000-0000-0000-0000-000000000000/providers/Microsoft.Network/locations/westus/operations/31ce44d7-7f91-484d-9f50-06d7fc474f56?api-version=2019-04-01
-  response:
-    body:
-      string: "{\r\n  \"status\": \"Succeeded\"\r\n}"
-    headers:
-      cache-control:
-      - no-cache
-      content-length:
-      - '29'
-      content-type:
-      - application/json; charset=utf-8
-      date:
-      - Sun, 13 Oct 2019 09:36:20 GMT
-      expires:
-      - '-1'
-      pragma:
-      - no-cache
-      server:
-      - Microsoft-HTTPAPI/2.0
-      - Microsoft-HTTPAPI/2.0
-      strict-transport-security:
-      - max-age=31536000; includeSubDomains
-      transfer-encoding:
-      - chunked
-      vary:
-      - Accept-Encoding
-      x-content-type-options:
-      - nosniff
-      x-ms-arm-service-request-id:
-      - e8c10c38-a451-4fd1-962c-3a569c4b4685
-    status:
-      code: 200
-      message: OK
-- request:
-    body: null
-    headers:
-      Accept:
-      - application/json
-      Accept-Encoding:
-      - gzip, deflate
-      CommandName:
-      - network vnet-gateway create
-      Connection:
-      - keep-alive
-      ParameterSetName:
-      - -g -n --vnet --sku --asn --public-ip-addresses --tags
-      User-Agent:
-      - python/3.6.5 (Windows-10-10.0.17134-SP0) msrest/0.6.10 msrest_azure/0.6.2
-        azure-mgmt-network/4.0.0 Azure-SDK-For-Python AZURECLI/2.0.74
-    method: GET
-    uri: https://management.azure.com/subscriptions/00000000-0000-0000-0000-000000000000/resourceGroups/cli_test_active_active_cross_premise_connection000001/providers/Microsoft.Network/virtualNetworkGateways/gw1?api-version=2019-04-01
-  response:
-    body:
-      string: "{\r\n  \"name\": \"gw1\",\r\n  \"id\": \"/subscriptions/00000000-0000-0000-0000-000000000000/resourceGroups/cli_test_active_active_cross_premise_connection000001/providers/Microsoft.Network/virtualNetworkGateways/gw1\",\r\n
-        \ \"etag\": \"W/\\\"ca7d6f35-37a8-44c7-a2de-2115dd9f92d7\\\"\",\r\n  \"type\":
-        \"Microsoft.Network/virtualNetworkGateways\",\r\n  \"location\": \"westus\",\r\n
-        \ \"tags\": {\r\n    \"foo\": \"doo\"\r\n  },\r\n  \"properties\": {\r\n    \"provisioningState\":
-        \"Succeeded\",\r\n    \"resourceGuid\": \"0e69769d-9483-45c3-aa82-11f2fa04b491\",\r\n
-        \   \"ipConfigurations\": [\r\n      {\r\n        \"name\": \"vnetGatewayConfig0\",\r\n
-        \       \"id\": \"/subscriptions/00000000-0000-0000-0000-000000000000/resourceGroups/cli_test_active_active_cross_premise_connection000001/providers/Microsoft.Network/virtualNetworkGateways/gw1/ipConfigurations/vnetGatewayConfig0\",\r\n
-        \       \"etag\": \"W/\\\"ca7d6f35-37a8-44c7-a2de-2115dd9f92d7\\\"\",\r\n
-        \       \"type\": \"Microsoft.Network/virtualNetworkGateways/ipConfigurations\",\r\n
-        \       \"properties\": {\r\n          \"provisioningState\": \"Succeeded\",\r\n
-        \         \"privateIPAllocationMethod\": \"Dynamic\",\r\n          \"publicIPAddress\":
-        {\r\n            \"id\": \"/subscriptions/00000000-0000-0000-0000-000000000000/resourceGroups/cli_test_active_active_cross_premise_connection000001/providers/Microsoft.Network/publicIPAddresses/gwip1\"\r\n
-        \         },\r\n          \"subnet\": {\r\n            \"id\": \"/subscriptions/00000000-0000-0000-0000-000000000000/resourceGroups/cli_test_active_active_cross_premise_connection000001/providers/Microsoft.Network/virtualNetworks/vnet1/subnets/GatewaySubnet\"\r\n
-        \         }\r\n        }\r\n      },\r\n      {\r\n        \"name\": \"vnetGatewayConfig1\",\r\n
-        \       \"id\": \"/subscriptions/00000000-0000-0000-0000-000000000000/resourceGroups/cli_test_active_active_cross_premise_connection000001/providers/Microsoft.Network/virtualNetworkGateways/gw1/ipConfigurations/vnetGatewayConfig1\",\r\n
-        \       \"etag\": \"W/\\\"ca7d6f35-37a8-44c7-a2de-2115dd9f92d7\\\"\",\r\n
-        \       \"type\": \"Microsoft.Network/virtualNetworkGateways/ipConfigurations\",\r\n
-        \       \"properties\": {\r\n          \"provisioningState\": \"Succeeded\",\r\n
-        \         \"privateIPAllocationMethod\": \"Dynamic\",\r\n          \"publicIPAddress\":
-        {\r\n            \"id\": \"/subscriptions/00000000-0000-0000-0000-000000000000/resourceGroups/cli_test_active_active_cross_premise_connection000001/providers/Microsoft.Network/publicIPAddresses/gwip2\"\r\n
-        \         },\r\n          \"subnet\": {\r\n            \"id\": \"/subscriptions/00000000-0000-0000-0000-000000000000/resourceGroups/cli_test_active_active_cross_premise_connection000001/providers/Microsoft.Network/virtualNetworks/vnet1/subnets/GatewaySubnet\"\r\n
-        \         }\r\n        }\r\n      }\r\n    ],\r\n    \"sku\": {\r\n      \"name\":
-        \"HighPerformance\",\r\n      \"tier\": \"HighPerformance\",\r\n      \"capacity\":
-        2\r\n    },\r\n    \"gatewayType\": \"Vpn\",\r\n    \"vpnType\": \"RouteBased\",\r\n
-        \   \"enableBgp\": true,\r\n    \"activeActive\": true,\r\n    \"bgpSettings\":
-        {\r\n      \"asn\": 65010,\r\n      \"bgpPeeringAddress\": \"10.12.255.4,10.12.255.5\",\r\n
-        \     \"peerWeight\": 0\r\n    },\r\n    \"vpnGatewayGeneration\": \"Generation1\"\r\n
-        \ }\r\n}"
-    headers:
-      cache-control:
-      - no-cache
-      content-length:
-      - '3189'
-      content-type:
-      - application/json; charset=utf-8
-      date:
-      - Sun, 13 Oct 2019 09:36:20 GMT
-      expires:
-      - '-1'
-      pragma:
-      - no-cache
-      server:
-      - Microsoft-HTTPAPI/2.0
-      - Microsoft-HTTPAPI/2.0
-      strict-transport-security:
-      - max-age=31536000; includeSubDomains
-      transfer-encoding:
-      - chunked
-      vary:
-      - Accept-Encoding
-      x-content-type-options:
-      - nosniff
-      x-ms-arm-service-request-id:
-      - 506b460e-266a-4168-9f5d-635616b9704f
-    status:
-      code: 200
-      message: OK
-- request:
-    body: null
-    headers:
-      Accept:
-      - application/json
-      Accept-Encoding:
-      - gzip, deflate
-      CommandName:
-      - network vnet-gateway update
-      Connection:
-      - keep-alive
-      ParameterSetName:
-      - -g -n --vnet --sku --asn --public-ip-addresses --no-wait --tags
-      User-Agent:
-      - python/3.6.5 (Windows-10-10.0.17134-SP0) msrest/0.6.10 msrest_azure/0.6.2
-        azure-mgmt-network/4.0.0 Azure-SDK-For-Python AZURECLI/2.0.74
-      accept-language:
-      - en-US
-    method: GET
-    uri: https://management.azure.com/subscriptions/00000000-0000-0000-0000-000000000000/resourceGroups/cli_test_active_active_cross_premise_connection000001/providers/Microsoft.Network/virtualNetworkGateways/gw1?api-version=2019-04-01
-  response:
-    body:
-      string: "{\r\n  \"name\": \"gw1\",\r\n  \"id\": \"/subscriptions/00000000-0000-0000-0000-000000000000/resourceGroups/cli_test_active_active_cross_premise_connection000001/providers/Microsoft.Network/virtualNetworkGateways/gw1\",\r\n
-        \ \"etag\": \"W/\\\"ca7d6f35-37a8-44c7-a2de-2115dd9f92d7\\\"\",\r\n  \"type\":
-        \"Microsoft.Network/virtualNetworkGateways\",\r\n  \"location\": \"westus\",\r\n
-        \ \"tags\": {\r\n    \"foo\": \"doo\"\r\n  },\r\n  \"properties\": {\r\n    \"provisioningState\":
-        \"Succeeded\",\r\n    \"resourceGuid\": \"0e69769d-9483-45c3-aa82-11f2fa04b491\",\r\n
-        \   \"ipConfigurations\": [\r\n      {\r\n        \"name\": \"vnetGatewayConfig0\",\r\n
-        \       \"id\": \"/subscriptions/00000000-0000-0000-0000-000000000000/resourceGroups/cli_test_active_active_cross_premise_connection000001/providers/Microsoft.Network/virtualNetworkGateways/gw1/ipConfigurations/vnetGatewayConfig0\",\r\n
-        \       \"etag\": \"W/\\\"ca7d6f35-37a8-44c7-a2de-2115dd9f92d7\\\"\",\r\n
-        \       \"type\": \"Microsoft.Network/virtualNetworkGateways/ipConfigurations\",\r\n
-        \       \"properties\": {\r\n          \"provisioningState\": \"Succeeded\",\r\n
-        \         \"privateIPAllocationMethod\": \"Dynamic\",\r\n          \"publicIPAddress\":
-        {\r\n            \"id\": \"/subscriptions/00000000-0000-0000-0000-000000000000/resourceGroups/cli_test_active_active_cross_premise_connection000001/providers/Microsoft.Network/publicIPAddresses/gwip1\"\r\n
-        \         },\r\n          \"subnet\": {\r\n            \"id\": \"/subscriptions/00000000-0000-0000-0000-000000000000/resourceGroups/cli_test_active_active_cross_premise_connection000001/providers/Microsoft.Network/virtualNetworks/vnet1/subnets/GatewaySubnet\"\r\n
-        \         }\r\n        }\r\n      },\r\n      {\r\n        \"name\": \"vnetGatewayConfig1\",\r\n
-        \       \"id\": \"/subscriptions/00000000-0000-0000-0000-000000000000/resourceGroups/cli_test_active_active_cross_premise_connection000001/providers/Microsoft.Network/virtualNetworkGateways/gw1/ipConfigurations/vnetGatewayConfig1\",\r\n
-        \       \"etag\": \"W/\\\"ca7d6f35-37a8-44c7-a2de-2115dd9f92d7\\\"\",\r\n
-        \       \"type\": \"Microsoft.Network/virtualNetworkGateways/ipConfigurations\",\r\n
-        \       \"properties\": {\r\n          \"provisioningState\": \"Succeeded\",\r\n
-        \         \"privateIPAllocationMethod\": \"Dynamic\",\r\n          \"publicIPAddress\":
-        {\r\n            \"id\": \"/subscriptions/00000000-0000-0000-0000-000000000000/resourceGroups/cli_test_active_active_cross_premise_connection000001/providers/Microsoft.Network/publicIPAddresses/gwip2\"\r\n
-        \         },\r\n          \"subnet\": {\r\n            \"id\": \"/subscriptions/00000000-0000-0000-0000-000000000000/resourceGroups/cli_test_active_active_cross_premise_connection000001/providers/Microsoft.Network/virtualNetworks/vnet1/subnets/GatewaySubnet\"\r\n
-        \         }\r\n        }\r\n      }\r\n    ],\r\n    \"sku\": {\r\n      \"name\":
-        \"HighPerformance\",\r\n      \"tier\": \"HighPerformance\",\r\n      \"capacity\":
-        2\r\n    },\r\n    \"gatewayType\": \"Vpn\",\r\n    \"vpnType\": \"RouteBased\",\r\n
-        \   \"enableBgp\": true,\r\n    \"activeActive\": true,\r\n    \"bgpSettings\":
-        {\r\n      \"asn\": 65010,\r\n      \"bgpPeeringAddress\": \"10.12.255.4,10.12.255.5\",\r\n
-        \     \"peerWeight\": 0\r\n    },\r\n    \"vpnGatewayGeneration\": \"Generation1\"\r\n
-        \ }\r\n}"
-    headers:
-      cache-control:
-      - no-cache
-      content-length:
-      - '3189'
-      content-type:
-      - application/json; charset=utf-8
-      date:
-      - Sun, 13 Oct 2019 09:36:21 GMT
-      expires:
-      - '-1'
-      pragma:
-      - no-cache
-      server:
-      - Microsoft-HTTPAPI/2.0
-      - Microsoft-HTTPAPI/2.0
-      strict-transport-security:
-      - max-age=31536000; includeSubDomains
-      transfer-encoding:
-      - chunked
-      vary:
-      - Accept-Encoding
-      x-content-type-options:
-      - nosniff
-      x-ms-arm-service-request-id:
-      - f0411ad7-7315-4767-bfe1-99c34c67ab58
-    status:
-      code: 200
-      message: OK
-- request:
-    body: 'b''{"id": "/subscriptions/00000000-0000-0000-0000-000000000000/resourceGroups/cli_test_active_active_cross_premise_connection000001/providers/Microsoft.Network/virtualNetworkGateways/gw1",
-      "location": "westus", "tags": {"foo": "boo"}, "properties": {"ipConfigurations":
-      [{"properties": {"privateIPAllocationMethod": "Dynamic", "subnet": {"id": "/subscriptions/00000000-0000-0000-0000-000000000000/resourceGroups/cli_test_active_active_cross_premise_connection000001/providers/Microsoft.Network/virtualNetworks/vnet1/subnets/GatewaySubnet"},
-      "publicIPAddress": {"id": "/subscriptions/00000000-0000-0000-0000-000000000000/resourceGroups/cli_test_active_active_cross_premise_connection000001/providers/Microsoft.Network/publicIPAddresses/gwip1"}},
-      "name": "vnetGatewayConfig0"}], "gatewayType": "Vpn", "vpnType": "RouteBased",
-      "enableBgp": true, "activeActive": false, "sku": {"name": "HighPerformance",
-      "tier": "HighPerformance", "capacity": 2}, "bgpSettings": {"asn": 65010, "bgpPeeringAddress":
-      "10.12.255.4,10.12.255.5", "peerWeight": 0}, "resourceGuid": "0e69769d-9483-45c3-aa82-11f2fa04b491"},
-      "etag": "W/\\"ca7d6f35-37a8-44c7-a2de-2115dd9f92d7\\""}'''
-    headers:
-      Accept:
-      - application/json
-      Accept-Encoding:
-      - gzip, deflate
-      CommandName:
-      - network vnet-gateway update
-      Connection:
-      - keep-alive
-      Content-Length:
-      - '1213'
-      Content-Type:
-      - application/json; charset=utf-8
-      ParameterSetName:
-      - -g -n --vnet --sku --asn --public-ip-addresses --no-wait --tags
-      User-Agent:
-      - python/3.6.5 (Windows-10-10.0.17134-SP0) msrest/0.6.10 msrest_azure/0.6.2
-        azure-mgmt-network/4.0.0 Azure-SDK-For-Python AZURECLI/2.0.74
-      accept-language:
-      - en-US
-    method: PUT
-    uri: https://management.azure.com/subscriptions/00000000-0000-0000-0000-000000000000/resourceGroups/cli_test_active_active_cross_premise_connection000001/providers/Microsoft.Network/virtualNetworkGateways/gw1?api-version=2019-04-01
-  response:
-    body:
-      string: "{\r\n  \"name\": \"gw1\",\r\n  \"id\": \"/subscriptions/00000000-0000-0000-0000-000000000000/resourceGroups/cli_test_active_active_cross_premise_connection000001/providers/Microsoft.Network/virtualNetworkGateways/gw1\",\r\n
-        \ \"etag\": \"W/\\\"4604ec17-19ba-4c8e-b825-17166b4bf755\\\"\",\r\n  \"type\":
-        \"Microsoft.Network/virtualNetworkGateways\",\r\n  \"location\": \"westus\",\r\n
-        \ \"tags\": {\r\n    \"foo\": \"boo\"\r\n  },\r\n  \"properties\": {\r\n    \"provisioningState\":
-        \"Updating\",\r\n    \"resourceGuid\": \"0e69769d-9483-45c3-aa82-11f2fa04b491\",\r\n
-        \   \"ipConfigurations\": [\r\n      {\r\n        \"name\": \"vnetGatewayConfig0\",\r\n
-        \       \"id\": \"/subscriptions/00000000-0000-0000-0000-000000000000/resourceGroups/cli_test_active_active_cross_premise_connection000001/providers/Microsoft.Network/virtualNetworkGateways/gw1/ipConfigurations/vnetGatewayConfig0\",\r\n
-        \       \"etag\": \"W/\\\"4604ec17-19ba-4c8e-b825-17166b4bf755\\\"\",\r\n
-        \       \"type\": \"Microsoft.Network/virtualNetworkGateways/ipConfigurations\",\r\n
-        \       \"properties\": {\r\n          \"provisioningState\": \"Updating\",\r\n
-        \         \"privateIPAllocationMethod\": \"Dynamic\",\r\n          \"publicIPAddress\":
-        {\r\n            \"id\": \"/subscriptions/00000000-0000-0000-0000-000000000000/resourceGroups/cli_test_active_active_cross_premise_connection000001/providers/Microsoft.Network/publicIPAddresses/gwip1\"\r\n
-        \         },\r\n          \"subnet\": {\r\n            \"id\": \"/subscriptions/00000000-0000-0000-0000-000000000000/resourceGroups/cli_test_active_active_cross_premise_connection000001/providers/Microsoft.Network/virtualNetworks/vnet1/subnets/GatewaySubnet\"\r\n
-        \         }\r\n        }\r\n      }\r\n    ],\r\n    \"sku\": {\r\n      \"name\":
-        \"HighPerformance\",\r\n      \"tier\": \"HighPerformance\",\r\n      \"capacity\":
-        2\r\n    },\r\n    \"gatewayType\": \"Vpn\",\r\n    \"vpnType\": \"RouteBased\",\r\n
-        \   \"enableBgp\": true,\r\n    \"activeActive\": false,\r\n    \"vpnClientConfiguration\":
-        {\r\n      \"vpnClientProtocols\": [\r\n        \"OpenVPN\",\r\n        \"IkeV2\"\r\n
-        \     ],\r\n      \"vpnClientRootCertificates\": [],\r\n      \"vpnClientRevokedCertificates\":
-        [],\r\n      \"vpnClientIpsecPolicies\": []\r\n    },\r\n    \"bgpSettings\":
-        {\r\n      \"asn\": 65010,\r\n      \"bgpPeeringAddress\": \"10.12.255.4,10.12.255.5\",\r\n
-        \     \"peerWeight\": 0\r\n    },\r\n    \"vpnGatewayGeneration\": \"Generation1\"\r\n
-        \ }\r\n}"
-    headers:
-      azure-asyncoperation:
-      - https://management.azure.com/subscriptions/00000000-0000-0000-0000-000000000000/providers/Microsoft.Network/locations/westus/operations/fda42661-9400-44bc-88fc-da9210be9e9a?api-version=2019-04-01
-      cache-control:
-      - no-cache
-      content-length:
-      - '2309'
-      content-type:
-      - application/json; charset=utf-8
-      date:
-      - Sun, 13 Oct 2019 09:36:23 GMT
-      expires:
-      - '-1'
-      pragma:
-      - no-cache
-      server:
-      - Microsoft-HTTPAPI/2.0
-      - Microsoft-HTTPAPI/2.0
-      strict-transport-security:
-      - max-age=31536000; includeSubDomains
-      transfer-encoding:
-      - chunked
-      vary:
-      - Accept-Encoding
-      x-content-type-options:
-      - nosniff
-      x-ms-arm-service-request-id:
-      - 27c2d419-a489-469c-ba60-02daf00c2418
-      x-ms-ratelimit-remaining-subscription-writes:
-      - '1199'
-    status:
-      code: 200
-      message: OK
-- request:
-    body: '{"location": "eastus", "properties": {"localNetworkAddressSpace": {"addressPrefixes":
-      ["10.52.255.253/32"]}, "gatewayIpAddress": "131.107.72.22", "bgpSettings": {"asn":
-      65050, "bgpPeeringAddress": "10.52.255.253"}}}'
-    headers:
-      Accept:
-      - application/json
-      Accept-Encoding:
-      - gzip, deflate
-      CommandName:
-      - network local-gateway create
-      Connection:
-      - keep-alive
-      Content-Length:
-      - '215'
-      Content-Type:
-      - application/json; charset=utf-8
-      ParameterSetName:
-      - -g -n -l --gateway-ip-address --local-address-prefixes --asn --bgp-peering-address
-      User-Agent:
-      - python/3.6.5 (Windows-10-10.0.17134-SP0) msrest/0.6.10 msrest_azure/0.6.2
-        azure-mgmt-network/4.0.0 Azure-SDK-For-Python AZURECLI/2.0.74
-      accept-language:
-      - en-US
-    method: PUT
-    uri: https://management.azure.com/subscriptions/00000000-0000-0000-0000-000000000000/resourceGroups/cli_test_active_active_cross_premise_connection000001/providers/Microsoft.Network/localNetworkGateways/lgw2?api-version=2019-04-01
-  response:
-    body:
-      string: "{\r\n  \"name\": \"lgw2\",\r\n  \"id\": \"/subscriptions/00000000-0000-0000-0000-000000000000/resourceGroups/cli_test_active_active_cross_premise_connection000001/providers/Microsoft.Network/localNetworkGateways/lgw2\",\r\n
-        \ \"etag\": \"W/\\\"2c4b36c5-b09f-47ce-870c-beddc165ec51\\\"\",\r\n  \"type\":
-        \"Microsoft.Network/localNetworkGateways\",\r\n  \"location\": \"eastus\",\r\n
-        \ \"properties\": {\r\n    \"provisioningState\": \"Updating\",\r\n    \"resourceGuid\":
-        \"96d2d895-5088-4012-b632-0b967e5976a7\",\r\n    \"localNetworkAddressSpace\":
-        {\r\n      \"addressPrefixes\": [\r\n        \"10.52.255.253/32\"\r\n      ]\r\n
-        \   },\r\n    \"gatewayIpAddress\": \"131.107.72.22\",\r\n    \"bgpSettings\":
-        {\r\n      \"asn\": 65050,\r\n      \"bgpPeeringAddress\": \"10.52.255.253\",\r\n
-        \     \"peerWeight\": 0\r\n    }\r\n  }\r\n}"
-    headers:
-      azure-asyncoperation:
-      - https://management.azure.com/subscriptions/00000000-0000-0000-0000-000000000000/providers/Microsoft.Network/locations/eastus/operations/0b7e73c7-a0ce-4f9d-be35-b2f5203d3566?api-version=2019-04-01
-      cache-control:
-      - no-cache
-      content-length:
-      - '758'
-      content-type:
-      - application/json; charset=utf-8
-      date:
-      - Sun, 13 Oct 2019 09:36:24 GMT
-      expires:
-      - '-1'
-      pragma:
-      - no-cache
-      server:
-      - Microsoft-HTTPAPI/2.0
-      - Microsoft-HTTPAPI/2.0
-      strict-transport-security:
-      - max-age=31536000; includeSubDomains
-      x-content-type-options:
-      - nosniff
-      x-ms-arm-service-request-id:
-      - 51c0e0f9-3fca-4778-930b-87ca6070877b
-      x-ms-ratelimit-remaining-subscription-writes:
-      - '1198'
-    status:
-      code: 201
-      message: Created
-- request:
-    body: null
-    headers:
-      Accept:
-      - application/json
-      Accept-Encoding:
-      - gzip, deflate
-      CommandName:
-      - network local-gateway create
-      Connection:
-      - keep-alive
-      ParameterSetName:
-      - -g -n -l --gateway-ip-address --local-address-prefixes --asn --bgp-peering-address
-      User-Agent:
-      - python/3.6.5 (Windows-10-10.0.17134-SP0) msrest/0.6.10 msrest_azure/0.6.2
-        azure-mgmt-network/4.0.0 Azure-SDK-For-Python AZURECLI/2.0.74
-    method: GET
-    uri: https://management.azure.com/subscriptions/00000000-0000-0000-0000-000000000000/providers/Microsoft.Network/locations/eastus/operations/0b7e73c7-a0ce-4f9d-be35-b2f5203d3566?api-version=2019-04-01
-  response:
-    body:
-      string: "{\r\n  \"status\": \"Succeeded\"\r\n}"
-    headers:
-      cache-control:
-      - no-cache
-      content-length:
-      - '29'
-      content-type:
-      - application/json; charset=utf-8
-      date:
-      - Sun, 13 Oct 2019 09:36:34 GMT
-      expires:
-      - '-1'
-      pragma:
-      - no-cache
-      server:
-      - Microsoft-HTTPAPI/2.0
-      - Microsoft-HTTPAPI/2.0
-      strict-transport-security:
-      - max-age=31536000; includeSubDomains
-      transfer-encoding:
-      - chunked
-      vary:
-      - Accept-Encoding
-      x-content-type-options:
-      - nosniff
-      x-ms-arm-service-request-id:
-      - 3e9f396e-dd5d-4874-b36e-23735369d45a
-    status:
-      code: 200
-      message: OK
-- request:
-    body: null
-    headers:
-      Accept:
-      - application/json
-      Accept-Encoding:
-      - gzip, deflate
-      CommandName:
-      - network local-gateway create
-      Connection:
-      - keep-alive
-      ParameterSetName:
-      - -g -n -l --gateway-ip-address --local-address-prefixes --asn --bgp-peering-address
-      User-Agent:
-      - python/3.6.5 (Windows-10-10.0.17134-SP0) msrest/0.6.10 msrest_azure/0.6.2
-        azure-mgmt-network/4.0.0 Azure-SDK-For-Python AZURECLI/2.0.74
-    method: GET
-    uri: https://management.azure.com/subscriptions/00000000-0000-0000-0000-000000000000/resourceGroups/cli_test_active_active_cross_premise_connection000001/providers/Microsoft.Network/localNetworkGateways/lgw2?api-version=2019-04-01
-  response:
-    body:
-      string: "{\r\n  \"name\": \"lgw2\",\r\n  \"id\": \"/subscriptions/00000000-0000-0000-0000-000000000000/resourceGroups/cli_test_active_active_cross_premise_connection000001/providers/Microsoft.Network/localNetworkGateways/lgw2\",\r\n
-        \ \"etag\": \"W/\\\"2e8bac1e-b33f-4a04-8a39-eb8e07478080\\\"\",\r\n  \"type\":
-        \"Microsoft.Network/localNetworkGateways\",\r\n  \"location\": \"eastus\",\r\n
-        \ \"properties\": {\r\n    \"provisioningState\": \"Succeeded\",\r\n    \"resourceGuid\":
-        \"96d2d895-5088-4012-b632-0b967e5976a7\",\r\n    \"localNetworkAddressSpace\":
-        {\r\n      \"addressPrefixes\": [\r\n        \"10.52.255.253/32\"\r\n      ]\r\n
-        \   },\r\n    \"gatewayIpAddress\": \"131.107.72.22\",\r\n    \"bgpSettings\":
-        {\r\n      \"asn\": 65050,\r\n      \"bgpPeeringAddress\": \"10.52.255.253\",\r\n
-        \     \"peerWeight\": 0\r\n    }\r\n  }\r\n}"
-    headers:
-      cache-control:
-      - no-cache
-      content-length:
-      - '759'
-      content-type:
-      - application/json; charset=utf-8
-      date:
-      - Sun, 13 Oct 2019 09:36:35 GMT
-      etag:
-      - W/"2e8bac1e-b33f-4a04-8a39-eb8e07478080"
-      expires:
-      - '-1'
-      pragma:
-      - no-cache
-      server:
-      - Microsoft-HTTPAPI/2.0
-      - Microsoft-HTTPAPI/2.0
-      strict-transport-security:
-      - max-age=31536000; includeSubDomains
-      transfer-encoding:
-      - chunked
-      vary:
-      - Accept-Encoding
-      x-content-type-options:
-      - nosniff
-      x-ms-arm-service-request-id:
-      - d9708681-a157-40c2-ade1-af0c24d0786f
-    status:
-      code: 200
-      message: OK
-- request:
-    body: null
-    headers:
-      Accept:
-      - application/json
-      Accept-Encoding:
-      - gzip, deflate
-      CommandName:
-      - network vpn-connection create
-      Connection:
-      - keep-alive
-      ParameterSetName:
-      - -g -n --vnet-gateway1 --local-gateway2 --shared-key --enable-bgp
-      User-Agent:
-      - python/3.6.5 (Windows-10-10.0.17134-SP0) msrest/0.6.10 msrest_azure/0.6.2
-        azure-mgmt-resource/4.0.0 Azure-SDK-For-Python AZURECLI/2.0.74
-      accept-language:
-      - en-US
-    method: GET
-    uri: https://management.azure.com/subscriptions/00000000-0000-0000-0000-000000000000/resourcegroups/cli_test_active_active_cross_premise_connection000001?api-version=2019-07-01
-  response:
-    body:
-      string: '{"id":"/subscriptions/00000000-0000-0000-0000-000000000000/resourceGroups/cli_test_active_active_cross_premise_connection000001","name":"cli_test_active_active_cross_premise_connection000001","type":"Microsoft.Resources/resourceGroups","location":"westus","tags":{"product":"azurecli","cause":"automation","date":"2019-10-13T09:13:27Z"},"properties":{"provisioningState":"Succeeded"}}'
-    headers:
-      cache-control:
-      - no-cache
-      content-length:
-      - '428'
-      content-type:
-      - application/json; charset=utf-8
-      date:
-      - Sun, 13 Oct 2019 09:36:35 GMT
       expires:
       - '-1'
       pragma:
@@ -8781,26 +7557,26 @@
       ParameterSetName:
       - -g -n --vnet-gateway1 --local-gateway2 --shared-key --enable-bgp
       User-Agent:
-      - python/3.6.5 (Windows-10-10.0.17134-SP0) msrest/0.6.10 msrest_azure/0.6.2
-        azure-mgmt-resource/4.0.0 Azure-SDK-For-Python AZURECLI/2.0.74
+      - python/3.7.4 (Windows-10-10.0.18362-SP0) msrest/0.6.10 msrest_azure/0.6.2
+        azure-mgmt-resource/4.0.0 Azure-SDK-For-Python AZURECLI/2.0.75
       accept-language:
       - en-US
     method: PUT
     uri: https://management.azure.com/subscriptions/00000000-0000-0000-0000-000000000000/resourcegroups/cli_test_active_active_cross_premise_connection000001/providers/Microsoft.Resources/deployments/mock-deployment?api-version=2019-07-01
   response:
     body:
-      string: '{"id":"/subscriptions/00000000-0000-0000-0000-000000000000/resourceGroups/cli_test_active_active_cross_premise_connection000001/providers/Microsoft.Resources/deployments/vpn_connection_deploy_XmgnN6ELs3btaohQavNgdzc1ufsCouDm","name":"vpn_connection_deploy_XmgnN6ELs3btaohQavNgdzc1ufsCouDm","type":"Microsoft.Resources/deployments","properties":{"templateHash":"2067007380266086070","parameters":{"sharedKey":{"type":"SecureString"}},"mode":"Incremental","provisioningState":"Accepted","timestamp":"2019-10-13T09:36:36.8914618Z","duration":"PT0.2958979S","correlationId":"f367c380-e800-4669-8e96-aa1f87772599","providers":[{"namespace":"Microsoft.Network","resourceTypes":[{"resourceType":"connections","locations":["westus"]}]}],"dependencies":[]}}'
+      string: '{"id":"/subscriptions/00000000-0000-0000-0000-000000000000/resourceGroups/cli_test_active_active_cross_premise_connection000001/providers/Microsoft.Resources/deployments/vpn_connection_deploy_Jmi05BF2YMBI6ZLSk3SPnscSzJTiyK4I","name":"vpn_connection_deploy_Jmi05BF2YMBI6ZLSk3SPnscSzJTiyK4I","type":"Microsoft.Resources/deployments","properties":{"templateHash":"327412273498830916","parameters":{"sharedKey":{"type":"SecureString"}},"mode":"Incremental","provisioningState":"Accepted","timestamp":"2019-10-24T09:05:43.6808372Z","duration":"PT2.3841563S","correlationId":"d61dea61-e395-45e4-8c92-f2601dadc242","providers":[{"namespace":"Microsoft.Network","resourceTypes":[{"resourceType":"connections","locations":["westus"]}]}],"dependencies":[]}}'
     headers:
       azure-asyncoperation:
-      - https://management.azure.com/subscriptions/00000000-0000-0000-0000-000000000000/resourcegroups/cli_test_active_active_cross_premise_connection000001/providers/Microsoft.Resources/deployments/vpn_connection_deploy_XmgnN6ELs3btaohQavNgdzc1ufsCouDm/operationStatuses/08586306474888820602?api-version=2019-07-01
-      cache-control:
-      - no-cache
-      content-length:
-      - '770'
-      content-type:
-      - application/json; charset=utf-8
-      date:
-      - Sun, 13 Oct 2019 09:36:36 GMT
+      - https://management.azure.com/subscriptions/00000000-0000-0000-0000-000000000000/resourcegroups/cli_test_active_active_cross_premise_connection000001/providers/Microsoft.Resources/deployments/vpn_connection_deploy_Jmi05BF2YMBI6ZLSk3SPnscSzJTiyK4I/operationStatuses/08586296989441809371?api-version=2019-07-01
+      cache-control:
+      - no-cache
+      content-length:
+      - '769'
+      content-type:
+      - application/json; charset=utf-8
+      date:
+      - Thu, 24 Oct 2019 09:05:44 GMT
       expires:
       - '-1'
       pragma:
@@ -8810,10 +7586,10 @@
       x-content-type-options:
       - nosniff
       x-ms-ratelimit-remaining-subscription-writes:
-      - '1191'
-    status:
-      code: 200
-      message: OK
+      - '1198'
+    status:
+      code: 201
+      message: Created
 - request:
     body: null
     headers:
@@ -8828,10 +7604,10 @@
       ParameterSetName:
       - -g -n --vnet-gateway1 --local-gateway2 --shared-key --enable-bgp
       User-Agent:
-      - python/3.6.5 (Windows-10-10.0.17134-SP0) msrest/0.6.10 msrest_azure/0.6.2
-        azure-mgmt-resource/4.0.0 Azure-SDK-For-Python AZURECLI/2.0.74
-    method: GET
-    uri: https://management.azure.com/subscriptions/00000000-0000-0000-0000-000000000000/resourcegroups/cli_test_active_active_cross_premise_connection000001/providers/Microsoft.Resources/deployments/mock-deployment/operationStatuses/08586306474888820602?api-version=2019-07-01
+      - python/3.7.4 (Windows-10-10.0.18362-SP0) msrest/0.6.10 msrest_azure/0.6.2
+        azure-mgmt-resource/4.0.0 Azure-SDK-For-Python AZURECLI/2.0.75
+    method: GET
+    uri: https://management.azure.com/subscriptions/00000000-0000-0000-0000-000000000000/resourcegroups/cli_test_active_active_cross_premise_connection000001/providers/Microsoft.Resources/deployments/mock-deployment/operationStatuses/08586296989441809371?api-version=2019-07-01
   response:
     body:
       string: '{"status":"Running"}'
@@ -8843,7 +7619,7 @@
       content-type:
       - application/json; charset=utf-8
       date:
-      - Sun, 13 Oct 2019 09:38:36 GMT
+      - Thu, 24 Oct 2019 09:06:15 GMT
       expires:
       - '-1'
       pragma:
@@ -8871,10 +7647,10 @@
       ParameterSetName:
       - -g -n --vnet-gateway1 --local-gateway2 --shared-key --enable-bgp
       User-Agent:
-      - python/3.6.5 (Windows-10-10.0.17134-SP0) msrest/0.6.10 msrest_azure/0.6.2
-        azure-mgmt-resource/4.0.0 Azure-SDK-For-Python AZURECLI/2.0.74
-    method: GET
-    uri: https://management.azure.com/subscriptions/00000000-0000-0000-0000-000000000000/resourcegroups/cli_test_active_active_cross_premise_connection000001/providers/Microsoft.Resources/deployments/mock-deployment/operationStatuses/08586306474888820602?api-version=2019-07-01
+      - python/3.7.4 (Windows-10-10.0.18362-SP0) msrest/0.6.10 msrest_azure/0.6.2
+        azure-mgmt-resource/4.0.0 Azure-SDK-For-Python AZURECLI/2.0.75
+    method: GET
+    uri: https://management.azure.com/subscriptions/00000000-0000-0000-0000-000000000000/resourcegroups/cli_test_active_active_cross_premise_connection000001/providers/Microsoft.Resources/deployments/mock-deployment/operationStatuses/08586296989441809371?api-version=2019-07-01
   response:
     body:
       string: '{"status":"Running"}'
@@ -8886,7 +7662,7 @@
       content-type:
       - application/json; charset=utf-8
       date:
-      - Sun, 13 Oct 2019 09:39:07 GMT
+      - Thu, 24 Oct 2019 09:06:46 GMT
       expires:
       - '-1'
       pragma:
@@ -8914,10 +7690,10 @@
       ParameterSetName:
       - -g -n --vnet-gateway1 --local-gateway2 --shared-key --enable-bgp
       User-Agent:
-      - python/3.6.5 (Windows-10-10.0.17134-SP0) msrest/0.6.10 msrest_azure/0.6.2
-        azure-mgmt-resource/4.0.0 Azure-SDK-For-Python AZURECLI/2.0.74
-    method: GET
-    uri: https://management.azure.com/subscriptions/00000000-0000-0000-0000-000000000000/resourcegroups/cli_test_active_active_cross_premise_connection000001/providers/Microsoft.Resources/deployments/mock-deployment/operationStatuses/08586306474888820602?api-version=2019-07-01
+      - python/3.7.4 (Windows-10-10.0.18362-SP0) msrest/0.6.10 msrest_azure/0.6.2
+        azure-mgmt-resource/4.0.0 Azure-SDK-For-Python AZURECLI/2.0.75
+    method: GET
+    uri: https://management.azure.com/subscriptions/00000000-0000-0000-0000-000000000000/resourcegroups/cli_test_active_active_cross_premise_connection000001/providers/Microsoft.Resources/deployments/mock-deployment/operationStatuses/08586296989441809371?api-version=2019-07-01
   response:
     body:
       string: '{"status":"Running"}'
@@ -8929,7 +7705,7 @@
       content-type:
       - application/json; charset=utf-8
       date:
-      - Sun, 13 Oct 2019 09:39:37 GMT
+      - Thu, 24 Oct 2019 09:07:16 GMT
       expires:
       - '-1'
       pragma:
@@ -8958,9 +7734,9 @@
       - -g -n --vnet-gateway1 --local-gateway2 --shared-key --enable-bgp
       User-Agent:
       - python/3.7.4 (Windows-10-10.0.18362-SP0) msrest/0.6.10 msrest_azure/0.6.2
-        azure-mgmt-resource/4.0.0 Azure-SDK-For-Python AZURECLI/2.0.74
-    method: GET
-    uri: https://management.azure.com/subscriptions/00000000-0000-0000-0000-000000000000/resourcegroups/cli_test_active_active_cross_premise_connection000001/providers/Microsoft.Resources/deployments/mock-deployment/operationStatuses/08586308997257297988?api-version=2019-05-10
+        azure-mgmt-resource/4.0.0 Azure-SDK-For-Python AZURECLI/2.0.75
+    method: GET
+    uri: https://management.azure.com/subscriptions/00000000-0000-0000-0000-000000000000/resourcegroups/cli_test_active_active_cross_premise_connection000001/providers/Microsoft.Resources/deployments/mock-deployment/operationStatuses/08586296989441809371?api-version=2019-07-01
   response:
     body:
       string: '{"status":"Running"}'
@@ -8972,7 +7748,7 @@
       content-type:
       - application/json; charset=utf-8
       date:
-      - Thu, 10 Oct 2019 11:33:14 GMT
+      - Thu, 24 Oct 2019 09:07:46 GMT
       expires:
       - '-1'
       pragma:
@@ -9001,9 +7777,9 @@
       - -g -n --vnet-gateway1 --local-gateway2 --shared-key --enable-bgp
       User-Agent:
       - python/3.7.4 (Windows-10-10.0.18362-SP0) msrest/0.6.10 msrest_azure/0.6.2
-        azure-mgmt-resource/4.0.0 Azure-SDK-For-Python AZURECLI/2.0.74
-    method: GET
-    uri: https://management.azure.com/subscriptions/00000000-0000-0000-0000-000000000000/resourcegroups/cli_test_active_active_cross_premise_connection000001/providers/Microsoft.Resources/deployments/mock-deployment/operationStatuses/08586308997257297988?api-version=2019-05-10
+        azure-mgmt-resource/4.0.0 Azure-SDK-For-Python AZURECLI/2.0.75
+    method: GET
+    uri: https://management.azure.com/subscriptions/00000000-0000-0000-0000-000000000000/resourcegroups/cli_test_active_active_cross_premise_connection000001/providers/Microsoft.Resources/deployments/mock-deployment/operationStatuses/08586296989441809371?api-version=2019-07-01
   response:
     body:
       string: '{"status":"Running"}'
@@ -9015,7 +7791,7 @@
       content-type:
       - application/json; charset=utf-8
       date:
-      - Thu, 10 Oct 2019 11:33:45 GMT
+      - Thu, 24 Oct 2019 09:08:17 GMT
       expires:
       - '-1'
       pragma:
@@ -9044,9 +7820,9 @@
       - -g -n --vnet-gateway1 --local-gateway2 --shared-key --enable-bgp
       User-Agent:
       - python/3.7.4 (Windows-10-10.0.18362-SP0) msrest/0.6.10 msrest_azure/0.6.2
-        azure-mgmt-resource/4.0.0 Azure-SDK-For-Python AZURECLI/2.0.74
-    method: GET
-    uri: https://management.azure.com/subscriptions/00000000-0000-0000-0000-000000000000/resourcegroups/cli_test_active_active_cross_premise_connection000001/providers/Microsoft.Resources/deployments/mock-deployment/operationStatuses/08586308997257297988?api-version=2019-05-10
+        azure-mgmt-resource/4.0.0 Azure-SDK-For-Python AZURECLI/2.0.75
+    method: GET
+    uri: https://management.azure.com/subscriptions/00000000-0000-0000-0000-000000000000/resourcegroups/cli_test_active_active_cross_premise_connection000001/providers/Microsoft.Resources/deployments/mock-deployment/operationStatuses/08586296989441809371?api-version=2019-07-01
   response:
     body:
       string: '{"status":"Running"}'
@@ -9058,7 +7834,7 @@
       content-type:
       - application/json; charset=utf-8
       date:
-      - Thu, 10 Oct 2019 11:34:15 GMT
+      - Thu, 24 Oct 2019 09:08:47 GMT
       expires:
       - '-1'
       pragma:
@@ -9087,9 +7863,9 @@
       - -g -n --vnet-gateway1 --local-gateway2 --shared-key --enable-bgp
       User-Agent:
       - python/3.7.4 (Windows-10-10.0.18362-SP0) msrest/0.6.10 msrest_azure/0.6.2
-        azure-mgmt-resource/4.0.0 Azure-SDK-For-Python AZURECLI/2.0.74
-    method: GET
-    uri: https://management.azure.com/subscriptions/00000000-0000-0000-0000-000000000000/resourcegroups/cli_test_active_active_cross_premise_connection000001/providers/Microsoft.Resources/deployments/mock-deployment/operationStatuses/08586308997257297988?api-version=2019-05-10
+        azure-mgmt-resource/4.0.0 Azure-SDK-For-Python AZURECLI/2.0.75
+    method: GET
+    uri: https://management.azure.com/subscriptions/00000000-0000-0000-0000-000000000000/resourcegroups/cli_test_active_active_cross_premise_connection000001/providers/Microsoft.Resources/deployments/mock-deployment/operationStatuses/08586296989441809371?api-version=2019-07-01
   response:
     body:
       string: '{"status":"Running"}'
@@ -9101,7 +7877,7 @@
       content-type:
       - application/json; charset=utf-8
       date:
-      - Thu, 10 Oct 2019 11:34:45 GMT
+      - Thu, 24 Oct 2019 09:09:17 GMT
       expires:
       - '-1'
       pragma:
@@ -9130,9 +7906,9 @@
       - -g -n --vnet-gateway1 --local-gateway2 --shared-key --enable-bgp
       User-Agent:
       - python/3.7.4 (Windows-10-10.0.18362-SP0) msrest/0.6.10 msrest_azure/0.6.2
-        azure-mgmt-resource/4.0.0 Azure-SDK-For-Python AZURECLI/2.0.74
-    method: GET
-    uri: https://management.azure.com/subscriptions/00000000-0000-0000-0000-000000000000/resourcegroups/cli_test_active_active_cross_premise_connection000001/providers/Microsoft.Resources/deployments/mock-deployment/operationStatuses/08586308997257297988?api-version=2019-05-10
+        azure-mgmt-resource/4.0.0 Azure-SDK-For-Python AZURECLI/2.0.75
+    method: GET
+    uri: https://management.azure.com/subscriptions/00000000-0000-0000-0000-000000000000/resourcegroups/cli_test_active_active_cross_premise_connection000001/providers/Microsoft.Resources/deployments/mock-deployment/operationStatuses/08586296989441809371?api-version=2019-07-01
   response:
     body:
       string: '{"status":"Running"}'
@@ -9144,7 +7920,7 @@
       content-type:
       - application/json; charset=utf-8
       date:
-      - Thu, 10 Oct 2019 11:35:17 GMT
+      - Thu, 24 Oct 2019 09:09:49 GMT
       expires:
       - '-1'
       pragma:
@@ -9173,9 +7949,9 @@
       - -g -n --vnet-gateway1 --local-gateway2 --shared-key --enable-bgp
       User-Agent:
       - python/3.7.4 (Windows-10-10.0.18362-SP0) msrest/0.6.10 msrest_azure/0.6.2
-        azure-mgmt-resource/4.0.0 Azure-SDK-For-Python AZURECLI/2.0.74
-    method: GET
-    uri: https://management.azure.com/subscriptions/00000000-0000-0000-0000-000000000000/resourcegroups/cli_test_active_active_cross_premise_connection000001/providers/Microsoft.Resources/deployments/mock-deployment/operationStatuses/08586308997257297988?api-version=2019-05-10
+        azure-mgmt-resource/4.0.0 Azure-SDK-For-Python AZURECLI/2.0.75
+    method: GET
+    uri: https://management.azure.com/subscriptions/00000000-0000-0000-0000-000000000000/resourcegroups/cli_test_active_active_cross_premise_connection000001/providers/Microsoft.Resources/deployments/mock-deployment/operationStatuses/08586296989441809371?api-version=2019-07-01
   response:
     body:
       string: '{"status":"Running"}'
@@ -9187,7 +7963,7 @@
       content-type:
       - application/json; charset=utf-8
       date:
-      - Thu, 10 Oct 2019 11:35:47 GMT
+      - Thu, 24 Oct 2019 09:10:19 GMT
       expires:
       - '-1'
       pragma:
@@ -9216,9 +7992,9 @@
       - -g -n --vnet-gateway1 --local-gateway2 --shared-key --enable-bgp
       User-Agent:
       - python/3.7.4 (Windows-10-10.0.18362-SP0) msrest/0.6.10 msrest_azure/0.6.2
-        azure-mgmt-resource/4.0.0 Azure-SDK-For-Python AZURECLI/2.0.74
-    method: GET
-    uri: https://management.azure.com/subscriptions/00000000-0000-0000-0000-000000000000/resourcegroups/cli_test_active_active_cross_premise_connection000001/providers/Microsoft.Resources/deployments/mock-deployment/operationStatuses/08586308997257297988?api-version=2019-05-10
+        azure-mgmt-resource/4.0.0 Azure-SDK-For-Python AZURECLI/2.0.75
+    method: GET
+    uri: https://management.azure.com/subscriptions/00000000-0000-0000-0000-000000000000/resourcegroups/cli_test_active_active_cross_premise_connection000001/providers/Microsoft.Resources/deployments/mock-deployment/operationStatuses/08586296989441809371?api-version=2019-07-01
   response:
     body:
       string: '{"status":"Running"}'
@@ -9230,96 +8006,7 @@
       content-type:
       - application/json; charset=utf-8
       date:
-      - Thu, 10 Oct 2019 11:36:17 GMT
-      expires:
-      - '-1'
-      pragma:
-      - no-cache
-      strict-transport-security:
-      - max-age=31536000; includeSubDomains
-      vary:
-      - Accept-Encoding
-      x-content-type-options:
-      - nosniff
-    status:
-      code: 200
-      message: OK
-- request:
-    body: null
-    headers:
-      Accept:
-      - application/json
-      Accept-Encoding:
-      - gzip, deflate
-      CommandName:
-      - network vpn-connection create
-      Connection:
-      - keep-alive
-      ParameterSetName:
-      - -g -n --vnet-gateway1 --local-gateway2 --shared-key --enable-bgp
-      User-Agent:
-      - python/3.7.4 (Windows-10-10.0.18362-SP0) msrest/0.6.10 msrest_azure/0.6.2
-        azure-mgmt-resource/4.0.0 Azure-SDK-For-Python AZURECLI/2.0.74
-    method: GET
-    uri: https://management.azure.com/subscriptions/00000000-0000-0000-0000-000000000000/resourcegroups/cli_test_active_active_cross_premise_connection000001/providers/Microsoft.Resources/deployments/mock-deployment/operationStatuses/08586308997257297988?api-version=2019-05-10
-  response:
-    body:
-      string: '{"status":"Running"}'
-    headers:
-      cache-control:
-      - no-cache
-      content-length:
-      - '20'
-      content-type:
-      - application/json; charset=utf-8
-      date:
-      - Thu, 10 Oct 2019 11:36:48 GMT
-      expires:
-      - '-1'
-      pragma:
-      - no-cache
-      strict-transport-security:
-      - max-age=31536000; includeSubDomains
-      vary:
-      - Accept-Encoding
-      x-content-type-options:
-      - nosniff
-    status:
-      code: 200
-      message: OK
-- request:
-    body: null
-    headers:
-      Accept:
-      - application/json
-      Accept-Encoding:
-      - gzip, deflate
-      CommandName:
-      - network vpn-connection create
-      Connection:
-      - keep-alive
-      ParameterSetName:
-      - -g -n --vnet-gateway1 --local-gateway2 --shared-key --enable-bgp
-      User-Agent:
-      - python/3.7.4 (Windows-10-10.0.18362-SP0) msrest/0.6.10 msrest_azure/0.6.2
-        azure-mgmt-resource/4.0.0 Azure-SDK-For-Python AZURECLI/2.0.74
-    method: GET
-    uri: https://management.azure.com/subscriptions/00000000-0000-0000-0000-000000000000/resourcegroups/cli_test_active_active_cross_premise_connection000001/providers/Microsoft.Resources/deployments/mock-deployment/operationStatuses/08586308997257297988?api-version=2019-05-10
-  response:
-    body:
-      string: '{"status":"Running"}'
-    headers:
-      cache-control:
-      - no-cache
-      content-length:
-      - '20'
-      content-type:
-      - application/json; charset=utf-8
-      date:
-      - Thu, 10 Oct 2019 11:37:19 GMT
-=======
       - Thu, 24 Oct 2019 09:10:49 GMT
->>>>>>> 807faccc
       expires:
       - '-1'
       pragma:
