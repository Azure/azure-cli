interactions:
- request:
    body: null
    headers:
      Accept:
      - application/json
      Accept-Encoding:
      - gzip, deflate
      CommandName:
      - cosmosdb create
      Connection:
      - keep-alive
      ParameterSetName:
      - -n -g --kind --ip-range-filter --server-version --enable-analytical-storage
        --enable-free-tier
      User-Agent:
<<<<<<< HEAD
      - AZURECLI/2.46.0 azsdk-python-azure-mgmt-resource/22.0.0 Python/3.10.10 (Linux-5.15.0-1033-azure-x86_64-with-glibc2.31)
        VSTS_7b238909-6802-4b65-b90d-184bca47f458_build_220_0
=======
      - AZURECLI/2.49.0 azsdk-python-azure-mgmt-resource/22.0.0 Python/3.10.11 (Windows-10-10.0.22621-SP0)
>>>>>>> 5307e359
    method: GET
    uri: https://management.azure.com/subscriptions/00000000-0000-0000-0000-000000000000/resourcegroups/cli_test_cosmosdb_account000001?api-version=2022-09-01
  response:
    body:
<<<<<<< HEAD
      string: '{"id":"/subscriptions/00000000-0000-0000-0000-000000000000/resourceGroups/cli_test_cosmosdb_account000001","name":"cli_test_cosmosdb_account000001","type":"Microsoft.Resources/resourceGroups","location":"westus","tags":{"product":"azurecli","cause":"automation","date":"2023-03-13T19:29:53Z"},"properties":{"provisioningState":"Succeeded"}}'
=======
      string: '{"id":"/subscriptions/00000000-0000-0000-0000-000000000000/resourceGroups/cli_test_cosmosdb_account000001","name":"cli_test_cosmosdb_account000001","type":"Microsoft.Resources/resourceGroups","location":"westus","tags":{"product":"azurecli","cause":"automation","test":"test_update_database_account","date":"2023-06-08T18:04:32Z","module":"cosmosdb"},"properties":{"provisioningState":"Succeeded"}}'
>>>>>>> 5307e359
    headers:
      cache-control:
      - no-cache
      content-length:
<<<<<<< HEAD
      - '340'
      content-type:
      - application/json; charset=utf-8
      date:
      - Mon, 13 Mar 2023 19:29:54 GMT
=======
      - '398'
      content-type:
      - application/json; charset=utf-8
      date:
      - Thu, 08 Jun 2023 18:04:35 GMT
>>>>>>> 5307e359
      expires:
      - '-1'
      pragma:
      - no-cache
      strict-transport-security:
      - max-age=31536000; includeSubDomains
      vary:
      - Accept-Encoding
      x-content-type-options:
      - nosniff
    status:
      code: 200
      message: OK
- request:
    body: '{"location": "westus", "kind": "MongoDB", "properties": {"locations": [{"locationName":
      "westus", "failoverPriority": 0, "isZoneRedundant": false}], "databaseAccountOfferType":
      "Standard", "ipRules": [{"ipAddressOrRange": "20.10.10.10"}, {"ipAddressOrRange":
      "12.12.122.122"}, {"ipAddressOrRange": "12.22.11.11"}], "enableFreeTier": false,
      "apiProperties": {"serverVersion": "3.2"}, "enableAnalyticalStorage": true,
      "createMode": "Default"}}'
    headers:
      Accept:
      - application/json
      Accept-Encoding:
      - gzip, deflate
      CommandName:
      - cosmosdb create
      Connection:
      - keep-alive
      Content-Length:
      - '441'
      Content-Type:
      - application/json
      ParameterSetName:
      - -n -g --kind --ip-range-filter --server-version --enable-analytical-storage
        --enable-free-tier
      User-Agent:
<<<<<<< HEAD
      - AZURECLI/2.46.0 azsdk-python-mgmt-cosmosdb/9.0.0 Python/3.10.10 (Linux-5.15.0-1033-azure-x86_64-with-glibc2.31)
        VSTS_7b238909-6802-4b65-b90d-184bca47f458_build_220_0
=======
      - AZURECLI/2.49.0 azsdk-python-mgmt-cosmosdb/9.2.0 Python/3.10.11 (Windows-10-10.0.22621-SP0)
>>>>>>> 5307e359
    method: PUT
    uri: https://management.azure.com/subscriptions/00000000-0000-0000-0000-000000000000/resourceGroups/cli_test_cosmosdb_account000001/providers/Microsoft.DocumentDB/databaseAccounts/cli000002?api-version=2022-11-15
  response:
    body:
      string: '{"id":"/subscriptions/00000000-0000-0000-0000-000000000000/resourceGroups/cli_test_cosmosdb_account000001/providers/Microsoft.DocumentDB/databaseAccounts/cli000002","name":"cli000002","location":"West
<<<<<<< HEAD
        US","type":"Microsoft.DocumentDB/databaseAccounts","kind":"MongoDB","tags":{},"systemData":{"createdAt":"2023-03-13T19:29:58.4680518Z"},"properties":{"provisioningState":"Creating","publicNetworkAccess":"Enabled","enableAutomaticFailover":false,"enableMultipleWriteLocations":false,"enablePartitionKeyMonitor":false,"isVirtualNetworkFilterEnabled":false,"virtualNetworkRules":[],"EnabledApiTypes":"MongoDB","disableKeyBasedMetadataWriteAccess":false,"enableFreeTier":false,"enableAnalyticalStorage":true,"analyticalStorageConfiguration":{"schemaType":"FullFidelity"},"instanceId":"83b99838-77cb-4cd1-b20a-a557363b2658","databaseAccountOfferType":"Standard","defaultIdentity":"","networkAclBypass":"None","disableLocalAuth":false,"enablePartitionMerge":false,"minimalTlsVersion":"Tls12","consistencyPolicy":{"defaultConsistencyLevel":"Session","maxIntervalInSeconds":5,"maxStalenessPrefix":100},"apiProperties":{"serverVersion":"3.2"},"configurationOverrides":{},"writeLocations":[{"id":"cli000002-westus","locationName":"West
        US","provisioningState":"Creating","failoverPriority":0,"isZoneRedundant":false}],"readLocations":[{"id":"cli000002-westus","locationName":"West
        US","provisioningState":"Creating","failoverPriority":0,"isZoneRedundant":false}],"locations":[{"id":"cli000002-westus","locationName":"West
        US","provisioningState":"Creating","failoverPriority":0,"isZoneRedundant":false}],"failoverPolicies":[{"id":"cli000002-westus","locationName":"West
        US","failoverPriority":0}],"cors":[],"capabilities":[],"ipRules":[{"ipAddressOrRange":"20.10.10.10"},{"ipAddressOrRange":"12.12.122.122"},{"ipAddressOrRange":"12.22.11.11"}],"backupPolicy":{"type":"Periodic","periodicModeProperties":{"backupIntervalInMinutes":240,"backupRetentionIntervalInHours":8,"backupStorageRedundancy":"Invalid"}},"networkAclBypassResourceIds":[],"keysMetadata":{"primaryMasterKey":{"generationTime":"2023-03-13T19:29:58.4680518Z"},"secondaryMasterKey":{"generationTime":"2023-03-13T19:29:58.4680518Z"},"primaryReadonlyMasterKey":{"generationTime":"2023-03-13T19:29:58.4680518Z"},"secondaryReadonlyMasterKey":{"generationTime":"2023-03-13T19:29:58.4680518Z"}}},"identity":{"type":"None"}}'
    headers:
      azure-asyncoperation:
      - https://management.azure.com/subscriptions/00000000-0000-0000-0000-000000000000/providers/Microsoft.DocumentDB/locations/westus/operationsStatus/20f88bbb-dfe9-434e-b15a-362a5690d47b?api-version=2022-11-15
=======
        US","type":"Microsoft.DocumentDB/databaseAccounts","kind":"MongoDB","tags":{},"systemData":{"createdAt":"2023-06-08T18:04:41.1737486Z"},"properties":{"provisioningState":"Creating","publicNetworkAccess":"Enabled","enableAutomaticFailover":false,"enableMultipleWriteLocations":false,"enablePartitionKeyMonitor":false,"isVirtualNetworkFilterEnabled":false,"virtualNetworkRules":[],"EnabledApiTypes":"MongoDB","disableKeyBasedMetadataWriteAccess":false,"enableFreeTier":false,"enableAnalyticalStorage":true,"analyticalStorageConfiguration":{"schemaType":"FullFidelity"},"instanceId":"14bb8f05-575e-44c2-a5da-eafa35ab19ca","databaseAccountOfferType":"Standard","defaultIdentity":"","networkAclBypass":"None","disableLocalAuth":false,"enablePartitionMerge":false,"minimalTlsVersion":"Tls12","consistencyPolicy":{"defaultConsistencyLevel":"Session","maxIntervalInSeconds":5,"maxStalenessPrefix":100},"apiProperties":{"serverVersion":"3.2"},"configurationOverrides":{},"writeLocations":[{"id":"cli000002-westus","locationName":"West
        US","provisioningState":"Creating","failoverPriority":0,"isZoneRedundant":false}],"readLocations":[{"id":"cli000002-westus","locationName":"West
        US","provisioningState":"Creating","failoverPriority":0,"isZoneRedundant":false}],"locations":[{"id":"cli000002-westus","locationName":"West
        US","provisioningState":"Creating","failoverPriority":0,"isZoneRedundant":false}],"failoverPolicies":[{"id":"cli000002-westus","locationName":"West
        US","failoverPriority":0}],"cors":[],"capabilities":[],"ipRules":[{"ipAddressOrRange":"20.10.10.10"},{"ipAddressOrRange":"12.12.122.122"},{"ipAddressOrRange":"12.22.11.11"}],"backupPolicy":{"type":"Periodic","periodicModeProperties":{"backupIntervalInMinutes":240,"backupRetentionIntervalInHours":8,"backupStorageRedundancy":"Invalid"}},"networkAclBypassResourceIds":[],"keysMetadata":{"primaryMasterKey":{"generationTime":"2023-06-08T18:04:41.1737486Z"},"secondaryMasterKey":{"generationTime":"2023-06-08T18:04:41.1737486Z"},"primaryReadonlyMasterKey":{"generationTime":"2023-06-08T18:04:41.1737486Z"},"secondaryReadonlyMasterKey":{"generationTime":"2023-06-08T18:04:41.1737486Z"}}},"identity":{"type":"None"}}'
    headers:
      azure-asyncoperation:
      - https://management.azure.com/subscriptions/00000000-0000-0000-0000-000000000000/providers/Microsoft.DocumentDB/locations/westus/operationsStatus/5ac0c447-6cfe-47e2-b136-614788570494?api-version=2023-04-15
>>>>>>> 5307e359
      cache-control:
      - no-store, no-cache
      content-length:
      - '2372'
      content-type:
      - application/json
      date:
<<<<<<< HEAD
      - Mon, 13 Mar 2023 19:29:59 GMT
      location:
      - https://management.azure.com/subscriptions/00000000-0000-0000-0000-000000000000/resourceGroups/cli_test_cosmosdb_account000001/providers/Microsoft.DocumentDB/databaseAccounts/cli000002/operationResults/20f88bbb-dfe9-434e-b15a-362a5690d47b?api-version=2022-11-15
=======
      - Thu, 08 Jun 2023 18:04:43 GMT
      location:
      - https://management.azure.com/subscriptions/00000000-0000-0000-0000-000000000000/resourceGroups/cli_test_cosmosdb_account000001/providers/Microsoft.DocumentDB/databaseAccounts/cli000002/operationResults/5ac0c447-6cfe-47e2-b136-614788570494?api-version=2023-04-15
>>>>>>> 5307e359
      pragma:
      - no-cache
      server:
      - Microsoft-HTTPAPI/2.0
      strict-transport-security:
      - max-age=31536000; includeSubDomains
      transfer-encoding:
      - chunked
      vary:
      - Accept-Encoding
      x-content-type-options:
      - nosniff
      x-ms-gatewayversion:
      - version=2.14.0
      x-ms-ratelimit-remaining-subscription-writes:
      - '1199'
    status:
      code: 200
      message: Ok
- request:
    body: null
    headers:
      Accept:
      - '*/*'
      Accept-Encoding:
      - gzip, deflate
      CommandName:
      - cosmosdb create
      Connection:
      - keep-alive
      ParameterSetName:
      - -n -g --kind --ip-range-filter --server-version --enable-analytical-storage
        --enable-free-tier
      User-Agent:
<<<<<<< HEAD
      - AZURECLI/2.46.0 azsdk-python-mgmt-cosmosdb/9.0.0 Python/3.10.10 (Linux-5.15.0-1033-azure-x86_64-with-glibc2.31)
        VSTS_7b238909-6802-4b65-b90d-184bca47f458_build_220_0
    method: GET
    uri: https://management.azure.com/subscriptions/00000000-0000-0000-0000-000000000000/providers/Microsoft.DocumentDB/locations/westus/operationsStatus/20f88bbb-dfe9-434e-b15a-362a5690d47b?api-version=2022-11-15
=======
      - AZURECLI/2.49.0 azsdk-python-mgmt-cosmosdb/9.2.0 Python/3.10.11 (Windows-10-10.0.22621-SP0)
    method: GET
    uri: https://management.azure.com/subscriptions/00000000-0000-0000-0000-000000000000/providers/Microsoft.DocumentDB/locations/westus/operationsStatus/5ac0c447-6cfe-47e2-b136-614788570494?api-version=2023-04-15
>>>>>>> 5307e359
  response:
    body:
      string: '{"status":"Dequeued"}'
    headers:
      cache-control:
      - no-store, no-cache
      content-length:
      - '21'
      content-type:
      - application/json
      date:
<<<<<<< HEAD
      - Mon, 13 Mar 2023 19:30:30 GMT
=======
      - Thu, 08 Jun 2023 18:04:43 GMT
>>>>>>> 5307e359
      pragma:
      - no-cache
      server:
      - Microsoft-HTTPAPI/2.0
      strict-transport-security:
      - max-age=31536000; includeSubDomains
      transfer-encoding:
      - chunked
      vary:
      - Accept-Encoding
      x-content-type-options:
      - nosniff
      x-ms-gatewayversion:
      - version=2.14.0
    status:
      code: 200
      message: Ok
- request:
    body: null
    headers:
      Accept:
      - '*/*'
      Accept-Encoding:
      - gzip, deflate
      CommandName:
      - cosmosdb create
      Connection:
      - keep-alive
      ParameterSetName:
      - -n -g --kind --ip-range-filter --server-version --enable-analytical-storage
        --enable-free-tier
      User-Agent:
<<<<<<< HEAD
      - AZURECLI/2.46.0 azsdk-python-mgmt-cosmosdb/9.0.0 Python/3.10.10 (Linux-5.15.0-1033-azure-x86_64-with-glibc2.31)
        VSTS_7b238909-6802-4b65-b90d-184bca47f458_build_220_0
    method: GET
    uri: https://management.azure.com/subscriptions/00000000-0000-0000-0000-000000000000/providers/Microsoft.DocumentDB/locations/westus/operationsStatus/20f88bbb-dfe9-434e-b15a-362a5690d47b?api-version=2022-11-15
=======
      - AZURECLI/2.49.0 azsdk-python-mgmt-cosmosdb/9.2.0 Python/3.10.11 (Windows-10-10.0.22621-SP0)
    method: GET
    uri: https://management.azure.com/subscriptions/00000000-0000-0000-0000-000000000000/providers/Microsoft.DocumentDB/locations/westus/operationsStatus/5ac0c447-6cfe-47e2-b136-614788570494?api-version=2023-04-15
>>>>>>> 5307e359
  response:
    body:
      string: '{"status":"Dequeued"}'
    headers:
      cache-control:
      - no-store, no-cache
      content-length:
      - '21'
      content-type:
      - application/json
      date:
<<<<<<< HEAD
      - Mon, 13 Mar 2023 19:31:00 GMT
=======
      - Thu, 08 Jun 2023 18:05:13 GMT
>>>>>>> 5307e359
      pragma:
      - no-cache
      server:
      - Microsoft-HTTPAPI/2.0
      strict-transport-security:
      - max-age=31536000; includeSubDomains
      transfer-encoding:
      - chunked
      vary:
      - Accept-Encoding
      x-content-type-options:
      - nosniff
      x-ms-gatewayversion:
      - version=2.14.0
    status:
      code: 200
      message: Ok
- request:
    body: null
    headers:
      Accept:
      - '*/*'
      Accept-Encoding:
      - gzip, deflate
      CommandName:
      - cosmosdb create
      Connection:
      - keep-alive
      ParameterSetName:
      - -n -g --kind --ip-range-filter --server-version --enable-analytical-storage
        --enable-free-tier
      User-Agent:
<<<<<<< HEAD
      - AZURECLI/2.46.0 azsdk-python-mgmt-cosmosdb/9.0.0 Python/3.10.10 (Linux-5.15.0-1033-azure-x86_64-with-glibc2.31)
        VSTS_7b238909-6802-4b65-b90d-184bca47f458_build_220_0
    method: GET
    uri: https://management.azure.com/subscriptions/00000000-0000-0000-0000-000000000000/providers/Microsoft.DocumentDB/locations/westus/operationsStatus/20f88bbb-dfe9-434e-b15a-362a5690d47b?api-version=2022-11-15
=======
      - AZURECLI/2.49.0 azsdk-python-mgmt-cosmosdb/9.2.0 Python/3.10.11 (Windows-10-10.0.22621-SP0)
    method: GET
    uri: https://management.azure.com/subscriptions/00000000-0000-0000-0000-000000000000/providers/Microsoft.DocumentDB/locations/westus/operationsStatus/5ac0c447-6cfe-47e2-b136-614788570494?api-version=2023-04-15
>>>>>>> 5307e359
  response:
    body:
      string: '{"status":"Dequeued"}'
    headers:
      cache-control:
      - no-store, no-cache
      content-length:
      - '21'
      content-type:
      - application/json
      date:
<<<<<<< HEAD
      - Mon, 13 Mar 2023 19:31:30 GMT
=======
      - Thu, 08 Jun 2023 18:05:43 GMT
>>>>>>> 5307e359
      pragma:
      - no-cache
      server:
      - Microsoft-HTTPAPI/2.0
      strict-transport-security:
      - max-age=31536000; includeSubDomains
      transfer-encoding:
      - chunked
      vary:
      - Accept-Encoding
      x-content-type-options:
      - nosniff
      x-ms-gatewayversion:
      - version=2.14.0
    status:
      code: 200
      message: Ok
- request:
    body: null
    headers:
      Accept:
      - '*/*'
      Accept-Encoding:
      - gzip, deflate
      CommandName:
      - cosmosdb create
      Connection:
      - keep-alive
      ParameterSetName:
      - -n -g --kind --ip-range-filter --server-version --enable-analytical-storage
        --enable-free-tier
      User-Agent:
<<<<<<< HEAD
      - AZURECLI/2.46.0 azsdk-python-mgmt-cosmosdb/9.0.0 Python/3.10.10 (Linux-5.15.0-1033-azure-x86_64-with-glibc2.31)
        VSTS_7b238909-6802-4b65-b90d-184bca47f458_build_220_0
    method: GET
    uri: https://management.azure.com/subscriptions/00000000-0000-0000-0000-000000000000/providers/Microsoft.DocumentDB/locations/westus/operationsStatus/20f88bbb-dfe9-434e-b15a-362a5690d47b?api-version=2022-11-15
=======
      - AZURECLI/2.49.0 azsdk-python-mgmt-cosmosdb/9.2.0 Python/3.10.11 (Windows-10-10.0.22621-SP0)
    method: GET
    uri: https://management.azure.com/subscriptions/00000000-0000-0000-0000-000000000000/providers/Microsoft.DocumentDB/locations/westus/operationsStatus/5ac0c447-6cfe-47e2-b136-614788570494?api-version=2023-04-15
>>>>>>> 5307e359
  response:
    body:
      string: '{"status":"Dequeued"}'
    headers:
      cache-control:
      - no-store, no-cache
      content-length:
      - '21'
      content-type:
      - application/json
      date:
<<<<<<< HEAD
      - Mon, 13 Mar 2023 19:32:01 GMT
=======
      - Thu, 08 Jun 2023 18:06:14 GMT
>>>>>>> 5307e359
      pragma:
      - no-cache
      server:
      - Microsoft-HTTPAPI/2.0
      strict-transport-security:
      - max-age=31536000; includeSubDomains
      transfer-encoding:
      - chunked
      vary:
      - Accept-Encoding
      x-content-type-options:
      - nosniff
      x-ms-gatewayversion:
      - version=2.14.0
    status:
      code: 200
      message: Ok
- request:
    body: null
    headers:
      Accept:
      - '*/*'
      Accept-Encoding:
      - gzip, deflate
      CommandName:
      - cosmosdb create
      Connection:
      - keep-alive
      ParameterSetName:
      - -n -g --kind --ip-range-filter --server-version --enable-analytical-storage
        --enable-free-tier
      User-Agent:
<<<<<<< HEAD
      - AZURECLI/2.46.0 azsdk-python-mgmt-cosmosdb/9.0.0 Python/3.10.10 (Linux-5.15.0-1033-azure-x86_64-with-glibc2.31)
        VSTS_7b238909-6802-4b65-b90d-184bca47f458_build_220_0
    method: GET
    uri: https://management.azure.com/subscriptions/00000000-0000-0000-0000-000000000000/providers/Microsoft.DocumentDB/locations/westus/operationsStatus/20f88bbb-dfe9-434e-b15a-362a5690d47b?api-version=2022-11-15
=======
      - AZURECLI/2.49.0 azsdk-python-mgmt-cosmosdb/9.2.0 Python/3.10.11 (Windows-10-10.0.22621-SP0)
    method: GET
    uri: https://management.azure.com/subscriptions/00000000-0000-0000-0000-000000000000/providers/Microsoft.DocumentDB/locations/westus/operationsStatus/5ac0c447-6cfe-47e2-b136-614788570494?api-version=2023-04-15
>>>>>>> 5307e359
  response:
    body:
      string: '{"status":"Dequeued"}'
    headers:
      cache-control:
      - no-store, no-cache
      content-length:
      - '21'
      content-type:
      - application/json
      date:
<<<<<<< HEAD
      - Mon, 13 Mar 2023 19:32:31 GMT
=======
      - Thu, 08 Jun 2023 18:06:43 GMT
>>>>>>> 5307e359
      pragma:
      - no-cache
      server:
      - Microsoft-HTTPAPI/2.0
      strict-transport-security:
      - max-age=31536000; includeSubDomains
      transfer-encoding:
      - chunked
      vary:
      - Accept-Encoding
      x-content-type-options:
      - nosniff
      x-ms-gatewayversion:
      - version=2.14.0
    status:
      code: 200
      message: Ok
- request:
    body: null
    headers:
      Accept:
      - '*/*'
      Accept-Encoding:
      - gzip, deflate
      CommandName:
      - cosmosdb create
      Connection:
      - keep-alive
      ParameterSetName:
      - -n -g --kind --ip-range-filter --server-version --enable-analytical-storage
        --enable-free-tier
      User-Agent:
<<<<<<< HEAD
      - AZURECLI/2.46.0 azsdk-python-mgmt-cosmosdb/9.0.0 Python/3.10.10 (Linux-5.15.0-1033-azure-x86_64-with-glibc2.31)
        VSTS_7b238909-6802-4b65-b90d-184bca47f458_build_220_0
    method: GET
    uri: https://management.azure.com/subscriptions/00000000-0000-0000-0000-000000000000/providers/Microsoft.DocumentDB/locations/westus/operationsStatus/20f88bbb-dfe9-434e-b15a-362a5690d47b?api-version=2022-11-15
=======
      - AZURECLI/2.49.0 azsdk-python-mgmt-cosmosdb/9.2.0 Python/3.10.11 (Windows-10-10.0.22621-SP0)
    method: GET
    uri: https://management.azure.com/subscriptions/00000000-0000-0000-0000-000000000000/providers/Microsoft.DocumentDB/locations/westus/operationsStatus/5ac0c447-6cfe-47e2-b136-614788570494?api-version=2023-04-15
>>>>>>> 5307e359
  response:
    body:
      string: '{"status":"Succeeded"}'
    headers:
      cache-control:
      - no-store, no-cache
      content-length:
      - '22'
      content-type:
      - application/json
      date:
<<<<<<< HEAD
      - Mon, 13 Mar 2023 19:33:01 GMT
=======
      - Thu, 08 Jun 2023 18:07:13 GMT
>>>>>>> 5307e359
      pragma:
      - no-cache
      server:
      - Microsoft-HTTPAPI/2.0
      strict-transport-security:
      - max-age=31536000; includeSubDomains
      transfer-encoding:
      - chunked
      vary:
      - Accept-Encoding
      x-content-type-options:
      - nosniff
      x-ms-gatewayversion:
      - version=2.14.0
    status:
      code: 200
      message: Ok
- request:
    body: null
    headers:
      Accept:
      - '*/*'
      Accept-Encoding:
      - gzip, deflate
      CommandName:
      - cosmosdb create
      Connection:
      - keep-alive
      ParameterSetName:
      - -n -g --kind --ip-range-filter --server-version --enable-analytical-storage
        --enable-free-tier
      User-Agent:
<<<<<<< HEAD
      - AZURECLI/2.46.0 azsdk-python-mgmt-cosmosdb/9.0.0 Python/3.10.10 (Linux-5.15.0-1033-azure-x86_64-with-glibc2.31)
        VSTS_7b238909-6802-4b65-b90d-184bca47f458_build_220_0
    method: GET
    uri: https://management.azure.com/subscriptions/00000000-0000-0000-0000-000000000000/resourceGroups/cli_test_cosmosdb_account000001/providers/Microsoft.DocumentDB/databaseAccounts/cli000002?api-version=2022-11-15
=======
      - AZURECLI/2.49.0 azsdk-python-mgmt-cosmosdb/9.2.0 Python/3.10.11 (Windows-10-10.0.22621-SP0)
    method: GET
    uri: https://management.azure.com/subscriptions/00000000-0000-0000-0000-000000000000/providers/Microsoft.DocumentDB/locations/westus/operationsStatus/5ac0c447-6cfe-47e2-b136-614788570494?api-version=2023-04-15
>>>>>>> 5307e359
  response:
    body:
      string: '{"id":"/subscriptions/00000000-0000-0000-0000-000000000000/resourceGroups/cli_test_cosmosdb_account000001/providers/Microsoft.DocumentDB/databaseAccounts/cli000002","name":"cli000002","location":"West
        US","type":"Microsoft.DocumentDB/databaseAccounts","kind":"MongoDB","tags":{},"systemData":{"createdAt":"2023-03-13T19:32:12.8679259Z"},"properties":{"provisioningState":"Succeeded","documentEndpoint":"https://cli000002.documents.azure.com:443/","sqlEndpoint":"https://cli000002.documents.azure.com:443/","publicNetworkAccess":"Enabled","enableAutomaticFailover":false,"enableMultipleWriteLocations":false,"enablePartitionKeyMonitor":false,"isVirtualNetworkFilterEnabled":false,"virtualNetworkRules":[],"EnabledApiTypes":"MongoDB","disableKeyBasedMetadataWriteAccess":false,"enableFreeTier":false,"enableAnalyticalStorage":true,"analyticalStorageConfiguration":{"schemaType":"FullFidelity"},"instanceId":"83b99838-77cb-4cd1-b20a-a557363b2658","databaseAccountOfferType":"Standard","defaultIdentity":"FirstPartyIdentity","networkAclBypass":"None","disableLocalAuth":false,"enablePartitionMerge":false,"minimalTlsVersion":"Tls12","consistencyPolicy":{"defaultConsistencyLevel":"Session","maxIntervalInSeconds":5,"maxStalenessPrefix":100},"apiProperties":{"serverVersion":"3.2"},"configurationOverrides":{"EnableBsonSchema":"True"},"writeLocations":[{"id":"cli000002-westus","locationName":"West
        US","documentEndpoint":"https://cli000002-westus.documents.azure.com:443/","provisioningState":"Succeeded","failoverPriority":0,"isZoneRedundant":false}],"readLocations":[{"id":"cli000002-westus","locationName":"West
        US","documentEndpoint":"https://cli000002-westus.documents.azure.com:443/","provisioningState":"Succeeded","failoverPriority":0,"isZoneRedundant":false}],"locations":[{"id":"cli000002-westus","locationName":"West
        US","documentEndpoint":"https://cli000002-westus.documents.azure.com:443/","provisioningState":"Succeeded","failoverPriority":0,"isZoneRedundant":false}],"failoverPolicies":[{"id":"cli000002-westus","locationName":"West
        US","failoverPriority":0}],"cors":[],"capabilities":[],"ipRules":[{"ipAddressOrRange":"20.10.10.10"},{"ipAddressOrRange":"12.12.122.122"},{"ipAddressOrRange":"12.22.11.11"}],"backupPolicy":{"type":"Periodic","periodicModeProperties":{"backupIntervalInMinutes":240,"backupRetentionIntervalInHours":8,"backupStorageRedundancy":"Geo"}},"networkAclBypassResourceIds":[],"keysMetadata":{"primaryMasterKey":{"generationTime":"2023-03-13T19:32:12.8679259Z"},"secondaryMasterKey":{"generationTime":"2023-03-13T19:32:12.8679259Z"},"primaryReadonlyMasterKey":{"generationTime":"2023-03-13T19:32:12.8679259Z"},"secondaryReadonlyMasterKey":{"generationTime":"2023-03-13T19:32:12.8679259Z"}}},"identity":{"type":"None"}}'
    headers:
      cache-control:
      - no-store, no-cache
      content-length:
      - '2751'
      content-type:
      - application/json
      date:
<<<<<<< HEAD
      - Mon, 13 Mar 2023 19:33:01 GMT
=======
      - Thu, 08 Jun 2023 18:07:44 GMT
>>>>>>> 5307e359
      pragma:
      - no-cache
      server:
      - Microsoft-HTTPAPI/2.0
      strict-transport-security:
      - max-age=31536000; includeSubDomains
      transfer-encoding:
      - chunked
      vary:
      - Accept-Encoding
      x-content-type-options:
      - nosniff
      x-ms-gatewayversion:
      - version=2.14.0
    status:
      code: 200
      message: Ok
- request:
    body: null
    headers:
      Accept:
      - application/json
      Accept-Encoding:
      - gzip, deflate
      CommandName:
      - cosmosdb create
      Connection:
      - keep-alive
      ParameterSetName:
      - -n -g --kind --ip-range-filter --server-version --enable-analytical-storage
        --enable-free-tier
      User-Agent:
<<<<<<< HEAD
      - AZURECLI/2.46.0 azsdk-python-mgmt-cosmosdb/9.0.0 Python/3.10.10 (Linux-5.15.0-1033-azure-x86_64-with-glibc2.31)
        VSTS_7b238909-6802-4b65-b90d-184bca47f458_build_220_0
=======
      - AZURECLI/2.49.0 azsdk-python-mgmt-cosmosdb/9.2.0 Python/3.10.11 (Windows-10-10.0.22621-SP0)
>>>>>>> 5307e359
    method: GET
    uri: https://management.azure.com/subscriptions/00000000-0000-0000-0000-000000000000/resourceGroups/cli_test_cosmosdb_account000001/providers/Microsoft.DocumentDB/databaseAccounts/cli000002?api-version=2022-11-15
  response:
    body:
      string: '{"id":"/subscriptions/00000000-0000-0000-0000-000000000000/resourceGroups/cli_test_cosmosdb_account000001/providers/Microsoft.DocumentDB/databaseAccounts/cli000002","name":"cli000002","location":"West
<<<<<<< HEAD
        US","type":"Microsoft.DocumentDB/databaseAccounts","kind":"MongoDB","tags":{},"systemData":{"createdAt":"2023-03-13T19:32:12.8679259Z"},"properties":{"provisioningState":"Succeeded","documentEndpoint":"https://cli000002.documents.azure.com:443/","sqlEndpoint":"https://cli000002.documents.azure.com:443/","publicNetworkAccess":"Enabled","enableAutomaticFailover":false,"enableMultipleWriteLocations":false,"enablePartitionKeyMonitor":false,"isVirtualNetworkFilterEnabled":false,"virtualNetworkRules":[],"EnabledApiTypes":"MongoDB","disableKeyBasedMetadataWriteAccess":false,"enableFreeTier":false,"enableAnalyticalStorage":true,"analyticalStorageConfiguration":{"schemaType":"FullFidelity"},"instanceId":"83b99838-77cb-4cd1-b20a-a557363b2658","databaseAccountOfferType":"Standard","defaultIdentity":"FirstPartyIdentity","networkAclBypass":"None","disableLocalAuth":false,"enablePartitionMerge":false,"minimalTlsVersion":"Tls12","consistencyPolicy":{"defaultConsistencyLevel":"Session","maxIntervalInSeconds":5,"maxStalenessPrefix":100},"apiProperties":{"serverVersion":"3.2"},"configurationOverrides":{"EnableBsonSchema":"True"},"writeLocations":[{"id":"cli000002-westus","locationName":"West
        US","documentEndpoint":"https://cli000002-westus.documents.azure.com:443/","provisioningState":"Succeeded","failoverPriority":0,"isZoneRedundant":false}],"readLocations":[{"id":"cli000002-westus","locationName":"West
        US","documentEndpoint":"https://cli000002-westus.documents.azure.com:443/","provisioningState":"Succeeded","failoverPriority":0,"isZoneRedundant":false}],"locations":[{"id":"cli000002-westus","locationName":"West
        US","documentEndpoint":"https://cli000002-westus.documents.azure.com:443/","provisioningState":"Succeeded","failoverPriority":0,"isZoneRedundant":false}],"failoverPolicies":[{"id":"cli000002-westus","locationName":"West
        US","failoverPriority":0}],"cors":[],"capabilities":[],"ipRules":[{"ipAddressOrRange":"20.10.10.10"},{"ipAddressOrRange":"12.12.122.122"},{"ipAddressOrRange":"12.22.11.11"}],"backupPolicy":{"type":"Periodic","periodicModeProperties":{"backupIntervalInMinutes":240,"backupRetentionIntervalInHours":8,"backupStorageRedundancy":"Geo"}},"networkAclBypassResourceIds":[],"keysMetadata":{"primaryMasterKey":{"generationTime":"2023-03-13T19:32:12.8679259Z"},"secondaryMasterKey":{"generationTime":"2023-03-13T19:32:12.8679259Z"},"primaryReadonlyMasterKey":{"generationTime":"2023-03-13T19:32:12.8679259Z"},"secondaryReadonlyMasterKey":{"generationTime":"2023-03-13T19:32:12.8679259Z"}}},"identity":{"type":"None"}}'
=======
        US","type":"Microsoft.DocumentDB/databaseAccounts","kind":"MongoDB","tags":{},"systemData":{"createdAt":"2023-06-08T18:06:55.5113586Z"},"properties":{"provisioningState":"Succeeded","documentEndpoint":"https://cli000002.documents.azure.com:443/","sqlEndpoint":"https://cli000002.documents.azure.com:443/","publicNetworkAccess":"Enabled","enableAutomaticFailover":false,"enableMultipleWriteLocations":false,"enablePartitionKeyMonitor":false,"isVirtualNetworkFilterEnabled":false,"virtualNetworkRules":[],"EnabledApiTypes":"MongoDB","disableKeyBasedMetadataWriteAccess":false,"enableFreeTier":false,"enableAnalyticalStorage":true,"analyticalStorageConfiguration":{"schemaType":"FullFidelity"},"instanceId":"14bb8f05-575e-44c2-a5da-eafa35ab19ca","databaseAccountOfferType":"Standard","defaultIdentity":"FirstPartyIdentity","networkAclBypass":"None","disableLocalAuth":false,"enablePartitionMerge":false,"minimalTlsVersion":"Tls12","consistencyPolicy":{"defaultConsistencyLevel":"Session","maxIntervalInSeconds":5,"maxStalenessPrefix":100},"apiProperties":{"serverVersion":"3.2"},"configurationOverrides":{"EnableBsonSchema":"True"},"writeLocations":[{"id":"cli000002-westus","locationName":"West
        US","documentEndpoint":"https://cli000002-westus.documents.azure.com:443/","provisioningState":"Succeeded","failoverPriority":0,"isZoneRedundant":false}],"readLocations":[{"id":"cli000002-westus","locationName":"West
        US","documentEndpoint":"https://cli000002-westus.documents.azure.com:443/","provisioningState":"Succeeded","failoverPriority":0,"isZoneRedundant":false}],"locations":[{"id":"cli000002-westus","locationName":"West
        US","documentEndpoint":"https://cli000002-westus.documents.azure.com:443/","provisioningState":"Succeeded","failoverPriority":0,"isZoneRedundant":false}],"failoverPolicies":[{"id":"cli000002-westus","locationName":"West
        US","failoverPriority":0}],"cors":[],"capabilities":[],"ipRules":[{"ipAddressOrRange":"20.10.10.10"},{"ipAddressOrRange":"12.12.122.122"},{"ipAddressOrRange":"12.22.11.11"}],"backupPolicy":{"type":"Periodic","periodicModeProperties":{"backupIntervalInMinutes":240,"backupRetentionIntervalInHours":8,"backupStorageRedundancy":"Geo"}},"networkAclBypassResourceIds":[],"keysMetadata":{"primaryMasterKey":{"generationTime":"2023-06-08T18:06:55.5113586Z"},"secondaryMasterKey":{"generationTime":"2023-06-08T18:06:55.5113586Z"},"primaryReadonlyMasterKey":{"generationTime":"2023-06-08T18:06:55.5113586Z"},"secondaryReadonlyMasterKey":{"generationTime":"2023-06-08T18:06:55.5113586Z"}}},"identity":{"type":"None"}}'
>>>>>>> 5307e359
    headers:
      cache-control:
      - no-store, no-cache
      content-length:
      - '2751'
      content-type:
      - application/json
      date:
<<<<<<< HEAD
      - Mon, 13 Mar 2023 19:33:02 GMT
=======
      - Thu, 08 Jun 2023 18:07:44 GMT
>>>>>>> 5307e359
      pragma:
      - no-cache
      server:
      - Microsoft-HTTPAPI/2.0
      strict-transport-security:
      - max-age=31536000; includeSubDomains
      transfer-encoding:
      - chunked
      vary:
      - Accept-Encoding
      x-content-type-options:
      - nosniff
      x-ms-gatewayversion:
      - version=2.14.0
    status:
      code: 200
      message: Ok
- request:
    body: null
    headers:
      Accept:
      - application/json
      Accept-Encoding:
      - gzip, deflate
      CommandName:
      - cosmosdb show
      Connection:
      - keep-alive
      ParameterSetName:
      - -n -g
      User-Agent:
<<<<<<< HEAD
      - AZURECLI/2.46.0 azsdk-python-mgmt-cosmosdb/9.0.0 Python/3.10.10 (Linux-5.15.0-1033-azure-x86_64-with-glibc2.31)
        VSTS_7b238909-6802-4b65-b90d-184bca47f458_build_220_0
=======
      - AZURECLI/2.49.0 azsdk-python-mgmt-cosmosdb/9.2.0 Python/3.10.11 (Windows-10-10.0.22621-SP0)
>>>>>>> 5307e359
    method: GET
    uri: https://management.azure.com/subscriptions/00000000-0000-0000-0000-000000000000/resourceGroups/cli_test_cosmosdb_account000001/providers/Microsoft.DocumentDB/databaseAccounts/cli000002?api-version=2022-11-15
  response:
    body:
      string: '{"id":"/subscriptions/00000000-0000-0000-0000-000000000000/resourceGroups/cli_test_cosmosdb_account000001/providers/Microsoft.DocumentDB/databaseAccounts/cli000002","name":"cli000002","location":"West
<<<<<<< HEAD
        US","type":"Microsoft.DocumentDB/databaseAccounts","kind":"MongoDB","tags":{},"systemData":{"createdAt":"2023-03-13T19:32:12.8679259Z"},"properties":{"provisioningState":"Succeeded","documentEndpoint":"https://cli000002.documents.azure.com:443/","sqlEndpoint":"https://cli000002.documents.azure.com:443/","publicNetworkAccess":"Enabled","enableAutomaticFailover":false,"enableMultipleWriteLocations":false,"enablePartitionKeyMonitor":false,"isVirtualNetworkFilterEnabled":false,"virtualNetworkRules":[],"EnabledApiTypes":"MongoDB","disableKeyBasedMetadataWriteAccess":false,"enableFreeTier":false,"enableAnalyticalStorage":true,"analyticalStorageConfiguration":{"schemaType":"FullFidelity"},"instanceId":"83b99838-77cb-4cd1-b20a-a557363b2658","databaseAccountOfferType":"Standard","defaultIdentity":"FirstPartyIdentity","networkAclBypass":"None","disableLocalAuth":false,"enablePartitionMerge":false,"minimalTlsVersion":"Tls12","consistencyPolicy":{"defaultConsistencyLevel":"Session","maxIntervalInSeconds":5,"maxStalenessPrefix":100},"apiProperties":{"serverVersion":"3.2"},"configurationOverrides":{"EnableBsonSchema":"True"},"writeLocations":[{"id":"cli000002-westus","locationName":"West
        US","documentEndpoint":"https://cli000002-westus.documents.azure.com:443/","provisioningState":"Succeeded","failoverPriority":0,"isZoneRedundant":false}],"readLocations":[{"id":"cli000002-westus","locationName":"West
        US","documentEndpoint":"https://cli000002-westus.documents.azure.com:443/","provisioningState":"Succeeded","failoverPriority":0,"isZoneRedundant":false}],"locations":[{"id":"cli000002-westus","locationName":"West
        US","documentEndpoint":"https://cli000002-westus.documents.azure.com:443/","provisioningState":"Succeeded","failoverPriority":0,"isZoneRedundant":false}],"failoverPolicies":[{"id":"cli000002-westus","locationName":"West
        US","failoverPriority":0}],"cors":[],"capabilities":[],"ipRules":[{"ipAddressOrRange":"20.10.10.10"},{"ipAddressOrRange":"12.12.122.122"},{"ipAddressOrRange":"12.22.11.11"}],"backupPolicy":{"type":"Periodic","periodicModeProperties":{"backupIntervalInMinutes":240,"backupRetentionIntervalInHours":8,"backupStorageRedundancy":"Geo"}},"networkAclBypassResourceIds":[],"keysMetadata":{"primaryMasterKey":{"generationTime":"2023-03-13T19:32:12.8679259Z"},"secondaryMasterKey":{"generationTime":"2023-03-13T19:32:12.8679259Z"},"primaryReadonlyMasterKey":{"generationTime":"2023-03-13T19:32:12.8679259Z"},"secondaryReadonlyMasterKey":{"generationTime":"2023-03-13T19:32:12.8679259Z"}}},"identity":{"type":"None"}}'
=======
        US","type":"Microsoft.DocumentDB/databaseAccounts","kind":"MongoDB","tags":{},"systemData":{"createdAt":"2023-06-08T18:06:55.5113586Z"},"properties":{"provisioningState":"Succeeded","documentEndpoint":"https://cli000002.documents.azure.com:443/","sqlEndpoint":"https://cli000002.documents.azure.com:443/","publicNetworkAccess":"Enabled","enableAutomaticFailover":false,"enableMultipleWriteLocations":false,"enablePartitionKeyMonitor":false,"isVirtualNetworkFilterEnabled":false,"virtualNetworkRules":[],"EnabledApiTypes":"MongoDB","disableKeyBasedMetadataWriteAccess":false,"enableFreeTier":false,"enableAnalyticalStorage":true,"analyticalStorageConfiguration":{"schemaType":"FullFidelity"},"instanceId":"14bb8f05-575e-44c2-a5da-eafa35ab19ca","databaseAccountOfferType":"Standard","defaultIdentity":"FirstPartyIdentity","networkAclBypass":"None","disableLocalAuth":false,"enablePartitionMerge":false,"minimalTlsVersion":"Tls12","consistencyPolicy":{"defaultConsistencyLevel":"Session","maxIntervalInSeconds":5,"maxStalenessPrefix":100},"apiProperties":{"serverVersion":"3.2"},"configurationOverrides":{"EnableBsonSchema":"True"},"writeLocations":[{"id":"cli000002-westus","locationName":"West
        US","documentEndpoint":"https://cli000002-westus.documents.azure.com:443/","provisioningState":"Succeeded","failoverPriority":0,"isZoneRedundant":false}],"readLocations":[{"id":"cli000002-westus","locationName":"West
        US","documentEndpoint":"https://cli000002-westus.documents.azure.com:443/","provisioningState":"Succeeded","failoverPriority":0,"isZoneRedundant":false}],"locations":[{"id":"cli000002-westus","locationName":"West
        US","documentEndpoint":"https://cli000002-westus.documents.azure.com:443/","provisioningState":"Succeeded","failoverPriority":0,"isZoneRedundant":false}],"failoverPolicies":[{"id":"cli000002-westus","locationName":"West
        US","failoverPriority":0}],"cors":[],"capabilities":[],"ipRules":[{"ipAddressOrRange":"20.10.10.10"},{"ipAddressOrRange":"12.12.122.122"},{"ipAddressOrRange":"12.22.11.11"}],"backupPolicy":{"type":"Periodic","periodicModeProperties":{"backupIntervalInMinutes":240,"backupRetentionIntervalInHours":8,"backupStorageRedundancy":"Geo"}},"networkAclBypassResourceIds":[],"keysMetadata":{"primaryMasterKey":{"generationTime":"2023-06-08T18:06:55.5113586Z"},"secondaryMasterKey":{"generationTime":"2023-06-08T18:06:55.5113586Z"},"primaryReadonlyMasterKey":{"generationTime":"2023-06-08T18:06:55.5113586Z"},"secondaryReadonlyMasterKey":{"generationTime":"2023-06-08T18:06:55.5113586Z"}}},"identity":{"type":"None"}}'
>>>>>>> 5307e359
    headers:
      cache-control:
      - no-store, no-cache
      content-length:
      - '2751'
      content-type:
      - application/json
      date:
<<<<<<< HEAD
      - Mon, 13 Mar 2023 19:33:02 GMT
=======
      - Thu, 08 Jun 2023 18:07:44 GMT
>>>>>>> 5307e359
      pragma:
      - no-cache
      server:
      - Microsoft-HTTPAPI/2.0
      strict-transport-security:
      - max-age=31536000; includeSubDomains
      transfer-encoding:
      - chunked
      vary:
      - Accept-Encoding
      x-content-type-options:
      - nosniff
      x-ms-gatewayversion:
      - version=2.14.0
    status:
      code: 200
      message: Ok
- request:
    body: null
    headers:
      Accept:
      - application/json
      Accept-Encoding:
      - gzip, deflate
      CommandName:
      - cosmosdb update
      Connection:
      - keep-alive
      ParameterSetName:
      - -n -g --capabilities --server-version
      User-Agent:
<<<<<<< HEAD
      - AZURECLI/2.46.0 azsdk-python-mgmt-cosmosdb/9.0.0 Python/3.10.10 (Linux-5.15.0-1033-azure-x86_64-with-glibc2.31)
        VSTS_7b238909-6802-4b65-b90d-184bca47f458_build_220_0
=======
      - AZURECLI/2.49.0 azsdk-python-mgmt-cosmosdb/9.2.0 Python/3.10.11 (Windows-10-10.0.22621-SP0)
>>>>>>> 5307e359
    method: GET
    uri: https://management.azure.com/subscriptions/00000000-0000-0000-0000-000000000000/resourceGroups/cli_test_cosmosdb_account000001/providers/Microsoft.DocumentDB/databaseAccounts/cli000002?api-version=2022-11-15
  response:
    body:
      string: '{"id":"/subscriptions/00000000-0000-0000-0000-000000000000/resourceGroups/cli_test_cosmosdb_account000001/providers/Microsoft.DocumentDB/databaseAccounts/cli000002","name":"cli000002","location":"West
<<<<<<< HEAD
        US","type":"Microsoft.DocumentDB/databaseAccounts","kind":"MongoDB","tags":{},"systemData":{"createdAt":"2023-03-13T19:32:12.8679259Z"},"properties":{"provisioningState":"Succeeded","documentEndpoint":"https://cli000002.documents.azure.com:443/","sqlEndpoint":"https://cli000002.documents.azure.com:443/","publicNetworkAccess":"Enabled","enableAutomaticFailover":false,"enableMultipleWriteLocations":false,"enablePartitionKeyMonitor":false,"isVirtualNetworkFilterEnabled":false,"virtualNetworkRules":[],"EnabledApiTypes":"MongoDB","disableKeyBasedMetadataWriteAccess":false,"enableFreeTier":false,"enableAnalyticalStorage":true,"analyticalStorageConfiguration":{"schemaType":"FullFidelity"},"instanceId":"83b99838-77cb-4cd1-b20a-a557363b2658","databaseAccountOfferType":"Standard","defaultIdentity":"FirstPartyIdentity","networkAclBypass":"None","disableLocalAuth":false,"enablePartitionMerge":false,"minimalTlsVersion":"Tls12","consistencyPolicy":{"defaultConsistencyLevel":"Session","maxIntervalInSeconds":5,"maxStalenessPrefix":100},"apiProperties":{"serverVersion":"3.2"},"configurationOverrides":{"EnableBsonSchema":"True"},"writeLocations":[{"id":"cli000002-westus","locationName":"West
        US","documentEndpoint":"https://cli000002-westus.documents.azure.com:443/","provisioningState":"Succeeded","failoverPriority":0,"isZoneRedundant":false}],"readLocations":[{"id":"cli000002-westus","locationName":"West
        US","documentEndpoint":"https://cli000002-westus.documents.azure.com:443/","provisioningState":"Succeeded","failoverPriority":0,"isZoneRedundant":false}],"locations":[{"id":"cli000002-westus","locationName":"West
        US","documentEndpoint":"https://cli000002-westus.documents.azure.com:443/","provisioningState":"Succeeded","failoverPriority":0,"isZoneRedundant":false}],"failoverPolicies":[{"id":"cli000002-westus","locationName":"West
        US","failoverPriority":0}],"cors":[],"capabilities":[],"ipRules":[{"ipAddressOrRange":"20.10.10.10"},{"ipAddressOrRange":"12.12.122.122"},{"ipAddressOrRange":"12.22.11.11"}],"backupPolicy":{"type":"Periodic","periodicModeProperties":{"backupIntervalInMinutes":240,"backupRetentionIntervalInHours":8,"backupStorageRedundancy":"Geo"}},"networkAclBypassResourceIds":[],"keysMetadata":{"primaryMasterKey":{"generationTime":"2023-03-13T19:32:12.8679259Z"},"secondaryMasterKey":{"generationTime":"2023-03-13T19:32:12.8679259Z"},"primaryReadonlyMasterKey":{"generationTime":"2023-03-13T19:32:12.8679259Z"},"secondaryReadonlyMasterKey":{"generationTime":"2023-03-13T19:32:12.8679259Z"}}},"identity":{"type":"None"}}'
=======
        US","type":"Microsoft.DocumentDB/databaseAccounts","kind":"MongoDB","tags":{},"systemData":{"createdAt":"2023-06-08T18:06:55.5113586Z"},"properties":{"provisioningState":"Succeeded","documentEndpoint":"https://cli000002.documents.azure.com:443/","sqlEndpoint":"https://cli000002.documents.azure.com:443/","publicNetworkAccess":"Enabled","enableAutomaticFailover":false,"enableMultipleWriteLocations":false,"enablePartitionKeyMonitor":false,"isVirtualNetworkFilterEnabled":false,"virtualNetworkRules":[],"EnabledApiTypes":"MongoDB","disableKeyBasedMetadataWriteAccess":false,"enableFreeTier":false,"enableAnalyticalStorage":true,"analyticalStorageConfiguration":{"schemaType":"FullFidelity"},"instanceId":"14bb8f05-575e-44c2-a5da-eafa35ab19ca","databaseAccountOfferType":"Standard","defaultIdentity":"FirstPartyIdentity","networkAclBypass":"None","disableLocalAuth":false,"enablePartitionMerge":false,"minimalTlsVersion":"Tls12","consistencyPolicy":{"defaultConsistencyLevel":"Session","maxIntervalInSeconds":5,"maxStalenessPrefix":100},"apiProperties":{"serverVersion":"3.2"},"configurationOverrides":{"EnableBsonSchema":"True"},"writeLocations":[{"id":"cli000002-westus","locationName":"West
        US","documentEndpoint":"https://cli000002-westus.documents.azure.com:443/","provisioningState":"Succeeded","failoverPriority":0,"isZoneRedundant":false}],"readLocations":[{"id":"cli000002-westus","locationName":"West
        US","documentEndpoint":"https://cli000002-westus.documents.azure.com:443/","provisioningState":"Succeeded","failoverPriority":0,"isZoneRedundant":false}],"locations":[{"id":"cli000002-westus","locationName":"West
        US","documentEndpoint":"https://cli000002-westus.documents.azure.com:443/","provisioningState":"Succeeded","failoverPriority":0,"isZoneRedundant":false}],"failoverPolicies":[{"id":"cli000002-westus","locationName":"West
        US","failoverPriority":0}],"cors":[],"capabilities":[],"ipRules":[{"ipAddressOrRange":"20.10.10.10"},{"ipAddressOrRange":"12.12.122.122"},{"ipAddressOrRange":"12.22.11.11"}],"backupPolicy":{"type":"Periodic","periodicModeProperties":{"backupIntervalInMinutes":240,"backupRetentionIntervalInHours":8,"backupStorageRedundancy":"Geo"}},"networkAclBypassResourceIds":[],"keysMetadata":{"primaryMasterKey":{"generationTime":"2023-06-08T18:06:55.5113586Z"},"secondaryMasterKey":{"generationTime":"2023-06-08T18:06:55.5113586Z"},"primaryReadonlyMasterKey":{"generationTime":"2023-06-08T18:06:55.5113586Z"},"secondaryReadonlyMasterKey":{"generationTime":"2023-06-08T18:06:55.5113586Z"}}},"identity":{"type":"None"}}'
>>>>>>> 5307e359
    headers:
      cache-control:
      - no-store, no-cache
      content-length:
      - '2751'
      content-type:
      - application/json
      date:
<<<<<<< HEAD
      - Mon, 13 Mar 2023 19:33:02 GMT
=======
      - Thu, 08 Jun 2023 18:07:44 GMT
>>>>>>> 5307e359
      pragma:
      - no-cache
      server:
      - Microsoft-HTTPAPI/2.0
      strict-transport-security:
      - max-age=31536000; includeSubDomains
      transfer-encoding:
      - chunked
      vary:
      - Accept-Encoding
      x-content-type-options:
      - nosniff
      x-ms-gatewayversion:
      - version=2.14.0
    status:
      code: 200
      message: Ok
- request:
    body: '{"properties": {"capabilities": [{"name": "EnableAggregationPipeline"}],
      "apiProperties": {"serverVersion": "3.2"}}}'
    headers:
      Accept:
      - application/json
      Accept-Encoding:
      - gzip, deflate
      CommandName:
      - cosmosdb update
      Connection:
      - keep-alive
      Content-Length:
      - '116'
      Content-Type:
      - application/json
      ParameterSetName:
      - -n -g --capabilities --server-version
      User-Agent:
<<<<<<< HEAD
      - AZURECLI/2.46.0 azsdk-python-mgmt-cosmosdb/9.0.0 Python/3.10.10 (Linux-5.15.0-1033-azure-x86_64-with-glibc2.31)
        VSTS_7b238909-6802-4b65-b90d-184bca47f458_build_220_0
    method: PATCH
    uri: https://management.azure.com/subscriptions/00000000-0000-0000-0000-000000000000/resourceGroups/cli_test_cosmosdb_account000001/providers/Microsoft.DocumentDB/databaseAccounts/cli000002?api-version=2022-11-15
  response:
    body:
      string: '{"id":"/subscriptions/00000000-0000-0000-0000-000000000000/resourceGroups/cli_test_cosmosdb_account000001/providers/Microsoft.DocumentDB/databaseAccounts/cli000002","name":"cli000002","location":"West
        US","type":"Microsoft.DocumentDB/databaseAccounts","kind":"MongoDB","tags":{},"systemData":{"createdAt":"2023-03-13T19:32:12.8679259Z"},"properties":{"provisioningState":"Updating","documentEndpoint":"https://cli000002.documents.azure.com:443/","sqlEndpoint":"https://cli000002.documents.azure.com:443/","publicNetworkAccess":"Enabled","enableAutomaticFailover":false,"enableMultipleWriteLocations":false,"enablePartitionKeyMonitor":false,"isVirtualNetworkFilterEnabled":false,"virtualNetworkRules":[],"EnabledApiTypes":"MongoDB","disableKeyBasedMetadataWriteAccess":false,"enableFreeTier":false,"enableAnalyticalStorage":true,"analyticalStorageConfiguration":{"schemaType":"FullFidelity"},"instanceId":"83b99838-77cb-4cd1-b20a-a557363b2658","databaseAccountOfferType":"Standard","defaultIdentity":"FirstPartyIdentity","networkAclBypass":"None","disableLocalAuth":false,"enablePartitionMerge":false,"minimalTlsVersion":"Tls12","consistencyPolicy":{"defaultConsistencyLevel":"Session","maxIntervalInSeconds":5,"maxStalenessPrefix":100},"apiProperties":{"serverVersion":"3.2"},"configurationOverrides":{"EnableBsonSchema":"True"},"writeLocations":[{"id":"cli000002-westus","locationName":"West
        US","documentEndpoint":"https://cli000002-westus.documents.azure.com:443/","provisioningState":"Succeeded","failoverPriority":0,"isZoneRedundant":false}],"readLocations":[{"id":"cli000002-westus","locationName":"West
        US","documentEndpoint":"https://cli000002-westus.documents.azure.com:443/","provisioningState":"Succeeded","failoverPriority":0,"isZoneRedundant":false}],"locations":[{"id":"cli000002-westus","locationName":"West
        US","documentEndpoint":"https://cli000002-westus.documents.azure.com:443/","provisioningState":"Succeeded","failoverPriority":0,"isZoneRedundant":false}],"failoverPolicies":[{"id":"cli000002-westus","locationName":"West
        US","failoverPriority":0}],"cors":[],"capabilities":[],"ipRules":[{"ipAddressOrRange":"20.10.10.10"},{"ipAddressOrRange":"12.12.122.122"},{"ipAddressOrRange":"12.22.11.11"}],"backupPolicy":{"type":"Periodic","periodicModeProperties":{"backupIntervalInMinutes":240,"backupRetentionIntervalInHours":8,"backupStorageRedundancy":"Geo"}},"networkAclBypassResourceIds":[],"keysMetadata":{"primaryMasterKey":{"generationTime":"2023-03-13T19:32:12.8679259Z"},"secondaryMasterKey":{"generationTime":"2023-03-13T19:32:12.8679259Z"},"primaryReadonlyMasterKey":{"generationTime":"2023-03-13T19:32:12.8679259Z"},"secondaryReadonlyMasterKey":{"generationTime":"2023-03-13T19:32:12.8679259Z"}}},"identity":{"type":"None"}}'
=======
      - AZURECLI/2.49.0 azsdk-python-mgmt-cosmosdb/9.2.0 Python/3.10.11 (Windows-10-10.0.22621-SP0)
    method: GET
    uri: https://management.azure.com/subscriptions/00000000-0000-0000-0000-000000000000/resourceGroups/cli_test_cosmosdb_account000001/providers/Microsoft.DocumentDB/databaseAccounts/cli000002?api-version=2023-04-15
  response:
    body:
      string: '{"id":"/subscriptions/00000000-0000-0000-0000-000000000000/resourceGroups/cli_test_cosmosdb_account000001/providers/Microsoft.DocumentDB/databaseAccounts/cli000002","name":"cli000002","location":"West
        US","type":"Microsoft.DocumentDB/databaseAccounts","kind":"MongoDB","tags":{},"systemData":{"createdAt":"2023-06-08T18:06:55.5113586Z"},"properties":{"provisioningState":"Succeeded","documentEndpoint":"https://cli000002.documents.azure.com:443/","sqlEndpoint":"https://cli000002.documents.azure.com:443/","publicNetworkAccess":"Enabled","enableAutomaticFailover":false,"enableMultipleWriteLocations":false,"enablePartitionKeyMonitor":false,"isVirtualNetworkFilterEnabled":false,"virtualNetworkRules":[],"EnabledApiTypes":"MongoDB","disableKeyBasedMetadataWriteAccess":false,"enableFreeTier":false,"enableAnalyticalStorage":true,"analyticalStorageConfiguration":{"schemaType":"FullFidelity"},"instanceId":"14bb8f05-575e-44c2-a5da-eafa35ab19ca","databaseAccountOfferType":"Standard","defaultIdentity":"FirstPartyIdentity","networkAclBypass":"None","disableLocalAuth":false,"enablePartitionMerge":false,"minimalTlsVersion":"Tls12","consistencyPolicy":{"defaultConsistencyLevel":"Session","maxIntervalInSeconds":5,"maxStalenessPrefix":100},"apiProperties":{"serverVersion":"3.2"},"configurationOverrides":{"EnableBsonSchema":"True"},"writeLocations":[{"id":"cli000002-westus","locationName":"West
        US","documentEndpoint":"https://cli000002-westus.documents.azure.com:443/","provisioningState":"Succeeded","failoverPriority":0,"isZoneRedundant":false}],"readLocations":[{"id":"cli000002-westus","locationName":"West
        US","documentEndpoint":"https://cli000002-westus.documents.azure.com:443/","provisioningState":"Succeeded","failoverPriority":0,"isZoneRedundant":false}],"locations":[{"id":"cli000002-westus","locationName":"West
        US","documentEndpoint":"https://cli000002-westus.documents.azure.com:443/","provisioningState":"Succeeded","failoverPriority":0,"isZoneRedundant":false}],"failoverPolicies":[{"id":"cli000002-westus","locationName":"West
        US","failoverPriority":0}],"cors":[],"capabilities":[],"ipRules":[{"ipAddressOrRange":"20.10.10.10"},{"ipAddressOrRange":"12.12.122.122"},{"ipAddressOrRange":"12.22.11.11"}],"backupPolicy":{"type":"Periodic","periodicModeProperties":{"backupIntervalInMinutes":240,"backupRetentionIntervalInHours":8,"backupStorageRedundancy":"Geo"}},"networkAclBypassResourceIds":[],"keysMetadata":{"primaryMasterKey":{"generationTime":"2023-06-08T18:06:55.5113586Z"},"secondaryMasterKey":{"generationTime":"2023-06-08T18:06:55.5113586Z"},"primaryReadonlyMasterKey":{"generationTime":"2023-06-08T18:06:55.5113586Z"},"secondaryReadonlyMasterKey":{"generationTime":"2023-06-08T18:06:55.5113586Z"}}},"identity":{"type":"None"}}'
>>>>>>> 5307e359
    headers:
      azure-asyncoperation:
      - https://management.azure.com/subscriptions/00000000-0000-0000-0000-000000000000/providers/Microsoft.DocumentDB/locations/westus/operationsStatus/c35a4f08-e276-4768-a551-e3d1a7feee9c?api-version=2022-11-15
      cache-control:
      - no-store, no-cache
      content-length:
      - '2750'
      content-type:
      - application/json
      date:
<<<<<<< HEAD
      - Mon, 13 Mar 2023 19:33:06 GMT
      location:
      - https://management.azure.com/subscriptions/00000000-0000-0000-0000-000000000000/resourceGroups/cli_test_cosmosdb_account000001/providers/Microsoft.DocumentDB/databaseAccounts/cli000002/operationResults/c35a4f08-e276-4768-a551-e3d1a7feee9c?api-version=2022-11-15
=======
      - Thu, 08 Jun 2023 18:07:46 GMT
>>>>>>> 5307e359
      pragma:
      - no-cache
      server:
      - Microsoft-HTTPAPI/2.0
      strict-transport-security:
      - max-age=31536000; includeSubDomains
      transfer-encoding:
      - chunked
      vary:
      - Accept-Encoding
      x-content-type-options:
      - nosniff
      x-ms-gatewayversion:
      - version=2.14.0
      x-ms-ratelimit-remaining-subscription-writes:
      - '1197'
    status:
      code: 200
      message: Ok
- request:
    body: null
    headers:
      Accept:
      - '*/*'
      Accept-Encoding:
      - gzip, deflate
      CommandName:
      - cosmosdb update
      Connection:
      - keep-alive
      ParameterSetName:
      - -n -g --capabilities --server-version
      User-Agent:
<<<<<<< HEAD
      - AZURECLI/2.46.0 azsdk-python-mgmt-cosmosdb/9.0.0 Python/3.10.10 (Linux-5.15.0-1033-azure-x86_64-with-glibc2.31)
        VSTS_7b238909-6802-4b65-b90d-184bca47f458_build_220_0
    method: GET
    uri: https://management.azure.com/subscriptions/00000000-0000-0000-0000-000000000000/providers/Microsoft.DocumentDB/locations/westus/operationsStatus/c35a4f08-e276-4768-a551-e3d1a7feee9c?api-version=2022-11-15
  response:
    body:
      string: '{"status":"Dequeued"}'
    headers:
=======
      - AZURECLI/2.49.0 azsdk-python-mgmt-cosmosdb/9.2.0 Python/3.10.11 (Windows-10-10.0.22621-SP0)
    method: PATCH
    uri: https://management.azure.com/subscriptions/00000000-0000-0000-0000-000000000000/resourceGroups/cli_test_cosmosdb_account000001/providers/Microsoft.DocumentDB/databaseAccounts/cli000002?api-version=2023-04-15
  response:
    body:
      string: '{"id":"/subscriptions/00000000-0000-0000-0000-000000000000/resourceGroups/cli_test_cosmosdb_account000001/providers/Microsoft.DocumentDB/databaseAccounts/cli000002","name":"cli000002","location":"West
        US","type":"Microsoft.DocumentDB/databaseAccounts","kind":"MongoDB","tags":{},"systemData":{"createdAt":"2023-06-08T18:06:55.5113586Z"},"properties":{"provisioningState":"Updating","documentEndpoint":"https://cli000002.documents.azure.com:443/","sqlEndpoint":"https://cli000002.documents.azure.com:443/","publicNetworkAccess":"Enabled","enableAutomaticFailover":false,"enableMultipleWriteLocations":false,"enablePartitionKeyMonitor":false,"isVirtualNetworkFilterEnabled":false,"virtualNetworkRules":[],"EnabledApiTypes":"MongoDB","disableKeyBasedMetadataWriteAccess":false,"enableFreeTier":false,"enableAnalyticalStorage":true,"analyticalStorageConfiguration":{"schemaType":"FullFidelity"},"instanceId":"14bb8f05-575e-44c2-a5da-eafa35ab19ca","databaseAccountOfferType":"Standard","defaultIdentity":"FirstPartyIdentity","networkAclBypass":"None","disableLocalAuth":false,"enablePartitionMerge":false,"minimalTlsVersion":"Tls12","consistencyPolicy":{"defaultConsistencyLevel":"Session","maxIntervalInSeconds":5,"maxStalenessPrefix":100},"apiProperties":{"serverVersion":"3.2"},"configurationOverrides":{"EnableBsonSchema":"True"},"writeLocations":[{"id":"cli000002-westus","locationName":"West
        US","documentEndpoint":"https://cli000002-westus.documents.azure.com:443/","provisioningState":"Succeeded","failoverPriority":0,"isZoneRedundant":false}],"readLocations":[{"id":"cli000002-westus","locationName":"West
        US","documentEndpoint":"https://cli000002-westus.documents.azure.com:443/","provisioningState":"Succeeded","failoverPriority":0,"isZoneRedundant":false}],"locations":[{"id":"cli000002-westus","locationName":"West
        US","documentEndpoint":"https://cli000002-westus.documents.azure.com:443/","provisioningState":"Succeeded","failoverPriority":0,"isZoneRedundant":false}],"failoverPolicies":[{"id":"cli000002-westus","locationName":"West
        US","failoverPriority":0}],"cors":[],"capabilities":[],"ipRules":[{"ipAddressOrRange":"20.10.10.10"},{"ipAddressOrRange":"12.12.122.122"},{"ipAddressOrRange":"12.22.11.11"}],"backupPolicy":{"type":"Periodic","periodicModeProperties":{"backupIntervalInMinutes":240,"backupRetentionIntervalInHours":8,"backupStorageRedundancy":"Geo"}},"networkAclBypassResourceIds":[],"keysMetadata":{"primaryMasterKey":{"generationTime":"2023-06-08T18:06:55.5113586Z"},"secondaryMasterKey":{"generationTime":"2023-06-08T18:06:55.5113586Z"},"primaryReadonlyMasterKey":{"generationTime":"2023-06-08T18:06:55.5113586Z"},"secondaryReadonlyMasterKey":{"generationTime":"2023-06-08T18:06:55.5113586Z"}}},"identity":{"type":"None"}}'
    headers:
      azure-asyncoperation:
      - https://management.azure.com/subscriptions/00000000-0000-0000-0000-000000000000/providers/Microsoft.DocumentDB/locations/westus/operationsStatus/7765fc58-63b7-4065-acf4-bef68021ddc5?api-version=2023-04-15
>>>>>>> 5307e359
      cache-control:
      - no-store, no-cache
      content-length:
      - '21'
      content-type:
      - application/json
      date:
<<<<<<< HEAD
      - Mon, 13 Mar 2023 19:33:36 GMT
=======
      - Thu, 08 Jun 2023 18:07:50 GMT
      location:
      - https://management.azure.com/subscriptions/00000000-0000-0000-0000-000000000000/resourceGroups/cli_test_cosmosdb_account000001/providers/Microsoft.DocumentDB/databaseAccounts/cli000002/operationResults/7765fc58-63b7-4065-acf4-bef68021ddc5?api-version=2023-04-15
>>>>>>> 5307e359
      pragma:
      - no-cache
      server:
      - Microsoft-HTTPAPI/2.0
      strict-transport-security:
      - max-age=31536000; includeSubDomains
      transfer-encoding:
      - chunked
      vary:
      - Accept-Encoding
      x-content-type-options:
      - nosniff
      x-ms-gatewayversion:
      - version=2.14.0
<<<<<<< HEAD
=======
      x-ms-ratelimit-remaining-subscription-writes:
      - '1196'
>>>>>>> 5307e359
    status:
      code: 200
      message: Ok
- request:
    body: null
    headers:
      Accept:
      - '*/*'
      Accept-Encoding:
      - gzip, deflate
      CommandName:
      - cosmosdb update
      Connection:
      - keep-alive
      ParameterSetName:
      - -n -g --capabilities --server-version
      User-Agent:
<<<<<<< HEAD
      - AZURECLI/2.46.0 azsdk-python-mgmt-cosmosdb/9.0.0 Python/3.10.10 (Linux-5.15.0-1033-azure-x86_64-with-glibc2.31)
        VSTS_7b238909-6802-4b65-b90d-184bca47f458_build_220_0
    method: GET
    uri: https://management.azure.com/subscriptions/00000000-0000-0000-0000-000000000000/providers/Microsoft.DocumentDB/locations/westus/operationsStatus/c35a4f08-e276-4768-a551-e3d1a7feee9c?api-version=2022-11-15
=======
      - AZURECLI/2.49.0 azsdk-python-mgmt-cosmosdb/9.2.0 Python/3.10.11 (Windows-10-10.0.22621-SP0)
    method: GET
    uri: https://management.azure.com/subscriptions/00000000-0000-0000-0000-000000000000/providers/Microsoft.DocumentDB/locations/westus/operationsStatus/7765fc58-63b7-4065-acf4-bef68021ddc5?api-version=2023-04-15
>>>>>>> 5307e359
  response:
    body:
      string: '{"status":"Succeeded"}'
    headers:
      cache-control:
      - no-store, no-cache
      content-length:
      - '22'
      content-type:
      - application/json
      date:
<<<<<<< HEAD
      - Mon, 13 Mar 2023 19:34:07 GMT
=======
      - Thu, 08 Jun 2023 18:07:50 GMT
>>>>>>> 5307e359
      pragma:
      - no-cache
      server:
      - Microsoft-HTTPAPI/2.0
      strict-transport-security:
      - max-age=31536000; includeSubDomains
      transfer-encoding:
      - chunked
      vary:
      - Accept-Encoding
      x-content-type-options:
      - nosniff
      x-ms-gatewayversion:
      - version=2.14.0
    status:
      code: 200
      message: Ok
- request:
    body: null
    headers:
      Accept:
      - '*/*'
      Accept-Encoding:
      - gzip, deflate
      CommandName:
      - cosmosdb update
      Connection:
      - keep-alive
      ParameterSetName:
      - -n -g --capabilities --server-version
      User-Agent:
<<<<<<< HEAD
      - AZURECLI/2.46.0 azsdk-python-mgmt-cosmosdb/9.0.0 Python/3.10.10 (Linux-5.15.0-1033-azure-x86_64-with-glibc2.31)
        VSTS_7b238909-6802-4b65-b90d-184bca47f458_build_220_0
    method: GET
    uri: https://management.azure.com/subscriptions/00000000-0000-0000-0000-000000000000/resourceGroups/cli_test_cosmosdb_account000001/providers/Microsoft.DocumentDB/databaseAccounts/cli000002?api-version=2022-11-15
=======
      - AZURECLI/2.49.0 azsdk-python-mgmt-cosmosdb/9.2.0 Python/3.10.11 (Windows-10-10.0.22621-SP0)
    method: GET
    uri: https://management.azure.com/subscriptions/00000000-0000-0000-0000-000000000000/providers/Microsoft.DocumentDB/locations/westus/operationsStatus/7765fc58-63b7-4065-acf4-bef68021ddc5?api-version=2023-04-15
>>>>>>> 5307e359
  response:
    body:
      string: '{"id":"/subscriptions/00000000-0000-0000-0000-000000000000/resourceGroups/cli_test_cosmosdb_account000001/providers/Microsoft.DocumentDB/databaseAccounts/cli000002","name":"cli000002","location":"West
        US","type":"Microsoft.DocumentDB/databaseAccounts","kind":"MongoDB","tags":{},"systemData":{"createdAt":"2023-03-13T19:32:12.8679259Z"},"properties":{"provisioningState":"Succeeded","documentEndpoint":"https://cli000002.documents.azure.com:443/","sqlEndpoint":"https://cli000002.documents.azure.com:443/","publicNetworkAccess":"Enabled","enableAutomaticFailover":false,"enableMultipleWriteLocations":false,"enablePartitionKeyMonitor":false,"isVirtualNetworkFilterEnabled":false,"virtualNetworkRules":[],"EnabledApiTypes":"MongoDB","disableKeyBasedMetadataWriteAccess":false,"enableFreeTier":false,"enableAnalyticalStorage":true,"analyticalStorageConfiguration":{"schemaType":"FullFidelity"},"instanceId":"83b99838-77cb-4cd1-b20a-a557363b2658","databaseAccountOfferType":"Standard","defaultIdentity":"FirstPartyIdentity","networkAclBypass":"None","disableLocalAuth":false,"enablePartitionMerge":false,"minimalTlsVersion":"Tls12","consistencyPolicy":{"defaultConsistencyLevel":"Session","maxIntervalInSeconds":5,"maxStalenessPrefix":100},"apiProperties":{"serverVersion":"3.2"},"configurationOverrides":{"EnableBsonSchema":"True"},"writeLocations":[{"id":"cli000002-westus","locationName":"West
        US","documentEndpoint":"https://cli000002-westus.documents.azure.com:443/","provisioningState":"Succeeded","failoverPriority":0,"isZoneRedundant":false}],"readLocations":[{"id":"cli000002-westus","locationName":"West
        US","documentEndpoint":"https://cli000002-westus.documents.azure.com:443/","provisioningState":"Succeeded","failoverPriority":0,"isZoneRedundant":false}],"locations":[{"id":"cli000002-westus","locationName":"West
        US","documentEndpoint":"https://cli000002-westus.documents.azure.com:443/","provisioningState":"Succeeded","failoverPriority":0,"isZoneRedundant":false}],"failoverPolicies":[{"id":"cli000002-westus","locationName":"West
        US","failoverPriority":0}],"cors":[],"capabilities":[{"name":"EnableAggregationPipeline"}],"ipRules":[{"ipAddressOrRange":"20.10.10.10"},{"ipAddressOrRange":"12.12.122.122"},{"ipAddressOrRange":"12.22.11.11"}],"backupPolicy":{"type":"Periodic","periodicModeProperties":{"backupIntervalInMinutes":240,"backupRetentionIntervalInHours":8,"backupStorageRedundancy":"Geo"}},"networkAclBypassResourceIds":[],"keysMetadata":{"primaryMasterKey":{"generationTime":"2023-03-13T19:32:12.8679259Z"},"secondaryMasterKey":{"generationTime":"2023-03-13T19:32:12.8679259Z"},"primaryReadonlyMasterKey":{"generationTime":"2023-03-13T19:32:12.8679259Z"},"secondaryReadonlyMasterKey":{"generationTime":"2023-03-13T19:32:12.8679259Z"}}},"identity":{"type":"None"}}'
    headers:
      cache-control:
      - no-store, no-cache
      content-length:
      - '2787'
      content-type:
      - application/json
      date:
<<<<<<< HEAD
      - Mon, 13 Mar 2023 19:34:07 GMT
=======
      - Thu, 08 Jun 2023 18:08:20 GMT
>>>>>>> 5307e359
      pragma:
      - no-cache
      server:
      - Microsoft-HTTPAPI/2.0
      strict-transport-security:
      - max-age=31536000; includeSubDomains
      transfer-encoding:
      - chunked
      vary:
      - Accept-Encoding
      x-content-type-options:
      - nosniff
      x-ms-gatewayversion:
      - version=2.14.0
    status:
      code: 200
      message: Ok
- request:
    body: null
    headers:
      Accept:
      - application/json
      Accept-Encoding:
      - gzip, deflate
      CommandName:
      - cosmosdb update
      Connection:
      - keep-alive
      ParameterSetName:
      - -n -g --capabilities --server-version
      User-Agent:
<<<<<<< HEAD
      - AZURECLI/2.46.0 azsdk-python-mgmt-cosmosdb/9.0.0 Python/3.10.10 (Linux-5.15.0-1033-azure-x86_64-with-glibc2.31)
        VSTS_7b238909-6802-4b65-b90d-184bca47f458_build_220_0
    method: GET
    uri: https://management.azure.com/subscriptions/00000000-0000-0000-0000-000000000000/resourceGroups/cli_test_cosmosdb_account000001/providers/Microsoft.DocumentDB/databaseAccounts/cli000002?api-version=2022-11-15
=======
      - AZURECLI/2.49.0 azsdk-python-mgmt-cosmosdb/9.2.0 Python/3.10.11 (Windows-10-10.0.22621-SP0)
    method: GET
    uri: https://management.azure.com/subscriptions/00000000-0000-0000-0000-000000000000/providers/Microsoft.DocumentDB/locations/westus/operationsStatus/7765fc58-63b7-4065-acf4-bef68021ddc5?api-version=2023-04-15
>>>>>>> 5307e359
  response:
    body:
      string: '{"id":"/subscriptions/00000000-0000-0000-0000-000000000000/resourceGroups/cli_test_cosmosdb_account000001/providers/Microsoft.DocumentDB/databaseAccounts/cli000002","name":"cli000002","location":"West
        US","type":"Microsoft.DocumentDB/databaseAccounts","kind":"MongoDB","tags":{},"systemData":{"createdAt":"2023-03-13T19:32:12.8679259Z"},"properties":{"provisioningState":"Succeeded","documentEndpoint":"https://cli000002.documents.azure.com:443/","sqlEndpoint":"https://cli000002.documents.azure.com:443/","publicNetworkAccess":"Enabled","enableAutomaticFailover":false,"enableMultipleWriteLocations":false,"enablePartitionKeyMonitor":false,"isVirtualNetworkFilterEnabled":false,"virtualNetworkRules":[],"EnabledApiTypes":"MongoDB","disableKeyBasedMetadataWriteAccess":false,"enableFreeTier":false,"enableAnalyticalStorage":true,"analyticalStorageConfiguration":{"schemaType":"FullFidelity"},"instanceId":"83b99838-77cb-4cd1-b20a-a557363b2658","databaseAccountOfferType":"Standard","defaultIdentity":"FirstPartyIdentity","networkAclBypass":"None","disableLocalAuth":false,"enablePartitionMerge":false,"minimalTlsVersion":"Tls12","consistencyPolicy":{"defaultConsistencyLevel":"Session","maxIntervalInSeconds":5,"maxStalenessPrefix":100},"apiProperties":{"serverVersion":"3.2"},"configurationOverrides":{"EnableBsonSchema":"True"},"writeLocations":[{"id":"cli000002-westus","locationName":"West
        US","documentEndpoint":"https://cli000002-westus.documents.azure.com:443/","provisioningState":"Succeeded","failoverPriority":0,"isZoneRedundant":false}],"readLocations":[{"id":"cli000002-westus","locationName":"West
        US","documentEndpoint":"https://cli000002-westus.documents.azure.com:443/","provisioningState":"Succeeded","failoverPriority":0,"isZoneRedundant":false}],"locations":[{"id":"cli000002-westus","locationName":"West
        US","documentEndpoint":"https://cli000002-westus.documents.azure.com:443/","provisioningState":"Succeeded","failoverPriority":0,"isZoneRedundant":false}],"failoverPolicies":[{"id":"cli000002-westus","locationName":"West
        US","failoverPriority":0}],"cors":[],"capabilities":[{"name":"EnableAggregationPipeline"}],"ipRules":[{"ipAddressOrRange":"20.10.10.10"},{"ipAddressOrRange":"12.12.122.122"},{"ipAddressOrRange":"12.22.11.11"}],"backupPolicy":{"type":"Periodic","periodicModeProperties":{"backupIntervalInMinutes":240,"backupRetentionIntervalInHours":8,"backupStorageRedundancy":"Geo"}},"networkAclBypassResourceIds":[],"keysMetadata":{"primaryMasterKey":{"generationTime":"2023-03-13T19:32:12.8679259Z"},"secondaryMasterKey":{"generationTime":"2023-03-13T19:32:12.8679259Z"},"primaryReadonlyMasterKey":{"generationTime":"2023-03-13T19:32:12.8679259Z"},"secondaryReadonlyMasterKey":{"generationTime":"2023-03-13T19:32:12.8679259Z"}}},"identity":{"type":"None"}}'
    headers:
      cache-control:
      - no-store, no-cache
      content-length:
      - '2787'
      content-type:
      - application/json
      date:
<<<<<<< HEAD
      - Mon, 13 Mar 2023 19:34:07 GMT
=======
      - Thu, 08 Jun 2023 18:08:50 GMT
>>>>>>> 5307e359
      pragma:
      - no-cache
      server:
      - Microsoft-HTTPAPI/2.0
      strict-transport-security:
      - max-age=31536000; includeSubDomains
      transfer-encoding:
      - chunked
      vary:
      - Accept-Encoding
      x-content-type-options:
      - nosniff
      x-ms-gatewayversion:
      - version=2.14.0
    status:
      code: 200
      message: Ok
- request:
    body: null
    headers:
      Accept:
      - application/json
      Accept-Encoding:
      - gzip, deflate
      CommandName:
      - cosmosdb show
      Connection:
      - keep-alive
      ParameterSetName:
      - -n -g
      User-Agent:
<<<<<<< HEAD
      - AZURECLI/2.46.0 azsdk-python-mgmt-cosmosdb/9.0.0 Python/3.10.10 (Linux-5.15.0-1033-azure-x86_64-with-glibc2.31)
        VSTS_7b238909-6802-4b65-b90d-184bca47f458_build_220_0
=======
      - AZURECLI/2.49.0 azsdk-python-mgmt-cosmosdb/9.2.0 Python/3.10.11 (Windows-10-10.0.22621-SP0)
>>>>>>> 5307e359
    method: GET
    uri: https://management.azure.com/subscriptions/00000000-0000-0000-0000-000000000000/resourceGroups/cli_test_cosmosdb_account000001/providers/Microsoft.DocumentDB/databaseAccounts/cli000002?api-version=2022-11-15
  response:
    body:
      string: '{"id":"/subscriptions/00000000-0000-0000-0000-000000000000/resourceGroups/cli_test_cosmosdb_account000001/providers/Microsoft.DocumentDB/databaseAccounts/cli000002","name":"cli000002","location":"West
<<<<<<< HEAD
        US","type":"Microsoft.DocumentDB/databaseAccounts","kind":"MongoDB","tags":{},"systemData":{"createdAt":"2023-03-13T19:32:12.8679259Z"},"properties":{"provisioningState":"Succeeded","documentEndpoint":"https://cli000002.documents.azure.com:443/","sqlEndpoint":"https://cli000002.documents.azure.com:443/","publicNetworkAccess":"Enabled","enableAutomaticFailover":false,"enableMultipleWriteLocations":false,"enablePartitionKeyMonitor":false,"isVirtualNetworkFilterEnabled":false,"virtualNetworkRules":[],"EnabledApiTypes":"MongoDB","disableKeyBasedMetadataWriteAccess":false,"enableFreeTier":false,"enableAnalyticalStorage":true,"analyticalStorageConfiguration":{"schemaType":"FullFidelity"},"instanceId":"83b99838-77cb-4cd1-b20a-a557363b2658","databaseAccountOfferType":"Standard","defaultIdentity":"FirstPartyIdentity","networkAclBypass":"None","disableLocalAuth":false,"enablePartitionMerge":false,"minimalTlsVersion":"Tls12","consistencyPolicy":{"defaultConsistencyLevel":"Session","maxIntervalInSeconds":5,"maxStalenessPrefix":100},"apiProperties":{"serverVersion":"3.2"},"configurationOverrides":{"EnableBsonSchema":"True"},"writeLocations":[{"id":"cli000002-westus","locationName":"West
        US","documentEndpoint":"https://cli000002-westus.documents.azure.com:443/","provisioningState":"Succeeded","failoverPriority":0,"isZoneRedundant":false}],"readLocations":[{"id":"cli000002-westus","locationName":"West
        US","documentEndpoint":"https://cli000002-westus.documents.azure.com:443/","provisioningState":"Succeeded","failoverPriority":0,"isZoneRedundant":false}],"locations":[{"id":"cli000002-westus","locationName":"West
        US","documentEndpoint":"https://cli000002-westus.documents.azure.com:443/","provisioningState":"Succeeded","failoverPriority":0,"isZoneRedundant":false}],"failoverPolicies":[{"id":"cli000002-westus","locationName":"West
        US","failoverPriority":0}],"cors":[],"capabilities":[{"name":"EnableAggregationPipeline"}],"ipRules":[{"ipAddressOrRange":"20.10.10.10"},{"ipAddressOrRange":"12.12.122.122"},{"ipAddressOrRange":"12.22.11.11"}],"backupPolicy":{"type":"Periodic","periodicModeProperties":{"backupIntervalInMinutes":240,"backupRetentionIntervalInHours":8,"backupStorageRedundancy":"Geo"}},"networkAclBypassResourceIds":[],"keysMetadata":{"primaryMasterKey":{"generationTime":"2023-03-13T19:32:12.8679259Z"},"secondaryMasterKey":{"generationTime":"2023-03-13T19:32:12.8679259Z"},"primaryReadonlyMasterKey":{"generationTime":"2023-03-13T19:32:12.8679259Z"},"secondaryReadonlyMasterKey":{"generationTime":"2023-03-13T19:32:12.8679259Z"}}},"identity":{"type":"None"}}'
=======
        US","type":"Microsoft.DocumentDB/databaseAccounts","kind":"MongoDB","tags":{},"systemData":{"createdAt":"2023-06-08T18:06:55.5113586Z"},"properties":{"provisioningState":"Succeeded","documentEndpoint":"https://cli000002.documents.azure.com:443/","sqlEndpoint":"https://cli000002.documents.azure.com:443/","publicNetworkAccess":"Enabled","enableAutomaticFailover":false,"enableMultipleWriteLocations":false,"enablePartitionKeyMonitor":false,"isVirtualNetworkFilterEnabled":false,"virtualNetworkRules":[],"EnabledApiTypes":"MongoDB","disableKeyBasedMetadataWriteAccess":false,"enableFreeTier":false,"enableAnalyticalStorage":true,"analyticalStorageConfiguration":{"schemaType":"FullFidelity"},"instanceId":"14bb8f05-575e-44c2-a5da-eafa35ab19ca","databaseAccountOfferType":"Standard","defaultIdentity":"FirstPartyIdentity","networkAclBypass":"None","disableLocalAuth":false,"enablePartitionMerge":false,"minimalTlsVersion":"Tls12","consistencyPolicy":{"defaultConsistencyLevel":"Session","maxIntervalInSeconds":5,"maxStalenessPrefix":100},"apiProperties":{"serverVersion":"3.2"},"configurationOverrides":{"EnableBsonSchema":"True"},"writeLocations":[{"id":"cli000002-westus","locationName":"West
        US","documentEndpoint":"https://cli000002-westus.documents.azure.com:443/","provisioningState":"Succeeded","failoverPriority":0,"isZoneRedundant":false}],"readLocations":[{"id":"cli000002-westus","locationName":"West
        US","documentEndpoint":"https://cli000002-westus.documents.azure.com:443/","provisioningState":"Succeeded","failoverPriority":0,"isZoneRedundant":false}],"locations":[{"id":"cli000002-westus","locationName":"West
        US","documentEndpoint":"https://cli000002-westus.documents.azure.com:443/","provisioningState":"Succeeded","failoverPriority":0,"isZoneRedundant":false}],"failoverPolicies":[{"id":"cli000002-westus","locationName":"West
        US","failoverPriority":0}],"cors":[],"capabilities":[{"name":"EnableAggregationPipeline"}],"ipRules":[{"ipAddressOrRange":"20.10.10.10"},{"ipAddressOrRange":"12.12.122.122"},{"ipAddressOrRange":"12.22.11.11"}],"backupPolicy":{"type":"Periodic","periodicModeProperties":{"backupIntervalInMinutes":240,"backupRetentionIntervalInHours":8,"backupStorageRedundancy":"Geo"}},"networkAclBypassResourceIds":[],"keysMetadata":{"primaryMasterKey":{"generationTime":"2023-06-08T18:06:55.5113586Z"},"secondaryMasterKey":{"generationTime":"2023-06-08T18:06:55.5113586Z"},"primaryReadonlyMasterKey":{"generationTime":"2023-06-08T18:06:55.5113586Z"},"secondaryReadonlyMasterKey":{"generationTime":"2023-06-08T18:06:55.5113586Z"}}},"identity":{"type":"None"}}'
>>>>>>> 5307e359
    headers:
      cache-control:
      - no-store, no-cache
      content-length:
      - '2787'
      content-type:
      - application/json
      date:
<<<<<<< HEAD
      - Mon, 13 Mar 2023 19:34:07 GMT
=======
      - Thu, 08 Jun 2023 18:08:50 GMT
>>>>>>> 5307e359
      pragma:
      - no-cache
      server:
      - Microsoft-HTTPAPI/2.0
      strict-transport-security:
      - max-age=31536000; includeSubDomains
      transfer-encoding:
      - chunked
      vary:
      - Accept-Encoding
      x-content-type-options:
      - nosniff
      x-ms-gatewayversion:
      - version=2.14.0
    status:
      code: 200
      message: Ok
- request:
    body: null
    headers:
      Accept:
      - application/json
      Accept-Encoding:
      - gzip, deflate
      CommandName:
      - cosmosdb keys list
      Connection:
      - keep-alive
      Content-Length:
      - '0'
      ParameterSetName:
      - --type -n -g
      User-Agent:
      - AZURECLI/2.46.0 azsdk-python-mgmt-cosmosdb/9.0.0 Python/3.10.10 (Linux-5.15.0-1033-azure-x86_64-with-glibc2.31)
        VSTS_7b238909-6802-4b65-b90d-184bca47f458_build_220_0
    method: POST
    uri: https://management.azure.com/subscriptions/00000000-0000-0000-0000-000000000000/resourceGroups/cli_test_cosmosdb_account000001/providers/Microsoft.DocumentDB/databaseAccounts/cli000002/listConnectionStrings?api-version=2022-11-15
  response:
    body:
      string: '{"connectionStrings":[{"connectionString":"mongodb://cli000002:iJDv65ghecdh3hC8zfrIjJhC840v8e2OPz4Fp6HEGwhgAkny0oYlUGXwgNPLMnfYac0KE67ZOt7XACDbWxIbAw==@cli000002.documents.azure.com:10255/?ssl=true&replicaSet=globaldb","description":"Primary
        MongoDB Connection String"},{"connectionString":"mongodb://cli000002:qSF6rVMyl4f2jND85IjsqGcHYh2llqorSP01C8nptKLMWyknrYgrSPR62CiC8uliSq2A6NeiPs1RACDb1Ct56w==@cli000002.documents.azure.com:10255/?ssl=true&replicaSet=globaldb","description":"Secondary
        MongoDB Connection String"},{"connectionString":"mongodb://cli000002:bxWq26AUTEj6GZARv3WejvDrAej0DGQTa4pHtiT1Mo4saphXswxJJvsuM9v4G3PCYb11dBMMqA3AACDbIiexkg==@cli000002.documents.azure.com:10255/?ssl=true&replicaSet=globaldb","description":"Primary
        Read-Only MongoDB Connection String"},{"connectionString":"mongodb://cli000002:qNg1kAezIujaVB6aRrx3R6JmXr2PfM4U9F3pqFGquoZztxO1sHSDBVEmRoKyXj2u4dOi8H9nA4sXACDbUvHMvg==@cli000002.documents.azure.com:10255/?ssl=true&replicaSet=globaldb","description":"Secondary
        Read-Only MongoDB Connection String"}]}'
    headers:
      cache-control:
      - no-store, no-cache
      content-length:
      - '1039'
      content-type:
      - application/json
      date:
      - Mon, 13 Mar 2023 19:34:08 GMT
      pragma:
      - no-cache
      server:
      - Microsoft-HTTPAPI/2.0
      strict-transport-security:
      - max-age=31536000; includeSubDomains
      transfer-encoding:
      - chunked
      vary:
      - Accept-Encoding
      x-content-type-options:
      - nosniff
      x-ms-gatewayversion:
      - version=2.14.0
      x-ms-ratelimit-remaining-subscription-writes:
      - '1199'
    status:
      code: 200
      message: Ok
- request:
    body: null
    headers:
      Accept:
      - application/json
      Accept-Encoding:
      - gzip, deflate
      CommandName:
      - cosmosdb update
      Connection:
      - keep-alive
      ParameterSetName:
      - -n -g --backup-interval --backup-retention
      User-Agent:
<<<<<<< HEAD
      - AZURECLI/2.46.0 azsdk-python-mgmt-cosmosdb/9.0.0 Python/3.10.10 (Linux-5.15.0-1033-azure-x86_64-with-glibc2.31)
        VSTS_7b238909-6802-4b65-b90d-184bca47f458_build_220_0
=======
      - AZURECLI/2.49.0 azsdk-python-mgmt-cosmosdb/9.2.0 Python/3.10.11 (Windows-10-10.0.22621-SP0)
>>>>>>> 5307e359
    method: GET
    uri: https://management.azure.com/subscriptions/00000000-0000-0000-0000-000000000000/resourceGroups/cli_test_cosmosdb_account000001/providers/Microsoft.DocumentDB/databaseAccounts/cli000002?api-version=2022-11-15
  response:
    body:
      string: '{"id":"/subscriptions/00000000-0000-0000-0000-000000000000/resourceGroups/cli_test_cosmosdb_account000001/providers/Microsoft.DocumentDB/databaseAccounts/cli000002","name":"cli000002","location":"West
<<<<<<< HEAD
        US","type":"Microsoft.DocumentDB/databaseAccounts","kind":"MongoDB","tags":{},"systemData":{"createdAt":"2023-03-13T19:32:12.8679259Z"},"properties":{"provisioningState":"Succeeded","documentEndpoint":"https://cli000002.documents.azure.com:443/","sqlEndpoint":"https://cli000002.documents.azure.com:443/","publicNetworkAccess":"Enabled","enableAutomaticFailover":false,"enableMultipleWriteLocations":false,"enablePartitionKeyMonitor":false,"isVirtualNetworkFilterEnabled":false,"virtualNetworkRules":[],"EnabledApiTypes":"MongoDB","disableKeyBasedMetadataWriteAccess":false,"enableFreeTier":false,"enableAnalyticalStorage":true,"analyticalStorageConfiguration":{"schemaType":"FullFidelity"},"instanceId":"83b99838-77cb-4cd1-b20a-a557363b2658","databaseAccountOfferType":"Standard","defaultIdentity":"FirstPartyIdentity","networkAclBypass":"None","disableLocalAuth":false,"enablePartitionMerge":false,"minimalTlsVersion":"Tls12","consistencyPolicy":{"defaultConsistencyLevel":"Session","maxIntervalInSeconds":5,"maxStalenessPrefix":100},"apiProperties":{"serverVersion":"3.2"},"configurationOverrides":{"EnableBsonSchema":"True"},"writeLocations":[{"id":"cli000002-westus","locationName":"West
        US","documentEndpoint":"https://cli000002-westus.documents.azure.com:443/","provisioningState":"Succeeded","failoverPriority":0,"isZoneRedundant":false}],"readLocations":[{"id":"cli000002-westus","locationName":"West
        US","documentEndpoint":"https://cli000002-westus.documents.azure.com:443/","provisioningState":"Succeeded","failoverPriority":0,"isZoneRedundant":false}],"locations":[{"id":"cli000002-westus","locationName":"West
        US","documentEndpoint":"https://cli000002-westus.documents.azure.com:443/","provisioningState":"Succeeded","failoverPriority":0,"isZoneRedundant":false}],"failoverPolicies":[{"id":"cli000002-westus","locationName":"West
        US","failoverPriority":0}],"cors":[],"capabilities":[{"name":"EnableAggregationPipeline"}],"ipRules":[{"ipAddressOrRange":"20.10.10.10"},{"ipAddressOrRange":"12.12.122.122"},{"ipAddressOrRange":"12.22.11.11"}],"backupPolicy":{"type":"Periodic","periodicModeProperties":{"backupIntervalInMinutes":240,"backupRetentionIntervalInHours":8,"backupStorageRedundancy":"Geo"}},"networkAclBypassResourceIds":[],"keysMetadata":{"primaryMasterKey":{"generationTime":"2023-03-13T19:32:12.8679259Z"},"secondaryMasterKey":{"generationTime":"2023-03-13T19:32:12.8679259Z"},"primaryReadonlyMasterKey":{"generationTime":"2023-03-13T19:32:12.8679259Z"},"secondaryReadonlyMasterKey":{"generationTime":"2023-03-13T19:32:12.8679259Z"}}},"identity":{"type":"None"}}'
=======
        US","type":"Microsoft.DocumentDB/databaseAccounts","kind":"MongoDB","tags":{},"systemData":{"createdAt":"2023-06-08T18:06:55.5113586Z"},"properties":{"provisioningState":"Succeeded","documentEndpoint":"https://cli000002.documents.azure.com:443/","sqlEndpoint":"https://cli000002.documents.azure.com:443/","publicNetworkAccess":"Enabled","enableAutomaticFailover":false,"enableMultipleWriteLocations":false,"enablePartitionKeyMonitor":false,"isVirtualNetworkFilterEnabled":false,"virtualNetworkRules":[],"EnabledApiTypes":"MongoDB","disableKeyBasedMetadataWriteAccess":false,"enableFreeTier":false,"enableAnalyticalStorage":true,"analyticalStorageConfiguration":{"schemaType":"FullFidelity"},"instanceId":"14bb8f05-575e-44c2-a5da-eafa35ab19ca","databaseAccountOfferType":"Standard","defaultIdentity":"FirstPartyIdentity","networkAclBypass":"None","disableLocalAuth":false,"enablePartitionMerge":false,"minimalTlsVersion":"Tls12","consistencyPolicy":{"defaultConsistencyLevel":"Session","maxIntervalInSeconds":5,"maxStalenessPrefix":100},"apiProperties":{"serverVersion":"3.2"},"configurationOverrides":{"EnableBsonSchema":"True"},"writeLocations":[{"id":"cli000002-westus","locationName":"West
        US","documentEndpoint":"https://cli000002-westus.documents.azure.com:443/","provisioningState":"Succeeded","failoverPriority":0,"isZoneRedundant":false}],"readLocations":[{"id":"cli000002-westus","locationName":"West
        US","documentEndpoint":"https://cli000002-westus.documents.azure.com:443/","provisioningState":"Succeeded","failoverPriority":0,"isZoneRedundant":false}],"locations":[{"id":"cli000002-westus","locationName":"West
        US","documentEndpoint":"https://cli000002-westus.documents.azure.com:443/","provisioningState":"Succeeded","failoverPriority":0,"isZoneRedundant":false}],"failoverPolicies":[{"id":"cli000002-westus","locationName":"West
        US","failoverPriority":0}],"cors":[],"capabilities":[{"name":"EnableAggregationPipeline"}],"ipRules":[{"ipAddressOrRange":"20.10.10.10"},{"ipAddressOrRange":"12.12.122.122"},{"ipAddressOrRange":"12.22.11.11"}],"backupPolicy":{"type":"Periodic","periodicModeProperties":{"backupIntervalInMinutes":240,"backupRetentionIntervalInHours":8,"backupStorageRedundancy":"Geo"}},"networkAclBypassResourceIds":[],"keysMetadata":{"primaryMasterKey":{"generationTime":"2023-06-08T18:06:55.5113586Z"},"secondaryMasterKey":{"generationTime":"2023-06-08T18:06:55.5113586Z"},"primaryReadonlyMasterKey":{"generationTime":"2023-06-08T18:06:55.5113586Z"},"secondaryReadonlyMasterKey":{"generationTime":"2023-06-08T18:06:55.5113586Z"}}},"identity":{"type":"None"}}'
>>>>>>> 5307e359
    headers:
      cache-control:
      - no-store, no-cache
      content-length:
      - '2787'
      content-type:
      - application/json
      date:
<<<<<<< HEAD
      - Mon, 13 Mar 2023 19:34:09 GMT
=======
      - Thu, 08 Jun 2023 18:08:50 GMT
>>>>>>> 5307e359
      pragma:
      - no-cache
      server:
      - Microsoft-HTTPAPI/2.0
      strict-transport-security:
      - max-age=31536000; includeSubDomains
      transfer-encoding:
      - chunked
      vary:
      - Accept-Encoding
      x-content-type-options:
      - nosniff
      x-ms-gatewayversion:
      - version=2.14.0
    status:
      code: 200
      message: Ok
- request:
    body: '{"properties": {"apiProperties": {}, "backupPolicy": {"type": "Periodic",
      "periodicModeProperties": {"backupIntervalInMinutes": 120, "backupRetentionIntervalInHours":
      8}}}}'
    headers:
      Accept:
      - application/json
      Accept-Encoding:
      - gzip, deflate
      CommandName:
      - cosmosdb update
      Connection:
      - keep-alive
      Content-Length:
      - '172'
      Content-Type:
      - application/json
      ParameterSetName:
      - -n -g --backup-interval --backup-retention
      User-Agent:
<<<<<<< HEAD
      - AZURECLI/2.46.0 azsdk-python-mgmt-cosmosdb/9.0.0 Python/3.10.10 (Linux-5.15.0-1033-azure-x86_64-with-glibc2.31)
        VSTS_7b238909-6802-4b65-b90d-184bca47f458_build_220_0
    method: PATCH
    uri: https://management.azure.com/subscriptions/00000000-0000-0000-0000-000000000000/resourceGroups/cli_test_cosmosdb_account000001/providers/Microsoft.DocumentDB/databaseAccounts/cli000002?api-version=2022-11-15
  response:
    body:
      string: '{"id":"/subscriptions/00000000-0000-0000-0000-000000000000/resourceGroups/cli_test_cosmosdb_account000001/providers/Microsoft.DocumentDB/databaseAccounts/cli000002","name":"cli000002","location":"West
        US","type":"Microsoft.DocumentDB/databaseAccounts","kind":"MongoDB","tags":{},"systemData":{"createdAt":"2023-03-13T19:32:12.8679259Z"},"properties":{"provisioningState":"Updating","documentEndpoint":"https://cli000002.documents.azure.com:443/","sqlEndpoint":"https://cli000002.documents.azure.com:443/","publicNetworkAccess":"Enabled","enableAutomaticFailover":false,"enableMultipleWriteLocations":false,"enablePartitionKeyMonitor":false,"isVirtualNetworkFilterEnabled":false,"virtualNetworkRules":[],"EnabledApiTypes":"MongoDB","disableKeyBasedMetadataWriteAccess":false,"enableFreeTier":false,"enableAnalyticalStorage":true,"analyticalStorageConfiguration":{"schemaType":"FullFidelity"},"instanceId":"83b99838-77cb-4cd1-b20a-a557363b2658","databaseAccountOfferType":"Standard","defaultIdentity":"FirstPartyIdentity","networkAclBypass":"None","disableLocalAuth":false,"enablePartitionMerge":false,"minimalTlsVersion":"Tls12","consistencyPolicy":{"defaultConsistencyLevel":"Session","maxIntervalInSeconds":5,"maxStalenessPrefix":100},"apiProperties":{"serverVersion":"3.2"},"configurationOverrides":{"EnableBsonSchema":"True"},"writeLocations":[{"id":"cli000002-westus","locationName":"West
        US","documentEndpoint":"https://cli000002-westus.documents.azure.com:443/","provisioningState":"Succeeded","failoverPriority":0,"isZoneRedundant":false}],"readLocations":[{"id":"cli000002-westus","locationName":"West
        US","documentEndpoint":"https://cli000002-westus.documents.azure.com:443/","provisioningState":"Succeeded","failoverPriority":0,"isZoneRedundant":false}],"locations":[{"id":"cli000002-westus","locationName":"West
        US","documentEndpoint":"https://cli000002-westus.documents.azure.com:443/","provisioningState":"Succeeded","failoverPriority":0,"isZoneRedundant":false}],"failoverPolicies":[{"id":"cli000002-westus","locationName":"West
        US","failoverPriority":0}],"cors":[],"capabilities":[{"name":"EnableAggregationPipeline"}],"ipRules":[{"ipAddressOrRange":"20.10.10.10"},{"ipAddressOrRange":"12.12.122.122"},{"ipAddressOrRange":"12.22.11.11"}],"backupPolicy":{"type":"Periodic","periodicModeProperties":{"backupIntervalInMinutes":240,"backupRetentionIntervalInHours":8,"backupStorageRedundancy":"Geo"}},"networkAclBypassResourceIds":[],"keysMetadata":{"primaryMasterKey":{"generationTime":"2023-03-13T19:32:12.8679259Z"},"secondaryMasterKey":{"generationTime":"2023-03-13T19:32:12.8679259Z"},"primaryReadonlyMasterKey":{"generationTime":"2023-03-13T19:32:12.8679259Z"},"secondaryReadonlyMasterKey":{"generationTime":"2023-03-13T19:32:12.8679259Z"}}},"identity":{"type":"None"}}'
=======
      - AZURECLI/2.49.0 azsdk-python-mgmt-cosmosdb/9.2.0 Python/3.10.11 (Windows-10-10.0.22621-SP0)
    method: GET
    uri: https://management.azure.com/subscriptions/00000000-0000-0000-0000-000000000000/resourceGroups/cli_test_cosmosdb_account000001/providers/Microsoft.DocumentDB/databaseAccounts/cli000002?api-version=2023-04-15
  response:
    body:
      string: '{"id":"/subscriptions/00000000-0000-0000-0000-000000000000/resourceGroups/cli_test_cosmosdb_account000001/providers/Microsoft.DocumentDB/databaseAccounts/cli000002","name":"cli000002","location":"West
        US","type":"Microsoft.DocumentDB/databaseAccounts","kind":"MongoDB","tags":{},"systemData":{"createdAt":"2023-06-08T18:06:55.5113586Z"},"properties":{"provisioningState":"Succeeded","documentEndpoint":"https://cli000002.documents.azure.com:443/","sqlEndpoint":"https://cli000002.documents.azure.com:443/","publicNetworkAccess":"Enabled","enableAutomaticFailover":false,"enableMultipleWriteLocations":false,"enablePartitionKeyMonitor":false,"isVirtualNetworkFilterEnabled":false,"virtualNetworkRules":[],"EnabledApiTypes":"MongoDB","disableKeyBasedMetadataWriteAccess":false,"enableFreeTier":false,"enableAnalyticalStorage":true,"analyticalStorageConfiguration":{"schemaType":"FullFidelity"},"instanceId":"14bb8f05-575e-44c2-a5da-eafa35ab19ca","databaseAccountOfferType":"Standard","defaultIdentity":"FirstPartyIdentity","networkAclBypass":"None","disableLocalAuth":false,"enablePartitionMerge":false,"minimalTlsVersion":"Tls12","consistencyPolicy":{"defaultConsistencyLevel":"Session","maxIntervalInSeconds":5,"maxStalenessPrefix":100},"apiProperties":{"serverVersion":"3.2"},"configurationOverrides":{"EnableBsonSchema":"True"},"writeLocations":[{"id":"cli000002-westus","locationName":"West
        US","documentEndpoint":"https://cli000002-westus.documents.azure.com:443/","provisioningState":"Succeeded","failoverPriority":0,"isZoneRedundant":false}],"readLocations":[{"id":"cli000002-westus","locationName":"West
        US","documentEndpoint":"https://cli000002-westus.documents.azure.com:443/","provisioningState":"Succeeded","failoverPriority":0,"isZoneRedundant":false}],"locations":[{"id":"cli000002-westus","locationName":"West
        US","documentEndpoint":"https://cli000002-westus.documents.azure.com:443/","provisioningState":"Succeeded","failoverPriority":0,"isZoneRedundant":false}],"failoverPolicies":[{"id":"cli000002-westus","locationName":"West
        US","failoverPriority":0}],"cors":[],"capabilities":[{"name":"EnableAggregationPipeline"}],"ipRules":[{"ipAddressOrRange":"20.10.10.10"},{"ipAddressOrRange":"12.12.122.122"},{"ipAddressOrRange":"12.22.11.11"}],"backupPolicy":{"type":"Periodic","periodicModeProperties":{"backupIntervalInMinutes":240,"backupRetentionIntervalInHours":8,"backupStorageRedundancy":"Geo"}},"networkAclBypassResourceIds":[],"keysMetadata":{"primaryMasterKey":{"generationTime":"2023-06-08T18:06:55.5113586Z"},"secondaryMasterKey":{"generationTime":"2023-06-08T18:06:55.5113586Z"},"primaryReadonlyMasterKey":{"generationTime":"2023-06-08T18:06:55.5113586Z"},"secondaryReadonlyMasterKey":{"generationTime":"2023-06-08T18:06:55.5113586Z"}}},"identity":{"type":"None"}}'
>>>>>>> 5307e359
    headers:
      azure-asyncoperation:
      - https://management.azure.com/subscriptions/00000000-0000-0000-0000-000000000000/providers/Microsoft.DocumentDB/locations/westus/operationsStatus/f23f491e-b3f4-4784-8d9d-384c0d38e135?api-version=2022-11-15
      cache-control:
      - no-store, no-cache
      content-length:
      - '2786'
      content-type:
      - application/json
      date:
<<<<<<< HEAD
      - Mon, 13 Mar 2023 19:34:13 GMT
      location:
      - https://management.azure.com/subscriptions/00000000-0000-0000-0000-000000000000/resourceGroups/cli_test_cosmosdb_account000001/providers/Microsoft.DocumentDB/databaseAccounts/cli000002/operationResults/f23f491e-b3f4-4784-8d9d-384c0d38e135?api-version=2022-11-15
=======
      - Thu, 08 Jun 2023 18:08:51 GMT
>>>>>>> 5307e359
      pragma:
      - no-cache
      server:
      - Microsoft-HTTPAPI/2.0
      strict-transport-security:
      - max-age=31536000; includeSubDomains
      transfer-encoding:
      - chunked
      vary:
      - Accept-Encoding
      x-content-type-options:
      - nosniff
      x-ms-gatewayversion:
      - version=2.14.0
      x-ms-ratelimit-remaining-subscription-writes:
      - '1199'
    status:
      code: 200
      message: Ok
- request:
    body: null
    headers:
      Accept:
      - '*/*'
      Accept-Encoding:
      - gzip, deflate
      CommandName:
      - cosmosdb update
      Connection:
      - keep-alive
      ParameterSetName:
      - -n -g --backup-interval --backup-retention
      User-Agent:
<<<<<<< HEAD
      - AZURECLI/2.46.0 azsdk-python-mgmt-cosmosdb/9.0.0 Python/3.10.10 (Linux-5.15.0-1033-azure-x86_64-with-glibc2.31)
        VSTS_7b238909-6802-4b65-b90d-184bca47f458_build_220_0
    method: GET
    uri: https://management.azure.com/subscriptions/00000000-0000-0000-0000-000000000000/providers/Microsoft.DocumentDB/locations/westus/operationsStatus/f23f491e-b3f4-4784-8d9d-384c0d38e135?api-version=2022-11-15
  response:
    body:
      string: '{"status":"Dequeued"}'
=======
      - AZURECLI/2.49.0 azsdk-python-mgmt-cosmosdb/9.2.0 Python/3.10.11 (Windows-10-10.0.22621-SP0)
    method: POST
    uri: https://management.azure.com/subscriptions/00000000-0000-0000-0000-000000000000/resourceGroups/cli_test_cosmosdb_account000001/providers/Microsoft.DocumentDB/databaseAccounts/cli000002/listConnectionStrings?api-version=2023-04-15
  response:
    body:
      string: '{"connectionStrings":[{"connectionString":"mongodb://cli000002:NVAodNZ26Rr6AdfFgZLsAalz4puZ5vcaWta2PfVkT9eMW4o9fvSVdW7MIXUW5cpVzOhwAkKPjfV4ACDbO8pyfg==@cli000002.documents.azure.com:10255/?ssl=true&replicaSet=globaldb","description":"Primary
        MongoDB Connection String","keyKind":"Primary","type":"MongoDB"},{"connectionString":"mongodb://cli000002:YXC0TrLeDQcdh7OkSyEx8hjst6uzMLf2K0b3YDnn6f7jjlxLnczI2roWhZ9f7ArcB5BbFxS22gMdACDbQItmJQ==@cli000002.documents.azure.com:10255/?ssl=true&replicaSet=globaldb","description":"Secondary
        MongoDB Connection String","keyKind":"Secondary","type":"MongoDB"},{"connectionString":"mongodb://cli000002:apQlMk1eR1BIe0881blhUg0dUawpVajCqarPDr8KMBPmAg47lnPtZRE2djX11V67A4Ea0Ya5Set1ACDbKzJhYg==@cli000002.documents.azure.com:10255/?ssl=true&replicaSet=globaldb","description":"Primary
        Read-Only MongoDB Connection String","keyKind":"PrimaryReadonly","type":"MongoDB"},{"connectionString":"mongodb://cli000002:TnrCdTBWCfMWyD3qf7FclKS70lbnnUrNJGTTfMZSH47oR50XMFzB8V1lUGjoSVpDzn6NqOctAHHvACDbFuwjvQ==@cli000002.documents.azure.com:10255/?ssl=true&replicaSet=globaldb","description":"Secondary
        Read-Only MongoDB Connection String","keyKind":"SecondaryReadonly","type":"MongoDB"}]}'
>>>>>>> 5307e359
    headers:
      cache-control:
      - no-store, no-cache
      content-length:
      - '21'
      content-type:
      - application/json
      date:
<<<<<<< HEAD
      - Mon, 13 Mar 2023 19:34:43 GMT
=======
      - Thu, 08 Jun 2023 18:08:53 GMT
>>>>>>> 5307e359
      pragma:
      - no-cache
      server:
      - Microsoft-HTTPAPI/2.0
      strict-transport-security:
      - max-age=31536000; includeSubDomains
      transfer-encoding:
      - chunked
      vary:
      - Accept-Encoding
      x-content-type-options:
      - nosniff
      x-ms-gatewayversion:
      - version=2.14.0
    status:
      code: 200
      message: Ok
- request:
    body: null
    headers:
      Accept:
      - '*/*'
      Accept-Encoding:
      - gzip, deflate
      CommandName:
      - cosmosdb update
      Connection:
      - keep-alive
      ParameterSetName:
      - -n -g --backup-interval --backup-retention
      User-Agent:
      - AZURECLI/2.46.0 azsdk-python-mgmt-cosmosdb/9.0.0 Python/3.10.10 (Linux-5.15.0-1033-azure-x86_64-with-glibc2.31)
        VSTS_7b238909-6802-4b65-b90d-184bca47f458_build_220_0
    method: GET
    uri: https://management.azure.com/subscriptions/00000000-0000-0000-0000-000000000000/providers/Microsoft.DocumentDB/locations/westus/operationsStatus/f23f491e-b3f4-4784-8d9d-384c0d38e135?api-version=2022-11-15
  response:
    body:
      string: '{"status":"Succeeded"}'
    headers:
      cache-control:
      - no-store, no-cache
      content-length:
      - '22'
      content-type:
      - application/json
      date:
      - Mon, 13 Mar 2023 19:35:13 GMT
      pragma:
      - no-cache
      server:
      - Microsoft-HTTPAPI/2.0
      strict-transport-security:
      - max-age=31536000; includeSubDomains
      transfer-encoding:
      - chunked
      vary:
      - Accept-Encoding
      x-content-type-options:
      - nosniff
      x-ms-gatewayversion:
      - version=2.14.0
    status:
      code: 200
      message: Ok
- request:
    body: null
    headers:
      Accept:
      - '*/*'
      Accept-Encoding:
      - gzip, deflate
      CommandName:
      - cosmosdb update
      Connection:
      - keep-alive
      ParameterSetName:
      - -n -g --backup-interval --backup-retention
      User-Agent:
<<<<<<< HEAD
      - AZURECLI/2.46.0 azsdk-python-mgmt-cosmosdb/9.0.0 Python/3.10.10 (Linux-5.15.0-1033-azure-x86_64-with-glibc2.31)
        VSTS_7b238909-6802-4b65-b90d-184bca47f458_build_220_0
=======
      - AZURECLI/2.49.0 azsdk-python-mgmt-cosmosdb/9.2.0 Python/3.10.11 (Windows-10-10.0.22621-SP0)
>>>>>>> 5307e359
    method: GET
    uri: https://management.azure.com/subscriptions/00000000-0000-0000-0000-000000000000/resourceGroups/cli_test_cosmosdb_account000001/providers/Microsoft.DocumentDB/databaseAccounts/cli000002?api-version=2022-11-15
  response:
    body:
      string: '{"id":"/subscriptions/00000000-0000-0000-0000-000000000000/resourceGroups/cli_test_cosmosdb_account000001/providers/Microsoft.DocumentDB/databaseAccounts/cli000002","name":"cli000002","location":"West
<<<<<<< HEAD
        US","type":"Microsoft.DocumentDB/databaseAccounts","kind":"MongoDB","tags":{},"systemData":{"createdAt":"2023-03-13T19:32:12.8679259Z"},"properties":{"provisioningState":"Succeeded","documentEndpoint":"https://cli000002.documents.azure.com:443/","sqlEndpoint":"https://cli000002.documents.azure.com:443/","publicNetworkAccess":"Enabled","enableAutomaticFailover":false,"enableMultipleWriteLocations":false,"enablePartitionKeyMonitor":false,"isVirtualNetworkFilterEnabled":false,"virtualNetworkRules":[],"EnabledApiTypes":"MongoDB","disableKeyBasedMetadataWriteAccess":false,"enableFreeTier":false,"enableAnalyticalStorage":true,"analyticalStorageConfiguration":{"schemaType":"FullFidelity"},"instanceId":"83b99838-77cb-4cd1-b20a-a557363b2658","databaseAccountOfferType":"Standard","defaultIdentity":"FirstPartyIdentity","networkAclBypass":"None","disableLocalAuth":false,"enablePartitionMerge":false,"minimalTlsVersion":"Tls12","consistencyPolicy":{"defaultConsistencyLevel":"Session","maxIntervalInSeconds":5,"maxStalenessPrefix":100},"apiProperties":{"serverVersion":"3.2"},"configurationOverrides":{"EnableBsonSchema":"True"},"writeLocations":[{"id":"cli000002-westus","locationName":"West
        US","documentEndpoint":"https://cli000002-westus.documents.azure.com:443/","provisioningState":"Succeeded","failoverPriority":0,"isZoneRedundant":false}],"readLocations":[{"id":"cli000002-westus","locationName":"West
        US","documentEndpoint":"https://cli000002-westus.documents.azure.com:443/","provisioningState":"Succeeded","failoverPriority":0,"isZoneRedundant":false}],"locations":[{"id":"cli000002-westus","locationName":"West
        US","documentEndpoint":"https://cli000002-westus.documents.azure.com:443/","provisioningState":"Succeeded","failoverPriority":0,"isZoneRedundant":false}],"failoverPolicies":[{"id":"cli000002-westus","locationName":"West
        US","failoverPriority":0}],"cors":[],"capabilities":[{"name":"EnableAggregationPipeline"}],"ipRules":[{"ipAddressOrRange":"20.10.10.10"},{"ipAddressOrRange":"12.12.122.122"},{"ipAddressOrRange":"12.22.11.11"}],"backupPolicy":{"type":"Periodic","periodicModeProperties":{"backupIntervalInMinutes":120,"backupRetentionIntervalInHours":8,"backupStorageRedundancy":"Geo"}},"networkAclBypassResourceIds":[],"keysMetadata":{"primaryMasterKey":{"generationTime":"2023-03-13T19:32:12.8679259Z"},"secondaryMasterKey":{"generationTime":"2023-03-13T19:32:12.8679259Z"},"primaryReadonlyMasterKey":{"generationTime":"2023-03-13T19:32:12.8679259Z"},"secondaryReadonlyMasterKey":{"generationTime":"2023-03-13T19:32:12.8679259Z"}}},"identity":{"type":"None"}}'
=======
        US","type":"Microsoft.DocumentDB/databaseAccounts","kind":"MongoDB","tags":{},"systemData":{"createdAt":"2023-06-08T18:06:55.5113586Z"},"properties":{"provisioningState":"Succeeded","documentEndpoint":"https://cli000002.documents.azure.com:443/","sqlEndpoint":"https://cli000002.documents.azure.com:443/","publicNetworkAccess":"Enabled","enableAutomaticFailover":false,"enableMultipleWriteLocations":false,"enablePartitionKeyMonitor":false,"isVirtualNetworkFilterEnabled":false,"virtualNetworkRules":[],"EnabledApiTypes":"MongoDB","disableKeyBasedMetadataWriteAccess":false,"enableFreeTier":false,"enableAnalyticalStorage":true,"analyticalStorageConfiguration":{"schemaType":"FullFidelity"},"instanceId":"14bb8f05-575e-44c2-a5da-eafa35ab19ca","databaseAccountOfferType":"Standard","defaultIdentity":"FirstPartyIdentity","networkAclBypass":"None","disableLocalAuth":false,"enablePartitionMerge":false,"minimalTlsVersion":"Tls12","consistencyPolicy":{"defaultConsistencyLevel":"Session","maxIntervalInSeconds":5,"maxStalenessPrefix":100},"apiProperties":{"serverVersion":"3.2"},"configurationOverrides":{"EnableBsonSchema":"True"},"writeLocations":[{"id":"cli000002-westus","locationName":"West
        US","documentEndpoint":"https://cli000002-westus.documents.azure.com:443/","provisioningState":"Succeeded","failoverPriority":0,"isZoneRedundant":false}],"readLocations":[{"id":"cli000002-westus","locationName":"West
        US","documentEndpoint":"https://cli000002-westus.documents.azure.com:443/","provisioningState":"Succeeded","failoverPriority":0,"isZoneRedundant":false}],"locations":[{"id":"cli000002-westus","locationName":"West
        US","documentEndpoint":"https://cli000002-westus.documents.azure.com:443/","provisioningState":"Succeeded","failoverPriority":0,"isZoneRedundant":false}],"failoverPolicies":[{"id":"cli000002-westus","locationName":"West
        US","failoverPriority":0}],"cors":[],"capabilities":[{"name":"EnableAggregationPipeline"}],"ipRules":[{"ipAddressOrRange":"20.10.10.10"},{"ipAddressOrRange":"12.12.122.122"},{"ipAddressOrRange":"12.22.11.11"}],"backupPolicy":{"type":"Periodic","periodicModeProperties":{"backupIntervalInMinutes":240,"backupRetentionIntervalInHours":8,"backupStorageRedundancy":"Geo"}},"networkAclBypassResourceIds":[],"keysMetadata":{"primaryMasterKey":{"generationTime":"2023-06-08T18:06:55.5113586Z"},"secondaryMasterKey":{"generationTime":"2023-06-08T18:06:55.5113586Z"},"primaryReadonlyMasterKey":{"generationTime":"2023-06-08T18:06:55.5113586Z"},"secondaryReadonlyMasterKey":{"generationTime":"2023-06-08T18:06:55.5113586Z"}}},"identity":{"type":"None"}}'
>>>>>>> 5307e359
    headers:
      cache-control:
      - no-store, no-cache
      content-length:
      - '2787'
      content-type:
      - application/json
      date:
<<<<<<< HEAD
      - Mon, 13 Mar 2023 19:35:14 GMT
=======
      - Thu, 08 Jun 2023 18:08:53 GMT
>>>>>>> 5307e359
      pragma:
      - no-cache
      server:
      - Microsoft-HTTPAPI/2.0
      strict-transport-security:
      - max-age=31536000; includeSubDomains
      transfer-encoding:
      - chunked
      vary:
      - Accept-Encoding
      x-content-type-options:
      - nosniff
      x-ms-gatewayversion:
      - version=2.14.0
    status:
      code: 200
      message: Ok
- request:
    body: null
    headers:
      Accept:
      - application/json
      Accept-Encoding:
      - gzip, deflate
      CommandName:
      - cosmosdb update
      Connection:
      - keep-alive
      ParameterSetName:
      - -n -g --backup-interval --backup-retention
      User-Agent:
<<<<<<< HEAD
      - AZURECLI/2.46.0 azsdk-python-mgmt-cosmosdb/9.0.0 Python/3.10.10 (Linux-5.15.0-1033-azure-x86_64-with-glibc2.31)
        VSTS_7b238909-6802-4b65-b90d-184bca47f458_build_220_0
    method: GET
    uri: https://management.azure.com/subscriptions/00000000-0000-0000-0000-000000000000/resourceGroups/cli_test_cosmosdb_account000001/providers/Microsoft.DocumentDB/databaseAccounts/cli000002?api-version=2022-11-15
  response:
    body:
      string: '{"id":"/subscriptions/00000000-0000-0000-0000-000000000000/resourceGroups/cli_test_cosmosdb_account000001/providers/Microsoft.DocumentDB/databaseAccounts/cli000002","name":"cli000002","location":"West
        US","type":"Microsoft.DocumentDB/databaseAccounts","kind":"MongoDB","tags":{},"systemData":{"createdAt":"2023-03-13T19:32:12.8679259Z"},"properties":{"provisioningState":"Succeeded","documentEndpoint":"https://cli000002.documents.azure.com:443/","sqlEndpoint":"https://cli000002.documents.azure.com:443/","publicNetworkAccess":"Enabled","enableAutomaticFailover":false,"enableMultipleWriteLocations":false,"enablePartitionKeyMonitor":false,"isVirtualNetworkFilterEnabled":false,"virtualNetworkRules":[],"EnabledApiTypes":"MongoDB","disableKeyBasedMetadataWriteAccess":false,"enableFreeTier":false,"enableAnalyticalStorage":true,"analyticalStorageConfiguration":{"schemaType":"FullFidelity"},"instanceId":"83b99838-77cb-4cd1-b20a-a557363b2658","databaseAccountOfferType":"Standard","defaultIdentity":"FirstPartyIdentity","networkAclBypass":"None","disableLocalAuth":false,"enablePartitionMerge":false,"minimalTlsVersion":"Tls12","consistencyPolicy":{"defaultConsistencyLevel":"Session","maxIntervalInSeconds":5,"maxStalenessPrefix":100},"apiProperties":{"serverVersion":"3.2"},"configurationOverrides":{"EnableBsonSchema":"True"},"writeLocations":[{"id":"cli000002-westus","locationName":"West
        US","documentEndpoint":"https://cli000002-westus.documents.azure.com:443/","provisioningState":"Succeeded","failoverPriority":0,"isZoneRedundant":false}],"readLocations":[{"id":"cli000002-westus","locationName":"West
        US","documentEndpoint":"https://cli000002-westus.documents.azure.com:443/","provisioningState":"Succeeded","failoverPriority":0,"isZoneRedundant":false}],"locations":[{"id":"cli000002-westus","locationName":"West
        US","documentEndpoint":"https://cli000002-westus.documents.azure.com:443/","provisioningState":"Succeeded","failoverPriority":0,"isZoneRedundant":false}],"failoverPolicies":[{"id":"cli000002-westus","locationName":"West
        US","failoverPriority":0}],"cors":[],"capabilities":[{"name":"EnableAggregationPipeline"}],"ipRules":[{"ipAddressOrRange":"20.10.10.10"},{"ipAddressOrRange":"12.12.122.122"},{"ipAddressOrRange":"12.22.11.11"}],"backupPolicy":{"type":"Periodic","periodicModeProperties":{"backupIntervalInMinutes":120,"backupRetentionIntervalInHours":8,"backupStorageRedundancy":"Geo"}},"networkAclBypassResourceIds":[],"keysMetadata":{"primaryMasterKey":{"generationTime":"2023-03-13T19:32:12.8679259Z"},"secondaryMasterKey":{"generationTime":"2023-03-13T19:32:12.8679259Z"},"primaryReadonlyMasterKey":{"generationTime":"2023-03-13T19:32:12.8679259Z"},"secondaryReadonlyMasterKey":{"generationTime":"2023-03-13T19:32:12.8679259Z"}}},"identity":{"type":"None"}}'
    headers:
=======
      - AZURECLI/2.49.0 azsdk-python-mgmt-cosmosdb/9.2.0 Python/3.10.11 (Windows-10-10.0.22621-SP0)
    method: PATCH
    uri: https://management.azure.com/subscriptions/00000000-0000-0000-0000-000000000000/resourceGroups/cli_test_cosmosdb_account000001/providers/Microsoft.DocumentDB/databaseAccounts/cli000002?api-version=2023-04-15
  response:
    body:
      string: '{"id":"/subscriptions/00000000-0000-0000-0000-000000000000/resourceGroups/cli_test_cosmosdb_account000001/providers/Microsoft.DocumentDB/databaseAccounts/cli000002","name":"cli000002","location":"West
        US","type":"Microsoft.DocumentDB/databaseAccounts","kind":"MongoDB","tags":{},"systemData":{"createdAt":"2023-06-08T18:06:55.5113586Z"},"properties":{"provisioningState":"Updating","documentEndpoint":"https://cli000002.documents.azure.com:443/","sqlEndpoint":"https://cli000002.documents.azure.com:443/","publicNetworkAccess":"Enabled","enableAutomaticFailover":false,"enableMultipleWriteLocations":false,"enablePartitionKeyMonitor":false,"isVirtualNetworkFilterEnabled":false,"virtualNetworkRules":[],"EnabledApiTypes":"MongoDB","disableKeyBasedMetadataWriteAccess":false,"enableFreeTier":false,"enableAnalyticalStorage":true,"analyticalStorageConfiguration":{"schemaType":"FullFidelity"},"instanceId":"14bb8f05-575e-44c2-a5da-eafa35ab19ca","databaseAccountOfferType":"Standard","defaultIdentity":"FirstPartyIdentity","networkAclBypass":"None","disableLocalAuth":false,"enablePartitionMerge":false,"minimalTlsVersion":"Tls12","consistencyPolicy":{"defaultConsistencyLevel":"Session","maxIntervalInSeconds":5,"maxStalenessPrefix":100},"apiProperties":{"serverVersion":"3.2"},"configurationOverrides":{"EnableBsonSchema":"True"},"writeLocations":[{"id":"cli000002-westus","locationName":"West
        US","documentEndpoint":"https://cli000002-westus.documents.azure.com:443/","provisioningState":"Succeeded","failoverPriority":0,"isZoneRedundant":false}],"readLocations":[{"id":"cli000002-westus","locationName":"West
        US","documentEndpoint":"https://cli000002-westus.documents.azure.com:443/","provisioningState":"Succeeded","failoverPriority":0,"isZoneRedundant":false}],"locations":[{"id":"cli000002-westus","locationName":"West
        US","documentEndpoint":"https://cli000002-westus.documents.azure.com:443/","provisioningState":"Succeeded","failoverPriority":0,"isZoneRedundant":false}],"failoverPolicies":[{"id":"cli000002-westus","locationName":"West
        US","failoverPriority":0}],"cors":[],"capabilities":[{"name":"EnableAggregationPipeline"}],"ipRules":[{"ipAddressOrRange":"20.10.10.10"},{"ipAddressOrRange":"12.12.122.122"},{"ipAddressOrRange":"12.22.11.11"}],"backupPolicy":{"type":"Periodic","periodicModeProperties":{"backupIntervalInMinutes":240,"backupRetentionIntervalInHours":8,"backupStorageRedundancy":"Geo"}},"networkAclBypassResourceIds":[],"keysMetadata":{"primaryMasterKey":{"generationTime":"2023-06-08T18:06:55.5113586Z"},"secondaryMasterKey":{"generationTime":"2023-06-08T18:06:55.5113586Z"},"primaryReadonlyMasterKey":{"generationTime":"2023-06-08T18:06:55.5113586Z"},"secondaryReadonlyMasterKey":{"generationTime":"2023-06-08T18:06:55.5113586Z"}}},"identity":{"type":"None"}}'
    headers:
      azure-asyncoperation:
      - https://management.azure.com/subscriptions/00000000-0000-0000-0000-000000000000/providers/Microsoft.DocumentDB/locations/westus/operationsStatus/0778c84e-43d6-468a-b2a8-3f59a042ee7b?api-version=2023-04-15
>>>>>>> 5307e359
      cache-control:
      - no-store, no-cache
      content-length:
      - '2787'
      content-type:
      - application/json
      date:
<<<<<<< HEAD
      - Mon, 13 Mar 2023 19:35:14 GMT
=======
      - Thu, 08 Jun 2023 18:08:58 GMT
      location:
      - https://management.azure.com/subscriptions/00000000-0000-0000-0000-000000000000/resourceGroups/cli_test_cosmosdb_account000001/providers/Microsoft.DocumentDB/databaseAccounts/cli000002/operationResults/0778c84e-43d6-468a-b2a8-3f59a042ee7b?api-version=2023-04-15
>>>>>>> 5307e359
      pragma:
      - no-cache
      server:
      - Microsoft-HTTPAPI/2.0
      strict-transport-security:
      - max-age=31536000; includeSubDomains
      transfer-encoding:
      - chunked
      vary:
      - Accept-Encoding
      x-content-type-options:
      - nosniff
      x-ms-gatewayversion:
      - version=2.14.0
    status:
      code: 200
      message: Ok
- request:
    body: null
    headers:
      Accept:
      - application/json
      Accept-Encoding:
      - gzip, deflate
      CommandName:
      - cosmosdb update
      Connection:
      - keep-alive
      ParameterSetName:
      - -n -g --backup-interval --backup-retention --backup-redundancy
      User-Agent:
<<<<<<< HEAD
      - AZURECLI/2.46.0 azsdk-python-mgmt-cosmosdb/9.0.0 Python/3.10.10 (Linux-5.15.0-1033-azure-x86_64-with-glibc2.31)
        VSTS_7b238909-6802-4b65-b90d-184bca47f458_build_220_0
    method: GET
    uri: https://management.azure.com/subscriptions/00000000-0000-0000-0000-000000000000/resourceGroups/cli_test_cosmosdb_account000001/providers/Microsoft.DocumentDB/databaseAccounts/cli000002?api-version=2022-11-15
=======
      - AZURECLI/2.49.0 azsdk-python-mgmt-cosmosdb/9.2.0 Python/3.10.11 (Windows-10-10.0.22621-SP0)
    method: GET
    uri: https://management.azure.com/subscriptions/00000000-0000-0000-0000-000000000000/providers/Microsoft.DocumentDB/locations/westus/operationsStatus/0778c84e-43d6-468a-b2a8-3f59a042ee7b?api-version=2023-04-15
>>>>>>> 5307e359
  response:
    body:
      string: '{"id":"/subscriptions/00000000-0000-0000-0000-000000000000/resourceGroups/cli_test_cosmosdb_account000001/providers/Microsoft.DocumentDB/databaseAccounts/cli000002","name":"cli000002","location":"West
        US","type":"Microsoft.DocumentDB/databaseAccounts","kind":"MongoDB","tags":{},"systemData":{"createdAt":"2023-03-13T19:32:12.8679259Z"},"properties":{"provisioningState":"Succeeded","documentEndpoint":"https://cli000002.documents.azure.com:443/","sqlEndpoint":"https://cli000002.documents.azure.com:443/","publicNetworkAccess":"Enabled","enableAutomaticFailover":false,"enableMultipleWriteLocations":false,"enablePartitionKeyMonitor":false,"isVirtualNetworkFilterEnabled":false,"virtualNetworkRules":[],"EnabledApiTypes":"MongoDB","disableKeyBasedMetadataWriteAccess":false,"enableFreeTier":false,"enableAnalyticalStorage":true,"analyticalStorageConfiguration":{"schemaType":"FullFidelity"},"instanceId":"83b99838-77cb-4cd1-b20a-a557363b2658","databaseAccountOfferType":"Standard","defaultIdentity":"FirstPartyIdentity","networkAclBypass":"None","disableLocalAuth":false,"enablePartitionMerge":false,"minimalTlsVersion":"Tls12","consistencyPolicy":{"defaultConsistencyLevel":"Session","maxIntervalInSeconds":5,"maxStalenessPrefix":100},"apiProperties":{"serverVersion":"3.2"},"configurationOverrides":{"EnableBsonSchema":"True"},"writeLocations":[{"id":"cli000002-westus","locationName":"West
        US","documentEndpoint":"https://cli000002-westus.documents.azure.com:443/","provisioningState":"Succeeded","failoverPriority":0,"isZoneRedundant":false}],"readLocations":[{"id":"cli000002-westus","locationName":"West
        US","documentEndpoint":"https://cli000002-westus.documents.azure.com:443/","provisioningState":"Succeeded","failoverPriority":0,"isZoneRedundant":false}],"locations":[{"id":"cli000002-westus","locationName":"West
        US","documentEndpoint":"https://cli000002-westus.documents.azure.com:443/","provisioningState":"Succeeded","failoverPriority":0,"isZoneRedundant":false}],"failoverPolicies":[{"id":"cli000002-westus","locationName":"West
        US","failoverPriority":0}],"cors":[],"capabilities":[{"name":"EnableAggregationPipeline"}],"ipRules":[{"ipAddressOrRange":"20.10.10.10"},{"ipAddressOrRange":"12.12.122.122"},{"ipAddressOrRange":"12.22.11.11"}],"backupPolicy":{"type":"Periodic","periodicModeProperties":{"backupIntervalInMinutes":120,"backupRetentionIntervalInHours":8,"backupStorageRedundancy":"Geo"}},"networkAclBypassResourceIds":[],"keysMetadata":{"primaryMasterKey":{"generationTime":"2023-03-13T19:32:12.8679259Z"},"secondaryMasterKey":{"generationTime":"2023-03-13T19:32:12.8679259Z"},"primaryReadonlyMasterKey":{"generationTime":"2023-03-13T19:32:12.8679259Z"},"secondaryReadonlyMasterKey":{"generationTime":"2023-03-13T19:32:12.8679259Z"}}},"identity":{"type":"None"}}'
    headers:
      cache-control:
      - no-store, no-cache
      content-length:
      - '2787'
      content-type:
      - application/json
      date:
<<<<<<< HEAD
      - Mon, 13 Mar 2023 19:35:14 GMT
=======
      - Thu, 08 Jun 2023 18:08:58 GMT
>>>>>>> 5307e359
      pragma:
      - no-cache
      server:
      - Microsoft-HTTPAPI/2.0
      strict-transport-security:
      - max-age=31536000; includeSubDomains
      transfer-encoding:
      - chunked
      vary:
      - Accept-Encoding
      x-content-type-options:
      - nosniff
      x-ms-gatewayversion:
      - version=2.14.0
    status:
      code: 200
      message: Ok
- request:
    body: '{"properties": {"apiProperties": {}, "backupPolicy": {"type": "Periodic",
      "periodicModeProperties": {"backupIntervalInMinutes": 120, "backupRetentionIntervalInHours":
      8, "backupStorageRedundancy": "Geo"}}}}'
    headers:
      Accept:
      - application/json
      Accept-Encoding:
      - gzip, deflate
      CommandName:
      - cosmosdb update
      Connection:
      - keep-alive
      Content-Length:
      - '206'
      Content-Type:
      - application/json
      ParameterSetName:
      - -n -g --backup-interval --backup-retention --backup-redundancy
      User-Agent:
<<<<<<< HEAD
      - AZURECLI/2.46.0 azsdk-python-mgmt-cosmosdb/9.0.0 Python/3.10.10 (Linux-5.15.0-1033-azure-x86_64-with-glibc2.31)
        VSTS_7b238909-6802-4b65-b90d-184bca47f458_build_220_0
    method: PATCH
    uri: https://management.azure.com/subscriptions/00000000-0000-0000-0000-000000000000/resourceGroups/cli_test_cosmosdb_account000001/providers/Microsoft.DocumentDB/databaseAccounts/cli000002?api-version=2022-11-15
=======
      - AZURECLI/2.49.0 azsdk-python-mgmt-cosmosdb/9.2.0 Python/3.10.11 (Windows-10-10.0.22621-SP0)
    method: GET
    uri: https://management.azure.com/subscriptions/00000000-0000-0000-0000-000000000000/providers/Microsoft.DocumentDB/locations/westus/operationsStatus/0778c84e-43d6-468a-b2a8-3f59a042ee7b?api-version=2023-04-15
>>>>>>> 5307e359
  response:
    body:
      string: '{"id":"/subscriptions/00000000-0000-0000-0000-000000000000/resourceGroups/cli_test_cosmosdb_account000001/providers/Microsoft.DocumentDB/databaseAccounts/cli000002","name":"cli000002","location":"West
        US","type":"Microsoft.DocumentDB/databaseAccounts","kind":"MongoDB","tags":{},"systemData":{"createdAt":"2023-03-13T19:32:12.8679259Z"},"properties":{"provisioningState":"Updating","documentEndpoint":"https://cli000002.documents.azure.com:443/","sqlEndpoint":"https://cli000002.documents.azure.com:443/","publicNetworkAccess":"Enabled","enableAutomaticFailover":false,"enableMultipleWriteLocations":false,"enablePartitionKeyMonitor":false,"isVirtualNetworkFilterEnabled":false,"virtualNetworkRules":[],"EnabledApiTypes":"MongoDB","disableKeyBasedMetadataWriteAccess":false,"enableFreeTier":false,"enableAnalyticalStorage":true,"analyticalStorageConfiguration":{"schemaType":"FullFidelity"},"instanceId":"83b99838-77cb-4cd1-b20a-a557363b2658","databaseAccountOfferType":"Standard","defaultIdentity":"FirstPartyIdentity","networkAclBypass":"None","disableLocalAuth":false,"enablePartitionMerge":false,"minimalTlsVersion":"Tls12","consistencyPolicy":{"defaultConsistencyLevel":"Session","maxIntervalInSeconds":5,"maxStalenessPrefix":100},"apiProperties":{"serverVersion":"3.2"},"configurationOverrides":{"EnableBsonSchema":"True"},"writeLocations":[{"id":"cli000002-westus","locationName":"West
        US","documentEndpoint":"https://cli000002-westus.documents.azure.com:443/","provisioningState":"Succeeded","failoverPriority":0,"isZoneRedundant":false}],"readLocations":[{"id":"cli000002-westus","locationName":"West
        US","documentEndpoint":"https://cli000002-westus.documents.azure.com:443/","provisioningState":"Succeeded","failoverPriority":0,"isZoneRedundant":false}],"locations":[{"id":"cli000002-westus","locationName":"West
        US","documentEndpoint":"https://cli000002-westus.documents.azure.com:443/","provisioningState":"Succeeded","failoverPriority":0,"isZoneRedundant":false}],"failoverPolicies":[{"id":"cli000002-westus","locationName":"West
        US","failoverPriority":0}],"cors":[],"capabilities":[{"name":"EnableAggregationPipeline"}],"ipRules":[{"ipAddressOrRange":"20.10.10.10"},{"ipAddressOrRange":"12.12.122.122"},{"ipAddressOrRange":"12.22.11.11"}],"backupPolicy":{"type":"Periodic","periodicModeProperties":{"backupIntervalInMinutes":120,"backupRetentionIntervalInHours":8,"backupStorageRedundancy":"Geo"}},"networkAclBypassResourceIds":[],"keysMetadata":{"primaryMasterKey":{"generationTime":"2023-03-13T19:32:12.8679259Z"},"secondaryMasterKey":{"generationTime":"2023-03-13T19:32:12.8679259Z"},"primaryReadonlyMasterKey":{"generationTime":"2023-03-13T19:32:12.8679259Z"},"secondaryReadonlyMasterKey":{"generationTime":"2023-03-13T19:32:12.8679259Z"}}},"identity":{"type":"None"}}'
    headers:
      azure-asyncoperation:
      - https://management.azure.com/subscriptions/00000000-0000-0000-0000-000000000000/providers/Microsoft.DocumentDB/locations/westus/operationsStatus/ef0c3b2d-3ef9-41f3-9663-d2dc5f7e8b0d?api-version=2022-11-15
      cache-control:
      - no-store, no-cache
      content-length:
      - '2786'
      content-type:
      - application/json
      date:
<<<<<<< HEAD
      - Mon, 13 Mar 2023 19:35:18 GMT
      location:
      - https://management.azure.com/subscriptions/00000000-0000-0000-0000-000000000000/resourceGroups/cli_test_cosmosdb_account000001/providers/Microsoft.DocumentDB/databaseAccounts/cli000002/operationResults/ef0c3b2d-3ef9-41f3-9663-d2dc5f7e8b0d?api-version=2022-11-15
=======
      - Thu, 08 Jun 2023 18:09:27 GMT
>>>>>>> 5307e359
      pragma:
      - no-cache
      server:
      - Microsoft-HTTPAPI/2.0
      strict-transport-security:
      - max-age=31536000; includeSubDomains
      transfer-encoding:
      - chunked
      vary:
      - Accept-Encoding
      x-content-type-options:
      - nosniff
      x-ms-gatewayversion:
      - version=2.14.0
      x-ms-ratelimit-remaining-subscription-writes:
      - '1197'
    status:
      code: 200
      message: Ok
- request:
    body: null
    headers:
      Accept:
      - '*/*'
      Accept-Encoding:
      - gzip, deflate
      CommandName:
      - cosmosdb update
      Connection:
      - keep-alive
      ParameterSetName:
      - -n -g --backup-interval --backup-retention --backup-redundancy
      User-Agent:
<<<<<<< HEAD
      - AZURECLI/2.46.0 azsdk-python-mgmt-cosmosdb/9.0.0 Python/3.10.10 (Linux-5.15.0-1033-azure-x86_64-with-glibc2.31)
        VSTS_7b238909-6802-4b65-b90d-184bca47f458_build_220_0
    method: GET
    uri: https://management.azure.com/subscriptions/00000000-0000-0000-0000-000000000000/providers/Microsoft.DocumentDB/locations/westus/operationsStatus/ef0c3b2d-3ef9-41f3-9663-d2dc5f7e8b0d?api-version=2022-11-15
=======
      - AZURECLI/2.49.0 azsdk-python-mgmt-cosmosdb/9.2.0 Python/3.10.11 (Windows-10-10.0.22621-SP0)
    method: GET
    uri: https://management.azure.com/subscriptions/00000000-0000-0000-0000-000000000000/providers/Microsoft.DocumentDB/locations/westus/operationsStatus/0778c84e-43d6-468a-b2a8-3f59a042ee7b?api-version=2023-04-15
>>>>>>> 5307e359
  response:
    body:
      string: '{"status":"Succeeded"}'
    headers:
      cache-control:
      - no-store, no-cache
      content-length:
      - '22'
      content-type:
      - application/json
      date:
<<<<<<< HEAD
      - Mon, 13 Mar 2023 19:35:49 GMT
=======
      - Thu, 08 Jun 2023 18:09:58 GMT
>>>>>>> 5307e359
      pragma:
      - no-cache
      server:
      - Microsoft-HTTPAPI/2.0
      strict-transport-security:
      - max-age=31536000; includeSubDomains
      transfer-encoding:
      - chunked
      vary:
      - Accept-Encoding
      x-content-type-options:
      - nosniff
      x-ms-gatewayversion:
      - version=2.14.0
    status:
      code: 200
      message: Ok
- request:
    body: null
    headers:
      Accept:
      - '*/*'
      Accept-Encoding:
      - gzip, deflate
      CommandName:
      - cosmosdb update
      Connection:
      - keep-alive
      ParameterSetName:
      - -n -g --backup-interval --backup-retention --backup-redundancy
      User-Agent:
<<<<<<< HEAD
      - AZURECLI/2.46.0 azsdk-python-mgmt-cosmosdb/9.0.0 Python/3.10.10 (Linux-5.15.0-1033-azure-x86_64-with-glibc2.31)
        VSTS_7b238909-6802-4b65-b90d-184bca47f458_build_220_0
=======
      - AZURECLI/2.49.0 azsdk-python-mgmt-cosmosdb/9.2.0 Python/3.10.11 (Windows-10-10.0.22621-SP0)
>>>>>>> 5307e359
    method: GET
    uri: https://management.azure.com/subscriptions/00000000-0000-0000-0000-000000000000/resourceGroups/cli_test_cosmosdb_account000001/providers/Microsoft.DocumentDB/databaseAccounts/cli000002?api-version=2022-11-15
  response:
    body:
      string: '{"id":"/subscriptions/00000000-0000-0000-0000-000000000000/resourceGroups/cli_test_cosmosdb_account000001/providers/Microsoft.DocumentDB/databaseAccounts/cli000002","name":"cli000002","location":"West
<<<<<<< HEAD
        US","type":"Microsoft.DocumentDB/databaseAccounts","kind":"MongoDB","tags":{},"systemData":{"createdAt":"2023-03-13T19:32:12.8679259Z"},"properties":{"provisioningState":"Succeeded","documentEndpoint":"https://cli000002.documents.azure.com:443/","sqlEndpoint":"https://cli000002.documents.azure.com:443/","publicNetworkAccess":"Enabled","enableAutomaticFailover":false,"enableMultipleWriteLocations":false,"enablePartitionKeyMonitor":false,"isVirtualNetworkFilterEnabled":false,"virtualNetworkRules":[],"EnabledApiTypes":"MongoDB","disableKeyBasedMetadataWriteAccess":false,"enableFreeTier":false,"enableAnalyticalStorage":true,"analyticalStorageConfiguration":{"schemaType":"FullFidelity"},"instanceId":"83b99838-77cb-4cd1-b20a-a557363b2658","databaseAccountOfferType":"Standard","defaultIdentity":"FirstPartyIdentity","networkAclBypass":"None","disableLocalAuth":false,"enablePartitionMerge":false,"minimalTlsVersion":"Tls12","consistencyPolicy":{"defaultConsistencyLevel":"Session","maxIntervalInSeconds":5,"maxStalenessPrefix":100},"apiProperties":{"serverVersion":"3.2"},"configurationOverrides":{"EnableBsonSchema":"True"},"writeLocations":[{"id":"cli000002-westus","locationName":"West
        US","documentEndpoint":"https://cli000002-westus.documents.azure.com:443/","provisioningState":"Succeeded","failoverPriority":0,"isZoneRedundant":false}],"readLocations":[{"id":"cli000002-westus","locationName":"West
        US","documentEndpoint":"https://cli000002-westus.documents.azure.com:443/","provisioningState":"Succeeded","failoverPriority":0,"isZoneRedundant":false}],"locations":[{"id":"cli000002-westus","locationName":"West
        US","documentEndpoint":"https://cli000002-westus.documents.azure.com:443/","provisioningState":"Succeeded","failoverPriority":0,"isZoneRedundant":false}],"failoverPolicies":[{"id":"cli000002-westus","locationName":"West
        US","failoverPriority":0}],"cors":[],"capabilities":[{"name":"EnableAggregationPipeline"}],"ipRules":[{"ipAddressOrRange":"20.10.10.10"},{"ipAddressOrRange":"12.12.122.122"},{"ipAddressOrRange":"12.22.11.11"}],"backupPolicy":{"type":"Periodic","periodicModeProperties":{"backupIntervalInMinutes":120,"backupRetentionIntervalInHours":8,"backupStorageRedundancy":"Geo"}},"networkAclBypassResourceIds":[],"keysMetadata":{"primaryMasterKey":{"generationTime":"2023-03-13T19:32:12.8679259Z"},"secondaryMasterKey":{"generationTime":"2023-03-13T19:32:12.8679259Z"},"primaryReadonlyMasterKey":{"generationTime":"2023-03-13T19:32:12.8679259Z"},"secondaryReadonlyMasterKey":{"generationTime":"2023-03-13T19:32:12.8679259Z"}}},"identity":{"type":"None"}}'
=======
        US","type":"Microsoft.DocumentDB/databaseAccounts","kind":"MongoDB","tags":{},"systemData":{"createdAt":"2023-06-08T18:06:55.5113586Z"},"properties":{"provisioningState":"Succeeded","documentEndpoint":"https://cli000002.documents.azure.com:443/","sqlEndpoint":"https://cli000002.documents.azure.com:443/","publicNetworkAccess":"Enabled","enableAutomaticFailover":false,"enableMultipleWriteLocations":false,"enablePartitionKeyMonitor":false,"isVirtualNetworkFilterEnabled":false,"virtualNetworkRules":[],"EnabledApiTypes":"MongoDB","disableKeyBasedMetadataWriteAccess":false,"enableFreeTier":false,"enableAnalyticalStorage":true,"analyticalStorageConfiguration":{"schemaType":"FullFidelity"},"instanceId":"14bb8f05-575e-44c2-a5da-eafa35ab19ca","databaseAccountOfferType":"Standard","defaultIdentity":"FirstPartyIdentity","networkAclBypass":"None","disableLocalAuth":false,"enablePartitionMerge":false,"minimalTlsVersion":"Tls12","consistencyPolicy":{"defaultConsistencyLevel":"Session","maxIntervalInSeconds":5,"maxStalenessPrefix":100},"apiProperties":{"serverVersion":"3.2"},"configurationOverrides":{"EnableBsonSchema":"True"},"writeLocations":[{"id":"cli000002-westus","locationName":"West
        US","documentEndpoint":"https://cli000002-westus.documents.azure.com:443/","provisioningState":"Succeeded","failoverPriority":0,"isZoneRedundant":false}],"readLocations":[{"id":"cli000002-westus","locationName":"West
        US","documentEndpoint":"https://cli000002-westus.documents.azure.com:443/","provisioningState":"Succeeded","failoverPriority":0,"isZoneRedundant":false}],"locations":[{"id":"cli000002-westus","locationName":"West
        US","documentEndpoint":"https://cli000002-westus.documents.azure.com:443/","provisioningState":"Succeeded","failoverPriority":0,"isZoneRedundant":false}],"failoverPolicies":[{"id":"cli000002-westus","locationName":"West
        US","failoverPriority":0}],"cors":[],"capabilities":[{"name":"EnableAggregationPipeline"}],"ipRules":[{"ipAddressOrRange":"20.10.10.10"},{"ipAddressOrRange":"12.12.122.122"},{"ipAddressOrRange":"12.22.11.11"}],"backupPolicy":{"type":"Periodic","periodicModeProperties":{"backupIntervalInMinutes":120,"backupRetentionIntervalInHours":8,"backupStorageRedundancy":"Geo"}},"networkAclBypassResourceIds":[],"keysMetadata":{"primaryMasterKey":{"generationTime":"2023-06-08T18:06:55.5113586Z"},"secondaryMasterKey":{"generationTime":"2023-06-08T18:06:55.5113586Z"},"primaryReadonlyMasterKey":{"generationTime":"2023-06-08T18:06:55.5113586Z"},"secondaryReadonlyMasterKey":{"generationTime":"2023-06-08T18:06:55.5113586Z"}}},"identity":{"type":"None"}}'
>>>>>>> 5307e359
    headers:
      cache-control:
      - no-store, no-cache
      content-length:
      - '2787'
      content-type:
      - application/json
      date:
<<<<<<< HEAD
      - Mon, 13 Mar 2023 19:35:49 GMT
=======
      - Thu, 08 Jun 2023 18:09:58 GMT
>>>>>>> 5307e359
      pragma:
      - no-cache
      server:
      - Microsoft-HTTPAPI/2.0
      strict-transport-security:
      - max-age=31536000; includeSubDomains
      transfer-encoding:
      - chunked
      vary:
      - Accept-Encoding
      x-content-type-options:
      - nosniff
      x-ms-gatewayversion:
      - version=2.14.0
    status:
      code: 200
      message: Ok
- request:
    body: null
    headers:
      Accept:
      - application/json
      Accept-Encoding:
      - gzip, deflate
      CommandName:
      - cosmosdb update
      Connection:
      - keep-alive
      ParameterSetName:
      - -n -g --backup-interval --backup-retention --backup-redundancy
      User-Agent:
<<<<<<< HEAD
      - AZURECLI/2.46.0 azsdk-python-mgmt-cosmosdb/9.0.0 Python/3.10.10 (Linux-5.15.0-1033-azure-x86_64-with-glibc2.31)
        VSTS_7b238909-6802-4b65-b90d-184bca47f458_build_220_0
=======
      - AZURECLI/2.49.0 azsdk-python-mgmt-cosmosdb/9.2.0 Python/3.10.11 (Windows-10-10.0.22621-SP0)
>>>>>>> 5307e359
    method: GET
    uri: https://management.azure.com/subscriptions/00000000-0000-0000-0000-000000000000/resourceGroups/cli_test_cosmosdb_account000001/providers/Microsoft.DocumentDB/databaseAccounts/cli000002?api-version=2022-11-15
  response:
    body:
      string: '{"id":"/subscriptions/00000000-0000-0000-0000-000000000000/resourceGroups/cli_test_cosmosdb_account000001/providers/Microsoft.DocumentDB/databaseAccounts/cli000002","name":"cli000002","location":"West
<<<<<<< HEAD
        US","type":"Microsoft.DocumentDB/databaseAccounts","kind":"MongoDB","tags":{},"systemData":{"createdAt":"2023-03-13T19:32:12.8679259Z"},"properties":{"provisioningState":"Succeeded","documentEndpoint":"https://cli000002.documents.azure.com:443/","sqlEndpoint":"https://cli000002.documents.azure.com:443/","publicNetworkAccess":"Enabled","enableAutomaticFailover":false,"enableMultipleWriteLocations":false,"enablePartitionKeyMonitor":false,"isVirtualNetworkFilterEnabled":false,"virtualNetworkRules":[],"EnabledApiTypes":"MongoDB","disableKeyBasedMetadataWriteAccess":false,"enableFreeTier":false,"enableAnalyticalStorage":true,"analyticalStorageConfiguration":{"schemaType":"FullFidelity"},"instanceId":"83b99838-77cb-4cd1-b20a-a557363b2658","databaseAccountOfferType":"Standard","defaultIdentity":"FirstPartyIdentity","networkAclBypass":"None","disableLocalAuth":false,"enablePartitionMerge":false,"minimalTlsVersion":"Tls12","consistencyPolicy":{"defaultConsistencyLevel":"Session","maxIntervalInSeconds":5,"maxStalenessPrefix":100},"apiProperties":{"serverVersion":"3.2"},"configurationOverrides":{"EnableBsonSchema":"True"},"writeLocations":[{"id":"cli000002-westus","locationName":"West
        US","documentEndpoint":"https://cli000002-westus.documents.azure.com:443/","provisioningState":"Succeeded","failoverPriority":0,"isZoneRedundant":false}],"readLocations":[{"id":"cli000002-westus","locationName":"West
        US","documentEndpoint":"https://cli000002-westus.documents.azure.com:443/","provisioningState":"Succeeded","failoverPriority":0,"isZoneRedundant":false}],"locations":[{"id":"cli000002-westus","locationName":"West
        US","documentEndpoint":"https://cli000002-westus.documents.azure.com:443/","provisioningState":"Succeeded","failoverPriority":0,"isZoneRedundant":false}],"failoverPolicies":[{"id":"cli000002-westus","locationName":"West
        US","failoverPriority":0}],"cors":[],"capabilities":[{"name":"EnableAggregationPipeline"}],"ipRules":[{"ipAddressOrRange":"20.10.10.10"},{"ipAddressOrRange":"12.12.122.122"},{"ipAddressOrRange":"12.22.11.11"}],"backupPolicy":{"type":"Periodic","periodicModeProperties":{"backupIntervalInMinutes":120,"backupRetentionIntervalInHours":8,"backupStorageRedundancy":"Geo"}},"networkAclBypassResourceIds":[],"keysMetadata":{"primaryMasterKey":{"generationTime":"2023-03-13T19:32:12.8679259Z"},"secondaryMasterKey":{"generationTime":"2023-03-13T19:32:12.8679259Z"},"primaryReadonlyMasterKey":{"generationTime":"2023-03-13T19:32:12.8679259Z"},"secondaryReadonlyMasterKey":{"generationTime":"2023-03-13T19:32:12.8679259Z"}}},"identity":{"type":"None"}}'
=======
        US","type":"Microsoft.DocumentDB/databaseAccounts","kind":"MongoDB","tags":{},"systemData":{"createdAt":"2023-06-08T18:06:55.5113586Z"},"properties":{"provisioningState":"Succeeded","documentEndpoint":"https://cli000002.documents.azure.com:443/","sqlEndpoint":"https://cli000002.documents.azure.com:443/","publicNetworkAccess":"Enabled","enableAutomaticFailover":false,"enableMultipleWriteLocations":false,"enablePartitionKeyMonitor":false,"isVirtualNetworkFilterEnabled":false,"virtualNetworkRules":[],"EnabledApiTypes":"MongoDB","disableKeyBasedMetadataWriteAccess":false,"enableFreeTier":false,"enableAnalyticalStorage":true,"analyticalStorageConfiguration":{"schemaType":"FullFidelity"},"instanceId":"14bb8f05-575e-44c2-a5da-eafa35ab19ca","databaseAccountOfferType":"Standard","defaultIdentity":"FirstPartyIdentity","networkAclBypass":"None","disableLocalAuth":false,"enablePartitionMerge":false,"minimalTlsVersion":"Tls12","consistencyPolicy":{"defaultConsistencyLevel":"Session","maxIntervalInSeconds":5,"maxStalenessPrefix":100},"apiProperties":{"serverVersion":"3.2"},"configurationOverrides":{"EnableBsonSchema":"True"},"writeLocations":[{"id":"cli000002-westus","locationName":"West
        US","documentEndpoint":"https://cli000002-westus.documents.azure.com:443/","provisioningState":"Succeeded","failoverPriority":0,"isZoneRedundant":false}],"readLocations":[{"id":"cli000002-westus","locationName":"West
        US","documentEndpoint":"https://cli000002-westus.documents.azure.com:443/","provisioningState":"Succeeded","failoverPriority":0,"isZoneRedundant":false}],"locations":[{"id":"cli000002-westus","locationName":"West
        US","documentEndpoint":"https://cli000002-westus.documents.azure.com:443/","provisioningState":"Succeeded","failoverPriority":0,"isZoneRedundant":false}],"failoverPolicies":[{"id":"cli000002-westus","locationName":"West
        US","failoverPriority":0}],"cors":[],"capabilities":[{"name":"EnableAggregationPipeline"}],"ipRules":[{"ipAddressOrRange":"20.10.10.10"},{"ipAddressOrRange":"12.12.122.122"},{"ipAddressOrRange":"12.22.11.11"}],"backupPolicy":{"type":"Periodic","periodicModeProperties":{"backupIntervalInMinutes":120,"backupRetentionIntervalInHours":8,"backupStorageRedundancy":"Geo"}},"networkAclBypassResourceIds":[],"keysMetadata":{"primaryMasterKey":{"generationTime":"2023-06-08T18:06:55.5113586Z"},"secondaryMasterKey":{"generationTime":"2023-06-08T18:06:55.5113586Z"},"primaryReadonlyMasterKey":{"generationTime":"2023-06-08T18:06:55.5113586Z"},"secondaryReadonlyMasterKey":{"generationTime":"2023-06-08T18:06:55.5113586Z"}}},"identity":{"type":"None"}}'
>>>>>>> 5307e359
    headers:
      cache-control:
      - no-store, no-cache
      content-length:
      - '2787'
      content-type:
      - application/json
      date:
<<<<<<< HEAD
      - Mon, 13 Mar 2023 19:35:49 GMT
=======
      - Thu, 08 Jun 2023 18:09:58 GMT
>>>>>>> 5307e359
      pragma:
      - no-cache
      server:
      - Microsoft-HTTPAPI/2.0
      strict-transport-security:
      - max-age=31536000; includeSubDomains
      transfer-encoding:
      - chunked
      vary:
      - Accept-Encoding
      x-content-type-options:
      - nosniff
      x-ms-gatewayversion:
      - version=2.14.0
    status:
      code: 200
      message: Ok
- request:
    body: null
    headers:
      Accept:
      - application/json
      Accept-Encoding:
      - gzip, deflate
      CommandName:
      - cosmosdb update
      Connection:
      - keep-alive
      ParameterSetName:
      - -n -g --backup-interval --backup-retention --backup-redundancy
      User-Agent:
<<<<<<< HEAD
      - AZURECLI/2.46.0 azsdk-python-mgmt-cosmosdb/9.0.0 Python/3.10.10 (Linux-5.15.0-1033-azure-x86_64-with-glibc2.31)
        VSTS_7b238909-6802-4b65-b90d-184bca47f458_build_220_0
=======
      - AZURECLI/2.49.0 azsdk-python-mgmt-cosmosdb/9.2.0 Python/3.10.11 (Windows-10-10.0.22621-SP0)
>>>>>>> 5307e359
    method: GET
    uri: https://management.azure.com/subscriptions/00000000-0000-0000-0000-000000000000/resourceGroups/cli_test_cosmosdb_account000001/providers/Microsoft.DocumentDB/databaseAccounts/cli000002?api-version=2022-11-15
  response:
    body:
      string: '{"id":"/subscriptions/00000000-0000-0000-0000-000000000000/resourceGroups/cli_test_cosmosdb_account000001/providers/Microsoft.DocumentDB/databaseAccounts/cli000002","name":"cli000002","location":"West
<<<<<<< HEAD
        US","type":"Microsoft.DocumentDB/databaseAccounts","kind":"MongoDB","tags":{},"systemData":{"createdAt":"2023-03-13T19:32:12.8679259Z"},"properties":{"provisioningState":"Succeeded","documentEndpoint":"https://cli000002.documents.azure.com:443/","sqlEndpoint":"https://cli000002.documents.azure.com:443/","publicNetworkAccess":"Enabled","enableAutomaticFailover":false,"enableMultipleWriteLocations":false,"enablePartitionKeyMonitor":false,"isVirtualNetworkFilterEnabled":false,"virtualNetworkRules":[],"EnabledApiTypes":"MongoDB","disableKeyBasedMetadataWriteAccess":false,"enableFreeTier":false,"enableAnalyticalStorage":true,"analyticalStorageConfiguration":{"schemaType":"FullFidelity"},"instanceId":"83b99838-77cb-4cd1-b20a-a557363b2658","databaseAccountOfferType":"Standard","defaultIdentity":"FirstPartyIdentity","networkAclBypass":"None","disableLocalAuth":false,"enablePartitionMerge":false,"minimalTlsVersion":"Tls12","consistencyPolicy":{"defaultConsistencyLevel":"Session","maxIntervalInSeconds":5,"maxStalenessPrefix":100},"apiProperties":{"serverVersion":"3.2"},"configurationOverrides":{"EnableBsonSchema":"True"},"writeLocations":[{"id":"cli000002-westus","locationName":"West
        US","documentEndpoint":"https://cli000002-westus.documents.azure.com:443/","provisioningState":"Succeeded","failoverPriority":0,"isZoneRedundant":false}],"readLocations":[{"id":"cli000002-westus","locationName":"West
        US","documentEndpoint":"https://cli000002-westus.documents.azure.com:443/","provisioningState":"Succeeded","failoverPriority":0,"isZoneRedundant":false}],"locations":[{"id":"cli000002-westus","locationName":"West
        US","documentEndpoint":"https://cli000002-westus.documents.azure.com:443/","provisioningState":"Succeeded","failoverPriority":0,"isZoneRedundant":false}],"failoverPolicies":[{"id":"cli000002-westus","locationName":"West
        US","failoverPriority":0}],"cors":[],"capabilities":[{"name":"EnableAggregationPipeline"}],"ipRules":[{"ipAddressOrRange":"20.10.10.10"},{"ipAddressOrRange":"12.12.122.122"},{"ipAddressOrRange":"12.22.11.11"}],"backupPolicy":{"type":"Periodic","periodicModeProperties":{"backupIntervalInMinutes":120,"backupRetentionIntervalInHours":8,"backupStorageRedundancy":"Geo"}},"networkAclBypassResourceIds":[],"keysMetadata":{"primaryMasterKey":{"generationTime":"2023-03-13T19:32:12.8679259Z"},"secondaryMasterKey":{"generationTime":"2023-03-13T19:32:12.8679259Z"},"primaryReadonlyMasterKey":{"generationTime":"2023-03-13T19:32:12.8679259Z"},"secondaryReadonlyMasterKey":{"generationTime":"2023-03-13T19:32:12.8679259Z"}}},"identity":{"type":"None"}}'
=======
        US","type":"Microsoft.DocumentDB/databaseAccounts","kind":"MongoDB","tags":{},"systemData":{"createdAt":"2023-06-08T18:06:55.5113586Z"},"properties":{"provisioningState":"Succeeded","documentEndpoint":"https://cli000002.documents.azure.com:443/","sqlEndpoint":"https://cli000002.documents.azure.com:443/","publicNetworkAccess":"Enabled","enableAutomaticFailover":false,"enableMultipleWriteLocations":false,"enablePartitionKeyMonitor":false,"isVirtualNetworkFilterEnabled":false,"virtualNetworkRules":[],"EnabledApiTypes":"MongoDB","disableKeyBasedMetadataWriteAccess":false,"enableFreeTier":false,"enableAnalyticalStorage":true,"analyticalStorageConfiguration":{"schemaType":"FullFidelity"},"instanceId":"14bb8f05-575e-44c2-a5da-eafa35ab19ca","databaseAccountOfferType":"Standard","defaultIdentity":"FirstPartyIdentity","networkAclBypass":"None","disableLocalAuth":false,"enablePartitionMerge":false,"minimalTlsVersion":"Tls12","consistencyPolicy":{"defaultConsistencyLevel":"Session","maxIntervalInSeconds":5,"maxStalenessPrefix":100},"apiProperties":{"serverVersion":"3.2"},"configurationOverrides":{"EnableBsonSchema":"True"},"writeLocations":[{"id":"cli000002-westus","locationName":"West
        US","documentEndpoint":"https://cli000002-westus.documents.azure.com:443/","provisioningState":"Succeeded","failoverPriority":0,"isZoneRedundant":false}],"readLocations":[{"id":"cli000002-westus","locationName":"West
        US","documentEndpoint":"https://cli000002-westus.documents.azure.com:443/","provisioningState":"Succeeded","failoverPriority":0,"isZoneRedundant":false}],"locations":[{"id":"cli000002-westus","locationName":"West
        US","documentEndpoint":"https://cli000002-westus.documents.azure.com:443/","provisioningState":"Succeeded","failoverPriority":0,"isZoneRedundant":false}],"failoverPolicies":[{"id":"cli000002-westus","locationName":"West
        US","failoverPriority":0}],"cors":[],"capabilities":[{"name":"EnableAggregationPipeline"}],"ipRules":[{"ipAddressOrRange":"20.10.10.10"},{"ipAddressOrRange":"12.12.122.122"},{"ipAddressOrRange":"12.22.11.11"}],"backupPolicy":{"type":"Periodic","periodicModeProperties":{"backupIntervalInMinutes":120,"backupRetentionIntervalInHours":8,"backupStorageRedundancy":"Geo"}},"networkAclBypassResourceIds":[],"keysMetadata":{"primaryMasterKey":{"generationTime":"2023-06-08T18:06:55.5113586Z"},"secondaryMasterKey":{"generationTime":"2023-06-08T18:06:55.5113586Z"},"primaryReadonlyMasterKey":{"generationTime":"2023-06-08T18:06:55.5113586Z"},"secondaryReadonlyMasterKey":{"generationTime":"2023-06-08T18:06:55.5113586Z"}}},"identity":{"type":"None"}}'
>>>>>>> 5307e359
    headers:
      cache-control:
      - no-store, no-cache
      content-length:
      - '2787'
      content-type:
      - application/json
      date:
<<<<<<< HEAD
      - Mon, 13 Mar 2023 19:35:49 GMT
=======
      - Thu, 08 Jun 2023 18:09:59 GMT
>>>>>>> 5307e359
      pragma:
      - no-cache
      server:
      - Microsoft-HTTPAPI/2.0
      strict-transport-security:
      - max-age=31536000; includeSubDomains
      transfer-encoding:
      - chunked
      vary:
      - Accept-Encoding
      x-content-type-options:
      - nosniff
      x-ms-gatewayversion:
      - version=2.14.0
    status:
      code: 200
      message: Ok
- request:
    body: '{"properties": {"apiProperties": {}, "backupPolicy": {"type": "Periodic",
      "periodicModeProperties": {"backupIntervalInMinutes": 120, "backupRetentionIntervalInHours":
      8, "backupStorageRedundancy": "Local"}}}}'
    headers:
      Accept:
      - application/json
      Accept-Encoding:
      - gzip, deflate
      CommandName:
      - cosmosdb update
      Connection:
      - keep-alive
      Content-Length:
      - '208'
      Content-Type:
      - application/json
      ParameterSetName:
      - -n -g --backup-interval --backup-retention --backup-redundancy
      User-Agent:
<<<<<<< HEAD
      - AZURECLI/2.46.0 azsdk-python-mgmt-cosmosdb/9.0.0 Python/3.10.10 (Linux-5.15.0-1033-azure-x86_64-with-glibc2.31)
        VSTS_7b238909-6802-4b65-b90d-184bca47f458_build_220_0
=======
      - AZURECLI/2.49.0 azsdk-python-mgmt-cosmosdb/9.2.0 Python/3.10.11 (Windows-10-10.0.22621-SP0)
>>>>>>> 5307e359
    method: PATCH
    uri: https://management.azure.com/subscriptions/00000000-0000-0000-0000-000000000000/resourceGroups/cli_test_cosmosdb_account000001/providers/Microsoft.DocumentDB/databaseAccounts/cli000002?api-version=2022-11-15
  response:
    body:
      string: '{"id":"/subscriptions/00000000-0000-0000-0000-000000000000/resourceGroups/cli_test_cosmosdb_account000001/providers/Microsoft.DocumentDB/databaseAccounts/cli000002","name":"cli000002","location":"West
<<<<<<< HEAD
        US","type":"Microsoft.DocumentDB/databaseAccounts","kind":"MongoDB","tags":{},"systemData":{"createdAt":"2023-03-13T19:32:12.8679259Z"},"properties":{"provisioningState":"Updating","documentEndpoint":"https://cli000002.documents.azure.com:443/","sqlEndpoint":"https://cli000002.documents.azure.com:443/","publicNetworkAccess":"Enabled","enableAutomaticFailover":false,"enableMultipleWriteLocations":false,"enablePartitionKeyMonitor":false,"isVirtualNetworkFilterEnabled":false,"virtualNetworkRules":[],"EnabledApiTypes":"MongoDB","disableKeyBasedMetadataWriteAccess":false,"enableFreeTier":false,"enableAnalyticalStorage":true,"analyticalStorageConfiguration":{"schemaType":"FullFidelity"},"instanceId":"83b99838-77cb-4cd1-b20a-a557363b2658","databaseAccountOfferType":"Standard","defaultIdentity":"FirstPartyIdentity","networkAclBypass":"None","disableLocalAuth":false,"enablePartitionMerge":false,"minimalTlsVersion":"Tls12","consistencyPolicy":{"defaultConsistencyLevel":"Session","maxIntervalInSeconds":5,"maxStalenessPrefix":100},"apiProperties":{"serverVersion":"3.2"},"configurationOverrides":{"EnableBsonSchema":"True"},"writeLocations":[{"id":"cli000002-westus","locationName":"West
        US","documentEndpoint":"https://cli000002-westus.documents.azure.com:443/","provisioningState":"Succeeded","failoverPriority":0,"isZoneRedundant":false}],"readLocations":[{"id":"cli000002-westus","locationName":"West
        US","documentEndpoint":"https://cli000002-westus.documents.azure.com:443/","provisioningState":"Succeeded","failoverPriority":0,"isZoneRedundant":false}],"locations":[{"id":"cli000002-westus","locationName":"West
        US","documentEndpoint":"https://cli000002-westus.documents.azure.com:443/","provisioningState":"Succeeded","failoverPriority":0,"isZoneRedundant":false}],"failoverPolicies":[{"id":"cli000002-westus","locationName":"West
        US","failoverPriority":0}],"cors":[],"capabilities":[{"name":"EnableAggregationPipeline"}],"ipRules":[{"ipAddressOrRange":"20.10.10.10"},{"ipAddressOrRange":"12.12.122.122"},{"ipAddressOrRange":"12.22.11.11"}],"backupPolicy":{"type":"Periodic","periodicModeProperties":{"backupIntervalInMinutes":120,"backupRetentionIntervalInHours":8,"backupStorageRedundancy":"Geo"}},"networkAclBypassResourceIds":[],"keysMetadata":{"primaryMasterKey":{"generationTime":"2023-03-13T19:32:12.8679259Z"},"secondaryMasterKey":{"generationTime":"2023-03-13T19:32:12.8679259Z"},"primaryReadonlyMasterKey":{"generationTime":"2023-03-13T19:32:12.8679259Z"},"secondaryReadonlyMasterKey":{"generationTime":"2023-03-13T19:32:12.8679259Z"}}},"identity":{"type":"None"}}'
    headers:
      azure-asyncoperation:
      - https://management.azure.com/subscriptions/00000000-0000-0000-0000-000000000000/providers/Microsoft.DocumentDB/locations/westus/operationsStatus/bf68b2f6-f282-440d-8c25-0520101bb50d?api-version=2022-11-15
=======
        US","type":"Microsoft.DocumentDB/databaseAccounts","kind":"MongoDB","tags":{},"systemData":{"createdAt":"2023-06-08T18:06:55.5113586Z"},"properties":{"provisioningState":"Updating","documentEndpoint":"https://cli000002.documents.azure.com:443/","sqlEndpoint":"https://cli000002.documents.azure.com:443/","publicNetworkAccess":"Enabled","enableAutomaticFailover":false,"enableMultipleWriteLocations":false,"enablePartitionKeyMonitor":false,"isVirtualNetworkFilterEnabled":false,"virtualNetworkRules":[],"EnabledApiTypes":"MongoDB","disableKeyBasedMetadataWriteAccess":false,"enableFreeTier":false,"enableAnalyticalStorage":true,"analyticalStorageConfiguration":{"schemaType":"FullFidelity"},"instanceId":"14bb8f05-575e-44c2-a5da-eafa35ab19ca","databaseAccountOfferType":"Standard","defaultIdentity":"FirstPartyIdentity","networkAclBypass":"None","disableLocalAuth":false,"enablePartitionMerge":false,"minimalTlsVersion":"Tls12","consistencyPolicy":{"defaultConsistencyLevel":"Session","maxIntervalInSeconds":5,"maxStalenessPrefix":100},"apiProperties":{"serverVersion":"3.2"},"configurationOverrides":{"EnableBsonSchema":"True"},"writeLocations":[{"id":"cli000002-westus","locationName":"West
        US","documentEndpoint":"https://cli000002-westus.documents.azure.com:443/","provisioningState":"Succeeded","failoverPriority":0,"isZoneRedundant":false}],"readLocations":[{"id":"cli000002-westus","locationName":"West
        US","documentEndpoint":"https://cli000002-westus.documents.azure.com:443/","provisioningState":"Succeeded","failoverPriority":0,"isZoneRedundant":false}],"locations":[{"id":"cli000002-westus","locationName":"West
        US","documentEndpoint":"https://cli000002-westus.documents.azure.com:443/","provisioningState":"Succeeded","failoverPriority":0,"isZoneRedundant":false}],"failoverPolicies":[{"id":"cli000002-westus","locationName":"West
        US","failoverPriority":0}],"cors":[],"capabilities":[{"name":"EnableAggregationPipeline"}],"ipRules":[{"ipAddressOrRange":"20.10.10.10"},{"ipAddressOrRange":"12.12.122.122"},{"ipAddressOrRange":"12.22.11.11"}],"backupPolicy":{"type":"Periodic","periodicModeProperties":{"backupIntervalInMinutes":120,"backupRetentionIntervalInHours":8,"backupStorageRedundancy":"Geo"}},"networkAclBypassResourceIds":[],"keysMetadata":{"primaryMasterKey":{"generationTime":"2023-06-08T18:06:55.5113586Z"},"secondaryMasterKey":{"generationTime":"2023-06-08T18:06:55.5113586Z"},"primaryReadonlyMasterKey":{"generationTime":"2023-06-08T18:06:55.5113586Z"},"secondaryReadonlyMasterKey":{"generationTime":"2023-06-08T18:06:55.5113586Z"}}},"identity":{"type":"None"}}'
    headers:
      azure-asyncoperation:
      - https://management.azure.com/subscriptions/00000000-0000-0000-0000-000000000000/providers/Microsoft.DocumentDB/locations/westus/operationsStatus/80b30f48-8c31-493c-89f2-964cf3e430c8?api-version=2023-04-15
>>>>>>> 5307e359
      cache-control:
      - no-store, no-cache
      content-length:
      - '2786'
      content-type:
      - application/json
      date:
<<<<<<< HEAD
      - Mon, 13 Mar 2023 19:35:55 GMT
      location:
      - https://management.azure.com/subscriptions/00000000-0000-0000-0000-000000000000/resourceGroups/cli_test_cosmosdb_account000001/providers/Microsoft.DocumentDB/databaseAccounts/cli000002/operationResults/bf68b2f6-f282-440d-8c25-0520101bb50d?api-version=2022-11-15
=======
      - Thu, 08 Jun 2023 18:10:03 GMT
      location:
      - https://management.azure.com/subscriptions/00000000-0000-0000-0000-000000000000/resourceGroups/cli_test_cosmosdb_account000001/providers/Microsoft.DocumentDB/databaseAccounts/cli000002/operationResults/80b30f48-8c31-493c-89f2-964cf3e430c8?api-version=2023-04-15
>>>>>>> 5307e359
      pragma:
      - no-cache
      server:
      - Microsoft-HTTPAPI/2.0
      strict-transport-security:
      - max-age=31536000; includeSubDomains
      transfer-encoding:
      - chunked
      vary:
      - Accept-Encoding
      x-content-type-options:
      - nosniff
      x-ms-gatewayversion:
      - version=2.14.0
      x-ms-ratelimit-remaining-subscription-writes:
<<<<<<< HEAD
      - '1198'
=======
      - '1196'
>>>>>>> 5307e359
    status:
      code: 200
      message: Ok
- request:
    body: null
    headers:
      Accept:
      - '*/*'
      Accept-Encoding:
      - gzip, deflate
      CommandName:
      - cosmosdb update
      Connection:
      - keep-alive
      ParameterSetName:
      - -n -g --backup-interval --backup-retention --backup-redundancy
      User-Agent:
<<<<<<< HEAD
      - AZURECLI/2.46.0 azsdk-python-mgmt-cosmosdb/9.0.0 Python/3.10.10 (Linux-5.15.0-1033-azure-x86_64-with-glibc2.31)
        VSTS_7b238909-6802-4b65-b90d-184bca47f458_build_220_0
    method: GET
    uri: https://management.azure.com/subscriptions/00000000-0000-0000-0000-000000000000/providers/Microsoft.DocumentDB/locations/westus/operationsStatus/bf68b2f6-f282-440d-8c25-0520101bb50d?api-version=2022-11-15
=======
      - AZURECLI/2.49.0 azsdk-python-mgmt-cosmosdb/9.2.0 Python/3.10.11 (Windows-10-10.0.22621-SP0)
    method: GET
    uri: https://management.azure.com/subscriptions/00000000-0000-0000-0000-000000000000/providers/Microsoft.DocumentDB/locations/westus/operationsStatus/80b30f48-8c31-493c-89f2-964cf3e430c8?api-version=2023-04-15
>>>>>>> 5307e359
  response:
    body:
      string: '{"status":"Dequeued"}'
    headers:
      cache-control:
      - no-store, no-cache
      content-length:
      - '21'
      content-type:
      - application/json
      date:
<<<<<<< HEAD
      - Mon, 13 Mar 2023 19:36:25 GMT
=======
      - Thu, 08 Jun 2023 18:10:04 GMT
>>>>>>> 5307e359
      pragma:
      - no-cache
      server:
      - Microsoft-HTTPAPI/2.0
      strict-transport-security:
      - max-age=31536000; includeSubDomains
      transfer-encoding:
      - chunked
      vary:
      - Accept-Encoding
      x-content-type-options:
      - nosniff
      x-ms-gatewayversion:
      - version=2.14.0
    status:
      code: 200
      message: Ok
- request:
    body: null
    headers:
      Accept:
      - '*/*'
      Accept-Encoding:
      - gzip, deflate
      CommandName:
      - cosmosdb update
      Connection:
      - keep-alive
      ParameterSetName:
      - -n -g --backup-interval --backup-retention --backup-redundancy
      User-Agent:
<<<<<<< HEAD
      - AZURECLI/2.46.0 azsdk-python-mgmt-cosmosdb/9.0.0 Python/3.10.10 (Linux-5.15.0-1033-azure-x86_64-with-glibc2.31)
        VSTS_7b238909-6802-4b65-b90d-184bca47f458_build_220_0
    method: GET
    uri: https://management.azure.com/subscriptions/00000000-0000-0000-0000-000000000000/providers/Microsoft.DocumentDB/locations/westus/operationsStatus/bf68b2f6-f282-440d-8c25-0520101bb50d?api-version=2022-11-15
=======
      - AZURECLI/2.49.0 azsdk-python-mgmt-cosmosdb/9.2.0 Python/3.10.11 (Windows-10-10.0.22621-SP0)
    method: GET
    uri: https://management.azure.com/subscriptions/00000000-0000-0000-0000-000000000000/providers/Microsoft.DocumentDB/locations/westus/operationsStatus/80b30f48-8c31-493c-89f2-964cf3e430c8?api-version=2023-04-15
>>>>>>> 5307e359
  response:
    body:
      string: '{"status":"Dequeued"}'
    headers:
      cache-control:
      - no-store, no-cache
      content-length:
      - '21'
      content-type:
      - application/json
      date:
<<<<<<< HEAD
      - Mon, 13 Mar 2023 19:36:55 GMT
=======
      - Thu, 08 Jun 2023 18:10:34 GMT
>>>>>>> 5307e359
      pragma:
      - no-cache
      server:
      - Microsoft-HTTPAPI/2.0
      strict-transport-security:
      - max-age=31536000; includeSubDomains
      transfer-encoding:
      - chunked
      vary:
      - Accept-Encoding
      x-content-type-options:
      - nosniff
      x-ms-gatewayversion:
      - version=2.14.0
    status:
      code: 200
      message: Ok
- request:
    body: null
    headers:
      Accept:
      - '*/*'
      Accept-Encoding:
      - gzip, deflate
      CommandName:
      - cosmosdb update
      Connection:
      - keep-alive
      ParameterSetName:
      - -n -g --backup-interval --backup-retention --backup-redundancy
      User-Agent:
<<<<<<< HEAD
      - AZURECLI/2.46.0 azsdk-python-mgmt-cosmosdb/9.0.0 Python/3.10.10 (Linux-5.15.0-1033-azure-x86_64-with-glibc2.31)
        VSTS_7b238909-6802-4b65-b90d-184bca47f458_build_220_0
=======
      - AZURECLI/2.49.0 azsdk-python-mgmt-cosmosdb/9.2.0 Python/3.10.11 (Windows-10-10.0.22621-SP0)
>>>>>>> 5307e359
    method: GET
    uri: https://management.azure.com/subscriptions/00000000-0000-0000-0000-000000000000/providers/Microsoft.DocumentDB/locations/westus/operationsStatus/bf68b2f6-f282-440d-8c25-0520101bb50d?api-version=2022-11-15
  response:
    body:
<<<<<<< HEAD
      string: '{"status":"Dequeued"}'
=======
      string: '{"id":"/subscriptions/00000000-0000-0000-0000-000000000000/resourceGroups/cli_test_cosmosdb_account000001/providers/Microsoft.DocumentDB/databaseAccounts/cli000002","name":"cli000002","location":"West
        US","type":"Microsoft.DocumentDB/databaseAccounts","kind":"MongoDB","tags":{},"systemData":{"createdAt":"2023-06-08T18:06:55.5113586Z"},"properties":{"provisioningState":"Succeeded","documentEndpoint":"https://cli000002.documents.azure.com:443/","sqlEndpoint":"https://cli000002.documents.azure.com:443/","publicNetworkAccess":"Enabled","enableAutomaticFailover":false,"enableMultipleWriteLocations":false,"enablePartitionKeyMonitor":false,"isVirtualNetworkFilterEnabled":false,"virtualNetworkRules":[],"EnabledApiTypes":"MongoDB","disableKeyBasedMetadataWriteAccess":false,"enableFreeTier":false,"enableAnalyticalStorage":true,"analyticalStorageConfiguration":{"schemaType":"FullFidelity"},"instanceId":"14bb8f05-575e-44c2-a5da-eafa35ab19ca","databaseAccountOfferType":"Standard","defaultIdentity":"FirstPartyIdentity","networkAclBypass":"None","disableLocalAuth":false,"enablePartitionMerge":false,"minimalTlsVersion":"Tls12","consistencyPolicy":{"defaultConsistencyLevel":"Session","maxIntervalInSeconds":5,"maxStalenessPrefix":100},"apiProperties":{"serverVersion":"3.2"},"configurationOverrides":{"EnableBsonSchema":"True"},"writeLocations":[{"id":"cli000002-westus","locationName":"West
        US","documentEndpoint":"https://cli000002-westus.documents.azure.com:443/","provisioningState":"Succeeded","failoverPriority":0,"isZoneRedundant":false}],"readLocations":[{"id":"cli000002-westus","locationName":"West
        US","documentEndpoint":"https://cli000002-westus.documents.azure.com:443/","provisioningState":"Succeeded","failoverPriority":0,"isZoneRedundant":false}],"locations":[{"id":"cli000002-westus","locationName":"West
        US","documentEndpoint":"https://cli000002-westus.documents.azure.com:443/","provisioningState":"Succeeded","failoverPriority":0,"isZoneRedundant":false}],"failoverPolicies":[{"id":"cli000002-westus","locationName":"West
        US","failoverPriority":0}],"cors":[],"capabilities":[{"name":"EnableAggregationPipeline"}],"ipRules":[{"ipAddressOrRange":"20.10.10.10"},{"ipAddressOrRange":"12.12.122.122"},{"ipAddressOrRange":"12.22.11.11"}],"backupPolicy":{"type":"Periodic","periodicModeProperties":{"backupIntervalInMinutes":120,"backupRetentionIntervalInHours":8,"backupStorageRedundancy":"Geo"}},"networkAclBypassResourceIds":[],"keysMetadata":{"primaryMasterKey":{"generationTime":"2023-06-08T18:06:55.5113586Z"},"secondaryMasterKey":{"generationTime":"2023-06-08T18:06:55.5113586Z"},"primaryReadonlyMasterKey":{"generationTime":"2023-06-08T18:06:55.5113586Z"},"secondaryReadonlyMasterKey":{"generationTime":"2023-06-08T18:06:55.5113586Z"}}},"identity":{"type":"None"}}'
>>>>>>> 5307e359
    headers:
      cache-control:
      - no-store, no-cache
      content-length:
      - '21'
      content-type:
      - application/json
      date:
<<<<<<< HEAD
      - Mon, 13 Mar 2023 19:37:25 GMT
=======
      - Thu, 08 Jun 2023 18:10:34 GMT
>>>>>>> 5307e359
      pragma:
      - no-cache
      server:
      - Microsoft-HTTPAPI/2.0
      strict-transport-security:
      - max-age=31536000; includeSubDomains
      transfer-encoding:
      - chunked
      vary:
      - Accept-Encoding
      x-content-type-options:
      - nosniff
      x-ms-gatewayversion:
      - version=2.14.0
    status:
      code: 200
      message: Ok
- request:
    body: null
    headers:
      Accept:
      - '*/*'
      Accept-Encoding:
      - gzip, deflate
      CommandName:
      - cosmosdb update
      Connection:
      - keep-alive
      ParameterSetName:
      - -n -g --backup-interval --backup-retention --backup-redundancy
      User-Agent:
      - AZURECLI/2.46.0 azsdk-python-mgmt-cosmosdb/9.0.0 Python/3.10.10 (Linux-5.15.0-1033-azure-x86_64-with-glibc2.31)
        VSTS_7b238909-6802-4b65-b90d-184bca47f458_build_220_0
    method: GET
    uri: https://management.azure.com/subscriptions/00000000-0000-0000-0000-000000000000/providers/Microsoft.DocumentDB/locations/westus/operationsStatus/bf68b2f6-f282-440d-8c25-0520101bb50d?api-version=2022-11-15
  response:
    body:
      string: '{"status":"Dequeued"}'
    headers:
      cache-control:
      - no-store, no-cache
      content-length:
      - '21'
      content-type:
      - application/json
      date:
      - Mon, 13 Mar 2023 19:37:55 GMT
      pragma:
      - no-cache
      server:
      - Microsoft-HTTPAPI/2.0
      strict-transport-security:
      - max-age=31536000; includeSubDomains
      transfer-encoding:
      - chunked
      vary:
      - Accept-Encoding
      x-content-type-options:
      - nosniff
      x-ms-gatewayversion:
      - version=2.14.0
    status:
      code: 200
      message: Ok
- request:
    body: null
    headers:
      Accept:
      - '*/*'
      Accept-Encoding:
      - gzip, deflate
      CommandName:
      - cosmosdb update
      Connection:
      - keep-alive
      ParameterSetName:
      - -n -g --backup-interval --backup-retention --backup-redundancy
      User-Agent:
<<<<<<< HEAD
      - AZURECLI/2.46.0 azsdk-python-mgmt-cosmosdb/9.0.0 Python/3.10.10 (Linux-5.15.0-1033-azure-x86_64-with-glibc2.31)
        VSTS_7b238909-6802-4b65-b90d-184bca47f458_build_220_0
=======
      - AZURECLI/2.49.0 azsdk-python-mgmt-cosmosdb/9.2.0 Python/3.10.11 (Windows-10-10.0.22621-SP0)
>>>>>>> 5307e359
    method: GET
    uri: https://management.azure.com/subscriptions/00000000-0000-0000-0000-000000000000/providers/Microsoft.DocumentDB/locations/westus/operationsStatus/bf68b2f6-f282-440d-8c25-0520101bb50d?api-version=2022-11-15
  response:
    body:
<<<<<<< HEAD
      string: '{"status":"Dequeued"}'
=======
      string: '{"id":"/subscriptions/00000000-0000-0000-0000-000000000000/resourceGroups/cli_test_cosmosdb_account000001/providers/Microsoft.DocumentDB/databaseAccounts/cli000002","name":"cli000002","location":"West
        US","type":"Microsoft.DocumentDB/databaseAccounts","kind":"MongoDB","tags":{},"systemData":{"createdAt":"2023-06-08T18:06:55.5113586Z"},"properties":{"provisioningState":"Succeeded","documentEndpoint":"https://cli000002.documents.azure.com:443/","sqlEndpoint":"https://cli000002.documents.azure.com:443/","publicNetworkAccess":"Enabled","enableAutomaticFailover":false,"enableMultipleWriteLocations":false,"enablePartitionKeyMonitor":false,"isVirtualNetworkFilterEnabled":false,"virtualNetworkRules":[],"EnabledApiTypes":"MongoDB","disableKeyBasedMetadataWriteAccess":false,"enableFreeTier":false,"enableAnalyticalStorage":true,"analyticalStorageConfiguration":{"schemaType":"FullFidelity"},"instanceId":"14bb8f05-575e-44c2-a5da-eafa35ab19ca","databaseAccountOfferType":"Standard","defaultIdentity":"FirstPartyIdentity","networkAclBypass":"None","disableLocalAuth":false,"enablePartitionMerge":false,"minimalTlsVersion":"Tls12","consistencyPolicy":{"defaultConsistencyLevel":"Session","maxIntervalInSeconds":5,"maxStalenessPrefix":100},"apiProperties":{"serverVersion":"3.2"},"configurationOverrides":{"EnableBsonSchema":"True"},"writeLocations":[{"id":"cli000002-westus","locationName":"West
        US","documentEndpoint":"https://cli000002-westus.documents.azure.com:443/","provisioningState":"Succeeded","failoverPriority":0,"isZoneRedundant":false}],"readLocations":[{"id":"cli000002-westus","locationName":"West
        US","documentEndpoint":"https://cli000002-westus.documents.azure.com:443/","provisioningState":"Succeeded","failoverPriority":0,"isZoneRedundant":false}],"locations":[{"id":"cli000002-westus","locationName":"West
        US","documentEndpoint":"https://cli000002-westus.documents.azure.com:443/","provisioningState":"Succeeded","failoverPriority":0,"isZoneRedundant":false}],"failoverPolicies":[{"id":"cli000002-westus","locationName":"West
        US","failoverPriority":0}],"cors":[],"capabilities":[{"name":"EnableAggregationPipeline"}],"ipRules":[{"ipAddressOrRange":"20.10.10.10"},{"ipAddressOrRange":"12.12.122.122"},{"ipAddressOrRange":"12.22.11.11"}],"backupPolicy":{"type":"Periodic","periodicModeProperties":{"backupIntervalInMinutes":120,"backupRetentionIntervalInHours":8,"backupStorageRedundancy":"Geo"}},"networkAclBypassResourceIds":[],"keysMetadata":{"primaryMasterKey":{"generationTime":"2023-06-08T18:06:55.5113586Z"},"secondaryMasterKey":{"generationTime":"2023-06-08T18:06:55.5113586Z"},"primaryReadonlyMasterKey":{"generationTime":"2023-06-08T18:06:55.5113586Z"},"secondaryReadonlyMasterKey":{"generationTime":"2023-06-08T18:06:55.5113586Z"}}},"identity":{"type":"None"}}'
>>>>>>> 5307e359
    headers:
      cache-control:
      - no-store, no-cache
      content-length:
      - '21'
      content-type:
      - application/json
      date:
<<<<<<< HEAD
      - Mon, 13 Mar 2023 19:38:26 GMT
=======
      - Thu, 08 Jun 2023 18:10:35 GMT
>>>>>>> 5307e359
      pragma:
      - no-cache
      server:
      - Microsoft-HTTPAPI/2.0
      strict-transport-security:
      - max-age=31536000; includeSubDomains
      transfer-encoding:
      - chunked
      vary:
      - Accept-Encoding
      x-content-type-options:
      - nosniff
      x-ms-gatewayversion:
      - version=2.14.0
    status:
      code: 200
      message: Ok
- request:
    body: null
    headers:
      Accept:
      - '*/*'
      Accept-Encoding:
      - gzip, deflate
      CommandName:
      - cosmosdb update
      Connection:
      - keep-alive
      ParameterSetName:
      - -n -g --backup-interval --backup-retention --backup-redundancy
      User-Agent:
      - AZURECLI/2.46.0 azsdk-python-mgmt-cosmosdb/9.0.0 Python/3.10.10 (Linux-5.15.0-1033-azure-x86_64-with-glibc2.31)
        VSTS_7b238909-6802-4b65-b90d-184bca47f458_build_220_0
    method: GET
    uri: https://management.azure.com/subscriptions/00000000-0000-0000-0000-000000000000/providers/Microsoft.DocumentDB/locations/westus/operationsStatus/bf68b2f6-f282-440d-8c25-0520101bb50d?api-version=2022-11-15
  response:
    body:
      string: '{"status":"Dequeued"}'
    headers:
      cache-control:
      - no-store, no-cache
      content-length:
      - '21'
      content-type:
      - application/json
      date:
      - Mon, 13 Mar 2023 19:38:55 GMT
      pragma:
      - no-cache
      server:
      - Microsoft-HTTPAPI/2.0
      strict-transport-security:
      - max-age=31536000; includeSubDomains
      transfer-encoding:
      - chunked
      vary:
      - Accept-Encoding
      x-content-type-options:
      - nosniff
      x-ms-gatewayversion:
      - version=2.14.0
    status:
      code: 200
      message: Ok
- request:
    body: null
    headers:
      Accept:
      - '*/*'
      Accept-Encoding:
      - gzip, deflate
      CommandName:
      - cosmosdb update
      Connection:
      - keep-alive
      ParameterSetName:
      - -n -g --backup-interval --backup-retention --backup-redundancy
      User-Agent:
<<<<<<< HEAD
      - AZURECLI/2.46.0 azsdk-python-mgmt-cosmosdb/9.0.0 Python/3.10.10 (Linux-5.15.0-1033-azure-x86_64-with-glibc2.31)
        VSTS_7b238909-6802-4b65-b90d-184bca47f458_build_220_0
=======
      - AZURECLI/2.49.0 azsdk-python-mgmt-cosmosdb/9.2.0 Python/3.10.11 (Windows-10-10.0.22621-SP0)
>>>>>>> 5307e359
    method: GET
    uri: https://management.azure.com/subscriptions/00000000-0000-0000-0000-000000000000/providers/Microsoft.DocumentDB/locations/westus/operationsStatus/bf68b2f6-f282-440d-8c25-0520101bb50d?api-version=2022-11-15
  response:
    body:
<<<<<<< HEAD
      string: '{"status":"Dequeued"}'
=======
      string: '{"id":"/subscriptions/00000000-0000-0000-0000-000000000000/resourceGroups/cli_test_cosmosdb_account000001/providers/Microsoft.DocumentDB/databaseAccounts/cli000002","name":"cli000002","location":"West
        US","type":"Microsoft.DocumentDB/databaseAccounts","kind":"MongoDB","tags":{},"systemData":{"createdAt":"2023-06-08T18:06:55.5113586Z"},"properties":{"provisioningState":"Succeeded","documentEndpoint":"https://cli000002.documents.azure.com:443/","sqlEndpoint":"https://cli000002.documents.azure.com:443/","publicNetworkAccess":"Enabled","enableAutomaticFailover":false,"enableMultipleWriteLocations":false,"enablePartitionKeyMonitor":false,"isVirtualNetworkFilterEnabled":false,"virtualNetworkRules":[],"EnabledApiTypes":"MongoDB","disableKeyBasedMetadataWriteAccess":false,"enableFreeTier":false,"enableAnalyticalStorage":true,"analyticalStorageConfiguration":{"schemaType":"FullFidelity"},"instanceId":"14bb8f05-575e-44c2-a5da-eafa35ab19ca","databaseAccountOfferType":"Standard","defaultIdentity":"FirstPartyIdentity","networkAclBypass":"None","disableLocalAuth":false,"enablePartitionMerge":false,"minimalTlsVersion":"Tls12","consistencyPolicy":{"defaultConsistencyLevel":"Session","maxIntervalInSeconds":5,"maxStalenessPrefix":100},"apiProperties":{"serverVersion":"3.2"},"configurationOverrides":{"EnableBsonSchema":"True"},"writeLocations":[{"id":"cli000002-westus","locationName":"West
        US","documentEndpoint":"https://cli000002-westus.documents.azure.com:443/","provisioningState":"Succeeded","failoverPriority":0,"isZoneRedundant":false}],"readLocations":[{"id":"cli000002-westus","locationName":"West
        US","documentEndpoint":"https://cli000002-westus.documents.azure.com:443/","provisioningState":"Succeeded","failoverPriority":0,"isZoneRedundant":false}],"locations":[{"id":"cli000002-westus","locationName":"West
        US","documentEndpoint":"https://cli000002-westus.documents.azure.com:443/","provisioningState":"Succeeded","failoverPriority":0,"isZoneRedundant":false}],"failoverPolicies":[{"id":"cli000002-westus","locationName":"West
        US","failoverPriority":0}],"cors":[],"capabilities":[{"name":"EnableAggregationPipeline"}],"ipRules":[{"ipAddressOrRange":"20.10.10.10"},{"ipAddressOrRange":"12.12.122.122"},{"ipAddressOrRange":"12.22.11.11"}],"backupPolicy":{"type":"Periodic","periodicModeProperties":{"backupIntervalInMinutes":120,"backupRetentionIntervalInHours":8,"backupStorageRedundancy":"Geo"}},"networkAclBypassResourceIds":[],"keysMetadata":{"primaryMasterKey":{"generationTime":"2023-06-08T18:06:55.5113586Z"},"secondaryMasterKey":{"generationTime":"2023-06-08T18:06:55.5113586Z"},"primaryReadonlyMasterKey":{"generationTime":"2023-06-08T18:06:55.5113586Z"},"secondaryReadonlyMasterKey":{"generationTime":"2023-06-08T18:06:55.5113586Z"}}},"identity":{"type":"None"}}'
>>>>>>> 5307e359
    headers:
      cache-control:
      - no-store, no-cache
      content-length:
      - '21'
      content-type:
      - application/json
      date:
<<<<<<< HEAD
      - Mon, 13 Mar 2023 19:39:26 GMT
=======
      - Thu, 08 Jun 2023 18:10:36 GMT
>>>>>>> 5307e359
      pragma:
      - no-cache
      server:
      - Microsoft-HTTPAPI/2.0
      strict-transport-security:
      - max-age=31536000; includeSubDomains
      transfer-encoding:
      - chunked
      vary:
      - Accept-Encoding
      x-content-type-options:
      - nosniff
      x-ms-gatewayversion:
      - version=2.14.0
    status:
      code: 200
      message: Ok
- request:
    body: null
    headers:
      Accept:
      - '*/*'
      Accept-Encoding:
      - gzip, deflate
      CommandName:
      - cosmosdb update
      Connection:
      - keep-alive
      ParameterSetName:
      - -n -g --backup-interval --backup-retention --backup-redundancy
      User-Agent:
      - AZURECLI/2.46.0 azsdk-python-mgmt-cosmosdb/9.0.0 Python/3.10.10 (Linux-5.15.0-1033-azure-x86_64-with-glibc2.31)
        VSTS_7b238909-6802-4b65-b90d-184bca47f458_build_220_0
    method: GET
    uri: https://management.azure.com/subscriptions/00000000-0000-0000-0000-000000000000/providers/Microsoft.DocumentDB/locations/westus/operationsStatus/bf68b2f6-f282-440d-8c25-0520101bb50d?api-version=2022-11-15
  response:
    body:
      string: '{"status":"Dequeued"}'
    headers:
      cache-control:
      - no-store, no-cache
      content-length:
      - '21'
      content-type:
      - application/json
      date:
      - Mon, 13 Mar 2023 19:39:56 GMT
      pragma:
      - no-cache
      server:
      - Microsoft-HTTPAPI/2.0
      strict-transport-security:
      - max-age=31536000; includeSubDomains
      transfer-encoding:
      - chunked
      vary:
      - Accept-Encoding
      x-content-type-options:
      - nosniff
      x-ms-gatewayversion:
      - version=2.14.0
    status:
      code: 200
      message: Ok
- request:
    body: null
    headers:
      Accept:
      - '*/*'
      Accept-Encoding:
      - gzip, deflate
      CommandName:
      - cosmosdb update
      Connection:
      - keep-alive
      ParameterSetName:
      - -n -g --backup-interval --backup-retention --backup-redundancy
      User-Agent:
      - AZURECLI/2.46.0 azsdk-python-mgmt-cosmosdb/9.0.0 Python/3.10.10 (Linux-5.15.0-1033-azure-x86_64-with-glibc2.31)
        VSTS_7b238909-6802-4b65-b90d-184bca47f458_build_220_0
    method: GET
    uri: https://management.azure.com/subscriptions/00000000-0000-0000-0000-000000000000/providers/Microsoft.DocumentDB/locations/westus/operationsStatus/bf68b2f6-f282-440d-8c25-0520101bb50d?api-version=2022-11-15
  response:
    body:
      string: '{"status":"Dequeued"}'
    headers:
      cache-control:
      - no-store, no-cache
      content-length:
      - '21'
      content-type:
      - application/json
      date:
      - Mon, 13 Mar 2023 19:40:27 GMT
      pragma:
      - no-cache
      server:
      - Microsoft-HTTPAPI/2.0
      strict-transport-security:
      - max-age=31536000; includeSubDomains
      transfer-encoding:
      - chunked
      vary:
      - Accept-Encoding
      x-content-type-options:
      - nosniff
      x-ms-gatewayversion:
      - version=2.14.0
    status:
      code: 200
      message: Ok
- request:
    body: null
    headers:
      Accept:
      - '*/*'
      Accept-Encoding:
      - gzip, deflate
      CommandName:
      - cosmosdb update
      Connection:
      - keep-alive
      ParameterSetName:
      - -n -g --backup-interval --backup-retention --backup-redundancy
      User-Agent:
<<<<<<< HEAD
      - AZURECLI/2.46.0 azsdk-python-mgmt-cosmosdb/9.0.0 Python/3.10.10 (Linux-5.15.0-1033-azure-x86_64-with-glibc2.31)
        VSTS_7b238909-6802-4b65-b90d-184bca47f458_build_220_0
    method: GET
    uri: https://management.azure.com/subscriptions/00000000-0000-0000-0000-000000000000/providers/Microsoft.DocumentDB/locations/westus/operationsStatus/bf68b2f6-f282-440d-8c25-0520101bb50d?api-version=2022-11-15
  response:
    body:
      string: '{"status":"Dequeued"}'
    headers:
=======
      - AZURECLI/2.49.0 azsdk-python-mgmt-cosmosdb/9.2.0 Python/3.10.11 (Windows-10-10.0.22621-SP0)
    method: PATCH
    uri: https://management.azure.com/subscriptions/00000000-0000-0000-0000-000000000000/resourceGroups/cli_test_cosmosdb_account000001/providers/Microsoft.DocumentDB/databaseAccounts/cli000002?api-version=2023-04-15
  response:
    body:
      string: '{"id":"/subscriptions/00000000-0000-0000-0000-000000000000/resourceGroups/cli_test_cosmosdb_account000001/providers/Microsoft.DocumentDB/databaseAccounts/cli000002","name":"cli000002","location":"West
        US","type":"Microsoft.DocumentDB/databaseAccounts","kind":"MongoDB","tags":{},"systemData":{"createdAt":"2023-06-08T18:06:55.5113586Z"},"properties":{"provisioningState":"Updating","documentEndpoint":"https://cli000002.documents.azure.com:443/","sqlEndpoint":"https://cli000002.documents.azure.com:443/","publicNetworkAccess":"Enabled","enableAutomaticFailover":false,"enableMultipleWriteLocations":false,"enablePartitionKeyMonitor":false,"isVirtualNetworkFilterEnabled":false,"virtualNetworkRules":[],"EnabledApiTypes":"MongoDB","disableKeyBasedMetadataWriteAccess":false,"enableFreeTier":false,"enableAnalyticalStorage":true,"analyticalStorageConfiguration":{"schemaType":"FullFidelity"},"instanceId":"14bb8f05-575e-44c2-a5da-eafa35ab19ca","databaseAccountOfferType":"Standard","defaultIdentity":"FirstPartyIdentity","networkAclBypass":"None","disableLocalAuth":false,"enablePartitionMerge":false,"minimalTlsVersion":"Tls12","consistencyPolicy":{"defaultConsistencyLevel":"Session","maxIntervalInSeconds":5,"maxStalenessPrefix":100},"apiProperties":{"serverVersion":"3.2"},"configurationOverrides":{"EnableBsonSchema":"True"},"writeLocations":[{"id":"cli000002-westus","locationName":"West
        US","documentEndpoint":"https://cli000002-westus.documents.azure.com:443/","provisioningState":"Succeeded","failoverPriority":0,"isZoneRedundant":false}],"readLocations":[{"id":"cli000002-westus","locationName":"West
        US","documentEndpoint":"https://cli000002-westus.documents.azure.com:443/","provisioningState":"Succeeded","failoverPriority":0,"isZoneRedundant":false}],"locations":[{"id":"cli000002-westus","locationName":"West
        US","documentEndpoint":"https://cli000002-westus.documents.azure.com:443/","provisioningState":"Succeeded","failoverPriority":0,"isZoneRedundant":false}],"failoverPolicies":[{"id":"cli000002-westus","locationName":"West
        US","failoverPriority":0}],"cors":[],"capabilities":[{"name":"EnableAggregationPipeline"}],"ipRules":[{"ipAddressOrRange":"20.10.10.10"},{"ipAddressOrRange":"12.12.122.122"},{"ipAddressOrRange":"12.22.11.11"}],"backupPolicy":{"type":"Periodic","periodicModeProperties":{"backupIntervalInMinutes":120,"backupRetentionIntervalInHours":8,"backupStorageRedundancy":"Geo"}},"networkAclBypassResourceIds":[],"keysMetadata":{"primaryMasterKey":{"generationTime":"2023-06-08T18:06:55.5113586Z"},"secondaryMasterKey":{"generationTime":"2023-06-08T18:06:55.5113586Z"},"primaryReadonlyMasterKey":{"generationTime":"2023-06-08T18:06:55.5113586Z"},"secondaryReadonlyMasterKey":{"generationTime":"2023-06-08T18:06:55.5113586Z"}}},"identity":{"type":"None"}}'
    headers:
      azure-asyncoperation:
      - https://management.azure.com/subscriptions/00000000-0000-0000-0000-000000000000/providers/Microsoft.DocumentDB/locations/westus/operationsStatus/88279ce2-ead2-45af-ae48-f334e90ace98?api-version=2023-04-15
>>>>>>> 5307e359
      cache-control:
      - no-store, no-cache
      content-length:
      - '21'
      content-type:
      - application/json
      date:
<<<<<<< HEAD
      - Mon, 13 Mar 2023 19:40:56 GMT
=======
      - Thu, 08 Jun 2023 18:10:40 GMT
      location:
      - https://management.azure.com/subscriptions/00000000-0000-0000-0000-000000000000/resourceGroups/cli_test_cosmosdb_account000001/providers/Microsoft.DocumentDB/databaseAccounts/cli000002/operationResults/88279ce2-ead2-45af-ae48-f334e90ace98?api-version=2023-04-15
>>>>>>> 5307e359
      pragma:
      - no-cache
      server:
      - Microsoft-HTTPAPI/2.0
      strict-transport-security:
      - max-age=31536000; includeSubDomains
      transfer-encoding:
      - chunked
      vary:
      - Accept-Encoding
      x-content-type-options:
      - nosniff
      x-ms-gatewayversion:
      - version=2.14.0
    status:
      code: 200
      message: Ok
- request:
    body: null
    headers:
      Accept:
      - '*/*'
      Accept-Encoding:
      - gzip, deflate
      CommandName:
      - cosmosdb update
      Connection:
      - keep-alive
      ParameterSetName:
      - -n -g --backup-interval --backup-retention --backup-redundancy
      User-Agent:
<<<<<<< HEAD
      - AZURECLI/2.46.0 azsdk-python-mgmt-cosmosdb/9.0.0 Python/3.10.10 (Linux-5.15.0-1033-azure-x86_64-with-glibc2.31)
        VSTS_7b238909-6802-4b65-b90d-184bca47f458_build_220_0
    method: GET
    uri: https://management.azure.com/subscriptions/00000000-0000-0000-0000-000000000000/providers/Microsoft.DocumentDB/locations/westus/operationsStatus/bf68b2f6-f282-440d-8c25-0520101bb50d?api-version=2022-11-15
=======
      - AZURECLI/2.49.0 azsdk-python-mgmt-cosmosdb/9.2.0 Python/3.10.11 (Windows-10-10.0.22621-SP0)
    method: GET
    uri: https://management.azure.com/subscriptions/00000000-0000-0000-0000-000000000000/providers/Microsoft.DocumentDB/locations/westus/operationsStatus/88279ce2-ead2-45af-ae48-f334e90ace98?api-version=2023-04-15
>>>>>>> 5307e359
  response:
    body:
      string: '{"status":"Dequeued"}'
    headers:
      cache-control:
      - no-store, no-cache
      content-length:
      - '21'
      content-type:
      - application/json
      date:
<<<<<<< HEAD
      - Mon, 13 Mar 2023 19:41:27 GMT
=======
      - Thu, 08 Jun 2023 18:10:40 GMT
>>>>>>> 5307e359
      pragma:
      - no-cache
      server:
      - Microsoft-HTTPAPI/2.0
      strict-transport-security:
      - max-age=31536000; includeSubDomains
      transfer-encoding:
      - chunked
      vary:
      - Accept-Encoding
      x-content-type-options:
      - nosniff
      x-ms-gatewayversion:
      - version=2.14.0
    status:
      code: 200
      message: Ok
- request:
    body: null
    headers:
      Accept:
      - '*/*'
      Accept-Encoding:
      - gzip, deflate
      CommandName:
      - cosmosdb update
      Connection:
      - keep-alive
      ParameterSetName:
      - -n -g --backup-interval --backup-retention --backup-redundancy
      User-Agent:
<<<<<<< HEAD
      - AZURECLI/2.46.0 azsdk-python-mgmt-cosmosdb/9.0.0 Python/3.10.10 (Linux-5.15.0-1033-azure-x86_64-with-glibc2.31)
        VSTS_7b238909-6802-4b65-b90d-184bca47f458_build_220_0
    method: GET
    uri: https://management.azure.com/subscriptions/00000000-0000-0000-0000-000000000000/providers/Microsoft.DocumentDB/locations/westus/operationsStatus/bf68b2f6-f282-440d-8c25-0520101bb50d?api-version=2022-11-15
=======
      - AZURECLI/2.49.0 azsdk-python-mgmt-cosmosdb/9.2.0 Python/3.10.11 (Windows-10-10.0.22621-SP0)
    method: GET
    uri: https://management.azure.com/subscriptions/00000000-0000-0000-0000-000000000000/providers/Microsoft.DocumentDB/locations/westus/operationsStatus/88279ce2-ead2-45af-ae48-f334e90ace98?api-version=2023-04-15
>>>>>>> 5307e359
  response:
    body:
      string: '{"status":"Dequeued"}'
    headers:
      cache-control:
      - no-store, no-cache
      content-length:
      - '21'
      content-type:
      - application/json
      date:
<<<<<<< HEAD
      - Mon, 13 Mar 2023 19:41:57 GMT
=======
      - Thu, 08 Jun 2023 18:11:10 GMT
>>>>>>> 5307e359
      pragma:
      - no-cache
      server:
      - Microsoft-HTTPAPI/2.0
      strict-transport-security:
      - max-age=31536000; includeSubDomains
      transfer-encoding:
      - chunked
      vary:
      - Accept-Encoding
      x-content-type-options:
      - nosniff
      x-ms-gatewayversion:
      - version=2.14.0
    status:
      code: 200
      message: Ok
- request:
    body: null
    headers:
      Accept:
      - '*/*'
      Accept-Encoding:
      - gzip, deflate
      CommandName:
      - cosmosdb update
      Connection:
      - keep-alive
      ParameterSetName:
      - -n -g --backup-interval --backup-retention --backup-redundancy
      User-Agent:
<<<<<<< HEAD
      - AZURECLI/2.46.0 azsdk-python-mgmt-cosmosdb/9.0.0 Python/3.10.10 (Linux-5.15.0-1033-azure-x86_64-with-glibc2.31)
        VSTS_7b238909-6802-4b65-b90d-184bca47f458_build_220_0
    method: GET
    uri: https://management.azure.com/subscriptions/00000000-0000-0000-0000-000000000000/providers/Microsoft.DocumentDB/locations/westus/operationsStatus/bf68b2f6-f282-440d-8c25-0520101bb50d?api-version=2022-11-15
=======
      - AZURECLI/2.49.0 azsdk-python-mgmt-cosmosdb/9.2.0 Python/3.10.11 (Windows-10-10.0.22621-SP0)
    method: GET
    uri: https://management.azure.com/subscriptions/00000000-0000-0000-0000-000000000000/providers/Microsoft.DocumentDB/locations/westus/operationsStatus/88279ce2-ead2-45af-ae48-f334e90ace98?api-version=2023-04-15
>>>>>>> 5307e359
  response:
    body:
      string: '{"status":"Dequeued"}'
    headers:
      cache-control:
      - no-store, no-cache
      content-length:
      - '21'
      content-type:
      - application/json
      date:
<<<<<<< HEAD
      - Mon, 13 Mar 2023 19:42:27 GMT
=======
      - Thu, 08 Jun 2023 18:11:40 GMT
>>>>>>> 5307e359
      pragma:
      - no-cache
      server:
      - Microsoft-HTTPAPI/2.0
      strict-transport-security:
      - max-age=31536000; includeSubDomains
      transfer-encoding:
      - chunked
      vary:
      - Accept-Encoding
      x-content-type-options:
      - nosniff
      x-ms-gatewayversion:
      - version=2.14.0
    status:
      code: 200
      message: Ok
- request:
    body: null
    headers:
      Accept:
      - '*/*'
      Accept-Encoding:
      - gzip, deflate
      CommandName:
      - cosmosdb update
      Connection:
      - keep-alive
      ParameterSetName:
      - -n -g --backup-interval --backup-retention --backup-redundancy
      User-Agent:
<<<<<<< HEAD
      - AZURECLI/2.46.0 azsdk-python-mgmt-cosmosdb/9.0.0 Python/3.10.10 (Linux-5.15.0-1033-azure-x86_64-with-glibc2.31)
        VSTS_7b238909-6802-4b65-b90d-184bca47f458_build_220_0
    method: GET
    uri: https://management.azure.com/subscriptions/00000000-0000-0000-0000-000000000000/providers/Microsoft.DocumentDB/locations/westus/operationsStatus/bf68b2f6-f282-440d-8c25-0520101bb50d?api-version=2022-11-15
=======
      - AZURECLI/2.49.0 azsdk-python-mgmt-cosmosdb/9.2.0 Python/3.10.11 (Windows-10-10.0.22621-SP0)
    method: GET
    uri: https://management.azure.com/subscriptions/00000000-0000-0000-0000-000000000000/providers/Microsoft.DocumentDB/locations/westus/operationsStatus/88279ce2-ead2-45af-ae48-f334e90ace98?api-version=2023-04-15
>>>>>>> 5307e359
  response:
    body:
      string: '{"status":"Dequeued"}'
    headers:
      cache-control:
      - no-store, no-cache
      content-length:
      - '21'
      content-type:
      - application/json
      date:
<<<<<<< HEAD
      - Mon, 13 Mar 2023 19:42:58 GMT
=======
      - Thu, 08 Jun 2023 18:12:11 GMT
>>>>>>> 5307e359
      pragma:
      - no-cache
      server:
      - Microsoft-HTTPAPI/2.0
      strict-transport-security:
      - max-age=31536000; includeSubDomains
      transfer-encoding:
      - chunked
      vary:
      - Accept-Encoding
      x-content-type-options:
      - nosniff
      x-ms-gatewayversion:
      - version=2.14.0
    status:
      code: 200
      message: Ok
- request:
    body: null
    headers:
      Accept:
      - '*/*'
      Accept-Encoding:
      - gzip, deflate
      CommandName:
      - cosmosdb update
      Connection:
      - keep-alive
      ParameterSetName:
      - -n -g --backup-interval --backup-retention --backup-redundancy
      User-Agent:
<<<<<<< HEAD
      - AZURECLI/2.46.0 azsdk-python-mgmt-cosmosdb/9.0.0 Python/3.10.10 (Linux-5.15.0-1033-azure-x86_64-with-glibc2.31)
        VSTS_7b238909-6802-4b65-b90d-184bca47f458_build_220_0
    method: GET
    uri: https://management.azure.com/subscriptions/00000000-0000-0000-0000-000000000000/providers/Microsoft.DocumentDB/locations/westus/operationsStatus/bf68b2f6-f282-440d-8c25-0520101bb50d?api-version=2022-11-15
=======
      - AZURECLI/2.49.0 azsdk-python-mgmt-cosmosdb/9.2.0 Python/3.10.11 (Windows-10-10.0.22621-SP0)
    method: GET
    uri: https://management.azure.com/subscriptions/00000000-0000-0000-0000-000000000000/providers/Microsoft.DocumentDB/locations/westus/operationsStatus/88279ce2-ead2-45af-ae48-f334e90ace98?api-version=2023-04-15
>>>>>>> 5307e359
  response:
    body:
      string: '{"status":"Dequeued"}'
    headers:
      cache-control:
      - no-store, no-cache
      content-length:
      - '21'
      content-type:
      - application/json
      date:
<<<<<<< HEAD
      - Mon, 13 Mar 2023 19:43:27 GMT
=======
      - Thu, 08 Jun 2023 18:12:40 GMT
>>>>>>> 5307e359
      pragma:
      - no-cache
      server:
      - Microsoft-HTTPAPI/2.0
      strict-transport-security:
      - max-age=31536000; includeSubDomains
      transfer-encoding:
      - chunked
      vary:
      - Accept-Encoding
      x-content-type-options:
      - nosniff
      x-ms-gatewayversion:
      - version=2.14.0
    status:
      code: 200
      message: Ok
- request:
    body: null
    headers:
      Accept:
      - '*/*'
      Accept-Encoding:
      - gzip, deflate
      CommandName:
      - cosmosdb update
      Connection:
      - keep-alive
      ParameterSetName:
      - -n -g --backup-interval --backup-retention --backup-redundancy
      User-Agent:
<<<<<<< HEAD
      - AZURECLI/2.46.0 azsdk-python-mgmt-cosmosdb/9.0.0 Python/3.10.10 (Linux-5.15.0-1033-azure-x86_64-with-glibc2.31)
        VSTS_7b238909-6802-4b65-b90d-184bca47f458_build_220_0
    method: GET
    uri: https://management.azure.com/subscriptions/00000000-0000-0000-0000-000000000000/providers/Microsoft.DocumentDB/locations/westus/operationsStatus/bf68b2f6-f282-440d-8c25-0520101bb50d?api-version=2022-11-15
=======
      - AZURECLI/2.49.0 azsdk-python-mgmt-cosmosdb/9.2.0 Python/3.10.11 (Windows-10-10.0.22621-SP0)
    method: GET
    uri: https://management.azure.com/subscriptions/00000000-0000-0000-0000-000000000000/providers/Microsoft.DocumentDB/locations/westus/operationsStatus/88279ce2-ead2-45af-ae48-f334e90ace98?api-version=2023-04-15
>>>>>>> 5307e359
  response:
    body:
      string: '{"status":"Succeeded"}'
    headers:
      cache-control:
      - no-store, no-cache
      content-length:
      - '22'
      content-type:
      - application/json
      date:
<<<<<<< HEAD
      - Mon, 13 Mar 2023 19:43:58 GMT
=======
      - Thu, 08 Jun 2023 18:13:11 GMT
>>>>>>> 5307e359
      pragma:
      - no-cache
      server:
      - Microsoft-HTTPAPI/2.0
      strict-transport-security:
      - max-age=31536000; includeSubDomains
      transfer-encoding:
      - chunked
      vary:
      - Accept-Encoding
      x-content-type-options:
      - nosniff
      x-ms-gatewayversion:
      - version=2.14.0
    status:
      code: 200
      message: Ok
- request:
    body: null
    headers:
      Accept:
      - '*/*'
      Accept-Encoding:
      - gzip, deflate
      CommandName:
      - cosmosdb update
      Connection:
      - keep-alive
      ParameterSetName:
      - -n -g --backup-interval --backup-retention --backup-redundancy
      User-Agent:
<<<<<<< HEAD
      - AZURECLI/2.46.0 azsdk-python-mgmt-cosmosdb/9.0.0 Python/3.10.10 (Linux-5.15.0-1033-azure-x86_64-with-glibc2.31)
        VSTS_7b238909-6802-4b65-b90d-184bca47f458_build_220_0
=======
      - AZURECLI/2.49.0 azsdk-python-mgmt-cosmosdb/9.2.0 Python/3.10.11 (Windows-10-10.0.22621-SP0)
>>>>>>> 5307e359
    method: GET
    uri: https://management.azure.com/subscriptions/00000000-0000-0000-0000-000000000000/resourceGroups/cli_test_cosmosdb_account000001/providers/Microsoft.DocumentDB/databaseAccounts/cli000002?api-version=2022-11-15
  response:
    body:
      string: '{"id":"/subscriptions/00000000-0000-0000-0000-000000000000/resourceGroups/cli_test_cosmosdb_account000001/providers/Microsoft.DocumentDB/databaseAccounts/cli000002","name":"cli000002","location":"West
<<<<<<< HEAD
        US","type":"Microsoft.DocumentDB/databaseAccounts","kind":"MongoDB","tags":{},"systemData":{"createdAt":"2023-03-13T19:32:12.8679259Z"},"properties":{"provisioningState":"Succeeded","documentEndpoint":"https://cli000002.documents.azure.com:443/","sqlEndpoint":"https://cli000002.documents.azure.com:443/","publicNetworkAccess":"Enabled","enableAutomaticFailover":false,"enableMultipleWriteLocations":false,"enablePartitionKeyMonitor":false,"isVirtualNetworkFilterEnabled":false,"virtualNetworkRules":[],"EnabledApiTypes":"MongoDB","disableKeyBasedMetadataWriteAccess":false,"enableFreeTier":false,"enableAnalyticalStorage":true,"analyticalStorageConfiguration":{"schemaType":"FullFidelity"},"instanceId":"83b99838-77cb-4cd1-b20a-a557363b2658","databaseAccountOfferType":"Standard","defaultIdentity":"FirstPartyIdentity","networkAclBypass":"None","disableLocalAuth":false,"enablePartitionMerge":false,"minimalTlsVersion":"Tls12","consistencyPolicy":{"defaultConsistencyLevel":"Session","maxIntervalInSeconds":5,"maxStalenessPrefix":100},"apiProperties":{"serverVersion":"3.2"},"configurationOverrides":{"EnableBsonSchema":"True"},"writeLocations":[{"id":"cli000002-westus","locationName":"West
        US","documentEndpoint":"https://cli000002-westus.documents.azure.com:443/","provisioningState":"Succeeded","failoverPriority":0,"isZoneRedundant":false}],"readLocations":[{"id":"cli000002-westus","locationName":"West
        US","documentEndpoint":"https://cli000002-westus.documents.azure.com:443/","provisioningState":"Succeeded","failoverPriority":0,"isZoneRedundant":false}],"locations":[{"id":"cli000002-westus","locationName":"West
        US","documentEndpoint":"https://cli000002-westus.documents.azure.com:443/","provisioningState":"Succeeded","failoverPriority":0,"isZoneRedundant":false}],"failoverPolicies":[{"id":"cli000002-westus","locationName":"West
        US","failoverPriority":0}],"cors":[],"capabilities":[{"name":"EnableAggregationPipeline"}],"ipRules":[{"ipAddressOrRange":"20.10.10.10"},{"ipAddressOrRange":"12.12.122.122"},{"ipAddressOrRange":"12.22.11.11"}],"backupPolicy":{"type":"Periodic","periodicModeProperties":{"backupIntervalInMinutes":120,"backupRetentionIntervalInHours":8,"backupStorageRedundancy":"Local"}},"networkAclBypassResourceIds":[],"keysMetadata":{"primaryMasterKey":{"generationTime":"2023-03-13T19:32:12.8679259Z"},"secondaryMasterKey":{"generationTime":"2023-03-13T19:32:12.8679259Z"},"primaryReadonlyMasterKey":{"generationTime":"2023-03-13T19:32:12.8679259Z"},"secondaryReadonlyMasterKey":{"generationTime":"2023-03-13T19:32:12.8679259Z"}}},"identity":{"type":"None"}}'
=======
        US","type":"Microsoft.DocumentDB/databaseAccounts","kind":"MongoDB","tags":{},"systemData":{"createdAt":"2023-06-08T18:06:55.5113586Z"},"properties":{"provisioningState":"Succeeded","documentEndpoint":"https://cli000002.documents.azure.com:443/","sqlEndpoint":"https://cli000002.documents.azure.com:443/","publicNetworkAccess":"Enabled","enableAutomaticFailover":false,"enableMultipleWriteLocations":false,"enablePartitionKeyMonitor":false,"isVirtualNetworkFilterEnabled":false,"virtualNetworkRules":[],"EnabledApiTypes":"MongoDB","disableKeyBasedMetadataWriteAccess":false,"enableFreeTier":false,"enableAnalyticalStorage":true,"analyticalStorageConfiguration":{"schemaType":"FullFidelity"},"instanceId":"14bb8f05-575e-44c2-a5da-eafa35ab19ca","databaseAccountOfferType":"Standard","defaultIdentity":"FirstPartyIdentity","networkAclBypass":"None","disableLocalAuth":false,"enablePartitionMerge":false,"minimalTlsVersion":"Tls12","consistencyPolicy":{"defaultConsistencyLevel":"Session","maxIntervalInSeconds":5,"maxStalenessPrefix":100},"apiProperties":{"serverVersion":"3.2"},"configurationOverrides":{"EnableBsonSchema":"True"},"writeLocations":[{"id":"cli000002-westus","locationName":"West
        US","documentEndpoint":"https://cli000002-westus.documents.azure.com:443/","provisioningState":"Succeeded","failoverPriority":0,"isZoneRedundant":false}],"readLocations":[{"id":"cli000002-westus","locationName":"West
        US","documentEndpoint":"https://cli000002-westus.documents.azure.com:443/","provisioningState":"Succeeded","failoverPriority":0,"isZoneRedundant":false}],"locations":[{"id":"cli000002-westus","locationName":"West
        US","documentEndpoint":"https://cli000002-westus.documents.azure.com:443/","provisioningState":"Succeeded","failoverPriority":0,"isZoneRedundant":false}],"failoverPolicies":[{"id":"cli000002-westus","locationName":"West
        US","failoverPriority":0}],"cors":[],"capabilities":[{"name":"EnableAggregationPipeline"}],"ipRules":[{"ipAddressOrRange":"20.10.10.10"},{"ipAddressOrRange":"12.12.122.122"},{"ipAddressOrRange":"12.22.11.11"}],"backupPolicy":{"type":"Periodic","periodicModeProperties":{"backupIntervalInMinutes":120,"backupRetentionIntervalInHours":8,"backupStorageRedundancy":"Local"}},"networkAclBypassResourceIds":[],"keysMetadata":{"primaryMasterKey":{"generationTime":"2023-06-08T18:06:55.5113586Z"},"secondaryMasterKey":{"generationTime":"2023-06-08T18:06:55.5113586Z"},"primaryReadonlyMasterKey":{"generationTime":"2023-06-08T18:06:55.5113586Z"},"secondaryReadonlyMasterKey":{"generationTime":"2023-06-08T18:06:55.5113586Z"}}},"identity":{"type":"None"}}'
>>>>>>> 5307e359
    headers:
      cache-control:
      - no-store, no-cache
      content-length:
      - '2789'
      content-type:
      - application/json
      date:
<<<<<<< HEAD
      - Mon, 13 Mar 2023 19:43:58 GMT
=======
      - Thu, 08 Jun 2023 18:13:11 GMT
>>>>>>> 5307e359
      pragma:
      - no-cache
      server:
      - Microsoft-HTTPAPI/2.0
      strict-transport-security:
      - max-age=31536000; includeSubDomains
      transfer-encoding:
      - chunked
      vary:
      - Accept-Encoding
      x-content-type-options:
      - nosniff
      x-ms-gatewayversion:
      - version=2.14.0
    status:
      code: 200
      message: Ok
- request:
    body: null
    headers:
      Accept:
      - application/json
      Accept-Encoding:
      - gzip, deflate
      CommandName:
      - cosmosdb update
      Connection:
      - keep-alive
      ParameterSetName:
      - -n -g --backup-interval --backup-retention --backup-redundancy
      User-Agent:
<<<<<<< HEAD
      - AZURECLI/2.46.0 azsdk-python-mgmt-cosmosdb/9.0.0 Python/3.10.10 (Linux-5.15.0-1033-azure-x86_64-with-glibc2.31)
        VSTS_7b238909-6802-4b65-b90d-184bca47f458_build_220_0
=======
      - AZURECLI/2.49.0 azsdk-python-mgmt-cosmosdb/9.2.0 Python/3.10.11 (Windows-10-10.0.22621-SP0)
>>>>>>> 5307e359
    method: GET
    uri: https://management.azure.com/subscriptions/00000000-0000-0000-0000-000000000000/resourceGroups/cli_test_cosmosdb_account000001/providers/Microsoft.DocumentDB/databaseAccounts/cli000002?api-version=2022-11-15
  response:
    body:
      string: '{"id":"/subscriptions/00000000-0000-0000-0000-000000000000/resourceGroups/cli_test_cosmosdb_account000001/providers/Microsoft.DocumentDB/databaseAccounts/cli000002","name":"cli000002","location":"West
<<<<<<< HEAD
        US","type":"Microsoft.DocumentDB/databaseAccounts","kind":"MongoDB","tags":{},"systemData":{"createdAt":"2023-03-13T19:32:12.8679259Z"},"properties":{"provisioningState":"Succeeded","documentEndpoint":"https://cli000002.documents.azure.com:443/","sqlEndpoint":"https://cli000002.documents.azure.com:443/","publicNetworkAccess":"Enabled","enableAutomaticFailover":false,"enableMultipleWriteLocations":false,"enablePartitionKeyMonitor":false,"isVirtualNetworkFilterEnabled":false,"virtualNetworkRules":[],"EnabledApiTypes":"MongoDB","disableKeyBasedMetadataWriteAccess":false,"enableFreeTier":false,"enableAnalyticalStorage":true,"analyticalStorageConfiguration":{"schemaType":"FullFidelity"},"instanceId":"83b99838-77cb-4cd1-b20a-a557363b2658","databaseAccountOfferType":"Standard","defaultIdentity":"FirstPartyIdentity","networkAclBypass":"None","disableLocalAuth":false,"enablePartitionMerge":false,"minimalTlsVersion":"Tls12","consistencyPolicy":{"defaultConsistencyLevel":"Session","maxIntervalInSeconds":5,"maxStalenessPrefix":100},"apiProperties":{"serverVersion":"3.2"},"configurationOverrides":{"EnableBsonSchema":"True"},"writeLocations":[{"id":"cli000002-westus","locationName":"West
        US","documentEndpoint":"https://cli000002-westus.documents.azure.com:443/","provisioningState":"Succeeded","failoverPriority":0,"isZoneRedundant":false}],"readLocations":[{"id":"cli000002-westus","locationName":"West
        US","documentEndpoint":"https://cli000002-westus.documents.azure.com:443/","provisioningState":"Succeeded","failoverPriority":0,"isZoneRedundant":false}],"locations":[{"id":"cli000002-westus","locationName":"West
        US","documentEndpoint":"https://cli000002-westus.documents.azure.com:443/","provisioningState":"Succeeded","failoverPriority":0,"isZoneRedundant":false}],"failoverPolicies":[{"id":"cli000002-westus","locationName":"West
        US","failoverPriority":0}],"cors":[],"capabilities":[{"name":"EnableAggregationPipeline"}],"ipRules":[{"ipAddressOrRange":"20.10.10.10"},{"ipAddressOrRange":"12.12.122.122"},{"ipAddressOrRange":"12.22.11.11"}],"backupPolicy":{"type":"Periodic","periodicModeProperties":{"backupIntervalInMinutes":120,"backupRetentionIntervalInHours":8,"backupStorageRedundancy":"Local"}},"networkAclBypassResourceIds":[],"keysMetadata":{"primaryMasterKey":{"generationTime":"2023-03-13T19:32:12.8679259Z"},"secondaryMasterKey":{"generationTime":"2023-03-13T19:32:12.8679259Z"},"primaryReadonlyMasterKey":{"generationTime":"2023-03-13T19:32:12.8679259Z"},"secondaryReadonlyMasterKey":{"generationTime":"2023-03-13T19:32:12.8679259Z"}}},"identity":{"type":"None"}}'
=======
        US","type":"Microsoft.DocumentDB/databaseAccounts","kind":"MongoDB","tags":{},"systemData":{"createdAt":"2023-06-08T18:06:55.5113586Z"},"properties":{"provisioningState":"Succeeded","documentEndpoint":"https://cli000002.documents.azure.com:443/","sqlEndpoint":"https://cli000002.documents.azure.com:443/","publicNetworkAccess":"Enabled","enableAutomaticFailover":false,"enableMultipleWriteLocations":false,"enablePartitionKeyMonitor":false,"isVirtualNetworkFilterEnabled":false,"virtualNetworkRules":[],"EnabledApiTypes":"MongoDB","disableKeyBasedMetadataWriteAccess":false,"enableFreeTier":false,"enableAnalyticalStorage":true,"analyticalStorageConfiguration":{"schemaType":"FullFidelity"},"instanceId":"14bb8f05-575e-44c2-a5da-eafa35ab19ca","databaseAccountOfferType":"Standard","defaultIdentity":"FirstPartyIdentity","networkAclBypass":"None","disableLocalAuth":false,"enablePartitionMerge":false,"minimalTlsVersion":"Tls12","consistencyPolicy":{"defaultConsistencyLevel":"Session","maxIntervalInSeconds":5,"maxStalenessPrefix":100},"apiProperties":{"serverVersion":"3.2"},"configurationOverrides":{"EnableBsonSchema":"True"},"writeLocations":[{"id":"cli000002-westus","locationName":"West
        US","documentEndpoint":"https://cli000002-westus.documents.azure.com:443/","provisioningState":"Succeeded","failoverPriority":0,"isZoneRedundant":false}],"readLocations":[{"id":"cli000002-westus","locationName":"West
        US","documentEndpoint":"https://cli000002-westus.documents.azure.com:443/","provisioningState":"Succeeded","failoverPriority":0,"isZoneRedundant":false}],"locations":[{"id":"cli000002-westus","locationName":"West
        US","documentEndpoint":"https://cli000002-westus.documents.azure.com:443/","provisioningState":"Succeeded","failoverPriority":0,"isZoneRedundant":false}],"failoverPolicies":[{"id":"cli000002-westus","locationName":"West
        US","failoverPriority":0}],"cors":[],"capabilities":[{"name":"EnableAggregationPipeline"}],"ipRules":[{"ipAddressOrRange":"20.10.10.10"},{"ipAddressOrRange":"12.12.122.122"},{"ipAddressOrRange":"12.22.11.11"}],"backupPolicy":{"type":"Periodic","periodicModeProperties":{"backupIntervalInMinutes":120,"backupRetentionIntervalInHours":8,"backupStorageRedundancy":"Local"}},"networkAclBypassResourceIds":[],"keysMetadata":{"primaryMasterKey":{"generationTime":"2023-06-08T18:06:55.5113586Z"},"secondaryMasterKey":{"generationTime":"2023-06-08T18:06:55.5113586Z"},"primaryReadonlyMasterKey":{"generationTime":"2023-06-08T18:06:55.5113586Z"},"secondaryReadonlyMasterKey":{"generationTime":"2023-06-08T18:06:55.5113586Z"}}},"identity":{"type":"None"}}'
>>>>>>> 5307e359
    headers:
      cache-control:
      - no-store, no-cache
      content-length:
      - '2789'
      content-type:
      - application/json
      date:
<<<<<<< HEAD
      - Mon, 13 Mar 2023 19:43:58 GMT
=======
      - Thu, 08 Jun 2023 18:13:11 GMT
>>>>>>> 5307e359
      pragma:
      - no-cache
      server:
      - Microsoft-HTTPAPI/2.0
      strict-transport-security:
      - max-age=31536000; includeSubDomains
      transfer-encoding:
      - chunked
      vary:
      - Accept-Encoding
      x-content-type-options:
      - nosniff
      x-ms-gatewayversion:
      - version=2.14.0
    status:
      code: 200
      message: Ok
version: 1<|MERGE_RESOLUTION|>--- conflicted
+++ resolved
@@ -14,38 +14,21 @@
       - -n -g --kind --ip-range-filter --server-version --enable-analytical-storage
         --enable-free-tier
       User-Agent:
-<<<<<<< HEAD
-      - AZURECLI/2.46.0 azsdk-python-azure-mgmt-resource/22.0.0 Python/3.10.10 (Linux-5.15.0-1033-azure-x86_64-with-glibc2.31)
-        VSTS_7b238909-6802-4b65-b90d-184bca47f458_build_220_0
-=======
       - AZURECLI/2.49.0 azsdk-python-azure-mgmt-resource/22.0.0 Python/3.10.11 (Windows-10-10.0.22621-SP0)
->>>>>>> 5307e359
     method: GET
     uri: https://management.azure.com/subscriptions/00000000-0000-0000-0000-000000000000/resourcegroups/cli_test_cosmosdb_account000001?api-version=2022-09-01
   response:
     body:
-<<<<<<< HEAD
-      string: '{"id":"/subscriptions/00000000-0000-0000-0000-000000000000/resourceGroups/cli_test_cosmosdb_account000001","name":"cli_test_cosmosdb_account000001","type":"Microsoft.Resources/resourceGroups","location":"westus","tags":{"product":"azurecli","cause":"automation","date":"2023-03-13T19:29:53Z"},"properties":{"provisioningState":"Succeeded"}}'
-=======
       string: '{"id":"/subscriptions/00000000-0000-0000-0000-000000000000/resourceGroups/cli_test_cosmosdb_account000001","name":"cli_test_cosmosdb_account000001","type":"Microsoft.Resources/resourceGroups","location":"westus","tags":{"product":"azurecli","cause":"automation","test":"test_update_database_account","date":"2023-06-08T18:04:32Z","module":"cosmosdb"},"properties":{"provisioningState":"Succeeded"}}'
->>>>>>> 5307e359
-    headers:
-      cache-control:
-      - no-cache
-      content-length:
-<<<<<<< HEAD
-      - '340'
+    headers:
+      cache-control:
+      - no-cache
+      content-length:
+      - '398'
       content-type:
       - application/json; charset=utf-8
       date:
-      - Mon, 13 Mar 2023 19:29:54 GMT
-=======
-      - '398'
-      content-type:
-      - application/json; charset=utf-8
-      date:
       - Thu, 08 Jun 2023 18:04:35 GMT
->>>>>>> 5307e359
       expires:
       - '-1'
       pragma:
@@ -83,27 +66,12 @@
       - -n -g --kind --ip-range-filter --server-version --enable-analytical-storage
         --enable-free-tier
       User-Agent:
-<<<<<<< HEAD
-      - AZURECLI/2.46.0 azsdk-python-mgmt-cosmosdb/9.0.0 Python/3.10.10 (Linux-5.15.0-1033-azure-x86_64-with-glibc2.31)
-        VSTS_7b238909-6802-4b65-b90d-184bca47f458_build_220_0
-=======
-      - AZURECLI/2.49.0 azsdk-python-mgmt-cosmosdb/9.2.0 Python/3.10.11 (Windows-10-10.0.22621-SP0)
->>>>>>> 5307e359
+      - AZURECLI/2.49.0 azsdk-python-mgmt-cosmosdb/9.2.0 Python/3.10.11 (Windows-10-10.0.22621-SP0)
     method: PUT
-    uri: https://management.azure.com/subscriptions/00000000-0000-0000-0000-000000000000/resourceGroups/cli_test_cosmosdb_account000001/providers/Microsoft.DocumentDB/databaseAccounts/cli000002?api-version=2022-11-15
+    uri: https://management.azure.com/subscriptions/00000000-0000-0000-0000-000000000000/resourceGroups/cli_test_cosmosdb_account000001/providers/Microsoft.DocumentDB/databaseAccounts/cli000002?api-version=2023-04-15
   response:
     body:
       string: '{"id":"/subscriptions/00000000-0000-0000-0000-000000000000/resourceGroups/cli_test_cosmosdb_account000001/providers/Microsoft.DocumentDB/databaseAccounts/cli000002","name":"cli000002","location":"West
-<<<<<<< HEAD
-        US","type":"Microsoft.DocumentDB/databaseAccounts","kind":"MongoDB","tags":{},"systemData":{"createdAt":"2023-03-13T19:29:58.4680518Z"},"properties":{"provisioningState":"Creating","publicNetworkAccess":"Enabled","enableAutomaticFailover":false,"enableMultipleWriteLocations":false,"enablePartitionKeyMonitor":false,"isVirtualNetworkFilterEnabled":false,"virtualNetworkRules":[],"EnabledApiTypes":"MongoDB","disableKeyBasedMetadataWriteAccess":false,"enableFreeTier":false,"enableAnalyticalStorage":true,"analyticalStorageConfiguration":{"schemaType":"FullFidelity"},"instanceId":"83b99838-77cb-4cd1-b20a-a557363b2658","databaseAccountOfferType":"Standard","defaultIdentity":"","networkAclBypass":"None","disableLocalAuth":false,"enablePartitionMerge":false,"minimalTlsVersion":"Tls12","consistencyPolicy":{"defaultConsistencyLevel":"Session","maxIntervalInSeconds":5,"maxStalenessPrefix":100},"apiProperties":{"serverVersion":"3.2"},"configurationOverrides":{},"writeLocations":[{"id":"cli000002-westus","locationName":"West
-        US","provisioningState":"Creating","failoverPriority":0,"isZoneRedundant":false}],"readLocations":[{"id":"cli000002-westus","locationName":"West
-        US","provisioningState":"Creating","failoverPriority":0,"isZoneRedundant":false}],"locations":[{"id":"cli000002-westus","locationName":"West
-        US","provisioningState":"Creating","failoverPriority":0,"isZoneRedundant":false}],"failoverPolicies":[{"id":"cli000002-westus","locationName":"West
-        US","failoverPriority":0}],"cors":[],"capabilities":[],"ipRules":[{"ipAddressOrRange":"20.10.10.10"},{"ipAddressOrRange":"12.12.122.122"},{"ipAddressOrRange":"12.22.11.11"}],"backupPolicy":{"type":"Periodic","periodicModeProperties":{"backupIntervalInMinutes":240,"backupRetentionIntervalInHours":8,"backupStorageRedundancy":"Invalid"}},"networkAclBypassResourceIds":[],"keysMetadata":{"primaryMasterKey":{"generationTime":"2023-03-13T19:29:58.4680518Z"},"secondaryMasterKey":{"generationTime":"2023-03-13T19:29:58.4680518Z"},"primaryReadonlyMasterKey":{"generationTime":"2023-03-13T19:29:58.4680518Z"},"secondaryReadonlyMasterKey":{"generationTime":"2023-03-13T19:29:58.4680518Z"}}},"identity":{"type":"None"}}'
-    headers:
-      azure-asyncoperation:
-      - https://management.azure.com/subscriptions/00000000-0000-0000-0000-000000000000/providers/Microsoft.DocumentDB/locations/westus/operationsStatus/20f88bbb-dfe9-434e-b15a-362a5690d47b?api-version=2022-11-15
-=======
         US","type":"Microsoft.DocumentDB/databaseAccounts","kind":"MongoDB","tags":{},"systemData":{"createdAt":"2023-06-08T18:04:41.1737486Z"},"properties":{"provisioningState":"Creating","publicNetworkAccess":"Enabled","enableAutomaticFailover":false,"enableMultipleWriteLocations":false,"enablePartitionKeyMonitor":false,"isVirtualNetworkFilterEnabled":false,"virtualNetworkRules":[],"EnabledApiTypes":"MongoDB","disableKeyBasedMetadataWriteAccess":false,"enableFreeTier":false,"enableAnalyticalStorage":true,"analyticalStorageConfiguration":{"schemaType":"FullFidelity"},"instanceId":"14bb8f05-575e-44c2-a5da-eafa35ab19ca","databaseAccountOfferType":"Standard","defaultIdentity":"","networkAclBypass":"None","disableLocalAuth":false,"enablePartitionMerge":false,"minimalTlsVersion":"Tls12","consistencyPolicy":{"defaultConsistencyLevel":"Session","maxIntervalInSeconds":5,"maxStalenessPrefix":100},"apiProperties":{"serverVersion":"3.2"},"configurationOverrides":{},"writeLocations":[{"id":"cli000002-westus","locationName":"West
         US","provisioningState":"Creating","failoverPriority":0,"isZoneRedundant":false}],"readLocations":[{"id":"cli000002-westus","locationName":"West
         US","provisioningState":"Creating","failoverPriority":0,"isZoneRedundant":false}],"locations":[{"id":"cli000002-westus","locationName":"West
@@ -112,7 +80,6 @@
     headers:
       azure-asyncoperation:
       - https://management.azure.com/subscriptions/00000000-0000-0000-0000-000000000000/providers/Microsoft.DocumentDB/locations/westus/operationsStatus/5ac0c447-6cfe-47e2-b136-614788570494?api-version=2023-04-15
->>>>>>> 5307e359
       cache-control:
       - no-store, no-cache
       content-length:
@@ -120,15 +87,9 @@
       content-type:
       - application/json
       date:
-<<<<<<< HEAD
-      - Mon, 13 Mar 2023 19:29:59 GMT
-      location:
-      - https://management.azure.com/subscriptions/00000000-0000-0000-0000-000000000000/resourceGroups/cli_test_cosmosdb_account000001/providers/Microsoft.DocumentDB/databaseAccounts/cli000002/operationResults/20f88bbb-dfe9-434e-b15a-362a5690d47b?api-version=2022-11-15
-=======
       - Thu, 08 Jun 2023 18:04:43 GMT
       location:
       - https://management.azure.com/subscriptions/00000000-0000-0000-0000-000000000000/resourceGroups/cli_test_cosmosdb_account000001/providers/Microsoft.DocumentDB/databaseAccounts/cli000002/operationResults/5ac0c447-6cfe-47e2-b136-614788570494?api-version=2023-04-15
->>>>>>> 5307e359
       pragma:
       - no-cache
       server:
@@ -163,19 +124,12 @@
       - -n -g --kind --ip-range-filter --server-version --enable-analytical-storage
         --enable-free-tier
       User-Agent:
-<<<<<<< HEAD
-      - AZURECLI/2.46.0 azsdk-python-mgmt-cosmosdb/9.0.0 Python/3.10.10 (Linux-5.15.0-1033-azure-x86_64-with-glibc2.31)
-        VSTS_7b238909-6802-4b65-b90d-184bca47f458_build_220_0
-    method: GET
-    uri: https://management.azure.com/subscriptions/00000000-0000-0000-0000-000000000000/providers/Microsoft.DocumentDB/locations/westus/operationsStatus/20f88bbb-dfe9-434e-b15a-362a5690d47b?api-version=2022-11-15
-=======
       - AZURECLI/2.49.0 azsdk-python-mgmt-cosmosdb/9.2.0 Python/3.10.11 (Windows-10-10.0.22621-SP0)
     method: GET
     uri: https://management.azure.com/subscriptions/00000000-0000-0000-0000-000000000000/providers/Microsoft.DocumentDB/locations/westus/operationsStatus/5ac0c447-6cfe-47e2-b136-614788570494?api-version=2023-04-15
->>>>>>> 5307e359
-  response:
-    body:
-      string: '{"status":"Dequeued"}'
+  response:
+    body:
+      string: '{"status":"Enqueued"}'
     headers:
       cache-control:
       - no-store, no-cache
@@ -184,11 +138,7 @@
       content-type:
       - application/json
       date:
-<<<<<<< HEAD
-      - Mon, 13 Mar 2023 19:30:30 GMT
-=======
       - Thu, 08 Jun 2023 18:04:43 GMT
->>>>>>> 5307e359
       pragma:
       - no-cache
       server:
@@ -221,16 +171,9 @@
       - -n -g --kind --ip-range-filter --server-version --enable-analytical-storage
         --enable-free-tier
       User-Agent:
-<<<<<<< HEAD
-      - AZURECLI/2.46.0 azsdk-python-mgmt-cosmosdb/9.0.0 Python/3.10.10 (Linux-5.15.0-1033-azure-x86_64-with-glibc2.31)
-        VSTS_7b238909-6802-4b65-b90d-184bca47f458_build_220_0
-    method: GET
-    uri: https://management.azure.com/subscriptions/00000000-0000-0000-0000-000000000000/providers/Microsoft.DocumentDB/locations/westus/operationsStatus/20f88bbb-dfe9-434e-b15a-362a5690d47b?api-version=2022-11-15
-=======
       - AZURECLI/2.49.0 azsdk-python-mgmt-cosmosdb/9.2.0 Python/3.10.11 (Windows-10-10.0.22621-SP0)
     method: GET
     uri: https://management.azure.com/subscriptions/00000000-0000-0000-0000-000000000000/providers/Microsoft.DocumentDB/locations/westus/operationsStatus/5ac0c447-6cfe-47e2-b136-614788570494?api-version=2023-04-15
->>>>>>> 5307e359
   response:
     body:
       string: '{"status":"Dequeued"}'
@@ -242,11 +185,7 @@
       content-type:
       - application/json
       date:
-<<<<<<< HEAD
-      - Mon, 13 Mar 2023 19:31:00 GMT
-=======
       - Thu, 08 Jun 2023 18:05:13 GMT
->>>>>>> 5307e359
       pragma:
       - no-cache
       server:
@@ -279,16 +218,9 @@
       - -n -g --kind --ip-range-filter --server-version --enable-analytical-storage
         --enable-free-tier
       User-Agent:
-<<<<<<< HEAD
-      - AZURECLI/2.46.0 azsdk-python-mgmt-cosmosdb/9.0.0 Python/3.10.10 (Linux-5.15.0-1033-azure-x86_64-with-glibc2.31)
-        VSTS_7b238909-6802-4b65-b90d-184bca47f458_build_220_0
-    method: GET
-    uri: https://management.azure.com/subscriptions/00000000-0000-0000-0000-000000000000/providers/Microsoft.DocumentDB/locations/westus/operationsStatus/20f88bbb-dfe9-434e-b15a-362a5690d47b?api-version=2022-11-15
-=======
       - AZURECLI/2.49.0 azsdk-python-mgmt-cosmosdb/9.2.0 Python/3.10.11 (Windows-10-10.0.22621-SP0)
     method: GET
     uri: https://management.azure.com/subscriptions/00000000-0000-0000-0000-000000000000/providers/Microsoft.DocumentDB/locations/westus/operationsStatus/5ac0c447-6cfe-47e2-b136-614788570494?api-version=2023-04-15
->>>>>>> 5307e359
   response:
     body:
       string: '{"status":"Dequeued"}'
@@ -300,11 +232,7 @@
       content-type:
       - application/json
       date:
-<<<<<<< HEAD
-      - Mon, 13 Mar 2023 19:31:30 GMT
-=======
       - Thu, 08 Jun 2023 18:05:43 GMT
->>>>>>> 5307e359
       pragma:
       - no-cache
       server:
@@ -337,16 +265,9 @@
       - -n -g --kind --ip-range-filter --server-version --enable-analytical-storage
         --enable-free-tier
       User-Agent:
-<<<<<<< HEAD
-      - AZURECLI/2.46.0 azsdk-python-mgmt-cosmosdb/9.0.0 Python/3.10.10 (Linux-5.15.0-1033-azure-x86_64-with-glibc2.31)
-        VSTS_7b238909-6802-4b65-b90d-184bca47f458_build_220_0
-    method: GET
-    uri: https://management.azure.com/subscriptions/00000000-0000-0000-0000-000000000000/providers/Microsoft.DocumentDB/locations/westus/operationsStatus/20f88bbb-dfe9-434e-b15a-362a5690d47b?api-version=2022-11-15
-=======
       - AZURECLI/2.49.0 azsdk-python-mgmt-cosmosdb/9.2.0 Python/3.10.11 (Windows-10-10.0.22621-SP0)
     method: GET
     uri: https://management.azure.com/subscriptions/00000000-0000-0000-0000-000000000000/providers/Microsoft.DocumentDB/locations/westus/operationsStatus/5ac0c447-6cfe-47e2-b136-614788570494?api-version=2023-04-15
->>>>>>> 5307e359
   response:
     body:
       string: '{"status":"Dequeued"}'
@@ -358,11 +279,7 @@
       content-type:
       - application/json
       date:
-<<<<<<< HEAD
-      - Mon, 13 Mar 2023 19:32:01 GMT
-=======
       - Thu, 08 Jun 2023 18:06:14 GMT
->>>>>>> 5307e359
       pragma:
       - no-cache
       server:
@@ -395,16 +312,9 @@
       - -n -g --kind --ip-range-filter --server-version --enable-analytical-storage
         --enable-free-tier
       User-Agent:
-<<<<<<< HEAD
-      - AZURECLI/2.46.0 azsdk-python-mgmt-cosmosdb/9.0.0 Python/3.10.10 (Linux-5.15.0-1033-azure-x86_64-with-glibc2.31)
-        VSTS_7b238909-6802-4b65-b90d-184bca47f458_build_220_0
-    method: GET
-    uri: https://management.azure.com/subscriptions/00000000-0000-0000-0000-000000000000/providers/Microsoft.DocumentDB/locations/westus/operationsStatus/20f88bbb-dfe9-434e-b15a-362a5690d47b?api-version=2022-11-15
-=======
       - AZURECLI/2.49.0 azsdk-python-mgmt-cosmosdb/9.2.0 Python/3.10.11 (Windows-10-10.0.22621-SP0)
     method: GET
     uri: https://management.azure.com/subscriptions/00000000-0000-0000-0000-000000000000/providers/Microsoft.DocumentDB/locations/westus/operationsStatus/5ac0c447-6cfe-47e2-b136-614788570494?api-version=2023-04-15
->>>>>>> 5307e359
   response:
     body:
       string: '{"status":"Dequeued"}'
@@ -416,11 +326,7 @@
       content-type:
       - application/json
       date:
-<<<<<<< HEAD
-      - Mon, 13 Mar 2023 19:32:31 GMT
-=======
       - Thu, 08 Jun 2023 18:06:43 GMT
->>>>>>> 5307e359
       pragma:
       - no-cache
       server:
@@ -453,32 +359,21 @@
       - -n -g --kind --ip-range-filter --server-version --enable-analytical-storage
         --enable-free-tier
       User-Agent:
-<<<<<<< HEAD
-      - AZURECLI/2.46.0 azsdk-python-mgmt-cosmosdb/9.0.0 Python/3.10.10 (Linux-5.15.0-1033-azure-x86_64-with-glibc2.31)
-        VSTS_7b238909-6802-4b65-b90d-184bca47f458_build_220_0
-    method: GET
-    uri: https://management.azure.com/subscriptions/00000000-0000-0000-0000-000000000000/providers/Microsoft.DocumentDB/locations/westus/operationsStatus/20f88bbb-dfe9-434e-b15a-362a5690d47b?api-version=2022-11-15
-=======
       - AZURECLI/2.49.0 azsdk-python-mgmt-cosmosdb/9.2.0 Python/3.10.11 (Windows-10-10.0.22621-SP0)
     method: GET
     uri: https://management.azure.com/subscriptions/00000000-0000-0000-0000-000000000000/providers/Microsoft.DocumentDB/locations/westus/operationsStatus/5ac0c447-6cfe-47e2-b136-614788570494?api-version=2023-04-15
->>>>>>> 5307e359
-  response:
-    body:
-      string: '{"status":"Succeeded"}'
-    headers:
-      cache-control:
-      - no-store, no-cache
-      content-length:
-      - '22'
-      content-type:
-      - application/json
-      date:
-<<<<<<< HEAD
-      - Mon, 13 Mar 2023 19:33:01 GMT
-=======
+  response:
+    body:
+      string: '{"status":"Dequeued"}'
+    headers:
+      cache-control:
+      - no-store, no-cache
+      content-length:
+      - '21'
+      content-type:
+      - application/json
+      date:
       - Thu, 08 Jun 2023 18:07:13 GMT
->>>>>>> 5307e359
       pragma:
       - no-cache
       server:
@@ -511,59 +406,43 @@
       - -n -g --kind --ip-range-filter --server-version --enable-analytical-storage
         --enable-free-tier
       User-Agent:
-<<<<<<< HEAD
-      - AZURECLI/2.46.0 azsdk-python-mgmt-cosmosdb/9.0.0 Python/3.10.10 (Linux-5.15.0-1033-azure-x86_64-with-glibc2.31)
-        VSTS_7b238909-6802-4b65-b90d-184bca47f458_build_220_0
-    method: GET
-    uri: https://management.azure.com/subscriptions/00000000-0000-0000-0000-000000000000/resourceGroups/cli_test_cosmosdb_account000001/providers/Microsoft.DocumentDB/databaseAccounts/cli000002?api-version=2022-11-15
-=======
       - AZURECLI/2.49.0 azsdk-python-mgmt-cosmosdb/9.2.0 Python/3.10.11 (Windows-10-10.0.22621-SP0)
     method: GET
     uri: https://management.azure.com/subscriptions/00000000-0000-0000-0000-000000000000/providers/Microsoft.DocumentDB/locations/westus/operationsStatus/5ac0c447-6cfe-47e2-b136-614788570494?api-version=2023-04-15
->>>>>>> 5307e359
-  response:
-    body:
-      string: '{"id":"/subscriptions/00000000-0000-0000-0000-000000000000/resourceGroups/cli_test_cosmosdb_account000001/providers/Microsoft.DocumentDB/databaseAccounts/cli000002","name":"cli000002","location":"West
-        US","type":"Microsoft.DocumentDB/databaseAccounts","kind":"MongoDB","tags":{},"systemData":{"createdAt":"2023-03-13T19:32:12.8679259Z"},"properties":{"provisioningState":"Succeeded","documentEndpoint":"https://cli000002.documents.azure.com:443/","sqlEndpoint":"https://cli000002.documents.azure.com:443/","publicNetworkAccess":"Enabled","enableAutomaticFailover":false,"enableMultipleWriteLocations":false,"enablePartitionKeyMonitor":false,"isVirtualNetworkFilterEnabled":false,"virtualNetworkRules":[],"EnabledApiTypes":"MongoDB","disableKeyBasedMetadataWriteAccess":false,"enableFreeTier":false,"enableAnalyticalStorage":true,"analyticalStorageConfiguration":{"schemaType":"FullFidelity"},"instanceId":"83b99838-77cb-4cd1-b20a-a557363b2658","databaseAccountOfferType":"Standard","defaultIdentity":"FirstPartyIdentity","networkAclBypass":"None","disableLocalAuth":false,"enablePartitionMerge":false,"minimalTlsVersion":"Tls12","consistencyPolicy":{"defaultConsistencyLevel":"Session","maxIntervalInSeconds":5,"maxStalenessPrefix":100},"apiProperties":{"serverVersion":"3.2"},"configurationOverrides":{"EnableBsonSchema":"True"},"writeLocations":[{"id":"cli000002-westus","locationName":"West
-        US","documentEndpoint":"https://cli000002-westus.documents.azure.com:443/","provisioningState":"Succeeded","failoverPriority":0,"isZoneRedundant":false}],"readLocations":[{"id":"cli000002-westus","locationName":"West
-        US","documentEndpoint":"https://cli000002-westus.documents.azure.com:443/","provisioningState":"Succeeded","failoverPriority":0,"isZoneRedundant":false}],"locations":[{"id":"cli000002-westus","locationName":"West
-        US","documentEndpoint":"https://cli000002-westus.documents.azure.com:443/","provisioningState":"Succeeded","failoverPriority":0,"isZoneRedundant":false}],"failoverPolicies":[{"id":"cli000002-westus","locationName":"West
-        US","failoverPriority":0}],"cors":[],"capabilities":[],"ipRules":[{"ipAddressOrRange":"20.10.10.10"},{"ipAddressOrRange":"12.12.122.122"},{"ipAddressOrRange":"12.22.11.11"}],"backupPolicy":{"type":"Periodic","periodicModeProperties":{"backupIntervalInMinutes":240,"backupRetentionIntervalInHours":8,"backupStorageRedundancy":"Geo"}},"networkAclBypassResourceIds":[],"keysMetadata":{"primaryMasterKey":{"generationTime":"2023-03-13T19:32:12.8679259Z"},"secondaryMasterKey":{"generationTime":"2023-03-13T19:32:12.8679259Z"},"primaryReadonlyMasterKey":{"generationTime":"2023-03-13T19:32:12.8679259Z"},"secondaryReadonlyMasterKey":{"generationTime":"2023-03-13T19:32:12.8679259Z"}}},"identity":{"type":"None"}}'
-    headers:
-      cache-control:
-      - no-store, no-cache
-      content-length:
-      - '2751'
-      content-type:
-      - application/json
-      date:
-<<<<<<< HEAD
-      - Mon, 13 Mar 2023 19:33:01 GMT
-=======
+  response:
+    body:
+      string: '{"status":"Succeeded"}'
+    headers:
+      cache-control:
+      - no-store, no-cache
+      content-length:
+      - '22'
+      content-type:
+      - application/json
+      date:
       - Thu, 08 Jun 2023 18:07:44 GMT
->>>>>>> 5307e359
-      pragma:
-      - no-cache
-      server:
-      - Microsoft-HTTPAPI/2.0
-      strict-transport-security:
-      - max-age=31536000; includeSubDomains
-      transfer-encoding:
-      - chunked
-      vary:
-      - Accept-Encoding
-      x-content-type-options:
-      - nosniff
-      x-ms-gatewayversion:
-      - version=2.14.0
-    status:
-      code: 200
-      message: Ok
-- request:
-    body: null
-    headers:
-      Accept:
-      - application/json
+      pragma:
+      - no-cache
+      server:
+      - Microsoft-HTTPAPI/2.0
+      strict-transport-security:
+      - max-age=31536000; includeSubDomains
+      transfer-encoding:
+      - chunked
+      vary:
+      - Accept-Encoding
+      x-content-type-options:
+      - nosniff
+      x-ms-gatewayversion:
+      - version=2.14.0
+    status:
+      code: 200
+      message: Ok
+- request:
+    body: null
+    headers:
+      Accept:
+      - '*/*'
       Accept-Encoding:
       - gzip, deflate
       CommandName:
@@ -574,229 +453,6 @@
       - -n -g --kind --ip-range-filter --server-version --enable-analytical-storage
         --enable-free-tier
       User-Agent:
-<<<<<<< HEAD
-      - AZURECLI/2.46.0 azsdk-python-mgmt-cosmosdb/9.0.0 Python/3.10.10 (Linux-5.15.0-1033-azure-x86_64-with-glibc2.31)
-        VSTS_7b238909-6802-4b65-b90d-184bca47f458_build_220_0
-=======
-      - AZURECLI/2.49.0 azsdk-python-mgmt-cosmosdb/9.2.0 Python/3.10.11 (Windows-10-10.0.22621-SP0)
->>>>>>> 5307e359
-    method: GET
-    uri: https://management.azure.com/subscriptions/00000000-0000-0000-0000-000000000000/resourceGroups/cli_test_cosmosdb_account000001/providers/Microsoft.DocumentDB/databaseAccounts/cli000002?api-version=2022-11-15
-  response:
-    body:
-      string: '{"id":"/subscriptions/00000000-0000-0000-0000-000000000000/resourceGroups/cli_test_cosmosdb_account000001/providers/Microsoft.DocumentDB/databaseAccounts/cli000002","name":"cli000002","location":"West
-<<<<<<< HEAD
-        US","type":"Microsoft.DocumentDB/databaseAccounts","kind":"MongoDB","tags":{},"systemData":{"createdAt":"2023-03-13T19:32:12.8679259Z"},"properties":{"provisioningState":"Succeeded","documentEndpoint":"https://cli000002.documents.azure.com:443/","sqlEndpoint":"https://cli000002.documents.azure.com:443/","publicNetworkAccess":"Enabled","enableAutomaticFailover":false,"enableMultipleWriteLocations":false,"enablePartitionKeyMonitor":false,"isVirtualNetworkFilterEnabled":false,"virtualNetworkRules":[],"EnabledApiTypes":"MongoDB","disableKeyBasedMetadataWriteAccess":false,"enableFreeTier":false,"enableAnalyticalStorage":true,"analyticalStorageConfiguration":{"schemaType":"FullFidelity"},"instanceId":"83b99838-77cb-4cd1-b20a-a557363b2658","databaseAccountOfferType":"Standard","defaultIdentity":"FirstPartyIdentity","networkAclBypass":"None","disableLocalAuth":false,"enablePartitionMerge":false,"minimalTlsVersion":"Tls12","consistencyPolicy":{"defaultConsistencyLevel":"Session","maxIntervalInSeconds":5,"maxStalenessPrefix":100},"apiProperties":{"serverVersion":"3.2"},"configurationOverrides":{"EnableBsonSchema":"True"},"writeLocations":[{"id":"cli000002-westus","locationName":"West
-        US","documentEndpoint":"https://cli000002-westus.documents.azure.com:443/","provisioningState":"Succeeded","failoverPriority":0,"isZoneRedundant":false}],"readLocations":[{"id":"cli000002-westus","locationName":"West
-        US","documentEndpoint":"https://cli000002-westus.documents.azure.com:443/","provisioningState":"Succeeded","failoverPriority":0,"isZoneRedundant":false}],"locations":[{"id":"cli000002-westus","locationName":"West
-        US","documentEndpoint":"https://cli000002-westus.documents.azure.com:443/","provisioningState":"Succeeded","failoverPriority":0,"isZoneRedundant":false}],"failoverPolicies":[{"id":"cli000002-westus","locationName":"West
-        US","failoverPriority":0}],"cors":[],"capabilities":[],"ipRules":[{"ipAddressOrRange":"20.10.10.10"},{"ipAddressOrRange":"12.12.122.122"},{"ipAddressOrRange":"12.22.11.11"}],"backupPolicy":{"type":"Periodic","periodicModeProperties":{"backupIntervalInMinutes":240,"backupRetentionIntervalInHours":8,"backupStorageRedundancy":"Geo"}},"networkAclBypassResourceIds":[],"keysMetadata":{"primaryMasterKey":{"generationTime":"2023-03-13T19:32:12.8679259Z"},"secondaryMasterKey":{"generationTime":"2023-03-13T19:32:12.8679259Z"},"primaryReadonlyMasterKey":{"generationTime":"2023-03-13T19:32:12.8679259Z"},"secondaryReadonlyMasterKey":{"generationTime":"2023-03-13T19:32:12.8679259Z"}}},"identity":{"type":"None"}}'
-=======
-        US","type":"Microsoft.DocumentDB/databaseAccounts","kind":"MongoDB","tags":{},"systemData":{"createdAt":"2023-06-08T18:06:55.5113586Z"},"properties":{"provisioningState":"Succeeded","documentEndpoint":"https://cli000002.documents.azure.com:443/","sqlEndpoint":"https://cli000002.documents.azure.com:443/","publicNetworkAccess":"Enabled","enableAutomaticFailover":false,"enableMultipleWriteLocations":false,"enablePartitionKeyMonitor":false,"isVirtualNetworkFilterEnabled":false,"virtualNetworkRules":[],"EnabledApiTypes":"MongoDB","disableKeyBasedMetadataWriteAccess":false,"enableFreeTier":false,"enableAnalyticalStorage":true,"analyticalStorageConfiguration":{"schemaType":"FullFidelity"},"instanceId":"14bb8f05-575e-44c2-a5da-eafa35ab19ca","databaseAccountOfferType":"Standard","defaultIdentity":"FirstPartyIdentity","networkAclBypass":"None","disableLocalAuth":false,"enablePartitionMerge":false,"minimalTlsVersion":"Tls12","consistencyPolicy":{"defaultConsistencyLevel":"Session","maxIntervalInSeconds":5,"maxStalenessPrefix":100},"apiProperties":{"serverVersion":"3.2"},"configurationOverrides":{"EnableBsonSchema":"True"},"writeLocations":[{"id":"cli000002-westus","locationName":"West
-        US","documentEndpoint":"https://cli000002-westus.documents.azure.com:443/","provisioningState":"Succeeded","failoverPriority":0,"isZoneRedundant":false}],"readLocations":[{"id":"cli000002-westus","locationName":"West
-        US","documentEndpoint":"https://cli000002-westus.documents.azure.com:443/","provisioningState":"Succeeded","failoverPriority":0,"isZoneRedundant":false}],"locations":[{"id":"cli000002-westus","locationName":"West
-        US","documentEndpoint":"https://cli000002-westus.documents.azure.com:443/","provisioningState":"Succeeded","failoverPriority":0,"isZoneRedundant":false}],"failoverPolicies":[{"id":"cli000002-westus","locationName":"West
-        US","failoverPriority":0}],"cors":[],"capabilities":[],"ipRules":[{"ipAddressOrRange":"20.10.10.10"},{"ipAddressOrRange":"12.12.122.122"},{"ipAddressOrRange":"12.22.11.11"}],"backupPolicy":{"type":"Periodic","periodicModeProperties":{"backupIntervalInMinutes":240,"backupRetentionIntervalInHours":8,"backupStorageRedundancy":"Geo"}},"networkAclBypassResourceIds":[],"keysMetadata":{"primaryMasterKey":{"generationTime":"2023-06-08T18:06:55.5113586Z"},"secondaryMasterKey":{"generationTime":"2023-06-08T18:06:55.5113586Z"},"primaryReadonlyMasterKey":{"generationTime":"2023-06-08T18:06:55.5113586Z"},"secondaryReadonlyMasterKey":{"generationTime":"2023-06-08T18:06:55.5113586Z"}}},"identity":{"type":"None"}}'
->>>>>>> 5307e359
-    headers:
-      cache-control:
-      - no-store, no-cache
-      content-length:
-      - '2751'
-      content-type:
-      - application/json
-      date:
-<<<<<<< HEAD
-      - Mon, 13 Mar 2023 19:33:02 GMT
-=======
-      - Thu, 08 Jun 2023 18:07:44 GMT
->>>>>>> 5307e359
-      pragma:
-      - no-cache
-      server:
-      - Microsoft-HTTPAPI/2.0
-      strict-transport-security:
-      - max-age=31536000; includeSubDomains
-      transfer-encoding:
-      - chunked
-      vary:
-      - Accept-Encoding
-      x-content-type-options:
-      - nosniff
-      x-ms-gatewayversion:
-      - version=2.14.0
-    status:
-      code: 200
-      message: Ok
-- request:
-    body: null
-    headers:
-      Accept:
-      - application/json
-      Accept-Encoding:
-      - gzip, deflate
-      CommandName:
-      - cosmosdb show
-      Connection:
-      - keep-alive
-      ParameterSetName:
-      - -n -g
-      User-Agent:
-<<<<<<< HEAD
-      - AZURECLI/2.46.0 azsdk-python-mgmt-cosmosdb/9.0.0 Python/3.10.10 (Linux-5.15.0-1033-azure-x86_64-with-glibc2.31)
-        VSTS_7b238909-6802-4b65-b90d-184bca47f458_build_220_0
-=======
-      - AZURECLI/2.49.0 azsdk-python-mgmt-cosmosdb/9.2.0 Python/3.10.11 (Windows-10-10.0.22621-SP0)
->>>>>>> 5307e359
-    method: GET
-    uri: https://management.azure.com/subscriptions/00000000-0000-0000-0000-000000000000/resourceGroups/cli_test_cosmosdb_account000001/providers/Microsoft.DocumentDB/databaseAccounts/cli000002?api-version=2022-11-15
-  response:
-    body:
-      string: '{"id":"/subscriptions/00000000-0000-0000-0000-000000000000/resourceGroups/cli_test_cosmosdb_account000001/providers/Microsoft.DocumentDB/databaseAccounts/cli000002","name":"cli000002","location":"West
-<<<<<<< HEAD
-        US","type":"Microsoft.DocumentDB/databaseAccounts","kind":"MongoDB","tags":{},"systemData":{"createdAt":"2023-03-13T19:32:12.8679259Z"},"properties":{"provisioningState":"Succeeded","documentEndpoint":"https://cli000002.documents.azure.com:443/","sqlEndpoint":"https://cli000002.documents.azure.com:443/","publicNetworkAccess":"Enabled","enableAutomaticFailover":false,"enableMultipleWriteLocations":false,"enablePartitionKeyMonitor":false,"isVirtualNetworkFilterEnabled":false,"virtualNetworkRules":[],"EnabledApiTypes":"MongoDB","disableKeyBasedMetadataWriteAccess":false,"enableFreeTier":false,"enableAnalyticalStorage":true,"analyticalStorageConfiguration":{"schemaType":"FullFidelity"},"instanceId":"83b99838-77cb-4cd1-b20a-a557363b2658","databaseAccountOfferType":"Standard","defaultIdentity":"FirstPartyIdentity","networkAclBypass":"None","disableLocalAuth":false,"enablePartitionMerge":false,"minimalTlsVersion":"Tls12","consistencyPolicy":{"defaultConsistencyLevel":"Session","maxIntervalInSeconds":5,"maxStalenessPrefix":100},"apiProperties":{"serverVersion":"3.2"},"configurationOverrides":{"EnableBsonSchema":"True"},"writeLocations":[{"id":"cli000002-westus","locationName":"West
-        US","documentEndpoint":"https://cli000002-westus.documents.azure.com:443/","provisioningState":"Succeeded","failoverPriority":0,"isZoneRedundant":false}],"readLocations":[{"id":"cli000002-westus","locationName":"West
-        US","documentEndpoint":"https://cli000002-westus.documents.azure.com:443/","provisioningState":"Succeeded","failoverPriority":0,"isZoneRedundant":false}],"locations":[{"id":"cli000002-westus","locationName":"West
-        US","documentEndpoint":"https://cli000002-westus.documents.azure.com:443/","provisioningState":"Succeeded","failoverPriority":0,"isZoneRedundant":false}],"failoverPolicies":[{"id":"cli000002-westus","locationName":"West
-        US","failoverPriority":0}],"cors":[],"capabilities":[],"ipRules":[{"ipAddressOrRange":"20.10.10.10"},{"ipAddressOrRange":"12.12.122.122"},{"ipAddressOrRange":"12.22.11.11"}],"backupPolicy":{"type":"Periodic","periodicModeProperties":{"backupIntervalInMinutes":240,"backupRetentionIntervalInHours":8,"backupStorageRedundancy":"Geo"}},"networkAclBypassResourceIds":[],"keysMetadata":{"primaryMasterKey":{"generationTime":"2023-03-13T19:32:12.8679259Z"},"secondaryMasterKey":{"generationTime":"2023-03-13T19:32:12.8679259Z"},"primaryReadonlyMasterKey":{"generationTime":"2023-03-13T19:32:12.8679259Z"},"secondaryReadonlyMasterKey":{"generationTime":"2023-03-13T19:32:12.8679259Z"}}},"identity":{"type":"None"}}'
-=======
-        US","type":"Microsoft.DocumentDB/databaseAccounts","kind":"MongoDB","tags":{},"systemData":{"createdAt":"2023-06-08T18:06:55.5113586Z"},"properties":{"provisioningState":"Succeeded","documentEndpoint":"https://cli000002.documents.azure.com:443/","sqlEndpoint":"https://cli000002.documents.azure.com:443/","publicNetworkAccess":"Enabled","enableAutomaticFailover":false,"enableMultipleWriteLocations":false,"enablePartitionKeyMonitor":false,"isVirtualNetworkFilterEnabled":false,"virtualNetworkRules":[],"EnabledApiTypes":"MongoDB","disableKeyBasedMetadataWriteAccess":false,"enableFreeTier":false,"enableAnalyticalStorage":true,"analyticalStorageConfiguration":{"schemaType":"FullFidelity"},"instanceId":"14bb8f05-575e-44c2-a5da-eafa35ab19ca","databaseAccountOfferType":"Standard","defaultIdentity":"FirstPartyIdentity","networkAclBypass":"None","disableLocalAuth":false,"enablePartitionMerge":false,"minimalTlsVersion":"Tls12","consistencyPolicy":{"defaultConsistencyLevel":"Session","maxIntervalInSeconds":5,"maxStalenessPrefix":100},"apiProperties":{"serverVersion":"3.2"},"configurationOverrides":{"EnableBsonSchema":"True"},"writeLocations":[{"id":"cli000002-westus","locationName":"West
-        US","documentEndpoint":"https://cli000002-westus.documents.azure.com:443/","provisioningState":"Succeeded","failoverPriority":0,"isZoneRedundant":false}],"readLocations":[{"id":"cli000002-westus","locationName":"West
-        US","documentEndpoint":"https://cli000002-westus.documents.azure.com:443/","provisioningState":"Succeeded","failoverPriority":0,"isZoneRedundant":false}],"locations":[{"id":"cli000002-westus","locationName":"West
-        US","documentEndpoint":"https://cli000002-westus.documents.azure.com:443/","provisioningState":"Succeeded","failoverPriority":0,"isZoneRedundant":false}],"failoverPolicies":[{"id":"cli000002-westus","locationName":"West
-        US","failoverPriority":0}],"cors":[],"capabilities":[],"ipRules":[{"ipAddressOrRange":"20.10.10.10"},{"ipAddressOrRange":"12.12.122.122"},{"ipAddressOrRange":"12.22.11.11"}],"backupPolicy":{"type":"Periodic","periodicModeProperties":{"backupIntervalInMinutes":240,"backupRetentionIntervalInHours":8,"backupStorageRedundancy":"Geo"}},"networkAclBypassResourceIds":[],"keysMetadata":{"primaryMasterKey":{"generationTime":"2023-06-08T18:06:55.5113586Z"},"secondaryMasterKey":{"generationTime":"2023-06-08T18:06:55.5113586Z"},"primaryReadonlyMasterKey":{"generationTime":"2023-06-08T18:06:55.5113586Z"},"secondaryReadonlyMasterKey":{"generationTime":"2023-06-08T18:06:55.5113586Z"}}},"identity":{"type":"None"}}'
->>>>>>> 5307e359
-    headers:
-      cache-control:
-      - no-store, no-cache
-      content-length:
-      - '2751'
-      content-type:
-      - application/json
-      date:
-<<<<<<< HEAD
-      - Mon, 13 Mar 2023 19:33:02 GMT
-=======
-      - Thu, 08 Jun 2023 18:07:44 GMT
->>>>>>> 5307e359
-      pragma:
-      - no-cache
-      server:
-      - Microsoft-HTTPAPI/2.0
-      strict-transport-security:
-      - max-age=31536000; includeSubDomains
-      transfer-encoding:
-      - chunked
-      vary:
-      - Accept-Encoding
-      x-content-type-options:
-      - nosniff
-      x-ms-gatewayversion:
-      - version=2.14.0
-    status:
-      code: 200
-      message: Ok
-- request:
-    body: null
-    headers:
-      Accept:
-      - application/json
-      Accept-Encoding:
-      - gzip, deflate
-      CommandName:
-      - cosmosdb update
-      Connection:
-      - keep-alive
-      ParameterSetName:
-      - -n -g --capabilities --server-version
-      User-Agent:
-<<<<<<< HEAD
-      - AZURECLI/2.46.0 azsdk-python-mgmt-cosmosdb/9.0.0 Python/3.10.10 (Linux-5.15.0-1033-azure-x86_64-with-glibc2.31)
-        VSTS_7b238909-6802-4b65-b90d-184bca47f458_build_220_0
-=======
-      - AZURECLI/2.49.0 azsdk-python-mgmt-cosmosdb/9.2.0 Python/3.10.11 (Windows-10-10.0.22621-SP0)
->>>>>>> 5307e359
-    method: GET
-    uri: https://management.azure.com/subscriptions/00000000-0000-0000-0000-000000000000/resourceGroups/cli_test_cosmosdb_account000001/providers/Microsoft.DocumentDB/databaseAccounts/cli000002?api-version=2022-11-15
-  response:
-    body:
-      string: '{"id":"/subscriptions/00000000-0000-0000-0000-000000000000/resourceGroups/cli_test_cosmosdb_account000001/providers/Microsoft.DocumentDB/databaseAccounts/cli000002","name":"cli000002","location":"West
-<<<<<<< HEAD
-        US","type":"Microsoft.DocumentDB/databaseAccounts","kind":"MongoDB","tags":{},"systemData":{"createdAt":"2023-03-13T19:32:12.8679259Z"},"properties":{"provisioningState":"Succeeded","documentEndpoint":"https://cli000002.documents.azure.com:443/","sqlEndpoint":"https://cli000002.documents.azure.com:443/","publicNetworkAccess":"Enabled","enableAutomaticFailover":false,"enableMultipleWriteLocations":false,"enablePartitionKeyMonitor":false,"isVirtualNetworkFilterEnabled":false,"virtualNetworkRules":[],"EnabledApiTypes":"MongoDB","disableKeyBasedMetadataWriteAccess":false,"enableFreeTier":false,"enableAnalyticalStorage":true,"analyticalStorageConfiguration":{"schemaType":"FullFidelity"},"instanceId":"83b99838-77cb-4cd1-b20a-a557363b2658","databaseAccountOfferType":"Standard","defaultIdentity":"FirstPartyIdentity","networkAclBypass":"None","disableLocalAuth":false,"enablePartitionMerge":false,"minimalTlsVersion":"Tls12","consistencyPolicy":{"defaultConsistencyLevel":"Session","maxIntervalInSeconds":5,"maxStalenessPrefix":100},"apiProperties":{"serverVersion":"3.2"},"configurationOverrides":{"EnableBsonSchema":"True"},"writeLocations":[{"id":"cli000002-westus","locationName":"West
-        US","documentEndpoint":"https://cli000002-westus.documents.azure.com:443/","provisioningState":"Succeeded","failoverPriority":0,"isZoneRedundant":false}],"readLocations":[{"id":"cli000002-westus","locationName":"West
-        US","documentEndpoint":"https://cli000002-westus.documents.azure.com:443/","provisioningState":"Succeeded","failoverPriority":0,"isZoneRedundant":false}],"locations":[{"id":"cli000002-westus","locationName":"West
-        US","documentEndpoint":"https://cli000002-westus.documents.azure.com:443/","provisioningState":"Succeeded","failoverPriority":0,"isZoneRedundant":false}],"failoverPolicies":[{"id":"cli000002-westus","locationName":"West
-        US","failoverPriority":0}],"cors":[],"capabilities":[],"ipRules":[{"ipAddressOrRange":"20.10.10.10"},{"ipAddressOrRange":"12.12.122.122"},{"ipAddressOrRange":"12.22.11.11"}],"backupPolicy":{"type":"Periodic","periodicModeProperties":{"backupIntervalInMinutes":240,"backupRetentionIntervalInHours":8,"backupStorageRedundancy":"Geo"}},"networkAclBypassResourceIds":[],"keysMetadata":{"primaryMasterKey":{"generationTime":"2023-03-13T19:32:12.8679259Z"},"secondaryMasterKey":{"generationTime":"2023-03-13T19:32:12.8679259Z"},"primaryReadonlyMasterKey":{"generationTime":"2023-03-13T19:32:12.8679259Z"},"secondaryReadonlyMasterKey":{"generationTime":"2023-03-13T19:32:12.8679259Z"}}},"identity":{"type":"None"}}'
-=======
-        US","type":"Microsoft.DocumentDB/databaseAccounts","kind":"MongoDB","tags":{},"systemData":{"createdAt":"2023-06-08T18:06:55.5113586Z"},"properties":{"provisioningState":"Succeeded","documentEndpoint":"https://cli000002.documents.azure.com:443/","sqlEndpoint":"https://cli000002.documents.azure.com:443/","publicNetworkAccess":"Enabled","enableAutomaticFailover":false,"enableMultipleWriteLocations":false,"enablePartitionKeyMonitor":false,"isVirtualNetworkFilterEnabled":false,"virtualNetworkRules":[],"EnabledApiTypes":"MongoDB","disableKeyBasedMetadataWriteAccess":false,"enableFreeTier":false,"enableAnalyticalStorage":true,"analyticalStorageConfiguration":{"schemaType":"FullFidelity"},"instanceId":"14bb8f05-575e-44c2-a5da-eafa35ab19ca","databaseAccountOfferType":"Standard","defaultIdentity":"FirstPartyIdentity","networkAclBypass":"None","disableLocalAuth":false,"enablePartitionMerge":false,"minimalTlsVersion":"Tls12","consistencyPolicy":{"defaultConsistencyLevel":"Session","maxIntervalInSeconds":5,"maxStalenessPrefix":100},"apiProperties":{"serverVersion":"3.2"},"configurationOverrides":{"EnableBsonSchema":"True"},"writeLocations":[{"id":"cli000002-westus","locationName":"West
-        US","documentEndpoint":"https://cli000002-westus.documents.azure.com:443/","provisioningState":"Succeeded","failoverPriority":0,"isZoneRedundant":false}],"readLocations":[{"id":"cli000002-westus","locationName":"West
-        US","documentEndpoint":"https://cli000002-westus.documents.azure.com:443/","provisioningState":"Succeeded","failoverPriority":0,"isZoneRedundant":false}],"locations":[{"id":"cli000002-westus","locationName":"West
-        US","documentEndpoint":"https://cli000002-westus.documents.azure.com:443/","provisioningState":"Succeeded","failoverPriority":0,"isZoneRedundant":false}],"failoverPolicies":[{"id":"cli000002-westus","locationName":"West
-        US","failoverPriority":0}],"cors":[],"capabilities":[],"ipRules":[{"ipAddressOrRange":"20.10.10.10"},{"ipAddressOrRange":"12.12.122.122"},{"ipAddressOrRange":"12.22.11.11"}],"backupPolicy":{"type":"Periodic","periodicModeProperties":{"backupIntervalInMinutes":240,"backupRetentionIntervalInHours":8,"backupStorageRedundancy":"Geo"}},"networkAclBypassResourceIds":[],"keysMetadata":{"primaryMasterKey":{"generationTime":"2023-06-08T18:06:55.5113586Z"},"secondaryMasterKey":{"generationTime":"2023-06-08T18:06:55.5113586Z"},"primaryReadonlyMasterKey":{"generationTime":"2023-06-08T18:06:55.5113586Z"},"secondaryReadonlyMasterKey":{"generationTime":"2023-06-08T18:06:55.5113586Z"}}},"identity":{"type":"None"}}'
->>>>>>> 5307e359
-    headers:
-      cache-control:
-      - no-store, no-cache
-      content-length:
-      - '2751'
-      content-type:
-      - application/json
-      date:
-<<<<<<< HEAD
-      - Mon, 13 Mar 2023 19:33:02 GMT
-=======
-      - Thu, 08 Jun 2023 18:07:44 GMT
->>>>>>> 5307e359
-      pragma:
-      - no-cache
-      server:
-      - Microsoft-HTTPAPI/2.0
-      strict-transport-security:
-      - max-age=31536000; includeSubDomains
-      transfer-encoding:
-      - chunked
-      vary:
-      - Accept-Encoding
-      x-content-type-options:
-      - nosniff
-      x-ms-gatewayversion:
-      - version=2.14.0
-    status:
-      code: 200
-      message: Ok
-- request:
-    body: '{"properties": {"capabilities": [{"name": "EnableAggregationPipeline"}],
-      "apiProperties": {"serverVersion": "3.2"}}}'
-    headers:
-      Accept:
-      - application/json
-      Accept-Encoding:
-      - gzip, deflate
-      CommandName:
-      - cosmosdb update
-      Connection:
-      - keep-alive
-      Content-Length:
-      - '116'
-      Content-Type:
-      - application/json
-      ParameterSetName:
-      - -n -g --capabilities --server-version
-      User-Agent:
-<<<<<<< HEAD
-      - AZURECLI/2.46.0 azsdk-python-mgmt-cosmosdb/9.0.0 Python/3.10.10 (Linux-5.15.0-1033-azure-x86_64-with-glibc2.31)
-        VSTS_7b238909-6802-4b65-b90d-184bca47f458_build_220_0
-    method: PATCH
-    uri: https://management.azure.com/subscriptions/00000000-0000-0000-0000-000000000000/resourceGroups/cli_test_cosmosdb_account000001/providers/Microsoft.DocumentDB/databaseAccounts/cli000002?api-version=2022-11-15
-  response:
-    body:
-      string: '{"id":"/subscriptions/00000000-0000-0000-0000-000000000000/resourceGroups/cli_test_cosmosdb_account000001/providers/Microsoft.DocumentDB/databaseAccounts/cli000002","name":"cli000002","location":"West
-        US","type":"Microsoft.DocumentDB/databaseAccounts","kind":"MongoDB","tags":{},"systemData":{"createdAt":"2023-03-13T19:32:12.8679259Z"},"properties":{"provisioningState":"Updating","documentEndpoint":"https://cli000002.documents.azure.com:443/","sqlEndpoint":"https://cli000002.documents.azure.com:443/","publicNetworkAccess":"Enabled","enableAutomaticFailover":false,"enableMultipleWriteLocations":false,"enablePartitionKeyMonitor":false,"isVirtualNetworkFilterEnabled":false,"virtualNetworkRules":[],"EnabledApiTypes":"MongoDB","disableKeyBasedMetadataWriteAccess":false,"enableFreeTier":false,"enableAnalyticalStorage":true,"analyticalStorageConfiguration":{"schemaType":"FullFidelity"},"instanceId":"83b99838-77cb-4cd1-b20a-a557363b2658","databaseAccountOfferType":"Standard","defaultIdentity":"FirstPartyIdentity","networkAclBypass":"None","disableLocalAuth":false,"enablePartitionMerge":false,"minimalTlsVersion":"Tls12","consistencyPolicy":{"defaultConsistencyLevel":"Session","maxIntervalInSeconds":5,"maxStalenessPrefix":100},"apiProperties":{"serverVersion":"3.2"},"configurationOverrides":{"EnableBsonSchema":"True"},"writeLocations":[{"id":"cli000002-westus","locationName":"West
-        US","documentEndpoint":"https://cli000002-westus.documents.azure.com:443/","provisioningState":"Succeeded","failoverPriority":0,"isZoneRedundant":false}],"readLocations":[{"id":"cli000002-westus","locationName":"West
-        US","documentEndpoint":"https://cli000002-westus.documents.azure.com:443/","provisioningState":"Succeeded","failoverPriority":0,"isZoneRedundant":false}],"locations":[{"id":"cli000002-westus","locationName":"West
-        US","documentEndpoint":"https://cli000002-westus.documents.azure.com:443/","provisioningState":"Succeeded","failoverPriority":0,"isZoneRedundant":false}],"failoverPolicies":[{"id":"cli000002-westus","locationName":"West
-        US","failoverPriority":0}],"cors":[],"capabilities":[],"ipRules":[{"ipAddressOrRange":"20.10.10.10"},{"ipAddressOrRange":"12.12.122.122"},{"ipAddressOrRange":"12.22.11.11"}],"backupPolicy":{"type":"Periodic","periodicModeProperties":{"backupIntervalInMinutes":240,"backupRetentionIntervalInHours":8,"backupStorageRedundancy":"Geo"}},"networkAclBypassResourceIds":[],"keysMetadata":{"primaryMasterKey":{"generationTime":"2023-03-13T19:32:12.8679259Z"},"secondaryMasterKey":{"generationTime":"2023-03-13T19:32:12.8679259Z"},"primaryReadonlyMasterKey":{"generationTime":"2023-03-13T19:32:12.8679259Z"},"secondaryReadonlyMasterKey":{"generationTime":"2023-03-13T19:32:12.8679259Z"}}},"identity":{"type":"None"}}'
-=======
       - AZURECLI/2.49.0 azsdk-python-mgmt-cosmosdb/9.2.0 Python/3.10.11 (Windows-10-10.0.22621-SP0)
     method: GET
     uri: https://management.azure.com/subscriptions/00000000-0000-0000-0000-000000000000/resourceGroups/cli_test_cosmosdb_account000001/providers/Microsoft.DocumentDB/databaseAccounts/cli000002?api-version=2023-04-15
@@ -808,67 +464,205 @@
         US","documentEndpoint":"https://cli000002-westus.documents.azure.com:443/","provisioningState":"Succeeded","failoverPriority":0,"isZoneRedundant":false}],"locations":[{"id":"cli000002-westus","locationName":"West
         US","documentEndpoint":"https://cli000002-westus.documents.azure.com:443/","provisioningState":"Succeeded","failoverPriority":0,"isZoneRedundant":false}],"failoverPolicies":[{"id":"cli000002-westus","locationName":"West
         US","failoverPriority":0}],"cors":[],"capabilities":[],"ipRules":[{"ipAddressOrRange":"20.10.10.10"},{"ipAddressOrRange":"12.12.122.122"},{"ipAddressOrRange":"12.22.11.11"}],"backupPolicy":{"type":"Periodic","periodicModeProperties":{"backupIntervalInMinutes":240,"backupRetentionIntervalInHours":8,"backupStorageRedundancy":"Geo"}},"networkAclBypassResourceIds":[],"keysMetadata":{"primaryMasterKey":{"generationTime":"2023-06-08T18:06:55.5113586Z"},"secondaryMasterKey":{"generationTime":"2023-06-08T18:06:55.5113586Z"},"primaryReadonlyMasterKey":{"generationTime":"2023-06-08T18:06:55.5113586Z"},"secondaryReadonlyMasterKey":{"generationTime":"2023-06-08T18:06:55.5113586Z"}}},"identity":{"type":"None"}}'
->>>>>>> 5307e359
-    headers:
-      azure-asyncoperation:
-      - https://management.azure.com/subscriptions/00000000-0000-0000-0000-000000000000/providers/Microsoft.DocumentDB/locations/westus/operationsStatus/c35a4f08-e276-4768-a551-e3d1a7feee9c?api-version=2022-11-15
-      cache-control:
-      - no-store, no-cache
-      content-length:
-      - '2750'
-      content-type:
-      - application/json
-      date:
-<<<<<<< HEAD
-      - Mon, 13 Mar 2023 19:33:06 GMT
-      location:
-      - https://management.azure.com/subscriptions/00000000-0000-0000-0000-000000000000/resourceGroups/cli_test_cosmosdb_account000001/providers/Microsoft.DocumentDB/databaseAccounts/cli000002/operationResults/c35a4f08-e276-4768-a551-e3d1a7feee9c?api-version=2022-11-15
-=======
+    headers:
+      cache-control:
+      - no-store, no-cache
+      content-length:
+      - '2751'
+      content-type:
+      - application/json
+      date:
+      - Thu, 08 Jun 2023 18:07:44 GMT
+      pragma:
+      - no-cache
+      server:
+      - Microsoft-HTTPAPI/2.0
+      strict-transport-security:
+      - max-age=31536000; includeSubDomains
+      transfer-encoding:
+      - chunked
+      vary:
+      - Accept-Encoding
+      x-content-type-options:
+      - nosniff
+      x-ms-gatewayversion:
+      - version=2.14.0
+    status:
+      code: 200
+      message: Ok
+- request:
+    body: null
+    headers:
+      Accept:
+      - application/json
+      Accept-Encoding:
+      - gzip, deflate
+      CommandName:
+      - cosmosdb create
+      Connection:
+      - keep-alive
+      ParameterSetName:
+      - -n -g --kind --ip-range-filter --server-version --enable-analytical-storage
+        --enable-free-tier
+      User-Agent:
+      - AZURECLI/2.49.0 azsdk-python-mgmt-cosmosdb/9.2.0 Python/3.10.11 (Windows-10-10.0.22621-SP0)
+    method: GET
+    uri: https://management.azure.com/subscriptions/00000000-0000-0000-0000-000000000000/resourceGroups/cli_test_cosmosdb_account000001/providers/Microsoft.DocumentDB/databaseAccounts/cli000002?api-version=2023-04-15
+  response:
+    body:
+      string: '{"id":"/subscriptions/00000000-0000-0000-0000-000000000000/resourceGroups/cli_test_cosmosdb_account000001/providers/Microsoft.DocumentDB/databaseAccounts/cli000002","name":"cli000002","location":"West
+        US","type":"Microsoft.DocumentDB/databaseAccounts","kind":"MongoDB","tags":{},"systemData":{"createdAt":"2023-06-08T18:06:55.5113586Z"},"properties":{"provisioningState":"Succeeded","documentEndpoint":"https://cli000002.documents.azure.com:443/","sqlEndpoint":"https://cli000002.documents.azure.com:443/","publicNetworkAccess":"Enabled","enableAutomaticFailover":false,"enableMultipleWriteLocations":false,"enablePartitionKeyMonitor":false,"isVirtualNetworkFilterEnabled":false,"virtualNetworkRules":[],"EnabledApiTypes":"MongoDB","disableKeyBasedMetadataWriteAccess":false,"enableFreeTier":false,"enableAnalyticalStorage":true,"analyticalStorageConfiguration":{"schemaType":"FullFidelity"},"instanceId":"14bb8f05-575e-44c2-a5da-eafa35ab19ca","databaseAccountOfferType":"Standard","defaultIdentity":"FirstPartyIdentity","networkAclBypass":"None","disableLocalAuth":false,"enablePartitionMerge":false,"minimalTlsVersion":"Tls12","consistencyPolicy":{"defaultConsistencyLevel":"Session","maxIntervalInSeconds":5,"maxStalenessPrefix":100},"apiProperties":{"serverVersion":"3.2"},"configurationOverrides":{"EnableBsonSchema":"True"},"writeLocations":[{"id":"cli000002-westus","locationName":"West
+        US","documentEndpoint":"https://cli000002-westus.documents.azure.com:443/","provisioningState":"Succeeded","failoverPriority":0,"isZoneRedundant":false}],"readLocations":[{"id":"cli000002-westus","locationName":"West
+        US","documentEndpoint":"https://cli000002-westus.documents.azure.com:443/","provisioningState":"Succeeded","failoverPriority":0,"isZoneRedundant":false}],"locations":[{"id":"cli000002-westus","locationName":"West
+        US","documentEndpoint":"https://cli000002-westus.documents.azure.com:443/","provisioningState":"Succeeded","failoverPriority":0,"isZoneRedundant":false}],"failoverPolicies":[{"id":"cli000002-westus","locationName":"West
+        US","failoverPriority":0}],"cors":[],"capabilities":[],"ipRules":[{"ipAddressOrRange":"20.10.10.10"},{"ipAddressOrRange":"12.12.122.122"},{"ipAddressOrRange":"12.22.11.11"}],"backupPolicy":{"type":"Periodic","periodicModeProperties":{"backupIntervalInMinutes":240,"backupRetentionIntervalInHours":8,"backupStorageRedundancy":"Geo"}},"networkAclBypassResourceIds":[],"keysMetadata":{"primaryMasterKey":{"generationTime":"2023-06-08T18:06:55.5113586Z"},"secondaryMasterKey":{"generationTime":"2023-06-08T18:06:55.5113586Z"},"primaryReadonlyMasterKey":{"generationTime":"2023-06-08T18:06:55.5113586Z"},"secondaryReadonlyMasterKey":{"generationTime":"2023-06-08T18:06:55.5113586Z"}}},"identity":{"type":"None"}}'
+    headers:
+      cache-control:
+      - no-store, no-cache
+      content-length:
+      - '2751'
+      content-type:
+      - application/json
+      date:
+      - Thu, 08 Jun 2023 18:07:44 GMT
+      pragma:
+      - no-cache
+      server:
+      - Microsoft-HTTPAPI/2.0
+      strict-transport-security:
+      - max-age=31536000; includeSubDomains
+      transfer-encoding:
+      - chunked
+      vary:
+      - Accept-Encoding
+      x-content-type-options:
+      - nosniff
+      x-ms-gatewayversion:
+      - version=2.14.0
+    status:
+      code: 200
+      message: Ok
+- request:
+    body: null
+    headers:
+      Accept:
+      - application/json
+      Accept-Encoding:
+      - gzip, deflate
+      CommandName:
+      - cosmosdb show
+      Connection:
+      - keep-alive
+      ParameterSetName:
+      - -n -g
+      User-Agent:
+      - AZURECLI/2.49.0 azsdk-python-mgmt-cosmosdb/9.2.0 Python/3.10.11 (Windows-10-10.0.22621-SP0)
+    method: GET
+    uri: https://management.azure.com/subscriptions/00000000-0000-0000-0000-000000000000/resourceGroups/cli_test_cosmosdb_account000001/providers/Microsoft.DocumentDB/databaseAccounts/cli000002?api-version=2023-04-15
+  response:
+    body:
+      string: '{"id":"/subscriptions/00000000-0000-0000-0000-000000000000/resourceGroups/cli_test_cosmosdb_account000001/providers/Microsoft.DocumentDB/databaseAccounts/cli000002","name":"cli000002","location":"West
+        US","type":"Microsoft.DocumentDB/databaseAccounts","kind":"MongoDB","tags":{},"systemData":{"createdAt":"2023-06-08T18:06:55.5113586Z"},"properties":{"provisioningState":"Succeeded","documentEndpoint":"https://cli000002.documents.azure.com:443/","sqlEndpoint":"https://cli000002.documents.azure.com:443/","publicNetworkAccess":"Enabled","enableAutomaticFailover":false,"enableMultipleWriteLocations":false,"enablePartitionKeyMonitor":false,"isVirtualNetworkFilterEnabled":false,"virtualNetworkRules":[],"EnabledApiTypes":"MongoDB","disableKeyBasedMetadataWriteAccess":false,"enableFreeTier":false,"enableAnalyticalStorage":true,"analyticalStorageConfiguration":{"schemaType":"FullFidelity"},"instanceId":"14bb8f05-575e-44c2-a5da-eafa35ab19ca","databaseAccountOfferType":"Standard","defaultIdentity":"FirstPartyIdentity","networkAclBypass":"None","disableLocalAuth":false,"enablePartitionMerge":false,"minimalTlsVersion":"Tls12","consistencyPolicy":{"defaultConsistencyLevel":"Session","maxIntervalInSeconds":5,"maxStalenessPrefix":100},"apiProperties":{"serverVersion":"3.2"},"configurationOverrides":{"EnableBsonSchema":"True"},"writeLocations":[{"id":"cli000002-westus","locationName":"West
+        US","documentEndpoint":"https://cli000002-westus.documents.azure.com:443/","provisioningState":"Succeeded","failoverPriority":0,"isZoneRedundant":false}],"readLocations":[{"id":"cli000002-westus","locationName":"West
+        US","documentEndpoint":"https://cli000002-westus.documents.azure.com:443/","provisioningState":"Succeeded","failoverPriority":0,"isZoneRedundant":false}],"locations":[{"id":"cli000002-westus","locationName":"West
+        US","documentEndpoint":"https://cli000002-westus.documents.azure.com:443/","provisioningState":"Succeeded","failoverPriority":0,"isZoneRedundant":false}],"failoverPolicies":[{"id":"cli000002-westus","locationName":"West
+        US","failoverPriority":0}],"cors":[],"capabilities":[],"ipRules":[{"ipAddressOrRange":"20.10.10.10"},{"ipAddressOrRange":"12.12.122.122"},{"ipAddressOrRange":"12.22.11.11"}],"backupPolicy":{"type":"Periodic","periodicModeProperties":{"backupIntervalInMinutes":240,"backupRetentionIntervalInHours":8,"backupStorageRedundancy":"Geo"}},"networkAclBypassResourceIds":[],"keysMetadata":{"primaryMasterKey":{"generationTime":"2023-06-08T18:06:55.5113586Z"},"secondaryMasterKey":{"generationTime":"2023-06-08T18:06:55.5113586Z"},"primaryReadonlyMasterKey":{"generationTime":"2023-06-08T18:06:55.5113586Z"},"secondaryReadonlyMasterKey":{"generationTime":"2023-06-08T18:06:55.5113586Z"}}},"identity":{"type":"None"}}'
+    headers:
+      cache-control:
+      - no-store, no-cache
+      content-length:
+      - '2751'
+      content-type:
+      - application/json
+      date:
+      - Thu, 08 Jun 2023 18:07:44 GMT
+      pragma:
+      - no-cache
+      server:
+      - Microsoft-HTTPAPI/2.0
+      strict-transport-security:
+      - max-age=31536000; includeSubDomains
+      transfer-encoding:
+      - chunked
+      vary:
+      - Accept-Encoding
+      x-content-type-options:
+      - nosniff
+      x-ms-gatewayversion:
+      - version=2.14.0
+    status:
+      code: 200
+      message: Ok
+- request:
+    body: null
+    headers:
+      Accept:
+      - application/json
+      Accept-Encoding:
+      - gzip, deflate
+      CommandName:
+      - cosmosdb update
+      Connection:
+      - keep-alive
+      ParameterSetName:
+      - -n -g --capabilities --server-version
+      User-Agent:
+      - AZURECLI/2.49.0 azsdk-python-mgmt-cosmosdb/9.2.0 Python/3.10.11 (Windows-10-10.0.22621-SP0)
+    method: GET
+    uri: https://management.azure.com/subscriptions/00000000-0000-0000-0000-000000000000/resourceGroups/cli_test_cosmosdb_account000001/providers/Microsoft.DocumentDB/databaseAccounts/cli000002?api-version=2023-04-15
+  response:
+    body:
+      string: '{"id":"/subscriptions/00000000-0000-0000-0000-000000000000/resourceGroups/cli_test_cosmosdb_account000001/providers/Microsoft.DocumentDB/databaseAccounts/cli000002","name":"cli000002","location":"West
+        US","type":"Microsoft.DocumentDB/databaseAccounts","kind":"MongoDB","tags":{},"systemData":{"createdAt":"2023-06-08T18:06:55.5113586Z"},"properties":{"provisioningState":"Succeeded","documentEndpoint":"https://cli000002.documents.azure.com:443/","sqlEndpoint":"https://cli000002.documents.azure.com:443/","publicNetworkAccess":"Enabled","enableAutomaticFailover":false,"enableMultipleWriteLocations":false,"enablePartitionKeyMonitor":false,"isVirtualNetworkFilterEnabled":false,"virtualNetworkRules":[],"EnabledApiTypes":"MongoDB","disableKeyBasedMetadataWriteAccess":false,"enableFreeTier":false,"enableAnalyticalStorage":true,"analyticalStorageConfiguration":{"schemaType":"FullFidelity"},"instanceId":"14bb8f05-575e-44c2-a5da-eafa35ab19ca","databaseAccountOfferType":"Standard","defaultIdentity":"FirstPartyIdentity","networkAclBypass":"None","disableLocalAuth":false,"enablePartitionMerge":false,"minimalTlsVersion":"Tls12","consistencyPolicy":{"defaultConsistencyLevel":"Session","maxIntervalInSeconds":5,"maxStalenessPrefix":100},"apiProperties":{"serverVersion":"3.2"},"configurationOverrides":{"EnableBsonSchema":"True"},"writeLocations":[{"id":"cli000002-westus","locationName":"West
+        US","documentEndpoint":"https://cli000002-westus.documents.azure.com:443/","provisioningState":"Succeeded","failoverPriority":0,"isZoneRedundant":false}],"readLocations":[{"id":"cli000002-westus","locationName":"West
+        US","documentEndpoint":"https://cli000002-westus.documents.azure.com:443/","provisioningState":"Succeeded","failoverPriority":0,"isZoneRedundant":false}],"locations":[{"id":"cli000002-westus","locationName":"West
+        US","documentEndpoint":"https://cli000002-westus.documents.azure.com:443/","provisioningState":"Succeeded","failoverPriority":0,"isZoneRedundant":false}],"failoverPolicies":[{"id":"cli000002-westus","locationName":"West
+        US","failoverPriority":0}],"cors":[],"capabilities":[],"ipRules":[{"ipAddressOrRange":"20.10.10.10"},{"ipAddressOrRange":"12.12.122.122"},{"ipAddressOrRange":"12.22.11.11"}],"backupPolicy":{"type":"Periodic","periodicModeProperties":{"backupIntervalInMinutes":240,"backupRetentionIntervalInHours":8,"backupStorageRedundancy":"Geo"}},"networkAclBypassResourceIds":[],"keysMetadata":{"primaryMasterKey":{"generationTime":"2023-06-08T18:06:55.5113586Z"},"secondaryMasterKey":{"generationTime":"2023-06-08T18:06:55.5113586Z"},"primaryReadonlyMasterKey":{"generationTime":"2023-06-08T18:06:55.5113586Z"},"secondaryReadonlyMasterKey":{"generationTime":"2023-06-08T18:06:55.5113586Z"}}},"identity":{"type":"None"}}'
+    headers:
+      cache-control:
+      - no-store, no-cache
+      content-length:
+      - '2751'
+      content-type:
+      - application/json
+      date:
       - Thu, 08 Jun 2023 18:07:46 GMT
->>>>>>> 5307e359
-      pragma:
-      - no-cache
-      server:
-      - Microsoft-HTTPAPI/2.0
-      strict-transport-security:
-      - max-age=31536000; includeSubDomains
-      transfer-encoding:
-      - chunked
-      vary:
-      - Accept-Encoding
-      x-content-type-options:
-      - nosniff
-      x-ms-gatewayversion:
-      - version=2.14.0
-      x-ms-ratelimit-remaining-subscription-writes:
-      - '1197'
-    status:
-      code: 200
-      message: Ok
-- request:
-    body: null
-    headers:
-      Accept:
-      - '*/*'
-      Accept-Encoding:
-      - gzip, deflate
-      CommandName:
-      - cosmosdb update
-      Connection:
-      - keep-alive
+      pragma:
+      - no-cache
+      server:
+      - Microsoft-HTTPAPI/2.0
+      strict-transport-security:
+      - max-age=31536000; includeSubDomains
+      transfer-encoding:
+      - chunked
+      vary:
+      - Accept-Encoding
+      x-content-type-options:
+      - nosniff
+      x-ms-gatewayversion:
+      - version=2.14.0
+    status:
+      code: 200
+      message: Ok
+- request:
+    body: '{"properties": {"capabilities": [{"name": "EnableAggregationPipeline"}],
+      "apiProperties": {"serverVersion": "3.2"}}}'
+    headers:
+      Accept:
+      - application/json
+      Accept-Encoding:
+      - gzip, deflate
+      CommandName:
+      - cosmosdb update
+      Connection:
+      - keep-alive
+      Content-Length:
+      - '116'
+      Content-Type:
+      - application/json
       ParameterSetName:
       - -n -g --capabilities --server-version
       User-Agent:
-<<<<<<< HEAD
-      - AZURECLI/2.46.0 azsdk-python-mgmt-cosmosdb/9.0.0 Python/3.10.10 (Linux-5.15.0-1033-azure-x86_64-with-glibc2.31)
-        VSTS_7b238909-6802-4b65-b90d-184bca47f458_build_220_0
-    method: GET
-    uri: https://management.azure.com/subscriptions/00000000-0000-0000-0000-000000000000/providers/Microsoft.DocumentDB/locations/westus/operationsStatus/c35a4f08-e276-4768-a551-e3d1a7feee9c?api-version=2022-11-15
-  response:
-    body:
-      string: '{"status":"Dequeued"}'
-    headers:
-=======
       - AZURECLI/2.49.0 azsdk-python-mgmt-cosmosdb/9.2.0 Python/3.10.11 (Windows-10-10.0.22621-SP0)
     method: PATCH
     uri: https://management.azure.com/subscriptions/00000000-0000-0000-0000-000000000000/resourceGroups/cli_test_cosmosdb_account000001/providers/Microsoft.DocumentDB/databaseAccounts/cli000002?api-version=2023-04-15
@@ -883,40 +677,32 @@
     headers:
       azure-asyncoperation:
       - https://management.azure.com/subscriptions/00000000-0000-0000-0000-000000000000/providers/Microsoft.DocumentDB/locations/westus/operationsStatus/7765fc58-63b7-4065-acf4-bef68021ddc5?api-version=2023-04-15
->>>>>>> 5307e359
-      cache-control:
-      - no-store, no-cache
-      content-length:
-      - '21'
-      content-type:
-      - application/json
-      date:
-<<<<<<< HEAD
-      - Mon, 13 Mar 2023 19:33:36 GMT
-=======
+      cache-control:
+      - no-store, no-cache
+      content-length:
+      - '2750'
+      content-type:
+      - application/json
+      date:
       - Thu, 08 Jun 2023 18:07:50 GMT
       location:
       - https://management.azure.com/subscriptions/00000000-0000-0000-0000-000000000000/resourceGroups/cli_test_cosmosdb_account000001/providers/Microsoft.DocumentDB/databaseAccounts/cli000002/operationResults/7765fc58-63b7-4065-acf4-bef68021ddc5?api-version=2023-04-15
->>>>>>> 5307e359
-      pragma:
-      - no-cache
-      server:
-      - Microsoft-HTTPAPI/2.0
-      strict-transport-security:
-      - max-age=31536000; includeSubDomains
-      transfer-encoding:
-      - chunked
-      vary:
-      - Accept-Encoding
-      x-content-type-options:
-      - nosniff
-      x-ms-gatewayversion:
-      - version=2.14.0
-<<<<<<< HEAD
-=======
+      pragma:
+      - no-cache
+      server:
+      - Microsoft-HTTPAPI/2.0
+      strict-transport-security:
+      - max-age=31536000; includeSubDomains
+      transfer-encoding:
+      - chunked
+      vary:
+      - Accept-Encoding
+      x-content-type-options:
+      - nosniff
+      x-ms-gatewayversion:
+      - version=2.14.0
       x-ms-ratelimit-remaining-subscription-writes:
       - '1196'
->>>>>>> 5307e359
     status:
       code: 200
       message: Ok
@@ -934,16 +720,101 @@
       ParameterSetName:
       - -n -g --capabilities --server-version
       User-Agent:
-<<<<<<< HEAD
-      - AZURECLI/2.46.0 azsdk-python-mgmt-cosmosdb/9.0.0 Python/3.10.10 (Linux-5.15.0-1033-azure-x86_64-with-glibc2.31)
-        VSTS_7b238909-6802-4b65-b90d-184bca47f458_build_220_0
-    method: GET
-    uri: https://management.azure.com/subscriptions/00000000-0000-0000-0000-000000000000/providers/Microsoft.DocumentDB/locations/westus/operationsStatus/c35a4f08-e276-4768-a551-e3d1a7feee9c?api-version=2022-11-15
-=======
       - AZURECLI/2.49.0 azsdk-python-mgmt-cosmosdb/9.2.0 Python/3.10.11 (Windows-10-10.0.22621-SP0)
     method: GET
     uri: https://management.azure.com/subscriptions/00000000-0000-0000-0000-000000000000/providers/Microsoft.DocumentDB/locations/westus/operationsStatus/7765fc58-63b7-4065-acf4-bef68021ddc5?api-version=2023-04-15
->>>>>>> 5307e359
+  response:
+    body:
+      string: '{"status":"Enqueued"}'
+    headers:
+      cache-control:
+      - no-store, no-cache
+      content-length:
+      - '21'
+      content-type:
+      - application/json
+      date:
+      - Thu, 08 Jun 2023 18:07:50 GMT
+      pragma:
+      - no-cache
+      server:
+      - Microsoft-HTTPAPI/2.0
+      strict-transport-security:
+      - max-age=31536000; includeSubDomains
+      transfer-encoding:
+      - chunked
+      vary:
+      - Accept-Encoding
+      x-content-type-options:
+      - nosniff
+      x-ms-gatewayversion:
+      - version=2.14.0
+    status:
+      code: 200
+      message: Ok
+- request:
+    body: null
+    headers:
+      Accept:
+      - '*/*'
+      Accept-Encoding:
+      - gzip, deflate
+      CommandName:
+      - cosmosdb update
+      Connection:
+      - keep-alive
+      ParameterSetName:
+      - -n -g --capabilities --server-version
+      User-Agent:
+      - AZURECLI/2.49.0 azsdk-python-mgmt-cosmosdb/9.2.0 Python/3.10.11 (Windows-10-10.0.22621-SP0)
+    method: GET
+    uri: https://management.azure.com/subscriptions/00000000-0000-0000-0000-000000000000/providers/Microsoft.DocumentDB/locations/westus/operationsStatus/7765fc58-63b7-4065-acf4-bef68021ddc5?api-version=2023-04-15
+  response:
+    body:
+      string: '{"status":"Dequeued"}'
+    headers:
+      cache-control:
+      - no-store, no-cache
+      content-length:
+      - '21'
+      content-type:
+      - application/json
+      date:
+      - Thu, 08 Jun 2023 18:08:20 GMT
+      pragma:
+      - no-cache
+      server:
+      - Microsoft-HTTPAPI/2.0
+      strict-transport-security:
+      - max-age=31536000; includeSubDomains
+      transfer-encoding:
+      - chunked
+      vary:
+      - Accept-Encoding
+      x-content-type-options:
+      - nosniff
+      x-ms-gatewayversion:
+      - version=2.14.0
+    status:
+      code: 200
+      message: Ok
+- request:
+    body: null
+    headers:
+      Accept:
+      - '*/*'
+      Accept-Encoding:
+      - gzip, deflate
+      CommandName:
+      - cosmosdb update
+      Connection:
+      - keep-alive
+      ParameterSetName:
+      - -n -g --capabilities --server-version
+      User-Agent:
+      - AZURECLI/2.49.0 azsdk-python-mgmt-cosmosdb/9.2.0 Python/3.10.11 (Windows-10-10.0.22621-SP0)
+    method: GET
+    uri: https://management.azure.com/subscriptions/00000000-0000-0000-0000-000000000000/providers/Microsoft.DocumentDB/locations/westus/operationsStatus/7765fc58-63b7-4065-acf4-bef68021ddc5?api-version=2023-04-15
   response:
     body:
       string: '{"status":"Succeeded"}'
@@ -955,11 +826,7 @@
       content-type:
       - application/json
       date:
-<<<<<<< HEAD
-      - Mon, 13 Mar 2023 19:34:07 GMT
-=======
-      - Thu, 08 Jun 2023 18:07:50 GMT
->>>>>>> 5307e359
+      - Thu, 08 Jun 2023 18:08:50 GMT
       pragma:
       - no-cache
       server:
@@ -991,341 +858,6 @@
       ParameterSetName:
       - -n -g --capabilities --server-version
       User-Agent:
-<<<<<<< HEAD
-      - AZURECLI/2.46.0 azsdk-python-mgmt-cosmosdb/9.0.0 Python/3.10.10 (Linux-5.15.0-1033-azure-x86_64-with-glibc2.31)
-        VSTS_7b238909-6802-4b65-b90d-184bca47f458_build_220_0
-    method: GET
-    uri: https://management.azure.com/subscriptions/00000000-0000-0000-0000-000000000000/resourceGroups/cli_test_cosmosdb_account000001/providers/Microsoft.DocumentDB/databaseAccounts/cli000002?api-version=2022-11-15
-=======
-      - AZURECLI/2.49.0 azsdk-python-mgmt-cosmosdb/9.2.0 Python/3.10.11 (Windows-10-10.0.22621-SP0)
-    method: GET
-    uri: https://management.azure.com/subscriptions/00000000-0000-0000-0000-000000000000/providers/Microsoft.DocumentDB/locations/westus/operationsStatus/7765fc58-63b7-4065-acf4-bef68021ddc5?api-version=2023-04-15
->>>>>>> 5307e359
-  response:
-    body:
-      string: '{"id":"/subscriptions/00000000-0000-0000-0000-000000000000/resourceGroups/cli_test_cosmosdb_account000001/providers/Microsoft.DocumentDB/databaseAccounts/cli000002","name":"cli000002","location":"West
-        US","type":"Microsoft.DocumentDB/databaseAccounts","kind":"MongoDB","tags":{},"systemData":{"createdAt":"2023-03-13T19:32:12.8679259Z"},"properties":{"provisioningState":"Succeeded","documentEndpoint":"https://cli000002.documents.azure.com:443/","sqlEndpoint":"https://cli000002.documents.azure.com:443/","publicNetworkAccess":"Enabled","enableAutomaticFailover":false,"enableMultipleWriteLocations":false,"enablePartitionKeyMonitor":false,"isVirtualNetworkFilterEnabled":false,"virtualNetworkRules":[],"EnabledApiTypes":"MongoDB","disableKeyBasedMetadataWriteAccess":false,"enableFreeTier":false,"enableAnalyticalStorage":true,"analyticalStorageConfiguration":{"schemaType":"FullFidelity"},"instanceId":"83b99838-77cb-4cd1-b20a-a557363b2658","databaseAccountOfferType":"Standard","defaultIdentity":"FirstPartyIdentity","networkAclBypass":"None","disableLocalAuth":false,"enablePartitionMerge":false,"minimalTlsVersion":"Tls12","consistencyPolicy":{"defaultConsistencyLevel":"Session","maxIntervalInSeconds":5,"maxStalenessPrefix":100},"apiProperties":{"serverVersion":"3.2"},"configurationOverrides":{"EnableBsonSchema":"True"},"writeLocations":[{"id":"cli000002-westus","locationName":"West
-        US","documentEndpoint":"https://cli000002-westus.documents.azure.com:443/","provisioningState":"Succeeded","failoverPriority":0,"isZoneRedundant":false}],"readLocations":[{"id":"cli000002-westus","locationName":"West
-        US","documentEndpoint":"https://cli000002-westus.documents.azure.com:443/","provisioningState":"Succeeded","failoverPriority":0,"isZoneRedundant":false}],"locations":[{"id":"cli000002-westus","locationName":"West
-        US","documentEndpoint":"https://cli000002-westus.documents.azure.com:443/","provisioningState":"Succeeded","failoverPriority":0,"isZoneRedundant":false}],"failoverPolicies":[{"id":"cli000002-westus","locationName":"West
-        US","failoverPriority":0}],"cors":[],"capabilities":[{"name":"EnableAggregationPipeline"}],"ipRules":[{"ipAddressOrRange":"20.10.10.10"},{"ipAddressOrRange":"12.12.122.122"},{"ipAddressOrRange":"12.22.11.11"}],"backupPolicy":{"type":"Periodic","periodicModeProperties":{"backupIntervalInMinutes":240,"backupRetentionIntervalInHours":8,"backupStorageRedundancy":"Geo"}},"networkAclBypassResourceIds":[],"keysMetadata":{"primaryMasterKey":{"generationTime":"2023-03-13T19:32:12.8679259Z"},"secondaryMasterKey":{"generationTime":"2023-03-13T19:32:12.8679259Z"},"primaryReadonlyMasterKey":{"generationTime":"2023-03-13T19:32:12.8679259Z"},"secondaryReadonlyMasterKey":{"generationTime":"2023-03-13T19:32:12.8679259Z"}}},"identity":{"type":"None"}}'
-    headers:
-      cache-control:
-      - no-store, no-cache
-      content-length:
-      - '2787'
-      content-type:
-      - application/json
-      date:
-<<<<<<< HEAD
-      - Mon, 13 Mar 2023 19:34:07 GMT
-=======
-      - Thu, 08 Jun 2023 18:08:20 GMT
->>>>>>> 5307e359
-      pragma:
-      - no-cache
-      server:
-      - Microsoft-HTTPAPI/2.0
-      strict-transport-security:
-      - max-age=31536000; includeSubDomains
-      transfer-encoding:
-      - chunked
-      vary:
-      - Accept-Encoding
-      x-content-type-options:
-      - nosniff
-      x-ms-gatewayversion:
-      - version=2.14.0
-    status:
-      code: 200
-      message: Ok
-- request:
-    body: null
-    headers:
-      Accept:
-      - application/json
-      Accept-Encoding:
-      - gzip, deflate
-      CommandName:
-      - cosmosdb update
-      Connection:
-      - keep-alive
-      ParameterSetName:
-      - -n -g --capabilities --server-version
-      User-Agent:
-<<<<<<< HEAD
-      - AZURECLI/2.46.0 azsdk-python-mgmt-cosmosdb/9.0.0 Python/3.10.10 (Linux-5.15.0-1033-azure-x86_64-with-glibc2.31)
-        VSTS_7b238909-6802-4b65-b90d-184bca47f458_build_220_0
-    method: GET
-    uri: https://management.azure.com/subscriptions/00000000-0000-0000-0000-000000000000/resourceGroups/cli_test_cosmosdb_account000001/providers/Microsoft.DocumentDB/databaseAccounts/cli000002?api-version=2022-11-15
-=======
-      - AZURECLI/2.49.0 azsdk-python-mgmt-cosmosdb/9.2.0 Python/3.10.11 (Windows-10-10.0.22621-SP0)
-    method: GET
-    uri: https://management.azure.com/subscriptions/00000000-0000-0000-0000-000000000000/providers/Microsoft.DocumentDB/locations/westus/operationsStatus/7765fc58-63b7-4065-acf4-bef68021ddc5?api-version=2023-04-15
->>>>>>> 5307e359
-  response:
-    body:
-      string: '{"id":"/subscriptions/00000000-0000-0000-0000-000000000000/resourceGroups/cli_test_cosmosdb_account000001/providers/Microsoft.DocumentDB/databaseAccounts/cli000002","name":"cli000002","location":"West
-        US","type":"Microsoft.DocumentDB/databaseAccounts","kind":"MongoDB","tags":{},"systemData":{"createdAt":"2023-03-13T19:32:12.8679259Z"},"properties":{"provisioningState":"Succeeded","documentEndpoint":"https://cli000002.documents.azure.com:443/","sqlEndpoint":"https://cli000002.documents.azure.com:443/","publicNetworkAccess":"Enabled","enableAutomaticFailover":false,"enableMultipleWriteLocations":false,"enablePartitionKeyMonitor":false,"isVirtualNetworkFilterEnabled":false,"virtualNetworkRules":[],"EnabledApiTypes":"MongoDB","disableKeyBasedMetadataWriteAccess":false,"enableFreeTier":false,"enableAnalyticalStorage":true,"analyticalStorageConfiguration":{"schemaType":"FullFidelity"},"instanceId":"83b99838-77cb-4cd1-b20a-a557363b2658","databaseAccountOfferType":"Standard","defaultIdentity":"FirstPartyIdentity","networkAclBypass":"None","disableLocalAuth":false,"enablePartitionMerge":false,"minimalTlsVersion":"Tls12","consistencyPolicy":{"defaultConsistencyLevel":"Session","maxIntervalInSeconds":5,"maxStalenessPrefix":100},"apiProperties":{"serverVersion":"3.2"},"configurationOverrides":{"EnableBsonSchema":"True"},"writeLocations":[{"id":"cli000002-westus","locationName":"West
-        US","documentEndpoint":"https://cli000002-westus.documents.azure.com:443/","provisioningState":"Succeeded","failoverPriority":0,"isZoneRedundant":false}],"readLocations":[{"id":"cli000002-westus","locationName":"West
-        US","documentEndpoint":"https://cli000002-westus.documents.azure.com:443/","provisioningState":"Succeeded","failoverPriority":0,"isZoneRedundant":false}],"locations":[{"id":"cli000002-westus","locationName":"West
-        US","documentEndpoint":"https://cli000002-westus.documents.azure.com:443/","provisioningState":"Succeeded","failoverPriority":0,"isZoneRedundant":false}],"failoverPolicies":[{"id":"cli000002-westus","locationName":"West
-        US","failoverPriority":0}],"cors":[],"capabilities":[{"name":"EnableAggregationPipeline"}],"ipRules":[{"ipAddressOrRange":"20.10.10.10"},{"ipAddressOrRange":"12.12.122.122"},{"ipAddressOrRange":"12.22.11.11"}],"backupPolicy":{"type":"Periodic","periodicModeProperties":{"backupIntervalInMinutes":240,"backupRetentionIntervalInHours":8,"backupStorageRedundancy":"Geo"}},"networkAclBypassResourceIds":[],"keysMetadata":{"primaryMasterKey":{"generationTime":"2023-03-13T19:32:12.8679259Z"},"secondaryMasterKey":{"generationTime":"2023-03-13T19:32:12.8679259Z"},"primaryReadonlyMasterKey":{"generationTime":"2023-03-13T19:32:12.8679259Z"},"secondaryReadonlyMasterKey":{"generationTime":"2023-03-13T19:32:12.8679259Z"}}},"identity":{"type":"None"}}'
-    headers:
-      cache-control:
-      - no-store, no-cache
-      content-length:
-      - '2787'
-      content-type:
-      - application/json
-      date:
-<<<<<<< HEAD
-      - Mon, 13 Mar 2023 19:34:07 GMT
-=======
-      - Thu, 08 Jun 2023 18:08:50 GMT
->>>>>>> 5307e359
-      pragma:
-      - no-cache
-      server:
-      - Microsoft-HTTPAPI/2.0
-      strict-transport-security:
-      - max-age=31536000; includeSubDomains
-      transfer-encoding:
-      - chunked
-      vary:
-      - Accept-Encoding
-      x-content-type-options:
-      - nosniff
-      x-ms-gatewayversion:
-      - version=2.14.0
-    status:
-      code: 200
-      message: Ok
-- request:
-    body: null
-    headers:
-      Accept:
-      - application/json
-      Accept-Encoding:
-      - gzip, deflate
-      CommandName:
-      - cosmosdb show
-      Connection:
-      - keep-alive
-      ParameterSetName:
-      - -n -g
-      User-Agent:
-<<<<<<< HEAD
-      - AZURECLI/2.46.0 azsdk-python-mgmt-cosmosdb/9.0.0 Python/3.10.10 (Linux-5.15.0-1033-azure-x86_64-with-glibc2.31)
-        VSTS_7b238909-6802-4b65-b90d-184bca47f458_build_220_0
-=======
-      - AZURECLI/2.49.0 azsdk-python-mgmt-cosmosdb/9.2.0 Python/3.10.11 (Windows-10-10.0.22621-SP0)
->>>>>>> 5307e359
-    method: GET
-    uri: https://management.azure.com/subscriptions/00000000-0000-0000-0000-000000000000/resourceGroups/cli_test_cosmosdb_account000001/providers/Microsoft.DocumentDB/databaseAccounts/cli000002?api-version=2022-11-15
-  response:
-    body:
-      string: '{"id":"/subscriptions/00000000-0000-0000-0000-000000000000/resourceGroups/cli_test_cosmosdb_account000001/providers/Microsoft.DocumentDB/databaseAccounts/cli000002","name":"cli000002","location":"West
-<<<<<<< HEAD
-        US","type":"Microsoft.DocumentDB/databaseAccounts","kind":"MongoDB","tags":{},"systemData":{"createdAt":"2023-03-13T19:32:12.8679259Z"},"properties":{"provisioningState":"Succeeded","documentEndpoint":"https://cli000002.documents.azure.com:443/","sqlEndpoint":"https://cli000002.documents.azure.com:443/","publicNetworkAccess":"Enabled","enableAutomaticFailover":false,"enableMultipleWriteLocations":false,"enablePartitionKeyMonitor":false,"isVirtualNetworkFilterEnabled":false,"virtualNetworkRules":[],"EnabledApiTypes":"MongoDB","disableKeyBasedMetadataWriteAccess":false,"enableFreeTier":false,"enableAnalyticalStorage":true,"analyticalStorageConfiguration":{"schemaType":"FullFidelity"},"instanceId":"83b99838-77cb-4cd1-b20a-a557363b2658","databaseAccountOfferType":"Standard","defaultIdentity":"FirstPartyIdentity","networkAclBypass":"None","disableLocalAuth":false,"enablePartitionMerge":false,"minimalTlsVersion":"Tls12","consistencyPolicy":{"defaultConsistencyLevel":"Session","maxIntervalInSeconds":5,"maxStalenessPrefix":100},"apiProperties":{"serverVersion":"3.2"},"configurationOverrides":{"EnableBsonSchema":"True"},"writeLocations":[{"id":"cli000002-westus","locationName":"West
-        US","documentEndpoint":"https://cli000002-westus.documents.azure.com:443/","provisioningState":"Succeeded","failoverPriority":0,"isZoneRedundant":false}],"readLocations":[{"id":"cli000002-westus","locationName":"West
-        US","documentEndpoint":"https://cli000002-westus.documents.azure.com:443/","provisioningState":"Succeeded","failoverPriority":0,"isZoneRedundant":false}],"locations":[{"id":"cli000002-westus","locationName":"West
-        US","documentEndpoint":"https://cli000002-westus.documents.azure.com:443/","provisioningState":"Succeeded","failoverPriority":0,"isZoneRedundant":false}],"failoverPolicies":[{"id":"cli000002-westus","locationName":"West
-        US","failoverPriority":0}],"cors":[],"capabilities":[{"name":"EnableAggregationPipeline"}],"ipRules":[{"ipAddressOrRange":"20.10.10.10"},{"ipAddressOrRange":"12.12.122.122"},{"ipAddressOrRange":"12.22.11.11"}],"backupPolicy":{"type":"Periodic","periodicModeProperties":{"backupIntervalInMinutes":240,"backupRetentionIntervalInHours":8,"backupStorageRedundancy":"Geo"}},"networkAclBypassResourceIds":[],"keysMetadata":{"primaryMasterKey":{"generationTime":"2023-03-13T19:32:12.8679259Z"},"secondaryMasterKey":{"generationTime":"2023-03-13T19:32:12.8679259Z"},"primaryReadonlyMasterKey":{"generationTime":"2023-03-13T19:32:12.8679259Z"},"secondaryReadonlyMasterKey":{"generationTime":"2023-03-13T19:32:12.8679259Z"}}},"identity":{"type":"None"}}'
-=======
-        US","type":"Microsoft.DocumentDB/databaseAccounts","kind":"MongoDB","tags":{},"systemData":{"createdAt":"2023-06-08T18:06:55.5113586Z"},"properties":{"provisioningState":"Succeeded","documentEndpoint":"https://cli000002.documents.azure.com:443/","sqlEndpoint":"https://cli000002.documents.azure.com:443/","publicNetworkAccess":"Enabled","enableAutomaticFailover":false,"enableMultipleWriteLocations":false,"enablePartitionKeyMonitor":false,"isVirtualNetworkFilterEnabled":false,"virtualNetworkRules":[],"EnabledApiTypes":"MongoDB","disableKeyBasedMetadataWriteAccess":false,"enableFreeTier":false,"enableAnalyticalStorage":true,"analyticalStorageConfiguration":{"schemaType":"FullFidelity"},"instanceId":"14bb8f05-575e-44c2-a5da-eafa35ab19ca","databaseAccountOfferType":"Standard","defaultIdentity":"FirstPartyIdentity","networkAclBypass":"None","disableLocalAuth":false,"enablePartitionMerge":false,"minimalTlsVersion":"Tls12","consistencyPolicy":{"defaultConsistencyLevel":"Session","maxIntervalInSeconds":5,"maxStalenessPrefix":100},"apiProperties":{"serverVersion":"3.2"},"configurationOverrides":{"EnableBsonSchema":"True"},"writeLocations":[{"id":"cli000002-westus","locationName":"West
-        US","documentEndpoint":"https://cli000002-westus.documents.azure.com:443/","provisioningState":"Succeeded","failoverPriority":0,"isZoneRedundant":false}],"readLocations":[{"id":"cli000002-westus","locationName":"West
-        US","documentEndpoint":"https://cli000002-westus.documents.azure.com:443/","provisioningState":"Succeeded","failoverPriority":0,"isZoneRedundant":false}],"locations":[{"id":"cli000002-westus","locationName":"West
-        US","documentEndpoint":"https://cli000002-westus.documents.azure.com:443/","provisioningState":"Succeeded","failoverPriority":0,"isZoneRedundant":false}],"failoverPolicies":[{"id":"cli000002-westus","locationName":"West
-        US","failoverPriority":0}],"cors":[],"capabilities":[{"name":"EnableAggregationPipeline"}],"ipRules":[{"ipAddressOrRange":"20.10.10.10"},{"ipAddressOrRange":"12.12.122.122"},{"ipAddressOrRange":"12.22.11.11"}],"backupPolicy":{"type":"Periodic","periodicModeProperties":{"backupIntervalInMinutes":240,"backupRetentionIntervalInHours":8,"backupStorageRedundancy":"Geo"}},"networkAclBypassResourceIds":[],"keysMetadata":{"primaryMasterKey":{"generationTime":"2023-06-08T18:06:55.5113586Z"},"secondaryMasterKey":{"generationTime":"2023-06-08T18:06:55.5113586Z"},"primaryReadonlyMasterKey":{"generationTime":"2023-06-08T18:06:55.5113586Z"},"secondaryReadonlyMasterKey":{"generationTime":"2023-06-08T18:06:55.5113586Z"}}},"identity":{"type":"None"}}'
->>>>>>> 5307e359
-    headers:
-      cache-control:
-      - no-store, no-cache
-      content-length:
-      - '2787'
-      content-type:
-      - application/json
-      date:
-<<<<<<< HEAD
-      - Mon, 13 Mar 2023 19:34:07 GMT
-=======
-      - Thu, 08 Jun 2023 18:08:50 GMT
->>>>>>> 5307e359
-      pragma:
-      - no-cache
-      server:
-      - Microsoft-HTTPAPI/2.0
-      strict-transport-security:
-      - max-age=31536000; includeSubDomains
-      transfer-encoding:
-      - chunked
-      vary:
-      - Accept-Encoding
-      x-content-type-options:
-      - nosniff
-      x-ms-gatewayversion:
-      - version=2.14.0
-    status:
-      code: 200
-      message: Ok
-- request:
-    body: null
-    headers:
-      Accept:
-      - application/json
-      Accept-Encoding:
-      - gzip, deflate
-      CommandName:
-      - cosmosdb keys list
-      Connection:
-      - keep-alive
-      Content-Length:
-      - '0'
-      ParameterSetName:
-      - --type -n -g
-      User-Agent:
-      - AZURECLI/2.46.0 azsdk-python-mgmt-cosmosdb/9.0.0 Python/3.10.10 (Linux-5.15.0-1033-azure-x86_64-with-glibc2.31)
-        VSTS_7b238909-6802-4b65-b90d-184bca47f458_build_220_0
-    method: POST
-    uri: https://management.azure.com/subscriptions/00000000-0000-0000-0000-000000000000/resourceGroups/cli_test_cosmosdb_account000001/providers/Microsoft.DocumentDB/databaseAccounts/cli000002/listConnectionStrings?api-version=2022-11-15
-  response:
-    body:
-      string: '{"connectionStrings":[{"connectionString":"mongodb://cli000002:iJDv65ghecdh3hC8zfrIjJhC840v8e2OPz4Fp6HEGwhgAkny0oYlUGXwgNPLMnfYac0KE67ZOt7XACDbWxIbAw==@cli000002.documents.azure.com:10255/?ssl=true&replicaSet=globaldb","description":"Primary
-        MongoDB Connection String"},{"connectionString":"mongodb://cli000002:qSF6rVMyl4f2jND85IjsqGcHYh2llqorSP01C8nptKLMWyknrYgrSPR62CiC8uliSq2A6NeiPs1RACDb1Ct56w==@cli000002.documents.azure.com:10255/?ssl=true&replicaSet=globaldb","description":"Secondary
-        MongoDB Connection String"},{"connectionString":"mongodb://cli000002:bxWq26AUTEj6GZARv3WejvDrAej0DGQTa4pHtiT1Mo4saphXswxJJvsuM9v4G3PCYb11dBMMqA3AACDbIiexkg==@cli000002.documents.azure.com:10255/?ssl=true&replicaSet=globaldb","description":"Primary
-        Read-Only MongoDB Connection String"},{"connectionString":"mongodb://cli000002:qNg1kAezIujaVB6aRrx3R6JmXr2PfM4U9F3pqFGquoZztxO1sHSDBVEmRoKyXj2u4dOi8H9nA4sXACDbUvHMvg==@cli000002.documents.azure.com:10255/?ssl=true&replicaSet=globaldb","description":"Secondary
-        Read-Only MongoDB Connection String"}]}'
-    headers:
-      cache-control:
-      - no-store, no-cache
-      content-length:
-      - '1039'
-      content-type:
-      - application/json
-      date:
-      - Mon, 13 Mar 2023 19:34:08 GMT
-      pragma:
-      - no-cache
-      server:
-      - Microsoft-HTTPAPI/2.0
-      strict-transport-security:
-      - max-age=31536000; includeSubDomains
-      transfer-encoding:
-      - chunked
-      vary:
-      - Accept-Encoding
-      x-content-type-options:
-      - nosniff
-      x-ms-gatewayversion:
-      - version=2.14.0
-      x-ms-ratelimit-remaining-subscription-writes:
-      - '1199'
-    status:
-      code: 200
-      message: Ok
-- request:
-    body: null
-    headers:
-      Accept:
-      - application/json
-      Accept-Encoding:
-      - gzip, deflate
-      CommandName:
-      - cosmosdb update
-      Connection:
-      - keep-alive
-      ParameterSetName:
-      - -n -g --backup-interval --backup-retention
-      User-Agent:
-<<<<<<< HEAD
-      - AZURECLI/2.46.0 azsdk-python-mgmt-cosmosdb/9.0.0 Python/3.10.10 (Linux-5.15.0-1033-azure-x86_64-with-glibc2.31)
-        VSTS_7b238909-6802-4b65-b90d-184bca47f458_build_220_0
-=======
-      - AZURECLI/2.49.0 azsdk-python-mgmt-cosmosdb/9.2.0 Python/3.10.11 (Windows-10-10.0.22621-SP0)
->>>>>>> 5307e359
-    method: GET
-    uri: https://management.azure.com/subscriptions/00000000-0000-0000-0000-000000000000/resourceGroups/cli_test_cosmosdb_account000001/providers/Microsoft.DocumentDB/databaseAccounts/cli000002?api-version=2022-11-15
-  response:
-    body:
-      string: '{"id":"/subscriptions/00000000-0000-0000-0000-000000000000/resourceGroups/cli_test_cosmosdb_account000001/providers/Microsoft.DocumentDB/databaseAccounts/cli000002","name":"cli000002","location":"West
-<<<<<<< HEAD
-        US","type":"Microsoft.DocumentDB/databaseAccounts","kind":"MongoDB","tags":{},"systemData":{"createdAt":"2023-03-13T19:32:12.8679259Z"},"properties":{"provisioningState":"Succeeded","documentEndpoint":"https://cli000002.documents.azure.com:443/","sqlEndpoint":"https://cli000002.documents.azure.com:443/","publicNetworkAccess":"Enabled","enableAutomaticFailover":false,"enableMultipleWriteLocations":false,"enablePartitionKeyMonitor":false,"isVirtualNetworkFilterEnabled":false,"virtualNetworkRules":[],"EnabledApiTypes":"MongoDB","disableKeyBasedMetadataWriteAccess":false,"enableFreeTier":false,"enableAnalyticalStorage":true,"analyticalStorageConfiguration":{"schemaType":"FullFidelity"},"instanceId":"83b99838-77cb-4cd1-b20a-a557363b2658","databaseAccountOfferType":"Standard","defaultIdentity":"FirstPartyIdentity","networkAclBypass":"None","disableLocalAuth":false,"enablePartitionMerge":false,"minimalTlsVersion":"Tls12","consistencyPolicy":{"defaultConsistencyLevel":"Session","maxIntervalInSeconds":5,"maxStalenessPrefix":100},"apiProperties":{"serverVersion":"3.2"},"configurationOverrides":{"EnableBsonSchema":"True"},"writeLocations":[{"id":"cli000002-westus","locationName":"West
-        US","documentEndpoint":"https://cli000002-westus.documents.azure.com:443/","provisioningState":"Succeeded","failoverPriority":0,"isZoneRedundant":false}],"readLocations":[{"id":"cli000002-westus","locationName":"West
-        US","documentEndpoint":"https://cli000002-westus.documents.azure.com:443/","provisioningState":"Succeeded","failoverPriority":0,"isZoneRedundant":false}],"locations":[{"id":"cli000002-westus","locationName":"West
-        US","documentEndpoint":"https://cli000002-westus.documents.azure.com:443/","provisioningState":"Succeeded","failoverPriority":0,"isZoneRedundant":false}],"failoverPolicies":[{"id":"cli000002-westus","locationName":"West
-        US","failoverPriority":0}],"cors":[],"capabilities":[{"name":"EnableAggregationPipeline"}],"ipRules":[{"ipAddressOrRange":"20.10.10.10"},{"ipAddressOrRange":"12.12.122.122"},{"ipAddressOrRange":"12.22.11.11"}],"backupPolicy":{"type":"Periodic","periodicModeProperties":{"backupIntervalInMinutes":240,"backupRetentionIntervalInHours":8,"backupStorageRedundancy":"Geo"}},"networkAclBypassResourceIds":[],"keysMetadata":{"primaryMasterKey":{"generationTime":"2023-03-13T19:32:12.8679259Z"},"secondaryMasterKey":{"generationTime":"2023-03-13T19:32:12.8679259Z"},"primaryReadonlyMasterKey":{"generationTime":"2023-03-13T19:32:12.8679259Z"},"secondaryReadonlyMasterKey":{"generationTime":"2023-03-13T19:32:12.8679259Z"}}},"identity":{"type":"None"}}'
-=======
-        US","type":"Microsoft.DocumentDB/databaseAccounts","kind":"MongoDB","tags":{},"systemData":{"createdAt":"2023-06-08T18:06:55.5113586Z"},"properties":{"provisioningState":"Succeeded","documentEndpoint":"https://cli000002.documents.azure.com:443/","sqlEndpoint":"https://cli000002.documents.azure.com:443/","publicNetworkAccess":"Enabled","enableAutomaticFailover":false,"enableMultipleWriteLocations":false,"enablePartitionKeyMonitor":false,"isVirtualNetworkFilterEnabled":false,"virtualNetworkRules":[],"EnabledApiTypes":"MongoDB","disableKeyBasedMetadataWriteAccess":false,"enableFreeTier":false,"enableAnalyticalStorage":true,"analyticalStorageConfiguration":{"schemaType":"FullFidelity"},"instanceId":"14bb8f05-575e-44c2-a5da-eafa35ab19ca","databaseAccountOfferType":"Standard","defaultIdentity":"FirstPartyIdentity","networkAclBypass":"None","disableLocalAuth":false,"enablePartitionMerge":false,"minimalTlsVersion":"Tls12","consistencyPolicy":{"defaultConsistencyLevel":"Session","maxIntervalInSeconds":5,"maxStalenessPrefix":100},"apiProperties":{"serverVersion":"3.2"},"configurationOverrides":{"EnableBsonSchema":"True"},"writeLocations":[{"id":"cli000002-westus","locationName":"West
-        US","documentEndpoint":"https://cli000002-westus.documents.azure.com:443/","provisioningState":"Succeeded","failoverPriority":0,"isZoneRedundant":false}],"readLocations":[{"id":"cli000002-westus","locationName":"West
-        US","documentEndpoint":"https://cli000002-westus.documents.azure.com:443/","provisioningState":"Succeeded","failoverPriority":0,"isZoneRedundant":false}],"locations":[{"id":"cli000002-westus","locationName":"West
-        US","documentEndpoint":"https://cli000002-westus.documents.azure.com:443/","provisioningState":"Succeeded","failoverPriority":0,"isZoneRedundant":false}],"failoverPolicies":[{"id":"cli000002-westus","locationName":"West
-        US","failoverPriority":0}],"cors":[],"capabilities":[{"name":"EnableAggregationPipeline"}],"ipRules":[{"ipAddressOrRange":"20.10.10.10"},{"ipAddressOrRange":"12.12.122.122"},{"ipAddressOrRange":"12.22.11.11"}],"backupPolicy":{"type":"Periodic","periodicModeProperties":{"backupIntervalInMinutes":240,"backupRetentionIntervalInHours":8,"backupStorageRedundancy":"Geo"}},"networkAclBypassResourceIds":[],"keysMetadata":{"primaryMasterKey":{"generationTime":"2023-06-08T18:06:55.5113586Z"},"secondaryMasterKey":{"generationTime":"2023-06-08T18:06:55.5113586Z"},"primaryReadonlyMasterKey":{"generationTime":"2023-06-08T18:06:55.5113586Z"},"secondaryReadonlyMasterKey":{"generationTime":"2023-06-08T18:06:55.5113586Z"}}},"identity":{"type":"None"}}'
->>>>>>> 5307e359
-    headers:
-      cache-control:
-      - no-store, no-cache
-      content-length:
-      - '2787'
-      content-type:
-      - application/json
-      date:
-<<<<<<< HEAD
-      - Mon, 13 Mar 2023 19:34:09 GMT
-=======
-      - Thu, 08 Jun 2023 18:08:50 GMT
->>>>>>> 5307e359
-      pragma:
-      - no-cache
-      server:
-      - Microsoft-HTTPAPI/2.0
-      strict-transport-security:
-      - max-age=31536000; includeSubDomains
-      transfer-encoding:
-      - chunked
-      vary:
-      - Accept-Encoding
-      x-content-type-options:
-      - nosniff
-      x-ms-gatewayversion:
-      - version=2.14.0
-    status:
-      code: 200
-      message: Ok
-- request:
-    body: '{"properties": {"apiProperties": {}, "backupPolicy": {"type": "Periodic",
-      "periodicModeProperties": {"backupIntervalInMinutes": 120, "backupRetentionIntervalInHours":
-      8}}}}'
-    headers:
-      Accept:
-      - application/json
-      Accept-Encoding:
-      - gzip, deflate
-      CommandName:
-      - cosmosdb update
-      Connection:
-      - keep-alive
-      Content-Length:
-      - '172'
-      Content-Type:
-      - application/json
-      ParameterSetName:
-      - -n -g --backup-interval --backup-retention
-      User-Agent:
-<<<<<<< HEAD
-      - AZURECLI/2.46.0 azsdk-python-mgmt-cosmosdb/9.0.0 Python/3.10.10 (Linux-5.15.0-1033-azure-x86_64-with-glibc2.31)
-        VSTS_7b238909-6802-4b65-b90d-184bca47f458_build_220_0
-    method: PATCH
-    uri: https://management.azure.com/subscriptions/00000000-0000-0000-0000-000000000000/resourceGroups/cli_test_cosmosdb_account000001/providers/Microsoft.DocumentDB/databaseAccounts/cli000002?api-version=2022-11-15
-  response:
-    body:
-      string: '{"id":"/subscriptions/00000000-0000-0000-0000-000000000000/resourceGroups/cli_test_cosmosdb_account000001/providers/Microsoft.DocumentDB/databaseAccounts/cli000002","name":"cli000002","location":"West
-        US","type":"Microsoft.DocumentDB/databaseAccounts","kind":"MongoDB","tags":{},"systemData":{"createdAt":"2023-03-13T19:32:12.8679259Z"},"properties":{"provisioningState":"Updating","documentEndpoint":"https://cli000002.documents.azure.com:443/","sqlEndpoint":"https://cli000002.documents.azure.com:443/","publicNetworkAccess":"Enabled","enableAutomaticFailover":false,"enableMultipleWriteLocations":false,"enablePartitionKeyMonitor":false,"isVirtualNetworkFilterEnabled":false,"virtualNetworkRules":[],"EnabledApiTypes":"MongoDB","disableKeyBasedMetadataWriteAccess":false,"enableFreeTier":false,"enableAnalyticalStorage":true,"analyticalStorageConfiguration":{"schemaType":"FullFidelity"},"instanceId":"83b99838-77cb-4cd1-b20a-a557363b2658","databaseAccountOfferType":"Standard","defaultIdentity":"FirstPartyIdentity","networkAclBypass":"None","disableLocalAuth":false,"enablePartitionMerge":false,"minimalTlsVersion":"Tls12","consistencyPolicy":{"defaultConsistencyLevel":"Session","maxIntervalInSeconds":5,"maxStalenessPrefix":100},"apiProperties":{"serverVersion":"3.2"},"configurationOverrides":{"EnableBsonSchema":"True"},"writeLocations":[{"id":"cli000002-westus","locationName":"West
-        US","documentEndpoint":"https://cli000002-westus.documents.azure.com:443/","provisioningState":"Succeeded","failoverPriority":0,"isZoneRedundant":false}],"readLocations":[{"id":"cli000002-westus","locationName":"West
-        US","documentEndpoint":"https://cli000002-westus.documents.azure.com:443/","provisioningState":"Succeeded","failoverPriority":0,"isZoneRedundant":false}],"locations":[{"id":"cli000002-westus","locationName":"West
-        US","documentEndpoint":"https://cli000002-westus.documents.azure.com:443/","provisioningState":"Succeeded","failoverPriority":0,"isZoneRedundant":false}],"failoverPolicies":[{"id":"cli000002-westus","locationName":"West
-        US","failoverPriority":0}],"cors":[],"capabilities":[{"name":"EnableAggregationPipeline"}],"ipRules":[{"ipAddressOrRange":"20.10.10.10"},{"ipAddressOrRange":"12.12.122.122"},{"ipAddressOrRange":"12.22.11.11"}],"backupPolicy":{"type":"Periodic","periodicModeProperties":{"backupIntervalInMinutes":240,"backupRetentionIntervalInHours":8,"backupStorageRedundancy":"Geo"}},"networkAclBypassResourceIds":[],"keysMetadata":{"primaryMasterKey":{"generationTime":"2023-03-13T19:32:12.8679259Z"},"secondaryMasterKey":{"generationTime":"2023-03-13T19:32:12.8679259Z"},"primaryReadonlyMasterKey":{"generationTime":"2023-03-13T19:32:12.8679259Z"},"secondaryReadonlyMasterKey":{"generationTime":"2023-03-13T19:32:12.8679259Z"}}},"identity":{"type":"None"}}'
-=======
       - AZURECLI/2.49.0 azsdk-python-mgmt-cosmosdb/9.2.0 Python/3.10.11 (Windows-10-10.0.22621-SP0)
     method: GET
     uri: https://management.azure.com/subscriptions/00000000-0000-0000-0000-000000000000/resourceGroups/cli_test_cosmosdb_account000001/providers/Microsoft.DocumentDB/databaseAccounts/cli000002?api-version=2023-04-15
@@ -1337,66 +869,150 @@
         US","documentEndpoint":"https://cli000002-westus.documents.azure.com:443/","provisioningState":"Succeeded","failoverPriority":0,"isZoneRedundant":false}],"locations":[{"id":"cli000002-westus","locationName":"West
         US","documentEndpoint":"https://cli000002-westus.documents.azure.com:443/","provisioningState":"Succeeded","failoverPriority":0,"isZoneRedundant":false}],"failoverPolicies":[{"id":"cli000002-westus","locationName":"West
         US","failoverPriority":0}],"cors":[],"capabilities":[{"name":"EnableAggregationPipeline"}],"ipRules":[{"ipAddressOrRange":"20.10.10.10"},{"ipAddressOrRange":"12.12.122.122"},{"ipAddressOrRange":"12.22.11.11"}],"backupPolicy":{"type":"Periodic","periodicModeProperties":{"backupIntervalInMinutes":240,"backupRetentionIntervalInHours":8,"backupStorageRedundancy":"Geo"}},"networkAclBypassResourceIds":[],"keysMetadata":{"primaryMasterKey":{"generationTime":"2023-06-08T18:06:55.5113586Z"},"secondaryMasterKey":{"generationTime":"2023-06-08T18:06:55.5113586Z"},"primaryReadonlyMasterKey":{"generationTime":"2023-06-08T18:06:55.5113586Z"},"secondaryReadonlyMasterKey":{"generationTime":"2023-06-08T18:06:55.5113586Z"}}},"identity":{"type":"None"}}'
->>>>>>> 5307e359
-    headers:
-      azure-asyncoperation:
-      - https://management.azure.com/subscriptions/00000000-0000-0000-0000-000000000000/providers/Microsoft.DocumentDB/locations/westus/operationsStatus/f23f491e-b3f4-4784-8d9d-384c0d38e135?api-version=2022-11-15
-      cache-control:
-      - no-store, no-cache
-      content-length:
-      - '2786'
-      content-type:
-      - application/json
-      date:
-<<<<<<< HEAD
-      - Mon, 13 Mar 2023 19:34:13 GMT
-      location:
-      - https://management.azure.com/subscriptions/00000000-0000-0000-0000-000000000000/resourceGroups/cli_test_cosmosdb_account000001/providers/Microsoft.DocumentDB/databaseAccounts/cli000002/operationResults/f23f491e-b3f4-4784-8d9d-384c0d38e135?api-version=2022-11-15
-=======
+    headers:
+      cache-control:
+      - no-store, no-cache
+      content-length:
+      - '2787'
+      content-type:
+      - application/json
+      date:
+      - Thu, 08 Jun 2023 18:08:50 GMT
+      pragma:
+      - no-cache
+      server:
+      - Microsoft-HTTPAPI/2.0
+      strict-transport-security:
+      - max-age=31536000; includeSubDomains
+      transfer-encoding:
+      - chunked
+      vary:
+      - Accept-Encoding
+      x-content-type-options:
+      - nosniff
+      x-ms-gatewayversion:
+      - version=2.14.0
+    status:
+      code: 200
+      message: Ok
+- request:
+    body: null
+    headers:
+      Accept:
+      - application/json
+      Accept-Encoding:
+      - gzip, deflate
+      CommandName:
+      - cosmosdb update
+      Connection:
+      - keep-alive
+      ParameterSetName:
+      - -n -g --capabilities --server-version
+      User-Agent:
+      - AZURECLI/2.49.0 azsdk-python-mgmt-cosmosdb/9.2.0 Python/3.10.11 (Windows-10-10.0.22621-SP0)
+    method: GET
+    uri: https://management.azure.com/subscriptions/00000000-0000-0000-0000-000000000000/resourceGroups/cli_test_cosmosdb_account000001/providers/Microsoft.DocumentDB/databaseAccounts/cli000002?api-version=2023-04-15
+  response:
+    body:
+      string: '{"id":"/subscriptions/00000000-0000-0000-0000-000000000000/resourceGroups/cli_test_cosmosdb_account000001/providers/Microsoft.DocumentDB/databaseAccounts/cli000002","name":"cli000002","location":"West
+        US","type":"Microsoft.DocumentDB/databaseAccounts","kind":"MongoDB","tags":{},"systemData":{"createdAt":"2023-06-08T18:06:55.5113586Z"},"properties":{"provisioningState":"Succeeded","documentEndpoint":"https://cli000002.documents.azure.com:443/","sqlEndpoint":"https://cli000002.documents.azure.com:443/","publicNetworkAccess":"Enabled","enableAutomaticFailover":false,"enableMultipleWriteLocations":false,"enablePartitionKeyMonitor":false,"isVirtualNetworkFilterEnabled":false,"virtualNetworkRules":[],"EnabledApiTypes":"MongoDB","disableKeyBasedMetadataWriteAccess":false,"enableFreeTier":false,"enableAnalyticalStorage":true,"analyticalStorageConfiguration":{"schemaType":"FullFidelity"},"instanceId":"14bb8f05-575e-44c2-a5da-eafa35ab19ca","databaseAccountOfferType":"Standard","defaultIdentity":"FirstPartyIdentity","networkAclBypass":"None","disableLocalAuth":false,"enablePartitionMerge":false,"minimalTlsVersion":"Tls12","consistencyPolicy":{"defaultConsistencyLevel":"Session","maxIntervalInSeconds":5,"maxStalenessPrefix":100},"apiProperties":{"serverVersion":"3.2"},"configurationOverrides":{"EnableBsonSchema":"True"},"writeLocations":[{"id":"cli000002-westus","locationName":"West
+        US","documentEndpoint":"https://cli000002-westus.documents.azure.com:443/","provisioningState":"Succeeded","failoverPriority":0,"isZoneRedundant":false}],"readLocations":[{"id":"cli000002-westus","locationName":"West
+        US","documentEndpoint":"https://cli000002-westus.documents.azure.com:443/","provisioningState":"Succeeded","failoverPriority":0,"isZoneRedundant":false}],"locations":[{"id":"cli000002-westus","locationName":"West
+        US","documentEndpoint":"https://cli000002-westus.documents.azure.com:443/","provisioningState":"Succeeded","failoverPriority":0,"isZoneRedundant":false}],"failoverPolicies":[{"id":"cli000002-westus","locationName":"West
+        US","failoverPriority":0}],"cors":[],"capabilities":[{"name":"EnableAggregationPipeline"}],"ipRules":[{"ipAddressOrRange":"20.10.10.10"},{"ipAddressOrRange":"12.12.122.122"},{"ipAddressOrRange":"12.22.11.11"}],"backupPolicy":{"type":"Periodic","periodicModeProperties":{"backupIntervalInMinutes":240,"backupRetentionIntervalInHours":8,"backupStorageRedundancy":"Geo"}},"networkAclBypassResourceIds":[],"keysMetadata":{"primaryMasterKey":{"generationTime":"2023-06-08T18:06:55.5113586Z"},"secondaryMasterKey":{"generationTime":"2023-06-08T18:06:55.5113586Z"},"primaryReadonlyMasterKey":{"generationTime":"2023-06-08T18:06:55.5113586Z"},"secondaryReadonlyMasterKey":{"generationTime":"2023-06-08T18:06:55.5113586Z"}}},"identity":{"type":"None"}}'
+    headers:
+      cache-control:
+      - no-store, no-cache
+      content-length:
+      - '2787'
+      content-type:
+      - application/json
+      date:
+      - Thu, 08 Jun 2023 18:08:50 GMT
+      pragma:
+      - no-cache
+      server:
+      - Microsoft-HTTPAPI/2.0
+      strict-transport-security:
+      - max-age=31536000; includeSubDomains
+      transfer-encoding:
+      - chunked
+      vary:
+      - Accept-Encoding
+      x-content-type-options:
+      - nosniff
+      x-ms-gatewayversion:
+      - version=2.14.0
+    status:
+      code: 200
+      message: Ok
+- request:
+    body: null
+    headers:
+      Accept:
+      - application/json
+      Accept-Encoding:
+      - gzip, deflate
+      CommandName:
+      - cosmosdb show
+      Connection:
+      - keep-alive
+      ParameterSetName:
+      - -n -g
+      User-Agent:
+      - AZURECLI/2.49.0 azsdk-python-mgmt-cosmosdb/9.2.0 Python/3.10.11 (Windows-10-10.0.22621-SP0)
+    method: GET
+    uri: https://management.azure.com/subscriptions/00000000-0000-0000-0000-000000000000/resourceGroups/cli_test_cosmosdb_account000001/providers/Microsoft.DocumentDB/databaseAccounts/cli000002?api-version=2023-04-15
+  response:
+    body:
+      string: '{"id":"/subscriptions/00000000-0000-0000-0000-000000000000/resourceGroups/cli_test_cosmosdb_account000001/providers/Microsoft.DocumentDB/databaseAccounts/cli000002","name":"cli000002","location":"West
+        US","type":"Microsoft.DocumentDB/databaseAccounts","kind":"MongoDB","tags":{},"systemData":{"createdAt":"2023-06-08T18:06:55.5113586Z"},"properties":{"provisioningState":"Succeeded","documentEndpoint":"https://cli000002.documents.azure.com:443/","sqlEndpoint":"https://cli000002.documents.azure.com:443/","publicNetworkAccess":"Enabled","enableAutomaticFailover":false,"enableMultipleWriteLocations":false,"enablePartitionKeyMonitor":false,"isVirtualNetworkFilterEnabled":false,"virtualNetworkRules":[],"EnabledApiTypes":"MongoDB","disableKeyBasedMetadataWriteAccess":false,"enableFreeTier":false,"enableAnalyticalStorage":true,"analyticalStorageConfiguration":{"schemaType":"FullFidelity"},"instanceId":"14bb8f05-575e-44c2-a5da-eafa35ab19ca","databaseAccountOfferType":"Standard","defaultIdentity":"FirstPartyIdentity","networkAclBypass":"None","disableLocalAuth":false,"enablePartitionMerge":false,"minimalTlsVersion":"Tls12","consistencyPolicy":{"defaultConsistencyLevel":"Session","maxIntervalInSeconds":5,"maxStalenessPrefix":100},"apiProperties":{"serverVersion":"3.2"},"configurationOverrides":{"EnableBsonSchema":"True"},"writeLocations":[{"id":"cli000002-westus","locationName":"West
+        US","documentEndpoint":"https://cli000002-westus.documents.azure.com:443/","provisioningState":"Succeeded","failoverPriority":0,"isZoneRedundant":false}],"readLocations":[{"id":"cli000002-westus","locationName":"West
+        US","documentEndpoint":"https://cli000002-westus.documents.azure.com:443/","provisioningState":"Succeeded","failoverPriority":0,"isZoneRedundant":false}],"locations":[{"id":"cli000002-westus","locationName":"West
+        US","documentEndpoint":"https://cli000002-westus.documents.azure.com:443/","provisioningState":"Succeeded","failoverPriority":0,"isZoneRedundant":false}],"failoverPolicies":[{"id":"cli000002-westus","locationName":"West
+        US","failoverPriority":0}],"cors":[],"capabilities":[{"name":"EnableAggregationPipeline"}],"ipRules":[{"ipAddressOrRange":"20.10.10.10"},{"ipAddressOrRange":"12.12.122.122"},{"ipAddressOrRange":"12.22.11.11"}],"backupPolicy":{"type":"Periodic","periodicModeProperties":{"backupIntervalInMinutes":240,"backupRetentionIntervalInHours":8,"backupStorageRedundancy":"Geo"}},"networkAclBypassResourceIds":[],"keysMetadata":{"primaryMasterKey":{"generationTime":"2023-06-08T18:06:55.5113586Z"},"secondaryMasterKey":{"generationTime":"2023-06-08T18:06:55.5113586Z"},"primaryReadonlyMasterKey":{"generationTime":"2023-06-08T18:06:55.5113586Z"},"secondaryReadonlyMasterKey":{"generationTime":"2023-06-08T18:06:55.5113586Z"}}},"identity":{"type":"None"}}'
+    headers:
+      cache-control:
+      - no-store, no-cache
+      content-length:
+      - '2787'
+      content-type:
+      - application/json
+      date:
       - Thu, 08 Jun 2023 18:08:51 GMT
->>>>>>> 5307e359
-      pragma:
-      - no-cache
-      server:
-      - Microsoft-HTTPAPI/2.0
-      strict-transport-security:
-      - max-age=31536000; includeSubDomains
-      transfer-encoding:
-      - chunked
-      vary:
-      - Accept-Encoding
-      x-content-type-options:
-      - nosniff
-      x-ms-gatewayversion:
-      - version=2.14.0
-      x-ms-ratelimit-remaining-subscription-writes:
-      - '1199'
-    status:
-      code: 200
-      message: Ok
-- request:
-    body: null
-    headers:
-      Accept:
-      - '*/*'
-      Accept-Encoding:
-      - gzip, deflate
-      CommandName:
-      - cosmosdb update
-      Connection:
-      - keep-alive
-      ParameterSetName:
-      - -n -g --backup-interval --backup-retention
-      User-Agent:
-<<<<<<< HEAD
-      - AZURECLI/2.46.0 azsdk-python-mgmt-cosmosdb/9.0.0 Python/3.10.10 (Linux-5.15.0-1033-azure-x86_64-with-glibc2.31)
-        VSTS_7b238909-6802-4b65-b90d-184bca47f458_build_220_0
-    method: GET
-    uri: https://management.azure.com/subscriptions/00000000-0000-0000-0000-000000000000/providers/Microsoft.DocumentDB/locations/westus/operationsStatus/f23f491e-b3f4-4784-8d9d-384c0d38e135?api-version=2022-11-15
-  response:
-    body:
-      string: '{"status":"Dequeued"}'
-=======
+      pragma:
+      - no-cache
+      server:
+      - Microsoft-HTTPAPI/2.0
+      strict-transport-security:
+      - max-age=31536000; includeSubDomains
+      transfer-encoding:
+      - chunked
+      vary:
+      - Accept-Encoding
+      x-content-type-options:
+      - nosniff
+      x-ms-gatewayversion:
+      - version=2.14.0
+    status:
+      code: 200
+      message: Ok
+- request:
+    body: null
+    headers:
+      Accept:
+      - application/json
+      Accept-Encoding:
+      - gzip, deflate
+      CommandName:
+      - cosmosdb keys list
+      Connection:
+      - keep-alive
+      Content-Length:
+      - '0'
+      ParameterSetName:
+      - --type -n -g
+      User-Agent:
       - AZURECLI/2.49.0 azsdk-python-mgmt-cosmosdb/9.2.0 Python/3.10.11 (Windows-10-10.0.22621-SP0)
     method: POST
     uri: https://management.azure.com/subscriptions/00000000-0000-0000-0000-000000000000/resourceGroups/cli_test_cosmosdb_account000001/providers/Microsoft.DocumentDB/databaseAccounts/cli000002/listConnectionStrings?api-version=2023-04-15
@@ -1407,42 +1023,39 @@
         MongoDB Connection String","keyKind":"Secondary","type":"MongoDB"},{"connectionString":"mongodb://cli000002:apQlMk1eR1BIe0881blhUg0dUawpVajCqarPDr8KMBPmAg47lnPtZRE2djX11V67A4Ea0Ya5Set1ACDbKzJhYg==@cli000002.documents.azure.com:10255/?ssl=true&replicaSet=globaldb","description":"Primary
         Read-Only MongoDB Connection String","keyKind":"PrimaryReadonly","type":"MongoDB"},{"connectionString":"mongodb://cli000002:TnrCdTBWCfMWyD3qf7FclKS70lbnnUrNJGTTfMZSH47oR50XMFzB8V1lUGjoSVpDzn6NqOctAHHvACDbFuwjvQ==@cli000002.documents.azure.com:10255/?ssl=true&replicaSet=globaldb","description":"Secondary
         Read-Only MongoDB Connection String","keyKind":"SecondaryReadonly","type":"MongoDB"}]}'
->>>>>>> 5307e359
-    headers:
-      cache-control:
-      - no-store, no-cache
-      content-length:
-      - '21'
-      content-type:
-      - application/json
-      date:
-<<<<<<< HEAD
-      - Mon, 13 Mar 2023 19:34:43 GMT
-=======
+    headers:
+      cache-control:
+      - no-store, no-cache
+      content-length:
+      - '1207'
+      content-type:
+      - application/json
+      date:
       - Thu, 08 Jun 2023 18:08:53 GMT
->>>>>>> 5307e359
-      pragma:
-      - no-cache
-      server:
-      - Microsoft-HTTPAPI/2.0
-      strict-transport-security:
-      - max-age=31536000; includeSubDomains
-      transfer-encoding:
-      - chunked
-      vary:
-      - Accept-Encoding
-      x-content-type-options:
-      - nosniff
-      x-ms-gatewayversion:
-      - version=2.14.0
-    status:
-      code: 200
-      message: Ok
-- request:
-    body: null
-    headers:
-      Accept:
-      - '*/*'
+      pragma:
+      - no-cache
+      server:
+      - Microsoft-HTTPAPI/2.0
+      strict-transport-security:
+      - max-age=31536000; includeSubDomains
+      transfer-encoding:
+      - chunked
+      vary:
+      - Accept-Encoding
+      x-content-type-options:
+      - nosniff
+      x-ms-gatewayversion:
+      - version=2.14.0
+      x-ms-ratelimit-remaining-subscription-writes:
+      - '1199'
+    status:
+      code: 200
+      message: Ok
+- request:
+    body: null
+    headers:
+      Accept:
+      - application/json
       Accept-Encoding:
       - gzip, deflate
       CommandName:
@@ -1452,77 +1065,17 @@
       ParameterSetName:
       - -n -g --backup-interval --backup-retention
       User-Agent:
-      - AZURECLI/2.46.0 azsdk-python-mgmt-cosmosdb/9.0.0 Python/3.10.10 (Linux-5.15.0-1033-azure-x86_64-with-glibc2.31)
-        VSTS_7b238909-6802-4b65-b90d-184bca47f458_build_220_0
-    method: GET
-    uri: https://management.azure.com/subscriptions/00000000-0000-0000-0000-000000000000/providers/Microsoft.DocumentDB/locations/westus/operationsStatus/f23f491e-b3f4-4784-8d9d-384c0d38e135?api-version=2022-11-15
-  response:
-    body:
-      string: '{"status":"Succeeded"}'
-    headers:
-      cache-control:
-      - no-store, no-cache
-      content-length:
-      - '22'
-      content-type:
-      - application/json
-      date:
-      - Mon, 13 Mar 2023 19:35:13 GMT
-      pragma:
-      - no-cache
-      server:
-      - Microsoft-HTTPAPI/2.0
-      strict-transport-security:
-      - max-age=31536000; includeSubDomains
-      transfer-encoding:
-      - chunked
-      vary:
-      - Accept-Encoding
-      x-content-type-options:
-      - nosniff
-      x-ms-gatewayversion:
-      - version=2.14.0
-    status:
-      code: 200
-      message: Ok
-- request:
-    body: null
-    headers:
-      Accept:
-      - '*/*'
-      Accept-Encoding:
-      - gzip, deflate
-      CommandName:
-      - cosmosdb update
-      Connection:
-      - keep-alive
-      ParameterSetName:
-      - -n -g --backup-interval --backup-retention
-      User-Agent:
-<<<<<<< HEAD
-      - AZURECLI/2.46.0 azsdk-python-mgmt-cosmosdb/9.0.0 Python/3.10.10 (Linux-5.15.0-1033-azure-x86_64-with-glibc2.31)
-        VSTS_7b238909-6802-4b65-b90d-184bca47f458_build_220_0
-=======
-      - AZURECLI/2.49.0 azsdk-python-mgmt-cosmosdb/9.2.0 Python/3.10.11 (Windows-10-10.0.22621-SP0)
->>>>>>> 5307e359
-    method: GET
-    uri: https://management.azure.com/subscriptions/00000000-0000-0000-0000-000000000000/resourceGroups/cli_test_cosmosdb_account000001/providers/Microsoft.DocumentDB/databaseAccounts/cli000002?api-version=2022-11-15
+      - AZURECLI/2.49.0 azsdk-python-mgmt-cosmosdb/9.2.0 Python/3.10.11 (Windows-10-10.0.22621-SP0)
+    method: GET
+    uri: https://management.azure.com/subscriptions/00000000-0000-0000-0000-000000000000/resourceGroups/cli_test_cosmosdb_account000001/providers/Microsoft.DocumentDB/databaseAccounts/cli000002?api-version=2023-04-15
   response:
     body:
       string: '{"id":"/subscriptions/00000000-0000-0000-0000-000000000000/resourceGroups/cli_test_cosmosdb_account000001/providers/Microsoft.DocumentDB/databaseAccounts/cli000002","name":"cli000002","location":"West
-<<<<<<< HEAD
-        US","type":"Microsoft.DocumentDB/databaseAccounts","kind":"MongoDB","tags":{},"systemData":{"createdAt":"2023-03-13T19:32:12.8679259Z"},"properties":{"provisioningState":"Succeeded","documentEndpoint":"https://cli000002.documents.azure.com:443/","sqlEndpoint":"https://cli000002.documents.azure.com:443/","publicNetworkAccess":"Enabled","enableAutomaticFailover":false,"enableMultipleWriteLocations":false,"enablePartitionKeyMonitor":false,"isVirtualNetworkFilterEnabled":false,"virtualNetworkRules":[],"EnabledApiTypes":"MongoDB","disableKeyBasedMetadataWriteAccess":false,"enableFreeTier":false,"enableAnalyticalStorage":true,"analyticalStorageConfiguration":{"schemaType":"FullFidelity"},"instanceId":"83b99838-77cb-4cd1-b20a-a557363b2658","databaseAccountOfferType":"Standard","defaultIdentity":"FirstPartyIdentity","networkAclBypass":"None","disableLocalAuth":false,"enablePartitionMerge":false,"minimalTlsVersion":"Tls12","consistencyPolicy":{"defaultConsistencyLevel":"Session","maxIntervalInSeconds":5,"maxStalenessPrefix":100},"apiProperties":{"serverVersion":"3.2"},"configurationOverrides":{"EnableBsonSchema":"True"},"writeLocations":[{"id":"cli000002-westus","locationName":"West
-        US","documentEndpoint":"https://cli000002-westus.documents.azure.com:443/","provisioningState":"Succeeded","failoverPriority":0,"isZoneRedundant":false}],"readLocations":[{"id":"cli000002-westus","locationName":"West
-        US","documentEndpoint":"https://cli000002-westus.documents.azure.com:443/","provisioningState":"Succeeded","failoverPriority":0,"isZoneRedundant":false}],"locations":[{"id":"cli000002-westus","locationName":"West
-        US","documentEndpoint":"https://cli000002-westus.documents.azure.com:443/","provisioningState":"Succeeded","failoverPriority":0,"isZoneRedundant":false}],"failoverPolicies":[{"id":"cli000002-westus","locationName":"West
-        US","failoverPriority":0}],"cors":[],"capabilities":[{"name":"EnableAggregationPipeline"}],"ipRules":[{"ipAddressOrRange":"20.10.10.10"},{"ipAddressOrRange":"12.12.122.122"},{"ipAddressOrRange":"12.22.11.11"}],"backupPolicy":{"type":"Periodic","periodicModeProperties":{"backupIntervalInMinutes":120,"backupRetentionIntervalInHours":8,"backupStorageRedundancy":"Geo"}},"networkAclBypassResourceIds":[],"keysMetadata":{"primaryMasterKey":{"generationTime":"2023-03-13T19:32:12.8679259Z"},"secondaryMasterKey":{"generationTime":"2023-03-13T19:32:12.8679259Z"},"primaryReadonlyMasterKey":{"generationTime":"2023-03-13T19:32:12.8679259Z"},"secondaryReadonlyMasterKey":{"generationTime":"2023-03-13T19:32:12.8679259Z"}}},"identity":{"type":"None"}}'
-=======
         US","type":"Microsoft.DocumentDB/databaseAccounts","kind":"MongoDB","tags":{},"systemData":{"createdAt":"2023-06-08T18:06:55.5113586Z"},"properties":{"provisioningState":"Succeeded","documentEndpoint":"https://cli000002.documents.azure.com:443/","sqlEndpoint":"https://cli000002.documents.azure.com:443/","publicNetworkAccess":"Enabled","enableAutomaticFailover":false,"enableMultipleWriteLocations":false,"enablePartitionKeyMonitor":false,"isVirtualNetworkFilterEnabled":false,"virtualNetworkRules":[],"EnabledApiTypes":"MongoDB","disableKeyBasedMetadataWriteAccess":false,"enableFreeTier":false,"enableAnalyticalStorage":true,"analyticalStorageConfiguration":{"schemaType":"FullFidelity"},"instanceId":"14bb8f05-575e-44c2-a5da-eafa35ab19ca","databaseAccountOfferType":"Standard","defaultIdentity":"FirstPartyIdentity","networkAclBypass":"None","disableLocalAuth":false,"enablePartitionMerge":false,"minimalTlsVersion":"Tls12","consistencyPolicy":{"defaultConsistencyLevel":"Session","maxIntervalInSeconds":5,"maxStalenessPrefix":100},"apiProperties":{"serverVersion":"3.2"},"configurationOverrides":{"EnableBsonSchema":"True"},"writeLocations":[{"id":"cli000002-westus","locationName":"West
         US","documentEndpoint":"https://cli000002-westus.documents.azure.com:443/","provisioningState":"Succeeded","failoverPriority":0,"isZoneRedundant":false}],"readLocations":[{"id":"cli000002-westus","locationName":"West
         US","documentEndpoint":"https://cli000002-westus.documents.azure.com:443/","provisioningState":"Succeeded","failoverPriority":0,"isZoneRedundant":false}],"locations":[{"id":"cli000002-westus","locationName":"West
         US","documentEndpoint":"https://cli000002-westus.documents.azure.com:443/","provisioningState":"Succeeded","failoverPriority":0,"isZoneRedundant":false}],"failoverPolicies":[{"id":"cli000002-westus","locationName":"West
         US","failoverPriority":0}],"cors":[],"capabilities":[{"name":"EnableAggregationPipeline"}],"ipRules":[{"ipAddressOrRange":"20.10.10.10"},{"ipAddressOrRange":"12.12.122.122"},{"ipAddressOrRange":"12.22.11.11"}],"backupPolicy":{"type":"Periodic","periodicModeProperties":{"backupIntervalInMinutes":240,"backupRetentionIntervalInHours":8,"backupStorageRedundancy":"Geo"}},"networkAclBypassResourceIds":[],"keysMetadata":{"primaryMasterKey":{"generationTime":"2023-06-08T18:06:55.5113586Z"},"secondaryMasterKey":{"generationTime":"2023-06-08T18:06:55.5113586Z"},"primaryReadonlyMasterKey":{"generationTime":"2023-06-08T18:06:55.5113586Z"},"secondaryReadonlyMasterKey":{"generationTime":"2023-06-08T18:06:55.5113586Z"}}},"identity":{"type":"None"}}'
->>>>>>> 5307e359
     headers:
       cache-control:
       - no-store, no-cache
@@ -1531,57 +1084,44 @@
       content-type:
       - application/json
       date:
-<<<<<<< HEAD
-      - Mon, 13 Mar 2023 19:35:14 GMT
-=======
       - Thu, 08 Jun 2023 18:08:53 GMT
->>>>>>> 5307e359
-      pragma:
-      - no-cache
-      server:
-      - Microsoft-HTTPAPI/2.0
-      strict-transport-security:
-      - max-age=31536000; includeSubDomains
-      transfer-encoding:
-      - chunked
-      vary:
-      - Accept-Encoding
-      x-content-type-options:
-      - nosniff
-      x-ms-gatewayversion:
-      - version=2.14.0
-    status:
-      code: 200
-      message: Ok
-- request:
-    body: null
-    headers:
-      Accept:
-      - application/json
-      Accept-Encoding:
-      - gzip, deflate
-      CommandName:
-      - cosmosdb update
-      Connection:
-      - keep-alive
+      pragma:
+      - no-cache
+      server:
+      - Microsoft-HTTPAPI/2.0
+      strict-transport-security:
+      - max-age=31536000; includeSubDomains
+      transfer-encoding:
+      - chunked
+      vary:
+      - Accept-Encoding
+      x-content-type-options:
+      - nosniff
+      x-ms-gatewayversion:
+      - version=2.14.0
+    status:
+      code: 200
+      message: Ok
+- request:
+    body: '{"properties": {"apiProperties": {}, "backupPolicy": {"type": "Periodic",
+      "periodicModeProperties": {"backupIntervalInMinutes": 120, "backupRetentionIntervalInHours":
+      8}}}}'
+    headers:
+      Accept:
+      - application/json
+      Accept-Encoding:
+      - gzip, deflate
+      CommandName:
+      - cosmosdb update
+      Connection:
+      - keep-alive
+      Content-Length:
+      - '172'
+      Content-Type:
+      - application/json
       ParameterSetName:
       - -n -g --backup-interval --backup-retention
       User-Agent:
-<<<<<<< HEAD
-      - AZURECLI/2.46.0 azsdk-python-mgmt-cosmosdb/9.0.0 Python/3.10.10 (Linux-5.15.0-1033-azure-x86_64-with-glibc2.31)
-        VSTS_7b238909-6802-4b65-b90d-184bca47f458_build_220_0
-    method: GET
-    uri: https://management.azure.com/subscriptions/00000000-0000-0000-0000-000000000000/resourceGroups/cli_test_cosmosdb_account000001/providers/Microsoft.DocumentDB/databaseAccounts/cli000002?api-version=2022-11-15
-  response:
-    body:
-      string: '{"id":"/subscriptions/00000000-0000-0000-0000-000000000000/resourceGroups/cli_test_cosmosdb_account000001/providers/Microsoft.DocumentDB/databaseAccounts/cli000002","name":"cli000002","location":"West
-        US","type":"Microsoft.DocumentDB/databaseAccounts","kind":"MongoDB","tags":{},"systemData":{"createdAt":"2023-03-13T19:32:12.8679259Z"},"properties":{"provisioningState":"Succeeded","documentEndpoint":"https://cli000002.documents.azure.com:443/","sqlEndpoint":"https://cli000002.documents.azure.com:443/","publicNetworkAccess":"Enabled","enableAutomaticFailover":false,"enableMultipleWriteLocations":false,"enablePartitionKeyMonitor":false,"isVirtualNetworkFilterEnabled":false,"virtualNetworkRules":[],"EnabledApiTypes":"MongoDB","disableKeyBasedMetadataWriteAccess":false,"enableFreeTier":false,"enableAnalyticalStorage":true,"analyticalStorageConfiguration":{"schemaType":"FullFidelity"},"instanceId":"83b99838-77cb-4cd1-b20a-a557363b2658","databaseAccountOfferType":"Standard","defaultIdentity":"FirstPartyIdentity","networkAclBypass":"None","disableLocalAuth":false,"enablePartitionMerge":false,"minimalTlsVersion":"Tls12","consistencyPolicy":{"defaultConsistencyLevel":"Session","maxIntervalInSeconds":5,"maxStalenessPrefix":100},"apiProperties":{"serverVersion":"3.2"},"configurationOverrides":{"EnableBsonSchema":"True"},"writeLocations":[{"id":"cli000002-westus","locationName":"West
-        US","documentEndpoint":"https://cli000002-westus.documents.azure.com:443/","provisioningState":"Succeeded","failoverPriority":0,"isZoneRedundant":false}],"readLocations":[{"id":"cli000002-westus","locationName":"West
-        US","documentEndpoint":"https://cli000002-westus.documents.azure.com:443/","provisioningState":"Succeeded","failoverPriority":0,"isZoneRedundant":false}],"locations":[{"id":"cli000002-westus","locationName":"West
-        US","documentEndpoint":"https://cli000002-westus.documents.azure.com:443/","provisioningState":"Succeeded","failoverPriority":0,"isZoneRedundant":false}],"failoverPolicies":[{"id":"cli000002-westus","locationName":"West
-        US","failoverPriority":0}],"cors":[],"capabilities":[{"name":"EnableAggregationPipeline"}],"ipRules":[{"ipAddressOrRange":"20.10.10.10"},{"ipAddressOrRange":"12.12.122.122"},{"ipAddressOrRange":"12.22.11.11"}],"backupPolicy":{"type":"Periodic","periodicModeProperties":{"backupIntervalInMinutes":120,"backupRetentionIntervalInHours":8,"backupStorageRedundancy":"Geo"}},"networkAclBypassResourceIds":[],"keysMetadata":{"primaryMasterKey":{"generationTime":"2023-03-13T19:32:12.8679259Z"},"secondaryMasterKey":{"generationTime":"2023-03-13T19:32:12.8679259Z"},"primaryReadonlyMasterKey":{"generationTime":"2023-03-13T19:32:12.8679259Z"},"secondaryReadonlyMasterKey":{"generationTime":"2023-03-13T19:32:12.8679259Z"}}},"identity":{"type":"None"}}'
-    headers:
-=======
       - AZURECLI/2.49.0 azsdk-python-mgmt-cosmosdb/9.2.0 Python/3.10.11 (Windows-10-10.0.22621-SP0)
     method: PATCH
     uri: https://management.azure.com/subscriptions/00000000-0000-0000-0000-000000000000/resourceGroups/cli_test_cosmosdb_account000001/providers/Microsoft.DocumentDB/databaseAccounts/cli000002?api-version=2023-04-15
@@ -1596,198 +1136,144 @@
     headers:
       azure-asyncoperation:
       - https://management.azure.com/subscriptions/00000000-0000-0000-0000-000000000000/providers/Microsoft.DocumentDB/locations/westus/operationsStatus/0778c84e-43d6-468a-b2a8-3f59a042ee7b?api-version=2023-04-15
->>>>>>> 5307e359
-      cache-control:
-      - no-store, no-cache
-      content-length:
-      - '2787'
-      content-type:
-      - application/json
-      date:
-<<<<<<< HEAD
-      - Mon, 13 Mar 2023 19:35:14 GMT
-=======
+      cache-control:
+      - no-store, no-cache
+      content-length:
+      - '2786'
+      content-type:
+      - application/json
+      date:
       - Thu, 08 Jun 2023 18:08:58 GMT
       location:
       - https://management.azure.com/subscriptions/00000000-0000-0000-0000-000000000000/resourceGroups/cli_test_cosmosdb_account000001/providers/Microsoft.DocumentDB/databaseAccounts/cli000002/operationResults/0778c84e-43d6-468a-b2a8-3f59a042ee7b?api-version=2023-04-15
->>>>>>> 5307e359
-      pragma:
-      - no-cache
-      server:
-      - Microsoft-HTTPAPI/2.0
-      strict-transport-security:
-      - max-age=31536000; includeSubDomains
-      transfer-encoding:
-      - chunked
-      vary:
-      - Accept-Encoding
-      x-content-type-options:
-      - nosniff
-      x-ms-gatewayversion:
-      - version=2.14.0
-    status:
-      code: 200
-      message: Ok
-- request:
-    body: null
-    headers:
-      Accept:
-      - application/json
-      Accept-Encoding:
-      - gzip, deflate
-      CommandName:
-      - cosmosdb update
-      Connection:
-      - keep-alive
-      ParameterSetName:
-      - -n -g --backup-interval --backup-retention --backup-redundancy
-      User-Agent:
-<<<<<<< HEAD
-      - AZURECLI/2.46.0 azsdk-python-mgmt-cosmosdb/9.0.0 Python/3.10.10 (Linux-5.15.0-1033-azure-x86_64-with-glibc2.31)
-        VSTS_7b238909-6802-4b65-b90d-184bca47f458_build_220_0
-    method: GET
-    uri: https://management.azure.com/subscriptions/00000000-0000-0000-0000-000000000000/resourceGroups/cli_test_cosmosdb_account000001/providers/Microsoft.DocumentDB/databaseAccounts/cli000002?api-version=2022-11-15
-=======
+      pragma:
+      - no-cache
+      server:
+      - Microsoft-HTTPAPI/2.0
+      strict-transport-security:
+      - max-age=31536000; includeSubDomains
+      transfer-encoding:
+      - chunked
+      vary:
+      - Accept-Encoding
+      x-content-type-options:
+      - nosniff
+      x-ms-gatewayversion:
+      - version=2.14.0
+      x-ms-ratelimit-remaining-subscription-writes:
+      - '1198'
+    status:
+      code: 200
+      message: Ok
+- request:
+    body: null
+    headers:
+      Accept:
+      - '*/*'
+      Accept-Encoding:
+      - gzip, deflate
+      CommandName:
+      - cosmosdb update
+      Connection:
+      - keep-alive
+      ParameterSetName:
+      - -n -g --backup-interval --backup-retention
+      User-Agent:
       - AZURECLI/2.49.0 azsdk-python-mgmt-cosmosdb/9.2.0 Python/3.10.11 (Windows-10-10.0.22621-SP0)
     method: GET
     uri: https://management.azure.com/subscriptions/00000000-0000-0000-0000-000000000000/providers/Microsoft.DocumentDB/locations/westus/operationsStatus/0778c84e-43d6-468a-b2a8-3f59a042ee7b?api-version=2023-04-15
->>>>>>> 5307e359
-  response:
-    body:
-      string: '{"id":"/subscriptions/00000000-0000-0000-0000-000000000000/resourceGroups/cli_test_cosmosdb_account000001/providers/Microsoft.DocumentDB/databaseAccounts/cli000002","name":"cli000002","location":"West
-        US","type":"Microsoft.DocumentDB/databaseAccounts","kind":"MongoDB","tags":{},"systemData":{"createdAt":"2023-03-13T19:32:12.8679259Z"},"properties":{"provisioningState":"Succeeded","documentEndpoint":"https://cli000002.documents.azure.com:443/","sqlEndpoint":"https://cli000002.documents.azure.com:443/","publicNetworkAccess":"Enabled","enableAutomaticFailover":false,"enableMultipleWriteLocations":false,"enablePartitionKeyMonitor":false,"isVirtualNetworkFilterEnabled":false,"virtualNetworkRules":[],"EnabledApiTypes":"MongoDB","disableKeyBasedMetadataWriteAccess":false,"enableFreeTier":false,"enableAnalyticalStorage":true,"analyticalStorageConfiguration":{"schemaType":"FullFidelity"},"instanceId":"83b99838-77cb-4cd1-b20a-a557363b2658","databaseAccountOfferType":"Standard","defaultIdentity":"FirstPartyIdentity","networkAclBypass":"None","disableLocalAuth":false,"enablePartitionMerge":false,"minimalTlsVersion":"Tls12","consistencyPolicy":{"defaultConsistencyLevel":"Session","maxIntervalInSeconds":5,"maxStalenessPrefix":100},"apiProperties":{"serverVersion":"3.2"},"configurationOverrides":{"EnableBsonSchema":"True"},"writeLocations":[{"id":"cli000002-westus","locationName":"West
-        US","documentEndpoint":"https://cli000002-westus.documents.azure.com:443/","provisioningState":"Succeeded","failoverPriority":0,"isZoneRedundant":false}],"readLocations":[{"id":"cli000002-westus","locationName":"West
-        US","documentEndpoint":"https://cli000002-westus.documents.azure.com:443/","provisioningState":"Succeeded","failoverPriority":0,"isZoneRedundant":false}],"locations":[{"id":"cli000002-westus","locationName":"West
-        US","documentEndpoint":"https://cli000002-westus.documents.azure.com:443/","provisioningState":"Succeeded","failoverPriority":0,"isZoneRedundant":false}],"failoverPolicies":[{"id":"cli000002-westus","locationName":"West
-        US","failoverPriority":0}],"cors":[],"capabilities":[{"name":"EnableAggregationPipeline"}],"ipRules":[{"ipAddressOrRange":"20.10.10.10"},{"ipAddressOrRange":"12.12.122.122"},{"ipAddressOrRange":"12.22.11.11"}],"backupPolicy":{"type":"Periodic","periodicModeProperties":{"backupIntervalInMinutes":120,"backupRetentionIntervalInHours":8,"backupStorageRedundancy":"Geo"}},"networkAclBypassResourceIds":[],"keysMetadata":{"primaryMasterKey":{"generationTime":"2023-03-13T19:32:12.8679259Z"},"secondaryMasterKey":{"generationTime":"2023-03-13T19:32:12.8679259Z"},"primaryReadonlyMasterKey":{"generationTime":"2023-03-13T19:32:12.8679259Z"},"secondaryReadonlyMasterKey":{"generationTime":"2023-03-13T19:32:12.8679259Z"}}},"identity":{"type":"None"}}'
-    headers:
-      cache-control:
-      - no-store, no-cache
-      content-length:
-      - '2787'
-      content-type:
-      - application/json
-      date:
-<<<<<<< HEAD
-      - Mon, 13 Mar 2023 19:35:14 GMT
-=======
+  response:
+    body:
+      string: '{"status":"Enqueued"}'
+    headers:
+      cache-control:
+      - no-store, no-cache
+      content-length:
+      - '21'
+      content-type:
+      - application/json
+      date:
       - Thu, 08 Jun 2023 18:08:58 GMT
->>>>>>> 5307e359
-      pragma:
-      - no-cache
-      server:
-      - Microsoft-HTTPAPI/2.0
-      strict-transport-security:
-      - max-age=31536000; includeSubDomains
-      transfer-encoding:
-      - chunked
-      vary:
-      - Accept-Encoding
-      x-content-type-options:
-      - nosniff
-      x-ms-gatewayversion:
-      - version=2.14.0
-    status:
-      code: 200
-      message: Ok
-- request:
-    body: '{"properties": {"apiProperties": {}, "backupPolicy": {"type": "Periodic",
-      "periodicModeProperties": {"backupIntervalInMinutes": 120, "backupRetentionIntervalInHours":
-      8, "backupStorageRedundancy": "Geo"}}}}'
-    headers:
-      Accept:
-      - application/json
-      Accept-Encoding:
-      - gzip, deflate
-      CommandName:
-      - cosmosdb update
-      Connection:
-      - keep-alive
-      Content-Length:
-      - '206'
-      Content-Type:
-      - application/json
-      ParameterSetName:
-      - -n -g --backup-interval --backup-retention --backup-redundancy
-      User-Agent:
-<<<<<<< HEAD
-      - AZURECLI/2.46.0 azsdk-python-mgmt-cosmosdb/9.0.0 Python/3.10.10 (Linux-5.15.0-1033-azure-x86_64-with-glibc2.31)
-        VSTS_7b238909-6802-4b65-b90d-184bca47f458_build_220_0
-    method: PATCH
-    uri: https://management.azure.com/subscriptions/00000000-0000-0000-0000-000000000000/resourceGroups/cli_test_cosmosdb_account000001/providers/Microsoft.DocumentDB/databaseAccounts/cli000002?api-version=2022-11-15
-=======
+      pragma:
+      - no-cache
+      server:
+      - Microsoft-HTTPAPI/2.0
+      strict-transport-security:
+      - max-age=31536000; includeSubDomains
+      transfer-encoding:
+      - chunked
+      vary:
+      - Accept-Encoding
+      x-content-type-options:
+      - nosniff
+      x-ms-gatewayversion:
+      - version=2.14.0
+    status:
+      code: 200
+      message: Ok
+- request:
+    body: null
+    headers:
+      Accept:
+      - '*/*'
+      Accept-Encoding:
+      - gzip, deflate
+      CommandName:
+      - cosmosdb update
+      Connection:
+      - keep-alive
+      ParameterSetName:
+      - -n -g --backup-interval --backup-retention
+      User-Agent:
       - AZURECLI/2.49.0 azsdk-python-mgmt-cosmosdb/9.2.0 Python/3.10.11 (Windows-10-10.0.22621-SP0)
     method: GET
     uri: https://management.azure.com/subscriptions/00000000-0000-0000-0000-000000000000/providers/Microsoft.DocumentDB/locations/westus/operationsStatus/0778c84e-43d6-468a-b2a8-3f59a042ee7b?api-version=2023-04-15
->>>>>>> 5307e359
-  response:
-    body:
-      string: '{"id":"/subscriptions/00000000-0000-0000-0000-000000000000/resourceGroups/cli_test_cosmosdb_account000001/providers/Microsoft.DocumentDB/databaseAccounts/cli000002","name":"cli000002","location":"West
-        US","type":"Microsoft.DocumentDB/databaseAccounts","kind":"MongoDB","tags":{},"systemData":{"createdAt":"2023-03-13T19:32:12.8679259Z"},"properties":{"provisioningState":"Updating","documentEndpoint":"https://cli000002.documents.azure.com:443/","sqlEndpoint":"https://cli000002.documents.azure.com:443/","publicNetworkAccess":"Enabled","enableAutomaticFailover":false,"enableMultipleWriteLocations":false,"enablePartitionKeyMonitor":false,"isVirtualNetworkFilterEnabled":false,"virtualNetworkRules":[],"EnabledApiTypes":"MongoDB","disableKeyBasedMetadataWriteAccess":false,"enableFreeTier":false,"enableAnalyticalStorage":true,"analyticalStorageConfiguration":{"schemaType":"FullFidelity"},"instanceId":"83b99838-77cb-4cd1-b20a-a557363b2658","databaseAccountOfferType":"Standard","defaultIdentity":"FirstPartyIdentity","networkAclBypass":"None","disableLocalAuth":false,"enablePartitionMerge":false,"minimalTlsVersion":"Tls12","consistencyPolicy":{"defaultConsistencyLevel":"Session","maxIntervalInSeconds":5,"maxStalenessPrefix":100},"apiProperties":{"serverVersion":"3.2"},"configurationOverrides":{"EnableBsonSchema":"True"},"writeLocations":[{"id":"cli000002-westus","locationName":"West
-        US","documentEndpoint":"https://cli000002-westus.documents.azure.com:443/","provisioningState":"Succeeded","failoverPriority":0,"isZoneRedundant":false}],"readLocations":[{"id":"cli000002-westus","locationName":"West
-        US","documentEndpoint":"https://cli000002-westus.documents.azure.com:443/","provisioningState":"Succeeded","failoverPriority":0,"isZoneRedundant":false}],"locations":[{"id":"cli000002-westus","locationName":"West
-        US","documentEndpoint":"https://cli000002-westus.documents.azure.com:443/","provisioningState":"Succeeded","failoverPriority":0,"isZoneRedundant":false}],"failoverPolicies":[{"id":"cli000002-westus","locationName":"West
-        US","failoverPriority":0}],"cors":[],"capabilities":[{"name":"EnableAggregationPipeline"}],"ipRules":[{"ipAddressOrRange":"20.10.10.10"},{"ipAddressOrRange":"12.12.122.122"},{"ipAddressOrRange":"12.22.11.11"}],"backupPolicy":{"type":"Periodic","periodicModeProperties":{"backupIntervalInMinutes":120,"backupRetentionIntervalInHours":8,"backupStorageRedundancy":"Geo"}},"networkAclBypassResourceIds":[],"keysMetadata":{"primaryMasterKey":{"generationTime":"2023-03-13T19:32:12.8679259Z"},"secondaryMasterKey":{"generationTime":"2023-03-13T19:32:12.8679259Z"},"primaryReadonlyMasterKey":{"generationTime":"2023-03-13T19:32:12.8679259Z"},"secondaryReadonlyMasterKey":{"generationTime":"2023-03-13T19:32:12.8679259Z"}}},"identity":{"type":"None"}}'
-    headers:
-      azure-asyncoperation:
-      - https://management.azure.com/subscriptions/00000000-0000-0000-0000-000000000000/providers/Microsoft.DocumentDB/locations/westus/operationsStatus/ef0c3b2d-3ef9-41f3-9663-d2dc5f7e8b0d?api-version=2022-11-15
-      cache-control:
-      - no-store, no-cache
-      content-length:
-      - '2786'
-      content-type:
-      - application/json
-      date:
-<<<<<<< HEAD
-      - Mon, 13 Mar 2023 19:35:18 GMT
-      location:
-      - https://management.azure.com/subscriptions/00000000-0000-0000-0000-000000000000/resourceGroups/cli_test_cosmosdb_account000001/providers/Microsoft.DocumentDB/databaseAccounts/cli000002/operationResults/ef0c3b2d-3ef9-41f3-9663-d2dc5f7e8b0d?api-version=2022-11-15
-=======
+  response:
+    body:
+      string: '{"status":"Dequeued"}'
+    headers:
+      cache-control:
+      - no-store, no-cache
+      content-length:
+      - '21'
+      content-type:
+      - application/json
+      date:
       - Thu, 08 Jun 2023 18:09:27 GMT
->>>>>>> 5307e359
-      pragma:
-      - no-cache
-      server:
-      - Microsoft-HTTPAPI/2.0
-      strict-transport-security:
-      - max-age=31536000; includeSubDomains
-      transfer-encoding:
-      - chunked
-      vary:
-      - Accept-Encoding
-      x-content-type-options:
-      - nosniff
-      x-ms-gatewayversion:
-      - version=2.14.0
-      x-ms-ratelimit-remaining-subscription-writes:
-      - '1197'
-    status:
-      code: 200
-      message: Ok
-- request:
-    body: null
-    headers:
-      Accept:
-      - '*/*'
-      Accept-Encoding:
-      - gzip, deflate
-      CommandName:
-      - cosmosdb update
-      Connection:
-      - keep-alive
-      ParameterSetName:
-      - -n -g --backup-interval --backup-retention --backup-redundancy
-      User-Agent:
-<<<<<<< HEAD
-      - AZURECLI/2.46.0 azsdk-python-mgmt-cosmosdb/9.0.0 Python/3.10.10 (Linux-5.15.0-1033-azure-x86_64-with-glibc2.31)
-        VSTS_7b238909-6802-4b65-b90d-184bca47f458_build_220_0
-    method: GET
-    uri: https://management.azure.com/subscriptions/00000000-0000-0000-0000-000000000000/providers/Microsoft.DocumentDB/locations/westus/operationsStatus/ef0c3b2d-3ef9-41f3-9663-d2dc5f7e8b0d?api-version=2022-11-15
-=======
+      pragma:
+      - no-cache
+      server:
+      - Microsoft-HTTPAPI/2.0
+      strict-transport-security:
+      - max-age=31536000; includeSubDomains
+      transfer-encoding:
+      - chunked
+      vary:
+      - Accept-Encoding
+      x-content-type-options:
+      - nosniff
+      x-ms-gatewayversion:
+      - version=2.14.0
+    status:
+      code: 200
+      message: Ok
+- request:
+    body: null
+    headers:
+      Accept:
+      - '*/*'
+      Accept-Encoding:
+      - gzip, deflate
+      CommandName:
+      - cosmosdb update
+      Connection:
+      - keep-alive
+      ParameterSetName:
+      - -n -g --backup-interval --backup-retention
+      User-Agent:
       - AZURECLI/2.49.0 azsdk-python-mgmt-cosmosdb/9.2.0 Python/3.10.11 (Windows-10-10.0.22621-SP0)
     method: GET
     uri: https://management.azure.com/subscriptions/00000000-0000-0000-0000-000000000000/providers/Microsoft.DocumentDB/locations/westus/operationsStatus/0778c84e-43d6-468a-b2a8-3f59a042ee7b?api-version=2023-04-15
->>>>>>> 5307e359
   response:
     body:
       string: '{"status":"Succeeded"}'
@@ -1799,615 +1285,131 @@
       content-type:
       - application/json
       date:
-<<<<<<< HEAD
-      - Mon, 13 Mar 2023 19:35:49 GMT
-=======
       - Thu, 08 Jun 2023 18:09:58 GMT
->>>>>>> 5307e359
-      pragma:
-      - no-cache
-      server:
-      - Microsoft-HTTPAPI/2.0
-      strict-transport-security:
-      - max-age=31536000; includeSubDomains
-      transfer-encoding:
-      - chunked
-      vary:
-      - Accept-Encoding
-      x-content-type-options:
-      - nosniff
-      x-ms-gatewayversion:
-      - version=2.14.0
-    status:
-      code: 200
-      message: Ok
-- request:
-    body: null
-    headers:
-      Accept:
-      - '*/*'
-      Accept-Encoding:
-      - gzip, deflate
-      CommandName:
-      - cosmosdb update
-      Connection:
-      - keep-alive
-      ParameterSetName:
-      - -n -g --backup-interval --backup-retention --backup-redundancy
-      User-Agent:
-<<<<<<< HEAD
-      - AZURECLI/2.46.0 azsdk-python-mgmt-cosmosdb/9.0.0 Python/3.10.10 (Linux-5.15.0-1033-azure-x86_64-with-glibc2.31)
-        VSTS_7b238909-6802-4b65-b90d-184bca47f458_build_220_0
-=======
-      - AZURECLI/2.49.0 azsdk-python-mgmt-cosmosdb/9.2.0 Python/3.10.11 (Windows-10-10.0.22621-SP0)
->>>>>>> 5307e359
-    method: GET
-    uri: https://management.azure.com/subscriptions/00000000-0000-0000-0000-000000000000/resourceGroups/cli_test_cosmosdb_account000001/providers/Microsoft.DocumentDB/databaseAccounts/cli000002?api-version=2022-11-15
-  response:
-    body:
-      string: '{"id":"/subscriptions/00000000-0000-0000-0000-000000000000/resourceGroups/cli_test_cosmosdb_account000001/providers/Microsoft.DocumentDB/databaseAccounts/cli000002","name":"cli000002","location":"West
-<<<<<<< HEAD
-        US","type":"Microsoft.DocumentDB/databaseAccounts","kind":"MongoDB","tags":{},"systemData":{"createdAt":"2023-03-13T19:32:12.8679259Z"},"properties":{"provisioningState":"Succeeded","documentEndpoint":"https://cli000002.documents.azure.com:443/","sqlEndpoint":"https://cli000002.documents.azure.com:443/","publicNetworkAccess":"Enabled","enableAutomaticFailover":false,"enableMultipleWriteLocations":false,"enablePartitionKeyMonitor":false,"isVirtualNetworkFilterEnabled":false,"virtualNetworkRules":[],"EnabledApiTypes":"MongoDB","disableKeyBasedMetadataWriteAccess":false,"enableFreeTier":false,"enableAnalyticalStorage":true,"analyticalStorageConfiguration":{"schemaType":"FullFidelity"},"instanceId":"83b99838-77cb-4cd1-b20a-a557363b2658","databaseAccountOfferType":"Standard","defaultIdentity":"FirstPartyIdentity","networkAclBypass":"None","disableLocalAuth":false,"enablePartitionMerge":false,"minimalTlsVersion":"Tls12","consistencyPolicy":{"defaultConsistencyLevel":"Session","maxIntervalInSeconds":5,"maxStalenessPrefix":100},"apiProperties":{"serverVersion":"3.2"},"configurationOverrides":{"EnableBsonSchema":"True"},"writeLocations":[{"id":"cli000002-westus","locationName":"West
-        US","documentEndpoint":"https://cli000002-westus.documents.azure.com:443/","provisioningState":"Succeeded","failoverPriority":0,"isZoneRedundant":false}],"readLocations":[{"id":"cli000002-westus","locationName":"West
-        US","documentEndpoint":"https://cli000002-westus.documents.azure.com:443/","provisioningState":"Succeeded","failoverPriority":0,"isZoneRedundant":false}],"locations":[{"id":"cli000002-westus","locationName":"West
-        US","documentEndpoint":"https://cli000002-westus.documents.azure.com:443/","provisioningState":"Succeeded","failoverPriority":0,"isZoneRedundant":false}],"failoverPolicies":[{"id":"cli000002-westus","locationName":"West
-        US","failoverPriority":0}],"cors":[],"capabilities":[{"name":"EnableAggregationPipeline"}],"ipRules":[{"ipAddressOrRange":"20.10.10.10"},{"ipAddressOrRange":"12.12.122.122"},{"ipAddressOrRange":"12.22.11.11"}],"backupPolicy":{"type":"Periodic","periodicModeProperties":{"backupIntervalInMinutes":120,"backupRetentionIntervalInHours":8,"backupStorageRedundancy":"Geo"}},"networkAclBypassResourceIds":[],"keysMetadata":{"primaryMasterKey":{"generationTime":"2023-03-13T19:32:12.8679259Z"},"secondaryMasterKey":{"generationTime":"2023-03-13T19:32:12.8679259Z"},"primaryReadonlyMasterKey":{"generationTime":"2023-03-13T19:32:12.8679259Z"},"secondaryReadonlyMasterKey":{"generationTime":"2023-03-13T19:32:12.8679259Z"}}},"identity":{"type":"None"}}'
-=======
-        US","type":"Microsoft.DocumentDB/databaseAccounts","kind":"MongoDB","tags":{},"systemData":{"createdAt":"2023-06-08T18:06:55.5113586Z"},"properties":{"provisioningState":"Succeeded","documentEndpoint":"https://cli000002.documents.azure.com:443/","sqlEndpoint":"https://cli000002.documents.azure.com:443/","publicNetworkAccess":"Enabled","enableAutomaticFailover":false,"enableMultipleWriteLocations":false,"enablePartitionKeyMonitor":false,"isVirtualNetworkFilterEnabled":false,"virtualNetworkRules":[],"EnabledApiTypes":"MongoDB","disableKeyBasedMetadataWriteAccess":false,"enableFreeTier":false,"enableAnalyticalStorage":true,"analyticalStorageConfiguration":{"schemaType":"FullFidelity"},"instanceId":"14bb8f05-575e-44c2-a5da-eafa35ab19ca","databaseAccountOfferType":"Standard","defaultIdentity":"FirstPartyIdentity","networkAclBypass":"None","disableLocalAuth":false,"enablePartitionMerge":false,"minimalTlsVersion":"Tls12","consistencyPolicy":{"defaultConsistencyLevel":"Session","maxIntervalInSeconds":5,"maxStalenessPrefix":100},"apiProperties":{"serverVersion":"3.2"},"configurationOverrides":{"EnableBsonSchema":"True"},"writeLocations":[{"id":"cli000002-westus","locationName":"West
-        US","documentEndpoint":"https://cli000002-westus.documents.azure.com:443/","provisioningState":"Succeeded","failoverPriority":0,"isZoneRedundant":false}],"readLocations":[{"id":"cli000002-westus","locationName":"West
-        US","documentEndpoint":"https://cli000002-westus.documents.azure.com:443/","provisioningState":"Succeeded","failoverPriority":0,"isZoneRedundant":false}],"locations":[{"id":"cli000002-westus","locationName":"West
-        US","documentEndpoint":"https://cli000002-westus.documents.azure.com:443/","provisioningState":"Succeeded","failoverPriority":0,"isZoneRedundant":false}],"failoverPolicies":[{"id":"cli000002-westus","locationName":"West
-        US","failoverPriority":0}],"cors":[],"capabilities":[{"name":"EnableAggregationPipeline"}],"ipRules":[{"ipAddressOrRange":"20.10.10.10"},{"ipAddressOrRange":"12.12.122.122"},{"ipAddressOrRange":"12.22.11.11"}],"backupPolicy":{"type":"Periodic","periodicModeProperties":{"backupIntervalInMinutes":120,"backupRetentionIntervalInHours":8,"backupStorageRedundancy":"Geo"}},"networkAclBypassResourceIds":[],"keysMetadata":{"primaryMasterKey":{"generationTime":"2023-06-08T18:06:55.5113586Z"},"secondaryMasterKey":{"generationTime":"2023-06-08T18:06:55.5113586Z"},"primaryReadonlyMasterKey":{"generationTime":"2023-06-08T18:06:55.5113586Z"},"secondaryReadonlyMasterKey":{"generationTime":"2023-06-08T18:06:55.5113586Z"}}},"identity":{"type":"None"}}'
->>>>>>> 5307e359
-    headers:
-      cache-control:
-      - no-store, no-cache
-      content-length:
-      - '2787'
-      content-type:
-      - application/json
-      date:
-<<<<<<< HEAD
-      - Mon, 13 Mar 2023 19:35:49 GMT
-=======
-      - Thu, 08 Jun 2023 18:09:58 GMT
->>>>>>> 5307e359
-      pragma:
-      - no-cache
-      server:
-      - Microsoft-HTTPAPI/2.0
-      strict-transport-security:
-      - max-age=31536000; includeSubDomains
-      transfer-encoding:
-      - chunked
-      vary:
-      - Accept-Encoding
-      x-content-type-options:
-      - nosniff
-      x-ms-gatewayversion:
-      - version=2.14.0
-    status:
-      code: 200
-      message: Ok
-- request:
-    body: null
-    headers:
-      Accept:
-      - application/json
-      Accept-Encoding:
-      - gzip, deflate
-      CommandName:
-      - cosmosdb update
-      Connection:
-      - keep-alive
-      ParameterSetName:
-      - -n -g --backup-interval --backup-retention --backup-redundancy
-      User-Agent:
-<<<<<<< HEAD
-      - AZURECLI/2.46.0 azsdk-python-mgmt-cosmosdb/9.0.0 Python/3.10.10 (Linux-5.15.0-1033-azure-x86_64-with-glibc2.31)
-        VSTS_7b238909-6802-4b65-b90d-184bca47f458_build_220_0
-=======
-      - AZURECLI/2.49.0 azsdk-python-mgmt-cosmosdb/9.2.0 Python/3.10.11 (Windows-10-10.0.22621-SP0)
->>>>>>> 5307e359
-    method: GET
-    uri: https://management.azure.com/subscriptions/00000000-0000-0000-0000-000000000000/resourceGroups/cli_test_cosmosdb_account000001/providers/Microsoft.DocumentDB/databaseAccounts/cli000002?api-version=2022-11-15
-  response:
-    body:
-      string: '{"id":"/subscriptions/00000000-0000-0000-0000-000000000000/resourceGroups/cli_test_cosmosdb_account000001/providers/Microsoft.DocumentDB/databaseAccounts/cli000002","name":"cli000002","location":"West
-<<<<<<< HEAD
-        US","type":"Microsoft.DocumentDB/databaseAccounts","kind":"MongoDB","tags":{},"systemData":{"createdAt":"2023-03-13T19:32:12.8679259Z"},"properties":{"provisioningState":"Succeeded","documentEndpoint":"https://cli000002.documents.azure.com:443/","sqlEndpoint":"https://cli000002.documents.azure.com:443/","publicNetworkAccess":"Enabled","enableAutomaticFailover":false,"enableMultipleWriteLocations":false,"enablePartitionKeyMonitor":false,"isVirtualNetworkFilterEnabled":false,"virtualNetworkRules":[],"EnabledApiTypes":"MongoDB","disableKeyBasedMetadataWriteAccess":false,"enableFreeTier":false,"enableAnalyticalStorage":true,"analyticalStorageConfiguration":{"schemaType":"FullFidelity"},"instanceId":"83b99838-77cb-4cd1-b20a-a557363b2658","databaseAccountOfferType":"Standard","defaultIdentity":"FirstPartyIdentity","networkAclBypass":"None","disableLocalAuth":false,"enablePartitionMerge":false,"minimalTlsVersion":"Tls12","consistencyPolicy":{"defaultConsistencyLevel":"Session","maxIntervalInSeconds":5,"maxStalenessPrefix":100},"apiProperties":{"serverVersion":"3.2"},"configurationOverrides":{"EnableBsonSchema":"True"},"writeLocations":[{"id":"cli000002-westus","locationName":"West
-        US","documentEndpoint":"https://cli000002-westus.documents.azure.com:443/","provisioningState":"Succeeded","failoverPriority":0,"isZoneRedundant":false}],"readLocations":[{"id":"cli000002-westus","locationName":"West
-        US","documentEndpoint":"https://cli000002-westus.documents.azure.com:443/","provisioningState":"Succeeded","failoverPriority":0,"isZoneRedundant":false}],"locations":[{"id":"cli000002-westus","locationName":"West
-        US","documentEndpoint":"https://cli000002-westus.documents.azure.com:443/","provisioningState":"Succeeded","failoverPriority":0,"isZoneRedundant":false}],"failoverPolicies":[{"id":"cli000002-westus","locationName":"West
-        US","failoverPriority":0}],"cors":[],"capabilities":[{"name":"EnableAggregationPipeline"}],"ipRules":[{"ipAddressOrRange":"20.10.10.10"},{"ipAddressOrRange":"12.12.122.122"},{"ipAddressOrRange":"12.22.11.11"}],"backupPolicy":{"type":"Periodic","periodicModeProperties":{"backupIntervalInMinutes":120,"backupRetentionIntervalInHours":8,"backupStorageRedundancy":"Geo"}},"networkAclBypassResourceIds":[],"keysMetadata":{"primaryMasterKey":{"generationTime":"2023-03-13T19:32:12.8679259Z"},"secondaryMasterKey":{"generationTime":"2023-03-13T19:32:12.8679259Z"},"primaryReadonlyMasterKey":{"generationTime":"2023-03-13T19:32:12.8679259Z"},"secondaryReadonlyMasterKey":{"generationTime":"2023-03-13T19:32:12.8679259Z"}}},"identity":{"type":"None"}}'
-=======
-        US","type":"Microsoft.DocumentDB/databaseAccounts","kind":"MongoDB","tags":{},"systemData":{"createdAt":"2023-06-08T18:06:55.5113586Z"},"properties":{"provisioningState":"Succeeded","documentEndpoint":"https://cli000002.documents.azure.com:443/","sqlEndpoint":"https://cli000002.documents.azure.com:443/","publicNetworkAccess":"Enabled","enableAutomaticFailover":false,"enableMultipleWriteLocations":false,"enablePartitionKeyMonitor":false,"isVirtualNetworkFilterEnabled":false,"virtualNetworkRules":[],"EnabledApiTypes":"MongoDB","disableKeyBasedMetadataWriteAccess":false,"enableFreeTier":false,"enableAnalyticalStorage":true,"analyticalStorageConfiguration":{"schemaType":"FullFidelity"},"instanceId":"14bb8f05-575e-44c2-a5da-eafa35ab19ca","databaseAccountOfferType":"Standard","defaultIdentity":"FirstPartyIdentity","networkAclBypass":"None","disableLocalAuth":false,"enablePartitionMerge":false,"minimalTlsVersion":"Tls12","consistencyPolicy":{"defaultConsistencyLevel":"Session","maxIntervalInSeconds":5,"maxStalenessPrefix":100},"apiProperties":{"serverVersion":"3.2"},"configurationOverrides":{"EnableBsonSchema":"True"},"writeLocations":[{"id":"cli000002-westus","locationName":"West
-        US","documentEndpoint":"https://cli000002-westus.documents.azure.com:443/","provisioningState":"Succeeded","failoverPriority":0,"isZoneRedundant":false}],"readLocations":[{"id":"cli000002-westus","locationName":"West
-        US","documentEndpoint":"https://cli000002-westus.documents.azure.com:443/","provisioningState":"Succeeded","failoverPriority":0,"isZoneRedundant":false}],"locations":[{"id":"cli000002-westus","locationName":"West
-        US","documentEndpoint":"https://cli000002-westus.documents.azure.com:443/","provisioningState":"Succeeded","failoverPriority":0,"isZoneRedundant":false}],"failoverPolicies":[{"id":"cli000002-westus","locationName":"West
-        US","failoverPriority":0}],"cors":[],"capabilities":[{"name":"EnableAggregationPipeline"}],"ipRules":[{"ipAddressOrRange":"20.10.10.10"},{"ipAddressOrRange":"12.12.122.122"},{"ipAddressOrRange":"12.22.11.11"}],"backupPolicy":{"type":"Periodic","periodicModeProperties":{"backupIntervalInMinutes":120,"backupRetentionIntervalInHours":8,"backupStorageRedundancy":"Geo"}},"networkAclBypassResourceIds":[],"keysMetadata":{"primaryMasterKey":{"generationTime":"2023-06-08T18:06:55.5113586Z"},"secondaryMasterKey":{"generationTime":"2023-06-08T18:06:55.5113586Z"},"primaryReadonlyMasterKey":{"generationTime":"2023-06-08T18:06:55.5113586Z"},"secondaryReadonlyMasterKey":{"generationTime":"2023-06-08T18:06:55.5113586Z"}}},"identity":{"type":"None"}}'
->>>>>>> 5307e359
-    headers:
-      cache-control:
-      - no-store, no-cache
-      content-length:
-      - '2787'
-      content-type:
-      - application/json
-      date:
-<<<<<<< HEAD
-      - Mon, 13 Mar 2023 19:35:49 GMT
-=======
-      - Thu, 08 Jun 2023 18:09:58 GMT
->>>>>>> 5307e359
-      pragma:
-      - no-cache
-      server:
-      - Microsoft-HTTPAPI/2.0
-      strict-transport-security:
-      - max-age=31536000; includeSubDomains
-      transfer-encoding:
-      - chunked
-      vary:
-      - Accept-Encoding
-      x-content-type-options:
-      - nosniff
-      x-ms-gatewayversion:
-      - version=2.14.0
-    status:
-      code: 200
-      message: Ok
-- request:
-    body: null
-    headers:
-      Accept:
-      - application/json
-      Accept-Encoding:
-      - gzip, deflate
-      CommandName:
-      - cosmosdb update
-      Connection:
-      - keep-alive
-      ParameterSetName:
-      - -n -g --backup-interval --backup-retention --backup-redundancy
-      User-Agent:
-<<<<<<< HEAD
-      - AZURECLI/2.46.0 azsdk-python-mgmt-cosmosdb/9.0.0 Python/3.10.10 (Linux-5.15.0-1033-azure-x86_64-with-glibc2.31)
-        VSTS_7b238909-6802-4b65-b90d-184bca47f458_build_220_0
-=======
-      - AZURECLI/2.49.0 azsdk-python-mgmt-cosmosdb/9.2.0 Python/3.10.11 (Windows-10-10.0.22621-SP0)
->>>>>>> 5307e359
-    method: GET
-    uri: https://management.azure.com/subscriptions/00000000-0000-0000-0000-000000000000/resourceGroups/cli_test_cosmosdb_account000001/providers/Microsoft.DocumentDB/databaseAccounts/cli000002?api-version=2022-11-15
-  response:
-    body:
-      string: '{"id":"/subscriptions/00000000-0000-0000-0000-000000000000/resourceGroups/cli_test_cosmosdb_account000001/providers/Microsoft.DocumentDB/databaseAccounts/cli000002","name":"cli000002","location":"West
-<<<<<<< HEAD
-        US","type":"Microsoft.DocumentDB/databaseAccounts","kind":"MongoDB","tags":{},"systemData":{"createdAt":"2023-03-13T19:32:12.8679259Z"},"properties":{"provisioningState":"Succeeded","documentEndpoint":"https://cli000002.documents.azure.com:443/","sqlEndpoint":"https://cli000002.documents.azure.com:443/","publicNetworkAccess":"Enabled","enableAutomaticFailover":false,"enableMultipleWriteLocations":false,"enablePartitionKeyMonitor":false,"isVirtualNetworkFilterEnabled":false,"virtualNetworkRules":[],"EnabledApiTypes":"MongoDB","disableKeyBasedMetadataWriteAccess":false,"enableFreeTier":false,"enableAnalyticalStorage":true,"analyticalStorageConfiguration":{"schemaType":"FullFidelity"},"instanceId":"83b99838-77cb-4cd1-b20a-a557363b2658","databaseAccountOfferType":"Standard","defaultIdentity":"FirstPartyIdentity","networkAclBypass":"None","disableLocalAuth":false,"enablePartitionMerge":false,"minimalTlsVersion":"Tls12","consistencyPolicy":{"defaultConsistencyLevel":"Session","maxIntervalInSeconds":5,"maxStalenessPrefix":100},"apiProperties":{"serverVersion":"3.2"},"configurationOverrides":{"EnableBsonSchema":"True"},"writeLocations":[{"id":"cli000002-westus","locationName":"West
-        US","documentEndpoint":"https://cli000002-westus.documents.azure.com:443/","provisioningState":"Succeeded","failoverPriority":0,"isZoneRedundant":false}],"readLocations":[{"id":"cli000002-westus","locationName":"West
-        US","documentEndpoint":"https://cli000002-westus.documents.azure.com:443/","provisioningState":"Succeeded","failoverPriority":0,"isZoneRedundant":false}],"locations":[{"id":"cli000002-westus","locationName":"West
-        US","documentEndpoint":"https://cli000002-westus.documents.azure.com:443/","provisioningState":"Succeeded","failoverPriority":0,"isZoneRedundant":false}],"failoverPolicies":[{"id":"cli000002-westus","locationName":"West
-        US","failoverPriority":0}],"cors":[],"capabilities":[{"name":"EnableAggregationPipeline"}],"ipRules":[{"ipAddressOrRange":"20.10.10.10"},{"ipAddressOrRange":"12.12.122.122"},{"ipAddressOrRange":"12.22.11.11"}],"backupPolicy":{"type":"Periodic","periodicModeProperties":{"backupIntervalInMinutes":120,"backupRetentionIntervalInHours":8,"backupStorageRedundancy":"Geo"}},"networkAclBypassResourceIds":[],"keysMetadata":{"primaryMasterKey":{"generationTime":"2023-03-13T19:32:12.8679259Z"},"secondaryMasterKey":{"generationTime":"2023-03-13T19:32:12.8679259Z"},"primaryReadonlyMasterKey":{"generationTime":"2023-03-13T19:32:12.8679259Z"},"secondaryReadonlyMasterKey":{"generationTime":"2023-03-13T19:32:12.8679259Z"}}},"identity":{"type":"None"}}'
-=======
-        US","type":"Microsoft.DocumentDB/databaseAccounts","kind":"MongoDB","tags":{},"systemData":{"createdAt":"2023-06-08T18:06:55.5113586Z"},"properties":{"provisioningState":"Succeeded","documentEndpoint":"https://cli000002.documents.azure.com:443/","sqlEndpoint":"https://cli000002.documents.azure.com:443/","publicNetworkAccess":"Enabled","enableAutomaticFailover":false,"enableMultipleWriteLocations":false,"enablePartitionKeyMonitor":false,"isVirtualNetworkFilterEnabled":false,"virtualNetworkRules":[],"EnabledApiTypes":"MongoDB","disableKeyBasedMetadataWriteAccess":false,"enableFreeTier":false,"enableAnalyticalStorage":true,"analyticalStorageConfiguration":{"schemaType":"FullFidelity"},"instanceId":"14bb8f05-575e-44c2-a5da-eafa35ab19ca","databaseAccountOfferType":"Standard","defaultIdentity":"FirstPartyIdentity","networkAclBypass":"None","disableLocalAuth":false,"enablePartitionMerge":false,"minimalTlsVersion":"Tls12","consistencyPolicy":{"defaultConsistencyLevel":"Session","maxIntervalInSeconds":5,"maxStalenessPrefix":100},"apiProperties":{"serverVersion":"3.2"},"configurationOverrides":{"EnableBsonSchema":"True"},"writeLocations":[{"id":"cli000002-westus","locationName":"West
-        US","documentEndpoint":"https://cli000002-westus.documents.azure.com:443/","provisioningState":"Succeeded","failoverPriority":0,"isZoneRedundant":false}],"readLocations":[{"id":"cli000002-westus","locationName":"West
-        US","documentEndpoint":"https://cli000002-westus.documents.azure.com:443/","provisioningState":"Succeeded","failoverPriority":0,"isZoneRedundant":false}],"locations":[{"id":"cli000002-westus","locationName":"West
-        US","documentEndpoint":"https://cli000002-westus.documents.azure.com:443/","provisioningState":"Succeeded","failoverPriority":0,"isZoneRedundant":false}],"failoverPolicies":[{"id":"cli000002-westus","locationName":"West
-        US","failoverPriority":0}],"cors":[],"capabilities":[{"name":"EnableAggregationPipeline"}],"ipRules":[{"ipAddressOrRange":"20.10.10.10"},{"ipAddressOrRange":"12.12.122.122"},{"ipAddressOrRange":"12.22.11.11"}],"backupPolicy":{"type":"Periodic","periodicModeProperties":{"backupIntervalInMinutes":120,"backupRetentionIntervalInHours":8,"backupStorageRedundancy":"Geo"}},"networkAclBypassResourceIds":[],"keysMetadata":{"primaryMasterKey":{"generationTime":"2023-06-08T18:06:55.5113586Z"},"secondaryMasterKey":{"generationTime":"2023-06-08T18:06:55.5113586Z"},"primaryReadonlyMasterKey":{"generationTime":"2023-06-08T18:06:55.5113586Z"},"secondaryReadonlyMasterKey":{"generationTime":"2023-06-08T18:06:55.5113586Z"}}},"identity":{"type":"None"}}'
->>>>>>> 5307e359
-    headers:
-      cache-control:
-      - no-store, no-cache
-      content-length:
-      - '2787'
-      content-type:
-      - application/json
-      date:
-<<<<<<< HEAD
-      - Mon, 13 Mar 2023 19:35:49 GMT
-=======
-      - Thu, 08 Jun 2023 18:09:59 GMT
->>>>>>> 5307e359
-      pragma:
-      - no-cache
-      server:
-      - Microsoft-HTTPAPI/2.0
-      strict-transport-security:
-      - max-age=31536000; includeSubDomains
-      transfer-encoding:
-      - chunked
-      vary:
-      - Accept-Encoding
-      x-content-type-options:
-      - nosniff
-      x-ms-gatewayversion:
-      - version=2.14.0
-    status:
-      code: 200
-      message: Ok
-- request:
-    body: '{"properties": {"apiProperties": {}, "backupPolicy": {"type": "Periodic",
-      "periodicModeProperties": {"backupIntervalInMinutes": 120, "backupRetentionIntervalInHours":
-      8, "backupStorageRedundancy": "Local"}}}}'
-    headers:
-      Accept:
-      - application/json
-      Accept-Encoding:
-      - gzip, deflate
-      CommandName:
-      - cosmosdb update
-      Connection:
-      - keep-alive
-      Content-Length:
-      - '208'
-      Content-Type:
-      - application/json
-      ParameterSetName:
-      - -n -g --backup-interval --backup-retention --backup-redundancy
-      User-Agent:
-<<<<<<< HEAD
-      - AZURECLI/2.46.0 azsdk-python-mgmt-cosmosdb/9.0.0 Python/3.10.10 (Linux-5.15.0-1033-azure-x86_64-with-glibc2.31)
-        VSTS_7b238909-6802-4b65-b90d-184bca47f458_build_220_0
-=======
-      - AZURECLI/2.49.0 azsdk-python-mgmt-cosmosdb/9.2.0 Python/3.10.11 (Windows-10-10.0.22621-SP0)
->>>>>>> 5307e359
-    method: PATCH
-    uri: https://management.azure.com/subscriptions/00000000-0000-0000-0000-000000000000/resourceGroups/cli_test_cosmosdb_account000001/providers/Microsoft.DocumentDB/databaseAccounts/cli000002?api-version=2022-11-15
-  response:
-    body:
-      string: '{"id":"/subscriptions/00000000-0000-0000-0000-000000000000/resourceGroups/cli_test_cosmosdb_account000001/providers/Microsoft.DocumentDB/databaseAccounts/cli000002","name":"cli000002","location":"West
-<<<<<<< HEAD
-        US","type":"Microsoft.DocumentDB/databaseAccounts","kind":"MongoDB","tags":{},"systemData":{"createdAt":"2023-03-13T19:32:12.8679259Z"},"properties":{"provisioningState":"Updating","documentEndpoint":"https://cli000002.documents.azure.com:443/","sqlEndpoint":"https://cli000002.documents.azure.com:443/","publicNetworkAccess":"Enabled","enableAutomaticFailover":false,"enableMultipleWriteLocations":false,"enablePartitionKeyMonitor":false,"isVirtualNetworkFilterEnabled":false,"virtualNetworkRules":[],"EnabledApiTypes":"MongoDB","disableKeyBasedMetadataWriteAccess":false,"enableFreeTier":false,"enableAnalyticalStorage":true,"analyticalStorageConfiguration":{"schemaType":"FullFidelity"},"instanceId":"83b99838-77cb-4cd1-b20a-a557363b2658","databaseAccountOfferType":"Standard","defaultIdentity":"FirstPartyIdentity","networkAclBypass":"None","disableLocalAuth":false,"enablePartitionMerge":false,"minimalTlsVersion":"Tls12","consistencyPolicy":{"defaultConsistencyLevel":"Session","maxIntervalInSeconds":5,"maxStalenessPrefix":100},"apiProperties":{"serverVersion":"3.2"},"configurationOverrides":{"EnableBsonSchema":"True"},"writeLocations":[{"id":"cli000002-westus","locationName":"West
-        US","documentEndpoint":"https://cli000002-westus.documents.azure.com:443/","provisioningState":"Succeeded","failoverPriority":0,"isZoneRedundant":false}],"readLocations":[{"id":"cli000002-westus","locationName":"West
-        US","documentEndpoint":"https://cli000002-westus.documents.azure.com:443/","provisioningState":"Succeeded","failoverPriority":0,"isZoneRedundant":false}],"locations":[{"id":"cli000002-westus","locationName":"West
-        US","documentEndpoint":"https://cli000002-westus.documents.azure.com:443/","provisioningState":"Succeeded","failoverPriority":0,"isZoneRedundant":false}],"failoverPolicies":[{"id":"cli000002-westus","locationName":"West
-        US","failoverPriority":0}],"cors":[],"capabilities":[{"name":"EnableAggregationPipeline"}],"ipRules":[{"ipAddressOrRange":"20.10.10.10"},{"ipAddressOrRange":"12.12.122.122"},{"ipAddressOrRange":"12.22.11.11"}],"backupPolicy":{"type":"Periodic","periodicModeProperties":{"backupIntervalInMinutes":120,"backupRetentionIntervalInHours":8,"backupStorageRedundancy":"Geo"}},"networkAclBypassResourceIds":[],"keysMetadata":{"primaryMasterKey":{"generationTime":"2023-03-13T19:32:12.8679259Z"},"secondaryMasterKey":{"generationTime":"2023-03-13T19:32:12.8679259Z"},"primaryReadonlyMasterKey":{"generationTime":"2023-03-13T19:32:12.8679259Z"},"secondaryReadonlyMasterKey":{"generationTime":"2023-03-13T19:32:12.8679259Z"}}},"identity":{"type":"None"}}'
-    headers:
-      azure-asyncoperation:
-      - https://management.azure.com/subscriptions/00000000-0000-0000-0000-000000000000/providers/Microsoft.DocumentDB/locations/westus/operationsStatus/bf68b2f6-f282-440d-8c25-0520101bb50d?api-version=2022-11-15
-=======
-        US","type":"Microsoft.DocumentDB/databaseAccounts","kind":"MongoDB","tags":{},"systemData":{"createdAt":"2023-06-08T18:06:55.5113586Z"},"properties":{"provisioningState":"Updating","documentEndpoint":"https://cli000002.documents.azure.com:443/","sqlEndpoint":"https://cli000002.documents.azure.com:443/","publicNetworkAccess":"Enabled","enableAutomaticFailover":false,"enableMultipleWriteLocations":false,"enablePartitionKeyMonitor":false,"isVirtualNetworkFilterEnabled":false,"virtualNetworkRules":[],"EnabledApiTypes":"MongoDB","disableKeyBasedMetadataWriteAccess":false,"enableFreeTier":false,"enableAnalyticalStorage":true,"analyticalStorageConfiguration":{"schemaType":"FullFidelity"},"instanceId":"14bb8f05-575e-44c2-a5da-eafa35ab19ca","databaseAccountOfferType":"Standard","defaultIdentity":"FirstPartyIdentity","networkAclBypass":"None","disableLocalAuth":false,"enablePartitionMerge":false,"minimalTlsVersion":"Tls12","consistencyPolicy":{"defaultConsistencyLevel":"Session","maxIntervalInSeconds":5,"maxStalenessPrefix":100},"apiProperties":{"serverVersion":"3.2"},"configurationOverrides":{"EnableBsonSchema":"True"},"writeLocations":[{"id":"cli000002-westus","locationName":"West
-        US","documentEndpoint":"https://cli000002-westus.documents.azure.com:443/","provisioningState":"Succeeded","failoverPriority":0,"isZoneRedundant":false}],"readLocations":[{"id":"cli000002-westus","locationName":"West
-        US","documentEndpoint":"https://cli000002-westus.documents.azure.com:443/","provisioningState":"Succeeded","failoverPriority":0,"isZoneRedundant":false}],"locations":[{"id":"cli000002-westus","locationName":"West
-        US","documentEndpoint":"https://cli000002-westus.documents.azure.com:443/","provisioningState":"Succeeded","failoverPriority":0,"isZoneRedundant":false}],"failoverPolicies":[{"id":"cli000002-westus","locationName":"West
-        US","failoverPriority":0}],"cors":[],"capabilities":[{"name":"EnableAggregationPipeline"}],"ipRules":[{"ipAddressOrRange":"20.10.10.10"},{"ipAddressOrRange":"12.12.122.122"},{"ipAddressOrRange":"12.22.11.11"}],"backupPolicy":{"type":"Periodic","periodicModeProperties":{"backupIntervalInMinutes":120,"backupRetentionIntervalInHours":8,"backupStorageRedundancy":"Geo"}},"networkAclBypassResourceIds":[],"keysMetadata":{"primaryMasterKey":{"generationTime":"2023-06-08T18:06:55.5113586Z"},"secondaryMasterKey":{"generationTime":"2023-06-08T18:06:55.5113586Z"},"primaryReadonlyMasterKey":{"generationTime":"2023-06-08T18:06:55.5113586Z"},"secondaryReadonlyMasterKey":{"generationTime":"2023-06-08T18:06:55.5113586Z"}}},"identity":{"type":"None"}}'
-    headers:
-      azure-asyncoperation:
-      - https://management.azure.com/subscriptions/00000000-0000-0000-0000-000000000000/providers/Microsoft.DocumentDB/locations/westus/operationsStatus/80b30f48-8c31-493c-89f2-964cf3e430c8?api-version=2023-04-15
->>>>>>> 5307e359
-      cache-control:
-      - no-store, no-cache
-      content-length:
-      - '2786'
-      content-type:
-      - application/json
-      date:
-<<<<<<< HEAD
-      - Mon, 13 Mar 2023 19:35:55 GMT
-      location:
-      - https://management.azure.com/subscriptions/00000000-0000-0000-0000-000000000000/resourceGroups/cli_test_cosmosdb_account000001/providers/Microsoft.DocumentDB/databaseAccounts/cli000002/operationResults/bf68b2f6-f282-440d-8c25-0520101bb50d?api-version=2022-11-15
-=======
-      - Thu, 08 Jun 2023 18:10:03 GMT
-      location:
-      - https://management.azure.com/subscriptions/00000000-0000-0000-0000-000000000000/resourceGroups/cli_test_cosmosdb_account000001/providers/Microsoft.DocumentDB/databaseAccounts/cli000002/operationResults/80b30f48-8c31-493c-89f2-964cf3e430c8?api-version=2023-04-15
->>>>>>> 5307e359
-      pragma:
-      - no-cache
-      server:
-      - Microsoft-HTTPAPI/2.0
-      strict-transport-security:
-      - max-age=31536000; includeSubDomains
-      transfer-encoding:
-      - chunked
-      vary:
-      - Accept-Encoding
-      x-content-type-options:
-      - nosniff
-      x-ms-gatewayversion:
-      - version=2.14.0
-      x-ms-ratelimit-remaining-subscription-writes:
-<<<<<<< HEAD
-      - '1198'
-=======
-      - '1196'
->>>>>>> 5307e359
-    status:
-      code: 200
-      message: Ok
-- request:
-    body: null
-    headers:
-      Accept:
-      - '*/*'
-      Accept-Encoding:
-      - gzip, deflate
-      CommandName:
-      - cosmosdb update
-      Connection:
-      - keep-alive
-      ParameterSetName:
-      - -n -g --backup-interval --backup-retention --backup-redundancy
-      User-Agent:
-<<<<<<< HEAD
-      - AZURECLI/2.46.0 azsdk-python-mgmt-cosmosdb/9.0.0 Python/3.10.10 (Linux-5.15.0-1033-azure-x86_64-with-glibc2.31)
-        VSTS_7b238909-6802-4b65-b90d-184bca47f458_build_220_0
-    method: GET
-    uri: https://management.azure.com/subscriptions/00000000-0000-0000-0000-000000000000/providers/Microsoft.DocumentDB/locations/westus/operationsStatus/bf68b2f6-f282-440d-8c25-0520101bb50d?api-version=2022-11-15
-=======
-      - AZURECLI/2.49.0 azsdk-python-mgmt-cosmosdb/9.2.0 Python/3.10.11 (Windows-10-10.0.22621-SP0)
-    method: GET
-    uri: https://management.azure.com/subscriptions/00000000-0000-0000-0000-000000000000/providers/Microsoft.DocumentDB/locations/westus/operationsStatus/80b30f48-8c31-493c-89f2-964cf3e430c8?api-version=2023-04-15
->>>>>>> 5307e359
-  response:
-    body:
-      string: '{"status":"Dequeued"}'
-    headers:
-      cache-control:
-      - no-store, no-cache
-      content-length:
-      - '21'
-      content-type:
-      - application/json
-      date:
-<<<<<<< HEAD
-      - Mon, 13 Mar 2023 19:36:25 GMT
-=======
-      - Thu, 08 Jun 2023 18:10:04 GMT
->>>>>>> 5307e359
-      pragma:
-      - no-cache
-      server:
-      - Microsoft-HTTPAPI/2.0
-      strict-transport-security:
-      - max-age=31536000; includeSubDomains
-      transfer-encoding:
-      - chunked
-      vary:
-      - Accept-Encoding
-      x-content-type-options:
-      - nosniff
-      x-ms-gatewayversion:
-      - version=2.14.0
-    status:
-      code: 200
-      message: Ok
-- request:
-    body: null
-    headers:
-      Accept:
-      - '*/*'
-      Accept-Encoding:
-      - gzip, deflate
-      CommandName:
-      - cosmosdb update
-      Connection:
-      - keep-alive
-      ParameterSetName:
-      - -n -g --backup-interval --backup-retention --backup-redundancy
-      User-Agent:
-<<<<<<< HEAD
-      - AZURECLI/2.46.0 azsdk-python-mgmt-cosmosdb/9.0.0 Python/3.10.10 (Linux-5.15.0-1033-azure-x86_64-with-glibc2.31)
-        VSTS_7b238909-6802-4b65-b90d-184bca47f458_build_220_0
-    method: GET
-    uri: https://management.azure.com/subscriptions/00000000-0000-0000-0000-000000000000/providers/Microsoft.DocumentDB/locations/westus/operationsStatus/bf68b2f6-f282-440d-8c25-0520101bb50d?api-version=2022-11-15
-=======
-      - AZURECLI/2.49.0 azsdk-python-mgmt-cosmosdb/9.2.0 Python/3.10.11 (Windows-10-10.0.22621-SP0)
-    method: GET
-    uri: https://management.azure.com/subscriptions/00000000-0000-0000-0000-000000000000/providers/Microsoft.DocumentDB/locations/westus/operationsStatus/80b30f48-8c31-493c-89f2-964cf3e430c8?api-version=2023-04-15
->>>>>>> 5307e359
-  response:
-    body:
-      string: '{"status":"Dequeued"}'
-    headers:
-      cache-control:
-      - no-store, no-cache
-      content-length:
-      - '21'
-      content-type:
-      - application/json
-      date:
-<<<<<<< HEAD
-      - Mon, 13 Mar 2023 19:36:55 GMT
-=======
-      - Thu, 08 Jun 2023 18:10:34 GMT
->>>>>>> 5307e359
-      pragma:
-      - no-cache
-      server:
-      - Microsoft-HTTPAPI/2.0
-      strict-transport-security:
-      - max-age=31536000; includeSubDomains
-      transfer-encoding:
-      - chunked
-      vary:
-      - Accept-Encoding
-      x-content-type-options:
-      - nosniff
-      x-ms-gatewayversion:
-      - version=2.14.0
-    status:
-      code: 200
-      message: Ok
-- request:
-    body: null
-    headers:
-      Accept:
-      - '*/*'
-      Accept-Encoding:
-      - gzip, deflate
-      CommandName:
-      - cosmosdb update
-      Connection:
-      - keep-alive
-      ParameterSetName:
-      - -n -g --backup-interval --backup-retention --backup-redundancy
-      User-Agent:
-<<<<<<< HEAD
-      - AZURECLI/2.46.0 azsdk-python-mgmt-cosmosdb/9.0.0 Python/3.10.10 (Linux-5.15.0-1033-azure-x86_64-with-glibc2.31)
-        VSTS_7b238909-6802-4b65-b90d-184bca47f458_build_220_0
-=======
-      - AZURECLI/2.49.0 azsdk-python-mgmt-cosmosdb/9.2.0 Python/3.10.11 (Windows-10-10.0.22621-SP0)
->>>>>>> 5307e359
-    method: GET
-    uri: https://management.azure.com/subscriptions/00000000-0000-0000-0000-000000000000/providers/Microsoft.DocumentDB/locations/westus/operationsStatus/bf68b2f6-f282-440d-8c25-0520101bb50d?api-version=2022-11-15
-  response:
-    body:
-<<<<<<< HEAD
-      string: '{"status":"Dequeued"}'
-=======
+      pragma:
+      - no-cache
+      server:
+      - Microsoft-HTTPAPI/2.0
+      strict-transport-security:
+      - max-age=31536000; includeSubDomains
+      transfer-encoding:
+      - chunked
+      vary:
+      - Accept-Encoding
+      x-content-type-options:
+      - nosniff
+      x-ms-gatewayversion:
+      - version=2.14.0
+    status:
+      code: 200
+      message: Ok
+- request:
+    body: null
+    headers:
+      Accept:
+      - '*/*'
+      Accept-Encoding:
+      - gzip, deflate
+      CommandName:
+      - cosmosdb update
+      Connection:
+      - keep-alive
+      ParameterSetName:
+      - -n -g --backup-interval --backup-retention
+      User-Agent:
+      - AZURECLI/2.49.0 azsdk-python-mgmt-cosmosdb/9.2.0 Python/3.10.11 (Windows-10-10.0.22621-SP0)
+    method: GET
+    uri: https://management.azure.com/subscriptions/00000000-0000-0000-0000-000000000000/resourceGroups/cli_test_cosmosdb_account000001/providers/Microsoft.DocumentDB/databaseAccounts/cli000002?api-version=2023-04-15
+  response:
+    body:
       string: '{"id":"/subscriptions/00000000-0000-0000-0000-000000000000/resourceGroups/cli_test_cosmosdb_account000001/providers/Microsoft.DocumentDB/databaseAccounts/cli000002","name":"cli000002","location":"West
         US","type":"Microsoft.DocumentDB/databaseAccounts","kind":"MongoDB","tags":{},"systemData":{"createdAt":"2023-06-08T18:06:55.5113586Z"},"properties":{"provisioningState":"Succeeded","documentEndpoint":"https://cli000002.documents.azure.com:443/","sqlEndpoint":"https://cli000002.documents.azure.com:443/","publicNetworkAccess":"Enabled","enableAutomaticFailover":false,"enableMultipleWriteLocations":false,"enablePartitionKeyMonitor":false,"isVirtualNetworkFilterEnabled":false,"virtualNetworkRules":[],"EnabledApiTypes":"MongoDB","disableKeyBasedMetadataWriteAccess":false,"enableFreeTier":false,"enableAnalyticalStorage":true,"analyticalStorageConfiguration":{"schemaType":"FullFidelity"},"instanceId":"14bb8f05-575e-44c2-a5da-eafa35ab19ca","databaseAccountOfferType":"Standard","defaultIdentity":"FirstPartyIdentity","networkAclBypass":"None","disableLocalAuth":false,"enablePartitionMerge":false,"minimalTlsVersion":"Tls12","consistencyPolicy":{"defaultConsistencyLevel":"Session","maxIntervalInSeconds":5,"maxStalenessPrefix":100},"apiProperties":{"serverVersion":"3.2"},"configurationOverrides":{"EnableBsonSchema":"True"},"writeLocations":[{"id":"cli000002-westus","locationName":"West
         US","documentEndpoint":"https://cli000002-westus.documents.azure.com:443/","provisioningState":"Succeeded","failoverPriority":0,"isZoneRedundant":false}],"readLocations":[{"id":"cli000002-westus","locationName":"West
         US","documentEndpoint":"https://cli000002-westus.documents.azure.com:443/","provisioningState":"Succeeded","failoverPriority":0,"isZoneRedundant":false}],"locations":[{"id":"cli000002-westus","locationName":"West
         US","documentEndpoint":"https://cli000002-westus.documents.azure.com:443/","provisioningState":"Succeeded","failoverPriority":0,"isZoneRedundant":false}],"failoverPolicies":[{"id":"cli000002-westus","locationName":"West
         US","failoverPriority":0}],"cors":[],"capabilities":[{"name":"EnableAggregationPipeline"}],"ipRules":[{"ipAddressOrRange":"20.10.10.10"},{"ipAddressOrRange":"12.12.122.122"},{"ipAddressOrRange":"12.22.11.11"}],"backupPolicy":{"type":"Periodic","periodicModeProperties":{"backupIntervalInMinutes":120,"backupRetentionIntervalInHours":8,"backupStorageRedundancy":"Geo"}},"networkAclBypassResourceIds":[],"keysMetadata":{"primaryMasterKey":{"generationTime":"2023-06-08T18:06:55.5113586Z"},"secondaryMasterKey":{"generationTime":"2023-06-08T18:06:55.5113586Z"},"primaryReadonlyMasterKey":{"generationTime":"2023-06-08T18:06:55.5113586Z"},"secondaryReadonlyMasterKey":{"generationTime":"2023-06-08T18:06:55.5113586Z"}}},"identity":{"type":"None"}}'
->>>>>>> 5307e359
-    headers:
-      cache-control:
-      - no-store, no-cache
-      content-length:
-      - '21'
-      content-type:
-      - application/json
-      date:
-<<<<<<< HEAD
-      - Mon, 13 Mar 2023 19:37:25 GMT
-=======
-      - Thu, 08 Jun 2023 18:10:34 GMT
->>>>>>> 5307e359
-      pragma:
-      - no-cache
-      server:
-      - Microsoft-HTTPAPI/2.0
-      strict-transport-security:
-      - max-age=31536000; includeSubDomains
-      transfer-encoding:
-      - chunked
-      vary:
-      - Accept-Encoding
-      x-content-type-options:
-      - nosniff
-      x-ms-gatewayversion:
-      - version=2.14.0
-    status:
-      code: 200
-      message: Ok
-- request:
-    body: null
-    headers:
-      Accept:
-      - '*/*'
-      Accept-Encoding:
-      - gzip, deflate
-      CommandName:
-      - cosmosdb update
-      Connection:
-      - keep-alive
-      ParameterSetName:
-      - -n -g --backup-interval --backup-retention --backup-redundancy
-      User-Agent:
-      - AZURECLI/2.46.0 azsdk-python-mgmt-cosmosdb/9.0.0 Python/3.10.10 (Linux-5.15.0-1033-azure-x86_64-with-glibc2.31)
-        VSTS_7b238909-6802-4b65-b90d-184bca47f458_build_220_0
-    method: GET
-    uri: https://management.azure.com/subscriptions/00000000-0000-0000-0000-000000000000/providers/Microsoft.DocumentDB/locations/westus/operationsStatus/bf68b2f6-f282-440d-8c25-0520101bb50d?api-version=2022-11-15
-  response:
-    body:
-      string: '{"status":"Dequeued"}'
-    headers:
-      cache-control:
-      - no-store, no-cache
-      content-length:
-      - '21'
-      content-type:
-      - application/json
-      date:
-      - Mon, 13 Mar 2023 19:37:55 GMT
-      pragma:
-      - no-cache
-      server:
-      - Microsoft-HTTPAPI/2.0
-      strict-transport-security:
-      - max-age=31536000; includeSubDomains
-      transfer-encoding:
-      - chunked
-      vary:
-      - Accept-Encoding
-      x-content-type-options:
-      - nosniff
-      x-ms-gatewayversion:
-      - version=2.14.0
-    status:
-      code: 200
-      message: Ok
-- request:
-    body: null
-    headers:
-      Accept:
-      - '*/*'
-      Accept-Encoding:
-      - gzip, deflate
-      CommandName:
-      - cosmosdb update
-      Connection:
-      - keep-alive
-      ParameterSetName:
-      - -n -g --backup-interval --backup-retention --backup-redundancy
-      User-Agent:
-<<<<<<< HEAD
-      - AZURECLI/2.46.0 azsdk-python-mgmt-cosmosdb/9.0.0 Python/3.10.10 (Linux-5.15.0-1033-azure-x86_64-with-glibc2.31)
-        VSTS_7b238909-6802-4b65-b90d-184bca47f458_build_220_0
-=======
-      - AZURECLI/2.49.0 azsdk-python-mgmt-cosmosdb/9.2.0 Python/3.10.11 (Windows-10-10.0.22621-SP0)
->>>>>>> 5307e359
-    method: GET
-    uri: https://management.azure.com/subscriptions/00000000-0000-0000-0000-000000000000/providers/Microsoft.DocumentDB/locations/westus/operationsStatus/bf68b2f6-f282-440d-8c25-0520101bb50d?api-version=2022-11-15
-  response:
-    body:
-<<<<<<< HEAD
-      string: '{"status":"Dequeued"}'
-=======
+    headers:
+      cache-control:
+      - no-store, no-cache
+      content-length:
+      - '2787'
+      content-type:
+      - application/json
+      date:
+      - Thu, 08 Jun 2023 18:09:58 GMT
+      pragma:
+      - no-cache
+      server:
+      - Microsoft-HTTPAPI/2.0
+      strict-transport-security:
+      - max-age=31536000; includeSubDomains
+      transfer-encoding:
+      - chunked
+      vary:
+      - Accept-Encoding
+      x-content-type-options:
+      - nosniff
+      x-ms-gatewayversion:
+      - version=2.14.0
+    status:
+      code: 200
+      message: Ok
+- request:
+    body: null
+    headers:
+      Accept:
+      - application/json
+      Accept-Encoding:
+      - gzip, deflate
+      CommandName:
+      - cosmosdb update
+      Connection:
+      - keep-alive
+      ParameterSetName:
+      - -n -g --backup-interval --backup-retention
+      User-Agent:
+      - AZURECLI/2.49.0 azsdk-python-mgmt-cosmosdb/9.2.0 Python/3.10.11 (Windows-10-10.0.22621-SP0)
+    method: GET
+    uri: https://management.azure.com/subscriptions/00000000-0000-0000-0000-000000000000/resourceGroups/cli_test_cosmosdb_account000001/providers/Microsoft.DocumentDB/databaseAccounts/cli000002?api-version=2023-04-15
+  response:
+    body:
       string: '{"id":"/subscriptions/00000000-0000-0000-0000-000000000000/resourceGroups/cli_test_cosmosdb_account000001/providers/Microsoft.DocumentDB/databaseAccounts/cli000002","name":"cli000002","location":"West
         US","type":"Microsoft.DocumentDB/databaseAccounts","kind":"MongoDB","tags":{},"systemData":{"createdAt":"2023-06-08T18:06:55.5113586Z"},"properties":{"provisioningState":"Succeeded","documentEndpoint":"https://cli000002.documents.azure.com:443/","sqlEndpoint":"https://cli000002.documents.azure.com:443/","publicNetworkAccess":"Enabled","enableAutomaticFailover":false,"enableMultipleWriteLocations":false,"enablePartitionKeyMonitor":false,"isVirtualNetworkFilterEnabled":false,"virtualNetworkRules":[],"EnabledApiTypes":"MongoDB","disableKeyBasedMetadataWriteAccess":false,"enableFreeTier":false,"enableAnalyticalStorage":true,"analyticalStorageConfiguration":{"schemaType":"FullFidelity"},"instanceId":"14bb8f05-575e-44c2-a5da-eafa35ab19ca","databaseAccountOfferType":"Standard","defaultIdentity":"FirstPartyIdentity","networkAclBypass":"None","disableLocalAuth":false,"enablePartitionMerge":false,"minimalTlsVersion":"Tls12","consistencyPolicy":{"defaultConsistencyLevel":"Session","maxIntervalInSeconds":5,"maxStalenessPrefix":100},"apiProperties":{"serverVersion":"3.2"},"configurationOverrides":{"EnableBsonSchema":"True"},"writeLocations":[{"id":"cli000002-westus","locationName":"West
         US","documentEndpoint":"https://cli000002-westus.documents.azure.com:443/","provisioningState":"Succeeded","failoverPriority":0,"isZoneRedundant":false}],"readLocations":[{"id":"cli000002-westus","locationName":"West
         US","documentEndpoint":"https://cli000002-westus.documents.azure.com:443/","provisioningState":"Succeeded","failoverPriority":0,"isZoneRedundant":false}],"locations":[{"id":"cli000002-westus","locationName":"West
         US","documentEndpoint":"https://cli000002-westus.documents.azure.com:443/","provisioningState":"Succeeded","failoverPriority":0,"isZoneRedundant":false}],"failoverPolicies":[{"id":"cli000002-westus","locationName":"West
         US","failoverPriority":0}],"cors":[],"capabilities":[{"name":"EnableAggregationPipeline"}],"ipRules":[{"ipAddressOrRange":"20.10.10.10"},{"ipAddressOrRange":"12.12.122.122"},{"ipAddressOrRange":"12.22.11.11"}],"backupPolicy":{"type":"Periodic","periodicModeProperties":{"backupIntervalInMinutes":120,"backupRetentionIntervalInHours":8,"backupStorageRedundancy":"Geo"}},"networkAclBypassResourceIds":[],"keysMetadata":{"primaryMasterKey":{"generationTime":"2023-06-08T18:06:55.5113586Z"},"secondaryMasterKey":{"generationTime":"2023-06-08T18:06:55.5113586Z"},"primaryReadonlyMasterKey":{"generationTime":"2023-06-08T18:06:55.5113586Z"},"secondaryReadonlyMasterKey":{"generationTime":"2023-06-08T18:06:55.5113586Z"}}},"identity":{"type":"None"}}'
->>>>>>> 5307e359
-    headers:
-      cache-control:
-      - no-store, no-cache
-      content-length:
-      - '21'
-      content-type:
-      - application/json
-      date:
-<<<<<<< HEAD
-      - Mon, 13 Mar 2023 19:38:26 GMT
-=======
-      - Thu, 08 Jun 2023 18:10:35 GMT
->>>>>>> 5307e359
-      pragma:
-      - no-cache
-      server:
-      - Microsoft-HTTPAPI/2.0
-      strict-transport-security:
-      - max-age=31536000; includeSubDomains
-      transfer-encoding:
-      - chunked
-      vary:
-      - Accept-Encoding
-      x-content-type-options:
-      - nosniff
-      x-ms-gatewayversion:
-      - version=2.14.0
-    status:
-      code: 200
-      message: Ok
-- request:
-    body: null
-    headers:
-      Accept:
-      - '*/*'
+    headers:
+      cache-control:
+      - no-store, no-cache
+      content-length:
+      - '2787'
+      content-type:
+      - application/json
+      date:
+      - Thu, 08 Jun 2023 18:09:58 GMT
+      pragma:
+      - no-cache
+      server:
+      - Microsoft-HTTPAPI/2.0
+      strict-transport-security:
+      - max-age=31536000; includeSubDomains
+      transfer-encoding:
+      - chunked
+      vary:
+      - Accept-Encoding
+      x-content-type-options:
+      - nosniff
+      x-ms-gatewayversion:
+      - version=2.14.0
+    status:
+      code: 200
+      message: Ok
+- request:
+    body: null
+    headers:
+      Accept:
+      - application/json
       Accept-Encoding:
       - gzip, deflate
       CommandName:
@@ -2417,221 +1419,63 @@
       ParameterSetName:
       - -n -g --backup-interval --backup-retention --backup-redundancy
       User-Agent:
-      - AZURECLI/2.46.0 azsdk-python-mgmt-cosmosdb/9.0.0 Python/3.10.10 (Linux-5.15.0-1033-azure-x86_64-with-glibc2.31)
-        VSTS_7b238909-6802-4b65-b90d-184bca47f458_build_220_0
-    method: GET
-    uri: https://management.azure.com/subscriptions/00000000-0000-0000-0000-000000000000/providers/Microsoft.DocumentDB/locations/westus/operationsStatus/bf68b2f6-f282-440d-8c25-0520101bb50d?api-version=2022-11-15
-  response:
-    body:
-      string: '{"status":"Dequeued"}'
-    headers:
-      cache-control:
-      - no-store, no-cache
-      content-length:
-      - '21'
-      content-type:
-      - application/json
-      date:
-      - Mon, 13 Mar 2023 19:38:55 GMT
-      pragma:
-      - no-cache
-      server:
-      - Microsoft-HTTPAPI/2.0
-      strict-transport-security:
-      - max-age=31536000; includeSubDomains
-      transfer-encoding:
-      - chunked
-      vary:
-      - Accept-Encoding
-      x-content-type-options:
-      - nosniff
-      x-ms-gatewayversion:
-      - version=2.14.0
-    status:
-      code: 200
-      message: Ok
-- request:
-    body: null
-    headers:
-      Accept:
-      - '*/*'
-      Accept-Encoding:
-      - gzip, deflate
-      CommandName:
-      - cosmosdb update
-      Connection:
-      - keep-alive
-      ParameterSetName:
-      - -n -g --backup-interval --backup-retention --backup-redundancy
-      User-Agent:
-<<<<<<< HEAD
-      - AZURECLI/2.46.0 azsdk-python-mgmt-cosmosdb/9.0.0 Python/3.10.10 (Linux-5.15.0-1033-azure-x86_64-with-glibc2.31)
-        VSTS_7b238909-6802-4b65-b90d-184bca47f458_build_220_0
-=======
-      - AZURECLI/2.49.0 azsdk-python-mgmt-cosmosdb/9.2.0 Python/3.10.11 (Windows-10-10.0.22621-SP0)
->>>>>>> 5307e359
-    method: GET
-    uri: https://management.azure.com/subscriptions/00000000-0000-0000-0000-000000000000/providers/Microsoft.DocumentDB/locations/westus/operationsStatus/bf68b2f6-f282-440d-8c25-0520101bb50d?api-version=2022-11-15
-  response:
-    body:
-<<<<<<< HEAD
-      string: '{"status":"Dequeued"}'
-=======
+      - AZURECLI/2.49.0 azsdk-python-mgmt-cosmosdb/9.2.0 Python/3.10.11 (Windows-10-10.0.22621-SP0)
+    method: GET
+    uri: https://management.azure.com/subscriptions/00000000-0000-0000-0000-000000000000/resourceGroups/cli_test_cosmosdb_account000001/providers/Microsoft.DocumentDB/databaseAccounts/cli000002?api-version=2023-04-15
+  response:
+    body:
       string: '{"id":"/subscriptions/00000000-0000-0000-0000-000000000000/resourceGroups/cli_test_cosmosdb_account000001/providers/Microsoft.DocumentDB/databaseAccounts/cli000002","name":"cli000002","location":"West
         US","type":"Microsoft.DocumentDB/databaseAccounts","kind":"MongoDB","tags":{},"systemData":{"createdAt":"2023-06-08T18:06:55.5113586Z"},"properties":{"provisioningState":"Succeeded","documentEndpoint":"https://cli000002.documents.azure.com:443/","sqlEndpoint":"https://cli000002.documents.azure.com:443/","publicNetworkAccess":"Enabled","enableAutomaticFailover":false,"enableMultipleWriteLocations":false,"enablePartitionKeyMonitor":false,"isVirtualNetworkFilterEnabled":false,"virtualNetworkRules":[],"EnabledApiTypes":"MongoDB","disableKeyBasedMetadataWriteAccess":false,"enableFreeTier":false,"enableAnalyticalStorage":true,"analyticalStorageConfiguration":{"schemaType":"FullFidelity"},"instanceId":"14bb8f05-575e-44c2-a5da-eafa35ab19ca","databaseAccountOfferType":"Standard","defaultIdentity":"FirstPartyIdentity","networkAclBypass":"None","disableLocalAuth":false,"enablePartitionMerge":false,"minimalTlsVersion":"Tls12","consistencyPolicy":{"defaultConsistencyLevel":"Session","maxIntervalInSeconds":5,"maxStalenessPrefix":100},"apiProperties":{"serverVersion":"3.2"},"configurationOverrides":{"EnableBsonSchema":"True"},"writeLocations":[{"id":"cli000002-westus","locationName":"West
         US","documentEndpoint":"https://cli000002-westus.documents.azure.com:443/","provisioningState":"Succeeded","failoverPriority":0,"isZoneRedundant":false}],"readLocations":[{"id":"cli000002-westus","locationName":"West
         US","documentEndpoint":"https://cli000002-westus.documents.azure.com:443/","provisioningState":"Succeeded","failoverPriority":0,"isZoneRedundant":false}],"locations":[{"id":"cli000002-westus","locationName":"West
         US","documentEndpoint":"https://cli000002-westus.documents.azure.com:443/","provisioningState":"Succeeded","failoverPriority":0,"isZoneRedundant":false}],"failoverPolicies":[{"id":"cli000002-westus","locationName":"West
         US","failoverPriority":0}],"cors":[],"capabilities":[{"name":"EnableAggregationPipeline"}],"ipRules":[{"ipAddressOrRange":"20.10.10.10"},{"ipAddressOrRange":"12.12.122.122"},{"ipAddressOrRange":"12.22.11.11"}],"backupPolicy":{"type":"Periodic","periodicModeProperties":{"backupIntervalInMinutes":120,"backupRetentionIntervalInHours":8,"backupStorageRedundancy":"Geo"}},"networkAclBypassResourceIds":[],"keysMetadata":{"primaryMasterKey":{"generationTime":"2023-06-08T18:06:55.5113586Z"},"secondaryMasterKey":{"generationTime":"2023-06-08T18:06:55.5113586Z"},"primaryReadonlyMasterKey":{"generationTime":"2023-06-08T18:06:55.5113586Z"},"secondaryReadonlyMasterKey":{"generationTime":"2023-06-08T18:06:55.5113586Z"}}},"identity":{"type":"None"}}'
->>>>>>> 5307e359
-    headers:
-      cache-control:
-      - no-store, no-cache
-      content-length:
-      - '21'
-      content-type:
-      - application/json
-      date:
-<<<<<<< HEAD
-      - Mon, 13 Mar 2023 19:39:26 GMT
-=======
-      - Thu, 08 Jun 2023 18:10:36 GMT
->>>>>>> 5307e359
-      pragma:
-      - no-cache
-      server:
-      - Microsoft-HTTPAPI/2.0
-      strict-transport-security:
-      - max-age=31536000; includeSubDomains
-      transfer-encoding:
-      - chunked
-      vary:
-      - Accept-Encoding
-      x-content-type-options:
-      - nosniff
-      x-ms-gatewayversion:
-      - version=2.14.0
-    status:
-      code: 200
-      message: Ok
-- request:
-    body: null
-    headers:
-      Accept:
-      - '*/*'
-      Accept-Encoding:
-      - gzip, deflate
-      CommandName:
-      - cosmosdb update
-      Connection:
-      - keep-alive
+    headers:
+      cache-control:
+      - no-store, no-cache
+      content-length:
+      - '2787'
+      content-type:
+      - application/json
+      date:
+      - Thu, 08 Jun 2023 18:09:59 GMT
+      pragma:
+      - no-cache
+      server:
+      - Microsoft-HTTPAPI/2.0
+      strict-transport-security:
+      - max-age=31536000; includeSubDomains
+      transfer-encoding:
+      - chunked
+      vary:
+      - Accept-Encoding
+      x-content-type-options:
+      - nosniff
+      x-ms-gatewayversion:
+      - version=2.14.0
+    status:
+      code: 200
+      message: Ok
+- request:
+    body: '{"properties": {"apiProperties": {}, "backupPolicy": {"type": "Periodic",
+      "periodicModeProperties": {"backupIntervalInMinutes": 120, "backupRetentionIntervalInHours":
+      8, "backupStorageRedundancy": "Geo"}}}}'
+    headers:
+      Accept:
+      - application/json
+      Accept-Encoding:
+      - gzip, deflate
+      CommandName:
+      - cosmosdb update
+      Connection:
+      - keep-alive
+      Content-Length:
+      - '206'
+      Content-Type:
+      - application/json
       ParameterSetName:
       - -n -g --backup-interval --backup-retention --backup-redundancy
       User-Agent:
-      - AZURECLI/2.46.0 azsdk-python-mgmt-cosmosdb/9.0.0 Python/3.10.10 (Linux-5.15.0-1033-azure-x86_64-with-glibc2.31)
-        VSTS_7b238909-6802-4b65-b90d-184bca47f458_build_220_0
-    method: GET
-    uri: https://management.azure.com/subscriptions/00000000-0000-0000-0000-000000000000/providers/Microsoft.DocumentDB/locations/westus/operationsStatus/bf68b2f6-f282-440d-8c25-0520101bb50d?api-version=2022-11-15
-  response:
-    body:
-      string: '{"status":"Dequeued"}'
-    headers:
-      cache-control:
-      - no-store, no-cache
-      content-length:
-      - '21'
-      content-type:
-      - application/json
-      date:
-      - Mon, 13 Mar 2023 19:39:56 GMT
-      pragma:
-      - no-cache
-      server:
-      - Microsoft-HTTPAPI/2.0
-      strict-transport-security:
-      - max-age=31536000; includeSubDomains
-      transfer-encoding:
-      - chunked
-      vary:
-      - Accept-Encoding
-      x-content-type-options:
-      - nosniff
-      x-ms-gatewayversion:
-      - version=2.14.0
-    status:
-      code: 200
-      message: Ok
-- request:
-    body: null
-    headers:
-      Accept:
-      - '*/*'
-      Accept-Encoding:
-      - gzip, deflate
-      CommandName:
-      - cosmosdb update
-      Connection:
-      - keep-alive
-      ParameterSetName:
-      - -n -g --backup-interval --backup-retention --backup-redundancy
-      User-Agent:
-      - AZURECLI/2.46.0 azsdk-python-mgmt-cosmosdb/9.0.0 Python/3.10.10 (Linux-5.15.0-1033-azure-x86_64-with-glibc2.31)
-        VSTS_7b238909-6802-4b65-b90d-184bca47f458_build_220_0
-    method: GET
-    uri: https://management.azure.com/subscriptions/00000000-0000-0000-0000-000000000000/providers/Microsoft.DocumentDB/locations/westus/operationsStatus/bf68b2f6-f282-440d-8c25-0520101bb50d?api-version=2022-11-15
-  response:
-    body:
-      string: '{"status":"Dequeued"}'
-    headers:
-      cache-control:
-      - no-store, no-cache
-      content-length:
-      - '21'
-      content-type:
-      - application/json
-      date:
-      - Mon, 13 Mar 2023 19:40:27 GMT
-      pragma:
-      - no-cache
-      server:
-      - Microsoft-HTTPAPI/2.0
-      strict-transport-security:
-      - max-age=31536000; includeSubDomains
-      transfer-encoding:
-      - chunked
-      vary:
-      - Accept-Encoding
-      x-content-type-options:
-      - nosniff
-      x-ms-gatewayversion:
-      - version=2.14.0
-    status:
-      code: 200
-      message: Ok
-- request:
-    body: null
-    headers:
-      Accept:
-      - '*/*'
-      Accept-Encoding:
-      - gzip, deflate
-      CommandName:
-      - cosmosdb update
-      Connection:
-      - keep-alive
-      ParameterSetName:
-      - -n -g --backup-interval --backup-retention --backup-redundancy
-      User-Agent:
-<<<<<<< HEAD
-      - AZURECLI/2.46.0 azsdk-python-mgmt-cosmosdb/9.0.0 Python/3.10.10 (Linux-5.15.0-1033-azure-x86_64-with-glibc2.31)
-        VSTS_7b238909-6802-4b65-b90d-184bca47f458_build_220_0
-    method: GET
-    uri: https://management.azure.com/subscriptions/00000000-0000-0000-0000-000000000000/providers/Microsoft.DocumentDB/locations/westus/operationsStatus/bf68b2f6-f282-440d-8c25-0520101bb50d?api-version=2022-11-15
-  response:
-    body:
-      string: '{"status":"Dequeued"}'
-    headers:
-=======
       - AZURECLI/2.49.0 azsdk-python-mgmt-cosmosdb/9.2.0 Python/3.10.11 (Windows-10-10.0.22621-SP0)
     method: PATCH
     uri: https://management.azure.com/subscriptions/00000000-0000-0000-0000-000000000000/resourceGroups/cli_test_cosmosdb_account000001/providers/Microsoft.DocumentDB/databaseAccounts/cli000002?api-version=2023-04-15
@@ -2645,36 +1489,341 @@
         US","failoverPriority":0}],"cors":[],"capabilities":[{"name":"EnableAggregationPipeline"}],"ipRules":[{"ipAddressOrRange":"20.10.10.10"},{"ipAddressOrRange":"12.12.122.122"},{"ipAddressOrRange":"12.22.11.11"}],"backupPolicy":{"type":"Periodic","periodicModeProperties":{"backupIntervalInMinutes":120,"backupRetentionIntervalInHours":8,"backupStorageRedundancy":"Geo"}},"networkAclBypassResourceIds":[],"keysMetadata":{"primaryMasterKey":{"generationTime":"2023-06-08T18:06:55.5113586Z"},"secondaryMasterKey":{"generationTime":"2023-06-08T18:06:55.5113586Z"},"primaryReadonlyMasterKey":{"generationTime":"2023-06-08T18:06:55.5113586Z"},"secondaryReadonlyMasterKey":{"generationTime":"2023-06-08T18:06:55.5113586Z"}}},"identity":{"type":"None"}}'
     headers:
       azure-asyncoperation:
+      - https://management.azure.com/subscriptions/00000000-0000-0000-0000-000000000000/providers/Microsoft.DocumentDB/locations/westus/operationsStatus/80b30f48-8c31-493c-89f2-964cf3e430c8?api-version=2023-04-15
+      cache-control:
+      - no-store, no-cache
+      content-length:
+      - '2786'
+      content-type:
+      - application/json
+      date:
+      - Thu, 08 Jun 2023 18:10:03 GMT
+      location:
+      - https://management.azure.com/subscriptions/00000000-0000-0000-0000-000000000000/resourceGroups/cli_test_cosmosdb_account000001/providers/Microsoft.DocumentDB/databaseAccounts/cli000002/operationResults/80b30f48-8c31-493c-89f2-964cf3e430c8?api-version=2023-04-15
+      pragma:
+      - no-cache
+      server:
+      - Microsoft-HTTPAPI/2.0
+      strict-transport-security:
+      - max-age=31536000; includeSubDomains
+      transfer-encoding:
+      - chunked
+      vary:
+      - Accept-Encoding
+      x-content-type-options:
+      - nosniff
+      x-ms-gatewayversion:
+      - version=2.14.0
+      x-ms-ratelimit-remaining-subscription-writes:
+      - '1196'
+    status:
+      code: 200
+      message: Ok
+- request:
+    body: null
+    headers:
+      Accept:
+      - '*/*'
+      Accept-Encoding:
+      - gzip, deflate
+      CommandName:
+      - cosmosdb update
+      Connection:
+      - keep-alive
+      ParameterSetName:
+      - -n -g --backup-interval --backup-retention --backup-redundancy
+      User-Agent:
+      - AZURECLI/2.49.0 azsdk-python-mgmt-cosmosdb/9.2.0 Python/3.10.11 (Windows-10-10.0.22621-SP0)
+    method: GET
+    uri: https://management.azure.com/subscriptions/00000000-0000-0000-0000-000000000000/providers/Microsoft.DocumentDB/locations/westus/operationsStatus/80b30f48-8c31-493c-89f2-964cf3e430c8?api-version=2023-04-15
+  response:
+    body:
+      string: '{"status":"Dequeued"}'
+    headers:
+      cache-control:
+      - no-store, no-cache
+      content-length:
+      - '21'
+      content-type:
+      - application/json
+      date:
+      - Thu, 08 Jun 2023 18:10:04 GMT
+      pragma:
+      - no-cache
+      server:
+      - Microsoft-HTTPAPI/2.0
+      strict-transport-security:
+      - max-age=31536000; includeSubDomains
+      transfer-encoding:
+      - chunked
+      vary:
+      - Accept-Encoding
+      x-content-type-options:
+      - nosniff
+      x-ms-gatewayversion:
+      - version=2.14.0
+    status:
+      code: 200
+      message: Ok
+- request:
+    body: null
+    headers:
+      Accept:
+      - '*/*'
+      Accept-Encoding:
+      - gzip, deflate
+      CommandName:
+      - cosmosdb update
+      Connection:
+      - keep-alive
+      ParameterSetName:
+      - -n -g --backup-interval --backup-retention --backup-redundancy
+      User-Agent:
+      - AZURECLI/2.49.0 azsdk-python-mgmt-cosmosdb/9.2.0 Python/3.10.11 (Windows-10-10.0.22621-SP0)
+    method: GET
+    uri: https://management.azure.com/subscriptions/00000000-0000-0000-0000-000000000000/providers/Microsoft.DocumentDB/locations/westus/operationsStatus/80b30f48-8c31-493c-89f2-964cf3e430c8?api-version=2023-04-15
+  response:
+    body:
+      string: '{"status":"Succeeded"}'
+    headers:
+      cache-control:
+      - no-store, no-cache
+      content-length:
+      - '22'
+      content-type:
+      - application/json
+      date:
+      - Thu, 08 Jun 2023 18:10:34 GMT
+      pragma:
+      - no-cache
+      server:
+      - Microsoft-HTTPAPI/2.0
+      strict-transport-security:
+      - max-age=31536000; includeSubDomains
+      transfer-encoding:
+      - chunked
+      vary:
+      - Accept-Encoding
+      x-content-type-options:
+      - nosniff
+      x-ms-gatewayversion:
+      - version=2.14.0
+    status:
+      code: 200
+      message: Ok
+- request:
+    body: null
+    headers:
+      Accept:
+      - '*/*'
+      Accept-Encoding:
+      - gzip, deflate
+      CommandName:
+      - cosmosdb update
+      Connection:
+      - keep-alive
+      ParameterSetName:
+      - -n -g --backup-interval --backup-retention --backup-redundancy
+      User-Agent:
+      - AZURECLI/2.49.0 azsdk-python-mgmt-cosmosdb/9.2.0 Python/3.10.11 (Windows-10-10.0.22621-SP0)
+    method: GET
+    uri: https://management.azure.com/subscriptions/00000000-0000-0000-0000-000000000000/resourceGroups/cli_test_cosmosdb_account000001/providers/Microsoft.DocumentDB/databaseAccounts/cli000002?api-version=2023-04-15
+  response:
+    body:
+      string: '{"id":"/subscriptions/00000000-0000-0000-0000-000000000000/resourceGroups/cli_test_cosmosdb_account000001/providers/Microsoft.DocumentDB/databaseAccounts/cli000002","name":"cli000002","location":"West
+        US","type":"Microsoft.DocumentDB/databaseAccounts","kind":"MongoDB","tags":{},"systemData":{"createdAt":"2023-06-08T18:06:55.5113586Z"},"properties":{"provisioningState":"Succeeded","documentEndpoint":"https://cli000002.documents.azure.com:443/","sqlEndpoint":"https://cli000002.documents.azure.com:443/","publicNetworkAccess":"Enabled","enableAutomaticFailover":false,"enableMultipleWriteLocations":false,"enablePartitionKeyMonitor":false,"isVirtualNetworkFilterEnabled":false,"virtualNetworkRules":[],"EnabledApiTypes":"MongoDB","disableKeyBasedMetadataWriteAccess":false,"enableFreeTier":false,"enableAnalyticalStorage":true,"analyticalStorageConfiguration":{"schemaType":"FullFidelity"},"instanceId":"14bb8f05-575e-44c2-a5da-eafa35ab19ca","databaseAccountOfferType":"Standard","defaultIdentity":"FirstPartyIdentity","networkAclBypass":"None","disableLocalAuth":false,"enablePartitionMerge":false,"minimalTlsVersion":"Tls12","consistencyPolicy":{"defaultConsistencyLevel":"Session","maxIntervalInSeconds":5,"maxStalenessPrefix":100},"apiProperties":{"serverVersion":"3.2"},"configurationOverrides":{"EnableBsonSchema":"True"},"writeLocations":[{"id":"cli000002-westus","locationName":"West
+        US","documentEndpoint":"https://cli000002-westus.documents.azure.com:443/","provisioningState":"Succeeded","failoverPriority":0,"isZoneRedundant":false}],"readLocations":[{"id":"cli000002-westus","locationName":"West
+        US","documentEndpoint":"https://cli000002-westus.documents.azure.com:443/","provisioningState":"Succeeded","failoverPriority":0,"isZoneRedundant":false}],"locations":[{"id":"cli000002-westus","locationName":"West
+        US","documentEndpoint":"https://cli000002-westus.documents.azure.com:443/","provisioningState":"Succeeded","failoverPriority":0,"isZoneRedundant":false}],"failoverPolicies":[{"id":"cli000002-westus","locationName":"West
+        US","failoverPriority":0}],"cors":[],"capabilities":[{"name":"EnableAggregationPipeline"}],"ipRules":[{"ipAddressOrRange":"20.10.10.10"},{"ipAddressOrRange":"12.12.122.122"},{"ipAddressOrRange":"12.22.11.11"}],"backupPolicy":{"type":"Periodic","periodicModeProperties":{"backupIntervalInMinutes":120,"backupRetentionIntervalInHours":8,"backupStorageRedundancy":"Geo"}},"networkAclBypassResourceIds":[],"keysMetadata":{"primaryMasterKey":{"generationTime":"2023-06-08T18:06:55.5113586Z"},"secondaryMasterKey":{"generationTime":"2023-06-08T18:06:55.5113586Z"},"primaryReadonlyMasterKey":{"generationTime":"2023-06-08T18:06:55.5113586Z"},"secondaryReadonlyMasterKey":{"generationTime":"2023-06-08T18:06:55.5113586Z"}}},"identity":{"type":"None"}}'
+    headers:
+      cache-control:
+      - no-store, no-cache
+      content-length:
+      - '2787'
+      content-type:
+      - application/json
+      date:
+      - Thu, 08 Jun 2023 18:10:34 GMT
+      pragma:
+      - no-cache
+      server:
+      - Microsoft-HTTPAPI/2.0
+      strict-transport-security:
+      - max-age=31536000; includeSubDomains
+      transfer-encoding:
+      - chunked
+      vary:
+      - Accept-Encoding
+      x-content-type-options:
+      - nosniff
+      x-ms-gatewayversion:
+      - version=2.14.0
+    status:
+      code: 200
+      message: Ok
+- request:
+    body: null
+    headers:
+      Accept:
+      - application/json
+      Accept-Encoding:
+      - gzip, deflate
+      CommandName:
+      - cosmosdb update
+      Connection:
+      - keep-alive
+      ParameterSetName:
+      - -n -g --backup-interval --backup-retention --backup-redundancy
+      User-Agent:
+      - AZURECLI/2.49.0 azsdk-python-mgmt-cosmosdb/9.2.0 Python/3.10.11 (Windows-10-10.0.22621-SP0)
+    method: GET
+    uri: https://management.azure.com/subscriptions/00000000-0000-0000-0000-000000000000/resourceGroups/cli_test_cosmosdb_account000001/providers/Microsoft.DocumentDB/databaseAccounts/cli000002?api-version=2023-04-15
+  response:
+    body:
+      string: '{"id":"/subscriptions/00000000-0000-0000-0000-000000000000/resourceGroups/cli_test_cosmosdb_account000001/providers/Microsoft.DocumentDB/databaseAccounts/cli000002","name":"cli000002","location":"West
+        US","type":"Microsoft.DocumentDB/databaseAccounts","kind":"MongoDB","tags":{},"systemData":{"createdAt":"2023-06-08T18:06:55.5113586Z"},"properties":{"provisioningState":"Succeeded","documentEndpoint":"https://cli000002.documents.azure.com:443/","sqlEndpoint":"https://cli000002.documents.azure.com:443/","publicNetworkAccess":"Enabled","enableAutomaticFailover":false,"enableMultipleWriteLocations":false,"enablePartitionKeyMonitor":false,"isVirtualNetworkFilterEnabled":false,"virtualNetworkRules":[],"EnabledApiTypes":"MongoDB","disableKeyBasedMetadataWriteAccess":false,"enableFreeTier":false,"enableAnalyticalStorage":true,"analyticalStorageConfiguration":{"schemaType":"FullFidelity"},"instanceId":"14bb8f05-575e-44c2-a5da-eafa35ab19ca","databaseAccountOfferType":"Standard","defaultIdentity":"FirstPartyIdentity","networkAclBypass":"None","disableLocalAuth":false,"enablePartitionMerge":false,"minimalTlsVersion":"Tls12","consistencyPolicy":{"defaultConsistencyLevel":"Session","maxIntervalInSeconds":5,"maxStalenessPrefix":100},"apiProperties":{"serverVersion":"3.2"},"configurationOverrides":{"EnableBsonSchema":"True"},"writeLocations":[{"id":"cli000002-westus","locationName":"West
+        US","documentEndpoint":"https://cli000002-westus.documents.azure.com:443/","provisioningState":"Succeeded","failoverPriority":0,"isZoneRedundant":false}],"readLocations":[{"id":"cli000002-westus","locationName":"West
+        US","documentEndpoint":"https://cli000002-westus.documents.azure.com:443/","provisioningState":"Succeeded","failoverPriority":0,"isZoneRedundant":false}],"locations":[{"id":"cli000002-westus","locationName":"West
+        US","documentEndpoint":"https://cli000002-westus.documents.azure.com:443/","provisioningState":"Succeeded","failoverPriority":0,"isZoneRedundant":false}],"failoverPolicies":[{"id":"cli000002-westus","locationName":"West
+        US","failoverPriority":0}],"cors":[],"capabilities":[{"name":"EnableAggregationPipeline"}],"ipRules":[{"ipAddressOrRange":"20.10.10.10"},{"ipAddressOrRange":"12.12.122.122"},{"ipAddressOrRange":"12.22.11.11"}],"backupPolicy":{"type":"Periodic","periodicModeProperties":{"backupIntervalInMinutes":120,"backupRetentionIntervalInHours":8,"backupStorageRedundancy":"Geo"}},"networkAclBypassResourceIds":[],"keysMetadata":{"primaryMasterKey":{"generationTime":"2023-06-08T18:06:55.5113586Z"},"secondaryMasterKey":{"generationTime":"2023-06-08T18:06:55.5113586Z"},"primaryReadonlyMasterKey":{"generationTime":"2023-06-08T18:06:55.5113586Z"},"secondaryReadonlyMasterKey":{"generationTime":"2023-06-08T18:06:55.5113586Z"}}},"identity":{"type":"None"}}'
+    headers:
+      cache-control:
+      - no-store, no-cache
+      content-length:
+      - '2787'
+      content-type:
+      - application/json
+      date:
+      - Thu, 08 Jun 2023 18:10:35 GMT
+      pragma:
+      - no-cache
+      server:
+      - Microsoft-HTTPAPI/2.0
+      strict-transport-security:
+      - max-age=31536000; includeSubDomains
+      transfer-encoding:
+      - chunked
+      vary:
+      - Accept-Encoding
+      x-content-type-options:
+      - nosniff
+      x-ms-gatewayversion:
+      - version=2.14.0
+    status:
+      code: 200
+      message: Ok
+- request:
+    body: null
+    headers:
+      Accept:
+      - application/json
+      Accept-Encoding:
+      - gzip, deflate
+      CommandName:
+      - cosmosdb update
+      Connection:
+      - keep-alive
+      ParameterSetName:
+      - -n -g --backup-interval --backup-retention --backup-redundancy
+      User-Agent:
+      - AZURECLI/2.49.0 azsdk-python-mgmt-cosmosdb/9.2.0 Python/3.10.11 (Windows-10-10.0.22621-SP0)
+    method: GET
+    uri: https://management.azure.com/subscriptions/00000000-0000-0000-0000-000000000000/resourceGroups/cli_test_cosmosdb_account000001/providers/Microsoft.DocumentDB/databaseAccounts/cli000002?api-version=2023-04-15
+  response:
+    body:
+      string: '{"id":"/subscriptions/00000000-0000-0000-0000-000000000000/resourceGroups/cli_test_cosmosdb_account000001/providers/Microsoft.DocumentDB/databaseAccounts/cli000002","name":"cli000002","location":"West
+        US","type":"Microsoft.DocumentDB/databaseAccounts","kind":"MongoDB","tags":{},"systemData":{"createdAt":"2023-06-08T18:06:55.5113586Z"},"properties":{"provisioningState":"Succeeded","documentEndpoint":"https://cli000002.documents.azure.com:443/","sqlEndpoint":"https://cli000002.documents.azure.com:443/","publicNetworkAccess":"Enabled","enableAutomaticFailover":false,"enableMultipleWriteLocations":false,"enablePartitionKeyMonitor":false,"isVirtualNetworkFilterEnabled":false,"virtualNetworkRules":[],"EnabledApiTypes":"MongoDB","disableKeyBasedMetadataWriteAccess":false,"enableFreeTier":false,"enableAnalyticalStorage":true,"analyticalStorageConfiguration":{"schemaType":"FullFidelity"},"instanceId":"14bb8f05-575e-44c2-a5da-eafa35ab19ca","databaseAccountOfferType":"Standard","defaultIdentity":"FirstPartyIdentity","networkAclBypass":"None","disableLocalAuth":false,"enablePartitionMerge":false,"minimalTlsVersion":"Tls12","consistencyPolicy":{"defaultConsistencyLevel":"Session","maxIntervalInSeconds":5,"maxStalenessPrefix":100},"apiProperties":{"serverVersion":"3.2"},"configurationOverrides":{"EnableBsonSchema":"True"},"writeLocations":[{"id":"cli000002-westus","locationName":"West
+        US","documentEndpoint":"https://cli000002-westus.documents.azure.com:443/","provisioningState":"Succeeded","failoverPriority":0,"isZoneRedundant":false}],"readLocations":[{"id":"cli000002-westus","locationName":"West
+        US","documentEndpoint":"https://cli000002-westus.documents.azure.com:443/","provisioningState":"Succeeded","failoverPriority":0,"isZoneRedundant":false}],"locations":[{"id":"cli000002-westus","locationName":"West
+        US","documentEndpoint":"https://cli000002-westus.documents.azure.com:443/","provisioningState":"Succeeded","failoverPriority":0,"isZoneRedundant":false}],"failoverPolicies":[{"id":"cli000002-westus","locationName":"West
+        US","failoverPriority":0}],"cors":[],"capabilities":[{"name":"EnableAggregationPipeline"}],"ipRules":[{"ipAddressOrRange":"20.10.10.10"},{"ipAddressOrRange":"12.12.122.122"},{"ipAddressOrRange":"12.22.11.11"}],"backupPolicy":{"type":"Periodic","periodicModeProperties":{"backupIntervalInMinutes":120,"backupRetentionIntervalInHours":8,"backupStorageRedundancy":"Geo"}},"networkAclBypassResourceIds":[],"keysMetadata":{"primaryMasterKey":{"generationTime":"2023-06-08T18:06:55.5113586Z"},"secondaryMasterKey":{"generationTime":"2023-06-08T18:06:55.5113586Z"},"primaryReadonlyMasterKey":{"generationTime":"2023-06-08T18:06:55.5113586Z"},"secondaryReadonlyMasterKey":{"generationTime":"2023-06-08T18:06:55.5113586Z"}}},"identity":{"type":"None"}}'
+    headers:
+      cache-control:
+      - no-store, no-cache
+      content-length:
+      - '2787'
+      content-type:
+      - application/json
+      date:
+      - Thu, 08 Jun 2023 18:10:36 GMT
+      pragma:
+      - no-cache
+      server:
+      - Microsoft-HTTPAPI/2.0
+      strict-transport-security:
+      - max-age=31536000; includeSubDomains
+      transfer-encoding:
+      - chunked
+      vary:
+      - Accept-Encoding
+      x-content-type-options:
+      - nosniff
+      x-ms-gatewayversion:
+      - version=2.14.0
+    status:
+      code: 200
+      message: Ok
+- request:
+    body: '{"properties": {"apiProperties": {}, "backupPolicy": {"type": "Periodic",
+      "periodicModeProperties": {"backupIntervalInMinutes": 120, "backupRetentionIntervalInHours":
+      8, "backupStorageRedundancy": "Local"}}}}'
+    headers:
+      Accept:
+      - application/json
+      Accept-Encoding:
+      - gzip, deflate
+      CommandName:
+      - cosmosdb update
+      Connection:
+      - keep-alive
+      Content-Length:
+      - '208'
+      Content-Type:
+      - application/json
+      ParameterSetName:
+      - -n -g --backup-interval --backup-retention --backup-redundancy
+      User-Agent:
+      - AZURECLI/2.49.0 azsdk-python-mgmt-cosmosdb/9.2.0 Python/3.10.11 (Windows-10-10.0.22621-SP0)
+    method: PATCH
+    uri: https://management.azure.com/subscriptions/00000000-0000-0000-0000-000000000000/resourceGroups/cli_test_cosmosdb_account000001/providers/Microsoft.DocumentDB/databaseAccounts/cli000002?api-version=2023-04-15
+  response:
+    body:
+      string: '{"id":"/subscriptions/00000000-0000-0000-0000-000000000000/resourceGroups/cli_test_cosmosdb_account000001/providers/Microsoft.DocumentDB/databaseAccounts/cli000002","name":"cli000002","location":"West
+        US","type":"Microsoft.DocumentDB/databaseAccounts","kind":"MongoDB","tags":{},"systemData":{"createdAt":"2023-06-08T18:06:55.5113586Z"},"properties":{"provisioningState":"Updating","documentEndpoint":"https://cli000002.documents.azure.com:443/","sqlEndpoint":"https://cli000002.documents.azure.com:443/","publicNetworkAccess":"Enabled","enableAutomaticFailover":false,"enableMultipleWriteLocations":false,"enablePartitionKeyMonitor":false,"isVirtualNetworkFilterEnabled":false,"virtualNetworkRules":[],"EnabledApiTypes":"MongoDB","disableKeyBasedMetadataWriteAccess":false,"enableFreeTier":false,"enableAnalyticalStorage":true,"analyticalStorageConfiguration":{"schemaType":"FullFidelity"},"instanceId":"14bb8f05-575e-44c2-a5da-eafa35ab19ca","databaseAccountOfferType":"Standard","defaultIdentity":"FirstPartyIdentity","networkAclBypass":"None","disableLocalAuth":false,"enablePartitionMerge":false,"minimalTlsVersion":"Tls12","consistencyPolicy":{"defaultConsistencyLevel":"Session","maxIntervalInSeconds":5,"maxStalenessPrefix":100},"apiProperties":{"serverVersion":"3.2"},"configurationOverrides":{"EnableBsonSchema":"True"},"writeLocations":[{"id":"cli000002-westus","locationName":"West
+        US","documentEndpoint":"https://cli000002-westus.documents.azure.com:443/","provisioningState":"Succeeded","failoverPriority":0,"isZoneRedundant":false}],"readLocations":[{"id":"cli000002-westus","locationName":"West
+        US","documentEndpoint":"https://cli000002-westus.documents.azure.com:443/","provisioningState":"Succeeded","failoverPriority":0,"isZoneRedundant":false}],"locations":[{"id":"cli000002-westus","locationName":"West
+        US","documentEndpoint":"https://cli000002-westus.documents.azure.com:443/","provisioningState":"Succeeded","failoverPriority":0,"isZoneRedundant":false}],"failoverPolicies":[{"id":"cli000002-westus","locationName":"West
+        US","failoverPriority":0}],"cors":[],"capabilities":[{"name":"EnableAggregationPipeline"}],"ipRules":[{"ipAddressOrRange":"20.10.10.10"},{"ipAddressOrRange":"12.12.122.122"},{"ipAddressOrRange":"12.22.11.11"}],"backupPolicy":{"type":"Periodic","periodicModeProperties":{"backupIntervalInMinutes":120,"backupRetentionIntervalInHours":8,"backupStorageRedundancy":"Geo"}},"networkAclBypassResourceIds":[],"keysMetadata":{"primaryMasterKey":{"generationTime":"2023-06-08T18:06:55.5113586Z"},"secondaryMasterKey":{"generationTime":"2023-06-08T18:06:55.5113586Z"},"primaryReadonlyMasterKey":{"generationTime":"2023-06-08T18:06:55.5113586Z"},"secondaryReadonlyMasterKey":{"generationTime":"2023-06-08T18:06:55.5113586Z"}}},"identity":{"type":"None"}}'
+    headers:
+      azure-asyncoperation:
       - https://management.azure.com/subscriptions/00000000-0000-0000-0000-000000000000/providers/Microsoft.DocumentDB/locations/westus/operationsStatus/88279ce2-ead2-45af-ae48-f334e90ace98?api-version=2023-04-15
->>>>>>> 5307e359
-      cache-control:
-      - no-store, no-cache
-      content-length:
-      - '21'
-      content-type:
-      - application/json
-      date:
-<<<<<<< HEAD
-      - Mon, 13 Mar 2023 19:40:56 GMT
-=======
+      cache-control:
+      - no-store, no-cache
+      content-length:
+      - '2786'
+      content-type:
+      - application/json
+      date:
       - Thu, 08 Jun 2023 18:10:40 GMT
       location:
       - https://management.azure.com/subscriptions/00000000-0000-0000-0000-000000000000/resourceGroups/cli_test_cosmosdb_account000001/providers/Microsoft.DocumentDB/databaseAccounts/cli000002/operationResults/88279ce2-ead2-45af-ae48-f334e90ace98?api-version=2023-04-15
->>>>>>> 5307e359
-      pragma:
-      - no-cache
-      server:
-      - Microsoft-HTTPAPI/2.0
-      strict-transport-security:
-      - max-age=31536000; includeSubDomains
-      transfer-encoding:
-      - chunked
-      vary:
-      - Accept-Encoding
-      x-content-type-options:
-      - nosniff
-      x-ms-gatewayversion:
-      - version=2.14.0
+      pragma:
+      - no-cache
+      server:
+      - Microsoft-HTTPAPI/2.0
+      strict-transport-security:
+      - max-age=31536000; includeSubDomains
+      transfer-encoding:
+      - chunked
+      vary:
+      - Accept-Encoding
+      x-content-type-options:
+      - nosniff
+      x-ms-gatewayversion:
+      - version=2.14.0
+      x-ms-ratelimit-remaining-subscription-writes:
+      - '1199'
     status:
       code: 200
       message: Ok
@@ -2692,16 +1841,55 @@
       ParameterSetName:
       - -n -g --backup-interval --backup-retention --backup-redundancy
       User-Agent:
-<<<<<<< HEAD
-      - AZURECLI/2.46.0 azsdk-python-mgmt-cosmosdb/9.0.0 Python/3.10.10 (Linux-5.15.0-1033-azure-x86_64-with-glibc2.31)
-        VSTS_7b238909-6802-4b65-b90d-184bca47f458_build_220_0
-    method: GET
-    uri: https://management.azure.com/subscriptions/00000000-0000-0000-0000-000000000000/providers/Microsoft.DocumentDB/locations/westus/operationsStatus/bf68b2f6-f282-440d-8c25-0520101bb50d?api-version=2022-11-15
-=======
       - AZURECLI/2.49.0 azsdk-python-mgmt-cosmosdb/9.2.0 Python/3.10.11 (Windows-10-10.0.22621-SP0)
     method: GET
     uri: https://management.azure.com/subscriptions/00000000-0000-0000-0000-000000000000/providers/Microsoft.DocumentDB/locations/westus/operationsStatus/88279ce2-ead2-45af-ae48-f334e90ace98?api-version=2023-04-15
->>>>>>> 5307e359
+  response:
+    body:
+      string: '{"status":"Enqueued"}'
+    headers:
+      cache-control:
+      - no-store, no-cache
+      content-length:
+      - '21'
+      content-type:
+      - application/json
+      date:
+      - Thu, 08 Jun 2023 18:10:40 GMT
+      pragma:
+      - no-cache
+      server:
+      - Microsoft-HTTPAPI/2.0
+      strict-transport-security:
+      - max-age=31536000; includeSubDomains
+      transfer-encoding:
+      - chunked
+      vary:
+      - Accept-Encoding
+      x-content-type-options:
+      - nosniff
+      x-ms-gatewayversion:
+      - version=2.14.0
+    status:
+      code: 200
+      message: Ok
+- request:
+    body: null
+    headers:
+      Accept:
+      - '*/*'
+      Accept-Encoding:
+      - gzip, deflate
+      CommandName:
+      - cosmosdb update
+      Connection:
+      - keep-alive
+      ParameterSetName:
+      - -n -g --backup-interval --backup-retention --backup-redundancy
+      User-Agent:
+      - AZURECLI/2.49.0 azsdk-python-mgmt-cosmosdb/9.2.0 Python/3.10.11 (Windows-10-10.0.22621-SP0)
+    method: GET
+    uri: https://management.azure.com/subscriptions/00000000-0000-0000-0000-000000000000/providers/Microsoft.DocumentDB/locations/westus/operationsStatus/88279ce2-ead2-45af-ae48-f334e90ace98?api-version=2023-04-15
   response:
     body:
       string: '{"status":"Dequeued"}'
@@ -2713,11 +1901,7 @@
       content-type:
       - application/json
       date:
-<<<<<<< HEAD
-      - Mon, 13 Mar 2023 19:41:27 GMT
-=======
-      - Thu, 08 Jun 2023 18:10:40 GMT
->>>>>>> 5307e359
+      - Thu, 08 Jun 2023 18:11:10 GMT
       pragma:
       - no-cache
       server:
@@ -2749,16 +1933,9 @@
       ParameterSetName:
       - -n -g --backup-interval --backup-retention --backup-redundancy
       User-Agent:
-<<<<<<< HEAD
-      - AZURECLI/2.46.0 azsdk-python-mgmt-cosmosdb/9.0.0 Python/3.10.10 (Linux-5.15.0-1033-azure-x86_64-with-glibc2.31)
-        VSTS_7b238909-6802-4b65-b90d-184bca47f458_build_220_0
-    method: GET
-    uri: https://management.azure.com/subscriptions/00000000-0000-0000-0000-000000000000/providers/Microsoft.DocumentDB/locations/westus/operationsStatus/bf68b2f6-f282-440d-8c25-0520101bb50d?api-version=2022-11-15
-=======
       - AZURECLI/2.49.0 azsdk-python-mgmt-cosmosdb/9.2.0 Python/3.10.11 (Windows-10-10.0.22621-SP0)
     method: GET
     uri: https://management.azure.com/subscriptions/00000000-0000-0000-0000-000000000000/providers/Microsoft.DocumentDB/locations/westus/operationsStatus/88279ce2-ead2-45af-ae48-f334e90ace98?api-version=2023-04-15
->>>>>>> 5307e359
   response:
     body:
       string: '{"status":"Dequeued"}'
@@ -2770,11 +1947,7 @@
       content-type:
       - application/json
       date:
-<<<<<<< HEAD
-      - Mon, 13 Mar 2023 19:41:57 GMT
-=======
-      - Thu, 08 Jun 2023 18:11:10 GMT
->>>>>>> 5307e359
+      - Thu, 08 Jun 2023 18:11:40 GMT
       pragma:
       - no-cache
       server:
@@ -2806,16 +1979,9 @@
       ParameterSetName:
       - -n -g --backup-interval --backup-retention --backup-redundancy
       User-Agent:
-<<<<<<< HEAD
-      - AZURECLI/2.46.0 azsdk-python-mgmt-cosmosdb/9.0.0 Python/3.10.10 (Linux-5.15.0-1033-azure-x86_64-with-glibc2.31)
-        VSTS_7b238909-6802-4b65-b90d-184bca47f458_build_220_0
-    method: GET
-    uri: https://management.azure.com/subscriptions/00000000-0000-0000-0000-000000000000/providers/Microsoft.DocumentDB/locations/westus/operationsStatus/bf68b2f6-f282-440d-8c25-0520101bb50d?api-version=2022-11-15
-=======
       - AZURECLI/2.49.0 azsdk-python-mgmt-cosmosdb/9.2.0 Python/3.10.11 (Windows-10-10.0.22621-SP0)
     method: GET
     uri: https://management.azure.com/subscriptions/00000000-0000-0000-0000-000000000000/providers/Microsoft.DocumentDB/locations/westus/operationsStatus/88279ce2-ead2-45af-ae48-f334e90ace98?api-version=2023-04-15
->>>>>>> 5307e359
   response:
     body:
       string: '{"status":"Dequeued"}'
@@ -2827,11 +1993,7 @@
       content-type:
       - application/json
       date:
-<<<<<<< HEAD
-      - Mon, 13 Mar 2023 19:42:27 GMT
-=======
-      - Thu, 08 Jun 2023 18:11:40 GMT
->>>>>>> 5307e359
+      - Thu, 08 Jun 2023 18:12:11 GMT
       pragma:
       - no-cache
       server:
@@ -2863,16 +2025,9 @@
       ParameterSetName:
       - -n -g --backup-interval --backup-retention --backup-redundancy
       User-Agent:
-<<<<<<< HEAD
-      - AZURECLI/2.46.0 azsdk-python-mgmt-cosmosdb/9.0.0 Python/3.10.10 (Linux-5.15.0-1033-azure-x86_64-with-glibc2.31)
-        VSTS_7b238909-6802-4b65-b90d-184bca47f458_build_220_0
-    method: GET
-    uri: https://management.azure.com/subscriptions/00000000-0000-0000-0000-000000000000/providers/Microsoft.DocumentDB/locations/westus/operationsStatus/bf68b2f6-f282-440d-8c25-0520101bb50d?api-version=2022-11-15
-=======
       - AZURECLI/2.49.0 azsdk-python-mgmt-cosmosdb/9.2.0 Python/3.10.11 (Windows-10-10.0.22621-SP0)
     method: GET
     uri: https://management.azure.com/subscriptions/00000000-0000-0000-0000-000000000000/providers/Microsoft.DocumentDB/locations/westus/operationsStatus/88279ce2-ead2-45af-ae48-f334e90ace98?api-version=2023-04-15
->>>>>>> 5307e359
   response:
     body:
       string: '{"status":"Dequeued"}'
@@ -2884,11 +2039,7 @@
       content-type:
       - application/json
       date:
-<<<<<<< HEAD
-      - Mon, 13 Mar 2023 19:42:58 GMT
-=======
-      - Thu, 08 Jun 2023 18:12:11 GMT
->>>>>>> 5307e359
+      - Thu, 08 Jun 2023 18:12:40 GMT
       pragma:
       - no-cache
       server:
@@ -2920,32 +2071,21 @@
       ParameterSetName:
       - -n -g --backup-interval --backup-retention --backup-redundancy
       User-Agent:
-<<<<<<< HEAD
-      - AZURECLI/2.46.0 azsdk-python-mgmt-cosmosdb/9.0.0 Python/3.10.10 (Linux-5.15.0-1033-azure-x86_64-with-glibc2.31)
-        VSTS_7b238909-6802-4b65-b90d-184bca47f458_build_220_0
-    method: GET
-    uri: https://management.azure.com/subscriptions/00000000-0000-0000-0000-000000000000/providers/Microsoft.DocumentDB/locations/westus/operationsStatus/bf68b2f6-f282-440d-8c25-0520101bb50d?api-version=2022-11-15
-=======
       - AZURECLI/2.49.0 azsdk-python-mgmt-cosmosdb/9.2.0 Python/3.10.11 (Windows-10-10.0.22621-SP0)
     method: GET
     uri: https://management.azure.com/subscriptions/00000000-0000-0000-0000-000000000000/providers/Microsoft.DocumentDB/locations/westus/operationsStatus/88279ce2-ead2-45af-ae48-f334e90ace98?api-version=2023-04-15
->>>>>>> 5307e359
-  response:
-    body:
-      string: '{"status":"Dequeued"}'
-    headers:
-      cache-control:
-      - no-store, no-cache
-      content-length:
-      - '21'
-      content-type:
-      - application/json
-      date:
-<<<<<<< HEAD
-      - Mon, 13 Mar 2023 19:43:27 GMT
-=======
-      - Thu, 08 Jun 2023 18:12:40 GMT
->>>>>>> 5307e359
+  response:
+    body:
+      string: '{"status":"Succeeded"}'
+    headers:
+      cache-control:
+      - no-store, no-cache
+      content-length:
+      - '22'
+      content-type:
+      - application/json
+      date:
+      - Thu, 08 Jun 2023 18:13:11 GMT
       pragma:
       - no-cache
       server:
@@ -2977,87 +2117,17 @@
       ParameterSetName:
       - -n -g --backup-interval --backup-retention --backup-redundancy
       User-Agent:
-<<<<<<< HEAD
-      - AZURECLI/2.46.0 azsdk-python-mgmt-cosmosdb/9.0.0 Python/3.10.10 (Linux-5.15.0-1033-azure-x86_64-with-glibc2.31)
-        VSTS_7b238909-6802-4b65-b90d-184bca47f458_build_220_0
-    method: GET
-    uri: https://management.azure.com/subscriptions/00000000-0000-0000-0000-000000000000/providers/Microsoft.DocumentDB/locations/westus/operationsStatus/bf68b2f6-f282-440d-8c25-0520101bb50d?api-version=2022-11-15
-=======
-      - AZURECLI/2.49.0 azsdk-python-mgmt-cosmosdb/9.2.0 Python/3.10.11 (Windows-10-10.0.22621-SP0)
-    method: GET
-    uri: https://management.azure.com/subscriptions/00000000-0000-0000-0000-000000000000/providers/Microsoft.DocumentDB/locations/westus/operationsStatus/88279ce2-ead2-45af-ae48-f334e90ace98?api-version=2023-04-15
->>>>>>> 5307e359
-  response:
-    body:
-      string: '{"status":"Succeeded"}'
-    headers:
-      cache-control:
-      - no-store, no-cache
-      content-length:
-      - '22'
-      content-type:
-      - application/json
-      date:
-<<<<<<< HEAD
-      - Mon, 13 Mar 2023 19:43:58 GMT
-=======
-      - Thu, 08 Jun 2023 18:13:11 GMT
->>>>>>> 5307e359
-      pragma:
-      - no-cache
-      server:
-      - Microsoft-HTTPAPI/2.0
-      strict-transport-security:
-      - max-age=31536000; includeSubDomains
-      transfer-encoding:
-      - chunked
-      vary:
-      - Accept-Encoding
-      x-content-type-options:
-      - nosniff
-      x-ms-gatewayversion:
-      - version=2.14.0
-    status:
-      code: 200
-      message: Ok
-- request:
-    body: null
-    headers:
-      Accept:
-      - '*/*'
-      Accept-Encoding:
-      - gzip, deflate
-      CommandName:
-      - cosmosdb update
-      Connection:
-      - keep-alive
-      ParameterSetName:
-      - -n -g --backup-interval --backup-retention --backup-redundancy
-      User-Agent:
-<<<<<<< HEAD
-      - AZURECLI/2.46.0 azsdk-python-mgmt-cosmosdb/9.0.0 Python/3.10.10 (Linux-5.15.0-1033-azure-x86_64-with-glibc2.31)
-        VSTS_7b238909-6802-4b65-b90d-184bca47f458_build_220_0
-=======
-      - AZURECLI/2.49.0 azsdk-python-mgmt-cosmosdb/9.2.0 Python/3.10.11 (Windows-10-10.0.22621-SP0)
->>>>>>> 5307e359
-    method: GET
-    uri: https://management.azure.com/subscriptions/00000000-0000-0000-0000-000000000000/resourceGroups/cli_test_cosmosdb_account000001/providers/Microsoft.DocumentDB/databaseAccounts/cli000002?api-version=2022-11-15
+      - AZURECLI/2.49.0 azsdk-python-mgmt-cosmosdb/9.2.0 Python/3.10.11 (Windows-10-10.0.22621-SP0)
+    method: GET
+    uri: https://management.azure.com/subscriptions/00000000-0000-0000-0000-000000000000/resourceGroups/cli_test_cosmosdb_account000001/providers/Microsoft.DocumentDB/databaseAccounts/cli000002?api-version=2023-04-15
   response:
     body:
       string: '{"id":"/subscriptions/00000000-0000-0000-0000-000000000000/resourceGroups/cli_test_cosmosdb_account000001/providers/Microsoft.DocumentDB/databaseAccounts/cli000002","name":"cli000002","location":"West
-<<<<<<< HEAD
-        US","type":"Microsoft.DocumentDB/databaseAccounts","kind":"MongoDB","tags":{},"systemData":{"createdAt":"2023-03-13T19:32:12.8679259Z"},"properties":{"provisioningState":"Succeeded","documentEndpoint":"https://cli000002.documents.azure.com:443/","sqlEndpoint":"https://cli000002.documents.azure.com:443/","publicNetworkAccess":"Enabled","enableAutomaticFailover":false,"enableMultipleWriteLocations":false,"enablePartitionKeyMonitor":false,"isVirtualNetworkFilterEnabled":false,"virtualNetworkRules":[],"EnabledApiTypes":"MongoDB","disableKeyBasedMetadataWriteAccess":false,"enableFreeTier":false,"enableAnalyticalStorage":true,"analyticalStorageConfiguration":{"schemaType":"FullFidelity"},"instanceId":"83b99838-77cb-4cd1-b20a-a557363b2658","databaseAccountOfferType":"Standard","defaultIdentity":"FirstPartyIdentity","networkAclBypass":"None","disableLocalAuth":false,"enablePartitionMerge":false,"minimalTlsVersion":"Tls12","consistencyPolicy":{"defaultConsistencyLevel":"Session","maxIntervalInSeconds":5,"maxStalenessPrefix":100},"apiProperties":{"serverVersion":"3.2"},"configurationOverrides":{"EnableBsonSchema":"True"},"writeLocations":[{"id":"cli000002-westus","locationName":"West
-        US","documentEndpoint":"https://cli000002-westus.documents.azure.com:443/","provisioningState":"Succeeded","failoverPriority":0,"isZoneRedundant":false}],"readLocations":[{"id":"cli000002-westus","locationName":"West
-        US","documentEndpoint":"https://cli000002-westus.documents.azure.com:443/","provisioningState":"Succeeded","failoverPriority":0,"isZoneRedundant":false}],"locations":[{"id":"cli000002-westus","locationName":"West
-        US","documentEndpoint":"https://cli000002-westus.documents.azure.com:443/","provisioningState":"Succeeded","failoverPriority":0,"isZoneRedundant":false}],"failoverPolicies":[{"id":"cli000002-westus","locationName":"West
-        US","failoverPriority":0}],"cors":[],"capabilities":[{"name":"EnableAggregationPipeline"}],"ipRules":[{"ipAddressOrRange":"20.10.10.10"},{"ipAddressOrRange":"12.12.122.122"},{"ipAddressOrRange":"12.22.11.11"}],"backupPolicy":{"type":"Periodic","periodicModeProperties":{"backupIntervalInMinutes":120,"backupRetentionIntervalInHours":8,"backupStorageRedundancy":"Local"}},"networkAclBypassResourceIds":[],"keysMetadata":{"primaryMasterKey":{"generationTime":"2023-03-13T19:32:12.8679259Z"},"secondaryMasterKey":{"generationTime":"2023-03-13T19:32:12.8679259Z"},"primaryReadonlyMasterKey":{"generationTime":"2023-03-13T19:32:12.8679259Z"},"secondaryReadonlyMasterKey":{"generationTime":"2023-03-13T19:32:12.8679259Z"}}},"identity":{"type":"None"}}'
-=======
         US","type":"Microsoft.DocumentDB/databaseAccounts","kind":"MongoDB","tags":{},"systemData":{"createdAt":"2023-06-08T18:06:55.5113586Z"},"properties":{"provisioningState":"Succeeded","documentEndpoint":"https://cli000002.documents.azure.com:443/","sqlEndpoint":"https://cli000002.documents.azure.com:443/","publicNetworkAccess":"Enabled","enableAutomaticFailover":false,"enableMultipleWriteLocations":false,"enablePartitionKeyMonitor":false,"isVirtualNetworkFilterEnabled":false,"virtualNetworkRules":[],"EnabledApiTypes":"MongoDB","disableKeyBasedMetadataWriteAccess":false,"enableFreeTier":false,"enableAnalyticalStorage":true,"analyticalStorageConfiguration":{"schemaType":"FullFidelity"},"instanceId":"14bb8f05-575e-44c2-a5da-eafa35ab19ca","databaseAccountOfferType":"Standard","defaultIdentity":"FirstPartyIdentity","networkAclBypass":"None","disableLocalAuth":false,"enablePartitionMerge":false,"minimalTlsVersion":"Tls12","consistencyPolicy":{"defaultConsistencyLevel":"Session","maxIntervalInSeconds":5,"maxStalenessPrefix":100},"apiProperties":{"serverVersion":"3.2"},"configurationOverrides":{"EnableBsonSchema":"True"},"writeLocations":[{"id":"cli000002-westus","locationName":"West
         US","documentEndpoint":"https://cli000002-westus.documents.azure.com:443/","provisioningState":"Succeeded","failoverPriority":0,"isZoneRedundant":false}],"readLocations":[{"id":"cli000002-westus","locationName":"West
         US","documentEndpoint":"https://cli000002-westus.documents.azure.com:443/","provisioningState":"Succeeded","failoverPriority":0,"isZoneRedundant":false}],"locations":[{"id":"cli000002-westus","locationName":"West
         US","documentEndpoint":"https://cli000002-westus.documents.azure.com:443/","provisioningState":"Succeeded","failoverPriority":0,"isZoneRedundant":false}],"failoverPolicies":[{"id":"cli000002-westus","locationName":"West
         US","failoverPriority":0}],"cors":[],"capabilities":[{"name":"EnableAggregationPipeline"}],"ipRules":[{"ipAddressOrRange":"20.10.10.10"},{"ipAddressOrRange":"12.12.122.122"},{"ipAddressOrRange":"12.22.11.11"}],"backupPolicy":{"type":"Periodic","periodicModeProperties":{"backupIntervalInMinutes":120,"backupRetentionIntervalInHours":8,"backupStorageRedundancy":"Local"}},"networkAclBypassResourceIds":[],"keysMetadata":{"primaryMasterKey":{"generationTime":"2023-06-08T18:06:55.5113586Z"},"secondaryMasterKey":{"generationTime":"2023-06-08T18:06:55.5113586Z"},"primaryReadonlyMasterKey":{"generationTime":"2023-06-08T18:06:55.5113586Z"},"secondaryReadonlyMasterKey":{"generationTime":"2023-06-08T18:06:55.5113586Z"}}},"identity":{"type":"None"}}'
->>>>>>> 5307e359
     headers:
       cache-control:
       - no-store, no-cache
@@ -3066,11 +2136,7 @@
       content-type:
       - application/json
       date:
-<<<<<<< HEAD
-      - Mon, 13 Mar 2023 19:43:58 GMT
-=======
       - Thu, 08 Jun 2023 18:13:11 GMT
->>>>>>> 5307e359
       pragma:
       - no-cache
       server:
@@ -3102,30 +2168,17 @@
       ParameterSetName:
       - -n -g --backup-interval --backup-retention --backup-redundancy
       User-Agent:
-<<<<<<< HEAD
-      - AZURECLI/2.46.0 azsdk-python-mgmt-cosmosdb/9.0.0 Python/3.10.10 (Linux-5.15.0-1033-azure-x86_64-with-glibc2.31)
-        VSTS_7b238909-6802-4b65-b90d-184bca47f458_build_220_0
-=======
-      - AZURECLI/2.49.0 azsdk-python-mgmt-cosmosdb/9.2.0 Python/3.10.11 (Windows-10-10.0.22621-SP0)
->>>>>>> 5307e359
-    method: GET
-    uri: https://management.azure.com/subscriptions/00000000-0000-0000-0000-000000000000/resourceGroups/cli_test_cosmosdb_account000001/providers/Microsoft.DocumentDB/databaseAccounts/cli000002?api-version=2022-11-15
+      - AZURECLI/2.49.0 azsdk-python-mgmt-cosmosdb/9.2.0 Python/3.10.11 (Windows-10-10.0.22621-SP0)
+    method: GET
+    uri: https://management.azure.com/subscriptions/00000000-0000-0000-0000-000000000000/resourceGroups/cli_test_cosmosdb_account000001/providers/Microsoft.DocumentDB/databaseAccounts/cli000002?api-version=2023-04-15
   response:
     body:
       string: '{"id":"/subscriptions/00000000-0000-0000-0000-000000000000/resourceGroups/cli_test_cosmosdb_account000001/providers/Microsoft.DocumentDB/databaseAccounts/cli000002","name":"cli000002","location":"West
-<<<<<<< HEAD
-        US","type":"Microsoft.DocumentDB/databaseAccounts","kind":"MongoDB","tags":{},"systemData":{"createdAt":"2023-03-13T19:32:12.8679259Z"},"properties":{"provisioningState":"Succeeded","documentEndpoint":"https://cli000002.documents.azure.com:443/","sqlEndpoint":"https://cli000002.documents.azure.com:443/","publicNetworkAccess":"Enabled","enableAutomaticFailover":false,"enableMultipleWriteLocations":false,"enablePartitionKeyMonitor":false,"isVirtualNetworkFilterEnabled":false,"virtualNetworkRules":[],"EnabledApiTypes":"MongoDB","disableKeyBasedMetadataWriteAccess":false,"enableFreeTier":false,"enableAnalyticalStorage":true,"analyticalStorageConfiguration":{"schemaType":"FullFidelity"},"instanceId":"83b99838-77cb-4cd1-b20a-a557363b2658","databaseAccountOfferType":"Standard","defaultIdentity":"FirstPartyIdentity","networkAclBypass":"None","disableLocalAuth":false,"enablePartitionMerge":false,"minimalTlsVersion":"Tls12","consistencyPolicy":{"defaultConsistencyLevel":"Session","maxIntervalInSeconds":5,"maxStalenessPrefix":100},"apiProperties":{"serverVersion":"3.2"},"configurationOverrides":{"EnableBsonSchema":"True"},"writeLocations":[{"id":"cli000002-westus","locationName":"West
-        US","documentEndpoint":"https://cli000002-westus.documents.azure.com:443/","provisioningState":"Succeeded","failoverPriority":0,"isZoneRedundant":false}],"readLocations":[{"id":"cli000002-westus","locationName":"West
-        US","documentEndpoint":"https://cli000002-westus.documents.azure.com:443/","provisioningState":"Succeeded","failoverPriority":0,"isZoneRedundant":false}],"locations":[{"id":"cli000002-westus","locationName":"West
-        US","documentEndpoint":"https://cli000002-westus.documents.azure.com:443/","provisioningState":"Succeeded","failoverPriority":0,"isZoneRedundant":false}],"failoverPolicies":[{"id":"cli000002-westus","locationName":"West
-        US","failoverPriority":0}],"cors":[],"capabilities":[{"name":"EnableAggregationPipeline"}],"ipRules":[{"ipAddressOrRange":"20.10.10.10"},{"ipAddressOrRange":"12.12.122.122"},{"ipAddressOrRange":"12.22.11.11"}],"backupPolicy":{"type":"Periodic","periodicModeProperties":{"backupIntervalInMinutes":120,"backupRetentionIntervalInHours":8,"backupStorageRedundancy":"Local"}},"networkAclBypassResourceIds":[],"keysMetadata":{"primaryMasterKey":{"generationTime":"2023-03-13T19:32:12.8679259Z"},"secondaryMasterKey":{"generationTime":"2023-03-13T19:32:12.8679259Z"},"primaryReadonlyMasterKey":{"generationTime":"2023-03-13T19:32:12.8679259Z"},"secondaryReadonlyMasterKey":{"generationTime":"2023-03-13T19:32:12.8679259Z"}}},"identity":{"type":"None"}}'
-=======
         US","type":"Microsoft.DocumentDB/databaseAccounts","kind":"MongoDB","tags":{},"systemData":{"createdAt":"2023-06-08T18:06:55.5113586Z"},"properties":{"provisioningState":"Succeeded","documentEndpoint":"https://cli000002.documents.azure.com:443/","sqlEndpoint":"https://cli000002.documents.azure.com:443/","publicNetworkAccess":"Enabled","enableAutomaticFailover":false,"enableMultipleWriteLocations":false,"enablePartitionKeyMonitor":false,"isVirtualNetworkFilterEnabled":false,"virtualNetworkRules":[],"EnabledApiTypes":"MongoDB","disableKeyBasedMetadataWriteAccess":false,"enableFreeTier":false,"enableAnalyticalStorage":true,"analyticalStorageConfiguration":{"schemaType":"FullFidelity"},"instanceId":"14bb8f05-575e-44c2-a5da-eafa35ab19ca","databaseAccountOfferType":"Standard","defaultIdentity":"FirstPartyIdentity","networkAclBypass":"None","disableLocalAuth":false,"enablePartitionMerge":false,"minimalTlsVersion":"Tls12","consistencyPolicy":{"defaultConsistencyLevel":"Session","maxIntervalInSeconds":5,"maxStalenessPrefix":100},"apiProperties":{"serverVersion":"3.2"},"configurationOverrides":{"EnableBsonSchema":"True"},"writeLocations":[{"id":"cli000002-westus","locationName":"West
         US","documentEndpoint":"https://cli000002-westus.documents.azure.com:443/","provisioningState":"Succeeded","failoverPriority":0,"isZoneRedundant":false}],"readLocations":[{"id":"cli000002-westus","locationName":"West
         US","documentEndpoint":"https://cli000002-westus.documents.azure.com:443/","provisioningState":"Succeeded","failoverPriority":0,"isZoneRedundant":false}],"locations":[{"id":"cli000002-westus","locationName":"West
         US","documentEndpoint":"https://cli000002-westus.documents.azure.com:443/","provisioningState":"Succeeded","failoverPriority":0,"isZoneRedundant":false}],"failoverPolicies":[{"id":"cli000002-westus","locationName":"West
         US","failoverPriority":0}],"cors":[],"capabilities":[{"name":"EnableAggregationPipeline"}],"ipRules":[{"ipAddressOrRange":"20.10.10.10"},{"ipAddressOrRange":"12.12.122.122"},{"ipAddressOrRange":"12.22.11.11"}],"backupPolicy":{"type":"Periodic","periodicModeProperties":{"backupIntervalInMinutes":120,"backupRetentionIntervalInHours":8,"backupStorageRedundancy":"Local"}},"networkAclBypassResourceIds":[],"keysMetadata":{"primaryMasterKey":{"generationTime":"2023-06-08T18:06:55.5113586Z"},"secondaryMasterKey":{"generationTime":"2023-06-08T18:06:55.5113586Z"},"primaryReadonlyMasterKey":{"generationTime":"2023-06-08T18:06:55.5113586Z"},"secondaryReadonlyMasterKey":{"generationTime":"2023-06-08T18:06:55.5113586Z"}}},"identity":{"type":"None"}}'
->>>>>>> 5307e359
     headers:
       cache-control:
       - no-store, no-cache
@@ -3134,11 +2187,7 @@
       content-type:
       - application/json
       date:
-<<<<<<< HEAD
-      - Mon, 13 Mar 2023 19:43:58 GMT
-=======
       - Thu, 08 Jun 2023 18:13:11 GMT
->>>>>>> 5307e359
       pragma:
       - no-cache
       server:
