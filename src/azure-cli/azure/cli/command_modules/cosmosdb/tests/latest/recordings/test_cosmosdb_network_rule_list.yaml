interactions:
- request:
    body: null
    headers:
      Accept:
      - application/json
      Accept-Encoding:
      - gzip, deflate
      CommandName:
      - network vnet create
      Connection:
      - keep-alive
      ParameterSetName:
      - --name --resource-group --subnet-name
      User-Agent:
      - python/3.6.5 (Windows-10-10.0.17134-SP0) msrest/0.6.10 msrest_azure/0.6.1
        azure-mgmt-resource/4.0.0 Azure-SDK-For-Python AZURECLI/2.0.74
      accept-language:
      - en-US
    method: GET
    uri: https://management.azure.com/subscriptions/00000000-0000-0000-0000-000000000000/resourcegroups/cli_test_cosmosdb_account000001?api-version=2019-07-01
  response:
    body:
      string: '{"id":"/subscriptions/00000000-0000-0000-0000-000000000000/resourceGroups/cli_test_cosmosdb_account000001","name":"cli_test_cosmosdb_account000001","type":"Microsoft.Resources/resourceGroups","location":"westus","tags":{"product":"azurecli","cause":"automation","date":"2019-10-08T07:28:30Z"},"properties":{"provisioningState":"Succeeded"}}'
    headers:
      cache-control:
      - no-cache
      content-length:
      - '428'
      content-type:
      - application/json; charset=utf-8
      date:
      - Tue, 08 Oct 2019 07:28:31 GMT
      expires:
      - '-1'
      pragma:
      - no-cache
      strict-transport-security:
      - max-age=31536000; includeSubDomains
      vary:
      - Accept-Encoding
      x-content-type-options:
      - nosniff
    status:
      code: 200
      message: OK
- request:
    body: '{"location": "westus", "tags": {}, "properties": {"addressSpace": {"addressPrefixes":
      ["10.0.0.0/16"]}, "dhcpOptions": {}, "subnets": [{"properties": {"addressPrefix":
      "10.0.0.0/24"}, "name": "cli000004"}]}}'
    headers:
      Accept:
      - application/json
      Accept-Encoding:
      - gzip, deflate
      CommandName:
      - network vnet create
      Connection:
      - keep-alive
      Content-Length:
      - '238'
      Content-Type:
      - application/json; charset=utf-8
      ParameterSetName:
      - --name --resource-group --subnet-name
      User-Agent:
      - python/3.6.5 (Windows-10-10.0.17134-SP0) msrest/0.6.10 msrest_azure/0.6.1
        azure-mgmt-network/4.0.0 Azure-SDK-For-Python AZURECLI/2.0.74
      accept-language:
      - en-US
    method: PUT
    uri: https://management.azure.com/subscriptions/00000000-0000-0000-0000-000000000000/resourceGroups/cli_test_cosmosdb_account000001/providers/Microsoft.Network/virtualNetworks/cli000003?api-version=2019-08-01
  response:
    body:
      string: "{\r\n  \"name\": \"cli000003\",\r\n  \"id\": \"/subscriptions/00000000-0000-0000-0000-000000000000/resourceGroups/cli_test_cosmosdb_account000001/providers/Microsoft.Network/virtualNetworks/cli000003\",\r\n
        \ \"etag\": \"W/\\\"dfc6ea48-3da9-4960-b225-a120884959f3\\\"\",\r\n  \"type\":
        \"Microsoft.Network/virtualNetworks\",\r\n  \"location\": \"westus\",\r\n
        \ \"tags\": {},\r\n  \"properties\": {\r\n    \"provisioningState\": \"Updating\",\r\n
        \   \"resourceGuid\": \"406a8062-65ad-487a-8cf6-84cca5ad7164\",\r\n    \"addressSpace\":
        {\r\n      \"addressPrefixes\": [\r\n        \"10.0.0.0/16\"\r\n      ]\r\n
        \   },\r\n    \"dhcpOptions\": {\r\n      \"dnsServers\": []\r\n    },\r\n
        \   \"subnets\": [\r\n      {\r\n        \"name\": \"cli000004\",\r\n        \"id\":
        \"/subscriptions/00000000-0000-0000-0000-000000000000/resourceGroups/cli_test_cosmosdb_account000001/providers/Microsoft.Network/virtualNetworks/cli000003/subnets/cli000004\",\r\n
        \       \"etag\": \"W/\\\"dfc6ea48-3da9-4960-b225-a120884959f3\\\"\",\r\n
        \       \"properties\": {\r\n          \"provisioningState\": \"Updating\",\r\n
        \         \"addressPrefix\": \"10.0.0.0/24\",\r\n          \"delegations\":
        [],\r\n          \"privateEndpointNetworkPolicies\": \"Enabled\",\r\n          \"privateLinkServiceNetworkPolicies\":
        \"Enabled\"\r\n        },\r\n        \"type\": \"Microsoft.Network/virtualNetworks/subnets\"\r\n
        \     }\r\n    ],\r\n    \"virtualNetworkPeerings\": [],\r\n    \"enableDdosProtection\":
        false,\r\n    \"enableVmProtection\": false\r\n  }\r\n}"
    headers:
      azure-asyncoperation:
<<<<<<< HEAD
      - https://management.azure.com/subscriptions/00000000-0000-0000-0000-000000000000/providers/Microsoft.Network/locations/westus/operations/01725471-be07-4492-9e39-8436d8a9793f?api-version=2019-04-01
=======
      - https://management.azure.com/subscriptions/00000000-0000-0000-0000-000000000000/providers/Microsoft.Network/locations/westus/operations/844e1b6f-91de-4543-8601-543103c9ac67?api-version=2019-08-01
>>>>>>> 15b3674b
      cache-control:
      - no-cache
      content-length:
      - '1608'
      content-type:
      - application/json; charset=utf-8
      date:
      - Tue, 08 Oct 2019 07:28:31 GMT
      expires:
      - '-1'
      pragma:
      - no-cache
      server:
      - Microsoft-HTTPAPI/2.0
      - Microsoft-HTTPAPI/2.0
      strict-transport-security:
      - max-age=31536000; includeSubDomains
      x-content-type-options:
      - nosniff
      x-ms-arm-service-request-id:
      - 68c1e653-5100-4741-ac06-dd89892a6c74
      x-ms-ratelimit-remaining-subscription-writes:
      - '1199'
    status:
      code: 201
      message: Created
- request:
    body: null
    headers:
      Accept:
      - application/json
      Accept-Encoding:
      - gzip, deflate
      CommandName:
      - network vnet create
      Connection:
      - keep-alive
      ParameterSetName:
      - --name --resource-group --subnet-name
      User-Agent:
      - python/3.6.5 (Windows-10-10.0.17134-SP0) msrest/0.6.10 msrest_azure/0.6.1
        azure-mgmt-network/4.0.0 Azure-SDK-For-Python AZURECLI/2.0.74
    method: GET
<<<<<<< HEAD
    uri: https://management.azure.com/subscriptions/00000000-0000-0000-0000-000000000000/providers/Microsoft.Network/locations/westus/operations/01725471-be07-4492-9e39-8436d8a9793f?api-version=2019-04-01
=======
    uri: https://management.azure.com/subscriptions/00000000-0000-0000-0000-000000000000/providers/Microsoft.Network/locations/westus/operations/844e1b6f-91de-4543-8601-543103c9ac67?api-version=2019-08-01
>>>>>>> 15b3674b
  response:
    body:
      string: "{\r\n  \"status\": \"Succeeded\"\r\n}"
    headers:
      cache-control:
      - no-cache
      content-length:
      - '29'
      content-type:
      - application/json; charset=utf-8
      date:
      - Tue, 08 Oct 2019 07:28:35 GMT
      expires:
      - '-1'
      pragma:
      - no-cache
      server:
      - Microsoft-HTTPAPI/2.0
      - Microsoft-HTTPAPI/2.0
      strict-transport-security:
      - max-age=31536000; includeSubDomains
      transfer-encoding:
      - chunked
      vary:
      - Accept-Encoding
      x-content-type-options:
      - nosniff
      x-ms-arm-service-request-id:
      - 3ed016e9-f105-4bcb-8dba-36ae8e7e8a15
    status:
      code: 200
      message: OK
- request:
    body: null
    headers:
      Accept:
      - application/json
      Accept-Encoding:
      - gzip, deflate
      CommandName:
      - network vnet create
      Connection:
      - keep-alive
      ParameterSetName:
      - --name --resource-group --subnet-name
      User-Agent:
      - python/3.6.5 (Windows-10-10.0.17134-SP0) msrest/0.6.10 msrest_azure/0.6.1
        azure-mgmt-network/4.0.0 Azure-SDK-For-Python AZURECLI/2.0.74
    method: GET
    uri: https://management.azure.com/subscriptions/00000000-0000-0000-0000-000000000000/resourceGroups/cli_test_cosmosdb_account000001/providers/Microsoft.Network/virtualNetworks/cli000003?api-version=2019-08-01
  response:
    body:
      string: "{\r\n  \"name\": \"cli000003\",\r\n  \"id\": \"/subscriptions/00000000-0000-0000-0000-000000000000/resourceGroups/cli_test_cosmosdb_account000001/providers/Microsoft.Network/virtualNetworks/cli000003\",\r\n
        \ \"etag\": \"W/\\\"561a1df7-0be6-4725-8e8f-3e799fe3fe74\\\"\",\r\n  \"type\":
        \"Microsoft.Network/virtualNetworks\",\r\n  \"location\": \"westus\",\r\n
        \ \"tags\": {},\r\n  \"properties\": {\r\n    \"provisioningState\": \"Succeeded\",\r\n
        \   \"resourceGuid\": \"406a8062-65ad-487a-8cf6-84cca5ad7164\",\r\n    \"addressSpace\":
        {\r\n      \"addressPrefixes\": [\r\n        \"10.0.0.0/16\"\r\n      ]\r\n
        \   },\r\n    \"dhcpOptions\": {\r\n      \"dnsServers\": []\r\n    },\r\n
        \   \"subnets\": [\r\n      {\r\n        \"name\": \"cli000004\",\r\n        \"id\":
        \"/subscriptions/00000000-0000-0000-0000-000000000000/resourceGroups/cli_test_cosmosdb_account000001/providers/Microsoft.Network/virtualNetworks/cli000003/subnets/cli000004\",\r\n
        \       \"etag\": \"W/\\\"561a1df7-0be6-4725-8e8f-3e799fe3fe74\\\"\",\r\n
        \       \"properties\": {\r\n          \"provisioningState\": \"Succeeded\",\r\n
        \         \"addressPrefix\": \"10.0.0.0/24\",\r\n          \"delegations\":
        [],\r\n          \"privateEndpointNetworkPolicies\": \"Enabled\",\r\n          \"privateLinkServiceNetworkPolicies\":
        \"Enabled\"\r\n        },\r\n        \"type\": \"Microsoft.Network/virtualNetworks/subnets\"\r\n
        \     }\r\n    ],\r\n    \"virtualNetworkPeerings\": [],\r\n    \"enableDdosProtection\":
        false,\r\n    \"enableVmProtection\": false\r\n  }\r\n}"
    headers:
      cache-control:
      - no-cache
      content-length:
      - '1610'
      content-type:
      - application/json; charset=utf-8
      date:
      - Tue, 08 Oct 2019 07:28:35 GMT
      etag:
      - W/"561a1df7-0be6-4725-8e8f-3e799fe3fe74"
      expires:
      - '-1'
      pragma:
      - no-cache
      server:
      - Microsoft-HTTPAPI/2.0
      - Microsoft-HTTPAPI/2.0
      strict-transport-security:
      - max-age=31536000; includeSubDomains
      transfer-encoding:
      - chunked
      vary:
      - Accept-Encoding
      x-content-type-options:
      - nosniff
      x-ms-arm-service-request-id:
      - 3e01ea6f-6f9e-4287-a85e-82986616a541
    status:
      code: 200
      message: OK
- request:
    body: null
    headers:
      Accept:
      - application/json
      Accept-Encoding:
      - gzip, deflate
      CommandName:
      - network vnet subnet update
      Connection:
      - keep-alive
      ParameterSetName:
      - -g --vnet-name -n --service-endpoints
      User-Agent:
      - python/3.6.5 (Windows-10-10.0.17134-SP0) msrest/0.6.10 msrest_azure/0.6.1
        azure-mgmt-network/4.0.0 Azure-SDK-For-Python AZURECLI/2.0.74
      accept-language:
      - en-US
    method: GET
    uri: https://management.azure.com/subscriptions/00000000-0000-0000-0000-000000000000/resourceGroups/cli_test_cosmosdb_account000001/providers/Microsoft.Network/virtualNetworks/cli000003/subnets/cli000004?api-version=2019-08-01
  response:
    body:
      string: "{\r\n  \"name\": \"cli000004\",\r\n  \"id\": \"/subscriptions/00000000-0000-0000-0000-000000000000/resourceGroups/cli_test_cosmosdb_account000001/providers/Microsoft.Network/virtualNetworks/cli000003/subnets/cli000004\",\r\n
        \ \"etag\": \"W/\\\"561a1df7-0be6-4725-8e8f-3e799fe3fe74\\\"\",\r\n  \"properties\":
        {\r\n    \"provisioningState\": \"Succeeded\",\r\n    \"addressPrefix\": \"10.0.0.0/24\",\r\n
        \   \"delegations\": [],\r\n    \"privateEndpointNetworkPolicies\": \"Enabled\",\r\n
        \   \"privateLinkServiceNetworkPolicies\": \"Enabled\"\r\n  },\r\n  \"type\":
        \"Microsoft.Network/virtualNetworks/subnets\"\r\n}"
    headers:
      cache-control:
      - no-cache
      content-length:
      - '687'
      content-type:
      - application/json; charset=utf-8
      date:
      - Tue, 08 Oct 2019 07:28:36 GMT
      etag:
      - W/"561a1df7-0be6-4725-8e8f-3e799fe3fe74"
      expires:
      - '-1'
      pragma:
      - no-cache
      server:
      - Microsoft-HTTPAPI/2.0
      - Microsoft-HTTPAPI/2.0
      strict-transport-security:
      - max-age=31536000; includeSubDomains
      transfer-encoding:
      - chunked
      vary:
      - Accept-Encoding
      x-content-type-options:
      - nosniff
      x-ms-arm-service-request-id:
      - 3f729aa1-cc35-49e6-a0e4-6db2fa84dbef
    status:
      code: 200
      message: OK
- request:
    body: 'b''{"id": "/subscriptions/00000000-0000-0000-0000-000000000000/resourceGroups/cli_test_cosmosdb_account000001/providers/Microsoft.Network/virtualNetworks/cli000003/subnets/cli000004",
      "properties": {"addressPrefix": "10.0.0.0/24", "serviceEndpoints": [{"service":
      "Microsoft.AzureCosmosDB"}], "delegations": [], "provisioningState": "Succeeded",
      "privateEndpointNetworkPolicies": "Enabled", "privateLinkServiceNetworkPolicies":
      "Enabled"}, "name": "cli000004", "etag": "W/\\"561a1df7-0be6-4725-8e8f-3e799fe3fe74\\""}'''
    headers:
      Accept:
      - application/json
      Accept-Encoding:
      - gzip, deflate
      CommandName:
      - network vnet subnet update
      Connection:
      - keep-alive
      Content-Length:
      - '648'
      Content-Type:
      - application/json; charset=utf-8
      ParameterSetName:
      - -g --vnet-name -n --service-endpoints
      User-Agent:
      - python/3.6.5 (Windows-10-10.0.17134-SP0) msrest/0.6.10 msrest_azure/0.6.1
        azure-mgmt-network/4.0.0 Azure-SDK-For-Python AZURECLI/2.0.74
      accept-language:
      - en-US
    method: PUT
    uri: https://management.azure.com/subscriptions/00000000-0000-0000-0000-000000000000/resourceGroups/cli_test_cosmosdb_account000001/providers/Microsoft.Network/virtualNetworks/cli000003/subnets/cli000004?api-version=2019-08-01
  response:
    body:
      string: "{\r\n  \"name\": \"cli000004\",\r\n  \"id\": \"/subscriptions/00000000-0000-0000-0000-000000000000/resourceGroups/cli_test_cosmosdb_account000001/providers/Microsoft.Network/virtualNetworks/cli000003/subnets/cli000004\",\r\n
        \ \"etag\": \"W/\\\"6b52367e-198b-41ed-b33a-c6d9bb9baaa2\\\"\",\r\n  \"properties\":
        {\r\n    \"provisioningState\": \"Updating\",\r\n    \"addressPrefix\": \"10.0.0.0/24\",\r\n
        \   \"serviceEndpoints\": [\r\n      {\r\n        \"provisioningState\": \"Updating\",\r\n
        \       \"service\": \"Microsoft.AzureCosmosDB\",\r\n        \"locations\":
        [\r\n          \"*\"\r\n        ]\r\n      }\r\n    ],\r\n    \"delegations\":
        [],\r\n    \"privateEndpointNetworkPolicies\": \"Enabled\",\r\n    \"privateLinkServiceNetworkPolicies\":
        \"Enabled\"\r\n  },\r\n  \"type\": \"Microsoft.Network/virtualNetworks/subnets\"\r\n}"
    headers:
      azure-asyncoperation:
<<<<<<< HEAD
      - https://management.azure.com/subscriptions/00000000-0000-0000-0000-000000000000/providers/Microsoft.Network/locations/westus/operations/2b7d1ce1-d7b0-42b4-8be3-0edb7ab3ee36?api-version=2019-04-01
=======
      - https://management.azure.com/subscriptions/00000000-0000-0000-0000-000000000000/providers/Microsoft.Network/locations/westus/operations/5f645cac-4ac7-4696-8a46-8fad737a1dcb?api-version=2019-08-01
>>>>>>> 15b3674b
      cache-control:
      - no-cache
      content-length:
      - '878'
      content-type:
      - application/json; charset=utf-8
      date:
      - Tue, 08 Oct 2019 07:28:36 GMT
      expires:
      - '-1'
      pragma:
      - no-cache
      server:
      - Microsoft-HTTPAPI/2.0
      - Microsoft-HTTPAPI/2.0
      strict-transport-security:
      - max-age=31536000; includeSubDomains
      transfer-encoding:
      - chunked
      vary:
      - Accept-Encoding
      x-content-type-options:
      - nosniff
      x-ms-arm-service-request-id:
      - 5fb449ba-3df2-4d38-8df5-cb149304a207
      x-ms-ratelimit-remaining-subscription-writes:
      - '1198'
    status:
      code: 200
      message: OK
- request:
    body: null
    headers:
      Accept:
      - application/json
      Accept-Encoding:
      - gzip, deflate
      CommandName:
      - network vnet subnet update
      Connection:
      - keep-alive
      ParameterSetName:
      - -g --vnet-name -n --service-endpoints
      User-Agent:
      - python/3.6.5 (Windows-10-10.0.17134-SP0) msrest/0.6.10 msrest_azure/0.6.1
        azure-mgmt-network/4.0.0 Azure-SDK-For-Python AZURECLI/2.0.74
    method: GET
<<<<<<< HEAD
    uri: https://management.azure.com/subscriptions/00000000-0000-0000-0000-000000000000/providers/Microsoft.Network/locations/westus/operations/2b7d1ce1-d7b0-42b4-8be3-0edb7ab3ee36?api-version=2019-04-01
=======
    uri: https://management.azure.com/subscriptions/00000000-0000-0000-0000-000000000000/providers/Microsoft.Network/locations/westus/operations/5f645cac-4ac7-4696-8a46-8fad737a1dcb?api-version=2019-08-01
>>>>>>> 15b3674b
  response:
    body:
      string: "{\r\n  \"status\": \"Succeeded\"\r\n}"
    headers:
      cache-control:
      - no-cache
      content-length:
      - '29'
      content-type:
      - application/json; charset=utf-8
      date:
      - Tue, 08 Oct 2019 07:28:40 GMT
      expires:
      - '-1'
      pragma:
      - no-cache
      server:
      - Microsoft-HTTPAPI/2.0
      - Microsoft-HTTPAPI/2.0
      strict-transport-security:
      - max-age=31536000; includeSubDomains
      transfer-encoding:
      - chunked
      vary:
      - Accept-Encoding
      x-content-type-options:
      - nosniff
      x-ms-arm-service-request-id:
      - 4fe3fb82-5f64-4a68-af87-0cf999e25f1c
    status:
      code: 200
      message: OK
- request:
    body: null
    headers:
      Accept:
      - application/json
      Accept-Encoding:
      - gzip, deflate
      CommandName:
      - network vnet subnet update
      Connection:
      - keep-alive
      ParameterSetName:
      - -g --vnet-name -n --service-endpoints
      User-Agent:
      - python/3.6.5 (Windows-10-10.0.17134-SP0) msrest/0.6.10 msrest_azure/0.6.1
        azure-mgmt-network/4.0.0 Azure-SDK-For-Python AZURECLI/2.0.74
    method: GET
    uri: https://management.azure.com/subscriptions/00000000-0000-0000-0000-000000000000/resourceGroups/cli_test_cosmosdb_account000001/providers/Microsoft.Network/virtualNetworks/cli000003/subnets/cli000004?api-version=2019-08-01
  response:
    body:
      string: "{\r\n  \"name\": \"cli000004\",\r\n  \"id\": \"/subscriptions/00000000-0000-0000-0000-000000000000/resourceGroups/cli_test_cosmosdb_account000001/providers/Microsoft.Network/virtualNetworks/cli000003/subnets/cli000004\",\r\n
        \ \"etag\": \"W/\\\"a5c7de12-bec7-4912-a099-17bcce873d32\\\"\",\r\n  \"properties\":
        {\r\n    \"provisioningState\": \"Succeeded\",\r\n    \"addressPrefix\": \"10.0.0.0/24\",\r\n
        \   \"serviceEndpoints\": [\r\n      {\r\n        \"provisioningState\": \"Succeeded\",\r\n
        \       \"service\": \"Microsoft.AzureCosmosDB\",\r\n        \"locations\":
        [\r\n          \"*\"\r\n        ]\r\n      }\r\n    ],\r\n    \"delegations\":
        [],\r\n    \"privateEndpointNetworkPolicies\": \"Enabled\",\r\n    \"privateLinkServiceNetworkPolicies\":
        \"Enabled\"\r\n  },\r\n  \"type\": \"Microsoft.Network/virtualNetworks/subnets\"\r\n}"
    headers:
      cache-control:
      - no-cache
      content-length:
      - '880'
      content-type:
      - application/json; charset=utf-8
      date:
      - Tue, 08 Oct 2019 07:28:40 GMT
      etag:
      - W/"a5c7de12-bec7-4912-a099-17bcce873d32"
      expires:
      - '-1'
      pragma:
      - no-cache
      server:
      - Microsoft-HTTPAPI/2.0
      - Microsoft-HTTPAPI/2.0
      strict-transport-security:
      - max-age=31536000; includeSubDomains
      transfer-encoding:
      - chunked
      vary:
      - Accept-Encoding
      x-content-type-options:
      - nosniff
      x-ms-arm-service-request-id:
      - 9dc8c9a9-72a2-472a-86e3-24f352f328db
    status:
      code: 200
      message: OK
- request:
    body: null
    headers:
      Accept:
      - application/json
      Accept-Encoding:
      - gzip, deflate
      CommandName:
      - cosmosdb create
      Connection:
      - keep-alive
      ParameterSetName:
      - -n -g --enable-virtual-network --virtual-network-rule
      User-Agent:
      - python/3.6.5 (Windows-10-10.0.17134-SP0) msrest/0.6.10 msrest_azure/0.6.1
        azure-mgmt-resource/4.0.0 Azure-SDK-For-Python AZURECLI/2.0.74
      accept-language:
      - en-US
    method: GET
    uri: https://management.azure.com/subscriptions/00000000-0000-0000-0000-000000000000/resourcegroups/cli_test_cosmosdb_account000001?api-version=2019-07-01
  response:
    body:
      string: '{"id":"/subscriptions/00000000-0000-0000-0000-000000000000/resourceGroups/cli_test_cosmosdb_account000001","name":"cli_test_cosmosdb_account000001","type":"Microsoft.Resources/resourceGroups","location":"westus","tags":{"product":"azurecli","cause":"automation","date":"2019-10-08T07:28:30Z"},"properties":{"provisioningState":"Succeeded"}}'
    headers:
      cache-control:
      - no-cache
      content-length:
      - '428'
      content-type:
      - application/json; charset=utf-8
      date:
      - Tue, 08 Oct 2019 07:28:40 GMT
      expires:
      - '-1'
      pragma:
      - no-cache
      strict-transport-security:
      - max-age=31536000; includeSubDomains
      vary:
      - Accept-Encoding
      x-content-type-options:
      - nosniff
    status:
      code: 200
      message: OK
- request:
    body: 'b''{"location": "westus", "kind": "GlobalDocumentDB", "properties": {"locations":
      [{"locationName": "westus", "failoverPriority": 0, "isZoneRedundant": false}],
      "databaseAccountOfferType": "Standard", "isVirtualNetworkFilterEnabled": true,
      "virtualNetworkRules": [{"id": "/subscriptions/00000000-0000-0000-0000-000000000000/resourceGroups/cli_test_cosmosdb_account000001/providers/Microsoft.Network/virtualNetworks/cli000003/subnets/cli000004"}]}}'''
    headers:
      Accept:
      - application/json
      Accept-Encoding:
      - gzip, deflate
      CommandName:
      - cosmosdb create
      Connection:
      - keep-alive
      Content-Length:
      - '550'
      Content-Type:
      - application/json; charset=utf-8
      ParameterSetName:
      - -n -g --enable-virtual-network --virtual-network-rule
      User-Agent:
      - python/3.6.5 (Windows-10-10.0.17134-SP0) msrest/0.6.10 msrest_azure/0.6.1
        azure-mgmt-cosmosdb/0.8.0 Azure-SDK-For-Python AZURECLI/2.0.74
      accept-language:
      - en-US
    method: PUT
    uri: https://management.azure.com/subscriptions/00000000-0000-0000-0000-000000000000/resourceGroups/cli_test_cosmosdb_account000001/providers/Microsoft.DocumentDB/databaseAccounts/cli000002?api-version=2015-04-08
  response:
    body:
      string: '{"id":"/subscriptions/00000000-0000-0000-0000-000000000000/resourceGroups/cli_test_cosmosdb_account000001/providers/Microsoft.DocumentDB/databaseAccounts/cli000002","name":"cli000002","location":"West
        US","type":"Microsoft.DocumentDB/databaseAccounts","kind":"GlobalDocumentDB","tags":{},"properties":{"provisioningState":"Initializing","ipRangeFilter":"","enableAutomaticFailover":false,"enableMultipleWriteLocations":false,"enablePartitionKeyMonitor":false,"isVirtualNetworkFilterEnabled":true,"virtualNetworkRules":[{"id":"/subscriptions/00000000-0000-0000-0000-000000000000/resourceGroups/cli_test_cosmosdb_account000001/providers/Microsoft.Network/virtualNetworks/cli000003/subnets/cli000004","ignoreMissingVNetServiceEndpoint":false}],"EnabledApiTypes":"Sql","disableKeyBasedMetadataWriteAccess":false,"databaseAccountOfferType":"Standard","consistencyPolicy":{"defaultConsistencyLevel":"Session","maxIntervalInSeconds":5,"maxStalenessPrefix":100},"configurationOverrides":{},"writeLocations":[{"id":"cli000002-westus","locationName":"West
        US","provisioningState":"Initializing","failoverPriority":0,"isZoneRedundant":false}],"readLocations":[{"id":"cli000002-westus","locationName":"West
        US","provisioningState":"Initializing","failoverPriority":0,"isZoneRedundant":false}],"locations":[{"id":"cli000002-westus","locationName":"West
        US","provisioningState":"Initializing","failoverPriority":0,"isZoneRedundant":false}],"failoverPolicies":[{"id":"cli000002-westus","locationName":"West
        US","failoverPriority":0}],"cors":[],"capabilities":[]}}'
    headers:
      azure-asyncoperation:
      - https://management.azure.com/subscriptions/00000000-0000-0000-0000-000000000000/providers/Microsoft.DocumentDB/locations/westus/operationsStatus/5afd02e8-0532-4266-ae2f-3f37c7c3c8b2?api-version=2015-04-08
      cache-control:
      - no-store, no-cache
      content-length:
      - '1884'
      content-location:
      - https://management.documents.azure.com:450/subscriptions/fb3a3d6b-44c8-44f5-88c9-b20917c9b96b/resourceGroups/cli_test_cosmosdb_accountzgllk43bu5y3buc3glvpfjod5r7u2b4h5rdzncehveuonvdowl/providers/Microsoft.DocumentDB/databaseAccounts/clinviwhve7wlxdfts6gi2t4b54iwsaifgfzv3xs?api-version=2015-04-08
      content-type:
      - application/json
      date:
      - Tue, 08 Oct 2019 07:28:42 GMT
      location:
      - https://management.azure.com/subscriptions/00000000-0000-0000-0000-000000000000/resourceGroups/cli_test_cosmosdb_account000001/providers/Microsoft.DocumentDB/databaseAccounts/cli000002/operationResults/5afd02e8-0532-4266-ae2f-3f37c7c3c8b2?api-version=2015-04-08
      pragma:
      - no-cache
      server:
      - Microsoft-HTTPAPI/2.0
      strict-transport-security:
      - max-age=31536000; includeSubDomains
      transfer-encoding:
      - chunked
      vary:
      - Accept-Encoding
      x-content-type-options:
      - nosniff
      x-ms-gatewayversion:
      - version=2.7.0
      x-ms-ratelimit-remaining-subscription-writes:
      - '1198'
    status:
      code: 200
      message: Ok
- request:
    body: null
    headers:
      Accept:
      - application/json
      Accept-Encoding:
      - gzip, deflate
      CommandName:
      - cosmosdb create
      Connection:
      - keep-alive
      ParameterSetName:
      - -n -g --enable-virtual-network --virtual-network-rule
      User-Agent:
      - python/3.6.5 (Windows-10-10.0.17134-SP0) msrest/0.6.10 msrest_azure/0.6.1
        azure-mgmt-cosmosdb/0.8.0 Azure-SDK-For-Python AZURECLI/2.0.74
    method: GET
    uri: https://management.azure.com/subscriptions/00000000-0000-0000-0000-000000000000/providers/Microsoft.DocumentDB/locations/westus/operationsStatus/5afd02e8-0532-4266-ae2f-3f37c7c3c8b2?api-version=2015-04-08
  response:
    body:
      string: '{"status":"Dequeued","error":{}}'
    headers:
      cache-control:
      - no-store, no-cache
      content-length:
      - '32'
      content-location:
      - https://management.documents.azure.com:450/subscriptions/fb3a3d6b-44c8-44f5-88c9-b20917c9b96b/providers/Microsoft.DocumentDB/locations/westus/operationsStatus/5afd02e8-0532-4266-ae2f-3f37c7c3c8b2?api-version=2015-04-08
      content-type:
      - application/json
      date:
      - Tue, 08 Oct 2019 07:29:13 GMT
      pragma:
      - no-cache
      server:
      - Microsoft-HTTPAPI/2.0
      strict-transport-security:
      - max-age=31536000; includeSubDomains
      transfer-encoding:
      - chunked
      vary:
      - Accept-Encoding
      x-content-type-options:
      - nosniff
      x-ms-gatewayversion:
      - version=2.7.0
    status:
      code: 200
      message: Ok
- request:
    body: null
    headers:
      Accept:
      - application/json
      Accept-Encoding:
      - gzip, deflate
      CommandName:
      - cosmosdb create
      Connection:
      - keep-alive
      ParameterSetName:
      - -n -g --enable-virtual-network --virtual-network-rule
      User-Agent:
      - python/3.6.5 (Windows-10-10.0.17134-SP0) msrest/0.6.10 msrest_azure/0.6.1
        azure-mgmt-cosmosdb/0.8.0 Azure-SDK-For-Python AZURECLI/2.0.74
    method: GET
    uri: https://management.azure.com/subscriptions/00000000-0000-0000-0000-000000000000/providers/Microsoft.DocumentDB/locations/westus/operationsStatus/5afd02e8-0532-4266-ae2f-3f37c7c3c8b2?api-version=2015-04-08
  response:
    body:
      string: '{"status":"Dequeued","error":{}}'
    headers:
      cache-control:
      - no-store, no-cache
      content-length:
      - '32'
      content-location:
      - https://management.documents.azure.com:450/subscriptions/fb3a3d6b-44c8-44f5-88c9-b20917c9b96b/providers/Microsoft.DocumentDB/locations/westus/operationsStatus/5afd02e8-0532-4266-ae2f-3f37c7c3c8b2?api-version=2015-04-08
      content-type:
      - application/json
      date:
      - Tue, 08 Oct 2019 07:29:42 GMT
      pragma:
      - no-cache
      server:
      - Microsoft-HTTPAPI/2.0
      strict-transport-security:
      - max-age=31536000; includeSubDomains
      transfer-encoding:
      - chunked
      vary:
      - Accept-Encoding
      x-content-type-options:
      - nosniff
      x-ms-gatewayversion:
      - version=2.7.0
    status:
      code: 200
      message: Ok
- request:
    body: null
    headers:
      Accept:
      - application/json
      Accept-Encoding:
      - gzip, deflate
      CommandName:
      - cosmosdb create
      Connection:
      - keep-alive
      ParameterSetName:
      - -n -g --enable-virtual-network --virtual-network-rule
      User-Agent:
      - python/3.6.5 (Windows-10-10.0.17134-SP0) msrest/0.6.10 msrest_azure/0.6.1
        azure-mgmt-cosmosdb/0.8.0 Azure-SDK-For-Python AZURECLI/2.0.74
    method: GET
    uri: https://management.azure.com/subscriptions/00000000-0000-0000-0000-000000000000/providers/Microsoft.DocumentDB/locations/westus/operationsStatus/5afd02e8-0532-4266-ae2f-3f37c7c3c8b2?api-version=2015-04-08
  response:
    body:
      string: '{"status":"Dequeued","error":{}}'
    headers:
      cache-control:
      - no-store, no-cache
      content-length:
      - '32'
      content-location:
      - https://management.documents.azure.com:450/subscriptions/fb3a3d6b-44c8-44f5-88c9-b20917c9b96b/providers/Microsoft.DocumentDB/locations/westus/operationsStatus/5afd02e8-0532-4266-ae2f-3f37c7c3c8b2?api-version=2015-04-08
      content-type:
      - application/json
      date:
      - Tue, 08 Oct 2019 07:30:13 GMT
      pragma:
      - no-cache
      server:
      - Microsoft-HTTPAPI/2.0
      strict-transport-security:
      - max-age=31536000; includeSubDomains
      transfer-encoding:
      - chunked
      vary:
      - Accept-Encoding
      x-content-type-options:
      - nosniff
      x-ms-gatewayversion:
      - version=2.7.0
    status:
      code: 200
      message: Ok
- request:
    body: null
    headers:
      Accept:
      - application/json
      Accept-Encoding:
      - gzip, deflate
      CommandName:
      - cosmosdb create
      Connection:
      - keep-alive
      ParameterSetName:
      - -n -g --enable-virtual-network --virtual-network-rule
      User-Agent:
      - python/3.6.5 (Windows-10-10.0.17134-SP0) msrest/0.6.10 msrest_azure/0.6.1
        azure-mgmt-cosmosdb/0.8.0 Azure-SDK-For-Python AZURECLI/2.0.74
    method: GET
    uri: https://management.azure.com/subscriptions/00000000-0000-0000-0000-000000000000/providers/Microsoft.DocumentDB/locations/westus/operationsStatus/5afd02e8-0532-4266-ae2f-3f37c7c3c8b2?api-version=2015-04-08
  response:
    body:
      string: '{"status":"Dequeued","error":{}}'
    headers:
      cache-control:
      - no-store, no-cache
      content-length:
      - '32'
      content-location:
      - https://management.documents.azure.com:450/subscriptions/fb3a3d6b-44c8-44f5-88c9-b20917c9b96b/providers/Microsoft.DocumentDB/locations/westus/operationsStatus/5afd02e8-0532-4266-ae2f-3f37c7c3c8b2?api-version=2015-04-08
      content-type:
      - application/json
      date:
      - Tue, 08 Oct 2019 07:30:43 GMT
      pragma:
      - no-cache
      server:
      - Microsoft-HTTPAPI/2.0
      strict-transport-security:
      - max-age=31536000; includeSubDomains
      transfer-encoding:
      - chunked
      vary:
      - Accept-Encoding
      x-content-type-options:
      - nosniff
      x-ms-gatewayversion:
      - version=2.7.0
    status:
      code: 200
      message: Ok
- request:
    body: null
    headers:
      Accept:
      - application/json
      Accept-Encoding:
      - gzip, deflate
      CommandName:
      - cosmosdb create
      Connection:
      - keep-alive
      ParameterSetName:
      - -n -g --enable-virtual-network --virtual-network-rule
      User-Agent:
      - python/3.6.5 (Windows-10-10.0.17134-SP0) msrest/0.6.10 msrest_azure/0.6.1
        azure-mgmt-cosmosdb/0.8.0 Azure-SDK-For-Python AZURECLI/2.0.74
    method: GET
    uri: https://management.azure.com/subscriptions/00000000-0000-0000-0000-000000000000/providers/Microsoft.DocumentDB/locations/westus/operationsStatus/5afd02e8-0532-4266-ae2f-3f37c7c3c8b2?api-version=2015-04-08
  response:
    body:
      string: '{"status":"Dequeued","error":{}}'
    headers:
      cache-control:
      - no-store, no-cache
      content-length:
      - '32'
      content-location:
      - https://management.documents.azure.com:450/subscriptions/fb3a3d6b-44c8-44f5-88c9-b20917c9b96b/providers/Microsoft.DocumentDB/locations/westus/operationsStatus/5afd02e8-0532-4266-ae2f-3f37c7c3c8b2?api-version=2015-04-08
      content-type:
      - application/json
      date:
      - Tue, 08 Oct 2019 07:31:14 GMT
      pragma:
      - no-cache
      server:
      - Microsoft-HTTPAPI/2.0
      strict-transport-security:
      - max-age=31536000; includeSubDomains
      transfer-encoding:
      - chunked
      vary:
      - Accept-Encoding
      x-content-type-options:
      - nosniff
      x-ms-gatewayversion:
      - version=2.7.0
    status:
      code: 200
      message: Ok
- request:
    body: null
    headers:
      Accept:
      - application/json
      Accept-Encoding:
      - gzip, deflate
      CommandName:
      - cosmosdb create
      Connection:
      - keep-alive
      ParameterSetName:
      - -n -g --enable-virtual-network --virtual-network-rule
      User-Agent:
      - python/3.6.5 (Windows-10-10.0.17134-SP0) msrest/0.6.10 msrest_azure/0.6.1
        azure-mgmt-cosmosdb/0.8.0 Azure-SDK-For-Python AZURECLI/2.0.74
    method: GET
    uri: https://management.azure.com/subscriptions/00000000-0000-0000-0000-000000000000/providers/Microsoft.DocumentDB/locations/westus/operationsStatus/5afd02e8-0532-4266-ae2f-3f37c7c3c8b2?api-version=2015-04-08
  response:
    body:
      string: '{"status":"Dequeued","error":{}}'
    headers:
      cache-control:
      - no-store, no-cache
      content-length:
      - '32'
      content-location:
      - https://management.documents.azure.com:450/subscriptions/fb3a3d6b-44c8-44f5-88c9-b20917c9b96b/providers/Microsoft.DocumentDB/locations/westus/operationsStatus/5afd02e8-0532-4266-ae2f-3f37c7c3c8b2?api-version=2015-04-08
      content-type:
      - application/json
      date:
      - Tue, 08 Oct 2019 07:31:44 GMT
      pragma:
      - no-cache
      server:
      - Microsoft-HTTPAPI/2.0
      strict-transport-security:
      - max-age=31536000; includeSubDomains
      transfer-encoding:
      - chunked
      vary:
      - Accept-Encoding
      x-content-type-options:
      - nosniff
      x-ms-gatewayversion:
      - version=2.7.0
    status:
      code: 200
      message: Ok
- request:
    body: null
    headers:
      Accept:
      - application/json
      Accept-Encoding:
      - gzip, deflate
      CommandName:
      - cosmosdb create
      Connection:
      - keep-alive
      ParameterSetName:
      - -n -g --enable-virtual-network --virtual-network-rule
      User-Agent:
      - python/3.6.5 (Windows-10-10.0.17134-SP0) msrest/0.6.10 msrest_azure/0.6.1
        azure-mgmt-cosmosdb/0.8.0 Azure-SDK-For-Python AZURECLI/2.0.74
    method: GET
    uri: https://management.azure.com/subscriptions/00000000-0000-0000-0000-000000000000/providers/Microsoft.DocumentDB/locations/westus/operationsStatus/5afd02e8-0532-4266-ae2f-3f37c7c3c8b2?api-version=2015-04-08
  response:
    body:
      string: '{"status":"Dequeued","error":{}}'
    headers:
      cache-control:
      - no-store, no-cache
      content-length:
      - '32'
      content-location:
      - https://management.documents.azure.com:450/subscriptions/fb3a3d6b-44c8-44f5-88c9-b20917c9b96b/providers/Microsoft.DocumentDB/locations/westus/operationsStatus/5afd02e8-0532-4266-ae2f-3f37c7c3c8b2?api-version=2015-04-08
      content-type:
      - application/json
      date:
      - Tue, 08 Oct 2019 07:32:15 GMT
      pragma:
      - no-cache
      server:
      - Microsoft-HTTPAPI/2.0
      strict-transport-security:
      - max-age=31536000; includeSubDomains
      transfer-encoding:
      - chunked
      vary:
      - Accept-Encoding
      x-content-type-options:
      - nosniff
      x-ms-gatewayversion:
      - version=2.7.0
    status:
      code: 200
      message: Ok
- request:
    body: null
    headers:
      Accept:
      - application/json
      Accept-Encoding:
      - gzip, deflate
      CommandName:
      - cosmosdb create
      Connection:
      - keep-alive
      ParameterSetName:
      - -n -g --enable-virtual-network --virtual-network-rule
      User-Agent:
      - python/3.6.5 (Windows-10-10.0.17134-SP0) msrest/0.6.10 msrest_azure/0.6.1
        azure-mgmt-cosmosdb/0.8.0 Azure-SDK-For-Python AZURECLI/2.0.74
    method: GET
    uri: https://management.azure.com/subscriptions/00000000-0000-0000-0000-000000000000/providers/Microsoft.DocumentDB/locations/westus/operationsStatus/5afd02e8-0532-4266-ae2f-3f37c7c3c8b2?api-version=2015-04-08
  response:
    body:
      string: '{"status":"Dequeued","error":{}}'
    headers:
      cache-control:
      - no-store, no-cache
      content-length:
      - '32'
      content-location:
      - https://management.documents.azure.com:450/subscriptions/fb3a3d6b-44c8-44f5-88c9-b20917c9b96b/providers/Microsoft.DocumentDB/locations/westus/operationsStatus/5afd02e8-0532-4266-ae2f-3f37c7c3c8b2?api-version=2015-04-08
      content-type:
      - application/json
      date:
      - Tue, 08 Oct 2019 07:32:46 GMT
      pragma:
      - no-cache
      server:
      - Microsoft-HTTPAPI/2.0
      strict-transport-security:
      - max-age=31536000; includeSubDomains
      transfer-encoding:
      - chunked
      vary:
      - Accept-Encoding
      x-content-type-options:
      - nosniff
      x-ms-gatewayversion:
      - version=2.7.0
    status:
      code: 200
      message: Ok
- request:
    body: null
    headers:
      Accept:
      - application/json
      Accept-Encoding:
      - gzip, deflate
      CommandName:
      - cosmosdb create
      Connection:
      - keep-alive
      ParameterSetName:
      - -n -g --enable-virtual-network --virtual-network-rule
      User-Agent:
      - python/3.6.5 (Windows-10-10.0.17134-SP0) msrest/0.6.10 msrest_azure/0.6.1
        azure-mgmt-cosmosdb/0.8.0 Azure-SDK-For-Python AZURECLI/2.0.74
    method: GET
    uri: https://management.azure.com/subscriptions/00000000-0000-0000-0000-000000000000/providers/Microsoft.DocumentDB/locations/westus/operationsStatus/5afd02e8-0532-4266-ae2f-3f37c7c3c8b2?api-version=2015-04-08
  response:
    body:
      string: '{"status":"Dequeued","error":{}}'
    headers:
      cache-control:
      - no-store, no-cache
      content-length:
      - '32'
      content-location:
      - https://management.documents.azure.com:450/subscriptions/fb3a3d6b-44c8-44f5-88c9-b20917c9b96b/providers/Microsoft.DocumentDB/locations/westus/operationsStatus/5afd02e8-0532-4266-ae2f-3f37c7c3c8b2?api-version=2015-04-08
      content-type:
      - application/json
      date:
      - Tue, 08 Oct 2019 07:33:15 GMT
      pragma:
      - no-cache
      server:
      - Microsoft-HTTPAPI/2.0
      strict-transport-security:
      - max-age=31536000; includeSubDomains
      transfer-encoding:
      - chunked
      vary:
      - Accept-Encoding
      x-content-type-options:
      - nosniff
      x-ms-gatewayversion:
      - version=2.7.0
    status:
      code: 200
      message: Ok
- request:
    body: null
    headers:
      Accept:
      - application/json
      Accept-Encoding:
      - gzip, deflate
      CommandName:
      - cosmosdb create
      Connection:
      - keep-alive
      ParameterSetName:
      - -n -g --enable-virtual-network --virtual-network-rule
      User-Agent:
      - python/3.6.5 (Windows-10-10.0.17134-SP0) msrest/0.6.10 msrest_azure/0.6.1
        azure-mgmt-cosmosdb/0.8.0 Azure-SDK-For-Python AZURECLI/2.0.74
    method: GET
    uri: https://management.azure.com/subscriptions/00000000-0000-0000-0000-000000000000/providers/Microsoft.DocumentDB/locations/westus/operationsStatus/5afd02e8-0532-4266-ae2f-3f37c7c3c8b2?api-version=2015-04-08
  response:
    body:
      string: '{"status":"Dequeued","error":{}}'
    headers:
      cache-control:
      - no-store, no-cache
      content-length:
      - '32'
      content-location:
      - https://management.documents.azure.com:450/subscriptions/fb3a3d6b-44c8-44f5-88c9-b20917c9b96b/providers/Microsoft.DocumentDB/locations/westus/operationsStatus/5afd02e8-0532-4266-ae2f-3f37c7c3c8b2?api-version=2015-04-08
      content-type:
      - application/json
      date:
      - Tue, 08 Oct 2019 07:33:46 GMT
      pragma:
      - no-cache
      server:
      - Microsoft-HTTPAPI/2.0
      strict-transport-security:
      - max-age=31536000; includeSubDomains
      transfer-encoding:
      - chunked
      vary:
      - Accept-Encoding
      x-content-type-options:
      - nosniff
      x-ms-gatewayversion:
      - version=2.7.0
    status:
      code: 200
      message: Ok
- request:
    body: null
    headers:
      Accept:
      - application/json
      Accept-Encoding:
      - gzip, deflate
      CommandName:
      - cosmosdb create
      Connection:
      - keep-alive
      ParameterSetName:
      - -n -g --enable-virtual-network --virtual-network-rule
      User-Agent:
      - python/3.6.5 (Windows-10-10.0.17134-SP0) msrest/0.6.10 msrest_azure/0.6.1
        azure-mgmt-cosmosdb/0.8.0 Azure-SDK-For-Python AZURECLI/2.0.74
    method: GET
    uri: https://management.azure.com/subscriptions/00000000-0000-0000-0000-000000000000/providers/Microsoft.DocumentDB/locations/westus/operationsStatus/5afd02e8-0532-4266-ae2f-3f37c7c3c8b2?api-version=2015-04-08
  response:
    body:
      string: '{"status":"Dequeued","error":{}}'
    headers:
      cache-control:
      - no-store, no-cache
      content-length:
      - '32'
      content-location:
      - https://management.documents.azure.com:450/subscriptions/fb3a3d6b-44c8-44f5-88c9-b20917c9b96b/providers/Microsoft.DocumentDB/locations/westus/operationsStatus/5afd02e8-0532-4266-ae2f-3f37c7c3c8b2?api-version=2015-04-08
      content-type:
      - application/json
      date:
      - Tue, 08 Oct 2019 07:34:16 GMT
      pragma:
      - no-cache
      server:
      - Microsoft-HTTPAPI/2.0
      strict-transport-security:
      - max-age=31536000; includeSubDomains
      transfer-encoding:
      - chunked
      vary:
      - Accept-Encoding
      x-content-type-options:
      - nosniff
      x-ms-gatewayversion:
      - version=2.7.0
    status:
      code: 200
      message: Ok
- request:
    body: null
    headers:
      Accept:
      - application/json
      Accept-Encoding:
      - gzip, deflate
      CommandName:
      - cosmosdb create
      Connection:
      - keep-alive
      ParameterSetName:
      - -n -g --enable-virtual-network --virtual-network-rule
      User-Agent:
      - python/3.6.5 (Windows-10-10.0.17134-SP0) msrest/0.6.10 msrest_azure/0.6.1
        azure-mgmt-cosmosdb/0.8.0 Azure-SDK-For-Python AZURECLI/2.0.74
    method: GET
    uri: https://management.azure.com/subscriptions/00000000-0000-0000-0000-000000000000/providers/Microsoft.DocumentDB/locations/westus/operationsStatus/5afd02e8-0532-4266-ae2f-3f37c7c3c8b2?api-version=2015-04-08
  response:
    body:
      string: '{"status":"Dequeued","error":{}}'
    headers:
      cache-control:
      - no-store, no-cache
      content-length:
      - '32'
      content-location:
      - https://management.documents.azure.com:450/subscriptions/fb3a3d6b-44c8-44f5-88c9-b20917c9b96b/providers/Microsoft.DocumentDB/locations/westus/operationsStatus/5afd02e8-0532-4266-ae2f-3f37c7c3c8b2?api-version=2015-04-08
      content-type:
      - application/json
      date:
      - Tue, 08 Oct 2019 07:34:47 GMT
      pragma:
      - no-cache
      server:
      - Microsoft-HTTPAPI/2.0
      strict-transport-security:
      - max-age=31536000; includeSubDomains
      transfer-encoding:
      - chunked
      vary:
      - Accept-Encoding
      x-content-type-options:
      - nosniff
      x-ms-gatewayversion:
      - version=2.7.0
    status:
      code: 200
      message: Ok
- request:
    body: null
    headers:
      Accept:
      - application/json
      Accept-Encoding:
      - gzip, deflate
      CommandName:
      - cosmosdb create
      Connection:
      - keep-alive
      ParameterSetName:
      - -n -g --enable-virtual-network --virtual-network-rule
      User-Agent:
      - python/3.6.5 (Windows-10-10.0.17134-SP0) msrest/0.6.10 msrest_azure/0.6.1
        azure-mgmt-cosmosdb/0.8.0 Azure-SDK-For-Python AZURECLI/2.0.74
    method: GET
    uri: https://management.azure.com/subscriptions/00000000-0000-0000-0000-000000000000/providers/Microsoft.DocumentDB/locations/westus/operationsStatus/5afd02e8-0532-4266-ae2f-3f37c7c3c8b2?api-version=2015-04-08
  response:
    body:
      string: '{"status":"Dequeued","error":{}}'
    headers:
      cache-control:
      - no-store, no-cache
      content-length:
      - '32'
      content-location:
      - https://management.documents.azure.com:450/subscriptions/fb3a3d6b-44c8-44f5-88c9-b20917c9b96b/providers/Microsoft.DocumentDB/locations/westus/operationsStatus/5afd02e8-0532-4266-ae2f-3f37c7c3c8b2?api-version=2015-04-08
      content-type:
      - application/json
      date:
      - Tue, 08 Oct 2019 07:35:19 GMT
      pragma:
      - no-cache
      server:
      - Microsoft-HTTPAPI/2.0
      strict-transport-security:
      - max-age=31536000; includeSubDomains
      transfer-encoding:
      - chunked
      vary:
      - Accept-Encoding
      x-content-type-options:
      - nosniff
      x-ms-gatewayversion:
      - version=2.7.0
    status:
      code: 200
      message: Ok
- request:
    body: null
    headers:
      Accept:
      - application/json
      Accept-Encoding:
      - gzip, deflate
      CommandName:
      - cosmosdb create
      Connection:
      - keep-alive
      ParameterSetName:
      - -n -g --enable-virtual-network --virtual-network-rule
      User-Agent:
      - python/3.6.5 (Windows-10-10.0.17134-SP0) msrest/0.6.10 msrest_azure/0.6.1
        azure-mgmt-cosmosdb/0.8.0 Azure-SDK-For-Python AZURECLI/2.0.74
    method: GET
    uri: https://management.azure.com/subscriptions/00000000-0000-0000-0000-000000000000/providers/Microsoft.DocumentDB/locations/westus/operationsStatus/5afd02e8-0532-4266-ae2f-3f37c7c3c8b2?api-version=2015-04-08
  response:
    body:
      string: '{"status":"Dequeued","error":{}}'
    headers:
      cache-control:
      - no-store, no-cache
      content-length:
      - '32'
      content-location:
      - https://management.documents.azure.com:450/subscriptions/fb3a3d6b-44c8-44f5-88c9-b20917c9b96b/providers/Microsoft.DocumentDB/locations/westus/operationsStatus/5afd02e8-0532-4266-ae2f-3f37c7c3c8b2?api-version=2015-04-08
      content-type:
      - application/json
      date:
      - Tue, 08 Oct 2019 07:35:49 GMT
      pragma:
      - no-cache
      server:
      - Microsoft-HTTPAPI/2.0
      strict-transport-security:
      - max-age=31536000; includeSubDomains
      transfer-encoding:
      - chunked
      vary:
      - Accept-Encoding
      x-content-type-options:
      - nosniff
      x-ms-gatewayversion:
      - version=2.7.0
    status:
      code: 200
      message: Ok
- request:
    body: null
    headers:
      Accept:
      - application/json
      Accept-Encoding:
      - gzip, deflate
      CommandName:
      - cosmosdb create
      Connection:
      - keep-alive
      ParameterSetName:
      - -n -g --enable-virtual-network --virtual-network-rule
      User-Agent:
      - python/3.6.5 (Windows-10-10.0.17134-SP0) msrest/0.6.10 msrest_azure/0.6.1
        azure-mgmt-cosmosdb/0.8.0 Azure-SDK-For-Python AZURECLI/2.0.74
    method: GET
    uri: https://management.azure.com/subscriptions/00000000-0000-0000-0000-000000000000/providers/Microsoft.DocumentDB/locations/westus/operationsStatus/5afd02e8-0532-4266-ae2f-3f37c7c3c8b2?api-version=2015-04-08
  response:
    body:
      string: '{"status":"Dequeued","error":{}}'
    headers:
      cache-control:
      - no-store, no-cache
      content-length:
      - '32'
      content-location:
      - https://management.documents.azure.com:450/subscriptions/fb3a3d6b-44c8-44f5-88c9-b20917c9b96b/providers/Microsoft.DocumentDB/locations/westus/operationsStatus/5afd02e8-0532-4266-ae2f-3f37c7c3c8b2?api-version=2015-04-08
      content-type:
      - application/json
      date:
      - Tue, 08 Oct 2019 07:36:19 GMT
      pragma:
      - no-cache
      server:
      - Microsoft-HTTPAPI/2.0
      strict-transport-security:
      - max-age=31536000; includeSubDomains
      transfer-encoding:
      - chunked
      vary:
      - Accept-Encoding
      x-content-type-options:
      - nosniff
      x-ms-gatewayversion:
      - version=2.7.0
    status:
      code: 200
      message: Ok
- request:
    body: null
    headers:
      Accept:
      - application/json
      Accept-Encoding:
      - gzip, deflate
      CommandName:
      - cosmosdb create
      Connection:
      - keep-alive
      ParameterSetName:
      - -n -g --enable-virtual-network --virtual-network-rule
      User-Agent:
      - python/3.6.5 (Windows-10-10.0.17134-SP0) msrest/0.6.10 msrest_azure/0.6.1
        azure-mgmt-cosmosdb/0.8.0 Azure-SDK-For-Python AZURECLI/2.0.74
    method: GET
    uri: https://management.azure.com/subscriptions/00000000-0000-0000-0000-000000000000/providers/Microsoft.DocumentDB/locations/westus/operationsStatus/5afd02e8-0532-4266-ae2f-3f37c7c3c8b2?api-version=2015-04-08
  response:
    body:
      string: '{"status":"Dequeued","error":{}}'
    headers:
      cache-control:
      - no-store, no-cache
      content-length:
      - '32'
      content-location:
      - https://management.documents.azure.com:450/subscriptions/fb3a3d6b-44c8-44f5-88c9-b20917c9b96b/providers/Microsoft.DocumentDB/locations/westus/operationsStatus/5afd02e8-0532-4266-ae2f-3f37c7c3c8b2?api-version=2015-04-08
      content-type:
      - application/json
      date:
      - Tue, 08 Oct 2019 07:36:50 GMT
      pragma:
      - no-cache
      server:
      - Microsoft-HTTPAPI/2.0
      strict-transport-security:
      - max-age=31536000; includeSubDomains
      transfer-encoding:
      - chunked
      vary:
      - Accept-Encoding
      x-content-type-options:
      - nosniff
      x-ms-gatewayversion:
      - version=2.7.0
    status:
      code: 200
      message: Ok
- request:
    body: null
    headers:
      Accept:
      - application/json
      Accept-Encoding:
      - gzip, deflate
      CommandName:
      - cosmosdb create
      Connection:
      - keep-alive
      ParameterSetName:
      - -n -g --enable-virtual-network --virtual-network-rule
      User-Agent:
      - python/3.6.5 (Windows-10-10.0.17134-SP0) msrest/0.6.10 msrest_azure/0.6.1
        azure-mgmt-cosmosdb/0.8.0 Azure-SDK-For-Python AZURECLI/2.0.74
    method: GET
    uri: https://management.azure.com/subscriptions/00000000-0000-0000-0000-000000000000/providers/Microsoft.DocumentDB/locations/westus/operationsStatus/5afd02e8-0532-4266-ae2f-3f37c7c3c8b2?api-version=2015-04-08
  response:
    body:
      string: '{"status":"Dequeued","error":{}}'
    headers:
      cache-control:
      - no-store, no-cache
      content-length:
      - '32'
      content-location:
      - https://management.documents.azure.com:450/subscriptions/fb3a3d6b-44c8-44f5-88c9-b20917c9b96b/providers/Microsoft.DocumentDB/locations/westus/operationsStatus/5afd02e8-0532-4266-ae2f-3f37c7c3c8b2?api-version=2015-04-08
      content-type:
      - application/json
      date:
      - Tue, 08 Oct 2019 07:37:20 GMT
      pragma:
      - no-cache
      server:
      - Microsoft-HTTPAPI/2.0
      strict-transport-security:
      - max-age=31536000; includeSubDomains
      transfer-encoding:
      - chunked
      vary:
      - Accept-Encoding
      x-content-type-options:
      - nosniff
      x-ms-gatewayversion:
      - version=2.7.0
    status:
      code: 200
      message: Ok
- request:
    body: null
    headers:
      Accept:
      - application/json
      Accept-Encoding:
      - gzip, deflate
      CommandName:
      - cosmosdb create
      Connection:
      - keep-alive
      ParameterSetName:
      - -n -g --enable-virtual-network --virtual-network-rule
      User-Agent:
      - python/3.6.5 (Windows-10-10.0.17134-SP0) msrest/0.6.10 msrest_azure/0.6.1
        azure-mgmt-cosmosdb/0.8.0 Azure-SDK-For-Python AZURECLI/2.0.74
    method: GET
    uri: https://management.azure.com/subscriptions/00000000-0000-0000-0000-000000000000/providers/Microsoft.DocumentDB/locations/westus/operationsStatus/5afd02e8-0532-4266-ae2f-3f37c7c3c8b2?api-version=2015-04-08
  response:
    body:
      string: '{"status":"Dequeued","error":{}}'
    headers:
      cache-control:
      - no-store, no-cache
      content-length:
      - '32'
      content-location:
      - https://management.documents.azure.com:450/subscriptions/fb3a3d6b-44c8-44f5-88c9-b20917c9b96b/providers/Microsoft.DocumentDB/locations/westus/operationsStatus/5afd02e8-0532-4266-ae2f-3f37c7c3c8b2?api-version=2015-04-08
      content-type:
      - application/json
      date:
      - Tue, 08 Oct 2019 07:37:51 GMT
      pragma:
      - no-cache
      server:
      - Microsoft-HTTPAPI/2.0
      strict-transport-security:
      - max-age=31536000; includeSubDomains
      transfer-encoding:
      - chunked
      vary:
      - Accept-Encoding
      x-content-type-options:
      - nosniff
      x-ms-gatewayversion:
      - version=2.7.0
    status:
      code: 200
      message: Ok
- request:
    body: null
    headers:
      Accept:
      - application/json
      Accept-Encoding:
      - gzip, deflate
      CommandName:
      - cosmosdb create
      Connection:
      - keep-alive
      ParameterSetName:
      - -n -g --enable-virtual-network --virtual-network-rule
      User-Agent:
      - python/3.6.5 (Windows-10-10.0.17134-SP0) msrest/0.6.10 msrest_azure/0.6.1
        azure-mgmt-cosmosdb/0.8.0 Azure-SDK-For-Python AZURECLI/2.0.74
    method: GET
    uri: https://management.azure.com/subscriptions/00000000-0000-0000-0000-000000000000/providers/Microsoft.DocumentDB/locations/westus/operationsStatus/5afd02e8-0532-4266-ae2f-3f37c7c3c8b2?api-version=2015-04-08
  response:
    body:
      string: '{"status":"Succeeded","error":{}}'
    headers:
      cache-control:
      - no-store, no-cache
      content-length:
      - '33'
      content-location:
      - https://management.documents.azure.com:450/subscriptions/fb3a3d6b-44c8-44f5-88c9-b20917c9b96b/providers/Microsoft.DocumentDB/locations/westus/operationsStatus/5afd02e8-0532-4266-ae2f-3f37c7c3c8b2?api-version=2015-04-08
      content-type:
      - application/json
      date:
      - Tue, 08 Oct 2019 07:38:21 GMT
      pragma:
      - no-cache
      server:
      - Microsoft-HTTPAPI/2.0
      strict-transport-security:
      - max-age=31536000; includeSubDomains
      transfer-encoding:
      - chunked
      vary:
      - Accept-Encoding
      x-content-type-options:
      - nosniff
      x-ms-gatewayversion:
      - version=2.7.0
    status:
      code: 200
      message: Ok
- request:
    body: null
    headers:
      Accept:
      - application/json
      Accept-Encoding:
      - gzip, deflate
      CommandName:
      - cosmosdb create
      Connection:
      - keep-alive
      ParameterSetName:
      - -n -g --enable-virtual-network --virtual-network-rule
      User-Agent:
      - python/3.6.5 (Windows-10-10.0.17134-SP0) msrest/0.6.10 msrest_azure/0.6.1
        azure-mgmt-cosmosdb/0.8.0 Azure-SDK-For-Python AZURECLI/2.0.74
    method: GET
    uri: https://management.azure.com/subscriptions/00000000-0000-0000-0000-000000000000/resourceGroups/cli_test_cosmosdb_account000001/providers/Microsoft.DocumentDB/databaseAccounts/cli000002?api-version=2015-04-08
  response:
    body:
      string: '{"id":"/subscriptions/00000000-0000-0000-0000-000000000000/resourceGroups/cli_test_cosmosdb_account000001/providers/Microsoft.DocumentDB/databaseAccounts/cli000002","name":"cli000002","location":"West
        US","type":"Microsoft.DocumentDB/databaseAccounts","kind":"GlobalDocumentDB","tags":{},"properties":{"provisioningState":"Succeeded","documentEndpoint":"https://cli000002.documents.azure.com:443/","ipRangeFilter":"","enableAutomaticFailover":false,"enableMultipleWriteLocations":false,"enablePartitionKeyMonitor":false,"isVirtualNetworkFilterEnabled":true,"virtualNetworkRules":[{"id":"/subscriptions/00000000-0000-0000-0000-000000000000/resourceGroups/cli_test_cosmosdb_account000001/providers/Microsoft.Network/virtualNetworks/cli000003/subnets/cli000004","ignoreMissingVNetServiceEndpoint":false}],"EnabledApiTypes":"Sql","disableKeyBasedMetadataWriteAccess":false,"databaseAccountOfferType":"Standard","consistencyPolicy":{"defaultConsistencyLevel":"Session","maxIntervalInSeconds":5,"maxStalenessPrefix":100},"configurationOverrides":{},"writeLocations":[{"id":"cli000002-westus","locationName":"West
        US","documentEndpoint":"https://cli000002-westus.documents.azure.com:443/","provisioningState":"Succeeded","failoverPriority":0,"isZoneRedundant":false}],"readLocations":[{"id":"cli000002-westus","locationName":"West
        US","documentEndpoint":"https://cli000002-westus.documents.azure.com:443/","provisioningState":"Succeeded","failoverPriority":0,"isZoneRedundant":false}],"locations":[{"id":"cli000002-westus","locationName":"West
        US","documentEndpoint":"https://cli000002-westus.documents.azure.com:443/","provisioningState":"Succeeded","failoverPriority":0,"isZoneRedundant":false}],"failoverPolicies":[{"id":"cli000002-westus","locationName":"West
        US","failoverPriority":0}],"cors":[],"capabilities":[]}}'
    headers:
      cache-control:
      - no-store, no-cache
      content-length:
      - '2273'
      content-location:
      - https://management.documents.azure.com:450/subscriptions/fb3a3d6b-44c8-44f5-88c9-b20917c9b96b/resourceGroups/cli_test_cosmosdb_accountzgllk43bu5y3buc3glvpfjod5r7u2b4h5rdzncehveuonvdowl/providers/Microsoft.DocumentDB/databaseAccounts/clinviwhve7wlxdfts6gi2t4b54iwsaifgfzv3xs?api-version=2015-04-08
      content-type:
      - application/json
      date:
      - Tue, 08 Oct 2019 07:38:21 GMT
      pragma:
      - no-cache
      server:
      - Microsoft-HTTPAPI/2.0
      strict-transport-security:
      - max-age=31536000; includeSubDomains
      transfer-encoding:
      - chunked
      vary:
      - Accept-Encoding
      x-content-type-options:
      - nosniff
      x-ms-gatewayversion:
      - version=2.7.0
    status:
      code: 200
      message: Ok
- request:
    body: null
    headers:
      Accept:
      - application/json
      Accept-Encoding:
      - gzip, deflate
      CommandName:
      - cosmosdb create
      Connection:
      - keep-alive
      ParameterSetName:
      - -n -g --enable-virtual-network --virtual-network-rule
      User-Agent:
      - python/3.6.5 (Windows-10-10.0.17134-SP0) msrest/0.6.10 msrest_azure/0.6.1
        azure-mgmt-cosmosdb/0.8.0 Azure-SDK-For-Python AZURECLI/2.0.74
      accept-language:
      - en-US
    method: GET
    uri: https://management.azure.com/subscriptions/00000000-0000-0000-0000-000000000000/resourceGroups/cli_test_cosmosdb_account000001/providers/Microsoft.DocumentDB/databaseAccounts/cli000002?api-version=2015-04-08
  response:
    body:
      string: '{"id":"/subscriptions/00000000-0000-0000-0000-000000000000/resourceGroups/cli_test_cosmosdb_account000001/providers/Microsoft.DocumentDB/databaseAccounts/cli000002","name":"cli000002","location":"West
        US","type":"Microsoft.DocumentDB/databaseAccounts","kind":"GlobalDocumentDB","tags":{},"properties":{"provisioningState":"Succeeded","documentEndpoint":"https://cli000002.documents.azure.com:443/","ipRangeFilter":"","enableAutomaticFailover":false,"enableMultipleWriteLocations":false,"enablePartitionKeyMonitor":false,"isVirtualNetworkFilterEnabled":true,"virtualNetworkRules":[{"id":"/subscriptions/00000000-0000-0000-0000-000000000000/resourceGroups/cli_test_cosmosdb_account000001/providers/Microsoft.Network/virtualNetworks/cli000003/subnets/cli000004","ignoreMissingVNetServiceEndpoint":false}],"EnabledApiTypes":"Sql","disableKeyBasedMetadataWriteAccess":false,"databaseAccountOfferType":"Standard","consistencyPolicy":{"defaultConsistencyLevel":"Session","maxIntervalInSeconds":5,"maxStalenessPrefix":100},"configurationOverrides":{},"writeLocations":[{"id":"cli000002-westus","locationName":"West
        US","documentEndpoint":"https://cli000002-westus.documents.azure.com:443/","provisioningState":"Succeeded","failoverPriority":0,"isZoneRedundant":false}],"readLocations":[{"id":"cli000002-westus","locationName":"West
        US","documentEndpoint":"https://cli000002-westus.documents.azure.com:443/","provisioningState":"Succeeded","failoverPriority":0,"isZoneRedundant":false}],"locations":[{"id":"cli000002-westus","locationName":"West
        US","documentEndpoint":"https://cli000002-westus.documents.azure.com:443/","provisioningState":"Succeeded","failoverPriority":0,"isZoneRedundant":false}],"failoverPolicies":[{"id":"cli000002-westus","locationName":"West
        US","failoverPriority":0}],"cors":[],"capabilities":[]}}'
    headers:
      cache-control:
      - no-store, no-cache
      content-length:
      - '2273'
      content-location:
      - https://management.documents.azure.com:450/subscriptions/fb3a3d6b-44c8-44f5-88c9-b20917c9b96b/resourceGroups/cli_test_cosmosdb_accountzgllk43bu5y3buc3glvpfjod5r7u2b4h5rdzncehveuonvdowl/providers/Microsoft.DocumentDB/databaseAccounts/clinviwhve7wlxdfts6gi2t4b54iwsaifgfzv3xs?api-version=2015-04-08
      content-type:
      - application/json
      date:
      - Tue, 08 Oct 2019 07:38:22 GMT
      pragma:
      - no-cache
      server:
      - Microsoft-HTTPAPI/2.0
      strict-transport-security:
      - max-age=31536000; includeSubDomains
      transfer-encoding:
      - chunked
      vary:
      - Accept-Encoding
      x-content-type-options:
      - nosniff
      x-ms-gatewayversion:
      - version=2.7.0
    status:
      code: 200
      message: Ok
- request:
    body: null
    headers:
      Accept:
      - application/json
      Accept-Encoding:
      - gzip, deflate
      CommandName:
      - cosmosdb network-rule list
      Connection:
      - keep-alive
      ParameterSetName:
      - -n -g
      User-Agent:
      - python/3.6.5 (Windows-10-10.0.17134-SP0) msrest/0.6.10 msrest_azure/0.6.1
        azure-mgmt-cosmosdb/0.8.0 Azure-SDK-For-Python AZURECLI/2.0.74
      accept-language:
      - en-US
    method: GET
    uri: https://management.azure.com/subscriptions/00000000-0000-0000-0000-000000000000/resourceGroups/cli_test_cosmosdb_account000001/providers/Microsoft.DocumentDB/databaseAccounts/cli000002?api-version=2015-04-08
  response:
    body:
      string: '{"id":"/subscriptions/00000000-0000-0000-0000-000000000000/resourceGroups/cli_test_cosmosdb_account000001/providers/Microsoft.DocumentDB/databaseAccounts/cli000002","name":"cli000002","location":"West
        US","type":"Microsoft.DocumentDB/databaseAccounts","kind":"GlobalDocumentDB","tags":{},"properties":{"provisioningState":"Succeeded","documentEndpoint":"https://cli000002.documents.azure.com:443/","ipRangeFilter":"","enableAutomaticFailover":false,"enableMultipleWriteLocations":false,"enablePartitionKeyMonitor":false,"isVirtualNetworkFilterEnabled":true,"virtualNetworkRules":[{"id":"/subscriptions/00000000-0000-0000-0000-000000000000/resourceGroups/cli_test_cosmosdb_account000001/providers/Microsoft.Network/virtualNetworks/cli000003/subnets/cli000004","ignoreMissingVNetServiceEndpoint":false}],"EnabledApiTypes":"Sql","disableKeyBasedMetadataWriteAccess":false,"databaseAccountOfferType":"Standard","consistencyPolicy":{"defaultConsistencyLevel":"Session","maxIntervalInSeconds":5,"maxStalenessPrefix":100},"configurationOverrides":{},"writeLocations":[{"id":"cli000002-westus","locationName":"West
        US","documentEndpoint":"https://cli000002-westus.documents.azure.com:443/","provisioningState":"Succeeded","failoverPriority":0,"isZoneRedundant":false}],"readLocations":[{"id":"cli000002-westus","locationName":"West
        US","documentEndpoint":"https://cli000002-westus.documents.azure.com:443/","provisioningState":"Succeeded","failoverPriority":0,"isZoneRedundant":false}],"locations":[{"id":"cli000002-westus","locationName":"West
        US","documentEndpoint":"https://cli000002-westus.documents.azure.com:443/","provisioningState":"Succeeded","failoverPriority":0,"isZoneRedundant":false}],"failoverPolicies":[{"id":"cli000002-westus","locationName":"West
        US","failoverPriority":0}],"cors":[],"capabilities":[]}}'
    headers:
      cache-control:
      - no-store, no-cache
      content-length:
      - '2273'
      content-location:
      - https://management.documents.azure.com:450/subscriptions/fb3a3d6b-44c8-44f5-88c9-b20917c9b96b/resourceGroups/cli_test_cosmosdb_accountzgllk43bu5y3buc3glvpfjod5r7u2b4h5rdzncehveuonvdowl/providers/Microsoft.DocumentDB/databaseAccounts/clinviwhve7wlxdfts6gi2t4b54iwsaifgfzv3xs?api-version=2015-04-08
      content-type:
      - application/json
      date:
      - Tue, 08 Oct 2019 07:38:22 GMT
      pragma:
      - no-cache
      server:
      - Microsoft-HTTPAPI/2.0
      strict-transport-security:
      - max-age=31536000; includeSubDomains
      transfer-encoding:
      - chunked
      vary:
      - Accept-Encoding
      x-content-type-options:
      - nosniff
      x-ms-gatewayversion:
      - version=2.7.0
    status:
      code: 200
      message: Ok
version: 1<|MERGE_RESOLUTION|>--- conflicted
+++ resolved
@@ -90,11 +90,7 @@
         false,\r\n    \"enableVmProtection\": false\r\n  }\r\n}"
     headers:
       azure-asyncoperation:
-<<<<<<< HEAD
-      - https://management.azure.com/subscriptions/00000000-0000-0000-0000-000000000000/providers/Microsoft.Network/locations/westus/operations/01725471-be07-4492-9e39-8436d8a9793f?api-version=2019-04-01
-=======
       - https://management.azure.com/subscriptions/00000000-0000-0000-0000-000000000000/providers/Microsoft.Network/locations/westus/operations/844e1b6f-91de-4543-8601-543103c9ac67?api-version=2019-08-01
->>>>>>> 15b3674b
       cache-control:
       - no-cache
       content-length:
@@ -138,11 +134,7 @@
       - python/3.6.5 (Windows-10-10.0.17134-SP0) msrest/0.6.10 msrest_azure/0.6.1
         azure-mgmt-network/4.0.0 Azure-SDK-For-Python AZURECLI/2.0.74
     method: GET
-<<<<<<< HEAD
-    uri: https://management.azure.com/subscriptions/00000000-0000-0000-0000-000000000000/providers/Microsoft.Network/locations/westus/operations/01725471-be07-4492-9e39-8436d8a9793f?api-version=2019-04-01
-=======
     uri: https://management.azure.com/subscriptions/00000000-0000-0000-0000-000000000000/providers/Microsoft.Network/locations/westus/operations/844e1b6f-91de-4543-8601-543103c9ac67?api-version=2019-08-01
->>>>>>> 15b3674b
   response:
     body:
       string: "{\r\n  \"status\": \"Succeeded\"\r\n}"
@@ -341,11 +333,7 @@
         \"Enabled\"\r\n  },\r\n  \"type\": \"Microsoft.Network/virtualNetworks/subnets\"\r\n}"
     headers:
       azure-asyncoperation:
-<<<<<<< HEAD
-      - https://management.azure.com/subscriptions/00000000-0000-0000-0000-000000000000/providers/Microsoft.Network/locations/westus/operations/2b7d1ce1-d7b0-42b4-8be3-0edb7ab3ee36?api-version=2019-04-01
-=======
       - https://management.azure.com/subscriptions/00000000-0000-0000-0000-000000000000/providers/Microsoft.Network/locations/westus/operations/5f645cac-4ac7-4696-8a46-8fad737a1dcb?api-version=2019-08-01
->>>>>>> 15b3674b
       cache-control:
       - no-cache
       content-length:
@@ -393,11 +381,7 @@
       - python/3.6.5 (Windows-10-10.0.17134-SP0) msrest/0.6.10 msrest_azure/0.6.1
         azure-mgmt-network/4.0.0 Azure-SDK-For-Python AZURECLI/2.0.74
     method: GET
-<<<<<<< HEAD
-    uri: https://management.azure.com/subscriptions/00000000-0000-0000-0000-000000000000/providers/Microsoft.Network/locations/westus/operations/2b7d1ce1-d7b0-42b4-8be3-0edb7ab3ee36?api-version=2019-04-01
-=======
     uri: https://management.azure.com/subscriptions/00000000-0000-0000-0000-000000000000/providers/Microsoft.Network/locations/westus/operations/5f645cac-4ac7-4696-8a46-8fad737a1dcb?api-version=2019-08-01
->>>>>>> 15b3674b
   response:
     body:
       string: "{\r\n  \"status\": \"Succeeded\"\r\n}"
