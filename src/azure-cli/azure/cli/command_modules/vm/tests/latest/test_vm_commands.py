--- conflicted
+++ resolved
@@ -7014,107 +7014,6 @@
         self.cmd('capacity reservation group delete -n {reservation_group2} -g {rg} --yes')
 
 
-<<<<<<< HEAD
-class RestorePointScenarioTest(ScenarioTest):
-
-    @ResourceGroupPreparer(name_prefix='cli_test_restore_point_collections', location='westus')
-    def test_restore_point(self, resource_group):
-        self.kwargs.update({
-            'rg': resource_group,
-            'collection_name': self.create_random_name('collection_', 20),
-            'point_name': self.create_random_name('point_', 15),
-            'vm_name': self.create_random_name('vm_', 15)
-        })
-
-        vm = self.cmd('vm create -n {vm_name} -g {rg} --image UbuntuLTS').get_output_in_json()
-        self.kwargs.update({
-            'vm_id': vm['id']
-        })
-
-        self.cmd('restore-point collection create -g {rg} --collection-name {collection_name} --source-id {vm_id}', checks=[
-            self.check('location', 'westus'),
-            self.check('name', '{collection_name}'),
-            self.check('resourceGroup', '{rg}')
-        ])
-
-        point = self.cmd('restore-point create -g {rg} -n {point_name} --collection-name {collection_name}', checks=[
-            self.check('name', '{point_name}'),
-            self.check('resourceGroup', '{rg}')
-        ]).get_output_in_json()
-
-        self.kwargs.update({
-            'point_id': point['id']
-        })
-
-        self.cmd('restore-point show -g {rg} -n {point_name} --collection-name {collection_name}', checks=[
-            self.check('id', '{point_id}'),
-            self.check('name', '{point_name}'),
-            self.check('resourceGroup', '{rg}')
-        ])
-
-        self.cmd('restore-point collection show -g {rg} --collection-name {collection_name}', checks=[
-            self.check('location', 'westus'),
-            self.check('name', '{collection_name}'),
-            self.check('restorePoints[0].id', '{point_id}'),
-            self.check('restorePoints[0].name', '{point_name}'),
-            self.check('resourceGroup', '{rg}'),
-            self.check('source.id', '{vm_id}')
-        ])
-
-        self.cmd('restore-point delete -g {rg} -n {point_name} --collection-name {collection_name} -y')
-
-
-    @ResourceGroupPreparer(name_prefix='cli_test_restore_point_collection', location='westus')
-    def test_restore_point_collection(self, resource_group):
-        self.kwargs.update({
-            'rg': resource_group,
-            'collection_name': self.create_random_name('point_', 15),
-            'vm_name': self.create_random_name('vm_', 15)
-        })
-
-        vm = self.cmd('vm create -n {vm_name} -g {rg} --image UbuntuLTS').get_output_in_json()
-        self.kwargs.update({
-            'vm_id': vm['id']
-        })
-
-        self.cmd('restore-point collection create -g {rg} --collection-name {collection_name} --source-id {vm_id}', checks=[
-            self.check('location', 'westus'),
-            self.check('name', '{collection_name}'),
-            self.check('resourceGroup', '{rg}'),
-            self.check('source.id', '{vm_id}'),
-            self.check('tags', None),
-            self.check('type', 'Microsoft.Compute/restorePointCollections')
-        ])
-
-        self.cmd('restore-point collection update -g {rg} --collection-name {collection_name} --tags tag=test', checks=[
-            self.check('tags', {'tag': 'test'})
-        ])
-
-        self.cmd('restore-point collection show -g {rg} --collection-name {collection_name}', checks=[
-            self.check('location', 'westus'),
-            self.check('name', '{collection_name}'),
-            self.check('resourceGroup', '{rg}'),
-            self.check('source.id', '{vm_id}'),
-            self.check('tags', {'tag': 'test'}),
-            self.check('type', 'Microsoft.Compute/restorePointCollections')
-        ])
-
-        self.cmd('restore-point collection list -g {rg}', checks=[
-            self.check('[0].location', 'westus'),
-            self.check('[0].name', '{collection_name}'),
-            self.check('[0].resourceGroup', '{rg}'),
-            self.check('[0].source.id', '{vm_id}'),
-            self.check('[0].tags', {'tag': 'test'}),
-            self.check('[0].type', 'Microsoft.Compute/restorePointCollections')
-        ])
-
-        self.cmd('restore-point collection list-all', checks=[
-            self.check('type(@)', 'array')
-        ])
-
-        self.cmd('restore-point collection delete -g {rg} --collection-name {collection_name} -y')
-
-=======
 class VMVMSSAddApplicationTestScenario(ScenarioTest):
 
     @ResourceGroupPreparer()
@@ -7404,7 +7303,6 @@
         self.cmd('snapshot show -g {rg2} -n snapb', checks=[
             self.check_pattern('completionPercent', '\d?.\d?')
         ])
->>>>>>> 93c47df7
 
 if __name__ == '__main__':
     unittest.main()