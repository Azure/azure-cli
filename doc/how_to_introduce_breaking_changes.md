--- conflicted
+++ resolved
@@ -290,7 +290,6 @@
 
 ```python
 # src/azure-cli/azure/cli/command_modules/vm/_breaking_change.py
-<<<<<<< HEAD
 from azure.cli.core.breaking_change import register_conditional_breaking_change, AzCLIOtherChange
 
 register_conditional_breaking_change(tag='SpecialBreakingChangeA', breaking_change=AzCLIOtherChange(
@@ -298,16 +297,8 @@
 register_conditional_breaking_change(
     tag='SpecialBreakingChangeB',
     breaking_change='This is special Breaking Change Warning B. This breaking change is happend in "vm" command group.',
-    command_name='vm create'
+    command_name='vm'
 )
-=======
-from azure.cli.core.breaking_change import AzCLIOtherChange, register_conditional_breaking_change
-
-register_conditional_breaking_change(tag='SpecialBreakingChangeA', breaking_change=AzCLIOtherChange(
-  'vm create', 'This is special Breaking Change Warning A. This breaking change is happend in "vm create" command.'))
-register_conditional_breaking_change(tag='SpecialBreakingChangeB', breaking_change=AzCLIOtherChange(
-  'vm', 'This is special Breaking Change Warning B. This breaking change is happend in "vm" command group.'))
->>>>>>> d432d830
 
 
 # src/azure-cli/azure/cli/command_modules/vm/custom.py
@@ -316,6 +307,9 @@
     if some_condition:
         print_conditional_breaking_change(cmd.cli_ctx, tag='SpecialBreakingChangeA', custom_logger=logger)
         print_conditional_breaking_change(cmd.cli_ctx, tag='SpecialBreakingChangeB', custom_logger=logger)
+
+# This is special Breaking Change Warning A. This breaking change is happend in "vm create" command.
+# This is special Breaking Change Warning B. This breaking change is happend in "vm" command group.
 ```
 
 This way, the pre-announcement wouldn't be displayed unless running into the branch, but still could be published in the [Azure CLI Breaking Changes]() article.
