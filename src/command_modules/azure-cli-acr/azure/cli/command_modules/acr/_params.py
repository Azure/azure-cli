# --------------------------------------------------------------------------------------------
# Copyright (c) Microsoft Corporation. All rights reserved.
# Licensed under the MIT License. See License.txt in the project root for license information.
# --------------------------------------------------------------------------------------------

# pylint: disable=line-too-long
import argparse
from argcomplete.completers import FilesCompleter
from knack.arguments import CLIArgumentType

from azure.mgmt.containerregistry.v2018_09_01.models import (
    PasswordName,
    WebhookStatus,
    WebhookAction,
    PolicyStatus,
    RunStatus,
    TaskStatus,
    BaseImageTriggerType
)
from azure.mgmt.containerregistry.v2018_02_01_preview.models import (
    BuildTaskStatus,
    OsType,
    BuildStatus,
    BaseImageTriggerType as BuildBaseImageTriggerType
)
from azure.cli.core.commands.parameters import (
    resource_group_name_type,
    get_location_type,
    tags_type,
    deployment_name_type,
    get_resource_name_completion_list,
    quotes,
    get_three_state_flag,
    get_enum_type
)
from azure.cli.core.commands.validators import get_default_location_from_resource_group

from ._constants import (
    STORAGE_RESOURCE_TYPE,
    REGISTRY_RESOURCE_TYPE,
    WEBHOOK_RESOURCE_TYPE,
    REPLICATION_RESOURCE_TYPE,
    BUILD_TASK_RESOURCE_TYPE,
    BUILD_STEP_RESOURCE_TYPE,
    TASK_RESOURCE_TYPE,
    CLASSIC_REGISTRY_SKU,
    MANAGED_REGISTRY_SKU,
)
from ._validators import (
    validate_headers,
    validate_build_arg,
    validate_secret_build_arg,
    validate_arg,
    validate_secret_arg,
    validate_set,
    validate_set_secret
)


image_by_tag_type = CLIArgumentType(
    options_list=['--image', '-t'],
    help="The name of the image. May include a tag in the format 'name:tag'."
)

image_by_tag_or_digest_type = CLIArgumentType(
    options_list=['--image', '-t'],
    help="The name of the image. May include a tag in the format 'name:tag' or digest in the format 'name@digest'."
)


def load_arguments(self, _):  # pylint: disable=too-many-statements
    with self.argument_context('acr') as c:
        c.argument('resource_group_name', arg_type=resource_group_name_type)
        c.argument('location', arg_type=get_location_type(self.cli_ctx))
        c.argument('tags', arg_type=tags_type)
        c.argument('registry_name', options_list=['--name', '-n'], help='The name of the container registry. You can configure the default registry name using `az configure --defaults acr=<registry name>`', completer=get_resource_name_completion_list(REGISTRY_RESOURCE_TYPE), configured_default='acr')
        c.argument('storage_account_name', help='Provide the name of an existing storage account if you\'re recreating a container registry over a previous registry created storage account. Only applicable to Classic SKU.', completer=get_resource_name_completion_list(STORAGE_RESOURCE_TYPE))
        c.argument('sku', help='The SKU of the container registry', arg_type=get_enum_type(MANAGED_REGISTRY_SKU + CLASSIC_REGISTRY_SKU))
        c.argument('admin_enabled', help='Indicates whether the admin user is enabled', arg_type=get_three_state_flag())
        c.argument('password_name', help='The name of password to regenerate', arg_type=get_enum_type(PasswordName))
        c.argument('username', options_list=['--username', '-u'], help='The username used to log into a container registry')
        c.argument('password', options_list=['--password', '-p'], help='The password used to log into a container registry')
        c.argument('yes', options_list=['--yes', '-y'], help='Do not prompt for confirmation.', action='store_true')
        c.argument('image_names', arg_type=image_by_tag_type, action='append')
        c.argument('timeout', type=int, help='The timeout in seconds.')
        c.argument('docker_file_path', options_list=['--file', '-f'], help="The relative path of the the docker file to the source code root folder. Default to 'Dockerfile'.")
        c.argument('no_logs', help="Do not show logs after successfully queuing the build.", action='store_true')
        c.argument('no_wait', help="Do not wait for the run to complete and return immediately after queuing the run.", action='store_true')
        c.argument('no_format', help="Indicates whether the logs should be displayed in raw format", action='store_true')
        c.argument('os_type', options_list=['--os'], help='The operating system type required for the build.', arg_type=get_enum_type(OsType))

    with self.argument_context('acr import') as c:
        c.argument('source', help="The source identifier in the format '[registry.azurecr.io/]repository[:tag]' or '[registry.azurecr.io/]repository@digest'.")
        c.argument('source_registry', options_list=['--registry', '-r'], help='The source container registry can be name, login server or resource ID of the source registry.')
        c.argument('target_tags', arg_type=image_by_tag_type, action='append')
        c.argument('repository', help='The repository name to do a manifest-only copy for images.', action='append')
        c.argument('force', help='Overwrite the existing tag of the image to be imported.', action='store_true')

    with self.argument_context('acr config content-trust') as c:
        c.argument('status', help="Indicates whether content-trust is enabled or disabled.", arg_type=get_enum_type(PolicyStatus))

    with self.argument_context('acr repository') as c:
        c.argument('repository', help="The name of the repository.")
        c.argument('image', arg_type=image_by_tag_or_digest_type)
        c.argument('top', type=int, help='Limit the number of items in the results.')
        c.argument('orderby', help='Order the items in the results. Default to alphabetical order of names.', arg_type=get_enum_type(['time_asc', 'time_desc']))
        c.argument('detail', help='Show detailed information.', action='store_true')
        c.argument('delete_enabled', help='Indicates whether delete operation is allowed.', arg_type=get_three_state_flag())
        c.argument('list_enabled', help='Indicates whether this item shows in list operation results.', arg_type=get_three_state_flag())
        c.argument('read_enabled', help='Indicates whether read operation is allowed.', arg_type=get_three_state_flag())
        c.argument('write_enabled', help='Indicates whether write or delete operation is allowed.', arg_type=get_three_state_flag())

    with self.argument_context('acr repository delete') as c:
        c.argument('manifest', nargs='?', required=False, const='', default=None, help=argparse.SUPPRESS)
        c.argument('tag', help=argparse.SUPPRESS)

    with self.argument_context('acr repository untag') as c:
        c.argument('image', arg_type=image_by_tag_type)

    with self.argument_context('acr create') as c:
        c.argument('registry_name', completer=None)
        c.argument('deployment_name', arg_type=deployment_name_type, validator=None)
        c.argument('location', arg_type=get_location_type(self.cli_ctx), validator=get_default_location_from_resource_group)

    with self.argument_context('acr check-name') as c:
        c.argument('registry_name', completer=None)

    with self.argument_context('acr webhook') as c:
        c.argument('registry_name', options_list=['--registry', '-r'])
        c.argument('webhook_name', options_list=['--name', '-n'], help='The name of the webhook', completer=get_resource_name_completion_list(WEBHOOK_RESOURCE_TYPE))
        c.argument('uri', help='The service URI for the webhook to post notifications.')
        c.argument('headers', nargs='+', help="Space-separated custom headers in 'key[=value]' format that will be added to the webhook notifications. Use {} to clear existing headers.".format(quotes), validator=validate_headers)
        c.argument('actions', nargs='+', help='Space-separated list of actions that trigger the webhook to post notifications.', arg_type=get_enum_type(WebhookAction))
        c.argument('status', help='Indicates whether the webhook is enabled.', arg_type=get_enum_type(WebhookStatus))
        c.argument('scope', help="The scope of repositories where the event can be triggered. For example, 'foo:*' means events for all tags under repository 'foo'. 'foo:bar' means events for 'foo:bar' only. 'foo' is equivalent to 'foo:latest'. Empty means events for all repositories.")

    with self.argument_context('acr webhook create') as c:
        c.argument('webhook_name', completer=None)

    with self.argument_context('acr replication') as c:
        c.argument('registry_name', options_list=['--registry', '-r'])
        c.argument('replication_name', options_list=['--name', '-n'], help='The name of the replication.', completer=get_resource_name_completion_list(REPLICATION_RESOURCE_TYPE))

    with self.argument_context('acr replication create') as c:
        c.argument('replication_name', help='The name of the replication. Default to the location name.', completer=None)

    with self.argument_context('acr run') as c:
        c.argument('registry_name', options_list=['--registry', '-r'])
        c.positional('source_location', help="The local source code directory path (e.g., './src') or the URL to a git repository (e.g., 'https://github.com/Azure-Samples/acr-build-helloworld-node.git') or a remote tarball (e.g., 'http://server/context.tar.gz').", completer=FilesCompleter())
        c.argument('file', options_list=['--file', '-f'], help="The task template/definition file path relative to the source context.")
        c.argument('values', help="The task values file path relative to the source context.")
        c.argument('set_value', options_list=['--set'], help="Value in 'name[=value]' format.", action='append', validator=validate_set)
        c.argument('set_secret', help="Secret value in 'name[=value]' format.", action='append', validator=validate_set_secret)

    with self.argument_context('acr build') as c:
        c.argument('registry_name', options_list=['--registry', '-r'])
        c.positional('source_location', help="The local source code directory path (e.g., './src') or the URL to a git repository (e.g., 'https://github.com/Azure-Samples/acr-build-helloworld-node.git') or a remote tarball (e.g., 'http://server/context.tar.gz').", completer=FilesCompleter())
        c.argument('no_push', help="Indicates whether the image built should be pushed to the registry.", action='store_true')
        c.argument('arg', options_list=['--build-arg'], help="Build argument in 'name[=value]' format.", action='append', validator=validate_arg)
        c.argument('secret_arg', options_list=['--secret-build-arg'], help="Secret build argument in 'name[=value]' format.", action='append', validator=validate_secret_arg)

    with self.argument_context('acr build-task') as c:
        c.argument('registry_name', options_list=['--registry', '-r'])
        # build task parameters
        c.argument('build_task_name', options_list=['--name', '-n'], help='The name of the build task.', completer=get_resource_name_completion_list(BUILD_TASK_RESOURCE_TYPE))
        c.argument('alias', help='The alternative name for build task. Default to the build task name.')
        c.argument('status', help='The current status of build task.', arg_type=get_enum_type(BuildTaskStatus))
        c.argument('cpu', type=int, help='The CPU configuration in terms of number of cores required for the build.')
<<<<<<< HEAD
        c.argument('timeout', type=int, help='Build timeout in seconds.')
=======
>>>>>>> 8c892113
        c.argument('repository_url', options_list=['--context', '-c'], help="The full URL to the source code repository.")
        c.argument('commit_trigger_enabled', help="Indicates whether the source control commit trigger is enabled.", arg_type=get_three_state_flag())
        c.argument('git_access_token', help="The access token used to access the source control provider.")
        c.argument('with_secure_properties', help="Indicates whether the secure properties of a build task should be returned.", action='store_true')
        # build step parameters
        c.argument('step_name', help='The name of the build step.', completer=get_resource_name_completion_list(BUILD_STEP_RESOURCE_TYPE))
        c.argument('branch', help="The source control branch name.")
        c.argument('no_push', help="Indicates whether the image built should be pushed to the registry.", arg_type=get_three_state_flag())
        c.argument('no_cache', help='Indicates whether the image cache is enabled.', arg_type=get_three_state_flag())
        c.argument('base_image_trigger', help="The type of the auto trigger for base image dependency updates.", arg_type=get_enum_type(BuildBaseImageTriggerType))
        # build parameters
        c.argument('top', help='Limit the number of latest builds in the results.')
        c.argument('build_id', help='The unique build identifier.')
        c.argument('build_status', help='The current status of build.', arg_type=get_enum_type(BuildStatus))
        c.argument('image', arg_type=image_by_tag_or_digest_type)
        c.argument('no_archive', help='Indicates whether the build should be archived.', arg_type=get_three_state_flag())
        c.argument('build_arg', help="Build argument in 'name[=value]' format.", action='append', validator=validate_build_arg)
        c.argument('secret_build_arg', help="Secret build argument in 'name[=value]' format.", action='append', validator=validate_secret_build_arg)

    with self.argument_context('acr task') as c:
        c.argument('registry_name', options_list=['--registry', '-r'])
        c.argument('task_name', options_list=['--name', '-n'], help='The name of the task.', completer=get_resource_name_completion_list(TASK_RESOURCE_TYPE))
        c.argument('status', help='The current status of task.', arg_type=get_enum_type(TaskStatus))
        c.argument('with_secure_properties', help="Indicates whether the secure properties of a task should be returned.", action='store_true')

        # DockerBuildStep, FileTaskStep parameters
        c.argument('file', options_list=['--file', '-f'], help="The relative path of the the task/docker file to the source code root folder. Task files must be suffixed with '.yaml'.")
        c.argument('image', arg_type=image_by_tag_or_digest_type)
        c.argument('no_push', help="Indicates whether the image built should be pushed to the registry.", arg_type=get_three_state_flag())
        c.argument('no_cache', help='Indicates whether the image cache is enabled.', arg_type=get_three_state_flag())
        c.argument('values', help="The task values/parameters file path relative to the source context.")

        # common to DockerBuildStep, FileTaskStep and RunTaskStep
        c.argument('context_path', options_list=['--context', '-c'], help="The full URL to the source code repository (Requires '.git' suffix for a github repo).")
        c.argument('arg', help="Build argument in 'name[=value]' format.", action='append', validator=validate_arg)
        c.argument('secret_arg', help="Secret build argument in 'name[=value]' format.", action='append', validator=validate_secret_arg)
        c.argument('set_value', options_list=['--set'], help="Task value in 'name[=value]' format.", action='append', validator=validate_set)
        c.argument('set_secret', help="Secret task value in 'name[=value]' format.", action='append', validator=validate_set_secret)

        # Source Trigger parameters
        c.argument('source_trigger_name', help="The name of the source trigger.")
        c.argument('commit_trigger_enabled', help="Indicates whether the source control commit trigger is enabled.", arg_type=get_three_state_flag())
        c.argument('pull_request_trigger_enabled', help="Indicates whether the source control pull request trigger is enabled.", arg_type=get_three_state_flag())
        c.argument('git_access_token', help="The access token used to access the source control provider.")
        c.argument('branch', help="The source control branch name.")
        c.argument('base_image_trigger_name', help="The name of the base image trigger.")
        c.argument('base_image_trigger_enabled', help="Indicates whether the base image trigger is enabled.", arg_type=get_three_state_flag())
        c.argument('base_image_trigger_type', help="The type of the auto trigger for base image dependency updates.", arg_type=get_enum_type(BaseImageTriggerType))

        # Run related parameters
        c.argument('top', help='Limit the number of latest runs in the results.')
        c.argument('run_id', help='The unique run identifier.')
        c.argument('run_status', help='The current status of run.', arg_type=get_enum_type(RunStatus))
        c.argument('no_archive', help='Indicates whether the run should be archived.', arg_type=get_three_state_flag())

        # Run agent parameters
        c.argument('cpu', type=int, help='The CPU configuration in terms of number of cores required for the run.')

    with self.argument_context('acr task create') as c:
        c.argument('task_name', completer=None)

    with self.argument_context('acr build-task create') as c:
        c.argument('build_task_name', completer=None)

    with self.argument_context('acr helm') as c:
        c.argument('resource_group_name', help=argparse.SUPPRESS)
        c.argument('repository', help=argparse.SUPPRESS)
        c.argument('version', help='The helm chart version.')

    with self.argument_context('acr helm show') as c:
        c.positional('chart', help='The helm chart name.')

    with self.argument_context('acr helm delete') as c:
        c.positional('chart', help='The helm chart name.')
        c.argument('prov', help='Only delete the provenance file.', action='store_true')

    with self.argument_context('acr helm push') as c:
        c.positional('chart_package', help="The helm chart package.", completer=FilesCompleter())
        c.argument('force', help='Overwrite the existing chart package.', action='store_true')<|MERGE_RESOLUTION|>--- conflicted
+++ resolved
@@ -166,10 +166,6 @@
         c.argument('alias', help='The alternative name for build task. Default to the build task name.')
         c.argument('status', help='The current status of build task.', arg_type=get_enum_type(BuildTaskStatus))
         c.argument('cpu', type=int, help='The CPU configuration in terms of number of cores required for the build.')
-<<<<<<< HEAD
-        c.argument('timeout', type=int, help='Build timeout in seconds.')
-=======
->>>>>>> 8c892113
         c.argument('repository_url', options_list=['--context', '-c'], help="The full URL to the source code repository.")
         c.argument('commit_trigger_enabled', help="Indicates whether the source control commit trigger is enabled.", arg_type=get_three_state_flag())
         c.argument('git_access_token', help="The access token used to access the source control provider.")
