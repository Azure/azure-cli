--- conflicted
+++ resolved
@@ -14,13 +14,8 @@
       - --resource-group --name --nodepool-name --generate-ssh-keys --vm-set-type
         --node-count -o
       User-Agent:
-<<<<<<< HEAD
-      - AZURECLI/2.48.1 azsdk-python-azure-mgmt-containerservice/22.1.0 Python/3.8.10
-        (Linux-5.15.0-1033-azure-x86_64-with-glibc2.29)
-=======
-      - AZURECLI/2.49.0 azsdk-python-azure-mgmt-containerservice/23.0.0 Python/3.8.16
-        (macOS-13.4-arm64-arm-64bit)
->>>>>>> 27d920ec
+      - AZURECLI/2.49.0 azsdk-python-azure-mgmt-containerservice/23.0.0 Python/3.8.16
+        (macOS-13.4-arm64-arm-64bit)
     method: GET
     uri: https://management.azure.com/subscriptions/00000000-0000-0000-0000-000000000000/resourceGroups/clitest000001/providers/Microsoft.ContainerService/managedClusters/cmdtest000002?api-version=2023-05-01
   response:
@@ -36,11 +31,7 @@
       content-type:
       - application/json; charset=utf-8
       date:
-<<<<<<< HEAD
-      - Sat, 29 Apr 2023 11:23:37 GMT
-=======
       - Fri, 16 Jun 2023 16:11:57 GMT
->>>>>>> 27d920ec
       expires:
       - '-1'
       pragma:
@@ -69,37 +60,21 @@
       - --resource-group --name --nodepool-name --generate-ssh-keys --vm-set-type
         --node-count -o
       User-Agent:
-<<<<<<< HEAD
-      - AZURECLI/2.48.1 azsdk-python-azure-mgmt-resource/22.0.0 Python/3.8.10 (Linux-5.15.0-1033-azure-x86_64-with-glibc2.29)
-=======
       - AZURECLI/2.49.0 azsdk-python-azure-mgmt-resource/22.0.0 Python/3.8.16 (macOS-13.4-arm64-arm-64bit)
->>>>>>> 27d920ec
     method: GET
     uri: https://management.azure.com/subscriptions/00000000-0000-0000-0000-000000000000/resourcegroups/clitest000001?api-version=2022-09-01
   response:
     body:
-<<<<<<< HEAD
-      string: '{"id":"/subscriptions/00000000-0000-0000-0000-000000000000/resourceGroups/clitest000001","name":"clitest000001","type":"Microsoft.Resources/resourceGroups","location":"westus2","tags":{"product":"azurecli","cause":"automation","test":"test_aks_run_command","date":"2023-04-29T11:23:37Z"},"properties":{"provisioningState":"Succeeded"}}'
-=======
       string: '{"id":"/subscriptions/00000000-0000-0000-0000-000000000000/resourceGroups/clitest000001","name":"clitest000001","type":"Microsoft.Resources/resourceGroups","location":"westus2","tags":{"product":"azurecli","cause":"automation","test":"test_aks_run_command","date":"2023-06-16T16:11:55Z","module":"acs"},"properties":{"provisioningState":"Succeeded"}}'
->>>>>>> 27d920ec
-    headers:
-      cache-control:
-      - no-cache
-      content-length:
-<<<<<<< HEAD
-      - '335'
+    headers:
+      cache-control:
+      - no-cache
+      content-length:
+      - '350'
       content-type:
       - application/json; charset=utf-8
       date:
-      - Sat, 29 Apr 2023 11:23:37 GMT
-=======
-      - '350'
-      content-type:
-      - application/json; charset=utf-8
-      date:
       - Fri, 16 Jun 2023 16:11:57 GMT
->>>>>>> 27d920ec
       expires:
       - '-1'
       pragma:
@@ -115,31 +90,18 @@
       message: OK
 - request:
     body: '{"location": "westus2", "identity": {"type": "SystemAssigned"}, "properties":
-<<<<<<< HEAD
-      {"kubernetesVersion": "", "dnsPrefix": "cmdtest7dw-clitestfju4picar-79a739",
-=======
       {"kubernetesVersion": "", "dnsPrefix": "cmdtestyc2-clitestvbdcyimze-8ecadf",
->>>>>>> 27d920ec
       "agentPoolProfiles": [{"count": 1, "vmSize": "Standard_DS2_v2", "osDiskSizeGB":
       0, "osType": "Linux", "enableAutoScaling": false, "type": "VirtualMachineScaleSets",
       "mode": "System", "orchestratorVersion": "", "upgradeSettings": {}, "enableNodePublicIP":
       false, "scaleSetPriority": "Regular", "scaleSetEvictionPolicy": "Delete", "spotMaxPrice":
       -1.0, "nodeTaints": [], "enableEncryptionAtHost": false, "enableUltraSSD": false,
       "enableFIPS": false, "name": "c000003"}], "linuxProfile": {"adminUsername":
-<<<<<<< HEAD
-      "azureuser", "ssh": {"publicKeys": [{"keyData": "ssh-rsa AAAAB3NzaC1yc2EAAAADAQABAAABAQC3zSfwh+YcCME1eAQHVhAsCGiTkmval1fgYpONx8VpxUD3PUjmm3FMQWuSW19l+ofP+8dJE1amv9i4vxhrqBqFjoWy8rSfRD1b2oCFHB5t/eLcIWzH5MVRHdfKB2mUKZjYIs+7yqawP9KDHp+DasyNAqoHCpyRkI2lJUVh9OZyVjfCIhup7NjCKp7iwzu7VMUDlbxjkUDYfZ45aAciVTdJbsSQUyYbwcdnayyPgcbgzGsPkwnJNz5ben/7nbldT55lEdw1GWHT1o6Z0wH2huv3mknNTNiUZJiEbfQcnHWFtWrpscszeXbGsnw6gJT5e+Q2k9NxEfZWZ46MmbmNqjwD"}]}},
-      "addonProfiles": {}, "enableRBAC": true, "networkProfile": {"networkPlugin":
-      "kubenet", "podCidr": "10.244.0.0/16", "serviceCidr": "10.0.0.0/16", "dnsServiceIP":
-      "10.0.0.10", "dockerBridgeCidr": "172.17.0.1/16", "outboundType": "loadBalancer",
-      "loadBalancerSku": "standard"}, "disableLocalAccounts": false, "storageProfile":
-      {}}}'
-=======
       "azureuser", "ssh": {"publicKeys": [{"keyData": "ssh-rsa AAAAB3NzaC1yc2EAAAADAQABAAABgQDpX1rdEYwy8z3kRUtRfwnjcaa5sVBDlUyteEiAVG60B6vO74sUT/s0cmvOGRY56u17SQxCQdf7Y8rapBYnkCybdcP8Vh6SoQszHc2N5LbcfHLoeA9wrFvW74ZZHmld34yo1OeU3xKZVlGB+xP54En93j1zYZa7WFQz20r/R4JR2koF6h1W4jxneKXzRTs/KoZyBAHhM1YuqQiEohJHxccmFlAm1pvzwaEtBMeGQdu3wjSL9CGOGsBTcnSo06LkZ1EXdd9zgSO5Vma/qBA4ZcP7rG6ght3ajBs5b7TqabuISOeWiu9y8GxY+lxiolSmE/MyKAaoJJ8nxHrbjom+gLtsGhW79FqoqySDkN+qK1h/L5YEIjgfx0L4bJkeKGXWNXmGGJE1tEkV0ob9EBpJAMEza46N+LImo/q465+vUG2nOS/cgFkMG4yclVe6f7kyOWWbijFMTcInThhtMoJUBfikOTguGlAIIjMphhaWyAXIjmbpiyDppctW0OrF4ljGx9E=
       henrychen@microsoft.com\n"}]}}, "addonProfiles": {}, "enableRBAC": true, "networkProfile":
       {"networkPlugin": "kubenet", "podCidr": "10.244.0.0/16", "serviceCidr": "10.0.0.0/16",
       "dnsServiceIP": "10.0.0.10", "outboundType": "loadBalancer", "loadBalancerSku":
       "standard"}, "disableLocalAccounts": false, "storageProfile": {}}}'
->>>>>>> 27d920ec
     headers:
       Accept:
       - application/json
@@ -157,68 +119,12 @@
       - --resource-group --name --nodepool-name --generate-ssh-keys --vm-set-type
         --node-count -o
       User-Agent:
-<<<<<<< HEAD
-      - AZURECLI/2.48.1 azsdk-python-azure-mgmt-containerservice/22.1.0 Python/3.8.10
-        (Linux-5.15.0-1033-azure-x86_64-with-glibc2.29)
-=======
-      - AZURECLI/2.49.0 azsdk-python-azure-mgmt-containerservice/23.0.0 Python/3.8.16
-        (macOS-13.4-arm64-arm-64bit)
->>>>>>> 27d920ec
+      - AZURECLI/2.49.0 azsdk-python-azure-mgmt-containerservice/23.0.0 Python/3.8.16
+        (macOS-13.4-arm64-arm-64bit)
     method: PUT
     uri: https://management.azure.com/subscriptions/00000000-0000-0000-0000-000000000000/resourceGroups/clitest000001/providers/Microsoft.ContainerService/managedClusters/cmdtest000002?api-version=2023-05-01
   response:
     body:
-<<<<<<< HEAD
-      string: "{\n  \"id\": \"/subscriptions/00000000-0000-0000-0000-000000000000/resourcegroups/clitest000001/providers/Microsoft.ContainerService/managedClusters/cmdtest000002\",\n
-        \ \"location\": \"westus2\",\n  \"name\": \"cmdtest000002\",\n  \"type\":
-        \"Microsoft.ContainerService/ManagedClusters\",\n  \"properties\": {\n   \"provisioningState\":
-        \"Creating\",\n   \"powerState\": {\n    \"code\": \"Running\"\n   },\n   \"kubernetesVersion\":
-        \"1.25.6\",\n   \"currentKubernetesVersion\": \"1.25.6\",\n   \"dnsPrefix\":
-        \"cmdtest7dw-clitestfju4picar-79a739\",\n   \"fqdn\": \"cmdtest7dw-clitestfju4picar-79a739-tmer3ypr.hcp.westus2.azmk8s.io\",\n
-        \  \"azurePortalFQDN\": \"cmdtest7dw-clitestfju4picar-79a739-tmer3ypr.portal.hcp.westus2.azmk8s.io\",\n
-        \  \"agentPoolProfiles\": [\n    {\n     \"name\": \"c000003\",\n     \"count\":
-        1,\n     \"vmSize\": \"Standard_DS2_v2\",\n     \"osDiskSizeGB\": 128,\n     \"osDiskType\":
-        \"Managed\",\n     \"kubeletDiskType\": \"OS\",\n     \"maxPods\": 110,\n
-        \    \"type\": \"VirtualMachineScaleSets\",\n     \"enableAutoScaling\": false,\n
-        \    \"provisioningState\": \"Creating\",\n     \"powerState\": {\n      \"code\":
-        \"Running\"\n     },\n     \"orchestratorVersion\": \"1.25.6\",\n     \"currentOrchestratorVersion\":
-        \"1.25.6\",\n     \"enableNodePublicIP\": false,\n     \"mode\": \"System\",\n
-        \    \"enableEncryptionAtHost\": false,\n     \"enableUltraSSD\": false,\n
-        \    \"osType\": \"Linux\",\n     \"osSKU\": \"Ubuntu\",\n     \"nodeImageVersion\":
-        \"AKSUbuntu-2204gen2containerd-202304.10.0\",\n     \"upgradeSettings\": {},\n
-        \    \"enableFIPS\": false\n    }\n   ],\n   \"linuxProfile\": {\n    \"adminUsername\":
-        \"azureuser\",\n    \"ssh\": {\n     \"publicKeys\": [\n      {\n       \"keyData\":
-        \"ssh-rsa AAAAB3NzaC1yc2EAAAADAQABAAABAQC3zSfwh+YcCME1eAQHVhAsCGiTkmval1fgYpONx8VpxUD3PUjmm3FMQWuSW19l+ofP+8dJE1amv9i4vxhrqBqFjoWy8rSfRD1b2oCFHB5t/eLcIWzH5MVRHdfKB2mUKZjYIs+7yqawP9KDHp+DasyNAqoHCpyRkI2lJUVh9OZyVjfCIhup7NjCKp7iwzu7VMUDlbxjkUDYfZ45aAciVTdJbsSQUyYbwcdnayyPgcbgzGsPkwnJNz5ben/7nbldT55lEdw1GWHT1o6Z0wH2huv3mknNTNiUZJiEbfQcnHWFtWrpscszeXbGsnw6gJT5e+Q2k9NxEfZWZ46MmbmNqjwD\"\n
-        \     }\n     ]\n    }\n   },\n   \"servicePrincipalProfile\": {\n    \"clientId\":\"00000000-0000-0000-0000-000000000001\"\n
-        \  },\n   \"nodeResourceGroup\": \"MC_clitest000001_cmdtest000002_westus2\",\n
-        \  \"enableRBAC\": true,\n   \"enableLTS\": \"KubernetesOfficial\",\n   \"networkProfile\":
-        {\n    \"networkPlugin\": \"kubenet\",\n    \"loadBalancerSku\": \"standard\",\n
-        \   \"loadBalancerProfile\": {\n     \"managedOutboundIPs\": {\n      \"count\":
-        1\n     }\n    },\n    \"podCidr\": \"10.244.0.0/16\",\n    \"serviceCidr\":
-        \"10.0.0.0/16\",\n    \"dnsServiceIP\": \"10.0.0.10\",\n    \"dockerBridgeCidr\":
-        \"172.17.0.1/16\",\n    \"outboundType\": \"loadBalancer\",\n    \"podCidrs\":
-        [\n     \"10.244.0.0/16\"\n    ],\n    \"serviceCidrs\": [\n     \"10.0.0.0/16\"\n
-        \   ],\n    \"ipFamilies\": [\n     \"IPv4\"\n    ]\n   },\n   \"maxAgentPools\":
-        100,\n   \"disableLocalAccounts\": false,\n   \"securityProfile\": {},\n   \"storageProfile\":
-        {\n    \"diskCSIDriver\": {\n     \"enabled\": true\n    },\n    \"fileCSIDriver\":
-        {\n     \"enabled\": true\n    },\n    \"snapshotController\": {\n     \"enabled\":
-        true\n    }\n   },\n   \"oidcIssuerProfile\": {\n    \"enabled\": false\n
-        \  },\n   \"workloadAutoScalerProfile\": {}\n  },\n  \"identity\": {\n   \"type\":
-        \"SystemAssigned\",\n   \"principalId\":\"00000000-0000-0000-0000-000000000001\",\n
-        \  \"tenantId\": \"72f988bf-86f1-41af-91ab-2d7cd011db47\"\n  },\n  \"sku\":
-        {\n   \"name\": \"Base\",\n   \"tier\": \"Free\"\n  }\n }"
-    headers:
-      azure-asyncoperation:
-      - https://management.azure.com/subscriptions/00000000-0000-0000-0000-000000000000/providers/Microsoft.ContainerService/locations/westus2/operations/bb0602c0-b42e-4e2a-8e5f-6323a0841c1d?api-version=2016-03-30
-      cache-control:
-      - no-cache
-      content-length:
-      - '3261'
-      content-type:
-      - application/json
-      date:
-      - Sat, 29 Apr 2023 11:23:42 GMT
-=======
       string: "{\n  \"id\": \"/subscriptions/00000000-0000-0000-0000-000000000000/resourcegroups/clitest000001/providers/Microsoft.ContainerService/managedClusters/cmdtest000002\"\
         ,\n  \"location\": \"westus2\",\n  \"name\": \"cmdtest000002\",\n  \"type\"\
         : \"Microsoft.ContainerService/ManagedClusters\",\n  \"properties\": {\n \
@@ -270,7 +176,6 @@
       - application/json
       date:
       - Fri, 16 Jun 2023 16:12:06 GMT
->>>>>>> 27d920ec
       expires:
       - '-1'
       pragma:
@@ -301,163 +206,6 @@
       - --resource-group --name --nodepool-name --generate-ssh-keys --vm-set-type
         --node-count -o
       User-Agent:
-<<<<<<< HEAD
-      - AZURECLI/2.48.1 azsdk-python-azure-mgmt-containerservice/22.1.0 Python/3.8.10
-        (Linux-5.15.0-1033-azure-x86_64-with-glibc2.29)
-    method: GET
-    uri: https://management.azure.com/subscriptions/00000000-0000-0000-0000-000000000000/providers/Microsoft.ContainerService/locations/westus2/operations/bb0602c0-b42e-4e2a-8e5f-6323a0841c1d?api-version=2016-03-30
-  response:
-    body:
-      string: "{\n  \"name\": \"c00206bb-2eb4-2a4e-8e5f-6323a0841c1d\",\n  \"status\":
-        \"InProgress\",\n  \"startTime\": \"2023-04-29T11:23:42.3043814Z\"\n }"
-    headers:
-      cache-control:
-      - no-cache
-      content-length:
-      - '126'
-      content-type:
-      - application/json
-      date:
-      - Sat, 29 Apr 2023 11:23:42 GMT
-      expires:
-      - '-1'
-      pragma:
-      - no-cache
-      server:
-      - nginx
-      strict-transport-security:
-      - max-age=31536000; includeSubDomains
-      transfer-encoding:
-      - chunked
-      vary:
-      - Accept-Encoding
-      x-content-type-options:
-      - nosniff
-    status:
-      code: 200
-      message: OK
-- request:
-    body: null
-    headers:
-      Accept:
-      - '*/*'
-      Accept-Encoding:
-      - gzip, deflate
-      CommandName:
-      - aks create
-      Connection:
-      - keep-alive
-      ParameterSetName:
-      - --resource-group --name --nodepool-name --generate-ssh-keys --vm-set-type
-        --node-count -o
-      User-Agent:
-      - AZURECLI/2.48.1 azsdk-python-azure-mgmt-containerservice/22.1.0 Python/3.8.10
-        (Linux-5.15.0-1033-azure-x86_64-with-glibc2.29)
-    method: GET
-    uri: https://management.azure.com/subscriptions/00000000-0000-0000-0000-000000000000/providers/Microsoft.ContainerService/locations/westus2/operations/bb0602c0-b42e-4e2a-8e5f-6323a0841c1d?api-version=2016-03-30
-  response:
-    body:
-      string: "{\n  \"name\": \"c00206bb-2eb4-2a4e-8e5f-6323a0841c1d\",\n  \"status\":
-        \"InProgress\",\n  \"startTime\": \"2023-04-29T11:23:42.3043814Z\"\n }"
-    headers:
-      cache-control:
-      - no-cache
-      content-length:
-      - '126'
-      content-type:
-      - application/json
-      date:
-      - Sat, 29 Apr 2023 11:24:12 GMT
-      expires:
-      - '-1'
-      pragma:
-      - no-cache
-      server:
-      - nginx
-      strict-transport-security:
-      - max-age=31536000; includeSubDomains
-      transfer-encoding:
-      - chunked
-      vary:
-      - Accept-Encoding
-      x-content-type-options:
-      - nosniff
-    status:
-      code: 200
-      message: OK
-- request:
-    body: null
-    headers:
-      Accept:
-      - '*/*'
-      Accept-Encoding:
-      - gzip, deflate
-      CommandName:
-      - aks create
-      Connection:
-      - keep-alive
-      ParameterSetName:
-      - --resource-group --name --nodepool-name --generate-ssh-keys --vm-set-type
-        --node-count -o
-      User-Agent:
-      - AZURECLI/2.48.1 azsdk-python-azure-mgmt-containerservice/22.1.0 Python/3.8.10
-        (Linux-5.15.0-1033-azure-x86_64-with-glibc2.29)
-    method: GET
-    uri: https://management.azure.com/subscriptions/00000000-0000-0000-0000-000000000000/providers/Microsoft.ContainerService/locations/westus2/operations/bb0602c0-b42e-4e2a-8e5f-6323a0841c1d?api-version=2016-03-30
-  response:
-    body:
-      string: "{\n  \"name\": \"c00206bb-2eb4-2a4e-8e5f-6323a0841c1d\",\n  \"status\":
-        \"InProgress\",\n  \"startTime\": \"2023-04-29T11:23:42.3043814Z\"\n }"
-    headers:
-      cache-control:
-      - no-cache
-      content-length:
-      - '126'
-      content-type:
-      - application/json
-      date:
-      - Sat, 29 Apr 2023 11:24:42 GMT
-      expires:
-      - '-1'
-      pragma:
-      - no-cache
-      server:
-      - nginx
-      strict-transport-security:
-      - max-age=31536000; includeSubDomains
-      transfer-encoding:
-      - chunked
-      vary:
-      - Accept-Encoding
-      x-content-type-options:
-      - nosniff
-    status:
-      code: 200
-      message: OK
-- request:
-    body: null
-    headers:
-      Accept:
-      - '*/*'
-      Accept-Encoding:
-      - gzip, deflate
-      CommandName:
-      - aks create
-      Connection:
-      - keep-alive
-      ParameterSetName:
-      - --resource-group --name --nodepool-name --generate-ssh-keys --vm-set-type
-        --node-count -o
-      User-Agent:
-      - AZURECLI/2.48.1 azsdk-python-azure-mgmt-containerservice/22.1.0 Python/3.8.10
-        (Linux-5.15.0-1033-azure-x86_64-with-glibc2.29)
-    method: GET
-    uri: https://management.azure.com/subscriptions/00000000-0000-0000-0000-000000000000/providers/Microsoft.ContainerService/locations/westus2/operations/bb0602c0-b42e-4e2a-8e5f-6323a0841c1d?api-version=2016-03-30
-  response:
-    body:
-      string: "{\n  \"name\": \"c00206bb-2eb4-2a4e-8e5f-6323a0841c1d\",\n  \"status\":
-        \"InProgress\",\n  \"startTime\": \"2023-04-29T11:23:42.3043814Z\"\n }"
-=======
       - AZURECLI/2.49.0 azsdk-python-azure-mgmt-containerservice/23.0.0 Python/3.8.16
         (macOS-13.4-arm64-arm-64bit)
     method: GET
@@ -466,7 +214,6 @@
     body:
       string: "{\n  \"name\": \"613a166f-bf60-5143-9745-133af6a830af\",\n  \"status\"\
         : \"InProgress\",\n  \"startTime\": \"2023-06-16T16:12:05.6087442Z\"\n }"
->>>>>>> 27d920ec
     headers:
       cache-control:
       - no-cache
@@ -475,53 +222,39 @@
       content-type:
       - application/json
       date:
-<<<<<<< HEAD
-      - Sat, 29 Apr 2023 11:25:12 GMT
-=======
       - Fri, 16 Jun 2023 16:12:06 GMT
->>>>>>> 27d920ec
-      expires:
-      - '-1'
-      pragma:
-      - no-cache
-      server:
-      - nginx
-      strict-transport-security:
-      - max-age=31536000; includeSubDomains
-      transfer-encoding:
-      - chunked
-      vary:
-      - Accept-Encoding
-      x-content-type-options:
-      - nosniff
-    status:
-      code: 200
-      message: OK
-- request:
-    body: null
-    headers:
-      Accept:
-      - '*/*'
-      Accept-Encoding:
-      - gzip, deflate
-      CommandName:
-      - aks create
-      Connection:
-      - keep-alive
-      ParameterSetName:
-      - --resource-group --name --nodepool-name --generate-ssh-keys --vm-set-type
-        --node-count -o
-      User-Agent:
-<<<<<<< HEAD
-      - AZURECLI/2.48.1 azsdk-python-azure-mgmt-containerservice/22.1.0 Python/3.8.10
-        (Linux-5.15.0-1033-azure-x86_64-with-glibc2.29)
-    method: GET
-    uri: https://management.azure.com/subscriptions/00000000-0000-0000-0000-000000000000/providers/Microsoft.ContainerService/locations/westus2/operations/bb0602c0-b42e-4e2a-8e5f-6323a0841c1d?api-version=2016-03-30
-  response:
-    body:
-      string: "{\n  \"name\": \"c00206bb-2eb4-2a4e-8e5f-6323a0841c1d\",\n  \"status\":
-        \"InProgress\",\n  \"startTime\": \"2023-04-29T11:23:42.3043814Z\"\n }"
-=======
+      expires:
+      - '-1'
+      pragma:
+      - no-cache
+      server:
+      - nginx
+      strict-transport-security:
+      - max-age=31536000; includeSubDomains
+      transfer-encoding:
+      - chunked
+      vary:
+      - Accept-Encoding
+      x-content-type-options:
+      - nosniff
+    status:
+      code: 200
+      message: OK
+- request:
+    body: null
+    headers:
+      Accept:
+      - '*/*'
+      Accept-Encoding:
+      - gzip, deflate
+      CommandName:
+      - aks create
+      Connection:
+      - keep-alive
+      ParameterSetName:
+      - --resource-group --name --nodepool-name --generate-ssh-keys --vm-set-type
+        --node-count -o
+      User-Agent:
       - AZURECLI/2.49.0 azsdk-python-azure-mgmt-containerservice/23.0.0 Python/3.8.16
         (macOS-13.4-arm64-arm-64bit)
     method: GET
@@ -530,7 +263,6 @@
     body:
       string: "{\n  \"name\": \"613a166f-bf60-5143-9745-133af6a830af\",\n  \"status\"\
         : \"InProgress\",\n  \"startTime\": \"2023-06-16T16:12:05.6087442Z\"\n }"
->>>>>>> 27d920ec
     headers:
       cache-control:
       - no-cache
@@ -539,53 +271,39 @@
       content-type:
       - application/json
       date:
-<<<<<<< HEAD
-      - Sat, 29 Apr 2023 11:25:42 GMT
-=======
       - Fri, 16 Jun 2023 16:12:36 GMT
->>>>>>> 27d920ec
-      expires:
-      - '-1'
-      pragma:
-      - no-cache
-      server:
-      - nginx
-      strict-transport-security:
-      - max-age=31536000; includeSubDomains
-      transfer-encoding:
-      - chunked
-      vary:
-      - Accept-Encoding
-      x-content-type-options:
-      - nosniff
-    status:
-      code: 200
-      message: OK
-- request:
-    body: null
-    headers:
-      Accept:
-      - '*/*'
-      Accept-Encoding:
-      - gzip, deflate
-      CommandName:
-      - aks create
-      Connection:
-      - keep-alive
-      ParameterSetName:
-      - --resource-group --name --nodepool-name --generate-ssh-keys --vm-set-type
-        --node-count -o
-      User-Agent:
-<<<<<<< HEAD
-      - AZURECLI/2.48.1 azsdk-python-azure-mgmt-containerservice/22.1.0 Python/3.8.10
-        (Linux-5.15.0-1033-azure-x86_64-with-glibc2.29)
-    method: GET
-    uri: https://management.azure.com/subscriptions/00000000-0000-0000-0000-000000000000/providers/Microsoft.ContainerService/locations/westus2/operations/bb0602c0-b42e-4e2a-8e5f-6323a0841c1d?api-version=2016-03-30
-  response:
-    body:
-      string: "{\n  \"name\": \"c00206bb-2eb4-2a4e-8e5f-6323a0841c1d\",\n  \"status\":
-        \"InProgress\",\n  \"startTime\": \"2023-04-29T11:23:42.3043814Z\"\n }"
-=======
+      expires:
+      - '-1'
+      pragma:
+      - no-cache
+      server:
+      - nginx
+      strict-transport-security:
+      - max-age=31536000; includeSubDomains
+      transfer-encoding:
+      - chunked
+      vary:
+      - Accept-Encoding
+      x-content-type-options:
+      - nosniff
+    status:
+      code: 200
+      message: OK
+- request:
+    body: null
+    headers:
+      Accept:
+      - '*/*'
+      Accept-Encoding:
+      - gzip, deflate
+      CommandName:
+      - aks create
+      Connection:
+      - keep-alive
+      ParameterSetName:
+      - --resource-group --name --nodepool-name --generate-ssh-keys --vm-set-type
+        --node-count -o
+      User-Agent:
       - AZURECLI/2.49.0 azsdk-python-azure-mgmt-containerservice/23.0.0 Python/3.8.16
         (macOS-13.4-arm64-arm-64bit)
     method: GET
@@ -594,7 +312,6 @@
     body:
       string: "{\n  \"name\": \"613a166f-bf60-5143-9745-133af6a830af\",\n  \"status\"\
         : \"InProgress\",\n  \"startTime\": \"2023-06-16T16:12:05.6087442Z\"\n }"
->>>>>>> 27d920ec
     headers:
       cache-control:
       - no-cache
@@ -603,53 +320,39 @@
       content-type:
       - application/json
       date:
-<<<<<<< HEAD
-      - Sat, 29 Apr 2023 11:26:12 GMT
-=======
       - Fri, 16 Jun 2023 16:13:06 GMT
->>>>>>> 27d920ec
-      expires:
-      - '-1'
-      pragma:
-      - no-cache
-      server:
-      - nginx
-      strict-transport-security:
-      - max-age=31536000; includeSubDomains
-      transfer-encoding:
-      - chunked
-      vary:
-      - Accept-Encoding
-      x-content-type-options:
-      - nosniff
-    status:
-      code: 200
-      message: OK
-- request:
-    body: null
-    headers:
-      Accept:
-      - '*/*'
-      Accept-Encoding:
-      - gzip, deflate
-      CommandName:
-      - aks create
-      Connection:
-      - keep-alive
-      ParameterSetName:
-      - --resource-group --name --nodepool-name --generate-ssh-keys --vm-set-type
-        --node-count -o
-      User-Agent:
-<<<<<<< HEAD
-      - AZURECLI/2.48.1 azsdk-python-azure-mgmt-containerservice/22.1.0 Python/3.8.10
-        (Linux-5.15.0-1033-azure-x86_64-with-glibc2.29)
-    method: GET
-    uri: https://management.azure.com/subscriptions/00000000-0000-0000-0000-000000000000/providers/Microsoft.ContainerService/locations/westus2/operations/bb0602c0-b42e-4e2a-8e5f-6323a0841c1d?api-version=2016-03-30
-  response:
-    body:
-      string: "{\n  \"name\": \"c00206bb-2eb4-2a4e-8e5f-6323a0841c1d\",\n  \"status\":
-        \"InProgress\",\n  \"startTime\": \"2023-04-29T11:23:42.3043814Z\"\n }"
-=======
+      expires:
+      - '-1'
+      pragma:
+      - no-cache
+      server:
+      - nginx
+      strict-transport-security:
+      - max-age=31536000; includeSubDomains
+      transfer-encoding:
+      - chunked
+      vary:
+      - Accept-Encoding
+      x-content-type-options:
+      - nosniff
+    status:
+      code: 200
+      message: OK
+- request:
+    body: null
+    headers:
+      Accept:
+      - '*/*'
+      Accept-Encoding:
+      - gzip, deflate
+      CommandName:
+      - aks create
+      Connection:
+      - keep-alive
+      ParameterSetName:
+      - --resource-group --name --nodepool-name --generate-ssh-keys --vm-set-type
+        --node-count -o
+      User-Agent:
       - AZURECLI/2.49.0 azsdk-python-azure-mgmt-containerservice/23.0.0 Python/3.8.16
         (macOS-13.4-arm64-arm-64bit)
     method: GET
@@ -658,7 +361,6 @@
     body:
       string: "{\n  \"name\": \"613a166f-bf60-5143-9745-133af6a830af\",\n  \"status\"\
         : \"InProgress\",\n  \"startTime\": \"2023-06-16T16:12:05.6087442Z\"\n }"
->>>>>>> 27d920ec
     headers:
       cache-control:
       - no-cache
@@ -667,53 +369,39 @@
       content-type:
       - application/json
       date:
-<<<<<<< HEAD
-      - Sat, 29 Apr 2023 11:26:42 GMT
-=======
       - Fri, 16 Jun 2023 16:13:36 GMT
->>>>>>> 27d920ec
-      expires:
-      - '-1'
-      pragma:
-      - no-cache
-      server:
-      - nginx
-      strict-transport-security:
-      - max-age=31536000; includeSubDomains
-      transfer-encoding:
-      - chunked
-      vary:
-      - Accept-Encoding
-      x-content-type-options:
-      - nosniff
-    status:
-      code: 200
-      message: OK
-- request:
-    body: null
-    headers:
-      Accept:
-      - '*/*'
-      Accept-Encoding:
-      - gzip, deflate
-      CommandName:
-      - aks create
-      Connection:
-      - keep-alive
-      ParameterSetName:
-      - --resource-group --name --nodepool-name --generate-ssh-keys --vm-set-type
-        --node-count -o
-      User-Agent:
-<<<<<<< HEAD
-      - AZURECLI/2.48.1 azsdk-python-azure-mgmt-containerservice/22.1.0 Python/3.8.10
-        (Linux-5.15.0-1033-azure-x86_64-with-glibc2.29)
-    method: GET
-    uri: https://management.azure.com/subscriptions/00000000-0000-0000-0000-000000000000/providers/Microsoft.ContainerService/locations/westus2/operations/bb0602c0-b42e-4e2a-8e5f-6323a0841c1d?api-version=2016-03-30
-  response:
-    body:
-      string: "{\n  \"name\": \"c00206bb-2eb4-2a4e-8e5f-6323a0841c1d\",\n  \"status\":
-        \"InProgress\",\n  \"startTime\": \"2023-04-29T11:23:42.3043814Z\"\n }"
-=======
+      expires:
+      - '-1'
+      pragma:
+      - no-cache
+      server:
+      - nginx
+      strict-transport-security:
+      - max-age=31536000; includeSubDomains
+      transfer-encoding:
+      - chunked
+      vary:
+      - Accept-Encoding
+      x-content-type-options:
+      - nosniff
+    status:
+      code: 200
+      message: OK
+- request:
+    body: null
+    headers:
+      Accept:
+      - '*/*'
+      Accept-Encoding:
+      - gzip, deflate
+      CommandName:
+      - aks create
+      Connection:
+      - keep-alive
+      ParameterSetName:
+      - --resource-group --name --nodepool-name --generate-ssh-keys --vm-set-type
+        --node-count -o
+      User-Agent:
       - AZURECLI/2.49.0 azsdk-python-azure-mgmt-containerservice/23.0.0 Python/3.8.16
         (macOS-13.4-arm64-arm-64bit)
     method: GET
@@ -722,7 +410,6 @@
     body:
       string: "{\n  \"name\": \"613a166f-bf60-5143-9745-133af6a830af\",\n  \"status\"\
         : \"InProgress\",\n  \"startTime\": \"2023-06-16T16:12:05.6087442Z\"\n }"
->>>>>>> 27d920ec
     headers:
       cache-control:
       - no-cache
@@ -731,53 +418,39 @@
       content-type:
       - application/json
       date:
-<<<<<<< HEAD
-      - Sat, 29 Apr 2023 11:27:12 GMT
-=======
       - Fri, 16 Jun 2023 16:14:06 GMT
->>>>>>> 27d920ec
-      expires:
-      - '-1'
-      pragma:
-      - no-cache
-      server:
-      - nginx
-      strict-transport-security:
-      - max-age=31536000; includeSubDomains
-      transfer-encoding:
-      - chunked
-      vary:
-      - Accept-Encoding
-      x-content-type-options:
-      - nosniff
-    status:
-      code: 200
-      message: OK
-- request:
-    body: null
-    headers:
-      Accept:
-      - '*/*'
-      Accept-Encoding:
-      - gzip, deflate
-      CommandName:
-      - aks create
-      Connection:
-      - keep-alive
-      ParameterSetName:
-      - --resource-group --name --nodepool-name --generate-ssh-keys --vm-set-type
-        --node-count -o
-      User-Agent:
-<<<<<<< HEAD
-      - AZURECLI/2.48.1 azsdk-python-azure-mgmt-containerservice/22.1.0 Python/3.8.10
-        (Linux-5.15.0-1033-azure-x86_64-with-glibc2.29)
-    method: GET
-    uri: https://management.azure.com/subscriptions/00000000-0000-0000-0000-000000000000/providers/Microsoft.ContainerService/locations/westus2/operations/bb0602c0-b42e-4e2a-8e5f-6323a0841c1d?api-version=2016-03-30
-  response:
-    body:
-      string: "{\n  \"name\": \"c00206bb-2eb4-2a4e-8e5f-6323a0841c1d\",\n  \"status\":
-        \"InProgress\",\n  \"startTime\": \"2023-04-29T11:23:42.3043814Z\"\n }"
-=======
+      expires:
+      - '-1'
+      pragma:
+      - no-cache
+      server:
+      - nginx
+      strict-transport-security:
+      - max-age=31536000; includeSubDomains
+      transfer-encoding:
+      - chunked
+      vary:
+      - Accept-Encoding
+      x-content-type-options:
+      - nosniff
+    status:
+      code: 200
+      message: OK
+- request:
+    body: null
+    headers:
+      Accept:
+      - '*/*'
+      Accept-Encoding:
+      - gzip, deflate
+      CommandName:
+      - aks create
+      Connection:
+      - keep-alive
+      ParameterSetName:
+      - --resource-group --name --nodepool-name --generate-ssh-keys --vm-set-type
+        --node-count -o
+      User-Agent:
       - AZURECLI/2.49.0 azsdk-python-azure-mgmt-containerservice/23.0.0 Python/3.8.16
         (macOS-13.4-arm64-arm-64bit)
     method: GET
@@ -786,7 +459,6 @@
     body:
       string: "{\n  \"name\": \"613a166f-bf60-5143-9745-133af6a830af\",\n  \"status\"\
         : \"InProgress\",\n  \"startTime\": \"2023-06-16T16:12:05.6087442Z\"\n }"
->>>>>>> 27d920ec
     headers:
       cache-control:
       - no-cache
@@ -795,53 +467,39 @@
       content-type:
       - application/json
       date:
-<<<<<<< HEAD
-      - Sat, 29 Apr 2023 11:27:42 GMT
-=======
       - Fri, 16 Jun 2023 16:14:36 GMT
->>>>>>> 27d920ec
-      expires:
-      - '-1'
-      pragma:
-      - no-cache
-      server:
-      - nginx
-      strict-transport-security:
-      - max-age=31536000; includeSubDomains
-      transfer-encoding:
-      - chunked
-      vary:
-      - Accept-Encoding
-      x-content-type-options:
-      - nosniff
-    status:
-      code: 200
-      message: OK
-- request:
-    body: null
-    headers:
-      Accept:
-      - '*/*'
-      Accept-Encoding:
-      - gzip, deflate
-      CommandName:
-      - aks create
-      Connection:
-      - keep-alive
-      ParameterSetName:
-      - --resource-group --name --nodepool-name --generate-ssh-keys --vm-set-type
-        --node-count -o
-      User-Agent:
-<<<<<<< HEAD
-      - AZURECLI/2.48.1 azsdk-python-azure-mgmt-containerservice/22.1.0 Python/3.8.10
-        (Linux-5.15.0-1033-azure-x86_64-with-glibc2.29)
-    method: GET
-    uri: https://management.azure.com/subscriptions/00000000-0000-0000-0000-000000000000/providers/Microsoft.ContainerService/locations/westus2/operations/bb0602c0-b42e-4e2a-8e5f-6323a0841c1d?api-version=2016-03-30
-  response:
-    body:
-      string: "{\n  \"name\": \"c00206bb-2eb4-2a4e-8e5f-6323a0841c1d\",\n  \"status\":
-        \"InProgress\",\n  \"startTime\": \"2023-04-29T11:23:42.3043814Z\"\n }"
-=======
+      expires:
+      - '-1'
+      pragma:
+      - no-cache
+      server:
+      - nginx
+      strict-transport-security:
+      - max-age=31536000; includeSubDomains
+      transfer-encoding:
+      - chunked
+      vary:
+      - Accept-Encoding
+      x-content-type-options:
+      - nosniff
+    status:
+      code: 200
+      message: OK
+- request:
+    body: null
+    headers:
+      Accept:
+      - '*/*'
+      Accept-Encoding:
+      - gzip, deflate
+      CommandName:
+      - aks create
+      Connection:
+      - keep-alive
+      ParameterSetName:
+      - --resource-group --name --nodepool-name --generate-ssh-keys --vm-set-type
+        --node-count -o
+      User-Agent:
       - AZURECLI/2.49.0 azsdk-python-azure-mgmt-containerservice/23.0.0 Python/3.8.16
         (macOS-13.4-arm64-arm-64bit)
     method: GET
@@ -851,7 +509,6 @@
       string: "{\n  \"name\": \"613a166f-bf60-5143-9745-133af6a830af\",\n  \"status\"\
         : \"Succeeded\",\n  \"startTime\": \"2023-06-16T16:12:05.6087442Z\",\n  \"\
         endTime\": \"2023-06-16T16:15:28.9631587Z\"\n }"
->>>>>>> 27d920ec
     headers:
       cache-control:
       - no-cache
@@ -860,197 +517,45 @@
       content-type:
       - application/json
       date:
-<<<<<<< HEAD
-      - Sat, 29 Apr 2023 11:28:13 GMT
-=======
       - Fri, 16 Jun 2023 16:17:31 GMT
->>>>>>> 27d920ec
-      expires:
-      - '-1'
-      pragma:
-      - no-cache
-      server:
-      - nginx
-      strict-transport-security:
-      - max-age=31536000; includeSubDomains
-      transfer-encoding:
-      - chunked
-      vary:
-      - Accept-Encoding
-      x-content-type-options:
-      - nosniff
-    status:
-      code: 200
-      message: OK
-- request:
-    body: null
-    headers:
-      Accept:
-      - '*/*'
-      Accept-Encoding:
-      - gzip, deflate
-      CommandName:
-      - aks create
-      Connection:
-      - keep-alive
-      ParameterSetName:
-      - --resource-group --name --nodepool-name --generate-ssh-keys --vm-set-type
-        --node-count -o
-      User-Agent:
-<<<<<<< HEAD
-      - AZURECLI/2.48.1 azsdk-python-azure-mgmt-containerservice/22.1.0 Python/3.8.10
-        (Linux-5.15.0-1033-azure-x86_64-with-glibc2.29)
-    method: GET
-    uri: https://management.azure.com/subscriptions/00000000-0000-0000-0000-000000000000/providers/Microsoft.ContainerService/locations/westus2/operations/bb0602c0-b42e-4e2a-8e5f-6323a0841c1d?api-version=2016-03-30
-  response:
-    body:
-      string: "{\n  \"name\": \"c00206bb-2eb4-2a4e-8e5f-6323a0841c1d\",\n  \"status\":
-        \"InProgress\",\n  \"startTime\": \"2023-04-29T11:23:42.3043814Z\"\n }"
-    headers:
-      cache-control:
-      - no-cache
-      content-length:
-      - '126'
-      content-type:
-      - application/json
-      date:
-      - Sat, 29 Apr 2023 11:28:42 GMT
-      expires:
-      - '-1'
-      pragma:
-      - no-cache
-      server:
-      - nginx
-      strict-transport-security:
-      - max-age=31536000; includeSubDomains
-      transfer-encoding:
-      - chunked
-      vary:
-      - Accept-Encoding
-      x-content-type-options:
-      - nosniff
-    status:
-      code: 200
-      message: OK
-- request:
-    body: null
-    headers:
-      Accept:
-      - '*/*'
-      Accept-Encoding:
-      - gzip, deflate
-      CommandName:
-      - aks create
-      Connection:
-      - keep-alive
-      ParameterSetName:
-      - --resource-group --name --nodepool-name --generate-ssh-keys --vm-set-type
-        --node-count -o
-      User-Agent:
-      - AZURECLI/2.48.1 azsdk-python-azure-mgmt-containerservice/22.1.0 Python/3.8.10
-        (Linux-5.15.0-1033-azure-x86_64-with-glibc2.29)
-    method: GET
-    uri: https://management.azure.com/subscriptions/00000000-0000-0000-0000-000000000000/providers/Microsoft.ContainerService/locations/westus2/operations/bb0602c0-b42e-4e2a-8e5f-6323a0841c1d?api-version=2016-03-30
-  response:
-    body:
-      string: "{\n  \"name\": \"c00206bb-2eb4-2a4e-8e5f-6323a0841c1d\",\n  \"status\":
-        \"Succeeded\",\n  \"startTime\": \"2023-04-29T11:23:42.3043814Z\",\n  \"endTime\":
-        \"2023-04-29T11:28:49.899991Z\"\n }"
-    headers:
-      cache-control:
-      - no-cache
-      content-length:
-      - '169'
-      content-type:
-      - application/json
-      date:
-      - Sat, 29 Apr 2023 11:29:13 GMT
-      expires:
-      - '-1'
-      pragma:
-      - no-cache
-      server:
-      - nginx
-      strict-transport-security:
-      - max-age=31536000; includeSubDomains
-      transfer-encoding:
-      - chunked
-      vary:
-      - Accept-Encoding
-      x-content-type-options:
-      - nosniff
-    status:
-      code: 200
-      message: OK
-- request:
-    body: null
-    headers:
-      Accept:
-      - '*/*'
-      Accept-Encoding:
-      - gzip, deflate
-      CommandName:
-      - aks create
-      Connection:
-      - keep-alive
-      ParameterSetName:
-      - --resource-group --name --nodepool-name --generate-ssh-keys --vm-set-type
-        --node-count -o
-      User-Agent:
-      - AZURECLI/2.48.1 azsdk-python-azure-mgmt-containerservice/22.1.0 Python/3.8.10
-        (Linux-5.15.0-1033-azure-x86_64-with-glibc2.29)
-=======
-      - AZURECLI/2.49.0 azsdk-python-azure-mgmt-containerservice/23.0.0 Python/3.8.16
-        (macOS-13.4-arm64-arm-64bit)
->>>>>>> 27d920ec
+      expires:
+      - '-1'
+      pragma:
+      - no-cache
+      server:
+      - nginx
+      strict-transport-security:
+      - max-age=31536000; includeSubDomains
+      transfer-encoding:
+      - chunked
+      vary:
+      - Accept-Encoding
+      x-content-type-options:
+      - nosniff
+    status:
+      code: 200
+      message: OK
+- request:
+    body: null
+    headers:
+      Accept:
+      - '*/*'
+      Accept-Encoding:
+      - gzip, deflate
+      CommandName:
+      - aks create
+      Connection:
+      - keep-alive
+      ParameterSetName:
+      - --resource-group --name --nodepool-name --generate-ssh-keys --vm-set-type
+        --node-count -o
+      User-Agent:
+      - AZURECLI/2.49.0 azsdk-python-azure-mgmt-containerservice/23.0.0 Python/3.8.16
+        (macOS-13.4-arm64-arm-64bit)
     method: GET
     uri: https://management.azure.com/subscriptions/00000000-0000-0000-0000-000000000000/resourceGroups/clitest000001/providers/Microsoft.ContainerService/managedClusters/cmdtest000002?api-version=2023-05-01
   response:
     body:
-<<<<<<< HEAD
-      string: "{\n  \"id\": \"/subscriptions/00000000-0000-0000-0000-000000000000/resourcegroups/clitest000001/providers/Microsoft.ContainerService/managedClusters/cmdtest000002\",\n
-        \ \"location\": \"westus2\",\n  \"name\": \"cmdtest000002\",\n  \"type\":
-        \"Microsoft.ContainerService/ManagedClusters\",\n  \"properties\": {\n   \"provisioningState\":
-        \"Succeeded\",\n   \"powerState\": {\n    \"code\": \"Running\"\n   },\n   \"kubernetesVersion\":
-        \"1.25.6\",\n   \"currentKubernetesVersion\": \"1.25.6\",\n   \"dnsPrefix\":
-        \"cmdtest7dw-clitestfju4picar-79a739\",\n   \"fqdn\": \"cmdtest7dw-clitestfju4picar-79a739-tmer3ypr.hcp.westus2.azmk8s.io\",\n
-        \  \"azurePortalFQDN\": \"cmdtest7dw-clitestfju4picar-79a739-tmer3ypr.portal.hcp.westus2.azmk8s.io\",\n
-        \  \"agentPoolProfiles\": [\n    {\n     \"name\": \"c000003\",\n     \"count\":
-        1,\n     \"vmSize\": \"Standard_DS2_v2\",\n     \"osDiskSizeGB\": 128,\n     \"osDiskType\":
-        \"Managed\",\n     \"kubeletDiskType\": \"OS\",\n     \"maxPods\": 110,\n
-        \    \"type\": \"VirtualMachineScaleSets\",\n     \"enableAutoScaling\": false,\n
-        \    \"provisioningState\": \"Succeeded\",\n     \"powerState\": {\n      \"code\":
-        \"Running\"\n     },\n     \"orchestratorVersion\": \"1.25.6\",\n     \"currentOrchestratorVersion\":
-        \"1.25.6\",\n     \"enableNodePublicIP\": false,\n     \"mode\": \"System\",\n
-        \    \"enableEncryptionAtHost\": false,\n     \"enableUltraSSD\": false,\n
-        \    \"osType\": \"Linux\",\n     \"osSKU\": \"Ubuntu\",\n     \"nodeImageVersion\":
-        \"AKSUbuntu-2204gen2containerd-202304.10.0\",\n     \"upgradeSettings\": {},\n
-        \    \"enableFIPS\": false\n    }\n   ],\n   \"linuxProfile\": {\n    \"adminUsername\":
-        \"azureuser\",\n    \"ssh\": {\n     \"publicKeys\": [\n      {\n       \"keyData\":
-        \"ssh-rsa AAAAB3NzaC1yc2EAAAADAQABAAABAQC3zSfwh+YcCME1eAQHVhAsCGiTkmval1fgYpONx8VpxUD3PUjmm3FMQWuSW19l+ofP+8dJE1amv9i4vxhrqBqFjoWy8rSfRD1b2oCFHB5t/eLcIWzH5MVRHdfKB2mUKZjYIs+7yqawP9KDHp+DasyNAqoHCpyRkI2lJUVh9OZyVjfCIhup7NjCKp7iwzu7VMUDlbxjkUDYfZ45aAciVTdJbsSQUyYbwcdnayyPgcbgzGsPkwnJNz5ben/7nbldT55lEdw1GWHT1o6Z0wH2huv3mknNTNiUZJiEbfQcnHWFtWrpscszeXbGsnw6gJT5e+Q2k9NxEfZWZ46MmbmNqjwD\"\n
-        \     }\n     ]\n    }\n   },\n   \"servicePrincipalProfile\": {\n    \"clientId\":\"00000000-0000-0000-0000-000000000001\"\n
-        \  },\n   \"nodeResourceGroup\": \"MC_clitest000001_cmdtest000002_westus2\",\n
-        \  \"enableRBAC\": true,\n   \"enableLTS\": \"KubernetesOfficial\",\n   \"networkProfile\":
-        {\n    \"networkPlugin\": \"kubenet\",\n    \"loadBalancerSku\": \"Standard\",\n
-        \   \"loadBalancerProfile\": {\n     \"managedOutboundIPs\": {\n      \"count\":
-        1\n     },\n     \"effectiveOutboundIPs\": [\n      {\n       \"id\": \"/subscriptions/00000000-0000-0000-0000-000000000000/resourceGroups/MC_clitest000001_cmdtest000002_westus2/providers/Microsoft.Network/publicIPAddresses/16e10691-b3ec-4125-bec6-b0412e8174fe\"\n
-        \     }\n     ]\n    },\n    \"podCidr\": \"10.244.0.0/16\",\n    \"serviceCidr\":
-        \"10.0.0.0/16\",\n    \"dnsServiceIP\": \"10.0.0.10\",\n    \"dockerBridgeCidr\":
-        \"172.17.0.1/16\",\n    \"outboundType\": \"loadBalancer\",\n    \"podCidrs\":
-        [\n     \"10.244.0.0/16\"\n    ],\n    \"serviceCidrs\": [\n     \"10.0.0.0/16\"\n
-        \   ],\n    \"ipFamilies\": [\n     \"IPv4\"\n    ]\n   },\n   \"maxAgentPools\":
-        100,\n   \"identityProfile\": {\n    \"kubeletidentity\": {\n     \"resourceId\":
-        \"/subscriptions/00000000-0000-0000-0000-000000000000/resourcegroups/MC_clitest000001_cmdtest000002_westus2/providers/Microsoft.ManagedIdentity/userAssignedIdentities/cmdtest000002-agentpool\",\n
-        \    \"clientId\":\"00000000-0000-0000-0000-000000000001\",\n     \"objectId\":\"00000000-0000-0000-0000-000000000001\"\n
-        \   }\n   },\n   \"disableLocalAccounts\": false,\n   \"securityProfile\":
-        {},\n   \"storageProfile\": {\n    \"diskCSIDriver\": {\n     \"enabled\":
-        true\n    },\n    \"fileCSIDriver\": {\n     \"enabled\": true\n    },\n    \"snapshotController\":
-        {\n     \"enabled\": true\n    }\n   },\n   \"oidcIssuerProfile\": {\n    \"enabled\":
-        false\n   },\n   \"workloadAutoScalerProfile\": {}\n  },\n  \"identity\":
-        {\n   \"type\": \"SystemAssigned\",\n   \"principalId\":\"00000000-0000-0000-0000-000000000001\",\n
-        \  \"tenantId\": \"72f988bf-86f1-41af-91ab-2d7cd011db47\"\n  },\n  \"sku\":
-        {\n   \"name\": \"Base\",\n   \"tier\": \"Free\"\n  }\n }"
-=======
       string: "{\n  \"id\": \"/subscriptions/00000000-0000-0000-0000-000000000000/resourcegroups/clitest000001/providers/Microsoft.ContainerService/managedClusters/cmdtest000002\"\
         ,\n  \"location\": \"westus2\",\n  \"name\": \"cmdtest000002\",\n  \"type\"\
         : \"Microsoft.ContainerService/ManagedClusters\",\n  \"properties\": {\n \
@@ -1096,24 +601,15 @@
         : \"SystemAssigned\",\n   \"principalId\":\"00000000-0000-0000-0000-000000000001\"\
         ,\n   \"tenantId\": \"72f988bf-86f1-41af-91ab-2d7cd011db47\"\n  },\n  \"sku\"\
         : {\n   \"name\": \"Base\",\n   \"tier\": \"Free\"\n  }\n }"
->>>>>>> 27d920ec
-    headers:
-      cache-control:
-      - no-cache
-      content-length:
-<<<<<<< HEAD
-      - '3905'
-      content-type:
-      - application/json
-      date:
-      - Sat, 29 Apr 2023 11:29:13 GMT
-=======
+    headers:
+      cache-control:
+      - no-cache
+      content-length:
       - '4064'
       content-type:
       - application/json
       date:
       - Fri, 16 Jun 2023 16:17:32 GMT
->>>>>>> 27d920ec
       expires:
       - '-1'
       pragma:
@@ -1145,61 +641,12 @@
       ParameterSetName:
       - -g -n -o -c
       User-Agent:
-<<<<<<< HEAD
-      - AZURECLI/2.48.1 azsdk-python-azure-mgmt-containerservice/22.1.0 Python/3.8.10
-        (Linux-5.15.0-1033-azure-x86_64-with-glibc2.29)
-=======
-      - AZURECLI/2.49.0 azsdk-python-azure-mgmt-containerservice/23.0.0 Python/3.8.16
-        (macOS-13.4-arm64-arm-64bit)
->>>>>>> 27d920ec
+      - AZURECLI/2.49.0 azsdk-python-azure-mgmt-containerservice/23.0.0 Python/3.8.16
+        (macOS-13.4-arm64-arm-64bit)
     method: GET
     uri: https://management.azure.com/subscriptions/00000000-0000-0000-0000-000000000000/resourceGroups/clitest000001/providers/Microsoft.ContainerService/managedClusters/cmdtest000002?api-version=2023-05-01
   response:
     body:
-<<<<<<< HEAD
-      string: "{\n  \"id\": \"/subscriptions/00000000-0000-0000-0000-000000000000/resourcegroups/clitest000001/providers/Microsoft.ContainerService/managedClusters/cmdtest000002\",\n
-        \ \"location\": \"westus2\",\n  \"name\": \"cmdtest000002\",\n  \"type\":
-        \"Microsoft.ContainerService/ManagedClusters\",\n  \"properties\": {\n   \"provisioningState\":
-        \"Succeeded\",\n   \"powerState\": {\n    \"code\": \"Running\"\n   },\n   \"kubernetesVersion\":
-        \"1.25.6\",\n   \"currentKubernetesVersion\": \"1.25.6\",\n   \"dnsPrefix\":
-        \"cmdtest7dw-clitestfju4picar-79a739\",\n   \"fqdn\": \"cmdtest7dw-clitestfju4picar-79a739-tmer3ypr.hcp.westus2.azmk8s.io\",\n
-        \  \"azurePortalFQDN\": \"cmdtest7dw-clitestfju4picar-79a739-tmer3ypr.portal.hcp.westus2.azmk8s.io\",\n
-        \  \"agentPoolProfiles\": [\n    {\n     \"name\": \"c000003\",\n     \"count\":
-        1,\n     \"vmSize\": \"Standard_DS2_v2\",\n     \"osDiskSizeGB\": 128,\n     \"osDiskType\":
-        \"Managed\",\n     \"kubeletDiskType\": \"OS\",\n     \"maxPods\": 110,\n
-        \    \"type\": \"VirtualMachineScaleSets\",\n     \"enableAutoScaling\": false,\n
-        \    \"provisioningState\": \"Succeeded\",\n     \"powerState\": {\n      \"code\":
-        \"Running\"\n     },\n     \"orchestratorVersion\": \"1.25.6\",\n     \"currentOrchestratorVersion\":
-        \"1.25.6\",\n     \"enableNodePublicIP\": false,\n     \"mode\": \"System\",\n
-        \    \"enableEncryptionAtHost\": false,\n     \"enableUltraSSD\": false,\n
-        \    \"osType\": \"Linux\",\n     \"osSKU\": \"Ubuntu\",\n     \"nodeImageVersion\":
-        \"AKSUbuntu-2204gen2containerd-202304.10.0\",\n     \"upgradeSettings\": {},\n
-        \    \"enableFIPS\": false\n    }\n   ],\n   \"linuxProfile\": {\n    \"adminUsername\":
-        \"azureuser\",\n    \"ssh\": {\n     \"publicKeys\": [\n      {\n       \"keyData\":
-        \"ssh-rsa AAAAB3NzaC1yc2EAAAADAQABAAABAQC3zSfwh+YcCME1eAQHVhAsCGiTkmval1fgYpONx8VpxUD3PUjmm3FMQWuSW19l+ofP+8dJE1amv9i4vxhrqBqFjoWy8rSfRD1b2oCFHB5t/eLcIWzH5MVRHdfKB2mUKZjYIs+7yqawP9KDHp+DasyNAqoHCpyRkI2lJUVh9OZyVjfCIhup7NjCKp7iwzu7VMUDlbxjkUDYfZ45aAciVTdJbsSQUyYbwcdnayyPgcbgzGsPkwnJNz5ben/7nbldT55lEdw1GWHT1o6Z0wH2huv3mknNTNiUZJiEbfQcnHWFtWrpscszeXbGsnw6gJT5e+Q2k9NxEfZWZ46MmbmNqjwD\"\n
-        \     }\n     ]\n    }\n   },\n   \"servicePrincipalProfile\": {\n    \"clientId\":\"00000000-0000-0000-0000-000000000001\"\n
-        \  },\n   \"nodeResourceGroup\": \"MC_clitest000001_cmdtest000002_westus2\",\n
-        \  \"enableRBAC\": true,\n   \"enableLTS\": \"KubernetesOfficial\",\n   \"networkProfile\":
-        {\n    \"networkPlugin\": \"kubenet\",\n    \"loadBalancerSku\": \"Standard\",\n
-        \   \"loadBalancerProfile\": {\n     \"managedOutboundIPs\": {\n      \"count\":
-        1\n     },\n     \"effectiveOutboundIPs\": [\n      {\n       \"id\": \"/subscriptions/00000000-0000-0000-0000-000000000000/resourceGroups/MC_clitest000001_cmdtest000002_westus2/providers/Microsoft.Network/publicIPAddresses/16e10691-b3ec-4125-bec6-b0412e8174fe\"\n
-        \     }\n     ]\n    },\n    \"podCidr\": \"10.244.0.0/16\",\n    \"serviceCidr\":
-        \"10.0.0.0/16\",\n    \"dnsServiceIP\": \"10.0.0.10\",\n    \"dockerBridgeCidr\":
-        \"172.17.0.1/16\",\n    \"outboundType\": \"loadBalancer\",\n    \"podCidrs\":
-        [\n     \"10.244.0.0/16\"\n    ],\n    \"serviceCidrs\": [\n     \"10.0.0.0/16\"\n
-        \   ],\n    \"ipFamilies\": [\n     \"IPv4\"\n    ]\n   },\n   \"maxAgentPools\":
-        100,\n   \"identityProfile\": {\n    \"kubeletidentity\": {\n     \"resourceId\":
-        \"/subscriptions/00000000-0000-0000-0000-000000000000/resourcegroups/MC_clitest000001_cmdtest000002_westus2/providers/Microsoft.ManagedIdentity/userAssignedIdentities/cmdtest000002-agentpool\",\n
-        \    \"clientId\":\"00000000-0000-0000-0000-000000000001\",\n     \"objectId\":\"00000000-0000-0000-0000-000000000001\"\n
-        \   }\n   },\n   \"disableLocalAccounts\": false,\n   \"securityProfile\":
-        {},\n   \"storageProfile\": {\n    \"diskCSIDriver\": {\n     \"enabled\":
-        true\n    },\n    \"fileCSIDriver\": {\n     \"enabled\": true\n    },\n    \"snapshotController\":
-        {\n     \"enabled\": true\n    }\n   },\n   \"oidcIssuerProfile\": {\n    \"enabled\":
-        false\n   },\n   \"workloadAutoScalerProfile\": {}\n  },\n  \"identity\":
-        {\n   \"type\": \"SystemAssigned\",\n   \"principalId\":\"00000000-0000-0000-0000-000000000001\",\n
-        \  \"tenantId\": \"72f988bf-86f1-41af-91ab-2d7cd011db47\"\n  },\n  \"sku\":
-        {\n   \"name\": \"Base\",\n   \"tier\": \"Free\"\n  }\n }"
-=======
       string: "{\n  \"id\": \"/subscriptions/00000000-0000-0000-0000-000000000000/resourcegroups/clitest000001/providers/Microsoft.ContainerService/managedClusters/cmdtest000002\"\
         ,\n  \"location\": \"westus2\",\n  \"name\": \"cmdtest000002\",\n  \"type\"\
         : \"Microsoft.ContainerService/ManagedClusters\",\n  \"properties\": {\n \
@@ -1245,24 +692,15 @@
         : \"SystemAssigned\",\n   \"principalId\":\"00000000-0000-0000-0000-000000000001\"\
         ,\n   \"tenantId\": \"72f988bf-86f1-41af-91ab-2d7cd011db47\"\n  },\n  \"sku\"\
         : {\n   \"name\": \"Base\",\n   \"tier\": \"Free\"\n  }\n }"
->>>>>>> 27d920ec
-    headers:
-      cache-control:
-      - no-cache
-      content-length:
-<<<<<<< HEAD
-      - '3905'
-      content-type:
-      - application/json
-      date:
-      - Sat, 29 Apr 2023 11:29:14 GMT
-=======
+    headers:
+      cache-control:
+      - no-cache
+      content-length:
       - '4064'
       content-type:
       - application/json
       date:
       - Fri, 16 Jun 2023 16:17:34 GMT
->>>>>>> 27d920ec
       expires:
       - '-1'
       pragma:
@@ -1298,13 +736,8 @@
       ParameterSetName:
       - -g -n -o -c
       User-Agent:
-<<<<<<< HEAD
-      - AZURECLI/2.48.1 azsdk-python-azure-mgmt-containerservice/22.1.0 Python/3.8.10
-        (Linux-5.15.0-1033-azure-x86_64-with-glibc2.29)
-=======
-      - AZURECLI/2.49.0 azsdk-python-azure-mgmt-containerservice/23.0.0 Python/3.8.16
-        (macOS-13.4-arm64-arm-64bit)
->>>>>>> 27d920ec
+      - AZURECLI/2.49.0 azsdk-python-azure-mgmt-containerservice/23.0.0 Python/3.8.16
+        (macOS-13.4-arm64-arm-64bit)
     method: POST
     uri: https://management.azure.com/subscriptions/00000000-0000-0000-0000-000000000000/resourceGroups/clitest000001/providers/Microsoft.ContainerService/managedClusters/cmdtest000002/runCommand?api-version=2023-05-01
   response:
@@ -1316,19 +749,11 @@
       content-length:
       - '0'
       date:
-<<<<<<< HEAD
-      - Sat, 29 Apr 2023 11:29:14 GMT
-      expires:
-      - '-1'
-      location:
-      - https://management.azure.com/subscriptions/00000000-0000-0000-0000-000000000000/resourceGroups/clitest000001/providers/Microsoft.ContainerService/managedclusters/cmdtest000002/commandResults/72b3f799f7fe4373bd79920bc721fe8b?api-version=2023-03-01
-=======
       - Fri, 16 Jun 2023 16:17:35 GMT
       expires:
       - '-1'
       location:
       - https://management.azure.com/subscriptions/00000000-0000-0000-0000-000000000000/resourceGroups/clitest000001/providers/Microsoft.ContainerService/managedclusters/cmdtest000002/commandResults/a366ff400a51466199123f687a2d6313?api-version=2023-05-01
->>>>>>> 27d920ec
       pragma:
       - no-cache
       server:
@@ -1356,16 +781,6 @@
       ParameterSetName:
       - -g -n -o -c
       User-Agent:
-<<<<<<< HEAD
-      - AZURECLI/2.48.1 azsdk-python-azure-mgmt-containerservice/22.1.0 Python/3.8.10
-        (Linux-5.15.0-1033-azure-x86_64-with-glibc2.29)
-    method: GET
-    uri: https://management.azure.com/subscriptions/00000000-0000-0000-0000-000000000000/resourceGroups/clitest000001/providers/Microsoft.ContainerService/managedclusters/cmdtest000002/commandResults/72b3f799f7fe4373bd79920bc721fe8b?api-version=2023-03-01
-  response:
-    body:
-      string: "{\n  \"id\": \"72b3f799f7fe4373bd79920bc721fe8b\",\n  \"properties\":
-        {\n   \"provisioningState\": \"Running\"\n  }\n }"
-=======
       - AZURECLI/2.49.0 azsdk-python-azure-mgmt-containerservice/23.0.0 Python/3.8.16
         (macOS-13.4-arm64-arm-64bit)
     method: GET
@@ -1374,7 +789,6 @@
     body:
       string: "{\n  \"id\": \"a366ff400a51466199123f687a2d6313\",\n  \"properties\"\
         : {\n   \"provisioningState\": \"Running\"\n  }\n }"
->>>>>>> 27d920ec
     headers:
       cache-control:
       - no-cache
@@ -1383,12 +797,11 @@
       content-type:
       - application/json
       date:
-<<<<<<< HEAD
-      - Sat, 29 Apr 2023 11:29:14 GMT
+      - Fri, 16 Jun 2023 16:17:36 GMT
       expires:
       - '-1'
       location:
-      - https://management.azure.com/subscriptions/00000000-0000-0000-0000-000000000000/resourceGroups/clitest000001/providers/Microsoft.ContainerService/managedclusters/cmdtest000002/commandResults/72b3f799f7fe4373bd79920bc721fe8b?api-version=2023-03-01
+      - https://management.azure.com/subscriptions/00000000-0000-0000-0000-000000000000/resourceGroups/clitest000001/providers/Microsoft.ContainerService/managedclusters/cmdtest000002/commandResults/a366ff400a51466199123f687a2d6313?api-version=2023-05-01
       pragma:
       - no-cache
       server:
@@ -1414,87 +827,6 @@
       ParameterSetName:
       - -g -n -o -c
       User-Agent:
-      - AZURECLI/2.48.1 azsdk-python-azure-mgmt-containerservice/22.1.0 Python/3.8.10
-        (Linux-5.15.0-1033-azure-x86_64-with-glibc2.29)
-    method: GET
-    uri: https://management.azure.com/subscriptions/00000000-0000-0000-0000-000000000000/resourceGroups/clitest000001/providers/Microsoft.ContainerService/managedclusters/cmdtest000002/commandResults/72b3f799f7fe4373bd79920bc721fe8b?api-version=2023-03-01
-  response:
-    body:
-      string: "{\n  \"id\": \"72b3f799f7fe4373bd79920bc721fe8b\",\n  \"properties\":
-        {\n   \"provisioningState\": \"Running\",\n   \"startedAt\": \"2023-04-29T11:29:18Z\"\n
-        \ }\n }"
-    headers:
-      cache-control:
-      - no-cache
-      content-length:
-      - '144'
-      content-type:
-      - application/json
-      date:
-      - Sat, 29 Apr 2023 11:29:20 GMT
-      expires:
-      - '-1'
-      location:
-      - https://management.azure.com/subscriptions/00000000-0000-0000-0000-000000000000/resourceGroups/clitest000001/providers/Microsoft.ContainerService/managedclusters/cmdtest000002/commandResults/72b3f799f7fe4373bd79920bc721fe8b?api-version=2023-03-01
-=======
-      - Fri, 16 Jun 2023 16:17:36 GMT
-      expires:
-      - '-1'
-      location:
-      - https://management.azure.com/subscriptions/00000000-0000-0000-0000-000000000000/resourceGroups/clitest000001/providers/Microsoft.ContainerService/managedclusters/cmdtest000002/commandResults/a366ff400a51466199123f687a2d6313?api-version=2023-05-01
->>>>>>> 27d920ec
-      pragma:
-      - no-cache
-      server:
-      - nginx
-      strict-transport-security:
-      - max-age=31536000; includeSubDomains
-      x-content-type-options:
-      - nosniff
-    status:
-      code: 202
-      message: Accepted
-- request:
-    body: null
-    headers:
-      Accept:
-      - '*/*'
-      Accept-Encoding:
-      - gzip, deflate
-      CommandName:
-      - aks command invoke
-      Connection:
-      - keep-alive
-      ParameterSetName:
-      - -g -n -o -c
-      User-Agent:
-<<<<<<< HEAD
-      - AZURECLI/2.48.1 azsdk-python-azure-mgmt-containerservice/22.1.0 Python/3.8.10
-        (Linux-5.15.0-1033-azure-x86_64-with-glibc2.29)
-    method: GET
-    uri: https://management.azure.com/subscriptions/00000000-0000-0000-0000-000000000000/resourceGroups/clitest000001/providers/Microsoft.ContainerService/managedclusters/cmdtest000002/commandResults/72b3f799f7fe4373bd79920bc721fe8b?api-version=2023-03-01
-  response:
-    body:
-      string: "{\n  \"id\": \"72b3f799f7fe4373bd79920bc721fe8b\",\n  \"properties\":
-        {\n   \"provisioningState\": \"Succeeded\",\n   \"exitCode\": 0,\n   \"startedAt\":
-        \"2023-04-29T11:29:18Z\",\n   \"finishedAt\": \"2023-04-29T11:29:19Z\",\n
-        \  \"logs\": \"NAMESPACE     NAME                                       READY
-        \  STATUS    RESTARTS   AGE\\naks-command   command-72b3f799f7fe4373bd79920bc721fe8b
-        \  1/1     Running   0          4s\\nkube-system   azure-ip-masq-agent-6sjfl
-        \                 1/1     Running   0          3m31s\\nkube-system   cloud-node-manager-q6hz2
-        \                  1/1     Running   0          3m31s\\nkube-system   coredns-75bbfcbc66-qhdkj
-        \                  1/1     Running   0          2m31s\\nkube-system   coredns-75bbfcbc66-xn8bf
-        \                  1/1     Running   0          3m38s\\nkube-system   coredns-autoscaler-7d674577fc-ls4wj
-        \       1/1     Running   0          3m38s\\nkube-system   csi-azuredisk-node-vfm8b
-        \                  3/3     Running   0          3m31s\\nkube-system   csi-azurefile-node-lv2md
-        \                  3/3     Running   0          3m31s\\nkube-system   konnectivity-agent-94599c656-6x4bk
-        \        1/1     Running   0          3m38s\\nkube-system   konnectivity-agent-94599c656-vwdmb
-        \        1/1     Running   0          3m38s\\nkube-system   kube-proxy-4x6wh
-        \                          1/1     Running   0          3m31s\\nkube-system
-        \  metrics-server-7574bb8d59-8gwt2            2/2     Running   0          2m25s\\nkube-system
-        \  metrics-server-7574bb8d59-b68zx            2/2     Running   0          2m25s\\n\"\n
-        \ }\n }"
-=======
       - AZURECLI/2.49.0 azsdk-python-azure-mgmt-containerservice/23.0.0 Python/3.8.16
         (macOS-13.4-arm64-arm-64bit)
     method: GET
@@ -1520,7 +852,6 @@
         \   metrics-server-7c47dbfd57-2pdc2            2/2     Running   0       \
         \   2m11s\\nkube-system   metrics-server-7c47dbfd57-zqw2h            2/2 \
         \    Running   0          2m11s\\n\"\n  }\n }"
->>>>>>> 27d920ec
     headers:
       cache-control:
       - no-cache
@@ -1529,11 +860,7 @@
       content-type:
       - application/json
       date:
-<<<<<<< HEAD
-      - Sat, 29 Apr 2023 11:29:25 GMT
-=======
       - Fri, 16 Jun 2023 16:17:41 GMT
->>>>>>> 27d920ec
       expires:
       - '-1'
       pragma:
