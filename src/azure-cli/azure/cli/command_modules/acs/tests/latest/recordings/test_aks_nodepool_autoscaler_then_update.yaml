interactions:
- request:
    body: null
    headers:
      Accept:
      - application/json
      Accept-Encoding:
      - gzip, deflate
      CommandName:
      - aks create
      Connection:
      - keep-alive
      ParameterSetName:
      - --resource-group --name --ssh-key-value -c
      User-Agent:
      - AZURECLI/2.75.0 azsdk-python-core/1.31.0 Python/3.10.11 (Windows-10-10.0.26100-SP0)
    method: GET
    uri: https://management.azure.com/subscriptions/00000000-0000-0000-0000-000000000000/resourceGroups/clitest000001/providers/Microsoft.ContainerService/managedClusters/cliakstest000002?api-version=2025-05-01
  response:
    body:
      string: '{"error":{"code":"ResourceNotFound","message":"The Resource ''Microsoft.ContainerService/managedClusters/cliakstest000002''
        under resource group ''clitest000001'' was not found. For more details please
        go to https://aka.ms/ARMResourceNotFoundFix"}}'
    headers:
      cache-control:
      - no-cache
      content-length:
      - '244'
      content-type:
      - application/json; charset=utf-8
      date:
      - Mon, 07 Jul 2025 08:56:55 GMT
      expires:
      - '-1'
      pragma:
      - no-cache
      strict-transport-security:
      - max-age=31536000; includeSubDomains
      x-cache:
      - CONFIG_NOCACHE
      x-content-type-options:
      - nosniff
      x-ms-failure-cause:
      - gateway
      x-msedge-ref:
      - 'Ref A: EC103E7D84A746C6958A971CC0820B6A Ref B: TYO201151005023 Ref C: 2025-07-07T08:56:55Z'
    status:
      code: 404
      message: Not Found
- request:
    body: null
    headers:
      Accept:
      - application/json
      Accept-Encoding:
      - gzip, deflate
      CommandName:
      - aks create
      Connection:
      - keep-alive
      ParameterSetName:
      - --resource-group --name --ssh-key-value -c
      User-Agent:
      - AZURECLI/2.75.0 azsdk-python-core/1.31.0 Python/3.10.11 (Windows-10-10.0.26100-SP0)
    method: GET
    uri: https://management.azure.com/subscriptions/00000000-0000-0000-0000-000000000000/resourcegroups/clitest000001?api-version=2025-04-01
  response:
    body:
      string: '{"id":"/subscriptions/00000000-0000-0000-0000-000000000000/resourceGroups/clitest000001","name":"clitest000001","type":"Microsoft.Resources/resourceGroups","location":"westus2","tags":{"product":"azurecli","cause":"automation","test":"test_aks_nodepool_autoscaler_then_update","date":"2025-07-07T08:56:52Z","module":"acs"},"properties":{"provisioningState":"Succeeded"}}'
    headers:
      cache-control:
      - no-cache
      content-length:
      - '370'
      content-type:
      - application/json; charset=utf-8
      date:
      - Mon, 07 Jul 2025 08:56:55 GMT
      expires:
      - '-1'
      pragma:
      - no-cache
      strict-transport-security:
      - max-age=31536000; includeSubDomains
      x-cache:
      - CONFIG_NOCACHE
      x-content-type-options:
      - nosniff
      x-ms-ratelimit-remaining-subscription-global-reads:
      - '3749'
      x-msedge-ref:
      - 'Ref A: 142A41AC667F45159D59D8ED16DBBA46 Ref B: TYO201100113017 Ref C: 2025-07-07T08:56:56Z'
    status:
      code: 200
      message: OK
- request:
    body: '{"location": "westus2", "identity": {"type": "SystemAssigned"}, "properties":
      {"kubernetesVersion": "", "dnsPrefix": "cliakstest-clitestlan7vcsn5-0b1f64",
      "agentPoolProfiles": [{"count": 1, "vmSize": "", "osType": "Linux", "enableAutoScaling":
      false, "type": "VirtualMachineScaleSets", "mode": "System", "orchestratorVersion":
      "", "upgradeSettings": {}, "enableNodePublicIP": false, "scaleSetPriority":
      "Regular", "scaleSetEvictionPolicy": "Delete", "spotMaxPrice": -1.0, "nodeTaints":
      [], "enableEncryptionAtHost": false, "enableUltraSSD": false, "enableFIPS":
      false, "name": "nodepool1"}], "linuxProfile": {"adminUsername": "azureuser",
      "ssh": {"publicKeys": [{"keyData": "ssh-rsa AAAAB3NzaC1yc2EAAAADAQABAAACAQCbIg1guRHbI0lV11wWDt1r2cUdcNd27CJsg+SfgC7miZeubtwUhbsPdhMQsfDyhOWHq1+ZL0M+nJZV63d/1dhmhtgyOqejUwrPlzKhydsbrsdUor+JmNJDdW01v7BXHyuymT8G4s09jCasNOwiufbP/qp72ruu0bIA1nySsvlf9pCQAuFkAnVnf/rFhUlOkhtRpwcq8SUNY2zRHR/EKb/4NWY1JzR4sa3q2fWIJdrrX0DvLoa5g9bIEd4Df79ba7v+yiUBOS0zT2ll+z4g9izHK3EO5d8hL4jYxcjKs+wcslSYRWrascfscLgMlMGh0CdKeNTDjHpGPncaf3Z+FwwwjWeuiNBxv7bJo13/8B/098KlVDl4GZqsoBCEjPyJfV6hO0y/LkRGkk7oHWKgeWAfKtfLItRp00eZ4fcJNK9kCaSMmEugoZWcI7NGbZXzqFWqbpRI7NcDP9+WIQ+i9U5vqWsqd/zng4kbuAJ6UuKqIzB0upYrLShfQE3SAck8oaLhJqqq56VfDuASNpJKidV+zq27HfSBmbXnkR/5AK337dc3MXKJypoK/QPMLKUAP5XLPbs+NddJQV7EZXd29DLgp+fRIg3edpKdO7ZErWhv7d+3Kws+e1Y+ypmR2WIVSwVyBEUfgv2C8Ts9gnTF4pNcEY/S2aBicz5Ew2+jdyGNQQ==
      test@example.com\n"}]}}, "addonProfiles": {}, "enableRBAC": true, "networkProfile":
      {"podCidr": "10.244.0.0/16", "serviceCidr": "10.0.0.0/16", "dnsServiceIP": "10.0.0.10",
      "outboundType": "loadBalancer", "loadBalancerSku": "standard"}, "disableLocalAccounts":
      false, "storageProfile": {}, "bootstrapProfile": {"artifactSource": "Direct"}}}'
    headers:
      Accept:
      - application/json
      Accept-Encoding:
      - gzip, deflate
      CommandName:
      - aks create
      Connection:
      - keep-alive
      Content-Length:
      - '1739'
      Content-Type:
      - application/json
      ParameterSetName:
      - --resource-group --name --ssh-key-value -c
      User-Agent:
      - AZURECLI/2.75.0 azsdk-python-core/1.31.0 Python/3.10.11 (Windows-10-10.0.26100-SP0)
    method: PUT
    uri: https://management.azure.com/subscriptions/00000000-0000-0000-0000-000000000000/resourceGroups/clitest000001/providers/Microsoft.ContainerService/managedClusters/cliakstest000002?api-version=2025-05-01
  response:
    body:
      string: "{\n \"id\": \"/subscriptions/00000000-0000-0000-0000-000000000000/resourcegroups/clitest000001/providers/Microsoft.ContainerService/managedClusters/cliakstest000002\",\n
        \"location\": \"westus2\",\n \"name\": \"cliakstest000002\",\n \"type\": \"Microsoft.ContainerService/ManagedClusters\",\n
        \"properties\": {\n  \"provisioningState\": \"Creating\",\n  \"powerState\":
        {\n   \"code\": \"Running\"\n  },\n  \"kubernetesVersion\": \"1.32\",\n  \"currentKubernetesVersion\":
        \"1.32.5\",\n  \"dnsPrefix\": \"cliakstest-clitestlan7vcsn5-0b1f64\",\n  \"fqdn\":
        \"cliakstest-clitestlan7vcsn5-0b1f64-t7j31tpq.hcp.westus2.azmk8s.io\",\n  \"azurePortalFQDN\":
        \"cliakstest-clitestlan7vcsn5-0b1f64-t7j31tpq.portal.hcp.westus2.azmk8s.io\",\n
        \ \"agentPoolProfiles\": [\n   {\n    \"name\": \"nodepool1\",\n    \"count\":
        1,\n    \"vmSize\": \"Standard_D8pds_v5\",\n    \"osDiskSizeGB\": 200,\n    \"osDiskType\":
        \"Ephemeral\",\n    \"kubeletDiskType\": \"OS\",\n    \"maxPods\": 250,\n
        \   \"type\": \"VirtualMachineScaleSets\",\n    \"enableAutoScaling\": false,\n
        \   \"scaleDownMode\": \"Delete\",\n    \"provisioningState\": \"Creating\",\n
        \   \"powerState\": {\n     \"code\": \"Running\"\n    },\n    \"orchestratorVersion\":
        \"1.32\",\n    \"currentOrchestratorVersion\": \"1.32.5\",\n    \"enableNodePublicIP\":
        false,\n    \"nodeLabels\": {},\n    \"mode\": \"System\",\n    \"enableEncryptionAtHost\":
        false,\n    \"enableUltraSSD\": false,\n    \"osType\": \"Linux\",\n    \"osSKU\":
        \"Ubuntu\",\n    \"nodeImageVersion\": \"AKSUbuntu-2204gen2arm64containerd-202506.16.0\",\n
        \   \"upgradeSettings\": {\n     \"maxSurge\": \"10%\",\n     \"maxUnavailable\":
        \"0\"\n    },\n    \"enableFIPS\": false,\n    \"securityProfile\": {\n     \"enableVTPM\":
        false,\n     \"enableSecureBoot\": false\n    }\n   }\n  ],\n  \"linuxProfile\":
        {\n   \"adminUsername\": \"azureuser\",\n   \"ssh\": {\n    \"publicKeys\":
        [\n     {\n      \"keyData\": \"ssh-rsa AAAAB3NzaC1yc2EAAAADAQABAAACAQCbIg1guRHbI0lV11wWDt1r2cUdcNd27CJsg+SfgC7miZeubtwUhbsPdhMQsfDyhOWHq1+ZL0M+nJZV63d/1dhmhtgyOqejUwrPlzKhydsbrsdUor+JmNJDdW01v7BXHyuymT8G4s09jCasNOwiufbP/qp72ruu0bIA1nySsvlf9pCQAuFkAnVnf/rFhUlOkhtRpwcq8SUNY2zRHR/EKb/4NWY1JzR4sa3q2fWIJdrrX0DvLoa5g9bIEd4Df79ba7v+yiUBOS0zT2ll+z4g9izHK3EO5d8hL4jYxcjKs+wcslSYRWrascfscLgMlMGh0CdKeNTDjHpGPncaf3Z+FwwwjWeuiNBxv7bJo13/8B/098KlVDl4GZqsoBCEjPyJfV6hO0y/LkRGkk7oHWKgeWAfKtfLItRp00eZ4fcJNK9kCaSMmEugoZWcI7NGbZXzqFWqbpRI7NcDP9+WIQ+i9U5vqWsqd/zng4kbuAJ6UuKqIzB0upYrLShfQE3SAck8oaLhJqqq56VfDuASNpJKidV+zq27HfSBmbXnkR/5AK337dc3MXKJypoK/QPMLKUAP5XLPbs+NddJQV7EZXd29DLgp+fRIg3edpKdO7ZErWhv7d+3Kws+e1Y+ypmR2WIVSwVyBEUfgv2C8Ts9gnTF4pNcEY/S2aBicz5Ew2+jdyGNQQ==
        test@example.com\\n\"\n     }\n    ]\n   }\n  },\n  \"servicePrincipalProfile\":
        {\n   \"clientId\":\"00000000-0000-0000-0000-000000000001\"\n  },\n  \"nodeResourceGroup\":
        \"MC_clitest000001_cliakstest000002_westus2\",\n  \"enableRBAC\": true,\n
        \ \"supportPlan\": \"KubernetesOfficial\",\n  \"networkProfile\": {\n   \"networkPlugin\":
        \"azure\",\n   \"networkPluginMode\": \"overlay\",\n   \"networkPolicy\":
        \"none\",\n   \"networkDataplane\": \"azure\",\n   \"loadBalancerSku\": \"standard\",\n
        \  \"loadBalancerProfile\": {\n    \"managedOutboundIPs\": {\n     \"count\":
        1\n    },\n    \"backendPoolType\": \"nodeIPConfiguration\"\n   },\n   \"podCidr\":
        \"10.244.0.0/16\",\n   \"serviceCidr\": \"10.0.0.0/16\",\n   \"dnsServiceIP\":
        \"10.0.0.10\",\n   \"outboundType\": \"loadBalancer\",\n   \"podCidrs\": [\n
        \   \"10.244.0.0/16\"\n   ],\n   \"serviceCidrs\": [\n    \"10.0.0.0/16\"\n
        \  ],\n   \"ipFamilies\": [\n    \"IPv4\"\n   ]\n  },\n  \"maxAgentPools\":
        100,\n  \"autoUpgradeProfile\": {\n   \"nodeOSUpgradeChannel\": \"NodeImage\"\n
        \ },\n  \"disableLocalAccounts\": false,\n  \"securityProfile\": {},\n  \"storageProfile\":
        {\n   \"diskCSIDriver\": {\n    \"enabled\": true\n   },\n   \"fileCSIDriver\":
        {\n    \"enabled\": true\n   },\n   \"snapshotController\": {\n    \"enabled\":
        true\n   }\n  },\n  \"oidcIssuerProfile\": {\n   \"enabled\": false\n  },\n
        \ \"workloadAutoScalerProfile\": {},\n  \"resourceUID\": \"686b8be014aabb00012a665e\",\n
        \ \"metricsProfile\": {\n   \"costAnalysis\": {\n    \"enabled\": false\n
        \  }\n  },\n  \"bootstrapProfile\": {\n   \"artifactSource\": \"Direct\"\n
        \ }\n },\n \"identity\": {\n  \"type\": \"SystemAssigned\",\n  \"principalId\":\"00000000-0000-0000-0000-000000000001\",\n
        \ \"tenantId\": \"54826b22-38d6-4fb2-bad9-b7b93a3e9c5a\"\n },\n \"sku\": {\n
        \ \"name\": \"Base\",\n  \"tier\": \"Free\"\n }\n}"
    headers:
      azure-asyncoperation:
      - https://management.azure.com/subscriptions/00000000-0000-0000-0000-000000000000/providers/Microsoft.ContainerService/locations/westus2/operations/849f3791-7be4-462b-8038-caed1f0a7254?api-version=2025-03-01&t=638874754256068403&c=MIIHhzCCBm-gAwIBAgITHgbLuWlxY4-k_d1algAABsu5aTANBgkqhkiG9w0BAQsFADBEMRMwEQYKCZImiZPyLGQBGRYDR0JMMRMwEQYKCZImiZPyLGQBGRYDQU1FMRgwFgYDVQQDEw9BTUUgSW5mcmEgQ0EgMDYwHhcNMjUwNDE5MTMxMzMyWhcNMjUxMDE2MTMxMzMyWjBAMT4wPAYDVQQDEzVhc3luY29wZXJhdGlvbnNpZ25pbmdjZXJ0aWZpY2F0ZS5tYW5hZ2VtZW50LmF6dXJlLmNvbTCCASIwDQYJKoZIhvcNAQEBBQADggEPADCCAQoCggEBAMvHJaUg0aA6C-P-W7rBOoZfQCieq667lznMrFDPEeiLJs-W58e8I_jHbBheje2C5g9-qBPHK6VQBBfZrcs9tzrupbS7wUKQvBkbEEqj19vo7jPtiN4hWOYzxijvMpObILP6eyLeXsL3K6b3th6Mzu1YEGETh8Lh9lsKsgT-uiTSC52uYnO63jpJBr83ivLckQDLkpMN21cpEJpaenMoBGBtKAmREs19pJv5r4HQS73KA4NZgjOChwFPAD7cIPY8jFZduW--1Ej4woncGGu117cZcM1yffltg1tqs5vmfgVc4ru4VoMm2UUdWXj6t8VoG1yJ8zasfOiUeO4CjEJgU0ECAwEAAaOCBHQwggRwMCcGCSsGAQQBgjcVCgQaMBgwCgYIKwYBBQUHAwEwCgYIKwYBBQUHAwIwPQYJKwYBBAGCNxUHBDAwLgYmKwYBBAGCNxUIhpDjDYTVtHiE8Ys-hZvdFs6dEoFghfmRS4WsmTQCAWQCAQcwggHLBggrBgEFBQcBAQSCAb0wggG5MGMGCCsGAQUFBzAChldodHRwOi8vY3JsLm1pY3Jvc29mdC5jb20vcGtpaW5mcmEvQ2VydHMvQkwyUEtJSU5UQ0EwMi5BTUUuR0JMX0FNRSUyMEluZnJhJTIwQ0ElMjAwNi5jcnQwUwYIKwYBBQUHMAKGR2h0dHA6Ly9jcmwxLmFtZS5nYmwvYWlhL0JMMlBLSUlOVENBMDIuQU1FLkdCTF9BTUUlMjBJbmZyYSUyMENBJTIwMDYuY3J0MFMGCCsGAQUFBzAChkdodHRwOi8vY3JsMi5hbWUuZ2JsL2FpYS9CTDJQS0lJTlRDQTAyLkFNRS5HQkxfQU1FJTIwSW5mcmElMjBDQSUyMDA2LmNydDBTBggrBgEFBQcwAoZHaHR0cDovL2NybDMuYW1lLmdibC9haWEvQkwyUEtJSU5UQ0EwMi5BTUUuR0JMX0FNRSUyMEluZnJhJTIwQ0ElMjAwNi5jcnQwUwYIKwYBBQUHMAKGR2h0dHA6Ly9jcmw0LmFtZS5nYmwvYWlhL0JMMlBLSUlOVENBMDIuQU1FLkdCTF9BTUUlMjBJbmZyYSUyMENBJTIwMDYuY3J0MB0GA1UdDgQWBBQDmHWGUrNZmFtIfL14RXoPR4LL6zAOBgNVHQ8BAf8EBAMCBaAwggEmBgNVHR8EggEdMIIBGTCCARWgggERoIIBDYY_aHR0cDovL2NybC5taWNyb3NvZnQuY29tL3BraWluZnJhL0NSTC9BTUUlMjBJbmZyYSUyMENBJTIwMDYuY3JshjFodHRwOi8vY3JsMS5hbWUuZ2JsL2NybC9BTUUlMjBJbmZyYSUyMENBJTIwMDYuY3JshjFodHRwOi8vY3JsMi5hbWUuZ2JsL2NybC9BTUUlMjBJbmZyYSUyMENBJTIwMDYuY3JshjFodHRwOi8vY3JsMy5hbWUuZ2JsL2NybC9BTUUlMjBJbmZyYSUyMENBJTIwMDYuY3JshjFodHRwOi8vY3JsNC5hbWUuZ2JsL2NybC9BTUUlMjBJbmZyYSUyMENBJTIwMDYuY3JsMIGdBgNVHSAEgZUwgZIwDAYKKwYBBAGCN3sBATBmBgorBgEEAYI3ewICMFgwVgYIKwYBBQUHAgIwSh5IADMAMwBlADAAMQA5ADIAMQAtADQAZAA2ADQALQA0AGYAOABjAC0AYQAwADUANQAtADUAYgBkAGEAZgBmAGQANQBlADMAMwBkMAwGCisGAQQBgjd7AwIwDAYKKwYBBAGCN3sEAjAfBgNVHSMEGDAWgBTxRmjG8cPwKy19i2rhsvm-NfzRQTAdBgNVHSUEFjAUBggrBgEFBQcDAQYIKwYBBQUHAwIwDQYJKoZIhvcNAQELBQADggEBAJcF-z2HGOD5vBAPAiibLynJVPemcCzI2SbO4rX-E6AhWLEMIGFO4peavwLv9iPrFKY29lbs6SxVSu5q_hj7y932SCf-JNEeue2cfiDCPv3T6f2-EAZTfMXrH_G7MaJXKiT0W9b7aewbcPT4xAGaldOb8n9yZp0vrNp9qEtWLm-_bvUf_3_eHf6Iml0lQ01vTCc-k265OG5t1GXtk819ayqNBui5LchwPrubIwRT_p2bmkDy4M-NKrweDScQY2PyCsUp_kdZXbvXoLWAHVgrY7Jq_YDJtDv71360dQ2_5FYlmToG9vPIsDq3H-rE22IKrM8CQsR3ta6g7CXSflNNquQ&s=F0Oy0CTMJsLaD5puwMJHoSiyHKWfK1n5qtuv3_pm41O2dA8sDXSgjae5jNbroyDUu0U8dvGt2N33VrKFhuLYP3X4_0lnb1Zqd05xqdsJTbi47IwN1k41sKtnb9LWMiL1PVCmeY2lChQTMOx5cqvVIia48dAZu40NXiRdnUzJq-8piTM8A37IhpIZSJLzrwNLD44V90rHaf6vSVqpQ-fQ09CZXtaSiEL23_JClXQSoAoKRvqd3-KKn-SoO89NRRW-6yDzw9CyHsPefOKZmCRdl1yTFM9Chkeu1GjUVj_FrMnWZ8mdaUSolRspqpYv5ej8W_R0HbHZCYzhTN0Hpuwbaw&h=DFR2p7kW-m9Qhi5Q5DlfuhnDu_vhy_lIM7gz8QhS7Rs
      cache-control:
      - no-cache
      content-length:
      - '4077'
      content-type:
      - application/json
      date:
      - Mon, 07 Jul 2025 08:57:05 GMT
      expires:
      - '-1'
      pragma:
      - no-cache
      strict-transport-security:
      - max-age=31536000; includeSubDomains
      x-cache:
      - CONFIG_NOCACHE
      x-content-type-options:
      - nosniff
      x-ms-operation-identifier:
      - tenantId=54826b22-38d6-4fb2-bad9-b7b93a3e9c5a,objectId=d44a2991-98c6-47c3-b59b-2b30d72cfcc2/japanwest/bbee173f-653f-41d5-a76d-54c75af6f483
      x-ms-ratelimit-remaining-subscription-global-writes:
      - '2999'
      x-ms-ratelimit-remaining-subscription-writes:
      - '199'
      x-msedge-ref:
      - 'Ref A: CB8931BA5BDF48B89489C8C5AB5877EC Ref B: TYO201151006040 Ref C: 2025-07-07T08:56:56Z'
    status:
      code: 201
      message: Created
- request:
    body: null
    headers:
      Accept:
      - '*/*'
      Accept-Encoding:
      - gzip, deflate
      CommandName:
      - aks create
      Connection:
      - keep-alive
      ParameterSetName:
      - --resource-group --name --ssh-key-value -c
      User-Agent:
      - AZURECLI/2.75.0 azsdk-python-core/1.31.0 Python/3.10.11 (Windows-10-10.0.26100-SP0)
    method: GET
    uri: https://management.azure.com/subscriptions/00000000-0000-0000-0000-000000000000/providers/Microsoft.ContainerService/locations/westus2/operations/849f3791-7be4-462b-8038-caed1f0a7254?api-version=2025-03-01&t=638874754256068403&c=MIIHhzCCBm-gAwIBAgITHgbLuWlxY4-k_d1algAABsu5aTANBgkqhkiG9w0BAQsFADBEMRMwEQYKCZImiZPyLGQBGRYDR0JMMRMwEQYKCZImiZPyLGQBGRYDQU1FMRgwFgYDVQQDEw9BTUUgSW5mcmEgQ0EgMDYwHhcNMjUwNDE5MTMxMzMyWhcNMjUxMDE2MTMxMzMyWjBAMT4wPAYDVQQDEzVhc3luY29wZXJhdGlvbnNpZ25pbmdjZXJ0aWZpY2F0ZS5tYW5hZ2VtZW50LmF6dXJlLmNvbTCCASIwDQYJKoZIhvcNAQEBBQADggEPADCCAQoCggEBAMvHJaUg0aA6C-P-W7rBOoZfQCieq667lznMrFDPEeiLJs-W58e8I_jHbBheje2C5g9-qBPHK6VQBBfZrcs9tzrupbS7wUKQvBkbEEqj19vo7jPtiN4hWOYzxijvMpObILP6eyLeXsL3K6b3th6Mzu1YEGETh8Lh9lsKsgT-uiTSC52uYnO63jpJBr83ivLckQDLkpMN21cpEJpaenMoBGBtKAmREs19pJv5r4HQS73KA4NZgjOChwFPAD7cIPY8jFZduW--1Ej4woncGGu117cZcM1yffltg1tqs5vmfgVc4ru4VoMm2UUdWXj6t8VoG1yJ8zasfOiUeO4CjEJgU0ECAwEAAaOCBHQwggRwMCcGCSsGAQQBgjcVCgQaMBgwCgYIKwYBBQUHAwEwCgYIKwYBBQUHAwIwPQYJKwYBBAGCNxUHBDAwLgYmKwYBBAGCNxUIhpDjDYTVtHiE8Ys-hZvdFs6dEoFghfmRS4WsmTQCAWQCAQcwggHLBggrBgEFBQcBAQSCAb0wggG5MGMGCCsGAQUFBzAChldodHRwOi8vY3JsLm1pY3Jvc29mdC5jb20vcGtpaW5mcmEvQ2VydHMvQkwyUEtJSU5UQ0EwMi5BTUUuR0JMX0FNRSUyMEluZnJhJTIwQ0ElMjAwNi5jcnQwUwYIKwYBBQUHMAKGR2h0dHA6Ly9jcmwxLmFtZS5nYmwvYWlhL0JMMlBLSUlOVENBMDIuQU1FLkdCTF9BTUUlMjBJbmZyYSUyMENBJTIwMDYuY3J0MFMGCCsGAQUFBzAChkdodHRwOi8vY3JsMi5hbWUuZ2JsL2FpYS9CTDJQS0lJTlRDQTAyLkFNRS5HQkxfQU1FJTIwSW5mcmElMjBDQSUyMDA2LmNydDBTBggrBgEFBQcwAoZHaHR0cDovL2NybDMuYW1lLmdibC9haWEvQkwyUEtJSU5UQ0EwMi5BTUUuR0JMX0FNRSUyMEluZnJhJTIwQ0ElMjAwNi5jcnQwUwYIKwYBBQUHMAKGR2h0dHA6Ly9jcmw0LmFtZS5nYmwvYWlhL0JMMlBLSUlOVENBMDIuQU1FLkdCTF9BTUUlMjBJbmZyYSUyMENBJTIwMDYuY3J0MB0GA1UdDgQWBBQDmHWGUrNZmFtIfL14RXoPR4LL6zAOBgNVHQ8BAf8EBAMCBaAwggEmBgNVHR8EggEdMIIBGTCCARWgggERoIIBDYY_aHR0cDovL2NybC5taWNyb3NvZnQuY29tL3BraWluZnJhL0NSTC9BTUUlMjBJbmZyYSUyMENBJTIwMDYuY3JshjFodHRwOi8vY3JsMS5hbWUuZ2JsL2NybC9BTUUlMjBJbmZyYSUyMENBJTIwMDYuY3JshjFodHRwOi8vY3JsMi5hbWUuZ2JsL2NybC9BTUUlMjBJbmZyYSUyMENBJTIwMDYuY3JshjFodHRwOi8vY3JsMy5hbWUuZ2JsL2NybC9BTUUlMjBJbmZyYSUyMENBJTIwMDYuY3JshjFodHRwOi8vY3JsNC5hbWUuZ2JsL2NybC9BTUUlMjBJbmZyYSUyMENBJTIwMDYuY3JsMIGdBgNVHSAEgZUwgZIwDAYKKwYBBAGCN3sBATBmBgorBgEEAYI3ewICMFgwVgYIKwYBBQUHAgIwSh5IADMAMwBlADAAMQA5ADIAMQAtADQAZAA2ADQALQA0AGYAOABjAC0AYQAwADUANQAtADUAYgBkAGEAZgBmAGQANQBlADMAMwBkMAwGCisGAQQBgjd7AwIwDAYKKwYBBAGCN3sEAjAfBgNVHSMEGDAWgBTxRmjG8cPwKy19i2rhsvm-NfzRQTAdBgNVHSUEFjAUBggrBgEFBQcDAQYIKwYBBQUHAwIwDQYJKoZIhvcNAQELBQADggEBAJcF-z2HGOD5vBAPAiibLynJVPemcCzI2SbO4rX-E6AhWLEMIGFO4peavwLv9iPrFKY29lbs6SxVSu5q_hj7y932SCf-JNEeue2cfiDCPv3T6f2-EAZTfMXrH_G7MaJXKiT0W9b7aewbcPT4xAGaldOb8n9yZp0vrNp9qEtWLm-_bvUf_3_eHf6Iml0lQ01vTCc-k265OG5t1GXtk819ayqNBui5LchwPrubIwRT_p2bmkDy4M-NKrweDScQY2PyCsUp_kdZXbvXoLWAHVgrY7Jq_YDJtDv71360dQ2_5FYlmToG9vPIsDq3H-rE22IKrM8CQsR3ta6g7CXSflNNquQ&s=F0Oy0CTMJsLaD5puwMJHoSiyHKWfK1n5qtuv3_pm41O2dA8sDXSgjae5jNbroyDUu0U8dvGt2N33VrKFhuLYP3X4_0lnb1Zqd05xqdsJTbi47IwN1k41sKtnb9LWMiL1PVCmeY2lChQTMOx5cqvVIia48dAZu40NXiRdnUzJq-8piTM8A37IhpIZSJLzrwNLD44V90rHaf6vSVqpQ-fQ09CZXtaSiEL23_JClXQSoAoKRvqd3-KKn-SoO89NRRW-6yDzw9CyHsPefOKZmCRdl1yTFM9Chkeu1GjUVj_FrMnWZ8mdaUSolRspqpYv5ej8W_R0HbHZCYzhTN0Hpuwbaw&h=DFR2p7kW-m9Qhi5Q5DlfuhnDu_vhy_lIM7gz8QhS7Rs
  response:
    body:
      string: "{\n \"name\": \"849f3791-7be4-462b-8038-caed1f0a7254\",\n \"status\":
        \"InProgress\",\n \"startTime\": \"2025-07-07T08:57:05.3285804Z\"\n}"
    headers:
      cache-control:
      - no-cache
      content-length:
      - '122'
      content-type:
      - application/json
      date:
      - Mon, 07 Jul 2025 08:57:05 GMT
      expires:
      - '-1'
      pragma:
      - no-cache
      strict-transport-security:
      - max-age=31536000; includeSubDomains
      x-cache:
      - CONFIG_NOCACHE
      x-content-type-options:
      - nosniff
      x-ms-operation-identifier:
      - tenantId=54826b22-38d6-4fb2-bad9-b7b93a3e9c5a,objectId=d44a2991-98c6-47c3-b59b-2b30d72cfcc2/japanwest/48458ebc-b6e8-4465-b02c-14bde333a7ef
      x-ms-ratelimit-remaining-subscription-global-reads:
      - '3749'
      x-msedge-ref:
      - 'Ref A: 989DB4E99F3C42D996E9B33ADB686A5B Ref B: TYO201100114017 Ref C: 2025-07-07T08:57:06Z'
    status:
      code: 200
      message: OK
- request:
    body: null
    headers:
      Accept:
      - '*/*'
      Accept-Encoding:
      - gzip, deflate
      CommandName:
      - aks create
      Connection:
      - keep-alive
      ParameterSetName:
      - --resource-group --name --ssh-key-value -c
      User-Agent:
      - AZURECLI/2.75.0 azsdk-python-core/1.31.0 Python/3.10.11 (Windows-10-10.0.26100-SP0)
    method: GET
    uri: https://management.azure.com/subscriptions/00000000-0000-0000-0000-000000000000/providers/Microsoft.ContainerService/locations/westus2/operations/849f3791-7be4-462b-8038-caed1f0a7254?api-version=2025-03-01&t=638874754256068403&c=MIIHhzCCBm-gAwIBAgITHgbLuWlxY4-k_d1algAABsu5aTANBgkqhkiG9w0BAQsFADBEMRMwEQYKCZImiZPyLGQBGRYDR0JMMRMwEQYKCZImiZPyLGQBGRYDQU1FMRgwFgYDVQQDEw9BTUUgSW5mcmEgQ0EgMDYwHhcNMjUwNDE5MTMxMzMyWhcNMjUxMDE2MTMxMzMyWjBAMT4wPAYDVQQDEzVhc3luY29wZXJhdGlvbnNpZ25pbmdjZXJ0aWZpY2F0ZS5tYW5hZ2VtZW50LmF6dXJlLmNvbTCCASIwDQYJKoZIhvcNAQEBBQADggEPADCCAQoCggEBAMvHJaUg0aA6C-P-W7rBOoZfQCieq667lznMrFDPEeiLJs-W58e8I_jHbBheje2C5g9-qBPHK6VQBBfZrcs9tzrupbS7wUKQvBkbEEqj19vo7jPtiN4hWOYzxijvMpObILP6eyLeXsL3K6b3th6Mzu1YEGETh8Lh9lsKsgT-uiTSC52uYnO63jpJBr83ivLckQDLkpMN21cpEJpaenMoBGBtKAmREs19pJv5r4HQS73KA4NZgjOChwFPAD7cIPY8jFZduW--1Ej4woncGGu117cZcM1yffltg1tqs5vmfgVc4ru4VoMm2UUdWXj6t8VoG1yJ8zasfOiUeO4CjEJgU0ECAwEAAaOCBHQwggRwMCcGCSsGAQQBgjcVCgQaMBgwCgYIKwYBBQUHAwEwCgYIKwYBBQUHAwIwPQYJKwYBBAGCNxUHBDAwLgYmKwYBBAGCNxUIhpDjDYTVtHiE8Ys-hZvdFs6dEoFghfmRS4WsmTQCAWQCAQcwggHLBggrBgEFBQcBAQSCAb0wggG5MGMGCCsGAQUFBzAChldodHRwOi8vY3JsLm1pY3Jvc29mdC5jb20vcGtpaW5mcmEvQ2VydHMvQkwyUEtJSU5UQ0EwMi5BTUUuR0JMX0FNRSUyMEluZnJhJTIwQ0ElMjAwNi5jcnQwUwYIKwYBBQUHMAKGR2h0dHA6Ly9jcmwxLmFtZS5nYmwvYWlhL0JMMlBLSUlOVENBMDIuQU1FLkdCTF9BTUUlMjBJbmZyYSUyMENBJTIwMDYuY3J0MFMGCCsGAQUFBzAChkdodHRwOi8vY3JsMi5hbWUuZ2JsL2FpYS9CTDJQS0lJTlRDQTAyLkFNRS5HQkxfQU1FJTIwSW5mcmElMjBDQSUyMDA2LmNydDBTBggrBgEFBQcwAoZHaHR0cDovL2NybDMuYW1lLmdibC9haWEvQkwyUEtJSU5UQ0EwMi5BTUUuR0JMX0FNRSUyMEluZnJhJTIwQ0ElMjAwNi5jcnQwUwYIKwYBBQUHMAKGR2h0dHA6Ly9jcmw0LmFtZS5nYmwvYWlhL0JMMlBLSUlOVENBMDIuQU1FLkdCTF9BTUUlMjBJbmZyYSUyMENBJTIwMDYuY3J0MB0GA1UdDgQWBBQDmHWGUrNZmFtIfL14RXoPR4LL6zAOBgNVHQ8BAf8EBAMCBaAwggEmBgNVHR8EggEdMIIBGTCCARWgggERoIIBDYY_aHR0cDovL2NybC5taWNyb3NvZnQuY29tL3BraWluZnJhL0NSTC9BTUUlMjBJbmZyYSUyMENBJTIwMDYuY3JshjFodHRwOi8vY3JsMS5hbWUuZ2JsL2NybC9BTUUlMjBJbmZyYSUyMENBJTIwMDYuY3JshjFodHRwOi8vY3JsMi5hbWUuZ2JsL2NybC9BTUUlMjBJbmZyYSUyMENBJTIwMDYuY3JshjFodHRwOi8vY3JsMy5hbWUuZ2JsL2NybC9BTUUlMjBJbmZyYSUyMENBJTIwMDYuY3JshjFodHRwOi8vY3JsNC5hbWUuZ2JsL2NybC9BTUUlMjBJbmZyYSUyMENBJTIwMDYuY3JsMIGdBgNVHSAEgZUwgZIwDAYKKwYBBAGCN3sBATBmBgorBgEEAYI3ewICMFgwVgYIKwYBBQUHAgIwSh5IADMAMwBlADAAMQA5ADIAMQAtADQAZAA2ADQALQA0AGYAOABjAC0AYQAwADUANQAtADUAYgBkAGEAZgBmAGQANQBlADMAMwBkMAwGCisGAQQBgjd7AwIwDAYKKwYBBAGCN3sEAjAfBgNVHSMEGDAWgBTxRmjG8cPwKy19i2rhsvm-NfzRQTAdBgNVHSUEFjAUBggrBgEFBQcDAQYIKwYBBQUHAwIwDQYJKoZIhvcNAQELBQADggEBAJcF-z2HGOD5vBAPAiibLynJVPemcCzI2SbO4rX-E6AhWLEMIGFO4peavwLv9iPrFKY29lbs6SxVSu5q_hj7y932SCf-JNEeue2cfiDCPv3T6f2-EAZTfMXrH_G7MaJXKiT0W9b7aewbcPT4xAGaldOb8n9yZp0vrNp9qEtWLm-_bvUf_3_eHf6Iml0lQ01vTCc-k265OG5t1GXtk819ayqNBui5LchwPrubIwRT_p2bmkDy4M-NKrweDScQY2PyCsUp_kdZXbvXoLWAHVgrY7Jq_YDJtDv71360dQ2_5FYlmToG9vPIsDq3H-rE22IKrM8CQsR3ta6g7CXSflNNquQ&s=F0Oy0CTMJsLaD5puwMJHoSiyHKWfK1n5qtuv3_pm41O2dA8sDXSgjae5jNbroyDUu0U8dvGt2N33VrKFhuLYP3X4_0lnb1Zqd05xqdsJTbi47IwN1k41sKtnb9LWMiL1PVCmeY2lChQTMOx5cqvVIia48dAZu40NXiRdnUzJq-8piTM8A37IhpIZSJLzrwNLD44V90rHaf6vSVqpQ-fQ09CZXtaSiEL23_JClXQSoAoKRvqd3-KKn-SoO89NRRW-6yDzw9CyHsPefOKZmCRdl1yTFM9Chkeu1GjUVj_FrMnWZ8mdaUSolRspqpYv5ej8W_R0HbHZCYzhTN0Hpuwbaw&h=DFR2p7kW-m9Qhi5Q5DlfuhnDu_vhy_lIM7gz8QhS7Rs
  response:
    body:
      string: "{\n \"name\": \"849f3791-7be4-462b-8038-caed1f0a7254\",\n \"status\":
        \"InProgress\",\n \"startTime\": \"2025-07-07T08:57:05.3285804Z\"\n}"
    headers:
      cache-control:
      - no-cache
      content-length:
      - '122'
      content-type:
      - application/json
      date:
      - Mon, 07 Jul 2025 08:57:37 GMT
      expires:
      - '-1'
      pragma:
      - no-cache
      strict-transport-security:
      - max-age=31536000; includeSubDomains
      x-cache:
      - CONFIG_NOCACHE
      x-content-type-options:
      - nosniff
      x-ms-operation-identifier:
      - tenantId=54826b22-38d6-4fb2-bad9-b7b93a3e9c5a,objectId=d44a2991-98c6-47c3-b59b-2b30d72cfcc2/japaneast/aab73950-0f90-4c26-87aa-a35577e1e312
      x-ms-ratelimit-remaining-subscription-global-reads:
      - '3749'
      x-msedge-ref:
      - 'Ref A: F3744FC14AB0458B9A7FD4266A385328 Ref B: TYO201151002052 Ref C: 2025-07-07T08:57:37Z'
    status:
      code: 200
      message: OK
- request:
    body: null
    headers:
      Accept:
      - '*/*'
      Accept-Encoding:
      - gzip, deflate
      CommandName:
      - aks create
      Connection:
      - keep-alive
      ParameterSetName:
      - --resource-group --name --ssh-key-value -c
      User-Agent:
      - AZURECLI/2.75.0 azsdk-python-core/1.31.0 Python/3.10.11 (Windows-10-10.0.26100-SP0)
    method: GET
    uri: https://management.azure.com/subscriptions/00000000-0000-0000-0000-000000000000/providers/Microsoft.ContainerService/locations/westus2/operations/849f3791-7be4-462b-8038-caed1f0a7254?api-version=2025-03-01&t=638874754256068403&c=MIIHhzCCBm-gAwIBAgITHgbLuWlxY4-k_d1algAABsu5aTANBgkqhkiG9w0BAQsFADBEMRMwEQYKCZImiZPyLGQBGRYDR0JMMRMwEQYKCZImiZPyLGQBGRYDQU1FMRgwFgYDVQQDEw9BTUUgSW5mcmEgQ0EgMDYwHhcNMjUwNDE5MTMxMzMyWhcNMjUxMDE2MTMxMzMyWjBAMT4wPAYDVQQDEzVhc3luY29wZXJhdGlvbnNpZ25pbmdjZXJ0aWZpY2F0ZS5tYW5hZ2VtZW50LmF6dXJlLmNvbTCCASIwDQYJKoZIhvcNAQEBBQADggEPADCCAQoCggEBAMvHJaUg0aA6C-P-W7rBOoZfQCieq667lznMrFDPEeiLJs-W58e8I_jHbBheje2C5g9-qBPHK6VQBBfZrcs9tzrupbS7wUKQvBkbEEqj19vo7jPtiN4hWOYzxijvMpObILP6eyLeXsL3K6b3th6Mzu1YEGETh8Lh9lsKsgT-uiTSC52uYnO63jpJBr83ivLckQDLkpMN21cpEJpaenMoBGBtKAmREs19pJv5r4HQS73KA4NZgjOChwFPAD7cIPY8jFZduW--1Ej4woncGGu117cZcM1yffltg1tqs5vmfgVc4ru4VoMm2UUdWXj6t8VoG1yJ8zasfOiUeO4CjEJgU0ECAwEAAaOCBHQwggRwMCcGCSsGAQQBgjcVCgQaMBgwCgYIKwYBBQUHAwEwCgYIKwYBBQUHAwIwPQYJKwYBBAGCNxUHBDAwLgYmKwYBBAGCNxUIhpDjDYTVtHiE8Ys-hZvdFs6dEoFghfmRS4WsmTQCAWQCAQcwggHLBggrBgEFBQcBAQSCAb0wggG5MGMGCCsGAQUFBzAChldodHRwOi8vY3JsLm1pY3Jvc29mdC5jb20vcGtpaW5mcmEvQ2VydHMvQkwyUEtJSU5UQ0EwMi5BTUUuR0JMX0FNRSUyMEluZnJhJTIwQ0ElMjAwNi5jcnQwUwYIKwYBBQUHMAKGR2h0dHA6Ly9jcmwxLmFtZS5nYmwvYWlhL0JMMlBLSUlOVENBMDIuQU1FLkdCTF9BTUUlMjBJbmZyYSUyMENBJTIwMDYuY3J0MFMGCCsGAQUFBzAChkdodHRwOi8vY3JsMi5hbWUuZ2JsL2FpYS9CTDJQS0lJTlRDQTAyLkFNRS5HQkxfQU1FJTIwSW5mcmElMjBDQSUyMDA2LmNydDBTBggrBgEFBQcwAoZHaHR0cDovL2NybDMuYW1lLmdibC9haWEvQkwyUEtJSU5UQ0EwMi5BTUUuR0JMX0FNRSUyMEluZnJhJTIwQ0ElMjAwNi5jcnQwUwYIKwYBBQUHMAKGR2h0dHA6Ly9jcmw0LmFtZS5nYmwvYWlhL0JMMlBLSUlOVENBMDIuQU1FLkdCTF9BTUUlMjBJbmZyYSUyMENBJTIwMDYuY3J0MB0GA1UdDgQWBBQDmHWGUrNZmFtIfL14RXoPR4LL6zAOBgNVHQ8BAf8EBAMCBaAwggEmBgNVHR8EggEdMIIBGTCCARWgggERoIIBDYY_aHR0cDovL2NybC5taWNyb3NvZnQuY29tL3BraWluZnJhL0NSTC9BTUUlMjBJbmZyYSUyMENBJTIwMDYuY3JshjFodHRwOi8vY3JsMS5hbWUuZ2JsL2NybC9BTUUlMjBJbmZyYSUyMENBJTIwMDYuY3JshjFodHRwOi8vY3JsMi5hbWUuZ2JsL2NybC9BTUUlMjBJbmZyYSUyMENBJTIwMDYuY3JshjFodHRwOi8vY3JsMy5hbWUuZ2JsL2NybC9BTUUlMjBJbmZyYSUyMENBJTIwMDYuY3JshjFodHRwOi8vY3JsNC5hbWUuZ2JsL2NybC9BTUUlMjBJbmZyYSUyMENBJTIwMDYuY3JsMIGdBgNVHSAEgZUwgZIwDAYKKwYBBAGCN3sBATBmBgorBgEEAYI3ewICMFgwVgYIKwYBBQUHAgIwSh5IADMAMwBlADAAMQA5ADIAMQAtADQAZAA2ADQALQA0AGYAOABjAC0AYQAwADUANQAtADUAYgBkAGEAZgBmAGQANQBlADMAMwBkMAwGCisGAQQBgjd7AwIwDAYKKwYBBAGCN3sEAjAfBgNVHSMEGDAWgBTxRmjG8cPwKy19i2rhsvm-NfzRQTAdBgNVHSUEFjAUBggrBgEFBQcDAQYIKwYBBQUHAwIwDQYJKoZIhvcNAQELBQADggEBAJcF-z2HGOD5vBAPAiibLynJVPemcCzI2SbO4rX-E6AhWLEMIGFO4peavwLv9iPrFKY29lbs6SxVSu5q_hj7y932SCf-JNEeue2cfiDCPv3T6f2-EAZTfMXrH_G7MaJXKiT0W9b7aewbcPT4xAGaldOb8n9yZp0vrNp9qEtWLm-_bvUf_3_eHf6Iml0lQ01vTCc-k265OG5t1GXtk819ayqNBui5LchwPrubIwRT_p2bmkDy4M-NKrweDScQY2PyCsUp_kdZXbvXoLWAHVgrY7Jq_YDJtDv71360dQ2_5FYlmToG9vPIsDq3H-rE22IKrM8CQsR3ta6g7CXSflNNquQ&s=F0Oy0CTMJsLaD5puwMJHoSiyHKWfK1n5qtuv3_pm41O2dA8sDXSgjae5jNbroyDUu0U8dvGt2N33VrKFhuLYP3X4_0lnb1Zqd05xqdsJTbi47IwN1k41sKtnb9LWMiL1PVCmeY2lChQTMOx5cqvVIia48dAZu40NXiRdnUzJq-8piTM8A37IhpIZSJLzrwNLD44V90rHaf6vSVqpQ-fQ09CZXtaSiEL23_JClXQSoAoKRvqd3-KKn-SoO89NRRW-6yDzw9CyHsPefOKZmCRdl1yTFM9Chkeu1GjUVj_FrMnWZ8mdaUSolRspqpYv5ej8W_R0HbHZCYzhTN0Hpuwbaw&h=DFR2p7kW-m9Qhi5Q5DlfuhnDu_vhy_lIM7gz8QhS7Rs
  response:
    body:
      string: "{\n \"name\": \"849f3791-7be4-462b-8038-caed1f0a7254\",\n \"status\":
        \"InProgress\",\n \"startTime\": \"2025-07-07T08:57:05.3285804Z\"\n}"
    headers:
      cache-control:
      - no-cache
      content-length:
      - '122'
      content-type:
      - application/json
      date:
      - Mon, 07 Jul 2025 08:58:08 GMT
      expires:
      - '-1'
      pragma:
      - no-cache
      strict-transport-security:
      - max-age=31536000; includeSubDomains
      x-cache:
      - CONFIG_NOCACHE
      x-content-type-options:
      - nosniff
      x-ms-operation-identifier:
      - tenantId=54826b22-38d6-4fb2-bad9-b7b93a3e9c5a,objectId=d44a2991-98c6-47c3-b59b-2b30d72cfcc2/japanwest/d285b875-f91f-47de-a1e7-57206eff606c
      x-ms-ratelimit-remaining-subscription-global-reads:
      - '3749'
      x-msedge-ref:
      - 'Ref A: C00AFC04178244DAA157EF738625A003 Ref B: TYO201100114039 Ref C: 2025-07-07T08:58:08Z'
    status:
      code: 200
      message: OK
- request:
    body: null
    headers:
      Accept:
      - '*/*'
      Accept-Encoding:
      - gzip, deflate
      CommandName:
      - aks create
      Connection:
      - keep-alive
      ParameterSetName:
      - --resource-group --name --ssh-key-value -c
      User-Agent:
      - AZURECLI/2.75.0 azsdk-python-core/1.31.0 Python/3.10.11 (Windows-10-10.0.26100-SP0)
    method: GET
    uri: https://management.azure.com/subscriptions/00000000-0000-0000-0000-000000000000/providers/Microsoft.ContainerService/locations/westus2/operations/849f3791-7be4-462b-8038-caed1f0a7254?api-version=2025-03-01&t=638874754256068403&c=MIIHhzCCBm-gAwIBAgITHgbLuWlxY4-k_d1algAABsu5aTANBgkqhkiG9w0BAQsFADBEMRMwEQYKCZImiZPyLGQBGRYDR0JMMRMwEQYKCZImiZPyLGQBGRYDQU1FMRgwFgYDVQQDEw9BTUUgSW5mcmEgQ0EgMDYwHhcNMjUwNDE5MTMxMzMyWhcNMjUxMDE2MTMxMzMyWjBAMT4wPAYDVQQDEzVhc3luY29wZXJhdGlvbnNpZ25pbmdjZXJ0aWZpY2F0ZS5tYW5hZ2VtZW50LmF6dXJlLmNvbTCCASIwDQYJKoZIhvcNAQEBBQADggEPADCCAQoCggEBAMvHJaUg0aA6C-P-W7rBOoZfQCieq667lznMrFDPEeiLJs-W58e8I_jHbBheje2C5g9-qBPHK6VQBBfZrcs9tzrupbS7wUKQvBkbEEqj19vo7jPtiN4hWOYzxijvMpObILP6eyLeXsL3K6b3th6Mzu1YEGETh8Lh9lsKsgT-uiTSC52uYnO63jpJBr83ivLckQDLkpMN21cpEJpaenMoBGBtKAmREs19pJv5r4HQS73KA4NZgjOChwFPAD7cIPY8jFZduW--1Ej4woncGGu117cZcM1yffltg1tqs5vmfgVc4ru4VoMm2UUdWXj6t8VoG1yJ8zasfOiUeO4CjEJgU0ECAwEAAaOCBHQwggRwMCcGCSsGAQQBgjcVCgQaMBgwCgYIKwYBBQUHAwEwCgYIKwYBBQUHAwIwPQYJKwYBBAGCNxUHBDAwLgYmKwYBBAGCNxUIhpDjDYTVtHiE8Ys-hZvdFs6dEoFghfmRS4WsmTQCAWQCAQcwggHLBggrBgEFBQcBAQSCAb0wggG5MGMGCCsGAQUFBzAChldodHRwOi8vY3JsLm1pY3Jvc29mdC5jb20vcGtpaW5mcmEvQ2VydHMvQkwyUEtJSU5UQ0EwMi5BTUUuR0JMX0FNRSUyMEluZnJhJTIwQ0ElMjAwNi5jcnQwUwYIKwYBBQUHMAKGR2h0dHA6Ly9jcmwxLmFtZS5nYmwvYWlhL0JMMlBLSUlOVENBMDIuQU1FLkdCTF9BTUUlMjBJbmZyYSUyMENBJTIwMDYuY3J0MFMGCCsGAQUFBzAChkdodHRwOi8vY3JsMi5hbWUuZ2JsL2FpYS9CTDJQS0lJTlRDQTAyLkFNRS5HQkxfQU1FJTIwSW5mcmElMjBDQSUyMDA2LmNydDBTBggrBgEFBQcwAoZHaHR0cDovL2NybDMuYW1lLmdibC9haWEvQkwyUEtJSU5UQ0EwMi5BTUUuR0JMX0FNRSUyMEluZnJhJTIwQ0ElMjAwNi5jcnQwUwYIKwYBBQUHMAKGR2h0dHA6Ly9jcmw0LmFtZS5nYmwvYWlhL0JMMlBLSUlOVENBMDIuQU1FLkdCTF9BTUUlMjBJbmZyYSUyMENBJTIwMDYuY3J0MB0GA1UdDgQWBBQDmHWGUrNZmFtIfL14RXoPR4LL6zAOBgNVHQ8BAf8EBAMCBaAwggEmBgNVHR8EggEdMIIBGTCCARWgggERoIIBDYY_aHR0cDovL2NybC5taWNyb3NvZnQuY29tL3BraWluZnJhL0NSTC9BTUUlMjBJbmZyYSUyMENBJTIwMDYuY3JshjFodHRwOi8vY3JsMS5hbWUuZ2JsL2NybC9BTUUlMjBJbmZyYSUyMENBJTIwMDYuY3JshjFodHRwOi8vY3JsMi5hbWUuZ2JsL2NybC9BTUUlMjBJbmZyYSUyMENBJTIwMDYuY3JshjFodHRwOi8vY3JsMy5hbWUuZ2JsL2NybC9BTUUlMjBJbmZyYSUyMENBJTIwMDYuY3JshjFodHRwOi8vY3JsNC5hbWUuZ2JsL2NybC9BTUUlMjBJbmZyYSUyMENBJTIwMDYuY3JsMIGdBgNVHSAEgZUwgZIwDAYKKwYBBAGCN3sBATBmBgorBgEEAYI3ewICMFgwVgYIKwYBBQUHAgIwSh5IADMAMwBlADAAMQA5ADIAMQAtADQAZAA2ADQALQA0AGYAOABjAC0AYQAwADUANQAtADUAYgBkAGEAZgBmAGQANQBlADMAMwBkMAwGCisGAQQBgjd7AwIwDAYKKwYBBAGCN3sEAjAfBgNVHSMEGDAWgBTxRmjG8cPwKy19i2rhsvm-NfzRQTAdBgNVHSUEFjAUBggrBgEFBQcDAQYIKwYBBQUHAwIwDQYJKoZIhvcNAQELBQADggEBAJcF-z2HGOD5vBAPAiibLynJVPemcCzI2SbO4rX-E6AhWLEMIGFO4peavwLv9iPrFKY29lbs6SxVSu5q_hj7y932SCf-JNEeue2cfiDCPv3T6f2-EAZTfMXrH_G7MaJXKiT0W9b7aewbcPT4xAGaldOb8n9yZp0vrNp9qEtWLm-_bvUf_3_eHf6Iml0lQ01vTCc-k265OG5t1GXtk819ayqNBui5LchwPrubIwRT_p2bmkDy4M-NKrweDScQY2PyCsUp_kdZXbvXoLWAHVgrY7Jq_YDJtDv71360dQ2_5FYlmToG9vPIsDq3H-rE22IKrM8CQsR3ta6g7CXSflNNquQ&s=F0Oy0CTMJsLaD5puwMJHoSiyHKWfK1n5qtuv3_pm41O2dA8sDXSgjae5jNbroyDUu0U8dvGt2N33VrKFhuLYP3X4_0lnb1Zqd05xqdsJTbi47IwN1k41sKtnb9LWMiL1PVCmeY2lChQTMOx5cqvVIia48dAZu40NXiRdnUzJq-8piTM8A37IhpIZSJLzrwNLD44V90rHaf6vSVqpQ-fQ09CZXtaSiEL23_JClXQSoAoKRvqd3-KKn-SoO89NRRW-6yDzw9CyHsPefOKZmCRdl1yTFM9Chkeu1GjUVj_FrMnWZ8mdaUSolRspqpYv5ej8W_R0HbHZCYzhTN0Hpuwbaw&h=DFR2p7kW-m9Qhi5Q5DlfuhnDu_vhy_lIM7gz8QhS7Rs
  response:
    body:
      string: "{\n \"name\": \"849f3791-7be4-462b-8038-caed1f0a7254\",\n \"status\":
        \"InProgress\",\n \"startTime\": \"2025-07-07T08:57:05.3285804Z\"\n}"
    headers:
      cache-control:
      - no-cache
      content-length:
      - '122'
      content-type:
      - application/json
      date:
      - Mon, 07 Jul 2025 08:58:39 GMT
      expires:
      - '-1'
      pragma:
      - no-cache
      strict-transport-security:
      - max-age=31536000; includeSubDomains
      x-cache:
      - CONFIG_NOCACHE
      x-content-type-options:
      - nosniff
      x-ms-operation-identifier:
      - tenantId=54826b22-38d6-4fb2-bad9-b7b93a3e9c5a,objectId=d44a2991-98c6-47c3-b59b-2b30d72cfcc2/japanwest/1090e9f9-af19-442c-a708-d3dabdff596e
      x-ms-ratelimit-remaining-subscription-global-reads:
      - '3749'
      x-msedge-ref:
      - 'Ref A: 7E040C158C2645BABC1CAE0E8FA17639 Ref B: TYO201100115029 Ref C: 2025-07-07T08:58:40Z'
    status:
      code: 200
      message: OK
- request:
    body: null
    headers:
      Accept:
      - '*/*'
      Accept-Encoding:
      - gzip, deflate
      CommandName:
      - aks create
      Connection:
      - keep-alive
      ParameterSetName:
      - --resource-group --name --ssh-key-value -c
      User-Agent:
      - AZURECLI/2.75.0 azsdk-python-core/1.31.0 Python/3.10.11 (Windows-10-10.0.26100-SP0)
    method: GET
    uri: https://management.azure.com/subscriptions/00000000-0000-0000-0000-000000000000/providers/Microsoft.ContainerService/locations/westus2/operations/849f3791-7be4-462b-8038-caed1f0a7254?api-version=2025-03-01&t=638874754256068403&c=MIIHhzCCBm-gAwIBAgITHgbLuWlxY4-k_d1algAABsu5aTANBgkqhkiG9w0BAQsFADBEMRMwEQYKCZImiZPyLGQBGRYDR0JMMRMwEQYKCZImiZPyLGQBGRYDQU1FMRgwFgYDVQQDEw9BTUUgSW5mcmEgQ0EgMDYwHhcNMjUwNDE5MTMxMzMyWhcNMjUxMDE2MTMxMzMyWjBAMT4wPAYDVQQDEzVhc3luY29wZXJhdGlvbnNpZ25pbmdjZXJ0aWZpY2F0ZS5tYW5hZ2VtZW50LmF6dXJlLmNvbTCCASIwDQYJKoZIhvcNAQEBBQADggEPADCCAQoCggEBAMvHJaUg0aA6C-P-W7rBOoZfQCieq667lznMrFDPEeiLJs-W58e8I_jHbBheje2C5g9-qBPHK6VQBBfZrcs9tzrupbS7wUKQvBkbEEqj19vo7jPtiN4hWOYzxijvMpObILP6eyLeXsL3K6b3th6Mzu1YEGETh8Lh9lsKsgT-uiTSC52uYnO63jpJBr83ivLckQDLkpMN21cpEJpaenMoBGBtKAmREs19pJv5r4HQS73KA4NZgjOChwFPAD7cIPY8jFZduW--1Ej4woncGGu117cZcM1yffltg1tqs5vmfgVc4ru4VoMm2UUdWXj6t8VoG1yJ8zasfOiUeO4CjEJgU0ECAwEAAaOCBHQwggRwMCcGCSsGAQQBgjcVCgQaMBgwCgYIKwYBBQUHAwEwCgYIKwYBBQUHAwIwPQYJKwYBBAGCNxUHBDAwLgYmKwYBBAGCNxUIhpDjDYTVtHiE8Ys-hZvdFs6dEoFghfmRS4WsmTQCAWQCAQcwggHLBggrBgEFBQcBAQSCAb0wggG5MGMGCCsGAQUFBzAChldodHRwOi8vY3JsLm1pY3Jvc29mdC5jb20vcGtpaW5mcmEvQ2VydHMvQkwyUEtJSU5UQ0EwMi5BTUUuR0JMX0FNRSUyMEluZnJhJTIwQ0ElMjAwNi5jcnQwUwYIKwYBBQUHMAKGR2h0dHA6Ly9jcmwxLmFtZS5nYmwvYWlhL0JMMlBLSUlOVENBMDIuQU1FLkdCTF9BTUUlMjBJbmZyYSUyMENBJTIwMDYuY3J0MFMGCCsGAQUFBzAChkdodHRwOi8vY3JsMi5hbWUuZ2JsL2FpYS9CTDJQS0lJTlRDQTAyLkFNRS5HQkxfQU1FJTIwSW5mcmElMjBDQSUyMDA2LmNydDBTBggrBgEFBQcwAoZHaHR0cDovL2NybDMuYW1lLmdibC9haWEvQkwyUEtJSU5UQ0EwMi5BTUUuR0JMX0FNRSUyMEluZnJhJTIwQ0ElMjAwNi5jcnQwUwYIKwYBBQUHMAKGR2h0dHA6Ly9jcmw0LmFtZS5nYmwvYWlhL0JMMlBLSUlOVENBMDIuQU1FLkdCTF9BTUUlMjBJbmZyYSUyMENBJTIwMDYuY3J0MB0GA1UdDgQWBBQDmHWGUrNZmFtIfL14RXoPR4LL6zAOBgNVHQ8BAf8EBAMCBaAwggEmBgNVHR8EggEdMIIBGTCCARWgggERoIIBDYY_aHR0cDovL2NybC5taWNyb3NvZnQuY29tL3BraWluZnJhL0NSTC9BTUUlMjBJbmZyYSUyMENBJTIwMDYuY3JshjFodHRwOi8vY3JsMS5hbWUuZ2JsL2NybC9BTUUlMjBJbmZyYSUyMENBJTIwMDYuY3JshjFodHRwOi8vY3JsMi5hbWUuZ2JsL2NybC9BTUUlMjBJbmZyYSUyMENBJTIwMDYuY3JshjFodHRwOi8vY3JsMy5hbWUuZ2JsL2NybC9BTUUlMjBJbmZyYSUyMENBJTIwMDYuY3JshjFodHRwOi8vY3JsNC5hbWUuZ2JsL2NybC9BTUUlMjBJbmZyYSUyMENBJTIwMDYuY3JsMIGdBgNVHSAEgZUwgZIwDAYKKwYBBAGCN3sBATBmBgorBgEEAYI3ewICMFgwVgYIKwYBBQUHAgIwSh5IADMAMwBlADAAMQA5ADIAMQAtADQAZAA2ADQALQA0AGYAOABjAC0AYQAwADUANQAtADUAYgBkAGEAZgBmAGQANQBlADMAMwBkMAwGCisGAQQBgjd7AwIwDAYKKwYBBAGCN3sEAjAfBgNVHSMEGDAWgBTxRmjG8cPwKy19i2rhsvm-NfzRQTAdBgNVHSUEFjAUBggrBgEFBQcDAQYIKwYBBQUHAwIwDQYJKoZIhvcNAQELBQADggEBAJcF-z2HGOD5vBAPAiibLynJVPemcCzI2SbO4rX-E6AhWLEMIGFO4peavwLv9iPrFKY29lbs6SxVSu5q_hj7y932SCf-JNEeue2cfiDCPv3T6f2-EAZTfMXrH_G7MaJXKiT0W9b7aewbcPT4xAGaldOb8n9yZp0vrNp9qEtWLm-_bvUf_3_eHf6Iml0lQ01vTCc-k265OG5t1GXtk819ayqNBui5LchwPrubIwRT_p2bmkDy4M-NKrweDScQY2PyCsUp_kdZXbvXoLWAHVgrY7Jq_YDJtDv71360dQ2_5FYlmToG9vPIsDq3H-rE22IKrM8CQsR3ta6g7CXSflNNquQ&s=F0Oy0CTMJsLaD5puwMJHoSiyHKWfK1n5qtuv3_pm41O2dA8sDXSgjae5jNbroyDUu0U8dvGt2N33VrKFhuLYP3X4_0lnb1Zqd05xqdsJTbi47IwN1k41sKtnb9LWMiL1PVCmeY2lChQTMOx5cqvVIia48dAZu40NXiRdnUzJq-8piTM8A37IhpIZSJLzrwNLD44V90rHaf6vSVqpQ-fQ09CZXtaSiEL23_JClXQSoAoKRvqd3-KKn-SoO89NRRW-6yDzw9CyHsPefOKZmCRdl1yTFM9Chkeu1GjUVj_FrMnWZ8mdaUSolRspqpYv5ej8W_R0HbHZCYzhTN0Hpuwbaw&h=DFR2p7kW-m9Qhi5Q5DlfuhnDu_vhy_lIM7gz8QhS7Rs
  response:
    body:
      string: "{\n \"name\": \"849f3791-7be4-462b-8038-caed1f0a7254\",\n \"status\":
        \"InProgress\",\n \"startTime\": \"2025-07-07T08:57:05.3285804Z\"\n}"
    headers:
      cache-control:
      - no-cache
      content-length:
      - '122'
      content-type:
      - application/json
      date:
      - Mon, 07 Jul 2025 08:59:11 GMT
      expires:
      - '-1'
      pragma:
      - no-cache
      strict-transport-security:
      - max-age=31536000; includeSubDomains
      x-cache:
      - CONFIG_NOCACHE
      x-content-type-options:
      - nosniff
      x-ms-operation-identifier:
      - tenantId=54826b22-38d6-4fb2-bad9-b7b93a3e9c5a,objectId=d44a2991-98c6-47c3-b59b-2b30d72cfcc2/japaneast/c8d8df01-7b0e-418c-9dbf-37443dadfad5
      x-ms-ratelimit-remaining-subscription-global-reads:
      - '3749'
      x-msedge-ref:
      - 'Ref A: F2C1707A5CAA405E9668431FFD221E34 Ref B: TYO201100116023 Ref C: 2025-07-07T08:59:11Z'
    status:
      code: 200
      message: OK
- request:
    body: null
    headers:
      Accept:
      - '*/*'
      Accept-Encoding:
      - gzip, deflate
      CommandName:
      - aks create
      Connection:
      - keep-alive
      ParameterSetName:
      - --resource-group --name --ssh-key-value -c
      User-Agent:
      - AZURECLI/2.75.0 azsdk-python-core/1.31.0 Python/3.10.11 (Windows-10-10.0.26100-SP0)
    method: GET
    uri: https://management.azure.com/subscriptions/00000000-0000-0000-0000-000000000000/providers/Microsoft.ContainerService/locations/westus2/operations/849f3791-7be4-462b-8038-caed1f0a7254?api-version=2025-03-01&t=638874754256068403&c=MIIHhzCCBm-gAwIBAgITHgbLuWlxY4-k_d1algAABsu5aTANBgkqhkiG9w0BAQsFADBEMRMwEQYKCZImiZPyLGQBGRYDR0JMMRMwEQYKCZImiZPyLGQBGRYDQU1FMRgwFgYDVQQDEw9BTUUgSW5mcmEgQ0EgMDYwHhcNMjUwNDE5MTMxMzMyWhcNMjUxMDE2MTMxMzMyWjBAMT4wPAYDVQQDEzVhc3luY29wZXJhdGlvbnNpZ25pbmdjZXJ0aWZpY2F0ZS5tYW5hZ2VtZW50LmF6dXJlLmNvbTCCASIwDQYJKoZIhvcNAQEBBQADggEPADCCAQoCggEBAMvHJaUg0aA6C-P-W7rBOoZfQCieq667lznMrFDPEeiLJs-W58e8I_jHbBheje2C5g9-qBPHK6VQBBfZrcs9tzrupbS7wUKQvBkbEEqj19vo7jPtiN4hWOYzxijvMpObILP6eyLeXsL3K6b3th6Mzu1YEGETh8Lh9lsKsgT-uiTSC52uYnO63jpJBr83ivLckQDLkpMN21cpEJpaenMoBGBtKAmREs19pJv5r4HQS73KA4NZgjOChwFPAD7cIPY8jFZduW--1Ej4woncGGu117cZcM1yffltg1tqs5vmfgVc4ru4VoMm2UUdWXj6t8VoG1yJ8zasfOiUeO4CjEJgU0ECAwEAAaOCBHQwggRwMCcGCSsGAQQBgjcVCgQaMBgwCgYIKwYBBQUHAwEwCgYIKwYBBQUHAwIwPQYJKwYBBAGCNxUHBDAwLgYmKwYBBAGCNxUIhpDjDYTVtHiE8Ys-hZvdFs6dEoFghfmRS4WsmTQCAWQCAQcwggHLBggrBgEFBQcBAQSCAb0wggG5MGMGCCsGAQUFBzAChldodHRwOi8vY3JsLm1pY3Jvc29mdC5jb20vcGtpaW5mcmEvQ2VydHMvQkwyUEtJSU5UQ0EwMi5BTUUuR0JMX0FNRSUyMEluZnJhJTIwQ0ElMjAwNi5jcnQwUwYIKwYBBQUHMAKGR2h0dHA6Ly9jcmwxLmFtZS5nYmwvYWlhL0JMMlBLSUlOVENBMDIuQU1FLkdCTF9BTUUlMjBJbmZyYSUyMENBJTIwMDYuY3J0MFMGCCsGAQUFBzAChkdodHRwOi8vY3JsMi5hbWUuZ2JsL2FpYS9CTDJQS0lJTlRDQTAyLkFNRS5HQkxfQU1FJTIwSW5mcmElMjBDQSUyMDA2LmNydDBTBggrBgEFBQcwAoZHaHR0cDovL2NybDMuYW1lLmdibC9haWEvQkwyUEtJSU5UQ0EwMi5BTUUuR0JMX0FNRSUyMEluZnJhJTIwQ0ElMjAwNi5jcnQwUwYIKwYBBQUHMAKGR2h0dHA6Ly9jcmw0LmFtZS5nYmwvYWlhL0JMMlBLSUlOVENBMDIuQU1FLkdCTF9BTUUlMjBJbmZyYSUyMENBJTIwMDYuY3J0MB0GA1UdDgQWBBQDmHWGUrNZmFtIfL14RXoPR4LL6zAOBgNVHQ8BAf8EBAMCBaAwggEmBgNVHR8EggEdMIIBGTCCARWgggERoIIBDYY_aHR0cDovL2NybC5taWNyb3NvZnQuY29tL3BraWluZnJhL0NSTC9BTUUlMjBJbmZyYSUyMENBJTIwMDYuY3JshjFodHRwOi8vY3JsMS5hbWUuZ2JsL2NybC9BTUUlMjBJbmZyYSUyMENBJTIwMDYuY3JshjFodHRwOi8vY3JsMi5hbWUuZ2JsL2NybC9BTUUlMjBJbmZyYSUyMENBJTIwMDYuY3JshjFodHRwOi8vY3JsMy5hbWUuZ2JsL2NybC9BTUUlMjBJbmZyYSUyMENBJTIwMDYuY3JshjFodHRwOi8vY3JsNC5hbWUuZ2JsL2NybC9BTUUlMjBJbmZyYSUyMENBJTIwMDYuY3JsMIGdBgNVHSAEgZUwgZIwDAYKKwYBBAGCN3sBATBmBgorBgEEAYI3ewICMFgwVgYIKwYBBQUHAgIwSh5IADMAMwBlADAAMQA5ADIAMQAtADQAZAA2ADQALQA0AGYAOABjAC0AYQAwADUANQAtADUAYgBkAGEAZgBmAGQANQBlADMAMwBkMAwGCisGAQQBgjd7AwIwDAYKKwYBBAGCN3sEAjAfBgNVHSMEGDAWgBTxRmjG8cPwKy19i2rhsvm-NfzRQTAdBgNVHSUEFjAUBggrBgEFBQcDAQYIKwYBBQUHAwIwDQYJKoZIhvcNAQELBQADggEBAJcF-z2HGOD5vBAPAiibLynJVPemcCzI2SbO4rX-E6AhWLEMIGFO4peavwLv9iPrFKY29lbs6SxVSu5q_hj7y932SCf-JNEeue2cfiDCPv3T6f2-EAZTfMXrH_G7MaJXKiT0W9b7aewbcPT4xAGaldOb8n9yZp0vrNp9qEtWLm-_bvUf_3_eHf6Iml0lQ01vTCc-k265OG5t1GXtk819ayqNBui5LchwPrubIwRT_p2bmkDy4M-NKrweDScQY2PyCsUp_kdZXbvXoLWAHVgrY7Jq_YDJtDv71360dQ2_5FYlmToG9vPIsDq3H-rE22IKrM8CQsR3ta6g7CXSflNNquQ&s=F0Oy0CTMJsLaD5puwMJHoSiyHKWfK1n5qtuv3_pm41O2dA8sDXSgjae5jNbroyDUu0U8dvGt2N33VrKFhuLYP3X4_0lnb1Zqd05xqdsJTbi47IwN1k41sKtnb9LWMiL1PVCmeY2lChQTMOx5cqvVIia48dAZu40NXiRdnUzJq-8piTM8A37IhpIZSJLzrwNLD44V90rHaf6vSVqpQ-fQ09CZXtaSiEL23_JClXQSoAoKRvqd3-KKn-SoO89NRRW-6yDzw9CyHsPefOKZmCRdl1yTFM9Chkeu1GjUVj_FrMnWZ8mdaUSolRspqpYv5ej8W_R0HbHZCYzhTN0Hpuwbaw&h=DFR2p7kW-m9Qhi5Q5DlfuhnDu_vhy_lIM7gz8QhS7Rs
  response:
    body:
      string: "{\n \"name\": \"849f3791-7be4-462b-8038-caed1f0a7254\",\n \"status\":
        \"InProgress\",\n \"startTime\": \"2025-07-07T08:57:05.3285804Z\"\n}"
    headers:
      cache-control:
      - no-cache
      content-length:
      - '122'
      content-type:
      - application/json
      date:
      - Mon, 07 Jul 2025 08:59:42 GMT
      expires:
      - '-1'
      pragma:
      - no-cache
      strict-transport-security:
      - max-age=31536000; includeSubDomains
      x-cache:
      - CONFIG_NOCACHE
      x-content-type-options:
      - nosniff
      x-ms-operation-identifier:
      - tenantId=54826b22-38d6-4fb2-bad9-b7b93a3e9c5a,objectId=d44a2991-98c6-47c3-b59b-2b30d72cfcc2/japaneast/d4586925-8995-40f9-bddf-373955f94e36
      x-ms-ratelimit-remaining-subscription-global-reads:
      - '3749'
      x-msedge-ref:
      - 'Ref A: 7FEB8E33B75741CCB0E9C88933DA0153 Ref B: TYO201151001062 Ref C: 2025-07-07T08:59:42Z'
    status:
      code: 200
      message: OK
- request:
    body: null
    headers:
      Accept:
      - '*/*'
      Accept-Encoding:
      - gzip, deflate
      CommandName:
      - aks create
      Connection:
      - keep-alive
      ParameterSetName:
      - --resource-group --name --ssh-key-value -c
      User-Agent:
      - AZURECLI/2.75.0 azsdk-python-core/1.31.0 Python/3.10.11 (Windows-10-10.0.26100-SP0)
    method: GET
    uri: https://management.azure.com/subscriptions/00000000-0000-0000-0000-000000000000/providers/Microsoft.ContainerService/locations/westus2/operations/849f3791-7be4-462b-8038-caed1f0a7254?api-version=2025-03-01&t=638874754256068403&c=MIIHhzCCBm-gAwIBAgITHgbLuWlxY4-k_d1algAABsu5aTANBgkqhkiG9w0BAQsFADBEMRMwEQYKCZImiZPyLGQBGRYDR0JMMRMwEQYKCZImiZPyLGQBGRYDQU1FMRgwFgYDVQQDEw9BTUUgSW5mcmEgQ0EgMDYwHhcNMjUwNDE5MTMxMzMyWhcNMjUxMDE2MTMxMzMyWjBAMT4wPAYDVQQDEzVhc3luY29wZXJhdGlvbnNpZ25pbmdjZXJ0aWZpY2F0ZS5tYW5hZ2VtZW50LmF6dXJlLmNvbTCCASIwDQYJKoZIhvcNAQEBBQADggEPADCCAQoCggEBAMvHJaUg0aA6C-P-W7rBOoZfQCieq667lznMrFDPEeiLJs-W58e8I_jHbBheje2C5g9-qBPHK6VQBBfZrcs9tzrupbS7wUKQvBkbEEqj19vo7jPtiN4hWOYzxijvMpObILP6eyLeXsL3K6b3th6Mzu1YEGETh8Lh9lsKsgT-uiTSC52uYnO63jpJBr83ivLckQDLkpMN21cpEJpaenMoBGBtKAmREs19pJv5r4HQS73KA4NZgjOChwFPAD7cIPY8jFZduW--1Ej4woncGGu117cZcM1yffltg1tqs5vmfgVc4ru4VoMm2UUdWXj6t8VoG1yJ8zasfOiUeO4CjEJgU0ECAwEAAaOCBHQwggRwMCcGCSsGAQQBgjcVCgQaMBgwCgYIKwYBBQUHAwEwCgYIKwYBBQUHAwIwPQYJKwYBBAGCNxUHBDAwLgYmKwYBBAGCNxUIhpDjDYTVtHiE8Ys-hZvdFs6dEoFghfmRS4WsmTQCAWQCAQcwggHLBggrBgEFBQcBAQSCAb0wggG5MGMGCCsGAQUFBzAChldodHRwOi8vY3JsLm1pY3Jvc29mdC5jb20vcGtpaW5mcmEvQ2VydHMvQkwyUEtJSU5UQ0EwMi5BTUUuR0JMX0FNRSUyMEluZnJhJTIwQ0ElMjAwNi5jcnQwUwYIKwYBBQUHMAKGR2h0dHA6Ly9jcmwxLmFtZS5nYmwvYWlhL0JMMlBLSUlOVENBMDIuQU1FLkdCTF9BTUUlMjBJbmZyYSUyMENBJTIwMDYuY3J0MFMGCCsGAQUFBzAChkdodHRwOi8vY3JsMi5hbWUuZ2JsL2FpYS9CTDJQS0lJTlRDQTAyLkFNRS5HQkxfQU1FJTIwSW5mcmElMjBDQSUyMDA2LmNydDBTBggrBgEFBQcwAoZHaHR0cDovL2NybDMuYW1lLmdibC9haWEvQkwyUEtJSU5UQ0EwMi5BTUUuR0JMX0FNRSUyMEluZnJhJTIwQ0ElMjAwNi5jcnQwUwYIKwYBBQUHMAKGR2h0dHA6Ly9jcmw0LmFtZS5nYmwvYWlhL0JMMlBLSUlOVENBMDIuQU1FLkdCTF9BTUUlMjBJbmZyYSUyMENBJTIwMDYuY3J0MB0GA1UdDgQWBBQDmHWGUrNZmFtIfL14RXoPR4LL6zAOBgNVHQ8BAf8EBAMCBaAwggEmBgNVHR8EggEdMIIBGTCCARWgggERoIIBDYY_aHR0cDovL2NybC5taWNyb3NvZnQuY29tL3BraWluZnJhL0NSTC9BTUUlMjBJbmZyYSUyMENBJTIwMDYuY3JshjFodHRwOi8vY3JsMS5hbWUuZ2JsL2NybC9BTUUlMjBJbmZyYSUyMENBJTIwMDYuY3JshjFodHRwOi8vY3JsMi5hbWUuZ2JsL2NybC9BTUUlMjBJbmZyYSUyMENBJTIwMDYuY3JshjFodHRwOi8vY3JsMy5hbWUuZ2JsL2NybC9BTUUlMjBJbmZyYSUyMENBJTIwMDYuY3JshjFodHRwOi8vY3JsNC5hbWUuZ2JsL2NybC9BTUUlMjBJbmZyYSUyMENBJTIwMDYuY3JsMIGdBgNVHSAEgZUwgZIwDAYKKwYBBAGCN3sBATBmBgorBgEEAYI3ewICMFgwVgYIKwYBBQUHAgIwSh5IADMAMwBlADAAMQA5ADIAMQAtADQAZAA2ADQALQA0AGYAOABjAC0AYQAwADUANQAtADUAYgBkAGEAZgBmAGQANQBlADMAMwBkMAwGCisGAQQBgjd7AwIwDAYKKwYBBAGCN3sEAjAfBgNVHSMEGDAWgBTxRmjG8cPwKy19i2rhsvm-NfzRQTAdBgNVHSUEFjAUBggrBgEFBQcDAQYIKwYBBQUHAwIwDQYJKoZIhvcNAQELBQADggEBAJcF-z2HGOD5vBAPAiibLynJVPemcCzI2SbO4rX-E6AhWLEMIGFO4peavwLv9iPrFKY29lbs6SxVSu5q_hj7y932SCf-JNEeue2cfiDCPv3T6f2-EAZTfMXrH_G7MaJXKiT0W9b7aewbcPT4xAGaldOb8n9yZp0vrNp9qEtWLm-_bvUf_3_eHf6Iml0lQ01vTCc-k265OG5t1GXtk819ayqNBui5LchwPrubIwRT_p2bmkDy4M-NKrweDScQY2PyCsUp_kdZXbvXoLWAHVgrY7Jq_YDJtDv71360dQ2_5FYlmToG9vPIsDq3H-rE22IKrM8CQsR3ta6g7CXSflNNquQ&s=F0Oy0CTMJsLaD5puwMJHoSiyHKWfK1n5qtuv3_pm41O2dA8sDXSgjae5jNbroyDUu0U8dvGt2N33VrKFhuLYP3X4_0lnb1Zqd05xqdsJTbi47IwN1k41sKtnb9LWMiL1PVCmeY2lChQTMOx5cqvVIia48dAZu40NXiRdnUzJq-8piTM8A37IhpIZSJLzrwNLD44V90rHaf6vSVqpQ-fQ09CZXtaSiEL23_JClXQSoAoKRvqd3-KKn-SoO89NRRW-6yDzw9CyHsPefOKZmCRdl1yTFM9Chkeu1GjUVj_FrMnWZ8mdaUSolRspqpYv5ej8W_R0HbHZCYzhTN0Hpuwbaw&h=DFR2p7kW-m9Qhi5Q5DlfuhnDu_vhy_lIM7gz8QhS7Rs
  response:
    body:
      string: "{\n \"name\": \"849f3791-7be4-462b-8038-caed1f0a7254\",\n \"status\":
        \"InProgress\",\n \"startTime\": \"2025-07-07T08:57:05.3285804Z\"\n}"
    headers:
      cache-control:
      - no-cache
      content-length:
      - '122'
      content-type:
      - application/json
      date:
      - Mon, 07 Jul 2025 09:00:13 GMT
      expires:
      - '-1'
      pragma:
      - no-cache
      strict-transport-security:
      - max-age=31536000; includeSubDomains
      x-cache:
      - CONFIG_NOCACHE
      x-content-type-options:
      - nosniff
      x-ms-operation-identifier:
      - tenantId=54826b22-38d6-4fb2-bad9-b7b93a3e9c5a,objectId=d44a2991-98c6-47c3-b59b-2b30d72cfcc2/japaneast/6ca47a44-1e30-49ce-b672-7fe4df421a64
      x-ms-ratelimit-remaining-subscription-global-reads:
      - '3749'
      x-msedge-ref:
      - 'Ref A: B8EC58E301644FA3B206625B5067FE18 Ref B: TYO201151004054 Ref C: 2025-07-07T09:00:13Z'
    status:
      code: 200
      message: OK
- request:
    body: null
    headers:
      Accept:
      - '*/*'
      Accept-Encoding:
      - gzip, deflate
      CommandName:
      - aks create
      Connection:
      - keep-alive
      ParameterSetName:
      - --resource-group --name --ssh-key-value -c
      User-Agent:
      - AZURECLI/2.75.0 azsdk-python-core/1.31.0 Python/3.10.11 (Windows-10-10.0.26100-SP0)
    method: GET
    uri: https://management.azure.com/subscriptions/00000000-0000-0000-0000-000000000000/providers/Microsoft.ContainerService/locations/westus2/operations/849f3791-7be4-462b-8038-caed1f0a7254?api-version=2025-03-01&t=638874754256068403&c=MIIHhzCCBm-gAwIBAgITHgbLuWlxY4-k_d1algAABsu5aTANBgkqhkiG9w0BAQsFADBEMRMwEQYKCZImiZPyLGQBGRYDR0JMMRMwEQYKCZImiZPyLGQBGRYDQU1FMRgwFgYDVQQDEw9BTUUgSW5mcmEgQ0EgMDYwHhcNMjUwNDE5MTMxMzMyWhcNMjUxMDE2MTMxMzMyWjBAMT4wPAYDVQQDEzVhc3luY29wZXJhdGlvbnNpZ25pbmdjZXJ0aWZpY2F0ZS5tYW5hZ2VtZW50LmF6dXJlLmNvbTCCASIwDQYJKoZIhvcNAQEBBQADggEPADCCAQoCggEBAMvHJaUg0aA6C-P-W7rBOoZfQCieq667lznMrFDPEeiLJs-W58e8I_jHbBheje2C5g9-qBPHK6VQBBfZrcs9tzrupbS7wUKQvBkbEEqj19vo7jPtiN4hWOYzxijvMpObILP6eyLeXsL3K6b3th6Mzu1YEGETh8Lh9lsKsgT-uiTSC52uYnO63jpJBr83ivLckQDLkpMN21cpEJpaenMoBGBtKAmREs19pJv5r4HQS73KA4NZgjOChwFPAD7cIPY8jFZduW--1Ej4woncGGu117cZcM1yffltg1tqs5vmfgVc4ru4VoMm2UUdWXj6t8VoG1yJ8zasfOiUeO4CjEJgU0ECAwEAAaOCBHQwggRwMCcGCSsGAQQBgjcVCgQaMBgwCgYIKwYBBQUHAwEwCgYIKwYBBQUHAwIwPQYJKwYBBAGCNxUHBDAwLgYmKwYBBAGCNxUIhpDjDYTVtHiE8Ys-hZvdFs6dEoFghfmRS4WsmTQCAWQCAQcwggHLBggrBgEFBQcBAQSCAb0wggG5MGMGCCsGAQUFBzAChldodHRwOi8vY3JsLm1pY3Jvc29mdC5jb20vcGtpaW5mcmEvQ2VydHMvQkwyUEtJSU5UQ0EwMi5BTUUuR0JMX0FNRSUyMEluZnJhJTIwQ0ElMjAwNi5jcnQwUwYIKwYBBQUHMAKGR2h0dHA6Ly9jcmwxLmFtZS5nYmwvYWlhL0JMMlBLSUlOVENBMDIuQU1FLkdCTF9BTUUlMjBJbmZyYSUyMENBJTIwMDYuY3J0MFMGCCsGAQUFBzAChkdodHRwOi8vY3JsMi5hbWUuZ2JsL2FpYS9CTDJQS0lJTlRDQTAyLkFNRS5HQkxfQU1FJTIwSW5mcmElMjBDQSUyMDA2LmNydDBTBggrBgEFBQcwAoZHaHR0cDovL2NybDMuYW1lLmdibC9haWEvQkwyUEtJSU5UQ0EwMi5BTUUuR0JMX0FNRSUyMEluZnJhJTIwQ0ElMjAwNi5jcnQwUwYIKwYBBQUHMAKGR2h0dHA6Ly9jcmw0LmFtZS5nYmwvYWlhL0JMMlBLSUlOVENBMDIuQU1FLkdCTF9BTUUlMjBJbmZyYSUyMENBJTIwMDYuY3J0MB0GA1UdDgQWBBQDmHWGUrNZmFtIfL14RXoPR4LL6zAOBgNVHQ8BAf8EBAMCBaAwggEmBgNVHR8EggEdMIIBGTCCARWgggERoIIBDYY_aHR0cDovL2NybC5taWNyb3NvZnQuY29tL3BraWluZnJhL0NSTC9BTUUlMjBJbmZyYSUyMENBJTIwMDYuY3JshjFodHRwOi8vY3JsMS5hbWUuZ2JsL2NybC9BTUUlMjBJbmZyYSUyMENBJTIwMDYuY3JshjFodHRwOi8vY3JsMi5hbWUuZ2JsL2NybC9BTUUlMjBJbmZyYSUyMENBJTIwMDYuY3JshjFodHRwOi8vY3JsMy5hbWUuZ2JsL2NybC9BTUUlMjBJbmZyYSUyMENBJTIwMDYuY3JshjFodHRwOi8vY3JsNC5hbWUuZ2JsL2NybC9BTUUlMjBJbmZyYSUyMENBJTIwMDYuY3JsMIGdBgNVHSAEgZUwgZIwDAYKKwYBBAGCN3sBATBmBgorBgEEAYI3ewICMFgwVgYIKwYBBQUHAgIwSh5IADMAMwBlADAAMQA5ADIAMQAtADQAZAA2ADQALQA0AGYAOABjAC0AYQAwADUANQAtADUAYgBkAGEAZgBmAGQANQBlADMAMwBkMAwGCisGAQQBgjd7AwIwDAYKKwYBBAGCN3sEAjAfBgNVHSMEGDAWgBTxRmjG8cPwKy19i2rhsvm-NfzRQTAdBgNVHSUEFjAUBggrBgEFBQcDAQYIKwYBBQUHAwIwDQYJKoZIhvcNAQELBQADggEBAJcF-z2HGOD5vBAPAiibLynJVPemcCzI2SbO4rX-E6AhWLEMIGFO4peavwLv9iPrFKY29lbs6SxVSu5q_hj7y932SCf-JNEeue2cfiDCPv3T6f2-EAZTfMXrH_G7MaJXKiT0W9b7aewbcPT4xAGaldOb8n9yZp0vrNp9qEtWLm-_bvUf_3_eHf6Iml0lQ01vTCc-k265OG5t1GXtk819ayqNBui5LchwPrubIwRT_p2bmkDy4M-NKrweDScQY2PyCsUp_kdZXbvXoLWAHVgrY7Jq_YDJtDv71360dQ2_5FYlmToG9vPIsDq3H-rE22IKrM8CQsR3ta6g7CXSflNNquQ&s=F0Oy0CTMJsLaD5puwMJHoSiyHKWfK1n5qtuv3_pm41O2dA8sDXSgjae5jNbroyDUu0U8dvGt2N33VrKFhuLYP3X4_0lnb1Zqd05xqdsJTbi47IwN1k41sKtnb9LWMiL1PVCmeY2lChQTMOx5cqvVIia48dAZu40NXiRdnUzJq-8piTM8A37IhpIZSJLzrwNLD44V90rHaf6vSVqpQ-fQ09CZXtaSiEL23_JClXQSoAoKRvqd3-KKn-SoO89NRRW-6yDzw9CyHsPefOKZmCRdl1yTFM9Chkeu1GjUVj_FrMnWZ8mdaUSolRspqpYv5ej8W_R0HbHZCYzhTN0Hpuwbaw&h=DFR2p7kW-m9Qhi5Q5DlfuhnDu_vhy_lIM7gz8QhS7Rs
  response:
    body:
      string: "{\n \"name\": \"849f3791-7be4-462b-8038-caed1f0a7254\",\n \"status\":
        \"Succeeded\",\n \"startTime\": \"2025-07-07T08:57:05.3285804Z\",\n \"endTime\":
        \"2025-07-07T09:00:23.3607259Z\"\n}"
    headers:
      cache-control:
      - no-cache
      content-length:
      - '165'
      content-type:
      - application/json
      date:
      - Mon, 07 Jul 2025 09:00:45 GMT
      expires:
      - '-1'
      pragma:
      - no-cache
      strict-transport-security:
      - max-age=31536000; includeSubDomains
      x-cache:
      - CONFIG_NOCACHE
      x-content-type-options:
      - nosniff
      x-ms-operation-identifier:
      - tenantId=54826b22-38d6-4fb2-bad9-b7b93a3e9c5a,objectId=d44a2991-98c6-47c3-b59b-2b30d72cfcc2/japaneast/e4cd748e-0900-4622-9b4f-a464edb0b400
      x-ms-ratelimit-remaining-subscription-global-reads:
      - '3749'
      x-msedge-ref:
      - 'Ref A: 049767FEEF8B47F795592AAA765B69A4 Ref B: TYO201151003054 Ref C: 2025-07-07T09:00:45Z'
    status:
      code: 200
      message: OK
- request:
    body: null
    headers:
      Accept:
      - '*/*'
      Accept-Encoding:
      - gzip, deflate
      CommandName:
      - aks create
      Connection:
      - keep-alive
      ParameterSetName:
      - --resource-group --name --ssh-key-value -c
      User-Agent:
      - AZURECLI/2.75.0 azsdk-python-core/1.31.0 Python/3.10.11 (Windows-10-10.0.26100-SP0)
    method: GET
    uri: https://management.azure.com/subscriptions/00000000-0000-0000-0000-000000000000/resourceGroups/clitest000001/providers/Microsoft.ContainerService/managedClusters/cliakstest000002?api-version=2025-04-01
  response:
    body:
      string: "{\n \"id\": \"/subscriptions/00000000-0000-0000-0000-000000000000/resourcegroups/clitest000001/providers/Microsoft.ContainerService/managedClusters/cliakstest000002\",\n
        \"location\": \"westus2\",\n \"name\": \"cliakstest000002\",\n \"type\": \"Microsoft.ContainerService/ManagedClusters\",\n
        \"properties\": {\n  \"provisioningState\": \"Succeeded\",\n  \"powerState\":
        {\n   \"code\": \"Running\"\n  },\n  \"kubernetesVersion\": \"1.32\",\n  \"currentKubernetesVersion\":
        \"1.32.5\",\n  \"dnsPrefix\": \"cliakstest-clitestlan7vcsn5-0b1f64\",\n  \"fqdn\":
        \"cliakstest-clitestlan7vcsn5-0b1f64-t7j31tpq.hcp.westus2.azmk8s.io\",\n  \"azurePortalFQDN\":
        \"cliakstest-clitestlan7vcsn5-0b1f64-t7j31tpq.portal.hcp.westus2.azmk8s.io\",\n
        \ \"agentPoolProfiles\": [\n   {\n    \"name\": \"nodepool1\",\n    \"count\":
        1,\n    \"vmSize\": \"Standard_D8pds_v5\",\n    \"osDiskSizeGB\": 200,\n    \"osDiskType\":
        \"Ephemeral\",\n    \"kubeletDiskType\": \"OS\",\n    \"maxPods\": 250,\n
        \   \"type\": \"VirtualMachineScaleSets\",\n    \"enableAutoScaling\": false,\n
        \   \"scaleDownMode\": \"Delete\",\n    \"provisioningState\": \"Succeeded\",\n
        \   \"powerState\": {\n     \"code\": \"Running\"\n    },\n    \"orchestratorVersion\":
        \"1.32\",\n    \"currentOrchestratorVersion\": \"1.32.5\",\n    \"enableNodePublicIP\":
        false,\n    \"mode\": \"System\",\n    \"enableEncryptionAtHost\": false,\n
        \   \"enableUltraSSD\": false,\n    \"osType\": \"Linux\",\n    \"osSKU\":
        \"Ubuntu\",\n    \"nodeImageVersion\": \"AKSUbuntu-2204gen2arm64containerd-202506.16.0\",\n
        \   \"upgradeSettings\": {\n     \"maxSurge\": \"10%\",\n     \"maxUnavailable\":
        \"0\"\n    },\n    \"enableFIPS\": false,\n    \"securityProfile\": {\n     \"enableVTPM\":
        false,\n     \"enableSecureBoot\": false\n    }\n   }\n  ],\n  \"linuxProfile\":
        {\n   \"adminUsername\": \"azureuser\",\n   \"ssh\": {\n    \"publicKeys\":
        [\n     {\n      \"keyData\": \"ssh-rsa AAAAB3NzaC1yc2EAAAADAQABAAACAQCbIg1guRHbI0lV11wWDt1r2cUdcNd27CJsg+SfgC7miZeubtwUhbsPdhMQsfDyhOWHq1+ZL0M+nJZV63d/1dhmhtgyOqejUwrPlzKhydsbrsdUor+JmNJDdW01v7BXHyuymT8G4s09jCasNOwiufbP/qp72ruu0bIA1nySsvlf9pCQAuFkAnVnf/rFhUlOkhtRpwcq8SUNY2zRHR/EKb/4NWY1JzR4sa3q2fWIJdrrX0DvLoa5g9bIEd4Df79ba7v+yiUBOS0zT2ll+z4g9izHK3EO5d8hL4jYxcjKs+wcslSYRWrascfscLgMlMGh0CdKeNTDjHpGPncaf3Z+FwwwjWeuiNBxv7bJo13/8B/098KlVDl4GZqsoBCEjPyJfV6hO0y/LkRGkk7oHWKgeWAfKtfLItRp00eZ4fcJNK9kCaSMmEugoZWcI7NGbZXzqFWqbpRI7NcDP9+WIQ+i9U5vqWsqd/zng4kbuAJ6UuKqIzB0upYrLShfQE3SAck8oaLhJqqq56VfDuASNpJKidV+zq27HfSBmbXnkR/5AK337dc3MXKJypoK/QPMLKUAP5XLPbs+NddJQV7EZXd29DLgp+fRIg3edpKdO7ZErWhv7d+3Kws+e1Y+ypmR2WIVSwVyBEUfgv2C8Ts9gnTF4pNcEY/S2aBicz5Ew2+jdyGNQQ==
        test@example.com\\n\"\n     }\n    ]\n   }\n  },\n  \"servicePrincipalProfile\":
        {\n   \"clientId\":\"00000000-0000-0000-0000-000000000001\"\n  },\n  \"nodeResourceGroup\":
        \"MC_clitest000001_cliakstest000002_westus2\",\n  \"enableRBAC\": true,\n
        \ \"supportPlan\": \"KubernetesOfficial\",\n  \"networkProfile\": {\n   \"networkPlugin\":
        \"azure\",\n   \"networkPluginMode\": \"overlay\",\n   \"networkPolicy\":
        \"none\",\n   \"networkDataplane\": \"azure\",\n   \"loadBalancerSku\": \"standard\",\n
        \  \"loadBalancerProfile\": {\n    \"managedOutboundIPs\": {\n     \"count\":
        1\n    },\n    \"effectiveOutboundIPs\": [\n     {\n      \"id\": \"/subscriptions/00000000-0000-0000-0000-000000000000/resourceGroups/MC_clitest000001_cliakstest000002_westus2/providers/Microsoft.Network/publicIPAddresses/97a7ae00-f190-4319-b8f6-3f381c0f7027\"\n
        \    }\n    ],\n    \"backendPoolType\": \"nodeIPConfiguration\"\n   },\n
        \  \"podCidr\": \"10.244.0.0/16\",\n   \"serviceCidr\": \"10.0.0.0/16\",\n
        \  \"dnsServiceIP\": \"10.0.0.10\",\n   \"outboundType\": \"loadBalancer\",\n
        \  \"podCidrs\": [\n    \"10.244.0.0/16\"\n   ],\n   \"serviceCidrs\": [\n
        \   \"10.0.0.0/16\"\n   ],\n   \"ipFamilies\": [\n    \"IPv4\"\n   ]\n  },\n
        \ \"maxAgentPools\": 100,\n  \"identityProfile\": {\n   \"kubeletidentity\":
        {\n    \"resourceId\": \"/subscriptions/00000000-0000-0000-0000-000000000000/resourcegroups/MC_clitest000001_cliakstest000002_westus2/providers/Microsoft.ManagedIdentity/userAssignedIdentities/cliakstest000002-agentpool\",\n
        \   \"clientId\":\"00000000-0000-0000-0000-000000000001\",\n    \"objectId\":\"00000000-0000-0000-0000-000000000001\"\n
        \  }\n  },\n  \"autoUpgradeProfile\": {\n   \"nodeOSUpgradeChannel\": \"NodeImage\"\n
        \ },\n  \"disableLocalAccounts\": false,\n  \"securityProfile\": {},\n  \"storageProfile\":
        {\n   \"diskCSIDriver\": {\n    \"enabled\": true\n   },\n   \"fileCSIDriver\":
        {\n    \"enabled\": true\n   },\n   \"snapshotController\": {\n    \"enabled\":
        true\n   }\n  },\n  \"oidcIssuerProfile\": {\n   \"enabled\": false\n  },\n
        \ \"workloadAutoScalerProfile\": {},\n  \"resourceUID\": \"686b8be014aabb00012a665e\",\n
        \ \"metricsProfile\": {\n   \"costAnalysis\": {\n    \"enabled\": false\n
        \  }\n  },\n  \"bootstrapProfile\": {\n   \"artifactSource\": \"Direct\"\n
        \ }\n },\n \"identity\": {\n  \"type\": \"SystemAssigned\",\n  \"principalId\":\"00000000-0000-0000-0000-000000000001\",\n
        \ \"tenantId\": \"54826b22-38d6-4fb2-bad9-b7b93a3e9c5a\"\n },\n \"sku\": {\n
        \ \"name\": \"Base\",\n  \"tier\": \"Free\"\n }\n}"
    headers:
      cache-control:
      - no-cache
      content-length:
      - '4696'
      content-type:
      - application/json
      date:
      - Mon, 07 Jul 2025 09:00:46 GMT
      expires:
      - '-1'
      pragma:
      - no-cache
      strict-transport-security:
      - max-age=31536000; includeSubDomains
      x-cache:
      - CONFIG_NOCACHE
      x-content-type-options:
      - nosniff
      x-ms-ratelimit-remaining-subscription-global-reads:
      - '3749'
      x-msedge-ref:
      - 'Ref A: 7533E3EF45C54605AFCAF6D846461D4A Ref B: TYO201151001052 Ref C: 2025-07-07T09:00:46Z'
    status:
      code: 200
      message: OK
- request:
    body: null
    headers:
      Accept:
      - application/json
      Accept-Encoding:
      - gzip, deflate
      CommandName:
      - aks nodepool add
      Connection:
      - keep-alive
      ParameterSetName:
      - -g --cluster-name -n --mode --enable-cluster-autoscaler -c --min-count --max-count
      User-Agent:
      - AZURECLI/2.75.0 azsdk-python-core/1.31.0 Python/3.10.11 (Windows-10-10.0.26100-SP0)
    method: GET
    uri: https://management.azure.com/subscriptions/00000000-0000-0000-0000-000000000000/resourceGroups/clitest000001/providers/Microsoft.ContainerService/managedClusters/cliakstest000002/agentPools?api-version=2025-04-01
  response:
    body:
      string: "{\n \"value\": [\n  {\n   \"id\": \"/subscriptions/00000000-0000-0000-0000-000000000000/resourcegroups/clitest000001/providers/Microsoft.ContainerService/managedClusters/cliakstest000002/agentPools/nodepool1\",\n
        \  \"name\": \"nodepool1\",\n   \"type\": \"Microsoft.ContainerService/managedClusters/agentPools\",\n
        \  \"properties\": {\n    \"count\": 1,\n    \"vmSize\": \"Standard_D8pds_v5\",\n
        \   \"osDiskSizeGB\": 200,\n    \"osDiskType\": \"Ephemeral\",\n    \"kubeletDiskType\":
        \"OS\",\n    \"maxPods\": 250,\n    \"type\": \"VirtualMachineScaleSets\",\n
        \   \"enableAutoScaling\": false,\n    \"scaleDownMode\": \"Delete\",\n    \"provisioningState\":
        \"Succeeded\",\n    \"powerState\": {\n     \"code\": \"Running\"\n    },\n
        \   \"orchestratorVersion\": \"1.32\",\n    \"currentOrchestratorVersion\":
        \"1.32.5\",\n    \"enableNodePublicIP\": false,\n    \"mode\": \"System\",\n
        \   \"enableEncryptionAtHost\": false,\n    \"enableUltraSSD\": false,\n    \"osType\":
        \"Linux\",\n    \"osSKU\": \"Ubuntu\",\n    \"nodeImageVersion\": \"AKSUbuntu-2204gen2arm64containerd-202506.16.0\",\n
        \   \"upgradeSettings\": {\n     \"maxSurge\": \"10%\",\n     \"maxUnavailable\":
        \"0\"\n    },\n    \"enableFIPS\": false,\n    \"securityProfile\": {\n     \"enableVTPM\":
        false,\n     \"enableSecureBoot\": false\n    }\n   }\n  }\n ],\n \"nextLink\":
        \"https://management.azure.com/subscriptions/00000000-0000-0000-0000-000000000000/resourceGroups/clitest000001/providers/Microsoft.ContainerService/managedClusters/cliakstest000002/agentPools?%24skipToken=4108815\\u0026api-version=2025-04-01\\u0026skipToken=4108815\"\n}"
    headers:
      cache-control:
      - no-cache
      content-length:
      - '1465'
      content-type:
      - application/json
      date:
      - Mon, 07 Jul 2025 09:00:49 GMT
      expires:
      - '-1'
      pragma:
      - no-cache
      strict-transport-security:
      - max-age=31536000; includeSubDomains
      x-cache:
      - CONFIG_NOCACHE
      x-content-type-options:
      - nosniff
      x-ms-operation-identifier:
      - tenantId=54826b22-38d6-4fb2-bad9-b7b93a3e9c5a,objectId=d44a2991-98c6-47c3-b59b-2b30d72cfcc2/japaneast/a152e432-9791-4e8e-b530-8fe19a626371
      x-ms-ratelimit-remaining-subscription-global-reads:
      - '3749'
      x-msedge-ref:
      - 'Ref A: E2BDA17CEC054F409704268D2C66E845 Ref B: TYO201151006023 Ref C: 2025-07-07T09:00:48Z'
    status:
      code: 200
      message: OK
- request:
    body: null
    headers:
      Accept:
      - '*/*'
      Accept-Encoding:
      - gzip, deflate
      CommandName:
      - aks nodepool add
      Connection:
      - keep-alive
      ParameterSetName:
      - -g --cluster-name -n --mode --enable-cluster-autoscaler -c --min-count --max-count
      User-Agent:
      - AZURECLI/2.75.0 azsdk-python-core/1.31.0 Python/3.10.11 (Windows-10-10.0.26100-SP0)
    method: GET
    uri: https://management.azure.com/subscriptions/00000000-0000-0000-0000-000000000000/resourceGroups/clitest000001/providers/Microsoft.ContainerService/managedClusters/cliakstest000002/agentPools?$skipToken=4108815&api-version=2025-04-01&skipToken=4108815
  response:
    body:
      string: "{\n \"value\": []\n}"
    headers:
      cache-control:
      - no-cache
      content-length:
      - '16'
      content-type:
      - application/json
      date:
      - Mon, 07 Jul 2025 09:00:50 GMT
      expires:
      - '-1'
      pragma:
      - no-cache
      strict-transport-security:
      - max-age=31536000; includeSubDomains
      x-cache:
      - CONFIG_NOCACHE
      x-content-type-options:
      - nosniff
      x-ms-operation-identifier:
      - tenantId=54826b22-38d6-4fb2-bad9-b7b93a3e9c5a,objectId=d44a2991-98c6-47c3-b59b-2b30d72cfcc2/japanwest/af3973cd-b276-4b0e-a109-47b839a8728c
      x-ms-ratelimit-remaining-subscription-global-reads:
      - '3749'
      x-msedge-ref:
      - 'Ref A: 579BFF8AFA6845CE8FA777EF527D98FD Ref B: TYO201100117023 Ref C: 2025-07-07T09:00:50Z'
    status:
      code: 200
      message: OK
- request:
    body: '{"properties": {"count": 0, "vmSize": "", "osType": "Linux", "maxCount":
      3, "minCount": 0, "enableAutoScaling": true, "scaleDownMode": "Delete", "type":
      "VirtualMachineScaleSets", "mode": "User", "upgradeSettings": {"undrainableNodeBehavior":
      "Schedule"}, "enableNodePublicIP": false, "scaleSetPriority": "Regular", "scaleSetEvictionPolicy":
      "Delete", "spotMaxPrice": -1.0, "nodeTaints": [], "enableEncryptionAtHost":
      false, "enableUltraSSD": false, "enableFIPS": false}}'
    headers:
      Accept:
      - application/json
      Accept-Encoding:
      - gzip, deflate
      CommandName:
      - aks nodepool add
      Connection:
      - keep-alive
      Content-Length:
      - '471'
      Content-Type:
      - application/json
      ParameterSetName:
      - -g --cluster-name -n --mode --enable-cluster-autoscaler -c --min-count --max-count
      User-Agent:
<<<<<<< HEAD
      - AZURECLI/2.75.0 azsdk-python-core/1.31.0 Python/3.10.11 (Windows-10-10.0.26100-SP0)
    method: PUT
    uri: https://management.azure.com/subscriptions/00000000-0000-0000-0000-000000000000/resourceGroups/clitest000001/providers/Microsoft.ContainerService/managedClusters/cliakstest000002/agentPools/clinp000003?api-version=2025-04-01
=======
      - AZURECLI/2.49.0 azsdk-python-azure-mgmt-containerservice/24.0.0 Python/3.8.10
        (Linux-5.15.0-1039-azure-x86_64-with-glibc2.29)
    method: GET
    uri: https://management.azure.com/subscriptions/00000000-0000-0000-0000-000000000000/resourceGroups/clitest000001/providers/Microsoft.ContainerService/managedClusters/cliakstest000002?api-version=2025-05-01
>>>>>>> 5c3cf2ff
  response:
    body:
      string: "{\n \"id\": \"/subscriptions/00000000-0000-0000-0000-000000000000/resourcegroups/clitest000001/providers/Microsoft.ContainerService/managedClusters/cliakstest000002/agentPools/clinp000003\",\n
        \"name\": \"clinp000003\",\n \"type\": \"Microsoft.ContainerService/managedClusters/agentPools\",\n
        \"properties\": {\n  \"count\": 0,\n  \"vmSize\": \"Standard_D8lds_v5\",\n
        \ \"osDiskSizeGB\": 300,\n  \"osDiskType\": \"Ephemeral\",\n  \"kubeletDiskType\":
        \"OS\",\n  \"maxPods\": 250,\n  \"type\": \"VirtualMachineScaleSets\",\n  \"maxCount\":
        3,\n  \"minCount\": 0,\n  \"enableAutoScaling\": true,\n  \"scaleDownMode\":
        \"Delete\",\n  \"provisioningState\": \"Creating\",\n  \"powerState\": {\n
        \  \"code\": \"Running\"\n  },\n  \"orchestratorVersion\": \"1.32\",\n  \"currentOrchestratorVersion\":
        \"1.32.5\",\n  \"enableNodePublicIP\": false,\n  \"mode\": \"User\",\n  \"enableEncryptionAtHost\":
        false,\n  \"enableUltraSSD\": false,\n  \"osType\": \"Linux\",\n  \"osSKU\":
        \"Ubuntu\",\n  \"nodeImageVersion\": \"AKSUbuntu-2204gen2containerd-202506.16.0\",\n
        \ \"upgradeSettings\": {\n   \"maxSurge\": \"10%\",\n   \"undrainableNodeBehavior\":
        \"Schedule\",\n   \"maxUnavailable\": \"0\"\n  },\n  \"enableFIPS\": false,\n
        \ \"securityProfile\": {\n   \"enableVTPM\": false,\n   \"enableSecureBoot\":
        false\n  }\n }\n}"
    headers:
      azure-asyncoperation:
      - https://management.azure.com/subscriptions/00000000-0000-0000-0000-000000000000/providers/Microsoft.ContainerService/locations/westus2/operations/f9acd00b-9d68-4a8e-b65c-83a880b2856c?api-version=2025-03-01&t=638874756574811550&c=MIIHhzCCBm-gAwIBAgITHgbLuWlxY4-k_d1algAABsu5aTANBgkqhkiG9w0BAQsFADBEMRMwEQYKCZImiZPyLGQBGRYDR0JMMRMwEQYKCZImiZPyLGQBGRYDQU1FMRgwFgYDVQQDEw9BTUUgSW5mcmEgQ0EgMDYwHhcNMjUwNDE5MTMxMzMyWhcNMjUxMDE2MTMxMzMyWjBAMT4wPAYDVQQDEzVhc3luY29wZXJhdGlvbnNpZ25pbmdjZXJ0aWZpY2F0ZS5tYW5hZ2VtZW50LmF6dXJlLmNvbTCCASIwDQYJKoZIhvcNAQEBBQADggEPADCCAQoCggEBAMvHJaUg0aA6C-P-W7rBOoZfQCieq667lznMrFDPEeiLJs-W58e8I_jHbBheje2C5g9-qBPHK6VQBBfZrcs9tzrupbS7wUKQvBkbEEqj19vo7jPtiN4hWOYzxijvMpObILP6eyLeXsL3K6b3th6Mzu1YEGETh8Lh9lsKsgT-uiTSC52uYnO63jpJBr83ivLckQDLkpMN21cpEJpaenMoBGBtKAmREs19pJv5r4HQS73KA4NZgjOChwFPAD7cIPY8jFZduW--1Ej4woncGGu117cZcM1yffltg1tqs5vmfgVc4ru4VoMm2UUdWXj6t8VoG1yJ8zasfOiUeO4CjEJgU0ECAwEAAaOCBHQwggRwMCcGCSsGAQQBgjcVCgQaMBgwCgYIKwYBBQUHAwEwCgYIKwYBBQUHAwIwPQYJKwYBBAGCNxUHBDAwLgYmKwYBBAGCNxUIhpDjDYTVtHiE8Ys-hZvdFs6dEoFghfmRS4WsmTQCAWQCAQcwggHLBggrBgEFBQcBAQSCAb0wggG5MGMGCCsGAQUFBzAChldodHRwOi8vY3JsLm1pY3Jvc29mdC5jb20vcGtpaW5mcmEvQ2VydHMvQkwyUEtJSU5UQ0EwMi5BTUUuR0JMX0FNRSUyMEluZnJhJTIwQ0ElMjAwNi5jcnQwUwYIKwYBBQUHMAKGR2h0dHA6Ly9jcmwxLmFtZS5nYmwvYWlhL0JMMlBLSUlOVENBMDIuQU1FLkdCTF9BTUUlMjBJbmZyYSUyMENBJTIwMDYuY3J0MFMGCCsGAQUFBzAChkdodHRwOi8vY3JsMi5hbWUuZ2JsL2FpYS9CTDJQS0lJTlRDQTAyLkFNRS5HQkxfQU1FJTIwSW5mcmElMjBDQSUyMDA2LmNydDBTBggrBgEFBQcwAoZHaHR0cDovL2NybDMuYW1lLmdibC9haWEvQkwyUEtJSU5UQ0EwMi5BTUUuR0JMX0FNRSUyMEluZnJhJTIwQ0ElMjAwNi5jcnQwUwYIKwYBBQUHMAKGR2h0dHA6Ly9jcmw0LmFtZS5nYmwvYWlhL0JMMlBLSUlOVENBMDIuQU1FLkdCTF9BTUUlMjBJbmZyYSUyMENBJTIwMDYuY3J0MB0GA1UdDgQWBBQDmHWGUrNZmFtIfL14RXoPR4LL6zAOBgNVHQ8BAf8EBAMCBaAwggEmBgNVHR8EggEdMIIBGTCCARWgggERoIIBDYY_aHR0cDovL2NybC5taWNyb3NvZnQuY29tL3BraWluZnJhL0NSTC9BTUUlMjBJbmZyYSUyMENBJTIwMDYuY3JshjFodHRwOi8vY3JsMS5hbWUuZ2JsL2NybC9BTUUlMjBJbmZyYSUyMENBJTIwMDYuY3JshjFodHRwOi8vY3JsMi5hbWUuZ2JsL2NybC9BTUUlMjBJbmZyYSUyMENBJTIwMDYuY3JshjFodHRwOi8vY3JsMy5hbWUuZ2JsL2NybC9BTUUlMjBJbmZyYSUyMENBJTIwMDYuY3JshjFodHRwOi8vY3JsNC5hbWUuZ2JsL2NybC9BTUUlMjBJbmZyYSUyMENBJTIwMDYuY3JsMIGdBgNVHSAEgZUwgZIwDAYKKwYBBAGCN3sBATBmBgorBgEEAYI3ewICMFgwVgYIKwYBBQUHAgIwSh5IADMAMwBlADAAMQA5ADIAMQAtADQAZAA2ADQALQA0AGYAOABjAC0AYQAwADUANQAtADUAYgBkAGEAZgBmAGQANQBlADMAMwBkMAwGCisGAQQBgjd7AwIwDAYKKwYBBAGCN3sEAjAfBgNVHSMEGDAWgBTxRmjG8cPwKy19i2rhsvm-NfzRQTAdBgNVHSUEFjAUBggrBgEFBQcDAQYIKwYBBQUHAwIwDQYJKoZIhvcNAQELBQADggEBAJcF-z2HGOD5vBAPAiibLynJVPemcCzI2SbO4rX-E6AhWLEMIGFO4peavwLv9iPrFKY29lbs6SxVSu5q_hj7y932SCf-JNEeue2cfiDCPv3T6f2-EAZTfMXrH_G7MaJXKiT0W9b7aewbcPT4xAGaldOb8n9yZp0vrNp9qEtWLm-_bvUf_3_eHf6Iml0lQ01vTCc-k265OG5t1GXtk819ayqNBui5LchwPrubIwRT_p2bmkDy4M-NKrweDScQY2PyCsUp_kdZXbvXoLWAHVgrY7Jq_YDJtDv71360dQ2_5FYlmToG9vPIsDq3H-rE22IKrM8CQsR3ta6g7CXSflNNquQ&s=B8cVpNnwisI3Aka0J-b1G170W12TuAAXwsQFfnKdZRlaOPrlNJ-swjQWLrAzlsQL0qvyEJbPsnAXNKQHhHS8GGFTEzaYvm7LSmgPWqa0ZSjDsRIVNEEzpMid1sAUqqOI-JkUyOqxlUd6m0AQ_JTffQIXSPLO5oBqWC6T4smqbolnRZS6it2A6pNnwBZD6EDN5EEqLp4HD2POAf-IPWqnYCOCtPPp4SMJLq1r7BTN4MdIEf5HWamnLJdklVq-4UyIQmzg0mP4zdok60ejJflPN6qPvPyfpBEymViQnfoY4HQETWTyCEnIjGZEAbH6woCHRGrWQJ09N4GiiRnl9Qh-LA&h=3KtcerX_5OB9EtTUXavD2wOpThgCGxUCMuVZzr703-w
      cache-control:
      - no-cache
      content-length:
      - '1163'
      content-type:
      - application/json
      date:
      - Mon, 07 Jul 2025 09:00:56 GMT
      expires:
      - '-1'
      pragma:
      - no-cache
      strict-transport-security:
      - max-age=31536000; includeSubDomains
      x-cache:
      - CONFIG_NOCACHE
      x-content-type-options:
      - nosniff
      x-ms-operation-identifier:
      - tenantId=54826b22-38d6-4fb2-bad9-b7b93a3e9c5a,objectId=d44a2991-98c6-47c3-b59b-2b30d72cfcc2/japanwest/d2f00e13-9f72-4d49-abfc-334eeaabe68f
      x-ms-ratelimit-remaining-subscription-global-writes:
      - '2999'
      x-ms-ratelimit-remaining-subscription-writes:
      - '199'
      x-msedge-ref:
      - 'Ref A: 775738E39E1D40A3A01E8CDEA4C99FF1 Ref B: TYO201151005036 Ref C: 2025-07-07T09:00:51Z'
    status:
      code: 201
      message: Created
- request:
    body: null
    headers:
      Accept:
      - '*/*'
      Accept-Encoding:
      - gzip, deflate
      CommandName:
      - aks nodepool add
      Connection:
      - keep-alive
      ParameterSetName:
      - -g --cluster-name -n --mode --enable-cluster-autoscaler -c --min-count --max-count
      User-Agent:
      - AZURECLI/2.75.0 azsdk-python-core/1.31.0 Python/3.10.11 (Windows-10-10.0.26100-SP0)
    method: GET
<<<<<<< HEAD
    uri: https://management.azure.com/subscriptions/00000000-0000-0000-0000-000000000000/providers/Microsoft.ContainerService/locations/westus2/operations/f9acd00b-9d68-4a8e-b65c-83a880b2856c?api-version=2025-03-01&t=638874756574811550&c=MIIHhzCCBm-gAwIBAgITHgbLuWlxY4-k_d1algAABsu5aTANBgkqhkiG9w0BAQsFADBEMRMwEQYKCZImiZPyLGQBGRYDR0JMMRMwEQYKCZImiZPyLGQBGRYDQU1FMRgwFgYDVQQDEw9BTUUgSW5mcmEgQ0EgMDYwHhcNMjUwNDE5MTMxMzMyWhcNMjUxMDE2MTMxMzMyWjBAMT4wPAYDVQQDEzVhc3luY29wZXJhdGlvbnNpZ25pbmdjZXJ0aWZpY2F0ZS5tYW5hZ2VtZW50LmF6dXJlLmNvbTCCASIwDQYJKoZIhvcNAQEBBQADggEPADCCAQoCggEBAMvHJaUg0aA6C-P-W7rBOoZfQCieq667lznMrFDPEeiLJs-W58e8I_jHbBheje2C5g9-qBPHK6VQBBfZrcs9tzrupbS7wUKQvBkbEEqj19vo7jPtiN4hWOYzxijvMpObILP6eyLeXsL3K6b3th6Mzu1YEGETh8Lh9lsKsgT-uiTSC52uYnO63jpJBr83ivLckQDLkpMN21cpEJpaenMoBGBtKAmREs19pJv5r4HQS73KA4NZgjOChwFPAD7cIPY8jFZduW--1Ej4woncGGu117cZcM1yffltg1tqs5vmfgVc4ru4VoMm2UUdWXj6t8VoG1yJ8zasfOiUeO4CjEJgU0ECAwEAAaOCBHQwggRwMCcGCSsGAQQBgjcVCgQaMBgwCgYIKwYBBQUHAwEwCgYIKwYBBQUHAwIwPQYJKwYBBAGCNxUHBDAwLgYmKwYBBAGCNxUIhpDjDYTVtHiE8Ys-hZvdFs6dEoFghfmRS4WsmTQCAWQCAQcwggHLBggrBgEFBQcBAQSCAb0wggG5MGMGCCsGAQUFBzAChldodHRwOi8vY3JsLm1pY3Jvc29mdC5jb20vcGtpaW5mcmEvQ2VydHMvQkwyUEtJSU5UQ0EwMi5BTUUuR0JMX0FNRSUyMEluZnJhJTIwQ0ElMjAwNi5jcnQwUwYIKwYBBQUHMAKGR2h0dHA6Ly9jcmwxLmFtZS5nYmwvYWlhL0JMMlBLSUlOVENBMDIuQU1FLkdCTF9BTUUlMjBJbmZyYSUyMENBJTIwMDYuY3J0MFMGCCsGAQUFBzAChkdodHRwOi8vY3JsMi5hbWUuZ2JsL2FpYS9CTDJQS0lJTlRDQTAyLkFNRS5HQkxfQU1FJTIwSW5mcmElMjBDQSUyMDA2LmNydDBTBggrBgEFBQcwAoZHaHR0cDovL2NybDMuYW1lLmdibC9haWEvQkwyUEtJSU5UQ0EwMi5BTUUuR0JMX0FNRSUyMEluZnJhJTIwQ0ElMjAwNi5jcnQwUwYIKwYBBQUHMAKGR2h0dHA6Ly9jcmw0LmFtZS5nYmwvYWlhL0JMMlBLSUlOVENBMDIuQU1FLkdCTF9BTUUlMjBJbmZyYSUyMENBJTIwMDYuY3J0MB0GA1UdDgQWBBQDmHWGUrNZmFtIfL14RXoPR4LL6zAOBgNVHQ8BAf8EBAMCBaAwggEmBgNVHR8EggEdMIIBGTCCARWgggERoIIBDYY_aHR0cDovL2NybC5taWNyb3NvZnQuY29tL3BraWluZnJhL0NSTC9BTUUlMjBJbmZyYSUyMENBJTIwMDYuY3JshjFodHRwOi8vY3JsMS5hbWUuZ2JsL2NybC9BTUUlMjBJbmZyYSUyMENBJTIwMDYuY3JshjFodHRwOi8vY3JsMi5hbWUuZ2JsL2NybC9BTUUlMjBJbmZyYSUyMENBJTIwMDYuY3JshjFodHRwOi8vY3JsMy5hbWUuZ2JsL2NybC9BTUUlMjBJbmZyYSUyMENBJTIwMDYuY3JshjFodHRwOi8vY3JsNC5hbWUuZ2JsL2NybC9BTUUlMjBJbmZyYSUyMENBJTIwMDYuY3JsMIGdBgNVHSAEgZUwgZIwDAYKKwYBBAGCN3sBATBmBgorBgEEAYI3ewICMFgwVgYIKwYBBQUHAgIwSh5IADMAMwBlADAAMQA5ADIAMQAtADQAZAA2ADQALQA0AGYAOABjAC0AYQAwADUANQAtADUAYgBkAGEAZgBmAGQANQBlADMAMwBkMAwGCisGAQQBgjd7AwIwDAYKKwYBBAGCN3sEAjAfBgNVHSMEGDAWgBTxRmjG8cPwKy19i2rhsvm-NfzRQTAdBgNVHSUEFjAUBggrBgEFBQcDAQYIKwYBBQUHAwIwDQYJKoZIhvcNAQELBQADggEBAJcF-z2HGOD5vBAPAiibLynJVPemcCzI2SbO4rX-E6AhWLEMIGFO4peavwLv9iPrFKY29lbs6SxVSu5q_hj7y932SCf-JNEeue2cfiDCPv3T6f2-EAZTfMXrH_G7MaJXKiT0W9b7aewbcPT4xAGaldOb8n9yZp0vrNp9qEtWLm-_bvUf_3_eHf6Iml0lQ01vTCc-k265OG5t1GXtk819ayqNBui5LchwPrubIwRT_p2bmkDy4M-NKrweDScQY2PyCsUp_kdZXbvXoLWAHVgrY7Jq_YDJtDv71360dQ2_5FYlmToG9vPIsDq3H-rE22IKrM8CQsR3ta6g7CXSflNNquQ&s=B8cVpNnwisI3Aka0J-b1G170W12TuAAXwsQFfnKdZRlaOPrlNJ-swjQWLrAzlsQL0qvyEJbPsnAXNKQHhHS8GGFTEzaYvm7LSmgPWqa0ZSjDsRIVNEEzpMid1sAUqqOI-JkUyOqxlUd6m0AQ_JTffQIXSPLO5oBqWC6T4smqbolnRZS6it2A6pNnwBZD6EDN5EEqLp4HD2POAf-IPWqnYCOCtPPp4SMJLq1r7BTN4MdIEf5HWamnLJdklVq-4UyIQmzg0mP4zdok60ejJflPN6qPvPyfpBEymViQnfoY4HQETWTyCEnIjGZEAbH6woCHRGrWQJ09N4GiiRnl9Qh-LA&h=3KtcerX_5OB9EtTUXavD2wOpThgCGxUCMuVZzr703-w
=======
    uri: https://management.azure.com/subscriptions/00000000-0000-0000-0000-000000000000/resourceGroups/clitest000001/providers/Microsoft.ContainerService/managedClusters/cliakstest000002/agentPools?api-version=2025-05-01
>>>>>>> 5c3cf2ff
  response:
    body:
      string: "{\n \"name\": \"f9acd00b-9d68-4a8e-b65c-83a880b2856c\",\n \"status\":
        \"InProgress\",\n \"startTime\": \"2025-07-07T09:00:57.3632101Z\"\n}"
    headers:
      cache-control:
      - no-cache
      content-length:
      - '122'
      content-type:
      - application/json
      date:
      - Mon, 07 Jul 2025 09:00:57 GMT
      expires:
      - '-1'
      pragma:
      - no-cache
      strict-transport-security:
      - max-age=31536000; includeSubDomains
      x-cache:
      - CONFIG_NOCACHE
      x-content-type-options:
      - nosniff
      x-ms-operation-identifier:
      - tenantId=54826b22-38d6-4fb2-bad9-b7b93a3e9c5a,objectId=d44a2991-98c6-47c3-b59b-2b30d72cfcc2/japanwest/6f96bd97-dc03-4f7b-8f30-c948c04851d3
      x-ms-ratelimit-remaining-subscription-global-reads:
      - '3749'
      x-msedge-ref:
      - 'Ref A: D66E87A39D1C41F79E26054033769A68 Ref B: TYO201151003040 Ref C: 2025-07-07T09:00:58Z'
    status:
      code: 200
      message: OK
- request:
    body: null
    headers:
      Accept:
      - '*/*'
      Accept-Encoding:
      - gzip, deflate
      CommandName:
      - aks nodepool add
      Connection:
      - keep-alive
      ParameterSetName:
      - -g --cluster-name -n --mode --enable-cluster-autoscaler -c --min-count --max-count
      User-Agent:
<<<<<<< HEAD
      - AZURECLI/2.75.0 azsdk-python-core/1.31.0 Python/3.10.11 (Windows-10-10.0.26100-SP0)
    method: GET
    uri: https://management.azure.com/subscriptions/00000000-0000-0000-0000-000000000000/providers/Microsoft.ContainerService/locations/westus2/operations/f9acd00b-9d68-4a8e-b65c-83a880b2856c?api-version=2025-03-01&t=638874756574811550&c=MIIHhzCCBm-gAwIBAgITHgbLuWlxY4-k_d1algAABsu5aTANBgkqhkiG9w0BAQsFADBEMRMwEQYKCZImiZPyLGQBGRYDR0JMMRMwEQYKCZImiZPyLGQBGRYDQU1FMRgwFgYDVQQDEw9BTUUgSW5mcmEgQ0EgMDYwHhcNMjUwNDE5MTMxMzMyWhcNMjUxMDE2MTMxMzMyWjBAMT4wPAYDVQQDEzVhc3luY29wZXJhdGlvbnNpZ25pbmdjZXJ0aWZpY2F0ZS5tYW5hZ2VtZW50LmF6dXJlLmNvbTCCASIwDQYJKoZIhvcNAQEBBQADggEPADCCAQoCggEBAMvHJaUg0aA6C-P-W7rBOoZfQCieq667lznMrFDPEeiLJs-W58e8I_jHbBheje2C5g9-qBPHK6VQBBfZrcs9tzrupbS7wUKQvBkbEEqj19vo7jPtiN4hWOYzxijvMpObILP6eyLeXsL3K6b3th6Mzu1YEGETh8Lh9lsKsgT-uiTSC52uYnO63jpJBr83ivLckQDLkpMN21cpEJpaenMoBGBtKAmREs19pJv5r4HQS73KA4NZgjOChwFPAD7cIPY8jFZduW--1Ej4woncGGu117cZcM1yffltg1tqs5vmfgVc4ru4VoMm2UUdWXj6t8VoG1yJ8zasfOiUeO4CjEJgU0ECAwEAAaOCBHQwggRwMCcGCSsGAQQBgjcVCgQaMBgwCgYIKwYBBQUHAwEwCgYIKwYBBQUHAwIwPQYJKwYBBAGCNxUHBDAwLgYmKwYBBAGCNxUIhpDjDYTVtHiE8Ys-hZvdFs6dEoFghfmRS4WsmTQCAWQCAQcwggHLBggrBgEFBQcBAQSCAb0wggG5MGMGCCsGAQUFBzAChldodHRwOi8vY3JsLm1pY3Jvc29mdC5jb20vcGtpaW5mcmEvQ2VydHMvQkwyUEtJSU5UQ0EwMi5BTUUuR0JMX0FNRSUyMEluZnJhJTIwQ0ElMjAwNi5jcnQwUwYIKwYBBQUHMAKGR2h0dHA6Ly9jcmwxLmFtZS5nYmwvYWlhL0JMMlBLSUlOVENBMDIuQU1FLkdCTF9BTUUlMjBJbmZyYSUyMENBJTIwMDYuY3J0MFMGCCsGAQUFBzAChkdodHRwOi8vY3JsMi5hbWUuZ2JsL2FpYS9CTDJQS0lJTlRDQTAyLkFNRS5HQkxfQU1FJTIwSW5mcmElMjBDQSUyMDA2LmNydDBTBggrBgEFBQcwAoZHaHR0cDovL2NybDMuYW1lLmdibC9haWEvQkwyUEtJSU5UQ0EwMi5BTUUuR0JMX0FNRSUyMEluZnJhJTIwQ0ElMjAwNi5jcnQwUwYIKwYBBQUHMAKGR2h0dHA6Ly9jcmw0LmFtZS5nYmwvYWlhL0JMMlBLSUlOVENBMDIuQU1FLkdCTF9BTUUlMjBJbmZyYSUyMENBJTIwMDYuY3J0MB0GA1UdDgQWBBQDmHWGUrNZmFtIfL14RXoPR4LL6zAOBgNVHQ8BAf8EBAMCBaAwggEmBgNVHR8EggEdMIIBGTCCARWgggERoIIBDYY_aHR0cDovL2NybC5taWNyb3NvZnQuY29tL3BraWluZnJhL0NSTC9BTUUlMjBJbmZyYSUyMENBJTIwMDYuY3JshjFodHRwOi8vY3JsMS5hbWUuZ2JsL2NybC9BTUUlMjBJbmZyYSUyMENBJTIwMDYuY3JshjFodHRwOi8vY3JsMi5hbWUuZ2JsL2NybC9BTUUlMjBJbmZyYSUyMENBJTIwMDYuY3JshjFodHRwOi8vY3JsMy5hbWUuZ2JsL2NybC9BTUUlMjBJbmZyYSUyMENBJTIwMDYuY3JshjFodHRwOi8vY3JsNC5hbWUuZ2JsL2NybC9BTUUlMjBJbmZyYSUyMENBJTIwMDYuY3JsMIGdBgNVHSAEgZUwgZIwDAYKKwYBBAGCN3sBATBmBgorBgEEAYI3ewICMFgwVgYIKwYBBQUHAgIwSh5IADMAMwBlADAAMQA5ADIAMQAtADQAZAA2ADQALQA0AGYAOABjAC0AYQAwADUANQAtADUAYgBkAGEAZgBmAGQANQBlADMAMwBkMAwGCisGAQQBgjd7AwIwDAYKKwYBBAGCN3sEAjAfBgNVHSMEGDAWgBTxRmjG8cPwKy19i2rhsvm-NfzRQTAdBgNVHSUEFjAUBggrBgEFBQcDAQYIKwYBBQUHAwIwDQYJKoZIhvcNAQELBQADggEBAJcF-z2HGOD5vBAPAiibLynJVPemcCzI2SbO4rX-E6AhWLEMIGFO4peavwLv9iPrFKY29lbs6SxVSu5q_hj7y932SCf-JNEeue2cfiDCPv3T6f2-EAZTfMXrH_G7MaJXKiT0W9b7aewbcPT4xAGaldOb8n9yZp0vrNp9qEtWLm-_bvUf_3_eHf6Iml0lQ01vTCc-k265OG5t1GXtk819ayqNBui5LchwPrubIwRT_p2bmkDy4M-NKrweDScQY2PyCsUp_kdZXbvXoLWAHVgrY7Jq_YDJtDv71360dQ2_5FYlmToG9vPIsDq3H-rE22IKrM8CQsR3ta6g7CXSflNNquQ&s=B8cVpNnwisI3Aka0J-b1G170W12TuAAXwsQFfnKdZRlaOPrlNJ-swjQWLrAzlsQL0qvyEJbPsnAXNKQHhHS8GGFTEzaYvm7LSmgPWqa0ZSjDsRIVNEEzpMid1sAUqqOI-JkUyOqxlUd6m0AQ_JTffQIXSPLO5oBqWC6T4smqbolnRZS6it2A6pNnwBZD6EDN5EEqLp4HD2POAf-IPWqnYCOCtPPp4SMJLq1r7BTN4MdIEf5HWamnLJdklVq-4UyIQmzg0mP4zdok60ejJflPN6qPvPyfpBEymViQnfoY4HQETWTyCEnIjGZEAbH6woCHRGrWQJ09N4GiiRnl9Qh-LA&h=3KtcerX_5OB9EtTUXavD2wOpThgCGxUCMuVZzr703-w
=======
      - AZURECLI/2.49.0 azsdk-python-azure-mgmt-containerservice/24.0.0 Python/3.8.10
        (Linux-5.15.0-1039-azure-x86_64-with-glibc2.29)
    method: PUT
    uri: https://management.azure.com/subscriptions/00000000-0000-0000-0000-000000000000/resourceGroups/clitest000001/providers/Microsoft.ContainerService/managedClusters/cliakstest000002/agentPools/clinp000003?api-version=2025-05-01
>>>>>>> 5c3cf2ff
  response:
    body:
      string: "{\n \"name\": \"f9acd00b-9d68-4a8e-b65c-83a880b2856c\",\n \"status\":
        \"InProgress\",\n \"startTime\": \"2025-07-07T09:00:57.3632101Z\"\n}"
    headers:
      cache-control:
      - no-cache
      content-length:
      - '122'
      content-type:
      - application/json
      date:
      - Mon, 07 Jul 2025 09:01:29 GMT
      expires:
      - '-1'
      pragma:
      - no-cache
      strict-transport-security:
      - max-age=31536000; includeSubDomains
      x-cache:
      - CONFIG_NOCACHE
      x-content-type-options:
      - nosniff
      x-ms-operation-identifier:
      - tenantId=54826b22-38d6-4fb2-bad9-b7b93a3e9c5a,objectId=d44a2991-98c6-47c3-b59b-2b30d72cfcc2/japaneast/1fdfcfd2-439c-404e-aab1-d29e0dc2c144
      x-ms-ratelimit-remaining-subscription-global-reads:
      - '3749'
      x-msedge-ref:
      - 'Ref A: 348360332867442FBC4E0C3CE4D2E4F1 Ref B: TYO201151005040 Ref C: 2025-07-07T09:01:29Z'
    status:
      code: 200
      message: OK
- request:
    body: null
    headers:
      Accept:
      - '*/*'
      Accept-Encoding:
      - gzip, deflate
      CommandName:
      - aks nodepool add
      Connection:
      - keep-alive
      ParameterSetName:
      - -g --cluster-name -n --mode --enable-cluster-autoscaler -c --min-count --max-count
      User-Agent:
      - AZURECLI/2.75.0 azsdk-python-core/1.31.0 Python/3.10.11 (Windows-10-10.0.26100-SP0)
    method: GET
    uri: https://management.azure.com/subscriptions/00000000-0000-0000-0000-000000000000/providers/Microsoft.ContainerService/locations/westus2/operations/f9acd00b-9d68-4a8e-b65c-83a880b2856c?api-version=2025-03-01&t=638874756574811550&c=MIIHhzCCBm-gAwIBAgITHgbLuWlxY4-k_d1algAABsu5aTANBgkqhkiG9w0BAQsFADBEMRMwEQYKCZImiZPyLGQBGRYDR0JMMRMwEQYKCZImiZPyLGQBGRYDQU1FMRgwFgYDVQQDEw9BTUUgSW5mcmEgQ0EgMDYwHhcNMjUwNDE5MTMxMzMyWhcNMjUxMDE2MTMxMzMyWjBAMT4wPAYDVQQDEzVhc3luY29wZXJhdGlvbnNpZ25pbmdjZXJ0aWZpY2F0ZS5tYW5hZ2VtZW50LmF6dXJlLmNvbTCCASIwDQYJKoZIhvcNAQEBBQADggEPADCCAQoCggEBAMvHJaUg0aA6C-P-W7rBOoZfQCieq667lznMrFDPEeiLJs-W58e8I_jHbBheje2C5g9-qBPHK6VQBBfZrcs9tzrupbS7wUKQvBkbEEqj19vo7jPtiN4hWOYzxijvMpObILP6eyLeXsL3K6b3th6Mzu1YEGETh8Lh9lsKsgT-uiTSC52uYnO63jpJBr83ivLckQDLkpMN21cpEJpaenMoBGBtKAmREs19pJv5r4HQS73KA4NZgjOChwFPAD7cIPY8jFZduW--1Ej4woncGGu117cZcM1yffltg1tqs5vmfgVc4ru4VoMm2UUdWXj6t8VoG1yJ8zasfOiUeO4CjEJgU0ECAwEAAaOCBHQwggRwMCcGCSsGAQQBgjcVCgQaMBgwCgYIKwYBBQUHAwEwCgYIKwYBBQUHAwIwPQYJKwYBBAGCNxUHBDAwLgYmKwYBBAGCNxUIhpDjDYTVtHiE8Ys-hZvdFs6dEoFghfmRS4WsmTQCAWQCAQcwggHLBggrBgEFBQcBAQSCAb0wggG5MGMGCCsGAQUFBzAChldodHRwOi8vY3JsLm1pY3Jvc29mdC5jb20vcGtpaW5mcmEvQ2VydHMvQkwyUEtJSU5UQ0EwMi5BTUUuR0JMX0FNRSUyMEluZnJhJTIwQ0ElMjAwNi5jcnQwUwYIKwYBBQUHMAKGR2h0dHA6Ly9jcmwxLmFtZS5nYmwvYWlhL0JMMlBLSUlOVENBMDIuQU1FLkdCTF9BTUUlMjBJbmZyYSUyMENBJTIwMDYuY3J0MFMGCCsGAQUFBzAChkdodHRwOi8vY3JsMi5hbWUuZ2JsL2FpYS9CTDJQS0lJTlRDQTAyLkFNRS5HQkxfQU1FJTIwSW5mcmElMjBDQSUyMDA2LmNydDBTBggrBgEFBQcwAoZHaHR0cDovL2NybDMuYW1lLmdibC9haWEvQkwyUEtJSU5UQ0EwMi5BTUUuR0JMX0FNRSUyMEluZnJhJTIwQ0ElMjAwNi5jcnQwUwYIKwYBBQUHMAKGR2h0dHA6Ly9jcmw0LmFtZS5nYmwvYWlhL0JMMlBLSUlOVENBMDIuQU1FLkdCTF9BTUUlMjBJbmZyYSUyMENBJTIwMDYuY3J0MB0GA1UdDgQWBBQDmHWGUrNZmFtIfL14RXoPR4LL6zAOBgNVHQ8BAf8EBAMCBaAwggEmBgNVHR8EggEdMIIBGTCCARWgggERoIIBDYY_aHR0cDovL2NybC5taWNyb3NvZnQuY29tL3BraWluZnJhL0NSTC9BTUUlMjBJbmZyYSUyMENBJTIwMDYuY3JshjFodHRwOi8vY3JsMS5hbWUuZ2JsL2NybC9BTUUlMjBJbmZyYSUyMENBJTIwMDYuY3JshjFodHRwOi8vY3JsMi5hbWUuZ2JsL2NybC9BTUUlMjBJbmZyYSUyMENBJTIwMDYuY3JshjFodHRwOi8vY3JsMy5hbWUuZ2JsL2NybC9BTUUlMjBJbmZyYSUyMENBJTIwMDYuY3JshjFodHRwOi8vY3JsNC5hbWUuZ2JsL2NybC9BTUUlMjBJbmZyYSUyMENBJTIwMDYuY3JsMIGdBgNVHSAEgZUwgZIwDAYKKwYBBAGCN3sBATBmBgorBgEEAYI3ewICMFgwVgYIKwYBBQUHAgIwSh5IADMAMwBlADAAMQA5ADIAMQAtADQAZAA2ADQALQA0AGYAOABjAC0AYQAwADUANQAtADUAYgBkAGEAZgBmAGQANQBlADMAMwBkMAwGCisGAQQBgjd7AwIwDAYKKwYBBAGCN3sEAjAfBgNVHSMEGDAWgBTxRmjG8cPwKy19i2rhsvm-NfzRQTAdBgNVHSUEFjAUBggrBgEFBQcDAQYIKwYBBQUHAwIwDQYJKoZIhvcNAQELBQADggEBAJcF-z2HGOD5vBAPAiibLynJVPemcCzI2SbO4rX-E6AhWLEMIGFO4peavwLv9iPrFKY29lbs6SxVSu5q_hj7y932SCf-JNEeue2cfiDCPv3T6f2-EAZTfMXrH_G7MaJXKiT0W9b7aewbcPT4xAGaldOb8n9yZp0vrNp9qEtWLm-_bvUf_3_eHf6Iml0lQ01vTCc-k265OG5t1GXtk819ayqNBui5LchwPrubIwRT_p2bmkDy4M-NKrweDScQY2PyCsUp_kdZXbvXoLWAHVgrY7Jq_YDJtDv71360dQ2_5FYlmToG9vPIsDq3H-rE22IKrM8CQsR3ta6g7CXSflNNquQ&s=B8cVpNnwisI3Aka0J-b1G170W12TuAAXwsQFfnKdZRlaOPrlNJ-swjQWLrAzlsQL0qvyEJbPsnAXNKQHhHS8GGFTEzaYvm7LSmgPWqa0ZSjDsRIVNEEzpMid1sAUqqOI-JkUyOqxlUd6m0AQ_JTffQIXSPLO5oBqWC6T4smqbolnRZS6it2A6pNnwBZD6EDN5EEqLp4HD2POAf-IPWqnYCOCtPPp4SMJLq1r7BTN4MdIEf5HWamnLJdklVq-4UyIQmzg0mP4zdok60ejJflPN6qPvPyfpBEymViQnfoY4HQETWTyCEnIjGZEAbH6woCHRGrWQJ09N4GiiRnl9Qh-LA&h=3KtcerX_5OB9EtTUXavD2wOpThgCGxUCMuVZzr703-w
  response:
    body:
      string: "{\n \"name\": \"f9acd00b-9d68-4a8e-b65c-83a880b2856c\",\n \"status\":
        \"InProgress\",\n \"startTime\": \"2025-07-07T09:00:57.3632101Z\"\n}"
    headers:
      cache-control:
      - no-cache
      content-length:
      - '122'
      content-type:
      - application/json
      date:
      - Mon, 07 Jul 2025 09:02:00 GMT
      expires:
      - '-1'
      pragma:
      - no-cache
      strict-transport-security:
      - max-age=31536000; includeSubDomains
      x-cache:
      - CONFIG_NOCACHE
      x-content-type-options:
      - nosniff
      x-ms-operation-identifier:
      - tenantId=54826b22-38d6-4fb2-bad9-b7b93a3e9c5a,objectId=d44a2991-98c6-47c3-b59b-2b30d72cfcc2/japaneast/e9ed4118-1945-4668-a0cd-1f02724e702f
      x-ms-ratelimit-remaining-subscription-global-reads:
      - '3749'
      x-msedge-ref:
      - 'Ref A: 8E8A2EC041A54B5C859E222E208CDD27 Ref B: TYO201100117039 Ref C: 2025-07-07T09:02:00Z'
    status:
      code: 200
      message: OK
- request:
    body: null
    headers:
      Accept:
      - '*/*'
      Accept-Encoding:
      - gzip, deflate
      CommandName:
      - aks nodepool add
      Connection:
      - keep-alive
      ParameterSetName:
      - -g --cluster-name -n --mode --enable-cluster-autoscaler -c --min-count --max-count
      User-Agent:
      - AZURECLI/2.75.0 azsdk-python-core/1.31.0 Python/3.10.11 (Windows-10-10.0.26100-SP0)
    method: GET
    uri: https://management.azure.com/subscriptions/00000000-0000-0000-0000-000000000000/providers/Microsoft.ContainerService/locations/westus2/operations/f9acd00b-9d68-4a8e-b65c-83a880b2856c?api-version=2025-03-01&t=638874756574811550&c=MIIHhzCCBm-gAwIBAgITHgbLuWlxY4-k_d1algAABsu5aTANBgkqhkiG9w0BAQsFADBEMRMwEQYKCZImiZPyLGQBGRYDR0JMMRMwEQYKCZImiZPyLGQBGRYDQU1FMRgwFgYDVQQDEw9BTUUgSW5mcmEgQ0EgMDYwHhcNMjUwNDE5MTMxMzMyWhcNMjUxMDE2MTMxMzMyWjBAMT4wPAYDVQQDEzVhc3luY29wZXJhdGlvbnNpZ25pbmdjZXJ0aWZpY2F0ZS5tYW5hZ2VtZW50LmF6dXJlLmNvbTCCASIwDQYJKoZIhvcNAQEBBQADggEPADCCAQoCggEBAMvHJaUg0aA6C-P-W7rBOoZfQCieq667lznMrFDPEeiLJs-W58e8I_jHbBheje2C5g9-qBPHK6VQBBfZrcs9tzrupbS7wUKQvBkbEEqj19vo7jPtiN4hWOYzxijvMpObILP6eyLeXsL3K6b3th6Mzu1YEGETh8Lh9lsKsgT-uiTSC52uYnO63jpJBr83ivLckQDLkpMN21cpEJpaenMoBGBtKAmREs19pJv5r4HQS73KA4NZgjOChwFPAD7cIPY8jFZduW--1Ej4woncGGu117cZcM1yffltg1tqs5vmfgVc4ru4VoMm2UUdWXj6t8VoG1yJ8zasfOiUeO4CjEJgU0ECAwEAAaOCBHQwggRwMCcGCSsGAQQBgjcVCgQaMBgwCgYIKwYBBQUHAwEwCgYIKwYBBQUHAwIwPQYJKwYBBAGCNxUHBDAwLgYmKwYBBAGCNxUIhpDjDYTVtHiE8Ys-hZvdFs6dEoFghfmRS4WsmTQCAWQCAQcwggHLBggrBgEFBQcBAQSCAb0wggG5MGMGCCsGAQUFBzAChldodHRwOi8vY3JsLm1pY3Jvc29mdC5jb20vcGtpaW5mcmEvQ2VydHMvQkwyUEtJSU5UQ0EwMi5BTUUuR0JMX0FNRSUyMEluZnJhJTIwQ0ElMjAwNi5jcnQwUwYIKwYBBQUHMAKGR2h0dHA6Ly9jcmwxLmFtZS5nYmwvYWlhL0JMMlBLSUlOVENBMDIuQU1FLkdCTF9BTUUlMjBJbmZyYSUyMENBJTIwMDYuY3J0MFMGCCsGAQUFBzAChkdodHRwOi8vY3JsMi5hbWUuZ2JsL2FpYS9CTDJQS0lJTlRDQTAyLkFNRS5HQkxfQU1FJTIwSW5mcmElMjBDQSUyMDA2LmNydDBTBggrBgEFBQcwAoZHaHR0cDovL2NybDMuYW1lLmdibC9haWEvQkwyUEtJSU5UQ0EwMi5BTUUuR0JMX0FNRSUyMEluZnJhJTIwQ0ElMjAwNi5jcnQwUwYIKwYBBQUHMAKGR2h0dHA6Ly9jcmw0LmFtZS5nYmwvYWlhL0JMMlBLSUlOVENBMDIuQU1FLkdCTF9BTUUlMjBJbmZyYSUyMENBJTIwMDYuY3J0MB0GA1UdDgQWBBQDmHWGUrNZmFtIfL14RXoPR4LL6zAOBgNVHQ8BAf8EBAMCBaAwggEmBgNVHR8EggEdMIIBGTCCARWgggERoIIBDYY_aHR0cDovL2NybC5taWNyb3NvZnQuY29tL3BraWluZnJhL0NSTC9BTUUlMjBJbmZyYSUyMENBJTIwMDYuY3JshjFodHRwOi8vY3JsMS5hbWUuZ2JsL2NybC9BTUUlMjBJbmZyYSUyMENBJTIwMDYuY3JshjFodHRwOi8vY3JsMi5hbWUuZ2JsL2NybC9BTUUlMjBJbmZyYSUyMENBJTIwMDYuY3JshjFodHRwOi8vY3JsMy5hbWUuZ2JsL2NybC9BTUUlMjBJbmZyYSUyMENBJTIwMDYuY3JshjFodHRwOi8vY3JsNC5hbWUuZ2JsL2NybC9BTUUlMjBJbmZyYSUyMENBJTIwMDYuY3JsMIGdBgNVHSAEgZUwgZIwDAYKKwYBBAGCN3sBATBmBgorBgEEAYI3ewICMFgwVgYIKwYBBQUHAgIwSh5IADMAMwBlADAAMQA5ADIAMQAtADQAZAA2ADQALQA0AGYAOABjAC0AYQAwADUANQAtADUAYgBkAGEAZgBmAGQANQBlADMAMwBkMAwGCisGAQQBgjd7AwIwDAYKKwYBBAGCN3sEAjAfBgNVHSMEGDAWgBTxRmjG8cPwKy19i2rhsvm-NfzRQTAdBgNVHSUEFjAUBggrBgEFBQcDAQYIKwYBBQUHAwIwDQYJKoZIhvcNAQELBQADggEBAJcF-z2HGOD5vBAPAiibLynJVPemcCzI2SbO4rX-E6AhWLEMIGFO4peavwLv9iPrFKY29lbs6SxVSu5q_hj7y932SCf-JNEeue2cfiDCPv3T6f2-EAZTfMXrH_G7MaJXKiT0W9b7aewbcPT4xAGaldOb8n9yZp0vrNp9qEtWLm-_bvUf_3_eHf6Iml0lQ01vTCc-k265OG5t1GXtk819ayqNBui5LchwPrubIwRT_p2bmkDy4M-NKrweDScQY2PyCsUp_kdZXbvXoLWAHVgrY7Jq_YDJtDv71360dQ2_5FYlmToG9vPIsDq3H-rE22IKrM8CQsR3ta6g7CXSflNNquQ&s=B8cVpNnwisI3Aka0J-b1G170W12TuAAXwsQFfnKdZRlaOPrlNJ-swjQWLrAzlsQL0qvyEJbPsnAXNKQHhHS8GGFTEzaYvm7LSmgPWqa0ZSjDsRIVNEEzpMid1sAUqqOI-JkUyOqxlUd6m0AQ_JTffQIXSPLO5oBqWC6T4smqbolnRZS6it2A6pNnwBZD6EDN5EEqLp4HD2POAf-IPWqnYCOCtPPp4SMJLq1r7BTN4MdIEf5HWamnLJdklVq-4UyIQmzg0mP4zdok60ejJflPN6qPvPyfpBEymViQnfoY4HQETWTyCEnIjGZEAbH6woCHRGrWQJ09N4GiiRnl9Qh-LA&h=3KtcerX_5OB9EtTUXavD2wOpThgCGxUCMuVZzr703-w
  response:
    body:
      string: "{\n \"name\": \"f9acd00b-9d68-4a8e-b65c-83a880b2856c\",\n \"status\":
        \"Succeeded\",\n \"startTime\": \"2025-07-07T09:00:57.3632101Z\",\n \"endTime\":
        \"2025-07-07T09:02:31.2996404Z\"\n}"
    headers:
      cache-control:
      - no-cache
      content-length:
      - '165'
      content-type:
      - application/json
      date:
      - Mon, 07 Jul 2025 09:02:32 GMT
      expires:
      - '-1'
      pragma:
      - no-cache
      strict-transport-security:
      - max-age=31536000; includeSubDomains
      x-cache:
      - CONFIG_NOCACHE
      x-content-type-options:
      - nosniff
      x-ms-operation-identifier:
      - tenantId=54826b22-38d6-4fb2-bad9-b7b93a3e9c5a,objectId=d44a2991-98c6-47c3-b59b-2b30d72cfcc2/japaneast/5ce47ced-24dd-464d-8680-9102d92e001c
      x-ms-ratelimit-remaining-subscription-global-reads:
      - '3748'
      x-msedge-ref:
      - 'Ref A: BD11061453994D4D935C33268E1A6747 Ref B: TYO201100113039 Ref C: 2025-07-07T09:02:31Z'
    status:
      code: 200
      message: OK
- request:
    body: null
    headers:
      Accept:
      - '*/*'
      Accept-Encoding:
      - gzip, deflate
      CommandName:
      - aks nodepool add
      Connection:
      - keep-alive
      ParameterSetName:
      - -g --cluster-name -n --mode --enable-cluster-autoscaler -c --min-count --max-count
      User-Agent:
      - AZURECLI/2.75.0 azsdk-python-core/1.31.0 Python/3.10.11 (Windows-10-10.0.26100-SP0)
    method: GET
    uri: https://management.azure.com/subscriptions/00000000-0000-0000-0000-000000000000/resourceGroups/clitest000001/providers/Microsoft.ContainerService/managedClusters/cliakstest000002/agentPools/clinp000003?api-version=2025-04-01
  response:
    body:
      string: "{\n \"id\": \"/subscriptions/00000000-0000-0000-0000-000000000000/resourcegroups/clitest000001/providers/Microsoft.ContainerService/managedClusters/cliakstest000002/agentPools/clinp000003\",\n
        \"name\": \"clinp000003\",\n \"type\": \"Microsoft.ContainerService/managedClusters/agentPools\",\n
        \"properties\": {\n  \"count\": 0,\n  \"vmSize\": \"Standard_D8lds_v5\",\n
        \ \"osDiskSizeGB\": 300,\n  \"osDiskType\": \"Ephemeral\",\n  \"kubeletDiskType\":
        \"OS\",\n  \"maxPods\": 250,\n  \"type\": \"VirtualMachineScaleSets\",\n  \"maxCount\":
        3,\n  \"minCount\": 0,\n  \"enableAutoScaling\": true,\n  \"scaleDownMode\":
        \"Delete\",\n  \"provisioningState\": \"Succeeded\",\n  \"powerState\": {\n
        \  \"code\": \"Running\"\n  },\n  \"orchestratorVersion\": \"1.32\",\n  \"currentOrchestratorVersion\":
        \"1.32.5\",\n  \"enableNodePublicIP\": false,\n  \"mode\": \"User\",\n  \"enableEncryptionAtHost\":
        false,\n  \"enableUltraSSD\": false,\n  \"osType\": \"Linux\",\n  \"osSKU\":
        \"Ubuntu\",\n  \"nodeImageVersion\": \"AKSUbuntu-2204gen2containerd-202506.16.0\",\n
        \ \"upgradeSettings\": {\n   \"maxSurge\": \"10%\",\n   \"undrainableNodeBehavior\":
        \"Schedule\",\n   \"maxUnavailable\": \"0\"\n  },\n  \"enableFIPS\": false,\n
        \ \"securityProfile\": {\n   \"enableVTPM\": false,\n   \"enableSecureBoot\":
        false\n  }\n }\n}"
    headers:
      cache-control:
      - no-cache
      content-length:
      - '1164'
      content-type:
      - application/json
      date:
      - Mon, 07 Jul 2025 09:02:33 GMT
      expires:
      - '-1'
      pragma:
      - no-cache
      strict-transport-security:
      - max-age=31536000; includeSubDomains
      x-cache:
      - CONFIG_NOCACHE
      x-content-type-options:
      - nosniff
      x-ms-operation-identifier:
      - tenantId=54826b22-38d6-4fb2-bad9-b7b93a3e9c5a,objectId=d44a2991-98c6-47c3-b59b-2b30d72cfcc2/japaneast/bf83a68d-8f69-42e5-8011-1c6b62fb679c
      x-ms-ratelimit-remaining-subscription-global-reads:
      - '3749'
      x-msedge-ref:
      - 'Ref A: A2BCD30601024E97A633C760613F967A Ref B: TYO201100116027 Ref C: 2025-07-07T09:02:32Z'
    status:
      code: 200
      message: OK
- request:
    body: null
    headers:
      Accept:
      - application/json
      Accept-Encoding:
      - gzip, deflate
      CommandName:
      - aks nodepool update
      Connection:
      - keep-alive
      ParameterSetName:
      - -g --cluster-name -n --update-cluster-autoscaler --min-count --max-count
      User-Agent:
      - AZURECLI/2.75.0 azsdk-python-core/1.31.0 Python/3.10.11 (Windows-10-10.0.26100-SP0)
    method: GET
    uri: https://management.azure.com/subscriptions/00000000-0000-0000-0000-000000000000/resourceGroups/clitest000001/providers/Microsoft.ContainerService/managedClusters/cliakstest000002/agentPools/clinp000003?api-version=2025-04-01
  response:
    body:
      string: "{\n \"id\": \"/subscriptions/00000000-0000-0000-0000-000000000000/resourcegroups/clitest000001/providers/Microsoft.ContainerService/managedClusters/cliakstest000002/agentPools/clinp000003\",\n
        \"name\": \"clinp000003\",\n \"type\": \"Microsoft.ContainerService/managedClusters/agentPools\",\n
        \"properties\": {\n  \"count\": 0,\n  \"vmSize\": \"Standard_D8lds_v5\",\n
        \ \"osDiskSizeGB\": 300,\n  \"osDiskType\": \"Ephemeral\",\n  \"kubeletDiskType\":
        \"OS\",\n  \"maxPods\": 250,\n  \"type\": \"VirtualMachineScaleSets\",\n  \"maxCount\":
        3,\n  \"minCount\": 0,\n  \"enableAutoScaling\": true,\n  \"scaleDownMode\":
        \"Delete\",\n  \"provisioningState\": \"Succeeded\",\n  \"powerState\": {\n
        \  \"code\": \"Running\"\n  },\n  \"orchestratorVersion\": \"1.32\",\n  \"currentOrchestratorVersion\":
        \"1.32.5\",\n  \"enableNodePublicIP\": false,\n  \"mode\": \"User\",\n  \"enableEncryptionAtHost\":
        false,\n  \"enableUltraSSD\": false,\n  \"osType\": \"Linux\",\n  \"osSKU\":
        \"Ubuntu\",\n  \"nodeImageVersion\": \"AKSUbuntu-2204gen2containerd-202506.16.0\",\n
        \ \"upgradeSettings\": {\n   \"maxSurge\": \"10%\",\n   \"undrainableNodeBehavior\":
        \"Schedule\",\n   \"maxUnavailable\": \"0\"\n  },\n  \"enableFIPS\": false,\n
        \ \"securityProfile\": {\n   \"enableVTPM\": false,\n   \"enableSecureBoot\":
        false\n  }\n }\n}"
    headers:
      cache-control:
      - no-cache
      content-length:
      - '1164'
      content-type:
      - application/json
      date:
      - Mon, 07 Jul 2025 09:02:35 GMT
      expires:
      - '-1'
      pragma:
      - no-cache
      strict-transport-security:
      - max-age=31536000; includeSubDomains
      x-cache:
      - CONFIG_NOCACHE
      x-content-type-options:
      - nosniff
      x-ms-operation-identifier:
      - tenantId=54826b22-38d6-4fb2-bad9-b7b93a3e9c5a,objectId=d44a2991-98c6-47c3-b59b-2b30d72cfcc2/japanwest/2454eb16-4a78-4a90-ade4-1ce6642f9722
      x-ms-ratelimit-remaining-subscription-global-reads:
      - '3749'
      x-msedge-ref:
      - 'Ref A: 91C7270ED44A4D2AB1E983C314260859 Ref B: TYO201100114017 Ref C: 2025-07-07T09:02:34Z'
    status:
      code: 200
      message: OK
- request:
    body: '{"properties": {"count": 0, "vmSize": "Standard_D8lds_v5", "osDiskSizeGB":
      300, "osDiskType": "Ephemeral", "kubeletDiskType": "OS", "maxPods": 250, "osType":
      "Linux", "osSKU": "Ubuntu", "maxCount": 101, "minCount": 1, "enableAutoScaling":
      true, "scaleDownMode": "Delete", "type": "VirtualMachineScaleSets", "mode":
      "User", "orchestratorVersion": "1.32", "upgradeSettings": {"maxSurge": "10%",
      "maxUnavailable": "0", "undrainableNodeBehavior": "Schedule"}, "powerState":
      {"code": "Running"}, "enableNodePublicIP": false, "enableEncryptionAtHost":
      false, "enableUltraSSD": false, "enableFIPS": false, "securityProfile": {"enableVTPM":
      false, "enableSecureBoot": false}}}'
    headers:
      Accept:
      - application/json
      Accept-Encoding:
      - gzip, deflate
      CommandName:
      - aks nodepool update
      Connection:
      - keep-alive
      Content-Length:
      - '668'
      Content-Type:
      - application/json
      ParameterSetName:
      - -g --cluster-name -n --update-cluster-autoscaler --min-count --max-count
      User-Agent:
      - AZURECLI/2.75.0 azsdk-python-core/1.31.0 Python/3.10.11 (Windows-10-10.0.26100-SP0)
    method: PUT
    uri: https://management.azure.com/subscriptions/00000000-0000-0000-0000-000000000000/resourceGroups/clitest000001/providers/Microsoft.ContainerService/managedClusters/cliakstest000002/agentPools/clinp000003?api-version=2025-04-01
  response:
    body:
      string: "{\n \"id\": \"/subscriptions/00000000-0000-0000-0000-000000000000/resourcegroups/clitest000001/providers/Microsoft.ContainerService/managedClusters/cliakstest000002/agentPools/clinp000003\",\n
        \"name\": \"clinp000003\",\n \"type\": \"Microsoft.ContainerService/managedClusters/agentPools\",\n
        \"properties\": {\n  \"count\": 1,\n  \"vmSize\": \"Standard_D8lds_v5\",\n
        \ \"osDiskSizeGB\": 300,\n  \"osDiskType\": \"Ephemeral\",\n  \"kubeletDiskType\":
        \"OS\",\n  \"maxPods\": 250,\n  \"type\": \"VirtualMachineScaleSets\",\n  \"maxCount\":
        101,\n  \"minCount\": 1,\n  \"enableAutoScaling\": true,\n  \"scaleDownMode\":
        \"Delete\",\n  \"provisioningState\": \"Updating\",\n  \"powerState\": {\n
        \  \"code\": \"Running\"\n  },\n  \"orchestratorVersion\": \"1.32\",\n  \"currentOrchestratorVersion\":
        \"1.32.5\",\n  \"enableNodePublicIP\": false,\n  \"mode\": \"User\",\n  \"enableEncryptionAtHost\":
        false,\n  \"enableUltraSSD\": false,\n  \"osType\": \"Linux\",\n  \"osSKU\":
        \"Ubuntu\",\n  \"nodeImageVersion\": \"AKSUbuntu-2204gen2containerd-202506.16.0\",\n
        \ \"upgradeSettings\": {\n   \"maxSurge\": \"10%\",\n   \"undrainableNodeBehavior\":
        \"Schedule\",\n   \"maxUnavailable\": \"0\"\n  },\n  \"enableFIPS\": false,\n
        \ \"securityProfile\": {\n   \"enableVTPM\": false,\n   \"enableSecureBoot\":
        false\n  }\n }\n}"
    headers:
      azure-asyncoperation:
      - https://management.azure.com/subscriptions/00000000-0000-0000-0000-000000000000/providers/Microsoft.ContainerService/locations/westus2/operations/e3d2a515-301e-410e-9b27-ae4cc97a267a?api-version=2025-03-01&t=638874757654277026&c=MIIHpTCCBo2gAwIBAgITOgWXBJzHWActAOyA9gAEBZcEnDANBgkqhkiG9w0BAQsFADBEMRMwEQYKCZImiZPyLGQBGRYDR0JMMRMwEQYKCZImiZPyLGQBGRYDQU1FMRgwFgYDVQQDEw9BTUUgSU5GUkEgQ0EgMDEwHhcNMjUwNDE4MDkxNjUyWhcNMjUxMDE1MDkxNjUyWjBAMT4wPAYDVQQDEzVhc3luY29wZXJhdGlvbnNpZ25pbmdjZXJ0aWZpY2F0ZS5tYW5hZ2VtZW50LmF6dXJlLmNvbTCCASIwDQYJKoZIhvcNAQEBBQADggEPADCCAQoCggEBALJ4tFzYjQAGXlMN4RVSj_Zp98bnnigeY99sbhZrAOQOjxR_04cAp0TrBwLXaA2b6MkNp3EWrqmwj8LAHlmiUmx_C5YeMG8WQUVkZMbfJNmAjSKJvmH2VO_H9OVOiiWemCFWlBXZMT6O1LsK-KI4EQtlTwXEv4-zXiqUQqjqHZQX6IJGxxcuw3R6KS00hFc9B4Ve9K9uvRk3OzuC_2evEuKFQfmIkhFu9gMtFnEBgp0E5Srek5Sh6WRO2V6wjcdtrFJ2dMStIbypiaJysxjNaLwTxBjKAJiyxkrxbuS0IPj2v4oOwkFSl9khCWu-ivje49N19yGiq_5BL-QYySfUPF0CAwEAAaOCBJIwggSOMCcGCSsGAQQBgjcVCgQaMBgwCgYIKwYBBQUHAwEwCgYIKwYBBQUHAwIwPQYJKwYBBAGCNxUHBDAwLgYmKwYBBAGCNxUIhpDjDYTVtHiE8Ys-hZvdFs6dEoFghfmRS4WsmTQCAWQCAQcwggHaBggrBgEFBQcBAQSCAcwwggHIMGYGCCsGAQUFBzAChlpodHRwOi8vY3JsLm1pY3Jvc29mdC5jb20vcGtpaW5mcmEvQ2VydHMvQlkyUEtJSU5UQ0EwMS5BTUUuR0JMX0FNRSUyMElORlJBJTIwQ0ElMjAwMSg0KS5jcnQwVgYIKwYBBQUHMAKGSmh0dHA6Ly9jcmwxLmFtZS5nYmwvYWlhL0JZMlBLSUlOVENBMDEuQU1FLkdCTF9BTUUlMjBJTkZSQSUyMENBJTIwMDEoNCkuY3J0MFYGCCsGAQUFBzAChkpodHRwOi8vY3JsMi5hbWUuZ2JsL2FpYS9CWTJQS0lJTlRDQTAxLkFNRS5HQkxfQU1FJTIwSU5GUkElMjBDQSUyMDAxKDQpLmNydDBWBggrBgEFBQcwAoZKaHR0cDovL2NybDMuYW1lLmdibC9haWEvQlkyUEtJSU5UQ0EwMS5BTUUuR0JMX0FNRSUyMElORlJBJTIwQ0ElMjAwMSg0KS5jcnQwVgYIKwYBBQUHMAKGSmh0dHA6Ly9jcmw0LmFtZS5nYmwvYWlhL0JZMlBLSUlOVENBMDEuQU1FLkdCTF9BTUUlMjBJTkZSQSUyMENBJTIwMDEoNCkuY3J0MB0GA1UdDgQWBBQpIRfJ6SPCR16Dy9sN1AQtQKjWNDAOBgNVHQ8BAf8EBAMCBaAwggE1BgNVHR8EggEsMIIBKDCCASSgggEgoIIBHIZCaHR0cDovL2NybC5taWNyb3NvZnQuY29tL3BraWluZnJhL0NSTC9BTUUlMjBJTkZSQSUyMENBJTIwMDEoNCkuY3JshjRodHRwOi8vY3JsMS5hbWUuZ2JsL2NybC9BTUUlMjBJTkZSQSUyMENBJTIwMDEoNCkuY3JshjRodHRwOi8vY3JsMi5hbWUuZ2JsL2NybC9BTUUlMjBJTkZSQSUyMENBJTIwMDEoNCkuY3JshjRodHRwOi8vY3JsMy5hbWUuZ2JsL2NybC9BTUUlMjBJTkZSQSUyMENBJTIwMDEoNCkuY3JshjRodHRwOi8vY3JsNC5hbWUuZ2JsL2NybC9BTUUlMjBJTkZSQSUyMENBJTIwMDEoNCkuY3JsMIGdBgNVHSAEgZUwgZIwDAYKKwYBBAGCN3sBATBmBgorBgEEAYI3ewICMFgwVgYIKwYBBQUHAgIwSh5IADMAMwBlADAAMQA5ADIAMQAtADQAZAA2ADQALQA0AGYAOABjAC0AYQAwADUANQAtADUAYgBkAGEAZgBmAGQANQBlADMAMwBkMAwGCisGAQQBgjd7AwIwDAYKKwYBBAGCN3sEAjAfBgNVHSMEGDAWgBTl2Ztn_PjsurvwwKidileIud8-YzAdBgNVHSUEFjAUBggrBgEFBQcDAQYIKwYBBQUHAwIwDQYJKoZIhvcNAQELBQADggEBACBpx57mqT5wt5VuFMhMv-QcXTs5QrWkz021CcXp44eWUSJBLP35O0JDRyA13V3zowD9Dkl6HKRosiwIhfUwb1VWxMZt1K97bfrlhekU_IFyRNImksBTl4Hg5mL7M4PQvDu_hNxb1NW9JnL8B4LEl-FVcKtOFC8R2wp_2vglSGujfVsEzQMXxCECc_j-T0saauGgdaItgRGQ-1JrKdhZ1FvHWU2eeab0zXatBPn7nyaNmU7DK2icP38PQp3g8yPPlpv1joUzz1GMBJXhtHRWCv93tVfT5q9DZQ-_S2H_1Y2raeucg8kUfGEvVuQ27w1bGi2QRDLtEtuNHgzpR3RB7os&s=dnGHEK4JaPHFDqR4noVPvknYzGHF_iQqtNeCfOGm-P2-eIuGrnwpLTPb7ZK7o0ik3UE7eGgmlkKzyRedmOHKD0XXI_MDb4GzlcTaGg3jOjZycgEFAtZsHsKM4g2RJEVGtjODKxiHeCcSXD5mg-oLKopb88igN9EwxU7ez7IbVK_TAwVpomtESP04imZjcUEqHyOsNbpUkgQFVOyrNSCbRV5XKD2b3F1X0bm5c8OTkSbHDqDytx7G8lV-cDhnRRSXkstDfNkDIGtHITVc3G5Fy84Qsh5luNSQ2WzxAizhJ8a0XmZFG3h5iwq5E1gNsMHRqb_XuIeQlZd36LmKdTDQ0g&h=yMMX4zOWD6RE9YLqMUfGnFl5Pdb4vDd-h1wHnsERAIQ
      cache-control:
      - no-cache
      content-length:
      - '1165'
      content-type:
      - application/json
      date:
      - Mon, 07 Jul 2025 09:02:44 GMT
      expires:
      - '-1'
      pragma:
      - no-cache
      strict-transport-security:
      - max-age=31536000; includeSubDomains
      x-cache:
      - CONFIG_NOCACHE
      x-content-type-options:
      - nosniff
      x-ms-operation-identifier:
      - tenantId=54826b22-38d6-4fb2-bad9-b7b93a3e9c5a,objectId=d44a2991-98c6-47c3-b59b-2b30d72cfcc2/japaneast/ce69d5a0-c1b5-4fa1-be40-f34914f9d962
      x-ms-ratelimit-remaining-subscription-global-writes:
      - '2999'
      x-ms-ratelimit-remaining-subscription-writes:
      - '199'
      x-msedge-ref:
      - 'Ref A: 828888F77C5647A185924D9346BAD5A4 Ref B: TYO201151002042 Ref C: 2025-07-07T09:02:36Z'
    status:
      code: 200
      message: OK
- request:
    body: null
    headers:
      Accept:
      - '*/*'
      Accept-Encoding:
      - gzip, deflate
      CommandName:
      - aks nodepool update
      Connection:
      - keep-alive
      ParameterSetName:
      - -g --cluster-name -n --update-cluster-autoscaler --min-count --max-count
      User-Agent:
      - AZURECLI/2.75.0 azsdk-python-core/1.31.0 Python/3.10.11 (Windows-10-10.0.26100-SP0)
    method: GET
<<<<<<< HEAD
    uri: https://management.azure.com/subscriptions/00000000-0000-0000-0000-000000000000/providers/Microsoft.ContainerService/locations/westus2/operations/e3d2a515-301e-410e-9b27-ae4cc97a267a?api-version=2025-03-01&t=638874757654277026&c=MIIHpTCCBo2gAwIBAgITOgWXBJzHWActAOyA9gAEBZcEnDANBgkqhkiG9w0BAQsFADBEMRMwEQYKCZImiZPyLGQBGRYDR0JMMRMwEQYKCZImiZPyLGQBGRYDQU1FMRgwFgYDVQQDEw9BTUUgSU5GUkEgQ0EgMDEwHhcNMjUwNDE4MDkxNjUyWhcNMjUxMDE1MDkxNjUyWjBAMT4wPAYDVQQDEzVhc3luY29wZXJhdGlvbnNpZ25pbmdjZXJ0aWZpY2F0ZS5tYW5hZ2VtZW50LmF6dXJlLmNvbTCCASIwDQYJKoZIhvcNAQEBBQADggEPADCCAQoCggEBALJ4tFzYjQAGXlMN4RVSj_Zp98bnnigeY99sbhZrAOQOjxR_04cAp0TrBwLXaA2b6MkNp3EWrqmwj8LAHlmiUmx_C5YeMG8WQUVkZMbfJNmAjSKJvmH2VO_H9OVOiiWemCFWlBXZMT6O1LsK-KI4EQtlTwXEv4-zXiqUQqjqHZQX6IJGxxcuw3R6KS00hFc9B4Ve9K9uvRk3OzuC_2evEuKFQfmIkhFu9gMtFnEBgp0E5Srek5Sh6WRO2V6wjcdtrFJ2dMStIbypiaJysxjNaLwTxBjKAJiyxkrxbuS0IPj2v4oOwkFSl9khCWu-ivje49N19yGiq_5BL-QYySfUPF0CAwEAAaOCBJIwggSOMCcGCSsGAQQBgjcVCgQaMBgwCgYIKwYBBQUHAwEwCgYIKwYBBQUHAwIwPQYJKwYBBAGCNxUHBDAwLgYmKwYBBAGCNxUIhpDjDYTVtHiE8Ys-hZvdFs6dEoFghfmRS4WsmTQCAWQCAQcwggHaBggrBgEFBQcBAQSCAcwwggHIMGYGCCsGAQUFBzAChlpodHRwOi8vY3JsLm1pY3Jvc29mdC5jb20vcGtpaW5mcmEvQ2VydHMvQlkyUEtJSU5UQ0EwMS5BTUUuR0JMX0FNRSUyMElORlJBJTIwQ0ElMjAwMSg0KS5jcnQwVgYIKwYBBQUHMAKGSmh0dHA6Ly9jcmwxLmFtZS5nYmwvYWlhL0JZMlBLSUlOVENBMDEuQU1FLkdCTF9BTUUlMjBJTkZSQSUyMENBJTIwMDEoNCkuY3J0MFYGCCsGAQUFBzAChkpodHRwOi8vY3JsMi5hbWUuZ2JsL2FpYS9CWTJQS0lJTlRDQTAxLkFNRS5HQkxfQU1FJTIwSU5GUkElMjBDQSUyMDAxKDQpLmNydDBWBggrBgEFBQcwAoZKaHR0cDovL2NybDMuYW1lLmdibC9haWEvQlkyUEtJSU5UQ0EwMS5BTUUuR0JMX0FNRSUyMElORlJBJTIwQ0ElMjAwMSg0KS5jcnQwVgYIKwYBBQUHMAKGSmh0dHA6Ly9jcmw0LmFtZS5nYmwvYWlhL0JZMlBLSUlOVENBMDEuQU1FLkdCTF9BTUUlMjBJTkZSQSUyMENBJTIwMDEoNCkuY3J0MB0GA1UdDgQWBBQpIRfJ6SPCR16Dy9sN1AQtQKjWNDAOBgNVHQ8BAf8EBAMCBaAwggE1BgNVHR8EggEsMIIBKDCCASSgggEgoIIBHIZCaHR0cDovL2NybC5taWNyb3NvZnQuY29tL3BraWluZnJhL0NSTC9BTUUlMjBJTkZSQSUyMENBJTIwMDEoNCkuY3JshjRodHRwOi8vY3JsMS5hbWUuZ2JsL2NybC9BTUUlMjBJTkZSQSUyMENBJTIwMDEoNCkuY3JshjRodHRwOi8vY3JsMi5hbWUuZ2JsL2NybC9BTUUlMjBJTkZSQSUyMENBJTIwMDEoNCkuY3JshjRodHRwOi8vY3JsMy5hbWUuZ2JsL2NybC9BTUUlMjBJTkZSQSUyMENBJTIwMDEoNCkuY3JshjRodHRwOi8vY3JsNC5hbWUuZ2JsL2NybC9BTUUlMjBJTkZSQSUyMENBJTIwMDEoNCkuY3JsMIGdBgNVHSAEgZUwgZIwDAYKKwYBBAGCN3sBATBmBgorBgEEAYI3ewICMFgwVgYIKwYBBQUHAgIwSh5IADMAMwBlADAAMQA5ADIAMQAtADQAZAA2ADQALQA0AGYAOABjAC0AYQAwADUANQAtADUAYgBkAGEAZgBmAGQANQBlADMAMwBkMAwGCisGAQQBgjd7AwIwDAYKKwYBBAGCN3sEAjAfBgNVHSMEGDAWgBTl2Ztn_PjsurvwwKidileIud8-YzAdBgNVHSUEFjAUBggrBgEFBQcDAQYIKwYBBQUHAwIwDQYJKoZIhvcNAQELBQADggEBACBpx57mqT5wt5VuFMhMv-QcXTs5QrWkz021CcXp44eWUSJBLP35O0JDRyA13V3zowD9Dkl6HKRosiwIhfUwb1VWxMZt1K97bfrlhekU_IFyRNImksBTl4Hg5mL7M4PQvDu_hNxb1NW9JnL8B4LEl-FVcKtOFC8R2wp_2vglSGujfVsEzQMXxCECc_j-T0saauGgdaItgRGQ-1JrKdhZ1FvHWU2eeab0zXatBPn7nyaNmU7DK2icP38PQp3g8yPPlpv1joUzz1GMBJXhtHRWCv93tVfT5q9DZQ-_S2H_1Y2raeucg8kUfGEvVuQ27w1bGi2QRDLtEtuNHgzpR3RB7os&s=dnGHEK4JaPHFDqR4noVPvknYzGHF_iQqtNeCfOGm-P2-eIuGrnwpLTPb7ZK7o0ik3UE7eGgmlkKzyRedmOHKD0XXI_MDb4GzlcTaGg3jOjZycgEFAtZsHsKM4g2RJEVGtjODKxiHeCcSXD5mg-oLKopb88igN9EwxU7ez7IbVK_TAwVpomtESP04imZjcUEqHyOsNbpUkgQFVOyrNSCbRV5XKD2b3F1X0bm5c8OTkSbHDqDytx7G8lV-cDhnRRSXkstDfNkDIGtHITVc3G5Fy84Qsh5luNSQ2WzxAizhJ8a0XmZFG3h5iwq5E1gNsMHRqb_XuIeQlZd36LmKdTDQ0g&h=yMMX4zOWD6RE9YLqMUfGnFl5Pdb4vDd-h1wHnsERAIQ
=======
    uri: https://management.azure.com/subscriptions/00000000-0000-0000-0000-000000000000/resourceGroups/clitest000001/providers/Microsoft.ContainerService/managedClusters/cliakstest000002/agentPools/clinp000003?api-version=2025-05-01
>>>>>>> 5c3cf2ff
  response:
    body:
      string: "{\n \"name\": \"e3d2a515-301e-410e-9b27-ae4cc97a267a\",\n \"status\":
        \"InProgress\",\n \"startTime\": \"2025-07-07T09:02:45.2709259Z\"\n}"
    headers:
      cache-control:
      - no-cache
      content-length:
      - '122'
      content-type:
      - application/json
      date:
      - Mon, 07 Jul 2025 09:02:46 GMT
      expires:
      - '-1'
      pragma:
      - no-cache
      strict-transport-security:
      - max-age=31536000; includeSubDomains
      x-cache:
      - CONFIG_NOCACHE
      x-content-type-options:
      - nosniff
      x-ms-operation-identifier:
      - tenantId=54826b22-38d6-4fb2-bad9-b7b93a3e9c5a,objectId=d44a2991-98c6-47c3-b59b-2b30d72cfcc2/japaneast/c9de6769-908b-421e-81fc-e50d2b7cf308
      x-ms-ratelimit-remaining-subscription-global-reads:
      - '3748'
      x-msedge-ref:
      - 'Ref A: 5DC3EB66577F49D8A25001CD633E41A1 Ref B: TYO201151001060 Ref C: 2025-07-07T09:02:46Z'
    status:
      code: 200
      message: OK
- request:
    body: null
    headers:
      Accept:
      - '*/*'
      Accept-Encoding:
      - gzip, deflate
      CommandName:
      - aks nodepool update
      Connection:
      - keep-alive
      ParameterSetName:
      - -g --cluster-name -n --update-cluster-autoscaler --min-count --max-count
      User-Agent:
      - AZURECLI/2.75.0 azsdk-python-core/1.31.0 Python/3.10.11 (Windows-10-10.0.26100-SP0)
    method: GET
<<<<<<< HEAD
    uri: https://management.azure.com/subscriptions/00000000-0000-0000-0000-000000000000/providers/Microsoft.ContainerService/locations/westus2/operations/e3d2a515-301e-410e-9b27-ae4cc97a267a?api-version=2025-03-01&t=638874757654277026&c=MIIHpTCCBo2gAwIBAgITOgWXBJzHWActAOyA9gAEBZcEnDANBgkqhkiG9w0BAQsFADBEMRMwEQYKCZImiZPyLGQBGRYDR0JMMRMwEQYKCZImiZPyLGQBGRYDQU1FMRgwFgYDVQQDEw9BTUUgSU5GUkEgQ0EgMDEwHhcNMjUwNDE4MDkxNjUyWhcNMjUxMDE1MDkxNjUyWjBAMT4wPAYDVQQDEzVhc3luY29wZXJhdGlvbnNpZ25pbmdjZXJ0aWZpY2F0ZS5tYW5hZ2VtZW50LmF6dXJlLmNvbTCCASIwDQYJKoZIhvcNAQEBBQADggEPADCCAQoCggEBALJ4tFzYjQAGXlMN4RVSj_Zp98bnnigeY99sbhZrAOQOjxR_04cAp0TrBwLXaA2b6MkNp3EWrqmwj8LAHlmiUmx_C5YeMG8WQUVkZMbfJNmAjSKJvmH2VO_H9OVOiiWemCFWlBXZMT6O1LsK-KI4EQtlTwXEv4-zXiqUQqjqHZQX6IJGxxcuw3R6KS00hFc9B4Ve9K9uvRk3OzuC_2evEuKFQfmIkhFu9gMtFnEBgp0E5Srek5Sh6WRO2V6wjcdtrFJ2dMStIbypiaJysxjNaLwTxBjKAJiyxkrxbuS0IPj2v4oOwkFSl9khCWu-ivje49N19yGiq_5BL-QYySfUPF0CAwEAAaOCBJIwggSOMCcGCSsGAQQBgjcVCgQaMBgwCgYIKwYBBQUHAwEwCgYIKwYBBQUHAwIwPQYJKwYBBAGCNxUHBDAwLgYmKwYBBAGCNxUIhpDjDYTVtHiE8Ys-hZvdFs6dEoFghfmRS4WsmTQCAWQCAQcwggHaBggrBgEFBQcBAQSCAcwwggHIMGYGCCsGAQUFBzAChlpodHRwOi8vY3JsLm1pY3Jvc29mdC5jb20vcGtpaW5mcmEvQ2VydHMvQlkyUEtJSU5UQ0EwMS5BTUUuR0JMX0FNRSUyMElORlJBJTIwQ0ElMjAwMSg0KS5jcnQwVgYIKwYBBQUHMAKGSmh0dHA6Ly9jcmwxLmFtZS5nYmwvYWlhL0JZMlBLSUlOVENBMDEuQU1FLkdCTF9BTUUlMjBJTkZSQSUyMENBJTIwMDEoNCkuY3J0MFYGCCsGAQUFBzAChkpodHRwOi8vY3JsMi5hbWUuZ2JsL2FpYS9CWTJQS0lJTlRDQTAxLkFNRS5HQkxfQU1FJTIwSU5GUkElMjBDQSUyMDAxKDQpLmNydDBWBggrBgEFBQcwAoZKaHR0cDovL2NybDMuYW1lLmdibC9haWEvQlkyUEtJSU5UQ0EwMS5BTUUuR0JMX0FNRSUyMElORlJBJTIwQ0ElMjAwMSg0KS5jcnQwVgYIKwYBBQUHMAKGSmh0dHA6Ly9jcmw0LmFtZS5nYmwvYWlhL0JZMlBLSUlOVENBMDEuQU1FLkdCTF9BTUUlMjBJTkZSQSUyMENBJTIwMDEoNCkuY3J0MB0GA1UdDgQWBBQpIRfJ6SPCR16Dy9sN1AQtQKjWNDAOBgNVHQ8BAf8EBAMCBaAwggE1BgNVHR8EggEsMIIBKDCCASSgggEgoIIBHIZCaHR0cDovL2NybC5taWNyb3NvZnQuY29tL3BraWluZnJhL0NSTC9BTUUlMjBJTkZSQSUyMENBJTIwMDEoNCkuY3JshjRodHRwOi8vY3JsMS5hbWUuZ2JsL2NybC9BTUUlMjBJTkZSQSUyMENBJTIwMDEoNCkuY3JshjRodHRwOi8vY3JsMi5hbWUuZ2JsL2NybC9BTUUlMjBJTkZSQSUyMENBJTIwMDEoNCkuY3JshjRodHRwOi8vY3JsMy5hbWUuZ2JsL2NybC9BTUUlMjBJTkZSQSUyMENBJTIwMDEoNCkuY3JshjRodHRwOi8vY3JsNC5hbWUuZ2JsL2NybC9BTUUlMjBJTkZSQSUyMENBJTIwMDEoNCkuY3JsMIGdBgNVHSAEgZUwgZIwDAYKKwYBBAGCN3sBATBmBgorBgEEAYI3ewICMFgwVgYIKwYBBQUHAgIwSh5IADMAMwBlADAAMQA5ADIAMQAtADQAZAA2ADQALQA0AGYAOABjAC0AYQAwADUANQAtADUAYgBkAGEAZgBmAGQANQBlADMAMwBkMAwGCisGAQQBgjd7AwIwDAYKKwYBBAGCN3sEAjAfBgNVHSMEGDAWgBTl2Ztn_PjsurvwwKidileIud8-YzAdBgNVHSUEFjAUBggrBgEFBQcDAQYIKwYBBQUHAwIwDQYJKoZIhvcNAQELBQADggEBACBpx57mqT5wt5VuFMhMv-QcXTs5QrWkz021CcXp44eWUSJBLP35O0JDRyA13V3zowD9Dkl6HKRosiwIhfUwb1VWxMZt1K97bfrlhekU_IFyRNImksBTl4Hg5mL7M4PQvDu_hNxb1NW9JnL8B4LEl-FVcKtOFC8R2wp_2vglSGujfVsEzQMXxCECc_j-T0saauGgdaItgRGQ-1JrKdhZ1FvHWU2eeab0zXatBPn7nyaNmU7DK2icP38PQp3g8yPPlpv1joUzz1GMBJXhtHRWCv93tVfT5q9DZQ-_S2H_1Y2raeucg8kUfGEvVuQ27w1bGi2QRDLtEtuNHgzpR3RB7os&s=dnGHEK4JaPHFDqR4noVPvknYzGHF_iQqtNeCfOGm-P2-eIuGrnwpLTPb7ZK7o0ik3UE7eGgmlkKzyRedmOHKD0XXI_MDb4GzlcTaGg3jOjZycgEFAtZsHsKM4g2RJEVGtjODKxiHeCcSXD5mg-oLKopb88igN9EwxU7ez7IbVK_TAwVpomtESP04imZjcUEqHyOsNbpUkgQFVOyrNSCbRV5XKD2b3F1X0bm5c8OTkSbHDqDytx7G8lV-cDhnRRSXkstDfNkDIGtHITVc3G5Fy84Qsh5luNSQ2WzxAizhJ8a0XmZFG3h5iwq5E1gNsMHRqb_XuIeQlZd36LmKdTDQ0g&h=yMMX4zOWD6RE9YLqMUfGnFl5Pdb4vDd-h1wHnsERAIQ
=======
    uri: https://management.azure.com/subscriptions/00000000-0000-0000-0000-000000000000/resourceGroups/clitest000001/providers/Microsoft.ContainerService/managedClusters/cliakstest000002/agentPools/clinp000003?api-version=2025-05-01
>>>>>>> 5c3cf2ff
  response:
    body:
      string: "{\n \"name\": \"e3d2a515-301e-410e-9b27-ae4cc97a267a\",\n \"status\":
        \"InProgress\",\n \"startTime\": \"2025-07-07T09:02:45.2709259Z\"\n}"
    headers:
      cache-control:
      - no-cache
      content-length:
      - '122'
      content-type:
      - application/json
      date:
      - Mon, 07 Jul 2025 09:03:16 GMT
      expires:
      - '-1'
      pragma:
      - no-cache
      strict-transport-security:
      - max-age=31536000; includeSubDomains
      x-cache:
      - CONFIG_NOCACHE
      x-content-type-options:
      - nosniff
      x-ms-operation-identifier:
      - tenantId=54826b22-38d6-4fb2-bad9-b7b93a3e9c5a,objectId=d44a2991-98c6-47c3-b59b-2b30d72cfcc2/japanwest/90eac80a-b349-421c-ae83-64132ce307a6
      x-ms-ratelimit-remaining-subscription-global-reads:
      - '3748'
      x-msedge-ref:
      - 'Ref A: E96C8928C95D499CA2C18ABE35696F8C Ref B: TYO201151005031 Ref C: 2025-07-07T09:03:17Z'
    status:
      code: 200
      message: OK
- request:
    body: null
    headers:
      Accept:
      - '*/*'
      Accept-Encoding:
      - gzip, deflate
      CommandName:
      - aks nodepool update
      Connection:
      - keep-alive
      ParameterSetName:
      - -g --cluster-name -n --update-cluster-autoscaler --min-count --max-count
      User-Agent:
<<<<<<< HEAD
      - AZURECLI/2.75.0 azsdk-python-core/1.31.0 Python/3.10.11 (Windows-10-10.0.26100-SP0)
    method: GET
    uri: https://management.azure.com/subscriptions/00000000-0000-0000-0000-000000000000/providers/Microsoft.ContainerService/locations/westus2/operations/e3d2a515-301e-410e-9b27-ae4cc97a267a?api-version=2025-03-01&t=638874757654277026&c=MIIHpTCCBo2gAwIBAgITOgWXBJzHWActAOyA9gAEBZcEnDANBgkqhkiG9w0BAQsFADBEMRMwEQYKCZImiZPyLGQBGRYDR0JMMRMwEQYKCZImiZPyLGQBGRYDQU1FMRgwFgYDVQQDEw9BTUUgSU5GUkEgQ0EgMDEwHhcNMjUwNDE4MDkxNjUyWhcNMjUxMDE1MDkxNjUyWjBAMT4wPAYDVQQDEzVhc3luY29wZXJhdGlvbnNpZ25pbmdjZXJ0aWZpY2F0ZS5tYW5hZ2VtZW50LmF6dXJlLmNvbTCCASIwDQYJKoZIhvcNAQEBBQADggEPADCCAQoCggEBALJ4tFzYjQAGXlMN4RVSj_Zp98bnnigeY99sbhZrAOQOjxR_04cAp0TrBwLXaA2b6MkNp3EWrqmwj8LAHlmiUmx_C5YeMG8WQUVkZMbfJNmAjSKJvmH2VO_H9OVOiiWemCFWlBXZMT6O1LsK-KI4EQtlTwXEv4-zXiqUQqjqHZQX6IJGxxcuw3R6KS00hFc9B4Ve9K9uvRk3OzuC_2evEuKFQfmIkhFu9gMtFnEBgp0E5Srek5Sh6WRO2V6wjcdtrFJ2dMStIbypiaJysxjNaLwTxBjKAJiyxkrxbuS0IPj2v4oOwkFSl9khCWu-ivje49N19yGiq_5BL-QYySfUPF0CAwEAAaOCBJIwggSOMCcGCSsGAQQBgjcVCgQaMBgwCgYIKwYBBQUHAwEwCgYIKwYBBQUHAwIwPQYJKwYBBAGCNxUHBDAwLgYmKwYBBAGCNxUIhpDjDYTVtHiE8Ys-hZvdFs6dEoFghfmRS4WsmTQCAWQCAQcwggHaBggrBgEFBQcBAQSCAcwwggHIMGYGCCsGAQUFBzAChlpodHRwOi8vY3JsLm1pY3Jvc29mdC5jb20vcGtpaW5mcmEvQ2VydHMvQlkyUEtJSU5UQ0EwMS5BTUUuR0JMX0FNRSUyMElORlJBJTIwQ0ElMjAwMSg0KS5jcnQwVgYIKwYBBQUHMAKGSmh0dHA6Ly9jcmwxLmFtZS5nYmwvYWlhL0JZMlBLSUlOVENBMDEuQU1FLkdCTF9BTUUlMjBJTkZSQSUyMENBJTIwMDEoNCkuY3J0MFYGCCsGAQUFBzAChkpodHRwOi8vY3JsMi5hbWUuZ2JsL2FpYS9CWTJQS0lJTlRDQTAxLkFNRS5HQkxfQU1FJTIwSU5GUkElMjBDQSUyMDAxKDQpLmNydDBWBggrBgEFBQcwAoZKaHR0cDovL2NybDMuYW1lLmdibC9haWEvQlkyUEtJSU5UQ0EwMS5BTUUuR0JMX0FNRSUyMElORlJBJTIwQ0ElMjAwMSg0KS5jcnQwVgYIKwYBBQUHMAKGSmh0dHA6Ly9jcmw0LmFtZS5nYmwvYWlhL0JZMlBLSUlOVENBMDEuQU1FLkdCTF9BTUUlMjBJTkZSQSUyMENBJTIwMDEoNCkuY3J0MB0GA1UdDgQWBBQpIRfJ6SPCR16Dy9sN1AQtQKjWNDAOBgNVHQ8BAf8EBAMCBaAwggE1BgNVHR8EggEsMIIBKDCCASSgggEgoIIBHIZCaHR0cDovL2NybC5taWNyb3NvZnQuY29tL3BraWluZnJhL0NSTC9BTUUlMjBJTkZSQSUyMENBJTIwMDEoNCkuY3JshjRodHRwOi8vY3JsMS5hbWUuZ2JsL2NybC9BTUUlMjBJTkZSQSUyMENBJTIwMDEoNCkuY3JshjRodHRwOi8vY3JsMi5hbWUuZ2JsL2NybC9BTUUlMjBJTkZSQSUyMENBJTIwMDEoNCkuY3JshjRodHRwOi8vY3JsMy5hbWUuZ2JsL2NybC9BTUUlMjBJTkZSQSUyMENBJTIwMDEoNCkuY3JshjRodHRwOi8vY3JsNC5hbWUuZ2JsL2NybC9BTUUlMjBJTkZSQSUyMENBJTIwMDEoNCkuY3JsMIGdBgNVHSAEgZUwgZIwDAYKKwYBBAGCN3sBATBmBgorBgEEAYI3ewICMFgwVgYIKwYBBQUHAgIwSh5IADMAMwBlADAAMQA5ADIAMQAtADQAZAA2ADQALQA0AGYAOABjAC0AYQAwADUANQAtADUAYgBkAGEAZgBmAGQANQBlADMAMwBkMAwGCisGAQQBgjd7AwIwDAYKKwYBBAGCN3sEAjAfBgNVHSMEGDAWgBTl2Ztn_PjsurvwwKidileIud8-YzAdBgNVHSUEFjAUBggrBgEFBQcDAQYIKwYBBQUHAwIwDQYJKoZIhvcNAQELBQADggEBACBpx57mqT5wt5VuFMhMv-QcXTs5QrWkz021CcXp44eWUSJBLP35O0JDRyA13V3zowD9Dkl6HKRosiwIhfUwb1VWxMZt1K97bfrlhekU_IFyRNImksBTl4Hg5mL7M4PQvDu_hNxb1NW9JnL8B4LEl-FVcKtOFC8R2wp_2vglSGujfVsEzQMXxCECc_j-T0saauGgdaItgRGQ-1JrKdhZ1FvHWU2eeab0zXatBPn7nyaNmU7DK2icP38PQp3g8yPPlpv1joUzz1GMBJXhtHRWCv93tVfT5q9DZQ-_S2H_1Y2raeucg8kUfGEvVuQ27w1bGi2QRDLtEtuNHgzpR3RB7os&s=dnGHEK4JaPHFDqR4noVPvknYzGHF_iQqtNeCfOGm-P2-eIuGrnwpLTPb7ZK7o0ik3UE7eGgmlkKzyRedmOHKD0XXI_MDb4GzlcTaGg3jOjZycgEFAtZsHsKM4g2RJEVGtjODKxiHeCcSXD5mg-oLKopb88igN9EwxU7ez7IbVK_TAwVpomtESP04imZjcUEqHyOsNbpUkgQFVOyrNSCbRV5XKD2b3F1X0bm5c8OTkSbHDqDytx7G8lV-cDhnRRSXkstDfNkDIGtHITVc3G5Fy84Qsh5luNSQ2WzxAizhJ8a0XmZFG3h5iwq5E1gNsMHRqb_XuIeQlZd36LmKdTDQ0g&h=yMMX4zOWD6RE9YLqMUfGnFl5Pdb4vDd-h1wHnsERAIQ
=======
      - AZURECLI/2.49.0 azsdk-python-azure-mgmt-containerservice/24.0.0 Python/3.8.10
        (Linux-5.15.0-1039-azure-x86_64-with-glibc2.29)
    method: PUT
    uri: https://management.azure.com/subscriptions/00000000-0000-0000-0000-000000000000/resourceGroups/clitest000001/providers/Microsoft.ContainerService/managedClusters/cliakstest000002/agentPools/clinp000003?api-version=2025-05-01
>>>>>>> 5c3cf2ff
  response:
    body:
      string: "{\n \"name\": \"e3d2a515-301e-410e-9b27-ae4cc97a267a\",\n \"status\":
        \"InProgress\",\n \"startTime\": \"2025-07-07T09:02:45.2709259Z\"\n}"
    headers:
      cache-control:
      - no-cache
      content-length:
      - '122'
      content-type:
      - application/json
      date:
      - Mon, 07 Jul 2025 09:03:48 GMT
      expires:
      - '-1'
      pragma:
      - no-cache
      strict-transport-security:
      - max-age=31536000; includeSubDomains
      x-cache:
      - CONFIG_NOCACHE
      x-content-type-options:
      - nosniff
      x-ms-operation-identifier:
      - tenantId=54826b22-38d6-4fb2-bad9-b7b93a3e9c5a,objectId=d44a2991-98c6-47c3-b59b-2b30d72cfcc2/japaneast/fd5911d2-338c-4ccd-a99a-9760caab8030
      x-ms-ratelimit-remaining-subscription-global-reads:
      - '3749'
      x-msedge-ref:
      - 'Ref A: 4E976D68EBEE4C34BE5D9FBDAF351237 Ref B: TYO201100114031 Ref C: 2025-07-07T09:03:48Z'
    status:
      code: 200
      message: OK
- request:
    body: null
    headers:
      Accept:
      - '*/*'
      Accept-Encoding:
      - gzip, deflate
      CommandName:
      - aks nodepool update
      Connection:
      - keep-alive
      ParameterSetName:
      - -g --cluster-name -n --update-cluster-autoscaler --min-count --max-count
      User-Agent:
      - AZURECLI/2.75.0 azsdk-python-core/1.31.0 Python/3.10.11 (Windows-10-10.0.26100-SP0)
    method: GET
    uri: https://management.azure.com/subscriptions/00000000-0000-0000-0000-000000000000/providers/Microsoft.ContainerService/locations/westus2/operations/e3d2a515-301e-410e-9b27-ae4cc97a267a?api-version=2025-03-01&t=638874757654277026&c=MIIHpTCCBo2gAwIBAgITOgWXBJzHWActAOyA9gAEBZcEnDANBgkqhkiG9w0BAQsFADBEMRMwEQYKCZImiZPyLGQBGRYDR0JMMRMwEQYKCZImiZPyLGQBGRYDQU1FMRgwFgYDVQQDEw9BTUUgSU5GUkEgQ0EgMDEwHhcNMjUwNDE4MDkxNjUyWhcNMjUxMDE1MDkxNjUyWjBAMT4wPAYDVQQDEzVhc3luY29wZXJhdGlvbnNpZ25pbmdjZXJ0aWZpY2F0ZS5tYW5hZ2VtZW50LmF6dXJlLmNvbTCCASIwDQYJKoZIhvcNAQEBBQADggEPADCCAQoCggEBALJ4tFzYjQAGXlMN4RVSj_Zp98bnnigeY99sbhZrAOQOjxR_04cAp0TrBwLXaA2b6MkNp3EWrqmwj8LAHlmiUmx_C5YeMG8WQUVkZMbfJNmAjSKJvmH2VO_H9OVOiiWemCFWlBXZMT6O1LsK-KI4EQtlTwXEv4-zXiqUQqjqHZQX6IJGxxcuw3R6KS00hFc9B4Ve9K9uvRk3OzuC_2evEuKFQfmIkhFu9gMtFnEBgp0E5Srek5Sh6WRO2V6wjcdtrFJ2dMStIbypiaJysxjNaLwTxBjKAJiyxkrxbuS0IPj2v4oOwkFSl9khCWu-ivje49N19yGiq_5BL-QYySfUPF0CAwEAAaOCBJIwggSOMCcGCSsGAQQBgjcVCgQaMBgwCgYIKwYBBQUHAwEwCgYIKwYBBQUHAwIwPQYJKwYBBAGCNxUHBDAwLgYmKwYBBAGCNxUIhpDjDYTVtHiE8Ys-hZvdFs6dEoFghfmRS4WsmTQCAWQCAQcwggHaBggrBgEFBQcBAQSCAcwwggHIMGYGCCsGAQUFBzAChlpodHRwOi8vY3JsLm1pY3Jvc29mdC5jb20vcGtpaW5mcmEvQ2VydHMvQlkyUEtJSU5UQ0EwMS5BTUUuR0JMX0FNRSUyMElORlJBJTIwQ0ElMjAwMSg0KS5jcnQwVgYIKwYBBQUHMAKGSmh0dHA6Ly9jcmwxLmFtZS5nYmwvYWlhL0JZMlBLSUlOVENBMDEuQU1FLkdCTF9BTUUlMjBJTkZSQSUyMENBJTIwMDEoNCkuY3J0MFYGCCsGAQUFBzAChkpodHRwOi8vY3JsMi5hbWUuZ2JsL2FpYS9CWTJQS0lJTlRDQTAxLkFNRS5HQkxfQU1FJTIwSU5GUkElMjBDQSUyMDAxKDQpLmNydDBWBggrBgEFBQcwAoZKaHR0cDovL2NybDMuYW1lLmdibC9haWEvQlkyUEtJSU5UQ0EwMS5BTUUuR0JMX0FNRSUyMElORlJBJTIwQ0ElMjAwMSg0KS5jcnQwVgYIKwYBBQUHMAKGSmh0dHA6Ly9jcmw0LmFtZS5nYmwvYWlhL0JZMlBLSUlOVENBMDEuQU1FLkdCTF9BTUUlMjBJTkZSQSUyMENBJTIwMDEoNCkuY3J0MB0GA1UdDgQWBBQpIRfJ6SPCR16Dy9sN1AQtQKjWNDAOBgNVHQ8BAf8EBAMCBaAwggE1BgNVHR8EggEsMIIBKDCCASSgggEgoIIBHIZCaHR0cDovL2NybC5taWNyb3NvZnQuY29tL3BraWluZnJhL0NSTC9BTUUlMjBJTkZSQSUyMENBJTIwMDEoNCkuY3JshjRodHRwOi8vY3JsMS5hbWUuZ2JsL2NybC9BTUUlMjBJTkZSQSUyMENBJTIwMDEoNCkuY3JshjRodHRwOi8vY3JsMi5hbWUuZ2JsL2NybC9BTUUlMjBJTkZSQSUyMENBJTIwMDEoNCkuY3JshjRodHRwOi8vY3JsMy5hbWUuZ2JsL2NybC9BTUUlMjBJTkZSQSUyMENBJTIwMDEoNCkuY3JshjRodHRwOi8vY3JsNC5hbWUuZ2JsL2NybC9BTUUlMjBJTkZSQSUyMENBJTIwMDEoNCkuY3JsMIGdBgNVHSAEgZUwgZIwDAYKKwYBBAGCN3sBATBmBgorBgEEAYI3ewICMFgwVgYIKwYBBQUHAgIwSh5IADMAMwBlADAAMQA5ADIAMQAtADQAZAA2ADQALQA0AGYAOABjAC0AYQAwADUANQAtADUAYgBkAGEAZgBmAGQANQBlADMAMwBkMAwGCisGAQQBgjd7AwIwDAYKKwYBBAGCN3sEAjAfBgNVHSMEGDAWgBTl2Ztn_PjsurvwwKidileIud8-YzAdBgNVHSUEFjAUBggrBgEFBQcDAQYIKwYBBQUHAwIwDQYJKoZIhvcNAQELBQADggEBACBpx57mqT5wt5VuFMhMv-QcXTs5QrWkz021CcXp44eWUSJBLP35O0JDRyA13V3zowD9Dkl6HKRosiwIhfUwb1VWxMZt1K97bfrlhekU_IFyRNImksBTl4Hg5mL7M4PQvDu_hNxb1NW9JnL8B4LEl-FVcKtOFC8R2wp_2vglSGujfVsEzQMXxCECc_j-T0saauGgdaItgRGQ-1JrKdhZ1FvHWU2eeab0zXatBPn7nyaNmU7DK2icP38PQp3g8yPPlpv1joUzz1GMBJXhtHRWCv93tVfT5q9DZQ-_S2H_1Y2raeucg8kUfGEvVuQ27w1bGi2QRDLtEtuNHgzpR3RB7os&s=dnGHEK4JaPHFDqR4noVPvknYzGHF_iQqtNeCfOGm-P2-eIuGrnwpLTPb7ZK7o0ik3UE7eGgmlkKzyRedmOHKD0XXI_MDb4GzlcTaGg3jOjZycgEFAtZsHsKM4g2RJEVGtjODKxiHeCcSXD5mg-oLKopb88igN9EwxU7ez7IbVK_TAwVpomtESP04imZjcUEqHyOsNbpUkgQFVOyrNSCbRV5XKD2b3F1X0bm5c8OTkSbHDqDytx7G8lV-cDhnRRSXkstDfNkDIGtHITVc3G5Fy84Qsh5luNSQ2WzxAizhJ8a0XmZFG3h5iwq5E1gNsMHRqb_XuIeQlZd36LmKdTDQ0g&h=yMMX4zOWD6RE9YLqMUfGnFl5Pdb4vDd-h1wHnsERAIQ
  response:
    body:
      string: "{\n \"name\": \"e3d2a515-301e-410e-9b27-ae4cc97a267a\",\n \"status\":
        \"InProgress\",\n \"startTime\": \"2025-07-07T09:02:45.2709259Z\"\n}"
    headers:
      cache-control:
      - no-cache
      content-length:
      - '122'
      content-type:
      - application/json
      date:
      - Mon, 07 Jul 2025 09:04:19 GMT
      expires:
      - '-1'
      pragma:
      - no-cache
      strict-transport-security:
      - max-age=31536000; includeSubDomains
      x-cache:
      - CONFIG_NOCACHE
      x-content-type-options:
      - nosniff
      x-ms-operation-identifier:
      - tenantId=54826b22-38d6-4fb2-bad9-b7b93a3e9c5a,objectId=d44a2991-98c6-47c3-b59b-2b30d72cfcc2/japaneast/e91f70e6-9a7d-4c6c-8ddd-3c3fac66c77b
      x-ms-ratelimit-remaining-subscription-global-reads:
      - '3749'
      x-msedge-ref:
      - 'Ref A: 588BFC48B5E844ECA229E1F717131132 Ref B: TYO201151001023 Ref C: 2025-07-07T09:04:19Z'
    status:
      code: 200
      message: OK
- request:
    body: null
    headers:
      Accept:
      - '*/*'
      Accept-Encoding:
      - gzip, deflate
      CommandName:
      - aks nodepool update
      Connection:
      - keep-alive
      ParameterSetName:
      - -g --cluster-name -n --update-cluster-autoscaler --min-count --max-count
      User-Agent:
      - AZURECLI/2.75.0 azsdk-python-core/1.31.0 Python/3.10.11 (Windows-10-10.0.26100-SP0)
    method: GET
    uri: https://management.azure.com/subscriptions/00000000-0000-0000-0000-000000000000/providers/Microsoft.ContainerService/locations/westus2/operations/e3d2a515-301e-410e-9b27-ae4cc97a267a?api-version=2025-03-01&t=638874757654277026&c=MIIHpTCCBo2gAwIBAgITOgWXBJzHWActAOyA9gAEBZcEnDANBgkqhkiG9w0BAQsFADBEMRMwEQYKCZImiZPyLGQBGRYDR0JMMRMwEQYKCZImiZPyLGQBGRYDQU1FMRgwFgYDVQQDEw9BTUUgSU5GUkEgQ0EgMDEwHhcNMjUwNDE4MDkxNjUyWhcNMjUxMDE1MDkxNjUyWjBAMT4wPAYDVQQDEzVhc3luY29wZXJhdGlvbnNpZ25pbmdjZXJ0aWZpY2F0ZS5tYW5hZ2VtZW50LmF6dXJlLmNvbTCCASIwDQYJKoZIhvcNAQEBBQADggEPADCCAQoCggEBALJ4tFzYjQAGXlMN4RVSj_Zp98bnnigeY99sbhZrAOQOjxR_04cAp0TrBwLXaA2b6MkNp3EWrqmwj8LAHlmiUmx_C5YeMG8WQUVkZMbfJNmAjSKJvmH2VO_H9OVOiiWemCFWlBXZMT6O1LsK-KI4EQtlTwXEv4-zXiqUQqjqHZQX6IJGxxcuw3R6KS00hFc9B4Ve9K9uvRk3OzuC_2evEuKFQfmIkhFu9gMtFnEBgp0E5Srek5Sh6WRO2V6wjcdtrFJ2dMStIbypiaJysxjNaLwTxBjKAJiyxkrxbuS0IPj2v4oOwkFSl9khCWu-ivje49N19yGiq_5BL-QYySfUPF0CAwEAAaOCBJIwggSOMCcGCSsGAQQBgjcVCgQaMBgwCgYIKwYBBQUHAwEwCgYIKwYBBQUHAwIwPQYJKwYBBAGCNxUHBDAwLgYmKwYBBAGCNxUIhpDjDYTVtHiE8Ys-hZvdFs6dEoFghfmRS4WsmTQCAWQCAQcwggHaBggrBgEFBQcBAQSCAcwwggHIMGYGCCsGAQUFBzAChlpodHRwOi8vY3JsLm1pY3Jvc29mdC5jb20vcGtpaW5mcmEvQ2VydHMvQlkyUEtJSU5UQ0EwMS5BTUUuR0JMX0FNRSUyMElORlJBJTIwQ0ElMjAwMSg0KS5jcnQwVgYIKwYBBQUHMAKGSmh0dHA6Ly9jcmwxLmFtZS5nYmwvYWlhL0JZMlBLSUlOVENBMDEuQU1FLkdCTF9BTUUlMjBJTkZSQSUyMENBJTIwMDEoNCkuY3J0MFYGCCsGAQUFBzAChkpodHRwOi8vY3JsMi5hbWUuZ2JsL2FpYS9CWTJQS0lJTlRDQTAxLkFNRS5HQkxfQU1FJTIwSU5GUkElMjBDQSUyMDAxKDQpLmNydDBWBggrBgEFBQcwAoZKaHR0cDovL2NybDMuYW1lLmdibC9haWEvQlkyUEtJSU5UQ0EwMS5BTUUuR0JMX0FNRSUyMElORlJBJTIwQ0ElMjAwMSg0KS5jcnQwVgYIKwYBBQUHMAKGSmh0dHA6Ly9jcmw0LmFtZS5nYmwvYWlhL0JZMlBLSUlOVENBMDEuQU1FLkdCTF9BTUUlMjBJTkZSQSUyMENBJTIwMDEoNCkuY3J0MB0GA1UdDgQWBBQpIRfJ6SPCR16Dy9sN1AQtQKjWNDAOBgNVHQ8BAf8EBAMCBaAwggE1BgNVHR8EggEsMIIBKDCCASSgggEgoIIBHIZCaHR0cDovL2NybC5taWNyb3NvZnQuY29tL3BraWluZnJhL0NSTC9BTUUlMjBJTkZSQSUyMENBJTIwMDEoNCkuY3JshjRodHRwOi8vY3JsMS5hbWUuZ2JsL2NybC9BTUUlMjBJTkZSQSUyMENBJTIwMDEoNCkuY3JshjRodHRwOi8vY3JsMi5hbWUuZ2JsL2NybC9BTUUlMjBJTkZSQSUyMENBJTIwMDEoNCkuY3JshjRodHRwOi8vY3JsMy5hbWUuZ2JsL2NybC9BTUUlMjBJTkZSQSUyMENBJTIwMDEoNCkuY3JshjRodHRwOi8vY3JsNC5hbWUuZ2JsL2NybC9BTUUlMjBJTkZSQSUyMENBJTIwMDEoNCkuY3JsMIGdBgNVHSAEgZUwgZIwDAYKKwYBBAGCN3sBATBmBgorBgEEAYI3ewICMFgwVgYIKwYBBQUHAgIwSh5IADMAMwBlADAAMQA5ADIAMQAtADQAZAA2ADQALQA0AGYAOABjAC0AYQAwADUANQAtADUAYgBkAGEAZgBmAGQANQBlADMAMwBkMAwGCisGAQQBgjd7AwIwDAYKKwYBBAGCN3sEAjAfBgNVHSMEGDAWgBTl2Ztn_PjsurvwwKidileIud8-YzAdBgNVHSUEFjAUBggrBgEFBQcDAQYIKwYBBQUHAwIwDQYJKoZIhvcNAQELBQADggEBACBpx57mqT5wt5VuFMhMv-QcXTs5QrWkz021CcXp44eWUSJBLP35O0JDRyA13V3zowD9Dkl6HKRosiwIhfUwb1VWxMZt1K97bfrlhekU_IFyRNImksBTl4Hg5mL7M4PQvDu_hNxb1NW9JnL8B4LEl-FVcKtOFC8R2wp_2vglSGujfVsEzQMXxCECc_j-T0saauGgdaItgRGQ-1JrKdhZ1FvHWU2eeab0zXatBPn7nyaNmU7DK2icP38PQp3g8yPPlpv1joUzz1GMBJXhtHRWCv93tVfT5q9DZQ-_S2H_1Y2raeucg8kUfGEvVuQ27w1bGi2QRDLtEtuNHgzpR3RB7os&s=dnGHEK4JaPHFDqR4noVPvknYzGHF_iQqtNeCfOGm-P2-eIuGrnwpLTPb7ZK7o0ik3UE7eGgmlkKzyRedmOHKD0XXI_MDb4GzlcTaGg3jOjZycgEFAtZsHsKM4g2RJEVGtjODKxiHeCcSXD5mg-oLKopb88igN9EwxU7ez7IbVK_TAwVpomtESP04imZjcUEqHyOsNbpUkgQFVOyrNSCbRV5XKD2b3F1X0bm5c8OTkSbHDqDytx7G8lV-cDhnRRSXkstDfNkDIGtHITVc3G5Fy84Qsh5luNSQ2WzxAizhJ8a0XmZFG3h5iwq5E1gNsMHRqb_XuIeQlZd36LmKdTDQ0g&h=yMMX4zOWD6RE9YLqMUfGnFl5Pdb4vDd-h1wHnsERAIQ
  response:
    body:
      string: "{\n \"name\": \"e3d2a515-301e-410e-9b27-ae4cc97a267a\",\n \"status\":
        \"Succeeded\",\n \"startTime\": \"2025-07-07T09:02:45.2709259Z\",\n \"endTime\":
        \"2025-07-07T09:04:27.1148141Z\"\n}"
    headers:
      cache-control:
      - no-cache
      content-length:
      - '165'
      content-type:
      - application/json
      date:
      - Mon, 07 Jul 2025 09:04:50 GMT
      expires:
      - '-1'
      pragma:
      - no-cache
      strict-transport-security:
      - max-age=31536000; includeSubDomains
      x-cache:
      - CONFIG_NOCACHE
      x-content-type-options:
      - nosniff
      x-ms-operation-identifier:
      - tenantId=54826b22-38d6-4fb2-bad9-b7b93a3e9c5a,objectId=d44a2991-98c6-47c3-b59b-2b30d72cfcc2/japanwest/2ac70c84-29f1-4562-a5c2-f95f1965022d
      x-ms-ratelimit-remaining-subscription-global-reads:
      - '3749'
      x-msedge-ref:
      - 'Ref A: 51A93C7CB74D4F7A8139DC1D238AB282 Ref B: TYO201100115017 Ref C: 2025-07-07T09:04:50Z'
    status:
      code: 200
      message: OK
- request:
    body: null
    headers:
      Accept:
      - '*/*'
      Accept-Encoding:
      - gzip, deflate
      CommandName:
      - aks nodepool update
      Connection:
      - keep-alive
      ParameterSetName:
      - -g --cluster-name -n --update-cluster-autoscaler --min-count --max-count
      User-Agent:
      - AZURECLI/2.75.0 azsdk-python-core/1.31.0 Python/3.10.11 (Windows-10-10.0.26100-SP0)
    method: GET
    uri: https://management.azure.com/subscriptions/00000000-0000-0000-0000-000000000000/resourceGroups/clitest000001/providers/Microsoft.ContainerService/managedClusters/cliakstest000002/agentPools/clinp000003?api-version=2025-05-01
  response:
    body:
      string: "{\n \"id\": \"/subscriptions/00000000-0000-0000-0000-000000000000/resourcegroups/clitest000001/providers/Microsoft.ContainerService/managedClusters/cliakstest000002/agentPools/clinp000003\",\n
        \"name\": \"clinp000003\",\n \"type\": \"Microsoft.ContainerService/managedClusters/agentPools\",\n
        \"properties\": {\n  \"count\": 1,\n  \"vmSize\": \"Standard_D8lds_v5\",\n
        \ \"osDiskSizeGB\": 300,\n  \"osDiskType\": \"Ephemeral\",\n  \"kubeletDiskType\":
        \"OS\",\n  \"maxPods\": 250,\n  \"type\": \"VirtualMachineScaleSets\",\n  \"maxCount\":
        101,\n  \"minCount\": 1,\n  \"enableAutoScaling\": true,\n  \"scaleDownMode\":
        \"Delete\",\n  \"provisioningState\": \"Succeeded\",\n  \"powerState\": {\n
        \  \"code\": \"Running\"\n  },\n  \"orchestratorVersion\": \"1.32\",\n  \"currentOrchestratorVersion\":
        \"1.32.5\",\n  \"enableNodePublicIP\": false,\n  \"mode\": \"User\",\n  \"enableEncryptionAtHost\":
        false,\n  \"enableUltraSSD\": false,\n  \"osType\": \"Linux\",\n  \"osSKU\":
        \"Ubuntu\",\n  \"nodeImageVersion\": \"AKSUbuntu-2204gen2containerd-202506.16.0\",\n
        \ \"upgradeSettings\": {\n   \"maxSurge\": \"10%\",\n   \"undrainableNodeBehavior\":
        \"Schedule\",\n   \"maxUnavailable\": \"0\"\n  },\n  \"enableFIPS\": false,\n
        \ \"securityProfile\": {\n   \"enableVTPM\": false,\n   \"enableSecureBoot\":
        false\n  }\n }\n}"
    headers:
      cache-control:
      - no-cache
      content-length:
      - '1166'
      content-type:
      - application/json
      date:
      - Mon, 07 Jul 2025 09:04:52 GMT
      expires:
      - '-1'
      pragma:
      - no-cache
      strict-transport-security:
      - max-age=31536000; includeSubDomains
      x-cache:
      - CONFIG_NOCACHE
      x-content-type-options:
      - nosniff
      x-ms-operation-identifier:
      - tenantId=54826b22-38d6-4fb2-bad9-b7b93a3e9c5a,objectId=d44a2991-98c6-47c3-b59b-2b30d72cfcc2/japaneast/8bfd7391-a71f-4ddd-9dfd-ab8627d2d63a
      x-ms-ratelimit-remaining-subscription-global-reads:
      - '3749'
      x-msedge-ref:
      - 'Ref A: 3B5E35A850634D97B1D6F30F256D047B Ref B: TYO201151005023 Ref C: 2025-07-07T09:04:51Z'
    status:
      code: 200
      message: OK
- request:
    body: null
    headers:
      Accept:
      - application/json
      Accept-Encoding:
      - gzip, deflate
      CommandName:
      - aks delete
      Connection:
      - keep-alive
      Content-Length:
      - '0'
      ParameterSetName:
      - -g -n --yes --no-wait
      User-Agent:
      - AZURECLI/2.75.0 azsdk-python-core/1.31.0 Python/3.10.11 (Windows-10-10.0.26100-SP0)
    method: DELETE
    uri: https://management.azure.com/subscriptions/00000000-0000-0000-0000-000000000000/resourceGroups/clitest000001/providers/Microsoft.ContainerService/managedClusters/cliakstest000002?api-version=2025-05-01
  response:
    body:
      string: ''
    headers:
      azure-asyncoperation:
      - https://management.azure.com/subscriptions/00000000-0000-0000-0000-000000000000/providers/Microsoft.ContainerService/locations/westus2/operations/47e9bfd6-9378-4011-bc6d-a75abcb6d842?api-version=2025-03-01&t=638874758965225275&c=MIIHhzCCBm-gAwIBAgITHgbLuWlxY4-k_d1algAABsu5aTANBgkqhkiG9w0BAQsFADBEMRMwEQYKCZImiZPyLGQBGRYDR0JMMRMwEQYKCZImiZPyLGQBGRYDQU1FMRgwFgYDVQQDEw9BTUUgSW5mcmEgQ0EgMDYwHhcNMjUwNDE5MTMxMzMyWhcNMjUxMDE2MTMxMzMyWjBAMT4wPAYDVQQDEzVhc3luY29wZXJhdGlvbnNpZ25pbmdjZXJ0aWZpY2F0ZS5tYW5hZ2VtZW50LmF6dXJlLmNvbTCCASIwDQYJKoZIhvcNAQEBBQADggEPADCCAQoCggEBAMvHJaUg0aA6C-P-W7rBOoZfQCieq667lznMrFDPEeiLJs-W58e8I_jHbBheje2C5g9-qBPHK6VQBBfZrcs9tzrupbS7wUKQvBkbEEqj19vo7jPtiN4hWOYzxijvMpObILP6eyLeXsL3K6b3th6Mzu1YEGETh8Lh9lsKsgT-uiTSC52uYnO63jpJBr83ivLckQDLkpMN21cpEJpaenMoBGBtKAmREs19pJv5r4HQS73KA4NZgjOChwFPAD7cIPY8jFZduW--1Ej4woncGGu117cZcM1yffltg1tqs5vmfgVc4ru4VoMm2UUdWXj6t8VoG1yJ8zasfOiUeO4CjEJgU0ECAwEAAaOCBHQwggRwMCcGCSsGAQQBgjcVCgQaMBgwCgYIKwYBBQUHAwEwCgYIKwYBBQUHAwIwPQYJKwYBBAGCNxUHBDAwLgYmKwYBBAGCNxUIhpDjDYTVtHiE8Ys-hZvdFs6dEoFghfmRS4WsmTQCAWQCAQcwggHLBggrBgEFBQcBAQSCAb0wggG5MGMGCCsGAQUFBzAChldodHRwOi8vY3JsLm1pY3Jvc29mdC5jb20vcGtpaW5mcmEvQ2VydHMvQkwyUEtJSU5UQ0EwMi5BTUUuR0JMX0FNRSUyMEluZnJhJTIwQ0ElMjAwNi5jcnQwUwYIKwYBBQUHMAKGR2h0dHA6Ly9jcmwxLmFtZS5nYmwvYWlhL0JMMlBLSUlOVENBMDIuQU1FLkdCTF9BTUUlMjBJbmZyYSUyMENBJTIwMDYuY3J0MFMGCCsGAQUFBzAChkdodHRwOi8vY3JsMi5hbWUuZ2JsL2FpYS9CTDJQS0lJTlRDQTAyLkFNRS5HQkxfQU1FJTIwSW5mcmElMjBDQSUyMDA2LmNydDBTBggrBgEFBQcwAoZHaHR0cDovL2NybDMuYW1lLmdibC9haWEvQkwyUEtJSU5UQ0EwMi5BTUUuR0JMX0FNRSUyMEluZnJhJTIwQ0ElMjAwNi5jcnQwUwYIKwYBBQUHMAKGR2h0dHA6Ly9jcmw0LmFtZS5nYmwvYWlhL0JMMlBLSUlOVENBMDIuQU1FLkdCTF9BTUUlMjBJbmZyYSUyMENBJTIwMDYuY3J0MB0GA1UdDgQWBBQDmHWGUrNZmFtIfL14RXoPR4LL6zAOBgNVHQ8BAf8EBAMCBaAwggEmBgNVHR8EggEdMIIBGTCCARWgggERoIIBDYY_aHR0cDovL2NybC5taWNyb3NvZnQuY29tL3BraWluZnJhL0NSTC9BTUUlMjBJbmZyYSUyMENBJTIwMDYuY3JshjFodHRwOi8vY3JsMS5hbWUuZ2JsL2NybC9BTUUlMjBJbmZyYSUyMENBJTIwMDYuY3JshjFodHRwOi8vY3JsMi5hbWUuZ2JsL2NybC9BTUUlMjBJbmZyYSUyMENBJTIwMDYuY3JshjFodHRwOi8vY3JsMy5hbWUuZ2JsL2NybC9BTUUlMjBJbmZyYSUyMENBJTIwMDYuY3JshjFodHRwOi8vY3JsNC5hbWUuZ2JsL2NybC9BTUUlMjBJbmZyYSUyMENBJTIwMDYuY3JsMIGdBgNVHSAEgZUwgZIwDAYKKwYBBAGCN3sBATBmBgorBgEEAYI3ewICMFgwVgYIKwYBBQUHAgIwSh5IADMAMwBlADAAMQA5ADIAMQAtADQAZAA2ADQALQA0AGYAOABjAC0AYQAwADUANQAtADUAYgBkAGEAZgBmAGQANQBlADMAMwBkMAwGCisGAQQBgjd7AwIwDAYKKwYBBAGCN3sEAjAfBgNVHSMEGDAWgBTxRmjG8cPwKy19i2rhsvm-NfzRQTAdBgNVHSUEFjAUBggrBgEFBQcDAQYIKwYBBQUHAwIwDQYJKoZIhvcNAQELBQADggEBAJcF-z2HGOD5vBAPAiibLynJVPemcCzI2SbO4rX-E6AhWLEMIGFO4peavwLv9iPrFKY29lbs6SxVSu5q_hj7y932SCf-JNEeue2cfiDCPv3T6f2-EAZTfMXrH_G7MaJXKiT0W9b7aewbcPT4xAGaldOb8n9yZp0vrNp9qEtWLm-_bvUf_3_eHf6Iml0lQ01vTCc-k265OG5t1GXtk819ayqNBui5LchwPrubIwRT_p2bmkDy4M-NKrweDScQY2PyCsUp_kdZXbvXoLWAHVgrY7Jq_YDJtDv71360dQ2_5FYlmToG9vPIsDq3H-rE22IKrM8CQsR3ta6g7CXSflNNquQ&s=C9lQ4-svuF-Yzv_wPC9AFqTUM_0N8dylE2XBrWsnCWakw2eryCs51STUsUPeCFshB8iGvv2xD2-E41X46MnOAnAnYTaQULZzTfsZaL_ZXL9sTtxoKYD5keY9laVK4vS3VJuQkCF5Dj65afVyJmtLLc_B9gemUiAZqbyRTg2BOQDrWPGWVt5XW13aEk522Pu19dT43oxKwy1FbJwkoYkEqyP0C5AYERGB3xJrPbyRuCcCmbTR44MumHT-4sQiKV8bOLuE5_9WxCp-RGs6O8DTNWJGIV18RQXVBO39KKYDgnJeYcCiJRh1nTsFkSqcBYOJx5X3kOQVSqHUoD1jd1L8Iw&h=QbI5puVAqZ-scE9cjGN6Sh8NoqMmoohPetTotQkM_OY
      cache-control:
      - no-cache
      content-length:
      - '0'
      date:
      - Mon, 07 Jul 2025 09:04:56 GMT
      expires:
      - '-1'
      location:
      - https://management.azure.com/subscriptions/00000000-0000-0000-0000-000000000000/providers/Microsoft.ContainerService/locations/westus2/operationresults/47e9bfd6-9378-4011-bc6d-a75abcb6d842?api-version=2025-03-01&t=638874758965382034&c=MIIHhzCCBm-gAwIBAgITHgbLuWlxY4-k_d1algAABsu5aTANBgkqhkiG9w0BAQsFADBEMRMwEQYKCZImiZPyLGQBGRYDR0JMMRMwEQYKCZImiZPyLGQBGRYDQU1FMRgwFgYDVQQDEw9BTUUgSW5mcmEgQ0EgMDYwHhcNMjUwNDE5MTMxMzMyWhcNMjUxMDE2MTMxMzMyWjBAMT4wPAYDVQQDEzVhc3luY29wZXJhdGlvbnNpZ25pbmdjZXJ0aWZpY2F0ZS5tYW5hZ2VtZW50LmF6dXJlLmNvbTCCASIwDQYJKoZIhvcNAQEBBQADggEPADCCAQoCggEBAMvHJaUg0aA6C-P-W7rBOoZfQCieq667lznMrFDPEeiLJs-W58e8I_jHbBheje2C5g9-qBPHK6VQBBfZrcs9tzrupbS7wUKQvBkbEEqj19vo7jPtiN4hWOYzxijvMpObILP6eyLeXsL3K6b3th6Mzu1YEGETh8Lh9lsKsgT-uiTSC52uYnO63jpJBr83ivLckQDLkpMN21cpEJpaenMoBGBtKAmREs19pJv5r4HQS73KA4NZgjOChwFPAD7cIPY8jFZduW--1Ej4woncGGu117cZcM1yffltg1tqs5vmfgVc4ru4VoMm2UUdWXj6t8VoG1yJ8zasfOiUeO4CjEJgU0ECAwEAAaOCBHQwggRwMCcGCSsGAQQBgjcVCgQaMBgwCgYIKwYBBQUHAwEwCgYIKwYBBQUHAwIwPQYJKwYBBAGCNxUHBDAwLgYmKwYBBAGCNxUIhpDjDYTVtHiE8Ys-hZvdFs6dEoFghfmRS4WsmTQCAWQCAQcwggHLBggrBgEFBQcBAQSCAb0wggG5MGMGCCsGAQUFBzAChldodHRwOi8vY3JsLm1pY3Jvc29mdC5jb20vcGtpaW5mcmEvQ2VydHMvQkwyUEtJSU5UQ0EwMi5BTUUuR0JMX0FNRSUyMEluZnJhJTIwQ0ElMjAwNi5jcnQwUwYIKwYBBQUHMAKGR2h0dHA6Ly9jcmwxLmFtZS5nYmwvYWlhL0JMMlBLSUlOVENBMDIuQU1FLkdCTF9BTUUlMjBJbmZyYSUyMENBJTIwMDYuY3J0MFMGCCsGAQUFBzAChkdodHRwOi8vY3JsMi5hbWUuZ2JsL2FpYS9CTDJQS0lJTlRDQTAyLkFNRS5HQkxfQU1FJTIwSW5mcmElMjBDQSUyMDA2LmNydDBTBggrBgEFBQcwAoZHaHR0cDovL2NybDMuYW1lLmdibC9haWEvQkwyUEtJSU5UQ0EwMi5BTUUuR0JMX0FNRSUyMEluZnJhJTIwQ0ElMjAwNi5jcnQwUwYIKwYBBQUHMAKGR2h0dHA6Ly9jcmw0LmFtZS5nYmwvYWlhL0JMMlBLSUlOVENBMDIuQU1FLkdCTF9BTUUlMjBJbmZyYSUyMENBJTIwMDYuY3J0MB0GA1UdDgQWBBQDmHWGUrNZmFtIfL14RXoPR4LL6zAOBgNVHQ8BAf8EBAMCBaAwggEmBgNVHR8EggEdMIIBGTCCARWgggERoIIBDYY_aHR0cDovL2NybC5taWNyb3NvZnQuY29tL3BraWluZnJhL0NSTC9BTUUlMjBJbmZyYSUyMENBJTIwMDYuY3JshjFodHRwOi8vY3JsMS5hbWUuZ2JsL2NybC9BTUUlMjBJbmZyYSUyMENBJTIwMDYuY3JshjFodHRwOi8vY3JsMi5hbWUuZ2JsL2NybC9BTUUlMjBJbmZyYSUyMENBJTIwMDYuY3JshjFodHRwOi8vY3JsMy5hbWUuZ2JsL2NybC9BTUUlMjBJbmZyYSUyMENBJTIwMDYuY3JshjFodHRwOi8vY3JsNC5hbWUuZ2JsL2NybC9BTUUlMjBJbmZyYSUyMENBJTIwMDYuY3JsMIGdBgNVHSAEgZUwgZIwDAYKKwYBBAGCN3sBATBmBgorBgEEAYI3ewICMFgwVgYIKwYBBQUHAgIwSh5IADMAMwBlADAAMQA5ADIAMQAtADQAZAA2ADQALQA0AGYAOABjAC0AYQAwADUANQAtADUAYgBkAGEAZgBmAGQANQBlADMAMwBkMAwGCisGAQQBgjd7AwIwDAYKKwYBBAGCN3sEAjAfBgNVHSMEGDAWgBTxRmjG8cPwKy19i2rhsvm-NfzRQTAdBgNVHSUEFjAUBggrBgEFBQcDAQYIKwYBBQUHAwIwDQYJKoZIhvcNAQELBQADggEBAJcF-z2HGOD5vBAPAiibLynJVPemcCzI2SbO4rX-E6AhWLEMIGFO4peavwLv9iPrFKY29lbs6SxVSu5q_hj7y932SCf-JNEeue2cfiDCPv3T6f2-EAZTfMXrH_G7MaJXKiT0W9b7aewbcPT4xAGaldOb8n9yZp0vrNp9qEtWLm-_bvUf_3_eHf6Iml0lQ01vTCc-k265OG5t1GXtk819ayqNBui5LchwPrubIwRT_p2bmkDy4M-NKrweDScQY2PyCsUp_kdZXbvXoLWAHVgrY7Jq_YDJtDv71360dQ2_5FYlmToG9vPIsDq3H-rE22IKrM8CQsR3ta6g7CXSflNNquQ&s=AWIyLzuUxm9vJBFcnX_cHqXj3857UAKfZD6VJ6DwAs2-2aVAaZkrHUTA5Kd9evfIjxiIGnJDaFcE7jHGW-UN9PrMN-PEoVAoUgznPWreZlHnFQoeN_PGaSaH4G3IJVb5reVY7gF7ak0ungQ2TmOqr7-96s_PLfmXg5UkSc_mGHANbPwhnacuhpGmnlux8Rc2YLpIJyrDS5Joghmzw6zG28LZ5zD0ClJvq9xSjjMvjsUFdKywvydVQ6LM3BSllxjREQw4_Ew24YjFHcYPbuWdUDiH0LHGOV8i6s7UUcnBCuaFhXqxCi8XjYfxwioPDOIdHnwQqaaNE-Iw4lnXbR50hg&h=D9QZY735NhnxrQJf-uVkqHteXIw6QZyb-_9vVvCnH7U
      pragma:
      - no-cache
      strict-transport-security:
      - max-age=31536000; includeSubDomains
      x-cache:
      - CONFIG_NOCACHE
      x-content-type-options:
      - nosniff
      x-ms-operation-identifier:
      - tenantId=54826b22-38d6-4fb2-bad9-b7b93a3e9c5a,objectId=d44a2991-98c6-47c3-b59b-2b30d72cfcc2/japanwest/fa5a0777-2f0b-4536-9011-d724994169d9
      x-ms-ratelimit-remaining-subscription-deletes:
      - '199'
      x-ms-ratelimit-remaining-subscription-global-deletes:
      - '2999'
      x-msedge-ref:
      - 'Ref A: 3D0152CAEE9E49F5832F65E5C2EB8055 Ref B: TYO201100115047 Ref C: 2025-07-07T09:04:53Z'
    status:
      code: 202
      message: Accepted
version: 1<|MERGE_RESOLUTION|>--- conflicted
+++ resolved
@@ -13,7 +13,8 @@
       ParameterSetName:
       - --resource-group --name --ssh-key-value -c
       User-Agent:
-      - AZURECLI/2.75.0 azsdk-python-core/1.31.0 Python/3.10.11 (Windows-10-10.0.26100-SP0)
+      - AZURECLI/2.49.0 azsdk-python-azure-mgmt-containerservice/24.0.0 Python/3.8.10
+        (Linux-5.15.0-1039-azure-x86_64-with-glibc2.29)
     method: GET
     uri: https://management.azure.com/subscriptions/00000000-0000-0000-0000-000000000000/resourceGroups/clitest000001/providers/Microsoft.ContainerService/managedClusters/cliakstest000002?api-version=2025-05-01
   response:
@@ -29,21 +30,17 @@
       content-type:
       - application/json; charset=utf-8
       date:
-      - Mon, 07 Jul 2025 08:56:55 GMT
-      expires:
-      - '-1'
-      pragma:
-      - no-cache
-      strict-transport-security:
-      - max-age=31536000; includeSubDomains
-      x-cache:
-      - CONFIG_NOCACHE
+      - Thu, 29 Jun 2023 11:23:38 GMT
+      expires:
+      - '-1'
+      pragma:
+      - no-cache
+      strict-transport-security:
+      - max-age=31536000; includeSubDomains
       x-content-type-options:
       - nosniff
       x-ms-failure-cause:
       - gateway
-      x-msedge-ref:
-      - 'Ref A: EC103E7D84A746C6958A971CC0820B6A Ref B: TYO201151005023 Ref C: 2025-07-07T08:56:55Z'
     status:
       code: 404
       message: Not Found
@@ -61,12 +58,12 @@
       ParameterSetName:
       - --resource-group --name --ssh-key-value -c
       User-Agent:
-      - AZURECLI/2.75.0 azsdk-python-core/1.31.0 Python/3.10.11 (Windows-10-10.0.26100-SP0)
-    method: GET
-    uri: https://management.azure.com/subscriptions/00000000-0000-0000-0000-000000000000/resourcegroups/clitest000001?api-version=2025-04-01
-  response:
-    body:
-      string: '{"id":"/subscriptions/00000000-0000-0000-0000-000000000000/resourceGroups/clitest000001","name":"clitest000001","type":"Microsoft.Resources/resourceGroups","location":"westus2","tags":{"product":"azurecli","cause":"automation","test":"test_aks_nodepool_autoscaler_then_update","date":"2025-07-07T08:56:52Z","module":"acs"},"properties":{"provisioningState":"Succeeded"}}'
+      - AZURECLI/2.49.0 azsdk-python-azure-mgmt-resource/23.1.0b2 Python/3.8.10 (Linux-5.15.0-1039-azure-x86_64-with-glibc2.29)
+    method: GET
+    uri: https://management.azure.com/subscriptions/00000000-0000-0000-0000-000000000000/resourcegroups/clitest000001?api-version=2024-11-01
+  response:
+    body:
+      string: '{"id":"/subscriptions/00000000-0000-0000-0000-000000000000/resourceGroups/clitest000001","name":"clitest000001","type":"Microsoft.Resources/resourceGroups","location":"westus2","tags":{"product":"azurecli","cause":"automation","test":"test_aks_nodepool_autoscaler_then_update","date":"2023-06-29T11:23:37Z","module":"acs"},"properties":{"provisioningState":"Succeeded"}}'
     headers:
       cache-control:
       - no-cache
@@ -75,38 +72,33 @@
       content-type:
       - application/json; charset=utf-8
       date:
-      - Mon, 07 Jul 2025 08:56:55 GMT
-      expires:
-      - '-1'
-      pragma:
-      - no-cache
-      strict-transport-security:
-      - max-age=31536000; includeSubDomains
-      x-cache:
-      - CONFIG_NOCACHE
-      x-content-type-options:
-      - nosniff
-      x-ms-ratelimit-remaining-subscription-global-reads:
-      - '3749'
-      x-msedge-ref:
-      - 'Ref A: 142A41AC667F45159D59D8ED16DBBA46 Ref B: TYO201100113017 Ref C: 2025-07-07T08:56:56Z'
+      - Thu, 29 Jun 2023 11:23:39 GMT
+      expires:
+      - '-1'
+      pragma:
+      - no-cache
+      strict-transport-security:
+      - max-age=31536000; includeSubDomains
+      x-content-type-options:
+      - nosniff
     status:
       code: 200
       message: OK
 - request:
     body: '{"location": "westus2", "identity": {"type": "SystemAssigned"}, "properties":
-      {"kubernetesVersion": "", "dnsPrefix": "cliakstest-clitestlan7vcsn5-0b1f64",
-      "agentPoolProfiles": [{"count": 1, "vmSize": "", "osType": "Linux", "enableAutoScaling":
-      false, "type": "VirtualMachineScaleSets", "mode": "System", "orchestratorVersion":
-      "", "upgradeSettings": {}, "enableNodePublicIP": false, "scaleSetPriority":
-      "Regular", "scaleSetEvictionPolicy": "Delete", "spotMaxPrice": -1.0, "nodeTaints":
-      [], "enableEncryptionAtHost": false, "enableUltraSSD": false, "enableFIPS":
-      false, "name": "nodepool1"}], "linuxProfile": {"adminUsername": "azureuser",
-      "ssh": {"publicKeys": [{"keyData": "ssh-rsa AAAAB3NzaC1yc2EAAAADAQABAAACAQCbIg1guRHbI0lV11wWDt1r2cUdcNd27CJsg+SfgC7miZeubtwUhbsPdhMQsfDyhOWHq1+ZL0M+nJZV63d/1dhmhtgyOqejUwrPlzKhydsbrsdUor+JmNJDdW01v7BXHyuymT8G4s09jCasNOwiufbP/qp72ruu0bIA1nySsvlf9pCQAuFkAnVnf/rFhUlOkhtRpwcq8SUNY2zRHR/EKb/4NWY1JzR4sa3q2fWIJdrrX0DvLoa5g9bIEd4Df79ba7v+yiUBOS0zT2ll+z4g9izHK3EO5d8hL4jYxcjKs+wcslSYRWrascfscLgMlMGh0CdKeNTDjHpGPncaf3Z+FwwwjWeuiNBxv7bJo13/8B/098KlVDl4GZqsoBCEjPyJfV6hO0y/LkRGkk7oHWKgeWAfKtfLItRp00eZ4fcJNK9kCaSMmEugoZWcI7NGbZXzqFWqbpRI7NcDP9+WIQ+i9U5vqWsqd/zng4kbuAJ6UuKqIzB0upYrLShfQE3SAck8oaLhJqqq56VfDuASNpJKidV+zq27HfSBmbXnkR/5AK337dc3MXKJypoK/QPMLKUAP5XLPbs+NddJQV7EZXd29DLgp+fRIg3edpKdO7ZErWhv7d+3Kws+e1Y+ypmR2WIVSwVyBEUfgv2C8Ts9gnTF4pNcEY/S2aBicz5Ew2+jdyGNQQ==
-      test@example.com\n"}]}}, "addonProfiles": {}, "enableRBAC": true, "networkProfile":
-      {"podCidr": "10.244.0.0/16", "serviceCidr": "10.0.0.0/16", "dnsServiceIP": "10.0.0.10",
-      "outboundType": "loadBalancer", "loadBalancerSku": "standard"}, "disableLocalAccounts":
-      false, "storageProfile": {}, "bootstrapProfile": {"artifactSource": "Direct"}}}'
+      {"kubernetesVersion": "", "dnsPrefix": "cliakstest-clitestrzmljvwvl-79a739",
+      "agentPoolProfiles": [{"count": 1, "vmSize": "Standard_DS2_v2", "osDiskSizeGB":
+      0, "osType": "Linux", "enableAutoScaling": false, "type": "VirtualMachineScaleSets",
+      "mode": "System", "orchestratorVersion": "", "upgradeSettings": {}, "enableNodePublicIP":
+      false, "scaleSetPriority": "Regular", "scaleSetEvictionPolicy": "Delete", "spotMaxPrice":
+      -1.0, "nodeTaints": [], "enableEncryptionAtHost": false, "enableUltraSSD": false,
+      "enableFIPS": false, "name": "nodepool1"}], "linuxProfile": {"adminUsername":
+      "azureuser", "ssh": {"publicKeys": [{"keyData": "ssh-rsa AAAAB3NzaC1yc2EAAAADAQABAAABAQCw4P22/hE86EX0l2HMO+M6Gw+CW6O4Yl84NLjVqF7NtK8xwQKcZwGeIwNBv/HxJ0uMJlOCG1ZMPPvSZHDp07QvAjYKKryIkIGilxLUh4fNOEQiZqAXB2badERUdwLRB4f6kHc0vb35GHw3tlyjjDjvQTO7UgZQxnbipxyrJAYfMHxfXjST1tvmln3v87WvBGsY2hr1Iqx/gMO3AIqaNoJntl1sIeAcg8xXdYW3PP6N1gYToFsDxsQZU2rfefIRDniuP4fYy2J4shtEAkyzv1BlOBJGHBqCzyrhXVqFElLSFV99QhLUi43zXL4Ge1QKJBztH/q48ohMBt3WenkP2KsT
+      azcli_aks_live_test@example.com\n"}]}}, "addonProfiles": {}, "enableRBAC": true,
+      "networkProfile": {"networkPlugin": "kubenet", "podCidr": "10.244.0.0/16", "serviceCidr":
+      "10.0.0.0/16", "dnsServiceIP": "10.0.0.10", "outboundType": "loadBalancer",
+      "loadBalancerSku": "standard"}, "disableLocalAccounts": false, "storageProfile":
+      {}}}'
     headers:
       Accept:
       - application/json
@@ -117,91 +109,79 @@
       Connection:
       - keep-alive
       Content-Length:
-      - '1739'
+      - '1422'
       Content-Type:
       - application/json
       ParameterSetName:
       - --resource-group --name --ssh-key-value -c
       User-Agent:
-      - AZURECLI/2.75.0 azsdk-python-core/1.31.0 Python/3.10.11 (Windows-10-10.0.26100-SP0)
+      - AZURECLI/2.49.0 azsdk-python-azure-mgmt-containerservice/24.0.0 Python/3.8.10
+        (Linux-5.15.0-1039-azure-x86_64-with-glibc2.29)
     method: PUT
     uri: https://management.azure.com/subscriptions/00000000-0000-0000-0000-000000000000/resourceGroups/clitest000001/providers/Microsoft.ContainerService/managedClusters/cliakstest000002?api-version=2025-05-01
   response:
     body:
-      string: "{\n \"id\": \"/subscriptions/00000000-0000-0000-0000-000000000000/resourcegroups/clitest000001/providers/Microsoft.ContainerService/managedClusters/cliakstest000002\",\n
-        \"location\": \"westus2\",\n \"name\": \"cliakstest000002\",\n \"type\": \"Microsoft.ContainerService/ManagedClusters\",\n
-        \"properties\": {\n  \"provisioningState\": \"Creating\",\n  \"powerState\":
-        {\n   \"code\": \"Running\"\n  },\n  \"kubernetesVersion\": \"1.32\",\n  \"currentKubernetesVersion\":
-        \"1.32.5\",\n  \"dnsPrefix\": \"cliakstest-clitestlan7vcsn5-0b1f64\",\n  \"fqdn\":
-        \"cliakstest-clitestlan7vcsn5-0b1f64-t7j31tpq.hcp.westus2.azmk8s.io\",\n  \"azurePortalFQDN\":
-        \"cliakstest-clitestlan7vcsn5-0b1f64-t7j31tpq.portal.hcp.westus2.azmk8s.io\",\n
-        \ \"agentPoolProfiles\": [\n   {\n    \"name\": \"nodepool1\",\n    \"count\":
-        1,\n    \"vmSize\": \"Standard_D8pds_v5\",\n    \"osDiskSizeGB\": 200,\n    \"osDiskType\":
-        \"Ephemeral\",\n    \"kubeletDiskType\": \"OS\",\n    \"maxPods\": 250,\n
-        \   \"type\": \"VirtualMachineScaleSets\",\n    \"enableAutoScaling\": false,\n
-        \   \"scaleDownMode\": \"Delete\",\n    \"provisioningState\": \"Creating\",\n
-        \   \"powerState\": {\n     \"code\": \"Running\"\n    },\n    \"orchestratorVersion\":
-        \"1.32\",\n    \"currentOrchestratorVersion\": \"1.32.5\",\n    \"enableNodePublicIP\":
-        false,\n    \"nodeLabels\": {},\n    \"mode\": \"System\",\n    \"enableEncryptionAtHost\":
-        false,\n    \"enableUltraSSD\": false,\n    \"osType\": \"Linux\",\n    \"osSKU\":
-        \"Ubuntu\",\n    \"nodeImageVersion\": \"AKSUbuntu-2204gen2arm64containerd-202506.16.0\",\n
-        \   \"upgradeSettings\": {\n     \"maxSurge\": \"10%\",\n     \"maxUnavailable\":
-        \"0\"\n    },\n    \"enableFIPS\": false,\n    \"securityProfile\": {\n     \"enableVTPM\":
-        false,\n     \"enableSecureBoot\": false\n    }\n   }\n  ],\n  \"linuxProfile\":
-        {\n   \"adminUsername\": \"azureuser\",\n   \"ssh\": {\n    \"publicKeys\":
-        [\n     {\n      \"keyData\": \"ssh-rsa AAAAB3NzaC1yc2EAAAADAQABAAACAQCbIg1guRHbI0lV11wWDt1r2cUdcNd27CJsg+SfgC7miZeubtwUhbsPdhMQsfDyhOWHq1+ZL0M+nJZV63d/1dhmhtgyOqejUwrPlzKhydsbrsdUor+JmNJDdW01v7BXHyuymT8G4s09jCasNOwiufbP/qp72ruu0bIA1nySsvlf9pCQAuFkAnVnf/rFhUlOkhtRpwcq8SUNY2zRHR/EKb/4NWY1JzR4sa3q2fWIJdrrX0DvLoa5g9bIEd4Df79ba7v+yiUBOS0zT2ll+z4g9izHK3EO5d8hL4jYxcjKs+wcslSYRWrascfscLgMlMGh0CdKeNTDjHpGPncaf3Z+FwwwjWeuiNBxv7bJo13/8B/098KlVDl4GZqsoBCEjPyJfV6hO0y/LkRGkk7oHWKgeWAfKtfLItRp00eZ4fcJNK9kCaSMmEugoZWcI7NGbZXzqFWqbpRI7NcDP9+WIQ+i9U5vqWsqd/zng4kbuAJ6UuKqIzB0upYrLShfQE3SAck8oaLhJqqq56VfDuASNpJKidV+zq27HfSBmbXnkR/5AK337dc3MXKJypoK/QPMLKUAP5XLPbs+NddJQV7EZXd29DLgp+fRIg3edpKdO7ZErWhv7d+3Kws+e1Y+ypmR2WIVSwVyBEUfgv2C8Ts9gnTF4pNcEY/S2aBicz5Ew2+jdyGNQQ==
-        test@example.com\\n\"\n     }\n    ]\n   }\n  },\n  \"servicePrincipalProfile\":
-        {\n   \"clientId\":\"00000000-0000-0000-0000-000000000001\"\n  },\n  \"nodeResourceGroup\":
-        \"MC_clitest000001_cliakstest000002_westus2\",\n  \"enableRBAC\": true,\n
-        \ \"supportPlan\": \"KubernetesOfficial\",\n  \"networkProfile\": {\n   \"networkPlugin\":
-        \"azure\",\n   \"networkPluginMode\": \"overlay\",\n   \"networkPolicy\":
-        \"none\",\n   \"networkDataplane\": \"azure\",\n   \"loadBalancerSku\": \"standard\",\n
-        \  \"loadBalancerProfile\": {\n    \"managedOutboundIPs\": {\n     \"count\":
-        1\n    },\n    \"backendPoolType\": \"nodeIPConfiguration\"\n   },\n   \"podCidr\":
-        \"10.244.0.0/16\",\n   \"serviceCidr\": \"10.0.0.0/16\",\n   \"dnsServiceIP\":
-        \"10.0.0.10\",\n   \"outboundType\": \"loadBalancer\",\n   \"podCidrs\": [\n
-        \   \"10.244.0.0/16\"\n   ],\n   \"serviceCidrs\": [\n    \"10.0.0.0/16\"\n
-        \  ],\n   \"ipFamilies\": [\n    \"IPv4\"\n   ]\n  },\n  \"maxAgentPools\":
-        100,\n  \"autoUpgradeProfile\": {\n   \"nodeOSUpgradeChannel\": \"NodeImage\"\n
-        \ },\n  \"disableLocalAccounts\": false,\n  \"securityProfile\": {},\n  \"storageProfile\":
-        {\n   \"diskCSIDriver\": {\n    \"enabled\": true\n   },\n   \"fileCSIDriver\":
-        {\n    \"enabled\": true\n   },\n   \"snapshotController\": {\n    \"enabled\":
-        true\n   }\n  },\n  \"oidcIssuerProfile\": {\n   \"enabled\": false\n  },\n
-        \ \"workloadAutoScalerProfile\": {},\n  \"resourceUID\": \"686b8be014aabb00012a665e\",\n
-        \ \"metricsProfile\": {\n   \"costAnalysis\": {\n    \"enabled\": false\n
-        \  }\n  },\n  \"bootstrapProfile\": {\n   \"artifactSource\": \"Direct\"\n
-        \ }\n },\n \"identity\": {\n  \"type\": \"SystemAssigned\",\n  \"principalId\":\"00000000-0000-0000-0000-000000000001\",\n
-        \ \"tenantId\": \"54826b22-38d6-4fb2-bad9-b7b93a3e9c5a\"\n },\n \"sku\": {\n
-        \ \"name\": \"Base\",\n  \"tier\": \"Free\"\n }\n}"
+      string: "{\n  \"id\": \"/subscriptions/00000000-0000-0000-0000-000000000000/resourcegroups/clitest000001/providers/Microsoft.ContainerService/managedClusters/cliakstest000002\",\n
+        \ \"location\": \"westus2\",\n  \"name\": \"cliakstest000002\",\n  \"type\":
+        \"Microsoft.ContainerService/ManagedClusters\",\n  \"properties\": {\n   \"provisioningState\":
+        \"Creating\",\n   \"powerState\": {\n    \"code\": \"Running\"\n   },\n   \"kubernetesVersion\":
+        \"1.25.6\",\n   \"currentKubernetesVersion\": \"1.25.6\",\n   \"dnsPrefix\":
+        \"cliakstest-clitestrzmljvwvl-79a739\",\n   \"fqdn\": \"cliakstest-clitestrzmljvwvl-79a739-qo3lnuit.hcp.westus2.azmk8s.io\",\n
+        \  \"azurePortalFQDN\": \"cliakstest-clitestrzmljvwvl-79a739-qo3lnuit.portal.hcp.westus2.azmk8s.io\",\n
+        \  \"agentPoolProfiles\": [\n    {\n     \"name\": \"nodepool1\",\n     \"count\":
+        1,\n     \"vmSize\": \"Standard_DS2_v2\",\n     \"osDiskSizeGB\": 128,\n     \"osDiskType\":
+        \"Managed\",\n     \"kubeletDiskType\": \"OS\",\n     \"maxPods\": 110,\n
+        \    \"type\": \"VirtualMachineScaleSets\",\n     \"enableAutoScaling\": false,\n
+        \    \"provisioningState\": \"Creating\",\n     \"powerState\": {\n      \"code\":
+        \"Running\"\n     },\n     \"orchestratorVersion\": \"1.25.6\",\n     \"currentOrchestratorVersion\":
+        \"1.25.6\",\n     \"enableNodePublicIP\": false,\n     \"mode\": \"System\",\n
+        \    \"enableEncryptionAtHost\": false,\n     \"enableUltraSSD\": false,\n
+        \    \"osType\": \"Linux\",\n     \"osSKU\": \"Ubuntu\",\n     \"nodeImageVersion\":
+        \"AKSUbuntu-2204gen2containerd-202306.19.0\",\n     \"upgradeSettings\": {},\n
+        \    \"enableFIPS\": false\n    }\n   ],\n   \"linuxProfile\": {\n    \"adminUsername\":
+        \"azureuser\",\n    \"ssh\": {\n     \"publicKeys\": [\n      {\n       \"keyData\":
+        \"ssh-rsa AAAAB3NzaC1yc2EAAAADAQABAAABAQCw4P22/hE86EX0l2HMO+M6Gw+CW6O4Yl84NLjVqF7NtK8xwQKcZwGeIwNBv/HxJ0uMJlOCG1ZMPPvSZHDp07QvAjYKKryIkIGilxLUh4fNOEQiZqAXB2badERUdwLRB4f6kHc0vb35GHw3tlyjjDjvQTO7UgZQxnbipxyrJAYfMHxfXjST1tvmln3v87WvBGsY2hr1Iqx/gMO3AIqaNoJntl1sIeAcg8xXdYW3PP6N1gYToFsDxsQZU2rfefIRDniuP4fYy2J4shtEAkyzv1BlOBJGHBqCzyrhXVqFElLSFV99QhLUi43zXL4Ge1QKJBztH/q48ohMBt3WenkP2KsT
+        azcli_aks_live_test@example.com\\n\"\n      }\n     ]\n    }\n   },\n   \"servicePrincipalProfile\":
+        {\n    \"clientId\":\"00000000-0000-0000-0000-000000000001\"\n   },\n   \"nodeResourceGroup\":
+        \"MC_clitest000001_cliakstest000002_westus2\",\n   \"enableRBAC\": true,\n
+        \  \"supportPlan\": \"KubernetesOfficial\",\n   \"networkProfile\": {\n    \"networkPlugin\":
+        \"kubenet\",\n    \"loadBalancerSku\": \"standard\",\n    \"loadBalancerProfile\":
+        {\n     \"managedOutboundIPs\": {\n      \"count\": 1\n     }\n    },\n    \"podCidr\":
+        \"10.244.0.0/16\",\n    \"serviceCidr\": \"10.0.0.0/16\",\n    \"dnsServiceIP\":
+        \"10.0.0.10\",\n    \"outboundType\": \"loadBalancer\",\n    \"podCidrs\":
+        [\n     \"10.244.0.0/16\"\n    ],\n    \"serviceCidrs\": [\n     \"10.0.0.0/16\"\n
+        \   ],\n    \"ipFamilies\": [\n     \"IPv4\"\n    ]\n   },\n   \"maxAgentPools\":
+        100,\n   \"disableLocalAccounts\": false,\n   \"securityProfile\": {},\n   \"storageProfile\":
+        {\n    \"diskCSIDriver\": {\n     \"enabled\": true\n    },\n    \"fileCSIDriver\":
+        {\n     \"enabled\": true\n    },\n    \"snapshotController\": {\n     \"enabled\":
+        true\n    }\n   },\n   \"oidcIssuerProfile\": {\n    \"enabled\": false\n
+        \  },\n   \"workloadAutoScalerProfile\": {}\n  },\n  \"identity\": {\n   \"type\":
+        \"SystemAssigned\",\n   \"principalId\":\"00000000-0000-0000-0000-000000000001\",\n
+        \  \"tenantId\": \"72f988bf-86f1-41af-91ab-2d7cd011db47\"\n  },\n  \"sku\":
+        {\n   \"name\": \"Base\",\n   \"tier\": \"Free\"\n  }\n }"
     headers:
       azure-asyncoperation:
-      - https://management.azure.com/subscriptions/00000000-0000-0000-0000-000000000000/providers/Microsoft.ContainerService/locations/westus2/operations/849f3791-7be4-462b-8038-caed1f0a7254?api-version=2025-03-01&t=638874754256068403&c=MIIHhzCCBm-gAwIBAgITHgbLuWlxY4-k_d1algAABsu5aTANBgkqhkiG9w0BAQsFADBEMRMwEQYKCZImiZPyLGQBGRYDR0JMMRMwEQYKCZImiZPyLGQBGRYDQU1FMRgwFgYDVQQDEw9BTUUgSW5mcmEgQ0EgMDYwHhcNMjUwNDE5MTMxMzMyWhcNMjUxMDE2MTMxMzMyWjBAMT4wPAYDVQQDEzVhc3luY29wZXJhdGlvbnNpZ25pbmdjZXJ0aWZpY2F0ZS5tYW5hZ2VtZW50LmF6dXJlLmNvbTCCASIwDQYJKoZIhvcNAQEBBQADggEPADCCAQoCggEBAMvHJaUg0aA6C-P-W7rBOoZfQCieq667lznMrFDPEeiLJs-W58e8I_jHbBheje2C5g9-qBPHK6VQBBfZrcs9tzrupbS7wUKQvBkbEEqj19vo7jPtiN4hWOYzxijvMpObILP6eyLeXsL3K6b3th6Mzu1YEGETh8Lh9lsKsgT-uiTSC52uYnO63jpJBr83ivLckQDLkpMN21cpEJpaenMoBGBtKAmREs19pJv5r4HQS73KA4NZgjOChwFPAD7cIPY8jFZduW--1Ej4woncGGu117cZcM1yffltg1tqs5vmfgVc4ru4VoMm2UUdWXj6t8VoG1yJ8zasfOiUeO4CjEJgU0ECAwEAAaOCBHQwggRwMCcGCSsGAQQBgjcVCgQaMBgwCgYIKwYBBQUHAwEwCgYIKwYBBQUHAwIwPQYJKwYBBAGCNxUHBDAwLgYmKwYBBAGCNxUIhpDjDYTVtHiE8Ys-hZvdFs6dEoFghfmRS4WsmTQCAWQCAQcwggHLBggrBgEFBQcBAQSCAb0wggG5MGMGCCsGAQUFBzAChldodHRwOi8vY3JsLm1pY3Jvc29mdC5jb20vcGtpaW5mcmEvQ2VydHMvQkwyUEtJSU5UQ0EwMi5BTUUuR0JMX0FNRSUyMEluZnJhJTIwQ0ElMjAwNi5jcnQwUwYIKwYBBQUHMAKGR2h0dHA6Ly9jcmwxLmFtZS5nYmwvYWlhL0JMMlBLSUlOVENBMDIuQU1FLkdCTF9BTUUlMjBJbmZyYSUyMENBJTIwMDYuY3J0MFMGCCsGAQUFBzAChkdodHRwOi8vY3JsMi5hbWUuZ2JsL2FpYS9CTDJQS0lJTlRDQTAyLkFNRS5HQkxfQU1FJTIwSW5mcmElMjBDQSUyMDA2LmNydDBTBggrBgEFBQcwAoZHaHR0cDovL2NybDMuYW1lLmdibC9haWEvQkwyUEtJSU5UQ0EwMi5BTUUuR0JMX0FNRSUyMEluZnJhJTIwQ0ElMjAwNi5jcnQwUwYIKwYBBQUHMAKGR2h0dHA6Ly9jcmw0LmFtZS5nYmwvYWlhL0JMMlBLSUlOVENBMDIuQU1FLkdCTF9BTUUlMjBJbmZyYSUyMENBJTIwMDYuY3J0MB0GA1UdDgQWBBQDmHWGUrNZmFtIfL14RXoPR4LL6zAOBgNVHQ8BAf8EBAMCBaAwggEmBgNVHR8EggEdMIIBGTCCARWgggERoIIBDYY_aHR0cDovL2NybC5taWNyb3NvZnQuY29tL3BraWluZnJhL0NSTC9BTUUlMjBJbmZyYSUyMENBJTIwMDYuY3JshjFodHRwOi8vY3JsMS5hbWUuZ2JsL2NybC9BTUUlMjBJbmZyYSUyMENBJTIwMDYuY3JshjFodHRwOi8vY3JsMi5hbWUuZ2JsL2NybC9BTUUlMjBJbmZyYSUyMENBJTIwMDYuY3JshjFodHRwOi8vY3JsMy5hbWUuZ2JsL2NybC9BTUUlMjBJbmZyYSUyMENBJTIwMDYuY3JshjFodHRwOi8vY3JsNC5hbWUuZ2JsL2NybC9BTUUlMjBJbmZyYSUyMENBJTIwMDYuY3JsMIGdBgNVHSAEgZUwgZIwDAYKKwYBBAGCN3sBATBmBgorBgEEAYI3ewICMFgwVgYIKwYBBQUHAgIwSh5IADMAMwBlADAAMQA5ADIAMQAtADQAZAA2ADQALQA0AGYAOABjAC0AYQAwADUANQAtADUAYgBkAGEAZgBmAGQANQBlADMAMwBkMAwGCisGAQQBgjd7AwIwDAYKKwYBBAGCN3sEAjAfBgNVHSMEGDAWgBTxRmjG8cPwKy19i2rhsvm-NfzRQTAdBgNVHSUEFjAUBggrBgEFBQcDAQYIKwYBBQUHAwIwDQYJKoZIhvcNAQELBQADggEBAJcF-z2HGOD5vBAPAiibLynJVPemcCzI2SbO4rX-E6AhWLEMIGFO4peavwLv9iPrFKY29lbs6SxVSu5q_hj7y932SCf-JNEeue2cfiDCPv3T6f2-EAZTfMXrH_G7MaJXKiT0W9b7aewbcPT4xAGaldOb8n9yZp0vrNp9qEtWLm-_bvUf_3_eHf6Iml0lQ01vTCc-k265OG5t1GXtk819ayqNBui5LchwPrubIwRT_p2bmkDy4M-NKrweDScQY2PyCsUp_kdZXbvXoLWAHVgrY7Jq_YDJtDv71360dQ2_5FYlmToG9vPIsDq3H-rE22IKrM8CQsR3ta6g7CXSflNNquQ&s=F0Oy0CTMJsLaD5puwMJHoSiyHKWfK1n5qtuv3_pm41O2dA8sDXSgjae5jNbroyDUu0U8dvGt2N33VrKFhuLYP3X4_0lnb1Zqd05xqdsJTbi47IwN1k41sKtnb9LWMiL1PVCmeY2lChQTMOx5cqvVIia48dAZu40NXiRdnUzJq-8piTM8A37IhpIZSJLzrwNLD44V90rHaf6vSVqpQ-fQ09CZXtaSiEL23_JClXQSoAoKRvqd3-KKn-SoO89NRRW-6yDzw9CyHsPefOKZmCRdl1yTFM9Chkeu1GjUVj_FrMnWZ8mdaUSolRspqpYv5ej8W_R0HbHZCYzhTN0Hpuwbaw&h=DFR2p7kW-m9Qhi5Q5DlfuhnDu_vhy_lIM7gz8QhS7Rs
-      cache-control:
-      - no-cache
-      content-length:
-      - '4077'
-      content-type:
-      - application/json
-      date:
-      - Mon, 07 Jul 2025 08:57:05 GMT
-      expires:
-      - '-1'
-      pragma:
-      - no-cache
-      strict-transport-security:
-      - max-age=31536000; includeSubDomains
-      x-cache:
-      - CONFIG_NOCACHE
-      x-content-type-options:
-      - nosniff
-      x-ms-operation-identifier:
-      - tenantId=54826b22-38d6-4fb2-bad9-b7b93a3e9c5a,objectId=d44a2991-98c6-47c3-b59b-2b30d72cfcc2/japanwest/bbee173f-653f-41d5-a76d-54c75af6f483
-      x-ms-ratelimit-remaining-subscription-global-writes:
-      - '2999'
+      - https://management.azure.com/subscriptions/00000000-0000-0000-0000-000000000000/providers/Microsoft.ContainerService/locations/westus2/operations/6484d5c1-b0e3-4881-8de9-c669247e7e38?api-version=2016-03-30
+      cache-control:
+      - no-cache
+      content-length:
+      - '3267'
+      content-type:
+      - application/json
+      date:
+      - Thu, 29 Jun 2023 11:23:45 GMT
+      expires:
+      - '-1'
+      pragma:
+      - no-cache
+      server:
+      - nginx
+      strict-transport-security:
+      - max-age=31536000; includeSubDomains
+      x-content-type-options:
+      - nosniff
       x-ms-ratelimit-remaining-subscription-writes:
-      - '199'
-      x-msedge-ref:
-      - 'Ref A: CB8931BA5BDF48B89489C8C5AB5877EC Ref B: TYO201151006040 Ref C: 2025-07-07T08:56:56Z'
+      - '1199'
     status:
       code: 201
       message: Created
@@ -219,38 +199,33 @@
       ParameterSetName:
       - --resource-group --name --ssh-key-value -c
       User-Agent:
-      - AZURECLI/2.75.0 azsdk-python-core/1.31.0 Python/3.10.11 (Windows-10-10.0.26100-SP0)
-    method: GET
-    uri: https://management.azure.com/subscriptions/00000000-0000-0000-0000-000000000000/providers/Microsoft.ContainerService/locations/westus2/operations/849f3791-7be4-462b-8038-caed1f0a7254?api-version=2025-03-01&t=638874754256068403&c=MIIHhzCCBm-gAwIBAgITHgbLuWlxY4-k_d1algAABsu5aTANBgkqhkiG9w0BAQsFADBEMRMwEQYKCZImiZPyLGQBGRYDR0JMMRMwEQYKCZImiZPyLGQBGRYDQU1FMRgwFgYDVQQDEw9BTUUgSW5mcmEgQ0EgMDYwHhcNMjUwNDE5MTMxMzMyWhcNMjUxMDE2MTMxMzMyWjBAMT4wPAYDVQQDEzVhc3luY29wZXJhdGlvbnNpZ25pbmdjZXJ0aWZpY2F0ZS5tYW5hZ2VtZW50LmF6dXJlLmNvbTCCASIwDQYJKoZIhvcNAQEBBQADggEPADCCAQoCggEBAMvHJaUg0aA6C-P-W7rBOoZfQCieq667lznMrFDPEeiLJs-W58e8I_jHbBheje2C5g9-qBPHK6VQBBfZrcs9tzrupbS7wUKQvBkbEEqj19vo7jPtiN4hWOYzxijvMpObILP6eyLeXsL3K6b3th6Mzu1YEGETh8Lh9lsKsgT-uiTSC52uYnO63jpJBr83ivLckQDLkpMN21cpEJpaenMoBGBtKAmREs19pJv5r4HQS73KA4NZgjOChwFPAD7cIPY8jFZduW--1Ej4woncGGu117cZcM1yffltg1tqs5vmfgVc4ru4VoMm2UUdWXj6t8VoG1yJ8zasfOiUeO4CjEJgU0ECAwEAAaOCBHQwggRwMCcGCSsGAQQBgjcVCgQaMBgwCgYIKwYBBQUHAwEwCgYIKwYBBQUHAwIwPQYJKwYBBAGCNxUHBDAwLgYmKwYBBAGCNxUIhpDjDYTVtHiE8Ys-hZvdFs6dEoFghfmRS4WsmTQCAWQCAQcwggHLBggrBgEFBQcBAQSCAb0wggG5MGMGCCsGAQUFBzAChldodHRwOi8vY3JsLm1pY3Jvc29mdC5jb20vcGtpaW5mcmEvQ2VydHMvQkwyUEtJSU5UQ0EwMi5BTUUuR0JMX0FNRSUyMEluZnJhJTIwQ0ElMjAwNi5jcnQwUwYIKwYBBQUHMAKGR2h0dHA6Ly9jcmwxLmFtZS5nYmwvYWlhL0JMMlBLSUlOVENBMDIuQU1FLkdCTF9BTUUlMjBJbmZyYSUyMENBJTIwMDYuY3J0MFMGCCsGAQUFBzAChkdodHRwOi8vY3JsMi5hbWUuZ2JsL2FpYS9CTDJQS0lJTlRDQTAyLkFNRS5HQkxfQU1FJTIwSW5mcmElMjBDQSUyMDA2LmNydDBTBggrBgEFBQcwAoZHaHR0cDovL2NybDMuYW1lLmdibC9haWEvQkwyUEtJSU5UQ0EwMi5BTUUuR0JMX0FNRSUyMEluZnJhJTIwQ0ElMjAwNi5jcnQwUwYIKwYBBQUHMAKGR2h0dHA6Ly9jcmw0LmFtZS5nYmwvYWlhL0JMMlBLSUlOVENBMDIuQU1FLkdCTF9BTUUlMjBJbmZyYSUyMENBJTIwMDYuY3J0MB0GA1UdDgQWBBQDmHWGUrNZmFtIfL14RXoPR4LL6zAOBgNVHQ8BAf8EBAMCBaAwggEmBgNVHR8EggEdMIIBGTCCARWgggERoIIBDYY_aHR0cDovL2NybC5taWNyb3NvZnQuY29tL3BraWluZnJhL0NSTC9BTUUlMjBJbmZyYSUyMENBJTIwMDYuY3JshjFodHRwOi8vY3JsMS5hbWUuZ2JsL2NybC9BTUUlMjBJbmZyYSUyMENBJTIwMDYuY3JshjFodHRwOi8vY3JsMi5hbWUuZ2JsL2NybC9BTUUlMjBJbmZyYSUyMENBJTIwMDYuY3JshjFodHRwOi8vY3JsMy5hbWUuZ2JsL2NybC9BTUUlMjBJbmZyYSUyMENBJTIwMDYuY3JshjFodHRwOi8vY3JsNC5hbWUuZ2JsL2NybC9BTUUlMjBJbmZyYSUyMENBJTIwMDYuY3JsMIGdBgNVHSAEgZUwgZIwDAYKKwYBBAGCN3sBATBmBgorBgEEAYI3ewICMFgwVgYIKwYBBQUHAgIwSh5IADMAMwBlADAAMQA5ADIAMQAtADQAZAA2ADQALQA0AGYAOABjAC0AYQAwADUANQAtADUAYgBkAGEAZgBmAGQANQBlADMAMwBkMAwGCisGAQQBgjd7AwIwDAYKKwYBBAGCN3sEAjAfBgNVHSMEGDAWgBTxRmjG8cPwKy19i2rhsvm-NfzRQTAdBgNVHSUEFjAUBggrBgEFBQcDAQYIKwYBBQUHAwIwDQYJKoZIhvcNAQELBQADggEBAJcF-z2HGOD5vBAPAiibLynJVPemcCzI2SbO4rX-E6AhWLEMIGFO4peavwLv9iPrFKY29lbs6SxVSu5q_hj7y932SCf-JNEeue2cfiDCPv3T6f2-EAZTfMXrH_G7MaJXKiT0W9b7aewbcPT4xAGaldOb8n9yZp0vrNp9qEtWLm-_bvUf_3_eHf6Iml0lQ01vTCc-k265OG5t1GXtk819ayqNBui5LchwPrubIwRT_p2bmkDy4M-NKrweDScQY2PyCsUp_kdZXbvXoLWAHVgrY7Jq_YDJtDv71360dQ2_5FYlmToG9vPIsDq3H-rE22IKrM8CQsR3ta6g7CXSflNNquQ&s=F0Oy0CTMJsLaD5puwMJHoSiyHKWfK1n5qtuv3_pm41O2dA8sDXSgjae5jNbroyDUu0U8dvGt2N33VrKFhuLYP3X4_0lnb1Zqd05xqdsJTbi47IwN1k41sKtnb9LWMiL1PVCmeY2lChQTMOx5cqvVIia48dAZu40NXiRdnUzJq-8piTM8A37IhpIZSJLzrwNLD44V90rHaf6vSVqpQ-fQ09CZXtaSiEL23_JClXQSoAoKRvqd3-KKn-SoO89NRRW-6yDzw9CyHsPefOKZmCRdl1yTFM9Chkeu1GjUVj_FrMnWZ8mdaUSolRspqpYv5ej8W_R0HbHZCYzhTN0Hpuwbaw&h=DFR2p7kW-m9Qhi5Q5DlfuhnDu_vhy_lIM7gz8QhS7Rs
-  response:
-    body:
-      string: "{\n \"name\": \"849f3791-7be4-462b-8038-caed1f0a7254\",\n \"status\":
-        \"InProgress\",\n \"startTime\": \"2025-07-07T08:57:05.3285804Z\"\n}"
-    headers:
-      cache-control:
-      - no-cache
-      content-length:
-      - '122'
-      content-type:
-      - application/json
-      date:
-      - Mon, 07 Jul 2025 08:57:05 GMT
-      expires:
-      - '-1'
-      pragma:
-      - no-cache
-      strict-transport-security:
-      - max-age=31536000; includeSubDomains
-      x-cache:
-      - CONFIG_NOCACHE
-      x-content-type-options:
-      - nosniff
-      x-ms-operation-identifier:
-      - tenantId=54826b22-38d6-4fb2-bad9-b7b93a3e9c5a,objectId=d44a2991-98c6-47c3-b59b-2b30d72cfcc2/japanwest/48458ebc-b6e8-4465-b02c-14bde333a7ef
-      x-ms-ratelimit-remaining-subscription-global-reads:
-      - '3749'
-      x-msedge-ref:
-      - 'Ref A: 989DB4E99F3C42D996E9B33ADB686A5B Ref B: TYO201100114017 Ref C: 2025-07-07T08:57:06Z'
+      - AZURECLI/2.49.0 azsdk-python-azure-mgmt-containerservice/24.0.0 Python/3.8.10
+        (Linux-5.15.0-1039-azure-x86_64-with-glibc2.29)
+    method: GET
+    uri: https://management.azure.com/subscriptions/00000000-0000-0000-0000-000000000000/providers/Microsoft.ContainerService/locations/westus2/operations/6484d5c1-b0e3-4881-8de9-c669247e7e38?api-version=2016-03-30
+  response:
+    body:
+      string: "{\n  \"name\": \"c1d58464-e3b0-8148-8de9-c669247e7e38\",\n  \"status\":
+        \"InProgress\",\n  \"startTime\": \"2023-06-29T11:23:45.1125363Z\"\n }"
+    headers:
+      cache-control:
+      - no-cache
+      content-length:
+      - '126'
+      content-type:
+      - application/json
+      date:
+      - Thu, 29 Jun 2023 11:23:45 GMT
+      expires:
+      - '-1'
+      pragma:
+      - no-cache
+      server:
+      - nginx
+      strict-transport-security:
+      - max-age=31536000; includeSubDomains
+      x-content-type-options:
+      - nosniff
     status:
       code: 200
       message: OK
@@ -268,38 +243,33 @@
       ParameterSetName:
       - --resource-group --name --ssh-key-value -c
       User-Agent:
-      - AZURECLI/2.75.0 azsdk-python-core/1.31.0 Python/3.10.11 (Windows-10-10.0.26100-SP0)
-    method: GET
-    uri: https://management.azure.com/subscriptions/00000000-0000-0000-0000-000000000000/providers/Microsoft.ContainerService/locations/westus2/operations/849f3791-7be4-462b-8038-caed1f0a7254?api-version=2025-03-01&t=638874754256068403&c=MIIHhzCCBm-gAwIBAgITHgbLuWlxY4-k_d1algAABsu5aTANBgkqhkiG9w0BAQsFADBEMRMwEQYKCZImiZPyLGQBGRYDR0JMMRMwEQYKCZImiZPyLGQBGRYDQU1FMRgwFgYDVQQDEw9BTUUgSW5mcmEgQ0EgMDYwHhcNMjUwNDE5MTMxMzMyWhcNMjUxMDE2MTMxMzMyWjBAMT4wPAYDVQQDEzVhc3luY29wZXJhdGlvbnNpZ25pbmdjZXJ0aWZpY2F0ZS5tYW5hZ2VtZW50LmF6dXJlLmNvbTCCASIwDQYJKoZIhvcNAQEBBQADggEPADCCAQoCggEBAMvHJaUg0aA6C-P-W7rBOoZfQCieq667lznMrFDPEeiLJs-W58e8I_jHbBheje2C5g9-qBPHK6VQBBfZrcs9tzrupbS7wUKQvBkbEEqj19vo7jPtiN4hWOYzxijvMpObILP6eyLeXsL3K6b3th6Mzu1YEGETh8Lh9lsKsgT-uiTSC52uYnO63jpJBr83ivLckQDLkpMN21cpEJpaenMoBGBtKAmREs19pJv5r4HQS73KA4NZgjOChwFPAD7cIPY8jFZduW--1Ej4woncGGu117cZcM1yffltg1tqs5vmfgVc4ru4VoMm2UUdWXj6t8VoG1yJ8zasfOiUeO4CjEJgU0ECAwEAAaOCBHQwggRwMCcGCSsGAQQBgjcVCgQaMBgwCgYIKwYBBQUHAwEwCgYIKwYBBQUHAwIwPQYJKwYBBAGCNxUHBDAwLgYmKwYBBAGCNxUIhpDjDYTVtHiE8Ys-hZvdFs6dEoFghfmRS4WsmTQCAWQCAQcwggHLBggrBgEFBQcBAQSCAb0wggG5MGMGCCsGAQUFBzAChldodHRwOi8vY3JsLm1pY3Jvc29mdC5jb20vcGtpaW5mcmEvQ2VydHMvQkwyUEtJSU5UQ0EwMi5BTUUuR0JMX0FNRSUyMEluZnJhJTIwQ0ElMjAwNi5jcnQwUwYIKwYBBQUHMAKGR2h0dHA6Ly9jcmwxLmFtZS5nYmwvYWlhL0JMMlBLSUlOVENBMDIuQU1FLkdCTF9BTUUlMjBJbmZyYSUyMENBJTIwMDYuY3J0MFMGCCsGAQUFBzAChkdodHRwOi8vY3JsMi5hbWUuZ2JsL2FpYS9CTDJQS0lJTlRDQTAyLkFNRS5HQkxfQU1FJTIwSW5mcmElMjBDQSUyMDA2LmNydDBTBggrBgEFBQcwAoZHaHR0cDovL2NybDMuYW1lLmdibC9haWEvQkwyUEtJSU5UQ0EwMi5BTUUuR0JMX0FNRSUyMEluZnJhJTIwQ0ElMjAwNi5jcnQwUwYIKwYBBQUHMAKGR2h0dHA6Ly9jcmw0LmFtZS5nYmwvYWlhL0JMMlBLSUlOVENBMDIuQU1FLkdCTF9BTUUlMjBJbmZyYSUyMENBJTIwMDYuY3J0MB0GA1UdDgQWBBQDmHWGUrNZmFtIfL14RXoPR4LL6zAOBgNVHQ8BAf8EBAMCBaAwggEmBgNVHR8EggEdMIIBGTCCARWgggERoIIBDYY_aHR0cDovL2NybC5taWNyb3NvZnQuY29tL3BraWluZnJhL0NSTC9BTUUlMjBJbmZyYSUyMENBJTIwMDYuY3JshjFodHRwOi8vY3JsMS5hbWUuZ2JsL2NybC9BTUUlMjBJbmZyYSUyMENBJTIwMDYuY3JshjFodHRwOi8vY3JsMi5hbWUuZ2JsL2NybC9BTUUlMjBJbmZyYSUyMENBJTIwMDYuY3JshjFodHRwOi8vY3JsMy5hbWUuZ2JsL2NybC9BTUUlMjBJbmZyYSUyMENBJTIwMDYuY3JshjFodHRwOi8vY3JsNC5hbWUuZ2JsL2NybC9BTUUlMjBJbmZyYSUyMENBJTIwMDYuY3JsMIGdBgNVHSAEgZUwgZIwDAYKKwYBBAGCN3sBATBmBgorBgEEAYI3ewICMFgwVgYIKwYBBQUHAgIwSh5IADMAMwBlADAAMQA5ADIAMQAtADQAZAA2ADQALQA0AGYAOABjAC0AYQAwADUANQAtADUAYgBkAGEAZgBmAGQANQBlADMAMwBkMAwGCisGAQQBgjd7AwIwDAYKKwYBBAGCN3sEAjAfBgNVHSMEGDAWgBTxRmjG8cPwKy19i2rhsvm-NfzRQTAdBgNVHSUEFjAUBggrBgEFBQcDAQYIKwYBBQUHAwIwDQYJKoZIhvcNAQELBQADggEBAJcF-z2HGOD5vBAPAiibLynJVPemcCzI2SbO4rX-E6AhWLEMIGFO4peavwLv9iPrFKY29lbs6SxVSu5q_hj7y932SCf-JNEeue2cfiDCPv3T6f2-EAZTfMXrH_G7MaJXKiT0W9b7aewbcPT4xAGaldOb8n9yZp0vrNp9qEtWLm-_bvUf_3_eHf6Iml0lQ01vTCc-k265OG5t1GXtk819ayqNBui5LchwPrubIwRT_p2bmkDy4M-NKrweDScQY2PyCsUp_kdZXbvXoLWAHVgrY7Jq_YDJtDv71360dQ2_5FYlmToG9vPIsDq3H-rE22IKrM8CQsR3ta6g7CXSflNNquQ&s=F0Oy0CTMJsLaD5puwMJHoSiyHKWfK1n5qtuv3_pm41O2dA8sDXSgjae5jNbroyDUu0U8dvGt2N33VrKFhuLYP3X4_0lnb1Zqd05xqdsJTbi47IwN1k41sKtnb9LWMiL1PVCmeY2lChQTMOx5cqvVIia48dAZu40NXiRdnUzJq-8piTM8A37IhpIZSJLzrwNLD44V90rHaf6vSVqpQ-fQ09CZXtaSiEL23_JClXQSoAoKRvqd3-KKn-SoO89NRRW-6yDzw9CyHsPefOKZmCRdl1yTFM9Chkeu1GjUVj_FrMnWZ8mdaUSolRspqpYv5ej8W_R0HbHZCYzhTN0Hpuwbaw&h=DFR2p7kW-m9Qhi5Q5DlfuhnDu_vhy_lIM7gz8QhS7Rs
-  response:
-    body:
-      string: "{\n \"name\": \"849f3791-7be4-462b-8038-caed1f0a7254\",\n \"status\":
-        \"InProgress\",\n \"startTime\": \"2025-07-07T08:57:05.3285804Z\"\n}"
-    headers:
-      cache-control:
-      - no-cache
-      content-length:
-      - '122'
-      content-type:
-      - application/json
-      date:
-      - Mon, 07 Jul 2025 08:57:37 GMT
-      expires:
-      - '-1'
-      pragma:
-      - no-cache
-      strict-transport-security:
-      - max-age=31536000; includeSubDomains
-      x-cache:
-      - CONFIG_NOCACHE
-      x-content-type-options:
-      - nosniff
-      x-ms-operation-identifier:
-      - tenantId=54826b22-38d6-4fb2-bad9-b7b93a3e9c5a,objectId=d44a2991-98c6-47c3-b59b-2b30d72cfcc2/japaneast/aab73950-0f90-4c26-87aa-a35577e1e312
-      x-ms-ratelimit-remaining-subscription-global-reads:
-      - '3749'
-      x-msedge-ref:
-      - 'Ref A: F3744FC14AB0458B9A7FD4266A385328 Ref B: TYO201151002052 Ref C: 2025-07-07T08:57:37Z'
+      - AZURECLI/2.49.0 azsdk-python-azure-mgmt-containerservice/24.0.0 Python/3.8.10
+        (Linux-5.15.0-1039-azure-x86_64-with-glibc2.29)
+    method: GET
+    uri: https://management.azure.com/subscriptions/00000000-0000-0000-0000-000000000000/providers/Microsoft.ContainerService/locations/westus2/operations/6484d5c1-b0e3-4881-8de9-c669247e7e38?api-version=2016-03-30
+  response:
+    body:
+      string: "{\n  \"name\": \"c1d58464-e3b0-8148-8de9-c669247e7e38\",\n  \"status\":
+        \"InProgress\",\n  \"startTime\": \"2023-06-29T11:23:45.1125363Z\"\n }"
+    headers:
+      cache-control:
+      - no-cache
+      content-length:
+      - '126'
+      content-type:
+      - application/json
+      date:
+      - Thu, 29 Jun 2023 11:24:15 GMT
+      expires:
+      - '-1'
+      pragma:
+      - no-cache
+      server:
+      - nginx
+      strict-transport-security:
+      - max-age=31536000; includeSubDomains
+      x-content-type-options:
+      - nosniff
     status:
       code: 200
       message: OK
@@ -317,38 +287,33 @@
       ParameterSetName:
       - --resource-group --name --ssh-key-value -c
       User-Agent:
-      - AZURECLI/2.75.0 azsdk-python-core/1.31.0 Python/3.10.11 (Windows-10-10.0.26100-SP0)
-    method: GET
-    uri: https://management.azure.com/subscriptions/00000000-0000-0000-0000-000000000000/providers/Microsoft.ContainerService/locations/westus2/operations/849f3791-7be4-462b-8038-caed1f0a7254?api-version=2025-03-01&t=638874754256068403&c=MIIHhzCCBm-gAwIBAgITHgbLuWlxY4-k_d1algAABsu5aTANBgkqhkiG9w0BAQsFADBEMRMwEQYKCZImiZPyLGQBGRYDR0JMMRMwEQYKCZImiZPyLGQBGRYDQU1FMRgwFgYDVQQDEw9BTUUgSW5mcmEgQ0EgMDYwHhcNMjUwNDE5MTMxMzMyWhcNMjUxMDE2MTMxMzMyWjBAMT4wPAYDVQQDEzVhc3luY29wZXJhdGlvbnNpZ25pbmdjZXJ0aWZpY2F0ZS5tYW5hZ2VtZW50LmF6dXJlLmNvbTCCASIwDQYJKoZIhvcNAQEBBQADggEPADCCAQoCggEBAMvHJaUg0aA6C-P-W7rBOoZfQCieq667lznMrFDPEeiLJs-W58e8I_jHbBheje2C5g9-qBPHK6VQBBfZrcs9tzrupbS7wUKQvBkbEEqj19vo7jPtiN4hWOYzxijvMpObILP6eyLeXsL3K6b3th6Mzu1YEGETh8Lh9lsKsgT-uiTSC52uYnO63jpJBr83ivLckQDLkpMN21cpEJpaenMoBGBtKAmREs19pJv5r4HQS73KA4NZgjOChwFPAD7cIPY8jFZduW--1Ej4woncGGu117cZcM1yffltg1tqs5vmfgVc4ru4VoMm2UUdWXj6t8VoG1yJ8zasfOiUeO4CjEJgU0ECAwEAAaOCBHQwggRwMCcGCSsGAQQBgjcVCgQaMBgwCgYIKwYBBQUHAwEwCgYIKwYBBQUHAwIwPQYJKwYBBAGCNxUHBDAwLgYmKwYBBAGCNxUIhpDjDYTVtHiE8Ys-hZvdFs6dEoFghfmRS4WsmTQCAWQCAQcwggHLBggrBgEFBQcBAQSCAb0wggG5MGMGCCsGAQUFBzAChldodHRwOi8vY3JsLm1pY3Jvc29mdC5jb20vcGtpaW5mcmEvQ2VydHMvQkwyUEtJSU5UQ0EwMi5BTUUuR0JMX0FNRSUyMEluZnJhJTIwQ0ElMjAwNi5jcnQwUwYIKwYBBQUHMAKGR2h0dHA6Ly9jcmwxLmFtZS5nYmwvYWlhL0JMMlBLSUlOVENBMDIuQU1FLkdCTF9BTUUlMjBJbmZyYSUyMENBJTIwMDYuY3J0MFMGCCsGAQUFBzAChkdodHRwOi8vY3JsMi5hbWUuZ2JsL2FpYS9CTDJQS0lJTlRDQTAyLkFNRS5HQkxfQU1FJTIwSW5mcmElMjBDQSUyMDA2LmNydDBTBggrBgEFBQcwAoZHaHR0cDovL2NybDMuYW1lLmdibC9haWEvQkwyUEtJSU5UQ0EwMi5BTUUuR0JMX0FNRSUyMEluZnJhJTIwQ0ElMjAwNi5jcnQwUwYIKwYBBQUHMAKGR2h0dHA6Ly9jcmw0LmFtZS5nYmwvYWlhL0JMMlBLSUlOVENBMDIuQU1FLkdCTF9BTUUlMjBJbmZyYSUyMENBJTIwMDYuY3J0MB0GA1UdDgQWBBQDmHWGUrNZmFtIfL14RXoPR4LL6zAOBgNVHQ8BAf8EBAMCBaAwggEmBgNVHR8EggEdMIIBGTCCARWgggERoIIBDYY_aHR0cDovL2NybC5taWNyb3NvZnQuY29tL3BraWluZnJhL0NSTC9BTUUlMjBJbmZyYSUyMENBJTIwMDYuY3JshjFodHRwOi8vY3JsMS5hbWUuZ2JsL2NybC9BTUUlMjBJbmZyYSUyMENBJTIwMDYuY3JshjFodHRwOi8vY3JsMi5hbWUuZ2JsL2NybC9BTUUlMjBJbmZyYSUyMENBJTIwMDYuY3JshjFodHRwOi8vY3JsMy5hbWUuZ2JsL2NybC9BTUUlMjBJbmZyYSUyMENBJTIwMDYuY3JshjFodHRwOi8vY3JsNC5hbWUuZ2JsL2NybC9BTUUlMjBJbmZyYSUyMENBJTIwMDYuY3JsMIGdBgNVHSAEgZUwgZIwDAYKKwYBBAGCN3sBATBmBgorBgEEAYI3ewICMFgwVgYIKwYBBQUHAgIwSh5IADMAMwBlADAAMQA5ADIAMQAtADQAZAA2ADQALQA0AGYAOABjAC0AYQAwADUANQAtADUAYgBkAGEAZgBmAGQANQBlADMAMwBkMAwGCisGAQQBgjd7AwIwDAYKKwYBBAGCN3sEAjAfBgNVHSMEGDAWgBTxRmjG8cPwKy19i2rhsvm-NfzRQTAdBgNVHSUEFjAUBggrBgEFBQcDAQYIKwYBBQUHAwIwDQYJKoZIhvcNAQELBQADggEBAJcF-z2HGOD5vBAPAiibLynJVPemcCzI2SbO4rX-E6AhWLEMIGFO4peavwLv9iPrFKY29lbs6SxVSu5q_hj7y932SCf-JNEeue2cfiDCPv3T6f2-EAZTfMXrH_G7MaJXKiT0W9b7aewbcPT4xAGaldOb8n9yZp0vrNp9qEtWLm-_bvUf_3_eHf6Iml0lQ01vTCc-k265OG5t1GXtk819ayqNBui5LchwPrubIwRT_p2bmkDy4M-NKrweDScQY2PyCsUp_kdZXbvXoLWAHVgrY7Jq_YDJtDv71360dQ2_5FYlmToG9vPIsDq3H-rE22IKrM8CQsR3ta6g7CXSflNNquQ&s=F0Oy0CTMJsLaD5puwMJHoSiyHKWfK1n5qtuv3_pm41O2dA8sDXSgjae5jNbroyDUu0U8dvGt2N33VrKFhuLYP3X4_0lnb1Zqd05xqdsJTbi47IwN1k41sKtnb9LWMiL1PVCmeY2lChQTMOx5cqvVIia48dAZu40NXiRdnUzJq-8piTM8A37IhpIZSJLzrwNLD44V90rHaf6vSVqpQ-fQ09CZXtaSiEL23_JClXQSoAoKRvqd3-KKn-SoO89NRRW-6yDzw9CyHsPefOKZmCRdl1yTFM9Chkeu1GjUVj_FrMnWZ8mdaUSolRspqpYv5ej8W_R0HbHZCYzhTN0Hpuwbaw&h=DFR2p7kW-m9Qhi5Q5DlfuhnDu_vhy_lIM7gz8QhS7Rs
-  response:
-    body:
-      string: "{\n \"name\": \"849f3791-7be4-462b-8038-caed1f0a7254\",\n \"status\":
-        \"InProgress\",\n \"startTime\": \"2025-07-07T08:57:05.3285804Z\"\n}"
-    headers:
-      cache-control:
-      - no-cache
-      content-length:
-      - '122'
-      content-type:
-      - application/json
-      date:
-      - Mon, 07 Jul 2025 08:58:08 GMT
-      expires:
-      - '-1'
-      pragma:
-      - no-cache
-      strict-transport-security:
-      - max-age=31536000; includeSubDomains
-      x-cache:
-      - CONFIG_NOCACHE
-      x-content-type-options:
-      - nosniff
-      x-ms-operation-identifier:
-      - tenantId=54826b22-38d6-4fb2-bad9-b7b93a3e9c5a,objectId=d44a2991-98c6-47c3-b59b-2b30d72cfcc2/japanwest/d285b875-f91f-47de-a1e7-57206eff606c
-      x-ms-ratelimit-remaining-subscription-global-reads:
-      - '3749'
-      x-msedge-ref:
-      - 'Ref A: C00AFC04178244DAA157EF738625A003 Ref B: TYO201100114039 Ref C: 2025-07-07T08:58:08Z'
+      - AZURECLI/2.49.0 azsdk-python-azure-mgmt-containerservice/24.0.0 Python/3.8.10
+        (Linux-5.15.0-1039-azure-x86_64-with-glibc2.29)
+    method: GET
+    uri: https://management.azure.com/subscriptions/00000000-0000-0000-0000-000000000000/providers/Microsoft.ContainerService/locations/westus2/operations/6484d5c1-b0e3-4881-8de9-c669247e7e38?api-version=2016-03-30
+  response:
+    body:
+      string: "{\n  \"name\": \"c1d58464-e3b0-8148-8de9-c669247e7e38\",\n  \"status\":
+        \"InProgress\",\n  \"startTime\": \"2023-06-29T11:23:45.1125363Z\"\n }"
+    headers:
+      cache-control:
+      - no-cache
+      content-length:
+      - '126'
+      content-type:
+      - application/json
+      date:
+      - Thu, 29 Jun 2023 11:24:45 GMT
+      expires:
+      - '-1'
+      pragma:
+      - no-cache
+      server:
+      - nginx
+      strict-transport-security:
+      - max-age=31536000; includeSubDomains
+      x-content-type-options:
+      - nosniff
     status:
       code: 200
       message: OK
@@ -366,38 +331,37 @@
       ParameterSetName:
       - --resource-group --name --ssh-key-value -c
       User-Agent:
-      - AZURECLI/2.75.0 azsdk-python-core/1.31.0 Python/3.10.11 (Windows-10-10.0.26100-SP0)
-    method: GET
-    uri: https://management.azure.com/subscriptions/00000000-0000-0000-0000-000000000000/providers/Microsoft.ContainerService/locations/westus2/operations/849f3791-7be4-462b-8038-caed1f0a7254?api-version=2025-03-01&t=638874754256068403&c=MIIHhzCCBm-gAwIBAgITHgbLuWlxY4-k_d1algAABsu5aTANBgkqhkiG9w0BAQsFADBEMRMwEQYKCZImiZPyLGQBGRYDR0JMMRMwEQYKCZImiZPyLGQBGRYDQU1FMRgwFgYDVQQDEw9BTUUgSW5mcmEgQ0EgMDYwHhcNMjUwNDE5MTMxMzMyWhcNMjUxMDE2MTMxMzMyWjBAMT4wPAYDVQQDEzVhc3luY29wZXJhdGlvbnNpZ25pbmdjZXJ0aWZpY2F0ZS5tYW5hZ2VtZW50LmF6dXJlLmNvbTCCASIwDQYJKoZIhvcNAQEBBQADggEPADCCAQoCggEBAMvHJaUg0aA6C-P-W7rBOoZfQCieq667lznMrFDPEeiLJs-W58e8I_jHbBheje2C5g9-qBPHK6VQBBfZrcs9tzrupbS7wUKQvBkbEEqj19vo7jPtiN4hWOYzxijvMpObILP6eyLeXsL3K6b3th6Mzu1YEGETh8Lh9lsKsgT-uiTSC52uYnO63jpJBr83ivLckQDLkpMN21cpEJpaenMoBGBtKAmREs19pJv5r4HQS73KA4NZgjOChwFPAD7cIPY8jFZduW--1Ej4woncGGu117cZcM1yffltg1tqs5vmfgVc4ru4VoMm2UUdWXj6t8VoG1yJ8zasfOiUeO4CjEJgU0ECAwEAAaOCBHQwggRwMCcGCSsGAQQBgjcVCgQaMBgwCgYIKwYBBQUHAwEwCgYIKwYBBQUHAwIwPQYJKwYBBAGCNxUHBDAwLgYmKwYBBAGCNxUIhpDjDYTVtHiE8Ys-hZvdFs6dEoFghfmRS4WsmTQCAWQCAQcwggHLBggrBgEFBQcBAQSCAb0wggG5MGMGCCsGAQUFBzAChldodHRwOi8vY3JsLm1pY3Jvc29mdC5jb20vcGtpaW5mcmEvQ2VydHMvQkwyUEtJSU5UQ0EwMi5BTUUuR0JMX0FNRSUyMEluZnJhJTIwQ0ElMjAwNi5jcnQwUwYIKwYBBQUHMAKGR2h0dHA6Ly9jcmwxLmFtZS5nYmwvYWlhL0JMMlBLSUlOVENBMDIuQU1FLkdCTF9BTUUlMjBJbmZyYSUyMENBJTIwMDYuY3J0MFMGCCsGAQUFBzAChkdodHRwOi8vY3JsMi5hbWUuZ2JsL2FpYS9CTDJQS0lJTlRDQTAyLkFNRS5HQkxfQU1FJTIwSW5mcmElMjBDQSUyMDA2LmNydDBTBggrBgEFBQcwAoZHaHR0cDovL2NybDMuYW1lLmdibC9haWEvQkwyUEtJSU5UQ0EwMi5BTUUuR0JMX0FNRSUyMEluZnJhJTIwQ0ElMjAwNi5jcnQwUwYIKwYBBQUHMAKGR2h0dHA6Ly9jcmw0LmFtZS5nYmwvYWlhL0JMMlBLSUlOVENBMDIuQU1FLkdCTF9BTUUlMjBJbmZyYSUyMENBJTIwMDYuY3J0MB0GA1UdDgQWBBQDmHWGUrNZmFtIfL14RXoPR4LL6zAOBgNVHQ8BAf8EBAMCBaAwggEmBgNVHR8EggEdMIIBGTCCARWgggERoIIBDYY_aHR0cDovL2NybC5taWNyb3NvZnQuY29tL3BraWluZnJhL0NSTC9BTUUlMjBJbmZyYSUyMENBJTIwMDYuY3JshjFodHRwOi8vY3JsMS5hbWUuZ2JsL2NybC9BTUUlMjBJbmZyYSUyMENBJTIwMDYuY3JshjFodHRwOi8vY3JsMi5hbWUuZ2JsL2NybC9BTUUlMjBJbmZyYSUyMENBJTIwMDYuY3JshjFodHRwOi8vY3JsMy5hbWUuZ2JsL2NybC9BTUUlMjBJbmZyYSUyMENBJTIwMDYuY3JshjFodHRwOi8vY3JsNC5hbWUuZ2JsL2NybC9BTUUlMjBJbmZyYSUyMENBJTIwMDYuY3JsMIGdBgNVHSAEgZUwgZIwDAYKKwYBBAGCN3sBATBmBgorBgEEAYI3ewICMFgwVgYIKwYBBQUHAgIwSh5IADMAMwBlADAAMQA5ADIAMQAtADQAZAA2ADQALQA0AGYAOABjAC0AYQAwADUANQAtADUAYgBkAGEAZgBmAGQANQBlADMAMwBkMAwGCisGAQQBgjd7AwIwDAYKKwYBBAGCN3sEAjAfBgNVHSMEGDAWgBTxRmjG8cPwKy19i2rhsvm-NfzRQTAdBgNVHSUEFjAUBggrBgEFBQcDAQYIKwYBBQUHAwIwDQYJKoZIhvcNAQELBQADggEBAJcF-z2HGOD5vBAPAiibLynJVPemcCzI2SbO4rX-E6AhWLEMIGFO4peavwLv9iPrFKY29lbs6SxVSu5q_hj7y932SCf-JNEeue2cfiDCPv3T6f2-EAZTfMXrH_G7MaJXKiT0W9b7aewbcPT4xAGaldOb8n9yZp0vrNp9qEtWLm-_bvUf_3_eHf6Iml0lQ01vTCc-k265OG5t1GXtk819ayqNBui5LchwPrubIwRT_p2bmkDy4M-NKrweDScQY2PyCsUp_kdZXbvXoLWAHVgrY7Jq_YDJtDv71360dQ2_5FYlmToG9vPIsDq3H-rE22IKrM8CQsR3ta6g7CXSflNNquQ&s=F0Oy0CTMJsLaD5puwMJHoSiyHKWfK1n5qtuv3_pm41O2dA8sDXSgjae5jNbroyDUu0U8dvGt2N33VrKFhuLYP3X4_0lnb1Zqd05xqdsJTbi47IwN1k41sKtnb9LWMiL1PVCmeY2lChQTMOx5cqvVIia48dAZu40NXiRdnUzJq-8piTM8A37IhpIZSJLzrwNLD44V90rHaf6vSVqpQ-fQ09CZXtaSiEL23_JClXQSoAoKRvqd3-KKn-SoO89NRRW-6yDzw9CyHsPefOKZmCRdl1yTFM9Chkeu1GjUVj_FrMnWZ8mdaUSolRspqpYv5ej8W_R0HbHZCYzhTN0Hpuwbaw&h=DFR2p7kW-m9Qhi5Q5DlfuhnDu_vhy_lIM7gz8QhS7Rs
-  response:
-    body:
-      string: "{\n \"name\": \"849f3791-7be4-462b-8038-caed1f0a7254\",\n \"status\":
-        \"InProgress\",\n \"startTime\": \"2025-07-07T08:57:05.3285804Z\"\n}"
-    headers:
-      cache-control:
-      - no-cache
-      content-length:
-      - '122'
-      content-type:
-      - application/json
-      date:
-      - Mon, 07 Jul 2025 08:58:39 GMT
-      expires:
-      - '-1'
-      pragma:
-      - no-cache
-      strict-transport-security:
-      - max-age=31536000; includeSubDomains
-      x-cache:
-      - CONFIG_NOCACHE
-      x-content-type-options:
-      - nosniff
-      x-ms-operation-identifier:
-      - tenantId=54826b22-38d6-4fb2-bad9-b7b93a3e9c5a,objectId=d44a2991-98c6-47c3-b59b-2b30d72cfcc2/japanwest/1090e9f9-af19-442c-a708-d3dabdff596e
-      x-ms-ratelimit-remaining-subscription-global-reads:
-      - '3749'
-      x-msedge-ref:
-      - 'Ref A: 7E040C158C2645BABC1CAE0E8FA17639 Ref B: TYO201100115029 Ref C: 2025-07-07T08:58:40Z'
+      - AZURECLI/2.49.0 azsdk-python-azure-mgmt-containerservice/24.0.0 Python/3.8.10
+        (Linux-5.15.0-1039-azure-x86_64-with-glibc2.29)
+    method: GET
+    uri: https://management.azure.com/subscriptions/00000000-0000-0000-0000-000000000000/providers/Microsoft.ContainerService/locations/westus2/operations/6484d5c1-b0e3-4881-8de9-c669247e7e38?api-version=2016-03-30
+  response:
+    body:
+      string: "{\n  \"name\": \"c1d58464-e3b0-8148-8de9-c669247e7e38\",\n  \"status\":
+        \"InProgress\",\n  \"startTime\": \"2023-06-29T11:23:45.1125363Z\"\n }"
+    headers:
+      cache-control:
+      - no-cache
+      content-length:
+      - '126'
+      content-type:
+      - application/json
+      date:
+      - Thu, 29 Jun 2023 11:25:15 GMT
+      expires:
+      - '-1'
+      pragma:
+      - no-cache
+      server:
+      - nginx
+      strict-transport-security:
+      - max-age=31536000; includeSubDomains
+      transfer-encoding:
+      - chunked
+      vary:
+      - Accept-Encoding
+      x-content-type-options:
+      - nosniff
     status:
       code: 200
       message: OK
@@ -415,38 +379,37 @@
       ParameterSetName:
       - --resource-group --name --ssh-key-value -c
       User-Agent:
-      - AZURECLI/2.75.0 azsdk-python-core/1.31.0 Python/3.10.11 (Windows-10-10.0.26100-SP0)
-    method: GET
-    uri: https://management.azure.com/subscriptions/00000000-0000-0000-0000-000000000000/providers/Microsoft.ContainerService/locations/westus2/operations/849f3791-7be4-462b-8038-caed1f0a7254?api-version=2025-03-01&t=638874754256068403&c=MIIHhzCCBm-gAwIBAgITHgbLuWlxY4-k_d1algAABsu5aTANBgkqhkiG9w0BAQsFADBEMRMwEQYKCZImiZPyLGQBGRYDR0JMMRMwEQYKCZImiZPyLGQBGRYDQU1FMRgwFgYDVQQDEw9BTUUgSW5mcmEgQ0EgMDYwHhcNMjUwNDE5MTMxMzMyWhcNMjUxMDE2MTMxMzMyWjBAMT4wPAYDVQQDEzVhc3luY29wZXJhdGlvbnNpZ25pbmdjZXJ0aWZpY2F0ZS5tYW5hZ2VtZW50LmF6dXJlLmNvbTCCASIwDQYJKoZIhvcNAQEBBQADggEPADCCAQoCggEBAMvHJaUg0aA6C-P-W7rBOoZfQCieq667lznMrFDPEeiLJs-W58e8I_jHbBheje2C5g9-qBPHK6VQBBfZrcs9tzrupbS7wUKQvBkbEEqj19vo7jPtiN4hWOYzxijvMpObILP6eyLeXsL3K6b3th6Mzu1YEGETh8Lh9lsKsgT-uiTSC52uYnO63jpJBr83ivLckQDLkpMN21cpEJpaenMoBGBtKAmREs19pJv5r4HQS73KA4NZgjOChwFPAD7cIPY8jFZduW--1Ej4woncGGu117cZcM1yffltg1tqs5vmfgVc4ru4VoMm2UUdWXj6t8VoG1yJ8zasfOiUeO4CjEJgU0ECAwEAAaOCBHQwggRwMCcGCSsGAQQBgjcVCgQaMBgwCgYIKwYBBQUHAwEwCgYIKwYBBQUHAwIwPQYJKwYBBAGCNxUHBDAwLgYmKwYBBAGCNxUIhpDjDYTVtHiE8Ys-hZvdFs6dEoFghfmRS4WsmTQCAWQCAQcwggHLBggrBgEFBQcBAQSCAb0wggG5MGMGCCsGAQUFBzAChldodHRwOi8vY3JsLm1pY3Jvc29mdC5jb20vcGtpaW5mcmEvQ2VydHMvQkwyUEtJSU5UQ0EwMi5BTUUuR0JMX0FNRSUyMEluZnJhJTIwQ0ElMjAwNi5jcnQwUwYIKwYBBQUHMAKGR2h0dHA6Ly9jcmwxLmFtZS5nYmwvYWlhL0JMMlBLSUlOVENBMDIuQU1FLkdCTF9BTUUlMjBJbmZyYSUyMENBJTIwMDYuY3J0MFMGCCsGAQUFBzAChkdodHRwOi8vY3JsMi5hbWUuZ2JsL2FpYS9CTDJQS0lJTlRDQTAyLkFNRS5HQkxfQU1FJTIwSW5mcmElMjBDQSUyMDA2LmNydDBTBggrBgEFBQcwAoZHaHR0cDovL2NybDMuYW1lLmdibC9haWEvQkwyUEtJSU5UQ0EwMi5BTUUuR0JMX0FNRSUyMEluZnJhJTIwQ0ElMjAwNi5jcnQwUwYIKwYBBQUHMAKGR2h0dHA6Ly9jcmw0LmFtZS5nYmwvYWlhL0JMMlBLSUlOVENBMDIuQU1FLkdCTF9BTUUlMjBJbmZyYSUyMENBJTIwMDYuY3J0MB0GA1UdDgQWBBQDmHWGUrNZmFtIfL14RXoPR4LL6zAOBgNVHQ8BAf8EBAMCBaAwggEmBgNVHR8EggEdMIIBGTCCARWgggERoIIBDYY_aHR0cDovL2NybC5taWNyb3NvZnQuY29tL3BraWluZnJhL0NSTC9BTUUlMjBJbmZyYSUyMENBJTIwMDYuY3JshjFodHRwOi8vY3JsMS5hbWUuZ2JsL2NybC9BTUUlMjBJbmZyYSUyMENBJTIwMDYuY3JshjFodHRwOi8vY3JsMi5hbWUuZ2JsL2NybC9BTUUlMjBJbmZyYSUyMENBJTIwMDYuY3JshjFodHRwOi8vY3JsMy5hbWUuZ2JsL2NybC9BTUUlMjBJbmZyYSUyMENBJTIwMDYuY3JshjFodHRwOi8vY3JsNC5hbWUuZ2JsL2NybC9BTUUlMjBJbmZyYSUyMENBJTIwMDYuY3JsMIGdBgNVHSAEgZUwgZIwDAYKKwYBBAGCN3sBATBmBgorBgEEAYI3ewICMFgwVgYIKwYBBQUHAgIwSh5IADMAMwBlADAAMQA5ADIAMQAtADQAZAA2ADQALQA0AGYAOABjAC0AYQAwADUANQAtADUAYgBkAGEAZgBmAGQANQBlADMAMwBkMAwGCisGAQQBgjd7AwIwDAYKKwYBBAGCN3sEAjAfBgNVHSMEGDAWgBTxRmjG8cPwKy19i2rhsvm-NfzRQTAdBgNVHSUEFjAUBggrBgEFBQcDAQYIKwYBBQUHAwIwDQYJKoZIhvcNAQELBQADggEBAJcF-z2HGOD5vBAPAiibLynJVPemcCzI2SbO4rX-E6AhWLEMIGFO4peavwLv9iPrFKY29lbs6SxVSu5q_hj7y932SCf-JNEeue2cfiDCPv3T6f2-EAZTfMXrH_G7MaJXKiT0W9b7aewbcPT4xAGaldOb8n9yZp0vrNp9qEtWLm-_bvUf_3_eHf6Iml0lQ01vTCc-k265OG5t1GXtk819ayqNBui5LchwPrubIwRT_p2bmkDy4M-NKrweDScQY2PyCsUp_kdZXbvXoLWAHVgrY7Jq_YDJtDv71360dQ2_5FYlmToG9vPIsDq3H-rE22IKrM8CQsR3ta6g7CXSflNNquQ&s=F0Oy0CTMJsLaD5puwMJHoSiyHKWfK1n5qtuv3_pm41O2dA8sDXSgjae5jNbroyDUu0U8dvGt2N33VrKFhuLYP3X4_0lnb1Zqd05xqdsJTbi47IwN1k41sKtnb9LWMiL1PVCmeY2lChQTMOx5cqvVIia48dAZu40NXiRdnUzJq-8piTM8A37IhpIZSJLzrwNLD44V90rHaf6vSVqpQ-fQ09CZXtaSiEL23_JClXQSoAoKRvqd3-KKn-SoO89NRRW-6yDzw9CyHsPefOKZmCRdl1yTFM9Chkeu1GjUVj_FrMnWZ8mdaUSolRspqpYv5ej8W_R0HbHZCYzhTN0Hpuwbaw&h=DFR2p7kW-m9Qhi5Q5DlfuhnDu_vhy_lIM7gz8QhS7Rs
-  response:
-    body:
-      string: "{\n \"name\": \"849f3791-7be4-462b-8038-caed1f0a7254\",\n \"status\":
-        \"InProgress\",\n \"startTime\": \"2025-07-07T08:57:05.3285804Z\"\n}"
-    headers:
-      cache-control:
-      - no-cache
-      content-length:
-      - '122'
-      content-type:
-      - application/json
-      date:
-      - Mon, 07 Jul 2025 08:59:11 GMT
-      expires:
-      - '-1'
-      pragma:
-      - no-cache
-      strict-transport-security:
-      - max-age=31536000; includeSubDomains
-      x-cache:
-      - CONFIG_NOCACHE
-      x-content-type-options:
-      - nosniff
-      x-ms-operation-identifier:
-      - tenantId=54826b22-38d6-4fb2-bad9-b7b93a3e9c5a,objectId=d44a2991-98c6-47c3-b59b-2b30d72cfcc2/japaneast/c8d8df01-7b0e-418c-9dbf-37443dadfad5
-      x-ms-ratelimit-remaining-subscription-global-reads:
-      - '3749'
-      x-msedge-ref:
-      - 'Ref A: F2C1707A5CAA405E9668431FFD221E34 Ref B: TYO201100116023 Ref C: 2025-07-07T08:59:11Z'
+      - AZURECLI/2.49.0 azsdk-python-azure-mgmt-containerservice/24.0.0 Python/3.8.10
+        (Linux-5.15.0-1039-azure-x86_64-with-glibc2.29)
+    method: GET
+    uri: https://management.azure.com/subscriptions/00000000-0000-0000-0000-000000000000/providers/Microsoft.ContainerService/locations/westus2/operations/6484d5c1-b0e3-4881-8de9-c669247e7e38?api-version=2016-03-30
+  response:
+    body:
+      string: "{\n  \"name\": \"c1d58464-e3b0-8148-8de9-c669247e7e38\",\n  \"status\":
+        \"InProgress\",\n  \"startTime\": \"2023-06-29T11:23:45.1125363Z\"\n }"
+    headers:
+      cache-control:
+      - no-cache
+      content-length:
+      - '126'
+      content-type:
+      - application/json
+      date:
+      - Thu, 29 Jun 2023 11:25:46 GMT
+      expires:
+      - '-1'
+      pragma:
+      - no-cache
+      server:
+      - nginx
+      strict-transport-security:
+      - max-age=31536000; includeSubDomains
+      transfer-encoding:
+      - chunked
+      vary:
+      - Accept-Encoding
+      x-content-type-options:
+      - nosniff
     status:
       code: 200
       message: OK
@@ -464,38 +427,37 @@
       ParameterSetName:
       - --resource-group --name --ssh-key-value -c
       User-Agent:
-      - AZURECLI/2.75.0 azsdk-python-core/1.31.0 Python/3.10.11 (Windows-10-10.0.26100-SP0)
-    method: GET
-    uri: https://management.azure.com/subscriptions/00000000-0000-0000-0000-000000000000/providers/Microsoft.ContainerService/locations/westus2/operations/849f3791-7be4-462b-8038-caed1f0a7254?api-version=2025-03-01&t=638874754256068403&c=MIIHhzCCBm-gAwIBAgITHgbLuWlxY4-k_d1algAABsu5aTANBgkqhkiG9w0BAQsFADBEMRMwEQYKCZImiZPyLGQBGRYDR0JMMRMwEQYKCZImiZPyLGQBGRYDQU1FMRgwFgYDVQQDEw9BTUUgSW5mcmEgQ0EgMDYwHhcNMjUwNDE5MTMxMzMyWhcNMjUxMDE2MTMxMzMyWjBAMT4wPAYDVQQDEzVhc3luY29wZXJhdGlvbnNpZ25pbmdjZXJ0aWZpY2F0ZS5tYW5hZ2VtZW50LmF6dXJlLmNvbTCCASIwDQYJKoZIhvcNAQEBBQADggEPADCCAQoCggEBAMvHJaUg0aA6C-P-W7rBOoZfQCieq667lznMrFDPEeiLJs-W58e8I_jHbBheje2C5g9-qBPHK6VQBBfZrcs9tzrupbS7wUKQvBkbEEqj19vo7jPtiN4hWOYzxijvMpObILP6eyLeXsL3K6b3th6Mzu1YEGETh8Lh9lsKsgT-uiTSC52uYnO63jpJBr83ivLckQDLkpMN21cpEJpaenMoBGBtKAmREs19pJv5r4HQS73KA4NZgjOChwFPAD7cIPY8jFZduW--1Ej4woncGGu117cZcM1yffltg1tqs5vmfgVc4ru4VoMm2UUdWXj6t8VoG1yJ8zasfOiUeO4CjEJgU0ECAwEAAaOCBHQwggRwMCcGCSsGAQQBgjcVCgQaMBgwCgYIKwYBBQUHAwEwCgYIKwYBBQUHAwIwPQYJKwYBBAGCNxUHBDAwLgYmKwYBBAGCNxUIhpDjDYTVtHiE8Ys-hZvdFs6dEoFghfmRS4WsmTQCAWQCAQcwggHLBggrBgEFBQcBAQSCAb0wggG5MGMGCCsGAQUFBzAChldodHRwOi8vY3JsLm1pY3Jvc29mdC5jb20vcGtpaW5mcmEvQ2VydHMvQkwyUEtJSU5UQ0EwMi5BTUUuR0JMX0FNRSUyMEluZnJhJTIwQ0ElMjAwNi5jcnQwUwYIKwYBBQUHMAKGR2h0dHA6Ly9jcmwxLmFtZS5nYmwvYWlhL0JMMlBLSUlOVENBMDIuQU1FLkdCTF9BTUUlMjBJbmZyYSUyMENBJTIwMDYuY3J0MFMGCCsGAQUFBzAChkdodHRwOi8vY3JsMi5hbWUuZ2JsL2FpYS9CTDJQS0lJTlRDQTAyLkFNRS5HQkxfQU1FJTIwSW5mcmElMjBDQSUyMDA2LmNydDBTBggrBgEFBQcwAoZHaHR0cDovL2NybDMuYW1lLmdibC9haWEvQkwyUEtJSU5UQ0EwMi5BTUUuR0JMX0FNRSUyMEluZnJhJTIwQ0ElMjAwNi5jcnQwUwYIKwYBBQUHMAKGR2h0dHA6Ly9jcmw0LmFtZS5nYmwvYWlhL0JMMlBLSUlOVENBMDIuQU1FLkdCTF9BTUUlMjBJbmZyYSUyMENBJTIwMDYuY3J0MB0GA1UdDgQWBBQDmHWGUrNZmFtIfL14RXoPR4LL6zAOBgNVHQ8BAf8EBAMCBaAwggEmBgNVHR8EggEdMIIBGTCCARWgggERoIIBDYY_aHR0cDovL2NybC5taWNyb3NvZnQuY29tL3BraWluZnJhL0NSTC9BTUUlMjBJbmZyYSUyMENBJTIwMDYuY3JshjFodHRwOi8vY3JsMS5hbWUuZ2JsL2NybC9BTUUlMjBJbmZyYSUyMENBJTIwMDYuY3JshjFodHRwOi8vY3JsMi5hbWUuZ2JsL2NybC9BTUUlMjBJbmZyYSUyMENBJTIwMDYuY3JshjFodHRwOi8vY3JsMy5hbWUuZ2JsL2NybC9BTUUlMjBJbmZyYSUyMENBJTIwMDYuY3JshjFodHRwOi8vY3JsNC5hbWUuZ2JsL2NybC9BTUUlMjBJbmZyYSUyMENBJTIwMDYuY3JsMIGdBgNVHSAEgZUwgZIwDAYKKwYBBAGCN3sBATBmBgorBgEEAYI3ewICMFgwVgYIKwYBBQUHAgIwSh5IADMAMwBlADAAMQA5ADIAMQAtADQAZAA2ADQALQA0AGYAOABjAC0AYQAwADUANQAtADUAYgBkAGEAZgBmAGQANQBlADMAMwBkMAwGCisGAQQBgjd7AwIwDAYKKwYBBAGCN3sEAjAfBgNVHSMEGDAWgBTxRmjG8cPwKy19i2rhsvm-NfzRQTAdBgNVHSUEFjAUBggrBgEFBQcDAQYIKwYBBQUHAwIwDQYJKoZIhvcNAQELBQADggEBAJcF-z2HGOD5vBAPAiibLynJVPemcCzI2SbO4rX-E6AhWLEMIGFO4peavwLv9iPrFKY29lbs6SxVSu5q_hj7y932SCf-JNEeue2cfiDCPv3T6f2-EAZTfMXrH_G7MaJXKiT0W9b7aewbcPT4xAGaldOb8n9yZp0vrNp9qEtWLm-_bvUf_3_eHf6Iml0lQ01vTCc-k265OG5t1GXtk819ayqNBui5LchwPrubIwRT_p2bmkDy4M-NKrweDScQY2PyCsUp_kdZXbvXoLWAHVgrY7Jq_YDJtDv71360dQ2_5FYlmToG9vPIsDq3H-rE22IKrM8CQsR3ta6g7CXSflNNquQ&s=F0Oy0CTMJsLaD5puwMJHoSiyHKWfK1n5qtuv3_pm41O2dA8sDXSgjae5jNbroyDUu0U8dvGt2N33VrKFhuLYP3X4_0lnb1Zqd05xqdsJTbi47IwN1k41sKtnb9LWMiL1PVCmeY2lChQTMOx5cqvVIia48dAZu40NXiRdnUzJq-8piTM8A37IhpIZSJLzrwNLD44V90rHaf6vSVqpQ-fQ09CZXtaSiEL23_JClXQSoAoKRvqd3-KKn-SoO89NRRW-6yDzw9CyHsPefOKZmCRdl1yTFM9Chkeu1GjUVj_FrMnWZ8mdaUSolRspqpYv5ej8W_R0HbHZCYzhTN0Hpuwbaw&h=DFR2p7kW-m9Qhi5Q5DlfuhnDu_vhy_lIM7gz8QhS7Rs
-  response:
-    body:
-      string: "{\n \"name\": \"849f3791-7be4-462b-8038-caed1f0a7254\",\n \"status\":
-        \"InProgress\",\n \"startTime\": \"2025-07-07T08:57:05.3285804Z\"\n}"
-    headers:
-      cache-control:
-      - no-cache
-      content-length:
-      - '122'
-      content-type:
-      - application/json
-      date:
-      - Mon, 07 Jul 2025 08:59:42 GMT
-      expires:
-      - '-1'
-      pragma:
-      - no-cache
-      strict-transport-security:
-      - max-age=31536000; includeSubDomains
-      x-cache:
-      - CONFIG_NOCACHE
-      x-content-type-options:
-      - nosniff
-      x-ms-operation-identifier:
-      - tenantId=54826b22-38d6-4fb2-bad9-b7b93a3e9c5a,objectId=d44a2991-98c6-47c3-b59b-2b30d72cfcc2/japaneast/d4586925-8995-40f9-bddf-373955f94e36
-      x-ms-ratelimit-remaining-subscription-global-reads:
-      - '3749'
-      x-msedge-ref:
-      - 'Ref A: 7FEB8E33B75741CCB0E9C88933DA0153 Ref B: TYO201151001062 Ref C: 2025-07-07T08:59:42Z'
+      - AZURECLI/2.49.0 azsdk-python-azure-mgmt-containerservice/24.0.0 Python/3.8.10
+        (Linux-5.15.0-1039-azure-x86_64-with-glibc2.29)
+    method: GET
+    uri: https://management.azure.com/subscriptions/00000000-0000-0000-0000-000000000000/providers/Microsoft.ContainerService/locations/westus2/operations/6484d5c1-b0e3-4881-8de9-c669247e7e38?api-version=2016-03-30
+  response:
+    body:
+      string: "{\n  \"name\": \"c1d58464-e3b0-8148-8de9-c669247e7e38\",\n  \"status\":
+        \"InProgress\",\n  \"startTime\": \"2023-06-29T11:23:45.1125363Z\"\n }"
+    headers:
+      cache-control:
+      - no-cache
+      content-length:
+      - '126'
+      content-type:
+      - application/json
+      date:
+      - Thu, 29 Jun 2023 11:26:16 GMT
+      expires:
+      - '-1'
+      pragma:
+      - no-cache
+      server:
+      - nginx
+      strict-transport-security:
+      - max-age=31536000; includeSubDomains
+      transfer-encoding:
+      - chunked
+      vary:
+      - Accept-Encoding
+      x-content-type-options:
+      - nosniff
     status:
       code: 200
       message: OK
@@ -513,38 +475,37 @@
       ParameterSetName:
       - --resource-group --name --ssh-key-value -c
       User-Agent:
-      - AZURECLI/2.75.0 azsdk-python-core/1.31.0 Python/3.10.11 (Windows-10-10.0.26100-SP0)
-    method: GET
-    uri: https://management.azure.com/subscriptions/00000000-0000-0000-0000-000000000000/providers/Microsoft.ContainerService/locations/westus2/operations/849f3791-7be4-462b-8038-caed1f0a7254?api-version=2025-03-01&t=638874754256068403&c=MIIHhzCCBm-gAwIBAgITHgbLuWlxY4-k_d1algAABsu5aTANBgkqhkiG9w0BAQsFADBEMRMwEQYKCZImiZPyLGQBGRYDR0JMMRMwEQYKCZImiZPyLGQBGRYDQU1FMRgwFgYDVQQDEw9BTUUgSW5mcmEgQ0EgMDYwHhcNMjUwNDE5MTMxMzMyWhcNMjUxMDE2MTMxMzMyWjBAMT4wPAYDVQQDEzVhc3luY29wZXJhdGlvbnNpZ25pbmdjZXJ0aWZpY2F0ZS5tYW5hZ2VtZW50LmF6dXJlLmNvbTCCASIwDQYJKoZIhvcNAQEBBQADggEPADCCAQoCggEBAMvHJaUg0aA6C-P-W7rBOoZfQCieq667lznMrFDPEeiLJs-W58e8I_jHbBheje2C5g9-qBPHK6VQBBfZrcs9tzrupbS7wUKQvBkbEEqj19vo7jPtiN4hWOYzxijvMpObILP6eyLeXsL3K6b3th6Mzu1YEGETh8Lh9lsKsgT-uiTSC52uYnO63jpJBr83ivLckQDLkpMN21cpEJpaenMoBGBtKAmREs19pJv5r4HQS73KA4NZgjOChwFPAD7cIPY8jFZduW--1Ej4woncGGu117cZcM1yffltg1tqs5vmfgVc4ru4VoMm2UUdWXj6t8VoG1yJ8zasfOiUeO4CjEJgU0ECAwEAAaOCBHQwggRwMCcGCSsGAQQBgjcVCgQaMBgwCgYIKwYBBQUHAwEwCgYIKwYBBQUHAwIwPQYJKwYBBAGCNxUHBDAwLgYmKwYBBAGCNxUIhpDjDYTVtHiE8Ys-hZvdFs6dEoFghfmRS4WsmTQCAWQCAQcwggHLBggrBgEFBQcBAQSCAb0wggG5MGMGCCsGAQUFBzAChldodHRwOi8vY3JsLm1pY3Jvc29mdC5jb20vcGtpaW5mcmEvQ2VydHMvQkwyUEtJSU5UQ0EwMi5BTUUuR0JMX0FNRSUyMEluZnJhJTIwQ0ElMjAwNi5jcnQwUwYIKwYBBQUHMAKGR2h0dHA6Ly9jcmwxLmFtZS5nYmwvYWlhL0JMMlBLSUlOVENBMDIuQU1FLkdCTF9BTUUlMjBJbmZyYSUyMENBJTIwMDYuY3J0MFMGCCsGAQUFBzAChkdodHRwOi8vY3JsMi5hbWUuZ2JsL2FpYS9CTDJQS0lJTlRDQTAyLkFNRS5HQkxfQU1FJTIwSW5mcmElMjBDQSUyMDA2LmNydDBTBggrBgEFBQcwAoZHaHR0cDovL2NybDMuYW1lLmdibC9haWEvQkwyUEtJSU5UQ0EwMi5BTUUuR0JMX0FNRSUyMEluZnJhJTIwQ0ElMjAwNi5jcnQwUwYIKwYBBQUHMAKGR2h0dHA6Ly9jcmw0LmFtZS5nYmwvYWlhL0JMMlBLSUlOVENBMDIuQU1FLkdCTF9BTUUlMjBJbmZyYSUyMENBJTIwMDYuY3J0MB0GA1UdDgQWBBQDmHWGUrNZmFtIfL14RXoPR4LL6zAOBgNVHQ8BAf8EBAMCBaAwggEmBgNVHR8EggEdMIIBGTCCARWgggERoIIBDYY_aHR0cDovL2NybC5taWNyb3NvZnQuY29tL3BraWluZnJhL0NSTC9BTUUlMjBJbmZyYSUyMENBJTIwMDYuY3JshjFodHRwOi8vY3JsMS5hbWUuZ2JsL2NybC9BTUUlMjBJbmZyYSUyMENBJTIwMDYuY3JshjFodHRwOi8vY3JsMi5hbWUuZ2JsL2NybC9BTUUlMjBJbmZyYSUyMENBJTIwMDYuY3JshjFodHRwOi8vY3JsMy5hbWUuZ2JsL2NybC9BTUUlMjBJbmZyYSUyMENBJTIwMDYuY3JshjFodHRwOi8vY3JsNC5hbWUuZ2JsL2NybC9BTUUlMjBJbmZyYSUyMENBJTIwMDYuY3JsMIGdBgNVHSAEgZUwgZIwDAYKKwYBBAGCN3sBATBmBgorBgEEAYI3ewICMFgwVgYIKwYBBQUHAgIwSh5IADMAMwBlADAAMQA5ADIAMQAtADQAZAA2ADQALQA0AGYAOABjAC0AYQAwADUANQAtADUAYgBkAGEAZgBmAGQANQBlADMAMwBkMAwGCisGAQQBgjd7AwIwDAYKKwYBBAGCN3sEAjAfBgNVHSMEGDAWgBTxRmjG8cPwKy19i2rhsvm-NfzRQTAdBgNVHSUEFjAUBggrBgEFBQcDAQYIKwYBBQUHAwIwDQYJKoZIhvcNAQELBQADggEBAJcF-z2HGOD5vBAPAiibLynJVPemcCzI2SbO4rX-E6AhWLEMIGFO4peavwLv9iPrFKY29lbs6SxVSu5q_hj7y932SCf-JNEeue2cfiDCPv3T6f2-EAZTfMXrH_G7MaJXKiT0W9b7aewbcPT4xAGaldOb8n9yZp0vrNp9qEtWLm-_bvUf_3_eHf6Iml0lQ01vTCc-k265OG5t1GXtk819ayqNBui5LchwPrubIwRT_p2bmkDy4M-NKrweDScQY2PyCsUp_kdZXbvXoLWAHVgrY7Jq_YDJtDv71360dQ2_5FYlmToG9vPIsDq3H-rE22IKrM8CQsR3ta6g7CXSflNNquQ&s=F0Oy0CTMJsLaD5puwMJHoSiyHKWfK1n5qtuv3_pm41O2dA8sDXSgjae5jNbroyDUu0U8dvGt2N33VrKFhuLYP3X4_0lnb1Zqd05xqdsJTbi47IwN1k41sKtnb9LWMiL1PVCmeY2lChQTMOx5cqvVIia48dAZu40NXiRdnUzJq-8piTM8A37IhpIZSJLzrwNLD44V90rHaf6vSVqpQ-fQ09CZXtaSiEL23_JClXQSoAoKRvqd3-KKn-SoO89NRRW-6yDzw9CyHsPefOKZmCRdl1yTFM9Chkeu1GjUVj_FrMnWZ8mdaUSolRspqpYv5ej8W_R0HbHZCYzhTN0Hpuwbaw&h=DFR2p7kW-m9Qhi5Q5DlfuhnDu_vhy_lIM7gz8QhS7Rs
-  response:
-    body:
-      string: "{\n \"name\": \"849f3791-7be4-462b-8038-caed1f0a7254\",\n \"status\":
-        \"InProgress\",\n \"startTime\": \"2025-07-07T08:57:05.3285804Z\"\n}"
-    headers:
-      cache-control:
-      - no-cache
-      content-length:
-      - '122'
-      content-type:
-      - application/json
-      date:
-      - Mon, 07 Jul 2025 09:00:13 GMT
-      expires:
-      - '-1'
-      pragma:
-      - no-cache
-      strict-transport-security:
-      - max-age=31536000; includeSubDomains
-      x-cache:
-      - CONFIG_NOCACHE
-      x-content-type-options:
-      - nosniff
-      x-ms-operation-identifier:
-      - tenantId=54826b22-38d6-4fb2-bad9-b7b93a3e9c5a,objectId=d44a2991-98c6-47c3-b59b-2b30d72cfcc2/japaneast/6ca47a44-1e30-49ce-b672-7fe4df421a64
-      x-ms-ratelimit-remaining-subscription-global-reads:
-      - '3749'
-      x-msedge-ref:
-      - 'Ref A: B8EC58E301644FA3B206625B5067FE18 Ref B: TYO201151004054 Ref C: 2025-07-07T09:00:13Z'
+      - AZURECLI/2.49.0 azsdk-python-azure-mgmt-containerservice/24.0.0 Python/3.8.10
+        (Linux-5.15.0-1039-azure-x86_64-with-glibc2.29)
+    method: GET
+    uri: https://management.azure.com/subscriptions/00000000-0000-0000-0000-000000000000/providers/Microsoft.ContainerService/locations/westus2/operations/6484d5c1-b0e3-4881-8de9-c669247e7e38?api-version=2016-03-30
+  response:
+    body:
+      string: "{\n  \"name\": \"c1d58464-e3b0-8148-8de9-c669247e7e38\",\n  \"status\":
+        \"InProgress\",\n  \"startTime\": \"2023-06-29T11:23:45.1125363Z\"\n }"
+    headers:
+      cache-control:
+      - no-cache
+      content-length:
+      - '126'
+      content-type:
+      - application/json
+      date:
+      - Thu, 29 Jun 2023 11:26:46 GMT
+      expires:
+      - '-1'
+      pragma:
+      - no-cache
+      server:
+      - nginx
+      strict-transport-security:
+      - max-age=31536000; includeSubDomains
+      transfer-encoding:
+      - chunked
+      vary:
+      - Accept-Encoding
+      x-content-type-options:
+      - nosniff
     status:
       code: 200
       message: OK
@@ -562,39 +523,37 @@
       ParameterSetName:
       - --resource-group --name --ssh-key-value -c
       User-Agent:
-      - AZURECLI/2.75.0 azsdk-python-core/1.31.0 Python/3.10.11 (Windows-10-10.0.26100-SP0)
-    method: GET
-    uri: https://management.azure.com/subscriptions/00000000-0000-0000-0000-000000000000/providers/Microsoft.ContainerService/locations/westus2/operations/849f3791-7be4-462b-8038-caed1f0a7254?api-version=2025-03-01&t=638874754256068403&c=MIIHhzCCBm-gAwIBAgITHgbLuWlxY4-k_d1algAABsu5aTANBgkqhkiG9w0BAQsFADBEMRMwEQYKCZImiZPyLGQBGRYDR0JMMRMwEQYKCZImiZPyLGQBGRYDQU1FMRgwFgYDVQQDEw9BTUUgSW5mcmEgQ0EgMDYwHhcNMjUwNDE5MTMxMzMyWhcNMjUxMDE2MTMxMzMyWjBAMT4wPAYDVQQDEzVhc3luY29wZXJhdGlvbnNpZ25pbmdjZXJ0aWZpY2F0ZS5tYW5hZ2VtZW50LmF6dXJlLmNvbTCCASIwDQYJKoZIhvcNAQEBBQADggEPADCCAQoCggEBAMvHJaUg0aA6C-P-W7rBOoZfQCieq667lznMrFDPEeiLJs-W58e8I_jHbBheje2C5g9-qBPHK6VQBBfZrcs9tzrupbS7wUKQvBkbEEqj19vo7jPtiN4hWOYzxijvMpObILP6eyLeXsL3K6b3th6Mzu1YEGETh8Lh9lsKsgT-uiTSC52uYnO63jpJBr83ivLckQDLkpMN21cpEJpaenMoBGBtKAmREs19pJv5r4HQS73KA4NZgjOChwFPAD7cIPY8jFZduW--1Ej4woncGGu117cZcM1yffltg1tqs5vmfgVc4ru4VoMm2UUdWXj6t8VoG1yJ8zasfOiUeO4CjEJgU0ECAwEAAaOCBHQwggRwMCcGCSsGAQQBgjcVCgQaMBgwCgYIKwYBBQUHAwEwCgYIKwYBBQUHAwIwPQYJKwYBBAGCNxUHBDAwLgYmKwYBBAGCNxUIhpDjDYTVtHiE8Ys-hZvdFs6dEoFghfmRS4WsmTQCAWQCAQcwggHLBggrBgEFBQcBAQSCAb0wggG5MGMGCCsGAQUFBzAChldodHRwOi8vY3JsLm1pY3Jvc29mdC5jb20vcGtpaW5mcmEvQ2VydHMvQkwyUEtJSU5UQ0EwMi5BTUUuR0JMX0FNRSUyMEluZnJhJTIwQ0ElMjAwNi5jcnQwUwYIKwYBBQUHMAKGR2h0dHA6Ly9jcmwxLmFtZS5nYmwvYWlhL0JMMlBLSUlOVENBMDIuQU1FLkdCTF9BTUUlMjBJbmZyYSUyMENBJTIwMDYuY3J0MFMGCCsGAQUFBzAChkdodHRwOi8vY3JsMi5hbWUuZ2JsL2FpYS9CTDJQS0lJTlRDQTAyLkFNRS5HQkxfQU1FJTIwSW5mcmElMjBDQSUyMDA2LmNydDBTBggrBgEFBQcwAoZHaHR0cDovL2NybDMuYW1lLmdibC9haWEvQkwyUEtJSU5UQ0EwMi5BTUUuR0JMX0FNRSUyMEluZnJhJTIwQ0ElMjAwNi5jcnQwUwYIKwYBBQUHMAKGR2h0dHA6Ly9jcmw0LmFtZS5nYmwvYWlhL0JMMlBLSUlOVENBMDIuQU1FLkdCTF9BTUUlMjBJbmZyYSUyMENBJTIwMDYuY3J0MB0GA1UdDgQWBBQDmHWGUrNZmFtIfL14RXoPR4LL6zAOBgNVHQ8BAf8EBAMCBaAwggEmBgNVHR8EggEdMIIBGTCCARWgggERoIIBDYY_aHR0cDovL2NybC5taWNyb3NvZnQuY29tL3BraWluZnJhL0NSTC9BTUUlMjBJbmZyYSUyMENBJTIwMDYuY3JshjFodHRwOi8vY3JsMS5hbWUuZ2JsL2NybC9BTUUlMjBJbmZyYSUyMENBJTIwMDYuY3JshjFodHRwOi8vY3JsMi5hbWUuZ2JsL2NybC9BTUUlMjBJbmZyYSUyMENBJTIwMDYuY3JshjFodHRwOi8vY3JsMy5hbWUuZ2JsL2NybC9BTUUlMjBJbmZyYSUyMENBJTIwMDYuY3JshjFodHRwOi8vY3JsNC5hbWUuZ2JsL2NybC9BTUUlMjBJbmZyYSUyMENBJTIwMDYuY3JsMIGdBgNVHSAEgZUwgZIwDAYKKwYBBAGCN3sBATBmBgorBgEEAYI3ewICMFgwVgYIKwYBBQUHAgIwSh5IADMAMwBlADAAMQA5ADIAMQAtADQAZAA2ADQALQA0AGYAOABjAC0AYQAwADUANQAtADUAYgBkAGEAZgBmAGQANQBlADMAMwBkMAwGCisGAQQBgjd7AwIwDAYKKwYBBAGCN3sEAjAfBgNVHSMEGDAWgBTxRmjG8cPwKy19i2rhsvm-NfzRQTAdBgNVHSUEFjAUBggrBgEFBQcDAQYIKwYBBQUHAwIwDQYJKoZIhvcNAQELBQADggEBAJcF-z2HGOD5vBAPAiibLynJVPemcCzI2SbO4rX-E6AhWLEMIGFO4peavwLv9iPrFKY29lbs6SxVSu5q_hj7y932SCf-JNEeue2cfiDCPv3T6f2-EAZTfMXrH_G7MaJXKiT0W9b7aewbcPT4xAGaldOb8n9yZp0vrNp9qEtWLm-_bvUf_3_eHf6Iml0lQ01vTCc-k265OG5t1GXtk819ayqNBui5LchwPrubIwRT_p2bmkDy4M-NKrweDScQY2PyCsUp_kdZXbvXoLWAHVgrY7Jq_YDJtDv71360dQ2_5FYlmToG9vPIsDq3H-rE22IKrM8CQsR3ta6g7CXSflNNquQ&s=F0Oy0CTMJsLaD5puwMJHoSiyHKWfK1n5qtuv3_pm41O2dA8sDXSgjae5jNbroyDUu0U8dvGt2N33VrKFhuLYP3X4_0lnb1Zqd05xqdsJTbi47IwN1k41sKtnb9LWMiL1PVCmeY2lChQTMOx5cqvVIia48dAZu40NXiRdnUzJq-8piTM8A37IhpIZSJLzrwNLD44V90rHaf6vSVqpQ-fQ09CZXtaSiEL23_JClXQSoAoKRvqd3-KKn-SoO89NRRW-6yDzw9CyHsPefOKZmCRdl1yTFM9Chkeu1GjUVj_FrMnWZ8mdaUSolRspqpYv5ej8W_R0HbHZCYzhTN0Hpuwbaw&h=DFR2p7kW-m9Qhi5Q5DlfuhnDu_vhy_lIM7gz8QhS7Rs
-  response:
-    body:
-      string: "{\n \"name\": \"849f3791-7be4-462b-8038-caed1f0a7254\",\n \"status\":
-        \"Succeeded\",\n \"startTime\": \"2025-07-07T08:57:05.3285804Z\",\n \"endTime\":
-        \"2025-07-07T09:00:23.3607259Z\"\n}"
-    headers:
-      cache-control:
-      - no-cache
-      content-length:
-      - '165'
-      content-type:
-      - application/json
-      date:
-      - Mon, 07 Jul 2025 09:00:45 GMT
-      expires:
-      - '-1'
-      pragma:
-      - no-cache
-      strict-transport-security:
-      - max-age=31536000; includeSubDomains
-      x-cache:
-      - CONFIG_NOCACHE
-      x-content-type-options:
-      - nosniff
-      x-ms-operation-identifier:
-      - tenantId=54826b22-38d6-4fb2-bad9-b7b93a3e9c5a,objectId=d44a2991-98c6-47c3-b59b-2b30d72cfcc2/japaneast/e4cd748e-0900-4622-9b4f-a464edb0b400
-      x-ms-ratelimit-remaining-subscription-global-reads:
-      - '3749'
-      x-msedge-ref:
-      - 'Ref A: 049767FEEF8B47F795592AAA765B69A4 Ref B: TYO201151003054 Ref C: 2025-07-07T09:00:45Z'
+      - AZURECLI/2.49.0 azsdk-python-azure-mgmt-containerservice/24.0.0 Python/3.8.10
+        (Linux-5.15.0-1039-azure-x86_64-with-glibc2.29)
+    method: GET
+    uri: https://management.azure.com/subscriptions/00000000-0000-0000-0000-000000000000/providers/Microsoft.ContainerService/locations/westus2/operations/6484d5c1-b0e3-4881-8de9-c669247e7e38?api-version=2016-03-30
+  response:
+    body:
+      string: "{\n  \"name\": \"c1d58464-e3b0-8148-8de9-c669247e7e38\",\n  \"status\":
+        \"InProgress\",\n  \"startTime\": \"2023-06-29T11:23:45.1125363Z\"\n }"
+    headers:
+      cache-control:
+      - no-cache
+      content-length:
+      - '126'
+      content-type:
+      - application/json
+      date:
+      - Thu, 29 Jun 2023 11:27:17 GMT
+      expires:
+      - '-1'
+      pragma:
+      - no-cache
+      server:
+      - nginx
+      strict-transport-security:
+      - max-age=31536000; includeSubDomains
+      transfer-encoding:
+      - chunked
+      vary:
+      - Accept-Encoding
+      x-content-type-options:
+      - nosniff
     status:
       code: 200
       message: OK
@@ -612,83 +571,222 @@
       ParameterSetName:
       - --resource-group --name --ssh-key-value -c
       User-Agent:
-      - AZURECLI/2.75.0 azsdk-python-core/1.31.0 Python/3.10.11 (Windows-10-10.0.26100-SP0)
-    method: GET
-    uri: https://management.azure.com/subscriptions/00000000-0000-0000-0000-000000000000/resourceGroups/clitest000001/providers/Microsoft.ContainerService/managedClusters/cliakstest000002?api-version=2025-04-01
-  response:
-    body:
-      string: "{\n \"id\": \"/subscriptions/00000000-0000-0000-0000-000000000000/resourcegroups/clitest000001/providers/Microsoft.ContainerService/managedClusters/cliakstest000002\",\n
-        \"location\": \"westus2\",\n \"name\": \"cliakstest000002\",\n \"type\": \"Microsoft.ContainerService/ManagedClusters\",\n
-        \"properties\": {\n  \"provisioningState\": \"Succeeded\",\n  \"powerState\":
-        {\n   \"code\": \"Running\"\n  },\n  \"kubernetesVersion\": \"1.32\",\n  \"currentKubernetesVersion\":
-        \"1.32.5\",\n  \"dnsPrefix\": \"cliakstest-clitestlan7vcsn5-0b1f64\",\n  \"fqdn\":
-        \"cliakstest-clitestlan7vcsn5-0b1f64-t7j31tpq.hcp.westus2.azmk8s.io\",\n  \"azurePortalFQDN\":
-        \"cliakstest-clitestlan7vcsn5-0b1f64-t7j31tpq.portal.hcp.westus2.azmk8s.io\",\n
-        \ \"agentPoolProfiles\": [\n   {\n    \"name\": \"nodepool1\",\n    \"count\":
-        1,\n    \"vmSize\": \"Standard_D8pds_v5\",\n    \"osDiskSizeGB\": 200,\n    \"osDiskType\":
-        \"Ephemeral\",\n    \"kubeletDiskType\": \"OS\",\n    \"maxPods\": 250,\n
-        \   \"type\": \"VirtualMachineScaleSets\",\n    \"enableAutoScaling\": false,\n
-        \   \"scaleDownMode\": \"Delete\",\n    \"provisioningState\": \"Succeeded\",\n
-        \   \"powerState\": {\n     \"code\": \"Running\"\n    },\n    \"orchestratorVersion\":
-        \"1.32\",\n    \"currentOrchestratorVersion\": \"1.32.5\",\n    \"enableNodePublicIP\":
-        false,\n    \"mode\": \"System\",\n    \"enableEncryptionAtHost\": false,\n
-        \   \"enableUltraSSD\": false,\n    \"osType\": \"Linux\",\n    \"osSKU\":
-        \"Ubuntu\",\n    \"nodeImageVersion\": \"AKSUbuntu-2204gen2arm64containerd-202506.16.0\",\n
-        \   \"upgradeSettings\": {\n     \"maxSurge\": \"10%\",\n     \"maxUnavailable\":
-        \"0\"\n    },\n    \"enableFIPS\": false,\n    \"securityProfile\": {\n     \"enableVTPM\":
-        false,\n     \"enableSecureBoot\": false\n    }\n   }\n  ],\n  \"linuxProfile\":
-        {\n   \"adminUsername\": \"azureuser\",\n   \"ssh\": {\n    \"publicKeys\":
-        [\n     {\n      \"keyData\": \"ssh-rsa AAAAB3NzaC1yc2EAAAADAQABAAACAQCbIg1guRHbI0lV11wWDt1r2cUdcNd27CJsg+SfgC7miZeubtwUhbsPdhMQsfDyhOWHq1+ZL0M+nJZV63d/1dhmhtgyOqejUwrPlzKhydsbrsdUor+JmNJDdW01v7BXHyuymT8G4s09jCasNOwiufbP/qp72ruu0bIA1nySsvlf9pCQAuFkAnVnf/rFhUlOkhtRpwcq8SUNY2zRHR/EKb/4NWY1JzR4sa3q2fWIJdrrX0DvLoa5g9bIEd4Df79ba7v+yiUBOS0zT2ll+z4g9izHK3EO5d8hL4jYxcjKs+wcslSYRWrascfscLgMlMGh0CdKeNTDjHpGPncaf3Z+FwwwjWeuiNBxv7bJo13/8B/098KlVDl4GZqsoBCEjPyJfV6hO0y/LkRGkk7oHWKgeWAfKtfLItRp00eZ4fcJNK9kCaSMmEugoZWcI7NGbZXzqFWqbpRI7NcDP9+WIQ+i9U5vqWsqd/zng4kbuAJ6UuKqIzB0upYrLShfQE3SAck8oaLhJqqq56VfDuASNpJKidV+zq27HfSBmbXnkR/5AK337dc3MXKJypoK/QPMLKUAP5XLPbs+NddJQV7EZXd29DLgp+fRIg3edpKdO7ZErWhv7d+3Kws+e1Y+ypmR2WIVSwVyBEUfgv2C8Ts9gnTF4pNcEY/S2aBicz5Ew2+jdyGNQQ==
-        test@example.com\\n\"\n     }\n    ]\n   }\n  },\n  \"servicePrincipalProfile\":
-        {\n   \"clientId\":\"00000000-0000-0000-0000-000000000001\"\n  },\n  \"nodeResourceGroup\":
-        \"MC_clitest000001_cliakstest000002_westus2\",\n  \"enableRBAC\": true,\n
-        \ \"supportPlan\": \"KubernetesOfficial\",\n  \"networkProfile\": {\n   \"networkPlugin\":
-        \"azure\",\n   \"networkPluginMode\": \"overlay\",\n   \"networkPolicy\":
-        \"none\",\n   \"networkDataplane\": \"azure\",\n   \"loadBalancerSku\": \"standard\",\n
-        \  \"loadBalancerProfile\": {\n    \"managedOutboundIPs\": {\n     \"count\":
-        1\n    },\n    \"effectiveOutboundIPs\": [\n     {\n      \"id\": \"/subscriptions/00000000-0000-0000-0000-000000000000/resourceGroups/MC_clitest000001_cliakstest000002_westus2/providers/Microsoft.Network/publicIPAddresses/97a7ae00-f190-4319-b8f6-3f381c0f7027\"\n
-        \    }\n    ],\n    \"backendPoolType\": \"nodeIPConfiguration\"\n   },\n
-        \  \"podCidr\": \"10.244.0.0/16\",\n   \"serviceCidr\": \"10.0.0.0/16\",\n
-        \  \"dnsServiceIP\": \"10.0.0.10\",\n   \"outboundType\": \"loadBalancer\",\n
-        \  \"podCidrs\": [\n    \"10.244.0.0/16\"\n   ],\n   \"serviceCidrs\": [\n
-        \   \"10.0.0.0/16\"\n   ],\n   \"ipFamilies\": [\n    \"IPv4\"\n   ]\n  },\n
-        \ \"maxAgentPools\": 100,\n  \"identityProfile\": {\n   \"kubeletidentity\":
-        {\n    \"resourceId\": \"/subscriptions/00000000-0000-0000-0000-000000000000/resourcegroups/MC_clitest000001_cliakstest000002_westus2/providers/Microsoft.ManagedIdentity/userAssignedIdentities/cliakstest000002-agentpool\",\n
-        \   \"clientId\":\"00000000-0000-0000-0000-000000000001\",\n    \"objectId\":\"00000000-0000-0000-0000-000000000001\"\n
-        \  }\n  },\n  \"autoUpgradeProfile\": {\n   \"nodeOSUpgradeChannel\": \"NodeImage\"\n
-        \ },\n  \"disableLocalAccounts\": false,\n  \"securityProfile\": {},\n  \"storageProfile\":
-        {\n   \"diskCSIDriver\": {\n    \"enabled\": true\n   },\n   \"fileCSIDriver\":
-        {\n    \"enabled\": true\n   },\n   \"snapshotController\": {\n    \"enabled\":
-        true\n   }\n  },\n  \"oidcIssuerProfile\": {\n   \"enabled\": false\n  },\n
-        \ \"workloadAutoScalerProfile\": {},\n  \"resourceUID\": \"686b8be014aabb00012a665e\",\n
-        \ \"metricsProfile\": {\n   \"costAnalysis\": {\n    \"enabled\": false\n
-        \  }\n  },\n  \"bootstrapProfile\": {\n   \"artifactSource\": \"Direct\"\n
-        \ }\n },\n \"identity\": {\n  \"type\": \"SystemAssigned\",\n  \"principalId\":\"00000000-0000-0000-0000-000000000001\",\n
-        \ \"tenantId\": \"54826b22-38d6-4fb2-bad9-b7b93a3e9c5a\"\n },\n \"sku\": {\n
-        \ \"name\": \"Base\",\n  \"tier\": \"Free\"\n }\n}"
-    headers:
-      cache-control:
-      - no-cache
-      content-length:
-      - '4696'
-      content-type:
-      - application/json
-      date:
-      - Mon, 07 Jul 2025 09:00:46 GMT
-      expires:
-      - '-1'
-      pragma:
-      - no-cache
-      strict-transport-security:
-      - max-age=31536000; includeSubDomains
-      x-cache:
-      - CONFIG_NOCACHE
-      x-content-type-options:
-      - nosniff
-      x-ms-ratelimit-remaining-subscription-global-reads:
-      - '3749'
-      x-msedge-ref:
-      - 'Ref A: 7533E3EF45C54605AFCAF6D846461D4A Ref B: TYO201151001052 Ref C: 2025-07-07T09:00:46Z'
+      - AZURECLI/2.49.0 azsdk-python-azure-mgmt-containerservice/24.0.0 Python/3.8.10
+        (Linux-5.15.0-1039-azure-x86_64-with-glibc2.29)
+    method: GET
+    uri: https://management.azure.com/subscriptions/00000000-0000-0000-0000-000000000000/providers/Microsoft.ContainerService/locations/westus2/operations/6484d5c1-b0e3-4881-8de9-c669247e7e38?api-version=2016-03-30
+  response:
+    body:
+      string: "{\n  \"name\": \"c1d58464-e3b0-8148-8de9-c669247e7e38\",\n  \"status\":
+        \"InProgress\",\n  \"startTime\": \"2023-06-29T11:23:45.1125363Z\"\n }"
+    headers:
+      cache-control:
+      - no-cache
+      content-length:
+      - '126'
+      content-type:
+      - application/json
+      date:
+      - Thu, 29 Jun 2023 11:27:47 GMT
+      expires:
+      - '-1'
+      pragma:
+      - no-cache
+      server:
+      - nginx
+      strict-transport-security:
+      - max-age=31536000; includeSubDomains
+      transfer-encoding:
+      - chunked
+      vary:
+      - Accept-Encoding
+      x-content-type-options:
+      - nosniff
+    status:
+      code: 200
+      message: OK
+- request:
+    body: null
+    headers:
+      Accept:
+      - '*/*'
+      Accept-Encoding:
+      - gzip, deflate
+      CommandName:
+      - aks create
+      Connection:
+      - keep-alive
+      ParameterSetName:
+      - --resource-group --name --ssh-key-value -c
+      User-Agent:
+      - AZURECLI/2.49.0 azsdk-python-azure-mgmt-containerservice/24.0.0 Python/3.8.10
+        (Linux-5.15.0-1039-azure-x86_64-with-glibc2.29)
+    method: GET
+    uri: https://management.azure.com/subscriptions/00000000-0000-0000-0000-000000000000/providers/Microsoft.ContainerService/locations/westus2/operations/6484d5c1-b0e3-4881-8de9-c669247e7e38?api-version=2016-03-30
+  response:
+    body:
+      string: "{\n  \"name\": \"c1d58464-e3b0-8148-8de9-c669247e7e38\",\n  \"status\":
+        \"InProgress\",\n  \"startTime\": \"2023-06-29T11:23:45.1125363Z\"\n }"
+    headers:
+      cache-control:
+      - no-cache
+      content-length:
+      - '126'
+      content-type:
+      - application/json
+      date:
+      - Thu, 29 Jun 2023 11:28:17 GMT
+      expires:
+      - '-1'
+      pragma:
+      - no-cache
+      server:
+      - nginx
+      strict-transport-security:
+      - max-age=31536000; includeSubDomains
+      transfer-encoding:
+      - chunked
+      vary:
+      - Accept-Encoding
+      x-content-type-options:
+      - nosniff
+    status:
+      code: 200
+      message: OK
+- request:
+    body: null
+    headers:
+      Accept:
+      - '*/*'
+      Accept-Encoding:
+      - gzip, deflate
+      CommandName:
+      - aks create
+      Connection:
+      - keep-alive
+      ParameterSetName:
+      - --resource-group --name --ssh-key-value -c
+      User-Agent:
+      - AZURECLI/2.49.0 azsdk-python-azure-mgmt-containerservice/24.0.0 Python/3.8.10
+        (Linux-5.15.0-1039-azure-x86_64-with-glibc2.29)
+    method: GET
+    uri: https://management.azure.com/subscriptions/00000000-0000-0000-0000-000000000000/providers/Microsoft.ContainerService/locations/westus2/operations/6484d5c1-b0e3-4881-8de9-c669247e7e38?api-version=2016-03-30
+  response:
+    body:
+      string: "{\n  \"name\": \"c1d58464-e3b0-8148-8de9-c669247e7e38\",\n  \"status\":
+        \"Succeeded\",\n  \"startTime\": \"2023-06-29T11:23:45.1125363Z\",\n  \"endTime\":
+        \"2023-06-29T11:28:42.8321245Z\"\n }"
+    headers:
+      cache-control:
+      - no-cache
+      content-length:
+      - '170'
+      content-type:
+      - application/json
+      date:
+      - Thu, 29 Jun 2023 11:28:47 GMT
+      expires:
+      - '-1'
+      pragma:
+      - no-cache
+      server:
+      - nginx
+      strict-transport-security:
+      - max-age=31536000; includeSubDomains
+      transfer-encoding:
+      - chunked
+      vary:
+      - Accept-Encoding
+      x-content-type-options:
+      - nosniff
+    status:
+      code: 200
+      message: OK
+- request:
+    body: null
+    headers:
+      Accept:
+      - '*/*'
+      Accept-Encoding:
+      - gzip, deflate
+      CommandName:
+      - aks create
+      Connection:
+      - keep-alive
+      ParameterSetName:
+      - --resource-group --name --ssh-key-value -c
+      User-Agent:
+      - AZURECLI/2.49.0 azsdk-python-azure-mgmt-containerservice/24.0.0 Python/3.8.10
+        (Linux-5.15.0-1039-azure-x86_64-with-glibc2.29)
+    method: GET
+    uri: https://management.azure.com/subscriptions/00000000-0000-0000-0000-000000000000/resourceGroups/clitest000001/providers/Microsoft.ContainerService/managedClusters/cliakstest000002?api-version=2025-05-01
+  response:
+    body:
+      string: "{\n  \"id\": \"/subscriptions/00000000-0000-0000-0000-000000000000/resourcegroups/clitest000001/providers/Microsoft.ContainerService/managedClusters/cliakstest000002\",\n
+        \ \"location\": \"westus2\",\n  \"name\": \"cliakstest000002\",\n  \"type\":
+        \"Microsoft.ContainerService/ManagedClusters\",\n  \"properties\": {\n   \"provisioningState\":
+        \"Succeeded\",\n   \"powerState\": {\n    \"code\": \"Running\"\n   },\n   \"kubernetesVersion\":
+        \"1.25.6\",\n   \"currentKubernetesVersion\": \"1.25.6\",\n   \"dnsPrefix\":
+        \"cliakstest-clitestrzmljvwvl-79a739\",\n   \"fqdn\": \"cliakstest-clitestrzmljvwvl-79a739-qo3lnuit.hcp.westus2.azmk8s.io\",\n
+        \  \"azurePortalFQDN\": \"cliakstest-clitestrzmljvwvl-79a739-qo3lnuit.portal.hcp.westus2.azmk8s.io\",\n
+        \  \"agentPoolProfiles\": [\n    {\n     \"name\": \"nodepool1\",\n     \"count\":
+        1,\n     \"vmSize\": \"Standard_DS2_v2\",\n     \"osDiskSizeGB\": 128,\n     \"osDiskType\":
+        \"Managed\",\n     \"kubeletDiskType\": \"OS\",\n     \"maxPods\": 110,\n
+        \    \"type\": \"VirtualMachineScaleSets\",\n     \"enableAutoScaling\": false,\n
+        \    \"provisioningState\": \"Succeeded\",\n     \"powerState\": {\n      \"code\":
+        \"Running\"\n     },\n     \"orchestratorVersion\": \"1.25.6\",\n     \"currentOrchestratorVersion\":
+        \"1.25.6\",\n     \"enableNodePublicIP\": false,\n     \"mode\": \"System\",\n
+        \    \"enableEncryptionAtHost\": false,\n     \"enableUltraSSD\": false,\n
+        \    \"osType\": \"Linux\",\n     \"osSKU\": \"Ubuntu\",\n     \"nodeImageVersion\":
+        \"AKSUbuntu-2204gen2containerd-202306.19.0\",\n     \"upgradeSettings\": {},\n
+        \    \"enableFIPS\": false\n    }\n   ],\n   \"linuxProfile\": {\n    \"adminUsername\":
+        \"azureuser\",\n    \"ssh\": {\n     \"publicKeys\": [\n      {\n       \"keyData\":
+        \"ssh-rsa AAAAB3NzaC1yc2EAAAADAQABAAABAQCw4P22/hE86EX0l2HMO+M6Gw+CW6O4Yl84NLjVqF7NtK8xwQKcZwGeIwNBv/HxJ0uMJlOCG1ZMPPvSZHDp07QvAjYKKryIkIGilxLUh4fNOEQiZqAXB2badERUdwLRB4f6kHc0vb35GHw3tlyjjDjvQTO7UgZQxnbipxyrJAYfMHxfXjST1tvmln3v87WvBGsY2hr1Iqx/gMO3AIqaNoJntl1sIeAcg8xXdYW3PP6N1gYToFsDxsQZU2rfefIRDniuP4fYy2J4shtEAkyzv1BlOBJGHBqCzyrhXVqFElLSFV99QhLUi43zXL4Ge1QKJBztH/q48ohMBt3WenkP2KsT
+        azcli_aks_live_test@example.com\\n\"\n      }\n     ]\n    }\n   },\n   \"servicePrincipalProfile\":
+        {\n    \"clientId\":\"00000000-0000-0000-0000-000000000001\"\n   },\n   \"nodeResourceGroup\":
+        \"MC_clitest000001_cliakstest000002_westus2\",\n   \"enableRBAC\": true,\n
+        \  \"supportPlan\": \"KubernetesOfficial\",\n   \"networkProfile\": {\n    \"networkPlugin\":
+        \"kubenet\",\n    \"loadBalancerSku\": \"Standard\",\n    \"loadBalancerProfile\":
+        {\n     \"managedOutboundIPs\": {\n      \"count\": 1\n     },\n     \"effectiveOutboundIPs\":
+        [\n      {\n       \"id\": \"/subscriptions/00000000-0000-0000-0000-000000000000/resourceGroups/MC_clitest000001_cliakstest000002_westus2/providers/Microsoft.Network/publicIPAddresses/4db3942b-3c26-4240-b559-c013afaea159\"\n
+        \     }\n     ]\n    },\n    \"podCidr\": \"10.244.0.0/16\",\n    \"serviceCidr\":
+        \"10.0.0.0/16\",\n    \"dnsServiceIP\": \"10.0.0.10\",\n    \"outboundType\":
+        \"loadBalancer\",\n    \"podCidrs\": [\n     \"10.244.0.0/16\"\n    ],\n    \"serviceCidrs\":
+        [\n     \"10.0.0.0/16\"\n    ],\n    \"ipFamilies\": [\n     \"IPv4\"\n    ]\n
+        \  },\n   \"maxAgentPools\": 100,\n   \"identityProfile\": {\n    \"kubeletidentity\":
+        {\n     \"resourceId\": \"/subscriptions/00000000-0000-0000-0000-000000000000/resourcegroups/MC_clitest000001_cliakstest000002_westus2/providers/Microsoft.ManagedIdentity/userAssignedIdentities/cliakstest000002-agentpool\",\n
+        \    \"clientId\":\"00000000-0000-0000-0000-000000000001\",\n     \"objectId\":\"00000000-0000-0000-0000-000000000001\"\n
+        \   }\n   },\n   \"disableLocalAccounts\": false,\n   \"securityProfile\":
+        {},\n   \"storageProfile\": {\n    \"diskCSIDriver\": {\n     \"enabled\":
+        true\n    },\n    \"fileCSIDriver\": {\n     \"enabled\": true\n    },\n    \"snapshotController\":
+        {\n     \"enabled\": true\n    }\n   },\n   \"oidcIssuerProfile\": {\n    \"enabled\":
+        false\n   },\n   \"workloadAutoScalerProfile\": {}\n  },\n  \"identity\":
+        {\n   \"type\": \"SystemAssigned\",\n   \"principalId\":\"00000000-0000-0000-0000-000000000001\",\n
+        \  \"tenantId\": \"72f988bf-86f1-41af-91ab-2d7cd011db47\"\n  },\n  \"sku\":
+        {\n   \"name\": \"Base\",\n   \"tier\": \"Free\"\n  }\n }"
+    headers:
+      cache-control:
+      - no-cache
+      content-length:
+      - '3920'
+      content-type:
+      - application/json
+      date:
+      - Thu, 29 Jun 2023 11:28:48 GMT
+      expires:
+      - '-1'
+      pragma:
+      - no-cache
+      server:
+      - nginx
+      strict-transport-security:
+      - max-age=31536000; includeSubDomains
+      transfer-encoding:
+      - chunked
+      vary:
+      - Accept-Encoding
+      x-content-type-options:
+      - nosniff
     status:
       code: 200
       message: OK
@@ -706,181 +804,116 @@
       ParameterSetName:
       - -g --cluster-name -n --mode --enable-cluster-autoscaler -c --min-count --max-count
       User-Agent:
-      - AZURECLI/2.75.0 azsdk-python-core/1.31.0 Python/3.10.11 (Windows-10-10.0.26100-SP0)
-    method: GET
-    uri: https://management.azure.com/subscriptions/00000000-0000-0000-0000-000000000000/resourceGroups/clitest000001/providers/Microsoft.ContainerService/managedClusters/cliakstest000002/agentPools?api-version=2025-04-01
-  response:
-    body:
-      string: "{\n \"value\": [\n  {\n   \"id\": \"/subscriptions/00000000-0000-0000-0000-000000000000/resourcegroups/clitest000001/providers/Microsoft.ContainerService/managedClusters/cliakstest000002/agentPools/nodepool1\",\n
-        \  \"name\": \"nodepool1\",\n   \"type\": \"Microsoft.ContainerService/managedClusters/agentPools\",\n
-        \  \"properties\": {\n    \"count\": 1,\n    \"vmSize\": \"Standard_D8pds_v5\",\n
-        \   \"osDiskSizeGB\": 200,\n    \"osDiskType\": \"Ephemeral\",\n    \"kubeletDiskType\":
-        \"OS\",\n    \"maxPods\": 250,\n    \"type\": \"VirtualMachineScaleSets\",\n
-        \   \"enableAutoScaling\": false,\n    \"scaleDownMode\": \"Delete\",\n    \"provisioningState\":
-        \"Succeeded\",\n    \"powerState\": {\n     \"code\": \"Running\"\n    },\n
-        \   \"orchestratorVersion\": \"1.32\",\n    \"currentOrchestratorVersion\":
-        \"1.32.5\",\n    \"enableNodePublicIP\": false,\n    \"mode\": \"System\",\n
-        \   \"enableEncryptionAtHost\": false,\n    \"enableUltraSSD\": false,\n    \"osType\":
-        \"Linux\",\n    \"osSKU\": \"Ubuntu\",\n    \"nodeImageVersion\": \"AKSUbuntu-2204gen2arm64containerd-202506.16.0\",\n
-        \   \"upgradeSettings\": {\n     \"maxSurge\": \"10%\",\n     \"maxUnavailable\":
-        \"0\"\n    },\n    \"enableFIPS\": false,\n    \"securityProfile\": {\n     \"enableVTPM\":
-        false,\n     \"enableSecureBoot\": false\n    }\n   }\n  }\n ],\n \"nextLink\":
-        \"https://management.azure.com/subscriptions/00000000-0000-0000-0000-000000000000/resourceGroups/clitest000001/providers/Microsoft.ContainerService/managedClusters/cliakstest000002/agentPools?%24skipToken=4108815\\u0026api-version=2025-04-01\\u0026skipToken=4108815\"\n}"
-    headers:
-      cache-control:
-      - no-cache
-      content-length:
-      - '1465'
-      content-type:
-      - application/json
-      date:
-      - Mon, 07 Jul 2025 09:00:49 GMT
-      expires:
-      - '-1'
-      pragma:
-      - no-cache
-      strict-transport-security:
-      - max-age=31536000; includeSubDomains
-      x-cache:
-      - CONFIG_NOCACHE
-      x-content-type-options:
-      - nosniff
-      x-ms-operation-identifier:
-      - tenantId=54826b22-38d6-4fb2-bad9-b7b93a3e9c5a,objectId=d44a2991-98c6-47c3-b59b-2b30d72cfcc2/japaneast/a152e432-9791-4e8e-b530-8fe19a626371
-      x-ms-ratelimit-remaining-subscription-global-reads:
-      - '3749'
-      x-msedge-ref:
-      - 'Ref A: E2BDA17CEC054F409704268D2C66E845 Ref B: TYO201151006023 Ref C: 2025-07-07T09:00:48Z'
-    status:
-      code: 200
-      message: OK
-- request:
-    body: null
-    headers:
-      Accept:
-      - '*/*'
+      - AZURECLI/2.49.0 azsdk-python-azure-mgmt-containerservice/24.0.0 Python/3.8.10
+        (Linux-5.15.0-1039-azure-x86_64-with-glibc2.29)
+    method: GET
+    uri: https://management.azure.com/subscriptions/00000000-0000-0000-0000-000000000000/resourceGroups/clitest000001/providers/Microsoft.ContainerService/managedClusters/cliakstest000002/agentPools?api-version=2025-05-01
+  response:
+    body:
+      string: "{\n  \"value\": [\n   {\n    \"id\": \"/subscriptions/00000000-0000-0000-0000-000000000000/resourcegroups/clitest000001/providers/Microsoft.ContainerService/managedClusters/cliakstest000002/agentPools/nodepool1\",\n
+        \   \"name\": \"nodepool1\",\n    \"type\": \"Microsoft.ContainerService/managedClusters/agentPools\",\n
+        \   \"properties\": {\n     \"count\": 1,\n     \"vmSize\": \"Standard_DS2_v2\",\n
+        \    \"osDiskSizeGB\": 128,\n     \"osDiskType\": \"Managed\",\n     \"kubeletDiskType\":
+        \"OS\",\n     \"maxPods\": 110,\n     \"type\": \"VirtualMachineScaleSets\",\n
+        \    \"enableAutoScaling\": false,\n     \"provisioningState\": \"Succeeded\",\n
+        \    \"powerState\": {\n      \"code\": \"Running\"\n     },\n     \"orchestratorVersion\":
+        \"1.25.6\",\n     \"currentOrchestratorVersion\": \"1.25.6\",\n     \"enableNodePublicIP\":
+        false,\n     \"mode\": \"System\",\n     \"enableEncryptionAtHost\": false,\n
+        \    \"enableUltraSSD\": false,\n     \"osType\": \"Linux\",\n     \"osSKU\":
+        \"Ubuntu\",\n     \"nodeImageVersion\": \"AKSUbuntu-2204gen2containerd-202306.19.0\",\n
+        \    \"upgradeSettings\": {},\n     \"enableFIPS\": false\n    }\n   }\n  ]\n
+        }"
+    headers:
+      cache-control:
+      - no-cache
+      content-length:
+      - '1037'
+      content-type:
+      - application/json
+      date:
+      - Thu, 29 Jun 2023 11:28:49 GMT
+      expires:
+      - '-1'
+      pragma:
+      - no-cache
+      server:
+      - nginx
+      strict-transport-security:
+      - max-age=31536000; includeSubDomains
+      transfer-encoding:
+      - chunked
+      vary:
+      - Accept-Encoding
+      x-content-type-options:
+      - nosniff
+    status:
+      code: 200
+      message: OK
+- request:
+    body: '{"properties": {"count": 0, "vmSize": "Standard_DS2_v2", "osDiskSizeGB":
+      0, "osType": "Linux", "maxCount": 3, "minCount": 0, "enableAutoScaling": true,
+      "scaleDownMode": "Delete", "type": "VirtualMachineScaleSets", "mode": "User",
+      "upgradeSettings": {}, "enableNodePublicIP": false, "scaleSetPriority": "Regular",
+      "scaleSetEvictionPolicy": "Delete", "spotMaxPrice": -1.0, "nodeTaints": [],
+      "enableEncryptionAtHost": false, "enableUltraSSD": false, "enableFIPS": false}}'
+    headers:
+      Accept:
+      - application/json
       Accept-Encoding:
       - gzip, deflate
       CommandName:
       - aks nodepool add
       Connection:
       - keep-alive
+      Content-Length:
+      - '468'
+      Content-Type:
+      - application/json
       ParameterSetName:
       - -g --cluster-name -n --mode --enable-cluster-autoscaler -c --min-count --max-count
       User-Agent:
-      - AZURECLI/2.75.0 azsdk-python-core/1.31.0 Python/3.10.11 (Windows-10-10.0.26100-SP0)
-    method: GET
-    uri: https://management.azure.com/subscriptions/00000000-0000-0000-0000-000000000000/resourceGroups/clitest000001/providers/Microsoft.ContainerService/managedClusters/cliakstest000002/agentPools?$skipToken=4108815&api-version=2025-04-01&skipToken=4108815
-  response:
-    body:
-      string: "{\n \"value\": []\n}"
-    headers:
-      cache-control:
-      - no-cache
-      content-length:
-      - '16'
-      content-type:
-      - application/json
-      date:
-      - Mon, 07 Jul 2025 09:00:50 GMT
-      expires:
-      - '-1'
-      pragma:
-      - no-cache
-      strict-transport-security:
-      - max-age=31536000; includeSubDomains
-      x-cache:
-      - CONFIG_NOCACHE
-      x-content-type-options:
-      - nosniff
-      x-ms-operation-identifier:
-      - tenantId=54826b22-38d6-4fb2-bad9-b7b93a3e9c5a,objectId=d44a2991-98c6-47c3-b59b-2b30d72cfcc2/japanwest/af3973cd-b276-4b0e-a109-47b839a8728c
-      x-ms-ratelimit-remaining-subscription-global-reads:
-      - '3749'
-      x-msedge-ref:
-      - 'Ref A: 579BFF8AFA6845CE8FA777EF527D98FD Ref B: TYO201100117023 Ref C: 2025-07-07T09:00:50Z'
-    status:
-      code: 200
-      message: OK
-- request:
-    body: '{"properties": {"count": 0, "vmSize": "", "osType": "Linux", "maxCount":
-      3, "minCount": 0, "enableAutoScaling": true, "scaleDownMode": "Delete", "type":
-      "VirtualMachineScaleSets", "mode": "User", "upgradeSettings": {"undrainableNodeBehavior":
-      "Schedule"}, "enableNodePublicIP": false, "scaleSetPriority": "Regular", "scaleSetEvictionPolicy":
-      "Delete", "spotMaxPrice": -1.0, "nodeTaints": [], "enableEncryptionAtHost":
-      false, "enableUltraSSD": false, "enableFIPS": false}}'
-    headers:
-      Accept:
-      - application/json
-      Accept-Encoding:
-      - gzip, deflate
-      CommandName:
-      - aks nodepool add
-      Connection:
-      - keep-alive
-      Content-Length:
-      - '471'
-      Content-Type:
-      - application/json
-      ParameterSetName:
-      - -g --cluster-name -n --mode --enable-cluster-autoscaler -c --min-count --max-count
-      User-Agent:
-<<<<<<< HEAD
-      - AZURECLI/2.75.0 azsdk-python-core/1.31.0 Python/3.10.11 (Windows-10-10.0.26100-SP0)
+      - AZURECLI/2.49.0 azsdk-python-azure-mgmt-containerservice/24.0.0 Python/3.8.10
+        (Linux-5.15.0-1039-azure-x86_64-with-glibc2.29)
     method: PUT
-    uri: https://management.azure.com/subscriptions/00000000-0000-0000-0000-000000000000/resourceGroups/clitest000001/providers/Microsoft.ContainerService/managedClusters/cliakstest000002/agentPools/clinp000003?api-version=2025-04-01
-=======
-      - AZURECLI/2.49.0 azsdk-python-azure-mgmt-containerservice/24.0.0 Python/3.8.10
-        (Linux-5.15.0-1039-azure-x86_64-with-glibc2.29)
-    method: GET
-    uri: https://management.azure.com/subscriptions/00000000-0000-0000-0000-000000000000/resourceGroups/clitest000001/providers/Microsoft.ContainerService/managedClusters/cliakstest000002?api-version=2025-05-01
->>>>>>> 5c3cf2ff
-  response:
-    body:
-      string: "{\n \"id\": \"/subscriptions/00000000-0000-0000-0000-000000000000/resourcegroups/clitest000001/providers/Microsoft.ContainerService/managedClusters/cliakstest000002/agentPools/clinp000003\",\n
-        \"name\": \"clinp000003\",\n \"type\": \"Microsoft.ContainerService/managedClusters/agentPools\",\n
-        \"properties\": {\n  \"count\": 0,\n  \"vmSize\": \"Standard_D8lds_v5\",\n
-        \ \"osDiskSizeGB\": 300,\n  \"osDiskType\": \"Ephemeral\",\n  \"kubeletDiskType\":
-        \"OS\",\n  \"maxPods\": 250,\n  \"type\": \"VirtualMachineScaleSets\",\n  \"maxCount\":
-        3,\n  \"minCount\": 0,\n  \"enableAutoScaling\": true,\n  \"scaleDownMode\":
-        \"Delete\",\n  \"provisioningState\": \"Creating\",\n  \"powerState\": {\n
-        \  \"code\": \"Running\"\n  },\n  \"orchestratorVersion\": \"1.32\",\n  \"currentOrchestratorVersion\":
-        \"1.32.5\",\n  \"enableNodePublicIP\": false,\n  \"mode\": \"User\",\n  \"enableEncryptionAtHost\":
-        false,\n  \"enableUltraSSD\": false,\n  \"osType\": \"Linux\",\n  \"osSKU\":
-        \"Ubuntu\",\n  \"nodeImageVersion\": \"AKSUbuntu-2204gen2containerd-202506.16.0\",\n
-        \ \"upgradeSettings\": {\n   \"maxSurge\": \"10%\",\n   \"undrainableNodeBehavior\":
-        \"Schedule\",\n   \"maxUnavailable\": \"0\"\n  },\n  \"enableFIPS\": false,\n
-        \ \"securityProfile\": {\n   \"enableVTPM\": false,\n   \"enableSecureBoot\":
-        false\n  }\n }\n}"
+    uri: https://management.azure.com/subscriptions/00000000-0000-0000-0000-000000000000/resourceGroups/clitest000001/providers/Microsoft.ContainerService/managedClusters/cliakstest000002/agentPools/clinp000003?api-version=2025-05-01
+  response:
+    body:
+      string: "{\n  \"id\": \"/subscriptions/00000000-0000-0000-0000-000000000000/resourcegroups/clitest000001/providers/Microsoft.ContainerService/managedClusters/cliakstest000002/agentPools/clinp000003\",\n
+        \ \"name\": \"clinp000003\",\n  \"type\": \"Microsoft.ContainerService/managedClusters/agentPools\",\n
+        \ \"properties\": {\n   \"count\": 0,\n   \"vmSize\": \"Standard_DS2_v2\",\n
+        \  \"osDiskSizeGB\": 128,\n   \"osDiskType\": \"Managed\",\n   \"kubeletDiskType\":
+        \"OS\",\n   \"maxPods\": 110,\n   \"type\": \"VirtualMachineScaleSets\",\n
+        \  \"maxCount\": 3,\n   \"minCount\": 0,\n   \"enableAutoScaling\": true,\n
+        \  \"scaleDownMode\": \"Delete\",\n   \"provisioningState\": \"Creating\",\n
+        \  \"powerState\": {\n    \"code\": \"Running\"\n   },\n   \"orchestratorVersion\":
+        \"1.25.6\",\n   \"currentOrchestratorVersion\": \"1.25.6\",\n   \"enableNodePublicIP\":
+        false,\n   \"mode\": \"User\",\n   \"enableEncryptionAtHost\": false,\n   \"enableUltraSSD\":
+        false,\n   \"osType\": \"Linux\",\n   \"osSKU\": \"Ubuntu\",\n   \"nodeImageVersion\":
+        \"AKSUbuntu-2204gen2containerd-202306.19.0\",\n   \"upgradeSettings\": {},\n
+        \  \"enableFIPS\": false\n  }\n }"
     headers:
       azure-asyncoperation:
-      - https://management.azure.com/subscriptions/00000000-0000-0000-0000-000000000000/providers/Microsoft.ContainerService/locations/westus2/operations/f9acd00b-9d68-4a8e-b65c-83a880b2856c?api-version=2025-03-01&t=638874756574811550&c=MIIHhzCCBm-gAwIBAgITHgbLuWlxY4-k_d1algAABsu5aTANBgkqhkiG9w0BAQsFADBEMRMwEQYKCZImiZPyLGQBGRYDR0JMMRMwEQYKCZImiZPyLGQBGRYDQU1FMRgwFgYDVQQDEw9BTUUgSW5mcmEgQ0EgMDYwHhcNMjUwNDE5MTMxMzMyWhcNMjUxMDE2MTMxMzMyWjBAMT4wPAYDVQQDEzVhc3luY29wZXJhdGlvbnNpZ25pbmdjZXJ0aWZpY2F0ZS5tYW5hZ2VtZW50LmF6dXJlLmNvbTCCASIwDQYJKoZIhvcNAQEBBQADggEPADCCAQoCggEBAMvHJaUg0aA6C-P-W7rBOoZfQCieq667lznMrFDPEeiLJs-W58e8I_jHbBheje2C5g9-qBPHK6VQBBfZrcs9tzrupbS7wUKQvBkbEEqj19vo7jPtiN4hWOYzxijvMpObILP6eyLeXsL3K6b3th6Mzu1YEGETh8Lh9lsKsgT-uiTSC52uYnO63jpJBr83ivLckQDLkpMN21cpEJpaenMoBGBtKAmREs19pJv5r4HQS73KA4NZgjOChwFPAD7cIPY8jFZduW--1Ej4woncGGu117cZcM1yffltg1tqs5vmfgVc4ru4VoMm2UUdWXj6t8VoG1yJ8zasfOiUeO4CjEJgU0ECAwEAAaOCBHQwggRwMCcGCSsGAQQBgjcVCgQaMBgwCgYIKwYBBQUHAwEwCgYIKwYBBQUHAwIwPQYJKwYBBAGCNxUHBDAwLgYmKwYBBAGCNxUIhpDjDYTVtHiE8Ys-hZvdFs6dEoFghfmRS4WsmTQCAWQCAQcwggHLBggrBgEFBQcBAQSCAb0wggG5MGMGCCsGAQUFBzAChldodHRwOi8vY3JsLm1pY3Jvc29mdC5jb20vcGtpaW5mcmEvQ2VydHMvQkwyUEtJSU5UQ0EwMi5BTUUuR0JMX0FNRSUyMEluZnJhJTIwQ0ElMjAwNi5jcnQwUwYIKwYBBQUHMAKGR2h0dHA6Ly9jcmwxLmFtZS5nYmwvYWlhL0JMMlBLSUlOVENBMDIuQU1FLkdCTF9BTUUlMjBJbmZyYSUyMENBJTIwMDYuY3J0MFMGCCsGAQUFBzAChkdodHRwOi8vY3JsMi5hbWUuZ2JsL2FpYS9CTDJQS0lJTlRDQTAyLkFNRS5HQkxfQU1FJTIwSW5mcmElMjBDQSUyMDA2LmNydDBTBggrBgEFBQcwAoZHaHR0cDovL2NybDMuYW1lLmdibC9haWEvQkwyUEtJSU5UQ0EwMi5BTUUuR0JMX0FNRSUyMEluZnJhJTIwQ0ElMjAwNi5jcnQwUwYIKwYBBQUHMAKGR2h0dHA6Ly9jcmw0LmFtZS5nYmwvYWlhL0JMMlBLSUlOVENBMDIuQU1FLkdCTF9BTUUlMjBJbmZyYSUyMENBJTIwMDYuY3J0MB0GA1UdDgQWBBQDmHWGUrNZmFtIfL14RXoPR4LL6zAOBgNVHQ8BAf8EBAMCBaAwggEmBgNVHR8EggEdMIIBGTCCARWgggERoIIBDYY_aHR0cDovL2NybC5taWNyb3NvZnQuY29tL3BraWluZnJhL0NSTC9BTUUlMjBJbmZyYSUyMENBJTIwMDYuY3JshjFodHRwOi8vY3JsMS5hbWUuZ2JsL2NybC9BTUUlMjBJbmZyYSUyMENBJTIwMDYuY3JshjFodHRwOi8vY3JsMi5hbWUuZ2JsL2NybC9BTUUlMjBJbmZyYSUyMENBJTIwMDYuY3JshjFodHRwOi8vY3JsMy5hbWUuZ2JsL2NybC9BTUUlMjBJbmZyYSUyMENBJTIwMDYuY3JshjFodHRwOi8vY3JsNC5hbWUuZ2JsL2NybC9BTUUlMjBJbmZyYSUyMENBJTIwMDYuY3JsMIGdBgNVHSAEgZUwgZIwDAYKKwYBBAGCN3sBATBmBgorBgEEAYI3ewICMFgwVgYIKwYBBQUHAgIwSh5IADMAMwBlADAAMQA5ADIAMQAtADQAZAA2ADQALQA0AGYAOABjAC0AYQAwADUANQAtADUAYgBkAGEAZgBmAGQANQBlADMAMwBkMAwGCisGAQQBgjd7AwIwDAYKKwYBBAGCN3sEAjAfBgNVHSMEGDAWgBTxRmjG8cPwKy19i2rhsvm-NfzRQTAdBgNVHSUEFjAUBggrBgEFBQcDAQYIKwYBBQUHAwIwDQYJKoZIhvcNAQELBQADggEBAJcF-z2HGOD5vBAPAiibLynJVPemcCzI2SbO4rX-E6AhWLEMIGFO4peavwLv9iPrFKY29lbs6SxVSu5q_hj7y932SCf-JNEeue2cfiDCPv3T6f2-EAZTfMXrH_G7MaJXKiT0W9b7aewbcPT4xAGaldOb8n9yZp0vrNp9qEtWLm-_bvUf_3_eHf6Iml0lQ01vTCc-k265OG5t1GXtk819ayqNBui5LchwPrubIwRT_p2bmkDy4M-NKrweDScQY2PyCsUp_kdZXbvXoLWAHVgrY7Jq_YDJtDv71360dQ2_5FYlmToG9vPIsDq3H-rE22IKrM8CQsR3ta6g7CXSflNNquQ&s=B8cVpNnwisI3Aka0J-b1G170W12TuAAXwsQFfnKdZRlaOPrlNJ-swjQWLrAzlsQL0qvyEJbPsnAXNKQHhHS8GGFTEzaYvm7LSmgPWqa0ZSjDsRIVNEEzpMid1sAUqqOI-JkUyOqxlUd6m0AQ_JTffQIXSPLO5oBqWC6T4smqbolnRZS6it2A6pNnwBZD6EDN5EEqLp4HD2POAf-IPWqnYCOCtPPp4SMJLq1r7BTN4MdIEf5HWamnLJdklVq-4UyIQmzg0mP4zdok60ejJflPN6qPvPyfpBEymViQnfoY4HQETWTyCEnIjGZEAbH6woCHRGrWQJ09N4GiiRnl9Qh-LA&h=3KtcerX_5OB9EtTUXavD2wOpThgCGxUCMuVZzr703-w
-      cache-control:
-      - no-cache
-      content-length:
-      - '1163'
-      content-type:
-      - application/json
-      date:
-      - Mon, 07 Jul 2025 09:00:56 GMT
-      expires:
-      - '-1'
-      pragma:
-      - no-cache
-      strict-transport-security:
-      - max-age=31536000; includeSubDomains
-      x-cache:
-      - CONFIG_NOCACHE
-      x-content-type-options:
-      - nosniff
-      x-ms-operation-identifier:
-      - tenantId=54826b22-38d6-4fb2-bad9-b7b93a3e9c5a,objectId=d44a2991-98c6-47c3-b59b-2b30d72cfcc2/japanwest/d2f00e13-9f72-4d49-abfc-334eeaabe68f
-      x-ms-ratelimit-remaining-subscription-global-writes:
-      - '2999'
+      - https://management.azure.com/subscriptions/00000000-0000-0000-0000-000000000000/providers/Microsoft.ContainerService/locations/westus2/operations/ca21ba99-c30d-4db3-885a-37c2c8752cb1?api-version=2016-03-30
+      cache-control:
+      - no-cache
+      content-length:
+      - '1020'
+      content-type:
+      - application/json
+      date:
+      - Thu, 29 Jun 2023 11:28:52 GMT
+      expires:
+      - '-1'
+      pragma:
+      - no-cache
+      server:
+      - nginx
+      strict-transport-security:
+      - max-age=31536000; includeSubDomains
+      x-content-type-options:
+      - nosniff
       x-ms-ratelimit-remaining-subscription-writes:
-      - '199'
-      x-msedge-ref:
-      - 'Ref A: 775738E39E1D40A3A01E8CDEA4C99FF1 Ref B: TYO201151005036 Ref C: 2025-07-07T09:00:51Z'
+      - '1198'
     status:
       code: 201
       message: Created
@@ -898,42 +931,37 @@
       ParameterSetName:
       - -g --cluster-name -n --mode --enable-cluster-autoscaler -c --min-count --max-count
       User-Agent:
-      - AZURECLI/2.75.0 azsdk-python-core/1.31.0 Python/3.10.11 (Windows-10-10.0.26100-SP0)
-    method: GET
-<<<<<<< HEAD
-    uri: https://management.azure.com/subscriptions/00000000-0000-0000-0000-000000000000/providers/Microsoft.ContainerService/locations/westus2/operations/f9acd00b-9d68-4a8e-b65c-83a880b2856c?api-version=2025-03-01&t=638874756574811550&c=MIIHhzCCBm-gAwIBAgITHgbLuWlxY4-k_d1algAABsu5aTANBgkqhkiG9w0BAQsFADBEMRMwEQYKCZImiZPyLGQBGRYDR0JMMRMwEQYKCZImiZPyLGQBGRYDQU1FMRgwFgYDVQQDEw9BTUUgSW5mcmEgQ0EgMDYwHhcNMjUwNDE5MTMxMzMyWhcNMjUxMDE2MTMxMzMyWjBAMT4wPAYDVQQDEzVhc3luY29wZXJhdGlvbnNpZ25pbmdjZXJ0aWZpY2F0ZS5tYW5hZ2VtZW50LmF6dXJlLmNvbTCCASIwDQYJKoZIhvcNAQEBBQADggEPADCCAQoCggEBAMvHJaUg0aA6C-P-W7rBOoZfQCieq667lznMrFDPEeiLJs-W58e8I_jHbBheje2C5g9-qBPHK6VQBBfZrcs9tzrupbS7wUKQvBkbEEqj19vo7jPtiN4hWOYzxijvMpObILP6eyLeXsL3K6b3th6Mzu1YEGETh8Lh9lsKsgT-uiTSC52uYnO63jpJBr83ivLckQDLkpMN21cpEJpaenMoBGBtKAmREs19pJv5r4HQS73KA4NZgjOChwFPAD7cIPY8jFZduW--1Ej4woncGGu117cZcM1yffltg1tqs5vmfgVc4ru4VoMm2UUdWXj6t8VoG1yJ8zasfOiUeO4CjEJgU0ECAwEAAaOCBHQwggRwMCcGCSsGAQQBgjcVCgQaMBgwCgYIKwYBBQUHAwEwCgYIKwYBBQUHAwIwPQYJKwYBBAGCNxUHBDAwLgYmKwYBBAGCNxUIhpDjDYTVtHiE8Ys-hZvdFs6dEoFghfmRS4WsmTQCAWQCAQcwggHLBggrBgEFBQcBAQSCAb0wggG5MGMGCCsGAQUFBzAChldodHRwOi8vY3JsLm1pY3Jvc29mdC5jb20vcGtpaW5mcmEvQ2VydHMvQkwyUEtJSU5UQ0EwMi5BTUUuR0JMX0FNRSUyMEluZnJhJTIwQ0ElMjAwNi5jcnQwUwYIKwYBBQUHMAKGR2h0dHA6Ly9jcmwxLmFtZS5nYmwvYWlhL0JMMlBLSUlOVENBMDIuQU1FLkdCTF9BTUUlMjBJbmZyYSUyMENBJTIwMDYuY3J0MFMGCCsGAQUFBzAChkdodHRwOi8vY3JsMi5hbWUuZ2JsL2FpYS9CTDJQS0lJTlRDQTAyLkFNRS5HQkxfQU1FJTIwSW5mcmElMjBDQSUyMDA2LmNydDBTBggrBgEFBQcwAoZHaHR0cDovL2NybDMuYW1lLmdibC9haWEvQkwyUEtJSU5UQ0EwMi5BTUUuR0JMX0FNRSUyMEluZnJhJTIwQ0ElMjAwNi5jcnQwUwYIKwYBBQUHMAKGR2h0dHA6Ly9jcmw0LmFtZS5nYmwvYWlhL0JMMlBLSUlOVENBMDIuQU1FLkdCTF9BTUUlMjBJbmZyYSUyMENBJTIwMDYuY3J0MB0GA1UdDgQWBBQDmHWGUrNZmFtIfL14RXoPR4LL6zAOBgNVHQ8BAf8EBAMCBaAwggEmBgNVHR8EggEdMIIBGTCCARWgggERoIIBDYY_aHR0cDovL2NybC5taWNyb3NvZnQuY29tL3BraWluZnJhL0NSTC9BTUUlMjBJbmZyYSUyMENBJTIwMDYuY3JshjFodHRwOi8vY3JsMS5hbWUuZ2JsL2NybC9BTUUlMjBJbmZyYSUyMENBJTIwMDYuY3JshjFodHRwOi8vY3JsMi5hbWUuZ2JsL2NybC9BTUUlMjBJbmZyYSUyMENBJTIwMDYuY3JshjFodHRwOi8vY3JsMy5hbWUuZ2JsL2NybC9BTUUlMjBJbmZyYSUyMENBJTIwMDYuY3JshjFodHRwOi8vY3JsNC5hbWUuZ2JsL2NybC9BTUUlMjBJbmZyYSUyMENBJTIwMDYuY3JsMIGdBgNVHSAEgZUwgZIwDAYKKwYBBAGCN3sBATBmBgorBgEEAYI3ewICMFgwVgYIKwYBBQUHAgIwSh5IADMAMwBlADAAMQA5ADIAMQAtADQAZAA2ADQALQA0AGYAOABjAC0AYQAwADUANQAtADUAYgBkAGEAZgBmAGQANQBlADMAMwBkMAwGCisGAQQBgjd7AwIwDAYKKwYBBAGCN3sEAjAfBgNVHSMEGDAWgBTxRmjG8cPwKy19i2rhsvm-NfzRQTAdBgNVHSUEFjAUBggrBgEFBQcDAQYIKwYBBQUHAwIwDQYJKoZIhvcNAQELBQADggEBAJcF-z2HGOD5vBAPAiibLynJVPemcCzI2SbO4rX-E6AhWLEMIGFO4peavwLv9iPrFKY29lbs6SxVSu5q_hj7y932SCf-JNEeue2cfiDCPv3T6f2-EAZTfMXrH_G7MaJXKiT0W9b7aewbcPT4xAGaldOb8n9yZp0vrNp9qEtWLm-_bvUf_3_eHf6Iml0lQ01vTCc-k265OG5t1GXtk819ayqNBui5LchwPrubIwRT_p2bmkDy4M-NKrweDScQY2PyCsUp_kdZXbvXoLWAHVgrY7Jq_YDJtDv71360dQ2_5FYlmToG9vPIsDq3H-rE22IKrM8CQsR3ta6g7CXSflNNquQ&s=B8cVpNnwisI3Aka0J-b1G170W12TuAAXwsQFfnKdZRlaOPrlNJ-swjQWLrAzlsQL0qvyEJbPsnAXNKQHhHS8GGFTEzaYvm7LSmgPWqa0ZSjDsRIVNEEzpMid1sAUqqOI-JkUyOqxlUd6m0AQ_JTffQIXSPLO5oBqWC6T4smqbolnRZS6it2A6pNnwBZD6EDN5EEqLp4HD2POAf-IPWqnYCOCtPPp4SMJLq1r7BTN4MdIEf5HWamnLJdklVq-4UyIQmzg0mP4zdok60ejJflPN6qPvPyfpBEymViQnfoY4HQETWTyCEnIjGZEAbH6woCHRGrWQJ09N4GiiRnl9Qh-LA&h=3KtcerX_5OB9EtTUXavD2wOpThgCGxUCMuVZzr703-w
-=======
-    uri: https://management.azure.com/subscriptions/00000000-0000-0000-0000-000000000000/resourceGroups/clitest000001/providers/Microsoft.ContainerService/managedClusters/cliakstest000002/agentPools?api-version=2025-05-01
->>>>>>> 5c3cf2ff
-  response:
-    body:
-      string: "{\n \"name\": \"f9acd00b-9d68-4a8e-b65c-83a880b2856c\",\n \"status\":
-        \"InProgress\",\n \"startTime\": \"2025-07-07T09:00:57.3632101Z\"\n}"
-    headers:
-      cache-control:
-      - no-cache
-      content-length:
-      - '122'
-      content-type:
-      - application/json
-      date:
-      - Mon, 07 Jul 2025 09:00:57 GMT
-      expires:
-      - '-1'
-      pragma:
-      - no-cache
-      strict-transport-security:
-      - max-age=31536000; includeSubDomains
-      x-cache:
-      - CONFIG_NOCACHE
-      x-content-type-options:
-      - nosniff
-      x-ms-operation-identifier:
-      - tenantId=54826b22-38d6-4fb2-bad9-b7b93a3e9c5a,objectId=d44a2991-98c6-47c3-b59b-2b30d72cfcc2/japanwest/6f96bd97-dc03-4f7b-8f30-c948c04851d3
-      x-ms-ratelimit-remaining-subscription-global-reads:
-      - '3749'
-      x-msedge-ref:
-      - 'Ref A: D66E87A39D1C41F79E26054033769A68 Ref B: TYO201151003040 Ref C: 2025-07-07T09:00:58Z'
+      - AZURECLI/2.49.0 azsdk-python-azure-mgmt-containerservice/24.0.0 Python/3.8.10
+        (Linux-5.15.0-1039-azure-x86_64-with-glibc2.29)
+    method: GET
+    uri: https://management.azure.com/subscriptions/00000000-0000-0000-0000-000000000000/providers/Microsoft.ContainerService/locations/westus2/operations/ca21ba99-c30d-4db3-885a-37c2c8752cb1?api-version=2016-03-30
+  response:
+    body:
+      string: "{\n  \"name\": \"99ba21ca-0dc3-b34d-885a-37c2c8752cb1\",\n  \"status\":
+        \"InProgress\",\n  \"startTime\": \"2023-06-29T11:28:53.1282344Z\"\n }"
+    headers:
+      cache-control:
+      - no-cache
+      content-length:
+      - '126'
+      content-type:
+      - application/json
+      date:
+      - Thu, 29 Jun 2023 11:28:52 GMT
+      expires:
+      - '-1'
+      pragma:
+      - no-cache
+      server:
+      - nginx
+      strict-transport-security:
+      - max-age=31536000; includeSubDomains
+      transfer-encoding:
+      - chunked
+      vary:
+      - Accept-Encoding
+      x-content-type-options:
+      - nosniff
     status:
       code: 200
       message: OK
@@ -951,214 +979,325 @@
       ParameterSetName:
       - -g --cluster-name -n --mode --enable-cluster-autoscaler -c --min-count --max-count
       User-Agent:
-<<<<<<< HEAD
-      - AZURECLI/2.75.0 azsdk-python-core/1.31.0 Python/3.10.11 (Windows-10-10.0.26100-SP0)
-    method: GET
-    uri: https://management.azure.com/subscriptions/00000000-0000-0000-0000-000000000000/providers/Microsoft.ContainerService/locations/westus2/operations/f9acd00b-9d68-4a8e-b65c-83a880b2856c?api-version=2025-03-01&t=638874756574811550&c=MIIHhzCCBm-gAwIBAgITHgbLuWlxY4-k_d1algAABsu5aTANBgkqhkiG9w0BAQsFADBEMRMwEQYKCZImiZPyLGQBGRYDR0JMMRMwEQYKCZImiZPyLGQBGRYDQU1FMRgwFgYDVQQDEw9BTUUgSW5mcmEgQ0EgMDYwHhcNMjUwNDE5MTMxMzMyWhcNMjUxMDE2MTMxMzMyWjBAMT4wPAYDVQQDEzVhc3luY29wZXJhdGlvbnNpZ25pbmdjZXJ0aWZpY2F0ZS5tYW5hZ2VtZW50LmF6dXJlLmNvbTCCASIwDQYJKoZIhvcNAQEBBQADggEPADCCAQoCggEBAMvHJaUg0aA6C-P-W7rBOoZfQCieq667lznMrFDPEeiLJs-W58e8I_jHbBheje2C5g9-qBPHK6VQBBfZrcs9tzrupbS7wUKQvBkbEEqj19vo7jPtiN4hWOYzxijvMpObILP6eyLeXsL3K6b3th6Mzu1YEGETh8Lh9lsKsgT-uiTSC52uYnO63jpJBr83ivLckQDLkpMN21cpEJpaenMoBGBtKAmREs19pJv5r4HQS73KA4NZgjOChwFPAD7cIPY8jFZduW--1Ej4woncGGu117cZcM1yffltg1tqs5vmfgVc4ru4VoMm2UUdWXj6t8VoG1yJ8zasfOiUeO4CjEJgU0ECAwEAAaOCBHQwggRwMCcGCSsGAQQBgjcVCgQaMBgwCgYIKwYBBQUHAwEwCgYIKwYBBQUHAwIwPQYJKwYBBAGCNxUHBDAwLgYmKwYBBAGCNxUIhpDjDYTVtHiE8Ys-hZvdFs6dEoFghfmRS4WsmTQCAWQCAQcwggHLBggrBgEFBQcBAQSCAb0wggG5MGMGCCsGAQUFBzAChldodHRwOi8vY3JsLm1pY3Jvc29mdC5jb20vcGtpaW5mcmEvQ2VydHMvQkwyUEtJSU5UQ0EwMi5BTUUuR0JMX0FNRSUyMEluZnJhJTIwQ0ElMjAwNi5jcnQwUwYIKwYBBQUHMAKGR2h0dHA6Ly9jcmwxLmFtZS5nYmwvYWlhL0JMMlBLSUlOVENBMDIuQU1FLkdCTF9BTUUlMjBJbmZyYSUyMENBJTIwMDYuY3J0MFMGCCsGAQUFBzAChkdodHRwOi8vY3JsMi5hbWUuZ2JsL2FpYS9CTDJQS0lJTlRDQTAyLkFNRS5HQkxfQU1FJTIwSW5mcmElMjBDQSUyMDA2LmNydDBTBggrBgEFBQcwAoZHaHR0cDovL2NybDMuYW1lLmdibC9haWEvQkwyUEtJSU5UQ0EwMi5BTUUuR0JMX0FNRSUyMEluZnJhJTIwQ0ElMjAwNi5jcnQwUwYIKwYBBQUHMAKGR2h0dHA6Ly9jcmw0LmFtZS5nYmwvYWlhL0JMMlBLSUlOVENBMDIuQU1FLkdCTF9BTUUlMjBJbmZyYSUyMENBJTIwMDYuY3J0MB0GA1UdDgQWBBQDmHWGUrNZmFtIfL14RXoPR4LL6zAOBgNVHQ8BAf8EBAMCBaAwggEmBgNVHR8EggEdMIIBGTCCARWgggERoIIBDYY_aHR0cDovL2NybC5taWNyb3NvZnQuY29tL3BraWluZnJhL0NSTC9BTUUlMjBJbmZyYSUyMENBJTIwMDYuY3JshjFodHRwOi8vY3JsMS5hbWUuZ2JsL2NybC9BTUUlMjBJbmZyYSUyMENBJTIwMDYuY3JshjFodHRwOi8vY3JsMi5hbWUuZ2JsL2NybC9BTUUlMjBJbmZyYSUyMENBJTIwMDYuY3JshjFodHRwOi8vY3JsMy5hbWUuZ2JsL2NybC9BTUUlMjBJbmZyYSUyMENBJTIwMDYuY3JshjFodHRwOi8vY3JsNC5hbWUuZ2JsL2NybC9BTUUlMjBJbmZyYSUyMENBJTIwMDYuY3JsMIGdBgNVHSAEgZUwgZIwDAYKKwYBBAGCN3sBATBmBgorBgEEAYI3ewICMFgwVgYIKwYBBQUHAgIwSh5IADMAMwBlADAAMQA5ADIAMQAtADQAZAA2ADQALQA0AGYAOABjAC0AYQAwADUANQAtADUAYgBkAGEAZgBmAGQANQBlADMAMwBkMAwGCisGAQQBgjd7AwIwDAYKKwYBBAGCN3sEAjAfBgNVHSMEGDAWgBTxRmjG8cPwKy19i2rhsvm-NfzRQTAdBgNVHSUEFjAUBggrBgEFBQcDAQYIKwYBBQUHAwIwDQYJKoZIhvcNAQELBQADggEBAJcF-z2HGOD5vBAPAiibLynJVPemcCzI2SbO4rX-E6AhWLEMIGFO4peavwLv9iPrFKY29lbs6SxVSu5q_hj7y932SCf-JNEeue2cfiDCPv3T6f2-EAZTfMXrH_G7MaJXKiT0W9b7aewbcPT4xAGaldOb8n9yZp0vrNp9qEtWLm-_bvUf_3_eHf6Iml0lQ01vTCc-k265OG5t1GXtk819ayqNBui5LchwPrubIwRT_p2bmkDy4M-NKrweDScQY2PyCsUp_kdZXbvXoLWAHVgrY7Jq_YDJtDv71360dQ2_5FYlmToG9vPIsDq3H-rE22IKrM8CQsR3ta6g7CXSflNNquQ&s=B8cVpNnwisI3Aka0J-b1G170W12TuAAXwsQFfnKdZRlaOPrlNJ-swjQWLrAzlsQL0qvyEJbPsnAXNKQHhHS8GGFTEzaYvm7LSmgPWqa0ZSjDsRIVNEEzpMid1sAUqqOI-JkUyOqxlUd6m0AQ_JTffQIXSPLO5oBqWC6T4smqbolnRZS6it2A6pNnwBZD6EDN5EEqLp4HD2POAf-IPWqnYCOCtPPp4SMJLq1r7BTN4MdIEf5HWamnLJdklVq-4UyIQmzg0mP4zdok60ejJflPN6qPvPyfpBEymViQnfoY4HQETWTyCEnIjGZEAbH6woCHRGrWQJ09N4GiiRnl9Qh-LA&h=3KtcerX_5OB9EtTUXavD2wOpThgCGxUCMuVZzr703-w
-=======
+      - AZURECLI/2.49.0 azsdk-python-azure-mgmt-containerservice/24.0.0 Python/3.8.10
+        (Linux-5.15.0-1039-azure-x86_64-with-glibc2.29)
+    method: GET
+    uri: https://management.azure.com/subscriptions/00000000-0000-0000-0000-000000000000/providers/Microsoft.ContainerService/locations/westus2/operations/ca21ba99-c30d-4db3-885a-37c2c8752cb1?api-version=2016-03-30
+  response:
+    body:
+      string: "{\n  \"name\": \"99ba21ca-0dc3-b34d-885a-37c2c8752cb1\",\n  \"status\":
+        \"InProgress\",\n  \"startTime\": \"2023-06-29T11:28:53.1282344Z\"\n }"
+    headers:
+      cache-control:
+      - no-cache
+      content-length:
+      - '126'
+      content-type:
+      - application/json
+      date:
+      - Thu, 29 Jun 2023 11:29:23 GMT
+      expires:
+      - '-1'
+      pragma:
+      - no-cache
+      server:
+      - nginx
+      strict-transport-security:
+      - max-age=31536000; includeSubDomains
+      transfer-encoding:
+      - chunked
+      vary:
+      - Accept-Encoding
+      x-content-type-options:
+      - nosniff
+    status:
+      code: 200
+      message: OK
+- request:
+    body: null
+    headers:
+      Accept:
+      - '*/*'
+      Accept-Encoding:
+      - gzip, deflate
+      CommandName:
+      - aks nodepool add
+      Connection:
+      - keep-alive
+      ParameterSetName:
+      - -g --cluster-name -n --mode --enable-cluster-autoscaler -c --min-count --max-count
+      User-Agent:
+      - AZURECLI/2.49.0 azsdk-python-azure-mgmt-containerservice/24.0.0 Python/3.8.10
+        (Linux-5.15.0-1039-azure-x86_64-with-glibc2.29)
+    method: GET
+    uri: https://management.azure.com/subscriptions/00000000-0000-0000-0000-000000000000/providers/Microsoft.ContainerService/locations/westus2/operations/ca21ba99-c30d-4db3-885a-37c2c8752cb1?api-version=2016-03-30
+  response:
+    body:
+      string: "{\n  \"name\": \"99ba21ca-0dc3-b34d-885a-37c2c8752cb1\",\n  \"status\":
+        \"InProgress\",\n  \"startTime\": \"2023-06-29T11:28:53.1282344Z\"\n }"
+    headers:
+      cache-control:
+      - no-cache
+      content-length:
+      - '126'
+      content-type:
+      - application/json
+      date:
+      - Thu, 29 Jun 2023 11:29:53 GMT
+      expires:
+      - '-1'
+      pragma:
+      - no-cache
+      server:
+      - nginx
+      strict-transport-security:
+      - max-age=31536000; includeSubDomains
+      transfer-encoding:
+      - chunked
+      vary:
+      - Accept-Encoding
+      x-content-type-options:
+      - nosniff
+    status:
+      code: 200
+      message: OK
+- request:
+    body: null
+    headers:
+      Accept:
+      - '*/*'
+      Accept-Encoding:
+      - gzip, deflate
+      CommandName:
+      - aks nodepool add
+      Connection:
+      - keep-alive
+      ParameterSetName:
+      - -g --cluster-name -n --mode --enable-cluster-autoscaler -c --min-count --max-count
+      User-Agent:
+      - AZURECLI/2.49.0 azsdk-python-azure-mgmt-containerservice/24.0.0 Python/3.8.10
+        (Linux-5.15.0-1039-azure-x86_64-with-glibc2.29)
+    method: GET
+    uri: https://management.azure.com/subscriptions/00000000-0000-0000-0000-000000000000/providers/Microsoft.ContainerService/locations/westus2/operations/ca21ba99-c30d-4db3-885a-37c2c8752cb1?api-version=2016-03-30
+  response:
+    body:
+      string: "{\n  \"name\": \"99ba21ca-0dc3-b34d-885a-37c2c8752cb1\",\n  \"status\":
+        \"Succeeded\",\n  \"startTime\": \"2023-06-29T11:28:53.1282344Z\",\n  \"endTime\":
+        \"2023-06-29T11:30:05.248511Z\"\n }"
+    headers:
+      cache-control:
+      - no-cache
+      content-length:
+      - '169'
+      content-type:
+      - application/json
+      date:
+      - Thu, 29 Jun 2023 11:30:22 GMT
+      expires:
+      - '-1'
+      pragma:
+      - no-cache
+      server:
+      - nginx
+      strict-transport-security:
+      - max-age=31536000; includeSubDomains
+      transfer-encoding:
+      - chunked
+      vary:
+      - Accept-Encoding
+      x-content-type-options:
+      - nosniff
+    status:
+      code: 200
+      message: OK
+- request:
+    body: null
+    headers:
+      Accept:
+      - '*/*'
+      Accept-Encoding:
+      - gzip, deflate
+      CommandName:
+      - aks nodepool add
+      Connection:
+      - keep-alive
+      ParameterSetName:
+      - -g --cluster-name -n --mode --enable-cluster-autoscaler -c --min-count --max-count
+      User-Agent:
+      - AZURECLI/2.49.0 azsdk-python-azure-mgmt-containerservice/24.0.0 Python/3.8.10
+        (Linux-5.15.0-1039-azure-x86_64-with-glibc2.29)
+    method: GET
+    uri: https://management.azure.com/subscriptions/00000000-0000-0000-0000-000000000000/resourceGroups/clitest000001/providers/Microsoft.ContainerService/managedClusters/cliakstest000002/agentPools/clinp000003?api-version=2025-05-01
+  response:
+    body:
+      string: "{\n  \"id\": \"/subscriptions/00000000-0000-0000-0000-000000000000/resourcegroups/clitest000001/providers/Microsoft.ContainerService/managedClusters/cliakstest000002/agentPools/clinp000003\",\n
+        \ \"name\": \"clinp000003\",\n  \"type\": \"Microsoft.ContainerService/managedClusters/agentPools\",\n
+        \ \"properties\": {\n   \"count\": 0,\n   \"vmSize\": \"Standard_DS2_v2\",\n
+        \  \"osDiskSizeGB\": 128,\n   \"osDiskType\": \"Managed\",\n   \"kubeletDiskType\":
+        \"OS\",\n   \"maxPods\": 110,\n   \"type\": \"VirtualMachineScaleSets\",\n
+        \  \"maxCount\": 3,\n   \"minCount\": 0,\n   \"enableAutoScaling\": true,\n
+        \  \"scaleDownMode\": \"Delete\",\n   \"provisioningState\": \"Succeeded\",\n
+        \  \"powerState\": {\n    \"code\": \"Running\"\n   },\n   \"orchestratorVersion\":
+        \"1.25.6\",\n   \"currentOrchestratorVersion\": \"1.25.6\",\n   \"enableNodePublicIP\":
+        false,\n   \"mode\": \"User\",\n   \"enableEncryptionAtHost\": false,\n   \"enableUltraSSD\":
+        false,\n   \"osType\": \"Linux\",\n   \"osSKU\": \"Ubuntu\",\n   \"nodeImageVersion\":
+        \"AKSUbuntu-2204gen2containerd-202306.19.0\",\n   \"upgradeSettings\": {},\n
+        \  \"enableFIPS\": false\n  }\n }"
+    headers:
+      cache-control:
+      - no-cache
+      content-length:
+      - '1021'
+      content-type:
+      - application/json
+      date:
+      - Thu, 29 Jun 2023 11:30:23 GMT
+      expires:
+      - '-1'
+      pragma:
+      - no-cache
+      server:
+      - nginx
+      strict-transport-security:
+      - max-age=31536000; includeSubDomains
+      transfer-encoding:
+      - chunked
+      vary:
+      - Accept-Encoding
+      x-content-type-options:
+      - nosniff
+    status:
+      code: 200
+      message: OK
+- request:
+    body: null
+    headers:
+      Accept:
+      - application/json
+      Accept-Encoding:
+      - gzip, deflate
+      CommandName:
+      - aks nodepool update
+      Connection:
+      - keep-alive
+      ParameterSetName:
+      - -g --cluster-name -n --update-cluster-autoscaler --min-count --max-count
+      User-Agent:
+      - AZURECLI/2.49.0 azsdk-python-azure-mgmt-containerservice/24.0.0 Python/3.8.10
+        (Linux-5.15.0-1039-azure-x86_64-with-glibc2.29)
+    method: GET
+    uri: https://management.azure.com/subscriptions/00000000-0000-0000-0000-000000000000/resourceGroups/clitest000001/providers/Microsoft.ContainerService/managedClusters/cliakstest000002/agentPools/clinp000003?api-version=2025-05-01
+  response:
+    body:
+      string: "{\n  \"id\": \"/subscriptions/00000000-0000-0000-0000-000000000000/resourcegroups/clitest000001/providers/Microsoft.ContainerService/managedClusters/cliakstest000002/agentPools/clinp000003\",\n
+        \ \"name\": \"clinp000003\",\n  \"type\": \"Microsoft.ContainerService/managedClusters/agentPools\",\n
+        \ \"properties\": {\n   \"count\": 0,\n   \"vmSize\": \"Standard_DS2_v2\",\n
+        \  \"osDiskSizeGB\": 128,\n   \"osDiskType\": \"Managed\",\n   \"kubeletDiskType\":
+        \"OS\",\n   \"maxPods\": 110,\n   \"type\": \"VirtualMachineScaleSets\",\n
+        \  \"maxCount\": 3,\n   \"minCount\": 0,\n   \"enableAutoScaling\": true,\n
+        \  \"scaleDownMode\": \"Delete\",\n   \"provisioningState\": \"Succeeded\",\n
+        \  \"powerState\": {\n    \"code\": \"Running\"\n   },\n   \"orchestratorVersion\":
+        \"1.25.6\",\n   \"currentOrchestratorVersion\": \"1.25.6\",\n   \"enableNodePublicIP\":
+        false,\n   \"mode\": \"User\",\n   \"enableEncryptionAtHost\": false,\n   \"enableUltraSSD\":
+        false,\n   \"osType\": \"Linux\",\n   \"osSKU\": \"Ubuntu\",\n   \"nodeImageVersion\":
+        \"AKSUbuntu-2204gen2containerd-202306.19.0\",\n   \"upgradeSettings\": {},\n
+        \  \"enableFIPS\": false\n  }\n }"
+    headers:
+      cache-control:
+      - no-cache
+      content-length:
+      - '1021'
+      content-type:
+      - application/json
+      date:
+      - Thu, 29 Jun 2023 11:30:25 GMT
+      expires:
+      - '-1'
+      pragma:
+      - no-cache
+      server:
+      - nginx
+      strict-transport-security:
+      - max-age=31536000; includeSubDomains
+      x-content-type-options:
+      - nosniff
+    status:
+      code: 200
+      message: OK
+- request:
+    body: '{"properties": {"count": 0, "vmSize": "Standard_DS2_v2", "osDiskSizeGB":
+      128, "osDiskType": "Managed", "kubeletDiskType": "OS", "maxPods": 110, "osType":
+      "Linux", "osSKU": "Ubuntu", "maxCount": 101, "minCount": 1, "enableAutoScaling":
+      true, "scaleDownMode": "Delete", "type": "VirtualMachineScaleSets", "mode":
+      "User", "orchestratorVersion": "1.25.6", "upgradeSettings": {}, "powerState":
+      {"code": "Running"}, "enableNodePublicIP": false, "enableEncryptionAtHost":
+      false, "enableUltraSSD": false, "enableFIPS": false}}'
+    headers:
+      Accept:
+      - application/json
+      Accept-Encoding:
+      - gzip, deflate
+      CommandName:
+      - aks nodepool update
+      Connection:
+      - keep-alive
+      Content-Length:
+      - '518'
+      Content-Type:
+      - application/json
+      ParameterSetName:
+      - -g --cluster-name -n --update-cluster-autoscaler --min-count --max-count
+      User-Agent:
       - AZURECLI/2.49.0 azsdk-python-azure-mgmt-containerservice/24.0.0 Python/3.8.10
         (Linux-5.15.0-1039-azure-x86_64-with-glibc2.29)
     method: PUT
     uri: https://management.azure.com/subscriptions/00000000-0000-0000-0000-000000000000/resourceGroups/clitest000001/providers/Microsoft.ContainerService/managedClusters/cliakstest000002/agentPools/clinp000003?api-version=2025-05-01
->>>>>>> 5c3cf2ff
-  response:
-    body:
-      string: "{\n \"name\": \"f9acd00b-9d68-4a8e-b65c-83a880b2856c\",\n \"status\":
-        \"InProgress\",\n \"startTime\": \"2025-07-07T09:00:57.3632101Z\"\n}"
-    headers:
-      cache-control:
-      - no-cache
-      content-length:
-      - '122'
-      content-type:
-      - application/json
-      date:
-      - Mon, 07 Jul 2025 09:01:29 GMT
-      expires:
-      - '-1'
-      pragma:
-      - no-cache
-      strict-transport-security:
-      - max-age=31536000; includeSubDomains
-      x-cache:
-      - CONFIG_NOCACHE
-      x-content-type-options:
-      - nosniff
-      x-ms-operation-identifier:
-      - tenantId=54826b22-38d6-4fb2-bad9-b7b93a3e9c5a,objectId=d44a2991-98c6-47c3-b59b-2b30d72cfcc2/japaneast/1fdfcfd2-439c-404e-aab1-d29e0dc2c144
-      x-ms-ratelimit-remaining-subscription-global-reads:
-      - '3749'
-      x-msedge-ref:
-      - 'Ref A: 348360332867442FBC4E0C3CE4D2E4F1 Ref B: TYO201151005040 Ref C: 2025-07-07T09:01:29Z'
-    status:
-      code: 200
-      message: OK
-- request:
-    body: null
-    headers:
-      Accept:
-      - '*/*'
-      Accept-Encoding:
-      - gzip, deflate
-      CommandName:
-      - aks nodepool add
-      Connection:
-      - keep-alive
-      ParameterSetName:
-      - -g --cluster-name -n --mode --enable-cluster-autoscaler -c --min-count --max-count
-      User-Agent:
-      - AZURECLI/2.75.0 azsdk-python-core/1.31.0 Python/3.10.11 (Windows-10-10.0.26100-SP0)
-    method: GET
-    uri: https://management.azure.com/subscriptions/00000000-0000-0000-0000-000000000000/providers/Microsoft.ContainerService/locations/westus2/operations/f9acd00b-9d68-4a8e-b65c-83a880b2856c?api-version=2025-03-01&t=638874756574811550&c=MIIHhzCCBm-gAwIBAgITHgbLuWlxY4-k_d1algAABsu5aTANBgkqhkiG9w0BAQsFADBEMRMwEQYKCZImiZPyLGQBGRYDR0JMMRMwEQYKCZImiZPyLGQBGRYDQU1FMRgwFgYDVQQDEw9BTUUgSW5mcmEgQ0EgMDYwHhcNMjUwNDE5MTMxMzMyWhcNMjUxMDE2MTMxMzMyWjBAMT4wPAYDVQQDEzVhc3luY29wZXJhdGlvbnNpZ25pbmdjZXJ0aWZpY2F0ZS5tYW5hZ2VtZW50LmF6dXJlLmNvbTCCASIwDQYJKoZIhvcNAQEBBQADggEPADCCAQoCggEBAMvHJaUg0aA6C-P-W7rBOoZfQCieq667lznMrFDPEeiLJs-W58e8I_jHbBheje2C5g9-qBPHK6VQBBfZrcs9tzrupbS7wUKQvBkbEEqj19vo7jPtiN4hWOYzxijvMpObILP6eyLeXsL3K6b3th6Mzu1YEGETh8Lh9lsKsgT-uiTSC52uYnO63jpJBr83ivLckQDLkpMN21cpEJpaenMoBGBtKAmREs19pJv5r4HQS73KA4NZgjOChwFPAD7cIPY8jFZduW--1Ej4woncGGu117cZcM1yffltg1tqs5vmfgVc4ru4VoMm2UUdWXj6t8VoG1yJ8zasfOiUeO4CjEJgU0ECAwEAAaOCBHQwggRwMCcGCSsGAQQBgjcVCgQaMBgwCgYIKwYBBQUHAwEwCgYIKwYBBQUHAwIwPQYJKwYBBAGCNxUHBDAwLgYmKwYBBAGCNxUIhpDjDYTVtHiE8Ys-hZvdFs6dEoFghfmRS4WsmTQCAWQCAQcwggHLBggrBgEFBQcBAQSCAb0wggG5MGMGCCsGAQUFBzAChldodHRwOi8vY3JsLm1pY3Jvc29mdC5jb20vcGtpaW5mcmEvQ2VydHMvQkwyUEtJSU5UQ0EwMi5BTUUuR0JMX0FNRSUyMEluZnJhJTIwQ0ElMjAwNi5jcnQwUwYIKwYBBQUHMAKGR2h0dHA6Ly9jcmwxLmFtZS5nYmwvYWlhL0JMMlBLSUlOVENBMDIuQU1FLkdCTF9BTUUlMjBJbmZyYSUyMENBJTIwMDYuY3J0MFMGCCsGAQUFBzAChkdodHRwOi8vY3JsMi5hbWUuZ2JsL2FpYS9CTDJQS0lJTlRDQTAyLkFNRS5HQkxfQU1FJTIwSW5mcmElMjBDQSUyMDA2LmNydDBTBggrBgEFBQcwAoZHaHR0cDovL2NybDMuYW1lLmdibC9haWEvQkwyUEtJSU5UQ0EwMi5BTUUuR0JMX0FNRSUyMEluZnJhJTIwQ0ElMjAwNi5jcnQwUwYIKwYBBQUHMAKGR2h0dHA6Ly9jcmw0LmFtZS5nYmwvYWlhL0JMMlBLSUlOVENBMDIuQU1FLkdCTF9BTUUlMjBJbmZyYSUyMENBJTIwMDYuY3J0MB0GA1UdDgQWBBQDmHWGUrNZmFtIfL14RXoPR4LL6zAOBgNVHQ8BAf8EBAMCBaAwggEmBgNVHR8EggEdMIIBGTCCARWgggERoIIBDYY_aHR0cDovL2NybC5taWNyb3NvZnQuY29tL3BraWluZnJhL0NSTC9BTUUlMjBJbmZyYSUyMENBJTIwMDYuY3JshjFodHRwOi8vY3JsMS5hbWUuZ2JsL2NybC9BTUUlMjBJbmZyYSUyMENBJTIwMDYuY3JshjFodHRwOi8vY3JsMi5hbWUuZ2JsL2NybC9BTUUlMjBJbmZyYSUyMENBJTIwMDYuY3JshjFodHRwOi8vY3JsMy5hbWUuZ2JsL2NybC9BTUUlMjBJbmZyYSUyMENBJTIwMDYuY3JshjFodHRwOi8vY3JsNC5hbWUuZ2JsL2NybC9BTUUlMjBJbmZyYSUyMENBJTIwMDYuY3JsMIGdBgNVHSAEgZUwgZIwDAYKKwYBBAGCN3sBATBmBgorBgEEAYI3ewICMFgwVgYIKwYBBQUHAgIwSh5IADMAMwBlADAAMQA5ADIAMQAtADQAZAA2ADQALQA0AGYAOABjAC0AYQAwADUANQAtADUAYgBkAGEAZgBmAGQANQBlADMAMwBkMAwGCisGAQQBgjd7AwIwDAYKKwYBBAGCN3sEAjAfBgNVHSMEGDAWgBTxRmjG8cPwKy19i2rhsvm-NfzRQTAdBgNVHSUEFjAUBggrBgEFBQcDAQYIKwYBBQUHAwIwDQYJKoZIhvcNAQELBQADggEBAJcF-z2HGOD5vBAPAiibLynJVPemcCzI2SbO4rX-E6AhWLEMIGFO4peavwLv9iPrFKY29lbs6SxVSu5q_hj7y932SCf-JNEeue2cfiDCPv3T6f2-EAZTfMXrH_G7MaJXKiT0W9b7aewbcPT4xAGaldOb8n9yZp0vrNp9qEtWLm-_bvUf_3_eHf6Iml0lQ01vTCc-k265OG5t1GXtk819ayqNBui5LchwPrubIwRT_p2bmkDy4M-NKrweDScQY2PyCsUp_kdZXbvXoLWAHVgrY7Jq_YDJtDv71360dQ2_5FYlmToG9vPIsDq3H-rE22IKrM8CQsR3ta6g7CXSflNNquQ&s=B8cVpNnwisI3Aka0J-b1G170W12TuAAXwsQFfnKdZRlaOPrlNJ-swjQWLrAzlsQL0qvyEJbPsnAXNKQHhHS8GGFTEzaYvm7LSmgPWqa0ZSjDsRIVNEEzpMid1sAUqqOI-JkUyOqxlUd6m0AQ_JTffQIXSPLO5oBqWC6T4smqbolnRZS6it2A6pNnwBZD6EDN5EEqLp4HD2POAf-IPWqnYCOCtPPp4SMJLq1r7BTN4MdIEf5HWamnLJdklVq-4UyIQmzg0mP4zdok60ejJflPN6qPvPyfpBEymViQnfoY4HQETWTyCEnIjGZEAbH6woCHRGrWQJ09N4GiiRnl9Qh-LA&h=3KtcerX_5OB9EtTUXavD2wOpThgCGxUCMuVZzr703-w
-  response:
-    body:
-      string: "{\n \"name\": \"f9acd00b-9d68-4a8e-b65c-83a880b2856c\",\n \"status\":
-        \"InProgress\",\n \"startTime\": \"2025-07-07T09:00:57.3632101Z\"\n}"
-    headers:
-      cache-control:
-      - no-cache
-      content-length:
-      - '122'
-      content-type:
-      - application/json
-      date:
-      - Mon, 07 Jul 2025 09:02:00 GMT
-      expires:
-      - '-1'
-      pragma:
-      - no-cache
-      strict-transport-security:
-      - max-age=31536000; includeSubDomains
-      x-cache:
-      - CONFIG_NOCACHE
-      x-content-type-options:
-      - nosniff
-      x-ms-operation-identifier:
-      - tenantId=54826b22-38d6-4fb2-bad9-b7b93a3e9c5a,objectId=d44a2991-98c6-47c3-b59b-2b30d72cfcc2/japaneast/e9ed4118-1945-4668-a0cd-1f02724e702f
-      x-ms-ratelimit-remaining-subscription-global-reads:
-      - '3749'
-      x-msedge-ref:
-      - 'Ref A: 8E8A2EC041A54B5C859E222E208CDD27 Ref B: TYO201100117039 Ref C: 2025-07-07T09:02:00Z'
-    status:
-      code: 200
-      message: OK
-- request:
-    body: null
-    headers:
-      Accept:
-      - '*/*'
-      Accept-Encoding:
-      - gzip, deflate
-      CommandName:
-      - aks nodepool add
-      Connection:
-      - keep-alive
-      ParameterSetName:
-      - -g --cluster-name -n --mode --enable-cluster-autoscaler -c --min-count --max-count
-      User-Agent:
-      - AZURECLI/2.75.0 azsdk-python-core/1.31.0 Python/3.10.11 (Windows-10-10.0.26100-SP0)
-    method: GET
-    uri: https://management.azure.com/subscriptions/00000000-0000-0000-0000-000000000000/providers/Microsoft.ContainerService/locations/westus2/operations/f9acd00b-9d68-4a8e-b65c-83a880b2856c?api-version=2025-03-01&t=638874756574811550&c=MIIHhzCCBm-gAwIBAgITHgbLuWlxY4-k_d1algAABsu5aTANBgkqhkiG9w0BAQsFADBEMRMwEQYKCZImiZPyLGQBGRYDR0JMMRMwEQYKCZImiZPyLGQBGRYDQU1FMRgwFgYDVQQDEw9BTUUgSW5mcmEgQ0EgMDYwHhcNMjUwNDE5MTMxMzMyWhcNMjUxMDE2MTMxMzMyWjBAMT4wPAYDVQQDEzVhc3luY29wZXJhdGlvbnNpZ25pbmdjZXJ0aWZpY2F0ZS5tYW5hZ2VtZW50LmF6dXJlLmNvbTCCASIwDQYJKoZIhvcNAQEBBQADggEPADCCAQoCggEBAMvHJaUg0aA6C-P-W7rBOoZfQCieq667lznMrFDPEeiLJs-W58e8I_jHbBheje2C5g9-qBPHK6VQBBfZrcs9tzrupbS7wUKQvBkbEEqj19vo7jPtiN4hWOYzxijvMpObILP6eyLeXsL3K6b3th6Mzu1YEGETh8Lh9lsKsgT-uiTSC52uYnO63jpJBr83ivLckQDLkpMN21cpEJpaenMoBGBtKAmREs19pJv5r4HQS73KA4NZgjOChwFPAD7cIPY8jFZduW--1Ej4woncGGu117cZcM1yffltg1tqs5vmfgVc4ru4VoMm2UUdWXj6t8VoG1yJ8zasfOiUeO4CjEJgU0ECAwEAAaOCBHQwggRwMCcGCSsGAQQBgjcVCgQaMBgwCgYIKwYBBQUHAwEwCgYIKwYBBQUHAwIwPQYJKwYBBAGCNxUHBDAwLgYmKwYBBAGCNxUIhpDjDYTVtHiE8Ys-hZvdFs6dEoFghfmRS4WsmTQCAWQCAQcwggHLBggrBgEFBQcBAQSCAb0wggG5MGMGCCsGAQUFBzAChldodHRwOi8vY3JsLm1pY3Jvc29mdC5jb20vcGtpaW5mcmEvQ2VydHMvQkwyUEtJSU5UQ0EwMi5BTUUuR0JMX0FNRSUyMEluZnJhJTIwQ0ElMjAwNi5jcnQwUwYIKwYBBQUHMAKGR2h0dHA6Ly9jcmwxLmFtZS5nYmwvYWlhL0JMMlBLSUlOVENBMDIuQU1FLkdCTF9BTUUlMjBJbmZyYSUyMENBJTIwMDYuY3J0MFMGCCsGAQUFBzAChkdodHRwOi8vY3JsMi5hbWUuZ2JsL2FpYS9CTDJQS0lJTlRDQTAyLkFNRS5HQkxfQU1FJTIwSW5mcmElMjBDQSUyMDA2LmNydDBTBggrBgEFBQcwAoZHaHR0cDovL2NybDMuYW1lLmdibC9haWEvQkwyUEtJSU5UQ0EwMi5BTUUuR0JMX0FNRSUyMEluZnJhJTIwQ0ElMjAwNi5jcnQwUwYIKwYBBQUHMAKGR2h0dHA6Ly9jcmw0LmFtZS5nYmwvYWlhL0JMMlBLSUlOVENBMDIuQU1FLkdCTF9BTUUlMjBJbmZyYSUyMENBJTIwMDYuY3J0MB0GA1UdDgQWBBQDmHWGUrNZmFtIfL14RXoPR4LL6zAOBgNVHQ8BAf8EBAMCBaAwggEmBgNVHR8EggEdMIIBGTCCARWgggERoIIBDYY_aHR0cDovL2NybC5taWNyb3NvZnQuY29tL3BraWluZnJhL0NSTC9BTUUlMjBJbmZyYSUyMENBJTIwMDYuY3JshjFodHRwOi8vY3JsMS5hbWUuZ2JsL2NybC9BTUUlMjBJbmZyYSUyMENBJTIwMDYuY3JshjFodHRwOi8vY3JsMi5hbWUuZ2JsL2NybC9BTUUlMjBJbmZyYSUyMENBJTIwMDYuY3JshjFodHRwOi8vY3JsMy5hbWUuZ2JsL2NybC9BTUUlMjBJbmZyYSUyMENBJTIwMDYuY3JshjFodHRwOi8vY3JsNC5hbWUuZ2JsL2NybC9BTUUlMjBJbmZyYSUyMENBJTIwMDYuY3JsMIGdBgNVHSAEgZUwgZIwDAYKKwYBBAGCN3sBATBmBgorBgEEAYI3ewICMFgwVgYIKwYBBQUHAgIwSh5IADMAMwBlADAAMQA5ADIAMQAtADQAZAA2ADQALQA0AGYAOABjAC0AYQAwADUANQAtADUAYgBkAGEAZgBmAGQANQBlADMAMwBkMAwGCisGAQQBgjd7AwIwDAYKKwYBBAGCN3sEAjAfBgNVHSMEGDAWgBTxRmjG8cPwKy19i2rhsvm-NfzRQTAdBgNVHSUEFjAUBggrBgEFBQcDAQYIKwYBBQUHAwIwDQYJKoZIhvcNAQELBQADggEBAJcF-z2HGOD5vBAPAiibLynJVPemcCzI2SbO4rX-E6AhWLEMIGFO4peavwLv9iPrFKY29lbs6SxVSu5q_hj7y932SCf-JNEeue2cfiDCPv3T6f2-EAZTfMXrH_G7MaJXKiT0W9b7aewbcPT4xAGaldOb8n9yZp0vrNp9qEtWLm-_bvUf_3_eHf6Iml0lQ01vTCc-k265OG5t1GXtk819ayqNBui5LchwPrubIwRT_p2bmkDy4M-NKrweDScQY2PyCsUp_kdZXbvXoLWAHVgrY7Jq_YDJtDv71360dQ2_5FYlmToG9vPIsDq3H-rE22IKrM8CQsR3ta6g7CXSflNNquQ&s=B8cVpNnwisI3Aka0J-b1G170W12TuAAXwsQFfnKdZRlaOPrlNJ-swjQWLrAzlsQL0qvyEJbPsnAXNKQHhHS8GGFTEzaYvm7LSmgPWqa0ZSjDsRIVNEEzpMid1sAUqqOI-JkUyOqxlUd6m0AQ_JTffQIXSPLO5oBqWC6T4smqbolnRZS6it2A6pNnwBZD6EDN5EEqLp4HD2POAf-IPWqnYCOCtPPp4SMJLq1r7BTN4MdIEf5HWamnLJdklVq-4UyIQmzg0mP4zdok60ejJflPN6qPvPyfpBEymViQnfoY4HQETWTyCEnIjGZEAbH6woCHRGrWQJ09N4GiiRnl9Qh-LA&h=3KtcerX_5OB9EtTUXavD2wOpThgCGxUCMuVZzr703-w
-  response:
-    body:
-      string: "{\n \"name\": \"f9acd00b-9d68-4a8e-b65c-83a880b2856c\",\n \"status\":
-        \"Succeeded\",\n \"startTime\": \"2025-07-07T09:00:57.3632101Z\",\n \"endTime\":
-        \"2025-07-07T09:02:31.2996404Z\"\n}"
-    headers:
-      cache-control:
-      - no-cache
-      content-length:
-      - '165'
-      content-type:
-      - application/json
-      date:
-      - Mon, 07 Jul 2025 09:02:32 GMT
-      expires:
-      - '-1'
-      pragma:
-      - no-cache
-      strict-transport-security:
-      - max-age=31536000; includeSubDomains
-      x-cache:
-      - CONFIG_NOCACHE
-      x-content-type-options:
-      - nosniff
-      x-ms-operation-identifier:
-      - tenantId=54826b22-38d6-4fb2-bad9-b7b93a3e9c5a,objectId=d44a2991-98c6-47c3-b59b-2b30d72cfcc2/japaneast/5ce47ced-24dd-464d-8680-9102d92e001c
-      x-ms-ratelimit-remaining-subscription-global-reads:
-      - '3748'
-      x-msedge-ref:
-      - 'Ref A: BD11061453994D4D935C33268E1A6747 Ref B: TYO201100113039 Ref C: 2025-07-07T09:02:31Z'
-    status:
-      code: 200
-      message: OK
-- request:
-    body: null
-    headers:
-      Accept:
-      - '*/*'
-      Accept-Encoding:
-      - gzip, deflate
-      CommandName:
-      - aks nodepool add
-      Connection:
-      - keep-alive
-      ParameterSetName:
-      - -g --cluster-name -n --mode --enable-cluster-autoscaler -c --min-count --max-count
-      User-Agent:
-      - AZURECLI/2.75.0 azsdk-python-core/1.31.0 Python/3.10.11 (Windows-10-10.0.26100-SP0)
-    method: GET
-    uri: https://management.azure.com/subscriptions/00000000-0000-0000-0000-000000000000/resourceGroups/clitest000001/providers/Microsoft.ContainerService/managedClusters/cliakstest000002/agentPools/clinp000003?api-version=2025-04-01
-  response:
-    body:
-      string: "{\n \"id\": \"/subscriptions/00000000-0000-0000-0000-000000000000/resourcegroups/clitest000001/providers/Microsoft.ContainerService/managedClusters/cliakstest000002/agentPools/clinp000003\",\n
-        \"name\": \"clinp000003\",\n \"type\": \"Microsoft.ContainerService/managedClusters/agentPools\",\n
-        \"properties\": {\n  \"count\": 0,\n  \"vmSize\": \"Standard_D8lds_v5\",\n
-        \ \"osDiskSizeGB\": 300,\n  \"osDiskType\": \"Ephemeral\",\n  \"kubeletDiskType\":
-        \"OS\",\n  \"maxPods\": 250,\n  \"type\": \"VirtualMachineScaleSets\",\n  \"maxCount\":
-        3,\n  \"minCount\": 0,\n  \"enableAutoScaling\": true,\n  \"scaleDownMode\":
-        \"Delete\",\n  \"provisioningState\": \"Succeeded\",\n  \"powerState\": {\n
-        \  \"code\": \"Running\"\n  },\n  \"orchestratorVersion\": \"1.32\",\n  \"currentOrchestratorVersion\":
-        \"1.32.5\",\n  \"enableNodePublicIP\": false,\n  \"mode\": \"User\",\n  \"enableEncryptionAtHost\":
-        false,\n  \"enableUltraSSD\": false,\n  \"osType\": \"Linux\",\n  \"osSKU\":
-        \"Ubuntu\",\n  \"nodeImageVersion\": \"AKSUbuntu-2204gen2containerd-202506.16.0\",\n
-        \ \"upgradeSettings\": {\n   \"maxSurge\": \"10%\",\n   \"undrainableNodeBehavior\":
-        \"Schedule\",\n   \"maxUnavailable\": \"0\"\n  },\n  \"enableFIPS\": false,\n
-        \ \"securityProfile\": {\n   \"enableVTPM\": false,\n   \"enableSecureBoot\":
-        false\n  }\n }\n}"
-    headers:
-      cache-control:
-      - no-cache
-      content-length:
-      - '1164'
-      content-type:
-      - application/json
-      date:
-      - Mon, 07 Jul 2025 09:02:33 GMT
-      expires:
-      - '-1'
-      pragma:
-      - no-cache
-      strict-transport-security:
-      - max-age=31536000; includeSubDomains
-      x-cache:
-      - CONFIG_NOCACHE
-      x-content-type-options:
-      - nosniff
-      x-ms-operation-identifier:
-      - tenantId=54826b22-38d6-4fb2-bad9-b7b93a3e9c5a,objectId=d44a2991-98c6-47c3-b59b-2b30d72cfcc2/japaneast/bf83a68d-8f69-42e5-8011-1c6b62fb679c
-      x-ms-ratelimit-remaining-subscription-global-reads:
-      - '3749'
-      x-msedge-ref:
-      - 'Ref A: A2BCD30601024E97A633C760613F967A Ref B: TYO201100116027 Ref C: 2025-07-07T09:02:32Z'
-    status:
-      code: 200
-      message: OK
-- request:
-    body: null
-    headers:
-      Accept:
-      - application/json
+  response:
+    body:
+      string: "{\n  \"id\": \"/subscriptions/00000000-0000-0000-0000-000000000000/resourcegroups/clitest000001/providers/Microsoft.ContainerService/managedClusters/cliakstest000002/agentPools/clinp000003\",\n
+        \ \"name\": \"clinp000003\",\n  \"type\": \"Microsoft.ContainerService/managedClusters/agentPools\",\n
+        \ \"properties\": {\n   \"count\": 0,\n   \"vmSize\": \"Standard_DS2_v2\",\n
+        \  \"osDiskSizeGB\": 128,\n   \"osDiskType\": \"Managed\",\n   \"kubeletDiskType\":
+        \"OS\",\n   \"maxPods\": 110,\n   \"type\": \"VirtualMachineScaleSets\",\n
+        \  \"maxCount\": 101,\n   \"minCount\": 1,\n   \"enableAutoScaling\": true,\n
+        \  \"scaleDownMode\": \"Delete\",\n   \"provisioningState\": \"Updating\",\n
+        \  \"powerState\": {\n    \"code\": \"Running\"\n   },\n   \"orchestratorVersion\":
+        \"1.25.6\",\n   \"currentOrchestratorVersion\": \"1.25.6\",\n   \"enableNodePublicIP\":
+        false,\n   \"mode\": \"User\",\n   \"enableEncryptionAtHost\": false,\n   \"enableUltraSSD\":
+        false,\n   \"osType\": \"Linux\",\n   \"osSKU\": \"Ubuntu\",\n   \"nodeImageVersion\":
+        \"AKSUbuntu-2204gen2containerd-202306.19.0\",\n   \"upgradeSettings\": {},\n
+        \  \"enableFIPS\": false\n  }\n }"
+    headers:
+      azure-asyncoperation:
+      - https://management.azure.com/subscriptions/00000000-0000-0000-0000-000000000000/providers/Microsoft.ContainerService/locations/westus2/operations/221b6f5d-9c3e-4588-a5ab-3aaa0ba2ad98?api-version=2016-03-30
+      cache-control:
+      - no-cache
+      content-length:
+      - '1022'
+      content-type:
+      - application/json
+      date:
+      - Thu, 29 Jun 2023 11:30:28 GMT
+      expires:
+      - '-1'
+      pragma:
+      - no-cache
+      server:
+      - nginx
+      strict-transport-security:
+      - max-age=31536000; includeSubDomains
+      x-content-type-options:
+      - nosniff
+      x-ms-ratelimit-remaining-subscription-writes:
+      - '1199'
+    status:
+      code: 200
+      message: OK
+- request:
+    body: null
+    headers:
+      Accept:
+      - '*/*'
       Accept-Encoding:
       - gzip, deflate
       CommandName:
@@ -1168,129 +1307,78 @@
       ParameterSetName:
       - -g --cluster-name -n --update-cluster-autoscaler --min-count --max-count
       User-Agent:
-      - AZURECLI/2.75.0 azsdk-python-core/1.31.0 Python/3.10.11 (Windows-10-10.0.26100-SP0)
-    method: GET
-    uri: https://management.azure.com/subscriptions/00000000-0000-0000-0000-000000000000/resourceGroups/clitest000001/providers/Microsoft.ContainerService/managedClusters/cliakstest000002/agentPools/clinp000003?api-version=2025-04-01
-  response:
-    body:
-      string: "{\n \"id\": \"/subscriptions/00000000-0000-0000-0000-000000000000/resourcegroups/clitest000001/providers/Microsoft.ContainerService/managedClusters/cliakstest000002/agentPools/clinp000003\",\n
-        \"name\": \"clinp000003\",\n \"type\": \"Microsoft.ContainerService/managedClusters/agentPools\",\n
-        \"properties\": {\n  \"count\": 0,\n  \"vmSize\": \"Standard_D8lds_v5\",\n
-        \ \"osDiskSizeGB\": 300,\n  \"osDiskType\": \"Ephemeral\",\n  \"kubeletDiskType\":
-        \"OS\",\n  \"maxPods\": 250,\n  \"type\": \"VirtualMachineScaleSets\",\n  \"maxCount\":
-        3,\n  \"minCount\": 0,\n  \"enableAutoScaling\": true,\n  \"scaleDownMode\":
-        \"Delete\",\n  \"provisioningState\": \"Succeeded\",\n  \"powerState\": {\n
-        \  \"code\": \"Running\"\n  },\n  \"orchestratorVersion\": \"1.32\",\n  \"currentOrchestratorVersion\":
-        \"1.32.5\",\n  \"enableNodePublicIP\": false,\n  \"mode\": \"User\",\n  \"enableEncryptionAtHost\":
-        false,\n  \"enableUltraSSD\": false,\n  \"osType\": \"Linux\",\n  \"osSKU\":
-        \"Ubuntu\",\n  \"nodeImageVersion\": \"AKSUbuntu-2204gen2containerd-202506.16.0\",\n
-        \ \"upgradeSettings\": {\n   \"maxSurge\": \"10%\",\n   \"undrainableNodeBehavior\":
-        \"Schedule\",\n   \"maxUnavailable\": \"0\"\n  },\n  \"enableFIPS\": false,\n
-        \ \"securityProfile\": {\n   \"enableVTPM\": false,\n   \"enableSecureBoot\":
-        false\n  }\n }\n}"
-    headers:
-      cache-control:
-      - no-cache
-      content-length:
-      - '1164'
-      content-type:
-      - application/json
-      date:
-      - Mon, 07 Jul 2025 09:02:35 GMT
-      expires:
-      - '-1'
-      pragma:
-      - no-cache
-      strict-transport-security:
-      - max-age=31536000; includeSubDomains
-      x-cache:
-      - CONFIG_NOCACHE
-      x-content-type-options:
-      - nosniff
-      x-ms-operation-identifier:
-      - tenantId=54826b22-38d6-4fb2-bad9-b7b93a3e9c5a,objectId=d44a2991-98c6-47c3-b59b-2b30d72cfcc2/japanwest/2454eb16-4a78-4a90-ade4-1ce6642f9722
-      x-ms-ratelimit-remaining-subscription-global-reads:
-      - '3749'
-      x-msedge-ref:
-      - 'Ref A: 91C7270ED44A4D2AB1E983C314260859 Ref B: TYO201100114017 Ref C: 2025-07-07T09:02:34Z'
-    status:
-      code: 200
-      message: OK
-- request:
-    body: '{"properties": {"count": 0, "vmSize": "Standard_D8lds_v5", "osDiskSizeGB":
-      300, "osDiskType": "Ephemeral", "kubeletDiskType": "OS", "maxPods": 250, "osType":
-      "Linux", "osSKU": "Ubuntu", "maxCount": 101, "minCount": 1, "enableAutoScaling":
-      true, "scaleDownMode": "Delete", "type": "VirtualMachineScaleSets", "mode":
-      "User", "orchestratorVersion": "1.32", "upgradeSettings": {"maxSurge": "10%",
-      "maxUnavailable": "0", "undrainableNodeBehavior": "Schedule"}, "powerState":
-      {"code": "Running"}, "enableNodePublicIP": false, "enableEncryptionAtHost":
-      false, "enableUltraSSD": false, "enableFIPS": false, "securityProfile": {"enableVTPM":
-      false, "enableSecureBoot": false}}}'
-    headers:
-      Accept:
-      - application/json
+      - AZURECLI/2.49.0 azsdk-python-azure-mgmt-containerservice/24.0.0 Python/3.8.10
+        (Linux-5.15.0-1039-azure-x86_64-with-glibc2.29)
+    method: GET
+    uri: https://management.azure.com/subscriptions/00000000-0000-0000-0000-000000000000/providers/Microsoft.ContainerService/locations/westus2/operations/221b6f5d-9c3e-4588-a5ab-3aaa0ba2ad98?api-version=2016-03-30
+  response:
+    body:
+      string: "{\n  \"name\": \"5d6f1b22-3e9c-8845-a5ab-3aaa0ba2ad98\",\n  \"status\":
+        \"InProgress\",\n  \"startTime\": \"2023-06-29T11:30:28.5813262Z\"\n }"
+    headers:
+      cache-control:
+      - no-cache
+      content-length:
+      - '126'
+      content-type:
+      - application/json
+      date:
+      - Thu, 29 Jun 2023 11:30:28 GMT
+      expires:
+      - '-1'
+      pragma:
+      - no-cache
+      server:
+      - nginx
+      strict-transport-security:
+      - max-age=31536000; includeSubDomains
+      x-content-type-options:
+      - nosniff
+    status:
+      code: 200
+      message: OK
+- request:
+    body: null
+    headers:
+      Accept:
+      - '*/*'
       Accept-Encoding:
       - gzip, deflate
       CommandName:
       - aks nodepool update
       Connection:
       - keep-alive
-      Content-Length:
-      - '668'
-      Content-Type:
-      - application/json
       ParameterSetName:
       - -g --cluster-name -n --update-cluster-autoscaler --min-count --max-count
       User-Agent:
-      - AZURECLI/2.75.0 azsdk-python-core/1.31.0 Python/3.10.11 (Windows-10-10.0.26100-SP0)
-    method: PUT
-    uri: https://management.azure.com/subscriptions/00000000-0000-0000-0000-000000000000/resourceGroups/clitest000001/providers/Microsoft.ContainerService/managedClusters/cliakstest000002/agentPools/clinp000003?api-version=2025-04-01
-  response:
-    body:
-      string: "{\n \"id\": \"/subscriptions/00000000-0000-0000-0000-000000000000/resourcegroups/clitest000001/providers/Microsoft.ContainerService/managedClusters/cliakstest000002/agentPools/clinp000003\",\n
-        \"name\": \"clinp000003\",\n \"type\": \"Microsoft.ContainerService/managedClusters/agentPools\",\n
-        \"properties\": {\n  \"count\": 1,\n  \"vmSize\": \"Standard_D8lds_v5\",\n
-        \ \"osDiskSizeGB\": 300,\n  \"osDiskType\": \"Ephemeral\",\n  \"kubeletDiskType\":
-        \"OS\",\n  \"maxPods\": 250,\n  \"type\": \"VirtualMachineScaleSets\",\n  \"maxCount\":
-        101,\n  \"minCount\": 1,\n  \"enableAutoScaling\": true,\n  \"scaleDownMode\":
-        \"Delete\",\n  \"provisioningState\": \"Updating\",\n  \"powerState\": {\n
-        \  \"code\": \"Running\"\n  },\n  \"orchestratorVersion\": \"1.32\",\n  \"currentOrchestratorVersion\":
-        \"1.32.5\",\n  \"enableNodePublicIP\": false,\n  \"mode\": \"User\",\n  \"enableEncryptionAtHost\":
-        false,\n  \"enableUltraSSD\": false,\n  \"osType\": \"Linux\",\n  \"osSKU\":
-        \"Ubuntu\",\n  \"nodeImageVersion\": \"AKSUbuntu-2204gen2containerd-202506.16.0\",\n
-        \ \"upgradeSettings\": {\n   \"maxSurge\": \"10%\",\n   \"undrainableNodeBehavior\":
-        \"Schedule\",\n   \"maxUnavailable\": \"0\"\n  },\n  \"enableFIPS\": false,\n
-        \ \"securityProfile\": {\n   \"enableVTPM\": false,\n   \"enableSecureBoot\":
-        false\n  }\n }\n}"
-    headers:
-      azure-asyncoperation:
-      - https://management.azure.com/subscriptions/00000000-0000-0000-0000-000000000000/providers/Microsoft.ContainerService/locations/westus2/operations/e3d2a515-301e-410e-9b27-ae4cc97a267a?api-version=2025-03-01&t=638874757654277026&c=MIIHpTCCBo2gAwIBAgITOgWXBJzHWActAOyA9gAEBZcEnDANBgkqhkiG9w0BAQsFADBEMRMwEQYKCZImiZPyLGQBGRYDR0JMMRMwEQYKCZImiZPyLGQBGRYDQU1FMRgwFgYDVQQDEw9BTUUgSU5GUkEgQ0EgMDEwHhcNMjUwNDE4MDkxNjUyWhcNMjUxMDE1MDkxNjUyWjBAMT4wPAYDVQQDEzVhc3luY29wZXJhdGlvbnNpZ25pbmdjZXJ0aWZpY2F0ZS5tYW5hZ2VtZW50LmF6dXJlLmNvbTCCASIwDQYJKoZIhvcNAQEBBQADggEPADCCAQoCggEBALJ4tFzYjQAGXlMN4RVSj_Zp98bnnigeY99sbhZrAOQOjxR_04cAp0TrBwLXaA2b6MkNp3EWrqmwj8LAHlmiUmx_C5YeMG8WQUVkZMbfJNmAjSKJvmH2VO_H9OVOiiWemCFWlBXZMT6O1LsK-KI4EQtlTwXEv4-zXiqUQqjqHZQX6IJGxxcuw3R6KS00hFc9B4Ve9K9uvRk3OzuC_2evEuKFQfmIkhFu9gMtFnEBgp0E5Srek5Sh6WRO2V6wjcdtrFJ2dMStIbypiaJysxjNaLwTxBjKAJiyxkrxbuS0IPj2v4oOwkFSl9khCWu-ivje49N19yGiq_5BL-QYySfUPF0CAwEAAaOCBJIwggSOMCcGCSsGAQQBgjcVCgQaMBgwCgYIKwYBBQUHAwEwCgYIKwYBBQUHAwIwPQYJKwYBBAGCNxUHBDAwLgYmKwYBBAGCNxUIhpDjDYTVtHiE8Ys-hZvdFs6dEoFghfmRS4WsmTQCAWQCAQcwggHaBggrBgEFBQcBAQSCAcwwggHIMGYGCCsGAQUFBzAChlpodHRwOi8vY3JsLm1pY3Jvc29mdC5jb20vcGtpaW5mcmEvQ2VydHMvQlkyUEtJSU5UQ0EwMS5BTUUuR0JMX0FNRSUyMElORlJBJTIwQ0ElMjAwMSg0KS5jcnQwVgYIKwYBBQUHMAKGSmh0dHA6Ly9jcmwxLmFtZS5nYmwvYWlhL0JZMlBLSUlOVENBMDEuQU1FLkdCTF9BTUUlMjBJTkZSQSUyMENBJTIwMDEoNCkuY3J0MFYGCCsGAQUFBzAChkpodHRwOi8vY3JsMi5hbWUuZ2JsL2FpYS9CWTJQS0lJTlRDQTAxLkFNRS5HQkxfQU1FJTIwSU5GUkElMjBDQSUyMDAxKDQpLmNydDBWBggrBgEFBQcwAoZKaHR0cDovL2NybDMuYW1lLmdibC9haWEvQlkyUEtJSU5UQ0EwMS5BTUUuR0JMX0FNRSUyMElORlJBJTIwQ0ElMjAwMSg0KS5jcnQwVgYIKwYBBQUHMAKGSmh0dHA6Ly9jcmw0LmFtZS5nYmwvYWlhL0JZMlBLSUlOVENBMDEuQU1FLkdCTF9BTUUlMjBJTkZSQSUyMENBJTIwMDEoNCkuY3J0MB0GA1UdDgQWBBQpIRfJ6SPCR16Dy9sN1AQtQKjWNDAOBgNVHQ8BAf8EBAMCBaAwggE1BgNVHR8EggEsMIIBKDCCASSgggEgoIIBHIZCaHR0cDovL2NybC5taWNyb3NvZnQuY29tL3BraWluZnJhL0NSTC9BTUUlMjBJTkZSQSUyMENBJTIwMDEoNCkuY3JshjRodHRwOi8vY3JsMS5hbWUuZ2JsL2NybC9BTUUlMjBJTkZSQSUyMENBJTIwMDEoNCkuY3JshjRodHRwOi8vY3JsMi5hbWUuZ2JsL2NybC9BTUUlMjBJTkZSQSUyMENBJTIwMDEoNCkuY3JshjRodHRwOi8vY3JsMy5hbWUuZ2JsL2NybC9BTUUlMjBJTkZSQSUyMENBJTIwMDEoNCkuY3JshjRodHRwOi8vY3JsNC5hbWUuZ2JsL2NybC9BTUUlMjBJTkZSQSUyMENBJTIwMDEoNCkuY3JsMIGdBgNVHSAEgZUwgZIwDAYKKwYBBAGCN3sBATBmBgorBgEEAYI3ewICMFgwVgYIKwYBBQUHAgIwSh5IADMAMwBlADAAMQA5ADIAMQAtADQAZAA2ADQALQA0AGYAOABjAC0AYQAwADUANQAtADUAYgBkAGEAZgBmAGQANQBlADMAMwBkMAwGCisGAQQBgjd7AwIwDAYKKwYBBAGCN3sEAjAfBgNVHSMEGDAWgBTl2Ztn_PjsurvwwKidileIud8-YzAdBgNVHSUEFjAUBggrBgEFBQcDAQYIKwYBBQUHAwIwDQYJKoZIhvcNAQELBQADggEBACBpx57mqT5wt5VuFMhMv-QcXTs5QrWkz021CcXp44eWUSJBLP35O0JDRyA13V3zowD9Dkl6HKRosiwIhfUwb1VWxMZt1K97bfrlhekU_IFyRNImksBTl4Hg5mL7M4PQvDu_hNxb1NW9JnL8B4LEl-FVcKtOFC8R2wp_2vglSGujfVsEzQMXxCECc_j-T0saauGgdaItgRGQ-1JrKdhZ1FvHWU2eeab0zXatBPn7nyaNmU7DK2icP38PQp3g8yPPlpv1joUzz1GMBJXhtHRWCv93tVfT5q9DZQ-_S2H_1Y2raeucg8kUfGEvVuQ27w1bGi2QRDLtEtuNHgzpR3RB7os&s=dnGHEK4JaPHFDqR4noVPvknYzGHF_iQqtNeCfOGm-P2-eIuGrnwpLTPb7ZK7o0ik3UE7eGgmlkKzyRedmOHKD0XXI_MDb4GzlcTaGg3jOjZycgEFAtZsHsKM4g2RJEVGtjODKxiHeCcSXD5mg-oLKopb88igN9EwxU7ez7IbVK_TAwVpomtESP04imZjcUEqHyOsNbpUkgQFVOyrNSCbRV5XKD2b3F1X0bm5c8OTkSbHDqDytx7G8lV-cDhnRRSXkstDfNkDIGtHITVc3G5Fy84Qsh5luNSQ2WzxAizhJ8a0XmZFG3h5iwq5E1gNsMHRqb_XuIeQlZd36LmKdTDQ0g&h=yMMX4zOWD6RE9YLqMUfGnFl5Pdb4vDd-h1wHnsERAIQ
-      cache-control:
-      - no-cache
-      content-length:
-      - '1165'
-      content-type:
-      - application/json
-      date:
-      - Mon, 07 Jul 2025 09:02:44 GMT
-      expires:
-      - '-1'
-      pragma:
-      - no-cache
-      strict-transport-security:
-      - max-age=31536000; includeSubDomains
-      x-cache:
-      - CONFIG_NOCACHE
-      x-content-type-options:
-      - nosniff
-      x-ms-operation-identifier:
-      - tenantId=54826b22-38d6-4fb2-bad9-b7b93a3e9c5a,objectId=d44a2991-98c6-47c3-b59b-2b30d72cfcc2/japaneast/ce69d5a0-c1b5-4fa1-be40-f34914f9d962
-      x-ms-ratelimit-remaining-subscription-global-writes:
-      - '2999'
-      x-ms-ratelimit-remaining-subscription-writes:
-      - '199'
-      x-msedge-ref:
-      - 'Ref A: 828888F77C5647A185924D9346BAD5A4 Ref B: TYO201151002042 Ref C: 2025-07-07T09:02:36Z'
+      - AZURECLI/2.49.0 azsdk-python-azure-mgmt-containerservice/24.0.0 Python/3.8.10
+        (Linux-5.15.0-1039-azure-x86_64-with-glibc2.29)
+    method: GET
+    uri: https://management.azure.com/subscriptions/00000000-0000-0000-0000-000000000000/providers/Microsoft.ContainerService/locations/westus2/operations/221b6f5d-9c3e-4588-a5ab-3aaa0ba2ad98?api-version=2016-03-30
+  response:
+    body:
+      string: "{\n  \"name\": \"5d6f1b22-3e9c-8845-a5ab-3aaa0ba2ad98\",\n  \"status\":
+        \"Succeeded\",\n  \"startTime\": \"2023-06-29T11:30:28.5813262Z\",\n  \"endTime\":
+        \"2023-06-29T11:30:36.4891217Z\"\n }"
+    headers:
+      cache-control:
+      - no-cache
+      content-length:
+      - '170'
+      content-type:
+      - application/json
+      date:
+      - Thu, 29 Jun 2023 11:30:58 GMT
+      expires:
+      - '-1'
+      pragma:
+      - no-cache
+      server:
+      - nginx
+      strict-transport-security:
+      - max-age=31536000; includeSubDomains
+      x-content-type-options:
+      - nosniff
     status:
       code: 200
       message: OK
@@ -1308,312 +1396,44 @@
       ParameterSetName:
       - -g --cluster-name -n --update-cluster-autoscaler --min-count --max-count
       User-Agent:
-      - AZURECLI/2.75.0 azsdk-python-core/1.31.0 Python/3.10.11 (Windows-10-10.0.26100-SP0)
-    method: GET
-<<<<<<< HEAD
-    uri: https://management.azure.com/subscriptions/00000000-0000-0000-0000-000000000000/providers/Microsoft.ContainerService/locations/westus2/operations/e3d2a515-301e-410e-9b27-ae4cc97a267a?api-version=2025-03-01&t=638874757654277026&c=MIIHpTCCBo2gAwIBAgITOgWXBJzHWActAOyA9gAEBZcEnDANBgkqhkiG9w0BAQsFADBEMRMwEQYKCZImiZPyLGQBGRYDR0JMMRMwEQYKCZImiZPyLGQBGRYDQU1FMRgwFgYDVQQDEw9BTUUgSU5GUkEgQ0EgMDEwHhcNMjUwNDE4MDkxNjUyWhcNMjUxMDE1MDkxNjUyWjBAMT4wPAYDVQQDEzVhc3luY29wZXJhdGlvbnNpZ25pbmdjZXJ0aWZpY2F0ZS5tYW5hZ2VtZW50LmF6dXJlLmNvbTCCASIwDQYJKoZIhvcNAQEBBQADggEPADCCAQoCggEBALJ4tFzYjQAGXlMN4RVSj_Zp98bnnigeY99sbhZrAOQOjxR_04cAp0TrBwLXaA2b6MkNp3EWrqmwj8LAHlmiUmx_C5YeMG8WQUVkZMbfJNmAjSKJvmH2VO_H9OVOiiWemCFWlBXZMT6O1LsK-KI4EQtlTwXEv4-zXiqUQqjqHZQX6IJGxxcuw3R6KS00hFc9B4Ve9K9uvRk3OzuC_2evEuKFQfmIkhFu9gMtFnEBgp0E5Srek5Sh6WRO2V6wjcdtrFJ2dMStIbypiaJysxjNaLwTxBjKAJiyxkrxbuS0IPj2v4oOwkFSl9khCWu-ivje49N19yGiq_5BL-QYySfUPF0CAwEAAaOCBJIwggSOMCcGCSsGAQQBgjcVCgQaMBgwCgYIKwYBBQUHAwEwCgYIKwYBBQUHAwIwPQYJKwYBBAGCNxUHBDAwLgYmKwYBBAGCNxUIhpDjDYTVtHiE8Ys-hZvdFs6dEoFghfmRS4WsmTQCAWQCAQcwggHaBggrBgEFBQcBAQSCAcwwggHIMGYGCCsGAQUFBzAChlpodHRwOi8vY3JsLm1pY3Jvc29mdC5jb20vcGtpaW5mcmEvQ2VydHMvQlkyUEtJSU5UQ0EwMS5BTUUuR0JMX0FNRSUyMElORlJBJTIwQ0ElMjAwMSg0KS5jcnQwVgYIKwYBBQUHMAKGSmh0dHA6Ly9jcmwxLmFtZS5nYmwvYWlhL0JZMlBLSUlOVENBMDEuQU1FLkdCTF9BTUUlMjBJTkZSQSUyMENBJTIwMDEoNCkuY3J0MFYGCCsGAQUFBzAChkpodHRwOi8vY3JsMi5hbWUuZ2JsL2FpYS9CWTJQS0lJTlRDQTAxLkFNRS5HQkxfQU1FJTIwSU5GUkElMjBDQSUyMDAxKDQpLmNydDBWBggrBgEFBQcwAoZKaHR0cDovL2NybDMuYW1lLmdibC9haWEvQlkyUEtJSU5UQ0EwMS5BTUUuR0JMX0FNRSUyMElORlJBJTIwQ0ElMjAwMSg0KS5jcnQwVgYIKwYBBQUHMAKGSmh0dHA6Ly9jcmw0LmFtZS5nYmwvYWlhL0JZMlBLSUlOVENBMDEuQU1FLkdCTF9BTUUlMjBJTkZSQSUyMENBJTIwMDEoNCkuY3J0MB0GA1UdDgQWBBQpIRfJ6SPCR16Dy9sN1AQtQKjWNDAOBgNVHQ8BAf8EBAMCBaAwggE1BgNVHR8EggEsMIIBKDCCASSgggEgoIIBHIZCaHR0cDovL2NybC5taWNyb3NvZnQuY29tL3BraWluZnJhL0NSTC9BTUUlMjBJTkZSQSUyMENBJTIwMDEoNCkuY3JshjRodHRwOi8vY3JsMS5hbWUuZ2JsL2NybC9BTUUlMjBJTkZSQSUyMENBJTIwMDEoNCkuY3JshjRodHRwOi8vY3JsMi5hbWUuZ2JsL2NybC9BTUUlMjBJTkZSQSUyMENBJTIwMDEoNCkuY3JshjRodHRwOi8vY3JsMy5hbWUuZ2JsL2NybC9BTUUlMjBJTkZSQSUyMENBJTIwMDEoNCkuY3JshjRodHRwOi8vY3JsNC5hbWUuZ2JsL2NybC9BTUUlMjBJTkZSQSUyMENBJTIwMDEoNCkuY3JsMIGdBgNVHSAEgZUwgZIwDAYKKwYBBAGCN3sBATBmBgorBgEEAYI3ewICMFgwVgYIKwYBBQUHAgIwSh5IADMAMwBlADAAMQA5ADIAMQAtADQAZAA2ADQALQA0AGYAOABjAC0AYQAwADUANQAtADUAYgBkAGEAZgBmAGQANQBlADMAMwBkMAwGCisGAQQBgjd7AwIwDAYKKwYBBAGCN3sEAjAfBgNVHSMEGDAWgBTl2Ztn_PjsurvwwKidileIud8-YzAdBgNVHSUEFjAUBggrBgEFBQcDAQYIKwYBBQUHAwIwDQYJKoZIhvcNAQELBQADggEBACBpx57mqT5wt5VuFMhMv-QcXTs5QrWkz021CcXp44eWUSJBLP35O0JDRyA13V3zowD9Dkl6HKRosiwIhfUwb1VWxMZt1K97bfrlhekU_IFyRNImksBTl4Hg5mL7M4PQvDu_hNxb1NW9JnL8B4LEl-FVcKtOFC8R2wp_2vglSGujfVsEzQMXxCECc_j-T0saauGgdaItgRGQ-1JrKdhZ1FvHWU2eeab0zXatBPn7nyaNmU7DK2icP38PQp3g8yPPlpv1joUzz1GMBJXhtHRWCv93tVfT5q9DZQ-_S2H_1Y2raeucg8kUfGEvVuQ27w1bGi2QRDLtEtuNHgzpR3RB7os&s=dnGHEK4JaPHFDqR4noVPvknYzGHF_iQqtNeCfOGm-P2-eIuGrnwpLTPb7ZK7o0ik3UE7eGgmlkKzyRedmOHKD0XXI_MDb4GzlcTaGg3jOjZycgEFAtZsHsKM4g2RJEVGtjODKxiHeCcSXD5mg-oLKopb88igN9EwxU7ez7IbVK_TAwVpomtESP04imZjcUEqHyOsNbpUkgQFVOyrNSCbRV5XKD2b3F1X0bm5c8OTkSbHDqDytx7G8lV-cDhnRRSXkstDfNkDIGtHITVc3G5Fy84Qsh5luNSQ2WzxAizhJ8a0XmZFG3h5iwq5E1gNsMHRqb_XuIeQlZd36LmKdTDQ0g&h=yMMX4zOWD6RE9YLqMUfGnFl5Pdb4vDd-h1wHnsERAIQ
-=======
+      - AZURECLI/2.49.0 azsdk-python-azure-mgmt-containerservice/24.0.0 Python/3.8.10
+        (Linux-5.15.0-1039-azure-x86_64-with-glibc2.29)
+    method: GET
     uri: https://management.azure.com/subscriptions/00000000-0000-0000-0000-000000000000/resourceGroups/clitest000001/providers/Microsoft.ContainerService/managedClusters/cliakstest000002/agentPools/clinp000003?api-version=2025-05-01
->>>>>>> 5c3cf2ff
-  response:
-    body:
-      string: "{\n \"name\": \"e3d2a515-301e-410e-9b27-ae4cc97a267a\",\n \"status\":
-        \"InProgress\",\n \"startTime\": \"2025-07-07T09:02:45.2709259Z\"\n}"
-    headers:
-      cache-control:
-      - no-cache
-      content-length:
-      - '122'
-      content-type:
-      - application/json
-      date:
-      - Mon, 07 Jul 2025 09:02:46 GMT
-      expires:
-      - '-1'
-      pragma:
-      - no-cache
-      strict-transport-security:
-      - max-age=31536000; includeSubDomains
-      x-cache:
-      - CONFIG_NOCACHE
-      x-content-type-options:
-      - nosniff
-      x-ms-operation-identifier:
-      - tenantId=54826b22-38d6-4fb2-bad9-b7b93a3e9c5a,objectId=d44a2991-98c6-47c3-b59b-2b30d72cfcc2/japaneast/c9de6769-908b-421e-81fc-e50d2b7cf308
-      x-ms-ratelimit-remaining-subscription-global-reads:
-      - '3748'
-      x-msedge-ref:
-      - 'Ref A: 5DC3EB66577F49D8A25001CD633E41A1 Ref B: TYO201151001060 Ref C: 2025-07-07T09:02:46Z'
-    status:
-      code: 200
-      message: OK
-- request:
-    body: null
-    headers:
-      Accept:
-      - '*/*'
-      Accept-Encoding:
-      - gzip, deflate
-      CommandName:
-      - aks nodepool update
-      Connection:
-      - keep-alive
-      ParameterSetName:
-      - -g --cluster-name -n --update-cluster-autoscaler --min-count --max-count
-      User-Agent:
-      - AZURECLI/2.75.0 azsdk-python-core/1.31.0 Python/3.10.11 (Windows-10-10.0.26100-SP0)
-    method: GET
-<<<<<<< HEAD
-    uri: https://management.azure.com/subscriptions/00000000-0000-0000-0000-000000000000/providers/Microsoft.ContainerService/locations/westus2/operations/e3d2a515-301e-410e-9b27-ae4cc97a267a?api-version=2025-03-01&t=638874757654277026&c=MIIHpTCCBo2gAwIBAgITOgWXBJzHWActAOyA9gAEBZcEnDANBgkqhkiG9w0BAQsFADBEMRMwEQYKCZImiZPyLGQBGRYDR0JMMRMwEQYKCZImiZPyLGQBGRYDQU1FMRgwFgYDVQQDEw9BTUUgSU5GUkEgQ0EgMDEwHhcNMjUwNDE4MDkxNjUyWhcNMjUxMDE1MDkxNjUyWjBAMT4wPAYDVQQDEzVhc3luY29wZXJhdGlvbnNpZ25pbmdjZXJ0aWZpY2F0ZS5tYW5hZ2VtZW50LmF6dXJlLmNvbTCCASIwDQYJKoZIhvcNAQEBBQADggEPADCCAQoCggEBALJ4tFzYjQAGXlMN4RVSj_Zp98bnnigeY99sbhZrAOQOjxR_04cAp0TrBwLXaA2b6MkNp3EWrqmwj8LAHlmiUmx_C5YeMG8WQUVkZMbfJNmAjSKJvmH2VO_H9OVOiiWemCFWlBXZMT6O1LsK-KI4EQtlTwXEv4-zXiqUQqjqHZQX6IJGxxcuw3R6KS00hFc9B4Ve9K9uvRk3OzuC_2evEuKFQfmIkhFu9gMtFnEBgp0E5Srek5Sh6WRO2V6wjcdtrFJ2dMStIbypiaJysxjNaLwTxBjKAJiyxkrxbuS0IPj2v4oOwkFSl9khCWu-ivje49N19yGiq_5BL-QYySfUPF0CAwEAAaOCBJIwggSOMCcGCSsGAQQBgjcVCgQaMBgwCgYIKwYBBQUHAwEwCgYIKwYBBQUHAwIwPQYJKwYBBAGCNxUHBDAwLgYmKwYBBAGCNxUIhpDjDYTVtHiE8Ys-hZvdFs6dEoFghfmRS4WsmTQCAWQCAQcwggHaBggrBgEFBQcBAQSCAcwwggHIMGYGCCsGAQUFBzAChlpodHRwOi8vY3JsLm1pY3Jvc29mdC5jb20vcGtpaW5mcmEvQ2VydHMvQlkyUEtJSU5UQ0EwMS5BTUUuR0JMX0FNRSUyMElORlJBJTIwQ0ElMjAwMSg0KS5jcnQwVgYIKwYBBQUHMAKGSmh0dHA6Ly9jcmwxLmFtZS5nYmwvYWlhL0JZMlBLSUlOVENBMDEuQU1FLkdCTF9BTUUlMjBJTkZSQSUyMENBJTIwMDEoNCkuY3J0MFYGCCsGAQUFBzAChkpodHRwOi8vY3JsMi5hbWUuZ2JsL2FpYS9CWTJQS0lJTlRDQTAxLkFNRS5HQkxfQU1FJTIwSU5GUkElMjBDQSUyMDAxKDQpLmNydDBWBggrBgEFBQcwAoZKaHR0cDovL2NybDMuYW1lLmdibC9haWEvQlkyUEtJSU5UQ0EwMS5BTUUuR0JMX0FNRSUyMElORlJBJTIwQ0ElMjAwMSg0KS5jcnQwVgYIKwYBBQUHMAKGSmh0dHA6Ly9jcmw0LmFtZS5nYmwvYWlhL0JZMlBLSUlOVENBMDEuQU1FLkdCTF9BTUUlMjBJTkZSQSUyMENBJTIwMDEoNCkuY3J0MB0GA1UdDgQWBBQpIRfJ6SPCR16Dy9sN1AQtQKjWNDAOBgNVHQ8BAf8EBAMCBaAwggE1BgNVHR8EggEsMIIBKDCCASSgggEgoIIBHIZCaHR0cDovL2NybC5taWNyb3NvZnQuY29tL3BraWluZnJhL0NSTC9BTUUlMjBJTkZSQSUyMENBJTIwMDEoNCkuY3JshjRodHRwOi8vY3JsMS5hbWUuZ2JsL2NybC9BTUUlMjBJTkZSQSUyMENBJTIwMDEoNCkuY3JshjRodHRwOi8vY3JsMi5hbWUuZ2JsL2NybC9BTUUlMjBJTkZSQSUyMENBJTIwMDEoNCkuY3JshjRodHRwOi8vY3JsMy5hbWUuZ2JsL2NybC9BTUUlMjBJTkZSQSUyMENBJTIwMDEoNCkuY3JshjRodHRwOi8vY3JsNC5hbWUuZ2JsL2NybC9BTUUlMjBJTkZSQSUyMENBJTIwMDEoNCkuY3JsMIGdBgNVHSAEgZUwgZIwDAYKKwYBBAGCN3sBATBmBgorBgEEAYI3ewICMFgwVgYIKwYBBQUHAgIwSh5IADMAMwBlADAAMQA5ADIAMQAtADQAZAA2ADQALQA0AGYAOABjAC0AYQAwADUANQAtADUAYgBkAGEAZgBmAGQANQBlADMAMwBkMAwGCisGAQQBgjd7AwIwDAYKKwYBBAGCN3sEAjAfBgNVHSMEGDAWgBTl2Ztn_PjsurvwwKidileIud8-YzAdBgNVHSUEFjAUBggrBgEFBQcDAQYIKwYBBQUHAwIwDQYJKoZIhvcNAQELBQADggEBACBpx57mqT5wt5VuFMhMv-QcXTs5QrWkz021CcXp44eWUSJBLP35O0JDRyA13V3zowD9Dkl6HKRosiwIhfUwb1VWxMZt1K97bfrlhekU_IFyRNImksBTl4Hg5mL7M4PQvDu_hNxb1NW9JnL8B4LEl-FVcKtOFC8R2wp_2vglSGujfVsEzQMXxCECc_j-T0saauGgdaItgRGQ-1JrKdhZ1FvHWU2eeab0zXatBPn7nyaNmU7DK2icP38PQp3g8yPPlpv1joUzz1GMBJXhtHRWCv93tVfT5q9DZQ-_S2H_1Y2raeucg8kUfGEvVuQ27w1bGi2QRDLtEtuNHgzpR3RB7os&s=dnGHEK4JaPHFDqR4noVPvknYzGHF_iQqtNeCfOGm-P2-eIuGrnwpLTPb7ZK7o0ik3UE7eGgmlkKzyRedmOHKD0XXI_MDb4GzlcTaGg3jOjZycgEFAtZsHsKM4g2RJEVGtjODKxiHeCcSXD5mg-oLKopb88igN9EwxU7ez7IbVK_TAwVpomtESP04imZjcUEqHyOsNbpUkgQFVOyrNSCbRV5XKD2b3F1X0bm5c8OTkSbHDqDytx7G8lV-cDhnRRSXkstDfNkDIGtHITVc3G5Fy84Qsh5luNSQ2WzxAizhJ8a0XmZFG3h5iwq5E1gNsMHRqb_XuIeQlZd36LmKdTDQ0g&h=yMMX4zOWD6RE9YLqMUfGnFl5Pdb4vDd-h1wHnsERAIQ
-=======
-    uri: https://management.azure.com/subscriptions/00000000-0000-0000-0000-000000000000/resourceGroups/clitest000001/providers/Microsoft.ContainerService/managedClusters/cliakstest000002/agentPools/clinp000003?api-version=2025-05-01
->>>>>>> 5c3cf2ff
-  response:
-    body:
-      string: "{\n \"name\": \"e3d2a515-301e-410e-9b27-ae4cc97a267a\",\n \"status\":
-        \"InProgress\",\n \"startTime\": \"2025-07-07T09:02:45.2709259Z\"\n}"
-    headers:
-      cache-control:
-      - no-cache
-      content-length:
-      - '122'
-      content-type:
-      - application/json
-      date:
-      - Mon, 07 Jul 2025 09:03:16 GMT
-      expires:
-      - '-1'
-      pragma:
-      - no-cache
-      strict-transport-security:
-      - max-age=31536000; includeSubDomains
-      x-cache:
-      - CONFIG_NOCACHE
-      x-content-type-options:
-      - nosniff
-      x-ms-operation-identifier:
-      - tenantId=54826b22-38d6-4fb2-bad9-b7b93a3e9c5a,objectId=d44a2991-98c6-47c3-b59b-2b30d72cfcc2/japanwest/90eac80a-b349-421c-ae83-64132ce307a6
-      x-ms-ratelimit-remaining-subscription-global-reads:
-      - '3748'
-      x-msedge-ref:
-      - 'Ref A: E96C8928C95D499CA2C18ABE35696F8C Ref B: TYO201151005031 Ref C: 2025-07-07T09:03:17Z'
-    status:
-      code: 200
-      message: OK
-- request:
-    body: null
-    headers:
-      Accept:
-      - '*/*'
-      Accept-Encoding:
-      - gzip, deflate
-      CommandName:
-      - aks nodepool update
-      Connection:
-      - keep-alive
-      ParameterSetName:
-      - -g --cluster-name -n --update-cluster-autoscaler --min-count --max-count
-      User-Agent:
-<<<<<<< HEAD
-      - AZURECLI/2.75.0 azsdk-python-core/1.31.0 Python/3.10.11 (Windows-10-10.0.26100-SP0)
-    method: GET
-    uri: https://management.azure.com/subscriptions/00000000-0000-0000-0000-000000000000/providers/Microsoft.ContainerService/locations/westus2/operations/e3d2a515-301e-410e-9b27-ae4cc97a267a?api-version=2025-03-01&t=638874757654277026&c=MIIHpTCCBo2gAwIBAgITOgWXBJzHWActAOyA9gAEBZcEnDANBgkqhkiG9w0BAQsFADBEMRMwEQYKCZImiZPyLGQBGRYDR0JMMRMwEQYKCZImiZPyLGQBGRYDQU1FMRgwFgYDVQQDEw9BTUUgSU5GUkEgQ0EgMDEwHhcNMjUwNDE4MDkxNjUyWhcNMjUxMDE1MDkxNjUyWjBAMT4wPAYDVQQDEzVhc3luY29wZXJhdGlvbnNpZ25pbmdjZXJ0aWZpY2F0ZS5tYW5hZ2VtZW50LmF6dXJlLmNvbTCCASIwDQYJKoZIhvcNAQEBBQADggEPADCCAQoCggEBALJ4tFzYjQAGXlMN4RVSj_Zp98bnnigeY99sbhZrAOQOjxR_04cAp0TrBwLXaA2b6MkNp3EWrqmwj8LAHlmiUmx_C5YeMG8WQUVkZMbfJNmAjSKJvmH2VO_H9OVOiiWemCFWlBXZMT6O1LsK-KI4EQtlTwXEv4-zXiqUQqjqHZQX6IJGxxcuw3R6KS00hFc9B4Ve9K9uvRk3OzuC_2evEuKFQfmIkhFu9gMtFnEBgp0E5Srek5Sh6WRO2V6wjcdtrFJ2dMStIbypiaJysxjNaLwTxBjKAJiyxkrxbuS0IPj2v4oOwkFSl9khCWu-ivje49N19yGiq_5BL-QYySfUPF0CAwEAAaOCBJIwggSOMCcGCSsGAQQBgjcVCgQaMBgwCgYIKwYBBQUHAwEwCgYIKwYBBQUHAwIwPQYJKwYBBAGCNxUHBDAwLgYmKwYBBAGCNxUIhpDjDYTVtHiE8Ys-hZvdFs6dEoFghfmRS4WsmTQCAWQCAQcwggHaBggrBgEFBQcBAQSCAcwwggHIMGYGCCsGAQUFBzAChlpodHRwOi8vY3JsLm1pY3Jvc29mdC5jb20vcGtpaW5mcmEvQ2VydHMvQlkyUEtJSU5UQ0EwMS5BTUUuR0JMX0FNRSUyMElORlJBJTIwQ0ElMjAwMSg0KS5jcnQwVgYIKwYBBQUHMAKGSmh0dHA6Ly9jcmwxLmFtZS5nYmwvYWlhL0JZMlBLSUlOVENBMDEuQU1FLkdCTF9BTUUlMjBJTkZSQSUyMENBJTIwMDEoNCkuY3J0MFYGCCsGAQUFBzAChkpodHRwOi8vY3JsMi5hbWUuZ2JsL2FpYS9CWTJQS0lJTlRDQTAxLkFNRS5HQkxfQU1FJTIwSU5GUkElMjBDQSUyMDAxKDQpLmNydDBWBggrBgEFBQcwAoZKaHR0cDovL2NybDMuYW1lLmdibC9haWEvQlkyUEtJSU5UQ0EwMS5BTUUuR0JMX0FNRSUyMElORlJBJTIwQ0ElMjAwMSg0KS5jcnQwVgYIKwYBBQUHMAKGSmh0dHA6Ly9jcmw0LmFtZS5nYmwvYWlhL0JZMlBLSUlOVENBMDEuQU1FLkdCTF9BTUUlMjBJTkZSQSUyMENBJTIwMDEoNCkuY3J0MB0GA1UdDgQWBBQpIRfJ6SPCR16Dy9sN1AQtQKjWNDAOBgNVHQ8BAf8EBAMCBaAwggE1BgNVHR8EggEsMIIBKDCCASSgggEgoIIBHIZCaHR0cDovL2NybC5taWNyb3NvZnQuY29tL3BraWluZnJhL0NSTC9BTUUlMjBJTkZSQSUyMENBJTIwMDEoNCkuY3JshjRodHRwOi8vY3JsMS5hbWUuZ2JsL2NybC9BTUUlMjBJTkZSQSUyMENBJTIwMDEoNCkuY3JshjRodHRwOi8vY3JsMi5hbWUuZ2JsL2NybC9BTUUlMjBJTkZSQSUyMENBJTIwMDEoNCkuY3JshjRodHRwOi8vY3JsMy5hbWUuZ2JsL2NybC9BTUUlMjBJTkZSQSUyMENBJTIwMDEoNCkuY3JshjRodHRwOi8vY3JsNC5hbWUuZ2JsL2NybC9BTUUlMjBJTkZSQSUyMENBJTIwMDEoNCkuY3JsMIGdBgNVHSAEgZUwgZIwDAYKKwYBBAGCN3sBATBmBgorBgEEAYI3ewICMFgwVgYIKwYBBQUHAgIwSh5IADMAMwBlADAAMQA5ADIAMQAtADQAZAA2ADQALQA0AGYAOABjAC0AYQAwADUANQAtADUAYgBkAGEAZgBmAGQANQBlADMAMwBkMAwGCisGAQQBgjd7AwIwDAYKKwYBBAGCN3sEAjAfBgNVHSMEGDAWgBTl2Ztn_PjsurvwwKidileIud8-YzAdBgNVHSUEFjAUBggrBgEFBQcDAQYIKwYBBQUHAwIwDQYJKoZIhvcNAQELBQADggEBACBpx57mqT5wt5VuFMhMv-QcXTs5QrWkz021CcXp44eWUSJBLP35O0JDRyA13V3zowD9Dkl6HKRosiwIhfUwb1VWxMZt1K97bfrlhekU_IFyRNImksBTl4Hg5mL7M4PQvDu_hNxb1NW9JnL8B4LEl-FVcKtOFC8R2wp_2vglSGujfVsEzQMXxCECc_j-T0saauGgdaItgRGQ-1JrKdhZ1FvHWU2eeab0zXatBPn7nyaNmU7DK2icP38PQp3g8yPPlpv1joUzz1GMBJXhtHRWCv93tVfT5q9DZQ-_S2H_1Y2raeucg8kUfGEvVuQ27w1bGi2QRDLtEtuNHgzpR3RB7os&s=dnGHEK4JaPHFDqR4noVPvknYzGHF_iQqtNeCfOGm-P2-eIuGrnwpLTPb7ZK7o0ik3UE7eGgmlkKzyRedmOHKD0XXI_MDb4GzlcTaGg3jOjZycgEFAtZsHsKM4g2RJEVGtjODKxiHeCcSXD5mg-oLKopb88igN9EwxU7ez7IbVK_TAwVpomtESP04imZjcUEqHyOsNbpUkgQFVOyrNSCbRV5XKD2b3F1X0bm5c8OTkSbHDqDytx7G8lV-cDhnRRSXkstDfNkDIGtHITVc3G5Fy84Qsh5luNSQ2WzxAizhJ8a0XmZFG3h5iwq5E1gNsMHRqb_XuIeQlZd36LmKdTDQ0g&h=yMMX4zOWD6RE9YLqMUfGnFl5Pdb4vDd-h1wHnsERAIQ
-=======
-      - AZURECLI/2.49.0 azsdk-python-azure-mgmt-containerservice/24.0.0 Python/3.8.10
-        (Linux-5.15.0-1039-azure-x86_64-with-glibc2.29)
-    method: PUT
-    uri: https://management.azure.com/subscriptions/00000000-0000-0000-0000-000000000000/resourceGroups/clitest000001/providers/Microsoft.ContainerService/managedClusters/cliakstest000002/agentPools/clinp000003?api-version=2025-05-01
->>>>>>> 5c3cf2ff
-  response:
-    body:
-      string: "{\n \"name\": \"e3d2a515-301e-410e-9b27-ae4cc97a267a\",\n \"status\":
-        \"InProgress\",\n \"startTime\": \"2025-07-07T09:02:45.2709259Z\"\n}"
-    headers:
-      cache-control:
-      - no-cache
-      content-length:
-      - '122'
-      content-type:
-      - application/json
-      date:
-      - Mon, 07 Jul 2025 09:03:48 GMT
-      expires:
-      - '-1'
-      pragma:
-      - no-cache
-      strict-transport-security:
-      - max-age=31536000; includeSubDomains
-      x-cache:
-      - CONFIG_NOCACHE
-      x-content-type-options:
-      - nosniff
-      x-ms-operation-identifier:
-      - tenantId=54826b22-38d6-4fb2-bad9-b7b93a3e9c5a,objectId=d44a2991-98c6-47c3-b59b-2b30d72cfcc2/japaneast/fd5911d2-338c-4ccd-a99a-9760caab8030
-      x-ms-ratelimit-remaining-subscription-global-reads:
-      - '3749'
-      x-msedge-ref:
-      - 'Ref A: 4E976D68EBEE4C34BE5D9FBDAF351237 Ref B: TYO201100114031 Ref C: 2025-07-07T09:03:48Z'
-    status:
-      code: 200
-      message: OK
-- request:
-    body: null
-    headers:
-      Accept:
-      - '*/*'
-      Accept-Encoding:
-      - gzip, deflate
-      CommandName:
-      - aks nodepool update
-      Connection:
-      - keep-alive
-      ParameterSetName:
-      - -g --cluster-name -n --update-cluster-autoscaler --min-count --max-count
-      User-Agent:
-      - AZURECLI/2.75.0 azsdk-python-core/1.31.0 Python/3.10.11 (Windows-10-10.0.26100-SP0)
-    method: GET
-    uri: https://management.azure.com/subscriptions/00000000-0000-0000-0000-000000000000/providers/Microsoft.ContainerService/locations/westus2/operations/e3d2a515-301e-410e-9b27-ae4cc97a267a?api-version=2025-03-01&t=638874757654277026&c=MIIHpTCCBo2gAwIBAgITOgWXBJzHWActAOyA9gAEBZcEnDANBgkqhkiG9w0BAQsFADBEMRMwEQYKCZImiZPyLGQBGRYDR0JMMRMwEQYKCZImiZPyLGQBGRYDQU1FMRgwFgYDVQQDEw9BTUUgSU5GUkEgQ0EgMDEwHhcNMjUwNDE4MDkxNjUyWhcNMjUxMDE1MDkxNjUyWjBAMT4wPAYDVQQDEzVhc3luY29wZXJhdGlvbnNpZ25pbmdjZXJ0aWZpY2F0ZS5tYW5hZ2VtZW50LmF6dXJlLmNvbTCCASIwDQYJKoZIhvcNAQEBBQADggEPADCCAQoCggEBALJ4tFzYjQAGXlMN4RVSj_Zp98bnnigeY99sbhZrAOQOjxR_04cAp0TrBwLXaA2b6MkNp3EWrqmwj8LAHlmiUmx_C5YeMG8WQUVkZMbfJNmAjSKJvmH2VO_H9OVOiiWemCFWlBXZMT6O1LsK-KI4EQtlTwXEv4-zXiqUQqjqHZQX6IJGxxcuw3R6KS00hFc9B4Ve9K9uvRk3OzuC_2evEuKFQfmIkhFu9gMtFnEBgp0E5Srek5Sh6WRO2V6wjcdtrFJ2dMStIbypiaJysxjNaLwTxBjKAJiyxkrxbuS0IPj2v4oOwkFSl9khCWu-ivje49N19yGiq_5BL-QYySfUPF0CAwEAAaOCBJIwggSOMCcGCSsGAQQBgjcVCgQaMBgwCgYIKwYBBQUHAwEwCgYIKwYBBQUHAwIwPQYJKwYBBAGCNxUHBDAwLgYmKwYBBAGCNxUIhpDjDYTVtHiE8Ys-hZvdFs6dEoFghfmRS4WsmTQCAWQCAQcwggHaBggrBgEFBQcBAQSCAcwwggHIMGYGCCsGAQUFBzAChlpodHRwOi8vY3JsLm1pY3Jvc29mdC5jb20vcGtpaW5mcmEvQ2VydHMvQlkyUEtJSU5UQ0EwMS5BTUUuR0JMX0FNRSUyMElORlJBJTIwQ0ElMjAwMSg0KS5jcnQwVgYIKwYBBQUHMAKGSmh0dHA6Ly9jcmwxLmFtZS5nYmwvYWlhL0JZMlBLSUlOVENBMDEuQU1FLkdCTF9BTUUlMjBJTkZSQSUyMENBJTIwMDEoNCkuY3J0MFYGCCsGAQUFBzAChkpodHRwOi8vY3JsMi5hbWUuZ2JsL2FpYS9CWTJQS0lJTlRDQTAxLkFNRS5HQkxfQU1FJTIwSU5GUkElMjBDQSUyMDAxKDQpLmNydDBWBggrBgEFBQcwAoZKaHR0cDovL2NybDMuYW1lLmdibC9haWEvQlkyUEtJSU5UQ0EwMS5BTUUuR0JMX0FNRSUyMElORlJBJTIwQ0ElMjAwMSg0KS5jcnQwVgYIKwYBBQUHMAKGSmh0dHA6Ly9jcmw0LmFtZS5nYmwvYWlhL0JZMlBLSUlOVENBMDEuQU1FLkdCTF9BTUUlMjBJTkZSQSUyMENBJTIwMDEoNCkuY3J0MB0GA1UdDgQWBBQpIRfJ6SPCR16Dy9sN1AQtQKjWNDAOBgNVHQ8BAf8EBAMCBaAwggE1BgNVHR8EggEsMIIBKDCCASSgggEgoIIBHIZCaHR0cDovL2NybC5taWNyb3NvZnQuY29tL3BraWluZnJhL0NSTC9BTUUlMjBJTkZSQSUyMENBJTIwMDEoNCkuY3JshjRodHRwOi8vY3JsMS5hbWUuZ2JsL2NybC9BTUUlMjBJTkZSQSUyMENBJTIwMDEoNCkuY3JshjRodHRwOi8vY3JsMi5hbWUuZ2JsL2NybC9BTUUlMjBJTkZSQSUyMENBJTIwMDEoNCkuY3JshjRodHRwOi8vY3JsMy5hbWUuZ2JsL2NybC9BTUUlMjBJTkZSQSUyMENBJTIwMDEoNCkuY3JshjRodHRwOi8vY3JsNC5hbWUuZ2JsL2NybC9BTUUlMjBJTkZSQSUyMENBJTIwMDEoNCkuY3JsMIGdBgNVHSAEgZUwgZIwDAYKKwYBBAGCN3sBATBmBgorBgEEAYI3ewICMFgwVgYIKwYBBQUHAgIwSh5IADMAMwBlADAAMQA5ADIAMQAtADQAZAA2ADQALQA0AGYAOABjAC0AYQAwADUANQAtADUAYgBkAGEAZgBmAGQANQBlADMAMwBkMAwGCisGAQQBgjd7AwIwDAYKKwYBBAGCN3sEAjAfBgNVHSMEGDAWgBTl2Ztn_PjsurvwwKidileIud8-YzAdBgNVHSUEFjAUBggrBgEFBQcDAQYIKwYBBQUHAwIwDQYJKoZIhvcNAQELBQADggEBACBpx57mqT5wt5VuFMhMv-QcXTs5QrWkz021CcXp44eWUSJBLP35O0JDRyA13V3zowD9Dkl6HKRosiwIhfUwb1VWxMZt1K97bfrlhekU_IFyRNImksBTl4Hg5mL7M4PQvDu_hNxb1NW9JnL8B4LEl-FVcKtOFC8R2wp_2vglSGujfVsEzQMXxCECc_j-T0saauGgdaItgRGQ-1JrKdhZ1FvHWU2eeab0zXatBPn7nyaNmU7DK2icP38PQp3g8yPPlpv1joUzz1GMBJXhtHRWCv93tVfT5q9DZQ-_S2H_1Y2raeucg8kUfGEvVuQ27w1bGi2QRDLtEtuNHgzpR3RB7os&s=dnGHEK4JaPHFDqR4noVPvknYzGHF_iQqtNeCfOGm-P2-eIuGrnwpLTPb7ZK7o0ik3UE7eGgmlkKzyRedmOHKD0XXI_MDb4GzlcTaGg3jOjZycgEFAtZsHsKM4g2RJEVGtjODKxiHeCcSXD5mg-oLKopb88igN9EwxU7ez7IbVK_TAwVpomtESP04imZjcUEqHyOsNbpUkgQFVOyrNSCbRV5XKD2b3F1X0bm5c8OTkSbHDqDytx7G8lV-cDhnRRSXkstDfNkDIGtHITVc3G5Fy84Qsh5luNSQ2WzxAizhJ8a0XmZFG3h5iwq5E1gNsMHRqb_XuIeQlZd36LmKdTDQ0g&h=yMMX4zOWD6RE9YLqMUfGnFl5Pdb4vDd-h1wHnsERAIQ
-  response:
-    body:
-      string: "{\n \"name\": \"e3d2a515-301e-410e-9b27-ae4cc97a267a\",\n \"status\":
-        \"InProgress\",\n \"startTime\": \"2025-07-07T09:02:45.2709259Z\"\n}"
-    headers:
-      cache-control:
-      - no-cache
-      content-length:
-      - '122'
-      content-type:
-      - application/json
-      date:
-      - Mon, 07 Jul 2025 09:04:19 GMT
-      expires:
-      - '-1'
-      pragma:
-      - no-cache
-      strict-transport-security:
-      - max-age=31536000; includeSubDomains
-      x-cache:
-      - CONFIG_NOCACHE
-      x-content-type-options:
-      - nosniff
-      x-ms-operation-identifier:
-      - tenantId=54826b22-38d6-4fb2-bad9-b7b93a3e9c5a,objectId=d44a2991-98c6-47c3-b59b-2b30d72cfcc2/japaneast/e91f70e6-9a7d-4c6c-8ddd-3c3fac66c77b
-      x-ms-ratelimit-remaining-subscription-global-reads:
-      - '3749'
-      x-msedge-ref:
-      - 'Ref A: 588BFC48B5E844ECA229E1F717131132 Ref B: TYO201151001023 Ref C: 2025-07-07T09:04:19Z'
-    status:
-      code: 200
-      message: OK
-- request:
-    body: null
-    headers:
-      Accept:
-      - '*/*'
-      Accept-Encoding:
-      - gzip, deflate
-      CommandName:
-      - aks nodepool update
-      Connection:
-      - keep-alive
-      ParameterSetName:
-      - -g --cluster-name -n --update-cluster-autoscaler --min-count --max-count
-      User-Agent:
-      - AZURECLI/2.75.0 azsdk-python-core/1.31.0 Python/3.10.11 (Windows-10-10.0.26100-SP0)
-    method: GET
-    uri: https://management.azure.com/subscriptions/00000000-0000-0000-0000-000000000000/providers/Microsoft.ContainerService/locations/westus2/operations/e3d2a515-301e-410e-9b27-ae4cc97a267a?api-version=2025-03-01&t=638874757654277026&c=MIIHpTCCBo2gAwIBAgITOgWXBJzHWActAOyA9gAEBZcEnDANBgkqhkiG9w0BAQsFADBEMRMwEQYKCZImiZPyLGQBGRYDR0JMMRMwEQYKCZImiZPyLGQBGRYDQU1FMRgwFgYDVQQDEw9BTUUgSU5GUkEgQ0EgMDEwHhcNMjUwNDE4MDkxNjUyWhcNMjUxMDE1MDkxNjUyWjBAMT4wPAYDVQQDEzVhc3luY29wZXJhdGlvbnNpZ25pbmdjZXJ0aWZpY2F0ZS5tYW5hZ2VtZW50LmF6dXJlLmNvbTCCASIwDQYJKoZIhvcNAQEBBQADggEPADCCAQoCggEBALJ4tFzYjQAGXlMN4RVSj_Zp98bnnigeY99sbhZrAOQOjxR_04cAp0TrBwLXaA2b6MkNp3EWrqmwj8LAHlmiUmx_C5YeMG8WQUVkZMbfJNmAjSKJvmH2VO_H9OVOiiWemCFWlBXZMT6O1LsK-KI4EQtlTwXEv4-zXiqUQqjqHZQX6IJGxxcuw3R6KS00hFc9B4Ve9K9uvRk3OzuC_2evEuKFQfmIkhFu9gMtFnEBgp0E5Srek5Sh6WRO2V6wjcdtrFJ2dMStIbypiaJysxjNaLwTxBjKAJiyxkrxbuS0IPj2v4oOwkFSl9khCWu-ivje49N19yGiq_5BL-QYySfUPF0CAwEAAaOCBJIwggSOMCcGCSsGAQQBgjcVCgQaMBgwCgYIKwYBBQUHAwEwCgYIKwYBBQUHAwIwPQYJKwYBBAGCNxUHBDAwLgYmKwYBBAGCNxUIhpDjDYTVtHiE8Ys-hZvdFs6dEoFghfmRS4WsmTQCAWQCAQcwggHaBggrBgEFBQcBAQSCAcwwggHIMGYGCCsGAQUFBzAChlpodHRwOi8vY3JsLm1pY3Jvc29mdC5jb20vcGtpaW5mcmEvQ2VydHMvQlkyUEtJSU5UQ0EwMS5BTUUuR0JMX0FNRSUyMElORlJBJTIwQ0ElMjAwMSg0KS5jcnQwVgYIKwYBBQUHMAKGSmh0dHA6Ly9jcmwxLmFtZS5nYmwvYWlhL0JZMlBLSUlOVENBMDEuQU1FLkdCTF9BTUUlMjBJTkZSQSUyMENBJTIwMDEoNCkuY3J0MFYGCCsGAQUFBzAChkpodHRwOi8vY3JsMi5hbWUuZ2JsL2FpYS9CWTJQS0lJTlRDQTAxLkFNRS5HQkxfQU1FJTIwSU5GUkElMjBDQSUyMDAxKDQpLmNydDBWBggrBgEFBQcwAoZKaHR0cDovL2NybDMuYW1lLmdibC9haWEvQlkyUEtJSU5UQ0EwMS5BTUUuR0JMX0FNRSUyMElORlJBJTIwQ0ElMjAwMSg0KS5jcnQwVgYIKwYBBQUHMAKGSmh0dHA6Ly9jcmw0LmFtZS5nYmwvYWlhL0JZMlBLSUlOVENBMDEuQU1FLkdCTF9BTUUlMjBJTkZSQSUyMENBJTIwMDEoNCkuY3J0MB0GA1UdDgQWBBQpIRfJ6SPCR16Dy9sN1AQtQKjWNDAOBgNVHQ8BAf8EBAMCBaAwggE1BgNVHR8EggEsMIIBKDCCASSgggEgoIIBHIZCaHR0cDovL2NybC5taWNyb3NvZnQuY29tL3BraWluZnJhL0NSTC9BTUUlMjBJTkZSQSUyMENBJTIwMDEoNCkuY3JshjRodHRwOi8vY3JsMS5hbWUuZ2JsL2NybC9BTUUlMjBJTkZSQSUyMENBJTIwMDEoNCkuY3JshjRodHRwOi8vY3JsMi5hbWUuZ2JsL2NybC9BTUUlMjBJTkZSQSUyMENBJTIwMDEoNCkuY3JshjRodHRwOi8vY3JsMy5hbWUuZ2JsL2NybC9BTUUlMjBJTkZSQSUyMENBJTIwMDEoNCkuY3JshjRodHRwOi8vY3JsNC5hbWUuZ2JsL2NybC9BTUUlMjBJTkZSQSUyMENBJTIwMDEoNCkuY3JsMIGdBgNVHSAEgZUwgZIwDAYKKwYBBAGCN3sBATBmBgorBgEEAYI3ewICMFgwVgYIKwYBBQUHAgIwSh5IADMAMwBlADAAMQA5ADIAMQAtADQAZAA2ADQALQA0AGYAOABjAC0AYQAwADUANQAtADUAYgBkAGEAZgBmAGQANQBlADMAMwBkMAwGCisGAQQBgjd7AwIwDAYKKwYBBAGCN3sEAjAfBgNVHSMEGDAWgBTl2Ztn_PjsurvwwKidileIud8-YzAdBgNVHSUEFjAUBggrBgEFBQcDAQYIKwYBBQUHAwIwDQYJKoZIhvcNAQELBQADggEBACBpx57mqT5wt5VuFMhMv-QcXTs5QrWkz021CcXp44eWUSJBLP35O0JDRyA13V3zowD9Dkl6HKRosiwIhfUwb1VWxMZt1K97bfrlhekU_IFyRNImksBTl4Hg5mL7M4PQvDu_hNxb1NW9JnL8B4LEl-FVcKtOFC8R2wp_2vglSGujfVsEzQMXxCECc_j-T0saauGgdaItgRGQ-1JrKdhZ1FvHWU2eeab0zXatBPn7nyaNmU7DK2icP38PQp3g8yPPlpv1joUzz1GMBJXhtHRWCv93tVfT5q9DZQ-_S2H_1Y2raeucg8kUfGEvVuQ27w1bGi2QRDLtEtuNHgzpR3RB7os&s=dnGHEK4JaPHFDqR4noVPvknYzGHF_iQqtNeCfOGm-P2-eIuGrnwpLTPb7ZK7o0ik3UE7eGgmlkKzyRedmOHKD0XXI_MDb4GzlcTaGg3jOjZycgEFAtZsHsKM4g2RJEVGtjODKxiHeCcSXD5mg-oLKopb88igN9EwxU7ez7IbVK_TAwVpomtESP04imZjcUEqHyOsNbpUkgQFVOyrNSCbRV5XKD2b3F1X0bm5c8OTkSbHDqDytx7G8lV-cDhnRRSXkstDfNkDIGtHITVc3G5Fy84Qsh5luNSQ2WzxAizhJ8a0XmZFG3h5iwq5E1gNsMHRqb_XuIeQlZd36LmKdTDQ0g&h=yMMX4zOWD6RE9YLqMUfGnFl5Pdb4vDd-h1wHnsERAIQ
-  response:
-    body:
-      string: "{\n \"name\": \"e3d2a515-301e-410e-9b27-ae4cc97a267a\",\n \"status\":
-        \"Succeeded\",\n \"startTime\": \"2025-07-07T09:02:45.2709259Z\",\n \"endTime\":
-        \"2025-07-07T09:04:27.1148141Z\"\n}"
-    headers:
-      cache-control:
-      - no-cache
-      content-length:
-      - '165'
-      content-type:
-      - application/json
-      date:
-      - Mon, 07 Jul 2025 09:04:50 GMT
-      expires:
-      - '-1'
-      pragma:
-      - no-cache
-      strict-transport-security:
-      - max-age=31536000; includeSubDomains
-      x-cache:
-      - CONFIG_NOCACHE
-      x-content-type-options:
-      - nosniff
-      x-ms-operation-identifier:
-      - tenantId=54826b22-38d6-4fb2-bad9-b7b93a3e9c5a,objectId=d44a2991-98c6-47c3-b59b-2b30d72cfcc2/japanwest/2ac70c84-29f1-4562-a5c2-f95f1965022d
-      x-ms-ratelimit-remaining-subscription-global-reads:
-      - '3749'
-      x-msedge-ref:
-      - 'Ref A: 51A93C7CB74D4F7A8139DC1D238AB282 Ref B: TYO201100115017 Ref C: 2025-07-07T09:04:50Z'
-    status:
-      code: 200
-      message: OK
-- request:
-    body: null
-    headers:
-      Accept:
-      - '*/*'
-      Accept-Encoding:
-      - gzip, deflate
-      CommandName:
-      - aks nodepool update
-      Connection:
-      - keep-alive
-      ParameterSetName:
-      - -g --cluster-name -n --update-cluster-autoscaler --min-count --max-count
-      User-Agent:
-      - AZURECLI/2.75.0 azsdk-python-core/1.31.0 Python/3.10.11 (Windows-10-10.0.26100-SP0)
-    method: GET
-    uri: https://management.azure.com/subscriptions/00000000-0000-0000-0000-000000000000/resourceGroups/clitest000001/providers/Microsoft.ContainerService/managedClusters/cliakstest000002/agentPools/clinp000003?api-version=2025-05-01
-  response:
-    body:
-      string: "{\n \"id\": \"/subscriptions/00000000-0000-0000-0000-000000000000/resourcegroups/clitest000001/providers/Microsoft.ContainerService/managedClusters/cliakstest000002/agentPools/clinp000003\",\n
-        \"name\": \"clinp000003\",\n \"type\": \"Microsoft.ContainerService/managedClusters/agentPools\",\n
-        \"properties\": {\n  \"count\": 1,\n  \"vmSize\": \"Standard_D8lds_v5\",\n
-        \ \"osDiskSizeGB\": 300,\n  \"osDiskType\": \"Ephemeral\",\n  \"kubeletDiskType\":
-        \"OS\",\n  \"maxPods\": 250,\n  \"type\": \"VirtualMachineScaleSets\",\n  \"maxCount\":
-        101,\n  \"minCount\": 1,\n  \"enableAutoScaling\": true,\n  \"scaleDownMode\":
-        \"Delete\",\n  \"provisioningState\": \"Succeeded\",\n  \"powerState\": {\n
-        \  \"code\": \"Running\"\n  },\n  \"orchestratorVersion\": \"1.32\",\n  \"currentOrchestratorVersion\":
-        \"1.32.5\",\n  \"enableNodePublicIP\": false,\n  \"mode\": \"User\",\n  \"enableEncryptionAtHost\":
-        false,\n  \"enableUltraSSD\": false,\n  \"osType\": \"Linux\",\n  \"osSKU\":
-        \"Ubuntu\",\n  \"nodeImageVersion\": \"AKSUbuntu-2204gen2containerd-202506.16.0\",\n
-        \ \"upgradeSettings\": {\n   \"maxSurge\": \"10%\",\n   \"undrainableNodeBehavior\":
-        \"Schedule\",\n   \"maxUnavailable\": \"0\"\n  },\n  \"enableFIPS\": false,\n
-        \ \"securityProfile\": {\n   \"enableVTPM\": false,\n   \"enableSecureBoot\":
-        false\n  }\n }\n}"
-    headers:
-      cache-control:
-      - no-cache
-      content-length:
-      - '1166'
-      content-type:
-      - application/json
-      date:
-      - Mon, 07 Jul 2025 09:04:52 GMT
-      expires:
-      - '-1'
-      pragma:
-      - no-cache
-      strict-transport-security:
-      - max-age=31536000; includeSubDomains
-      x-cache:
-      - CONFIG_NOCACHE
-      x-content-type-options:
-      - nosniff
-      x-ms-operation-identifier:
-      - tenantId=54826b22-38d6-4fb2-bad9-b7b93a3e9c5a,objectId=d44a2991-98c6-47c3-b59b-2b30d72cfcc2/japaneast/8bfd7391-a71f-4ddd-9dfd-ab8627d2d63a
-      x-ms-ratelimit-remaining-subscription-global-reads:
-      - '3749'
-      x-msedge-ref:
-      - 'Ref A: 3B5E35A850634D97B1D6F30F256D047B Ref B: TYO201151005023 Ref C: 2025-07-07T09:04:51Z'
+  response:
+    body:
+      string: "{\n  \"id\": \"/subscriptions/00000000-0000-0000-0000-000000000000/resourcegroups/clitest000001/providers/Microsoft.ContainerService/managedClusters/cliakstest000002/agentPools/clinp000003\",\n
+        \ \"name\": \"clinp000003\",\n  \"type\": \"Microsoft.ContainerService/managedClusters/agentPools\",\n
+        \ \"properties\": {\n   \"count\": 1,\n   \"vmSize\": \"Standard_DS2_v2\",\n
+        \  \"osDiskSizeGB\": 128,\n   \"osDiskType\": \"Managed\",\n   \"kubeletDiskType\":
+        \"OS\",\n   \"maxPods\": 110,\n   \"type\": \"VirtualMachineScaleSets\",\n
+        \  \"maxCount\": 101,\n   \"minCount\": 1,\n   \"enableAutoScaling\": true,\n
+        \  \"scaleDownMode\": \"Delete\",\n   \"provisioningState\": \"Succeeded\",\n
+        \  \"powerState\": {\n    \"code\": \"Running\"\n   },\n   \"orchestratorVersion\":
+        \"1.25.6\",\n   \"currentOrchestratorVersion\": \"1.25.6\",\n   \"enableNodePublicIP\":
+        false,\n   \"mode\": \"User\",\n   \"enableEncryptionAtHost\": false,\n   \"enableUltraSSD\":
+        false,\n   \"osType\": \"Linux\",\n   \"osSKU\": \"Ubuntu\",\n   \"nodeImageVersion\":
+        \"AKSUbuntu-2204gen2containerd-202306.19.0\",\n   \"upgradeSettings\": {},\n
+        \  \"enableFIPS\": false\n  }\n }"
+    headers:
+      cache-control:
+      - no-cache
+      content-length:
+      - '1023'
+      content-type:
+      - application/json
+      date:
+      - Thu, 29 Jun 2023 11:30:58 GMT
+      expires:
+      - '-1'
+      pragma:
+      - no-cache
+      server:
+      - nginx
+      strict-transport-security:
+      - max-age=31536000; includeSubDomains
+      x-content-type-options:
+      - nosniff
     status:
       code: 200
       message: OK
@@ -1633,7 +1453,8 @@
       ParameterSetName:
       - -g -n --yes --no-wait
       User-Agent:
-      - AZURECLI/2.75.0 azsdk-python-core/1.31.0 Python/3.10.11 (Windows-10-10.0.26100-SP0)
+      - AZURECLI/2.49.0 azsdk-python-azure-mgmt-containerservice/24.0.0 Python/3.8.10
+        (Linux-5.15.0-1039-azure-x86_64-with-glibc2.29)
     method: DELETE
     uri: https://management.azure.com/subscriptions/00000000-0000-0000-0000-000000000000/resourceGroups/clitest000001/providers/Microsoft.ContainerService/managedClusters/cliakstest000002?api-version=2025-05-01
   response:
@@ -1641,33 +1462,27 @@
       string: ''
     headers:
       azure-asyncoperation:
-      - https://management.azure.com/subscriptions/00000000-0000-0000-0000-000000000000/providers/Microsoft.ContainerService/locations/westus2/operations/47e9bfd6-9378-4011-bc6d-a75abcb6d842?api-version=2025-03-01&t=638874758965225275&c=MIIHhzCCBm-gAwIBAgITHgbLuWlxY4-k_d1algAABsu5aTANBgkqhkiG9w0BAQsFADBEMRMwEQYKCZImiZPyLGQBGRYDR0JMMRMwEQYKCZImiZPyLGQBGRYDQU1FMRgwFgYDVQQDEw9BTUUgSW5mcmEgQ0EgMDYwHhcNMjUwNDE5MTMxMzMyWhcNMjUxMDE2MTMxMzMyWjBAMT4wPAYDVQQDEzVhc3luY29wZXJhdGlvbnNpZ25pbmdjZXJ0aWZpY2F0ZS5tYW5hZ2VtZW50LmF6dXJlLmNvbTCCASIwDQYJKoZIhvcNAQEBBQADggEPADCCAQoCggEBAMvHJaUg0aA6C-P-W7rBOoZfQCieq667lznMrFDPEeiLJs-W58e8I_jHbBheje2C5g9-qBPHK6VQBBfZrcs9tzrupbS7wUKQvBkbEEqj19vo7jPtiN4hWOYzxijvMpObILP6eyLeXsL3K6b3th6Mzu1YEGETh8Lh9lsKsgT-uiTSC52uYnO63jpJBr83ivLckQDLkpMN21cpEJpaenMoBGBtKAmREs19pJv5r4HQS73KA4NZgjOChwFPAD7cIPY8jFZduW--1Ej4woncGGu117cZcM1yffltg1tqs5vmfgVc4ru4VoMm2UUdWXj6t8VoG1yJ8zasfOiUeO4CjEJgU0ECAwEAAaOCBHQwggRwMCcGCSsGAQQBgjcVCgQaMBgwCgYIKwYBBQUHAwEwCgYIKwYBBQUHAwIwPQYJKwYBBAGCNxUHBDAwLgYmKwYBBAGCNxUIhpDjDYTVtHiE8Ys-hZvdFs6dEoFghfmRS4WsmTQCAWQCAQcwggHLBggrBgEFBQcBAQSCAb0wggG5MGMGCCsGAQUFBzAChldodHRwOi8vY3JsLm1pY3Jvc29mdC5jb20vcGtpaW5mcmEvQ2VydHMvQkwyUEtJSU5UQ0EwMi5BTUUuR0JMX0FNRSUyMEluZnJhJTIwQ0ElMjAwNi5jcnQwUwYIKwYBBQUHMAKGR2h0dHA6Ly9jcmwxLmFtZS5nYmwvYWlhL0JMMlBLSUlOVENBMDIuQU1FLkdCTF9BTUUlMjBJbmZyYSUyMENBJTIwMDYuY3J0MFMGCCsGAQUFBzAChkdodHRwOi8vY3JsMi5hbWUuZ2JsL2FpYS9CTDJQS0lJTlRDQTAyLkFNRS5HQkxfQU1FJTIwSW5mcmElMjBDQSUyMDA2LmNydDBTBggrBgEFBQcwAoZHaHR0cDovL2NybDMuYW1lLmdibC9haWEvQkwyUEtJSU5UQ0EwMi5BTUUuR0JMX0FNRSUyMEluZnJhJTIwQ0ElMjAwNi5jcnQwUwYIKwYBBQUHMAKGR2h0dHA6Ly9jcmw0LmFtZS5nYmwvYWlhL0JMMlBLSUlOVENBMDIuQU1FLkdCTF9BTUUlMjBJbmZyYSUyMENBJTIwMDYuY3J0MB0GA1UdDgQWBBQDmHWGUrNZmFtIfL14RXoPR4LL6zAOBgNVHQ8BAf8EBAMCBaAwggEmBgNVHR8EggEdMIIBGTCCARWgggERoIIBDYY_aHR0cDovL2NybC5taWNyb3NvZnQuY29tL3BraWluZnJhL0NSTC9BTUUlMjBJbmZyYSUyMENBJTIwMDYuY3JshjFodHRwOi8vY3JsMS5hbWUuZ2JsL2NybC9BTUUlMjBJbmZyYSUyMENBJTIwMDYuY3JshjFodHRwOi8vY3JsMi5hbWUuZ2JsL2NybC9BTUUlMjBJbmZyYSUyMENBJTIwMDYuY3JshjFodHRwOi8vY3JsMy5hbWUuZ2JsL2NybC9BTUUlMjBJbmZyYSUyMENBJTIwMDYuY3JshjFodHRwOi8vY3JsNC5hbWUuZ2JsL2NybC9BTUUlMjBJbmZyYSUyMENBJTIwMDYuY3JsMIGdBgNVHSAEgZUwgZIwDAYKKwYBBAGCN3sBATBmBgorBgEEAYI3ewICMFgwVgYIKwYBBQUHAgIwSh5IADMAMwBlADAAMQA5ADIAMQAtADQAZAA2ADQALQA0AGYAOABjAC0AYQAwADUANQAtADUAYgBkAGEAZgBmAGQANQBlADMAMwBkMAwGCisGAQQBgjd7AwIwDAYKKwYBBAGCN3sEAjAfBgNVHSMEGDAWgBTxRmjG8cPwKy19i2rhsvm-NfzRQTAdBgNVHSUEFjAUBggrBgEFBQcDAQYIKwYBBQUHAwIwDQYJKoZIhvcNAQELBQADggEBAJcF-z2HGOD5vBAPAiibLynJVPemcCzI2SbO4rX-E6AhWLEMIGFO4peavwLv9iPrFKY29lbs6SxVSu5q_hj7y932SCf-JNEeue2cfiDCPv3T6f2-EAZTfMXrH_G7MaJXKiT0W9b7aewbcPT4xAGaldOb8n9yZp0vrNp9qEtWLm-_bvUf_3_eHf6Iml0lQ01vTCc-k265OG5t1GXtk819ayqNBui5LchwPrubIwRT_p2bmkDy4M-NKrweDScQY2PyCsUp_kdZXbvXoLWAHVgrY7Jq_YDJtDv71360dQ2_5FYlmToG9vPIsDq3H-rE22IKrM8CQsR3ta6g7CXSflNNquQ&s=C9lQ4-svuF-Yzv_wPC9AFqTUM_0N8dylE2XBrWsnCWakw2eryCs51STUsUPeCFshB8iGvv2xD2-E41X46MnOAnAnYTaQULZzTfsZaL_ZXL9sTtxoKYD5keY9laVK4vS3VJuQkCF5Dj65afVyJmtLLc_B9gemUiAZqbyRTg2BOQDrWPGWVt5XW13aEk522Pu19dT43oxKwy1FbJwkoYkEqyP0C5AYERGB3xJrPbyRuCcCmbTR44MumHT-4sQiKV8bOLuE5_9WxCp-RGs6O8DTNWJGIV18RQXVBO39KKYDgnJeYcCiJRh1nTsFkSqcBYOJx5X3kOQVSqHUoD1jd1L8Iw&h=QbI5puVAqZ-scE9cjGN6Sh8NoqMmoohPetTotQkM_OY
+      - https://management.azure.com/subscriptions/00000000-0000-0000-0000-000000000000/providers/Microsoft.ContainerService/locations/westus2/operations/b395f9f8-78af-47cb-ac20-490dc59a1498?api-version=2016-03-30
       cache-control:
       - no-cache
       content-length:
       - '0'
       date:
-      - Mon, 07 Jul 2025 09:04:56 GMT
+      - Thu, 29 Jun 2023 11:31:00 GMT
       expires:
       - '-1'
       location:
-      - https://management.azure.com/subscriptions/00000000-0000-0000-0000-000000000000/providers/Microsoft.ContainerService/locations/westus2/operationresults/47e9bfd6-9378-4011-bc6d-a75abcb6d842?api-version=2025-03-01&t=638874758965382034&c=MIIHhzCCBm-gAwIBAgITHgbLuWlxY4-k_d1algAABsu5aTANBgkqhkiG9w0BAQsFADBEMRMwEQYKCZImiZPyLGQBGRYDR0JMMRMwEQYKCZImiZPyLGQBGRYDQU1FMRgwFgYDVQQDEw9BTUUgSW5mcmEgQ0EgMDYwHhcNMjUwNDE5MTMxMzMyWhcNMjUxMDE2MTMxMzMyWjBAMT4wPAYDVQQDEzVhc3luY29wZXJhdGlvbnNpZ25pbmdjZXJ0aWZpY2F0ZS5tYW5hZ2VtZW50LmF6dXJlLmNvbTCCASIwDQYJKoZIhvcNAQEBBQADggEPADCCAQoCggEBAMvHJaUg0aA6C-P-W7rBOoZfQCieq667lznMrFDPEeiLJs-W58e8I_jHbBheje2C5g9-qBPHK6VQBBfZrcs9tzrupbS7wUKQvBkbEEqj19vo7jPtiN4hWOYzxijvMpObILP6eyLeXsL3K6b3th6Mzu1YEGETh8Lh9lsKsgT-uiTSC52uYnO63jpJBr83ivLckQDLkpMN21cpEJpaenMoBGBtKAmREs19pJv5r4HQS73KA4NZgjOChwFPAD7cIPY8jFZduW--1Ej4woncGGu117cZcM1yffltg1tqs5vmfgVc4ru4VoMm2UUdWXj6t8VoG1yJ8zasfOiUeO4CjEJgU0ECAwEAAaOCBHQwggRwMCcGCSsGAQQBgjcVCgQaMBgwCgYIKwYBBQUHAwEwCgYIKwYBBQUHAwIwPQYJKwYBBAGCNxUHBDAwLgYmKwYBBAGCNxUIhpDjDYTVtHiE8Ys-hZvdFs6dEoFghfmRS4WsmTQCAWQCAQcwggHLBggrBgEFBQcBAQSCAb0wggG5MGMGCCsGAQUFBzAChldodHRwOi8vY3JsLm1pY3Jvc29mdC5jb20vcGtpaW5mcmEvQ2VydHMvQkwyUEtJSU5UQ0EwMi5BTUUuR0JMX0FNRSUyMEluZnJhJTIwQ0ElMjAwNi5jcnQwUwYIKwYBBQUHMAKGR2h0dHA6Ly9jcmwxLmFtZS5nYmwvYWlhL0JMMlBLSUlOVENBMDIuQU1FLkdCTF9BTUUlMjBJbmZyYSUyMENBJTIwMDYuY3J0MFMGCCsGAQUFBzAChkdodHRwOi8vY3JsMi5hbWUuZ2JsL2FpYS9CTDJQS0lJTlRDQTAyLkFNRS5HQkxfQU1FJTIwSW5mcmElMjBDQSUyMDA2LmNydDBTBggrBgEFBQcwAoZHaHR0cDovL2NybDMuYW1lLmdibC9haWEvQkwyUEtJSU5UQ0EwMi5BTUUuR0JMX0FNRSUyMEluZnJhJTIwQ0ElMjAwNi5jcnQwUwYIKwYBBQUHMAKGR2h0dHA6Ly9jcmw0LmFtZS5nYmwvYWlhL0JMMlBLSUlOVENBMDIuQU1FLkdCTF9BTUUlMjBJbmZyYSUyMENBJTIwMDYuY3J0MB0GA1UdDgQWBBQDmHWGUrNZmFtIfL14RXoPR4LL6zAOBgNVHQ8BAf8EBAMCBaAwggEmBgNVHR8EggEdMIIBGTCCARWgggERoIIBDYY_aHR0cDovL2NybC5taWNyb3NvZnQuY29tL3BraWluZnJhL0NSTC9BTUUlMjBJbmZyYSUyMENBJTIwMDYuY3JshjFodHRwOi8vY3JsMS5hbWUuZ2JsL2NybC9BTUUlMjBJbmZyYSUyMENBJTIwMDYuY3JshjFodHRwOi8vY3JsMi5hbWUuZ2JsL2NybC9BTUUlMjBJbmZyYSUyMENBJTIwMDYuY3JshjFodHRwOi8vY3JsMy5hbWUuZ2JsL2NybC9BTUUlMjBJbmZyYSUyMENBJTIwMDYuY3JshjFodHRwOi8vY3JsNC5hbWUuZ2JsL2NybC9BTUUlMjBJbmZyYSUyMENBJTIwMDYuY3JsMIGdBgNVHSAEgZUwgZIwDAYKKwYBBAGCN3sBATBmBgorBgEEAYI3ewICMFgwVgYIKwYBBQUHAgIwSh5IADMAMwBlADAAMQA5ADIAMQAtADQAZAA2ADQALQA0AGYAOABjAC0AYQAwADUANQAtADUAYgBkAGEAZgBmAGQANQBlADMAMwBkMAwGCisGAQQBgjd7AwIwDAYKKwYBBAGCN3sEAjAfBgNVHSMEGDAWgBTxRmjG8cPwKy19i2rhsvm-NfzRQTAdBgNVHSUEFjAUBggrBgEFBQcDAQYIKwYBBQUHAwIwDQYJKoZIhvcNAQELBQADggEBAJcF-z2HGOD5vBAPAiibLynJVPemcCzI2SbO4rX-E6AhWLEMIGFO4peavwLv9iPrFKY29lbs6SxVSu5q_hj7y932SCf-JNEeue2cfiDCPv3T6f2-EAZTfMXrH_G7MaJXKiT0W9b7aewbcPT4xAGaldOb8n9yZp0vrNp9qEtWLm-_bvUf_3_eHf6Iml0lQ01vTCc-k265OG5t1GXtk819ayqNBui5LchwPrubIwRT_p2bmkDy4M-NKrweDScQY2PyCsUp_kdZXbvXoLWAHVgrY7Jq_YDJtDv71360dQ2_5FYlmToG9vPIsDq3H-rE22IKrM8CQsR3ta6g7CXSflNNquQ&s=AWIyLzuUxm9vJBFcnX_cHqXj3857UAKfZD6VJ6DwAs2-2aVAaZkrHUTA5Kd9evfIjxiIGnJDaFcE7jHGW-UN9PrMN-PEoVAoUgznPWreZlHnFQoeN_PGaSaH4G3IJVb5reVY7gF7ak0ungQ2TmOqr7-96s_PLfmXg5UkSc_mGHANbPwhnacuhpGmnlux8Rc2YLpIJyrDS5Joghmzw6zG28LZ5zD0ClJvq9xSjjMvjsUFdKywvydVQ6LM3BSllxjREQw4_Ew24YjFHcYPbuWdUDiH0LHGOV8i6s7UUcnBCuaFhXqxCi8XjYfxwioPDOIdHnwQqaaNE-Iw4lnXbR50hg&h=D9QZY735NhnxrQJf-uVkqHteXIw6QZyb-_9vVvCnH7U
-      pragma:
-      - no-cache
-      strict-transport-security:
-      - max-age=31536000; includeSubDomains
-      x-cache:
-      - CONFIG_NOCACHE
-      x-content-type-options:
-      - nosniff
-      x-ms-operation-identifier:
-      - tenantId=54826b22-38d6-4fb2-bad9-b7b93a3e9c5a,objectId=d44a2991-98c6-47c3-b59b-2b30d72cfcc2/japanwest/fa5a0777-2f0b-4536-9011-d724994169d9
+      - https://management.azure.com/subscriptions/00000000-0000-0000-0000-000000000000/providers/Microsoft.ContainerService/locations/westus2/operationresults/b395f9f8-78af-47cb-ac20-490dc59a1498?api-version=2016-03-30
+      pragma:
+      - no-cache
+      server:
+      - nginx
+      strict-transport-security:
+      - max-age=31536000; includeSubDomains
+      x-content-type-options:
+      - nosniff
       x-ms-ratelimit-remaining-subscription-deletes:
-      - '199'
-      x-ms-ratelimit-remaining-subscription-global-deletes:
-      - '2999'
-      x-msedge-ref:
-      - 'Ref A: 3D0152CAEE9E49F5832F65E5C2EB8055 Ref B: TYO201100115047 Ref C: 2025-07-07T09:04:53Z'
+      - '14999'
     status:
       code: 202
       message: Accepted
