﻿# --------------------------------------------------------------------------------------------
# Copyright (c) Microsoft Corporation. All rights reserved.
# Licensed under the MIT License. See License.txt in the project root for license information.
# --------------------------------------------------------------------------------------------
from __future__ import print_function

from collections import Counter, OrderedDict
import mock

from knack.log import get_logger

from msrestazure.azure_exceptions import CloudError
from msrestazure.tools import parse_resource_id, is_valid_resource_id, resource_id

from azure.mgmt.trafficmanager.models import MonitorProtocol, ProfileStatus

# pylint: disable=no-self-use,no-member,too-many-lines,unused-argument
from azure.cli.core.commands.client_factory import get_subscription_id, get_mgmt_service_client

from azure.cli.core.util import CLIError, sdk_no_wait
from azure.cli.command_modules.network._client_factory import network_client_factory
from azure.cli.command_modules.network._util import _get_property, _set_param

from azure.cli.command_modules.network.zone_file.parse_zone_file import parse_zone_file
from azure.cli.command_modules.network.zone_file.make_zone_file import make_zone_file
from azure.cli.core.profiles import ResourceType, supported_api_version

logger = get_logger(__name__)


# region Utility methods
def _log_pprint_template(template):
    import json
    logger.info('==== BEGIN TEMPLATE ====')
    logger.info(json.dumps(template, indent=2))
    logger.info('==== END TEMPLATE ====')


def _upsert(parent, collection_name, obj_to_add, key_name):
    if not getattr(parent, collection_name, None):
        setattr(parent, collection_name, [])
    collection = getattr(parent, collection_name, None)

    value = getattr(obj_to_add, key_name)
    if value is None:
        raise CLIError(
            "Unable to resolve a value for key '{}' with which to match.".format(key_name))
    match = next((x for x in collection if getattr(x, key_name, None) == value), None)
    if match:
        logger.warning("Item '%s' already exists. Replacing with new values.", value)
        collection.remove(match)

    collection.append(obj_to_add)


def _get_default_name(balancer, property_name, option_name):
    return _get_default_value(balancer, property_name, option_name, True)


def _get_default_id(balancer, property_name, option_name):
    return _get_default_value(balancer, property_name, option_name, False)


def _get_default_value(balancer, property_name, option_name, return_name):
    values = [x.id for x in getattr(balancer, property_name)]
    if len(values) > 1:
        raise CLIError("Multiple possible values found for '{0}': {1}\nSpecify '{0}' "
                       "explicitly.".format(option_name, ', '.join(values)))
    elif not values:
        raise CLIError("No existing values found for '{0}'. Create one first and try "
                       "again.".format(option_name))
    return values[0].rsplit('/', 1)[1] if return_name else values[0]

# endregion


# region Generic list commands
def _generic_list(cli_ctx, operation_name, resource_group_name):
    ncf = network_client_factory(cli_ctx)
    operation_group = getattr(ncf, operation_name)
    if resource_group_name:
        return operation_group.list(resource_group_name)

    return operation_group.list_all()


def list_vnet(cmd, resource_group_name=None):
    return _generic_list(cmd.cli_ctx, 'virtual_networks', resource_group_name)


def list_express_route_circuits(cmd, resource_group_name=None):
    return _generic_list(cmd.cli_ctx, 'express_route_circuits', resource_group_name)


def list_lbs(cmd, resource_group_name=None):
    return _generic_list(cmd.cli_ctx, 'load_balancers', resource_group_name)


def list_nics(cmd, resource_group_name=None):
    return _generic_list(cmd.cli_ctx, 'network_interfaces', resource_group_name)


def list_nsgs(cmd, resource_group_name=None):
    return _generic_list(cmd.cli_ctx, 'network_security_groups', resource_group_name)


def list_nsg_rules(cmd, resource_group_name, network_security_group_name, include_default=False):
    client = network_client_factory(cmd.cli_ctx).network_security_groups
    nsg = client.get(resource_group_name, network_security_group_name)
    rules = nsg.security_rules
    if include_default:
        rules = rules + nsg.default_security_rules
    return rules


def list_public_ips(cmd, resource_group_name=None):
    return _generic_list(cmd.cli_ctx, 'public_ip_addresses', resource_group_name)


def list_public_ip_prefixes(cmd, resource_group_name=None):
    return _generic_list(cmd.cli_ctx, 'public_ip_prefixes', resource_group_name)


def list_route_tables(cmd, resource_group_name=None):
    return _generic_list(cmd.cli_ctx, 'route_tables', resource_group_name)


def list_application_gateways(cmd, resource_group_name=None):
    return _generic_list(cmd.cli_ctx, 'application_gateways', resource_group_name)


def list_network_watchers(cmd, resource_group_name=None):
    return _generic_list(cmd.cli_ctx, 'network_watchers', resource_group_name)

# endregion


# region ApplicationGateways
# pylint: disable=too-many-locals
def create_application_gateway(cmd, application_gateway_name, resource_group_name, location=None,
                               tags=None, no_wait=False, capacity=2,
                               cert_data=None, cert_password=None,
                               frontend_port=None, http_settings_cookie_based_affinity='disabled',
                               http_settings_port=80, http_settings_protocol='Http',
                               routing_rule_type='Basic', servers=None,
                               sku=None,
                               private_ip_address='', public_ip_address=None,
                               public_ip_address_allocation=None,
                               subnet='default', subnet_address_prefix='10.0.0.0/24',
                               virtual_network_name=None, vnet_address_prefix='10.0.0.0/16',
                               public_ip_address_type=None, subnet_type=None, validate=False,
                               connection_draining_timeout=0, enable_http2=None):
    from azure.cli.core.util import random_string
    from azure.cli.core.commands.arm import ArmTemplateBuilder
    from azure.cli.command_modules.network._template_builder import (
        build_application_gateway_resource, build_public_ip_resource, build_vnet_resource)

    DeploymentProperties = cmd.get_models('DeploymentProperties', resource_type=ResourceType.MGMT_RESOURCE_RESOURCES)
    IPAllocationMethod = cmd.get_models('IPAllocationMethod')

    tags = tags or {}
    sku_tier = sku.split('_', 1)[0]
    http_listener_protocol = 'https' if cert_data else 'http'
    private_ip_allocation = 'Static' if private_ip_address else 'Dynamic'
    virtual_network_name = virtual_network_name or '{}Vnet'.format(application_gateway_name)

    # Build up the ARM template
    master_template = ArmTemplateBuilder()
    ag_dependencies = []

    public_ip_id = public_ip_address if is_valid_resource_id(public_ip_address) else None
    subnet_id = subnet if is_valid_resource_id(subnet) else None
    private_ip_allocation = IPAllocationMethod.static.value if private_ip_address \
        else IPAllocationMethod.dynamic.value

    network_id_template = resource_id(
        subscription=get_subscription_id(cmd.cli_ctx), resource_group=resource_group_name,
        namespace='Microsoft.Network')

    if subnet_type == 'new':
        ag_dependencies.append('Microsoft.Network/virtualNetworks/{}'.format(virtual_network_name))
        vnet = build_vnet_resource(
            cmd, virtual_network_name, location, tags, vnet_address_prefix, subnet,
            subnet_address_prefix)
        master_template.add_resource(vnet)
        subnet_id = '{}/virtualNetworks/{}/subnets/{}'.format(network_id_template,
                                                              virtual_network_name, subnet)

    if public_ip_address_type == 'new':
        ag_dependencies.append('Microsoft.Network/publicIpAddresses/{}'.format(public_ip_address))
        master_template.add_resource(build_public_ip_resource(cmd, public_ip_address, location,
                                                              tags,
                                                              public_ip_address_allocation,
                                                              None, None, None))
        public_ip_id = '{}/publicIPAddresses/{}'.format(network_id_template,
                                                        public_ip_address)

    app_gateway_resource = build_application_gateway_resource(
        cmd, application_gateway_name, location, tags, sku, sku_tier, capacity, servers, frontend_port,
        private_ip_address, private_ip_allocation, cert_data, cert_password,
        http_settings_cookie_based_affinity, http_settings_protocol, http_settings_port,
        http_listener_protocol, routing_rule_type, public_ip_id, subnet_id,
        connection_draining_timeout, enable_http2)
    app_gateway_resource['dependsOn'] = ag_dependencies
    master_template.add_variable(
        'appGwID',
        "[resourceId('Microsoft.Network/applicationGateways', '{}')]".format(
            application_gateway_name))
    master_template.add_resource(app_gateway_resource)
    master_template.add_output('applicationGateway', application_gateway_name, output_type='object')
    if cert_password:
        master_template.add_secure_parameter('certPassword', cert_password)

    template = master_template.build()
    parameters = master_template.build_parameters()

    # deploy ARM template
    deployment_name = 'ag_deploy_' + random_string(32)
    client = get_mgmt_service_client(cmd.cli_ctx, ResourceType.MGMT_RESOURCE_RESOURCES).deployments
    properties = DeploymentProperties(template=template, parameters=parameters, mode='incremental')
    if validate:
        _log_pprint_template(template)
        return client.validate(resource_group_name, deployment_name, properties)

    return sdk_no_wait(no_wait, client.create_or_update, resource_group_name, deployment_name, properties)


def update_application_gateway(instance, sku=None, capacity=None, tags=None, enable_http2=None):
    if sku is not None:
        instance.sku.name = sku
        instance.sku.tier = sku.split('_', 1)[0]
    if capacity is not None:
        instance.sku.capacity = capacity
    if tags is not None:
        instance.tags = tags
    if enable_http2 is not None:
        instance.enable_http2 = enable_http2
    return instance


def create_ag_authentication_certificate(cmd, resource_group_name, application_gateway_name, item_name,
                                         cert_data, no_wait=False):
    AuthCert = cmd.get_models('ApplicationGatewayAuthenticationCertificate')
    ncf = network_client_factory(cmd.cli_ctx).application_gateways
    ag = ncf.get(resource_group_name, application_gateway_name)
    new_cert = AuthCert(data=cert_data, name=item_name)
    _upsert(ag, 'authentication_certificates', new_cert, 'name')
    return sdk_no_wait(no_wait, ncf.create_or_update, resource_group_name, application_gateway_name, ag)


def update_ag_authentication_certificate(instance, parent, item_name, cert_data):
    instance.data = cert_data
    return parent


def create_ag_backend_address_pool(cmd, resource_group_name, application_gateway_name, item_name,
                                   servers=None, no_wait=False):
    ApplicationGatewayBackendAddressPool = cmd.get_models('ApplicationGatewayBackendAddressPool')
    ncf = network_client_factory(cmd.cli_ctx)
    ag = ncf.application_gateways.get(resource_group_name, application_gateway_name)
    new_pool = ApplicationGatewayBackendAddressPool(name=item_name, backend_addresses=servers)
    _upsert(ag, 'backend_address_pools', new_pool, 'name')
    return sdk_no_wait(no_wait, ncf.application_gateways.create_or_update,
                       resource_group_name, application_gateway_name, ag)


def update_ag_backend_address_pool(instance, parent, item_name, servers=None):
    if servers is not None:
        instance.backend_addresses = servers
    return parent


def create_ag_frontend_ip_configuration(cmd, resource_group_name, application_gateway_name, item_name,
                                        public_ip_address=None, subnet=None,
                                        virtual_network_name=None, private_ip_address=None,
                                        private_ip_address_allocation=None, no_wait=False):
    ApplicationGatewayFrontendIPConfiguration, SubResource = cmd.get_models(
        'ApplicationGatewayFrontendIPConfiguration', 'SubResource')
    ncf = network_client_factory(cmd.cli_ctx)
    ag = ncf.application_gateways.get(resource_group_name, application_gateway_name)
    if public_ip_address:
        new_config = ApplicationGatewayFrontendIPConfiguration(
            name=item_name,
            public_ip_address=SubResource(id=public_ip_address))
    else:
        new_config = ApplicationGatewayFrontendIPConfiguration(
            name=item_name,
            private_ip_address=private_ip_address if private_ip_address else None,
            private_ip_allocation_method='Static' if private_ip_address else 'Dynamic',
            subnet=SubResource(id=subnet))
    _upsert(ag, 'frontend_ip_configurations', new_config, 'name')
    return sdk_no_wait(no_wait, ncf.application_gateways.create_or_update,
                       resource_group_name, application_gateway_name, ag)


def update_ag_frontend_ip_configuration(cmd, instance, parent, item_name, public_ip_address=None,
                                        subnet=None, virtual_network_name=None,
                                        private_ip_address=None):
    SubResource = cmd.get_models('SubResource')
    if public_ip_address is not None:
        instance.public_ip_address = SubResource(id=public_ip_address)
    if subnet is not None:
        instance.subnet = SubResource(id=subnet)
    if private_ip_address is not None:
        instance.private_ip_address = private_ip_address
        instance.private_ip_allocation_method = 'Static'
    return parent


def create_ag_frontend_port(cmd, resource_group_name, application_gateway_name, item_name, port,
                            no_wait=False):
    ApplicationGatewayFrontendPort = cmd.get_models('ApplicationGatewayFrontendPort')
    ncf = network_client_factory(cmd.cli_ctx)
    ag = ncf.application_gateways.get(resource_group_name, application_gateway_name)
    new_port = ApplicationGatewayFrontendPort(name=item_name, port=port)
    _upsert(ag, 'frontend_ports', new_port, 'name')
    return sdk_no_wait(no_wait, ncf.application_gateways.create_or_update,
                       resource_group_name, application_gateway_name, ag)


def update_ag_frontend_port(instance, parent, item_name, port=None):
    if port is not None:
        instance.port = port
    return parent


def create_ag_http_listener(cmd, resource_group_name, application_gateway_name, item_name,
                            frontend_port, frontend_ip=None, host_name=None, ssl_cert=None,
                            no_wait=False):
    ApplicationGatewayHttpListener, SubResource = cmd.get_models('ApplicationGatewayHttpListener', 'SubResource')
    ncf = network_client_factory(cmd.cli_ctx)
    ag = ncf.application_gateways.get(resource_group_name, application_gateway_name)
    if not frontend_ip:
        frontend_ip = _get_default_id(ag, 'frontend_ip_configurations', '--frontend-ip')
    new_listener = ApplicationGatewayHttpListener(
        name=item_name,
        frontend_ip_configuration=SubResource(id=frontend_ip),
        frontend_port=SubResource(id=frontend_port),
        host_name=host_name,
        require_server_name_indication=True if ssl_cert and host_name else None,
        protocol='https' if ssl_cert else 'http',
        ssl_certificate=SubResource(id=ssl_cert) if ssl_cert else None)
    _upsert(ag, 'http_listeners', new_listener, 'name')
    return sdk_no_wait(no_wait, ncf.application_gateways.create_or_update,
                       resource_group_name, application_gateway_name, ag)


def update_ag_http_listener(cmd, instance, parent, item_name, frontend_ip=None, frontend_port=None,
                            host_name=None, ssl_cert=None):
    SubResource = cmd.get_models('SubResource')
    if frontend_ip is not None:
        instance.frontend_ip_configuration = SubResource(id=frontend_ip)
    if frontend_port is not None:
        instance.frontend_port = SubResource(id=frontend_port)
    if ssl_cert is not None:
        if ssl_cert:
            instance.ssl_certificate = SubResource(id=ssl_cert)
            instance.protocol = 'Https'
        else:
            instance.ssl_certificate = None
            instance.protocol = 'Http'
    if host_name is not None:
        instance.host_name = host_name or None
    instance.require_server_name_indication = instance.host_name and instance.protocol.lower() == 'https'
    return parent


def create_ag_backend_http_settings_collection(cmd, resource_group_name, application_gateway_name, item_name, port,
                                               probe=None, protocol='http', cookie_based_affinity=None, timeout=None,
                                               no_wait=False, connection_draining_timeout=0,
                                               host_name=None, host_name_from_backend_pool=None,
                                               affinity_cookie_name=None, enable_probe=None, path=None,
                                               auth_certs=None):
    ApplicationGatewayBackendHttpSettings, ApplicationGatewayConnectionDraining, SubResource = cmd.get_models(
        'ApplicationGatewayBackendHttpSettings', 'ApplicationGatewayConnectionDraining', 'SubResource')
    ncf = network_client_factory(cmd.cli_ctx)
    ag = ncf.application_gateways.get(resource_group_name, application_gateway_name)
    new_settings = ApplicationGatewayBackendHttpSettings(
        port=port,
        protocol=protocol,
        cookie_based_affinity=cookie_based_affinity or 'Disabled',
        request_timeout=timeout,
        probe=SubResource(id=probe) if probe else None,
        name=item_name)
    if cmd.supported_api_version(min_api='2016-09-01'):
        new_settings.authentication_certificates = [SubResource(id=x) for x in auth_certs or []]
    if cmd.supported_api_version(min_api='2016-12-01'):
        new_settings.connection_draining = \
            ApplicationGatewayConnectionDraining(
                enabled=bool(connection_draining_timeout), drain_timeout_in_sec=connection_draining_timeout or 1)
    if cmd.supported_api_version(min_api='2017-06-01'):
        new_settings.host_name = host_name
        new_settings.pick_host_name_from_backend_address = host_name_from_backend_pool
        new_settings.affinity_cookie_name = affinity_cookie_name
        new_settings.probe_enabled = enable_probe
        new_settings.path = path
    _upsert(ag, 'backend_http_settings_collection', new_settings, 'name')
    return sdk_no_wait(no_wait, ncf.application_gateways.create_or_update,
                       resource_group_name, application_gateway_name, ag)


def update_ag_backend_http_settings_collection(cmd, instance, parent, item_name, port=None, probe=None, protocol=None,
                                               cookie_based_affinity=None, timeout=None,
                                               connection_draining_timeout=None,
                                               host_name=None, host_name_from_backend_pool=None,
                                               affinity_cookie_name=None, enable_probe=None, path=None,
                                               auth_certs=None):
    SubResource = cmd.get_models('SubResource')
    if auth_certs == "":
        instance.authentication_certificates = None
    elif auth_certs is not None:
        instance.authentication_certificates = [SubResource(id=x) for x in auth_certs]
    if port is not None:
        instance.port = port
    if probe is not None:
        instance.probe = SubResource(id=probe)
    if protocol is not None:
        instance.protocol = protocol
    if cookie_based_affinity is not None:
        instance.cookie_based_affinity = cookie_based_affinity
    if timeout is not None:
        instance.request_timeout = timeout
    if connection_draining_timeout is not None:
        instance.connection_draining.enabled = bool(connection_draining_timeout)
        instance.connection_draining.drain_timeout_in_sec = connection_draining_timeout or 1
    if host_name is not None:
        instance.host_name = host_name
    if host_name_from_backend_pool is not None:
        instance.pick_host_name_from_backend_address = host_name_from_backend_pool
    if affinity_cookie_name is not None:
        instance.affinity_cookie_name = affinity_cookie_name
    if enable_probe is not None:
        instance.probe_enabled = enable_probe
    if path is not None:
        instance.path = path
    return parent


def create_ag_redirect_configuration(cmd, resource_group_name, application_gateway_name, item_name, redirect_type,
                                     target_listener=None, target_url=None, include_path=None,
                                     include_query_string=None, no_wait=False):
    ApplicationGatewayRedirectConfiguration, SubResource = cmd.get_models(
        'ApplicationGatewayRedirectConfiguration', 'SubResource')
    ncf = network_client_factory(cmd.cli_ctx).application_gateways
    ag = ncf.get(resource_group_name, application_gateway_name)
    new_config = ApplicationGatewayRedirectConfiguration(
        name=item_name,
        redirect_type=redirect_type,
        target_listener=SubResource(id=target_listener) if target_listener else None,
        target_url=target_url,
        include_path=include_path,
        include_query_string=include_query_string)
    _upsert(ag, 'redirect_configurations', new_config, 'name')
    return sdk_no_wait(no_wait, ncf.create_or_update, resource_group_name, application_gateway_name, ag)


def update_ag_redirect_configuration(cmd, instance, parent, item_name, redirect_type=None,
                                     target_listener=None, target_url=None, include_path=None,
                                     include_query_string=None, raw=False):
    SubResource = cmd.get_models('SubResource')
    if redirect_type:
        instance.redirect_type = redirect_type
    if target_listener:
        instance.target_listener = SubResource(id=target_listener)
        instance.target_url = None
    if target_url:
        instance.target_listener = None
        instance.target_url = target_url
    if include_path is not None:
        instance.include_path = include_path
    if include_query_string is not None:
        instance.include_query_string = include_query_string
    return parent


def create_ag_probe(cmd, resource_group_name, application_gateway_name, item_name, protocol, host,
                    path, interval=30, timeout=120, threshold=8, no_wait=False, host_name_from_http_settings=None,
                    min_servers=None, match_body=None, match_status_codes=None):
    ApplicationGatewayProbe, ProbeMatchCriteria = cmd.get_models(
        'ApplicationGatewayProbe', 'ApplicationGatewayProbeHealthResponseMatch')
    ncf = network_client_factory(cmd.cli_ctx)
    ag = ncf.application_gateways.get(resource_group_name, application_gateway_name)
    new_probe = ApplicationGatewayProbe(
        name=item_name,
        protocol=protocol,
        host=host,
        path=path,
        interval=interval,
        timeout=timeout,
        unhealthy_threshold=threshold)
    if cmd.supported_api_version(min_api='2017-06-01'):
        new_probe.pick_host_name_from_backend_http_settings = host_name_from_http_settings
        new_probe.min_servers = min_servers
        new_probe.match = ProbeMatchCriteria(body=match_body, status_codes=match_status_codes)

    _upsert(ag, 'probes', new_probe, 'name')
    return sdk_no_wait(no_wait, ncf.application_gateways.create_or_update,
                       resource_group_name, application_gateway_name, ag)


def update_ag_probe(cmd, instance, parent, item_name, protocol=None, host=None, path=None,
                    interval=None, timeout=None, threshold=None, host_name_from_http_settings=None,
                    min_servers=None, match_body=None, match_status_codes=None):
    if protocol is not None:
        instance.protocol = protocol
    if host is not None:
        instance.host = host
    if path is not None:
        instance.path = path
    if interval is not None:
        instance.interval = interval
    if timeout is not None:
        instance.timeout = timeout
    if threshold is not None:
        instance.unhealthy_threshold = threshold
    if host_name_from_http_settings is not None:
        instance.pick_host_name_from_backend_http_settings = host_name_from_http_settings
    if min_servers is not None:
        instance.min_servers = min_servers
    if match_body is not None or match_status_codes is not None:
        ProbeMatchCriteria = \
            cmd.get_models('ApplicationGatewayProbeHealthResponseMatch')
        instance.match = instance.match or ProbeMatchCriteria()
        if match_body is not None:
            instance.match.body = match_body
        if match_status_codes is not None:
            instance.match.status_codes = match_status_codes
    return parent


def create_ag_request_routing_rule(cmd, resource_group_name, application_gateway_name, item_name,
                                   address_pool=None, http_settings=None, http_listener=None, redirect_config=None,
                                   url_path_map=None, rule_type='Basic', no_wait=False):
    ApplicationGatewayRequestRoutingRule, SubResource = cmd.get_models(
        'ApplicationGatewayRequestRoutingRule', 'SubResource')
    ncf = network_client_factory(cmd.cli_ctx)
    ag = ncf.application_gateways.get(resource_group_name, application_gateway_name)
    if not address_pool and not redirect_config:
        address_pool = _get_default_id(ag, 'backend_address_pools', '--address-pool')
    if not http_settings and not redirect_config:
        http_settings = _get_default_id(ag, 'backend_http_settings_collection', '--http-settings')
    if not http_listener:
        http_listener = _get_default_id(ag, 'http_listeners', '--http-listener')
    new_rule = ApplicationGatewayRequestRoutingRule(
        name=item_name,
        rule_type=rule_type,
        backend_address_pool=SubResource(id=address_pool) if address_pool else None,
        backend_http_settings=SubResource(id=http_settings) if http_settings else None,
        http_listener=SubResource(id=http_listener),
        url_path_map=SubResource(id=url_path_map) if url_path_map else None)
    if cmd.supported_api_version(min_api='2017-06-01'):
        new_rule.redirect_configuration = SubResource(id=redirect_config) if redirect_config else None
    _upsert(ag, 'request_routing_rules', new_rule, 'name')
    return sdk_no_wait(no_wait, ncf.application_gateways.create_or_update,
                       resource_group_name, application_gateway_name, ag)


def update_ag_request_routing_rule(cmd, instance, parent, item_name, address_pool=None,
                                   http_settings=None, http_listener=None, redirect_config=None, url_path_map=None,
                                   rule_type=None):
    SubResource = cmd.get_models('SubResource')
    if address_pool is not None:
        instance.backend_address_pool = SubResource(id=address_pool)
    if http_settings is not None:
        instance.backend_http_settings = SubResource(id=http_settings)
    if redirect_config is not None:
        instance.redirect_configuration = SubResource(id=redirect_config)
    if http_listener is not None:
        instance.http_listener = SubResource(id=http_listener)
    if url_path_map is not None:
        instance.url_path_map = SubResource(id=url_path_map)
    if rule_type is not None:
        instance.rule_type = rule_type
    return parent


def create_ag_ssl_certificate(cmd, resource_group_name, application_gateway_name, item_name, cert_data,
                              cert_password, no_wait=False):
    ApplicationGatewaySslCertificate = cmd.get_models('ApplicationGatewaySslCertificate')
    ncf = network_client_factory(cmd.cli_ctx)
    ag = ncf.application_gateways.get(resource_group_name, application_gateway_name)
    new_cert = ApplicationGatewaySslCertificate(
        name=item_name, data=cert_data, password=cert_password)
    _upsert(ag, 'ssl_certificates', new_cert, 'name')
    return sdk_no_wait(no_wait, ncf.application_gateways.create_or_update,
                       resource_group_name, application_gateway_name, ag)


def update_ag_ssl_certificate(instance, parent, item_name, cert_data=None, cert_password=None):
    if cert_data is not None:
        instance.data = cert_data
    if cert_password is not None:
        instance.password = cert_password
    return parent


def set_ag_ssl_policy_2017_03_01(cmd, resource_group_name, application_gateway_name, disabled_ssl_protocols=None,
                                 clear=False, no_wait=False):
    ApplicationGatewaySslPolicy = cmd.get_models('ApplicationGatewaySslPolicy')
    ncf = network_client_factory(cmd.cli_ctx).application_gateways
    ag = ncf.get(resource_group_name, application_gateway_name)
    ag.ssl_policy = None if clear else ApplicationGatewaySslPolicy(
        disabled_ssl_protocols=disabled_ssl_protocols)
    return sdk_no_wait(no_wait, ncf.create_or_update, resource_group_name, application_gateway_name, ag)


def set_ag_ssl_policy_2017_06_01(cmd, resource_group_name, application_gateway_name, policy_name=None, policy_type=None,
                                 disabled_ssl_protocols=None, cipher_suites=None, min_protocol_version=None,
                                 no_wait=False):
    ApplicationGatewaySslPolicy, ApplicationGatewaySslPolicyType = cmd.get_models(
        'ApplicationGatewaySslPolicy', 'ApplicationGatewaySslPolicyType')
    ncf = network_client_factory(cmd.cli_ctx).application_gateways
    ag = ncf.get(resource_group_name, application_gateway_name)
    policy_type = None
    if policy_name:
        policy_type = ApplicationGatewaySslPolicyType.predefined.value
    elif cipher_suites or min_protocol_version:
        policy_type = ApplicationGatewaySslPolicyType.custom.value
    ag.ssl_policy = ApplicationGatewaySslPolicy(
        policy_name=policy_name,
        policy_type=policy_type,
        disabled_ssl_protocols=disabled_ssl_protocols,
        cipher_suites=cipher_suites,
        min_protocol_version=min_protocol_version)
    return sdk_no_wait(no_wait, ncf.create_or_update, resource_group_name, application_gateway_name, ag)


def show_ag_ssl_policy(cmd, resource_group_name, application_gateway_name):
    return network_client_factory(cmd.cli_ctx).application_gateways.get(
        resource_group_name, application_gateway_name).ssl_policy


def create_ag_url_path_map(cmd, resource_group_name, application_gateway_name, item_name, paths,
                           address_pool=None, http_settings=None, redirect_config=None,
                           default_address_pool=None, default_http_settings=None, default_redirect_config=None,
                           no_wait=False, rule_name='default'):
    ApplicationGatewayUrlPathMap, ApplicationGatewayPathRule, SubResource = cmd.get_models(
        'ApplicationGatewayUrlPathMap', 'ApplicationGatewayPathRule', 'SubResource')
    ncf = network_client_factory(cmd.cli_ctx)
    ag = ncf.application_gateways.get(resource_group_name, application_gateway_name)

    new_rule = ApplicationGatewayPathRule(
        name=rule_name,
        backend_address_pool=SubResource(id=address_pool) if address_pool else None,
        backend_http_settings=SubResource(id=http_settings) if http_settings else None,
        paths=paths
    )
    new_map = ApplicationGatewayUrlPathMap(
        name=item_name,
        default_backend_address_pool=SubResource(id=default_address_pool) if default_address_pool else None,
        default_backend_http_settings=SubResource(id=default_http_settings) if default_http_settings else None,
        path_rules=[])
    if cmd.supported_api_version(min_api='2017-06-01'):
        new_rule.redirect_configuration = SubResource(id=redirect_config) if redirect_config else None
        new_map.default_redirect_configuration = \
            SubResource(id=default_redirect_config) if default_redirect_config else None

    # pull defaults from the rule specific properties if the default-* option isn't specified
    if new_rule.backend_address_pool and not new_map.default_backend_address_pool:
        new_map.default_backend_address_pool = new_rule.backend_address_pool

    if new_rule.backend_http_settings and not new_map.default_backend_http_settings:
        new_map.default_backend_http_settings = new_rule.backend_http_settings

    if new_rule.redirect_configuration and not new_map.default_redirect_configuration:
        new_map.default_redirect_configuration = new_rule.redirect_configuration

    new_map.path_rules.append(new_rule)
    _upsert(ag, 'url_path_maps', new_map, 'name')
    return sdk_no_wait(no_wait, ncf.application_gateways.create_or_update,
                       resource_group_name, application_gateway_name, ag)


def update_ag_url_path_map(cmd, instance, parent, item_name, default_address_pool=None,
                           default_http_settings=None, default_redirect_config=None, raw=False):
    SubResource = cmd.get_models('SubResource')
    if default_address_pool == '':
        instance.default_backend_address_pool = None
    elif default_address_pool:
        instance.default_backend_address_pool = SubResource(id=default_address_pool)

    if default_http_settings == '':
        instance.default_backend_http_settings = None
    elif default_http_settings:
        instance.default_backend_http_settings = SubResource(id=default_http_settings)

    if default_redirect_config == '':
        instance.default_redirect_configuration = None
    elif default_redirect_config:
        instance.default_redirect_configuration = SubResource(id=default_redirect_config)
    return parent


def create_ag_url_path_map_rule(cmd, resource_group_name, application_gateway_name, url_path_map_name,
                                item_name, paths, address_pool=None, http_settings=None, redirect_config=None,
                                no_wait=False):
    ApplicationGatewayPathRule, SubResource = cmd.get_models('ApplicationGatewayPathRule', 'SubResource')
    ncf = network_client_factory(cmd.cli_ctx)
    ag = ncf.application_gateways.get(resource_group_name, application_gateway_name)
    url_map = next((x for x in ag.url_path_maps if x.name == url_path_map_name), None)
    if not url_map:
        raise CLIError('URL path map "{}" not found.'.format(url_path_map_name))
    default_backend_pool = SubResource(id=url_map.default_backend_address_pool.id) \
        if url_map.default_backend_address_pool else None
    default_http_settings = SubResource(id=url_map.default_backend_http_settings.id) \
        if url_map.default_backend_http_settings else None
    new_rule = ApplicationGatewayPathRule(
        name=item_name,
        paths=paths,
        backend_address_pool=SubResource(id=address_pool) if address_pool else default_backend_pool,
        backend_http_settings=SubResource(id=http_settings) if http_settings else default_http_settings)
    if cmd.supported_api_version(min_api='2017-06-01'):
        default_redirect = SubResource(id=url_map.default_redirect_configuration.id) \
            if url_map.default_redirect_configuration else None
        new_rule.redirect_configuration = SubResource(id=redirect_config) if redirect_config else default_redirect
    _upsert(url_map, 'path_rules', new_rule, 'name')
    return sdk_no_wait(no_wait, ncf.application_gateways.create_or_update,
                       resource_group_name, application_gateway_name, ag)


def delete_ag_url_path_map_rule(cmd, resource_group_name, application_gateway_name, url_path_map_name,
                                item_name, no_wait=False):
    ncf = network_client_factory(cmd.cli_ctx)
    ag = ncf.application_gateways.get(resource_group_name, application_gateway_name)
    url_map = next((x for x in ag.url_path_maps if x.name == url_path_map_name), None)
    if not url_map:
        raise CLIError('URL path map "{}" not found.'.format(url_path_map_name))
    url_map.path_rules = \
        [x for x in url_map.path_rules if x.name.lower() != item_name.lower()]
    return sdk_no_wait(no_wait, ncf.application_gateways.create_or_update,
                       resource_group_name, application_gateway_name, ag)


def set_ag_waf_config_2016_09_01(cmd, resource_group_name, application_gateway_name, enabled,
                                 firewall_mode=None,
                                 no_wait=False):
    ApplicationGatewayWebApplicationFirewallConfiguration = cmd.get_models(
        'ApplicationGatewayWebApplicationFirewallConfiguration')
    ncf = network_client_factory(cmd.cli_ctx).application_gateways
    ag = ncf.get(resource_group_name, application_gateway_name)
    ag.web_application_firewall_configuration = \
        ApplicationGatewayWebApplicationFirewallConfiguration(
            enabled=(enabled == 'true'), firewall_mode=firewall_mode)

    return sdk_no_wait(no_wait, ncf.create_or_update, resource_group_name, application_gateway_name, ag)


def set_ag_waf_config_2017_03_01(cmd, resource_group_name, application_gateway_name, enabled,
                                 firewall_mode=None,
                                 rule_set_type='OWASP', rule_set_version=None,
                                 disabled_rule_groups=None,
                                 disabled_rules=None, no_wait=False):
    ApplicationGatewayWebApplicationFirewallConfiguration = cmd.get_models(
        'ApplicationGatewayWebApplicationFirewallConfiguration')
    ncf = network_client_factory(cmd.cli_ctx).application_gateways
    ag = ncf.get(resource_group_name, application_gateway_name)
    ag.web_application_firewall_configuration = \
        ApplicationGatewayWebApplicationFirewallConfiguration(
            enabled=(enabled == 'true'), firewall_mode=firewall_mode, rule_set_type=rule_set_type,
            rule_set_version=rule_set_version)
    if disabled_rule_groups or disabled_rules:
        ApplicationGatewayFirewallDisabledRuleGroup = cmd.get_models('ApplicationGatewayFirewallDisabledRuleGroup')

        disabled_groups = []

        # disabled groups can be added directly
        for group in disabled_rule_groups or []:
            disabled_groups.append(ApplicationGatewayFirewallDisabledRuleGroup(rule_group_name=group))

        def _flatten(collection, expand_property_fn):
            for each in collection:
                for value in expand_property_fn(each):
                    yield value

        # for disabled rules, we have to look up the IDs
        if disabled_rules:
            results = list_ag_waf_rule_sets(ncf, _type=rule_set_type, version=rule_set_version, group='*')
            for group in _flatten(results, lambda r: r.rule_groups):
                disabled_group = ApplicationGatewayFirewallDisabledRuleGroup(
                    rule_group_name=group.rule_group_name, rules=[])

                for rule in group.rules:
                    if str(rule.rule_id) in disabled_rules:
                        disabled_group.rules.append(rule.rule_id)
                if disabled_group.rules:
                    disabled_groups.append(disabled_group)
        ag.web_application_firewall_configuration.disabled_rule_groups = disabled_groups

    return sdk_no_wait(no_wait, ncf.create_or_update, resource_group_name, application_gateway_name, ag)


def show_ag_waf_config(cmd, resource_group_name, application_gateway_name):
    return network_client_factory(cmd.cli_ctx).application_gateways.get(
        resource_group_name, application_gateway_name).web_application_firewall_configuration


def list_ag_waf_rule_sets(client, _type=None, version=None, group=None):
    results = client.list_available_waf_rule_sets().value
    filtered_results = []
    # filter by rule set name or version
    for rule_set in results:
        if _type and _type.lower() != rule_set.rule_set_type.lower():
            continue
        if version and version.lower() != rule_set.rule_set_version.lower():
            continue

        filtered_groups = []
        for rule_group in rule_set.rule_groups:
            if not group:
                rule_group.rules = None
                filtered_groups.append(rule_group)
            elif group.lower() == rule_group.rule_group_name.lower() or group == '*':
                filtered_groups.append(rule_group)

        if filtered_groups:
            rule_set.rule_groups = filtered_groups
            filtered_results.append(rule_set)

    return filtered_results


# endregion


# region ApplicationSecurityGroups
def create_asg(cmd, client, resource_group_name, application_security_group_name, location=None, tags=None):
    ApplicationSecurityGroup = cmd.get_models('ApplicationSecurityGroup')
    asg = ApplicationSecurityGroup(location=location, tags=tags)
    return client.create_or_update(resource_group_name, application_security_group_name, asg)


def update_asg(instance, tags=None):
    if tags is not None:
        instance.tags = tags
    return instance

# endregion


# region DdosProtectionPlans
def create_ddos_plan(cmd, resource_group_name, ddos_plan_name, location=None, tags=None, vnets=None):
    from azure.cli.core.commands import LongRunningOperation

    ddos_client = network_client_factory(cmd.cli_ctx).ddos_protection_plans
    DdosProtectionPlan, SubResource = cmd.get_models('DdosProtectionPlan', 'SubResource')
    plan = DdosProtectionPlan(
        name=ddos_plan_name,
        location=location,
        tags=tags
    )
    if not vnets:
        # if no VNETs can do a simple PUT
        return ddos_client.create_or_update(resource_group_name, ddos_plan_name, plan)

    # if VNETs specified, have to create the protection plan and then add the VNETs
    plan_id = LongRunningOperation(cmd.cli_ctx)(
        ddos_client.create_or_update(resource_group_name, ddos_plan_name, plan)).id

    logger.info('Attempting to attach VNets to newly created DDoS protection plan.')
    for subresource in vnets:
        vnet_client = network_client_factory(cmd.cli_ctx).virtual_networks
        id_parts = parse_resource_id(subresource.id)
        vnet = vnet_client.get(id_parts['resource_group'], id_parts['name'])
        vnet.ddos_protection_plan = SubResource(id=plan_id)
        vnet_client.create_or_update(id_parts['resource_group'], id_parts['name'], vnet)
    return ddos_client.get(resource_group_name, ddos_plan_name)


def update_ddos_plan(cmd, instance, tags=None, vnets=None):
    SubResource = cmd.get_models('SubResource')

    if tags is not None:
        instance.tags = tags
    if vnets == "":
        vnets = []
    if vnets is not None:
        logger.info('Attempting to update the VNets attached to the DDoS protection plan.')
        vnet_ids = set([x.id for x in vnets])
        existing_vnet_ids = set([x.id for x in instance.virtual_networks or []])
        client = network_client_factory(cmd.cli_ctx).virtual_networks
        for vnet_id in vnet_ids.difference(existing_vnet_ids):
            logger.info("Adding VNet '%s' to plan.", vnet_id)
            id_parts = parse_resource_id(vnet_id)
            vnet = client.get(id_parts['resource_group'], id_parts['name'])
            vnet.ddos_protection_plan = SubResource(id=instance.id)
            client.create_or_update(id_parts['resource_group'], id_parts['name'], vnet)
        for vnet_id in existing_vnet_ids.difference(vnet_ids):
            logger.info("Removing VNet '%s' from plan.", vnet_id)
            id_parts = parse_resource_id(vnet_id)
            vnet = client.get(id_parts['resource_group'], id_parts['name'])
            vnet.ddos_protection_plan = None
            client.create_or_update(id_parts['resource_group'], id_parts['name'], vnet)
    return instance


def list_ddos_plans(cmd, resource_group_name=None):
    client = network_client_factory(cmd.cli_ctx).ddos_protection_plans
    if resource_group_name:
        return client.list_by_resource_group(resource_group_name)
    return client.list()
# endregion


# region DNS Commands
def create_dns_zone(cmd, client, resource_group_name, zone_name, location='global', tags=None,
                    if_none_match=False, zone_type='Public', resolution_vnets=None, registration_vnets=None):
    Zone = cmd.get_models('Zone', resource_type=ResourceType.MGMT_NETWORK_DNS)
    zone = Zone(location=location, tags=tags)

    if hasattr(zone, 'zone_type'):
        zone.zone_type = zone_type
        zone.registration_virtual_networks = registration_vnets
        zone.resolution_virtual_networks = resolution_vnets

    return client.create_or_update(resource_group_name, zone_name, zone, if_none_match='*' if if_none_match else None)


def update_dns_zone(instance, tags=None, zone_type=None, resolution_vnets=None, registration_vnets=None):

    if tags is not None:
        instance.tags = tags

    if zone_type:
        instance.zone_type = zone_type

    if resolution_vnets == ['']:
        instance.resolution_virtual_networks = None
    elif resolution_vnets:
        instance.resolution_virtual_networks = resolution_vnets

    if registration_vnets == ['']:
        instance.registration_virtual_networks = None
    elif registration_vnets:
        instance.registration_virtual_networks = registration_vnets

    return instance


def list_dns_zones(cmd, resource_group_name=None):
    ncf = get_mgmt_service_client(cmd.cli_ctx, ResourceType.MGMT_NETWORK_DNS).zones
    if resource_group_name:
        return ncf.list_by_resource_group(resource_group_name)
    return ncf.list()


def create_dns_record_set(cmd, resource_group_name, zone_name, record_set_name, record_set_type,
                          metadata=None, if_match=None, if_none_match=None, ttl=3600, target_resource=None):

<<<<<<< HEAD
    RecordSet = cmd.get_models('RecordSet')
=======
    RecordSet = cmd.get_models('RecordSet', resource_type=ResourceType.MGMT_NETWORK_DNS)
>>>>>>> ba7ced20
    SubResource = cmd.get_models('SubResource', resource_type=ResourceType.MGMT_NETWORK)
    client = get_mgmt_service_client(cmd.cli_ctx, ResourceType.MGMT_NETWORK_DNS).record_sets
    record_set = RecordSet(
        ttl=ttl,
        metadata=metadata,
        target_resource=SubResource(id=target_resource) if target_resource else None
    )
    return client.create_or_update(resource_group_name, zone_name, record_set_name,
                                   record_set_type, record_set, if_match=if_match,
                                   if_none_match='*' if if_none_match else None)


def list_dns_record_set(client, resource_group_name, zone_name, record_type=None):
    if record_type:
        return client.list_by_type(resource_group_name, zone_name, record_type)

    return client.list_by_dns_zone(resource_group_name, zone_name)


def update_dns_record_set(instance, cmd, metadata=None, target_resource=None):
    if metadata is not None:
        instance.metadata = metadata
    if target_resource == '':
        instance.target_resource = None
    elif target_resource is not None:
        SubResource = cmd.get_models('SubResource')
        instance.target_resource = SubResource(id=target_resource)
    return instance


def _type_to_property_name(key):
    type_dict = {
        'a': 'arecords',
        'aaaa': 'aaaa_records',
        'caa': 'caa_records',
        'cname': 'cname_record',
        'mx': 'mx_records',
        'ns': 'ns_records',
        'ptr': 'ptr_records',
        'soa': 'soa_record',
        'spf': 'txt_records',
        'srv': 'srv_records',
        'txt': 'txt_records',
    }
    return type_dict[key.lower()]


def export_zone(cmd, resource_group_name, zone_name, file_name=None):
    from time import localtime, strftime

    client = get_mgmt_service_client(cmd.cli_ctx, ResourceType.MGMT_NETWORK_DNS)
    record_sets = client.record_sets.list_by_dns_zone(resource_group_name, zone_name)

    zone_obj = OrderedDict({
        '$origin': zone_name.rstrip('.') + '.',
        'resource-group': resource_group_name,
        'zone-name': zone_name.rstrip('.'),
        'datetime': strftime('%a, %d %b %Y %X %z', localtime())
    })

    for record_set in record_sets:
        record_type = record_set.type.rsplit('/', 1)[1].lower()
        record_set_name = record_set.name
        record_data = getattr(record_set, _type_to_property_name(record_type), None)

        # ignore empty record sets
        if not record_data:
            continue

        if not isinstance(record_data, list):
            record_data = [record_data]

        if record_set_name not in zone_obj:
            zone_obj[record_set_name] = OrderedDict()

        for record in record_data:

            record_obj = {'ttl': record_set.ttl}

            if record_type not in zone_obj[record_set_name]:
                zone_obj[record_set_name][record_type] = []

            if record_type == 'aaaa':
                record_obj.update({'ip': record.ipv6_address})
            elif record_type == 'a':
                record_obj.update({'ip': record.ipv4_address})
            elif record_type == 'caa':
                record_obj.update({'value': record.value, 'tag': record.tag, 'flags': record.flags})
            elif record_type == 'cname':
                record_obj.update({'alias': record.cname})
            elif record_type == 'mx':
                record_obj.update({'preference': record.preference, 'host': record.exchange})
            elif record_type == 'ns':
                record_obj.update({'host': record.nsdname})
            elif record_type == 'ptr':
                record_obj.update({'host': record.ptrdname})
            elif record_type == 'soa':
                record_obj.update({
                    'mname': record.host.rstrip('.') + '.',
                    'rname': record.email.rstrip('.') + '.',
                    'serial': record.serial_number, 'refresh': record.refresh_time,
                    'retry': record.retry_time, 'expire': record.expire_time,
                    'minimum': record.minimum_ttl
                })
                zone_obj['$ttl'] = record.minimum_ttl
            elif record_type == 'srv':
                record_obj.update({'priority': record.priority, 'weight': record.weight,
                                   'port': record.port, 'target': record.target})
            elif record_type == 'txt':
                record_obj.update({'txt': ''.join(record.value)})

            zone_obj[record_set_name][record_type].append(record_obj)

    zone_file_content = make_zone_file(zone_obj)
    print(zone_file_content)
    if file_name:
        try:
            with open(file_name, 'w') as f:
                f.write(zone_file_content)
        except IOError:
            raise CLIError('Unable to export to file: {}'.format(file_name))


# pylint: disable=too-many-return-statements, inconsistent-return-statements
def _build_record(cmd, data):
    AaaaRecord, ARecord, CaaRecord, CnameRecord, MxRecord, NsRecord, PtrRecord, SoaRecord, SrvRecord, TxtRecord = \
        cmd.get_models('AaaaRecord', 'ARecord', 'CaaRecord', 'CnameRecord', 'MxRecord', 'NsRecord',
<<<<<<< HEAD
                       'PtrRecord', 'SoaRecord', 'SrvRecord', 'TxtRecord')
=======
                       'PtrRecord', 'SoaRecord', 'SrvRecord', 'TxtRecord', resource_type=ResourceType.MGMT_NETWORK_DNS)
>>>>>>> ba7ced20
    record_type = data['type'].lower()
    try:
        if record_type == 'aaaa':
            return AaaaRecord(ipv6_address=data['ip'])
        elif record_type == 'a':
            return ARecord(ipv4_address=data['ip'])
        elif (record_type == 'caa' and
              supported_api_version(cmd.cli_ctx, ResourceType.MGMT_NETWORK_DNS, min_api='2018-03-01-preview')):
            return CaaRecord(value=data['value'], flags=data['flags'], tag=data['tag'])
        elif record_type == 'cname':
            return CnameRecord(cname=data['alias'])
        elif record_type == 'mx':
            return MxRecord(preference=data['preference'], exchange=data['host'])
        elif record_type == 'ns':
            return NsRecord(nsdname=data['host'])
        elif record_type == 'ptr':
            return PtrRecord(ptrdname=data['host'])
        elif record_type == 'soa':
            return SoaRecord(host=data['host'], email=data['email'], serial_number=data['serial'],
                             refresh_time=data['refresh'], retry_time=data['retry'], expire_time=data['expire'],
                             minimum_ttl=data['minimum'])
        elif record_type == 'srv':
            return SrvRecord(priority=data['priority'], weight=data['weight'], port=data['port'], target=data['target'])
        elif record_type in ['txt', 'spf']:
            text_data = data['txt']
            return TxtRecord(value=text_data) if isinstance(text_data, list) else TxtRecord(value=[text_data])
    except KeyError as ke:
        raise CLIError("The {} record '{}' is missing a property.  {}"
                       .format(record_type, data['name'], ke))


# pylint: disable=too-many-statements
def import_zone(cmd, resource_group_name, zone_name, file_name):
    from azure.cli.core.util import read_file_content
    import sys
<<<<<<< HEAD

    RecordSet = cmd.get_models('RecordSet')
=======
    RecordSet = cmd.get_models('RecordSet', resource_type=ResourceType.MGMT_NETWORK_DNS)

>>>>>>> ba7ced20
    file_text = read_file_content(file_name)
    zone_obj = parse_zone_file(file_text, zone_name)

    origin = zone_name
    record_sets = {}
    for record_set_name in zone_obj:
        for record_set_type in zone_obj[record_set_name]:
            record_set_obj = zone_obj[record_set_name][record_set_type]

            if record_set_type == 'soa':
                origin = record_set_name.rstrip('.')

            if not isinstance(record_set_obj, list):
                record_set_obj = [record_set_obj]

            for entry in record_set_obj:

                record_set_ttl = entry['ttl']
                record_set_key = '{}{}'.format(record_set_name.lower(), record_set_type)

                record = _build_record(cmd, entry)
                if not record:
                    logger.warning('Cannot import %s. RecordType is not found. Skipping...', entry['type'].lower())
                    continue

                record_set = record_sets.get(record_set_key, None)
                if not record_set:

                    # Workaround for issue #2824
                    relative_record_set_name = record_set_name.rstrip('.')
                    if not relative_record_set_name.endswith(origin):
                        logger.warning(
                            'Cannot import %s. Only records relative to origin may be '
                            'imported at this time. Skipping...', relative_record_set_name)
                        continue

                    record_set = RecordSet(ttl=record_set_ttl)
                    record_sets[record_set_key] = record_set
                _add_record(record_set, record, record_set_type,
                            is_list=record_set_type.lower() not in ['soa', 'cname'])

    total_records = 0
    for key, rs in record_sets.items():
        rs_name, rs_type = key.lower().rsplit('.', 1)
        rs_name = rs_name[:-(len(origin) + 1)] if rs_name != origin else '@'
        try:
            record_count = len(getattr(rs, _type_to_property_name(rs_type)))
        except TypeError:
            record_count = 1
        total_records += record_count
    cum_records = 0

    client = get_mgmt_service_client(cmd.cli_ctx, ResourceType.MGMT_NETWORK_DNS)
    print('== BEGINNING ZONE IMPORT: {} ==\n'.format(zone_name), file=sys.stderr)

    Zone = cmd.get_models('Zone', resource_type=ResourceType.MGMT_NETWORK_DNS)
    client.zones.create_or_update(resource_group_name, zone_name, Zone(location='global'))
    for key, rs in record_sets.items():

        rs_name, rs_type = key.lower().rsplit('.', 1)
        rs_name = '@' if rs_name == origin else rs_name
        if rs_name.endswith(origin):
            rs_name = rs_name[:-(len(origin) + 1)]

        try:
            record_count = len(getattr(rs, _type_to_property_name(rs_type)))
        except TypeError:
            record_count = 1
        if rs_name == '@' and rs_type == 'soa':
            root_soa = client.record_sets.get(resource_group_name, zone_name, '@', 'SOA')
            rs.soa_record.host = root_soa.soa_record.host
            rs_name = '@'
        elif rs_name == '@' and rs_type == 'ns':
            root_ns = client.record_sets.get(resource_group_name, zone_name, '@', 'NS')
            root_ns.ttl = rs.ttl
            rs = root_ns
            rs_type = rs.type.rsplit('/', 1)[1]
        try:
            client.record_sets.create_or_update(
                resource_group_name, zone_name, rs_name, rs_type, rs)
            cum_records += record_count
            print("({}/{}) Imported {} records of type '{}' and name '{}'"
                  .format(cum_records, total_records, record_count, rs_type, rs_name), file=sys.stderr)
        except CloudError as ex:
            logger.error(ex)
    print("\n== {}/{} RECORDS IMPORTED SUCCESSFULLY: '{}' =="
          .format(cum_records, total_records, zone_name), file=sys.stderr)


def add_dns_aaaa_record(cmd, resource_group_name, zone_name, record_set_name, ipv6_address):
<<<<<<< HEAD
    AaaaRecord = cmd.get_models('AaaaRecord')
=======
    AaaaRecord = cmd.get_models('AaaaRecord', resource_type=ResourceType.MGMT_NETWORK_DNS)
>>>>>>> ba7ced20
    record = AaaaRecord(ipv6_address=ipv6_address)
    record_type = 'aaaa'
    return _add_save_record(cmd, record, record_type, record_set_name, resource_group_name, zone_name)


def add_dns_a_record(cmd, resource_group_name, zone_name, record_set_name, ipv4_address):
<<<<<<< HEAD
    ARecord = cmd.get_models('ARecord')
=======
    ARecord = cmd.get_models('ARecord', resource_type=ResourceType.MGMT_NETWORK_DNS)
>>>>>>> ba7ced20
    record = ARecord(ipv4_address=ipv4_address)
    record_type = 'a'
    return _add_save_record(cmd, record, record_type, record_set_name, resource_group_name, zone_name,
                            'arecords')


def add_dns_caa_record(cmd, resource_group_name, zone_name, record_set_name, value, flags, tag):
<<<<<<< HEAD
    CaaRecord = cmd.get_models('CaaRecord')
=======
    CaaRecord = cmd.get_models('CaaRecord', resource_type=ResourceType.MGMT_NETWORK_DNS)
>>>>>>> ba7ced20
    record = CaaRecord(flags=flags, tag=tag, value=value)
    record_type = 'caa'
    return _add_save_record(cmd, record, record_type, record_set_name, resource_group_name, zone_name)


def add_dns_cname_record(cmd, resource_group_name, zone_name, record_set_name, cname):
<<<<<<< HEAD
    CnameRecord = cmd.get_models('CnameRecord')
=======
    CnameRecord = cmd.get_models('CnameRecord', resource_type=ResourceType.MGMT_NETWORK_DNS)
>>>>>>> ba7ced20
    record = CnameRecord(cname=cname)
    record_type = 'cname'
    return _add_save_record(cmd, record, record_type, record_set_name, resource_group_name, zone_name,
                            is_list=False)


def add_dns_mx_record(cmd, resource_group_name, zone_name, record_set_name, preference, exchange):
<<<<<<< HEAD
    MxRecord = cmd.get_models('MxRecord')
=======
    MxRecord = cmd.get_models('MxRecord', resource_type=ResourceType.MGMT_NETWORK_DNS)
>>>>>>> ba7ced20
    record = MxRecord(preference=int(preference), exchange=exchange)
    record_type = 'mx'
    return _add_save_record(cmd, record, record_type, record_set_name, resource_group_name, zone_name)


def add_dns_ns_record(cmd, resource_group_name, zone_name, record_set_name, dname):
<<<<<<< HEAD
    NsRecord = cmd.get_models('NsRecord')
=======
    NsRecord = cmd.get_models('NsRecord', resource_type=ResourceType.MGMT_NETWORK_DNS)
>>>>>>> ba7ced20
    record = NsRecord(nsdname=dname)
    record_type = 'ns'
    return _add_save_record(cmd, record, record_type, record_set_name, resource_group_name, zone_name)


def add_dns_ptr_record(cmd, resource_group_name, zone_name, record_set_name, dname):
<<<<<<< HEAD
    PtrRecord = cmd.get_models('PtrRecord')
=======
    PtrRecord = cmd.get_models('PtrRecord', resource_type=ResourceType.MGMT_NETWORK_DNS)
>>>>>>> ba7ced20
    record = PtrRecord(ptrdname=dname)
    record_type = 'ptr'
    return _add_save_record(cmd, record, record_type, record_set_name, resource_group_name, zone_name)


def update_dns_soa_record(cmd, resource_group_name, zone_name, host=None, email=None,
                          serial_number=None, refresh_time=None, retry_time=None, expire_time=None,
                          minimum_ttl=None):
    record_set_name = '@'
    record_type = 'soa'

    ncf = get_mgmt_service_client(cmd.cli_ctx, ResourceType.MGMT_NETWORK_DNS).record_sets
    record_set = ncf.get(resource_group_name, zone_name, record_set_name, record_type)
    record = record_set.soa_record

    record.host = host or record.host
    record.email = email or record.email
    record.serial_number = serial_number or record.serial_number
    record.refresh_time = refresh_time or record.refresh_time
    record.retry_time = retry_time or record.retry_time
    record.expire_time = expire_time or record.expire_time
    record.minimum_ttl = minimum_ttl or record.minimum_ttl

    return _add_save_record(cmd, record, record_type, record_set_name, resource_group_name, zone_name,
                            is_list=False)


def add_dns_srv_record(cmd, resource_group_name, zone_name, record_set_name, priority, weight,
                       port, target):
<<<<<<< HEAD
    SrvRecord = cmd.get_models('SrvRecord')
=======
    SrvRecord = cmd.get_models('SrvRecord', resource_type=ResourceType.MGMT_NETWORK_DNS)
>>>>>>> ba7ced20
    record = SrvRecord(priority=priority, weight=weight, port=port, target=target)
    record_type = 'srv'
    return _add_save_record(cmd, record, record_type, record_set_name, resource_group_name, zone_name)


def add_dns_txt_record(cmd, resource_group_name, zone_name, record_set_name, value):
<<<<<<< HEAD
    TxtRecord = cmd.get_models('TxtRecord')
=======
    TxtRecord = cmd.get_models('TxtRecord', resource_type=ResourceType.MGMT_NETWORK_DNS)
>>>>>>> ba7ced20
    record = TxtRecord(value=value)
    record_type = 'txt'
    long_text = ''.join(x for x in record.value)
    original_len = len(long_text)
    record.value = []
    while len(long_text) > 255:
        record.value.append(long_text[:255])
        long_text = long_text[255:]
    record.value.append(long_text)
    final_str = ''.join(record.value)
    final_len = len(final_str)
    assert original_len == final_len
    return _add_save_record(cmd, record, record_type, record_set_name, resource_group_name, zone_name)


def remove_dns_aaaa_record(cmd, resource_group_name, zone_name, record_set_name, ipv6_address,
                           keep_empty_record_set=False):
<<<<<<< HEAD
    AaaaRecord = cmd.get_models('AaaaRecord')
=======
    AaaaRecord = cmd.get_models('AaaaRecord', resource_type=ResourceType.MGMT_NETWORK_DNS)
>>>>>>> ba7ced20
    record = AaaaRecord(ipv6_address=ipv6_address)
    record_type = 'aaaa'
    return _remove_record(cmd.cli_ctx, record, record_type, record_set_name, resource_group_name, zone_name,
                          keep_empty_record_set=keep_empty_record_set)


def remove_dns_a_record(cmd, resource_group_name, zone_name, record_set_name, ipv4_address,
                        keep_empty_record_set=False):
<<<<<<< HEAD
    ARecord = cmd.get_models('ARecord')
=======
    ARecord = cmd.get_models('ARecord', resource_type=ResourceType.MGMT_NETWORK_DNS)
>>>>>>> ba7ced20
    record = ARecord(ipv4_address=ipv4_address)
    record_type = 'a'
    return _remove_record(cmd.cli_ctx, record, record_type, record_set_name, resource_group_name, zone_name,
                          keep_empty_record_set=keep_empty_record_set)


def remove_dns_caa_record(cmd, resource_group_name, zone_name, record_set_name, value,
                          flags, tag, keep_empty_record_set=False):
<<<<<<< HEAD
    CaaRecord = cmd.get_models('CaaRecord')
=======
    CaaRecord = cmd.get_models('CaaRecord', resource_type=ResourceType.MGMT_NETWORK_DNS)
>>>>>>> ba7ced20
    record = CaaRecord(flags=flags, tag=tag, value=value)
    record_type = 'caa'
    return _remove_record(cmd.cli_ctx, record, record_type, record_set_name, resource_group_name, zone_name,
                          keep_empty_record_set=keep_empty_record_set)


def remove_dns_cname_record(cmd, resource_group_name, zone_name, record_set_name, cname,
                            keep_empty_record_set=False):
<<<<<<< HEAD
    CnameRecord = cmd.get_models('CnameRecord')
=======
    CnameRecord = cmd.get_models('CnameRecord', resource_type=ResourceType.MGMT_NETWORK_DNS)
>>>>>>> ba7ced20
    record = CnameRecord(cname=cname)
    record_type = 'cname'
    return _remove_record(cmd.cli_ctx, record, record_type, record_set_name, resource_group_name, zone_name,
                          is_list=False, keep_empty_record_set=keep_empty_record_set)


def remove_dns_mx_record(cmd, resource_group_name, zone_name, record_set_name, preference, exchange,
                         keep_empty_record_set=False):
<<<<<<< HEAD
    MxRecord = cmd.get_models('MxRecord')
=======
    MxRecord = cmd.get_models('MxRecord', resource_type=ResourceType.MGMT_NETWORK_DNS)
>>>>>>> ba7ced20
    record = MxRecord(preference=int(preference), exchange=exchange)
    record_type = 'mx'
    return _remove_record(cmd.cli_ctx, record, record_type, record_set_name, resource_group_name, zone_name,
                          keep_empty_record_set=keep_empty_record_set)


def remove_dns_ns_record(cmd, resource_group_name, zone_name, record_set_name, dname,
                         keep_empty_record_set=False):
<<<<<<< HEAD
    NsRecord = cmd.get_models('NsRecord')
=======
    NsRecord = cmd.get_models('NsRecord', resource_type=ResourceType.MGMT_NETWORK_DNS)
>>>>>>> ba7ced20
    record = NsRecord(nsdname=dname)
    record_type = 'ns'
    return _remove_record(cmd.cli_ctx, record, record_type, record_set_name, resource_group_name, zone_name,
                          keep_empty_record_set=keep_empty_record_set)


def remove_dns_ptr_record(cmd, resource_group_name, zone_name, record_set_name, dname,
                          keep_empty_record_set=False):
<<<<<<< HEAD
    PtrRecord = cmd.get_models('PtrRecord')
=======
    PtrRecord = cmd.get_models('PtrRecord', resource_type=ResourceType.MGMT_NETWORK_DNS)
>>>>>>> ba7ced20
    record = PtrRecord(ptrdname=dname)
    record_type = 'ptr'
    return _remove_record(cmd.cli_ctx, record, record_type, record_set_name, resource_group_name, zone_name,
                          keep_empty_record_set=keep_empty_record_set)


def remove_dns_srv_record(cmd, resource_group_name, zone_name, record_set_name, priority, weight,
                          port, target, keep_empty_record_set=False):
<<<<<<< HEAD
    SrvRecord = cmd.get_models('SrvRecord')
=======
    SrvRecord = cmd.get_models('SrvRecord', resource_type=ResourceType.MGMT_NETWORK_DNS)
>>>>>>> ba7ced20
    record = SrvRecord(priority=priority, weight=weight, port=port, target=target)
    record_type = 'srv'
    return _remove_record(cmd.cli_ctx, record, record_type, record_set_name, resource_group_name, zone_name,
                          keep_empty_record_set=keep_empty_record_set)


def remove_dns_txt_record(cmd, resource_group_name, zone_name, record_set_name, value,
                          keep_empty_record_set=False):
<<<<<<< HEAD
    TxtRecord = cmd.get_models('TxtRecord')
=======
    TxtRecord = cmd.get_models('TxtRecord', resource_type=ResourceType.MGMT_NETWORK_DNS)
>>>>>>> ba7ced20
    record = TxtRecord(value=value)
    record_type = 'txt'
    return _remove_record(cmd.cli_ctx, record, record_type, record_set_name, resource_group_name, zone_name,
                          keep_empty_record_set=keep_empty_record_set)


def _add_record(record_set, record, record_type, is_list=False):
    record_property = _type_to_property_name(record_type)

    if is_list:
        record_list = getattr(record_set, record_property)
        if record_list is None:
            setattr(record_set, record_property, [])
            record_list = getattr(record_set, record_property)
        record_list.append(record)
    else:
        setattr(record_set, record_property, record)


def _add_save_record(cmd, record, record_type, record_set_name, resource_group_name, zone_name,
                     is_list=True):
    ncf = get_mgmt_service_client(cmd.cli_ctx, ResourceType.MGMT_NETWORK_DNS).record_sets
    try:
        record_set = ncf.get(resource_group_name, zone_name, record_set_name, record_type)
    except CloudError:
<<<<<<< HEAD
        RecordSet = cmd.get_models('RecordSet')
=======
        RecordSet = cmd.get_models('RecordSet', resource_type=ResourceType.MGMT_NETWORK_DNS)
>>>>>>> ba7ced20
        record_set = RecordSet(ttl=3600)

    _add_record(record_set, record, record_type, is_list)

    return ncf.create_or_update(resource_group_name, zone_name, record_set_name,
                                record_type, record_set)


def _remove_record(cli_ctx, record, record_type, record_set_name, resource_group_name, zone_name,
                   keep_empty_record_set, is_list=True):
    ncf = get_mgmt_service_client(cli_ctx, ResourceType.MGMT_NETWORK_DNS).record_sets
    record_set = ncf.get(resource_group_name, zone_name, record_set_name, record_type)
    record_property = _type_to_property_name(record_type)

    if is_list:
        record_list = getattr(record_set, record_property)
        if record_list is not None:
            keep_list = [r for r in record_list
                         if not dict_matches_filter(r.__dict__, record.__dict__)]
            if len(keep_list) == len(record_list):
                raise CLIError('Record {} not found.'.format(str(record)))
            setattr(record_set, record_property, keep_list)
    else:
        setattr(record_set, record_property, None)

    if is_list:
        records_remaining = len(getattr(record_set, record_property))
    else:
        records_remaining = 1 if getattr(record_set, record_property) is not None else 0

    if not records_remaining and not keep_empty_record_set:
        logger.info('Removing empty %s record set: %s', record_type, record_set_name)
        return ncf.delete(resource_group_name, zone_name, record_set_name, record_type)

    return ncf.create_or_update(resource_group_name, zone_name, record_set_name, record_type, record_set)


def dict_matches_filter(d, filter_dict):
    sentinel = object()
    return all(not filter_dict.get(key, None) or
               str(filter_dict[key]) == str(d.get(key, sentinel)) or
               lists_match(filter_dict[key], d.get(key, []))
               for key in filter_dict)


def lists_match(l1, l2):
    try:
        return Counter(l1) == Counter(l2)
    except TypeError:
        return False
# endregion


# region ExpressRoutes
def create_express_route(cmd, circuit_name, resource_group_name, bandwidth_in_mbps, peering_location,
                         service_provider_name, location=None, tags=None, no_wait=False,
                         sku_family=None, sku_tier=None, allow_global_reach=None):
    ExpressRouteCircuit, ExpressRouteCircuitSku, ExpressRouteCircuitServiceProviderProperties = cmd.get_models(
        'ExpressRouteCircuit', 'ExpressRouteCircuitSku', 'ExpressRouteCircuitServiceProviderProperties')
    client = network_client_factory(cmd.cli_ctx).express_route_circuits
    sku_name = '{}_{}'.format(sku_tier, sku_family)
    circuit = ExpressRouteCircuit(
        location=location, tags=tags,
        service_provider_properties=ExpressRouteCircuitServiceProviderProperties(
            service_provider_name=service_provider_name,
            peering_location=peering_location,
            bandwidth_in_mbps=bandwidth_in_mbps),
        sku=ExpressRouteCircuitSku(name=sku_name, tier=sku_tier, family=sku_family),
        allow_global_reach=allow_global_reach
    )
    return sdk_no_wait(no_wait, client.create_or_update, resource_group_name, circuit_name, circuit)


def update_express_route(instance, bandwidth_in_mbps=None, peering_location=None,
                         service_provider_name=None, sku_family=None, sku_tier=None, tags=None,
                         allow_global_reach=None):
    if bandwidth_in_mbps is not None:
        instance.service_provider_properties.bandwith_in_mbps = bandwidth_in_mbps

    if peering_location is not None:
        instance.service_provider_properties.peering_location = peering_location

    if service_provider_name is not None:
        instance.service_provider_properties.service_provider_name = service_provider_name

    if sku_family is not None:
        instance.sku.family = sku_family

    if sku_tier is not None:
        instance.sku.tier = sku_tier

    if tags is not None:
        instance.tags = tags

    if allow_global_reach is not None:
        instance.allow_global_reach = allow_global_reach

    return instance


def _validate_ipv6_address_prefixes(prefixes):
    from ipaddress import ip_network, IPv6Network
    prefixes = prefixes if isinstance(prefixes, list) else [prefixes]
    version = None
    for prefix in prefixes:
        try:
            network = ip_network(prefix)
            if version is None:
                version = type(network)
            else:
                if not isinstance(network, version):
                    raise CLIError("usage error: '{}' incompatible mix of IPv4 and IPv6 address prefixes."
                                   .format(prefixes))
        except ValueError:
            raise CLIError("usage error: prefix '{}' is not recognized as an IPv4 or IPv6 address prefix."
                           .format(prefix))
    return version == IPv6Network


def create_express_route_peering(
        cmd, client, resource_group_name, circuit_name, peering_type, peer_asn, vlan_id,
        primary_peer_address_prefix, secondary_peer_address_prefix, shared_key=None,
        advertised_public_prefixes=None, customer_asn=None, routing_registry_name=None,
        route_filter=None):
    (ExpressRouteCircuitPeering, ExpressRouteCircuitPeeringConfig, RouteFilter) = \
        cmd.get_models('ExpressRouteCircuitPeering', 'ExpressRouteCircuitPeeringConfig', 'RouteFilter')

    if cmd.supported_api_version(min_api='2018-02-01'):
        ExpressRoutePeeringType = cmd.get_models('ExpressRoutePeeringType')
    else:
        ExpressRoutePeeringType = cmd.get_models('ExpressRouteCircuitPeeringType')

    peering = ExpressRouteCircuitPeering(
        peering_type=peering_type, peer_asn=peer_asn, vlan_id=vlan_id,
        primary_peer_address_prefix=primary_peer_address_prefix,
        secondary_peer_address_prefix=secondary_peer_address_prefix,
        shared_key=shared_key)

    if peering_type == ExpressRoutePeeringType.microsoft_peering.value:
        peering.microsoft_peering_config = ExpressRouteCircuitPeeringConfig(
            advertised_public_prefixes=advertised_public_prefixes,
            customer_asn=customer_asn,
            routing_registry_name=routing_registry_name)
    if cmd.supported_api_version(min_api='2016-12-01') and route_filter:
        peering.route_filter = RouteFilter(id=route_filter)

    return client.create_or_update(resource_group_name, circuit_name, peering_type, peering)


def _create_or_update_ipv6_peering(cmd, config, primary_peer_address_prefix, secondary_peer_address_prefix,
                                   route_filter, advertised_public_prefixes, customer_asn, routing_registry_name):
    if config:
        # update scenario
        if primary_peer_address_prefix:
            config.primary_peer_address_prefix = primary_peer_address_prefix

        if secondary_peer_address_prefix:
            config.secondary_peer_address_prefix = secondary_peer_address_prefix

        if route_filter:
            RouteFilter = cmd.get_models('RouteFilter')
            config.route_filter = RouteFilter(id=route_filter)

        if advertised_public_prefixes:
            config.microsoft_peering_config.advertised_public_prefixes = advertised_public_prefixes

        if customer_asn:
            config.microsoft_peering_config.customer_asn = customer_asn

        if routing_registry_name:
            config.microsoft_peering_config.routing_registry_name = routing_registry_name
    else:
        # create scenario

        IPv6Config, MicrosoftPeeringConfig = cmd.get_models(
            'Ipv6ExpressRouteCircuitPeeringConfig', 'ExpressRouteCircuitPeeringConfig')
        microsoft_config = MicrosoftPeeringConfig(advertised_public_prefixes=advertised_public_prefixes,
                                                  customer_asn=customer_asn,
                                                  routing_registry_name=routing_registry_name)
        config = IPv6Config(primary_peer_address_prefix=primary_peer_address_prefix,
                            secondary_peer_address_prefix=secondary_peer_address_prefix,
                            microsoft_peering_config=microsoft_config,
                            route_filter=route_filter)

    return config


def update_express_route_peering(cmd, instance, peer_asn=None, primary_peer_address_prefix=None,
                                 secondary_peer_address_prefix=None, vlan_id=None, shared_key=None,
                                 advertised_public_prefixes=None, customer_asn=None,
                                 routing_registry_name=None, route_filter=None, ip_version='IPv4'):

    # update settings common to all peering types
    if peer_asn is not None:
        instance.peer_asn = peer_asn

    if vlan_id is not None:
        instance.vlan_id = vlan_id

    if shared_key is not None:
        instance.shared_key = shared_key

    if ip_version == 'IPv6':
        # update is the only way to add IPv6 peering options
        instance.ipv6_peering_config = _create_or_update_ipv6_peering(cmd, instance.ipv6_peering_config,
                                                                      primary_peer_address_prefix,
                                                                      secondary_peer_address_prefix, route_filter,
                                                                      advertised_public_prefixes, customer_asn,
                                                                      routing_registry_name)
    else:
        # IPv4 Microsoft Peering (or non-Microsoft Peering)
        if primary_peer_address_prefix is not None:
            instance.primary_peer_address_prefix = primary_peer_address_prefix

        if secondary_peer_address_prefix is not None:
            instance.secondary_peer_address_prefix = secondary_peer_address_prefix

        if route_filter is not None:
            RouteFilter = cmd.get_models('RouteFilter')
            instance.route_filter = RouteFilter(id=route_filter)

        try:
            if advertised_public_prefixes is not None:
                instance.microsoft_peering_config.advertised_public_prefixes = advertised_public_prefixes

            if customer_asn is not None:
                instance.microsoft_peering_config.customer_asn = customer_asn

            if routing_registry_name is not None:
                instance.microsoft_peering_config.routing_registry_name = routing_registry_name
        except AttributeError:
            raise CLIError('--advertised-public-prefixes, --customer-asn and --routing-registry-name are only '
                           'applicable for Microsoft Peering.')

    return instance
# endregion


# region LoadBalancers
def create_load_balancer(cmd, load_balancer_name, resource_group_name, location=None, tags=None,
                         backend_pool_name=None, frontend_ip_name='LoadBalancerFrontEnd',
                         private_ip_address=None, public_ip_address=None,
                         public_ip_address_allocation=None,
                         public_ip_dns_name=None, subnet=None, subnet_address_prefix='10.0.0.0/24',
                         virtual_network_name=None, vnet_address_prefix='10.0.0.0/16',
                         public_ip_address_type=None, subnet_type=None, validate=False,
                         no_wait=False, sku=None, frontend_ip_zone=None, public_ip_zone=None):
    from azure.cli.core.util import random_string
    from azure.cli.core.commands.arm import ArmTemplateBuilder
    from azure.cli.command_modules.network._template_builder import (
        build_load_balancer_resource, build_public_ip_resource, build_vnet_resource)

    DeploymentProperties = cmd.get_models('DeploymentProperties', resource_type=ResourceType.MGMT_RESOURCE_RESOURCES)
    IPAllocationMethod = cmd.get_models('IPAllocationMethod')

    tags = tags or {}
    public_ip_address = public_ip_address or 'PublicIP{}'.format(load_balancer_name)
    backend_pool_name = backend_pool_name or '{}bepool'.format(load_balancer_name)
    if not public_ip_address_allocation:
        public_ip_address_allocation = IPAllocationMethod.static.value if (sku and sku.lower() == 'standard') \
            else IPAllocationMethod.dynamic.value

    # Build up the ARM template
    master_template = ArmTemplateBuilder()
    lb_dependencies = []

    public_ip_id = public_ip_address if is_valid_resource_id(public_ip_address) else None
    subnet_id = subnet if is_valid_resource_id(subnet) else None
    private_ip_allocation = IPAllocationMethod.static.value if private_ip_address \
        else IPAllocationMethod.dynamic.value

    network_id_template = resource_id(
        subscription=get_subscription_id(cmd.cli_ctx), resource_group=resource_group_name,
        namespace='Microsoft.Network')

    if subnet_type == 'new':
        lb_dependencies.append('Microsoft.Network/virtualNetworks/{}'.format(virtual_network_name))
        vnet = build_vnet_resource(
            cmd, virtual_network_name, location, tags, vnet_address_prefix, subnet,
            subnet_address_prefix)
        master_template.add_resource(vnet)
        subnet_id = '{}/virtualNetworks/{}/subnets/{}'.format(
            network_id_template, virtual_network_name, subnet)

    if public_ip_address_type == 'new':
        lb_dependencies.append('Microsoft.Network/publicIpAddresses/{}'.format(public_ip_address))
        master_template.add_resource(build_public_ip_resource(cmd, public_ip_address, location,
                                                              tags,
                                                              public_ip_address_allocation,
                                                              public_ip_dns_name,
                                                              sku, public_ip_zone))
        public_ip_id = '{}/publicIPAddresses/{}'.format(network_id_template,
                                                        public_ip_address)

    load_balancer_resource = build_load_balancer_resource(
        cmd, load_balancer_name, location, tags, backend_pool_name, frontend_ip_name,
        public_ip_id, subnet_id, private_ip_address, private_ip_allocation, sku,
        frontend_ip_zone)
    load_balancer_resource['dependsOn'] = lb_dependencies
    master_template.add_resource(load_balancer_resource)
    master_template.add_output('loadBalancer', load_balancer_name, output_type='object')

    template = master_template.build()

    # deploy ARM template
    deployment_name = 'lb_deploy_' + random_string(32)
    client = get_mgmt_service_client(cmd.cli_ctx, ResourceType.MGMT_RESOURCE_RESOURCES).deployments
    properties = DeploymentProperties(template=template, parameters={}, mode='incremental')
    if validate:
        _log_pprint_template(template)
        return client.validate(resource_group_name, deployment_name, properties)

    return sdk_no_wait(no_wait, client.create_or_update, resource_group_name, deployment_name, properties)


def create_lb_inbound_nat_rule(
        cmd, resource_group_name, load_balancer_name, item_name, protocol, frontend_port,
        backend_port, frontend_ip_name=None, floating_ip="false", idle_timeout=None, enable_tcp_reset=None):
    InboundNatRule = cmd.get_models('InboundNatRule')
    ncf = network_client_factory(cmd.cli_ctx)
    lb = ncf.load_balancers.get(resource_group_name, load_balancer_name)
    if not frontend_ip_name:
        frontend_ip_name = _get_default_name(lb, 'frontend_ip_configurations', '--frontend-ip-name')
    frontend_ip = _get_property(lb.frontend_ip_configurations, frontend_ip_name)  # pylint: disable=no-member
    new_rule = InboundNatRule(
        name=item_name, protocol=protocol,
        frontend_port=frontend_port, backend_port=backend_port,
        frontend_ip_configuration=frontend_ip,
        enable_floating_ip=floating_ip == 'true',
        idle_timeout_in_minutes=idle_timeout,
        enable_tcp_reset=enable_tcp_reset)
    _upsert(lb, 'inbound_nat_rules', new_rule, 'name')
    poller = ncf.load_balancers.create_or_update(resource_group_name, load_balancer_name, lb)
    return _get_property(poller.result().inbound_nat_rules, item_name)


def set_lb_inbound_nat_rule(
        instance, parent, item_name, protocol=None, frontend_port=None,
        frontend_ip_name=None, backend_port=None, floating_ip=None, idle_timeout=None, enable_tcp_reset=None):
    if frontend_ip_name:
        instance.frontend_ip_configuration = \
            _get_property(parent.frontend_ip_configurations, frontend_ip_name)

    if floating_ip is not None:
        instance.enable_floating_ip = floating_ip == 'true'

    if enable_tcp_reset is not None:
        instance.enable_tcp_reset = enable_tcp_reset

    _set_param(instance, 'protocol', protocol)
    _set_param(instance, 'frontend_port', frontend_port)
    _set_param(instance, 'backend_port', backend_port)
    _set_param(instance, 'idle_timeout_in_minutes', idle_timeout)

    return parent


def create_lb_inbound_nat_pool(
        cmd, resource_group_name, load_balancer_name, item_name, protocol, frontend_port_range_start,
        frontend_port_range_end, backend_port, frontend_ip_name=None, enable_tcp_reset=None):
    InboundNatPool = cmd.get_models('InboundNatPool')
    ncf = network_client_factory(cmd.cli_ctx)
    lb = ncf.load_balancers.get(resource_group_name, load_balancer_name)
    if not frontend_ip_name:
        frontend_ip_name = _get_default_name(lb, 'frontend_ip_configurations', '--frontend-ip-name')
    frontend_ip = _get_property(lb.frontend_ip_configurations, frontend_ip_name) \
        if frontend_ip_name else None
    new_pool = InboundNatPool(
        name=item_name,
        protocol=protocol,
        frontend_ip_configuration=frontend_ip,
        frontend_port_range_start=frontend_port_range_start,
        frontend_port_range_end=frontend_port_range_end,
        backend_port=backend_port,
        enable_tcp_reset=enable_tcp_reset)
    _upsert(lb, 'inbound_nat_pools', new_pool, 'name')
    poller = ncf.load_balancers.create_or_update(resource_group_name, load_balancer_name, lb)
    return _get_property(poller.result().inbound_nat_pools, item_name)


def set_lb_inbound_nat_pool(
        instance, parent, item_name, protocol=None,
        frontend_port_range_start=None, frontend_port_range_end=None, backend_port=None,
        frontend_ip_name=None, enable_tcp_reset=None):
    _set_param(instance, 'protocol', protocol)
    _set_param(instance, 'frontend_port_range_start', frontend_port_range_start)
    _set_param(instance, 'frontend_port_range_end', frontend_port_range_end)
    _set_param(instance, 'backend_port', backend_port)

    if enable_tcp_reset is not None:
        instance.enable_tcp_reset = enable_tcp_reset

    if frontend_ip_name == '':
        instance.frontend_ip_configuration = None
    elif frontend_ip_name is not None:
        instance.frontend_ip_configuration = \
            _get_property(parent.frontend_ip_configurations, frontend_ip_name)

    return parent


def create_lb_frontend_ip_configuration(
        cmd, resource_group_name, load_balancer_name, item_name, public_ip_address=None,
        public_ip_prefix=None, subnet=None, virtual_network_name=None, private_ip_address=None,
        private_ip_address_allocation=None, zone=None):
    FrontendIPConfiguration, SubResource, Subnet = cmd.get_models(
        'FrontendIPConfiguration', 'SubResource', 'Subnet')
    ncf = network_client_factory(cmd.cli_ctx)
    lb = ncf.load_balancers.get(resource_group_name, load_balancer_name)

    if private_ip_address_allocation is None:
        private_ip_address_allocation = 'static' if private_ip_address else 'dynamic'

    new_config = FrontendIPConfiguration(
        name=item_name,
        private_ip_address=private_ip_address,
        private_ip_allocation_method=private_ip_address_allocation,
        public_ip_address=SubResource(id=public_ip_address) if public_ip_address else None,
        public_ip_prefix=SubResource(id=public_ip_prefix) if public_ip_prefix else None,
        subnet=Subnet(id=subnet) if subnet else None)

    if zone and cmd.supported_api_version(min_api='2017-06-01'):
        new_config.zones = zone

    _upsert(lb, 'frontend_ip_configurations', new_config, 'name')
    poller = ncf.load_balancers.create_or_update(resource_group_name, load_balancer_name, lb)
    return _get_property(poller.result().frontend_ip_configurations, item_name)


def set_lb_frontend_ip_configuration(
        cmd, instance, parent, item_name, private_ip_address=None,
        private_ip_address_allocation=None, public_ip_address=None, subnet=None,
        virtual_network_name=None, public_ip_prefix=None):
    PublicIPAddress, Subnet, SubResource = cmd.get_models('PublicIPAddress', 'Subnet', 'SubResource')
    if private_ip_address == '':
        instance.private_ip_allocation_method = 'dynamic'
        instance.private_ip_address = None
    elif private_ip_address is not None:
        instance.private_ip_allocation_method = 'static'
        instance.private_ip_address = private_ip_address

    if subnet == '':
        instance.subnet = None
    elif subnet is not None:
        instance.subnet = Subnet(id=subnet)

    if public_ip_address == '':
        instance.public_ip_address = None
    elif public_ip_address is not None:
        instance.public_ip_address = PublicIPAddress(id=public_ip_address)

    if public_ip_prefix:
        instance.public_ip_prefix = SubResource(id=public_ip_prefix)

    return parent


def create_lb_backend_address_pool(cmd, resource_group_name, load_balancer_name, item_name):
    BackendAddressPool = cmd.get_models('BackendAddressPool')
    ncf = network_client_factory(cmd.cli_ctx)
    lb = ncf.load_balancers.get(resource_group_name, load_balancer_name)
    new_pool = BackendAddressPool(name=item_name)
    _upsert(lb, 'backend_address_pools', new_pool, 'name')
    poller = ncf.load_balancers.create_or_update(resource_group_name, load_balancer_name, lb)
    return _get_property(poller.result().backend_address_pools, item_name)


def create_lb_outbound_rule(cmd, resource_group_name, load_balancer_name, item_name,
                            backend_address_pool, frontend_ip_configurations, outbound_ports=None,
                            protocol=None, enable_tcp_reset=None, idle_timeout=None):
    OutboundRule, SubResource = cmd.get_models('OutboundRule', 'SubResource')
    client = network_client_factory(cmd.cli_ctx).load_balancers
    lb = client.get(resource_group_name, load_balancer_name)
    rule = OutboundRule(
        protocol=protocol, enable_tcp_reset=enable_tcp_reset, idle_timeout_in_minutes=idle_timeout,
        backend_address_pool=SubResource(id=backend_address_pool),
        frontend_ip_configurations=[SubResource(id=x) for x in frontend_ip_configurations]
        if frontend_ip_configurations else None,
        allocated_outbound_ports=outbound_ports, name=item_name)
    _upsert(lb, 'outbound_rules', rule, 'name')
    poller = client.create_or_update(resource_group_name, load_balancer_name, lb)
    return _get_property(poller.result().outbound_rules, item_name)


def set_lb_outbound_rule(instance, cmd, parent, item_name, protocol=None, outbound_ports=None,
                         idle_timeout=None, frontend_ip_configurations=None, enable_tcp_reset=None,
                         backend_address_pool=None):
    SubResource = cmd.get_models('SubResource')
    _set_param(instance, 'protocol', protocol)
    _set_param(instance, 'allocated_outbound_ports', outbound_ports)
    _set_param(instance, 'idle_timeout_in_minutes', idle_timeout)
    _set_param(instance, 'enable_tcp_reset', enable_tcp_reset)
    _set_param(instance, 'backend_address_pool', SubResource(id=backend_address_pool)
               if backend_address_pool else None)
    _set_param(instance, 'frontend_ip_configurations',
               [SubResource(x) for x in frontend_ip_configurations] if frontend_ip_configurations else None)

    return parent


def create_lb_probe(cmd, resource_group_name, load_balancer_name, item_name, protocol, port,
                    path=None, interval=None, threshold=None):
    Probe = cmd.get_models('Probe')
    ncf = network_client_factory(cmd.cli_ctx)
    lb = ncf.load_balancers.get(resource_group_name, load_balancer_name)
    new_probe = Probe(
        protocol=protocol, port=port, interval_in_seconds=interval, number_of_probes=threshold,
        request_path=path, name=item_name)
    _upsert(lb, 'probes', new_probe, 'name')
    poller = ncf.load_balancers.create_or_update(resource_group_name, load_balancer_name, lb)
    return _get_property(poller.result().probes, item_name)


def set_lb_probe(instance, parent, item_name, protocol=None, port=None,
                 path=None, interval=None, threshold=None):
    _set_param(instance, 'protocol', protocol)
    _set_param(instance, 'port', port)
    _set_param(instance, 'request_path', path)
    _set_param(instance, 'interval_in_seconds', interval)
    _set_param(instance, 'number_of_probes', threshold)

    return parent


def create_lb_rule(
        cmd, resource_group_name, load_balancer_name, item_name,
        protocol, frontend_port, backend_port, frontend_ip_name=None,
        backend_address_pool_name=None, probe_name=None, load_distribution='default',
        floating_ip='false', idle_timeout=None, enable_tcp_reset=None, disable_outbound_snat=None):
    LoadBalancingRule = cmd.get_models('LoadBalancingRule')
    ncf = network_client_factory(cmd.cli_ctx)
    lb = ncf.load_balancers.get(resource_group_name, load_balancer_name)
    if not frontend_ip_name:
        frontend_ip_name = _get_default_name(lb, 'frontend_ip_configurations', '--frontend-ip-name')
    if not backend_address_pool_name:
        backend_address_pool_name = _get_default_name(lb, 'backend_address_pools', '--backend-pool-name')
    new_rule = LoadBalancingRule(
        name=item_name,
        protocol=protocol,
        frontend_port=frontend_port,
        backend_port=backend_port,
        frontend_ip_configuration=_get_property(lb.frontend_ip_configurations,
                                                frontend_ip_name),
        backend_address_pool=_get_property(lb.backend_address_pools,
                                           backend_address_pool_name),
        probe=_get_property(lb.probes, probe_name) if probe_name else None,
        load_distribution=load_distribution,
        enable_floating_ip=floating_ip == 'true',
        idle_timeout_in_minutes=idle_timeout,
        enable_tcp_reset=enable_tcp_reset,
        disable_outbound_snat=disable_outbound_snat)
    _upsert(lb, 'load_balancing_rules', new_rule, 'name')
    poller = ncf.load_balancers.create_or_update(resource_group_name, load_balancer_name, lb)
    return _get_property(poller.result().load_balancing_rules, item_name)


def set_lb_rule(
        instance, parent, item_name, protocol=None, frontend_port=None,
        frontend_ip_name=None, backend_port=None, backend_address_pool_name=None, probe_name=None,
        load_distribution='default', floating_ip=None, idle_timeout=None, enable_tcp_reset=None,
        disable_outbound_snat=None):
    _set_param(instance, 'protocol', protocol)
    _set_param(instance, 'frontend_port', frontend_port)
    _set_param(instance, 'backend_port', backend_port)
    _set_param(instance, 'idle_timeout_in_minutes', idle_timeout)
    _set_param(instance, 'load_distribution', load_distribution)
    _set_param(instance, 'disable_outbound_snat', disable_outbound_snat)
    _set_param(instance, 'enable_tcp_reset', enable_tcp_reset)

    if frontend_ip_name is not None:
        instance.frontend_ip_configuration = \
            _get_property(parent.frontend_ip_configurations, frontend_ip_name)

    if floating_ip is not None:
        instance.enable_floating_ip = floating_ip == 'true'

    if backend_address_pool_name is not None:
        instance.backend_address_pool = \
            _get_property(parent.backend_address_pools, backend_address_pool_name)

    if probe_name == '':
        instance.probe = None
    elif probe_name is not None:
        instance.probe = _get_property(parent.probes, probe_name)

    return parent


# endregion


# region LocalGateways
def _validate_bgp_peering(cmd, instance, asn, bgp_peering_address, peer_weight):
    if any([asn, bgp_peering_address, peer_weight]):
        if instance.bgp_settings is not None:
            # update existing parameters selectively
            if asn is not None:
                instance.bgp_settings.asn = asn
            if peer_weight is not None:
                instance.bgp_settings.peer_weight = peer_weight
            if bgp_peering_address is not None:
                instance.bgp_settings.bgp_peering_address = bgp_peering_address
        elif asn:
            BgpSettings = cmd.get_models('BgpSettings')
            instance.bgp_settings = BgpSettings(asn, bgp_peering_address, peer_weight)
        else:
            raise CLIError(
                'incorrect usage: --asn ASN [--peer-weight WEIGHT --bgp-peering-address IP]')


def create_local_gateway(cmd, resource_group_name, local_network_gateway_name, gateway_ip_address,
                         location=None, tags=None, local_address_prefix=None, asn=None,
                         bgp_peering_address=None, peer_weight=None, no_wait=False):
    AddressSpace, LocalNetworkGateway, BgpSettings = cmd.get_models(
        'AddressSpace', 'LocalNetworkGateway', 'BgpSettings')
    client = network_client_factory(cmd.cli_ctx).local_network_gateways
    local_gateway = LocalNetworkGateway(
        local_network_address_space=AddressSpace(address_prefixes=(local_address_prefix or [])),
        location=location, tags=tags, gateway_ip_address=gateway_ip_address)
    if bgp_peering_address or asn or peer_weight:
        local_gateway.bgp_settings = BgpSettings(asn=asn, bgp_peering_address=bgp_peering_address,
                                                 peer_weight=peer_weight)
    return sdk_no_wait(no_wait, client.create_or_update,
                       resource_group_name, local_network_gateway_name, local_gateway)


def update_local_gateway(cmd, instance, gateway_ip_address=None, local_address_prefix=None, asn=None,
                         bgp_peering_address=None, peer_weight=None, tags=None):
    _validate_bgp_peering(cmd, instance, asn, bgp_peering_address, peer_weight)

    if gateway_ip_address is not None:
        instance.gateway_ip_address = gateway_ip_address
    if local_address_prefix is not None:
        instance.local_network_address_space.address_prefixes = local_address_prefix
    if tags is not None:
        instance.tags = tags
    return instance


# endregion


# region NetworkInterfaces (NIC)
def create_nic(cmd, resource_group_name, network_interface_name, subnet, location=None, tags=None,
               internal_dns_name_label=None, dns_servers=None, enable_ip_forwarding=False,
               load_balancer_backend_address_pool_ids=None,
               load_balancer_inbound_nat_rule_ids=None,
               load_balancer_name=None, network_security_group=None,
               private_ip_address=None, private_ip_address_version=None,
               public_ip_address=None, virtual_network_name=None, enable_accelerated_networking=None,
               application_security_groups=None, no_wait=False):
    client = network_client_factory(cmd.cli_ctx).network_interfaces
    (NetworkInterface, NetworkInterfaceDnsSettings, NetworkInterfaceIPConfiguration, NetworkSecurityGroup,
     PublicIPAddress, Subnet) = cmd.get_models(
         'NetworkInterface', 'NetworkInterfaceDnsSettings', 'NetworkInterfaceIPConfiguration',
         'NetworkSecurityGroup', 'PublicIPAddress', 'Subnet')

    dns_settings = NetworkInterfaceDnsSettings(internal_dns_name_label=internal_dns_name_label,
                                               dns_servers=dns_servers or [])

    nic = NetworkInterface(location=location, tags=tags, enable_ip_forwarding=enable_ip_forwarding,
                           dns_settings=dns_settings)

    if cmd.supported_api_version(min_api='2016-09-01'):
        nic.enable_accelerated_networking = enable_accelerated_networking

    if network_security_group:
        nic.network_security_group = NetworkSecurityGroup(id=network_security_group)
    ip_config_args = {
        'name': 'ipconfig1',
        'load_balancer_backend_address_pools': load_balancer_backend_address_pool_ids,
        'load_balancer_inbound_nat_rules': load_balancer_inbound_nat_rule_ids,
        'private_ip_allocation_method': 'Static' if private_ip_address else 'Dynamic',
        'private_ip_address': private_ip_address,
        'subnet': Subnet(id=subnet)
    }
    if cmd.supported_api_version(min_api='2016-09-01'):
        ip_config_args['private_ip_address_version'] = private_ip_address_version
    if cmd.supported_api_version(min_api='2017-09-01'):
        ip_config_args['application_security_groups'] = application_security_groups
    ip_config = NetworkInterfaceIPConfiguration(**ip_config_args)

    if public_ip_address:
        ip_config.public_ip_address = PublicIPAddress(id=public_ip_address)
    nic.ip_configurations = [ip_config]
    return sdk_no_wait(no_wait, client.create_or_update, resource_group_name, network_interface_name, nic)


def update_nic(cmd, instance, network_security_group=None, enable_ip_forwarding=None,
               internal_dns_name_label=None, dns_servers=None, enable_accelerated_networking=None):
    if enable_ip_forwarding is not None:
        instance.enable_ip_forwarding = enable_ip_forwarding

    if network_security_group == '':
        instance.network_security_group = None
    elif network_security_group is not None:
        NetworkSecurityGroup = cmd.get_models('NetworkSecurityGroup')
        instance.network_security_group = NetworkSecurityGroup(id=network_security_group)

    if internal_dns_name_label == '':
        instance.dns_settings.internal_dns_name_label = None
    elif internal_dns_name_label is not None:
        instance.dns_settings.internal_dns_name_label = internal_dns_name_label
    if dns_servers == ['']:
        instance.dns_settings.dns_servers = None
    elif dns_servers:
        instance.dns_settings.dns_servers = dns_servers

    if enable_accelerated_networking is not None:
        instance.enable_accelerated_networking = enable_accelerated_networking

    return instance


def create_nic_ip_config(cmd, resource_group_name, network_interface_name, ip_config_name, subnet=None,
                         virtual_network_name=None, public_ip_address=None, load_balancer_name=None,
                         load_balancer_backend_address_pool_ids=None,
                         load_balancer_inbound_nat_rule_ids=None,
                         private_ip_address=None,
                         private_ip_address_allocation=None,
                         private_ip_address_version=None,
                         make_primary=False,
                         application_security_groups=None):
    NetworkInterfaceIPConfiguration, PublicIPAddress, Subnet = cmd.get_models(
        'NetworkInterfaceIPConfiguration', 'PublicIPAddress', 'Subnet')
    ncf = network_client_factory(cmd.cli_ctx)
    nic = ncf.network_interfaces.get(resource_group_name, network_interface_name)

    if cmd.supported_api_version(min_api='2016-09-01'):
        IPVersion = cmd.get_models('IPVersion')
        private_ip_address_version = private_ip_address_version or IPVersion.ipv4.value
        if private_ip_address_version == IPVersion.ipv4.value and not subnet:
            primary_config = next(x for x in nic.ip_configurations if x.primary)
            subnet = primary_config.subnet.id
        if make_primary:
            for config in nic.ip_configurations:
                config.primary = False

    new_config_args = {
        'name': ip_config_name,
        'subnet': Subnet(id=subnet) if subnet else None,
        'public_ip_address': PublicIPAddress(id=public_ip_address) if public_ip_address else None,
        'load_balancer_backend_address_pools': load_balancer_backend_address_pool_ids,
        'load_balancer_inbound_nat_rules': load_balancer_inbound_nat_rule_ids,
        'private_ip_address': private_ip_address,
        'private_ip_allocation_method': private_ip_address_allocation,
    }
    if cmd.supported_api_version(min_api='2016-09-01'):
        new_config_args['private_ip_address_version'] = private_ip_address_version
        new_config_args['primary'] = make_primary
    if cmd.supported_api_version(min_api='2017-09-01'):
        new_config_args['application_security_groups'] = application_security_groups
    new_config = NetworkInterfaceIPConfiguration(**new_config_args)

    _upsert(nic, 'ip_configurations', new_config, 'name')
    poller = ncf.network_interfaces.create_or_update(
        resource_group_name, network_interface_name, nic)
    return _get_property(poller.result().ip_configurations, ip_config_name)


def set_nic_ip_config(cmd, instance, parent, ip_config_name, subnet=None,
                      virtual_network_name=None, public_ip_address=None, load_balancer_name=None,
                      load_balancer_backend_address_pool_ids=None,
                      load_balancer_inbound_nat_rule_ids=None,
                      private_ip_address=None, private_ip_address_allocation=None,
                      private_ip_address_version='ipv4', make_primary=False,
                      application_security_groups=None):
    PublicIPAddress, Subnet = cmd.get_models('PublicIPAddress', 'Subnet')

    if make_primary:
        for config in parent.ip_configurations:
            config.primary = False
        instance.primary = True

    if private_ip_address == '':
        instance.private_ip_address = None
        instance.private_ip_allocation_method = 'dynamic'
        if cmd.supported_api_version(min_api='2016-09-01'):
            instance.private_ip_address_version = 'ipv4'
    elif private_ip_address is not None:
        instance.private_ip_address = private_ip_address
        instance.private_ip_allocation_method = 'static'
        if private_ip_address_version is not None:
            instance.private_ip_address_version = private_ip_address_version

    if subnet == '':
        instance.subnet = None
    elif subnet is not None:
        instance.subnet = Subnet(id=subnet)

    if public_ip_address == '':
        instance.public_ip_address = None
    elif public_ip_address is not None:
        instance.public_ip_address = PublicIPAddress(id=public_ip_address)

    if load_balancer_backend_address_pool_ids == '':
        instance.load_balancer_backend_address_pools = None
    elif load_balancer_backend_address_pool_ids is not None:
        instance.load_balancer_backend_address_pools = load_balancer_backend_address_pool_ids

    if load_balancer_inbound_nat_rule_ids == '':
        instance.load_balancer_inbound_nat_rules = None
    elif load_balancer_inbound_nat_rule_ids is not None:
        instance.load_balancer_inbound_nat_rules = load_balancer_inbound_nat_rule_ids

    if application_security_groups == ['']:
        instance.application_security_groups = None
    elif application_security_groups:
        instance.application_security_groups = application_security_groups

    return parent


def _get_nic_ip_config(nic, name):
    if nic.ip_configurations:
        ip_config = next(
            (x for x in nic.ip_configurations if x.name.lower() == name.lower()), None)
    else:
        ip_config = None
    if not ip_config:
        raise CLIError('IP configuration {} not found.'.format(name))
    return ip_config


def add_nic_ip_config_address_pool(
        cmd, resource_group_name, network_interface_name, ip_config_name, backend_address_pool,
        load_balancer_name=None):
    BackendAddressPool = cmd.get_models('BackendAddressPool')
    client = network_client_factory(cmd.cli_ctx).network_interfaces
    nic = client.get(resource_group_name, network_interface_name)
    ip_config = _get_nic_ip_config(nic, ip_config_name)
    _upsert(ip_config, 'load_balancer_backend_address_pools',
            BackendAddressPool(id=backend_address_pool),
            'id')
    poller = client.create_or_update(resource_group_name, network_interface_name, nic)
    return _get_property(poller.result().ip_configurations, ip_config_name)


def remove_nic_ip_config_address_pool(
        cmd, resource_group_name, network_interface_name, ip_config_name, backend_address_pool,
        load_balancer_name=None):
    client = network_client_factory(cmd.cli_ctx).network_interfaces
    nic = client.get(resource_group_name, network_interface_name)
    ip_config = _get_nic_ip_config(nic, ip_config_name)
    keep_items = [x for x in ip_config.load_balancer_backend_address_pools or [] if x.id != backend_address_pool]
    ip_config.load_balancer_backend_address_pools = keep_items
    poller = client.create_or_update(resource_group_name, network_interface_name, nic)
    return _get_property(poller.result().ip_configurations, ip_config_name)


def add_nic_ip_config_inbound_nat_rule(
        cmd, resource_group_name, network_interface_name, ip_config_name, inbound_nat_rule,
        load_balancer_name=None):
    InboundNatRule = cmd.get_models('InboundNatRule')
    client = network_client_factory(cmd.cli_ctx).network_interfaces
    nic = client.get(resource_group_name, network_interface_name)
    ip_config = _get_nic_ip_config(nic, ip_config_name)
    _upsert(ip_config, 'load_balancer_inbound_nat_rules',
            InboundNatRule(id=inbound_nat_rule),
            'id')
    poller = client.create_or_update(resource_group_name, network_interface_name, nic)
    return _get_property(poller.result().ip_configurations, ip_config_name)


def remove_nic_ip_config_inbound_nat_rule(
        cmd, resource_group_name, network_interface_name, ip_config_name, inbound_nat_rule,
        load_balancer_name=None):
    client = network_client_factory(cmd.cli_ctx).network_interfaces
    nic = client.get(resource_group_name, network_interface_name)
    ip_config = _get_nic_ip_config(nic, ip_config_name)
    keep_items = \
        [x for x in ip_config.load_balancer_inbound_nat_rules if x.id != inbound_nat_rule]
    ip_config.load_balancer_inbound_nat_rules = keep_items
    poller = client.create_or_update(resource_group_name, network_interface_name, nic)
    return _get_property(poller.result().ip_configurations, ip_config_name)


# endregion


# region NetworkSecurityGroups
def create_nsg(cmd, resource_group_name, network_security_group_name, location=None, tags=None):
    client = network_client_factory(cmd.cli_ctx).network_security_groups
    NetworkSecurityGroup = cmd.get_models('NetworkSecurityGroup')
    nsg = NetworkSecurityGroup(location=location, tags=tags)
    return client.create_or_update(resource_group_name, network_security_group_name, nsg)


def _create_singular_or_plural_property(kwargs, val, singular_name, plural_name):

    if not val:
        return
    if not isinstance(val, list):
        val = [val]
    if len(val) > 1:
        kwargs[plural_name] = val
        kwargs[singular_name] = None
    else:
        kwargs[singular_name] = val[0]
        kwargs[plural_name] = None


def _handle_asg_property(kwargs, key, asgs):
    prefix = key.split('_', 1)[0] + '_'
    if asgs:
        kwargs[key] = asgs
        if kwargs[prefix + 'address_prefix'].is_default:
            kwargs[prefix + 'address_prefix'] = ''


def create_nsg_rule_2017_06_01(cmd, resource_group_name, network_security_group_name, security_rule_name,
                               priority, description=None, protocol=None, access=None, direction=None,
                               source_port_ranges='*', source_address_prefixes='*',
                               destination_port_ranges=80, destination_address_prefixes='*',
                               source_asgs=None, destination_asgs=None):
    kwargs = {
        'protocol': protocol,
        'direction': direction,
        'description': description,
        'priority': priority,
        'access': access,
        'name': security_rule_name
    }
    _create_singular_or_plural_property(kwargs, source_address_prefixes,
                                        'source_address_prefix', 'source_address_prefixes')
    _create_singular_or_plural_property(kwargs, destination_address_prefixes,
                                        'destination_address_prefix', 'destination_address_prefixes')
    _create_singular_or_plural_property(kwargs, source_port_ranges,
                                        'source_port_range', 'source_port_ranges')
    _create_singular_or_plural_property(kwargs, destination_port_ranges,
                                        'destination_port_range', 'destination_port_ranges')

    # workaround for issue https://github.com/Azure/azure-rest-api-specs/issues/1591
    kwargs['source_address_prefix'] = kwargs['source_address_prefix'] or ''
    kwargs['destination_address_prefix'] = kwargs['destination_address_prefix'] or ''

    if cmd.supported_api_version(min_api='2017-09-01'):
        _handle_asg_property(kwargs, 'source_application_security_groups', source_asgs)
        _handle_asg_property(kwargs, 'destination_application_security_groups', destination_asgs)

    SecurityRule = cmd.get_models('SecurityRule')
    settings = SecurityRule(**kwargs)
    ncf = network_client_factory(cmd.cli_ctx)
    return ncf.security_rules.create_or_update(
        resource_group_name, network_security_group_name, security_rule_name, settings)


def create_nsg_rule_2017_03_01(cmd, resource_group_name, network_security_group_name, security_rule_name,
                               priority, description=None, protocol=None, access=None, direction=None,
                               source_port_range='*', source_address_prefix='*',
                               destination_port_range=80, destination_address_prefix='*'):
    SecurityRule = cmd.get_models('SecurityRule')
    settings = SecurityRule(protocol=protocol, source_address_prefix=source_address_prefix,
                            destination_address_prefix=destination_address_prefix, access=access,
                            direction=direction,
                            description=description, source_port_range=source_port_range,
                            destination_port_range=destination_port_range, priority=priority,
                            name=security_rule_name)

    ncf = network_client_factory(cmd.cli_ctx)
    return ncf.security_rules.create_or_update(
        resource_group_name, network_security_group_name, security_rule_name, settings)


def _update_singular_or_plural_property(instance, val, singular_name, plural_name):

    if val is None:
        return
    if not isinstance(val, list):
        val = [val]
    if len(val) > 1:
        setattr(instance, plural_name, val)
        setattr(instance, singular_name, None)
    else:
        setattr(instance, plural_name, None)
        setattr(instance, singular_name, val[0])


def update_nsg_rule_2017_06_01(instance, protocol=None, source_address_prefixes=None,
                               destination_address_prefixes=None, access=None, direction=None, description=None,
                               source_port_ranges=None, destination_port_ranges=None, priority=None,
                               source_asgs=None, destination_asgs=None):
    # No client validation as server side returns pretty good errors
    instance.protocol = protocol if protocol is not None else instance.protocol
    instance.access = access if access is not None else instance.access
    instance.direction = direction if direction is not None else instance.direction
    instance.description = description if description is not None else instance.description
    instance.priority = priority if priority is not None else instance.priority

    _update_singular_or_plural_property(instance, source_address_prefixes,
                                        'source_address_prefix', 'source_address_prefixes')
    _update_singular_or_plural_property(instance, destination_address_prefixes,
                                        'destination_address_prefix', 'destination_address_prefixes')
    _update_singular_or_plural_property(instance, source_port_ranges,
                                        'source_port_range', 'source_port_ranges')
    _update_singular_or_plural_property(instance, destination_port_ranges,
                                        'destination_port_range', 'destination_port_ranges')

    # workaround for issue https://github.com/Azure/azure-rest-api-specs/issues/1591
    instance.source_address_prefix = instance.source_address_prefix or ''
    instance.destination_address_prefix = instance.destination_address_prefix or ''

    if source_asgs == ['']:
        instance.source_application_security_groups = None
    elif source_asgs:
        instance.source_application_security_groups = source_asgs

    if destination_asgs == ['']:
        instance.destination_application_security_groups = None
    elif destination_asgs:
        instance.destination_application_security_groups = destination_asgs

    return instance


def update_nsg_rule_2017_03_01(instance, protocol=None, source_address_prefix=None,
                               destination_address_prefix=None, access=None, direction=None, description=None,
                               source_port_range=None, destination_port_range=None, priority=None):
    # No client validation as server side returns pretty good errors
    instance.protocol = protocol if protocol is not None else instance.protocol
    instance.source_address_prefix = (source_address_prefix if source_address_prefix is not None
                                      else instance.source_address_prefix)
    instance.destination_address_prefix = destination_address_prefix \
        if destination_address_prefix is not None else instance.destination_address_prefix
    instance.access = access if access is not None else instance.access
    instance.direction = direction if direction is not None else instance.direction
    instance.description = description if description is not None else instance.description
    instance.source_port_range = source_port_range \
        if source_port_range is not None else instance.source_port_range
    instance.destination_port_range = destination_port_range \
        if destination_port_range is not None else instance.destination_port_range
    instance.priority = priority if priority is not None else instance.priority
    return instance
# endregion


# region NetworkWatchers
def _create_network_watchers(cmd, client, resource_group_name, locations, tags):
    if resource_group_name is None:
        raise CLIError("usage error: '--resource-group' required when enabling new regions")

    NetworkWatcher = cmd.get_models('NetworkWatcher')
    for location in locations:
        client.create_or_update(
            resource_group_name, '{}-watcher'.format(location),
            NetworkWatcher(location=location, tags=tags))


def _update_network_watchers(cmd, client, watchers, tags):
    NetworkWatcher = cmd.get_models('NetworkWatcher')
    for watcher in watchers:
        id_parts = parse_resource_id(watcher.id)
        watcher_rg = id_parts['resource_group']
        watcher_name = id_parts['name']
        watcher_tags = watcher.tags if tags is None else tags
        client.create_or_update(
            watcher_rg, watcher_name,
            NetworkWatcher(location=watcher.location, tags=watcher_tags))


def _delete_network_watchers(cmd, client, watchers):
    for watcher in watchers:
        from azure.cli.core.commands import LongRunningOperation
        id_parts = parse_resource_id(watcher.id)
        watcher_rg = id_parts['resource_group']
        watcher_name = id_parts['name']
        logger.warning(
            "Disabling Network Watcher for region '%s' by deleting resource '%s'",
            watcher.location, watcher.id)
        LongRunningOperation(cmd.cli_ctx)(client.delete(watcher_rg, watcher_name))


def configure_network_watcher(cmd, client, locations, resource_group_name=None, enabled=None, tags=None):
    watcher_list = list(client.list_all())
    existing_watchers = [w for w in watcher_list if w.location in locations]
    nonenabled_regions = list(set(locations) - set(l.location for l in existing_watchers))

    if enabled is None:
        if resource_group_name is not None:
            logger.warning(
                "Resource group '%s' is only used when enabling new regions and will be ignored.",
                resource_group_name)
        for location in nonenabled_regions:
            logger.warning(
                "Region '%s' is not enabled for Network Watcher and will be ignored.", location)
        _update_network_watchers(cmd, client, existing_watchers, tags)

    elif enabled:
        _create_network_watchers(cmd, client, resource_group_name, nonenabled_regions, tags)
        _update_network_watchers(cmd, client, existing_watchers, tags)

    else:
        if tags is not None:
            raise CLIError("usage error: '--tags' cannot be used when disabling regions")
        _delete_network_watchers(cmd, client, existing_watchers)

    return client.list_all()


def create_nw_connection_monitor(cmd, client, connection_monitor_name, watcher_rg, watcher_name,  # pylint: disable=unused-argument
                                 source_resource, resource_group_name=None, source_port=None, location=None,
                                 dest_resource=None, dest_port=None, dest_address=None,
                                 tags=None, do_not_start=None, monitoring_interval=60):
    ConnectionMonitor, ConnectionMonitorSource, ConnectionMonitorDestination = cmd.get_models(
        'ConnectionMonitor', 'ConnectionMonitorSource', 'ConnectionMonitorDestination')
    connection_monitor = ConnectionMonitor(
        location=location,
        tags=tags,
        source=ConnectionMonitorSource(
            resource_id=source_resource,
            port=source_port
        ),
        destination=ConnectionMonitorDestination(
            resource_id=dest_resource,
            port=dest_port,
            address=dest_address
        ),
        auto_start=not do_not_start,
        monitoring_interval_in_seconds=monitoring_interval)
    return client.create_or_update(watcher_rg, watcher_name, connection_monitor_name, connection_monitor)


def show_topology_watcher(cmd, client, resource_group_name, network_watcher_name, target_resource_group_name=None,
                          target_vnet=None, target_subnet=None):  # pylint: disable=unused-argument
    TopologyParameters = cmd.get_models('TopologyParameters')
    return client.get_topology(
        resource_group_name=resource_group_name,
        network_watcher_name=network_watcher_name,
        parameters=TopologyParameters(
            target_resource_group_name=target_resource_group_name,
            target_virtual_network=target_vnet,
            target_subnet=target_subnet
        ))


def check_nw_connectivity(cmd, client, watcher_rg, watcher_name, source_resource, source_port=None,
                          dest_resource=None, dest_port=None, dest_address=None,
                          resource_group_name=None, protocol=None, method=None, headers=None, valid_status_codes=None):
    ConnectivitySource, ConnectivityDestination, ConnectivityParameters, ProtocolConfiguration, HTTPConfiguration = \
        cmd.get_models(
            'ConnectivitySource', 'ConnectivityDestination', 'ConnectivityParameters', 'ProtocolConfiguration',
            'HTTPConfiguration')
    params = ConnectivityParameters(
        source=ConnectivitySource(resource_id=source_resource, port=source_port),
        destination=ConnectivityDestination(resource_id=dest_resource, address=dest_address, port=dest_port),
        protocol=protocol
    )
    if any([method, headers, valid_status_codes]):
        params.protocol_configuration = ProtocolConfiguration(http_configuration=HTTPConfiguration(
            method=method,
            headers=headers,
            valid_status_codes=valid_status_codes
        ))
    return client.check_connectivity(watcher_rg, watcher_name, params)


def check_nw_ip_flow(cmd, client, vm, watcher_rg, watcher_name, direction, protocol, local, remote,
                     resource_group_name=None, nic=None, location=None):
    VerificationIPFlowParameters = cmd.get_models('VerificationIPFlowParameters')

    local_ip_address, local_port = local.split(':')
    remote_ip_address, remote_port = remote.split(':')
    if not is_valid_resource_id(vm):
        vm = resource_id(
            subscription=get_subscription_id(cmd.cli_ctx), resource_group=resource_group_name,
            namespace='Microsoft.Compute', type='virtualMachines', name=vm)

    if nic and not is_valid_resource_id(nic):
        nic = resource_id(
            subscription=get_subscription_id(cmd.cli_ctx), resource_group=resource_group_name,
            namespace='Microsoft.Network', type='networkInterfaces', name=nic)

    return client.verify_ip_flow(
        watcher_rg, watcher_name,
        VerificationIPFlowParameters(
            target_resource_id=vm, direction=direction, protocol=protocol, local_port=local_port,
            remote_port=remote_port, local_ip_address=local_ip_address,
            remote_ip_address=remote_ip_address, target_nic_resource_id=nic))


def show_nw_next_hop(cmd, client, resource_group_name, vm, watcher_rg, watcher_name,
                     source_ip, dest_ip, nic=None, location=None):
    NextHopParameters = cmd.get_models('NextHopParameters')

    if not is_valid_resource_id(vm):
        vm = resource_id(
            subscription=get_subscription_id(cmd.cli_ctx), resource_group=resource_group_name,
            namespace='Microsoft.Compute', type='virtualMachines', name=vm)

    if nic and not is_valid_resource_id(nic):
        nic = resource_id(
            subscription=get_subscription_id(cmd.cli_ctx), resource_group=resource_group_name,
            namespace='Microsoft.Network', type='networkInterfaces', name=nic)

    return client.get_next_hop(
        watcher_rg, watcher_name, NextHopParameters(target_resource_id=vm,
                                                    source_ip_address=source_ip,
                                                    destination_ip_address=dest_ip,
                                                    target_nic_resource_id=nic))


def show_nw_security_view(cmd, client, resource_group_name, vm, watcher_rg, watcher_name, location=None):
    if not is_valid_resource_id(vm):
        vm = resource_id(
            subscription=get_subscription_id(cmd.cli_ctx), resource_group=resource_group_name,
            namespace='Microsoft.Compute', type='virtualMachines', name=vm)

    return client.get_vm_security_rules(watcher_rg, watcher_name, vm)


def create_nw_packet_capture(cmd, client, resource_group_name, capture_name, vm,
                             watcher_rg, watcher_name, location=None,
                             storage_account=None, storage_path=None, file_path=None,
                             capture_size=None, capture_limit=None, time_limit=None, filters=None):
    PacketCapture, PacketCaptureStorageLocation = cmd.get_models('PacketCapture', 'PacketCaptureStorageLocation')

    storage_settings = PacketCaptureStorageLocation(storage_id=storage_account,
                                                    storage_path=storage_path, file_path=file_path)
    capture_params = PacketCapture(target=vm, storage_location=storage_settings,
                                   bytes_to_capture_per_packet=capture_size,
                                   total_bytes_per_session=capture_limit, time_limit_in_seconds=time_limit,
                                   filters=filters)
    return client.create(watcher_rg, watcher_name, capture_name, capture_params)


def set_nsg_flow_logging(cmd, client, watcher_rg, watcher_name, nsg, storage_account=None,
                         resource_group_name=None, enabled=None, retention=0):
    from azure.cli.core.commands import LongRunningOperation
    config = LongRunningOperation(cmd.cli_ctx)(client.get_flow_log_status(watcher_rg, watcher_name, nsg))
    if enabled is not None:
        config.enabled = enabled
    if storage_account is not None:
        config.storage_id = storage_account
    if retention is not None:
        RetentionPolicyParameters = cmd.get_models('RetentionPolicyParameters')
        config.retention_policy = RetentionPolicyParameters(days=retention, enabled=int(retention) > 0)
    setattr(config, 'flow_analytics_configuration', None)
    return client.set_flow_log_configuration(watcher_rg, watcher_name, config)


def show_nsg_flow_logging(client, watcher_rg, watcher_name, nsg, resource_group_name=None):
    return client.get_flow_log_status(watcher_rg, watcher_name, nsg)


def start_nw_troubleshooting(cmd, client, watcher_name, watcher_rg, resource, storage_account,
                             storage_path, resource_type=None, resource_group_name=None,
                             no_wait=False):
    TroubleshootingParameters = cmd.get_models('TroubleshootingParameters')
    params = TroubleshootingParameters(target_resource_id=resource, storage_id=storage_account,
                                       storage_path=storage_path)
    return sdk_no_wait(no_wait, client.get_troubleshooting, watcher_rg, watcher_name, params)


def show_nw_troubleshooting_result(client, watcher_name, watcher_rg, resource, resource_type=None,
                                   resource_group_name=None):
    return client.get_troubleshooting_result(watcher_rg, watcher_name, resource)


def run_network_configuration_diagnostic(cmd, client, watcher_rg, watcher_name, resource,
                                         direction=None, protocol=None, source=None, destination=None,
                                         destination_port=None, queries=None,
                                         resource_group_name=None, resource_type=None, parent=None):
    TrafficQuery = cmd.get_models('TrafficQuery')
    if not queries:
        queries = [TrafficQuery(
            direction=direction,
            protocol=protocol,
            source=source,
            destination=destination,
            destination_port=destination_port
        )]
    return client.get_network_configuration_diagnostic(watcher_rg, watcher_name, resource, queries)

# endregion


# region PublicIPAddresses
def create_public_ip(cmd, resource_group_name, public_ip_address_name, location=None, tags=None,
                     allocation_method=None, dns_name=None,
                     idle_timeout=4, reverse_fqdn=None, version=None, sku=None, zone=None, ip_tags=None,
                     public_ip_prefix=None):
    IPAllocationMethod, PublicIPAddress, PublicIPAddressDnsSettings, SubResource = cmd.get_models(
        'IPAllocationMethod', 'PublicIPAddress', 'PublicIPAddressDnsSettings', 'SubResource')
    client = network_client_factory(cmd.cli_ctx).public_ip_addresses
    if not allocation_method:
        allocation_method = IPAllocationMethod.static.value if (sku and sku.lower() == 'standard') \
            else IPAllocationMethod.dynamic.value

    public_ip_args = {
        'location': location,
        'tags': tags,
        'public_ip_allocation_method': allocation_method,
        'idle_timeout_in_minutes': idle_timeout,
        'dns_settings': None
    }
    if cmd.supported_api_version(min_api='2016-09-01'):
        public_ip_args['public_ip_address_version'] = version
    if cmd.supported_api_version(min_api='2017-06-01'):
        public_ip_args['zones'] = zone
    if cmd.supported_api_version(min_api='2017-11-01'):
        public_ip_args['ip_tags'] = ip_tags
    if cmd.supported_api_version(min_api='2018-07-01') and public_ip_prefix:
        public_ip_args['public_ip_prefix'] = SubResource(id=public_ip_prefix)
    if sku:
        public_ip_args['sku'] = {'name': sku}
    public_ip = PublicIPAddress(**public_ip_args)

    if dns_name or reverse_fqdn:
        public_ip.dns_settings = PublicIPAddressDnsSettings(
            domain_name_label=dns_name,
            reverse_fqdn=reverse_fqdn)
    return client.create_or_update(resource_group_name, public_ip_address_name, public_ip)


def update_public_ip(cmd, instance, dns_name=None, allocation_method=None, version=None,
                     idle_timeout=None, reverse_fqdn=None, tags=None, sku=None, ip_tags=None,
                     public_ip_prefix=None):
    if dns_name is not None or reverse_fqdn is not None:
        if instance.dns_settings:
            if dns_name is not None:
                instance.dns_settings.domain_name_label = dns_name
            if reverse_fqdn is not None:
                instance.dns_settings.reverse_fqdn = reverse_fqdn
        else:
            PublicIPAddressDnsSettings = cmd.get_models('PublicIPAddressDnsSettings')
            instance.dns_settings = PublicIPAddressDnsSettings(domain_name_label=dns_name, fqdn=None,
                                                               reverse_fqdn=reverse_fqdn)
    if allocation_method is not None:
        instance.public_ip_allocation_method = allocation_method
    if version is not None:
        instance.public_ip_address_version = version
    if idle_timeout is not None:
        instance.idle_timeout_in_minutes = idle_timeout
    if tags is not None:
        instance.tags = tags
    if sku is not None:
        instance.sku.name = sku
    if ip_tags:
        instance.ip_tags = ip_tags
    if public_ip_prefix:
        SubResource = cmd.get_models('SubResource')
        instance.public_ip_prefix = SubResource(id=public_ip_prefix)
    return instance


def create_public_ip_prefix(cmd, client, resource_group_name, public_ip_prefix_name, prefix_length,
                            location=None, tags=None):
    PublicIPPrefix, PublicIPPrefixSku = cmd.get_models('PublicIPPrefix', 'PublicIPPrefixSku')
    prefix = PublicIPPrefix(
        location=location,
        prefix_length=prefix_length,
        sku=PublicIPPrefixSku(name='Standard'),
        tags=tags,
    )
    return client.create_or_update(resource_group_name, public_ip_prefix_name, prefix)


def update_public_ip_prefix(instance, tags=None):
    if tags is not None:
        instance.tags = tags
    return instance
# endregion


# region RouteFilters
def create_route_filter(cmd, client, resource_group_name, route_filter_name, location=None, tags=None):
    RouteFilter = cmd.get_models('RouteFilter')
    return client.create_or_update(resource_group_name, route_filter_name,
                                   RouteFilter(location=location, tags=tags))


def list_route_filters(client, resource_group_name=None):
    if resource_group_name:
        return client.list_by_resource_group(resource_group_name)

    return client.list()


def create_route_filter_rule(cmd, client, resource_group_name, route_filter_name, rule_name, access, communities,
                             location=None):
    RouteFilterRule = cmd.get_models('RouteFilterRule')
    return client.create_or_update(resource_group_name, route_filter_name, rule_name,
                                   RouteFilterRule(access=access, communities=communities,
                                                   location=location))

# endregion


# region RouteTables
def create_route_table(cmd, resource_group_name, route_table_name, location=None, tags=None,
                       disable_bgp_route_propagation=None):
    RouteTable = cmd.get_models('RouteTable')
    ncf = network_client_factory(cmd.cli_ctx)
    route_table = RouteTable(location=location, tags=tags)
    if cmd.supported_api_version(min_api='2017-10-01'):
        route_table.disable_bgp_route_propagation = disable_bgp_route_propagation
    return ncf.route_tables.create_or_update(resource_group_name, route_table_name, route_table)


def update_route_table(instance, tags=None, disable_bgp_route_propagation=None):
    if tags == '':
        instance.tags = None
    elif tags is not None:
        instance.tags = tags
    if disable_bgp_route_propagation is not None:
        instance.disable_bgp_route_propagation = disable_bgp_route_propagation
    return instance


def create_route(cmd, resource_group_name, route_table_name, route_name, next_hop_type, address_prefix,
                 next_hop_ip_address=None):
    Route = cmd.get_models('Route')
    route = Route(next_hop_type=next_hop_type, address_prefix=address_prefix,
                  next_hop_ip_address=next_hop_ip_address, name=route_name)
    ncf = network_client_factory(cmd.cli_ctx)
    return ncf.routes.create_or_update(resource_group_name, route_table_name, route_name, route)


def update_route(instance, address_prefix=None, next_hop_type=None, next_hop_ip_address=None):
    if address_prefix is not None:
        instance.address_prefix = address_prefix

    if next_hop_type is not None:
        instance.next_hop_type = next_hop_type

    if next_hop_ip_address is not None:
        instance.next_hop_ip_address = next_hop_ip_address
    return instance
# endregion


# region ServiceEndpoints
def create_service_endpoint_policy(cmd, resource_group_name, service_endpoint_policy_name, location=None, tags=None):
    client = network_client_factory(cmd.cli_ctx).service_endpoint_policies
    ServiceEndpointPolicy = cmd.get_models('ServiceEndpointPolicy')
    policy = ServiceEndpointPolicy(tags=tags, location=location)
    return client.create_or_update(resource_group_name, service_endpoint_policy_name, policy)


def list_service_endpoint_policies(cmd, resource_group_name=None):
    client = network_client_factory(cmd.cli_ctx).service_endpoint_policies
    if resource_group_name:
        return client.list_by_resource_group(resource_group_name)
    return client.list()


def update_service_endpoint_policy(instance, tags=None):
    if tags is not None:
        instance.tags = tags

    return instance


def create_service_endpoint_policy_definition(cmd, resource_group_name, service_endpoint_policy_name,
                                              service_endpoint_policy_definition_name, service, service_resources,
                                              description=None):
    client = network_client_factory(cmd.cli_ctx).service_endpoint_policy_definitions
    ServiceEndpointPolicyDefinition = cmd.get_models('ServiceEndpointPolicyDefinition')
    policy_def = ServiceEndpointPolicyDefinition(description=description, service=service,
                                                 service_resources=service_resources)
    return client.create_or_update(resource_group_name, service_endpoint_policy_name,
                                   service_endpoint_policy_definition_name, policy_def)


def update_service_endpoint_policy_definition(instance, service=None, service_resources=None, description=None):
    if service is not None:
        instance.service = service

    if service_resources is not None:
        instance.service_resources = service_resources

    if description is not None:
        instance.description = description

    return instance
# endregion


# region TrafficManagers
def list_traffic_manager_profiles(cmd, resource_group_name=None):
    from azure.mgmt.trafficmanager import TrafficManagerManagementClient
    client = get_mgmt_service_client(cmd.cli_ctx, TrafficManagerManagementClient).profiles
    if resource_group_name:
        return client.list_by_resource_group(resource_group_name)

    return client.list_by_subscription()


def create_traffic_manager_profile(cmd, traffic_manager_profile_name, resource_group_name,
                                   routing_method, unique_dns_name, monitor_path=None,
                                   monitor_port=80, monitor_protocol=MonitorProtocol.http.value,
                                   profile_status=ProfileStatus.enabled.value,
                                   ttl=30, tags=None, interval=None, timeout=None, max_failures=None):
    from azure.mgmt.trafficmanager import TrafficManagerManagementClient
    from azure.mgmt.trafficmanager.models import Profile, DnsConfig, MonitorConfig
    client = get_mgmt_service_client(cmd.cli_ctx, TrafficManagerManagementClient).profiles
    if monitor_path is None and monitor_protocol == 'HTTP':
        monitor_path = '/'
    profile = Profile(location='global', tags=tags, profile_status=profile_status,
                      traffic_routing_method=routing_method,
                      dns_config=DnsConfig(relative_name=unique_dns_name, ttl=ttl),
                      monitor_config=MonitorConfig(protocol=monitor_protocol,
                                                   port=monitor_port,
                                                   path=monitor_path,
                                                   interval_in_seconds=interval,
                                                   timeout_in_seconds=timeout,
                                                   tolerated_number_of_failures=max_failures))
    return client.create_or_update(resource_group_name, traffic_manager_profile_name, profile)


def update_traffic_manager_profile(instance, profile_status=None, routing_method=None, tags=None,
                                   monitor_protocol=None, monitor_port=None, monitor_path=None,
                                   ttl=None, timeout=None, interval=None, max_failures=None):
    if tags is not None:
        instance.tags = tags
    if profile_status is not None:
        instance.profile_status = profile_status
    if routing_method is not None:
        instance.traffic_routing_method = routing_method
    if ttl is not None:
        instance.dns_config.ttl = ttl

    if monitor_protocol is not None:
        instance.monitor_config.protocol = monitor_protocol
    if monitor_port is not None:
        instance.monitor_config.port = monitor_port
    if monitor_path == '':
        instance.monitor_config.path = None
    elif monitor_path is not None:
        instance.monitor_config.path = monitor_path
    if interval is not None:
        instance.monitor_config.interval_in_seconds = interval
    if timeout is not None:
        instance.monitor_config.timeout_in_seconds = timeout
    if max_failures is not None:
        instance.monitor_config.tolerated_number_of_failures = max_failures

    # TODO: Remove workaround after https://github.com/Azure/azure-rest-api-specs/issues/1940 fixed
    for endpoint in instance.endpoints:
        endpoint._validation = {  # pylint: disable=protected-access
            'name': {'readonly': False},
            'type': {'readonly': False},
        }
    return instance


def create_traffic_manager_endpoint(cmd, resource_group_name, profile_name, endpoint_type, endpoint_name,
                                    target_resource_id=None, target=None,
                                    endpoint_status=None, weight=None, priority=None,
                                    endpoint_location=None, endpoint_monitor_status=None,
                                    min_child_endpoints=None, geo_mapping=None):
    from azure.mgmt.trafficmanager import TrafficManagerManagementClient
    from azure.mgmt.trafficmanager.models import Endpoint
    ncf = get_mgmt_service_client(cmd.cli_ctx, TrafficManagerManagementClient).endpoints

    endpoint = Endpoint(target_resource_id=target_resource_id, target=target,
                        endpoint_status=endpoint_status, weight=weight, priority=priority,
                        endpoint_location=endpoint_location,
                        endpoint_monitor_status=endpoint_monitor_status,
                        min_child_endpoints=min_child_endpoints,
                        geo_mapping=geo_mapping)

    return ncf.create_or_update(resource_group_name, profile_name, endpoint_type, endpoint_name,
                                endpoint)


def update_traffic_manager_endpoint(instance, endpoint_type=None, endpoint_location=None,
                                    endpoint_status=None, endpoint_monitor_status=None,
                                    priority=None, target=None, target_resource_id=None,
                                    weight=None, min_child_endpoints=None, geo_mapping=None):
    if endpoint_location is not None:
        instance.endpoint_location = endpoint_location
    if endpoint_status is not None:
        instance.endpoint_status = endpoint_status
    if endpoint_monitor_status is not None:
        instance.endpoint_monitor_status = endpoint_monitor_status
    if priority is not None:
        instance.priority = priority
    if target is not None:
        instance.target = target
    if target_resource_id is not None:
        instance.target_resource_id = target_resource_id
    if weight is not None:
        instance.weight = weight
    if min_child_endpoints is not None:
        instance.min_child_endpoints = min_child_endpoints
    if geo_mapping is not None:
        instance.geo_mapping = geo_mapping

    return instance


def list_traffic_manager_endpoints(cmd, resource_group_name, profile_name, endpoint_type=None):
    from azure.mgmt.trafficmanager import TrafficManagerManagementClient
    client = get_mgmt_service_client(cmd.cli_ctx, TrafficManagerManagementClient).profiles
    profile = client.get(resource_group_name, profile_name)
    return [e for e in profile.endpoints if not endpoint_type or e.type.endswith(endpoint_type)]


# endregion


# region VirtualNetworks
# pylint: disable=too-many-locals
def create_vnet(cmd, resource_group_name, vnet_name, vnet_prefixes='10.0.0.0/16',
                subnet_name=None, subnet_prefix=None, dns_servers=None,
                location=None, tags=None, vm_protection=None, ddos_protection=None,
                ddos_protection_plan=None):
    AddressSpace, DhcpOptions, Subnet, VirtualNetwork, SubResource = \
        cmd.get_models('AddressSpace', 'DhcpOptions', 'Subnet', 'VirtualNetwork', 'SubResource')
    client = network_client_factory(cmd.cli_ctx).virtual_networks
    tags = tags or {}

    vnet = VirtualNetwork(
        location=location, tags=tags,
        dhcp_options=DhcpOptions(dns_servers=dns_servers),
        address_space=AddressSpace(address_prefixes=(vnet_prefixes if isinstance(vnet_prefixes, list) else [vnet_prefixes])))  # pylint: disable=line-too-long
    if subnet_name:
        vnet.subnets = [Subnet(name=subnet_name, address_prefix=subnet_prefix)]
    if cmd.supported_api_version(min_api='2017-09-01'):
        vnet.enable_ddos_protection = ddos_protection
        vnet.enable_vm_protection = vm_protection
    if cmd.supported_api_version(min_api='2018-02-01'):
        vnet.ddos_protection_plan = SubResource(id=ddos_protection_plan) if ddos_protection_plan else None
    return client.create_or_update(resource_group_name, vnet_name, vnet)


def update_vnet(cmd, instance, vnet_prefixes=None, dns_servers=None, ddos_protection=None, vm_protection=None,
                ddos_protection_plan=None):
    # server side validation reports pretty good error message on invalid CIDR,
    # so we don't validate at client side
    AddressSpace, DhcpOptions, SubResource = cmd.get_models('AddressSpace', 'DhcpOptions', 'SubResource')
    if vnet_prefixes and instance.address_space:
        instance.address_space.address_prefixes = vnet_prefixes
    elif vnet_prefixes:
        instance.address_space = AddressSpace(address_prefixes=vnet_prefixes)

    if dns_servers == ['']:
        instance.dhcp_options.dns_servers = None
    elif dns_servers and instance.dhcp_options:
        instance.dhcp_options.dns_servers = dns_servers
    elif dns_servers:
        instance.dhcp_options = DhcpOptions(dns_servers=dns_servers)

    if ddos_protection is not None:
        instance.enable_ddos_protection = ddos_protection
    if vm_protection is not None:
        instance.enable_vm_protection = vm_protection
    if ddos_protection_plan == '':
        instance.ddos_protection_plan = None
    elif ddos_protection_plan is not None:
        instance.ddos_protection_plan = SubResource(id=ddos_protection_plan)
    return instance


def _set_route_table(ncf, resource_group_name, route_table, subnet):
    if route_table:
        is_id = is_valid_resource_id(route_table)
        rt = None
        if is_id:
            res_id = parse_resource_id(route_table)
            rt = ncf.route_tables.get(res_id['resource_group'], res_id['name'])
        else:
            rt = ncf.route_tables.get(resource_group_name, route_table)
        subnet.route_table = rt
    elif route_table == '':
        subnet.route_table = None


def create_subnet(cmd, resource_group_name, virtual_network_name, subnet_name,
                  address_prefix, network_security_group=None,
                  route_table=None, service_endpoints=None, service_endpoint_policy=None,
                  delegations=None):
    NetworkSecurityGroup, ServiceEndpoint, Subnet, SubResource = cmd.get_models(
        'NetworkSecurityGroup', 'ServiceEndpointPropertiesFormat', 'Subnet', 'SubResource')
    ncf = network_client_factory(cmd.cli_ctx)
    subnet = Subnet(name=subnet_name, address_prefix=address_prefix)

    if network_security_group:
        subnet.network_security_group = NetworkSecurityGroup(id=network_security_group)
    _set_route_table(ncf, resource_group_name, route_table, subnet)
    if service_endpoints:
        subnet.service_endpoints = []
        for service in service_endpoints:
            subnet.service_endpoints.append(ServiceEndpoint(service=service))
    if service_endpoint_policy:
        subnet.service_endpoint_policies = []
        for policy in service_endpoint_policy:
            subnet.service_endpoint_policies.append(SubResource(id=policy))
    if delegations:
        subnet.delegations = delegations

    return ncf.subnets.create_or_update(resource_group_name, virtual_network_name,
                                        subnet_name, subnet)


def update_subnet(cmd, instance, resource_group_name, address_prefix=None, network_security_group=None,
                  route_table=None, service_endpoints=None, delegations=None):
    NetworkSecurityGroup, ServiceEndpoint = cmd.get_models('NetworkSecurityGroup', 'ServiceEndpointPropertiesFormat')

    if address_prefix:
        instance.address_prefix = address_prefix

    if network_security_group:
        instance.network_security_group = NetworkSecurityGroup(id=network_security_group)
    elif network_security_group == '':  # clear it
        instance.network_security_group = None

    _set_route_table(network_client_factory(cmd.cli_ctx), resource_group_name, route_table, instance)

    if service_endpoints == ['']:
        instance.service_endpoints = None
    elif service_endpoints:
        instance.service_endpoints = []
        for service in service_endpoints:
            instance.service_endpoints.append(ServiceEndpoint(service=service))

    if delegations:
        instance.delegations = delegations

    return instance


def list_avail_subnet_delegations(cmd, resource_group_name=None, location=None):
    client = network_client_factory(cmd.cli_ctx)
    if resource_group_name:
        return client.available_resource_group_delegations.list(location, resource_group_name).value
    return client.available_delegations.list(location).value


def create_vnet_peering(cmd, resource_group_name, virtual_network_name, virtual_network_peering_name,
                        remote_virtual_network, allow_virtual_network_access=False,
                        allow_forwarded_traffic=False, allow_gateway_transit=False,
                        use_remote_gateways=False):
    SubResource, VirtualNetworkPeering = cmd.get_models('SubResource', 'VirtualNetworkPeering')
    peering = VirtualNetworkPeering(
        id=resource_id(
            subscription=get_subscription_id(cmd.cli_ctx),
            resource_group=resource_group_name,
            namespace='Microsoft.Network',
            type='virtualNetworks',
            name=virtual_network_name),
        name=virtual_network_peering_name,
        remote_virtual_network=SubResource(id=remote_virtual_network),
        allow_virtual_network_access=allow_virtual_network_access,
        allow_gateway_transit=allow_gateway_transit,
        allow_forwarded_traffic=allow_forwarded_traffic,
        use_remote_gateways=use_remote_gateways)
    aux_subscription = parse_resource_id(remote_virtual_network)['subscription']
    ncf = network_client_factory(cmd.cli_ctx, aux_subscriptions=[aux_subscription])
    return ncf.virtual_network_peerings.create_or_update(
        resource_group_name, virtual_network_name, virtual_network_peering_name, peering)


def update_vnet_peering(cmd, resource_group_name, virtual_network_name, virtual_network_peering_name, **kwargs):
    peering = kwargs['parameters']
    aux_subscription = parse_resource_id(peering.remote_virtual_network.id)['subscription']
    ncf = network_client_factory(cmd.cli_ctx, aux_subscriptions=[aux_subscription])
    return ncf.virtual_network_peerings.create_or_update(
        resource_group_name, virtual_network_name, virtual_network_peering_name, peering)

# endregion


# region VirtualNetworkGateways
def create_vnet_gateway_root_cert(cmd, resource_group_name, gateway_name, public_cert_data, cert_name):
    VpnClientRootCertificate = cmd.get_models('VpnClientRootCertificate')
    ncf = network_client_factory(cmd.cli_ctx).virtual_network_gateways
    gateway = ncf.get(resource_group_name, gateway_name)
    if not gateway.vpn_client_configuration:
        raise CLIError("Must add address prefixes to gateway '{}' prior to adding a root cert."
                       .format(gateway_name))
    config = gateway.vpn_client_configuration

    if config.vpn_client_root_certificates is None:
        config.vpn_client_root_certificates = []

    cert = VpnClientRootCertificate(name=cert_name, public_cert_data=public_cert_data)
    _upsert(config, 'vpn_client_root_certificates', cert, 'name')
    return ncf.create_or_update(resource_group_name, gateway_name, gateway)


def delete_vnet_gateway_root_cert(cmd, resource_group_name, gateway_name, cert_name):
    ncf = network_client_factory(cmd.cli_ctx).virtual_network_gateways
    gateway = ncf.get(resource_group_name, gateway_name)
    config = gateway.vpn_client_configuration

    try:
        cert = next(c for c in config.vpn_client_root_certificates if c.name == cert_name)
    except (AttributeError, StopIteration):
        raise CLIError('Certificate "{}" not found in gateway "{}"'.format(cert_name, gateway_name))
    config.vpn_client_root_certificates.remove(cert)

    return ncf.create_or_update(resource_group_name, gateway_name, gateway)


def create_vnet_gateway_revoked_cert(cmd, resource_group_name, gateway_name, thumbprint, cert_name):
    VpnClientRevokedCertificate = cmd.get_models('VpnClientRevokedCertificate')
    config, gateway, ncf = _prep_cert_create(cmd, gateway_name, resource_group_name)

    cert = VpnClientRevokedCertificate(name=cert_name, thumbprint=thumbprint)
    _upsert(config, 'vpn_client_revoked_certificates', cert, 'name')
    return ncf.create_or_update(resource_group_name, gateway_name, gateway)


def delete_vnet_gateway_revoked_cert(cmd, resource_group_name, gateway_name, cert_name):
    ncf = network_client_factory(cmd.cli_ctx).virtual_network_gateways
    gateway = ncf.get(resource_group_name, gateway_name)
    config = gateway.vpn_client_configuration

    try:
        cert = next(c for c in config.vpn_client_revoked_certificates if c.name == cert_name)
    except (AttributeError, StopIteration):
        raise CLIError('Certificate "{}" not found in gateway "{}"'.format(cert_name, gateway_name))
    config.vpn_client_revoked_certificates.remove(cert)

    return ncf.create_or_update(resource_group_name, gateway_name, gateway)


def _prep_cert_create(cmd, gateway_name, resource_group_name):
    VpnClientConfiguration = cmd.get_models('VpnClientConfiguration')
    ncf = network_client_factory(cmd.cli_ctx).virtual_network_gateways
    gateway = ncf.get(resource_group_name, gateway_name)
    if not gateway.vpn_client_configuration:
        gateway.vpn_client_configuration = VpnClientConfiguration()
    config = gateway.vpn_client_configuration

    if not config.vpn_client_address_pool or not config.vpn_client_address_pool.address_prefixes:
        raise CLIError('Address prefixes must be set on VPN gateways before adding'
                       ' certificates.  Please use "update" with --address-prefixes first.')

    if config.vpn_client_revoked_certificates is None:
        config.vpn_client_revoked_certificates = []
    if config.vpn_client_root_certificates is None:
        config.vpn_client_root_certificates = []

    return config, gateway, ncf


def create_vnet_gateway(cmd, resource_group_name, virtual_network_gateway_name, public_ip_address,
                        virtual_network, location=None, tags=None,
                        no_wait=False, gateway_type=None, sku=None, vpn_type=None,
                        asn=None, bgp_peering_address=None, peer_weight=None,
                        address_prefixes=None, radius_server=None, radius_secret=None, client_protocol=None):
    (VirtualNetworkGateway, BgpSettings, SubResource, VirtualNetworkGatewayIPConfiguration, VirtualNetworkGatewaySku,
     VpnClientConfiguration, AddressSpace) = cmd.get_models(
         'VirtualNetworkGateway', 'BgpSettings', 'SubResource', 'VirtualNetworkGatewayIPConfiguration',
         'VirtualNetworkGatewaySku', 'VpnClientConfiguration', 'AddressSpace')

    client = network_client_factory(cmd.cli_ctx).virtual_network_gateways
    subnet = virtual_network + '/subnets/GatewaySubnet'
    active_active = len(public_ip_address) == 2
    vnet_gateway = VirtualNetworkGateway(
        gateway_type=gateway_type, vpn_type=vpn_type, location=location, tags=tags,
        sku=VirtualNetworkGatewaySku(name=sku, tier=sku), active_active=active_active,
        ip_configurations=[])
    for i, public_ip in enumerate(public_ip_address):
        ip_configuration = VirtualNetworkGatewayIPConfiguration(
            subnet=SubResource(id=subnet),
            public_ip_address=SubResource(id=public_ip),
            private_ip_allocation_method='Dynamic',
            name='vnetGatewayConfig{}'.format(i)
        )
        vnet_gateway.ip_configurations.append(ip_configuration)
    if asn or bgp_peering_address or peer_weight:
        vnet_gateway.enable_bgp = True
        vnet_gateway.bgp_settings = BgpSettings(asn=asn, bgp_peering_address=bgp_peering_address,
                                                peer_weight=peer_weight)

    if any((address_prefixes, radius_secret, radius_server, client_protocol)):
        vnet_gateway.vpn_client_configuration = VpnClientConfiguration()
        vnet_gateway.vpn_client_configuration.vpn_client_address_pool = AddressSpace()
        vnet_gateway.vpn_client_configuration.vpn_client_address_pool.address_prefixes = address_prefixes
        if cmd.supported_api_version(min_api='2017-06-01'):
            vnet_gateway.vpn_client_configuration.vpn_client_protocols = client_protocol
            vnet_gateway.vpn_client_configuration.radius_server_address = radius_server
            vnet_gateway.vpn_client_configuration.radius_server_secret = radius_secret

    return sdk_no_wait(no_wait, client.create_or_update,
                       resource_group_name, virtual_network_gateway_name, vnet_gateway)


def update_vnet_gateway(cmd, instance, sku=None, vpn_type=None, tags=None,
                        public_ip_address=None, gateway_type=None, enable_bgp=None,
                        asn=None, bgp_peering_address=None, peer_weight=None, virtual_network=None,
                        address_prefixes=None, radius_server=None, radius_secret=None, client_protocol=None):
    AddressSpace, SubResource, VirtualNetworkGatewayIPConfiguration, VpnClientConfiguration = cmd.get_models(
        'AddressSpace', 'SubResource', 'VirtualNetworkGatewayIPConfiguration', 'VpnClientConfiguration')

    if any((address_prefixes, radius_server, radius_secret, client_protocol)) and not instance.vpn_client_configuration:
        instance.vpn_client_configuration = VpnClientConfiguration()

    if address_prefixes is not None:
        if not instance.vpn_client_configuration.vpn_client_address_pool:
            instance.vpn_client_configuration.vpn_client_address_pool = AddressSpace()
        if not instance.vpn_client_configuration.vpn_client_address_pool.address_prefixes:
            instance.vpn_client_configuration.vpn_client_address_pool.address_prefixes = []
        instance.vpn_client_configuration.vpn_client_address_pool.address_prefixes = address_prefixes

    if client_protocol is not None:
        instance.vpn_client_configuration.vpn_client_protocols = client_protocol

    if radius_server is not None:
        instance.vpn_client_configuration.radius_server_address = radius_server

    if radius_secret is not None:
        instance.vpn_client_configuration.radius_server_secret = radius_secret

    if sku is not None:
        instance.sku.name = sku
        instance.sku.tier = sku

    if vpn_type is not None:
        instance.vpn_type = vpn_type

    if tags is not None:
        instance.tags = tags

    subnet_id = '{}/subnets/GatewaySubnet'.format(virtual_network) if virtual_network else \
        instance.ip_configurations[0].subnet.id
    if virtual_network is not None:
        for config in instance.ip_configurations:
            config.subnet.id = subnet_id

    if public_ip_address is not None:
        instance.ip_configurations = []
        for i, public_ip in enumerate(public_ip_address):
            ip_configuration = VirtualNetworkGatewayIPConfiguration(
                subnet=SubResource(id=subnet_id),
                public_ip_address=SubResource(id=public_ip),
                private_ip_allocation_method='Dynamic', name='vnetGatewayConfig{}'.format(i))
            instance.ip_configurations.append(ip_configuration)

        # Update active-active/active-standby status
        active_active = len(public_ip_address) == 2
        if instance.active_active and not active_active:
            logger.info('Placing gateway in active-standby mode.')
        elif not instance.active_active and active_active:
            logger.info('Placing gateway in active-active mode.')
        instance.active_active = active_active

    if gateway_type is not None:
        instance.gateway_type = gateway_type

    if enable_bgp is not None:
        instance.enable_bgp = enable_bgp.lower() == 'true'

    _validate_bgp_peering(cmd, instance, asn, bgp_peering_address, peer_weight)

    return instance


# region VPN CLIENT WORKAROUND
# This is needed due to NRP doing exactly the opposite of what the specification says they should do.
# pylint: disable=line-too-long, protected-access, mixed-line-endings
def _poll(self, update_cmd):
    from msrestazure.azure_operation import finished, failed, BadResponse, OperationFailed
    initial_url = self._response.request.url

    while not finished(self.status()):
        self._delay()
        headers = self._polling_cookie()

        if self._operation.location_url:
            self._response = update_cmd(
                self._operation.location_url, headers)
            self._operation.set_async_url_if_present(self._response)
            self._operation.get_status_from_location(
                self._response)
        elif self._operation.method == "PUT":
            self._response = update_cmd(initial_url, headers)
            self._operation.set_async_url_if_present(self._response)
            self._operation.get_status_from_resource(
                self._response)
        else:
            raise BadResponse(
                'Location header is missing from long-running operation.')

    if failed(self._operation.status):
        raise OperationFailed("Operation failed or cancelled")
    elif self._operation.should_do_final_get():
        self._response = update_cmd(initial_url)
        self._operation.get_status_from_resource(
            self._response)


# This is needed due to a bug in autorest code generation. It adds 202 as a valid status code.
def _vpn_client_core(self, url, resource_group_name, virtual_network_gateway_name, parameters, custom_headers=None, raw=False, **operation_config):
    import uuid
    from msrest.pipeline import ClientRawResponse
    from msrestazure.azure_operation import AzureOperationPoller
    path_format_arguments = {
        'resourceGroupName': self._serialize.url("resource_group_name", resource_group_name, 'str'),
        'virtualNetworkGatewayName': self._serialize.url("virtual_network_gateway_name", virtual_network_gateway_name, 'str'),
        'subscriptionId': self._serialize.url("self.config.subscription_id", self.config.subscription_id, 'str')
    }
    url = self._client.format_url(url, **path_format_arguments)

    # Construct parameters
    query_parameters = {}
    query_parameters['api-version'] = self._serialize.query("self.api_version", self.api_version, 'str')

    # Construct headers
    header_parameters = {}
    header_parameters['Content-Type'] = 'application/json; charset=utf-8'
    if self.config.generate_client_request_id:
        header_parameters['x-ms-client-request-id'] = str(uuid.uuid1())
    if custom_headers:
        header_parameters.update(custom_headers)
    if self.config.accept_language is not None:
        header_parameters['accept-language'] = self._serialize.header("self.config.accept_language", self.config.accept_language, 'str')

    # Construct body
    body_content = self._serialize.body(parameters, 'VpnClientParameters')

    # Construct and send request
    def long_running_send():

        request = self._client.post(url, query_parameters)
        return self._client.send(
            request, header_parameters, body_content, **operation_config)

    def get_long_running_status(status_link, headers=None):

        request = self._client.get(status_link)
        if headers:
            request.headers.update(headers)
        return self._client.send(
            request, header_parameters, **operation_config)

    def get_long_running_output(response):

        if response.status_code not in [200, 202]:
            exp = CloudError(response)
            exp.request_id = response.headers.get('x-ms-request-id')
            raise exp

        deserialized = None

        if response.status_code in [200, 202]:
            deserialized = self._deserialize('str', response)

        if raw:
            client_raw_response = ClientRawResponse(deserialized, response)
            return client_raw_response

        return deserialized

    if raw:
        response = long_running_send()
        return get_long_running_output(response)

    long_running_operation_timeout = operation_config.get(
        'long_running_operation_timeout',
        self.config.long_running_operation_timeout)
    return AzureOperationPoller(
        long_running_send, get_long_running_output,
        get_long_running_status, long_running_operation_timeout)


@mock.patch('msrestazure.azure_operation.AzureOperationPoller._poll', _poll)
def _generate_vpn_profile(
        self, resource_group_name, virtual_network_gateway_name, parameters, custom_headers=None, raw=False, **operation_config):
    # Construct URL
    url = '/subscriptions/{subscriptionId}/resourceGroups/{resourceGroupName}/providers/Microsoft.Network/virtualNetworkGateways/{virtualNetworkGatewayName}/generatevpnprofile'
    return _vpn_client_core(self, url, resource_group_name, virtual_network_gateway_name, parameters, custom_headers, raw, **operation_config)


@mock.patch('msrestazure.azure_operation.AzureOperationPoller._poll', _poll)
def _generatevpnclientpackage(
        self, resource_group_name, virtual_network_gateway_name, parameters, custom_headers=None, raw=False, **operation_config):
    # Construct URL
    url = '/subscriptions/{subscriptionId}/resourceGroups/{resourceGroupName}/providers/Microsoft.Network/virtualNetworkGateways/{virtualNetworkGatewayName}/generatevpnclientpackage'
    return _vpn_client_core(self, url, resource_group_name, virtual_network_gateway_name, parameters, custom_headers, raw, **operation_config)

# endregion VPN CLIENT WORKAROUND`


def generate_vpn_client(cmd, client, resource_group_name, virtual_network_gateway_name, processor_architecture=None,
                        authentication_method=None, radius_server_auth_certificate=None, client_root_certificates=None,
                        use_legacy=False):
    params = cmd.get_models('VpnClientParameters')(
        processor_architecture=processor_architecture
    )

    if cmd.supported_api_version(min_api='2017-06-01') and not use_legacy:
        params.authentication_method = authentication_method
        params.radius_server_auth_certificate = radius_server_auth_certificate
        params.client_root_certificates = client_root_certificates
        return _generate_vpn_profile(client, resource_group_name, virtual_network_gateway_name, params)

    # legacy implementation
    return _generatevpnclientpackage(client, resource_group_name, virtual_network_gateway_name, params)

# endregion


# region VirtualNetworkGatewayConnections
# pylint: disable=too-many-locals
def create_vpn_connection(cmd, resource_group_name, connection_name, vnet_gateway1,
                          location=None, tags=None, no_wait=False, validate=False,
                          vnet_gateway2=None, express_route_circuit2=None, local_gateway2=None,
                          authorization_key=None, enable_bgp=False, routing_weight=10,
                          connection_type=None, shared_key=None,
                          use_policy_based_traffic_selectors=False):
    """
    :param str vnet_gateway1: Name or ID of the source virtual network gateway.
    :param str vnet_gateway2: Name or ID of the destination virtual network gateway to connect to
        using a 'Vnet2Vnet' connection.
    :param str local_gateway2: Name or ID of the destination local network gateway to connect to
        using an 'IPSec' connection.
    :param str express_route_circuit2: Name or ID of the destination ExpressRoute to connect to
        using an 'ExpressRoute' connection.
    :param str authorization_key: The authorization key for the VPN connection.
    :param bool enable_bgp: Enable BGP for this VPN connection.
    :param bool no_wait: Do not wait for the long-running operation to finish.
    :param bool validate: Display and validate the ARM template but do not create any resources.
    """
    from azure.cli.core.util import random_string
    from azure.cli.core.commands.arm import ArmTemplateBuilder
    from azure.cli.command_modules.network._template_builder import build_vpn_connection_resource

    client = network_client_factory(cmd.cli_ctx).virtual_network_gateway_connections
    DeploymentProperties = cmd.get_models('DeploymentProperties', resource_type=ResourceType.MGMT_RESOURCE_RESOURCES)
    tags = tags or {}

    # Build up the ARM template
    master_template = ArmTemplateBuilder()
    vpn_connection_resource = build_vpn_connection_resource(
        cmd, connection_name, location, tags, vnet_gateway1,
        vnet_gateway2 or local_gateway2 or express_route_circuit2,
        connection_type, authorization_key, enable_bgp, routing_weight, shared_key,
        use_policy_based_traffic_selectors)
    master_template.add_resource(vpn_connection_resource)
    master_template.add_output('resource', connection_name, output_type='object')
    if shared_key:
        master_template.add_secure_parameter('sharedKey', shared_key)
    if authorization_key:
        master_template.add_secure_parameter('authorizationKey', authorization_key)

    template = master_template.build()
    parameters = master_template.build_parameters()

    # deploy ARM template
    deployment_name = 'vpn_connection_deploy_' + random_string(32)
    client = get_mgmt_service_client(cmd.cli_ctx, ResourceType.MGMT_RESOURCE_RESOURCES).deployments
    properties = DeploymentProperties(template=template, parameters=parameters, mode='incremental')
    if validate:
        _log_pprint_template(template)
        return client.validate(resource_group_name, deployment_name, properties)

    return sdk_no_wait(no_wait, client.create_or_update,
                       resource_group_name, deployment_name, properties)


def update_vpn_connection(cmd, instance, routing_weight=None, shared_key=None, tags=None,
                          enable_bgp=None, use_policy_based_traffic_selectors=None):
    ncf = network_client_factory(cmd.cli_ctx)

    if routing_weight is not None:
        instance.routing_weight = routing_weight

    if shared_key is not None:
        instance.shared_key = shared_key

    if tags is not None:
        instance.tags = tags

    if enable_bgp is not None:
        instance.enable_bgp = enable_bgp

    if use_policy_based_traffic_selectors is not None:
        instance.use_policy_based_traffic_selectors = use_policy_based_traffic_selectors

    # TODO: Remove these when issue #1615 is fixed
    gateway1_id = parse_resource_id(instance.virtual_network_gateway1.id)
    instance.virtual_network_gateway1 = ncf.virtual_network_gateways.get(
        gateway1_id['resource_group'], gateway1_id['name'])

    if instance.virtual_network_gateway2:
        gateway2_id = parse_resource_id(instance.virtual_network_gateway2.id)
        instance.virtual_network_gateway2 = ncf.virtual_network_gateways.get(
            gateway2_id['resource_group'], gateway2_id['name'])

    if instance.local_network_gateway2:
        gateway2_id = parse_resource_id(instance.local_network_gateway2.id)
        instance.local_network_gateway2 = ncf.local_network_gateways.get(
            gateway2_id['resource_group'], gateway2_id['name'])

    return instance


def add_vpn_conn_ipsec_policy(cmd, resource_group_name, connection_name,
                              sa_life_time_seconds, sa_data_size_kilobytes,
                              ipsec_encryption, ipsec_integrity,
                              ike_encryption, ike_integrity, dh_group, pfs_group, no_wait=False):
    IpsecPolicy = cmd.get_models('IpsecPolicy')
    ncf = network_client_factory(cmd.cli_ctx).virtual_network_gateway_connections
    conn = ncf.get(resource_group_name, connection_name)
    new_policy = IpsecPolicy(sa_life_time_seconds=sa_life_time_seconds,
                             sa_data_size_kilobytes=sa_data_size_kilobytes,
                             ipsec_encryption=ipsec_encryption,
                             ipsec_integrity=ipsec_integrity,
                             ike_encryption=ike_encryption,
                             ike_integrity=ike_integrity,
                             dh_group=dh_group,
                             pfs_group=pfs_group)
    if conn.ipsec_policies:
        conn.ipsec_policies.append(new_policy)
    else:
        conn.ipsec_policies = [new_policy]
    return sdk_no_wait(no_wait, ncf.create_or_update, resource_group_name, connection_name, conn)


def clear_vpn_conn_ipsec_policies(cmd, resource_group_name, connection_name, no_wait=False):
    ncf = network_client_factory(cmd.cli_ctx).virtual_network_gateway_connections
    conn = ncf.get(resource_group_name, connection_name)
    conn.ipsec_policies = None
    conn.use_policy_based_traffic_selectors = False
    if no_wait:
        return sdk_no_wait(no_wait, ncf.create_or_update, resource_group_name, connection_name, conn)

    from azure.cli.core.commands import LongRunningOperation
    poller = sdk_no_wait(no_wait, ncf.create_or_update, resource_group_name, connection_name, conn)
    return LongRunningOperation(cmd.cli_ctx)(poller).ipsec_policies


def list_vpn_conn_ipsec_policies(cmd, resource_group_name, connection_name):
    ncf = network_client_factory(cmd.cli_ctx).virtual_network_gateway_connections
    return ncf.get(resource_group_name, connection_name).ipsec_policies
# endregion<|MERGE_RESOLUTION|>--- conflicted
+++ resolved
@@ -1,4 +1,4 @@
-﻿# --------------------------------------------------------------------------------------------
+# --------------------------------------------------------------------------------------------
 # Copyright (c) Microsoft Corporation. All rights reserved.
 # Licensed under the MIT License. See License.txt in the project root for license information.
 # --------------------------------------------------------------------------------------------
@@ -946,11 +946,7 @@
 def create_dns_record_set(cmd, resource_group_name, zone_name, record_set_name, record_set_type,
                           metadata=None, if_match=None, if_none_match=None, ttl=3600, target_resource=None):
 
-<<<<<<< HEAD
-    RecordSet = cmd.get_models('RecordSet')
-=======
     RecordSet = cmd.get_models('RecordSet', resource_type=ResourceType.MGMT_NETWORK_DNS)
->>>>>>> ba7ced20
     SubResource = cmd.get_models('SubResource', resource_type=ResourceType.MGMT_NETWORK)
     client = get_mgmt_service_client(cmd.cli_ctx, ResourceType.MGMT_NETWORK_DNS).record_sets
     record_set = RecordSet(
@@ -1078,11 +1074,7 @@
 def _build_record(cmd, data):
     AaaaRecord, ARecord, CaaRecord, CnameRecord, MxRecord, NsRecord, PtrRecord, SoaRecord, SrvRecord, TxtRecord = \
         cmd.get_models('AaaaRecord', 'ARecord', 'CaaRecord', 'CnameRecord', 'MxRecord', 'NsRecord',
-<<<<<<< HEAD
-                       'PtrRecord', 'SoaRecord', 'SrvRecord', 'TxtRecord')
-=======
                        'PtrRecord', 'SoaRecord', 'SrvRecord', 'TxtRecord', resource_type=ResourceType.MGMT_NETWORK_DNS)
->>>>>>> ba7ced20
     record_type = data['type'].lower()
     try:
         if record_type == 'aaaa':
@@ -1118,13 +1110,8 @@
 def import_zone(cmd, resource_group_name, zone_name, file_name):
     from azure.cli.core.util import read_file_content
     import sys
-<<<<<<< HEAD
-
-    RecordSet = cmd.get_models('RecordSet')
-=======
     RecordSet = cmd.get_models('RecordSet', resource_type=ResourceType.MGMT_NETWORK_DNS)
 
->>>>>>> ba7ced20
     file_text = read_file_content(file_name)
     zone_obj = parse_zone_file(file_text, zone_name)
 
@@ -1215,22 +1202,14 @@
 
 
 def add_dns_aaaa_record(cmd, resource_group_name, zone_name, record_set_name, ipv6_address):
-<<<<<<< HEAD
-    AaaaRecord = cmd.get_models('AaaaRecord')
-=======
     AaaaRecord = cmd.get_models('AaaaRecord', resource_type=ResourceType.MGMT_NETWORK_DNS)
->>>>>>> ba7ced20
     record = AaaaRecord(ipv6_address=ipv6_address)
     record_type = 'aaaa'
     return _add_save_record(cmd, record, record_type, record_set_name, resource_group_name, zone_name)
 
 
 def add_dns_a_record(cmd, resource_group_name, zone_name, record_set_name, ipv4_address):
-<<<<<<< HEAD
-    ARecord = cmd.get_models('ARecord')
-=======
     ARecord = cmd.get_models('ARecord', resource_type=ResourceType.MGMT_NETWORK_DNS)
->>>>>>> ba7ced20
     record = ARecord(ipv4_address=ipv4_address)
     record_type = 'a'
     return _add_save_record(cmd, record, record_type, record_set_name, resource_group_name, zone_name,
@@ -1238,22 +1217,14 @@
 
 
 def add_dns_caa_record(cmd, resource_group_name, zone_name, record_set_name, value, flags, tag):
-<<<<<<< HEAD
-    CaaRecord = cmd.get_models('CaaRecord')
-=======
     CaaRecord = cmd.get_models('CaaRecord', resource_type=ResourceType.MGMT_NETWORK_DNS)
->>>>>>> ba7ced20
     record = CaaRecord(flags=flags, tag=tag, value=value)
     record_type = 'caa'
     return _add_save_record(cmd, record, record_type, record_set_name, resource_group_name, zone_name)
 
 
 def add_dns_cname_record(cmd, resource_group_name, zone_name, record_set_name, cname):
-<<<<<<< HEAD
-    CnameRecord = cmd.get_models('CnameRecord')
-=======
     CnameRecord = cmd.get_models('CnameRecord', resource_type=ResourceType.MGMT_NETWORK_DNS)
->>>>>>> ba7ced20
     record = CnameRecord(cname=cname)
     record_type = 'cname'
     return _add_save_record(cmd, record, record_type, record_set_name, resource_group_name, zone_name,
@@ -1261,33 +1232,21 @@
 
 
 def add_dns_mx_record(cmd, resource_group_name, zone_name, record_set_name, preference, exchange):
-<<<<<<< HEAD
-    MxRecord = cmd.get_models('MxRecord')
-=======
     MxRecord = cmd.get_models('MxRecord', resource_type=ResourceType.MGMT_NETWORK_DNS)
->>>>>>> ba7ced20
     record = MxRecord(preference=int(preference), exchange=exchange)
     record_type = 'mx'
     return _add_save_record(cmd, record, record_type, record_set_name, resource_group_name, zone_name)
 
 
 def add_dns_ns_record(cmd, resource_group_name, zone_name, record_set_name, dname):
-<<<<<<< HEAD
-    NsRecord = cmd.get_models('NsRecord')
-=======
     NsRecord = cmd.get_models('NsRecord', resource_type=ResourceType.MGMT_NETWORK_DNS)
->>>>>>> ba7ced20
     record = NsRecord(nsdname=dname)
     record_type = 'ns'
     return _add_save_record(cmd, record, record_type, record_set_name, resource_group_name, zone_name)
 
 
 def add_dns_ptr_record(cmd, resource_group_name, zone_name, record_set_name, dname):
-<<<<<<< HEAD
-    PtrRecord = cmd.get_models('PtrRecord')
-=======
     PtrRecord = cmd.get_models('PtrRecord', resource_type=ResourceType.MGMT_NETWORK_DNS)
->>>>>>> ba7ced20
     record = PtrRecord(ptrdname=dname)
     record_type = 'ptr'
     return _add_save_record(cmd, record, record_type, record_set_name, resource_group_name, zone_name)
@@ -1317,22 +1276,14 @@
 
 def add_dns_srv_record(cmd, resource_group_name, zone_name, record_set_name, priority, weight,
                        port, target):
-<<<<<<< HEAD
-    SrvRecord = cmd.get_models('SrvRecord')
-=======
     SrvRecord = cmd.get_models('SrvRecord', resource_type=ResourceType.MGMT_NETWORK_DNS)
->>>>>>> ba7ced20
     record = SrvRecord(priority=priority, weight=weight, port=port, target=target)
     record_type = 'srv'
     return _add_save_record(cmd, record, record_type, record_set_name, resource_group_name, zone_name)
 
 
 def add_dns_txt_record(cmd, resource_group_name, zone_name, record_set_name, value):
-<<<<<<< HEAD
-    TxtRecord = cmd.get_models('TxtRecord')
-=======
     TxtRecord = cmd.get_models('TxtRecord', resource_type=ResourceType.MGMT_NETWORK_DNS)
->>>>>>> ba7ced20
     record = TxtRecord(value=value)
     record_type = 'txt'
     long_text = ''.join(x for x in record.value)
@@ -1350,11 +1301,7 @@
 
 def remove_dns_aaaa_record(cmd, resource_group_name, zone_name, record_set_name, ipv6_address,
                            keep_empty_record_set=False):
-<<<<<<< HEAD
-    AaaaRecord = cmd.get_models('AaaaRecord')
-=======
     AaaaRecord = cmd.get_models('AaaaRecord', resource_type=ResourceType.MGMT_NETWORK_DNS)
->>>>>>> ba7ced20
     record = AaaaRecord(ipv6_address=ipv6_address)
     record_type = 'aaaa'
     return _remove_record(cmd.cli_ctx, record, record_type, record_set_name, resource_group_name, zone_name,
@@ -1363,11 +1310,7 @@
 
 def remove_dns_a_record(cmd, resource_group_name, zone_name, record_set_name, ipv4_address,
                         keep_empty_record_set=False):
-<<<<<<< HEAD
-    ARecord = cmd.get_models('ARecord')
-=======
     ARecord = cmd.get_models('ARecord', resource_type=ResourceType.MGMT_NETWORK_DNS)
->>>>>>> ba7ced20
     record = ARecord(ipv4_address=ipv4_address)
     record_type = 'a'
     return _remove_record(cmd.cli_ctx, record, record_type, record_set_name, resource_group_name, zone_name,
@@ -1376,11 +1319,7 @@
 
 def remove_dns_caa_record(cmd, resource_group_name, zone_name, record_set_name, value,
                           flags, tag, keep_empty_record_set=False):
-<<<<<<< HEAD
-    CaaRecord = cmd.get_models('CaaRecord')
-=======
     CaaRecord = cmd.get_models('CaaRecord', resource_type=ResourceType.MGMT_NETWORK_DNS)
->>>>>>> ba7ced20
     record = CaaRecord(flags=flags, tag=tag, value=value)
     record_type = 'caa'
     return _remove_record(cmd.cli_ctx, record, record_type, record_set_name, resource_group_name, zone_name,
@@ -1389,11 +1328,7 @@
 
 def remove_dns_cname_record(cmd, resource_group_name, zone_name, record_set_name, cname,
                             keep_empty_record_set=False):
-<<<<<<< HEAD
-    CnameRecord = cmd.get_models('CnameRecord')
-=======
     CnameRecord = cmd.get_models('CnameRecord', resource_type=ResourceType.MGMT_NETWORK_DNS)
->>>>>>> ba7ced20
     record = CnameRecord(cname=cname)
     record_type = 'cname'
     return _remove_record(cmd.cli_ctx, record, record_type, record_set_name, resource_group_name, zone_name,
@@ -1402,11 +1337,7 @@
 
 def remove_dns_mx_record(cmd, resource_group_name, zone_name, record_set_name, preference, exchange,
                          keep_empty_record_set=False):
-<<<<<<< HEAD
-    MxRecord = cmd.get_models('MxRecord')
-=======
     MxRecord = cmd.get_models('MxRecord', resource_type=ResourceType.MGMT_NETWORK_DNS)
->>>>>>> ba7ced20
     record = MxRecord(preference=int(preference), exchange=exchange)
     record_type = 'mx'
     return _remove_record(cmd.cli_ctx, record, record_type, record_set_name, resource_group_name, zone_name,
@@ -1415,11 +1346,7 @@
 
 def remove_dns_ns_record(cmd, resource_group_name, zone_name, record_set_name, dname,
                          keep_empty_record_set=False):
-<<<<<<< HEAD
-    NsRecord = cmd.get_models('NsRecord')
-=======
     NsRecord = cmd.get_models('NsRecord', resource_type=ResourceType.MGMT_NETWORK_DNS)
->>>>>>> ba7ced20
     record = NsRecord(nsdname=dname)
     record_type = 'ns'
     return _remove_record(cmd.cli_ctx, record, record_type, record_set_name, resource_group_name, zone_name,
@@ -1428,11 +1355,7 @@
 
 def remove_dns_ptr_record(cmd, resource_group_name, zone_name, record_set_name, dname,
                           keep_empty_record_set=False):
-<<<<<<< HEAD
-    PtrRecord = cmd.get_models('PtrRecord')
-=======
     PtrRecord = cmd.get_models('PtrRecord', resource_type=ResourceType.MGMT_NETWORK_DNS)
->>>>>>> ba7ced20
     record = PtrRecord(ptrdname=dname)
     record_type = 'ptr'
     return _remove_record(cmd.cli_ctx, record, record_type, record_set_name, resource_group_name, zone_name,
@@ -1441,11 +1364,7 @@
 
 def remove_dns_srv_record(cmd, resource_group_name, zone_name, record_set_name, priority, weight,
                           port, target, keep_empty_record_set=False):
-<<<<<<< HEAD
-    SrvRecord = cmd.get_models('SrvRecord')
-=======
     SrvRecord = cmd.get_models('SrvRecord', resource_type=ResourceType.MGMT_NETWORK_DNS)
->>>>>>> ba7ced20
     record = SrvRecord(priority=priority, weight=weight, port=port, target=target)
     record_type = 'srv'
     return _remove_record(cmd.cli_ctx, record, record_type, record_set_name, resource_group_name, zone_name,
@@ -1454,11 +1373,7 @@
 
 def remove_dns_txt_record(cmd, resource_group_name, zone_name, record_set_name, value,
                           keep_empty_record_set=False):
-<<<<<<< HEAD
-    TxtRecord = cmd.get_models('TxtRecord')
-=======
     TxtRecord = cmd.get_models('TxtRecord', resource_type=ResourceType.MGMT_NETWORK_DNS)
->>>>>>> ba7ced20
     record = TxtRecord(value=value)
     record_type = 'txt'
     return _remove_record(cmd.cli_ctx, record, record_type, record_set_name, resource_group_name, zone_name,
@@ -1484,11 +1399,7 @@
     try:
         record_set = ncf.get(resource_group_name, zone_name, record_set_name, record_type)
     except CloudError:
-<<<<<<< HEAD
-        RecordSet = cmd.get_models('RecordSet')
-=======
         RecordSet = cmd.get_models('RecordSet', resource_type=ResourceType.MGMT_NETWORK_DNS)
->>>>>>> ba7ced20
         record_set = RecordSet(ttl=3600)
 
     _add_record(record_set, record, record_type, is_list)
