--- conflicted
+++ resolved
@@ -14,7 +14,8 @@
       - --resource-group --name --nodepool-name --generate-ssh-keys --vm-set-type
         --node-count -o
       User-Agent:
-      - AZURECLI/2.75.0 azsdk-python-core/1.31.0 Python/3.10.11 (Windows-10-10.0.26100-SP0)
+      - AZURECLI/2.49.0 azsdk-python-azure-mgmt-containerservice/24.0.0 Python/3.8.10
+        (Linux-5.15.0-1039-azure-x86_64-with-glibc2.29)
     method: GET
     uri: https://management.azure.com/subscriptions/00000000-0000-0000-0000-000000000000/resourceGroups/clitest000001/providers/Microsoft.ContainerService/managedClusters/cmdtest000002?api-version=2025-05-01
   response:
@@ -30,21 +31,17 @@
       content-type:
       - application/json; charset=utf-8
       date:
-      - Mon, 07 Jul 2025 10:09:44 GMT
-      expires:
-      - '-1'
-      pragma:
-      - no-cache
-      strict-transport-security:
-      - max-age=31536000; includeSubDomains
-      x-cache:
-      - CONFIG_NOCACHE
+      - Thu, 29 Jun 2023 11:42:40 GMT
+      expires:
+      - '-1'
+      pragma:
+      - no-cache
+      strict-transport-security:
+      - max-age=31536000; includeSubDomains
       x-content-type-options:
       - nosniff
       x-ms-failure-cause:
       - gateway
-      x-msedge-ref:
-      - 'Ref A: BB9CA6C2110B4614A07CD0CB4A5833BB Ref B: TYO201100114019 Ref C: 2025-07-07T10:09:45Z'
     status:
       code: 404
       message: Not Found
@@ -63,52 +60,48 @@
       - --resource-group --name --nodepool-name --generate-ssh-keys --vm-set-type
         --node-count -o
       User-Agent:
-      - AZURECLI/2.75.0 azsdk-python-core/1.31.0 Python/3.10.11 (Windows-10-10.0.26100-SP0)
-    method: GET
-    uri: https://management.azure.com/subscriptions/00000000-0000-0000-0000-000000000000/resourcegroups/clitest000001?api-version=2025-04-01
-  response:
-    body:
-      string: '{"id":"/subscriptions/00000000-0000-0000-0000-000000000000/resourceGroups/clitest000001","name":"clitest000001","type":"Microsoft.Resources/resourceGroups","location":"westus2","tags":{"product":"azurecli","cause":"automation","test":"test_aks_run_command","date":"2025-07-07T10:09:42Z","module":"acs","DateCreated":"2025-07-07T10:09:46Z","Creator":"test@example.com"},"properties":{"provisioningState":"Succeeded"}}'
-    headers:
-      cache-control:
-      - no-cache
-      content-length:
-      - '416'
+      - AZURECLI/2.49.0 azsdk-python-azure-mgmt-resource/23.1.0b2 Python/3.8.10 (Linux-5.15.0-1039-azure-x86_64-with-glibc2.29)
+    method: GET
+    uri: https://management.azure.com/subscriptions/00000000-0000-0000-0000-000000000000/resourcegroups/clitest000001?api-version=2024-11-01
+  response:
+    body:
+      string: '{"id":"/subscriptions/00000000-0000-0000-0000-000000000000/resourceGroups/clitest000001","name":"clitest000001","type":"Microsoft.Resources/resourceGroups","location":"westus2","tags":{"product":"azurecli","cause":"automation","test":"test_aks_run_command","date":"2023-06-29T11:42:39Z","module":"acs"},"properties":{"provisioningState":"Succeeded"}}'
+    headers:
+      cache-control:
+      - no-cache
+      content-length:
+      - '350'
       content-type:
       - application/json; charset=utf-8
       date:
-      - Mon, 07 Jul 2025 10:09:47 GMT
-      expires:
-      - '-1'
-      pragma:
-      - no-cache
-      strict-transport-security:
-      - max-age=31536000; includeSubDomains
-      x-cache:
-      - CONFIG_NOCACHE
-      x-content-type-options:
-      - nosniff
-      x-ms-ratelimit-remaining-subscription-global-reads:
-      - '3749'
-      x-msedge-ref:
-      - 'Ref A: 62EEACFDC9E54A4D82A841FDA9FB1004 Ref B: TYO201100115027 Ref C: 2025-07-07T10:09:47Z'
+      - Thu, 29 Jun 2023 11:42:40 GMT
+      expires:
+      - '-1'
+      pragma:
+      - no-cache
+      strict-transport-security:
+      - max-age=31536000; includeSubDomains
+      vary:
+      - Accept-Encoding
+      x-content-type-options:
+      - nosniff
     status:
       code: 200
       message: OK
 - request:
     body: '{"location": "westus2", "identity": {"type": "SystemAssigned"}, "properties":
-      {"kubernetesVersion": "", "dnsPrefix": "cmdtestx7v-clitestwcznqxef6-0b1f64",
-      "agentPoolProfiles": [{"count": 1, "vmSize": "", "osType": "Linux", "enableAutoScaling":
-      false, "type": "VirtualMachineScaleSets", "mode": "System", "orchestratorVersion":
-      "", "upgradeSettings": {}, "enableNodePublicIP": false, "scaleSetPriority":
-      "Regular", "scaleSetEvictionPolicy": "Delete", "spotMaxPrice": -1.0, "nodeTaints":
-      [], "enableEncryptionAtHost": false, "enableUltraSSD": false, "enableFIPS":
-      false, "name": "c000003"}], "linuxProfile": {"adminUsername": "azureuser", "ssh":
-      {"publicKeys": [{"keyData": "ssh-rsa AAAAB3NzaC1yc2EAAAADAQABAAABAQCey0/ipz0OxUGA6xunJY5HdhvlsyRf2JdpnRaH0UU5KsAiajLq5HifCzJAEpRvWXIIYKSrqNi+hSmKRXiGJaHnK0dm0QO8YvM/Ab+MZUZ0L9VRznMoLsexTgDEC6QidxP5VYxXQwzgvbK1kn1J+7QTmd9JzV4Q83EEIZM5VGp7DwuUzhSuUN4LNJ9TnsCpjZwDIqIIGo9kLRLov+CfPb50o/768pa4W87a7FDJc74gvu/Qh7K05ztWNABlqYk5QsSkLWosN/vCaR+Nlh6EroTUw679G0MLj2WD/P0vLbiy1Xgf2oZ4Q5vLOQfoU2SWNkzzmfpdu3o9+VWNQppUZPyt"}]}},
-      "addonProfiles": {}, "enableRBAC": true, "networkProfile": {"podCidr": "10.244.0.0/16",
-      "serviceCidr": "10.0.0.0/16", "dnsServiceIP": "10.0.0.10", "outboundType": "loadBalancer",
-      "loadBalancerSku": "standard"}, "disableLocalAccounts": false, "storageProfile":
-      {}, "bootstrapProfile": {"artifactSource": "Direct"}}}'
+      {"kubernetesVersion": "", "dnsPrefix": "cmdtest6uw-clitestnkuqk3eao-79a739",
+      "agentPoolProfiles": [{"count": 1, "vmSize": "Standard_DS2_v2", "osDiskSizeGB":
+      0, "osType": "Linux", "enableAutoScaling": false, "type": "VirtualMachineScaleSets",
+      "mode": "System", "orchestratorVersion": "", "upgradeSettings": {}, "enableNodePublicIP":
+      false, "scaleSetPriority": "Regular", "scaleSetEvictionPolicy": "Delete", "spotMaxPrice":
+      -1.0, "nodeTaints": [], "enableEncryptionAtHost": false, "enableUltraSSD": false,
+      "enableFIPS": false, "name": "c000003"}], "linuxProfile": {"adminUsername":
+      "azureuser", "ssh": {"publicKeys": [{"keyData": "ssh-rsa AAAAB3NzaC1yc2EAAAADAQABAAABAQCvqZgpUon4sp6urK+P7vD2Fj/JQOvgDRIZ+Ra2mI7FQ2JoOPwMOmRI1v0qUX9W9d6JghSeGhLMXASYFUKSY60zefmF49Ha35P2mrJPa86e/ZpWluIn+NiZRpiO3EdEqIl5+7iAvp5aWJoSDGm+ZmwQsafOMwhx+4EV6/gbjAnpimkblwTSQm8YJVfyBEpDsL1R6ySdWVv3GwD+VVZkF0rO9KYwq0gnWiXWxGRVLj/Mh4PmzUBSEdOR3K5PossfqMtRcGJMfV0Eukrez7F+lJTaLqOVMpyFTB5aCOf7b92oMzPvH6zgsfSblbWdwywAxNBtbSxc4N7iL0weVyw1FPLV"}]}},
+      "addonProfiles": {}, "enableRBAC": true, "networkProfile": {"networkPlugin":
+      "kubenet", "podCidr": "10.244.0.0/16", "serviceCidr": "10.0.0.0/16", "dnsServiceIP":
+      "10.0.0.10", "outboundType": "loadBalancer", "loadBalancerSku": "standard"},
+      "disableLocalAccounts": false, "storageProfile": {}}}'
     headers:
       Accept:
       - application/json
@@ -119,91 +112,79 @@
       Connection:
       - keep-alive
       Content-Length:
-      - '1374'
+      - '1386'
       Content-Type:
       - application/json
       ParameterSetName:
       - --resource-group --name --nodepool-name --generate-ssh-keys --vm-set-type
         --node-count -o
       User-Agent:
-      - AZURECLI/2.75.0 azsdk-python-core/1.31.0 Python/3.10.11 (Windows-10-10.0.26100-SP0)
+      - AZURECLI/2.49.0 azsdk-python-azure-mgmt-containerservice/24.0.0 Python/3.8.10
+        (Linux-5.15.0-1039-azure-x86_64-with-glibc2.29)
     method: PUT
     uri: https://management.azure.com/subscriptions/00000000-0000-0000-0000-000000000000/resourceGroups/clitest000001/providers/Microsoft.ContainerService/managedClusters/cmdtest000002?api-version=2025-05-01
   response:
     body:
-      string: "{\n \"id\": \"/subscriptions/00000000-0000-0000-0000-000000000000/resourcegroups/clitest000001/providers/Microsoft.ContainerService/managedClusters/cmdtest000002\",\n
-        \"location\": \"westus2\",\n \"name\": \"cmdtest000002\",\n \"type\": \"Microsoft.ContainerService/ManagedClusters\",\n
-        \"properties\": {\n  \"provisioningState\": \"Creating\",\n  \"powerState\":
-        {\n   \"code\": \"Running\"\n  },\n  \"kubernetesVersion\": \"1.32\",\n  \"currentKubernetesVersion\":
-        \"1.32.5\",\n  \"dnsPrefix\": \"cmdtestx7v-clitestwcznqxef6-0b1f64\",\n  \"fqdn\":
-        \"cmdtestx7v-clitestwcznqxef6-0b1f64-ttiuq0cu.hcp.westus2.azmk8s.io\",\n  \"azurePortalFQDN\":
-        \"cmdtestx7v-clitestwcznqxef6-0b1f64-ttiuq0cu.portal.hcp.westus2.azmk8s.io\",\n
-        \ \"agentPoolProfiles\": [\n   {\n    \"name\": \"c000003\",\n    \"count\":
-        1,\n    \"vmSize\": \"Standard_D4plds_v5\",\n    \"osDiskSizeGB\": 150,\n
-        \   \"osDiskType\": \"Ephemeral\",\n    \"kubeletDiskType\": \"OS\",\n    \"maxPods\":
-        250,\n    \"type\": \"VirtualMachineScaleSets\",\n    \"enableAutoScaling\":
-        false,\n    \"scaleDownMode\": \"Delete\",\n    \"provisioningState\": \"Creating\",\n
-        \   \"powerState\": {\n     \"code\": \"Running\"\n    },\n    \"orchestratorVersion\":
-        \"1.32\",\n    \"currentOrchestratorVersion\": \"1.32.5\",\n    \"enableNodePublicIP\":
-        false,\n    \"nodeLabels\": {},\n    \"mode\": \"System\",\n    \"enableEncryptionAtHost\":
-        false,\n    \"enableUltraSSD\": false,\n    \"osType\": \"Linux\",\n    \"osSKU\":
-        \"Ubuntu\",\n    \"nodeImageVersion\": \"AKSUbuntu-2204gen2arm64containerd-202506.16.0\",\n
-        \   \"upgradeSettings\": {\n     \"maxSurge\": \"10%\",\n     \"maxUnavailable\":
-        \"0\"\n    },\n    \"enableFIPS\": false,\n    \"securityProfile\": {\n     \"enableVTPM\":
-        false,\n     \"enableSecureBoot\": false\n    }\n   }\n  ],\n  \"linuxProfile\":
-        {\n   \"adminUsername\": \"azureuser\",\n   \"ssh\": {\n    \"publicKeys\":
-        [\n     {\n      \"keyData\": \"ssh-rsa AAAAB3NzaC1yc2EAAAADAQABAAABAQCey0/ipz0OxUGA6xunJY5HdhvlsyRf2JdpnRaH0UU5KsAiajLq5HifCzJAEpRvWXIIYKSrqNi+hSmKRXiGJaHnK0dm0QO8YvM/Ab+MZUZ0L9VRznMoLsexTgDEC6QidxP5VYxXQwzgvbK1kn1J+7QTmd9JzV4Q83EEIZM5VGp7DwuUzhSuUN4LNJ9TnsCpjZwDIqIIGo9kLRLov+CfPb50o/768pa4W87a7FDJc74gvu/Qh7K05ztWNABlqYk5QsSkLWosN/vCaR+Nlh6EroTUw679G0MLj2WD/P0vLbiy1Xgf2oZ4Q5vLOQfoU2SWNkzzmfpdu3o9+VWNQppUZPyt\"\n
-        \    }\n    ]\n   }\n  },\n  \"servicePrincipalProfile\": {\n   \"clientId\":\"00000000-0000-0000-0000-000000000001\"\n
-        \ },\n  \"nodeResourceGroup\": \"MC_clitest000001_cmdtest000002_westus2\",\n
-        \ \"enableRBAC\": true,\n  \"supportPlan\": \"KubernetesOfficial\",\n  \"networkProfile\":
-        {\n   \"networkPlugin\": \"azure\",\n   \"networkPluginMode\": \"overlay\",\n
-        \  \"networkPolicy\": \"none\",\n   \"networkDataplane\": \"azure\",\n   \"loadBalancerSku\":
-        \"standard\",\n   \"loadBalancerProfile\": {\n    \"managedOutboundIPs\":
-        {\n     \"count\": 1\n    },\n    \"backendPoolType\": \"nodeIPConfiguration\"\n
-        \  },\n   \"podCidr\": \"10.244.0.0/16\",\n   \"serviceCidr\": \"10.0.0.0/16\",\n
-        \  \"dnsServiceIP\": \"10.0.0.10\",\n   \"outboundType\": \"loadBalancer\",\n
-        \  \"podCidrs\": [\n    \"10.244.0.0/16\"\n   ],\n   \"serviceCidrs\": [\n
-        \   \"10.0.0.0/16\"\n   ],\n   \"ipFamilies\": [\n    \"IPv4\"\n   ]\n  },\n
-        \ \"maxAgentPools\": 100,\n  \"autoUpgradeProfile\": {\n   \"nodeOSUpgradeChannel\":
-        \"NodeImage\"\n  },\n  \"disableLocalAccounts\": false,\n  \"securityProfile\":
-        {},\n  \"storageProfile\": {\n   \"diskCSIDriver\": {\n    \"enabled\": true\n
-        \  },\n   \"fileCSIDriver\": {\n    \"enabled\": true\n   },\n   \"snapshotController\":
-        {\n    \"enabled\": true\n   }\n  },\n  \"oidcIssuerProfile\": {\n   \"enabled\":
-        false\n  },\n  \"workloadAutoScalerProfile\": {},\n  \"resourceUID\": \"686b9cf33c5b1d0001ce8da1\",\n
-        \ \"metricsProfile\": {\n   \"costAnalysis\": {\n    \"enabled\": false\n
-        \  }\n  },\n  \"bootstrapProfile\": {\n   \"artifactSource\": \"Direct\"\n
-        \ }\n },\n \"identity\": {\n  \"type\": \"SystemAssigned\",\n  \"principalId\":\"00000000-0000-0000-0000-000000000001\",\n
-        \ \"tenantId\": \"54826b22-38d6-4fb2-bad9-b7b93a3e9c5a\"\n },\n \"sku\": {\n
-        \ \"name\": \"Base\",\n  \"tier\": \"Free\"\n }\n}"
+      string: "{\n  \"id\": \"/subscriptions/00000000-0000-0000-0000-000000000000/resourcegroups/clitest000001/providers/Microsoft.ContainerService/managedClusters/cmdtest000002\",\n
+        \ \"location\": \"westus2\",\n  \"name\": \"cmdtest000002\",\n  \"type\":
+        \"Microsoft.ContainerService/ManagedClusters\",\n  \"properties\": {\n   \"provisioningState\":
+        \"Creating\",\n   \"powerState\": {\n    \"code\": \"Running\"\n   },\n   \"kubernetesVersion\":
+        \"1.25.6\",\n   \"currentKubernetesVersion\": \"1.25.6\",\n   \"dnsPrefix\":
+        \"cmdtest6uw-clitestnkuqk3eao-79a739\",\n   \"fqdn\": \"cmdtest6uw-clitestnkuqk3eao-79a739-7aeb0p2z.hcp.westus2.azmk8s.io\",\n
+        \  \"azurePortalFQDN\": \"cmdtest6uw-clitestnkuqk3eao-79a739-7aeb0p2z.portal.hcp.westus2.azmk8s.io\",\n
+        \  \"agentPoolProfiles\": [\n    {\n     \"name\": \"c000003\",\n     \"count\":
+        1,\n     \"vmSize\": \"Standard_DS2_v2\",\n     \"osDiskSizeGB\": 128,\n     \"osDiskType\":
+        \"Managed\",\n     \"kubeletDiskType\": \"OS\",\n     \"maxPods\": 110,\n
+        \    \"type\": \"VirtualMachineScaleSets\",\n     \"enableAutoScaling\": false,\n
+        \    \"provisioningState\": \"Creating\",\n     \"powerState\": {\n      \"code\":
+        \"Running\"\n     },\n     \"orchestratorVersion\": \"1.25.6\",\n     \"currentOrchestratorVersion\":
+        \"1.25.6\",\n     \"enableNodePublicIP\": false,\n     \"mode\": \"System\",\n
+        \    \"enableEncryptionAtHost\": false,\n     \"enableUltraSSD\": false,\n
+        \    \"osType\": \"Linux\",\n     \"osSKU\": \"Ubuntu\",\n     \"nodeImageVersion\":
+        \"AKSUbuntu-2204gen2containerd-202306.19.0\",\n     \"upgradeSettings\": {},\n
+        \    \"enableFIPS\": false\n    }\n   ],\n   \"linuxProfile\": {\n    \"adminUsername\":
+        \"azureuser\",\n    \"ssh\": {\n     \"publicKeys\": [\n      {\n       \"keyData\":
+        \"ssh-rsa AAAAB3NzaC1yc2EAAAADAQABAAABAQCvqZgpUon4sp6urK+P7vD2Fj/JQOvgDRIZ+Ra2mI7FQ2JoOPwMOmRI1v0qUX9W9d6JghSeGhLMXASYFUKSY60zefmF49Ha35P2mrJPa86e/ZpWluIn+NiZRpiO3EdEqIl5+7iAvp5aWJoSDGm+ZmwQsafOMwhx+4EV6/gbjAnpimkblwTSQm8YJVfyBEpDsL1R6ySdWVv3GwD+VVZkF0rO9KYwq0gnWiXWxGRVLj/Mh4PmzUBSEdOR3K5PossfqMtRcGJMfV0Eukrez7F+lJTaLqOVMpyFTB5aCOf7b92oMzPvH6zgsfSblbWdwywAxNBtbSxc4N7iL0weVyw1FPLV\"\n
+        \     }\n     ]\n    }\n   },\n   \"servicePrincipalProfile\": {\n    \"clientId\":\"00000000-0000-0000-0000-000000000001\"\n
+        \  },\n   \"nodeResourceGroup\": \"MC_clitest000001_cmdtest000002_westus2\",\n
+        \  \"enableRBAC\": true,\n   \"supportPlan\": \"KubernetesOfficial\",\n   \"networkProfile\":
+        {\n    \"networkPlugin\": \"kubenet\",\n    \"loadBalancerSku\": \"standard\",\n
+        \   \"loadBalancerProfile\": {\n     \"managedOutboundIPs\": {\n      \"count\":
+        1\n     }\n    },\n    \"podCidr\": \"10.244.0.0/16\",\n    \"serviceCidr\":
+        \"10.0.0.0/16\",\n    \"dnsServiceIP\": \"10.0.0.10\",\n    \"outboundType\":
+        \"loadBalancer\",\n    \"podCidrs\": [\n     \"10.244.0.0/16\"\n    ],\n    \"serviceCidrs\":
+        [\n     \"10.0.0.0/16\"\n    ],\n    \"ipFamilies\": [\n     \"IPv4\"\n    ]\n
+        \  },\n   \"maxAgentPools\": 100,\n   \"disableLocalAccounts\": false,\n   \"securityProfile\":
+        {},\n   \"storageProfile\": {\n    \"diskCSIDriver\": {\n     \"enabled\":
+        true\n    },\n    \"fileCSIDriver\": {\n     \"enabled\": true\n    },\n    \"snapshotController\":
+        {\n     \"enabled\": true\n    }\n   },\n   \"oidcIssuerProfile\": {\n    \"enabled\":
+        false\n   },\n   \"workloadAutoScalerProfile\": {}\n  },\n  \"identity\":
+        {\n   \"type\": \"SystemAssigned\",\n   \"principalId\":\"00000000-0000-0000-0000-000000000001\",\n
+        \  \"tenantId\": \"72f988bf-86f1-41af-91ab-2d7cd011db47\"\n  },\n  \"sku\":
+        {\n   \"name\": \"Base\",\n   \"tier\": \"Free\"\n  }\n }"
     headers:
       azure-asyncoperation:
-      - https://management.azure.com/subscriptions/00000000-0000-0000-0000-000000000000/providers/Microsoft.ContainerService/locations/westus2/operations/8bdc706b-f726-4ae3-abd9-8d50172b548d?api-version=2025-03-01&t=638874797959645559&c=MIIHhzCCBm-gAwIBAgITHgbLuWlxY4-k_d1algAABsu5aTANBgkqhkiG9w0BAQsFADBEMRMwEQYKCZImiZPyLGQBGRYDR0JMMRMwEQYKCZImiZPyLGQBGRYDQU1FMRgwFgYDVQQDEw9BTUUgSW5mcmEgQ0EgMDYwHhcNMjUwNDE5MTMxMzMyWhcNMjUxMDE2MTMxMzMyWjBAMT4wPAYDVQQDEzVhc3luY29wZXJhdGlvbnNpZ25pbmdjZXJ0aWZpY2F0ZS5tYW5hZ2VtZW50LmF6dXJlLmNvbTCCASIwDQYJKoZIhvcNAQEBBQADggEPADCCAQoCggEBAMvHJaUg0aA6C-P-W7rBOoZfQCieq667lznMrFDPEeiLJs-W58e8I_jHbBheje2C5g9-qBPHK6VQBBfZrcs9tzrupbS7wUKQvBkbEEqj19vo7jPtiN4hWOYzxijvMpObILP6eyLeXsL3K6b3th6Mzu1YEGETh8Lh9lsKsgT-uiTSC52uYnO63jpJBr83ivLckQDLkpMN21cpEJpaenMoBGBtKAmREs19pJv5r4HQS73KA4NZgjOChwFPAD7cIPY8jFZduW--1Ej4woncGGu117cZcM1yffltg1tqs5vmfgVc4ru4VoMm2UUdWXj6t8VoG1yJ8zasfOiUeO4CjEJgU0ECAwEAAaOCBHQwggRwMCcGCSsGAQQBgjcVCgQaMBgwCgYIKwYBBQUHAwEwCgYIKwYBBQUHAwIwPQYJKwYBBAGCNxUHBDAwLgYmKwYBBAGCNxUIhpDjDYTVtHiE8Ys-hZvdFs6dEoFghfmRS4WsmTQCAWQCAQcwggHLBggrBgEFBQcBAQSCAb0wggG5MGMGCCsGAQUFBzAChldodHRwOi8vY3JsLm1pY3Jvc29mdC5jb20vcGtpaW5mcmEvQ2VydHMvQkwyUEtJSU5UQ0EwMi5BTUUuR0JMX0FNRSUyMEluZnJhJTIwQ0ElMjAwNi5jcnQwUwYIKwYBBQUHMAKGR2h0dHA6Ly9jcmwxLmFtZS5nYmwvYWlhL0JMMlBLSUlOVENBMDIuQU1FLkdCTF9BTUUlMjBJbmZyYSUyMENBJTIwMDYuY3J0MFMGCCsGAQUFBzAChkdodHRwOi8vY3JsMi5hbWUuZ2JsL2FpYS9CTDJQS0lJTlRDQTAyLkFNRS5HQkxfQU1FJTIwSW5mcmElMjBDQSUyMDA2LmNydDBTBggrBgEFBQcwAoZHaHR0cDovL2NybDMuYW1lLmdibC9haWEvQkwyUEtJSU5UQ0EwMi5BTUUuR0JMX0FNRSUyMEluZnJhJTIwQ0ElMjAwNi5jcnQwUwYIKwYBBQUHMAKGR2h0dHA6Ly9jcmw0LmFtZS5nYmwvYWlhL0JMMlBLSUlOVENBMDIuQU1FLkdCTF9BTUUlMjBJbmZyYSUyMENBJTIwMDYuY3J0MB0GA1UdDgQWBBQDmHWGUrNZmFtIfL14RXoPR4LL6zAOBgNVHQ8BAf8EBAMCBaAwggEmBgNVHR8EggEdMIIBGTCCARWgggERoIIBDYY_aHR0cDovL2NybC5taWNyb3NvZnQuY29tL3BraWluZnJhL0NSTC9BTUUlMjBJbmZyYSUyMENBJTIwMDYuY3JshjFodHRwOi8vY3JsMS5hbWUuZ2JsL2NybC9BTUUlMjBJbmZyYSUyMENBJTIwMDYuY3JshjFodHRwOi8vY3JsMi5hbWUuZ2JsL2NybC9BTUUlMjBJbmZyYSUyMENBJTIwMDYuY3JshjFodHRwOi8vY3JsMy5hbWUuZ2JsL2NybC9BTUUlMjBJbmZyYSUyMENBJTIwMDYuY3JshjFodHRwOi8vY3JsNC5hbWUuZ2JsL2NybC9BTUUlMjBJbmZyYSUyMENBJTIwMDYuY3JsMIGdBgNVHSAEgZUwgZIwDAYKKwYBBAGCN3sBATBmBgorBgEEAYI3ewICMFgwVgYIKwYBBQUHAgIwSh5IADMAMwBlADAAMQA5ADIAMQAtADQAZAA2ADQALQA0AGYAOABjAC0AYQAwADUANQAtADUAYgBkAGEAZgBmAGQANQBlADMAMwBkMAwGCisGAQQBgjd7AwIwDAYKKwYBBAGCN3sEAjAfBgNVHSMEGDAWgBTxRmjG8cPwKy19i2rhsvm-NfzRQTAdBgNVHSUEFjAUBggrBgEFBQcDAQYIKwYBBQUHAwIwDQYJKoZIhvcNAQELBQADggEBAJcF-z2HGOD5vBAPAiibLynJVPemcCzI2SbO4rX-E6AhWLEMIGFO4peavwLv9iPrFKY29lbs6SxVSu5q_hj7y932SCf-JNEeue2cfiDCPv3T6f2-EAZTfMXrH_G7MaJXKiT0W9b7aewbcPT4xAGaldOb8n9yZp0vrNp9qEtWLm-_bvUf_3_eHf6Iml0lQ01vTCc-k265OG5t1GXtk819ayqNBui5LchwPrubIwRT_p2bmkDy4M-NKrweDScQY2PyCsUp_kdZXbvXoLWAHVgrY7Jq_YDJtDv71360dQ2_5FYlmToG9vPIsDq3H-rE22IKrM8CQsR3ta6g7CXSflNNquQ&s=NODhedjpIS9ADa7Vz6_knsuIPSqB63FGCTAQYcwO9HQdXIAH5q-eyWqOQBlPWJEAuV_78INK0J7_q8jsJaG_AtX-AqYVAm8s4wwgOBtlvXW3XGoaXmNz1h7cHNRAT4hH1imGQv_x3FsOFcEjlG6sc61smQ6w8QxQuBalmVTt76JxjSdwU92eLS4lCXDgrW-6WKNyWCyIQ0DwF9KK8PzYdf4kUQ884LUCkdbRJ0vRPc6BlKlsi2CFmCyCkK_6aTAqR-8DTKPcuwfa2hRS4EJzJk-M5zHwUeSeDkjCr0TLsjDs9ceVgWlOt8Kx5_OykUbxGx_t0KYCSnIc5Lb8UbvyuA&h=R5_ihlfiBTaaE1nLCbvui-1D8RsdD38x-ZzCghkP_3Y
-      cache-control:
-      - no-cache
-      content-length:
-      - '3704'
-      content-type:
-      - application/json
-      date:
-      - Mon, 07 Jul 2025 10:09:55 GMT
-      expires:
-      - '-1'
-      pragma:
-      - no-cache
-      strict-transport-security:
-      - max-age=31536000; includeSubDomains
-      x-cache:
-      - CONFIG_NOCACHE
-      x-content-type-options:
-      - nosniff
-      x-ms-operation-identifier:
-      - tenantId=54826b22-38d6-4fb2-bad9-b7b93a3e9c5a,objectId=d44a2991-98c6-47c3-b59b-2b30d72cfcc2/japanwest/881fcb6c-1378-43c6-8423-37d804e0eed5
-      x-ms-ratelimit-remaining-subscription-global-writes:
-      - '2999'
+      - https://management.azure.com/subscriptions/00000000-0000-0000-0000-000000000000/providers/Microsoft.ContainerService/locations/westus2/operations/5d662d95-cf50-4ad4-96b0-07f882b93694?api-version=2016-03-30
+      cache-control:
+      - no-cache
+      content-length:
+      - '3222'
+      content-type:
+      - application/json
+      date:
+      - Thu, 29 Jun 2023 11:42:47 GMT
+      expires:
+      - '-1'
+      pragma:
+      - no-cache
+      server:
+      - nginx
+      strict-transport-security:
+      - max-age=31536000; includeSubDomains
+      x-content-type-options:
+      - nosniff
       x-ms-ratelimit-remaining-subscription-writes:
-      - '199'
-      x-msedge-ref:
-      - 'Ref A: B4A0D04B60194DCEB2552159A481037E Ref B: TYO201100114047 Ref C: 2025-07-07T10:09:47Z'
+      - '1197'
     status:
       code: 201
       message: Created
@@ -222,484 +203,616 @@
       - --resource-group --name --nodepool-name --generate-ssh-keys --vm-set-type
         --node-count -o
       User-Agent:
-      - AZURECLI/2.75.0 azsdk-python-core/1.31.0 Python/3.10.11 (Windows-10-10.0.26100-SP0)
-    method: GET
-    uri: https://management.azure.com/subscriptions/00000000-0000-0000-0000-000000000000/providers/Microsoft.ContainerService/locations/westus2/operations/8bdc706b-f726-4ae3-abd9-8d50172b548d?api-version=2025-03-01&t=638874797959645559&c=MIIHhzCCBm-gAwIBAgITHgbLuWlxY4-k_d1algAABsu5aTANBgkqhkiG9w0BAQsFADBEMRMwEQYKCZImiZPyLGQBGRYDR0JMMRMwEQYKCZImiZPyLGQBGRYDQU1FMRgwFgYDVQQDEw9BTUUgSW5mcmEgQ0EgMDYwHhcNMjUwNDE5MTMxMzMyWhcNMjUxMDE2MTMxMzMyWjBAMT4wPAYDVQQDEzVhc3luY29wZXJhdGlvbnNpZ25pbmdjZXJ0aWZpY2F0ZS5tYW5hZ2VtZW50LmF6dXJlLmNvbTCCASIwDQYJKoZIhvcNAQEBBQADggEPADCCAQoCggEBAMvHJaUg0aA6C-P-W7rBOoZfQCieq667lznMrFDPEeiLJs-W58e8I_jHbBheje2C5g9-qBPHK6VQBBfZrcs9tzrupbS7wUKQvBkbEEqj19vo7jPtiN4hWOYzxijvMpObILP6eyLeXsL3K6b3th6Mzu1YEGETh8Lh9lsKsgT-uiTSC52uYnO63jpJBr83ivLckQDLkpMN21cpEJpaenMoBGBtKAmREs19pJv5r4HQS73KA4NZgjOChwFPAD7cIPY8jFZduW--1Ej4woncGGu117cZcM1yffltg1tqs5vmfgVc4ru4VoMm2UUdWXj6t8VoG1yJ8zasfOiUeO4CjEJgU0ECAwEAAaOCBHQwggRwMCcGCSsGAQQBgjcVCgQaMBgwCgYIKwYBBQUHAwEwCgYIKwYBBQUHAwIwPQYJKwYBBAGCNxUHBDAwLgYmKwYBBAGCNxUIhpDjDYTVtHiE8Ys-hZvdFs6dEoFghfmRS4WsmTQCAWQCAQcwggHLBggrBgEFBQcBAQSCAb0wggG5MGMGCCsGAQUFBzAChldodHRwOi8vY3JsLm1pY3Jvc29mdC5jb20vcGtpaW5mcmEvQ2VydHMvQkwyUEtJSU5UQ0EwMi5BTUUuR0JMX0FNRSUyMEluZnJhJTIwQ0ElMjAwNi5jcnQwUwYIKwYBBQUHMAKGR2h0dHA6Ly9jcmwxLmFtZS5nYmwvYWlhL0JMMlBLSUlOVENBMDIuQU1FLkdCTF9BTUUlMjBJbmZyYSUyMENBJTIwMDYuY3J0MFMGCCsGAQUFBzAChkdodHRwOi8vY3JsMi5hbWUuZ2JsL2FpYS9CTDJQS0lJTlRDQTAyLkFNRS5HQkxfQU1FJTIwSW5mcmElMjBDQSUyMDA2LmNydDBTBggrBgEFBQcwAoZHaHR0cDovL2NybDMuYW1lLmdibC9haWEvQkwyUEtJSU5UQ0EwMi5BTUUuR0JMX0FNRSUyMEluZnJhJTIwQ0ElMjAwNi5jcnQwUwYIKwYBBQUHMAKGR2h0dHA6Ly9jcmw0LmFtZS5nYmwvYWlhL0JMMlBLSUlOVENBMDIuQU1FLkdCTF9BTUUlMjBJbmZyYSUyMENBJTIwMDYuY3J0MB0GA1UdDgQWBBQDmHWGUrNZmFtIfL14RXoPR4LL6zAOBgNVHQ8BAf8EBAMCBaAwggEmBgNVHR8EggEdMIIBGTCCARWgggERoIIBDYY_aHR0cDovL2NybC5taWNyb3NvZnQuY29tL3BraWluZnJhL0NSTC9BTUUlMjBJbmZyYSUyMENBJTIwMDYuY3JshjFodHRwOi8vY3JsMS5hbWUuZ2JsL2NybC9BTUUlMjBJbmZyYSUyMENBJTIwMDYuY3JshjFodHRwOi8vY3JsMi5hbWUuZ2JsL2NybC9BTUUlMjBJbmZyYSUyMENBJTIwMDYuY3JshjFodHRwOi8vY3JsMy5hbWUuZ2JsL2NybC9BTUUlMjBJbmZyYSUyMENBJTIwMDYuY3JshjFodHRwOi8vY3JsNC5hbWUuZ2JsL2NybC9BTUUlMjBJbmZyYSUyMENBJTIwMDYuY3JsMIGdBgNVHSAEgZUwgZIwDAYKKwYBBAGCN3sBATBmBgorBgEEAYI3ewICMFgwVgYIKwYBBQUHAgIwSh5IADMAMwBlADAAMQA5ADIAMQAtADQAZAA2ADQALQA0AGYAOABjAC0AYQAwADUANQAtADUAYgBkAGEAZgBmAGQANQBlADMAMwBkMAwGCisGAQQBgjd7AwIwDAYKKwYBBAGCN3sEAjAfBgNVHSMEGDAWgBTxRmjG8cPwKy19i2rhsvm-NfzRQTAdBgNVHSUEFjAUBggrBgEFBQcDAQYIKwYBBQUHAwIwDQYJKoZIhvcNAQELBQADggEBAJcF-z2HGOD5vBAPAiibLynJVPemcCzI2SbO4rX-E6AhWLEMIGFO4peavwLv9iPrFKY29lbs6SxVSu5q_hj7y932SCf-JNEeue2cfiDCPv3T6f2-EAZTfMXrH_G7MaJXKiT0W9b7aewbcPT4xAGaldOb8n9yZp0vrNp9qEtWLm-_bvUf_3_eHf6Iml0lQ01vTCc-k265OG5t1GXtk819ayqNBui5LchwPrubIwRT_p2bmkDy4M-NKrweDScQY2PyCsUp_kdZXbvXoLWAHVgrY7Jq_YDJtDv71360dQ2_5FYlmToG9vPIsDq3H-rE22IKrM8CQsR3ta6g7CXSflNNquQ&s=NODhedjpIS9ADa7Vz6_knsuIPSqB63FGCTAQYcwO9HQdXIAH5q-eyWqOQBlPWJEAuV_78INK0J7_q8jsJaG_AtX-AqYVAm8s4wwgOBtlvXW3XGoaXmNz1h7cHNRAT4hH1imGQv_x3FsOFcEjlG6sc61smQ6w8QxQuBalmVTt76JxjSdwU92eLS4lCXDgrW-6WKNyWCyIQ0DwF9KK8PzYdf4kUQ884LUCkdbRJ0vRPc6BlKlsi2CFmCyCkK_6aTAqR-8DTKPcuwfa2hRS4EJzJk-M5zHwUeSeDkjCr0TLsjDs9ceVgWlOt8Kx5_OykUbxGx_t0KYCSnIc5Lb8UbvyuA&h=R5_ihlfiBTaaE1nLCbvui-1D8RsdD38x-ZzCghkP_3Y
-  response:
-    body:
-      string: "{\n \"name\": \"8bdc706b-f726-4ae3-abd9-8d50172b548d\",\n \"status\":
-        \"InProgress\",\n \"startTime\": \"2025-07-07T10:09:55.6986865Z\"\n}"
-    headers:
-      cache-control:
-      - no-cache
-      content-length:
-      - '122'
-      content-type:
-      - application/json
-      date:
-      - Mon, 07 Jul 2025 10:09:56 GMT
-      expires:
-      - '-1'
-      pragma:
-      - no-cache
-      strict-transport-security:
-      - max-age=31536000; includeSubDomains
-      x-cache:
-      - CONFIG_NOCACHE
-      x-content-type-options:
-      - nosniff
-      x-ms-operation-identifier:
-      - tenantId=54826b22-38d6-4fb2-bad9-b7b93a3e9c5a,objectId=d44a2991-98c6-47c3-b59b-2b30d72cfcc2/japaneast/8ccc009f-0d6f-44bb-84cb-793fcc0fb0e5
-      x-ms-ratelimit-remaining-subscription-global-reads:
-      - '3749'
-      x-msedge-ref:
-      - 'Ref A: 3C770C67A7C14ADB9E830CF091A32DF1 Ref B: TYO201100117031 Ref C: 2025-07-07T10:09:56Z'
-    status:
-      code: 200
-      message: OK
-- request:
-    body: null
-    headers:
-      Accept:
-      - '*/*'
-      Accept-Encoding:
-      - gzip, deflate
-      CommandName:
-      - aks create
-      Connection:
-      - keep-alive
-      ParameterSetName:
-      - --resource-group --name --nodepool-name --generate-ssh-keys --vm-set-type
-        --node-count -o
-      User-Agent:
-      - AZURECLI/2.75.0 azsdk-python-core/1.31.0 Python/3.10.11 (Windows-10-10.0.26100-SP0)
-    method: GET
-    uri: https://management.azure.com/subscriptions/00000000-0000-0000-0000-000000000000/providers/Microsoft.ContainerService/locations/westus2/operations/8bdc706b-f726-4ae3-abd9-8d50172b548d?api-version=2025-03-01&t=638874797959645559&c=MIIHhzCCBm-gAwIBAgITHgbLuWlxY4-k_d1algAABsu5aTANBgkqhkiG9w0BAQsFADBEMRMwEQYKCZImiZPyLGQBGRYDR0JMMRMwEQYKCZImiZPyLGQBGRYDQU1FMRgwFgYDVQQDEw9BTUUgSW5mcmEgQ0EgMDYwHhcNMjUwNDE5MTMxMzMyWhcNMjUxMDE2MTMxMzMyWjBAMT4wPAYDVQQDEzVhc3luY29wZXJhdGlvbnNpZ25pbmdjZXJ0aWZpY2F0ZS5tYW5hZ2VtZW50LmF6dXJlLmNvbTCCASIwDQYJKoZIhvcNAQEBBQADggEPADCCAQoCggEBAMvHJaUg0aA6C-P-W7rBOoZfQCieq667lznMrFDPEeiLJs-W58e8I_jHbBheje2C5g9-qBPHK6VQBBfZrcs9tzrupbS7wUKQvBkbEEqj19vo7jPtiN4hWOYzxijvMpObILP6eyLeXsL3K6b3th6Mzu1YEGETh8Lh9lsKsgT-uiTSC52uYnO63jpJBr83ivLckQDLkpMN21cpEJpaenMoBGBtKAmREs19pJv5r4HQS73KA4NZgjOChwFPAD7cIPY8jFZduW--1Ej4woncGGu117cZcM1yffltg1tqs5vmfgVc4ru4VoMm2UUdWXj6t8VoG1yJ8zasfOiUeO4CjEJgU0ECAwEAAaOCBHQwggRwMCcGCSsGAQQBgjcVCgQaMBgwCgYIKwYBBQUHAwEwCgYIKwYBBQUHAwIwPQYJKwYBBAGCNxUHBDAwLgYmKwYBBAGCNxUIhpDjDYTVtHiE8Ys-hZvdFs6dEoFghfmRS4WsmTQCAWQCAQcwggHLBggrBgEFBQcBAQSCAb0wggG5MGMGCCsGAQUFBzAChldodHRwOi8vY3JsLm1pY3Jvc29mdC5jb20vcGtpaW5mcmEvQ2VydHMvQkwyUEtJSU5UQ0EwMi5BTUUuR0JMX0FNRSUyMEluZnJhJTIwQ0ElMjAwNi5jcnQwUwYIKwYBBQUHMAKGR2h0dHA6Ly9jcmwxLmFtZS5nYmwvYWlhL0JMMlBLSUlOVENBMDIuQU1FLkdCTF9BTUUlMjBJbmZyYSUyMENBJTIwMDYuY3J0MFMGCCsGAQUFBzAChkdodHRwOi8vY3JsMi5hbWUuZ2JsL2FpYS9CTDJQS0lJTlRDQTAyLkFNRS5HQkxfQU1FJTIwSW5mcmElMjBDQSUyMDA2LmNydDBTBggrBgEFBQcwAoZHaHR0cDovL2NybDMuYW1lLmdibC9haWEvQkwyUEtJSU5UQ0EwMi5BTUUuR0JMX0FNRSUyMEluZnJhJTIwQ0ElMjAwNi5jcnQwUwYIKwYBBQUHMAKGR2h0dHA6Ly9jcmw0LmFtZS5nYmwvYWlhL0JMMlBLSUlOVENBMDIuQU1FLkdCTF9BTUUlMjBJbmZyYSUyMENBJTIwMDYuY3J0MB0GA1UdDgQWBBQDmHWGUrNZmFtIfL14RXoPR4LL6zAOBgNVHQ8BAf8EBAMCBaAwggEmBgNVHR8EggEdMIIBGTCCARWgggERoIIBDYY_aHR0cDovL2NybC5taWNyb3NvZnQuY29tL3BraWluZnJhL0NSTC9BTUUlMjBJbmZyYSUyMENBJTIwMDYuY3JshjFodHRwOi8vY3JsMS5hbWUuZ2JsL2NybC9BTUUlMjBJbmZyYSUyMENBJTIwMDYuY3JshjFodHRwOi8vY3JsMi5hbWUuZ2JsL2NybC9BTUUlMjBJbmZyYSUyMENBJTIwMDYuY3JshjFodHRwOi8vY3JsMy5hbWUuZ2JsL2NybC9BTUUlMjBJbmZyYSUyMENBJTIwMDYuY3JshjFodHRwOi8vY3JsNC5hbWUuZ2JsL2NybC9BTUUlMjBJbmZyYSUyMENBJTIwMDYuY3JsMIGdBgNVHSAEgZUwgZIwDAYKKwYBBAGCN3sBATBmBgorBgEEAYI3ewICMFgwVgYIKwYBBQUHAgIwSh5IADMAMwBlADAAMQA5ADIAMQAtADQAZAA2ADQALQA0AGYAOABjAC0AYQAwADUANQAtADUAYgBkAGEAZgBmAGQANQBlADMAMwBkMAwGCisGAQQBgjd7AwIwDAYKKwYBBAGCN3sEAjAfBgNVHSMEGDAWgBTxRmjG8cPwKy19i2rhsvm-NfzRQTAdBgNVHSUEFjAUBggrBgEFBQcDAQYIKwYBBQUHAwIwDQYJKoZIhvcNAQELBQADggEBAJcF-z2HGOD5vBAPAiibLynJVPemcCzI2SbO4rX-E6AhWLEMIGFO4peavwLv9iPrFKY29lbs6SxVSu5q_hj7y932SCf-JNEeue2cfiDCPv3T6f2-EAZTfMXrH_G7MaJXKiT0W9b7aewbcPT4xAGaldOb8n9yZp0vrNp9qEtWLm-_bvUf_3_eHf6Iml0lQ01vTCc-k265OG5t1GXtk819ayqNBui5LchwPrubIwRT_p2bmkDy4M-NKrweDScQY2PyCsUp_kdZXbvXoLWAHVgrY7Jq_YDJtDv71360dQ2_5FYlmToG9vPIsDq3H-rE22IKrM8CQsR3ta6g7CXSflNNquQ&s=NODhedjpIS9ADa7Vz6_knsuIPSqB63FGCTAQYcwO9HQdXIAH5q-eyWqOQBlPWJEAuV_78INK0J7_q8jsJaG_AtX-AqYVAm8s4wwgOBtlvXW3XGoaXmNz1h7cHNRAT4hH1imGQv_x3FsOFcEjlG6sc61smQ6w8QxQuBalmVTt76JxjSdwU92eLS4lCXDgrW-6WKNyWCyIQ0DwF9KK8PzYdf4kUQ884LUCkdbRJ0vRPc6BlKlsi2CFmCyCkK_6aTAqR-8DTKPcuwfa2hRS4EJzJk-M5zHwUeSeDkjCr0TLsjDs9ceVgWlOt8Kx5_OykUbxGx_t0KYCSnIc5Lb8UbvyuA&h=R5_ihlfiBTaaE1nLCbvui-1D8RsdD38x-ZzCghkP_3Y
-  response:
-    body:
-      string: "{\n \"name\": \"8bdc706b-f726-4ae3-abd9-8d50172b548d\",\n \"status\":
-        \"InProgress\",\n \"startTime\": \"2025-07-07T10:09:55.6986865Z\"\n}"
-    headers:
-      cache-control:
-      - no-cache
-      content-length:
-      - '122'
-      content-type:
-      - application/json
-      date:
-      - Mon, 07 Jul 2025 10:10:27 GMT
-      expires:
-      - '-1'
-      pragma:
-      - no-cache
-      strict-transport-security:
-      - max-age=31536000; includeSubDomains
-      x-cache:
-      - CONFIG_NOCACHE
-      x-content-type-options:
-      - nosniff
-      x-ms-operation-identifier:
-      - tenantId=54826b22-38d6-4fb2-bad9-b7b93a3e9c5a,objectId=d44a2991-98c6-47c3-b59b-2b30d72cfcc2/japanwest/b6561a68-d709-4cce-977a-7d9ec0a05c0a
-      x-ms-ratelimit-remaining-subscription-global-reads:
-      - '3749'
-      x-msedge-ref:
-      - 'Ref A: DA3D457488DB41E289FA1B9E0ED28C8E Ref B: TYO201100114025 Ref C: 2025-07-07T10:10:27Z'
-    status:
-      code: 200
-      message: OK
-- request:
-    body: null
-    headers:
-      Accept:
-      - '*/*'
-      Accept-Encoding:
-      - gzip, deflate
-      CommandName:
-      - aks create
-      Connection:
-      - keep-alive
-      ParameterSetName:
-      - --resource-group --name --nodepool-name --generate-ssh-keys --vm-set-type
-        --node-count -o
-      User-Agent:
-      - AZURECLI/2.75.0 azsdk-python-core/1.31.0 Python/3.10.11 (Windows-10-10.0.26100-SP0)
-    method: GET
-    uri: https://management.azure.com/subscriptions/00000000-0000-0000-0000-000000000000/providers/Microsoft.ContainerService/locations/westus2/operations/8bdc706b-f726-4ae3-abd9-8d50172b548d?api-version=2025-03-01&t=638874797959645559&c=MIIHhzCCBm-gAwIBAgITHgbLuWlxY4-k_d1algAABsu5aTANBgkqhkiG9w0BAQsFADBEMRMwEQYKCZImiZPyLGQBGRYDR0JMMRMwEQYKCZImiZPyLGQBGRYDQU1FMRgwFgYDVQQDEw9BTUUgSW5mcmEgQ0EgMDYwHhcNMjUwNDE5MTMxMzMyWhcNMjUxMDE2MTMxMzMyWjBAMT4wPAYDVQQDEzVhc3luY29wZXJhdGlvbnNpZ25pbmdjZXJ0aWZpY2F0ZS5tYW5hZ2VtZW50LmF6dXJlLmNvbTCCASIwDQYJKoZIhvcNAQEBBQADggEPADCCAQoCggEBAMvHJaUg0aA6C-P-W7rBOoZfQCieq667lznMrFDPEeiLJs-W58e8I_jHbBheje2C5g9-qBPHK6VQBBfZrcs9tzrupbS7wUKQvBkbEEqj19vo7jPtiN4hWOYzxijvMpObILP6eyLeXsL3K6b3th6Mzu1YEGETh8Lh9lsKsgT-uiTSC52uYnO63jpJBr83ivLckQDLkpMN21cpEJpaenMoBGBtKAmREs19pJv5r4HQS73KA4NZgjOChwFPAD7cIPY8jFZduW--1Ej4woncGGu117cZcM1yffltg1tqs5vmfgVc4ru4VoMm2UUdWXj6t8VoG1yJ8zasfOiUeO4CjEJgU0ECAwEAAaOCBHQwggRwMCcGCSsGAQQBgjcVCgQaMBgwCgYIKwYBBQUHAwEwCgYIKwYBBQUHAwIwPQYJKwYBBAGCNxUHBDAwLgYmKwYBBAGCNxUIhpDjDYTVtHiE8Ys-hZvdFs6dEoFghfmRS4WsmTQCAWQCAQcwggHLBggrBgEFBQcBAQSCAb0wggG5MGMGCCsGAQUFBzAChldodHRwOi8vY3JsLm1pY3Jvc29mdC5jb20vcGtpaW5mcmEvQ2VydHMvQkwyUEtJSU5UQ0EwMi5BTUUuR0JMX0FNRSUyMEluZnJhJTIwQ0ElMjAwNi5jcnQwUwYIKwYBBQUHMAKGR2h0dHA6Ly9jcmwxLmFtZS5nYmwvYWlhL0JMMlBLSUlOVENBMDIuQU1FLkdCTF9BTUUlMjBJbmZyYSUyMENBJTIwMDYuY3J0MFMGCCsGAQUFBzAChkdodHRwOi8vY3JsMi5hbWUuZ2JsL2FpYS9CTDJQS0lJTlRDQTAyLkFNRS5HQkxfQU1FJTIwSW5mcmElMjBDQSUyMDA2LmNydDBTBggrBgEFBQcwAoZHaHR0cDovL2NybDMuYW1lLmdibC9haWEvQkwyUEtJSU5UQ0EwMi5BTUUuR0JMX0FNRSUyMEluZnJhJTIwQ0ElMjAwNi5jcnQwUwYIKwYBBQUHMAKGR2h0dHA6Ly9jcmw0LmFtZS5nYmwvYWlhL0JMMlBLSUlOVENBMDIuQU1FLkdCTF9BTUUlMjBJbmZyYSUyMENBJTIwMDYuY3J0MB0GA1UdDgQWBBQDmHWGUrNZmFtIfL14RXoPR4LL6zAOBgNVHQ8BAf8EBAMCBaAwggEmBgNVHR8EggEdMIIBGTCCARWgggERoIIBDYY_aHR0cDovL2NybC5taWNyb3NvZnQuY29tL3BraWluZnJhL0NSTC9BTUUlMjBJbmZyYSUyMENBJTIwMDYuY3JshjFodHRwOi8vY3JsMS5hbWUuZ2JsL2NybC9BTUUlMjBJbmZyYSUyMENBJTIwMDYuY3JshjFodHRwOi8vY3JsMi5hbWUuZ2JsL2NybC9BTUUlMjBJbmZyYSUyMENBJTIwMDYuY3JshjFodHRwOi8vY3JsMy5hbWUuZ2JsL2NybC9BTUUlMjBJbmZyYSUyMENBJTIwMDYuY3JshjFodHRwOi8vY3JsNC5hbWUuZ2JsL2NybC9BTUUlMjBJbmZyYSUyMENBJTIwMDYuY3JsMIGdBgNVHSAEgZUwgZIwDAYKKwYBBAGCN3sBATBmBgorBgEEAYI3ewICMFgwVgYIKwYBBQUHAgIwSh5IADMAMwBlADAAMQA5ADIAMQAtADQAZAA2ADQALQA0AGYAOABjAC0AYQAwADUANQAtADUAYgBkAGEAZgBmAGQANQBlADMAMwBkMAwGCisGAQQBgjd7AwIwDAYKKwYBBAGCN3sEAjAfBgNVHSMEGDAWgBTxRmjG8cPwKy19i2rhsvm-NfzRQTAdBgNVHSUEFjAUBggrBgEFBQcDAQYIKwYBBQUHAwIwDQYJKoZIhvcNAQELBQADggEBAJcF-z2HGOD5vBAPAiibLynJVPemcCzI2SbO4rX-E6AhWLEMIGFO4peavwLv9iPrFKY29lbs6SxVSu5q_hj7y932SCf-JNEeue2cfiDCPv3T6f2-EAZTfMXrH_G7MaJXKiT0W9b7aewbcPT4xAGaldOb8n9yZp0vrNp9qEtWLm-_bvUf_3_eHf6Iml0lQ01vTCc-k265OG5t1GXtk819ayqNBui5LchwPrubIwRT_p2bmkDy4M-NKrweDScQY2PyCsUp_kdZXbvXoLWAHVgrY7Jq_YDJtDv71360dQ2_5FYlmToG9vPIsDq3H-rE22IKrM8CQsR3ta6g7CXSflNNquQ&s=NODhedjpIS9ADa7Vz6_knsuIPSqB63FGCTAQYcwO9HQdXIAH5q-eyWqOQBlPWJEAuV_78INK0J7_q8jsJaG_AtX-AqYVAm8s4wwgOBtlvXW3XGoaXmNz1h7cHNRAT4hH1imGQv_x3FsOFcEjlG6sc61smQ6w8QxQuBalmVTt76JxjSdwU92eLS4lCXDgrW-6WKNyWCyIQ0DwF9KK8PzYdf4kUQ884LUCkdbRJ0vRPc6BlKlsi2CFmCyCkK_6aTAqR-8DTKPcuwfa2hRS4EJzJk-M5zHwUeSeDkjCr0TLsjDs9ceVgWlOt8Kx5_OykUbxGx_t0KYCSnIc5Lb8UbvyuA&h=R5_ihlfiBTaaE1nLCbvui-1D8RsdD38x-ZzCghkP_3Y
-  response:
-    body:
-      string: "{\n \"name\": \"8bdc706b-f726-4ae3-abd9-8d50172b548d\",\n \"status\":
-        \"InProgress\",\n \"startTime\": \"2025-07-07T10:09:55.6986865Z\"\n}"
-    headers:
-      cache-control:
-      - no-cache
-      content-length:
-      - '122'
-      content-type:
-      - application/json
-      date:
-      - Mon, 07 Jul 2025 10:10:59 GMT
-      expires:
-      - '-1'
-      pragma:
-      - no-cache
-      strict-transport-security:
-      - max-age=31536000; includeSubDomains
-      x-cache:
-      - CONFIG_NOCACHE
-      x-content-type-options:
-      - nosniff
-      x-ms-operation-identifier:
-      - tenantId=54826b22-38d6-4fb2-bad9-b7b93a3e9c5a,objectId=d44a2991-98c6-47c3-b59b-2b30d72cfcc2/japaneast/0cfac7f6-934d-4c63-8a41-acbef9c98af6
-      x-ms-ratelimit-remaining-subscription-global-reads:
-      - '3749'
-      x-msedge-ref:
-      - 'Ref A: 26763D5C14304ACF9A0F8F33AE5FFC89 Ref B: TYO201100116017 Ref C: 2025-07-07T10:10:59Z'
-    status:
-      code: 200
-      message: OK
-- request:
-    body: null
-    headers:
-      Accept:
-      - '*/*'
-      Accept-Encoding:
-      - gzip, deflate
-      CommandName:
-      - aks create
-      Connection:
-      - keep-alive
-      ParameterSetName:
-      - --resource-group --name --nodepool-name --generate-ssh-keys --vm-set-type
-        --node-count -o
-      User-Agent:
-      - AZURECLI/2.75.0 azsdk-python-core/1.31.0 Python/3.10.11 (Windows-10-10.0.26100-SP0)
-    method: GET
-    uri: https://management.azure.com/subscriptions/00000000-0000-0000-0000-000000000000/providers/Microsoft.ContainerService/locations/westus2/operations/8bdc706b-f726-4ae3-abd9-8d50172b548d?api-version=2025-03-01&t=638874797959645559&c=MIIHhzCCBm-gAwIBAgITHgbLuWlxY4-k_d1algAABsu5aTANBgkqhkiG9w0BAQsFADBEMRMwEQYKCZImiZPyLGQBGRYDR0JMMRMwEQYKCZImiZPyLGQBGRYDQU1FMRgwFgYDVQQDEw9BTUUgSW5mcmEgQ0EgMDYwHhcNMjUwNDE5MTMxMzMyWhcNMjUxMDE2MTMxMzMyWjBAMT4wPAYDVQQDEzVhc3luY29wZXJhdGlvbnNpZ25pbmdjZXJ0aWZpY2F0ZS5tYW5hZ2VtZW50LmF6dXJlLmNvbTCCASIwDQYJKoZIhvcNAQEBBQADggEPADCCAQoCggEBAMvHJaUg0aA6C-P-W7rBOoZfQCieq667lznMrFDPEeiLJs-W58e8I_jHbBheje2C5g9-qBPHK6VQBBfZrcs9tzrupbS7wUKQvBkbEEqj19vo7jPtiN4hWOYzxijvMpObILP6eyLeXsL3K6b3th6Mzu1YEGETh8Lh9lsKsgT-uiTSC52uYnO63jpJBr83ivLckQDLkpMN21cpEJpaenMoBGBtKAmREs19pJv5r4HQS73KA4NZgjOChwFPAD7cIPY8jFZduW--1Ej4woncGGu117cZcM1yffltg1tqs5vmfgVc4ru4VoMm2UUdWXj6t8VoG1yJ8zasfOiUeO4CjEJgU0ECAwEAAaOCBHQwggRwMCcGCSsGAQQBgjcVCgQaMBgwCgYIKwYBBQUHAwEwCgYIKwYBBQUHAwIwPQYJKwYBBAGCNxUHBDAwLgYmKwYBBAGCNxUIhpDjDYTVtHiE8Ys-hZvdFs6dEoFghfmRS4WsmTQCAWQCAQcwggHLBggrBgEFBQcBAQSCAb0wggG5MGMGCCsGAQUFBzAChldodHRwOi8vY3JsLm1pY3Jvc29mdC5jb20vcGtpaW5mcmEvQ2VydHMvQkwyUEtJSU5UQ0EwMi5BTUUuR0JMX0FNRSUyMEluZnJhJTIwQ0ElMjAwNi5jcnQwUwYIKwYBBQUHMAKGR2h0dHA6Ly9jcmwxLmFtZS5nYmwvYWlhL0JMMlBLSUlOVENBMDIuQU1FLkdCTF9BTUUlMjBJbmZyYSUyMENBJTIwMDYuY3J0MFMGCCsGAQUFBzAChkdodHRwOi8vY3JsMi5hbWUuZ2JsL2FpYS9CTDJQS0lJTlRDQTAyLkFNRS5HQkxfQU1FJTIwSW5mcmElMjBDQSUyMDA2LmNydDBTBggrBgEFBQcwAoZHaHR0cDovL2NybDMuYW1lLmdibC9haWEvQkwyUEtJSU5UQ0EwMi5BTUUuR0JMX0FNRSUyMEluZnJhJTIwQ0ElMjAwNi5jcnQwUwYIKwYBBQUHMAKGR2h0dHA6Ly9jcmw0LmFtZS5nYmwvYWlhL0JMMlBLSUlOVENBMDIuQU1FLkdCTF9BTUUlMjBJbmZyYSUyMENBJTIwMDYuY3J0MB0GA1UdDgQWBBQDmHWGUrNZmFtIfL14RXoPR4LL6zAOBgNVHQ8BAf8EBAMCBaAwggEmBgNVHR8EggEdMIIBGTCCARWgggERoIIBDYY_aHR0cDovL2NybC5taWNyb3NvZnQuY29tL3BraWluZnJhL0NSTC9BTUUlMjBJbmZyYSUyMENBJTIwMDYuY3JshjFodHRwOi8vY3JsMS5hbWUuZ2JsL2NybC9BTUUlMjBJbmZyYSUyMENBJTIwMDYuY3JshjFodHRwOi8vY3JsMi5hbWUuZ2JsL2NybC9BTUUlMjBJbmZyYSUyMENBJTIwMDYuY3JshjFodHRwOi8vY3JsMy5hbWUuZ2JsL2NybC9BTUUlMjBJbmZyYSUyMENBJTIwMDYuY3JshjFodHRwOi8vY3JsNC5hbWUuZ2JsL2NybC9BTUUlMjBJbmZyYSUyMENBJTIwMDYuY3JsMIGdBgNVHSAEgZUwgZIwDAYKKwYBBAGCN3sBATBmBgorBgEEAYI3ewICMFgwVgYIKwYBBQUHAgIwSh5IADMAMwBlADAAMQA5ADIAMQAtADQAZAA2ADQALQA0AGYAOABjAC0AYQAwADUANQAtADUAYgBkAGEAZgBmAGQANQBlADMAMwBkMAwGCisGAQQBgjd7AwIwDAYKKwYBBAGCN3sEAjAfBgNVHSMEGDAWgBTxRmjG8cPwKy19i2rhsvm-NfzRQTAdBgNVHSUEFjAUBggrBgEFBQcDAQYIKwYBBQUHAwIwDQYJKoZIhvcNAQELBQADggEBAJcF-z2HGOD5vBAPAiibLynJVPemcCzI2SbO4rX-E6AhWLEMIGFO4peavwLv9iPrFKY29lbs6SxVSu5q_hj7y932SCf-JNEeue2cfiDCPv3T6f2-EAZTfMXrH_G7MaJXKiT0W9b7aewbcPT4xAGaldOb8n9yZp0vrNp9qEtWLm-_bvUf_3_eHf6Iml0lQ01vTCc-k265OG5t1GXtk819ayqNBui5LchwPrubIwRT_p2bmkDy4M-NKrweDScQY2PyCsUp_kdZXbvXoLWAHVgrY7Jq_YDJtDv71360dQ2_5FYlmToG9vPIsDq3H-rE22IKrM8CQsR3ta6g7CXSflNNquQ&s=NODhedjpIS9ADa7Vz6_knsuIPSqB63FGCTAQYcwO9HQdXIAH5q-eyWqOQBlPWJEAuV_78INK0J7_q8jsJaG_AtX-AqYVAm8s4wwgOBtlvXW3XGoaXmNz1h7cHNRAT4hH1imGQv_x3FsOFcEjlG6sc61smQ6w8QxQuBalmVTt76JxjSdwU92eLS4lCXDgrW-6WKNyWCyIQ0DwF9KK8PzYdf4kUQ884LUCkdbRJ0vRPc6BlKlsi2CFmCyCkK_6aTAqR-8DTKPcuwfa2hRS4EJzJk-M5zHwUeSeDkjCr0TLsjDs9ceVgWlOt8Kx5_OykUbxGx_t0KYCSnIc5Lb8UbvyuA&h=R5_ihlfiBTaaE1nLCbvui-1D8RsdD38x-ZzCghkP_3Y
-  response:
-    body:
-      string: "{\n \"name\": \"8bdc706b-f726-4ae3-abd9-8d50172b548d\",\n \"status\":
-        \"InProgress\",\n \"startTime\": \"2025-07-07T10:09:55.6986865Z\"\n}"
-    headers:
-      cache-control:
-      - no-cache
-      content-length:
-      - '122'
-      content-type:
-      - application/json
-      date:
-      - Mon, 07 Jul 2025 10:11:30 GMT
-      expires:
-      - '-1'
-      pragma:
-      - no-cache
-      strict-transport-security:
-      - max-age=31536000; includeSubDomains
-      x-cache:
-      - CONFIG_NOCACHE
-      x-content-type-options:
-      - nosniff
-      x-ms-operation-identifier:
-      - tenantId=54826b22-38d6-4fb2-bad9-b7b93a3e9c5a,objectId=d44a2991-98c6-47c3-b59b-2b30d72cfcc2/japaneast/a2af2375-5e12-4519-9076-a1508157eca1
-      x-ms-ratelimit-remaining-subscription-global-reads:
-      - '3749'
-      x-msedge-ref:
-      - 'Ref A: BAB2199F144A4C37B0A22167E3AF19BF Ref B: TYO201100115021 Ref C: 2025-07-07T10:11:30Z'
-    status:
-      code: 200
-      message: OK
-- request:
-    body: null
-    headers:
-      Accept:
-      - '*/*'
-      Accept-Encoding:
-      - gzip, deflate
-      CommandName:
-      - aks create
-      Connection:
-      - keep-alive
-      ParameterSetName:
-      - --resource-group --name --nodepool-name --generate-ssh-keys --vm-set-type
-        --node-count -o
-      User-Agent:
-      - AZURECLI/2.75.0 azsdk-python-core/1.31.0 Python/3.10.11 (Windows-10-10.0.26100-SP0)
-    method: GET
-    uri: https://management.azure.com/subscriptions/00000000-0000-0000-0000-000000000000/providers/Microsoft.ContainerService/locations/westus2/operations/8bdc706b-f726-4ae3-abd9-8d50172b548d?api-version=2025-03-01&t=638874797959645559&c=MIIHhzCCBm-gAwIBAgITHgbLuWlxY4-k_d1algAABsu5aTANBgkqhkiG9w0BAQsFADBEMRMwEQYKCZImiZPyLGQBGRYDR0JMMRMwEQYKCZImiZPyLGQBGRYDQU1FMRgwFgYDVQQDEw9BTUUgSW5mcmEgQ0EgMDYwHhcNMjUwNDE5MTMxMzMyWhcNMjUxMDE2MTMxMzMyWjBAMT4wPAYDVQQDEzVhc3luY29wZXJhdGlvbnNpZ25pbmdjZXJ0aWZpY2F0ZS5tYW5hZ2VtZW50LmF6dXJlLmNvbTCCASIwDQYJKoZIhvcNAQEBBQADggEPADCCAQoCggEBAMvHJaUg0aA6C-P-W7rBOoZfQCieq667lznMrFDPEeiLJs-W58e8I_jHbBheje2C5g9-qBPHK6VQBBfZrcs9tzrupbS7wUKQvBkbEEqj19vo7jPtiN4hWOYzxijvMpObILP6eyLeXsL3K6b3th6Mzu1YEGETh8Lh9lsKsgT-uiTSC52uYnO63jpJBr83ivLckQDLkpMN21cpEJpaenMoBGBtKAmREs19pJv5r4HQS73KA4NZgjOChwFPAD7cIPY8jFZduW--1Ej4woncGGu117cZcM1yffltg1tqs5vmfgVc4ru4VoMm2UUdWXj6t8VoG1yJ8zasfOiUeO4CjEJgU0ECAwEAAaOCBHQwggRwMCcGCSsGAQQBgjcVCgQaMBgwCgYIKwYBBQUHAwEwCgYIKwYBBQUHAwIwPQYJKwYBBAGCNxUHBDAwLgYmKwYBBAGCNxUIhpDjDYTVtHiE8Ys-hZvdFs6dEoFghfmRS4WsmTQCAWQCAQcwggHLBggrBgEFBQcBAQSCAb0wggG5MGMGCCsGAQUFBzAChldodHRwOi8vY3JsLm1pY3Jvc29mdC5jb20vcGtpaW5mcmEvQ2VydHMvQkwyUEtJSU5UQ0EwMi5BTUUuR0JMX0FNRSUyMEluZnJhJTIwQ0ElMjAwNi5jcnQwUwYIKwYBBQUHMAKGR2h0dHA6Ly9jcmwxLmFtZS5nYmwvYWlhL0JMMlBLSUlOVENBMDIuQU1FLkdCTF9BTUUlMjBJbmZyYSUyMENBJTIwMDYuY3J0MFMGCCsGAQUFBzAChkdodHRwOi8vY3JsMi5hbWUuZ2JsL2FpYS9CTDJQS0lJTlRDQTAyLkFNRS5HQkxfQU1FJTIwSW5mcmElMjBDQSUyMDA2LmNydDBTBggrBgEFBQcwAoZHaHR0cDovL2NybDMuYW1lLmdibC9haWEvQkwyUEtJSU5UQ0EwMi5BTUUuR0JMX0FNRSUyMEluZnJhJTIwQ0ElMjAwNi5jcnQwUwYIKwYBBQUHMAKGR2h0dHA6Ly9jcmw0LmFtZS5nYmwvYWlhL0JMMlBLSUlOVENBMDIuQU1FLkdCTF9BTUUlMjBJbmZyYSUyMENBJTIwMDYuY3J0MB0GA1UdDgQWBBQDmHWGUrNZmFtIfL14RXoPR4LL6zAOBgNVHQ8BAf8EBAMCBaAwggEmBgNVHR8EggEdMIIBGTCCARWgggERoIIBDYY_aHR0cDovL2NybC5taWNyb3NvZnQuY29tL3BraWluZnJhL0NSTC9BTUUlMjBJbmZyYSUyMENBJTIwMDYuY3JshjFodHRwOi8vY3JsMS5hbWUuZ2JsL2NybC9BTUUlMjBJbmZyYSUyMENBJTIwMDYuY3JshjFodHRwOi8vY3JsMi5hbWUuZ2JsL2NybC9BTUUlMjBJbmZyYSUyMENBJTIwMDYuY3JshjFodHRwOi8vY3JsMy5hbWUuZ2JsL2NybC9BTUUlMjBJbmZyYSUyMENBJTIwMDYuY3JshjFodHRwOi8vY3JsNC5hbWUuZ2JsL2NybC9BTUUlMjBJbmZyYSUyMENBJTIwMDYuY3JsMIGdBgNVHSAEgZUwgZIwDAYKKwYBBAGCN3sBATBmBgorBgEEAYI3ewICMFgwVgYIKwYBBQUHAgIwSh5IADMAMwBlADAAMQA5ADIAMQAtADQAZAA2ADQALQA0AGYAOABjAC0AYQAwADUANQAtADUAYgBkAGEAZgBmAGQANQBlADMAMwBkMAwGCisGAQQBgjd7AwIwDAYKKwYBBAGCN3sEAjAfBgNVHSMEGDAWgBTxRmjG8cPwKy19i2rhsvm-NfzRQTAdBgNVHSUEFjAUBggrBgEFBQcDAQYIKwYBBQUHAwIwDQYJKoZIhvcNAQELBQADggEBAJcF-z2HGOD5vBAPAiibLynJVPemcCzI2SbO4rX-E6AhWLEMIGFO4peavwLv9iPrFKY29lbs6SxVSu5q_hj7y932SCf-JNEeue2cfiDCPv3T6f2-EAZTfMXrH_G7MaJXKiT0W9b7aewbcPT4xAGaldOb8n9yZp0vrNp9qEtWLm-_bvUf_3_eHf6Iml0lQ01vTCc-k265OG5t1GXtk819ayqNBui5LchwPrubIwRT_p2bmkDy4M-NKrweDScQY2PyCsUp_kdZXbvXoLWAHVgrY7Jq_YDJtDv71360dQ2_5FYlmToG9vPIsDq3H-rE22IKrM8CQsR3ta6g7CXSflNNquQ&s=NODhedjpIS9ADa7Vz6_knsuIPSqB63FGCTAQYcwO9HQdXIAH5q-eyWqOQBlPWJEAuV_78INK0J7_q8jsJaG_AtX-AqYVAm8s4wwgOBtlvXW3XGoaXmNz1h7cHNRAT4hH1imGQv_x3FsOFcEjlG6sc61smQ6w8QxQuBalmVTt76JxjSdwU92eLS4lCXDgrW-6WKNyWCyIQ0DwF9KK8PzYdf4kUQ884LUCkdbRJ0vRPc6BlKlsi2CFmCyCkK_6aTAqR-8DTKPcuwfa2hRS4EJzJk-M5zHwUeSeDkjCr0TLsjDs9ceVgWlOt8Kx5_OykUbxGx_t0KYCSnIc5Lb8UbvyuA&h=R5_ihlfiBTaaE1nLCbvui-1D8RsdD38x-ZzCghkP_3Y
-  response:
-    body:
-      string: "{\n \"name\": \"8bdc706b-f726-4ae3-abd9-8d50172b548d\",\n \"status\":
-        \"InProgress\",\n \"startTime\": \"2025-07-07T10:09:55.6986865Z\"\n}"
-    headers:
-      cache-control:
-      - no-cache
-      content-length:
-      - '122'
-      content-type:
-      - application/json
-      date:
-      - Mon, 07 Jul 2025 10:12:01 GMT
-      expires:
-      - '-1'
-      pragma:
-      - no-cache
-      strict-transport-security:
-      - max-age=31536000; includeSubDomains
-      x-cache:
-      - CONFIG_NOCACHE
-      x-content-type-options:
-      - nosniff
-      x-ms-operation-identifier:
-      - tenantId=54826b22-38d6-4fb2-bad9-b7b93a3e9c5a,objectId=d44a2991-98c6-47c3-b59b-2b30d72cfcc2/japaneast/4b073cc2-d086-4e7b-b649-b0857baa89b4
-      x-ms-ratelimit-remaining-subscription-global-reads:
-      - '3749'
-      x-msedge-ref:
-      - 'Ref A: 99AFF29054DD4691B02EB4430F68CA8B Ref B: TYO201100117049 Ref C: 2025-07-07T10:12:01Z'
-    status:
-      code: 200
-      message: OK
-- request:
-    body: null
-    headers:
-      Accept:
-      - '*/*'
-      Accept-Encoding:
-      - gzip, deflate
-      CommandName:
-      - aks create
-      Connection:
-      - keep-alive
-      ParameterSetName:
-      - --resource-group --name --nodepool-name --generate-ssh-keys --vm-set-type
-        --node-count -o
-      User-Agent:
-      - AZURECLI/2.75.0 azsdk-python-core/1.31.0 Python/3.10.11 (Windows-10-10.0.26100-SP0)
-    method: GET
-    uri: https://management.azure.com/subscriptions/00000000-0000-0000-0000-000000000000/providers/Microsoft.ContainerService/locations/westus2/operations/8bdc706b-f726-4ae3-abd9-8d50172b548d?api-version=2025-03-01&t=638874797959645559&c=MIIHhzCCBm-gAwIBAgITHgbLuWlxY4-k_d1algAABsu5aTANBgkqhkiG9w0BAQsFADBEMRMwEQYKCZImiZPyLGQBGRYDR0JMMRMwEQYKCZImiZPyLGQBGRYDQU1FMRgwFgYDVQQDEw9BTUUgSW5mcmEgQ0EgMDYwHhcNMjUwNDE5MTMxMzMyWhcNMjUxMDE2MTMxMzMyWjBAMT4wPAYDVQQDEzVhc3luY29wZXJhdGlvbnNpZ25pbmdjZXJ0aWZpY2F0ZS5tYW5hZ2VtZW50LmF6dXJlLmNvbTCCASIwDQYJKoZIhvcNAQEBBQADggEPADCCAQoCggEBAMvHJaUg0aA6C-P-W7rBOoZfQCieq667lznMrFDPEeiLJs-W58e8I_jHbBheje2C5g9-qBPHK6VQBBfZrcs9tzrupbS7wUKQvBkbEEqj19vo7jPtiN4hWOYzxijvMpObILP6eyLeXsL3K6b3th6Mzu1YEGETh8Lh9lsKsgT-uiTSC52uYnO63jpJBr83ivLckQDLkpMN21cpEJpaenMoBGBtKAmREs19pJv5r4HQS73KA4NZgjOChwFPAD7cIPY8jFZduW--1Ej4woncGGu117cZcM1yffltg1tqs5vmfgVc4ru4VoMm2UUdWXj6t8VoG1yJ8zasfOiUeO4CjEJgU0ECAwEAAaOCBHQwggRwMCcGCSsGAQQBgjcVCgQaMBgwCgYIKwYBBQUHAwEwCgYIKwYBBQUHAwIwPQYJKwYBBAGCNxUHBDAwLgYmKwYBBAGCNxUIhpDjDYTVtHiE8Ys-hZvdFs6dEoFghfmRS4WsmTQCAWQCAQcwggHLBggrBgEFBQcBAQSCAb0wggG5MGMGCCsGAQUFBzAChldodHRwOi8vY3JsLm1pY3Jvc29mdC5jb20vcGtpaW5mcmEvQ2VydHMvQkwyUEtJSU5UQ0EwMi5BTUUuR0JMX0FNRSUyMEluZnJhJTIwQ0ElMjAwNi5jcnQwUwYIKwYBBQUHMAKGR2h0dHA6Ly9jcmwxLmFtZS5nYmwvYWlhL0JMMlBLSUlOVENBMDIuQU1FLkdCTF9BTUUlMjBJbmZyYSUyMENBJTIwMDYuY3J0MFMGCCsGAQUFBzAChkdodHRwOi8vY3JsMi5hbWUuZ2JsL2FpYS9CTDJQS0lJTlRDQTAyLkFNRS5HQkxfQU1FJTIwSW5mcmElMjBDQSUyMDA2LmNydDBTBggrBgEFBQcwAoZHaHR0cDovL2NybDMuYW1lLmdibC9haWEvQkwyUEtJSU5UQ0EwMi5BTUUuR0JMX0FNRSUyMEluZnJhJTIwQ0ElMjAwNi5jcnQwUwYIKwYBBQUHMAKGR2h0dHA6Ly9jcmw0LmFtZS5nYmwvYWlhL0JMMlBLSUlOVENBMDIuQU1FLkdCTF9BTUUlMjBJbmZyYSUyMENBJTIwMDYuY3J0MB0GA1UdDgQWBBQDmHWGUrNZmFtIfL14RXoPR4LL6zAOBgNVHQ8BAf8EBAMCBaAwggEmBgNVHR8EggEdMIIBGTCCARWgggERoIIBDYY_aHR0cDovL2NybC5taWNyb3NvZnQuY29tL3BraWluZnJhL0NSTC9BTUUlMjBJbmZyYSUyMENBJTIwMDYuY3JshjFodHRwOi8vY3JsMS5hbWUuZ2JsL2NybC9BTUUlMjBJbmZyYSUyMENBJTIwMDYuY3JshjFodHRwOi8vY3JsMi5hbWUuZ2JsL2NybC9BTUUlMjBJbmZyYSUyMENBJTIwMDYuY3JshjFodHRwOi8vY3JsMy5hbWUuZ2JsL2NybC9BTUUlMjBJbmZyYSUyMENBJTIwMDYuY3JshjFodHRwOi8vY3JsNC5hbWUuZ2JsL2NybC9BTUUlMjBJbmZyYSUyMENBJTIwMDYuY3JsMIGdBgNVHSAEgZUwgZIwDAYKKwYBBAGCN3sBATBmBgorBgEEAYI3ewICMFgwVgYIKwYBBQUHAgIwSh5IADMAMwBlADAAMQA5ADIAMQAtADQAZAA2ADQALQA0AGYAOABjAC0AYQAwADUANQAtADUAYgBkAGEAZgBmAGQANQBlADMAMwBkMAwGCisGAQQBgjd7AwIwDAYKKwYBBAGCN3sEAjAfBgNVHSMEGDAWgBTxRmjG8cPwKy19i2rhsvm-NfzRQTAdBgNVHSUEFjAUBggrBgEFBQcDAQYIKwYBBQUHAwIwDQYJKoZIhvcNAQELBQADggEBAJcF-z2HGOD5vBAPAiibLynJVPemcCzI2SbO4rX-E6AhWLEMIGFO4peavwLv9iPrFKY29lbs6SxVSu5q_hj7y932SCf-JNEeue2cfiDCPv3T6f2-EAZTfMXrH_G7MaJXKiT0W9b7aewbcPT4xAGaldOb8n9yZp0vrNp9qEtWLm-_bvUf_3_eHf6Iml0lQ01vTCc-k265OG5t1GXtk819ayqNBui5LchwPrubIwRT_p2bmkDy4M-NKrweDScQY2PyCsUp_kdZXbvXoLWAHVgrY7Jq_YDJtDv71360dQ2_5FYlmToG9vPIsDq3H-rE22IKrM8CQsR3ta6g7CXSflNNquQ&s=NODhedjpIS9ADa7Vz6_knsuIPSqB63FGCTAQYcwO9HQdXIAH5q-eyWqOQBlPWJEAuV_78INK0J7_q8jsJaG_AtX-AqYVAm8s4wwgOBtlvXW3XGoaXmNz1h7cHNRAT4hH1imGQv_x3FsOFcEjlG6sc61smQ6w8QxQuBalmVTt76JxjSdwU92eLS4lCXDgrW-6WKNyWCyIQ0DwF9KK8PzYdf4kUQ884LUCkdbRJ0vRPc6BlKlsi2CFmCyCkK_6aTAqR-8DTKPcuwfa2hRS4EJzJk-M5zHwUeSeDkjCr0TLsjDs9ceVgWlOt8Kx5_OykUbxGx_t0KYCSnIc5Lb8UbvyuA&h=R5_ihlfiBTaaE1nLCbvui-1D8RsdD38x-ZzCghkP_3Y
-  response:
-    body:
-      string: "{\n \"name\": \"8bdc706b-f726-4ae3-abd9-8d50172b548d\",\n \"status\":
-        \"InProgress\",\n \"startTime\": \"2025-07-07T10:09:55.6986865Z\"\n}"
-    headers:
-      cache-control:
-      - no-cache
-      content-length:
-      - '122'
-      content-type:
-      - application/json
-      date:
-      - Mon, 07 Jul 2025 10:12:32 GMT
-      expires:
-      - '-1'
-      pragma:
-      - no-cache
-      strict-transport-security:
-      - max-age=31536000; includeSubDomains
-      x-cache:
-      - CONFIG_NOCACHE
-      x-content-type-options:
-      - nosniff
-      x-ms-operation-identifier:
-      - tenantId=54826b22-38d6-4fb2-bad9-b7b93a3e9c5a,objectId=d44a2991-98c6-47c3-b59b-2b30d72cfcc2/japaneast/eb3e7a73-dec5-4e93-b3b9-f729bbe52455
-      x-ms-ratelimit-remaining-subscription-global-reads:
-      - '3749'
-      x-msedge-ref:
-      - 'Ref A: 796C981EAA384AEA8216A94EA07A6D37 Ref B: TYO201151005042 Ref C: 2025-07-07T10:12:32Z'
-    status:
-      code: 200
-      message: OK
-- request:
-    body: null
-    headers:
-      Accept:
-      - '*/*'
-      Accept-Encoding:
-      - gzip, deflate
-      CommandName:
-      - aks create
-      Connection:
-      - keep-alive
-      ParameterSetName:
-      - --resource-group --name --nodepool-name --generate-ssh-keys --vm-set-type
-        --node-count -o
-      User-Agent:
-      - AZURECLI/2.75.0 azsdk-python-core/1.31.0 Python/3.10.11 (Windows-10-10.0.26100-SP0)
-    method: GET
-    uri: https://management.azure.com/subscriptions/00000000-0000-0000-0000-000000000000/providers/Microsoft.ContainerService/locations/westus2/operations/8bdc706b-f726-4ae3-abd9-8d50172b548d?api-version=2025-03-01&t=638874797959645559&c=MIIHhzCCBm-gAwIBAgITHgbLuWlxY4-k_d1algAABsu5aTANBgkqhkiG9w0BAQsFADBEMRMwEQYKCZImiZPyLGQBGRYDR0JMMRMwEQYKCZImiZPyLGQBGRYDQU1FMRgwFgYDVQQDEw9BTUUgSW5mcmEgQ0EgMDYwHhcNMjUwNDE5MTMxMzMyWhcNMjUxMDE2MTMxMzMyWjBAMT4wPAYDVQQDEzVhc3luY29wZXJhdGlvbnNpZ25pbmdjZXJ0aWZpY2F0ZS5tYW5hZ2VtZW50LmF6dXJlLmNvbTCCASIwDQYJKoZIhvcNAQEBBQADggEPADCCAQoCggEBAMvHJaUg0aA6C-P-W7rBOoZfQCieq667lznMrFDPEeiLJs-W58e8I_jHbBheje2C5g9-qBPHK6VQBBfZrcs9tzrupbS7wUKQvBkbEEqj19vo7jPtiN4hWOYzxijvMpObILP6eyLeXsL3K6b3th6Mzu1YEGETh8Lh9lsKsgT-uiTSC52uYnO63jpJBr83ivLckQDLkpMN21cpEJpaenMoBGBtKAmREs19pJv5r4HQS73KA4NZgjOChwFPAD7cIPY8jFZduW--1Ej4woncGGu117cZcM1yffltg1tqs5vmfgVc4ru4VoMm2UUdWXj6t8VoG1yJ8zasfOiUeO4CjEJgU0ECAwEAAaOCBHQwggRwMCcGCSsGAQQBgjcVCgQaMBgwCgYIKwYBBQUHAwEwCgYIKwYBBQUHAwIwPQYJKwYBBAGCNxUHBDAwLgYmKwYBBAGCNxUIhpDjDYTVtHiE8Ys-hZvdFs6dEoFghfmRS4WsmTQCAWQCAQcwggHLBggrBgEFBQcBAQSCAb0wggG5MGMGCCsGAQUFBzAChldodHRwOi8vY3JsLm1pY3Jvc29mdC5jb20vcGtpaW5mcmEvQ2VydHMvQkwyUEtJSU5UQ0EwMi5BTUUuR0JMX0FNRSUyMEluZnJhJTIwQ0ElMjAwNi5jcnQwUwYIKwYBBQUHMAKGR2h0dHA6Ly9jcmwxLmFtZS5nYmwvYWlhL0JMMlBLSUlOVENBMDIuQU1FLkdCTF9BTUUlMjBJbmZyYSUyMENBJTIwMDYuY3J0MFMGCCsGAQUFBzAChkdodHRwOi8vY3JsMi5hbWUuZ2JsL2FpYS9CTDJQS0lJTlRDQTAyLkFNRS5HQkxfQU1FJTIwSW5mcmElMjBDQSUyMDA2LmNydDBTBggrBgEFBQcwAoZHaHR0cDovL2NybDMuYW1lLmdibC9haWEvQkwyUEtJSU5UQ0EwMi5BTUUuR0JMX0FNRSUyMEluZnJhJTIwQ0ElMjAwNi5jcnQwUwYIKwYBBQUHMAKGR2h0dHA6Ly9jcmw0LmFtZS5nYmwvYWlhL0JMMlBLSUlOVENBMDIuQU1FLkdCTF9BTUUlMjBJbmZyYSUyMENBJTIwMDYuY3J0MB0GA1UdDgQWBBQDmHWGUrNZmFtIfL14RXoPR4LL6zAOBgNVHQ8BAf8EBAMCBaAwggEmBgNVHR8EggEdMIIBGTCCARWgggERoIIBDYY_aHR0cDovL2NybC5taWNyb3NvZnQuY29tL3BraWluZnJhL0NSTC9BTUUlMjBJbmZyYSUyMENBJTIwMDYuY3JshjFodHRwOi8vY3JsMS5hbWUuZ2JsL2NybC9BTUUlMjBJbmZyYSUyMENBJTIwMDYuY3JshjFodHRwOi8vY3JsMi5hbWUuZ2JsL2NybC9BTUUlMjBJbmZyYSUyMENBJTIwMDYuY3JshjFodHRwOi8vY3JsMy5hbWUuZ2JsL2NybC9BTUUlMjBJbmZyYSUyMENBJTIwMDYuY3JshjFodHRwOi8vY3JsNC5hbWUuZ2JsL2NybC9BTUUlMjBJbmZyYSUyMENBJTIwMDYuY3JsMIGdBgNVHSAEgZUwgZIwDAYKKwYBBAGCN3sBATBmBgorBgEEAYI3ewICMFgwVgYIKwYBBQUHAgIwSh5IADMAMwBlADAAMQA5ADIAMQAtADQAZAA2ADQALQA0AGYAOABjAC0AYQAwADUANQAtADUAYgBkAGEAZgBmAGQANQBlADMAMwBkMAwGCisGAQQBgjd7AwIwDAYKKwYBBAGCN3sEAjAfBgNVHSMEGDAWgBTxRmjG8cPwKy19i2rhsvm-NfzRQTAdBgNVHSUEFjAUBggrBgEFBQcDAQYIKwYBBQUHAwIwDQYJKoZIhvcNAQELBQADggEBAJcF-z2HGOD5vBAPAiibLynJVPemcCzI2SbO4rX-E6AhWLEMIGFO4peavwLv9iPrFKY29lbs6SxVSu5q_hj7y932SCf-JNEeue2cfiDCPv3T6f2-EAZTfMXrH_G7MaJXKiT0W9b7aewbcPT4xAGaldOb8n9yZp0vrNp9qEtWLm-_bvUf_3_eHf6Iml0lQ01vTCc-k265OG5t1GXtk819ayqNBui5LchwPrubIwRT_p2bmkDy4M-NKrweDScQY2PyCsUp_kdZXbvXoLWAHVgrY7Jq_YDJtDv71360dQ2_5FYlmToG9vPIsDq3H-rE22IKrM8CQsR3ta6g7CXSflNNquQ&s=NODhedjpIS9ADa7Vz6_knsuIPSqB63FGCTAQYcwO9HQdXIAH5q-eyWqOQBlPWJEAuV_78INK0J7_q8jsJaG_AtX-AqYVAm8s4wwgOBtlvXW3XGoaXmNz1h7cHNRAT4hH1imGQv_x3FsOFcEjlG6sc61smQ6w8QxQuBalmVTt76JxjSdwU92eLS4lCXDgrW-6WKNyWCyIQ0DwF9KK8PzYdf4kUQ884LUCkdbRJ0vRPc6BlKlsi2CFmCyCkK_6aTAqR-8DTKPcuwfa2hRS4EJzJk-M5zHwUeSeDkjCr0TLsjDs9ceVgWlOt8Kx5_OykUbxGx_t0KYCSnIc5Lb8UbvyuA&h=R5_ihlfiBTaaE1nLCbvui-1D8RsdD38x-ZzCghkP_3Y
-  response:
-    body:
-      string: "{\n \"name\": \"8bdc706b-f726-4ae3-abd9-8d50172b548d\",\n \"status\":
-        \"InProgress\",\n \"startTime\": \"2025-07-07T10:09:55.6986865Z\"\n}"
-    headers:
-      cache-control:
-      - no-cache
-      content-length:
-      - '122'
-      content-type:
-      - application/json
-      date:
-      - Mon, 07 Jul 2025 10:13:03 GMT
-      expires:
-      - '-1'
-      pragma:
-      - no-cache
-      strict-transport-security:
-      - max-age=31536000; includeSubDomains
-      x-cache:
-      - CONFIG_NOCACHE
-      x-content-type-options:
-      - nosniff
-      x-ms-operation-identifier:
-      - tenantId=54826b22-38d6-4fb2-bad9-b7b93a3e9c5a,objectId=d44a2991-98c6-47c3-b59b-2b30d72cfcc2/japanwest/c6ea2102-6759-4b3d-9377-f08d1fa67ec5
-      x-ms-ratelimit-remaining-subscription-global-reads:
-      - '3749'
-      x-msedge-ref:
-      - 'Ref A: 7BF60361D2D54C67B01B8DEFA2CCEB70 Ref B: TYO201151001029 Ref C: 2025-07-07T10:13:04Z'
-    status:
-      code: 200
-      message: OK
-- request:
-    body: null
-    headers:
-      Accept:
-      - '*/*'
-      Accept-Encoding:
-      - gzip, deflate
-      CommandName:
-      - aks create
-      Connection:
-      - keep-alive
-      ParameterSetName:
-      - --resource-group --name --nodepool-name --generate-ssh-keys --vm-set-type
-        --node-count -o
-      User-Agent:
-      - AZURECLI/2.75.0 azsdk-python-core/1.31.0 Python/3.10.11 (Windows-10-10.0.26100-SP0)
-    method: GET
-    uri: https://management.azure.com/subscriptions/00000000-0000-0000-0000-000000000000/providers/Microsoft.ContainerService/locations/westus2/operations/8bdc706b-f726-4ae3-abd9-8d50172b548d?api-version=2025-03-01&t=638874797959645559&c=MIIHhzCCBm-gAwIBAgITHgbLuWlxY4-k_d1algAABsu5aTANBgkqhkiG9w0BAQsFADBEMRMwEQYKCZImiZPyLGQBGRYDR0JMMRMwEQYKCZImiZPyLGQBGRYDQU1FMRgwFgYDVQQDEw9BTUUgSW5mcmEgQ0EgMDYwHhcNMjUwNDE5MTMxMzMyWhcNMjUxMDE2MTMxMzMyWjBAMT4wPAYDVQQDEzVhc3luY29wZXJhdGlvbnNpZ25pbmdjZXJ0aWZpY2F0ZS5tYW5hZ2VtZW50LmF6dXJlLmNvbTCCASIwDQYJKoZIhvcNAQEBBQADggEPADCCAQoCggEBAMvHJaUg0aA6C-P-W7rBOoZfQCieq667lznMrFDPEeiLJs-W58e8I_jHbBheje2C5g9-qBPHK6VQBBfZrcs9tzrupbS7wUKQvBkbEEqj19vo7jPtiN4hWOYzxijvMpObILP6eyLeXsL3K6b3th6Mzu1YEGETh8Lh9lsKsgT-uiTSC52uYnO63jpJBr83ivLckQDLkpMN21cpEJpaenMoBGBtKAmREs19pJv5r4HQS73KA4NZgjOChwFPAD7cIPY8jFZduW--1Ej4woncGGu117cZcM1yffltg1tqs5vmfgVc4ru4VoMm2UUdWXj6t8VoG1yJ8zasfOiUeO4CjEJgU0ECAwEAAaOCBHQwggRwMCcGCSsGAQQBgjcVCgQaMBgwCgYIKwYBBQUHAwEwCgYIKwYBBQUHAwIwPQYJKwYBBAGCNxUHBDAwLgYmKwYBBAGCNxUIhpDjDYTVtHiE8Ys-hZvdFs6dEoFghfmRS4WsmTQCAWQCAQcwggHLBggrBgEFBQcBAQSCAb0wggG5MGMGCCsGAQUFBzAChldodHRwOi8vY3JsLm1pY3Jvc29mdC5jb20vcGtpaW5mcmEvQ2VydHMvQkwyUEtJSU5UQ0EwMi5BTUUuR0JMX0FNRSUyMEluZnJhJTIwQ0ElMjAwNi5jcnQwUwYIKwYBBQUHMAKGR2h0dHA6Ly9jcmwxLmFtZS5nYmwvYWlhL0JMMlBLSUlOVENBMDIuQU1FLkdCTF9BTUUlMjBJbmZyYSUyMENBJTIwMDYuY3J0MFMGCCsGAQUFBzAChkdodHRwOi8vY3JsMi5hbWUuZ2JsL2FpYS9CTDJQS0lJTlRDQTAyLkFNRS5HQkxfQU1FJTIwSW5mcmElMjBDQSUyMDA2LmNydDBTBggrBgEFBQcwAoZHaHR0cDovL2NybDMuYW1lLmdibC9haWEvQkwyUEtJSU5UQ0EwMi5BTUUuR0JMX0FNRSUyMEluZnJhJTIwQ0ElMjAwNi5jcnQwUwYIKwYBBQUHMAKGR2h0dHA6Ly9jcmw0LmFtZS5nYmwvYWlhL0JMMlBLSUlOVENBMDIuQU1FLkdCTF9BTUUlMjBJbmZyYSUyMENBJTIwMDYuY3J0MB0GA1UdDgQWBBQDmHWGUrNZmFtIfL14RXoPR4LL6zAOBgNVHQ8BAf8EBAMCBaAwggEmBgNVHR8EggEdMIIBGTCCARWgggERoIIBDYY_aHR0cDovL2NybC5taWNyb3NvZnQuY29tL3BraWluZnJhL0NSTC9BTUUlMjBJbmZyYSUyMENBJTIwMDYuY3JshjFodHRwOi8vY3JsMS5hbWUuZ2JsL2NybC9BTUUlMjBJbmZyYSUyMENBJTIwMDYuY3JshjFodHRwOi8vY3JsMi5hbWUuZ2JsL2NybC9BTUUlMjBJbmZyYSUyMENBJTIwMDYuY3JshjFodHRwOi8vY3JsMy5hbWUuZ2JsL2NybC9BTUUlMjBJbmZyYSUyMENBJTIwMDYuY3JshjFodHRwOi8vY3JsNC5hbWUuZ2JsL2NybC9BTUUlMjBJbmZyYSUyMENBJTIwMDYuY3JsMIGdBgNVHSAEgZUwgZIwDAYKKwYBBAGCN3sBATBmBgorBgEEAYI3ewICMFgwVgYIKwYBBQUHAgIwSh5IADMAMwBlADAAMQA5ADIAMQAtADQAZAA2ADQALQA0AGYAOABjAC0AYQAwADUANQAtADUAYgBkAGEAZgBmAGQANQBlADMAMwBkMAwGCisGAQQBgjd7AwIwDAYKKwYBBAGCN3sEAjAfBgNVHSMEGDAWgBTxRmjG8cPwKy19i2rhsvm-NfzRQTAdBgNVHSUEFjAUBggrBgEFBQcDAQYIKwYBBQUHAwIwDQYJKoZIhvcNAQELBQADggEBAJcF-z2HGOD5vBAPAiibLynJVPemcCzI2SbO4rX-E6AhWLEMIGFO4peavwLv9iPrFKY29lbs6SxVSu5q_hj7y932SCf-JNEeue2cfiDCPv3T6f2-EAZTfMXrH_G7MaJXKiT0W9b7aewbcPT4xAGaldOb8n9yZp0vrNp9qEtWLm-_bvUf_3_eHf6Iml0lQ01vTCc-k265OG5t1GXtk819ayqNBui5LchwPrubIwRT_p2bmkDy4M-NKrweDScQY2PyCsUp_kdZXbvXoLWAHVgrY7Jq_YDJtDv71360dQ2_5FYlmToG9vPIsDq3H-rE22IKrM8CQsR3ta6g7CXSflNNquQ&s=NODhedjpIS9ADa7Vz6_knsuIPSqB63FGCTAQYcwO9HQdXIAH5q-eyWqOQBlPWJEAuV_78INK0J7_q8jsJaG_AtX-AqYVAm8s4wwgOBtlvXW3XGoaXmNz1h7cHNRAT4hH1imGQv_x3FsOFcEjlG6sc61smQ6w8QxQuBalmVTt76JxjSdwU92eLS4lCXDgrW-6WKNyWCyIQ0DwF9KK8PzYdf4kUQ884LUCkdbRJ0vRPc6BlKlsi2CFmCyCkK_6aTAqR-8DTKPcuwfa2hRS4EJzJk-M5zHwUeSeDkjCr0TLsjDs9ceVgWlOt8Kx5_OykUbxGx_t0KYCSnIc5Lb8UbvyuA&h=R5_ihlfiBTaaE1nLCbvui-1D8RsdD38x-ZzCghkP_3Y
-  response:
-    body:
-      string: "{\n \"name\": \"8bdc706b-f726-4ae3-abd9-8d50172b548d\",\n \"status\":
-        \"Succeeded\",\n \"startTime\": \"2025-07-07T10:09:55.6986865Z\",\n \"endTime\":
-        \"2025-07-07T10:13:22.0740495Z\"\n}"
-    headers:
-      cache-control:
-      - no-cache
-      content-length:
-      - '165'
-      content-type:
-      - application/json
-      date:
-      - Mon, 07 Jul 2025 10:13:34 GMT
-      expires:
-      - '-1'
-      pragma:
-      - no-cache
-      strict-transport-security:
-      - max-age=31536000; includeSubDomains
-      x-cache:
-      - CONFIG_NOCACHE
-      x-content-type-options:
-      - nosniff
-      x-ms-operation-identifier:
-      - tenantId=54826b22-38d6-4fb2-bad9-b7b93a3e9c5a,objectId=d44a2991-98c6-47c3-b59b-2b30d72cfcc2/japaneast/9311f343-9e90-4db3-ba8e-531a4b8decae
-      x-ms-ratelimit-remaining-subscription-global-reads:
-      - '3749'
-      x-msedge-ref:
-      - 'Ref A: 624D702FE3B64AFEB9C5A54F24250890 Ref B: TYO201151006054 Ref C: 2025-07-07T10:13:35Z'
-    status:
-      code: 200
-      message: OK
-- request:
-    body: null
-    headers:
-      Accept:
-      - '*/*'
-      Accept-Encoding:
-      - gzip, deflate
-      CommandName:
-      - aks create
-      Connection:
-      - keep-alive
-      ParameterSetName:
-      - --resource-group --name --nodepool-name --generate-ssh-keys --vm-set-type
-        --node-count -o
-      User-Agent:
-      - AZURECLI/2.75.0 azsdk-python-core/1.31.0 Python/3.10.11 (Windows-10-10.0.26100-SP0)
+      - AZURECLI/2.49.0 azsdk-python-azure-mgmt-containerservice/24.0.0 Python/3.8.10
+        (Linux-5.15.0-1039-azure-x86_64-with-glibc2.29)
+    method: GET
+    uri: https://management.azure.com/subscriptions/00000000-0000-0000-0000-000000000000/providers/Microsoft.ContainerService/locations/westus2/operations/5d662d95-cf50-4ad4-96b0-07f882b93694?api-version=2016-03-30
+  response:
+    body:
+      string: "{\n  \"name\": \"952d665d-50cf-d44a-96b0-07f882b93694\",\n  \"status\":
+        \"InProgress\",\n  \"startTime\": \"2023-06-29T11:42:46.7395386Z\"\n }"
+    headers:
+      cache-control:
+      - no-cache
+      content-length:
+      - '126'
+      content-type:
+      - application/json
+      date:
+      - Thu, 29 Jun 2023 11:42:47 GMT
+      expires:
+      - '-1'
+      pragma:
+      - no-cache
+      server:
+      - nginx
+      strict-transport-security:
+      - max-age=31536000; includeSubDomains
+      transfer-encoding:
+      - chunked
+      vary:
+      - Accept-Encoding
+      x-content-type-options:
+      - nosniff
+    status:
+      code: 200
+      message: OK
+- request:
+    body: null
+    headers:
+      Accept:
+      - '*/*'
+      Accept-Encoding:
+      - gzip, deflate
+      CommandName:
+      - aks create
+      Connection:
+      - keep-alive
+      ParameterSetName:
+      - --resource-group --name --nodepool-name --generate-ssh-keys --vm-set-type
+        --node-count -o
+      User-Agent:
+      - AZURECLI/2.49.0 azsdk-python-azure-mgmt-containerservice/24.0.0 Python/3.8.10
+        (Linux-5.15.0-1039-azure-x86_64-with-glibc2.29)
+    method: GET
+    uri: https://management.azure.com/subscriptions/00000000-0000-0000-0000-000000000000/providers/Microsoft.ContainerService/locations/westus2/operations/5d662d95-cf50-4ad4-96b0-07f882b93694?api-version=2016-03-30
+  response:
+    body:
+      string: "{\n  \"name\": \"952d665d-50cf-d44a-96b0-07f882b93694\",\n  \"status\":
+        \"InProgress\",\n  \"startTime\": \"2023-06-29T11:42:46.7395386Z\"\n }"
+    headers:
+      cache-control:
+      - no-cache
+      content-length:
+      - '126'
+      content-type:
+      - application/json
+      date:
+      - Thu, 29 Jun 2023 11:43:17 GMT
+      expires:
+      - '-1'
+      pragma:
+      - no-cache
+      server:
+      - nginx
+      strict-transport-security:
+      - max-age=31536000; includeSubDomains
+      transfer-encoding:
+      - chunked
+      vary:
+      - Accept-Encoding
+      x-content-type-options:
+      - nosniff
+    status:
+      code: 200
+      message: OK
+- request:
+    body: null
+    headers:
+      Accept:
+      - '*/*'
+      Accept-Encoding:
+      - gzip, deflate
+      CommandName:
+      - aks create
+      Connection:
+      - keep-alive
+      ParameterSetName:
+      - --resource-group --name --nodepool-name --generate-ssh-keys --vm-set-type
+        --node-count -o
+      User-Agent:
+      - AZURECLI/2.49.0 azsdk-python-azure-mgmt-containerservice/24.0.0 Python/3.8.10
+        (Linux-5.15.0-1039-azure-x86_64-with-glibc2.29)
+    method: GET
+    uri: https://management.azure.com/subscriptions/00000000-0000-0000-0000-000000000000/providers/Microsoft.ContainerService/locations/westus2/operations/5d662d95-cf50-4ad4-96b0-07f882b93694?api-version=2016-03-30
+  response:
+    body:
+      string: "{\n  \"name\": \"952d665d-50cf-d44a-96b0-07f882b93694\",\n  \"status\":
+        \"InProgress\",\n  \"startTime\": \"2023-06-29T11:42:46.7395386Z\"\n }"
+    headers:
+      cache-control:
+      - no-cache
+      content-length:
+      - '126'
+      content-type:
+      - application/json
+      date:
+      - Thu, 29 Jun 2023 11:43:47 GMT
+      expires:
+      - '-1'
+      pragma:
+      - no-cache
+      server:
+      - nginx
+      strict-transport-security:
+      - max-age=31536000; includeSubDomains
+      transfer-encoding:
+      - chunked
+      vary:
+      - Accept-Encoding
+      x-content-type-options:
+      - nosniff
+    status:
+      code: 200
+      message: OK
+- request:
+    body: null
+    headers:
+      Accept:
+      - '*/*'
+      Accept-Encoding:
+      - gzip, deflate
+      CommandName:
+      - aks create
+      Connection:
+      - keep-alive
+      ParameterSetName:
+      - --resource-group --name --nodepool-name --generate-ssh-keys --vm-set-type
+        --node-count -o
+      User-Agent:
+      - AZURECLI/2.49.0 azsdk-python-azure-mgmt-containerservice/24.0.0 Python/3.8.10
+        (Linux-5.15.0-1039-azure-x86_64-with-glibc2.29)
+    method: GET
+    uri: https://management.azure.com/subscriptions/00000000-0000-0000-0000-000000000000/providers/Microsoft.ContainerService/locations/westus2/operations/5d662d95-cf50-4ad4-96b0-07f882b93694?api-version=2016-03-30
+  response:
+    body:
+      string: "{\n  \"name\": \"952d665d-50cf-d44a-96b0-07f882b93694\",\n  \"status\":
+        \"InProgress\",\n  \"startTime\": \"2023-06-29T11:42:46.7395386Z\"\n }"
+    headers:
+      cache-control:
+      - no-cache
+      content-length:
+      - '126'
+      content-type:
+      - application/json
+      date:
+      - Thu, 29 Jun 2023 11:44:16 GMT
+      expires:
+      - '-1'
+      pragma:
+      - no-cache
+      server:
+      - nginx
+      strict-transport-security:
+      - max-age=31536000; includeSubDomains
+      transfer-encoding:
+      - chunked
+      vary:
+      - Accept-Encoding
+      x-content-type-options:
+      - nosniff
+    status:
+      code: 200
+      message: OK
+- request:
+    body: null
+    headers:
+      Accept:
+      - '*/*'
+      Accept-Encoding:
+      - gzip, deflate
+      CommandName:
+      - aks create
+      Connection:
+      - keep-alive
+      ParameterSetName:
+      - --resource-group --name --nodepool-name --generate-ssh-keys --vm-set-type
+        --node-count -o
+      User-Agent:
+      - AZURECLI/2.49.0 azsdk-python-azure-mgmt-containerservice/24.0.0 Python/3.8.10
+        (Linux-5.15.0-1039-azure-x86_64-with-glibc2.29)
+    method: GET
+    uri: https://management.azure.com/subscriptions/00000000-0000-0000-0000-000000000000/providers/Microsoft.ContainerService/locations/westus2/operations/5d662d95-cf50-4ad4-96b0-07f882b93694?api-version=2016-03-30
+  response:
+    body:
+      string: "{\n  \"name\": \"952d665d-50cf-d44a-96b0-07f882b93694\",\n  \"status\":
+        \"InProgress\",\n  \"startTime\": \"2023-06-29T11:42:46.7395386Z\"\n }"
+    headers:
+      cache-control:
+      - no-cache
+      content-length:
+      - '126'
+      content-type:
+      - application/json
+      date:
+      - Thu, 29 Jun 2023 11:44:47 GMT
+      expires:
+      - '-1'
+      pragma:
+      - no-cache
+      server:
+      - nginx
+      strict-transport-security:
+      - max-age=31536000; includeSubDomains
+      transfer-encoding:
+      - chunked
+      vary:
+      - Accept-Encoding
+      x-content-type-options:
+      - nosniff
+    status:
+      code: 200
+      message: OK
+- request:
+    body: null
+    headers:
+      Accept:
+      - '*/*'
+      Accept-Encoding:
+      - gzip, deflate
+      CommandName:
+      - aks create
+      Connection:
+      - keep-alive
+      ParameterSetName:
+      - --resource-group --name --nodepool-name --generate-ssh-keys --vm-set-type
+        --node-count -o
+      User-Agent:
+      - AZURECLI/2.49.0 azsdk-python-azure-mgmt-containerservice/24.0.0 Python/3.8.10
+        (Linux-5.15.0-1039-azure-x86_64-with-glibc2.29)
+    method: GET
+    uri: https://management.azure.com/subscriptions/00000000-0000-0000-0000-000000000000/providers/Microsoft.ContainerService/locations/westus2/operations/5d662d95-cf50-4ad4-96b0-07f882b93694?api-version=2016-03-30
+  response:
+    body:
+      string: "{\n  \"name\": \"952d665d-50cf-d44a-96b0-07f882b93694\",\n  \"status\":
+        \"InProgress\",\n  \"startTime\": \"2023-06-29T11:42:46.7395386Z\"\n }"
+    headers:
+      cache-control:
+      - no-cache
+      content-length:
+      - '126'
+      content-type:
+      - application/json
+      date:
+      - Thu, 29 Jun 2023 11:45:17 GMT
+      expires:
+      - '-1'
+      pragma:
+      - no-cache
+      server:
+      - nginx
+      strict-transport-security:
+      - max-age=31536000; includeSubDomains
+      transfer-encoding:
+      - chunked
+      vary:
+      - Accept-Encoding
+      x-content-type-options:
+      - nosniff
+    status:
+      code: 200
+      message: OK
+- request:
+    body: null
+    headers:
+      Accept:
+      - '*/*'
+      Accept-Encoding:
+      - gzip, deflate
+      CommandName:
+      - aks create
+      Connection:
+      - keep-alive
+      ParameterSetName:
+      - --resource-group --name --nodepool-name --generate-ssh-keys --vm-set-type
+        --node-count -o
+      User-Agent:
+      - AZURECLI/2.49.0 azsdk-python-azure-mgmt-containerservice/24.0.0 Python/3.8.10
+        (Linux-5.15.0-1039-azure-x86_64-with-glibc2.29)
+    method: GET
+    uri: https://management.azure.com/subscriptions/00000000-0000-0000-0000-000000000000/providers/Microsoft.ContainerService/locations/westus2/operations/5d662d95-cf50-4ad4-96b0-07f882b93694?api-version=2016-03-30
+  response:
+    body:
+      string: "{\n  \"name\": \"952d665d-50cf-d44a-96b0-07f882b93694\",\n  \"status\":
+        \"InProgress\",\n  \"startTime\": \"2023-06-29T11:42:46.7395386Z\"\n }"
+    headers:
+      cache-control:
+      - no-cache
+      content-length:
+      - '126'
+      content-type:
+      - application/json
+      date:
+      - Thu, 29 Jun 2023 11:45:47 GMT
+      expires:
+      - '-1'
+      pragma:
+      - no-cache
+      server:
+      - nginx
+      strict-transport-security:
+      - max-age=31536000; includeSubDomains
+      transfer-encoding:
+      - chunked
+      vary:
+      - Accept-Encoding
+      x-content-type-options:
+      - nosniff
+    status:
+      code: 200
+      message: OK
+- request:
+    body: null
+    headers:
+      Accept:
+      - '*/*'
+      Accept-Encoding:
+      - gzip, deflate
+      CommandName:
+      - aks create
+      Connection:
+      - keep-alive
+      ParameterSetName:
+      - --resource-group --name --nodepool-name --generate-ssh-keys --vm-set-type
+        --node-count -o
+      User-Agent:
+      - AZURECLI/2.49.0 azsdk-python-azure-mgmt-containerservice/24.0.0 Python/3.8.10
+        (Linux-5.15.0-1039-azure-x86_64-with-glibc2.29)
+    method: GET
+    uri: https://management.azure.com/subscriptions/00000000-0000-0000-0000-000000000000/providers/Microsoft.ContainerService/locations/westus2/operations/5d662d95-cf50-4ad4-96b0-07f882b93694?api-version=2016-03-30
+  response:
+    body:
+      string: "{\n  \"name\": \"952d665d-50cf-d44a-96b0-07f882b93694\",\n  \"status\":
+        \"InProgress\",\n  \"startTime\": \"2023-06-29T11:42:46.7395386Z\"\n }"
+    headers:
+      cache-control:
+      - no-cache
+      content-length:
+      - '126'
+      content-type:
+      - application/json
+      date:
+      - Thu, 29 Jun 2023 11:46:17 GMT
+      expires:
+      - '-1'
+      pragma:
+      - no-cache
+      server:
+      - nginx
+      strict-transport-security:
+      - max-age=31536000; includeSubDomains
+      transfer-encoding:
+      - chunked
+      vary:
+      - Accept-Encoding
+      x-content-type-options:
+      - nosniff
+    status:
+      code: 200
+      message: OK
+- request:
+    body: null
+    headers:
+      Accept:
+      - '*/*'
+      Accept-Encoding:
+      - gzip, deflate
+      CommandName:
+      - aks create
+      Connection:
+      - keep-alive
+      ParameterSetName:
+      - --resource-group --name --nodepool-name --generate-ssh-keys --vm-set-type
+        --node-count -o
+      User-Agent:
+      - AZURECLI/2.49.0 azsdk-python-azure-mgmt-containerservice/24.0.0 Python/3.8.10
+        (Linux-5.15.0-1039-azure-x86_64-with-glibc2.29)
+    method: GET
+    uri: https://management.azure.com/subscriptions/00000000-0000-0000-0000-000000000000/providers/Microsoft.ContainerService/locations/westus2/operations/5d662d95-cf50-4ad4-96b0-07f882b93694?api-version=2016-03-30
+  response:
+    body:
+      string: "{\n  \"name\": \"952d665d-50cf-d44a-96b0-07f882b93694\",\n  \"status\":
+        \"InProgress\",\n  \"startTime\": \"2023-06-29T11:42:46.7395386Z\"\n }"
+    headers:
+      cache-control:
+      - no-cache
+      content-length:
+      - '126'
+      content-type:
+      - application/json
+      date:
+      - Thu, 29 Jun 2023 11:46:48 GMT
+      expires:
+      - '-1'
+      pragma:
+      - no-cache
+      server:
+      - nginx
+      strict-transport-security:
+      - max-age=31536000; includeSubDomains
+      transfer-encoding:
+      - chunked
+      vary:
+      - Accept-Encoding
+      x-content-type-options:
+      - nosniff
+    status:
+      code: 200
+      message: OK
+- request:
+    body: null
+    headers:
+      Accept:
+      - '*/*'
+      Accept-Encoding:
+      - gzip, deflate
+      CommandName:
+      - aks create
+      Connection:
+      - keep-alive
+      ParameterSetName:
+      - --resource-group --name --nodepool-name --generate-ssh-keys --vm-set-type
+        --node-count -o
+      User-Agent:
+      - AZURECLI/2.49.0 azsdk-python-azure-mgmt-containerservice/24.0.0 Python/3.8.10
+        (Linux-5.15.0-1039-azure-x86_64-with-glibc2.29)
+    method: GET
+    uri: https://management.azure.com/subscriptions/00000000-0000-0000-0000-000000000000/providers/Microsoft.ContainerService/locations/westus2/operations/5d662d95-cf50-4ad4-96b0-07f882b93694?api-version=2016-03-30
+  response:
+    body:
+      string: "{\n  \"name\": \"952d665d-50cf-d44a-96b0-07f882b93694\",\n  \"status\":
+        \"InProgress\",\n  \"startTime\": \"2023-06-29T11:42:46.7395386Z\"\n }"
+    headers:
+      cache-control:
+      - no-cache
+      content-length:
+      - '126'
+      content-type:
+      - application/json
+      date:
+      - Thu, 29 Jun 2023 11:47:18 GMT
+      expires:
+      - '-1'
+      pragma:
+      - no-cache
+      server:
+      - nginx
+      strict-transport-security:
+      - max-age=31536000; includeSubDomains
+      transfer-encoding:
+      - chunked
+      vary:
+      - Accept-Encoding
+      x-content-type-options:
+      - nosniff
+    status:
+      code: 200
+      message: OK
+- request:
+    body: null
+    headers:
+      Accept:
+      - '*/*'
+      Accept-Encoding:
+      - gzip, deflate
+      CommandName:
+      - aks create
+      Connection:
+      - keep-alive
+      ParameterSetName:
+      - --resource-group --name --nodepool-name --generate-ssh-keys --vm-set-type
+        --node-count -o
+      User-Agent:
+      - AZURECLI/2.49.0 azsdk-python-azure-mgmt-containerservice/24.0.0 Python/3.8.10
+        (Linux-5.15.0-1039-azure-x86_64-with-glibc2.29)
+    method: GET
+    uri: https://management.azure.com/subscriptions/00000000-0000-0000-0000-000000000000/providers/Microsoft.ContainerService/locations/westus2/operations/5d662d95-cf50-4ad4-96b0-07f882b93694?api-version=2016-03-30
+  response:
+    body:
+      string: "{\n  \"name\": \"952d665d-50cf-d44a-96b0-07f882b93694\",\n  \"status\":
+        \"Succeeded\",\n  \"startTime\": \"2023-06-29T11:42:46.7395386Z\",\n  \"endTime\":
+        \"2023-06-29T11:47:38.7358195Z\"\n }"
+    headers:
+      cache-control:
+      - no-cache
+      content-length:
+      - '170'
+      content-type:
+      - application/json
+      date:
+      - Thu, 29 Jun 2023 11:47:48 GMT
+      expires:
+      - '-1'
+      pragma:
+      - no-cache
+      server:
+      - nginx
+      strict-transport-security:
+      - max-age=31536000; includeSubDomains
+      transfer-encoding:
+      - chunked
+      vary:
+      - Accept-Encoding
+      x-content-type-options:
+      - nosniff
+    status:
+      code: 200
+      message: OK
+- request:
+    body: null
+    headers:
+      Accept:
+      - '*/*'
+      Accept-Encoding:
+      - gzip, deflate
+      CommandName:
+      - aks create
+      Connection:
+      - keep-alive
+      ParameterSetName:
+      - --resource-group --name --nodepool-name --generate-ssh-keys --vm-set-type
+        --node-count -o
+      User-Agent:
+      - AZURECLI/2.49.0 azsdk-python-azure-mgmt-containerservice/24.0.0 Python/3.8.10
+        (Linux-5.15.0-1039-azure-x86_64-with-glibc2.29)
     method: GET
     uri: https://management.azure.com/subscriptions/00000000-0000-0000-0000-000000000000/resourceGroups/clitest000001/providers/Microsoft.ContainerService/managedClusters/cmdtest000002?api-version=2025-05-01
   response:
     body:
-      string: "{\n \"id\": \"/subscriptions/00000000-0000-0000-0000-000000000000/resourcegroups/clitest000001/providers/Microsoft.ContainerService/managedClusters/cmdtest000002\",\n
-        \"location\": \"westus2\",\n \"name\": \"cmdtest000002\",\n \"type\": \"Microsoft.ContainerService/ManagedClusters\",\n
-        \"properties\": {\n  \"provisioningState\": \"Succeeded\",\n  \"powerState\":
-        {\n   \"code\": \"Running\"\n  },\n  \"kubernetesVersion\": \"1.32\",\n  \"currentKubernetesVersion\":
-        \"1.32.5\",\n  \"dnsPrefix\": \"cmdtestx7v-clitestwcznqxef6-0b1f64\",\n  \"fqdn\":
-        \"cmdtestx7v-clitestwcznqxef6-0b1f64-ttiuq0cu.hcp.westus2.azmk8s.io\",\n  \"azurePortalFQDN\":
-        \"cmdtestx7v-clitestwcznqxef6-0b1f64-ttiuq0cu.portal.hcp.westus2.azmk8s.io\",\n
-        \ \"agentPoolProfiles\": [\n   {\n    \"name\": \"c000003\",\n    \"count\":
-        1,\n    \"vmSize\": \"Standard_D4plds_v5\",\n    \"osDiskSizeGB\": 150,\n
-        \   \"osDiskType\": \"Ephemeral\",\n    \"kubeletDiskType\": \"OS\",\n    \"maxPods\":
-        250,\n    \"type\": \"VirtualMachineScaleSets\",\n    \"enableAutoScaling\":
-        false,\n    \"scaleDownMode\": \"Delete\",\n    \"provisioningState\": \"Succeeded\",\n
-        \   \"powerState\": {\n     \"code\": \"Running\"\n    },\n    \"orchestratorVersion\":
-        \"1.32\",\n    \"currentOrchestratorVersion\": \"1.32.5\",\n    \"enableNodePublicIP\":
-        false,\n    \"mode\": \"System\",\n    \"enableEncryptionAtHost\": false,\n
-        \   \"enableUltraSSD\": false,\n    \"osType\": \"Linux\",\n    \"osSKU\":
-        \"Ubuntu\",\n    \"nodeImageVersion\": \"AKSUbuntu-2204gen2arm64containerd-202506.16.0\",\n
-        \   \"upgradeSettings\": {\n     \"maxSurge\": \"10%\",\n     \"maxUnavailable\":
-        \"0\"\n    },\n    \"enableFIPS\": false,\n    \"securityProfile\": {\n     \"enableVTPM\":
-        false,\n     \"enableSecureBoot\": false\n    }\n   }\n  ],\n  \"linuxProfile\":
-        {\n   \"adminUsername\": \"azureuser\",\n   \"ssh\": {\n    \"publicKeys\":
-        [\n     {\n      \"keyData\": \"ssh-rsa AAAAB3NzaC1yc2EAAAADAQABAAABAQCey0/ipz0OxUGA6xunJY5HdhvlsyRf2JdpnRaH0UU5KsAiajLq5HifCzJAEpRvWXIIYKSrqNi+hSmKRXiGJaHnK0dm0QO8YvM/Ab+MZUZ0L9VRznMoLsexTgDEC6QidxP5VYxXQwzgvbK1kn1J+7QTmd9JzV4Q83EEIZM5VGp7DwuUzhSuUN4LNJ9TnsCpjZwDIqIIGo9kLRLov+CfPb50o/768pa4W87a7FDJc74gvu/Qh7K05ztWNABlqYk5QsSkLWosN/vCaR+Nlh6EroTUw679G0MLj2WD/P0vLbiy1Xgf2oZ4Q5vLOQfoU2SWNkzzmfpdu3o9+VWNQppUZPyt\"\n
-        \    }\n    ]\n   }\n  },\n  \"servicePrincipalProfile\": {\n   \"clientId\":\"00000000-0000-0000-0000-000000000001\"\n
-        \ },\n  \"nodeResourceGroup\": \"MC_clitest000001_cmdtest000002_westus2\",\n
-        \ \"enableRBAC\": true,\n  \"supportPlan\": \"KubernetesOfficial\",\n  \"networkProfile\":
-        {\n   \"networkPlugin\": \"azure\",\n   \"networkPluginMode\": \"overlay\",\n
-        \  \"networkPolicy\": \"none\",\n   \"networkDataplane\": \"azure\",\n   \"loadBalancerSku\":
-        \"standard\",\n   \"loadBalancerProfile\": {\n    \"managedOutboundIPs\":
-        {\n     \"count\": 1\n    },\n    \"effectiveOutboundIPs\": [\n     {\n      \"id\":
-        \"/subscriptions/00000000-0000-0000-0000-000000000000/resourceGroups/MC_clitest000001_cmdtest000002_westus2/providers/Microsoft.Network/publicIPAddresses/de11f00d-b545-4fc9-98b0-d6d321877115\"\n
-        \    }\n    ],\n    \"backendPoolType\": \"nodeIPConfiguration\"\n   },\n
-        \  \"podCidr\": \"10.244.0.0/16\",\n   \"serviceCidr\": \"10.0.0.0/16\",\n
-        \  \"dnsServiceIP\": \"10.0.0.10\",\n   \"outboundType\": \"loadBalancer\",\n
-        \  \"podCidrs\": [\n    \"10.244.0.0/16\"\n   ],\n   \"serviceCidrs\": [\n
-        \   \"10.0.0.0/16\"\n   ],\n   \"ipFamilies\": [\n    \"IPv4\"\n   ]\n  },\n
-        \ \"maxAgentPools\": 100,\n  \"identityProfile\": {\n   \"kubeletidentity\":
-        {\n    \"resourceId\": \"/subscriptions/00000000-0000-0000-0000-000000000000/resourcegroups/MC_clitest000001_cmdtest000002_westus2/providers/Microsoft.ManagedIdentity/userAssignedIdentities/cmdtest000002-agentpool\",\n
-        \   \"clientId\":\"00000000-0000-0000-0000-000000000001\",\n    \"objectId\":\"00000000-0000-0000-0000-000000000001\"\n
-        \  }\n  },\n  \"autoUpgradeProfile\": {\n   \"nodeOSUpgradeChannel\": \"NodeImage\"\n
-        \ },\n  \"disableLocalAccounts\": false,\n  \"securityProfile\": {},\n  \"storageProfile\":
-        {\n   \"diskCSIDriver\": {\n    \"enabled\": true\n   },\n   \"fileCSIDriver\":
-        {\n    \"enabled\": true\n   },\n   \"snapshotController\": {\n    \"enabled\":
-        true\n   }\n  },\n  \"oidcIssuerProfile\": {\n   \"enabled\": false\n  },\n
-        \ \"workloadAutoScalerProfile\": {},\n  \"resourceUID\": \"686b9cf33c5b1d0001ce8da1\",\n
-        \ \"metricsProfile\": {\n   \"costAnalysis\": {\n    \"enabled\": false\n
-        \  }\n  },\n  \"bootstrapProfile\": {\n   \"artifactSource\": \"Direct\"\n
-        \ }\n },\n \"identity\": {\n  \"type\": \"SystemAssigned\",\n  \"principalId\":\"00000000-0000-0000-0000-000000000001\",\n
-        \ \"tenantId\": \"54826b22-38d6-4fb2-bad9-b7b93a3e9c5a\"\n },\n \"sku\": {\n
-        \ \"name\": \"Base\",\n  \"tier\": \"Free\"\n }\n}"
-    headers:
-      cache-control:
-      - no-cache
-      content-length:
-      - '4314'
-      content-type:
-      - application/json
-      date:
-      - Mon, 07 Jul 2025 10:13:36 GMT
-      expires:
-      - '-1'
-      pragma:
-      - no-cache
-      strict-transport-security:
-      - max-age=31536000; includeSubDomains
-      x-cache:
-      - CONFIG_NOCACHE
-      x-content-type-options:
-      - nosniff
-      x-ms-ratelimit-remaining-subscription-global-reads:
-      - '3749'
-      x-msedge-ref:
-      - 'Ref A: 0FA110F3A1594DD8950BEE1C1C293903 Ref B: TYO201151003031 Ref C: 2025-07-07T10:13:36Z'
+      string: "{\n  \"id\": \"/subscriptions/00000000-0000-0000-0000-000000000000/resourcegroups/clitest000001/providers/Microsoft.ContainerService/managedClusters/cmdtest000002\",\n
+        \ \"location\": \"westus2\",\n  \"name\": \"cmdtest000002\",\n  \"type\":
+        \"Microsoft.ContainerService/ManagedClusters\",\n  \"properties\": {\n   \"provisioningState\":
+        \"Succeeded\",\n   \"powerState\": {\n    \"code\": \"Running\"\n   },\n   \"kubernetesVersion\":
+        \"1.25.6\",\n   \"currentKubernetesVersion\": \"1.25.6\",\n   \"dnsPrefix\":
+        \"cmdtest6uw-clitestnkuqk3eao-79a739\",\n   \"fqdn\": \"cmdtest6uw-clitestnkuqk3eao-79a739-7aeb0p2z.hcp.westus2.azmk8s.io\",\n
+        \  \"azurePortalFQDN\": \"cmdtest6uw-clitestnkuqk3eao-79a739-7aeb0p2z.portal.hcp.westus2.azmk8s.io\",\n
+        \  \"agentPoolProfiles\": [\n    {\n     \"name\": \"c000003\",\n     \"count\":
+        1,\n     \"vmSize\": \"Standard_DS2_v2\",\n     \"osDiskSizeGB\": 128,\n     \"osDiskType\":
+        \"Managed\",\n     \"kubeletDiskType\": \"OS\",\n     \"maxPods\": 110,\n
+        \    \"type\": \"VirtualMachineScaleSets\",\n     \"enableAutoScaling\": false,\n
+        \    \"provisioningState\": \"Succeeded\",\n     \"powerState\": {\n      \"code\":
+        \"Running\"\n     },\n     \"orchestratorVersion\": \"1.25.6\",\n     \"currentOrchestratorVersion\":
+        \"1.25.6\",\n     \"enableNodePublicIP\": false,\n     \"mode\": \"System\",\n
+        \    \"enableEncryptionAtHost\": false,\n     \"enableUltraSSD\": false,\n
+        \    \"osType\": \"Linux\",\n     \"osSKU\": \"Ubuntu\",\n     \"nodeImageVersion\":
+        \"AKSUbuntu-2204gen2containerd-202306.19.0\",\n     \"upgradeSettings\": {},\n
+        \    \"enableFIPS\": false\n    }\n   ],\n   \"linuxProfile\": {\n    \"adminUsername\":
+        \"azureuser\",\n    \"ssh\": {\n     \"publicKeys\": [\n      {\n       \"keyData\":
+        \"ssh-rsa AAAAB3NzaC1yc2EAAAADAQABAAABAQCvqZgpUon4sp6urK+P7vD2Fj/JQOvgDRIZ+Ra2mI7FQ2JoOPwMOmRI1v0qUX9W9d6JghSeGhLMXASYFUKSY60zefmF49Ha35P2mrJPa86e/ZpWluIn+NiZRpiO3EdEqIl5+7iAvp5aWJoSDGm+ZmwQsafOMwhx+4EV6/gbjAnpimkblwTSQm8YJVfyBEpDsL1R6ySdWVv3GwD+VVZkF0rO9KYwq0gnWiXWxGRVLj/Mh4PmzUBSEdOR3K5PossfqMtRcGJMfV0Eukrez7F+lJTaLqOVMpyFTB5aCOf7b92oMzPvH6zgsfSblbWdwywAxNBtbSxc4N7iL0weVyw1FPLV\"\n
+        \     }\n     ]\n    }\n   },\n   \"servicePrincipalProfile\": {\n    \"clientId\":\"00000000-0000-0000-0000-000000000001\"\n
+        \  },\n   \"nodeResourceGroup\": \"MC_clitest000001_cmdtest000002_westus2\",\n
+        \  \"enableRBAC\": true,\n   \"supportPlan\": \"KubernetesOfficial\",\n   \"networkProfile\":
+        {\n    \"networkPlugin\": \"kubenet\",\n    \"loadBalancerSku\": \"Standard\",\n
+        \   \"loadBalancerProfile\": {\n     \"managedOutboundIPs\": {\n      \"count\":
+        1\n     },\n     \"effectiveOutboundIPs\": [\n      {\n       \"id\": \"/subscriptions/00000000-0000-0000-0000-000000000000/resourceGroups/MC_clitest000001_cmdtest000002_westus2/providers/Microsoft.Network/publicIPAddresses/1dce4211-17bf-4178-96bc-e1f4967172b2\"\n
+        \     }\n     ]\n    },\n    \"podCidr\": \"10.244.0.0/16\",\n    \"serviceCidr\":
+        \"10.0.0.0/16\",\n    \"dnsServiceIP\": \"10.0.0.10\",\n    \"outboundType\":
+        \"loadBalancer\",\n    \"podCidrs\": [\n     \"10.244.0.0/16\"\n    ],\n    \"serviceCidrs\":
+        [\n     \"10.0.0.0/16\"\n    ],\n    \"ipFamilies\": [\n     \"IPv4\"\n    ]\n
+        \  },\n   \"maxAgentPools\": 100,\n   \"identityProfile\": {\n    \"kubeletidentity\":
+        {\n     \"resourceId\": \"/subscriptions/00000000-0000-0000-0000-000000000000/resourcegroups/MC_clitest000001_cmdtest000002_westus2/providers/Microsoft.ManagedIdentity/userAssignedIdentities/cmdtest000002-agentpool\",\n
+        \    \"clientId\":\"00000000-0000-0000-0000-000000000001\",\n     \"objectId\":\"00000000-0000-0000-0000-000000000001\"\n
+        \   }\n   },\n   \"disableLocalAccounts\": false,\n   \"securityProfile\":
+        {},\n   \"storageProfile\": {\n    \"diskCSIDriver\": {\n     \"enabled\":
+        true\n    },\n    \"fileCSIDriver\": {\n     \"enabled\": true\n    },\n    \"snapshotController\":
+        {\n     \"enabled\": true\n    }\n   },\n   \"oidcIssuerProfile\": {\n    \"enabled\":
+        false\n   },\n   \"workloadAutoScalerProfile\": {}\n  },\n  \"identity\":
+        {\n   \"type\": \"SystemAssigned\",\n   \"principalId\":\"00000000-0000-0000-0000-000000000001\",\n
+        \  \"tenantId\": \"72f988bf-86f1-41af-91ab-2d7cd011db47\"\n  },\n  \"sku\":
+        {\n   \"name\": \"Base\",\n   \"tier\": \"Free\"\n  }\n }"
+    headers:
+      cache-control:
+      - no-cache
+      content-length:
+      - '3866'
+      content-type:
+      - application/json
+      date:
+      - Thu, 29 Jun 2023 11:47:49 GMT
+      expires:
+      - '-1'
+      pragma:
+      - no-cache
+      server:
+      - nginx
+      strict-transport-security:
+      - max-age=31536000; includeSubDomains
+      transfer-encoding:
+      - chunked
+      vary:
+      - Accept-Encoding
+      x-content-type-options:
+      - nosniff
     status:
       code: 200
       message: OK
@@ -717,83 +830,76 @@
       ParameterSetName:
       - -g -n -o -c
       User-Agent:
-      - AZURECLI/2.75.0 azsdk-python-core/1.31.0 Python/3.10.11 (Windows-10-10.0.26100-SP0)
+      - AZURECLI/2.49.0 azsdk-python-azure-mgmt-containerservice/24.0.0 Python/3.8.10
+        (Linux-5.15.0-1039-azure-x86_64-with-glibc2.29)
     method: GET
     uri: https://management.azure.com/subscriptions/00000000-0000-0000-0000-000000000000/resourceGroups/clitest000001/providers/Microsoft.ContainerService/managedClusters/cmdtest000002?api-version=2025-05-01
   response:
     body:
-      string: "{\n \"id\": \"/subscriptions/00000000-0000-0000-0000-000000000000/resourcegroups/clitest000001/providers/Microsoft.ContainerService/managedClusters/cmdtest000002\",\n
-        \"location\": \"westus2\",\n \"name\": \"cmdtest000002\",\n \"type\": \"Microsoft.ContainerService/ManagedClusters\",\n
-        \"properties\": {\n  \"provisioningState\": \"Succeeded\",\n  \"powerState\":
-        {\n   \"code\": \"Running\"\n  },\n  \"kubernetesVersion\": \"1.32\",\n  \"currentKubernetesVersion\":
-        \"1.32.5\",\n  \"dnsPrefix\": \"cmdtestx7v-clitestwcznqxef6-0b1f64\",\n  \"fqdn\":
-        \"cmdtestx7v-clitestwcznqxef6-0b1f64-ttiuq0cu.hcp.westus2.azmk8s.io\",\n  \"azurePortalFQDN\":
-        \"cmdtestx7v-clitestwcznqxef6-0b1f64-ttiuq0cu.portal.hcp.westus2.azmk8s.io\",\n
-        \ \"agentPoolProfiles\": [\n   {\n    \"name\": \"c000003\",\n    \"count\":
-        1,\n    \"vmSize\": \"Standard_D4plds_v5\",\n    \"osDiskSizeGB\": 150,\n
-        \   \"osDiskType\": \"Ephemeral\",\n    \"kubeletDiskType\": \"OS\",\n    \"maxPods\":
-        250,\n    \"type\": \"VirtualMachineScaleSets\",\n    \"enableAutoScaling\":
-        false,\n    \"scaleDownMode\": \"Delete\",\n    \"provisioningState\": \"Succeeded\",\n
-        \   \"powerState\": {\n     \"code\": \"Running\"\n    },\n    \"orchestratorVersion\":
-        \"1.32\",\n    \"currentOrchestratorVersion\": \"1.32.5\",\n    \"enableNodePublicIP\":
-        false,\n    \"mode\": \"System\",\n    \"enableEncryptionAtHost\": false,\n
-        \   \"enableUltraSSD\": false,\n    \"osType\": \"Linux\",\n    \"osSKU\":
-        \"Ubuntu\",\n    \"nodeImageVersion\": \"AKSUbuntu-2204gen2arm64containerd-202506.16.0\",\n
-        \   \"upgradeSettings\": {\n     \"maxSurge\": \"10%\",\n     \"maxUnavailable\":
-        \"0\"\n    },\n    \"enableFIPS\": false,\n    \"securityProfile\": {\n     \"enableVTPM\":
-        false,\n     \"enableSecureBoot\": false\n    }\n   }\n  ],\n  \"linuxProfile\":
-        {\n   \"adminUsername\": \"azureuser\",\n   \"ssh\": {\n    \"publicKeys\":
-        [\n     {\n      \"keyData\": \"ssh-rsa AAAAB3NzaC1yc2EAAAADAQABAAABAQCey0/ipz0OxUGA6xunJY5HdhvlsyRf2JdpnRaH0UU5KsAiajLq5HifCzJAEpRvWXIIYKSrqNi+hSmKRXiGJaHnK0dm0QO8YvM/Ab+MZUZ0L9VRznMoLsexTgDEC6QidxP5VYxXQwzgvbK1kn1J+7QTmd9JzV4Q83EEIZM5VGp7DwuUzhSuUN4LNJ9TnsCpjZwDIqIIGo9kLRLov+CfPb50o/768pa4W87a7FDJc74gvu/Qh7K05ztWNABlqYk5QsSkLWosN/vCaR+Nlh6EroTUw679G0MLj2WD/P0vLbiy1Xgf2oZ4Q5vLOQfoU2SWNkzzmfpdu3o9+VWNQppUZPyt\"\n
-        \    }\n    ]\n   }\n  },\n  \"servicePrincipalProfile\": {\n   \"clientId\":\"00000000-0000-0000-0000-000000000001\"\n
-        \ },\n  \"nodeResourceGroup\": \"MC_clitest000001_cmdtest000002_westus2\",\n
-        \ \"enableRBAC\": true,\n  \"supportPlan\": \"KubernetesOfficial\",\n  \"networkProfile\":
-        {\n   \"networkPlugin\": \"azure\",\n   \"networkPluginMode\": \"overlay\",\n
-        \  \"networkPolicy\": \"none\",\n   \"networkDataplane\": \"azure\",\n   \"loadBalancerSku\":
-        \"standard\",\n   \"loadBalancerProfile\": {\n    \"managedOutboundIPs\":
-        {\n     \"count\": 1\n    },\n    \"effectiveOutboundIPs\": [\n     {\n      \"id\":
-        \"/subscriptions/00000000-0000-0000-0000-000000000000/resourceGroups/MC_clitest000001_cmdtest000002_westus2/providers/Microsoft.Network/publicIPAddresses/de11f00d-b545-4fc9-98b0-d6d321877115\"\n
-        \    }\n    ],\n    \"backendPoolType\": \"nodeIPConfiguration\"\n   },\n
-        \  \"podCidr\": \"10.244.0.0/16\",\n   \"serviceCidr\": \"10.0.0.0/16\",\n
-        \  \"dnsServiceIP\": \"10.0.0.10\",\n   \"outboundType\": \"loadBalancer\",\n
-        \  \"podCidrs\": [\n    \"10.244.0.0/16\"\n   ],\n   \"serviceCidrs\": [\n
-        \   \"10.0.0.0/16\"\n   ],\n   \"ipFamilies\": [\n    \"IPv4\"\n   ]\n  },\n
-        \ \"maxAgentPools\": 100,\n  \"identityProfile\": {\n   \"kubeletidentity\":
-        {\n    \"resourceId\": \"/subscriptions/00000000-0000-0000-0000-000000000000/resourcegroups/MC_clitest000001_cmdtest000002_westus2/providers/Microsoft.ManagedIdentity/userAssignedIdentities/cmdtest000002-agentpool\",\n
-        \   \"clientId\":\"00000000-0000-0000-0000-000000000001\",\n    \"objectId\":\"00000000-0000-0000-0000-000000000001\"\n
-        \  }\n  },\n  \"autoUpgradeProfile\": {\n   \"nodeOSUpgradeChannel\": \"NodeImage\"\n
-        \ },\n  \"disableLocalAccounts\": false,\n  \"securityProfile\": {},\n  \"storageProfile\":
-        {\n   \"diskCSIDriver\": {\n    \"enabled\": true\n   },\n   \"fileCSIDriver\":
-        {\n    \"enabled\": true\n   },\n   \"snapshotController\": {\n    \"enabled\":
-        true\n   }\n  },\n  \"oidcIssuerProfile\": {\n   \"enabled\": false\n  },\n
-        \ \"workloadAutoScalerProfile\": {},\n  \"resourceUID\": \"686b9cf33c5b1d0001ce8da1\",\n
-        \ \"metricsProfile\": {\n   \"costAnalysis\": {\n    \"enabled\": false\n
-        \  }\n  },\n  \"bootstrapProfile\": {\n   \"artifactSource\": \"Direct\"\n
-        \ }\n },\n \"identity\": {\n  \"type\": \"SystemAssigned\",\n  \"principalId\":\"00000000-0000-0000-0000-000000000001\",\n
-        \ \"tenantId\": \"54826b22-38d6-4fb2-bad9-b7b93a3e9c5a\"\n },\n \"sku\": {\n
-        \ \"name\": \"Base\",\n  \"tier\": \"Free\"\n }\n}"
-    headers:
-      cache-control:
-      - no-cache
-      content-length:
-      - '4314'
-      content-type:
-      - application/json
-      date:
-      - Mon, 07 Jul 2025 10:13:38 GMT
-      expires:
-      - '-1'
-      pragma:
-      - no-cache
-      strict-transport-security:
-      - max-age=31536000; includeSubDomains
-      x-cache:
-      - CONFIG_NOCACHE
-      x-content-type-options:
-      - nosniff
-      x-ms-ratelimit-remaining-subscription-global-reads:
-      - '3749'
-      x-msedge-ref:
-      - 'Ref A: 82C40E6787694047A123106EA0AE8BBB Ref B: TYO201151001036 Ref C: 2025-07-07T10:13:37Z'
+      string: "{\n  \"id\": \"/subscriptions/00000000-0000-0000-0000-000000000000/resourcegroups/clitest000001/providers/Microsoft.ContainerService/managedClusters/cmdtest000002\",\n
+        \ \"location\": \"westus2\",\n  \"name\": \"cmdtest000002\",\n  \"type\":
+        \"Microsoft.ContainerService/ManagedClusters\",\n  \"properties\": {\n   \"provisioningState\":
+        \"Succeeded\",\n   \"powerState\": {\n    \"code\": \"Running\"\n   },\n   \"kubernetesVersion\":
+        \"1.25.6\",\n   \"currentKubernetesVersion\": \"1.25.6\",\n   \"dnsPrefix\":
+        \"cmdtest6uw-clitestnkuqk3eao-79a739\",\n   \"fqdn\": \"cmdtest6uw-clitestnkuqk3eao-79a739-7aeb0p2z.hcp.westus2.azmk8s.io\",\n
+        \  \"azurePortalFQDN\": \"cmdtest6uw-clitestnkuqk3eao-79a739-7aeb0p2z.portal.hcp.westus2.azmk8s.io\",\n
+        \  \"agentPoolProfiles\": [\n    {\n     \"name\": \"c000003\",\n     \"count\":
+        1,\n     \"vmSize\": \"Standard_DS2_v2\",\n     \"osDiskSizeGB\": 128,\n     \"osDiskType\":
+        \"Managed\",\n     \"kubeletDiskType\": \"OS\",\n     \"maxPods\": 110,\n
+        \    \"type\": \"VirtualMachineScaleSets\",\n     \"enableAutoScaling\": false,\n
+        \    \"provisioningState\": \"Succeeded\",\n     \"powerState\": {\n      \"code\":
+        \"Running\"\n     },\n     \"orchestratorVersion\": \"1.25.6\",\n     \"currentOrchestratorVersion\":
+        \"1.25.6\",\n     \"enableNodePublicIP\": false,\n     \"mode\": \"System\",\n
+        \    \"enableEncryptionAtHost\": false,\n     \"enableUltraSSD\": false,\n
+        \    \"osType\": \"Linux\",\n     \"osSKU\": \"Ubuntu\",\n     \"nodeImageVersion\":
+        \"AKSUbuntu-2204gen2containerd-202306.19.0\",\n     \"upgradeSettings\": {},\n
+        \    \"enableFIPS\": false\n    }\n   ],\n   \"linuxProfile\": {\n    \"adminUsername\":
+        \"azureuser\",\n    \"ssh\": {\n     \"publicKeys\": [\n      {\n       \"keyData\":
+        \"ssh-rsa AAAAB3NzaC1yc2EAAAADAQABAAABAQCvqZgpUon4sp6urK+P7vD2Fj/JQOvgDRIZ+Ra2mI7FQ2JoOPwMOmRI1v0qUX9W9d6JghSeGhLMXASYFUKSY60zefmF49Ha35P2mrJPa86e/ZpWluIn+NiZRpiO3EdEqIl5+7iAvp5aWJoSDGm+ZmwQsafOMwhx+4EV6/gbjAnpimkblwTSQm8YJVfyBEpDsL1R6ySdWVv3GwD+VVZkF0rO9KYwq0gnWiXWxGRVLj/Mh4PmzUBSEdOR3K5PossfqMtRcGJMfV0Eukrez7F+lJTaLqOVMpyFTB5aCOf7b92oMzPvH6zgsfSblbWdwywAxNBtbSxc4N7iL0weVyw1FPLV\"\n
+        \     }\n     ]\n    }\n   },\n   \"servicePrincipalProfile\": {\n    \"clientId\":\"00000000-0000-0000-0000-000000000001\"\n
+        \  },\n   \"nodeResourceGroup\": \"MC_clitest000001_cmdtest000002_westus2\",\n
+        \  \"enableRBAC\": true,\n   \"supportPlan\": \"KubernetesOfficial\",\n   \"networkProfile\":
+        {\n    \"networkPlugin\": \"kubenet\",\n    \"loadBalancerSku\": \"Standard\",\n
+        \   \"loadBalancerProfile\": {\n     \"managedOutboundIPs\": {\n      \"count\":
+        1\n     },\n     \"effectiveOutboundIPs\": [\n      {\n       \"id\": \"/subscriptions/00000000-0000-0000-0000-000000000000/resourceGroups/MC_clitest000001_cmdtest000002_westus2/providers/Microsoft.Network/publicIPAddresses/1dce4211-17bf-4178-96bc-e1f4967172b2\"\n
+        \     }\n     ]\n    },\n    \"podCidr\": \"10.244.0.0/16\",\n    \"serviceCidr\":
+        \"10.0.0.0/16\",\n    \"dnsServiceIP\": \"10.0.0.10\",\n    \"outboundType\":
+        \"loadBalancer\",\n    \"podCidrs\": [\n     \"10.244.0.0/16\"\n    ],\n    \"serviceCidrs\":
+        [\n     \"10.0.0.0/16\"\n    ],\n    \"ipFamilies\": [\n     \"IPv4\"\n    ]\n
+        \  },\n   \"maxAgentPools\": 100,\n   \"identityProfile\": {\n    \"kubeletidentity\":
+        {\n     \"resourceId\": \"/subscriptions/00000000-0000-0000-0000-000000000000/resourcegroups/MC_clitest000001_cmdtest000002_westus2/providers/Microsoft.ManagedIdentity/userAssignedIdentities/cmdtest000002-agentpool\",\n
+        \    \"clientId\":\"00000000-0000-0000-0000-000000000001\",\n     \"objectId\":\"00000000-0000-0000-0000-000000000001\"\n
+        \   }\n   },\n   \"disableLocalAccounts\": false,\n   \"securityProfile\":
+        {},\n   \"storageProfile\": {\n    \"diskCSIDriver\": {\n     \"enabled\":
+        true\n    },\n    \"fileCSIDriver\": {\n     \"enabled\": true\n    },\n    \"snapshotController\":
+        {\n     \"enabled\": true\n    }\n   },\n   \"oidcIssuerProfile\": {\n    \"enabled\":
+        false\n   },\n   \"workloadAutoScalerProfile\": {}\n  },\n  \"identity\":
+        {\n   \"type\": \"SystemAssigned\",\n   \"principalId\":\"00000000-0000-0000-0000-000000000001\",\n
+        \  \"tenantId\": \"72f988bf-86f1-41af-91ab-2d7cd011db47\"\n  },\n  \"sku\":
+        {\n   \"name\": \"Base\",\n   \"tier\": \"Free\"\n  }\n }"
+    headers:
+      cache-control:
+      - no-cache
+      content-length:
+      - '3866'
+      content-type:
+      - application/json
+      date:
+      - Thu, 29 Jun 2023 11:47:50 GMT
+      expires:
+      - '-1'
+      pragma:
+      - no-cache
+      server:
+      - nginx
+      strict-transport-security:
+      - max-age=31536000; includeSubDomains
+      transfer-encoding:
+      - chunked
+      vary:
+      - Accept-Encoding
+      x-content-type-options:
+      - nosniff
     status:
       code: 200
       message: OK
@@ -815,7 +921,8 @@
       ParameterSetName:
       - -g -n -o -c
       User-Agent:
-      - AZURECLI/2.75.0 azsdk-python-core/1.31.0 Python/3.10.11 (Windows-10-10.0.26100-SP0)
+      - AZURECLI/2.49.0 azsdk-python-azure-mgmt-containerservice/24.0.0 Python/3.8.10
+        (Linux-5.15.0-1039-azure-x86_64-with-glibc2.29)
     method: POST
     uri: https://management.azure.com/subscriptions/00000000-0000-0000-0000-000000000000/resourceGroups/clitest000001/providers/Microsoft.ContainerService/managedClusters/cmdtest000002/runCommand?api-version=2025-05-01
   response:
@@ -827,31 +934,21 @@
       content-length:
       - '0'
       date:
-      - Mon, 07 Jul 2025 10:13:39 GMT
+      - Thu, 29 Jun 2023 11:47:51 GMT
       expires:
       - '-1'
       location:
-<<<<<<< HEAD
-      - https://management.azure.com/subscriptions/00000000-0000-0000-0000-000000000000/resourceGroups/clitest000001/providers/Microsoft.ContainerService/managedclusters/cmdtest000002/commandResults/ff6a57fbbc8448f8bb26404811b79053?api-version=2025-04-01&t=638874800203786193&c=MIIHhzCCBm-gAwIBAgITHgbLuWlxY4-k_d1algAABsu5aTANBgkqhkiG9w0BAQsFADBEMRMwEQYKCZImiZPyLGQBGRYDR0JMMRMwEQYKCZImiZPyLGQBGRYDQU1FMRgwFgYDVQQDEw9BTUUgSW5mcmEgQ0EgMDYwHhcNMjUwNDE5MTMxMzMyWhcNMjUxMDE2MTMxMzMyWjBAMT4wPAYDVQQDEzVhc3luY29wZXJhdGlvbnNpZ25pbmdjZXJ0aWZpY2F0ZS5tYW5hZ2VtZW50LmF6dXJlLmNvbTCCASIwDQYJKoZIhvcNAQEBBQADggEPADCCAQoCggEBAMvHJaUg0aA6C-P-W7rBOoZfQCieq667lznMrFDPEeiLJs-W58e8I_jHbBheje2C5g9-qBPHK6VQBBfZrcs9tzrupbS7wUKQvBkbEEqj19vo7jPtiN4hWOYzxijvMpObILP6eyLeXsL3K6b3th6Mzu1YEGETh8Lh9lsKsgT-uiTSC52uYnO63jpJBr83ivLckQDLkpMN21cpEJpaenMoBGBtKAmREs19pJv5r4HQS73KA4NZgjOChwFPAD7cIPY8jFZduW--1Ej4woncGGu117cZcM1yffltg1tqs5vmfgVc4ru4VoMm2UUdWXj6t8VoG1yJ8zasfOiUeO4CjEJgU0ECAwEAAaOCBHQwggRwMCcGCSsGAQQBgjcVCgQaMBgwCgYIKwYBBQUHAwEwCgYIKwYBBQUHAwIwPQYJKwYBBAGCNxUHBDAwLgYmKwYBBAGCNxUIhpDjDYTVtHiE8Ys-hZvdFs6dEoFghfmRS4WsmTQCAWQCAQcwggHLBggrBgEFBQcBAQSCAb0wggG5MGMGCCsGAQUFBzAChldodHRwOi8vY3JsLm1pY3Jvc29mdC5jb20vcGtpaW5mcmEvQ2VydHMvQkwyUEtJSU5UQ0EwMi5BTUUuR0JMX0FNRSUyMEluZnJhJTIwQ0ElMjAwNi5jcnQwUwYIKwYBBQUHMAKGR2h0dHA6Ly9jcmwxLmFtZS5nYmwvYWlhL0JMMlBLSUlOVENBMDIuQU1FLkdCTF9BTUUlMjBJbmZyYSUyMENBJTIwMDYuY3J0MFMGCCsGAQUFBzAChkdodHRwOi8vY3JsMi5hbWUuZ2JsL2FpYS9CTDJQS0lJTlRDQTAyLkFNRS5HQkxfQU1FJTIwSW5mcmElMjBDQSUyMDA2LmNydDBTBggrBgEFBQcwAoZHaHR0cDovL2NybDMuYW1lLmdibC9haWEvQkwyUEtJSU5UQ0EwMi5BTUUuR0JMX0FNRSUyMEluZnJhJTIwQ0ElMjAwNi5jcnQwUwYIKwYBBQUHMAKGR2h0dHA6Ly9jcmw0LmFtZS5nYmwvYWlhL0JMMlBLSUlOVENBMDIuQU1FLkdCTF9BTUUlMjBJbmZyYSUyMENBJTIwMDYuY3J0MB0GA1UdDgQWBBQDmHWGUrNZmFtIfL14RXoPR4LL6zAOBgNVHQ8BAf8EBAMCBaAwggEmBgNVHR8EggEdMIIBGTCCARWgggERoIIBDYY_aHR0cDovL2NybC5taWNyb3NvZnQuY29tL3BraWluZnJhL0NSTC9BTUUlMjBJbmZyYSUyMENBJTIwMDYuY3JshjFodHRwOi8vY3JsMS5hbWUuZ2JsL2NybC9BTUUlMjBJbmZyYSUyMENBJTIwMDYuY3JshjFodHRwOi8vY3JsMi5hbWUuZ2JsL2NybC9BTUUlMjBJbmZyYSUyMENBJTIwMDYuY3JshjFodHRwOi8vY3JsMy5hbWUuZ2JsL2NybC9BTUUlMjBJbmZyYSUyMENBJTIwMDYuY3JshjFodHRwOi8vY3JsNC5hbWUuZ2JsL2NybC9BTUUlMjBJbmZyYSUyMENBJTIwMDYuY3JsMIGdBgNVHSAEgZUwgZIwDAYKKwYBBAGCN3sBATBmBgorBgEEAYI3ewICMFgwVgYIKwYBBQUHAgIwSh5IADMAMwBlADAAMQA5ADIAMQAtADQAZAA2ADQALQA0AGYAOABjAC0AYQAwADUANQAtADUAYgBkAGEAZgBmAGQANQBlADMAMwBkMAwGCisGAQQBgjd7AwIwDAYKKwYBBAGCN3sEAjAfBgNVHSMEGDAWgBTxRmjG8cPwKy19i2rhsvm-NfzRQTAdBgNVHSUEFjAUBggrBgEFBQcDAQYIKwYBBQUHAwIwDQYJKoZIhvcNAQELBQADggEBAJcF-z2HGOD5vBAPAiibLynJVPemcCzI2SbO4rX-E6AhWLEMIGFO4peavwLv9iPrFKY29lbs6SxVSu5q_hj7y932SCf-JNEeue2cfiDCPv3T6f2-EAZTfMXrH_G7MaJXKiT0W9b7aewbcPT4xAGaldOb8n9yZp0vrNp9qEtWLm-_bvUf_3_eHf6Iml0lQ01vTCc-k265OG5t1GXtk819ayqNBui5LchwPrubIwRT_p2bmkDy4M-NKrweDScQY2PyCsUp_kdZXbvXoLWAHVgrY7Jq_YDJtDv71360dQ2_5FYlmToG9vPIsDq3H-rE22IKrM8CQsR3ta6g7CXSflNNquQ&s=ksOZ_JvWHk4Cv9ptR_E3FJLOLZRyHSmecv6d_CaZKCnzQw0kNUgkWxkH5XHlKIp54fOH2fkv7hyDtSZ3joYlNhnN6emdw6XRoJf6YSnBhOgPix58WSWnTAyuaXbq91wU2x2KOVlqzVEFkLbuBFu9dqTwnkThgUcMGvFCFwFuxwUVfVV6qC8bTd3XGpe9JaAeXg7cmd-6MQtBCk3eUiM5XtBPKy_bCyAUhqeEzO5AAsEpO91m1KClDQzhr8QD5nA07agqZNC0lvIJqxp4wA5Y6isPAy-RJBRvrUwDWdHidVlg6bDvvuqwyOmao3OoUmx8NzP9LdKADzxyzGr5Bg6h0g&h=ct3Ls-BnaSD3GdAm5kPynDkcYl8jNzucMvjV7khlIW8
-=======
       - https://management.azure.com/subscriptions/00000000-0000-0000-0000-000000000000/resourceGroups/clitest000001/providers/Microsoft.ContainerService/managedclusters/cmdtest000002/commandResults/300ac3fddbb444308fa05d36a3002ef3?api-version=2025-05-01
->>>>>>> 5c3cf2ff
-      pragma:
-      - no-cache
-      strict-transport-security:
-      - max-age=31536000; includeSubDomains
-      x-cache:
-      - CONFIG_NOCACHE
-      x-content-type-options:
-      - nosniff
-      x-ms-operation-identifier:
-      - tenantId=54826b22-38d6-4fb2-bad9-b7b93a3e9c5a,objectId=d44a2991-98c6-47c3-b59b-2b30d72cfcc2/japanwest/08de2f21-8bcc-490a-a5e6-ce2471ff0c3c
-      x-ms-ratelimit-remaining-subscription-global-writes:
-      - '2999'
+      pragma:
+      - no-cache
+      server:
+      - nginx
+      strict-transport-security:
+      - max-age=31536000; includeSubDomains
+      x-content-type-options:
+      - nosniff
       x-ms-ratelimit-remaining-subscription-writes:
-      - '199'
-      x-msedge-ref:
-      - 'Ref A: AAD585CFB8E247EFA045C9494ABC1C34 Ref B: TYO201100114025 Ref C: 2025-07-07T10:13:39Z'
+      - '1199'
     status:
       code: 202
       message: Accepted
@@ -869,48 +966,35 @@
       ParameterSetName:
       - -g -n -o -c
       User-Agent:
-      - AZURECLI/2.75.0 azsdk-python-core/1.31.0 Python/3.10.11 (Windows-10-10.0.26100-SP0)
-    method: GET
-<<<<<<< HEAD
-    uri: https://management.azure.com/subscriptions/00000000-0000-0000-0000-000000000000/resourceGroups/clitest000001/providers/Microsoft.ContainerService/managedclusters/cmdtest000002/commandResults/ff6a57fbbc8448f8bb26404811b79053?api-version=2025-04-01&t=638874800203786193&c=MIIHhzCCBm-gAwIBAgITHgbLuWlxY4-k_d1algAABsu5aTANBgkqhkiG9w0BAQsFADBEMRMwEQYKCZImiZPyLGQBGRYDR0JMMRMwEQYKCZImiZPyLGQBGRYDQU1FMRgwFgYDVQQDEw9BTUUgSW5mcmEgQ0EgMDYwHhcNMjUwNDE5MTMxMzMyWhcNMjUxMDE2MTMxMzMyWjBAMT4wPAYDVQQDEzVhc3luY29wZXJhdGlvbnNpZ25pbmdjZXJ0aWZpY2F0ZS5tYW5hZ2VtZW50LmF6dXJlLmNvbTCCASIwDQYJKoZIhvcNAQEBBQADggEPADCCAQoCggEBAMvHJaUg0aA6C-P-W7rBOoZfQCieq667lznMrFDPEeiLJs-W58e8I_jHbBheje2C5g9-qBPHK6VQBBfZrcs9tzrupbS7wUKQvBkbEEqj19vo7jPtiN4hWOYzxijvMpObILP6eyLeXsL3K6b3th6Mzu1YEGETh8Lh9lsKsgT-uiTSC52uYnO63jpJBr83ivLckQDLkpMN21cpEJpaenMoBGBtKAmREs19pJv5r4HQS73KA4NZgjOChwFPAD7cIPY8jFZduW--1Ej4woncGGu117cZcM1yffltg1tqs5vmfgVc4ru4VoMm2UUdWXj6t8VoG1yJ8zasfOiUeO4CjEJgU0ECAwEAAaOCBHQwggRwMCcGCSsGAQQBgjcVCgQaMBgwCgYIKwYBBQUHAwEwCgYIKwYBBQUHAwIwPQYJKwYBBAGCNxUHBDAwLgYmKwYBBAGCNxUIhpDjDYTVtHiE8Ys-hZvdFs6dEoFghfmRS4WsmTQCAWQCAQcwggHLBggrBgEFBQcBAQSCAb0wggG5MGMGCCsGAQUFBzAChldodHRwOi8vY3JsLm1pY3Jvc29mdC5jb20vcGtpaW5mcmEvQ2VydHMvQkwyUEtJSU5UQ0EwMi5BTUUuR0JMX0FNRSUyMEluZnJhJTIwQ0ElMjAwNi5jcnQwUwYIKwYBBQUHMAKGR2h0dHA6Ly9jcmwxLmFtZS5nYmwvYWlhL0JMMlBLSUlOVENBMDIuQU1FLkdCTF9BTUUlMjBJbmZyYSUyMENBJTIwMDYuY3J0MFMGCCsGAQUFBzAChkdodHRwOi8vY3JsMi5hbWUuZ2JsL2FpYS9CTDJQS0lJTlRDQTAyLkFNRS5HQkxfQU1FJTIwSW5mcmElMjBDQSUyMDA2LmNydDBTBggrBgEFBQcwAoZHaHR0cDovL2NybDMuYW1lLmdibC9haWEvQkwyUEtJSU5UQ0EwMi5BTUUuR0JMX0FNRSUyMEluZnJhJTIwQ0ElMjAwNi5jcnQwUwYIKwYBBQUHMAKGR2h0dHA6Ly9jcmw0LmFtZS5nYmwvYWlhL0JMMlBLSUlOVENBMDIuQU1FLkdCTF9BTUUlMjBJbmZyYSUyMENBJTIwMDYuY3J0MB0GA1UdDgQWBBQDmHWGUrNZmFtIfL14RXoPR4LL6zAOBgNVHQ8BAf8EBAMCBaAwggEmBgNVHR8EggEdMIIBGTCCARWgggERoIIBDYY_aHR0cDovL2NybC5taWNyb3NvZnQuY29tL3BraWluZnJhL0NSTC9BTUUlMjBJbmZyYSUyMENBJTIwMDYuY3JshjFodHRwOi8vY3JsMS5hbWUuZ2JsL2NybC9BTUUlMjBJbmZyYSUyMENBJTIwMDYuY3JshjFodHRwOi8vY3JsMi5hbWUuZ2JsL2NybC9BTUUlMjBJbmZyYSUyMENBJTIwMDYuY3JshjFodHRwOi8vY3JsMy5hbWUuZ2JsL2NybC9BTUUlMjBJbmZyYSUyMENBJTIwMDYuY3JshjFodHRwOi8vY3JsNC5hbWUuZ2JsL2NybC9BTUUlMjBJbmZyYSUyMENBJTIwMDYuY3JsMIGdBgNVHSAEgZUwgZIwDAYKKwYBBAGCN3sBATBmBgorBgEEAYI3ewICMFgwVgYIKwYBBQUHAgIwSh5IADMAMwBlADAAMQA5ADIAMQAtADQAZAA2ADQALQA0AGYAOABjAC0AYQAwADUANQAtADUAYgBkAGEAZgBmAGQANQBlADMAMwBkMAwGCisGAQQBgjd7AwIwDAYKKwYBBAGCN3sEAjAfBgNVHSMEGDAWgBTxRmjG8cPwKy19i2rhsvm-NfzRQTAdBgNVHSUEFjAUBggrBgEFBQcDAQYIKwYBBQUHAwIwDQYJKoZIhvcNAQELBQADggEBAJcF-z2HGOD5vBAPAiibLynJVPemcCzI2SbO4rX-E6AhWLEMIGFO4peavwLv9iPrFKY29lbs6SxVSu5q_hj7y932SCf-JNEeue2cfiDCPv3T6f2-EAZTfMXrH_G7MaJXKiT0W9b7aewbcPT4xAGaldOb8n9yZp0vrNp9qEtWLm-_bvUf_3_eHf6Iml0lQ01vTCc-k265OG5t1GXtk819ayqNBui5LchwPrubIwRT_p2bmkDy4M-NKrweDScQY2PyCsUp_kdZXbvXoLWAHVgrY7Jq_YDJtDv71360dQ2_5FYlmToG9vPIsDq3H-rE22IKrM8CQsR3ta6g7CXSflNNquQ&s=ksOZ_JvWHk4Cv9ptR_E3FJLOLZRyHSmecv6d_CaZKCnzQw0kNUgkWxkH5XHlKIp54fOH2fkv7hyDtSZ3joYlNhnN6emdw6XRoJf6YSnBhOgPix58WSWnTAyuaXbq91wU2x2KOVlqzVEFkLbuBFu9dqTwnkThgUcMGvFCFwFuxwUVfVV6qC8bTd3XGpe9JaAeXg7cmd-6MQtBCk3eUiM5XtBPKy_bCyAUhqeEzO5AAsEpO91m1KClDQzhr8QD5nA07agqZNC0lvIJqxp4wA5Y6isPAy-RJBRvrUwDWdHidVlg6bDvvuqwyOmao3OoUmx8NzP9LdKADzxyzGr5Bg6h0g&h=ct3Ls-BnaSD3GdAm5kPynDkcYl8jNzucMvjV7khlIW8
-=======
+      - AZURECLI/2.49.0 azsdk-python-azure-mgmt-containerservice/24.0.0 Python/3.8.10
+        (Linux-5.15.0-1039-azure-x86_64-with-glibc2.29)
+    method: GET
     uri: https://management.azure.com/subscriptions/00000000-0000-0000-0000-000000000000/resourceGroups/clitest000001/providers/Microsoft.ContainerService/managedclusters/cmdtest000002/commandResults/300ac3fddbb444308fa05d36a3002ef3?api-version=2025-05-01
->>>>>>> 5c3cf2ff
-  response:
-    body:
-      string: "{\n \"id\": \"ff6a57fbbc8448f8bb26404811b79053\",\n \"properties\":
-        {\n  \"provisioningState\": \"Running\"\n }\n}"
-    headers:
-      cache-control:
-      - no-cache
-      content-length:
-      - '99'
-      content-type:
-      - application/json
-      date:
-      - Mon, 07 Jul 2025 10:13:41 GMT
+  response:
+    body:
+      string: "{\n  \"id\": \"300ac3fddbb444308fa05d36a3002ef3\",\n  \"properties\":
+        {\n   \"provisioningState\": \"Running\"\n  }\n }"
+    headers:
+      cache-control:
+      - no-cache
+      content-length:
+      - '104'
+      content-type:
+      - application/json
+      date:
+      - Thu, 29 Jun 2023 11:47:51 GMT
       expires:
       - '-1'
       location:
-<<<<<<< HEAD
-      - https://management.azure.com/subscriptions/00000000-0000-0000-0000-000000000000/resourceGroups/clitest000001/providers/Microsoft.ContainerService/managedclusters/cmdtest000002/commandResults/ff6a57fbbc8448f8bb26404811b79053?api-version=2025-04-01&t=638874800214053605&c=MIIHpTCCBo2gAwIBAgITOgWXBJzHWActAOyA9gAEBZcEnDANBgkqhkiG9w0BAQsFADBEMRMwEQYKCZImiZPyLGQBGRYDR0JMMRMwEQYKCZImiZPyLGQBGRYDQU1FMRgwFgYDVQQDEw9BTUUgSU5GUkEgQ0EgMDEwHhcNMjUwNDE4MDkxNjUyWhcNMjUxMDE1MDkxNjUyWjBAMT4wPAYDVQQDEzVhc3luY29wZXJhdGlvbnNpZ25pbmdjZXJ0aWZpY2F0ZS5tYW5hZ2VtZW50LmF6dXJlLmNvbTCCASIwDQYJKoZIhvcNAQEBBQADggEPADCCAQoCggEBALJ4tFzYjQAGXlMN4RVSj_Zp98bnnigeY99sbhZrAOQOjxR_04cAp0TrBwLXaA2b6MkNp3EWrqmwj8LAHlmiUmx_C5YeMG8WQUVkZMbfJNmAjSKJvmH2VO_H9OVOiiWemCFWlBXZMT6O1LsK-KI4EQtlTwXEv4-zXiqUQqjqHZQX6IJGxxcuw3R6KS00hFc9B4Ve9K9uvRk3OzuC_2evEuKFQfmIkhFu9gMtFnEBgp0E5Srek5Sh6WRO2V6wjcdtrFJ2dMStIbypiaJysxjNaLwTxBjKAJiyxkrxbuS0IPj2v4oOwkFSl9khCWu-ivje49N19yGiq_5BL-QYySfUPF0CAwEAAaOCBJIwggSOMCcGCSsGAQQBgjcVCgQaMBgwCgYIKwYBBQUHAwEwCgYIKwYBBQUHAwIwPQYJKwYBBAGCNxUHBDAwLgYmKwYBBAGCNxUIhpDjDYTVtHiE8Ys-hZvdFs6dEoFghfmRS4WsmTQCAWQCAQcwggHaBggrBgEFBQcBAQSCAcwwggHIMGYGCCsGAQUFBzAChlpodHRwOi8vY3JsLm1pY3Jvc29mdC5jb20vcGtpaW5mcmEvQ2VydHMvQlkyUEtJSU5UQ0EwMS5BTUUuR0JMX0FNRSUyMElORlJBJTIwQ0ElMjAwMSg0KS5jcnQwVgYIKwYBBQUHMAKGSmh0dHA6Ly9jcmwxLmFtZS5nYmwvYWlhL0JZMlBLSUlOVENBMDEuQU1FLkdCTF9BTUUlMjBJTkZSQSUyMENBJTIwMDEoNCkuY3J0MFYGCCsGAQUFBzAChkpodHRwOi8vY3JsMi5hbWUuZ2JsL2FpYS9CWTJQS0lJTlRDQTAxLkFNRS5HQkxfQU1FJTIwSU5GUkElMjBDQSUyMDAxKDQpLmNydDBWBggrBgEFBQcwAoZKaHR0cDovL2NybDMuYW1lLmdibC9haWEvQlkyUEtJSU5UQ0EwMS5BTUUuR0JMX0FNRSUyMElORlJBJTIwQ0ElMjAwMSg0KS5jcnQwVgYIKwYBBQUHMAKGSmh0dHA6Ly9jcmw0LmFtZS5nYmwvYWlhL0JZMlBLSUlOVENBMDEuQU1FLkdCTF9BTUUlMjBJTkZSQSUyMENBJTIwMDEoNCkuY3J0MB0GA1UdDgQWBBQpIRfJ6SPCR16Dy9sN1AQtQKjWNDAOBgNVHQ8BAf8EBAMCBaAwggE1BgNVHR8EggEsMIIBKDCCASSgggEgoIIBHIZCaHR0cDovL2NybC5taWNyb3NvZnQuY29tL3BraWluZnJhL0NSTC9BTUUlMjBJTkZSQSUyMENBJTIwMDEoNCkuY3JshjRodHRwOi8vY3JsMS5hbWUuZ2JsL2NybC9BTUUlMjBJTkZSQSUyMENBJTIwMDEoNCkuY3JshjRodHRwOi8vY3JsMi5hbWUuZ2JsL2NybC9BTUUlMjBJTkZSQSUyMENBJTIwMDEoNCkuY3JshjRodHRwOi8vY3JsMy5hbWUuZ2JsL2NybC9BTUUlMjBJTkZSQSUyMENBJTIwMDEoNCkuY3JshjRodHRwOi8vY3JsNC5hbWUuZ2JsL2NybC9BTUUlMjBJTkZSQSUyMENBJTIwMDEoNCkuY3JsMIGdBgNVHSAEgZUwgZIwDAYKKwYBBAGCN3sBATBmBgorBgEEAYI3ewICMFgwVgYIKwYBBQUHAgIwSh5IADMAMwBlADAAMQA5ADIAMQAtADQAZAA2ADQALQA0AGYAOABjAC0AYQAwADUANQAtADUAYgBkAGEAZgBmAGQANQBlADMAMwBkMAwGCisGAQQBgjd7AwIwDAYKKwYBBAGCN3sEAjAfBgNVHSMEGDAWgBTl2Ztn_PjsurvwwKidileIud8-YzAdBgNVHSUEFjAUBggrBgEFBQcDAQYIKwYBBQUHAwIwDQYJKoZIhvcNAQELBQADggEBACBpx57mqT5wt5VuFMhMv-QcXTs5QrWkz021CcXp44eWUSJBLP35O0JDRyA13V3zowD9Dkl6HKRosiwIhfUwb1VWxMZt1K97bfrlhekU_IFyRNImksBTl4Hg5mL7M4PQvDu_hNxb1NW9JnL8B4LEl-FVcKtOFC8R2wp_2vglSGujfVsEzQMXxCECc_j-T0saauGgdaItgRGQ-1JrKdhZ1FvHWU2eeab0zXatBPn7nyaNmU7DK2icP38PQp3g8yPPlpv1joUzz1GMBJXhtHRWCv93tVfT5q9DZQ-_S2H_1Y2raeucg8kUfGEvVuQ27w1bGi2QRDLtEtuNHgzpR3RB7os&s=ILKfx-hXQDIC9DIKOkQ-RfpkaAIxnsc7tHslzDiPlnRjaINX9d4eQMskxZRz8KXGmyjPldy9cfeM792K4WPZCcC2UBgxtwAec4clogkM-vDwpYRlFJxIZy4NATsvR2FTll6P_5eWG2KcfZgQQt0lJV41JyXSCAUYeD-oDy8-insdNsJN1Tf9TiTTvFIDxirn_ns1RORrl2yD_b3ENrqd96hW52OKGb1jSpcFOXKQaEdSghMFPqxh2HodxPXMCAFFDVFBLZJGWE1qYXIeh3GgzYyRkQHCn5fIx36-WVphNFBtSkB5KKuDz6YS13J4dBReQ1TUP1LHjc7WF8hMuw849g&h=fYGWlucdzWhVvH7iFFZqnj-kMoIqJYoSGCiNofc4A1o
-=======
       - https://management.azure.com/subscriptions/00000000-0000-0000-0000-000000000000/resourceGroups/clitest000001/providers/Microsoft.ContainerService/managedclusters/cmdtest000002/commandResults/300ac3fddbb444308fa05d36a3002ef3?api-version=2025-05-01
->>>>>>> 5c3cf2ff
-      pragma:
-      - no-cache
-      strict-transport-security:
-      - max-age=31536000; includeSubDomains
-      x-cache:
-      - CONFIG_NOCACHE
-      x-content-type-options:
-      - nosniff
-      x-ms-operation-identifier:
-      - tenantId=54826b22-38d6-4fb2-bad9-b7b93a3e9c5a,objectId=d44a2991-98c6-47c3-b59b-2b30d72cfcc2/japaneast/65232407-9c26-4f86-ab78-5083cd449e6c
-      x-ms-ratelimit-remaining-subscription-global-reads:
-      - '3749'
-      x-msedge-ref:
-      - 'Ref A: CDA6D56A0FDE4A179102068471D13A7B Ref B: TYO201151002060 Ref C: 2025-07-07T10:13:41Z'
+      pragma:
+      - no-cache
+      server:
+      - nginx
+      strict-transport-security:
+      - max-age=31536000; includeSubDomains
+      x-content-type-options:
+      - nosniff
     status:
       code: 202
       message: Accepted
@@ -928,65 +1012,54 @@
       ParameterSetName:
       - -g -n -o -c
       User-Agent:
-      - AZURECLI/2.75.0 azsdk-python-core/1.31.0 Python/3.10.11 (Windows-10-10.0.26100-SP0)
-    method: GET
-<<<<<<< HEAD
-    uri: https://management.azure.com/subscriptions/00000000-0000-0000-0000-000000000000/resourceGroups/clitest000001/providers/Microsoft.ContainerService/managedclusters/cmdtest000002/commandResults/ff6a57fbbc8448f8bb26404811b79053?api-version=2025-04-01&t=638874800203786193&c=MIIHhzCCBm-gAwIBAgITHgbLuWlxY4-k_d1algAABsu5aTANBgkqhkiG9w0BAQsFADBEMRMwEQYKCZImiZPyLGQBGRYDR0JMMRMwEQYKCZImiZPyLGQBGRYDQU1FMRgwFgYDVQQDEw9BTUUgSW5mcmEgQ0EgMDYwHhcNMjUwNDE5MTMxMzMyWhcNMjUxMDE2MTMxMzMyWjBAMT4wPAYDVQQDEzVhc3luY29wZXJhdGlvbnNpZ25pbmdjZXJ0aWZpY2F0ZS5tYW5hZ2VtZW50LmF6dXJlLmNvbTCCASIwDQYJKoZIhvcNAQEBBQADggEPADCCAQoCggEBAMvHJaUg0aA6C-P-W7rBOoZfQCieq667lznMrFDPEeiLJs-W58e8I_jHbBheje2C5g9-qBPHK6VQBBfZrcs9tzrupbS7wUKQvBkbEEqj19vo7jPtiN4hWOYzxijvMpObILP6eyLeXsL3K6b3th6Mzu1YEGETh8Lh9lsKsgT-uiTSC52uYnO63jpJBr83ivLckQDLkpMN21cpEJpaenMoBGBtKAmREs19pJv5r4HQS73KA4NZgjOChwFPAD7cIPY8jFZduW--1Ej4woncGGu117cZcM1yffltg1tqs5vmfgVc4ru4VoMm2UUdWXj6t8VoG1yJ8zasfOiUeO4CjEJgU0ECAwEAAaOCBHQwggRwMCcGCSsGAQQBgjcVCgQaMBgwCgYIKwYBBQUHAwEwCgYIKwYBBQUHAwIwPQYJKwYBBAGCNxUHBDAwLgYmKwYBBAGCNxUIhpDjDYTVtHiE8Ys-hZvdFs6dEoFghfmRS4WsmTQCAWQCAQcwggHLBggrBgEFBQcBAQSCAb0wggG5MGMGCCsGAQUFBzAChldodHRwOi8vY3JsLm1pY3Jvc29mdC5jb20vcGtpaW5mcmEvQ2VydHMvQkwyUEtJSU5UQ0EwMi5BTUUuR0JMX0FNRSUyMEluZnJhJTIwQ0ElMjAwNi5jcnQwUwYIKwYBBQUHMAKGR2h0dHA6Ly9jcmwxLmFtZS5nYmwvYWlhL0JMMlBLSUlOVENBMDIuQU1FLkdCTF9BTUUlMjBJbmZyYSUyMENBJTIwMDYuY3J0MFMGCCsGAQUFBzAChkdodHRwOi8vY3JsMi5hbWUuZ2JsL2FpYS9CTDJQS0lJTlRDQTAyLkFNRS5HQkxfQU1FJTIwSW5mcmElMjBDQSUyMDA2LmNydDBTBggrBgEFBQcwAoZHaHR0cDovL2NybDMuYW1lLmdibC9haWEvQkwyUEtJSU5UQ0EwMi5BTUUuR0JMX0FNRSUyMEluZnJhJTIwQ0ElMjAwNi5jcnQwUwYIKwYBBQUHMAKGR2h0dHA6Ly9jcmw0LmFtZS5nYmwvYWlhL0JMMlBLSUlOVENBMDIuQU1FLkdCTF9BTUUlMjBJbmZyYSUyMENBJTIwMDYuY3J0MB0GA1UdDgQWBBQDmHWGUrNZmFtIfL14RXoPR4LL6zAOBgNVHQ8BAf8EBAMCBaAwggEmBgNVHR8EggEdMIIBGTCCARWgggERoIIBDYY_aHR0cDovL2NybC5taWNyb3NvZnQuY29tL3BraWluZnJhL0NSTC9BTUUlMjBJbmZyYSUyMENBJTIwMDYuY3JshjFodHRwOi8vY3JsMS5hbWUuZ2JsL2NybC9BTUUlMjBJbmZyYSUyMENBJTIwMDYuY3JshjFodHRwOi8vY3JsMi5hbWUuZ2JsL2NybC9BTUUlMjBJbmZyYSUyMENBJTIwMDYuY3JshjFodHRwOi8vY3JsMy5hbWUuZ2JsL2NybC9BTUUlMjBJbmZyYSUyMENBJTIwMDYuY3JshjFodHRwOi8vY3JsNC5hbWUuZ2JsL2NybC9BTUUlMjBJbmZyYSUyMENBJTIwMDYuY3JsMIGdBgNVHSAEgZUwgZIwDAYKKwYBBAGCN3sBATBmBgorBgEEAYI3ewICMFgwVgYIKwYBBQUHAgIwSh5IADMAMwBlADAAMQA5ADIAMQAtADQAZAA2ADQALQA0AGYAOABjAC0AYQAwADUANQAtADUAYgBkAGEAZgBmAGQANQBlADMAMwBkMAwGCisGAQQBgjd7AwIwDAYKKwYBBAGCN3sEAjAfBgNVHSMEGDAWgBTxRmjG8cPwKy19i2rhsvm-NfzRQTAdBgNVHSUEFjAUBggrBgEFBQcDAQYIKwYBBQUHAwIwDQYJKoZIhvcNAQELBQADggEBAJcF-z2HGOD5vBAPAiibLynJVPemcCzI2SbO4rX-E6AhWLEMIGFO4peavwLv9iPrFKY29lbs6SxVSu5q_hj7y932SCf-JNEeue2cfiDCPv3T6f2-EAZTfMXrH_G7MaJXKiT0W9b7aewbcPT4xAGaldOb8n9yZp0vrNp9qEtWLm-_bvUf_3_eHf6Iml0lQ01vTCc-k265OG5t1GXtk819ayqNBui5LchwPrubIwRT_p2bmkDy4M-NKrweDScQY2PyCsUp_kdZXbvXoLWAHVgrY7Jq_YDJtDv71360dQ2_5FYlmToG9vPIsDq3H-rE22IKrM8CQsR3ta6g7CXSflNNquQ&s=ksOZ_JvWHk4Cv9ptR_E3FJLOLZRyHSmecv6d_CaZKCnzQw0kNUgkWxkH5XHlKIp54fOH2fkv7hyDtSZ3joYlNhnN6emdw6XRoJf6YSnBhOgPix58WSWnTAyuaXbq91wU2x2KOVlqzVEFkLbuBFu9dqTwnkThgUcMGvFCFwFuxwUVfVV6qC8bTd3XGpe9JaAeXg7cmd-6MQtBCk3eUiM5XtBPKy_bCyAUhqeEzO5AAsEpO91m1KClDQzhr8QD5nA07agqZNC0lvIJqxp4wA5Y6isPAy-RJBRvrUwDWdHidVlg6bDvvuqwyOmao3OoUmx8NzP9LdKADzxyzGr5Bg6h0g&h=ct3Ls-BnaSD3GdAm5kPynDkcYl8jNzucMvjV7khlIW8
-=======
+      - AZURECLI/2.49.0 azsdk-python-azure-mgmt-containerservice/24.0.0 Python/3.8.10
+        (Linux-5.15.0-1039-azure-x86_64-with-glibc2.29)
+    method: GET
     uri: https://management.azure.com/subscriptions/00000000-0000-0000-0000-000000000000/resourceGroups/clitest000001/providers/Microsoft.ContainerService/managedclusters/cmdtest000002/commandResults/300ac3fddbb444308fa05d36a3002ef3?api-version=2025-05-01
->>>>>>> 5c3cf2ff
-  response:
-    body:
-      string: "{\n \"id\": \"ff6a57fbbc8448f8bb26404811b79053\",\n \"properties\":
-        {\n  \"provisioningState\": \"Succeeded\",\n  \"exitCode\": 0,\n  \"startedAt\":
-        \"2025-07-07T10:13:43Z\",\n  \"finishedAt\": \"2025-07-07T10:13:43Z\",\n  \"logs\":
-        \"NAMESPACE     NAME                                             READY   STATUS
-        \             RESTARTS   AGE\\naks-command   command-ff6a57fbbc8448f8bb26404811b79053
-        \        0/1     ContainerCreating   0          3s\\nkube-system   azure-cns-k9ffv
-        \                                 1/1     Running             0          50s\\nkube-system
-        \  azure-ip-masq-agent-qj7f8                        1/1     Running             0
-        \         50s\\nkube-system   cloud-node-manager-wtt5j                         1/1
-        \    Running             0          50s\\nkube-system   coredns-6f776c8fb5-tlhtl
-        \                        1/1     Running             0          28s\\nkube-system
-        \  coredns-6f776c8fb5-tm7kb                         1/1     Running             0
-        \         91s\\nkube-system   coredns-autoscaler-79bcb4fd6b-z6g8h              1/1
-        \    Running             0          91s\\nkube-system   csi-azuredisk-node-82k7l
-        \                        3/3     Running             0          50s\\nkube-system
-        \  csi-azurefile-node-zhrjg                         3/3     Running             0
-        \         50s\\nkube-system   konnectivity-agent-6c8d984587-dzwrm              1/1
-        \    Running             0          28s\\nkube-system   konnectivity-agent-6c8d984587-tpqlx
-        \             1/1     Running             0          91s\\nkube-system   konnectivity-agent-autoscaler-844df78bbd-bwfg2
-        \  1/1     Running             0          91s\\nkube-system   kube-proxy-g6kxj
-        \                                1/1     Running             0          50s\\nkube-system
-        \  metrics-server-8568b96d49-6dh7w                  1/2     Running             0
-        \         91s\\nkube-system   metrics-server-85db94b47c-cmpdr                  1/2
-        \    Running             0          23s\\nkube-system   metrics-server-85db94b47c-wwm4w
-        \                 1/2     Running             0          23s\\n\"\n }\n}"
-    headers:
-      cache-control:
-      - no-cache
-      content-length:
-      - '2029'
-      content-type:
-      - application/json
-      date:
-      - Mon, 07 Jul 2025 10:13:46 GMT
-      expires:
-      - '-1'
-      pragma:
-      - no-cache
-      strict-transport-security:
-      - max-age=31536000; includeSubDomains
-      x-cache:
-      - CONFIG_NOCACHE
-      x-content-type-options:
-      - nosniff
-      x-ms-operation-identifier:
-      - tenantId=54826b22-38d6-4fb2-bad9-b7b93a3e9c5a,objectId=d44a2991-98c6-47c3-b59b-2b30d72cfcc2/japaneast/b6ef5f11-20fe-420b-9dfb-9c0d4beeb49e
-      x-ms-ratelimit-remaining-subscription-global-reads:
-      - '3749'
-      x-msedge-ref:
-      - 'Ref A: F1B8F76A5CD042B79A47C97D44042E50 Ref B: TYO201100117053 Ref C: 2025-07-07T10:13:47Z'
+  response:
+    body:
+      string: "{\n  \"id\": \"300ac3fddbb444308fa05d36a3002ef3\",\n  \"properties\":
+        {\n   \"provisioningState\": \"Succeeded\",\n   \"exitCode\": 0,\n   \"startedAt\":
+        \"2023-06-29T11:47:54Z\",\n   \"finishedAt\": \"2023-06-29T11:47:55Z\",\n
+        \  \"logs\": \"NAMESPACE     NAME                                       READY
+        \  STATUS    RESTARTS   AGE\\naks-command   command-300ac3fddbb444308fa05d36a3002ef3
+        \  1/1     Running   0          4s\\nkube-system   azure-ip-masq-agent-6fbdh
+        \                 1/1     Running   0          2m59s\\nkube-system   cloud-node-manager-vzltl
+        \                  1/1     Running   0          2m59s\\nkube-system   coredns-autoscaler-69b7556b86-cj4zt
+        \       1/1     Running   0          3m24s\\nkube-system   coredns-fb6b9d95f-m8jj6
+        \                   1/1     Running   0          3m24s\\nkube-system   coredns-fb6b9d95f-srtcb
+        \                   1/1     Running   0          106s\\nkube-system   csi-azuredisk-node-t5qwp
+        \                  3/3     Running   0          2m59s\\nkube-system   csi-azurefile-node-fpth5
+        \                  3/3     Running   0          2m59s\\nkube-system   konnectivity-agent-6fbdcc6d99-6hnbb
+        \       1/1     Running   0          3m23s\\nkube-system   konnectivity-agent-6fbdcc6d99-vckm8
+        \       1/1     Running   0          3m23s\\nkube-system   kube-proxy-pm268
+        \                          1/1     Running   0          2m59s\\nkube-system
+        \  metrics-server-67db6db9b5-glsdk            2/2     Running   0          101s\\nkube-system
+        \  metrics-server-67db6db9b5-t562h            2/2     Running   0          101s\\n\"\n
+        \ }\n }"
+    headers:
+      cache-control:
+      - no-cache
+      content-length:
+      - '1514'
+      content-type:
+      - application/json
+      date:
+      - Thu, 29 Jun 2023 11:47:56 GMT
+      expires:
+      - '-1'
+      pragma:
+      - no-cache
+      server:
+      - nginx
+      strict-transport-security:
+      - max-age=31536000; includeSubDomains
+      transfer-encoding:
+      - chunked
+      vary:
+      - Accept-Encoding
+      x-content-type-options:
+      - nosniff
     status:
       code: 200
       message: OK
