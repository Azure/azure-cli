# coding=utf-8
# --------------------------------------------------------------------------------------------
# Copyright (c) Microsoft Corporation. All rights reserved.
# Licensed under the MIT License. See License.txt in the project root for license information.
# --------------------------------------------------------------------------------------------
# pylint: disable=too-many-lines

from knack.help_files import helps


helps['synapse'] = """
type: group
short-summary: Manage and operate Synapse Workspace, Spark Pool, SQL Pool.
"""

helps['synapse workspace'] = """
type: group
short-summary: Manage Synapse workspaces.
"""

helps['synapse workspace create'] = """
type: command
short-summary: Create a Synapse workspace.
examples:
  - name: Create a Synapse workspace
    text: |-
        az synapse workspace create --name testworkspace --resource-group rg \\
          --storage-account testadlsgen2 --file-system testfilesystem \\
          --sql-admin-login-user cliuser1 --sql-admin-login-password Password123! --location "East US"
  - name: Create a Synapse workspace with storage resource id
    text: |-
        az synapse workspace create --name testworkspace --resource-group rg \\
          --storage-account /subscriptions/00000000-0000-0000-0000-000000000000/resourceGroups/rg/providers/Microsoft.Storage/storageAccounts/testadlsgen2 --file-system testfilesystem \\
          --sql-admin-login-user cliuser1 --sql-admin-login-password Password123! --location "East US"
  - name: Create a Synapse workspace using customer-managed key
    text: |-
        az synapse workspace create --name testworkspace --resource-group rg \\
          --storage-account testadlsgen2 --file-system testfilesystem \\
          --sql-admin-login-user cliuser1 --sql-admin-login-password Password123! --location "East US" \\
          --key-identifier https://{keyvaultname}.vault.azure.net/keys/{keyname} --key-name testcmk
  - name: Create a Synapse workspace connecting to azure devops
    text: |-
        az synapse workspace create --name testworkspace --resource-group rg \\
          --storage-account testadlsgen2 --file-system testfilesystem \\
          --sql-admin-login-user cliuser1 --sql-admin-login-password Password123! --location "East US" \\
          --repository-type AzureDevOpsGit --account-name testuser --project-name testprj \\
          --repository-name testrepo --collaboration-branch main
"""

helps['synapse workspace list'] = """
type: command
short-summary: List all Synapse workspaces.
examples:
  - name: List all Synapse workspaces under a subscription
    text: |-
        az synapse workspace list
  - name: List all Synapse workspaces under a specific resource group
    text: |-
        az synapse workspace list --resource-group rg
"""

helps['synapse workspace show'] = """
type: command
short-summary: Get a Synapse workspace.
examples:
  - name: Get a Synapse workspace.
    text: |-
        az synapse workspace show --name testsynapseworkspace --resource-group rg
"""

helps['synapse workspace update'] = """
type: command
short-summary: Update a Synapse workspace.
examples:
  - name: Update a Synapse workspace
    text: |-
        az synapse workspace update --name fromcli4 --resource-group rg \\
          --tags key1=value1
"""

helps['synapse workspace delete'] = """
type: command
short-summary: Delete a Synapse workspace.
examples:
  - name: Delete a Synapse workspace.
    text: |-
        az synapse workspace delete --name testsynapseworkspace --resource-group rg
"""

helps['synapse workspace check-name'] = """
type: command
short-summary: Check if a Synapse workspace name is available or not.
examples:
  - name: Check if a Synapse workspace name is available or not.
    text: |-
        az synapse workspace check-name --name testsynapseworkspace
"""

helps['synapse workspace wait'] = """
type: command
short-summary: Place the CLI in a waiting state until a condition of the workspace is met.
"""

helps['synapse spark'] = """
type: group
short-summary: Manage Spark pools and Spark jobs.
"""

helps['synapse spark pool'] = """
type: group
short-summary: Manage Spark pools.
"""

helps['synapse spark pool create'] = """
type: command
short-summary: Create a Spark pool.
examples:
  - name: Create a Spark pool.
    text: |-
        az synapse spark pool create --name testpool --workspace-name testsynapseworkspace --resource-group rg \\
        --spark-version 2.4 --node-count 3 --node-size Medium --spark-config-file-path 'path/configfile.txt'
"""

helps['synapse spark pool list'] = """
type: command
short-summary: List all Spark pools.
examples:
  - name: List all Spark pools.
    text: |-
        az synapse spark pool list --workspace-name testsynapseworkspace --resource-group rg
"""

helps['synapse spark pool show'] = """
type: command
short-summary: Get a Spark pool.
examples:
  - name: Get a Spark pool.
    text: |-
        az synapse spark pool show --name testpool --workspace-name testsynapseworkspace --resource-group rg
"""

helps['synapse spark pool update'] = """
type: command
short-summary: Update the Spark pool.
examples:
  - name: Update the Spark pool's tags.
    text: |-
        az synapse spark pool update --name testpool --workspace-name testsynapseworkspace --resource-group rg \\
        --tags key1=value1
  - name: Update the Spark pool's auto scale configuration.
    text: |-
        az synapse spark pool update --name testpool --workspace-name testsynapseworkspace --resource-group rg \\
        --enable-auto-scale --min-node-count 3 --max-node-count 100
  - name: Update the Spark pool's custom libraries.
    text: |-
        az synapse spark pool update --name testpool --workspace-name testsynapseworkspace --resource-group rg \\
        --package-action Add --package package1.jar package2.jar
  - name: Update the Spark pool's configuration file.
    text: |-
        az synapse spark pool update --name testpool --workspace-name testsynapseworkspace --resource-group rg \\
        --spark-config-file-path 'path/configfile.txt'
"""

helps['synapse spark pool delete'] = """
type: command
short-summary: Delete a Spark pool.
examples:
  - name: Delete a Spark pool.
    text: |-
        az synapse spark pool delete --name testpool --workspace-name testsynapseworkspace --resource-group rg
"""

helps['synapse spark pool wait'] = """
type: command
short-summary: Place the CLI in a waiting state until a condition of a Spark pool is met.
"""

helps['synapse sql'] = """
type: group
short-summary: Manage SQL pools.
"""

helps['synapse sql ad-admin'] = """
type: group
short-summary: Manage SQL Active Directory administrator.
"""

helps['synapse sql ad-admin show'] = """
type: command
short-summary: Get the SQL Azure Active Directory administrator.
examples:
  - name: Get the SQL Azure Active admin.
    text: |-
        az synapse sql ad-admin show --workspace-name testsynapseworkspace --resource-group rg
"""

helps['synapse sql ad-admin create'] = """
type: command
short-summary: Create the SQL Azure Active Directory administrator.
examples:
  - name: Create the SQL Azure Active admin.
    text: |-
        az synapse sql ad-admin create --workspace-name testsynapseworkspace --resource-group rg \\
        --display-name youraccount@yourdomain --object-id 00000000-0000-0000-0000-000000000000
"""

helps['synapse sql ad-admin update'] = """
type: command
short-summary: Update the SQL Azure Active Directory administrator.
examples:
  - name: Update the SQL Azure Active admin.
    text: |-
        az synapse sql ad-admin update --workspace-name testsynapseworkspace --resource-group rg \\
        --display-name youraccount@yourdomain --object-id 00000000-0000-0000-0000-000000000000
"""

helps['synapse sql ad-admin delete'] = """
type: command
short-summary: Delete the SQL Azure Active Directory administrator.
examples:
  - name: Delete the SQL Azure Active admin.
    text: |-
        az synapse sql ad-admin delete --workspace-name testsynapseworkspace --resource-group rg
"""

helps['synapse sql ad-admin wait'] = """
type: command
short-summary: Place the CLI in a waiting state until a condition is met.
"""

helps['synapse sql audit-policy'] = """
type: group
short-summary: Manage SQL auditing policy.
"""

helps['synapse sql audit-policy show'] = """
type: command
short-summary: Get a SQL's auditing policy.
examples:
  - name: Get a SQL's auditing policy.
    text: |-
        az synapse sql audit-policy show --workspace-name testsynapseworkspace --resource-group rg \\
        --blob-auditing-policy-name bapolicyname
"""

helps['synapse sql audit-policy update'] = """
type: command
short-summary: Update a SQL's auditing policy.
long-summary: If the policy is being enabled, `--storage-account` or both `--storage-endpoint` and `--storage-key` must be specified.
examples:
  - name: Enable by storage account name.
    text: |
        az synapse sql audit-policy update --workspace-name testsynapseworkspace --resource-group rg --state Enabled \\
            --blob-storage-target-state Enabled --storage-account mystorage --blob-auditing-policy-name bapname
  - name: Enable by storage endpoint and key.
    text: |
        az synapse sql audit-policy update --workspace-name testsynapseworkspace --resource-group rg --state Enabled \\
            --blob-storage-target-state Enabled --storage-endpoint https://mystorage.blob.core.windows.net \\
            --storage-key MYKEY== --blob-auditing-policy-name bapname
  - name: Set the list of audit actions.
    text: |
        az synapse sql audit-policy update --workspace-name testsynapseworkspace --resource-group rg \\
        --actions SUCCESSFUL_DATABASE_AUTHENTICATION_GROUP 'UPDATE on database::mydb by public' \\
        --blob-auditing-policy-name bapolicyname
  - name: Disable an auditing policy.
    text: |-
        az synapse sql audit-policy update --workspace-name testsynapseworkspace --resource-group rg \\
        --state Disabled --blob-auditing-policy-name bapolicyname
  - name: Disable a blob storage auditing policy.
    text: |-
        az synapse sql audit-policy update --workspace-name testsynapseworkspace --resource-group rg \\
        --blob-storage-target-state Disabled --blob-auditing-policy-name bapname
  - name: Enable a log analytics auditing policy.
    text: |
        az synapse sql audit-policy update --resource-group mygroup --workspace-name myws --state Enabled \\
            --log-analytics-target-state Enabled --log-analytics-workspace-resource-id myworkspaceresourceid \\
            --blob-auditing-policy-name bapname
  - name: Disable a log analytics auditing policy.
    text: |
        az synapse sql audit-policy update --resource-group mygroup --workspace-name myws --state Enabled
            --log-analytics-target-state Disabled --blob-auditing-policy-name bapname
  - name: Enable an event hub auditing policy.
    text: |
        az synapse sql audit-policy update --resource-group mygroup --workspace-name myws --state Enabled \\
            --event-hub-target-state Enabled \\
            --event-hub-authorization-rule-id eventhubauthorizationruleid \\
            --event-hub eventhubname --blob-auditing-policy-name bapname
  - name: Enable an event hub auditing policy for default event hub.
    text: |
        az synapse sql audit-policy update --resource-group mygroup --workspace-name myws --state Enabled \\
            --event-hub-target-state Enabled \\
            --event-hub-authorization-rule-id eventhubauthorizationruleid --blob-auditing-policy-name bapname
  - name: Disable an event hub auditing policy.
    text: |
        az synapse sql audit-policy update --resource-group mygroup --workspace-name myws
           --state Enabled --event-hub-target-state Disabled --blob-auditing-policy-name bapname
"""

helps['synapse sql audit-policy wait'] = """
type: command
short-summary: Place the CLI in a waiting state until a condition is met.
"""

helps['synapse sql pool'] = """
type: group
short-summary: Manage SQL pools.
"""

helps['synapse sql pool create'] = """
type: command
short-summary: Create a SQL pool.
examples:
  - name: Create a SQL pool.
    text: |-
        az synapse sql pool create --name sqlpool --performance-level "DW1000c" \\
        --workspace-name testsynapseworkspace --resource-group rg
"""

helps['synapse sql pool show'] = """
type: command
short-summary: Get a SQL pool.
examples:
  - name: Get a SQL pool.
    text: |-
        az synapse sql pool show --name sqlpool --workspace-name testsynapseworkspace --resource-group rg
"""

helps['synapse sql pool list'] = """
type: command
short-summary: List all SQL pools.
examples:
  - name: List SQL pools.
    text: |-
        az synapse sql pool list --workspace-name testsynapseworkspace --resource-group rg
"""

helps['synapse sql pool update'] = """
type: command
short-summary: Update a SQL pool.
examples:
  - name: Update a SQL pool.
    text: |-
        az synapse sql pool update --name sqlpool --workspace-name testsynapseworkspace --resource-group rg \\
        --tags key1=value1
"""

helps['synapse sql pool pause'] = """
type: command
short-summary: Pause a SQL pool.
examples:
  - name: Pause a SQL pool.
    text: |-
        az synapse sql pool pause --name sqlpool --workspace-name testsynapseworkspace --resource-group rg
"""

helps['synapse sql pool resume'] = """
type: command
short-summary: Resume a SQL pool.
examples:
  - name: Resume a SQL pool.
    text: |-
        az synapse sql pool resume --name sqlpool --workspace-name testsynapseworkspace --resource-group rg
"""

helps['synapse sql pool delete'] = """
type: command
short-summary: Delete a SQL pool.
examples:
  - name: Delete a SQL pool.
    text: |-
        az synapse sql pool delete --name sqlpool --workspace-name testsynapseworkspace --resource-group rg
"""

helps['synapse sql pool restore'] = """
type: command
short-summary: Create a new SQL pool by restoring from a backup.
examples:
  - name: Create a new SQL pool by restoring an existing SQL pool's restore point.
    text: |-
        az synapse sql pool restore --name sqlpool --workspace-name testsynapseworkspace --resource-group rg \\
        --dest-name newsqlpool --time 2020-11-25T02:47:37
"""

helps['synapse sql pool show-connection-string'] = """
type: command
short-summary: Generate a connection string to a SQL pool.
examples:
  - name: Generate connection string for ado.net
    text: |-
        az synapse sql pool show-connection-string --name sqlpool --workspace-name testsynapseworkspace -c ado.net
"""

helps['synapse sql pool list-deleted'] = """
type: command
short-summary: List all deleted SQL pools.
examples:
  - name: List deleted SQL pools.
    text: |-
        az synapse sql pool list-deleted --workspace-name testsynapseworkspace --resource-group rg
"""

helps['synapse sql pool wait'] = """
type: command
short-summary: Place the CLI in a waiting state until a condition of a SQL pool is met.
"""

helps['synapse sql pool classification'] = """
type: group
short-summary: Manage sensitivity classifications.
"""

helps['synapse sql pool classification create'] = """
type: command
short-summary: Create a column's sensitivity classification.
examples:
  - name: Create sensitivity classification for a given column.
    text: |-
        az synapse sql pool classification create --name sqlpool --workspace-name testsynapseworkspace \\
        --resource-group rg --schema dbo --table mytable --column mycolumn \\
        --information-type Name --label "Confidential - GDPR"
"""

helps['synapse sql pool classification update'] = """
type: command
short-summary: Update a column's sensitivity classification.
examples:
  - name: Update sensitivity classification for a given column.
    text: |-
        az synapse sql pool classification update --name sqlpool --workspace-name testsynapseworkspace \\
        --resource-group rg --schema dbo --table mytable --column mycolumn \\
        --information-type Name --label "Confidential - GDPR"
"""

helps['synapse sql pool classification list'] = """
type: command
short-summary: Get the sensitivity classifications of a given SQL pool.
examples:
  - name: List the sensitivity classification of a given SQL pool.
    text: |-
        az synapse sql pool classification list --name sqlpool --workspace-name testsynapseworkspace --resource-group rg
"""

helps['synapse sql pool classification show'] = """
type: command
short-summary: Get the sensitivity classification of a given column.
examples:
  - name: Get the sensitivity classification of a given column.
    text: |-
        az synapse sql pool classification show --name sqlpool --workspace-name testsynapseworkspace --resource-group rg \\
        --schema dbo --table mytable --column mycolumn
"""

helps['synapse sql pool classification delete'] = """
type: command
short-summary: Delete the sensitivity classification of a given column.
examples:
  - name: Delete the sensitivity classification of a given column.
    text: |-
        az synapse sql pool classification delete --name sqlpool --workspace-name testsynapseworkspace --resource-group rg \\
        --schema dbo --table mytable --column mycolumn
"""

helps['synapse sql pool classification recommendation'] = """
type: group
short-summary: Manage sensitivity classification recommendations.
"""

helps['synapse sql pool classification recommendation list'] = """
type: command
short-summary: List the recommended sensitivity classifications of a given SQL pool.
examples:
  - name: List the recommended sensitivity classifications of a given SQL pool.
    text: |-
        az synapse sql pool classification recommendation list --name sqlpool --workspace-name testsynapseworkspace \\
        --resource-group rg
"""

helps['synapse sql pool classification recommendation enable'] = """
type: command
short-summary: Enable sensitivity recommendations for a given column(recommendations are enabled by default on all columns).
examples:
  - name: Enable sensitivity recommendations for a given column.
    text: |-
        az synapse sql pool classification recommendation enable --name sqlpool --workspace-name testsynapseworkspace \\
        --resource-group rg --schema dbo --table mytable --column mycolumn
"""

helps['synapse sql pool classification recommendation disable'] = """
type: command
short-summary: Disable sensitivity recommendations for a given column(recommendations are enabled by default on all columns).
examples:
  - name: Disable sensitivity recommendations for a given column.
    text: |-
        az synapse sql pool classification recommendation disable --name sqlpool --workspace-name testsynapseworkspace \\
        --resource-group rg --schema dbo --table mytable --column mycolumn
"""

helps['synapse sql pool tde'] = """
type: group
short-summary: Manage a SQL pool's transparent data encryption.
"""

helps['synapse sql pool tde set'] = """
type: command
short-summary: Set a SQL pool's transparent data encryption configuration.
examples:
  - name: Set a SQL pool's transparent data encryption configuration. (autogenerated)
    text: |-
        az synapse sql pool tde set --name sqlpool --workspace-name testsynapseworkspace --resource-group rg \\
        --status Enabled --transparent-data-encryption-name tdename
"""

helps['synapse sql pool tde show'] = """
type: command
short-summary: Get a SQL pool's transparent data encryption configuration.
examples:
  - name: Get a SQL pool's transparent data encryption configuration. (autogenerated)
    text: |-
        az synapse sql pool tde show --name sqlpool --workspace-name testsynapseworkspace --resource-group rg \\
        --transparent-data-encryption-name tdename
"""

helps['synapse sql pool threat-policy'] = """
type: group
short-summary: Manage a SQL pool's threat detection policies.
"""

helps['synapse sql pool threat-policy show'] = """
type: command
short-summary: Get a SQL pool's threat detection policy.
examples:
  - name: Get a SQL pool's threat detection policy.
    text: |-
        az synapse sql pool threat-policy show --name sqlpool --workspace-name testsynapseworkspace \\
        --resource-group rg --security-alert-policy-name threatpolicy
"""

helps['synapse sql pool threat-policy update'] = """
type: command
short-summary: Update a SQL pool's threat detection policy.
long-summary: If the policy is being enabled, storage_account or both storage_endpoint and storage_account_access_key must be specified.
examples:
  - name: Enable by storage account name.
    text: |-
        az synapse sql pool threat-policy update --name sqlpool --workspace-name testsynapseworkspace --resource-group rg \\
        --state Enabled --storage-account mystorageaccount --security-alert-policy-name threatpolicy
  - name: Enable by storage endpoint and key.
    text: |-
        az synapse sql pool threat-policy update --name sqlpool --workspace-name testsynapseworkspace --resource-group rg \\
        --state Enabled --storage-endpoint https://mystorage.blob.core.windows.net --storage-key MYKEY== \\
        --security-alert-policy-name threatpolicy
  - name: Disable a subset of alert types.
    text: |-
        az synapse sql pool threat-policy update --name sqlpool --workspace-name testsynapseworkspace --resource-group rg \\
        --disabled-alerts Sql_Injection_Vulnerability Access_Anomaly --security-alert-policy-name threatpolicy
  - name: Configure email recipients for a policy.
    text: |-
        az synapse sql pool threat-policy update --name sqlpool --workspace-name testsynapseworkspace --resource-group rg \\
        --email-addresses me@examlee.com you@example.com --email-account-admins true \\
        --security-alert-policy-name threatpolicy
  - name: Disable a threat policy.
    text: |-
        az synapse sql pool threat-policy update --name sqlpool --workspace-name testsynapseworkspace --resource-group rg \\
        --state Disabled --security-alert-policy-name threatpolicy
"""

helps['synapse sql pool audit-policy'] = """
type: group
short-summary: Manage a SQL pool's auditing policy.
"""

helps['synapse sql pool audit-policy show'] = """
type: command
short-summary: Get a SQL pool's auditing policy.
examples:
  - name: Get a SQL pool's auditing policy.
    text: |-
        az synapse sql pool audit-policy show --name sqlpool --workspace-name testsynapseworkspace --resource-group rg
"""

helps['synapse sql pool audit-policy update'] = """
type: command
short-summary: Update a SQL pool's auditing policy.
long-summary: If the policy is being enabled, `--storage-account` or both `--storage-endpoint` and `--storage-key` must be specified.
examples:
  - name: Enable by storage account name.
    text: |
        az synapse sql pool audit-policy update --name sqlpool --workspace-name testsynapseworkspace \\
        --resource-group rg --state Enabled --blob-storage-target-state Enabled --storage-account mystorage \\
        --blob-auditing-policy-name bapname
  - name: Enable by storage endpoint and key.
    text: |
        az synapse sql pool audit-policy update --name sqlpool --workspace-name testsynapseworkspace \\
        --resource-group rg --state Enabled --blob-storage-target-state Enabled \\
        --storage-endpoint https://mystorage.blob.core.windows.net --storage-key MYKEY== \\
        --blob-auditing-policy-name bapname
  - name: Set the list of audit actions.
    text: |
        az synapse sql pool audit-policy update --name sqlpool --workspace-name testsynapseworkspace \\
        --resource-group rg --actions SUCCESSFUL_DATABASE_AUTHENTICATION_GROUP 'UPDATE on database::mydb by public' \\
        --blob-auditing-policy-name bapname
  - name: Disable an auditing policy.
    text: |-
        az synapse sql pool audit-policy update --name sqlpool --workspace-name testsynapseworkspace \\
        --resource-group rg --state Disabled --blob-auditing-policy-name bapname
  - name: Disable a blob storage auditing policy.
    text: |-
        az synapse sql pool audit-policy update --name sqlpool --workspace-name testsynapseworkspace \\
        --resource-group rg --blob-storage-target-state Disabled --blob-auditing-policy-name bapname
  - name: Enable a log analytics auditing policy.
    text: |
        az synapse sql pool audit-policy update --name sqlpool --workspace-name testsynapseworkspace \\
        --resource-group rg --state Enabled --log-analytics-target-state Enabled \\
        --log-analytics-workspace-resource-id myworkspaceresourceid --blob-auditing-policy-name bapname
  - name: Disable a log analytics auditing policy.
    text: |
        az synapse sql pool audit-policy update --name sqlpool --workspace-name testsynapseworkspace \\
        --resource-group rg --log-analytics-target-state Disabled --blob-auditing-policy-name bapname
  - name: Enable an event hub auditing policy.
    text: |
        az synapse sql pool audit-policy update --name sqlpool --workspace-name testsynapseworkspace \\
        --resource-group rg --state Enabled --event-hub-target-state Enabled \\
        --event-hub-authorization-rule-id eventhubauthorizationruleid --event-hub eventhubname \\
        --blob-auditing-policy-name bapname
  - name: Enable an event hub auditing policy for default event hub.
    text: |
        az synapse sql pool audit-policy update --name sqlpool --workspace-name testsynapseworkspace \\
        --resource-group rg --state Enabled --event-hub-target-state Enabled \\
        --event-hub-authorization-rule-id eventhubauthorizationruleid --blob-auditing-policy-name bapname
  - name: Disable an event hub auditing policy.
    text: |
        az synapse sql pool audit-policy update --name sqlpool --workspace-name testsynapseworkspace \\
        --resource-group rg  --event-hub-target-state Disabled --blob-auditing-policy-name bapname
"""

helps['synapse workspace key'] = """
type: group
short-summary:  Manage workspace's keys.
"""

helps['synapse workspace key create'] = """
type: command
short-summary: Create a workspace's key.
examples:
  - name: Create a workspace's key.
    text: |-
        az synapse workspace key create --name newkey --workspace-name testsynapseworkspace \\
        --resource-group rg --key-identifier https://{keyvaultname}.vault.azure.net/keys/{keyname}
"""

helps['synapse workspace activate'] = """
type: command
short-summary: Activates a workspace and change it's state from pending to success state when the workspace is first being provisioned and double encryption is enabled.
long-summary: When creating an Azure Synapse Analytics workspace, you can choose to encrypt all data at rest in the workspace with a customer-managed key which will provide double encryption to the workspace.You may need to set up the encryption environment firstly, such as to create a key vault with purge protection enable and specify Access Polices to the key vault. Then use this cmdlet to activate the new Azure Synapse Analytics workspace which double encryption is enabled using a customer-managed key.
examples:
  - name: activate a workspace.
    text: |-
        az synapse workspace activate --name newkey --workspace-name testsynapseworkspace \\
        --resource-group rg --key-identifier https://{keyvaultname}.vault.azure.net/keys/{keyname}
"""

helps['synapse workspace key delete'] = """
type: command
short-summary: Delete a workspace's key. The key at active status can't be deleted.
examples:
  - name: Delete a workspace's key.
    text: |-
        az synapse workspace key delete --name newkey --workspace-name testsynapseworkspace \\
        --resource-group rg
"""

helps['synapse workspace key show'] = """
type: command
short-summary: Show a workspace's key by name.
examples:
  - name: Show a workspace's key.
    text: |-
        az synapse workspace key show --name newkey --workspace-name testsynapseworkspace \\
        --resource-group rg
"""

helps['synapse workspace key list'] = """
type: command
short-summary: List keys under specified workspace.
examples:
  - name: List keys under specified workspace.
    text: |-
        az synapse workspace key list --workspace-name testsynapseworkspace --resource-group rg
"""

helps['synapse workspace key wait'] = """
type: command
short-summary: Place the CLI in a waiting state until a condition of a workspace key is met.
"""

helps['synapse workspace managed-identity'] = """
type: group
short-summary:  Manage workspace's managed-identity.
"""

helps['synapse workspace managed-identity show-sql-access'] = """
type: command
short-summary: Show workspace's sql-access state to managed-identity.
examples:
  - name: Show workspace's sql-access state to managed-identity.
    text: |-
        az synapse workspace managed-identity show-sql-access --workspace-name testsynapseworkspace \\
        --resource-group rg
"""

helps['synapse workspace managed-identity revoke-sql-access'] = """
type: command
short-summary: Revoke workspace's sql-access to managed-identity.
examples:
  - name: Revoke workspace's sql-access to managed-identity.
    text: |-
        az synapse workspace managed-identity revoke-sql-access --workspace-name testsynapseworkspace \\
        --resource-group rg
"""

helps['synapse workspace managed-identity grant-sql-access'] = """
type: command
short-summary: Grant workspace's sql-access to managed-identity.
examples:
  - name: Grant workspace's sql-access to managed-identity.
    text: |-
        az synapse workspace managed-identity grant-sql-access --workspace-name testsynapseworkspace \\
        --resource-group rg
"""

helps['synapse workspace managed-identity wait'] = """
type: command
short-summary: Place the CLI in a waiting state until a condition of sql-access state to managed-identity is met.
"""

helps['synapse workspace firewall-rule'] = """
type: group
short-summary:  Manage a workspace's firewall rules.
"""

helps['synapse workspace firewall-rule create'] = """
type: command
short-summary: Create a firewall rule.
examples:
  - name: Create a firewall rule.
    text: |-
        az synapse workspace firewall-rule create --name allowAll --workspace-name testsynapseworkspace \\
        --resource-group rg --start-ip-address 0.0.0.0 --end-ip-address 255.255.255.255
"""

helps['synapse workspace firewall-rule update'] = """
type: command
short-summary: Update a firewall rule.
examples:
  - name: Update a firewall rule.
    text: |-
        az synapse workspace firewall-rule update --name allowAll --workspace-name testsynapseworkspace \\
        --resource-group rg --start-ip-address 172.0.0.0
"""

helps['synapse workspace firewall-rule show'] = """
type: command
short-summary: Get a firewall rule.
examples:
  - name: Get a firewall rule.
    text: |-
        az synapse workspace firewall-rule show --name rule1 --workspace-name testsynapseworkspace --resource-group rg
"""

helps['synapse workspace firewall-rule list'] = """
type: command
short-summary: List all firewall rules.
examples:
  - name: List all firewall rules.
    text: |-
        az synapse workspace firewall-rule list --workspace-name testsynapseworkspace --resource-group rg
"""

helps['synapse workspace firewall-rule delete'] = """
type: command
short-summary: Delete a firewall rule.
examples:
  - name: Delete a firewall rule.
    text: |-
        az synapse workspace firewall-rule delete --name rule1 --workspace-name testsynapseworkspace --resource-group rg
"""

helps['synapse workspace firewall-rule wait'] = """
type: command
short-summary: Place the CLI in a waiting state until a condition of a firewall rule is met.
"""

helps['synapse spark job'] = """
type: group
short-summary: Manage Synapse Spark batch jobs.
"""

helps['synapse spark job submit'] = """
type: command
short-summary: Submit a Spark job.
examples:
  - name: Submit a Java Spark job.
    text: |-
        az synapse spark job submit --name WordCount_Java --workspace-name testsynapseworkspace \\
        --spark-pool-name testsparkpool \\
        --main-definition-file abfss://testfilesystem@testadlsgen2.dfs.core.windows.net/samples/java/wordcount/wordcount.jar \\
        --main-class-name WordCount \\
        --arguments abfss://testfilesystem@testadlsgen2.dfs.core.windows.net/samples/java/wordcount/shakespeare.txt \\
        abfss://testfilesystem@testadlsgen2.dfs.core.windows.net/samples/java/wordcount/result/ \\
        --executors 2 --executor-size Small
"""

helps['synapse spark job list'] = """
type: command
short-summary: List all Spark jobs.
examples:
  - name: List all Spark jobs.
    text: |-
        az synapse spark job list --workspace-name testsynapseworkspace --spark-pool-name testsparkpool
"""

helps['synapse spark job show'] = """
type: command
short-summary: Get a Spark job.
examples:
  - name: Get a Spark job.
    text: |-
        az synapse spark job show --livy-id 1 --workspace-name testsynapseworkspace --spark-pool-name testsparkpool
"""

helps['synapse spark job cancel'] = """
type: command
short-summary: Cancel a Spark job.
examples:
  - name: Cancel a Spark job.
    text: |-
        az synapse spark job cancel --livy-id 1 --workspace-name testsynapseworkspace --spark-pool-name testsparkpool
"""

helps['synapse spark session'] = """
type: group
short-summary: Manage Synapse Spark sessions.
"""

helps['synapse spark session create'] = """
type: command
short-summary: Create a Spark session.
examples:
  - name: Create a Spark session.
    text: |-
        az synapse spark session create --name testsession  --workspace-name testsynapseworkspace \\
        --spark-pool-name testsparkpool --executor-size Small --executors 4
"""

helps['synapse spark session list'] = """
type: command
short-summary: List all Spark sessions.
examples:
  - name: List all Spark sessions.
    text: |-
        az synapse spark session list --workspace-name testsynapseworkspace --spark-pool-name testsparkpool
"""

helps['synapse spark session show'] = """
type: command
short-summary: Get a Spark session.
examples:
  - name: Get a Spark session.
    text: |-
        az synapse spark session show --livy-id 1 --workspace-name testsynapseworkspace --spark-pool-name testsparkpool
"""

helps['synapse spark session cancel'] = """
type: command
short-summary: Cancel a Spark session.
examples:
  - name: Cancel a Spark session.
    text: |-
        az synapse spark session cancel  --livy-id 1 --workspace-name testsynapseworkspace --spark-pool-name testsparkpool
"""

helps['synapse spark session reset-timeout'] = """
type: command
short-summary: Reset a Spark session timeout time.
examples:
  - name: Reset a Spark session's timeout time.
    text: |-
        az synapse spark session reset-timeout --livy-id 1 --workspace-name testsynapseworkspace --spark-pool-name testsparkpool
"""

helps['synapse spark statement'] = """
type: group
short-summary: Manage Synapse Spark statements.
"""

helps['synapse spark statement invoke'] = """
type: command
short-summary: Invoke a Spark statement.
examples:
  - name: Invoke a Spark statement.
    text: |-
        az synapse spark statement invoke --session-id 1 --workspace-name testsynapseworkspace \\
        --spark-pool-name testsparkpool --code "print('hello, Azure CLI')" --language pyspark
  - name: Submit a Spark statement by reading code content from file.
    text: |-
        az synapse spark statement invoke --session-id 1 --workspace-name testsynapseworkspace \\
        --spark-pool-name testsparkpool --code @file-path --language pyspark
"""

helps['synapse spark statement show'] = """
type: command
short-summary: Get a Spark statement.
examples:
  - name: Get a Spark statement.
    text: |-
        az synapse spark statement show --livy-id 1 --session-id 11 --workspace-name testsynapseworkspace \\
        --spark-pool-name testsparkpool
"""

helps['synapse spark statement list'] = """
type: command
short-summary: List all Spark statements
examples:
  - name: List all Spark statements.
    text: |-
        az synapse spark statement list --session-id 11 --workspace-name testsynapseworkspace \\
        --spark-pool-name testsparkpool
"""

helps['synapse spark statement cancel'] = """
type: command
short-summary: Cancel a Spark statement.
examples:
  - name: Cancel a Spark statement.
    text: |-
        az synapse spark statement cancel --livy-id 1 --session-id 11 --workspace-name testsynapseworkspace \\
        --spark-pool-name testsparkpool
"""

helps['synapse role'] = """
type: group
short-summary: Manage Synapse's role assignments and definitions.
"""

helps['synapse role scope'] = """
type: group
short-summary: Manage Synapse's role scopes.
"""

helps['synapse role scope list'] = """
type: command
short-summary: List role scopes.
examples:
  - name: List role scopes.
    text: |-
        az synapse role scope list --workspace-name testsynapseworkspace
"""

helps['synapse role assignment'] = """
type: group
short-summary: Manage Synapse's role assignments.
"""

helps['synapse role assignment show'] = """
type: command
short-summary: Get a role assignment by id.
examples:
  - name: Get a role assignment by id.
    text: |-
        az synapse role assignment show --workspace-name testsynapseworkspace \\
        --id 00000000-0000-0000-0000-000000000000
"""

helps['synapse role assignment list'] = """
type: command
short-summary: List role assignments.
examples:
  - name: List role assignments.
    text: |-
        az synapse role assignment list --workspace-name testsynapseworkspace
  - name: List role assignments by role id/name.
    text: |-
        az synapse role assignment list --workspace-name testsynapseworkspace \\
        --role "Synapse Apache Spark Administrator"
  - name: List role assignments by assignee.
    text: |-
        az synapse role assignment list --workspace-name testsynapseworkspace \\
        --assignee sp_name
  - name: List role assignments by objectId of the User, Group or Service Principal.
    text: |-
        az synapse role assignment list --workspace-name testsynapseworkspace \\
        --assignee-object-id 00000000-0000-0000-0000-000000000000
  - name: List role assignments by scope.
    text: |-
        az synapse role assignment list --workspace-name testsynapseworkspace \\
        --scope "workspaces/{workspaceName}"
  - name: List role assignments by item type and item name.
    text: |-
        az synapse role assignment list --workspace-name testsynapseworkspace \\
        --item-type "bigDataPools" --item "bigDataPoolName"
"""

helps['synapse role assignment create'] = """
type: command
short-summary: Create a role assignment.
examples:
  - name: Create a role assignment using service principal name.
    text: |-
        az synapse role assignment create --workspace-name testsynapseworkspace \\
        --role "Synapse Administrator" --assignee sp_name
  - name: Create a role assignment using user principal name.
    text: |-
        az synapse role assignment create --workspace-name testsynapseworkspace \\
        --role "Synapse Administrator" --assignee username@contoso.com
  - name: Create a role assignment using objectId of the User, Group or Service Principal.
    text: |-
        az synapse role assignment create --workspace-name testsynapseworkspace \\
        --role "Synapse Administrator" --assignee 00000000-0000-0000-0000-000000000000
  - name: Create a role assignment at scope.
    text: |-
        az synapse role assignment create --workspace-name testsynapseworkspace \\
        --scope "workspaces/{workspaceName}" --role "Synapse Administrator" --assignee username@contoso.com
  - name: Create a role assignment at scope that combination of item type and item name.
    text: |-
        az synapse role assignment create --workspace-name testsynapseworkspace \\
        --item-type "bigDataPools" --item "bigDataPoolName" --role "Synapse Administrator" \\
        --assignee username@contoso.com
"""

helps['synapse role assignment delete'] = """
type: command
short-summary: Delete role assignments of workspace.
examples:
  - name: Delete role assignments by role and assignee.
    text: |-
        az synapse role assignment delete --workspace-name testsynapseworkspace \\
        --role "Synapse Administrator" --assignee sp_name
  - name: Delete role assignments by role id/name.
    text: |-
        az synapse role assignment delete --workspace-name testsynapseworkspace \\
        --role "Synapse Administrator"
  - name: Delete role assignments by service principal name.
    text: |-
        az synapse role assignment delete --workspace-name testsynapseworkspace \\
        --assignee sp_name
  - name: Delete role assignments by user principal name.
    text: |-
        az synapse role assignment delete --workspace-name testsynapseworkspace \\
        --assignee username@contoso.com
  - name: Delete role assignments by objectId of the User, Group or Service Principal.
    text: |-
        az synapse role assignment delete --workspace-name testsynapseworkspace \\
        --assignee 00000000-0000-0000-0000-000000000001
  - name: Delete role assignments by ids.
    text: |-
        az synapse role assignment delete --workspace-name testsynapseworkspace \\
        --ids 10000000-0000-0000-0000-10000000-10000000-0000-0000-0000-10000000
  - name: Delete role assignments by scope.
    text: |-
        az synapse role assignment delete --workspace-name testsynapseworkspace \\
        --scope "workspaces/testsynapseworkspace/linkedServices/testlinkedServices"
"""

helps['synapse role definition'] = """
type: group
short-summary:  Manage Synapse's role definitions.
"""

helps['synapse role definition list'] = """
type: command
short-summary: List role definitions.
examples:
  - name: List role definitions.
    text: |-
        az synapse role definition list --workspace-name testsynapseworkspace
  - name: List role definitions built-in by Synapse.
    text: |-
        az synapse role definition list --workspace-name testsynapseworkspace --is-built-in True
"""

helps['synapse role definition show'] = """
type: command
short-summary: Get role definition by role id/name.
examples:
  - name: Get role definition by role id.
    text: |-
        az synapse role definition show --workspace-name testsynapseworkspace \\
        --role 00000000-0000-0000-0000-000000000000
  - name: Get role definition by role name.
    text: |-
        az synapse role definition show --workspace-name testsynapseworkspace \\
        --role "Synapse SQL Administrator"
"""

helps['synapse linked-service'] = """
type: group
short-summary: Manage Synapse's linked services.
"""

helps['synapse linked-service create'] = """
type: command
short-summary: Create a linked service.
examples:
  - name: Create a linked service.
    text: |-
        az synapse linked-service create --workspace-name testsynapseworkspace \\
          --name testlinkedservice --file @path/linkedservice.json
"""

helps['synapse linked-service update'] = """
type: command
short-summary: Update an exist linked service.
examples:
  - name: Update an exist linked service.
    text: |-
        az synapse linked-service update --workspace-name testsynapseworkspace \\
          --name testlinkedservice --file @path/linkedservice.json
"""

helps['synapse linked-service set'] = """
type: command
short-summary: Update an exist linked service.
examples:
  - name: Update an exist linked service.
    text: |-
        az synapse linked-service set --workspace-name testsynapseworkspace \\
          --name testlinkedservice --file @path/linkedservice.json
"""

helps['synapse linked-service show'] = """
type: command
short-summary: Get a linked service.
examples:
  - name: Get a linked service.
    text: |-
        az synapse linked-service show --workspace-name testsynapseworkspace \\
          --name testlinkedservice
"""

helps['synapse linked-service list'] = """
type: command
short-summary: List linked services.
examples:
  - name: List linked services.
    text: |-
        az synapse linked-service list --workspace-name testsynapseworkspace
"""

helps['synapse linked-service delete'] = """
type: command
short-summary: Delete a linked service.
examples:
  - name: Delete a linked service.
    text: |-
        az synapse linked-service delete --workspace-name testsynapseworkspace \\
          --name testlinkedservice
"""

helps['synapse dataset'] = """
type: group
short-summary: Manage Synapse's datasets.
"""

helps['synapse dataset create'] = """
type: command
short-summary: Create a dataset.
examples:
  - name: Create a dataset.
    text: |-
        az synapse dataset create --workspace-name testsynapseworkspace \\
          --name testdataset --file @path/dataset.json
"""

helps['synapse dataset update'] = """
type: command
short-summary: Update an exist dataset.
examples:
  - name: Update an exist dataset.
    text: |-
        az synapse dataset update --workspace-name testsynapseworkspace \\
          --name testdataset --file @path/dataset.json
"""

helps['synapse dataset set'] = """
type: command
short-summary: Update an exist dataset.
examples:
  - name: Update an exist dataset.
    text: |-
        az synapse dataset set --workspace-name testsynapseworkspace \\
          --name testdataset --file @path/dataset.json
"""

helps['synapse dataset show'] = """
type: command
short-summary: Get a dataset.
examples:
  - name: Get a dataset.
    text: |-
        az synapse dataset show --workspace-name testsynapseworkspace \\
          --name testdataset
"""

helps['synapse dataset list'] = """
type: command
short-summary: List datasets.
examples:
  - name: List datasets.
    text: |-
        az synapse dataset list --workspace-name testsynapseworkspace
"""

helps['synapse dataset delete'] = """
type: command
short-summary: Delete a dataset.
examples:
  - name: Delete a dataset.
    text: |-
        az synapse dataset delete --workspace-name testsynapseworkspace \\
          --name testdataset
"""

helps['synapse pipeline'] = """
type: group
short-summary: Manage Synapse's pipelines.
"""

helps['synapse pipeline create'] = """
type: command
short-summary: Create a pipeline.
examples:
  - name: Create a pipeline.
    text: |-
        az synapse pipeline create --workspace-name testsynapseworkspace \\
          --name testpipeline --file @path/pipeline.json
"""

helps['synapse pipeline update'] = """
type: command
short-summary: Update an exist pipeline.
examples:
  - name: Update an exist pipeline.
    text: |-
        az synapse pipeline update --workspace-name testsynapseworkspace \\
          --name testpipeline --file @path/pipeline.json
"""

helps['synapse pipeline set'] = """
type: command
short-summary: Update an exist pipeline.
examples:
  - name: Update an exist pipeline.
    text: |-
        az synapse pipeline set --workspace-name testsynapseworkspace \\
          --name testpipeline --file @path/pipeline.json
"""

helps['synapse pipeline show'] = """
type: command
short-summary: Get a pipeline.
examples:
  - name: Get a pipeline.
    text: |-
        az synapse pipeline show --workspace-name testsynapseworkspace \\
          --name testpipeline
"""

helps['synapse pipeline list'] = """
type: command
short-summary: List pipelines.
examples:
  - name: List pipelines.
    text: |-
        az synapse pipeline list --workspace-name testsynapseworkspace
"""

helps['synapse pipeline delete'] = """
type: command
short-summary: Delete a pipeline.
examples:
  - name: Delete a pipeline.
    text: |-
        az synapse pipeline delete --workspace-name testsynapseworkspace \\
          --name testpipeline
"""

helps['synapse pipeline create-run'] = """
type: command
short-summary: Creates a run of a pipeline.
examples:
  - name: Pipelines_CreateRun
    text: |-
        az synapse pipeline create-run --workspace-name testsynapseworkspace --name "myPipeline" \\
          --parameters "{\\"OutputBlobNameList\\":[\\"exampleoutput.csv\\"]}"
"""

helps['synapse pipeline-run'] = """
type: group
short-summary: Manage Synapse's pipeline run.
"""

helps['synapse pipeline-run show'] = """
type: command
short-summary: Get a pipeline run by its run ID.
examples:
  - name: Get a pipeline run by its run ID.
    text: |-
        az synapse pipeline-run show --workspace-name testsynapseworkspace \\
          --run-id "2f7fdb90-5df1-4b8e-ac2f-064cfa58202b"
"""

helps['synapse pipeline-run cancel'] = """
type: command
short-summary: Cancel a pipeline run by its run ID.
examples:
  - name: Cancel a pipeline run by its run ID.
    text: |-
        az synapse pipeline-run cancel --workspace-name testsynapseworkspace \\
          --run-id "16ac5348-ff82-4f95-a80d-638c1d47b721"
"""

helps['synapse pipeline-run query-by-workspace'] = """
type: command
short-summary: Query pipeline runs in the workspace based on input filter conditions.
examples:
  - name: Query pipeline runs in the workspace based on input filter conditions.
    text: |-
        az synapse pipeline-run query-by-workspace --workspace-name testsynapseworkspace --filters \\
          operand="PipelineName" operator="Equals" values="testpipeline" --last-updated-after "2020-09-03T00:36:44.3345758Z" \\
          --last-updated-before "2020-09-03T00:49:48.3686473Z"
"""

helps['synapse activity-run'] = """
type: group
short-summary: synapse activity-run
"""

helps['synapse activity-run query-by-pipeline-run'] = """
type: command
short-summary: Query activity runs based on input filter conditions.
examples:
  - name: Query activity runs based on input filter conditions.
    text: |-
        az synapse activity-run query-by-pipeline-run --workspace-name testsynapseworkspace \\
          --last-updated-after "2020-09-03T00:36:44.3345758Z" --last-updated-before "2020-09-03T00:49:48.3686473Z" \\
          --name testpipeline --run-id "53eeed66-ec46-11ea-8bd5-448500a5b1ac"
"""

helps['synapse trigger'] = """
type: group
short-summary: Manage Synapse's triggers.
"""

helps['synapse trigger create'] = """
type: command
short-summary: Create a trigger.
examples:
  - name: Create a trigger.
    text: |-
        az synapse trigger create --workspace-name testsynapseworkspace \\
          --name testtrigger --file @path/trigger.json
"""

helps['synapse trigger update'] = """
type: command
short-summary: Update an exist trigger.
examples:
  - name: Update an exist trigger.
    text: |-
        az synapse trigger update --workspace-name testsynapseworkspace \\
          --name testtrigger --file @path/trigger.json
"""

helps['synapse trigger set'] = """
type: command
short-summary: Update an exist trigger.
examples:
  - name: Update an exist trigger.
    text: |-
        az synapse trigger set --workspace-name testsynapseworkspace \\
          --name testtrigger --file @path/trigger.json
"""

helps['synapse trigger show'] = """
type: command
short-summary: Get a trigger.
examples:
  - name: Get a trigger.
    text: |-
        az synapse trigger show --workspace-name testsynapseworkspace \\
          --name testtrigger
"""

helps['synapse trigger list'] = """
type: command
short-summary: List triggers.
examples:
  - name: List triggers.
    text: |-
        az synapse trigger list --workspace-name testsynapseworkspace
"""

helps['synapse trigger delete'] = """
type: command
short-summary: Delete a trigger.
examples:
  - name: Delete a trigger.
    text: |-
        az synapse trigger delete --workspace-name testsynapseworkspace \\
          --name testtrigger
"""

helps['synapse trigger wait'] = """
type: command
short-summary: Place the CLI in a waiting state until a condition of a trigger is met.
"""

helps['synapse trigger subscribe-to-event'] = """
type: command
short-summary: Subscribe event trigger to events.
examples:
  - name: Subscribe event trigger to events.
    text: |-
        az synapse trigger subscribe-to-event --workspace-name testsynapseworkspace \\
          --name eventtrigger
"""

helps['synapse trigger get-event-subscription-status'] = """
type: command
short-summary: Get a trigger's event subscription status.
examples:
  - name:  Get a trigger's event subscription status.
    text: |-
        az synapse trigger get-event-subscription-status --workspace-name testsynapseworkspace \\
          --name eventtrigger
"""

helps['synapse trigger unsubscribe-from-event'] = """
type: command
short-summary: Unsubscribe event trigger from events.
examples:
  - name: Unsubscribe event trigger from events.
    text: |-
        az synapse trigger unsubscribe-from-event --workspace-name testsynapseworkspace \\
          --name eventtrigger
"""

helps['synapse trigger start'] = """
type: command
short-summary: Starts a trigger.
examples:
  - name: Starts a trigger.
    text: |-
        az synapse trigger start --workspace-name testsynapseworkspace \\
          --name testtrigger
"""

helps['synapse trigger stop'] = """
type: command
short-summary: Stops a trigger.
examples:
  - name: Stops a trigger.
    text: |-
        az synapse trigger stop --workspace-name testsynapseworkspace \\
          --name testtrigger
"""

helps['synapse trigger-run'] = """
    type: group
    short-summary: synapse trigger-run
"""

helps['synapse trigger-run rerun'] = """
type: command
short-summary: Rerun single trigger instance by runId.
examples:
  - name: Rerun single trigger instance by runId.
    text: |-
        az synapse trigger-run rerun --workspace-name testsynapseworkspace \\
          --name testtrigger --run-id 08586024068106001417583731803CU31
"""

helps['synapse trigger-run cancel'] = """
type: command
short-summary: Cancel a single trigger instance by runId.
examples:
  - name: Cancel a single trigger instance by runId.
    text: |-
        az synapse trigger-run cancel --workspace-name testsynapseworkspace \\
          --name testtrigger --run-id 08586024068106001417583731803CU31
"""

helps['synapse trigger-run query-by-workspace'] = """
type: command
short-summary: Query trigger runs in the workspace based on input filter conditions.
examples:
  - name: Query trigger runs in the workspace based on input filter conditions.
    text: |-
        az synapse trigger-run query-by-workspace --workspace-name testsynapseworkspace --filters \\
          operand="TriggerName" operator="Equals" values="testtrigger" --last-updated-after "2020-09-03T00:36:44.3345758Z" \\
          --last-updated-before "2020-09-03T00:49:48.3686473Z"
"""

helps['synapse data-flow'] = """
type: group
short-summary: Manage Synapse's data flows.
"""

helps['synapse data-flow create'] = """
type: command
short-summary: Create a data flow.
examples:
  - name: Create a data flow.
    text: |-
        az synapse data-flow create --workspace-name testsynapseworkspace \\
          --name testdataflow --file @path/dataflow.json
"""

helps['synapse data-flow set'] = """
type: command
short-summary: Set an exist data flow.
examples:
  - name: Set an exist data flow.
    text: |-
        az synapse data-flow set --workspace-name testsynapseworkspace \\
          --name testdataflow --file @path/dataflow.json
"""

helps['synapse data-flow show'] = """
type: command
short-summary: Get a data flow.
examples:
  - name: Get a data flow.
    text: |-
        az synapse data-flow show --workspace-name testsynapseworkspace \\
          --name testdataflow
"""

helps['synapse data-flow list'] = """
type: command
short-summary: List data flows.
examples:
  - name: List data flows.
    text: |-
        az synapse data-flow list --workspace-name testsynapseworkspace
"""

helps['synapse data-flow delete'] = """
type: command
short-summary: Delete a data flow.
examples:
  - name: Delete a data flow.
    text: |-
        az synapse data-flow delete --workspace-name testsynapseworkspace \\
          --name testdataflow
"""

helps['synapse notebook'] = """
type: group
short-summary: Manage Synapse's notebooks.
"""

helps['synapse notebook create'] = """
type: command
short-summary: Create a notebook.
examples:
  - name: Create a notebook.
    text: |-
        az synapse notebook create --workspace-name testsynapseworkspace \\
          --name testnotebook --file @path/notebook.ipynb --folder-path 'folder/subfolder'
"""

helps['synapse notebook set'] = """
type: command
short-summary: Set an exist notebook.
examples:
  - name: Set an exist notebook.
    text: |-
        az synapse notebook set --workspace-name testsynapseworkspace \\
          --name testnotebook --file @path/notebook.ipynb --folder-path 'folder/subfolder'
"""

helps['synapse notebook import'] = """
type: command
short-summary: Import a notebook.
examples:
  - name: Import a notebook.
    text: |-
        az synapse notebook import --workspace-name testsynapseworkspace \\
          --name testnotebook --file @path/notebook.ipynb --folder-path 'folder/subfolder'
"""

helps['synapse notebook show'] = """
type: command
short-summary: Get a notebook.
examples:
  - name: Get a notebook.
    text: |-
        az synapse notebook show --workspace-name testsynapseworkspace \\
          --name testnotebook
"""

helps['synapse notebook list'] = """
type: command
short-summary: List notebooks.
examples:
  - name: List notebooks.
    text: |-
        az synapse notebook list --workspace-name testsynapseworkspace
"""

helps['synapse notebook export'] = """
type: command
short-summary: Export notebooks.
examples:
  - name: Export a notebook.
    text: |-
        az synapse notebook export --workspace-name testsynapseworkspace \\
          --name testnotebook --output-folder C:/output
  - name: Export all notebooks under a workspace.
    text: |-
        az synapse notebook export --workspace-name testsynapseworkspace \\
          --output-folder C:/output
"""

helps['synapse notebook delete'] = """
type: command
short-summary: Delete a notebook.
examples:
  - name: Delete a notebook.
    text: |-
        az synapse notebook delete --workspace-name testsynapseworkspace \\
          --name testnotebook
"""
helps['synapse workspace-package'] = """
type: group
short-summary: Manage Synapse's workspace packages.
"""

helps['synapse workspace-package upload'] = """
type: command
short-summary: Upload a local workspace package file to an Azure Synapse workspace.
examples:
  - name: Upload a local workspace package file to an Azure Synapse workspace.
    text: |-
        az synapse workspace-package upload --workspace-name testsynapseworkspace \\
          --package C:/package.jar
"""

helps['synapse workspace-package upload-batch'] = """
type: command
short-summary: Upload workspace package files from a local directory to an Azure Synapse workspace.
examples:
  - name: Upload workspace package files from a local directory to an Azure Synapse workspace.
    text: |-
        az synapse workspace-package upload-batch --workspace-name testsynapseworkspace \\
          --source C:/package
"""

helps['synapse workspace-package show'] = """
type: command
short-summary: Get a workspace package.
examples:
  - name: Get a workspace package.
    text: |-
        az synapse workspace-package show --workspace-name testsynapseworkspace \\
          --name testpackage.jar
"""

helps['synapse workspace-package list'] = """
type: command
short-summary: List workspace packages.
examples:
  - name: List workspace packages.
    text: |-
        az synapse workspace-package list --workspace-name testsynapseworkspace
"""

helps['synapse workspace-package delete'] = """
type: command
short-summary: Delete a workspace package.
examples:
  - name: Delete a workspace package.
    text: |-
        az synapse workspace-package delete --workspace-name testsynapseworkspace \\
          --name testpackage.jar
"""

helps['synapse integration-runtime'] = """
type: group
short-summary: Manage Synapse's integration runtimes.
"""

helps['synapse integration-runtime managed'] = """
    type: group
    short-summary: Manage integration runtime with synapse sub group managed
"""

helps['synapse integration-runtime managed create'] = """
type: command
short-summary: Create an managed integration runtime.
examples:
  - name: Create an managed integration runtime.
    text: |-
        az synapse integration-runtime managed create --workspace-name testsynapseworkspace --resource-group rg \\
          --name testintegrationruntime
"""

helps['synapse integration-runtime self-hosted'] = """
    type: group
    short-summary: Manage integration runtime with synapse sub group self-hosted
"""

helps['synapse integration-runtime self-hosted create'] = """
type: command
short-summary: Create an self-hosted integration runtime.
examples:
  - name: Create an self-hosted integration runtime.
    text: |-
        az synapse integration-runtime self-hosted create --workspace-name testsynapseworkspace --resource-group rg \\
          --name testintegrationruntime
"""

helps['synapse integration-runtime create'] = """
type: command
short-summary: Create an integration runtime.
examples:
  - name: Create an integration runtime.
    text: |-
        az synapse integration-runtime create --workspace-name testsynapseworkspace --resource-group rg \\
          --name testintegrationruntime --type Managed
"""

helps['synapse integration-runtime update'] = """
type: command
short-summary: Update an integration runtime.
examples:
  - name: Update an integration runtime.
    text: |-
        az synapse integration-runtime update --workspace-name testsynapseworkspace --resource-group rg \\
          --name testintegrationruntime --auto-update On --update-delay-offset '\"PT03H\"'
"""

helps['synapse integration-runtime show'] = """
type: command
short-summary: Get an integration runtime.
examples:
  - name: Get an integration runtime.
    text: |-
        az synapse integration-runtime show --workspace-name testsynapseworkspace --resource-group rg \\
          --name testintegrationruntime
"""

helps['synapse integration-runtime list'] = """
type: command
short-summary: List integration runtimes.
examples:
  - name: List integration runtimes.
    text: |-
        az synapse integration-runtime list --workspace-name testsynapseworkspace --resource-group rg
"""

helps['synapse integration-runtime delete'] = """
type: command
short-summary: Delete an integration runtime.
examples:
  - name: Delete an integration runtime.
    text: |-
        az synapse integration-runtime delete --workspace-name testsynapseworkspace --resource-group rg \\
          --name testintegrationruntime
"""

helps['synapse integration-runtime wait'] = """
type: command
short-summary: Place the CLI in a waiting state until a condition of a integration runtime is met.
"""

helps['synapse integration-runtime upgrade'] = """
type: command
short-summary: Upgrade self-hosted integration runtime.
examples:
  - name: Upgrade self-hosted integration runtime.
    text: |-
        az synapse integration-runtime upgrade --workspace-name testsynapseworkspace --resource-group rg \\
          --name testintegrationruntime
"""

helps['synapse integration-runtime list-auth-key'] = """
type: command
short-summary: Get keys for a self-hosted integration runtime.
examples:
  - name: Get keys for a self-hosted integration runtime.
    text: |-
        az synapse integration-runtime list-auth-key --workspace-name testsynapseworkspace --resource-group rg \\
          --name selfhostedintegrationruntime
"""

helps['synapse integration-runtime regenerate-auth-key'] = """
type: command
short-summary: Regenerate self-hosted integration runtime key.
examples:
  - name: Regenerate self-hosted integration runtime key.
    text: |-
        az synapse integration-runtime regenerate-auth-key --workspace-name testsynapseworkspace --resource-group rg \\
          --name selfhostedintegrationruntime --key-name authKey1
"""

helps['synapse integration-runtime get-monitoring-data'] = """
type: command
short-summary: Get metric data for a self-hosted integration runtime.
examples:
  - name: Get metric data for a self-hosted integration runtime.
    text: |-
        az synapse integration-runtime get-monitoring-data --workspace-name testsynapseworkspace --resource-group rg \\
          --name selfhostedintegrationruntime
"""

helps['synapse integration-runtime sync-credentials'] = """
type: command
short-summary: Synchronize credentials among integration runtime nodes.
examples:
  - name: Synchronize credentials among integration runtime nodes.
    text: |-
        az synapse integration-runtime sync-credentials --workspace-name testsynapseworkspace --resource-group rg \\
          --name selfhostedintegrationruntime
"""

helps['synapse integration-runtime get-connection-info'] = """
type: command
short-summary: Get the integration runtime connection infomation.
examples:
  - name: Get the integration runtime connection infomation.
    text: |-
        az synapse integration-runtime get-connection-info --workspace-name testsynapseworkspace --resource-group rg \\
          --name selfhostedintegrationruntime
"""

helps['synapse integration-runtime get-status'] = """
type: command
short-summary: Gets detailed status information for an integration runtime.
examples:
  - name: Gets detailed status information for an integration runtime.
    text: |-
        az synapse integration-runtime get-status --workspace-name testsynapseworkspace --resource-group rg \\
          --name selfhostedintegrationruntime
"""

helps['synapse integration-runtime start'] = """
type: command
short-summary: start an SSIS integration runtime.
examples:
  - name: start an SSIS integration runtime.
    text: |-
        az synapse integration-runtime start --workspace-name testsynapseworkspace --resource-group rg \\
          --name testintegrationruntime
"""

helps['synapse integration-runtime stop'] = """
type: command
short-summary: stop an SSIS integration runtime.
examples:
  - name: stop an SSIS integration runtime.
    text: |-
        az synapse integration-runtime stop --workspace-name testsynapseworkspace --resource-group rg \\
          --name testintegrationruntime
"""

helps['synapse integration-runtime-node'] = """
type: group
short-summary: Manage Synapse's self-hosted integration runtime nodes.
"""

helps['synapse integration-runtime-node show'] = """
type: command
short-summary: Get self-hosted integration runtime node information.
examples:
  - name: Get self-hosted integration runtime node information.
    text: |-
        az synapse integration-runtime-node show --workspace-name testsynapseworkspace --resource-group rg \\
          --name selfhostedintegrationruntime --node-name testnode
"""

helps['synapse integration-runtime-node update'] = """
type: command
short-summary: Update self-hosted integration runtime node.
examples:
  - name: Update self-hosted integration runtime node.
    text: |-
        az synapse integration-runtime-node update --workspace-name testsynapseworkspace --resource-group rg \\
          --name selfhostedintegrationruntime --node-name testnode --auto-update On --update-delay-offset 'PT03H'
"""

helps['synapse integration-runtime-node delete'] = """
type: command
short-summary: Remove a self-hosted integration runtime node.
examples:
  - name: Remove a self-hosted integration runtime node.
    text: |-
        az synapse integration-runtime-node delete --workspace-name testsynapseworkspace --resource-group rg \\
          --name selfhostedintegrationruntime --node-name testnode
"""

helps['synapse integration-runtime-node get-ip-address'] = """
type: command
short-summary: Get self-hosted integration runtime node ip.
examples:
  - name: Get self-hosted integration runtime node ip.
    text: |-
        az synapse integration-runtime-node get-ip-address --workspace-name testsynapseworkspace --resource-group rg \\
          --name selfhostedintegrationruntime --node-name testnode
"""

helps['synapse managed-private-endpoints'] = """
type: group
short-summary: Manage synapse managed private endpoints.
"""

helps['synapse managed-private-endpoints show'] = """
type: command
short-summary: Get a synapse managed private endpoints.
examples:
  - name: Get a synapse managed private endpoints.
    text: |-
        az synapse managed-private-endpoints show --workspace-name testsynapseworkspace \\
          --pe-name testendpointname
"""

helps['synapse managed-private-endpoints create'] = """
type: command
short-summary: Create a synapse managed private endpoints.
examples:
  - name: Create a synapse managed private endpoints.
    text: |-
        az synapse managed-private-endpoints create --workspace-name testsynapseworkspace \\
          --pe-name testendpointname \\
          --resource-id '/subscriptions/yoursub/resourceGroups/myResourceGroup/providers/Microsoft.Storage/accounts/myStorageAccount' \\
          --group-Id blob
"""

helps['synapse managed-private-endpoints list'] = """
type: command
short-summary: List synapse managed private endpoints in a workspace.
examples:
  - name: List a synapse managed private endpoints.
    text: |-
        az synapse managed-private-endpoints list --workspace-name testsynapseworkspace
"""

helps['synapse managed-private-endpoints delete'] = """
type: command
short-summary: delete synapse managed private endpoints in a workspace.
examples:
  - name: Delete a synapse managed private endpoints.
    text: |-
        az synapse managed-private-endpoints delete --workspace-name testsynapseworkspace \\
          --pe-name testendpointname
"""

helps['synapse spark-job-definition'] = """
type: group
short-summary: Manage spark job definitions in a synapse workspace.
"""

helps['synapse spark-job-definition show'] = """
type: command
short-summary: Get a spark job definition.
examples:
  - name: Get a spark job definition.
    text: |-
        az synapse spark-job-definition show --workspace-name testsynapseworkspace \\
          --name testsjdname
"""

helps['synapse spark-job-definition list'] = """
type: command
short-summary: List spark job definitions.
examples:
  - name: List spark job definitions.
    text: |-
        az synapse spark-job-definition list --workspace-name testsynapseworkspace
"""

helps['synapse spark-job-definition delete'] = """
type: command
short-summary: Delete a spark job definition.
examples:
  - name: Delete a spark job definition.
    text: |-
        az synapse spark-job-definition delete --workspace-name testsynapseworkspace \\
          --name testsjdname
"""

helps['synapse spark-job-definition create'] = """
type: command
short-summary: Create a spark job definition.
examples:
  - name: Create a spark job definition.
    text: |-
        az synapse spark-job-definition create --workspace-name testsynapseworkspace \\
          --name testsjdname --file @path/test.json --folder-path 'folder/subfolder'
"""

helps['synapse spark-job-definition update'] = """
type: command
short-summary: Update a spark job definition.
examples:
  - name: Update a spark job definition.
    text: |-
        az synapse spark-job-definition update --workspace-name testsynapseworkspace \\
          --name testsjdname --file @path/test.json --folder-path 'folder/subfolder'
"""

helps['synapse spark-job-definition wait'] = """
type: command
short-summary: Place the CLI in a waiting state until a condition of a spark job definition is met.
"""

helps['synapse kusto pool add-language-extension'] = """
    type: command
    short-summary: "Add a list of language extensions that can run within KQL queries."
    parameters:
      - name: --value
        short-summary: "The list of language extensions."
        long-summary: |
            Usage: --value language-extension-name=XX

            language-extension-name: The language extension name.

            Multiple actions can be specified by using more than one --value argument.
    examples:
      - name: KustoPoolAddLanguageExtensions
        text: |-
               az synapse kusto pool add-language-extension --name "kustoclusterrptest4" --value \
language-extension-name="PYTHON" --value language-extension-name="R" --resource-group "kustorptest" --workspace-name \
"kustorptest"
"""

helps['synapse kusto pool detach-follower-database'] = """
    type: command
    short-summary: "Detaches all followers of a database owned by this Kusto Pool."
    examples:
      - name: KustoPoolDetachFollowerDatabases
        text: |-
               az synapse kusto pool detach-follower-database --attached-database-configuration-name \
"myAttachedDatabaseConfiguration" --kusto-pool-resource-id "/subscriptions/12345678-1234-1234-1234-123456789098/resourc\
eGroups/kustorptest/providers/Microsoft.Synapse/workspaces/kustorptest/kustoPools/leader4" --name \
"kustoclusterrptest4" --resource-group "kustorptest" --workspace-name "kustorptest"
"""

helps['synapse kusto pool remove-language-extension'] = """
    type: command
    short-summary: "Remove a list of language extensions that can run within KQL queries."
    parameters:
      - name: --value
        short-summary: "The list of language extensions."
        long-summary: |
            Usage: --value language-extension-name=XX

            language-extension-name: The language extension name.

            Multiple actions can be specified by using more than one --value argument.
    examples:
      - name: KustoPoolRemoveLanguageExtensions
        text: |-
               az synapse kusto pool remove-language-extension --name "kustoclusterrptest4" --value \
language-extension-name="PYTHON" --value language-extension-name="R" --resource-group "kustorptest" --workspace-name \
"kustorptest"
"""

helps['synapse kusto pool list-language-extension'] = """
    type: command
    short-summary: "Returns a list of language extensions that can run within KQL queries."
    examples:
      - name: KustoPoolListLanguageExtensions
        text: |-
               az synapse kusto pool list-language-extension --name "kustoclusterrptest4" --resource-group \
"kustorptest" --workspace-name "kustorptest"
"""

helps['synapse kusto pool create'] = """
    type: command
    short-summary: "Create a Kusto pool."
    parameters:
      - name: --sku
        short-summary: "The SKU of the kusto pool."
        long-summary: |
            Usage: --sku name=XX capacity=XX size=XX

            name: Required. SKU name.
            capacity: The number of instances of the cluster.
            size: Required. SKU size.
      - name: --optimized-autoscale
        short-summary: "Optimized auto scale definition."
        long-summary: |
            Usage: --optimized-autoscale version=XX is-enabled=XX minimum=XX maximum=XX

            version: Required. The version of the template defined, for instance 1.
            is-enabled: Required. A boolean value that indicate if the optimized autoscale feature is enabled or not.
            minimum: Required. Minimum allowed instances count.
            maximum: Required. Maximum allowed instances count.
    examples:
      - name: kustoPoolsCreateOrUpdate
        text: |-
               az synapse kusto pool create --name "kustoclusterrptest4" --location "westus" --enable-purge true \
--enable-streaming-ingest true --workspace-uid "11111111-2222-3333-444444444444" --sku name="Storage optimized" \
capacity=2 size="Medium" --resource-group "kustorptest" --workspace-name "synapseWorkspaceName"
"""

helps['synapse kusto pool update'] = """
    type: command
    short-summary: "Update a Kusto Kusto Pool."
    parameters:
      - name: --sku
        short-summary: "The SKU of the kusto pool."
        long-summary: |
            Usage: --sku name=XX capacity=XX size=XX

            name: Required. SKU name.
            capacity: The number of instances of the cluster.
            size: Required. SKU size.
      - name: --optimized-autoscale
        short-summary: "Optimized auto scale definition."
        long-summary: |
            Usage: --optimized-autoscale version=XX is-enabled=XX minimum=XX maximum=XX

            version: Required. The version of the template defined, for instance 1.
            is-enabled: Required. A boolean value that indicate if the optimized autoscale feature is enabled or not.
            minimum: Required. Minimum allowed instances count.
            maximum: Required. Maximum allowed instances count.
    examples:
      - name: kustoPoolsUpdate
        text: |-
               az synapse kusto pool update --name "kustoclusterrptest4" --enable-purge true --enable-streaming-ingest \
true --workspace-uid "11111111-2222-3333-444444444444" --sku name="Storage optimized" capacity=2 size="Medium" \
--resource-group "kustorptest" --workspace-name "synapseWorkspaceName"
"""

helps['synapse kusto'] = """
    type: group
    short-summary: "Manage synapse kusto"
<<<<<<< HEAD
"""

helps['synapse sql-script'] = """
type: group
short-summary: Manage SQL scripts in a synapse workspace.
"""

helps['synapse sql-script list'] = """
type: command
short-summary: List SQL scripts in a synapse workspace.
examples:
  - name: List SQL scripts.
    text: |-
        az synapse sql-script list --workspace-name testsynapseworkspace
"""

helps['synapse sql-script show'] = """
type: command
short-summary: Get a SQL script.
examples:
  - name: Get a SQL script.
    text: |-
        az synapse sql-script show --workspace-name testsynapseworkspace \\
          --name testsqlscriptname
"""

helps['synapse sql-script delete'] = """
type: command
short-summary: Delete a SQL script.
examples:
  - name: Delete a SQL script.
    text: |-
        az synapse sql-script delete --workspace-name testsynapseworkspace \\
          --name testsqlscriptname
"""

helps['synapse sql-script create'] = """
type: command
short-summary: Create or update a SQL script.
examples:
  - name: Create a SQL script.
    text: |-
        az synapse sql-script create --workspace-name testsynapseworkspace \\
          --name testsqlscriptname \\
          --file 'path/test.sql'
"""

helps['synapse sql-script export'] = """
type: command
short-summary: Export a SQL script.
examples:
  - name: Export a SQL script.
    text: |-
        az synapse sql-script export --workspace-name testsynapseworkspace \\
          --name testsqlscriptname \\
          --output-folder 'path/folder'
"""

helps['synapse sql-script wait'] = """
type: command
short-summary: Place the CLI in a waiting state until a condition of a sql script is met.
"""

helps['synapse sql-script import'] = """
type: command
short-summary: Import a SQL script.
examples:
  - name: Import a SQL script.
    text: |-
        az synapse sql-script import --workspace-name testsynapseworkspace \\
          --name testsqlscriptname \\
          --file 'path/test.sql'
"""

helps['synapse kql-script'] = """
    type: group
    short-summary: Manage script with kusto
"""

helps['synapse kql-script show'] = """
    type: command
    short-summary: "Gets a KQL script."
    examples:
      - name: KustoScriptsGet
        text: |-
               az synapse kql-script show --workspace-name "kustoWorkspaceName" --name "kustoScript1"
"""

helps['synapse kql-script list'] = """
    type: command
    short-summary: "List KQL scripts."
    examples:
      - name: KustoScriptsList
        text: |-
               az synapse kql-script list --workspace-name "kustoWorkspaceName"
"""

helps['synapse kql-script create'] = """
    type: command
    short-summary: "Creates a KQL script."
    examples:
      - name: KustoScriptsCreateOrUpdate
        text: |-
               az synapse kql-script create --resource-group "kustorptest" --workspace-name "kustoWorkspaceName" \
               --kusto-pool-name kustopooltest --kusto-database-name kustodbtest --file C:\\samples\\KqlScript.kql \
               --name "kustoScript1"
"""

helps['synapse kql-script import'] = """
    type: command
    short-summary: "Creates a KQL script."
    examples:
      - name: KustoScriptsCreateOrUpdate
        text: |-
               az synapse kql-script import --resource-group "kustorptest" --workspace-name "kustoWorkspaceName" \
               --kusto-pool-name kustopooltest --kusto-database-name kustodbtest --file C:\\samples\\KqlScript.kql \
               --name "kustoScript1"
"""

helps['synapse kql-script export'] = """
    type: command
    short-summary: "Export KQL scripts."
    examples:
      - name: KustoScriptsExport
        text: |-
               az synapse kql-script export --workspace-name "kustoWorkspaceName" --output-folder "C:\\KqlScirpt"
"""

helps['synapse kql-script delete'] = """
    type: command
    short-summary: "Deletes a KQL script"
    examples:
      - name: KustoScriptsDelete
        text: |-
               az synapse kql-script delete --workspace-name "kustoWorkspaceName" --name "kustoScript1"
"""

helps['synapse kql-script wait'] = """
    type: command
    short-summary: "Place the CLI in a waiting state until a condition of a KQL script is met."
=======
>>>>>>> 83b0b8dc
"""<|MERGE_RESOLUTION|>--- conflicted
+++ resolved
@@ -2138,7 +2138,6 @@
 helps['synapse kusto'] = """
     type: group
     short-summary: "Manage synapse kusto"
-<<<<<<< HEAD
 """
 
 helps['synapse sql-script'] = """
@@ -2279,6 +2278,4 @@
 helps['synapse kql-script wait'] = """
     type: command
     short-summary: "Place the CLI in a waiting state until a condition of a KQL script is met."
-=======
->>>>>>> 83b0b8dc
 """