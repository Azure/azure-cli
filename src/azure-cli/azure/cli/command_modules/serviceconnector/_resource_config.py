# --------------------------------------------------------------------------------------------
# Copyright (c) Microsoft Corporation. All rights reserved.
# Licensed under the MIT License. See License.txt in the project root for license information.
# --------------------------------------------------------------------------------------------

from enum import Enum
from .action import (
    AddSecretAuthInfo,
    AddSecretAuthInfoAuto,
    AddUserAssignedIdentityAuthInfo,
    AddSystemAssignedIdentityAuthInfo,
    AddServicePrincipalAuthInfo,
    AddUserAccountAuthInfo,
    AddWorkloadIdentityAuthInfo
)
# pylint: disable=line-too-long


# The dict defines the resource types, including both source resources and target resources.
# The enum value will be used in command name
class RESOURCE(Enum):
    Local = 'connection'
    WebApp = 'webapp'
    FunctionApp = 'functionapp'
    # `az spring-cloud` migrated to `az spring`
    SpringCloud = 'spring'
    SpringCloudDeprecated = 'spring-cloud'
    KubernetesCluster = 'aks'
    ContainerApp = 'containerapp'
    CosmosCassandra = 'cosmos-cassandra'
    CosmosGremlin = 'cosmos-gremlin'
    CosmosMongo = 'cosmos-mongo'
    CosmosSql = 'cosmos-sql'
    CosmosTable = 'cosmos-table'
    StorageBlob = 'storage-blob'
    StorageQueue = 'storage-queue'
    StorageFile = 'storage-file'
    StorageTable = 'storage-table'
    Postgres = 'postgres'
    PostgresFlexible = 'postgres-flexible'
    Mysql = 'mysql'
    MysqlFlexible = 'mysql-flexible'
    Sql = 'sql'
    Redis = 'redis'
    RedisEnterprise = 'redis-enterprise'
    KeyVault = 'keyvault'
    EventHub = 'eventhub'
    AppConfig = 'appconfig'
    ServiceBus = 'servicebus'
    SignalR = 'signalr'
    WebPubSub = 'webpubsub'
    ConfluentKafka = 'confluent-cloud'
    AppInsights = 'app-insights'

    @classmethod
    def value_of(cls, value):
        for _, v in cls.__members__.items():
            if v.value == value:
                return v

        raise ValueError(f"'{cls.__name__}' enum not found for '{value}'")


# The dict defines the auth types
class AUTH_TYPE(Enum):
    Secret = 'secret'
    SecretAuto = 'secret(auto)'  # secret which don't need user provide name & password
    SystemIdentity = 'system-managed-identity'
    UserIdentity = 'user-managed-identity'
    WorkloadIdentity = 'workload-identity'
    ServicePrincipalSecret = 'service-principal'
    UserAccount = 'user-account'


# The dict defines the client types
class CLIENT_TYPE(Enum):
    Dotnet = 'dotnet'
    DotnetConnectionString = 'dotnet-connectionString'
    DotnetInternal = 'dotnet-internal'
    Java = 'java'
    Nodejs = 'nodejs'
    Python = 'python'
    Go = 'go'
    Php = 'php'
    Ruby = 'ruby'
    SpringBoot = 'springBoot'
    KafkaSpringBoot = 'kafka-springBoot'
    Django = 'django'
    Blank = 'none'


# The source resources released as CLI extensions
SOURCE_RESOURCES_IN_EXTENSION = [RESOURCE.SpringCloud, RESOURCE.SpringCloudDeprecated]

# The source resources using user token
SOURCE_RESOURCES_USERTOKEN = [RESOURCE.KubernetesCluster]

# The target resources using user token
TARGET_RESOURCES_USERTOKEN = [RESOURCE.PostgresFlexible, RESOURCE.MysqlFlexible, RESOURCE.KeyVault]

# The target resources could be set to connection string
TARGET_RESOURCES_CONNECTION_STRING = [RESOURCE.Sql, RESOURCE.Mysql, RESOURCE.MysqlFlexible, RESOURCE.Postgres, RESOURCE.PostgresFlexible]

# The target resources to be deprecated
TARGET_RESOURCES_DEPRECATED = [RESOURCE.Mysql, RESOURCE.Postgres]

# The dict defines the resource id pattern of source resources.
SOURCE_RESOURCES = {
    RESOURCE.WebApp: '/subscriptions/{subscription}/resourceGroups/{source_resource_group}/providers/Microsoft.Web/sites/{site}',
    RESOURCE.FunctionApp: '/subscriptions/{subscription}/resourceGroups/{source_resource_group}/providers/Microsoft.Web/sites/{site}',
    RESOURCE.SpringCloud: '/subscriptions/{subscription}/resourceGroups/{source_resource_group}/providers/Microsoft.AppPlatform/Spring/{spring}/apps/{app}',
    RESOURCE.SpringCloudDeprecated: '/subscriptions/{subscription}/resourceGroups/{source_resource_group}/providers/Microsoft.AppPlatform/Spring/{spring}/apps/{app}/deployments/{deployment}',
    RESOURCE.KubernetesCluster: '/subscriptions/{subscription}/resourceGroups/{source_resource_group}/providers/Microsoft.ContainerService/managedClusters/{cluster}',
    RESOURCE.ContainerApp: '/subscriptions/{subscription}/resourceGroups/{source_resource_group}/providers/Microsoft.App/containerApps/{app}'
}

WEB_APP_SLOT_RESOURCE = '/subscriptions/{subscription}/resourceGroups/{source_resource_group}/providers/Microsoft.Web/sites/{site}/slots/{slot}'
SPRING_APP_DEPLOYMENT_RESOURCE = '/subscriptions/{subscription}/resourceGroups/{source_resource_group}/providers/Microsoft.AppPlatform/Spring/{spring}/apps/{app}/deployments/{deployment}'
LOCAL_CONNECTION_RESOURCE = '/subscriptions/{subscriptionId}/resourceGroups/{resource_group}/providers/Microsoft.ServiceLinker/locations/{location}/connectors/{connection_name}'

# The dict defines the resource id pattern of target resources.
TARGET_RESOURCES = {
    RESOURCE.Postgres: '/subscriptions/{subscription}/resourceGroups/{target_resource_group}/providers/Microsoft.DBforPostgreSQL/servers/{server}/databases/{database}',
    RESOURCE.PostgresFlexible: '/subscriptions/{subscription}/resourceGroups/{target_resource_group}/providers/Microsoft.DBforPostgreSQL/flexibleServers/{server}/databases/{database}',
    RESOURCE.MysqlFlexible: '/subscriptions/{subscription}/resourceGroups/{target_resource_group}/providers/Microsoft.DBforMySQL/flexibleServers/{server}/databases/{database}',
    RESOURCE.Mysql: '/subscriptions/{subscription}/resourceGroups/{target_resource_group}/providers/Microsoft.DBForMySQL/servers/{server}/databases/{database}',
    RESOURCE.Sql: '/subscriptions/{subscription}/resourceGroups/{target_resource_group}/providers/Microsoft.Sql/servers/{server}/databases/{database}',
    RESOURCE.Redis: '/subscriptions/{subscription}/resourceGroups/{target_resource_group}/providers/Microsoft.Cache/redis/{server}/databases/{database}',
    RESOURCE.RedisEnterprise: '/subscriptions/{subscription}/resourceGroups/{target_resource_group}/providers/Microsoft.Cache/redisEnterprise/{server}/databases/{database}',

    RESOURCE.CosmosCassandra: '/subscriptions/{subscription}/resourceGroups/{target_resource_group}/providers/Microsoft.DocumentDB/databaseAccounts/{account}/cassandraKeyspaces/{key_space}',
    RESOURCE.CosmosGremlin: '/subscriptions/{subscription}/resourceGroups/{target_resource_group}/providers/Microsoft.DocumentDB/databaseAccounts/{account}/gremlinDatabases/{database}/graphs/{graph}',
    RESOURCE.CosmosMongo: '/subscriptions/{subscription}/resourceGroups/{target_resource_group}/providers/Microsoft.DocumentDB/databaseAccounts/{account}/mongodbDatabases/{database}',
    RESOURCE.CosmosSql: '/subscriptions/{subscription}/resourceGroups/{target_resource_group}/providers/Microsoft.DocumentDB/databaseAccounts/{account}/sqlDatabases/{database}',
    RESOURCE.CosmosTable: '/subscriptions/{subscription}/resourceGroups/{target_resource_group}/providers/Microsoft.DocumentDB/databaseAccounts/{account}/tables/{table}',

    RESOURCE.StorageBlob: '/subscriptions/{subscription}/resourceGroups/{target_resource_group}/providers/Microsoft.Storage/storageAccounts/{account}/blobServices/default',
    RESOURCE.StorageQueue: '/subscriptions/{subscription}/resourceGroups/{target_resource_group}/providers/Microsoft.Storage/storageAccounts/{account}/queueServices/default',
    RESOURCE.StorageFile: '/subscriptions/{subscription}/resourceGroups/{target_resource_group}/providers/Microsoft.Storage/storageAccounts/{account}/fileServices/default',
    RESOURCE.StorageTable: '/subscriptions/{subscription}/resourceGroups/{target_resource_group}/providers/Microsoft.Storage/storageAccounts/{account}/tableServices/default',

    RESOURCE.KeyVault: '/subscriptions/{subscription}/resourceGroups/{target_resource_group}/providers/Microsoft.KeyVault/vaults/{vault}',
    RESOURCE.AppConfig: '/subscriptions/{subscription}/resourceGroups/{target_resource_group}/providers/Microsoft.AppConfiguration/configurationStores/{config_store}',
    RESOURCE.EventHub: '/subscriptions/{subscription}/resourceGroups/{target_resource_group}/providers/Microsoft.EventHub/namespaces/{namespace}',
    RESOURCE.ServiceBus: '/subscriptions/{subscription}/resourceGroups/{target_resource_group}/providers/Microsoft.ServiceBus/namespaces/{namespace}',
    RESOURCE.SignalR: '/subscriptions/{subscription}/resourceGroups/{target_resource_group}/providers/Microsoft.SignalRService/SignalR/{signalr}',
    RESOURCE.WebPubSub: '/subscriptions/{subscription}/resourceGroups/{target_resource_group}/providers/Microsoft.SignalRService/WebPubSub/{webpubsub}',
    RESOURCE.ConfluentKafka: '#',  # special target resource, no arm resource id
    RESOURCE.AppInsights: '/subscriptions/{subscription}/resourceGroups/{target_resource_group}/providers/microsoft.insights/components/{appinsights}',
}


LOCAL_CONNECTION_PARAMS = {
    'connection_name': {
        'options': ['--connection'],
        'type': str,
        'help': 'Name of the connection.',
    },
    'resource_group_name': {
        'options': ['--resource-group', '-g'],
        'help': 'The resource group which contains the connection.'
    },
    'location': {
    }
}
# The dict defines the parameters used to position the source resources.
# The parmaters should include all variables defined in source resource id expect
# for 'subscription', which will be dealt by CLI core as a default parameter.
SOURCE_RESOURCES_PARAMS = {
    RESOURCE.WebApp: {
        'source_resource_group': {
            'configured_default': 'group',
            'options': ['--resource-group', '-g'],
            'help': 'The resource group which contains the webapp',
            'placeholder': 'WebAppRG'
        },
        'site': {
            'configured_default': 'web',
            'options': ['--name', '-n'],
            'help': 'Name of the webapp',
            'placeholder': 'MyWebApp'
        }
    },
    RESOURCE.FunctionApp: {
        'source_resource_group': {
            'configured_default': 'group',
            'options': ['--resource-group', '-g'],
            'help': 'The resource group which contains the function app',
            'placeholder': 'FuncAppRG'
        },
        'site': {
            'configured_default': 'web',
            'options': ['--name', '-n'],
            'help': 'Name of the function app',
            'placeholder': 'MyFunctionApp'
        }
    },
    RESOURCE.SpringCloud: {
        'source_resource_group': {
            'options': ['--resource-group', '-g'],
            'help': 'The resource group which contains app in the Azure Spring Apps',
            'placeholder': 'SpringCloudRG'
        },
        'spring': {
            'options': ['--service'],
            'help': 'Name of the the Azure Spring Apps resource',
            'placeholder': 'MySpringService'
        },
        'app': {
            'options': ['--app'],
            'help': 'Name of the app in the Azure Spring Apps',
            'placeholder': 'MyApp'
        },
    },
    RESOURCE.SpringCloudDeprecated: {
        'source_resource_group': {
            'options': ['--resource-group', '-g'],
            'help': 'The resource group which contains the spring-cloud',
            'placeholder': 'SpringCloudRG'
        },
        'spring': {
            'options': ['--service'],
            'help': 'Name of the spring-cloud service',
            'placeholder': 'MySpringService'
        },
        'app': {
            'options': ['--app'],
            'help': 'Name of the spring-cloud app',
            'placeholder': 'MyApp'
        },
        'deployment': {
            'options': ['--deployment'],
            'help': 'The deployment name of the app',
            'placeholder': 'MyDeployment',
        }
    },
    RESOURCE.KubernetesCluster: {
        'source_resource_group': {
            'options': ['--resource-group', '-g'],
            'help': 'The resource group which contains the managed cluster',
            'placeholder': 'ClusterRG'
        },
        'cluster': {
            'options': ['--name', '-n'],
            'help': 'Name of the managed cluster',
            'placeholder': 'MyCluster'
        }
    },
    RESOURCE.ContainerApp: {
        'source_resource_group': {
            'options': ['--resource-group', '-g'],
            'help': 'The resource group which contains the container app',
            'placeholder': 'ContainerAppRG'
        },
        'app': {
            'options': ['--name', '-n'],
            'help': 'Name of the container app',
            'placeholder': 'MyContainerApp'
        }
    }
}


# The dict defines the required parameters used in the source resources for creation.
SOURCE_RESOURCES_CREATE_PARAMS = {
    RESOURCE.ContainerApp: {
        'scope': {
            'options': ['--container', '-c'],
            'help': 'The container where the connection information will be saved (as environment variables).',
            'placeholder': 'MyContainer'
        },
    },
}

# The dict defines the optional parameters used in the source resources for WebApp creation.
SOURCE_RESOURCES_OPTIONAL_PARAMS = {
    RESOURCE.WebApp: {
        'slot': {
            'options': ['--slot'],
            'help': 'The name of the slot. Default to the production slot if not specified.',
            'placeholder': 'WebAppSlot'
        },
    },
    RESOURCE.SpringCloud: {
        'deployment': {
            'options': ['--deployment'],
            'help': 'The deployment name of the app.',
            'placeholder': 'MyDeployment',
        },
    }
}

# The dict defines the parameters used to position the target resources.
# The parmaters should include all variables defined in target resource id expect
# for 'subscription', which will be dealt by CLI core as a default parameter.
TARGET_RESOURCES_PARAMS = {
    RESOURCE.Postgres: {
        'target_resource_group': {
            'options': ['--target-resource-group', '--tg'],
            'help': 'The resource group which contains the postgres service',
            'placeholder': 'PostgresRG'
        },
        'server': {
            'options': ['--server'],
            'help': 'Name of postgres server',
            'placeholder': 'MyServer'
        },
        'database': {
            'options': ['--database'],
            'help': 'Name of postgres database',
            'placeholder': 'MyDB'
        }
    },
    RESOURCE.PostgresFlexible: {
        'target_resource_group': {
            'options': ['--target-resource-group', '--tg'],
            'help': 'The resource group which contains the flexible postgres service',
            'placeholder': 'PostgresRG'
        },
        'server': {
            'options': ['--server'],
            'help': 'Name of postgres flexible server',
            'placeholder': 'MyServer'
        },
        'database': {
            'options': ['--database'],
            'help': 'Name of postgres flexible database',
            'placeholder': 'MyDB'
        }
    },
    RESOURCE.MysqlFlexible: {
        'target_resource_group': {
            'options': ['--target-resource-group', '--tg'],
            'help': 'The resource group which contains the mysql flexible server',
            'placeholder': 'MysqlRG'
        },
        'server': {
            'options': ['--server'],
            'help': 'Name of the mysql flexible server',
            'placeholder': 'MyServer'
        },
        'database': {
            'options': ['--database'],
            'help': 'Name of the mysql flexible database',
            'placeholder': 'MyDB'
        }
    },
    RESOURCE.Mysql: {
        'target_resource_group': {
            'options': ['--target-resource-group', '--tg'],
            'help': 'The resource group which contains the mysql server',
            'placeholder': 'MysqlRG'
        },
        'server': {
            'options': ['--server'],
            'help': 'Name of the mysql server',
            'placeholder': 'MyServer'
        },
        'database': {
            'options': ['--database'],
            'help': 'Name of the mysql database',
            'placeholder': 'MyDB'
        }
    },
    RESOURCE.Sql: {
        'target_resource_group': {
            'options': ['--target-resource-group', '--tg'],
            'help': 'The resource group which contains the sql server',
            'placeholder': 'SqlRG'
        },
        'server': {
            'configured_default': 'sql-server',
            'options': ['--server'],
            'help': 'Name of the sql server',
            'placeholder': 'MyServer'
        },
        'database': {
            'options': ['--database'],
            'help': 'Name of the sql database',
            'placeholder': 'MyDB'
        }
    },
    RESOURCE.Redis: {
        'target_resource_group': {
            'options': ['--target-resource-group', '--tg'],
            'help': 'The resource group which contains the redis server',
            'placeholder': 'RedisRG'
        },
        'server': {
            'options': ['--server'],
            'help': 'Name of the redis server',
            'placeholder': 'MyServer'
        },
        'database': {
            'options': ['--database'],
            'help': 'Name of the redis database',
            'placeholder': 'MyDB'
        }
    },
    RESOURCE.RedisEnterprise: {
        'target_resource_group': {
            'options': ['--target-resource-group', '--tg'],
            'help': 'The resource group which contains the redis server',
            'placeholder': 'RedisRG'
        },
        'server': {
            'options': ['--server'],
            'help': 'Name of the redis enterprise server',
            'placeholder': 'MyServer'
        },
        'database': {
            'options': ['--database'],
            'help': 'Name of the redis enterprise database',
            'placeholder': 'MyDB'
        }
    },
    RESOURCE.CosmosCassandra: {
        'target_resource_group': {
            'options': ['--target-resource-group', '--tg'],
            'help': 'The resource group which contains the cosmos database account',
            'placeholder': 'CosmosRG'
        },
        'account': {
            'options': ['--account'],
            'help': 'Name of the cosmos database account',
            'placeholder': 'MyAccount'
        },
        'key_space': {
            'options': ['--key-space'],
            'help': 'Name of the keyspace',
            'placeholder': 'MyKeySpace'
        }
    },
    RESOURCE.CosmosGremlin: {
        'target_resource_group': {
            'options': ['--target-resource-group', '--tg'],
            'help': 'The resource group which contains the cosmos database account',
            'placeholder': 'CosmosRG'
        },
        'account': {
            'options': ['--account'],
            'help': 'Name of the cosmos database account',
            'placeholder': 'MyAccount'
        },
        'database': {
            'options': ['--database'],
            'help': 'Name of the database',
            'placeholder': 'MyDB'
        },
        'graph': {
            'options': ['--graph'],
            'help': 'Name of the graph',
            'placeholder': 'MyGraph'
        }
    },
    RESOURCE.CosmosMongo: {
        'target_resource_group': {
            'options': ['--target-resource-group', '--tg'],
            'help': 'The resource group which contains the cosmos database account',
            'placeholder': 'CosmosRG'
        },
        'account': {
            'options': ['--account'],
            'help': 'Name of the cosmos database account',
            'placeholder': 'MyAccount'
        },
        'database': {
            'options': ['--database'],
            'help': 'Name of the database',
            'placeholder': 'MyDB'
        }
    },
    RESOURCE.CosmosSql: {
        'target_resource_group': {
            'options': ['--target-resource-group', '--tg'],
            'help': 'The resource group which contains the cosmos database account',
            'placeholder': 'CosmosRG'
        },
        'account': {
            'options': ['--account'],
            'help': 'Name of the cosmos database account',
            'placeholder': 'MyAccount'
        },
        'database': {
            'options': ['--database'],
            'help': 'Name of the database',
            'placeholder': 'MyDB'
        }
    },
    RESOURCE.CosmosTable: {
        'target_resource_group': {
            'options': ['--target-resource-group', '--tg'],
            'help': 'The resource group which contains the cosmos database account',
            'placeholder': 'CosmosRG'
        },
        'account': {
            'options': ['--account'],
            'help': 'Name of the cosmos database account',
            'placeholder': 'MyAccount'
        },
        'table': {
            'options': ['--table'],
            'help': 'Name of the table',
            'placeholder': 'MyTable'
        }
    },
    RESOURCE.StorageBlob: {
        'target_resource_group': {
            'options': ['--target-resource-group', '--tg'],
            'help': 'The resource group which contains the storage account',
            'placeholder': 'StorageRG'
        },
        'account': {
            'options': ['--account'],
            'help': 'Name of the storage account',
            'placeholder': 'MyAccount'
        },
    },
    RESOURCE.StorageQueue: {
        'target_resource_group': {
            'options': ['--target-resource-group', '--tg'],
            'help': 'The resource group which contains the storage account',
            'placeholder': 'StorageRG'
        },
        'account': {
            'options': ['--account'],
            'help': 'Name of the storage account',
            'placeholder': 'MyAccount'
        },
    },
    RESOURCE.StorageFile: {
        'target_resource_group': {
            'options': ['--target-resource-group', '--tg'],
            'help': 'The resource group which contains the storage account',
            'placeholder': 'StorageRG'
        },
        'account': {
            'options': ['--account'],
            'help': 'Name of the storage account',
            'placeholder': 'MyAccount'
        },
    },
    RESOURCE.StorageTable: {
        'target_resource_group': {
            'options': ['--target-resource-group', '--tg'],
            'help': 'The resource group which contains the storage account',
            'placeholder': 'StorageRG'
        },
        'account': {
            'options': ['--account'],
            'help': 'Name of the storage account',
            'placeholder': 'MyAccount'
        },
    },
    RESOURCE.KeyVault: {
        'target_resource_group': {
            'options': ['--target-resource-group', '--tg'],
            'help': 'The resource group which contains the keyvault',
            'placeholder': 'KeyvaultRG'
        },
        'vault': {
            'options': ['--vault'],
            'help': 'Name of the keyvault',
            'placeholder': 'MyVault'
        }
    },
    RESOURCE.AppConfig: {
        'target_resource_group': {
            'options': ['--target-resource-group', '--tg'],
            'help': 'The resource group which contains the app configuration',
            'placeholder': 'AppconfigRG'
        },
        'config_store': {
            'options': ['--app-config'],
            'help': 'Name of the app configuration',
            'placeholder': 'MyConfigStore'
        }
    },
    RESOURCE.EventHub: {
        'target_resource_group': {
            'options': ['--target-resource-group', '--tg'],
            'help': 'The resource group which contains the eventhub',
            'placeholder': 'EventhubRG'
        },
        'namespace': {
            'options': ['--namespace'],
            'help': 'Name of the eventhub namespace',
            'placeholder': 'MyNamespace'
        }
    },
    RESOURCE.ServiceBus: {
        'target_resource_group': {
            'options': ['--target-resource-group', '--tg'],
            'help': 'The resource group which contains the servicebus',
            'placeholder': 'ServicebusRG'
        },
        'namespace': {
            'options': ['--namespace'],
            'help': 'Name of the servicebus namespace',
            'placeholder': 'MyNamespace'
        }
    },
    RESOURCE.SignalR: {
        'target_resource_group': {
            'options': ['--target-resource-group', '--tg'],
            'help': 'The resource group which contains the signalr',
            'placeholder': 'SignalrRG'
        },
        'signalr': {
            'options': ['--signalr'],
            'help': 'Name of the signalr service',
            'placeholder': 'MySignalR'
        }
    },
    RESOURCE.WebPubSub: {
        'target_resource_group': {
            'options': ['--target-resource-group', '--tg'],
            'help': 'The resource group which contains the webpubsub',
            'placeholder': 'WebpubsubRG'
        },
        'webpubsub': {
            'options': ['--webpubsub'],
            'help': 'Name of the webpubsub service',
            'placeholder': 'MyWebPubSub'
        }
    },
    RESOURCE.AppInsights: {
        'target_resource_group': {
            'options': ['--target-resource-group', '--tg'],
            'help': 'The resource group which contains the app insights',
            'placeholder': 'AppInsightsRG'
        },
        'appinsights': {
            'options': ['--app-insights'],
            'help': 'Name of the app insights',
            'placeholder': 'MyAppInsights'
        }
    }
}


# The dict defines the targets which supports service endpoint
TARGET_SUPPORT_SERVICE_ENDPOINT = [
    RESOURCE.Postgres,
    RESOURCE.Mysql,
    RESOURCE.Sql,
    RESOURCE.StorageBlob,
    RESOURCE.StorageQueue,
    RESOURCE.StorageFile,
    RESOURCE.StorageTable,
    RESOURCE.KeyVault,
    RESOURCE.CosmosSql,
    RESOURCE.CosmosCassandra,
    RESOURCE.CosmosGremlin,
    RESOURCE.CosmosMongo,
    RESOURCE.CosmosTable,
    RESOURCE.ServiceBus,
    RESOURCE.EventHub,
]


TARGET_SUPPORT_PRIVATE_ENDPOINT = [
    RESOURCE.AppConfig,
    RESOURCE.CosmosSql,
    RESOURCE.CosmosCassandra,
    RESOURCE.CosmosGremlin,
    RESOURCE.CosmosMongo,
    RESOURCE.CosmosTable,
    RESOURCE.Redis,
    RESOURCE.Postgres,
    RESOURCE.Mysql,
    RESOURCE.EventHub,
    RESOURCE.KeyVault,
    RESOURCE.SignalR,
    RESOURCE.WebPubSub,
    RESOURCE.Sql,
    RESOURCE.StorageBlob,
    RESOURCE.StorageQueue,
    RESOURCE.StorageFile,
    RESOURCE.StorageTable,
    RESOURCE.ServiceBus,
]


# The dict defines the parameters used to provide auth info
AUTH_TYPE_PARAMS = {
    AUTH_TYPE.Secret: {
        'secret_auth_info': {
            'options': ['--secret'],
            'help': 'The secret auth info',
            'action': AddSecretAuthInfo
        }
    },
    AUTH_TYPE.SecretAuto: {
        'secret_auth_info_auto': {
            'options': ['--secret'],
            'help': 'The secret auth info',
            'action': AddSecretAuthInfoAuto
        }
    },
    AUTH_TYPE.SystemIdentity: {
        'system_identity_auth_info': {
            'options': ['--system-identity'],
            'help': 'The system assigned identity auth info',
            'action': AddSystemAssignedIdentityAuthInfo
        }
    },
    AUTH_TYPE.UserIdentity: {
        'user_identity_auth_info': {
            'options': ['--user-identity'],
            'help': 'The user assigned identity auth info',
            'action': AddUserAssignedIdentityAuthInfo
        }
    },
    # used only as argument, same action as user identity
    AUTH_TYPE.WorkloadIdentity: {
        'workload_identity_auth_info': {
            'options': ['--workload-identity'],
            'help': 'The workload identity auth info',
            'action': AddWorkloadIdentityAuthInfo
        }
    },
    AUTH_TYPE.ServicePrincipalSecret: {
        'service_principal_auth_info_secret': {
            'options': ['--service-principal'],
            'help': 'The service principal auth info',
            'action': AddServicePrincipalAuthInfo
        }
    },
    AUTH_TYPE.UserAccount: {
        'user_account_auth_info': {
            'options': ['--user-account'],
            'help': 'The local user account auth info',
            'action': AddUserAccountAuthInfo
        }
    }
}


# The dict defines the supported auth type of each source-target resource pair
# The first one will be used as the default auth type
SUPPORTED_AUTH_TYPE = {
    RESOURCE.Local: {
        RESOURCE.Postgres: [AUTH_TYPE.Secret, AUTH_TYPE.UserAccount],
        RESOURCE.PostgresFlexible: [AUTH_TYPE.Secret, AUTH_TYPE.UserAccount],
        RESOURCE.Mysql: [AUTH_TYPE.Secret],
        RESOURCE.MysqlFlexible: [AUTH_TYPE.Secret, AUTH_TYPE.UserAccount],
        RESOURCE.Sql: [AUTH_TYPE.Secret, AUTH_TYPE.UserAccount],
        RESOURCE.Redis: [AUTH_TYPE.SecretAuto],
        RESOURCE.RedisEnterprise: [AUTH_TYPE.SecretAuto],

        RESOURCE.CosmosCassandra: [AUTH_TYPE.SecretAuto, AUTH_TYPE.UserAccount, AUTH_TYPE.ServicePrincipalSecret],
        RESOURCE.CosmosGremlin: [AUTH_TYPE.SecretAuto, AUTH_TYPE.UserAccount, AUTH_TYPE.ServicePrincipalSecret],
        RESOURCE.CosmosMongo: [AUTH_TYPE.SecretAuto, AUTH_TYPE.UserAccount, AUTH_TYPE.ServicePrincipalSecret],
        RESOURCE.CosmosTable: [AUTH_TYPE.SecretAuto, AUTH_TYPE.UserAccount, AUTH_TYPE.ServicePrincipalSecret],
        RESOURCE.CosmosSql: [AUTH_TYPE.SecretAuto, AUTH_TYPE.UserAccount, AUTH_TYPE.ServicePrincipalSecret],

        RESOURCE.StorageBlob: [AUTH_TYPE.SecretAuto, AUTH_TYPE.UserAccount, AUTH_TYPE.ServicePrincipalSecret],
        RESOURCE.StorageQueue: [AUTH_TYPE.SecretAuto, AUTH_TYPE.UserAccount, AUTH_TYPE.ServicePrincipalSecret],
        RESOURCE.StorageFile: [AUTH_TYPE.SecretAuto],
        RESOURCE.StorageTable: [AUTH_TYPE.SecretAuto, AUTH_TYPE.UserAccount, AUTH_TYPE.ServicePrincipalSecret],

        RESOURCE.KeyVault: [AUTH_TYPE.UserAccount, AUTH_TYPE.ServicePrincipalSecret],
        RESOURCE.AppConfig: [AUTH_TYPE.SecretAuto, AUTH_TYPE.UserAccount, AUTH_TYPE.ServicePrincipalSecret],
        RESOURCE.EventHub: [AUTH_TYPE.SecretAuto, AUTH_TYPE.UserAccount, AUTH_TYPE.ServicePrincipalSecret],
        RESOURCE.ServiceBus: [AUTH_TYPE.SecretAuto, AUTH_TYPE.UserAccount, AUTH_TYPE.ServicePrincipalSecret],
        RESOURCE.SignalR: [AUTH_TYPE.SecretAuto, AUTH_TYPE.UserAccount, AUTH_TYPE.ServicePrincipalSecret],
        RESOURCE.WebPubSub: [AUTH_TYPE.SecretAuto, AUTH_TYPE.UserAccount, AUTH_TYPE.ServicePrincipalSecret],
        RESOURCE.ConfluentKafka: [AUTH_TYPE.Secret],
        RESOURCE.AppInsights: [AUTH_TYPE.SecretAuto]
    },
    RESOURCE.WebApp: {
        RESOURCE.Postgres: [AUTH_TYPE.Secret, AUTH_TYPE.SystemIdentity, AUTH_TYPE.UserIdentity, AUTH_TYPE.ServicePrincipalSecret],
        RESOURCE.PostgresFlexible: [AUTH_TYPE.Secret, AUTH_TYPE.SystemIdentity, AUTH_TYPE.UserIdentity, AUTH_TYPE.ServicePrincipalSecret],
        RESOURCE.Mysql: [AUTH_TYPE.Secret],
        RESOURCE.MysqlFlexible: [AUTH_TYPE.Secret, AUTH_TYPE.SystemIdentity, AUTH_TYPE.UserIdentity, AUTH_TYPE.ServicePrincipalSecret],
        RESOURCE.Sql: [AUTH_TYPE.Secret, AUTH_TYPE.SystemIdentity, AUTH_TYPE.UserIdentity, AUTH_TYPE.ServicePrincipalSecret],
        RESOURCE.Redis: [AUTH_TYPE.SecretAuto],
        RESOURCE.RedisEnterprise: [AUTH_TYPE.SecretAuto],

        RESOURCE.CosmosCassandra: [AUTH_TYPE.SystemIdentity, AUTH_TYPE.SecretAuto, AUTH_TYPE.UserIdentity, AUTH_TYPE.ServicePrincipalSecret],
        RESOURCE.CosmosGremlin: [AUTH_TYPE.SystemIdentity, AUTH_TYPE.SecretAuto, AUTH_TYPE.UserIdentity, AUTH_TYPE.ServicePrincipalSecret],
        RESOURCE.CosmosMongo: [AUTH_TYPE.SystemIdentity, AUTH_TYPE.SecretAuto, AUTH_TYPE.UserIdentity, AUTH_TYPE.ServicePrincipalSecret],
        RESOURCE.CosmosTable: [AUTH_TYPE.SystemIdentity, AUTH_TYPE.SecretAuto, AUTH_TYPE.UserIdentity, AUTH_TYPE.ServicePrincipalSecret],
        RESOURCE.CosmosSql: [AUTH_TYPE.SystemIdentity, AUTH_TYPE.SecretAuto, AUTH_TYPE.UserIdentity, AUTH_TYPE.ServicePrincipalSecret],

        RESOURCE.StorageBlob: [AUTH_TYPE.SystemIdentity, AUTH_TYPE.SecretAuto, AUTH_TYPE.UserIdentity, AUTH_TYPE.ServicePrincipalSecret],
        RESOURCE.StorageQueue: [AUTH_TYPE.SystemIdentity, AUTH_TYPE.SecretAuto, AUTH_TYPE.UserIdentity, AUTH_TYPE.ServicePrincipalSecret],
        RESOURCE.StorageFile: [AUTH_TYPE.SecretAuto],
        RESOURCE.StorageTable: [AUTH_TYPE.SystemIdentity, AUTH_TYPE.SecretAuto, AUTH_TYPE.UserIdentity, AUTH_TYPE.ServicePrincipalSecret],

        RESOURCE.KeyVault: [AUTH_TYPE.SystemIdentity, AUTH_TYPE.UserIdentity, AUTH_TYPE.ServicePrincipalSecret],
        RESOURCE.AppConfig: [AUTH_TYPE.SystemIdentity, AUTH_TYPE.SecretAuto, AUTH_TYPE.UserIdentity, AUTH_TYPE.ServicePrincipalSecret],
        RESOURCE.EventHub: [AUTH_TYPE.SystemIdentity, AUTH_TYPE.SecretAuto, AUTH_TYPE.UserIdentity, AUTH_TYPE.ServicePrincipalSecret],
        RESOURCE.ServiceBus: [AUTH_TYPE.SystemIdentity, AUTH_TYPE.SecretAuto, AUTH_TYPE.UserIdentity, AUTH_TYPE.ServicePrincipalSecret],
        RESOURCE.SignalR: [AUTH_TYPE.SystemIdentity, AUTH_TYPE.SecretAuto, AUTH_TYPE.UserIdentity, AUTH_TYPE.ServicePrincipalSecret],
        RESOURCE.WebPubSub: [AUTH_TYPE.SystemIdentity, AUTH_TYPE.SecretAuto, AUTH_TYPE.UserIdentity, AUTH_TYPE.ServicePrincipalSecret],
        RESOURCE.ConfluentKafka: [AUTH_TYPE.Secret],
        RESOURCE.AppInsights: [AUTH_TYPE.SecretAuto],
    },
    RESOURCE.SpringCloud: {
        RESOURCE.Postgres: [AUTH_TYPE.Secret, AUTH_TYPE.SystemIdentity, AUTH_TYPE.UserIdentity, AUTH_TYPE.ServicePrincipalSecret],
        RESOURCE.PostgresFlexible: [AUTH_TYPE.Secret, AUTH_TYPE.SystemIdentity, AUTH_TYPE.UserIdentity, AUTH_TYPE.ServicePrincipalSecret],
        RESOURCE.Mysql: [AUTH_TYPE.Secret],
        RESOURCE.MysqlFlexible: [AUTH_TYPE.Secret, AUTH_TYPE.SystemIdentity, AUTH_TYPE.UserIdentity, AUTH_TYPE.ServicePrincipalSecret],
        RESOURCE.Sql: [AUTH_TYPE.Secret, AUTH_TYPE.SystemIdentity, AUTH_TYPE.UserIdentity, AUTH_TYPE.ServicePrincipalSecret],
        RESOURCE.Redis: [AUTH_TYPE.SecretAuto],
        RESOURCE.RedisEnterprise: [AUTH_TYPE.SecretAuto],

        RESOURCE.CosmosCassandra: [AUTH_TYPE.SystemIdentity, AUTH_TYPE.SecretAuto, AUTH_TYPE.UserIdentity, AUTH_TYPE.ServicePrincipalSecret],
        RESOURCE.CosmosGremlin: [AUTH_TYPE.SystemIdentity, AUTH_TYPE.SecretAuto, AUTH_TYPE.UserIdentity, AUTH_TYPE.ServicePrincipalSecret],
        RESOURCE.CosmosMongo: [AUTH_TYPE.SystemIdentity, AUTH_TYPE.SecretAuto, AUTH_TYPE.UserIdentity, AUTH_TYPE.ServicePrincipalSecret],
        RESOURCE.CosmosTable: [AUTH_TYPE.SystemIdentity, AUTH_TYPE.SecretAuto, AUTH_TYPE.UserIdentity, AUTH_TYPE.ServicePrincipalSecret],
        RESOURCE.CosmosSql: [AUTH_TYPE.SystemIdentity, AUTH_TYPE.SecretAuto, AUTH_TYPE.UserIdentity, AUTH_TYPE.ServicePrincipalSecret],

        RESOURCE.StorageBlob: [AUTH_TYPE.SystemIdentity, AUTH_TYPE.SecretAuto, AUTH_TYPE.UserIdentity, AUTH_TYPE.ServicePrincipalSecret],
        RESOURCE.StorageQueue: [AUTH_TYPE.SystemIdentity, AUTH_TYPE.SecretAuto, AUTH_TYPE.UserIdentity, AUTH_TYPE.ServicePrincipalSecret],
        RESOURCE.StorageFile: [AUTH_TYPE.SecretAuto],
        RESOURCE.StorageTable: [AUTH_TYPE.SystemIdentity, AUTH_TYPE.SecretAuto, AUTH_TYPE.UserIdentity, AUTH_TYPE.ServicePrincipalSecret],

        RESOURCE.KeyVault: [AUTH_TYPE.SystemIdentity, AUTH_TYPE.UserIdentity, AUTH_TYPE.ServicePrincipalSecret],
        RESOURCE.AppConfig: [AUTH_TYPE.SystemIdentity, AUTH_TYPE.SecretAuto, AUTH_TYPE.UserIdentity, AUTH_TYPE.ServicePrincipalSecret],
        RESOURCE.EventHub: [AUTH_TYPE.SystemIdentity, AUTH_TYPE.SecretAuto, AUTH_TYPE.UserIdentity, AUTH_TYPE.ServicePrincipalSecret],
        RESOURCE.ServiceBus: [AUTH_TYPE.SystemIdentity, AUTH_TYPE.SecretAuto, AUTH_TYPE.UserIdentity, AUTH_TYPE.ServicePrincipalSecret],
        RESOURCE.SignalR: [AUTH_TYPE.SystemIdentity, AUTH_TYPE.SecretAuto, AUTH_TYPE.UserIdentity, AUTH_TYPE.ServicePrincipalSecret],
        RESOURCE.WebPubSub: [AUTH_TYPE.SystemIdentity, AUTH_TYPE.SecretAuto, AUTH_TYPE.UserIdentity, AUTH_TYPE.ServicePrincipalSecret],
        RESOURCE.ConfluentKafka: [AUTH_TYPE.Secret],
        RESOURCE.AppInsights: [AUTH_TYPE.SecretAuto],
    },
    RESOURCE.KubernetesCluster: {
        RESOURCE.Postgres: [AUTH_TYPE.Secret],
        RESOURCE.PostgresFlexible: [AUTH_TYPE.Secret],
        RESOURCE.Mysql: [AUTH_TYPE.Secret],
        RESOURCE.MysqlFlexible: [AUTH_TYPE.Secret],
        RESOURCE.Sql: [AUTH_TYPE.Secret],
        RESOURCE.Redis: [AUTH_TYPE.SecretAuto],
        RESOURCE.RedisEnterprise: [AUTH_TYPE.SecretAuto],

        RESOURCE.CosmosCassandra: [AUTH_TYPE.WorkloadIdentity, AUTH_TYPE.SecretAuto, AUTH_TYPE.ServicePrincipalSecret],
        RESOURCE.CosmosGremlin: [AUTH_TYPE.WorkloadIdentity, AUTH_TYPE.SecretAuto, AUTH_TYPE.ServicePrincipalSecret],
        RESOURCE.CosmosMongo: [AUTH_TYPE.WorkloadIdentity, AUTH_TYPE.SecretAuto, AUTH_TYPE.ServicePrincipalSecret],
        RESOURCE.CosmosTable: [AUTH_TYPE.WorkloadIdentity, AUTH_TYPE.SecretAuto, AUTH_TYPE.ServicePrincipalSecret],
        RESOURCE.CosmosSql: [AUTH_TYPE.WorkloadIdentity, AUTH_TYPE.SecretAuto, AUTH_TYPE.ServicePrincipalSecret],

        RESOURCE.StorageBlob: [AUTH_TYPE.WorkloadIdentity, AUTH_TYPE.WorkloadIdentity, AUTH_TYPE.SecretAuto, AUTH_TYPE.ServicePrincipalSecret],
        RESOURCE.StorageQueue: [AUTH_TYPE.WorkloadIdentity, AUTH_TYPE.SecretAuto, AUTH_TYPE.ServicePrincipalSecret],
        RESOURCE.StorageFile: [AUTH_TYPE.SecretAuto],
        RESOURCE.StorageTable: [AUTH_TYPE.WorkloadIdentity, AUTH_TYPE.SecretAuto, AUTH_TYPE.ServicePrincipalSecret],

        RESOURCE.KeyVault: [AUTH_TYPE.WorkloadIdentity, AUTH_TYPE.ServicePrincipalSecret],
        RESOURCE.AppConfig: [AUTH_TYPE.WorkloadIdentity, AUTH_TYPE.SecretAuto, AUTH_TYPE.ServicePrincipalSecret],
        RESOURCE.EventHub: [AUTH_TYPE.WorkloadIdentity, AUTH_TYPE.SecretAuto, AUTH_TYPE.ServicePrincipalSecret],
        RESOURCE.ServiceBus: [AUTH_TYPE.WorkloadIdentity, AUTH_TYPE.SecretAuto, AUTH_TYPE.ServicePrincipalSecret],
        RESOURCE.SignalR: [AUTH_TYPE.WorkloadIdentity, AUTH_TYPE.SecretAuto, AUTH_TYPE.ServicePrincipalSecret],
        RESOURCE.WebPubSub: [AUTH_TYPE.WorkloadIdentity, AUTH_TYPE.SecretAuto, AUTH_TYPE.ServicePrincipalSecret],
        RESOURCE.ConfluentKafka: [AUTH_TYPE.Secret],
        RESOURCE.AppInsights: [AUTH_TYPE.SecretAuto],
    },
    RESOURCE.ContainerApp: {
        RESOURCE.Postgres: [AUTH_TYPE.Secret, AUTH_TYPE.SystemIdentity, AUTH_TYPE.UserIdentity, AUTH_TYPE.ServicePrincipalSecret],
        RESOURCE.PostgresFlexible: [AUTH_TYPE.Secret, AUTH_TYPE.SystemIdentity, AUTH_TYPE.UserIdentity, AUTH_TYPE.ServicePrincipalSecret],
        RESOURCE.Mysql: [AUTH_TYPE.Secret],
        RESOURCE.MysqlFlexible: [AUTH_TYPE.Secret, AUTH_TYPE.SystemIdentity, AUTH_TYPE.UserIdentity, AUTH_TYPE.ServicePrincipalSecret],
        RESOURCE.Sql: [AUTH_TYPE.Secret, AUTH_TYPE.SystemIdentity, AUTH_TYPE.UserIdentity, AUTH_TYPE.ServicePrincipalSecret],
        RESOURCE.Redis: [AUTH_TYPE.SecretAuto],
        RESOURCE.RedisEnterprise: [AUTH_TYPE.SecretAuto],

        RESOURCE.CosmosCassandra: [AUTH_TYPE.SystemIdentity, AUTH_TYPE.SecretAuto, AUTH_TYPE.UserIdentity, AUTH_TYPE.ServicePrincipalSecret],
        RESOURCE.CosmosGremlin: [AUTH_TYPE.SystemIdentity, AUTH_TYPE.SecretAuto, AUTH_TYPE.UserIdentity, AUTH_TYPE.ServicePrincipalSecret],
        RESOURCE.CosmosMongo: [AUTH_TYPE.SystemIdentity, AUTH_TYPE.SecretAuto, AUTH_TYPE.UserIdentity, AUTH_TYPE.ServicePrincipalSecret],
        RESOURCE.CosmosTable: [AUTH_TYPE.SystemIdentity, AUTH_TYPE.SecretAuto, AUTH_TYPE.UserIdentity, AUTH_TYPE.ServicePrincipalSecret],
        RESOURCE.CosmosSql: [AUTH_TYPE.SystemIdentity, AUTH_TYPE.SecretAuto, AUTH_TYPE.UserIdentity, AUTH_TYPE.ServicePrincipalSecret],

        RESOURCE.StorageBlob: [AUTH_TYPE.SystemIdentity, AUTH_TYPE.SecretAuto, AUTH_TYPE.UserIdentity, AUTH_TYPE.ServicePrincipalSecret],
        RESOURCE.StorageQueue: [AUTH_TYPE.SystemIdentity, AUTH_TYPE.SecretAuto, AUTH_TYPE.UserIdentity, AUTH_TYPE.ServicePrincipalSecret],
        RESOURCE.StorageFile: [AUTH_TYPE.SecretAuto],
        RESOURCE.StorageTable: [AUTH_TYPE.SystemIdentity, AUTH_TYPE.SecretAuto, AUTH_TYPE.UserIdentity, AUTH_TYPE.ServicePrincipalSecret],

        RESOURCE.KeyVault: [AUTH_TYPE.SystemIdentity, AUTH_TYPE.UserIdentity, AUTH_TYPE.ServicePrincipalSecret],
        RESOURCE.AppConfig: [AUTH_TYPE.SystemIdentity, AUTH_TYPE.SecretAuto, AUTH_TYPE.UserIdentity, AUTH_TYPE.ServicePrincipalSecret],
        RESOURCE.EventHub: [AUTH_TYPE.SystemIdentity, AUTH_TYPE.SecretAuto, AUTH_TYPE.UserIdentity, AUTH_TYPE.ServicePrincipalSecret],
        RESOURCE.ServiceBus: [AUTH_TYPE.SystemIdentity, AUTH_TYPE.SecretAuto, AUTH_TYPE.UserIdentity, AUTH_TYPE.ServicePrincipalSecret],
        RESOURCE.SignalR: [AUTH_TYPE.SystemIdentity, AUTH_TYPE.SecretAuto, AUTH_TYPE.UserIdentity, AUTH_TYPE.ServicePrincipalSecret],
        RESOURCE.WebPubSub: [AUTH_TYPE.SystemIdentity, AUTH_TYPE.SecretAuto, AUTH_TYPE.UserIdentity, AUTH_TYPE.ServicePrincipalSecret],
        RESOURCE.ConfluentKafka: [AUTH_TYPE.Secret],
        RESOURCE.AppInsights: [AUTH_TYPE.SecretAuto],
    },
}
SUPPORTED_AUTH_TYPE[RESOURCE.SpringCloudDeprecated] = SUPPORTED_AUTH_TYPE[RESOURCE.SpringCloud]
SUPPORTED_AUTH_TYPE[RESOURCE.FunctionApp] = SUPPORTED_AUTH_TYPE[RESOURCE.WebApp]


# The dict defines the supported client types of each source-target resource pair
# The first one will be used as the default client type
SUPPORTED_CLIENT_TYPE = {
    RESOURCE.WebApp: {
        RESOURCE.Postgres: [
            CLIENT_TYPE.Dotnet,
            CLIENT_TYPE.DotnetInternal,
            CLIENT_TYPE.Java,
            CLIENT_TYPE.Python,
            CLIENT_TYPE.Nodejs,
            CLIENT_TYPE.Go,
            CLIENT_TYPE.Php,
            CLIENT_TYPE.Ruby,
            CLIENT_TYPE.Django,
            CLIENT_TYPE.SpringBoot,
            CLIENT_TYPE.Blank
        ],
        RESOURCE.PostgresFlexible: [
            CLIENT_TYPE.Dotnet,
            CLIENT_TYPE.DotnetInternal,
            CLIENT_TYPE.Java,
            CLIENT_TYPE.Python,
            CLIENT_TYPE.Nodejs,
            CLIENT_TYPE.Go,
            CLIENT_TYPE.Php,
            CLIENT_TYPE.Ruby,
            CLIENT_TYPE.Django,
            CLIENT_TYPE.SpringBoot,
            CLIENT_TYPE.Blank
        ],
        RESOURCE.Mysql: [
            CLIENT_TYPE.Dotnet,
            CLIENT_TYPE.DotnetInternal,
            CLIENT_TYPE.Java,
            CLIENT_TYPE.Python,
            CLIENT_TYPE.Nodejs,
            CLIENT_TYPE.Go,
            CLIENT_TYPE.Php,
            CLIENT_TYPE.Ruby,
            CLIENT_TYPE.Django,
            CLIENT_TYPE.SpringBoot,
            CLIENT_TYPE.Blank
        ],
        RESOURCE.MysqlFlexible: [
            CLIENT_TYPE.Dotnet,
            CLIENT_TYPE.DotnetInternal,
            CLIENT_TYPE.Java,
            CLIENT_TYPE.Python,
            CLIENT_TYPE.Nodejs,
            CLIENT_TYPE.Go,
            CLIENT_TYPE.Php,
            CLIENT_TYPE.Ruby,
            CLIENT_TYPE.Django,
            CLIENT_TYPE.SpringBoot,
            CLIENT_TYPE.Blank
        ],
        RESOURCE.Sql: [
            CLIENT_TYPE.Dotnet,
            CLIENT_TYPE.DotnetInternal,
            CLIENT_TYPE.Java,
            CLIENT_TYPE.Python,
            CLIENT_TYPE.Nodejs,
            CLIENT_TYPE.Go,
            CLIENT_TYPE.Php,
            CLIENT_TYPE.Ruby,
            CLIENT_TYPE.Django,
            CLIENT_TYPE.SpringBoot,
            CLIENT_TYPE.Blank
        ],
        RESOURCE.Redis: [
            CLIENT_TYPE.Dotnet,
            CLIENT_TYPE.DotnetInternal,
            CLIENT_TYPE.Java,
            CLIENT_TYPE.Python,
            CLIENT_TYPE.Nodejs,
            CLIENT_TYPE.Go,
            CLIENT_TYPE.SpringBoot,
            CLIENT_TYPE.Blank
        ],
        RESOURCE.RedisEnterprise: [
            CLIENT_TYPE.Dotnet,
            CLIENT_TYPE.DotnetInternal,
            CLIENT_TYPE.Java,
            CLIENT_TYPE.Python,
            CLIENT_TYPE.Nodejs,
            CLIENT_TYPE.Go,
            CLIENT_TYPE.SpringBoot,
            CLIENT_TYPE.Blank
        ],
        RESOURCE.CosmosCassandra: [
            CLIENT_TYPE.Dotnet,
            CLIENT_TYPE.DotnetInternal,
            CLIENT_TYPE.Java,
            CLIENT_TYPE.Python,
            CLIENT_TYPE.Nodejs,
            CLIENT_TYPE.Go,
            CLIENT_TYPE.SpringBoot,
            CLIENT_TYPE.Blank
        ],
        RESOURCE.CosmosGremlin: [
            CLIENT_TYPE.Dotnet,
            CLIENT_TYPE.DotnetInternal,
            CLIENT_TYPE.Java,
            CLIENT_TYPE.Python,
            CLIENT_TYPE.Nodejs,
            CLIENT_TYPE.Php,
            CLIENT_TYPE.Blank
        ],
        RESOURCE.CosmosMongo: [
            CLIENT_TYPE.Dotnet,
            CLIENT_TYPE.DotnetInternal,
            CLIENT_TYPE.Java,
            CLIENT_TYPE.Nodejs,
            CLIENT_TYPE.Go,
            CLIENT_TYPE.SpringBoot,
            CLIENT_TYPE.Blank
        ],
        RESOURCE.CosmosTable: [
            CLIENT_TYPE.Dotnet,
            CLIENT_TYPE.DotnetInternal,
            CLIENT_TYPE.Java,
            CLIENT_TYPE.Python,
            CLIENT_TYPE.Nodejs,
            CLIENT_TYPE.SpringBoot,
            CLIENT_TYPE.Blank
        ],
        RESOURCE.CosmosSql: [
            CLIENT_TYPE.Dotnet,
            CLIENT_TYPE.DotnetInternal,
            CLIENT_TYPE.Java,
            CLIENT_TYPE.Python,
            CLIENT_TYPE.Nodejs,
            CLIENT_TYPE.SpringBoot,
            CLIENT_TYPE.Blank
        ],
        RESOURCE.StorageBlob: [
            CLIENT_TYPE.Dotnet,
            CLIENT_TYPE.DotnetInternal,
            CLIENT_TYPE.Java,
            CLIENT_TYPE.Python,
            CLIENT_TYPE.Nodejs,
            CLIENT_TYPE.SpringBoot,
            CLIENT_TYPE.Blank
        ],
        RESOURCE.StorageQueue: [
            CLIENT_TYPE.Dotnet,
            CLIENT_TYPE.DotnetInternal,
            CLIENT_TYPE.Java,
            CLIENT_TYPE.Python,
            CLIENT_TYPE.Nodejs,
            CLIENT_TYPE.SpringBoot,
            CLIENT_TYPE.Blank
        ],
        RESOURCE.StorageFile: [
            CLIENT_TYPE.Dotnet,
            CLIENT_TYPE.DotnetInternal,
            CLIENT_TYPE.Java,
            CLIENT_TYPE.Python,
            CLIENT_TYPE.Nodejs,
            CLIENT_TYPE.Php,
            CLIENT_TYPE.Ruby,
            CLIENT_TYPE.SpringBoot,
            CLIENT_TYPE.Blank
        ],
        RESOURCE.StorageTable: [
            CLIENT_TYPE.Dotnet,
            CLIENT_TYPE.DotnetInternal,
            CLIENT_TYPE.Java,
            CLIENT_TYPE.Python,
            CLIENT_TYPE.Nodejs,
            CLIENT_TYPE.Blank
        ],
        RESOURCE.KeyVault: [
            CLIENT_TYPE.Dotnet,
            CLIENT_TYPE.DotnetInternal,
            CLIENT_TYPE.Java,
            CLIENT_TYPE.Python,
            CLIENT_TYPE.Nodejs,
            CLIENT_TYPE.SpringBoot,
            CLIENT_TYPE.Blank
        ],
        RESOURCE.AppConfig: [
            CLIENT_TYPE.Dotnet,
            CLIENT_TYPE.DotnetInternal,
            CLIENT_TYPE.Java,
            CLIENT_TYPE.Python,
            CLIENT_TYPE.Nodejs,
            CLIENT_TYPE.Blank
        ],
        RESOURCE.EventHub: [
            CLIENT_TYPE.Dotnet,
            CLIENT_TYPE.DotnetInternal,
            CLIENT_TYPE.Java,
            CLIENT_TYPE.Python,
            CLIENT_TYPE.Nodejs,
            CLIENT_TYPE.Go,
            CLIENT_TYPE.SpringBoot,
            CLIENT_TYPE.KafkaSpringBoot,
            CLIENT_TYPE.Blank
        ],
        RESOURCE.ServiceBus: [
            CLIENT_TYPE.Dotnet,
            CLIENT_TYPE.DotnetInternal,
            CLIENT_TYPE.Java,
            CLIENT_TYPE.Python,
            CLIENT_TYPE.Nodejs,
            CLIENT_TYPE.Go,
            CLIENT_TYPE.SpringBoot,
            CLIENT_TYPE.Blank
        ],
        RESOURCE.SignalR: [
            CLIENT_TYPE.Dotnet,
            CLIENT_TYPE.DotnetInternal,
            CLIENT_TYPE.Blank
        ],
        RESOURCE.WebPubSub: [
            CLIENT_TYPE.Dotnet,
            CLIENT_TYPE.DotnetInternal,
            CLIENT_TYPE.Java,
            CLIENT_TYPE.Python,
            CLIENT_TYPE.Nodejs,
            CLIENT_TYPE.Blank
        ],
        RESOURCE.ConfluentKafka: [
            CLIENT_TYPE.Dotnet,
            CLIENT_TYPE.DotnetInternal,
            CLIENT_TYPE.Java,
            CLIENT_TYPE.Python,
            CLIENT_TYPE.Go,
            CLIENT_TYPE.SpringBoot,
            CLIENT_TYPE.Blank
        ],
        RESOURCE.AppInsights: [
            CLIENT_TYPE.Dotnet,
            CLIENT_TYPE.DotnetInternal,
            CLIENT_TYPE.Java,
            CLIENT_TYPE.Python,
            CLIENT_TYPE.Nodejs,
            CLIENT_TYPE.Go,
            CLIENT_TYPE.Blank
        ]
    }
}

SUPPORTED_CLIENT_TYPE[RESOURCE.SpringCloud] = SUPPORTED_CLIENT_TYPE[RESOURCE.WebApp]
SUPPORTED_CLIENT_TYPE[RESOURCE.SpringCloudDeprecated] = SUPPORTED_CLIENT_TYPE[RESOURCE.WebApp]
SUPPORTED_CLIENT_TYPE[RESOURCE.KubernetesCluster] = SUPPORTED_CLIENT_TYPE[RESOURCE.WebApp]
SUPPORTED_CLIENT_TYPE[RESOURCE.ContainerApp] = SUPPORTED_CLIENT_TYPE[RESOURCE.WebApp]
SUPPORTED_CLIENT_TYPE[RESOURCE.Local] = SUPPORTED_CLIENT_TYPE[RESOURCE.WebApp]
SUPPORTED_CLIENT_TYPE[RESOURCE.FunctionApp] = SUPPORTED_CLIENT_TYPE[RESOURCE.WebApp]


# The dict defines the options for opt-out
class OPT_OUT_OPTION(Enum):
    PUBLIC_NETWORK = 'publicnetwork'
    CONFIGURATION_INFO = 'configinfo'
<<<<<<< HEAD
    AUTHENTICATION = 'auth'
=======
    # AUTHENTICATION = 'auth'
>>>>>>> 17c69879
<|MERGE_RESOLUTION|>--- conflicted
+++ resolved
@@ -1146,8 +1146,4 @@
 class OPT_OUT_OPTION(Enum):
     PUBLIC_NETWORK = 'publicnetwork'
     CONFIGURATION_INFO = 'configinfo'
-<<<<<<< HEAD
-    AUTHENTICATION = 'auth'
-=======
-    # AUTHENTICATION = 'auth'
->>>>>>> 17c69879
+    AUTHENTICATION = 'auth'