--- conflicted
+++ resolved
@@ -13,24 +13,15 @@
       ParameterSetName:
       - -n -g --sku --replica-count --partition-count
       User-Agent:
-<<<<<<< HEAD
-      - python/3.6.5 (Windows-10-10.0.17134-SP0) msrest/0.6.10 msrest_azure/0.6.1
-        azure-mgmt-resource/4.0.0 Azure-SDK-For-Python AZURECLI/2.0.74
-=======
       - python/3.7.4 (Windows-10-10.0.18362-SP0) msrest/0.6.10 msrest_azure/0.6.2
         azure-mgmt-resource/4.0.0 Azure-SDK-For-Python AZURECLI/2.0.75
->>>>>>> 807faccc
       accept-language:
       - en-US
     method: GET
     uri: https://management.azure.com/subscriptions/00000000-0000-0000-0000-000000000000/resourcegroups/azure_search_cli_test000001?api-version=2019-07-01
   response:
     body:
-<<<<<<< HEAD
-      string: '{"id":"/subscriptions/00000000-0000-0000-0000-000000000000/resourceGroups/azure_search_cli_test000001","name":"azure_search_cli_test000001","type":"Microsoft.Resources/resourceGroups","location":"westus","tags":{"product":"azurecli","cause":"automation","date":"2019-10-09T23:10:18Z"},"properties":{"provisioningState":"Succeeded"}}'
-=======
       string: '{"id":"/subscriptions/00000000-0000-0000-0000-000000000000/resourceGroups/azure_search_cli_test000001","name":"azure_search_cli_test000001","type":"Microsoft.Resources/resourceGroups","location":"westus","tags":{"product":"azurecli","cause":"automation","date":"2019-10-21T13:59:30Z"},"properties":{"provisioningState":"Succeeded"}}'
->>>>>>> 807faccc
     headers:
       cache-control:
       - no-cache
@@ -39,11 +30,7 @@
       content-type:
       - application/json; charset=utf-8
       date:
-<<<<<<< HEAD
-      - Wed, 09 Oct 2019 23:10:19 GMT
-=======
       - Mon, 21 Oct 2019 13:59:38 GMT
->>>>>>> 807faccc
       expires:
       - '-1'
       pragma:
@@ -76,13 +63,8 @@
       ParameterSetName:
       - -n -g --sku --replica-count --partition-count
       User-Agent:
-<<<<<<< HEAD
-      - python/3.6.5 (Windows-10-10.0.17134-SP0) msrest/0.6.10 msrest_azure/0.6.1
-        azure-mgmt-search/2.1.0 Azure-SDK-For-Python AZURECLI/2.0.74
-=======
-      - python/3.7.4 (Windows-10-10.0.18362-SP0) msrest/0.6.10 msrest_azure/0.6.2
-        azure-mgmt-search/2.1.0 Azure-SDK-For-Python AZURECLI/2.0.75
->>>>>>> 807faccc
+      - python/3.7.4 (Windows-10-10.0.18362-SP0) msrest/0.6.10 msrest_azure/0.6.2
+        azure-mgmt-search/2.1.0 Azure-SDK-For-Python AZURECLI/2.0.75
       accept-language:
       - en-US
     method: PUT
@@ -99,39 +81,23 @@
       content-type:
       - application/json; charset=utf-8
       date:
-<<<<<<< HEAD
-      - Wed, 09 Oct 2019 23:10:54 GMT
-      elapsed-time:
-      - '33495'
-      etag:
-      - W/"datetime'2019-10-09T23%3A10%3A53.8896422Z'"
-=======
       - Mon, 21 Oct 2019 14:00:08 GMT
       elapsed-time:
       - '25633'
       etag:
       - W/"datetime'2019-10-21T14%3A00%3A08.4213471Z'"
->>>>>>> 807faccc
-      expires:
-      - '-1'
-      pragma:
-      - no-cache
-      request-id:
-<<<<<<< HEAD
-      - f66d29c0-eae9-11e9-a53b-000d3a3ab28a
-=======
-      - 040ee8e6-f40b-11e9-92ca-186024942c80
->>>>>>> 807faccc
+      expires:
+      - '-1'
+      pragma:
+      - no-cache
+      request-id:
+      - 040ee8e6-f40b-11e9-92ca-186024942c80
       strict-transport-security:
       - max-age=31536000; includeSubDomains
       x-content-type-options:
       - nosniff
       x-ms-ratelimit-remaining-subscription-writes:
-<<<<<<< HEAD
-      - '1199'
-=======
       - '1178'
->>>>>>> 807faccc
     status:
       code: 201
       message: Created
@@ -149,35 +115,1895 @@
       ParameterSetName:
       - -n -g --sku --replica-count --partition-count
       User-Agent:
-<<<<<<< HEAD
-      - python/3.6.5 (Windows-10-10.0.17134-SP0) msrest/0.6.10 msrest_azure/0.6.1
-        azure-mgmt-search/2.1.0 Azure-SDK-For-Python AZURECLI/2.0.74
-=======
-      - python/3.7.4 (Windows-10-10.0.18362-SP0) msrest/0.6.10 msrest_azure/0.6.2
-        azure-mgmt-search/2.1.0 Azure-SDK-For-Python AZURECLI/2.0.75
->>>>>>> 807faccc
-    method: GET
-    uri: https://management.azure.com/subscriptions/00000000-0000-0000-0000-000000000000/resourceGroups/azure_search_cli_test000001/providers/Microsoft.Search/searchServices/test000002?api-version=2015-08-19
-  response:
-    body:
-      string: '{"id":"/subscriptions/00000000-0000-0000-0000-000000000000/resourceGroups/azure_search_cli_test000001/providers/Microsoft.Search/searchServices/test000002","name":"test000002","type":"Microsoft.Search/searchServices","location":"West
-        US","properties":{"replicaCount":1,"partitionCount":2,"status":"provisioning","statusDetails":"","provisioningState":"provisioning","hostingMode":"default"},"sku":{"name":"standard"}}'
-    headers:
-      cache-control:
-      - no-cache
-      content-length:
-      - '493'
-      content-type:
-      - application/json; charset=utf-8
-      date:
-<<<<<<< HEAD
-      - Wed, 09 Oct 2019 23:11:24 GMT
+      - python/3.7.4 (Windows-10-10.0.18362-SP0) msrest/0.6.10 msrest_azure/0.6.2
+        azure-mgmt-search/2.1.0 Azure-SDK-For-Python AZURECLI/2.0.75
+    method: GET
+    uri: https://management.azure.com/subscriptions/00000000-0000-0000-0000-000000000000/resourceGroups/azure_search_cli_test000001/providers/Microsoft.Search/searchServices/test000002?api-version=2015-08-19
+  response:
+    body:
+      string: '{"id":"/subscriptions/00000000-0000-0000-0000-000000000000/resourceGroups/azure_search_cli_test000001/providers/Microsoft.Search/searchServices/test000002","name":"test000002","type":"Microsoft.Search/searchServices","location":"West
+        US","properties":{"replicaCount":1,"partitionCount":2,"status":"provisioning","statusDetails":"","provisioningState":"provisioning","hostingMode":"default"},"sku":{"name":"standard"}}'
+    headers:
+      cache-control:
+      - no-cache
+      content-length:
+      - '493'
+      content-type:
+      - application/json; charset=utf-8
+      date:
+      - Mon, 21 Oct 2019 14:00:41 GMT
+      elapsed-time:
+      - '89'
+      etag:
+      - W/"datetime'2019-10-21T14%3A00%3A08.4213471Z'"
+      expires:
+      - '-1'
+      pragma:
+      - no-cache
+      request-id:
+      - 040ee8e6-f40b-11e9-92ca-186024942c80
+      strict-transport-security:
+      - max-age=31536000; includeSubDomains
+      transfer-encoding:
+      - chunked
+      vary:
+      - Accept-Encoding,Accept-Encoding
+      x-content-type-options:
+      - nosniff
+    status:
+      code: 200
+      message: OK
+- request:
+    body: null
+    headers:
+      Accept:
+      - application/json
+      Accept-Encoding:
+      - gzip, deflate
+      CommandName:
+      - search service create
+      Connection:
+      - keep-alive
+      ParameterSetName:
+      - -n -g --sku --replica-count --partition-count
+      User-Agent:
+      - python/3.7.4 (Windows-10-10.0.18362-SP0) msrest/0.6.10 msrest_azure/0.6.2
+        azure-mgmt-search/2.1.0 Azure-SDK-For-Python AZURECLI/2.0.75
+    method: GET
+    uri: https://management.azure.com/subscriptions/00000000-0000-0000-0000-000000000000/resourceGroups/azure_search_cli_test000001/providers/Microsoft.Search/searchServices/test000002?api-version=2015-08-19
+  response:
+    body:
+      string: '{"id":"/subscriptions/00000000-0000-0000-0000-000000000000/resourceGroups/azure_search_cli_test000001/providers/Microsoft.Search/searchServices/test000002","name":"test000002","type":"Microsoft.Search/searchServices","location":"West
+        US","properties":{"replicaCount":1,"partitionCount":2,"status":"provisioning","statusDetails":"","provisioningState":"provisioning","hostingMode":"default"},"sku":{"name":"standard"}}'
+    headers:
+      cache-control:
+      - no-cache
+      content-length:
+      - '493'
+      content-type:
+      - application/json; charset=utf-8
+      date:
+      - Mon, 21 Oct 2019 14:01:14 GMT
+      elapsed-time:
+      - '101'
+      etag:
+      - W/"datetime'2019-10-21T14%3A00%3A08.4213471Z'"
+      expires:
+      - '-1'
+      pragma:
+      - no-cache
+      request-id:
+      - 040ee8e6-f40b-11e9-92ca-186024942c80
+      strict-transport-security:
+      - max-age=31536000; includeSubDomains
+      transfer-encoding:
+      - chunked
+      vary:
+      - Accept-Encoding,Accept-Encoding
+      x-content-type-options:
+      - nosniff
+    status:
+      code: 200
+      message: OK
+- request:
+    body: null
+    headers:
+      Accept:
+      - application/json
+      Accept-Encoding:
+      - gzip, deflate
+      CommandName:
+      - search service create
+      Connection:
+      - keep-alive
+      ParameterSetName:
+      - -n -g --sku --replica-count --partition-count
+      User-Agent:
+      - python/3.7.4 (Windows-10-10.0.18362-SP0) msrest/0.6.10 msrest_azure/0.6.2
+        azure-mgmt-search/2.1.0 Azure-SDK-For-Python AZURECLI/2.0.75
+    method: GET
+    uri: https://management.azure.com/subscriptions/00000000-0000-0000-0000-000000000000/resourceGroups/azure_search_cli_test000001/providers/Microsoft.Search/searchServices/test000002?api-version=2015-08-19
+  response:
+    body:
+      string: '{"id":"/subscriptions/00000000-0000-0000-0000-000000000000/resourceGroups/azure_search_cli_test000001/providers/Microsoft.Search/searchServices/test000002","name":"test000002","type":"Microsoft.Search/searchServices","location":"West
+        US","properties":{"replicaCount":1,"partitionCount":2,"status":"provisioning","statusDetails":"","provisioningState":"provisioning","hostingMode":"default"},"sku":{"name":"standard"}}'
+    headers:
+      cache-control:
+      - no-cache
+      content-length:
+      - '493'
+      content-type:
+      - application/json; charset=utf-8
+      date:
+      - Mon, 21 Oct 2019 14:01:47 GMT
+      elapsed-time:
+      - '88'
+      etag:
+      - W/"datetime'2019-10-21T14%3A00%3A08.4213471Z'"
+      expires:
+      - '-1'
+      pragma:
+      - no-cache
+      request-id:
+      - 040ee8e6-f40b-11e9-92ca-186024942c80
+      strict-transport-security:
+      - max-age=31536000; includeSubDomains
+      transfer-encoding:
+      - chunked
+      vary:
+      - Accept-Encoding,Accept-Encoding
+      x-content-type-options:
+      - nosniff
+    status:
+      code: 200
+      message: OK
+- request:
+    body: null
+    headers:
+      Accept:
+      - application/json
+      Accept-Encoding:
+      - gzip, deflate
+      CommandName:
+      - search service create
+      Connection:
+      - keep-alive
+      ParameterSetName:
+      - -n -g --sku --replica-count --partition-count
+      User-Agent:
+      - python/3.7.4 (Windows-10-10.0.18362-SP0) msrest/0.6.10 msrest_azure/0.6.2
+        azure-mgmt-search/2.1.0 Azure-SDK-For-Python AZURECLI/2.0.75
+    method: GET
+    uri: https://management.azure.com/subscriptions/00000000-0000-0000-0000-000000000000/resourceGroups/azure_search_cli_test000001/providers/Microsoft.Search/searchServices/test000002?api-version=2015-08-19
+  response:
+    body:
+      string: '{"id":"/subscriptions/00000000-0000-0000-0000-000000000000/resourceGroups/azure_search_cli_test000001/providers/Microsoft.Search/searchServices/test000002","name":"test000002","type":"Microsoft.Search/searchServices","location":"West
+        US","properties":{"replicaCount":1,"partitionCount":2,"status":"provisioning","statusDetails":"","provisioningState":"provisioning","hostingMode":"default"},"sku":{"name":"standard"}}'
+    headers:
+      cache-control:
+      - no-cache
+      content-length:
+      - '493'
+      content-type:
+      - application/json; charset=utf-8
+      date:
+      - Mon, 21 Oct 2019 14:02:20 GMT
       elapsed-time:
       - '79'
       etag:
-      - W/"datetime'2019-10-09T23%3A10%3A53.8896422Z'"
-=======
-      - Mon, 21 Oct 2019 14:00:41 GMT
+      - W/"datetime'2019-10-21T14%3A00%3A08.4213471Z'"
+      expires:
+      - '-1'
+      pragma:
+      - no-cache
+      request-id:
+      - 040ee8e6-f40b-11e9-92ca-186024942c80
+      strict-transport-security:
+      - max-age=31536000; includeSubDomains
+      transfer-encoding:
+      - chunked
+      vary:
+      - Accept-Encoding,Accept-Encoding
+      x-content-type-options:
+      - nosniff
+    status:
+      code: 200
+      message: OK
+- request:
+    body: null
+    headers:
+      Accept:
+      - application/json
+      Accept-Encoding:
+      - gzip, deflate
+      CommandName:
+      - search service create
+      Connection:
+      - keep-alive
+      ParameterSetName:
+      - -n -g --sku --replica-count --partition-count
+      User-Agent:
+      - python/3.7.4 (Windows-10-10.0.18362-SP0) msrest/0.6.10 msrest_azure/0.6.2
+        azure-mgmt-search/2.1.0 Azure-SDK-For-Python AZURECLI/2.0.75
+    method: GET
+    uri: https://management.azure.com/subscriptions/00000000-0000-0000-0000-000000000000/resourceGroups/azure_search_cli_test000001/providers/Microsoft.Search/searchServices/test000002?api-version=2015-08-19
+  response:
+    body:
+      string: '{"id":"/subscriptions/00000000-0000-0000-0000-000000000000/resourceGroups/azure_search_cli_test000001/providers/Microsoft.Search/searchServices/test000002","name":"test000002","type":"Microsoft.Search/searchServices","location":"West
+        US","properties":{"replicaCount":1,"partitionCount":2,"status":"provisioning","statusDetails":"","provisioningState":"provisioning","hostingMode":"default"},"sku":{"name":"standard"}}'
+    headers:
+      cache-control:
+      - no-cache
+      content-length:
+      - '493'
+      content-type:
+      - application/json; charset=utf-8
+      date:
+      - Mon, 21 Oct 2019 14:02:55 GMT
+      elapsed-time:
+      - '71'
+      etag:
+      - W/"datetime'2019-10-21T14%3A00%3A08.4213471Z'"
+      expires:
+      - '-1'
+      pragma:
+      - no-cache
+      request-id:
+      - 040ee8e6-f40b-11e9-92ca-186024942c80
+      strict-transport-security:
+      - max-age=31536000; includeSubDomains
+      transfer-encoding:
+      - chunked
+      vary:
+      - Accept-Encoding,Accept-Encoding
+      x-content-type-options:
+      - nosniff
+    status:
+      code: 200
+      message: OK
+- request:
+    body: null
+    headers:
+      Accept:
+      - application/json
+      Accept-Encoding:
+      - gzip, deflate
+      CommandName:
+      - search service create
+      Connection:
+      - keep-alive
+      ParameterSetName:
+      - -n -g --sku --replica-count --partition-count
+      User-Agent:
+      - python/3.7.4 (Windows-10-10.0.18362-SP0) msrest/0.6.10 msrest_azure/0.6.2
+        azure-mgmt-search/2.1.0 Azure-SDK-For-Python AZURECLI/2.0.75
+    method: GET
+    uri: https://management.azure.com/subscriptions/00000000-0000-0000-0000-000000000000/resourceGroups/azure_search_cli_test000001/providers/Microsoft.Search/searchServices/test000002?api-version=2015-08-19
+  response:
+    body:
+      string: '{"id":"/subscriptions/00000000-0000-0000-0000-000000000000/resourceGroups/azure_search_cli_test000001/providers/Microsoft.Search/searchServices/test000002","name":"test000002","type":"Microsoft.Search/searchServices","location":"West
+        US","properties":{"replicaCount":1,"partitionCount":2,"status":"provisioning","statusDetails":"","provisioningState":"provisioning","hostingMode":"default"},"sku":{"name":"standard"}}'
+    headers:
+      cache-control:
+      - no-cache
+      content-length:
+      - '493'
+      content-type:
+      - application/json; charset=utf-8
+      date:
+      - Mon, 21 Oct 2019 14:03:28 GMT
+      elapsed-time:
+      - '167'
+      etag:
+      - W/"datetime'2019-10-21T14%3A00%3A08.4213471Z'"
+      expires:
+      - '-1'
+      pragma:
+      - no-cache
+      request-id:
+      - 040ee8e6-f40b-11e9-92ca-186024942c80
+      strict-transport-security:
+      - max-age=31536000; includeSubDomains
+      transfer-encoding:
+      - chunked
+      vary:
+      - Accept-Encoding,Accept-Encoding
+      x-content-type-options:
+      - nosniff
+    status:
+      code: 200
+      message: OK
+- request:
+    body: null
+    headers:
+      Accept:
+      - application/json
+      Accept-Encoding:
+      - gzip, deflate
+      CommandName:
+      - search service create
+      Connection:
+      - keep-alive
+      ParameterSetName:
+      - -n -g --sku --replica-count --partition-count
+      User-Agent:
+      - python/3.7.4 (Windows-10-10.0.18362-SP0) msrest/0.6.10 msrest_azure/0.6.2
+        azure-mgmt-search/2.1.0 Azure-SDK-For-Python AZURECLI/2.0.75
+    method: GET
+    uri: https://management.azure.com/subscriptions/00000000-0000-0000-0000-000000000000/resourceGroups/azure_search_cli_test000001/providers/Microsoft.Search/searchServices/test000002?api-version=2015-08-19
+  response:
+    body:
+      string: '{"id":"/subscriptions/00000000-0000-0000-0000-000000000000/resourceGroups/azure_search_cli_test000001/providers/Microsoft.Search/searchServices/test000002","name":"test000002","type":"Microsoft.Search/searchServices","location":"West
+        US","properties":{"replicaCount":1,"partitionCount":2,"status":"provisioning","statusDetails":"","provisioningState":"provisioning","hostingMode":"default"},"sku":{"name":"standard"}}'
+    headers:
+      cache-control:
+      - no-cache
+      content-length:
+      - '493'
+      content-type:
+      - application/json; charset=utf-8
+      date:
+      - Mon, 21 Oct 2019 14:04:01 GMT
+      elapsed-time:
+      - '73'
+      etag:
+      - W/"datetime'2019-10-21T14%3A00%3A08.4213471Z'"
+      expires:
+      - '-1'
+      pragma:
+      - no-cache
+      request-id:
+      - 040ee8e6-f40b-11e9-92ca-186024942c80
+      strict-transport-security:
+      - max-age=31536000; includeSubDomains
+      transfer-encoding:
+      - chunked
+      vary:
+      - Accept-Encoding,Accept-Encoding
+      x-content-type-options:
+      - nosniff
+    status:
+      code: 200
+      message: OK
+- request:
+    body: null
+    headers:
+      Accept:
+      - application/json
+      Accept-Encoding:
+      - gzip, deflate
+      CommandName:
+      - search service create
+      Connection:
+      - keep-alive
+      ParameterSetName:
+      - -n -g --sku --replica-count --partition-count
+      User-Agent:
+      - python/3.7.4 (Windows-10-10.0.18362-SP0) msrest/0.6.10 msrest_azure/0.6.2
+        azure-mgmt-search/2.1.0 Azure-SDK-For-Python AZURECLI/2.0.75
+    method: GET
+    uri: https://management.azure.com/subscriptions/00000000-0000-0000-0000-000000000000/resourceGroups/azure_search_cli_test000001/providers/Microsoft.Search/searchServices/test000002?api-version=2015-08-19
+  response:
+    body:
+      string: '{"id":"/subscriptions/00000000-0000-0000-0000-000000000000/resourceGroups/azure_search_cli_test000001/providers/Microsoft.Search/searchServices/test000002","name":"test000002","type":"Microsoft.Search/searchServices","location":"West
+        US","properties":{"replicaCount":1,"partitionCount":2,"status":"provisioning","statusDetails":"","provisioningState":"provisioning","hostingMode":"default"},"sku":{"name":"standard"}}'
+    headers:
+      cache-control:
+      - no-cache
+      content-length:
+      - '493'
+      content-type:
+      - application/json; charset=utf-8
+      date:
+      - Mon, 21 Oct 2019 14:04:33 GMT
+      elapsed-time:
+      - '70'
+      etag:
+      - W/"datetime'2019-10-21T14%3A00%3A08.4213471Z'"
+      expires:
+      - '-1'
+      pragma:
+      - no-cache
+      request-id:
+      - 040ee8e6-f40b-11e9-92ca-186024942c80
+      strict-transport-security:
+      - max-age=31536000; includeSubDomains
+      transfer-encoding:
+      - chunked
+      vary:
+      - Accept-Encoding,Accept-Encoding
+      x-content-type-options:
+      - nosniff
+    status:
+      code: 200
+      message: OK
+- request:
+    body: null
+    headers:
+      Accept:
+      - application/json
+      Accept-Encoding:
+      - gzip, deflate
+      CommandName:
+      - search service create
+      Connection:
+      - keep-alive
+      ParameterSetName:
+      - -n -g --sku --replica-count --partition-count
+      User-Agent:
+      - python/3.7.4 (Windows-10-10.0.18362-SP0) msrest/0.6.10 msrest_azure/0.6.2
+        azure-mgmt-search/2.1.0 Azure-SDK-For-Python AZURECLI/2.0.75
+    method: GET
+    uri: https://management.azure.com/subscriptions/00000000-0000-0000-0000-000000000000/resourceGroups/azure_search_cli_test000001/providers/Microsoft.Search/searchServices/test000002?api-version=2015-08-19
+  response:
+    body:
+      string: '{"id":"/subscriptions/00000000-0000-0000-0000-000000000000/resourceGroups/azure_search_cli_test000001/providers/Microsoft.Search/searchServices/test000002","name":"test000002","type":"Microsoft.Search/searchServices","location":"West
+        US","properties":{"replicaCount":1,"partitionCount":2,"status":"provisioning","statusDetails":"","provisioningState":"provisioning","hostingMode":"default"},"sku":{"name":"standard"}}'
+    headers:
+      cache-control:
+      - no-cache
+      content-length:
+      - '493'
+      content-type:
+      - application/json; charset=utf-8
+      date:
+      - Mon, 21 Oct 2019 14:05:05 GMT
+      elapsed-time:
+      - '102'
+      etag:
+      - W/"datetime'2019-10-21T14%3A00%3A08.4213471Z'"
+      expires:
+      - '-1'
+      pragma:
+      - no-cache
+      request-id:
+      - 040ee8e6-f40b-11e9-92ca-186024942c80
+      strict-transport-security:
+      - max-age=31536000; includeSubDomains
+      transfer-encoding:
+      - chunked
+      vary:
+      - Accept-Encoding,Accept-Encoding
+      x-content-type-options:
+      - nosniff
+    status:
+      code: 200
+      message: OK
+- request:
+    body: null
+    headers:
+      Accept:
+      - application/json
+      Accept-Encoding:
+      - gzip, deflate
+      CommandName:
+      - search service create
+      Connection:
+      - keep-alive
+      ParameterSetName:
+      - -n -g --sku --replica-count --partition-count
+      User-Agent:
+      - python/3.7.4 (Windows-10-10.0.18362-SP0) msrest/0.6.10 msrest_azure/0.6.2
+        azure-mgmt-search/2.1.0 Azure-SDK-For-Python AZURECLI/2.0.75
+    method: GET
+    uri: https://management.azure.com/subscriptions/00000000-0000-0000-0000-000000000000/resourceGroups/azure_search_cli_test000001/providers/Microsoft.Search/searchServices/test000002?api-version=2015-08-19
+  response:
+    body:
+      string: '{"id":"/subscriptions/00000000-0000-0000-0000-000000000000/resourceGroups/azure_search_cli_test000001/providers/Microsoft.Search/searchServices/test000002","name":"test000002","type":"Microsoft.Search/searchServices","location":"West
+        US","properties":{"replicaCount":1,"partitionCount":2,"status":"provisioning","statusDetails":"","provisioningState":"provisioning","hostingMode":"default"},"sku":{"name":"standard"}}'
+    headers:
+      cache-control:
+      - no-cache
+      content-length:
+      - '493'
+      content-type:
+      - application/json; charset=utf-8
+      date:
+      - Mon, 21 Oct 2019 14:05:40 GMT
+      elapsed-time:
+      - '135'
+      etag:
+      - W/"datetime'2019-10-21T14%3A00%3A08.4213471Z'"
+      expires:
+      - '-1'
+      pragma:
+      - no-cache
+      request-id:
+      - 040ee8e6-f40b-11e9-92ca-186024942c80
+      strict-transport-security:
+      - max-age=31536000; includeSubDomains
+      transfer-encoding:
+      - chunked
+      vary:
+      - Accept-Encoding,Accept-Encoding
+      x-content-type-options:
+      - nosniff
+    status:
+      code: 200
+      message: OK
+- request:
+    body: null
+    headers:
+      Accept:
+      - application/json
+      Accept-Encoding:
+      - gzip, deflate
+      CommandName:
+      - search service create
+      Connection:
+      - keep-alive
+      ParameterSetName:
+      - -n -g --sku --replica-count --partition-count
+      User-Agent:
+      - python/3.7.4 (Windows-10-10.0.18362-SP0) msrest/0.6.10 msrest_azure/0.6.2
+        azure-mgmt-search/2.1.0 Azure-SDK-For-Python AZURECLI/2.0.75
+    method: GET
+    uri: https://management.azure.com/subscriptions/00000000-0000-0000-0000-000000000000/resourceGroups/azure_search_cli_test000001/providers/Microsoft.Search/searchServices/test000002?api-version=2015-08-19
+  response:
+    body:
+      string: '{"id":"/subscriptions/00000000-0000-0000-0000-000000000000/resourceGroups/azure_search_cli_test000001/providers/Microsoft.Search/searchServices/test000002","name":"test000002","type":"Microsoft.Search/searchServices","location":"West
+        US","properties":{"replicaCount":1,"partitionCount":2,"status":"provisioning","statusDetails":"","provisioningState":"provisioning","hostingMode":"default"},"sku":{"name":"standard"}}'
+    headers:
+      cache-control:
+      - no-cache
+      content-length:
+      - '493'
+      content-type:
+      - application/json; charset=utf-8
+      date:
+      - Mon, 21 Oct 2019 14:06:12 GMT
+      elapsed-time:
+      - '84'
+      etag:
+      - W/"datetime'2019-10-21T14%3A00%3A08.4213471Z'"
+      expires:
+      - '-1'
+      pragma:
+      - no-cache
+      request-id:
+      - 040ee8e6-f40b-11e9-92ca-186024942c80
+      strict-transport-security:
+      - max-age=31536000; includeSubDomains
+      transfer-encoding:
+      - chunked
+      vary:
+      - Accept-Encoding,Accept-Encoding
+      x-content-type-options:
+      - nosniff
+    status:
+      code: 200
+      message: OK
+- request:
+    body: null
+    headers:
+      Accept:
+      - application/json
+      Accept-Encoding:
+      - gzip, deflate
+      CommandName:
+      - search service create
+      Connection:
+      - keep-alive
+      ParameterSetName:
+      - -n -g --sku --replica-count --partition-count
+      User-Agent:
+      - python/3.7.4 (Windows-10-10.0.18362-SP0) msrest/0.6.10 msrest_azure/0.6.2
+        azure-mgmt-search/2.1.0 Azure-SDK-For-Python AZURECLI/2.0.75
+    method: GET
+    uri: https://management.azure.com/subscriptions/00000000-0000-0000-0000-000000000000/resourceGroups/azure_search_cli_test000001/providers/Microsoft.Search/searchServices/test000002?api-version=2015-08-19
+  response:
+    body:
+      string: '{"id":"/subscriptions/00000000-0000-0000-0000-000000000000/resourceGroups/azure_search_cli_test000001/providers/Microsoft.Search/searchServices/test000002","name":"test000002","type":"Microsoft.Search/searchServices","location":"West
+        US","properties":{"replicaCount":1,"partitionCount":2,"status":"provisioning","statusDetails":"","provisioningState":"provisioning","hostingMode":"default"},"sku":{"name":"standard"}}'
+    headers:
+      cache-control:
+      - no-cache
+      content-length:
+      - '493'
+      content-type:
+      - application/json; charset=utf-8
+      date:
+      - Mon, 21 Oct 2019 14:06:46 GMT
+      elapsed-time:
+      - '133'
+      etag:
+      - W/"datetime'2019-10-21T14%3A00%3A08.4213471Z'"
+      expires:
+      - '-1'
+      pragma:
+      - no-cache
+      request-id:
+      - 040ee8e6-f40b-11e9-92ca-186024942c80
+      strict-transport-security:
+      - max-age=31536000; includeSubDomains
+      transfer-encoding:
+      - chunked
+      vary:
+      - Accept-Encoding,Accept-Encoding
+      x-content-type-options:
+      - nosniff
+    status:
+      code: 200
+      message: OK
+- request:
+    body: null
+    headers:
+      Accept:
+      - application/json
+      Accept-Encoding:
+      - gzip, deflate
+      CommandName:
+      - search service create
+      Connection:
+      - keep-alive
+      ParameterSetName:
+      - -n -g --sku --replica-count --partition-count
+      User-Agent:
+      - python/3.7.4 (Windows-10-10.0.18362-SP0) msrest/0.6.10 msrest_azure/0.6.2
+        azure-mgmt-search/2.1.0 Azure-SDK-For-Python AZURECLI/2.0.75
+    method: GET
+    uri: https://management.azure.com/subscriptions/00000000-0000-0000-0000-000000000000/resourceGroups/azure_search_cli_test000001/providers/Microsoft.Search/searchServices/test000002?api-version=2015-08-19
+  response:
+    body:
+      string: '{"id":"/subscriptions/00000000-0000-0000-0000-000000000000/resourceGroups/azure_search_cli_test000001/providers/Microsoft.Search/searchServices/test000002","name":"test000002","type":"Microsoft.Search/searchServices","location":"West
+        US","properties":{"replicaCount":1,"partitionCount":2,"status":"provisioning","statusDetails":"","provisioningState":"provisioning","hostingMode":"default"},"sku":{"name":"standard"}}'
+    headers:
+      cache-control:
+      - no-cache
+      content-length:
+      - '493'
+      content-type:
+      - application/json; charset=utf-8
+      date:
+      - Mon, 21 Oct 2019 14:07:18 GMT
+      elapsed-time:
+      - '96'
+      etag:
+      - W/"datetime'2019-10-21T14%3A00%3A08.4213471Z'"
+      expires:
+      - '-1'
+      pragma:
+      - no-cache
+      request-id:
+      - 040ee8e6-f40b-11e9-92ca-186024942c80
+      strict-transport-security:
+      - max-age=31536000; includeSubDomains
+      transfer-encoding:
+      - chunked
+      vary:
+      - Accept-Encoding,Accept-Encoding
+      x-content-type-options:
+      - nosniff
+    status:
+      code: 200
+      message: OK
+- request:
+    body: null
+    headers:
+      Accept:
+      - application/json
+      Accept-Encoding:
+      - gzip, deflate
+      CommandName:
+      - search service create
+      Connection:
+      - keep-alive
+      ParameterSetName:
+      - -n -g --sku --replica-count --partition-count
+      User-Agent:
+      - python/3.7.4 (Windows-10-10.0.18362-SP0) msrest/0.6.10 msrest_azure/0.6.2
+        azure-mgmt-search/2.1.0 Azure-SDK-For-Python AZURECLI/2.0.75
+    method: GET
+    uri: https://management.azure.com/subscriptions/00000000-0000-0000-0000-000000000000/resourceGroups/azure_search_cli_test000001/providers/Microsoft.Search/searchServices/test000002?api-version=2015-08-19
+  response:
+    body:
+      string: '{"id":"/subscriptions/00000000-0000-0000-0000-000000000000/resourceGroups/azure_search_cli_test000001/providers/Microsoft.Search/searchServices/test000002","name":"test000002","type":"Microsoft.Search/searchServices","location":"West
+        US","properties":{"replicaCount":1,"partitionCount":2,"status":"provisioning","statusDetails":"","provisioningState":"provisioning","hostingMode":"default"},"sku":{"name":"standard"}}'
+    headers:
+      cache-control:
+      - no-cache
+      content-length:
+      - '493'
+      content-type:
+      - application/json; charset=utf-8
+      date:
+      - Mon, 21 Oct 2019 14:07:51 GMT
+      elapsed-time:
+      - '133'
+      etag:
+      - W/"datetime'2019-10-21T14%3A00%3A08.4213471Z'"
+      expires:
+      - '-1'
+      pragma:
+      - no-cache
+      request-id:
+      - 040ee8e6-f40b-11e9-92ca-186024942c80
+      strict-transport-security:
+      - max-age=31536000; includeSubDomains
+      transfer-encoding:
+      - chunked
+      vary:
+      - Accept-Encoding,Accept-Encoding
+      x-content-type-options:
+      - nosniff
+    status:
+      code: 200
+      message: OK
+- request:
+    body: null
+    headers:
+      Accept:
+      - application/json
+      Accept-Encoding:
+      - gzip, deflate
+      CommandName:
+      - search service create
+      Connection:
+      - keep-alive
+      ParameterSetName:
+      - -n -g --sku --replica-count --partition-count
+      User-Agent:
+      - python/3.7.4 (Windows-10-10.0.18362-SP0) msrest/0.6.10 msrest_azure/0.6.2
+        azure-mgmt-search/2.1.0 Azure-SDK-For-Python AZURECLI/2.0.75
+    method: GET
+    uri: https://management.azure.com/subscriptions/00000000-0000-0000-0000-000000000000/resourceGroups/azure_search_cli_test000001/providers/Microsoft.Search/searchServices/test000002?api-version=2015-08-19
+  response:
+    body:
+      string: '{"id":"/subscriptions/00000000-0000-0000-0000-000000000000/resourceGroups/azure_search_cli_test000001/providers/Microsoft.Search/searchServices/test000002","name":"test000002","type":"Microsoft.Search/searchServices","location":"West
+        US","properties":{"replicaCount":1,"partitionCount":2,"status":"provisioning","statusDetails":"","provisioningState":"provisioning","hostingMode":"default"},"sku":{"name":"standard"}}'
+    headers:
+      cache-control:
+      - no-cache
+      content-length:
+      - '493'
+      content-type:
+      - application/json; charset=utf-8
+      date:
+      - Mon, 21 Oct 2019 14:08:24 GMT
+      elapsed-time:
+      - '242'
+      etag:
+      - W/"datetime'2019-10-21T14%3A00%3A08.4213471Z'"
+      expires:
+      - '-1'
+      pragma:
+      - no-cache
+      request-id:
+      - 040ee8e6-f40b-11e9-92ca-186024942c80
+      strict-transport-security:
+      - max-age=31536000; includeSubDomains
+      transfer-encoding:
+      - chunked
+      vary:
+      - Accept-Encoding,Accept-Encoding
+      x-content-type-options:
+      - nosniff
+    status:
+      code: 200
+      message: OK
+- request:
+    body: null
+    headers:
+      Accept:
+      - application/json
+      Accept-Encoding:
+      - gzip, deflate
+      CommandName:
+      - search service create
+      Connection:
+      - keep-alive
+      ParameterSetName:
+      - -n -g --sku --replica-count --partition-count
+      User-Agent:
+      - python/3.7.4 (Windows-10-10.0.18362-SP0) msrest/0.6.10 msrest_azure/0.6.2
+        azure-mgmt-search/2.1.0 Azure-SDK-For-Python AZURECLI/2.0.75
+    method: GET
+    uri: https://management.azure.com/subscriptions/00000000-0000-0000-0000-000000000000/resourceGroups/azure_search_cli_test000001/providers/Microsoft.Search/searchServices/test000002?api-version=2015-08-19
+  response:
+    body:
+      string: '{"id":"/subscriptions/00000000-0000-0000-0000-000000000000/resourceGroups/azure_search_cli_test000001/providers/Microsoft.Search/searchServices/test000002","name":"test000002","type":"Microsoft.Search/searchServices","location":"West
+        US","properties":{"replicaCount":1,"partitionCount":2,"status":"provisioning","statusDetails":"","provisioningState":"provisioning","hostingMode":"default"},"sku":{"name":"standard"}}'
+    headers:
+      cache-control:
+      - no-cache
+      content-length:
+      - '493'
+      content-type:
+      - application/json; charset=utf-8
+      date:
+      - Mon, 21 Oct 2019 14:08:58 GMT
+      elapsed-time:
+      - '85'
+      etag:
+      - W/"datetime'2019-10-21T14%3A00%3A08.4213471Z'"
+      expires:
+      - '-1'
+      pragma:
+      - no-cache
+      request-id:
+      - 040ee8e6-f40b-11e9-92ca-186024942c80
+      strict-transport-security:
+      - max-age=31536000; includeSubDomains
+      transfer-encoding:
+      - chunked
+      vary:
+      - Accept-Encoding,Accept-Encoding
+      x-content-type-options:
+      - nosniff
+    status:
+      code: 200
+      message: OK
+- request:
+    body: null
+    headers:
+      Accept:
+      - application/json
+      Accept-Encoding:
+      - gzip, deflate
+      CommandName:
+      - search service create
+      Connection:
+      - keep-alive
+      ParameterSetName:
+      - -n -g --sku --replica-count --partition-count
+      User-Agent:
+      - python/3.7.4 (Windows-10-10.0.18362-SP0) msrest/0.6.10 msrest_azure/0.6.2
+        azure-mgmt-search/2.1.0 Azure-SDK-For-Python AZURECLI/2.0.75
+    method: GET
+    uri: https://management.azure.com/subscriptions/00000000-0000-0000-0000-000000000000/resourceGroups/azure_search_cli_test000001/providers/Microsoft.Search/searchServices/test000002?api-version=2015-08-19
+  response:
+    body:
+      string: '{"id":"/subscriptions/00000000-0000-0000-0000-000000000000/resourceGroups/azure_search_cli_test000001/providers/Microsoft.Search/searchServices/test000002","name":"test000002","type":"Microsoft.Search/searchServices","location":"West
+        US","properties":{"replicaCount":1,"partitionCount":2,"status":"provisioning","statusDetails":"","provisioningState":"provisioning","hostingMode":"default"},"sku":{"name":"standard"}}'
+    headers:
+      cache-control:
+      - no-cache
+      content-length:
+      - '493'
+      content-type:
+      - application/json; charset=utf-8
+      date:
+      - Mon, 21 Oct 2019 14:09:31 GMT
+      elapsed-time:
+      - '197'
+      etag:
+      - W/"datetime'2019-10-21T14%3A00%3A08.4213471Z'"
+      expires:
+      - '-1'
+      pragma:
+      - no-cache
+      request-id:
+      - 040ee8e6-f40b-11e9-92ca-186024942c80
+      strict-transport-security:
+      - max-age=31536000; includeSubDomains
+      transfer-encoding:
+      - chunked
+      vary:
+      - Accept-Encoding,Accept-Encoding
+      x-content-type-options:
+      - nosniff
+    status:
+      code: 200
+      message: OK
+- request:
+    body: null
+    headers:
+      Accept:
+      - application/json
+      Accept-Encoding:
+      - gzip, deflate
+      CommandName:
+      - search service create
+      Connection:
+      - keep-alive
+      ParameterSetName:
+      - -n -g --sku --replica-count --partition-count
+      User-Agent:
+      - python/3.7.4 (Windows-10-10.0.18362-SP0) msrest/0.6.10 msrest_azure/0.6.2
+        azure-mgmt-search/2.1.0 Azure-SDK-For-Python AZURECLI/2.0.75
+    method: GET
+    uri: https://management.azure.com/subscriptions/00000000-0000-0000-0000-000000000000/resourceGroups/azure_search_cli_test000001/providers/Microsoft.Search/searchServices/test000002?api-version=2015-08-19
+  response:
+    body:
+      string: '{"id":"/subscriptions/00000000-0000-0000-0000-000000000000/resourceGroups/azure_search_cli_test000001/providers/Microsoft.Search/searchServices/test000002","name":"test000002","type":"Microsoft.Search/searchServices","location":"West
+        US","properties":{"replicaCount":1,"partitionCount":2,"status":"provisioning","statusDetails":"","provisioningState":"provisioning","hostingMode":"default"},"sku":{"name":"standard"}}'
+    headers:
+      cache-control:
+      - no-cache
+      content-length:
+      - '493'
+      content-type:
+      - application/json; charset=utf-8
+      date:
+      - Mon, 21 Oct 2019 14:10:04 GMT
+      elapsed-time:
+      - '131'
+      etag:
+      - W/"datetime'2019-10-21T14%3A00%3A08.4213471Z'"
+      expires:
+      - '-1'
+      pragma:
+      - no-cache
+      request-id:
+      - 040ee8e6-f40b-11e9-92ca-186024942c80
+      strict-transport-security:
+      - max-age=31536000; includeSubDomains
+      transfer-encoding:
+      - chunked
+      vary:
+      - Accept-Encoding,Accept-Encoding
+      x-content-type-options:
+      - nosniff
+    status:
+      code: 200
+      message: OK
+- request:
+    body: null
+    headers:
+      Accept:
+      - application/json
+      Accept-Encoding:
+      - gzip, deflate
+      CommandName:
+      - search service create
+      Connection:
+      - keep-alive
+      ParameterSetName:
+      - -n -g --sku --replica-count --partition-count
+      User-Agent:
+      - python/3.7.4 (Windows-10-10.0.18362-SP0) msrest/0.6.10 msrest_azure/0.6.2
+        azure-mgmt-search/2.1.0 Azure-SDK-For-Python AZURECLI/2.0.75
+    method: GET
+    uri: https://management.azure.com/subscriptions/00000000-0000-0000-0000-000000000000/resourceGroups/azure_search_cli_test000001/providers/Microsoft.Search/searchServices/test000002?api-version=2015-08-19
+  response:
+    body:
+      string: '{"id":"/subscriptions/00000000-0000-0000-0000-000000000000/resourceGroups/azure_search_cli_test000001/providers/Microsoft.Search/searchServices/test000002","name":"test000002","type":"Microsoft.Search/searchServices","location":"West
+        US","properties":{"replicaCount":1,"partitionCount":2,"status":"provisioning","statusDetails":"","provisioningState":"provisioning","hostingMode":"default"},"sku":{"name":"standard"}}'
+    headers:
+      cache-control:
+      - no-cache
+      content-length:
+      - '493'
+      content-type:
+      - application/json; charset=utf-8
+      date:
+      - Mon, 21 Oct 2019 14:10:37 GMT
+      elapsed-time:
+      - '82'
+      etag:
+      - W/"datetime'2019-10-21T14%3A00%3A08.4213471Z'"
+      expires:
+      - '-1'
+      pragma:
+      - no-cache
+      request-id:
+      - 040ee8e6-f40b-11e9-92ca-186024942c80
+      strict-transport-security:
+      - max-age=31536000; includeSubDomains
+      transfer-encoding:
+      - chunked
+      vary:
+      - Accept-Encoding,Accept-Encoding
+      x-content-type-options:
+      - nosniff
+    status:
+      code: 200
+      message: OK
+- request:
+    body: null
+    headers:
+      Accept:
+      - application/json
+      Accept-Encoding:
+      - gzip, deflate
+      CommandName:
+      - search service create
+      Connection:
+      - keep-alive
+      ParameterSetName:
+      - -n -g --sku --replica-count --partition-count
+      User-Agent:
+      - python/3.7.4 (Windows-10-10.0.18362-SP0) msrest/0.6.10 msrest_azure/0.6.2
+        azure-mgmt-search/2.1.0 Azure-SDK-For-Python AZURECLI/2.0.75
+    method: GET
+    uri: https://management.azure.com/subscriptions/00000000-0000-0000-0000-000000000000/resourceGroups/azure_search_cli_test000001/providers/Microsoft.Search/searchServices/test000002?api-version=2015-08-19
+  response:
+    body:
+      string: '{"id":"/subscriptions/00000000-0000-0000-0000-000000000000/resourceGroups/azure_search_cli_test000001/providers/Microsoft.Search/searchServices/test000002","name":"test000002","type":"Microsoft.Search/searchServices","location":"West
+        US","properties":{"replicaCount":1,"partitionCount":2,"status":"provisioning","statusDetails":"","provisioningState":"provisioning","hostingMode":"default"},"sku":{"name":"standard"}}'
+    headers:
+      cache-control:
+      - no-cache
+      content-length:
+      - '493'
+      content-type:
+      - application/json; charset=utf-8
+      date:
+      - Mon, 21 Oct 2019 14:11:10 GMT
+      elapsed-time:
+      - '156'
+      etag:
+      - W/"datetime'2019-10-21T14%3A00%3A08.4213471Z'"
+      expires:
+      - '-1'
+      pragma:
+      - no-cache
+      request-id:
+      - 040ee8e6-f40b-11e9-92ca-186024942c80
+      strict-transport-security:
+      - max-age=31536000; includeSubDomains
+      transfer-encoding:
+      - chunked
+      vary:
+      - Accept-Encoding,Accept-Encoding
+      x-content-type-options:
+      - nosniff
+    status:
+      code: 200
+      message: OK
+- request:
+    body: null
+    headers:
+      Accept:
+      - application/json
+      Accept-Encoding:
+      - gzip, deflate
+      CommandName:
+      - search service create
+      Connection:
+      - keep-alive
+      ParameterSetName:
+      - -n -g --sku --replica-count --partition-count
+      User-Agent:
+      - python/3.7.4 (Windows-10-10.0.18362-SP0) msrest/0.6.10 msrest_azure/0.6.2
+        azure-mgmt-search/2.1.0 Azure-SDK-For-Python AZURECLI/2.0.75
+    method: GET
+    uri: https://management.azure.com/subscriptions/00000000-0000-0000-0000-000000000000/resourceGroups/azure_search_cli_test000001/providers/Microsoft.Search/searchServices/test000002?api-version=2015-08-19
+  response:
+    body:
+      string: '{"id":"/subscriptions/00000000-0000-0000-0000-000000000000/resourceGroups/azure_search_cli_test000001/providers/Microsoft.Search/searchServices/test000002","name":"test000002","type":"Microsoft.Search/searchServices","location":"West
+        US","properties":{"replicaCount":1,"partitionCount":2,"status":"provisioning","statusDetails":"","provisioningState":"provisioning","hostingMode":"default"},"sku":{"name":"standard"}}'
+    headers:
+      cache-control:
+      - no-cache
+      content-length:
+      - '493'
+      content-type:
+      - application/json; charset=utf-8
+      date:
+      - Mon, 21 Oct 2019 14:11:44 GMT
+      elapsed-time:
+      - '100'
+      etag:
+      - W/"datetime'2019-10-21T14%3A00%3A08.4213471Z'"
+      expires:
+      - '-1'
+      pragma:
+      - no-cache
+      request-id:
+      - 040ee8e6-f40b-11e9-92ca-186024942c80
+      strict-transport-security:
+      - max-age=31536000; includeSubDomains
+      transfer-encoding:
+      - chunked
+      vary:
+      - Accept-Encoding,Accept-Encoding
+      x-content-type-options:
+      - nosniff
+    status:
+      code: 200
+      message: OK
+- request:
+    body: null
+    headers:
+      Accept:
+      - application/json
+      Accept-Encoding:
+      - gzip, deflate
+      CommandName:
+      - search service create
+      Connection:
+      - keep-alive
+      ParameterSetName:
+      - -n -g --sku --replica-count --partition-count
+      User-Agent:
+      - python/3.7.4 (Windows-10-10.0.18362-SP0) msrest/0.6.10 msrest_azure/0.6.2
+        azure-mgmt-search/2.1.0 Azure-SDK-For-Python AZURECLI/2.0.75
+    method: GET
+    uri: https://management.azure.com/subscriptions/00000000-0000-0000-0000-000000000000/resourceGroups/azure_search_cli_test000001/providers/Microsoft.Search/searchServices/test000002?api-version=2015-08-19
+  response:
+    body:
+      string: '{"id":"/subscriptions/00000000-0000-0000-0000-000000000000/resourceGroups/azure_search_cli_test000001/providers/Microsoft.Search/searchServices/test000002","name":"test000002","type":"Microsoft.Search/searchServices","location":"West
+        US","properties":{"replicaCount":1,"partitionCount":2,"status":"provisioning","statusDetails":"","provisioningState":"provisioning","hostingMode":"default"},"sku":{"name":"standard"}}'
+    headers:
+      cache-control:
+      - no-cache
+      content-length:
+      - '493'
+      content-type:
+      - application/json; charset=utf-8
+      date:
+      - Mon, 21 Oct 2019 14:12:17 GMT
+      elapsed-time:
+      - '86'
+      etag:
+      - W/"datetime'2019-10-21T14%3A00%3A08.4213471Z'"
+      expires:
+      - '-1'
+      pragma:
+      - no-cache
+      request-id:
+      - 040ee8e6-f40b-11e9-92ca-186024942c80
+      strict-transport-security:
+      - max-age=31536000; includeSubDomains
+      transfer-encoding:
+      - chunked
+      vary:
+      - Accept-Encoding,Accept-Encoding
+      x-content-type-options:
+      - nosniff
+    status:
+      code: 200
+      message: OK
+- request:
+    body: null
+    headers:
+      Accept:
+      - application/json
+      Accept-Encoding:
+      - gzip, deflate
+      CommandName:
+      - search service create
+      Connection:
+      - keep-alive
+      ParameterSetName:
+      - -n -g --sku --replica-count --partition-count
+      User-Agent:
+      - python/3.7.4 (Windows-10-10.0.18362-SP0) msrest/0.6.10 msrest_azure/0.6.2
+        azure-mgmt-search/2.1.0 Azure-SDK-For-Python AZURECLI/2.0.75
+    method: GET
+    uri: https://management.azure.com/subscriptions/00000000-0000-0000-0000-000000000000/resourceGroups/azure_search_cli_test000001/providers/Microsoft.Search/searchServices/test000002?api-version=2015-08-19
+  response:
+    body:
+      string: '{"id":"/subscriptions/00000000-0000-0000-0000-000000000000/resourceGroups/azure_search_cli_test000001/providers/Microsoft.Search/searchServices/test000002","name":"test000002","type":"Microsoft.Search/searchServices","location":"West
+        US","properties":{"replicaCount":1,"partitionCount":2,"status":"provisioning","statusDetails":"","provisioningState":"provisioning","hostingMode":"default"},"sku":{"name":"standard"}}'
+    headers:
+      cache-control:
+      - no-cache
+      content-length:
+      - '493'
+      content-type:
+      - application/json; charset=utf-8
+      date:
+      - Mon, 21 Oct 2019 14:12:50 GMT
+      elapsed-time:
+      - '59'
+      etag:
+      - W/"datetime'2019-10-21T14%3A00%3A08.4213471Z'"
+      expires:
+      - '-1'
+      pragma:
+      - no-cache
+      request-id:
+      - 040ee8e6-f40b-11e9-92ca-186024942c80
+      strict-transport-security:
+      - max-age=31536000; includeSubDomains
+      transfer-encoding:
+      - chunked
+      vary:
+      - Accept-Encoding,Accept-Encoding
+      x-content-type-options:
+      - nosniff
+    status:
+      code: 200
+      message: OK
+- request:
+    body: null
+    headers:
+      Accept:
+      - application/json
+      Accept-Encoding:
+      - gzip, deflate
+      CommandName:
+      - search service create
+      Connection:
+      - keep-alive
+      ParameterSetName:
+      - -n -g --sku --replica-count --partition-count
+      User-Agent:
+      - python/3.7.4 (Windows-10-10.0.18362-SP0) msrest/0.6.10 msrest_azure/0.6.2
+        azure-mgmt-search/2.1.0 Azure-SDK-For-Python AZURECLI/2.0.75
+    method: GET
+    uri: https://management.azure.com/subscriptions/00000000-0000-0000-0000-000000000000/resourceGroups/azure_search_cli_test000001/providers/Microsoft.Search/searchServices/test000002?api-version=2015-08-19
+  response:
+    body:
+      string: '{"id":"/subscriptions/00000000-0000-0000-0000-000000000000/resourceGroups/azure_search_cli_test000001/providers/Microsoft.Search/searchServices/test000002","name":"test000002","type":"Microsoft.Search/searchServices","location":"West
+        US","properties":{"replicaCount":1,"partitionCount":2,"status":"provisioning","statusDetails":"","provisioningState":"provisioning","hostingMode":"default"},"sku":{"name":"standard"}}'
+    headers:
+      cache-control:
+      - no-cache
+      content-length:
+      - '493'
+      content-type:
+      - application/json; charset=utf-8
+      date:
+      - Mon, 21 Oct 2019 14:13:24 GMT
+      elapsed-time:
+      - '85'
+      etag:
+      - W/"datetime'2019-10-21T14%3A00%3A08.4213471Z'"
+      expires:
+      - '-1'
+      pragma:
+      - no-cache
+      request-id:
+      - 040ee8e6-f40b-11e9-92ca-186024942c80
+      strict-transport-security:
+      - max-age=31536000; includeSubDomains
+      transfer-encoding:
+      - chunked
+      vary:
+      - Accept-Encoding,Accept-Encoding
+      x-content-type-options:
+      - nosniff
+    status:
+      code: 200
+      message: OK
+- request:
+    body: null
+    headers:
+      Accept:
+      - application/json
+      Accept-Encoding:
+      - gzip, deflate
+      CommandName:
+      - search service create
+      Connection:
+      - keep-alive
+      ParameterSetName:
+      - -n -g --sku --replica-count --partition-count
+      User-Agent:
+      - python/3.7.4 (Windows-10-10.0.18362-SP0) msrest/0.6.10 msrest_azure/0.6.2
+        azure-mgmt-search/2.1.0 Azure-SDK-For-Python AZURECLI/2.0.75
+    method: GET
+    uri: https://management.azure.com/subscriptions/00000000-0000-0000-0000-000000000000/resourceGroups/azure_search_cli_test000001/providers/Microsoft.Search/searchServices/test000002?api-version=2015-08-19
+  response:
+    body:
+      string: '{"id":"/subscriptions/00000000-0000-0000-0000-000000000000/resourceGroups/azure_search_cli_test000001/providers/Microsoft.Search/searchServices/test000002","name":"test000002","type":"Microsoft.Search/searchServices","location":"West
+        US","properties":{"replicaCount":1,"partitionCount":2,"status":"provisioning","statusDetails":"","provisioningState":"provisioning","hostingMode":"default"},"sku":{"name":"standard"}}'
+    headers:
+      cache-control:
+      - no-cache
+      content-length:
+      - '493'
+      content-type:
+      - application/json; charset=utf-8
+      date:
+      - Mon, 21 Oct 2019 14:13:58 GMT
+      elapsed-time:
+      - '82'
+      etag:
+      - W/"datetime'2019-10-21T14%3A00%3A08.4213471Z'"
+      expires:
+      - '-1'
+      pragma:
+      - no-cache
+      request-id:
+      - 040ee8e6-f40b-11e9-92ca-186024942c80
+      strict-transport-security:
+      - max-age=31536000; includeSubDomains
+      transfer-encoding:
+      - chunked
+      vary:
+      - Accept-Encoding,Accept-Encoding
+      x-content-type-options:
+      - nosniff
+    status:
+      code: 200
+      message: OK
+- request:
+    body: null
+    headers:
+      Accept:
+      - application/json
+      Accept-Encoding:
+      - gzip, deflate
+      CommandName:
+      - search service create
+      Connection:
+      - keep-alive
+      ParameterSetName:
+      - -n -g --sku --replica-count --partition-count
+      User-Agent:
+      - python/3.7.4 (Windows-10-10.0.18362-SP0) msrest/0.6.10 msrest_azure/0.6.2
+        azure-mgmt-search/2.1.0 Azure-SDK-For-Python AZURECLI/2.0.75
+    method: GET
+    uri: https://management.azure.com/subscriptions/00000000-0000-0000-0000-000000000000/resourceGroups/azure_search_cli_test000001/providers/Microsoft.Search/searchServices/test000002?api-version=2015-08-19
+  response:
+    body:
+      string: '{"id":"/subscriptions/00000000-0000-0000-0000-000000000000/resourceGroups/azure_search_cli_test000001/providers/Microsoft.Search/searchServices/test000002","name":"test000002","type":"Microsoft.Search/searchServices","location":"West
+        US","properties":{"replicaCount":1,"partitionCount":2,"status":"provisioning","statusDetails":"","provisioningState":"provisioning","hostingMode":"default"},"sku":{"name":"standard"}}'
+    headers:
+      cache-control:
+      - no-cache
+      content-length:
+      - '493'
+      content-type:
+      - application/json; charset=utf-8
+      date:
+      - Mon, 21 Oct 2019 14:14:31 GMT
+      elapsed-time:
+      - '93'
+      etag:
+      - W/"datetime'2019-10-21T14%3A00%3A08.4213471Z'"
+      expires:
+      - '-1'
+      pragma:
+      - no-cache
+      request-id:
+      - 040ee8e6-f40b-11e9-92ca-186024942c80
+      strict-transport-security:
+      - max-age=31536000; includeSubDomains
+      transfer-encoding:
+      - chunked
+      vary:
+      - Accept-Encoding,Accept-Encoding
+      x-content-type-options:
+      - nosniff
+    status:
+      code: 200
+      message: OK
+- request:
+    body: null
+    headers:
+      Accept:
+      - application/json
+      Accept-Encoding:
+      - gzip, deflate
+      CommandName:
+      - search service create
+      Connection:
+      - keep-alive
+      ParameterSetName:
+      - -n -g --sku --replica-count --partition-count
+      User-Agent:
+      - python/3.7.4 (Windows-10-10.0.18362-SP0) msrest/0.6.10 msrest_azure/0.6.2
+        azure-mgmt-search/2.1.0 Azure-SDK-For-Python AZURECLI/2.0.75
+    method: GET
+    uri: https://management.azure.com/subscriptions/00000000-0000-0000-0000-000000000000/resourceGroups/azure_search_cli_test000001/providers/Microsoft.Search/searchServices/test000002?api-version=2015-08-19
+  response:
+    body:
+      string: '{"id":"/subscriptions/00000000-0000-0000-0000-000000000000/resourceGroups/azure_search_cli_test000001/providers/Microsoft.Search/searchServices/test000002","name":"test000002","type":"Microsoft.Search/searchServices","location":"West
+        US","properties":{"replicaCount":1,"partitionCount":2,"status":"provisioning","statusDetails":"","provisioningState":"provisioning","hostingMode":"default"},"sku":{"name":"standard"}}'
+    headers:
+      cache-control:
+      - no-cache
+      content-length:
+      - '493'
+      content-type:
+      - application/json; charset=utf-8
+      date:
+      - Mon, 21 Oct 2019 14:15:04 GMT
+      elapsed-time:
+      - '137'
+      etag:
+      - W/"datetime'2019-10-21T14%3A00%3A08.4213471Z'"
+      expires:
+      - '-1'
+      pragma:
+      - no-cache
+      request-id:
+      - 040ee8e6-f40b-11e9-92ca-186024942c80
+      strict-transport-security:
+      - max-age=31536000; includeSubDomains
+      transfer-encoding:
+      - chunked
+      vary:
+      - Accept-Encoding,Accept-Encoding
+      x-content-type-options:
+      - nosniff
+    status:
+      code: 200
+      message: OK
+- request:
+    body: null
+    headers:
+      Accept:
+      - application/json
+      Accept-Encoding:
+      - gzip, deflate
+      CommandName:
+      - search service create
+      Connection:
+      - keep-alive
+      ParameterSetName:
+      - -n -g --sku --replica-count --partition-count
+      User-Agent:
+      - python/3.7.4 (Windows-10-10.0.18362-SP0) msrest/0.6.10 msrest_azure/0.6.2
+        azure-mgmt-search/2.1.0 Azure-SDK-For-Python AZURECLI/2.0.75
+    method: GET
+    uri: https://management.azure.com/subscriptions/00000000-0000-0000-0000-000000000000/resourceGroups/azure_search_cli_test000001/providers/Microsoft.Search/searchServices/test000002?api-version=2015-08-19
+  response:
+    body:
+      string: '{"id":"/subscriptions/00000000-0000-0000-0000-000000000000/resourceGroups/azure_search_cli_test000001/providers/Microsoft.Search/searchServices/test000002","name":"test000002","type":"Microsoft.Search/searchServices","location":"West
+        US","properties":{"replicaCount":1,"partitionCount":2,"status":"provisioning","statusDetails":"","provisioningState":"provisioning","hostingMode":"default"},"sku":{"name":"standard"}}'
+    headers:
+      cache-control:
+      - no-cache
+      content-length:
+      - '493'
+      content-type:
+      - application/json; charset=utf-8
+      date:
+      - Mon, 21 Oct 2019 14:15:38 GMT
+      elapsed-time:
+      - '97'
+      etag:
+      - W/"datetime'2019-10-21T14%3A00%3A08.4213471Z'"
+      expires:
+      - '-1'
+      pragma:
+      - no-cache
+      request-id:
+      - 040ee8e6-f40b-11e9-92ca-186024942c80
+      strict-transport-security:
+      - max-age=31536000; includeSubDomains
+      transfer-encoding:
+      - chunked
+      vary:
+      - Accept-Encoding,Accept-Encoding
+      x-content-type-options:
+      - nosniff
+    status:
+      code: 200
+      message: OK
+- request:
+    body: null
+    headers:
+      Accept:
+      - application/json
+      Accept-Encoding:
+      - gzip, deflate
+      CommandName:
+      - search service create
+      Connection:
+      - keep-alive
+      ParameterSetName:
+      - -n -g --sku --replica-count --partition-count
+      User-Agent:
+      - python/3.7.4 (Windows-10-10.0.18362-SP0) msrest/0.6.10 msrest_azure/0.6.2
+        azure-mgmt-search/2.1.0 Azure-SDK-For-Python AZURECLI/2.0.75
+    method: GET
+    uri: https://management.azure.com/subscriptions/00000000-0000-0000-0000-000000000000/resourceGroups/azure_search_cli_test000001/providers/Microsoft.Search/searchServices/test000002?api-version=2015-08-19
+  response:
+    body:
+      string: '{"id":"/subscriptions/00000000-0000-0000-0000-000000000000/resourceGroups/azure_search_cli_test000001/providers/Microsoft.Search/searchServices/test000002","name":"test000002","type":"Microsoft.Search/searchServices","location":"West
+        US","properties":{"replicaCount":1,"partitionCount":2,"status":"provisioning","statusDetails":"","provisioningState":"provisioning","hostingMode":"default"},"sku":{"name":"standard"}}'
+    headers:
+      cache-control:
+      - no-cache
+      content-length:
+      - '493'
+      content-type:
+      - application/json; charset=utf-8
+      date:
+      - Mon, 21 Oct 2019 14:16:11 GMT
+      elapsed-time:
+      - '74'
+      etag:
+      - W/"datetime'2019-10-21T14%3A00%3A08.4213471Z'"
+      expires:
+      - '-1'
+      pragma:
+      - no-cache
+      request-id:
+      - 040ee8e6-f40b-11e9-92ca-186024942c80
+      strict-transport-security:
+      - max-age=31536000; includeSubDomains
+      transfer-encoding:
+      - chunked
+      vary:
+      - Accept-Encoding,Accept-Encoding
+      x-content-type-options:
+      - nosniff
+    status:
+      code: 200
+      message: OK
+- request:
+    body: null
+    headers:
+      Accept:
+      - application/json
+      Accept-Encoding:
+      - gzip, deflate
+      CommandName:
+      - search service create
+      Connection:
+      - keep-alive
+      ParameterSetName:
+      - -n -g --sku --replica-count --partition-count
+      User-Agent:
+      - python/3.7.4 (Windows-10-10.0.18362-SP0) msrest/0.6.10 msrest_azure/0.6.2
+        azure-mgmt-search/2.1.0 Azure-SDK-For-Python AZURECLI/2.0.75
+    method: GET
+    uri: https://management.azure.com/subscriptions/00000000-0000-0000-0000-000000000000/resourceGroups/azure_search_cli_test000001/providers/Microsoft.Search/searchServices/test000002?api-version=2015-08-19
+  response:
+    body:
+      string: '{"id":"/subscriptions/00000000-0000-0000-0000-000000000000/resourceGroups/azure_search_cli_test000001/providers/Microsoft.Search/searchServices/test000002","name":"test000002","type":"Microsoft.Search/searchServices","location":"West
+        US","properties":{"replicaCount":1,"partitionCount":2,"status":"provisioning","statusDetails":"","provisioningState":"provisioning","hostingMode":"default"},"sku":{"name":"standard"}}'
+    headers:
+      cache-control:
+      - no-cache
+      content-length:
+      - '493'
+      content-type:
+      - application/json; charset=utf-8
+      date:
+      - Mon, 21 Oct 2019 14:16:43 GMT
+      elapsed-time:
+      - '57'
+      etag:
+      - W/"datetime'2019-10-21T14%3A00%3A08.4213471Z'"
+      expires:
+      - '-1'
+      pragma:
+      - no-cache
+      request-id:
+      - 040ee8e6-f40b-11e9-92ca-186024942c80
+      strict-transport-security:
+      - max-age=31536000; includeSubDomains
+      transfer-encoding:
+      - chunked
+      vary:
+      - Accept-Encoding,Accept-Encoding
+      x-content-type-options:
+      - nosniff
+    status:
+      code: 200
+      message: OK
+- request:
+    body: null
+    headers:
+      Accept:
+      - application/json
+      Accept-Encoding:
+      - gzip, deflate
+      CommandName:
+      - search service create
+      Connection:
+      - keep-alive
+      ParameterSetName:
+      - -n -g --sku --replica-count --partition-count
+      User-Agent:
+      - python/3.7.4 (Windows-10-10.0.18362-SP0) msrest/0.6.10 msrest_azure/0.6.2
+        azure-mgmt-search/2.1.0 Azure-SDK-For-Python AZURECLI/2.0.75
+    method: GET
+    uri: https://management.azure.com/subscriptions/00000000-0000-0000-0000-000000000000/resourceGroups/azure_search_cli_test000001/providers/Microsoft.Search/searchServices/test000002?api-version=2015-08-19
+  response:
+    body:
+      string: '{"id":"/subscriptions/00000000-0000-0000-0000-000000000000/resourceGroups/azure_search_cli_test000001/providers/Microsoft.Search/searchServices/test000002","name":"test000002","type":"Microsoft.Search/searchServices","location":"West
+        US","properties":{"replicaCount":1,"partitionCount":2,"status":"provisioning","statusDetails":"","provisioningState":"provisioning","hostingMode":"default"},"sku":{"name":"standard"}}'
+    headers:
+      cache-control:
+      - no-cache
+      content-length:
+      - '493'
+      content-type:
+      - application/json; charset=utf-8
+      date:
+      - Mon, 21 Oct 2019 14:17:17 GMT
+      elapsed-time:
+      - '78'
+      etag:
+      - W/"datetime'2019-10-21T14%3A00%3A08.4213471Z'"
+      expires:
+      - '-1'
+      pragma:
+      - no-cache
+      request-id:
+      - 040ee8e6-f40b-11e9-92ca-186024942c80
+      strict-transport-security:
+      - max-age=31536000; includeSubDomains
+      transfer-encoding:
+      - chunked
+      vary:
+      - Accept-Encoding,Accept-Encoding
+      x-content-type-options:
+      - nosniff
+    status:
+      code: 200
+      message: OK
+- request:
+    body: null
+    headers:
+      Accept:
+      - application/json
+      Accept-Encoding:
+      - gzip, deflate
+      CommandName:
+      - search service create
+      Connection:
+      - keep-alive
+      ParameterSetName:
+      - -n -g --sku --replica-count --partition-count
+      User-Agent:
+      - python/3.7.4 (Windows-10-10.0.18362-SP0) msrest/0.6.10 msrest_azure/0.6.2
+        azure-mgmt-search/2.1.0 Azure-SDK-For-Python AZURECLI/2.0.75
+    method: GET
+    uri: https://management.azure.com/subscriptions/00000000-0000-0000-0000-000000000000/resourceGroups/azure_search_cli_test000001/providers/Microsoft.Search/searchServices/test000002?api-version=2015-08-19
+  response:
+    body:
+      string: '{"id":"/subscriptions/00000000-0000-0000-0000-000000000000/resourceGroups/azure_search_cli_test000001/providers/Microsoft.Search/searchServices/test000002","name":"test000002","type":"Microsoft.Search/searchServices","location":"West
+        US","properties":{"replicaCount":1,"partitionCount":2,"status":"provisioning","statusDetails":"","provisioningState":"provisioning","hostingMode":"default"},"sku":{"name":"standard"}}'
+    headers:
+      cache-control:
+      - no-cache
+      content-length:
+      - '493'
+      content-type:
+      - application/json; charset=utf-8
+      date:
+      - Mon, 21 Oct 2019 14:17:51 GMT
+      elapsed-time:
+      - '126'
+      etag:
+      - W/"datetime'2019-10-21T14%3A00%3A08.4213471Z'"
+      expires:
+      - '-1'
+      pragma:
+      - no-cache
+      request-id:
+      - 040ee8e6-f40b-11e9-92ca-186024942c80
+      strict-transport-security:
+      - max-age=31536000; includeSubDomains
+      transfer-encoding:
+      - chunked
+      vary:
+      - Accept-Encoding,Accept-Encoding
+      x-content-type-options:
+      - nosniff
+    status:
+      code: 200
+      message: OK
+- request:
+    body: null
+    headers:
+      Accept:
+      - application/json
+      Accept-Encoding:
+      - gzip, deflate
+      CommandName:
+      - search service create
+      Connection:
+      - keep-alive
+      ParameterSetName:
+      - -n -g --sku --replica-count --partition-count
+      User-Agent:
+      - python/3.7.4 (Windows-10-10.0.18362-SP0) msrest/0.6.10 msrest_azure/0.6.2
+        azure-mgmt-search/2.1.0 Azure-SDK-For-Python AZURECLI/2.0.75
+    method: GET
+    uri: https://management.azure.com/subscriptions/00000000-0000-0000-0000-000000000000/resourceGroups/azure_search_cli_test000001/providers/Microsoft.Search/searchServices/test000002?api-version=2015-08-19
+  response:
+    body:
+      string: '{"id":"/subscriptions/00000000-0000-0000-0000-000000000000/resourceGroups/azure_search_cli_test000001/providers/Microsoft.Search/searchServices/test000002","name":"test000002","type":"Microsoft.Search/searchServices","location":"West
+        US","properties":{"replicaCount":1,"partitionCount":2,"status":"provisioning","statusDetails":"","provisioningState":"provisioning","hostingMode":"default"},"sku":{"name":"standard"}}'
+    headers:
+      cache-control:
+      - no-cache
+      content-length:
+      - '493'
+      content-type:
+      - application/json; charset=utf-8
+      date:
+      - Mon, 21 Oct 2019 14:18:24 GMT
+      elapsed-time:
+      - '140'
+      etag:
+      - W/"datetime'2019-10-21T14%3A00%3A08.4213471Z'"
+      expires:
+      - '-1'
+      pragma:
+      - no-cache
+      request-id:
+      - 040ee8e6-f40b-11e9-92ca-186024942c80
+      strict-transport-security:
+      - max-age=31536000; includeSubDomains
+      transfer-encoding:
+      - chunked
+      vary:
+      - Accept-Encoding,Accept-Encoding
+      x-content-type-options:
+      - nosniff
+    status:
+      code: 200
+      message: OK
+- request:
+    body: null
+    headers:
+      Accept:
+      - application/json
+      Accept-Encoding:
+      - gzip, deflate
+      CommandName:
+      - search service create
+      Connection:
+      - keep-alive
+      ParameterSetName:
+      - -n -g --sku --replica-count --partition-count
+      User-Agent:
+      - python/3.7.4 (Windows-10-10.0.18362-SP0) msrest/0.6.10 msrest_azure/0.6.2
+        azure-mgmt-search/2.1.0 Azure-SDK-For-Python AZURECLI/2.0.75
+    method: GET
+    uri: https://management.azure.com/subscriptions/00000000-0000-0000-0000-000000000000/resourceGroups/azure_search_cli_test000001/providers/Microsoft.Search/searchServices/test000002?api-version=2015-08-19
+  response:
+    body:
+      string: '{"id":"/subscriptions/00000000-0000-0000-0000-000000000000/resourceGroups/azure_search_cli_test000001/providers/Microsoft.Search/searchServices/test000002","name":"test000002","type":"Microsoft.Search/searchServices","location":"West
+        US","properties":{"replicaCount":1,"partitionCount":2,"status":"provisioning","statusDetails":"","provisioningState":"provisioning","hostingMode":"default"},"sku":{"name":"standard"}}'
+    headers:
+      cache-control:
+      - no-cache
+      content-length:
+      - '493'
+      content-type:
+      - application/json; charset=utf-8
+      date:
+      - Mon, 21 Oct 2019 14:18:57 GMT
+      elapsed-time:
+      - '69'
+      etag:
+      - W/"datetime'2019-10-21T14%3A00%3A08.4213471Z'"
+      expires:
+      - '-1'
+      pragma:
+      - no-cache
+      request-id:
+      - 040ee8e6-f40b-11e9-92ca-186024942c80
+      strict-transport-security:
+      - max-age=31536000; includeSubDomains
+      transfer-encoding:
+      - chunked
+      vary:
+      - Accept-Encoding,Accept-Encoding
+      x-content-type-options:
+      - nosniff
+    status:
+      code: 200
+      message: OK
+- request:
+    body: null
+    headers:
+      Accept:
+      - application/json
+      Accept-Encoding:
+      - gzip, deflate
+      CommandName:
+      - search service create
+      Connection:
+      - keep-alive
+      ParameterSetName:
+      - -n -g --sku --replica-count --partition-count
+      User-Agent:
+      - python/3.7.4 (Windows-10-10.0.18362-SP0) msrest/0.6.10 msrest_azure/0.6.2
+        azure-mgmt-search/2.1.0 Azure-SDK-For-Python AZURECLI/2.0.75
+    method: GET
+    uri: https://management.azure.com/subscriptions/00000000-0000-0000-0000-000000000000/resourceGroups/azure_search_cli_test000001/providers/Microsoft.Search/searchServices/test000002?api-version=2015-08-19
+  response:
+    body:
+      string: '{"id":"/subscriptions/00000000-0000-0000-0000-000000000000/resourceGroups/azure_search_cli_test000001/providers/Microsoft.Search/searchServices/test000002","name":"test000002","type":"Microsoft.Search/searchServices","location":"West
+        US","properties":{"replicaCount":1,"partitionCount":2,"status":"provisioning","statusDetails":"","provisioningState":"provisioning","hostingMode":"default"},"sku":{"name":"standard"}}'
+    headers:
+      cache-control:
+      - no-cache
+      content-length:
+      - '493'
+      content-type:
+      - application/json; charset=utf-8
+      date:
+      - Mon, 21 Oct 2019 14:19:30 GMT
+      elapsed-time:
+      - '108'
+      etag:
+      - W/"datetime'2019-10-21T14%3A00%3A08.4213471Z'"
+      expires:
+      - '-1'
+      pragma:
+      - no-cache
+      request-id:
+      - 040ee8e6-f40b-11e9-92ca-186024942c80
+      strict-transport-security:
+      - max-age=31536000; includeSubDomains
+      transfer-encoding:
+      - chunked
+      vary:
+      - Accept-Encoding,Accept-Encoding
+      x-content-type-options:
+      - nosniff
+    status:
+      code: 200
+      message: OK
+- request:
+    body: null
+    headers:
+      Accept:
+      - application/json
+      Accept-Encoding:
+      - gzip, deflate
+      CommandName:
+      - search service create
+      Connection:
+      - keep-alive
+      ParameterSetName:
+      - -n -g --sku --replica-count --partition-count
+      User-Agent:
+      - python/3.7.4 (Windows-10-10.0.18362-SP0) msrest/0.6.10 msrest_azure/0.6.2
+        azure-mgmt-search/2.1.0 Azure-SDK-For-Python AZURECLI/2.0.75
+    method: GET
+    uri: https://management.azure.com/subscriptions/00000000-0000-0000-0000-000000000000/resourceGroups/azure_search_cli_test000001/providers/Microsoft.Search/searchServices/test000002?api-version=2015-08-19
+  response:
+    body:
+      string: '{"id":"/subscriptions/00000000-0000-0000-0000-000000000000/resourceGroups/azure_search_cli_test000001/providers/Microsoft.Search/searchServices/test000002","name":"test000002","type":"Microsoft.Search/searchServices","location":"West
+        US","properties":{"replicaCount":1,"partitionCount":2,"status":"provisioning","statusDetails":"","provisioningState":"provisioning","hostingMode":"default"},"sku":{"name":"standard"}}'
+    headers:
+      cache-control:
+      - no-cache
+      content-length:
+      - '493'
+      content-type:
+      - application/json; charset=utf-8
+      date:
+      - Mon, 21 Oct 2019 14:20:04 GMT
+      elapsed-time:
+      - '87'
+      etag:
+      - W/"datetime'2019-10-21T14%3A00%3A08.4213471Z'"
+      expires:
+      - '-1'
+      pragma:
+      - no-cache
+      request-id:
+      - 040ee8e6-f40b-11e9-92ca-186024942c80
+      strict-transport-security:
+      - max-age=31536000; includeSubDomains
+      transfer-encoding:
+      - chunked
+      vary:
+      - Accept-Encoding,Accept-Encoding
+      x-content-type-options:
+      - nosniff
+    status:
+      code: 200
+      message: OK
+- request:
+    body: null
+    headers:
+      Accept:
+      - application/json
+      Accept-Encoding:
+      - gzip, deflate
+      CommandName:
+      - search service create
+      Connection:
+      - keep-alive
+      ParameterSetName:
+      - -n -g --sku --replica-count --partition-count
+      User-Agent:
+      - python/3.7.4 (Windows-10-10.0.18362-SP0) msrest/0.6.10 msrest_azure/0.6.2
+        azure-mgmt-search/2.1.0 Azure-SDK-For-Python AZURECLI/2.0.75
+    method: GET
+    uri: https://management.azure.com/subscriptions/00000000-0000-0000-0000-000000000000/resourceGroups/azure_search_cli_test000001/providers/Microsoft.Search/searchServices/test000002?api-version=2015-08-19
+  response:
+    body:
+      string: '{"id":"/subscriptions/00000000-0000-0000-0000-000000000000/resourceGroups/azure_search_cli_test000001/providers/Microsoft.Search/searchServices/test000002","name":"test000002","type":"Microsoft.Search/searchServices","location":"West
+        US","properties":{"replicaCount":1,"partitionCount":2,"status":"provisioning","statusDetails":"","provisioningState":"provisioning","hostingMode":"default"},"sku":{"name":"standard"}}'
+    headers:
+      cache-control:
+      - no-cache
+      content-length:
+      - '493'
+      content-type:
+      - application/json; charset=utf-8
+      date:
+      - Mon, 21 Oct 2019 14:20:37 GMT
       elapsed-time:
       - '89'
       etag:
@@ -229,4677 +2055,1827 @@
       content-type:
       - application/json; charset=utf-8
       date:
-      - Mon, 21 Oct 2019 14:01:14 GMT
-      elapsed-time:
-      - '101'
-      etag:
-      - W/"datetime'2019-10-21T14%3A00%3A08.4213471Z'"
-      expires:
-      - '-1'
-      pragma:
-      - no-cache
-      request-id:
-      - 040ee8e6-f40b-11e9-92ca-186024942c80
-      strict-transport-security:
-      - max-age=31536000; includeSubDomains
-      transfer-encoding:
-      - chunked
-      vary:
-      - Accept-Encoding,Accept-Encoding
-      x-content-type-options:
-      - nosniff
-    status:
-      code: 200
-      message: OK
-- request:
-    body: null
-    headers:
-      Accept:
-      - application/json
-      Accept-Encoding:
-      - gzip, deflate
-      CommandName:
-      - search service create
-      Connection:
-      - keep-alive
-      ParameterSetName:
-      - -n -g --sku --replica-count --partition-count
-      User-Agent:
-      - python/3.7.4 (Windows-10-10.0.18362-SP0) msrest/0.6.10 msrest_azure/0.6.2
-        azure-mgmt-search/2.1.0 Azure-SDK-For-Python AZURECLI/2.0.75
-    method: GET
-    uri: https://management.azure.com/subscriptions/00000000-0000-0000-0000-000000000000/resourceGroups/azure_search_cli_test000001/providers/Microsoft.Search/searchServices/test000002?api-version=2015-08-19
-  response:
-    body:
-      string: '{"id":"/subscriptions/00000000-0000-0000-0000-000000000000/resourceGroups/azure_search_cli_test000001/providers/Microsoft.Search/searchServices/test000002","name":"test000002","type":"Microsoft.Search/searchServices","location":"West
-        US","properties":{"replicaCount":1,"partitionCount":2,"status":"provisioning","statusDetails":"","provisioningState":"provisioning","hostingMode":"default"},"sku":{"name":"standard"}}'
-    headers:
-      cache-control:
-      - no-cache
-      content-length:
-      - '493'
-      content-type:
-      - application/json; charset=utf-8
-      date:
-      - Mon, 21 Oct 2019 14:01:47 GMT
-      elapsed-time:
-      - '88'
-      etag:
-      - W/"datetime'2019-10-21T14%3A00%3A08.4213471Z'"
-      expires:
-      - '-1'
-      pragma:
-      - no-cache
-      request-id:
-      - 040ee8e6-f40b-11e9-92ca-186024942c80
-      strict-transport-security:
-      - max-age=31536000; includeSubDomains
-      transfer-encoding:
-      - chunked
-      vary:
-      - Accept-Encoding,Accept-Encoding
-      x-content-type-options:
-      - nosniff
-    status:
-      code: 200
-      message: OK
-- request:
-    body: null
-    headers:
-      Accept:
-      - application/json
-      Accept-Encoding:
-      - gzip, deflate
-      CommandName:
-      - search service create
-      Connection:
-      - keep-alive
-      ParameterSetName:
-      - -n -g --sku --replica-count --partition-count
-      User-Agent:
-      - python/3.7.4 (Windows-10-10.0.18362-SP0) msrest/0.6.10 msrest_azure/0.6.2
-        azure-mgmt-search/2.1.0 Azure-SDK-For-Python AZURECLI/2.0.75
-    method: GET
-    uri: https://management.azure.com/subscriptions/00000000-0000-0000-0000-000000000000/resourceGroups/azure_search_cli_test000001/providers/Microsoft.Search/searchServices/test000002?api-version=2015-08-19
-  response:
-    body:
-      string: '{"id":"/subscriptions/00000000-0000-0000-0000-000000000000/resourceGroups/azure_search_cli_test000001/providers/Microsoft.Search/searchServices/test000002","name":"test000002","type":"Microsoft.Search/searchServices","location":"West
-        US","properties":{"replicaCount":1,"partitionCount":2,"status":"provisioning","statusDetails":"","provisioningState":"provisioning","hostingMode":"default"},"sku":{"name":"standard"}}'
-    headers:
-      cache-control:
-      - no-cache
-      content-length:
-      - '493'
-      content-type:
-      - application/json; charset=utf-8
-      date:
-      - Mon, 21 Oct 2019 14:02:20 GMT
-      elapsed-time:
-      - '79'
-      etag:
-      - W/"datetime'2019-10-21T14%3A00%3A08.4213471Z'"
->>>>>>> 807faccc
-      expires:
-      - '-1'
-      pragma:
-      - no-cache
-      request-id:
-<<<<<<< HEAD
-      - f66d29c0-eae9-11e9-a53b-000d3a3ab28a
-=======
-      - 040ee8e6-f40b-11e9-92ca-186024942c80
->>>>>>> 807faccc
-      strict-transport-security:
-      - max-age=31536000; includeSubDomains
-      transfer-encoding:
-      - chunked
-      vary:
-      - Accept-Encoding,Accept-Encoding
-      x-content-type-options:
-      - nosniff
-    status:
-      code: 200
-      message: OK
-- request:
-    body: null
-    headers:
-      Accept:
-      - application/json
-      Accept-Encoding:
-      - gzip, deflate
-      CommandName:
-      - search service create
-      Connection:
-      - keep-alive
-      ParameterSetName:
-      - -n -g --sku --replica-count --partition-count
-      User-Agent:
-<<<<<<< HEAD
-      - python/3.6.5 (Windows-10-10.0.17134-SP0) msrest/0.6.10 msrest_azure/0.6.1
-        azure-mgmt-search/2.1.0 Azure-SDK-For-Python AZURECLI/2.0.74
-=======
-      - python/3.7.4 (Windows-10-10.0.18362-SP0) msrest/0.6.10 msrest_azure/0.6.2
-        azure-mgmt-search/2.1.0 Azure-SDK-For-Python AZURECLI/2.0.75
->>>>>>> 807faccc
-    method: GET
-    uri: https://management.azure.com/subscriptions/00000000-0000-0000-0000-000000000000/resourceGroups/azure_search_cli_test000001/providers/Microsoft.Search/searchServices/test000002?api-version=2015-08-19
-  response:
-    body:
-      string: '{"id":"/subscriptions/00000000-0000-0000-0000-000000000000/resourceGroups/azure_search_cli_test000001/providers/Microsoft.Search/searchServices/test000002","name":"test000002","type":"Microsoft.Search/searchServices","location":"West
-        US","properties":{"replicaCount":1,"partitionCount":2,"status":"provisioning","statusDetails":"","provisioningState":"provisioning","hostingMode":"default"},"sku":{"name":"standard"}}'
-    headers:
-      cache-control:
-      - no-cache
-      content-length:
-      - '493'
-      content-type:
-      - application/json; charset=utf-8
-      date:
-<<<<<<< HEAD
-      - Wed, 09 Oct 2019 23:11:55 GMT
-=======
-      - Mon, 21 Oct 2019 14:02:55 GMT
->>>>>>> 807faccc
-      elapsed-time:
-      - '193'
-      etag:
-<<<<<<< HEAD
-      - W/"datetime'2019-10-09T23%3A10%3A53.8896422Z'"
-=======
-      - W/"datetime'2019-10-21T14%3A00%3A08.4213471Z'"
->>>>>>> 807faccc
-      expires:
-      - '-1'
-      pragma:
-      - no-cache
-      request-id:
-<<<<<<< HEAD
-      - f66d29c0-eae9-11e9-a53b-000d3a3ab28a
-=======
-      - 040ee8e6-f40b-11e9-92ca-186024942c80
->>>>>>> 807faccc
-      strict-transport-security:
-      - max-age=31536000; includeSubDomains
-      transfer-encoding:
-      - chunked
-      vary:
-      - Accept-Encoding,Accept-Encoding
-      x-content-type-options:
-      - nosniff
-    status:
-      code: 200
-      message: OK
-- request:
-    body: null
-    headers:
-      Accept:
-      - application/json
-      Accept-Encoding:
-      - gzip, deflate
-      CommandName:
-      - search service create
-      Connection:
-      - keep-alive
-      ParameterSetName:
-      - -n -g --sku --replica-count --partition-count
-      User-Agent:
-<<<<<<< HEAD
-      - python/3.6.5 (Windows-10-10.0.17134-SP0) msrest/0.6.10 msrest_azure/0.6.1
-        azure-mgmt-search/2.1.0 Azure-SDK-For-Python AZURECLI/2.0.74
-=======
-      - python/3.7.4 (Windows-10-10.0.18362-SP0) msrest/0.6.10 msrest_azure/0.6.2
-        azure-mgmt-search/2.1.0 Azure-SDK-For-Python AZURECLI/2.0.75
->>>>>>> 807faccc
-    method: GET
-    uri: https://management.azure.com/subscriptions/00000000-0000-0000-0000-000000000000/resourceGroups/azure_search_cli_test000001/providers/Microsoft.Search/searchServices/test000002?api-version=2015-08-19
-  response:
-    body:
-      string: '{"id":"/subscriptions/00000000-0000-0000-0000-000000000000/resourceGroups/azure_search_cli_test000001/providers/Microsoft.Search/searchServices/test000002","name":"test000002","type":"Microsoft.Search/searchServices","location":"West
-        US","properties":{"replicaCount":1,"partitionCount":2,"status":"provisioning","statusDetails":"","provisioningState":"provisioning","hostingMode":"default"},"sku":{"name":"standard"}}'
-    headers:
-      cache-control:
-      - no-cache
-      content-length:
-      - '493'
-      content-type:
-      - application/json; charset=utf-8
-      date:
-<<<<<<< HEAD
-      - Wed, 09 Oct 2019 23:12:25 GMT
-      elapsed-time:
-      - '134'
-      etag:
-      - W/"datetime'2019-10-09T23%3A10%3A53.8896422Z'"
-      expires:
-      - '-1'
-      pragma:
-      - no-cache
-      request-id:
-      - f66d29c0-eae9-11e9-a53b-000d3a3ab28a
-      strict-transport-security:
-      - max-age=31536000; includeSubDomains
-      transfer-encoding:
-      - chunked
-      vary:
-      - Accept-Encoding,Accept-Encoding
-      x-content-type-options:
-      - nosniff
-    status:
-      code: 200
-      message: OK
-- request:
-    body: null
-    headers:
-      Accept:
-      - application/json
-      Accept-Encoding:
-      - gzip, deflate
-      CommandName:
-      - search service create
-      Connection:
-      - keep-alive
-      ParameterSetName:
-      - -n -g --sku --replica-count --partition-count
-      User-Agent:
-      - python/3.6.5 (Windows-10-10.0.17134-SP0) msrest/0.6.10 msrest_azure/0.6.1
-        azure-mgmt-search/2.1.0 Azure-SDK-For-Python AZURECLI/2.0.74
-    method: GET
-    uri: https://management.azure.com/subscriptions/00000000-0000-0000-0000-000000000000/resourceGroups/azure_search_cli_test000001/providers/Microsoft.Search/searchServices/test000002?api-version=2015-08-19
-  response:
-    body:
-      string: '{"id":"/subscriptions/00000000-0000-0000-0000-000000000000/resourceGroups/azure_search_cli_test000001/providers/Microsoft.Search/searchServices/test000002","name":"test000002","type":"Microsoft.Search/searchServices","location":"West
-        US","properties":{"replicaCount":1,"partitionCount":2,"status":"provisioning","statusDetails":"","provisioningState":"provisioning","hostingMode":"default"},"sku":{"name":"standard"}}'
-    headers:
-      cache-control:
-      - no-cache
-      content-length:
-      - '493'
-      content-type:
-      - application/json; charset=utf-8
-      date:
-      - Wed, 09 Oct 2019 23:12:58 GMT
-      elapsed-time:
-      - '2130'
-      etag:
-      - W/"datetime'2019-10-09T23%3A10%3A53.8896422Z'"
-      expires:
-      - '-1'
-      pragma:
-      - no-cache
-      request-id:
-      - f66d29c0-eae9-11e9-a53b-000d3a3ab28a
-      strict-transport-security:
-      - max-age=31536000; includeSubDomains
-      transfer-encoding:
-      - chunked
-      vary:
-      - Accept-Encoding,Accept-Encoding
-      x-content-type-options:
-      - nosniff
-    status:
-      code: 200
-      message: OK
-- request:
-    body: null
-    headers:
-      Accept:
-      - application/json
-      Accept-Encoding:
-      - gzip, deflate
-      CommandName:
-      - search service create
-      Connection:
-      - keep-alive
-      ParameterSetName:
-      - -n -g --sku --replica-count --partition-count
-      User-Agent:
-      - python/3.6.5 (Windows-10-10.0.17134-SP0) msrest/0.6.10 msrest_azure/0.6.1
-        azure-mgmt-search/2.1.0 Azure-SDK-For-Python AZURECLI/2.0.74
-    method: GET
-    uri: https://management.azure.com/subscriptions/00000000-0000-0000-0000-000000000000/resourceGroups/azure_search_cli_test000001/providers/Microsoft.Search/searchServices/test000002?api-version=2015-08-19
-  response:
-    body:
-      string: '{"id":"/subscriptions/00000000-0000-0000-0000-000000000000/resourceGroups/azure_search_cli_test000001/providers/Microsoft.Search/searchServices/test000002","name":"test000002","type":"Microsoft.Search/searchServices","location":"West
-        US","properties":{"replicaCount":1,"partitionCount":2,"status":"provisioning","statusDetails":"","provisioningState":"provisioning","hostingMode":"default"},"sku":{"name":"standard"}}'
-    headers:
-      cache-control:
-      - no-cache
-      content-length:
-      - '493'
-      content-type:
-      - application/json; charset=utf-8
-      date:
-      - Wed, 09 Oct 2019 23:13:28 GMT
-      elapsed-time:
-      - '142'
-      etag:
-      - W/"datetime'2019-10-09T23%3A10%3A53.8896422Z'"
-      expires:
-      - '-1'
-      pragma:
-      - no-cache
-      request-id:
-      - f66d29c0-eae9-11e9-a53b-000d3a3ab28a
-      strict-transport-security:
-      - max-age=31536000; includeSubDomains
-      transfer-encoding:
-      - chunked
-      vary:
-      - Accept-Encoding,Accept-Encoding
-      x-content-type-options:
-      - nosniff
-    status:
-      code: 200
-      message: OK
-- request:
-    body: null
-    headers:
-      Accept:
-      - application/json
-      Accept-Encoding:
-      - gzip, deflate
-      CommandName:
-      - search service create
-      Connection:
-      - keep-alive
-      ParameterSetName:
-      - -n -g --sku --replica-count --partition-count
-      User-Agent:
-      - python/3.6.5 (Windows-10-10.0.17134-SP0) msrest/0.6.10 msrest_azure/0.6.1
-        azure-mgmt-search/2.1.0 Azure-SDK-For-Python AZURECLI/2.0.74
-    method: GET
-    uri: https://management.azure.com/subscriptions/00000000-0000-0000-0000-000000000000/resourceGroups/azure_search_cli_test000001/providers/Microsoft.Search/searchServices/test000002?api-version=2015-08-19
-  response:
-    body:
-      string: '{"id":"/subscriptions/00000000-0000-0000-0000-000000000000/resourceGroups/azure_search_cli_test000001/providers/Microsoft.Search/searchServices/test000002","name":"test000002","type":"Microsoft.Search/searchServices","location":"West
-        US","properties":{"replicaCount":1,"partitionCount":2,"status":"provisioning","statusDetails":"","provisioningState":"provisioning","hostingMode":"default"},"sku":{"name":"standard"}}'
-    headers:
-      cache-control:
-      - no-cache
-      content-length:
-      - '493'
-      content-type:
-      - application/json; charset=utf-8
-      date:
-      - Wed, 09 Oct 2019 23:13:59 GMT
-      elapsed-time:
-      - '117'
-      etag:
-      - W/"datetime'2019-10-09T23%3A10%3A53.8896422Z'"
-      expires:
-      - '-1'
-      pragma:
-      - no-cache
-      request-id:
-      - f66d29c0-eae9-11e9-a53b-000d3a3ab28a
-      strict-transport-security:
-      - max-age=31536000; includeSubDomains
-      transfer-encoding:
-      - chunked
-      vary:
-      - Accept-Encoding,Accept-Encoding
-      x-content-type-options:
-      - nosniff
-    status:
-      code: 200
-      message: OK
-- request:
-    body: null
-    headers:
-      Accept:
-      - application/json
-      Accept-Encoding:
-      - gzip, deflate
-      CommandName:
-      - search service create
-      Connection:
-      - keep-alive
-      ParameterSetName:
-      - -n -g --sku --replica-count --partition-count
-      User-Agent:
-      - python/3.6.5 (Windows-10-10.0.17134-SP0) msrest/0.6.10 msrest_azure/0.6.1
-        azure-mgmt-search/2.1.0 Azure-SDK-For-Python AZURECLI/2.0.74
-    method: GET
-    uri: https://management.azure.com/subscriptions/00000000-0000-0000-0000-000000000000/resourceGroups/azure_search_cli_test000001/providers/Microsoft.Search/searchServices/test000002?api-version=2015-08-19
-  response:
-    body:
-      string: '{"id":"/subscriptions/00000000-0000-0000-0000-000000000000/resourceGroups/azure_search_cli_test000001/providers/Microsoft.Search/searchServices/test000002","name":"test000002","type":"Microsoft.Search/searchServices","location":"West
-        US","properties":{"replicaCount":1,"partitionCount":2,"status":"provisioning","statusDetails":"","provisioningState":"provisioning","hostingMode":"default"},"sku":{"name":"standard"}}'
-    headers:
-      cache-control:
-      - no-cache
-      content-length:
-      - '493'
-      content-type:
-      - application/json; charset=utf-8
-      date:
-      - Wed, 09 Oct 2019 23:14:30 GMT
-      elapsed-time:
-      - '254'
-      etag:
-      - W/"datetime'2019-10-09T23%3A10%3A53.8896422Z'"
-      expires:
-      - '-1'
-      pragma:
-      - no-cache
-      request-id:
-      - f66d29c0-eae9-11e9-a53b-000d3a3ab28a
-      strict-transport-security:
-      - max-age=31536000; includeSubDomains
-      transfer-encoding:
-      - chunked
-      vary:
-      - Accept-Encoding,Accept-Encoding
-      x-content-type-options:
-      - nosniff
-    status:
-      code: 200
-      message: OK
-- request:
-    body: null
-    headers:
-      Accept:
-      - application/json
-      Accept-Encoding:
-      - gzip, deflate
-      CommandName:
-      - search service create
-      Connection:
-      - keep-alive
-      ParameterSetName:
-      - -n -g --sku --replica-count --partition-count
-      User-Agent:
-      - python/3.6.5 (Windows-10-10.0.17134-SP0) msrest/0.6.10 msrest_azure/0.6.1
-        azure-mgmt-search/2.1.0 Azure-SDK-For-Python AZURECLI/2.0.74
-    method: GET
-    uri: https://management.azure.com/subscriptions/00000000-0000-0000-0000-000000000000/resourceGroups/azure_search_cli_test000001/providers/Microsoft.Search/searchServices/test000002?api-version=2015-08-19
-  response:
-    body:
-      string: '{"id":"/subscriptions/00000000-0000-0000-0000-000000000000/resourceGroups/azure_search_cli_test000001/providers/Microsoft.Search/searchServices/test000002","name":"test000002","type":"Microsoft.Search/searchServices","location":"West
-        US","properties":{"replicaCount":1,"partitionCount":2,"status":"provisioning","statusDetails":"","provisioningState":"provisioning","hostingMode":"default"},"sku":{"name":"standard"}}'
-    headers:
-      cache-control:
-      - no-cache
-      content-length:
-      - '493'
-      content-type:
-      - application/json; charset=utf-8
-      date:
-      - Wed, 09 Oct 2019 23:15:00 GMT
-      elapsed-time:
-      - '101'
-      etag:
-      - W/"datetime'2019-10-09T23%3A10%3A53.8896422Z'"
-      expires:
-      - '-1'
-      pragma:
-      - no-cache
-      request-id:
-      - f66d29c0-eae9-11e9-a53b-000d3a3ab28a
-      strict-transport-security:
-      - max-age=31536000; includeSubDomains
-      transfer-encoding:
-      - chunked
-      vary:
-      - Accept-Encoding,Accept-Encoding
-      x-content-type-options:
-      - nosniff
-    status:
-      code: 200
-      message: OK
-- request:
-    body: null
-    headers:
-      Accept:
-      - application/json
-      Accept-Encoding:
-      - gzip, deflate
-      CommandName:
-      - search service create
-      Connection:
-      - keep-alive
-      ParameterSetName:
-      - -n -g --sku --replica-count --partition-count
-      User-Agent:
-      - python/3.6.5 (Windows-10-10.0.17134-SP0) msrest/0.6.10 msrest_azure/0.6.1
-        azure-mgmt-search/2.1.0 Azure-SDK-For-Python AZURECLI/2.0.74
-    method: GET
-    uri: https://management.azure.com/subscriptions/00000000-0000-0000-0000-000000000000/resourceGroups/azure_search_cli_test000001/providers/Microsoft.Search/searchServices/test000002?api-version=2015-08-19
-  response:
-    body:
-      string: '{"id":"/subscriptions/00000000-0000-0000-0000-000000000000/resourceGroups/azure_search_cli_test000001/providers/Microsoft.Search/searchServices/test000002","name":"test000002","type":"Microsoft.Search/searchServices","location":"West
-        US","properties":{"replicaCount":1,"partitionCount":2,"status":"provisioning","statusDetails":"","provisioningState":"provisioning","hostingMode":"default"},"sku":{"name":"standard"}}'
-    headers:
-      cache-control:
-      - no-cache
-      content-length:
-      - '493'
-      content-type:
-      - application/json; charset=utf-8
-      date:
-      - Wed, 09 Oct 2019 23:15:31 GMT
+      - Mon, 21 Oct 2019 14:21:10 GMT
+      elapsed-time:
+      - '62'
+      etag:
+      - W/"datetime'2019-10-21T14%3A00%3A08.4213471Z'"
+      expires:
+      - '-1'
+      pragma:
+      - no-cache
+      request-id:
+      - 040ee8e6-f40b-11e9-92ca-186024942c80
+      strict-transport-security:
+      - max-age=31536000; includeSubDomains
+      transfer-encoding:
+      - chunked
+      vary:
+      - Accept-Encoding,Accept-Encoding
+      x-content-type-options:
+      - nosniff
+    status:
+      code: 200
+      message: OK
+- request:
+    body: null
+    headers:
+      Accept:
+      - application/json
+      Accept-Encoding:
+      - gzip, deflate
+      CommandName:
+      - search service create
+      Connection:
+      - keep-alive
+      ParameterSetName:
+      - -n -g --sku --replica-count --partition-count
+      User-Agent:
+      - python/3.7.4 (Windows-10-10.0.18362-SP0) msrest/0.6.10 msrest_azure/0.6.2
+        azure-mgmt-search/2.1.0 Azure-SDK-For-Python AZURECLI/2.0.75
+    method: GET
+    uri: https://management.azure.com/subscriptions/00000000-0000-0000-0000-000000000000/resourceGroups/azure_search_cli_test000001/providers/Microsoft.Search/searchServices/test000002?api-version=2015-08-19
+  response:
+    body:
+      string: '{"id":"/subscriptions/00000000-0000-0000-0000-000000000000/resourceGroups/azure_search_cli_test000001/providers/Microsoft.Search/searchServices/test000002","name":"test000002","type":"Microsoft.Search/searchServices","location":"West
+        US","properties":{"replicaCount":1,"partitionCount":2,"status":"provisioning","statusDetails":"","provisioningState":"provisioning","hostingMode":"default"},"sku":{"name":"standard"}}'
+    headers:
+      cache-control:
+      - no-cache
+      content-length:
+      - '493'
+      content-type:
+      - application/json; charset=utf-8
+      date:
+      - Mon, 21 Oct 2019 14:21:47 GMT
+      elapsed-time:
+      - '91'
+      etag:
+      - W/"datetime'2019-10-21T14%3A00%3A08.4213471Z'"
+      expires:
+      - '-1'
+      pragma:
+      - no-cache
+      request-id:
+      - 040ee8e6-f40b-11e9-92ca-186024942c80
+      strict-transport-security:
+      - max-age=31536000; includeSubDomains
+      transfer-encoding:
+      - chunked
+      vary:
+      - Accept-Encoding,Accept-Encoding
+      x-content-type-options:
+      - nosniff
+    status:
+      code: 200
+      message: OK
+- request:
+    body: null
+    headers:
+      Accept:
+      - application/json
+      Accept-Encoding:
+      - gzip, deflate
+      CommandName:
+      - search service create
+      Connection:
+      - keep-alive
+      ParameterSetName:
+      - -n -g --sku --replica-count --partition-count
+      User-Agent:
+      - python/3.7.4 (Windows-10-10.0.18362-SP0) msrest/0.6.10 msrest_azure/0.6.2
+        azure-mgmt-search/2.1.0 Azure-SDK-For-Python AZURECLI/2.0.75
+    method: GET
+    uri: https://management.azure.com/subscriptions/00000000-0000-0000-0000-000000000000/resourceGroups/azure_search_cli_test000001/providers/Microsoft.Search/searchServices/test000002?api-version=2015-08-19
+  response:
+    body:
+      string: '{"id":"/subscriptions/00000000-0000-0000-0000-000000000000/resourceGroups/azure_search_cli_test000001/providers/Microsoft.Search/searchServices/test000002","name":"test000002","type":"Microsoft.Search/searchServices","location":"West
+        US","properties":{"replicaCount":1,"partitionCount":2,"status":"provisioning","statusDetails":"","provisioningState":"provisioning","hostingMode":"default"},"sku":{"name":"standard"}}'
+    headers:
+      cache-control:
+      - no-cache
+      content-length:
+      - '493'
+      content-type:
+      - application/json; charset=utf-8
+      date:
+      - Mon, 21 Oct 2019 14:22:21 GMT
+      elapsed-time:
+      - '70'
+      etag:
+      - W/"datetime'2019-10-21T14%3A00%3A08.4213471Z'"
+      expires:
+      - '-1'
+      pragma:
+      - no-cache
+      request-id:
+      - 040ee8e6-f40b-11e9-92ca-186024942c80
+      strict-transport-security:
+      - max-age=31536000; includeSubDomains
+      transfer-encoding:
+      - chunked
+      vary:
+      - Accept-Encoding,Accept-Encoding
+      x-content-type-options:
+      - nosniff
+    status:
+      code: 200
+      message: OK
+- request:
+    body: null
+    headers:
+      Accept:
+      - application/json
+      Accept-Encoding:
+      - gzip, deflate
+      CommandName:
+      - search service create
+      Connection:
+      - keep-alive
+      ParameterSetName:
+      - -n -g --sku --replica-count --partition-count
+      User-Agent:
+      - python/3.7.4 (Windows-10-10.0.18362-SP0) msrest/0.6.10 msrest_azure/0.6.2
+        azure-mgmt-search/2.1.0 Azure-SDK-For-Python AZURECLI/2.0.75
+    method: GET
+    uri: https://management.azure.com/subscriptions/00000000-0000-0000-0000-000000000000/resourceGroups/azure_search_cli_test000001/providers/Microsoft.Search/searchServices/test000002?api-version=2015-08-19
+  response:
+    body:
+      string: '{"id":"/subscriptions/00000000-0000-0000-0000-000000000000/resourceGroups/azure_search_cli_test000001/providers/Microsoft.Search/searchServices/test000002","name":"test000002","type":"Microsoft.Search/searchServices","location":"West
+        US","properties":{"replicaCount":1,"partitionCount":2,"status":"provisioning","statusDetails":"","provisioningState":"provisioning","hostingMode":"default"},"sku":{"name":"standard"}}'
+    headers:
+      cache-control:
+      - no-cache
+      content-length:
+      - '493'
+      content-type:
+      - application/json; charset=utf-8
+      date:
+      - Mon, 21 Oct 2019 14:22:55 GMT
+      elapsed-time:
+      - '195'
+      etag:
+      - W/"datetime'2019-10-21T14%3A00%3A08.4213471Z'"
+      expires:
+      - '-1'
+      pragma:
+      - no-cache
+      request-id:
+      - 040ee8e6-f40b-11e9-92ca-186024942c80
+      strict-transport-security:
+      - max-age=31536000; includeSubDomains
+      transfer-encoding:
+      - chunked
+      vary:
+      - Accept-Encoding,Accept-Encoding
+      x-content-type-options:
+      - nosniff
+    status:
+      code: 200
+      message: OK
+- request:
+    body: null
+    headers:
+      Accept:
+      - application/json
+      Accept-Encoding:
+      - gzip, deflate
+      CommandName:
+      - search service create
+      Connection:
+      - keep-alive
+      ParameterSetName:
+      - -n -g --sku --replica-count --partition-count
+      User-Agent:
+      - python/3.7.4 (Windows-10-10.0.18362-SP0) msrest/0.6.10 msrest_azure/0.6.2
+        azure-mgmt-search/2.1.0 Azure-SDK-For-Python AZURECLI/2.0.75
+    method: GET
+    uri: https://management.azure.com/subscriptions/00000000-0000-0000-0000-000000000000/resourceGroups/azure_search_cli_test000001/providers/Microsoft.Search/searchServices/test000002?api-version=2015-08-19
+  response:
+    body:
+      string: '{"id":"/subscriptions/00000000-0000-0000-0000-000000000000/resourceGroups/azure_search_cli_test000001/providers/Microsoft.Search/searchServices/test000002","name":"test000002","type":"Microsoft.Search/searchServices","location":"West
+        US","properties":{"replicaCount":1,"partitionCount":2,"status":"provisioning","statusDetails":"","provisioningState":"provisioning","hostingMode":"default"},"sku":{"name":"standard"}}'
+    headers:
+      cache-control:
+      - no-cache
+      content-length:
+      - '493'
+      content-type:
+      - application/json; charset=utf-8
+      date:
+      - Mon, 21 Oct 2019 14:23:27 GMT
+      elapsed-time:
+      - '92'
+      etag:
+      - W/"datetime'2019-10-21T14%3A00%3A08.4213471Z'"
+      expires:
+      - '-1'
+      pragma:
+      - no-cache
+      request-id:
+      - 040ee8e6-f40b-11e9-92ca-186024942c80
+      strict-transport-security:
+      - max-age=31536000; includeSubDomains
+      transfer-encoding:
+      - chunked
+      vary:
+      - Accept-Encoding,Accept-Encoding
+      x-content-type-options:
+      - nosniff
+    status:
+      code: 200
+      message: OK
+- request:
+    body: null
+    headers:
+      Accept:
+      - application/json
+      Accept-Encoding:
+      - gzip, deflate
+      CommandName:
+      - search service create
+      Connection:
+      - keep-alive
+      ParameterSetName:
+      - -n -g --sku --replica-count --partition-count
+      User-Agent:
+      - python/3.7.4 (Windows-10-10.0.18362-SP0) msrest/0.6.10 msrest_azure/0.6.2
+        azure-mgmt-search/2.1.0 Azure-SDK-For-Python AZURECLI/2.0.75
+    method: GET
+    uri: https://management.azure.com/subscriptions/00000000-0000-0000-0000-000000000000/resourceGroups/azure_search_cli_test000001/providers/Microsoft.Search/searchServices/test000002?api-version=2015-08-19
+  response:
+    body:
+      string: '{"id":"/subscriptions/00000000-0000-0000-0000-000000000000/resourceGroups/azure_search_cli_test000001/providers/Microsoft.Search/searchServices/test000002","name":"test000002","type":"Microsoft.Search/searchServices","location":"West
+        US","properties":{"replicaCount":1,"partitionCount":2,"status":"provisioning","statusDetails":"","provisioningState":"provisioning","hostingMode":"default"},"sku":{"name":"standard"}}'
+    headers:
+      cache-control:
+      - no-cache
+      content-length:
+      - '493'
+      content-type:
+      - application/json; charset=utf-8
+      date:
+      - Mon, 21 Oct 2019 14:24:00 GMT
+      elapsed-time:
+      - '143'
+      etag:
+      - W/"datetime'2019-10-21T14%3A00%3A08.4213471Z'"
+      expires:
+      - '-1'
+      pragma:
+      - no-cache
+      request-id:
+      - 040ee8e6-f40b-11e9-92ca-186024942c80
+      strict-transport-security:
+      - max-age=31536000; includeSubDomains
+      transfer-encoding:
+      - chunked
+      vary:
+      - Accept-Encoding,Accept-Encoding
+      x-content-type-options:
+      - nosniff
+    status:
+      code: 200
+      message: OK
+- request:
+    body: null
+    headers:
+      Accept:
+      - application/json
+      Accept-Encoding:
+      - gzip, deflate
+      CommandName:
+      - search service create
+      Connection:
+      - keep-alive
+      ParameterSetName:
+      - -n -g --sku --replica-count --partition-count
+      User-Agent:
+      - python/3.7.4 (Windows-10-10.0.18362-SP0) msrest/0.6.10 msrest_azure/0.6.2
+        azure-mgmt-search/2.1.0 Azure-SDK-For-Python AZURECLI/2.0.75
+    method: GET
+    uri: https://management.azure.com/subscriptions/00000000-0000-0000-0000-000000000000/resourceGroups/azure_search_cli_test000001/providers/Microsoft.Search/searchServices/test000002?api-version=2015-08-19
+  response:
+    body:
+      string: '{"id":"/subscriptions/00000000-0000-0000-0000-000000000000/resourceGroups/azure_search_cli_test000001/providers/Microsoft.Search/searchServices/test000002","name":"test000002","type":"Microsoft.Search/searchServices","location":"West
+        US","properties":{"replicaCount":1,"partitionCount":2,"status":"provisioning","statusDetails":"","provisioningState":"provisioning","hostingMode":"default"},"sku":{"name":"standard"}}'
+    headers:
+      cache-control:
+      - no-cache
+      content-length:
+      - '493'
+      content-type:
+      - application/json; charset=utf-8
+      date:
+      - Mon, 21 Oct 2019 14:24:34 GMT
+      elapsed-time:
+      - '76'
+      etag:
+      - W/"datetime'2019-10-21T14%3A00%3A08.4213471Z'"
+      expires:
+      - '-1'
+      pragma:
+      - no-cache
+      request-id:
+      - 040ee8e6-f40b-11e9-92ca-186024942c80
+      strict-transport-security:
+      - max-age=31536000; includeSubDomains
+      transfer-encoding:
+      - chunked
+      vary:
+      - Accept-Encoding,Accept-Encoding
+      x-content-type-options:
+      - nosniff
+    status:
+      code: 200
+      message: OK
+- request:
+    body: null
+    headers:
+      Accept:
+      - application/json
+      Accept-Encoding:
+      - gzip, deflate
+      CommandName:
+      - search service create
+      Connection:
+      - keep-alive
+      ParameterSetName:
+      - -n -g --sku --replica-count --partition-count
+      User-Agent:
+      - python/3.7.4 (Windows-10-10.0.18362-SP0) msrest/0.6.10 msrest_azure/0.6.2
+        azure-mgmt-search/2.1.0 Azure-SDK-For-Python AZURECLI/2.0.75
+    method: GET
+    uri: https://management.azure.com/subscriptions/00000000-0000-0000-0000-000000000000/resourceGroups/azure_search_cli_test000001/providers/Microsoft.Search/searchServices/test000002?api-version=2015-08-19
+  response:
+    body:
+      string: '{"id":"/subscriptions/00000000-0000-0000-0000-000000000000/resourceGroups/azure_search_cli_test000001/providers/Microsoft.Search/searchServices/test000002","name":"test000002","type":"Microsoft.Search/searchServices","location":"West
+        US","properties":{"replicaCount":1,"partitionCount":2,"status":"provisioning","statusDetails":"","provisioningState":"provisioning","hostingMode":"default"},"sku":{"name":"standard"}}'
+    headers:
+      cache-control:
+      - no-cache
+      content-length:
+      - '493'
+      content-type:
+      - application/json; charset=utf-8
+      date:
+      - Mon, 21 Oct 2019 14:25:06 GMT
+      elapsed-time:
+      - '139'
+      etag:
+      - W/"datetime'2019-10-21T14%3A00%3A08.4213471Z'"
+      expires:
+      - '-1'
+      pragma:
+      - no-cache
+      request-id:
+      - 040ee8e6-f40b-11e9-92ca-186024942c80
+      strict-transport-security:
+      - max-age=31536000; includeSubDomains
+      transfer-encoding:
+      - chunked
+      vary:
+      - Accept-Encoding,Accept-Encoding
+      x-content-type-options:
+      - nosniff
+    status:
+      code: 200
+      message: OK
+- request:
+    body: null
+    headers:
+      Accept:
+      - application/json
+      Accept-Encoding:
+      - gzip, deflate
+      CommandName:
+      - search service create
+      Connection:
+      - keep-alive
+      ParameterSetName:
+      - -n -g --sku --replica-count --partition-count
+      User-Agent:
+      - python/3.7.4 (Windows-10-10.0.18362-SP0) msrest/0.6.10 msrest_azure/0.6.2
+        azure-mgmt-search/2.1.0 Azure-SDK-For-Python AZURECLI/2.0.75
+    method: GET
+    uri: https://management.azure.com/subscriptions/00000000-0000-0000-0000-000000000000/resourceGroups/azure_search_cli_test000001/providers/Microsoft.Search/searchServices/test000002?api-version=2015-08-19
+  response:
+    body:
+      string: '{"id":"/subscriptions/00000000-0000-0000-0000-000000000000/resourceGroups/azure_search_cli_test000001/providers/Microsoft.Search/searchServices/test000002","name":"test000002","type":"Microsoft.Search/searchServices","location":"West
+        US","properties":{"replicaCount":1,"partitionCount":2,"status":"provisioning","statusDetails":"","provisioningState":"provisioning","hostingMode":"default"},"sku":{"name":"standard"}}'
+    headers:
+      cache-control:
+      - no-cache
+      content-length:
+      - '493'
+      content-type:
+      - application/json; charset=utf-8
+      date:
+      - Mon, 21 Oct 2019 14:25:40 GMT
+      elapsed-time:
+      - '87'
+      etag:
+      - W/"datetime'2019-10-21T14%3A00%3A08.4213471Z'"
+      expires:
+      - '-1'
+      pragma:
+      - no-cache
+      request-id:
+      - 040ee8e6-f40b-11e9-92ca-186024942c80
+      strict-transport-security:
+      - max-age=31536000; includeSubDomains
+      transfer-encoding:
+      - chunked
+      vary:
+      - Accept-Encoding,Accept-Encoding
+      x-content-type-options:
+      - nosniff
+    status:
+      code: 200
+      message: OK
+- request:
+    body: null
+    headers:
+      Accept:
+      - application/json
+      Accept-Encoding:
+      - gzip, deflate
+      CommandName:
+      - search service create
+      Connection:
+      - keep-alive
+      ParameterSetName:
+      - -n -g --sku --replica-count --partition-count
+      User-Agent:
+      - python/3.7.4 (Windows-10-10.0.18362-SP0) msrest/0.6.10 msrest_azure/0.6.2
+        azure-mgmt-search/2.1.0 Azure-SDK-For-Python AZURECLI/2.0.75
+    method: GET
+    uri: https://management.azure.com/subscriptions/00000000-0000-0000-0000-000000000000/resourceGroups/azure_search_cli_test000001/providers/Microsoft.Search/searchServices/test000002?api-version=2015-08-19
+  response:
+    body:
+      string: '{"id":"/subscriptions/00000000-0000-0000-0000-000000000000/resourceGroups/azure_search_cli_test000001/providers/Microsoft.Search/searchServices/test000002","name":"test000002","type":"Microsoft.Search/searchServices","location":"West
+        US","properties":{"replicaCount":1,"partitionCount":2,"status":"provisioning","statusDetails":"","provisioningState":"provisioning","hostingMode":"default"},"sku":{"name":"standard"}}'
+    headers:
+      cache-control:
+      - no-cache
+      content-length:
+      - '493'
+      content-type:
+      - application/json; charset=utf-8
+      date:
+      - Mon, 21 Oct 2019 14:26:14 GMT
+      elapsed-time:
+      - '81'
+      etag:
+      - W/"datetime'2019-10-21T14%3A00%3A08.4213471Z'"
+      expires:
+      - '-1'
+      pragma:
+      - no-cache
+      request-id:
+      - 040ee8e6-f40b-11e9-92ca-186024942c80
+      strict-transport-security:
+      - max-age=31536000; includeSubDomains
+      transfer-encoding:
+      - chunked
+      vary:
+      - Accept-Encoding,Accept-Encoding
+      x-content-type-options:
+      - nosniff
+    status:
+      code: 200
+      message: OK
+- request:
+    body: null
+    headers:
+      Accept:
+      - application/json
+      Accept-Encoding:
+      - gzip, deflate
+      CommandName:
+      - search service create
+      Connection:
+      - keep-alive
+      ParameterSetName:
+      - -n -g --sku --replica-count --partition-count
+      User-Agent:
+      - python/3.7.4 (Windows-10-10.0.18362-SP0) msrest/0.6.10 msrest_azure/0.6.2
+        azure-mgmt-search/2.1.0 Azure-SDK-For-Python AZURECLI/2.0.75
+    method: GET
+    uri: https://management.azure.com/subscriptions/00000000-0000-0000-0000-000000000000/resourceGroups/azure_search_cli_test000001/providers/Microsoft.Search/searchServices/test000002?api-version=2015-08-19
+  response:
+    body:
+      string: '{"id":"/subscriptions/00000000-0000-0000-0000-000000000000/resourceGroups/azure_search_cli_test000001/providers/Microsoft.Search/searchServices/test000002","name":"test000002","type":"Microsoft.Search/searchServices","location":"West
+        US","properties":{"replicaCount":1,"partitionCount":2,"status":"provisioning","statusDetails":"","provisioningState":"provisioning","hostingMode":"default"},"sku":{"name":"standard"}}'
+    headers:
+      cache-control:
+      - no-cache
+      content-length:
+      - '493'
+      content-type:
+      - application/json; charset=utf-8
+      date:
+      - Mon, 21 Oct 2019 14:26:47 GMT
+      elapsed-time:
+      - '109'
+      etag:
+      - W/"datetime'2019-10-21T14%3A00%3A08.4213471Z'"
+      expires:
+      - '-1'
+      pragma:
+      - no-cache
+      request-id:
+      - 040ee8e6-f40b-11e9-92ca-186024942c80
+      strict-transport-security:
+      - max-age=31536000; includeSubDomains
+      transfer-encoding:
+      - chunked
+      vary:
+      - Accept-Encoding,Accept-Encoding
+      x-content-type-options:
+      - nosniff
+    status:
+      code: 200
+      message: OK
+- request:
+    body: null
+    headers:
+      Accept:
+      - application/json
+      Accept-Encoding:
+      - gzip, deflate
+      CommandName:
+      - search service create
+      Connection:
+      - keep-alive
+      ParameterSetName:
+      - -n -g --sku --replica-count --partition-count
+      User-Agent:
+      - python/3.7.4 (Windows-10-10.0.18362-SP0) msrest/0.6.10 msrest_azure/0.6.2
+        azure-mgmt-search/2.1.0 Azure-SDK-For-Python AZURECLI/2.0.75
+    method: GET
+    uri: https://management.azure.com/subscriptions/00000000-0000-0000-0000-000000000000/resourceGroups/azure_search_cli_test000001/providers/Microsoft.Search/searchServices/test000002?api-version=2015-08-19
+  response:
+    body:
+      string: '{"id":"/subscriptions/00000000-0000-0000-0000-000000000000/resourceGroups/azure_search_cli_test000001/providers/Microsoft.Search/searchServices/test000002","name":"test000002","type":"Microsoft.Search/searchServices","location":"West
+        US","properties":{"replicaCount":1,"partitionCount":2,"status":"provisioning","statusDetails":"","provisioningState":"provisioning","hostingMode":"default"},"sku":{"name":"standard"}}'
+    headers:
+      cache-control:
+      - no-cache
+      content-length:
+      - '493'
+      content-type:
+      - application/json; charset=utf-8
+      date:
+      - Mon, 21 Oct 2019 14:27:20 GMT
+      elapsed-time:
+      - '96'
+      etag:
+      - W/"datetime'2019-10-21T14%3A00%3A08.4213471Z'"
+      expires:
+      - '-1'
+      pragma:
+      - no-cache
+      request-id:
+      - 040ee8e6-f40b-11e9-92ca-186024942c80
+      strict-transport-security:
+      - max-age=31536000; includeSubDomains
+      transfer-encoding:
+      - chunked
+      vary:
+      - Accept-Encoding,Accept-Encoding
+      x-content-type-options:
+      - nosniff
+    status:
+      code: 200
+      message: OK
+- request:
+    body: null
+    headers:
+      Accept:
+      - application/json
+      Accept-Encoding:
+      - gzip, deflate
+      CommandName:
+      - search service create
+      Connection:
+      - keep-alive
+      ParameterSetName:
+      - -n -g --sku --replica-count --partition-count
+      User-Agent:
+      - python/3.7.4 (Windows-10-10.0.18362-SP0) msrest/0.6.10 msrest_azure/0.6.2
+        azure-mgmt-search/2.1.0 Azure-SDK-For-Python AZURECLI/2.0.75
+    method: GET
+    uri: https://management.azure.com/subscriptions/00000000-0000-0000-0000-000000000000/resourceGroups/azure_search_cli_test000001/providers/Microsoft.Search/searchServices/test000002?api-version=2015-08-19
+  response:
+    body:
+      string: '{"id":"/subscriptions/00000000-0000-0000-0000-000000000000/resourceGroups/azure_search_cli_test000001/providers/Microsoft.Search/searchServices/test000002","name":"test000002","type":"Microsoft.Search/searchServices","location":"West
+        US","properties":{"replicaCount":1,"partitionCount":2,"status":"provisioning","statusDetails":"","provisioningState":"provisioning","hostingMode":"default"},"sku":{"name":"standard"}}'
+    headers:
+      cache-control:
+      - no-cache
+      content-length:
+      - '493'
+      content-type:
+      - application/json; charset=utf-8
+      date:
+      - Mon, 21 Oct 2019 14:27:53 GMT
+      elapsed-time:
+      - '75'
+      etag:
+      - W/"datetime'2019-10-21T14%3A00%3A08.4213471Z'"
+      expires:
+      - '-1'
+      pragma:
+      - no-cache
+      request-id:
+      - 040ee8e6-f40b-11e9-92ca-186024942c80
+      strict-transport-security:
+      - max-age=31536000; includeSubDomains
+      transfer-encoding:
+      - chunked
+      vary:
+      - Accept-Encoding,Accept-Encoding
+      x-content-type-options:
+      - nosniff
+    status:
+      code: 200
+      message: OK
+- request:
+    body: null
+    headers:
+      Accept:
+      - application/json
+      Accept-Encoding:
+      - gzip, deflate
+      CommandName:
+      - search service create
+      Connection:
+      - keep-alive
+      ParameterSetName:
+      - -n -g --sku --replica-count --partition-count
+      User-Agent:
+      - python/3.7.4 (Windows-10-10.0.18362-SP0) msrest/0.6.10 msrest_azure/0.6.2
+        azure-mgmt-search/2.1.0 Azure-SDK-For-Python AZURECLI/2.0.75
+    method: GET
+    uri: https://management.azure.com/subscriptions/00000000-0000-0000-0000-000000000000/resourceGroups/azure_search_cli_test000001/providers/Microsoft.Search/searchServices/test000002?api-version=2015-08-19
+  response:
+    body:
+      string: '{"id":"/subscriptions/00000000-0000-0000-0000-000000000000/resourceGroups/azure_search_cli_test000001/providers/Microsoft.Search/searchServices/test000002","name":"test000002","type":"Microsoft.Search/searchServices","location":"West
+        US","properties":{"replicaCount":1,"partitionCount":2,"status":"provisioning","statusDetails":"","provisioningState":"provisioning","hostingMode":"default"},"sku":{"name":"standard"}}'
+    headers:
+      cache-control:
+      - no-cache
+      content-length:
+      - '493'
+      content-type:
+      - application/json; charset=utf-8
+      date:
+      - Mon, 21 Oct 2019 14:28:26 GMT
+      elapsed-time:
+      - '203'
+      etag:
+      - W/"datetime'2019-10-21T14%3A00%3A08.4213471Z'"
+      expires:
+      - '-1'
+      pragma:
+      - no-cache
+      request-id:
+      - 040ee8e6-f40b-11e9-92ca-186024942c80
+      strict-transport-security:
+      - max-age=31536000; includeSubDomains
+      transfer-encoding:
+      - chunked
+      vary:
+      - Accept-Encoding,Accept-Encoding
+      x-content-type-options:
+      - nosniff
+    status:
+      code: 200
+      message: OK
+- request:
+    body: null
+    headers:
+      Accept:
+      - application/json
+      Accept-Encoding:
+      - gzip, deflate
+      CommandName:
+      - search service create
+      Connection:
+      - keep-alive
+      ParameterSetName:
+      - -n -g --sku --replica-count --partition-count
+      User-Agent:
+      - python/3.7.4 (Windows-10-10.0.18362-SP0) msrest/0.6.10 msrest_azure/0.6.2
+        azure-mgmt-search/2.1.0 Azure-SDK-For-Python AZURECLI/2.0.75
+    method: GET
+    uri: https://management.azure.com/subscriptions/00000000-0000-0000-0000-000000000000/resourceGroups/azure_search_cli_test000001/providers/Microsoft.Search/searchServices/test000002?api-version=2015-08-19
+  response:
+    body:
+      string: '{"id":"/subscriptions/00000000-0000-0000-0000-000000000000/resourceGroups/azure_search_cli_test000001/providers/Microsoft.Search/searchServices/test000002","name":"test000002","type":"Microsoft.Search/searchServices","location":"West
+        US","properties":{"replicaCount":1,"partitionCount":2,"status":"provisioning","statusDetails":"","provisioningState":"provisioning","hostingMode":"default"},"sku":{"name":"standard"}}'
+    headers:
+      cache-control:
+      - no-cache
+      content-length:
+      - '493'
+      content-type:
+      - application/json; charset=utf-8
+      date:
+      - Mon, 21 Oct 2019 14:29:00 GMT
+      elapsed-time:
+      - '81'
+      etag:
+      - W/"datetime'2019-10-21T14%3A00%3A08.4213471Z'"
+      expires:
+      - '-1'
+      pragma:
+      - no-cache
+      request-id:
+      - 040ee8e6-f40b-11e9-92ca-186024942c80
+      strict-transport-security:
+      - max-age=31536000; includeSubDomains
+      transfer-encoding:
+      - chunked
+      vary:
+      - Accept-Encoding,Accept-Encoding
+      x-content-type-options:
+      - nosniff
+    status:
+      code: 200
+      message: OK
+- request:
+    body: null
+    headers:
+      Accept:
+      - application/json
+      Accept-Encoding:
+      - gzip, deflate
+      CommandName:
+      - search service create
+      Connection:
+      - keep-alive
+      ParameterSetName:
+      - -n -g --sku --replica-count --partition-count
+      User-Agent:
+      - python/3.7.4 (Windows-10-10.0.18362-SP0) msrest/0.6.10 msrest_azure/0.6.2
+        azure-mgmt-search/2.1.0 Azure-SDK-For-Python AZURECLI/2.0.75
+    method: GET
+    uri: https://management.azure.com/subscriptions/00000000-0000-0000-0000-000000000000/resourceGroups/azure_search_cli_test000001/providers/Microsoft.Search/searchServices/test000002?api-version=2015-08-19
+  response:
+    body:
+      string: '{"id":"/subscriptions/00000000-0000-0000-0000-000000000000/resourceGroups/azure_search_cli_test000001/providers/Microsoft.Search/searchServices/test000002","name":"test000002","type":"Microsoft.Search/searchServices","location":"West
+        US","properties":{"replicaCount":1,"partitionCount":2,"status":"provisioning","statusDetails":"","provisioningState":"provisioning","hostingMode":"default"},"sku":{"name":"standard"}}'
+    headers:
+      cache-control:
+      - no-cache
+      content-length:
+      - '493'
+      content-type:
+      - application/json; charset=utf-8
+      date:
+      - Mon, 21 Oct 2019 14:29:34 GMT
+      elapsed-time:
+      - '228'
+      etag:
+      - W/"datetime'2019-10-21T14%3A00%3A08.4213471Z'"
+      expires:
+      - '-1'
+      pragma:
+      - no-cache
+      request-id:
+      - 040ee8e6-f40b-11e9-92ca-186024942c80
+      strict-transport-security:
+      - max-age=31536000; includeSubDomains
+      transfer-encoding:
+      - chunked
+      vary:
+      - Accept-Encoding,Accept-Encoding
+      x-content-type-options:
+      - nosniff
+    status:
+      code: 200
+      message: OK
+- request:
+    body: null
+    headers:
+      Accept:
+      - application/json
+      Accept-Encoding:
+      - gzip, deflate
+      CommandName:
+      - search service create
+      Connection:
+      - keep-alive
+      ParameterSetName:
+      - -n -g --sku --replica-count --partition-count
+      User-Agent:
+      - python/3.7.4 (Windows-10-10.0.18362-SP0) msrest/0.6.10 msrest_azure/0.6.2
+        azure-mgmt-search/2.1.0 Azure-SDK-For-Python AZURECLI/2.0.75
+    method: GET
+    uri: https://management.azure.com/subscriptions/00000000-0000-0000-0000-000000000000/resourceGroups/azure_search_cli_test000001/providers/Microsoft.Search/searchServices/test000002?api-version=2015-08-19
+  response:
+    body:
+      string: '{"id":"/subscriptions/00000000-0000-0000-0000-000000000000/resourceGroups/azure_search_cli_test000001/providers/Microsoft.Search/searchServices/test000002","name":"test000002","type":"Microsoft.Search/searchServices","location":"West
+        US","properties":{"replicaCount":1,"partitionCount":2,"status":"provisioning","statusDetails":"","provisioningState":"provisioning","hostingMode":"default"},"sku":{"name":"standard"}}'
+    headers:
+      cache-control:
+      - no-cache
+      content-length:
+      - '493'
+      content-type:
+      - application/json; charset=utf-8
+      date:
+      - Mon, 21 Oct 2019 14:30:08 GMT
+      elapsed-time:
+      - '71'
+      etag:
+      - W/"datetime'2019-10-21T14%3A00%3A08.4213471Z'"
+      expires:
+      - '-1'
+      pragma:
+      - no-cache
+      request-id:
+      - 040ee8e6-f40b-11e9-92ca-186024942c80
+      strict-transport-security:
+      - max-age=31536000; includeSubDomains
+      transfer-encoding:
+      - chunked
+      vary:
+      - Accept-Encoding,Accept-Encoding
+      x-content-type-options:
+      - nosniff
+    status:
+      code: 200
+      message: OK
+- request:
+    body: null
+    headers:
+      Accept:
+      - application/json
+      Accept-Encoding:
+      - gzip, deflate
+      CommandName:
+      - search service create
+      Connection:
+      - keep-alive
+      ParameterSetName:
+      - -n -g --sku --replica-count --partition-count
+      User-Agent:
+      - python/3.7.4 (Windows-10-10.0.18362-SP0) msrest/0.6.10 msrest_azure/0.6.2
+        azure-mgmt-search/2.1.0 Azure-SDK-For-Python AZURECLI/2.0.75
+    method: GET
+    uri: https://management.azure.com/subscriptions/00000000-0000-0000-0000-000000000000/resourceGroups/azure_search_cli_test000001/providers/Microsoft.Search/searchServices/test000002?api-version=2015-08-19
+  response:
+    body:
+      string: '{"id":"/subscriptions/00000000-0000-0000-0000-000000000000/resourceGroups/azure_search_cli_test000001/providers/Microsoft.Search/searchServices/test000002","name":"test000002","type":"Microsoft.Search/searchServices","location":"West
+        US","properties":{"replicaCount":1,"partitionCount":2,"status":"provisioning","statusDetails":"","provisioningState":"provisioning","hostingMode":"default"},"sku":{"name":"standard"}}'
+    headers:
+      cache-control:
+      - no-cache
+      content-length:
+      - '493'
+      content-type:
+      - application/json; charset=utf-8
+      date:
+      - Mon, 21 Oct 2019 14:30:41 GMT
+      elapsed-time:
+      - '76'
+      etag:
+      - W/"datetime'2019-10-21T14%3A00%3A08.4213471Z'"
+      expires:
+      - '-1'
+      pragma:
+      - no-cache
+      request-id:
+      - 040ee8e6-f40b-11e9-92ca-186024942c80
+      strict-transport-security:
+      - max-age=31536000; includeSubDomains
+      transfer-encoding:
+      - chunked
+      vary:
+      - Accept-Encoding,Accept-Encoding
+      x-content-type-options:
+      - nosniff
+    status:
+      code: 200
+      message: OK
+- request:
+    body: null
+    headers:
+      Accept:
+      - application/json
+      Accept-Encoding:
+      - gzip, deflate
+      CommandName:
+      - search service create
+      Connection:
+      - keep-alive
+      ParameterSetName:
+      - -n -g --sku --replica-count --partition-count
+      User-Agent:
+      - python/3.7.4 (Windows-10-10.0.18362-SP0) msrest/0.6.10 msrest_azure/0.6.2
+        azure-mgmt-search/2.1.0 Azure-SDK-For-Python AZURECLI/2.0.75
+    method: GET
+    uri: https://management.azure.com/subscriptions/00000000-0000-0000-0000-000000000000/resourceGroups/azure_search_cli_test000001/providers/Microsoft.Search/searchServices/test000002?api-version=2015-08-19
+  response:
+    body:
+      string: '{"id":"/subscriptions/00000000-0000-0000-0000-000000000000/resourceGroups/azure_search_cli_test000001/providers/Microsoft.Search/searchServices/test000002","name":"test000002","type":"Microsoft.Search/searchServices","location":"West
+        US","properties":{"replicaCount":1,"partitionCount":2,"status":"provisioning","statusDetails":"","provisioningState":"provisioning","hostingMode":"default"},"sku":{"name":"standard"}}'
+    headers:
+      cache-control:
+      - no-cache
+      content-length:
+      - '493'
+      content-type:
+      - application/json; charset=utf-8
+      date:
+      - Mon, 21 Oct 2019 14:31:14 GMT
+      elapsed-time:
+      - '125'
+      etag:
+      - W/"datetime'2019-10-21T14%3A00%3A08.4213471Z'"
+      expires:
+      - '-1'
+      pragma:
+      - no-cache
+      request-id:
+      - 040ee8e6-f40b-11e9-92ca-186024942c80
+      strict-transport-security:
+      - max-age=31536000; includeSubDomains
+      transfer-encoding:
+      - chunked
+      vary:
+      - Accept-Encoding,Accept-Encoding
+      x-content-type-options:
+      - nosniff
+    status:
+      code: 200
+      message: OK
+- request:
+    body: null
+    headers:
+      Accept:
+      - application/json
+      Accept-Encoding:
+      - gzip, deflate
+      CommandName:
+      - search service create
+      Connection:
+      - keep-alive
+      ParameterSetName:
+      - -n -g --sku --replica-count --partition-count
+      User-Agent:
+      - python/3.7.4 (Windows-10-10.0.18362-SP0) msrest/0.6.10 msrest_azure/0.6.2
+        azure-mgmt-search/2.1.0 Azure-SDK-For-Python AZURECLI/2.0.75
+    method: GET
+    uri: https://management.azure.com/subscriptions/00000000-0000-0000-0000-000000000000/resourceGroups/azure_search_cli_test000001/providers/Microsoft.Search/searchServices/test000002?api-version=2015-08-19
+  response:
+    body:
+      string: '{"id":"/subscriptions/00000000-0000-0000-0000-000000000000/resourceGroups/azure_search_cli_test000001/providers/Microsoft.Search/searchServices/test000002","name":"test000002","type":"Microsoft.Search/searchServices","location":"West
+        US","properties":{"replicaCount":1,"partitionCount":2,"status":"provisioning","statusDetails":"","provisioningState":"provisioning","hostingMode":"default"},"sku":{"name":"standard"}}'
+    headers:
+      cache-control:
+      - no-cache
+      content-length:
+      - '493'
+      content-type:
+      - application/json; charset=utf-8
+      date:
+      - Mon, 21 Oct 2019 14:31:48 GMT
+      elapsed-time:
+      - '98'
+      etag:
+      - W/"datetime'2019-10-21T14%3A00%3A08.4213471Z'"
+      expires:
+      - '-1'
+      pragma:
+      - no-cache
+      request-id:
+      - 040ee8e6-f40b-11e9-92ca-186024942c80
+      strict-transport-security:
+      - max-age=31536000; includeSubDomains
+      transfer-encoding:
+      - chunked
+      vary:
+      - Accept-Encoding,Accept-Encoding
+      x-content-type-options:
+      - nosniff
+    status:
+      code: 200
+      message: OK
+- request:
+    body: null
+    headers:
+      Accept:
+      - application/json
+      Accept-Encoding:
+      - gzip, deflate
+      CommandName:
+      - search service create
+      Connection:
+      - keep-alive
+      ParameterSetName:
+      - -n -g --sku --replica-count --partition-count
+      User-Agent:
+      - python/3.7.4 (Windows-10-10.0.18362-SP0) msrest/0.6.10 msrest_azure/0.6.2
+        azure-mgmt-search/2.1.0 Azure-SDK-For-Python AZURECLI/2.0.75
+    method: GET
+    uri: https://management.azure.com/subscriptions/00000000-0000-0000-0000-000000000000/resourceGroups/azure_search_cli_test000001/providers/Microsoft.Search/searchServices/test000002?api-version=2015-08-19
+  response:
+    body:
+      string: '{"id":"/subscriptions/00000000-0000-0000-0000-000000000000/resourceGroups/azure_search_cli_test000001/providers/Microsoft.Search/searchServices/test000002","name":"test000002","type":"Microsoft.Search/searchServices","location":"West
+        US","properties":{"replicaCount":1,"partitionCount":2,"status":"provisioning","statusDetails":"","provisioningState":"provisioning","hostingMode":"default"},"sku":{"name":"standard"}}'
+    headers:
+      cache-control:
+      - no-cache
+      content-length:
+      - '493'
+      content-type:
+      - application/json; charset=utf-8
+      date:
+      - Mon, 21 Oct 2019 14:32:22 GMT
+      elapsed-time:
+      - '141'
+      etag:
+      - W/"datetime'2019-10-21T14%3A00%3A08.4213471Z'"
+      expires:
+      - '-1'
+      pragma:
+      - no-cache
+      request-id:
+      - 040ee8e6-f40b-11e9-92ca-186024942c80
+      strict-transport-security:
+      - max-age=31536000; includeSubDomains
+      transfer-encoding:
+      - chunked
+      vary:
+      - Accept-Encoding,Accept-Encoding
+      x-content-type-options:
+      - nosniff
+    status:
+      code: 200
+      message: OK
+- request:
+    body: null
+    headers:
+      Accept:
+      - application/json
+      Accept-Encoding:
+      - gzip, deflate
+      CommandName:
+      - search service create
+      Connection:
+      - keep-alive
+      ParameterSetName:
+      - -n -g --sku --replica-count --partition-count
+      User-Agent:
+      - python/3.7.4 (Windows-10-10.0.18362-SP0) msrest/0.6.10 msrest_azure/0.6.2
+        azure-mgmt-search/2.1.0 Azure-SDK-For-Python AZURECLI/2.0.75
+    method: GET
+    uri: https://management.azure.com/subscriptions/00000000-0000-0000-0000-000000000000/resourceGroups/azure_search_cli_test000001/providers/Microsoft.Search/searchServices/test000002?api-version=2015-08-19
+  response:
+    body:
+      string: '{"id":"/subscriptions/00000000-0000-0000-0000-000000000000/resourceGroups/azure_search_cli_test000001/providers/Microsoft.Search/searchServices/test000002","name":"test000002","type":"Microsoft.Search/searchServices","location":"West
+        US","properties":{"replicaCount":1,"partitionCount":2,"status":"provisioning","statusDetails":"","provisioningState":"provisioning","hostingMode":"default"},"sku":{"name":"standard"}}'
+    headers:
+      cache-control:
+      - no-cache
+      content-length:
+      - '493'
+      content-type:
+      - application/json; charset=utf-8
+      date:
+      - Mon, 21 Oct 2019 14:32:55 GMT
+      elapsed-time:
+      - '81'
+      etag:
+      - W/"datetime'2019-10-21T14%3A00%3A08.4213471Z'"
+      expires:
+      - '-1'
+      pragma:
+      - no-cache
+      request-id:
+      - 040ee8e6-f40b-11e9-92ca-186024942c80
+      strict-transport-security:
+      - max-age=31536000; includeSubDomains
+      transfer-encoding:
+      - chunked
+      vary:
+      - Accept-Encoding,Accept-Encoding
+      x-content-type-options:
+      - nosniff
+    status:
+      code: 200
+      message: OK
+- request:
+    body: null
+    headers:
+      Accept:
+      - application/json
+      Accept-Encoding:
+      - gzip, deflate
+      CommandName:
+      - search service create
+      Connection:
+      - keep-alive
+      ParameterSetName:
+      - -n -g --sku --replica-count --partition-count
+      User-Agent:
+      - python/3.7.4 (Windows-10-10.0.18362-SP0) msrest/0.6.10 msrest_azure/0.6.2
+        azure-mgmt-search/2.1.0 Azure-SDK-For-Python AZURECLI/2.0.75
+    method: GET
+    uri: https://management.azure.com/subscriptions/00000000-0000-0000-0000-000000000000/resourceGroups/azure_search_cli_test000001/providers/Microsoft.Search/searchServices/test000002?api-version=2015-08-19
+  response:
+    body:
+      string: '{"id":"/subscriptions/00000000-0000-0000-0000-000000000000/resourceGroups/azure_search_cli_test000001/providers/Microsoft.Search/searchServices/test000002","name":"test000002","type":"Microsoft.Search/searchServices","location":"West
+        US","properties":{"replicaCount":1,"partitionCount":2,"status":"provisioning","statusDetails":"","provisioningState":"provisioning","hostingMode":"default"},"sku":{"name":"standard"}}'
+    headers:
+      cache-control:
+      - no-cache
+      content-length:
+      - '493'
+      content-type:
+      - application/json; charset=utf-8
+      date:
+      - Mon, 21 Oct 2019 14:33:28 GMT
+      elapsed-time:
+      - '164'
+      etag:
+      - W/"datetime'2019-10-21T14%3A00%3A08.4213471Z'"
+      expires:
+      - '-1'
+      pragma:
+      - no-cache
+      request-id:
+      - 040ee8e6-f40b-11e9-92ca-186024942c80
+      strict-transport-security:
+      - max-age=31536000; includeSubDomains
+      transfer-encoding:
+      - chunked
+      vary:
+      - Accept-Encoding,Accept-Encoding
+      x-content-type-options:
+      - nosniff
+    status:
+      code: 200
+      message: OK
+- request:
+    body: null
+    headers:
+      Accept:
+      - application/json
+      Accept-Encoding:
+      - gzip, deflate
+      CommandName:
+      - search service create
+      Connection:
+      - keep-alive
+      ParameterSetName:
+      - -n -g --sku --replica-count --partition-count
+      User-Agent:
+      - python/3.7.4 (Windows-10-10.0.18362-SP0) msrest/0.6.10 msrest_azure/0.6.2
+        azure-mgmt-search/2.1.0 Azure-SDK-For-Python AZURECLI/2.0.75
+    method: GET
+    uri: https://management.azure.com/subscriptions/00000000-0000-0000-0000-000000000000/resourceGroups/azure_search_cli_test000001/providers/Microsoft.Search/searchServices/test000002?api-version=2015-08-19
+  response:
+    body:
+      string: '{"id":"/subscriptions/00000000-0000-0000-0000-000000000000/resourceGroups/azure_search_cli_test000001/providers/Microsoft.Search/searchServices/test000002","name":"test000002","type":"Microsoft.Search/searchServices","location":"West
+        US","properties":{"replicaCount":1,"partitionCount":2,"status":"provisioning","statusDetails":"","provisioningState":"provisioning","hostingMode":"default"},"sku":{"name":"standard"}}'
+    headers:
+      cache-control:
+      - no-cache
+      content-length:
+      - '493'
+      content-type:
+      - application/json; charset=utf-8
+      date:
+      - Mon, 21 Oct 2019 14:34:01 GMT
+      elapsed-time:
+      - '67'
+      etag:
+      - W/"datetime'2019-10-21T14%3A00%3A08.4213471Z'"
+      expires:
+      - '-1'
+      pragma:
+      - no-cache
+      request-id:
+      - 040ee8e6-f40b-11e9-92ca-186024942c80
+      strict-transport-security:
+      - max-age=31536000; includeSubDomains
+      transfer-encoding:
+      - chunked
+      vary:
+      - Accept-Encoding,Accept-Encoding
+      x-content-type-options:
+      - nosniff
+    status:
+      code: 200
+      message: OK
+- request:
+    body: null
+    headers:
+      Accept:
+      - application/json
+      Accept-Encoding:
+      - gzip, deflate
+      CommandName:
+      - search service create
+      Connection:
+      - keep-alive
+      ParameterSetName:
+      - -n -g --sku --replica-count --partition-count
+      User-Agent:
+      - python/3.7.4 (Windows-10-10.0.18362-SP0) msrest/0.6.10 msrest_azure/0.6.2
+        azure-mgmt-search/2.1.0 Azure-SDK-For-Python AZURECLI/2.0.75
+    method: GET
+    uri: https://management.azure.com/subscriptions/00000000-0000-0000-0000-000000000000/resourceGroups/azure_search_cli_test000001/providers/Microsoft.Search/searchServices/test000002?api-version=2015-08-19
+  response:
+    body:
+      string: '{"id":"/subscriptions/00000000-0000-0000-0000-000000000000/resourceGroups/azure_search_cli_test000001/providers/Microsoft.Search/searchServices/test000002","name":"test000002","type":"Microsoft.Search/searchServices","location":"West
+        US","properties":{"replicaCount":1,"partitionCount":2,"status":"provisioning","statusDetails":"","provisioningState":"provisioning","hostingMode":"default"},"sku":{"name":"standard"}}'
+    headers:
+      cache-control:
+      - no-cache
+      content-length:
+      - '493'
+      content-type:
+      - application/json; charset=utf-8
+      date:
+      - Mon, 21 Oct 2019 14:34:35 GMT
+      elapsed-time:
+      - '73'
+      etag:
+      - W/"datetime'2019-10-21T14%3A00%3A08.4213471Z'"
+      expires:
+      - '-1'
+      pragma:
+      - no-cache
+      request-id:
+      - 040ee8e6-f40b-11e9-92ca-186024942c80
+      strict-transport-security:
+      - max-age=31536000; includeSubDomains
+      transfer-encoding:
+      - chunked
+      vary:
+      - Accept-Encoding,Accept-Encoding
+      x-content-type-options:
+      - nosniff
+    status:
+      code: 200
+      message: OK
+- request:
+    body: null
+    headers:
+      Accept:
+      - application/json
+      Accept-Encoding:
+      - gzip, deflate
+      CommandName:
+      - search service create
+      Connection:
+      - keep-alive
+      ParameterSetName:
+      - -n -g --sku --replica-count --partition-count
+      User-Agent:
+      - python/3.7.4 (Windows-10-10.0.18362-SP0) msrest/0.6.10 msrest_azure/0.6.2
+        azure-mgmt-search/2.1.0 Azure-SDK-For-Python AZURECLI/2.0.75
+    method: GET
+    uri: https://management.azure.com/subscriptions/00000000-0000-0000-0000-000000000000/resourceGroups/azure_search_cli_test000001/providers/Microsoft.Search/searchServices/test000002?api-version=2015-08-19
+  response:
+    body:
+      string: '{"id":"/subscriptions/00000000-0000-0000-0000-000000000000/resourceGroups/azure_search_cli_test000001/providers/Microsoft.Search/searchServices/test000002","name":"test000002","type":"Microsoft.Search/searchServices","location":"West
+        US","properties":{"replicaCount":1,"partitionCount":2,"status":"provisioning","statusDetails":"","provisioningState":"provisioning","hostingMode":"default"},"sku":{"name":"standard"}}'
+    headers:
+      cache-control:
+      - no-cache
+      content-length:
+      - '493'
+      content-type:
+      - application/json; charset=utf-8
+      date:
+      - Mon, 21 Oct 2019 14:35:07 GMT
+      elapsed-time:
+      - '147'
+      etag:
+      - W/"datetime'2019-10-21T14%3A00%3A08.4213471Z'"
+      expires:
+      - '-1'
+      pragma:
+      - no-cache
+      request-id:
+      - 040ee8e6-f40b-11e9-92ca-186024942c80
+      strict-transport-security:
+      - max-age=31536000; includeSubDomains
+      transfer-encoding:
+      - chunked
+      vary:
+      - Accept-Encoding,Accept-Encoding
+      x-content-type-options:
+      - nosniff
+    status:
+      code: 200
+      message: OK
+- request:
+    body: null
+    headers:
+      Accept:
+      - application/json
+      Accept-Encoding:
+      - gzip, deflate
+      CommandName:
+      - search service create
+      Connection:
+      - keep-alive
+      ParameterSetName:
+      - -n -g --sku --replica-count --partition-count
+      User-Agent:
+      - python/3.7.4 (Windows-10-10.0.18362-SP0) msrest/0.6.10 msrest_azure/0.6.2
+        azure-mgmt-search/2.1.0 Azure-SDK-For-Python AZURECLI/2.0.75
+    method: GET
+    uri: https://management.azure.com/subscriptions/00000000-0000-0000-0000-000000000000/resourceGroups/azure_search_cli_test000001/providers/Microsoft.Search/searchServices/test000002?api-version=2015-08-19
+  response:
+    body:
+      string: '{"id":"/subscriptions/00000000-0000-0000-0000-000000000000/resourceGroups/azure_search_cli_test000001/providers/Microsoft.Search/searchServices/test000002","name":"test000002","type":"Microsoft.Search/searchServices","location":"West
+        US","properties":{"replicaCount":1,"partitionCount":2,"status":"provisioning","statusDetails":"","provisioningState":"provisioning","hostingMode":"default"},"sku":{"name":"standard"}}'
+    headers:
+      cache-control:
+      - no-cache
+      content-length:
+      - '493'
+      content-type:
+      - application/json; charset=utf-8
+      date:
+      - Mon, 21 Oct 2019 14:35:39 GMT
+      elapsed-time:
+      - '99'
+      etag:
+      - W/"datetime'2019-10-21T14%3A00%3A08.4213471Z'"
+      expires:
+      - '-1'
+      pragma:
+      - no-cache
+      request-id:
+      - 040ee8e6-f40b-11e9-92ca-186024942c80
+      strict-transport-security:
+      - max-age=31536000; includeSubDomains
+      transfer-encoding:
+      - chunked
+      vary:
+      - Accept-Encoding,Accept-Encoding
+      x-content-type-options:
+      - nosniff
+    status:
+      code: 200
+      message: OK
+- request:
+    body: null
+    headers:
+      Accept:
+      - application/json
+      Accept-Encoding:
+      - gzip, deflate
+      CommandName:
+      - search service create
+      Connection:
+      - keep-alive
+      ParameterSetName:
+      - -n -g --sku --replica-count --partition-count
+      User-Agent:
+      - python/3.7.4 (Windows-10-10.0.18362-SP0) msrest/0.6.10 msrest_azure/0.6.2
+        azure-mgmt-search/2.1.0 Azure-SDK-For-Python AZURECLI/2.0.75
+    method: GET
+    uri: https://management.azure.com/subscriptions/00000000-0000-0000-0000-000000000000/resourceGroups/azure_search_cli_test000001/providers/Microsoft.Search/searchServices/test000002?api-version=2015-08-19
+  response:
+    body:
+      string: '{"id":"/subscriptions/00000000-0000-0000-0000-000000000000/resourceGroups/azure_search_cli_test000001/providers/Microsoft.Search/searchServices/test000002","name":"test000002","type":"Microsoft.Search/searchServices","location":"West
+        US","properties":{"replicaCount":1,"partitionCount":2,"status":"provisioning","statusDetails":"","provisioningState":"provisioning","hostingMode":"default"},"sku":{"name":"standard"}}'
+    headers:
+      cache-control:
+      - no-cache
+      content-length:
+      - '493'
+      content-type:
+      - application/json; charset=utf-8
+      date:
+      - Mon, 21 Oct 2019 14:36:13 GMT
       elapsed-time:
       - '115'
       etag:
-      - W/"datetime'2019-10-09T23%3A10%3A53.8896422Z'"
-      expires:
-      - '-1'
-      pragma:
-      - no-cache
-      request-id:
-      - f66d29c0-eae9-11e9-a53b-000d3a3ab28a
-      strict-transport-security:
-      - max-age=31536000; includeSubDomains
-      transfer-encoding:
-      - chunked
-      vary:
-      - Accept-Encoding,Accept-Encoding
-      x-content-type-options:
-      - nosniff
-    status:
-      code: 200
-      message: OK
-- request:
-    body: null
-    headers:
-      Accept:
-      - application/json
-      Accept-Encoding:
-      - gzip, deflate
-      CommandName:
-      - search service create
-      Connection:
-      - keep-alive
-      ParameterSetName:
-      - -n -g --sku --replica-count --partition-count
-      User-Agent:
-      - python/3.6.5 (Windows-10-10.0.17134-SP0) msrest/0.6.10 msrest_azure/0.6.1
-        azure-mgmt-search/2.1.0 Azure-SDK-For-Python AZURECLI/2.0.74
-    method: GET
-    uri: https://management.azure.com/subscriptions/00000000-0000-0000-0000-000000000000/resourceGroups/azure_search_cli_test000001/providers/Microsoft.Search/searchServices/test000002?api-version=2015-08-19
-  response:
-    body:
-      string: '{"id":"/subscriptions/00000000-0000-0000-0000-000000000000/resourceGroups/azure_search_cli_test000001/providers/Microsoft.Search/searchServices/test000002","name":"test000002","type":"Microsoft.Search/searchServices","location":"West
-        US","properties":{"replicaCount":1,"partitionCount":2,"status":"provisioning","statusDetails":"","provisioningState":"provisioning","hostingMode":"default"},"sku":{"name":"standard"}}'
-    headers:
-      cache-control:
-      - no-cache
-      content-length:
-      - '493'
-      content-type:
-      - application/json; charset=utf-8
-      date:
-      - Wed, 09 Oct 2019 23:16:01 GMT
-      elapsed-time:
-      - '106'
-      etag:
-      - W/"datetime'2019-10-09T23%3A10%3A53.8896422Z'"
-      expires:
-      - '-1'
-      pragma:
-      - no-cache
-      request-id:
-      - f66d29c0-eae9-11e9-a53b-000d3a3ab28a
-      strict-transport-security:
-      - max-age=31536000; includeSubDomains
-      transfer-encoding:
-      - chunked
-      vary:
-      - Accept-Encoding,Accept-Encoding
-      x-content-type-options:
-      - nosniff
-    status:
-      code: 200
-      message: OK
-- request:
-    body: null
-    headers:
-      Accept:
-      - application/json
-      Accept-Encoding:
-      - gzip, deflate
-      CommandName:
-      - search service create
-      Connection:
-      - keep-alive
-      ParameterSetName:
-      - -n -g --sku --replica-count --partition-count
-      User-Agent:
-      - python/3.6.5 (Windows-10-10.0.17134-SP0) msrest/0.6.10 msrest_azure/0.6.1
-        azure-mgmt-search/2.1.0 Azure-SDK-For-Python AZURECLI/2.0.74
-    method: GET
-    uri: https://management.azure.com/subscriptions/00000000-0000-0000-0000-000000000000/resourceGroups/azure_search_cli_test000001/providers/Microsoft.Search/searchServices/test000002?api-version=2015-08-19
-  response:
-    body:
-      string: '{"id":"/subscriptions/00000000-0000-0000-0000-000000000000/resourceGroups/azure_search_cli_test000001/providers/Microsoft.Search/searchServices/test000002","name":"test000002","type":"Microsoft.Search/searchServices","location":"West
-        US","properties":{"replicaCount":1,"partitionCount":2,"status":"provisioning","statusDetails":"","provisioningState":"provisioning","hostingMode":"default"},"sku":{"name":"standard"}}'
-    headers:
-      cache-control:
-      - no-cache
-      content-length:
-      - '493'
-      content-type:
-      - application/json; charset=utf-8
-      date:
-      - Wed, 09 Oct 2019 23:16:32 GMT
-      elapsed-time:
-      - '255'
-      etag:
-      - W/"datetime'2019-10-09T23%3A10%3A53.8896422Z'"
-      expires:
-      - '-1'
-      pragma:
-      - no-cache
-      request-id:
-      - f66d29c0-eae9-11e9-a53b-000d3a3ab28a
-      strict-transport-security:
-      - max-age=31536000; includeSubDomains
-      transfer-encoding:
-      - chunked
-      vary:
-      - Accept-Encoding,Accept-Encoding
-      x-content-type-options:
-      - nosniff
-    status:
-      code: 200
-      message: OK
-- request:
-    body: null
-    headers:
-      Accept:
-      - application/json
-      Accept-Encoding:
-      - gzip, deflate
-      CommandName:
-      - search service create
-      Connection:
-      - keep-alive
-      ParameterSetName:
-      - -n -g --sku --replica-count --partition-count
-      User-Agent:
-      - python/3.6.5 (Windows-10-10.0.17134-SP0) msrest/0.6.10 msrest_azure/0.6.1
-        azure-mgmt-search/2.1.0 Azure-SDK-For-Python AZURECLI/2.0.74
-    method: GET
-    uri: https://management.azure.com/subscriptions/00000000-0000-0000-0000-000000000000/resourceGroups/azure_search_cli_test000001/providers/Microsoft.Search/searchServices/test000002?api-version=2015-08-19
-  response:
-    body:
-      string: '{"id":"/subscriptions/00000000-0000-0000-0000-000000000000/resourceGroups/azure_search_cli_test000001/providers/Microsoft.Search/searchServices/test000002","name":"test000002","type":"Microsoft.Search/searchServices","location":"West
-        US","properties":{"replicaCount":1,"partitionCount":2,"status":"provisioning","statusDetails":"","provisioningState":"provisioning","hostingMode":"default"},"sku":{"name":"standard"}}'
-    headers:
-      cache-control:
-      - no-cache
-      content-length:
-      - '493'
-      content-type:
-      - application/json; charset=utf-8
-      date:
-      - Wed, 09 Oct 2019 23:17:02 GMT
-      elapsed-time:
-      - '101'
-      etag:
-      - W/"datetime'2019-10-09T23%3A10%3A53.8896422Z'"
-      expires:
-      - '-1'
-      pragma:
-      - no-cache
-      request-id:
-      - f66d29c0-eae9-11e9-a53b-000d3a3ab28a
-      strict-transport-security:
-      - max-age=31536000; includeSubDomains
-      transfer-encoding:
-      - chunked
-      vary:
-      - Accept-Encoding,Accept-Encoding
-      x-content-type-options:
-      - nosniff
-    status:
-      code: 200
-      message: OK
-- request:
-    body: null
-    headers:
-      Accept:
-      - application/json
-      Accept-Encoding:
-      - gzip, deflate
-      CommandName:
-      - search service create
-      Connection:
-      - keep-alive
-      ParameterSetName:
-      - -n -g --sku --replica-count --partition-count
-      User-Agent:
-      - python/3.6.5 (Windows-10-10.0.17134-SP0) msrest/0.6.10 msrest_azure/0.6.1
-        azure-mgmt-search/2.1.0 Azure-SDK-For-Python AZURECLI/2.0.74
-    method: GET
-    uri: https://management.azure.com/subscriptions/00000000-0000-0000-0000-000000000000/resourceGroups/azure_search_cli_test000001/providers/Microsoft.Search/searchServices/test000002?api-version=2015-08-19
-  response:
-    body:
-      string: '{"id":"/subscriptions/00000000-0000-0000-0000-000000000000/resourceGroups/azure_search_cli_test000001/providers/Microsoft.Search/searchServices/test000002","name":"test000002","type":"Microsoft.Search/searchServices","location":"West
-        US","properties":{"replicaCount":1,"partitionCount":2,"status":"provisioning","statusDetails":"","provisioningState":"provisioning","hostingMode":"default"},"sku":{"name":"standard"}}'
-    headers:
-      cache-control:
-      - no-cache
-      content-length:
-      - '493'
-      content-type:
-      - application/json; charset=utf-8
-      date:
-      - Wed, 09 Oct 2019 23:17:33 GMT
-      elapsed-time:
-      - '152'
-      etag:
-      - W/"datetime'2019-10-09T23%3A10%3A53.8896422Z'"
-      expires:
-      - '-1'
-      pragma:
-      - no-cache
-      request-id:
-      - f66d29c0-eae9-11e9-a53b-000d3a3ab28a
-      strict-transport-security:
-      - max-age=31536000; includeSubDomains
-      transfer-encoding:
-      - chunked
-      vary:
-      - Accept-Encoding,Accept-Encoding
-      x-content-type-options:
-      - nosniff
-    status:
-      code: 200
-      message: OK
-- request:
-    body: null
-    headers:
-      Accept:
-      - application/json
-      Accept-Encoding:
-      - gzip, deflate
-      CommandName:
-      - search service create
-      Connection:
-      - keep-alive
-      ParameterSetName:
-      - -n -g --sku --replica-count --partition-count
-      User-Agent:
-      - python/3.6.5 (Windows-10-10.0.17134-SP0) msrest/0.6.10 msrest_azure/0.6.1
-        azure-mgmt-search/2.1.0 Azure-SDK-For-Python AZURECLI/2.0.74
-    method: GET
-    uri: https://management.azure.com/subscriptions/00000000-0000-0000-0000-000000000000/resourceGroups/azure_search_cli_test000001/providers/Microsoft.Search/searchServices/test000002?api-version=2015-08-19
-  response:
-    body:
-      string: '{"id":"/subscriptions/00000000-0000-0000-0000-000000000000/resourceGroups/azure_search_cli_test000001/providers/Microsoft.Search/searchServices/test000002","name":"test000002","type":"Microsoft.Search/searchServices","location":"West
-        US","properties":{"replicaCount":1,"partitionCount":2,"status":"provisioning","statusDetails":"","provisioningState":"provisioning","hostingMode":"default"},"sku":{"name":"standard"}}'
-    headers:
-      cache-control:
-      - no-cache
-      content-length:
-      - '493'
-      content-type:
-      - application/json; charset=utf-8
-      date:
-      - Wed, 09 Oct 2019 23:18:05 GMT
-      elapsed-time:
-      - '131'
-      etag:
-      - W/"datetime'2019-10-09T23%3A10%3A53.8896422Z'"
-      expires:
-      - '-1'
-      pragma:
-      - no-cache
-      request-id:
-      - f66d29c0-eae9-11e9-a53b-000d3a3ab28a
-      strict-transport-security:
-      - max-age=31536000; includeSubDomains
-      transfer-encoding:
-      - chunked
-      vary:
-      - Accept-Encoding,Accept-Encoding
-      x-content-type-options:
-      - nosniff
-    status:
-      code: 200
-      message: OK
-- request:
-    body: null
-    headers:
-      Accept:
-      - application/json
-      Accept-Encoding:
-      - gzip, deflate
-      CommandName:
-      - search service create
-      Connection:
-      - keep-alive
-      ParameterSetName:
-      - -n -g --sku --replica-count --partition-count
-      User-Agent:
-      - python/3.6.5 (Windows-10-10.0.17134-SP0) msrest/0.6.10 msrest_azure/0.6.1
-        azure-mgmt-search/2.1.0 Azure-SDK-For-Python AZURECLI/2.0.74
-    method: GET
-    uri: https://management.azure.com/subscriptions/00000000-0000-0000-0000-000000000000/resourceGroups/azure_search_cli_test000001/providers/Microsoft.Search/searchServices/test000002?api-version=2015-08-19
-  response:
-    body:
-      string: '{"id":"/subscriptions/00000000-0000-0000-0000-000000000000/resourceGroups/azure_search_cli_test000001/providers/Microsoft.Search/searchServices/test000002","name":"test000002","type":"Microsoft.Search/searchServices","location":"West
-        US","properties":{"replicaCount":1,"partitionCount":2,"status":"provisioning","statusDetails":"","provisioningState":"provisioning","hostingMode":"default"},"sku":{"name":"standard"}}'
-    headers:
-      cache-control:
-      - no-cache
-      content-length:
-      - '493'
-      content-type:
-      - application/json; charset=utf-8
-      date:
-      - Wed, 09 Oct 2019 23:18:35 GMT
-      elapsed-time:
-      - '88'
-      etag:
-      - W/"datetime'2019-10-09T23%3A10%3A53.8896422Z'"
-      expires:
-      - '-1'
-      pragma:
-      - no-cache
-      request-id:
-      - f66d29c0-eae9-11e9-a53b-000d3a3ab28a
-      strict-transport-security:
-      - max-age=31536000; includeSubDomains
-      transfer-encoding:
-      - chunked
-      vary:
-      - Accept-Encoding,Accept-Encoding
-      x-content-type-options:
-      - nosniff
-    status:
-      code: 200
-      message: OK
-- request:
-    body: null
-    headers:
-      Accept:
-      - application/json
-      Accept-Encoding:
-      - gzip, deflate
-      CommandName:
-      - search service create
-      Connection:
-      - keep-alive
-      ParameterSetName:
-      - -n -g --sku --replica-count --partition-count
-      User-Agent:
-      - python/3.6.5 (Windows-10-10.0.17134-SP0) msrest/0.6.10 msrest_azure/0.6.1
-        azure-mgmt-search/2.1.0 Azure-SDK-For-Python AZURECLI/2.0.74
-    method: GET
-    uri: https://management.azure.com/subscriptions/00000000-0000-0000-0000-000000000000/resourceGroups/azure_search_cli_test000001/providers/Microsoft.Search/searchServices/test000002?api-version=2015-08-19
-  response:
-    body:
-      string: '{"id":"/subscriptions/00000000-0000-0000-0000-000000000000/resourceGroups/azure_search_cli_test000001/providers/Microsoft.Search/searchServices/test000002","name":"test000002","type":"Microsoft.Search/searchServices","location":"West
-        US","properties":{"replicaCount":1,"partitionCount":2,"status":"provisioning","statusDetails":"","provisioningState":"provisioning","hostingMode":"default"},"sku":{"name":"standard"}}'
-    headers:
-      cache-control:
-      - no-cache
-      content-length:
-      - '493'
-      content-type:
-      - application/json; charset=utf-8
-      date:
-      - Wed, 09 Oct 2019 23:19:05 GMT
-      elapsed-time:
-      - '256'
-      etag:
-      - W/"datetime'2019-10-09T23%3A10%3A53.8896422Z'"
-      expires:
-      - '-1'
-      pragma:
-      - no-cache
-      request-id:
-      - f66d29c0-eae9-11e9-a53b-000d3a3ab28a
-      strict-transport-security:
-      - max-age=31536000; includeSubDomains
-      transfer-encoding:
-      - chunked
-      vary:
-      - Accept-Encoding,Accept-Encoding
-      x-content-type-options:
-      - nosniff
-    status:
-      code: 200
-      message: OK
-- request:
-    body: null
-    headers:
-      Accept:
-      - application/json
-      Accept-Encoding:
-      - gzip, deflate
-      CommandName:
-      - search service create
-      Connection:
-      - keep-alive
-      ParameterSetName:
-      - -n -g --sku --replica-count --partition-count
-      User-Agent:
-      - python/3.6.5 (Windows-10-10.0.17134-SP0) msrest/0.6.10 msrest_azure/0.6.1
-        azure-mgmt-search/2.1.0 Azure-SDK-For-Python AZURECLI/2.0.74
-    method: GET
-    uri: https://management.azure.com/subscriptions/00000000-0000-0000-0000-000000000000/resourceGroups/azure_search_cli_test000001/providers/Microsoft.Search/searchServices/test000002?api-version=2015-08-19
-  response:
-    body:
-      string: '{"id":"/subscriptions/00000000-0000-0000-0000-000000000000/resourceGroups/azure_search_cli_test000001/providers/Microsoft.Search/searchServices/test000002","name":"test000002","type":"Microsoft.Search/searchServices","location":"West
-        US","properties":{"replicaCount":1,"partitionCount":2,"status":"provisioning","statusDetails":"","provisioningState":"provisioning","hostingMode":"default"},"sku":{"name":"standard"}}'
-    headers:
-      cache-control:
-      - no-cache
-      content-length:
-      - '493'
-      content-type:
-      - application/json; charset=utf-8
-      date:
-      - Wed, 09 Oct 2019 23:19:36 GMT
-      elapsed-time:
-      - '178'
-      etag:
-      - W/"datetime'2019-10-09T23%3A10%3A53.8896422Z'"
-      expires:
-      - '-1'
-      pragma:
-      - no-cache
-      request-id:
-      - f66d29c0-eae9-11e9-a53b-000d3a3ab28a
-      strict-transport-security:
-      - max-age=31536000; includeSubDomains
-      transfer-encoding:
-      - chunked
-      vary:
-      - Accept-Encoding,Accept-Encoding
-      x-content-type-options:
-      - nosniff
-    status:
-      code: 200
-      message: OK
-- request:
-    body: null
-    headers:
-      Accept:
-      - application/json
-      Accept-Encoding:
-      - gzip, deflate
-      CommandName:
-      - search service create
-      Connection:
-      - keep-alive
-      ParameterSetName:
-      - -n -g --sku --replica-count --partition-count
-      User-Agent:
-      - python/3.6.5 (Windows-10-10.0.17134-SP0) msrest/0.6.10 msrest_azure/0.6.1
-        azure-mgmt-search/2.1.0 Azure-SDK-For-Python AZURECLI/2.0.74
-    method: GET
-    uri: https://management.azure.com/subscriptions/00000000-0000-0000-0000-000000000000/resourceGroups/azure_search_cli_test000001/providers/Microsoft.Search/searchServices/test000002?api-version=2015-08-19
-  response:
-    body:
-      string: '{"id":"/subscriptions/00000000-0000-0000-0000-000000000000/resourceGroups/azure_search_cli_test000001/providers/Microsoft.Search/searchServices/test000002","name":"test000002","type":"Microsoft.Search/searchServices","location":"West
-        US","properties":{"replicaCount":1,"partitionCount":2,"status":"provisioning","statusDetails":"","provisioningState":"provisioning","hostingMode":"default"},"sku":{"name":"standard"}}'
-    headers:
-      cache-control:
-      - no-cache
-      content-length:
-      - '493'
-      content-type:
-      - application/json; charset=utf-8
-      date:
-      - Wed, 09 Oct 2019 23:20:07 GMT
-      elapsed-time:
-      - '162'
-      etag:
-      - W/"datetime'2019-10-09T23%3A10%3A53.8896422Z'"
-      expires:
-      - '-1'
-      pragma:
-      - no-cache
-      request-id:
-      - f66d29c0-eae9-11e9-a53b-000d3a3ab28a
-      strict-transport-security:
-      - max-age=31536000; includeSubDomains
-      transfer-encoding:
-      - chunked
-      vary:
-      - Accept-Encoding,Accept-Encoding
-      x-content-type-options:
-      - nosniff
-    status:
-      code: 200
-      message: OK
-- request:
-    body: null
-    headers:
-      Accept:
-      - application/json
-      Accept-Encoding:
-      - gzip, deflate
-      CommandName:
-      - search service create
-      Connection:
-      - keep-alive
-      ParameterSetName:
-      - -n -g --sku --replica-count --partition-count
-      User-Agent:
-      - python/3.6.5 (Windows-10-10.0.17134-SP0) msrest/0.6.10 msrest_azure/0.6.1
-        azure-mgmt-search/2.1.0 Azure-SDK-For-Python AZURECLI/2.0.74
-    method: GET
-    uri: https://management.azure.com/subscriptions/00000000-0000-0000-0000-000000000000/resourceGroups/azure_search_cli_test000001/providers/Microsoft.Search/searchServices/test000002?api-version=2015-08-19
-  response:
-    body:
-      string: '{"id":"/subscriptions/00000000-0000-0000-0000-000000000000/resourceGroups/azure_search_cli_test000001/providers/Microsoft.Search/searchServices/test000002","name":"test000002","type":"Microsoft.Search/searchServices","location":"West
-        US","properties":{"replicaCount":1,"partitionCount":2,"status":"provisioning","statusDetails":"","provisioningState":"provisioning","hostingMode":"default"},"sku":{"name":"standard"}}'
-    headers:
-      cache-control:
-      - no-cache
-      content-length:
-      - '493'
-      content-type:
-      - application/json; charset=utf-8
-      date:
-      - Wed, 09 Oct 2019 23:20:38 GMT
-      elapsed-time:
-      - '244'
-      etag:
-      - W/"datetime'2019-10-09T23%3A10%3A53.8896422Z'"
-      expires:
-      - '-1'
-      pragma:
-      - no-cache
-      request-id:
-      - f66d29c0-eae9-11e9-a53b-000d3a3ab28a
-      strict-transport-security:
-      - max-age=31536000; includeSubDomains
-      transfer-encoding:
-      - chunked
-      vary:
-      - Accept-Encoding,Accept-Encoding
-      x-content-type-options:
-      - nosniff
-    status:
-      code: 200
-      message: OK
-- request:
-    body: null
-    headers:
-      Accept:
-      - application/json
-      Accept-Encoding:
-      - gzip, deflate
-      CommandName:
-      - search service create
-      Connection:
-      - keep-alive
-      ParameterSetName:
-      - -n -g --sku --replica-count --partition-count
-      User-Agent:
-      - python/3.6.5 (Windows-10-10.0.17134-SP0) msrest/0.6.10 msrest_azure/0.6.1
-        azure-mgmt-search/2.1.0 Azure-SDK-For-Python AZURECLI/2.0.74
-    method: GET
-    uri: https://management.azure.com/subscriptions/00000000-0000-0000-0000-000000000000/resourceGroups/azure_search_cli_test000001/providers/Microsoft.Search/searchServices/test000002?api-version=2015-08-19
-  response:
-    body:
-      string: '{"id":"/subscriptions/00000000-0000-0000-0000-000000000000/resourceGroups/azure_search_cli_test000001/providers/Microsoft.Search/searchServices/test000002","name":"test000002","type":"Microsoft.Search/searchServices","location":"West
-        US","properties":{"replicaCount":1,"partitionCount":2,"status":"provisioning","statusDetails":"","provisioningState":"provisioning","hostingMode":"default"},"sku":{"name":"standard"}}'
-    headers:
-      cache-control:
-      - no-cache
-      content-length:
-      - '493'
-      content-type:
-      - application/json; charset=utf-8
-      date:
-      - Wed, 09 Oct 2019 23:21:09 GMT
-      elapsed-time:
-      - '110'
-      etag:
-      - W/"datetime'2019-10-09T23%3A10%3A53.8896422Z'"
-      expires:
-      - '-1'
-      pragma:
-      - no-cache
-      request-id:
-      - f66d29c0-eae9-11e9-a53b-000d3a3ab28a
-      strict-transport-security:
-      - max-age=31536000; includeSubDomains
-      transfer-encoding:
-      - chunked
-      vary:
-      - Accept-Encoding,Accept-Encoding
-      x-content-type-options:
-      - nosniff
-    status:
-      code: 200
-      message: OK
-- request:
-    body: null
-    headers:
-      Accept:
-      - application/json
-      Accept-Encoding:
-      - gzip, deflate
-      CommandName:
-      - search service create
-      Connection:
-      - keep-alive
-      ParameterSetName:
-      - -n -g --sku --replica-count --partition-count
-      User-Agent:
-      - python/3.6.5 (Windows-10-10.0.17134-SP0) msrest/0.6.10 msrest_azure/0.6.1
-        azure-mgmt-search/2.1.0 Azure-SDK-For-Python AZURECLI/2.0.74
-    method: GET
-    uri: https://management.azure.com/subscriptions/00000000-0000-0000-0000-000000000000/resourceGroups/azure_search_cli_test000001/providers/Microsoft.Search/searchServices/test000002?api-version=2015-08-19
-  response:
-    body:
-      string: '{"id":"/subscriptions/00000000-0000-0000-0000-000000000000/resourceGroups/azure_search_cli_test000001/providers/Microsoft.Search/searchServices/test000002","name":"test000002","type":"Microsoft.Search/searchServices","location":"West
-        US","properties":{"replicaCount":1,"partitionCount":2,"status":"provisioning","statusDetails":"","provisioningState":"provisioning","hostingMode":"default"},"sku":{"name":"standard"}}'
-    headers:
-      cache-control:
-      - no-cache
-      content-length:
-      - '493'
-      content-type:
-      - application/json; charset=utf-8
-      date:
-      - Wed, 09 Oct 2019 23:21:39 GMT
-      elapsed-time:
-      - '132'
-      etag:
-      - W/"datetime'2019-10-09T23%3A10%3A53.8896422Z'"
-      expires:
-      - '-1'
-      pragma:
-      - no-cache
-      request-id:
-      - f66d29c0-eae9-11e9-a53b-000d3a3ab28a
-      strict-transport-security:
-      - max-age=31536000; includeSubDomains
-      transfer-encoding:
-      - chunked
-      vary:
-      - Accept-Encoding,Accept-Encoding
-      x-content-type-options:
-      - nosniff
-    status:
-      code: 200
-      message: OK
-- request:
-    body: null
-    headers:
-      Accept:
-      - application/json
-      Accept-Encoding:
-      - gzip, deflate
-      CommandName:
-      - search service create
-      Connection:
-      - keep-alive
-      ParameterSetName:
-      - -n -g --sku --replica-count --partition-count
-      User-Agent:
-      - python/3.6.5 (Windows-10-10.0.17134-SP0) msrest/0.6.10 msrest_azure/0.6.1
-        azure-mgmt-search/2.1.0 Azure-SDK-For-Python AZURECLI/2.0.74
-    method: GET
-    uri: https://management.azure.com/subscriptions/00000000-0000-0000-0000-000000000000/resourceGroups/azure_search_cli_test000001/providers/Microsoft.Search/searchServices/test000002?api-version=2015-08-19
-  response:
-    body:
-      string: '{"id":"/subscriptions/00000000-0000-0000-0000-000000000000/resourceGroups/azure_search_cli_test000001/providers/Microsoft.Search/searchServices/test000002","name":"test000002","type":"Microsoft.Search/searchServices","location":"West
-        US","properties":{"replicaCount":1,"partitionCount":2,"status":"provisioning","statusDetails":"","provisioningState":"provisioning","hostingMode":"default"},"sku":{"name":"standard"}}'
-    headers:
-      cache-control:
-      - no-cache
-      content-length:
-      - '493'
-      content-type:
-      - application/json; charset=utf-8
-      date:
-      - Wed, 09 Oct 2019 23:22:10 GMT
-      elapsed-time:
-      - '98'
-      etag:
-      - W/"datetime'2019-10-09T23%3A10%3A53.8896422Z'"
-      expires:
-      - '-1'
-      pragma:
-      - no-cache
-      request-id:
-      - f66d29c0-eae9-11e9-a53b-000d3a3ab28a
-      strict-transport-security:
-      - max-age=31536000; includeSubDomains
-      transfer-encoding:
-      - chunked
-      vary:
-      - Accept-Encoding,Accept-Encoding
-      x-content-type-options:
-      - nosniff
-    status:
-      code: 200
-      message: OK
-- request:
-    body: null
-    headers:
-      Accept:
-      - application/json
-      Accept-Encoding:
-      - gzip, deflate
-      CommandName:
-      - search service create
-      Connection:
-      - keep-alive
-      ParameterSetName:
-      - -n -g --sku --replica-count --partition-count
-      User-Agent:
-      - python/3.6.5 (Windows-10-10.0.17134-SP0) msrest/0.6.10 msrest_azure/0.6.1
-        azure-mgmt-search/2.1.0 Azure-SDK-For-Python AZURECLI/2.0.74
-    method: GET
-    uri: https://management.azure.com/subscriptions/00000000-0000-0000-0000-000000000000/resourceGroups/azure_search_cli_test000001/providers/Microsoft.Search/searchServices/test000002?api-version=2015-08-19
-  response:
-    body:
-      string: '{"id":"/subscriptions/00000000-0000-0000-0000-000000000000/resourceGroups/azure_search_cli_test000001/providers/Microsoft.Search/searchServices/test000002","name":"test000002","type":"Microsoft.Search/searchServices","location":"West
-        US","properties":{"replicaCount":1,"partitionCount":2,"status":"provisioning","statusDetails":"","provisioningState":"provisioning","hostingMode":"default"},"sku":{"name":"standard"}}'
-    headers:
-      cache-control:
-      - no-cache
-      content-length:
-      - '493'
-      content-type:
-      - application/json; charset=utf-8
-      date:
-      - Wed, 09 Oct 2019 23:22:40 GMT
-      elapsed-time:
-      - '142'
-      etag:
-      - W/"datetime'2019-10-09T23%3A10%3A53.8896422Z'"
-      expires:
-      - '-1'
-      pragma:
-      - no-cache
-      request-id:
-      - f66d29c0-eae9-11e9-a53b-000d3a3ab28a
-      strict-transport-security:
-      - max-age=31536000; includeSubDomains
-      transfer-encoding:
-      - chunked
-      vary:
-      - Accept-Encoding,Accept-Encoding
-      x-content-type-options:
-      - nosniff
-    status:
-      code: 200
-      message: OK
-- request:
-    body: null
-    headers:
-      Accept:
-      - application/json
-      Accept-Encoding:
-      - gzip, deflate
-      CommandName:
-      - search service create
-      Connection:
-      - keep-alive
-      ParameterSetName:
-      - -n -g --sku --replica-count --partition-count
-      User-Agent:
-      - python/3.6.5 (Windows-10-10.0.17134-SP0) msrest/0.6.10 msrest_azure/0.6.1
-        azure-mgmt-search/2.1.0 Azure-SDK-For-Python AZURECLI/2.0.74
-    method: GET
-    uri: https://management.azure.com/subscriptions/00000000-0000-0000-0000-000000000000/resourceGroups/azure_search_cli_test000001/providers/Microsoft.Search/searchServices/test000002?api-version=2015-08-19
-  response:
-    body:
-      string: '{"id":"/subscriptions/00000000-0000-0000-0000-000000000000/resourceGroups/azure_search_cli_test000001/providers/Microsoft.Search/searchServices/test000002","name":"test000002","type":"Microsoft.Search/searchServices","location":"West
-        US","properties":{"replicaCount":1,"partitionCount":2,"status":"provisioning","statusDetails":"","provisioningState":"provisioning","hostingMode":"default"},"sku":{"name":"standard"}}'
-    headers:
-      cache-control:
-      - no-cache
-      content-length:
-      - '493'
-      content-type:
-      - application/json; charset=utf-8
-      date:
-      - Wed, 09 Oct 2019 23:23:11 GMT
-      elapsed-time:
-      - '83'
-      etag:
-      - W/"datetime'2019-10-09T23%3A10%3A53.8896422Z'"
-      expires:
-      - '-1'
-      pragma:
-      - no-cache
-      request-id:
-      - f66d29c0-eae9-11e9-a53b-000d3a3ab28a
-      strict-transport-security:
-      - max-age=31536000; includeSubDomains
-      transfer-encoding:
-      - chunked
-      vary:
-      - Accept-Encoding,Accept-Encoding
-      x-content-type-options:
-      - nosniff
-    status:
-      code: 200
-      message: OK
-- request:
-    body: null
-    headers:
-      Accept:
-      - application/json
-      Accept-Encoding:
-      - gzip, deflate
-      CommandName:
-      - search service create
-      Connection:
-      - keep-alive
-      ParameterSetName:
-      - -n -g --sku --replica-count --partition-count
-      User-Agent:
-      - python/3.6.5 (Windows-10-10.0.17134-SP0) msrest/0.6.10 msrest_azure/0.6.1
-        azure-mgmt-search/2.1.0 Azure-SDK-For-Python AZURECLI/2.0.74
-    method: GET
-    uri: https://management.azure.com/subscriptions/00000000-0000-0000-0000-000000000000/resourceGroups/azure_search_cli_test000001/providers/Microsoft.Search/searchServices/test000002?api-version=2015-08-19
-  response:
-    body:
-      string: '{"id":"/subscriptions/00000000-0000-0000-0000-000000000000/resourceGroups/azure_search_cli_test000001/providers/Microsoft.Search/searchServices/test000002","name":"test000002","type":"Microsoft.Search/searchServices","location":"West
-        US","properties":{"replicaCount":1,"partitionCount":2,"status":"provisioning","statusDetails":"","provisioningState":"provisioning","hostingMode":"default"},"sku":{"name":"standard"}}'
-    headers:
-      cache-control:
-      - no-cache
-      content-length:
-      - '493'
-      content-type:
-      - application/json; charset=utf-8
-      date:
-      - Wed, 09 Oct 2019 23:23:41 GMT
-      elapsed-time:
-      - '316'
-      etag:
-      - W/"datetime'2019-10-09T23%3A10%3A53.8896422Z'"
-      expires:
-      - '-1'
-      pragma:
-      - no-cache
-      request-id:
-      - f66d29c0-eae9-11e9-a53b-000d3a3ab28a
-      strict-transport-security:
-      - max-age=31536000; includeSubDomains
-      transfer-encoding:
-      - chunked
-      vary:
-      - Accept-Encoding,Accept-Encoding
-      x-content-type-options:
-      - nosniff
-    status:
-      code: 200
-      message: OK
-- request:
-    body: null
-    headers:
-      Accept:
-      - application/json
-      Accept-Encoding:
-      - gzip, deflate
-      CommandName:
-      - search service create
-      Connection:
-      - keep-alive
-      ParameterSetName:
-      - -n -g --sku --replica-count --partition-count
-      User-Agent:
-      - python/3.6.5 (Windows-10-10.0.17134-SP0) msrest/0.6.10 msrest_azure/0.6.1
-        azure-mgmt-search/2.1.0 Azure-SDK-For-Python AZURECLI/2.0.74
-    method: GET
-    uri: https://management.azure.com/subscriptions/00000000-0000-0000-0000-000000000000/resourceGroups/azure_search_cli_test000001/providers/Microsoft.Search/searchServices/test000002?api-version=2015-08-19
-  response:
-    body:
-      string: '{"id":"/subscriptions/00000000-0000-0000-0000-000000000000/resourceGroups/azure_search_cli_test000001/providers/Microsoft.Search/searchServices/test000002","name":"test000002","type":"Microsoft.Search/searchServices","location":"West
-        US","properties":{"replicaCount":1,"partitionCount":2,"status":"provisioning","statusDetails":"","provisioningState":"provisioning","hostingMode":"default"},"sku":{"name":"standard"}}'
-    headers:
-      cache-control:
-      - no-cache
-      content-length:
-      - '493'
-      content-type:
-      - application/json; charset=utf-8
-      date:
-      - Wed, 09 Oct 2019 23:24:12 GMT
-      elapsed-time:
-      - '199'
-      etag:
-      - W/"datetime'2019-10-09T23%3A10%3A53.8896422Z'"
-      expires:
-      - '-1'
-      pragma:
-      - no-cache
-      request-id:
-      - f66d29c0-eae9-11e9-a53b-000d3a3ab28a
-      strict-transport-security:
-      - max-age=31536000; includeSubDomains
-      transfer-encoding:
-      - chunked
-      vary:
-      - Accept-Encoding,Accept-Encoding
-      x-content-type-options:
-      - nosniff
-    status:
-      code: 200
-      message: OK
-- request:
-    body: null
-    headers:
-      Accept:
-      - application/json
-      Accept-Encoding:
-      - gzip, deflate
-      CommandName:
-      - search service create
-      Connection:
-      - keep-alive
-      ParameterSetName:
-      - -n -g --sku --replica-count --partition-count
-      User-Agent:
-      - python/3.6.5 (Windows-10-10.0.17134-SP0) msrest/0.6.10 msrest_azure/0.6.1
-        azure-mgmt-search/2.1.0 Azure-SDK-For-Python AZURECLI/2.0.74
-    method: GET
-    uri: https://management.azure.com/subscriptions/00000000-0000-0000-0000-000000000000/resourceGroups/azure_search_cli_test000001/providers/Microsoft.Search/searchServices/test000002?api-version=2015-08-19
-  response:
-    body:
-      string: '{"id":"/subscriptions/00000000-0000-0000-0000-000000000000/resourceGroups/azure_search_cli_test000001/providers/Microsoft.Search/searchServices/test000002","name":"test000002","type":"Microsoft.Search/searchServices","location":"West
-        US","properties":{"replicaCount":1,"partitionCount":2,"status":"provisioning","statusDetails":"","provisioningState":"provisioning","hostingMode":"default"},"sku":{"name":"standard"}}'
-    headers:
-      cache-control:
-      - no-cache
-      content-length:
-      - '493'
-      content-type:
-      - application/json; charset=utf-8
-      date:
-      - Wed, 09 Oct 2019 23:24:43 GMT
-      elapsed-time:
-      - '112'
-      etag:
-      - W/"datetime'2019-10-09T23%3A10%3A53.8896422Z'"
-      expires:
-      - '-1'
-      pragma:
-      - no-cache
-      request-id:
-      - f66d29c0-eae9-11e9-a53b-000d3a3ab28a
-      strict-transport-security:
-      - max-age=31536000; includeSubDomains
-      transfer-encoding:
-      - chunked
-      vary:
-      - Accept-Encoding,Accept-Encoding
-      x-content-type-options:
-      - nosniff
-    status:
-      code: 200
-      message: OK
-- request:
-    body: null
-    headers:
-      Accept:
-      - application/json
-      Accept-Encoding:
-      - gzip, deflate
-      CommandName:
-      - search service create
-      Connection:
-      - keep-alive
-      ParameterSetName:
-      - -n -g --sku --replica-count --partition-count
-      User-Agent:
-      - python/3.6.5 (Windows-10-10.0.17134-SP0) msrest/0.6.10 msrest_azure/0.6.1
-        azure-mgmt-search/2.1.0 Azure-SDK-For-Python AZURECLI/2.0.74
-    method: GET
-    uri: https://management.azure.com/subscriptions/00000000-0000-0000-0000-000000000000/resourceGroups/azure_search_cli_test000001/providers/Microsoft.Search/searchServices/test000002?api-version=2015-08-19
-  response:
-    body:
-      string: '{"id":"/subscriptions/00000000-0000-0000-0000-000000000000/resourceGroups/azure_search_cli_test000001/providers/Microsoft.Search/searchServices/test000002","name":"test000002","type":"Microsoft.Search/searchServices","location":"West
-        US","properties":{"replicaCount":1,"partitionCount":2,"status":"provisioning","statusDetails":"","provisioningState":"provisioning","hostingMode":"default"},"sku":{"name":"standard"}}'
-    headers:
-      cache-control:
-      - no-cache
-      content-length:
-      - '493'
-      content-type:
-      - application/json; charset=utf-8
-      date:
-      - Wed, 09 Oct 2019 23:25:13 GMT
-      elapsed-time:
-      - '122'
-      etag:
-      - W/"datetime'2019-10-09T23%3A10%3A53.8896422Z'"
-      expires:
-      - '-1'
-      pragma:
-      - no-cache
-      request-id:
-      - f66d29c0-eae9-11e9-a53b-000d3a3ab28a
-      strict-transport-security:
-      - max-age=31536000; includeSubDomains
-      transfer-encoding:
-      - chunked
-      vary:
-      - Accept-Encoding,Accept-Encoding
-      x-content-type-options:
-      - nosniff
-    status:
-      code: 200
-      message: OK
-- request:
-    body: null
-    headers:
-      Accept:
-      - application/json
-      Accept-Encoding:
-      - gzip, deflate
-      CommandName:
-      - search service create
-      Connection:
-      - keep-alive
-      ParameterSetName:
-      - -n -g --sku --replica-count --partition-count
-      User-Agent:
-      - python/3.6.5 (Windows-10-10.0.17134-SP0) msrest/0.6.10 msrest_azure/0.6.1
-        azure-mgmt-search/2.1.0 Azure-SDK-For-Python AZURECLI/2.0.74
-    method: GET
-    uri: https://management.azure.com/subscriptions/00000000-0000-0000-0000-000000000000/resourceGroups/azure_search_cli_test000001/providers/Microsoft.Search/searchServices/test000002?api-version=2015-08-19
-  response:
-    body:
-      string: '{"id":"/subscriptions/00000000-0000-0000-0000-000000000000/resourceGroups/azure_search_cli_test000001/providers/Microsoft.Search/searchServices/test000002","name":"test000002","type":"Microsoft.Search/searchServices","location":"West
-        US","properties":{"replicaCount":1,"partitionCount":2,"status":"provisioning","statusDetails":"","provisioningState":"provisioning","hostingMode":"default"},"sku":{"name":"standard"}}'
-    headers:
-      cache-control:
-      - no-cache
-      content-length:
-      - '493'
-      content-type:
-      - application/json; charset=utf-8
-      date:
-      - Wed, 09 Oct 2019 23:25:43 GMT
-      elapsed-time:
-      - '157'
-      etag:
-      - W/"datetime'2019-10-09T23%3A10%3A53.8896422Z'"
-      expires:
-      - '-1'
-      pragma:
-      - no-cache
-      request-id:
-      - f66d29c0-eae9-11e9-a53b-000d3a3ab28a
-      strict-transport-security:
-      - max-age=31536000; includeSubDomains
-      transfer-encoding:
-      - chunked
-      vary:
-      - Accept-Encoding,Accept-Encoding
-      x-content-type-options:
-      - nosniff
-    status:
-      code: 200
-      message: OK
-- request:
-    body: null
-    headers:
-      Accept:
-      - application/json
-      Accept-Encoding:
-      - gzip, deflate
-      CommandName:
-      - search service create
-      Connection:
-      - keep-alive
-      ParameterSetName:
-      - -n -g --sku --replica-count --partition-count
-      User-Agent:
-      - python/3.6.5 (Windows-10-10.0.17134-SP0) msrest/0.6.10 msrest_azure/0.6.1
-        azure-mgmt-search/2.1.0 Azure-SDK-For-Python AZURECLI/2.0.74
-    method: GET
-    uri: https://management.azure.com/subscriptions/00000000-0000-0000-0000-000000000000/resourceGroups/azure_search_cli_test000001/providers/Microsoft.Search/searchServices/test000002?api-version=2015-08-19
-  response:
-    body:
-      string: '{"id":"/subscriptions/00000000-0000-0000-0000-000000000000/resourceGroups/azure_search_cli_test000001/providers/Microsoft.Search/searchServices/test000002","name":"test000002","type":"Microsoft.Search/searchServices","location":"West
-        US","properties":{"replicaCount":1,"partitionCount":2,"status":"provisioning","statusDetails":"","provisioningState":"provisioning","hostingMode":"default"},"sku":{"name":"standard"}}'
-    headers:
-      cache-control:
-      - no-cache
-      content-length:
-      - '493'
-      content-type:
-      - application/json; charset=utf-8
-      date:
-      - Wed, 09 Oct 2019 23:26:14 GMT
-      elapsed-time:
-      - '89'
-      etag:
-      - W/"datetime'2019-10-09T23%3A10%3A53.8896422Z'"
-=======
-      - Mon, 21 Oct 2019 14:03:28 GMT
-      elapsed-time:
-      - '167'
-      etag:
-      - W/"datetime'2019-10-21T14%3A00%3A08.4213471Z'"
->>>>>>> 807faccc
-      expires:
-      - '-1'
-      pragma:
-      - no-cache
-      request-id:
-<<<<<<< HEAD
-      - f66d29c0-eae9-11e9-a53b-000d3a3ab28a
-=======
-      - 040ee8e6-f40b-11e9-92ca-186024942c80
->>>>>>> 807faccc
-      strict-transport-security:
-      - max-age=31536000; includeSubDomains
-      transfer-encoding:
-      - chunked
-      vary:
-      - Accept-Encoding,Accept-Encoding
-      x-content-type-options:
-      - nosniff
-    status:
-      code: 200
-      message: OK
-- request:
-    body: null
-    headers:
-      Accept:
-      - application/json
-      Accept-Encoding:
-      - gzip, deflate
-      CommandName:
-      - search service create
-      Connection:
-      - keep-alive
-      ParameterSetName:
-      - -n -g --sku --replica-count --partition-count
-      User-Agent:
-<<<<<<< HEAD
-      - python/3.6.5 (Windows-10-10.0.17134-SP0) msrest/0.6.10 msrest_azure/0.6.1
-        azure-mgmt-search/2.1.0 Azure-SDK-For-Python AZURECLI/2.0.74
-=======
-      - python/3.7.4 (Windows-10-10.0.18362-SP0) msrest/0.6.10 msrest_azure/0.6.2
-        azure-mgmt-search/2.1.0 Azure-SDK-For-Python AZURECLI/2.0.75
->>>>>>> 807faccc
-    method: GET
-    uri: https://management.azure.com/subscriptions/00000000-0000-0000-0000-000000000000/resourceGroups/azure_search_cli_test000001/providers/Microsoft.Search/searchServices/test000002?api-version=2015-08-19
-  response:
-    body:
-      string: '{"id":"/subscriptions/00000000-0000-0000-0000-000000000000/resourceGroups/azure_search_cli_test000001/providers/Microsoft.Search/searchServices/test000002","name":"test000002","type":"Microsoft.Search/searchServices","location":"West
-        US","properties":{"replicaCount":1,"partitionCount":2,"status":"provisioning","statusDetails":"","provisioningState":"provisioning","hostingMode":"default"},"sku":{"name":"standard"}}'
-    headers:
-      cache-control:
-      - no-cache
-      content-length:
-      - '493'
-      content-type:
-      - application/json; charset=utf-8
-      date:
-<<<<<<< HEAD
-      - Wed, 09 Oct 2019 23:26:45 GMT
-      elapsed-time:
-      - '214'
-      etag:
-      - W/"datetime'2019-10-09T23%3A10%3A53.8896422Z'"
-=======
-      - Mon, 21 Oct 2019 14:04:01 GMT
-      elapsed-time:
-      - '73'
-      etag:
-      - W/"datetime'2019-10-21T14%3A00%3A08.4213471Z'"
->>>>>>> 807faccc
-      expires:
-      - '-1'
-      pragma:
-      - no-cache
-      request-id:
-<<<<<<< HEAD
-      - f66d29c0-eae9-11e9-a53b-000d3a3ab28a
-=======
-      - 040ee8e6-f40b-11e9-92ca-186024942c80
->>>>>>> 807faccc
-      strict-transport-security:
-      - max-age=31536000; includeSubDomains
-      transfer-encoding:
-      - chunked
-      vary:
-      - Accept-Encoding,Accept-Encoding
-      x-content-type-options:
-      - nosniff
-    status:
-      code: 200
-      message: OK
-- request:
-    body: null
-    headers:
-      Accept:
-      - application/json
-      Accept-Encoding:
-      - gzip, deflate
-      CommandName:
-      - search service create
-      Connection:
-      - keep-alive
-      ParameterSetName:
-      - -n -g --sku --replica-count --partition-count
-      User-Agent:
-<<<<<<< HEAD
-      - python/3.6.5 (Windows-10-10.0.17134-SP0) msrest/0.6.10 msrest_azure/0.6.1
-        azure-mgmt-search/2.1.0 Azure-SDK-For-Python AZURECLI/2.0.74
-=======
-      - python/3.7.4 (Windows-10-10.0.18362-SP0) msrest/0.6.10 msrest_azure/0.6.2
-        azure-mgmt-search/2.1.0 Azure-SDK-For-Python AZURECLI/2.0.75
->>>>>>> 807faccc
-    method: GET
-    uri: https://management.azure.com/subscriptions/00000000-0000-0000-0000-000000000000/resourceGroups/azure_search_cli_test000001/providers/Microsoft.Search/searchServices/test000002?api-version=2015-08-19
-  response:
-    body:
-      string: '{"id":"/subscriptions/00000000-0000-0000-0000-000000000000/resourceGroups/azure_search_cli_test000001/providers/Microsoft.Search/searchServices/test000002","name":"test000002","type":"Microsoft.Search/searchServices","location":"West
-        US","properties":{"replicaCount":1,"partitionCount":2,"status":"provisioning","statusDetails":"","provisioningState":"provisioning","hostingMode":"default"},"sku":{"name":"standard"}}'
-    headers:
-      cache-control:
-      - no-cache
-      content-length:
-      - '493'
-      content-type:
-      - application/json; charset=utf-8
-      date:
-<<<<<<< HEAD
-      - Wed, 09 Oct 2019 23:27:16 GMT
-      elapsed-time:
-      - '641'
-      etag:
-      - W/"datetime'2019-10-09T23%3A10%3A53.8896422Z'"
-=======
-      - Mon, 21 Oct 2019 14:04:33 GMT
-      elapsed-time:
-      - '70'
-      etag:
-      - W/"datetime'2019-10-21T14%3A00%3A08.4213471Z'"
->>>>>>> 807faccc
-      expires:
-      - '-1'
-      pragma:
-      - no-cache
-      request-id:
-<<<<<<< HEAD
-      - f66d29c0-eae9-11e9-a53b-000d3a3ab28a
-=======
-      - 040ee8e6-f40b-11e9-92ca-186024942c80
->>>>>>> 807faccc
-      strict-transport-security:
-      - max-age=31536000; includeSubDomains
-      transfer-encoding:
-      - chunked
-      vary:
-      - Accept-Encoding,Accept-Encoding
-      x-content-type-options:
-      - nosniff
-    status:
-      code: 200
-      message: OK
-- request:
-    body: null
-    headers:
-      Accept:
-      - application/json
-      Accept-Encoding:
-      - gzip, deflate
-      CommandName:
-      - search service create
-      Connection:
-      - keep-alive
-      ParameterSetName:
-      - -n -g --sku --replica-count --partition-count
-      User-Agent:
-<<<<<<< HEAD
-      - python/3.6.5 (Windows-10-10.0.17134-SP0) msrest/0.6.10 msrest_azure/0.6.1
-        azure-mgmt-search/2.1.0 Azure-SDK-For-Python AZURECLI/2.0.74
-=======
-      - python/3.7.4 (Windows-10-10.0.18362-SP0) msrest/0.6.10 msrest_azure/0.6.2
-        azure-mgmt-search/2.1.0 Azure-SDK-For-Python AZURECLI/2.0.75
->>>>>>> 807faccc
-    method: GET
-    uri: https://management.azure.com/subscriptions/00000000-0000-0000-0000-000000000000/resourceGroups/azure_search_cli_test000001/providers/Microsoft.Search/searchServices/test000002?api-version=2015-08-19
-  response:
-    body:
-      string: '{"id":"/subscriptions/00000000-0000-0000-0000-000000000000/resourceGroups/azure_search_cli_test000001/providers/Microsoft.Search/searchServices/test000002","name":"test000002","type":"Microsoft.Search/searchServices","location":"West
-        US","properties":{"replicaCount":1,"partitionCount":2,"status":"provisioning","statusDetails":"","provisioningState":"provisioning","hostingMode":"default"},"sku":{"name":"standard"}}'
-    headers:
-      cache-control:
-      - no-cache
-      content-length:
-      - '493'
-      content-type:
-      - application/json; charset=utf-8
-      date:
-<<<<<<< HEAD
-      - Wed, 09 Oct 2019 23:27:47 GMT
-      elapsed-time:
-      - '122'
-      etag:
-      - W/"datetime'2019-10-09T23%3A10%3A53.8896422Z'"
-=======
-      - Mon, 21 Oct 2019 14:05:05 GMT
-      elapsed-time:
-      - '102'
-      etag:
-      - W/"datetime'2019-10-21T14%3A00%3A08.4213471Z'"
->>>>>>> 807faccc
-      expires:
-      - '-1'
-      pragma:
-      - no-cache
-      request-id:
-<<<<<<< HEAD
-      - f66d29c0-eae9-11e9-a53b-000d3a3ab28a
-=======
-      - 040ee8e6-f40b-11e9-92ca-186024942c80
->>>>>>> 807faccc
-      strict-transport-security:
-      - max-age=31536000; includeSubDomains
-      transfer-encoding:
-      - chunked
-      vary:
-      - Accept-Encoding,Accept-Encoding
-      x-content-type-options:
-      - nosniff
-    status:
-      code: 200
-      message: OK
-- request:
-    body: null
-    headers:
-      Accept:
-      - application/json
-      Accept-Encoding:
-      - gzip, deflate
-      CommandName:
-      - search service create
-      Connection:
-      - keep-alive
-      ParameterSetName:
-      - -n -g --sku --replica-count --partition-count
-      User-Agent:
-<<<<<<< HEAD
-      - python/3.6.5 (Windows-10-10.0.17134-SP0) msrest/0.6.10 msrest_azure/0.6.1
-        azure-mgmt-search/2.1.0 Azure-SDK-For-Python AZURECLI/2.0.74
-=======
-      - python/3.7.4 (Windows-10-10.0.18362-SP0) msrest/0.6.10 msrest_azure/0.6.2
-        azure-mgmt-search/2.1.0 Azure-SDK-For-Python AZURECLI/2.0.75
->>>>>>> 807faccc
-    method: GET
-    uri: https://management.azure.com/subscriptions/00000000-0000-0000-0000-000000000000/resourceGroups/azure_search_cli_test000001/providers/Microsoft.Search/searchServices/test000002?api-version=2015-08-19
-  response:
-    body:
-      string: '{"id":"/subscriptions/00000000-0000-0000-0000-000000000000/resourceGroups/azure_search_cli_test000001/providers/Microsoft.Search/searchServices/test000002","name":"test000002","type":"Microsoft.Search/searchServices","location":"West
-        US","properties":{"replicaCount":1,"partitionCount":2,"status":"provisioning","statusDetails":"","provisioningState":"provisioning","hostingMode":"default"},"sku":{"name":"standard"}}'
-    headers:
-      cache-control:
-      - no-cache
-      content-length:
-      - '493'
-      content-type:
-      - application/json; charset=utf-8
-      date:
-<<<<<<< HEAD
-      - Wed, 09 Oct 2019 23:28:18 GMT
-      elapsed-time:
-      - '205'
-      etag:
-      - W/"datetime'2019-10-09T23%3A10%3A53.8896422Z'"
-=======
-      - Mon, 21 Oct 2019 14:05:40 GMT
-      elapsed-time:
-      - '135'
-      etag:
-      - W/"datetime'2019-10-21T14%3A00%3A08.4213471Z'"
->>>>>>> 807faccc
-      expires:
-      - '-1'
-      pragma:
-      - no-cache
-      request-id:
-<<<<<<< HEAD
-      - f66d29c0-eae9-11e9-a53b-000d3a3ab28a
-=======
-      - 040ee8e6-f40b-11e9-92ca-186024942c80
->>>>>>> 807faccc
-      strict-transport-security:
-      - max-age=31536000; includeSubDomains
-      transfer-encoding:
-      - chunked
-      vary:
-      - Accept-Encoding,Accept-Encoding
-      x-content-type-options:
-      - nosniff
-    status:
-      code: 200
-      message: OK
-- request:
-    body: null
-    headers:
-      Accept:
-      - application/json
-      Accept-Encoding:
-      - gzip, deflate
-      CommandName:
-      - search service create
-      Connection:
-      - keep-alive
-      ParameterSetName:
-      - -n -g --sku --replica-count --partition-count
-      User-Agent:
-<<<<<<< HEAD
-      - python/3.6.5 (Windows-10-10.0.17134-SP0) msrest/0.6.10 msrest_azure/0.6.1
-        azure-mgmt-search/2.1.0 Azure-SDK-For-Python AZURECLI/2.0.74
-=======
-      - python/3.7.4 (Windows-10-10.0.18362-SP0) msrest/0.6.10 msrest_azure/0.6.2
-        azure-mgmt-search/2.1.0 Azure-SDK-For-Python AZURECLI/2.0.75
->>>>>>> 807faccc
-    method: GET
-    uri: https://management.azure.com/subscriptions/00000000-0000-0000-0000-000000000000/resourceGroups/azure_search_cli_test000001/providers/Microsoft.Search/searchServices/test000002?api-version=2015-08-19
-  response:
-    body:
-      string: '{"id":"/subscriptions/00000000-0000-0000-0000-000000000000/resourceGroups/azure_search_cli_test000001/providers/Microsoft.Search/searchServices/test000002","name":"test000002","type":"Microsoft.Search/searchServices","location":"West
-        US","properties":{"replicaCount":1,"partitionCount":2,"status":"provisioning","statusDetails":"","provisioningState":"provisioning","hostingMode":"default"},"sku":{"name":"standard"}}'
-    headers:
-      cache-control:
-      - no-cache
-      content-length:
-      - '493'
-      content-type:
-      - application/json; charset=utf-8
-      date:
-<<<<<<< HEAD
-      - Wed, 09 Oct 2019 23:28:48 GMT
-      elapsed-time:
-      - '122'
-      etag:
-      - W/"datetime'2019-10-09T23%3A10%3A53.8896422Z'"
-=======
-      - Mon, 21 Oct 2019 14:06:12 GMT
-      elapsed-time:
-      - '84'
-      etag:
-      - W/"datetime'2019-10-21T14%3A00%3A08.4213471Z'"
->>>>>>> 807faccc
-      expires:
-      - '-1'
-      pragma:
-      - no-cache
-      request-id:
-<<<<<<< HEAD
-      - f66d29c0-eae9-11e9-a53b-000d3a3ab28a
-=======
-      - 040ee8e6-f40b-11e9-92ca-186024942c80
->>>>>>> 807faccc
-      strict-transport-security:
-      - max-age=31536000; includeSubDomains
-      transfer-encoding:
-      - chunked
-      vary:
-      - Accept-Encoding,Accept-Encoding
-      x-content-type-options:
-      - nosniff
-    status:
-      code: 200
-      message: OK
-- request:
-    body: null
-    headers:
-      Accept:
-      - application/json
-      Accept-Encoding:
-      - gzip, deflate
-      CommandName:
-      - search service create
-      Connection:
-      - keep-alive
-      ParameterSetName:
-      - -n -g --sku --replica-count --partition-count
-      User-Agent:
-<<<<<<< HEAD
-      - python/3.6.5 (Windows-10-10.0.17134-SP0) msrest/0.6.10 msrest_azure/0.6.1
-        azure-mgmt-search/2.1.0 Azure-SDK-For-Python AZURECLI/2.0.74
-=======
-      - python/3.7.4 (Windows-10-10.0.18362-SP0) msrest/0.6.10 msrest_azure/0.6.2
-        azure-mgmt-search/2.1.0 Azure-SDK-For-Python AZURECLI/2.0.75
->>>>>>> 807faccc
-    method: GET
-    uri: https://management.azure.com/subscriptions/00000000-0000-0000-0000-000000000000/resourceGroups/azure_search_cli_test000001/providers/Microsoft.Search/searchServices/test000002?api-version=2015-08-19
-  response:
-    body:
-      string: '{"id":"/subscriptions/00000000-0000-0000-0000-000000000000/resourceGroups/azure_search_cli_test000001/providers/Microsoft.Search/searchServices/test000002","name":"test000002","type":"Microsoft.Search/searchServices","location":"West
-        US","properties":{"replicaCount":1,"partitionCount":2,"status":"provisioning","statusDetails":"","provisioningState":"provisioning","hostingMode":"default"},"sku":{"name":"standard"}}'
-    headers:
-      cache-control:
-      - no-cache
-      content-length:
-      - '493'
-      content-type:
-      - application/json; charset=utf-8
-      date:
-<<<<<<< HEAD
-      - Wed, 09 Oct 2019 23:29:19 GMT
-      elapsed-time:
-      - '101'
-      etag:
-      - W/"datetime'2019-10-09T23%3A10%3A53.8896422Z'"
-=======
-      - Mon, 21 Oct 2019 14:06:46 GMT
-      elapsed-time:
-      - '133'
-      etag:
-      - W/"datetime'2019-10-21T14%3A00%3A08.4213471Z'"
->>>>>>> 807faccc
-      expires:
-      - '-1'
-      pragma:
-      - no-cache
-      request-id:
-<<<<<<< HEAD
-      - f66d29c0-eae9-11e9-a53b-000d3a3ab28a
-=======
-      - 040ee8e6-f40b-11e9-92ca-186024942c80
->>>>>>> 807faccc
-      strict-transport-security:
-      - max-age=31536000; includeSubDomains
-      transfer-encoding:
-      - chunked
-      vary:
-      - Accept-Encoding,Accept-Encoding
-      x-content-type-options:
-      - nosniff
-    status:
-      code: 200
-      message: OK
-- request:
-    body: null
-    headers:
-      Accept:
-      - application/json
-      Accept-Encoding:
-      - gzip, deflate
-      CommandName:
-      - search service create
-      Connection:
-      - keep-alive
-      ParameterSetName:
-      - -n -g --sku --replica-count --partition-count
-      User-Agent:
-<<<<<<< HEAD
-      - python/3.6.5 (Windows-10-10.0.17134-SP0) msrest/0.6.10 msrest_azure/0.6.1
-        azure-mgmt-search/2.1.0 Azure-SDK-For-Python AZURECLI/2.0.74
-=======
-      - python/3.7.4 (Windows-10-10.0.18362-SP0) msrest/0.6.10 msrest_azure/0.6.2
-        azure-mgmt-search/2.1.0 Azure-SDK-For-Python AZURECLI/2.0.75
->>>>>>> 807faccc
-    method: GET
-    uri: https://management.azure.com/subscriptions/00000000-0000-0000-0000-000000000000/resourceGroups/azure_search_cli_test000001/providers/Microsoft.Search/searchServices/test000002?api-version=2015-08-19
-  response:
-    body:
-      string: '{"id":"/subscriptions/00000000-0000-0000-0000-000000000000/resourceGroups/azure_search_cli_test000001/providers/Microsoft.Search/searchServices/test000002","name":"test000002","type":"Microsoft.Search/searchServices","location":"West
-        US","properties":{"replicaCount":1,"partitionCount":2,"status":"provisioning","statusDetails":"","provisioningState":"provisioning","hostingMode":"default"},"sku":{"name":"standard"}}'
-    headers:
-      cache-control:
-      - no-cache
-      content-length:
-      - '493'
-      content-type:
-      - application/json; charset=utf-8
-      date:
-<<<<<<< HEAD
-      - Wed, 09 Oct 2019 23:29:49 GMT
-      elapsed-time:
-      - '103'
-      etag:
-      - W/"datetime'2019-10-09T23%3A10%3A53.8896422Z'"
-=======
-      - Mon, 21 Oct 2019 14:07:18 GMT
-      elapsed-time:
-      - '96'
-      etag:
-      - W/"datetime'2019-10-21T14%3A00%3A08.4213471Z'"
->>>>>>> 807faccc
-      expires:
-      - '-1'
-      pragma:
-      - no-cache
-      request-id:
-<<<<<<< HEAD
-      - f66d29c0-eae9-11e9-a53b-000d3a3ab28a
-=======
-      - 040ee8e6-f40b-11e9-92ca-186024942c80
->>>>>>> 807faccc
-      strict-transport-security:
-      - max-age=31536000; includeSubDomains
-      transfer-encoding:
-      - chunked
-      vary:
-      - Accept-Encoding,Accept-Encoding
-      x-content-type-options:
-      - nosniff
-    status:
-      code: 200
-      message: OK
-- request:
-    body: null
-    headers:
-      Accept:
-      - application/json
-      Accept-Encoding:
-      - gzip, deflate
-      CommandName:
-      - search service create
-      Connection:
-      - keep-alive
-      ParameterSetName:
-      - -n -g --sku --replica-count --partition-count
-      User-Agent:
-<<<<<<< HEAD
-      - python/3.6.5 (Windows-10-10.0.17134-SP0) msrest/0.6.10 msrest_azure/0.6.1
-        azure-mgmt-search/2.1.0 Azure-SDK-For-Python AZURECLI/2.0.74
-=======
-      - python/3.7.4 (Windows-10-10.0.18362-SP0) msrest/0.6.10 msrest_azure/0.6.2
-        azure-mgmt-search/2.1.0 Azure-SDK-For-Python AZURECLI/2.0.75
->>>>>>> 807faccc
-    method: GET
-    uri: https://management.azure.com/subscriptions/00000000-0000-0000-0000-000000000000/resourceGroups/azure_search_cli_test000001/providers/Microsoft.Search/searchServices/test000002?api-version=2015-08-19
-  response:
-    body:
-      string: '{"id":"/subscriptions/00000000-0000-0000-0000-000000000000/resourceGroups/azure_search_cli_test000001/providers/Microsoft.Search/searchServices/test000002","name":"test000002","type":"Microsoft.Search/searchServices","location":"West
-        US","properties":{"replicaCount":1,"partitionCount":2,"status":"provisioning","statusDetails":"","provisioningState":"provisioning","hostingMode":"default"},"sku":{"name":"standard"}}'
-    headers:
-      cache-control:
-      - no-cache
-      content-length:
-      - '493'
-      content-type:
-      - application/json; charset=utf-8
-      date:
-<<<<<<< HEAD
-      - Wed, 09 Oct 2019 23:30:19 GMT
-      elapsed-time:
-      - '207'
-      etag:
-      - W/"datetime'2019-10-09T23%3A10%3A53.8896422Z'"
-=======
-      - Mon, 21 Oct 2019 14:07:51 GMT
-      elapsed-time:
-      - '133'
-      etag:
-      - W/"datetime'2019-10-21T14%3A00%3A08.4213471Z'"
->>>>>>> 807faccc
-      expires:
-      - '-1'
-      pragma:
-      - no-cache
-      request-id:
-<<<<<<< HEAD
-      - f66d29c0-eae9-11e9-a53b-000d3a3ab28a
-=======
-      - 040ee8e6-f40b-11e9-92ca-186024942c80
->>>>>>> 807faccc
-      strict-transport-security:
-      - max-age=31536000; includeSubDomains
-      transfer-encoding:
-      - chunked
-      vary:
-      - Accept-Encoding,Accept-Encoding
-      x-content-type-options:
-      - nosniff
-    status:
-      code: 200
-      message: OK
-- request:
-    body: null
-    headers:
-      Accept:
-      - application/json
-      Accept-Encoding:
-      - gzip, deflate
-      CommandName:
-      - search service create
-      Connection:
-      - keep-alive
-      ParameterSetName:
-      - -n -g --sku --replica-count --partition-count
-      User-Agent:
-<<<<<<< HEAD
-      - python/3.6.5 (Windows-10-10.0.17134-SP0) msrest/0.6.10 msrest_azure/0.6.1
-        azure-mgmt-search/2.1.0 Azure-SDK-For-Python AZURECLI/2.0.74
-=======
-      - python/3.7.4 (Windows-10-10.0.18362-SP0) msrest/0.6.10 msrest_azure/0.6.2
-        azure-mgmt-search/2.1.0 Azure-SDK-For-Python AZURECLI/2.0.75
->>>>>>> 807faccc
-    method: GET
-    uri: https://management.azure.com/subscriptions/00000000-0000-0000-0000-000000000000/resourceGroups/azure_search_cli_test000001/providers/Microsoft.Search/searchServices/test000002?api-version=2015-08-19
-  response:
-    body:
-      string: '{"id":"/subscriptions/00000000-0000-0000-0000-000000000000/resourceGroups/azure_search_cli_test000001/providers/Microsoft.Search/searchServices/test000002","name":"test000002","type":"Microsoft.Search/searchServices","location":"West
-        US","properties":{"replicaCount":1,"partitionCount":2,"status":"provisioning","statusDetails":"","provisioningState":"provisioning","hostingMode":"default"},"sku":{"name":"standard"}}'
-    headers:
-      cache-control:
-      - no-cache
-      content-length:
-      - '493'
-      content-type:
-      - application/json; charset=utf-8
-      date:
-<<<<<<< HEAD
-      - Wed, 09 Oct 2019 23:30:51 GMT
-      elapsed-time:
-      - '257'
-      etag:
-      - W/"datetime'2019-10-09T23%3A10%3A53.8896422Z'"
-=======
-      - Mon, 21 Oct 2019 14:08:24 GMT
-      elapsed-time:
-      - '242'
-      etag:
-      - W/"datetime'2019-10-21T14%3A00%3A08.4213471Z'"
->>>>>>> 807faccc
-      expires:
-      - '-1'
-      pragma:
-      - no-cache
-      request-id:
-<<<<<<< HEAD
-      - f66d29c0-eae9-11e9-a53b-000d3a3ab28a
-=======
-      - 040ee8e6-f40b-11e9-92ca-186024942c80
->>>>>>> 807faccc
-      strict-transport-security:
-      - max-age=31536000; includeSubDomains
-      transfer-encoding:
-      - chunked
-      vary:
-      - Accept-Encoding,Accept-Encoding
-      x-content-type-options:
-      - nosniff
-    status:
-      code: 200
-      message: OK
-- request:
-    body: null
-    headers:
-      Accept:
-      - application/json
-      Accept-Encoding:
-      - gzip, deflate
-      CommandName:
-      - search service create
-      Connection:
-      - keep-alive
-      ParameterSetName:
-      - -n -g --sku --replica-count --partition-count
-      User-Agent:
-<<<<<<< HEAD
-      - python/3.6.5 (Windows-10-10.0.17134-SP0) msrest/0.6.10 msrest_azure/0.6.1
-        azure-mgmt-search/2.1.0 Azure-SDK-For-Python AZURECLI/2.0.74
-=======
-      - python/3.7.4 (Windows-10-10.0.18362-SP0) msrest/0.6.10 msrest_azure/0.6.2
-        azure-mgmt-search/2.1.0 Azure-SDK-For-Python AZURECLI/2.0.75
->>>>>>> 807faccc
-    method: GET
-    uri: https://management.azure.com/subscriptions/00000000-0000-0000-0000-000000000000/resourceGroups/azure_search_cli_test000001/providers/Microsoft.Search/searchServices/test000002?api-version=2015-08-19
-  response:
-    body:
-      string: '{"id":"/subscriptions/00000000-0000-0000-0000-000000000000/resourceGroups/azure_search_cli_test000001/providers/Microsoft.Search/searchServices/test000002","name":"test000002","type":"Microsoft.Search/searchServices","location":"West
-        US","properties":{"replicaCount":1,"partitionCount":2,"status":"provisioning","statusDetails":"","provisioningState":"provisioning","hostingMode":"default"},"sku":{"name":"standard"}}'
-    headers:
-      cache-control:
-      - no-cache
-      content-length:
-      - '493'
-      content-type:
-      - application/json; charset=utf-8
-      date:
-<<<<<<< HEAD
-      - Wed, 09 Oct 2019 23:31:21 GMT
-      elapsed-time:
-      - '148'
-      etag:
-      - W/"datetime'2019-10-09T23%3A10%3A53.8896422Z'"
-=======
-      - Mon, 21 Oct 2019 14:08:58 GMT
-      elapsed-time:
-      - '85'
-      etag:
-      - W/"datetime'2019-10-21T14%3A00%3A08.4213471Z'"
->>>>>>> 807faccc
-      expires:
-      - '-1'
-      pragma:
-      - no-cache
-      request-id:
-<<<<<<< HEAD
-      - f66d29c0-eae9-11e9-a53b-000d3a3ab28a
-=======
-      - 040ee8e6-f40b-11e9-92ca-186024942c80
->>>>>>> 807faccc
-      strict-transport-security:
-      - max-age=31536000; includeSubDomains
-      transfer-encoding:
-      - chunked
-      vary:
-      - Accept-Encoding,Accept-Encoding
-      x-content-type-options:
-      - nosniff
-    status:
-      code: 200
-      message: OK
-- request:
-    body: null
-    headers:
-      Accept:
-      - application/json
-      Accept-Encoding:
-      - gzip, deflate
-      CommandName:
-      - search service create
-      Connection:
-      - keep-alive
-      ParameterSetName:
-      - -n -g --sku --replica-count --partition-count
-      User-Agent:
-<<<<<<< HEAD
-      - python/3.6.5 (Windows-10-10.0.17134-SP0) msrest/0.6.10 msrest_azure/0.6.1
-        azure-mgmt-search/2.1.0 Azure-SDK-For-Python AZURECLI/2.0.74
-=======
-      - python/3.7.4 (Windows-10-10.0.18362-SP0) msrest/0.6.10 msrest_azure/0.6.2
-        azure-mgmt-search/2.1.0 Azure-SDK-For-Python AZURECLI/2.0.75
->>>>>>> 807faccc
-    method: GET
-    uri: https://management.azure.com/subscriptions/00000000-0000-0000-0000-000000000000/resourceGroups/azure_search_cli_test000001/providers/Microsoft.Search/searchServices/test000002?api-version=2015-08-19
-  response:
-    body:
-      string: '{"id":"/subscriptions/00000000-0000-0000-0000-000000000000/resourceGroups/azure_search_cli_test000001/providers/Microsoft.Search/searchServices/test000002","name":"test000002","type":"Microsoft.Search/searchServices","location":"West
-        US","properties":{"replicaCount":1,"partitionCount":2,"status":"provisioning","statusDetails":"","provisioningState":"provisioning","hostingMode":"default"},"sku":{"name":"standard"}}'
-    headers:
-      cache-control:
-      - no-cache
-      content-length:
-      - '493'
-      content-type:
-      - application/json; charset=utf-8
-      date:
-<<<<<<< HEAD
-      - Wed, 09 Oct 2019 23:31:52 GMT
-      elapsed-time:
-      - '104'
-      etag:
-      - W/"datetime'2019-10-09T23%3A10%3A53.8896422Z'"
-=======
-      - Mon, 21 Oct 2019 14:09:31 GMT
-      elapsed-time:
-      - '197'
-      etag:
-      - W/"datetime'2019-10-21T14%3A00%3A08.4213471Z'"
->>>>>>> 807faccc
-      expires:
-      - '-1'
-      pragma:
-      - no-cache
-      request-id:
-<<<<<<< HEAD
-      - f66d29c0-eae9-11e9-a53b-000d3a3ab28a
-=======
-      - 040ee8e6-f40b-11e9-92ca-186024942c80
->>>>>>> 807faccc
-      strict-transport-security:
-      - max-age=31536000; includeSubDomains
-      transfer-encoding:
-      - chunked
-      vary:
-      - Accept-Encoding,Accept-Encoding
-      x-content-type-options:
-      - nosniff
-    status:
-      code: 200
-      message: OK
-- request:
-    body: null
-    headers:
-      Accept:
-      - application/json
-      Accept-Encoding:
-      - gzip, deflate
-      CommandName:
-      - search service create
-      Connection:
-      - keep-alive
-      ParameterSetName:
-      - -n -g --sku --replica-count --partition-count
-      User-Agent:
-<<<<<<< HEAD
-      - python/3.6.5 (Windows-10-10.0.17134-SP0) msrest/0.6.10 msrest_azure/0.6.1
-        azure-mgmt-search/2.1.0 Azure-SDK-For-Python AZURECLI/2.0.74
-=======
-      - python/3.7.4 (Windows-10-10.0.18362-SP0) msrest/0.6.10 msrest_azure/0.6.2
-        azure-mgmt-search/2.1.0 Azure-SDK-For-Python AZURECLI/2.0.75
->>>>>>> 807faccc
-    method: GET
-    uri: https://management.azure.com/subscriptions/00000000-0000-0000-0000-000000000000/resourceGroups/azure_search_cli_test000001/providers/Microsoft.Search/searchServices/test000002?api-version=2015-08-19
-  response:
-    body:
-      string: '{"id":"/subscriptions/00000000-0000-0000-0000-000000000000/resourceGroups/azure_search_cli_test000001/providers/Microsoft.Search/searchServices/test000002","name":"test000002","type":"Microsoft.Search/searchServices","location":"West
-        US","properties":{"replicaCount":1,"partitionCount":2,"status":"provisioning","statusDetails":"","provisioningState":"provisioning","hostingMode":"default"},"sku":{"name":"standard"}}'
-    headers:
-      cache-control:
-      - no-cache
-      content-length:
-      - '493'
-      content-type:
-      - application/json; charset=utf-8
-      date:
-<<<<<<< HEAD
-      - Wed, 09 Oct 2019 23:32:22 GMT
-      elapsed-time:
-      - '193'
-      etag:
-      - W/"datetime'2019-10-09T23%3A10%3A53.8896422Z'"
-=======
-      - Mon, 21 Oct 2019 14:10:04 GMT
-      elapsed-time:
-      - '131'
-      etag:
-      - W/"datetime'2019-10-21T14%3A00%3A08.4213471Z'"
->>>>>>> 807faccc
-      expires:
-      - '-1'
-      pragma:
-      - no-cache
-      request-id:
-<<<<<<< HEAD
-      - f66d29c0-eae9-11e9-a53b-000d3a3ab28a
-=======
-      - 040ee8e6-f40b-11e9-92ca-186024942c80
->>>>>>> 807faccc
-      strict-transport-security:
-      - max-age=31536000; includeSubDomains
-      transfer-encoding:
-      - chunked
-      vary:
-      - Accept-Encoding,Accept-Encoding
-      x-content-type-options:
-      - nosniff
-    status:
-      code: 200
-      message: OK
-- request:
-    body: null
-    headers:
-      Accept:
-      - application/json
-      Accept-Encoding:
-      - gzip, deflate
-      CommandName:
-      - search service create
-      Connection:
-      - keep-alive
-      ParameterSetName:
-      - -n -g --sku --replica-count --partition-count
-      User-Agent:
-<<<<<<< HEAD
-      - python/3.6.5 (Windows-10-10.0.17134-SP0) msrest/0.6.10 msrest_azure/0.6.1
-        azure-mgmt-search/2.1.0 Azure-SDK-For-Python AZURECLI/2.0.74
-=======
-      - python/3.7.4 (Windows-10-10.0.18362-SP0) msrest/0.6.10 msrest_azure/0.6.2
-        azure-mgmt-search/2.1.0 Azure-SDK-For-Python AZURECLI/2.0.75
->>>>>>> 807faccc
-    method: GET
-    uri: https://management.azure.com/subscriptions/00000000-0000-0000-0000-000000000000/resourceGroups/azure_search_cli_test000001/providers/Microsoft.Search/searchServices/test000002?api-version=2015-08-19
-  response:
-    body:
-      string: '{"id":"/subscriptions/00000000-0000-0000-0000-000000000000/resourceGroups/azure_search_cli_test000001/providers/Microsoft.Search/searchServices/test000002","name":"test000002","type":"Microsoft.Search/searchServices","location":"West
-        US","properties":{"replicaCount":1,"partitionCount":2,"status":"provisioning","statusDetails":"","provisioningState":"provisioning","hostingMode":"default"},"sku":{"name":"standard"}}'
-    headers:
-      cache-control:
-      - no-cache
-      content-length:
-      - '493'
-      content-type:
-      - application/json; charset=utf-8
-      date:
-<<<<<<< HEAD
-      - Wed, 09 Oct 2019 23:32:53 GMT
-      elapsed-time:
-      - '88'
-      etag:
-      - W/"datetime'2019-10-09T23%3A10%3A53.8896422Z'"
-=======
-      - Mon, 21 Oct 2019 14:10:37 GMT
-      elapsed-time:
-      - '82'
-      etag:
-      - W/"datetime'2019-10-21T14%3A00%3A08.4213471Z'"
->>>>>>> 807faccc
-      expires:
-      - '-1'
-      pragma:
-      - no-cache
-      request-id:
-<<<<<<< HEAD
-      - f66d29c0-eae9-11e9-a53b-000d3a3ab28a
-=======
-      - 040ee8e6-f40b-11e9-92ca-186024942c80
->>>>>>> 807faccc
-      strict-transport-security:
-      - max-age=31536000; includeSubDomains
-      transfer-encoding:
-      - chunked
-      vary:
-      - Accept-Encoding,Accept-Encoding
-      x-content-type-options:
-      - nosniff
-    status:
-      code: 200
-      message: OK
-- request:
-    body: null
-    headers:
-      Accept:
-      - application/json
-      Accept-Encoding:
-      - gzip, deflate
-      CommandName:
-      - search service create
-      Connection:
-      - keep-alive
-      ParameterSetName:
-      - -n -g --sku --replica-count --partition-count
-      User-Agent:
-<<<<<<< HEAD
-      - python/3.6.5 (Windows-10-10.0.17134-SP0) msrest/0.6.10 msrest_azure/0.6.1
-        azure-mgmt-search/2.1.0 Azure-SDK-For-Python AZURECLI/2.0.74
-=======
-      - python/3.7.4 (Windows-10-10.0.18362-SP0) msrest/0.6.10 msrest_azure/0.6.2
-        azure-mgmt-search/2.1.0 Azure-SDK-For-Python AZURECLI/2.0.75
->>>>>>> 807faccc
-    method: GET
-    uri: https://management.azure.com/subscriptions/00000000-0000-0000-0000-000000000000/resourceGroups/azure_search_cli_test000001/providers/Microsoft.Search/searchServices/test000002?api-version=2015-08-19
-  response:
-    body:
-      string: '{"id":"/subscriptions/00000000-0000-0000-0000-000000000000/resourceGroups/azure_search_cli_test000001/providers/Microsoft.Search/searchServices/test000002","name":"test000002","type":"Microsoft.Search/searchServices","location":"West
-        US","properties":{"replicaCount":1,"partitionCount":2,"status":"provisioning","statusDetails":"","provisioningState":"provisioning","hostingMode":"default"},"sku":{"name":"standard"}}'
-    headers:
-      cache-control:
-      - no-cache
-      content-length:
-      - '493'
-      content-type:
-      - application/json; charset=utf-8
-      date:
-<<<<<<< HEAD
-      - Wed, 09 Oct 2019 23:33:23 GMT
-      elapsed-time:
-      - '213'
-      etag:
-      - W/"datetime'2019-10-09T23%3A10%3A53.8896422Z'"
-=======
-      - Mon, 21 Oct 2019 14:11:10 GMT
-      elapsed-time:
-      - '156'
-      etag:
-      - W/"datetime'2019-10-21T14%3A00%3A08.4213471Z'"
->>>>>>> 807faccc
-      expires:
-      - '-1'
-      pragma:
-      - no-cache
-      request-id:
-<<<<<<< HEAD
-      - f66d29c0-eae9-11e9-a53b-000d3a3ab28a
-=======
-      - 040ee8e6-f40b-11e9-92ca-186024942c80
->>>>>>> 807faccc
-      strict-transport-security:
-      - max-age=31536000; includeSubDomains
-      transfer-encoding:
-      - chunked
-      vary:
-      - Accept-Encoding,Accept-Encoding
-      x-content-type-options:
-      - nosniff
-    status:
-      code: 200
-      message: OK
-- request:
-    body: null
-    headers:
-      Accept:
-      - application/json
-      Accept-Encoding:
-      - gzip, deflate
-      CommandName:
-      - search service create
-      Connection:
-      - keep-alive
-      ParameterSetName:
-      - -n -g --sku --replica-count --partition-count
-      User-Agent:
-<<<<<<< HEAD
-      - python/3.6.5 (Windows-10-10.0.17134-SP0) msrest/0.6.10 msrest_azure/0.6.1
-        azure-mgmt-search/2.1.0 Azure-SDK-For-Python AZURECLI/2.0.74
-=======
-      - python/3.7.4 (Windows-10-10.0.18362-SP0) msrest/0.6.10 msrest_azure/0.6.2
-        azure-mgmt-search/2.1.0 Azure-SDK-For-Python AZURECLI/2.0.75
->>>>>>> 807faccc
-    method: GET
-    uri: https://management.azure.com/subscriptions/00000000-0000-0000-0000-000000000000/resourceGroups/azure_search_cli_test000001/providers/Microsoft.Search/searchServices/test000002?api-version=2015-08-19
-  response:
-    body:
-      string: '{"id":"/subscriptions/00000000-0000-0000-0000-000000000000/resourceGroups/azure_search_cli_test000001/providers/Microsoft.Search/searchServices/test000002","name":"test000002","type":"Microsoft.Search/searchServices","location":"West
-        US","properties":{"replicaCount":1,"partitionCount":2,"status":"provisioning","statusDetails":"","provisioningState":"provisioning","hostingMode":"default"},"sku":{"name":"standard"}}'
-    headers:
-      cache-control:
-      - no-cache
-      content-length:
-      - '493'
-      content-type:
-      - application/json; charset=utf-8
-      date:
-<<<<<<< HEAD
-      - Wed, 09 Oct 2019 23:33:54 GMT
-      elapsed-time:
-      - '221'
-      etag:
-      - W/"datetime'2019-10-09T23%3A10%3A53.8896422Z'"
-=======
-      - Mon, 21 Oct 2019 14:11:44 GMT
-      elapsed-time:
-      - '100'
-      etag:
-      - W/"datetime'2019-10-21T14%3A00%3A08.4213471Z'"
->>>>>>> 807faccc
-      expires:
-      - '-1'
-      pragma:
-      - no-cache
-      request-id:
-<<<<<<< HEAD
-      - f66d29c0-eae9-11e9-a53b-000d3a3ab28a
-=======
-      - 040ee8e6-f40b-11e9-92ca-186024942c80
->>>>>>> 807faccc
-      strict-transport-security:
-      - max-age=31536000; includeSubDomains
-      transfer-encoding:
-      - chunked
-      vary:
-      - Accept-Encoding,Accept-Encoding
-      x-content-type-options:
-      - nosniff
-    status:
-      code: 200
-      message: OK
-- request:
-    body: null
-    headers:
-      Accept:
-      - application/json
-      Accept-Encoding:
-      - gzip, deflate
-      CommandName:
-      - search service create
-      Connection:
-      - keep-alive
-      ParameterSetName:
-      - -n -g --sku --replica-count --partition-count
-      User-Agent:
-<<<<<<< HEAD
-      - python/3.6.5 (Windows-10-10.0.17134-SP0) msrest/0.6.10 msrest_azure/0.6.1
-        azure-mgmt-search/2.1.0 Azure-SDK-For-Python AZURECLI/2.0.74
-=======
-      - python/3.7.4 (Windows-10-10.0.18362-SP0) msrest/0.6.10 msrest_azure/0.6.2
-        azure-mgmt-search/2.1.0 Azure-SDK-For-Python AZURECLI/2.0.75
->>>>>>> 807faccc
-    method: GET
-    uri: https://management.azure.com/subscriptions/00000000-0000-0000-0000-000000000000/resourceGroups/azure_search_cli_test000001/providers/Microsoft.Search/searchServices/test000002?api-version=2015-08-19
-  response:
-    body:
-      string: '{"id":"/subscriptions/00000000-0000-0000-0000-000000000000/resourceGroups/azure_search_cli_test000001/providers/Microsoft.Search/searchServices/test000002","name":"test000002","type":"Microsoft.Search/searchServices","location":"West
-        US","properties":{"replicaCount":1,"partitionCount":2,"status":"provisioning","statusDetails":"","provisioningState":"provisioning","hostingMode":"default"},"sku":{"name":"standard"}}'
-    headers:
-      cache-control:
-      - no-cache
-      content-length:
-      - '493'
-      content-type:
-      - application/json; charset=utf-8
-      date:
-<<<<<<< HEAD
-      - Wed, 09 Oct 2019 23:34:25 GMT
-      elapsed-time:
-      - '206'
-      etag:
-      - W/"datetime'2019-10-09T23%3A10%3A53.8896422Z'"
-=======
-      - Mon, 21 Oct 2019 14:12:17 GMT
+      - W/"datetime'2019-10-21T14%3A00%3A08.4213471Z'"
+      expires:
+      - '-1'
+      pragma:
+      - no-cache
+      request-id:
+      - 040ee8e6-f40b-11e9-92ca-186024942c80
+      strict-transport-security:
+      - max-age=31536000; includeSubDomains
+      transfer-encoding:
+      - chunked
+      vary:
+      - Accept-Encoding,Accept-Encoding
+      x-content-type-options:
+      - nosniff
+    status:
+      code: 200
+      message: OK
+- request:
+    body: null
+    headers:
+      Accept:
+      - application/json
+      Accept-Encoding:
+      - gzip, deflate
+      CommandName:
+      - search service create
+      Connection:
+      - keep-alive
+      ParameterSetName:
+      - -n -g --sku --replica-count --partition-count
+      User-Agent:
+      - python/3.7.4 (Windows-10-10.0.18362-SP0) msrest/0.6.10 msrest_azure/0.6.2
+        azure-mgmt-search/2.1.0 Azure-SDK-For-Python AZURECLI/2.0.75
+    method: GET
+    uri: https://management.azure.com/subscriptions/00000000-0000-0000-0000-000000000000/resourceGroups/azure_search_cli_test000001/providers/Microsoft.Search/searchServices/test000002?api-version=2015-08-19
+  response:
+    body:
+      string: '{"id":"/subscriptions/00000000-0000-0000-0000-000000000000/resourceGroups/azure_search_cli_test000001/providers/Microsoft.Search/searchServices/test000002","name":"test000002","type":"Microsoft.Search/searchServices","location":"West
+        US","properties":{"replicaCount":1,"partitionCount":2,"status":"provisioning","statusDetails":"","provisioningState":"provisioning","hostingMode":"default"},"sku":{"name":"standard"}}'
+    headers:
+      cache-control:
+      - no-cache
+      content-length:
+      - '493'
+      content-type:
+      - application/json; charset=utf-8
+      date:
+      - Mon, 21 Oct 2019 14:36:45 GMT
+      elapsed-time:
+      - '90'
+      etag:
+      - W/"datetime'2019-10-21T14%3A00%3A08.4213471Z'"
+      expires:
+      - '-1'
+      pragma:
+      - no-cache
+      request-id:
+      - 040ee8e6-f40b-11e9-92ca-186024942c80
+      strict-transport-security:
+      - max-age=31536000; includeSubDomains
+      transfer-encoding:
+      - chunked
+      vary:
+      - Accept-Encoding,Accept-Encoding
+      x-content-type-options:
+      - nosniff
+    status:
+      code: 200
+      message: OK
+- request:
+    body: null
+    headers:
+      Accept:
+      - application/json
+      Accept-Encoding:
+      - gzip, deflate
+      CommandName:
+      - search service create
+      Connection:
+      - keep-alive
+      ParameterSetName:
+      - -n -g --sku --replica-count --partition-count
+      User-Agent:
+      - python/3.7.4 (Windows-10-10.0.18362-SP0) msrest/0.6.10 msrest_azure/0.6.2
+        azure-mgmt-search/2.1.0 Azure-SDK-For-Python AZURECLI/2.0.75
+    method: GET
+    uri: https://management.azure.com/subscriptions/00000000-0000-0000-0000-000000000000/resourceGroups/azure_search_cli_test000001/providers/Microsoft.Search/searchServices/test000002?api-version=2015-08-19
+  response:
+    body:
+      string: '{"id":"/subscriptions/00000000-0000-0000-0000-000000000000/resourceGroups/azure_search_cli_test000001/providers/Microsoft.Search/searchServices/test000002","name":"test000002","type":"Microsoft.Search/searchServices","location":"West
+        US","properties":{"replicaCount":1,"partitionCount":2,"status":"provisioning","statusDetails":"","provisioningState":"provisioning","hostingMode":"default"},"sku":{"name":"standard"}}'
+    headers:
+      cache-control:
+      - no-cache
+      content-length:
+      - '493'
+      content-type:
+      - application/json; charset=utf-8
+      date:
+      - Mon, 21 Oct 2019 14:37:18 GMT
+      elapsed-time:
+      - '105'
+      etag:
+      - W/"datetime'2019-10-21T14%3A00%3A08.4213471Z'"
+      expires:
+      - '-1'
+      pragma:
+      - no-cache
+      request-id:
+      - 040ee8e6-f40b-11e9-92ca-186024942c80
+      strict-transport-security:
+      - max-age=31536000; includeSubDomains
+      transfer-encoding:
+      - chunked
+      vary:
+      - Accept-Encoding,Accept-Encoding
+      x-content-type-options:
+      - nosniff
+    status:
+      code: 200
+      message: OK
+- request:
+    body: null
+    headers:
+      Accept:
+      - application/json
+      Accept-Encoding:
+      - gzip, deflate
+      CommandName:
+      - search service create
+      Connection:
+      - keep-alive
+      ParameterSetName:
+      - -n -g --sku --replica-count --partition-count
+      User-Agent:
+      - python/3.7.4 (Windows-10-10.0.18362-SP0) msrest/0.6.10 msrest_azure/0.6.2
+        azure-mgmt-search/2.1.0 Azure-SDK-For-Python AZURECLI/2.0.75
+    method: GET
+    uri: https://management.azure.com/subscriptions/00000000-0000-0000-0000-000000000000/resourceGroups/azure_search_cli_test000001/providers/Microsoft.Search/searchServices/test000002?api-version=2015-08-19
+  response:
+    body:
+      string: '{"id":"/subscriptions/00000000-0000-0000-0000-000000000000/resourceGroups/azure_search_cli_test000001/providers/Microsoft.Search/searchServices/test000002","name":"test000002","type":"Microsoft.Search/searchServices","location":"West
+        US","properties":{"replicaCount":1,"partitionCount":2,"status":"provisioning","statusDetails":"","provisioningState":"provisioning","hostingMode":"default"},"sku":{"name":"standard"}}'
+    headers:
+      cache-control:
+      - no-cache
+      content-length:
+      - '493'
+      content-type:
+      - application/json; charset=utf-8
+      date:
+      - Mon, 21 Oct 2019 14:37:52 GMT
       elapsed-time:
       - '86'
       etag:
       - W/"datetime'2019-10-21T14%3A00%3A08.4213471Z'"
->>>>>>> 807faccc
-      expires:
-      - '-1'
-      pragma:
-      - no-cache
-      request-id:
-<<<<<<< HEAD
-      - f66d29c0-eae9-11e9-a53b-000d3a3ab28a
-=======
-      - 040ee8e6-f40b-11e9-92ca-186024942c80
->>>>>>> 807faccc
-      strict-transport-security:
-      - max-age=31536000; includeSubDomains
-      transfer-encoding:
-      - chunked
-      vary:
-      - Accept-Encoding,Accept-Encoding
-      x-content-type-options:
-      - nosniff
-    status:
-      code: 200
-      message: OK
-- request:
-    body: null
-    headers:
-      Accept:
-      - application/json
-      Accept-Encoding:
-      - gzip, deflate
-      CommandName:
-      - search service create
-      Connection:
-      - keep-alive
-      ParameterSetName:
-      - -n -g --sku --replica-count --partition-count
-      User-Agent:
-<<<<<<< HEAD
-      - python/3.6.5 (Windows-10-10.0.17134-SP0) msrest/0.6.10 msrest_azure/0.6.1
-        azure-mgmt-search/2.1.0 Azure-SDK-For-Python AZURECLI/2.0.74
-=======
-      - python/3.7.4 (Windows-10-10.0.18362-SP0) msrest/0.6.10 msrest_azure/0.6.2
-        azure-mgmt-search/2.1.0 Azure-SDK-For-Python AZURECLI/2.0.75
->>>>>>> 807faccc
-    method: GET
-    uri: https://management.azure.com/subscriptions/00000000-0000-0000-0000-000000000000/resourceGroups/azure_search_cli_test000001/providers/Microsoft.Search/searchServices/test000002?api-version=2015-08-19
-  response:
-    body:
-      string: '{"id":"/subscriptions/00000000-0000-0000-0000-000000000000/resourceGroups/azure_search_cli_test000001/providers/Microsoft.Search/searchServices/test000002","name":"test000002","type":"Microsoft.Search/searchServices","location":"West
-        US","properties":{"replicaCount":1,"partitionCount":2,"status":"provisioning","statusDetails":"","provisioningState":"provisioning","hostingMode":"default"},"sku":{"name":"standard"}}'
-    headers:
-      cache-control:
-      - no-cache
-      content-length:
-      - '493'
-      content-type:
-      - application/json; charset=utf-8
-      date:
-<<<<<<< HEAD
-      - Wed, 09 Oct 2019 23:34:55 GMT
-      elapsed-time:
-      - '83'
-      etag:
-      - W/"datetime'2019-10-09T23%3A10%3A53.8896422Z'"
-=======
-      - Mon, 21 Oct 2019 14:12:50 GMT
-      elapsed-time:
-      - '59'
-      etag:
-      - W/"datetime'2019-10-21T14%3A00%3A08.4213471Z'"
->>>>>>> 807faccc
-      expires:
-      - '-1'
-      pragma:
-      - no-cache
-      request-id:
-<<<<<<< HEAD
-      - f66d29c0-eae9-11e9-a53b-000d3a3ab28a
-=======
-      - 040ee8e6-f40b-11e9-92ca-186024942c80
->>>>>>> 807faccc
-      strict-transport-security:
-      - max-age=31536000; includeSubDomains
-      transfer-encoding:
-      - chunked
-      vary:
-      - Accept-Encoding,Accept-Encoding
-      x-content-type-options:
-      - nosniff
-    status:
-      code: 200
-      message: OK
-- request:
-    body: null
-    headers:
-      Accept:
-      - application/json
-      Accept-Encoding:
-      - gzip, deflate
-      CommandName:
-      - search service create
-      Connection:
-      - keep-alive
-      ParameterSetName:
-      - -n -g --sku --replica-count --partition-count
-      User-Agent:
-<<<<<<< HEAD
-      - python/3.6.5 (Windows-10-10.0.17134-SP0) msrest/0.6.10 msrest_azure/0.6.1
-        azure-mgmt-search/2.1.0 Azure-SDK-For-Python AZURECLI/2.0.74
-=======
-      - python/3.7.4 (Windows-10-10.0.18362-SP0) msrest/0.6.10 msrest_azure/0.6.2
-        azure-mgmt-search/2.1.0 Azure-SDK-For-Python AZURECLI/2.0.75
->>>>>>> 807faccc
-    method: GET
-    uri: https://management.azure.com/subscriptions/00000000-0000-0000-0000-000000000000/resourceGroups/azure_search_cli_test000001/providers/Microsoft.Search/searchServices/test000002?api-version=2015-08-19
-  response:
-    body:
-      string: '{"id":"/subscriptions/00000000-0000-0000-0000-000000000000/resourceGroups/azure_search_cli_test000001/providers/Microsoft.Search/searchServices/test000002","name":"test000002","type":"Microsoft.Search/searchServices","location":"West
-        US","properties":{"replicaCount":1,"partitionCount":2,"status":"provisioning","statusDetails":"","provisioningState":"provisioning","hostingMode":"default"},"sku":{"name":"standard"}}'
-    headers:
-      cache-control:
-      - no-cache
-      content-length:
-      - '493'
-      content-type:
-      - application/json; charset=utf-8
-      date:
-<<<<<<< HEAD
-      - Wed, 09 Oct 2019 23:35:26 GMT
-      elapsed-time:
-      - '177'
-      etag:
-      - W/"datetime'2019-10-09T23%3A10%3A53.8896422Z'"
-=======
-      - Mon, 21 Oct 2019 14:13:24 GMT
-      elapsed-time:
-      - '85'
-      etag:
-      - W/"datetime'2019-10-21T14%3A00%3A08.4213471Z'"
->>>>>>> 807faccc
-      expires:
-      - '-1'
-      pragma:
-      - no-cache
-      request-id:
-<<<<<<< HEAD
-      - f66d29c0-eae9-11e9-a53b-000d3a3ab28a
-=======
-      - 040ee8e6-f40b-11e9-92ca-186024942c80
->>>>>>> 807faccc
-      strict-transport-security:
-      - max-age=31536000; includeSubDomains
-      transfer-encoding:
-      - chunked
-      vary:
-      - Accept-Encoding,Accept-Encoding
-      x-content-type-options:
-      - nosniff
-    status:
-      code: 200
-      message: OK
-- request:
-    body: null
-    headers:
-      Accept:
-      - application/json
-      Accept-Encoding:
-      - gzip, deflate
-      CommandName:
-      - search service create
-      Connection:
-      - keep-alive
-      ParameterSetName:
-      - -n -g --sku --replica-count --partition-count
-      User-Agent:
-<<<<<<< HEAD
-      - python/3.6.5 (Windows-10-10.0.17134-SP0) msrest/0.6.10 msrest_azure/0.6.1
-        azure-mgmt-search/2.1.0 Azure-SDK-For-Python AZURECLI/2.0.74
-=======
-      - python/3.7.4 (Windows-10-10.0.18362-SP0) msrest/0.6.10 msrest_azure/0.6.2
-        azure-mgmt-search/2.1.0 Azure-SDK-For-Python AZURECLI/2.0.75
->>>>>>> 807faccc
-    method: GET
-    uri: https://management.azure.com/subscriptions/00000000-0000-0000-0000-000000000000/resourceGroups/azure_search_cli_test000001/providers/Microsoft.Search/searchServices/test000002?api-version=2015-08-19
-  response:
-    body:
-      string: '{"id":"/subscriptions/00000000-0000-0000-0000-000000000000/resourceGroups/azure_search_cli_test000001/providers/Microsoft.Search/searchServices/test000002","name":"test000002","type":"Microsoft.Search/searchServices","location":"West
-        US","properties":{"replicaCount":1,"partitionCount":2,"status":"provisioning","statusDetails":"","provisioningState":"provisioning","hostingMode":"default"},"sku":{"name":"standard"}}'
-    headers:
-      cache-control:
-      - no-cache
-      content-length:
-      - '493'
-      content-type:
-      - application/json; charset=utf-8
-      date:
-<<<<<<< HEAD
-      - Wed, 09 Oct 2019 23:35:57 GMT
-      elapsed-time:
-      - '101'
-      etag:
-      - W/"datetime'2019-10-09T23%3A10%3A53.8896422Z'"
-=======
-      - Mon, 21 Oct 2019 14:13:58 GMT
-      elapsed-time:
-      - '82'
-      etag:
-      - W/"datetime'2019-10-21T14%3A00%3A08.4213471Z'"
->>>>>>> 807faccc
-      expires:
-      - '-1'
-      pragma:
-      - no-cache
-      request-id:
-<<<<<<< HEAD
-      - f66d29c0-eae9-11e9-a53b-000d3a3ab28a
-=======
-      - 040ee8e6-f40b-11e9-92ca-186024942c80
->>>>>>> 807faccc
-      strict-transport-security:
-      - max-age=31536000; includeSubDomains
-      transfer-encoding:
-      - chunked
-      vary:
-      - Accept-Encoding,Accept-Encoding
-      x-content-type-options:
-      - nosniff
-    status:
-      code: 200
-      message: OK
-- request:
-    body: null
-    headers:
-      Accept:
-      - application/json
-      Accept-Encoding:
-      - gzip, deflate
-      CommandName:
-      - search service create
-      Connection:
-      - keep-alive
-      ParameterSetName:
-      - -n -g --sku --replica-count --partition-count
-      User-Agent:
-<<<<<<< HEAD
-      - python/3.6.5 (Windows-10-10.0.17134-SP0) msrest/0.6.10 msrest_azure/0.6.1
-        azure-mgmt-search/2.1.0 Azure-SDK-For-Python AZURECLI/2.0.74
-=======
-      - python/3.7.4 (Windows-10-10.0.18362-SP0) msrest/0.6.10 msrest_azure/0.6.2
-        azure-mgmt-search/2.1.0 Azure-SDK-For-Python AZURECLI/2.0.75
->>>>>>> 807faccc
-    method: GET
-    uri: https://management.azure.com/subscriptions/00000000-0000-0000-0000-000000000000/resourceGroups/azure_search_cli_test000001/providers/Microsoft.Search/searchServices/test000002?api-version=2015-08-19
-  response:
-    body:
-      string: '{"id":"/subscriptions/00000000-0000-0000-0000-000000000000/resourceGroups/azure_search_cli_test000001/providers/Microsoft.Search/searchServices/test000002","name":"test000002","type":"Microsoft.Search/searchServices","location":"West
-        US","properties":{"replicaCount":1,"partitionCount":2,"status":"provisioning","statusDetails":"","provisioningState":"provisioning","hostingMode":"default"},"sku":{"name":"standard"}}'
-    headers:
-      cache-control:
-      - no-cache
-      content-length:
-      - '493'
-      content-type:
-      - application/json; charset=utf-8
-      date:
-<<<<<<< HEAD
-      - Wed, 09 Oct 2019 23:36:27 GMT
-      elapsed-time:
-      - '155'
-      etag:
-      - W/"datetime'2019-10-09T23%3A10%3A53.8896422Z'"
-=======
-      - Mon, 21 Oct 2019 14:14:31 GMT
-      elapsed-time:
-      - '93'
-      etag:
-      - W/"datetime'2019-10-21T14%3A00%3A08.4213471Z'"
->>>>>>> 807faccc
-      expires:
-      - '-1'
-      pragma:
-      - no-cache
-      request-id:
-<<<<<<< HEAD
-      - f66d29c0-eae9-11e9-a53b-000d3a3ab28a
-=======
-      - 040ee8e6-f40b-11e9-92ca-186024942c80
->>>>>>> 807faccc
-      strict-transport-security:
-      - max-age=31536000; includeSubDomains
-      transfer-encoding:
-      - chunked
-      vary:
-      - Accept-Encoding,Accept-Encoding
-      x-content-type-options:
-      - nosniff
-    status:
-      code: 200
-      message: OK
-- request:
-    body: null
-    headers:
-      Accept:
-      - application/json
-      Accept-Encoding:
-      - gzip, deflate
-      CommandName:
-      - search service create
-      Connection:
-      - keep-alive
-      ParameterSetName:
-      - -n -g --sku --replica-count --partition-count
-      User-Agent:
-<<<<<<< HEAD
-      - python/3.6.5 (Windows-10-10.0.17134-SP0) msrest/0.6.10 msrest_azure/0.6.1
-        azure-mgmt-search/2.1.0 Azure-SDK-For-Python AZURECLI/2.0.74
-=======
-      - python/3.7.4 (Windows-10-10.0.18362-SP0) msrest/0.6.10 msrest_azure/0.6.2
-        azure-mgmt-search/2.1.0 Azure-SDK-For-Python AZURECLI/2.0.75
->>>>>>> 807faccc
-    method: GET
-    uri: https://management.azure.com/subscriptions/00000000-0000-0000-0000-000000000000/resourceGroups/azure_search_cli_test000001/providers/Microsoft.Search/searchServices/test000002?api-version=2015-08-19
-  response:
-    body:
-      string: '{"id":"/subscriptions/00000000-0000-0000-0000-000000000000/resourceGroups/azure_search_cli_test000001/providers/Microsoft.Search/searchServices/test000002","name":"test000002","type":"Microsoft.Search/searchServices","location":"West
-        US","properties":{"replicaCount":1,"partitionCount":2,"status":"provisioning","statusDetails":"","provisioningState":"provisioning","hostingMode":"default"},"sku":{"name":"standard"}}'
-    headers:
-      cache-control:
-      - no-cache
-      content-length:
-      - '493'
-      content-type:
-      - application/json; charset=utf-8
-      date:
-<<<<<<< HEAD
-      - Wed, 09 Oct 2019 23:36:59 GMT
-      elapsed-time:
-      - '250'
-      etag:
-      - W/"datetime'2019-10-09T23%3A10%3A53.8896422Z'"
-      expires:
-      - '-1'
-      pragma:
-      - no-cache
-      request-id:
-      - f66d29c0-eae9-11e9-a53b-000d3a3ab28a
-      strict-transport-security:
-      - max-age=31536000; includeSubDomains
-      transfer-encoding:
-      - chunked
-      vary:
-      - Accept-Encoding,Accept-Encoding
-      x-content-type-options:
-      - nosniff
-    status:
-      code: 200
-      message: OK
-- request:
-    body: null
-    headers:
-      Accept:
-      - application/json
-      Accept-Encoding:
-      - gzip, deflate
-      CommandName:
-      - search service create
-      Connection:
-      - keep-alive
-      ParameterSetName:
-      - -n -g --sku --replica-count --partition-count
-      User-Agent:
-      - python/3.6.5 (Windows-10-10.0.17134-SP0) msrest/0.6.10 msrest_azure/0.6.1
-        azure-mgmt-search/2.1.0 Azure-SDK-For-Python AZURECLI/2.0.74
-    method: GET
-    uri: https://management.azure.com/subscriptions/00000000-0000-0000-0000-000000000000/resourceGroups/azure_search_cli_test000001/providers/Microsoft.Search/searchServices/test000002?api-version=2015-08-19
-  response:
-    body:
-      string: '{"id":"/subscriptions/00000000-0000-0000-0000-000000000000/resourceGroups/azure_search_cli_test000001/providers/Microsoft.Search/searchServices/test000002","name":"test000002","type":"Microsoft.Search/searchServices","location":"West
-        US","properties":{"replicaCount":1,"partitionCount":2,"status":"provisioning","statusDetails":"","provisioningState":"provisioning","hostingMode":"default"},"sku":{"name":"standard"}}'
-    headers:
-      cache-control:
-      - no-cache
-      content-length:
-      - '493'
-      content-type:
-      - application/json; charset=utf-8
-      date:
-      - Wed, 09 Oct 2019 23:37:28 GMT
-      elapsed-time:
-      - '156'
-      etag:
-      - W/"datetime'2019-10-09T23%3A10%3A53.8896422Z'"
-      expires:
-      - '-1'
-      pragma:
-      - no-cache
-      request-id:
-      - f66d29c0-eae9-11e9-a53b-000d3a3ab28a
-      strict-transport-security:
-      - max-age=31536000; includeSubDomains
-      transfer-encoding:
-      - chunked
-      vary:
-      - Accept-Encoding,Accept-Encoding
-      x-content-type-options:
-      - nosniff
-    status:
-      code: 200
-      message: OK
-- request:
-    body: null
-    headers:
-      Accept:
-      - application/json
-      Accept-Encoding:
-      - gzip, deflate
-      CommandName:
-      - search service create
-      Connection:
-      - keep-alive
-      ParameterSetName:
-      - -n -g --sku --replica-count --partition-count
-      User-Agent:
-      - python/3.6.5 (Windows-10-10.0.17134-SP0) msrest/0.6.10 msrest_azure/0.6.1
-        azure-mgmt-search/2.1.0 Azure-SDK-For-Python AZURECLI/2.0.74
-    method: GET
-    uri: https://management.azure.com/subscriptions/00000000-0000-0000-0000-000000000000/resourceGroups/azure_search_cli_test000001/providers/Microsoft.Search/searchServices/test000002?api-version=2015-08-19
-  response:
-    body:
-      string: '{"id":"/subscriptions/00000000-0000-0000-0000-000000000000/resourceGroups/azure_search_cli_test000001/providers/Microsoft.Search/searchServices/test000002","name":"test000002","type":"Microsoft.Search/searchServices","location":"West
-        US","properties":{"replicaCount":1,"partitionCount":2,"status":"provisioning","statusDetails":"","provisioningState":"provisioning","hostingMode":"default"},"sku":{"name":"standard"}}'
-    headers:
-      cache-control:
-      - no-cache
-      content-length:
-      - '493'
-      content-type:
-      - application/json; charset=utf-8
-      date:
-      - Wed, 09 Oct 2019 23:37:59 GMT
-      elapsed-time:
-      - '167'
-      etag:
-      - W/"datetime'2019-10-09T23%3A10%3A53.8896422Z'"
-      expires:
-      - '-1'
-      pragma:
-      - no-cache
-      request-id:
-      - f66d29c0-eae9-11e9-a53b-000d3a3ab28a
-      strict-transport-security:
-      - max-age=31536000; includeSubDomains
-      transfer-encoding:
-      - chunked
-      vary:
-      - Accept-Encoding,Accept-Encoding
-      x-content-type-options:
-      - nosniff
-    status:
-      code: 200
-      message: OK
-- request:
-    body: null
-    headers:
-      Accept:
-      - application/json
-      Accept-Encoding:
-      - gzip, deflate
-      CommandName:
-      - search service create
-      Connection:
-      - keep-alive
-      ParameterSetName:
-      - -n -g --sku --replica-count --partition-count
-      User-Agent:
-      - python/3.6.5 (Windows-10-10.0.17134-SP0) msrest/0.6.10 msrest_azure/0.6.1
-        azure-mgmt-search/2.1.0 Azure-SDK-For-Python AZURECLI/2.0.74
-    method: GET
-    uri: https://management.azure.com/subscriptions/00000000-0000-0000-0000-000000000000/resourceGroups/azure_search_cli_test000001/providers/Microsoft.Search/searchServices/test000002?api-version=2015-08-19
-  response:
-    body:
-      string: '{"id":"/subscriptions/00000000-0000-0000-0000-000000000000/resourceGroups/azure_search_cli_test000001/providers/Microsoft.Search/searchServices/test000002","name":"test000002","type":"Microsoft.Search/searchServices","location":"West
-        US","properties":{"replicaCount":1,"partitionCount":2,"status":"provisioning","statusDetails":"","provisioningState":"provisioning","hostingMode":"default"},"sku":{"name":"standard"}}'
-    headers:
-      cache-control:
-      - no-cache
-      content-length:
-      - '493'
-      content-type:
-      - application/json; charset=utf-8
-      date:
-      - Wed, 09 Oct 2019 23:38:30 GMT
-      elapsed-time:
-      - '115'
-      etag:
-      - W/"datetime'2019-10-09T23%3A10%3A53.8896422Z'"
-      expires:
-      - '-1'
-      pragma:
-      - no-cache
-      request-id:
-      - f66d29c0-eae9-11e9-a53b-000d3a3ab28a
-      strict-transport-security:
-      - max-age=31536000; includeSubDomains
-      transfer-encoding:
-      - chunked
-      vary:
-      - Accept-Encoding,Accept-Encoding
-      x-content-type-options:
-      - nosniff
-    status:
-      code: 200
-      message: OK
-- request:
-    body: null
-    headers:
-      Accept:
-      - application/json
-      Accept-Encoding:
-      - gzip, deflate
-      CommandName:
-      - search service create
-      Connection:
-      - keep-alive
-      ParameterSetName:
-      - -n -g --sku --replica-count --partition-count
-      User-Agent:
-      - python/3.6.5 (Windows-10-10.0.17134-SP0) msrest/0.6.10 msrest_azure/0.6.1
-        azure-mgmt-search/2.1.0 Azure-SDK-For-Python AZURECLI/2.0.74
-    method: GET
-    uri: https://management.azure.com/subscriptions/00000000-0000-0000-0000-000000000000/resourceGroups/azure_search_cli_test000001/providers/Microsoft.Search/searchServices/test000002?api-version=2015-08-19
-  response:
-    body:
-      string: '{"id":"/subscriptions/00000000-0000-0000-0000-000000000000/resourceGroups/azure_search_cli_test000001/providers/Microsoft.Search/searchServices/test000002","name":"test000002","type":"Microsoft.Search/searchServices","location":"West
-        US","properties":{"replicaCount":1,"partitionCount":2,"status":"provisioning","statusDetails":"","provisioningState":"provisioning","hostingMode":"default"},"sku":{"name":"standard"}}'
-    headers:
-      cache-control:
-      - no-cache
-      content-length:
-      - '493'
-      content-type:
-      - application/json; charset=utf-8
-      date:
-      - Wed, 09 Oct 2019 23:39:01 GMT
-      elapsed-time:
-      - '72'
-      etag:
-      - W/"datetime'2019-10-09T23%3A10%3A53.8896422Z'"
-      expires:
-      - '-1'
-      pragma:
-      - no-cache
-      request-id:
-      - f66d29c0-eae9-11e9-a53b-000d3a3ab28a
-      strict-transport-security:
-      - max-age=31536000; includeSubDomains
-      transfer-encoding:
-      - chunked
-      vary:
-      - Accept-Encoding,Accept-Encoding
-      x-content-type-options:
-      - nosniff
-    status:
-      code: 200
-      message: OK
-- request:
-    body: null
-    headers:
-      Accept:
-      - application/json
-      Accept-Encoding:
-      - gzip, deflate
-      CommandName:
-      - search service create
-      Connection:
-      - keep-alive
-      ParameterSetName:
-      - -n -g --sku --replica-count --partition-count
-      User-Agent:
-      - python/3.6.5 (Windows-10-10.0.17134-SP0) msrest/0.6.10 msrest_azure/0.6.1
-        azure-mgmt-search/2.1.0 Azure-SDK-For-Python AZURECLI/2.0.74
-    method: GET
-    uri: https://management.azure.com/subscriptions/00000000-0000-0000-0000-000000000000/resourceGroups/azure_search_cli_test000001/providers/Microsoft.Search/searchServices/test000002?api-version=2015-08-19
-  response:
-    body:
-      string: '{"id":"/subscriptions/00000000-0000-0000-0000-000000000000/resourceGroups/azure_search_cli_test000001/providers/Microsoft.Search/searchServices/test000002","name":"test000002","type":"Microsoft.Search/searchServices","location":"West
-        US","properties":{"replicaCount":1,"partitionCount":2,"status":"provisioning","statusDetails":"","provisioningState":"provisioning","hostingMode":"default"},"sku":{"name":"standard"}}'
-    headers:
-      cache-control:
-      - no-cache
-      content-length:
-      - '493'
-      content-type:
-      - application/json; charset=utf-8
-      date:
-      - Wed, 09 Oct 2019 23:39:31 GMT
-      elapsed-time:
-      - '244'
-      etag:
-      - W/"datetime'2019-10-09T23%3A10%3A53.8896422Z'"
-=======
-      - Mon, 21 Oct 2019 14:15:04 GMT
-      elapsed-time:
-      - '137'
-      etag:
-      - W/"datetime'2019-10-21T14%3A00%3A08.4213471Z'"
->>>>>>> 807faccc
-      expires:
-      - '-1'
-      pragma:
-      - no-cache
-      request-id:
-<<<<<<< HEAD
-      - f66d29c0-eae9-11e9-a53b-000d3a3ab28a
-=======
-      - 040ee8e6-f40b-11e9-92ca-186024942c80
->>>>>>> 807faccc
-      strict-transport-security:
-      - max-age=31536000; includeSubDomains
-      transfer-encoding:
-      - chunked
-      vary:
-      - Accept-Encoding,Accept-Encoding
-      x-content-type-options:
-      - nosniff
-    status:
-      code: 200
-      message: OK
-- request:
-    body: null
-    headers:
-      Accept:
-      - application/json
-      Accept-Encoding:
-      - gzip, deflate
-      CommandName:
-      - search service create
-      Connection:
-      - keep-alive
-      ParameterSetName:
-      - -n -g --sku --replica-count --partition-count
-      User-Agent:
-<<<<<<< HEAD
-      - python/3.6.5 (Windows-10-10.0.17134-SP0) msrest/0.6.10 msrest_azure/0.6.1
-        azure-mgmt-search/2.1.0 Azure-SDK-For-Python AZURECLI/2.0.74
-=======
-      - python/3.7.4 (Windows-10-10.0.18362-SP0) msrest/0.6.10 msrest_azure/0.6.2
-        azure-mgmt-search/2.1.0 Azure-SDK-For-Python AZURECLI/2.0.75
->>>>>>> 807faccc
-    method: GET
-    uri: https://management.azure.com/subscriptions/00000000-0000-0000-0000-000000000000/resourceGroups/azure_search_cli_test000001/providers/Microsoft.Search/searchServices/test000002?api-version=2015-08-19
-  response:
-    body:
-      string: '{"id":"/subscriptions/00000000-0000-0000-0000-000000000000/resourceGroups/azure_search_cli_test000001/providers/Microsoft.Search/searchServices/test000002","name":"test000002","type":"Microsoft.Search/searchServices","location":"West
-        US","properties":{"replicaCount":1,"partitionCount":2,"status":"provisioning","statusDetails":"","provisioningState":"provisioning","hostingMode":"default"},"sku":{"name":"standard"}}'
-    headers:
-      cache-control:
-      - no-cache
-      content-length:
-      - '493'
-      content-type:
-      - application/json; charset=utf-8
-      date:
-<<<<<<< HEAD
-      - Wed, 09 Oct 2019 23:40:03 GMT
-      elapsed-time:
-      - '169'
-      etag:
-      - W/"datetime'2019-10-09T23%3A10%3A53.8896422Z'"
-=======
-      - Mon, 21 Oct 2019 14:15:38 GMT
-      elapsed-time:
-      - '97'
-      etag:
-      - W/"datetime'2019-10-21T14%3A00%3A08.4213471Z'"
->>>>>>> 807faccc
-      expires:
-      - '-1'
-      pragma:
-      - no-cache
-      request-id:
-<<<<<<< HEAD
-      - f66d29c0-eae9-11e9-a53b-000d3a3ab28a
-=======
-      - 040ee8e6-f40b-11e9-92ca-186024942c80
->>>>>>> 807faccc
-      strict-transport-security:
-      - max-age=31536000; includeSubDomains
-      transfer-encoding:
-      - chunked
-      vary:
-      - Accept-Encoding,Accept-Encoding
-      x-content-type-options:
-      - nosniff
-    status:
-      code: 200
-      message: OK
-- request:
-    body: null
-    headers:
-      Accept:
-      - application/json
-      Accept-Encoding:
-      - gzip, deflate
-      CommandName:
-      - search service create
-      Connection:
-      - keep-alive
-      ParameterSetName:
-      - -n -g --sku --replica-count --partition-count
-      User-Agent:
-<<<<<<< HEAD
-      - python/3.6.5 (Windows-10-10.0.17134-SP0) msrest/0.6.10 msrest_azure/0.6.1
-        azure-mgmt-search/2.1.0 Azure-SDK-For-Python AZURECLI/2.0.74
-=======
-      - python/3.7.4 (Windows-10-10.0.18362-SP0) msrest/0.6.10 msrest_azure/0.6.2
-        azure-mgmt-search/2.1.0 Azure-SDK-For-Python AZURECLI/2.0.75
->>>>>>> 807faccc
-    method: GET
-    uri: https://management.azure.com/subscriptions/00000000-0000-0000-0000-000000000000/resourceGroups/azure_search_cli_test000001/providers/Microsoft.Search/searchServices/test000002?api-version=2015-08-19
-  response:
-    body:
-      string: '{"id":"/subscriptions/00000000-0000-0000-0000-000000000000/resourceGroups/azure_search_cli_test000001/providers/Microsoft.Search/searchServices/test000002","name":"test000002","type":"Microsoft.Search/searchServices","location":"West
-        US","properties":{"replicaCount":1,"partitionCount":2,"status":"provisioning","statusDetails":"","provisioningState":"provisioning","hostingMode":"default"},"sku":{"name":"standard"}}'
-    headers:
-      cache-control:
-      - no-cache
-      content-length:
-      - '493'
-      content-type:
-      - application/json; charset=utf-8
-      date:
-<<<<<<< HEAD
-      - Wed, 09 Oct 2019 23:40:33 GMT
-      elapsed-time:
-      - '83'
-      etag:
-      - W/"datetime'2019-10-09T23%3A10%3A53.8896422Z'"
-=======
-      - Mon, 21 Oct 2019 14:16:11 GMT
-      elapsed-time:
-      - '74'
-      etag:
-      - W/"datetime'2019-10-21T14%3A00%3A08.4213471Z'"
->>>>>>> 807faccc
-      expires:
-      - '-1'
-      pragma:
-      - no-cache
-      request-id:
-<<<<<<< HEAD
-      - f66d29c0-eae9-11e9-a53b-000d3a3ab28a
-=======
-      - 040ee8e6-f40b-11e9-92ca-186024942c80
->>>>>>> 807faccc
-      strict-transport-security:
-      - max-age=31536000; includeSubDomains
-      transfer-encoding:
-      - chunked
-      vary:
-      - Accept-Encoding,Accept-Encoding
-      x-content-type-options:
-      - nosniff
-    status:
-      code: 200
-      message: OK
-- request:
-    body: null
-    headers:
-      Accept:
-      - application/json
-      Accept-Encoding:
-      - gzip, deflate
-      CommandName:
-      - search service create
-      Connection:
-      - keep-alive
-      ParameterSetName:
-      - -n -g --sku --replica-count --partition-count
-      User-Agent:
-<<<<<<< HEAD
-      - python/3.6.5 (Windows-10-10.0.17134-SP0) msrest/0.6.10 msrest_azure/0.6.1
-        azure-mgmt-search/2.1.0 Azure-SDK-For-Python AZURECLI/2.0.74
-=======
-      - python/3.7.4 (Windows-10-10.0.18362-SP0) msrest/0.6.10 msrest_azure/0.6.2
-        azure-mgmt-search/2.1.0 Azure-SDK-For-Python AZURECLI/2.0.75
->>>>>>> 807faccc
-    method: GET
-    uri: https://management.azure.com/subscriptions/00000000-0000-0000-0000-000000000000/resourceGroups/azure_search_cli_test000001/providers/Microsoft.Search/searchServices/test000002?api-version=2015-08-19
-  response:
-    body:
-      string: '{"id":"/subscriptions/00000000-0000-0000-0000-000000000000/resourceGroups/azure_search_cli_test000001/providers/Microsoft.Search/searchServices/test000002","name":"test000002","type":"Microsoft.Search/searchServices","location":"West
-        US","properties":{"replicaCount":1,"partitionCount":2,"status":"provisioning","statusDetails":"","provisioningState":"provisioning","hostingMode":"default"},"sku":{"name":"standard"}}'
-    headers:
-      cache-control:
-      - no-cache
-      content-length:
-      - '493'
-      content-type:
-      - application/json; charset=utf-8
-      date:
-<<<<<<< HEAD
-      - Wed, 09 Oct 2019 23:41:03 GMT
-      elapsed-time:
-      - '224'
-      etag:
-      - W/"datetime'2019-10-09T23%3A10%3A53.8896422Z'"
-=======
-      - Mon, 21 Oct 2019 14:16:43 GMT
+      expires:
+      - '-1'
+      pragma:
+      - no-cache
+      request-id:
+      - 040ee8e6-f40b-11e9-92ca-186024942c80
+      strict-transport-security:
+      - max-age=31536000; includeSubDomains
+      transfer-encoding:
+      - chunked
+      vary:
+      - Accept-Encoding,Accept-Encoding
+      x-content-type-options:
+      - nosniff
+    status:
+      code: 200
+      message: OK
+- request:
+    body: null
+    headers:
+      Accept:
+      - application/json
+      Accept-Encoding:
+      - gzip, deflate
+      CommandName:
+      - search service create
+      Connection:
+      - keep-alive
+      ParameterSetName:
+      - -n -g --sku --replica-count --partition-count
+      User-Agent:
+      - python/3.7.4 (Windows-10-10.0.18362-SP0) msrest/0.6.10 msrest_azure/0.6.2
+        azure-mgmt-search/2.1.0 Azure-SDK-For-Python AZURECLI/2.0.75
+    method: GET
+    uri: https://management.azure.com/subscriptions/00000000-0000-0000-0000-000000000000/resourceGroups/azure_search_cli_test000001/providers/Microsoft.Search/searchServices/test000002?api-version=2015-08-19
+  response:
+    body:
+      string: '{"id":"/subscriptions/00000000-0000-0000-0000-000000000000/resourceGroups/azure_search_cli_test000001/providers/Microsoft.Search/searchServices/test000002","name":"test000002","type":"Microsoft.Search/searchServices","location":"West
+        US","properties":{"replicaCount":1,"partitionCount":2,"status":"provisioning","statusDetails":"","provisioningState":"provisioning","hostingMode":"default"},"sku":{"name":"standard"}}'
+    headers:
+      cache-control:
+      - no-cache
+      content-length:
+      - '493'
+      content-type:
+      - application/json; charset=utf-8
+      date:
+      - Mon, 21 Oct 2019 14:38:25 GMT
+      elapsed-time:
+      - '187'
+      etag:
+      - W/"datetime'2019-10-21T14%3A00%3A08.4213471Z'"
+      expires:
+      - '-1'
+      pragma:
+      - no-cache
+      request-id:
+      - 040ee8e6-f40b-11e9-92ca-186024942c80
+      strict-transport-security:
+      - max-age=31536000; includeSubDomains
+      transfer-encoding:
+      - chunked
+      vary:
+      - Accept-Encoding,Accept-Encoding
+      x-content-type-options:
+      - nosniff
+    status:
+      code: 200
+      message: OK
+- request:
+    body: null
+    headers:
+      Accept:
+      - application/json
+      Accept-Encoding:
+      - gzip, deflate
+      CommandName:
+      - search service create
+      Connection:
+      - keep-alive
+      ParameterSetName:
+      - -n -g --sku --replica-count --partition-count
+      User-Agent:
+      - python/3.7.4 (Windows-10-10.0.18362-SP0) msrest/0.6.10 msrest_azure/0.6.2
+        azure-mgmt-search/2.1.0 Azure-SDK-For-Python AZURECLI/2.0.75
+    method: GET
+    uri: https://management.azure.com/subscriptions/00000000-0000-0000-0000-000000000000/resourceGroups/azure_search_cli_test000001/providers/Microsoft.Search/searchServices/test000002?api-version=2015-08-19
+  response:
+    body:
+      string: '{"id":"/subscriptions/00000000-0000-0000-0000-000000000000/resourceGroups/azure_search_cli_test000001/providers/Microsoft.Search/searchServices/test000002","name":"test000002","type":"Microsoft.Search/searchServices","location":"West
+        US","properties":{"replicaCount":1,"partitionCount":2,"status":"provisioning","statusDetails":"","provisioningState":"provisioning","hostingMode":"default"},"sku":{"name":"standard"}}'
+    headers:
+      cache-control:
+      - no-cache
+      content-length:
+      - '493'
+      content-type:
+      - application/json; charset=utf-8
+      date:
+      - Mon, 21 Oct 2019 14:38:58 GMT
+      elapsed-time:
+      - '92'
+      etag:
+      - W/"datetime'2019-10-21T14%3A00%3A08.4213471Z'"
+      expires:
+      - '-1'
+      pragma:
+      - no-cache
+      request-id:
+      - 040ee8e6-f40b-11e9-92ca-186024942c80
+      strict-transport-security:
+      - max-age=31536000; includeSubDomains
+      transfer-encoding:
+      - chunked
+      vary:
+      - Accept-Encoding,Accept-Encoding
+      x-content-type-options:
+      - nosniff
+    status:
+      code: 200
+      message: OK
+- request:
+    body: null
+    headers:
+      Accept:
+      - application/json
+      Accept-Encoding:
+      - gzip, deflate
+      CommandName:
+      - search service create
+      Connection:
+      - keep-alive
+      ParameterSetName:
+      - -n -g --sku --replica-count --partition-count
+      User-Agent:
+      - python/3.7.4 (Windows-10-10.0.18362-SP0) msrest/0.6.10 msrest_azure/0.6.2
+        azure-mgmt-search/2.1.0 Azure-SDK-For-Python AZURECLI/2.0.75
+    method: GET
+    uri: https://management.azure.com/subscriptions/00000000-0000-0000-0000-000000000000/resourceGroups/azure_search_cli_test000001/providers/Microsoft.Search/searchServices/test000002?api-version=2015-08-19
+  response:
+    body:
+      string: '{"id":"/subscriptions/00000000-0000-0000-0000-000000000000/resourceGroups/azure_search_cli_test000001/providers/Microsoft.Search/searchServices/test000002","name":"test000002","type":"Microsoft.Search/searchServices","location":"West
+        US","properties":{"replicaCount":1,"partitionCount":2,"status":"provisioning","statusDetails":"","provisioningState":"provisioning","hostingMode":"default"},"sku":{"name":"standard"}}'
+    headers:
+      cache-control:
+      - no-cache
+      content-length:
+      - '493'
+      content-type:
+      - application/json; charset=utf-8
+      date:
+      - Mon, 21 Oct 2019 14:39:31 GMT
+      elapsed-time:
+      - '66'
+      etag:
+      - W/"datetime'2019-10-21T14%3A00%3A08.4213471Z'"
+      expires:
+      - '-1'
+      pragma:
+      - no-cache
+      request-id:
+      - 040ee8e6-f40b-11e9-92ca-186024942c80
+      strict-transport-security:
+      - max-age=31536000; includeSubDomains
+      transfer-encoding:
+      - chunked
+      vary:
+      - Accept-Encoding,Accept-Encoding
+      x-content-type-options:
+      - nosniff
+    status:
+      code: 200
+      message: OK
+- request:
+    body: null
+    headers:
+      Accept:
+      - application/json
+      Accept-Encoding:
+      - gzip, deflate
+      CommandName:
+      - search service create
+      Connection:
+      - keep-alive
+      ParameterSetName:
+      - -n -g --sku --replica-count --partition-count
+      User-Agent:
+      - python/3.7.4 (Windows-10-10.0.18362-SP0) msrest/0.6.10 msrest_azure/0.6.2
+        azure-mgmt-search/2.1.0 Azure-SDK-For-Python AZURECLI/2.0.75
+    method: GET
+    uri: https://management.azure.com/subscriptions/00000000-0000-0000-0000-000000000000/resourceGroups/azure_search_cli_test000001/providers/Microsoft.Search/searchServices/test000002?api-version=2015-08-19
+  response:
+    body:
+      string: '{"id":"/subscriptions/00000000-0000-0000-0000-000000000000/resourceGroups/azure_search_cli_test000001/providers/Microsoft.Search/searchServices/test000002","name":"test000002","type":"Microsoft.Search/searchServices","location":"West
+        US","properties":{"replicaCount":1,"partitionCount":2,"status":"provisioning","statusDetails":"","provisioningState":"provisioning","hostingMode":"default"},"sku":{"name":"standard"}}'
+    headers:
+      cache-control:
+      - no-cache
+      content-length:
+      - '493'
+      content-type:
+      - application/json; charset=utf-8
+      date:
+      - Mon, 21 Oct 2019 14:40:05 GMT
       elapsed-time:
       - '57'
       etag:
       - W/"datetime'2019-10-21T14%3A00%3A08.4213471Z'"
->>>>>>> 807faccc
-      expires:
-      - '-1'
-      pragma:
-      - no-cache
-      request-id:
-<<<<<<< HEAD
-      - f66d29c0-eae9-11e9-a53b-000d3a3ab28a
-=======
-      - 040ee8e6-f40b-11e9-92ca-186024942c80
->>>>>>> 807faccc
-      strict-transport-security:
-      - max-age=31536000; includeSubDomains
-      transfer-encoding:
-      - chunked
-      vary:
-      - Accept-Encoding,Accept-Encoding
-      x-content-type-options:
-      - nosniff
-    status:
-      code: 200
-      message: OK
-- request:
-    body: null
-    headers:
-      Accept:
-      - application/json
-      Accept-Encoding:
-      - gzip, deflate
-      CommandName:
-      - search service create
-      Connection:
-      - keep-alive
-      ParameterSetName:
-      - -n -g --sku --replica-count --partition-count
-      User-Agent:
-<<<<<<< HEAD
-      - python/3.6.5 (Windows-10-10.0.17134-SP0) msrest/0.6.10 msrest_azure/0.6.1
-        azure-mgmt-search/2.1.0 Azure-SDK-For-Python AZURECLI/2.0.74
-=======
-      - python/3.7.4 (Windows-10-10.0.18362-SP0) msrest/0.6.10 msrest_azure/0.6.2
-        azure-mgmt-search/2.1.0 Azure-SDK-For-Python AZURECLI/2.0.75
->>>>>>> 807faccc
-    method: GET
-    uri: https://management.azure.com/subscriptions/00000000-0000-0000-0000-000000000000/resourceGroups/azure_search_cli_test000001/providers/Microsoft.Search/searchServices/test000002?api-version=2015-08-19
-  response:
-    body:
-      string: '{"id":"/subscriptions/00000000-0000-0000-0000-000000000000/resourceGroups/azure_search_cli_test000001/providers/Microsoft.Search/searchServices/test000002","name":"test000002","type":"Microsoft.Search/searchServices","location":"West
-        US","properties":{"replicaCount":1,"partitionCount":2,"status":"provisioning","statusDetails":"","provisioningState":"provisioning","hostingMode":"default"},"sku":{"name":"standard"}}'
-    headers:
-      cache-control:
-      - no-cache
-      content-length:
-      - '493'
-      content-type:
-      - application/json; charset=utf-8
-      date:
-<<<<<<< HEAD
-      - Wed, 09 Oct 2019 23:41:34 GMT
-      elapsed-time:
-      - '82'
-      etag:
-      - W/"datetime'2019-10-09T23%3A10%3A53.8896422Z'"
-=======
-      - Mon, 21 Oct 2019 14:17:17 GMT
-      elapsed-time:
-      - '78'
-      etag:
-      - W/"datetime'2019-10-21T14%3A00%3A08.4213471Z'"
->>>>>>> 807faccc
-      expires:
-      - '-1'
-      pragma:
-      - no-cache
-      request-id:
-<<<<<<< HEAD
-      - f66d29c0-eae9-11e9-a53b-000d3a3ab28a
-=======
-      - 040ee8e6-f40b-11e9-92ca-186024942c80
->>>>>>> 807faccc
-      strict-transport-security:
-      - max-age=31536000; includeSubDomains
-      transfer-encoding:
-      - chunked
-      vary:
-      - Accept-Encoding,Accept-Encoding
-      x-content-type-options:
-      - nosniff
-    status:
-      code: 200
-      message: OK
-- request:
-    body: null
-    headers:
-      Accept:
-      - application/json
-      Accept-Encoding:
-      - gzip, deflate
-      CommandName:
-      - search service create
-      Connection:
-      - keep-alive
-      ParameterSetName:
-      - -n -g --sku --replica-count --partition-count
-      User-Agent:
-<<<<<<< HEAD
-      - python/3.6.5 (Windows-10-10.0.17134-SP0) msrest/0.6.10 msrest_azure/0.6.1
-        azure-mgmt-search/2.1.0 Azure-SDK-For-Python AZURECLI/2.0.74
-=======
-      - python/3.7.4 (Windows-10-10.0.18362-SP0) msrest/0.6.10 msrest_azure/0.6.2
-        azure-mgmt-search/2.1.0 Azure-SDK-For-Python AZURECLI/2.0.75
->>>>>>> 807faccc
-    method: GET
-    uri: https://management.azure.com/subscriptions/00000000-0000-0000-0000-000000000000/resourceGroups/azure_search_cli_test000001/providers/Microsoft.Search/searchServices/test000002?api-version=2015-08-19
-  response:
-    body:
-      string: '{"id":"/subscriptions/00000000-0000-0000-0000-000000000000/resourceGroups/azure_search_cli_test000001/providers/Microsoft.Search/searchServices/test000002","name":"test000002","type":"Microsoft.Search/searchServices","location":"West
-        US","properties":{"replicaCount":1,"partitionCount":2,"status":"provisioning","statusDetails":"","provisioningState":"provisioning","hostingMode":"default"},"sku":{"name":"standard"}}'
-    headers:
-      cache-control:
-      - no-cache
-      content-length:
-      - '493'
-      content-type:
-      - application/json; charset=utf-8
-      date:
-<<<<<<< HEAD
-      - Wed, 09 Oct 2019 23:42:04 GMT
-      elapsed-time:
-      - '69'
-      etag:
-      - W/"datetime'2019-10-09T23%3A10%3A53.8896422Z'"
-=======
-      - Mon, 21 Oct 2019 14:17:51 GMT
-      elapsed-time:
-      - '126'
-      etag:
-      - W/"datetime'2019-10-21T14%3A00%3A08.4213471Z'"
->>>>>>> 807faccc
-      expires:
-      - '-1'
-      pragma:
-      - no-cache
-      request-id:
-<<<<<<< HEAD
-      - f66d29c0-eae9-11e9-a53b-000d3a3ab28a
-=======
-      - 040ee8e6-f40b-11e9-92ca-186024942c80
->>>>>>> 807faccc
-      strict-transport-security:
-      - max-age=31536000; includeSubDomains
-      transfer-encoding:
-      - chunked
-      vary:
-      - Accept-Encoding,Accept-Encoding
-      x-content-type-options:
-      - nosniff
-    status:
-      code: 200
-      message: OK
-- request:
-    body: null
-    headers:
-      Accept:
-      - application/json
-      Accept-Encoding:
-      - gzip, deflate
-      CommandName:
-      - search service create
-      Connection:
-      - keep-alive
-      ParameterSetName:
-      - -n -g --sku --replica-count --partition-count
-      User-Agent:
-<<<<<<< HEAD
-      - python/3.6.5 (Windows-10-10.0.17134-SP0) msrest/0.6.10 msrest_azure/0.6.1
-        azure-mgmt-search/2.1.0 Azure-SDK-For-Python AZURECLI/2.0.74
-=======
-      - python/3.7.4 (Windows-10-10.0.18362-SP0) msrest/0.6.10 msrest_azure/0.6.2
-        azure-mgmt-search/2.1.0 Azure-SDK-For-Python AZURECLI/2.0.75
->>>>>>> 807faccc
-    method: GET
-    uri: https://management.azure.com/subscriptions/00000000-0000-0000-0000-000000000000/resourceGroups/azure_search_cli_test000001/providers/Microsoft.Search/searchServices/test000002?api-version=2015-08-19
-  response:
-    body:
-      string: '{"id":"/subscriptions/00000000-0000-0000-0000-000000000000/resourceGroups/azure_search_cli_test000001/providers/Microsoft.Search/searchServices/test000002","name":"test000002","type":"Microsoft.Search/searchServices","location":"West
-        US","properties":{"replicaCount":1,"partitionCount":2,"status":"provisioning","statusDetails":"","provisioningState":"provisioning","hostingMode":"default"},"sku":{"name":"standard"}}'
-    headers:
-      cache-control:
-      - no-cache
-      content-length:
-      - '493'
-      content-type:
-      - application/json; charset=utf-8
-      date:
-<<<<<<< HEAD
-      - Wed, 09 Oct 2019 23:42:35 GMT
-      elapsed-time:
-      - '124'
-      etag:
-      - W/"datetime'2019-10-09T23%3A10%3A53.8896422Z'"
-=======
-      - Mon, 21 Oct 2019 14:18:24 GMT
-      elapsed-time:
-      - '140'
-      etag:
-      - W/"datetime'2019-10-21T14%3A00%3A08.4213471Z'"
-      expires:
-      - '-1'
-      pragma:
-      - no-cache
-      request-id:
-      - 040ee8e6-f40b-11e9-92ca-186024942c80
-      strict-transport-security:
-      - max-age=31536000; includeSubDomains
-      transfer-encoding:
-      - chunked
-      vary:
-      - Accept-Encoding,Accept-Encoding
-      x-content-type-options:
-      - nosniff
-    status:
-      code: 200
-      message: OK
-- request:
-    body: null
-    headers:
-      Accept:
-      - application/json
-      Accept-Encoding:
-      - gzip, deflate
-      CommandName:
-      - search service create
-      Connection:
-      - keep-alive
-      ParameterSetName:
-      - -n -g --sku --replica-count --partition-count
-      User-Agent:
-      - python/3.7.4 (Windows-10-10.0.18362-SP0) msrest/0.6.10 msrest_azure/0.6.2
-        azure-mgmt-search/2.1.0 Azure-SDK-For-Python AZURECLI/2.0.75
-    method: GET
-    uri: https://management.azure.com/subscriptions/00000000-0000-0000-0000-000000000000/resourceGroups/azure_search_cli_test000001/providers/Microsoft.Search/searchServices/test000002?api-version=2015-08-19
-  response:
-    body:
-      string: '{"id":"/subscriptions/00000000-0000-0000-0000-000000000000/resourceGroups/azure_search_cli_test000001/providers/Microsoft.Search/searchServices/test000002","name":"test000002","type":"Microsoft.Search/searchServices","location":"West
-        US","properties":{"replicaCount":1,"partitionCount":2,"status":"provisioning","statusDetails":"","provisioningState":"provisioning","hostingMode":"default"},"sku":{"name":"standard"}}'
-    headers:
-      cache-control:
-      - no-cache
-      content-length:
-      - '493'
-      content-type:
-      - application/json; charset=utf-8
-      date:
-      - Mon, 21 Oct 2019 14:18:57 GMT
-      elapsed-time:
-      - '69'
-      etag:
-      - W/"datetime'2019-10-21T14%3A00%3A08.4213471Z'"
-      expires:
-      - '-1'
-      pragma:
-      - no-cache
-      request-id:
-      - 040ee8e6-f40b-11e9-92ca-186024942c80
-      strict-transport-security:
-      - max-age=31536000; includeSubDomains
-      transfer-encoding:
-      - chunked
-      vary:
-      - Accept-Encoding,Accept-Encoding
-      x-content-type-options:
-      - nosniff
-    status:
-      code: 200
-      message: OK
-- request:
-    body: null
-    headers:
-      Accept:
-      - application/json
-      Accept-Encoding:
-      - gzip, deflate
-      CommandName:
-      - search service create
-      Connection:
-      - keep-alive
-      ParameterSetName:
-      - -n -g --sku --replica-count --partition-count
-      User-Agent:
-      - python/3.7.4 (Windows-10-10.0.18362-SP0) msrest/0.6.10 msrest_azure/0.6.2
-        azure-mgmt-search/2.1.0 Azure-SDK-For-Python AZURECLI/2.0.75
-    method: GET
-    uri: https://management.azure.com/subscriptions/00000000-0000-0000-0000-000000000000/resourceGroups/azure_search_cli_test000001/providers/Microsoft.Search/searchServices/test000002?api-version=2015-08-19
-  response:
-    body:
-      string: '{"id":"/subscriptions/00000000-0000-0000-0000-000000000000/resourceGroups/azure_search_cli_test000001/providers/Microsoft.Search/searchServices/test000002","name":"test000002","type":"Microsoft.Search/searchServices","location":"West
-        US","properties":{"replicaCount":1,"partitionCount":2,"status":"provisioning","statusDetails":"","provisioningState":"provisioning","hostingMode":"default"},"sku":{"name":"standard"}}'
-    headers:
-      cache-control:
-      - no-cache
-      content-length:
-      - '493'
-      content-type:
-      - application/json; charset=utf-8
-      date:
-      - Mon, 21 Oct 2019 14:19:30 GMT
-      elapsed-time:
-      - '108'
-      etag:
-      - W/"datetime'2019-10-21T14%3A00%3A08.4213471Z'"
->>>>>>> 807faccc
-      expires:
-      - '-1'
-      pragma:
-      - no-cache
-      request-id:
-<<<<<<< HEAD
-      - f66d29c0-eae9-11e9-a53b-000d3a3ab28a
-=======
-      - 040ee8e6-f40b-11e9-92ca-186024942c80
->>>>>>> 807faccc
-      strict-transport-security:
-      - max-age=31536000; includeSubDomains
-      transfer-encoding:
-      - chunked
-      vary:
-      - Accept-Encoding,Accept-Encoding
-      x-content-type-options:
-      - nosniff
-    status:
-      code: 200
-      message: OK
-- request:
-    body: null
-    headers:
-      Accept:
-      - application/json
-      Accept-Encoding:
-      - gzip, deflate
-      CommandName:
-      - search service create
-      Connection:
-      - keep-alive
-      ParameterSetName:
-      - -n -g --sku --replica-count --partition-count
-      User-Agent:
-<<<<<<< HEAD
-      - python/3.6.5 (Windows-10-10.0.17134-SP0) msrest/0.6.10 msrest_azure/0.6.1
-        azure-mgmt-search/2.1.0 Azure-SDK-For-Python AZURECLI/2.0.74
-=======
-      - python/3.7.4 (Windows-10-10.0.18362-SP0) msrest/0.6.10 msrest_azure/0.6.2
-        azure-mgmt-search/2.1.0 Azure-SDK-For-Python AZURECLI/2.0.75
->>>>>>> 807faccc
-    method: GET
-    uri: https://management.azure.com/subscriptions/00000000-0000-0000-0000-000000000000/resourceGroups/azure_search_cli_test000001/providers/Microsoft.Search/searchServices/test000002?api-version=2015-08-19
-  response:
-    body:
-      string: '{"id":"/subscriptions/00000000-0000-0000-0000-000000000000/resourceGroups/azure_search_cli_test000001/providers/Microsoft.Search/searchServices/test000002","name":"test000002","type":"Microsoft.Search/searchServices","location":"West
-        US","properties":{"replicaCount":1,"partitionCount":2,"status":"provisioning","statusDetails":"","provisioningState":"provisioning","hostingMode":"default"},"sku":{"name":"standard"}}'
-    headers:
-      cache-control:
-      - no-cache
-      content-length:
-      - '493'
-      content-type:
-      - application/json; charset=utf-8
-      date:
-<<<<<<< HEAD
-      - Wed, 09 Oct 2019 23:43:05 GMT
-      elapsed-time:
-      - '94'
-      etag:
-      - W/"datetime'2019-10-09T23%3A10%3A53.8896422Z'"
-=======
-      - Mon, 21 Oct 2019 14:20:04 GMT
-      elapsed-time:
-      - '87'
-      etag:
-      - W/"datetime'2019-10-21T14%3A00%3A08.4213471Z'"
-      expires:
-      - '-1'
-      pragma:
-      - no-cache
-      request-id:
-      - 040ee8e6-f40b-11e9-92ca-186024942c80
-      strict-transport-security:
-      - max-age=31536000; includeSubDomains
-      transfer-encoding:
-      - chunked
-      vary:
-      - Accept-Encoding,Accept-Encoding
-      x-content-type-options:
-      - nosniff
-    status:
-      code: 200
-      message: OK
-- request:
-    body: null
-    headers:
-      Accept:
-      - application/json
-      Accept-Encoding:
-      - gzip, deflate
-      CommandName:
-      - search service create
-      Connection:
-      - keep-alive
-      ParameterSetName:
-      - -n -g --sku --replica-count --partition-count
-      User-Agent:
-      - python/3.7.4 (Windows-10-10.0.18362-SP0) msrest/0.6.10 msrest_azure/0.6.2
-        azure-mgmt-search/2.1.0 Azure-SDK-For-Python AZURECLI/2.0.75
-    method: GET
-    uri: https://management.azure.com/subscriptions/00000000-0000-0000-0000-000000000000/resourceGroups/azure_search_cli_test000001/providers/Microsoft.Search/searchServices/test000002?api-version=2015-08-19
-  response:
-    body:
-      string: '{"id":"/subscriptions/00000000-0000-0000-0000-000000000000/resourceGroups/azure_search_cli_test000001/providers/Microsoft.Search/searchServices/test000002","name":"test000002","type":"Microsoft.Search/searchServices","location":"West
-        US","properties":{"replicaCount":1,"partitionCount":2,"status":"provisioning","statusDetails":"","provisioningState":"provisioning","hostingMode":"default"},"sku":{"name":"standard"}}'
-    headers:
-      cache-control:
-      - no-cache
-      content-length:
-      - '493'
-      content-type:
-      - application/json; charset=utf-8
-      date:
-      - Mon, 21 Oct 2019 14:20:37 GMT
-      elapsed-time:
-      - '89'
-      etag:
-      - W/"datetime'2019-10-21T14%3A00%3A08.4213471Z'"
-      expires:
-      - '-1'
-      pragma:
-      - no-cache
-      request-id:
-      - 040ee8e6-f40b-11e9-92ca-186024942c80
-      strict-transport-security:
-      - max-age=31536000; includeSubDomains
-      transfer-encoding:
-      - chunked
-      vary:
-      - Accept-Encoding,Accept-Encoding
-      x-content-type-options:
-      - nosniff
-    status:
-      code: 200
-      message: OK
-- request:
-    body: null
-    headers:
-      Accept:
-      - application/json
-      Accept-Encoding:
-      - gzip, deflate
-      CommandName:
-      - search service create
-      Connection:
-      - keep-alive
-      ParameterSetName:
-      - -n -g --sku --replica-count --partition-count
-      User-Agent:
-      - python/3.7.4 (Windows-10-10.0.18362-SP0) msrest/0.6.10 msrest_azure/0.6.2
-        azure-mgmt-search/2.1.0 Azure-SDK-For-Python AZURECLI/2.0.75
-    method: GET
-    uri: https://management.azure.com/subscriptions/00000000-0000-0000-0000-000000000000/resourceGroups/azure_search_cli_test000001/providers/Microsoft.Search/searchServices/test000002?api-version=2015-08-19
-  response:
-    body:
-      string: '{"id":"/subscriptions/00000000-0000-0000-0000-000000000000/resourceGroups/azure_search_cli_test000001/providers/Microsoft.Search/searchServices/test000002","name":"test000002","type":"Microsoft.Search/searchServices","location":"West
-        US","properties":{"replicaCount":1,"partitionCount":2,"status":"provisioning","statusDetails":"","provisioningState":"provisioning","hostingMode":"default"},"sku":{"name":"standard"}}'
-    headers:
-      cache-control:
-      - no-cache
-      content-length:
-      - '493'
-      content-type:
-      - application/json; charset=utf-8
-      date:
-      - Mon, 21 Oct 2019 14:21:10 GMT
-      elapsed-time:
-      - '62'
-      etag:
-      - W/"datetime'2019-10-21T14%3A00%3A08.4213471Z'"
-      expires:
-      - '-1'
-      pragma:
-      - no-cache
-      request-id:
-      - 040ee8e6-f40b-11e9-92ca-186024942c80
-      strict-transport-security:
-      - max-age=31536000; includeSubDomains
-      transfer-encoding:
-      - chunked
-      vary:
-      - Accept-Encoding,Accept-Encoding
-      x-content-type-options:
-      - nosniff
-    status:
-      code: 200
-      message: OK
-- request:
-    body: null
-    headers:
-      Accept:
-      - application/json
-      Accept-Encoding:
-      - gzip, deflate
-      CommandName:
-      - search service create
-      Connection:
-      - keep-alive
-      ParameterSetName:
-      - -n -g --sku --replica-count --partition-count
-      User-Agent:
-      - python/3.7.4 (Windows-10-10.0.18362-SP0) msrest/0.6.10 msrest_azure/0.6.2
-        azure-mgmt-search/2.1.0 Azure-SDK-For-Python AZURECLI/2.0.75
-    method: GET
-    uri: https://management.azure.com/subscriptions/00000000-0000-0000-0000-000000000000/resourceGroups/azure_search_cli_test000001/providers/Microsoft.Search/searchServices/test000002?api-version=2015-08-19
-  response:
-    body:
-      string: '{"id":"/subscriptions/00000000-0000-0000-0000-000000000000/resourceGroups/azure_search_cli_test000001/providers/Microsoft.Search/searchServices/test000002","name":"test000002","type":"Microsoft.Search/searchServices","location":"West
-        US","properties":{"replicaCount":1,"partitionCount":2,"status":"provisioning","statusDetails":"","provisioningState":"provisioning","hostingMode":"default"},"sku":{"name":"standard"}}'
-    headers:
-      cache-control:
-      - no-cache
-      content-length:
-      - '493'
-      content-type:
-      - application/json; charset=utf-8
-      date:
-      - Mon, 21 Oct 2019 14:21:47 GMT
-      elapsed-time:
-      - '91'
-      etag:
-      - W/"datetime'2019-10-21T14%3A00%3A08.4213471Z'"
-      expires:
-      - '-1'
-      pragma:
-      - no-cache
-      request-id:
-      - 040ee8e6-f40b-11e9-92ca-186024942c80
-      strict-transport-security:
-      - max-age=31536000; includeSubDomains
-      transfer-encoding:
-      - chunked
-      vary:
-      - Accept-Encoding,Accept-Encoding
-      x-content-type-options:
-      - nosniff
-    status:
-      code: 200
-      message: OK
-- request:
-    body: null
-    headers:
-      Accept:
-      - application/json
-      Accept-Encoding:
-      - gzip, deflate
-      CommandName:
-      - search service create
-      Connection:
-      - keep-alive
-      ParameterSetName:
-      - -n -g --sku --replica-count --partition-count
-      User-Agent:
-      - python/3.7.4 (Windows-10-10.0.18362-SP0) msrest/0.6.10 msrest_azure/0.6.2
-        azure-mgmt-search/2.1.0 Azure-SDK-For-Python AZURECLI/2.0.75
-    method: GET
-    uri: https://management.azure.com/subscriptions/00000000-0000-0000-0000-000000000000/resourceGroups/azure_search_cli_test000001/providers/Microsoft.Search/searchServices/test000002?api-version=2015-08-19
-  response:
-    body:
-      string: '{"id":"/subscriptions/00000000-0000-0000-0000-000000000000/resourceGroups/azure_search_cli_test000001/providers/Microsoft.Search/searchServices/test000002","name":"test000002","type":"Microsoft.Search/searchServices","location":"West
-        US","properties":{"replicaCount":1,"partitionCount":2,"status":"provisioning","statusDetails":"","provisioningState":"provisioning","hostingMode":"default"},"sku":{"name":"standard"}}'
-    headers:
-      cache-control:
-      - no-cache
-      content-length:
-      - '493'
-      content-type:
-      - application/json; charset=utf-8
-      date:
-      - Mon, 21 Oct 2019 14:22:21 GMT
-      elapsed-time:
-      - '70'
-      etag:
-      - W/"datetime'2019-10-21T14%3A00%3A08.4213471Z'"
-      expires:
-      - '-1'
-      pragma:
-      - no-cache
-      request-id:
-      - 040ee8e6-f40b-11e9-92ca-186024942c80
-      strict-transport-security:
-      - max-age=31536000; includeSubDomains
-      transfer-encoding:
-      - chunked
-      vary:
-      - Accept-Encoding,Accept-Encoding
-      x-content-type-options:
-      - nosniff
-    status:
-      code: 200
-      message: OK
-- request:
-    body: null
-    headers:
-      Accept:
-      - application/json
-      Accept-Encoding:
-      - gzip, deflate
-      CommandName:
-      - search service create
-      Connection:
-      - keep-alive
-      ParameterSetName:
-      - -n -g --sku --replica-count --partition-count
-      User-Agent:
-      - python/3.7.4 (Windows-10-10.0.18362-SP0) msrest/0.6.10 msrest_azure/0.6.2
-        azure-mgmt-search/2.1.0 Azure-SDK-For-Python AZURECLI/2.0.75
-    method: GET
-    uri: https://management.azure.com/subscriptions/00000000-0000-0000-0000-000000000000/resourceGroups/azure_search_cli_test000001/providers/Microsoft.Search/searchServices/test000002?api-version=2015-08-19
-  response:
-    body:
-      string: '{"id":"/subscriptions/00000000-0000-0000-0000-000000000000/resourceGroups/azure_search_cli_test000001/providers/Microsoft.Search/searchServices/test000002","name":"test000002","type":"Microsoft.Search/searchServices","location":"West
-        US","properties":{"replicaCount":1,"partitionCount":2,"status":"provisioning","statusDetails":"","provisioningState":"provisioning","hostingMode":"default"},"sku":{"name":"standard"}}'
-    headers:
-      cache-control:
-      - no-cache
-      content-length:
-      - '493'
-      content-type:
-      - application/json; charset=utf-8
-      date:
-      - Mon, 21 Oct 2019 14:22:55 GMT
-      elapsed-time:
-      - '195'
-      etag:
-      - W/"datetime'2019-10-21T14%3A00%3A08.4213471Z'"
-      expires:
-      - '-1'
-      pragma:
-      - no-cache
-      request-id:
-      - 040ee8e6-f40b-11e9-92ca-186024942c80
-      strict-transport-security:
-      - max-age=31536000; includeSubDomains
-      transfer-encoding:
-      - chunked
-      vary:
-      - Accept-Encoding,Accept-Encoding
-      x-content-type-options:
-      - nosniff
-    status:
-      code: 200
-      message: OK
-- request:
-    body: null
-    headers:
-      Accept:
-      - application/json
-      Accept-Encoding:
-      - gzip, deflate
-      CommandName:
-      - search service create
-      Connection:
-      - keep-alive
-      ParameterSetName:
-      - -n -g --sku --replica-count --partition-count
-      User-Agent:
-      - python/3.7.4 (Windows-10-10.0.18362-SP0) msrest/0.6.10 msrest_azure/0.6.2
-        azure-mgmt-search/2.1.0 Azure-SDK-For-Python AZURECLI/2.0.75
-    method: GET
-    uri: https://management.azure.com/subscriptions/00000000-0000-0000-0000-000000000000/resourceGroups/azure_search_cli_test000001/providers/Microsoft.Search/searchServices/test000002?api-version=2015-08-19
-  response:
-    body:
-      string: '{"id":"/subscriptions/00000000-0000-0000-0000-000000000000/resourceGroups/azure_search_cli_test000001/providers/Microsoft.Search/searchServices/test000002","name":"test000002","type":"Microsoft.Search/searchServices","location":"West
-        US","properties":{"replicaCount":1,"partitionCount":2,"status":"provisioning","statusDetails":"","provisioningState":"provisioning","hostingMode":"default"},"sku":{"name":"standard"}}'
-    headers:
-      cache-control:
-      - no-cache
-      content-length:
-      - '493'
-      content-type:
-      - application/json; charset=utf-8
-      date:
-      - Mon, 21 Oct 2019 14:23:27 GMT
-      elapsed-time:
-      - '92'
-      etag:
-      - W/"datetime'2019-10-21T14%3A00%3A08.4213471Z'"
-      expires:
-      - '-1'
-      pragma:
-      - no-cache
-      request-id:
-      - 040ee8e6-f40b-11e9-92ca-186024942c80
-      strict-transport-security:
-      - max-age=31536000; includeSubDomains
-      transfer-encoding:
-      - chunked
-      vary:
-      - Accept-Encoding,Accept-Encoding
-      x-content-type-options:
-      - nosniff
-    status:
-      code: 200
-      message: OK
-- request:
-    body: null
-    headers:
-      Accept:
-      - application/json
-      Accept-Encoding:
-      - gzip, deflate
-      CommandName:
-      - search service create
-      Connection:
-      - keep-alive
-      ParameterSetName:
-      - -n -g --sku --replica-count --partition-count
-      User-Agent:
-      - python/3.7.4 (Windows-10-10.0.18362-SP0) msrest/0.6.10 msrest_azure/0.6.2
-        azure-mgmt-search/2.1.0 Azure-SDK-For-Python AZURECLI/2.0.75
-    method: GET
-    uri: https://management.azure.com/subscriptions/00000000-0000-0000-0000-000000000000/resourceGroups/azure_search_cli_test000001/providers/Microsoft.Search/searchServices/test000002?api-version=2015-08-19
-  response:
-    body:
-      string: '{"id":"/subscriptions/00000000-0000-0000-0000-000000000000/resourceGroups/azure_search_cli_test000001/providers/Microsoft.Search/searchServices/test000002","name":"test000002","type":"Microsoft.Search/searchServices","location":"West
-        US","properties":{"replicaCount":1,"partitionCount":2,"status":"provisioning","statusDetails":"","provisioningState":"provisioning","hostingMode":"default"},"sku":{"name":"standard"}}'
-    headers:
-      cache-control:
-      - no-cache
-      content-length:
-      - '493'
-      content-type:
-      - application/json; charset=utf-8
-      date:
-      - Mon, 21 Oct 2019 14:24:00 GMT
-      elapsed-time:
-      - '143'
-      etag:
-      - W/"datetime'2019-10-21T14%3A00%3A08.4213471Z'"
-      expires:
-      - '-1'
-      pragma:
-      - no-cache
-      request-id:
-      - 040ee8e6-f40b-11e9-92ca-186024942c80
-      strict-transport-security:
-      - max-age=31536000; includeSubDomains
-      transfer-encoding:
-      - chunked
-      vary:
-      - Accept-Encoding,Accept-Encoding
-      x-content-type-options:
-      - nosniff
-    status:
-      code: 200
-      message: OK
-- request:
-    body: null
-    headers:
-      Accept:
-      - application/json
-      Accept-Encoding:
-      - gzip, deflate
-      CommandName:
-      - search service create
-      Connection:
-      - keep-alive
-      ParameterSetName:
-      - -n -g --sku --replica-count --partition-count
-      User-Agent:
-      - python/3.7.4 (Windows-10-10.0.18362-SP0) msrest/0.6.10 msrest_azure/0.6.2
-        azure-mgmt-search/2.1.0 Azure-SDK-For-Python AZURECLI/2.0.75
-    method: GET
-    uri: https://management.azure.com/subscriptions/00000000-0000-0000-0000-000000000000/resourceGroups/azure_search_cli_test000001/providers/Microsoft.Search/searchServices/test000002?api-version=2015-08-19
-  response:
-    body:
-      string: '{"id":"/subscriptions/00000000-0000-0000-0000-000000000000/resourceGroups/azure_search_cli_test000001/providers/Microsoft.Search/searchServices/test000002","name":"test000002","type":"Microsoft.Search/searchServices","location":"West
-        US","properties":{"replicaCount":1,"partitionCount":2,"status":"provisioning","statusDetails":"","provisioningState":"provisioning","hostingMode":"default"},"sku":{"name":"standard"}}'
-    headers:
-      cache-control:
-      - no-cache
-      content-length:
-      - '493'
-      content-type:
-      - application/json; charset=utf-8
-      date:
-      - Mon, 21 Oct 2019 14:24:34 GMT
-      elapsed-time:
-      - '76'
-      etag:
-      - W/"datetime'2019-10-21T14%3A00%3A08.4213471Z'"
-      expires:
-      - '-1'
-      pragma:
-      - no-cache
-      request-id:
-      - 040ee8e6-f40b-11e9-92ca-186024942c80
-      strict-transport-security:
-      - max-age=31536000; includeSubDomains
-      transfer-encoding:
-      - chunked
-      vary:
-      - Accept-Encoding,Accept-Encoding
-      x-content-type-options:
-      - nosniff
-    status:
-      code: 200
-      message: OK
-- request:
-    body: null
-    headers:
-      Accept:
-      - application/json
-      Accept-Encoding:
-      - gzip, deflate
-      CommandName:
-      - search service create
-      Connection:
-      - keep-alive
-      ParameterSetName:
-      - -n -g --sku --replica-count --partition-count
-      User-Agent:
-      - python/3.7.4 (Windows-10-10.0.18362-SP0) msrest/0.6.10 msrest_azure/0.6.2
-        azure-mgmt-search/2.1.0 Azure-SDK-For-Python AZURECLI/2.0.75
-    method: GET
-    uri: https://management.azure.com/subscriptions/00000000-0000-0000-0000-000000000000/resourceGroups/azure_search_cli_test000001/providers/Microsoft.Search/searchServices/test000002?api-version=2015-08-19
-  response:
-    body:
-      string: '{"id":"/subscriptions/00000000-0000-0000-0000-000000000000/resourceGroups/azure_search_cli_test000001/providers/Microsoft.Search/searchServices/test000002","name":"test000002","type":"Microsoft.Search/searchServices","location":"West
-        US","properties":{"replicaCount":1,"partitionCount":2,"status":"provisioning","statusDetails":"","provisioningState":"provisioning","hostingMode":"default"},"sku":{"name":"standard"}}'
-    headers:
-      cache-control:
-      - no-cache
-      content-length:
-      - '493'
-      content-type:
-      - application/json; charset=utf-8
-      date:
-      - Mon, 21 Oct 2019 14:25:06 GMT
-      elapsed-time:
-      - '139'
-      etag:
-      - W/"datetime'2019-10-21T14%3A00%3A08.4213471Z'"
-      expires:
-      - '-1'
-      pragma:
-      - no-cache
-      request-id:
-      - 040ee8e6-f40b-11e9-92ca-186024942c80
-      strict-transport-security:
-      - max-age=31536000; includeSubDomains
-      transfer-encoding:
-      - chunked
-      vary:
-      - Accept-Encoding,Accept-Encoding
-      x-content-type-options:
-      - nosniff
-    status:
-      code: 200
-      message: OK
-- request:
-    body: null
-    headers:
-      Accept:
-      - application/json
-      Accept-Encoding:
-      - gzip, deflate
-      CommandName:
-      - search service create
-      Connection:
-      - keep-alive
-      ParameterSetName:
-      - -n -g --sku --replica-count --partition-count
-      User-Agent:
-      - python/3.7.4 (Windows-10-10.0.18362-SP0) msrest/0.6.10 msrest_azure/0.6.2
-        azure-mgmt-search/2.1.0 Azure-SDK-For-Python AZURECLI/2.0.75
-    method: GET
-    uri: https://management.azure.com/subscriptions/00000000-0000-0000-0000-000000000000/resourceGroups/azure_search_cli_test000001/providers/Microsoft.Search/searchServices/test000002?api-version=2015-08-19
-  response:
-    body:
-      string: '{"id":"/subscriptions/00000000-0000-0000-0000-000000000000/resourceGroups/azure_search_cli_test000001/providers/Microsoft.Search/searchServices/test000002","name":"test000002","type":"Microsoft.Search/searchServices","location":"West
-        US","properties":{"replicaCount":1,"partitionCount":2,"status":"provisioning","statusDetails":"","provisioningState":"provisioning","hostingMode":"default"},"sku":{"name":"standard"}}'
-    headers:
-      cache-control:
-      - no-cache
-      content-length:
-      - '493'
-      content-type:
-      - application/json; charset=utf-8
-      date:
-      - Mon, 21 Oct 2019 14:25:40 GMT
-      elapsed-time:
-      - '87'
-      etag:
-      - W/"datetime'2019-10-21T14%3A00%3A08.4213471Z'"
-      expires:
-      - '-1'
-      pragma:
-      - no-cache
-      request-id:
-      - 040ee8e6-f40b-11e9-92ca-186024942c80
-      strict-transport-security:
-      - max-age=31536000; includeSubDomains
-      transfer-encoding:
-      - chunked
-      vary:
-      - Accept-Encoding,Accept-Encoding
-      x-content-type-options:
-      - nosniff
-    status:
-      code: 200
-      message: OK
-- request:
-    body: null
-    headers:
-      Accept:
-      - application/json
-      Accept-Encoding:
-      - gzip, deflate
-      CommandName:
-      - search service create
-      Connection:
-      - keep-alive
-      ParameterSetName:
-      - -n -g --sku --replica-count --partition-count
-      User-Agent:
-      - python/3.7.4 (Windows-10-10.0.18362-SP0) msrest/0.6.10 msrest_azure/0.6.2
-        azure-mgmt-search/2.1.0 Azure-SDK-For-Python AZURECLI/2.0.75
-    method: GET
-    uri: https://management.azure.com/subscriptions/00000000-0000-0000-0000-000000000000/resourceGroups/azure_search_cli_test000001/providers/Microsoft.Search/searchServices/test000002?api-version=2015-08-19
-  response:
-    body:
-      string: '{"id":"/subscriptions/00000000-0000-0000-0000-000000000000/resourceGroups/azure_search_cli_test000001/providers/Microsoft.Search/searchServices/test000002","name":"test000002","type":"Microsoft.Search/searchServices","location":"West
-        US","properties":{"replicaCount":1,"partitionCount":2,"status":"provisioning","statusDetails":"","provisioningState":"provisioning","hostingMode":"default"},"sku":{"name":"standard"}}'
-    headers:
-      cache-control:
-      - no-cache
-      content-length:
-      - '493'
-      content-type:
-      - application/json; charset=utf-8
-      date:
-      - Mon, 21 Oct 2019 14:26:14 GMT
-      elapsed-time:
-      - '81'
-      etag:
-      - W/"datetime'2019-10-21T14%3A00%3A08.4213471Z'"
-      expires:
-      - '-1'
-      pragma:
-      - no-cache
-      request-id:
-      - 040ee8e6-f40b-11e9-92ca-186024942c80
-      strict-transport-security:
-      - max-age=31536000; includeSubDomains
-      transfer-encoding:
-      - chunked
-      vary:
-      - Accept-Encoding,Accept-Encoding
-      x-content-type-options:
-      - nosniff
-    status:
-      code: 200
-      message: OK
-- request:
-    body: null
-    headers:
-      Accept:
-      - application/json
-      Accept-Encoding:
-      - gzip, deflate
-      CommandName:
-      - search service create
-      Connection:
-      - keep-alive
-      ParameterSetName:
-      - -n -g --sku --replica-count --partition-count
-      User-Agent:
-      - python/3.7.4 (Windows-10-10.0.18362-SP0) msrest/0.6.10 msrest_azure/0.6.2
-        azure-mgmt-search/2.1.0 Azure-SDK-For-Python AZURECLI/2.0.75
-    method: GET
-    uri: https://management.azure.com/subscriptions/00000000-0000-0000-0000-000000000000/resourceGroups/azure_search_cli_test000001/providers/Microsoft.Search/searchServices/test000002?api-version=2015-08-19
-  response:
-    body:
-      string: '{"id":"/subscriptions/00000000-0000-0000-0000-000000000000/resourceGroups/azure_search_cli_test000001/providers/Microsoft.Search/searchServices/test000002","name":"test000002","type":"Microsoft.Search/searchServices","location":"West
-        US","properties":{"replicaCount":1,"partitionCount":2,"status":"provisioning","statusDetails":"","provisioningState":"provisioning","hostingMode":"default"},"sku":{"name":"standard"}}'
-    headers:
-      cache-control:
-      - no-cache
-      content-length:
-      - '493'
-      content-type:
-      - application/json; charset=utf-8
-      date:
-      - Mon, 21 Oct 2019 14:26:47 GMT
-      elapsed-time:
-      - '109'
-      etag:
-      - W/"datetime'2019-10-21T14%3A00%3A08.4213471Z'"
-      expires:
-      - '-1'
-      pragma:
-      - no-cache
-      request-id:
-      - 040ee8e6-f40b-11e9-92ca-186024942c80
-      strict-transport-security:
-      - max-age=31536000; includeSubDomains
-      transfer-encoding:
-      - chunked
-      vary:
-      - Accept-Encoding,Accept-Encoding
-      x-content-type-options:
-      - nosniff
-    status:
-      code: 200
-      message: OK
-- request:
-    body: null
-    headers:
-      Accept:
-      - application/json
-      Accept-Encoding:
-      - gzip, deflate
-      CommandName:
-      - search service create
-      Connection:
-      - keep-alive
-      ParameterSetName:
-      - -n -g --sku --replica-count --partition-count
-      User-Agent:
-      - python/3.7.4 (Windows-10-10.0.18362-SP0) msrest/0.6.10 msrest_azure/0.6.2
-        azure-mgmt-search/2.1.0 Azure-SDK-For-Python AZURECLI/2.0.75
-    method: GET
-    uri: https://management.azure.com/subscriptions/00000000-0000-0000-0000-000000000000/resourceGroups/azure_search_cli_test000001/providers/Microsoft.Search/searchServices/test000002?api-version=2015-08-19
-  response:
-    body:
-      string: '{"id":"/subscriptions/00000000-0000-0000-0000-000000000000/resourceGroups/azure_search_cli_test000001/providers/Microsoft.Search/searchServices/test000002","name":"test000002","type":"Microsoft.Search/searchServices","location":"West
-        US","properties":{"replicaCount":1,"partitionCount":2,"status":"provisioning","statusDetails":"","provisioningState":"provisioning","hostingMode":"default"},"sku":{"name":"standard"}}'
-    headers:
-      cache-control:
-      - no-cache
-      content-length:
-      - '493'
-      content-type:
-      - application/json; charset=utf-8
-      date:
-      - Mon, 21 Oct 2019 14:27:20 GMT
-      elapsed-time:
-      - '96'
-      etag:
-      - W/"datetime'2019-10-21T14%3A00%3A08.4213471Z'"
-      expires:
-      - '-1'
-      pragma:
-      - no-cache
-      request-id:
-      - 040ee8e6-f40b-11e9-92ca-186024942c80
-      strict-transport-security:
-      - max-age=31536000; includeSubDomains
-      transfer-encoding:
-      - chunked
-      vary:
-      - Accept-Encoding,Accept-Encoding
-      x-content-type-options:
-      - nosniff
-    status:
-      code: 200
-      message: OK
-- request:
-    body: null
-    headers:
-      Accept:
-      - application/json
-      Accept-Encoding:
-      - gzip, deflate
-      CommandName:
-      - search service create
-      Connection:
-      - keep-alive
-      ParameterSetName:
-      - -n -g --sku --replica-count --partition-count
-      User-Agent:
-      - python/3.7.4 (Windows-10-10.0.18362-SP0) msrest/0.6.10 msrest_azure/0.6.2
-        azure-mgmt-search/2.1.0 Azure-SDK-For-Python AZURECLI/2.0.75
-    method: GET
-    uri: https://management.azure.com/subscriptions/00000000-0000-0000-0000-000000000000/resourceGroups/azure_search_cli_test000001/providers/Microsoft.Search/searchServices/test000002?api-version=2015-08-19
-  response:
-    body:
-      string: '{"id":"/subscriptions/00000000-0000-0000-0000-000000000000/resourceGroups/azure_search_cli_test000001/providers/Microsoft.Search/searchServices/test000002","name":"test000002","type":"Microsoft.Search/searchServices","location":"West
-        US","properties":{"replicaCount":1,"partitionCount":2,"status":"provisioning","statusDetails":"","provisioningState":"provisioning","hostingMode":"default"},"sku":{"name":"standard"}}'
-    headers:
-      cache-control:
-      - no-cache
-      content-length:
-      - '493'
-      content-type:
-      - application/json; charset=utf-8
-      date:
-      - Mon, 21 Oct 2019 14:27:53 GMT
+      expires:
+      - '-1'
+      pragma:
+      - no-cache
+      request-id:
+      - 040ee8e6-f40b-11e9-92ca-186024942c80
+      strict-transport-security:
+      - max-age=31536000; includeSubDomains
+      transfer-encoding:
+      - chunked
+      vary:
+      - Accept-Encoding,Accept-Encoding
+      x-content-type-options:
+      - nosniff
+    status:
+      code: 200
+      message: OK
+- request:
+    body: null
+    headers:
+      Accept:
+      - application/json
+      Accept-Encoding:
+      - gzip, deflate
+      CommandName:
+      - search service create
+      Connection:
+      - keep-alive
+      ParameterSetName:
+      - -n -g --sku --replica-count --partition-count
+      User-Agent:
+      - python/3.7.4 (Windows-10-10.0.18362-SP0) msrest/0.6.10 msrest_azure/0.6.2
+        azure-mgmt-search/2.1.0 Azure-SDK-For-Python AZURECLI/2.0.75
+    method: GET
+    uri: https://management.azure.com/subscriptions/00000000-0000-0000-0000-000000000000/resourceGroups/azure_search_cli_test000001/providers/Microsoft.Search/searchServices/test000002?api-version=2015-08-19
+  response:
+    body:
+      string: '{"id":"/subscriptions/00000000-0000-0000-0000-000000000000/resourceGroups/azure_search_cli_test000001/providers/Microsoft.Search/searchServices/test000002","name":"test000002","type":"Microsoft.Search/searchServices","location":"West
+        US","properties":{"replicaCount":1,"partitionCount":2,"status":"provisioning","statusDetails":"","provisioningState":"provisioning","hostingMode":"default"},"sku":{"name":"standard"}}'
+    headers:
+      cache-control:
+      - no-cache
+      content-length:
+      - '493'
+      content-type:
+      - application/json; charset=utf-8
+      date:
+      - Mon, 21 Oct 2019 14:40:36 GMT
       elapsed-time:
       - '75'
       etag:
@@ -4942,1212 +3918,6 @@
   response:
     body:
       string: '{"id":"/subscriptions/00000000-0000-0000-0000-000000000000/resourceGroups/azure_search_cli_test000001/providers/Microsoft.Search/searchServices/test000002","name":"test000002","type":"Microsoft.Search/searchServices","location":"West
-        US","properties":{"replicaCount":1,"partitionCount":2,"status":"provisioning","statusDetails":"","provisioningState":"provisioning","hostingMode":"default"},"sku":{"name":"standard"}}'
-    headers:
-      cache-control:
-      - no-cache
-      content-length:
-      - '493'
-      content-type:
-      - application/json; charset=utf-8
-      date:
-      - Mon, 21 Oct 2019 14:28:26 GMT
-      elapsed-time:
-      - '203'
-      etag:
-      - W/"datetime'2019-10-21T14%3A00%3A08.4213471Z'"
-      expires:
-      - '-1'
-      pragma:
-      - no-cache
-      request-id:
-      - 040ee8e6-f40b-11e9-92ca-186024942c80
-      strict-transport-security:
-      - max-age=31536000; includeSubDomains
-      transfer-encoding:
-      - chunked
-      vary:
-      - Accept-Encoding,Accept-Encoding
-      x-content-type-options:
-      - nosniff
-    status:
-      code: 200
-      message: OK
-- request:
-    body: null
-    headers:
-      Accept:
-      - application/json
-      Accept-Encoding:
-      - gzip, deflate
-      CommandName:
-      - search service create
-      Connection:
-      - keep-alive
-      ParameterSetName:
-      - -n -g --sku --replica-count --partition-count
-      User-Agent:
-      - python/3.7.4 (Windows-10-10.0.18362-SP0) msrest/0.6.10 msrest_azure/0.6.2
-        azure-mgmt-search/2.1.0 Azure-SDK-For-Python AZURECLI/2.0.75
-    method: GET
-    uri: https://management.azure.com/subscriptions/00000000-0000-0000-0000-000000000000/resourceGroups/azure_search_cli_test000001/providers/Microsoft.Search/searchServices/test000002?api-version=2015-08-19
-  response:
-    body:
-      string: '{"id":"/subscriptions/00000000-0000-0000-0000-000000000000/resourceGroups/azure_search_cli_test000001/providers/Microsoft.Search/searchServices/test000002","name":"test000002","type":"Microsoft.Search/searchServices","location":"West
-        US","properties":{"replicaCount":1,"partitionCount":2,"status":"provisioning","statusDetails":"","provisioningState":"provisioning","hostingMode":"default"},"sku":{"name":"standard"}}'
-    headers:
-      cache-control:
-      - no-cache
-      content-length:
-      - '493'
-      content-type:
-      - application/json; charset=utf-8
-      date:
-      - Mon, 21 Oct 2019 14:29:00 GMT
-      elapsed-time:
-      - '81'
-      etag:
-      - W/"datetime'2019-10-21T14%3A00%3A08.4213471Z'"
-      expires:
-      - '-1'
-      pragma:
-      - no-cache
-      request-id:
-      - 040ee8e6-f40b-11e9-92ca-186024942c80
-      strict-transport-security:
-      - max-age=31536000; includeSubDomains
-      transfer-encoding:
-      - chunked
-      vary:
-      - Accept-Encoding,Accept-Encoding
-      x-content-type-options:
-      - nosniff
-    status:
-      code: 200
-      message: OK
-- request:
-    body: null
-    headers:
-      Accept:
-      - application/json
-      Accept-Encoding:
-      - gzip, deflate
-      CommandName:
-      - search service create
-      Connection:
-      - keep-alive
-      ParameterSetName:
-      - -n -g --sku --replica-count --partition-count
-      User-Agent:
-      - python/3.7.4 (Windows-10-10.0.18362-SP0) msrest/0.6.10 msrest_azure/0.6.2
-        azure-mgmt-search/2.1.0 Azure-SDK-For-Python AZURECLI/2.0.75
-    method: GET
-    uri: https://management.azure.com/subscriptions/00000000-0000-0000-0000-000000000000/resourceGroups/azure_search_cli_test000001/providers/Microsoft.Search/searchServices/test000002?api-version=2015-08-19
-  response:
-    body:
-      string: '{"id":"/subscriptions/00000000-0000-0000-0000-000000000000/resourceGroups/azure_search_cli_test000001/providers/Microsoft.Search/searchServices/test000002","name":"test000002","type":"Microsoft.Search/searchServices","location":"West
-        US","properties":{"replicaCount":1,"partitionCount":2,"status":"provisioning","statusDetails":"","provisioningState":"provisioning","hostingMode":"default"},"sku":{"name":"standard"}}'
-    headers:
-      cache-control:
-      - no-cache
-      content-length:
-      - '493'
-      content-type:
-      - application/json; charset=utf-8
-      date:
-      - Mon, 21 Oct 2019 14:29:34 GMT
-      elapsed-time:
-      - '228'
-      etag:
-      - W/"datetime'2019-10-21T14%3A00%3A08.4213471Z'"
-      expires:
-      - '-1'
-      pragma:
-      - no-cache
-      request-id:
-      - 040ee8e6-f40b-11e9-92ca-186024942c80
-      strict-transport-security:
-      - max-age=31536000; includeSubDomains
-      transfer-encoding:
-      - chunked
-      vary:
-      - Accept-Encoding,Accept-Encoding
-      x-content-type-options:
-      - nosniff
-    status:
-      code: 200
-      message: OK
-- request:
-    body: null
-    headers:
-      Accept:
-      - application/json
-      Accept-Encoding:
-      - gzip, deflate
-      CommandName:
-      - search service create
-      Connection:
-      - keep-alive
-      ParameterSetName:
-      - -n -g --sku --replica-count --partition-count
-      User-Agent:
-      - python/3.7.4 (Windows-10-10.0.18362-SP0) msrest/0.6.10 msrest_azure/0.6.2
-        azure-mgmt-search/2.1.0 Azure-SDK-For-Python AZURECLI/2.0.75
-    method: GET
-    uri: https://management.azure.com/subscriptions/00000000-0000-0000-0000-000000000000/resourceGroups/azure_search_cli_test000001/providers/Microsoft.Search/searchServices/test000002?api-version=2015-08-19
-  response:
-    body:
-      string: '{"id":"/subscriptions/00000000-0000-0000-0000-000000000000/resourceGroups/azure_search_cli_test000001/providers/Microsoft.Search/searchServices/test000002","name":"test000002","type":"Microsoft.Search/searchServices","location":"West
-        US","properties":{"replicaCount":1,"partitionCount":2,"status":"provisioning","statusDetails":"","provisioningState":"provisioning","hostingMode":"default"},"sku":{"name":"standard"}}'
-    headers:
-      cache-control:
-      - no-cache
-      content-length:
-      - '493'
-      content-type:
-      - application/json; charset=utf-8
-      date:
-      - Mon, 21 Oct 2019 14:30:08 GMT
-      elapsed-time:
-      - '71'
-      etag:
-      - W/"datetime'2019-10-21T14%3A00%3A08.4213471Z'"
-      expires:
-      - '-1'
-      pragma:
-      - no-cache
-      request-id:
-      - 040ee8e6-f40b-11e9-92ca-186024942c80
-      strict-transport-security:
-      - max-age=31536000; includeSubDomains
-      transfer-encoding:
-      - chunked
-      vary:
-      - Accept-Encoding,Accept-Encoding
-      x-content-type-options:
-      - nosniff
-    status:
-      code: 200
-      message: OK
-- request:
-    body: null
-    headers:
-      Accept:
-      - application/json
-      Accept-Encoding:
-      - gzip, deflate
-      CommandName:
-      - search service create
-      Connection:
-      - keep-alive
-      ParameterSetName:
-      - -n -g --sku --replica-count --partition-count
-      User-Agent:
-      - python/3.7.4 (Windows-10-10.0.18362-SP0) msrest/0.6.10 msrest_azure/0.6.2
-        azure-mgmt-search/2.1.0 Azure-SDK-For-Python AZURECLI/2.0.75
-    method: GET
-    uri: https://management.azure.com/subscriptions/00000000-0000-0000-0000-000000000000/resourceGroups/azure_search_cli_test000001/providers/Microsoft.Search/searchServices/test000002?api-version=2015-08-19
-  response:
-    body:
-      string: '{"id":"/subscriptions/00000000-0000-0000-0000-000000000000/resourceGroups/azure_search_cli_test000001/providers/Microsoft.Search/searchServices/test000002","name":"test000002","type":"Microsoft.Search/searchServices","location":"West
-        US","properties":{"replicaCount":1,"partitionCount":2,"status":"provisioning","statusDetails":"","provisioningState":"provisioning","hostingMode":"default"},"sku":{"name":"standard"}}'
-    headers:
-      cache-control:
-      - no-cache
-      content-length:
-      - '493'
-      content-type:
-      - application/json; charset=utf-8
-      date:
-      - Mon, 21 Oct 2019 14:30:41 GMT
-      elapsed-time:
-      - '76'
-      etag:
-      - W/"datetime'2019-10-21T14%3A00%3A08.4213471Z'"
-      expires:
-      - '-1'
-      pragma:
-      - no-cache
-      request-id:
-      - 040ee8e6-f40b-11e9-92ca-186024942c80
-      strict-transport-security:
-      - max-age=31536000; includeSubDomains
-      transfer-encoding:
-      - chunked
-      vary:
-      - Accept-Encoding,Accept-Encoding
-      x-content-type-options:
-      - nosniff
-    status:
-      code: 200
-      message: OK
-- request:
-    body: null
-    headers:
-      Accept:
-      - application/json
-      Accept-Encoding:
-      - gzip, deflate
-      CommandName:
-      - search service create
-      Connection:
-      - keep-alive
-      ParameterSetName:
-      - -n -g --sku --replica-count --partition-count
-      User-Agent:
-      - python/3.7.4 (Windows-10-10.0.18362-SP0) msrest/0.6.10 msrest_azure/0.6.2
-        azure-mgmt-search/2.1.0 Azure-SDK-For-Python AZURECLI/2.0.75
-    method: GET
-    uri: https://management.azure.com/subscriptions/00000000-0000-0000-0000-000000000000/resourceGroups/azure_search_cli_test000001/providers/Microsoft.Search/searchServices/test000002?api-version=2015-08-19
-  response:
-    body:
-      string: '{"id":"/subscriptions/00000000-0000-0000-0000-000000000000/resourceGroups/azure_search_cli_test000001/providers/Microsoft.Search/searchServices/test000002","name":"test000002","type":"Microsoft.Search/searchServices","location":"West
-        US","properties":{"replicaCount":1,"partitionCount":2,"status":"provisioning","statusDetails":"","provisioningState":"provisioning","hostingMode":"default"},"sku":{"name":"standard"}}'
-    headers:
-      cache-control:
-      - no-cache
-      content-length:
-      - '493'
-      content-type:
-      - application/json; charset=utf-8
-      date:
-      - Mon, 21 Oct 2019 14:31:14 GMT
-      elapsed-time:
-      - '125'
-      etag:
-      - W/"datetime'2019-10-21T14%3A00%3A08.4213471Z'"
-      expires:
-      - '-1'
-      pragma:
-      - no-cache
-      request-id:
-      - 040ee8e6-f40b-11e9-92ca-186024942c80
-      strict-transport-security:
-      - max-age=31536000; includeSubDomains
-      transfer-encoding:
-      - chunked
-      vary:
-      - Accept-Encoding,Accept-Encoding
-      x-content-type-options:
-      - nosniff
-    status:
-      code: 200
-      message: OK
-- request:
-    body: null
-    headers:
-      Accept:
-      - application/json
-      Accept-Encoding:
-      - gzip, deflate
-      CommandName:
-      - search service create
-      Connection:
-      - keep-alive
-      ParameterSetName:
-      - -n -g --sku --replica-count --partition-count
-      User-Agent:
-      - python/3.7.4 (Windows-10-10.0.18362-SP0) msrest/0.6.10 msrest_azure/0.6.2
-        azure-mgmt-search/2.1.0 Azure-SDK-For-Python AZURECLI/2.0.75
-    method: GET
-    uri: https://management.azure.com/subscriptions/00000000-0000-0000-0000-000000000000/resourceGroups/azure_search_cli_test000001/providers/Microsoft.Search/searchServices/test000002?api-version=2015-08-19
-  response:
-    body:
-      string: '{"id":"/subscriptions/00000000-0000-0000-0000-000000000000/resourceGroups/azure_search_cli_test000001/providers/Microsoft.Search/searchServices/test000002","name":"test000002","type":"Microsoft.Search/searchServices","location":"West
-        US","properties":{"replicaCount":1,"partitionCount":2,"status":"provisioning","statusDetails":"","provisioningState":"provisioning","hostingMode":"default"},"sku":{"name":"standard"}}'
-    headers:
-      cache-control:
-      - no-cache
-      content-length:
-      - '493'
-      content-type:
-      - application/json; charset=utf-8
-      date:
-      - Mon, 21 Oct 2019 14:31:48 GMT
-      elapsed-time:
-      - '98'
-      etag:
-      - W/"datetime'2019-10-21T14%3A00%3A08.4213471Z'"
-      expires:
-      - '-1'
-      pragma:
-      - no-cache
-      request-id:
-      - 040ee8e6-f40b-11e9-92ca-186024942c80
-      strict-transport-security:
-      - max-age=31536000; includeSubDomains
-      transfer-encoding:
-      - chunked
-      vary:
-      - Accept-Encoding,Accept-Encoding
-      x-content-type-options:
-      - nosniff
-    status:
-      code: 200
-      message: OK
-- request:
-    body: null
-    headers:
-      Accept:
-      - application/json
-      Accept-Encoding:
-      - gzip, deflate
-      CommandName:
-      - search service create
-      Connection:
-      - keep-alive
-      ParameterSetName:
-      - -n -g --sku --replica-count --partition-count
-      User-Agent:
-      - python/3.7.4 (Windows-10-10.0.18362-SP0) msrest/0.6.10 msrest_azure/0.6.2
-        azure-mgmt-search/2.1.0 Azure-SDK-For-Python AZURECLI/2.0.75
-    method: GET
-    uri: https://management.azure.com/subscriptions/00000000-0000-0000-0000-000000000000/resourceGroups/azure_search_cli_test000001/providers/Microsoft.Search/searchServices/test000002?api-version=2015-08-19
-  response:
-    body:
-      string: '{"id":"/subscriptions/00000000-0000-0000-0000-000000000000/resourceGroups/azure_search_cli_test000001/providers/Microsoft.Search/searchServices/test000002","name":"test000002","type":"Microsoft.Search/searchServices","location":"West
-        US","properties":{"replicaCount":1,"partitionCount":2,"status":"provisioning","statusDetails":"","provisioningState":"provisioning","hostingMode":"default"},"sku":{"name":"standard"}}'
-    headers:
-      cache-control:
-      - no-cache
-      content-length:
-      - '493'
-      content-type:
-      - application/json; charset=utf-8
-      date:
-      - Mon, 21 Oct 2019 14:32:22 GMT
-      elapsed-time:
-      - '141'
-      etag:
-      - W/"datetime'2019-10-21T14%3A00%3A08.4213471Z'"
-      expires:
-      - '-1'
-      pragma:
-      - no-cache
-      request-id:
-      - 040ee8e6-f40b-11e9-92ca-186024942c80
-      strict-transport-security:
-      - max-age=31536000; includeSubDomains
-      transfer-encoding:
-      - chunked
-      vary:
-      - Accept-Encoding,Accept-Encoding
-      x-content-type-options:
-      - nosniff
-    status:
-      code: 200
-      message: OK
-- request:
-    body: null
-    headers:
-      Accept:
-      - application/json
-      Accept-Encoding:
-      - gzip, deflate
-      CommandName:
-      - search service create
-      Connection:
-      - keep-alive
-      ParameterSetName:
-      - -n -g --sku --replica-count --partition-count
-      User-Agent:
-      - python/3.7.4 (Windows-10-10.0.18362-SP0) msrest/0.6.10 msrest_azure/0.6.2
-        azure-mgmt-search/2.1.0 Azure-SDK-For-Python AZURECLI/2.0.75
-    method: GET
-    uri: https://management.azure.com/subscriptions/00000000-0000-0000-0000-000000000000/resourceGroups/azure_search_cli_test000001/providers/Microsoft.Search/searchServices/test000002?api-version=2015-08-19
-  response:
-    body:
-      string: '{"id":"/subscriptions/00000000-0000-0000-0000-000000000000/resourceGroups/azure_search_cli_test000001/providers/Microsoft.Search/searchServices/test000002","name":"test000002","type":"Microsoft.Search/searchServices","location":"West
-        US","properties":{"replicaCount":1,"partitionCount":2,"status":"provisioning","statusDetails":"","provisioningState":"provisioning","hostingMode":"default"},"sku":{"name":"standard"}}'
-    headers:
-      cache-control:
-      - no-cache
-      content-length:
-      - '493'
-      content-type:
-      - application/json; charset=utf-8
-      date:
-      - Mon, 21 Oct 2019 14:32:55 GMT
-      elapsed-time:
-      - '81'
-      etag:
-      - W/"datetime'2019-10-21T14%3A00%3A08.4213471Z'"
-      expires:
-      - '-1'
-      pragma:
-      - no-cache
-      request-id:
-      - 040ee8e6-f40b-11e9-92ca-186024942c80
-      strict-transport-security:
-      - max-age=31536000; includeSubDomains
-      transfer-encoding:
-      - chunked
-      vary:
-      - Accept-Encoding,Accept-Encoding
-      x-content-type-options:
-      - nosniff
-    status:
-      code: 200
-      message: OK
-- request:
-    body: null
-    headers:
-      Accept:
-      - application/json
-      Accept-Encoding:
-      - gzip, deflate
-      CommandName:
-      - search service create
-      Connection:
-      - keep-alive
-      ParameterSetName:
-      - -n -g --sku --replica-count --partition-count
-      User-Agent:
-      - python/3.7.4 (Windows-10-10.0.18362-SP0) msrest/0.6.10 msrest_azure/0.6.2
-        azure-mgmt-search/2.1.0 Azure-SDK-For-Python AZURECLI/2.0.75
-    method: GET
-    uri: https://management.azure.com/subscriptions/00000000-0000-0000-0000-000000000000/resourceGroups/azure_search_cli_test000001/providers/Microsoft.Search/searchServices/test000002?api-version=2015-08-19
-  response:
-    body:
-      string: '{"id":"/subscriptions/00000000-0000-0000-0000-000000000000/resourceGroups/azure_search_cli_test000001/providers/Microsoft.Search/searchServices/test000002","name":"test000002","type":"Microsoft.Search/searchServices","location":"West
-        US","properties":{"replicaCount":1,"partitionCount":2,"status":"provisioning","statusDetails":"","provisioningState":"provisioning","hostingMode":"default"},"sku":{"name":"standard"}}'
-    headers:
-      cache-control:
-      - no-cache
-      content-length:
-      - '493'
-      content-type:
-      - application/json; charset=utf-8
-      date:
-      - Mon, 21 Oct 2019 14:33:28 GMT
-      elapsed-time:
-      - '164'
-      etag:
-      - W/"datetime'2019-10-21T14%3A00%3A08.4213471Z'"
-      expires:
-      - '-1'
-      pragma:
-      - no-cache
-      request-id:
-      - 040ee8e6-f40b-11e9-92ca-186024942c80
-      strict-transport-security:
-      - max-age=31536000; includeSubDomains
-      transfer-encoding:
-      - chunked
-      vary:
-      - Accept-Encoding,Accept-Encoding
-      x-content-type-options:
-      - nosniff
-    status:
-      code: 200
-      message: OK
-- request:
-    body: null
-    headers:
-      Accept:
-      - application/json
-      Accept-Encoding:
-      - gzip, deflate
-      CommandName:
-      - search service create
-      Connection:
-      - keep-alive
-      ParameterSetName:
-      - -n -g --sku --replica-count --partition-count
-      User-Agent:
-      - python/3.7.4 (Windows-10-10.0.18362-SP0) msrest/0.6.10 msrest_azure/0.6.2
-        azure-mgmt-search/2.1.0 Azure-SDK-For-Python AZURECLI/2.0.75
-    method: GET
-    uri: https://management.azure.com/subscriptions/00000000-0000-0000-0000-000000000000/resourceGroups/azure_search_cli_test000001/providers/Microsoft.Search/searchServices/test000002?api-version=2015-08-19
-  response:
-    body:
-      string: '{"id":"/subscriptions/00000000-0000-0000-0000-000000000000/resourceGroups/azure_search_cli_test000001/providers/Microsoft.Search/searchServices/test000002","name":"test000002","type":"Microsoft.Search/searchServices","location":"West
-        US","properties":{"replicaCount":1,"partitionCount":2,"status":"provisioning","statusDetails":"","provisioningState":"provisioning","hostingMode":"default"},"sku":{"name":"standard"}}'
-    headers:
-      cache-control:
-      - no-cache
-      content-length:
-      - '493'
-      content-type:
-      - application/json; charset=utf-8
-      date:
-      - Mon, 21 Oct 2019 14:34:01 GMT
-      elapsed-time:
-      - '67'
-      etag:
-      - W/"datetime'2019-10-21T14%3A00%3A08.4213471Z'"
-      expires:
-      - '-1'
-      pragma:
-      - no-cache
-      request-id:
-      - 040ee8e6-f40b-11e9-92ca-186024942c80
-      strict-transport-security:
-      - max-age=31536000; includeSubDomains
-      transfer-encoding:
-      - chunked
-      vary:
-      - Accept-Encoding,Accept-Encoding
-      x-content-type-options:
-      - nosniff
-    status:
-      code: 200
-      message: OK
-- request:
-    body: null
-    headers:
-      Accept:
-      - application/json
-      Accept-Encoding:
-      - gzip, deflate
-      CommandName:
-      - search service create
-      Connection:
-      - keep-alive
-      ParameterSetName:
-      - -n -g --sku --replica-count --partition-count
-      User-Agent:
-      - python/3.7.4 (Windows-10-10.0.18362-SP0) msrest/0.6.10 msrest_azure/0.6.2
-        azure-mgmt-search/2.1.0 Azure-SDK-For-Python AZURECLI/2.0.75
-    method: GET
-    uri: https://management.azure.com/subscriptions/00000000-0000-0000-0000-000000000000/resourceGroups/azure_search_cli_test000001/providers/Microsoft.Search/searchServices/test000002?api-version=2015-08-19
-  response:
-    body:
-      string: '{"id":"/subscriptions/00000000-0000-0000-0000-000000000000/resourceGroups/azure_search_cli_test000001/providers/Microsoft.Search/searchServices/test000002","name":"test000002","type":"Microsoft.Search/searchServices","location":"West
-        US","properties":{"replicaCount":1,"partitionCount":2,"status":"provisioning","statusDetails":"","provisioningState":"provisioning","hostingMode":"default"},"sku":{"name":"standard"}}'
-    headers:
-      cache-control:
-      - no-cache
-      content-length:
-      - '493'
-      content-type:
-      - application/json; charset=utf-8
-      date:
-      - Mon, 21 Oct 2019 14:34:35 GMT
-      elapsed-time:
-      - '73'
-      etag:
-      - W/"datetime'2019-10-21T14%3A00%3A08.4213471Z'"
-      expires:
-      - '-1'
-      pragma:
-      - no-cache
-      request-id:
-      - 040ee8e6-f40b-11e9-92ca-186024942c80
-      strict-transport-security:
-      - max-age=31536000; includeSubDomains
-      transfer-encoding:
-      - chunked
-      vary:
-      - Accept-Encoding,Accept-Encoding
-      x-content-type-options:
-      - nosniff
-    status:
-      code: 200
-      message: OK
-- request:
-    body: null
-    headers:
-      Accept:
-      - application/json
-      Accept-Encoding:
-      - gzip, deflate
-      CommandName:
-      - search service create
-      Connection:
-      - keep-alive
-      ParameterSetName:
-      - -n -g --sku --replica-count --partition-count
-      User-Agent:
-      - python/3.7.4 (Windows-10-10.0.18362-SP0) msrest/0.6.10 msrest_azure/0.6.2
-        azure-mgmt-search/2.1.0 Azure-SDK-For-Python AZURECLI/2.0.75
-    method: GET
-    uri: https://management.azure.com/subscriptions/00000000-0000-0000-0000-000000000000/resourceGroups/azure_search_cli_test000001/providers/Microsoft.Search/searchServices/test000002?api-version=2015-08-19
-  response:
-    body:
-      string: '{"id":"/subscriptions/00000000-0000-0000-0000-000000000000/resourceGroups/azure_search_cli_test000001/providers/Microsoft.Search/searchServices/test000002","name":"test000002","type":"Microsoft.Search/searchServices","location":"West
-        US","properties":{"replicaCount":1,"partitionCount":2,"status":"provisioning","statusDetails":"","provisioningState":"provisioning","hostingMode":"default"},"sku":{"name":"standard"}}'
-    headers:
-      cache-control:
-      - no-cache
-      content-length:
-      - '493'
-      content-type:
-      - application/json; charset=utf-8
-      date:
-      - Mon, 21 Oct 2019 14:35:07 GMT
-      elapsed-time:
-      - '147'
-      etag:
-      - W/"datetime'2019-10-21T14%3A00%3A08.4213471Z'"
-      expires:
-      - '-1'
-      pragma:
-      - no-cache
-      request-id:
-      - 040ee8e6-f40b-11e9-92ca-186024942c80
-      strict-transport-security:
-      - max-age=31536000; includeSubDomains
-      transfer-encoding:
-      - chunked
-      vary:
-      - Accept-Encoding,Accept-Encoding
-      x-content-type-options:
-      - nosniff
-    status:
-      code: 200
-      message: OK
-- request:
-    body: null
-    headers:
-      Accept:
-      - application/json
-      Accept-Encoding:
-      - gzip, deflate
-      CommandName:
-      - search service create
-      Connection:
-      - keep-alive
-      ParameterSetName:
-      - -n -g --sku --replica-count --partition-count
-      User-Agent:
-      - python/3.7.4 (Windows-10-10.0.18362-SP0) msrest/0.6.10 msrest_azure/0.6.2
-        azure-mgmt-search/2.1.0 Azure-SDK-For-Python AZURECLI/2.0.75
-    method: GET
-    uri: https://management.azure.com/subscriptions/00000000-0000-0000-0000-000000000000/resourceGroups/azure_search_cli_test000001/providers/Microsoft.Search/searchServices/test000002?api-version=2015-08-19
-  response:
-    body:
-      string: '{"id":"/subscriptions/00000000-0000-0000-0000-000000000000/resourceGroups/azure_search_cli_test000001/providers/Microsoft.Search/searchServices/test000002","name":"test000002","type":"Microsoft.Search/searchServices","location":"West
-        US","properties":{"replicaCount":1,"partitionCount":2,"status":"provisioning","statusDetails":"","provisioningState":"provisioning","hostingMode":"default"},"sku":{"name":"standard"}}'
-    headers:
-      cache-control:
-      - no-cache
-      content-length:
-      - '493'
-      content-type:
-      - application/json; charset=utf-8
-      date:
-      - Mon, 21 Oct 2019 14:35:39 GMT
-      elapsed-time:
-      - '99'
-      etag:
-      - W/"datetime'2019-10-21T14%3A00%3A08.4213471Z'"
-      expires:
-      - '-1'
-      pragma:
-      - no-cache
-      request-id:
-      - 040ee8e6-f40b-11e9-92ca-186024942c80
-      strict-transport-security:
-      - max-age=31536000; includeSubDomains
-      transfer-encoding:
-      - chunked
-      vary:
-      - Accept-Encoding,Accept-Encoding
-      x-content-type-options:
-      - nosniff
-    status:
-      code: 200
-      message: OK
-- request:
-    body: null
-    headers:
-      Accept:
-      - application/json
-      Accept-Encoding:
-      - gzip, deflate
-      CommandName:
-      - search service create
-      Connection:
-      - keep-alive
-      ParameterSetName:
-      - -n -g --sku --replica-count --partition-count
-      User-Agent:
-      - python/3.7.4 (Windows-10-10.0.18362-SP0) msrest/0.6.10 msrest_azure/0.6.2
-        azure-mgmt-search/2.1.0 Azure-SDK-For-Python AZURECLI/2.0.75
-    method: GET
-    uri: https://management.azure.com/subscriptions/00000000-0000-0000-0000-000000000000/resourceGroups/azure_search_cli_test000001/providers/Microsoft.Search/searchServices/test000002?api-version=2015-08-19
-  response:
-    body:
-      string: '{"id":"/subscriptions/00000000-0000-0000-0000-000000000000/resourceGroups/azure_search_cli_test000001/providers/Microsoft.Search/searchServices/test000002","name":"test000002","type":"Microsoft.Search/searchServices","location":"West
-        US","properties":{"replicaCount":1,"partitionCount":2,"status":"provisioning","statusDetails":"","provisioningState":"provisioning","hostingMode":"default"},"sku":{"name":"standard"}}'
-    headers:
-      cache-control:
-      - no-cache
-      content-length:
-      - '493'
-      content-type:
-      - application/json; charset=utf-8
-      date:
-      - Mon, 21 Oct 2019 14:36:13 GMT
-      elapsed-time:
-      - '115'
-      etag:
-      - W/"datetime'2019-10-21T14%3A00%3A08.4213471Z'"
-      expires:
-      - '-1'
-      pragma:
-      - no-cache
-      request-id:
-      - 040ee8e6-f40b-11e9-92ca-186024942c80
-      strict-transport-security:
-      - max-age=31536000; includeSubDomains
-      transfer-encoding:
-      - chunked
-      vary:
-      - Accept-Encoding,Accept-Encoding
-      x-content-type-options:
-      - nosniff
-    status:
-      code: 200
-      message: OK
-- request:
-    body: null
-    headers:
-      Accept:
-      - application/json
-      Accept-Encoding:
-      - gzip, deflate
-      CommandName:
-      - search service create
-      Connection:
-      - keep-alive
-      ParameterSetName:
-      - -n -g --sku --replica-count --partition-count
-      User-Agent:
-      - python/3.7.4 (Windows-10-10.0.18362-SP0) msrest/0.6.10 msrest_azure/0.6.2
-        azure-mgmt-search/2.1.0 Azure-SDK-For-Python AZURECLI/2.0.75
-    method: GET
-    uri: https://management.azure.com/subscriptions/00000000-0000-0000-0000-000000000000/resourceGroups/azure_search_cli_test000001/providers/Microsoft.Search/searchServices/test000002?api-version=2015-08-19
-  response:
-    body:
-      string: '{"id":"/subscriptions/00000000-0000-0000-0000-000000000000/resourceGroups/azure_search_cli_test000001/providers/Microsoft.Search/searchServices/test000002","name":"test000002","type":"Microsoft.Search/searchServices","location":"West
-        US","properties":{"replicaCount":1,"partitionCount":2,"status":"provisioning","statusDetails":"","provisioningState":"provisioning","hostingMode":"default"},"sku":{"name":"standard"}}'
-    headers:
-      cache-control:
-      - no-cache
-      content-length:
-      - '493'
-      content-type:
-      - application/json; charset=utf-8
-      date:
-      - Mon, 21 Oct 2019 14:36:45 GMT
-      elapsed-time:
-      - '90'
-      etag:
-      - W/"datetime'2019-10-21T14%3A00%3A08.4213471Z'"
-      expires:
-      - '-1'
-      pragma:
-      - no-cache
-      request-id:
-      - 040ee8e6-f40b-11e9-92ca-186024942c80
-      strict-transport-security:
-      - max-age=31536000; includeSubDomains
-      transfer-encoding:
-      - chunked
-      vary:
-      - Accept-Encoding,Accept-Encoding
-      x-content-type-options:
-      - nosniff
-    status:
-      code: 200
-      message: OK
-- request:
-    body: null
-    headers:
-      Accept:
-      - application/json
-      Accept-Encoding:
-      - gzip, deflate
-      CommandName:
-      - search service create
-      Connection:
-      - keep-alive
-      ParameterSetName:
-      - -n -g --sku --replica-count --partition-count
-      User-Agent:
-      - python/3.7.4 (Windows-10-10.0.18362-SP0) msrest/0.6.10 msrest_azure/0.6.2
-        azure-mgmt-search/2.1.0 Azure-SDK-For-Python AZURECLI/2.0.75
-    method: GET
-    uri: https://management.azure.com/subscriptions/00000000-0000-0000-0000-000000000000/resourceGroups/azure_search_cli_test000001/providers/Microsoft.Search/searchServices/test000002?api-version=2015-08-19
-  response:
-    body:
-      string: '{"id":"/subscriptions/00000000-0000-0000-0000-000000000000/resourceGroups/azure_search_cli_test000001/providers/Microsoft.Search/searchServices/test000002","name":"test000002","type":"Microsoft.Search/searchServices","location":"West
-        US","properties":{"replicaCount":1,"partitionCount":2,"status":"provisioning","statusDetails":"","provisioningState":"provisioning","hostingMode":"default"},"sku":{"name":"standard"}}'
-    headers:
-      cache-control:
-      - no-cache
-      content-length:
-      - '493'
-      content-type:
-      - application/json; charset=utf-8
-      date:
-      - Mon, 21 Oct 2019 14:37:18 GMT
-      elapsed-time:
-      - '105'
-      etag:
-      - W/"datetime'2019-10-21T14%3A00%3A08.4213471Z'"
-      expires:
-      - '-1'
-      pragma:
-      - no-cache
-      request-id:
-      - 040ee8e6-f40b-11e9-92ca-186024942c80
-      strict-transport-security:
-      - max-age=31536000; includeSubDomains
-      transfer-encoding:
-      - chunked
-      vary:
-      - Accept-Encoding,Accept-Encoding
-      x-content-type-options:
-      - nosniff
-    status:
-      code: 200
-      message: OK
-- request:
-    body: null
-    headers:
-      Accept:
-      - application/json
-      Accept-Encoding:
-      - gzip, deflate
-      CommandName:
-      - search service create
-      Connection:
-      - keep-alive
-      ParameterSetName:
-      - -n -g --sku --replica-count --partition-count
-      User-Agent:
-      - python/3.7.4 (Windows-10-10.0.18362-SP0) msrest/0.6.10 msrest_azure/0.6.2
-        azure-mgmt-search/2.1.0 Azure-SDK-For-Python AZURECLI/2.0.75
-    method: GET
-    uri: https://management.azure.com/subscriptions/00000000-0000-0000-0000-000000000000/resourceGroups/azure_search_cli_test000001/providers/Microsoft.Search/searchServices/test000002?api-version=2015-08-19
-  response:
-    body:
-      string: '{"id":"/subscriptions/00000000-0000-0000-0000-000000000000/resourceGroups/azure_search_cli_test000001/providers/Microsoft.Search/searchServices/test000002","name":"test000002","type":"Microsoft.Search/searchServices","location":"West
-        US","properties":{"replicaCount":1,"partitionCount":2,"status":"provisioning","statusDetails":"","provisioningState":"provisioning","hostingMode":"default"},"sku":{"name":"standard"}}'
-    headers:
-      cache-control:
-      - no-cache
-      content-length:
-      - '493'
-      content-type:
-      - application/json; charset=utf-8
-      date:
-      - Mon, 21 Oct 2019 14:37:52 GMT
-      elapsed-time:
-      - '86'
-      etag:
-      - W/"datetime'2019-10-21T14%3A00%3A08.4213471Z'"
-      expires:
-      - '-1'
-      pragma:
-      - no-cache
-      request-id:
-      - 040ee8e6-f40b-11e9-92ca-186024942c80
-      strict-transport-security:
-      - max-age=31536000; includeSubDomains
-      transfer-encoding:
-      - chunked
-      vary:
-      - Accept-Encoding,Accept-Encoding
-      x-content-type-options:
-      - nosniff
-    status:
-      code: 200
-      message: OK
-- request:
-    body: null
-    headers:
-      Accept:
-      - application/json
-      Accept-Encoding:
-      - gzip, deflate
-      CommandName:
-      - search service create
-      Connection:
-      - keep-alive
-      ParameterSetName:
-      - -n -g --sku --replica-count --partition-count
-      User-Agent:
-      - python/3.7.4 (Windows-10-10.0.18362-SP0) msrest/0.6.10 msrest_azure/0.6.2
-        azure-mgmt-search/2.1.0 Azure-SDK-For-Python AZURECLI/2.0.75
-    method: GET
-    uri: https://management.azure.com/subscriptions/00000000-0000-0000-0000-000000000000/resourceGroups/azure_search_cli_test000001/providers/Microsoft.Search/searchServices/test000002?api-version=2015-08-19
-  response:
-    body:
-      string: '{"id":"/subscriptions/00000000-0000-0000-0000-000000000000/resourceGroups/azure_search_cli_test000001/providers/Microsoft.Search/searchServices/test000002","name":"test000002","type":"Microsoft.Search/searchServices","location":"West
-        US","properties":{"replicaCount":1,"partitionCount":2,"status":"provisioning","statusDetails":"","provisioningState":"provisioning","hostingMode":"default"},"sku":{"name":"standard"}}'
-    headers:
-      cache-control:
-      - no-cache
-      content-length:
-      - '493'
-      content-type:
-      - application/json; charset=utf-8
-      date:
-      - Mon, 21 Oct 2019 14:38:25 GMT
-      elapsed-time:
-      - '187'
-      etag:
-      - W/"datetime'2019-10-21T14%3A00%3A08.4213471Z'"
-      expires:
-      - '-1'
-      pragma:
-      - no-cache
-      request-id:
-      - 040ee8e6-f40b-11e9-92ca-186024942c80
-      strict-transport-security:
-      - max-age=31536000; includeSubDomains
-      transfer-encoding:
-      - chunked
-      vary:
-      - Accept-Encoding,Accept-Encoding
-      x-content-type-options:
-      - nosniff
-    status:
-      code: 200
-      message: OK
-- request:
-    body: null
-    headers:
-      Accept:
-      - application/json
-      Accept-Encoding:
-      - gzip, deflate
-      CommandName:
-      - search service create
-      Connection:
-      - keep-alive
-      ParameterSetName:
-      - -n -g --sku --replica-count --partition-count
-      User-Agent:
-      - python/3.7.4 (Windows-10-10.0.18362-SP0) msrest/0.6.10 msrest_azure/0.6.2
-        azure-mgmt-search/2.1.0 Azure-SDK-For-Python AZURECLI/2.0.75
-    method: GET
-    uri: https://management.azure.com/subscriptions/00000000-0000-0000-0000-000000000000/resourceGroups/azure_search_cli_test000001/providers/Microsoft.Search/searchServices/test000002?api-version=2015-08-19
-  response:
-    body:
-      string: '{"id":"/subscriptions/00000000-0000-0000-0000-000000000000/resourceGroups/azure_search_cli_test000001/providers/Microsoft.Search/searchServices/test000002","name":"test000002","type":"Microsoft.Search/searchServices","location":"West
-        US","properties":{"replicaCount":1,"partitionCount":2,"status":"provisioning","statusDetails":"","provisioningState":"provisioning","hostingMode":"default"},"sku":{"name":"standard"}}'
-    headers:
-      cache-control:
-      - no-cache
-      content-length:
-      - '493'
-      content-type:
-      - application/json; charset=utf-8
-      date:
-      - Mon, 21 Oct 2019 14:38:58 GMT
-      elapsed-time:
-      - '92'
-      etag:
-      - W/"datetime'2019-10-21T14%3A00%3A08.4213471Z'"
-      expires:
-      - '-1'
-      pragma:
-      - no-cache
-      request-id:
-      - 040ee8e6-f40b-11e9-92ca-186024942c80
-      strict-transport-security:
-      - max-age=31536000; includeSubDomains
-      transfer-encoding:
-      - chunked
-      vary:
-      - Accept-Encoding,Accept-Encoding
-      x-content-type-options:
-      - nosniff
-    status:
-      code: 200
-      message: OK
-- request:
-    body: null
-    headers:
-      Accept:
-      - application/json
-      Accept-Encoding:
-      - gzip, deflate
-      CommandName:
-      - search service create
-      Connection:
-      - keep-alive
-      ParameterSetName:
-      - -n -g --sku --replica-count --partition-count
-      User-Agent:
-      - python/3.7.4 (Windows-10-10.0.18362-SP0) msrest/0.6.10 msrest_azure/0.6.2
-        azure-mgmt-search/2.1.0 Azure-SDK-For-Python AZURECLI/2.0.75
-    method: GET
-    uri: https://management.azure.com/subscriptions/00000000-0000-0000-0000-000000000000/resourceGroups/azure_search_cli_test000001/providers/Microsoft.Search/searchServices/test000002?api-version=2015-08-19
-  response:
-    body:
-      string: '{"id":"/subscriptions/00000000-0000-0000-0000-000000000000/resourceGroups/azure_search_cli_test000001/providers/Microsoft.Search/searchServices/test000002","name":"test000002","type":"Microsoft.Search/searchServices","location":"West
-        US","properties":{"replicaCount":1,"partitionCount":2,"status":"provisioning","statusDetails":"","provisioningState":"provisioning","hostingMode":"default"},"sku":{"name":"standard"}}'
-    headers:
-      cache-control:
-      - no-cache
-      content-length:
-      - '493'
-      content-type:
-      - application/json; charset=utf-8
-      date:
-      - Mon, 21 Oct 2019 14:39:31 GMT
-      elapsed-time:
-      - '66'
-      etag:
-      - W/"datetime'2019-10-21T14%3A00%3A08.4213471Z'"
-      expires:
-      - '-1'
-      pragma:
-      - no-cache
-      request-id:
-      - 040ee8e6-f40b-11e9-92ca-186024942c80
-      strict-transport-security:
-      - max-age=31536000; includeSubDomains
-      transfer-encoding:
-      - chunked
-      vary:
-      - Accept-Encoding,Accept-Encoding
-      x-content-type-options:
-      - nosniff
-    status:
-      code: 200
-      message: OK
-- request:
-    body: null
-    headers:
-      Accept:
-      - application/json
-      Accept-Encoding:
-      - gzip, deflate
-      CommandName:
-      - search service create
-      Connection:
-      - keep-alive
-      ParameterSetName:
-      - -n -g --sku --replica-count --partition-count
-      User-Agent:
-      - python/3.7.4 (Windows-10-10.0.18362-SP0) msrest/0.6.10 msrest_azure/0.6.2
-        azure-mgmt-search/2.1.0 Azure-SDK-For-Python AZURECLI/2.0.75
-    method: GET
-    uri: https://management.azure.com/subscriptions/00000000-0000-0000-0000-000000000000/resourceGroups/azure_search_cli_test000001/providers/Microsoft.Search/searchServices/test000002?api-version=2015-08-19
-  response:
-    body:
-      string: '{"id":"/subscriptions/00000000-0000-0000-0000-000000000000/resourceGroups/azure_search_cli_test000001/providers/Microsoft.Search/searchServices/test000002","name":"test000002","type":"Microsoft.Search/searchServices","location":"West
-        US","properties":{"replicaCount":1,"partitionCount":2,"status":"provisioning","statusDetails":"","provisioningState":"provisioning","hostingMode":"default"},"sku":{"name":"standard"}}'
-    headers:
-      cache-control:
-      - no-cache
-      content-length:
-      - '493'
-      content-type:
-      - application/json; charset=utf-8
-      date:
-      - Mon, 21 Oct 2019 14:40:05 GMT
-      elapsed-time:
-      - '57'
-      etag:
-      - W/"datetime'2019-10-21T14%3A00%3A08.4213471Z'"
-      expires:
-      - '-1'
-      pragma:
-      - no-cache
-      request-id:
-      - 040ee8e6-f40b-11e9-92ca-186024942c80
-      strict-transport-security:
-      - max-age=31536000; includeSubDomains
-      transfer-encoding:
-      - chunked
-      vary:
-      - Accept-Encoding,Accept-Encoding
-      x-content-type-options:
-      - nosniff
-    status:
-      code: 200
-      message: OK
-- request:
-    body: null
-    headers:
-      Accept:
-      - application/json
-      Accept-Encoding:
-      - gzip, deflate
-      CommandName:
-      - search service create
-      Connection:
-      - keep-alive
-      ParameterSetName:
-      - -n -g --sku --replica-count --partition-count
-      User-Agent:
-      - python/3.7.4 (Windows-10-10.0.18362-SP0) msrest/0.6.10 msrest_azure/0.6.2
-        azure-mgmt-search/2.1.0 Azure-SDK-For-Python AZURECLI/2.0.75
-    method: GET
-    uri: https://management.azure.com/subscriptions/00000000-0000-0000-0000-000000000000/resourceGroups/azure_search_cli_test000001/providers/Microsoft.Search/searchServices/test000002?api-version=2015-08-19
-  response:
-    body:
-      string: '{"id":"/subscriptions/00000000-0000-0000-0000-000000000000/resourceGroups/azure_search_cli_test000001/providers/Microsoft.Search/searchServices/test000002","name":"test000002","type":"Microsoft.Search/searchServices","location":"West
-        US","properties":{"replicaCount":1,"partitionCount":2,"status":"provisioning","statusDetails":"","provisioningState":"provisioning","hostingMode":"default"},"sku":{"name":"standard"}}'
-    headers:
-      cache-control:
-      - no-cache
-      content-length:
-      - '493'
-      content-type:
-      - application/json; charset=utf-8
-      date:
-      - Mon, 21 Oct 2019 14:40:36 GMT
-      elapsed-time:
-      - '75'
-      etag:
-      - W/"datetime'2019-10-21T14%3A00%3A08.4213471Z'"
->>>>>>> 807faccc
-      expires:
-      - '-1'
-      pragma:
-      - no-cache
-      request-id:
-<<<<<<< HEAD
-      - f66d29c0-eae9-11e9-a53b-000d3a3ab28a
-=======
-      - 040ee8e6-f40b-11e9-92ca-186024942c80
->>>>>>> 807faccc
-      strict-transport-security:
-      - max-age=31536000; includeSubDomains
-      transfer-encoding:
-      - chunked
-      vary:
-      - Accept-Encoding,Accept-Encoding
-      x-content-type-options:
-      - nosniff
-    status:
-      code: 200
-      message: OK
-- request:
-    body: null
-    headers:
-      Accept:
-      - application/json
-      Accept-Encoding:
-      - gzip, deflate
-      CommandName:
-      - search service create
-      Connection:
-      - keep-alive
-      ParameterSetName:
-      - -n -g --sku --replica-count --partition-count
-      User-Agent:
-<<<<<<< HEAD
-      - python/3.6.5 (Windows-10-10.0.17134-SP0) msrest/0.6.10 msrest_azure/0.6.1
-        azure-mgmt-search/2.1.0 Azure-SDK-For-Python AZURECLI/2.0.74
-=======
-      - python/3.7.4 (Windows-10-10.0.18362-SP0) msrest/0.6.10 msrest_azure/0.6.2
-        azure-mgmt-search/2.1.0 Azure-SDK-For-Python AZURECLI/2.0.75
->>>>>>> 807faccc
-    method: GET
-    uri: https://management.azure.com/subscriptions/00000000-0000-0000-0000-000000000000/resourceGroups/azure_search_cli_test000001/providers/Microsoft.Search/searchServices/test000002?api-version=2015-08-19
-  response:
-    body:
-      string: '{"id":"/subscriptions/00000000-0000-0000-0000-000000000000/resourceGroups/azure_search_cli_test000001/providers/Microsoft.Search/searchServices/test000002","name":"test000002","type":"Microsoft.Search/searchServices","location":"West
         US","properties":{"replicaCount":1,"partitionCount":2,"status":"running","statusDetails":"","provisioningState":"succeeded","hostingMode":"default"},"sku":{"name":"standard"}}'
     headers:
       cache-control:
@@ -6157,29 +3927,17 @@
       content-type:
       - application/json; charset=utf-8
       date:
-<<<<<<< HEAD
-      - Wed, 09 Oct 2019 23:43:36 GMT
-      elapsed-time:
-      - '127'
-      etag:
-      - W/"datetime'2019-10-09T23%3A10%3A53.8896422Z'"
-=======
       - Mon, 21 Oct 2019 14:41:09 GMT
       elapsed-time:
       - '180'
       etag:
       - W/"datetime'2019-10-21T14%3A00%3A08.4213471Z'"
->>>>>>> 807faccc
-      expires:
-      - '-1'
-      pragma:
-      - no-cache
-      request-id:
-<<<<<<< HEAD
-      - f66d29c0-eae9-11e9-a53b-000d3a3ab28a
-=======
-      - 040ee8e6-f40b-11e9-92ca-186024942c80
->>>>>>> 807faccc
+      expires:
+      - '-1'
+      pragma:
+      - no-cache
+      request-id:
+      - 040ee8e6-f40b-11e9-92ca-186024942c80
       strict-transport-security:
       - max-age=31536000; includeSubDomains
       transfer-encoding:
