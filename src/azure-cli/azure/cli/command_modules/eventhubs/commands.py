--- conflicted
+++ resolved
@@ -27,7 +27,7 @@
         operations_tmpl='azure.cli.command_modules.eventhubs.Operation.NamespaceCustomFile#{}',
     )
 
-    sb_network_custom = CliCommandType(
+    eh_network_custom = CliCommandType(
         operations_tmpl='azure.cli.command_modules.eventhubs.Operation.NetworkRuleSet#{}'
     )
 
@@ -90,25 +90,16 @@
         g.show_command('show', 'get_authorization_rule')
         g.command('keys list', 'list_keys')
 
-<<<<<<< HEAD
 # NetworkRuleSet Region
-    with self.command_group('eventhubs namespace network-rule-set ip-rule', custom_command_type=sb_network_custom,
+    with self.command_group('eventhubs namespace network-rule-set ip-rule', custom_command_type=eh_network_custom,
                             is_preview=True) as g:
         g.custom_command('add', 'add_network_rule_set_ip_rule')
         g.custom_command('remove', 'remove_network_rule_set_ip_rule')
 
-    with self.command_group('eventhubs namespace network-rule-set virtual-network-rule', custom_command_type=sb_network_custom,
+    with self.command_group('eventhubs namespace network-rule-set virtual-network-rule', custom_command_type=eh_network_custom,
                             is_preview=True) as g:
         g.custom_command('add', 'add_virtual_network_rule')
         g.custom_command('remove', 'remove_virtual_network_rule')
-=======
-# NetwrokRuleSet Region
-    with self.command_group('eventhubs namespace network-rule', eh_namespace_util, deprecate_info=self.deprecate(redirect='eventhubs namespace network-rule-set'), min_api='2021-06-01-preview', resource_type=ResourceType.MGMT_EVENTHUB, client_factory=namespaces_mgmt_client_factory) as g:
-        g.custom_command('add', 'cli_networkrule_createupdate', deprecate_info=self.deprecate(redirect='eventhubs namespace network-rule-set ip-rule/virtual-network-rule add'), validator=validate_subnet)
-        g.show_command('list', 'get_network_rule_set', deprecate_info=self.deprecate(redirect='eventhubs namespace network-rule-set list'))
-        g.custom_command('remove', 'cli_networkrule_delete', deprecate_info=self.deprecate(redirect='eventhubs namespace network-rule-set ip-rule/virtual-network-rule remove'), validator=validate_subnet)
-        g.custom_command('update', 'cli_networkrule_update', deprecate_info=self.deprecate(redirect='eventhubs namespace network-rule-set update'))
->>>>>>> 9bc41d8e
 
 # Identity Region
     with self.command_group('eventhubs namespace identity', custom_command_type=eh_namespace_custom,
