--- conflicted
+++ resolved
@@ -15,21 +15,13 @@
       ParameterSetName:
       - -n -g --query -o
       User-Agent:
-<<<<<<< HEAD
-      - AZURECLI/2.50.0 (PIP) azsdk-python-azure-mgmt-storage/0.1.0 Python/3.9.6 (Windows-10-10.0.19045-SP0)
-=======
       - AZURECLI/2.53.0 azsdk-python-azure-mgmt-storage/21.1.0 Python/3.10.13 (Linux-5.15.0-1047-azure-x86_64-with-glibc2.31)
         VSTS_7b238909-6802-4b65-b90d-184bca47f458_build_220_0
->>>>>>> da1007ab
     method: POST
     uri: https://management.azure.com/subscriptions/00000000-0000-0000-0000-000000000000/resourceGroups/clitest000001/providers/Microsoft.Storage/storageAccounts/queue000002/listKeys?api-version=2023-01-01&$expand=kerb
   response:
     body:
-<<<<<<< HEAD
-      string: '{"keys":[{"creationTime":"2023-07-06T03:53:21.0651160Z","keyName":"key1","value":"veryFakedStorageAccountKey==","permissions":"FULL"},{"creationTime":"2023-07-06T03:53:21.0651160Z","keyName":"key2","value":"veryFakedStorageAccountKey==","permissions":"FULL"}]}'
-=======
       string: '{"keys":[{"creationTime":"2023-10-19T09:53:07.6617155Z","keyName":"key1","value":"veryFakedStorageAccountKey==","permissions":"FULL"},{"creationTime":"2023-10-19T09:53:07.6617155Z","keyName":"key2","value":"veryFakedStorageAccountKey==","permissions":"FULL"}]}'
->>>>>>> da1007ab
     headers:
       cache-control:
       - no-cache
@@ -38,11 +30,7 @@
       content-type:
       - application/json
       date:
-<<<<<<< HEAD
-      - Thu, 06 Jul 2023 03:53:43 GMT
-=======
       - Thu, 19 Oct 2023 09:53:26 GMT
->>>>>>> da1007ab
       expires:
       - '-1'
       pragma:
@@ -58,11 +46,7 @@
       x-content-type-options:
       - nosniff
       x-ms-ratelimit-remaining-subscription-resource-requests:
-<<<<<<< HEAD
-      - '11979'
-=======
       - '11990'
->>>>>>> da1007ab
     status:
       code: 200
       message: OK
@@ -82,21 +66,13 @@
       ParameterSetName:
       - -n -g --query -o
       User-Agent:
-<<<<<<< HEAD
-      - AZURECLI/2.50.0 (PIP) azsdk-python-azure-mgmt-storage/0.1.0 Python/3.9.6 (Windows-10-10.0.19045-SP0)
-=======
       - AZURECLI/2.53.0 azsdk-python-azure-mgmt-storage/21.1.0 Python/3.10.13 (Linux-5.15.0-1047-azure-x86_64-with-glibc2.31)
         VSTS_7b238909-6802-4b65-b90d-184bca47f458_build_220_0
->>>>>>> da1007ab
     method: POST
     uri: https://management.azure.com/subscriptions/00000000-0000-0000-0000-000000000000/resourceGroups/clitest000001/providers/Microsoft.Storage/storageAccounts/queue000002/listKeys?api-version=2023-01-01&$expand=kerb
   response:
     body:
-<<<<<<< HEAD
-      string: '{"keys":[{"creationTime":"2023-07-06T03:53:21.0651160Z","keyName":"key1","value":"veryFakedStorageAccountKey==","permissions":"FULL"},{"creationTime":"2023-07-06T03:53:21.0651160Z","keyName":"key2","value":"veryFakedStorageAccountKey==","permissions":"FULL"}]}'
-=======
       string: '{"keys":[{"creationTime":"2023-10-19T09:53:07.6617155Z","keyName":"key1","value":"veryFakedStorageAccountKey==","permissions":"FULL"},{"creationTime":"2023-10-19T09:53:07.6617155Z","keyName":"key2","value":"veryFakedStorageAccountKey==","permissions":"FULL"}]}'
->>>>>>> da1007ab
     headers:
       cache-control:
       - no-cache
@@ -105,11 +81,7 @@
       content-type:
       - application/json
       date:
-<<<<<<< HEAD
-      - Thu, 06 Jul 2023 03:53:44 GMT
-=======
       - Thu, 19 Oct 2023 09:53:27 GMT
->>>>>>> da1007ab
       expires:
       - '-1'
       pragma:
@@ -143,38 +115,22 @@
       ParameterSetName:
       - -n -g --query -o
       User-Agent:
-<<<<<<< HEAD
-      - AZURECLI/2.50.0 (PIP) azsdk-python-azure-mgmt-storage/0.1.0 Python/3.9.6 (Windows-10-10.0.19045-SP0)
-=======
       - AZURECLI/2.53.0 azsdk-python-azure-mgmt-storage/21.1.0 Python/3.10.13 (Linux-5.15.0-1047-azure-x86_64-with-glibc2.31)
         VSTS_7b238909-6802-4b65-b90d-184bca47f458_build_220_0
->>>>>>> da1007ab
     method: GET
     uri: https://management.azure.com/subscriptions/00000000-0000-0000-0000-000000000000/resourceGroups/clitest000001/providers/Microsoft.Storage/storageAccounts/queue000002?api-version=2023-01-01
   response:
     body:
-<<<<<<< HEAD
-      string: '{"sku":{"name":"Standard_RAGRS","tier":"Standard"},"kind":"StorageV2","id":"/subscriptions/00000000-0000-0000-0000-000000000000/resourceGroups/clitest000001/providers/Microsoft.Storage/storageAccounts/queue000002","name":"queue000002","type":"Microsoft.Storage/storageAccounts","location":"eastus2","tags":{},"properties":{"keyCreationTime":{"key1":"2023-07-06T03:53:21.0651160Z","key2":"2023-07-06T03:53:21.0651160Z"},"allowCrossTenantReplication":false,"privateEndpointConnections":[],"minimumTlsVersion":"TLS1_0","allowBlobPublicAccess":false,"networkAcls":{"ipv6Rules":[],"bypass":"AzureServices","virtualNetworkRules":[],"ipRules":[],"defaultAction":"Allow"},"supportsHttpsTrafficOnly":true,"encryption":{"services":{"file":{"keyType":"Account","enabled":true,"lastEnabledTime":"2023-07-06T03:53:21.2369953Z"},"blob":{"keyType":"Account","enabled":true,"lastEnabledTime":"2023-07-06T03:53:21.2369953Z"}},"keySource":"Microsoft.Storage"},"accessTier":"Hot","provisioningState":"Succeeded","creationTime":"2023-07-06T03:53:20.9244852Z","primaryEndpoints":{"dfs":"https://queue000002.dfs.core.windows.net/","web":"https://queue000002.z20.web.core.windows.net/","blob":"https://queue000002.blob.core.windows.net/","queue":"https://queue000002.queue.core.windows.net/","table":"https://queue000002.table.core.windows.net/","file":"https://queue000002.file.core.windows.net/"},"primaryLocation":"eastus2","statusOfPrimary":"available","secondaryLocation":"centralus","statusOfSecondary":"available","secondaryEndpoints":{"dfs":"https://queue000002-secondary.dfs.core.windows.net/","web":"https://queue000002-secondary.z20.web.core.windows.net/","blob":"https://queue000002-secondary.blob.core.windows.net/","queue":"https://queue000002-secondary.queue.core.windows.net/","table":"https://queue000002-secondary.table.core.windows.net/"}}}'
-=======
       string: '{"sku":{"name":"Standard_RAGRS","tier":"Standard"},"kind":"StorageV2","id":"/subscriptions/00000000-0000-0000-0000-000000000000/resourceGroups/clitest000001/providers/Microsoft.Storage/storageAccounts/queue000002","name":"queue000002","type":"Microsoft.Storage/storageAccounts","location":"eastus2","tags":{},"properties":{"keyCreationTime":{"key1":"2023-10-19T09:53:07.6617155Z","key2":"2023-10-19T09:53:07.6617155Z"},"privateEndpointConnections":[],"minimumTlsVersion":"TLS1_0","allowBlobPublicAccess":false,"networkAcls":{"ipv6Rules":[],"bypass":"AzureServices","virtualNetworkRules":[],"ipRules":[],"defaultAction":"Allow"},"supportsHttpsTrafficOnly":true,"encryption":{"services":{"file":{"keyType":"Account","enabled":true,"lastEnabledTime":"2023-10-19T09:53:07.8023109Z"},"blob":{"keyType":"Account","enabled":true,"lastEnabledTime":"2023-10-19T09:53:07.8023109Z"}},"keySource":"Microsoft.Storage"},"accessTier":"Hot","provisioningState":"Succeeded","creationTime":"2023-10-19T09:53:07.5054467Z","primaryEndpoints":{"dfs":"https://queue000002.dfs.core.windows.net/","web":"https://queue000002.z20.web.core.windows.net/","blob":"https://queue000002.blob.core.windows.net/","queue":"https://queue000002.queue.core.windows.net/","table":"https://queue000002.table.core.windows.net/","file":"https://queue000002.file.core.windows.net/"},"primaryLocation":"eastus2","statusOfPrimary":"available","secondaryLocation":"centralus","statusOfSecondary":"available","secondaryEndpoints":{"dfs":"https://queue000002-secondary.dfs.core.windows.net/","web":"https://queue000002-secondary.z20.web.core.windows.net/","blob":"https://queue000002-secondary.blob.core.windows.net/","queue":"https://queue000002-secondary.queue.core.windows.net/","table":"https://queue000002-secondary.table.core.windows.net/"}}}'
->>>>>>> da1007ab
     headers:
       cache-control:
       - no-cache
       content-length:
-<<<<<<< HEAD
-      - '1836'
+      - '1800'
       content-type:
       - application/json
       date:
-      - Thu, 06 Jul 2023 03:53:45 GMT
-=======
-      - '1800'
-      content-type:
-      - application/json
-      date:
       - Thu, 19 Oct 2023 09:53:27 GMT
->>>>>>> da1007ab
       expires:
       - '-1'
       pragma:
@@ -208,16 +164,10 @@
       ParameterSetName:
       - -n --account-name --account-key
       User-Agent:
-<<<<<<< HEAD
-      - AZURECLI/2.50.0 (PIP) azsdk-python-storage-queue/12.3.0 Python/3.9.6 (Windows-10-10.0.19045-SP0)
-      x-ms-date:
-      - Thu, 06 Jul 2023 03:53:45 GMT
-=======
-      - AZURECLI/2.53.0 azsdk-python-storage-queue/12.3.0 Python/3.10.13 (Linux-5.15.0-1047-azure-x86_64-with-glibc2.31)
-        VSTS_7b238909-6802-4b65-b90d-184bca47f458_build_220_0
-      x-ms-date:
-      - Thu, 19 Oct 2023 09:53:28 GMT
->>>>>>> da1007ab
+      - AZURECLI/2.53.0 azsdk-python-storage-queue/12.3.0 Python/3.10.13 (Linux-5.15.0-1047-azure-x86_64-with-glibc2.31)
+        VSTS_7b238909-6802-4b65-b90d-184bca47f458_build_220_0
+      x-ms-date:
+      - Thu, 19 Oct 2023 09:53:28 GMT
       x-ms-version:
       - '2021-02-12'
     method: PUT
@@ -229,11 +179,7 @@
       content-length:
       - '0'
       date:
-<<<<<<< HEAD
-      - Thu, 06 Jul 2023 03:53:46 GMT
-=======
       - Thu, 19 Oct 2023 09:53:27 GMT
->>>>>>> da1007ab
       server:
       - Windows-Azure-Queue/1.0 Microsoft-HTTPAPI/2.0
       x-ms-version:
@@ -255,16 +201,10 @@
       ParameterSetName:
       - -q --account-name --account-key
       User-Agent:
-<<<<<<< HEAD
-      - AZURECLI/2.50.0 (PIP) azsdk-python-storage-queue/12.3.0 Python/3.9.6 (Windows-10-10.0.19045-SP0)
-      x-ms-date:
-      - Thu, 06 Jul 2023 03:53:47 GMT
-=======
-      - AZURECLI/2.53.0 azsdk-python-storage-queue/12.3.0 Python/3.10.13 (Linux-5.15.0-1047-azure-x86_64-with-glibc2.31)
-        VSTS_7b238909-6802-4b65-b90d-184bca47f458_build_220_0
-      x-ms-date:
-      - Thu, 19 Oct 2023 09:53:28 GMT
->>>>>>> da1007ab
+      - AZURECLI/2.53.0 azsdk-python-storage-queue/12.3.0 Python/3.10.13 (Linux-5.15.0-1047-azure-x86_64-with-glibc2.31)
+        VSTS_7b238909-6802-4b65-b90d-184bca47f458_build_220_0
+      x-ms-date:
+      - Thu, 19 Oct 2023 09:53:28 GMT
       x-ms-version:
       - '2021-02-12'
     method: GET
@@ -279,11 +219,7 @@
       content-type:
       - application/xml
       date:
-<<<<<<< HEAD
-      - Thu, 06 Jul 2023 03:53:47 GMT
-=======
-      - Thu, 19 Oct 2023 09:53:28 GMT
->>>>>>> da1007ab
+      - Thu, 19 Oct 2023 09:53:28 GMT
       server:
       - Windows-Azure-Queue/1.0 Microsoft-HTTPAPI/2.0
       transfer-encoding:
@@ -307,16 +243,10 @@
       ParameterSetName:
       - -n -q --permissions --account-name --account-key
       User-Agent:
-<<<<<<< HEAD
-      - AZURECLI/2.50.0 (PIP) azsdk-python-storage-queue/12.3.0 Python/3.9.6 (Windows-10-10.0.19045-SP0)
-      x-ms-date:
-      - Thu, 06 Jul 2023 03:53:48 GMT
-=======
-      - AZURECLI/2.53.0 azsdk-python-storage-queue/12.3.0 Python/3.10.13 (Linux-5.15.0-1047-azure-x86_64-with-glibc2.31)
-        VSTS_7b238909-6802-4b65-b90d-184bca47f458_build_220_0
-      x-ms-date:
-      - Thu, 19 Oct 2023 09:53:28 GMT
->>>>>>> da1007ab
+      - AZURECLI/2.53.0 azsdk-python-storage-queue/12.3.0 Python/3.10.13 (Linux-5.15.0-1047-azure-x86_64-with-glibc2.31)
+        VSTS_7b238909-6802-4b65-b90d-184bca47f458_build_220_0
+      x-ms-date:
+      - Thu, 19 Oct 2023 09:53:28 GMT
       x-ms-version:
       - '2021-02-12'
     method: GET
@@ -331,11 +261,7 @@
       content-type:
       - application/xml
       date:
-<<<<<<< HEAD
-      - Thu, 06 Jul 2023 03:53:49 GMT
-=======
       - Thu, 19 Oct 2023 09:53:27 GMT
->>>>>>> da1007ab
       server:
       - Windows-Azure-Queue/1.0 Microsoft-HTTPAPI/2.0
       transfer-encoding:
@@ -365,16 +291,10 @@
       ParameterSetName:
       - -n -q --permissions --account-name --account-key
       User-Agent:
-<<<<<<< HEAD
-      - AZURECLI/2.50.0 (PIP) azsdk-python-storage-queue/12.3.0 Python/3.9.6 (Windows-10-10.0.19045-SP0)
-      x-ms-date:
-      - Thu, 06 Jul 2023 03:53:49 GMT
-=======
-      - AZURECLI/2.53.0 azsdk-python-storage-queue/12.3.0 Python/3.10.13 (Linux-5.15.0-1047-azure-x86_64-with-glibc2.31)
-        VSTS_7b238909-6802-4b65-b90d-184bca47f458_build_220_0
-      x-ms-date:
-      - Thu, 19 Oct 2023 09:53:28 GMT
->>>>>>> da1007ab
+      - AZURECLI/2.53.0 azsdk-python-storage-queue/12.3.0 Python/3.10.13 (Linux-5.15.0-1047-azure-x86_64-with-glibc2.31)
+        VSTS_7b238909-6802-4b65-b90d-184bca47f458_build_220_0
+      x-ms-date:
+      - Thu, 19 Oct 2023 09:53:28 GMT
       x-ms-version:
       - '2021-02-12'
     method: PUT
@@ -386,11 +306,7 @@
       content-length:
       - '0'
       date:
-<<<<<<< HEAD
-      - Thu, 06 Jul 2023 03:53:49 GMT
-=======
       - Thu, 19 Oct 2023 09:53:27 GMT
->>>>>>> da1007ab
       server:
       - Windows-Azure-Queue/1.0 Microsoft-HTTPAPI/2.0
       x-ms-version:
@@ -412,16 +328,10 @@
       ParameterSetName:
       - -n -q --start --connection-string
       User-Agent:
-<<<<<<< HEAD
-      - AZURECLI/2.50.0 (PIP) azsdk-python-storage-queue/12.3.0 Python/3.9.6 (Windows-10-10.0.19045-SP0)
-      x-ms-date:
-      - Thu, 06 Jul 2023 03:53:49 GMT
-=======
-      - AZURECLI/2.53.0 azsdk-python-storage-queue/12.3.0 Python/3.10.13 (Linux-5.15.0-1047-azure-x86_64-with-glibc2.31)
-        VSTS_7b238909-6802-4b65-b90d-184bca47f458_build_220_0
-      x-ms-date:
-      - Thu, 19 Oct 2023 09:53:28 GMT
->>>>>>> da1007ab
+      - AZURECLI/2.53.0 azsdk-python-storage-queue/12.3.0 Python/3.10.13 (Linux-5.15.0-1047-azure-x86_64-with-glibc2.31)
+        VSTS_7b238909-6802-4b65-b90d-184bca47f458_build_220_0
+      x-ms-date:
+      - Thu, 19 Oct 2023 09:53:28 GMT
       x-ms-version:
       - '2021-02-12'
     method: GET
@@ -435,11 +345,7 @@
       content-type:
       - application/xml
       date:
-<<<<<<< HEAD
-      - Thu, 06 Jul 2023 03:53:50 GMT
-=======
-      - Thu, 19 Oct 2023 09:53:28 GMT
->>>>>>> da1007ab
+      - Thu, 19 Oct 2023 09:53:28 GMT
       server:
       - Windows-Azure-Queue/1.0 Microsoft-HTTPAPI/2.0
       transfer-encoding:
@@ -469,16 +375,10 @@
       ParameterSetName:
       - -n -q --start --connection-string
       User-Agent:
-<<<<<<< HEAD
-      - AZURECLI/2.50.0 (PIP) azsdk-python-storage-queue/12.3.0 Python/3.9.6 (Windows-10-10.0.19045-SP0)
-      x-ms-date:
-      - Thu, 06 Jul 2023 03:53:51 GMT
-=======
-      - AZURECLI/2.53.0 azsdk-python-storage-queue/12.3.0 Python/3.10.13 (Linux-5.15.0-1047-azure-x86_64-with-glibc2.31)
-        VSTS_7b238909-6802-4b65-b90d-184bca47f458_build_220_0
-      x-ms-date:
-      - Thu, 19 Oct 2023 09:53:28 GMT
->>>>>>> da1007ab
+      - AZURECLI/2.53.0 azsdk-python-storage-queue/12.3.0 Python/3.10.13 (Linux-5.15.0-1047-azure-x86_64-with-glibc2.31)
+        VSTS_7b238909-6802-4b65-b90d-184bca47f458_build_220_0
+      x-ms-date:
+      - Thu, 19 Oct 2023 09:53:28 GMT
       x-ms-version:
       - '2021-02-12'
     method: PUT
@@ -490,11 +390,7 @@
       content-length:
       - '0'
       date:
-<<<<<<< HEAD
-      - Thu, 06 Jul 2023 03:53:51 GMT
-=======
-      - Thu, 19 Oct 2023 09:53:28 GMT
->>>>>>> da1007ab
+      - Thu, 19 Oct 2023 09:53:28 GMT
       server:
       - Windows-Azure-Queue/1.0 Microsoft-HTTPAPI/2.0
       x-ms-version:
@@ -516,16 +412,10 @@
       ParameterSetName:
       - -n -q --expiry --account-name --account-key
       User-Agent:
-<<<<<<< HEAD
-      - AZURECLI/2.50.0 (PIP) azsdk-python-storage-queue/12.3.0 Python/3.9.6 (Windows-10-10.0.19045-SP0)
-      x-ms-date:
-      - Thu, 06 Jul 2023 03:53:51 GMT
-=======
-      - AZURECLI/2.53.0 azsdk-python-storage-queue/12.3.0 Python/3.10.13 (Linux-5.15.0-1047-azure-x86_64-with-glibc2.31)
-        VSTS_7b238909-6802-4b65-b90d-184bca47f458_build_220_0
-      x-ms-date:
-      - Thu, 19 Oct 2023 09:53:28 GMT
->>>>>>> da1007ab
+      - AZURECLI/2.53.0 azsdk-python-storage-queue/12.3.0 Python/3.10.13 (Linux-5.15.0-1047-azure-x86_64-with-glibc2.31)
+        VSTS_7b238909-6802-4b65-b90d-184bca47f458_build_220_0
+      x-ms-date:
+      - Thu, 19 Oct 2023 09:53:28 GMT
       x-ms-version:
       - '2021-02-12'
     method: GET
@@ -539,11 +429,7 @@
       content-type:
       - application/xml
       date:
-<<<<<<< HEAD
-      - Thu, 06 Jul 2023 03:53:51 GMT
-=======
-      - Thu, 19 Oct 2023 09:53:28 GMT
->>>>>>> da1007ab
+      - Thu, 19 Oct 2023 09:53:28 GMT
       server:
       - Windows-Azure-Queue/1.0 Microsoft-HTTPAPI/2.0
       transfer-encoding:
@@ -574,16 +460,10 @@
       ParameterSetName:
       - -n -q --expiry --account-name --account-key
       User-Agent:
-<<<<<<< HEAD
-      - AZURECLI/2.50.0 (PIP) azsdk-python-storage-queue/12.3.0 Python/3.9.6 (Windows-10-10.0.19045-SP0)
-      x-ms-date:
-      - Thu, 06 Jul 2023 03:53:52 GMT
-=======
-      - AZURECLI/2.53.0 azsdk-python-storage-queue/12.3.0 Python/3.10.13 (Linux-5.15.0-1047-azure-x86_64-with-glibc2.31)
-        VSTS_7b238909-6802-4b65-b90d-184bca47f458_build_220_0
-      x-ms-date:
-      - Thu, 19 Oct 2023 09:53:28 GMT
->>>>>>> da1007ab
+      - AZURECLI/2.53.0 azsdk-python-storage-queue/12.3.0 Python/3.10.13 (Linux-5.15.0-1047-azure-x86_64-with-glibc2.31)
+        VSTS_7b238909-6802-4b65-b90d-184bca47f458_build_220_0
+      x-ms-date:
+      - Thu, 19 Oct 2023 09:53:28 GMT
       x-ms-version:
       - '2021-02-12'
     method: PUT
@@ -595,11 +475,7 @@
       content-length:
       - '0'
       date:
-<<<<<<< HEAD
-      - Thu, 06 Jul 2023 03:53:52 GMT
-=======
-      - Thu, 19 Oct 2023 09:53:28 GMT
->>>>>>> da1007ab
+      - Thu, 19 Oct 2023 09:53:28 GMT
       server:
       - Windows-Azure-Queue/1.0 Microsoft-HTTPAPI/2.0
       x-ms-version:
@@ -621,16 +497,10 @@
       ParameterSetName:
       - -q --connection-string
       User-Agent:
-<<<<<<< HEAD
-      - AZURECLI/2.50.0 (PIP) azsdk-python-storage-queue/12.3.0 Python/3.9.6 (Windows-10-10.0.19045-SP0)
-      x-ms-date:
-      - Thu, 06 Jul 2023 03:53:53 GMT
-=======
-      - AZURECLI/2.53.0 azsdk-python-storage-queue/12.3.0 Python/3.10.13 (Linux-5.15.0-1047-azure-x86_64-with-glibc2.31)
-        VSTS_7b238909-6802-4b65-b90d-184bca47f458_build_220_0
-      x-ms-date:
-      - Thu, 19 Oct 2023 09:53:29 GMT
->>>>>>> da1007ab
+      - AZURECLI/2.53.0 azsdk-python-storage-queue/12.3.0 Python/3.10.13 (Linux-5.15.0-1047-azure-x86_64-with-glibc2.31)
+        VSTS_7b238909-6802-4b65-b90d-184bca47f458_build_220_0
+      x-ms-date:
+      - Thu, 19 Oct 2023 09:53:29 GMT
       x-ms-version:
       - '2021-02-12'
     method: GET
@@ -644,11 +514,7 @@
       content-type:
       - application/xml
       date:
-<<<<<<< HEAD
-      - Thu, 06 Jul 2023 03:53:53 GMT
-=======
-      - Thu, 19 Oct 2023 09:53:28 GMT
->>>>>>> da1007ab
+      - Thu, 19 Oct 2023 09:53:28 GMT
       server:
       - Windows-Azure-Queue/1.0 Microsoft-HTTPAPI/2.0
       transfer-encoding:
@@ -672,16 +538,10 @@
       ParameterSetName:
       - -n -q --account-name --account-key
       User-Agent:
-<<<<<<< HEAD
-      - AZURECLI/2.50.0 (PIP) azsdk-python-storage-queue/12.3.0 Python/3.9.6 (Windows-10-10.0.19045-SP0)
-      x-ms-date:
-      - Thu, 06 Jul 2023 03:53:54 GMT
-=======
-      - AZURECLI/2.53.0 azsdk-python-storage-queue/12.3.0 Python/3.10.13 (Linux-5.15.0-1047-azure-x86_64-with-glibc2.31)
-        VSTS_7b238909-6802-4b65-b90d-184bca47f458_build_220_0
-      x-ms-date:
-      - Thu, 19 Oct 2023 09:53:29 GMT
->>>>>>> da1007ab
+      - AZURECLI/2.53.0 azsdk-python-storage-queue/12.3.0 Python/3.10.13 (Linux-5.15.0-1047-azure-x86_64-with-glibc2.31)
+        VSTS_7b238909-6802-4b65-b90d-184bca47f458_build_220_0
+      x-ms-date:
+      - Thu, 19 Oct 2023 09:53:29 GMT
       x-ms-version:
       - '2021-02-12'
     method: GET
@@ -695,11 +555,7 @@
       content-type:
       - application/xml
       date:
-<<<<<<< HEAD
-      - Thu, 06 Jul 2023 03:53:54 GMT
-=======
-      - Thu, 19 Oct 2023 09:53:29 GMT
->>>>>>> da1007ab
+      - Thu, 19 Oct 2023 09:53:29 GMT
       server:
       - Windows-Azure-Queue/1.0 Microsoft-HTTPAPI/2.0
       transfer-encoding:
@@ -723,16 +579,10 @@
       ParameterSetName:
       - -n -q --connection-string
       User-Agent:
-<<<<<<< HEAD
-      - AZURECLI/2.50.0 (PIP) azsdk-python-storage-queue/12.3.0 Python/3.9.6 (Windows-10-10.0.19045-SP0)
-      x-ms-date:
-      - Thu, 06 Jul 2023 03:53:55 GMT
-=======
-      - AZURECLI/2.53.0 azsdk-python-storage-queue/12.3.0 Python/3.10.13 (Linux-5.15.0-1047-azure-x86_64-with-glibc2.31)
-        VSTS_7b238909-6802-4b65-b90d-184bca47f458_build_220_0
-      x-ms-date:
-      - Thu, 19 Oct 2023 09:53:29 GMT
->>>>>>> da1007ab
+      - AZURECLI/2.53.0 azsdk-python-storage-queue/12.3.0 Python/3.10.13 (Linux-5.15.0-1047-azure-x86_64-with-glibc2.31)
+        VSTS_7b238909-6802-4b65-b90d-184bca47f458_build_220_0
+      x-ms-date:
+      - Thu, 19 Oct 2023 09:53:29 GMT
       x-ms-version:
       - '2021-02-12'
     method: GET
@@ -746,11 +596,7 @@
       content-type:
       - application/xml
       date:
-<<<<<<< HEAD
-      - Thu, 06 Jul 2023 03:53:56 GMT
-=======
-      - Thu, 19 Oct 2023 09:53:28 GMT
->>>>>>> da1007ab
+      - Thu, 19 Oct 2023 09:53:28 GMT
       server:
       - Windows-Azure-Queue/1.0 Microsoft-HTTPAPI/2.0
       transfer-encoding:
@@ -774,16 +620,10 @@
       ParameterSetName:
       - -n -q --account-name --account-key
       User-Agent:
-<<<<<<< HEAD
-      - AZURECLI/2.50.0 (PIP) azsdk-python-storage-queue/12.3.0 Python/3.9.6 (Windows-10-10.0.19045-SP0)
-      x-ms-date:
-      - Thu, 06 Jul 2023 03:53:57 GMT
-=======
-      - AZURECLI/2.53.0 azsdk-python-storage-queue/12.3.0 Python/3.10.13 (Linux-5.15.0-1047-azure-x86_64-with-glibc2.31)
-        VSTS_7b238909-6802-4b65-b90d-184bca47f458_build_220_0
-      x-ms-date:
-      - Thu, 19 Oct 2023 09:53:29 GMT
->>>>>>> da1007ab
+      - AZURECLI/2.53.0 azsdk-python-storage-queue/12.3.0 Python/3.10.13 (Linux-5.15.0-1047-azure-x86_64-with-glibc2.31)
+        VSTS_7b238909-6802-4b65-b90d-184bca47f458_build_220_0
+      x-ms-date:
+      - Thu, 19 Oct 2023 09:53:29 GMT
       x-ms-version:
       - '2021-02-12'
     method: GET
@@ -797,11 +637,7 @@
       content-type:
       - application/xml
       date:
-<<<<<<< HEAD
-      - Thu, 06 Jul 2023 03:53:58 GMT
-=======
-      - Thu, 19 Oct 2023 09:53:29 GMT
->>>>>>> da1007ab
+      - Thu, 19 Oct 2023 09:53:29 GMT
       server:
       - Windows-Azure-Queue/1.0 Microsoft-HTTPAPI/2.0
       transfer-encoding:
@@ -825,16 +661,10 @@
       ParameterSetName:
       - -n -q --permission --expiry --account-name --account-key
       User-Agent:
-<<<<<<< HEAD
-      - AZURECLI/2.50.0 (PIP) azsdk-python-storage-queue/12.3.0 Python/3.9.6 (Windows-10-10.0.19045-SP0)
-      x-ms-date:
-      - Thu, 06 Jul 2023 03:53:58 GMT
-=======
-      - AZURECLI/2.53.0 azsdk-python-storage-queue/12.3.0 Python/3.10.13 (Linux-5.15.0-1047-azure-x86_64-with-glibc2.31)
-        VSTS_7b238909-6802-4b65-b90d-184bca47f458_build_220_0
-      x-ms-date:
-      - Thu, 19 Oct 2023 09:53:29 GMT
->>>>>>> da1007ab
+      - AZURECLI/2.53.0 azsdk-python-storage-queue/12.3.0 Python/3.10.13 (Linux-5.15.0-1047-azure-x86_64-with-glibc2.31)
+        VSTS_7b238909-6802-4b65-b90d-184bca47f458_build_220_0
+      x-ms-date:
+      - Thu, 19 Oct 2023 09:53:29 GMT
       x-ms-version:
       - '2021-02-12'
     method: GET
@@ -848,11 +678,7 @@
       content-type:
       - application/xml
       date:
-<<<<<<< HEAD
-      - Thu, 06 Jul 2023 03:53:59 GMT
-=======
-      - Thu, 19 Oct 2023 09:53:29 GMT
->>>>>>> da1007ab
+      - Thu, 19 Oct 2023 09:53:29 GMT
       server:
       - Windows-Azure-Queue/1.0 Microsoft-HTTPAPI/2.0
       transfer-encoding:
@@ -883,16 +709,10 @@
       ParameterSetName:
       - -n -q --permission --expiry --account-name --account-key
       User-Agent:
-<<<<<<< HEAD
-      - AZURECLI/2.50.0 (PIP) azsdk-python-storage-queue/12.3.0 Python/3.9.6 (Windows-10-10.0.19045-SP0)
-      x-ms-date:
-      - Thu, 06 Jul 2023 03:53:59 GMT
-=======
-      - AZURECLI/2.53.0 azsdk-python-storage-queue/12.3.0 Python/3.10.13 (Linux-5.15.0-1047-azure-x86_64-with-glibc2.31)
-        VSTS_7b238909-6802-4b65-b90d-184bca47f458_build_220_0
-      x-ms-date:
-      - Thu, 19 Oct 2023 09:53:29 GMT
->>>>>>> da1007ab
+      - AZURECLI/2.53.0 azsdk-python-storage-queue/12.3.0 Python/3.10.13 (Linux-5.15.0-1047-azure-x86_64-with-glibc2.31)
+        VSTS_7b238909-6802-4b65-b90d-184bca47f458_build_220_0
+      x-ms-date:
+      - Thu, 19 Oct 2023 09:53:29 GMT
       x-ms-version:
       - '2021-02-12'
     method: PUT
@@ -904,11 +724,7 @@
       content-length:
       - '0'
       date:
-<<<<<<< HEAD
-      - Thu, 06 Jul 2023 03:53:59 GMT
-=======
       - Thu, 19 Oct 2023 09:53:30 GMT
->>>>>>> da1007ab
       server:
       - Windows-Azure-Queue/1.0 Microsoft-HTTPAPI/2.0
       x-ms-version:
@@ -930,16 +746,10 @@
       ParameterSetName:
       - -n -q --account-name --account-key
       User-Agent:
-<<<<<<< HEAD
-      - AZURECLI/2.50.0 (PIP) azsdk-python-storage-queue/12.3.0 Python/3.9.6 (Windows-10-10.0.19045-SP0)
-      x-ms-date:
-      - Thu, 06 Jul 2023 03:54:00 GMT
-=======
       - AZURECLI/2.53.0 azsdk-python-storage-queue/12.3.0 Python/3.10.13 (Linux-5.15.0-1047-azure-x86_64-with-glibc2.31)
         VSTS_7b238909-6802-4b65-b90d-184bca47f458_build_220_0
       x-ms-date:
       - Thu, 19 Oct 2023 09:53:30 GMT
->>>>>>> da1007ab
       x-ms-version:
       - '2021-02-12'
     method: GET
@@ -953,11 +763,7 @@
       content-type:
       - application/xml
       date:
-<<<<<<< HEAD
-      - Thu, 06 Jul 2023 03:54:00 GMT
-=======
-      - Thu, 19 Oct 2023 09:53:29 GMT
->>>>>>> da1007ab
+      - Thu, 19 Oct 2023 09:53:29 GMT
       server:
       - Windows-Azure-Queue/1.0 Microsoft-HTTPAPI/2.0
       transfer-encoding:
@@ -981,16 +787,10 @@
       ParameterSetName:
       - -n -q --account-name --account-key
       User-Agent:
-<<<<<<< HEAD
-      - AZURECLI/2.50.0 (PIP) azsdk-python-storage-queue/12.3.0 Python/3.9.6 (Windows-10-10.0.19045-SP0)
-      x-ms-date:
-      - Thu, 06 Jul 2023 03:54:01 GMT
-=======
       - AZURECLI/2.53.0 azsdk-python-storage-queue/12.3.0 Python/3.10.13 (Linux-5.15.0-1047-azure-x86_64-with-glibc2.31)
         VSTS_7b238909-6802-4b65-b90d-184bca47f458_build_220_0
       x-ms-date:
       - Thu, 19 Oct 2023 09:53:30 GMT
->>>>>>> da1007ab
       x-ms-version:
       - '2021-02-12'
     method: GET
@@ -1004,11 +804,7 @@
       content-type:
       - application/xml
       date:
-<<<<<<< HEAD
-      - Thu, 06 Jul 2023 03:54:01 GMT
-=======
-      - Thu, 19 Oct 2023 09:53:29 GMT
->>>>>>> da1007ab
+      - Thu, 19 Oct 2023 09:53:29 GMT
       server:
       - Windows-Azure-Queue/1.0 Microsoft-HTTPAPI/2.0
       transfer-encoding:
@@ -1038,16 +834,10 @@
       ParameterSetName:
       - -n -q --account-name --account-key
       User-Agent:
-<<<<<<< HEAD
-      - AZURECLI/2.50.0 (PIP) azsdk-python-storage-queue/12.3.0 Python/3.9.6 (Windows-10-10.0.19045-SP0)
-      x-ms-date:
-      - Thu, 06 Jul 2023 03:54:02 GMT
-=======
       - AZURECLI/2.53.0 azsdk-python-storage-queue/12.3.0 Python/3.10.13 (Linux-5.15.0-1047-azure-x86_64-with-glibc2.31)
         VSTS_7b238909-6802-4b65-b90d-184bca47f458_build_220_0
       x-ms-date:
       - Thu, 19 Oct 2023 09:53:30 GMT
->>>>>>> da1007ab
       x-ms-version:
       - '2021-02-12'
     method: PUT
@@ -1059,11 +849,7 @@
       content-length:
       - '0'
       date:
-<<<<<<< HEAD
-      - Thu, 06 Jul 2023 03:54:02 GMT
-=======
-      - Thu, 19 Oct 2023 09:53:29 GMT
->>>>>>> da1007ab
+      - Thu, 19 Oct 2023 09:53:29 GMT
       server:
       - Windows-Azure-Queue/1.0 Microsoft-HTTPAPI/2.0
       x-ms-version:
@@ -1085,16 +871,10 @@
       ParameterSetName:
       - -q --connection-string
       User-Agent:
-<<<<<<< HEAD
-      - AZURECLI/2.50.0 (PIP) azsdk-python-storage-queue/12.3.0 Python/3.9.6 (Windows-10-10.0.19045-SP0)
-      x-ms-date:
-      - Thu, 06 Jul 2023 03:54:03 GMT
-=======
       - AZURECLI/2.53.0 azsdk-python-storage-queue/12.3.0 Python/3.10.13 (Linux-5.15.0-1047-azure-x86_64-with-glibc2.31)
         VSTS_7b238909-6802-4b65-b90d-184bca47f458_build_220_0
       x-ms-date:
       - Thu, 19 Oct 2023 09:53:30 GMT
->>>>>>> da1007ab
       x-ms-version:
       - '2021-02-12'
     method: GET
@@ -1108,11 +888,7 @@
       content-type:
       - application/xml
       date:
-<<<<<<< HEAD
-      - Thu, 06 Jul 2023 03:54:04 GMT
-=======
       - Thu, 19 Oct 2023 09:53:30 GMT
->>>>>>> da1007ab
       server:
       - Windows-Azure-Queue/1.0 Microsoft-HTTPAPI/2.0
       transfer-encoding:
