--- conflicted
+++ resolved
@@ -13,24 +13,15 @@
       ParameterSetName:
       - -n -g
       User-Agent:
-<<<<<<< HEAD
-      - python/3.6.5 (Windows-10-10.0.17134-SP0) msrest/0.6.10 msrest_azure/0.6.1
-        azure-mgmt-resource/4.0.0 Azure-SDK-For-Python AZURECLI/2.0.74
-=======
-      - python/3.7.4 (Windows-10-10.0.18362-SP0) msrest/0.6.10 msrest_azure/0.6.2
-        azure-mgmt-resource/4.0.0 Azure-SDK-For-Python AZURECLI/2.0.75
->>>>>>> 807faccc
+      - python/3.7.4 (Windows-10-10.0.18362-SP0) msrest/0.6.10 msrest_azure/0.6.2
+        azure-mgmt-resource/4.0.0 Azure-SDK-For-Python AZURECLI/2.0.75
       accept-language:
       - en-US
     method: GET
     uri: https://management.azure.com/subscriptions/00000000-0000-0000-0000-000000000000/resourcegroups/cli_test_lock_with_resource_id000001?api-version=2019-07-01
   response:
     body:
-<<<<<<< HEAD
-      string: '{"id":"/subscriptions/00000000-0000-0000-0000-000000000000/resourceGroups/cli_test_lock_with_resource_id000001","name":"cli_test_lock_with_resource_id000001","type":"Microsoft.Resources/resourceGroups","location":"westus","tags":{"product":"azurecli","cause":"automation","date":"2019-10-04T04:55:18Z"},"properties":{"provisioningState":"Succeeded"}}'
-=======
       string: '{"id":"/subscriptions/00000000-0000-0000-0000-000000000000/resourceGroups/cli_test_lock_with_resource_id000001","name":"cli_test_lock_with_resource_id000001","type":"Microsoft.Resources/resourceGroups","location":"westus","tags":{"product":"azurecli","cause":"automation","date":"2019-10-21T05:11:40Z"},"properties":{"provisioningState":"Succeeded"}}'
->>>>>>> 807faccc
     headers:
       cache-control:
       - no-cache
@@ -39,11 +30,7 @@
       content-type:
       - application/json; charset=utf-8
       date:
-<<<<<<< HEAD
-      - Fri, 04 Oct 2019 04:55:20 GMT
-=======
       - Mon, 21 Oct 2019 05:11:49 GMT
->>>>>>> 807faccc
       expires:
       - '-1'
       pragma:
@@ -76,13 +63,8 @@
       ParameterSetName:
       - -n -g
       User-Agent:
-<<<<<<< HEAD
-      - python/3.6.5 (Windows-10-10.0.17134-SP0) msrest/0.6.10 msrest_azure/0.6.1
-        azure-mgmt-network/4.0.0 Azure-SDK-For-Python AZURECLI/2.0.74
-=======
       - python/3.7.4 (Windows-10-10.0.18362-SP0) msrest/0.6.10 msrest_azure/0.6.2
         azure-mgmt-network/6.0.0 Azure-SDK-For-Python AZURECLI/2.0.75
->>>>>>> 807faccc
       accept-language:
       - en-US
     method: PUT
@@ -90,17 +72,10 @@
   response:
     body:
       string: "{\r\n  \"name\": \"cli-lock-vnet000002\",\r\n  \"id\": \"/subscriptions/00000000-0000-0000-0000-000000000000/resourceGroups/cli_test_lock_with_resource_id000001/providers/Microsoft.Network/virtualNetworks/cli-lock-vnet000002\",\r\n
-<<<<<<< HEAD
-        \ \"etag\": \"W/\\\"bb4b981c-9477-43c2-a997-ad54d0ae074f\\\"\",\r\n  \"type\":
-        \"Microsoft.Network/virtualNetworks\",\r\n  \"location\": \"westus\",\r\n
-        \ \"tags\": {},\r\n  \"properties\": {\r\n    \"provisioningState\": \"Updating\",\r\n
-        \   \"resourceGuid\": \"234b254e-28d2-488e-bfb5-f1a27fe0a734\",\r\n    \"addressSpace\":
-=======
         \ \"etag\": \"W/\\\"236430fd-b99a-4a90-87a8-8bcf0a1aa5d4\\\"\",\r\n  \"type\":
         \"Microsoft.Network/virtualNetworks\",\r\n  \"location\": \"westus\",\r\n
         \ \"tags\": {},\r\n  \"properties\": {\r\n    \"provisioningState\": \"Updating\",\r\n
         \   \"resourceGuid\": \"b38b5369-3cc4-458a-b72a-32a18a567996\",\r\n    \"addressSpace\":
->>>>>>> 807faccc
         {\r\n      \"addressPrefixes\": [\r\n        \"10.0.0.0/16\"\r\n      ]\r\n
         \   },\r\n    \"dhcpOptions\": {\r\n      \"dnsServers\": []\r\n    },\r\n
         \   \"subnets\": [],\r\n    \"virtualNetworkPeerings\": [],\r\n    \"enableDdosProtection\":
@@ -115,11 +90,7 @@
       content-type:
       - application/json; charset=utf-8
       date:
-<<<<<<< HEAD
-      - Fri, 04 Oct 2019 04:55:21 GMT
-=======
       - Mon, 21 Oct 2019 05:11:50 GMT
->>>>>>> 807faccc
       expires:
       - '-1'
       pragma:
@@ -132,11 +103,7 @@
       x-content-type-options:
       - nosniff
       x-ms-arm-service-request-id:
-<<<<<<< HEAD
-      - b8257a59-af69-4519-b993-b9b3feb299ef
-=======
       - 39aaec43-4a3c-4a9d-8355-2e4ad24d0889
->>>>>>> 807faccc
       x-ms-ratelimit-remaining-subscription-writes:
       - '1197'
     status:
@@ -156,13 +123,8 @@
       ParameterSetName:
       - -n -g
       User-Agent:
-<<<<<<< HEAD
-      - python/3.6.5 (Windows-10-10.0.17134-SP0) msrest/0.6.10 msrest_azure/0.6.1
-        azure-mgmt-network/4.0.0 Azure-SDK-For-Python AZURECLI/2.0.74
-=======
       - python/3.7.4 (Windows-10-10.0.18362-SP0) msrest/0.6.10 msrest_azure/0.6.2
         azure-mgmt-network/6.0.0 Azure-SDK-For-Python AZURECLI/2.0.75
->>>>>>> 807faccc
     method: GET
     uri: https://management.azure.com/subscriptions/00000000-0000-0000-0000-000000000000/providers/Microsoft.Network/locations/westus/operations/b5a0c4fd-31ac-4cba-a6de-27a4f823cecd?api-version=2019-09-01
   response:
@@ -176,11 +138,7 @@
       content-type:
       - application/json; charset=utf-8
       date:
-<<<<<<< HEAD
-      - Fri, 04 Oct 2019 04:55:24 GMT
-=======
       - Mon, 21 Oct 2019 05:11:54 GMT
->>>>>>> 807faccc
       expires:
       - '-1'
       pragma:
@@ -197,11 +155,7 @@
       x-content-type-options:
       - nosniff
       x-ms-arm-service-request-id:
-<<<<<<< HEAD
-      - 446d12c8-011d-40dd-819e-ccc2cf1ef317
-=======
       - 803c2dc4-7eb0-4de4-bc85-ec7b01b9c798
->>>>>>> 807faccc
     status:
       code: 200
       message: OK
@@ -219,29 +173,17 @@
       ParameterSetName:
       - -n -g
       User-Agent:
-<<<<<<< HEAD
-      - python/3.6.5 (Windows-10-10.0.17134-SP0) msrest/0.6.10 msrest_azure/0.6.1
-        azure-mgmt-network/4.0.0 Azure-SDK-For-Python AZURECLI/2.0.74
-=======
       - python/3.7.4 (Windows-10-10.0.18362-SP0) msrest/0.6.10 msrest_azure/0.6.2
         azure-mgmt-network/6.0.0 Azure-SDK-For-Python AZURECLI/2.0.75
->>>>>>> 807faccc
     method: GET
     uri: https://management.azure.com/subscriptions/00000000-0000-0000-0000-000000000000/resourceGroups/cli_test_lock_with_resource_id000001/providers/Microsoft.Network/virtualNetworks/cli-lock-vnet000002?api-version=2019-09-01
   response:
     body:
       string: "{\r\n  \"name\": \"cli-lock-vnet000002\",\r\n  \"id\": \"/subscriptions/00000000-0000-0000-0000-000000000000/resourceGroups/cli_test_lock_with_resource_id000001/providers/Microsoft.Network/virtualNetworks/cli-lock-vnet000002\",\r\n
-<<<<<<< HEAD
-        \ \"etag\": \"W/\\\"e61517c1-5ff6-460b-bce4-26e23c7c1d59\\\"\",\r\n  \"type\":
-        \"Microsoft.Network/virtualNetworks\",\r\n  \"location\": \"westus\",\r\n
-        \ \"tags\": {},\r\n  \"properties\": {\r\n    \"provisioningState\": \"Succeeded\",\r\n
-        \   \"resourceGuid\": \"234b254e-28d2-488e-bfb5-f1a27fe0a734\",\r\n    \"addressSpace\":
-=======
         \ \"etag\": \"W/\\\"d020425f-5400-4cff-870b-d784d5e7be65\\\"\",\r\n  \"type\":
         \"Microsoft.Network/virtualNetworks\",\r\n  \"location\": \"westus\",\r\n
         \ \"tags\": {},\r\n  \"properties\": {\r\n    \"provisioningState\": \"Succeeded\",\r\n
         \   \"resourceGuid\": \"b38b5369-3cc4-458a-b72a-32a18a567996\",\r\n    \"addressSpace\":
->>>>>>> 807faccc
         {\r\n      \"addressPrefixes\": [\r\n        \"10.0.0.0/16\"\r\n      ]\r\n
         \   },\r\n    \"dhcpOptions\": {\r\n      \"dnsServers\": []\r\n    },\r\n
         \   \"subnets\": [],\r\n    \"virtualNetworkPeerings\": [],\r\n    \"enableDdosProtection\":
@@ -254,15 +196,9 @@
       content-type:
       - application/json; charset=utf-8
       date:
-<<<<<<< HEAD
-      - Fri, 04 Oct 2019 04:55:24 GMT
-      etag:
-      - W/"e61517c1-5ff6-460b-bce4-26e23c7c1d59"
-=======
       - Mon, 21 Oct 2019 05:11:54 GMT
       etag:
       - W/"d020425f-5400-4cff-870b-d784d5e7be65"
->>>>>>> 807faccc
       expires:
       - '-1'
       pragma:
@@ -279,11 +215,7 @@
       x-content-type-options:
       - nosniff
       x-ms-arm-service-request-id:
-<<<<<<< HEAD
-      - fef08c84-efee-429c-a5c0-c52a9d33bd8f
-=======
       - 97e53f52-604b-4969-9f3e-d7d2a2e03559
->>>>>>> 807faccc
     status:
       code: 200
       message: OK
@@ -301,13 +233,8 @@
       ParameterSetName:
       - -n --address-prefix --vnet-name -g
       User-Agent:
-<<<<<<< HEAD
-      - python/3.6.5 (Windows-10-10.0.17134-SP0) msrest/0.6.10 msrest_azure/0.6.1
-        azure-mgmt-network/4.0.0 Azure-SDK-For-Python AZURECLI/2.0.74
-=======
       - python/3.7.4 (Windows-10-10.0.18362-SP0) msrest/0.6.10 msrest_azure/0.6.2
         azure-mgmt-network/6.0.0 Azure-SDK-For-Python AZURECLI/2.0.75
->>>>>>> 807faccc
       accept-language:
       - en-US
     method: GET
@@ -315,17 +242,10 @@
   response:
     body:
       string: "{\r\n  \"name\": \"cli-lock-vnet000002\",\r\n  \"id\": \"/subscriptions/00000000-0000-0000-0000-000000000000/resourceGroups/cli_test_lock_with_resource_id000001/providers/Microsoft.Network/virtualNetworks/cli-lock-vnet000002\",\r\n
-<<<<<<< HEAD
-        \ \"etag\": \"W/\\\"e61517c1-5ff6-460b-bce4-26e23c7c1d59\\\"\",\r\n  \"type\":
-        \"Microsoft.Network/virtualNetworks\",\r\n  \"location\": \"westus\",\r\n
-        \ \"tags\": {},\r\n  \"properties\": {\r\n    \"provisioningState\": \"Succeeded\",\r\n
-        \   \"resourceGuid\": \"234b254e-28d2-488e-bfb5-f1a27fe0a734\",\r\n    \"addressSpace\":
-=======
         \ \"etag\": \"W/\\\"d020425f-5400-4cff-870b-d784d5e7be65\\\"\",\r\n  \"type\":
         \"Microsoft.Network/virtualNetworks\",\r\n  \"location\": \"westus\",\r\n
         \ \"tags\": {},\r\n  \"properties\": {\r\n    \"provisioningState\": \"Succeeded\",\r\n
         \   \"resourceGuid\": \"b38b5369-3cc4-458a-b72a-32a18a567996\",\r\n    \"addressSpace\":
->>>>>>> 807faccc
         {\r\n      \"addressPrefixes\": [\r\n        \"10.0.0.0/16\"\r\n      ]\r\n
         \   },\r\n    \"dhcpOptions\": {\r\n      \"dnsServers\": []\r\n    },\r\n
         \   \"subnets\": [],\r\n    \"virtualNetworkPeerings\": [],\r\n    \"enableDdosProtection\":
@@ -338,15 +258,9 @@
       content-type:
       - application/json; charset=utf-8
       date:
-<<<<<<< HEAD
-      - Fri, 04 Oct 2019 04:55:25 GMT
-      etag:
-      - W/"e61517c1-5ff6-460b-bce4-26e23c7c1d59"
-=======
       - Mon, 21 Oct 2019 05:11:57 GMT
       etag:
       - W/"d020425f-5400-4cff-870b-d784d5e7be65"
->>>>>>> 807faccc
       expires:
       - '-1'
       pragma:
@@ -363,11 +277,7 @@
       x-content-type-options:
       - nosniff
       x-ms-arm-service-request-id:
-<<<<<<< HEAD
-      - c5c60a51-6f79-4170-bfc4-6d353f7077b7
-=======
       - dec57b56-fe94-49ba-ab8e-3a3b81431692
->>>>>>> 807faccc
     status:
       code: 200
       message: OK
@@ -376,15 +286,9 @@
       "location": "westus", "tags": {}, "properties": {"addressSpace": {"addressPrefixes":
       ["10.0.0.0/16"]}, "dhcpOptions": {"dnsServers": []}, "subnets": [{"properties":
       {"addressPrefix": "10.0.0.0/16"}, "name": "cli-lock-subnet000003"}], "virtualNetworkPeerings":
-<<<<<<< HEAD
-      [], "resourceGuid": "234b254e-28d2-488e-bfb5-f1a27fe0a734", "provisioningState":
-      "Succeeded", "enableDdosProtection": false, "enableVmProtection": false}, "etag":
-      "W/\\"e61517c1-5ff6-460b-bce4-26e23c7c1d59\\""}'''
-=======
       [], "resourceGuid": "b38b5369-3cc4-458a-b72a-32a18a567996", "provisioningState":
       "Succeeded", "enableDdosProtection": false, "enableVmProtection": false}, "etag":
       "W/\\"d020425f-5400-4cff-870b-d784d5e7be65\\""}'''
->>>>>>> 807faccc
     headers:
       Accept:
       - application/json
@@ -401,13 +305,8 @@
       ParameterSetName:
       - -n --address-prefix --vnet-name -g
       User-Agent:
-<<<<<<< HEAD
-      - python/3.6.5 (Windows-10-10.0.17134-SP0) msrest/0.6.10 msrest_azure/0.6.1
-        azure-mgmt-network/4.0.0 Azure-SDK-For-Python AZURECLI/2.0.74
-=======
       - python/3.7.4 (Windows-10-10.0.18362-SP0) msrest/0.6.10 msrest_azure/0.6.2
         azure-mgmt-network/6.0.0 Azure-SDK-For-Python AZURECLI/2.0.75
->>>>>>> 807faccc
       accept-language:
       - en-US
     method: PUT
@@ -415,26 +314,15 @@
   response:
     body:
       string: "{\r\n  \"name\": \"cli-lock-vnet000002\",\r\n  \"id\": \"/subscriptions/00000000-0000-0000-0000-000000000000/resourceGroups/cli_test_lock_with_resource_id000001/providers/Microsoft.Network/virtualNetworks/cli-lock-vnet000002\",\r\n
-<<<<<<< HEAD
-        \ \"etag\": \"W/\\\"f0ad48c6-f4f5-4474-a9d9-7def72e3fecf\\\"\",\r\n  \"type\":
-        \"Microsoft.Network/virtualNetworks\",\r\n  \"location\": \"westus\",\r\n
-        \ \"tags\": {},\r\n  \"properties\": {\r\n    \"provisioningState\": \"Updating\",\r\n
-        \   \"resourceGuid\": \"234b254e-28d2-488e-bfb5-f1a27fe0a734\",\r\n    \"addressSpace\":
-=======
         \ \"etag\": \"W/\\\"e41a9430-f19d-477a-9f48-66d97b41a220\\\"\",\r\n  \"type\":
         \"Microsoft.Network/virtualNetworks\",\r\n  \"location\": \"westus\",\r\n
         \ \"tags\": {},\r\n  \"properties\": {\r\n    \"provisioningState\": \"Updating\",\r\n
         \   \"resourceGuid\": \"b38b5369-3cc4-458a-b72a-32a18a567996\",\r\n    \"addressSpace\":
->>>>>>> 807faccc
         {\r\n      \"addressPrefixes\": [\r\n        \"10.0.0.0/16\"\r\n      ]\r\n
         \   },\r\n    \"dhcpOptions\": {\r\n      \"dnsServers\": []\r\n    },\r\n
         \   \"subnets\": [\r\n      {\r\n        \"name\": \"cli-lock-subnet000003\",\r\n
         \       \"id\": \"/subscriptions/00000000-0000-0000-0000-000000000000/resourceGroups/cli_test_lock_with_resource_id000001/providers/Microsoft.Network/virtualNetworks/cli-lock-vnet000002/subnets/cli-lock-subnet000003\",\r\n
-<<<<<<< HEAD
-        \       \"etag\": \"W/\\\"f0ad48c6-f4f5-4474-a9d9-7def72e3fecf\\\"\",\r\n
-=======
         \       \"etag\": \"W/\\\"e41a9430-f19d-477a-9f48-66d97b41a220\\\"\",\r\n
->>>>>>> 807faccc
         \       \"properties\": {\r\n          \"provisioningState\": \"Updating\",\r\n
         \         \"addressPrefix\": \"10.0.0.0/16\",\r\n          \"delegations\":
         [],\r\n          \"privateEndpointNetworkPolicies\": \"Enabled\",\r\n          \"privateLinkServiceNetworkPolicies\":
@@ -451,11 +339,7 @@
       content-type:
       - application/json; charset=utf-8
       date:
-<<<<<<< HEAD
-      - Fri, 04 Oct 2019 04:55:25 GMT
-=======
       - Mon, 21 Oct 2019 05:11:57 GMT
->>>>>>> 807faccc
       expires:
       - '-1'
       pragma:
@@ -472,11 +356,7 @@
       x-content-type-options:
       - nosniff
       x-ms-arm-service-request-id:
-<<<<<<< HEAD
-      - 2a8fa0cb-dc12-4b2d-a89a-2ec58f204b1b
-=======
       - 0e8d1fbd-1fdc-4da3-a853-fe703d6fb388
->>>>>>> 807faccc
       x-ms-ratelimit-remaining-subscription-writes:
       - '1199'
     status:
@@ -496,13 +376,8 @@
       ParameterSetName:
       - -n --address-prefix --vnet-name -g
       User-Agent:
-<<<<<<< HEAD
-      - python/3.6.5 (Windows-10-10.0.17134-SP0) msrest/0.6.10 msrest_azure/0.6.1
-        azure-mgmt-network/4.0.0 Azure-SDK-For-Python AZURECLI/2.0.74
-=======
       - python/3.7.4 (Windows-10-10.0.18362-SP0) msrest/0.6.10 msrest_azure/0.6.2
         azure-mgmt-network/6.0.0 Azure-SDK-For-Python AZURECLI/2.0.75
->>>>>>> 807faccc
     method: GET
     uri: https://management.azure.com/subscriptions/00000000-0000-0000-0000-000000000000/providers/Microsoft.Network/locations/westus/operations/d6e85896-fa3d-4659-b95f-2ed8df7187ca?api-version=2019-09-01
   response:
@@ -516,11 +391,7 @@
       content-type:
       - application/json; charset=utf-8
       date:
-<<<<<<< HEAD
-      - Fri, 04 Oct 2019 04:55:28 GMT
-=======
       - Mon, 21 Oct 2019 05:12:01 GMT
->>>>>>> 807faccc
       expires:
       - '-1'
       pragma:
@@ -537,11 +408,7 @@
       x-content-type-options:
       - nosniff
       x-ms-arm-service-request-id:
-<<<<<<< HEAD
-      - 52932a06-c35d-4b5e-b0f2-d674ce144a32
-=======
       - 9b30f03a-6e7c-4593-aae8-497a28a8c460
->>>>>>> 807faccc
     status:
       code: 200
       message: OK
@@ -559,38 +426,22 @@
       ParameterSetName:
       - -n --address-prefix --vnet-name -g
       User-Agent:
-<<<<<<< HEAD
-      - python/3.6.5 (Windows-10-10.0.17134-SP0) msrest/0.6.10 msrest_azure/0.6.1
-        azure-mgmt-network/4.0.0 Azure-SDK-For-Python AZURECLI/2.0.74
-=======
       - python/3.7.4 (Windows-10-10.0.18362-SP0) msrest/0.6.10 msrest_azure/0.6.2
         azure-mgmt-network/6.0.0 Azure-SDK-For-Python AZURECLI/2.0.75
->>>>>>> 807faccc
     method: GET
     uri: https://management.azure.com/subscriptions/00000000-0000-0000-0000-000000000000/resourceGroups/cli_test_lock_with_resource_id000001/providers/Microsoft.Network/virtualNetworks/cli-lock-vnet000002?api-version=2019-09-01
   response:
     body:
       string: "{\r\n  \"name\": \"cli-lock-vnet000002\",\r\n  \"id\": \"/subscriptions/00000000-0000-0000-0000-000000000000/resourceGroups/cli_test_lock_with_resource_id000001/providers/Microsoft.Network/virtualNetworks/cli-lock-vnet000002\",\r\n
-<<<<<<< HEAD
-        \ \"etag\": \"W/\\\"1379dee0-b176-4624-bf1c-f74f0b2c3b75\\\"\",\r\n  \"type\":
-        \"Microsoft.Network/virtualNetworks\",\r\n  \"location\": \"westus\",\r\n
-        \ \"tags\": {},\r\n  \"properties\": {\r\n    \"provisioningState\": \"Succeeded\",\r\n
-        \   \"resourceGuid\": \"234b254e-28d2-488e-bfb5-f1a27fe0a734\",\r\n    \"addressSpace\":
-=======
         \ \"etag\": \"W/\\\"23b054d7-4bd6-4c0d-8ee6-5888cf1b0a90\\\"\",\r\n  \"type\":
         \"Microsoft.Network/virtualNetworks\",\r\n  \"location\": \"westus\",\r\n
         \ \"tags\": {},\r\n  \"properties\": {\r\n    \"provisioningState\": \"Succeeded\",\r\n
         \   \"resourceGuid\": \"b38b5369-3cc4-458a-b72a-32a18a567996\",\r\n    \"addressSpace\":
->>>>>>> 807faccc
         {\r\n      \"addressPrefixes\": [\r\n        \"10.0.0.0/16\"\r\n      ]\r\n
         \   },\r\n    \"dhcpOptions\": {\r\n      \"dnsServers\": []\r\n    },\r\n
         \   \"subnets\": [\r\n      {\r\n        \"name\": \"cli-lock-subnet000003\",\r\n
         \       \"id\": \"/subscriptions/00000000-0000-0000-0000-000000000000/resourceGroups/cli_test_lock_with_resource_id000001/providers/Microsoft.Network/virtualNetworks/cli-lock-vnet000002/subnets/cli-lock-subnet000003\",\r\n
-<<<<<<< HEAD
-        \       \"etag\": \"W/\\\"1379dee0-b176-4624-bf1c-f74f0b2c3b75\\\"\",\r\n
-=======
         \       \"etag\": \"W/\\\"23b054d7-4bd6-4c0d-8ee6-5888cf1b0a90\\\"\",\r\n
->>>>>>> 807faccc
         \       \"properties\": {\r\n          \"provisioningState\": \"Succeeded\",\r\n
         \         \"addressPrefix\": \"10.0.0.0/16\",\r\n          \"delegations\":
         [],\r\n          \"privateEndpointNetworkPolicies\": \"Enabled\",\r\n          \"privateLinkServiceNetworkPolicies\":
@@ -605,15 +456,9 @@
       content-type:
       - application/json; charset=utf-8
       date:
-<<<<<<< HEAD
-      - Fri, 04 Oct 2019 04:55:28 GMT
-      etag:
-      - W/"1379dee0-b176-4624-bf1c-f74f0b2c3b75"
-=======
       - Mon, 21 Oct 2019 05:12:01 GMT
       etag:
       - W/"23b054d7-4bd6-4c0d-8ee6-5888cf1b0a90"
->>>>>>> 807faccc
       expires:
       - '-1'
       pragma:
@@ -630,11 +475,7 @@
       x-content-type-options:
       - nosniff
       x-ms-arm-service-request-id:
-<<<<<<< HEAD
-      - 9767fe91-b28d-4b4f-a6d8-38250241f452
-=======
       - 64b45cea-28e5-4240-b464-18223cc361ce
->>>>>>> 807faccc
     status:
       code: 200
       message: OK
@@ -656,13 +497,8 @@
       ParameterSetName:
       - -n --resource --lock-type
       User-Agent:
-<<<<<<< HEAD
-      - python/3.6.5 (Windows-10-10.0.17134-SP0) msrest/0.6.10 msrest_azure/0.6.1
-        azure-mgmt-resource/4.0.0 Azure-SDK-For-Python AZURECLI/2.0.74
-=======
-      - python/3.7.4 (Windows-10-10.0.18362-SP0) msrest/0.6.10 msrest_azure/0.6.2
-        azure-mgmt-resource/4.0.0 Azure-SDK-For-Python AZURECLI/2.0.75
->>>>>>> 807faccc
+      - python/3.7.4 (Windows-10-10.0.18362-SP0) msrest/0.6.10 msrest_azure/0.6.2
+        azure-mgmt-resource/4.0.0 Azure-SDK-For-Python AZURECLI/2.0.75
       accept-language:
       - en-US
     method: PUT
@@ -678,11 +514,7 @@
       content-type:
       - application/json; charset=utf-8
       date:
-<<<<<<< HEAD
-      - Fri, 04 Oct 2019 04:55:29 GMT
-=======
       - Mon, 21 Oct 2019 05:12:01 GMT
->>>>>>> 807faccc
       expires:
       - '-1'
       pragma:
@@ -714,13 +546,8 @@
       ParameterSetName:
       - -n --resource --lock-type
       User-Agent:
-<<<<<<< HEAD
-      - python/3.6.5 (Windows-10-10.0.17134-SP0) msrest/0.6.10 msrest_azure/0.6.1
-        azure-mgmt-resource/4.0.0 Azure-SDK-For-Python AZURECLI/2.0.74
-=======
-      - python/3.7.4 (Windows-10-10.0.18362-SP0) msrest/0.6.10 msrest_azure/0.6.2
-        azure-mgmt-resource/4.0.0 Azure-SDK-For-Python AZURECLI/2.0.75
->>>>>>> 807faccc
+      - python/3.7.4 (Windows-10-10.0.18362-SP0) msrest/0.6.10 msrest_azure/0.6.2
+        azure-mgmt-resource/4.0.0 Azure-SDK-For-Python AZURECLI/2.0.75
       accept-language:
       - en-US
     method: PUT
@@ -736,11 +563,7 @@
       content-type:
       - application/json; charset=utf-8
       date:
-<<<<<<< HEAD
-      - Fri, 04 Oct 2019 04:55:31 GMT
-=======
       - Mon, 21 Oct 2019 05:12:03 GMT
->>>>>>> 807faccc
       expires:
       - '-1'
       pragma:
@@ -768,42 +591,25 @@
       ParameterSetName:
       - --name --resource
       User-Agent:
-<<<<<<< HEAD
-      - python/3.6.5 (Windows-10-10.0.17134-SP0) msrest/0.6.10 msrest_azure/0.6.1
-        azure-mgmt-resource/4.0.0 Azure-SDK-For-Python AZURECLI/2.0.74
-=======
-      - python/3.7.4 (Windows-10-10.0.18362-SP0) msrest/0.6.10 msrest_azure/0.6.2
-        azure-mgmt-resource/4.0.0 Azure-SDK-For-Python AZURECLI/2.0.75
->>>>>>> 807faccc
+      - python/3.7.4 (Windows-10-10.0.18362-SP0) msrest/0.6.10 msrest_azure/0.6.2
+        azure-mgmt-resource/4.0.0 Azure-SDK-For-Python AZURECLI/2.0.75
       accept-language:
       - en-US
     method: GET
     uri: https://management.azure.com/subscriptions/00000000-0000-0000-0000-000000000000/providers/Microsoft.Authorization/locks?api-version=2016-09-01
   response:
     body:
-<<<<<<< HEAD
-      string: '{"value":[{"properties":{"level":"CanNotDelete"},"id":"/subscriptions/00000000-0000-0000-0000-000000000000/resourcegroups/cli_test_lock_with_resource_id000001/providers/Microsoft.Network/virtualNetworks/cli-lock-vnet000002/providers/Microsoft.Authorization/locks/cli-test-lock000004","type":"Microsoft.Authorization/locks","name":"cli-test-lock000004"},{"properties":{"level":"CanNotDelete"},"id":"/subscriptions/00000000-0000-0000-0000-000000000000/resourcegroups/cli_test_lock_with_resource_id000001/providers/Microsoft.Network/virtualNetworks/cli-lock-vnet000002/subnets/cli-lock-subnet000003/providers/Microsoft.Authorization/locks/cli-test-lock000005","type":"Microsoft.Authorization/locks","name":"cli-test-lock000005"},{"properties":{"level":"ReadOnly","notes":"notesosck4by2sekkixk"},"id":"/subscriptions/00000000-0000-0000-0000-000000000000/resourcegroups/cli_test_resource_lockmmkkuyc2au2tjx66eoelsihs2ghl6yc77vmpzqh3blixubpbpazbt/providers/Microsoft.Network/virtualNetworks/cli.lock.rsrcmkionliokcf5dceuy/providers/Microsoft.Authorization/locks/cli-test-lockbvc5jxypgimcv6gn5nv4ybz25aq6vwdiawuigcm2qf2hd6u4psoawy37oermk","type":"Microsoft.Authorization/locks","name":"cli-test-lockbvc5jxypgimcv6gn5nv4ybz25aq6vwdiawuigcm2qf2hd6u4psoawy37oermk"}]}'
-=======
       string: '{"value":[{"properties":{"level":"ReadOnly"},"id":"/subscriptions/00000000-0000-0000-0000-000000000000/resourcegroups/cli_test_readonly_resource_lockkdn2d27gor47xdgykwq2jr6rpmipheaqdninewfp47qw/providers/Microsoft.Network/virtualNetworks/cli.lock.rsrcrigdidljqemviqw7c/providers/Microsoft.Authorization/locks/cli-test-lockz42oomv3zvbqrnnyduo35objbh3mfzonmpwzc2ks2aepr6ffzpmzmhkdve7s3","type":"Microsoft.Authorization/locks","name":"cli-test-lockz42oomv3zvbqrnnyduo35objbh3mfzonmpwzc2ks2aepr6ffzpmzmhkdve7s3"},{"properties":{"level":"CanNotDelete"},"id":"/subscriptions/00000000-0000-0000-0000-000000000000/resourcegroups/cli_test_lock_with_resource_id000001/providers/Microsoft.Network/virtualNetworks/cli-lock-vnet000002/providers/Microsoft.Authorization/locks/cli-test-lock000004","type":"Microsoft.Authorization/locks","name":"cli-test-lock000004"},{"properties":{"level":"CanNotDelete"},"id":"/subscriptions/00000000-0000-0000-0000-000000000000/resourcegroups/cli_test_lock_with_resource_id000001/providers/Microsoft.Network/virtualNetworks/cli-lock-vnet000002/subnets/cli-lock-subnet000003/providers/Microsoft.Authorization/locks/cli-test-lock000005","type":"Microsoft.Authorization/locks","name":"cli-test-lock000005"},{"properties":{"level":"CanNotDelete","notes":""},"id":"/subscriptions/00000000-0000-0000-0000-000000000000/resourceGroups/emerald-city-bookstore/providers/Microsoft.Authorization/locks/DELETE","type":"Microsoft.Authorization/locks","name":"DELETE"},{"properties":{"level":"CanNotDelete"},"id":"/subscriptions/00000000-0000-0000-0000-000000000000/resourcegroups/cli_test_resource_locktf6j56k6a3hkeaavhh4wk4vp7t3qwxak7e5it5w7ilcorvzzz4xru/providers/Microsoft.Network/virtualNetworks/cli.lock.rsrcm3oso6zhuapjkgarg/providers/Microsoft.Authorization/locks/cli-test-lockgonrjjgwqlxix7dp27mwwbijrytc7agjniq6chm2wywsqzsxusg3y745srlcs","type":"Microsoft.Authorization/locks","name":"cli-test-lockgonrjjgwqlxix7dp27mwwbijrytc7agjniq6chm2wywsqzsxusg3y745srlcs"},{"properties":{"level":"CanNotDelete","notes":""},"id":"/subscriptions/00000000-0000-0000-0000-000000000000/resourceGroups/new-experiences/providers/Microsoft.Authorization/locks/NO-DELETE","type":"Microsoft.Authorization/locks","name":"NO-DELETE"},{"properties":{"level":"CanNotDelete","notes":"for
         customer issue repro  (snowflake)"},"id":"/subscriptions/00000000-0000-0000-0000-000000000000/resourcegroups/storage-v2rt-repro/providers/Microsoft.Authorization/locks/DontDelete","type":"Microsoft.Authorization/locks","name":"DontDelete"},{"properties":{"level":"CanNotDelete"},"id":"/subscriptions/00000000-0000-0000-0000-000000000000/resourcegroups/cli_test_cannotdelete_resource_lockncs5gyokogowqy6bjnwcc34aixy72yzfmix43tzw/providers/Microsoft.Network/virtualNetworks/cli.lock.rsrcpfi37x4pzmg2eqdq5/providers/Microsoft.Authorization/locks/cli-test-lockdtl4k45bwbrelfvk3u4yjkunv3fled43uh5sz73dgvns7qf3oyjnvs2fi3akr","type":"Microsoft.Authorization/locks","name":"cli-test-lockdtl4k45bwbrelfvk3u4yjkunv3fled43uh5sz73dgvns7qf3oyjnvs2fi3akr"},{"properties":{"level":"CanNotDelete"},"id":"/subscriptions/00000000-0000-0000-0000-000000000000/resourceGroups/cli_test_group_lock5pcay72ei555fko5h7hvuz7uc5kqxoym6ezfr3oop6us6qkhl62aia3n/providers/Microsoft.Authorization/locks/cli-test-lockh3bnx3ifg43uv2qoof2bz5cziidgvwdqt5c","type":"Microsoft.Authorization/locks","name":"cli-test-lockh3bnx3ifg43uv2qoof2bz5cziidgvwdqt5c"}]}'
->>>>>>> 807faccc
-    headers:
-      cache-control:
-      - no-cache
-      content-length:
-<<<<<<< HEAD
-      - '1430'
-      content-type:
-      - application/json; charset=utf-8
-      date:
-      - Fri, 04 Oct 2019 04:55:31 GMT
-=======
+    headers:
+      cache-control:
+      - no-cache
+      content-length:
       - '3571'
       content-type:
       - application/json; charset=utf-8
       date:
       - Mon, 21 Oct 2019 05:12:03 GMT
->>>>>>> 807faccc
       expires:
       - '-1'
       pragma:
@@ -833,13 +639,8 @@
       ParameterSetName:
       - --name --resource
       User-Agent:
-<<<<<<< HEAD
-      - python/3.6.5 (Windows-10-10.0.17134-SP0) msrest/0.6.10 msrest_azure/0.6.1
-        azure-mgmt-resource/4.0.0 Azure-SDK-For-Python AZURECLI/2.0.74
-=======
-      - python/3.7.4 (Windows-10-10.0.18362-SP0) msrest/0.6.10 msrest_azure/0.6.2
-        azure-mgmt-resource/4.0.0 Azure-SDK-For-Python AZURECLI/2.0.75
->>>>>>> 807faccc
+      - python/3.7.4 (Windows-10-10.0.18362-SP0) msrest/0.6.10 msrest_azure/0.6.2
+        azure-mgmt-resource/4.0.0 Azure-SDK-For-Python AZURECLI/2.0.75
       accept-language:
       - en-US
     method: GET
@@ -855,11 +656,7 @@
       content-type:
       - application/json; charset=utf-8
       date:
-<<<<<<< HEAD
-      - Fri, 04 Oct 2019 04:55:31 GMT
-=======
       - Mon, 21 Oct 2019 05:12:03 GMT
->>>>>>> 807faccc
       expires:
       - '-1'
       pragma:
@@ -889,42 +686,25 @@
       ParameterSetName:
       - --name --resource
       User-Agent:
-<<<<<<< HEAD
-      - python/3.6.5 (Windows-10-10.0.17134-SP0) msrest/0.6.10 msrest_azure/0.6.1
-        azure-mgmt-resource/4.0.0 Azure-SDK-For-Python AZURECLI/2.0.74
-=======
-      - python/3.7.4 (Windows-10-10.0.18362-SP0) msrest/0.6.10 msrest_azure/0.6.2
-        azure-mgmt-resource/4.0.0 Azure-SDK-For-Python AZURECLI/2.0.75
->>>>>>> 807faccc
+      - python/3.7.4 (Windows-10-10.0.18362-SP0) msrest/0.6.10 msrest_azure/0.6.2
+        azure-mgmt-resource/4.0.0 Azure-SDK-For-Python AZURECLI/2.0.75
       accept-language:
       - en-US
     method: GET
     uri: https://management.azure.com/subscriptions/00000000-0000-0000-0000-000000000000/providers/Microsoft.Authorization/locks?api-version=2016-09-01
   response:
     body:
-<<<<<<< HEAD
-      string: '{"value":[{"properties":{"level":"CanNotDelete"},"id":"/subscriptions/00000000-0000-0000-0000-000000000000/resourcegroups/cli_test_lock_with_resource_id000001/providers/Microsoft.Network/virtualNetworks/cli-lock-vnet000002/providers/Microsoft.Authorization/locks/cli-test-lock000004","type":"Microsoft.Authorization/locks","name":"cli-test-lock000004"},{"properties":{"level":"CanNotDelete"},"id":"/subscriptions/00000000-0000-0000-0000-000000000000/resourcegroups/cli_test_lock_with_resource_id000001/providers/Microsoft.Network/virtualNetworks/cli-lock-vnet000002/subnets/cli-lock-subnet000003/providers/Microsoft.Authorization/locks/cli-test-lock000005","type":"Microsoft.Authorization/locks","name":"cli-test-lock000005"},{"properties":{"level":"ReadOnly","notes":"notesosck4by2sekkixk"},"id":"/subscriptions/00000000-0000-0000-0000-000000000000/resourcegroups/cli_test_resource_lockmmkkuyc2au2tjx66eoelsihs2ghl6yc77vmpzqh3blixubpbpazbt/providers/Microsoft.Network/virtualNetworks/cli.lock.rsrcmkionliokcf5dceuy/providers/Microsoft.Authorization/locks/cli-test-lockbvc5jxypgimcv6gn5nv4ybz25aq6vwdiawuigcm2qf2hd6u4psoawy37oermk","type":"Microsoft.Authorization/locks","name":"cli-test-lockbvc5jxypgimcv6gn5nv4ybz25aq6vwdiawuigcm2qf2hd6u4psoawy37oermk"}]}'
-=======
       string: '{"value":[{"properties":{"level":"ReadOnly"},"id":"/subscriptions/00000000-0000-0000-0000-000000000000/resourcegroups/cli_test_readonly_resource_lockkdn2d27gor47xdgykwq2jr6rpmipheaqdninewfp47qw/providers/Microsoft.Network/virtualNetworks/cli.lock.rsrcrigdidljqemviqw7c/providers/Microsoft.Authorization/locks/cli-test-lockz42oomv3zvbqrnnyduo35objbh3mfzonmpwzc2ks2aepr6ffzpmzmhkdve7s3","type":"Microsoft.Authorization/locks","name":"cli-test-lockz42oomv3zvbqrnnyduo35objbh3mfzonmpwzc2ks2aepr6ffzpmzmhkdve7s3"},{"properties":{"level":"CanNotDelete"},"id":"/subscriptions/00000000-0000-0000-0000-000000000000/resourcegroups/cli_test_lock_with_resource_id000001/providers/Microsoft.Network/virtualNetworks/cli-lock-vnet000002/providers/Microsoft.Authorization/locks/cli-test-lock000004","type":"Microsoft.Authorization/locks","name":"cli-test-lock000004"},{"properties":{"level":"CanNotDelete"},"id":"/subscriptions/00000000-0000-0000-0000-000000000000/resourcegroups/cli_test_lock_with_resource_id000001/providers/Microsoft.Network/virtualNetworks/cli-lock-vnet000002/subnets/cli-lock-subnet000003/providers/Microsoft.Authorization/locks/cli-test-lock000005","type":"Microsoft.Authorization/locks","name":"cli-test-lock000005"},{"properties":{"level":"CanNotDelete"},"id":"/subscriptions/00000000-0000-0000-0000-000000000000/resourceGroups/cli_test_lock_commands_with_idsfgbri6ulr6xhggemqhmc76nujonfsduv2lzjhi7jr5gw/providers/Microsoft.Authorization/locks/cli-test-locktexbgry64tzqz4y5gu4tt4wxjsiuvqctvdmgm","type":"Microsoft.Authorization/locks","name":"cli-test-locktexbgry64tzqz4y5gu4tt4wxjsiuvqctvdmgm"},{"properties":{"level":"CanNotDelete","notes":""},"id":"/subscriptions/00000000-0000-0000-0000-000000000000/resourceGroups/emerald-city-bookstore/providers/Microsoft.Authorization/locks/DELETE","type":"Microsoft.Authorization/locks","name":"DELETE"},{"properties":{"level":"CanNotDelete"},"id":"/subscriptions/00000000-0000-0000-0000-000000000000/resourcegroups/cli_test_resource_locktf6j56k6a3hkeaavhh4wk4vp7t3qwxak7e5it5w7ilcorvzzz4xru/providers/Microsoft.Network/virtualNetworks/cli.lock.rsrcm3oso6zhuapjkgarg/providers/Microsoft.Authorization/locks/cli-test-lockgonrjjgwqlxix7dp27mwwbijrytc7agjniq6chm2wywsqzsxusg3y745srlcs","type":"Microsoft.Authorization/locks","name":"cli-test-lockgonrjjgwqlxix7dp27mwwbijrytc7agjniq6chm2wywsqzsxusg3y745srlcs"},{"properties":{"level":"CanNotDelete","notes":""},"id":"/subscriptions/00000000-0000-0000-0000-000000000000/resourceGroups/new-experiences/providers/Microsoft.Authorization/locks/NO-DELETE","type":"Microsoft.Authorization/locks","name":"NO-DELETE"},{"properties":{"level":"CanNotDelete","notes":"for
         customer issue repro  (snowflake)"},"id":"/subscriptions/00000000-0000-0000-0000-000000000000/resourcegroups/storage-v2rt-repro/providers/Microsoft.Authorization/locks/DontDelete","type":"Microsoft.Authorization/locks","name":"DontDelete"},{"properties":{"level":"CanNotDelete"},"id":"/subscriptions/00000000-0000-0000-0000-000000000000/resourcegroups/cli_test_cannotdelete_resource_lockncs5gyokogowqy6bjnwcc34aixy72yzfmix43tzw/providers/Microsoft.Network/virtualNetworks/cli.lock.rsrcpfi37x4pzmg2eqdq5/providers/Microsoft.Authorization/locks/cli-test-lockdtl4k45bwbrelfvk3u4yjkunv3fled43uh5sz73dgvns7qf3oyjnvs2fi3akr","type":"Microsoft.Authorization/locks","name":"cli-test-lockdtl4k45bwbrelfvk3u4yjkunv3fled43uh5sz73dgvns7qf3oyjnvs2fi3akr"},{"properties":{"level":"CanNotDelete"},"id":"/subscriptions/00000000-0000-0000-0000-000000000000/resourceGroups/cli_test_group_lock5pcay72ei555fko5h7hvuz7uc5kqxoym6ezfr3oop6us6qkhl62aia3n/providers/Microsoft.Authorization/locks/cli-test-lockh3bnx3ifg43uv2qoof2bz5cziidgvwdqt5c","type":"Microsoft.Authorization/locks","name":"cli-test-lockh3bnx3ifg43uv2qoof2bz5cziidgvwdqt5c"}]}'
->>>>>>> 807faccc
-    headers:
-      cache-control:
-      - no-cache
-      content-length:
-<<<<<<< HEAD
-      - '1430'
-      content-type:
-      - application/json; charset=utf-8
-      date:
-      - Fri, 04 Oct 2019 04:55:32 GMT
-=======
+    headers:
+      cache-control:
+      - no-cache
+      content-length:
       - '3951'
       content-type:
       - application/json; charset=utf-8
       date:
       - Mon, 21 Oct 2019 05:12:04 GMT
->>>>>>> 807faccc
       expires:
       - '-1'
       pragma:
@@ -954,13 +734,8 @@
       ParameterSetName:
       - --name --resource
       User-Agent:
-<<<<<<< HEAD
-      - python/3.6.5 (Windows-10-10.0.17134-SP0) msrest/0.6.10 msrest_azure/0.6.1
-        azure-mgmt-resource/4.0.0 Azure-SDK-For-Python AZURECLI/2.0.74
-=======
-      - python/3.7.4 (Windows-10-10.0.18362-SP0) msrest/0.6.10 msrest_azure/0.6.2
-        azure-mgmt-resource/4.0.0 Azure-SDK-For-Python AZURECLI/2.0.75
->>>>>>> 807faccc
+      - python/3.7.4 (Windows-10-10.0.18362-SP0) msrest/0.6.10 msrest_azure/0.6.2
+        azure-mgmt-resource/4.0.0 Azure-SDK-For-Python AZURECLI/2.0.75
       accept-language:
       - en-US
     method: GET
@@ -976,11 +751,7 @@
       content-type:
       - application/json; charset=utf-8
       date:
-<<<<<<< HEAD
-      - Fri, 04 Oct 2019 04:55:32 GMT
-=======
       - Mon, 21 Oct 2019 05:12:04 GMT
->>>>>>> 807faccc
       expires:
       - '-1'
       pragma:
@@ -1010,42 +781,25 @@
       ParameterSetName:
       - --name --resource
       User-Agent:
-<<<<<<< HEAD
-      - python/3.6.5 (Windows-10-10.0.17134-SP0) msrest/0.6.10 msrest_azure/0.6.1
-        azure-mgmt-resource/4.0.0 Azure-SDK-For-Python AZURECLI/2.0.74
-=======
-      - python/3.7.4 (Windows-10-10.0.18362-SP0) msrest/0.6.10 msrest_azure/0.6.2
-        azure-mgmt-resource/4.0.0 Azure-SDK-For-Python AZURECLI/2.0.75
->>>>>>> 807faccc
+      - python/3.7.4 (Windows-10-10.0.18362-SP0) msrest/0.6.10 msrest_azure/0.6.2
+        azure-mgmt-resource/4.0.0 Azure-SDK-For-Python AZURECLI/2.0.75
       accept-language:
       - en-US
     method: GET
     uri: https://management.azure.com/subscriptions/00000000-0000-0000-0000-000000000000/providers/Microsoft.Authorization/locks?api-version=2016-09-01
   response:
     body:
-<<<<<<< HEAD
-      string: '{"value":[{"properties":{"level":"CanNotDelete"},"id":"/subscriptions/00000000-0000-0000-0000-000000000000/resourcegroups/cli_test_lock_with_resource_id000001/providers/Microsoft.Network/virtualNetworks/cli-lock-vnet000002/providers/Microsoft.Authorization/locks/cli-test-lock000004","type":"Microsoft.Authorization/locks","name":"cli-test-lock000004"},{"properties":{"level":"CanNotDelete"},"id":"/subscriptions/00000000-0000-0000-0000-000000000000/resourcegroups/cli_test_lock_with_resource_id000001/providers/Microsoft.Network/virtualNetworks/cli-lock-vnet000002/subnets/cli-lock-subnet000003/providers/Microsoft.Authorization/locks/cli-test-lock000005","type":"Microsoft.Authorization/locks","name":"cli-test-lock000005"},{"properties":{"level":"ReadOnly","notes":"notesosck4by2sekkixk"},"id":"/subscriptions/00000000-0000-0000-0000-000000000000/resourcegroups/cli_test_resource_lockmmkkuyc2au2tjx66eoelsihs2ghl6yc77vmpzqh3blixubpbpazbt/providers/Microsoft.Network/virtualNetworks/cli.lock.rsrcmkionliokcf5dceuy/providers/Microsoft.Authorization/locks/cli-test-lockbvc5jxypgimcv6gn5nv4ybz25aq6vwdiawuigcm2qf2hd6u4psoawy37oermk","type":"Microsoft.Authorization/locks","name":"cli-test-lockbvc5jxypgimcv6gn5nv4ybz25aq6vwdiawuigcm2qf2hd6u4psoawy37oermk"}]}'
-=======
       string: '{"value":[{"properties":{"level":"ReadOnly"},"id":"/subscriptions/00000000-0000-0000-0000-000000000000/resourcegroups/cli_test_readonly_resource_lockkdn2d27gor47xdgykwq2jr6rpmipheaqdninewfp47qw/providers/Microsoft.Network/virtualNetworks/cli.lock.rsrcrigdidljqemviqw7c/providers/Microsoft.Authorization/locks/cli-test-lockz42oomv3zvbqrnnyduo35objbh3mfzonmpwzc2ks2aepr6ffzpmzmhkdve7s3","type":"Microsoft.Authorization/locks","name":"cli-test-lockz42oomv3zvbqrnnyduo35objbh3mfzonmpwzc2ks2aepr6ffzpmzmhkdve7s3"},{"properties":{"level":"CanNotDelete"},"id":"/subscriptions/00000000-0000-0000-0000-000000000000/resourcegroups/cli_test_lock_with_resource_id000001/providers/Microsoft.Network/virtualNetworks/cli-lock-vnet000002/providers/Microsoft.Authorization/locks/cli-test-lock000004","type":"Microsoft.Authorization/locks","name":"cli-test-lock000004"},{"properties":{"level":"CanNotDelete"},"id":"/subscriptions/00000000-0000-0000-0000-000000000000/resourcegroups/cli_test_lock_with_resource_id000001/providers/Microsoft.Network/virtualNetworks/cli-lock-vnet000002/subnets/cli-lock-subnet000003/providers/Microsoft.Authorization/locks/cli-test-lock000005","type":"Microsoft.Authorization/locks","name":"cli-test-lock000005"},{"properties":{"level":"CanNotDelete"},"id":"/subscriptions/00000000-0000-0000-0000-000000000000/resourceGroups/cli_test_lock_commands_with_idsfgbri6ulr6xhggemqhmc76nujonfsduv2lzjhi7jr5gw/providers/Microsoft.Authorization/locks/cli-test-locktexbgry64tzqz4y5gu4tt4wxjsiuvqctvdmgm","type":"Microsoft.Authorization/locks","name":"cli-test-locktexbgry64tzqz4y5gu4tt4wxjsiuvqctvdmgm"},{"properties":{"level":"CanNotDelete"},"id":"/subscriptions/00000000-0000-0000-0000-000000000000/resourcegroups/cli_test_lock_commands_with_idsfgbri6ulr6xhggemqhmc76nujonfsduv2lzjhi7jr5gw/providers/Microsoft.Network/virtualNetworks/cli-lock-vnetn7tp4mvqyy45wbegb/providers/Microsoft.Authorization/locks/cli-test-lockrrupl3sa3u5njol3vlrduprgadv747xlmmakr","type":"Microsoft.Authorization/locks","name":"cli-test-lockrrupl3sa3u5njol3vlrduprgadv747xlmmakr"},{"properties":{"level":"CanNotDelete","notes":""},"id":"/subscriptions/00000000-0000-0000-0000-000000000000/resourceGroups/emerald-city-bookstore/providers/Microsoft.Authorization/locks/DELETE","type":"Microsoft.Authorization/locks","name":"DELETE"},{"properties":{"level":"CanNotDelete"},"id":"/subscriptions/00000000-0000-0000-0000-000000000000/resourcegroups/cli_test_resource_locktf6j56k6a3hkeaavhh4wk4vp7t3qwxak7e5it5w7ilcorvzzz4xru/providers/Microsoft.Network/virtualNetworks/cli.lock.rsrcm3oso6zhuapjkgarg/providers/Microsoft.Authorization/locks/cli-test-lockgonrjjgwqlxix7dp27mwwbijrytc7agjniq6chm2wywsqzsxusg3y745srlcs","type":"Microsoft.Authorization/locks","name":"cli-test-lockgonrjjgwqlxix7dp27mwwbijrytc7agjniq6chm2wywsqzsxusg3y745srlcs"},{"properties":{"level":"CanNotDelete","notes":""},"id":"/subscriptions/00000000-0000-0000-0000-000000000000/resourceGroups/new-experiences/providers/Microsoft.Authorization/locks/NO-DELETE","type":"Microsoft.Authorization/locks","name":"NO-DELETE"},{"properties":{"level":"CanNotDelete","notes":"for
         customer issue repro  (snowflake)"},"id":"/subscriptions/00000000-0000-0000-0000-000000000000/resourcegroups/storage-v2rt-repro/providers/Microsoft.Authorization/locks/DontDelete","type":"Microsoft.Authorization/locks","name":"DontDelete"},{"properties":{"level":"ReadOnly","notes":"notesxzyvdvcrzghwdu4"},"id":"/subscriptions/00000000-0000-0000-0000-000000000000/resourcegroups/cli_test_cannotdelete_resource_lockncs5gyokogowqy6bjnwcc34aixy72yzfmix43tzw/providers/Microsoft.Network/virtualNetworks/cli.lock.rsrcpfi37x4pzmg2eqdq5/providers/Microsoft.Authorization/locks/cli-test-lockdtl4k45bwbrelfvk3u4yjkunv3fled43uh5sz73dgvns7qf3oyjnvs2fi3akr","type":"Microsoft.Authorization/locks","name":"cli-test-lockdtl4k45bwbrelfvk3u4yjkunv3fled43uh5sz73dgvns7qf3oyjnvs2fi3akr"},{"properties":{"level":"CanNotDelete"},"id":"/subscriptions/00000000-0000-0000-0000-000000000000/resourceGroups/cli_test_group_lock5pcay72ei555fko5h7hvuz7uc5kqxoym6ezfr3oop6us6qkhl62aia3n/providers/Microsoft.Authorization/locks/cli-test-lockh3bnx3ifg43uv2qoof2bz5cziidgvwdqt5c","type":"Microsoft.Authorization/locks","name":"cli-test-lockh3bnx3ifg43uv2qoof2bz5cziidgvwdqt5c"}]}'
->>>>>>> 807faccc
-    headers:
-      cache-control:
-      - no-cache
-      content-length:
-<<<<<<< HEAD
-      - '1430'
-      content-type:
-      - application/json; charset=utf-8
-      date:
-      - Fri, 04 Oct 2019 04:55:33 GMT
-=======
+    headers:
+      cache-control:
+      - no-cache
+      content-length:
       - '4433'
       content-type:
       - application/json; charset=utf-8
       date:
       - Mon, 21 Oct 2019 05:12:06 GMT
->>>>>>> 807faccc
       expires:
       - '-1'
       pragma:
@@ -1077,13 +831,8 @@
       ParameterSetName:
       - --name --resource
       User-Agent:
-<<<<<<< HEAD
-      - python/3.6.5 (Windows-10-10.0.17134-SP0) msrest/0.6.10 msrest_azure/0.6.1
-        azure-mgmt-resource/4.0.0 Azure-SDK-For-Python AZURECLI/2.0.74
-=======
-      - python/3.7.4 (Windows-10-10.0.18362-SP0) msrest/0.6.10 msrest_azure/0.6.2
-        azure-mgmt-resource/4.0.0 Azure-SDK-For-Python AZURECLI/2.0.75
->>>>>>> 807faccc
+      - python/3.7.4 (Windows-10-10.0.18362-SP0) msrest/0.6.10 msrest_azure/0.6.2
+        azure-mgmt-resource/4.0.0 Azure-SDK-For-Python AZURECLI/2.0.75
       accept-language:
       - en-US
     method: DELETE
@@ -1097,11 +846,7 @@
       content-length:
       - '0'
       date:
-<<<<<<< HEAD
-      - Fri, 04 Oct 2019 04:55:33 GMT
-=======
       - Mon, 21 Oct 2019 05:12:06 GMT
->>>>>>> 807faccc
       expires:
       - '-1'
       pragma:
@@ -1129,42 +874,25 @@
       ParameterSetName:
       - --name --resource
       User-Agent:
-<<<<<<< HEAD
-      - python/3.6.5 (Windows-10-10.0.17134-SP0) msrest/0.6.10 msrest_azure/0.6.1
-        azure-mgmt-resource/4.0.0 Azure-SDK-For-Python AZURECLI/2.0.74
-=======
-      - python/3.7.4 (Windows-10-10.0.18362-SP0) msrest/0.6.10 msrest_azure/0.6.2
-        azure-mgmt-resource/4.0.0 Azure-SDK-For-Python AZURECLI/2.0.75
->>>>>>> 807faccc
+      - python/3.7.4 (Windows-10-10.0.18362-SP0) msrest/0.6.10 msrest_azure/0.6.2
+        azure-mgmt-resource/4.0.0 Azure-SDK-For-Python AZURECLI/2.0.75
       accept-language:
       - en-US
     method: GET
     uri: https://management.azure.com/subscriptions/00000000-0000-0000-0000-000000000000/providers/Microsoft.Authorization/locks?api-version=2016-09-01
   response:
     body:
-<<<<<<< HEAD
-      string: '{"value":[{"properties":{"level":"CanNotDelete"},"id":"/subscriptions/00000000-0000-0000-0000-000000000000/resourcegroups/cli_test_lock_with_resource_id000001/providers/Microsoft.Network/virtualNetworks/cli-lock-vnet000002/subnets/cli-lock-subnet000003/providers/Microsoft.Authorization/locks/cli-test-lock000005","type":"Microsoft.Authorization/locks","name":"cli-test-lock000005"},{"properties":{"level":"ReadOnly","notes":"notesosck4by2sekkixk"},"id":"/subscriptions/00000000-0000-0000-0000-000000000000/resourcegroups/cli_test_resource_lockmmkkuyc2au2tjx66eoelsihs2ghl6yc77vmpzqh3blixubpbpazbt/providers/Microsoft.Network/virtualNetworks/cli.lock.rsrcmkionliokcf5dceuy/providers/Microsoft.Authorization/locks/cli-test-lockbvc5jxypgimcv6gn5nv4ybz25aq6vwdiawuigcm2qf2hd6u4psoawy37oermk","type":"Microsoft.Authorization/locks","name":"cli-test-lockbvc5jxypgimcv6gn5nv4ybz25aq6vwdiawuigcm2qf2hd6u4psoawy37oermk"}]}'
-=======
       string: '{"value":[{"properties":{"level":"CanNotDelete"},"id":"/subscriptions/00000000-0000-0000-0000-000000000000/resourcegroups/cli_test_lock_with_resource_id000001/providers/Microsoft.Network/virtualNetworks/cli-lock-vnet000002/subnets/cli-lock-subnet000003/providers/Microsoft.Authorization/locks/cli-test-lock000005","type":"Microsoft.Authorization/locks","name":"cli-test-lock000005"},{"properties":{"level":"CanNotDelete"},"id":"/subscriptions/00000000-0000-0000-0000-000000000000/resourceGroups/cli_test_lock_commands_with_idsfgbri6ulr6xhggemqhmc76nujonfsduv2lzjhi7jr5gw/providers/Microsoft.Authorization/locks/cli-test-locktexbgry64tzqz4y5gu4tt4wxjsiuvqctvdmgm","type":"Microsoft.Authorization/locks","name":"cli-test-locktexbgry64tzqz4y5gu4tt4wxjsiuvqctvdmgm"},{"properties":{"level":"CanNotDelete"},"id":"/subscriptions/00000000-0000-0000-0000-000000000000/resourcegroups/cli_test_lock_commands_with_idsfgbri6ulr6xhggemqhmc76nujonfsduv2lzjhi7jr5gw/providers/Microsoft.Network/virtualNetworks/cli-lock-vnetn7tp4mvqyy45wbegb/providers/Microsoft.Authorization/locks/cli-test-lockrrupl3sa3u5njol3vlrduprgadv747xlmmakr","type":"Microsoft.Authorization/locks","name":"cli-test-lockrrupl3sa3u5njol3vlrduprgadv747xlmmakr"},{"properties":{"level":"CanNotDelete"},"id":"/subscriptions/00000000-0000-0000-0000-000000000000/resourcegroups/cli_test_lock_commands_with_idsfgbri6ulr6xhggemqhmc76nujonfsduv2lzjhi7jr5gw/providers/Microsoft.Network/virtualNetworks/cli-lock-vnetn7tp4mvqyy45wbegb/subnets/cli-lock-subneteexxqjo2adqx7jy/providers/Microsoft.Authorization/locks/cli-test-lockrfvkhbl","type":"Microsoft.Authorization/locks","name":"cli-test-lockrfvkhbl"},{"properties":{"level":"CanNotDelete","notes":""},"id":"/subscriptions/00000000-0000-0000-0000-000000000000/resourceGroups/emerald-city-bookstore/providers/Microsoft.Authorization/locks/DELETE","type":"Microsoft.Authorization/locks","name":"DELETE"},{"properties":{"level":"ReadOnly","notes":"notesp777oa6lebse4mt"},"id":"/subscriptions/00000000-0000-0000-0000-000000000000/resourcegroups/cli_test_resource_locktf6j56k6a3hkeaavhh4wk4vp7t3qwxak7e5it5w7ilcorvzzz4xru/providers/Microsoft.Network/virtualNetworks/cli.lock.rsrcm3oso6zhuapjkgarg/providers/Microsoft.Authorization/locks/cli-test-lockgonrjjgwqlxix7dp27mwwbijrytc7agjniq6chm2wywsqzsxusg3y745srlcs","type":"Microsoft.Authorization/locks","name":"cli-test-lockgonrjjgwqlxix7dp27mwwbijrytc7agjniq6chm2wywsqzsxusg3y745srlcs"},{"properties":{"level":"CanNotDelete","notes":""},"id":"/subscriptions/00000000-0000-0000-0000-000000000000/resourceGroups/new-experiences/providers/Microsoft.Authorization/locks/NO-DELETE","type":"Microsoft.Authorization/locks","name":"NO-DELETE"},{"properties":{"level":"CanNotDelete","notes":"for
         customer issue repro  (snowflake)"},"id":"/subscriptions/00000000-0000-0000-0000-000000000000/resourcegroups/storage-v2rt-repro/providers/Microsoft.Authorization/locks/DontDelete","type":"Microsoft.Authorization/locks","name":"DontDelete"},{"properties":{"level":"CanNotDelete"},"id":"/subscriptions/00000000-0000-0000-0000-000000000000/resourceGroups/cli_test_group_lock5pcay72ei555fko5h7hvuz7uc5kqxoym6ezfr3oop6us6qkhl62aia3n/providers/Microsoft.Authorization/locks/cli-test-lockh3bnx3ifg43uv2qoof2bz5cziidgvwdqt5c","type":"Microsoft.Authorization/locks","name":"cli-test-lockh3bnx3ifg43uv2qoof2bz5cziidgvwdqt5c"}]}'
->>>>>>> 807faccc
-    headers:
-      cache-control:
-      - no-cache
-      content-length:
-<<<<<<< HEAD
-      - '975'
-      content-type:
-      - application/json; charset=utf-8
-      date:
-      - Fri, 04 Oct 2019 04:55:34 GMT
-=======
+    headers:
+      cache-control:
+      - no-cache
+      content-length:
       - '3410'
       content-type:
       - application/json; charset=utf-8
       date:
       - Mon, 21 Oct 2019 05:12:06 GMT
->>>>>>> 807faccc
       expires:
       - '-1'
       pragma:
@@ -1196,13 +924,8 @@
       ParameterSetName:
       - --name --resource
       User-Agent:
-<<<<<<< HEAD
-      - python/3.6.5 (Windows-10-10.0.17134-SP0) msrest/0.6.10 msrest_azure/0.6.1
-        azure-mgmt-resource/4.0.0 Azure-SDK-For-Python AZURECLI/2.0.74
-=======
-      - python/3.7.4 (Windows-10-10.0.18362-SP0) msrest/0.6.10 msrest_azure/0.6.2
-        azure-mgmt-resource/4.0.0 Azure-SDK-For-Python AZURECLI/2.0.75
->>>>>>> 807faccc
+      - python/3.7.4 (Windows-10-10.0.18362-SP0) msrest/0.6.10 msrest_azure/0.6.2
+        azure-mgmt-resource/4.0.0 Azure-SDK-For-Python AZURECLI/2.0.75
       accept-language:
       - en-US
     method: DELETE
@@ -1216,11 +939,7 @@
       content-length:
       - '0'
       date:
-<<<<<<< HEAD
-      - Fri, 04 Oct 2019 04:55:35 GMT
-=======
       - Mon, 21 Oct 2019 05:12:07 GMT
->>>>>>> 807faccc
       expires:
       - '-1'
       pragma:
