--- conflicted
+++ resolved
@@ -64,13 +64,8 @@
     'azure-loganalytics~=0.1.0',
     'azure-mgmt-advisor==9.0.0',
     'azure-mgmt-apimanagement~=0.2.0',
-<<<<<<< HEAD
     'azure-mgmt-appconfiguration~=2.0.0',
-    'azure-mgmt-applicationinsights~=0.1.1',
-=======
-    'azure-mgmt-appconfiguration~=1.0.1',
     'azure-mgmt-applicationinsights~=1.0.0',
->>>>>>> db222529
     'azure-mgmt-authorization~=0.61.0',
     'azure-mgmt-batchai~=2.0',
     'azure-mgmt-batch~=15.0.0',
