--- conflicted
+++ resolved
@@ -733,9 +733,12 @@
     inputs:
       targetType: 'filePath'
       filePath: scripts/release/rpm/pipeline.sh
-<<<<<<< HEAD
     env:
       IMAGE: centos7
+  - task: AzureArtifacts.manifest-generator-task.manifest-generator-task.ManifestGeneratorTask@0
+    displayName: 'SBOM'
+    inputs:
+      BuildDropPath: $(Build.ArtifactStagingDirectory)
   - task: PublishPipelineArtifact@0
     displayName: 'Publish Artifact: rpm'
     inputs:
@@ -755,14 +758,6 @@
       filePath: scripts/release/rpm/pipeline.sh
     env:
       IMAGE: centos_stream8
-=======
-
-  - task: AzureArtifacts.manifest-generator-task.manifest-generator-task.ManifestGeneratorTask@0
-    displayName: 'SBOM'
-    inputs:
-      BuildDropPath: $(Build.ArtifactStagingDirectory)
-
->>>>>>> db539d48
   - task: PublishPipelineArtifact@0
     displayName: 'Publish Artifact: rpm'
     inputs:
