--- conflicted
+++ resolved
@@ -65,11 +65,7 @@
      ExpressRouteLinkMacSecCipher, ExpressRouteLinkAdminState,
      ConnectionMonitorEndpointFilterType, ConnectionMonitorTestConfigurationProtocol,
      PreferredIPVersion, HTTPConfigurationMethod, OutputType, DestinationPortBehavior, CoverageLevel, EndpointType, GatewayLoadBalancerTunnelProtocol,
-<<<<<<< HEAD
-     GatewayLoadBalancerTunnelInterfaceType) = self.get_models(
-=======
      GatewayLoadBalancerTunnelInterfaceType, VpnNatRuleType, VpnNatRuleMode) = self.get_models(
->>>>>>> afec3479
          'Access', 'ApplicationGatewayFirewallMode', 'ApplicationGatewayProtocol', 'ApplicationGatewayRedirectType',
          'ApplicationGatewayRequestRoutingRuleType', 'ApplicationGatewaySkuName', 'ApplicationGatewaySslProtocol', 'AuthenticationMethod',
          'Direction', 'VpnAuthenticationType',
@@ -81,11 +77,7 @@
          'ExpressRouteLinkMacSecCipher', 'ExpressRouteLinkAdminState',
          'ConnectionMonitorEndpointFilterType', 'ConnectionMonitorTestConfigurationProtocol',
          'PreferredIPVersion', 'HTTPConfigurationMethod', 'OutputType', 'DestinationPortBehavior', 'CoverageLevel', 'EndpointType', 'GatewayLoadBalancerTunnelProtocol',
-<<<<<<< HEAD
-         'GatewayLoadBalancerTunnelInterfaceType')
-=======
          'GatewayLoadBalancerTunnelInterfaceType', 'VpnNatRuleType', 'VpnNatRuleMode')
->>>>>>> afec3479
 
     ZoneType = self.get_models('ZoneType', resource_type=ResourceType.MGMT_NETWORK_DNS)
 
