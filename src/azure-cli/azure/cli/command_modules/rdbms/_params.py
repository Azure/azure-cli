# --------------------------------------------------------------------------------------------
# Copyright (c) Microsoft Corporation. All rights reserved.
# Licensed under the MIT License. See License.txt in the project root for license information.
# --------------------------------------------------------------------------------------------

# pylint: disable=line-too-long

from knack.arguments import CLIArgumentType

from azure.cli.core.commands.parameters import (
    get_resource_name_completion_list,
    tags_type, get_location_type,
    get_enum_type,
    get_three_state_flag)
from azure.cli.command_modules.rdbms.validators import configuration_value_validator, validate_subnet, retention_validator, tls_validator, public_access_validator, pg_storage_validator, mysql_storage_validator
from azure.cli.core.commands.validators import get_default_location_from_resource_group
from .randomname.generate import generate_username
from azure.cli.core.local_context import LocalContextAttribute, LocalContextAction
from azure.cli.core.commands.parameters import (resource_group_name_type, get_location_type,
                                                get_resource_name_completion_list)


def load_arguments(self, _):    # pylint: disable=too-many-statements

    server_completers = {
        'mariadb': get_resource_name_completion_list('Microsoft.DBForMariaDB/servers'),
        'mysql': get_resource_name_completion_list('Microsoft.DBForMySQL/servers'),
        'postgres': get_resource_name_completion_list('Microsoft.DBForPostgreSQL/servers')
    }

    def _complex_params(command_group):

        server_name_setter_arg_type = CLIArgumentType(metavar='NAME', 
                                        help="Name of the server. The name can contain only lowercase letters, numbers, and the hyphen (-) character. Minimum 3 characters and maximum 63 characters.",
                                        local_context_attribute=LocalContextAttribute(name='server_name', 
                                        actions=[LocalContextAction.SET], scopes=['{} server'.format(command_group)]))
        
        server_name_getter_arg_type = CLIArgumentType(metavar='NAME', 
                                        help="Name of the server. The name can contain only lowercase letters, numbers, and the hyphen (-) character. Minimum 3 characters and maximum 63 characters.",
                                        local_context_attribute=LocalContextAttribute(name='server_name', 
                                        actions=[LocalContextAction.GET], scopes=['{} server'.format(command_group)]))

        server_name_arg_type = CLIArgumentType(metavar='NAME', 
                                        help="Name of the server. The name can contain only lowercase letters, numbers, and the hyphen (-) character. Minimum 3 characters and maximum 63 characters.",
                                        local_context_attribute=LocalContextAttribute(name='server_name', 
                                        actions=[LocalContextAction.SET, LocalContextAction.GET], scopes=['{} server'.format(command_group)]))
        
        overriding_none_arg_type = CLIArgumentType(local_context_attribute=LocalContextAttribute(name='context_name', actions=[LocalContextAction.GET]))

        with self.argument_context(command_group) as c:
            c.argument('name', options_list=['--sku-name'], required=True)
            c.argument('server_name', arg_type=server_name_arg_type, completer=server_completers[command_group], options_list=['--server-name', '-s'], help='Name of the server. The name can contain only lowercase letters, numbers, and the hyphen (-) character. Minimum 3 characters and maximum 63 characters.')

        with self.argument_context('{} server'.format(command_group)) as c:
            c.ignore('family', 'capacity', 'tier')

            c.argument('server_name', arg_type=server_name_arg_type, options_list=['--name', '-n'], id_part='name', help='Name of the server. The name can contain only lowercase letters, numbers, and the hyphen (-) character. Minimum 3 characters and maximum 63 characters.')
            c.argument('administrator_login', options_list=['--admin-user', '-u'], help='Administrator username for the server. Once set, it cannot be changed.')
            c.argument('administrator_login_password', options_list=['--admin-password', '-p'], help='The password of the administrator. Minimum 8 characters and maximum 128 characters. Password must contain characters from three of the following categories: English uppercase letters, English lowercase letters, numbers, and non-alphanumeric characters.')
            c.argument('ssl_enforcement', arg_type=get_enum_type(['Enabled', 'Disabled']), options_list=['--ssl-enforcement'], help='Enable or disable ssl enforcement for connections to server. Default is Enabled.')
            c.argument('minimal_tls_version', arg_type=get_enum_type(['TLS1_0', 'TLS1_1', 'TLS1_2', 'TLSEnforcementDisabled']), options_list=['--minimal-tls-version'], help='Set the minimal TLS version for connections to server when SSL is enabled. Default is TLSEnforcementDisabled.', validator=tls_validator)
            c.argument('public_network_access', arg_type=get_enum_type(['Enabled', 'Disabled']), options_list=['--public-network-access'], help='Enable or disable public network access to server. When disabled, only connections made through Private Links can reach this server. Default is Enabled.')
            c.argument('tier', arg_type=get_enum_type(['Basic', 'GeneralPurpose', 'MemoryOptimized']), options_list=['--performance-tier'], help='The performance tier of the server.')
            c.argument('capacity', options_list=['--vcore'], type=int, help='Number of vcore.')
            c.argument('family', options_list=['--family'], arg_type=get_enum_type(['Gen4', 'Gen5']), help='Hardware generation.')
            c.argument('storage_mb', options_list=['--storage-size'], type=int, help='The storage capacity of the server (unit is megabytes). Minimum 5120 and increases in 1024 increments. Default is 51200.')
            c.argument('backup_retention', options_list=['--backup-retention'], type=int, help='The number of days a backup is retained. Range of 7 to 35 days. Default is 7 days.', validator=retention_validator)
            c.argument('auto_grow', arg_type=get_enum_type(['Enabled', 'Disabled']), options_list=['--auto-grow'], help='Enable or disable autogrow of the storage. Default value is Enabled.')
            c.argument('infrastructure_encryption', arg_type=get_enum_type(['Enabled', 'Disabled']), options_list=['--infrastructure-encryption', '-i'], help='Add an optional second layer of encryption for data using new encryption algorithm. Default value is Disabled.')
            c.argument('assign_identity', options_list=['--assign-identity'], help='Generate and assign an Azure Active Directory Identity for this server for use with key management services like Azure KeyVault.')
            c.argument('tags', tags_type)

            if command_group == 'mariadb':
                c.ignore('minimal_tls_version')
                c.ignore('assign_identity')
                c.ignore('infrastructure_encryption')


        with self.argument_context('{} server create'.format(command_group)) as c:
            c.argument('server_name', options_list=['--name', '-n'], arg_type=server_name_setter_arg_type)
            c.argument('sku_name', options_list=['--sku-name'], required=True, help='The name of the sku. Follows the convention {pricing tier}_{compute generation}_{vCores} in shorthand. Examples: B_Gen5_1, GP_Gen5_4, MO_Gen5_16. ')
            c.argument('administrator_login', required=True, arg_group='Authentication')
            c.argument('administrator_login_password', required=True, arg_group='Authentication')

            c.argument('backup_retention', type=int, options_list=['--backup-retention'], help='The number of days a backup is retained. Range of 7 to 35 days. Default is 7 days.', validator=retention_validator)
            c.argument('geo_redundant_backup', arg_type=get_enum_type(['Enabled', 'Disabled']), options_list=['--geo-redundant-backup'], help='Enable or disable geo-redundant backups. Default value is Disabled. Not supported in Basic pricing tier.')
            c.argument('storage_mb', options_list=['--storage-size'], type=int, help='The storage capacity of the server (unit is megabytes). Minimum 5120 and increases in 1024 increments. Default is 51200.')
            c.argument('auto_grow', arg_type=get_enum_type(['Enabled', 'Disabled']), options_list=['--auto-grow'], help='Enable or disable autogrow of the storage. Default value is Enabled.')
            c.argument('infrastructure_encryption', arg_type=get_enum_type(['Enabled', 'Disabled']), options_list=['--infrastructure-encryption', '-i'], help='Add an optional second layer of encryption for data using new encryption algorithm. Default value is Disabled.')
            c.argument('assign_identity', options_list=['--assign-identity'], help='Generate and assign an Azure Active Directory Identity for this server for use with key management services like Azure KeyVault.')

            c.argument('location', arg_type=get_location_type(self.cli_ctx), validator=get_default_location_from_resource_group)
            c.argument('version', help='Server major version.')

        with self.argument_context('{} server update'.format(command_group)) as c:
            c.ignore('family', 'capacity', 'tier')
            c.argument('sku_name', options_list=['--sku-name'], help='The name of the sku. Follows the convention {pricing tier}_{compute generation}_{vCores} in shorthand. Examples: B_Gen5_1, GP_Gen5_4, MO_Gen5_16.')
            c.argument('assign_identity', options_list=['--assign-identity'], help='Generate and assign an Azure Active Directory Identity for this server for use with key management services like Azure KeyVault.')

        with self.argument_context('{} server restore'. format(command_group)) as c:
            c.argument('server_name', options_list=['--name', '-n'], arg_type=overriding_none_arg_type)
            c.argument('source_server', options_list=['--source-server', '-s'], help='The name or resource ID of the source server to restore from.')
            c.argument('restore_point_in_time', help='The point in time to restore from (ISO8601 format), e.g., 2017-04-26T02:10:00+08:00')

        with self.argument_context('{} server georestore'. format(command_group)) as c:
            c.argument('location', arg_type=get_location_type(self.cli_ctx), required=True)
            c.argument('sku_name', options_list=['--sku-name'], required=False, help='The name of the sku. Defaults to sku of the source server. Follows the convention {pricing tier}_{compute generation}_{vCores} in shorthand. Examples: B_Gen5_1, GP_Gen5_4, MO_Gen5_16.')
            c.argument('source_server', options_list=['--source-server', '-s'], required=True, help='The name or ID of the source server to restore from.')
            c.argument('backup_retention', options_list=['--backup-retention'], type=int, help='The number of days a backup is retained. Range of 7 to 35 days. Default is 7 days.', validator=retention_validator)
            c.argument('geo_redundant_backup', options_list=['--geo-redundant-backup'], help='Enable or disable geo-redundant backups. Default value is Disabled. Not supported in Basic pricing tier.')

        with self.argument_context('{} server replica'.format(command_group)) as c:
            c.argument('server_name', options_list=['--name', '-n'], arg_type=overriding_none_arg_type)
            c.argument('source_server', options_list=['--source-server', '-s'], help='The name or resource ID of the master server to the create replica for.')
            c.argument('location', options_list=['--location', '-l'], help='Location. Values from: `az account list-locations`. If not provided, the create replica will be in the same location as the master server')
            c.argument('sku_name', options_list=['--sku-name'], help='The name of the sku. Follows the convention {pricing tier}_{compute generation}_{vCores} in shorthand. Examples: B_Gen5_1, GP_Gen5_4, MO_Gen5_16.')

        with self.argument_context('{} server configuration set'.format(command_group)) as c:
            c.argument('value', help='Value of the configuration. If not provided, configuration value will be set to default.', validator=configuration_value_validator)
            c.ignore('source')

        with self.argument_context('{} server wait'.format(command_group)) as c:
            c.ignore('created', 'deleted', 'updated')

        with self.argument_context('{} server delete'.format(command_group)) as c:
            c.argument('server_name', options_list=['--name', '-n'], arg_type=server_name_getter_arg_type)

        with self.argument_context('{} server-logs'.format(command_group)) as c:
            c.argument('file_name', options_list=['--name', '-n'], nargs='+', help='Space-separated list of log filenames on the server to download.')
            c.argument('max_file_size', type=int, help='The file size limitation to filter files.')
            c.argument('file_last_written', type=int, help='Integer in hours to indicate file last modify time, default value is 72.')
            c.argument('filename_contains', help='The pattern that file name should match.')

        with self.argument_context('{} db'.format(command_group)) as c:
            c.argument('server_name', options_list=['--server-name', '-s'], arg_type=server_name_arg_type)
            c.argument('database_name', options_list=['--name', '-n'])

        with self.argument_context('{} server firewall-rule'.format(command_group)) as c:
            c.argument('server_name', options_list=['--server-name', '-s'])
            c.argument('firewall_rule_name', options_list=['--name', '-n'], id_part='child_name_1', help='The name of the firewall rule. The firewall rule name cannot be empty. The firewall rule name can only contain 0-9, a-z, A-Z, \'-\' and \'_\'. Additionally, the firewall rule name cannot exceed 128 characters.')
            c.argument('start_ip_address', options_list=['--start-ip-address'], help='The start IP address of the firewall rule. Must be IPv4 format. Use value \'0.0.0.0\' to represent all Azure-internal IP addresses.')
            c.argument('end_ip_address', options_list=['--end-ip-address'], help='The end IP address of the firewall rule. Must be IPv4 format. Use value \'0.0.0.0\' to represent all Azure-internal IP addresses.')

        with self.argument_context('{} server vnet-rule'.format(command_group)) as c:
            c.argument('server_name', options_list=['--server-name', '-s'])
            c.argument('virtual_network_rule_name', options_list=['--name', '-n'], id_part='child_name_1', help='The name of the vnet rule.')
            c.argument('virtual_network_subnet_id', options_list=['--subnet'], help='Name or ID of the subnet that allows access to an Azure Postgres Server. If subnet name is provided, --vnet-name must be provided.')
            c.argument('ignore_missing_vnet_service_endpoint', options_list=['--ignore-missing-endpoint', '-i'], help='Create vnet rule before virtual network has vnet service endpoint enabled', arg_type=get_three_state_flag())

        with self.argument_context('{} server vnet-rule create'.format(command_group)) as c:
            c.extra('vnet_name', options_list=['--vnet-name'], help='The virtual network name', validator=validate_subnet)

        with self.argument_context('{} server configuration'.format(command_group)) as c:
            c.argument('server_name', options_list=['--server-name', '-s'])
            c.argument('configuration_name', id_part='child_name_1', options_list=['--name', '-n'])

        with self.argument_context('{} server replica list'.format(command_group)) as c:
            c.argument('server_name', options_list=['--server-name', '-s'], help='Name of the master server.')

        for item in ['approve', 'reject', 'delete', 'show']:
            with self.argument_context('{} server private-endpoint-connection {}'.format(command_group, item)) as c:
                c.argument('private_endpoint_connection_name', options_list=['--name', '-n'], required=False,
                        help='The name of the private endpoint connection associated with the Server. '
                                'Required if --id is not specified')
                c.extra('connection_id', options_list=['--id'], required=False,
                        help='The ID of the private endpoint connection associated with the Server. '
                            'If specified --server-name/-s and --name/-n, this should be omitted.')
                c.argument('server_name', options_list=['--server-name', '-s'], required=False,
                        help='Name of the Server. Required if --id is not specified')
                c.argument('resource_group_name', help='The resource group name of specified server.',
                        required=False)
                c.argument('description', help='Comments for {} operation.'.format(item))

        with self.argument_context('{} server private-link-resource'.format(command_group)) as c:
            c.argument('server_name', options_list=['--server-name', '-s'], required=True, help='Name of the Server.')

        if command_group != 'mariadb':
            with self.argument_context('{} server key'.format(command_group)) as c:
                c.argument('server_name', options_list=['--server-name', '-s'])
                c.argument('kid', options_list=['--kid', '-k'], help='The Azure Key Vault key identifier of the server key. An example key identifier is "https://YourVaultName.vault.azure.net/keys/YourKeyName/01234567890123456789012345678901"')

            with self.argument_context('{} server ad-admin'.format(command_group)) as c:
                c.argument('server_name', options_list=['--server-name', '-s'])
                c.argument('login', options_list=['--display-name', '-u'], help='Display name of the Azure AD administrator user or group.')
                c.argument('sid', options_list=['--object-id', '-i'], help='The unique ID of the Azure AD administrator.')

    _complex_params('mariadb')
    _complex_params('mysql')
    _complex_params('postgres')


    # Flexible-server
    def _flexible_server_params(command_group):

        server_name_setter_arg_type = CLIArgumentType(metavar='NAME', 
                                        help="Name of the server. The name can contain only lowercase letters, numbers, and the hyphen (-) character. Minimum 3 characters and maximum 63 characters.",
                                        local_context_attribute=LocalContextAttribute(name='server_name', 
                                        actions=[LocalContextAction.SET], scopes=['{} flexible-server'.format(command_group)]))
        
        server_name_getter_arg_type = CLIArgumentType(metavar='NAME', 
                                        help="Name of the server. The name can contain only lowercase letters, numbers, and the hyphen (-) character. Minimum 3 characters and maximum 63 characters.",
                                        local_context_attribute=LocalContextAttribute(name='server_name', 
                                        actions=[LocalContextAction.GET], scopes=['{} flexible-server'.format(command_group)]))

        server_name_arg_type = CLIArgumentType(metavar='NAME', 
                                        help="Name of the server. The name can contain only lowercase letters, numbers, and the hyphen (-) character. Minimum 3 characters and maximum 63 characters.",
                                        local_context_attribute=LocalContextAttribute(name='server_name', 
                                        actions=[LocalContextAction.SET, LocalContextAction.GET], scopes=['{} flexible-server'.format(command_group)]))
        
        overriding_none_arg_type = CLIArgumentType(local_context_attribute=LocalContextAttribute(name='context_name', actions=[LocalContextAction.GET]))

<<<<<<< HEAD
        server_admin_username_arg_type = CLIArgumentType(configured_default='web', metavar='Username',
                                        help="Server Administrator username",
                                        local_context_attribute=LocalContextAttribute(name='administrator-user',
                                        actions=[LocalContextAction.SET, LocalContextAction.GET], scopes=['{} flexible-server'.format(command_group)]))

        # subscription_arg_type = CLIArgumentType(configured_default='web', options_list=['--subscription'], metvar='NAME', 
        #                                 help="ID of subscription. You can configure the default subscription using az account set -s NAME_OR_ID",
        #                                 local_context_attribute=LocalContextAttribute(name='subscription',
        #                                 actions=[LocalContextAction.SET, LocalContextAction.GET], scopes=['{} flexible-server'.format(command_group)]))
=======
        with self.argument_context('{} flexible-server'.format(command_group)) as c:
            c.argument('server_name', id_part='name', options_list=['--name', '-n'], arg_type=server_name_arg_type)
>>>>>>> c4342b2c

        with self.argument_context('{} flexible-server create'.format(command_group)) as c:
            # Add create mode as a parameter
            if command_group == 'postgres':
                c.argument('tier', default='GeneralPurpose', options_list=['--tier'], 
                            help='Compute tier of the server. Accepted values: Burstable, GeneralPurpose, Memory Optimized ')
                c.argument('sku_name', default='Standard_D4s_v3', options_list=['--sku-name'], 
                            help='The name of the compute SKU. Follows the convention Standard_{VM name}. Examples: Standard_B1ms, Standard_D4s_v3 ')
                c.argument('storage_mb', default='128', options_list=['--storage-size'], type=int,
                           validator=pg_storage_validator,
                            help='The storage capacity of the server. Minimum is 32 GiB and max is 16 TiB.')
                c.argument('version', default='12', options_list=['--version'], 
                            help='Server major version.')              
                c.argument('zone', options_list=['--zone, -z'], 
                            help='Availability zone into which to provision the resource.')
            elif command_group == 'mysql':
                c.argument('tier', default='Burstable', 
                            help='Compute tier of the server. Accepted values: Burstable, GeneralPurpose, Memory Optimized ')
                c.argument('sku_name', default='Standard_B1MS', options_list=['--sku-name'], 
                            help='The name of the compute SKU. Follows the convention Standard_{VM name}. Examples: Standard_B1ms, Standard_D4s_v3 ')
                c.argument('storage_mb', default='10', options_list=['--storage-size'], type=int,
                           validator=mysql_storage_validator,
                            help='The storage capacity of the server. Minimum is 5 GiB and increases in 1 GiB increments. Max is 16 TiB.')
                c.argument('version', default='5.7', options_list=['--version'], 
                            help='Server major version.')
                c.argument('zone', options_list=['--zone, -z'], 
                            help='Availability zone into which to provision the resource.')
                c.argument('public_network_access', options_list=['--public-network-access'], 
                            help='Enable or disable public network access to server. When disabled, only connections made through Private Links can reach this server. Default is Enabled.')
                c.argument('maintenance_window', options_list=['--maintenance-window'], 
                            help='Period of time designated for maintenance. Examples: "0:8:30" to schedule on Monday, 8:30 UTC')
                c.argument('auto_grow', arg_type=get_enum_type(['Enabled', 'Disabled']), options_list=['--storage-auto-grow'],
                           help='Enable or disable autogrow of the storage. Default value is Enabled.')
                
                
            c.argument('server_name', options_list=['--name', '-n'], arg_type=server_name_setter_arg_type)
            c.argument('location', arg_type=get_location_type(self.cli_ctx))#, validator=get_default_location_from_resource_group)
            c.argument('administrator_login', default=generate_username(), options_list=['--admin-user, -u'],  arg_group='Authentication', 
<<<<<<< HEAD
                        help='Administrator username for the server. Once set, it cannot be changed. ', arg_type=server_admin_username_arg_type)
            #c.argument('administrator_login_password', options_list=['--admin-password, -p'], arg_group='Authentication')
=======
                        help='Administrator username for the server. Once set, it cannot be changed. ')
>>>>>>> c4342b2c
            c.argument('administrator_login_password', options_list=['--admin-password', '-p'],
                       help='The password of the administrator. Minimum 8 characters and maximum 128 characters. Password must contain characters from three of the following categories: English uppercase letters, English lowercase letters, numbers, and non-alphanumeric characters.',
                       arg_group='Authentication')
            c.argument('backup_retention', default=7, type=int, options_list=['--backup-retention'],
                       help='The number of days a backup is retained. Range of 7 to 35 days. Default is 7 days.',
                       validator=retention_validator)
            c.argument('tags', tags_type)
            c.argument('public_access', options_list=['--public-access'],
                        help='Determines the public access. Enter single or range of IP addresses to be included in the allowed list of IPs. IP address ranges must be dash-separated and not contain any spaces. Specifying 0.0.0.0 allows public access from any resources deployed within Azure to access your server. Specifying no IP address sets the server in public access mode but does not create a firewall rule. ',
                        validator=public_access_validator)

            # c.argument('vnet_name', options_list=['--vnet'], help='Name of the virtual network when creating a new one or referencing an existing one. The name must be between 2 to 64 characters. The name must begin with a letter or number, end with a letter, number or underscore, and may contain only letters, numbers, underscores, periods, or hyphens ')
            # c.argument('vnet_address_prefix', default='10.0.0.0/16', options_list=['--vnet-address-prefix'], help='The IP address prefix to use when creating a new VNet in CIDR format. ')
            # c.argument('subnet_name', options_list=['--subnet'], help='The name of the subnet when creating a new VNet or referencing an existing one. Can also reference an existing subnet by ID. If both vnet-name and subnet are omitted, an appropriate VNet and subnet will be selected automatically, or a new one will be created. The name must be between 1 to 80 characters. The name must begin with a letter or number, end with a letter, number, or underscore, and may contain only letters, numbers, underscores, periods, or hyphens ')
            # c.argument('subnet_address_prefix', default='10.0.0.0/24', options_list=['--subnet-address-prefix'], help='The subnet IP address prefix to use when creating a new VNet in CIDR format. ')
            c.argument('high_availability', default="Disabled", options_list=['--high-availability'], help='Enable or disable high availability feature.  Default value is Disabled.')

            c.ignore('database_name')
            c.argument('geo_redundant_backup', options_list=['--geo-redundant-backup'], 
                        help='Enable or disable geo-redundant backups. Default value is Disabled. Not supported in Basic pricing tier.')
            c.argument('infrastructure_encryption', options_list=['--infrastructure-encryption'], 
                        help='Add an optional second layer of encryption for data using new encryption algorithm. Default value is Disabled.')
            c.argument('ssl_enforcement', options_list=['--ssl-enforcement'], 
                        help='Enable or disable ssl enforcement for connections to server. Default is Enabled.')
            c.argument('assign_identity', options_list=['--assign-identity'], 
                        help='Generate and assign an Azure Active Directory Identity for this server for use with key management services like Azure KeyVault. No need to enter extra argument.')

        with self.argument_context('{} flexible-server delete'.format(command_group)) as c:
            c.argument('server_name', id_part='name', options_list=['--name', '-n'], arg_type=server_name_getter_arg_type)
            c.argument('force', options_list=['--force'], action='store_true',
                       help='Delete the server without prompt')

        with self.argument_context('{} flexible-server restore'.format(command_group)) as c:
            c.argument('server_name', options_list=['--name', '-n'], arg_type=overriding_none_arg_type,
                        help='The name of the new server that is created by the restore command.')
            c.argument('source_server', options_list=['--source-server'], 
                        help='The name or resource ID of the source server to restore from.')
            c.argument('restore_point_in_time', options_list=['--restore-point-in-time'], 
                        help='The point in time to restore from (ISO8601 format), e.g., 2017-04-26T02:10:00+08:00')
        
        with self.argument_context('{} flexible-server update'.format(command_group)) as c:
            c.argument('sku_name', options_list=['--sku-name'], 
                        help='The name of the sku. Follows the convention {pricing tier}_{compute generation}_{vCores} in shorthand. Examples: B_Gen5_1, GP_Gen5_4, MO_Gen5_16.')
            c.argument('tier', default='GeneralPurpose', options_list=['--tier'],
                       help='Compute tier of the server. Accepted values: Burstable, GeneralPurpose, Memory Optimized ')
            c.argument('assign_identity', options_list=['--assign-identity'], 
                        help='Generate and assign an Azure Active Directory Identity for this server for use with key management services like Azure KeyVault. No need to enter extra argument.')
            c.argument('tags', options_list=['--tags'], 
                        help='Space-separated tags: key[=value] [key[=value] ...]. Use \"\" to clear existing tags.')
            c.argument('backup_retention',  type=int, options_list=['--backup-retention'], 
                        help='The number of days a backup is retained. Range of 7 to 35 days. Default is 7 days.', validator=retention_validator)
            c.argument('administrator_login_password', options_list=['--admin-password', '-p'],
                       help='The password of the administrator. Minimum 8 characters and maximum 128 characters. Password must contain characters from three of the following categories: English uppercase letters, English lowercase letters, numbers, and non-alphanumeric characters.',)
            c.argument('ha_enabled', default='Disabled', options_list=['--high-availability'], arg_type=get_enum_type(['Enabled', 'Disabled']), 
                        help='Enable or disable high availability feature.  Default value is Disabled.')
            c.argument('maintenance_window', options_list=['--maintenance-window'],
                        help='Period of time designated for maintenance. Examples: "0:8:30" to schedule on Monday, 8:30 UTC')
            if command_group == 'mysql':
                c.argument('storage_mb', options_list=['--storage-size'], type=int,
                           validator=mysql_storage_validator,
                            help='The storage capacity of the server. Minimum is 5 GiB and increases in 1 GiB increments. Max is 16 TiB.')
                c.argument('public_network_access', arg_type=get_enum_type(['Enabled', 'Disabled']),
                           options_list=['--public-network-access'],
                           help='Enable or disable public network access to server. When disabled, only connections made through Private Links can reach this server. Default is Enabled.')
                c.argument('auto_grow', arg_type=get_enum_type(['Enabled', 'Disabled']), options_list=['--storage-auto-grow'],
                           help='Enable or disable autogrow of the storage. Default value is Enabled.')
                c.argument('ssl_enforcement', arg_type=get_enum_type(['Enabled', 'Disabled']),
                           options_list=['--ssl-enforcement'],
                           help='Enable or disable ssl enforcement for connections to server. Default is Enabled.')
                c.argument('subnet_arm_resource_id', options_list=['--subnet-id'],
                           help='Name or ID of the subnet that allows access to an Azure Flexible Server MySQL Server. ')
                c.argument('replication_role', options_list=['--replication-role'],
                           help='The replication role of the server.')
            elif command_group == 'postgres':
                c.argument('storage_mb', options_list=['--storage-size'], type=int,
                           validator=pg_storage_validator,
                            help='The storage capacity of the server. Minimum is 32 GiB and max is 16 TiB.')

        with self.argument_context('{} flexible-server list-skus'.format(command_group)) as c:
            c.argument('location', arg_type=get_location_type(self.cli_ctx))

        # flexible-server parameter
        for scope in ['list', 'set', 'show']:
            argument_context_string = '{} flexible-server parameter {}'.format(command_group, scope)
            with self.argument_context(argument_context_string) as c:
                # c.argument('resource_group_name', arg_type=resource_group_name_type)
                c.argument('server_name', id_part='name', options_list=['--server-name', '-s'], arg_type=server_name_arg_type)
                c.argument('json', options_list=['--json'], help='Output in json format. true/false')
        
        for scope in ['show', 'set']:
            argument_context_string = '{} flexible-server parameter {}'.format(command_group, scope)
            with self.argument_context(argument_context_string) as c:
                c.argument('configuration_name', id_part='child_name_1', options_list=['--name', '-n'], required=True, 
                            help='The name of the server configuration') # N/A
    
        with self.argument_context('{} flexible-server parameter set'.format(command_group)) as c:
            c.argument('value', options_list=['--value', '-v'], 
                        help='Value of the configuration.') 
            c.argument('source', options_list=['--source'], 
                        help='Source of the configuration.') 

        # firewall-rule
        for scope in ['create', 'delete', 'list', 'show', 'update']:
            argument_context_string = '{} flexible-server firewall-rule {}'.format(command_group, scope)
            with self.argument_context(argument_context_string) as c:
                c.argument('resource_group_name', arg_type=resource_group_name_type)
                c.argument('server_name', id_part='name', options_list=['--server-name', '-s'], arg_type=server_name_arg_type)
        
        for scope in ['create', 'delete', 'show', 'update']:
            argument_context_string = '{} flexible-server firewall-rule {}'.format(command_group, scope)
            with self.argument_context(argument_context_string) as c:
                c.argument('firewall_rule_name', id_part='child_name_1', options_list=['--name', '-n'],
                            help='The name of the firewall rule. If name is omitted, default name will be chosen for firewall name. The firewall rule name can only contain 0-9, a-z, A-Z, \'-\' and \'_\'. Additionally, the firewall rule name cannot exceed 128 characters. ')
        
        with self.argument_context('{} flexible-server firewall-rule create'.format(command_group)) as c:
            c.argument('end_ip_address', options_list=['--end-ip-address'], 
                        help='The end IP address of the firewall rule. Must be IPv4 format. Use value \'0.0.0.0\' to represent all Azure-internal IP addresses. ')
            c.argument('start_ip_address', options_list=['--start-ip-address'], 
                        help='The start IP address of the firewall rule. Must be IPv4 format. Use value \'0.0.0.0\' to represent all Azure-internal IP addresses. ')
        
        with self.argument_context('{} flexible-server firewall-rule delete'.format(command_group)) as c:
            c.argument('prompt', options_list=['--prompt'], help='Turn confirmation prompt on/off. If off, the rule will be deleted without confirmation')

        with self.argument_context('{} flexible-server firewall-rule update'.format(command_group)) as c:
            c.argument('end_ip_address', options_list=['--end-ip-address'], 
                        help='When using \'set\' or \'add\', preserve string literals instead of attempting to convert to JSON.')
            c.argument('start_ip_address', options_list=['--start-ip-address'], 
                        help='The start IP address of the firewall rule. Must be IPv4 format. Use value \'0.0.0.0\' to represent all Azure-internal IP addresses. ')

        with self.argument_context('{} flexible-server show-connection-string'.format(command_group)) as c:
            c.argument('server_name', options_list=['--server-name', '-s'], help='Name of the server.')
            c.argument('administrator_login', options_list=['--admin-user', '-u'],
                       help='The login username of the administrator.')
            c.argument('administrator_login_password', options_list=['--admin-password', '-p'],
                       help='The login password of the administrator.')
            c.argument('database_name', options_list=['--database-name', '-d'], help='The name of a database.')


    _flexible_server_params('postgres')
    _flexible_server_params('mysql')<|MERGE_RESOLUTION|>--- conflicted
+++ resolved
@@ -209,20 +209,8 @@
         
         overriding_none_arg_type = CLIArgumentType(local_context_attribute=LocalContextAttribute(name='context_name', actions=[LocalContextAction.GET]))
 
-<<<<<<< HEAD
-        server_admin_username_arg_type = CLIArgumentType(configured_default='web', metavar='Username',
-                                        help="Server Administrator username",
-                                        local_context_attribute=LocalContextAttribute(name='administrator-user',
-                                        actions=[LocalContextAction.SET, LocalContextAction.GET], scopes=['{} flexible-server'.format(command_group)]))
-
-        # subscription_arg_type = CLIArgumentType(configured_default='web', options_list=['--subscription'], metvar='NAME', 
-        #                                 help="ID of subscription. You can configure the default subscription using az account set -s NAME_OR_ID",
-        #                                 local_context_attribute=LocalContextAttribute(name='subscription',
-        #                                 actions=[LocalContextAction.SET, LocalContextAction.GET], scopes=['{} flexible-server'.format(command_group)]))
-=======
         with self.argument_context('{} flexible-server'.format(command_group)) as c:
             c.argument('server_name', id_part='name', options_list=['--name', '-n'], arg_type=server_name_arg_type)
->>>>>>> c4342b2c
 
         with self.argument_context('{} flexible-server create'.format(command_group)) as c:
             # Add create mode as a parameter
@@ -261,12 +249,7 @@
             c.argument('server_name', options_list=['--name', '-n'], arg_type=server_name_setter_arg_type)
             c.argument('location', arg_type=get_location_type(self.cli_ctx))#, validator=get_default_location_from_resource_group)
             c.argument('administrator_login', default=generate_username(), options_list=['--admin-user, -u'],  arg_group='Authentication', 
-<<<<<<< HEAD
-                        help='Administrator username for the server. Once set, it cannot be changed. ', arg_type=server_admin_username_arg_type)
-            #c.argument('administrator_login_password', options_list=['--admin-password, -p'], arg_group='Authentication')
-=======
                         help='Administrator username for the server. Once set, it cannot be changed. ')
->>>>>>> c4342b2c
             c.argument('administrator_login_password', options_list=['--admin-password', '-p'],
                        help='The password of the administrator. Minimum 8 characters and maximum 128 characters. Password must contain characters from three of the following categories: English uppercase letters, English lowercase letters, numbers, and non-alphanumeric characters.',
                        arg_group='Authentication')
