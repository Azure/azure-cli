interactions:
- request:
    body: null
    headers:
      Accept:
      - application/json
      Accept-Encoding:
      - gzip, deflate
      CommandName:
      - container create
      Connection:
      - keep-alive
      ParameterSetName:
      - -g -n --image --vnet
      User-Agent:
      - AZURECLI/2.45.0 azsdk-python-azure-mgmt-resource/21.1.0b1 Python/3.10.10 (Windows-10-10.0.22621-SP0)
    method: GET
    uri: https://management.azure.com/subscriptions/00000000-0000-0000-0000-000000000000/resourcegroups/clitest.rg000001?api-version=2021-04-01
  response:
    body:
<<<<<<< HEAD
      string: '{"id":"/subscriptions/00000000-0000-0000-0000-000000000000/resourceGroups/clitest.rg000001","name":"clitest.rg000001","type":"Microsoft.Resources/resourceGroups","location":"westus","tags":{"product":"azurecli","cause":"automation","date":"2023-02-21T19:31:46Z"},"properties":{"provisioningState":"Succeeded"}}'
=======
      string: '{"id":"/subscriptions/00000000-0000-0000-0000-000000000000/resourceGroups/clitest.rg000001","name":"clitest.rg000001","type":"Microsoft.Resources/resourceGroups","location":"westus","tags":{"product":"azurecli","cause":"automation","date":"2023-02-17T19:28:12Z"},"properties":{"provisioningState":"Succeeded"}}'
>>>>>>> a553113b
    headers:
      cache-control:
      - no-cache
      content-length:
      - '310'
      content-type:
      - application/json; charset=utf-8
      date:
<<<<<<< HEAD
      - Tue, 21 Feb 2023 19:31:48 GMT
=======
      - Fri, 17 Feb 2023 19:28:15 GMT
>>>>>>> a553113b
      expires:
      - '-1'
      pragma:
      - no-cache
      strict-transport-security:
      - max-age=31536000; includeSubDomains
      vary:
      - Accept-Encoding
      x-content-type-options:
      - nosniff
    status:
      code: 200
      message: OK
- request:
    body: null
    headers:
      Accept:
      - application/json
      Accept-Encoding:
      - gzip, deflate
      CommandName:
      - container create
      Connection:
      - keep-alive
      ParameterSetName:
      - -g -n --image --subnet
      User-Agent:
      - AZURECLI/2.45.0 azsdk-python-azure-mgmt-resource/21.1.0b1 Python/3.10.10 (Windows-10-10.0.22621-SP0)
    method: GET
    uri: https://management.azure.com/subscriptions/00000000-0000-0000-0000-000000000000/resourcegroups/clitest.rg000001?api-version=2021-04-01
  response:
    body:
<<<<<<< HEAD
      string: '{"id":"/subscriptions/00000000-0000-0000-0000-000000000000/resourceGroups/clitest.rg000001","name":"clitest.rg000001","type":"Microsoft.Resources/resourceGroups","location":"westus","tags":{"product":"azurecli","cause":"automation","date":"2023-02-21T19:31:46Z"},"properties":{"provisioningState":"Succeeded"}}'
=======
      string: '{"id":"/subscriptions/00000000-0000-0000-0000-000000000000/resourceGroups/clitest.rg000001","name":"clitest.rg000001","type":"Microsoft.Resources/resourceGroups","location":"westus","tags":{"product":"azurecli","cause":"automation","date":"2023-02-17T19:28:12Z"},"properties":{"provisioningState":"Succeeded"}}'
>>>>>>> a553113b
    headers:
      cache-control:
      - no-cache
      content-length:
      - '310'
      content-type:
      - application/json; charset=utf-8
      date:
<<<<<<< HEAD
      - Tue, 21 Feb 2023 19:31:49 GMT
=======
      - Fri, 17 Feb 2023 19:28:16 GMT
>>>>>>> a553113b
      expires:
      - '-1'
      pragma:
      - no-cache
      strict-transport-security:
      - max-age=31536000; includeSubDomains
      vary:
      - Accept-Encoding
      x-content-type-options:
      - nosniff
    status:
      code: 200
      message: OK
- request:
    body: null
    headers:
      Accept:
      - application/json
      Accept-Encoding:
      - gzip, deflate
      CommandName:
      - container create
      Connection:
      - keep-alive
      ParameterSetName:
      - -g -n --image --vnet --subnet --ip-address
      User-Agent:
      - AZURECLI/2.45.0 azsdk-python-azure-mgmt-resource/21.1.0b1 Python/3.10.10 (Windows-10-10.0.22621-SP0)
    method: GET
    uri: https://management.azure.com/subscriptions/00000000-0000-0000-0000-000000000000/resourcegroups/clitest.rg000001?api-version=2021-04-01
  response:
    body:
<<<<<<< HEAD
      string: '{"id":"/subscriptions/00000000-0000-0000-0000-000000000000/resourceGroups/clitest.rg000001","name":"clitest.rg000001","type":"Microsoft.Resources/resourceGroups","location":"westus","tags":{"product":"azurecli","cause":"automation","date":"2023-02-21T19:31:46Z"},"properties":{"provisioningState":"Succeeded"}}'
=======
      string: '{"id":"/subscriptions/00000000-0000-0000-0000-000000000000/resourceGroups/clitest.rg000001","name":"clitest.rg000001","type":"Microsoft.Resources/resourceGroups","location":"westus","tags":{"product":"azurecli","cause":"automation","date":"2023-02-17T19:28:12Z"},"properties":{"provisioningState":"Succeeded"}}'
>>>>>>> a553113b
    headers:
      cache-control:
      - no-cache
      content-length:
      - '310'
      content-type:
      - application/json; charset=utf-8
      date:
<<<<<<< HEAD
      - Tue, 21 Feb 2023 19:31:48 GMT
=======
      - Fri, 17 Feb 2023 19:28:16 GMT
>>>>>>> a553113b
      expires:
      - '-1'
      pragma:
      - no-cache
      strict-transport-security:
      - max-age=31536000; includeSubDomains
      vary:
      - Accept-Encoding
      x-content-type-options:
      - nosniff
    status:
      code: 200
      message: OK
- request:
    body: null
    headers:
      Accept:
      - application/json
      Accept-Encoding:
      - gzip, deflate
      CommandName:
      - container create
      Connection:
      - keep-alive
      ParameterSetName:
      - -g -n --image --vnet --subnet --ip-address
      User-Agent:
      - AZURECLI/2.45.0 azsdk-python-azure-mgmt-network/21.0.1 Python/3.10.10 (Windows-10-10.0.22621-SP0)
    method: GET
    uri: https://management.azure.com/subscriptions/00000000-0000-0000-0000-000000000000/resourceGroups/clitest.rg000001/providers/Microsoft.Network/virtualNetworks/vent000003/subnets/subnet000004?api-version=2022-01-01
  response:
    body:
      string: '{"error":{"code":"ResourceNotFound","message":"The Resource ''Microsoft.Network/virtualNetworks/vent000003''
        under resource group ''clitest.rg000001'' was not found. For more details
        please go to https://aka.ms/ARMResourceNotFoundFix"}}'
    headers:
      cache-control:
      - no-cache
      content-length:
      - '232'
      content-type:
      - application/json; charset=utf-8
      date:
<<<<<<< HEAD
      - Tue, 21 Feb 2023 19:31:49 GMT
=======
      - Fri, 17 Feb 2023 19:28:18 GMT
>>>>>>> a553113b
      expires:
      - '-1'
      pragma:
      - no-cache
      strict-transport-security:
      - max-age=31536000; includeSubDomains
      x-content-type-options:
      - nosniff
      x-ms-failure-cause:
      - gateway
    status:
      code: 404
      message: Not Found
- request:
    body: null
    headers:
      Accept:
      - application/json
      Accept-Encoding:
      - gzip, deflate
      CommandName:
      - container create
      Connection:
      - keep-alive
      ParameterSetName:
      - -g -n --image --vnet --subnet --ip-address
      User-Agent:
      - AZURECLI/2.45.0 azsdk-python-azure-mgmt-network/21.0.1 Python/3.10.10 (Windows-10-10.0.22621-SP0)
    method: GET
    uri: https://management.azure.com/subscriptions/00000000-0000-0000-0000-000000000000/resourceGroups/clitest.rg000001/providers/Microsoft.Network/virtualNetworks/vent000003?api-version=2022-01-01
  response:
    body:
      string: '{"error":{"code":"ResourceNotFound","message":"The Resource ''Microsoft.Network/virtualNetworks/vent000003''
        under resource group ''clitest.rg000001'' was not found. For more details
        please go to https://aka.ms/ARMResourceNotFoundFix"}}'
    headers:
      cache-control:
      - no-cache
      content-length:
      - '232'
      content-type:
      - application/json; charset=utf-8
      date:
<<<<<<< HEAD
      - Tue, 21 Feb 2023 19:31:49 GMT
=======
      - Fri, 17 Feb 2023 19:28:19 GMT
>>>>>>> a553113b
      expires:
      - '-1'
      pragma:
      - no-cache
      strict-transport-security:
      - max-age=31536000; includeSubDomains
      x-content-type-options:
      - nosniff
      x-ms-failure-cause:
      - gateway
    status:
      code: 404
      message: Not Found
- request:
    body: '{"location": "westus", "properties": {"addressSpace": {"addressPrefixes":
      ["10.0.0.0/16"]}, "enableDdosProtection": false, "enableVmProtection": false}}'
    headers:
      Accept:
      - application/json
      Accept-Encoding:
      - gzip, deflate
      CommandName:
      - container create
      Connection:
      - keep-alive
      Content-Length:
      - '152'
      Content-Type:
      - application/json
      ParameterSetName:
      - -g -n --image --vnet --subnet --ip-address
      User-Agent:
      - AZURECLI/2.45.0 azsdk-python-azure-mgmt-network/21.0.1 Python/3.10.10 (Windows-10-10.0.22621-SP0)
    method: PUT
    uri: https://management.azure.com/subscriptions/00000000-0000-0000-0000-000000000000/resourceGroups/clitest.rg000001/providers/Microsoft.Network/virtualNetworks/vent000003?api-version=2022-01-01
  response:
    body:
      string: "{\r\n  \"name\": \"vent000003\",\r\n  \"id\": \"/subscriptions/00000000-0000-0000-0000-000000000000/resourceGroups/clitest.rg000001/providers/Microsoft.Network/virtualNetworks/vent000003\"\
<<<<<<< HEAD
        ,\r\n  \"etag\": \"W/\\\"a757beae-5cdb-4cf0-828e-b4a195c334ec\\\"\",\r\n \
        \ \"type\": \"Microsoft.Network/virtualNetworks\",\r\n  \"location\": \"westus\"\
        ,\r\n  \"properties\": {\r\n    \"provisioningState\": \"Updating\",\r\n \
        \   \"resourceGuid\": \"e0427039-e5c7-483f-84a6-5ffc0adb25d2\",\r\n    \"\
=======
        ,\r\n  \"etag\": \"W/\\\"cae5ce03-9a65-4575-aa22-dab4d154dba9\\\"\",\r\n \
        \ \"type\": \"Microsoft.Network/virtualNetworks\",\r\n  \"location\": \"westus\"\
        ,\r\n  \"properties\": {\r\n    \"provisioningState\": \"Updating\",\r\n \
        \   \"resourceGuid\": \"c95dd74f-092d-47c3-a440-f1440189ba51\",\r\n    \"\
>>>>>>> a553113b
        addressSpace\": {\r\n      \"addressPrefixes\": [\r\n        \"10.0.0.0/16\"\
        \r\n      ]\r\n    },\r\n    \"subnets\": [],\r\n    \"virtualNetworkPeerings\"\
        : [],\r\n    \"enableDdosProtection\": false\r\n  }\r\n}"
    headers:
      azure-asyncnotification:
      - Enabled
      azure-asyncoperation:
<<<<<<< HEAD
      - https://management.azure.com/subscriptions/00000000-0000-0000-0000-000000000000/providers/Microsoft.Network/locations/westus/operations/9d31806a-c8a8-4c43-a727-22212d8b5640?api-version=2022-01-01
=======
      - https://management.azure.com/subscriptions/00000000-0000-0000-0000-000000000000/providers/Microsoft.Network/locations/westus/operations/971c7532-a8cb-49b6-a936-5c13ccd44301?api-version=2022-01-01
>>>>>>> a553113b
      cache-control:
      - no-cache
      content-length:
      - '614'
      content-type:
      - application/json; charset=utf-8
      date:
<<<<<<< HEAD
      - Tue, 21 Feb 2023 19:31:51 GMT
=======
      - Fri, 17 Feb 2023 19:28:20 GMT
>>>>>>> a553113b
      expires:
      - '-1'
      pragma:
      - no-cache
      server:
      - Microsoft-HTTPAPI/2.0
      - Microsoft-HTTPAPI/2.0
      strict-transport-security:
      - max-age=31536000; includeSubDomains
      x-content-type-options:
      - nosniff
      x-ms-arm-service-request-id:
<<<<<<< HEAD
      - d950ddde-c37e-4ae7-ad37-25306756de65
=======
      - cb2f3704-88cf-4590-adce-8250116b6da5
>>>>>>> a553113b
      x-ms-ratelimit-remaining-subscription-writes:
      - '1198'
    status:
      code: 201
      message: ''
- request:
    body: '{"name": "subnet000004", "properties": {"addressPrefix": "10.0.0.0/24",
      "delegations": [{"name": "Microsoft.ContainerInstance/containerGroups", "properties":
      {"serviceName": "Microsoft.ContainerInstance/containerGroups"}}], "privateEndpointNetworkPolicies":
      "Disabled", "privateLinkServiceNetworkPolicies": "Enabled"}}'
    headers:
      Accept:
      - application/json
      Accept-Encoding:
      - gzip, deflate
      CommandName:
      - container create
      Connection:
      - keep-alive
      Content-Length:
      - '318'
      Content-Type:
      - application/json
      ParameterSetName:
      - -g -n --image --vnet --subnet --ip-address
      User-Agent:
      - AZURECLI/2.45.0 azsdk-python-azure-mgmt-network/21.0.1 Python/3.10.10 (Windows-10-10.0.22621-SP0)
    method: PUT
    uri: https://management.azure.com/subscriptions/00000000-0000-0000-0000-000000000000/resourceGroups/clitest.rg000001/providers/Microsoft.Network/virtualNetworks/vent000003/subnets/subnet000004?api-version=2022-01-01
  response:
    body:
      string: "{\r\n  \"name\": \"subnet000004\",\r\n  \"id\": \"/subscriptions/00000000-0000-0000-0000-000000000000/resourceGroups/clitest.rg000001/providers/Microsoft.Network/virtualNetworks/vent000003/subnets/subnet000004\"\
<<<<<<< HEAD
        ,\r\n  \"etag\": \"W/\\\"a7868bc3-6bbc-4356-8f73-18a59166bded\\\"\",\r\n \
=======
        ,\r\n  \"etag\": \"W/\\\"25dae3eb-2600-4050-ae72-1bf1ebbb3622\\\"\",\r\n \
>>>>>>> a553113b
        \ \"properties\": {\r\n    \"provisioningState\": \"Updating\",\r\n    \"\
        addressPrefix\": \"10.0.0.0/24\",\r\n    \"delegations\": [\r\n      {\r\n\
        \        \"name\": \"Microsoft.ContainerInstance/containerGroups\",\r\n  \
        \      \"id\": \"/subscriptions/00000000-0000-0000-0000-000000000000/resourceGroups/clitest.rg000001/providers/Microsoft.Network/virtualNetworks/vent000003/subnets/subnet000004/delegations/Microsoft.ContainerInstance/containerGroups\"\
<<<<<<< HEAD
        ,\r\n        \"etag\": \"W/\\\"a7868bc3-6bbc-4356-8f73-18a59166bded\\\"\"\
=======
        ,\r\n        \"etag\": \"W/\\\"25dae3eb-2600-4050-ae72-1bf1ebbb3622\\\"\"\
>>>>>>> a553113b
        ,\r\n        \"properties\": {\r\n          \"provisioningState\": \"Succeeded\"\
        ,\r\n          \"serviceName\": \"Microsoft.ContainerInstance/containerGroups\"\
        ,\r\n          \"actions\": [\r\n            \"Microsoft.Network/virtualNetworks/subnets/action\"\
        \r\n          ]\r\n        },\r\n        \"type\": \"Microsoft.Network/virtualNetworks/subnets/delegations\"\
        \r\n      }\r\n    ],\r\n    \"privateEndpointNetworkPolicies\": \"Disabled\"\
        ,\r\n    \"privateLinkServiceNetworkPolicies\": \"Enabled\"\r\n  },\r\n  \"\
        type\": \"Microsoft.Network/virtualNetworks/subnets\"\r\n}"
    headers:
      azure-asyncnotification:
      - Enabled
      azure-asyncoperation:
<<<<<<< HEAD
      - https://management.azure.com/subscriptions/00000000-0000-0000-0000-000000000000/providers/Microsoft.Network/locations/westus/operations/292ecf40-9028-4696-b38b-17c3dcdef918?api-version=2022-01-01
=======
      - https://management.azure.com/subscriptions/00000000-0000-0000-0000-000000000000/providers/Microsoft.Network/locations/westus/operations/8a4e5c9a-f3ea-4a85-9a37-810440594053?api-version=2022-01-01
>>>>>>> a553113b
      cache-control:
      - no-cache
      content-length:
      - '1256'
      content-type:
      - application/json; charset=utf-8
      date:
<<<<<<< HEAD
      - Tue, 21 Feb 2023 19:31:51 GMT
=======
      - Fri, 17 Feb 2023 19:28:21 GMT
>>>>>>> a553113b
      expires:
      - '-1'
      pragma:
      - no-cache
      server:
      - Microsoft-HTTPAPI/2.0
      - Microsoft-HTTPAPI/2.0
      strict-transport-security:
      - max-age=31536000; includeSubDomains
      x-content-type-options:
      - nosniff
      x-ms-arm-service-request-id:
<<<<<<< HEAD
      - 81f24f70-079d-4a23-86a1-05cd24e6c45e
=======
      - 64324e8e-f13e-4c6e-9e3c-da76e2efe83d
>>>>>>> a553113b
      x-ms-ratelimit-remaining-subscription-writes:
      - '1197'
    status:
      code: 201
      message: ''
- request:
    body: null
    headers:
      Accept:
      - '*/*'
      Accept-Encoding:
      - gzip, deflate
      CommandName:
      - container create
      Connection:
      - keep-alive
      ParameterSetName:
      - -g -n --image --vnet --subnet --ip-address
      User-Agent:
      - AZURECLI/2.45.0 azsdk-python-azure-mgmt-network/21.0.1 Python/3.10.10 (Windows-10-10.0.22621-SP0)
    method: GET
<<<<<<< HEAD
    uri: https://management.azure.com/subscriptions/00000000-0000-0000-0000-000000000000/providers/Microsoft.Network/locations/westus/operations/9d31806a-c8a8-4c43-a727-22212d8b5640?api-version=2022-01-01
=======
    uri: https://management.azure.com/subscriptions/00000000-0000-0000-0000-000000000000/providers/Microsoft.Network/locations/westus/operations/971c7532-a8cb-49b6-a936-5c13ccd44301?api-version=2022-01-01
>>>>>>> a553113b
  response:
    body:
      string: "{\r\n  \"status\": \"Canceled\",\r\n  \"error\": {\r\n    \"code\"\
        : \"Canceled\",\r\n    \"message\": \"Operation was canceled.\",\r\n    \"\
        details\": [\r\n      {\r\n        \"code\": \"CanceledAndSupersededDueToAnotherOperation\"\
<<<<<<< HEAD
        ,\r\n        \"message\": \"Operation PutVirtualNetworkOperation (9d31806a-c8a8-4c43-a727-22212d8b5640)\
        \ was canceled and superseded by operation PutSubnetOperation (292ecf40-9028-4696-b38b-17c3dcdef918).\"\
=======
        ,\r\n        \"message\": \"Operation PutVirtualNetworkOperation (971c7532-a8cb-49b6-a936-5c13ccd44301)\
        \ was canceled and superseded by operation PutSubnetOperation (8a4e5c9a-f3ea-4a85-9a37-810440594053).\"\
>>>>>>> a553113b
        \r\n      }\r\n    ]\r\n  }\r\n}"
    headers:
      cache-control:
      - no-cache
      canceled-by-azure-asyncoperation:
<<<<<<< HEAD
      - https://management.azure.com/subscriptions/858cf1fd-d678-42ee-ae83-7f84b54c67df/providers/Microsoft.Network/locations/westus/operations/292ecf40-9028-4696-b38b-17c3dcdef918?api-version=2022-01-01
=======
      - https://management.azure.com/subscriptions/da28f5e5-aa45-46fe-90c8-053ca49ab4b5/providers/Microsoft.Network/locations/westus/operations/8a4e5c9a-f3ea-4a85-9a37-810440594053?api-version=2022-01-01
>>>>>>> a553113b
      content-length:
      - '420'
      content-type:
      - application/json; charset=utf-8
      date:
<<<<<<< HEAD
      - Tue, 21 Feb 2023 19:31:54 GMT
=======
      - Fri, 17 Feb 2023 19:28:23 GMT
>>>>>>> a553113b
      expires:
      - '-1'
      pragma:
      - no-cache
      server:
      - Microsoft-HTTPAPI/2.0
      - Microsoft-HTTPAPI/2.0
      strict-transport-security:
      - max-age=31536000; includeSubDomains
      transfer-encoding:
      - chunked
      vary:
      - Accept-Encoding
      x-content-type-options:
      - nosniff
      x-ms-arm-service-request-id:
<<<<<<< HEAD
      - 1965048d-9abe-40a8-ad6e-1dfde604d530
=======
      - 6ce46a77-3003-407a-bba5-aeb1eac52e2d
>>>>>>> a553113b
    status:
      code: 200
      message: ''
- request:
    body: null
    headers:
      Accept:
      - '*/*'
      Accept-Encoding:
      - gzip, deflate
      CommandName:
      - container create
      Connection:
      - keep-alive
      ParameterSetName:
      - -g -n --image --vnet --subnet --ip-address
      User-Agent:
      - AZURECLI/2.45.0 azsdk-python-azure-mgmt-network/21.0.1 Python/3.10.10 (Windows-10-10.0.22621-SP0)
    method: GET
<<<<<<< HEAD
    uri: https://management.azure.com/subscriptions/00000000-0000-0000-0000-000000000000/providers/Microsoft.Network/locations/westus/operations/292ecf40-9028-4696-b38b-17c3dcdef918?api-version=2022-01-01
=======
    uri: https://management.azure.com/subscriptions/00000000-0000-0000-0000-000000000000/providers/Microsoft.Network/locations/westus/operations/8a4e5c9a-f3ea-4a85-9a37-810440594053?api-version=2022-01-01
>>>>>>> a553113b
  response:
    body:
      string: "{\r\n  \"status\": \"Succeeded\"\r\n}"
    headers:
      cache-control:
      - no-cache
      content-length:
      - '29'
      content-type:
      - application/json; charset=utf-8
      date:
<<<<<<< HEAD
      - Tue, 21 Feb 2023 19:31:54 GMT
=======
      - Fri, 17 Feb 2023 19:28:24 GMT
>>>>>>> a553113b
      expires:
      - '-1'
      pragma:
      - no-cache
      server:
      - Microsoft-HTTPAPI/2.0
      - Microsoft-HTTPAPI/2.0
      strict-transport-security:
      - max-age=31536000; includeSubDomains
      transfer-encoding:
      - chunked
      vary:
      - Accept-Encoding
      x-content-type-options:
      - nosniff
      x-ms-arm-service-request-id:
<<<<<<< HEAD
      - c174ebb0-2773-41f1-891d-c2bcdbb6106b
=======
      - 7842e6a6-bab5-474b-ae5d-6ba6587405aa
>>>>>>> a553113b
    status:
      code: 200
      message: ''
- request:
    body: null
    headers:
      Accept:
      - '*/*'
      Accept-Encoding:
      - gzip, deflate
      CommandName:
      - container create
      Connection:
      - keep-alive
      ParameterSetName:
      - -g -n --image --vnet --subnet --ip-address
      User-Agent:
      - AZURECLI/2.45.0 azsdk-python-azure-mgmt-network/21.0.1 Python/3.10.10 (Windows-10-10.0.22621-SP0)
    method: GET
    uri: https://management.azure.com/subscriptions/00000000-0000-0000-0000-000000000000/resourceGroups/clitest.rg000001/providers/Microsoft.Network/virtualNetworks/vent000003/subnets/subnet000004?api-version=2022-01-01
  response:
    body:
      string: "{\r\n  \"name\": \"subnet000004\",\r\n  \"id\": \"/subscriptions/00000000-0000-0000-0000-000000000000/resourceGroups/clitest.rg000001/providers/Microsoft.Network/virtualNetworks/vent000003/subnets/subnet000004\"\
<<<<<<< HEAD
        ,\r\n  \"etag\": \"W/\\\"e43f2732-3413-4c1d-90d9-87094f71f15e\\\"\",\r\n \
=======
        ,\r\n  \"etag\": \"W/\\\"5fab9176-c90d-450a-ab17-aec272b88061\\\"\",\r\n \
>>>>>>> a553113b
        \ \"properties\": {\r\n    \"provisioningState\": \"Succeeded\",\r\n    \"\
        addressPrefix\": \"10.0.0.0/24\",\r\n    \"delegations\": [\r\n      {\r\n\
        \        \"name\": \"Microsoft.ContainerInstance/containerGroups\",\r\n  \
        \      \"id\": \"/subscriptions/00000000-0000-0000-0000-000000000000/resourceGroups/clitest.rg000001/providers/Microsoft.Network/virtualNetworks/vent000003/subnets/subnet000004/delegations/Microsoft.ContainerInstance/containerGroups\"\
<<<<<<< HEAD
        ,\r\n        \"etag\": \"W/\\\"e43f2732-3413-4c1d-90d9-87094f71f15e\\\"\"\
=======
        ,\r\n        \"etag\": \"W/\\\"5fab9176-c90d-450a-ab17-aec272b88061\\\"\"\
>>>>>>> a553113b
        ,\r\n        \"properties\": {\r\n          \"provisioningState\": \"Succeeded\"\
        ,\r\n          \"serviceName\": \"Microsoft.ContainerInstance/containerGroups\"\
        ,\r\n          \"actions\": [\r\n            \"Microsoft.Network/virtualNetworks/subnets/action\"\
        \r\n          ]\r\n        },\r\n        \"type\": \"Microsoft.Network/virtualNetworks/subnets/delegations\"\
        \r\n      }\r\n    ],\r\n    \"privateEndpointNetworkPolicies\": \"Disabled\"\
        ,\r\n    \"privateLinkServiceNetworkPolicies\": \"Enabled\"\r\n  },\r\n  \"\
        type\": \"Microsoft.Network/virtualNetworks/subnets\"\r\n}"
    headers:
      cache-control:
      - no-cache
      content-length:
      - '1257'
      content-type:
      - application/json; charset=utf-8
      date:
<<<<<<< HEAD
      - Tue, 21 Feb 2023 19:31:55 GMT
      etag:
      - W/"e43f2732-3413-4c1d-90d9-87094f71f15e"
=======
      - Fri, 17 Feb 2023 19:28:24 GMT
      etag:
      - W/"5fab9176-c90d-450a-ab17-aec272b88061"
>>>>>>> a553113b
      expires:
      - '-1'
      pragma:
      - no-cache
      server:
      - Microsoft-HTTPAPI/2.0
      - Microsoft-HTTPAPI/2.0
      strict-transport-security:
      - max-age=31536000; includeSubDomains
      transfer-encoding:
      - chunked
      vary:
      - Accept-Encoding
      x-content-type-options:
      - nosniff
      x-ms-arm-service-request-id:
<<<<<<< HEAD
      - 7b6ffe8e-7d37-4a9c-bbc4-41b30de46d83
=======
      - 14882cfd-4878-4e83-a2ee-de0fcefeb6f0
>>>>>>> a553113b
    status:
      code: 200
      message: ''
- request:
    body: '{"properties": {"containers": [{"name": "clicontainer000002", "properties":
      {"image": "nginx", "ports": [{"protocol": "TCP", "port": 80}], "resources":
      {"requests": {"memoryInGB": 1.5, "cpu": 1.0}}}}], "restartPolicy": "Always",
      "ipAddress": {"ports": [{"protocol": "TCP", "port": 80}], "type": "Private",
      "autoGeneratedDomainNameLabelScope": "Unsecure"}, "osType": "Linux", "subnetIds":
      [{"id": "/subscriptions/00000000-0000-0000-0000-000000000000/resourceGroups/clitest.rg000001/providers/Microsoft.Network/virtualNetworks/vent000003/subnets/subnet000004"}]},
      "location": "westus", "tags": {}}'
    headers:
      Accept:
      - application/json
      Accept-Encoding:
      - gzip, deflate
      CommandName:
      - container create
      Connection:
      - keep-alive
      Content-Length:
      - '595'
      Content-Type:
      - application/json
      ParameterSetName:
      - -g -n --image --vnet --subnet --ip-address
      User-Agent:
      - AZURECLI/2.45.0 azsdk-python-mgmt-containerinstance/10.1.0b1 Python/3.10.10
        (Windows-10-10.0.22621-SP0)
    method: PUT
    uri: https://management.azure.com/subscriptions/00000000-0000-0000-0000-000000000000/resourceGroups/clitest.rg000001/providers/Microsoft.ContainerInstance/containerGroups/clicontainer000002?api-version=2022-10-01-preview
  response:
    body:
      string: '{"properties":{"sku":"Standard","provisioningState":"Pending","containers":[{"name":"clicontainer000002","properties":{"image":"nginx","ports":[{"protocol":"TCP","port":80}],"environmentVariables":[],"resources":{"requests":{"memoryInGB":1.5,"cpu":1.0}}}}],"initContainers":[],"restartPolicy":"Always","osType":"Linux","instanceView":{"events":[],"state":"Pending"},"subnetIds":[{"id":"/subscriptions/00000000-0000-0000-0000-000000000000/resourceGroups/clitest.rg000001/providers/Microsoft.Network/virtualNetworks/vent000003/subnets/subnet000004"}]},"id":"/subscriptions/00000000-0000-0000-0000-000000000000/resourceGroups/clitest.rg000001/providers/Microsoft.ContainerInstance/containerGroups/clicontainer000002","name":"clicontainer000002","type":"Microsoft.ContainerInstance/containerGroups","location":"westus","tags":{}}'
    headers:
      azure-asyncoperation:
<<<<<<< HEAD
      - https://management.azure.com/subscriptions/00000000-0000-0000-0000-000000000000/providers/Microsoft.ContainerInstance/locations/westus/operations/619ca861-8e0b-49de-85ec-ce303790d99b?api-version=2018-06-01
=======
      - https://management.azure.com/subscriptions/00000000-0000-0000-0000-000000000000/providers/Microsoft.ContainerInstance/locations/westus/operations/129648d0-bd0a-4c22-b941-64138c88f87e?api-version=2018-06-01
>>>>>>> a553113b
      cache-control:
      - no-cache
      content-length:
      - '825'
      content-type:
      - application/json; charset=utf-8
      date:
<<<<<<< HEAD
      - Tue, 21 Feb 2023 19:31:57 GMT
=======
      - Fri, 17 Feb 2023 19:28:30 GMT
>>>>>>> a553113b
      expires:
      - '-1'
      pragma:
      - no-cache
      strict-transport-security:
      - max-age=31536000; includeSubDomains
      x-content-type-options:
      - nosniff
      x-ms-ratelimit-remaining-subscription-resource-requests-pt1h:
<<<<<<< HEAD
      - '298'
      x-ms-ratelimit-remaining-subscription-resource-requests-pt5m:
      - '98'
      x-ms-ratelimit-remaining-subscription-writes:
      - '1197'
=======
      - '14941'
      x-ms-ratelimit-remaining-subscription-resource-requests-pt5m:
      - '1494'
      x-ms-ratelimit-remaining-subscription-writes:
      - '1198'
>>>>>>> a553113b
    status:
      code: 201
      message: Created
- request:
    body: null
    headers:
      Accept:
      - '*/*'
      Accept-Encoding:
      - gzip, deflate
      CommandName:
      - container create
      Connection:
      - keep-alive
      ParameterSetName:
      - -g -n --image --vnet --subnet --ip-address
      User-Agent:
      - AZURECLI/2.45.0 azsdk-python-mgmt-containerinstance/10.1.0b1 Python/3.10.10
<<<<<<< HEAD
        (Windows-10-10.0.19045-SP0)
    method: GET
    uri: https://management.azure.com/subscriptions/00000000-0000-0000-0000-000000000000/providers/Microsoft.ContainerInstance/locations/westus/operations/619ca861-8e0b-49de-85ec-ce303790d99b?api-version=2018-06-01
  response:
    body:
      string: '{"id":"/subscriptions/00000000-0000-0000-0000-000000000000/resourceGroups/clitest.rg000001/providers/Microsoft.ContainerInstance/containerGroups/clicontainer000002","status":"Pending","startTime":"2023-02-21T19:31:58.0458453Z","properties":{"events":[]}}'
=======
        (Windows-10-10.0.22621-SP0)
    method: GET
    uri: https://management.azure.com/subscriptions/00000000-0000-0000-0000-000000000000/providers/Microsoft.ContainerInstance/locations/westus/operations/129648d0-bd0a-4c22-b941-64138c88f87e?api-version=2018-06-01
  response:
    body:
      string: '{"id":"/subscriptions/00000000-0000-0000-0000-000000000000/resourceGroups/clitest.rg000001/providers/Microsoft.ContainerInstance/containerGroups/clicontainer000002","status":"Pending","startTime":"2023-02-17T19:28:30.0608543Z","properties":{"events":[]}}'
>>>>>>> a553113b
    headers:
      cache-control:
      - no-cache
      content-length:
      - '254'
      content-type:
      - application/json; charset=utf-8
      date:
<<<<<<< HEAD
      - Tue, 21 Feb 2023 19:32:27 GMT
=======
      - Fri, 17 Feb 2023 19:29:00 GMT
>>>>>>> a553113b
      expires:
      - '-1'
      pragma:
      - no-cache
      strict-transport-security:
      - max-age=31536000; includeSubDomains
      transfer-encoding:
      - chunked
      vary:
      - Accept-Encoding,Accept-Encoding
      x-content-type-options:
      - nosniff
    status:
      code: 200
      message: OK
- request:
    body: null
    headers:
      Accept:
      - '*/*'
      Accept-Encoding:
      - gzip, deflate
      CommandName:
      - container create
      Connection:
      - keep-alive
      ParameterSetName:
      - -g -n --image --vnet --subnet --ip-address
      User-Agent:
      - AZURECLI/2.45.0 azsdk-python-mgmt-containerinstance/10.1.0b1 Python/3.10.10
        (Windows-10-10.0.22621-SP0)
    method: GET
<<<<<<< HEAD
    uri: https://management.azure.com/subscriptions/00000000-0000-0000-0000-000000000000/providers/Microsoft.ContainerInstance/locations/westus/operations/619ca861-8e0b-49de-85ec-ce303790d99b?api-version=2018-06-01
  response:
    body:
      string: '{"id":"/subscriptions/00000000-0000-0000-0000-000000000000/resourceGroups/clitest.rg000001/providers/Microsoft.ContainerInstance/containerGroups/clicontainer000002","status":"Succeeded","startTime":"2023-02-21T19:31:58.0458453Z","properties":{"events":[{"count":1,"firstTimestamp":"2023-02-21T19:32:25Z","lastTimestamp":"2023-02-21T19:32:25Z","name":"Pulling","message":"pulling
        image \"nginx@sha256:7f797701ded5055676d656f11071f84e2888548a2e7ed12a4977c28ef6114b17\"","type":"Normal"},{"count":1,"firstTimestamp":"2023-02-21T19:32:32Z","lastTimestamp":"2023-02-21T19:32:32Z","name":"Pulled","message":"Successfully
        pulled image \"nginx@sha256:7f797701ded5055676d656f11071f84e2888548a2e7ed12a4977c28ef6114b17\"","type":"Normal"},{"count":1,"firstTimestamp":"2023-02-21T19:32:46Z","lastTimestamp":"2023-02-21T19:32:46Z","name":"Started","message":"Started
        container","type":"Normal"}]}}'
=======
    uri: https://management.azure.com/subscriptions/00000000-0000-0000-0000-000000000000/providers/Microsoft.ContainerInstance/locations/westus/operations/129648d0-bd0a-4c22-b941-64138c88f87e?api-version=2018-06-01
  response:
    body:
      string: '{"id":"/subscriptions/00000000-0000-0000-0000-000000000000/resourceGroups/clitest.rg000001/providers/Microsoft.ContainerInstance/containerGroups/clicontainer000002","status":"Succeeded","startTime":"2023-02-17T19:28:30.0608543Z","properties":{"events":[{"count":1,"firstTimestamp":"2023-02-17T19:28:49Z","lastTimestamp":"2023-02-17T19:28:49Z","name":"Pulling","message":"pulling
        image \"nginx@sha256:7f797701ded5055676d656f11071f84e2888548a2e7ed12a4977c28ef6114b17\"","type":"Normal"},{"count":1,"firstTimestamp":"2023-02-17T19:28:55Z","lastTimestamp":"2023-02-17T19:28:55Z","name":"Pulled","message":"Successfully
        pulled image \"nginx@sha256:7f797701ded5055676d656f11071f84e2888548a2e7ed12a4977c28ef6114b17\"","type":"Normal"}]}}'
>>>>>>> a553113b
    headers:
      cache-control:
      - no-cache
      content-length:
      - '730'
      content-type:
      - application/json; charset=utf-8
      date:
<<<<<<< HEAD
      - Tue, 21 Feb 2023 19:32:58 GMT
=======
      - Fri, 17 Feb 2023 19:29:30 GMT
>>>>>>> a553113b
      expires:
      - '-1'
      pragma:
      - no-cache
      strict-transport-security:
      - max-age=31536000; includeSubDomains
      transfer-encoding:
      - chunked
      vary:
      - Accept-Encoding,Accept-Encoding
      x-content-type-options:
      - nosniff
    status:
      code: 200
      message: OK
- request:
    body: null
    headers:
      Accept:
      - '*/*'
      Accept-Encoding:
      - gzip, deflate
      CommandName:
      - container create
      Connection:
      - keep-alive
      ParameterSetName:
      - -g -n --image --vnet --subnet --ip-address
      User-Agent:
      - AZURECLI/2.45.0 azsdk-python-mgmt-containerinstance/10.1.0b1 Python/3.10.10
        (Windows-10-10.0.22621-SP0)
    method: GET
    uri: https://management.azure.com/subscriptions/00000000-0000-0000-0000-000000000000/resourceGroups/clitest.rg000001/providers/Microsoft.ContainerInstance/containerGroups/clicontainer000002?api-version=2022-10-01-preview
  response:
    body:
<<<<<<< HEAD
      string: '{"properties":{"sku":"Standard","provisioningState":"Succeeded","containers":[{"name":"clicontainer000002","properties":{"image":"nginx","ports":[{"protocol":"TCP","port":80}],"environmentVariables":[],"instanceView":{"restartCount":0,"currentState":{"state":"Running","startTime":"2023-02-21T19:32:46.045Z","detailStatus":""},"events":[{"count":1,"firstTimestamp":"2023-02-21T19:32:25Z","lastTimestamp":"2023-02-21T19:32:25Z","name":"Pulling","message":"pulling
        image \"nginx@sha256:7f797701ded5055676d656f11071f84e2888548a2e7ed12a4977c28ef6114b17\"","type":"Normal"},{"count":1,"firstTimestamp":"2023-02-21T19:32:32Z","lastTimestamp":"2023-02-21T19:32:32Z","name":"Pulled","message":"Successfully
        pulled image \"nginx@sha256:7f797701ded5055676d656f11071f84e2888548a2e7ed12a4977c28ef6114b17\"","type":"Normal"},{"count":1,"firstTimestamp":"2023-02-21T19:32:46Z","lastTimestamp":"2023-02-21T19:32:46Z","name":"Started","message":"Started
=======
      string: '{"properties":{"sku":"Standard","provisioningState":"Succeeded","containers":[{"name":"clicontainer000002","properties":{"image":"nginx","ports":[{"protocol":"TCP","port":80}],"environmentVariables":[],"instanceView":{"restartCount":0,"currentState":{"state":"Running","startTime":"2023-02-17T19:29:08.479Z","detailStatus":""},"events":[{"count":1,"firstTimestamp":"2023-02-17T19:28:49Z","lastTimestamp":"2023-02-17T19:28:49Z","name":"Pulling","message":"pulling
        image \"nginx@sha256:7f797701ded5055676d656f11071f84e2888548a2e7ed12a4977c28ef6114b17\"","type":"Normal"},{"count":1,"firstTimestamp":"2023-02-17T19:28:55Z","lastTimestamp":"2023-02-17T19:28:55Z","name":"Pulled","message":"Successfully
        pulled image \"nginx@sha256:7f797701ded5055676d656f11071f84e2888548a2e7ed12a4977c28ef6114b17\"","type":"Normal"},{"count":1,"firstTimestamp":"2023-02-17T19:29:08Z","lastTimestamp":"2023-02-17T19:29:08Z","name":"Started","message":"Started
>>>>>>> a553113b
        container","type":"Normal"}]},"resources":{"requests":{"memoryInGB":1.5,"cpu":1.0}}}}],"initContainers":[],"restartPolicy":"Always","ipAddress":{"ports":[{"protocol":"TCP","port":80}],"ip":"10.0.0.4","type":"Private"},"osType":"Linux","instanceView":{"events":[],"state":"Running"},"subnetIds":[{"id":"/subscriptions/00000000-0000-0000-0000-000000000000/resourceGroups/clitest.rg000001/providers/Microsoft.Network/virtualNetworks/vent000003/subnets/subnet000004"}]},"id":"/subscriptions/00000000-0000-0000-0000-000000000000/resourceGroups/clitest.rg000001/providers/Microsoft.ContainerInstance/containerGroups/clicontainer000002","name":"clicontainer000002","type":"Microsoft.ContainerInstance/containerGroups","location":"westus","tags":{}}'
    headers:
      cache-control:
      - no-cache
      content-length:
      - '1679'
      content-type:
      - application/json; charset=utf-8
      date:
<<<<<<< HEAD
      - Tue, 21 Feb 2023 19:32:58 GMT
=======
      - Fri, 17 Feb 2023 19:29:30 GMT
>>>>>>> a553113b
      expires:
      - '-1'
      pragma:
      - no-cache
      strict-transport-security:
      - max-age=31536000; includeSubDomains
      transfer-encoding:
      - chunked
      vary:
      - Accept-Encoding,Accept-Encoding
      x-content-type-options:
      - nosniff
    status:
      code: 200
      message: OK
version: 1<|MERGE_RESOLUTION|>--- conflicted
+++ resolved
@@ -13,16 +13,12 @@
       ParameterSetName:
       - -g -n --image --vnet
       User-Agent:
-      - AZURECLI/2.45.0 azsdk-python-azure-mgmt-resource/21.1.0b1 Python/3.10.10 (Windows-10-10.0.22621-SP0)
+      - AZURECLI/2.45.0 azsdk-python-azure-mgmt-resource/21.1.0b1 Python/3.10.10 (Windows-10-10.0.19045-SP0)
     method: GET
     uri: https://management.azure.com/subscriptions/00000000-0000-0000-0000-000000000000/resourcegroups/clitest.rg000001?api-version=2021-04-01
   response:
     body:
-<<<<<<< HEAD
-      string: '{"id":"/subscriptions/00000000-0000-0000-0000-000000000000/resourceGroups/clitest.rg000001","name":"clitest.rg000001","type":"Microsoft.Resources/resourceGroups","location":"westus","tags":{"product":"azurecli","cause":"automation","date":"2023-02-21T19:31:46Z"},"properties":{"provisioningState":"Succeeded"}}'
-=======
-      string: '{"id":"/subscriptions/00000000-0000-0000-0000-000000000000/resourceGroups/clitest.rg000001","name":"clitest.rg000001","type":"Microsoft.Resources/resourceGroups","location":"westus","tags":{"product":"azurecli","cause":"automation","date":"2023-02-17T19:28:12Z"},"properties":{"provisioningState":"Succeeded"}}'
->>>>>>> a553113b
+      string: '{"id":"/subscriptions/00000000-0000-0000-0000-000000000000/resourceGroups/clitest.rg000001","name":"clitest.rg000001","type":"Microsoft.Resources/resourceGroups","location":"westus","tags":{"product":"azurecli","cause":"automation","date":"2023-02-21T19:38:58Z"},"properties":{"provisioningState":"Succeeded"}}'
     headers:
       cache-control:
       - no-cache
@@ -31,11 +27,7 @@
       content-type:
       - application/json; charset=utf-8
       date:
-<<<<<<< HEAD
-      - Tue, 21 Feb 2023 19:31:48 GMT
-=======
-      - Fri, 17 Feb 2023 19:28:15 GMT
->>>>>>> a553113b
+      - Tue, 21 Feb 2023 19:38:59 GMT
       expires:
       - '-1'
       pragma:
@@ -63,16 +55,12 @@
       ParameterSetName:
       - -g -n --image --subnet
       User-Agent:
-      - AZURECLI/2.45.0 azsdk-python-azure-mgmt-resource/21.1.0b1 Python/3.10.10 (Windows-10-10.0.22621-SP0)
+      - AZURECLI/2.45.0 azsdk-python-azure-mgmt-resource/21.1.0b1 Python/3.10.10 (Windows-10-10.0.19045-SP0)
     method: GET
     uri: https://management.azure.com/subscriptions/00000000-0000-0000-0000-000000000000/resourcegroups/clitest.rg000001?api-version=2021-04-01
   response:
     body:
-<<<<<<< HEAD
-      string: '{"id":"/subscriptions/00000000-0000-0000-0000-000000000000/resourceGroups/clitest.rg000001","name":"clitest.rg000001","type":"Microsoft.Resources/resourceGroups","location":"westus","tags":{"product":"azurecli","cause":"automation","date":"2023-02-21T19:31:46Z"},"properties":{"provisioningState":"Succeeded"}}'
-=======
-      string: '{"id":"/subscriptions/00000000-0000-0000-0000-000000000000/resourceGroups/clitest.rg000001","name":"clitest.rg000001","type":"Microsoft.Resources/resourceGroups","location":"westus","tags":{"product":"azurecli","cause":"automation","date":"2023-02-17T19:28:12Z"},"properties":{"provisioningState":"Succeeded"}}'
->>>>>>> a553113b
+      string: '{"id":"/subscriptions/00000000-0000-0000-0000-000000000000/resourceGroups/clitest.rg000001","name":"clitest.rg000001","type":"Microsoft.Resources/resourceGroups","location":"westus","tags":{"product":"azurecli","cause":"automation","date":"2023-02-21T19:38:58Z"},"properties":{"provisioningState":"Succeeded"}}'
     headers:
       cache-control:
       - no-cache
@@ -81,11 +69,7 @@
       content-type:
       - application/json; charset=utf-8
       date:
-<<<<<<< HEAD
-      - Tue, 21 Feb 2023 19:31:49 GMT
-=======
-      - Fri, 17 Feb 2023 19:28:16 GMT
->>>>>>> a553113b
+      - Tue, 21 Feb 2023 19:38:59 GMT
       expires:
       - '-1'
       pragma:
@@ -113,16 +97,12 @@
       ParameterSetName:
       - -g -n --image --vnet --subnet --ip-address
       User-Agent:
-      - AZURECLI/2.45.0 azsdk-python-azure-mgmt-resource/21.1.0b1 Python/3.10.10 (Windows-10-10.0.22621-SP0)
+      - AZURECLI/2.45.0 azsdk-python-azure-mgmt-resource/21.1.0b1 Python/3.10.10 (Windows-10-10.0.19045-SP0)
     method: GET
     uri: https://management.azure.com/subscriptions/00000000-0000-0000-0000-000000000000/resourcegroups/clitest.rg000001?api-version=2021-04-01
   response:
     body:
-<<<<<<< HEAD
-      string: '{"id":"/subscriptions/00000000-0000-0000-0000-000000000000/resourceGroups/clitest.rg000001","name":"clitest.rg000001","type":"Microsoft.Resources/resourceGroups","location":"westus","tags":{"product":"azurecli","cause":"automation","date":"2023-02-21T19:31:46Z"},"properties":{"provisioningState":"Succeeded"}}'
-=======
-      string: '{"id":"/subscriptions/00000000-0000-0000-0000-000000000000/resourceGroups/clitest.rg000001","name":"clitest.rg000001","type":"Microsoft.Resources/resourceGroups","location":"westus","tags":{"product":"azurecli","cause":"automation","date":"2023-02-17T19:28:12Z"},"properties":{"provisioningState":"Succeeded"}}'
->>>>>>> a553113b
+      string: '{"id":"/subscriptions/00000000-0000-0000-0000-000000000000/resourceGroups/clitest.rg000001","name":"clitest.rg000001","type":"Microsoft.Resources/resourceGroups","location":"westus","tags":{"product":"azurecli","cause":"automation","date":"2023-02-21T19:38:58Z"},"properties":{"provisioningState":"Succeeded"}}'
     headers:
       cache-control:
       - no-cache
@@ -131,11 +111,7 @@
       content-type:
       - application/json; charset=utf-8
       date:
-<<<<<<< HEAD
-      - Tue, 21 Feb 2023 19:31:48 GMT
-=======
-      - Fri, 17 Feb 2023 19:28:16 GMT
->>>>>>> a553113b
+      - Tue, 21 Feb 2023 19:38:59 GMT
       expires:
       - '-1'
       pragma:
@@ -163,7 +139,7 @@
       ParameterSetName:
       - -g -n --image --vnet --subnet --ip-address
       User-Agent:
-      - AZURECLI/2.45.0 azsdk-python-azure-mgmt-network/21.0.1 Python/3.10.10 (Windows-10-10.0.22621-SP0)
+      - AZURECLI/2.45.0 azsdk-python-azure-mgmt-network/21.0.1 Python/3.10.10 (Windows-10-10.0.19045-SP0)
     method: GET
     uri: https://management.azure.com/subscriptions/00000000-0000-0000-0000-000000000000/resourceGroups/clitest.rg000001/providers/Microsoft.Network/virtualNetworks/vent000003/subnets/subnet000004?api-version=2022-01-01
   response:
@@ -179,11 +155,7 @@
       content-type:
       - application/json; charset=utf-8
       date:
-<<<<<<< HEAD
-      - Tue, 21 Feb 2023 19:31:49 GMT
-=======
-      - Fri, 17 Feb 2023 19:28:18 GMT
->>>>>>> a553113b
+      - Tue, 21 Feb 2023 19:38:59 GMT
       expires:
       - '-1'
       pragma:
@@ -211,7 +183,7 @@
       ParameterSetName:
       - -g -n --image --vnet --subnet --ip-address
       User-Agent:
-      - AZURECLI/2.45.0 azsdk-python-azure-mgmt-network/21.0.1 Python/3.10.10 (Windows-10-10.0.22621-SP0)
+      - AZURECLI/2.45.0 azsdk-python-azure-mgmt-network/21.0.1 Python/3.10.10 (Windows-10-10.0.19045-SP0)
     method: GET
     uri: https://management.azure.com/subscriptions/00000000-0000-0000-0000-000000000000/resourceGroups/clitest.rg000001/providers/Microsoft.Network/virtualNetworks/vent000003?api-version=2022-01-01
   response:
@@ -227,11 +199,7 @@
       content-type:
       - application/json; charset=utf-8
       date:
-<<<<<<< HEAD
-      - Tue, 21 Feb 2023 19:31:49 GMT
-=======
-      - Fri, 17 Feb 2023 19:28:19 GMT
->>>>>>> a553113b
+      - Tue, 21 Feb 2023 19:38:59 GMT
       expires:
       - '-1'
       pragma:
@@ -264,23 +232,16 @@
       ParameterSetName:
       - -g -n --image --vnet --subnet --ip-address
       User-Agent:
-      - AZURECLI/2.45.0 azsdk-python-azure-mgmt-network/21.0.1 Python/3.10.10 (Windows-10-10.0.22621-SP0)
+      - AZURECLI/2.45.0 azsdk-python-azure-mgmt-network/21.0.1 Python/3.10.10 (Windows-10-10.0.19045-SP0)
     method: PUT
     uri: https://management.azure.com/subscriptions/00000000-0000-0000-0000-000000000000/resourceGroups/clitest.rg000001/providers/Microsoft.Network/virtualNetworks/vent000003?api-version=2022-01-01
   response:
     body:
       string: "{\r\n  \"name\": \"vent000003\",\r\n  \"id\": \"/subscriptions/00000000-0000-0000-0000-000000000000/resourceGroups/clitest.rg000001/providers/Microsoft.Network/virtualNetworks/vent000003\"\
-<<<<<<< HEAD
-        ,\r\n  \"etag\": \"W/\\\"a757beae-5cdb-4cf0-828e-b4a195c334ec\\\"\",\r\n \
+        ,\r\n  \"etag\": \"W/\\\"69e435dc-a1ac-4f39-b833-a71e37a65693\\\"\",\r\n \
         \ \"type\": \"Microsoft.Network/virtualNetworks\",\r\n  \"location\": \"westus\"\
         ,\r\n  \"properties\": {\r\n    \"provisioningState\": \"Updating\",\r\n \
-        \   \"resourceGuid\": \"e0427039-e5c7-483f-84a6-5ffc0adb25d2\",\r\n    \"\
-=======
-        ,\r\n  \"etag\": \"W/\\\"cae5ce03-9a65-4575-aa22-dab4d154dba9\\\"\",\r\n \
-        \ \"type\": \"Microsoft.Network/virtualNetworks\",\r\n  \"location\": \"westus\"\
-        ,\r\n  \"properties\": {\r\n    \"provisioningState\": \"Updating\",\r\n \
-        \   \"resourceGuid\": \"c95dd74f-092d-47c3-a440-f1440189ba51\",\r\n    \"\
->>>>>>> a553113b
+        \   \"resourceGuid\": \"6bffd7ee-dffe-4125-96e2-23b7b284ff3c\",\r\n    \"\
         addressSpace\": {\r\n      \"addressPrefixes\": [\r\n        \"10.0.0.0/16\"\
         \r\n      ]\r\n    },\r\n    \"subnets\": [],\r\n    \"virtualNetworkPeerings\"\
         : [],\r\n    \"enableDdosProtection\": false\r\n  }\r\n}"
@@ -288,11 +249,7 @@
       azure-asyncnotification:
       - Enabled
       azure-asyncoperation:
-<<<<<<< HEAD
-      - https://management.azure.com/subscriptions/00000000-0000-0000-0000-000000000000/providers/Microsoft.Network/locations/westus/operations/9d31806a-c8a8-4c43-a727-22212d8b5640?api-version=2022-01-01
-=======
-      - https://management.azure.com/subscriptions/00000000-0000-0000-0000-000000000000/providers/Microsoft.Network/locations/westus/operations/971c7532-a8cb-49b6-a936-5c13ccd44301?api-version=2022-01-01
->>>>>>> a553113b
+      - https://management.azure.com/subscriptions/00000000-0000-0000-0000-000000000000/providers/Microsoft.Network/locations/westus/operations/e1478560-e81b-460d-92a8-7600052d39e2?api-version=2022-01-01
       cache-control:
       - no-cache
       content-length:
@@ -300,11 +257,7 @@
       content-type:
       - application/json; charset=utf-8
       date:
-<<<<<<< HEAD
-      - Tue, 21 Feb 2023 19:31:51 GMT
-=======
-      - Fri, 17 Feb 2023 19:28:20 GMT
->>>>>>> a553113b
+      - Tue, 21 Feb 2023 19:39:00 GMT
       expires:
       - '-1'
       pragma:
@@ -317,13 +270,9 @@
       x-content-type-options:
       - nosniff
       x-ms-arm-service-request-id:
-<<<<<<< HEAD
-      - d950ddde-c37e-4ae7-ad37-25306756de65
-=======
-      - cb2f3704-88cf-4590-adce-8250116b6da5
->>>>>>> a553113b
+      - feb27b96-792d-4d1d-ba0d-c34a39f4fbf1
       x-ms-ratelimit-remaining-subscription-writes:
-      - '1198'
+      - '1199'
     status:
       code: 201
       message: ''
@@ -348,26 +297,18 @@
       ParameterSetName:
       - -g -n --image --vnet --subnet --ip-address
       User-Agent:
-      - AZURECLI/2.45.0 azsdk-python-azure-mgmt-network/21.0.1 Python/3.10.10 (Windows-10-10.0.22621-SP0)
+      - AZURECLI/2.45.0 azsdk-python-azure-mgmt-network/21.0.1 Python/3.10.10 (Windows-10-10.0.19045-SP0)
     method: PUT
     uri: https://management.azure.com/subscriptions/00000000-0000-0000-0000-000000000000/resourceGroups/clitest.rg000001/providers/Microsoft.Network/virtualNetworks/vent000003/subnets/subnet000004?api-version=2022-01-01
   response:
     body:
       string: "{\r\n  \"name\": \"subnet000004\",\r\n  \"id\": \"/subscriptions/00000000-0000-0000-0000-000000000000/resourceGroups/clitest.rg000001/providers/Microsoft.Network/virtualNetworks/vent000003/subnets/subnet000004\"\
-<<<<<<< HEAD
-        ,\r\n  \"etag\": \"W/\\\"a7868bc3-6bbc-4356-8f73-18a59166bded\\\"\",\r\n \
-=======
-        ,\r\n  \"etag\": \"W/\\\"25dae3eb-2600-4050-ae72-1bf1ebbb3622\\\"\",\r\n \
->>>>>>> a553113b
+        ,\r\n  \"etag\": \"W/\\\"72ede4b6-5139-4930-a761-a7dd0297d59b\\\"\",\r\n \
         \ \"properties\": {\r\n    \"provisioningState\": \"Updating\",\r\n    \"\
         addressPrefix\": \"10.0.0.0/24\",\r\n    \"delegations\": [\r\n      {\r\n\
         \        \"name\": \"Microsoft.ContainerInstance/containerGroups\",\r\n  \
         \      \"id\": \"/subscriptions/00000000-0000-0000-0000-000000000000/resourceGroups/clitest.rg000001/providers/Microsoft.Network/virtualNetworks/vent000003/subnets/subnet000004/delegations/Microsoft.ContainerInstance/containerGroups\"\
-<<<<<<< HEAD
-        ,\r\n        \"etag\": \"W/\\\"a7868bc3-6bbc-4356-8f73-18a59166bded\\\"\"\
-=======
-        ,\r\n        \"etag\": \"W/\\\"25dae3eb-2600-4050-ae72-1bf1ebbb3622\\\"\"\
->>>>>>> a553113b
+        ,\r\n        \"etag\": \"W/\\\"72ede4b6-5139-4930-a761-a7dd0297d59b\\\"\"\
         ,\r\n        \"properties\": {\r\n          \"provisioningState\": \"Succeeded\"\
         ,\r\n          \"serviceName\": \"Microsoft.ContainerInstance/containerGroups\"\
         ,\r\n          \"actions\": [\r\n            \"Microsoft.Network/virtualNetworks/subnets/action\"\
@@ -379,11 +320,7 @@
       azure-asyncnotification:
       - Enabled
       azure-asyncoperation:
-<<<<<<< HEAD
-      - https://management.azure.com/subscriptions/00000000-0000-0000-0000-000000000000/providers/Microsoft.Network/locations/westus/operations/292ecf40-9028-4696-b38b-17c3dcdef918?api-version=2022-01-01
-=======
-      - https://management.azure.com/subscriptions/00000000-0000-0000-0000-000000000000/providers/Microsoft.Network/locations/westus/operations/8a4e5c9a-f3ea-4a85-9a37-810440594053?api-version=2022-01-01
->>>>>>> a553113b
+      - https://management.azure.com/subscriptions/00000000-0000-0000-0000-000000000000/providers/Microsoft.Network/locations/westus/operations/fa1d7587-5a3b-404f-9a68-5c116402a587?api-version=2022-01-01
       cache-control:
       - no-cache
       content-length:
@@ -391,11 +328,7 @@
       content-type:
       - application/json; charset=utf-8
       date:
-<<<<<<< HEAD
-      - Tue, 21 Feb 2023 19:31:51 GMT
-=======
-      - Fri, 17 Feb 2023 19:28:21 GMT
->>>>>>> a553113b
+      - Tue, 21 Feb 2023 19:39:00 GMT
       expires:
       - '-1'
       pragma:
@@ -408,13 +341,9 @@
       x-content-type-options:
       - nosniff
       x-ms-arm-service-request-id:
-<<<<<<< HEAD
-      - 81f24f70-079d-4a23-86a1-05cd24e6c45e
-=======
-      - 64324e8e-f13e-4c6e-9e3c-da76e2efe83d
->>>>>>> a553113b
+      - 628dfa2a-30e0-477d-859a-d6d80964a0eb
       x-ms-ratelimit-remaining-subscription-writes:
-      - '1197'
+      - '1198'
     status:
       code: 201
       message: ''
@@ -432,45 +361,28 @@
       ParameterSetName:
       - -g -n --image --vnet --subnet --ip-address
       User-Agent:
-      - AZURECLI/2.45.0 azsdk-python-azure-mgmt-network/21.0.1 Python/3.10.10 (Windows-10-10.0.22621-SP0)
-    method: GET
-<<<<<<< HEAD
-    uri: https://management.azure.com/subscriptions/00000000-0000-0000-0000-000000000000/providers/Microsoft.Network/locations/westus/operations/9d31806a-c8a8-4c43-a727-22212d8b5640?api-version=2022-01-01
-=======
-    uri: https://management.azure.com/subscriptions/00000000-0000-0000-0000-000000000000/providers/Microsoft.Network/locations/westus/operations/971c7532-a8cb-49b6-a936-5c13ccd44301?api-version=2022-01-01
->>>>>>> a553113b
+      - AZURECLI/2.45.0 azsdk-python-azure-mgmt-network/21.0.1 Python/3.10.10 (Windows-10-10.0.19045-SP0)
+    method: GET
+    uri: https://management.azure.com/subscriptions/00000000-0000-0000-0000-000000000000/providers/Microsoft.Network/locations/westus/operations/e1478560-e81b-460d-92a8-7600052d39e2?api-version=2022-01-01
   response:
     body:
       string: "{\r\n  \"status\": \"Canceled\",\r\n  \"error\": {\r\n    \"code\"\
         : \"Canceled\",\r\n    \"message\": \"Operation was canceled.\",\r\n    \"\
         details\": [\r\n      {\r\n        \"code\": \"CanceledAndSupersededDueToAnotherOperation\"\
-<<<<<<< HEAD
-        ,\r\n        \"message\": \"Operation PutVirtualNetworkOperation (9d31806a-c8a8-4c43-a727-22212d8b5640)\
-        \ was canceled and superseded by operation PutSubnetOperation (292ecf40-9028-4696-b38b-17c3dcdef918).\"\
-=======
-        ,\r\n        \"message\": \"Operation PutVirtualNetworkOperation (971c7532-a8cb-49b6-a936-5c13ccd44301)\
-        \ was canceled and superseded by operation PutSubnetOperation (8a4e5c9a-f3ea-4a85-9a37-810440594053).\"\
->>>>>>> a553113b
+        ,\r\n        \"message\": \"Operation PutVirtualNetworkOperation (e1478560-e81b-460d-92a8-7600052d39e2)\
+        \ was canceled and superseded by operation PutSubnetOperation (fa1d7587-5a3b-404f-9a68-5c116402a587).\"\
         \r\n      }\r\n    ]\r\n  }\r\n}"
     headers:
       cache-control:
       - no-cache
       canceled-by-azure-asyncoperation:
-<<<<<<< HEAD
-      - https://management.azure.com/subscriptions/858cf1fd-d678-42ee-ae83-7f84b54c67df/providers/Microsoft.Network/locations/westus/operations/292ecf40-9028-4696-b38b-17c3dcdef918?api-version=2022-01-01
-=======
-      - https://management.azure.com/subscriptions/da28f5e5-aa45-46fe-90c8-053ca49ab4b5/providers/Microsoft.Network/locations/westus/operations/8a4e5c9a-f3ea-4a85-9a37-810440594053?api-version=2022-01-01
->>>>>>> a553113b
+      - https://management.azure.com/subscriptions/858cf1fd-d678-42ee-ae83-7f84b54c67df/providers/Microsoft.Network/locations/westus/operations/fa1d7587-5a3b-404f-9a68-5c116402a587?api-version=2022-01-01
       content-length:
       - '420'
       content-type:
       - application/json; charset=utf-8
       date:
-<<<<<<< HEAD
-      - Tue, 21 Feb 2023 19:31:54 GMT
-=======
-      - Fri, 17 Feb 2023 19:28:23 GMT
->>>>>>> a553113b
+      - Tue, 21 Feb 2023 19:39:03 GMT
       expires:
       - '-1'
       pragma:
@@ -487,11 +399,7 @@
       x-content-type-options:
       - nosniff
       x-ms-arm-service-request-id:
-<<<<<<< HEAD
-      - 1965048d-9abe-40a8-ad6e-1dfde604d530
-=======
-      - 6ce46a77-3003-407a-bba5-aeb1eac52e2d
->>>>>>> a553113b
+      - 4493e56f-950b-4918-9fdb-4c1cfae6d162
     status:
       code: 200
       message: ''
@@ -509,13 +417,9 @@
       ParameterSetName:
       - -g -n --image --vnet --subnet --ip-address
       User-Agent:
-      - AZURECLI/2.45.0 azsdk-python-azure-mgmt-network/21.0.1 Python/3.10.10 (Windows-10-10.0.22621-SP0)
-    method: GET
-<<<<<<< HEAD
-    uri: https://management.azure.com/subscriptions/00000000-0000-0000-0000-000000000000/providers/Microsoft.Network/locations/westus/operations/292ecf40-9028-4696-b38b-17c3dcdef918?api-version=2022-01-01
-=======
-    uri: https://management.azure.com/subscriptions/00000000-0000-0000-0000-000000000000/providers/Microsoft.Network/locations/westus/operations/8a4e5c9a-f3ea-4a85-9a37-810440594053?api-version=2022-01-01
->>>>>>> a553113b
+      - AZURECLI/2.45.0 azsdk-python-azure-mgmt-network/21.0.1 Python/3.10.10 (Windows-10-10.0.19045-SP0)
+    method: GET
+    uri: https://management.azure.com/subscriptions/00000000-0000-0000-0000-000000000000/providers/Microsoft.Network/locations/westus/operations/fa1d7587-5a3b-404f-9a68-5c116402a587?api-version=2022-01-01
   response:
     body:
       string: "{\r\n  \"status\": \"Succeeded\"\r\n}"
@@ -527,11 +431,7 @@
       content-type:
       - application/json; charset=utf-8
       date:
-<<<<<<< HEAD
-      - Tue, 21 Feb 2023 19:31:54 GMT
-=======
-      - Fri, 17 Feb 2023 19:28:24 GMT
->>>>>>> a553113b
+      - Tue, 21 Feb 2023 19:39:03 GMT
       expires:
       - '-1'
       pragma:
@@ -548,11 +448,7 @@
       x-content-type-options:
       - nosniff
       x-ms-arm-service-request-id:
-<<<<<<< HEAD
-      - c174ebb0-2773-41f1-891d-c2bcdbb6106b
-=======
-      - 7842e6a6-bab5-474b-ae5d-6ba6587405aa
->>>>>>> a553113b
+      - 76f70ea9-7295-4870-8446-a0f4cc17b508
     status:
       code: 200
       message: ''
@@ -570,26 +466,18 @@
       ParameterSetName:
       - -g -n --image --vnet --subnet --ip-address
       User-Agent:
-      - AZURECLI/2.45.0 azsdk-python-azure-mgmt-network/21.0.1 Python/3.10.10 (Windows-10-10.0.22621-SP0)
+      - AZURECLI/2.45.0 azsdk-python-azure-mgmt-network/21.0.1 Python/3.10.10 (Windows-10-10.0.19045-SP0)
     method: GET
     uri: https://management.azure.com/subscriptions/00000000-0000-0000-0000-000000000000/resourceGroups/clitest.rg000001/providers/Microsoft.Network/virtualNetworks/vent000003/subnets/subnet000004?api-version=2022-01-01
   response:
     body:
       string: "{\r\n  \"name\": \"subnet000004\",\r\n  \"id\": \"/subscriptions/00000000-0000-0000-0000-000000000000/resourceGroups/clitest.rg000001/providers/Microsoft.Network/virtualNetworks/vent000003/subnets/subnet000004\"\
-<<<<<<< HEAD
-        ,\r\n  \"etag\": \"W/\\\"e43f2732-3413-4c1d-90d9-87094f71f15e\\\"\",\r\n \
-=======
-        ,\r\n  \"etag\": \"W/\\\"5fab9176-c90d-450a-ab17-aec272b88061\\\"\",\r\n \
->>>>>>> a553113b
+        ,\r\n  \"etag\": \"W/\\\"9bc4f0ca-ecc0-4065-9650-5f212386cab8\\\"\",\r\n \
         \ \"properties\": {\r\n    \"provisioningState\": \"Succeeded\",\r\n    \"\
         addressPrefix\": \"10.0.0.0/24\",\r\n    \"delegations\": [\r\n      {\r\n\
         \        \"name\": \"Microsoft.ContainerInstance/containerGroups\",\r\n  \
         \      \"id\": \"/subscriptions/00000000-0000-0000-0000-000000000000/resourceGroups/clitest.rg000001/providers/Microsoft.Network/virtualNetworks/vent000003/subnets/subnet000004/delegations/Microsoft.ContainerInstance/containerGroups\"\
-<<<<<<< HEAD
-        ,\r\n        \"etag\": \"W/\\\"e43f2732-3413-4c1d-90d9-87094f71f15e\\\"\"\
-=======
-        ,\r\n        \"etag\": \"W/\\\"5fab9176-c90d-450a-ab17-aec272b88061\\\"\"\
->>>>>>> a553113b
+        ,\r\n        \"etag\": \"W/\\\"9bc4f0ca-ecc0-4065-9650-5f212386cab8\\\"\"\
         ,\r\n        \"properties\": {\r\n          \"provisioningState\": \"Succeeded\"\
         ,\r\n          \"serviceName\": \"Microsoft.ContainerInstance/containerGroups\"\
         ,\r\n          \"actions\": [\r\n            \"Microsoft.Network/virtualNetworks/subnets/action\"\
@@ -605,15 +493,9 @@
       content-type:
       - application/json; charset=utf-8
       date:
-<<<<<<< HEAD
-      - Tue, 21 Feb 2023 19:31:55 GMT
+      - Tue, 21 Feb 2023 19:39:03 GMT
       etag:
-      - W/"e43f2732-3413-4c1d-90d9-87094f71f15e"
-=======
-      - Fri, 17 Feb 2023 19:28:24 GMT
-      etag:
-      - W/"5fab9176-c90d-450a-ab17-aec272b88061"
->>>>>>> a553113b
+      - W/"9bc4f0ca-ecc0-4065-9650-5f212386cab8"
       expires:
       - '-1'
       pragma:
@@ -630,11 +512,7 @@
       x-content-type-options:
       - nosniff
       x-ms-arm-service-request-id:
-<<<<<<< HEAD
-      - 7b6ffe8e-7d37-4a9c-bbc4-41b30de46d83
-=======
-      - 14882cfd-4878-4e83-a2ee-de0fcefeb6f0
->>>>>>> a553113b
+      - f8860a5f-d191-4ab1-84c4-40b0e8cfdc35
     status:
       code: 200
       message: ''
@@ -663,7 +541,7 @@
       - -g -n --image --vnet --subnet --ip-address
       User-Agent:
       - AZURECLI/2.45.0 azsdk-python-mgmt-containerinstance/10.1.0b1 Python/3.10.10
-        (Windows-10-10.0.22621-SP0)
+        (Windows-10-10.0.19045-SP0)
     method: PUT
     uri: https://management.azure.com/subscriptions/00000000-0000-0000-0000-000000000000/resourceGroups/clitest.rg000001/providers/Microsoft.ContainerInstance/containerGroups/clicontainer000002?api-version=2022-10-01-preview
   response:
@@ -671,11 +549,7 @@
       string: '{"properties":{"sku":"Standard","provisioningState":"Pending","containers":[{"name":"clicontainer000002","properties":{"image":"nginx","ports":[{"protocol":"TCP","port":80}],"environmentVariables":[],"resources":{"requests":{"memoryInGB":1.5,"cpu":1.0}}}}],"initContainers":[],"restartPolicy":"Always","osType":"Linux","instanceView":{"events":[],"state":"Pending"},"subnetIds":[{"id":"/subscriptions/00000000-0000-0000-0000-000000000000/resourceGroups/clitest.rg000001/providers/Microsoft.Network/virtualNetworks/vent000003/subnets/subnet000004"}]},"id":"/subscriptions/00000000-0000-0000-0000-000000000000/resourceGroups/clitest.rg000001/providers/Microsoft.ContainerInstance/containerGroups/clicontainer000002","name":"clicontainer000002","type":"Microsoft.ContainerInstance/containerGroups","location":"westus","tags":{}}'
     headers:
       azure-asyncoperation:
-<<<<<<< HEAD
-      - https://management.azure.com/subscriptions/00000000-0000-0000-0000-000000000000/providers/Microsoft.ContainerInstance/locations/westus/operations/619ca861-8e0b-49de-85ec-ce303790d99b?api-version=2018-06-01
-=======
-      - https://management.azure.com/subscriptions/00000000-0000-0000-0000-000000000000/providers/Microsoft.ContainerInstance/locations/westus/operations/129648d0-bd0a-4c22-b941-64138c88f87e?api-version=2018-06-01
->>>>>>> a553113b
+      - https://management.azure.com/subscriptions/00000000-0000-0000-0000-000000000000/providers/Microsoft.ContainerInstance/locations/westus/operations/58f0b29e-86c1-418f-a07f-e477219a7c3e?api-version=2018-06-01
       cache-control:
       - no-cache
       content-length:
@@ -683,11 +557,7 @@
       content-type:
       - application/json; charset=utf-8
       date:
-<<<<<<< HEAD
-      - Tue, 21 Feb 2023 19:31:57 GMT
-=======
-      - Fri, 17 Feb 2023 19:28:30 GMT
->>>>>>> a553113b
+      - Tue, 21 Feb 2023 19:39:07 GMT
       expires:
       - '-1'
       pragma:
@@ -697,19 +567,11 @@
       x-content-type-options:
       - nosniff
       x-ms-ratelimit-remaining-subscription-resource-requests-pt1h:
-<<<<<<< HEAD
-      - '298'
+      - '292'
       x-ms-ratelimit-remaining-subscription-resource-requests-pt5m:
       - '98'
       x-ms-ratelimit-remaining-subscription-writes:
-      - '1197'
-=======
-      - '14941'
-      x-ms-ratelimit-remaining-subscription-resource-requests-pt5m:
-      - '1494'
-      x-ms-ratelimit-remaining-subscription-writes:
-      - '1198'
->>>>>>> a553113b
+      - '1199'
     status:
       code: 201
       message: Created
@@ -728,21 +590,12 @@
       - -g -n --image --vnet --subnet --ip-address
       User-Agent:
       - AZURECLI/2.45.0 azsdk-python-mgmt-containerinstance/10.1.0b1 Python/3.10.10
-<<<<<<< HEAD
         (Windows-10-10.0.19045-SP0)
     method: GET
-    uri: https://management.azure.com/subscriptions/00000000-0000-0000-0000-000000000000/providers/Microsoft.ContainerInstance/locations/westus/operations/619ca861-8e0b-49de-85ec-ce303790d99b?api-version=2018-06-01
-  response:
-    body:
-      string: '{"id":"/subscriptions/00000000-0000-0000-0000-000000000000/resourceGroups/clitest.rg000001/providers/Microsoft.ContainerInstance/containerGroups/clicontainer000002","status":"Pending","startTime":"2023-02-21T19:31:58.0458453Z","properties":{"events":[]}}'
-=======
-        (Windows-10-10.0.22621-SP0)
-    method: GET
-    uri: https://management.azure.com/subscriptions/00000000-0000-0000-0000-000000000000/providers/Microsoft.ContainerInstance/locations/westus/operations/129648d0-bd0a-4c22-b941-64138c88f87e?api-version=2018-06-01
-  response:
-    body:
-      string: '{"id":"/subscriptions/00000000-0000-0000-0000-000000000000/resourceGroups/clitest.rg000001/providers/Microsoft.ContainerInstance/containerGroups/clicontainer000002","status":"Pending","startTime":"2023-02-17T19:28:30.0608543Z","properties":{"events":[]}}'
->>>>>>> a553113b
+    uri: https://management.azure.com/subscriptions/00000000-0000-0000-0000-000000000000/providers/Microsoft.ContainerInstance/locations/westus/operations/58f0b29e-86c1-418f-a07f-e477219a7c3e?api-version=2018-06-01
+  response:
+    body:
+      string: '{"id":"/subscriptions/00000000-0000-0000-0000-000000000000/resourceGroups/clitest.rg000001/providers/Microsoft.ContainerInstance/containerGroups/clicontainer000002","status":"Pending","startTime":"2023-02-21T19:39:07.3390577Z","properties":{"events":[]}}'
     headers:
       cache-control:
       - no-cache
@@ -751,11 +604,7 @@
       content-type:
       - application/json; charset=utf-8
       date:
-<<<<<<< HEAD
-      - Tue, 21 Feb 2023 19:32:27 GMT
-=======
-      - Fri, 17 Feb 2023 19:29:00 GMT
->>>>>>> a553113b
+      - Tue, 21 Feb 2023 19:39:37 GMT
       expires:
       - '-1'
       pragma:
@@ -786,37 +635,21 @@
       - -g -n --image --vnet --subnet --ip-address
       User-Agent:
       - AZURECLI/2.45.0 azsdk-python-mgmt-containerinstance/10.1.0b1 Python/3.10.10
-        (Windows-10-10.0.22621-SP0)
-    method: GET
-<<<<<<< HEAD
-    uri: https://management.azure.com/subscriptions/00000000-0000-0000-0000-000000000000/providers/Microsoft.ContainerInstance/locations/westus/operations/619ca861-8e0b-49de-85ec-ce303790d99b?api-version=2018-06-01
-  response:
-    body:
-      string: '{"id":"/subscriptions/00000000-0000-0000-0000-000000000000/resourceGroups/clitest.rg000001/providers/Microsoft.ContainerInstance/containerGroups/clicontainer000002","status":"Succeeded","startTime":"2023-02-21T19:31:58.0458453Z","properties":{"events":[{"count":1,"firstTimestamp":"2023-02-21T19:32:25Z","lastTimestamp":"2023-02-21T19:32:25Z","name":"Pulling","message":"pulling
-        image \"nginx@sha256:7f797701ded5055676d656f11071f84e2888548a2e7ed12a4977c28ef6114b17\"","type":"Normal"},{"count":1,"firstTimestamp":"2023-02-21T19:32:32Z","lastTimestamp":"2023-02-21T19:32:32Z","name":"Pulled","message":"Successfully
-        pulled image \"nginx@sha256:7f797701ded5055676d656f11071f84e2888548a2e7ed12a4977c28ef6114b17\"","type":"Normal"},{"count":1,"firstTimestamp":"2023-02-21T19:32:46Z","lastTimestamp":"2023-02-21T19:32:46Z","name":"Started","message":"Started
-        container","type":"Normal"}]}}'
-=======
-    uri: https://management.azure.com/subscriptions/00000000-0000-0000-0000-000000000000/providers/Microsoft.ContainerInstance/locations/westus/operations/129648d0-bd0a-4c22-b941-64138c88f87e?api-version=2018-06-01
-  response:
-    body:
-      string: '{"id":"/subscriptions/00000000-0000-0000-0000-000000000000/resourceGroups/clitest.rg000001/providers/Microsoft.ContainerInstance/containerGroups/clicontainer000002","status":"Succeeded","startTime":"2023-02-17T19:28:30.0608543Z","properties":{"events":[{"count":1,"firstTimestamp":"2023-02-17T19:28:49Z","lastTimestamp":"2023-02-17T19:28:49Z","name":"Pulling","message":"pulling
-        image \"nginx@sha256:7f797701ded5055676d656f11071f84e2888548a2e7ed12a4977c28ef6114b17\"","type":"Normal"},{"count":1,"firstTimestamp":"2023-02-17T19:28:55Z","lastTimestamp":"2023-02-17T19:28:55Z","name":"Pulled","message":"Successfully
-        pulled image \"nginx@sha256:7f797701ded5055676d656f11071f84e2888548a2e7ed12a4977c28ef6114b17\"","type":"Normal"}]}}'
->>>>>>> a553113b
-    headers:
-      cache-control:
-      - no-cache
-      content-length:
-      - '730'
-      content-type:
-      - application/json; charset=utf-8
-      date:
-<<<<<<< HEAD
-      - Tue, 21 Feb 2023 19:32:58 GMT
-=======
-      - Fri, 17 Feb 2023 19:29:30 GMT
->>>>>>> a553113b
+        (Windows-10-10.0.19045-SP0)
+    method: GET
+    uri: https://management.azure.com/subscriptions/00000000-0000-0000-0000-000000000000/providers/Microsoft.ContainerInstance/locations/westus/operations/58f0b29e-86c1-418f-a07f-e477219a7c3e?api-version=2018-06-01
+  response:
+    body:
+      string: '{"id":"/subscriptions/00000000-0000-0000-0000-000000000000/resourceGroups/clitest.rg000001/providers/Microsoft.ContainerInstance/containerGroups/clicontainer000002","status":"Pending","startTime":"2023-02-21T19:39:07.3390577Z","properties":{"events":[]}}'
+    headers:
+      cache-control:
+      - no-cache
+      content-length:
+      - '254'
+      content-type:
+      - application/json; charset=utf-8
+      date:
+      - Tue, 21 Feb 2023 19:40:07 GMT
       expires:
       - '-1'
       pragma:
@@ -847,34 +680,21 @@
       - -g -n --image --vnet --subnet --ip-address
       User-Agent:
       - AZURECLI/2.45.0 azsdk-python-mgmt-containerinstance/10.1.0b1 Python/3.10.10
-        (Windows-10-10.0.22621-SP0)
-    method: GET
-    uri: https://management.azure.com/subscriptions/00000000-0000-0000-0000-000000000000/resourceGroups/clitest.rg000001/providers/Microsoft.ContainerInstance/containerGroups/clicontainer000002?api-version=2022-10-01-preview
-  response:
-    body:
-<<<<<<< HEAD
-      string: '{"properties":{"sku":"Standard","provisioningState":"Succeeded","containers":[{"name":"clicontainer000002","properties":{"image":"nginx","ports":[{"protocol":"TCP","port":80}],"environmentVariables":[],"instanceView":{"restartCount":0,"currentState":{"state":"Running","startTime":"2023-02-21T19:32:46.045Z","detailStatus":""},"events":[{"count":1,"firstTimestamp":"2023-02-21T19:32:25Z","lastTimestamp":"2023-02-21T19:32:25Z","name":"Pulling","message":"pulling
-        image \"nginx@sha256:7f797701ded5055676d656f11071f84e2888548a2e7ed12a4977c28ef6114b17\"","type":"Normal"},{"count":1,"firstTimestamp":"2023-02-21T19:32:32Z","lastTimestamp":"2023-02-21T19:32:32Z","name":"Pulled","message":"Successfully
-        pulled image \"nginx@sha256:7f797701ded5055676d656f11071f84e2888548a2e7ed12a4977c28ef6114b17\"","type":"Normal"},{"count":1,"firstTimestamp":"2023-02-21T19:32:46Z","lastTimestamp":"2023-02-21T19:32:46Z","name":"Started","message":"Started
-=======
-      string: '{"properties":{"sku":"Standard","provisioningState":"Succeeded","containers":[{"name":"clicontainer000002","properties":{"image":"nginx","ports":[{"protocol":"TCP","port":80}],"environmentVariables":[],"instanceView":{"restartCount":0,"currentState":{"state":"Running","startTime":"2023-02-17T19:29:08.479Z","detailStatus":""},"events":[{"count":1,"firstTimestamp":"2023-02-17T19:28:49Z","lastTimestamp":"2023-02-17T19:28:49Z","name":"Pulling","message":"pulling
-        image \"nginx@sha256:7f797701ded5055676d656f11071f84e2888548a2e7ed12a4977c28ef6114b17\"","type":"Normal"},{"count":1,"firstTimestamp":"2023-02-17T19:28:55Z","lastTimestamp":"2023-02-17T19:28:55Z","name":"Pulled","message":"Successfully
-        pulled image \"nginx@sha256:7f797701ded5055676d656f11071f84e2888548a2e7ed12a4977c28ef6114b17\"","type":"Normal"},{"count":1,"firstTimestamp":"2023-02-17T19:29:08Z","lastTimestamp":"2023-02-17T19:29:08Z","name":"Started","message":"Started
->>>>>>> a553113b
-        container","type":"Normal"}]},"resources":{"requests":{"memoryInGB":1.5,"cpu":1.0}}}}],"initContainers":[],"restartPolicy":"Always","ipAddress":{"ports":[{"protocol":"TCP","port":80}],"ip":"10.0.0.4","type":"Private"},"osType":"Linux","instanceView":{"events":[],"state":"Running"},"subnetIds":[{"id":"/subscriptions/00000000-0000-0000-0000-000000000000/resourceGroups/clitest.rg000001/providers/Microsoft.Network/virtualNetworks/vent000003/subnets/subnet000004"}]},"id":"/subscriptions/00000000-0000-0000-0000-000000000000/resourceGroups/clitest.rg000001/providers/Microsoft.ContainerInstance/containerGroups/clicontainer000002","name":"clicontainer000002","type":"Microsoft.ContainerInstance/containerGroups","location":"westus","tags":{}}'
-    headers:
-      cache-control:
-      - no-cache
-      content-length:
-      - '1679'
-      content-type:
-      - application/json; charset=utf-8
-      date:
-<<<<<<< HEAD
-      - Tue, 21 Feb 2023 19:32:58 GMT
-=======
-      - Fri, 17 Feb 2023 19:29:30 GMT
->>>>>>> a553113b
+        (Windows-10-10.0.19045-SP0)
+    method: GET
+    uri: https://management.azure.com/subscriptions/00000000-0000-0000-0000-000000000000/providers/Microsoft.ContainerInstance/locations/westus/operations/58f0b29e-86c1-418f-a07f-e477219a7c3e?api-version=2018-06-01
+  response:
+    body:
+      string: '{"id":"/subscriptions/00000000-0000-0000-0000-000000000000/resourceGroups/clitest.rg000001/providers/Microsoft.ContainerInstance/containerGroups/clicontainer000002","status":"Pending","startTime":"2023-02-21T19:39:07.3390577Z","properties":{"events":[]}}'
+    headers:
+      cache-control:
+      - no-cache
+      content-length:
+      - '254'
+      content-type:
+      - application/json; charset=utf-8
+      date:
+      - Tue, 21 Feb 2023 19:40:37 GMT
       expires:
       - '-1'
       pragma:
@@ -890,4 +710,100 @@
     status:
       code: 200
       message: OK
+- request:
+    body: null
+    headers:
+      Accept:
+      - '*/*'
+      Accept-Encoding:
+      - gzip, deflate
+      CommandName:
+      - container create
+      Connection:
+      - keep-alive
+      ParameterSetName:
+      - -g -n --image --vnet --subnet --ip-address
+      User-Agent:
+      - AZURECLI/2.45.0 azsdk-python-mgmt-containerinstance/10.1.0b1 Python/3.10.10
+        (Windows-10-10.0.19045-SP0)
+    method: GET
+    uri: https://management.azure.com/subscriptions/00000000-0000-0000-0000-000000000000/providers/Microsoft.ContainerInstance/locations/westus/operations/58f0b29e-86c1-418f-a07f-e477219a7c3e?api-version=2018-06-01
+  response:
+    body:
+      string: '{"id":"/subscriptions/00000000-0000-0000-0000-000000000000/resourceGroups/clitest.rg000001/providers/Microsoft.ContainerInstance/containerGroups/clicontainer000002","status":"Succeeded","startTime":"2023-02-21T19:39:07.3390577Z","properties":{"events":[{"count":1,"firstTimestamp":"2023-02-21T19:40:27Z","lastTimestamp":"2023-02-21T19:40:27Z","name":"Pulling","message":"pulling
+        image \"nginx@sha256:7f797701ded5055676d656f11071f84e2888548a2e7ed12a4977c28ef6114b17\"","type":"Normal"},{"count":1,"firstTimestamp":"2023-02-21T19:40:33Z","lastTimestamp":"2023-02-21T19:40:33Z","name":"Pulled","message":"Successfully
+        pulled image \"nginx@sha256:7f797701ded5055676d656f11071f84e2888548a2e7ed12a4977c28ef6114b17\"","type":"Normal"},{"count":1,"firstTimestamp":"2023-02-21T19:40:46Z","lastTimestamp":"2023-02-21T19:40:46Z","name":"Started","message":"Started
+        container","type":"Normal"}]}}'
+    headers:
+      cache-control:
+      - no-cache
+      content-length:
+      - '884'
+      content-type:
+      - application/json; charset=utf-8
+      date:
+      - Tue, 21 Feb 2023 19:41:07 GMT
+      expires:
+      - '-1'
+      pragma:
+      - no-cache
+      strict-transport-security:
+      - max-age=31536000; includeSubDomains
+      transfer-encoding:
+      - chunked
+      vary:
+      - Accept-Encoding,Accept-Encoding
+      x-content-type-options:
+      - nosniff
+    status:
+      code: 200
+      message: OK
+- request:
+    body: null
+    headers:
+      Accept:
+      - '*/*'
+      Accept-Encoding:
+      - gzip, deflate
+      CommandName:
+      - container create
+      Connection:
+      - keep-alive
+      ParameterSetName:
+      - -g -n --image --vnet --subnet --ip-address
+      User-Agent:
+      - AZURECLI/2.45.0 azsdk-python-mgmt-containerinstance/10.1.0b1 Python/3.10.10
+        (Windows-10-10.0.19045-SP0)
+    method: GET
+    uri: https://management.azure.com/subscriptions/00000000-0000-0000-0000-000000000000/resourceGroups/clitest.rg000001/providers/Microsoft.ContainerInstance/containerGroups/clicontainer000002?api-version=2022-10-01-preview
+  response:
+    body:
+      string: '{"properties":{"sku":"Standard","provisioningState":"Succeeded","containers":[{"name":"clicontainer000002","properties":{"image":"nginx","ports":[{"protocol":"TCP","port":80}],"environmentVariables":[],"instanceView":{"restartCount":0,"currentState":{"state":"Running","startTime":"2023-02-21T19:40:46.175Z","detailStatus":""},"events":[{"count":1,"firstTimestamp":"2023-02-21T19:40:27Z","lastTimestamp":"2023-02-21T19:40:27Z","name":"Pulling","message":"pulling
+        image \"nginx@sha256:7f797701ded5055676d656f11071f84e2888548a2e7ed12a4977c28ef6114b17\"","type":"Normal"},{"count":1,"firstTimestamp":"2023-02-21T19:40:33Z","lastTimestamp":"2023-02-21T19:40:33Z","name":"Pulled","message":"Successfully
+        pulled image \"nginx@sha256:7f797701ded5055676d656f11071f84e2888548a2e7ed12a4977c28ef6114b17\"","type":"Normal"},{"count":1,"firstTimestamp":"2023-02-21T19:40:46Z","lastTimestamp":"2023-02-21T19:40:46Z","name":"Started","message":"Started
+        container","type":"Normal"}]},"resources":{"requests":{"memoryInGB":1.5,"cpu":1.0}}}}],"initContainers":[],"restartPolicy":"Always","ipAddress":{"ports":[{"protocol":"TCP","port":80}],"ip":"10.0.0.4","type":"Private"},"osType":"Linux","instanceView":{"events":[],"state":"Running"},"subnetIds":[{"id":"/subscriptions/00000000-0000-0000-0000-000000000000/resourceGroups/clitest.rg000001/providers/Microsoft.Network/virtualNetworks/vent000003/subnets/subnet000004"}]},"id":"/subscriptions/00000000-0000-0000-0000-000000000000/resourceGroups/clitest.rg000001/providers/Microsoft.ContainerInstance/containerGroups/clicontainer000002","name":"clicontainer000002","type":"Microsoft.ContainerInstance/containerGroups","location":"westus","tags":{}}'
+    headers:
+      cache-control:
+      - no-cache
+      content-length:
+      - '1679'
+      content-type:
+      - application/json; charset=utf-8
+      date:
+      - Tue, 21 Feb 2023 19:41:08 GMT
+      expires:
+      - '-1'
+      pragma:
+      - no-cache
+      strict-transport-security:
+      - max-age=31536000; includeSubDomains
+      transfer-encoding:
+      - chunked
+      vary:
+      - Accept-Encoding,Accept-Encoding
+      x-content-type-options:
+      - nosniff
+    status:
+      code: 200
+      message: OK
 version: 1