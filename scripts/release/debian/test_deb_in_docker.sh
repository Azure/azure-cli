--- conflicted
+++ resolved
@@ -8,18 +8,8 @@
 apt update
 apt install -y apt-transport-https git gcc python3-dev
 
-<<<<<<< HEAD
-# The distros that need libssl1.1
-case ${DISTRO} in
-    bionic|buster|focal) apt install -y libssl1.1;;
-    *)                        :;;
-esac
-
 DEB_NAME=$(find /mnt/artifacts -type f -name "azure-cli_$CLI_VERSION-1~${DISTRO}_*.deb")
 dpkg -i $DEB_NAME
-=======
-dpkg -i /mnt/artifacts/azure-cli_$CLI_VERSION-1~${DISTRO}_all.deb
->>>>>>> 8f13d78d
 
 time az self-test
 time az --version
