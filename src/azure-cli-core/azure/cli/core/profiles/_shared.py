--- conflicted
+++ resolved
@@ -147,13 +147,8 @@
 AZURE_API_PROFILES = {
     'latest': {
         ResourceType.MGMT_STORAGE: '2021-09-01',
-<<<<<<< HEAD
-        ResourceType.MGMT_NETWORK: '2021-05-01',
+        ResourceType.MGMT_NETWORK: '2021-08-01',
         ResourceType.MGMT_COMPUTE: SDKProfile('2022-03-01', {
-=======
-        ResourceType.MGMT_NETWORK: '2021-08-01',
-        ResourceType.MGMT_COMPUTE: SDKProfile('2021-11-01', {
->>>>>>> 55299d56
             'resource_skus': '2019-04-01',
             'disks': '2021-12-01',
             'disk_encryption_sets': '2020-12-01',
