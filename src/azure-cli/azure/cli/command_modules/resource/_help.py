--- conflicted
+++ resolved
@@ -2113,7 +2113,63 @@
   - name: Delete a tag from the subscription.
     text: >
         az tag delete --name MyTag
-<<<<<<< HEAD
+  - name: Delete the entire set of tags on a subscription.
+    text: >
+        az tag delete --resource-id /subscriptions/{sub-id}
+  - name: Delete the entire set of tags on a resource group.
+    text: >
+        az tag delete --resource-id /subscriptions/{sub-id}/resourcegroups/{rg}
+  - name: Delete the entire set of tags on a resource.
+    text: >
+        az tag delete --resource-id /subscriptions/{sub-id}/resourcegroups/{rg}/providers/Microsoft.Compute/virtualMachines/{vmName}
+"""
+
+helps['tag list'] = """
+type: command
+short-summary: List the entire set of tags on a specific resource.
+long-summary: The az tag list command with an id lists the entire set of tags on a resource, resource group or subscription.
+parameters:
+  - name: --resource-id
+    short-summary: The resource identifier for the entity being tagged. A resource, a resource group or a subscription may be tagged.
+examples:
+  - name: List the entire set of tags on a subscription.
+    text: >
+        az tag list --resource-id /subscriptions/{sub-id}
+  - name: List the entire set of tags on a resource group.
+    text: >
+        az tag list --resource-id /subscriptions/{sub-id}/resourcegroups/{rg}
+  - name: List the entire set of tags on a resource.
+    text: >
+        az tag list --resource-id /subscriptions/{sub-id}/resourcegroups/{rg}/providers/Microsoft.Compute/virtualMachines/{vmName}
+"""
+
+helps['tag update'] = """
+type: command
+short-summary: Selectively update the set of tags on a specific resource.
+long-summary: >
+    The az tag update command with an id selectively updates the set of tags on a resource, resource group or subscription.
+    This operation allows replacing, merging or selectively deleting tags on the specified resource, resource group or subscription.
+    The specified entity can have a maximum of 50 tags at the end of the operation.
+    The 'replace' option replaces the entire set of existing tags with a new set.
+    The 'merge' option allows adding tags with new names and updating the values of tags with existing names.
+    The 'delete' option allows selectively deleting tags based on given names or name/value pairs.
+parameters:
+  - name: --resource-id
+    short-summary: The resource identifier for the entity being tagged. A resource, a resource group or a subscription may be tagged.
+  - name: --operation
+    short-summary: The update operation. Options are Merge, Replace and Delete.
+  - name: --tags
+    short-summary: The tags to be updated on the resource.
+examples:
+  - name: Selectively update the set of tags on a subscription with "merge" Operation.
+    text: >
+        az tag update --resource-id /subscriptions/{sub-id} --operation merge --tags key1=value1 key3=value3
+  - name: Selectively update the set of tags on a resource group with "replace" Operation.
+    text: >
+        az tag update --resource-id /subscriptions/{sub-id}/resourcegroups/{rg} --operation replace --tags key1=value1 key3=value3
+  - name: Selectively update the set of tags on a resource with "delete" Operation.
+    text: >
+        az tag update --resource-id /subscriptions/{sub-id}/resourcegroups/{rg}/providers/Microsoft.Compute/virtualMachines/{vmName} --operation delete --tags key1=value1
 """
 
 helps['template-specs'] = """
@@ -2250,63 +2306,4 @@
     text: az template-specs list --subscription Subscription
   - name: List all template specs in resource group.
     text: az template-specs list -g MyResourceGroup
-=======
-  - name: Delete the entire set of tags on a subscription.
-    text: >
-        az tag delete --resource-id /subscriptions/{sub-id}
-  - name: Delete the entire set of tags on a resource group.
-    text: >
-        az tag delete --resource-id /subscriptions/{sub-id}/resourcegroups/{rg}
-  - name: Delete the entire set of tags on a resource.
-    text: >
-        az tag delete --resource-id /subscriptions/{sub-id}/resourcegroups/{rg}/providers/Microsoft.Compute/virtualMachines/{vmName}
-"""
-
-helps['tag list'] = """
-type: command
-short-summary: List the entire set of tags on a specific resource.
-long-summary: The az tag list command with an id lists the entire set of tags on a resource, resource group or subscription.
-parameters:
-  - name: --resource-id
-    short-summary: The resource identifier for the entity being tagged. A resource, a resource group or a subscription may be tagged.
-examples:
-  - name: List the entire set of tags on a subscription.
-    text: >
-        az tag list --resource-id /subscriptions/{sub-id}
-  - name: List the entire set of tags on a resource group.
-    text: >
-        az tag list --resource-id /subscriptions/{sub-id}/resourcegroups/{rg}
-  - name: List the entire set of tags on a resource.
-    text: >
-        az tag list --resource-id /subscriptions/{sub-id}/resourcegroups/{rg}/providers/Microsoft.Compute/virtualMachines/{vmName}
-"""
-
-helps['tag update'] = """
-type: command
-short-summary: Selectively update the set of tags on a specific resource.
-long-summary: >
-    The az tag update command with an id selectively updates the set of tags on a resource, resource group or subscription.
-    This operation allows replacing, merging or selectively deleting tags on the specified resource, resource group or subscription.
-    The specified entity can have a maximum of 50 tags at the end of the operation.
-    The 'replace' option replaces the entire set of existing tags with a new set.
-    The 'merge' option allows adding tags with new names and updating the values of tags with existing names.
-    The 'delete' option allows selectively deleting tags based on given names or name/value pairs.
-parameters:
-  - name: --resource-id
-    short-summary: The resource identifier for the entity being tagged. A resource, a resource group or a subscription may be tagged.
-  - name: --operation
-    short-summary: The update operation. Options are Merge, Replace and Delete.
-  - name: --tags
-    short-summary: The tags to be updated on the resource.
-examples:
-  - name: Selectively update the set of tags on a subscription with "merge" Operation.
-    text: >
-        az tag update --resource-id /subscriptions/{sub-id} --operation merge --tags key1=value1 key3=value3
-  - name: Selectively update the set of tags on a resource group with "replace" Operation.
-    text: >
-        az tag update --resource-id /subscriptions/{sub-id}/resourcegroups/{rg} --operation replace --tags key1=value1 key3=value3
-  - name: Selectively update the set of tags on a resource with "delete" Operation.
-    text: >
-        az tag update --resource-id /subscriptions/{sub-id}/resourcegroups/{rg}/providers/Microsoft.Compute/virtualMachines/{vmName} --operation delete --tags key1=value1
->>>>>>> 5de3cef4
 """