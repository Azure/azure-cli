--- conflicted
+++ resolved
@@ -1,12 +1,7 @@
 interactions:
 - request:
-<<<<<<< HEAD
-    body: '{"location": "westus", "tags": {"product": "azurecli", "cause": "automation",
-      "date": "2018-07-03T17:39:29Z"}}'
-=======
     body: '{"location": "westus", "tags": {"date": "2018-07-15T02:56:12Z", "product":
       "azurecli", "cause": "automation"}}'
->>>>>>> 3e8688ed
     headers:
       Accept: [application/json]
       Accept-Encoding: ['gzip, deflate']
@@ -14,33 +9,19 @@
       Connection: [keep-alive]
       Content-Length: ['110']
       Content-Type: [application/json; charset=utf-8]
-<<<<<<< HEAD
-      User-Agent: [python/3.7.0 (Darwin-17.6.0-x86_64-i386-64bit) requests/2.19.1
-          msrest/0.5.1 msrest_azure/0.4.34 resourcemanagementclient/2.0.0rc2 Azure-SDK-For-Python
-          AZURECLI/2.0.42]
-=======
       User-Agent: [python/3.5.4 (Windows-10-10.0.17134-SP0) requests/2.19.1 msrest/0.5.1
           msrest_azure/0.4.34 resourcemanagementclient/2.0.0rc3 Azure-SDK-For-Python
           AZURECLI/2.0.43]
->>>>>>> 3e8688ed
       accept-language: [en-US]
     method: PUT
     uri: https://management.azure.com/subscriptions/00000000-0000-0000-0000-000000000000/resourcegroups/cli_test_vm_secrets000001?api-version=2018-05-01
   response:
-<<<<<<< HEAD
-    body: {string: '{"id":"/subscriptions/00000000-0000-0000-0000-000000000000/resourceGroups/cli_test_vm_secrets000001","name":"cli_test_vm_secrets000001","location":"westus","tags":{"product":"azurecli","cause":"automation","date":"2018-07-03T17:39:29Z"},"properties":{"provisioningState":"Succeeded"}}'}
-=======
     body: {string: '{"id":"/subscriptions/00000000-0000-0000-0000-000000000000/resourceGroups/cli_test_vm_secrets000001","name":"cli_test_vm_secrets000001","location":"westus","tags":{"date":"2018-07-15T02:56:12Z","product":"azurecli","cause":"automation"},"properties":{"provisioningState":"Succeeded"}}'}
->>>>>>> 3e8688ed
     headers:
       cache-control: [no-cache]
       content-length: ['384']
       content-type: [application/json; charset=utf-8]
-<<<<<<< HEAD
-      date: ['Tue, 03 Jul 2018 17:39:29 GMT']
-=======
       date: ['Sun, 15 Jul 2018 02:56:15 GMT']
->>>>>>> 3e8688ed
       expires: ['-1']
       pragma: [no-cache]
       strict-transport-security: [max-age=31536000; includeSubDomains]
@@ -94,38 +75,22 @@
       content-length: ['2235']
       content-security-policy: [default-src 'none'; style-src 'unsafe-inline'; sandbox]
       content-type: [text/plain; charset=utf-8]
-<<<<<<< HEAD
-      date: ['Tue, 03 Jul 2018 17:39:31 GMT']
-      etag: ['"60d07919b4224266adafb81340896eea100dc887"']
-      expires: ['Tue, 03 Jul 2018 17:44:31 GMT']
-      source-age: ['0']
-=======
       date: ['Sun, 15 Jul 2018 02:56:17 GMT']
       etag: ['"60d07919b4224266adafb81340896eea100dc887"']
       expires: ['Sun, 15 Jul 2018 03:01:17 GMT']
       source-age: ['268']
->>>>>>> 3e8688ed
       strict-transport-security: [max-age=31536000]
       vary: ['Authorization,Accept-Encoding']
       via: [1.1 varnish]
-      x-cache: [MISS]
-      x-cache-hits: ['0']
-      x-content-type-options: [nosniff]
-<<<<<<< HEAD
-      x-fastly-request-id: [03fbdeae74217b8a391325897ef81fe6928cad4d]
-      x-frame-options: [deny]
-      x-geo-block-list: ['']
-      x-github-request-id: ['EA62:5C5E:14A2154:15B93B0:5B3BB4BC']
-      x-served-by: [cache-sea1047-SEA]
-      x-timer: ['S1530639571.179178,VS0,VE108']
-=======
+      x-cache: [HIT]
+      x-cache-hits: ['1']
+      x-content-type-options: [nosniff]
       x-fastly-request-id: [eefa803d585e5dfe3ebbe264b468ee8d09bcd2d5]
       x-frame-options: [deny]
       x-geo-block-list: ['']
       x-github-request-id: ['9CDC:5C5D:3777D29:3A6594F:5B4AB6C2']
       x-served-by: [cache-sea1035-SEA]
       x-timer: ['S1531623377.069177,VS0,VE0']
->>>>>>> 3e8688ed
       x-xss-protection: [1; mode=block]
     status: {code: 200, message: OK}
 - request:
@@ -136,15 +101,9 @@
       CommandName: [vm create]
       Connection: [keep-alive]
       Content-Type: [application/json; charset=utf-8]
-<<<<<<< HEAD
-      User-Agent: [python/3.7.0 (Darwin-17.6.0-x86_64-i386-64bit) requests/2.19.1
-          msrest/0.5.1 msrest_azure/0.4.34 networkmanagementclient/2.0.0rc3 Azure-SDK-For-Python
-          AZURECLI/2.0.42]
-=======
       User-Agent: [python/3.5.4 (Windows-10-10.0.17134-SP0) requests/2.19.1 msrest/0.5.1
           msrest_azure/0.4.34 networkmanagementclient/2.0.0rc3 Azure-SDK-For-Python
           AZURECLI/2.0.43]
->>>>>>> 3e8688ed
       accept-language: [en-US]
     method: GET
     uri: https://management.azure.com/subscriptions/00000000-0000-0000-0000-000000000000/resourceGroups/cli_test_vm_secrets000001/providers/Microsoft.Network/virtualNetworks?api-version=2018-01-01
@@ -154,69 +113,26 @@
       cache-control: [no-cache]
       content-length: ['12']
       content-type: [application/json; charset=utf-8]
-<<<<<<< HEAD
-      date: ['Tue, 03 Jul 2018 17:39:31 GMT']
-=======
       date: ['Sun, 15 Jul 2018 02:56:17 GMT']
->>>>>>> 3e8688ed
-      expires: ['-1']
-      pragma: [no-cache]
-      strict-transport-security: [max-age=31536000; includeSubDomains]
-      vary: [Accept-Encoding]
-      x-content-type-options: [nosniff]
-    status: {code: 200, message: OK}
-- request:
-    body: null
-    headers:
-      Accept: [application/json]
-      Accept-Encoding: ['gzip, deflate']
-      Connection: [keep-alive]
-      Content-Type: [application/json; charset=utf-8]
-<<<<<<< HEAD
-      User-Agent: [python/3.7.0 (Darwin-17.6.0-x86_64-i386-64bit) requests/2.19.1
-          msrest/0.5.1 msrest_azure/0.4.34 azure-graphrbac/0.40.0 Azure-SDK-For-Python]
-=======
+      expires: ['-1']
+      pragma: [no-cache]
+      strict-transport-security: [max-age=31536000; includeSubDomains]
+      vary: [Accept-Encoding]
+      x-content-type-options: [nosniff]
+    status: {code: 200, message: OK}
+- request:
+    body: null
+    headers:
+      Accept: [application/json]
+      Accept-Encoding: ['gzip, deflate']
+      Connection: [keep-alive]
+      Content-Type: [application/json; charset=utf-8]
       User-Agent: [python/3.5.4 (Windows-10-10.0.17134-SP0) requests/2.19.1 msrest/0.5.1
           msrest_azure/0.4.34 azure-graphrbac/0.40.0 Azure-SDK-For-Python]
->>>>>>> 3e8688ed
       accept-language: [en-US]
     method: GET
     uri: https://graph.windows.net/00000000-0000-0000-0000-000000000000/me?api-version=1.6
   response:
-<<<<<<< HEAD
-    body: {string: '{"odata.metadata":"https://graph.windows.net/00000000-0000-0000-0000-000000000000/$metadata#directoryObjects/Microsoft.DirectoryServices.User/@Element","odata.type":"Microsoft.DirectoryServices.User","objectType":"User","objectId":"cdf4ba39-6a56-45be-a72a-13ec9cdfee91","deletionTimestamp":null,"accountEnabled":true,"ageGroup":null,"assignedLicenses":[{"disabledPlans":[],"skuId":"488ba24a-39a9-4473-8ee5-19291e71b002"},{"disabledPlans":[],"skuId":"b05e124f-c7cc-45a0-a6aa-8cf78c946968"},{"disabledPlans":["0b03f40b-c404-40c3-8651-2aceb74365fa","b650d915-9886-424b-a08d-633cede56f57","e95bec33-7c88-4a70-8e19-b10bd9d0c014","5dbe027f-2339-4123-9542-606e4d348a72","fe71d6c3-a2ea-4499-9778-da042bf08063","fafd7243-e5c1-4a3a-9e40-495efcb1d3c3"],"skuId":"ea126fc5-a19e-42e2-a731-da9d437bffcf"},{"disabledPlans":[],"skuId":"c7df2760-2c81-4ef7-b578-5b5392b571df"},{"disabledPlans":[],"skuId":"c5928f49-12ba-48f7-ada3-0d743a3601d5"},{"disabledPlans":["e95bec33-7c88-4a70-8e19-b10bd9d0c014","5dbe027f-2339-4123-9542-606e4d348a72"],"skuId":"f82a60b8-1ee3-4cfb-a4fe-1c6a53c2656c"},{"disabledPlans":[],"skuId":"d3b4fe1f-9992-4930-8acb-ca6ec609365e"},{"disabledPlans":[],"skuId":"c52ea49f-fe5d-4e95-93ba-1de91d380f89"}],"assignedPlans":[{"assignedTimestamp":"2018-04-24T04:36:41Z","capabilityStatus":"Enabled","service":"SharePoint","servicePlanId":"fe71d6c3-a2ea-4499-9778-da042bf08063"},{"assignedTimestamp":"2018-04-24T04:36:41Z","capabilityStatus":"Enabled","service":"SharePoint","servicePlanId":"2bdbaf8f-738f-4ac7-9234-3c3ee2ce7d0f"},{"assignedTimestamp":"2018-04-24T04:36:41Z","capabilityStatus":"Deleted","service":"SharePoint","servicePlanId":"2125cfd7-2110-4567-83c4-c1cd5275163d"},{"assignedTimestamp":"2018-04-24T04:36:41Z","capabilityStatus":"Enabled","service":"SharePoint","servicePlanId":"da792a53-cbc0-4184-a10d-e544dd34b3c1"},{"assignedTimestamp":"2018-04-24T04:36:41Z","capabilityStatus":"Deleted","service":"SharePoint","servicePlanId":"c4048e79-4474-4c74-ba9b-c31ff225e511"},{"assignedTimestamp":"2018-04-24T04:36:41Z","capabilityStatus":"Enabled","service":"SharePoint","servicePlanId":"e95bec33-7c88-4a70-8e19-b10bd9d0c014"},{"assignedTimestamp":"2018-04-24T04:36:41Z","capabilityStatus":"Enabled","service":"SharePoint","servicePlanId":"5dbe027f-2339-4123-9542-606e4d348a72"},{"assignedTimestamp":"2018-03-18T01:43:17Z","capabilityStatus":"Enabled","service":"MicrosoftOffice","servicePlanId":"fafd7243-e5c1-4a3a-9e40-495efcb1d3c3"},{"assignedTimestamp":"2018-03-17T11:08:11Z","capabilityStatus":"Enabled","service":"WindowsDefenderATP","servicePlanId":"871d91ec-ec1a-452b-a83f-bd76c7d770ef"},{"assignedTimestamp":"2018-03-17T11:08:11Z","capabilityStatus":"Enabled","service":"AzureAdvancedThreatAnalytics","servicePlanId":"14ab5db5-e6c4-4b20-b4bc-13e36fd2227f"},{"assignedTimestamp":"2018-03-17T11:08:11Z","capabilityStatus":"Enabled","service":"Windows","servicePlanId":"e7c91390-7625-45be-94e0-e16907e03118"},{"assignedTimestamp":"2018-01-09T10:23:23Z","capabilityStatus":"Enabled","service":"ProjectWorkManagement","servicePlanId":"b737dad2-2f6c-4c65-90e3-ca563267e8b9"},{"assignedTimestamp":"2018-01-01T00:45:04Z","capabilityStatus":"Enabled","service":"AADPremiumService","servicePlanId":"41781fb2-bc02-4b7c-bd55-b576c07bb09d"},{"assignedTimestamp":"2018-01-01T00:45:04Z","capabilityStatus":"Enabled","service":"MultiFactorService","servicePlanId":"8a256a2b-b617-496d-b51b-e76466e88db0"},{"assignedTimestamp":"2017-12-31T09:05:59Z","capabilityStatus":"Deleted","service":"Adallom","servicePlanId":"932ad362-64a8-4783-9106-97849a1a30b9"},{"assignedTimestamp":"2017-12-16T12:54:56Z","capabilityStatus":"Enabled","service":"To-Do","servicePlanId":"3fb82609-8c27-4f7b-bd51-30634711ee67"},{"assignedTimestamp":"2017-12-16T12:54:56Z","capabilityStatus":"Enabled","service":"RMSOnline","servicePlanId":"5689bec4-755d-4753-8b61-40975025187c"},{"assignedTimestamp":"2017-12-16T12:54:56Z","capabilityStatus":"Enabled","service":"Adallom","servicePlanId":"2e2ddb96-6af9-4b1d-a3f0-d6ecfd22edb2"},{"assignedTimestamp":"2017-01-26T01:41:01Z","capabilityStatus":"Enabled","service":"Adallom","servicePlanId":"8c098270-9dd4-4350-9b30-ba4703f3b36b"},{"assignedTimestamp":"2017-10-07T03:10:17Z","capabilityStatus":"Enabled","service":"Netbreeze","servicePlanId":"03acaee3-9492-4f40-aed4-bcb6b32981b6"},{"assignedTimestamp":"2017-10-07T03:10:17Z","capabilityStatus":"Enabled","service":"RMSOnline","servicePlanId":"bea4c11e-220a-4e6d-8eb8-8ea15d019f90"},{"assignedTimestamp":"2017-10-07T03:10:17Z","capabilityStatus":"Enabled","service":"RMSOnline","servicePlanId":"6c57d4b6-3b23-47a5-9bc9-69f17b4947b3"},{"assignedTimestamp":"2017-10-07T03:10:17Z","capabilityStatus":"Enabled","service":"CRM","servicePlanId":"d56f3deb-50d8-465a-bedb-f079817ccac1"},{"assignedTimestamp":"2017-07-06T17:55:21Z","capabilityStatus":"Enabled","service":"MicrosoftCommunicationsOnline","servicePlanId":"4828c8ec-dc2e-4779-b502-87ac9ce28ab7"},{"assignedTimestamp":"2017-07-06T17:55:21Z","capabilityStatus":"Enabled","service":"MicrosoftCommunicationsOnline","servicePlanId":"3e26ee1f-8a5f-4d52-aee2-b81ce45c8f40"},{"assignedTimestamp":"2017-07-06T17:55:20Z","capabilityStatus":"Enabled","service":"TeamspaceAPI","servicePlanId":"57ff2da0-773e-42df-b2af-ffb7a2317929"},{"assignedTimestamp":"2017-07-06T17:55:20Z","capabilityStatus":"Deleted","service":"ProcessSimple","servicePlanId":"76846ad7-7776-4c40-a281-a386362dd1b9"},{"assignedTimestamp":"2017-07-06T17:55:20Z","capabilityStatus":"Deleted","service":"PowerAppsService","servicePlanId":"c68f8d98-5534-41c8-bf36-22fa496fa792"},{"assignedTimestamp":"2017-07-06T17:55:20Z","capabilityStatus":"Enabled","service":"YammerEnterprise","servicePlanId":"7547a3fe-08ee-4ccb-b430-5077c5041653"},{"assignedTimestamp":"2017-07-06T17:55:20Z","capabilityStatus":"Enabled","service":"Sway","servicePlanId":"a23b959c-7ce8-4e57-9140-b90eb88a9e97"},{"assignedTimestamp":"2017-07-06T17:55:20Z","capabilityStatus":"Enabled","service":"MicrosoftCommunicationsOnline","servicePlanId":"0feaeb32-d00e-4d66-bd5a-43b5b83db82c"},{"assignedTimestamp":"2017-07-06T17:55:20Z","capabilityStatus":"Enabled","service":"Deskless","servicePlanId":"8c7d2df8-86f0-4902-b2ed-a0458298f3b3"},{"assignedTimestamp":"2017-07-06T17:55:20Z","capabilityStatus":"Deleted","service":"MicrosoftStream","servicePlanId":"9e700747-8b1d-45e5-ab8d-ef187ceec156"},{"assignedTimestamp":"2017-07-06T17:55:20Z","capabilityStatus":"Enabled","service":"exchange","servicePlanId":"efb87545-963c-4e0d-99df-69c6916d9eb0"},{"assignedTimestamp":"2017-07-06T17:55:20Z","capabilityStatus":"Enabled","service":"MicrosoftOffice","servicePlanId":"43de0ff5-c92c-492b-9116-175376d08c38"},{"assignedTimestamp":"2017-07-06T17:55:20Z","capabilityStatus":"Deleted","service":"OfficeForms","servicePlanId":"2789c901-c14e-48ab-a76a-be334d9d793a"},{"assignedTimestamp":"2017-07-06T17:55:19Z","capabilityStatus":"Enabled","service":"OfficeForms","servicePlanId":"e212cbc7-0961-4c40-9825-01117710dcb1"},{"assignedTimestamp":"2017-07-06T17:55:19Z","capabilityStatus":"Enabled","service":"OfficeForms","servicePlanId":"159f4cd6-e380-449f-a816-af1a9ef76344"},{"assignedTimestamp":"2017-06-11T11:19:06Z","capabilityStatus":"Enabled","service":"MicrosoftStream","servicePlanId":"6c6042f5-6f01-4d67-b8c1-eb99d36eed3e"},{"assignedTimestamp":"2017-06-11T11:19:06Z","capabilityStatus":"Enabled","service":"AADPremiumService","servicePlanId":"eec0eb4f-6444-4f95-aba0-50c24d67f998"},{"assignedTimestamp":"2017-06-11T11:19:06Z","capabilityStatus":"Enabled","service":"SCO","servicePlanId":"c1ec4a95-1f05-45b3-a911-aa3fa01094f5"},{"assignedTimestamp":"2017-05-13T02:29:46Z","capabilityStatus":"Enabled","service":"exchange","servicePlanId":"8e0c0a52-6a6c-4d40-8370-dd62790dcd70"},{"assignedTimestamp":"2017-01-26T01:41:01Z","capabilityStatus":"Enabled","service":"exchange","servicePlanId":"9f431833-0334-42de-a7dc-70aa40db46db"},{"assignedTimestamp":"2017-01-26T01:41:01Z","capabilityStatus":"Enabled","service":"PowerBI","servicePlanId":"70d33638-9c74-4d01-bfd3-562de28bd4ba"},{"assignedTimestamp":"2017-01-26T01:41:01Z","capabilityStatus":"Enabled","service":"exchange","servicePlanId":"4de31727-a228-4ec3-a5bf-8e45b5ca48cc"},{"assignedTimestamp":"2017-01-26T01:41:01Z","capabilityStatus":"Deleted","service":"AzureAnalysis","servicePlanId":"2049e525-b859-401b-b2a0-e0a31c4b1fe4"},{"assignedTimestamp":"2017-01-26T01:41:01Z","capabilityStatus":"Enabled","service":"exchange","servicePlanId":"34c0d7a0-a70f-4668-9238-47f9fc208882"},{"assignedTimestamp":"2016-12-19T04:25:33Z","capabilityStatus":"Deleted","service":"PowerBI","servicePlanId":"fc0a60aa-feee-4746-a0e3-aecfe81a38dd"},{"assignedTimestamp":"2016-11-19T14:33:33Z","capabilityStatus":"Enabled","service":"PowerAppsService","servicePlanId":"9c0dab89-a30c-4117-86e7-97bda240acd2"},{"assignedTimestamp":"2016-11-19T14:33:33Z","capabilityStatus":"Enabled","service":"ProcessSimple","servicePlanId":"07699545-9485-468e-95b6-2fca3738be01"},{"assignedTimestamp":"2012-10-17T12:12:58Z","capabilityStatus":"Enabled","service":"MicrosoftOffice","servicePlanId":"663a804f-1c30-4ff0-9915-9db84f0d1cea"},{"assignedTimestamp":"2015-07-30T05:29:29Z","capabilityStatus":"Enabled","service":"MicrosoftCommunicationsOnline","servicePlanId":"5a10155d-f5c1-411a-a8ec-e99aae125390"},{"assignedTimestamp":"2015-07-30T05:29:29Z","capabilityStatus":"Deleted","service":"MicrosoftCommunicationsOnline","servicePlanId":"27216c54-caf8-4d0d-97e2-517afb5c08f6"}],"city":"REDMOND","companyName":"MICROSOFT","consentProvidedForMinor":null,"country":null,"createdDateTime":null,"creationType":null,"department":"Azure
-        and Web COGS 1010 US","dirSyncEnabled":true,"displayName":"Troy Dai","employeeId":null,"facsimileTelephoneNumber":null,"givenName":"Troy","immutableId":"461912","isCompromised":null,"jobTitle":"SENIOR
-        SOFTWARE ENGINEER","lastDirSyncTime":"2018-05-05T00:05:41Z","legalAgeGroupClassification":null,"mail":"trdai@microsoft.com","mailNickname":"trdai","mobile":null,"onPremisesDistinguishedName":"CN=Troy
-        Dai,OU=UserAccounts,DC=redmond,DC=corp,DC=microsoft,DC=com","onPremisesSecurityIdentifier":"S-1-5-21-2127521184-1604012920-1887927527-7314606","otherMails":[],"passwordPolicies":"DisablePasswordExpiration","passwordProfile":null,"physicalDeliveryOfficeName":"18/2250FL","postalCode":null,"preferredLanguage":null,"provisionedPlans":[{"capabilityStatus":"Deleted","provisioningStatus":"Success","service":"SharePoint"},{"capabilityStatus":"Enabled","provisioningStatus":"Success","service":"SharePoint"},{"capabilityStatus":"Enabled","provisioningStatus":"Success","service":"SharePoint"},{"capabilityStatus":"Deleted","provisioningStatus":"Success","service":"SharePoint"},{"capabilityStatus":"Enabled","provisioningStatus":"Success","service":"SharePoint"},{"capabilityStatus":"Enabled","provisioningStatus":"Success","service":"SharePoint"},{"capabilityStatus":"Enabled","provisioningStatus":"Success","service":"SharePoint"},{"capabilityStatus":"Enabled","provisioningStatus":"Success","service":"Netbreeze"},{"capabilityStatus":"Enabled","provisioningStatus":"Success","service":"CRM"},{"capabilityStatus":"Enabled","provisioningStatus":"Success","service":"MicrosoftCommunicationsOnline"},{"capabilityStatus":"Enabled","provisioningStatus":"Success","service":"MicrosoftCommunicationsOnline"},{"capabilityStatus":"Enabled","provisioningStatus":"Success","service":"MicrosoftCommunicationsOnline"},{"capabilityStatus":"Enabled","provisioningStatus":"Success","service":"exchange"},{"capabilityStatus":"Enabled","provisioningStatus":"Success","service":"exchange"},{"capabilityStatus":"Enabled","provisioningStatus":"Success","service":"exchange"},{"capabilityStatus":"Enabled","provisioningStatus":"Success","service":"exchange"},{"capabilityStatus":"Enabled","provisioningStatus":"Success","service":"exchange"},{"capabilityStatus":"Enabled","provisioningStatus":"Success","service":"MicrosoftOffice"},{"capabilityStatus":"Enabled","provisioningStatus":"Success","service":"MicrosoftOffice"},{"capabilityStatus":"Enabled","provisioningStatus":"Success","service":"MicrosoftCommunicationsOnline"},{"capabilityStatus":"Deleted","provisioningStatus":"Success","service":"MicrosoftCommunicationsOnline"},{"capabilityStatus":"Enabled","provisioningStatus":"Success","service":"MicrosoftOffice"}],"provisioningErrors":[],"proxyAddresses":["X500:/O=Nokia/OU=HUB/cn=Recipients/cn=trdai","X500:/o=SDF/ou=Exchange
-        Administrative Group (FYDIBOHF23SPDLT)/cn=Recipients/cn=sdflabs.com-51490-Troy
-        Dai","X500:/o=microsoft/ou=First Administrative Group/cn=Recipients/cn=trdai","X500:/o=microsoft/ou=External
-        (FYDIBOHF25SPDLT)/cn=Recipients/cn=a84f62fabe9b4550aaeda1239b1a98a0","X500:/o=microsoft/ou=Exchange
-        Administrative Group (FYDIBOHF23SPDLT)/cn=Recipients/cn=trdai","X500:/o=SDF/ou=Exchange
-        Administrative Group (FYDIBOHF23SPDLT)/cn=Recipients/cn=trdaif6bab3c01c","X500:/o=SDF/ou=Exchange
-        Administrative Group (FYDIBOHF23SPDLT)/cn=Recipients/cn=51490-trdai_7c9c85843c","X500:/o=SDF/ou=Exchange
-        Administrative Group (FYDIBOHF23SPDLT)/cn=Recipients/cn=51490-trdai_1ff209dd2f","X500:/o=MSNBC/ou=Servers/cn=Recipients/cn=trdai","X500:/o=ExchangeLabs/ou=Exchange
-        Administrative Group (FYDIBOHF23SPDLT)/cn=Recipients/cn=trdai8d49b0283b","X500:/o=ExchangeLabs/ou=Exchange
-        Administrative Group (FYDIBOHF23SPDLT)/cn=Recipients/cn=microsoft.onmicrosoft.com-55760-Troy
-        Dai","smtp:trdai@064d.mgd.microsoft.com","X500:/o=MMS/ou=Exchange Administrative
-        Group (FYDIBOHF23SPDLT)/cn=Recipients/cn=Troy Dai0deb72db-4e3f-41b7-b53f-0e30c68d0958","SMTP:trdai@microsoft.com","x500:/o=microsoft/ou=Exchange
-        Administrative Group (FYDIBOHF23SPDLT)/cn=Recipients/cn=Troy Dai","smtp:trdai@service.microsoft.com"],"refreshTokensValidFromDateTime":"2018-05-04T23:30:21Z","showInAddressList":true,"signInNames":[],"sipProxyAddress":"trdai@microsoft.com","state":null,"streetAddress":null,"surname":"Dai","telephoneNumber":"+1
-        (425) 7062263","thumbnailPhoto@odata.mediaContentType":"image/Jpeg","usageLocation":"US","userIdentities":[],"userPrincipalName":"trdai@microsoft.com","userType":null,"extension_18e31482d3fb4a8ea958aa96b662f508_SupervisorInd":"N","extension_18e31482d3fb4a8ea958aa96b662f508_ProfitCenterCode":"P10130001","extension_18e31482d3fb4a8ea958aa96b662f508_PositionNumber":"90107203","extension_18e31482d3fb4a8ea958aa96b662f508_CostCenterCode":"10130001","extension_18e31482d3fb4a8ea958aa96b662f508_BuildingName":"18","extension_18e31482d3fb4a8ea958aa96b662f508_BuildingID":"17","extension_18e31482d3fb4a8ea958aa96b662f508_ReportsToPersonnelNbr":"186027","extension_18e31482d3fb4a8ea958aa96b662f508_ReportsToFullName":"Diwan,
-        Mayuri","extension_18e31482d3fb4a8ea958aa96b662f508_ReportsToEmailName":"MAYURID","extension_18e31482d3fb4a8ea958aa96b662f508_AddressLine1":"1
-        Microsoft Way","extension_18e31482d3fb4a8ea958aa96b662f508_CityName":"REDMOND","extension_18e31482d3fb4a8ea958aa96b662f508_CompanyCode":"1010","extension_18e31482d3fb4a8ea958aa96b662f508_CountryShortCode":"US","extension_18e31482d3fb4a8ea958aa96b662f508_LocationAreaCode":"US","extension_18e31482d3fb4a8ea958aa96b662f508_PersonnelNumber":"461912","extension_18e31482d3fb4a8ea958aa96b662f508_StateProvinceCode":"WA","extension_18e31482d3fb4a8ea958aa96b662f508_ZipCode":"98052"}'}
-    headers:
-      access-control-allow-origin: ['*']
-      cache-control: [no-cache]
-      content-length: ['15213']
-      content-type: [application/json; odata=minimalmetadata; streaming=true; charset=utf-8]
-      dataserviceversion: [3.0;]
-      date: ['Tue, 03 Jul 2018 17:39:32 GMT']
-      duration: ['1057221']
-      expires: ['-1']
-      ocp-aad-diagnostics-server-name: [WA4hwnW4NRQmQt6doFEhh+oNKUxH6DPNAeh5zWP12EE=]
-      ocp-aad-session-key: [GQ0Iko4lWmaIXXfKd1Nly-OooabVox91ZkcvgEdEqghm6ZCdkXlRGu7kuVIrrnxCveOjlfQqEn89gIUmj4LVEd1CMVaG43h3odvcRQSuscx2K3r26PPpqBhygF9qVbpS.iNt48-t0YS5Bd1lzd-LJgR-ryl7u-waduYxkyquvRzA]
-      pragma: [no-cache]
-      request-id: [21193d7e-e863-4e59-8fc7-63fdf7d11f6e]
-=======
     body: {string: '{"odata.metadata":"https://graph.windows.net/00000000-0000-0000-0000-000000000000/$metadata#directoryObjects/Microsoft.DirectoryServices.User/@Element","odata.type":"Microsoft.DirectoryServices.User","objectType":"User","objectId":"89ed5be8-ff97-41b5-ab11-055e1e3cc34b","deletionTimestamp":null,"accountEnabled":true,"ageGroup":null,"assignedLicenses":[],"assignedPlans":[],"city":null,"companyName":null,"consentProvidedForMinor":null,"country":null,"createdDateTime":"2016-01-06T17:27:56Z","creationType":null,"department":"AppPlat
         Products & Services -US","dirSyncEnabled":null,"displayName":"Yugang Wang","employeeId":null,"facsimileTelephoneNumber":null,"givenName":"Yugang","immutableId":null,"isCompromised":null,"jobTitle":"SENIOR
         SOFTWARE ENGINEER","lastDirSyncTime":null,"legalAgeGroupClassification":null,"mail":null,"mailNickname":"yugangw_microsoft.com#EXT#","mobile":null,"onPremisesDistinguishedName":null,"onPremisesSecurityIdentifier":null,"otherMails":["yugangw@microsoft.com"],"passwordPolicies":"None","passwordProfile":{"password":null,"forceChangePasswordNextLogin":true,"enforceChangePasswordPolicy":false},"physicalDeliveryOfficeName":"44/3N","postalCode":null,"preferredLanguage":null,"provisionedPlans":[],"provisioningErrors":[],"proxyAddresses":[],"refreshTokensValidFromDateTime":"2016-01-06T17:27:55Z","showInAddressList":null,"signInNames":[],"sipProxyAddress":null,"state":null,"streetAddress":null,"surname":"Wang","telephoneNumber":"+1
@@ -234,7 +150,6 @@
       ocp-aad-session-key: [B0-I_yflLM5Ep3dOyuQ9mcsRl2f2RWguxiqOCy3JLRZ99HTCMd5xXhNYP7-H337xXssAdqFbmuKJYWrlhixFyQkUGYPHTFokdDy38x1fCnSwBc9PsIDVV_NVIqYDodXO.M3CjjItfs0NpMEyqD_-6ULKcZffm2QxZgKfnsiCOgmY]
       pragma: [no-cache]
       request-id: [53cf3ddc-bc8c-4d44-8147-4609ec36700f]
->>>>>>> 3e8688ed
       server: [Microsoft-IIS/10.0]
       strict-transport-security: [max-age=31536000; includeSubDomains]
       x-aspnet-version: [4.0.30319]
@@ -243,18 +158,6 @@
       x-powered-by: [ASP.NET, ASP.NET]
     status: {code: 200, message: OK}
 - request:
-<<<<<<< HEAD
-    body: '{"location": "westus", "properties": {"tenantId": "72f988bf-86f1-41af-91ab-2d7cd011db47",
-      "sku": {"family": "A", "name": "standard"}, "accessPolicies": [{"tenantId":
-      "72f988bf-86f1-41af-91ab-2d7cd011db47", "objectId": "cdf4ba39-6a56-45be-a72a-13ec9cdfee91",
-      "permissions": {"keys": ["get", "create", "delete", "list", "update", "import",
-      "backup", "restore", "recover"], "secrets": ["get", "list", "set", "delete",
-      "backup", "restore", "recover"], "certificates": ["get", "list", "delete", "create",
-      "import", "update", "managecontacts", "getissuers", "listissuers", "setissuers",
-      "deleteissuers", "manageissuers", "recover"], "storage": ["get", "list", "delete",
-      "set", "update", "regeneratekey", "setsas", "listsas", "getsas", "deletesas"]}}],
-      "enabledForDeployment": true, "enabledForTemplateDeployment": true}}'
-=======
     body: '{"properties": {"enabledForTemplateDeployment": true, "sku": {"name": "standard",
       "family": "A"}, "accessPolicies": [{"permissions": {"certificates": ["get",
       "list", "delete", "create", "import", "update", "managecontacts", "getissuers",
@@ -265,7 +168,6 @@
       "delete", "backup", "restore", "recover"]}, "objectId": "89ed5be8-ff97-41b5-ab11-055e1e3cc34b",
       "tenantId": "54826b22-38d6-4fb2-bad9-b7b93a3e9c5a"}], "tenantId": "54826b22-38d6-4fb2-bad9-b7b93a3e9c5a",
       "enabledForDeployment": true}, "location": "westus"}'
->>>>>>> 3e8688ed
     headers:
       Accept: [application/json]
       Accept-Encoding: ['gzip, deflate']
@@ -273,33 +175,19 @@
       Connection: [keep-alive]
       Content-Length: ['814']
       Content-Type: [application/json; charset=utf-8]
-<<<<<<< HEAD
       User-Agent: [python/3.7.0 (Darwin-17.6.0-x86_64-i386-64bit) requests/2.19.1
           msrest/0.5.1 msrest_azure/0.4.34 azure-mgmt-keyvault/1.0.0 Azure-SDK-For-Python
           AZURECLI/2.0.42]
-=======
-      User-Agent: [python/3.5.4 (Windows-10-10.0.17134-SP0) requests/2.19.1 msrest/0.5.1
-          msrest_azure/0.4.34 keyvaultmanagementclient/0.40.0 Azure-SDK-For-Python
-          AZURECLI/2.0.43]
->>>>>>> 3e8688ed
       accept-language: [en-US]
     method: PUT
     uri: https://management.azure.com/subscriptions/00000000-0000-0000-0000-000000000000/resourceGroups/cli_test_vm_secrets000001/providers/Microsoft.KeyVault/vaults/vmlinuxkv000002?api-version=2018-02-14
   response:
-<<<<<<< HEAD
     body: {string: '{"id":"/subscriptions/00000000-0000-0000-0000-000000000000/resourceGroups/cli_test_vm_secrets000001/providers/Microsoft.KeyVault/vaults/vmlinuxkv000002","name":"vmlinuxkv000002","type":"Microsoft.KeyVault/vaults","location":"westus","tags":{},"properties":{"sku":{"family":"A","name":"standard"},"tenantId":"72f988bf-86f1-41af-91ab-2d7cd011db47","accessPolicies":[{"tenantId":"72f988bf-86f1-41af-91ab-2d7cd011db47","objectId":"cdf4ba39-6a56-45be-a72a-13ec9cdfee91","permissions":{"keys":["get","create","delete","list","update","import","backup","restore","recover"],"secrets":["get","list","set","delete","backup","restore","recover"],"certificates":["get","list","delete","create","import","update","managecontacts","getissuers","listissuers","setissuers","deleteissuers","manageissuers","recover"],"storage":["get","list","delete","set","update","regeneratekey","setsas","listsas","getsas","deletesas"]}}],"enabledForDeployment":true,"enabledForTemplateDeployment":true,"vaultUri":"https://vmlinuxkv000002.vault.azure.net","provisioningState":"RegisteringDns"}}'}
-=======
-    body: {string: '{"id":"/subscriptions/00000000-0000-0000-0000-000000000000/resourceGroups/cli_test_vm_secrets000001/providers/Microsoft.KeyVault/vaults/vmlinuxkv000002","name":"vmlinuxkv000002","type":"Microsoft.KeyVault/vaults","location":"westus","tags":{},"properties":{"sku":{"family":"A","name":"standard"},"tenantId":"54826b22-38d6-4fb2-bad9-b7b93a3e9c5a","accessPolicies":[{"tenantId":"54826b22-38d6-4fb2-bad9-b7b93a3e9c5a","objectId":"89ed5be8-ff97-41b5-ab11-055e1e3cc34b","permissions":{"certificates":["get","list","delete","create","import","update","managecontacts","getissuers","listissuers","setissuers","deleteissuers","manageissuers","recover"],"keys":["get","create","delete","list","update","import","backup","restore","recover"],"storage":["get","list","delete","set","update","regeneratekey","setsas","listsas","getsas","deletesas"],"secrets":["get","list","set","delete","backup","restore","recover"]}}],"enabledForDeployment":true,"enabledForTemplateDeployment":true,"vaultUri":"https://vmlinuxkv000002.vault.azure.net","provisioningState":"RegisteringDns"}}'}
->>>>>>> 3e8688ed
     headers:
       cache-control: [no-cache]
       content-length: ['1129']
       content-type: [application/json; charset=utf-8]
-<<<<<<< HEAD
       date: ['Tue, 03 Jul 2018 17:39:33 GMT']
-=======
-      date: ['Sun, 15 Jul 2018 02:56:20 GMT']
->>>>>>> 3e8688ed
       expires: ['-1']
       pragma: [no-cache]
       server: [Microsoft-IIS/10.0]
@@ -309,39 +197,24 @@
       x-aspnet-version: [4.0.30319]
       x-content-type-options: [nosniff]
       x-ms-keyvault-service-version: [1.0.0.221]
-<<<<<<< HEAD
       x-ms-ratelimit-remaining-subscription-writes: ['1199']
       x-powered-by: [ASP.NET]
     status: {code: 200, message: OK}
 - request:
-    body: null
-=======
-      x-ms-ratelimit-remaining-subscription-writes: ['1198']
-      x-powered-by: [ASP.NET]
-    status: {code: 200, message: OK}
-- request:
-    body: '{"attributes": {"enabled": true}, "policy": {"issuer": {"name": "Self"},
-      "key_props": {"exportable": true, "reuse_key": false, "kty": "RSA", "key_size":
-      2048}, "x509_props": {"validity_months": 60, "key_usage": ["digitalSignature",
-      "nonRepudiation", "keyEncipherment", "keyAgreement", "keyCertSign"], "subject":
-      "C=US, ST=WA, L=Redmon, O=Test Noodle, OU=TestNugget, CN=www.mytestdomain.com"},
-      "attributes": {"enabled": true}, "lifetime_actions": [{"trigger": {"lifetime_percentage":
-      90}, "action": {"action_type": "AutoRenew"}}], "secret_props": {"contentType":
-      "application/x-pkcs12"}}}'
->>>>>>> 3e8688ed
-    headers:
-      Accept: [application/json]
-      Accept-Encoding: ['gzip, deflate']
-      CommandName: [keyvault create]
-      Connection: [keep-alive]
-      User-Agent: [python/3.7.0 (Darwin-17.6.0-x86_64-i386-64bit) requests/2.19.1
+    body: '{"policy": {"key_props": {"exportable": true, "kty": "RSA", "key_size":
+      2048, "reuse_key": false}, "secret_props": {"contentType": "application/x-pkcs12"},
+      "x509_props": {"subject": "C=US, ST=WA, L=Redmon, O=Test Noodle, OU=TestNugget,
+      CN=www.mytestdomain.com", "key_usage": ["digitalSignature", "nonRepudiation",
+      "keyEncipherment", "keyAgreement", "keyCertSign"], "validity_months": 60}, "lifetime_actions":
+      [{"trigger": {"lifetime_percentage": 90}, "action": {"action_type": "AutoRenew"}}],
+      "issuer": {"name": "Self"}, "attributes": {"enabled": true}}, "attributes":
           msrest/0.5.1 msrest_azure/0.4.34 azure-mgmt-keyvault/1.0.0 Azure-SDK-For-Python
           AZURECLI/2.0.42]
     method: GET
     uri: https://management.azure.com/subscriptions/00000000-0000-0000-0000-000000000000/resourceGroups/cli_test_vm_secrets000001/providers/Microsoft.KeyVault/vaults/vmlinuxkv000002?api-version=2018-02-14
   response:
     body: {string: '{"id":"/subscriptions/00000000-0000-0000-0000-000000000000/resourceGroups/cli_test_vm_secrets000001/providers/Microsoft.KeyVault/vaults/vmlinuxkv000002","name":"vmlinuxkv000002","type":"Microsoft.KeyVault/vaults","location":"westus","tags":{},"properties":{"sku":{"family":"A","name":"standard"},"tenantId":"72f988bf-86f1-41af-91ab-2d7cd011db47","accessPolicies":[{"tenantId":"72f988bf-86f1-41af-91ab-2d7cd011db47","objectId":"cdf4ba39-6a56-45be-a72a-13ec9cdfee91","permissions":{"keys":["get","create","delete","list","update","import","backup","restore","recover"],"secrets":["get","list","set","delete","backup","restore","recover"],"certificates":["get","list","delete","create","import","update","managecontacts","getissuers","listissuers","setissuers","deleteissuers","manageissuers","recover"],"storage":["get","list","delete","set","update","regeneratekey","setsas","listsas","getsas","deletesas"]}}],"enabledForDeployment":true,"enabledForTemplateDeployment":true,"vaultUri":"https://vmlinuxkv000002.vault.azure.net/","provisioningState":"Succeeded"}}'}
-    headers:
+      {"enabled": true}}'
       cache-control: [no-cache]
       content-length: ['1125']
       content-type: [application/json; charset=utf-8]
@@ -365,13 +238,8 @@
       Connection: [keep-alive]
       Content-Length: [0]
       Content-Type: [application/json; charset=utf-8]
-<<<<<<< HEAD
       User-Agent: [python/3.7.0 (Darwin-17.6.0-x86_64-i386-64bit) requests/2.19.1
           msrest/0.5.1 msrest_azure/0.4.34 azure-keyvault/1.0.0 Azure-SDK-For-Python]
-=======
-      User-Agent: [python/3.5.4 (Windows-10-10.0.17134-SP0) requests/2.19.1 msrest/0.5.1
-          msrest_azure/0.4.34 keyvaultclient/0.3.7 Azure-SDK-For-Python]
->>>>>>> 3e8688ed
       accept-language: [en-US]
     method: POST
     uri: https://vmlinuxkv000002.vault.azure.net/certificates/cert1/create?api-version=7.0
@@ -380,11 +248,7 @@
     headers:
       cache-control: [no-cache]
       content-length: ['0']
-<<<<<<< HEAD
-      date: ['Tue, 03 Jul 2018 17:41:07 GMT']
-=======
-      date: ['Sun, 15 Jul 2018 02:57:22 GMT']
->>>>>>> 3e8688ed
+      date: ['Fri, 30 Mar 2018 20:44:28 GMT']
       expires: ['-1']
       pragma: [no-cache]
       server: [Microsoft-IIS/10.0]
@@ -393,73 +257,48 @@
           resource="https://vault.azure.net"']
       x-aspnet-version: [4.0.30319]
       x-content-type-options: [nosniff]
-<<<<<<< HEAD
       x-ms-keyvault-network-info: [addr=167.220.61.49;act_addr_fam=InterNetwork;]
-=======
-      x-ms-keyvault-network-info: [addr=50.35.71.207;act_addr_fam=InterNetwork;]
->>>>>>> 3e8688ed
       x-ms-keyvault-region: [westus]
       x-ms-keyvault-service-version: [1.0.0.852]
       x-powered-by: [ASP.NET]
     status: {code: 401, message: Unauthorized}
 - request:
-    body: '{"attributes": {"enabled": true}, "policy": {"issuer": {"name": "Self"},
-      "key_props": {"exportable": true, "reuse_key": false, "kty": "RSA", "key_size":
-      2048}, "x509_props": {"validity_months": 60, "key_usage": ["digitalSignature",
-      "nonRepudiation", "keyEncipherment", "keyAgreement", "keyCertSign"], "subject":
-      "C=US, ST=WA, L=Redmon, O=Test Noodle, OU=TestNugget, CN=www.mytestdomain.com"},
-      "attributes": {"enabled": true}, "lifetime_actions": [{"trigger": {"lifetime_percentage":
-      90}, "action": {"action_type": "AutoRenew"}}], "secret_props": {"contentType":
-      "application/x-pkcs12"}}}'
+    body: '{"policy": {"key_props": {"exportable": true, "kty": "RSA", "key_size":
+      2048, "reuse_key": false}, "secret_props": {"contentType": "application/x-pkcs12"},
+      "x509_props": {"subject": "C=US, ST=WA, L=Redmon, O=Test Noodle, OU=TestNugget,
+      CN=www.mytestdomain.com", "key_usage": ["digitalSignature", "nonRepudiation",
+      "keyEncipherment", "keyAgreement", "keyCertSign"], "validity_months": 60}, "lifetime_actions":
+      [{"trigger": {"lifetime_percentage": 90}, "action": {"action_type": "AutoRenew"}}],
+      "issuer": {"name": "Self"}, "attributes": {"enabled": true}}, "attributes":
+      {"enabled": true}}'
     headers:
       Accept: [application/json]
       Accept-Encoding: ['gzip, deflate']
       Connection: [keep-alive]
       Content-Length: ['587']
       Content-Type: [application/json; charset=utf-8]
-<<<<<<< HEAD
       User-Agent: [python/3.7.0 (Darwin-17.6.0-x86_64-i386-64bit) requests/2.19.1
           msrest/0.5.1 msrest_azure/0.4.34 azure-keyvault/1.0.0 Azure-SDK-For-Python]
-=======
-      User-Agent: [python/3.5.4 (Windows-10-10.0.17134-SP0) requests/2.19.1 msrest/0.5.1
-          msrest_azure/0.4.34 keyvaultclient/0.3.7 Azure-SDK-For-Python]
->>>>>>> 3e8688ed
       accept-language: [en-US]
     method: POST
     uri: https://vmlinuxkv000002.vault.azure.net/certificates/cert1/create?api-version=7.0
   response:
-<<<<<<< HEAD
     body: {string: '{"id":"https://vmlinuxkv000002.vault.azure.net/certificates/cert1/pending","issuer":{"name":"Self"},"csr":"MIIDBTCCAe0CAQAwdTEdMBsGA1UEAxMUd3d3Lm15dGVzdGRvbWFpbi5jb20xEzARBgNVBAsTClRlc3ROdWdnZXQxFDASBgNVBAoTC1Rlc3QgTm9vZGxlMQ8wDQYDVQQHEwZSZWRtb24xCzAJBgNVBAgTAldBMQswCQYDVQQGEwJVUzCCASIwDQYJKoZIhvcNAQEBBQADggEPADCCAQoCggEBAK/egsaOjH/sqBDQ+lNFx4+0HLVsVcfiFcAOno/C8n0QqZGi0zeFggRla0ib1n1t2kU5OGkvqHL2zdh6oLyD3Ew18Fyr8kRGw7IshUF0/geqFWqJceyDg5956zUjzAsGo/QZJGpy5Si6q1BDP0hTeWJd2t0XuqOWmCmHOLaX2peOycLozcwU9lFAErRzLpjL3YToMTGzlm+A5I6RqLH5kBYxdexBgq8GyiTjB6BU70Jfi1nZ7jAWcnbDRefGZmBnU1eclEypYeL/v+7F2BVvykfbJ6YVN6Sj4VqgnHVKE2cdA/aQcstwQs+BOvo4/XsDN3V3NS01bsBS8g6ZDLGIk0sCAwEAAaBLMEkGCSqGSIb3DQEJDjE8MDowDgYDVR0PAQH/BAQDAgLsMB0GA1UdJQQWMBQGCCsGAQUFBwMBBggrBgEFBQcDAjAJBgNVHRMEAjAAMA0GCSqGSIb3DQEBCwUAA4IBAQBf/f1lLsy1pRXRomQyjmjU5B+ezGnvTI2potbaD9SCR1G5qGUqFo8tVkA+KL4s1oHIL4CinxOmMbFvRFmRJgj87Lcfl5CpsSdhofMHkOLwmlRdoaxrISBUqZyuQdWfFbTl+KU+Zz5xjoQ5XQENB+GVKxBuZXDv9dAZ26JFZeuK2HSKI7YDt0bwCFLgLxT0kpDlG/5XnvcKYEk3YnTNlEvtZHFejHkrQK1zmnoBQG09OUUHCQEn0wl9m+oqTXu8WgDDxCRY4DG3mL3ppOsj1YqZ+gW9gbRUXhGBfG/fT4ltd1vSYUos5MzpHIsgybK1ZYAxyA30Hfbifwvj3D0C1F9u","cancellation_requested":false,"status":"inProgress","status_details":"Pending
         certificate created. Certificate request is in progress. This may take some
         time based on the issuer provider. Please check again later.","request_id":"6df12f7ec4034da48fdfaf128e3b4349"}'}
-=======
-    body: {string: '{"id":"https://vmlinuxkv000002.vault.azure.net/certificates/cert1/pending","issuer":{"name":"Self"},"csr":"MIIDBTCCAe0CAQAwdTEdMBsGA1UEAxMUd3d3Lm15dGVzdGRvbWFpbi5jb20xEzARBgNVBAsTClRlc3ROdWdnZXQxFDASBgNVBAoTC1Rlc3QgTm9vZGxlMQ8wDQYDVQQHEwZSZWRtb24xCzAJBgNVBAgTAldBMQswCQYDVQQGEwJVUzCCASIwDQYJKoZIhvcNAQEBBQADggEPADCCAQoCggEBALTTYEIXEY09Z2o5HE2qpXEpbb/hFtdPO2FYUG8YwCLnyVJ2iM+1ZkTHXQPXGAL8nKzuKYe1EM0PhWMw6upbTWkEp5cBQFii3igtR61zRlZFR9dx76tQWCk7alOevk5xr1z44O3kk35yJXDyGD4uUeWuB6/BbrPHJaXKt+cnH9wpAv5xxTphRMld/sfPIdK7pzR38c4jzugbcEeABUk9tcd4y6Hg/HtX8j/Bar9cRd+ZJroCBtMq7RXqetLpMIe/JoZyLJGm/0qBhbnOQ8f3POAd+O8ye19dUdFqh1cXpGsHPlC3+IQMbGceaIwfv9y4JfOETDkoUFaoE+8vy54ahI8CAwEAAaBLMEkGCSqGSIb3DQEJDjE8MDowDgYDVR0PAQH/BAQDAgLsMB0GA1UdJQQWMBQGCCsGAQUFBwMBBggrBgEFBQcDAjAJBgNVHRMEAjAAMA0GCSqGSIb3DQEBCwUAA4IBAQBwk+NAadRYrTym64l6qZ4DW1wI9tZkfU4XSr1RKdndILNIogVQa9+bOzj3RQVnm9n2iqH5uq09DK+BtUhG7Xk3GVWXR2FGzIlRyJVGeQX790KoW2YVQeM0BamJRFulsOCU7dg9xP46EmrH2lct5fFs7mCppT856/D5NwqZ5OK13E5uPnsgJ9ibVEM2X/xFGjRBRuTT6XzRvI5pbIaX3Aav3B2AjKloGq91xUJn7AuWle81ddbE5+Evh+NSJ5nNClhJi4ueNDu/Ma5acbdOgDw0mDJh0N3ffcjvRIBr7fFecvtHW3DsyCzF91DEs8u5kFfomNP5VWAI/rb78EY9U2AU","cancellation_requested":false,"status":"inProgress","status_details":"Pending
-        certificate created. Certificate request is in progress. This may take some
-        time based on the issuer provider. Please check again later.","request_id":"1969a33d87494ce78ec899c9a6615314"}'}
->>>>>>> 3e8688ed
     headers:
       cache-control: [no-cache]
       content-length: ['1415']
       content-type: [application/json; charset=utf-8]
-<<<<<<< HEAD
       date: ['Tue, 03 Jul 2018 17:41:10 GMT']
       expires: ['-1']
       location: ['https://vmlinuxkv000002.vault.azure.net/certificates/cert1/pending?api-version=7.0&request_id=6df12f7ec4034da48fdfaf128e3b4349']
-=======
-      date: ['Sun, 15 Jul 2018 02:57:23 GMT']
-      expires: ['-1']
-      location: ['https://vmlinuxkv000002.vault.azure.net/certificates/cert1/pending?api-version=2016-10-01&request_id=1969a33d87494ce78ec899c9a6615314']
->>>>>>> 3e8688ed
       pragma: [no-cache]
       server: [Microsoft-IIS/10.0]
       strict-transport-security: [max-age=31536000;includeSubDomains]
       x-aspnet-version: [4.0.30319]
       x-content-type-options: [nosniff]
-<<<<<<< HEAD
       x-ms-keyvault-network-info: [addr=167.220.61.49;act_addr_fam=InterNetwork;]
-=======
-      x-ms-keyvault-network-info: [addr=50.35.71.207;act_addr_fam=InterNetwork;]
->>>>>>> 3e8688ed
       x-ms-keyvault-region: [westus]
       x-ms-keyvault-service-version: [1.0.0.852]
       x-powered-by: [ASP.NET]
@@ -471,31 +310,19 @@
       Accept-Encoding: ['gzip, deflate']
       Connection: [keep-alive]
       Content-Type: [application/json; charset=utf-8]
-<<<<<<< HEAD
       User-Agent: [python/3.7.0 (Darwin-17.6.0-x86_64-i386-64bit) requests/2.19.1
           msrest/0.5.1 msrest_azure/0.4.34 azure-keyvault/1.0.0 Azure-SDK-For-Python]
-=======
-      User-Agent: [python/3.5.4 (Windows-10-10.0.17134-SP0) requests/2.19.1 msrest/0.5.1
-          msrest_azure/0.4.34 keyvaultclient/0.3.7 Azure-SDK-For-Python]
->>>>>>> 3e8688ed
       accept-language: [en-US]
     method: GET
     uri: https://vmlinuxkv000002.vault.azure.net/certificates/cert1/pending?api-version=7.0
   response:
-<<<<<<< HEAD
     body: {string: '{"id":"https://vmlinuxkv000002.vault.azure.net/certificates/cert1/pending","issuer":{"name":"Self"},"csr":"MIIDBTCCAe0CAQAwdTEdMBsGA1UEAxMUd3d3Lm15dGVzdGRvbWFpbi5jb20xEzARBgNVBAsTClRlc3ROdWdnZXQxFDASBgNVBAoTC1Rlc3QgTm9vZGxlMQ8wDQYDVQQHEwZSZWRtb24xCzAJBgNVBAgTAldBMQswCQYDVQQGEwJVUzCCASIwDQYJKoZIhvcNAQEBBQADggEPADCCAQoCggEBAK/egsaOjH/sqBDQ+lNFx4+0HLVsVcfiFcAOno/C8n0QqZGi0zeFggRla0ib1n1t2kU5OGkvqHL2zdh6oLyD3Ew18Fyr8kRGw7IshUF0/geqFWqJceyDg5956zUjzAsGo/QZJGpy5Si6q1BDP0hTeWJd2t0XuqOWmCmHOLaX2peOycLozcwU9lFAErRzLpjL3YToMTGzlm+A5I6RqLH5kBYxdexBgq8GyiTjB6BU70Jfi1nZ7jAWcnbDRefGZmBnU1eclEypYeL/v+7F2BVvykfbJ6YVN6Sj4VqgnHVKE2cdA/aQcstwQs+BOvo4/XsDN3V3NS01bsBS8g6ZDLGIk0sCAwEAAaBLMEkGCSqGSIb3DQEJDjE8MDowDgYDVR0PAQH/BAQDAgLsMB0GA1UdJQQWMBQGCCsGAQUFBwMBBggrBgEFBQcDAjAJBgNVHRMEAjAAMA0GCSqGSIb3DQEBCwUAA4IBAQBf/f1lLsy1pRXRomQyjmjU5B+ezGnvTI2potbaD9SCR1G5qGUqFo8tVkA+KL4s1oHIL4CinxOmMbFvRFmRJgj87Lcfl5CpsSdhofMHkOLwmlRdoaxrISBUqZyuQdWfFbTl+KU+Zz5xjoQ5XQENB+GVKxBuZXDv9dAZ26JFZeuK2HSKI7YDt0bwCFLgLxT0kpDlG/5XnvcKYEk3YnTNlEvtZHFejHkrQK1zmnoBQG09OUUHCQEn0wl9m+oqTXu8WgDDxCRY4DG3mL3ppOsj1YqZ+gW9gbRUXhGBfG/fT4ltd1vSYUos5MzpHIsgybK1ZYAxyA30Hfbifwvj3D0C1F9u","cancellation_requested":false,"status":"inProgress","status_details":"Pending
         certificate created. Certificate request is in progress. This may take some
         time based on the issuer provider. Please check again later.","request_id":"6df12f7ec4034da48fdfaf128e3b4349"}'}
-=======
-    body: {string: '{"id":"https://vmlinuxkv000002.vault.azure.net/certificates/cert1/pending","issuer":{"name":"Self"},"csr":"MIIDBTCCAe0CAQAwdTEdMBsGA1UEAxMUd3d3Lm15dGVzdGRvbWFpbi5jb20xEzARBgNVBAsTClRlc3ROdWdnZXQxFDASBgNVBAoTC1Rlc3QgTm9vZGxlMQ8wDQYDVQQHEwZSZWRtb24xCzAJBgNVBAgTAldBMQswCQYDVQQGEwJVUzCCASIwDQYJKoZIhvcNAQEBBQADggEPADCCAQoCggEBALTTYEIXEY09Z2o5HE2qpXEpbb/hFtdPO2FYUG8YwCLnyVJ2iM+1ZkTHXQPXGAL8nKzuKYe1EM0PhWMw6upbTWkEp5cBQFii3igtR61zRlZFR9dx76tQWCk7alOevk5xr1z44O3kk35yJXDyGD4uUeWuB6/BbrPHJaXKt+cnH9wpAv5xxTphRMld/sfPIdK7pzR38c4jzugbcEeABUk9tcd4y6Hg/HtX8j/Bar9cRd+ZJroCBtMq7RXqetLpMIe/JoZyLJGm/0qBhbnOQ8f3POAd+O8ye19dUdFqh1cXpGsHPlC3+IQMbGceaIwfv9y4JfOETDkoUFaoE+8vy54ahI8CAwEAAaBLMEkGCSqGSIb3DQEJDjE8MDowDgYDVR0PAQH/BAQDAgLsMB0GA1UdJQQWMBQGCCsGAQUFBwMBBggrBgEFBQcDAjAJBgNVHRMEAjAAMA0GCSqGSIb3DQEBCwUAA4IBAQBwk+NAadRYrTym64l6qZ4DW1wI9tZkfU4XSr1RKdndILNIogVQa9+bOzj3RQVnm9n2iqH5uq09DK+BtUhG7Xk3GVWXR2FGzIlRyJVGeQX790KoW2YVQeM0BamJRFulsOCU7dg9xP46EmrH2lct5fFs7mCppT856/D5NwqZ5OK13E5uPnsgJ9ibVEM2X/xFGjRBRuTT6XzRvI5pbIaX3Aav3B2AjKloGq91xUJn7AuWle81ddbE5+Evh+NSJ5nNClhJi4ueNDu/Ma5acbdOgDw0mDJh0N3ffcjvRIBr7fFecvtHW3DsyCzF91DEs8u5kFfomNP5VWAI/rb78EY9U2AU","cancellation_requested":false,"status":"inProgress","status_details":"Pending
-        certificate created. Certificate request is in progress. This may take some
-        time based on the issuer provider. Please check again later.","request_id":"1969a33d87494ce78ec899c9a6615314"}'}
->>>>>>> 3e8688ed
     headers:
       cache-control: [no-cache]
       content-length: ['1415']
       content-type: [application/json; charset=utf-8]
-<<<<<<< HEAD
       date: ['Tue, 03 Jul 2018 17:41:11 GMT']
       expires: ['-1']
       pragma: [no-cache]
@@ -547,8 +374,8 @@
       Accept-Encoding: ['gzip, deflate']
       Connection: [keep-alive]
       Content-Type: [application/json; charset=utf-8]
-      User-Agent: [python/3.7.0 (Darwin-17.6.0-x86_64-i386-64bit) requests/2.19.1
-          msrest/0.5.1 msrest_azure/0.4.34 azure-keyvault/1.0.0 Azure-SDK-For-Python]
+      User-Agent: [python/3.6.1 (Windows-10-10.0.16299-SP0) requests/2.18.4 msrest/0.4.27
+          msrest_azure/0.4.25 keyvaultclient/0.3.7 Azure-SDK-For-Python]
       accept-language: [en-US]
     method: GET
     uri: https://vmlinuxkv000002.vault.azure.net/certificates/cert1/pending?api-version=7.0
@@ -568,16 +395,36 @@
       x-aspnet-version: [4.0.30319]
       x-content-type-options: [nosniff]
       x-ms-keyvault-network-info: [addr=167.220.61.49;act_addr_fam=InterNetwork;]
-=======
-      date: ['Sun, 15 Jul 2018 02:57:22 GMT']
+      x-ms-keyvault-region: [westus]
+      x-ms-keyvault-service-version: [1.0.0.852]
+      x-powered-by: [ASP.NET]
+    status: {code: 200, message: OK}
+- request:
+    body: null
+    headers:
+      Accept: [application/json]
+      Accept-Encoding: ['gzip, deflate']
+      Connection: [keep-alive]
+      Content-Type: [application/json; charset=utf-8]
+      User-Agent: [python/3.7.0 (Darwin-17.6.0-x86_64-i386-64bit) requests/2.19.1
+          msrest/0.5.1 msrest_azure/0.4.34 azure-keyvault/1.0.0 Azure-SDK-For-Python]
+      accept-language: [en-US]
+    method: GET
+    uri: https://vmlinuxkv000002.vault.azure.net/certificates/cert1/pending?api-version=7.0
+  response:
+    body: {string: '{"id":"https://vmlinuxkv000002.vault.azure.net/certificates/cert1/pending","issuer":{"name":"Self"},"csr":"MIIDBTCCAe0CAQAwdTEdMBsGA1UEAxMUd3d3Lm15dGVzdGRvbWFpbi5jb20xEzARBgNVBAsTClRlc3ROdWdnZXQxFDASBgNVBAoTC1Rlc3QgTm9vZGxlMQ8wDQYDVQQHEwZSZWRtb24xCzAJBgNVBAgTAldBMQswCQYDVQQGEwJVUzCCASIwDQYJKoZIhvcNAQEBBQADggEPADCCAQoCggEBAK/egsaOjH/sqBDQ+lNFx4+0HLVsVcfiFcAOno/C8n0QqZGi0zeFggRla0ib1n1t2kU5OGkvqHL2zdh6oLyD3Ew18Fyr8kRGw7IshUF0/geqFWqJceyDg5956zUjzAsGo/QZJGpy5Si6q1BDP0hTeWJd2t0XuqOWmCmHOLaX2peOycLozcwU9lFAErRzLpjL3YToMTGzlm+A5I6RqLH5kBYxdexBgq8GyiTjB6BU70Jfi1nZ7jAWcnbDRefGZmBnU1eclEypYeL/v+7F2BVvykfbJ6YVN6Sj4VqgnHVKE2cdA/aQcstwQs+BOvo4/XsDN3V3NS01bsBS8g6ZDLGIk0sCAwEAAaBLMEkGCSqGSIb3DQEJDjE8MDowDgYDVR0PAQH/BAQDAgLsMB0GA1UdJQQWMBQGCCsGAQUFBwMBBggrBgEFBQcDAjAJBgNVHRMEAjAAMA0GCSqGSIb3DQEBCwUAA4IBAQBf/f1lLsy1pRXRomQyjmjU5B+ezGnvTI2potbaD9SCR1G5qGUqFo8tVkA+KL4s1oHIL4CinxOmMbFvRFmRJgj87Lcfl5CpsSdhofMHkOLwmlRdoaxrISBUqZyuQdWfFbTl+KU+Zz5xjoQ5XQENB+GVKxBuZXDv9dAZ26JFZeuK2HSKI7YDt0bwCFLgLxT0kpDlG/5XnvcKYEk3YnTNlEvtZHFejHkrQK1zmnoBQG09OUUHCQEn0wl9m+oqTXu8WgDDxCRY4DG3mL3ppOsj1YqZ+gW9gbRUXhGBfG/fT4ltd1vSYUos5MzpHIsgybK1ZYAxyA30Hfbifwvj3D0C1F9u","cancellation_requested":false,"status":"completed","target":"https://vmlinuxkv000002.vault.azure.net/certificates/cert1","request_id":"6df12f7ec4034da48fdfaf128e3b4349"}'}
+    headers:
+      cache-control: [no-cache]
+      content-length: ['1325']
+      content-type: [application/json; charset=utf-8]
+      date: ['Tue, 03 Jul 2018 17:41:42 GMT']
       expires: ['-1']
       pragma: [no-cache]
       server: [Microsoft-IIS/10.0]
       strict-transport-security: [max-age=31536000;includeSubDomains]
       x-aspnet-version: [4.0.30319]
       x-content-type-options: [nosniff]
-      x-ms-keyvault-network-info: [addr=50.35.71.207;act_addr_fam=InterNetwork;]
->>>>>>> 3e8688ed
+      x-ms-keyvault-network-info: [addr=167.220.61.49;act_addr_fam=InterNetwork;]
       x-ms-keyvault-region: [westus]
       x-ms-keyvault-service-version: [1.0.0.852]
       x-powered-by: [ASP.NET]
@@ -589,42 +436,25 @@
       Accept-Encoding: ['gzip, deflate']
       Connection: [keep-alive]
       Content-Type: [application/json; charset=utf-8]
-<<<<<<< HEAD
       User-Agent: [python/3.7.0 (Darwin-17.6.0-x86_64-i386-64bit) requests/2.19.1
           msrest/0.5.1 msrest_azure/0.4.34 azure-keyvault/1.0.0 Azure-SDK-For-Python]
-=======
-      User-Agent: [python/3.5.4 (Windows-10-10.0.17134-SP0) requests/2.19.1 msrest/0.5.1
-          msrest_azure/0.4.34 keyvaultclient/0.3.7 Azure-SDK-For-Python]
->>>>>>> 3e8688ed
-      accept-language: [en-US]
-    method: GET
-    uri: https://vmlinuxkv000002.vault.azure.net/certificates/cert1/pending?api-version=7.0
-  response:
-<<<<<<< HEAD
-    body: {string: '{"id":"https://vmlinuxkv000002.vault.azure.net/certificates/cert1/pending","issuer":{"name":"Self"},"csr":"MIIDBTCCAe0CAQAwdTEdMBsGA1UEAxMUd3d3Lm15dGVzdGRvbWFpbi5jb20xEzARBgNVBAsTClRlc3ROdWdnZXQxFDASBgNVBAoTC1Rlc3QgTm9vZGxlMQ8wDQYDVQQHEwZSZWRtb24xCzAJBgNVBAgTAldBMQswCQYDVQQGEwJVUzCCASIwDQYJKoZIhvcNAQEBBQADggEPADCCAQoCggEBAK/egsaOjH/sqBDQ+lNFx4+0HLVsVcfiFcAOno/C8n0QqZGi0zeFggRla0ib1n1t2kU5OGkvqHL2zdh6oLyD3Ew18Fyr8kRGw7IshUF0/geqFWqJceyDg5956zUjzAsGo/QZJGpy5Si6q1BDP0hTeWJd2t0XuqOWmCmHOLaX2peOycLozcwU9lFAErRzLpjL3YToMTGzlm+A5I6RqLH5kBYxdexBgq8GyiTjB6BU70Jfi1nZ7jAWcnbDRefGZmBnU1eclEypYeL/v+7F2BVvykfbJ6YVN6Sj4VqgnHVKE2cdA/aQcstwQs+BOvo4/XsDN3V3NS01bsBS8g6ZDLGIk0sCAwEAAaBLMEkGCSqGSIb3DQEJDjE8MDowDgYDVR0PAQH/BAQDAgLsMB0GA1UdJQQWMBQGCCsGAQUFBwMBBggrBgEFBQcDAjAJBgNVHRMEAjAAMA0GCSqGSIb3DQEBCwUAA4IBAQBf/f1lLsy1pRXRomQyjmjU5B+ezGnvTI2potbaD9SCR1G5qGUqFo8tVkA+KL4s1oHIL4CinxOmMbFvRFmRJgj87Lcfl5CpsSdhofMHkOLwmlRdoaxrISBUqZyuQdWfFbTl+KU+Zz5xjoQ5XQENB+GVKxBuZXDv9dAZ26JFZeuK2HSKI7YDt0bwCFLgLxT0kpDlG/5XnvcKYEk3YnTNlEvtZHFejHkrQK1zmnoBQG09OUUHCQEn0wl9m+oqTXu8WgDDxCRY4DG3mL3ppOsj1YqZ+gW9gbRUXhGBfG/fT4ltd1vSYUos5MzpHIsgybK1ZYAxyA30Hfbifwvj3D0C1F9u","cancellation_requested":false,"status":"completed","target":"https://vmlinuxkv000002.vault.azure.net/certificates/cert1","request_id":"6df12f7ec4034da48fdfaf128e3b4349"}'}
-=======
-    body: {string: '{"id":"https://vmlinuxkv000002.vault.azure.net/certificates/cert1/pending","issuer":{"name":"Self"},"csr":"MIIDBTCCAe0CAQAwdTEdMBsGA1UEAxMUd3d3Lm15dGVzdGRvbWFpbi5jb20xEzARBgNVBAsTClRlc3ROdWdnZXQxFDASBgNVBAoTC1Rlc3QgTm9vZGxlMQ8wDQYDVQQHEwZSZWRtb24xCzAJBgNVBAgTAldBMQswCQYDVQQGEwJVUzCCASIwDQYJKoZIhvcNAQEBBQADggEPADCCAQoCggEBALTTYEIXEY09Z2o5HE2qpXEpbb/hFtdPO2FYUG8YwCLnyVJ2iM+1ZkTHXQPXGAL8nKzuKYe1EM0PhWMw6upbTWkEp5cBQFii3igtR61zRlZFR9dx76tQWCk7alOevk5xr1z44O3kk35yJXDyGD4uUeWuB6/BbrPHJaXKt+cnH9wpAv5xxTphRMld/sfPIdK7pzR38c4jzugbcEeABUk9tcd4y6Hg/HtX8j/Bar9cRd+ZJroCBtMq7RXqetLpMIe/JoZyLJGm/0qBhbnOQ8f3POAd+O8ye19dUdFqh1cXpGsHPlC3+IQMbGceaIwfv9y4JfOETDkoUFaoE+8vy54ahI8CAwEAAaBLMEkGCSqGSIb3DQEJDjE8MDowDgYDVR0PAQH/BAQDAgLsMB0GA1UdJQQWMBQGCCsGAQUFBwMBBggrBgEFBQcDAjAJBgNVHRMEAjAAMA0GCSqGSIb3DQEBCwUAA4IBAQBwk+NAadRYrTym64l6qZ4DW1wI9tZkfU4XSr1RKdndILNIogVQa9+bOzj3RQVnm9n2iqH5uq09DK+BtUhG7Xk3GVWXR2FGzIlRyJVGeQX790KoW2YVQeM0BamJRFulsOCU7dg9xP46EmrH2lct5fFs7mCppT856/D5NwqZ5OK13E5uPnsgJ9ibVEM2X/xFGjRBRuTT6XzRvI5pbIaX3Aav3B2AjKloGq91xUJn7AuWle81ddbE5+Evh+NSJ5nNClhJi4ueNDu/Ma5acbdOgDw0mDJh0N3ffcjvRIBr7fFecvtHW3DsyCzF91DEs8u5kFfomNP5VWAI/rb78EY9U2AU","cancellation_requested":false,"status":"completed","target":"https://vmlinuxkv000002.vault.azure.net/certificates/cert1","request_id":"1969a33d87494ce78ec899c9a6615314"}'}
->>>>>>> 3e8688ed
-    headers:
-      cache-control: [no-cache]
-      content-length: ['1325']
-      content-type: [application/json; charset=utf-8]
-<<<<<<< HEAD
+      accept-language: [en-US]
+    method: GET
+    uri: https://vmlinuxkv000002.vault.azure.net/secrets/cert1/versions?api-version=7.0
+  response:
+    body: {string: '{"value":[{"contentType":"application/x-pkcs12","id":"https://vmlinuxkv000002.vault.azure.net/secrets/cert1/7e626494ca684fab968b590b427644e8","managed":true,"attributes":{"enabled":false,"nbf":1530639069,"exp":1688406069,"created":1530639670,"updated":1530639670,"recoveryLevel":"Purgeable"}},{"contentType":"application/x-pkcs12","id":"https://vmlinuxkv000002.vault.azure.net/secrets/cert1/bbd4a847ae6d4e78a01aca3f411999f1","managed":true,"attributes":{"enabled":true,"nbf":1530639095,"exp":1688406095,"created":1530639695,"updated":1530639695,"recoveryLevel":"Purgeable"}}],"nextLink":null}'}
+    headers:
+      cache-control: [no-cache]
+      content-length: ['602']
+      content-type: [application/json; charset=utf-8]
       date: ['Tue, 03 Jul 2018 17:41:42 GMT']
-=======
-      date: ['Sun, 15 Jul 2018 02:57:34 GMT']
->>>>>>> 3e8688ed
       expires: ['-1']
       pragma: [no-cache]
       server: [Microsoft-IIS/10.0]
       strict-transport-security: [max-age=31536000;includeSubDomains]
       x-aspnet-version: [4.0.30319]
       x-content-type-options: [nosniff]
-<<<<<<< HEAD
       x-ms-keyvault-network-info: [addr=167.220.61.49;act_addr_fam=InterNetwork;]
-=======
-      x-ms-keyvault-network-info: [addr=50.35.71.207;act_addr_fam=InterNetwork;]
->>>>>>> 3e8688ed
       x-ms-keyvault-region: [westus]
       x-ms-keyvault-service-version: [1.0.0.852]
       x-powered-by: [ASP.NET]
@@ -634,84 +464,22 @@
     headers:
       Accept: [application/json]
       Accept-Encoding: ['gzip, deflate']
-      Connection: [keep-alive]
-      Content-Type: [application/json; charset=utf-8]
-<<<<<<< HEAD
-      User-Agent: [python/3.7.0 (Darwin-17.6.0-x86_64-i386-64bit) requests/2.19.1
-          msrest/0.5.1 msrest_azure/0.4.34 azure-keyvault/1.0.0 Azure-SDK-For-Python]
-=======
-      User-Agent: [python/3.5.4 (Windows-10-10.0.17134-SP0) requests/2.19.1 msrest/0.5.1
-          msrest_azure/0.4.34 keyvaultclient/0.3.7 Azure-SDK-For-Python]
->>>>>>> 3e8688ed
-      accept-language: [en-US]
-    method: GET
-    uri: https://vmlinuxkv000002.vault.azure.net/secrets/cert1/versions?api-version=7.0
-  response:
-<<<<<<< HEAD
-    body: {string: '{"value":[{"contentType":"application/x-pkcs12","id":"https://vmlinuxkv000002.vault.azure.net/secrets/cert1/7e626494ca684fab968b590b427644e8","managed":true,"attributes":{"enabled":false,"nbf":1530639069,"exp":1688406069,"created":1530639670,"updated":1530639670,"recoveryLevel":"Purgeable"}},{"contentType":"application/x-pkcs12","id":"https://vmlinuxkv000002.vault.azure.net/secrets/cert1/bbd4a847ae6d4e78a01aca3f411999f1","managed":true,"attributes":{"enabled":true,"nbf":1530639095,"exp":1688406095,"created":1530639695,"updated":1530639695,"recoveryLevel":"Purgeable"}}],"nextLink":null}'}
-=======
-    body: {string: '{"value":[{"contentType":"application/x-pkcs12","id":"https://vmlinuxkv000002.vault.azure.net/secrets/cert1/116efed679414156867e04a86dcc1b6c","managed":true,"attributes":{"enabled":false,"nbf":1531622842,"exp":1689389842,"created":1531623443,"updated":1531623443,"recoveryLevel":"Purgeable"}},{"contentType":"application/x-pkcs12","id":"https://vmlinuxkv000002.vault.azure.net/secrets/cert1/4efe6e5b67604db9bc51e4642f63f982","managed":true,"attributes":{"enabled":true,"nbf":1531622852,"exp":1689389852,"created":1531623452,"updated":1531623452,"recoveryLevel":"Purgeable"}}],"nextLink":null}'}
->>>>>>> 3e8688ed
-    headers:
-      cache-control: [no-cache]
-      content-length: ['602']
-      content-type: [application/json; charset=utf-8]
-<<<<<<< HEAD
-      date: ['Tue, 03 Jul 2018 17:41:42 GMT']
-=======
-      date: ['Sun, 15 Jul 2018 02:57:34 GMT']
->>>>>>> 3e8688ed
-      expires: ['-1']
-      pragma: [no-cache]
-      server: [Microsoft-IIS/10.0]
-      strict-transport-security: [max-age=31536000;includeSubDomains]
-      x-aspnet-version: [4.0.30319]
-      x-content-type-options: [nosniff]
-<<<<<<< HEAD
-      x-ms-keyvault-network-info: [addr=167.220.61.49;act_addr_fam=InterNetwork;]
-=======
-      x-ms-keyvault-network-info: [addr=50.35.71.207;act_addr_fam=InterNetwork;]
->>>>>>> 3e8688ed
-      x-ms-keyvault-region: [westus]
-      x-ms-keyvault-service-version: [1.0.0.852]
-      x-powered-by: [ASP.NET]
-    status: {code: 200, message: OK}
-- request:
-    body: null
-    headers:
-      Accept: [application/json]
-      Accept-Encoding: ['gzip, deflate']
       CommandName: [vm secret format]
       Connection: [keep-alive]
       Content-Type: [application/json; charset=utf-8]
-<<<<<<< HEAD
       User-Agent: [python/3.7.0 (Darwin-17.6.0-x86_64-i386-64bit) requests/2.19.1
           msrest/0.5.1 msrest_azure/0.4.34 azure-mgmt-keyvault/1.0.0 Azure-SDK-For-Python
           AZURECLI/2.0.42]
-=======
-      User-Agent: [python/3.5.4 (Windows-10-10.0.17134-SP0) requests/2.19.1 msrest/0.5.1
-          msrest_azure/0.4.34 keyvaultmanagementclient/0.40.0 Azure-SDK-For-Python
-          AZURECLI/2.0.43]
->>>>>>> 3e8688ed
-      accept-language: [en-US]
-    method: GET
-    uri: https://management.azure.com/subscriptions/00000000-0000-0000-0000-000000000000/resources?api-version=2015-11-01&$filter=resourceType%20eq%20%27Microsoft.KeyVault%2Fvaults%27
-  response:
-<<<<<<< HEAD
+      accept-language: [en-US]
+    method: GET
+    uri: https://management.azure.com/subscriptions/00000000-0000-0000-0000-000000000000/resources?$filter=resourceType%20eq%20%27Microsoft.KeyVault%2Fvaults%27&api-version=2015-11-01
+  response:
     body: {string: '{"value":[{"id":"/subscriptions/00000000-0000-0000-0000-000000000000/resourceGroups/cli_test_vm_secrets000001/providers/Microsoft.KeyVault/vaults/vmlinuxkv000002","name":"vmlinuxkv000002","type":"Microsoft.KeyVault/vaults","location":"westus","tags":{}},{"id":"/subscriptions/00000000-0000-0000-0000-000000000000/resourceGroups/clitestlab1/providers/Microsoft.KeyVault/vaults/cliautomationlab980","name":"cliautomationlab980","type":"Microsoft.KeyVault/vaults","location":"southcentralus","tags":{"hidden-DevTestLabs-LabUId":"ca9ec547-32c5-422d-b3d2-25906ed71959","CreatedBy":"DevTestLabs"}},{"id":"/subscriptions/00000000-0000-0000-0000-000000000000/resourceGroups/lmazuel-testmsi/providers/Microsoft.KeyVault/vaults/lmazuel-kvtest","name":"lmazuel-kvtest","type":"Microsoft.KeyVault/vaults","location":"westcentralus","tags":{}}]}'}
     headers:
       cache-control: [no-cache]
       content-length: ['892']
       content-type: [application/json; charset=utf-8]
       date: ['Tue, 03 Jul 2018 17:41:43 GMT']
-=======
-    body: {string: '{"value":[{"id":"/subscriptions/00000000-0000-0000-0000-000000000000/resourceGroups/cli_test_vm_secrets000001/providers/Microsoft.KeyVault/vaults/vmlinuxkv000002","name":"vmlinuxkv000002","type":"Microsoft.KeyVault/vaults","location":"westus","tags":{}},{"id":"/subscriptions/00000000-0000-0000-0000-000000000000/resourceGroups/cliautomation01p6iszzzx4aw67ogvpe3mha4vbctvd7pujeyehkxs5dgwiwjyhxndtrv7o3sp/providers/Microsoft.KeyVault/vaults/cliautomationlab6909","name":"cliautomationlab6909","type":"Microsoft.KeyVault/vaults","location":"westus","tags":{"hidden-DevTestLabs-LabUId":"e972888e-997e-479f-a56d-730873826c8d","CreatedBy":"DevTestLabs"}},{"id":"/subscriptions/00000000-0000-0000-0000-000000000000/resourceGroups/cliautomationm3utrrbx7ntvb356eqynqiauhjpfhvyicagolw3vzmsiek54rhgowr6eudkv2e/providers/Microsoft.KeyVault/vaults/cliautomationlab3183","name":"cliautomationlab3183","type":"Microsoft.KeyVault/vaults","location":"westus","tags":{"hidden-DevTestLabs-LabUId":"fe2a2bc9-d45c-4efa-8558-355d25e26350","CreatedBy":"DevTestLabs"}},{"id":"/subscriptions/00000000-0000-0000-0000-000000000000/resourceGroups/sr/providers/Microsoft.KeyVault/vaults/sampleVault8976","name":"sampleVault8976","type":"Microsoft.KeyVault/vaults","location":"westcentralus","tags":{}}]}'}
-    headers:
-      cache-control: [no-cache]
-      content-length: ['1335']
-      content-type: [application/json; charset=utf-8]
-      date: ['Sun, 15 Jul 2018 02:57:35 GMT']
->>>>>>> 3e8688ed
       expires: ['-1']
       pragma: [no-cache]
       strict-transport-security: [max-age=31536000; includeSubDomains]
@@ -726,33 +494,19 @@
       CommandName: [vm secret format]
       Connection: [keep-alive]
       Content-Type: [application/json; charset=utf-8]
-<<<<<<< HEAD
       User-Agent: [python/3.7.0 (Darwin-17.6.0-x86_64-i386-64bit) requests/2.19.1
           msrest/0.5.1 msrest_azure/0.4.34 azure-mgmt-keyvault/1.0.0 Azure-SDK-For-Python
           AZURECLI/2.0.42]
-=======
-      User-Agent: [python/3.5.4 (Windows-10-10.0.17134-SP0) requests/2.19.1 msrest/0.5.1
-          msrest_azure/0.4.34 keyvaultmanagementclient/0.40.0 Azure-SDK-For-Python
-          AZURECLI/2.0.43]
->>>>>>> 3e8688ed
       accept-language: [en-US]
     method: GET
     uri: https://management.azure.com/subscriptions/00000000-0000-0000-0000-000000000000/resourceGroups/cli_test_vm_secrets000001/providers/Microsoft.KeyVault/vaults/vmlinuxkv000002?api-version=2018-02-14
   response:
-<<<<<<< HEAD
     body: {string: '{"id":"/subscriptions/00000000-0000-0000-0000-000000000000/resourceGroups/cli_test_vm_secrets000001/providers/Microsoft.KeyVault/vaults/vmlinuxkv000002","name":"vmlinuxkv000002","type":"Microsoft.KeyVault/vaults","location":"westus","tags":{},"properties":{"sku":{"family":"A","name":"standard"},"tenantId":"72f988bf-86f1-41af-91ab-2d7cd011db47","accessPolicies":[{"tenantId":"72f988bf-86f1-41af-91ab-2d7cd011db47","objectId":"cdf4ba39-6a56-45be-a72a-13ec9cdfee91","permissions":{"keys":["get","create","delete","list","update","import","backup","restore","recover"],"secrets":["get","list","set","delete","backup","restore","recover"],"certificates":["get","list","delete","create","import","update","managecontacts","getissuers","listissuers","setissuers","deleteissuers","manageissuers","recover"],"storage":["get","list","delete","set","update","regeneratekey","setsas","listsas","getsas","deletesas"]}}],"enabledForDeployment":true,"enabledForTemplateDeployment":true,"vaultUri":"https://vmlinuxkv000002.vault.azure.net/","provisioningState":"Succeeded"}}'}
-=======
-    body: {string: '{"id":"/subscriptions/00000000-0000-0000-0000-000000000000/resourceGroups/cli_test_vm_secrets000001/providers/Microsoft.KeyVault/vaults/vmlinuxkv000002","name":"vmlinuxkv000002","type":"Microsoft.KeyVault/vaults","location":"westus","tags":{},"properties":{"sku":{"family":"A","name":"standard"},"tenantId":"54826b22-38d6-4fb2-bad9-b7b93a3e9c5a","accessPolicies":[{"tenantId":"54826b22-38d6-4fb2-bad9-b7b93a3e9c5a","objectId":"89ed5be8-ff97-41b5-ab11-055e1e3cc34b","permissions":{"certificates":["get","list","delete","create","import","update","managecontacts","getissuers","listissuers","setissuers","deleteissuers","manageissuers","recover"],"keys":["get","create","delete","list","update","import","backup","restore","recover"],"storage":["get","list","delete","set","update","regeneratekey","setsas","listsas","getsas","deletesas"],"secrets":["get","list","set","delete","backup","restore","recover"]}}],"enabledForDeployment":true,"enabledForTemplateDeployment":true,"vaultUri":"https://vmlinuxkv000002.vault.azure.net/","provisioningState":"Succeeded"}}'}
->>>>>>> 3e8688ed
     headers:
       cache-control: [no-cache]
       content-length: ['1125']
       content-type: [application/json; charset=utf-8]
-<<<<<<< HEAD
       date: ['Tue, 03 Jul 2018 17:41:43 GMT']
-=======
-      date: ['Sun, 15 Jul 2018 02:57:35 GMT']
->>>>>>> 3e8688ed
       expires: ['-1']
       pragma: [no-cache]
       server: [Microsoft-IIS/10.0]
@@ -811,24 +565,6 @@
       content-length: ['2235']
       content-security-policy: [default-src 'none'; style-src 'unsafe-inline'; sandbox]
       content-type: [text/plain; charset=utf-8]
-<<<<<<< HEAD
-      date: ['Tue, 03 Jul 2018 17:41:43 GMT']
-      etag: ['"60d07919b4224266adafb81340896eea100dc887"']
-      expires: ['Tue, 03 Jul 2018 17:46:43 GMT']
-      source-age: ['133']
-      strict-transport-security: [max-age=31536000]
-      vary: ['Authorization,Accept-Encoding']
-      via: [1.1 varnish]
-      x-cache: [HIT]
-      x-cache-hits: ['1']
-      x-content-type-options: [nosniff]
-      x-fastly-request-id: [60e54c17a43b66bffe1d1a1b7e065411fca25d05]
-      x-frame-options: [deny]
-      x-geo-block-list: ['']
-      x-github-request-id: ['EA62:5C5E:14A2154:15B93B0:5B3BB4BC']
-      x-served-by: [cache-sea1040-SEA]
-      x-timer: ['S1530639704.831504,VS0,VE0']
-=======
       date: ['Sun, 15 Jul 2018 02:57:36 GMT']
       etag: ['"60d07919b4224266adafb81340896eea100dc887"']
       expires: ['Sun, 15 Jul 2018 03:02:36 GMT']
@@ -845,7 +581,6 @@
       x-github-request-id: ['57A0:5C5E:44DE7D6:48690F4:5B4AB820']
       x-served-by: [cache-sea1026-SEA]
       x-timer: ['S1531623456.292717,VS0,VE93']
->>>>>>> 3e8688ed
       x-xss-protection: [1; mode=block]
     status: {code: 200, message: OK}
 - request:
@@ -856,15 +591,9 @@
       CommandName: [vm create]
       Connection: [keep-alive]
       Content-Type: [application/json; charset=utf-8]
-<<<<<<< HEAD
-      User-Agent: [python/3.7.0 (Darwin-17.6.0-x86_64-i386-64bit) requests/2.19.1
-          msrest/0.5.1 msrest_azure/0.4.34 networkmanagementclient/2.0.0rc3 Azure-SDK-For-Python
-          AZURECLI/2.0.42]
-=======
       User-Agent: [python/3.5.4 (Windows-10-10.0.17134-SP0) requests/2.19.1 msrest/0.5.1
           msrest_azure/0.4.34 networkmanagementclient/2.0.0rc3 Azure-SDK-For-Python
           AZURECLI/2.0.43]
->>>>>>> 3e8688ed
       accept-language: [en-US]
     method: GET
     uri: https://management.azure.com/subscriptions/00000000-0000-0000-0000-000000000000/resourceGroups/cli_test_vm_secrets000001/providers/Microsoft.Network/virtualNetworks?api-version=2018-01-01
@@ -874,55 +603,14 @@
       cache-control: [no-cache]
       content-length: ['12']
       content-type: [application/json; charset=utf-8]
-<<<<<<< HEAD
-      date: ['Tue, 03 Jul 2018 17:41:43 GMT']
-=======
       date: ['Sun, 15 Jul 2018 02:57:35 GMT']
->>>>>>> 3e8688ed
-      expires: ['-1']
-      pragma: [no-cache]
-      strict-transport-security: [max-age=31536000; includeSubDomains]
-      vary: [Accept-Encoding]
-      x-content-type-options: [nosniff]
-    status: {code: 200, message: OK}
-- request:
-<<<<<<< HEAD
-    body: 'b''b\''{"properties": {"template": {"$schema": "https://schema.management.azure.com/schemas/2015-01-01/deploymentTemplate.json#",
-      "contentVersion": "1.0.0.0", "parameters": {}, "variables": {}, "resources":
-      [{"name": "vm-nameVNET", "type": "Microsoft.Network/virtualNetworks", "location":
-      "westus", "apiVersion": "2015-06-15", "dependsOn": [], "tags": {}, "properties":
-      {"addressSpace": {"addressPrefixes": ["10.0.0.0/16"]}, "subnets": [{"name":
-      "vm-nameSubnet", "properties": {"addressPrefix": "10.0.0.0/24"}}]}}, {"type":
-      "Microsoft.Network/networkSecurityGroups", "name": "vm-nameNSG", "apiVersion":
-      "2015-06-15", "location": "westus", "tags": {}, "dependsOn": [], "properties":
-      {"securityRules": [{"name": "default-allow-ssh", "properties": {"protocol":
-      "Tcp", "sourcePortRange": "*", "destinationPortRange": "22", "sourceAddressPrefix":
-      "*", "destinationAddressPrefix": "*", "access": "Allow", "priority": 1000, "direction":
-      "Inbound"}}]}}, {"apiVersion": "2018-01-01", "type": "Microsoft.Network/publicIPAddresses",
-      "name": "vm-namePublicIP", "location": "westus", "tags": {}, "dependsOn": [],
-      "properties": {"publicIPAllocationMethod": null}}, {"apiVersion": "2015-06-15",
-      "type": "Microsoft.Network/networkInterfaces", "name": "vm-nameVMNic", "location":
-      "westus", "tags": {}, "dependsOn": ["Microsoft.Network/virtualNetworks/vm-nameVNET",
-      "Microsoft.Network/networkSecurityGroups/vm-nameNSG", "Microsoft.Network/publicIpAddresses/vm-namePublicIP"],
-      "properties": {"ipConfigurations": [{"name": "ipconfigvm-name", "properties":
-      {"privateIPAllocationMethod": "Dynamic", "subnet": {"id": "/subscriptions/00000000-0000-0000-0000-000000000000/resourceGroups/cli_test_vm_secrets000001/providers/Microsoft.Network/virtualNetworks/vm-nameVNET/subnets/vm-nameSubnet"},
-      "publicIPAddress": {"id": "/subscriptions/00000000-0000-0000-0000-000000000000/resourceGroups/cli_test_vm_secrets000001/providers/Microsoft.Network/publicIPAddresses/vm-namePublicIP"}}}],
-      "networkSecurityGroup": {"id": "/subscriptions/00000000-0000-0000-0000-000000000000/resourceGroups/cli_test_vm_secrets000001/providers/Microsoft.Network/networkSecurityGroups/vm-nameNSG"}}},
-      {"apiVersion": "2017-12-01", "type": "Microsoft.Compute/virtualMachines", "name":
-      "vm-name", "location": "westus", "tags": {}, "dependsOn": ["Microsoft.Network/networkInterfaces/vm-nameVMNic"],
-      "properties": {"hardwareProfile": {"vmSize": "Standard_DS1_v2"}, "networkProfile":
-      {"networkInterfaces": [{"id": "/subscriptions/00000000-0000-0000-0000-000000000000/resourceGroups/cli_test_vm_secrets000001/providers/Microsoft.Network/networkInterfaces/vm-nameVMNic"}]},
-      "storageProfile": {"osDisk": {"createOption": "fromImage", "name": null, "caching":
-      "ReadWrite", "managedDisk": {"storageAccountType": null}}, "imageReference":
-      {"publisher": "Canonical", "offer": "UbuntuServer", "sku": "16.04-LTS", "version":
-      "latest"}}, "osProfile": {"computerName": "vm-name", "adminUsername": "ubuntu",
-      "linuxConfiguration": {"disablePasswordAuthentication": true, "ssh": {"publicKeys":
-      [{"keyData": "ssh-rsa AAAAB3NzaC1yc2EAAAADAQABAAACAQCbIg1guRHbI0lV11wWDt1r2cUdcNd27CJsg+SfgC7miZeubtwUhbsPdhMQsfDyhOWHq1+ZL0M+nJZV63d/1dhmhtgyOqejUwrPlzKhydsbrsdUor+JmNJDdW01v7BXHyuymT8G4s09jCasNOwiufbP/qp72ruu0bIA1nySsvlf9pCQAuFkAnVnf/rFhUlOkhtRpwcq8SUNY2zRHR/EKb/4NWY1JzR4sa3q2fWIJdrrX0DvLoa5g9bIEd4Df79ba7v+yiUBOS0zT2ll+z4g9izHK3EO5d8hL4jYxcjKs+wcslSYRWrascfscLgMlMGh0CdKeNTDjHpGPncaf3Z+FwwwjWeuiNBxv7bJo13/8B/098KlVDl4GZqsoBCEjPyJfV6hO0y/LkRGkk7oHWKgeWAfKtfLItRp00eZ4fcJNK9kCaSMmEugoZWcI7NGbZXzqFWqbpRI7NcDP9+WIQ+i9U5vqWsqd/zng4kbuAJ6UuKqIzB0upYrLShfQE3SAck8oaLhJqqq56VfDuASNpJKidV+zq27HfSBmbXnkR/5AK337dc3MXKJypoK/QPMLKUAP5XLPbs+NddJQV7EZXd29DLgp+fRIg3edpKdO7ZErWhv7d+3Kws+e1Y+ypmR2WIVSwVyBEUfgv2C8Ts9gnTF4pNcEY/S2aBicz5Ew2+jdyGNQQ==
-      test@example.com\\\\n", "path": "/home/ubuntu/.ssh/authorized_keys"}]}}, "secrets":
-      [{"sourceVault": {"id": "/subscriptions/00000000-0000-0000-0000-000000000000/resourceGroups/cli_test_vm_secrets000001/providers/Microsoft.KeyVault/vaults/vmlinuxkv000002"},
-      "vaultCertificates": [{"certificateUrl": "https://vmlinuxkv000002.vault.azure.net/secrets/cert1/bbd4a847ae6d4e78a01aca3f411999f1"}]}]}}}],
-      "outputs": {}}, "parameters": {}, "mode": "Incremental"}}\'''''
-=======
+      expires: ['-1']
+      pragma: [no-cache]
+      strict-transport-security: [max-age=31536000; includeSubDomains]
+      vary: [Accept-Encoding]
+      x-content-type-options: [nosniff]
+    status: {code: 200, message: OK}
+- request:
     body: 'b''b\''{"properties": {"parameters": {}, "template": {"$schema": "https://schema.management.azure.com/schemas/2015-01-01/deploymentTemplate.json#",
       "contentVersion": "1.0.0.0", "resources": [{"tags": {}, "properties": {"addressSpace":
       {"addressPrefixes": ["10.0.0.0/16"]}, "subnets": [{"properties": {"addressPrefix":
@@ -958,7 +646,6 @@
       "2018-06-01", "type": "Microsoft.Compute/virtualMachines", "dependsOn": ["Microsoft.Network/networkInterfaces/vm-nameVMNic"],
       "location": "westus"}], "outputs": {}, "parameters": {}, "variables": {}}, "mode":
       "Incremental"}}\'''''
->>>>>>> 3e8688ed
     headers:
       Accept: [application/json]
       Accept-Encoding: ['gzip, deflate']
@@ -966,36 +653,20 @@
       Connection: [keep-alive]
       Content-Length: ['4463']
       Content-Type: [application/json; charset=utf-8]
-<<<<<<< HEAD
-      User-Agent: [python/3.7.0 (Darwin-17.6.0-x86_64-i386-64bit) requests/2.19.1
-          msrest/0.5.1 msrest_azure/0.4.34 resourcemanagementclient/2.0.0rc2 Azure-SDK-For-Python
-          AZURECLI/2.0.42]
-=======
       User-Agent: [python/3.5.4 (Windows-10-10.0.17134-SP0) requests/2.19.1 msrest/0.5.1
           msrest_azure/0.4.34 resourcemanagementclient/2.0.0rc3 Azure-SDK-For-Python
           AZURECLI/2.0.43]
->>>>>>> 3e8688ed
       accept-language: [en-US]
     method: PUT
     uri: https://management.azure.com/subscriptions/00000000-0000-0000-0000-000000000000/resourcegroups/cli_test_vm_secrets000001/providers/Microsoft.Resources/deployments/mock-deployment?api-version=2018-05-01
   response:
-<<<<<<< HEAD
-    body: {string: '{"id":"/subscriptions/00000000-0000-0000-0000-000000000000/resourceGroups/cli_test_vm_secrets000001/providers/Microsoft.Resources/deployments/vm_deploy_cjxrOGIrgm0lBv0kOkRvWLFx3DFQbigE","name":"vm_deploy_cjxrOGIrgm0lBv0kOkRvWLFx3DFQbigE","properties":{"templateHash":"17366141582936854163","parameters":{},"mode":"Incremental","provisioningState":"Accepted","timestamp":"2018-07-03T17:41:46.3652525Z","duration":"PT0.8731023S","correlationId":"0e376120-5842-47fa-a926-9e4160ab7940","providers":[{"namespace":"Microsoft.Network","resourceTypes":[{"resourceType":"virtualNetworks","locations":["westus"]},{"resourceType":"networkSecurityGroups","locations":["westus"]},{"resourceType":"publicIPAddresses","locations":["westus"]},{"resourceType":"networkInterfaces","locations":["westus"]}]},{"namespace":"Microsoft.Compute","resourceTypes":[{"resourceType":"virtualMachines","locations":["westus"]}]}],"dependencies":[{"dependsOn":[{"id":"/subscriptions/00000000-0000-0000-0000-000000000000/resourceGroups/cli_test_vm_secrets000001/providers/Microsoft.Network/virtualNetworks/vm-nameVNET","resourceType":"Microsoft.Network/virtualNetworks","resourceName":"vm-nameVNET"},{"id":"/subscriptions/00000000-0000-0000-0000-000000000000/resourceGroups/cli_test_vm_secrets000001/providers/Microsoft.Network/networkSecurityGroups/vm-nameNSG","resourceType":"Microsoft.Network/networkSecurityGroups","resourceName":"vm-nameNSG"},{"id":"/subscriptions/00000000-0000-0000-0000-000000000000/resourceGroups/cli_test_vm_secrets000001/providers/Microsoft.Network/publicIPAddresses/vm-namePublicIP","resourceType":"Microsoft.Network/publicIPAddresses","resourceName":"vm-namePublicIP"}],"id":"/subscriptions/00000000-0000-0000-0000-000000000000/resourceGroups/cli_test_vm_secrets000001/providers/Microsoft.Network/networkInterfaces/vm-nameVMNic","resourceType":"Microsoft.Network/networkInterfaces","resourceName":"vm-nameVMNic"},{"dependsOn":[{"id":"/subscriptions/00000000-0000-0000-0000-000000000000/resourceGroups/cli_test_vm_secrets000001/providers/Microsoft.Network/networkInterfaces/vm-nameVMNic","resourceType":"Microsoft.Network/networkInterfaces","resourceName":"vm-nameVMNic"}],"id":"/subscriptions/00000000-0000-0000-0000-000000000000/resourceGroups/cli_test_vm_secrets000001/providers/Microsoft.Compute/virtualMachines/vm-name","resourceType":"Microsoft.Compute/virtualMachines","resourceName":"vm-name"}]}}'}
-    headers:
-      azure-asyncoperation: ['https://management.azure.com/subscriptions/00000000-0000-0000-0000-000000000000/resourcegroups/cli_test_vm_secrets000001/providers/Microsoft.Resources/deployments/vm_deploy_cjxrOGIrgm0lBv0kOkRvWLFx3DFQbigE/operationStatuses/08586709671799854753?api-version=2018-05-01']
-=======
     body: {string: '{"id":"/subscriptions/00000000-0000-0000-0000-000000000000/resourceGroups/cli_test_vm_secrets000001/providers/Microsoft.Resources/deployments/vm_deploy_NZ1XCQDlekKUsiHP6kp2Gp3TQog2USfN","name":"vm_deploy_NZ1XCQDlekKUsiHP6kp2Gp3TQog2USfN","properties":{"templateHash":"4161036393013578669","parameters":{},"mode":"Incremental","provisioningState":"Accepted","timestamp":"2018-07-15T02:57:40.0871816Z","duration":"PT1.4177129S","correlationId":"248abd67-6b29-41bb-905a-0abe156d6a4f","providers":[{"namespace":"Microsoft.Network","resourceTypes":[{"resourceType":"virtualNetworks","locations":["westus"]},{"resourceType":"networkSecurityGroups","locations":["westus"]},{"resourceType":"publicIPAddresses","locations":["westus"]},{"resourceType":"networkInterfaces","locations":["westus"]}]},{"namespace":"Microsoft.Compute","resourceTypes":[{"resourceType":"virtualMachines","locations":["westus"]}]}],"dependencies":[{"dependsOn":[{"id":"/subscriptions/00000000-0000-0000-0000-000000000000/resourceGroups/cli_test_vm_secrets000001/providers/Microsoft.Network/virtualNetworks/vm-nameVNET","resourceType":"Microsoft.Network/virtualNetworks","resourceName":"vm-nameVNET"},{"id":"/subscriptions/00000000-0000-0000-0000-000000000000/resourceGroups/cli_test_vm_secrets000001/providers/Microsoft.Network/networkSecurityGroups/vm-nameNSG","resourceType":"Microsoft.Network/networkSecurityGroups","resourceName":"vm-nameNSG"},{"id":"/subscriptions/00000000-0000-0000-0000-000000000000/resourceGroups/cli_test_vm_secrets000001/providers/Microsoft.Network/publicIPAddresses/vm-namePublicIP","resourceType":"Microsoft.Network/publicIPAddresses","resourceName":"vm-namePublicIP"}],"id":"/subscriptions/00000000-0000-0000-0000-000000000000/resourceGroups/cli_test_vm_secrets000001/providers/Microsoft.Network/networkInterfaces/vm-nameVMNic","resourceType":"Microsoft.Network/networkInterfaces","resourceName":"vm-nameVMNic"},{"dependsOn":[{"id":"/subscriptions/00000000-0000-0000-0000-000000000000/resourceGroups/cli_test_vm_secrets000001/providers/Microsoft.Network/networkInterfaces/vm-nameVMNic","resourceType":"Microsoft.Network/networkInterfaces","resourceName":"vm-nameVMNic"}],"id":"/subscriptions/00000000-0000-0000-0000-000000000000/resourceGroups/cli_test_vm_secrets000001/providers/Microsoft.Compute/virtualMachines/vm-name","resourceType":"Microsoft.Compute/virtualMachines","resourceName":"vm-name"}]}}'}
     headers:
       azure-asyncoperation: ['https://management.azure.com/subscriptions/00000000-0000-0000-0000-000000000000/resourcegroups/cli_test_vm_secrets000001/providers/Microsoft.Resources/deployments/vm_deploy_NZ1XCQDlekKUsiHP6kp2Gp3TQog2USfN/operationStatuses/08586699834268081583?api-version=2018-05-01']
->>>>>>> 3e8688ed
-      cache-control: [no-cache]
-      content-length: ['2750']
-      content-type: [application/json; charset=utf-8]
-<<<<<<< HEAD
-      date: ['Tue, 03 Jul 2018 17:41:46 GMT']
-=======
+      cache-control: [no-cache]
+      content-length: ['2749']
+      content-type: [application/json; charset=utf-8]
       date: ['Sun, 15 Jul 2018 02:57:40 GMT']
->>>>>>> 3e8688ed
       expires: ['-1']
       pragma: [no-cache]
       strict-transport-security: [max-age=31536000; includeSubDomains]
@@ -1009,30 +680,18 @@
       Accept-Encoding: ['gzip, deflate']
       CommandName: [vm create]
       Connection: [keep-alive]
-<<<<<<< HEAD
-      User-Agent: [python/3.7.0 (Darwin-17.6.0-x86_64-i386-64bit) requests/2.19.1
-          msrest/0.5.1 msrest_azure/0.4.34 resourcemanagementclient/2.0.0rc2 Azure-SDK-For-Python
-          AZURECLI/2.0.42]
-    method: GET
-    uri: https://management.azure.com/subscriptions/00000000-0000-0000-0000-000000000000/resourcegroups/cli_test_vm_secrets000001/providers/Microsoft.Resources/deployments/mock-deployment/operationStatuses/08586709671799854753?api-version=2018-05-01
-=======
       User-Agent: [python/3.5.4 (Windows-10-10.0.17134-SP0) requests/2.19.1 msrest/0.5.1
           msrest_azure/0.4.34 resourcemanagementclient/2.0.0rc3 Azure-SDK-For-Python
           AZURECLI/2.0.43]
     method: GET
     uri: https://management.azure.com/subscriptions/00000000-0000-0000-0000-000000000000/resourcegroups/cli_test_vm_secrets000001/providers/Microsoft.Resources/deployments/mock-deployment/operationStatuses/08586699834268081583?api-version=2018-05-01
->>>>>>> 3e8688ed
   response:
     body: {string: '{"status":"Running"}'}
     headers:
       cache-control: [no-cache]
       content-length: ['20']
       content-type: [application/json; charset=utf-8]
-<<<<<<< HEAD
-      date: ['Tue, 03 Jul 2018 17:42:16 GMT']
-=======
       date: ['Sun, 15 Jul 2018 02:58:10 GMT']
->>>>>>> 3e8688ed
       expires: ['-1']
       pragma: [no-cache]
       strict-transport-security: [max-age=31536000; includeSubDomains]
@@ -1046,30 +705,18 @@
       Accept-Encoding: ['gzip, deflate']
       CommandName: [vm create]
       Connection: [keep-alive]
-<<<<<<< HEAD
-      User-Agent: [python/3.7.0 (Darwin-17.6.0-x86_64-i386-64bit) requests/2.19.1
-          msrest/0.5.1 msrest_azure/0.4.34 resourcemanagementclient/2.0.0rc2 Azure-SDK-For-Python
-          AZURECLI/2.0.42]
-    method: GET
-    uri: https://management.azure.com/subscriptions/00000000-0000-0000-0000-000000000000/resourcegroups/cli_test_vm_secrets000001/providers/Microsoft.Resources/deployments/mock-deployment/operationStatuses/08586709671799854753?api-version=2018-05-01
-=======
       User-Agent: [python/3.5.4 (Windows-10-10.0.17134-SP0) requests/2.19.1 msrest/0.5.1
           msrest_azure/0.4.34 resourcemanagementclient/2.0.0rc3 Azure-SDK-For-Python
           AZURECLI/2.0.43]
     method: GET
     uri: https://management.azure.com/subscriptions/00000000-0000-0000-0000-000000000000/resourcegroups/cli_test_vm_secrets000001/providers/Microsoft.Resources/deployments/mock-deployment/operationStatuses/08586699834268081583?api-version=2018-05-01
->>>>>>> 3e8688ed
   response:
     body: {string: '{"status":"Running"}'}
     headers:
       cache-control: [no-cache]
       content-length: ['20']
       content-type: [application/json; charset=utf-8]
-<<<<<<< HEAD
-      date: ['Tue, 03 Jul 2018 17:42:47 GMT']
-=======
       date: ['Sun, 15 Jul 2018 02:58:41 GMT']
->>>>>>> 3e8688ed
       expires: ['-1']
       pragma: [no-cache]
       strict-transport-security: [max-age=31536000; includeSubDomains]
@@ -1083,30 +730,18 @@
       Accept-Encoding: ['gzip, deflate']
       CommandName: [vm create]
       Connection: [keep-alive]
-<<<<<<< HEAD
-      User-Agent: [python/3.7.0 (Darwin-17.6.0-x86_64-i386-64bit) requests/2.19.1
-          msrest/0.5.1 msrest_azure/0.4.34 resourcemanagementclient/2.0.0rc2 Azure-SDK-For-Python
-          AZURECLI/2.0.42]
-    method: GET
-    uri: https://management.azure.com/subscriptions/00000000-0000-0000-0000-000000000000/resourcegroups/cli_test_vm_secrets000001/providers/Microsoft.Resources/deployments/mock-deployment/operationStatuses/08586709671799854753?api-version=2018-05-01
-=======
       User-Agent: [python/3.5.4 (Windows-10-10.0.17134-SP0) requests/2.19.1 msrest/0.5.1
           msrest_azure/0.4.34 resourcemanagementclient/2.0.0rc3 Azure-SDK-For-Python
           AZURECLI/2.0.43]
     method: GET
     uri: https://management.azure.com/subscriptions/00000000-0000-0000-0000-000000000000/resourcegroups/cli_test_vm_secrets000001/providers/Microsoft.Resources/deployments/mock-deployment/operationStatuses/08586699834268081583?api-version=2018-05-01
->>>>>>> 3e8688ed
   response:
     body: {string: '{"status":"Running"}'}
     headers:
       cache-control: [no-cache]
       content-length: ['20']
       content-type: [application/json; charset=utf-8]
-<<<<<<< HEAD
-      date: ['Tue, 03 Jul 2018 17:43:17 GMT']
-=======
       date: ['Sun, 15 Jul 2018 02:59:12 GMT']
->>>>>>> 3e8688ed
       expires: ['-1']
       pragma: [no-cache]
       strict-transport-security: [max-age=31536000; includeSubDomains]
@@ -1120,30 +755,18 @@
       Accept-Encoding: ['gzip, deflate']
       CommandName: [vm create]
       Connection: [keep-alive]
-<<<<<<< HEAD
-      User-Agent: [python/3.7.0 (Darwin-17.6.0-x86_64-i386-64bit) requests/2.19.1
-          msrest/0.5.1 msrest_azure/0.4.34 resourcemanagementclient/2.0.0rc2 Azure-SDK-For-Python
-          AZURECLI/2.0.42]
-    method: GET
-    uri: https://management.azure.com/subscriptions/00000000-0000-0000-0000-000000000000/resourcegroups/cli_test_vm_secrets000001/providers/Microsoft.Resources/deployments/mock-deployment/operationStatuses/08586709671799854753?api-version=2018-05-01
-=======
       User-Agent: [python/3.5.4 (Windows-10-10.0.17134-SP0) requests/2.19.1 msrest/0.5.1
           msrest_azure/0.4.34 resourcemanagementclient/2.0.0rc3 Azure-SDK-For-Python
           AZURECLI/2.0.43]
     method: GET
     uri: https://management.azure.com/subscriptions/00000000-0000-0000-0000-000000000000/resourcegroups/cli_test_vm_secrets000001/providers/Microsoft.Resources/deployments/mock-deployment/operationStatuses/08586699834268081583?api-version=2018-05-01
->>>>>>> 3e8688ed
   response:
     body: {string: '{"status":"Succeeded"}'}
     headers:
       cache-control: [no-cache]
       content-length: ['22']
       content-type: [application/json; charset=utf-8]
-<<<<<<< HEAD
-      date: ['Tue, 03 Jul 2018 17:43:48 GMT']
-=======
       date: ['Sun, 15 Jul 2018 02:59:42 GMT']
->>>>>>> 3e8688ed
       expires: ['-1']
       pragma: [no-cache]
       strict-transport-security: [max-age=31536000; includeSubDomains]
@@ -1157,33 +780,18 @@
       Accept-Encoding: ['gzip, deflate']
       CommandName: [vm create]
       Connection: [keep-alive]
-<<<<<<< HEAD
-      User-Agent: [python/3.7.0 (Darwin-17.6.0-x86_64-i386-64bit) requests/2.19.1
-          msrest/0.5.1 msrest_azure/0.4.34 resourcemanagementclient/2.0.0rc2 Azure-SDK-For-Python
-          AZURECLI/2.0.42]
+      User-Agent: [python/3.5.4 (Windows-10-10.0.17134-SP0) requests/2.19.1 msrest/0.5.1
+          msrest_azure/0.4.34 resourcemanagementclient/2.0.0rc3 Azure-SDK-For-Python
+          AZURECLI/2.0.43]
     method: GET
     uri: https://management.azure.com/subscriptions/00000000-0000-0000-0000-000000000000/resourcegroups/cli_test_vm_secrets000001/providers/Microsoft.Resources/deployments/mock-deployment?api-version=2018-05-01
   response:
-    body: {string: '{"id":"/subscriptions/00000000-0000-0000-0000-000000000000/resourceGroups/cli_test_vm_secrets000001/providers/Microsoft.Resources/deployments/vm_deploy_cjxrOGIrgm0lBv0kOkRvWLFx3DFQbigE","name":"vm_deploy_cjxrOGIrgm0lBv0kOkRvWLFx3DFQbigE","properties":{"templateHash":"17366141582936854163","parameters":{},"mode":"Incremental","provisioningState":"Succeeded","timestamp":"2018-07-03T17:43:44.8231311Z","duration":"PT1M59.3309809S","correlationId":"0e376120-5842-47fa-a926-9e4160ab7940","providers":[{"namespace":"Microsoft.Network","resourceTypes":[{"resourceType":"virtualNetworks","locations":["westus"]},{"resourceType":"networkSecurityGroups","locations":["westus"]},{"resourceType":"publicIPAddresses","locations":["westus"]},{"resourceType":"networkInterfaces","locations":["westus"]}]},{"namespace":"Microsoft.Compute","resourceTypes":[{"resourceType":"virtualMachines","locations":["westus"]}]}],"dependencies":[{"dependsOn":[{"id":"/subscriptions/00000000-0000-0000-0000-000000000000/resourceGroups/cli_test_vm_secrets000001/providers/Microsoft.Network/virtualNetworks/vm-nameVNET","resourceType":"Microsoft.Network/virtualNetworks","resourceName":"vm-nameVNET"},{"id":"/subscriptions/00000000-0000-0000-0000-000000000000/resourceGroups/cli_test_vm_secrets000001/providers/Microsoft.Network/networkSecurityGroups/vm-nameNSG","resourceType":"Microsoft.Network/networkSecurityGroups","resourceName":"vm-nameNSG"},{"id":"/subscriptions/00000000-0000-0000-0000-000000000000/resourceGroups/cli_test_vm_secrets000001/providers/Microsoft.Network/publicIPAddresses/vm-namePublicIP","resourceType":"Microsoft.Network/publicIPAddresses","resourceName":"vm-namePublicIP"}],"id":"/subscriptions/00000000-0000-0000-0000-000000000000/resourceGroups/cli_test_vm_secrets000001/providers/Microsoft.Network/networkInterfaces/vm-nameVMNic","resourceType":"Microsoft.Network/networkInterfaces","resourceName":"vm-nameVMNic"},{"dependsOn":[{"id":"/subscriptions/00000000-0000-0000-0000-000000000000/resourceGroups/cli_test_vm_secrets000001/providers/Microsoft.Network/networkInterfaces/vm-nameVMNic","resourceType":"Microsoft.Network/networkInterfaces","resourceName":"vm-nameVMNic"}],"id":"/subscriptions/00000000-0000-0000-0000-000000000000/resourceGroups/cli_test_vm_secrets000001/providers/Microsoft.Compute/virtualMachines/vm-name","resourceType":"Microsoft.Compute/virtualMachines","resourceName":"vm-name"}],"outputs":{},"outputResources":[{"id":"/subscriptions/00000000-0000-0000-0000-000000000000/resourceGroups/cli_test_vm_secrets000001/providers/Microsoft.Compute/virtualMachines/vm-name"},{"id":"/subscriptions/00000000-0000-0000-0000-000000000000/resourceGroups/cli_test_vm_secrets000001/providers/Microsoft.Network/networkInterfaces/vm-nameVMNic"},{"id":"/subscriptions/00000000-0000-0000-0000-000000000000/resourceGroups/cli_test_vm_secrets000001/providers/Microsoft.Network/networkSecurityGroups/vm-nameNSG"},{"id":"/subscriptions/00000000-0000-0000-0000-000000000000/resourceGroups/cli_test_vm_secrets000001/providers/Microsoft.Network/publicIPAddresses/vm-namePublicIP"},{"id":"/subscriptions/00000000-0000-0000-0000-000000000000/resourceGroups/cli_test_vm_secrets000001/providers/Microsoft.Network/virtualNetworks/vm-nameVNET"}]}}'}
-    headers:
-      cache-control: [no-cache]
-      content-length: ['3837']
-      content-type: [application/json; charset=utf-8]
-      date: ['Tue, 03 Jul 2018 17:43:48 GMT']
-=======
-      User-Agent: [python/3.5.4 (Windows-10-10.0.17134-SP0) requests/2.19.1 msrest/0.5.1
-          msrest_azure/0.4.34 resourcemanagementclient/2.0.0rc3 Azure-SDK-For-Python
-          AZURECLI/2.0.43]
-    method: GET
-    uri: https://management.azure.com/subscriptions/00000000-0000-0000-0000-000000000000/resourcegroups/cli_test_vm_secrets000001/providers/Microsoft.Resources/deployments/mock-deployment?api-version=2018-05-01
-  response:
     body: {string: '{"id":"/subscriptions/00000000-0000-0000-0000-000000000000/resourceGroups/cli_test_vm_secrets000001/providers/Microsoft.Resources/deployments/vm_deploy_NZ1XCQDlekKUsiHP6kp2Gp3TQog2USfN","name":"vm_deploy_NZ1XCQDlekKUsiHP6kp2Gp3TQog2USfN","properties":{"templateHash":"4161036393013578669","parameters":{},"mode":"Incremental","provisioningState":"Succeeded","timestamp":"2018-07-15T02:59:42.2371146Z","duration":"PT2M3.5676459S","correlationId":"248abd67-6b29-41bb-905a-0abe156d6a4f","providers":[{"namespace":"Microsoft.Network","resourceTypes":[{"resourceType":"virtualNetworks","locations":["westus"]},{"resourceType":"networkSecurityGroups","locations":["westus"]},{"resourceType":"publicIPAddresses","locations":["westus"]},{"resourceType":"networkInterfaces","locations":["westus"]}]},{"namespace":"Microsoft.Compute","resourceTypes":[{"resourceType":"virtualMachines","locations":["westus"]}]}],"dependencies":[{"dependsOn":[{"id":"/subscriptions/00000000-0000-0000-0000-000000000000/resourceGroups/cli_test_vm_secrets000001/providers/Microsoft.Network/virtualNetworks/vm-nameVNET","resourceType":"Microsoft.Network/virtualNetworks","resourceName":"vm-nameVNET"},{"id":"/subscriptions/00000000-0000-0000-0000-000000000000/resourceGroups/cli_test_vm_secrets000001/providers/Microsoft.Network/networkSecurityGroups/vm-nameNSG","resourceType":"Microsoft.Network/networkSecurityGroups","resourceName":"vm-nameNSG"},{"id":"/subscriptions/00000000-0000-0000-0000-000000000000/resourceGroups/cli_test_vm_secrets000001/providers/Microsoft.Network/publicIPAddresses/vm-namePublicIP","resourceType":"Microsoft.Network/publicIPAddresses","resourceName":"vm-namePublicIP"}],"id":"/subscriptions/00000000-0000-0000-0000-000000000000/resourceGroups/cli_test_vm_secrets000001/providers/Microsoft.Network/networkInterfaces/vm-nameVMNic","resourceType":"Microsoft.Network/networkInterfaces","resourceName":"vm-nameVMNic"},{"dependsOn":[{"id":"/subscriptions/00000000-0000-0000-0000-000000000000/resourceGroups/cli_test_vm_secrets000001/providers/Microsoft.Network/networkInterfaces/vm-nameVMNic","resourceType":"Microsoft.Network/networkInterfaces","resourceName":"vm-nameVMNic"}],"id":"/subscriptions/00000000-0000-0000-0000-000000000000/resourceGroups/cli_test_vm_secrets000001/providers/Microsoft.Compute/virtualMachines/vm-name","resourceType":"Microsoft.Compute/virtualMachines","resourceName":"vm-name"}],"outputs":{},"outputResources":[{"id":"/subscriptions/00000000-0000-0000-0000-000000000000/resourceGroups/cli_test_vm_secrets000001/providers/Microsoft.Compute/virtualMachines/vm-name"},{"id":"/subscriptions/00000000-0000-0000-0000-000000000000/resourceGroups/cli_test_vm_secrets000001/providers/Microsoft.Network/networkInterfaces/vm-nameVMNic"},{"id":"/subscriptions/00000000-0000-0000-0000-000000000000/resourceGroups/cli_test_vm_secrets000001/providers/Microsoft.Network/networkSecurityGroups/vm-nameNSG"},{"id":"/subscriptions/00000000-0000-0000-0000-000000000000/resourceGroups/cli_test_vm_secrets000001/providers/Microsoft.Network/publicIPAddresses/vm-namePublicIP"},{"id":"/subscriptions/00000000-0000-0000-0000-000000000000/resourceGroups/cli_test_vm_secrets000001/providers/Microsoft.Network/virtualNetworks/vm-nameVNET"}]}}'}
     headers:
       cache-control: [no-cache]
       content-length: ['3835']
       content-type: [application/json; charset=utf-8]
       date: ['Sun, 15 Jul 2018 02:59:43 GMT']
->>>>>>> 3e8688ed
       expires: ['-1']
       pragma: [no-cache]
       strict-transport-security: [max-age=31536000; includeSubDomains]
@@ -1198,54 +806,28 @@
       CommandName: [vm create]
       Connection: [keep-alive]
       Content-Type: [application/json; charset=utf-8]
-<<<<<<< HEAD
-      User-Agent: [python/3.7.0 (Darwin-17.6.0-x86_64-i386-64bit) requests/2.19.1
-          msrest/0.5.1 msrest_azure/0.4.34 computemanagementclient/4.0.0rc2 Azure-SDK-For-Python
-          AZURECLI/2.0.42]
-=======
       User-Agent: [python/3.5.4 (Windows-10-10.0.17134-SP0) requests/2.19.1 msrest/0.5.1
           msrest_azure/0.4.34 computemanagementclient/4.0.0rc3 Azure-SDK-For-Python
           AZURECLI/2.0.43]
->>>>>>> 3e8688ed
       accept-language: [en-US]
     method: GET
     uri: https://management.azure.com/subscriptions/00000000-0000-0000-0000-000000000000/resourceGroups/cli_test_vm_secrets000001/providers/Microsoft.Compute/virtualMachines/vm-name?api-version=2018-06-01&$expand=instanceView
   response:
-<<<<<<< HEAD
-    body: {string: "{\r\n  \"properties\": {\r\n    \"vmId\": \"e21acafe-90e8-4819-b0ca-1578ee739b30\",\r\n
-=======
     body: {string: "{\r\n  \"properties\": {\r\n    \"vmId\": \"41e4a45f-7a1d-4d4e-9db7-8eb2c4eda819\",\r\n
->>>>>>> 3e8688ed
         \   \"hardwareProfile\": {\r\n      \"vmSize\": \"Standard_DS1_v2\"\r\n    },\r\n
         \   \"storageProfile\": {\r\n      \"imageReference\": {\r\n        \"publisher\":
         \"Canonical\",\r\n        \"offer\": \"UbuntuServer\",\r\n        \"sku\":
         \"16.04-LTS\",\r\n        \"version\": \"latest\"\r\n      },\r\n      \"osDisk\":
-<<<<<<< HEAD
-        {\r\n        \"osType\": \"Linux\",\r\n        \"name\": \"vm-name_OsDisk_1_f59dc0f782f442d9a60f2e96292e3e16\",\r\n
-        \       \"createOption\": \"FromImage\",\r\n        \"caching\": \"ReadWrite\",\r\n
-        \       \"managedDisk\": {\r\n          \"storageAccountType\": \"Premium_LRS\",\r\n
-        \         \"id\": \"/subscriptions/00000000-0000-0000-0000-000000000000/resourceGroups/cli_test_vm_secrets000001/providers/Microsoft.Compute/disks/vm-name_OsDisk_1_f59dc0f782f442d9a60f2e96292e3e16\"\r\n
-=======
         {\r\n        \"osType\": \"Linux\",\r\n        \"name\": \"vm-name_OsDisk_1_e4822cfa9c3c4eb39051ea55034cc534\",\r\n
         \       \"createOption\": \"FromImage\",\r\n        \"caching\": \"ReadWrite\",\r\n
         \       \"managedDisk\": {\r\n          \"storageAccountType\": \"Premium_LRS\",\r\n
         \         \"id\": \"/subscriptions/00000000-0000-0000-0000-000000000000/resourceGroups/cli_test_vm_secrets000001/providers/Microsoft.Compute/disks/vm-name_OsDisk_1_e4822cfa9c3c4eb39051ea55034cc534\"\r\n
->>>>>>> 3e8688ed
         \       },\r\n        \"diskSizeGB\": 30\r\n      },\r\n      \"dataDisks\":
         []\r\n    },\r\n    \"osProfile\": {\r\n      \"computerName\": \"vm-name\",\r\n
         \     \"adminUsername\": \"ubuntu\",\r\n      \"linuxConfiguration\": {\r\n
         \       \"disablePasswordAuthentication\": true,\r\n        \"ssh\": {\r\n
         \         \"publicKeys\": [\r\n            {\r\n              \"path\": \"/home/ubuntu/.ssh/authorized_keys\",\r\n
         \             \"keyData\": \"ssh-rsa AAAAB3NzaC1yc2EAAAADAQABAAACAQCbIg1guRHbI0lV11wWDt1r2cUdcNd27CJsg+SfgC7miZeubtwUhbsPdhMQsfDyhOWHq1+ZL0M+nJZV63d/1dhmhtgyOqejUwrPlzKhydsbrsdUor+JmNJDdW01v7BXHyuymT8G4s09jCasNOwiufbP/qp72ruu0bIA1nySsvlf9pCQAuFkAnVnf/rFhUlOkhtRpwcq8SUNY2zRHR/EKb/4NWY1JzR4sa3q2fWIJdrrX0DvLoa5g9bIEd4Df79ba7v+yiUBOS0zT2ll+z4g9izHK3EO5d8hL4jYxcjKs+wcslSYRWrascfscLgMlMGh0CdKeNTDjHpGPncaf3Z+FwwwjWeuiNBxv7bJo13/8B/098KlVDl4GZqsoBCEjPyJfV6hO0y/LkRGkk7oHWKgeWAfKtfLItRp00eZ4fcJNK9kCaSMmEugoZWcI7NGbZXzqFWqbpRI7NcDP9+WIQ+i9U5vqWsqd/zng4kbuAJ6UuKqIzB0upYrLShfQE3SAck8oaLhJqqq56VfDuASNpJKidV+zq27HfSBmbXnkR/5AK337dc3MXKJypoK/QPMLKUAP5XLPbs+NddJQV7EZXd29DLgp+fRIg3edpKdO7ZErWhv7d+3Kws+e1Y+ypmR2WIVSwVyBEUfgv2C8Ts9gnTF4pNcEY/S2aBicz5Ew2+jdyGNQQ==
-<<<<<<< HEAD
-        test@example.com\\n\"\r\n            }\r\n          ]\r\n        }\r\n      },\r\n
-        \     \"secrets\": [\r\n        {\r\n          \"sourceVault\": {\r\n            \"id\":
-        \"/subscriptions/00000000-0000-0000-0000-000000000000/resourceGroups/cli_test_vm_secrets000001/providers/Microsoft.KeyVault/vaults/vmlinuxkv000002\"\r\n
-        \         },\r\n          \"vaultCertificates\": [\r\n            {\r\n              \"certificateUrl\":
-        \"https://vmlinuxkv000002.vault.azure.net/secrets/cert1/bbd4a847ae6d4e78a01aca3f411999f1\"\r\n
-        \           }\r\n          ]\r\n        }\r\n      ]\r\n    },\r\n    \"networkProfile\":
-        {\"networkInterfaces\":[{\"id\":\"/subscriptions/00000000-0000-0000-0000-000000000000/resourceGroups/cli_test_vm_secrets000001/providers/Microsoft.Network/networkInterfaces/vm-nameVMNic\"}]},\r\n
-=======
         test@example.com\\n\"\r\n            }\r\n          ]\r\n        },\r\n        \"provisionVMAgent\":
         true\r\n      },\r\n      \"secrets\": [\r\n        {\r\n          \"sourceVault\":
         {\r\n            \"id\": \"/subscriptions/00000000-0000-0000-0000-000000000000/resourceGroups/cli_test_vm_secrets000001/providers/Microsoft.KeyVault/vaults/vmlinuxkv000002\"\r\n
@@ -1253,24 +835,12 @@
         \"https://vmlinuxkv000002.vault.azure.net/secrets/cert1/4efe6e5b67604db9bc51e4642f63f982\"\r\n
         \           }\r\n          ]\r\n        }\r\n      ],\r\n      \"allowExtensionOperations\":
         true\r\n    },\r\n    \"networkProfile\": {\"networkInterfaces\":[{\"id\":\"/subscriptions/00000000-0000-0000-0000-000000000000/resourceGroups/cli_test_vm_secrets000001/providers/Microsoft.Network/networkInterfaces/vm-nameVMNic\"}]},\r\n
->>>>>>> 3e8688ed
         \   \"provisioningState\": \"Succeeded\",\r\n    \"instanceView\": {\r\n      \"computerName\":
         \"vm-name\",\r\n      \"osName\": \"ubuntu\",\r\n      \"osVersion\": \"16.04\",\r\n
         \     \"vmAgent\": {\r\n        \"vmAgentVersion\": \"2.2.26\",\r\n        \"statuses\":
         [\r\n          {\r\n            \"code\": \"ProvisioningState/succeeded\",\r\n
         \           \"level\": \"Info\",\r\n            \"displayStatus\": \"Ready\",\r\n
         \           \"message\": \"Guest Agent is running\",\r\n            \"time\":
-<<<<<<< HEAD
-        \"2018-07-03T17:43:47+00:00\"\r\n          }\r\n        ],\r\n        \"extensionHandlers\":
-        []\r\n      },\r\n      \"disks\": [\r\n        {\r\n          \"name\": \"vm-name_OsDisk_1_f59dc0f782f442d9a60f2e96292e3e16\",\r\n
-        \         \"statuses\": [\r\n            {\r\n              \"code\": \"ProvisioningState/succeeded\",\r\n
-        \             \"level\": \"Info\",\r\n              \"displayStatus\": \"Provisioning
-        succeeded\",\r\n              \"time\": \"2018-07-03T17:42:21.2397475+00:00\"\r\n
-        \           }\r\n          ]\r\n        }\r\n      ],\r\n      \"statuses\":
-        [\r\n        {\r\n          \"code\": \"ProvisioningState/succeeded\",\r\n
-        \         \"level\": \"Info\",\r\n          \"displayStatus\": \"Provisioning
-        succeeded\",\r\n          \"time\": \"2018-07-03T17:43:31.9684243+00:00\"\r\n
-=======
         \"2018-07-15T02:59:43+00:00\"\r\n          }\r\n        ],\r\n        \"extensionHandlers\":
         []\r\n      },\r\n      \"disks\": [\r\n        {\r\n          \"name\": \"vm-name_OsDisk_1_e4822cfa9c3c4eb39051ea55034cc534\",\r\n
         \         \"statuses\": [\r\n            {\r\n              \"code\": \"ProvisioningState/succeeded\",\r\n
@@ -1280,7 +850,6 @@
         [\r\n        {\r\n          \"code\": \"ProvisioningState/succeeded\",\r\n
         \         \"level\": \"Info\",\r\n          \"displayStatus\": \"Provisioning
         succeeded\",\r\n          \"time\": \"2018-07-15T02:59:34.4222794+00:00\"\r\n
->>>>>>> 3e8688ed
         \       },\r\n        {\r\n          \"code\": \"PowerState/running\",\r\n
         \         \"level\": \"Info\",\r\n          \"displayStatus\": \"VM running\"\r\n
         \       }\r\n      ]\r\n    }\r\n  },\r\n  \"type\": \"Microsoft.Compute/virtualMachines\",\r\n
@@ -1290,11 +859,7 @@
       cache-control: [no-cache]
       content-length: ['4516']
       content-type: [application/json; charset=utf-8]
-<<<<<<< HEAD
-      date: ['Tue, 03 Jul 2018 17:43:50 GMT']
-=======
       date: ['Sun, 15 Jul 2018 02:59:44 GMT']
->>>>>>> 3e8688ed
       expires: ['-1']
       pragma: [no-cache]
       server: [Microsoft-HTTPAPI/2.0, Microsoft-HTTPAPI/2.0]
@@ -1302,11 +867,7 @@
       transfer-encoding: [chunked]
       vary: [Accept-Encoding]
       x-content-type-options: [nosniff]
-<<<<<<< HEAD
-      x-ms-ratelimit-remaining-resource: ['Microsoft.Compute/LowCostGet3Min;4194,Microsoft.Compute/LowCostGet30Min;33594']
-=======
       x-ms-ratelimit-remaining-resource: ['Microsoft.Compute/LowCostGet3Min;4197,Microsoft.Compute/LowCostGet30Min;33554']
->>>>>>> 3e8688ed
     status: {code: 200, message: OK}
 - request:
     body: null
@@ -1316,35 +877,20 @@
       CommandName: [vm create]
       Connection: [keep-alive]
       Content-Type: [application/json; charset=utf-8]
-<<<<<<< HEAD
-      User-Agent: [python/3.7.0 (Darwin-17.6.0-x86_64-i386-64bit) requests/2.19.1
-          msrest/0.5.1 msrest_azure/0.4.34 networkmanagementclient/2.0.0rc3 Azure-SDK-For-Python
-          AZURECLI/2.0.42]
-=======
       User-Agent: [python/3.5.4 (Windows-10-10.0.17134-SP0) requests/2.19.1 msrest/0.5.1
           msrest_azure/0.4.34 networkmanagementclient/2.0.0rc3 Azure-SDK-For-Python
           AZURECLI/2.0.43]
->>>>>>> 3e8688ed
       accept-language: [en-US]
     method: GET
     uri: https://management.azure.com/subscriptions/00000000-0000-0000-0000-000000000000/resourceGroups/cli_test_vm_secrets000001/providers/Microsoft.Network/networkInterfaces/vm-nameVMNic?api-version=2018-01-01
   response:
     body: {string: "{\r\n  \"name\": \"vm-nameVMNic\",\r\n  \"id\": \"/subscriptions/00000000-0000-0000-0000-000000000000/resourceGroups/cli_test_vm_secrets000001/providers/Microsoft.Network/networkInterfaces/vm-nameVMNic\",\r\n
-<<<<<<< HEAD
-        \ \"etag\": \"W/\\\"a103a2d9-5c9f-45be-b6bb-77cd1306e479\\\"\",\r\n  \"location\":
-        \"westus\",\r\n  \"tags\": {},\r\n  \"properties\": {\r\n    \"provisioningState\":
-        \"Succeeded\",\r\n    \"resourceGuid\": \"3ddba593-9142-48fd-ae5c-792e84aa7114\",\r\n
-        \   \"ipConfigurations\": [\r\n      {\r\n        \"name\": \"ipconfigvm-name\",\r\n
-        \       \"id\": \"/subscriptions/00000000-0000-0000-0000-000000000000/resourceGroups/cli_test_vm_secrets000001/providers/Microsoft.Network/networkInterfaces/vm-nameVMNic/ipConfigurations/ipconfigvm-name\",\r\n
-        \       \"etag\": \"W/\\\"a103a2d9-5c9f-45be-b6bb-77cd1306e479\\\"\",\r\n
-=======
         \ \"etag\": \"W/\\\"966ab5ab-14ec-4be8-8a93-5f4cdd409d2c\\\"\",\r\n  \"location\":
         \"westus\",\r\n  \"tags\": {},\r\n  \"properties\": {\r\n    \"provisioningState\":
         \"Succeeded\",\r\n    \"resourceGuid\": \"05643aaa-3280-4e0b-a69d-af4ea5eec84b\",\r\n
         \   \"ipConfigurations\": [\r\n      {\r\n        \"name\": \"ipconfigvm-name\",\r\n
         \       \"id\": \"/subscriptions/00000000-0000-0000-0000-000000000000/resourceGroups/cli_test_vm_secrets000001/providers/Microsoft.Network/networkInterfaces/vm-nameVMNic/ipConfigurations/ipconfigvm-name\",\r\n
         \       \"etag\": \"W/\\\"966ab5ab-14ec-4be8-8a93-5f4cdd409d2c\\\"\",\r\n
->>>>>>> 3e8688ed
         \       \"properties\": {\r\n          \"provisioningState\": \"Succeeded\",\r\n
         \         \"privateIPAddress\": \"10.0.0.4\",\r\n          \"privateIPAllocationMethod\":
         \"Dynamic\",\r\n          \"publicIPAddress\": {\r\n            \"id\": \"/subscriptions/00000000-0000-0000-0000-000000000000/resourceGroups/cli_test_vm_secrets000001/providers/Microsoft.Network/publicIPAddresses/vm-namePublicIP\"\r\n
@@ -1352,13 +898,8 @@
         \         },\r\n          \"primary\": true,\r\n          \"privateIPAddressVersion\":
         \"IPv4\",\r\n          \"isInUseWithService\": false\r\n        }\r\n      }\r\n
         \   ],\r\n    \"dnsSettings\": {\r\n      \"dnsServers\": [],\r\n      \"appliedDnsServers\":
-<<<<<<< HEAD
-        [],\r\n      \"internalDomainNameSuffix\": \"wd00rcheys5ute4wfhxiq43bdd.dx.internal.cloudapp.net\"\r\n
-        \   },\r\n    \"macAddress\": \"00-0D-3A-58-BE-C0\",\r\n    \"enableAcceleratedNetworking\":
-=======
         [],\r\n      \"internalDomainNameSuffix\": \"y1qopaslnkzudo3tnfavyyzicd.dx.internal.cloudapp.net\"\r\n
         \   },\r\n    \"macAddress\": \"00-0D-3A-37-26-8D\",\r\n    \"enableAcceleratedNetworking\":
->>>>>>> 3e8688ed
         false,\r\n    \"enableIPForwarding\": false,\r\n    \"networkSecurityGroup\":
         {\r\n      \"id\": \"/subscriptions/00000000-0000-0000-0000-000000000000/resourceGroups/cli_test_vm_secrets000001/providers/Microsoft.Network/networkSecurityGroups/vm-nameNSG\"\r\n
         \   },\r\n    \"primary\": true,\r\n    \"virtualMachine\": {\r\n      \"id\":
@@ -1369,13 +910,8 @@
       cache-control: [no-cache]
       content-length: ['2636']
       content-type: [application/json; charset=utf-8]
-<<<<<<< HEAD
-      date: ['Tue, 03 Jul 2018 17:43:50 GMT']
-      etag: [W/"a103a2d9-5c9f-45be-b6bb-77cd1306e479"]
-=======
       date: ['Sun, 15 Jul 2018 02:59:44 GMT']
       etag: [W/"966ab5ab-14ec-4be8-8a93-5f4cdd409d2c"]
->>>>>>> 3e8688ed
       expires: ['-1']
       pragma: [no-cache]
       server: [Microsoft-HTTPAPI/2.0, Microsoft-HTTPAPI/2.0]
@@ -1392,48 +928,29 @@
       CommandName: [vm create]
       Connection: [keep-alive]
       Content-Type: [application/json; charset=utf-8]
-<<<<<<< HEAD
-      User-Agent: [python/3.7.0 (Darwin-17.6.0-x86_64-i386-64bit) requests/2.19.1
-          msrest/0.5.1 msrest_azure/0.4.34 networkmanagementclient/2.0.0rc3 Azure-SDK-For-Python
-          AZURECLI/2.0.42]
-=======
       User-Agent: [python/3.5.4 (Windows-10-10.0.17134-SP0) requests/2.19.1 msrest/0.5.1
           msrest_azure/0.4.34 networkmanagementclient/2.0.0rc3 Azure-SDK-For-Python
           AZURECLI/2.0.43]
->>>>>>> 3e8688ed
       accept-language: [en-US]
     method: GET
     uri: https://management.azure.com/subscriptions/00000000-0000-0000-0000-000000000000/resourceGroups/cli_test_vm_secrets000001/providers/Microsoft.Network/publicIPAddresses/vm-namePublicIP?api-version=2018-01-01
   response:
     body: {string: "{\r\n  \"name\": \"vm-namePublicIP\",\r\n  \"id\": \"/subscriptions/00000000-0000-0000-0000-000000000000/resourceGroups/cli_test_vm_secrets000001/providers/Microsoft.Network/publicIPAddresses/vm-namePublicIP\",\r\n
-<<<<<<< HEAD
-        \ \"etag\": \"W/\\\"c7016696-780e-43e3-bff5-a761d6b3cb4a\\\"\",\r\n  \"location\":
-        \"westus\",\r\n  \"tags\": {},\r\n  \"properties\": {\r\n    \"provisioningState\":
-        \"Succeeded\",\r\n    \"resourceGuid\": \"9d38013d-90fa-4416-ae05-44dca09b5905\",\r\n
-        \   \"ipAddress\": \"40.118.237.246\",\r\n    \"publicIPAddressVersion\":
-        \"IPv4\",\r\n    \"publicIPAllocationMethod\": \"Dynamic\",\r\n    \"idleTimeoutInMinutes\":
-=======
         \ \"etag\": \"W/\\\"fe2cb7cd-25ee-44d7-938f-21e32c8f0938\\\"\",\r\n  \"location\":
         \"westus\",\r\n  \"tags\": {},\r\n  \"properties\": {\r\n    \"provisioningState\":
         \"Succeeded\",\r\n    \"resourceGuid\": \"51c27b87-452f-4c46-93fa-35df3c661271\",\r\n
         \   \"ipAddress\": \"40.118.188.18\",\r\n    \"publicIPAddressVersion\": \"IPv4\",\r\n
         \   \"publicIPAllocationMethod\": \"Dynamic\",\r\n    \"idleTimeoutInMinutes\":
->>>>>>> 3e8688ed
         4,\r\n    \"ipTags\": [],\r\n    \"ipConfiguration\": {\r\n      \"id\": \"/subscriptions/00000000-0000-0000-0000-000000000000/resourceGroups/cli_test_vm_secrets000001/providers/Microsoft.Network/networkInterfaces/vm-nameVMNic/ipConfigurations/ipconfigvm-name\"\r\n
         \   }\r\n  },\r\n  \"type\": \"Microsoft.Network/publicIPAddresses\",\r\n
         \ \"sku\": {\r\n    \"name\": \"Basic\",\r\n    \"tier\": \"Regional\"\r\n
         \ }\r\n}"}
     headers:
       cache-control: [no-cache]
-      content-length: ['1039']
-      content-type: [application/json; charset=utf-8]
-<<<<<<< HEAD
-      date: ['Tue, 03 Jul 2018 17:43:50 GMT']
-      etag: [W/"c7016696-780e-43e3-bff5-a761d6b3cb4a"]
-=======
+      content-length: ['1038']
+      content-type: [application/json; charset=utf-8]
       date: ['Sun, 15 Jul 2018 02:59:45 GMT']
       etag: [W/"fe2cb7cd-25ee-44d7-938f-21e32c8f0938"]
->>>>>>> 3e8688ed
       expires: ['-1']
       pragma: [no-cache]
       server: [Microsoft-HTTPAPI/2.0, Microsoft-HTTPAPI/2.0]
@@ -1450,54 +967,28 @@
       CommandName: [vm show]
       Connection: [keep-alive]
       Content-Type: [application/json; charset=utf-8]
-<<<<<<< HEAD
-      User-Agent: [python/3.7.0 (Darwin-17.6.0-x86_64-i386-64bit) requests/2.19.1
-          msrest/0.5.1 msrest_azure/0.4.34 computemanagementclient/4.0.0rc2 Azure-SDK-For-Python
-          AZURECLI/2.0.42]
-=======
       User-Agent: [python/3.5.4 (Windows-10-10.0.17134-SP0) requests/2.19.1 msrest/0.5.1
           msrest_azure/0.4.34 computemanagementclient/4.0.0rc3 Azure-SDK-For-Python
           AZURECLI/2.0.43]
->>>>>>> 3e8688ed
       accept-language: [en-US]
     method: GET
     uri: https://management.azure.com/subscriptions/00000000-0000-0000-0000-000000000000/resourceGroups/cli_test_vm_secrets000001/providers/Microsoft.Compute/virtualMachines/vm-name?api-version=2018-06-01
   response:
-<<<<<<< HEAD
-    body: {string: "{\r\n  \"properties\": {\r\n    \"vmId\": \"e21acafe-90e8-4819-b0ca-1578ee739b30\",\r\n
-=======
     body: {string: "{\r\n  \"properties\": {\r\n    \"vmId\": \"41e4a45f-7a1d-4d4e-9db7-8eb2c4eda819\",\r\n
->>>>>>> 3e8688ed
         \   \"hardwareProfile\": {\r\n      \"vmSize\": \"Standard_DS1_v2\"\r\n    },\r\n
         \   \"storageProfile\": {\r\n      \"imageReference\": {\r\n        \"publisher\":
         \"Canonical\",\r\n        \"offer\": \"UbuntuServer\",\r\n        \"sku\":
         \"16.04-LTS\",\r\n        \"version\": \"latest\"\r\n      },\r\n      \"osDisk\":
-<<<<<<< HEAD
-        {\r\n        \"osType\": \"Linux\",\r\n        \"name\": \"vm-name_OsDisk_1_f59dc0f782f442d9a60f2e96292e3e16\",\r\n
-        \       \"createOption\": \"FromImage\",\r\n        \"caching\": \"ReadWrite\",\r\n
-        \       \"managedDisk\": {\r\n          \"storageAccountType\": \"Premium_LRS\",\r\n
-        \         \"id\": \"/subscriptions/00000000-0000-0000-0000-000000000000/resourceGroups/cli_test_vm_secrets000001/providers/Microsoft.Compute/disks/vm-name_OsDisk_1_f59dc0f782f442d9a60f2e96292e3e16\"\r\n
-=======
         {\r\n        \"osType\": \"Linux\",\r\n        \"name\": \"vm-name_OsDisk_1_e4822cfa9c3c4eb39051ea55034cc534\",\r\n
         \       \"createOption\": \"FromImage\",\r\n        \"caching\": \"ReadWrite\",\r\n
         \       \"managedDisk\": {\r\n          \"storageAccountType\": \"Premium_LRS\",\r\n
         \         \"id\": \"/subscriptions/00000000-0000-0000-0000-000000000000/resourceGroups/cli_test_vm_secrets000001/providers/Microsoft.Compute/disks/vm-name_OsDisk_1_e4822cfa9c3c4eb39051ea55034cc534\"\r\n
->>>>>>> 3e8688ed
         \       },\r\n        \"diskSizeGB\": 30\r\n      },\r\n      \"dataDisks\":
         []\r\n    },\r\n    \"osProfile\": {\r\n      \"computerName\": \"vm-name\",\r\n
         \     \"adminUsername\": \"ubuntu\",\r\n      \"linuxConfiguration\": {\r\n
         \       \"disablePasswordAuthentication\": true,\r\n        \"ssh\": {\r\n
         \         \"publicKeys\": [\r\n            {\r\n              \"path\": \"/home/ubuntu/.ssh/authorized_keys\",\r\n
         \             \"keyData\": \"ssh-rsa AAAAB3NzaC1yc2EAAAADAQABAAACAQCbIg1guRHbI0lV11wWDt1r2cUdcNd27CJsg+SfgC7miZeubtwUhbsPdhMQsfDyhOWHq1+ZL0M+nJZV63d/1dhmhtgyOqejUwrPlzKhydsbrsdUor+JmNJDdW01v7BXHyuymT8G4s09jCasNOwiufbP/qp72ruu0bIA1nySsvlf9pCQAuFkAnVnf/rFhUlOkhtRpwcq8SUNY2zRHR/EKb/4NWY1JzR4sa3q2fWIJdrrX0DvLoa5g9bIEd4Df79ba7v+yiUBOS0zT2ll+z4g9izHK3EO5d8hL4jYxcjKs+wcslSYRWrascfscLgMlMGh0CdKeNTDjHpGPncaf3Z+FwwwjWeuiNBxv7bJo13/8B/098KlVDl4GZqsoBCEjPyJfV6hO0y/LkRGkk7oHWKgeWAfKtfLItRp00eZ4fcJNK9kCaSMmEugoZWcI7NGbZXzqFWqbpRI7NcDP9+WIQ+i9U5vqWsqd/zng4kbuAJ6UuKqIzB0upYrLShfQE3SAck8oaLhJqqq56VfDuASNpJKidV+zq27HfSBmbXnkR/5AK337dc3MXKJypoK/QPMLKUAP5XLPbs+NddJQV7EZXd29DLgp+fRIg3edpKdO7ZErWhv7d+3Kws+e1Y+ypmR2WIVSwVyBEUfgv2C8Ts9gnTF4pNcEY/S2aBicz5Ew2+jdyGNQQ==
-<<<<<<< HEAD
-        test@example.com\\n\"\r\n            }\r\n          ]\r\n        }\r\n      },\r\n
-        \     \"secrets\": [\r\n        {\r\n          \"sourceVault\": {\r\n            \"id\":
-        \"/subscriptions/00000000-0000-0000-0000-000000000000/resourceGroups/cli_test_vm_secrets000001/providers/Microsoft.KeyVault/vaults/vmlinuxkv000002\"\r\n
-        \         },\r\n          \"vaultCertificates\": [\r\n            {\r\n              \"certificateUrl\":
-        \"https://vmlinuxkv000002.vault.azure.net/secrets/cert1/bbd4a847ae6d4e78a01aca3f411999f1\"\r\n
-        \           }\r\n          ]\r\n        }\r\n      ]\r\n    },\r\n    \"networkProfile\":
-        {\"networkInterfaces\":[{\"id\":\"/subscriptions/00000000-0000-0000-0000-000000000000/resourceGroups/cli_test_vm_secrets000001/providers/Microsoft.Network/networkInterfaces/vm-nameVMNic\"}]},\r\n
-=======
         test@example.com\\n\"\r\n            }\r\n          ]\r\n        },\r\n        \"provisionVMAgent\":
         true\r\n      },\r\n      \"secrets\": [\r\n        {\r\n          \"sourceVault\":
         {\r\n            \"id\": \"/subscriptions/00000000-0000-0000-0000-000000000000/resourceGroups/cli_test_vm_secrets000001/providers/Microsoft.KeyVault/vaults/vmlinuxkv000002\"\r\n
@@ -1505,7 +996,6 @@
         \"https://vmlinuxkv000002.vault.azure.net/secrets/cert1/4efe6e5b67604db9bc51e4642f63f982\"\r\n
         \           }\r\n          ]\r\n        }\r\n      ],\r\n      \"allowExtensionOperations\":
         true\r\n    },\r\n    \"networkProfile\": {\"networkInterfaces\":[{\"id\":\"/subscriptions/00000000-0000-0000-0000-000000000000/resourceGroups/cli_test_vm_secrets000001/providers/Microsoft.Network/networkInterfaces/vm-nameVMNic\"}]},\r\n
->>>>>>> 3e8688ed
         \   \"provisioningState\": \"Succeeded\"\r\n  },\r\n  \"type\": \"Microsoft.Compute/virtualMachines\",\r\n
         \ \"location\": \"westus\",\r\n  \"tags\": {},\r\n  \"id\": \"/subscriptions/00000000-0000-0000-0000-000000000000/resourceGroups/cli_test_vm_secrets000001/providers/Microsoft.Compute/virtualMachines/vm-name\",\r\n
         \ \"name\": \"vm-name\"\r\n}"}
@@ -1513,11 +1003,7 @@
       cache-control: [no-cache]
       content-length: ['3250']
       content-type: [application/json; charset=utf-8]
-<<<<<<< HEAD
-      date: ['Tue, 03 Jul 2018 17:44:01 GMT']
-=======
       date: ['Sun, 15 Jul 2018 02:59:57 GMT']
->>>>>>> 3e8688ed
       expires: ['-1']
       pragma: [no-cache]
       server: [Microsoft-HTTPAPI/2.0, Microsoft-HTTPAPI/2.0]
@@ -1525,11 +1011,7 @@
       transfer-encoding: [chunked]
       vary: [Accept-Encoding]
       x-content-type-options: [nosniff]
-<<<<<<< HEAD
-      x-ms-ratelimit-remaining-resource: ['Microsoft.Compute/LowCostGet3Min;4193,Microsoft.Compute/LowCostGet30Min;33593']
-=======
       x-ms-ratelimit-remaining-resource: ['Microsoft.Compute/LowCostGet3Min;4195,Microsoft.Compute/LowCostGet30Min;33552']
->>>>>>> 3e8688ed
     status: {code: 200, message: OK}
 - request:
     body: null
@@ -1540,15 +1022,9 @@
       Connection: [keep-alive]
       Content-Length: ['0']
       Content-Type: [application/json; charset=utf-8]
-<<<<<<< HEAD
-      User-Agent: [python/3.7.0 (Darwin-17.6.0-x86_64-i386-64bit) requests/2.19.1
-          msrest/0.5.1 msrest_azure/0.4.34 resourcemanagementclient/2.0.0rc2 Azure-SDK-For-Python
-          AZURECLI/2.0.42]
-=======
       User-Agent: [python/3.5.4 (Windows-10-10.0.17134-SP0) requests/2.19.1 msrest/0.5.1
           msrest_azure/0.4.34 resourcemanagementclient/2.0.0rc3 Azure-SDK-For-Python
           AZURECLI/2.0.43]
->>>>>>> 3e8688ed
       accept-language: [en-US]
     method: DELETE
     uri: https://management.azure.com/subscriptions/00000000-0000-0000-0000-000000000000/resourcegroups/cli_test_vm_secrets000001?api-version=2018-05-01
@@ -1557,15 +1033,6 @@
     headers:
       cache-control: [no-cache]
       content-length: ['0']
-<<<<<<< HEAD
-      date: ['Tue, 03 Jul 2018 17:44:02 GMT']
-      expires: ['-1']
-      location: ['https://management.azure.com/subscriptions/00000000-0000-0000-0000-000000000000/operationresults/eyJqb2JJZCI6IlJFU09VUkNFR1JPVVBERUxFVElPTkpPQi1DTEk6NUZURVNUOjVGVk06NUZTRUNSRVRTQ1hHWlZTTTdBREk1Q0dERDdGREpCQ3xERUM3OUYyQTNEMDAzNERELVdFU1RVUyIsImpvYkxvY2F0aW9uIjoid2VzdHVzIn0?api-version=2018-05-01']
-      pragma: [no-cache]
-      strict-transport-security: [max-age=31536000; includeSubDomains]
-      x-content-type-options: [nosniff]
-      x-ms-ratelimit-remaining-subscription-deletes: ['14998']
-=======
       date: ['Sun, 15 Jul 2018 02:59:58 GMT']
       expires: ['-1']
       location: ['https://management.azure.com/subscriptions/00000000-0000-0000-0000-000000000000/operationresults/eyJqb2JJZCI6IlJFU09VUkNFR1JPVVBERUxFVElPTkpPQi1DTEk6NUZURVNUOjVGVk06NUZTRUNSRVRTRUhLT1E0MkxUREVQMlBHWUxJUjZMUHxEQkJFNzcwNEJCNzU5Q0ZFLVdFU1RVUyIsImpvYkxvY2F0aW9uIjoid2VzdHVzIn0?api-version=2018-05-01']
@@ -1573,6 +1040,5 @@
       strict-transport-security: [max-age=31536000; includeSubDomains]
       x-content-type-options: [nosniff]
       x-ms-ratelimit-remaining-subscription-deletes: ['14999']
->>>>>>> 3e8688ed
     status: {code: 202, message: Accepted}
 version: 1