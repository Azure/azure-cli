# --------------------------------------------------------------------------------------------
# Copyright (c) Microsoft Corporation. All rights reserved.
# Licensed under the MIT License. See License.txt in the project root for license information.
# --------------------------------------------------------------------------------------------

# pylint: disable=line-too-long
# pylint: disable=too-many-statements
# pylint: disable=too-many-locals

from azure.cli.core.commands import CliCommandType
from azure.cli.core.profiles import ResourceType


def load_command_table(self, _):
    from azure.cli.command_modules.servicebus._client_factory import (namespaces_mgmt_client_factory,
                                                                      disaster_recovery_mgmt_client_factory,
                                                                      migration_mgmt_client_factory,
                                                                      private_endpoint_connections_mgmt_client_factory,
                                                                      private_link_mgmt_client_factory,
                                                                      rules_mgmt_client_factory)

    sb_namespace_util = CliCommandType(
        operations_tmpl='azure.mgmt.servicebus.operations#NamespacesOperations.{}',
        client_factory=namespaces_mgmt_client_factory,
        resource_type=ResourceType.MGMT_SERVICEBUS)

    sb_namespace_custom = CliCommandType(
        operations_tmpl='azure.cli.command_modules.servicebus.Operation.NamespaceCustomFile#{}',
    )

    sb_rule_util = CliCommandType(
        operations_tmpl='azure.mgmt.servicebus.operations#RulesOperations.{}',
        client_factory=rules_mgmt_client_factory,
        resource_type=ResourceType.MGMT_SERVICEBUS)

    sb_geodr_util = CliCommandType(
        operations_tmpl='azure.mgmt.servicebus.operations#DisasterRecoveryConfigsOperations.{}',
        client_factory=disaster_recovery_mgmt_client_factory,
        resource_type=ResourceType.MGMT_SERVICEBUS)

    sb_migration_util = CliCommandType(
        operations_tmpl='azure.mgmt.servicebus.operations#MigrationConfigsOperations.{}',
        client_factory=migration_mgmt_client_factory,
        resource_type=ResourceType.MGMT_SERVICEBUS)

    sb_private_endpoints_util = CliCommandType(
        operations_tmpl='azure.mgmt.servicebus.operations#PrivateEndpointConnectionsOperations.{}',
        client_factory=private_endpoint_connections_mgmt_client_factory,
        resource_type=ResourceType.MGMT_SERVICEBUS)

    sb_private_links_util = CliCommandType(
        operations_tmpl='azure.mgmt.servicebus.operations#PrivateLinkResourcesOperations.{}',
        client_factory=private_link_mgmt_client_factory,
        resource_type=ResourceType.MGMT_SERVICEBUS)

    from ._validators import validate_subnet

# Namespace Region
    with self.command_group('servicebus namespace', custom_command_type=sb_namespace_custom,
                            is_preview=True) as g:
        g.custom_command('create', 'create_servicebus_namespace', supports_no_wait=True)

    custom_tmpl = 'azure.cli.command_modules.servicebus.custom#{}'
    servicebus_custom = CliCommandType(operations_tmpl=custom_tmpl)
    with self.command_group('servicebus namespace', sb_namespace_util, client_factory=namespaces_mgmt_client_factory, min_api='2021-06-01-preview') as g:
        g.custom_command('exists', 'cli_namespace_exists')

    with self.command_group('servicebus namespace private-endpoint-connection', sb_private_endpoints_util, resource_type=ResourceType.MGMT_SERVICEBUS,
                            custom_command_type=servicebus_custom, is_preview=True,
                            client_factory=private_endpoint_connections_mgmt_client_factory) as g:
        from ._validators import validate_private_endpoint_connection_id
        g.command('delete', 'begin_delete', confirmation=True, validator=validate_private_endpoint_connection_id)
        g.show_command('show', 'get', validator=validate_private_endpoint_connection_id)
        g.command('list', 'list', validator=validate_private_endpoint_connection_id)
        g.custom_command('approve', 'approve_private_endpoint_connection',
                         validator=validate_private_endpoint_connection_id)
        g.custom_command('reject', 'reject_private_endpoint_connection',
                         validator=validate_private_endpoint_connection_id)

    with self.command_group('servicebus namespace private-link-resource', sb_private_links_util,
                            resource_type=ResourceType.MGMT_SERVICEBUS) as g:
        from azure.cli.core.commands.transform import gen_dict_to_list_transform
        g.show_command('show', 'get', is_preview=True, min_api='2021-06-01-preview',
                       transform=gen_dict_to_list_transform(key="value"))

<<<<<<< HEAD
=======
# Queue Region
    with self.command_group('servicebus queue', sb_queue_util, client_factory=queues_mgmt_client_factory, resource_type=ResourceType.MGMT_SERVICEBUS) as g:
        g.custom_command('create', 'cli_sbqueue_create')
        g.show_command('show', 'get')
        g.command('list', 'list_by_namespace')
        g.command('delete', 'delete')
        g.generic_update_command('update', custom_func_name='cli_sbqueue_update')

# Topic Region
    with self.command_group('servicebus topic', sb_topic_util, client_factory=topics_mgmt_client_factory, resource_type=ResourceType.MGMT_SERVICEBUS) as g:
        g.custom_command('create', 'cli_sbtopic_create')
        g.show_command('show', 'get')
        g.command('list', 'list_by_namespace')
        g.command('delete', 'delete')
        g.generic_update_command('update', custom_func_name='cli_sbtopic_update')

# Subscription Region
    with self.command_group('servicebus topic subscription', sb_subscriptions_util, client_factory=subscriptions_mgmt_client_factory, resource_type=ResourceType.MGMT_SERVICEBUS) as g:
        g.custom_command('create', 'cli_sbsubscription_create')
        g.show_command('show', 'get')
        g.command('list', 'list_by_topic')
        g.command('delete', 'delete')
        g.generic_update_command('update', custom_func_name='cli_sbsubscription_update')

>>>>>>> 7d815d2b
# Rules Region
    with self.command_group('servicebus topic subscription rule', sb_rule_util, client_factory=rules_mgmt_client_factory, resource_type=ResourceType.MGMT_SERVICEBUS) as g:
        g.custom_command('create', 'cli_rules_create')
        g.show_command('show', 'get')
        g.command('list', 'list_by_subscriptions')
        g.command('delete', 'delete')
        g.generic_update_command('update', custom_func_name='cli_rules_update')


# DisasterRecoveryConfigs Region
    with self.command_group('servicebus georecovery-alias', sb_geodr_util, client_factory=disaster_recovery_mgmt_client_factory, resource_type=ResourceType.MGMT_SERVICEBUS) as g:
        g.custom_command('set', 'cli_georecovery_alias_create')
        g.show_command('show', 'get')
        g.command('list', 'list')
        g.command('break-pair', 'break_pairing')
        g.command('fail-over', 'fail_over')
        g.custom_command('exists', 'cli_georecovery_alias_exists')
        g.command('delete', 'delete')

# DisasterRecoveryConfigs Authorization Region
    with self.command_group('servicebus georecovery-alias authorization-rule', sb_geodr_util, client_factory=disaster_recovery_mgmt_client_factory, resource_type=ResourceType.MGMT_SERVICEBUS) as g:
        g.command('list', 'list_authorization_rules')
        g.show_command('show', 'get_authorization_rule')
        g.command('keys list', 'list_keys')

# MigrationConfigs Region
    with self.command_group('servicebus migration', sb_migration_util, client_factory=migration_mgmt_client_factory, resource_type=ResourceType.MGMT_SERVICEBUS) as g:
        g.custom_command('start', 'cli_migration_start')
        g.custom_show_command('show', 'cli_migration_show')
        g.custom_command('complete', 'cli_migration_complete')
        g.custom_command('abort', 'revert')

# NetwrokRuleSet Region
    with self.command_group('servicebus namespace network-rule', sb_namespace_util, client_factory=namespaces_mgmt_client_factory, resource_type=ResourceType.MGMT_SERVICEBUS) as g:
        g.custom_command('add', 'cli_networkrule_createupdate', validator=validate_subnet)
        g.command('list', 'get_network_rule_set')
        g.custom_command('remove', 'cli_networkrule_delete', validator=validate_subnet)
        g.custom_command('update', 'cli_networkrule_update')

# Identity Region
    with self.command_group('servicebus namespace identity', custom_command_type=sb_namespace_custom, is_preview=True) as g:
        g.custom_command('assign', 'cli_add_identity')
        g.custom_command('remove', 'cli_remove_identity')

# Encryption Region
    with self.command_group('servicebus namespace encryption', custom_command_type=sb_namespace_custom, is_preview=True) as g:
        g.custom_command('add', 'cli_add_encryption')
        g.custom_command('remove', 'cli_remove_encryption')<|MERGE_RESOLUTION|>--- conflicted
+++ resolved
@@ -13,11 +13,14 @@
 
 def load_command_table(self, _):
     from azure.cli.command_modules.servicebus._client_factory import (namespaces_mgmt_client_factory,
+                                                                      queues_mgmt_client_factory,
+                                                                      topics_mgmt_client_factory,
+                                                                      subscriptions_mgmt_client_factory,
+                                                                      rules_mgmt_client_factory,
                                                                       disaster_recovery_mgmt_client_factory,
                                                                       migration_mgmt_client_factory,
                                                                       private_endpoint_connections_mgmt_client_factory,
-                                                                      private_link_mgmt_client_factory,
-                                                                      rules_mgmt_client_factory)
+                                                                      private_link_mgmt_client_factory)
 
     sb_namespace_util = CliCommandType(
         operations_tmpl='azure.mgmt.servicebus.operations#NamespacesOperations.{}',
@@ -27,6 +30,21 @@
     sb_namespace_custom = CliCommandType(
         operations_tmpl='azure.cli.command_modules.servicebus.Operation.NamespaceCustomFile#{}',
     )
+
+    sb_queue_util = CliCommandType(
+        operations_tmpl='azure.mgmt.servicebus.operations#QueuesOperations.{}',
+        client_factory=queues_mgmt_client_factory,
+        resource_type=ResourceType.MGMT_SERVICEBUS)
+
+    sb_topic_util = CliCommandType(
+        operations_tmpl='azure.mgmt.servicebus.operations#TopicsOperations.{}',
+        client_factory=topics_mgmt_client_factory,
+        resource_type=ResourceType.MGMT_SERVICEBUS)
+
+    sb_subscriptions_util = CliCommandType(
+        operations_tmpl='azure.mgmt.servicebus.operations#SubscriptionsOperations.{}',
+        client_factory=subscriptions_mgmt_client_factory,
+        resource_type=ResourceType.MGMT_SERVICEBUS)
 
     sb_rule_util = CliCommandType(
         operations_tmpl='azure.mgmt.servicebus.operations#RulesOperations.{}',
@@ -83,33 +101,6 @@
         g.show_command('show', 'get', is_preview=True, min_api='2021-06-01-preview',
                        transform=gen_dict_to_list_transform(key="value"))
 
-<<<<<<< HEAD
-=======
-# Queue Region
-    with self.command_group('servicebus queue', sb_queue_util, client_factory=queues_mgmt_client_factory, resource_type=ResourceType.MGMT_SERVICEBUS) as g:
-        g.custom_command('create', 'cli_sbqueue_create')
-        g.show_command('show', 'get')
-        g.command('list', 'list_by_namespace')
-        g.command('delete', 'delete')
-        g.generic_update_command('update', custom_func_name='cli_sbqueue_update')
-
-# Topic Region
-    with self.command_group('servicebus topic', sb_topic_util, client_factory=topics_mgmt_client_factory, resource_type=ResourceType.MGMT_SERVICEBUS) as g:
-        g.custom_command('create', 'cli_sbtopic_create')
-        g.show_command('show', 'get')
-        g.command('list', 'list_by_namespace')
-        g.command('delete', 'delete')
-        g.generic_update_command('update', custom_func_name='cli_sbtopic_update')
-
-# Subscription Region
-    with self.command_group('servicebus topic subscription', sb_subscriptions_util, client_factory=subscriptions_mgmt_client_factory, resource_type=ResourceType.MGMT_SERVICEBUS) as g:
-        g.custom_command('create', 'cli_sbsubscription_create')
-        g.show_command('show', 'get')
-        g.command('list', 'list_by_topic')
-        g.command('delete', 'delete')
-        g.generic_update_command('update', custom_func_name='cli_sbsubscription_update')
-
->>>>>>> 7d815d2b
 # Rules Region
     with self.command_group('servicebus topic subscription rule', sb_rule_util, client_factory=rules_mgmt_client_factory, resource_type=ResourceType.MGMT_SERVICEBUS) as g:
         g.custom_command('create', 'cli_rules_create')
@@ -117,7 +108,6 @@
         g.command('list', 'list_by_subscriptions')
         g.command('delete', 'delete')
         g.generic_update_command('update', custom_func_name='cli_rules_update')
-
 
 # DisasterRecoveryConfigs Region
     with self.command_group('servicebus georecovery-alias', sb_geodr_util, client_factory=disaster_recovery_mgmt_client_factory, resource_type=ResourceType.MGMT_SERVICEBUS) as g:
