# --------------------------------------------------------------------------------------------
# Copyright (c) Microsoft Corporation. All rights reserved.
# Licensed under the MIT License. See License.txt in the project root for license information.
# --------------------------------------------------------------------------------------------

# pylint: disable=line-too-long, too-many-lines
from argcomplete.completers import FilesCompleter

import six

from knack.arguments import CLIArgumentType, ignore_type

from azure.cli.core.commands.parameters import (get_location_type, get_resource_name_completion_list,
                                                tags_type, zone_type, zones_type,
                                                file_type, get_resource_group_completion_list,
                                                get_three_state_flag, get_enum_type)
from azure.cli.core.commands.validators import get_default_location_from_resource_group
from azure.cli.core.commands.template_create import get_folded_parameter_help_string
from azure.cli.core.local_context import LocalContextAttribute, LocalContextAction, ALL
from azure.cli.command_modules.network._validators import (
    dns_zone_name_type,
    validate_ssl_cert, validate_cert, validate_inbound_nat_rule_id_list,
    validate_address_pool_id_list, validate_inbound_nat_rule_name_or_id,
    validate_address_pool_name_or_id, load_cert_file, validate_metadata,
    validate_peering_type, validate_dns_record_type, validate_route_filter, validate_target_listener,
    validate_private_ip_address,
    get_servers_validator, get_public_ip_validator, get_nsg_validator, get_subnet_validator,
    get_network_watcher_from_vm, get_network_watcher_from_location,
    get_asg_validator, get_vnet_validator, validate_ip_tags, validate_ddos_name_or_id,
    validate_service_endpoint_policy, validate_delegations, validate_subresource_list,
    validate_er_peer_circuit, validate_ag_address_pools, validate_custom_error_pages,
    validate_custom_headers, validate_status_code_ranges, validate_subnet_ranges,
    WafConfigExclusionAction, validate_express_route_peering, validate_virtual_hub,
    validate_express_route_port, bandwidth_validator_factory,
    get_header_configuration_validator, validate_nat_gateway, validate_match_variables,
    validate_waf_policy, get_subscription_list_validator, validate_frontend_ip_configs,
    validate_user_assigned_identity, validate_virtul_network_gateway, validate_private_dns_zone,
    NWConnectionMonitorEndpointFilterItemAction, NWConnectionMonitorTestConfigurationHTTPRequestHeaderAction,
    process_private_link_resource_id_argument, process_private_endpoint_connection_id_argument,
    validate_vpn_connection_name_or_id,
    process_vnet_name_or_id, validate_trusted_client_cert)
from azure.mgmt.trafficmanager.models import MonitorProtocol, ProfileStatus
from azure.cli.command_modules.network._completers import (
    subnet_completion_list, get_lb_subresource_completion_list, get_ag_subresource_completion_list,
    ag_url_map_rule_completion_list, tm_endpoint_completion_list, service_endpoint_completer,
    get_sdk_completer)
from azure.cli.command_modules.network._actions import (
    AddBackendAddressCreate, AddBackendAddressCreateForCrossRegionLB, TrustedClientCertificateCreate,
    SslProfilesCreate)
from azure.cli.core.util import get_json_object
from azure.cli.core.profiles import ResourceType


# pylint: disable=too-many-locals, too-many-branches, too-many-statements
def load_arguments(self, _):

    (Access, ApplicationGatewayFirewallMode, ApplicationGatewayProtocol, ApplicationGatewayRedirectType,
     ApplicationGatewayRequestRoutingRuleType, ApplicationGatewaySkuName, ApplicationGatewaySslProtocol, AuthenticationMethod,
     Direction, VpnAuthenticationType,
     ExpressRouteCircuitSkuFamily, ExpressRouteCircuitSkuTier, ExpressRoutePortsEncapsulation,
     FlowLogFormatType, HTTPMethod, IPAllocationMethod,
     IPVersion, LoadBalancerSkuName, LoadDistribution, ProbeProtocol, ProcessorArchitecture, Protocol, PublicIPAddressSkuName, PublicIPAddressSkuTier,
     RouteNextHopType, SecurityRuleAccess, SecurityRuleProtocol, SecurityRuleDirection, TransportProtocol,
     VirtualNetworkGatewaySkuName, VirtualNetworkGatewayType, VpnClientProtocol, VpnType,
     ExpressRouteLinkMacSecCipher, ExpressRouteLinkAdminState,
     ConnectionMonitorEndpointFilterType, ConnectionMonitorTestConfigurationProtocol,
     PreferredIPVersion, HTTPConfigurationMethod, OutputType, DestinationPortBehavior, CoverageLevel, EndpointType, GatewayLoadBalancerTunnelProtocol,
     GatewayLoadBalancerTunnelInterfaceType) = self.get_models(
         'Access', 'ApplicationGatewayFirewallMode', 'ApplicationGatewayProtocol', 'ApplicationGatewayRedirectType',
         'ApplicationGatewayRequestRoutingRuleType', 'ApplicationGatewaySkuName', 'ApplicationGatewaySslProtocol', 'AuthenticationMethod',
         'Direction', 'VpnAuthenticationType',
         'ExpressRouteCircuitSkuFamily', 'ExpressRouteCircuitSkuTier', 'ExpressRoutePortsEncapsulation',
         'FlowLogFormatType', 'HTTPMethod', 'IPAllocationMethod',
         'IPVersion', 'LoadBalancerSkuName', 'LoadDistribution', 'ProbeProtocol', 'ProcessorArchitecture', 'Protocol', 'PublicIPAddressSkuName', 'PublicIPAddressSkuTier',
         'RouteNextHopType', 'SecurityRuleAccess', 'SecurityRuleProtocol', 'SecurityRuleDirection', 'TransportProtocol',
         'VirtualNetworkGatewaySkuName', 'VirtualNetworkGatewayType', 'VpnClientProtocol', 'VpnType',
         'ExpressRouteLinkMacSecCipher', 'ExpressRouteLinkAdminState',
         'ConnectionMonitorEndpointFilterType', 'ConnectionMonitorTestConfigurationProtocol',
         'PreferredIPVersion', 'HTTPConfigurationMethod', 'OutputType', 'DestinationPortBehavior', 'CoverageLevel', 'EndpointType', 'GatewayLoadBalancerTunnelProtocol',
         'GatewayLoadBalancerTunnelInterfaceType')

    ZoneType = self.get_models('ZoneType', resource_type=ResourceType.MGMT_NETWORK_DNS)

    if self.supported_api_version(min_api='2018-02-01'):
        ExpressRoutePeeringType = self.get_models('ExpressRoutePeeringType')
    else:
        # for Stack compatibility
        ExpressRoutePeeringType = self.get_models('ExpressRouteCircuitPeeringType')

    default_existing = 'If only one exists, omit to use as default.'

    # taken from Xplat. No enums in SDK
    routing_registry_values = ['ARIN', 'APNIC', 'AFRINIC', 'LACNIC', 'RIPENCC', 'RADB', 'ALTDB', 'LEVEL3']

    name_arg_type = CLIArgumentType(options_list=['--name', '-n'], metavar='NAME')
    nic_type = CLIArgumentType(options_list='--nic-name', metavar='NAME', help='The network interface (NIC).', id_part='name', completer=get_resource_name_completion_list('Microsoft.Network/networkInterfaces'))
    nsg_name_type = CLIArgumentType(options_list='--nsg-name', metavar='NAME', help='Name of the network security group.')
    circuit_name_type = CLIArgumentType(options_list='--circuit-name', metavar='NAME', help='ExpressRoute circuit name.', id_part='name', completer=get_resource_name_completion_list('Microsoft.Network/expressRouteCircuits'))
    virtual_network_name_type = CLIArgumentType(options_list='--vnet-name', metavar='NAME', help='The virtual network (VNet) name.', completer=get_resource_name_completion_list('Microsoft.Network/virtualNetworks'),
                                                local_context_attribute=LocalContextAttribute(name='vnet_name', actions=[LocalContextAction.GET]))
    subnet_name_type = CLIArgumentType(options_list='--subnet-name', metavar='NAME', help='The subnet name.',
                                       local_context_attribute=LocalContextAttribute(name='subnet_name', actions=[LocalContextAction.GET]))
    load_balancer_name_type = CLIArgumentType(options_list='--lb-name', metavar='NAME', help='The load balancer name.', completer=get_resource_name_completion_list('Microsoft.Network/loadBalancers'), id_part='name')
    private_ip_address_type = CLIArgumentType(help='Static private IP address to use.', validator=validate_private_ip_address)
    cookie_based_affinity_type = CLIArgumentType(arg_type=get_three_state_flag(positive_label='Enabled', negative_label='Disabled', return_label=True))
    http_protocol_type = CLIArgumentType(get_enum_type(ApplicationGatewayProtocol))
    ag_servers_type = CLIArgumentType(nargs='+', help='Space-separated list of IP addresses or DNS names corresponding to backend servers.', validator=get_servers_validator())
    app_gateway_name_type = CLIArgumentType(help='Name of the application gateway.', options_list='--gateway-name', completer=get_resource_name_completion_list('Microsoft.Network/applicationGateways'), id_part='name')
    express_route_link_macsec_cipher_type = CLIArgumentType(get_enum_type(ExpressRouteLinkMacSecCipher))
    express_route_link_admin_state_type = CLIArgumentType(get_enum_type(ExpressRouteLinkAdminState))
    zone_compatible_type = CLIArgumentType(
        options_list=['--zone', '-z'],
        nargs='+',
        help='Space-separated list of availability zones into which to provision the resource.',
        choices=['1', '2', '3']
    )
    edge_zone = CLIArgumentType(help='The name of edge zone.', is_preview=True, min_api='2020-08-01')

    # region NetworkRoot
    with self.argument_context('network') as c:
        c.argument('subnet_name', subnet_name_type)
        c.argument('virtual_network_name', virtual_network_name_type, id_part='name')
        c.argument('tags', tags_type)
        c.argument('network_security_group_name', nsg_name_type, id_part='name')
        c.argument('private_ip_address', private_ip_address_type)
        c.argument('private_ip_address_version', arg_type=get_enum_type(IPVersion))
        c.argument('enable_tcp_reset', arg_type=get_three_state_flag(), help='Receive bidirectional TCP reset on TCP flow idle timeout or unexpected connection termination. Only used when protocol is set to TCP.', min_api='2018-07-01')
        c.argument('location', get_location_type(self.cli_ctx), validator=get_default_location_from_resource_group)
        c.argument('cache_result', arg_type=get_enum_type(['in', 'out', 'inout']), options_list='--cache', help='Cache the JSON object instead of sending off immediately.')
    # endregion

    # region ApplicationGateways
    with self.argument_context('network application-gateway') as c:
        c.argument('application_gateway_name', app_gateway_name_type, options_list=['--name', '-n'])
        c.argument('sku', arg_group='Gateway', help='The name of the SKU.', arg_type=get_enum_type(ApplicationGatewaySkuName), default=ApplicationGatewaySkuName.standard_medium.value)
        c.argument('min_capacity', min_api='2018-07-01', help='Lower bound on the number of application gateway instances.', type=int)
        c.argument('max_capacity', min_api='2018-12-01', help='Upper bound on the number of application gateway instances.', type=int)
        c.ignore('virtual_network_type', 'private_ip_address_allocation')
        c.argument('zones', zones_type)
        c.argument('custom_error_pages', min_api='2018-08-01', nargs='+', help='Space-separated list of custom error pages in `STATUS_CODE=URL` format.', validator=validate_custom_error_pages)
        c.argument('firewall_policy', options_list='--waf-policy', min_api='2018-12-01', help='Name or ID of a web application firewall (WAF) policy.', validator=validate_waf_policy)

    with self.argument_context('network application-gateway', arg_group='Identity') as c:
        c.argument('user_assigned_identity', options_list='--identity', help="Name or ID of the ManagedIdentity Resource", validator=validate_user_assigned_identity)

    with self.argument_context('network application-gateway', arg_group='Network') as c:
        c.argument('virtual_network_name', virtual_network_name_type)
        c.argument('private_ip_address')
        c.argument('public_ip_address_allocation', help='The kind of IP allocation to use when creating a new public IP.', default=IPAllocationMethod.dynamic.value)
        c.argument('subnet_address_prefix', help='The CIDR prefix to use when creating a new subnet.')
        c.argument('vnet_address_prefix', help='The CIDR prefix to use when creating a new VNet.')

    with self.argument_context('network application-gateway', arg_group='Gateway') as c:
        c.argument('servers', ag_servers_type)
        c.argument('capacity', help='The number of instances to use with the application gateway.', type=int)
        c.argument('http_settings_cookie_based_affinity', cookie_based_affinity_type, help='Enable or disable HTTP settings cookie-based affinity.')
        c.argument('http_settings_protocol', http_protocol_type, help='The HTTP settings protocol.')
        c.argument('enable_http2', arg_type=get_three_state_flag(positive_label='Enabled', negative_label='Disabled'), options_list=['--http2'], help='Use HTTP2 for the application gateway.', min_api='2017-10-01')
        c.ignore('public_ip_address_type', 'frontend_type', 'subnet_type')
        c.argument('ssl_profile_id', help='SSL profile resource of the application gateway.', min_api='2020-06-01', is_preview=True)

    with self.argument_context('network application-gateway', arg_group='Private Link Configuration') as c:
        c.argument('enable_private_link',
                   action='store_true',
                   help='Enable Private Link feature for this application gateway. '
                        'If both public IP and private IP are enbaled, taking effect only in public frontend IP',
                   default=False)
        c.argument('private_link_ip_address', help='The static private IP address of a subnet for Private Link. If omitting, a dynamic one will be created')
        c.argument('private_link_subnet_prefix', help='The CIDR prefix to use when creating a new subnet')
        c.argument('private_link_subnet', help='The name of the subnet within the same vnet of an application gateway')
        c.argument('private_link_primary', arg_type=get_three_state_flag(), help='Whether the IP configuration is primary or not')

    with self.argument_context('network application-gateway', arg_group='Mutual Authentication Support') as c:
        c.argument('trusted_client_cert', min_api='2020-06-01', nargs='+', action=TrustedClientCertificateCreate, is_preview=True)

    with self.argument_context('network application-gateway', arg_group='SSL Profile') as c:
        c.argument('ssl_profile', min_api='2020-06-01', nargs='+', action=SslProfilesCreate, is_preview=True)

    with self.argument_context('network application-gateway create') as c:
        c.argument('validate', help='Generate and validate the ARM template without creating any resources.', action='store_true')
        c.argument('routing_rule_type', arg_group='Gateway', help='The request routing rule type.', arg_type=get_enum_type(ApplicationGatewayRequestRoutingRuleType))
        public_ip_help = get_folded_parameter_help_string('public IP address', allow_none=True, allow_new=True, default_none=True)
        c.argument('public_ip_address', help=public_ip_help, completer=get_resource_name_completion_list('Microsoft.Network/publicIPAddresses'), arg_group='Network')
        subnet_help = get_folded_parameter_help_string('subnet', other_required_option='--vnet-name', allow_new=True)
        c.argument('subnet', help=subnet_help, completer=subnet_completion_list, arg_group='Network')

    with self.argument_context('network application-gateway create', arg_group='Gateway') as c:
        c.argument('cert_data', options_list='--cert-file', type=file_type, completer=FilesCompleter(), help='The path to the PFX certificate file.')
        c.argument('frontend_port', help='The front end port number.')
        c.argument('cert_password', help='The certificate password')
        c.argument('http_settings_port', help='The HTTP settings port.')
        c.argument('servers', ag_servers_type)
        c.argument('key_vault_secret_id', help="Secret Id of (base-64 encoded unencrypted pfx) 'Secret' or 'Certificate' object stored in Azure KeyVault. You need enable soft delete for keyvault to use this feature.", is_preview=True)

    with self.argument_context('network application-gateway update', arg_group=None) as c:
        c.argument('sku', default=None)
        c.argument('enable_http2')
        c.argument('capacity', help='The number of instances to use with the application gateway.', type=int)

    ag_subresources = [
        {'name': 'auth-cert', 'display': 'authentication certificate', 'ref': 'authentication_certificates'},
        {'name': 'ssl-cert', 'display': 'SSL certificate', 'ref': 'ssl_certificates'},
        {'name': 'frontend-ip', 'display': 'frontend IP configuration', 'ref': 'frontend_ip_configurations'},
        {'name': 'frontend-port', 'display': 'frontend port', 'ref': 'frontend_ports'},
        {'name': 'address-pool', 'display': 'backend address pool', 'ref': 'backend_address_pools'},
        {'name': 'http-settings', 'display': 'backed HTTP settings', 'ref': 'backend_http_settings_collection'},
        {'name': 'http-listener', 'display': 'HTTP listener', 'ref': 'http_listeners'},
        {'name': 'rule', 'display': 'request routing rule', 'ref': 'request_routing_rules'},
        {'name': 'probe', 'display': 'probe', 'ref': 'probes'},
        {'name': 'url-path-map', 'display': 'URL path map', 'ref': 'url_path_maps'},
        {'name': 'redirect-config', 'display': 'redirect configuration', 'ref': 'redirect_configurations'},
        {'name': 'private-link', 'display': 'private link', 'ref': 'private_link_configurations'}
    ]
    if self.supported_api_version(min_api='2018-08-01'):
        ag_subresources.append({'name': 'root-cert', 'display': 'trusted root certificate', 'ref': 'trusted_root_certificates'})
    if self.supported_api_version(min_api='2018-12-01'):
        ag_subresources.append({'name': 'rewrite-rule set', 'display': 'rewrite rule set', 'ref': 'rewrite_rule_sets'})

    for item in ag_subresources:
        with self.argument_context('network application-gateway {}'.format(item['name'])) as c:
            c.argument('item_name', options_list=['--name', '-n'], id_part='child_name_1', help='The name of the {}.'.format(item['display']), completer=get_ag_subresource_completion_list(item['ref']))
            c.argument('resource_name', options_list='--gateway-name', help='The name of the application gateway.', id_part='name')
            c.argument('application_gateway_name', app_gateway_name_type)
            c.argument('private_ip_address', arg_group=None)
            c.argument('virtual_network_name', arg_group=None)

        with self.argument_context('network application-gateway {} create'.format(item['name'])) as c:
            c.argument('item_name', options_list=['--name', '-n'], help='The name of the {}.'.format(item['display']), completer=None)

        with self.argument_context('network application-gateway {} list'.format(item['name'])) as c:
            c.argument('resource_name', options_list=['--gateway-name'], id_part=None)

    for item in ['create', 'http-settings']:
        with self.argument_context('network application-gateway {}'.format(item)) as c:
            c.argument('connection_draining_timeout', min_api='2016-12-01', type=int, help='The time in seconds after a backend server is removed during which on open connection remains active. Range: 0 (disabled) to 3600', arg_group='Gateway' if item == 'create' else None)

    with self.argument_context('network application-gateway address-pool') as c:
        c.argument('servers', ag_servers_type, arg_group=None)

    for scope in ['auth-cert', 'root-cert']:
        with self.argument_context('network application-gateway {}'.format(scope)) as c:
            c.argument('cert_data', options_list='--cert-file', help='Certificate file path.', type=file_type, completer=FilesCompleter(), validator=validate_cert)

    with self.argument_context('network application-gateway root-cert') as c:
        c.argument('keyvault_secret', help='KeyVault secret ID.')

    with self.argument_context('network application-gateway frontend-ip create') as c:
        c.argument('public_ip_address', validator=get_public_ip_validator(), help='The name or ID of the public IP address.', completer=get_resource_name_completion_list('Microsoft.Network/publicIPAddresses'))

    for item in ['create', 'update']:
        with self.argument_context('network application-gateway frontend-ip {}'.format(item)) as c:
            c.argument('subnet', validator=get_subnet_validator(), help='The name or ID of the subnet.')
            c.argument('virtual_network_name', help='The name of the virtual network corresponding to the subnet.', id_part=None, arg_group=None)

    with self.argument_context('network application-gateway frontend-ip update') as c:
        c.argument('public_ip_address', validator=get_public_ip_validator(), help='The name or ID of the public IP address.', completer=get_resource_name_completion_list('Microsoft.Network/publicIPAddresses'), deprecate_info=c.deprecate(hide=True))

    for item in ['frontend-port', 'http-settings']:
        with self.argument_context('network application-gateway {}'.format(item)) as c:
            c.argument('port', help='The port number.', type=int)

    for item in ['http-settings', 'probe']:
        with self.argument_context('network application-gateway {}'.format(item)) as c:
            c.argument('protocol', http_protocol_type, help='The HTTP settings protocol.')

    with self.argument_context('network application-gateway http-listener') as c:
        c.argument('frontend_ip', help='The name or ID of the frontend IP configuration.', completer=get_ag_subresource_completion_list('frontend_ip_configurations'))
        c.argument('frontend_port', help='The name or ID of the frontend port.', completer=get_ag_subresource_completion_list('frontend_ports'))
        c.argument('ssl_cert', help='The name or ID of the SSL certificate to use.', completer=get_ag_subresource_completion_list('ssl_certificates'))
        c.ignore('protocol')
        c.argument('host_name', help='Host name to use for multisite gateways.')
        c.argument('host_names', nargs='+', is_preview=True, help='Space-separated list of host names that allows special wildcard characters as well.', min_api='2019-11-01')
        c.argument('firewall_policy', min_api='2019-09-01', help='Name or ID of a Firewall Policy resource.')

    with self.argument_context('network application-gateway http-listener create') as c:
        c.argument('frontend_ip', help='The name or ID of the frontend IP configuration. {}'.format(default_existing))

    with self.argument_context('network application-gateway private-link', arg_group=None) as c:
        c.argument('frontend_ip', help='The frontend IP which the Private Link will associate to')
        c.argument('private_link_name', options_list=['--name', '-n'], help='The name of Private Link.')
        c.argument('private_link_ip_address', options_list='--ip-address', help='The static private IP address of a subnet for Private Link. If omitting, a dynamic one will be created')
        c.argument('private_link_subnet_prefix', options_list='--subnet-prefix', help='The CIDR prefix to use when creating a new subnet')
        c.argument('private_link_subnet_name_or_id', options_list='--subnet', help='The name or an existing ID of a subnet within the same vnet of an application gateway')
        c.argument('private_link_primary', options_list='--primary', arg_type=get_three_state_flag(), help='Whether the IP configuration is primary or not')

    with self.argument_context('network application-gateway private-link list', arg_group=None) as c:
        c.argument('application_gateway_name', id_part=None)

    with self.argument_context('network application-gateway private-link ip-config', arg_group=None) as c:
        c.argument('private_link_ip_name', options_list='--name', help='The name of the private IP for Private Link')
        c.argument('private_link_name', options_list='--private-link', help='The name of Private Link.')

    with self.argument_context('network application-gateway private-link ip-config list', arg_group=None) as c:
        c.argument('application_gateway_name', id_part=None)

    with self.argument_context('network application-gateway rewrite-rule') as c:
        rewrite_rule_set_name_type = CLIArgumentType(help='Name of the rewrite rule set.', options_list='--rule-set-name', id_part='child_name_1')
        rewrite_rule_name_type = CLIArgumentType(help='Name of the rewrite rule.', options_list='--rule-name', id_part='child_name_2')
        c.argument('rule_name', rewrite_rule_name_type, options_list=['--name', '-n'])
        c.argument('rule_set_name', rewrite_rule_set_name_type)
        c.argument('application_gateway_name', app_gateway_name_type)
        c.argument('response_headers', nargs='+', help='Space-separated list of HEADER=VALUE pairs.', validator=get_header_configuration_validator('response_headers'), completer=get_sdk_completer('application_gateways', 'list_available_response_headers'))
        c.argument('request_headers', nargs='+', help='Space-separated list of HEADER=VALUE pairs.', validator=get_header_configuration_validator('request_headers'), completer=get_sdk_completer('application_gateways', 'list_available_request_headers'))
        c.argument('sequence', type=int, help='Determines the execution order of the rule in the rule set.')

    with self.argument_context('network application-gateway rewrite-rule', arg_group='URL Configuration') as c:
        c.argument('modified_path', help='Url path for url rewrite')
        c.argument('modified_query_string', help='Query string for url rewrite.')
        c.argument('enable_reroute', arg_type=get_three_state_flag(), help='If set as true, it will re-evaluate the url path map provided in path based request routing rules using modified path.')

    with self.argument_context('network application-gateway rewrite-rule condition') as c:
        c.argument('rule_name', rewrite_rule_name_type)
        c.argument('variable', help='The variable whose value is being evaluated.', completer=get_sdk_completer('application_gateways', 'list_available_server_variables'))
        c.argument('pattern', help='The pattern, either fixed string or regular expression, that evaluates the truthfulness of the condition')
        c.argument('ignore_case', arg_type=get_three_state_flag(), help='Make comparison case-insensitive.')
        c.argument('negate', arg_type=get_three_state_flag(), help='Check the negation of the condition.')

    with self.argument_context('network application-gateway rule create') as c:
        c.argument('address_pool', help='The name or ID of the backend address pool. {}'.format(default_existing))
        c.argument('http_settings', help='The name or ID of the HTTP settings. {}'.format(default_existing))
        c.argument('http_listener', help='The name or ID of the HTTP listener. {}'.format(default_existing))

    for scope in ['rewrite-rule list', 'rewrite-rule condition list']:
        with self.argument_context('network application-gateway {}'.format(scope)) as c:
            c.argument('application_gateway_name', app_gateway_name_type, id_part=None)

    with self.argument_context('network application-gateway http-settings') as c:
        c.argument('cookie_based_affinity', cookie_based_affinity_type, help='Enable or disable cookie-based affinity.')
        c.argument('timeout', help='Request timeout in seconds.')
        c.argument('probe', help='Name or ID of the probe to associate with the HTTP settings.', completer=get_ag_subresource_completion_list('probes'))
        c.argument('auth_certs', nargs='+', min_api='2016-09-01', help='Space-separated list of authentication certificates (names or IDs) to associate with the HTTP settings.')
        c.argument('root_certs', nargs='+', min_api='2019-04-01', help='Space-separated list of trusted root certificates (names or IDs) to associate with the HTTP settings. --host-name or --host-name-from-backend-pool is required when this field is set.')

    with self.argument_context('network application-gateway probe') as c:
        c.argument('host', help='The name of the host to send the probe.')
        c.argument('path', help='The relative path of the probe. Valid paths start from "/"')
        c.argument('interval', help='The time interval in seconds between consecutive probes.')
        c.argument('threshold', help='The number of failed probes after which the back end server is marked down.')
        c.argument('timeout', help='The probe timeout in seconds.')
        c.argument('port', type=int, min_api='2019-04-01',
                   help='Custom port which will be used for probing the backend servers. '
                        'The valid value ranges from 1 to 65535. '
                        'In case not set, port from http settings will be used. '
                        'This property is valid for Standard_v2 and WAF_v2 only.')

    with self.argument_context('network application-gateway rule') as c:
        c.argument('address_pool', help='The name or ID of the backend address pool.', completer=get_ag_subresource_completion_list('backend_address_pools'))
        c.argument('http_listener', help='The name or ID of the HTTP listener.', completer=get_ag_subresource_completion_list('http_listeners'))
        c.argument('http_settings', help='The name or ID of the backend HTTP settings.', completer=get_ag_subresource_completion_list('backend_http_settings_collection'))
        c.argument('rule_type', help='The rule type (Basic, PathBasedRouting).')
        c.argument('url_path_map', help='The name or ID of the URL path map.', completer=get_ag_subresource_completion_list('url_path_maps'))
        c.argument('rewrite_rule_set', min_api='2019-04-01', help='The name or ID of the rewrite rule set.')
        c.argument('priority', type=int, help='Priority of the request routing rule. Range from 1 to 2000')

    with self.argument_context('network application-gateway ssl-cert') as c:
        c.argument('cert_data', options_list='--cert-file', type=file_type, completer=FilesCompleter(), help='The path to the PFX certificate file.', validator=validate_ssl_cert)
        c.argument('cert_password', help='Certificate password.')
        c.argument('key_vault_secret_id', help="Secret Id of (base-64 encoded unencrypted pfx) 'Secret' or 'Certificate' object stored in Azure KeyVault.", is_preview=True)

    with self.argument_context('network application-gateway ssl-policy') as c:
        c.argument('clear', action='store_true', help='Clear SSL policy.')
        c.argument('disabled_ssl_protocols', nargs='+', help='Space-separated list of protocols to disable.', arg_type=get_enum_type(ApplicationGatewaySslProtocol))

    with self.argument_context('network application-gateway url-path-map') as c:
        c.argument('rule_name', help='The name of the url-path-map rule.', arg_group='First Rule')
        c.argument('paths', nargs='+', help='Space-separated list of paths to associate with the rule. Valid paths start and end with "/" (ex: "/bar/")', arg_group='First Rule')
        c.argument('address_pool', help='The name or ID of the backend address pool to use with the created rule.', completer=get_ag_subresource_completion_list('backend_address_pools'), arg_group='First Rule')
        c.argument('http_settings', help='The name or ID of the HTTP settings to use with the created rule.', completer=get_ag_subresource_completion_list('backend_http_settings_collection'), arg_group='First Rule')
        c.argument('firewall_policy', min_api='2019-09-01', help='Name or ID of a Firewall Policy resource.', arg_group='First Rule')
        c.argument('rewrite_rule_set', min_api='2019-04-01', help='The name or ID of the rewrite rule set. If not specified, the default for the map will be used.', arg_group='First Rule')

    with self.argument_context('network application-gateway url-path-map create') as c:
        c.argument('default_address_pool', help='The name or ID of the default backend address pool, if different from --address-pool.', completer=get_ag_subresource_completion_list('backend_address_pools'))
        c.argument('default_http_settings', help='The name or ID of the default HTTP settings, if different from --http-settings.', completer=get_ag_subresource_completion_list('backend_http_settings_collection'))
        c.argument('default_rewrite_rule_set', min_api='2019-04-01', help='The name or ID of the default rewrite rule set, if different from --rewrite-rule-set.')

    with self.argument_context('network application-gateway url-path-map update') as c:
        c.argument('default_address_pool', help='The name or ID of the default backend address pool.', completer=get_ag_subresource_completion_list('backend_address_pools'))
        c.argument('default_http_settings', help='The name or ID of the default HTTP settings.', completer=get_ag_subresource_completion_list('backend_http_settings_collection'))
        c.argument('default_rewrite_rule_set', min_api='2019-04-01', help='The name or ID of the default rewrite rule set.')

    with self.argument_context('network application-gateway url-path-map rule') as c:
        c.argument('item_name', options_list=['--name', '-n'], help='The name of the url-path-map rule.', completer=ag_url_map_rule_completion_list, id_part='child_name_2')
        c.argument('url_path_map_name', options_list='--path-map-name', help='The name of the URL path map.', completer=get_ag_subresource_completion_list('url_path_maps'), id_part='child_name_1')
        c.argument('address_pool', help='The name or ID of the backend address pool. If not specified, the default for the map will be used.', completer=get_ag_subresource_completion_list('backend_address_pools'))
        c.argument('http_settings', help='The name or ID of the HTTP settings. If not specified, the default for the map will be used.', completer=get_ag_subresource_completion_list('backend_http_settings_collection'))
        for item in ['address_pool', 'http_settings', 'redirect_config', 'paths', 'rewrite_rule_set', 'firewall_policy']:
            c.argument(item, arg_group=None)

    with self.argument_context('network application-gateway url-path-map rule create') as c:
        c.argument('item_name', options_list=['--name', '-n'], help='The name of the url-path-map rule.', completer=None)

    with self.argument_context('network application-gateway waf-config') as c:
        c.argument('disabled_rule_groups', nargs='+')
        c.argument('disabled_rules', nargs='+')
        c.argument('enabled', help='Specify whether the application firewall is enabled.', arg_type=get_enum_type(['true', 'false']))
        c.argument('firewall_mode', min_api='2016-09-01', help='Web application firewall mode.', arg_type=get_enum_type(ApplicationGatewayFirewallMode, default='detection'))

    with self.argument_context('network application-gateway waf-config', min_api='2018-08-01') as c:
        c.argument('file_upload_limit', help='File upload size limit in MB.', type=int)
        c.argument('max_request_body_size', help='Max request body size in KB.', type=int)
        c.argument('request_body_check', arg_type=get_three_state_flag(), help='Allow WAF to check the request body.')
        c.argument('exclusions', nargs='+', options_list='--exclusion', action=WafConfigExclusionAction)

    for item in ['ssl-policy', 'waf-config']:
        with self.argument_context('network application-gateway {}'.format(item)) as c:
            c.argument('application_gateway_name', app_gateway_name_type)

    with self.argument_context('network application-gateway waf-config list-rule-sets') as c:
        c.argument('_type', options_list=['--type'])

    with self.argument_context('network application-gateway redirect-config', min_api='2017-06-01') as c:
        c.argument('redirect_type', options_list=['--type', '-t'], help='HTTP redirection type', arg_type=get_enum_type(ApplicationGatewayRedirectType))
        c.argument('include_path', arg_type=get_three_state_flag())
        c.argument('include_query_string', arg_type=get_three_state_flag())
        c.argument('target_listener', validator=validate_target_listener, help='Name or ID of the HTTP listener to redirect the request to.')
        c.argument('target_url', help='URL to redirect the request to.')

    with self.argument_context('network application-gateway ssl-policy predefined', min_api='2017-06-01') as c:
        c.argument('predefined_policy_name', name_arg_type)

    with self.argument_context('network application-gateway ssl-policy', min_api='2017-06-01') as c:
        c.argument('policy_name', name_arg_type)
        c.argument('cipher_suites', nargs='+')
        c.argument('min_protocol_version')
        c.argument('disabled_ssl_protocols', nargs='+', help='Space-separated list of protocols to disable.')

    with self.argument_context('network application-gateway http-settings', min_api='2017-06-01') as c:
        c.argument('host_name', help='Host header sent to the backend servers.')
        c.argument('host_name_from_backend_pool', help='Use host name of the backend server as the host header.', arg_type=get_three_state_flag())
        c.argument('affinity_cookie_name', help='Name used for the affinity cookie.')
        c.argument('enable_probe', help='Whether the probe is enabled.', arg_type=get_three_state_flag())
        c.argument('path', help='Path that will prefix all HTTP requests.')

    with self.argument_context('network application-gateway probe', min_api='2017-06-01') as c:
        c.argument('host', default=None, required=False, help='The name of the host to send the probe.')
        c.argument('host_name_from_http_settings', help='Use host header from HTTP settings.', arg_type=get_three_state_flag())
        c.argument('min_servers', type=int, help='Minimum number of servers that are always marked healthy.')
        c.argument('match_body', help='Body that must be contained in the health response.')
        c.argument('match_status_codes', nargs='+', help='Space-separated list of allowed ranges of healthy status codes for the health response.')

    with self.argument_context('network application-gateway url-path-map', min_api='2017-06-01') as c:
        c.argument('default_redirect_config', help='The name or ID of the default redirect configuration.')
        c.argument('redirect_config', help='The name or ID of the redirect configuration to use with the created rule.', arg_group='First Rule')

    with self.argument_context('network application-gateway rule', min_api='2017-06-01') as c:
        c.argument('redirect_config', help='The name or ID of the redirect configuration to use with the created rule.')

    with self.argument_context('network application-gateway identity', min_api='2019-04-01') as c:
        c.argument('application_gateway_name', app_gateway_name_type)

    with self.argument_context('network application-gateway client-cert', min_api='2020-06-01', id_part=None) as c:
        c.argument('application_gateway_name', app_gateway_name_type)
        c.argument('client_cert_name', options_list='--name', help='Name of the trusted client certificate that is unique within an Application Gateway')

    with self.argument_context('network application-gateway client-cert add', min_api='2020-06-01') as c:
        c.argument('client_cert_data', options_list='--data', type=file_type, completer=FilesCompleter(), help='Certificate public data.', validator=validate_trusted_client_cert)

    with self.argument_context('network application-gateway ssl-profile', min_api='2020-06-01', id_part=None) as c:
        c.argument('application_gateway_name', app_gateway_name_type)
        c.argument('ssl_profile_name', options_list='--name', help='Name of the SSL profile that is unique within an Application Gateway.')
        c.argument('policy_name', help='Name of Ssl Policy.')
        c.argument('policy_type', help='Type of Ssl Policy.', choices=['Custom', 'Predefined'])
        c.argument('min_protocol_version', help='Minimum version of Ssl protocol to be supported on application gateway.')
        c.argument('cipher_suites', nargs='+', help='Ssl cipher suites to be enabled in the specified order to application gateway.')
        c.argument('disabled_ssl_protocols', options_list=['--disabled-ssl-protocols', '--disabled-protocols'], nargs='+', help='Space-separated list of protocols to disable.')
        c.argument('trusted_client_certificates', options_list=['--trusted-client-certificates', '--trusted-client-cert'], nargs='+', help='Array of references to application gateway trusted client certificates.')
        c.argument('client_auth_configuration', options_list=['--client-auth-configuration', '--client-auth-config'], help='Client authentication configuration of the application gateway resource.', choices=['True', 'False'])

    with self.argument_context('network application-gateway show-backend-health') as c:
        c.argument('expand', help='Expands BackendAddressPool and BackendHttpSettings referenced in backend health.')

    with self.argument_context('network application-gateway show-backend-health', min_api='2019-04-01', is_preview=True, arg_group="Probe Operation") as c:
        c.argument('protocol', http_protocol_type, help='The HTTP settings protocol.')
        c.argument('host', help='The name of the host to send the probe.')
        c.argument('path', help='The relative path of the probe. Valid paths start from "/"')
        c.argument('timeout', help='The probe timeout in seconds.')
        c.argument('host_name_from_http_settings', help='Use host header from HTTP settings.',
                   arg_type=get_three_state_flag())
        c.argument('match_body', help='Body that must be contained in the health response.')
        c.argument('match_status_codes', nargs='+',
                   help='Space-separated list of allowed ranges of healthy status codes for the health response.')
        c.argument('address_pool', help='The name or ID of the backend address pool.', completer=get_ag_subresource_completion_list('backend_address_pools'))
        c.argument('http_settings', help='The name or ID of the HTTP settings.', completer=get_ag_subresource_completion_list('backend_http_settings_collection'))

    # endregion

    # region WebApplicationFirewallPolicy
    (WebApplicationFirewallAction, WebApplicationFirewallMatchVariable,
     WebApplicationFirewallOperator, WebApplicationFirewallRuleType,
     WebApplicationFirewallTransform,
     OwaspCrsExclusionEntryMatchVariable, OwaspCrsExclusionEntrySelectorMatchOperator,
     WebApplicationFirewallEnabledState, WebApplicationFirewallMode) = self.get_models(
         'WebApplicationFirewallAction', 'WebApplicationFirewallMatchVariable',
         'WebApplicationFirewallOperator', 'WebApplicationFirewallRuleType',
         'WebApplicationFirewallTransform',
         'OwaspCrsExclusionEntryMatchVariable', 'OwaspCrsExclusionEntrySelectorMatchOperator',
         'WebApplicationFirewallEnabledState', 'WebApplicationFirewallMode')
    with self.argument_context('network application-gateway waf-policy', min_api='2018-12-01') as c:
        c.argument('policy_name', name_arg_type, id_part='name', help='The name of the application gateway WAF policy.')
        c.argument('rule_set_type', options_list='--type',
                   arg_type=get_enum_type(['Microsoft_BotManagerRuleSet', 'OWASP']),
                   help='The type of the web application firewall rule set.')
        c.argument('rule_set_version',
                   options_list='--version',
                   arg_type=get_enum_type(['0.1', '2.2.9', '3.0', '3.1']),
                   help='The version of the web application firewall rule set type. '
                        '0.1 is used for Microsoft_BotManagerRuleSet')

    with self.argument_context('network application-gateway waf-policy policy-setting', min_api='2019-09-01') as c:
        c.argument('policy_name', options_list='--policy-name', id_part=None,
                   help='The name of the web application firewall policy.')
        c.argument('state',
                   arg_type=get_enum_type(WebApplicationFirewallEnabledState),
                   help='Describes if the policy is in enabled state or disabled state.')
        c.argument('mode',
                   arg_type=get_enum_type(WebApplicationFirewallMode),
                   help='Describes if it is in detection mode or prevention mode at policy level.')
        c.argument('request_body_check',
                   arg_type=get_three_state_flag(),
                   help='Specified to require WAF to check request Body.')
        c.argument('max_request_body_size_in_kb',
                   type=int,
                   help='Maximum request body size in Kb for WAF.')
        c.argument('file_upload_limit_in_mb',
                   type=int,
                   help='Maximum file upload size in Mb for WAF."')

    with self.argument_context('network application-gateway waf-policy custom-rule', min_api='2018-12-01') as c:
        c.argument('policy_name', options_list='--policy-name')
        c.argument('rule_name', options_list=['--name', '-n'], id_part='child_name_1', help='Name of the WAF policy rule.')
        c.argument('priority', type=int, help='Rule priority. Lower values are evaluated prior to higher values.')
        c.argument('action', arg_type=get_enum_type(WebApplicationFirewallAction), help='Action to take.')
        c.argument('rule_type', arg_type=get_enum_type(WebApplicationFirewallRuleType), help='Type of rule.')

    with self.argument_context('network application-gateway waf-policy custom-rule list', min_api='2018-12-01') as c:
        c.argument('policy_name', options_list='--policy-name', id_part=None)

    with self.argument_context('network application-gateway waf-policy custom-rule match-condition',
                               min_api='2018-12-01') as c:
        c.argument('operator', arg_type=get_enum_type(WebApplicationFirewallOperator), help='Operator for matching.')
        c.argument('negation_condition',
                   options_list='--negate',
                   arg_type=get_three_state_flag(),
                   help='Match the negative of the condition.')
        c.argument('match_values',
                   options_list='--values',
                   nargs='+',
                   help='Space-separated list of values to match.')
        c.argument('transforms',
                   arg_type=get_enum_type(WebApplicationFirewallTransform),
                   nargs='+',
                   help='Space-separated list of transforms to apply when matching.')
        if WebApplicationFirewallMatchVariable:
            waf_custom_rule_match_variables = [x for x in WebApplicationFirewallMatchVariable]
            help_string = 'Space-separated list of variables to use when matching. ' \
                          'Variable values: {}'.format(', '.join(waf_custom_rule_match_variables))
            c.argument('match_variables', nargs='+', help=help_string, validator=validate_match_variables)
        c.argument('index', type=int, help='Index of the match condition to remove.')

    with self.argument_context('network application-gateway waf-policy custom-rule match-condition list', min_api='2018-12-01') as c:
        c.argument('policy_name', options_list='--policy-name', id_part=None)

    with self.argument_context('network application-gateway waf-policy managed-rule') as c:
        c.argument('policy_name', options_list='--policy-name', id_part=None,
                   help='The name of the web application firewall policy.')

    with self.argument_context('network application-gateway waf-policy managed-rule rule-set',
                               min_api='2019-09-01') as c:
        c.argument('rule_group_name',
                   options_list='--group-name',
                   help='The name of the web application firewall rule set group.')
        c.argument('rules', nargs='+', help='List of rules that will be disabled. If provided, --group-name must be provided too')

    with self.argument_context('network application-gateway waf-policy managed-rule exclusion',
                               min_api='2019-09-01') as c:
        c.argument('match_variable',
                   arg_type=get_enum_type(OwaspCrsExclusionEntryMatchVariable),
                   help='The variable to be excluded.')
        c.argument('selector_match_operator',
                   arg_type=get_enum_type(OwaspCrsExclusionEntrySelectorMatchOperator),
                   help='When matchVariable is a collection, operate on the selector to '
                        'specify which elements in the collection this exclusion applies to.')
        c.argument('selector',
                   help='When matchVariable is a collection, operator used to '
                        'specify which elements in the collection this exclusion applies to.')
    # region

    # region ApplicationSecurityGroups
    with self.argument_context('network asg') as c:
        c.argument('application_security_group_name', name_arg_type, id_part='name', help='The name of the application security group.')
    # endregion

    # region DDoS Protection Plans
    with self.argument_context('network ddos-protection') as c:
        for dest in ['ddos_plan_name', 'ddos_protection_plan_name']:
            c.argument(dest, name_arg_type, help='Name of the DDoS protection plan.', id_part='name')
        c.argument('vnets', nargs='*', help='Space-separated list of VNets (name or IDs) to associate with the plan.', validator=get_vnet_validator('vnets'))
    # endregion

    # region DNS
    with self.argument_context('network dns') as c:
        c.argument('record_set_name', name_arg_type, help='The name of the record set, relative to the name of the zone.')
        c.argument('relative_record_set_name', name_arg_type, help='The name of the record set, relative to the name of the zone.')
        c.argument('zone_name', options_list=['--zone-name', '-z'], help='The name of the zone.', type=dns_zone_name_type)
        c.argument('metadata', nargs='+', help='Metadata in space-separated key=value pairs. This overwrites any existing metadata.', validator=validate_metadata)

    with self.argument_context('network dns list-references') as c:
        c.argument('target_resources', nargs='+', min_api='2018-05-01', help='Space-separated list of resource IDs you wish to query.', validator=validate_subresource_list)

    with self.argument_context('network dns zone') as c:
        c.argument('zone_name', name_arg_type)
        c.ignore('location')

        c.argument('zone_type', help='Type of DNS zone to create.', deprecate_info=c.deprecate(), arg_type=get_enum_type(ZoneType))

        c.argument('registration_vnets',
                   arg_group='Private Zone',
                   nargs='+',
                   help='Space-separated names or IDs of virtual networks that register hostnames in this DNS zone. '
                        'Number of private DNS zones with virtual network auto-registration enabled is 1. '
                        'If you need to increase this limit, please contact Azure Support: '
                        'https://docs.microsoft.com/en-us/azure/azure-subscription-service-limits',
                   validator=get_vnet_validator('registration_vnets'))
        c.argument('resolution_vnets',
                   arg_group='Private Zone',
                   nargs='+',
                   help='Space-separated names or IDs of virtual networks that resolve records in this DNS zone.',
                   validator=get_vnet_validator('resolution_vnets'))

    with self.argument_context('network dns zone import') as c:
        c.argument('file_name', options_list=['--file-name', '-f'], type=file_type, completer=FilesCompleter(), help='Path to the DNS zone file to import')

    with self.argument_context('network dns zone export') as c:
        c.argument('file_name', options_list=['--file-name', '-f'], type=file_type, completer=FilesCompleter(), help='Path to the DNS zone file to save')

    with self.argument_context('network dns zone update') as c:
        c.ignore('if_none_match')

    with self.argument_context('network dns zone create') as c:
        c.argument('parent_zone_name', options_list=['--parent-name', '-p'], help='Specify if parent zone exists for this zone and delegation for the child zone in the parent is to be added.')

    with self.argument_context('network dns record-set') as c:
        c.argument('target_resource', min_api='2018-05-01', help='ID of an Azure resource from which the DNS resource value is taken.')
        for item in ['record_type', 'record_set_type']:
            c.argument(item, ignore_type, validator=validate_dns_record_type)

    for item in ['', 'a', 'aaaa', 'caa', 'cname', 'mx', 'ns', 'ptr', 'srv', 'txt']:
        with self.argument_context('network dns record-set {} create'.format(item)) as c:
            c.argument('ttl', help='Record set TTL (time-to-live)')
            c.argument('if_none_match', help='Create the record set only if it does not already exist.', action='store_true')

    for item in ['a', 'aaaa', 'caa', 'cname', 'mx', 'ns', 'ptr', 'srv', 'txt']:
        with self.argument_context('network dns record-set {} add-record'.format(item)) as c:
            c.argument('ttl', type=int, help='Record set TTL (time-to-live)')
            c.argument('record_set_name',
                       options_list=['--record-set-name', '-n'],
                       help='The name of the record set relative to the zone. '
                            'Creates a new record set if one does not exist.')
            c.argument('if_none_match', help='Create the record set only if it does not already exist.',
                       action='store_true')

        with self.argument_context('network dns record-set {} remove-record'.format(item)) as c:
            c.argument('record_set_name', options_list=['--record-set-name', '-n'], help='The name of the record set relative to the zone.')
            c.argument('keep_empty_record_set', action='store_true', help='Keep the empty record set if the last record is removed.')

    with self.argument_context('network dns record-set cname set-record') as c:
        c.argument('record_set_name', options_list=['--record-set-name', '-n'], help='The name of the record set relative to the zone. Creates a new record set if one does not exist.')
        c.argument('ttl', help='Record set TTL (time-to-live)')
        c.argument('if_none_match', help='Create the record set only if it does not already exist.',
                   action='store_true')

    with self.argument_context('network dns record-set soa') as c:
        c.argument('relative_record_set_name', ignore_type, default='@')
        c.argument('if_none_match', help='Create the record set only if it does not already exist.',
                   action='store_true')

    with self.argument_context('network dns record-set a') as c:
        c.argument('ipv4_address', options_list=['--ipv4-address', '-a'], help='IPv4 address in string notation.')

    with self.argument_context('network dns record-set aaaa') as c:
        c.argument('ipv6_address', options_list=['--ipv6-address', '-a'], help='IPv6 address in string notation.')

    with self.argument_context('network dns record-set caa') as c:
        c.argument('value', help='Value of the CAA record.')
        c.argument('flags', help='Integer flags for the record.', type=int)
        c.argument('tag', help='Record tag')

    with self.argument_context('network dns record-set cname') as c:
        c.argument('cname', options_list=['--cname', '-c'], help='Value of the cname record-set. It should be Canonical name.')

    with self.argument_context('network dns record-set mx') as c:
        c.argument('exchange', options_list=['--exchange', '-e'], help='Exchange metric.')
        c.argument('preference', options_list=['--preference', '-p'], help='Preference metric.')

    with self.argument_context('network dns record-set ns') as c:
        c.argument('dname', options_list=['--nsdname', '-d'], help='Name server domain name.')

    with self.argument_context('network dns record-set ns add-record') as c:
        c.argument('subscription_id', options_list=['--subscriptionid', '-s'], help='Subscription id to add name server record')
        c.ignore('_subscription')

    with self.argument_context('network dns record-set ptr') as c:
        c.argument('dname', options_list=['--ptrdname', '-d'], help='PTR target domain name.')

    with self.argument_context('network dns record-set soa') as c:
        c.argument('host', options_list=['--host', '-t'], help='Host name.')
        c.argument('email', options_list=['--email', '-e'], help='Email address.')
        c.argument('expire_time', options_list=['--expire-time', '-x'], help='Expire time (seconds).')
        c.argument('minimum_ttl', options_list=['--minimum-ttl', '-m'], help='Minimum TTL (time-to-live, seconds).')
        c.argument('refresh_time', options_list=['--refresh-time', '-f'], help='Refresh value (seconds).')
        c.argument('retry_time', options_list=['--retry-time', '-r'], help='Retry time (seconds).')
        c.argument('serial_number', options_list=['--serial-number', '-s'], help='Serial number.')

    with self.argument_context('network dns record-set srv') as c:
        c.argument('priority', options_list=['--priority', '-p'], help='Priority metric.')
        c.argument('weight', options_list=['--weight', '-w'], help='Weight metric.')
        c.argument('port', options_list=['--port', '-r'], help='Service port.')
        c.argument('target', options_list=['--target', '-t'], help='Target domain name.')

    with self.argument_context('network dns record-set txt') as c:
        c.argument('value', options_list=['--value', '-v'], nargs='+', help='Space-separated list of text values which will be concatenated together.')

    # endregion

    # region ExpressRoutes
    device_path_values = ['primary', 'secondary']
    er_circuit_name_type = CLIArgumentType(options_list='--circuit-name', metavar='NAME', help='ExpressRoute circuit name.', id_part='name', completer=get_resource_name_completion_list('Microsoft.Network/expressRouteCircuits'))
    er_gateway_name_type = CLIArgumentType(options_list='--gateway-name', metavar='NAME', help='ExpressRoute gateway name.', id_part='name', completer=get_resource_name_completion_list('Microsoft.Network/expressRouteGateways'))
    er_port_name_type = CLIArgumentType(options_list='--port-name', metavar='NAME', help='ExpressRoute port name.', id_part='name', completer=get_resource_name_completion_list('Microsoft.Network/expressRoutePorts'))
    er_bandwidth_type = CLIArgumentType(options_list='--bandwidth', nargs='+')
    sku_family_type = CLIArgumentType(help='Chosen SKU family of ExpressRoute circuit.', arg_type=get_enum_type(ExpressRouteCircuitSkuFamily), default=ExpressRouteCircuitSkuFamily.metered_data.value)
    sku_tier_type = CLIArgumentType(help='SKU Tier of ExpressRoute circuit.', arg_type=get_enum_type(ExpressRouteCircuitSkuTier), default=ExpressRouteCircuitSkuTier.standard.value)
    with self.argument_context('network express-route') as c:
        c.argument('circuit_name', circuit_name_type, options_list=['--name', '-n'])
        c.argument('sku_family', sku_family_type)
        c.argument('sku_tier', sku_tier_type)
        c.argument('bandwidth_in_mbps', er_bandwidth_type, validator=bandwidth_validator_factory(mbps=True), help='Bandwidth of the circuit. Usage: INT {Mbps,Gbps}. Defaults to Mbps')
        c.argument('service_provider_name', options_list='--provider', help="Name of the ExpressRoute Service Provider.")
        c.argument('peering_location', help="Name of the peering location.")
        c.argument('peering_name', help='The name of the peering')
        c.argument('device_path', options_list='--path', arg_type=get_enum_type(device_path_values),
                   help='The path of the device')
        c.argument('vlan_id', type=int)
        c.argument('allow_global_reach', arg_type=get_three_state_flag(), min_api='2018-07-01', help='Enable global reach on the circuit.')
        c.argument('express_route_port', help='Name or ID of an ExpressRoute port.', min_api='2018-08-01', validator=validate_express_route_port)
        c.argument('allow_classic_operations', arg_type=get_three_state_flag(), min_api='2017-10-01', help='Allow classic operations.')

    with self.argument_context('network express-route update') as c:
        c.argument('sku_family', sku_family_type, default=None)
        c.argument('sku_tier', sku_tier_type, default=None)

    with self.argument_context('network express-route auth') as c:
        c.argument('circuit_name', circuit_name_type)
        c.argument('authorization_name', name_arg_type, id_part='child_name_1', help='Authorization name')

    with self.argument_context('network express-route auth create') as c:
        c.argument('authorization_parameters', ignore_type)
        c.extra('cmd')

    with self.argument_context('network express-route peering') as c:
        # Using six.integer_types so we get int for Py3 and long for Py2
        c.argument('peer_asn', help='Autonomous system number of the customer/connectivity provider.', type=six.integer_types[-1])
        c.argument('vlan_id', help='Identifier used to identify the customer.')
        c.argument('circuit_name', circuit_name_type)
        c.argument('peering_name', name_arg_type, id_part='child_name_1')
        c.argument('peering_type', validator=validate_peering_type, arg_type=get_enum_type(ExpressRoutePeeringType), help='BGP peering type for the circuit.')
        c.argument('sku_family', arg_type=get_enum_type(ExpressRouteCircuitSkuFamily))
        c.argument('sku_tier', arg_type=get_enum_type(ExpressRouteCircuitSkuTier))
        c.argument('primary_peer_address_prefix', options_list=['--primary-peer-subnet'], help='/30(ipv4) or /126(ipv6) subnet used to configure IP addresses for primary interface.')
        c.argument('secondary_peer_address_prefix', options_list=['--secondary-peer-subnet'], help='/30(ipv4) or /126(ipv6) subnet used to configure IP addresses for secondary interface.')
        c.argument('shared_key', help='Key for generating an MD5 for the BGP session.')

    with self.argument_context('network express-route peering', arg_group='Microsoft Peering') as c:
        c.argument('ip_version', min_api='2017-06-01', help='The IP version to update Microsoft Peering settings for.', arg_type=get_enum_type(['IPv4', 'IPv6']))
        c.argument('advertised_public_prefixes', nargs='+', help='Space-separated list of prefixes to be advertised through the BGP peering.')
        c.argument('customer_asn', help='Autonomous system number of the customer.')
        c.argument('routing_registry_name', arg_type=get_enum_type(routing_registry_values), help='Internet Routing Registry / Regional Internet Registry')
        c.argument('route_filter', min_api='2016-12-01', help='Name or ID of a route filter to apply to the peering settings.', validator=validate_route_filter)
        c.argument('legacy_mode', min_api='2017-10-01', type=int, help='Integer representing the legacy mode of the peering.')

    with self.argument_context('network express-route peering connection') as c:
        c.argument('authorization_key', help='The authorization key used when the peer circuit is in another subscription.')
        c.argument('address_prefix', help='/29 IP address space to carve out customer addresses for tunnels.')
        c.argument('peering_name', options_list=['--peering-name'], help='Name of BGP peering (i.e. AzurePrivatePeering).', id_part='child_name_1')
        c.argument('connection_name', options_list=['--name', '-n'], help='Name of the peering connection.', id_part='child_name_2')
        c.argument('peer_circuit', help='Name or ID of the peer ExpressRoute circuit.', validator=validate_er_peer_circuit)

    with self.argument_context('network express-route peering connection list') as c:
        c.argument('circuit_name', id_part=None)
        c.argument('peering_name', id_part=None)

    with self.argument_context('network express-route peering peer-connection') as c:
        c.argument('circuit_name', circuit_name_type, id_part=None)
        c.argument('peering_name', options_list=['--peering-name'], help='Name of BGP peering (i.e. AzurePrivatePeering).', id_part=None)
        c.argument('connection_name', options_list=['--name', '-n'], help='Name of the peering peer-connection.', id_part=None)
    # endregion

    # region ExpressRoute Gateways
    with self.argument_context('network express-route gateway', min_api='2018-08-01') as c:
        c.argument('express_route_gateway_name', er_gateway_name_type, options_list=['--name', '-n'])
        c.argument('min_val', help='Minimum number of scale units deployed for gateway.', type=int, arg_group='Autoscale')
        c.argument('max_val', help='Maximum number of scale units deployed for gateway.', type=int, arg_group='Autoscale')
        c.argument('virtual_hub', help='Name or ID of the virtual hub to associate with the gateway.', validator=validate_virtual_hub)

    with self.argument_context('network express-route gateway connection', min_api='2018-08-01') as c:
        c.argument('express_route_gateway_name', er_gateway_name_type)
        c.argument('connection_name', options_list=['--name', '-n'], help='ExpressRoute connection name.', id_part='child_name_1')
        c.argument('routing_weight', help='Routing weight associated with the connection.', type=int)
        c.argument('authorization_key', help='Authorization key to establish the connection.')
        c.argument('enable_internet_security', options_list='--internet-security', arg_type=get_three_state_flag(), help='Enable internet security. A virtual hub can have the ability to propagate a learned default route to this ExpressRoute connection. This ref https://review.docs.microsoft.com/en-us/azure/virtual-wan/effective-routes-virtual-hub?branch=pr-en-us-91866#aboutdefaultroute might be helpful.', min_api='2019-09-01')

    with self.argument_context('network express-route gateway connection', arg_group='Peering', min_api='2018-08-01') as c:
        c.argument('peering', help='Name or ID of an ExpressRoute peering.', validator=validate_express_route_peering)
        c.argument('circuit_name', er_circuit_name_type, id_part=None)

    with self.argument_context('network express-route gateway connection', arg_group='Routing Configuration', min_api='2020-04-01', is_preview=True) as c:
        c.argument('associated_route_table', options_list=['--associated', '--associated-route-table'], help='The resource id of route table associated with this routing configuration.')
        c.argument('propagated_route_tables', options_list=['--propagated', '--propagated-route-tables'], nargs='+', help='Space-separated list of resource id of propagated route tables.')
        c.argument('labels', nargs='+', help='Space-separated list of labels for propagated route tables.')

    with self.argument_context('network express-route gateway connection list', min_api='2018-08-01') as c:
        c.argument('express_route_gateway_name', er_gateway_name_type, id_part=None)

    with self.argument_context('network express-route port', min_api='2018-08-01') as c:
        c.argument('express_route_port_name', er_port_name_type, options_list=['--name', '-n'])
        c.argument('encapsulation', arg_type=get_enum_type(ExpressRoutePortsEncapsulation), help='Encapsulation method on physical ports.')
        c.argument('bandwidth_in_gbps', er_bandwidth_type, validator=bandwidth_validator_factory(mbps=False),
                   help='Bandwidth of the circuit. Usage: INT {Mbps,Gbps}. Defaults to Gbps')
        c.argument('peering_location', help='The name of the peering location that the port is mapped to physically.')

    with self.argument_context('network express-route port generate-loa', min_api='2020-06-01') as c:
        c.argument('customer_name', help='The customer name')
        c.argument('file_path',
                   options_list=['--file', '-f'],
                   help="Directory or the file path of the letter to be saved to. If the file name extension is not .pdf, Azure CLI will help to append. "
                        "Be careful, the existing file might get overwritten")

    with self.argument_context('network express-route port link', min_api='2018-08-01') as c:
        c.argument('express_route_port_name', er_port_name_type)
        c.argument('link_name', options_list=['--name', '-n'], id_part='child_name_1',
                   help='The link name of the ExpressRoute Port')

    with self.argument_context('network express-route port link list', min_api='2018-08-01') as c:
        c.argument('express_route_port_name', er_port_name_type, id_part=None)

    with self.argument_context('network express-route port link update', min_api='2019-08-01') as c:
        c.argument('admin_state',
                   arg_type=express_route_link_admin_state_type,
                   help='Enable/Disable administrative state of an ExpressRoute Link')

    with self.argument_context('network express-route port link update', arg_group='MACsec', min_api='2019-08-01') as c:
        c.argument('macsec_cak_secret_identifier',
                   help='The connectivity association key (CAK) ID that stored in the KeyVault.')
        c.argument('macsec_ckn_secret_identifier',
                   help='The connectivity key name (CKN) that stored in the KeyVault.')
        c.argument('macsec_cipher', arg_type=express_route_link_macsec_cipher_type, help='Cipher Method')

    with self.argument_context('network express-route port location', min_api='2018-08-01') as c:
        c.argument('location_name', options_list=['--location', '-l'])

    with self.argument_context('network express-route port identity assign', arg_group='Identity', min_api='2019-08-01') as c:
        c.argument('user_assigned_identity', options_list='--identity',
                   help="Name or ID of the ManagedIdentity Resource", validator=validate_user_assigned_identity)
    # endregion

    # region PrivateEndpoint
    private_endpoint_name = CLIArgumentType(options_list='--endpoint-name', id_part='name', help='Name of the private endpoint.', completer=get_resource_name_completion_list('Microsoft.Network/interfaceEndpoints'))

    with self.argument_context('network private-endpoint') as c:
        c.argument('private_endpoint_name', private_endpoint_name, options_list=['--name', '-n'])
        c.argument('location', get_location_type(self.cli_ctx), validator=get_default_location_from_resource_group)
        subnet_help = get_folded_parameter_help_string('subnet', other_required_option='--vnet-name') + ' and do not specify the --vnet-name'
        c.argument('subnet', validator=get_subnet_validator(), help=subnet_help, id_part=None)
        c.argument('virtual_network_name', help='The virtual network (VNet) associated with the subnet (Omit if supplying a subnet id).', metavar='', id_part=None)
        c.argument('private_connection_resource_id', help='The resource id of the private endpoint to connect to')
        c.argument('group_ids', nargs='+', options_list=[c.deprecate(target='--group-ids', redirect='--group-id'), '--group-id'],
                   help='The ID of the group obtained from the remote resource that this private endpoint should connect to. '
                        'You can use "az network private-link-resource list" to obtain the supported group ids. You must provide this except for PrivateLinkService')
        c.argument('request_message', help='A message passed to the owner of the remote resource with this connection request. Restricted to 140 chars.')
        c.argument('manual_request', help="Use manual request to establish the connection. Configure it as 'true' when you don't have access to the subscription of private link service.", arg_type=get_three_state_flag())
        c.argument('connection_name', help='Name of the private link service connection.')
        c.ignore('expand')
        c.argument('edge_zone', edge_zone)

    with self.argument_context('network private-endpoint dns-zone-group') as c:
        c.argument('private_dns_zone', help='Name or ID of the private dns zone.', validator=validate_private_dns_zone)
        c.argument('private_dns_zone_name', options_list=['--zone-name'], help='Name of the private dns zone.')
        c.argument('private_dns_zone_group_name', options_list=['--name', '-n'], help='Name of the private dns zone group.')
        c.argument('private_endpoint_name', private_endpoint_name, id_part=None)
    # endregion

    # region PrivateLinkService
    service_name = CLIArgumentType(options_list='--service-name', id_part='name', help='Name of the private link service.', completer=get_resource_name_completion_list('Microsoft.Network/privateLinkServices'))
    with self.argument_context('network private-link-service') as c:
        c.argument('service_name', service_name, options_list=['--name', '-n'])
        c.argument('auto_approval', nargs='+', help='Space-separated list of subscription IDs to auto-approve.', validator=get_subscription_list_validator('auto_approval', 'PrivateLinkServicePropertiesAutoApproval'))
        c.argument('visibility', nargs='+', help='Space-separated list of subscription IDs for which the private link service is visible.', validator=get_subscription_list_validator('visibility', 'PrivateLinkServicePropertiesVisibility'))
        c.argument('frontend_ip_configurations', nargs='+', options_list='--lb-frontend-ip-configs', help='Space-separated list of names or IDs of load balancer frontend IP configurations to link to. If names are used, also supply `--lb-name`.', validator=validate_frontend_ip_configs)
        c.argument('load_balancer_name', options_list='--lb-name', help='Name of the load balancer to retrieve frontend IP configs from. Ignored if a frontend IP configuration ID is supplied.')
        c.argument('private_endpoint_connections', nargs='+', help='Space-separated list of private endpoint connections.')
        c.argument('fqdns', nargs='+', help='Space-separated list of FQDNs.')
        c.argument('location', get_location_type(self.cli_ctx), validator=get_default_location_from_resource_group)
        c.argument('enable_proxy_protocol', help='Enable proxy protocol for private link service.', arg_type=get_three_state_flag(), min_api='2019-09-01')
        c.argument('edge_zone', edge_zone)

    with self.argument_context('network private-link-service', arg_group='IP Configuration') as c:
        c.argument('private_ip_address', private_ip_address_type)
        c.argument('private_ip_allocation_method', help='Private IP address allocation method', arg_type=get_enum_type(IPAllocationMethod))
        c.argument('private_ip_address_version', help='IP version of the private IP address.', arg_type=get_enum_type(IPVersion, 'ipv4'))
        c.argument('public_ip_address', help='Name or ID of the a public IP address to use.', completer=get_resource_name_completion_list('Microsoft.Network/publicIPAddresses'), validator=get_public_ip_validator())
        c.argument('subnet', help='Name or ID of subnet to use. If name provided, also supply `--vnet-name`.', validator=get_subnet_validator())
        c.argument('virtual_network_name', options_list='--vnet-name')

    with self.argument_context('network private-link-service connection') as c:
        c.argument('service_name', service_name, id_part=None)
        c.argument('pe_connection_name', help='Name of the private endpoint connection. List them by using "az network private-link-service show".', options_list=['--name', '-n'])
        c.argument('action_required', help='A message indicating if changes on the service provider require any updates on the consumer.')
        c.argument('description', help='The reason for approval/rejection of the connection.')
        c.argument('connection_status', help='Indicates whether the connection has been Approved/Rejected/Removed by the owner of the service.', arg_type=get_enum_type(['Approved', 'Rejected', 'Removed']))

    with self.argument_context('network private-link-service ip-configs') as c:
        c.argument('service_name', service_name)
        c.argument('ip_config_name', help='Name of the ip configuration.', options_list=['--name', '-n'])
        c.argument('virtual_network_name', id_part=None)
    # endregion

    # region LoadBalancers
    with self.argument_context('network lb rule create') as c:
        c.argument('backend_address_pool_name', nargs='+', help='List of the backend address pool name. {}'.format(default_existing))
        c.argument('frontend_ip_name', help='The name of the frontend IP configuration. {}'.format(default_existing))

    for item in ['rule', 'pool']:
        with self.argument_context('network lb inbound-nat-{} create'.format(item)) as c:
            c.argument('frontend_ip_name', help='The name of the frontend IP configuration. {}'.format(default_existing))

    lb_subresources = [
        {'name': 'address-pool', 'display': 'backend address pool', 'ref': 'backend_address_pools'},
        {'name': 'frontend-ip', 'display': 'frontend IP configuration', 'ref': 'frontend_ip_configurations'},
        {'name': 'inbound-nat-rule', 'display': 'inbound NAT rule', 'ref': 'inbound_nat_rules'},
        {'name': 'inbound-nat-pool', 'display': 'inbound NAT pool', 'ref': 'inbound_nat_pools'},
        {'name': 'rule', 'display': 'load balancing rule', 'ref': 'load_balancing_rules'},
        {'name': 'probe', 'display': 'probe', 'ref': 'probes'},
        {'name': 'outbound-rule', 'display': 'outbound rule', 'ref': 'outbound_rules'},
    ]
    for item in lb_subresources:
        with self.argument_context('network lb {}'.format(item['name'])) as c:
            c.argument('item_name', options_list=['--name', '-n'], help='The name of the {}'.format(item['display']), completer=get_lb_subresource_completion_list(item['ref']), id_part='child_name_1')
            c.argument('resource_name', options_list='--lb-name', help='The name of the load balancer.', completer=get_resource_name_completion_list('Microsoft.Network/loadBalancers'))
            c.argument('load_balancer_name', load_balancer_name_type)

    with self.argument_context('network lb') as c:
        c.argument('load_balancer_name', load_balancer_name_type, options_list=['--name', '-n'])
        c.argument('frontend_port', help='Port number')
        c.argument('frontend_port_range_start', help='Port number')
        c.argument('frontend_port_range_end', help='Port number')
        c.argument('backend_port', help='Port number')
        c.argument('frontend_ip_name', help='The name of the frontend IP configuration.', completer=get_lb_subresource_completion_list('frontend_ip_configurations'))
        c.argument('floating_ip', help='Enable floating IP.', arg_type=get_three_state_flag())
        c.argument('idle_timeout', help='Idle timeout in minutes.', type=int)
        c.argument('protocol', help='Network transport protocol.', arg_type=get_enum_type(TransportProtocol))
        c.argument('private_ip_address_version', min_api='2019-04-01', help='The private IP address version to use.', default=IPVersion.I_PV4.value if IPVersion else '')
        for item in ['backend_pool_name', 'backend_address_pool_name']:
            c.argument(item, options_list='--backend-pool-name', help='The name of the backend address pool.', completer=get_lb_subresource_completion_list('backend_address_pools'))

    with self.argument_context('network lb create') as c:
        c.argument('frontend_ip_zone', zone_type, min_api='2017-06-01', options_list=['--frontend-ip-zone'], help='used to create internal facing Load balancer')
        c.argument('validate', help='Generate and validate the ARM template without creating any resources.', action='store_true')
        c.argument('sku', min_api='2017-08-01', help='Load balancer SKU', arg_type=get_enum_type(LoadBalancerSkuName, default='basic'))
        c.argument('edge_zone', edge_zone)

    with self.argument_context('network lb create', arg_group='Public IP') as c:
        public_ip_help = get_folded_parameter_help_string('public IP address', allow_none=True, allow_new=True)
        c.argument('public_ip_address', help=public_ip_help, completer=get_resource_name_completion_list('Microsoft.Network/publicIPAddresses'))
        c.argument('public_ip_address_allocation', help='IP allocation method.', arg_type=get_enum_type(IPAllocationMethod))
        c.argument('public_ip_dns_name', help='Globally unique DNS name for a new public IP.')
        c.argument('public_ip_zone', zone_type, min_api='2017-06-01', options_list=['--public-ip-zone'], help='used to created a new public ip for the load balancer, a.k.a public facing Load balancer')
        c.ignore('public_ip_address_type')

    with self.argument_context('network lb create', arg_group='Subnet') as c:
        subnet_help = get_folded_parameter_help_string('subnet', other_required_option='--vnet-name', allow_new=True, allow_none=True, default_none=True)
        c.argument('subnet', help=subnet_help, completer=subnet_completion_list)
        c.argument('subnet_address_prefix', help='The CIDR address prefix to use when creating a new subnet.')
        c.argument('virtual_network_name', virtual_network_name_type)
        c.argument('vnet_address_prefix', help='The CIDR address prefix to use when creating a new VNet.')
        c.ignore('vnet_type', 'subnet_type')

    with self.argument_context('network lb address-pool') as c:
        c.argument('load_balancer_name', load_balancer_name_type, id_part=None)
        c.argument('backend_address_pool_name',
                   options_list=['--name', '-n'],
                   help='The name of the backend address pool. {}'.format(default_existing))
        c.argument('backend_addresses', options_list=['--backend-address'], nargs='+', action=AddBackendAddressCreate, is_preview=True)
        c.argument('backend_addresses_config_file', type=get_json_object, is_preview=True)
        c.argument('vnet', help='Name or Id of the virtual network applied to all backend addresses.', validator=process_vnet_name_or_id)

    with self.argument_context('network lb address-pool address') as c:
        c.argument('backend_address_pool_name',
                   options_list=['--pool-name'],
                   help='The name of the backend address pool. {}'.format(default_existing))
        c.argument('address_name', options_list=['--name', '-n'], help='Name of the backend address.')
        c.argument('vnet', help='Name or Id of the virtual network.', validator=process_vnet_name_or_id)
        c.argument('ip_address', help='Ip Address within the Virtual Network.')
        c.argument('subnet', help='Name or Id of the existing subnet.(If name is provided, vnet is also required;If id, vnet is not required)', min_api='2020-11-01')

    with self.argument_context('network lb address-pool tunnel-interface', min_api='2021-02-01') as c:
        c.argument('backend_address_pool_name', options_list=['--address-pool'], help='The name of the backend address pool. {}'.format(default_existing))
        c.argument('protocol', arg_type=get_enum_type(GatewayLoadBalancerTunnelProtocol), help='Protocol of gateway load balancer tunnel interface.')
        c.argument('identifier', help='Identifier of gateway load balancer tunnel interface.', type=int)
        c.argument('port', help='Port of gateway load balancer tunnel interface.')
        c.argument('traffic_type', options_list='--type', help='Traffic type of gateway load balancer tunnel interface.')

    with self.argument_context('network lb frontend-ip') as c:
        c.argument('zone', zone_type, min_api='2017-06-01', max_api='2020-07-01')
        c.argument('zone', zone_compatible_type, min_api='2020-08-01')

    for item in ['create', 'update']:
        with self.argument_context('network lb frontend-ip {}'.format(item)) as c:
            c.argument('public_ip_address', help='Name or ID of the existing public IP to associate with the configuration.')
            c.argument('subnet', help='Name or ID of an existing subnet. If name is specified, also specify --vnet-name.')
            c.argument('virtual_network_name', virtual_network_name_type, help='The virtual network (VNet) associated with the subnet (Omit if supplying a subnet id).', id_part=None, metavar='')
            c.ignore('private_ip_address_allocation')

    with self.argument_context('network lb frontend-ip create') as c:
        c.argument('private_ip_address', help='Static private IP address to associate with the configuration.')

    with self.argument_context('network lb frontend-ip update') as c:
        c.argument('private_ip_address', help='Static private IP address to associate with the configuration. Use ""(\'""\' in PowerShell) to remove the static address and use a dynamic address instead.')
        c.argument('gateway_lb', help='The reference to gateway load balancer frontend IP', min_api='2021-02-01', is_preview=True)

    with self.argument_context('network lb probe') as c:
        c.argument('interval', help='Probing time interval in seconds.')
        c.argument('path', help='The endpoint to interrogate (http only).')
        c.argument('port', help='The port to interrogate.')
        c.argument('protocol', help='The protocol to probe.', arg_type=get_enum_type(ProbeProtocol))
        c.argument('threshold', help='The number of consecutive probe failures before an instance is deemed unhealthy.')

    with self.argument_context('network lb outbound-rule') as c:
        c.argument('backend_address_pool', options_list='--address-pool', help='Name or ID of the backend address pool.')
        c.argument('frontend_ip_configurations', options_list='--frontend-ip-configs', help='Space-separated list of frontend IP configuration names or IDs.', nargs='+')
        c.argument('protocol', arg_type=get_enum_type(TransportProtocol), help='Network transport protocol.')
        c.argument('outbound_ports', type=int, help='The number of outbound ports to be used for NAT.')

    with self.argument_context('network lb rule') as c:
        c.argument('load_distribution', help='Affinity rule settings.', arg_type=get_enum_type(LoadDistribution))
        c.argument('probe_name', help='Name of an existing probe to associate with this rule.')
        c.argument('disable_outbound_snat', min_api='2018-08-01', help='Configures SNAT for the VMs in the backend pool to use the publicIP address specified in the frontend of the load balancing rule.', arg_type=get_three_state_flag())
<<<<<<< HEAD
    with self.argument_context('network lb address-pool tunnel-interface remove') as c:
        c.argument('index', type=int, help='Index of the tunnel interfaces to remove.')
=======
        c.argument('backend_pools_name', nargs='+', help='List of name of the backend address pool', min_api='2021-02-01', is_preview=True)
>>>>>>> 1e417a73
    # endregion

    # region cross-region load balancer
    with self.argument_context('network cross-region-lb rule create') as c:
        c.argument('backend_address_pool_name',
                   help='The name of the backend address pool. {}'.format(default_existing))
        c.argument('frontend_ip_name', help='The name of the frontend IP configuration. {}'.format(default_existing))

    cross_region_lb_subresources = [
        {'name': 'address-pool', 'display': 'backend address pool', 'ref': 'backend_address_pools'},
        {'name': 'frontend-ip', 'display': 'frontend IP configuration', 'ref': 'frontend_ip_configurations'},
        {'name': 'rule', 'display': 'load balancing rule', 'ref': 'load_balancing_rules'},
        {'name': 'probe', 'display': 'probe', 'ref': 'probes'},
    ]
    for item in cross_region_lb_subresources:
        with self.argument_context('network cross-region-lb {}'.format(item['name'])) as c:
            c.argument('item_name', options_list=['--name', '-n'], help='The name of the {}'.format(item['display']),
                       completer=get_lb_subresource_completion_list(item['ref']), id_part='child_name_1')
            c.argument('resource_name', options_list='--lb-name', help='The name of the load balancer.',
                       completer=get_resource_name_completion_list('Microsoft.Network/loadBalancers'))
            c.argument('load_balancer_name', load_balancer_name_type)

    with self.argument_context('network cross-region-lb') as c:
        c.argument('load_balancer_name', load_balancer_name_type, options_list=['--name', '-n'])
        c.argument('frontend_port', help='Port number')
        c.argument('frontend_port_range_start', help='Port number')
        c.argument('frontend_port_range_end', help='Port number')
        c.argument('backend_port', help='Port number')
        c.argument('frontend_ip_name', help='The name of the frontend IP configuration.',
                   completer=get_lb_subresource_completion_list('frontend_ip_configurations'))
        c.argument('floating_ip', help='Enable floating IP.', arg_type=get_three_state_flag())
        c.argument('idle_timeout', help='Idle timeout in minutes.', type=int)
        c.argument('protocol', help='Network transport protocol.', arg_type=get_enum_type(TransportProtocol))
        for item in ['backend_pool_name', 'backend_address_pool_name']:
            c.argument(item, options_list='--backend-pool-name', help='The name of the backend address pool.',
                       completer=get_lb_subresource_completion_list('backend_address_pools'))

    with self.argument_context('network cross-region-lb create') as c:
        c.argument('frontend_ip_zone', zone_type, min_api='2017-06-01', options_list=['--frontend-ip-zone'],
                   help='used to create internal facing Load balancer')
        c.argument('validate', help='Generate and validate the ARM template without creating any resources.',
                   action='store_true')

    with self.argument_context('network cross-region-lb create', arg_group='Public IP') as c:
        public_ip_help = get_folded_parameter_help_string('public IP address', allow_none=True, allow_new=True)
        c.argument('public_ip_address', help=public_ip_help,
                   completer=get_resource_name_completion_list('Microsoft.Network/publicIPAddresses'))
        c.argument('public_ip_address_allocation', options_list=['--public-ip-address-allocation', '--address-allocation'], help='IP allocation method.',
                   arg_type=get_enum_type(IPAllocationMethod))
        c.argument('public_ip_dns_name', help='Globally unique DNS name for a new public IP.')
        c.argument('public_ip_zone', zone_type, min_api='2017-06-01', options_list=['--public-ip-zone'],
                   help='used to created a new public ip for the load balancer, a.k.a public facing Load balancer')
        c.ignore('public_ip_address_type')

    with self.argument_context('network cross-region-lb address-pool') as c:
        c.argument('load_balancer_name', load_balancer_name_type, id_part=None)
        c.argument('backend_address_pool_name',
                   options_list=['--name', '-n'],
                   help='The name of the backend address pool. {}'.format(default_existing))
        c.argument('backend_addresses', options_list=['--backend-address'], nargs='+', action=AddBackendAddressCreateForCrossRegionLB,
                   is_preview=True)
        c.argument('backend_addresses_config_file', options_list=['--backend-addresses-config-file', '--config-file'], type=get_json_object, is_preview=True)

    with self.argument_context('network cross-region-lb address-pool address') as c:
        c.argument('backend_address_pool_name',
                   options_list=['--pool-name'],
                   help='The name of the backend address pool. {}'.format(default_existing))
        c.argument('address_name', options_list=['--name', '-n'], help='Name of the backend address.')
        c.argument('frontend_ip_address', help='Resource id of the frontend ip configuration defined in regional loadbalancer.')

    with self.argument_context('network cross-region-lb frontend-ip') as c:
        c.argument('zone', zone_type, min_api='2017-06-01')

    for item in ['create', 'update']:
        with self.argument_context('network cross-region-lb frontend-ip {}'.format(item)) as c:
            c.argument('public_ip_address',
                       help='Name or ID of the existing public IP to associate with the configuration.')

    with self.argument_context('network cross-region-lb probe') as c:
        c.argument('interval', help='Probing time interval in seconds.')
        c.argument('path', help='The endpoint to interrogate (http only).')
        c.argument('port', help='The port to interrogate.')
        c.argument('protocol', help='The protocol to probe.', arg_type=get_enum_type(ProbeProtocol))
        c.argument('threshold', help='The number of consecutive probe failures before an instance is deemed unhealthy.')

    with self.argument_context('network cross-region-lb rule') as c:
        c.argument('load_distribution', help='Affinity rule settings.', arg_type=get_enum_type(LoadDistribution))
        c.argument('probe_name', help='Name of an existing probe to associate with this rule.')
        c.argument('backend_pools_name', nargs='+', help='List of name of the backend address pool', min_api='2021-02-01', is_preview=True)
    # endregion

    # region LocalGateway
    with self.argument_context('network local-gateway') as c:
        c.argument('local_network_gateway_name', name_arg_type, help='Name of the local network gateway.', completer=get_resource_name_completion_list('Microsoft.Network/localNetworkGateways'), id_part='name')
        c.argument('local_address_prefix', nargs='+', options_list='--local-address-prefixes', help='List of CIDR block prefixes representing the address space of the OnPremise VPN\'s subnet.')
        c.argument('gateway_ip_address', help='Gateway\'s public IP address. (e.g. 10.1.1.1).')
        c.argument('bgp_peering_address', arg_group='BGP Peering', help='IP address from the OnPremise VPN\'s subnet to use for BGP peering.')

    with self.argument_context('network local-gateway create') as c:
        c.ignore('use_bgp_settings')

    for item in ['local-gateway', 'vnet-gateway']:
        with self.argument_context('network {}'.format(item)) as c:
            c.argument('asn', type=int, arg_group='BGP Peering', help='Autonomous System Number to use for the BGP settings.')
            c.argument('peer_weight', arg_group='BGP Peering', help='Weight (0-100) added to routes learned through BGP peering.')
    # endregion

    # region NetworkInterfaces (NIC)
    with self.argument_context('network nic') as c:
        c.argument('enable_accelerated_networking', min_api='2016-09-01', options_list=['--accelerated-networking'], help='Enable accelerated networking.', arg_type=get_three_state_flag())
        c.argument('network_interface_name', nic_type, options_list=['--name', '-n'])
        c.argument('internal_dns_name_label', options_list='--internal-dns-name', help='The internal DNS name label.', arg_group='DNS')
        c.argument('dns_servers', help='Space-separated list of DNS server IP addresses.', nargs='+', arg_group='DNS')
        c.argument('enable_ip_forwarding', options_list='--ip-forwarding', help='Enable IP forwarding.', arg_type=get_three_state_flag())

    with self.argument_context('network nic create') as c:
        c.argument('private_ip_address_version', min_api='2016-09-01', help='The private IP address version to use.', default=IPVersion.I_PV4.value if IPVersion else '')
        c.argument('network_interface_name', nic_type, options_list=['--name', '-n'], id_part=None)
        c.argument('edge_zone', edge_zone)

        public_ip_help = get_folded_parameter_help_string('public IP address', allow_none=True, default_none=True)
        c.argument('public_ip_address', help=public_ip_help, completer=get_resource_name_completion_list('Microsoft.Network/publicIPAddresses'))

        nsg_help = get_folded_parameter_help_string('network security group', allow_none=True, default_none=True)
        c.argument('network_security_group', help=nsg_help, completer=get_resource_name_completion_list('Microsoft.Network/networkSecurityGroups'))

        subnet_help = get_folded_parameter_help_string('subnet', other_required_option='--vnet-name', allow_cross_sub=False)
        c.argument('subnet', help=subnet_help, completer=subnet_completion_list)

    with self.argument_context('network nic update') as c:
        c.argument('network_security_group', help='Name or ID of the associated network security group.', validator=get_nsg_validator(), completer=get_resource_name_completion_list('Microsoft.Network/networkSecurityGroups'))
        c.argument('dns_servers', help='Space-separated list of DNS server IP addresses. Use ""(\'""\' in PowerShell) to revert to default Azure servers.', nargs='+', arg_group='DNS')

    for item in ['create', 'ip-config update', 'ip-config create']:
        with self.argument_context('network nic {}'.format(item)) as c:
            c.argument('application_security_groups', min_api='2017-09-01', help='Space-separated list of application security groups.', nargs='+', validator=get_asg_validator(self, 'application_security_groups'))

        with self.argument_context('network nic {}'.format(item), arg_group='Load Balancer') as c:
            c.extra('load_balancer_name', options_list='--lb-name', completer=get_resource_name_completion_list('Microsoft.Network/loadBalancers'), help='The name of the load balancer to use when adding NAT rules or address pools by name (ignored when IDs are specified).')
            c.argument('load_balancer_backend_address_pool_ids', options_list='--lb-address-pools', nargs='+', validator=validate_address_pool_id_list, help='Space-separated list of names or IDs of load balancer address pools to associate with the NIC. If names are used, --lb-name must be specified.', completer=get_lb_subresource_completion_list('backendAddressPools'))
            c.argument('load_balancer_inbound_nat_rule_ids', options_list='--lb-inbound-nat-rules', nargs='+', validator=validate_inbound_nat_rule_id_list, help='Space-separated list of names or IDs of load balancer inbound NAT rules to associate with the NIC. If names are used, --lb-name must be specified.', completer=get_lb_subresource_completion_list('inboundNatRules'))

        with self.argument_context('network nic {}'.format(item), arg_group='Application Gateway') as c:
            c.argument('app_gateway_backend_address_pools', options_list='--app-gateway-address-pools', nargs='+', help='Space-separated list of names or IDs of application gateway backend address pools to associate with the NIC. If names are used, --gateway-name must be specified.', validator=validate_ag_address_pools, completer=get_ag_subresource_completion_list('backendAddressPools'))
            c.extra('application_gateway_name', app_gateway_name_type, help='The name of the application gateway to use when adding address pools by name (ignored when IDs are specified).')

    with self.argument_context('network nic ip-config') as c:
        c.argument('network_interface_name', options_list='--nic-name', metavar='NIC_NAME', help='The network interface (NIC).', id_part='name', completer=get_resource_name_completion_list('Microsoft.Network/networkInterfaces'))
        c.argument('ip_config_name', options_list=['--name', '-n'], metavar='IP_CONFIG_NAME', help='The name of the IP configuration.', id_part='child_name_1')
        c.argument('resource_name', options_list='--nic-name', metavar='NIC_NAME', help='The network interface (NIC).', id_part='name', completer=get_resource_name_completion_list('Microsoft.Network/networkInterfaces'))
        c.argument('item_name', options_list=['--name', '-n'], metavar='IP_CONFIG_NAME', help='The name of the IP configuration.', id_part='child_name_1')
        c.argument('subnet', validator=get_subnet_validator(), help='Name or ID of an existing subnet. If name is specified, also specify --vnet-name.')
        c.argument('virtual_network_name', help='The virtual network (VNet) associated with the subnet (Omit if supplying a subnet id).', id_part=None, metavar='')
        c.argument('public_ip_address', help='Name or ID of the public IP to use.', validator=get_public_ip_validator())
        c.argument('make_primary', action='store_true', help='Set to make this configuration the primary one for the NIC.')
        c.argument('private_ip_address', private_ip_address_type, help='Static IP address to use or ""(\'""\' in PowerShell) to use a dynamic address.')
        c.argument('gateway_lb', help='The reference to gateway load balancer frontend IP', min_api='2021-02-01', is_preview=True)

    with self.argument_context('network nic ip-config address-pool') as c:
        c.argument('load_balancer_name', options_list='--lb-name', help='The name of the load balancer containing the address pool (Omit if suppying an address pool ID).', completer=get_resource_name_completion_list('Microsoft.Network/loadBalancers'))
        c.argument('application_gateway_name', app_gateway_name_type, help='The name of an application gateway containing the address pool (Omit if suppying an address pool ID).', id_part=None)
        c.argument('backend_address_pool', options_list='--address-pool', help='The name or ID of an existing backend address pool.', validator=validate_address_pool_name_or_id)

    with self.argument_context('network nic ip-config inbound-nat-rule') as c:
        c.argument('load_balancer_name', options_list='--lb-name', help='The name of the load balancer associated with the NAT rule (Omit if suppying a NAT rule ID).', completer=get_resource_name_completion_list('Microsoft.Network/loadBalancers'))
        c.argument('inbound_nat_rule', options_list='--inbound-nat-rule', help='The name or ID of an existing inbound NAT rule.', validator=validate_inbound_nat_rule_name_or_id)

    for item in ['address-pool', 'inbound-nat-rule']:
        with self.argument_context('network nic ip-config {}'.format(item)) as c:
            c.argument('ip_config_name', options_list=['--ip-config-name', '-n'], metavar='IP_CONFIG_NAME', help='The name of the IP configuration.', id_part=None)
            c.argument('network_interface_name', nic_type, id_part=None)

    # endregion

    # region NetworkSecurityGroups
    with self.argument_context('network nsg') as c:
        c.argument('network_security_group_name', name_arg_type, completer=get_resource_name_completion_list('Microsoft.Network/networkSecurityGroups'), id_part='name')

    with self.argument_context('network nsg create') as c:
        c.argument('name', name_arg_type)

    with self.argument_context('network nsg rule') as c:
        c.argument('security_rule_name', name_arg_type, id_part='child_name_1', help='Name of the network security group rule')
        c.argument('network_security_group_name', options_list='--nsg-name', metavar='NSGNAME', help='Name of the network security group', id_part='name')
        c.argument('include_default', help='Include default security rules in the output.')

    with self.argument_context('network nsg rule create') as c:
        c.argument('network_security_group_name', options_list='--nsg-name', metavar='NSGNAME', help='Name of the network security group', id_part=None)

    for item in ['create', 'update']:
        with self.argument_context('network nsg rule {}'.format(item)) as c:
            c.argument('priority', help='Rule priority, between 100 (highest priority) and 4096 (lowest priority). Must be unique for each rule in the collection.', type=int)
            c.argument('description', help='Rule description')
            c.argument('access', help=None, arg_type=get_enum_type(SecurityRuleAccess), default=SecurityRuleAccess.allow.value if item == 'create' else None)
            c.argument('protocol', help='Network protocol this rule applies to.', arg_type=get_enum_type(SecurityRuleProtocol), default=SecurityRuleProtocol.asterisk.value if item == 'create' else None)
            c.argument('direction', help=None, arg_type=get_enum_type(SecurityRuleDirection), default=SecurityRuleDirection.inbound.value if item == 'create' else None)

        with self.argument_context('network nsg rule {}'.format(item), min_api='2017-06-01') as c:
            c.argument('source_port_ranges', nargs='+', help="Space-separated list of ports or port ranges between 0-65535. Use '*' to match all ports.", arg_group='Source')
            c.argument('source_address_prefixes',
                       nargs='+',
                       help="Space-separated list of CIDR prefixes or IP ranges. "
                            "Alternatively, specify ONE of 'VirtualNetwork', 'AzureLoadBalancer', 'Internet' or '*' "
                            "to match all IPs. Besides, it also supports all available Service Tags like "
                            "'ApiManagement', 'SqlManagement', 'AzureMonitor', etc.",
                       arg_group='Source')
            c.argument('destination_port_ranges', nargs='+', help="Space-separated list of ports or port ranges between 0-65535. Use '*' to match all ports.", arg_group='Destination')
            c.argument('destination_address_prefixes',
                       nargs='+',
                       help="Space-separated list of CIDR prefixes or IP ranges. "
                            "Alternatively, specify ONE of 'VirtualNetwork', 'AzureLoadBalancer', 'Internet' or '*' "
                            "to match all IPs. Besides, it also supports all available Service Tags like "
                            "'ApiManagement', 'SqlManagement', 'AzureMonitor', etc.",
                       arg_group='Destination')

        with self.argument_context('network nsg rule {}'.format(item), max_api='2017-03-01') as c:
            c.argument('source_port_range', help="Port or port range between 0-65535. Use '*' to match all ports.", arg_group='Source')
            c.argument('source_address_prefix',
                       help="Space-separated list of CIDR prefixes or IP ranges. "
                            "Alternatively, specify ONE of 'VirtualNetwork', 'AzureLoadBalancer', 'Internet' or '*' "
                            "to match all IPs. Besides, it also supports all available Service Tags like "
                            "'ApiManagement', 'SqlManagement', 'AzureMonitor', etc.",
                       arg_group='Source')
            c.argument('destination_port_range', help="Port or port range between 0-65535. Use '*' to match all ports.", arg_group='Destination')
            c.argument('destination_address_prefix',
                       help="Space-separated list of CIDR prefixes or IP ranges. "
                            "Alternatively, specify ONE of 'VirtualNetwork', 'AzureLoadBalancer', 'Internet' or '*' "
                            "to match all IPs. Besides, it also supports all available Service Tags like "
                            "'ApiManagement', 'SqlManagement', 'AzureMonitor', etc.",
                       arg_group='Destination')

        with self.argument_context('network nsg rule {}'.format(item), min_api='2017-09-01') as c:
            c.argument('source_asgs', nargs='+', help="Space-separated list of application security group names or IDs. Limited by backend server, temporarily this argument only supports one application security group name or ID", arg_group='Source', validator=get_asg_validator(self, 'source_asgs'))
            c.argument('destination_asgs', nargs='+', help="Space-separated list of application security group names or IDs. Limited by backend server, temporarily this argument only supports one application security group name or ID", arg_group='Destination', validator=get_asg_validator(self, 'destination_asgs'))

    # endregion

    # region NetworkWatchers
    with self.argument_context('network watcher') as c:
        c.argument('network_watcher_name', name_arg_type, help='Name of the Network Watcher.')
        c.argument('location', validator=None)
        c.ignore('watcher_rg')
        c.ignore('watcher_name')

    with self.argument_context('network watcher connection-monitor') as c:
        c.argument('network_watcher_name', arg_type=ignore_type, options_list=['--__NETWORK_WATCHER_NAME'])
        c.argument('connection_monitor_name', name_arg_type, help='Connection monitor name.')

    # connection monitor V1 parameter set
    with self.argument_context('network watcher connection-monitor', arg_group='V1 Endpoint') as c:
        c.argument('source_resource', help='Name or ID of the resource from which to originate traffic. '
                                           'Currently only Virtual Machines are supported.')
        c.argument('source_port', help='Port number from which to originate traffic.')
        c.argument('dest_resource', help='Name of ID of the resource to receive traffic. '
                                         'Currently only Virtual Machines are supported.')
        c.argument('dest_port', help='Port number on which to receive traffic.')
        c.argument('dest_address', help='The IP address or URI at which to receive traffic.')
        c.argument('monitoring_interval', help='Monitoring interval in seconds.', type=int, default=60)
        c.argument('do_not_start', action='store_true',
                   help='Create the connection monitor but do not start it immediately.')

    nw_validator = get_network_watcher_from_location(remove=True, watcher_name='network_watcher_name', rg_name='resource_group_name')
    for scope in ['list', 'show', 'start', 'stop', 'delete', 'query']:
        with self.argument_context('network watcher connection-monitor {}'.format(scope)) as c:
            c.extra('location', get_location_type(self.cli_ctx), required=True)
            c.argument('resource_group_name', arg_type=ignore_type, validator=nw_validator)

    # connection monitor V2 parameter set
    with self.argument_context('network watcher connection-monitor', min_api='2019-11-01', arg_group='V2') as c:
        c.argument('notes', help='Optional notes to be associated with the connection monitor')

    # Argument Group for endpoint to create a V2 connection monitor
    with self.argument_context('network watcher connection-monitor',
                               arg_group='V2 Endpoint',
                               min_api='2019-11-01') as c:
        c.argument('endpoint_dest_name',
                   help='The name of the destination of connection monitor endpoint. '
                        'If you are creating a V2 Connection Monitor, it\'s required')
        c.argument('endpoint_dest_resource_id',
                   help='Resource ID of the destination of connection monitor endpoint')
        c.argument('endpoint_dest_address',
                   help='Address of the destination of connection monitor endpoint (IP or domain name)')
        c.argument('endpoint_dest_type',
                   arg_type=get_enum_type(EndpointType),
                   help='The endpoint type')
        c.argument('endpoint_dest_coverage_level',
                   arg_type=get_enum_type(CoverageLevel),
                   help='Test coverage for the endpoint')
        c.argument('endpoint_source_name',
                   help='The name of the source of connection monitor endpoint. '
                        'If you are creating a V2 Connection Monitor, it\'s required')
        c.argument('endpoint_source_resource_id',
                   help='Resource ID of the source of connection monitor endpoint. '
                        'If endpoint is intended to used as source, this option is required.')
        c.argument('endpoint_source_address',
                   help='Address of the source of connection monitor endpoint (IP or domain name)')
        c.argument('endpoint_source_type',
                   arg_type=get_enum_type(EndpointType),
                   help='The endpoint type')
        c.argument('endpoint_source_coverage_level',
                   arg_type=get_enum_type(CoverageLevel),
                   help='Test coverage for the endpoint')

    # Argument Group for test configuration to create a V2 connection monitor
    with self.argument_context('network watcher connection-monitor',
                               arg_group='V2 Test Configuration',
                               min_api='2019-11-01') as c:
        c.argument('test_config_name',
                   help='The name of the connection monitor test configuration. '
                        'If you are creating a V2 Connection Monitor, it\'s required')
        c.argument('test_config_frequency',
                   options_list='--frequency',
                   help='The frequency of test evaluation, in seconds',
                   type=int,
                   default=60)
        c.argument('test_config_protocol',
                   options_list='--protocol',
                   help='The protocol to use in test evaluation',
                   arg_type=get_enum_type(ConnectionMonitorTestConfigurationProtocol))
        c.argument('test_config_preferred_ip_version',
                   options_list='--preferred-ip-version',
                   help='The preferred IP version to use in test evaluation. '
                        'The connection monitor may choose to use a different version depending on other parameters',
                   arg_type=get_enum_type(PreferredIPVersion))
        c.argument('test_config_threshold_failed_percent',
                   options_list='--threshold-failed-percent',
                   help='The maximum percentage of failed checks permitted for a test to evaluate as successful',
                   type=int)
        c.argument('test_config_threshold_round_trip_time',
                   options_list='--threshold-round-trip-time',
                   help='The maximum round-trip time in milliseconds permitted for a test to evaluate as successful',
                   type=int)
        # TCP protocol configuration
        c.argument('test_config_tcp_port',
                   options_list='--tcp-port',
                   help='The port to connect to',
                   type=int)
        c.argument('test_config_tcp_port_behavior',
                   options_list='--tcp-port-behavior',
                   help='Destination port behavior',
                   arg_type=get_enum_type(DestinationPortBehavior))
        c.argument('test_config_tcp_disable_trace_route',
                   options_list='--tcp-disable-trace-route',
                   help='Value indicating whether path evaluation with trace route should be disabled. '
                        'false is default.',
                   arg_type=get_three_state_flag())
        # ICMP protocol configuration
        c.argument('test_config_icmp_disable_trace_route',
                   options_list='--icmp-disable-trace-route',
                   help='Value indicating whether path evaluation with trace route should be disabled. '
                        'false is default.',
                   arg_type=get_three_state_flag())
        # HTTP protocol configuration
        c.argument('test_config_http_port',
                   options_list='--http-port',
                   help='The port to connect to',
                   type=int)
        c.argument('test_config_http_method',
                   options_list='--http-method',
                   help='The HTTP method to use',
                   arg_type=get_enum_type(HTTPConfigurationMethod))
        c.argument('test_config_http_path',
                   options_list='--http-path',
                   help='The path component of the URI. For instance, "/dir1/dir2"')
        c.argument('test_config_http_valid_status_codes',
                   options_list='--http-valid-status-codes',
                   help='Space-separated list of HTTP status codes to consider successful. '
                        'For instance, "2xx 301-304 418"',
                   nargs='+')
        c.argument('test_config_http_prefer_https',
                   options_list='--https-prefer',
                   help='Value indicating whether HTTPS is preferred '
                        'over HTTP in cases where the choice is not explicit',
                   arg_type=get_three_state_flag())

    # Argument Group for test group to create a V2 connection monitor
    with self.argument_context('network watcher connection-monitor',
                               arg_group='V2 Test Group',
                               min_api='2019-11-01') as c:
        c.argument('test_group_name',
                   help='The name of the connection monitor test group',
                   default='DefaultTestGroup')
        c.argument('test_group_disable',
                   help='Value indicating whether test group is disabled. false is default.',
                   arg_type=get_three_state_flag())

    # Argument Group for output to create a V2 connection monitor
    with self.argument_context('network watcher connection-monitor',
                               arg_group='V2 Output',
                               min_api='2019-11-01') as c:
        c.argument('output_type',
                   help='Connection monitor output destination type. Currently, only "Workspace" is supported',
                   arg_type=get_enum_type(OutputType))
        c.argument('workspace_ids',
                   help='Space-separated list of ids of log analytics workspace',
                   nargs='+')

    # Argument Group for connection monitor V2 endpoint
    with self.argument_context('network watcher connection-monitor endpoint', min_api='2019-11-01') as c:
        c.argument('connection_monitor_name',
                   options_list=['--connection-monitor'],
                   help='Connection monitor name.')
        c.argument('name',
                   arg_type=name_arg_type,
                   help='The name of the connection monitor endpoint')
        c.argument('endpoint_resource_id',
                   options_list=['--resource-id'],
                   help='Resource ID of the connection monitor endpoint')
        c.argument('address',
                   help='Address of the connection monitor endpoint (IP or domain name)')
        c.argument('address_include',
                   nargs='+',
                   help='List of address of the endpoint item which needs to be included to the endpoint scope')
        c.argument('address_exclude',
                   nargs='+',
                   help='List of address of the endpoint item which needs to be included to the endpoint scope')
        c.argument('endpoint_type',
                   options_list=['--type'],
                   help='The endpoint type',
                   arg_type=get_enum_type(EndpointType))
        c.argument('coverage_level',
                   arg_type=get_enum_type(CoverageLevel),
                   help='Test coverage for the endpoint')
        c.argument('filter_type',
                   arg_type=get_enum_type(ConnectionMonitorEndpointFilterType),
                   deprecate_info=c.deprecate(hide=False),
                   help="The behavior of the endpoint filter. Currently only 'Include' is supported.")
        c.argument('filter_items',
                   options_list=['--filter-item'],
                   action=NWConnectionMonitorEndpointFilterItemAction,
                   deprecate_info=c.deprecate(hide=False),
                   nargs='+',
                   help="List of property=value pairs to define filter items. "
                        "Property currently include: type, address. "
                        "Property value of type supports 'AgentAddress' only now.")

    with self.argument_context('network watcher connection-monitor endpoint',
                               min_api='2019-11-01',
                               arg_group='V2 Test Group') as c:
        c.argument('test_groups',
                   nargs='+',
                   help='Space-separated list of names of test group which only need to be affected if specified')
        c.argument('source_test_groups',
                   nargs='+',
                   help='Space-separated list of names for test group to reference as source')
        c.argument('dest_test_groups',
                   nargs='+',
                   help='Space-separated list of names for test group to reference as destination')

    # Argument Group for connection monitor V2 test configuration
    with self.argument_context('network watcher connection-monitor test-configuration',
                               min_api='2019-11-01') as c:
        c.argument('connection_monitor_name',
                   options_list=['--connection-monitor'],
                   help='Connection monitor name')
        c.argument('name',
                   arg_type=name_arg_type,
                   help='The name of the connection monitor test configuration')
        c.argument('frequency',
                   help='The frequency of test evaluation, in seconds',
                   type=int,
                   default=60)
        c.argument('protocol',
                   help='The protocol to use in test evaluation',
                   arg_type=get_enum_type(ConnectionMonitorTestConfigurationProtocol))
        c.argument('preferred_ip_version',
                   help='The preferred IP version to use in test evaluation. '
                        'The connection monitor may choose to use a different version depending on other parameters',
                   arg_type=get_enum_type(PreferredIPVersion))
        c.argument('threshold_failed_percent',
                   help='The maximum percentage of failed checks permitted for a test to evaluate as successful',
                   type=int)
        c.argument('threshold_round_trip_time',
                   help='The maximum round-trip time in milliseconds permitted for a test to evaluate as successful',
                   type=int)
        c.argument('test_groups',
                   help='Space-separated list of names of test group which only need to be affected if specified',
                   nargs='+')
        # TCP protocol configuration
        with self.argument_context('network watcher connection-monitor test-configuration',
                                   min_api='2019-11-01',
                                   arg_group='TCP Protocol') as c:
            c.argument('tcp_port',
                       help='The port to connect to',
                       type=int)
            c.argument('tcp_disable_trace_route',
                       help='Value indicating whether path evaluation with trace route should be disabled. '
                            'false is default.',
                       arg_type=get_three_state_flag())
            c.argument('tcp_port_behavior',
                       help='Destination port behavior',
                       arg_type=get_enum_type(DestinationPortBehavior))
        # ICMP protocol configuration
        with self.argument_context('network watcher connection-monitor test-configuration',
                                   min_api='2019-11-01',
                                   arg_group='ICMP Protocol') as c:
            c.argument('icmp_disable_trace_route',
                       help='Value indicating whether path evaluation with trace route should be disabled. '
                            'false is default.',
                       arg_type=get_three_state_flag())
        # HTTP protocol configuration
        with self.argument_context('network watcher connection-monitor test-configuration',
                                   min_api='2019-11-01',
                                   arg_group='HTTP Protocol') as c:
            c.argument('http_port',
                       help='The port to connect to',
                       type=int)
            c.argument('http_method',
                       help='The HTTP method to use',
                       arg_type=get_enum_type(HTTPConfigurationMethod))
            c.argument('http_path',
                       help='The path component of the URI. For instance, "/dir1/dir2"')
            c.argument('http_valid_status_codes',
                       nargs='+',
                       help='Space-separated list of HTTP status codes to consider successful. '
                            'For instance, "2xx 301-304 418"')
            c.argument('http_prefer_https',
                       help='Value indicating whether HTTPS is preferred '
                            'over HTTP in cases where the choice is not explicit',
                       arg_type=get_three_state_flag())
            c.argument('http_request_headers',
                       options_list=['--http-request-header'],
                       help='The HTTP headers to transmit with the request. '
                            'List of property=value pairs to define HTTP headers.',
                       nargs='+',
                       action=NWConnectionMonitorTestConfigurationHTTPRequestHeaderAction)

    with self.argument_context('network watcher connection-monitor test-group', min_api='2019-11-01') as c:
        c.argument('connection_monitor_name',
                   options_list=['--connection-monitor'],
                   help='Connection monitor name.')
        c.argument('name',
                   arg_type=name_arg_type,
                   help='The name of the connection monitor test group')
        c.argument('disable',
                   help='Value indicating whether test group is disabled. false is default.',
                   arg_type=get_three_state_flag())

    with self.argument_context('network watcher connection-monitor output', min_api='2019-11-01') as c:
        c.argument('connection_monitor_name',
                   options_list=['--connection-monitor'],
                   help='Connection monitor name.')
        c.argument('out_type',
                   options_list=['--type'],
                   help='Connection monitor output destination type. Currently, only "Workspace" is supported',
                   arg_type=get_enum_type(OutputType))
        c.argument('workspace_id', help='The id of log analytics workspace')

    with self.argument_context('network watcher configure') as c:
        c.argument('locations', get_location_type(self.cli_ctx), options_list=['--locations', '-l'], nargs='+')
        c.argument('enabled', arg_type=get_three_state_flag())

    with self.argument_context('network watcher show-topology') as c:
        c.extra('location')

    with self.argument_context('network watcher show-topology', arg_group='Target') as c:
        c.ignore('network_watcher_name', 'resource_group_name')
        c.argument('target_resource_group_name', options_list=['--resource-group', '-g'], completer=get_resource_group_completion_list)
        c.argument('target_vnet', options_list=['--vnet'], help='Name or ID of the virtual network to target.')
        c.argument('target_subnet', options_list=['--subnet'], help='Name or ID of the subnet to target. If name is used, --vnet NAME must also be supplied.')

    with self.argument_context('network watcher create') as c:
        c.argument('location', validator=get_default_location_from_resource_group)

    for item in ['test-ip-flow', 'show-next-hop', 'show-security-group-view', 'packet-capture create']:
        with self.argument_context('network watcher {}'.format(item)) as c:
            c.argument('watcher_name', ignore_type, validator=get_network_watcher_from_vm)
            c.ignore('location')
            c.ignore('watcher_rg')
            c.argument('vm', help='Name or ID of the VM to target. If the name of the VM is provided, the --resource-group is required.')
            c.argument('resource_group_name', help='Name of the resource group the target VM is in.')
            c.argument('nic', help='Name or ID of the NIC resource to test. If the VM has multiple NICs and IP forwarding is enabled on any of them, this parameter is required.')

    with self.argument_context('network watcher test-connectivity') as c:
        c.argument('source_port', type=int)
        c.argument('dest_resource', arg_group='Destination')
        c.argument('dest_address', arg_group='Destination')
        c.argument('dest_port', type=int, arg_group='Destination')
        c.argument('protocol', arg_type=get_enum_type(Protocol), help='Protocol to test on.')

    with self.argument_context('network watcher test-connectivity', arg_group='HTTP Configuration') as c:
        c.argument('method', arg_type=get_enum_type(HTTPMethod), help='HTTP method to use.')
        c.argument('headers', nargs='+', help='Space-separated list of headers in `KEY=VALUE` format.')
        c.argument('valid_status_codes', nargs='+', type=int, help='Space-separated list of HTTP status codes considered valid.')

    with self.argument_context('network watcher packet-capture') as c:
        c.argument('capture_name', name_arg_type, help='Name of the packet capture session.')
        c.argument('storage_account', arg_group='Storage')
        c.argument('storage_path', arg_group='Storage')
        c.argument('file_path', arg_group='Storage')
        c.argument('filters', type=get_json_object)

    with self.argument_context('network watcher flow-log') as c:
        c.argument('location', get_location_type(self.cli_ctx),
                   help='Location to identify the exclusive Network Watcher under a region. '
                        'Only one Network Watcher can be existed per subscription and region.')
        c.argument('flow_log_name', name_arg_type, help='The name of the flow logger', min_api='2019-11-01')
        c.argument('nsg', help='Name or ID of the network security group.')
        c.argument('enabled', arg_type=get_three_state_flag(), help='Enable logging', default='true')
        c.argument('retention', type=int, help='Number of days to retain logs')
        c.argument('storage_account', help='Name or ID of the storage account in which to save the flow logs. '
                                           'Must be in the same region of flow log.')

    # temporary solution for compatible with old show command's parameter
    # after old show command's parameter is deprecated and removed,
    # this argument group "network watcher flow-log show" should be removed
    with self.argument_context('network watcher flow-log show') as c:
        c.argument('nsg',
                   deprecate_info=c.deprecate(redirect='--location and --name combination', hide=False),
                   help='Name or ID of the network security group.')

    with self.argument_context('network watcher flow-log', arg_group='Format', min_api='2018-10-01') as c:
        c.argument('log_format', options_list='--format', help='File type of the flow log.', arg_type=get_enum_type(FlowLogFormatType))
        c.argument('log_version', help='Version (revision) of the flow log.', type=int)

    with self.argument_context('network watcher flow-log', arg_group='Traffic Analytics', min_api='2018-10-01') as c:
        c.argument('traffic_analytics_interval', type=int, options_list='--interval', help='Interval in minutes at which to conduct flow analytics. Temporarily allowed values are 10 and 60.', min_api='2018-12-01')
        c.argument('traffic_analytics_workspace',
                   options_list='--workspace',
                   help='Name or ID of a Log Analytics workspace. Must be in the same region of flow log')
        c.argument('traffic_analytics_enabled', options_list='--traffic-analytics', arg_type=get_three_state_flag(), help='Enable traffic analytics. Defaults to true if `--workspace` is provided.')

    for item in ['list', 'stop', 'delete', 'show', 'show-status']:
        with self.argument_context('network watcher packet-capture {}'.format(item)) as c:
            c.extra('location')
            c.argument('location', get_location_type(self.cli_ctx), required=True)
            c.argument('packet_capture_name', name_arg_type)
            c.argument('network_watcher_name', ignore_type, options_list=['--network-watcher-name'], validator=get_network_watcher_from_location(remove=True, rg_name='resource_group_name', watcher_name='network_watcher_name'))
            c.ignore('resource_group_name')

    with self.argument_context('network watcher test-ip-flow') as c:
        c.argument('direction', arg_type=get_enum_type(Direction))
        c.argument('protocol', arg_type=get_enum_type(Protocol))

    with self.argument_context('network watcher show-next-hop') as c:
        c.argument('source_ip', help='Source IPv4 address.')
        c.argument('dest_ip', help='Destination IPv4 address.')

    with self.argument_context('network watcher troubleshooting') as c:
        c.argument('resource', help='Name or ID of the resource to troubleshoot.')
        c.argument('resource_type', help='The resource type', options_list=['--resource-type', '-t'], id_part='resource_type', arg_type=get_enum_type(['vnetGateway', 'vpnConnection']))

    with self.argument_context('network watcher run-configuration-diagnostic', arg_group='Target') as c:
        c.argument('resource', help='Name or ID of the target resource to diagnose. If an ID is given, other resource arguments should not be given.')
        c.argument('resource_type', help='The resource type', options_list=['--resource-type', '-t'], id_part='resource_type', arg_type=get_enum_type(['virtualMachines', 'networkInterfaces', 'applicationGateways']))
        c.argument('parent', help='The parent path. (ex: virtualMachineScaleSets/vmss1)')
        c.argument('resource_group_name')

    with self.argument_context('network watcher run-configuration-diagnostic', arg_group='Query') as c:
        c.argument('queries', help='JSON list of queries to use. Use `@{path}` to load from a file.', type=get_json_object)
        c.argument('direction', arg_type=get_enum_type(Direction), help='Direction of the traffic.')
        c.argument('protocol', arg_type=get_enum_type(Protocol), help='Protocol to be verified on.')
        c.argument('destination', help="Traffic destination. Accepted values are '*', IP address/CIDR, or service tag.")
        c.argument('source', help="Traffic source. Accepted values are '*', IP address/CIDR, or service tag.")
        c.argument('destination_port', options_list='--port', help="Traffic destination port. Accepted values are '*', port number (3389) or port range (80-100).")
    # endregion

    # region NetworkProfile
    network_profile_name = CLIArgumentType(options_list='--profile-name', metavar='NAME', help='The network profile name.', id_part='name', completer=get_resource_name_completion_list('Microsoft.Network/networkProfiles'))

    with self.argument_context('network profile') as c:
        c.argument('network_profile_name', network_profile_name, options_list=['--name', '-n'])
    # endregion

    # region PublicIPAddresses
    with self.argument_context('network public-ip') as c:
        c.argument('public_ip_address_name', name_arg_type, completer=get_resource_name_completion_list('Microsoft.Network/publicIPAddresses'), id_part='name', help='The name of the public IP address.')
        c.argument('name', name_arg_type, completer=get_resource_name_completion_list('Microsoft.Network/publicIPAddresses'), help='The name of the public IP address.')
        c.argument('reverse_fqdn', help='Reverse FQDN (fully qualified domain name).')
        c.argument('dns_name', help='Globally unique DNS entry.')
        c.argument('idle_timeout', help='Idle timeout in minutes.')
        c.argument('zone', zone_type, min_api='2017-06-01', max_api='2020-07-01')
        c.argument('zone', zone_compatible_type, min_api='2020-08-01')
        c.argument('ip_tags', nargs='+', min_api='2017-11-01', help="Space-separated list of IP tags in 'TYPE=VAL' format.", validator=validate_ip_tags)

    with self.argument_context('network public-ip create') as c:
        c.argument('name', completer=None)
        c.argument('sku', min_api='2017-08-01', help='Name of a public IP address SKU', arg_type=get_enum_type(PublicIPAddressSkuName))
        c.argument('tier', min_api='2020-07-01', help='Tier of a public IP address SKU and Global tier is only supported for standard SKU public IP addresses', arg_type=get_enum_type(PublicIPAddressSkuTier))
        c.ignore('dns_name_type')
        c.argument('edge_zone', edge_zone)

    for item in ['create', 'update']:
        with self.argument_context('network public-ip {}'.format(item)) as c:
            c.argument('allocation_method', help='IP address allocation method', arg_type=get_enum_type(IPAllocationMethod))
            c.argument('version', min_api='2016-09-01', help='IP address type.', arg_type=get_enum_type(IPVersion, 'ipv4'))

    with self.argument_context('network public-ip update') as c:
        c.argument('sku', min_api='2017-08-01', help='Public IP SKU', arg_type=get_enum_type(PublicIPAddressSkuName))

    for scope in ['public-ip', 'lb frontend-ip', 'cross-region-lb frontend-ip']:
        with self.argument_context('network {}'.format(scope), min_api='2018-07-01') as c:
            c.argument('public_ip_prefix', help='Name or ID of a public IP prefix.')

    with self.argument_context('network public-ip prefix') as c:
        c.argument('public_ip_prefix_name', name_arg_type, completer=get_resource_name_completion_list('Microsoft.Network/publicIPPrefixes'), id_part='name', help='The name of the public IP prefix.')
        c.argument('prefix_length', options_list='--length', help='Length of the prefix (i.e. `XX.XX.XX.XX/<Length>`)')
        c.argument('zone', zone_type, max_api='2020-07-01')
        c.argument('zone', zone_compatible_type, min_api='2020-08-01')

    with self.argument_context('network public-ip prefix create') as c:
        c.argument('edge_zone', edge_zone)
        c.argument('version', min_api='2019-08-01', help='IP address type.', arg_type=get_enum_type(IPVersion, 'ipv4'))
    # endregion

    # region RouteFilters
    with self.argument_context('network route-filter') as c:
        c.argument('route_filter_name', name_arg_type, help='Name of the route filter.')
        c.argument('expand', arg_type=get_enum_type(['peerings']))

    with self.argument_context('network route-filter rule') as c:
        c.argument('route_filter_name', options_list=['--filter-name'], help='Name of the route filter.', id_part='name')
        c.argument('rule_name', name_arg_type, help='Name of the route filter rule.', id_part='child_name_1')
        c.argument('access', help='The access type of the rule.', arg_type=get_enum_type(Access))
        c.argument('communities', nargs='+')
    # endregion

    # region RouteTables
    with self.argument_context('network route-table') as c:
        c.argument('route_table_name', name_arg_type, help='Name of the route table.', completer=get_resource_name_completion_list('Microsoft.Network/routeTables'), id_part='name')
        c.argument('disable_bgp_route_propagation', arg_type=get_three_state_flag(), min_api='2017-10-01', help='Disable routes learned by BGP.')

    with self.argument_context('network route-table create') as c:
        c.extra('tags')
        c.extra('location')
        c.extra('cmd')
        c.argument('location', get_location_type(self.cli_ctx))
        c.ignore('parameters')

    with self.argument_context('network route-table route') as c:
        c.argument('route_name', name_arg_type, id_part='child_name_1', help='Route name')
        c.argument('route_table_name', options_list='--route-table-name', help='Route table name')
        c.argument('next_hop_type', help='The type of Azure hop the packet should be sent to.', arg_type=get_enum_type(RouteNextHopType))
        c.argument('next_hop_ip_address', help='The IP address packets should be forwarded to when using the VirtualAppliance hop type.')
        c.argument('address_prefix', help='The destination CIDR to which the route applies.')

    # endregion

    # region ServiceEndpoint
    service_endpoint_policy_name = CLIArgumentType(options_list='--policy-name', id_part='name', help='Name of the service endpoint policy.', completer=get_resource_name_completion_list('Microsoft.Network/serviceEndpointPolicies'))

    with self.argument_context('network service-endpoint policy') as c:
        c.argument('service_endpoint_policy_name', service_endpoint_policy_name, options_list=['--name', '-n'])

    with self.argument_context('network service-endpoint policy show') as c:
        c.ignore('expand')

    with self.argument_context('network service-endpoint policy-definition') as c:
        c.argument('service_endpoint_policy_name', service_endpoint_policy_name)
        c.argument('service_endpoint_policy_definition_name', name_arg_type, help='Name of the service endpoint policy definition', id_part='child_name_1')
        c.argument('description', help='Description of the policy definition.')
        c.argument('service', help='Service name the policy definition applies to.', completer=service_endpoint_completer)
        c.argument('service_resources', help='Space-separated list of service resources the definition applies to.', nargs='+')

    with self.argument_context('network service-endpoint policy-definition list') as c:
        c.argument('service_endpoint_policy_name', service_endpoint_policy_name, id_part=None)
    # endregion

    # region TrafficManagers
    monitor_protocol_type = CLIArgumentType(help='Monitor protocol.', arg_type=get_enum_type(MonitorProtocol, default='http'))
    with self.argument_context('network traffic-manager profile') as c:
        c.argument('traffic_manager_profile_name', name_arg_type, id_part='name', help='Traffic manager profile name', completer=get_resource_name_completion_list('Microsoft.Network/trafficManagerProfiles'))
        c.argument('profile_name', name_arg_type, id_part='name', completer=get_resource_name_completion_list('Microsoft.Network/trafficManagerProfiles'))
        c.argument('profile_status', options_list=['--status'], help='Status of the Traffic Manager profile.', arg_type=get_enum_type(ProfileStatus))
        c.argument('routing_method', help='Routing method.', arg_type=get_enum_type(['Performance', 'Weighted', 'Priority', 'Geographic', 'Multivalue', 'Subnet']))
        c.argument('unique_dns_name', help="Relative DNS name for the traffic manager profile. Resulting FQDN will be `<unique-dns-name>.trafficmanager.net` and must be globally unique.")
        c.argument('max_return', help="Maximum number of endpoints to be returned for MultiValue routing type.", type=int)
        c.argument('ttl', help='DNS config time-to-live in seconds.', type=int)

    with self.argument_context('network traffic-manager profile', arg_group='Monitor Configuration') as c:
        c.argument('monitor_path', help='Path to monitor. Use ""(\'""\' in PowerShell) for none.', options_list=['--path', c.deprecate(target='--monitor-path', redirect='--path', hide=True)])
        c.argument('monitor_port', help='Port to monitor.', type=int, options_list=['--port', c.deprecate(target='--monitor-port', redirect='--port', hide=True)])
        c.argument('monitor_protocol', monitor_protocol_type, options_list=['--protocol', c.deprecate(target='--monitor-protocol', redirect='--protocol', hide=True)])
        c.argument('timeout', help='The time in seconds allowed for endpoints to respond to a health check.', type=int)
        c.argument('interval', help='The interval in seconds at which health checks are conducted.', type=int)
        c.argument('max_failures', help='The number of consecutive failed health checks tolerated before an endpoint is considered degraded.', type=int)
        c.argument('monitor_custom_headers', options_list='--custom-headers', help='Space-separated list of NAME=VALUE pairs.', nargs='+', validator=validate_custom_headers)
        c.argument('status_code_ranges', help='Space-separated list of status codes in MIN-MAX or VAL format.', nargs='+', validator=validate_status_code_ranges)

    with self.argument_context('network traffic-manager profile update') as c:
        c.argument('monitor_protocol', monitor_protocol_type, default=None)

    with self.argument_context('network traffic-manager profile check-dns') as c:
        c.argument('name', name_arg_type, help='DNS prefix to verify availability for.', required=True)
        c.argument('type', ignore_type, default='Microsoft.Network/trafficManagerProfiles')

    endpoint_types = ['azureEndpoints', 'externalEndpoints', 'nestedEndpoints']
    with self.argument_context('network traffic-manager endpoint') as c:
        c.argument('endpoint_name', name_arg_type, id_part='child_name_1', help='Endpoint name.', completer=tm_endpoint_completion_list)
        c.argument('endpoint_type', options_list=['--type', '-t'], help='Endpoint type.', id_part='child_name_1', arg_type=get_enum_type(endpoint_types))
        c.argument('profile_name', help='Name of parent profile.', completer=get_resource_name_completion_list('Microsoft.Network/trafficManagerProfiles'), id_part='name')
        c.argument('endpoint_location', help="Location of the external or nested endpoints when using the 'Performance' routing method.")
        c.argument('endpoint_monitor_status', help='The monitoring status of the endpoint.')
        c.argument('endpoint_status', arg_type=get_enum_type(['Enabled', 'Disabled']), help="The status of the endpoint. If enabled the endpoint is probed for endpoint health and included in the traffic routing method.")
        c.argument('min_child_endpoints', help="The minimum number of endpoints that must be available in the child profile for the parent profile to be considered available. Only applicable to an endpoint of type 'NestedEndpoints'.")
        c.argument('priority', help="Priority of the endpoint when using the 'Priority' traffic routing method. Values range from 1 to 1000, with lower values representing higher priority.", type=int)
        c.argument('target', help='Fully-qualified DNS name of the endpoint.')
        c.argument('target_resource_id', help="The Azure Resource URI of the endpoint. Not applicable for endpoints of type 'ExternalEndpoints'.")
        c.argument('weight', help="Weight of the endpoint when using the 'Weighted' traffic routing method. Values range from 1 to 1000.", type=int)
        c.argument('geo_mapping', help="Space-separated list of country/region codes mapped to this endpoint when using the 'Geographic' routing method.", nargs='+')
        c.argument('subnets', nargs='+', help='Space-separated list of subnet CIDR prefixes (10.0.0.0/24) or subnet ranges (10.0.0.0-11.0.0.0).', validator=validate_subnet_ranges)
        c.argument('monitor_custom_headers', nargs='+', options_list='--custom-headers', help='Space-separated list of custom headers in KEY=VALUE format.', validator=validate_custom_headers)

    with self.argument_context('network traffic-manager endpoint create') as c:
        c.argument('target', help='Fully-qualified DNS name of the endpoint.')

    # endregion

    # region VirtualNetworks
    with self.argument_context('network vnet') as c:
        c.argument('virtual_network_name', virtual_network_name_type, options_list=['--name', '-n'], id_part='name')
        c.argument('vnet_prefixes', nargs='+', help='Space-separated list of IP address prefixes for the VNet.', options_list='--address-prefixes', metavar='PREFIX')
        c.argument('dns_servers', nargs='+', help='Space-separated list of DNS server IP addresses.', metavar='IP')
        c.argument('ddos_protection', arg_type=get_three_state_flag(), help='Control whether DDoS protection is enabled.', min_api='2017-09-01')
        c.argument('ddos_protection_plan', help='Name or ID of a DDoS protection plan to associate with the VNet.', min_api='2018-02-01', validator=validate_ddos_name_or_id)
        c.argument('vm_protection', arg_type=get_three_state_flag(), help='Enable VM protection for all subnets in the VNet.', min_api='2017-09-01')

    with self.argument_context('network vnet check-ip-address') as c:
        c.argument('ip_address', required=True)

    with self.argument_context('network vnet create') as c:
        c.argument('location', get_location_type(self.cli_ctx))
        c.argument('vnet_name', virtual_network_name_type, options_list=['--name', '-n'], completer=None,
                   local_context_attribute=LocalContextAttribute(name='vnet_name', actions=[LocalContextAction.SET], scopes=[ALL]))
        c.argument('edge_zone', edge_zone)

    with self.argument_context('network vnet create', arg_group='Subnet') as c:
        c.argument('subnet_name', help='Name of a new subnet to create within the VNet.',
                   local_context_attribute=LocalContextAttribute(name='subnet_name', actions=[LocalContextAction.SET], scopes=[ALL]))
        c.argument('subnet_prefix', help='IP address prefix for the new subnet. If omitted, automatically reserves a /24 (or as large as available) block within the VNet address space.', metavar='PREFIX', max_api='2018-07-01')
        c.argument('subnet_prefix', options_list='--subnet-prefixes', nargs='+', min_api='2018-08-01', help='Space-separated list of address prefixes in CIDR format for the new subnet. If omitted, automatically reserves a /24 (or as large as available) block within the VNet address space.', metavar='PREFIXES')
        c.argument('network_security_group', options_list=['--network-security-group', '--nsg'], validator=get_nsg_validator(), help='Name or ID of a network security group (NSG).')

    with self.argument_context('network vnet update') as c:
        c.argument('address_prefixes', nargs='+')

    with self.argument_context('network vnet delete') as c:
        c.argument('virtual_network_name', local_context_attribute=None)

    with self.argument_context('network vnet peering') as c:
        c.argument('virtual_network_name', virtual_network_name_type)
        c.argument('virtual_network_peering_name', options_list=['--name', '-n'], help='The name of the VNet peering.', id_part='child_name_1')
        c.argument('remote_virtual_network', options_list=['--remote-vnet', c.deprecate(target='--remote-vnet-id', hide=True, expiration='3.0.0')], help='Resource ID or name of the remote VNet.')

    with self.argument_context('network vnet peering create') as c:
        c.argument('allow_virtual_network_access', options_list='--allow-vnet-access', action='store_true', help='Allows access from the local VNet to the remote VNet.')
        c.argument('allow_gateway_transit', action='store_true', help='Allows gateway link to be used in the remote VNet.')
        c.argument('allow_forwarded_traffic', action='store_true', help='Allows forwarded traffic from the local VNet to the remote VNet.')
        c.argument('use_remote_gateways', action='store_true', help='Allows VNet to use the remote VNet\'s gateway. Remote VNet gateway must have --allow-gateway-transit enabled for remote peering. Only 1 peering can have this flag enabled. Cannot be set if the VNet already has a gateway.')

    with self.argument_context('network vnet subnet') as c:
        c.argument('subnet_name', arg_type=subnet_name_type, options_list=['--name', '-n'], id_part='child_name_1')
        c.argument('nat_gateway', min_api='2019-02-01', validator=validate_nat_gateway, help='Name or ID of a NAT gateway to attach.')
        c.argument('address_prefix', metavar='PREFIX', help='Address prefix in CIDR format.', max_api='2018-07-01')
        c.argument('address_prefix', metavar='PREFIXES', options_list='--address-prefixes', nargs='+', help='Space-separated list of address prefixes in CIDR format.', min_api='2018-08-01')
        c.argument('virtual_network_name', virtual_network_name_type)
        c.argument('network_security_group', options_list=['--network-security-group', '--nsg'], validator=get_nsg_validator(), help='Name or ID of a network security group (NSG).')
        c.argument('route_table', help='Name or ID of a route table to associate with the subnet.')
        c.argument('service_endpoints', nargs='+', min_api='2017-06-01')
        c.argument('service_endpoint_policy', nargs='+', min_api='2018-07-01', help='Space-separated list of names or IDs of service endpoint policies to apply.', validator=validate_service_endpoint_policy)
        c.argument('delegations', nargs='+', min_api='2017-08-01', help='Space-separated list of services to whom the subnet should be delegated. (e.g. Microsoft.Sql/servers)', validator=validate_delegations)
        c.argument('disable_private_endpoint_network_policies', arg_type=get_three_state_flag(), min_api='2019-04-01', help='Disable private endpoint network policies on the subnet.')
        c.argument('disable_private_link_service_network_policies', arg_type=get_three_state_flag(), min_api='2019-04-01', help='Disable private link service network policies on the subnet.')

    with self.argument_context('network vnet subnet create') as c:
        c.argument('subnet_name', arg_type=subnet_name_type, options_list=['--name', '-n'], id_part='child_name_1',
                   local_context_attribute=LocalContextAttribute(name='subnet_name', actions=[LocalContextAction.SET], scopes=[ALL]))

    with self.argument_context('network vnet subnet update') as c:
        c.argument('network_security_group', validator=get_nsg_validator(), help='Name or ID of a network security group (NSG). Use empty string ""(\'""\' in PowerShell) to detach it.')
        c.argument('route_table', help='Name or ID of a route table to associate with the subnet. Use empty string ""(\'""\' in PowerShell) to detach it. You can also append "--remove routeTable" in "az network vnet subnet update" to detach it.')

    for scope in ['network vnet subnet list', 'network vnet peering list']:
        with self.argument_context(scope) as c:
            c.argument('ids', deprecate_info=c.deprecate(hide=True, expiration='3.0.0'))
            c.argument('virtual_network_name', id_part=None)

    with self.argument_context('network vnet subnet delete') as c:
        c.argument('subnet_name', local_context_attribute=None)

    # endregion

    # region VirtualNetworkGateways
    vnet_gateway_type = CLIArgumentType(help='The gateway type.', arg_type=get_enum_type(VirtualNetworkGatewayType), default=VirtualNetworkGatewayType.vpn.value)
    vnet_gateway_sku_type = CLIArgumentType(help='VNet gateway SKU.', arg_type=get_enum_type(VirtualNetworkGatewaySkuName), default=VirtualNetworkGatewaySkuName.basic.value)
    vnet_gateway_routing_type = CLIArgumentType(help='VPN routing type.', arg_type=get_enum_type(VpnType), default=VpnType.route_based.value)
    with self.argument_context('network vnet-gateway') as c:
        c.argument('virtual_network_gateway_name', options_list=['--name', '-n'], help='Name of the VNet gateway.', completer=get_resource_name_completion_list('Microsoft.Network/virtualNetworkGateways'), id_part='name')
        c.argument('cert_name', help='Root certificate name', options_list=['--name', '-n'])
        c.argument('gateway_name', help='Virtual network gateway name')
        c.argument('gateway_type', vnet_gateway_type)
        c.argument('gateway_default_site', help='Name or ID of a local network gateway representing a local network site with default routes.')
        c.argument('sku', vnet_gateway_sku_type)
        c.argument('vpn_type', vnet_gateway_routing_type)
        c.argument('bgp_peering_address', arg_group='BGP Peering', help='IP address to use for BGP peering.')
        c.argument('public_ip_address', options_list=['--public-ip-addresses'], nargs='+', help='Specify a single public IP (name or ID) for an active-standby gateway. Specify two space-separated public IPs for an active-active gateway.', completer=get_resource_name_completion_list('Microsoft.Network/publicIPAddresses'))
        c.argument('address_prefixes', help='Space-separated list of CIDR prefixes representing the address space for the P2S Vpnclient.', nargs='+', arg_group='VPN Client')
        c.argument('radius_server', min_api='2017-06-01', help='Radius server address to connect to.', arg_group='VPN Client')
        c.argument('radius_secret', min_api='2017-06-01', help='Radius secret to use for authentication.', arg_group='VPN Client')
        c.argument('client_protocol', min_api='2017-06-01', help='Protocols to use for connecting', nargs='+', arg_group='VPN Client', arg_type=get_enum_type(VpnClientProtocol))
        c.argument('custom_routes', min_api='2019-02-01', help='Space-separated list of CIDR prefixes representing the custom routes address space specified by the customer for VpnClient.', nargs='+', arg_group='VPN Client')
        c.argument('vpn_auth_type', min_api='2020-11-01', nargs='+', help='VPN authentication types enabled for the virtual network gateway.', arg_type=get_enum_type(VpnAuthenticationType))

    with self.argument_context('network vnet-gateway', arg_group='AAD Authentication', min_api='2020-11-01') as c:
        c.argument('aad_tenant', help='The AAD Tenant URI of the VirtualNetworkGateway.')
        c.argument('aad_audience', help='The AADAudience ID of the VirtualNetworkGateway.')
        c.argument('aad_issuer', help='The AAD Issuer URI of the VirtualNetworkGateway.')

    with self.argument_context('network vnet-gateway', arg_group='Root Cert Authentication', min_api='2020-11-01') as c:
        c.argument('root_cert_data', help='Base64 contents of the root certificate file or file path.', type=file_type, completer=FilesCompleter())
        c.argument('root_cert_name', help='Root certificate name')

    with self.argument_context('network vnet-gateway update') as c:
        c.argument('gateway_type', vnet_gateway_type, default=None)
        c.argument('sku', vnet_gateway_sku_type, default=None)
        c.argument('vpn_type', vnet_gateway_routing_type, default=None)

    with self.argument_context('network vnet-gateway create') as c:
        vnet_help = "Name or ID of an existing virtual network which has a subnet named 'GatewaySubnet'."
        c.argument('virtual_network', options_list='--vnet', help=vnet_help)
        c.argument('vpn_gateway_generation', arg_type=get_enum_type(['Generation1', 'Generation2']), min_api='2019-07-01', help='The generation for the virtual network gateway. vpn_gateway_generation should not be provided if gateway_type is not Vpn.')
        c.ignore('edge_zone')  # wait for service ready

    with self.argument_context('network vnet-gateway update') as c:
        c.argument('enable_bgp', help='Enable BGP (Border Gateway Protocol)', arg_group='BGP Peering', arg_type=get_enum_type(['true', 'false']))
        c.argument('virtual_network', virtual_network_name_type, options_list='--vnet', help="Name or ID of a virtual network that contains a subnet named 'GatewaySubnet'.")
        c.extra('address_prefixes', options_list='--address-prefixes', help='List of address prefixes for the VPN gateway.  Prerequisite for uploading certificates.', nargs='+')

    with self.argument_context('network vnet-gateway aad assign', min_api='2019-04-01') as c:
        c.argument('aad_tenant', options_list='--tenant', help='The AADTenant URI of the VirtualNetworkGateway.')
        c.argument('aad_audience', options_list='--audience', help='The AADAudience ID of the VirtualNetworkGateway.')
        c.argument('aad_issuer', options_list='--issuer', help='The AADIssuer URI of the VirtualNetworkGateway.')

    with self.argument_context('network vnet-gateway root-cert create') as c:
        c.argument('public_cert_data', help='Base64 contents of the root certificate file or file path.', type=file_type, completer=FilesCompleter(), validator=load_cert_file('public_cert_data'))
        c.argument('cert_name', help='Root certificate name', options_list=['--name', '-n'])
        c.argument('gateway_name', help='Virtual network gateway name')

    with self.argument_context('network vnet-gateway revoked-cert create') as c:
        c.argument('thumbprint', help='Certificate thumbprint.')

    with self.argument_context('network vnet-gateway packet-capture start') as c:
        c.argument('filter_data', options_list=['--filter'], help='Data filter.')

    with self.argument_context('network vnet-gateway packet-capture stop') as c:
        c.argument('sas_url', options_list=['--sas-url'],
                   help='The SAS url to be used for packet capture.')

    with self.argument_context('network vnet-gateway vpn-client') as c:
        c.argument('processor_architecture', help='Processor architecture of the target system.', arg_type=get_enum_type(ProcessorArchitecture))
        c.argument('authentication_method', help='Method used to authenticate with the generated client.', arg_type=get_enum_type(AuthenticationMethod))
        c.argument('radius_server_auth_certificate', help='Public certificate data for the Radius server auth certificate in Base-64 format. Required only if external Radius auth has been configured with EAPTLS auth.')
        c.argument('client_root_certificates', nargs='+', help='Space-separated list of client root certificate public certificate data in Base-64 format. Optional for external Radius-based auth with EAPTLS')
        c.argument('use_legacy', min_api='2017-06-01', help='Generate VPN client package using legacy implementation.', arg_type=get_three_state_flag())

    with self.argument_context('network vnet-gateway disconnect-vpn-connections') as c:
        c.argument('vpn_connection_ids', options_list=['--vpn-connections'], nargs='+',
                   help='List of Name or ID of VPN connections.',
                   validator=validate_vpn_connection_name_or_id)
    # endregion

    # region VirtualNetworkGatewayConnections
    with self.argument_context('network vpn-connection') as c:
        c.argument('virtual_network_gateway_connection_name', options_list=['--name', '-n'], metavar='NAME', id_part='name', help='Connection name.')
        c.argument('shared_key', help='Shared IPSec key.')
        c.argument('connection_name', help='Connection name.')
        c.argument('routing_weight', type=int, help='Connection routing weight')
        c.argument('use_policy_based_traffic_selectors', min_api='2017-03-01', help='Enable policy-based traffic selectors.', arg_type=get_three_state_flag())
        c.argument('express_route_gateway_bypass', min_api='2018-07-01', arg_type=get_three_state_flag(), help='Bypass ExpressRoute gateway for data forwarding.')

    with self.argument_context('network vpn-connection list') as c:
        c.argument('virtual_network_gateway_name', options_list=['--vnet-gateway'], help='Name of the VNet gateway.', completer=get_resource_name_completion_list('Microsoft.Network/virtualNetworkGateways'))

    with self.argument_context('network vpn-connection create') as c:
        c.argument('connection_name', options_list=['--name', '-n'], metavar='NAME', help='Connection name.')
        c.ignore('connection_type')
        for item in ['vnet_gateway2', 'local_gateway2', 'express_route_circuit2']:
            c.argument(item, arg_group='Destination')

    with self.argument_context('network vpn-connection update') as c:
        c.argument('enable_bgp', help='Enable BGP (Border Gateway Protocol)', arg_type=get_enum_type(['true', 'false']))

    with self.argument_context('network vpn-connection shared-key') as c:
        c.argument('connection_shared_key_name', options_list=['--name', '-n'], id_part='name')
        c.argument('virtual_network_gateway_connection_name', options_list='--connection-name', metavar='NAME', id_part='name')
        c.argument('key_length', type=int, help='The virtual network connection reset shared key length, should between 1 and 128.')
        c.argument('value', help='The virtual network connection shared key value.')

    with self.argument_context('network vpn-connection show-device-config-script') as c:
        c.argument('vendor', help='The vendor for the VPN device.')
        c.argument('device_family', help='The device family for the vpn device.')
        c.argument('firmware_version', help='The firmware version for the vpn device.')

    with self.argument_context('network vpn-connection packet-capture start') as c:
        c.argument('filter_data', options_list=['--filter'], help='Data filter.')

    with self.argument_context('network vpn-connection packet-capture stop') as c:
        c.argument('sas_url', options_list=['--sas-url'],
                   help='The SAS url to be used for packet capture on VPN connection.')

    with self.argument_context('network vrouter') as c:
        c.argument('virtual_router_name', options_list=['--name', '-n'], help='The name of the Virtual Router.')
        c.argument('hosted_gateway',
                   deprecate_info=c.deprecate(redirect='--hosted-subnet', hide=False),
                   help='Name or ID of the virtual network gateway with ExpressRouter on which VirtualRouter is hosted.',
                   validator=validate_virtul_network_gateway)
        c.argument('hosted_subnet', help='The ID of a subnet where VirtualRouter would be deployed')

    with self.argument_context('network vrouter peering') as c:
        c.argument('virtual_router_name', options_list=['--vrouter-name'], help='The name of the Virtual Router.')
        c.argument('peering_name', options_list=['--name', '-n'], help='The name of the Virtual Router Peering')
        c.argument('peer_asn', type=int, help='Peer ASN. Its range is from 1 to 4294967295.')
        c.argument('peer_ip', help='Peer IP address.')

    with self.argument_context('network routeserver') as c:
        c.argument('virtual_hub_name', options_list=['--name', '-n'], id_part='name',
                   help='The name of the Route Server.')
        c.argument('hosted_subnet', help='The ID of a subnet where Route Server would be deployed')
        c.argument('allow_branch_to_branch_traffic', options_list=['--allow-b2b-traffic'],
                   arg_type=get_three_state_flag(), help='Allow branch to branch traffic.')

    with self.argument_context('network routeserver create') as c:
        c.argument('virtual_hub_name', id_part=None)

    with self.argument_context('network routeserver peering') as c:
        c.argument('virtual_hub_name', options_list=[
            '--routeserver', c.deprecate(target='--vrouter-name', redirect='--routeserver', hide=True)
        ], id_part='name', help='The name of the Route Server.')
        c.argument('connection_name', options_list=['--name', '-n'], id_part='child_name_1',
                   help='The name of the Route Server Peering')
        c.argument('peer_asn', type=int, help='Peer ASN. Its range is from 1 to 4294967295.')
        c.argument('peer_ip', help='Peer IP address.')

    with self.argument_context('network routeserver peering create') as c:
        c.argument('virtual_hub_name', id_part=None)
        c.argument('connection_name', id_part=None)

    with self.argument_context('network routeserver peering list') as c:
        c.argument('virtual_hub_name', id_part=None)

    for scope in ['vpn-connection', 'vnet-gateway', 'vnet-gateway vpn-client']:
        with self.argument_context('network {} ipsec-policy'.format(scope), arg_group='Security Association') as c:
            c.argument('sa_data_size_kilobytes', options_list=['--sa-max-size'], type=int, help='The payload size in KB for P2S client.')
            c.argument('sa_life_time_seconds', options_list=['--sa-lifetime'], type=int, help='The lifetime in seconds for P2S client.')
        with self.argument_context('network {} ipsec-policy'.format(scope), arg_group='IKE Phase 1') as c:
            c.argument('dh_group', arg_type=get_enum_type(self.get_models('DhGroup')),
                       help='The DH Groups used for initial SA.')
            c.argument('ipsec_encryption', arg_type=get_enum_type(self.get_models('IpsecEncryption')),
                       help='The IPSec encryption algorithm.')
            c.argument('ipsec_integrity', arg_type=get_enum_type(self.get_models('IpsecIntegrity')),
                       help='The IPSec integrity algorithm.')
        with self.argument_context('network {} ipsec-policy'.format(scope), arg_group='IKE Phase 2') as c:
            c.argument('pfs_group', arg_type=get_enum_type(self.get_models('PfsGroup')),
                       help='The Pfs Groups used for new child SA.')
            c.argument('ike_encryption', arg_type=get_enum_type(self.get_models('IkeEncryption')),
                       help='The IKE encryption algorithm.')
            c.argument('ike_integrity', arg_type=get_enum_type(self.get_models('IkeIntegrity')),
                       help='The IKE integrity algorithm.')

    # endregion

    # region Remove --ids from listsaz
    for scope in ['express-route auth', 'express-route peering']:
        with self.argument_context('network {} list'.format(scope)) as c:
            c.argument('circuit_name', id_part=None)

    with self.argument_context('network nic ip-config list') as c:
        c.argument('resource_name', id_part=None)

    with self.argument_context('network nsg rule list') as c:
        c.argument('network_security_group_name', id_part=None)

    with self.argument_context('network route-filter rule list') as c:
        c.argument('route_filter_name', id_part=None)

    with self.argument_context('network route-table route list') as c:
        c.argument('route_table_name', id_part=None)

    with self.argument_context('network traffic-manager endpoint list') as c:
        c.argument('profile_name', id_part=None)
    # endregion

    # region Bastion
    with self.argument_context('network bastion') as c:
        c.argument('bastion_host_name', help='Name of the Bastion Host.', options_list=['--name', '-n'])
        c.argument('public_ip_address', help='Name or ID of the Azure public IP. The SKU of the public IP must be Standard.', validator=get_public_ip_validator())
        c.argument('virtual_network_name', options_list=['--vnet-name'], help='Name of the virtual network. It must have a subnet called AzureBastionSubnet.', validator=get_subnet_validator())
        c.ignore('subnet')
    # endregion

    # region security partner provider
    with self.argument_context('network security-partner-provider') as c:
        SecurityProviderName = self.get_models('SecurityProviderName')
        c.argument('security_provider_name', arg_type=get_enum_type(SecurityProviderName), help='The security provider name', options_list=['--provider'])
        c.argument('security_partner_provider_name', options_list=['--name', '-n'], help='Name of the Security Partner Provider.')
        c.argument('virtual_hub', options_list=['--vhub'], help='Name or ID of the virtual hub to which the Security Partner Provider belongs.', validator=validate_virtual_hub)
    # endregion

    # region PrivateLinkResource and PrivateEndpointConnection
    from azure.cli.command_modules.network.private_link_resource_and_endpoint_connections.custom import TYPE_CLIENT_MAPPING, register_providers
    register_providers()
    for scope in ['private-link-resource', 'private-endpoint-connection']:
        with self.argument_context('network {} list'.format(scope)) as c:
            c.argument('name', required=False, help='Name of the resource. If provided, --type and --resource-group must be provided too', options_list=['--name', '-n'])
            c.argument('resource_provider', required=False, help='Type of the resource. If provided, --name and --resource-group must be provided too', options_list='--type', arg_type=get_enum_type(TYPE_CLIENT_MAPPING.keys()))
            c.argument('resource_group_name', required=False, help='Name of resource group. If provided, --name and --type must be provided too')
            c.extra('id', help='ID of the resource', validator=process_private_link_resource_id_argument)
    for scope in ['show', 'approve', 'reject', 'delete']:
        with self.argument_context('network private-endpoint-connection {}'.format(scope)) as c:
            c.extra('connection_id', options_list=['--id'], help='ID of the private endpoint connection', validator=process_private_endpoint_connection_id_argument)
            c.argument('approval_description', options_list=['--description', '-d'], help='Comments for the approval.')
            c.argument('rejection_description', options_list=['--description', '-d'],
                       help='Comments for the rejection.')
            c.argument('name', required=False, help='Name of the private endpoint connection',
                       options_list=['--name', '-n'])
            c.argument('resource_provider', required=False, help='Type of the resource.', options_list='--type',
                       arg_type=get_enum_type(TYPE_CLIENT_MAPPING.keys()))
            c.argument('resource_group_name', required=False)
            c.argument('resource_name', required=False, help='Name of the resource')
    # endregion

    # region Network Virtual Appliance
    with self.argument_context('network virtual-appliance', arg_group='Sku') as c:
        c.argument('vendor', help='Virtual Appliance Vendor.')
        c.argument('bundled_scale_unit', options_list=['--scale-unit'], help='Virtual Appliance Scale Unit.')
        c.argument('market_place_version', options_list=['--version', '-v'], help='Virtual Appliance Version.')
    with self.argument_context('network virtual-appliance') as c:
        c.argument('network_virtual_appliance_name', help='The name of Network Virtual Appliance', options_list=['--name', '-n'])
        c.argument('boot_strap_configuration_blobs', options_list=['--boot-strap-config-blobs', '--boot-blobs'], nargs='+', help='Space-separated list of BootStrapConfigurationBlobs storage URLs.')
        c.argument('cloud_init_configuration_blobs', options_list=['--cloud-init-config-blobs', '--cloud-blobs'], nargs='+', help='Space-separated list of CloudInitConfigurationBlob storage URLs.')
        c.argument('virtual_hub', options_list=['--vhub'], help='Name or ID of the virtual hub to which the Security Partner Provider belongs.', validator=validate_virtual_hub)
        c.argument('cloud_init_configuration', options_list=['--cloud-init-config', '--init-config'], help='CloudInitConfiguration scripts that will be run during cloud initialization')
        c.argument('asn', type=int, help='VirtualAppliance ASN. The valid value ranges from 1 to 4294967295. ')

    with self.argument_context('network virtual-appliance sku') as c:
        c.argument('sku_name', help='The name of Network Virtual Appliance SKU', options_list=['--name', '-n'])

    with self.argument_context('network virtual-appliance site') as c:
        c.argument('network_virtual_appliance_name', options_list=['--appliance-name'])
        c.argument('site_name', help='The name of Network Virtual Appliance Site', options_list=['--name', '-n'])
        c.argument('address_prefix', help='Address Prefix of Network Virtual Appliance Site')
    with self.argument_context('network virtual-appliance site', arg_group='Breakout of O365') as c:
        c.argument('allow', arg_type=get_three_state_flag(), help='Flag to control breakout of o365 allow category.')
        c.argument('optimize', arg_type=get_three_state_flag(), help='Flag to control breakout of o365 optimize category.')
        c.argument('default', arg_type=get_three_state_flag(), help='Flag to control breakout of o365 default category.')
    # endregion<|MERGE_RESOLUTION|>--- conflicted
+++ resolved
@@ -1045,12 +1045,10 @@
         c.argument('load_distribution', help='Affinity rule settings.', arg_type=get_enum_type(LoadDistribution))
         c.argument('probe_name', help='Name of an existing probe to associate with this rule.')
         c.argument('disable_outbound_snat', min_api='2018-08-01', help='Configures SNAT for the VMs in the backend pool to use the publicIP address specified in the frontend of the load balancing rule.', arg_type=get_three_state_flag())
-<<<<<<< HEAD
+        c.argument('backend_pools_name', nargs='+', help='List of name of the backend address pool', min_api='2021-02-01', is_preview=True)
+
     with self.argument_context('network lb address-pool tunnel-interface remove') as c:
         c.argument('index', type=int, help='Index of the tunnel interfaces to remove.')
-=======
-        c.argument('backend_pools_name', nargs='+', help='List of name of the backend address pool', min_api='2021-02-01', is_preview=True)
->>>>>>> 1e417a73
     # endregion
 
     # region cross-region load balancer
