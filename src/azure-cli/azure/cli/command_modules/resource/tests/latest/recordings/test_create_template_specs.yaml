interactions:
- request:
    body: null
    headers:
      Accept:
      - application/json
      Accept-Encoding:
      - gzip, deflate
      CommandName:
      - ts create
      Connection:
      - keep-alive
      ParameterSetName:
      - -g -n -v -l -f --description --version-description
      User-Agent:
<<<<<<< HEAD
      - AZURECLI/2.75.0 azsdk-python-core/1.31.0 Python/3.12.1 (Linux-6.8.0-1027-azure-x86_64-with-glibc2.31)
=======
      - AZURECLI/2.75.0 azsdk-python-core/1.35.0 Python/3.12.10 (Windows-11-10.0.26100-SP0)
>>>>>>> d7e8a34a
    method: GET
    uri: https://management.azure.com/subscriptions/00000000-0000-0000-0000-000000000000/resourceGroups/cli_test_template_specs000001/providers/Microsoft.Resources/templateSpecs/cli-test-create-template-spec000002/versions/1.0?api-version=2021-05-01
  response:
    body:
      string: '{"error":{"code":"ResourceNotFound","message":"The Resource ''Microsoft.Resources/templateSpecs/cli-test-create-template-spec000002/versions/1.0''
        under resource group ''cli_test_template_specs000001'' was not found. For
        more details please go to https://aka.ms/ARMResourceNotFoundFix"}}'
    headers:
      cache-control:
      - no-cache
      content-length:
      - '283'
      content-type:
      - application/json; charset=utf-8
      date:
<<<<<<< HEAD
      - Tue, 01 Jul 2025 15:47:32 GMT
=======
      - Tue, 29 Jul 2025 05:38:24 GMT
>>>>>>> d7e8a34a
      expires:
      - '-1'
      pragma:
      - no-cache
      strict-transport-security:
      - max-age=31536000; includeSubDomains
      x-cache:
      - CONFIG_NOCACHE
      x-content-type-options:
      - nosniff
      x-ms-failure-cause:
      - gateway
      x-msedge-ref:
<<<<<<< HEAD
      - 'Ref A: 53631752D286434185D9C0F458B39969 Ref B: BN1AA2051015029 Ref C: 2025-07-01T15:47:33Z'
=======
      - 'Ref A: 720DE1350F0247AFBF62BD2B541F225A Ref B: MNZ221060608047 Ref C: 2025-07-29T05:38:24Z'
>>>>>>> d7e8a34a
    status:
      code: 404
      message: Not Found
- request:
    body: null
    headers:
      Accept:
      - application/json
      Accept-Encoding:
      - gzip, deflate
      CommandName:
      - ts create
      Connection:
      - keep-alive
      ParameterSetName:
      - -g -n -v -l -f --description --version-description
      User-Agent:
<<<<<<< HEAD
      - AZURECLI/2.75.0 azsdk-python-core/1.31.0 Python/3.12.1 (Linux-6.8.0-1027-azure-x86_64-with-glibc2.31)
=======
      - AZURECLI/2.75.0 azsdk-python-core/1.35.0 Python/3.12.10 (Windows-11-10.0.26100-SP0)
>>>>>>> d7e8a34a
    method: GET
    uri: https://management.azure.com/subscriptions/00000000-0000-0000-0000-000000000000/resourceGroups/cli_test_template_specs000001/providers/Microsoft.Resources/templateSpecs/cli-test-create-template-spec000002?api-version=2021-05-01
  response:
    body:
      string: '{"error":{"code":"ResourceNotFound","message":"The Resource ''Microsoft.Resources/templateSpecs/cli-test-create-template-spec000002''
        under resource group ''cli_test_template_specs000001'' was not found. For
        more details please go to https://aka.ms/ARMResourceNotFoundFix"}}'
    headers:
      cache-control:
      - no-cache
      content-length:
      - '270'
      content-type:
      - application/json; charset=utf-8
      date:
<<<<<<< HEAD
      - Tue, 01 Jul 2025 15:47:33 GMT
=======
      - Tue, 29 Jul 2025 05:38:24 GMT
>>>>>>> d7e8a34a
      expires:
      - '-1'
      pragma:
      - no-cache
      strict-transport-security:
      - max-age=31536000; includeSubDomains
      x-cache:
      - CONFIG_NOCACHE
      x-content-type-options:
      - nosniff
      x-ms-failure-cause:
      - gateway
      x-msedge-ref:
<<<<<<< HEAD
      - 'Ref A: 4AB4844B010A4064B0E0CA60A949FA26 Ref B: BN1AA2051015011 Ref C: 2025-07-01T15:47:33Z'
=======
      - 'Ref A: 15EDEE6739E0415FA5A0505546D1E843 Ref B: MNZ221060609027 Ref C: 2025-07-29T05:38:25Z'
>>>>>>> d7e8a34a
    status:
      code: 404
      message: Not Found
- request:
    body: '{"location": "westus", "tags": {}, "properties": {"description": "AzCLI
      test root template spec"}}'
    headers:
      Accept:
      - application/json
      Accept-Encoding:
      - gzip, deflate
      CommandName:
      - ts create
      Connection:
      - keep-alive
      Content-Length:
      - '98'
      Content-Type:
      - application/json
      ParameterSetName:
      - -g -n -v -l -f --description --version-description
      User-Agent:
<<<<<<< HEAD
      - AZURECLI/2.75.0 azsdk-python-core/1.31.0 Python/3.12.1 (Linux-6.8.0-1027-azure-x86_64-with-glibc2.31)
=======
      - AZURECLI/2.75.0 azsdk-python-core/1.35.0 Python/3.12.10 (Windows-11-10.0.26100-SP0)
>>>>>>> d7e8a34a
    method: PUT
    uri: https://management.azure.com/subscriptions/00000000-0000-0000-0000-000000000000/resourceGroups/cli_test_template_specs000001/providers/Microsoft.Resources/templateSpecs/cli-test-create-template-spec000002?api-version=2021-05-01
  response:
    body:
      string: "{\r\n  \"location\": \"westus\",\r\n  \"tags\": {},\r\n  \"properties\":
        {\r\n    \"description\": \"AzCLI test root template spec\"\r\n  },\r\n  \"systemData\":
<<<<<<< HEAD
        {\r\n    \"createdBy\": \"anthony.ct.martin@gmail.com\",\r\n    \"createdByType\":
        \"User\",\r\n    \"createdAt\": \"2025-07-01T15:47:34.8873997Z\",\r\n    \"lastModifiedBy\":
        \"anthony.ct.martin@gmail.com\",\r\n    \"lastModifiedByType\": \"User\",\r\n
        \   \"lastModifiedAt\": \"2025-07-01T15:47:34.8873997Z\"\r\n  },\r\n  \"id\":
        \"/subscriptions/00000000-0000-0000-0000-000000000000/resourceGroups/cli_test_template_specs000001/providers/Microsoft.Resources/templateSpecs/cli-test-create-template-spec000002\",\r\n
=======
        {\r\n    \"createdBy\": \"test@example.com\",\r\n    \"createdByType\": \"User\",\r\n
        \   \"createdAt\": \"2025-07-29T05:38:26.3386673Z\",\r\n    \"lastModifiedBy\":
        \"test@example.com\",\r\n    \"lastModifiedByType\": \"User\",\r\n    \"lastModifiedAt\":
        \"2025-07-29T05:38:26.3386673Z\"\r\n  },\r\n  \"id\": \"/subscriptions/00000000-0000-0000-0000-000000000000/resourceGroups/cli_test_template_specs000001/providers/Microsoft.Resources/templateSpecs/cli-test-create-template-spec000002\",\r\n
>>>>>>> d7e8a34a
        \ \"type\": \"Microsoft.Resources/templateSpecs\",\r\n  \"name\": \"cli-test-create-template-spec000002\"\r\n}"
    headers:
      cache-control:
      - no-cache
      content-length:
      - '682'
      content-type:
      - application/json; charset=utf-8
      date:
<<<<<<< HEAD
      - Tue, 01 Jul 2025 15:47:35 GMT
=======
      - Tue, 29 Jul 2025 05:38:26 GMT
>>>>>>> d7e8a34a
      expires:
      - '-1'
      pragma:
      - no-cache
      strict-transport-security:
      - max-age=31536000; includeSubDomains
      x-cache:
      - CONFIG_NOCACHE
      x-content-type-options:
      - nosniff
      x-ms-operation-identifier:
<<<<<<< HEAD
      - tenantId=3f371d31-f8f9-4ac4-9950-b5c4ff5bbb3d,objectId=880dfe77-3cbb-4d27-b0cf-0052ba153f33/eastus/89ebbadd-1d6d-4e7e-8117-a1f3d2b45d6b
=======
      - tenantId=72f988bf-86f1-41af-91ab-2d7cd011db47,objectId=2c426789-7d96-4395-8062-b5680e1ea8d4/eastus/a7771026-b748-40f9-a0d1-11a85209fcf9
>>>>>>> d7e8a34a
      x-ms-ratelimit-remaining-subscription-global-writes:
      - '11999'
      x-ms-ratelimit-remaining-subscription-writes:
      - '799'
      x-msedge-ref:
<<<<<<< HEAD
      - 'Ref A: A04CAC09E0724B5BBA52B7323FF9CD4F Ref B: BN1AA2051015037 Ref C: 2025-07-01T15:47:34Z'
=======
      - 'Ref A: 9B28ACAC42054EF388AB424FDF8DE97C Ref B: MNZ221060608023 Ref C: 2025-07-29T05:38:25Z'
>>>>>>> d7e8a34a
    status:
      code: 201
      message: Created
- request:
    body: '{"location": "westus", "tags": {}, "properties": {"description": "AzCLI
      test version of root template spec", "linkedTemplates": [], "mainTemplate":
      {"$schema": "https://schema.management.azure.com/schemas/2019-04-01/deploymentTemplate.json#",
      "contentVersion": "1.0.0.0", "parameters": {"customer": {"type": "string", "minLength":
      2, "maxLength": 3, "defaultValue": "[resourceGroup().tags[''customer-short'']]",
      "metadata": {"description": "A short unique identifer for the customer owning
      the resource. E.g. ''mc''=''Marel Connect'', ''io''=''Innova''"}}, "environment":
      {"type": "string", "allowedValues": ["dev", "test", "int", "stage", "prod",
      "development", "testing", "integration", "staging", "production"], "defaultValue":
      "[resourceGroup().tags[''environment'']]", "metadata": {"description": "The
      environment being deployed to."}}, "location": {"type": "string", "allowedValues":
      ["eastasia", "southeastasia", "centralus", "eastus", "eastus2", "westus", "northcentralus",
      "southcentralus", "northeurope", "westeurope", "japanwest", "japaneast", "brazilsouth",
      "australiaeast", "australiasoutheast", "southindia", "centralindia", "westindia",
      "canadacentral", "canadaeast", "uksouth", "ukwest", "westcentralus", "westus2",
      "koreacentral", "koreasouth", "francecentral", "francesouth", "australiacentral",
      "australiacentral2", "southafricanorth", "southafricawest", "global"], "defaultValue":
      "[if(contains(resourceGroup().tags, ''location''), resourceGroup().tags[''location''],
      resourceGroup().location)]", "metadata": {"description": "The location of the
      data center the resorce will be deployed to."}}, "group": {"type": "string",
      "minLength": 3, "maxLength": 12, "defaultValue": "[resourceGroup().tags[''group'']]",
      "metadata": {"description": "The group identifier"}}, "resource": {"type": "string",
      "metadata": {"description": "The type of resource the name is being generated
      for. e.g. ''Microsoft.Storage/storageAccounts''"}}, "kind": {"type": "string",
      "defaultValue": "", "metadata": {"description": "Sometimes a ''kind'' needs
      to be specified. Then this parameter needs to be provided. E.g. resource=''Microsoft.Web/sites''
      kind=''functionapp''"}}, "instance": {"type": "int", "defaultValue": -1, "metadata":
      {"description": "If name is for a repeated resource then this should be an integer
      >= 0"}}, "useHyphen": {"type": "bool", "defaultValue": true, "metadata": {"description":
      "Determines if the name should include hyphens or not. e.g. ''mc-d-euw-data-kv''
      vs ''mcdeuwdatakv''"}}}, "functions": [], "variables": {"environments": {"dev":
      "d", "test": "t", "int": "i", "stage": "s", "prod": "p", "development": "d",
      "testing": "t", "integration": "i", "staging": "s", "production": "p"}, "locations":
      {"eastasia": "ase", "southeastasia": "asse", "centralus": "usc", "eastus": "use",
      "eastus2": "use2", "westus": "usw", "northcentralus": "usnc", "southcentralus":
      "ussc", "northeurope": "eun", "westeurope": "euw", "japanwest": "jpw", "japaneast":
      "jpe", "brazilsouth": "brs", "australiaeast": "aue", "australiasoutheast": "ause",
      "southindia": "ins", "centralindia": "inc", "westindia": "inw", "canadacentral":
      "cac", "canadaeast": "cae", "uksouth": "uks", "ukwest": "ukw", "westcentralus":
      "uswe", "westus2": "usw2", "koreacentral": "krc", "koreasouth": "krs", "francecentral":
      "frc", "francesouth": "frs", "australiacentral": "auc", "australiacentral2":
      "auc2", "southafricanorth": "zan", "southafricawest": "zaw", "global": "global"},
      "resources": {"Microsoft.Web": {"publishingUsers": null, "ishostnameavailable":
      null, "validate": null, "isusernameavailable": null, "sourceControls": null,
      "availableStacks": null, "staticSites": null, "listSitesAssignedToHostName":
      null, "locations/getNetworkPolicies": null, "locations/operations": null, "locations/operationResults":
      null, "sites/networkConfig": null, "sites/slots/networkConfig": null, "sites/hostNameBindings":
      null, "sites/slots/hostNameBindings": null, "operations": null, "certificates":
      null, "serverFarms": "asp", "sites": {"api": "appsvc", "app": "appui", "functionapp":
      "fa"}, "sites/slots": null, "runtimes": null, "recommendations": null, "resourceHealthMetadata":
      null, "georegions": null, "sites/premieraddons": null, "hostingEnvironments":
      null, "hostingEnvironments/multiRolePools": null, "hostingEnvironments/workerPools":
      null, "kubeEnvironments": null, "deploymentLocations": null, "deletedSites":
      null, "locations/deletedSites": null, "ishostingenvironmentnameavailable": null,
      "locations/deleteVirtualNetworkOrSubnets": null, "connections": null, "customApis":
      null, "locations": null, "locations/listWsdlInterfaces": null, "locations/extractApiDefinitionFromWsdl":
      null, "locations/managedApis": null, "locations/runtimes": null, "locations/apiOperations":
      null, "connectionGateways": null, "locations/connectionGatewayInstallations":
      null, "checkNameAvailability": null, "billingMeters": null, "verifyHostingEnvironmentVnet":
      null, "serverFarms/eventGridFilters": null, "sites/eventGridFilters": null,
      "sites/slots/eventGridFilters": null, "hostingEnvironments/eventGridFilters":
      null, "serverFarms/firstPartyApps": null, "serverFarms/firstPartyApps/keyVaultSettings":
      null}}, "provider": "[split(parameters(''resource''), ''/'')[0]]", "resourceType":
      "[replace(parameters(''resource''), concat(variables(''provider''), ''/''),
      '''')]", "hyphenedName": "[format(''[0]-[1]-[2]-[3]-[4]-[5]'',\n                               parameters(''customer''),\n                               variables(''environments'')[parameters(''environment'')],\n                               variables(''locations'')[parameters(''location'')],\n                               parameters(''group''),\n                               parameters(''service''),\n                               if(equals(parameters(''kind''),
      ''''),\n                                  variables(''resources'')[variables(''provider'')][variables(''resourceType'')],\n                                  variables(''resources'')[variables(''provider'')][variables(''resourceType'')][parameters(''kind'')]))]",
      "removeOptionalsFromHyphenedName": "[replace(variables(''hyphenedName''), ''--'',
      ''-'')]", "isInstanceCount": "[greater(parameters(''instance''), -1)]", "hyphenedNameAfterInstanceCount":
      "[if(variables(''isInstanceCount''),\n                                             format(''[0]-[1]'',
      variables(''removeOptionalsFromHyphenedName''), string(parameters(''instance''))),\n                                             variables(''removeOptionalsFromHyphenedName''))]",
      "name": "[if(parameters(''useHyphen''),\n                   variables(''hyphenedNameAfterInstanceCount''),\n                   replace(variables(''hyphenedNameAfterInstanceCount''),
      ''-'', ''''))]"}, "resources": [], "outputs": {"name": {"type": "string", "value":
      "[toLower(variables(''name''))]"}}}}}'
    headers:
      Accept:
      - application/json
      Accept-Encoding:
      - gzip, deflate
      CommandName:
      - ts create
      Connection:
      - keep-alive
      Content-Length:
      - '6733'
      Content-Type:
      - application/json
      ParameterSetName:
      - -g -n -v -l -f --description --version-description
      User-Agent:
<<<<<<< HEAD
      - AZURECLI/2.75.0 azsdk-python-core/1.31.0 Python/3.12.1 (Linux-6.8.0-1027-azure-x86_64-with-glibc2.31)
=======
      - AZURECLI/2.75.0 azsdk-python-core/1.35.0 Python/3.12.10 (Windows-11-10.0.26100-SP0)
>>>>>>> d7e8a34a
    method: PUT
    uri: https://management.azure.com/subscriptions/00000000-0000-0000-0000-000000000000/resourceGroups/cli_test_template_specs000001/providers/Microsoft.Resources/templateSpecs/cli-test-create-template-spec000002/versions/1.0?api-version=2021-05-01
  response:
    body:
      string: "{\r\n  \"location\": \"westus\",\r\n  \"tags\": {},\r\n  \"properties\":
        {\r\n    \"description\": \"AzCLI test version of root template spec\",\r\n
        \   \"mainTemplate\": {\r\n      \"$schema\": \"https://schema.management.azure.com/schemas/2019-04-01/deploymentTemplate.json#\",\r\n
        \     \"contentVersion\": \"1.0.0.0\",\r\n      \"parameters\": {\r\n        \"customer\":
        {\r\n          \"type\": \"string\",\r\n          \"minLength\": 2,\r\n          \"maxLength\":
        3,\r\n          \"defaultValue\": \"[resourceGroup().tags['customer-short']]\",\r\n
        \         \"metadata\": {\r\n            \"description\": \"A short unique
        identifer for the customer owning the resource. E.g. 'mc'='Marel Connect',
        'io'='Innova'\"\r\n          }\r\n        },\r\n        \"environment\": {\r\n
        \         \"type\": \"string\",\r\n          \"allowedValues\": [\r\n            \"dev\",\r\n
        \           \"test\",\r\n            \"int\",\r\n            \"stage\",\r\n
        \           \"prod\",\r\n            \"development\",\r\n            \"testing\",\r\n
        \           \"integration\",\r\n            \"staging\",\r\n            \"production\"\r\n
        \         ],\r\n          \"defaultValue\": \"[resourceGroup().tags['environment']]\",\r\n
        \         \"metadata\": {\r\n            \"description\": \"The environment
        being deployed to.\"\r\n          }\r\n        },\r\n        \"location\":
        {\r\n          \"type\": \"string\",\r\n          \"allowedValues\": [\r\n
        \           \"eastasia\",\r\n            \"southeastasia\",\r\n            \"centralus\",\r\n
        \           \"eastus\",\r\n            \"eastus2\",\r\n            \"westus\",\r\n
        \           \"northcentralus\",\r\n            \"southcentralus\",\r\n            \"northeurope\",\r\n
        \           \"westeurope\",\r\n            \"japanwest\",\r\n            \"japaneast\",\r\n
        \           \"brazilsouth\",\r\n            \"australiaeast\",\r\n            \"australiasoutheast\",\r\n
        \           \"southindia\",\r\n            \"centralindia\",\r\n            \"westindia\",\r\n
        \           \"canadacentral\",\r\n            \"canadaeast\",\r\n            \"uksouth\",\r\n
        \           \"ukwest\",\r\n            \"westcentralus\",\r\n            \"westus2\",\r\n
        \           \"koreacentral\",\r\n            \"koreasouth\",\r\n            \"francecentral\",\r\n
        \           \"francesouth\",\r\n            \"australiacentral\",\r\n            \"australiacentral2\",\r\n
        \           \"southafricanorth\",\r\n            \"southafricawest\",\r\n
        \           \"global\"\r\n          ],\r\n          \"defaultValue\": \"[if(contains(resourceGroup().tags,
        'location'), resourceGroup().tags['location'], resourceGroup().location)]\",\r\n
        \         \"metadata\": {\r\n            \"description\": \"The location of
        the data center the resorce will be deployed to.\"\r\n          }\r\n        },\r\n
        \       \"group\": {\r\n          \"type\": \"string\",\r\n          \"minLength\":
        3,\r\n          \"maxLength\": 12,\r\n          \"defaultValue\": \"[resourceGroup().tags['group']]\",\r\n
        \         \"metadata\": {\r\n            \"description\": \"The group identifier\"\r\n
        \         }\r\n        },\r\n        \"resource\": {\r\n          \"type\":
        \"string\",\r\n          \"metadata\": {\r\n            \"description\": \"The
        type of resource the name is being generated for. e.g. 'Microsoft.Storage/storageAccounts'\"\r\n
        \         }\r\n        },\r\n        \"kind\": {\r\n          \"type\": \"string\",\r\n
        \         \"defaultValue\": \"\",\r\n          \"metadata\": {\r\n            \"description\":
        \"Sometimes a 'kind' needs to be specified. Then this parameter needs to be
        provided. E.g. resource='Microsoft.Web/sites' kind='functionapp'\"\r\n          }\r\n
        \       },\r\n        \"instance\": {\r\n          \"type\": \"int\",\r\n
        \         \"defaultValue\": -1,\r\n          \"metadata\": {\r\n            \"description\":
        \"If name is for a repeated resource then this should be an integer >= 0\"\r\n
        \         }\r\n        },\r\n        \"useHyphen\": {\r\n          \"type\":
        \"bool\",\r\n          \"defaultValue\": true,\r\n          \"metadata\":
        {\r\n            \"description\": \"Determines if the name should include
        hyphens or not. e.g. 'mc-d-euw-data-kv' vs 'mcdeuwdatakv'\"\r\n          }\r\n
        \       }\r\n      },\r\n      \"functions\": [],\r\n      \"variables\":
        {\r\n        \"environments\": {\r\n          \"dev\": \"d\",\r\n          \"test\":
        \"t\",\r\n          \"int\": \"i\",\r\n          \"stage\": \"s\",\r\n          \"prod\":
        \"p\",\r\n          \"development\": \"d\",\r\n          \"testing\": \"t\",\r\n
        \         \"integration\": \"i\",\r\n          \"staging\": \"s\",\r\n          \"production\":
        \"p\"\r\n        },\r\n        \"locations\": {\r\n          \"eastasia\":
        \"ase\",\r\n          \"southeastasia\": \"asse\",\r\n          \"centralus\":
        \"usc\",\r\n          \"eastus\": \"use\",\r\n          \"eastus2\": \"use2\",\r\n
        \         \"westus\": \"usw\",\r\n          \"northcentralus\": \"usnc\",\r\n
        \         \"southcentralus\": \"ussc\",\r\n          \"northeurope\": \"eun\",\r\n
        \         \"westeurope\": \"euw\",\r\n          \"japanwest\": \"jpw\",\r\n
        \         \"japaneast\": \"jpe\",\r\n          \"brazilsouth\": \"brs\",\r\n
        \         \"australiaeast\": \"aue\",\r\n          \"australiasoutheast\":
        \"ause\",\r\n          \"southindia\": \"ins\",\r\n          \"centralindia\":
        \"inc\",\r\n          \"westindia\": \"inw\",\r\n          \"canadacentral\":
        \"cac\",\r\n          \"canadaeast\": \"cae\",\r\n          \"uksouth\": \"uks\",\r\n
        \         \"ukwest\": \"ukw\",\r\n          \"westcentralus\": \"uswe\",\r\n
        \         \"westus2\": \"usw2\",\r\n          \"koreacentral\": \"krc\",\r\n
        \         \"koreasouth\": \"krs\",\r\n          \"francecentral\": \"frc\",\r\n
        \         \"francesouth\": \"frs\",\r\n          \"australiacentral\": \"auc\",\r\n
        \         \"australiacentral2\": \"auc2\",\r\n          \"southafricanorth\":
        \"zan\",\r\n          \"southafricawest\": \"zaw\",\r\n          \"global\":
        \"global\"\r\n        },\r\n        \"resources\": {\r\n          \"Microsoft.Web\":
        {\r\n            \"publishingUsers\": null,\r\n            \"ishostnameavailable\":
        null,\r\n            \"validate\": null,\r\n            \"isusernameavailable\":
        null,\r\n            \"sourceControls\": null,\r\n            \"availableStacks\":
        null,\r\n            \"staticSites\": null,\r\n            \"listSitesAssignedToHostName\":
        null,\r\n            \"locations/getNetworkPolicies\": null,\r\n            \"locations/operations\":
        null,\r\n            \"locations/operationResults\": null,\r\n            \"sites/networkConfig\":
        null,\r\n            \"sites/slots/networkConfig\": null,\r\n            \"sites/hostNameBindings\":
        null,\r\n            \"sites/slots/hostNameBindings\": null,\r\n            \"operations\":
        null,\r\n            \"certificates\": null,\r\n            \"serverFarms\":
        \"asp\",\r\n            \"sites\": {\r\n              \"api\": \"appsvc\",\r\n
        \             \"app\": \"appui\",\r\n              \"functionapp\": \"fa\"\r\n
        \           },\r\n            \"sites/slots\": null,\r\n            \"runtimes\":
        null,\r\n            \"recommendations\": null,\r\n            \"resourceHealthMetadata\":
        null,\r\n            \"georegions\": null,\r\n            \"sites/premieraddons\":
        null,\r\n            \"hostingEnvironments\": null,\r\n            \"hostingEnvironments/multiRolePools\":
        null,\r\n            \"hostingEnvironments/workerPools\": null,\r\n            \"kubeEnvironments\":
        null,\r\n            \"deploymentLocations\": null,\r\n            \"deletedSites\":
        null,\r\n            \"locations/deletedSites\": null,\r\n            \"ishostingenvironmentnameavailable\":
        null,\r\n            \"locations/deleteVirtualNetworkOrSubnets\": null,\r\n
        \           \"connections\": null,\r\n            \"customApis\": null,\r\n
        \           \"locations\": null,\r\n            \"locations/listWsdlInterfaces\":
        null,\r\n            \"locations/extractApiDefinitionFromWsdl\": null,\r\n
        \           \"locations/managedApis\": null,\r\n            \"locations/runtimes\":
        null,\r\n            \"locations/apiOperations\": null,\r\n            \"connectionGateways\":
        null,\r\n            \"locations/connectionGatewayInstallations\": null,\r\n
        \           \"checkNameAvailability\": null,\r\n            \"billingMeters\":
        null,\r\n            \"verifyHostingEnvironmentVnet\": null,\r\n            \"serverFarms/eventGridFilters\":
        null,\r\n            \"sites/eventGridFilters\": null,\r\n            \"sites/slots/eventGridFilters\":
        null,\r\n            \"hostingEnvironments/eventGridFilters\": null,\r\n            \"serverFarms/firstPartyApps\":
        null,\r\n            \"serverFarms/firstPartyApps/keyVaultSettings\": null\r\n
        \         }\r\n        },\r\n        \"provider\": \"[split(parameters('resource'),
        '/')[0]]\",\r\n        \"resourceType\": \"[replace(parameters('resource'),
        concat(variables('provider'), '/'), '')]\",\r\n        \"hyphenedName\": \"[format('[0]-[1]-[2]-[3]-[4]-[5]',\\n
        \                              parameters('customer'),\\n                               variables('environments')[parameters('environment')],\\n
        \                              variables('locations')[parameters('location')],\\n
        \                              parameters('group'),\\n                               parameters('service'),\\n
        \                              if(equals(parameters('kind'), ''),\\n                                  variables('resources')[variables('provider')][variables('resourceType')],\\n
        \                                 variables('resources')[variables('provider')][variables('resourceType')][parameters('kind')]))]\",\r\n
        \       \"removeOptionalsFromHyphenedName\": \"[replace(variables('hyphenedName'),
        '--', '-')]\",\r\n        \"isInstanceCount\": \"[greater(parameters('instance'),
        -1)]\",\r\n        \"hyphenedNameAfterInstanceCount\": \"[if(variables('isInstanceCount'),\\n
        \                                            format('[0]-[1]', variables('removeOptionalsFromHyphenedName'),
        string(parameters('instance'))),\\n                                             variables('removeOptionalsFromHyphenedName'))]\",\r\n
        \       \"name\": \"[if(parameters('useHyphen'),\\n                   variables('hyphenedNameAfterInstanceCount'),\\n
        \                  replace(variables('hyphenedNameAfterInstanceCount'), '-',
        ''))]\"\r\n      },\r\n      \"resources\": [],\r\n      \"outputs\": {\r\n
        \       \"name\": {\r\n          \"type\": \"string\",\r\n          \"value\":
        \"[toLower(variables('name'))]\"\r\n        }\r\n      }\r\n    }\r\n  },\r\n
<<<<<<< HEAD
        \ \"systemData\": {\r\n    \"createdBy\": \"anthony.ct.martin@gmail.com\",\r\n
        \   \"createdByType\": \"User\",\r\n    \"createdAt\": \"2025-07-01T15:47:36.1538955Z\",\r\n
        \   \"lastModifiedBy\": \"anthony.ct.martin@gmail.com\",\r\n    \"lastModifiedByType\":
        \"User\",\r\n    \"lastModifiedAt\": \"2025-07-01T15:47:36.1538955Z\"\r\n
        \ },\r\n  \"id\": \"/subscriptions/00000000-0000-0000-0000-000000000000/resourceGroups/cli_test_template_specs000001/providers/Microsoft.Resources/templateSpecs/cli-test-create-template-spec000002/versions/1.0\",\r\n
=======
        \ \"systemData\": {\r\n    \"createdBy\": \"test@example.com\",\r\n    \"createdByType\":
        \"User\",\r\n    \"createdAt\": \"2025-07-29T05:38:27.7419309Z\",\r\n    \"lastModifiedBy\":
        \"test@example.com\",\r\n    \"lastModifiedByType\": \"User\",\r\n    \"lastModifiedAt\":
        \"2025-07-29T05:38:27.7419309Z\"\r\n  },\r\n  \"id\": \"/subscriptions/00000000-0000-0000-0000-000000000000/resourceGroups/cli_test_template_specs000001/providers/Microsoft.Resources/templateSpecs/cli-test-create-template-spec000002/versions/1.0\",\r\n
>>>>>>> d7e8a34a
        \ \"type\": \"Microsoft.Resources/templateSpecs/versions\",\r\n  \"name\":
        \"1.0\"\r\n}"
    headers:
      cache-control:
      - no-cache
      content-length:
      - '10055'
      content-type:
      - application/json; charset=utf-8
      date:
<<<<<<< HEAD
      - Tue, 01 Jul 2025 15:47:35 GMT
=======
      - Tue, 29 Jul 2025 05:38:27 GMT
>>>>>>> d7e8a34a
      expires:
      - '-1'
      pragma:
      - no-cache
      strict-transport-security:
      - max-age=31536000; includeSubDomains
      x-cache:
      - CONFIG_NOCACHE
      x-content-type-options:
      - nosniff
      x-ms-operation-identifier:
<<<<<<< HEAD
      - tenantId=3f371d31-f8f9-4ac4-9950-b5c4ff5bbb3d,objectId=880dfe77-3cbb-4d27-b0cf-0052ba153f33/eastus/8842f688-fe4e-41ff-bfb6-f17ecc2cd1be
=======
      - tenantId=72f988bf-86f1-41af-91ab-2d7cd011db47,objectId=2c426789-7d96-4395-8062-b5680e1ea8d4/eastus/2c53e236-b76b-48e1-9e35-ac995fa4ab77
>>>>>>> d7e8a34a
      x-ms-ratelimit-remaining-subscription-global-writes:
      - '11999'
      x-ms-ratelimit-remaining-subscription-writes:
      - '799'
      x-msedge-ref:
<<<<<<< HEAD
      - 'Ref A: 9BD9B4B1D1CF4137B0D509A0E96DBBCA Ref B: BN1AA2051014019 Ref C: 2025-07-01T15:47:35Z'
=======
      - 'Ref A: 3E6AF45E7F9D40E69E904EC00F4CAA10 Ref B: MNZ221060619049 Ref C: 2025-07-29T05:38:26Z'
>>>>>>> d7e8a34a
    status:
      code: 201
      message: Created
- request:
    body: null
    headers:
      Accept:
      - application/json
      Accept-Encoding:
      - gzip, deflate
      CommandName:
      - ts delete
      Connection:
      - keep-alive
      Content-Length:
      - '0'
      ParameterSetName:
      - --template-spec --yes
      User-Agent:
<<<<<<< HEAD
      - AZURECLI/2.75.0 azsdk-python-core/1.31.0 Python/3.12.1 (Linux-6.8.0-1027-azure-x86_64-with-glibc2.31)
=======
      - AZURECLI/2.75.0 azsdk-python-core/1.35.0 Python/3.12.10 (Windows-11-10.0.26100-SP0)
>>>>>>> d7e8a34a
    method: DELETE
    uri: https://management.azure.com/subscriptions/00000000-0000-0000-0000-000000000000/resourceGroups/cli_test_template_specs000001/providers/Microsoft.Resources/templateSpecs/cli-test-create-template-spec000002?api-version=2021-05-01
  response:
    body:
      string: ''
    headers:
      cache-control:
      - no-cache
      content-length:
      - '0'
      date:
<<<<<<< HEAD
      - Tue, 01 Jul 2025 15:47:37 GMT
=======
      - Tue, 29 Jul 2025 05:38:29 GMT
>>>>>>> d7e8a34a
      expires:
      - '-1'
      pragma:
      - no-cache
      strict-transport-security:
      - max-age=31536000; includeSubDomains
      x-cache:
      - CONFIG_NOCACHE
      x-content-type-options:
      - nosniff
      x-ms-operation-identifier:
<<<<<<< HEAD
      - tenantId=3f371d31-f8f9-4ac4-9950-b5c4ff5bbb3d,objectId=880dfe77-3cbb-4d27-b0cf-0052ba153f33/eastus/480e917c-c81f-4ab4-a90e-23f1fbe70254
      x-ms-ratelimit-remaining-subscription-deletes:
      - '198'
      x-ms-ratelimit-remaining-subscription-global-deletes:
      - '2998'
      x-msedge-ref:
      - 'Ref A: C393E68B34D34F6C8C405C8330DAEE6E Ref B: BN1AA2051015019 Ref C: 2025-07-01T15:47:36Z'
=======
      - tenantId=72f988bf-86f1-41af-91ab-2d7cd011db47,objectId=2c426789-7d96-4395-8062-b5680e1ea8d4/eastus/c304ee89-1863-48b5-88e1-b1b7e8d4ec32
      x-ms-ratelimit-remaining-subscription-deletes:
      - '799'
      x-ms-ratelimit-remaining-subscription-global-deletes:
      - '11999'
      x-msedge-ref:
      - 'Ref A: 40C4D70FEB7645F5A9E909653437C41E Ref B: MNZ221060610009 Ref C: 2025-07-29T05:38:28Z'
>>>>>>> d7e8a34a
    status:
      code: 200
      message: OK
version: 1<|MERGE_RESOLUTION|>--- conflicted
+++ resolved
@@ -13,13 +13,9 @@
       ParameterSetName:
       - -g -n -v -l -f --description --version-description
       User-Agent:
-<<<<<<< HEAD
-      - AZURECLI/2.75.0 azsdk-python-core/1.31.0 Python/3.12.1 (Linux-6.8.0-1027-azure-x86_64-with-glibc2.31)
-=======
       - AZURECLI/2.75.0 azsdk-python-core/1.35.0 Python/3.12.10 (Windows-11-10.0.26100-SP0)
->>>>>>> d7e8a34a
     method: GET
-    uri: https://management.azure.com/subscriptions/00000000-0000-0000-0000-000000000000/resourceGroups/cli_test_template_specs000001/providers/Microsoft.Resources/templateSpecs/cli-test-create-template-spec000002/versions/1.0?api-version=2021-05-01
+    uri: https://management.azure.com/subscriptions/00000000-0000-0000-0000-000000000000/resourceGroups/cli_test_template_specs000001/providers/Microsoft.Resources/templateSpecs/cli-test-create-template-spec000002/versions/1.0?api-version=2022-02-01
   response:
     body:
       string: '{"error":{"code":"ResourceNotFound","message":"The Resource ''Microsoft.Resources/templateSpecs/cli-test-create-template-spec000002/versions/1.0''
@@ -33,11 +29,7 @@
       content-type:
       - application/json; charset=utf-8
       date:
-<<<<<<< HEAD
-      - Tue, 01 Jul 2025 15:47:32 GMT
-=======
       - Tue, 29 Jul 2025 05:38:24 GMT
->>>>>>> d7e8a34a
       expires:
       - '-1'
       pragma:
@@ -51,11 +43,7 @@
       x-ms-failure-cause:
       - gateway
       x-msedge-ref:
-<<<<<<< HEAD
-      - 'Ref A: 53631752D286434185D9C0F458B39969 Ref B: BN1AA2051015029 Ref C: 2025-07-01T15:47:33Z'
-=======
       - 'Ref A: 720DE1350F0247AFBF62BD2B541F225A Ref B: MNZ221060608047 Ref C: 2025-07-29T05:38:24Z'
->>>>>>> d7e8a34a
     status:
       code: 404
       message: Not Found
@@ -73,13 +61,9 @@
       ParameterSetName:
       - -g -n -v -l -f --description --version-description
       User-Agent:
-<<<<<<< HEAD
-      - AZURECLI/2.75.0 azsdk-python-core/1.31.0 Python/3.12.1 (Linux-6.8.0-1027-azure-x86_64-with-glibc2.31)
-=======
       - AZURECLI/2.75.0 azsdk-python-core/1.35.0 Python/3.12.10 (Windows-11-10.0.26100-SP0)
->>>>>>> d7e8a34a
     method: GET
-    uri: https://management.azure.com/subscriptions/00000000-0000-0000-0000-000000000000/resourceGroups/cli_test_template_specs000001/providers/Microsoft.Resources/templateSpecs/cli-test-create-template-spec000002?api-version=2021-05-01
+    uri: https://management.azure.com/subscriptions/00000000-0000-0000-0000-000000000000/resourceGroups/cli_test_template_specs000001/providers/Microsoft.Resources/templateSpecs/cli-test-create-template-spec000002?api-version=2022-02-01
   response:
     body:
       string: '{"error":{"code":"ResourceNotFound","message":"The Resource ''Microsoft.Resources/templateSpecs/cli-test-create-template-spec000002''
@@ -93,11 +77,7 @@
       content-type:
       - application/json; charset=utf-8
       date:
-<<<<<<< HEAD
-      - Tue, 01 Jul 2025 15:47:33 GMT
-=======
       - Tue, 29 Jul 2025 05:38:24 GMT
->>>>>>> d7e8a34a
       expires:
       - '-1'
       pragma:
@@ -111,11 +91,7 @@
       x-ms-failure-cause:
       - gateway
       x-msedge-ref:
-<<<<<<< HEAD
-      - 'Ref A: 4AB4844B010A4064B0E0CA60A949FA26 Ref B: BN1AA2051015011 Ref C: 2025-07-01T15:47:33Z'
-=======
       - 'Ref A: 15EDEE6739E0415FA5A0505546D1E843 Ref B: MNZ221060609027 Ref C: 2025-07-29T05:38:25Z'
->>>>>>> d7e8a34a
     status:
       code: 404
       message: Not Found
@@ -138,29 +114,17 @@
       ParameterSetName:
       - -g -n -v -l -f --description --version-description
       User-Agent:
-<<<<<<< HEAD
-      - AZURECLI/2.75.0 azsdk-python-core/1.31.0 Python/3.12.1 (Linux-6.8.0-1027-azure-x86_64-with-glibc2.31)
-=======
       - AZURECLI/2.75.0 azsdk-python-core/1.35.0 Python/3.12.10 (Windows-11-10.0.26100-SP0)
->>>>>>> d7e8a34a
     method: PUT
-    uri: https://management.azure.com/subscriptions/00000000-0000-0000-0000-000000000000/resourceGroups/cli_test_template_specs000001/providers/Microsoft.Resources/templateSpecs/cli-test-create-template-spec000002?api-version=2021-05-01
+    uri: https://management.azure.com/subscriptions/00000000-0000-0000-0000-000000000000/resourceGroups/cli_test_template_specs000001/providers/Microsoft.Resources/templateSpecs/cli-test-create-template-spec000002?api-version=2022-02-01
   response:
     body:
       string: "{\r\n  \"location\": \"westus\",\r\n  \"tags\": {},\r\n  \"properties\":
         {\r\n    \"description\": \"AzCLI test root template spec\"\r\n  },\r\n  \"systemData\":
-<<<<<<< HEAD
-        {\r\n    \"createdBy\": \"anthony.ct.martin@gmail.com\",\r\n    \"createdByType\":
-        \"User\",\r\n    \"createdAt\": \"2025-07-01T15:47:34.8873997Z\",\r\n    \"lastModifiedBy\":
-        \"anthony.ct.martin@gmail.com\",\r\n    \"lastModifiedByType\": \"User\",\r\n
-        \   \"lastModifiedAt\": \"2025-07-01T15:47:34.8873997Z\"\r\n  },\r\n  \"id\":
-        \"/subscriptions/00000000-0000-0000-0000-000000000000/resourceGroups/cli_test_template_specs000001/providers/Microsoft.Resources/templateSpecs/cli-test-create-template-spec000002\",\r\n
-=======
         {\r\n    \"createdBy\": \"test@example.com\",\r\n    \"createdByType\": \"User\",\r\n
         \   \"createdAt\": \"2025-07-29T05:38:26.3386673Z\",\r\n    \"lastModifiedBy\":
         \"test@example.com\",\r\n    \"lastModifiedByType\": \"User\",\r\n    \"lastModifiedAt\":
         \"2025-07-29T05:38:26.3386673Z\"\r\n  },\r\n  \"id\": \"/subscriptions/00000000-0000-0000-0000-000000000000/resourceGroups/cli_test_template_specs000001/providers/Microsoft.Resources/templateSpecs/cli-test-create-template-spec000002\",\r\n
->>>>>>> d7e8a34a
         \ \"type\": \"Microsoft.Resources/templateSpecs\",\r\n  \"name\": \"cli-test-create-template-spec000002\"\r\n}"
     headers:
       cache-control:
@@ -170,11 +134,7 @@
       content-type:
       - application/json; charset=utf-8
       date:
-<<<<<<< HEAD
-      - Tue, 01 Jul 2025 15:47:35 GMT
-=======
       - Tue, 29 Jul 2025 05:38:26 GMT
->>>>>>> d7e8a34a
       expires:
       - '-1'
       pragma:
@@ -186,21 +146,13 @@
       x-content-type-options:
       - nosniff
       x-ms-operation-identifier:
-<<<<<<< HEAD
-      - tenantId=3f371d31-f8f9-4ac4-9950-b5c4ff5bbb3d,objectId=880dfe77-3cbb-4d27-b0cf-0052ba153f33/eastus/89ebbadd-1d6d-4e7e-8117-a1f3d2b45d6b
-=======
       - tenantId=72f988bf-86f1-41af-91ab-2d7cd011db47,objectId=2c426789-7d96-4395-8062-b5680e1ea8d4/eastus/a7771026-b748-40f9-a0d1-11a85209fcf9
->>>>>>> d7e8a34a
       x-ms-ratelimit-remaining-subscription-global-writes:
       - '11999'
       x-ms-ratelimit-remaining-subscription-writes:
       - '799'
       x-msedge-ref:
-<<<<<<< HEAD
-      - 'Ref A: A04CAC09E0724B5BBA52B7323FF9CD4F Ref B: BN1AA2051015037 Ref C: 2025-07-01T15:47:34Z'
-=======
       - 'Ref A: 9B28ACAC42054EF388AB424FDF8DE97C Ref B: MNZ221060608023 Ref C: 2025-07-29T05:38:25Z'
->>>>>>> d7e8a34a
     status:
       code: 201
       message: Created
@@ -294,13 +246,9 @@
       ParameterSetName:
       - -g -n -v -l -f --description --version-description
       User-Agent:
-<<<<<<< HEAD
-      - AZURECLI/2.75.0 azsdk-python-core/1.31.0 Python/3.12.1 (Linux-6.8.0-1027-azure-x86_64-with-glibc2.31)
-=======
       - AZURECLI/2.75.0 azsdk-python-core/1.35.0 Python/3.12.10 (Windows-11-10.0.26100-SP0)
->>>>>>> d7e8a34a
     method: PUT
-    uri: https://management.azure.com/subscriptions/00000000-0000-0000-0000-000000000000/resourceGroups/cli_test_template_specs000001/providers/Microsoft.Resources/templateSpecs/cli-test-create-template-spec000002/versions/1.0?api-version=2021-05-01
+    uri: https://management.azure.com/subscriptions/00000000-0000-0000-0000-000000000000/resourceGroups/cli_test_template_specs000001/providers/Microsoft.Resources/templateSpecs/cli-test-create-template-spec000002/versions/1.0?api-version=2022-02-01
   response:
     body:
       string: "{\r\n  \"location\": \"westus\",\r\n  \"tags\": {},\r\n  \"properties\":
@@ -423,18 +371,10 @@
         ''))]\"\r\n      },\r\n      \"resources\": [],\r\n      \"outputs\": {\r\n
         \       \"name\": {\r\n          \"type\": \"string\",\r\n          \"value\":
         \"[toLower(variables('name'))]\"\r\n        }\r\n      }\r\n    }\r\n  },\r\n
-<<<<<<< HEAD
-        \ \"systemData\": {\r\n    \"createdBy\": \"anthony.ct.martin@gmail.com\",\r\n
-        \   \"createdByType\": \"User\",\r\n    \"createdAt\": \"2025-07-01T15:47:36.1538955Z\",\r\n
-        \   \"lastModifiedBy\": \"anthony.ct.martin@gmail.com\",\r\n    \"lastModifiedByType\":
-        \"User\",\r\n    \"lastModifiedAt\": \"2025-07-01T15:47:36.1538955Z\"\r\n
-        \ },\r\n  \"id\": \"/subscriptions/00000000-0000-0000-0000-000000000000/resourceGroups/cli_test_template_specs000001/providers/Microsoft.Resources/templateSpecs/cli-test-create-template-spec000002/versions/1.0\",\r\n
-=======
         \ \"systemData\": {\r\n    \"createdBy\": \"test@example.com\",\r\n    \"createdByType\":
         \"User\",\r\n    \"createdAt\": \"2025-07-29T05:38:27.7419309Z\",\r\n    \"lastModifiedBy\":
         \"test@example.com\",\r\n    \"lastModifiedByType\": \"User\",\r\n    \"lastModifiedAt\":
         \"2025-07-29T05:38:27.7419309Z\"\r\n  },\r\n  \"id\": \"/subscriptions/00000000-0000-0000-0000-000000000000/resourceGroups/cli_test_template_specs000001/providers/Microsoft.Resources/templateSpecs/cli-test-create-template-spec000002/versions/1.0\",\r\n
->>>>>>> d7e8a34a
         \ \"type\": \"Microsoft.Resources/templateSpecs/versions\",\r\n  \"name\":
         \"1.0\"\r\n}"
     headers:
@@ -445,11 +385,7 @@
       content-type:
       - application/json; charset=utf-8
       date:
-<<<<<<< HEAD
-      - Tue, 01 Jul 2025 15:47:35 GMT
-=======
       - Tue, 29 Jul 2025 05:38:27 GMT
->>>>>>> d7e8a34a
       expires:
       - '-1'
       pragma:
@@ -461,21 +397,13 @@
       x-content-type-options:
       - nosniff
       x-ms-operation-identifier:
-<<<<<<< HEAD
-      - tenantId=3f371d31-f8f9-4ac4-9950-b5c4ff5bbb3d,objectId=880dfe77-3cbb-4d27-b0cf-0052ba153f33/eastus/8842f688-fe4e-41ff-bfb6-f17ecc2cd1be
-=======
       - tenantId=72f988bf-86f1-41af-91ab-2d7cd011db47,objectId=2c426789-7d96-4395-8062-b5680e1ea8d4/eastus/2c53e236-b76b-48e1-9e35-ac995fa4ab77
->>>>>>> d7e8a34a
       x-ms-ratelimit-remaining-subscription-global-writes:
       - '11999'
       x-ms-ratelimit-remaining-subscription-writes:
       - '799'
       x-msedge-ref:
-<<<<<<< HEAD
-      - 'Ref A: 9BD9B4B1D1CF4137B0D509A0E96DBBCA Ref B: BN1AA2051014019 Ref C: 2025-07-01T15:47:35Z'
-=======
       - 'Ref A: 3E6AF45E7F9D40E69E904EC00F4CAA10 Ref B: MNZ221060619049 Ref C: 2025-07-29T05:38:26Z'
->>>>>>> d7e8a34a
     status:
       code: 201
       message: Created
@@ -495,13 +423,9 @@
       ParameterSetName:
       - --template-spec --yes
       User-Agent:
-<<<<<<< HEAD
-      - AZURECLI/2.75.0 azsdk-python-core/1.31.0 Python/3.12.1 (Linux-6.8.0-1027-azure-x86_64-with-glibc2.31)
-=======
       - AZURECLI/2.75.0 azsdk-python-core/1.35.0 Python/3.12.10 (Windows-11-10.0.26100-SP0)
->>>>>>> d7e8a34a
     method: DELETE
-    uri: https://management.azure.com/subscriptions/00000000-0000-0000-0000-000000000000/resourceGroups/cli_test_template_specs000001/providers/Microsoft.Resources/templateSpecs/cli-test-create-template-spec000002?api-version=2021-05-01
+    uri: https://management.azure.com/subscriptions/00000000-0000-0000-0000-000000000000/resourceGroups/cli_test_template_specs000001/providers/Microsoft.Resources/templateSpecs/cli-test-create-template-spec000002?api-version=2022-02-01
   response:
     body:
       string: ''
@@ -511,11 +435,7 @@
       content-length:
       - '0'
       date:
-<<<<<<< HEAD
-      - Tue, 01 Jul 2025 15:47:37 GMT
-=======
       - Tue, 29 Jul 2025 05:38:29 GMT
->>>>>>> d7e8a34a
       expires:
       - '-1'
       pragma:
@@ -527,15 +447,6 @@
       x-content-type-options:
       - nosniff
       x-ms-operation-identifier:
-<<<<<<< HEAD
-      - tenantId=3f371d31-f8f9-4ac4-9950-b5c4ff5bbb3d,objectId=880dfe77-3cbb-4d27-b0cf-0052ba153f33/eastus/480e917c-c81f-4ab4-a90e-23f1fbe70254
-      x-ms-ratelimit-remaining-subscription-deletes:
-      - '198'
-      x-ms-ratelimit-remaining-subscription-global-deletes:
-      - '2998'
-      x-msedge-ref:
-      - 'Ref A: C393E68B34D34F6C8C405C8330DAEE6E Ref B: BN1AA2051015019 Ref C: 2025-07-01T15:47:36Z'
-=======
       - tenantId=72f988bf-86f1-41af-91ab-2d7cd011db47,objectId=2c426789-7d96-4395-8062-b5680e1ea8d4/eastus/c304ee89-1863-48b5-88e1-b1b7e8d4ec32
       x-ms-ratelimit-remaining-subscription-deletes:
       - '799'
@@ -543,7 +454,6 @@
       - '11999'
       x-msedge-ref:
       - 'Ref A: 40C4D70FEB7645F5A9E909653437C41E Ref B: MNZ221060610009 Ref C: 2025-07-29T05:38:28Z'
->>>>>>> d7e8a34a
     status:
       code: 200
       message: OK
