interactions:
- request:
    body: null
    headers:
      Accept:
      - application/json
      Accept-Encoding:
      - gzip, deflate
      CommandName:
      - aks create
      Connection:
      - keep-alive
      ParameterSetName:
      - --resource-group --name --location --dns-name-prefix --node-count --ssh-key-value
        --service-principal --client-secret --load-balancer-sku --vm-set-type --no-wait
      User-Agent:
<<<<<<< HEAD
      - AZURECLI/2.49.0 azsdk-python-azure-mgmt-containerservice/23.0.0 Python/3.8.16
        (macOS-13.4-arm64-arm-64bit)
    method: GET
    uri: https://management.azure.com/subscriptions/00000000-0000-0000-0000-000000000000/resourceGroups/clitest000001/providers/Microsoft.ContainerService/managedClusters/cliakstest000001?api-version=2023-05-01
=======
      - AZURECLI/2.49.0 azsdk-python-azure-mgmt-containerservice/24.0.0 Python/3.8.10
        (Linux-5.15.0-1039-azure-x86_64-with-glibc2.29)
    method: GET
    uri: https://management.azure.com/subscriptions/00000000-0000-0000-0000-000000000000/resourceGroups/clitest000001/providers/Microsoft.ContainerService/managedClusters/cliakstest000001?api-version=2023-07-01
>>>>>>> 13d0ab0a
  response:
    body:
      string: '{"error":{"code":"ResourceNotFound","message":"The Resource ''Microsoft.ContainerService/managedClusters/cliakstest000001''
        under resource group ''clitest000001'' was not found. For more details please
        go to https://aka.ms/ARMResourceNotFoundFix"}}'
    headers:
      cache-control:
      - no-cache
      content-length:
      - '244'
      content-type:
      - application/json; charset=utf-8
      date:
<<<<<<< HEAD
      - Wed, 14 Jun 2023 19:46:09 GMT
=======
      - Thu, 29 Jun 2023 09:07:47 GMT
>>>>>>> 13d0ab0a
      expires:
      - '-1'
      pragma:
      - no-cache
      strict-transport-security:
      - max-age=31536000; includeSubDomains
      x-content-type-options:
      - nosniff
      x-ms-failure-cause:
      - gateway
    status:
      code: 404
      message: Not Found
- request:
    body: '{"location": "westus2", "properties": {"kubernetesVersion": "", "dnsPrefix":
      "cliaksdns000002", "agentPoolProfiles": [{"count": 1, "vmSize": "Standard_DS2_v2",
      "osDiskSizeGB": 0, "osType": "Linux", "enableAutoScaling": false, "type": "AvailabilitySet",
      "mode": "System", "orchestratorVersion": "", "upgradeSettings": {}, "enableNodePublicIP":
      false, "scaleSetPriority": "Regular", "scaleSetEvictionPolicy": "Delete", "spotMaxPrice":
      -1.0, "nodeTaints": [], "enableEncryptionAtHost": false, "enableUltraSSD": false,
      "enableFIPS": false, "name": "nodepool1"}], "linuxProfile": {"adminUsername":
<<<<<<< HEAD
      "azureuser", "ssh": {"publicKeys": [{"keyData": "ssh-rsa AAAAB3NzaC1yc2EAAAADAQABAAACAQCbIg1guRHbI0lV11wWDt1r2cUdcNd27CJsg+SfgC7miZeubtwUhbsPdhMQsfDyhOWHq1+ZL0M+nJZV63d/1dhmhtgyOqejUwrPlzKhydsbrsdUor+JmNJDdW01v7BXHyuymT8G4s09jCasNOwiufbP/qp72ruu0bIA1nySsvlf9pCQAuFkAnVnf/rFhUlOkhtRpwcq8SUNY2zRHR/EKb/4NWY1JzR4sa3q2fWIJdrrX0DvLoa5g9bIEd4Df79ba7v+yiUBOS0zT2ll+z4g9izHK3EO5d8hL4jYxcjKs+wcslSYRWrascfscLgMlMGh0CdKeNTDjHpGPncaf3Z+FwwwjWeuiNBxv7bJo13/8B/098KlVDl4GZqsoBCEjPyJfV6hO0y/LkRGkk7oHWKgeWAfKtfLItRp00eZ4fcJNK9kCaSMmEugoZWcI7NGbZXzqFWqbpRI7NcDP9+WIQ+i9U5vqWsqd/zng4kbuAJ6UuKqIzB0upYrLShfQE3SAck8oaLhJqqq56VfDuASNpJKidV+zq27HfSBmbXnkR/5AK337dc3MXKJypoK/QPMLKUAP5XLPbs+NddJQV7EZXd29DLgp+fRIg3edpKdO7ZErWhv7d+3Kws+e1Y+ypmR2WIVSwVyBEUfgv2C8Ts9gnTF4pNcEY/S2aBicz5Ew2+jdyGNQQ==
      test@example.com\n"}]}}, "servicePrincipalProfile": {"clientId":"00000000-0000-0000-0000-000000000001",
=======
      "azureuser", "ssh": {"publicKeys": [{"keyData": "ssh-rsa AAAAB3NzaC1yc2EAAAADAQABAAABAQCw4P22/hE86EX0l2HMO+M6Gw+CW6O4Yl84NLjVqF7NtK8xwQKcZwGeIwNBv/HxJ0uMJlOCG1ZMPPvSZHDp07QvAjYKKryIkIGilxLUh4fNOEQiZqAXB2badERUdwLRB4f6kHc0vb35GHw3tlyjjDjvQTO7UgZQxnbipxyrJAYfMHxfXjST1tvmln3v87WvBGsY2hr1Iqx/gMO3AIqaNoJntl1sIeAcg8xXdYW3PP6N1gYToFsDxsQZU2rfefIRDniuP4fYy2J4shtEAkyzv1BlOBJGHBqCzyrhXVqFElLSFV99QhLUi43zXL4Ge1QKJBztH/q48ohMBt3WenkP2KsT
      azcli_aks_live_test@example.com\n"}]}}, "servicePrincipalProfile": {"clientId":"00000000-0000-0000-0000-000000000001",
>>>>>>> 13d0ab0a
      "secret":"fake-secret"}, "addonProfiles": {}, "enableRBAC": true, "networkProfile":
      {"networkPlugin": "kubenet", "podCidr": "10.244.0.0/16", "serviceCidr": "10.0.0.0/16",
      "dnsServiceIP": "10.0.0.10", "outboundType": "loadBalancer", "loadBalancerSku":
      "basic"}, "disableLocalAccounts": false, "storageProfile": {}}}'
    headers:
      Accept:
      - application/json
      Accept-Encoding:
      - gzip, deflate
      CommandName:
      - aks create
      Connection:
      - keep-alive
      Content-Length:
<<<<<<< HEAD
      - '1785'
=======
      - '1456'
>>>>>>> 13d0ab0a
      Content-Type:
      - application/json
      ParameterSetName:
      - --resource-group --name --location --dns-name-prefix --node-count --ssh-key-value
        --service-principal --client-secret --load-balancer-sku --vm-set-type --no-wait
      User-Agent:
<<<<<<< HEAD
      - AZURECLI/2.49.0 azsdk-python-azure-mgmt-containerservice/23.0.0 Python/3.8.16
        (macOS-13.4-arm64-arm-64bit)
    method: PUT
    uri: https://management.azure.com/subscriptions/00000000-0000-0000-0000-000000000000/resourceGroups/clitest000001/providers/Microsoft.ContainerService/managedClusters/cliakstest000001?api-version=2023-05-01
  response:
    body:
      string: "{\n  \"code\": \"ServicePrincipalNotFound\",\n  \"details\": null,\n\
        \  \"message\": \"Service principal clientID: bc05b681-7d99-4e7b-b597-4bcb265ca977\
        \ not found in Active Directory tenant 72f988bf-86f1-41af-91ab-2d7cd011db47,\
        \ Please see https://aka.ms/aks-sp-help for more details.\",\n  \"subcode\"\
        : \"ServicePrincipalNotFound\"\n }"
    headers:
      cache-control:
      - no-cache
      content-length:
      - '313'
      content-type:
      - application/json
      date:
      - Wed, 14 Jun 2023 19:46:13 GMT
=======
      - AZURECLI/2.49.0 azsdk-python-azure-mgmt-containerservice/24.0.0 Python/3.8.10
        (Linux-5.15.0-1039-azure-x86_64-with-glibc2.29)
    method: PUT
    uri: https://management.azure.com/subscriptions/00000000-0000-0000-0000-000000000000/resourceGroups/clitest000001/providers/Microsoft.ContainerService/managedClusters/cliakstest000001?api-version=2023-07-01
  response:
    body:
      string: "{\n  \"id\": \"/subscriptions/00000000-0000-0000-0000-000000000000/resourcegroups/clitest000001/providers/Microsoft.ContainerService/managedClusters/cliakstest000001\",\n
        \ \"location\": \"westus2\",\n  \"name\": \"cliakstest000001\",\n  \"type\":
        \"Microsoft.ContainerService/ManagedClusters\",\n  \"properties\": {\n   \"provisioningState\":
        \"Creating\",\n   \"powerState\": {\n    \"code\": \"Running\"\n   },\n   \"kubernetesVersion\":
        \"1.25.6\",\n   \"currentKubernetesVersion\": \"1.25.6\",\n   \"dnsPrefix\":
        \"cliaksdns000002\",\n   \"fqdn\": \"cliaksdns000002-8ovvddrq.hcp.westus2.azmk8s.io\",\n
        \  \"azurePortalFQDN\": \"cliaksdns000002-8ovvddrq.portal.hcp.westus2.azmk8s.io\",\n
        \  \"agentPoolProfiles\": [\n    {\n     \"name\": \"nodepool1\",\n     \"count\":
        1,\n     \"vmSize\": \"Standard_DS2_v2\",\n     \"osDiskSizeGB\": 128,\n     \"osDiskType\":
        \"Managed\",\n     \"kubeletDiskType\": \"OS\",\n     \"maxPods\": 110,\n
        \    \"type\": \"AvailabilitySet\",\n     \"enableAutoScaling\": false,\n
        \    \"provisioningState\": \"Creating\",\n     \"powerState\": {\n      \"code\":
        \"Running\"\n     },\n     \"orchestratorVersion\": \"1.25.6\",\n     \"currentOrchestratorVersion\":
        \"1.25.6\",\n     \"enableNodePublicIP\": false,\n     \"mode\": \"System\",\n
        \    \"enableEncryptionAtHost\": false,\n     \"enableUltraSSD\": false,\n
        \    \"osType\": \"Linux\",\n     \"osSKU\": \"Ubuntu\",\n     \"upgradeSettings\":
        {},\n     \"enableFIPS\": false\n    }\n   ],\n   \"linuxProfile\": {\n    \"adminUsername\":
        \"azureuser\",\n    \"ssh\": {\n     \"publicKeys\": [\n      {\n       \"keyData\":
        \"ssh-rsa AAAAB3NzaC1yc2EAAAADAQABAAABAQCw4P22/hE86EX0l2HMO+M6Gw+CW6O4Yl84NLjVqF7NtK8xwQKcZwGeIwNBv/HxJ0uMJlOCG1ZMPPvSZHDp07QvAjYKKryIkIGilxLUh4fNOEQiZqAXB2badERUdwLRB4f6kHc0vb35GHw3tlyjjDjvQTO7UgZQxnbipxyrJAYfMHxfXjST1tvmln3v87WvBGsY2hr1Iqx/gMO3AIqaNoJntl1sIeAcg8xXdYW3PP6N1gYToFsDxsQZU2rfefIRDniuP4fYy2J4shtEAkyzv1BlOBJGHBqCzyrhXVqFElLSFV99QhLUi43zXL4Ge1QKJBztH/q48ohMBt3WenkP2KsT
        azcli_aks_live_test@example.com\\n\"\n      }\n     ]\n    }\n   },\n   \"servicePrincipalProfile\":
        {\n    \"clientId\":\"00000000-0000-0000-0000-000000000001\"\n   },\n   \"nodeResourceGroup\":
        \"MC_clitest000001_cliakstest000001_westus2\",\n   \"enableRBAC\": true,\n
        \  \"supportPlan\": \"KubernetesOfficial\",\n   \"networkProfile\": {\n    \"networkPlugin\":
        \"kubenet\",\n    \"loadBalancerSku\": \"basic\",\n    \"podCidr\": \"10.244.0.0/16\",\n
        \   \"serviceCidr\": \"10.0.0.0/16\",\n    \"dnsServiceIP\": \"10.0.0.10\",\n
        \   \"outboundType\": \"loadBalancer\",\n    \"podCidrs\": [\n     \"10.244.0.0/16\"\n
        \   ],\n    \"serviceCidrs\": [\n     \"10.0.0.0/16\"\n    ],\n    \"ipFamilies\":
        [\n     \"IPv4\"\n    ]\n   },\n   \"maxAgentPools\": 1,\n   \"disableLocalAccounts\":
        false,\n   \"securityProfile\": {},\n   \"storageProfile\": {\n    \"diskCSIDriver\":
        {\n     \"enabled\": true\n    },\n    \"fileCSIDriver\": {\n     \"enabled\":
        true\n    },\n    \"snapshotController\": {\n     \"enabled\": true\n    }\n
        \  },\n   \"oidcIssuerProfile\": {\n    \"enabled\": false\n   },\n   \"workloadAutoScalerProfile\":
        {}\n  },\n  \"sku\": {\n   \"name\": \"Base\",\n   \"tier\": \"Free\"\n  }\n
        }"
    headers:
      azure-asyncoperation:
      - https://management.azure.com/subscriptions/00000000-0000-0000-0000-000000000000/providers/Microsoft.ContainerService/locations/westus2/operations/5c7a340c-4106-4708-8099-237318b29233?api-version=2016-03-30
      cache-control:
      - no-cache
      content-length:
      - '2878'
      content-type:
      - application/json
      date:
      - Thu, 29 Jun 2023 09:07:53 GMT
>>>>>>> 13d0ab0a
      expires:
      - '-1'
      pragma:
      - no-cache
      server:
      - nginx
      strict-transport-security:
      - max-age=31536000; includeSubDomains
      x-content-type-options:
      - nosniff
      x-ms-ratelimit-remaining-subscription-writes:
      - '1199'
    status:
      code: 404
      message: Not Found
- request:
    body: '{"location": "westus2", "properties": {"kubernetesVersion": "", "dnsPrefix":
      "cliaksdns000002", "agentPoolProfiles": [{"count": 1, "vmSize": "Standard_DS2_v2",
      "osDiskSizeGB": 0, "osType": "Linux", "enableAutoScaling": false, "type": "AvailabilitySet",
      "mode": "System", "orchestratorVersion": "", "upgradeSettings": {}, "enableNodePublicIP":
      false, "scaleSetPriority": "Regular", "scaleSetEvictionPolicy": "Delete", "spotMaxPrice":
      -1.0, "nodeTaints": [], "enableEncryptionAtHost": false, "enableUltraSSD": false,
      "enableFIPS": false, "name": "nodepool1"}], "linuxProfile": {"adminUsername":
      "azureuser", "ssh": {"publicKeys": [{"keyData": "ssh-rsa AAAAB3NzaC1yc2EAAAADAQABAAACAQCbIg1guRHbI0lV11wWDt1r2cUdcNd27CJsg+SfgC7miZeubtwUhbsPdhMQsfDyhOWHq1+ZL0M+nJZV63d/1dhmhtgyOqejUwrPlzKhydsbrsdUor+JmNJDdW01v7BXHyuymT8G4s09jCasNOwiufbP/qp72ruu0bIA1nySsvlf9pCQAuFkAnVnf/rFhUlOkhtRpwcq8SUNY2zRHR/EKb/4NWY1JzR4sa3q2fWIJdrrX0DvLoa5g9bIEd4Df79ba7v+yiUBOS0zT2ll+z4g9izHK3EO5d8hL4jYxcjKs+wcslSYRWrascfscLgMlMGh0CdKeNTDjHpGPncaf3Z+FwwwjWeuiNBxv7bJo13/8B/098KlVDl4GZqsoBCEjPyJfV6hO0y/LkRGkk7oHWKgeWAfKtfLItRp00eZ4fcJNK9kCaSMmEugoZWcI7NGbZXzqFWqbpRI7NcDP9+WIQ+i9U5vqWsqd/zng4kbuAJ6UuKqIzB0upYrLShfQE3SAck8oaLhJqqq56VfDuASNpJKidV+zq27HfSBmbXnkR/5AK337dc3MXKJypoK/QPMLKUAP5XLPbs+NddJQV7EZXd29DLgp+fRIg3edpKdO7ZErWhv7d+3Kws+e1Y+ypmR2WIVSwVyBEUfgv2C8Ts9gnTF4pNcEY/S2aBicz5Ew2+jdyGNQQ==
      test@example.com\n"}]}}, "servicePrincipalProfile": {"clientId":"00000000-0000-0000-0000-000000000001",
      "secret":"fake-secret"}, "addonProfiles": {}, "enableRBAC": true, "networkProfile":
      {"networkPlugin": "kubenet", "podCidr": "10.244.0.0/16", "serviceCidr": "10.0.0.0/16",
      "dnsServiceIP": "10.0.0.10", "outboundType": "loadBalancer", "loadBalancerSku":
      "basic"}, "disableLocalAccounts": false, "storageProfile": {}}}'
    headers:
      Accept:
      - application/json
      Accept-Encoding:
      - gzip, deflate
      CommandName:
      - aks create
      Connection:
      - keep-alive
      Content-Length:
      - '1785'
      Content-Type:
      - application/json
      ParameterSetName:
      - --resource-group --name --location --dns-name-prefix --node-count --ssh-key-value
        --service-principal --client-secret --load-balancer-sku --vm-set-type --no-wait
      User-Agent:
      - AZURECLI/2.49.0 azsdk-python-azure-mgmt-containerservice/23.0.0 Python/3.8.16
        (macOS-13.4-arm64-arm-64bit)
    method: PUT
    uri: https://management.azure.com/subscriptions/00000000-0000-0000-0000-000000000000/resourceGroups/clitest000001/providers/Microsoft.ContainerService/managedClusters/cliakstest000001?api-version=2023-05-01
  response:
    body:
      string: "{\n  \"code\": \"ServicePrincipalNotFound\",\n  \"details\": null,\n\
        \  \"message\": \"Service principal clientID: bc05b681-7d99-4e7b-b597-4bcb265ca977\
        \ not found in Active Directory tenant 72f988bf-86f1-41af-91ab-2d7cd011db47,\
        \ Please see https://aka.ms/aks-sp-help for more details.\",\n  \"subcode\"\
        : \"ServicePrincipalNotFound\"\n }"
    headers:
      cache-control:
      - no-cache
      content-length:
      - '313'
      content-type:
      - application/json
      date:
      - Wed, 14 Jun 2023 19:46:19 GMT
      expires:
      - '-1'
      pragma:
      - no-cache
      server:
      - nginx
      strict-transport-security:
      - max-age=31536000; includeSubDomains
      x-content-type-options:
      - nosniff
      x-ms-ratelimit-remaining-subscription-writes:
      - '1198'
    status:
      code: 404
      message: Not Found
- request:
    body: '{"location": "westus2", "properties": {"kubernetesVersion": "", "dnsPrefix":
      "cliaksdns000002", "agentPoolProfiles": [{"count": 1, "vmSize": "Standard_DS2_v2",
      "osDiskSizeGB": 0, "osType": "Linux", "enableAutoScaling": false, "type": "AvailabilitySet",
      "mode": "System", "orchestratorVersion": "", "upgradeSettings": {}, "enableNodePublicIP":
      false, "scaleSetPriority": "Regular", "scaleSetEvictionPolicy": "Delete", "spotMaxPrice":
      -1.0, "nodeTaints": [], "enableEncryptionAtHost": false, "enableUltraSSD": false,
      "enableFIPS": false, "name": "nodepool1"}], "linuxProfile": {"adminUsername":
      "azureuser", "ssh": {"publicKeys": [{"keyData": "ssh-rsa AAAAB3NzaC1yc2EAAAADAQABAAACAQCbIg1guRHbI0lV11wWDt1r2cUdcNd27CJsg+SfgC7miZeubtwUhbsPdhMQsfDyhOWHq1+ZL0M+nJZV63d/1dhmhtgyOqejUwrPlzKhydsbrsdUor+JmNJDdW01v7BXHyuymT8G4s09jCasNOwiufbP/qp72ruu0bIA1nySsvlf9pCQAuFkAnVnf/rFhUlOkhtRpwcq8SUNY2zRHR/EKb/4NWY1JzR4sa3q2fWIJdrrX0DvLoa5g9bIEd4Df79ba7v+yiUBOS0zT2ll+z4g9izHK3EO5d8hL4jYxcjKs+wcslSYRWrascfscLgMlMGh0CdKeNTDjHpGPncaf3Z+FwwwjWeuiNBxv7bJo13/8B/098KlVDl4GZqsoBCEjPyJfV6hO0y/LkRGkk7oHWKgeWAfKtfLItRp00eZ4fcJNK9kCaSMmEugoZWcI7NGbZXzqFWqbpRI7NcDP9+WIQ+i9U5vqWsqd/zng4kbuAJ6UuKqIzB0upYrLShfQE3SAck8oaLhJqqq56VfDuASNpJKidV+zq27HfSBmbXnkR/5AK337dc3MXKJypoK/QPMLKUAP5XLPbs+NddJQV7EZXd29DLgp+fRIg3edpKdO7ZErWhv7d+3Kws+e1Y+ypmR2WIVSwVyBEUfgv2C8Ts9gnTF4pNcEY/S2aBicz5Ew2+jdyGNQQ==
      test@example.com\n"}]}}, "servicePrincipalProfile": {"clientId":"00000000-0000-0000-0000-000000000001",
      "secret":"fake-secret"}, "addonProfiles": {}, "enableRBAC": true, "networkProfile":
      {"networkPlugin": "kubenet", "podCidr": "10.244.0.0/16", "serviceCidr": "10.0.0.0/16",
      "dnsServiceIP": "10.0.0.10", "outboundType": "loadBalancer", "loadBalancerSku":
      "basic"}, "disableLocalAccounts": false, "storageProfile": {}}}'
    headers:
      Accept:
      - application/json
      Accept-Encoding:
      - gzip, deflate
      CommandName:
      - aks create
      Connection:
      - keep-alive
      Content-Length:
      - '1785'
      Content-Type:
      - application/json
      ParameterSetName:
      - --resource-group --name --location --dns-name-prefix --node-count --ssh-key-value
        --service-principal --client-secret --load-balancer-sku --vm-set-type --no-wait
      User-Agent:
      - AZURECLI/2.49.0 azsdk-python-azure-mgmt-containerservice/23.0.0 Python/3.8.16
        (macOS-13.4-arm64-arm-64bit)
    method: PUT
    uri: https://management.azure.com/subscriptions/00000000-0000-0000-0000-000000000000/resourceGroups/clitest000001/providers/Microsoft.ContainerService/managedClusters/cliakstest000001?api-version=2023-05-01
  response:
    body:
      string: "{\n  \"id\": \"/subscriptions/00000000-0000-0000-0000-000000000000/resourcegroups/clitest000001/providers/Microsoft.ContainerService/managedClusters/cliakstest000001\"\
        ,\n  \"location\": \"westus2\",\n  \"name\": \"cliakstest000001\",\n  \"type\"\
        : \"Microsoft.ContainerService/ManagedClusters\",\n  \"properties\": {\n \
        \  \"provisioningState\": \"Creating\",\n   \"powerState\": {\n    \"code\"\
        : \"Running\"\n   },\n   \"kubernetesVersion\": \"1.25.6\",\n   \"currentKubernetesVersion\"\
        : \"1.25.6\",\n   \"dnsPrefix\": \"cliaksdns000002\",\n   \"fqdn\": \"cliaksdns000002-91azb4q5.hcp.westus2.azmk8s.io\"\
        ,\n   \"azurePortalFQDN\": \"cliaksdns000002-91azb4q5.portal.hcp.westus2.azmk8s.io\"\
        ,\n   \"agentPoolProfiles\": [\n    {\n     \"name\": \"nodepool1\",\n   \
        \  \"count\": 1,\n     \"vmSize\": \"Standard_DS2_v2\",\n     \"osDiskSizeGB\"\
        : 128,\n     \"osDiskType\": \"Managed\",\n     \"kubeletDiskType\": \"OS\"\
        ,\n     \"maxPods\": 110,\n     \"type\": \"AvailabilitySet\",\n     \"enableAutoScaling\"\
        : false,\n     \"provisioningState\": \"Creating\",\n     \"powerState\":\
        \ {\n      \"code\": \"Running\"\n     },\n     \"orchestratorVersion\": \"\
        1.25.6\",\n     \"currentOrchestratorVersion\": \"1.25.6\",\n     \"enableNodePublicIP\"\
        : false,\n     \"mode\": \"System\",\n     \"enableEncryptionAtHost\": false,\n\
        \     \"enableUltraSSD\": false,\n     \"osType\": \"Linux\",\n     \"osSKU\"\
        : \"Ubuntu\",\n     \"upgradeSettings\": {},\n     \"enableFIPS\": false\n\
        \    }\n   ],\n   \"linuxProfile\": {\n    \"adminUsername\": \"azureuser\"\
        ,\n    \"ssh\": {\n     \"publicKeys\": [\n      {\n       \"keyData\": \"\
        ssh-rsa AAAAB3NzaC1yc2EAAAADAQABAAACAQCbIg1guRHbI0lV11wWDt1r2cUdcNd27CJsg+SfgC7miZeubtwUhbsPdhMQsfDyhOWHq1+ZL0M+nJZV63d/1dhmhtgyOqejUwrPlzKhydsbrsdUor+JmNJDdW01v7BXHyuymT8G4s09jCasNOwiufbP/qp72ruu0bIA1nySsvlf9pCQAuFkAnVnf/rFhUlOkhtRpwcq8SUNY2zRHR/EKb/4NWY1JzR4sa3q2fWIJdrrX0DvLoa5g9bIEd4Df79ba7v+yiUBOS0zT2ll+z4g9izHK3EO5d8hL4jYxcjKs+wcslSYRWrascfscLgMlMGh0CdKeNTDjHpGPncaf3Z+FwwwjWeuiNBxv7bJo13/8B/098KlVDl4GZqsoBCEjPyJfV6hO0y/LkRGkk7oHWKgeWAfKtfLItRp00eZ4fcJNK9kCaSMmEugoZWcI7NGbZXzqFWqbpRI7NcDP9+WIQ+i9U5vqWsqd/zng4kbuAJ6UuKqIzB0upYrLShfQE3SAck8oaLhJqqq56VfDuASNpJKidV+zq27HfSBmbXnkR/5AK337dc3MXKJypoK/QPMLKUAP5XLPbs+NddJQV7EZXd29DLgp+fRIg3edpKdO7ZErWhv7d+3Kws+e1Y+ypmR2WIVSwVyBEUfgv2C8Ts9gnTF4pNcEY/S2aBicz5Ew2+jdyGNQQ==\
        \ test@example.com\\n\"\n      }\n     ]\n    }\n   },\n   \"servicePrincipalProfile\"\
        : {\n    \"clientId\":\"00000000-0000-0000-0000-000000000001\"\n   },\n  \
        \ \"nodeResourceGroup\": \"MC_clitest000001_cliakstest000001_westus2\",\n\
        \   \"enableRBAC\": true,\n   \"supportPlan\": \"KubernetesOfficial\",\n \
        \  \"networkProfile\": {\n    \"networkPlugin\": \"kubenet\",\n    \"loadBalancerSku\"\
        : \"basic\",\n    \"podCidr\": \"10.244.0.0/16\",\n    \"serviceCidr\": \"\
        10.0.0.0/16\",\n    \"dnsServiceIP\": \"10.0.0.10\",\n    \"outboundType\"\
        : \"loadBalancer\",\n    \"podCidrs\": [\n     \"10.244.0.0/16\"\n    ],\n\
        \    \"serviceCidrs\": [\n     \"10.0.0.0/16\"\n    ],\n    \"ipFamilies\"\
        : [\n     \"IPv4\"\n    ]\n   },\n   \"maxAgentPools\": 1,\n   \"disableLocalAccounts\"\
        : false,\n   \"securityProfile\": {},\n   \"storageProfile\": {\n    \"diskCSIDriver\"\
        : {\n     \"enabled\": true\n    },\n    \"fileCSIDriver\": {\n     \"enabled\"\
        : true\n    },\n    \"snapshotController\": {\n     \"enabled\": true\n  \
        \  }\n   },\n   \"oidcIssuerProfile\": {\n    \"enabled\": false\n   },\n\
        \   \"workloadAutoScalerProfile\": {}\n  },\n  \"sku\": {\n   \"name\": \"\
        Base\",\n   \"tier\": \"Free\"\n  }\n }"
    headers:
      azure-asyncoperation:
      - https://management.azure.com/subscriptions/00000000-0000-0000-0000-000000000000/providers/Microsoft.ContainerService/locations/westus2/operations/936e21f4-9134-413c-a637-a5026035ee01?api-version=2016-03-30
      cache-control:
      - no-cache
      content-length:
      - '3207'
      content-type:
      - application/json
      date:
      - Wed, 14 Jun 2023 19:46:31 GMT
      expires:
      - '-1'
      pragma:
      - no-cache
      server:
      - nginx
      strict-transport-security:
      - max-age=31536000; includeSubDomains
      x-content-type-options:
      - nosniff
      x-ms-ratelimit-remaining-subscription-writes:
      - '1197'
    status:
      code: 201
      message: Created
- request:
    body: null
    headers:
      Accept:
      - application/json
      Accept-Encoding:
      - gzip, deflate
      CommandName:
      - aks wait
      Connection:
      - keep-alive
      ParameterSetName:
      - -g -n --created
      User-Agent:
<<<<<<< HEAD
      - AZURECLI/2.49.0 azsdk-python-azure-mgmt-containerservice/23.0.0 Python/3.8.16
        (macOS-13.4-arm64-arm-64bit)
    method: GET
    uri: https://management.azure.com/subscriptions/00000000-0000-0000-0000-000000000000/resourceGroups/clitest000001/providers/Microsoft.ContainerService/managedClusters/cliakstest000001?api-version=2023-05-01
  response:
    body:
      string: "{\n  \"id\": \"/subscriptions/00000000-0000-0000-0000-000000000000/resourcegroups/clitest000001/providers/Microsoft.ContainerService/managedClusters/cliakstest000001\"\
        ,\n  \"location\": \"westus2\",\n  \"name\": \"cliakstest000001\",\n  \"type\"\
        : \"Microsoft.ContainerService/ManagedClusters\",\n  \"properties\": {\n \
        \  \"provisioningState\": \"Creating\",\n   \"powerState\": {\n    \"code\"\
        : \"Running\"\n   },\n   \"kubernetesVersion\": \"1.25.6\",\n   \"currentKubernetesVersion\"\
        : \"1.25.6\",\n   \"dnsPrefix\": \"cliaksdns000002\",\n   \"fqdn\": \"cliaksdns000002-91azb4q5.hcp.westus2.azmk8s.io\"\
        ,\n   \"azurePortalFQDN\": \"cliaksdns000002-91azb4q5.portal.hcp.westus2.azmk8s.io\"\
        ,\n   \"agentPoolProfiles\": [\n    {\n     \"name\": \"nodepool1\",\n   \
        \  \"count\": 1,\n     \"vmSize\": \"Standard_DS2_v2\",\n     \"osDiskSizeGB\"\
        : 128,\n     \"osDiskType\": \"Managed\",\n     \"kubeletDiskType\": \"OS\"\
        ,\n     \"maxPods\": 110,\n     \"type\": \"AvailabilitySet\",\n     \"enableAutoScaling\"\
        : false,\n     \"provisioningState\": \"Creating\",\n     \"powerState\":\
        \ {\n      \"code\": \"Running\"\n     },\n     \"orchestratorVersion\": \"\
        1.25.6\",\n     \"currentOrchestratorVersion\": \"1.25.6\",\n     \"enableNodePublicIP\"\
        : false,\n     \"mode\": \"System\",\n     \"enableEncryptionAtHost\": false,\n\
        \     \"enableUltraSSD\": false,\n     \"osType\": \"Linux\",\n     \"osSKU\"\
        : \"Ubuntu\",\n     \"upgradeSettings\": {},\n     \"enableFIPS\": false\n\
        \    }\n   ],\n   \"linuxProfile\": {\n    \"adminUsername\": \"azureuser\"\
        ,\n    \"ssh\": {\n     \"publicKeys\": [\n      {\n       \"keyData\": \"\
        ssh-rsa AAAAB3NzaC1yc2EAAAADAQABAAACAQCbIg1guRHbI0lV11wWDt1r2cUdcNd27CJsg+SfgC7miZeubtwUhbsPdhMQsfDyhOWHq1+ZL0M+nJZV63d/1dhmhtgyOqejUwrPlzKhydsbrsdUor+JmNJDdW01v7BXHyuymT8G4s09jCasNOwiufbP/qp72ruu0bIA1nySsvlf9pCQAuFkAnVnf/rFhUlOkhtRpwcq8SUNY2zRHR/EKb/4NWY1JzR4sa3q2fWIJdrrX0DvLoa5g9bIEd4Df79ba7v+yiUBOS0zT2ll+z4g9izHK3EO5d8hL4jYxcjKs+wcslSYRWrascfscLgMlMGh0CdKeNTDjHpGPncaf3Z+FwwwjWeuiNBxv7bJo13/8B/098KlVDl4GZqsoBCEjPyJfV6hO0y/LkRGkk7oHWKgeWAfKtfLItRp00eZ4fcJNK9kCaSMmEugoZWcI7NGbZXzqFWqbpRI7NcDP9+WIQ+i9U5vqWsqd/zng4kbuAJ6UuKqIzB0upYrLShfQE3SAck8oaLhJqqq56VfDuASNpJKidV+zq27HfSBmbXnkR/5AK337dc3MXKJypoK/QPMLKUAP5XLPbs+NddJQV7EZXd29DLgp+fRIg3edpKdO7ZErWhv7d+3Kws+e1Y+ypmR2WIVSwVyBEUfgv2C8Ts9gnTF4pNcEY/S2aBicz5Ew2+jdyGNQQ==\
        \ test@example.com\\n\"\n      }\n     ]\n    }\n   },\n   \"servicePrincipalProfile\"\
        : {\n    \"clientId\":\"00000000-0000-0000-0000-000000000001\"\n   },\n  \
        \ \"nodeResourceGroup\": \"MC_clitest000001_cliakstest000001_westus2\",\n\
        \   \"enableRBAC\": true,\n   \"supportPlan\": \"KubernetesOfficial\",\n \
        \  \"networkProfile\": {\n    \"networkPlugin\": \"kubenet\",\n    \"loadBalancerSku\"\
        : \"basic\",\n    \"podCidr\": \"10.244.0.0/16\",\n    \"serviceCidr\": \"\
        10.0.0.0/16\",\n    \"dnsServiceIP\": \"10.0.0.10\",\n    \"outboundType\"\
        : \"loadBalancer\",\n    \"podCidrs\": [\n     \"10.244.0.0/16\"\n    ],\n\
        \    \"serviceCidrs\": [\n     \"10.0.0.0/16\"\n    ],\n    \"ipFamilies\"\
        : [\n     \"IPv4\"\n    ]\n   },\n   \"maxAgentPools\": 1,\n   \"disableLocalAccounts\"\
        : false,\n   \"securityProfile\": {},\n   \"storageProfile\": {\n    \"diskCSIDriver\"\
        : {\n     \"enabled\": true\n    },\n    \"fileCSIDriver\": {\n     \"enabled\"\
        : true\n    },\n    \"snapshotController\": {\n     \"enabled\": true\n  \
        \  }\n   },\n   \"oidcIssuerProfile\": {\n    \"enabled\": false\n   },\n\
        \   \"workloadAutoScalerProfile\": {}\n  },\n  \"sku\": {\n   \"name\": \"\
        Base\",\n   \"tier\": \"Free\"\n  }\n }"
    headers:
      cache-control:
      - no-cache
      content-length:
      - '3207'
      content-type:
      - application/json
      date:
      - Wed, 14 Jun 2023 19:46:31 GMT
      expires:
      - '-1'
      pragma:
      - no-cache
      server:
      - nginx
      strict-transport-security:
      - max-age=31536000; includeSubDomains
      transfer-encoding:
      - chunked
      vary:
      - Accept-Encoding
      x-content-type-options:
      - nosniff
    status:
      code: 200
      message: OK
- request:
    body: null
    headers:
      Accept:
      - application/json
      Accept-Encoding:
      - gzip, deflate
      CommandName:
      - aks wait
      Connection:
      - keep-alive
      ParameterSetName:
      - -g -n --created
      User-Agent:
      - AZURECLI/2.49.0 azsdk-python-azure-mgmt-containerservice/23.0.0 Python/3.8.16
        (macOS-13.4-arm64-arm-64bit)
    method: GET
    uri: https://management.azure.com/subscriptions/00000000-0000-0000-0000-000000000000/resourceGroups/clitest000001/providers/Microsoft.ContainerService/managedClusters/cliakstest000001?api-version=2023-05-01
  response:
    body:
      string: "{\n  \"id\": \"/subscriptions/00000000-0000-0000-0000-000000000000/resourcegroups/clitest000001/providers/Microsoft.ContainerService/managedClusters/cliakstest000001\"\
        ,\n  \"location\": \"westus2\",\n  \"name\": \"cliakstest000001\",\n  \"type\"\
        : \"Microsoft.ContainerService/ManagedClusters\",\n  \"properties\": {\n \
        \  \"provisioningState\": \"Creating\",\n   \"powerState\": {\n    \"code\"\
        : \"Running\"\n   },\n   \"kubernetesVersion\": \"1.25.6\",\n   \"currentKubernetesVersion\"\
        : \"1.25.6\",\n   \"dnsPrefix\": \"cliaksdns000002\",\n   \"fqdn\": \"cliaksdns000002-91azb4q5.hcp.westus2.azmk8s.io\"\
        ,\n   \"azurePortalFQDN\": \"cliaksdns000002-91azb4q5.portal.hcp.westus2.azmk8s.io\"\
        ,\n   \"agentPoolProfiles\": [\n    {\n     \"name\": \"nodepool1\",\n   \
        \  \"count\": 1,\n     \"vmSize\": \"Standard_DS2_v2\",\n     \"osDiskSizeGB\"\
        : 128,\n     \"osDiskType\": \"Managed\",\n     \"kubeletDiskType\": \"OS\"\
        ,\n     \"maxPods\": 110,\n     \"type\": \"AvailabilitySet\",\n     \"enableAutoScaling\"\
        : false,\n     \"provisioningState\": \"Creating\",\n     \"powerState\":\
        \ {\n      \"code\": \"Running\"\n     },\n     \"orchestratorVersion\": \"\
        1.25.6\",\n     \"currentOrchestratorVersion\": \"1.25.6\",\n     \"enableNodePublicIP\"\
        : false,\n     \"mode\": \"System\",\n     \"enableEncryptionAtHost\": false,\n\
        \     \"enableUltraSSD\": false,\n     \"osType\": \"Linux\",\n     \"osSKU\"\
        : \"Ubuntu\",\n     \"upgradeSettings\": {},\n     \"enableFIPS\": false\n\
        \    }\n   ],\n   \"linuxProfile\": {\n    \"adminUsername\": \"azureuser\"\
        ,\n    \"ssh\": {\n     \"publicKeys\": [\n      {\n       \"keyData\": \"\
        ssh-rsa AAAAB3NzaC1yc2EAAAADAQABAAACAQCbIg1guRHbI0lV11wWDt1r2cUdcNd27CJsg+SfgC7miZeubtwUhbsPdhMQsfDyhOWHq1+ZL0M+nJZV63d/1dhmhtgyOqejUwrPlzKhydsbrsdUor+JmNJDdW01v7BXHyuymT8G4s09jCasNOwiufbP/qp72ruu0bIA1nySsvlf9pCQAuFkAnVnf/rFhUlOkhtRpwcq8SUNY2zRHR/EKb/4NWY1JzR4sa3q2fWIJdrrX0DvLoa5g9bIEd4Df79ba7v+yiUBOS0zT2ll+z4g9izHK3EO5d8hL4jYxcjKs+wcslSYRWrascfscLgMlMGh0CdKeNTDjHpGPncaf3Z+FwwwjWeuiNBxv7bJo13/8B/098KlVDl4GZqsoBCEjPyJfV6hO0y/LkRGkk7oHWKgeWAfKtfLItRp00eZ4fcJNK9kCaSMmEugoZWcI7NGbZXzqFWqbpRI7NcDP9+WIQ+i9U5vqWsqd/zng4kbuAJ6UuKqIzB0upYrLShfQE3SAck8oaLhJqqq56VfDuASNpJKidV+zq27HfSBmbXnkR/5AK337dc3MXKJypoK/QPMLKUAP5XLPbs+NddJQV7EZXd29DLgp+fRIg3edpKdO7ZErWhv7d+3Kws+e1Y+ypmR2WIVSwVyBEUfgv2C8Ts9gnTF4pNcEY/S2aBicz5Ew2+jdyGNQQ==\
        \ test@example.com\\n\"\n      }\n     ]\n    }\n   },\n   \"servicePrincipalProfile\"\
        : {\n    \"clientId\":\"00000000-0000-0000-0000-000000000001\"\n   },\n  \
        \ \"nodeResourceGroup\": \"MC_clitest000001_cliakstest000001_westus2\",\n\
        \   \"enableRBAC\": true,\n   \"supportPlan\": \"KubernetesOfficial\",\n \
        \  \"networkProfile\": {\n    \"networkPlugin\": \"kubenet\",\n    \"loadBalancerSku\"\
        : \"basic\",\n    \"podCidr\": \"10.244.0.0/16\",\n    \"serviceCidr\": \"\
        10.0.0.0/16\",\n    \"dnsServiceIP\": \"10.0.0.10\",\n    \"outboundType\"\
        : \"loadBalancer\",\n    \"podCidrs\": [\n     \"10.244.0.0/16\"\n    ],\n\
        \    \"serviceCidrs\": [\n     \"10.0.0.0/16\"\n    ],\n    \"ipFamilies\"\
        : [\n     \"IPv4\"\n    ]\n   },\n   \"maxAgentPools\": 1,\n   \"disableLocalAccounts\"\
        : false,\n   \"securityProfile\": {},\n   \"storageProfile\": {\n    \"diskCSIDriver\"\
        : {\n     \"enabled\": true\n    },\n    \"fileCSIDriver\": {\n     \"enabled\"\
        : true\n    },\n    \"snapshotController\": {\n     \"enabled\": true\n  \
        \  }\n   },\n   \"oidcIssuerProfile\": {\n    \"enabled\": false\n   },\n\
        \   \"workloadAutoScalerProfile\": {}\n  },\n  \"sku\": {\n   \"name\": \"\
        Base\",\n   \"tier\": \"Free\"\n  }\n }"
=======
      - AZURECLI/2.49.0 azsdk-python-azure-mgmt-containerservice/24.0.0 Python/3.8.10
        (Linux-5.15.0-1039-azure-x86_64-with-glibc2.29)
    method: GET
    uri: https://management.azure.com/subscriptions/00000000-0000-0000-0000-000000000000/resourceGroups/clitest000001/providers/Microsoft.ContainerService/managedClusters/cliakstest000001?api-version=2023-07-01
  response:
    body:
      string: "{\n  \"id\": \"/subscriptions/00000000-0000-0000-0000-000000000000/resourcegroups/clitest000001/providers/Microsoft.ContainerService/managedClusters/cliakstest000001\",\n
        \ \"location\": \"westus2\",\n  \"name\": \"cliakstest000001\",\n  \"type\":
        \"Microsoft.ContainerService/ManagedClusters\",\n  \"properties\": {\n   \"provisioningState\":
        \"Creating\",\n   \"powerState\": {\n    \"code\": \"Running\"\n   },\n   \"kubernetesVersion\":
        \"1.25.6\",\n   \"currentKubernetesVersion\": \"1.25.6\",\n   \"dnsPrefix\":
        \"cliaksdns000002\",\n   \"fqdn\": \"cliaksdns000002-8ovvddrq.hcp.westus2.azmk8s.io\",\n
        \  \"azurePortalFQDN\": \"cliaksdns000002-8ovvddrq.portal.hcp.westus2.azmk8s.io\",\n
        \  \"agentPoolProfiles\": [\n    {\n     \"name\": \"nodepool1\",\n     \"count\":
        1,\n     \"vmSize\": \"Standard_DS2_v2\",\n     \"osDiskSizeGB\": 128,\n     \"osDiskType\":
        \"Managed\",\n     \"kubeletDiskType\": \"OS\",\n     \"maxPods\": 110,\n
        \    \"type\": \"AvailabilitySet\",\n     \"enableAutoScaling\": false,\n
        \    \"provisioningState\": \"Creating\",\n     \"powerState\": {\n      \"code\":
        \"Running\"\n     },\n     \"orchestratorVersion\": \"1.25.6\",\n     \"currentOrchestratorVersion\":
        \"1.25.6\",\n     \"enableNodePublicIP\": false,\n     \"mode\": \"System\",\n
        \    \"enableEncryptionAtHost\": false,\n     \"enableUltraSSD\": false,\n
        \    \"osType\": \"Linux\",\n     \"osSKU\": \"Ubuntu\",\n     \"upgradeSettings\":
        {},\n     \"enableFIPS\": false\n    }\n   ],\n   \"linuxProfile\": {\n    \"adminUsername\":
        \"azureuser\",\n    \"ssh\": {\n     \"publicKeys\": [\n      {\n       \"keyData\":
        \"ssh-rsa AAAAB3NzaC1yc2EAAAADAQABAAABAQCw4P22/hE86EX0l2HMO+M6Gw+CW6O4Yl84NLjVqF7NtK8xwQKcZwGeIwNBv/HxJ0uMJlOCG1ZMPPvSZHDp07QvAjYKKryIkIGilxLUh4fNOEQiZqAXB2badERUdwLRB4f6kHc0vb35GHw3tlyjjDjvQTO7UgZQxnbipxyrJAYfMHxfXjST1tvmln3v87WvBGsY2hr1Iqx/gMO3AIqaNoJntl1sIeAcg8xXdYW3PP6N1gYToFsDxsQZU2rfefIRDniuP4fYy2J4shtEAkyzv1BlOBJGHBqCzyrhXVqFElLSFV99QhLUi43zXL4Ge1QKJBztH/q48ohMBt3WenkP2KsT
        azcli_aks_live_test@example.com\\n\"\n      }\n     ]\n    }\n   },\n   \"servicePrincipalProfile\":
        {\n    \"clientId\":\"00000000-0000-0000-0000-000000000001\"\n   },\n   \"nodeResourceGroup\":
        \"MC_clitest000001_cliakstest000001_westus2\",\n   \"enableRBAC\": true,\n
        \  \"supportPlan\": \"KubernetesOfficial\",\n   \"networkProfile\": {\n    \"networkPlugin\":
        \"kubenet\",\n    \"loadBalancerSku\": \"basic\",\n    \"podCidr\": \"10.244.0.0/16\",\n
        \   \"serviceCidr\": \"10.0.0.0/16\",\n    \"dnsServiceIP\": \"10.0.0.10\",\n
        \   \"outboundType\": \"loadBalancer\",\n    \"podCidrs\": [\n     \"10.244.0.0/16\"\n
        \   ],\n    \"serviceCidrs\": [\n     \"10.0.0.0/16\"\n    ],\n    \"ipFamilies\":
        [\n     \"IPv4\"\n    ]\n   },\n   \"maxAgentPools\": 1,\n   \"disableLocalAccounts\":
        false,\n   \"securityProfile\": {},\n   \"storageProfile\": {\n    \"diskCSIDriver\":
        {\n     \"enabled\": true\n    },\n    \"fileCSIDriver\": {\n     \"enabled\":
        true\n    },\n    \"snapshotController\": {\n     \"enabled\": true\n    }\n
        \  },\n   \"oidcIssuerProfile\": {\n    \"enabled\": false\n   },\n   \"workloadAutoScalerProfile\":
        {}\n  },\n  \"sku\": {\n   \"name\": \"Base\",\n   \"tier\": \"Free\"\n  }\n
        }"
>>>>>>> 13d0ab0a
    headers:
      cache-control:
      - no-cache
      content-length:
<<<<<<< HEAD
      - '3207'
      content-type:
      - application/json
      date:
      - Wed, 14 Jun 2023 19:47:02 GMT
=======
      - '2878'
      content-type:
      - application/json
      date:
      - Thu, 29 Jun 2023 09:07:53 GMT
>>>>>>> 13d0ab0a
      expires:
      - '-1'
      pragma:
      - no-cache
      server:
      - nginx
      strict-transport-security:
      - max-age=31536000; includeSubDomains
      transfer-encoding:
      - chunked
      vary:
      - Accept-Encoding
      x-content-type-options:
      - nosniff
    status:
      code: 200
      message: OK
- request:
    body: null
    headers:
      Accept:
      - application/json
      Accept-Encoding:
      - gzip, deflate
      CommandName:
      - aks wait
      Connection:
      - keep-alive
      ParameterSetName:
      - -g -n --created
      User-Agent:
<<<<<<< HEAD
      - AZURECLI/2.49.0 azsdk-python-azure-mgmt-containerservice/23.0.0 Python/3.8.16
        (macOS-13.4-arm64-arm-64bit)
    method: GET
    uri: https://management.azure.com/subscriptions/00000000-0000-0000-0000-000000000000/resourceGroups/clitest000001/providers/Microsoft.ContainerService/managedClusters/cliakstest000001?api-version=2023-05-01
  response:
    body:
      string: "{\n  \"id\": \"/subscriptions/00000000-0000-0000-0000-000000000000/resourcegroups/clitest000001/providers/Microsoft.ContainerService/managedClusters/cliakstest000001\"\
        ,\n  \"location\": \"westus2\",\n  \"name\": \"cliakstest000001\",\n  \"type\"\
        : \"Microsoft.ContainerService/ManagedClusters\",\n  \"properties\": {\n \
        \  \"provisioningState\": \"Creating\",\n   \"powerState\": {\n    \"code\"\
        : \"Running\"\n   },\n   \"kubernetesVersion\": \"1.25.6\",\n   \"currentKubernetesVersion\"\
        : \"1.25.6\",\n   \"dnsPrefix\": \"cliaksdns000002\",\n   \"fqdn\": \"cliaksdns000002-91azb4q5.hcp.westus2.azmk8s.io\"\
        ,\n   \"azurePortalFQDN\": \"cliaksdns000002-91azb4q5.portal.hcp.westus2.azmk8s.io\"\
        ,\n   \"agentPoolProfiles\": [\n    {\n     \"name\": \"nodepool1\",\n   \
        \  \"count\": 1,\n     \"vmSize\": \"Standard_DS2_v2\",\n     \"osDiskSizeGB\"\
        : 128,\n     \"osDiskType\": \"Managed\",\n     \"kubeletDiskType\": \"OS\"\
        ,\n     \"maxPods\": 110,\n     \"type\": \"AvailabilitySet\",\n     \"enableAutoScaling\"\
        : false,\n     \"provisioningState\": \"Creating\",\n     \"powerState\":\
        \ {\n      \"code\": \"Running\"\n     },\n     \"orchestratorVersion\": \"\
        1.25.6\",\n     \"currentOrchestratorVersion\": \"1.25.6\",\n     \"enableNodePublicIP\"\
        : false,\n     \"mode\": \"System\",\n     \"enableEncryptionAtHost\": false,\n\
        \     \"enableUltraSSD\": false,\n     \"osType\": \"Linux\",\n     \"osSKU\"\
        : \"Ubuntu\",\n     \"upgradeSettings\": {},\n     \"enableFIPS\": false\n\
        \    }\n   ],\n   \"linuxProfile\": {\n    \"adminUsername\": \"azureuser\"\
        ,\n    \"ssh\": {\n     \"publicKeys\": [\n      {\n       \"keyData\": \"\
        ssh-rsa AAAAB3NzaC1yc2EAAAADAQABAAACAQCbIg1guRHbI0lV11wWDt1r2cUdcNd27CJsg+SfgC7miZeubtwUhbsPdhMQsfDyhOWHq1+ZL0M+nJZV63d/1dhmhtgyOqejUwrPlzKhydsbrsdUor+JmNJDdW01v7BXHyuymT8G4s09jCasNOwiufbP/qp72ruu0bIA1nySsvlf9pCQAuFkAnVnf/rFhUlOkhtRpwcq8SUNY2zRHR/EKb/4NWY1JzR4sa3q2fWIJdrrX0DvLoa5g9bIEd4Df79ba7v+yiUBOS0zT2ll+z4g9izHK3EO5d8hL4jYxcjKs+wcslSYRWrascfscLgMlMGh0CdKeNTDjHpGPncaf3Z+FwwwjWeuiNBxv7bJo13/8B/098KlVDl4GZqsoBCEjPyJfV6hO0y/LkRGkk7oHWKgeWAfKtfLItRp00eZ4fcJNK9kCaSMmEugoZWcI7NGbZXzqFWqbpRI7NcDP9+WIQ+i9U5vqWsqd/zng4kbuAJ6UuKqIzB0upYrLShfQE3SAck8oaLhJqqq56VfDuASNpJKidV+zq27HfSBmbXnkR/5AK337dc3MXKJypoK/QPMLKUAP5XLPbs+NddJQV7EZXd29DLgp+fRIg3edpKdO7ZErWhv7d+3Kws+e1Y+ypmR2WIVSwVyBEUfgv2C8Ts9gnTF4pNcEY/S2aBicz5Ew2+jdyGNQQ==\
        \ test@example.com\\n\"\n      }\n     ]\n    }\n   },\n   \"servicePrincipalProfile\"\
        : {\n    \"clientId\":\"00000000-0000-0000-0000-000000000001\"\n   },\n  \
        \ \"nodeResourceGroup\": \"MC_clitest000001_cliakstest000001_westus2\",\n\
        \   \"enableRBAC\": true,\n   \"supportPlan\": \"KubernetesOfficial\",\n \
        \  \"networkProfile\": {\n    \"networkPlugin\": \"kubenet\",\n    \"loadBalancerSku\"\
        : \"basic\",\n    \"podCidr\": \"10.244.0.0/16\",\n    \"serviceCidr\": \"\
        10.0.0.0/16\",\n    \"dnsServiceIP\": \"10.0.0.10\",\n    \"outboundType\"\
        : \"loadBalancer\",\n    \"podCidrs\": [\n     \"10.244.0.0/16\"\n    ],\n\
        \    \"serviceCidrs\": [\n     \"10.0.0.0/16\"\n    ],\n    \"ipFamilies\"\
        : [\n     \"IPv4\"\n    ]\n   },\n   \"maxAgentPools\": 1,\n   \"disableLocalAccounts\"\
        : false,\n   \"securityProfile\": {},\n   \"storageProfile\": {\n    \"diskCSIDriver\"\
        : {\n     \"enabled\": true\n    },\n    \"fileCSIDriver\": {\n     \"enabled\"\
        : true\n    },\n    \"snapshotController\": {\n     \"enabled\": true\n  \
        \  }\n   },\n   \"oidcIssuerProfile\": {\n    \"enabled\": false\n   },\n\
        \   \"workloadAutoScalerProfile\": {}\n  },\n  \"sku\": {\n   \"name\": \"\
        Base\",\n   \"tier\": \"Free\"\n  }\n }"
=======
      - AZURECLI/2.49.0 azsdk-python-azure-mgmt-containerservice/24.0.0 Python/3.8.10
        (Linux-5.15.0-1039-azure-x86_64-with-glibc2.29)
    method: GET
    uri: https://management.azure.com/subscriptions/00000000-0000-0000-0000-000000000000/resourceGroups/clitest000001/providers/Microsoft.ContainerService/managedClusters/cliakstest000001?api-version=2023-07-01
  response:
    body:
      string: "{\n  \"id\": \"/subscriptions/00000000-0000-0000-0000-000000000000/resourcegroups/clitest000001/providers/Microsoft.ContainerService/managedClusters/cliakstest000001\",\n
        \ \"location\": \"westus2\",\n  \"name\": \"cliakstest000001\",\n  \"type\":
        \"Microsoft.ContainerService/ManagedClusters\",\n  \"properties\": {\n   \"provisioningState\":
        \"Creating\",\n   \"powerState\": {\n    \"code\": \"Running\"\n   },\n   \"kubernetesVersion\":
        \"1.25.6\",\n   \"currentKubernetesVersion\": \"1.25.6\",\n   \"dnsPrefix\":
        \"cliaksdns000002\",\n   \"fqdn\": \"cliaksdns000002-8ovvddrq.hcp.westus2.azmk8s.io\",\n
        \  \"azurePortalFQDN\": \"cliaksdns000002-8ovvddrq.portal.hcp.westus2.azmk8s.io\",\n
        \  \"agentPoolProfiles\": [\n    {\n     \"name\": \"nodepool1\",\n     \"count\":
        1,\n     \"vmSize\": \"Standard_DS2_v2\",\n     \"osDiskSizeGB\": 128,\n     \"osDiskType\":
        \"Managed\",\n     \"kubeletDiskType\": \"OS\",\n     \"maxPods\": 110,\n
        \    \"type\": \"AvailabilitySet\",\n     \"enableAutoScaling\": false,\n
        \    \"provisioningState\": \"Creating\",\n     \"powerState\": {\n      \"code\":
        \"Running\"\n     },\n     \"orchestratorVersion\": \"1.25.6\",\n     \"currentOrchestratorVersion\":
        \"1.25.6\",\n     \"enableNodePublicIP\": false,\n     \"mode\": \"System\",\n
        \    \"enableEncryptionAtHost\": false,\n     \"enableUltraSSD\": false,\n
        \    \"osType\": \"Linux\",\n     \"osSKU\": \"Ubuntu\",\n     \"upgradeSettings\":
        {},\n     \"enableFIPS\": false\n    }\n   ],\n   \"linuxProfile\": {\n    \"adminUsername\":
        \"azureuser\",\n    \"ssh\": {\n     \"publicKeys\": [\n      {\n       \"keyData\":
        \"ssh-rsa AAAAB3NzaC1yc2EAAAADAQABAAABAQCw4P22/hE86EX0l2HMO+M6Gw+CW6O4Yl84NLjVqF7NtK8xwQKcZwGeIwNBv/HxJ0uMJlOCG1ZMPPvSZHDp07QvAjYKKryIkIGilxLUh4fNOEQiZqAXB2badERUdwLRB4f6kHc0vb35GHw3tlyjjDjvQTO7UgZQxnbipxyrJAYfMHxfXjST1tvmln3v87WvBGsY2hr1Iqx/gMO3AIqaNoJntl1sIeAcg8xXdYW3PP6N1gYToFsDxsQZU2rfefIRDniuP4fYy2J4shtEAkyzv1BlOBJGHBqCzyrhXVqFElLSFV99QhLUi43zXL4Ge1QKJBztH/q48ohMBt3WenkP2KsT
        azcli_aks_live_test@example.com\\n\"\n      }\n     ]\n    }\n   },\n   \"servicePrincipalProfile\":
        {\n    \"clientId\":\"00000000-0000-0000-0000-000000000001\"\n   },\n   \"nodeResourceGroup\":
        \"MC_clitest000001_cliakstest000001_westus2\",\n   \"enableRBAC\": true,\n
        \  \"supportPlan\": \"KubernetesOfficial\",\n   \"networkProfile\": {\n    \"networkPlugin\":
        \"kubenet\",\n    \"loadBalancerSku\": \"basic\",\n    \"podCidr\": \"10.244.0.0/16\",\n
        \   \"serviceCidr\": \"10.0.0.0/16\",\n    \"dnsServiceIP\": \"10.0.0.10\",\n
        \   \"outboundType\": \"loadBalancer\",\n    \"podCidrs\": [\n     \"10.244.0.0/16\"\n
        \   ],\n    \"serviceCidrs\": [\n     \"10.0.0.0/16\"\n    ],\n    \"ipFamilies\":
        [\n     \"IPv4\"\n    ]\n   },\n   \"maxAgentPools\": 1,\n   \"disableLocalAccounts\":
        false,\n   \"securityProfile\": {},\n   \"storageProfile\": {\n    \"diskCSIDriver\":
        {\n     \"enabled\": true\n    },\n    \"fileCSIDriver\": {\n     \"enabled\":
        true\n    },\n    \"snapshotController\": {\n     \"enabled\": true\n    }\n
        \  },\n   \"oidcIssuerProfile\": {\n    \"enabled\": false\n   },\n   \"workloadAutoScalerProfile\":
        {}\n  },\n  \"sku\": {\n   \"name\": \"Base\",\n   \"tier\": \"Free\"\n  }\n
        }"
>>>>>>> 13d0ab0a
    headers:
      cache-control:
      - no-cache
      content-length:
<<<<<<< HEAD
      - '3207'
      content-type:
      - application/json
      date:
      - Wed, 14 Jun 2023 19:47:32 GMT
=======
      - '2878'
      content-type:
      - application/json
      date:
      - Thu, 29 Jun 2023 09:08:24 GMT
>>>>>>> 13d0ab0a
      expires:
      - '-1'
      pragma:
      - no-cache
      server:
      - nginx
      strict-transport-security:
      - max-age=31536000; includeSubDomains
      transfer-encoding:
      - chunked
      vary:
      - Accept-Encoding
      x-content-type-options:
      - nosniff
    status:
      code: 200
      message: OK
- request:
    body: null
    headers:
      Accept:
      - application/json
      Accept-Encoding:
      - gzip, deflate
      CommandName:
      - aks wait
      Connection:
      - keep-alive
      ParameterSetName:
      - -g -n --created
      User-Agent:
<<<<<<< HEAD
      - AZURECLI/2.49.0 azsdk-python-azure-mgmt-containerservice/23.0.0 Python/3.8.16
        (macOS-13.4-arm64-arm-64bit)
    method: GET
    uri: https://management.azure.com/subscriptions/00000000-0000-0000-0000-000000000000/resourceGroups/clitest000001/providers/Microsoft.ContainerService/managedClusters/cliakstest000001?api-version=2023-05-01
  response:
    body:
      string: "{\n  \"id\": \"/subscriptions/00000000-0000-0000-0000-000000000000/resourcegroups/clitest000001/providers/Microsoft.ContainerService/managedClusters/cliakstest000001\"\
        ,\n  \"location\": \"westus2\",\n  \"name\": \"cliakstest000001\",\n  \"type\"\
        : \"Microsoft.ContainerService/ManagedClusters\",\n  \"properties\": {\n \
        \  \"provisioningState\": \"Creating\",\n   \"powerState\": {\n    \"code\"\
        : \"Running\"\n   },\n   \"kubernetesVersion\": \"1.25.6\",\n   \"currentKubernetesVersion\"\
        : \"1.25.6\",\n   \"dnsPrefix\": \"cliaksdns000002\",\n   \"fqdn\": \"cliaksdns000002-91azb4q5.hcp.westus2.azmk8s.io\"\
        ,\n   \"azurePortalFQDN\": \"cliaksdns000002-91azb4q5.portal.hcp.westus2.azmk8s.io\"\
        ,\n   \"agentPoolProfiles\": [\n    {\n     \"name\": \"nodepool1\",\n   \
        \  \"count\": 1,\n     \"vmSize\": \"Standard_DS2_v2\",\n     \"osDiskSizeGB\"\
        : 128,\n     \"osDiskType\": \"Managed\",\n     \"kubeletDiskType\": \"OS\"\
        ,\n     \"maxPods\": 110,\n     \"type\": \"AvailabilitySet\",\n     \"enableAutoScaling\"\
        : false,\n     \"provisioningState\": \"Creating\",\n     \"powerState\":\
        \ {\n      \"code\": \"Running\"\n     },\n     \"orchestratorVersion\": \"\
        1.25.6\",\n     \"currentOrchestratorVersion\": \"1.25.6\",\n     \"enableNodePublicIP\"\
        : false,\n     \"mode\": \"System\",\n     \"enableEncryptionAtHost\": false,\n\
        \     \"enableUltraSSD\": false,\n     \"osType\": \"Linux\",\n     \"osSKU\"\
        : \"Ubuntu\",\n     \"upgradeSettings\": {},\n     \"enableFIPS\": false\n\
        \    }\n   ],\n   \"linuxProfile\": {\n    \"adminUsername\": \"azureuser\"\
        ,\n    \"ssh\": {\n     \"publicKeys\": [\n      {\n       \"keyData\": \"\
        ssh-rsa AAAAB3NzaC1yc2EAAAADAQABAAACAQCbIg1guRHbI0lV11wWDt1r2cUdcNd27CJsg+SfgC7miZeubtwUhbsPdhMQsfDyhOWHq1+ZL0M+nJZV63d/1dhmhtgyOqejUwrPlzKhydsbrsdUor+JmNJDdW01v7BXHyuymT8G4s09jCasNOwiufbP/qp72ruu0bIA1nySsvlf9pCQAuFkAnVnf/rFhUlOkhtRpwcq8SUNY2zRHR/EKb/4NWY1JzR4sa3q2fWIJdrrX0DvLoa5g9bIEd4Df79ba7v+yiUBOS0zT2ll+z4g9izHK3EO5d8hL4jYxcjKs+wcslSYRWrascfscLgMlMGh0CdKeNTDjHpGPncaf3Z+FwwwjWeuiNBxv7bJo13/8B/098KlVDl4GZqsoBCEjPyJfV6hO0y/LkRGkk7oHWKgeWAfKtfLItRp00eZ4fcJNK9kCaSMmEugoZWcI7NGbZXzqFWqbpRI7NcDP9+WIQ+i9U5vqWsqd/zng4kbuAJ6UuKqIzB0upYrLShfQE3SAck8oaLhJqqq56VfDuASNpJKidV+zq27HfSBmbXnkR/5AK337dc3MXKJypoK/QPMLKUAP5XLPbs+NddJQV7EZXd29DLgp+fRIg3edpKdO7ZErWhv7d+3Kws+e1Y+ypmR2WIVSwVyBEUfgv2C8Ts9gnTF4pNcEY/S2aBicz5Ew2+jdyGNQQ==\
        \ test@example.com\\n\"\n      }\n     ]\n    }\n   },\n   \"servicePrincipalProfile\"\
        : {\n    \"clientId\":\"00000000-0000-0000-0000-000000000001\"\n   },\n  \
        \ \"nodeResourceGroup\": \"MC_clitest000001_cliakstest000001_westus2\",\n\
        \   \"enableRBAC\": true,\n   \"supportPlan\": \"KubernetesOfficial\",\n \
        \  \"networkProfile\": {\n    \"networkPlugin\": \"kubenet\",\n    \"loadBalancerSku\"\
        : \"basic\",\n    \"podCidr\": \"10.244.0.0/16\",\n    \"serviceCidr\": \"\
        10.0.0.0/16\",\n    \"dnsServiceIP\": \"10.0.0.10\",\n    \"outboundType\"\
        : \"loadBalancer\",\n    \"podCidrs\": [\n     \"10.244.0.0/16\"\n    ],\n\
        \    \"serviceCidrs\": [\n     \"10.0.0.0/16\"\n    ],\n    \"ipFamilies\"\
        : [\n     \"IPv4\"\n    ]\n   },\n   \"maxAgentPools\": 1,\n   \"disableLocalAccounts\"\
        : false,\n   \"securityProfile\": {},\n   \"storageProfile\": {\n    \"diskCSIDriver\"\
        : {\n     \"enabled\": true\n    },\n    \"fileCSIDriver\": {\n     \"enabled\"\
        : true\n    },\n    \"snapshotController\": {\n     \"enabled\": true\n  \
        \  }\n   },\n   \"oidcIssuerProfile\": {\n    \"enabled\": false\n   },\n\
        \   \"workloadAutoScalerProfile\": {}\n  },\n  \"sku\": {\n   \"name\": \"\
        Base\",\n   \"tier\": \"Free\"\n  }\n }"
=======
      - AZURECLI/2.49.0 azsdk-python-azure-mgmt-containerservice/24.0.0 Python/3.8.10
        (Linux-5.15.0-1039-azure-x86_64-with-glibc2.29)
    method: GET
    uri: https://management.azure.com/subscriptions/00000000-0000-0000-0000-000000000000/resourceGroups/clitest000001/providers/Microsoft.ContainerService/managedClusters/cliakstest000001?api-version=2023-07-01
  response:
    body:
      string: "{\n  \"id\": \"/subscriptions/00000000-0000-0000-0000-000000000000/resourcegroups/clitest000001/providers/Microsoft.ContainerService/managedClusters/cliakstest000001\",\n
        \ \"location\": \"westus2\",\n  \"name\": \"cliakstest000001\",\n  \"type\":
        \"Microsoft.ContainerService/ManagedClusters\",\n  \"properties\": {\n   \"provisioningState\":
        \"Creating\",\n   \"powerState\": {\n    \"code\": \"Running\"\n   },\n   \"kubernetesVersion\":
        \"1.25.6\",\n   \"currentKubernetesVersion\": \"1.25.6\",\n   \"dnsPrefix\":
        \"cliaksdns000002\",\n   \"fqdn\": \"cliaksdns000002-8ovvddrq.hcp.westus2.azmk8s.io\",\n
        \  \"azurePortalFQDN\": \"cliaksdns000002-8ovvddrq.portal.hcp.westus2.azmk8s.io\",\n
        \  \"agentPoolProfiles\": [\n    {\n     \"name\": \"nodepool1\",\n     \"count\":
        1,\n     \"vmSize\": \"Standard_DS2_v2\",\n     \"osDiskSizeGB\": 128,\n     \"osDiskType\":
        \"Managed\",\n     \"kubeletDiskType\": \"OS\",\n     \"maxPods\": 110,\n
        \    \"type\": \"AvailabilitySet\",\n     \"enableAutoScaling\": false,\n
        \    \"provisioningState\": \"Creating\",\n     \"powerState\": {\n      \"code\":
        \"Running\"\n     },\n     \"orchestratorVersion\": \"1.25.6\",\n     \"currentOrchestratorVersion\":
        \"1.25.6\",\n     \"enableNodePublicIP\": false,\n     \"mode\": \"System\",\n
        \    \"enableEncryptionAtHost\": false,\n     \"enableUltraSSD\": false,\n
        \    \"osType\": \"Linux\",\n     \"osSKU\": \"Ubuntu\",\n     \"upgradeSettings\":
        {},\n     \"enableFIPS\": false\n    }\n   ],\n   \"linuxProfile\": {\n    \"adminUsername\":
        \"azureuser\",\n    \"ssh\": {\n     \"publicKeys\": [\n      {\n       \"keyData\":
        \"ssh-rsa AAAAB3NzaC1yc2EAAAADAQABAAABAQCw4P22/hE86EX0l2HMO+M6Gw+CW6O4Yl84NLjVqF7NtK8xwQKcZwGeIwNBv/HxJ0uMJlOCG1ZMPPvSZHDp07QvAjYKKryIkIGilxLUh4fNOEQiZqAXB2badERUdwLRB4f6kHc0vb35GHw3tlyjjDjvQTO7UgZQxnbipxyrJAYfMHxfXjST1tvmln3v87WvBGsY2hr1Iqx/gMO3AIqaNoJntl1sIeAcg8xXdYW3PP6N1gYToFsDxsQZU2rfefIRDniuP4fYy2J4shtEAkyzv1BlOBJGHBqCzyrhXVqFElLSFV99QhLUi43zXL4Ge1QKJBztH/q48ohMBt3WenkP2KsT
        azcli_aks_live_test@example.com\\n\"\n      }\n     ]\n    }\n   },\n   \"servicePrincipalProfile\":
        {\n    \"clientId\":\"00000000-0000-0000-0000-000000000001\"\n   },\n   \"nodeResourceGroup\":
        \"MC_clitest000001_cliakstest000001_westus2\",\n   \"enableRBAC\": true,\n
        \  \"supportPlan\": \"KubernetesOfficial\",\n   \"networkProfile\": {\n    \"networkPlugin\":
        \"kubenet\",\n    \"loadBalancerSku\": \"basic\",\n    \"podCidr\": \"10.244.0.0/16\",\n
        \   \"serviceCidr\": \"10.0.0.0/16\",\n    \"dnsServiceIP\": \"10.0.0.10\",\n
        \   \"outboundType\": \"loadBalancer\",\n    \"podCidrs\": [\n     \"10.244.0.0/16\"\n
        \   ],\n    \"serviceCidrs\": [\n     \"10.0.0.0/16\"\n    ],\n    \"ipFamilies\":
        [\n     \"IPv4\"\n    ]\n   },\n   \"maxAgentPools\": 1,\n   \"disableLocalAccounts\":
        false,\n   \"securityProfile\": {},\n   \"storageProfile\": {\n    \"diskCSIDriver\":
        {\n     \"enabled\": true\n    },\n    \"fileCSIDriver\": {\n     \"enabled\":
        true\n    },\n    \"snapshotController\": {\n     \"enabled\": true\n    }\n
        \  },\n   \"oidcIssuerProfile\": {\n    \"enabled\": false\n   },\n   \"workloadAutoScalerProfile\":
        {}\n  },\n  \"sku\": {\n   \"name\": \"Base\",\n   \"tier\": \"Free\"\n  }\n
        }"
>>>>>>> 13d0ab0a
    headers:
      cache-control:
      - no-cache
      content-length:
<<<<<<< HEAD
      - '3207'
      content-type:
      - application/json
      date:
      - Wed, 14 Jun 2023 19:48:02 GMT
=======
      - '2878'
      content-type:
      - application/json
      date:
      - Thu, 29 Jun 2023 09:08:54 GMT
>>>>>>> 13d0ab0a
      expires:
      - '-1'
      pragma:
      - no-cache
      server:
      - nginx
      strict-transport-security:
      - max-age=31536000; includeSubDomains
      transfer-encoding:
      - chunked
      vary:
      - Accept-Encoding
      x-content-type-options:
      - nosniff
    status:
      code: 200
      message: OK
- request:
    body: null
    headers:
      Accept:
      - application/json
      Accept-Encoding:
      - gzip, deflate
      CommandName:
      - aks wait
      Connection:
      - keep-alive
      ParameterSetName:
      - -g -n --created
      User-Agent:
<<<<<<< HEAD
      - AZURECLI/2.49.0 azsdk-python-azure-mgmt-containerservice/23.0.0 Python/3.8.16
        (macOS-13.4-arm64-arm-64bit)
    method: GET
    uri: https://management.azure.com/subscriptions/00000000-0000-0000-0000-000000000000/resourceGroups/clitest000001/providers/Microsoft.ContainerService/managedClusters/cliakstest000001?api-version=2023-05-01
  response:
    body:
      string: "{\n  \"id\": \"/subscriptions/00000000-0000-0000-0000-000000000000/resourcegroups/clitest000001/providers/Microsoft.ContainerService/managedClusters/cliakstest000001\"\
        ,\n  \"location\": \"westus2\",\n  \"name\": \"cliakstest000001\",\n  \"type\"\
        : \"Microsoft.ContainerService/ManagedClusters\",\n  \"properties\": {\n \
        \  \"provisioningState\": \"Creating\",\n   \"powerState\": {\n    \"code\"\
        : \"Running\"\n   },\n   \"kubernetesVersion\": \"1.25.6\",\n   \"currentKubernetesVersion\"\
        : \"1.25.6\",\n   \"dnsPrefix\": \"cliaksdns000002\",\n   \"fqdn\": \"cliaksdns000002-91azb4q5.hcp.westus2.azmk8s.io\"\
        ,\n   \"azurePortalFQDN\": \"cliaksdns000002-91azb4q5.portal.hcp.westus2.azmk8s.io\"\
        ,\n   \"agentPoolProfiles\": [\n    {\n     \"name\": \"nodepool1\",\n   \
        \  \"count\": 1,\n     \"vmSize\": \"Standard_DS2_v2\",\n     \"osDiskSizeGB\"\
        : 128,\n     \"osDiskType\": \"Managed\",\n     \"kubeletDiskType\": \"OS\"\
        ,\n     \"maxPods\": 110,\n     \"type\": \"AvailabilitySet\",\n     \"enableAutoScaling\"\
        : false,\n     \"provisioningState\": \"Creating\",\n     \"powerState\":\
        \ {\n      \"code\": \"Running\"\n     },\n     \"orchestratorVersion\": \"\
        1.25.6\",\n     \"currentOrchestratorVersion\": \"1.25.6\",\n     \"enableNodePublicIP\"\
        : false,\n     \"mode\": \"System\",\n     \"enableEncryptionAtHost\": false,\n\
        \     \"enableUltraSSD\": false,\n     \"osType\": \"Linux\",\n     \"osSKU\"\
        : \"Ubuntu\",\n     \"upgradeSettings\": {},\n     \"enableFIPS\": false\n\
        \    }\n   ],\n   \"linuxProfile\": {\n    \"adminUsername\": \"azureuser\"\
        ,\n    \"ssh\": {\n     \"publicKeys\": [\n      {\n       \"keyData\": \"\
        ssh-rsa AAAAB3NzaC1yc2EAAAADAQABAAACAQCbIg1guRHbI0lV11wWDt1r2cUdcNd27CJsg+SfgC7miZeubtwUhbsPdhMQsfDyhOWHq1+ZL0M+nJZV63d/1dhmhtgyOqejUwrPlzKhydsbrsdUor+JmNJDdW01v7BXHyuymT8G4s09jCasNOwiufbP/qp72ruu0bIA1nySsvlf9pCQAuFkAnVnf/rFhUlOkhtRpwcq8SUNY2zRHR/EKb/4NWY1JzR4sa3q2fWIJdrrX0DvLoa5g9bIEd4Df79ba7v+yiUBOS0zT2ll+z4g9izHK3EO5d8hL4jYxcjKs+wcslSYRWrascfscLgMlMGh0CdKeNTDjHpGPncaf3Z+FwwwjWeuiNBxv7bJo13/8B/098KlVDl4GZqsoBCEjPyJfV6hO0y/LkRGkk7oHWKgeWAfKtfLItRp00eZ4fcJNK9kCaSMmEugoZWcI7NGbZXzqFWqbpRI7NcDP9+WIQ+i9U5vqWsqd/zng4kbuAJ6UuKqIzB0upYrLShfQE3SAck8oaLhJqqq56VfDuASNpJKidV+zq27HfSBmbXnkR/5AK337dc3MXKJypoK/QPMLKUAP5XLPbs+NddJQV7EZXd29DLgp+fRIg3edpKdO7ZErWhv7d+3Kws+e1Y+ypmR2WIVSwVyBEUfgv2C8Ts9gnTF4pNcEY/S2aBicz5Ew2+jdyGNQQ==\
        \ test@example.com\\n\"\n      }\n     ]\n    }\n   },\n   \"servicePrincipalProfile\"\
        : {\n    \"clientId\":\"00000000-0000-0000-0000-000000000001\"\n   },\n  \
        \ \"nodeResourceGroup\": \"MC_clitest000001_cliakstest000001_westus2\",\n\
        \   \"enableRBAC\": true,\n   \"supportPlan\": \"KubernetesOfficial\",\n \
        \  \"networkProfile\": {\n    \"networkPlugin\": \"kubenet\",\n    \"loadBalancerSku\"\
        : \"basic\",\n    \"podCidr\": \"10.244.0.0/16\",\n    \"serviceCidr\": \"\
        10.0.0.0/16\",\n    \"dnsServiceIP\": \"10.0.0.10\",\n    \"outboundType\"\
        : \"loadBalancer\",\n    \"podCidrs\": [\n     \"10.244.0.0/16\"\n    ],\n\
        \    \"serviceCidrs\": [\n     \"10.0.0.0/16\"\n    ],\n    \"ipFamilies\"\
        : [\n     \"IPv4\"\n    ]\n   },\n   \"maxAgentPools\": 1,\n   \"disableLocalAccounts\"\
        : false,\n   \"securityProfile\": {},\n   \"storageProfile\": {\n    \"diskCSIDriver\"\
        : {\n     \"enabled\": true\n    },\n    \"fileCSIDriver\": {\n     \"enabled\"\
        : true\n    },\n    \"snapshotController\": {\n     \"enabled\": true\n  \
        \  }\n   },\n   \"oidcIssuerProfile\": {\n    \"enabled\": false\n   },\n\
        \   \"workloadAutoScalerProfile\": {}\n  },\n  \"sku\": {\n   \"name\": \"\
        Base\",\n   \"tier\": \"Free\"\n  }\n }"
=======
      - AZURECLI/2.49.0 azsdk-python-azure-mgmt-containerservice/24.0.0 Python/3.8.10
        (Linux-5.15.0-1039-azure-x86_64-with-glibc2.29)
    method: GET
    uri: https://management.azure.com/subscriptions/00000000-0000-0000-0000-000000000000/resourceGroups/clitest000001/providers/Microsoft.ContainerService/managedClusters/cliakstest000001?api-version=2023-07-01
  response:
    body:
      string: "{\n  \"id\": \"/subscriptions/00000000-0000-0000-0000-000000000000/resourcegroups/clitest000001/providers/Microsoft.ContainerService/managedClusters/cliakstest000001\",\n
        \ \"location\": \"westus2\",\n  \"name\": \"cliakstest000001\",\n  \"type\":
        \"Microsoft.ContainerService/ManagedClusters\",\n  \"properties\": {\n   \"provisioningState\":
        \"Creating\",\n   \"powerState\": {\n    \"code\": \"Running\"\n   },\n   \"kubernetesVersion\":
        \"1.25.6\",\n   \"currentKubernetesVersion\": \"1.25.6\",\n   \"dnsPrefix\":
        \"cliaksdns000002\",\n   \"fqdn\": \"cliaksdns000002-8ovvddrq.hcp.westus2.azmk8s.io\",\n
        \  \"azurePortalFQDN\": \"cliaksdns000002-8ovvddrq.portal.hcp.westus2.azmk8s.io\",\n
        \  \"agentPoolProfiles\": [\n    {\n     \"name\": \"nodepool1\",\n     \"count\":
        1,\n     \"vmSize\": \"Standard_DS2_v2\",\n     \"osDiskSizeGB\": 128,\n     \"osDiskType\":
        \"Managed\",\n     \"kubeletDiskType\": \"OS\",\n     \"maxPods\": 110,\n
        \    \"type\": \"AvailabilitySet\",\n     \"enableAutoScaling\": false,\n
        \    \"provisioningState\": \"Creating\",\n     \"powerState\": {\n      \"code\":
        \"Running\"\n     },\n     \"orchestratorVersion\": \"1.25.6\",\n     \"currentOrchestratorVersion\":
        \"1.25.6\",\n     \"enableNodePublicIP\": false,\n     \"mode\": \"System\",\n
        \    \"enableEncryptionAtHost\": false,\n     \"enableUltraSSD\": false,\n
        \    \"osType\": \"Linux\",\n     \"osSKU\": \"Ubuntu\",\n     \"upgradeSettings\":
        {},\n     \"enableFIPS\": false\n    }\n   ],\n   \"linuxProfile\": {\n    \"adminUsername\":
        \"azureuser\",\n    \"ssh\": {\n     \"publicKeys\": [\n      {\n       \"keyData\":
        \"ssh-rsa AAAAB3NzaC1yc2EAAAADAQABAAABAQCw4P22/hE86EX0l2HMO+M6Gw+CW6O4Yl84NLjVqF7NtK8xwQKcZwGeIwNBv/HxJ0uMJlOCG1ZMPPvSZHDp07QvAjYKKryIkIGilxLUh4fNOEQiZqAXB2badERUdwLRB4f6kHc0vb35GHw3tlyjjDjvQTO7UgZQxnbipxyrJAYfMHxfXjST1tvmln3v87WvBGsY2hr1Iqx/gMO3AIqaNoJntl1sIeAcg8xXdYW3PP6N1gYToFsDxsQZU2rfefIRDniuP4fYy2J4shtEAkyzv1BlOBJGHBqCzyrhXVqFElLSFV99QhLUi43zXL4Ge1QKJBztH/q48ohMBt3WenkP2KsT
        azcli_aks_live_test@example.com\\n\"\n      }\n     ]\n    }\n   },\n   \"servicePrincipalProfile\":
        {\n    \"clientId\":\"00000000-0000-0000-0000-000000000001\"\n   },\n   \"nodeResourceGroup\":
        \"MC_clitest000001_cliakstest000001_westus2\",\n   \"enableRBAC\": true,\n
        \  \"supportPlan\": \"KubernetesOfficial\",\n   \"networkProfile\": {\n    \"networkPlugin\":
        \"kubenet\",\n    \"loadBalancerSku\": \"basic\",\n    \"podCidr\": \"10.244.0.0/16\",\n
        \   \"serviceCidr\": \"10.0.0.0/16\",\n    \"dnsServiceIP\": \"10.0.0.10\",\n
        \   \"outboundType\": \"loadBalancer\",\n    \"podCidrs\": [\n     \"10.244.0.0/16\"\n
        \   ],\n    \"serviceCidrs\": [\n     \"10.0.0.0/16\"\n    ],\n    \"ipFamilies\":
        [\n     \"IPv4\"\n    ]\n   },\n   \"maxAgentPools\": 1,\n   \"disableLocalAccounts\":
        false,\n   \"securityProfile\": {},\n   \"storageProfile\": {\n    \"diskCSIDriver\":
        {\n     \"enabled\": true\n    },\n    \"fileCSIDriver\": {\n     \"enabled\":
        true\n    },\n    \"snapshotController\": {\n     \"enabled\": true\n    }\n
        \  },\n   \"oidcIssuerProfile\": {\n    \"enabled\": false\n   },\n   \"workloadAutoScalerProfile\":
        {}\n  },\n  \"sku\": {\n   \"name\": \"Base\",\n   \"tier\": \"Free\"\n  }\n
        }"
>>>>>>> 13d0ab0a
    headers:
      cache-control:
      - no-cache
      content-length:
<<<<<<< HEAD
      - '3207'
      content-type:
      - application/json
      date:
      - Wed, 14 Jun 2023 19:48:32 GMT
=======
      - '2878'
      content-type:
      - application/json
      date:
      - Thu, 29 Jun 2023 09:09:24 GMT
>>>>>>> 13d0ab0a
      expires:
      - '-1'
      pragma:
      - no-cache
      server:
      - nginx
      strict-transport-security:
      - max-age=31536000; includeSubDomains
      transfer-encoding:
      - chunked
      vary:
      - Accept-Encoding
      x-content-type-options:
      - nosniff
    status:
      code: 200
      message: OK
- request:
    body: null
    headers:
      Accept:
      - application/json
      Accept-Encoding:
      - gzip, deflate
      CommandName:
      - aks wait
      Connection:
      - keep-alive
      ParameterSetName:
      - -g -n --created
      User-Agent:
<<<<<<< HEAD
      - AZURECLI/2.49.0 azsdk-python-azure-mgmt-containerservice/23.0.0 Python/3.8.16
        (macOS-13.4-arm64-arm-64bit)
    method: GET
    uri: https://management.azure.com/subscriptions/00000000-0000-0000-0000-000000000000/resourceGroups/clitest000001/providers/Microsoft.ContainerService/managedClusters/cliakstest000001?api-version=2023-05-01
  response:
    body:
      string: "{\n  \"id\": \"/subscriptions/00000000-0000-0000-0000-000000000000/resourcegroups/clitest000001/providers/Microsoft.ContainerService/managedClusters/cliakstest000001\"\
        ,\n  \"location\": \"westus2\",\n  \"name\": \"cliakstest000001\",\n  \"type\"\
        : \"Microsoft.ContainerService/ManagedClusters\",\n  \"properties\": {\n \
        \  \"provisioningState\": \"Creating\",\n   \"powerState\": {\n    \"code\"\
        : \"Running\"\n   },\n   \"kubernetesVersion\": \"1.25.6\",\n   \"currentKubernetesVersion\"\
        : \"1.25.6\",\n   \"dnsPrefix\": \"cliaksdns000002\",\n   \"fqdn\": \"cliaksdns000002-91azb4q5.hcp.westus2.azmk8s.io\"\
        ,\n   \"azurePortalFQDN\": \"cliaksdns000002-91azb4q5.portal.hcp.westus2.azmk8s.io\"\
        ,\n   \"agentPoolProfiles\": [\n    {\n     \"name\": \"nodepool1\",\n   \
        \  \"count\": 1,\n     \"vmSize\": \"Standard_DS2_v2\",\n     \"osDiskSizeGB\"\
        : 128,\n     \"osDiskType\": \"Managed\",\n     \"kubeletDiskType\": \"OS\"\
        ,\n     \"maxPods\": 110,\n     \"type\": \"AvailabilitySet\",\n     \"enableAutoScaling\"\
        : false,\n     \"provisioningState\": \"Creating\",\n     \"powerState\":\
        \ {\n      \"code\": \"Running\"\n     },\n     \"orchestratorVersion\": \"\
        1.25.6\",\n     \"currentOrchestratorVersion\": \"1.25.6\",\n     \"enableNodePublicIP\"\
        : false,\n     \"mode\": \"System\",\n     \"enableEncryptionAtHost\": false,\n\
        \     \"enableUltraSSD\": false,\n     \"osType\": \"Linux\",\n     \"osSKU\"\
        : \"Ubuntu\",\n     \"upgradeSettings\": {},\n     \"enableFIPS\": false\n\
        \    }\n   ],\n   \"linuxProfile\": {\n    \"adminUsername\": \"azureuser\"\
        ,\n    \"ssh\": {\n     \"publicKeys\": [\n      {\n       \"keyData\": \"\
        ssh-rsa AAAAB3NzaC1yc2EAAAADAQABAAACAQCbIg1guRHbI0lV11wWDt1r2cUdcNd27CJsg+SfgC7miZeubtwUhbsPdhMQsfDyhOWHq1+ZL0M+nJZV63d/1dhmhtgyOqejUwrPlzKhydsbrsdUor+JmNJDdW01v7BXHyuymT8G4s09jCasNOwiufbP/qp72ruu0bIA1nySsvlf9pCQAuFkAnVnf/rFhUlOkhtRpwcq8SUNY2zRHR/EKb/4NWY1JzR4sa3q2fWIJdrrX0DvLoa5g9bIEd4Df79ba7v+yiUBOS0zT2ll+z4g9izHK3EO5d8hL4jYxcjKs+wcslSYRWrascfscLgMlMGh0CdKeNTDjHpGPncaf3Z+FwwwjWeuiNBxv7bJo13/8B/098KlVDl4GZqsoBCEjPyJfV6hO0y/LkRGkk7oHWKgeWAfKtfLItRp00eZ4fcJNK9kCaSMmEugoZWcI7NGbZXzqFWqbpRI7NcDP9+WIQ+i9U5vqWsqd/zng4kbuAJ6UuKqIzB0upYrLShfQE3SAck8oaLhJqqq56VfDuASNpJKidV+zq27HfSBmbXnkR/5AK337dc3MXKJypoK/QPMLKUAP5XLPbs+NddJQV7EZXd29DLgp+fRIg3edpKdO7ZErWhv7d+3Kws+e1Y+ypmR2WIVSwVyBEUfgv2C8Ts9gnTF4pNcEY/S2aBicz5Ew2+jdyGNQQ==\
        \ test@example.com\\n\"\n      }\n     ]\n    }\n   },\n   \"servicePrincipalProfile\"\
        : {\n    \"clientId\":\"00000000-0000-0000-0000-000000000001\"\n   },\n  \
        \ \"nodeResourceGroup\": \"MC_clitest000001_cliakstest000001_westus2\",\n\
        \   \"enableRBAC\": true,\n   \"supportPlan\": \"KubernetesOfficial\",\n \
        \  \"networkProfile\": {\n    \"networkPlugin\": \"kubenet\",\n    \"loadBalancerSku\"\
        : \"basic\",\n    \"podCidr\": \"10.244.0.0/16\",\n    \"serviceCidr\": \"\
        10.0.0.0/16\",\n    \"dnsServiceIP\": \"10.0.0.10\",\n    \"outboundType\"\
        : \"loadBalancer\",\n    \"podCidrs\": [\n     \"10.244.0.0/16\"\n    ],\n\
        \    \"serviceCidrs\": [\n     \"10.0.0.0/16\"\n    ],\n    \"ipFamilies\"\
        : [\n     \"IPv4\"\n    ]\n   },\n   \"maxAgentPools\": 1,\n   \"disableLocalAccounts\"\
        : false,\n   \"securityProfile\": {},\n   \"storageProfile\": {\n    \"diskCSIDriver\"\
        : {\n     \"enabled\": true\n    },\n    \"fileCSIDriver\": {\n     \"enabled\"\
        : true\n    },\n    \"snapshotController\": {\n     \"enabled\": true\n  \
        \  }\n   },\n   \"oidcIssuerProfile\": {\n    \"enabled\": false\n   },\n\
        \   \"workloadAutoScalerProfile\": {}\n  },\n  \"sku\": {\n   \"name\": \"\
        Base\",\n   \"tier\": \"Free\"\n  }\n }"
=======
      - AZURECLI/2.49.0 azsdk-python-azure-mgmt-containerservice/24.0.0 Python/3.8.10
        (Linux-5.15.0-1039-azure-x86_64-with-glibc2.29)
    method: GET
    uri: https://management.azure.com/subscriptions/00000000-0000-0000-0000-000000000000/resourceGroups/clitest000001/providers/Microsoft.ContainerService/managedClusters/cliakstest000001?api-version=2023-07-01
  response:
    body:
      string: "{\n  \"id\": \"/subscriptions/00000000-0000-0000-0000-000000000000/resourcegroups/clitest000001/providers/Microsoft.ContainerService/managedClusters/cliakstest000001\",\n
        \ \"location\": \"westus2\",\n  \"name\": \"cliakstest000001\",\n  \"type\":
        \"Microsoft.ContainerService/ManagedClusters\",\n  \"properties\": {\n   \"provisioningState\":
        \"Creating\",\n   \"powerState\": {\n    \"code\": \"Running\"\n   },\n   \"kubernetesVersion\":
        \"1.25.6\",\n   \"currentKubernetesVersion\": \"1.25.6\",\n   \"dnsPrefix\":
        \"cliaksdns000002\",\n   \"fqdn\": \"cliaksdns000002-8ovvddrq.hcp.westus2.azmk8s.io\",\n
        \  \"azurePortalFQDN\": \"cliaksdns000002-8ovvddrq.portal.hcp.westus2.azmk8s.io\",\n
        \  \"agentPoolProfiles\": [\n    {\n     \"name\": \"nodepool1\",\n     \"count\":
        1,\n     \"vmSize\": \"Standard_DS2_v2\",\n     \"osDiskSizeGB\": 128,\n     \"osDiskType\":
        \"Managed\",\n     \"kubeletDiskType\": \"OS\",\n     \"maxPods\": 110,\n
        \    \"type\": \"AvailabilitySet\",\n     \"enableAutoScaling\": false,\n
        \    \"provisioningState\": \"Creating\",\n     \"powerState\": {\n      \"code\":
        \"Running\"\n     },\n     \"orchestratorVersion\": \"1.25.6\",\n     \"currentOrchestratorVersion\":
        \"1.25.6\",\n     \"enableNodePublicIP\": false,\n     \"mode\": \"System\",\n
        \    \"enableEncryptionAtHost\": false,\n     \"enableUltraSSD\": false,\n
        \    \"osType\": \"Linux\",\n     \"osSKU\": \"Ubuntu\",\n     \"upgradeSettings\":
        {},\n     \"enableFIPS\": false\n    }\n   ],\n   \"linuxProfile\": {\n    \"adminUsername\":
        \"azureuser\",\n    \"ssh\": {\n     \"publicKeys\": [\n      {\n       \"keyData\":
        \"ssh-rsa AAAAB3NzaC1yc2EAAAADAQABAAABAQCw4P22/hE86EX0l2HMO+M6Gw+CW6O4Yl84NLjVqF7NtK8xwQKcZwGeIwNBv/HxJ0uMJlOCG1ZMPPvSZHDp07QvAjYKKryIkIGilxLUh4fNOEQiZqAXB2badERUdwLRB4f6kHc0vb35GHw3tlyjjDjvQTO7UgZQxnbipxyrJAYfMHxfXjST1tvmln3v87WvBGsY2hr1Iqx/gMO3AIqaNoJntl1sIeAcg8xXdYW3PP6N1gYToFsDxsQZU2rfefIRDniuP4fYy2J4shtEAkyzv1BlOBJGHBqCzyrhXVqFElLSFV99QhLUi43zXL4Ge1QKJBztH/q48ohMBt3WenkP2KsT
        azcli_aks_live_test@example.com\\n\"\n      }\n     ]\n    }\n   },\n   \"servicePrincipalProfile\":
        {\n    \"clientId\":\"00000000-0000-0000-0000-000000000001\"\n   },\n   \"nodeResourceGroup\":
        \"MC_clitest000001_cliakstest000001_westus2\",\n   \"enableRBAC\": true,\n
        \  \"supportPlan\": \"KubernetesOfficial\",\n   \"networkProfile\": {\n    \"networkPlugin\":
        \"kubenet\",\n    \"loadBalancerSku\": \"basic\",\n    \"podCidr\": \"10.244.0.0/16\",\n
        \   \"serviceCidr\": \"10.0.0.0/16\",\n    \"dnsServiceIP\": \"10.0.0.10\",\n
        \   \"outboundType\": \"loadBalancer\",\n    \"podCidrs\": [\n     \"10.244.0.0/16\"\n
        \   ],\n    \"serviceCidrs\": [\n     \"10.0.0.0/16\"\n    ],\n    \"ipFamilies\":
        [\n     \"IPv4\"\n    ]\n   },\n   \"maxAgentPools\": 1,\n   \"disableLocalAccounts\":
        false,\n   \"securityProfile\": {},\n   \"storageProfile\": {\n    \"diskCSIDriver\":
        {\n     \"enabled\": true\n    },\n    \"fileCSIDriver\": {\n     \"enabled\":
        true\n    },\n    \"snapshotController\": {\n     \"enabled\": true\n    }\n
        \  },\n   \"oidcIssuerProfile\": {\n    \"enabled\": false\n   },\n   \"workloadAutoScalerProfile\":
        {}\n  },\n  \"sku\": {\n   \"name\": \"Base\",\n   \"tier\": \"Free\"\n  }\n
        }"
>>>>>>> 13d0ab0a
    headers:
      cache-control:
      - no-cache
      content-length:
<<<<<<< HEAD
      - '3207'
      content-type:
      - application/json
      date:
      - Wed, 14 Jun 2023 19:49:02 GMT
=======
      - '2878'
      content-type:
      - application/json
      date:
      - Thu, 29 Jun 2023 09:09:54 GMT
>>>>>>> 13d0ab0a
      expires:
      - '-1'
      pragma:
      - no-cache
      server:
      - nginx
      strict-transport-security:
      - max-age=31536000; includeSubDomains
      transfer-encoding:
      - chunked
      vary:
      - Accept-Encoding
      x-content-type-options:
      - nosniff
    status:
      code: 200
      message: OK
- request:
    body: null
    headers:
      Accept:
      - application/json
      Accept-Encoding:
      - gzip, deflate
      CommandName:
      - aks wait
      Connection:
      - keep-alive
      ParameterSetName:
      - -g -n --created
      User-Agent:
<<<<<<< HEAD
      - AZURECLI/2.49.0 azsdk-python-azure-mgmt-containerservice/23.0.0 Python/3.8.16
        (macOS-13.4-arm64-arm-64bit)
    method: GET
    uri: https://management.azure.com/subscriptions/00000000-0000-0000-0000-000000000000/resourceGroups/clitest000001/providers/Microsoft.ContainerService/managedClusters/cliakstest000001?api-version=2023-05-01
  response:
    body:
      string: "{\n  \"id\": \"/subscriptions/00000000-0000-0000-0000-000000000000/resourcegroups/clitest000001/providers/Microsoft.ContainerService/managedClusters/cliakstest000001\"\
        ,\n  \"location\": \"westus2\",\n  \"name\": \"cliakstest000001\",\n  \"type\"\
        : \"Microsoft.ContainerService/ManagedClusters\",\n  \"properties\": {\n \
        \  \"provisioningState\": \"Creating\",\n   \"powerState\": {\n    \"code\"\
        : \"Running\"\n   },\n   \"kubernetesVersion\": \"1.25.6\",\n   \"currentKubernetesVersion\"\
        : \"1.25.6\",\n   \"dnsPrefix\": \"cliaksdns000002\",\n   \"fqdn\": \"cliaksdns000002-91azb4q5.hcp.westus2.azmk8s.io\"\
        ,\n   \"azurePortalFQDN\": \"cliaksdns000002-91azb4q5.portal.hcp.westus2.azmk8s.io\"\
        ,\n   \"agentPoolProfiles\": [\n    {\n     \"name\": \"nodepool1\",\n   \
        \  \"count\": 1,\n     \"vmSize\": \"Standard_DS2_v2\",\n     \"osDiskSizeGB\"\
        : 128,\n     \"osDiskType\": \"Managed\",\n     \"kubeletDiskType\": \"OS\"\
        ,\n     \"maxPods\": 110,\n     \"type\": \"AvailabilitySet\",\n     \"enableAutoScaling\"\
        : false,\n     \"provisioningState\": \"Creating\",\n     \"powerState\":\
        \ {\n      \"code\": \"Running\"\n     },\n     \"orchestratorVersion\": \"\
        1.25.6\",\n     \"currentOrchestratorVersion\": \"1.25.6\",\n     \"enableNodePublicIP\"\
        : false,\n     \"mode\": \"System\",\n     \"enableEncryptionAtHost\": false,\n\
        \     \"enableUltraSSD\": false,\n     \"osType\": \"Linux\",\n     \"osSKU\"\
        : \"Ubuntu\",\n     \"upgradeSettings\": {},\n     \"enableFIPS\": false\n\
        \    }\n   ],\n   \"linuxProfile\": {\n    \"adminUsername\": \"azureuser\"\
        ,\n    \"ssh\": {\n     \"publicKeys\": [\n      {\n       \"keyData\": \"\
        ssh-rsa AAAAB3NzaC1yc2EAAAADAQABAAACAQCbIg1guRHbI0lV11wWDt1r2cUdcNd27CJsg+SfgC7miZeubtwUhbsPdhMQsfDyhOWHq1+ZL0M+nJZV63d/1dhmhtgyOqejUwrPlzKhydsbrsdUor+JmNJDdW01v7BXHyuymT8G4s09jCasNOwiufbP/qp72ruu0bIA1nySsvlf9pCQAuFkAnVnf/rFhUlOkhtRpwcq8SUNY2zRHR/EKb/4NWY1JzR4sa3q2fWIJdrrX0DvLoa5g9bIEd4Df79ba7v+yiUBOS0zT2ll+z4g9izHK3EO5d8hL4jYxcjKs+wcslSYRWrascfscLgMlMGh0CdKeNTDjHpGPncaf3Z+FwwwjWeuiNBxv7bJo13/8B/098KlVDl4GZqsoBCEjPyJfV6hO0y/LkRGkk7oHWKgeWAfKtfLItRp00eZ4fcJNK9kCaSMmEugoZWcI7NGbZXzqFWqbpRI7NcDP9+WIQ+i9U5vqWsqd/zng4kbuAJ6UuKqIzB0upYrLShfQE3SAck8oaLhJqqq56VfDuASNpJKidV+zq27HfSBmbXnkR/5AK337dc3MXKJypoK/QPMLKUAP5XLPbs+NddJQV7EZXd29DLgp+fRIg3edpKdO7ZErWhv7d+3Kws+e1Y+ypmR2WIVSwVyBEUfgv2C8Ts9gnTF4pNcEY/S2aBicz5Ew2+jdyGNQQ==\
        \ test@example.com\\n\"\n      }\n     ]\n    }\n   },\n   \"servicePrincipalProfile\"\
        : {\n    \"clientId\":\"00000000-0000-0000-0000-000000000001\"\n   },\n  \
        \ \"nodeResourceGroup\": \"MC_clitest000001_cliakstest000001_westus2\",\n\
        \   \"enableRBAC\": true,\n   \"supportPlan\": \"KubernetesOfficial\",\n \
        \  \"networkProfile\": {\n    \"networkPlugin\": \"kubenet\",\n    \"loadBalancerSku\"\
        : \"basic\",\n    \"podCidr\": \"10.244.0.0/16\",\n    \"serviceCidr\": \"\
        10.0.0.0/16\",\n    \"dnsServiceIP\": \"10.0.0.10\",\n    \"outboundType\"\
        : \"loadBalancer\",\n    \"podCidrs\": [\n     \"10.244.0.0/16\"\n    ],\n\
        \    \"serviceCidrs\": [\n     \"10.0.0.0/16\"\n    ],\n    \"ipFamilies\"\
        : [\n     \"IPv4\"\n    ]\n   },\n   \"maxAgentPools\": 1,\n   \"disableLocalAccounts\"\
        : false,\n   \"securityProfile\": {},\n   \"storageProfile\": {\n    \"diskCSIDriver\"\
        : {\n     \"enabled\": true\n    },\n    \"fileCSIDriver\": {\n     \"enabled\"\
        : true\n    },\n    \"snapshotController\": {\n     \"enabled\": true\n  \
        \  }\n   },\n   \"oidcIssuerProfile\": {\n    \"enabled\": false\n   },\n\
        \   \"workloadAutoScalerProfile\": {}\n  },\n  \"sku\": {\n   \"name\": \"\
        Base\",\n   \"tier\": \"Free\"\n  }\n }"
=======
      - AZURECLI/2.49.0 azsdk-python-azure-mgmt-containerservice/24.0.0 Python/3.8.10
        (Linux-5.15.0-1039-azure-x86_64-with-glibc2.29)
    method: GET
    uri: https://management.azure.com/subscriptions/00000000-0000-0000-0000-000000000000/resourceGroups/clitest000001/providers/Microsoft.ContainerService/managedClusters/cliakstest000001?api-version=2023-07-01
  response:
    body:
      string: "{\n  \"id\": \"/subscriptions/00000000-0000-0000-0000-000000000000/resourcegroups/clitest000001/providers/Microsoft.ContainerService/managedClusters/cliakstest000001\",\n
        \ \"location\": \"westus2\",\n  \"name\": \"cliakstest000001\",\n  \"type\":
        \"Microsoft.ContainerService/ManagedClusters\",\n  \"properties\": {\n   \"provisioningState\":
        \"Creating\",\n   \"powerState\": {\n    \"code\": \"Running\"\n   },\n   \"kubernetesVersion\":
        \"1.25.6\",\n   \"currentKubernetesVersion\": \"1.25.6\",\n   \"dnsPrefix\":
        \"cliaksdns000002\",\n   \"fqdn\": \"cliaksdns000002-8ovvddrq.hcp.westus2.azmk8s.io\",\n
        \  \"azurePortalFQDN\": \"cliaksdns000002-8ovvddrq.portal.hcp.westus2.azmk8s.io\",\n
        \  \"agentPoolProfiles\": [\n    {\n     \"name\": \"nodepool1\",\n     \"count\":
        1,\n     \"vmSize\": \"Standard_DS2_v2\",\n     \"osDiskSizeGB\": 128,\n     \"osDiskType\":
        \"Managed\",\n     \"kubeletDiskType\": \"OS\",\n     \"maxPods\": 110,\n
        \    \"type\": \"AvailabilitySet\",\n     \"enableAutoScaling\": false,\n
        \    \"provisioningState\": \"Creating\",\n     \"powerState\": {\n      \"code\":
        \"Running\"\n     },\n     \"orchestratorVersion\": \"1.25.6\",\n     \"currentOrchestratorVersion\":
        \"1.25.6\",\n     \"enableNodePublicIP\": false,\n     \"mode\": \"System\",\n
        \    \"enableEncryptionAtHost\": false,\n     \"enableUltraSSD\": false,\n
        \    \"osType\": \"Linux\",\n     \"osSKU\": \"Ubuntu\",\n     \"upgradeSettings\":
        {},\n     \"enableFIPS\": false\n    }\n   ],\n   \"linuxProfile\": {\n    \"adminUsername\":
        \"azureuser\",\n    \"ssh\": {\n     \"publicKeys\": [\n      {\n       \"keyData\":
        \"ssh-rsa AAAAB3NzaC1yc2EAAAADAQABAAABAQCw4P22/hE86EX0l2HMO+M6Gw+CW6O4Yl84NLjVqF7NtK8xwQKcZwGeIwNBv/HxJ0uMJlOCG1ZMPPvSZHDp07QvAjYKKryIkIGilxLUh4fNOEQiZqAXB2badERUdwLRB4f6kHc0vb35GHw3tlyjjDjvQTO7UgZQxnbipxyrJAYfMHxfXjST1tvmln3v87WvBGsY2hr1Iqx/gMO3AIqaNoJntl1sIeAcg8xXdYW3PP6N1gYToFsDxsQZU2rfefIRDniuP4fYy2J4shtEAkyzv1BlOBJGHBqCzyrhXVqFElLSFV99QhLUi43zXL4Ge1QKJBztH/q48ohMBt3WenkP2KsT
        azcli_aks_live_test@example.com\\n\"\n      }\n     ]\n    }\n   },\n   \"servicePrincipalProfile\":
        {\n    \"clientId\":\"00000000-0000-0000-0000-000000000001\"\n   },\n   \"nodeResourceGroup\":
        \"MC_clitest000001_cliakstest000001_westus2\",\n   \"enableRBAC\": true,\n
        \  \"supportPlan\": \"KubernetesOfficial\",\n   \"networkProfile\": {\n    \"networkPlugin\":
        \"kubenet\",\n    \"loadBalancerSku\": \"basic\",\n    \"podCidr\": \"10.244.0.0/16\",\n
        \   \"serviceCidr\": \"10.0.0.0/16\",\n    \"dnsServiceIP\": \"10.0.0.10\",\n
        \   \"outboundType\": \"loadBalancer\",\n    \"podCidrs\": [\n     \"10.244.0.0/16\"\n
        \   ],\n    \"serviceCidrs\": [\n     \"10.0.0.0/16\"\n    ],\n    \"ipFamilies\":
        [\n     \"IPv4\"\n    ]\n   },\n   \"maxAgentPools\": 1,\n   \"disableLocalAccounts\":
        false,\n   \"securityProfile\": {},\n   \"storageProfile\": {\n    \"diskCSIDriver\":
        {\n     \"enabled\": true\n    },\n    \"fileCSIDriver\": {\n     \"enabled\":
        true\n    },\n    \"snapshotController\": {\n     \"enabled\": true\n    }\n
        \  },\n   \"oidcIssuerProfile\": {\n    \"enabled\": false\n   },\n   \"workloadAutoScalerProfile\":
        {}\n  },\n  \"sku\": {\n   \"name\": \"Base\",\n   \"tier\": \"Free\"\n  }\n
        }"
>>>>>>> 13d0ab0a
    headers:
      cache-control:
      - no-cache
      content-length:
<<<<<<< HEAD
      - '3207'
      content-type:
      - application/json
      date:
      - Wed, 14 Jun 2023 19:49:33 GMT
=======
      - '2878'
      content-type:
      - application/json
      date:
      - Thu, 29 Jun 2023 09:10:24 GMT
      expires:
      - '-1'
      pragma:
      - no-cache
      server:
      - nginx
      strict-transport-security:
      - max-age=31536000; includeSubDomains
      transfer-encoding:
      - chunked
      vary:
      - Accept-Encoding
      x-content-type-options:
      - nosniff
    status:
      code: 200
      message: OK
- request:
    body: null
    headers:
      Accept:
      - application/json
      Accept-Encoding:
      - gzip, deflate
      CommandName:
      - aks wait
      Connection:
      - keep-alive
      ParameterSetName:
      - -g -n --created
      User-Agent:
      - AZURECLI/2.49.0 azsdk-python-azure-mgmt-containerservice/24.0.0 Python/3.8.10
        (Linux-5.15.0-1039-azure-x86_64-with-glibc2.29)
    method: GET
    uri: https://management.azure.com/subscriptions/00000000-0000-0000-0000-000000000000/resourceGroups/clitest000001/providers/Microsoft.ContainerService/managedClusters/cliakstest000001?api-version=2023-07-01
  response:
    body:
      string: "{\n  \"id\": \"/subscriptions/00000000-0000-0000-0000-000000000000/resourcegroups/clitest000001/providers/Microsoft.ContainerService/managedClusters/cliakstest000001\",\n
        \ \"location\": \"westus2\",\n  \"name\": \"cliakstest000001\",\n  \"type\":
        \"Microsoft.ContainerService/ManagedClusters\",\n  \"properties\": {\n   \"provisioningState\":
        \"Creating\",\n   \"powerState\": {\n    \"code\": \"Running\"\n   },\n   \"kubernetesVersion\":
        \"1.25.6\",\n   \"currentKubernetesVersion\": \"1.25.6\",\n   \"dnsPrefix\":
        \"cliaksdns000002\",\n   \"fqdn\": \"cliaksdns000002-8ovvddrq.hcp.westus2.azmk8s.io\",\n
        \  \"azurePortalFQDN\": \"cliaksdns000002-8ovvddrq.portal.hcp.westus2.azmk8s.io\",\n
        \  \"agentPoolProfiles\": [\n    {\n     \"name\": \"nodepool1\",\n     \"count\":
        1,\n     \"vmSize\": \"Standard_DS2_v2\",\n     \"osDiskSizeGB\": 128,\n     \"osDiskType\":
        \"Managed\",\n     \"kubeletDiskType\": \"OS\",\n     \"maxPods\": 110,\n
        \    \"type\": \"AvailabilitySet\",\n     \"enableAutoScaling\": false,\n
        \    \"provisioningState\": \"Creating\",\n     \"powerState\": {\n      \"code\":
        \"Running\"\n     },\n     \"orchestratorVersion\": \"1.25.6\",\n     \"currentOrchestratorVersion\":
        \"1.25.6\",\n     \"enableNodePublicIP\": false,\n     \"mode\": \"System\",\n
        \    \"enableEncryptionAtHost\": false,\n     \"enableUltraSSD\": false,\n
        \    \"osType\": \"Linux\",\n     \"osSKU\": \"Ubuntu\",\n     \"upgradeSettings\":
        {},\n     \"enableFIPS\": false\n    }\n   ],\n   \"linuxProfile\": {\n    \"adminUsername\":
        \"azureuser\",\n    \"ssh\": {\n     \"publicKeys\": [\n      {\n       \"keyData\":
        \"ssh-rsa AAAAB3NzaC1yc2EAAAADAQABAAABAQCw4P22/hE86EX0l2HMO+M6Gw+CW6O4Yl84NLjVqF7NtK8xwQKcZwGeIwNBv/HxJ0uMJlOCG1ZMPPvSZHDp07QvAjYKKryIkIGilxLUh4fNOEQiZqAXB2badERUdwLRB4f6kHc0vb35GHw3tlyjjDjvQTO7UgZQxnbipxyrJAYfMHxfXjST1tvmln3v87WvBGsY2hr1Iqx/gMO3AIqaNoJntl1sIeAcg8xXdYW3PP6N1gYToFsDxsQZU2rfefIRDniuP4fYy2J4shtEAkyzv1BlOBJGHBqCzyrhXVqFElLSFV99QhLUi43zXL4Ge1QKJBztH/q48ohMBt3WenkP2KsT
        azcli_aks_live_test@example.com\\n\"\n      }\n     ]\n    }\n   },\n   \"servicePrincipalProfile\":
        {\n    \"clientId\":\"00000000-0000-0000-0000-000000000001\"\n   },\n   \"nodeResourceGroup\":
        \"MC_clitest000001_cliakstest000001_westus2\",\n   \"enableRBAC\": true,\n
        \  \"supportPlan\": \"KubernetesOfficial\",\n   \"networkProfile\": {\n    \"networkPlugin\":
        \"kubenet\",\n    \"loadBalancerSku\": \"basic\",\n    \"podCidr\": \"10.244.0.0/16\",\n
        \   \"serviceCidr\": \"10.0.0.0/16\",\n    \"dnsServiceIP\": \"10.0.0.10\",\n
        \   \"outboundType\": \"loadBalancer\",\n    \"podCidrs\": [\n     \"10.244.0.0/16\"\n
        \   ],\n    \"serviceCidrs\": [\n     \"10.0.0.0/16\"\n    ],\n    \"ipFamilies\":
        [\n     \"IPv4\"\n    ]\n   },\n   \"maxAgentPools\": 1,\n   \"disableLocalAccounts\":
        false,\n   \"securityProfile\": {},\n   \"storageProfile\": {\n    \"diskCSIDriver\":
        {\n     \"enabled\": true\n    },\n    \"fileCSIDriver\": {\n     \"enabled\":
        true\n    },\n    \"snapshotController\": {\n     \"enabled\": true\n    }\n
        \  },\n   \"oidcIssuerProfile\": {\n    \"enabled\": false\n   },\n   \"workloadAutoScalerProfile\":
        {}\n  },\n  \"sku\": {\n   \"name\": \"Base\",\n   \"tier\": \"Free\"\n  }\n
        }"
    headers:
      cache-control:
      - no-cache
      content-length:
      - '2878'
      content-type:
      - application/json
      date:
      - Thu, 29 Jun 2023 09:10:55 GMT
      expires:
      - '-1'
      pragma:
      - no-cache
      server:
      - nginx
      strict-transport-security:
      - max-age=31536000; includeSubDomains
      transfer-encoding:
      - chunked
      vary:
      - Accept-Encoding
      x-content-type-options:
      - nosniff
    status:
      code: 200
      message: OK
- request:
    body: null
    headers:
      Accept:
      - application/json
      Accept-Encoding:
      - gzip, deflate
      CommandName:
      - aks wait
      Connection:
      - keep-alive
      ParameterSetName:
      - -g -n --created
      User-Agent:
      - AZURECLI/2.49.0 azsdk-python-azure-mgmt-containerservice/24.0.0 Python/3.8.10
        (Linux-5.15.0-1039-azure-x86_64-with-glibc2.29)
    method: GET
    uri: https://management.azure.com/subscriptions/00000000-0000-0000-0000-000000000000/resourceGroups/clitest000001/providers/Microsoft.ContainerService/managedClusters/cliakstest000001?api-version=2023-07-01
  response:
    body:
      string: "{\n  \"id\": \"/subscriptions/00000000-0000-0000-0000-000000000000/resourcegroups/clitest000001/providers/Microsoft.ContainerService/managedClusters/cliakstest000001\",\n
        \ \"location\": \"westus2\",\n  \"name\": \"cliakstest000001\",\n  \"type\":
        \"Microsoft.ContainerService/ManagedClusters\",\n  \"properties\": {\n   \"provisioningState\":
        \"Creating\",\n   \"powerState\": {\n    \"code\": \"Running\"\n   },\n   \"kubernetesVersion\":
        \"1.25.6\",\n   \"currentKubernetesVersion\": \"1.25.6\",\n   \"dnsPrefix\":
        \"cliaksdns000002\",\n   \"fqdn\": \"cliaksdns000002-8ovvddrq.hcp.westus2.azmk8s.io\",\n
        \  \"azurePortalFQDN\": \"cliaksdns000002-8ovvddrq.portal.hcp.westus2.azmk8s.io\",\n
        \  \"agentPoolProfiles\": [\n    {\n     \"name\": \"nodepool1\",\n     \"count\":
        1,\n     \"vmSize\": \"Standard_DS2_v2\",\n     \"osDiskSizeGB\": 128,\n     \"osDiskType\":
        \"Managed\",\n     \"kubeletDiskType\": \"OS\",\n     \"maxPods\": 110,\n
        \    \"type\": \"AvailabilitySet\",\n     \"enableAutoScaling\": false,\n
        \    \"provisioningState\": \"Creating\",\n     \"powerState\": {\n      \"code\":
        \"Running\"\n     },\n     \"orchestratorVersion\": \"1.25.6\",\n     \"currentOrchestratorVersion\":
        \"1.25.6\",\n     \"enableNodePublicIP\": false,\n     \"mode\": \"System\",\n
        \    \"enableEncryptionAtHost\": false,\n     \"enableUltraSSD\": false,\n
        \    \"osType\": \"Linux\",\n     \"osSKU\": \"Ubuntu\",\n     \"upgradeSettings\":
        {},\n     \"enableFIPS\": false\n    }\n   ],\n   \"linuxProfile\": {\n    \"adminUsername\":
        \"azureuser\",\n    \"ssh\": {\n     \"publicKeys\": [\n      {\n       \"keyData\":
        \"ssh-rsa AAAAB3NzaC1yc2EAAAADAQABAAABAQCw4P22/hE86EX0l2HMO+M6Gw+CW6O4Yl84NLjVqF7NtK8xwQKcZwGeIwNBv/HxJ0uMJlOCG1ZMPPvSZHDp07QvAjYKKryIkIGilxLUh4fNOEQiZqAXB2badERUdwLRB4f6kHc0vb35GHw3tlyjjDjvQTO7UgZQxnbipxyrJAYfMHxfXjST1tvmln3v87WvBGsY2hr1Iqx/gMO3AIqaNoJntl1sIeAcg8xXdYW3PP6N1gYToFsDxsQZU2rfefIRDniuP4fYy2J4shtEAkyzv1BlOBJGHBqCzyrhXVqFElLSFV99QhLUi43zXL4Ge1QKJBztH/q48ohMBt3WenkP2KsT
        azcli_aks_live_test@example.com\\n\"\n      }\n     ]\n    }\n   },\n   \"servicePrincipalProfile\":
        {\n    \"clientId\":\"00000000-0000-0000-0000-000000000001\"\n   },\n   \"nodeResourceGroup\":
        \"MC_clitest000001_cliakstest000001_westus2\",\n   \"enableRBAC\": true,\n
        \  \"supportPlan\": \"KubernetesOfficial\",\n   \"networkProfile\": {\n    \"networkPlugin\":
        \"kubenet\",\n    \"loadBalancerSku\": \"basic\",\n    \"podCidr\": \"10.244.0.0/16\",\n
        \   \"serviceCidr\": \"10.0.0.0/16\",\n    \"dnsServiceIP\": \"10.0.0.10\",\n
        \   \"outboundType\": \"loadBalancer\",\n    \"podCidrs\": [\n     \"10.244.0.0/16\"\n
        \   ],\n    \"serviceCidrs\": [\n     \"10.0.0.0/16\"\n    ],\n    \"ipFamilies\":
        [\n     \"IPv4\"\n    ]\n   },\n   \"maxAgentPools\": 1,\n   \"disableLocalAccounts\":
        false,\n   \"securityProfile\": {},\n   \"storageProfile\": {\n    \"diskCSIDriver\":
        {\n     \"enabled\": true\n    },\n    \"fileCSIDriver\": {\n     \"enabled\":
        true\n    },\n    \"snapshotController\": {\n     \"enabled\": true\n    }\n
        \  },\n   \"oidcIssuerProfile\": {\n    \"enabled\": false\n   },\n   \"workloadAutoScalerProfile\":
        {}\n  },\n  \"sku\": {\n   \"name\": \"Base\",\n   \"tier\": \"Free\"\n  }\n
        }"
    headers:
      cache-control:
      - no-cache
      content-length:
      - '2878'
      content-type:
      - application/json
      date:
      - Thu, 29 Jun 2023 09:11:26 GMT
      expires:
      - '-1'
      pragma:
      - no-cache
      server:
      - nginx
      strict-transport-security:
      - max-age=31536000; includeSubDomains
      transfer-encoding:
      - chunked
      vary:
      - Accept-Encoding
      x-content-type-options:
      - nosniff
    status:
      code: 200
      message: OK
- request:
    body: null
    headers:
      Accept:
      - application/json
      Accept-Encoding:
      - gzip, deflate
      CommandName:
      - aks wait
      Connection:
      - keep-alive
      ParameterSetName:
      - -g -n --created
      User-Agent:
      - AZURECLI/2.49.0 azsdk-python-azure-mgmt-containerservice/24.0.0 Python/3.8.10
        (Linux-5.15.0-1039-azure-x86_64-with-glibc2.29)
    method: GET
    uri: https://management.azure.com/subscriptions/00000000-0000-0000-0000-000000000000/resourceGroups/clitest000001/providers/Microsoft.ContainerService/managedClusters/cliakstest000001?api-version=2023-07-01
  response:
    body:
      string: "{\n  \"id\": \"/subscriptions/00000000-0000-0000-0000-000000000000/resourcegroups/clitest000001/providers/Microsoft.ContainerService/managedClusters/cliakstest000001\",\n
        \ \"location\": \"westus2\",\n  \"name\": \"cliakstest000001\",\n  \"type\":
        \"Microsoft.ContainerService/ManagedClusters\",\n  \"properties\": {\n   \"provisioningState\":
        \"Creating\",\n   \"powerState\": {\n    \"code\": \"Running\"\n   },\n   \"kubernetesVersion\":
        \"1.25.6\",\n   \"currentKubernetesVersion\": \"1.25.6\",\n   \"dnsPrefix\":
        \"cliaksdns000002\",\n   \"fqdn\": \"cliaksdns000002-8ovvddrq.hcp.westus2.azmk8s.io\",\n
        \  \"azurePortalFQDN\": \"cliaksdns000002-8ovvddrq.portal.hcp.westus2.azmk8s.io\",\n
        \  \"agentPoolProfiles\": [\n    {\n     \"name\": \"nodepool1\",\n     \"count\":
        1,\n     \"vmSize\": \"Standard_DS2_v2\",\n     \"osDiskSizeGB\": 128,\n     \"osDiskType\":
        \"Managed\",\n     \"kubeletDiskType\": \"OS\",\n     \"maxPods\": 110,\n
        \    \"type\": \"AvailabilitySet\",\n     \"enableAutoScaling\": false,\n
        \    \"provisioningState\": \"Creating\",\n     \"powerState\": {\n      \"code\":
        \"Running\"\n     },\n     \"orchestratorVersion\": \"1.25.6\",\n     \"currentOrchestratorVersion\":
        \"1.25.6\",\n     \"enableNodePublicIP\": false,\n     \"mode\": \"System\",\n
        \    \"enableEncryptionAtHost\": false,\n     \"enableUltraSSD\": false,\n
        \    \"osType\": \"Linux\",\n     \"osSKU\": \"Ubuntu\",\n     \"upgradeSettings\":
        {},\n     \"enableFIPS\": false\n    }\n   ],\n   \"linuxProfile\": {\n    \"adminUsername\":
        \"azureuser\",\n    \"ssh\": {\n     \"publicKeys\": [\n      {\n       \"keyData\":
        \"ssh-rsa AAAAB3NzaC1yc2EAAAADAQABAAABAQCw4P22/hE86EX0l2HMO+M6Gw+CW6O4Yl84NLjVqF7NtK8xwQKcZwGeIwNBv/HxJ0uMJlOCG1ZMPPvSZHDp07QvAjYKKryIkIGilxLUh4fNOEQiZqAXB2badERUdwLRB4f6kHc0vb35GHw3tlyjjDjvQTO7UgZQxnbipxyrJAYfMHxfXjST1tvmln3v87WvBGsY2hr1Iqx/gMO3AIqaNoJntl1sIeAcg8xXdYW3PP6N1gYToFsDxsQZU2rfefIRDniuP4fYy2J4shtEAkyzv1BlOBJGHBqCzyrhXVqFElLSFV99QhLUi43zXL4Ge1QKJBztH/q48ohMBt3WenkP2KsT
        azcli_aks_live_test@example.com\\n\"\n      }\n     ]\n    }\n   },\n   \"servicePrincipalProfile\":
        {\n    \"clientId\":\"00000000-0000-0000-0000-000000000001\"\n   },\n   \"nodeResourceGroup\":
        \"MC_clitest000001_cliakstest000001_westus2\",\n   \"enableRBAC\": true,\n
        \  \"supportPlan\": \"KubernetesOfficial\",\n   \"networkProfile\": {\n    \"networkPlugin\":
        \"kubenet\",\n    \"loadBalancerSku\": \"basic\",\n    \"podCidr\": \"10.244.0.0/16\",\n
        \   \"serviceCidr\": \"10.0.0.0/16\",\n    \"dnsServiceIP\": \"10.0.0.10\",\n
        \   \"outboundType\": \"loadBalancer\",\n    \"podCidrs\": [\n     \"10.244.0.0/16\"\n
        \   ],\n    \"serviceCidrs\": [\n     \"10.0.0.0/16\"\n    ],\n    \"ipFamilies\":
        [\n     \"IPv4\"\n    ]\n   },\n   \"maxAgentPools\": 1,\n   \"disableLocalAccounts\":
        false,\n   \"securityProfile\": {},\n   \"storageProfile\": {\n    \"diskCSIDriver\":
        {\n     \"enabled\": true\n    },\n    \"fileCSIDriver\": {\n     \"enabled\":
        true\n    },\n    \"snapshotController\": {\n     \"enabled\": true\n    }\n
        \  },\n   \"oidcIssuerProfile\": {\n    \"enabled\": false\n   },\n   \"workloadAutoScalerProfile\":
        {}\n  },\n  \"sku\": {\n   \"name\": \"Base\",\n   \"tier\": \"Free\"\n  }\n
        }"
    headers:
      cache-control:
      - no-cache
      content-length:
      - '2878'
      content-type:
      - application/json
      date:
      - Thu, 29 Jun 2023 09:11:56 GMT
>>>>>>> 13d0ab0a
      expires:
      - '-1'
      pragma:
      - no-cache
      server:
      - nginx
      strict-transport-security:
      - max-age=31536000; includeSubDomains
      transfer-encoding:
      - chunked
      vary:
      - Accept-Encoding
      x-content-type-options:
      - nosniff
    status:
      code: 200
      message: OK
- request:
    body: null
    headers:
      Accept:
      - application/json
      Accept-Encoding:
      - gzip, deflate
      CommandName:
      - aks wait
      Connection:
      - keep-alive
      ParameterSetName:
      - -g -n --created
      User-Agent:
<<<<<<< HEAD
      - AZURECLI/2.49.0 azsdk-python-azure-mgmt-containerservice/23.0.0 Python/3.8.16
        (macOS-13.4-arm64-arm-64bit)
    method: GET
    uri: https://management.azure.com/subscriptions/00000000-0000-0000-0000-000000000000/resourceGroups/clitest000001/providers/Microsoft.ContainerService/managedClusters/cliakstest000001?api-version=2023-05-01
  response:
    body:
      string: "{\n  \"id\": \"/subscriptions/00000000-0000-0000-0000-000000000000/resourcegroups/clitest000001/providers/Microsoft.ContainerService/managedClusters/cliakstest000001\"\
        ,\n  \"location\": \"westus2\",\n  \"name\": \"cliakstest000001\",\n  \"type\"\
        : \"Microsoft.ContainerService/ManagedClusters\",\n  \"properties\": {\n \
        \  \"provisioningState\": \"Succeeded\",\n   \"powerState\": {\n    \"code\"\
        : \"Running\"\n   },\n   \"kubernetesVersion\": \"1.25.6\",\n   \"currentKubernetesVersion\"\
        : \"1.25.6\",\n   \"dnsPrefix\": \"cliaksdns000002\",\n   \"fqdn\": \"cliaksdns000002-91azb4q5.hcp.westus2.azmk8s.io\"\
        ,\n   \"azurePortalFQDN\": \"cliaksdns000002-91azb4q5.portal.hcp.westus2.azmk8s.io\"\
        ,\n   \"agentPoolProfiles\": [\n    {\n     \"name\": \"nodepool1\",\n   \
        \  \"count\": 1,\n     \"vmSize\": \"Standard_DS2_v2\",\n     \"osDiskSizeGB\"\
        : 128,\n     \"osDiskType\": \"Managed\",\n     \"kubeletDiskType\": \"OS\"\
        ,\n     \"maxPods\": 110,\n     \"type\": \"AvailabilitySet\",\n     \"enableAutoScaling\"\
        : false,\n     \"provisioningState\": \"Succeeded\",\n     \"powerState\"\
        : {\n      \"code\": \"Running\"\n     },\n     \"orchestratorVersion\": \"\
        1.25.6\",\n     \"currentOrchestratorVersion\": \"1.25.6\",\n     \"enableNodePublicIP\"\
        : false,\n     \"mode\": \"System\",\n     \"enableEncryptionAtHost\": false,\n\
        \     \"enableUltraSSD\": false,\n     \"osType\": \"Linux\",\n     \"osSKU\"\
        : \"Ubuntu\",\n     \"upgradeSettings\": {},\n     \"enableFIPS\": false\n\
        \    }\n   ],\n   \"linuxProfile\": {\n    \"adminUsername\": \"azureuser\"\
        ,\n    \"ssh\": {\n     \"publicKeys\": [\n      {\n       \"keyData\": \"\
        ssh-rsa AAAAB3NzaC1yc2EAAAADAQABAAACAQCbIg1guRHbI0lV11wWDt1r2cUdcNd27CJsg+SfgC7miZeubtwUhbsPdhMQsfDyhOWHq1+ZL0M+nJZV63d/1dhmhtgyOqejUwrPlzKhydsbrsdUor+JmNJDdW01v7BXHyuymT8G4s09jCasNOwiufbP/qp72ruu0bIA1nySsvlf9pCQAuFkAnVnf/rFhUlOkhtRpwcq8SUNY2zRHR/EKb/4NWY1JzR4sa3q2fWIJdrrX0DvLoa5g9bIEd4Df79ba7v+yiUBOS0zT2ll+z4g9izHK3EO5d8hL4jYxcjKs+wcslSYRWrascfscLgMlMGh0CdKeNTDjHpGPncaf3Z+FwwwjWeuiNBxv7bJo13/8B/098KlVDl4GZqsoBCEjPyJfV6hO0y/LkRGkk7oHWKgeWAfKtfLItRp00eZ4fcJNK9kCaSMmEugoZWcI7NGbZXzqFWqbpRI7NcDP9+WIQ+i9U5vqWsqd/zng4kbuAJ6UuKqIzB0upYrLShfQE3SAck8oaLhJqqq56VfDuASNpJKidV+zq27HfSBmbXnkR/5AK337dc3MXKJypoK/QPMLKUAP5XLPbs+NddJQV7EZXd29DLgp+fRIg3edpKdO7ZErWhv7d+3Kws+e1Y+ypmR2WIVSwVyBEUfgv2C8Ts9gnTF4pNcEY/S2aBicz5Ew2+jdyGNQQ==\
        \ test@example.com\\n\"\n      }\n     ]\n    }\n   },\n   \"servicePrincipalProfile\"\
        : {\n    \"clientId\":\"00000000-0000-0000-0000-000000000001\"\n   },\n  \
        \ \"nodeResourceGroup\": \"MC_clitest000001_cliakstest000001_westus2\",\n\
        \   \"enableRBAC\": true,\n   \"supportPlan\": \"KubernetesOfficial\",\n \
        \  \"networkProfile\": {\n    \"networkPlugin\": \"kubenet\",\n    \"loadBalancerSku\"\
        : \"Basic\",\n    \"podCidr\": \"10.244.0.0/16\",\n    \"serviceCidr\": \"\
        10.0.0.0/16\",\n    \"dnsServiceIP\": \"10.0.0.10\",\n    \"outboundType\"\
        : \"loadBalancer\",\n    \"podCidrs\": [\n     \"10.244.0.0/16\"\n    ],\n\
        \    \"serviceCidrs\": [\n     \"10.0.0.0/16\"\n    ],\n    \"ipFamilies\"\
        : [\n     \"IPv4\"\n    ]\n   },\n   \"maxAgentPools\": 1,\n   \"disableLocalAccounts\"\
        : false,\n   \"securityProfile\": {},\n   \"storageProfile\": {\n    \"diskCSIDriver\"\
        : {\n     \"enabled\": true\n    },\n    \"fileCSIDriver\": {\n     \"enabled\"\
        : true\n    },\n    \"snapshotController\": {\n     \"enabled\": true\n  \
        \  }\n   },\n   \"oidcIssuerProfile\": {\n    \"enabled\": false\n   },\n\
        \   \"workloadAutoScalerProfile\": {}\n  },\n  \"sku\": {\n   \"name\": \"\
        Base\",\n   \"tier\": \"Free\"\n  }\n }"
=======
      - AZURECLI/2.49.0 azsdk-python-azure-mgmt-containerservice/24.0.0 Python/3.8.10
        (Linux-5.15.0-1039-azure-x86_64-with-glibc2.29)
    method: GET
    uri: https://management.azure.com/subscriptions/00000000-0000-0000-0000-000000000000/resourceGroups/clitest000001/providers/Microsoft.ContainerService/managedClusters/cliakstest000001?api-version=2023-07-01
  response:
    body:
      string: "{\n  \"id\": \"/subscriptions/00000000-0000-0000-0000-000000000000/resourcegroups/clitest000001/providers/Microsoft.ContainerService/managedClusters/cliakstest000001\",\n
        \ \"location\": \"westus2\",\n  \"name\": \"cliakstest000001\",\n  \"type\":
        \"Microsoft.ContainerService/ManagedClusters\",\n  \"properties\": {\n   \"provisioningState\":
        \"Creating\",\n   \"powerState\": {\n    \"code\": \"Running\"\n   },\n   \"kubernetesVersion\":
        \"1.25.6\",\n   \"currentKubernetesVersion\": \"1.25.6\",\n   \"dnsPrefix\":
        \"cliaksdns000002\",\n   \"fqdn\": \"cliaksdns000002-8ovvddrq.hcp.westus2.azmk8s.io\",\n
        \  \"azurePortalFQDN\": \"cliaksdns000002-8ovvddrq.portal.hcp.westus2.azmk8s.io\",\n
        \  \"agentPoolProfiles\": [\n    {\n     \"name\": \"nodepool1\",\n     \"count\":
        1,\n     \"vmSize\": \"Standard_DS2_v2\",\n     \"osDiskSizeGB\": 128,\n     \"osDiskType\":
        \"Managed\",\n     \"kubeletDiskType\": \"OS\",\n     \"maxPods\": 110,\n
        \    \"type\": \"AvailabilitySet\",\n     \"enableAutoScaling\": false,\n
        \    \"provisioningState\": \"Creating\",\n     \"powerState\": {\n      \"code\":
        \"Running\"\n     },\n     \"orchestratorVersion\": \"1.25.6\",\n     \"currentOrchestratorVersion\":
        \"1.25.6\",\n     \"enableNodePublicIP\": false,\n     \"mode\": \"System\",\n
        \    \"enableEncryptionAtHost\": false,\n     \"enableUltraSSD\": false,\n
        \    \"osType\": \"Linux\",\n     \"osSKU\": \"Ubuntu\",\n     \"upgradeSettings\":
        {},\n     \"enableFIPS\": false\n    }\n   ],\n   \"linuxProfile\": {\n    \"adminUsername\":
        \"azureuser\",\n    \"ssh\": {\n     \"publicKeys\": [\n      {\n       \"keyData\":
        \"ssh-rsa AAAAB3NzaC1yc2EAAAADAQABAAABAQCw4P22/hE86EX0l2HMO+M6Gw+CW6O4Yl84NLjVqF7NtK8xwQKcZwGeIwNBv/HxJ0uMJlOCG1ZMPPvSZHDp07QvAjYKKryIkIGilxLUh4fNOEQiZqAXB2badERUdwLRB4f6kHc0vb35GHw3tlyjjDjvQTO7UgZQxnbipxyrJAYfMHxfXjST1tvmln3v87WvBGsY2hr1Iqx/gMO3AIqaNoJntl1sIeAcg8xXdYW3PP6N1gYToFsDxsQZU2rfefIRDniuP4fYy2J4shtEAkyzv1BlOBJGHBqCzyrhXVqFElLSFV99QhLUi43zXL4Ge1QKJBztH/q48ohMBt3WenkP2KsT
        azcli_aks_live_test@example.com\\n\"\n      }\n     ]\n    }\n   },\n   \"servicePrincipalProfile\":
        {\n    \"clientId\":\"00000000-0000-0000-0000-000000000001\"\n   },\n   \"nodeResourceGroup\":
        \"MC_clitest000001_cliakstest000001_westus2\",\n   \"enableRBAC\": true,\n
        \  \"supportPlan\": \"KubernetesOfficial\",\n   \"networkProfile\": {\n    \"networkPlugin\":
        \"kubenet\",\n    \"loadBalancerSku\": \"basic\",\n    \"podCidr\": \"10.244.0.0/16\",\n
        \   \"serviceCidr\": \"10.0.0.0/16\",\n    \"dnsServiceIP\": \"10.0.0.10\",\n
        \   \"outboundType\": \"loadBalancer\",\n    \"podCidrs\": [\n     \"10.244.0.0/16\"\n
        \   ],\n    \"serviceCidrs\": [\n     \"10.0.0.0/16\"\n    ],\n    \"ipFamilies\":
        [\n     \"IPv4\"\n    ]\n   },\n   \"maxAgentPools\": 1,\n   \"disableLocalAccounts\":
        false,\n   \"securityProfile\": {},\n   \"storageProfile\": {\n    \"diskCSIDriver\":
        {\n     \"enabled\": true\n    },\n    \"fileCSIDriver\": {\n     \"enabled\":
        true\n    },\n    \"snapshotController\": {\n     \"enabled\": true\n    }\n
        \  },\n   \"oidcIssuerProfile\": {\n    \"enabled\": false\n   },\n   \"workloadAutoScalerProfile\":
        {}\n  },\n  \"sku\": {\n   \"name\": \"Base\",\n   \"tier\": \"Free\"\n  }\n
        }"
    headers:
      cache-control:
      - no-cache
      content-length:
      - '2878'
      content-type:
      - application/json
      date:
      - Thu, 29 Jun 2023 09:12:26 GMT
      expires:
      - '-1'
      pragma:
      - no-cache
      server:
      - nginx
      strict-transport-security:
      - max-age=31536000; includeSubDomains
      transfer-encoding:
      - chunked
      vary:
      - Accept-Encoding
      x-content-type-options:
      - nosniff
    status:
      code: 200
      message: OK
- request:
    body: null
    headers:
      Accept:
      - application/json
      Accept-Encoding:
      - gzip, deflate
      CommandName:
      - aks wait
      Connection:
      - keep-alive
      ParameterSetName:
      - -g -n --created
      User-Agent:
      - AZURECLI/2.49.0 azsdk-python-azure-mgmt-containerservice/24.0.0 Python/3.8.10
        (Linux-5.15.0-1039-azure-x86_64-with-glibc2.29)
    method: GET
    uri: https://management.azure.com/subscriptions/00000000-0000-0000-0000-000000000000/resourceGroups/clitest000001/providers/Microsoft.ContainerService/managedClusters/cliakstest000001?api-version=2023-07-01
  response:
    body:
      string: "{\n  \"id\": \"/subscriptions/00000000-0000-0000-0000-000000000000/resourcegroups/clitest000001/providers/Microsoft.ContainerService/managedClusters/cliakstest000001\",\n
        \ \"location\": \"westus2\",\n  \"name\": \"cliakstest000001\",\n  \"type\":
        \"Microsoft.ContainerService/ManagedClusters\",\n  \"properties\": {\n   \"provisioningState\":
        \"Creating\",\n   \"powerState\": {\n    \"code\": \"Running\"\n   },\n   \"kubernetesVersion\":
        \"1.25.6\",\n   \"currentKubernetesVersion\": \"1.25.6\",\n   \"dnsPrefix\":
        \"cliaksdns000002\",\n   \"fqdn\": \"cliaksdns000002-8ovvddrq.hcp.westus2.azmk8s.io\",\n
        \  \"azurePortalFQDN\": \"cliaksdns000002-8ovvddrq.portal.hcp.westus2.azmk8s.io\",\n
        \  \"agentPoolProfiles\": [\n    {\n     \"name\": \"nodepool1\",\n     \"count\":
        1,\n     \"vmSize\": \"Standard_DS2_v2\",\n     \"osDiskSizeGB\": 128,\n     \"osDiskType\":
        \"Managed\",\n     \"kubeletDiskType\": \"OS\",\n     \"maxPods\": 110,\n
        \    \"type\": \"AvailabilitySet\",\n     \"enableAutoScaling\": false,\n
        \    \"provisioningState\": \"Creating\",\n     \"powerState\": {\n      \"code\":
        \"Running\"\n     },\n     \"orchestratorVersion\": \"1.25.6\",\n     \"currentOrchestratorVersion\":
        \"1.25.6\",\n     \"enableNodePublicIP\": false,\n     \"mode\": \"System\",\n
        \    \"enableEncryptionAtHost\": false,\n     \"enableUltraSSD\": false,\n
        \    \"osType\": \"Linux\",\n     \"osSKU\": \"Ubuntu\",\n     \"upgradeSettings\":
        {},\n     \"enableFIPS\": false\n    }\n   ],\n   \"linuxProfile\": {\n    \"adminUsername\":
        \"azureuser\",\n    \"ssh\": {\n     \"publicKeys\": [\n      {\n       \"keyData\":
        \"ssh-rsa AAAAB3NzaC1yc2EAAAADAQABAAABAQCw4P22/hE86EX0l2HMO+M6Gw+CW6O4Yl84NLjVqF7NtK8xwQKcZwGeIwNBv/HxJ0uMJlOCG1ZMPPvSZHDp07QvAjYKKryIkIGilxLUh4fNOEQiZqAXB2badERUdwLRB4f6kHc0vb35GHw3tlyjjDjvQTO7UgZQxnbipxyrJAYfMHxfXjST1tvmln3v87WvBGsY2hr1Iqx/gMO3AIqaNoJntl1sIeAcg8xXdYW3PP6N1gYToFsDxsQZU2rfefIRDniuP4fYy2J4shtEAkyzv1BlOBJGHBqCzyrhXVqFElLSFV99QhLUi43zXL4Ge1QKJBztH/q48ohMBt3WenkP2KsT
        azcli_aks_live_test@example.com\\n\"\n      }\n     ]\n    }\n   },\n   \"servicePrincipalProfile\":
        {\n    \"clientId\":\"00000000-0000-0000-0000-000000000001\"\n   },\n   \"nodeResourceGroup\":
        \"MC_clitest000001_cliakstest000001_westus2\",\n   \"enableRBAC\": true,\n
        \  \"supportPlan\": \"KubernetesOfficial\",\n   \"networkProfile\": {\n    \"networkPlugin\":
        \"kubenet\",\n    \"loadBalancerSku\": \"basic\",\n    \"podCidr\": \"10.244.0.0/16\",\n
        \   \"serviceCidr\": \"10.0.0.0/16\",\n    \"dnsServiceIP\": \"10.0.0.10\",\n
        \   \"outboundType\": \"loadBalancer\",\n    \"podCidrs\": [\n     \"10.244.0.0/16\"\n
        \   ],\n    \"serviceCidrs\": [\n     \"10.0.0.0/16\"\n    ],\n    \"ipFamilies\":
        [\n     \"IPv4\"\n    ]\n   },\n   \"maxAgentPools\": 1,\n   \"disableLocalAccounts\":
        false,\n   \"securityProfile\": {},\n   \"storageProfile\": {\n    \"diskCSIDriver\":
        {\n     \"enabled\": true\n    },\n    \"fileCSIDriver\": {\n     \"enabled\":
        true\n    },\n    \"snapshotController\": {\n     \"enabled\": true\n    }\n
        \  },\n   \"oidcIssuerProfile\": {\n    \"enabled\": false\n   },\n   \"workloadAutoScalerProfile\":
        {}\n  },\n  \"sku\": {\n   \"name\": \"Base\",\n   \"tier\": \"Free\"\n  }\n
        }"
    headers:
      cache-control:
      - no-cache
      content-length:
      - '2878'
      content-type:
      - application/json
      date:
      - Thu, 29 Jun 2023 09:12:56 GMT
      expires:
      - '-1'
      pragma:
      - no-cache
      server:
      - nginx
      strict-transport-security:
      - max-age=31536000; includeSubDomains
      transfer-encoding:
      - chunked
      vary:
      - Accept-Encoding
      x-content-type-options:
      - nosniff
    status:
      code: 200
      message: OK
- request:
    body: null
    headers:
      Accept:
      - application/json
      Accept-Encoding:
      - gzip, deflate
      CommandName:
      - aks wait
      Connection:
      - keep-alive
      ParameterSetName:
      - -g -n --created
      User-Agent:
      - AZURECLI/2.49.0 azsdk-python-azure-mgmt-containerservice/24.0.0 Python/3.8.10
        (Linux-5.15.0-1039-azure-x86_64-with-glibc2.29)
    method: GET
    uri: https://management.azure.com/subscriptions/00000000-0000-0000-0000-000000000000/resourceGroups/clitest000001/providers/Microsoft.ContainerService/managedClusters/cliakstest000001?api-version=2023-07-01
  response:
    body:
      string: "{\n  \"id\": \"/subscriptions/00000000-0000-0000-0000-000000000000/resourcegroups/clitest000001/providers/Microsoft.ContainerService/managedClusters/cliakstest000001\",\n
        \ \"location\": \"westus2\",\n  \"name\": \"cliakstest000001\",\n  \"type\":
        \"Microsoft.ContainerService/ManagedClusters\",\n  \"properties\": {\n   \"provisioningState\":
        \"Succeeded\",\n   \"powerState\": {\n    \"code\": \"Running\"\n   },\n   \"kubernetesVersion\":
        \"1.25.6\",\n   \"currentKubernetesVersion\": \"1.25.6\",\n   \"dnsPrefix\":
        \"cliaksdns000002\",\n   \"fqdn\": \"cliaksdns000002-8ovvddrq.hcp.westus2.azmk8s.io\",\n
        \  \"azurePortalFQDN\": \"cliaksdns000002-8ovvddrq.portal.hcp.westus2.azmk8s.io\",\n
        \  \"agentPoolProfiles\": [\n    {\n     \"name\": \"nodepool1\",\n     \"count\":
        1,\n     \"vmSize\": \"Standard_DS2_v2\",\n     \"osDiskSizeGB\": 128,\n     \"osDiskType\":
        \"Managed\",\n     \"kubeletDiskType\": \"OS\",\n     \"maxPods\": 110,\n
        \    \"type\": \"AvailabilitySet\",\n     \"enableAutoScaling\": false,\n
        \    \"provisioningState\": \"Succeeded\",\n     \"powerState\": {\n      \"code\":
        \"Running\"\n     },\n     \"orchestratorVersion\": \"1.25.6\",\n     \"currentOrchestratorVersion\":
        \"1.25.6\",\n     \"enableNodePublicIP\": false,\n     \"mode\": \"System\",\n
        \    \"enableEncryptionAtHost\": false,\n     \"enableUltraSSD\": false,\n
        \    \"osType\": \"Linux\",\n     \"osSKU\": \"Ubuntu\",\n     \"upgradeSettings\":
        {},\n     \"enableFIPS\": false\n    }\n   ],\n   \"linuxProfile\": {\n    \"adminUsername\":
        \"azureuser\",\n    \"ssh\": {\n     \"publicKeys\": [\n      {\n       \"keyData\":
        \"ssh-rsa AAAAB3NzaC1yc2EAAAADAQABAAABAQCw4P22/hE86EX0l2HMO+M6Gw+CW6O4Yl84NLjVqF7NtK8xwQKcZwGeIwNBv/HxJ0uMJlOCG1ZMPPvSZHDp07QvAjYKKryIkIGilxLUh4fNOEQiZqAXB2badERUdwLRB4f6kHc0vb35GHw3tlyjjDjvQTO7UgZQxnbipxyrJAYfMHxfXjST1tvmln3v87WvBGsY2hr1Iqx/gMO3AIqaNoJntl1sIeAcg8xXdYW3PP6N1gYToFsDxsQZU2rfefIRDniuP4fYy2J4shtEAkyzv1BlOBJGHBqCzyrhXVqFElLSFV99QhLUi43zXL4Ge1QKJBztH/q48ohMBt3WenkP2KsT
        azcli_aks_live_test@example.com\\n\"\n      }\n     ]\n    }\n   },\n   \"servicePrincipalProfile\":
        {\n    \"clientId\":\"00000000-0000-0000-0000-000000000001\"\n   },\n   \"nodeResourceGroup\":
        \"MC_clitest000001_cliakstest000001_westus2\",\n   \"enableRBAC\": true,\n
        \  \"supportPlan\": \"KubernetesOfficial\",\n   \"networkProfile\": {\n    \"networkPlugin\":
        \"kubenet\",\n    \"loadBalancerSku\": \"Basic\",\n    \"podCidr\": \"10.244.0.0/16\",\n
        \   \"serviceCidr\": \"10.0.0.0/16\",\n    \"dnsServiceIP\": \"10.0.0.10\",\n
        \   \"outboundType\": \"loadBalancer\",\n    \"podCidrs\": [\n     \"10.244.0.0/16\"\n
        \   ],\n    \"serviceCidrs\": [\n     \"10.0.0.0/16\"\n    ],\n    \"ipFamilies\":
        [\n     \"IPv4\"\n    ]\n   },\n   \"maxAgentPools\": 1,\n   \"disableLocalAccounts\":
        false,\n   \"securityProfile\": {},\n   \"storageProfile\": {\n    \"diskCSIDriver\":
        {\n     \"enabled\": true\n    },\n    \"fileCSIDriver\": {\n     \"enabled\":
        true\n    },\n    \"snapshotController\": {\n     \"enabled\": true\n    }\n
        \  },\n   \"oidcIssuerProfile\": {\n    \"enabled\": false\n   },\n   \"workloadAutoScalerProfile\":
        {}\n  },\n  \"sku\": {\n   \"name\": \"Base\",\n   \"tier\": \"Free\"\n  }\n
        }"
>>>>>>> 13d0ab0a
    headers:
      cache-control:
      - no-cache
      content-length:
<<<<<<< HEAD
      - '3209'
      content-type:
      - application/json
      date:
      - Wed, 14 Jun 2023 19:50:03 GMT
=======
      - '2880'
      content-type:
      - application/json
      date:
      - Thu, 29 Jun 2023 09:13:26 GMT
>>>>>>> 13d0ab0a
      expires:
      - '-1'
      pragma:
      - no-cache
      server:
      - nginx
      strict-transport-security:
      - max-age=31536000; includeSubDomains
      transfer-encoding:
      - chunked
      vary:
      - Accept-Encoding
      x-content-type-options:
      - nosniff
    status:
      code: 200
      message: OK
- request:
    body: null
    headers:
      Accept:
      - application/json
      Accept-Encoding:
      - gzip, deflate
      CommandName:
      - aks list
      Connection:
      - keep-alive
      ParameterSetName:
      - -g
      User-Agent:
<<<<<<< HEAD
      - AZURECLI/2.49.0 azsdk-python-azure-mgmt-containerservice/23.0.0 Python/3.8.16
        (macOS-13.4-arm64-arm-64bit)
    method: GET
    uri: https://management.azure.com/subscriptions/00000000-0000-0000-0000-000000000000/resourceGroups/clitest000001/providers/Microsoft.ContainerService/managedClusters?api-version=2023-05-01
  response:
    body:
      string: "{\n  \"value\": [\n   {\n    \"id\": \"/subscriptions/00000000-0000-0000-0000-000000000000/resourcegroups/clitest000001/providers/Microsoft.ContainerService/managedClusters/cliakstest000001\"\
        ,\n    \"location\": \"westus2\",\n    \"name\": \"cliakstest000001\",\n \
        \   \"type\": \"Microsoft.ContainerService/ManagedClusters\",\n    \"properties\"\
        : {\n     \"provisioningState\": \"Succeeded\",\n     \"powerState\": {\n\
        \      \"code\": \"Running\"\n     },\n     \"kubernetesVersion\": \"1.25.6\"\
        ,\n     \"currentKubernetesVersion\": \"1.25.6\",\n     \"dnsPrefix\": \"\
        cliaksdns000002\",\n     \"fqdn\": \"cliaksdns000002-91azb4q5.hcp.westus2.azmk8s.io\"\
        ,\n     \"azurePortalFQDN\": \"cliaksdns000002-91azb4q5.portal.hcp.westus2.azmk8s.io\"\
        ,\n     \"agentPoolProfiles\": [\n      {\n       \"name\": \"nodepool1\"\
        ,\n       \"count\": 1,\n       \"vmSize\": \"Standard_DS2_v2\",\n       \"\
        osDiskSizeGB\": 128,\n       \"osDiskType\": \"Managed\",\n       \"kubeletDiskType\"\
        : \"OS\",\n       \"maxPods\": 110,\n       \"type\": \"AvailabilitySet\"\
        ,\n       \"enableAutoScaling\": false,\n       \"provisioningState\": \"\
        Succeeded\",\n       \"powerState\": {\n        \"code\": \"Running\"\n  \
        \     },\n       \"orchestratorVersion\": \"1.25.6\",\n       \"currentOrchestratorVersion\"\
        : \"1.25.6\",\n       \"enableNodePublicIP\": false,\n       \"mode\": \"\
        System\",\n       \"enableEncryptionAtHost\": false,\n       \"enableUltraSSD\"\
        : false,\n       \"osType\": \"Linux\",\n       \"osSKU\": \"Ubuntu\",\n \
        \      \"upgradeSettings\": {},\n       \"enableFIPS\": false\n      }\n \
        \    ],\n     \"linuxProfile\": {\n      \"adminUsername\": \"azureuser\"\
        ,\n      \"ssh\": {\n       \"publicKeys\": [\n        {\n         \"keyData\"\
        : \"ssh-rsa AAAAB3NzaC1yc2EAAAADAQABAAACAQCbIg1guRHbI0lV11wWDt1r2cUdcNd27CJsg+SfgC7miZeubtwUhbsPdhMQsfDyhOWHq1+ZL0M+nJZV63d/1dhmhtgyOqejUwrPlzKhydsbrsdUor+JmNJDdW01v7BXHyuymT8G4s09jCasNOwiufbP/qp72ruu0bIA1nySsvlf9pCQAuFkAnVnf/rFhUlOkhtRpwcq8SUNY2zRHR/EKb/4NWY1JzR4sa3q2fWIJdrrX0DvLoa5g9bIEd4Df79ba7v+yiUBOS0zT2ll+z4g9izHK3EO5d8hL4jYxcjKs+wcslSYRWrascfscLgMlMGh0CdKeNTDjHpGPncaf3Z+FwwwjWeuiNBxv7bJo13/8B/098KlVDl4GZqsoBCEjPyJfV6hO0y/LkRGkk7oHWKgeWAfKtfLItRp00eZ4fcJNK9kCaSMmEugoZWcI7NGbZXzqFWqbpRI7NcDP9+WIQ+i9U5vqWsqd/zng4kbuAJ6UuKqIzB0upYrLShfQE3SAck8oaLhJqqq56VfDuASNpJKidV+zq27HfSBmbXnkR/5AK337dc3MXKJypoK/QPMLKUAP5XLPbs+NddJQV7EZXd29DLgp+fRIg3edpKdO7ZErWhv7d+3Kws+e1Y+ypmR2WIVSwVyBEUfgv2C8Ts9gnTF4pNcEY/S2aBicz5Ew2+jdyGNQQ==\
        \ test@example.com\\n\"\n        }\n       ]\n      }\n     },\n     \"servicePrincipalProfile\"\
        : {\n      \"clientId\":\"00000000-0000-0000-0000-000000000001\"\n     },\n\
        \     \"nodeResourceGroup\": \"MC_clitest000001_cliakstest000001_westus2\"\
        ,\n     \"enableRBAC\": true,\n     \"supportPlan\": \"KubernetesOfficial\"\
        ,\n     \"networkProfile\": {\n      \"networkPlugin\": \"kubenet\",\n   \
        \   \"loadBalancerSku\": \"Basic\",\n      \"podCidr\": \"10.244.0.0/16\"\
        ,\n      \"serviceCidr\": \"10.0.0.0/16\",\n      \"dnsServiceIP\": \"10.0.0.10\"\
        ,\n      \"outboundType\": \"loadBalancer\",\n      \"podCidrs\": [\n    \
        \   \"10.244.0.0/16\"\n      ],\n      \"serviceCidrs\": [\n       \"10.0.0.0/16\"\
        \n      ],\n      \"ipFamilies\": [\n       \"IPv4\"\n      ]\n     },\n \
        \    \"maxAgentPools\": 1,\n     \"disableLocalAccounts\": false,\n     \"\
        securityProfile\": {},\n     \"storageProfile\": {\n      \"diskCSIDriver\"\
        : {\n       \"enabled\": true\n      },\n      \"fileCSIDriver\": {\n    \
        \   \"enabled\": true\n      },\n      \"snapshotController\": {\n       \"\
        enabled\": true\n      }\n     },\n     \"oidcIssuerProfile\": {\n      \"\
        enabled\": false\n     },\n     \"workloadAutoScalerProfile\": {}\n    },\n\
        \    \"sku\": {\n     \"name\": \"Base\",\n     \"tier\": \"Free\"\n    }\n\
        \   }\n  ]\n }"
=======
      - AZURECLI/2.49.0 azsdk-python-azure-mgmt-containerservice/24.0.0 Python/3.8.10
        (Linux-5.15.0-1039-azure-x86_64-with-glibc2.29)
    method: GET
    uri: https://management.azure.com/subscriptions/00000000-0000-0000-0000-000000000000/resourceGroups/clitest000001/providers/Microsoft.ContainerService/managedClusters?api-version=2023-07-01
  response:
    body:
      string: "{\n  \"value\": [\n   {\n    \"id\": \"/subscriptions/00000000-0000-0000-0000-000000000000/resourcegroups/clitest000001/providers/Microsoft.ContainerService/managedClusters/cliakstest000001\",\n
        \   \"location\": \"westus2\",\n    \"name\": \"cliakstest000001\",\n    \"type\":
        \"Microsoft.ContainerService/ManagedClusters\",\n    \"properties\": {\n     \"provisioningState\":
        \"Succeeded\",\n     \"powerState\": {\n      \"code\": \"Running\"\n     },\n
        \    \"kubernetesVersion\": \"1.25.6\",\n     \"currentKubernetesVersion\":
        \"1.25.6\",\n     \"dnsPrefix\": \"cliaksdns000002\",\n     \"fqdn\": \"cliaksdns000002-8ovvddrq.hcp.westus2.azmk8s.io\",\n
        \    \"azurePortalFQDN\": \"cliaksdns000002-8ovvddrq.portal.hcp.westus2.azmk8s.io\",\n
        \    \"agentPoolProfiles\": [\n      {\n       \"name\": \"nodepool1\",\n
        \      \"count\": 1,\n       \"vmSize\": \"Standard_DS2_v2\",\n       \"osDiskSizeGB\":
        128,\n       \"osDiskType\": \"Managed\",\n       \"kubeletDiskType\": \"OS\",\n
        \      \"maxPods\": 110,\n       \"type\": \"AvailabilitySet\",\n       \"enableAutoScaling\":
        false,\n       \"provisioningState\": \"Succeeded\",\n       \"powerState\":
        {\n        \"code\": \"Running\"\n       },\n       \"orchestratorVersion\":
        \"1.25.6\",\n       \"currentOrchestratorVersion\": \"1.25.6\",\n       \"enableNodePublicIP\":
        false,\n       \"mode\": \"System\",\n       \"enableEncryptionAtHost\": false,\n
        \      \"enableUltraSSD\": false,\n       \"osType\": \"Linux\",\n       \"osSKU\":
        \"Ubuntu\",\n       \"upgradeSettings\": {},\n       \"enableFIPS\": false\n
        \     }\n     ],\n     \"linuxProfile\": {\n      \"adminUsername\": \"azureuser\",\n
        \     \"ssh\": {\n       \"publicKeys\": [\n        {\n         \"keyData\":
        \"ssh-rsa AAAAB3NzaC1yc2EAAAADAQABAAABAQCw4P22/hE86EX0l2HMO+M6Gw+CW6O4Yl84NLjVqF7NtK8xwQKcZwGeIwNBv/HxJ0uMJlOCG1ZMPPvSZHDp07QvAjYKKryIkIGilxLUh4fNOEQiZqAXB2badERUdwLRB4f6kHc0vb35GHw3tlyjjDjvQTO7UgZQxnbipxyrJAYfMHxfXjST1tvmln3v87WvBGsY2hr1Iqx/gMO3AIqaNoJntl1sIeAcg8xXdYW3PP6N1gYToFsDxsQZU2rfefIRDniuP4fYy2J4shtEAkyzv1BlOBJGHBqCzyrhXVqFElLSFV99QhLUi43zXL4Ge1QKJBztH/q48ohMBt3WenkP2KsT
        azcli_aks_live_test@example.com\\n\"\n        }\n       ]\n      }\n     },\n
        \    \"servicePrincipalProfile\": {\n      \"clientId\":\"00000000-0000-0000-0000-000000000001\"\n
        \    },\n     \"nodeResourceGroup\": \"MC_clitest000001_cliakstest000001_westus2\",\n
        \    \"enableRBAC\": true,\n     \"supportPlan\": \"KubernetesOfficial\",\n
        \    \"networkProfile\": {\n      \"networkPlugin\": \"kubenet\",\n      \"loadBalancerSku\":
        \"Basic\",\n      \"podCidr\": \"10.244.0.0/16\",\n      \"serviceCidr\":
        \"10.0.0.0/16\",\n      \"dnsServiceIP\": \"10.0.0.10\",\n      \"outboundType\":
        \"loadBalancer\",\n      \"podCidrs\": [\n       \"10.244.0.0/16\"\n      ],\n
        \     \"serviceCidrs\": [\n       \"10.0.0.0/16\"\n      ],\n      \"ipFamilies\":
        [\n       \"IPv4\"\n      ]\n     },\n     \"maxAgentPools\": 1,\n     \"disableLocalAccounts\":
        false,\n     \"securityProfile\": {},\n     \"storageProfile\": {\n      \"diskCSIDriver\":
        {\n       \"enabled\": true\n      },\n      \"fileCSIDriver\": {\n       \"enabled\":
        true\n      },\n      \"snapshotController\": {\n       \"enabled\": true\n
        \     }\n     },\n     \"oidcIssuerProfile\": {\n      \"enabled\": false\n
        \    },\n     \"workloadAutoScalerProfile\": {}\n    },\n    \"sku\": {\n
        \    \"name\": \"Base\",\n     \"tier\": \"Free\"\n    }\n   }\n  ]\n }"
>>>>>>> 13d0ab0a
    headers:
      cache-control:
      - no-cache
      content-length:
<<<<<<< HEAD
      - '3430'
      content-type:
      - application/json
      date:
      - Wed, 14 Jun 2023 19:50:03 GMT
=======
      - '3101'
      content-type:
      - application/json
      date:
      - Thu, 29 Jun 2023 09:13:27 GMT
>>>>>>> 13d0ab0a
      expires:
      - '-1'
      pragma:
      - no-cache
      server:
      - nginx
      strict-transport-security:
      - max-age=31536000; includeSubDomains
      transfer-encoding:
      - chunked
      vary:
      - Accept-Encoding
      x-content-type-options:
      - nosniff
    status:
      code: 200
      message: OK
- request:
    body: null
    headers:
      Accept:
      - application/json
      Accept-Encoding:
      - gzip, deflate
      CommandName:
      - aks list
      Connection:
      - keep-alive
      ParameterSetName:
      - -g -o
      User-Agent:
<<<<<<< HEAD
      - AZURECLI/2.49.0 azsdk-python-azure-mgmt-containerservice/23.0.0 Python/3.8.16
        (macOS-13.4-arm64-arm-64bit)
    method: GET
    uri: https://management.azure.com/subscriptions/00000000-0000-0000-0000-000000000000/resourceGroups/clitest000001/providers/Microsoft.ContainerService/managedClusters?api-version=2023-05-01
  response:
    body:
      string: "{\n  \"value\": [\n   {\n    \"id\": \"/subscriptions/00000000-0000-0000-0000-000000000000/resourcegroups/clitest000001/providers/Microsoft.ContainerService/managedClusters/cliakstest000001\"\
        ,\n    \"location\": \"westus2\",\n    \"name\": \"cliakstest000001\",\n \
        \   \"type\": \"Microsoft.ContainerService/ManagedClusters\",\n    \"properties\"\
        : {\n     \"provisioningState\": \"Succeeded\",\n     \"powerState\": {\n\
        \      \"code\": \"Running\"\n     },\n     \"kubernetesVersion\": \"1.25.6\"\
        ,\n     \"currentKubernetesVersion\": \"1.25.6\",\n     \"dnsPrefix\": \"\
        cliaksdns000002\",\n     \"fqdn\": \"cliaksdns000002-91azb4q5.hcp.westus2.azmk8s.io\"\
        ,\n     \"azurePortalFQDN\": \"cliaksdns000002-91azb4q5.portal.hcp.westus2.azmk8s.io\"\
        ,\n     \"agentPoolProfiles\": [\n      {\n       \"name\": \"nodepool1\"\
        ,\n       \"count\": 1,\n       \"vmSize\": \"Standard_DS2_v2\",\n       \"\
        osDiskSizeGB\": 128,\n       \"osDiskType\": \"Managed\",\n       \"kubeletDiskType\"\
        : \"OS\",\n       \"maxPods\": 110,\n       \"type\": \"AvailabilitySet\"\
        ,\n       \"enableAutoScaling\": false,\n       \"provisioningState\": \"\
        Succeeded\",\n       \"powerState\": {\n        \"code\": \"Running\"\n  \
        \     },\n       \"orchestratorVersion\": \"1.25.6\",\n       \"currentOrchestratorVersion\"\
        : \"1.25.6\",\n       \"enableNodePublicIP\": false,\n       \"mode\": \"\
        System\",\n       \"enableEncryptionAtHost\": false,\n       \"enableUltraSSD\"\
        : false,\n       \"osType\": \"Linux\",\n       \"osSKU\": \"Ubuntu\",\n \
        \      \"upgradeSettings\": {},\n       \"enableFIPS\": false\n      }\n \
        \    ],\n     \"linuxProfile\": {\n      \"adminUsername\": \"azureuser\"\
        ,\n      \"ssh\": {\n       \"publicKeys\": [\n        {\n         \"keyData\"\
        : \"ssh-rsa AAAAB3NzaC1yc2EAAAADAQABAAACAQCbIg1guRHbI0lV11wWDt1r2cUdcNd27CJsg+SfgC7miZeubtwUhbsPdhMQsfDyhOWHq1+ZL0M+nJZV63d/1dhmhtgyOqejUwrPlzKhydsbrsdUor+JmNJDdW01v7BXHyuymT8G4s09jCasNOwiufbP/qp72ruu0bIA1nySsvlf9pCQAuFkAnVnf/rFhUlOkhtRpwcq8SUNY2zRHR/EKb/4NWY1JzR4sa3q2fWIJdrrX0DvLoa5g9bIEd4Df79ba7v+yiUBOS0zT2ll+z4g9izHK3EO5d8hL4jYxcjKs+wcslSYRWrascfscLgMlMGh0CdKeNTDjHpGPncaf3Z+FwwwjWeuiNBxv7bJo13/8B/098KlVDl4GZqsoBCEjPyJfV6hO0y/LkRGkk7oHWKgeWAfKtfLItRp00eZ4fcJNK9kCaSMmEugoZWcI7NGbZXzqFWqbpRI7NcDP9+WIQ+i9U5vqWsqd/zng4kbuAJ6UuKqIzB0upYrLShfQE3SAck8oaLhJqqq56VfDuASNpJKidV+zq27HfSBmbXnkR/5AK337dc3MXKJypoK/QPMLKUAP5XLPbs+NddJQV7EZXd29DLgp+fRIg3edpKdO7ZErWhv7d+3Kws+e1Y+ypmR2WIVSwVyBEUfgv2C8Ts9gnTF4pNcEY/S2aBicz5Ew2+jdyGNQQ==\
        \ test@example.com\\n\"\n        }\n       ]\n      }\n     },\n     \"servicePrincipalProfile\"\
        : {\n      \"clientId\":\"00000000-0000-0000-0000-000000000001\"\n     },\n\
        \     \"nodeResourceGroup\": \"MC_clitest000001_cliakstest000001_westus2\"\
        ,\n     \"enableRBAC\": true,\n     \"supportPlan\": \"KubernetesOfficial\"\
        ,\n     \"networkProfile\": {\n      \"networkPlugin\": \"kubenet\",\n   \
        \   \"loadBalancerSku\": \"Basic\",\n      \"podCidr\": \"10.244.0.0/16\"\
        ,\n      \"serviceCidr\": \"10.0.0.0/16\",\n      \"dnsServiceIP\": \"10.0.0.10\"\
        ,\n      \"outboundType\": \"loadBalancer\",\n      \"podCidrs\": [\n    \
        \   \"10.244.0.0/16\"\n      ],\n      \"serviceCidrs\": [\n       \"10.0.0.0/16\"\
        \n      ],\n      \"ipFamilies\": [\n       \"IPv4\"\n      ]\n     },\n \
        \    \"maxAgentPools\": 1,\n     \"disableLocalAccounts\": false,\n     \"\
        securityProfile\": {},\n     \"storageProfile\": {\n      \"diskCSIDriver\"\
        : {\n       \"enabled\": true\n      },\n      \"fileCSIDriver\": {\n    \
        \   \"enabled\": true\n      },\n      \"snapshotController\": {\n       \"\
        enabled\": true\n      }\n     },\n     \"oidcIssuerProfile\": {\n      \"\
        enabled\": false\n     },\n     \"workloadAutoScalerProfile\": {}\n    },\n\
        \    \"sku\": {\n     \"name\": \"Base\",\n     \"tier\": \"Free\"\n    }\n\
        \   }\n  ]\n }"
=======
      - AZURECLI/2.49.0 azsdk-python-azure-mgmt-containerservice/24.0.0 Python/3.8.10
        (Linux-5.15.0-1039-azure-x86_64-with-glibc2.29)
    method: GET
    uri: https://management.azure.com/subscriptions/00000000-0000-0000-0000-000000000000/resourceGroups/clitest000001/providers/Microsoft.ContainerService/managedClusters?api-version=2023-07-01
  response:
    body:
      string: "{\n  \"value\": [\n   {\n    \"id\": \"/subscriptions/00000000-0000-0000-0000-000000000000/resourcegroups/clitest000001/providers/Microsoft.ContainerService/managedClusters/cliakstest000001\",\n
        \   \"location\": \"westus2\",\n    \"name\": \"cliakstest000001\",\n    \"type\":
        \"Microsoft.ContainerService/ManagedClusters\",\n    \"properties\": {\n     \"provisioningState\":
        \"Succeeded\",\n     \"powerState\": {\n      \"code\": \"Running\"\n     },\n
        \    \"kubernetesVersion\": \"1.25.6\",\n     \"currentKubernetesVersion\":
        \"1.25.6\",\n     \"dnsPrefix\": \"cliaksdns000002\",\n     \"fqdn\": \"cliaksdns000002-8ovvddrq.hcp.westus2.azmk8s.io\",\n
        \    \"azurePortalFQDN\": \"cliaksdns000002-8ovvddrq.portal.hcp.westus2.azmk8s.io\",\n
        \    \"agentPoolProfiles\": [\n      {\n       \"name\": \"nodepool1\",\n
        \      \"count\": 1,\n       \"vmSize\": \"Standard_DS2_v2\",\n       \"osDiskSizeGB\":
        128,\n       \"osDiskType\": \"Managed\",\n       \"kubeletDiskType\": \"OS\",\n
        \      \"maxPods\": 110,\n       \"type\": \"AvailabilitySet\",\n       \"enableAutoScaling\":
        false,\n       \"provisioningState\": \"Succeeded\",\n       \"powerState\":
        {\n        \"code\": \"Running\"\n       },\n       \"orchestratorVersion\":
        \"1.25.6\",\n       \"currentOrchestratorVersion\": \"1.25.6\",\n       \"enableNodePublicIP\":
        false,\n       \"mode\": \"System\",\n       \"enableEncryptionAtHost\": false,\n
        \      \"enableUltraSSD\": false,\n       \"osType\": \"Linux\",\n       \"osSKU\":
        \"Ubuntu\",\n       \"upgradeSettings\": {},\n       \"enableFIPS\": false\n
        \     }\n     ],\n     \"linuxProfile\": {\n      \"adminUsername\": \"azureuser\",\n
        \     \"ssh\": {\n       \"publicKeys\": [\n        {\n         \"keyData\":
        \"ssh-rsa AAAAB3NzaC1yc2EAAAADAQABAAABAQCw4P22/hE86EX0l2HMO+M6Gw+CW6O4Yl84NLjVqF7NtK8xwQKcZwGeIwNBv/HxJ0uMJlOCG1ZMPPvSZHDp07QvAjYKKryIkIGilxLUh4fNOEQiZqAXB2badERUdwLRB4f6kHc0vb35GHw3tlyjjDjvQTO7UgZQxnbipxyrJAYfMHxfXjST1tvmln3v87WvBGsY2hr1Iqx/gMO3AIqaNoJntl1sIeAcg8xXdYW3PP6N1gYToFsDxsQZU2rfefIRDniuP4fYy2J4shtEAkyzv1BlOBJGHBqCzyrhXVqFElLSFV99QhLUi43zXL4Ge1QKJBztH/q48ohMBt3WenkP2KsT
        azcli_aks_live_test@example.com\\n\"\n        }\n       ]\n      }\n     },\n
        \    \"servicePrincipalProfile\": {\n      \"clientId\":\"00000000-0000-0000-0000-000000000001\"\n
        \    },\n     \"nodeResourceGroup\": \"MC_clitest000001_cliakstest000001_westus2\",\n
        \    \"enableRBAC\": true,\n     \"supportPlan\": \"KubernetesOfficial\",\n
        \    \"networkProfile\": {\n      \"networkPlugin\": \"kubenet\",\n      \"loadBalancerSku\":
        \"Basic\",\n      \"podCidr\": \"10.244.0.0/16\",\n      \"serviceCidr\":
        \"10.0.0.0/16\",\n      \"dnsServiceIP\": \"10.0.0.10\",\n      \"outboundType\":
        \"loadBalancer\",\n      \"podCidrs\": [\n       \"10.244.0.0/16\"\n      ],\n
        \     \"serviceCidrs\": [\n       \"10.0.0.0/16\"\n      ],\n      \"ipFamilies\":
        [\n       \"IPv4\"\n      ]\n     },\n     \"maxAgentPools\": 1,\n     \"disableLocalAccounts\":
        false,\n     \"securityProfile\": {},\n     \"storageProfile\": {\n      \"diskCSIDriver\":
        {\n       \"enabled\": true\n      },\n      \"fileCSIDriver\": {\n       \"enabled\":
        true\n      },\n      \"snapshotController\": {\n       \"enabled\": true\n
        \     }\n     },\n     \"oidcIssuerProfile\": {\n      \"enabled\": false\n
        \    },\n     \"workloadAutoScalerProfile\": {}\n    },\n    \"sku\": {\n
        \    \"name\": \"Base\",\n     \"tier\": \"Free\"\n    }\n   }\n  ]\n }"
>>>>>>> 13d0ab0a
    headers:
      cache-control:
      - no-cache
      content-length:
<<<<<<< HEAD
      - '3430'
      content-type:
      - application/json
      date:
      - Wed, 14 Jun 2023 19:50:04 GMT
=======
      - '3101'
      content-type:
      - application/json
      date:
      - Thu, 29 Jun 2023 09:13:27 GMT
>>>>>>> 13d0ab0a
      expires:
      - '-1'
      pragma:
      - no-cache
      server:
      - nginx
      strict-transport-security:
      - max-age=31536000; includeSubDomains
      transfer-encoding:
      - chunked
      vary:
      - Accept-Encoding
      x-content-type-options:
      - nosniff
    status:
      code: 200
      message: OK
- request:
    body: null
    headers:
      Accept:
      - application/json
      Accept-Encoding:
      - gzip, deflate
      CommandName:
      - aks show
      Connection:
      - keep-alive
      ParameterSetName:
      - -g -n
      User-Agent:
<<<<<<< HEAD
      - AZURECLI/2.49.0 azsdk-python-azure-mgmt-containerservice/23.0.0 Python/3.8.16
        (macOS-13.4-arm64-arm-64bit)
    method: GET
    uri: https://management.azure.com/subscriptions/00000000-0000-0000-0000-000000000000/resourceGroups/clitest000001/providers/Microsoft.ContainerService/managedClusters/cliakstest000001?api-version=2023-05-01
  response:
    body:
      string: "{\n  \"id\": \"/subscriptions/00000000-0000-0000-0000-000000000000/resourcegroups/clitest000001/providers/Microsoft.ContainerService/managedClusters/cliakstest000001\"\
        ,\n  \"location\": \"westus2\",\n  \"name\": \"cliakstest000001\",\n  \"type\"\
        : \"Microsoft.ContainerService/ManagedClusters\",\n  \"properties\": {\n \
        \  \"provisioningState\": \"Succeeded\",\n   \"powerState\": {\n    \"code\"\
        : \"Running\"\n   },\n   \"kubernetesVersion\": \"1.25.6\",\n   \"currentKubernetesVersion\"\
        : \"1.25.6\",\n   \"dnsPrefix\": \"cliaksdns000002\",\n   \"fqdn\": \"cliaksdns000002-91azb4q5.hcp.westus2.azmk8s.io\"\
        ,\n   \"azurePortalFQDN\": \"cliaksdns000002-91azb4q5.portal.hcp.westus2.azmk8s.io\"\
        ,\n   \"agentPoolProfiles\": [\n    {\n     \"name\": \"nodepool1\",\n   \
        \  \"count\": 1,\n     \"vmSize\": \"Standard_DS2_v2\",\n     \"osDiskSizeGB\"\
        : 128,\n     \"osDiskType\": \"Managed\",\n     \"kubeletDiskType\": \"OS\"\
        ,\n     \"maxPods\": 110,\n     \"type\": \"AvailabilitySet\",\n     \"enableAutoScaling\"\
        : false,\n     \"provisioningState\": \"Succeeded\",\n     \"powerState\"\
        : {\n      \"code\": \"Running\"\n     },\n     \"orchestratorVersion\": \"\
        1.25.6\",\n     \"currentOrchestratorVersion\": \"1.25.6\",\n     \"enableNodePublicIP\"\
        : false,\n     \"mode\": \"System\",\n     \"enableEncryptionAtHost\": false,\n\
        \     \"enableUltraSSD\": false,\n     \"osType\": \"Linux\",\n     \"osSKU\"\
        : \"Ubuntu\",\n     \"upgradeSettings\": {},\n     \"enableFIPS\": false\n\
        \    }\n   ],\n   \"linuxProfile\": {\n    \"adminUsername\": \"azureuser\"\
        ,\n    \"ssh\": {\n     \"publicKeys\": [\n      {\n       \"keyData\": \"\
        ssh-rsa AAAAB3NzaC1yc2EAAAADAQABAAACAQCbIg1guRHbI0lV11wWDt1r2cUdcNd27CJsg+SfgC7miZeubtwUhbsPdhMQsfDyhOWHq1+ZL0M+nJZV63d/1dhmhtgyOqejUwrPlzKhydsbrsdUor+JmNJDdW01v7BXHyuymT8G4s09jCasNOwiufbP/qp72ruu0bIA1nySsvlf9pCQAuFkAnVnf/rFhUlOkhtRpwcq8SUNY2zRHR/EKb/4NWY1JzR4sa3q2fWIJdrrX0DvLoa5g9bIEd4Df79ba7v+yiUBOS0zT2ll+z4g9izHK3EO5d8hL4jYxcjKs+wcslSYRWrascfscLgMlMGh0CdKeNTDjHpGPncaf3Z+FwwwjWeuiNBxv7bJo13/8B/098KlVDl4GZqsoBCEjPyJfV6hO0y/LkRGkk7oHWKgeWAfKtfLItRp00eZ4fcJNK9kCaSMmEugoZWcI7NGbZXzqFWqbpRI7NcDP9+WIQ+i9U5vqWsqd/zng4kbuAJ6UuKqIzB0upYrLShfQE3SAck8oaLhJqqq56VfDuASNpJKidV+zq27HfSBmbXnkR/5AK337dc3MXKJypoK/QPMLKUAP5XLPbs+NddJQV7EZXd29DLgp+fRIg3edpKdO7ZErWhv7d+3Kws+e1Y+ypmR2WIVSwVyBEUfgv2C8Ts9gnTF4pNcEY/S2aBicz5Ew2+jdyGNQQ==\
        \ test@example.com\\n\"\n      }\n     ]\n    }\n   },\n   \"servicePrincipalProfile\"\
        : {\n    \"clientId\":\"00000000-0000-0000-0000-000000000001\"\n   },\n  \
        \ \"nodeResourceGroup\": \"MC_clitest000001_cliakstest000001_westus2\",\n\
        \   \"enableRBAC\": true,\n   \"supportPlan\": \"KubernetesOfficial\",\n \
        \  \"networkProfile\": {\n    \"networkPlugin\": \"kubenet\",\n    \"loadBalancerSku\"\
        : \"Basic\",\n    \"podCidr\": \"10.244.0.0/16\",\n    \"serviceCidr\": \"\
        10.0.0.0/16\",\n    \"dnsServiceIP\": \"10.0.0.10\",\n    \"outboundType\"\
        : \"loadBalancer\",\n    \"podCidrs\": [\n     \"10.244.0.0/16\"\n    ],\n\
        \    \"serviceCidrs\": [\n     \"10.0.0.0/16\"\n    ],\n    \"ipFamilies\"\
        : [\n     \"IPv4\"\n    ]\n   },\n   \"maxAgentPools\": 1,\n   \"disableLocalAccounts\"\
        : false,\n   \"securityProfile\": {},\n   \"storageProfile\": {\n    \"diskCSIDriver\"\
        : {\n     \"enabled\": true\n    },\n    \"fileCSIDriver\": {\n     \"enabled\"\
        : true\n    },\n    \"snapshotController\": {\n     \"enabled\": true\n  \
        \  }\n   },\n   \"oidcIssuerProfile\": {\n    \"enabled\": false\n   },\n\
        \   \"workloadAutoScalerProfile\": {}\n  },\n  \"sku\": {\n   \"name\": \"\
        Base\",\n   \"tier\": \"Free\"\n  }\n }"
=======
      - AZURECLI/2.49.0 azsdk-python-azure-mgmt-containerservice/24.0.0 Python/3.8.10
        (Linux-5.15.0-1039-azure-x86_64-with-glibc2.29)
    method: GET
    uri: https://management.azure.com/subscriptions/00000000-0000-0000-0000-000000000000/resourceGroups/clitest000001/providers/Microsoft.ContainerService/managedClusters/cliakstest000001?api-version=2023-07-01
  response:
    body:
      string: "{\n  \"id\": \"/subscriptions/00000000-0000-0000-0000-000000000000/resourcegroups/clitest000001/providers/Microsoft.ContainerService/managedClusters/cliakstest000001\",\n
        \ \"location\": \"westus2\",\n  \"name\": \"cliakstest000001\",\n  \"type\":
        \"Microsoft.ContainerService/ManagedClusters\",\n  \"properties\": {\n   \"provisioningState\":
        \"Succeeded\",\n   \"powerState\": {\n    \"code\": \"Running\"\n   },\n   \"kubernetesVersion\":
        \"1.25.6\",\n   \"currentKubernetesVersion\": \"1.25.6\",\n   \"dnsPrefix\":
        \"cliaksdns000002\",\n   \"fqdn\": \"cliaksdns000002-8ovvddrq.hcp.westus2.azmk8s.io\",\n
        \  \"azurePortalFQDN\": \"cliaksdns000002-8ovvddrq.portal.hcp.westus2.azmk8s.io\",\n
        \  \"agentPoolProfiles\": [\n    {\n     \"name\": \"nodepool1\",\n     \"count\":
        1,\n     \"vmSize\": \"Standard_DS2_v2\",\n     \"osDiskSizeGB\": 128,\n     \"osDiskType\":
        \"Managed\",\n     \"kubeletDiskType\": \"OS\",\n     \"maxPods\": 110,\n
        \    \"type\": \"AvailabilitySet\",\n     \"enableAutoScaling\": false,\n
        \    \"provisioningState\": \"Succeeded\",\n     \"powerState\": {\n      \"code\":
        \"Running\"\n     },\n     \"orchestratorVersion\": \"1.25.6\",\n     \"currentOrchestratorVersion\":
        \"1.25.6\",\n     \"enableNodePublicIP\": false,\n     \"mode\": \"System\",\n
        \    \"enableEncryptionAtHost\": false,\n     \"enableUltraSSD\": false,\n
        \    \"osType\": \"Linux\",\n     \"osSKU\": \"Ubuntu\",\n     \"upgradeSettings\":
        {},\n     \"enableFIPS\": false\n    }\n   ],\n   \"linuxProfile\": {\n    \"adminUsername\":
        \"azureuser\",\n    \"ssh\": {\n     \"publicKeys\": [\n      {\n       \"keyData\":
        \"ssh-rsa AAAAB3NzaC1yc2EAAAADAQABAAABAQCw4P22/hE86EX0l2HMO+M6Gw+CW6O4Yl84NLjVqF7NtK8xwQKcZwGeIwNBv/HxJ0uMJlOCG1ZMPPvSZHDp07QvAjYKKryIkIGilxLUh4fNOEQiZqAXB2badERUdwLRB4f6kHc0vb35GHw3tlyjjDjvQTO7UgZQxnbipxyrJAYfMHxfXjST1tvmln3v87WvBGsY2hr1Iqx/gMO3AIqaNoJntl1sIeAcg8xXdYW3PP6N1gYToFsDxsQZU2rfefIRDniuP4fYy2J4shtEAkyzv1BlOBJGHBqCzyrhXVqFElLSFV99QhLUi43zXL4Ge1QKJBztH/q48ohMBt3WenkP2KsT
        azcli_aks_live_test@example.com\\n\"\n      }\n     ]\n    }\n   },\n   \"servicePrincipalProfile\":
        {\n    \"clientId\":\"00000000-0000-0000-0000-000000000001\"\n   },\n   \"nodeResourceGroup\":
        \"MC_clitest000001_cliakstest000001_westus2\",\n   \"enableRBAC\": true,\n
        \  \"supportPlan\": \"KubernetesOfficial\",\n   \"networkProfile\": {\n    \"networkPlugin\":
        \"kubenet\",\n    \"loadBalancerSku\": \"Basic\",\n    \"podCidr\": \"10.244.0.0/16\",\n
        \   \"serviceCidr\": \"10.0.0.0/16\",\n    \"dnsServiceIP\": \"10.0.0.10\",\n
        \   \"outboundType\": \"loadBalancer\",\n    \"podCidrs\": [\n     \"10.244.0.0/16\"\n
        \   ],\n    \"serviceCidrs\": [\n     \"10.0.0.0/16\"\n    ],\n    \"ipFamilies\":
        [\n     \"IPv4\"\n    ]\n   },\n   \"maxAgentPools\": 1,\n   \"disableLocalAccounts\":
        false,\n   \"securityProfile\": {},\n   \"storageProfile\": {\n    \"diskCSIDriver\":
        {\n     \"enabled\": true\n    },\n    \"fileCSIDriver\": {\n     \"enabled\":
        true\n    },\n    \"snapshotController\": {\n     \"enabled\": true\n    }\n
        \  },\n   \"oidcIssuerProfile\": {\n    \"enabled\": false\n   },\n   \"workloadAutoScalerProfile\":
        {}\n  },\n  \"sku\": {\n   \"name\": \"Base\",\n   \"tier\": \"Free\"\n  }\n
        }"
>>>>>>> 13d0ab0a
    headers:
      cache-control:
      - no-cache
      content-length:
<<<<<<< HEAD
      - '3209'
      content-type:
      - application/json
      date:
      - Wed, 14 Jun 2023 19:50:05 GMT
=======
      - '2880'
      content-type:
      - application/json
      date:
      - Thu, 29 Jun 2023 09:13:28 GMT
>>>>>>> 13d0ab0a
      expires:
      - '-1'
      pragma:
      - no-cache
      server:
      - nginx
      strict-transport-security:
      - max-age=31536000; includeSubDomains
      transfer-encoding:
      - chunked
      vary:
      - Accept-Encoding
      x-content-type-options:
      - nosniff
    status:
      code: 200
      message: OK
- request:
    body: null
    headers:
      Accept:
      - application/json
      Accept-Encoding:
      - gzip, deflate
      CommandName:
      - aks get-credentials
      Connection:
      - keep-alive
      Content-Length:
      - '0'
      ParameterSetName:
      - -g -n --file
      User-Agent:
<<<<<<< HEAD
      - AZURECLI/2.49.0 azsdk-python-azure-mgmt-containerservice/23.0.0 Python/3.8.16
        (macOS-13.4-arm64-arm-64bit)
    method: POST
    uri: https://management.azure.com/subscriptions/00000000-0000-0000-0000-000000000000/resourceGroups/clitest000001/providers/Microsoft.ContainerService/managedClusters/cliakstest000001/listClusterUserCredential?api-version=2023-05-01
  response:
    body:
      string: "{\n  \"kubeconfigs\": [\n   {\n    \"name\": \"clusterUser\",\n   \
        \ \"value\": \"YXBpVmVyc2lvbjogdjEKY2x1c3RlcnM6Ci0gY2x1c3RlcjoKICAgIGNlcnRpZmljYXRlLWF1dGhvcml0eS1kYXRhOiBMUzB0TFMxQ1JVZEpUaUJEUlZKVVNVWkpRMEZVUlMwdExTMHRDazFKU1VVMlZFTkRRWFJIWjBGM1NVSkJaMGxTUVV4YU1WcDVjakZtTDJGbVNVaHFXV0ZEUTI0NWExVjNSRkZaU2t0dldrbG9kbU5PUVZGRlRFSlJRWGNLUkZSRlRFMUJhMGRCTVZWRlFYaE5RMWt5UlhkSlFtTk9UV3BOZDA1cVJUQk5WR3Q2VG1wVmVGZG9aMUJOYWtFeFRYcEJNazFVVVhoUFZGRXlUbFJHWVFwTlFUQjRRM3BCU2tKblRsWkNRVTFVUVcxT2FFMUpTVU5KYWtGT1FtZHJjV2hyYVVjNWR6QkNRVkZGUmtGQlQwTkJaemhCVFVsSlEwTm5TME5CWjBWQkNqSmhUbEJ5ZVVsUmMzWkJNazUxV1ZCNEsyTnFjREYzZUV4NlJrbDZaVVozY3lzdlRXbDZiazVpVjI1Qk5rWmhkRFZGWmpoQ09YaFZXVVJGV0hoQ1dHOEtVWFIyWW5JMWFsUklkRXhQTHpRMk0xTXlNbGxuTUd0T01FNVhaa3BCWWxKRWJrMUlTVkUyWms1T2FXaFRPSFJNTlVwUE9VUkpZbGQyWkhWcmMxcEVkZ281VTBwSGVrY3JVbFZQVURCdlNuSjBSa05NZUhRdmFUSnVNMVZIWWs1VFFsRnhPV2t2TjFRdmVUZHNOM0JyZDFWWlEwYzJhSEl4TWtkM2JqUnJaRnB3Q25WUWQzVXdSMGR4Ym0xWU5qSklSRVZMUVU5aFVHSXpUR2RXTjNGbFJ6QjNNbVptWjNSNVRXdFJkMXBrUTBnMU9YZzBRekpSV0ZJNU5GQXZhMUYwT0VFS1QxaDFjazltYW5GTWRYaGtSbGxMZEc5S09GVjVNbkVyUVdGTVIyTTJObk5XZUV3NWJXaEViVlZ1VTFNNU1DOXRMMmxtWWtwWWRXbzBaVVZYZWxGWlZBcGpOQzlhUnpRd09YZE5aall5UzNoWFMyUkZUbmg1YWs1NFZGTnZjRWxWVldFNGVqQkhkMUEzZWtsM1JsQnNUMjF6U0N0VWJuaFViMGwzVjBwTVJqQlBDbUZwUTNKV05uUkhVbXd5ZWtaRVYxazJhR1ZHVkVSaVdVazVTeTk2Y25GT1FqTllhVmt5TnpOMlRUTmtTMHhEWjJ0b1NXaGxjbEpwVjNOMU5sQlhhWElLVVhjMk5VbEpkamxZT1VGdVdXWnFiWE5NUzA1TlNXbHlTM1pGYzFGWk1tNDRWazlaTTNCRlYwMTNXRzlSYmtWNVVsbE1lSEJ3VDNObFlUSjRhRUZUT0FwNVVVNVhha0ZEZFUxb1VXTjFSMUZrVUVST2VUaG9VRTB4UjNKMVRWWnpRakZCUjA1b1kwTllaWFpuYW5CelptOU5VMjlXU1c1c1QwVjBkbUp4TUdneUNtMU9VR2w2VlRKNlF6bEhkbkZtU0dFNU1FUkJiVlJQUTFKTU0zbG9Rbk14TTJJdmRYZFhaMHhWU2pVdlRDdEpUa2xIWlhCNU9GaDVkV2xJSzBaV1NuWUtXbGxJWVVwek9YRlhRakphUjNKUlV6WkxTbTV4WkhWa2RrRm1hbWROYkcxTmRtSlZSVTlMY2pSM1kwTkJkMFZCUVdGT1EwMUZRWGRFWjFsRVZsSXdVQXBCVVVndlFrRlJSRUZuUzJ0TlFUaEhRVEZWWkVWM1JVSXZkMUZHVFVGTlFrRm1PSGRJVVZsRVZsSXdUMEpDV1VWR1FuRkVXVWd4TUVvemJHUlljR1pJQ2tnelZHb3dRMXB0T0ZSRVMwMUJNRWREVTNGSFUwbGlNMFJSUlVKRGQxVkJRVFJKUTBGUlF6VTVWMDFTVFRONVYySlBhbTE0S3pSRU5EQXdRWGhETkVFS1JrcHZORmszVjJOM09HdGpSbWRaUWxaS2Vrd3pibTh4V0VWRE15dGlXVXRCUm0xWlZFMTBOalphY21OMWRWTkNhall4T0RSbmRESnBaVzgwVEdJM01RcEpRMDV4Y3k5UFZHazFXbXd2UVd0c1JqQnljRVkyT0dka2QzVXphVEpyTVc1QlFYTmtSV2RNWmtOTU5HZFRaRmhDYlhwUk1FWlpiaXRXU1dWcFR5OWlDbTVwTkdoa1p5czNZM05FTkRac05GSmtkalkwU0hNdloxQXljRFo0ZDFOcVptMWFka0ZLU25FM05YWXpSR2RCTUVkcUsycHVkM0UxUlV4NWJGTTRLM2tLVTNGUlZWcG1ZbEpoWTFKaWIyc3JaSEZEYVZWeVpGUlBSV2RtUlZJMFdFUTVRM1ZpWkU5UEszVlFUbUY2Vm14SloyaERVWE5oUzA5SE5WbDBNRGxKTndwT1kzRkxWRFJZV21Kc1FUbENRbmxVUjNsdFIydGhSMjlqVG1Gc1ZWSjJPREJCWm1NM1lsaEthVGt5UjFodlNsWjJZalp1YUhCSlRsTkpkVzFQWTFWaUNrbEZaVlkzVGtabmIxRmtiakp0Y0dGSE1XeEZVbWxGYkRWUmJsaGlVMDVaYlRsS1ZrdGFVbFl3WTJSSE5UZ3lVa3BSTUVwWVREVndVVEF5ZVhVNVJXY0tRMjAyUlRabU5GUTRjbmxGVGxkdE1tVmthRkpqY1Rnd2EwdGpkVmxLU2pFM1RUTkhiMU5wZVdWR1REUmljbWxzZUdaTVNVcHFVWGhwV0U5c2VVRjNaQXBYYW1aVWJHSlZOMHBTTWpSb0wwdGliR3hVWkVkcGNWUnpOR053U2xSS1RubGhabGhrUXl0T05EWldNRnBUUlRkdWNGTlpVVlZKUlM5MFFuWmxOMEkzQ21ndmFtTlhaSFpWUWpKWmREVkNUbXBTSzA5Q1dGaGlNMU5xVTB4MFR6Tk1ZbmxqVTBkUFNWWnpUVVZGY0N0eGNESmhUMjlKZERGNFFUbFJOREk1TlVnS09XaFJVSEpOVlVkck0xcEVTRVJtTmxGelRqZERZMnRVV2tnd1dIRkRlV051TUZSblZXNXZjVUlyTlRWYVZ6QjJNRTFDWlZWcE5XRmFSamh3TkRKc1p3b3lhVzlrVTB0VWJ6VkVSbTVyUW5wUWVHYzlQUW90TFMwdExVVk9SQ0JEUlZKVVNVWkpRMEZVUlMwdExTMHRDZz09CiAgICBzZXJ2ZXI6IGh0dHBzOi8vY2xpYWtzZG5zYnd4ZjRkdS05MWF6YjRxNS5oY3Aud2VzdHVzMi5hem1rOHMuaW86NDQzCiAgbmFtZTogY2xpYWtzdGVzdGh4c2VjZQpjb250ZXh0czoKLSBjb250ZXh0OgogICAgY2x1c3RlcjogY2xpYWtzdGVzdGh4c2VjZQogICAgdXNlcjogY2x1c3RlclVzZXJfY2xpdGVzdGI3emdvZWV6anBfY2xpYWtzdGVzdGh4c2VjZQogIG5hbWU6IGNsaWFrc3Rlc3RoeHNlY2UKY3VycmVudC1jb250ZXh0OiBjbGlha3N0ZXN0aHhzZWNlCmtpbmQ6IENvbmZpZwpwcmVmZXJlbmNlczoge30KdXNlcnM6Ci0gbmFtZTogY2x1c3RlclVzZXJfY2xpdGVzdGI3emdvZWV6anBfY2xpYWtzdGVzdGh4c2VjZQogIHVzZXI6CiAgICBjbGllbnQtY2VydGlmaWNhdGUtZGF0YTogTFMwdExTMUNSVWRKVGlCRFJWSlVTVVpKUTBGVVJTMHRMUzB0Q2sxSlNVWklWRU5EUVhkWFowRjNTVUpCWjBsUlNVNTRjbkJ1Y0VWV1MyOU5kVmh4TkZJMFVWUkpSRUZPUW1kcmNXaHJhVWM1ZHpCQ1FWRnpSa0ZFUVU0S1RWRnpkME5SV1VSV1VWRkVSWGRLYWxsVVFXVkdkekI1VFhwQk1rMVVVWGhQVkUweVRsUkdZVVozTUhsT1ZFRXlUVlJSZUU5VVVUSk9WRVpoVFVSQmVBcEdla0ZXUW1kT1ZrSkJiMVJFYms0MVl6TlNiR0pVY0hSWldFNHdXbGhLZWsxU1ZYZEZkMWxFVmxGUlJFVjNlSFJaV0U0d1dsaEthbUpIYkd4aWJsRjNDbWRuU1dsTlFUQkhRMU54UjFOSllqTkVVVVZDUVZGVlFVRTBTVU5FZDBGM1oyZEpTMEZ2U1VOQlVVUm1SQ3RQZGxGV2NqWjFkMjB3WTNSVlozSkdNbUVLU1hWTWIzTkZORFpwVFhkcFFUVTRkek5MYkUweVQyOXZLMDkzTjJsTVJuRXlLelZaVldWcmIwTmFSRzFvT1hKME5sZHhXVWRaYkZadlNHczBaWGt4TmdweFVreDFiVlJSUjJONmR6VnFaR3BRWWpWRksycHViVXBrU1daaWJVaDJjWHA0V1hkNlQwOXNXWGN2UkZZM1V6RlpUVTlHVkZCUFNVOXBaSEJsY1ZWTUNrUmxjR0ZxUldwWVJISTBTbUpsWlVGMWIweHNRaTlUYkZOc1VsUjZjbFpYVm0wMGVucFNlaXRWSzNwQ1RGcEVWM1ZNZUd4RVJtaDNlV1ZXTUZsNmVYRUtNSGhVZFdaRWRucExjMFJ5VDJWalJXTlRWMlJDV25KYWVIUlhSRGRhWjFRMVYwbHdlVEJtUVRCTWNXaHFhVGRVU1VoMU9UVnVZMmsyV1VwaWEwbzVUUXBsY2tRM09UUjFXSGRwU0cxM2VFRlROVU5DUldKWVNYQnVkRTlOY0RCT1pXcDJMMU00VVdoaWNHeEROVFZpTlZad1RqTk5ibVZaU1dkSGFYQjBLM1pMQ2pSMFVIUnNTV1IyWkU1aFJESlhSa3c1Ym5wd1ZYRjNWMVZuZURkSFZ5dHhWMU5XVkdNeGNHdFRaR2x6VTFrMVVGRnBlRUpOUmtjd1NXeHJSSGhxTld3S2VIWm9iMUJuTW1oc05YRkVaWEJMVjNGVWQybEhNMk55VTNWMGNqWlFRamczU21Sa2NpOTZWbkphWlZkTEwyNXVNWEJuU1djeE1GaHJZakJ6VVdWV1ZBcFFhVE0wZFV4VGIxZFhVRkF5Ym10dlRGZHRkRFoyVTNaeGVVdGFNMVp0YnpSWldFWTJRMFpPWjBSNVRXRjVURmxTYWxoQlZFa3lRMjlzUlRORmRUZ3hDa1ExVDJSeVVVUXZPR1pRYlZNNVRHOUlPSEk0Um1WbGJtcFVaU3R2YW5OMmJXRlNUSGRtWlVwUFowSkRlakZGWW5GSmJrTlNTakZKZFZaUmJXZ3JNRFlLVlVWMmFpOXJWMWhMV1dWUFJuZFZUVUpUZDNwNmFTdHRUR1F2V20xNVVXVXJUbkIwYUVGa0syVlJSblZ1ZWtOWU0wOURjeTlIU2l0TFowMHZjbkp3THdvemJFZFJjR2xtVW5WdVJsSmhhMWRhWVc4ck5YcDNTVVJCVVVGQ2J6RlpkMVpFUVU5Q1owNVdTRkU0UWtGbU9FVkNRVTFEUW1GQmQwVjNXVVJXVWpCc0NrSkJkM2REWjFsSlMzZFpRa0pSVlVoQmQwbDNSRUZaUkZaU01GUkJVVWd2UWtGSmQwRkVRV1pDWjA1V1NGTk5SVWRFUVZkblFsRmhaekpDT1dSRFpEVUtXRlkyV0hoNE9UQTBPVUZ0V25aRmQzbHFRVTVDWjJ0eGFHdHBSemwzTUVKQlVYTkdRVUZQUTBGblJVRjNWV2hCWnpsRFRtTlVTbk5OUzB4T09XaGFSUXBLZWtGaGVrTnhaRkJrZEhOSlJEbDBMMlZDTWxWRlZrWmljV1pvY1daT1NWaHZWekJuTjBKSmNIQlJSbXg1ZUM4d1YxbGhkbVl5WlhONWVWTTJSM0JJQ2tOaU9FUlVUalJIWnpSb2NtazBha3hZY0ZaYWIwZGpLMUpvSzJ4M04wSnZUek5zYldKQmJYbFJhMkZLVTBkNWN6TlNXbGt4UVRWRWFFRnRXVEY1TDNRS01VeEhWbkJZTTA5UmN6TkRiMDV6VUhkc1pqaGpOSGRRVUZOeFZWUjJSa05rZURaQlRFUXhWSHBJUjNkcVpYRndiMnd2T1VGU2VWWlBWbU5HZVZReVZRb3lRME55WlV0MFl6QjJiRVpYU1RsVE15OHpZV3BsYTBwa01WSTJkRE5MY2tzMWJtOWhMMmRvYUhFdmQwRmhXR1oyZWs5SFoweEVaVFJhYUZGalN6TmpDa05uY1cwd2NUZDBSRE55UWxWTlZHVnFhMDQ1TkVabVdqWTBUSFZ6WkRsUU1rOTVVRlEyUWtoYVp6WlhMekJ6ZVc5YVVVMDBkamx4VkhaaVlWZHJiM1lLUmpoNUt6WlpjRTFIUzJabFpsQnNLMmxLTW01bWRYTm1jRVF5U3pVMFMxUldhVEJTT1ZCRk9XVnVWRmR4Y0ZCa1IyOVRPV05KVlV0U00xVTJNV3BRWndweE1EUk9kWFZsUjBWTWJYZFBUMDVOTWs5RVNGcGpjbEJTYWl0c1UwWXliRUpRYmxkWGF6ZEdWVFV5SzBKSFdIbFdUVkl6TjFweFJtdDViemROYzBWcUNtWnJZa1pxUTJoblJYWlFUMHRpV0RWbGEwSkxiMU5OU0cxalMzazJXV3RPVHpKc01DdDBiRFJtUWtWTVVFZHFSamM1YjBkS1RrdGtOVzQwVmxkcVZtb0tlVmMyZEhCYVdtOVFORzlwWjBGeFZYcHFVR0ZGWTIxNmFtSlJkbUowYkhOSVdFRk5lVmR5Y0hSbmRYaDFNSHBVT1hKWVpIaFhiRlUwU2xSTGNtdFdNQXBqVlhGb1JrSjVWVEpGZVhSRU1VeFdla1ptZDBoNk16RnhTRGhGV1VWeU5tYzRXV2RvZFdKcVNtZEJTRTlFVERVMFowMTJTMDVXYTBrd01IRndaWFZvQ21OTmRWZDNSak4xYkRsdFpFeDNiVUZJUkVadWNteG5QUW90TFMwdExVVk9SQ0JEUlZKVVNVWkpRMEZVUlMwdExTMHRDZz09CiAgICBjbGllbnQta2V5LWRhdGE6IExTMHRMUzFDUlVkSlRpQlNVMEVnVUZKSlZrRlVSU0JMUlZrdExTMHRMUXBOU1VsS1MwRkpRa0ZCUzBOQlowVkJNM2N2YW5Jd1JtRXJjbk5LZEVoTVZrbExlR1J0YVV4cE5reENUMDl2YWsxSlowOW1UVTU1Y0ZST2FuRkxVR3B6Q2s4MGFYaGhkSFoxVjBaSWNFdEJiVkUxYjJaaE4yVnNjVzFDYlVwV1lVSTFUMGh6ZEdWeGExTTNjR3N3UW01Tk9FOVpNMWw2TWl0U1VHODFOV2xZVTBnS01qVm9Oelp6T0ZkTlRYcHFjRmROVUhjeFpUQjBWMFJFYUZWNmVtbEViMjVoV0hGc1EzY3pjVmR2ZUVreGR6WXJRMWN6Ym1kTWNVTTFVV1l3Y0ZWd1ZRcFZPRFl4Vm14YWRVMDRNR012YkZCemQxTXlVVEZ5YVRoYVVYaFpZMDF1YkdSSFRUaHhkRTFWTjI1M056aDVja0UyZW01dVFraEZiRzVSVjJFeVkySldDbWNyTWxsRksxWnBTMk4wU0hkT1F6WnZXVFIxTUhsQ04zWmxXak5KZFcxRFZ6VkRabFJJY1hjckwyVk1iRGhKYURWelRWRkZkVkZuVWtjeGVVdGFOMVFLYWt0a1JGaHZOeTh3ZGtWSlZ6WmFVWFZsVnl0V1lWUmtla296YlVOSlFtOXhZbVp5ZVhWTVZEZGFVMGhpTTFSWFp6bHNhRk12V2pnMlZrdHpSbXhKVFFwbGVHeDJjV3hyYkZVelRtRmFSVzVaY2tWdFQxUXdTWE5SVkVKU2RFTktXa0U0V1N0YVkySTBZVVEwVG05YVpXRm5NM0ZUYkhGck9FbG9kRE5MTUhKeUNtRXJhbmRtVDNsWVdHRXZPREZoTWxoc2FYWTFOVGxoV1VOSlRtUkdOVWM1VEVWSWJGVjZOSFFyVEdrd2NVWnNhbm81Y0RWTFF6RndjbVZ5TUhJMmMya0tiV1F4V25GUFIwWjRaV2RvVkZsQk9HcEhjMmt5UlZreGQwVjVUbWR4U2xKT2VFeDJUbEVyVkc1aE1FRXZMMGg2Tld0MlV6WkNMMHN2UWxodWNEUXdNd3AyY1VrM1REVnRhMU00U0ROcFZHOUJVWE01VWtjMmFVcDNhMU5rVTB4c1ZVcHZablJQYkVKTU5DODFSbXg1YlVocWFHTkdSRUZWYzAwNE5IWndhVE5tQ2pKYWMydElkbXBoWWxsUlNHWnVhMEppY0RoM2JEbDZaM0pRZUdsbWFXOUVVRFkyTm1ZNU5WSnJTMWx1TUdKd2VGVlhjRVp0VjNGUWRXTTRRMEYzUlVFS1FWRkxRMEZtT1hvMGN6RnVVRFF3UlhScFpGVnRSbEZvY0ZkeU4zRlRVVFYyTVRkc1Eya3dSR1owTkRGb1J6VjNabXRGY0VORGJYbDRSa1p2VFhSeGFBcENLekJhTXprMWJqVnBlbGhpVjNwNmJVWkVRa3MxTTA5MWFTOXRhV1pDVFVKVmQwTkVaSGM0UTI1WFdsUXhNRzFKZERoQ2FXOXJTMnBUTTFSNk9Fc3pDbXczY1hSTlkyNHJjM0JKZG5GU1dISkxkemxoZEhSMlF6aFFWRTU1VjNvemJtVnZOVEJITjNGa2VUZFBjMmhrVHpWa1RUQkVSMjVFU1V0RlZrOWtTVWdLUmpScU5HMUxSbTUxTUZORlUxaFhXRU5rVEc5NFpuUjJaa0k0U1c5TFJTOVNWWFpuUTFaWmR6TjFVVzFoY1VsbU9HTnRRbGR6ZFZOMmRERkVaVTlwUndwNmFGWTFSblptWlRsMk9XTnpTVTlhU2xOTVFVRktRelZCVjI1Q1ZXWjVaeloyY1dFelZVTXZiM0JsTTA5Tk1rdDJNVWRSVkdaUFlVZ3dkbWN4UjI5VkNreFRWWEZsUkRFMFZuVlBURzE0ZFdkTmJXaFJRVzFhWkhocEt6VlFPRGxFT0VVMk1FUjJaRGN5V0VOVVVHNTNjemQ2WjJoa2VHRlVkMFZqYmxVNFZuY0tSVUpLTW1WQ1lVaHBTbk5KZEZOVmJETTJkakpHYUhsbE9ISm9VM1Z0U0dkNFkweE9jRmxRVTBGcWNXTTBUazFKVFhWcWJ6aHdVbU4yYVVodVNFSXdkUXBEVG1aTlFqRlFTakppU1c5RFlsbEtjVEpDVG1Zd2FsZGthMDRyTDB0NmNHeDFiVXhTV200NVVrSlpWazQ0TWxsTGFqRlZWRGsyY3k4dlFqZDNVRU5rQ2xsWGNHaHZhalYyWkRoeE1qRkVaRFJXYlRKcVJuZ3JUV3cyWkdwNVowaFRRVXA0YW1kU0wzUnlORmx4VWxaT1FVaHFiMmhwZUZaWU4yMVJlVUYzYXpJS1oxUXZWa2gwVW1kM1NsRnhlRUZRZDNKQ1UzcGpSV1pSZG1OWmVrcGFWSEZIT1RCbVVFVlBiVnBWSzNsdWRtMUJORlI1YnpCME16aE1OSEUxWVhOVGN3cDBZVGh4WVZwRU5uVnJhSGxzTDAxUGJVWnFRVE5QY1VkV1NuaFVZU3RzVW5SeVpuaFlRVzgyZERWc01VMXpla0pCYjBsQ1FWRkVlRlo0WlhkRWIxUmlDbXhaY0ZSMVVHcHZObk0xTW1wT1ZEa3ZZbWxPV25kdFRYUnNabVZrTVc4MFZEUm5iaXRQWldGUWJFTkVURGt6YlV4dVpqRlRVMjl4VVhCRFZYbE5OVVlLTHl0WVUweFpZMnhsVjNGdmJuTkpjSEpFVlhaUU1UaDJVMXBJU2tsc09UWnlTa0U1WkhCWlYweFZNMDlKY1hjek9WQXhUaXRpZUd0SWQyOVVlVXRpUndwVWRsWm1TbmhJZG1ZNVZEaEZSMU5RTVZOcGVrZHFWM1Y1YkcxRGFEaDZORzEyTmtKRVRHRmhLMVpOWVU5clJGa3lVRzlITlhWTWVEVkNaSHBrYlhCckNtOW5Oa1ZpU1VoM1dYWjFLMVo1TUVGS2Npc3hOV3hoZUhFMFpVeEVWRXRHZDNkbFQzTlFSRWhsVjNsRFpWTk5WVFp4VnpkYU9UaFliWEpyYkdGWVoxSUtTemswVlU5eFYyTktXRlZET1M4clJFZHFaRU5vYWxZdmJEVm1XRmwxV2s1aFVWRkRXSHBDZFhCd1QzTkRSemRTY0c5dlR5dFVSM0ZFTlRCSWNsbG1VZ281V25saWVHMWxhbWRCTDNaQmIwbENRVkZFYzI1S1JWWmhhbFF5VWpaR1ZuSjZWR1JXWVVSTFEyWlVlR1ZKYzBwaVQySmhSRlZWVEZCdGMzaE5iMk5IQ2xsR1pXNXNZVEZHYVdobmF6ZFpVVUZpUVhsT05GQktVR1l5VEd4Tk4wOHZXbU52UkRSaEt6QmFjVTF0UmtWWFFUWTBjamg1Ykc5T1ZHdGFWRnB3UVhRS1IxaEZVR3gwY1hsbllrUnFVRkJRUm1nMVVuaDVaRlZqYlZCMGVVWkdia2RRYVhKVlVrdDVOVlZSTldkT2JEUnhMMUpQVFZscGVFTTFVV055T1doNmJncDFWMUJZYnpod2VVTnBiWGMyU2twS1VFWk5kMHN6WWs4eVRDdDBSR0ZSYzJrd1NVTk5VbkIyY1haS1ZURlpkRzlDTlhneE9XMXBNVVZET1NzdmNUSm1Da0pzV2podU1WcGpSbVpUUm5Cd2RUQlRZM3AySzBWU00waDNkVzRyWWpScWJHdEJURll4YTFCR1pWRnJPR3RZWVdaV01FdHRWVnBTWmtkdVNqaHBSRzRLV1ZjeGVGUXZTRVV2VUN0TVEzZzRSR3hpU1RkblFYUjNUbUZuVXpOTWVqVk1RbU0wU1ZKUmFFRnZTVUpCVVVOTE5rWTNORGxhU21kMFRsTXlWbHAyYlFweEsyVkVPSEJHVWxVMmVtRnlibWxtY0dkQmVsTnhNRU5DYW5wUVJGRk9OVVYxTjFOWk1GZHpSRUZxT1doRmQyaHZUV2xKTm00NVdHRlBLMFp3Y2tSSUNub3ZaV3M0UTA4dlUzRkJaQzl5UzNocEx6SXJUQ3QxVjNSNVdXRlRiSGRsYWxweVpubzNUV2xVWmpsU01YcEZiM2t6YWtsYVJrRm9hV2xpVDNseVZWZ0tSRnBQZDA1V2N6aE5hWFJJTUhkcll5OTBha0ZQV25WMldqYzJaVEZ2ZEhZM1duUTBWMEpyYXpsMFdVdEVVRU5KTWpScWJqWjZkRmhwY2sxcFdYcFllUW92TTFnMFZ6Qk1TMlZKVFZac2JYUkdkbVl5TkN0cVMyWk1UamN6YzFRMFZrRm1Na1J3TW1WaGVsZG1kekIwZEd0UllXcGFUVXhvY2pSaWVtdEdaRVp0Q21FeVZFc3ZZVlI1WkRZNVozVmtRMjVFVFVSWWRIUlFjSE5GTUdaa1JuaDZRVFoxZUdNdlZXTTVSMk0wVFZKUU1URjVSRUl6TkRWNVQxcFZXRlF2TkhNS04wUlBMMEZ2U1VKQlVVUkdMMEZTVTJaUWIzZEZZVkJ2UWt0RmFHbDVUSFJ5UVUxMloyOVJhM05QUmtOR09WSnpTV2xEYW0wdmJuSXhabGhEYm5KWVRBb3JSVGxZY0hZM1RFMDFORlp2WlVwbWNuVklZbXMzVjFkTkswRnFLekZoUVdneGJVRTFXR3cyT1VwNmNVSlpMM2RxYTNrclVVcFlibWgxUW1GQlVYRnBDbFF5TjNBeFptcE5hMnBSWlU5d2NDdFJWM2N3SzNRMVlubFhNR2hFVVROVFUzZGlVMkoxZGtFMFRqZFpiWFJWWVdKSVdHaDZVMEpIY2xwUWFuWnZVVW9LYUVsT05rdHJSWFF3Y2twNFNHY3haRFl6VVVodkswSTFMMVpUVVdKUVNVZ3JiWGx1YlRjdk5HNXNXRWhTZUZrMlZ6TTNRM0oxZDNOdmNYSXZkMGgzVFFwMFluQlVhM2xQTm1GbU5UTXhZUzlGVmxVdk1XdEVORkJ1VVhWa09HTnlkRzF2TWpaa1NtTkxlV1JrZFhCUE5UUkNUR2x2WVVabmMwSkNVVVoxY2xVNENqbGpORWRXU201M055OVBhRmxtVlhkUlZsZFFOSFpEYkU1elZpOURMemRDUVc5SlFrRklVVzFQUmtaQlFpOXJaRTFIT0ZGbmQydE9hMnhrVmk5VWFFOEtaR1Z3VTNsMlpIZHZhek5rZDNSeWQwRk1aUzlTVVRoelpWWkVSREpqVGtOUFRsTm5PVFZqUTFCUVZVNVRWVmhNZVdKd2VrUnZOSGhRVDB3MmRVTk9hZ3ByTjNGUFNXOTNWVWhKYVhWVWVGcG1hMkl3VEdwVE1VNUZWVXRRTVhCU0wxWm1ha2hGWlVsQ1FtOXpWVTU0YzB0eFMzcENjRlZOV1RKdldUWTFaak00Q2twd1pXVnVUREpyZWpVMU9ISkdXRE5ZYW5oUldscDZaVWh5ZFZKNVlrbzVRUzltVkdac1NVbzJZMEZ3VlZKTmVEUkxjWEZYVm5WQ01UUmpPU3ROY1VJS2IyUTJhVEVyVWpOTVIzUXhSSFpvZVVSblFrcDRVMGRYUzNCUVRGTnNPVTFqUldFd1JVUkhUR05RY1ZGR05XVnNaRE0xVkVwdWNHTkdUVzVOUkZKck9BcHNabVF5U1VWSVl6RlJUazVvUW5OeGNIZHVUSEJGUXpSaVdUWk1aMnRMWW14SVpIVlhRMFZ6Y1c1c2VtTnNkbk5yZEhOSGFuVndOVlJUWnowS0xTMHRMUzFGVGtRZ1VsTkJJRkJTU1ZaQlZFVWdTMFZaTFMwdExTMEsKICAgIHRva2VuOiB2a2d5aW1xYmNiZWFpY2c0c3V5YTJveXM1NnlrYjJoN3diM2JxYm4xZDNzaThuc3VzN2dmOTg0eHU2MDVlaWo0aHZpamw5Yml5ZDV0cDV1aGN5bnY4ZHh1ZTZyMHJhb2V6emc5YW9pMHB6Nnh4MjJ4enBsdmJjZ2k1aml3OHN1Zgo=\"\
        \n   }\n  ]\n }"
=======
      - AZURECLI/2.49.0 azsdk-python-azure-mgmt-containerservice/24.0.0 Python/3.8.10
        (Linux-5.15.0-1039-azure-x86_64-with-glibc2.29)
    method: POST
    uri: https://management.azure.com/subscriptions/00000000-0000-0000-0000-000000000000/resourceGroups/clitest000001/providers/Microsoft.ContainerService/managedClusters/cliakstest000001/listClusterUserCredential?api-version=2023-07-01
  response:
    body:
      string: "{\n  \"kubeconfigs\": [\n   {\n    \"name\": \"clusterUser\",\n    \"value\":
        \"YXBpVmVyc2lvbjogdjEKY2x1c3RlcnM6Ci0gY2x1c3RlcjoKICAgIGNlcnRpZmljYXRlLWF1dGhvcml0eS1kYXRhOiBMUzB0TFMxQ1JVZEpUaUJEUlZKVVNVWkpRMEZVUlMwdExTMHRDazFKU1VVMlZFTkRRWFJIWjBGM1NVSkJaMGxTUVVwQ2JFeHVjM2h1SzB0cE4zSkRhVW8wYjJrd2FVRjNSRkZaU2t0dldrbG9kbU5PUVZGRlRFSlJRWGNLUkZSRlRFMUJhMGRCTVZWRlFYaE5RMWt5UlhkSlFtTk9UV3BOZDA1cVNUVk5SR2N4VDBSRmQxZG9aMUJOYWtFeFRYcEJNazFxYTNkUFZFRTBUVlJDWVFwTlFUQjRRM3BCU2tKblRsWkNRVTFVUVcxT2FFMUpTVU5KYWtGT1FtZHJjV2hyYVVjNWR6QkNRVkZGUmtGQlQwTkJaemhCVFVsSlEwTm5TME5CWjBWQkNuZFZUR1ZGZFRFME0wMXVlQzlPYmxoR05rRkNibFZCWTFOM1kxbDBTRk5yYUZGMVlWTlZZbE5wVERZeGNVTnRTMW80YjI1YWQyRTJRakZXVWxReU9TOEtlRXRzTjBoNGVWRTNTbTlaVmpWR1NqSldTRGxCVjNvdkwwZERhbkZVYWpWMlVVSmxiemhJYjNkYU1tcExNSFpqY3poM1RYRkRXSGxyYzNaYU9ETXhiUXBVZG5seFIwdERhbWxCVkVsMFVHRnFZbkpETkdaNFdreHlPR2hUVVUwelF5dEhTM0puVUZsaGVXRnZaRGRaY21odVdteE9XWHB1TjBWQldIcG1hVGxLQ25ac1IzZDNUWEZwTmpoeU5VTXdRMlZNZERKWVQwdFhiVTF3YjJJemFUQmlMMmd5Vms1MVlVRjFiRmwwWmtremR6aFlSbXd2TjBKa2FteEJaME5aV2xnS1FVUTVTVXcwZURrMU1IVjBOQ3RxWmt3cllUVm5iRzkzUkhNcmFrVlRlR1JHU0UxdkwzcFNkVkZpUmtocU4yaFpiMUJHUm1FMmNXMTNVU3RETWpkelZBb3phMjVQVW1rM2RrSXZWVkJ2WkRJeVQwaERVME5GUkhwcU5WTTRhVWhyWjA5MVEwaHRZbFpTU2swM2VuQXlZemx1TVhscE1EQldSSGxhWXpNMmRISndDbkpwT1M5SWN6SjNXRXhaT0M4d01tbHdOSFp5VTFKMlUxTkRhWGgxZWpoQlpqbGhXSFZIZHpOME1qQllkbEpUVWxkd2NIaDNXbHB2WWxCVWJFUlRhV0VLZWpobldYVkdRa0k0VVVac1YxQkhkekZoWlZNeFRuQmlSMGhYU2pabWRESjVRakp5UjJ0eVVYQmpjMEk1YTFWTGIyRXhZMXA1UkdVMU4xTlplRTE1U1Fvd01tcGxlRGRIWkZwcU1HWlFUazA1UlU1UlUxWmtjVTF1U0ZGaFpVcFVOV0ozZDJaRFQzWkNURU5HUVd4VE5YVk9MM1ZOWVdWd2NuSnZVV3hqYzNSUENuSnVkekFyZEhCeEsxZElNRzV6TDI5RldHZHJVMUV3WWpOR2JqUllZMHhYT0dwUFpGRXZTMGxXUWl0NVRIVm9hWGN3UVhSdmFERnRiblZCUWpORlIyNEtZMVZRV2xWNlIxQnNNRUpxUzBwa2NrTnlSRTlLZGxsRmRFbDNLM0Z4Y0RsVmQyUndNa1V2Y1UxRk9FTkJkMFZCUVdGT1EwMUZRWGRFWjFsRVZsSXdVQXBCVVVndlFrRlJSRUZuUzJ0TlFUaEhRVEZWWkVWM1JVSXZkMUZHVFVGTlFrRm1PSGRJVVZsRVZsSXdUMEpDV1VWR1NFMHZiVk5aY1V0UVRGQjNjbTV5Q25kSlNraDNaV1UzZDBSSVNrMUJNRWREVTNGSFUwbGlNMFJSUlVKRGQxVkJRVFJKUTBGUlFqZ3paRVpzUlZCd0wzSnZTVE5uYlZGRlJFRnNXa05TUmxBS1JsWTNPVzVoU0N0UVdEa3hiMEY2WmpGVVVWRXhiMnN3VGpWdFQyVkJWVWdyYUZkbmJFRXZiR3hVWldkT1pYQkhaSE5GZUdaeFNFbFlUa2wyZW5GeGJRcGxXVmRvU2xCQ2VXOU9ZM2d4WmxWa1MyRlZjMGx5WTFoUmVDczBabWRtYjBkeWJrTTFNRk4zVW5veFl5dExMMFV5U1ZWcU16Sm1XR0oyY1RORWVFVjRDbXg0Y2xOUU9GcHBURXBUUkM5cE5UWm9Sa05SU2pWeVRGUkJRMjFETlRaSlUxSjFkMjV1ZURGV05qRXJlRzlzWjFSdFEwSnZZMGRrYVZwT01GcEZTbkFLVFU5R0wwSlNUMUEwV0ZCVlJFOVpWM3BwVGpJd2RrUTFaMlo2VFRVMldWaGhaVlJ6U2tOeFFWUnFMMEUzV0RKU01UTXZVVUZzVFhFMlZFOVNXamx1UXdwSE9XaE5SbUZXTlRaUWRGWmthVUp3V201c0szQktiM2hWTjFkcVJtRlVNVzlWV0VwRmFGbDNVVTlJZFZSM2J6WlZWbkZhUW05T1Fpc3hlVllyTkdKYUNuZDNkeTltUlhkT1puUXlObkpCZVhGaU4yMVJiaXRLVGpWU1dHUldaSFZHUmtKNWNFNXJjSFZ5U0hwVmMwZDZhR2cwZGpOSlMyMWFVRzUyVG1od1RGRUtZWEpXT0RGUFdUbHdkbVZCUjNKTmQyTlVRV2gyTTNGa1drcHFNbVo0WW1kT1NVdGtRU3N6TUZsdVVWRjFVRTlJWlV4clRubHJiRzFPVmxsbFUwZHVXUXBUUkVNeFN5ODFZM0V3ZG5CM1NUWkdTVk5wWmtOR1JISnVMMWhTY0VzNVluaDZTa05sWVRKQ1duSTJaR2gwVm1aM1pGQlRjVU54WmxOSlJHWkVkVGhGQ2xaUVZ6RkVTMDVGVTJsQ05tTkNUblpIT0ZkQlpra3ZWVFp6Y1VOS2FtazNXRVV4ZEhsUFEycEVSVVZsSzJFNWJIQk5iMVJ0VW1oMlMyTXJhR00yUVhrS1RERXpiVXhPYjNNM2FERm5ZWEY0UW1kMWVtVlJUbUpzY1RVMU0xTkNSVVpJVVdKQ1dVWllSbEppVVZsTksyTlJXVVpMTUZwSFUwVTVRMDF4TWsxRFNBcEJZbkZIWlN0RFVHZ3JhV0Y1UWxoMWFYYzlQUW90TFMwdExVVk9SQ0JEUlZKVVNVWkpRMEZVUlMwdExTMHRDZz09CiAgICBzZXJ2ZXI6IGh0dHBzOi8vY2xpYWtzZG5zb250c2ZpMy04b3Z2ZGRycS5oY3Aud2VzdHVzMi5hem1rOHMuaW86NDQzCiAgbmFtZTogY2xpYWtzdGVzdGN5MmJkNgpjb250ZXh0czoKLSBjb250ZXh0OgogICAgY2x1c3RlcjogY2xpYWtzdGVzdGN5MmJkNgogICAgdXNlcjogY2x1c3RlclVzZXJfY2xpdGVzdGp1d3NndHhwdGNfY2xpYWtzdGVzdGN5MmJkNgogIG5hbWU6IGNsaWFrc3Rlc3RjeTJiZDYKY3VycmVudC1jb250ZXh0OiBjbGlha3N0ZXN0Y3kyYmQ2CmtpbmQ6IENvbmZpZwpwcmVmZXJlbmNlczoge30KdXNlcnM6Ci0gbmFtZTogY2x1c3RlclVzZXJfY2xpdGVzdGp1d3NndHhwdGNfY2xpYWtzdGVzdGN5MmJkNgogIHVzZXI6CiAgICBjbGllbnQtY2VydGlmaWNhdGUtZGF0YTogTFMwdExTMUNSVWRKVGlCRFJWSlVTVVpKUTBGVVJTMHRMUzB0Q2sxSlNVWklha05EUVhkaFowRjNTVUpCWjBsU1FVbFZTWEJFVXpGelNqUndiRUU0T0d4alMwcDVNbmQzUkZGWlNrdHZXa2xvZG1OT1FWRkZURUpSUVhjS1JGUkZURTFCYTBkQk1WVkZRWGhOUTFreVJYZElhR05PVFdwTmQwNXFTVFZOUkdjeFQwUkZkMWRvWTA1TmFsVjNUbXBKTlUxRWEzZFBSRVYzVjJwQmR3cE5VbU4zUmxGWlJGWlJVVXRGZHpWNlpWaE9NRnBYTURaaVYwWjZaRWRXZVdONlJWWk5RazFIUVRGVlJVRjRUVTFpVjBaNlpFZFdlVmt5ZUhCYVZ6VXdDazFKU1VOSmFrRk9RbWRyY1docmFVYzVkekJDUVZGRlJrRkJUME5CWnpoQlRVbEpRME5uUzBOQlowVkJkMFZ5WTNoVksySnJLelZMZGxaRFpVUnZVR1FLVVdsT1Z6SkpOVTR4VjJoUVNsTnFheTh6VFZCU1IxWXdlR3BwUTJocVRXWTJRV0UyUjJNdmJqRnBlRFJGVHpsQlNVOTRhbHBqTTJsaWRUZGlhbHAxWXdwcU56UjRTMGhyVVRGdGRYQmlaSFZYVGpReGVEbExPRkY1UlRWaFJWRk1aVkJ0S3pGaE9HeE9VVkl6Y1N0UUswSkdaR2szU1VWaWJqTnZWelF4V1ZSaENrRlBhV1FyZW5ScFRuSjZOSFEwY2pKV1FrTTBWbVpGZDBac04xSTJkMlZxUjBSSWExQXZOQzlOU2xSSU4xVjNXSFp5YkVWdFJ5OHhlREU0VmtKWmRFRUtTR2R4VURGbVUybHdXVWgxWkVGTmRXNTRTakk1WWxBd2FWaHhZV1ZXVjJFclpIVnNSMHh6VjFweWRsQklOVEoyVkdSTFJGQlVlbk5pYjA5TmVXNVRhZ3BwT1RFeWFFNUhhRmhvYjNSVldTOVNWak0xZUhoeU5sQkpaRlJDTm1aRVFYZEVSMkptWkhwQ2JHczFRMjVFZFRnNWNrODBNbXB0UkZWWE9VMUdTRTA0Q2swMVFUYzVhR05WZFZWS1NGbGxZbkJQYzI5VldtMW9ZVWw1ZWs5aVpVdHBNM0ZuTmpCVVZWUkNNVUkzZDNsdUszWkRaM2xIV2xkMFoyTm1lWEJZWTBFS1NsaG1iSGMwWWtOdk1VWkNPR0owUkV0NVRYWlNXVkl2YWtkV0x6SlVRVkZ2ZFV0V04wOXpaVEJDVFZOR1NIcGtjVVJWVkVKUlUzTjJURTB6UVV0Q1RncDNSMXBZYWt4dFpqWnZWRkl2UjJ4alFrVm9TRWt3YUZKM1dVMDRjRXh0WlM5NU5XUnNUWEJxZW5SVU4waGFURTFZVGtsblVXZzFUV0p5YlhsQ1lYSm1DbEZIU0RNeFNrWTNTbkpyTjBsUlIzTkRNblJ3Y0RkdVVESmhPRFkxTWxac05VVTFhR1pOVDI5VFZVNDRNblJSUVRoVVpqVlBRWHBvVWxvemEyZFhXQzhLYUVKS1RsWmFaWGR1Wkd0VFNIY3ZRalF2VURSS1ZYSlVibGhFZDFoQ1UzVTViMlJGYzJ4NFZpOVdNRkJ4UjJKR1NVUktRVlYxYldSU2QwdDJlSGcxY2dwWmFWZFJlU3R2WlN0SFVVTTVZMjl3TUZwUmFsazVhME5CZDBWQlFXRk9WMDFHVVhkRVoxbEVWbEl3VUVGUlNDOUNRVkZFUVdkWFowMUNUVWRCTVZWa0NrcFJVVTFOUVc5SFEwTnpSMEZSVlVaQ2QwMURUVUYzUjBFeFZXUkZkMFZDTDNkUlEwMUJRWGRJZDFsRVZsSXdha0pDWjNkR2IwRlZZM29yV2twcGIyOEtPSE12UTNWbGRrRm5hMlpDTlRkMlFVMWphM2RFVVZsS1MyOWFTV2gyWTA1QlVVVk1RbEZCUkdkblNVSkJTVWhvWjBwclZUWTVZbEZJVlhZMmEybFViZ3BWZW0xaVRUUlhhWEl5SzNsQmVqZGhVa1JvY1hrMmVXZHJTMVJwWW5Sa1RXWlFjV1JYTUdkRU9FMUpRbGxsUm5kWWEyUkthWGRCWm5KQ1VVWjZUbVIwQ21aSGJqUTBjbmxSVldVcldGcFZaMGhxVlhCSE4wRkRlR2hRTkRobGJIRnBUakYyTTA5aVdHY3ZVVzFPU2k5d1NuQjNUM2MySzBGUGRHcG1hM1ZqWms4S2IwaGphbkZsVFRFNVIweHRXVTFSY0dsMlFsZ3pRV3B5U2pCME1tUnhkRmMxY3pOVGVFMUxRbmxpUVRFNEx6WmxiM2hsVUc5WFJIQkZTMDQxV2t4RU1RcFhLMnMxUjJST1EyRkRTbFpRTkZOeFJqTlhVVWhHU201dVRHOVNhVzlDT1hOR2NVeHFhbWx3ZWxWSk1VZE5XU3RrYW5keGNEQnBPVTVPWW1oMUswRXZDbmx4ZDJadWJsbGtWallyTDBveU5HcGFUVEo0V0hCSmQwbE1SR2gyZEZGVlFqWXdUbkJ3V1ZabU5HeElWV2N2Umpob1ZrMHpTbTVoYUVoV1lrRnJSMkVLYjFNd1ZEY3ZhalphVEROS1FtSXZOV1UxWTA5UFZXeHZhM2d4WnpWdFozQkRSbTB2YUROM1dFMTFNVXR2VG1GcGRUazNRMFF3VEZsd01EbENXV3hJY3dwSFdYTTRkR1F5TWxSd09HNTViV1JCYzJ4UWFXdHBkRUZrTDJndmVISTNiMWRTZVRobWNqQldZMUE0WkhSRGFrVnRRMmR4UzA5R2VYVnVPR0ZFVFd0ckNrZG9UVTVNY0RGMGJsTm5PSE5NV2swMGFIVTNUSEpQYVc1RVlVb3ZWRTlDYjNGYWVYRXphM2xWV21GVFNIQnJaM0ZMYkdzNVZHWkhTbGhhU1daQ1dWUUtkazEzYnl0MFVqaGFRMVJSYVhrNVNUZGxOamh5VXl0WGJGUlJPVFZPYVVWS1pUUkdOVGczZUVOUlRrd3JkakIySzBObU4xUnlWa3hLT1ZCRFdWaFlTZ3ByZDNobE5EUm9hRmRRZVdRclpIUnVaU3N6ZUVaRFZucG9LM2xVWVcxM1JESjNaRVpyWW01RFFtWlRVRzU0YUZjMlNHeEZkRXA2ZVdWSU9HMVVUemhDQ2poR2RtczFhQ3RKZEhoU1lUVTRaWFlyYkhaMFltZFdNd290TFMwdExVVk9SQ0JEUlZKVVNVWkpRMEZVUlMwdExTMHRDZz09CiAgICBjbGllbnQta2V5LWRhdGE6IExTMHRMUzFDUlVkSlRpQlNVMEVnVUZKSlZrRlVSU0JMUlZrdExTMHRMUXBOU1VsS1MxRkpRa0ZCUzBOQlowVkJkMFZ5WTNoVksySnJLelZMZGxaRFpVUnZVR1JSYVU1WE1razFUakZYYUZCS1UycHJMek5OVUZKSFZqQjRhbWxEQ21ocVRXWTJRV0UyUjJNdmJqRnBlRFJGVHpsQlNVOTRhbHBqTTJsaWRUZGlhbHAxWTJvM05IaExTR3RSTVcxMWNHSmtkVmRPTkRGNE9VczRVWGxGTldFS1JWRk1aVkJ0S3pGaE9HeE9VVkl6Y1N0UUswSkdaR2szU1VWaWJqTnZWelF4V1ZSaFFVOXBaQ3Q2ZEdsT2NubzBkRFJ5TWxaQ1F6Uldaa1YzUm13M1VnbzJkMlZxUjBSSWExQXZOQzlOU2xSSU4xVjNXSFp5YkVWdFJ5OHhlREU0VmtKWmRFRklaM0ZRTVdaVGFYQlpTSFZrUVUxMWJuaEtNamxpVURCcFdIRmhDbVZXVjJFclpIVnNSMHh6VjFweWRsQklOVEoyVkdSTFJGQlVlbk5pYjA5TmVXNVRhbWs1TVRKb1RrZG9XR2h2ZEZWWkwxSldNelY0ZUhJMlVFbGtWRUlLTm1aRVFYZEVSMkptWkhwQ2JHczFRMjVFZFRnNWNrODBNbXB0UkZWWE9VMUdTRTA0VFRWQk56bG9ZMVYxVlVwSVdXVmljRTl6YjFWYWJXaGhTWGw2VHdwaVpVdHBNM0ZuTmpCVVZWUkNNVUkzZDNsdUszWkRaM2xIV2xkMFoyTm1lWEJZWTBGS1dHWnNkelJpUTI4eFJrSTRZblJFUzNsTmRsSlpVaTlxUjFZdkNqSlVRVkZ2ZFV0V04wOXpaVEJDVFZOR1NIcGtjVVJWVkVKUlUzTjJURTB6UVV0Q1RuZEhXbGhxVEcxbU5tOVVVaTlIYkdOQ1JXaElTVEJvVW5kWlRUZ0tjRXh0WlM5NU5XUnNUWEJxZW5SVU4waGFURTFZVGtsblVXZzFUV0p5YlhsQ1lYSm1VVWRJTXpGS1JqZEtjbXMzU1ZGSGMwTXlkSEJ3TjI1UU1tRTROZ28xTWxac05VVTFhR1pOVDI5VFZVNDRNblJSUVRoVVpqVlBRWHBvVWxvemEyZFhXQzlvUWtwT1ZscGxkMjVrYTFOSWR5OUNOQzlRTkVwVmNsUnVXRVIzQ2xoQ1UzVTViMlJGYzJ4NFZpOVdNRkJ4UjJKR1NVUktRVlYxYldSU2QwdDJlSGcxY2xscFYxRjVLMjlsSzBkUlF6bGpiM0F3V2xGcVdUbHJRMEYzUlVFS1FWRkxRMEZuUWk4eFZWUlFTbmN3VjFkMVVEQXhlRTA0VFhjeE1GZHRibmh5VTJsNFNuQmlNamRUYWxCaFdEVk5lV1ZZU0c5UGJXdHlXR2RaYkN0Q1FRcExTMkpJUTNWclJ6SlJZVmt6U1RFemMwWmtTSGxEVEU1RlVsbFVkVk41VlRZeVlqSktUSGxPS3psNmVFMVhZMEZqZVVkR1EwSkdORWhoUVVKblpVaHdDblJtYkZaM1RETnJjVzVpTWxCM05tNWtiblpQZDNKalRuVjZVSGxTY2trdmQydHhXV1ZUWjJaWVNrcEdZMHBuWWtOcGQyUnpkM1EyV1Rac1dTOUdTSGNLSzA5VGNFNTZPWGd3V2xFemFIQk1SR2hEY1hkVU9WWTFlV2RxYkRjM0sxQlVVVXRVV2t3eFVrRnZlVXd3TkhGb04xQkJNRTVRTVdOcVJIaHhkbXR2VkFwR2MzcGtibmd3YVhRMFJrUkRlQ3RWU214NFNGYzRlazVEY0RGMU4yUjBUV3ROTDJ3M2VVVlNhRGR3ZW00cmRXcGFRM1JxU1dveVNHVkVWM0pxTURjdkNtSlVTMFUyWVVncmJYWm5WVk5aV1hGRVVFaDJkMVF5YVcxeWFqVndkamxRWkd4WlJISm9VbXRzVTNNM1NtWkVZbXRvV0VWRE1YazBaV1JXVEhKWVZXTUtLM05CY1RoS1pVMWtOVzlXVEd0dmQyUkZTVVpGWVdONFF6SkhiemhuUVVGcFJ6QlhXV1pxVUZOVk5UVllUMHh5WW5GRmVYQTFUM2g1YXpCT1RYUXlad28wWTFCSE5tcExSQ3RYZHk5eWNuaDNiazgyVEd0Qk4wUldXVk0xTTJ0alMzZFhlbEI1U2xkb2QyeG9aVTQyTUcxVFducFBSblY2WkRoSGFEWjRjMlFyQ2pKdlVFbERSRFJJTUdWWVZXSlBOVWhJV1ZGSWFsbGtlRTFNTUdSbVZtWmlZVGxvY21OdllUQTVPVzlyU0VwTmRsbzFVVzVQVm5GbVQyZE9UVWcyTUVRS1NERkdVMUF2T0RkV2NtTlFaRVU0UVcwNE9YbG9RalpzUVdsMFRTOVVNV1ZSSzBWT1drNDVaWFZUV1d4WVMyeHpVSGRGU21kS1VYQjVVMjF2VTFoMlFRcGhRMDlxV1VOUWNIaExiV1ZaVnl0U1FXbzNiR2MzU25CVWIwMVlhRGxXTkRCcVQwNXdkR1V6UzBaMmRWVlNWbGxCVVV0RFFWRkZRVFowT0d0Nk1HTkNDakIzT1RZekszSXdNQzlSYVUxcVRtMURSRVZ5VFVsSFVVWjJVVkZ3THpoSmFXSnllVmgyYkZnMFIwOXBUME12TldsaFMycGhPWFlyYmsxNmVVbEVRVzhLV2taUlpVVkplRXhtVTJaR2RIcHFORkJNTTNCUVRFcHhibUpNVERKQlMyUXlTVzFrVW5ka2RWZFhSRU0yYUdWaVlVdzFkSFZrUWk5elp6SXlZbGRSYndwNldVcDFhWFFyUkRaMlREaFRaa1JwVDJocU4wVXlibVo0Ylhvd01EZFNNRmhZUjFsbmEydzJTbGxXUzNoNFNHeHBSRFkzY2tsTk1WSlhRVWQ2VVRaeUNsZGtaa1EwWWpNd1dEUlZObmMxTW1reE5GRlBSRk40V1VsNU0zTjZSVFpPYVZwaGExSjNjakl6WkUwelozSklXa0l2Vm04NFdFMTJSeTlEY1dNeFIyZ0tkR0pHVm01TWJtVnRPV3BvVFZseVdVbGFXSEZSZGtKR2IxaEpjMkYzVmlzeU0yNUVkRTlZWkRNMFVWUXhRbkJ3YTJweEwwcDNZV3RwZW0xRU5UVkhRUXBaY0V0dlpHTldPV2RKZFRoVFVVdERRVkZGUVRCYVkzQm9jMHhCYURVeFZEZDFNVUpSVUhkUU4wTmxUV2d2ZFVsemNIb3ZUa0p4V2t0UWFGTlhZVFozQ2t4T2JtZ3hXREFyTTNwalVHMW9aVlpqVkd3emNqZFJNVk5pYkZGdUt5dDZTVU5oYWl0b2JVRlJNR2g2YkVNeVpsUkhaakJCTDFFemRrVTNVbTFDTWxZS1NWYzROa3N6Um10a1ZHVktVakEzVUhrNVdVSmhhM1JLZVc5emR5OTZUVm8xZVhWT1ZuQmFRbW94VW5GNE9EVkZLMlVyYzNSd00wUTVXWEZWVG5kSlRBcHRWa001U2xnelRWUndkV1pZZHpKVGVtMTNhRlpQUVRoeWNHTklRVEZZTkZGYVpXVTRNeTk1ZUdwd2JXaGlhMjFKU0ZkMVRIcEROWFYwSzFwc01rMTJDbGgxUmtOT1RERjFRVXRTTjA5NGQxUkdNMm8wVkhaVVVGQklSbEJhYkZoRlNXMDNTbU5PY21ScmRsSk1NVm8xZWtweVlWazFPVE4yVkhwWWNVbFZWemdLVGl0eFJqSnlSVXhZV2pkV05YbGFlaXMyVlhremFubFVNVmx4VDBsaU9UVlBPVmxNZWtJM1RFVlJTME5CVVVWQk16VjVRbFpEU2pka2VrWnRkaXRpV0FwSWVrSjNiV3BFWWs1SVRucGthVkF3VW1oWmNVRllaa3MzYVRSb1kxSkRaR1pLU0M5TlRsWnJSVFJxV0ZrcmJ6UmtOWEZpTjNNNVMzUllTbk5wVkRZMENqVkVhRWxuWnpsdlREVlNlbWxaYTI0dmJXNXhjbmRoVjNRd1JWWnFlbXhuT0hoRmRtOVhXRWRZVTNadlJsb3JUelEzYzNkamRXVklMMVpxZGpJMlJ5OEtNalpHY0ZaNFFsTnZhRTlGWmpGQmRXSTJSSFZYZEhsVllWSTJjMjR5V2t4T05IVXllazQyWVVaSFVEbHJPVzQzYW5Ob1JUQldabXhDV1RGd0wyWk5NZ3A0VUZvMFNYbE9hV3hUVFhoeFdrMU9aWEpxVUcxU1p6QnZjMnBqVFVwTlkzYzRZa1JOT1dkV1JrRkhkVE41YmxaelVtdHdabk00TmxWV2VUZGpTa28xQ21kU1JUQklWa2hsVVdWUFZDOUNWRGRvYVVSSllub3ZNVXhuYlRSeVVFdHZhMXBSVTNWTU5VbDNjVXhTZFU1eldFd3dTV0k1WnpGUFIxRnpaQzlpY0M4S2NWUklaMjFSUzBOQlVVRmxiVWxIUVZsaFpUTmFSbXRtVms1VmEzaHRZMUZ2TUd4YWFFaGxWa1V5VVZJeVFuZHdjR1UxYm14NEszbDJSeTlEVDFwR1dBcENiazl3YlNzeU9UVktVemRQYjFKWk5tTjFRMUJZZVZwdlpYQnZSbEppY2s4MFZtSjVWR3R4TjNwWWJ6Wmtja1pETkVJdlVYcHdSVGhxWVRod2MxaDVDbU53VVVGeE9XMWlkVkJpYkRkSE1uVlBjRzFDWkRWVk9XTk9ZMjFJTjAxalYwVmtjVTlaZEV0TVVtMDJXWFJrTjFoaGNEZFRWRzl0VUVkdlVVMW5aMFVLU21GWGFrODFhMFowZWxVMlltRXlUMFYzTHpoQ1lUTkROMWcxVUhJMGNtbE5lRFZMVVZKbU1uWjRZMXBZYmxOUFpXaDFlWGhPUkdsbFpVZDJWREJRYVFwd2FVRjZTbU56U0hKNWIxbGFTbHB2UkZkYU5ESjFXbEl6U0doa2JVTlhiVlZVUmswd2RDdGxaRU5PYjBoaVlsVnBiSFJQVm1nMkszcDFZVkpaVTNveUNtdHllRXBFVVhvM1dFVmtUSFFyTkdkNWVWRnhaWGRuV1cxM2RVZ3hZWEo0UVc5SlFrRlJRMUJXWWtsUk9WWnZSaXRXTW5RME5rZEpjRlYzWW1SSFdrUUtaVTFRZW1Ga2VtMWxSMGxPY0dwSGJVSlJiVkl5T1VodFowaDBOMFJHTDFWSFZHVk1RMlkxYm0xWFR6QTBObnAyWkVaWVVFSnhiVTlpTkVjMlQySmtWZ3BsYzAxV2RYcGpWekJYWTJGNVZWRjFSa3Q0U1RkTWJFRjViVXBKU0dka1RWa3ZjVGtyY1ZSVmRubHZXakpuS3pNeWMxWlNVV1psWVVaaEt6Uk1OV2h2Q2psRGRYTXJkeXQzYm1NNVNrRjRVMFJCU3k4NWEybzVhaklyYjJ0dGNETlFlRlJoT0hFNFJ6ZzBPR3hDYlUxNE9FeHZUa05uZEVOamJGVjFkMlp5UW13S05rNDNSMDV1Y3l0eVZtSlNVV2NyVTFvM1dHOWtNbmt4VEVGV01XUjFVRkp5VUc5YVNqWjRMemxWUjNOTE1rTTNXbkJqYmpoWVFVTmtRVUpXTDIxT1JncEpSV2sxVlVoM0sxcDFSR3hTUVhwSU1qQm9WRzFxT1VkV01VTktkVmxGT1hWWGEyRnlSRGRPWTFwcU5rcEZUVmhqZEZOelVFeGhhamxHY1NzS0xTMHRMUzFGVGtRZ1VsTkJJRkJTU1ZaQlZFVWdTMFZaTFMwdExTMEsKICAgIHRva2VuOiB3cHA4MGZxeGwwajJkcHg5Z2hkMjYzeWh6MjJndXRrYTRzdDN0NzFyNXNzcnVhamlsNWN5eGJlMms1amlhZmU1YXY4OHMzc28yd21ra2wza295MGRmZHVndmFybXZxcW56MjBuamYwaTEzcGUzdzl3eTVndHNhempqbmc3cHc3dgo=\"\n
        \  }\n  ]\n }"
>>>>>>> 13d0ab0a
    headers:
      cache-control:
      - no-cache
      content-length:
      - '13084'
      content-type:
      - application/json
      date:
<<<<<<< HEAD
      - Wed, 14 Jun 2023 19:50:06 GMT
=======
      - Thu, 29 Jun 2023 09:13:28 GMT
>>>>>>> 13d0ab0a
      expires:
      - '-1'
      pragma:
      - no-cache
      server:
      - nginx
      strict-transport-security:
      - max-age=31536000; includeSubDomains
      transfer-encoding:
      - chunked
      vary:
      - Accept-Encoding
      x-content-type-options:
      - nosniff
      x-ms-ratelimit-remaining-subscription-writes:
      - '1199'
    status:
      code: 200
      message: OK
- request:
    body: null
    headers:
      Accept:
      - application/json
      Accept-Encoding:
      - gzip, deflate
      CommandName:
      - aks delete
      Connection:
      - keep-alive
      Content-Length:
      - '0'
      ParameterSetName:
      - -g -n --yes --no-wait
      User-Agent:
<<<<<<< HEAD
      - AZURECLI/2.49.0 azsdk-python-azure-mgmt-containerservice/23.0.0 Python/3.8.16
        (macOS-13.4-arm64-arm-64bit)
    method: DELETE
    uri: https://management.azure.com/subscriptions/00000000-0000-0000-0000-000000000000/resourceGroups/clitest000001/providers/Microsoft.ContainerService/managedClusters/cliakstest000001?api-version=2023-05-01
=======
      - AZURECLI/2.49.0 azsdk-python-azure-mgmt-containerservice/24.0.0 Python/3.8.10
        (Linux-5.15.0-1039-azure-x86_64-with-glibc2.29)
    method: DELETE
    uri: https://management.azure.com/subscriptions/00000000-0000-0000-0000-000000000000/resourceGroups/clitest000001/providers/Microsoft.ContainerService/managedClusters/cliakstest000001?api-version=2023-07-01
>>>>>>> 13d0ab0a
  response:
    body:
      string: ''
    headers:
      azure-asyncoperation:
<<<<<<< HEAD
      - https://management.azure.com/subscriptions/00000000-0000-0000-0000-000000000000/providers/Microsoft.ContainerService/locations/westus2/operations/6a209e4a-37e1-4382-9dd6-f028b916cde6?api-version=2016-03-30
=======
      - https://management.azure.com/subscriptions/00000000-0000-0000-0000-000000000000/providers/Microsoft.ContainerService/locations/westus2/operations/dbd17335-e72c-4274-8678-818ccd0d80d7?api-version=2016-03-30
>>>>>>> 13d0ab0a
      cache-control:
      - no-cache
      content-length:
      - '0'
      date:
<<<<<<< HEAD
      - Wed, 14 Jun 2023 19:50:07 GMT
      expires:
      - '-1'
      location:
      - https://management.azure.com/subscriptions/00000000-0000-0000-0000-000000000000/providers/Microsoft.ContainerService/locations/westus2/operationresults/6a209e4a-37e1-4382-9dd6-f028b916cde6?api-version=2016-03-30
=======
      - Thu, 29 Jun 2023 09:13:30 GMT
      expires:
      - '-1'
      location:
      - https://management.azure.com/subscriptions/00000000-0000-0000-0000-000000000000/providers/Microsoft.ContainerService/locations/westus2/operationresults/dbd17335-e72c-4274-8678-818ccd0d80d7?api-version=2016-03-30
>>>>>>> 13d0ab0a
      pragma:
      - no-cache
      server:
      - nginx
      strict-transport-security:
      - max-age=31536000; includeSubDomains
      x-content-type-options:
      - nosniff
      x-ms-ratelimit-remaining-subscription-deletes:
      - '14999'
    status:
      code: 202
      message: Accepted
version: 1<|MERGE_RESOLUTION|>--- conflicted
+++ resolved
@@ -14,17 +14,10 @@
       - --resource-group --name --location --dns-name-prefix --node-count --ssh-key-value
         --service-principal --client-secret --load-balancer-sku --vm-set-type --no-wait
       User-Agent:
-<<<<<<< HEAD
-      - AZURECLI/2.49.0 azsdk-python-azure-mgmt-containerservice/23.0.0 Python/3.8.16
-        (macOS-13.4-arm64-arm-64bit)
-    method: GET
-    uri: https://management.azure.com/subscriptions/00000000-0000-0000-0000-000000000000/resourceGroups/clitest000001/providers/Microsoft.ContainerService/managedClusters/cliakstest000001?api-version=2023-05-01
-=======
-      - AZURECLI/2.49.0 azsdk-python-azure-mgmt-containerservice/24.0.0 Python/3.8.10
-        (Linux-5.15.0-1039-azure-x86_64-with-glibc2.29)
-    method: GET
-    uri: https://management.azure.com/subscriptions/00000000-0000-0000-0000-000000000000/resourceGroups/clitest000001/providers/Microsoft.ContainerService/managedClusters/cliakstest000001?api-version=2023-07-01
->>>>>>> 13d0ab0a
+      - AZURECLI/2.49.0 azsdk-python-azure-mgmt-containerservice/24.0.0 Python/3.8.10
+        (Linux-5.15.0-1039-azure-x86_64-with-glibc2.29)
+    method: GET
+    uri: https://management.azure.com/subscriptions/00000000-0000-0000-0000-000000000000/resourceGroups/clitest000001/providers/Microsoft.ContainerService/managedClusters/cliakstest000001?api-version=2023-07-01
   response:
     body:
       string: '{"error":{"code":"ResourceNotFound","message":"The Resource ''Microsoft.ContainerService/managedClusters/cliakstest000001''
@@ -38,11 +31,7 @@
       content-type:
       - application/json; charset=utf-8
       date:
-<<<<<<< HEAD
-      - Wed, 14 Jun 2023 19:46:09 GMT
-=======
       - Thu, 29 Jun 2023 09:07:47 GMT
->>>>>>> 13d0ab0a
       expires:
       - '-1'
       pragma:
@@ -64,13 +53,8 @@
       false, "scaleSetPriority": "Regular", "scaleSetEvictionPolicy": "Delete", "spotMaxPrice":
       -1.0, "nodeTaints": [], "enableEncryptionAtHost": false, "enableUltraSSD": false,
       "enableFIPS": false, "name": "nodepool1"}], "linuxProfile": {"adminUsername":
-<<<<<<< HEAD
-      "azureuser", "ssh": {"publicKeys": [{"keyData": "ssh-rsa AAAAB3NzaC1yc2EAAAADAQABAAACAQCbIg1guRHbI0lV11wWDt1r2cUdcNd27CJsg+SfgC7miZeubtwUhbsPdhMQsfDyhOWHq1+ZL0M+nJZV63d/1dhmhtgyOqejUwrPlzKhydsbrsdUor+JmNJDdW01v7BXHyuymT8G4s09jCasNOwiufbP/qp72ruu0bIA1nySsvlf9pCQAuFkAnVnf/rFhUlOkhtRpwcq8SUNY2zRHR/EKb/4NWY1JzR4sa3q2fWIJdrrX0DvLoa5g9bIEd4Df79ba7v+yiUBOS0zT2ll+z4g9izHK3EO5d8hL4jYxcjKs+wcslSYRWrascfscLgMlMGh0CdKeNTDjHpGPncaf3Z+FwwwjWeuiNBxv7bJo13/8B/098KlVDl4GZqsoBCEjPyJfV6hO0y/LkRGkk7oHWKgeWAfKtfLItRp00eZ4fcJNK9kCaSMmEugoZWcI7NGbZXzqFWqbpRI7NcDP9+WIQ+i9U5vqWsqd/zng4kbuAJ6UuKqIzB0upYrLShfQE3SAck8oaLhJqqq56VfDuASNpJKidV+zq27HfSBmbXnkR/5AK337dc3MXKJypoK/QPMLKUAP5XLPbs+NddJQV7EZXd29DLgp+fRIg3edpKdO7ZErWhv7d+3Kws+e1Y+ypmR2WIVSwVyBEUfgv2C8Ts9gnTF4pNcEY/S2aBicz5Ew2+jdyGNQQ==
-      test@example.com\n"}]}}, "servicePrincipalProfile": {"clientId":"00000000-0000-0000-0000-000000000001",
-=======
       "azureuser", "ssh": {"publicKeys": [{"keyData": "ssh-rsa AAAAB3NzaC1yc2EAAAADAQABAAABAQCw4P22/hE86EX0l2HMO+M6Gw+CW6O4Yl84NLjVqF7NtK8xwQKcZwGeIwNBv/HxJ0uMJlOCG1ZMPPvSZHDp07QvAjYKKryIkIGilxLUh4fNOEQiZqAXB2badERUdwLRB4f6kHc0vb35GHw3tlyjjDjvQTO7UgZQxnbipxyrJAYfMHxfXjST1tvmln3v87WvBGsY2hr1Iqx/gMO3AIqaNoJntl1sIeAcg8xXdYW3PP6N1gYToFsDxsQZU2rfefIRDniuP4fYy2J4shtEAkyzv1BlOBJGHBqCzyrhXVqFElLSFV99QhLUi43zXL4Ge1QKJBztH/q48ohMBt3WenkP2KsT
       azcli_aks_live_test@example.com\n"}]}}, "servicePrincipalProfile": {"clientId":"00000000-0000-0000-0000-000000000001",
->>>>>>> 13d0ab0a
       "secret":"fake-secret"}, "addonProfiles": {}, "enableRBAC": true, "networkProfile":
       {"networkPlugin": "kubenet", "podCidr": "10.244.0.0/16", "serviceCidr": "10.0.0.0/16",
       "dnsServiceIP": "10.0.0.10", "outboundType": "loadBalancer", "loadBalancerSku":
@@ -85,39 +69,13 @@
       Connection:
       - keep-alive
       Content-Length:
-<<<<<<< HEAD
-      - '1785'
-=======
       - '1456'
->>>>>>> 13d0ab0a
       Content-Type:
       - application/json
       ParameterSetName:
       - --resource-group --name --location --dns-name-prefix --node-count --ssh-key-value
         --service-principal --client-secret --load-balancer-sku --vm-set-type --no-wait
       User-Agent:
-<<<<<<< HEAD
-      - AZURECLI/2.49.0 azsdk-python-azure-mgmt-containerservice/23.0.0 Python/3.8.16
-        (macOS-13.4-arm64-arm-64bit)
-    method: PUT
-    uri: https://management.azure.com/subscriptions/00000000-0000-0000-0000-000000000000/resourceGroups/clitest000001/providers/Microsoft.ContainerService/managedClusters/cliakstest000001?api-version=2023-05-01
-  response:
-    body:
-      string: "{\n  \"code\": \"ServicePrincipalNotFound\",\n  \"details\": null,\n\
-        \  \"message\": \"Service principal clientID: bc05b681-7d99-4e7b-b597-4bcb265ca977\
-        \ not found in Active Directory tenant 72f988bf-86f1-41af-91ab-2d7cd011db47,\
-        \ Please see https://aka.ms/aks-sp-help for more details.\",\n  \"subcode\"\
-        : \"ServicePrincipalNotFound\"\n }"
-    headers:
-      cache-control:
-      - no-cache
-      content-length:
-      - '313'
-      content-type:
-      - application/json
-      date:
-      - Wed, 14 Jun 2023 19:46:13 GMT
-=======
       - AZURECLI/2.49.0 azsdk-python-azure-mgmt-containerservice/24.0.0 Python/3.8.10
         (Linux-5.15.0-1039-azure-x86_64-with-glibc2.29)
     method: PUT
@@ -169,7 +127,6 @@
       - application/json
       date:
       - Thu, 29 Jun 2023 09:07:53 GMT
->>>>>>> 13d0ab0a
       expires:
       - '-1'
       pragma:
@@ -183,171 +140,6 @@
       x-ms-ratelimit-remaining-subscription-writes:
       - '1199'
     status:
-      code: 404
-      message: Not Found
-- request:
-    body: '{"location": "westus2", "properties": {"kubernetesVersion": "", "dnsPrefix":
-      "cliaksdns000002", "agentPoolProfiles": [{"count": 1, "vmSize": "Standard_DS2_v2",
-      "osDiskSizeGB": 0, "osType": "Linux", "enableAutoScaling": false, "type": "AvailabilitySet",
-      "mode": "System", "orchestratorVersion": "", "upgradeSettings": {}, "enableNodePublicIP":
-      false, "scaleSetPriority": "Regular", "scaleSetEvictionPolicy": "Delete", "spotMaxPrice":
-      -1.0, "nodeTaints": [], "enableEncryptionAtHost": false, "enableUltraSSD": false,
-      "enableFIPS": false, "name": "nodepool1"}], "linuxProfile": {"adminUsername":
-      "azureuser", "ssh": {"publicKeys": [{"keyData": "ssh-rsa AAAAB3NzaC1yc2EAAAADAQABAAACAQCbIg1guRHbI0lV11wWDt1r2cUdcNd27CJsg+SfgC7miZeubtwUhbsPdhMQsfDyhOWHq1+ZL0M+nJZV63d/1dhmhtgyOqejUwrPlzKhydsbrsdUor+JmNJDdW01v7BXHyuymT8G4s09jCasNOwiufbP/qp72ruu0bIA1nySsvlf9pCQAuFkAnVnf/rFhUlOkhtRpwcq8SUNY2zRHR/EKb/4NWY1JzR4sa3q2fWIJdrrX0DvLoa5g9bIEd4Df79ba7v+yiUBOS0zT2ll+z4g9izHK3EO5d8hL4jYxcjKs+wcslSYRWrascfscLgMlMGh0CdKeNTDjHpGPncaf3Z+FwwwjWeuiNBxv7bJo13/8B/098KlVDl4GZqsoBCEjPyJfV6hO0y/LkRGkk7oHWKgeWAfKtfLItRp00eZ4fcJNK9kCaSMmEugoZWcI7NGbZXzqFWqbpRI7NcDP9+WIQ+i9U5vqWsqd/zng4kbuAJ6UuKqIzB0upYrLShfQE3SAck8oaLhJqqq56VfDuASNpJKidV+zq27HfSBmbXnkR/5AK337dc3MXKJypoK/QPMLKUAP5XLPbs+NddJQV7EZXd29DLgp+fRIg3edpKdO7ZErWhv7d+3Kws+e1Y+ypmR2WIVSwVyBEUfgv2C8Ts9gnTF4pNcEY/S2aBicz5Ew2+jdyGNQQ==
-      test@example.com\n"}]}}, "servicePrincipalProfile": {"clientId":"00000000-0000-0000-0000-000000000001",
-      "secret":"fake-secret"}, "addonProfiles": {}, "enableRBAC": true, "networkProfile":
-      {"networkPlugin": "kubenet", "podCidr": "10.244.0.0/16", "serviceCidr": "10.0.0.0/16",
-      "dnsServiceIP": "10.0.0.10", "outboundType": "loadBalancer", "loadBalancerSku":
-      "basic"}, "disableLocalAccounts": false, "storageProfile": {}}}'
-    headers:
-      Accept:
-      - application/json
-      Accept-Encoding:
-      - gzip, deflate
-      CommandName:
-      - aks create
-      Connection:
-      - keep-alive
-      Content-Length:
-      - '1785'
-      Content-Type:
-      - application/json
-      ParameterSetName:
-      - --resource-group --name --location --dns-name-prefix --node-count --ssh-key-value
-        --service-principal --client-secret --load-balancer-sku --vm-set-type --no-wait
-      User-Agent:
-      - AZURECLI/2.49.0 azsdk-python-azure-mgmt-containerservice/23.0.0 Python/3.8.16
-        (macOS-13.4-arm64-arm-64bit)
-    method: PUT
-    uri: https://management.azure.com/subscriptions/00000000-0000-0000-0000-000000000000/resourceGroups/clitest000001/providers/Microsoft.ContainerService/managedClusters/cliakstest000001?api-version=2023-05-01
-  response:
-    body:
-      string: "{\n  \"code\": \"ServicePrincipalNotFound\",\n  \"details\": null,\n\
-        \  \"message\": \"Service principal clientID: bc05b681-7d99-4e7b-b597-4bcb265ca977\
-        \ not found in Active Directory tenant 72f988bf-86f1-41af-91ab-2d7cd011db47,\
-        \ Please see https://aka.ms/aks-sp-help for more details.\",\n  \"subcode\"\
-        : \"ServicePrincipalNotFound\"\n }"
-    headers:
-      cache-control:
-      - no-cache
-      content-length:
-      - '313'
-      content-type:
-      - application/json
-      date:
-      - Wed, 14 Jun 2023 19:46:19 GMT
-      expires:
-      - '-1'
-      pragma:
-      - no-cache
-      server:
-      - nginx
-      strict-transport-security:
-      - max-age=31536000; includeSubDomains
-      x-content-type-options:
-      - nosniff
-      x-ms-ratelimit-remaining-subscription-writes:
-      - '1198'
-    status:
-      code: 404
-      message: Not Found
-- request:
-    body: '{"location": "westus2", "properties": {"kubernetesVersion": "", "dnsPrefix":
-      "cliaksdns000002", "agentPoolProfiles": [{"count": 1, "vmSize": "Standard_DS2_v2",
-      "osDiskSizeGB": 0, "osType": "Linux", "enableAutoScaling": false, "type": "AvailabilitySet",
-      "mode": "System", "orchestratorVersion": "", "upgradeSettings": {}, "enableNodePublicIP":
-      false, "scaleSetPriority": "Regular", "scaleSetEvictionPolicy": "Delete", "spotMaxPrice":
-      -1.0, "nodeTaints": [], "enableEncryptionAtHost": false, "enableUltraSSD": false,
-      "enableFIPS": false, "name": "nodepool1"}], "linuxProfile": {"adminUsername":
-      "azureuser", "ssh": {"publicKeys": [{"keyData": "ssh-rsa AAAAB3NzaC1yc2EAAAADAQABAAACAQCbIg1guRHbI0lV11wWDt1r2cUdcNd27CJsg+SfgC7miZeubtwUhbsPdhMQsfDyhOWHq1+ZL0M+nJZV63d/1dhmhtgyOqejUwrPlzKhydsbrsdUor+JmNJDdW01v7BXHyuymT8G4s09jCasNOwiufbP/qp72ruu0bIA1nySsvlf9pCQAuFkAnVnf/rFhUlOkhtRpwcq8SUNY2zRHR/EKb/4NWY1JzR4sa3q2fWIJdrrX0DvLoa5g9bIEd4Df79ba7v+yiUBOS0zT2ll+z4g9izHK3EO5d8hL4jYxcjKs+wcslSYRWrascfscLgMlMGh0CdKeNTDjHpGPncaf3Z+FwwwjWeuiNBxv7bJo13/8B/098KlVDl4GZqsoBCEjPyJfV6hO0y/LkRGkk7oHWKgeWAfKtfLItRp00eZ4fcJNK9kCaSMmEugoZWcI7NGbZXzqFWqbpRI7NcDP9+WIQ+i9U5vqWsqd/zng4kbuAJ6UuKqIzB0upYrLShfQE3SAck8oaLhJqqq56VfDuASNpJKidV+zq27HfSBmbXnkR/5AK337dc3MXKJypoK/QPMLKUAP5XLPbs+NddJQV7EZXd29DLgp+fRIg3edpKdO7ZErWhv7d+3Kws+e1Y+ypmR2WIVSwVyBEUfgv2C8Ts9gnTF4pNcEY/S2aBicz5Ew2+jdyGNQQ==
-      test@example.com\n"}]}}, "servicePrincipalProfile": {"clientId":"00000000-0000-0000-0000-000000000001",
-      "secret":"fake-secret"}, "addonProfiles": {}, "enableRBAC": true, "networkProfile":
-      {"networkPlugin": "kubenet", "podCidr": "10.244.0.0/16", "serviceCidr": "10.0.0.0/16",
-      "dnsServiceIP": "10.0.0.10", "outboundType": "loadBalancer", "loadBalancerSku":
-      "basic"}, "disableLocalAccounts": false, "storageProfile": {}}}'
-    headers:
-      Accept:
-      - application/json
-      Accept-Encoding:
-      - gzip, deflate
-      CommandName:
-      - aks create
-      Connection:
-      - keep-alive
-      Content-Length:
-      - '1785'
-      Content-Type:
-      - application/json
-      ParameterSetName:
-      - --resource-group --name --location --dns-name-prefix --node-count --ssh-key-value
-        --service-principal --client-secret --load-balancer-sku --vm-set-type --no-wait
-      User-Agent:
-      - AZURECLI/2.49.0 azsdk-python-azure-mgmt-containerservice/23.0.0 Python/3.8.16
-        (macOS-13.4-arm64-arm-64bit)
-    method: PUT
-    uri: https://management.azure.com/subscriptions/00000000-0000-0000-0000-000000000000/resourceGroups/clitest000001/providers/Microsoft.ContainerService/managedClusters/cliakstest000001?api-version=2023-05-01
-  response:
-    body:
-      string: "{\n  \"id\": \"/subscriptions/00000000-0000-0000-0000-000000000000/resourcegroups/clitest000001/providers/Microsoft.ContainerService/managedClusters/cliakstest000001\"\
-        ,\n  \"location\": \"westus2\",\n  \"name\": \"cliakstest000001\",\n  \"type\"\
-        : \"Microsoft.ContainerService/ManagedClusters\",\n  \"properties\": {\n \
-        \  \"provisioningState\": \"Creating\",\n   \"powerState\": {\n    \"code\"\
-        : \"Running\"\n   },\n   \"kubernetesVersion\": \"1.25.6\",\n   \"currentKubernetesVersion\"\
-        : \"1.25.6\",\n   \"dnsPrefix\": \"cliaksdns000002\",\n   \"fqdn\": \"cliaksdns000002-91azb4q5.hcp.westus2.azmk8s.io\"\
-        ,\n   \"azurePortalFQDN\": \"cliaksdns000002-91azb4q5.portal.hcp.westus2.azmk8s.io\"\
-        ,\n   \"agentPoolProfiles\": [\n    {\n     \"name\": \"nodepool1\",\n   \
-        \  \"count\": 1,\n     \"vmSize\": \"Standard_DS2_v2\",\n     \"osDiskSizeGB\"\
-        : 128,\n     \"osDiskType\": \"Managed\",\n     \"kubeletDiskType\": \"OS\"\
-        ,\n     \"maxPods\": 110,\n     \"type\": \"AvailabilitySet\",\n     \"enableAutoScaling\"\
-        : false,\n     \"provisioningState\": \"Creating\",\n     \"powerState\":\
-        \ {\n      \"code\": \"Running\"\n     },\n     \"orchestratorVersion\": \"\
-        1.25.6\",\n     \"currentOrchestratorVersion\": \"1.25.6\",\n     \"enableNodePublicIP\"\
-        : false,\n     \"mode\": \"System\",\n     \"enableEncryptionAtHost\": false,\n\
-        \     \"enableUltraSSD\": false,\n     \"osType\": \"Linux\",\n     \"osSKU\"\
-        : \"Ubuntu\",\n     \"upgradeSettings\": {},\n     \"enableFIPS\": false\n\
-        \    }\n   ],\n   \"linuxProfile\": {\n    \"adminUsername\": \"azureuser\"\
-        ,\n    \"ssh\": {\n     \"publicKeys\": [\n      {\n       \"keyData\": \"\
-        ssh-rsa AAAAB3NzaC1yc2EAAAADAQABAAACAQCbIg1guRHbI0lV11wWDt1r2cUdcNd27CJsg+SfgC7miZeubtwUhbsPdhMQsfDyhOWHq1+ZL0M+nJZV63d/1dhmhtgyOqejUwrPlzKhydsbrsdUor+JmNJDdW01v7BXHyuymT8G4s09jCasNOwiufbP/qp72ruu0bIA1nySsvlf9pCQAuFkAnVnf/rFhUlOkhtRpwcq8SUNY2zRHR/EKb/4NWY1JzR4sa3q2fWIJdrrX0DvLoa5g9bIEd4Df79ba7v+yiUBOS0zT2ll+z4g9izHK3EO5d8hL4jYxcjKs+wcslSYRWrascfscLgMlMGh0CdKeNTDjHpGPncaf3Z+FwwwjWeuiNBxv7bJo13/8B/098KlVDl4GZqsoBCEjPyJfV6hO0y/LkRGkk7oHWKgeWAfKtfLItRp00eZ4fcJNK9kCaSMmEugoZWcI7NGbZXzqFWqbpRI7NcDP9+WIQ+i9U5vqWsqd/zng4kbuAJ6UuKqIzB0upYrLShfQE3SAck8oaLhJqqq56VfDuASNpJKidV+zq27HfSBmbXnkR/5AK337dc3MXKJypoK/QPMLKUAP5XLPbs+NddJQV7EZXd29DLgp+fRIg3edpKdO7ZErWhv7d+3Kws+e1Y+ypmR2WIVSwVyBEUfgv2C8Ts9gnTF4pNcEY/S2aBicz5Ew2+jdyGNQQ==\
-        \ test@example.com\\n\"\n      }\n     ]\n    }\n   },\n   \"servicePrincipalProfile\"\
-        : {\n    \"clientId\":\"00000000-0000-0000-0000-000000000001\"\n   },\n  \
-        \ \"nodeResourceGroup\": \"MC_clitest000001_cliakstest000001_westus2\",\n\
-        \   \"enableRBAC\": true,\n   \"supportPlan\": \"KubernetesOfficial\",\n \
-        \  \"networkProfile\": {\n    \"networkPlugin\": \"kubenet\",\n    \"loadBalancerSku\"\
-        : \"basic\",\n    \"podCidr\": \"10.244.0.0/16\",\n    \"serviceCidr\": \"\
-        10.0.0.0/16\",\n    \"dnsServiceIP\": \"10.0.0.10\",\n    \"outboundType\"\
-        : \"loadBalancer\",\n    \"podCidrs\": [\n     \"10.244.0.0/16\"\n    ],\n\
-        \    \"serviceCidrs\": [\n     \"10.0.0.0/16\"\n    ],\n    \"ipFamilies\"\
-        : [\n     \"IPv4\"\n    ]\n   },\n   \"maxAgentPools\": 1,\n   \"disableLocalAccounts\"\
-        : false,\n   \"securityProfile\": {},\n   \"storageProfile\": {\n    \"diskCSIDriver\"\
-        : {\n     \"enabled\": true\n    },\n    \"fileCSIDriver\": {\n     \"enabled\"\
-        : true\n    },\n    \"snapshotController\": {\n     \"enabled\": true\n  \
-        \  }\n   },\n   \"oidcIssuerProfile\": {\n    \"enabled\": false\n   },\n\
-        \   \"workloadAutoScalerProfile\": {}\n  },\n  \"sku\": {\n   \"name\": \"\
-        Base\",\n   \"tier\": \"Free\"\n  }\n }"
-    headers:
-      azure-asyncoperation:
-      - https://management.azure.com/subscriptions/00000000-0000-0000-0000-000000000000/providers/Microsoft.ContainerService/locations/westus2/operations/936e21f4-9134-413c-a637-a5026035ee01?api-version=2016-03-30
-      cache-control:
-      - no-cache
-      content-length:
-      - '3207'
-      content-type:
-      - application/json
-      date:
-      - Wed, 14 Jun 2023 19:46:31 GMT
-      expires:
-      - '-1'
-      pragma:
-      - no-cache
-      server:
-      - nginx
-      strict-transport-security:
-      - max-age=31536000; includeSubDomains
-      x-content-type-options:
-      - nosniff
-      x-ms-ratelimit-remaining-subscription-writes:
-      - '1197'
-    status:
       code: 201
       message: Created
 - request:
@@ -364,132 +156,6 @@
       ParameterSetName:
       - -g -n --created
       User-Agent:
-<<<<<<< HEAD
-      - AZURECLI/2.49.0 azsdk-python-azure-mgmt-containerservice/23.0.0 Python/3.8.16
-        (macOS-13.4-arm64-arm-64bit)
-    method: GET
-    uri: https://management.azure.com/subscriptions/00000000-0000-0000-0000-000000000000/resourceGroups/clitest000001/providers/Microsoft.ContainerService/managedClusters/cliakstest000001?api-version=2023-05-01
-  response:
-    body:
-      string: "{\n  \"id\": \"/subscriptions/00000000-0000-0000-0000-000000000000/resourcegroups/clitest000001/providers/Microsoft.ContainerService/managedClusters/cliakstest000001\"\
-        ,\n  \"location\": \"westus2\",\n  \"name\": \"cliakstest000001\",\n  \"type\"\
-        : \"Microsoft.ContainerService/ManagedClusters\",\n  \"properties\": {\n \
-        \  \"provisioningState\": \"Creating\",\n   \"powerState\": {\n    \"code\"\
-        : \"Running\"\n   },\n   \"kubernetesVersion\": \"1.25.6\",\n   \"currentKubernetesVersion\"\
-        : \"1.25.6\",\n   \"dnsPrefix\": \"cliaksdns000002\",\n   \"fqdn\": \"cliaksdns000002-91azb4q5.hcp.westus2.azmk8s.io\"\
-        ,\n   \"azurePortalFQDN\": \"cliaksdns000002-91azb4q5.portal.hcp.westus2.azmk8s.io\"\
-        ,\n   \"agentPoolProfiles\": [\n    {\n     \"name\": \"nodepool1\",\n   \
-        \  \"count\": 1,\n     \"vmSize\": \"Standard_DS2_v2\",\n     \"osDiskSizeGB\"\
-        : 128,\n     \"osDiskType\": \"Managed\",\n     \"kubeletDiskType\": \"OS\"\
-        ,\n     \"maxPods\": 110,\n     \"type\": \"AvailabilitySet\",\n     \"enableAutoScaling\"\
-        : false,\n     \"provisioningState\": \"Creating\",\n     \"powerState\":\
-        \ {\n      \"code\": \"Running\"\n     },\n     \"orchestratorVersion\": \"\
-        1.25.6\",\n     \"currentOrchestratorVersion\": \"1.25.6\",\n     \"enableNodePublicIP\"\
-        : false,\n     \"mode\": \"System\",\n     \"enableEncryptionAtHost\": false,\n\
-        \     \"enableUltraSSD\": false,\n     \"osType\": \"Linux\",\n     \"osSKU\"\
-        : \"Ubuntu\",\n     \"upgradeSettings\": {},\n     \"enableFIPS\": false\n\
-        \    }\n   ],\n   \"linuxProfile\": {\n    \"adminUsername\": \"azureuser\"\
-        ,\n    \"ssh\": {\n     \"publicKeys\": [\n      {\n       \"keyData\": \"\
-        ssh-rsa AAAAB3NzaC1yc2EAAAADAQABAAACAQCbIg1guRHbI0lV11wWDt1r2cUdcNd27CJsg+SfgC7miZeubtwUhbsPdhMQsfDyhOWHq1+ZL0M+nJZV63d/1dhmhtgyOqejUwrPlzKhydsbrsdUor+JmNJDdW01v7BXHyuymT8G4s09jCasNOwiufbP/qp72ruu0bIA1nySsvlf9pCQAuFkAnVnf/rFhUlOkhtRpwcq8SUNY2zRHR/EKb/4NWY1JzR4sa3q2fWIJdrrX0DvLoa5g9bIEd4Df79ba7v+yiUBOS0zT2ll+z4g9izHK3EO5d8hL4jYxcjKs+wcslSYRWrascfscLgMlMGh0CdKeNTDjHpGPncaf3Z+FwwwjWeuiNBxv7bJo13/8B/098KlVDl4GZqsoBCEjPyJfV6hO0y/LkRGkk7oHWKgeWAfKtfLItRp00eZ4fcJNK9kCaSMmEugoZWcI7NGbZXzqFWqbpRI7NcDP9+WIQ+i9U5vqWsqd/zng4kbuAJ6UuKqIzB0upYrLShfQE3SAck8oaLhJqqq56VfDuASNpJKidV+zq27HfSBmbXnkR/5AK337dc3MXKJypoK/QPMLKUAP5XLPbs+NddJQV7EZXd29DLgp+fRIg3edpKdO7ZErWhv7d+3Kws+e1Y+ypmR2WIVSwVyBEUfgv2C8Ts9gnTF4pNcEY/S2aBicz5Ew2+jdyGNQQ==\
-        \ test@example.com\\n\"\n      }\n     ]\n    }\n   },\n   \"servicePrincipalProfile\"\
-        : {\n    \"clientId\":\"00000000-0000-0000-0000-000000000001\"\n   },\n  \
-        \ \"nodeResourceGroup\": \"MC_clitest000001_cliakstest000001_westus2\",\n\
-        \   \"enableRBAC\": true,\n   \"supportPlan\": \"KubernetesOfficial\",\n \
-        \  \"networkProfile\": {\n    \"networkPlugin\": \"kubenet\",\n    \"loadBalancerSku\"\
-        : \"basic\",\n    \"podCidr\": \"10.244.0.0/16\",\n    \"serviceCidr\": \"\
-        10.0.0.0/16\",\n    \"dnsServiceIP\": \"10.0.0.10\",\n    \"outboundType\"\
-        : \"loadBalancer\",\n    \"podCidrs\": [\n     \"10.244.0.0/16\"\n    ],\n\
-        \    \"serviceCidrs\": [\n     \"10.0.0.0/16\"\n    ],\n    \"ipFamilies\"\
-        : [\n     \"IPv4\"\n    ]\n   },\n   \"maxAgentPools\": 1,\n   \"disableLocalAccounts\"\
-        : false,\n   \"securityProfile\": {},\n   \"storageProfile\": {\n    \"diskCSIDriver\"\
-        : {\n     \"enabled\": true\n    },\n    \"fileCSIDriver\": {\n     \"enabled\"\
-        : true\n    },\n    \"snapshotController\": {\n     \"enabled\": true\n  \
-        \  }\n   },\n   \"oidcIssuerProfile\": {\n    \"enabled\": false\n   },\n\
-        \   \"workloadAutoScalerProfile\": {}\n  },\n  \"sku\": {\n   \"name\": \"\
-        Base\",\n   \"tier\": \"Free\"\n  }\n }"
-    headers:
-      cache-control:
-      - no-cache
-      content-length:
-      - '3207'
-      content-type:
-      - application/json
-      date:
-      - Wed, 14 Jun 2023 19:46:31 GMT
-      expires:
-      - '-1'
-      pragma:
-      - no-cache
-      server:
-      - nginx
-      strict-transport-security:
-      - max-age=31536000; includeSubDomains
-      transfer-encoding:
-      - chunked
-      vary:
-      - Accept-Encoding
-      x-content-type-options:
-      - nosniff
-    status:
-      code: 200
-      message: OK
-- request:
-    body: null
-    headers:
-      Accept:
-      - application/json
-      Accept-Encoding:
-      - gzip, deflate
-      CommandName:
-      - aks wait
-      Connection:
-      - keep-alive
-      ParameterSetName:
-      - -g -n --created
-      User-Agent:
-      - AZURECLI/2.49.0 azsdk-python-azure-mgmt-containerservice/23.0.0 Python/3.8.16
-        (macOS-13.4-arm64-arm-64bit)
-    method: GET
-    uri: https://management.azure.com/subscriptions/00000000-0000-0000-0000-000000000000/resourceGroups/clitest000001/providers/Microsoft.ContainerService/managedClusters/cliakstest000001?api-version=2023-05-01
-  response:
-    body:
-      string: "{\n  \"id\": \"/subscriptions/00000000-0000-0000-0000-000000000000/resourcegroups/clitest000001/providers/Microsoft.ContainerService/managedClusters/cliakstest000001\"\
-        ,\n  \"location\": \"westus2\",\n  \"name\": \"cliakstest000001\",\n  \"type\"\
-        : \"Microsoft.ContainerService/ManagedClusters\",\n  \"properties\": {\n \
-        \  \"provisioningState\": \"Creating\",\n   \"powerState\": {\n    \"code\"\
-        : \"Running\"\n   },\n   \"kubernetesVersion\": \"1.25.6\",\n   \"currentKubernetesVersion\"\
-        : \"1.25.6\",\n   \"dnsPrefix\": \"cliaksdns000002\",\n   \"fqdn\": \"cliaksdns000002-91azb4q5.hcp.westus2.azmk8s.io\"\
-        ,\n   \"azurePortalFQDN\": \"cliaksdns000002-91azb4q5.portal.hcp.westus2.azmk8s.io\"\
-        ,\n   \"agentPoolProfiles\": [\n    {\n     \"name\": \"nodepool1\",\n   \
-        \  \"count\": 1,\n     \"vmSize\": \"Standard_DS2_v2\",\n     \"osDiskSizeGB\"\
-        : 128,\n     \"osDiskType\": \"Managed\",\n     \"kubeletDiskType\": \"OS\"\
-        ,\n     \"maxPods\": 110,\n     \"type\": \"AvailabilitySet\",\n     \"enableAutoScaling\"\
-        : false,\n     \"provisioningState\": \"Creating\",\n     \"powerState\":\
-        \ {\n      \"code\": \"Running\"\n     },\n     \"orchestratorVersion\": \"\
-        1.25.6\",\n     \"currentOrchestratorVersion\": \"1.25.6\",\n     \"enableNodePublicIP\"\
-        : false,\n     \"mode\": \"System\",\n     \"enableEncryptionAtHost\": false,\n\
-        \     \"enableUltraSSD\": false,\n     \"osType\": \"Linux\",\n     \"osSKU\"\
-        : \"Ubuntu\",\n     \"upgradeSettings\": {},\n     \"enableFIPS\": false\n\
-        \    }\n   ],\n   \"linuxProfile\": {\n    \"adminUsername\": \"azureuser\"\
-        ,\n    \"ssh\": {\n     \"publicKeys\": [\n      {\n       \"keyData\": \"\
-        ssh-rsa AAAAB3NzaC1yc2EAAAADAQABAAACAQCbIg1guRHbI0lV11wWDt1r2cUdcNd27CJsg+SfgC7miZeubtwUhbsPdhMQsfDyhOWHq1+ZL0M+nJZV63d/1dhmhtgyOqejUwrPlzKhydsbrsdUor+JmNJDdW01v7BXHyuymT8G4s09jCasNOwiufbP/qp72ruu0bIA1nySsvlf9pCQAuFkAnVnf/rFhUlOkhtRpwcq8SUNY2zRHR/EKb/4NWY1JzR4sa3q2fWIJdrrX0DvLoa5g9bIEd4Df79ba7v+yiUBOS0zT2ll+z4g9izHK3EO5d8hL4jYxcjKs+wcslSYRWrascfscLgMlMGh0CdKeNTDjHpGPncaf3Z+FwwwjWeuiNBxv7bJo13/8B/098KlVDl4GZqsoBCEjPyJfV6hO0y/LkRGkk7oHWKgeWAfKtfLItRp00eZ4fcJNK9kCaSMmEugoZWcI7NGbZXzqFWqbpRI7NcDP9+WIQ+i9U5vqWsqd/zng4kbuAJ6UuKqIzB0upYrLShfQE3SAck8oaLhJqqq56VfDuASNpJKidV+zq27HfSBmbXnkR/5AK337dc3MXKJypoK/QPMLKUAP5XLPbs+NddJQV7EZXd29DLgp+fRIg3edpKdO7ZErWhv7d+3Kws+e1Y+ypmR2WIVSwVyBEUfgv2C8Ts9gnTF4pNcEY/S2aBicz5Ew2+jdyGNQQ==\
-        \ test@example.com\\n\"\n      }\n     ]\n    }\n   },\n   \"servicePrincipalProfile\"\
-        : {\n    \"clientId\":\"00000000-0000-0000-0000-000000000001\"\n   },\n  \
-        \ \"nodeResourceGroup\": \"MC_clitest000001_cliakstest000001_westus2\",\n\
-        \   \"enableRBAC\": true,\n   \"supportPlan\": \"KubernetesOfficial\",\n \
-        \  \"networkProfile\": {\n    \"networkPlugin\": \"kubenet\",\n    \"loadBalancerSku\"\
-        : \"basic\",\n    \"podCidr\": \"10.244.0.0/16\",\n    \"serviceCidr\": \"\
-        10.0.0.0/16\",\n    \"dnsServiceIP\": \"10.0.0.10\",\n    \"outboundType\"\
-        : \"loadBalancer\",\n    \"podCidrs\": [\n     \"10.244.0.0/16\"\n    ],\n\
-        \    \"serviceCidrs\": [\n     \"10.0.0.0/16\"\n    ],\n    \"ipFamilies\"\
-        : [\n     \"IPv4\"\n    ]\n   },\n   \"maxAgentPools\": 1,\n   \"disableLocalAccounts\"\
-        : false,\n   \"securityProfile\": {},\n   \"storageProfile\": {\n    \"diskCSIDriver\"\
-        : {\n     \"enabled\": true\n    },\n    \"fileCSIDriver\": {\n     \"enabled\"\
-        : true\n    },\n    \"snapshotController\": {\n     \"enabled\": true\n  \
-        \  }\n   },\n   \"oidcIssuerProfile\": {\n    \"enabled\": false\n   },\n\
-        \   \"workloadAutoScalerProfile\": {}\n  },\n  \"sku\": {\n   \"name\": \"\
-        Base\",\n   \"tier\": \"Free\"\n  }\n }"
-=======
       - AZURECLI/2.49.0 azsdk-python-azure-mgmt-containerservice/24.0.0 Python/3.8.10
         (Linux-5.15.0-1039-azure-x86_64-with-glibc2.29)
     method: GET
@@ -530,24 +196,15 @@
         \  },\n   \"oidcIssuerProfile\": {\n    \"enabled\": false\n   },\n   \"workloadAutoScalerProfile\":
         {}\n  },\n  \"sku\": {\n   \"name\": \"Base\",\n   \"tier\": \"Free\"\n  }\n
         }"
->>>>>>> 13d0ab0a
-    headers:
-      cache-control:
-      - no-cache
-      content-length:
-<<<<<<< HEAD
-      - '3207'
-      content-type:
-      - application/json
-      date:
-      - Wed, 14 Jun 2023 19:47:02 GMT
-=======
+    headers:
+      cache-control:
+      - no-cache
+      content-length:
       - '2878'
       content-type:
       - application/json
       date:
       - Thu, 29 Jun 2023 09:07:53 GMT
->>>>>>> 13d0ab0a
       expires:
       - '-1'
       pragma:
@@ -579,50 +236,6 @@
       ParameterSetName:
       - -g -n --created
       User-Agent:
-<<<<<<< HEAD
-      - AZURECLI/2.49.0 azsdk-python-azure-mgmt-containerservice/23.0.0 Python/3.8.16
-        (macOS-13.4-arm64-arm-64bit)
-    method: GET
-    uri: https://management.azure.com/subscriptions/00000000-0000-0000-0000-000000000000/resourceGroups/clitest000001/providers/Microsoft.ContainerService/managedClusters/cliakstest000001?api-version=2023-05-01
-  response:
-    body:
-      string: "{\n  \"id\": \"/subscriptions/00000000-0000-0000-0000-000000000000/resourcegroups/clitest000001/providers/Microsoft.ContainerService/managedClusters/cliakstest000001\"\
-        ,\n  \"location\": \"westus2\",\n  \"name\": \"cliakstest000001\",\n  \"type\"\
-        : \"Microsoft.ContainerService/ManagedClusters\",\n  \"properties\": {\n \
-        \  \"provisioningState\": \"Creating\",\n   \"powerState\": {\n    \"code\"\
-        : \"Running\"\n   },\n   \"kubernetesVersion\": \"1.25.6\",\n   \"currentKubernetesVersion\"\
-        : \"1.25.6\",\n   \"dnsPrefix\": \"cliaksdns000002\",\n   \"fqdn\": \"cliaksdns000002-91azb4q5.hcp.westus2.azmk8s.io\"\
-        ,\n   \"azurePortalFQDN\": \"cliaksdns000002-91azb4q5.portal.hcp.westus2.azmk8s.io\"\
-        ,\n   \"agentPoolProfiles\": [\n    {\n     \"name\": \"nodepool1\",\n   \
-        \  \"count\": 1,\n     \"vmSize\": \"Standard_DS2_v2\",\n     \"osDiskSizeGB\"\
-        : 128,\n     \"osDiskType\": \"Managed\",\n     \"kubeletDiskType\": \"OS\"\
-        ,\n     \"maxPods\": 110,\n     \"type\": \"AvailabilitySet\",\n     \"enableAutoScaling\"\
-        : false,\n     \"provisioningState\": \"Creating\",\n     \"powerState\":\
-        \ {\n      \"code\": \"Running\"\n     },\n     \"orchestratorVersion\": \"\
-        1.25.6\",\n     \"currentOrchestratorVersion\": \"1.25.6\",\n     \"enableNodePublicIP\"\
-        : false,\n     \"mode\": \"System\",\n     \"enableEncryptionAtHost\": false,\n\
-        \     \"enableUltraSSD\": false,\n     \"osType\": \"Linux\",\n     \"osSKU\"\
-        : \"Ubuntu\",\n     \"upgradeSettings\": {},\n     \"enableFIPS\": false\n\
-        \    }\n   ],\n   \"linuxProfile\": {\n    \"adminUsername\": \"azureuser\"\
-        ,\n    \"ssh\": {\n     \"publicKeys\": [\n      {\n       \"keyData\": \"\
-        ssh-rsa AAAAB3NzaC1yc2EAAAADAQABAAACAQCbIg1guRHbI0lV11wWDt1r2cUdcNd27CJsg+SfgC7miZeubtwUhbsPdhMQsfDyhOWHq1+ZL0M+nJZV63d/1dhmhtgyOqejUwrPlzKhydsbrsdUor+JmNJDdW01v7BXHyuymT8G4s09jCasNOwiufbP/qp72ruu0bIA1nySsvlf9pCQAuFkAnVnf/rFhUlOkhtRpwcq8SUNY2zRHR/EKb/4NWY1JzR4sa3q2fWIJdrrX0DvLoa5g9bIEd4Df79ba7v+yiUBOS0zT2ll+z4g9izHK3EO5d8hL4jYxcjKs+wcslSYRWrascfscLgMlMGh0CdKeNTDjHpGPncaf3Z+FwwwjWeuiNBxv7bJo13/8B/098KlVDl4GZqsoBCEjPyJfV6hO0y/LkRGkk7oHWKgeWAfKtfLItRp00eZ4fcJNK9kCaSMmEugoZWcI7NGbZXzqFWqbpRI7NcDP9+WIQ+i9U5vqWsqd/zng4kbuAJ6UuKqIzB0upYrLShfQE3SAck8oaLhJqqq56VfDuASNpJKidV+zq27HfSBmbXnkR/5AK337dc3MXKJypoK/QPMLKUAP5XLPbs+NddJQV7EZXd29DLgp+fRIg3edpKdO7ZErWhv7d+3Kws+e1Y+ypmR2WIVSwVyBEUfgv2C8Ts9gnTF4pNcEY/S2aBicz5Ew2+jdyGNQQ==\
-        \ test@example.com\\n\"\n      }\n     ]\n    }\n   },\n   \"servicePrincipalProfile\"\
-        : {\n    \"clientId\":\"00000000-0000-0000-0000-000000000001\"\n   },\n  \
-        \ \"nodeResourceGroup\": \"MC_clitest000001_cliakstest000001_westus2\",\n\
-        \   \"enableRBAC\": true,\n   \"supportPlan\": \"KubernetesOfficial\",\n \
-        \  \"networkProfile\": {\n    \"networkPlugin\": \"kubenet\",\n    \"loadBalancerSku\"\
-        : \"basic\",\n    \"podCidr\": \"10.244.0.0/16\",\n    \"serviceCidr\": \"\
-        10.0.0.0/16\",\n    \"dnsServiceIP\": \"10.0.0.10\",\n    \"outboundType\"\
-        : \"loadBalancer\",\n    \"podCidrs\": [\n     \"10.244.0.0/16\"\n    ],\n\
-        \    \"serviceCidrs\": [\n     \"10.0.0.0/16\"\n    ],\n    \"ipFamilies\"\
-        : [\n     \"IPv4\"\n    ]\n   },\n   \"maxAgentPools\": 1,\n   \"disableLocalAccounts\"\
-        : false,\n   \"securityProfile\": {},\n   \"storageProfile\": {\n    \"diskCSIDriver\"\
-        : {\n     \"enabled\": true\n    },\n    \"fileCSIDriver\": {\n     \"enabled\"\
-        : true\n    },\n    \"snapshotController\": {\n     \"enabled\": true\n  \
-        \  }\n   },\n   \"oidcIssuerProfile\": {\n    \"enabled\": false\n   },\n\
-        \   \"workloadAutoScalerProfile\": {}\n  },\n  \"sku\": {\n   \"name\": \"\
-        Base\",\n   \"tier\": \"Free\"\n  }\n }"
-=======
       - AZURECLI/2.49.0 azsdk-python-azure-mgmt-containerservice/24.0.0 Python/3.8.10
         (Linux-5.15.0-1039-azure-x86_64-with-glibc2.29)
     method: GET
@@ -663,24 +276,15 @@
         \  },\n   \"oidcIssuerProfile\": {\n    \"enabled\": false\n   },\n   \"workloadAutoScalerProfile\":
         {}\n  },\n  \"sku\": {\n   \"name\": \"Base\",\n   \"tier\": \"Free\"\n  }\n
         }"
->>>>>>> 13d0ab0a
-    headers:
-      cache-control:
-      - no-cache
-      content-length:
-<<<<<<< HEAD
-      - '3207'
-      content-type:
-      - application/json
-      date:
-      - Wed, 14 Jun 2023 19:47:32 GMT
-=======
+    headers:
+      cache-control:
+      - no-cache
+      content-length:
       - '2878'
       content-type:
       - application/json
       date:
       - Thu, 29 Jun 2023 09:08:24 GMT
->>>>>>> 13d0ab0a
       expires:
       - '-1'
       pragma:
@@ -712,50 +316,6 @@
       ParameterSetName:
       - -g -n --created
       User-Agent:
-<<<<<<< HEAD
-      - AZURECLI/2.49.0 azsdk-python-azure-mgmt-containerservice/23.0.0 Python/3.8.16
-        (macOS-13.4-arm64-arm-64bit)
-    method: GET
-    uri: https://management.azure.com/subscriptions/00000000-0000-0000-0000-000000000000/resourceGroups/clitest000001/providers/Microsoft.ContainerService/managedClusters/cliakstest000001?api-version=2023-05-01
-  response:
-    body:
-      string: "{\n  \"id\": \"/subscriptions/00000000-0000-0000-0000-000000000000/resourcegroups/clitest000001/providers/Microsoft.ContainerService/managedClusters/cliakstest000001\"\
-        ,\n  \"location\": \"westus2\",\n  \"name\": \"cliakstest000001\",\n  \"type\"\
-        : \"Microsoft.ContainerService/ManagedClusters\",\n  \"properties\": {\n \
-        \  \"provisioningState\": \"Creating\",\n   \"powerState\": {\n    \"code\"\
-        : \"Running\"\n   },\n   \"kubernetesVersion\": \"1.25.6\",\n   \"currentKubernetesVersion\"\
-        : \"1.25.6\",\n   \"dnsPrefix\": \"cliaksdns000002\",\n   \"fqdn\": \"cliaksdns000002-91azb4q5.hcp.westus2.azmk8s.io\"\
-        ,\n   \"azurePortalFQDN\": \"cliaksdns000002-91azb4q5.portal.hcp.westus2.azmk8s.io\"\
-        ,\n   \"agentPoolProfiles\": [\n    {\n     \"name\": \"nodepool1\",\n   \
-        \  \"count\": 1,\n     \"vmSize\": \"Standard_DS2_v2\",\n     \"osDiskSizeGB\"\
-        : 128,\n     \"osDiskType\": \"Managed\",\n     \"kubeletDiskType\": \"OS\"\
-        ,\n     \"maxPods\": 110,\n     \"type\": \"AvailabilitySet\",\n     \"enableAutoScaling\"\
-        : false,\n     \"provisioningState\": \"Creating\",\n     \"powerState\":\
-        \ {\n      \"code\": \"Running\"\n     },\n     \"orchestratorVersion\": \"\
-        1.25.6\",\n     \"currentOrchestratorVersion\": \"1.25.6\",\n     \"enableNodePublicIP\"\
-        : false,\n     \"mode\": \"System\",\n     \"enableEncryptionAtHost\": false,\n\
-        \     \"enableUltraSSD\": false,\n     \"osType\": \"Linux\",\n     \"osSKU\"\
-        : \"Ubuntu\",\n     \"upgradeSettings\": {},\n     \"enableFIPS\": false\n\
-        \    }\n   ],\n   \"linuxProfile\": {\n    \"adminUsername\": \"azureuser\"\
-        ,\n    \"ssh\": {\n     \"publicKeys\": [\n      {\n       \"keyData\": \"\
-        ssh-rsa AAAAB3NzaC1yc2EAAAADAQABAAACAQCbIg1guRHbI0lV11wWDt1r2cUdcNd27CJsg+SfgC7miZeubtwUhbsPdhMQsfDyhOWHq1+ZL0M+nJZV63d/1dhmhtgyOqejUwrPlzKhydsbrsdUor+JmNJDdW01v7BXHyuymT8G4s09jCasNOwiufbP/qp72ruu0bIA1nySsvlf9pCQAuFkAnVnf/rFhUlOkhtRpwcq8SUNY2zRHR/EKb/4NWY1JzR4sa3q2fWIJdrrX0DvLoa5g9bIEd4Df79ba7v+yiUBOS0zT2ll+z4g9izHK3EO5d8hL4jYxcjKs+wcslSYRWrascfscLgMlMGh0CdKeNTDjHpGPncaf3Z+FwwwjWeuiNBxv7bJo13/8B/098KlVDl4GZqsoBCEjPyJfV6hO0y/LkRGkk7oHWKgeWAfKtfLItRp00eZ4fcJNK9kCaSMmEugoZWcI7NGbZXzqFWqbpRI7NcDP9+WIQ+i9U5vqWsqd/zng4kbuAJ6UuKqIzB0upYrLShfQE3SAck8oaLhJqqq56VfDuASNpJKidV+zq27HfSBmbXnkR/5AK337dc3MXKJypoK/QPMLKUAP5XLPbs+NddJQV7EZXd29DLgp+fRIg3edpKdO7ZErWhv7d+3Kws+e1Y+ypmR2WIVSwVyBEUfgv2C8Ts9gnTF4pNcEY/S2aBicz5Ew2+jdyGNQQ==\
-        \ test@example.com\\n\"\n      }\n     ]\n    }\n   },\n   \"servicePrincipalProfile\"\
-        : {\n    \"clientId\":\"00000000-0000-0000-0000-000000000001\"\n   },\n  \
-        \ \"nodeResourceGroup\": \"MC_clitest000001_cliakstest000001_westus2\",\n\
-        \   \"enableRBAC\": true,\n   \"supportPlan\": \"KubernetesOfficial\",\n \
-        \  \"networkProfile\": {\n    \"networkPlugin\": \"kubenet\",\n    \"loadBalancerSku\"\
-        : \"basic\",\n    \"podCidr\": \"10.244.0.0/16\",\n    \"serviceCidr\": \"\
-        10.0.0.0/16\",\n    \"dnsServiceIP\": \"10.0.0.10\",\n    \"outboundType\"\
-        : \"loadBalancer\",\n    \"podCidrs\": [\n     \"10.244.0.0/16\"\n    ],\n\
-        \    \"serviceCidrs\": [\n     \"10.0.0.0/16\"\n    ],\n    \"ipFamilies\"\
-        : [\n     \"IPv4\"\n    ]\n   },\n   \"maxAgentPools\": 1,\n   \"disableLocalAccounts\"\
-        : false,\n   \"securityProfile\": {},\n   \"storageProfile\": {\n    \"diskCSIDriver\"\
-        : {\n     \"enabled\": true\n    },\n    \"fileCSIDriver\": {\n     \"enabled\"\
-        : true\n    },\n    \"snapshotController\": {\n     \"enabled\": true\n  \
-        \  }\n   },\n   \"oidcIssuerProfile\": {\n    \"enabled\": false\n   },\n\
-        \   \"workloadAutoScalerProfile\": {}\n  },\n  \"sku\": {\n   \"name\": \"\
-        Base\",\n   \"tier\": \"Free\"\n  }\n }"
-=======
       - AZURECLI/2.49.0 azsdk-python-azure-mgmt-containerservice/24.0.0 Python/3.8.10
         (Linux-5.15.0-1039-azure-x86_64-with-glibc2.29)
     method: GET
@@ -796,24 +356,15 @@
         \  },\n   \"oidcIssuerProfile\": {\n    \"enabled\": false\n   },\n   \"workloadAutoScalerProfile\":
         {}\n  },\n  \"sku\": {\n   \"name\": \"Base\",\n   \"tier\": \"Free\"\n  }\n
         }"
->>>>>>> 13d0ab0a
-    headers:
-      cache-control:
-      - no-cache
-      content-length:
-<<<<<<< HEAD
-      - '3207'
-      content-type:
-      - application/json
-      date:
-      - Wed, 14 Jun 2023 19:48:02 GMT
-=======
+    headers:
+      cache-control:
+      - no-cache
+      content-length:
       - '2878'
       content-type:
       - application/json
       date:
       - Thu, 29 Jun 2023 09:08:54 GMT
->>>>>>> 13d0ab0a
       expires:
       - '-1'
       pragma:
@@ -845,50 +396,6 @@
       ParameterSetName:
       - -g -n --created
       User-Agent:
-<<<<<<< HEAD
-      - AZURECLI/2.49.0 azsdk-python-azure-mgmt-containerservice/23.0.0 Python/3.8.16
-        (macOS-13.4-arm64-arm-64bit)
-    method: GET
-    uri: https://management.azure.com/subscriptions/00000000-0000-0000-0000-000000000000/resourceGroups/clitest000001/providers/Microsoft.ContainerService/managedClusters/cliakstest000001?api-version=2023-05-01
-  response:
-    body:
-      string: "{\n  \"id\": \"/subscriptions/00000000-0000-0000-0000-000000000000/resourcegroups/clitest000001/providers/Microsoft.ContainerService/managedClusters/cliakstest000001\"\
-        ,\n  \"location\": \"westus2\",\n  \"name\": \"cliakstest000001\",\n  \"type\"\
-        : \"Microsoft.ContainerService/ManagedClusters\",\n  \"properties\": {\n \
-        \  \"provisioningState\": \"Creating\",\n   \"powerState\": {\n    \"code\"\
-        : \"Running\"\n   },\n   \"kubernetesVersion\": \"1.25.6\",\n   \"currentKubernetesVersion\"\
-        : \"1.25.6\",\n   \"dnsPrefix\": \"cliaksdns000002\",\n   \"fqdn\": \"cliaksdns000002-91azb4q5.hcp.westus2.azmk8s.io\"\
-        ,\n   \"azurePortalFQDN\": \"cliaksdns000002-91azb4q5.portal.hcp.westus2.azmk8s.io\"\
-        ,\n   \"agentPoolProfiles\": [\n    {\n     \"name\": \"nodepool1\",\n   \
-        \  \"count\": 1,\n     \"vmSize\": \"Standard_DS2_v2\",\n     \"osDiskSizeGB\"\
-        : 128,\n     \"osDiskType\": \"Managed\",\n     \"kubeletDiskType\": \"OS\"\
-        ,\n     \"maxPods\": 110,\n     \"type\": \"AvailabilitySet\",\n     \"enableAutoScaling\"\
-        : false,\n     \"provisioningState\": \"Creating\",\n     \"powerState\":\
-        \ {\n      \"code\": \"Running\"\n     },\n     \"orchestratorVersion\": \"\
-        1.25.6\",\n     \"currentOrchestratorVersion\": \"1.25.6\",\n     \"enableNodePublicIP\"\
-        : false,\n     \"mode\": \"System\",\n     \"enableEncryptionAtHost\": false,\n\
-        \     \"enableUltraSSD\": false,\n     \"osType\": \"Linux\",\n     \"osSKU\"\
-        : \"Ubuntu\",\n     \"upgradeSettings\": {},\n     \"enableFIPS\": false\n\
-        \    }\n   ],\n   \"linuxProfile\": {\n    \"adminUsername\": \"azureuser\"\
-        ,\n    \"ssh\": {\n     \"publicKeys\": [\n      {\n       \"keyData\": \"\
-        ssh-rsa AAAAB3NzaC1yc2EAAAADAQABAAACAQCbIg1guRHbI0lV11wWDt1r2cUdcNd27CJsg+SfgC7miZeubtwUhbsPdhMQsfDyhOWHq1+ZL0M+nJZV63d/1dhmhtgyOqejUwrPlzKhydsbrsdUor+JmNJDdW01v7BXHyuymT8G4s09jCasNOwiufbP/qp72ruu0bIA1nySsvlf9pCQAuFkAnVnf/rFhUlOkhtRpwcq8SUNY2zRHR/EKb/4NWY1JzR4sa3q2fWIJdrrX0DvLoa5g9bIEd4Df79ba7v+yiUBOS0zT2ll+z4g9izHK3EO5d8hL4jYxcjKs+wcslSYRWrascfscLgMlMGh0CdKeNTDjHpGPncaf3Z+FwwwjWeuiNBxv7bJo13/8B/098KlVDl4GZqsoBCEjPyJfV6hO0y/LkRGkk7oHWKgeWAfKtfLItRp00eZ4fcJNK9kCaSMmEugoZWcI7NGbZXzqFWqbpRI7NcDP9+WIQ+i9U5vqWsqd/zng4kbuAJ6UuKqIzB0upYrLShfQE3SAck8oaLhJqqq56VfDuASNpJKidV+zq27HfSBmbXnkR/5AK337dc3MXKJypoK/QPMLKUAP5XLPbs+NddJQV7EZXd29DLgp+fRIg3edpKdO7ZErWhv7d+3Kws+e1Y+ypmR2WIVSwVyBEUfgv2C8Ts9gnTF4pNcEY/S2aBicz5Ew2+jdyGNQQ==\
-        \ test@example.com\\n\"\n      }\n     ]\n    }\n   },\n   \"servicePrincipalProfile\"\
-        : {\n    \"clientId\":\"00000000-0000-0000-0000-000000000001\"\n   },\n  \
-        \ \"nodeResourceGroup\": \"MC_clitest000001_cliakstest000001_westus2\",\n\
-        \   \"enableRBAC\": true,\n   \"supportPlan\": \"KubernetesOfficial\",\n \
-        \  \"networkProfile\": {\n    \"networkPlugin\": \"kubenet\",\n    \"loadBalancerSku\"\
-        : \"basic\",\n    \"podCidr\": \"10.244.0.0/16\",\n    \"serviceCidr\": \"\
-        10.0.0.0/16\",\n    \"dnsServiceIP\": \"10.0.0.10\",\n    \"outboundType\"\
-        : \"loadBalancer\",\n    \"podCidrs\": [\n     \"10.244.0.0/16\"\n    ],\n\
-        \    \"serviceCidrs\": [\n     \"10.0.0.0/16\"\n    ],\n    \"ipFamilies\"\
-        : [\n     \"IPv4\"\n    ]\n   },\n   \"maxAgentPools\": 1,\n   \"disableLocalAccounts\"\
-        : false,\n   \"securityProfile\": {},\n   \"storageProfile\": {\n    \"diskCSIDriver\"\
-        : {\n     \"enabled\": true\n    },\n    \"fileCSIDriver\": {\n     \"enabled\"\
-        : true\n    },\n    \"snapshotController\": {\n     \"enabled\": true\n  \
-        \  }\n   },\n   \"oidcIssuerProfile\": {\n    \"enabled\": false\n   },\n\
-        \   \"workloadAutoScalerProfile\": {}\n  },\n  \"sku\": {\n   \"name\": \"\
-        Base\",\n   \"tier\": \"Free\"\n  }\n }"
-=======
       - AZURECLI/2.49.0 azsdk-python-azure-mgmt-containerservice/24.0.0 Python/3.8.10
         (Linux-5.15.0-1039-azure-x86_64-with-glibc2.29)
     method: GET
@@ -929,24 +436,15 @@
         \  },\n   \"oidcIssuerProfile\": {\n    \"enabled\": false\n   },\n   \"workloadAutoScalerProfile\":
         {}\n  },\n  \"sku\": {\n   \"name\": \"Base\",\n   \"tier\": \"Free\"\n  }\n
         }"
->>>>>>> 13d0ab0a
-    headers:
-      cache-control:
-      - no-cache
-      content-length:
-<<<<<<< HEAD
-      - '3207'
-      content-type:
-      - application/json
-      date:
-      - Wed, 14 Jun 2023 19:48:32 GMT
-=======
+    headers:
+      cache-control:
+      - no-cache
+      content-length:
       - '2878'
       content-type:
       - application/json
       date:
       - Thu, 29 Jun 2023 09:09:24 GMT
->>>>>>> 13d0ab0a
       expires:
       - '-1'
       pragma:
@@ -978,50 +476,6 @@
       ParameterSetName:
       - -g -n --created
       User-Agent:
-<<<<<<< HEAD
-      - AZURECLI/2.49.0 azsdk-python-azure-mgmt-containerservice/23.0.0 Python/3.8.16
-        (macOS-13.4-arm64-arm-64bit)
-    method: GET
-    uri: https://management.azure.com/subscriptions/00000000-0000-0000-0000-000000000000/resourceGroups/clitest000001/providers/Microsoft.ContainerService/managedClusters/cliakstest000001?api-version=2023-05-01
-  response:
-    body:
-      string: "{\n  \"id\": \"/subscriptions/00000000-0000-0000-0000-000000000000/resourcegroups/clitest000001/providers/Microsoft.ContainerService/managedClusters/cliakstest000001\"\
-        ,\n  \"location\": \"westus2\",\n  \"name\": \"cliakstest000001\",\n  \"type\"\
-        : \"Microsoft.ContainerService/ManagedClusters\",\n  \"properties\": {\n \
-        \  \"provisioningState\": \"Creating\",\n   \"powerState\": {\n    \"code\"\
-        : \"Running\"\n   },\n   \"kubernetesVersion\": \"1.25.6\",\n   \"currentKubernetesVersion\"\
-        : \"1.25.6\",\n   \"dnsPrefix\": \"cliaksdns000002\",\n   \"fqdn\": \"cliaksdns000002-91azb4q5.hcp.westus2.azmk8s.io\"\
-        ,\n   \"azurePortalFQDN\": \"cliaksdns000002-91azb4q5.portal.hcp.westus2.azmk8s.io\"\
-        ,\n   \"agentPoolProfiles\": [\n    {\n     \"name\": \"nodepool1\",\n   \
-        \  \"count\": 1,\n     \"vmSize\": \"Standard_DS2_v2\",\n     \"osDiskSizeGB\"\
-        : 128,\n     \"osDiskType\": \"Managed\",\n     \"kubeletDiskType\": \"OS\"\
-        ,\n     \"maxPods\": 110,\n     \"type\": \"AvailabilitySet\",\n     \"enableAutoScaling\"\
-        : false,\n     \"provisioningState\": \"Creating\",\n     \"powerState\":\
-        \ {\n      \"code\": \"Running\"\n     },\n     \"orchestratorVersion\": \"\
-        1.25.6\",\n     \"currentOrchestratorVersion\": \"1.25.6\",\n     \"enableNodePublicIP\"\
-        : false,\n     \"mode\": \"System\",\n     \"enableEncryptionAtHost\": false,\n\
-        \     \"enableUltraSSD\": false,\n     \"osType\": \"Linux\",\n     \"osSKU\"\
-        : \"Ubuntu\",\n     \"upgradeSettings\": {},\n     \"enableFIPS\": false\n\
-        \    }\n   ],\n   \"linuxProfile\": {\n    \"adminUsername\": \"azureuser\"\
-        ,\n    \"ssh\": {\n     \"publicKeys\": [\n      {\n       \"keyData\": \"\
-        ssh-rsa AAAAB3NzaC1yc2EAAAADAQABAAACAQCbIg1guRHbI0lV11wWDt1r2cUdcNd27CJsg+SfgC7miZeubtwUhbsPdhMQsfDyhOWHq1+ZL0M+nJZV63d/1dhmhtgyOqejUwrPlzKhydsbrsdUor+JmNJDdW01v7BXHyuymT8G4s09jCasNOwiufbP/qp72ruu0bIA1nySsvlf9pCQAuFkAnVnf/rFhUlOkhtRpwcq8SUNY2zRHR/EKb/4NWY1JzR4sa3q2fWIJdrrX0DvLoa5g9bIEd4Df79ba7v+yiUBOS0zT2ll+z4g9izHK3EO5d8hL4jYxcjKs+wcslSYRWrascfscLgMlMGh0CdKeNTDjHpGPncaf3Z+FwwwjWeuiNBxv7bJo13/8B/098KlVDl4GZqsoBCEjPyJfV6hO0y/LkRGkk7oHWKgeWAfKtfLItRp00eZ4fcJNK9kCaSMmEugoZWcI7NGbZXzqFWqbpRI7NcDP9+WIQ+i9U5vqWsqd/zng4kbuAJ6UuKqIzB0upYrLShfQE3SAck8oaLhJqqq56VfDuASNpJKidV+zq27HfSBmbXnkR/5AK337dc3MXKJypoK/QPMLKUAP5XLPbs+NddJQV7EZXd29DLgp+fRIg3edpKdO7ZErWhv7d+3Kws+e1Y+ypmR2WIVSwVyBEUfgv2C8Ts9gnTF4pNcEY/S2aBicz5Ew2+jdyGNQQ==\
-        \ test@example.com\\n\"\n      }\n     ]\n    }\n   },\n   \"servicePrincipalProfile\"\
-        : {\n    \"clientId\":\"00000000-0000-0000-0000-000000000001\"\n   },\n  \
-        \ \"nodeResourceGroup\": \"MC_clitest000001_cliakstest000001_westus2\",\n\
-        \   \"enableRBAC\": true,\n   \"supportPlan\": \"KubernetesOfficial\",\n \
-        \  \"networkProfile\": {\n    \"networkPlugin\": \"kubenet\",\n    \"loadBalancerSku\"\
-        : \"basic\",\n    \"podCidr\": \"10.244.0.0/16\",\n    \"serviceCidr\": \"\
-        10.0.0.0/16\",\n    \"dnsServiceIP\": \"10.0.0.10\",\n    \"outboundType\"\
-        : \"loadBalancer\",\n    \"podCidrs\": [\n     \"10.244.0.0/16\"\n    ],\n\
-        \    \"serviceCidrs\": [\n     \"10.0.0.0/16\"\n    ],\n    \"ipFamilies\"\
-        : [\n     \"IPv4\"\n    ]\n   },\n   \"maxAgentPools\": 1,\n   \"disableLocalAccounts\"\
-        : false,\n   \"securityProfile\": {},\n   \"storageProfile\": {\n    \"diskCSIDriver\"\
-        : {\n     \"enabled\": true\n    },\n    \"fileCSIDriver\": {\n     \"enabled\"\
-        : true\n    },\n    \"snapshotController\": {\n     \"enabled\": true\n  \
-        \  }\n   },\n   \"oidcIssuerProfile\": {\n    \"enabled\": false\n   },\n\
-        \   \"workloadAutoScalerProfile\": {}\n  },\n  \"sku\": {\n   \"name\": \"\
-        Base\",\n   \"tier\": \"Free\"\n  }\n }"
-=======
       - AZURECLI/2.49.0 azsdk-python-azure-mgmt-containerservice/24.0.0 Python/3.8.10
         (Linux-5.15.0-1039-azure-x86_64-with-glibc2.29)
     method: GET
@@ -1062,24 +516,15 @@
         \  },\n   \"oidcIssuerProfile\": {\n    \"enabled\": false\n   },\n   \"workloadAutoScalerProfile\":
         {}\n  },\n  \"sku\": {\n   \"name\": \"Base\",\n   \"tier\": \"Free\"\n  }\n
         }"
->>>>>>> 13d0ab0a
-    headers:
-      cache-control:
-      - no-cache
-      content-length:
-<<<<<<< HEAD
-      - '3207'
-      content-type:
-      - application/json
-      date:
-      - Wed, 14 Jun 2023 19:49:02 GMT
-=======
+    headers:
+      cache-control:
+      - no-cache
+      content-length:
       - '2878'
       content-type:
       - application/json
       date:
       - Thu, 29 Jun 2023 09:09:54 GMT
->>>>>>> 13d0ab0a
       expires:
       - '-1'
       pragma:
@@ -1111,50 +556,6 @@
       ParameterSetName:
       - -g -n --created
       User-Agent:
-<<<<<<< HEAD
-      - AZURECLI/2.49.0 azsdk-python-azure-mgmt-containerservice/23.0.0 Python/3.8.16
-        (macOS-13.4-arm64-arm-64bit)
-    method: GET
-    uri: https://management.azure.com/subscriptions/00000000-0000-0000-0000-000000000000/resourceGroups/clitest000001/providers/Microsoft.ContainerService/managedClusters/cliakstest000001?api-version=2023-05-01
-  response:
-    body:
-      string: "{\n  \"id\": \"/subscriptions/00000000-0000-0000-0000-000000000000/resourcegroups/clitest000001/providers/Microsoft.ContainerService/managedClusters/cliakstest000001\"\
-        ,\n  \"location\": \"westus2\",\n  \"name\": \"cliakstest000001\",\n  \"type\"\
-        : \"Microsoft.ContainerService/ManagedClusters\",\n  \"properties\": {\n \
-        \  \"provisioningState\": \"Creating\",\n   \"powerState\": {\n    \"code\"\
-        : \"Running\"\n   },\n   \"kubernetesVersion\": \"1.25.6\",\n   \"currentKubernetesVersion\"\
-        : \"1.25.6\",\n   \"dnsPrefix\": \"cliaksdns000002\",\n   \"fqdn\": \"cliaksdns000002-91azb4q5.hcp.westus2.azmk8s.io\"\
-        ,\n   \"azurePortalFQDN\": \"cliaksdns000002-91azb4q5.portal.hcp.westus2.azmk8s.io\"\
-        ,\n   \"agentPoolProfiles\": [\n    {\n     \"name\": \"nodepool1\",\n   \
-        \  \"count\": 1,\n     \"vmSize\": \"Standard_DS2_v2\",\n     \"osDiskSizeGB\"\
-        : 128,\n     \"osDiskType\": \"Managed\",\n     \"kubeletDiskType\": \"OS\"\
-        ,\n     \"maxPods\": 110,\n     \"type\": \"AvailabilitySet\",\n     \"enableAutoScaling\"\
-        : false,\n     \"provisioningState\": \"Creating\",\n     \"powerState\":\
-        \ {\n      \"code\": \"Running\"\n     },\n     \"orchestratorVersion\": \"\
-        1.25.6\",\n     \"currentOrchestratorVersion\": \"1.25.6\",\n     \"enableNodePublicIP\"\
-        : false,\n     \"mode\": \"System\",\n     \"enableEncryptionAtHost\": false,\n\
-        \     \"enableUltraSSD\": false,\n     \"osType\": \"Linux\",\n     \"osSKU\"\
-        : \"Ubuntu\",\n     \"upgradeSettings\": {},\n     \"enableFIPS\": false\n\
-        \    }\n   ],\n   \"linuxProfile\": {\n    \"adminUsername\": \"azureuser\"\
-        ,\n    \"ssh\": {\n     \"publicKeys\": [\n      {\n       \"keyData\": \"\
-        ssh-rsa AAAAB3NzaC1yc2EAAAADAQABAAACAQCbIg1guRHbI0lV11wWDt1r2cUdcNd27CJsg+SfgC7miZeubtwUhbsPdhMQsfDyhOWHq1+ZL0M+nJZV63d/1dhmhtgyOqejUwrPlzKhydsbrsdUor+JmNJDdW01v7BXHyuymT8G4s09jCasNOwiufbP/qp72ruu0bIA1nySsvlf9pCQAuFkAnVnf/rFhUlOkhtRpwcq8SUNY2zRHR/EKb/4NWY1JzR4sa3q2fWIJdrrX0DvLoa5g9bIEd4Df79ba7v+yiUBOS0zT2ll+z4g9izHK3EO5d8hL4jYxcjKs+wcslSYRWrascfscLgMlMGh0CdKeNTDjHpGPncaf3Z+FwwwjWeuiNBxv7bJo13/8B/098KlVDl4GZqsoBCEjPyJfV6hO0y/LkRGkk7oHWKgeWAfKtfLItRp00eZ4fcJNK9kCaSMmEugoZWcI7NGbZXzqFWqbpRI7NcDP9+WIQ+i9U5vqWsqd/zng4kbuAJ6UuKqIzB0upYrLShfQE3SAck8oaLhJqqq56VfDuASNpJKidV+zq27HfSBmbXnkR/5AK337dc3MXKJypoK/QPMLKUAP5XLPbs+NddJQV7EZXd29DLgp+fRIg3edpKdO7ZErWhv7d+3Kws+e1Y+ypmR2WIVSwVyBEUfgv2C8Ts9gnTF4pNcEY/S2aBicz5Ew2+jdyGNQQ==\
-        \ test@example.com\\n\"\n      }\n     ]\n    }\n   },\n   \"servicePrincipalProfile\"\
-        : {\n    \"clientId\":\"00000000-0000-0000-0000-000000000001\"\n   },\n  \
-        \ \"nodeResourceGroup\": \"MC_clitest000001_cliakstest000001_westus2\",\n\
-        \   \"enableRBAC\": true,\n   \"supportPlan\": \"KubernetesOfficial\",\n \
-        \  \"networkProfile\": {\n    \"networkPlugin\": \"kubenet\",\n    \"loadBalancerSku\"\
-        : \"basic\",\n    \"podCidr\": \"10.244.0.0/16\",\n    \"serviceCidr\": \"\
-        10.0.0.0/16\",\n    \"dnsServiceIP\": \"10.0.0.10\",\n    \"outboundType\"\
-        : \"loadBalancer\",\n    \"podCidrs\": [\n     \"10.244.0.0/16\"\n    ],\n\
-        \    \"serviceCidrs\": [\n     \"10.0.0.0/16\"\n    ],\n    \"ipFamilies\"\
-        : [\n     \"IPv4\"\n    ]\n   },\n   \"maxAgentPools\": 1,\n   \"disableLocalAccounts\"\
-        : false,\n   \"securityProfile\": {},\n   \"storageProfile\": {\n    \"diskCSIDriver\"\
-        : {\n     \"enabled\": true\n    },\n    \"fileCSIDriver\": {\n     \"enabled\"\
-        : true\n    },\n    \"snapshotController\": {\n     \"enabled\": true\n  \
-        \  }\n   },\n   \"oidcIssuerProfile\": {\n    \"enabled\": false\n   },\n\
-        \   \"workloadAutoScalerProfile\": {}\n  },\n  \"sku\": {\n   \"name\": \"\
-        Base\",\n   \"tier\": \"Free\"\n  }\n }"
-=======
       - AZURECLI/2.49.0 azsdk-python-azure-mgmt-containerservice/24.0.0 Python/3.8.10
         (Linux-5.15.0-1039-azure-x86_64-with-glibc2.29)
     method: GET
@@ -1195,18 +596,10 @@
         \  },\n   \"oidcIssuerProfile\": {\n    \"enabled\": false\n   },\n   \"workloadAutoScalerProfile\":
         {}\n  },\n  \"sku\": {\n   \"name\": \"Base\",\n   \"tier\": \"Free\"\n  }\n
         }"
->>>>>>> 13d0ab0a
-    headers:
-      cache-control:
-      - no-cache
-      content-length:
-<<<<<<< HEAD
-      - '3207'
-      content-type:
-      - application/json
-      date:
-      - Wed, 14 Jun 2023 19:49:33 GMT
-=======
+    headers:
+      cache-control:
+      - no-cache
+      content-length:
       - '2878'
       content-type:
       - application/json
@@ -1452,7 +845,6 @@
       - application/json
       date:
       - Thu, 29 Jun 2023 09:11:56 GMT
->>>>>>> 13d0ab0a
       expires:
       - '-1'
       pragma:
@@ -1484,50 +876,6 @@
       ParameterSetName:
       - -g -n --created
       User-Agent:
-<<<<<<< HEAD
-      - AZURECLI/2.49.0 azsdk-python-azure-mgmt-containerservice/23.0.0 Python/3.8.16
-        (macOS-13.4-arm64-arm-64bit)
-    method: GET
-    uri: https://management.azure.com/subscriptions/00000000-0000-0000-0000-000000000000/resourceGroups/clitest000001/providers/Microsoft.ContainerService/managedClusters/cliakstest000001?api-version=2023-05-01
-  response:
-    body:
-      string: "{\n  \"id\": \"/subscriptions/00000000-0000-0000-0000-000000000000/resourcegroups/clitest000001/providers/Microsoft.ContainerService/managedClusters/cliakstest000001\"\
-        ,\n  \"location\": \"westus2\",\n  \"name\": \"cliakstest000001\",\n  \"type\"\
-        : \"Microsoft.ContainerService/ManagedClusters\",\n  \"properties\": {\n \
-        \  \"provisioningState\": \"Succeeded\",\n   \"powerState\": {\n    \"code\"\
-        : \"Running\"\n   },\n   \"kubernetesVersion\": \"1.25.6\",\n   \"currentKubernetesVersion\"\
-        : \"1.25.6\",\n   \"dnsPrefix\": \"cliaksdns000002\",\n   \"fqdn\": \"cliaksdns000002-91azb4q5.hcp.westus2.azmk8s.io\"\
-        ,\n   \"azurePortalFQDN\": \"cliaksdns000002-91azb4q5.portal.hcp.westus2.azmk8s.io\"\
-        ,\n   \"agentPoolProfiles\": [\n    {\n     \"name\": \"nodepool1\",\n   \
-        \  \"count\": 1,\n     \"vmSize\": \"Standard_DS2_v2\",\n     \"osDiskSizeGB\"\
-        : 128,\n     \"osDiskType\": \"Managed\",\n     \"kubeletDiskType\": \"OS\"\
-        ,\n     \"maxPods\": 110,\n     \"type\": \"AvailabilitySet\",\n     \"enableAutoScaling\"\
-        : false,\n     \"provisioningState\": \"Succeeded\",\n     \"powerState\"\
-        : {\n      \"code\": \"Running\"\n     },\n     \"orchestratorVersion\": \"\
-        1.25.6\",\n     \"currentOrchestratorVersion\": \"1.25.6\",\n     \"enableNodePublicIP\"\
-        : false,\n     \"mode\": \"System\",\n     \"enableEncryptionAtHost\": false,\n\
-        \     \"enableUltraSSD\": false,\n     \"osType\": \"Linux\",\n     \"osSKU\"\
-        : \"Ubuntu\",\n     \"upgradeSettings\": {},\n     \"enableFIPS\": false\n\
-        \    }\n   ],\n   \"linuxProfile\": {\n    \"adminUsername\": \"azureuser\"\
-        ,\n    \"ssh\": {\n     \"publicKeys\": [\n      {\n       \"keyData\": \"\
-        ssh-rsa AAAAB3NzaC1yc2EAAAADAQABAAACAQCbIg1guRHbI0lV11wWDt1r2cUdcNd27CJsg+SfgC7miZeubtwUhbsPdhMQsfDyhOWHq1+ZL0M+nJZV63d/1dhmhtgyOqejUwrPlzKhydsbrsdUor+JmNJDdW01v7BXHyuymT8G4s09jCasNOwiufbP/qp72ruu0bIA1nySsvlf9pCQAuFkAnVnf/rFhUlOkhtRpwcq8SUNY2zRHR/EKb/4NWY1JzR4sa3q2fWIJdrrX0DvLoa5g9bIEd4Df79ba7v+yiUBOS0zT2ll+z4g9izHK3EO5d8hL4jYxcjKs+wcslSYRWrascfscLgMlMGh0CdKeNTDjHpGPncaf3Z+FwwwjWeuiNBxv7bJo13/8B/098KlVDl4GZqsoBCEjPyJfV6hO0y/LkRGkk7oHWKgeWAfKtfLItRp00eZ4fcJNK9kCaSMmEugoZWcI7NGbZXzqFWqbpRI7NcDP9+WIQ+i9U5vqWsqd/zng4kbuAJ6UuKqIzB0upYrLShfQE3SAck8oaLhJqqq56VfDuASNpJKidV+zq27HfSBmbXnkR/5AK337dc3MXKJypoK/QPMLKUAP5XLPbs+NddJQV7EZXd29DLgp+fRIg3edpKdO7ZErWhv7d+3Kws+e1Y+ypmR2WIVSwVyBEUfgv2C8Ts9gnTF4pNcEY/S2aBicz5Ew2+jdyGNQQ==\
-        \ test@example.com\\n\"\n      }\n     ]\n    }\n   },\n   \"servicePrincipalProfile\"\
-        : {\n    \"clientId\":\"00000000-0000-0000-0000-000000000001\"\n   },\n  \
-        \ \"nodeResourceGroup\": \"MC_clitest000001_cliakstest000001_westus2\",\n\
-        \   \"enableRBAC\": true,\n   \"supportPlan\": \"KubernetesOfficial\",\n \
-        \  \"networkProfile\": {\n    \"networkPlugin\": \"kubenet\",\n    \"loadBalancerSku\"\
-        : \"Basic\",\n    \"podCidr\": \"10.244.0.0/16\",\n    \"serviceCidr\": \"\
-        10.0.0.0/16\",\n    \"dnsServiceIP\": \"10.0.0.10\",\n    \"outboundType\"\
-        : \"loadBalancer\",\n    \"podCidrs\": [\n     \"10.244.0.0/16\"\n    ],\n\
-        \    \"serviceCidrs\": [\n     \"10.0.0.0/16\"\n    ],\n    \"ipFamilies\"\
-        : [\n     \"IPv4\"\n    ]\n   },\n   \"maxAgentPools\": 1,\n   \"disableLocalAccounts\"\
-        : false,\n   \"securityProfile\": {},\n   \"storageProfile\": {\n    \"diskCSIDriver\"\
-        : {\n     \"enabled\": true\n    },\n    \"fileCSIDriver\": {\n     \"enabled\"\
-        : true\n    },\n    \"snapshotController\": {\n     \"enabled\": true\n  \
-        \  }\n   },\n   \"oidcIssuerProfile\": {\n    \"enabled\": false\n   },\n\
-        \   \"workloadAutoScalerProfile\": {}\n  },\n  \"sku\": {\n   \"name\": \"\
-        Base\",\n   \"tier\": \"Free\"\n  }\n }"
-=======
       - AZURECLI/2.49.0 azsdk-python-azure-mgmt-containerservice/24.0.0 Python/3.8.10
         (Linux-5.15.0-1039-azure-x86_64-with-glibc2.29)
     method: GET
@@ -1728,24 +1076,15 @@
         \  },\n   \"oidcIssuerProfile\": {\n    \"enabled\": false\n   },\n   \"workloadAutoScalerProfile\":
         {}\n  },\n  \"sku\": {\n   \"name\": \"Base\",\n   \"tier\": \"Free\"\n  }\n
         }"
->>>>>>> 13d0ab0a
-    headers:
-      cache-control:
-      - no-cache
-      content-length:
-<<<<<<< HEAD
-      - '3209'
-      content-type:
-      - application/json
-      date:
-      - Wed, 14 Jun 2023 19:50:03 GMT
-=======
+    headers:
+      cache-control:
+      - no-cache
+      content-length:
       - '2880'
       content-type:
       - application/json
       date:
       - Thu, 29 Jun 2023 09:13:26 GMT
->>>>>>> 13d0ab0a
       expires:
       - '-1'
       pragma:
@@ -1777,54 +1116,6 @@
       ParameterSetName:
       - -g
       User-Agent:
-<<<<<<< HEAD
-      - AZURECLI/2.49.0 azsdk-python-azure-mgmt-containerservice/23.0.0 Python/3.8.16
-        (macOS-13.4-arm64-arm-64bit)
-    method: GET
-    uri: https://management.azure.com/subscriptions/00000000-0000-0000-0000-000000000000/resourceGroups/clitest000001/providers/Microsoft.ContainerService/managedClusters?api-version=2023-05-01
-  response:
-    body:
-      string: "{\n  \"value\": [\n   {\n    \"id\": \"/subscriptions/00000000-0000-0000-0000-000000000000/resourcegroups/clitest000001/providers/Microsoft.ContainerService/managedClusters/cliakstest000001\"\
-        ,\n    \"location\": \"westus2\",\n    \"name\": \"cliakstest000001\",\n \
-        \   \"type\": \"Microsoft.ContainerService/ManagedClusters\",\n    \"properties\"\
-        : {\n     \"provisioningState\": \"Succeeded\",\n     \"powerState\": {\n\
-        \      \"code\": \"Running\"\n     },\n     \"kubernetesVersion\": \"1.25.6\"\
-        ,\n     \"currentKubernetesVersion\": \"1.25.6\",\n     \"dnsPrefix\": \"\
-        cliaksdns000002\",\n     \"fqdn\": \"cliaksdns000002-91azb4q5.hcp.westus2.azmk8s.io\"\
-        ,\n     \"azurePortalFQDN\": \"cliaksdns000002-91azb4q5.portal.hcp.westus2.azmk8s.io\"\
-        ,\n     \"agentPoolProfiles\": [\n      {\n       \"name\": \"nodepool1\"\
-        ,\n       \"count\": 1,\n       \"vmSize\": \"Standard_DS2_v2\",\n       \"\
-        osDiskSizeGB\": 128,\n       \"osDiskType\": \"Managed\",\n       \"kubeletDiskType\"\
-        : \"OS\",\n       \"maxPods\": 110,\n       \"type\": \"AvailabilitySet\"\
-        ,\n       \"enableAutoScaling\": false,\n       \"provisioningState\": \"\
-        Succeeded\",\n       \"powerState\": {\n        \"code\": \"Running\"\n  \
-        \     },\n       \"orchestratorVersion\": \"1.25.6\",\n       \"currentOrchestratorVersion\"\
-        : \"1.25.6\",\n       \"enableNodePublicIP\": false,\n       \"mode\": \"\
-        System\",\n       \"enableEncryptionAtHost\": false,\n       \"enableUltraSSD\"\
-        : false,\n       \"osType\": \"Linux\",\n       \"osSKU\": \"Ubuntu\",\n \
-        \      \"upgradeSettings\": {},\n       \"enableFIPS\": false\n      }\n \
-        \    ],\n     \"linuxProfile\": {\n      \"adminUsername\": \"azureuser\"\
-        ,\n      \"ssh\": {\n       \"publicKeys\": [\n        {\n         \"keyData\"\
-        : \"ssh-rsa AAAAB3NzaC1yc2EAAAADAQABAAACAQCbIg1guRHbI0lV11wWDt1r2cUdcNd27CJsg+SfgC7miZeubtwUhbsPdhMQsfDyhOWHq1+ZL0M+nJZV63d/1dhmhtgyOqejUwrPlzKhydsbrsdUor+JmNJDdW01v7BXHyuymT8G4s09jCasNOwiufbP/qp72ruu0bIA1nySsvlf9pCQAuFkAnVnf/rFhUlOkhtRpwcq8SUNY2zRHR/EKb/4NWY1JzR4sa3q2fWIJdrrX0DvLoa5g9bIEd4Df79ba7v+yiUBOS0zT2ll+z4g9izHK3EO5d8hL4jYxcjKs+wcslSYRWrascfscLgMlMGh0CdKeNTDjHpGPncaf3Z+FwwwjWeuiNBxv7bJo13/8B/098KlVDl4GZqsoBCEjPyJfV6hO0y/LkRGkk7oHWKgeWAfKtfLItRp00eZ4fcJNK9kCaSMmEugoZWcI7NGbZXzqFWqbpRI7NcDP9+WIQ+i9U5vqWsqd/zng4kbuAJ6UuKqIzB0upYrLShfQE3SAck8oaLhJqqq56VfDuASNpJKidV+zq27HfSBmbXnkR/5AK337dc3MXKJypoK/QPMLKUAP5XLPbs+NddJQV7EZXd29DLgp+fRIg3edpKdO7ZErWhv7d+3Kws+e1Y+ypmR2WIVSwVyBEUfgv2C8Ts9gnTF4pNcEY/S2aBicz5Ew2+jdyGNQQ==\
-        \ test@example.com\\n\"\n        }\n       ]\n      }\n     },\n     \"servicePrincipalProfile\"\
-        : {\n      \"clientId\":\"00000000-0000-0000-0000-000000000001\"\n     },\n\
-        \     \"nodeResourceGroup\": \"MC_clitest000001_cliakstest000001_westus2\"\
-        ,\n     \"enableRBAC\": true,\n     \"supportPlan\": \"KubernetesOfficial\"\
-        ,\n     \"networkProfile\": {\n      \"networkPlugin\": \"kubenet\",\n   \
-        \   \"loadBalancerSku\": \"Basic\",\n      \"podCidr\": \"10.244.0.0/16\"\
-        ,\n      \"serviceCidr\": \"10.0.0.0/16\",\n      \"dnsServiceIP\": \"10.0.0.10\"\
-        ,\n      \"outboundType\": \"loadBalancer\",\n      \"podCidrs\": [\n    \
-        \   \"10.244.0.0/16\"\n      ],\n      \"serviceCidrs\": [\n       \"10.0.0.0/16\"\
-        \n      ],\n      \"ipFamilies\": [\n       \"IPv4\"\n      ]\n     },\n \
-        \    \"maxAgentPools\": 1,\n     \"disableLocalAccounts\": false,\n     \"\
-        securityProfile\": {},\n     \"storageProfile\": {\n      \"diskCSIDriver\"\
-        : {\n       \"enabled\": true\n      },\n      \"fileCSIDriver\": {\n    \
-        \   \"enabled\": true\n      },\n      \"snapshotController\": {\n       \"\
-        enabled\": true\n      }\n     },\n     \"oidcIssuerProfile\": {\n      \"\
-        enabled\": false\n     },\n     \"workloadAutoScalerProfile\": {}\n    },\n\
-        \    \"sku\": {\n     \"name\": \"Base\",\n     \"tier\": \"Free\"\n    }\n\
-        \   }\n  ]\n }"
-=======
       - AZURECLI/2.49.0 azsdk-python-azure-mgmt-containerservice/24.0.0 Python/3.8.10
         (Linux-5.15.0-1039-azure-x86_64-with-glibc2.29)
     method: GET
@@ -1867,24 +1158,15 @@
         \     }\n     },\n     \"oidcIssuerProfile\": {\n      \"enabled\": false\n
         \    },\n     \"workloadAutoScalerProfile\": {}\n    },\n    \"sku\": {\n
         \    \"name\": \"Base\",\n     \"tier\": \"Free\"\n    }\n   }\n  ]\n }"
->>>>>>> 13d0ab0a
-    headers:
-      cache-control:
-      - no-cache
-      content-length:
-<<<<<<< HEAD
-      - '3430'
-      content-type:
-      - application/json
-      date:
-      - Wed, 14 Jun 2023 19:50:03 GMT
-=======
+    headers:
+      cache-control:
+      - no-cache
+      content-length:
       - '3101'
       content-type:
       - application/json
       date:
       - Thu, 29 Jun 2023 09:13:27 GMT
->>>>>>> 13d0ab0a
       expires:
       - '-1'
       pragma:
@@ -1916,54 +1198,6 @@
       ParameterSetName:
       - -g -o
       User-Agent:
-<<<<<<< HEAD
-      - AZURECLI/2.49.0 azsdk-python-azure-mgmt-containerservice/23.0.0 Python/3.8.16
-        (macOS-13.4-arm64-arm-64bit)
-    method: GET
-    uri: https://management.azure.com/subscriptions/00000000-0000-0000-0000-000000000000/resourceGroups/clitest000001/providers/Microsoft.ContainerService/managedClusters?api-version=2023-05-01
-  response:
-    body:
-      string: "{\n  \"value\": [\n   {\n    \"id\": \"/subscriptions/00000000-0000-0000-0000-000000000000/resourcegroups/clitest000001/providers/Microsoft.ContainerService/managedClusters/cliakstest000001\"\
-        ,\n    \"location\": \"westus2\",\n    \"name\": \"cliakstest000001\",\n \
-        \   \"type\": \"Microsoft.ContainerService/ManagedClusters\",\n    \"properties\"\
-        : {\n     \"provisioningState\": \"Succeeded\",\n     \"powerState\": {\n\
-        \      \"code\": \"Running\"\n     },\n     \"kubernetesVersion\": \"1.25.6\"\
-        ,\n     \"currentKubernetesVersion\": \"1.25.6\",\n     \"dnsPrefix\": \"\
-        cliaksdns000002\",\n     \"fqdn\": \"cliaksdns000002-91azb4q5.hcp.westus2.azmk8s.io\"\
-        ,\n     \"azurePortalFQDN\": \"cliaksdns000002-91azb4q5.portal.hcp.westus2.azmk8s.io\"\
-        ,\n     \"agentPoolProfiles\": [\n      {\n       \"name\": \"nodepool1\"\
-        ,\n       \"count\": 1,\n       \"vmSize\": \"Standard_DS2_v2\",\n       \"\
-        osDiskSizeGB\": 128,\n       \"osDiskType\": \"Managed\",\n       \"kubeletDiskType\"\
-        : \"OS\",\n       \"maxPods\": 110,\n       \"type\": \"AvailabilitySet\"\
-        ,\n       \"enableAutoScaling\": false,\n       \"provisioningState\": \"\
-        Succeeded\",\n       \"powerState\": {\n        \"code\": \"Running\"\n  \
-        \     },\n       \"orchestratorVersion\": \"1.25.6\",\n       \"currentOrchestratorVersion\"\
-        : \"1.25.6\",\n       \"enableNodePublicIP\": false,\n       \"mode\": \"\
-        System\",\n       \"enableEncryptionAtHost\": false,\n       \"enableUltraSSD\"\
-        : false,\n       \"osType\": \"Linux\",\n       \"osSKU\": \"Ubuntu\",\n \
-        \      \"upgradeSettings\": {},\n       \"enableFIPS\": false\n      }\n \
-        \    ],\n     \"linuxProfile\": {\n      \"adminUsername\": \"azureuser\"\
-        ,\n      \"ssh\": {\n       \"publicKeys\": [\n        {\n         \"keyData\"\
-        : \"ssh-rsa AAAAB3NzaC1yc2EAAAADAQABAAACAQCbIg1guRHbI0lV11wWDt1r2cUdcNd27CJsg+SfgC7miZeubtwUhbsPdhMQsfDyhOWHq1+ZL0M+nJZV63d/1dhmhtgyOqejUwrPlzKhydsbrsdUor+JmNJDdW01v7BXHyuymT8G4s09jCasNOwiufbP/qp72ruu0bIA1nySsvlf9pCQAuFkAnVnf/rFhUlOkhtRpwcq8SUNY2zRHR/EKb/4NWY1JzR4sa3q2fWIJdrrX0DvLoa5g9bIEd4Df79ba7v+yiUBOS0zT2ll+z4g9izHK3EO5d8hL4jYxcjKs+wcslSYRWrascfscLgMlMGh0CdKeNTDjHpGPncaf3Z+FwwwjWeuiNBxv7bJo13/8B/098KlVDl4GZqsoBCEjPyJfV6hO0y/LkRGkk7oHWKgeWAfKtfLItRp00eZ4fcJNK9kCaSMmEugoZWcI7NGbZXzqFWqbpRI7NcDP9+WIQ+i9U5vqWsqd/zng4kbuAJ6UuKqIzB0upYrLShfQE3SAck8oaLhJqqq56VfDuASNpJKidV+zq27HfSBmbXnkR/5AK337dc3MXKJypoK/QPMLKUAP5XLPbs+NddJQV7EZXd29DLgp+fRIg3edpKdO7ZErWhv7d+3Kws+e1Y+ypmR2WIVSwVyBEUfgv2C8Ts9gnTF4pNcEY/S2aBicz5Ew2+jdyGNQQ==\
-        \ test@example.com\\n\"\n        }\n       ]\n      }\n     },\n     \"servicePrincipalProfile\"\
-        : {\n      \"clientId\":\"00000000-0000-0000-0000-000000000001\"\n     },\n\
-        \     \"nodeResourceGroup\": \"MC_clitest000001_cliakstest000001_westus2\"\
-        ,\n     \"enableRBAC\": true,\n     \"supportPlan\": \"KubernetesOfficial\"\
-        ,\n     \"networkProfile\": {\n      \"networkPlugin\": \"kubenet\",\n   \
-        \   \"loadBalancerSku\": \"Basic\",\n      \"podCidr\": \"10.244.0.0/16\"\
-        ,\n      \"serviceCidr\": \"10.0.0.0/16\",\n      \"dnsServiceIP\": \"10.0.0.10\"\
-        ,\n      \"outboundType\": \"loadBalancer\",\n      \"podCidrs\": [\n    \
-        \   \"10.244.0.0/16\"\n      ],\n      \"serviceCidrs\": [\n       \"10.0.0.0/16\"\
-        \n      ],\n      \"ipFamilies\": [\n       \"IPv4\"\n      ]\n     },\n \
-        \    \"maxAgentPools\": 1,\n     \"disableLocalAccounts\": false,\n     \"\
-        securityProfile\": {},\n     \"storageProfile\": {\n      \"diskCSIDriver\"\
-        : {\n       \"enabled\": true\n      },\n      \"fileCSIDriver\": {\n    \
-        \   \"enabled\": true\n      },\n      \"snapshotController\": {\n       \"\
-        enabled\": true\n      }\n     },\n     \"oidcIssuerProfile\": {\n      \"\
-        enabled\": false\n     },\n     \"workloadAutoScalerProfile\": {}\n    },\n\
-        \    \"sku\": {\n     \"name\": \"Base\",\n     \"tier\": \"Free\"\n    }\n\
-        \   }\n  ]\n }"
-=======
       - AZURECLI/2.49.0 azsdk-python-azure-mgmt-containerservice/24.0.0 Python/3.8.10
         (Linux-5.15.0-1039-azure-x86_64-with-glibc2.29)
     method: GET
@@ -2006,24 +1240,15 @@
         \     }\n     },\n     \"oidcIssuerProfile\": {\n      \"enabled\": false\n
         \    },\n     \"workloadAutoScalerProfile\": {}\n    },\n    \"sku\": {\n
         \    \"name\": \"Base\",\n     \"tier\": \"Free\"\n    }\n   }\n  ]\n }"
->>>>>>> 13d0ab0a
-    headers:
-      cache-control:
-      - no-cache
-      content-length:
-<<<<<<< HEAD
-      - '3430'
-      content-type:
-      - application/json
-      date:
-      - Wed, 14 Jun 2023 19:50:04 GMT
-=======
+    headers:
+      cache-control:
+      - no-cache
+      content-length:
       - '3101'
       content-type:
       - application/json
       date:
       - Thu, 29 Jun 2023 09:13:27 GMT
->>>>>>> 13d0ab0a
       expires:
       - '-1'
       pragma:
@@ -2055,50 +1280,6 @@
       ParameterSetName:
       - -g -n
       User-Agent:
-<<<<<<< HEAD
-      - AZURECLI/2.49.0 azsdk-python-azure-mgmt-containerservice/23.0.0 Python/3.8.16
-        (macOS-13.4-arm64-arm-64bit)
-    method: GET
-    uri: https://management.azure.com/subscriptions/00000000-0000-0000-0000-000000000000/resourceGroups/clitest000001/providers/Microsoft.ContainerService/managedClusters/cliakstest000001?api-version=2023-05-01
-  response:
-    body:
-      string: "{\n  \"id\": \"/subscriptions/00000000-0000-0000-0000-000000000000/resourcegroups/clitest000001/providers/Microsoft.ContainerService/managedClusters/cliakstest000001\"\
-        ,\n  \"location\": \"westus2\",\n  \"name\": \"cliakstest000001\",\n  \"type\"\
-        : \"Microsoft.ContainerService/ManagedClusters\",\n  \"properties\": {\n \
-        \  \"provisioningState\": \"Succeeded\",\n   \"powerState\": {\n    \"code\"\
-        : \"Running\"\n   },\n   \"kubernetesVersion\": \"1.25.6\",\n   \"currentKubernetesVersion\"\
-        : \"1.25.6\",\n   \"dnsPrefix\": \"cliaksdns000002\",\n   \"fqdn\": \"cliaksdns000002-91azb4q5.hcp.westus2.azmk8s.io\"\
-        ,\n   \"azurePortalFQDN\": \"cliaksdns000002-91azb4q5.portal.hcp.westus2.azmk8s.io\"\
-        ,\n   \"agentPoolProfiles\": [\n    {\n     \"name\": \"nodepool1\",\n   \
-        \  \"count\": 1,\n     \"vmSize\": \"Standard_DS2_v2\",\n     \"osDiskSizeGB\"\
-        : 128,\n     \"osDiskType\": \"Managed\",\n     \"kubeletDiskType\": \"OS\"\
-        ,\n     \"maxPods\": 110,\n     \"type\": \"AvailabilitySet\",\n     \"enableAutoScaling\"\
-        : false,\n     \"provisioningState\": \"Succeeded\",\n     \"powerState\"\
-        : {\n      \"code\": \"Running\"\n     },\n     \"orchestratorVersion\": \"\
-        1.25.6\",\n     \"currentOrchestratorVersion\": \"1.25.6\",\n     \"enableNodePublicIP\"\
-        : false,\n     \"mode\": \"System\",\n     \"enableEncryptionAtHost\": false,\n\
-        \     \"enableUltraSSD\": false,\n     \"osType\": \"Linux\",\n     \"osSKU\"\
-        : \"Ubuntu\",\n     \"upgradeSettings\": {},\n     \"enableFIPS\": false\n\
-        \    }\n   ],\n   \"linuxProfile\": {\n    \"adminUsername\": \"azureuser\"\
-        ,\n    \"ssh\": {\n     \"publicKeys\": [\n      {\n       \"keyData\": \"\
-        ssh-rsa AAAAB3NzaC1yc2EAAAADAQABAAACAQCbIg1guRHbI0lV11wWDt1r2cUdcNd27CJsg+SfgC7miZeubtwUhbsPdhMQsfDyhOWHq1+ZL0M+nJZV63d/1dhmhtgyOqejUwrPlzKhydsbrsdUor+JmNJDdW01v7BXHyuymT8G4s09jCasNOwiufbP/qp72ruu0bIA1nySsvlf9pCQAuFkAnVnf/rFhUlOkhtRpwcq8SUNY2zRHR/EKb/4NWY1JzR4sa3q2fWIJdrrX0DvLoa5g9bIEd4Df79ba7v+yiUBOS0zT2ll+z4g9izHK3EO5d8hL4jYxcjKs+wcslSYRWrascfscLgMlMGh0CdKeNTDjHpGPncaf3Z+FwwwjWeuiNBxv7bJo13/8B/098KlVDl4GZqsoBCEjPyJfV6hO0y/LkRGkk7oHWKgeWAfKtfLItRp00eZ4fcJNK9kCaSMmEugoZWcI7NGbZXzqFWqbpRI7NcDP9+WIQ+i9U5vqWsqd/zng4kbuAJ6UuKqIzB0upYrLShfQE3SAck8oaLhJqqq56VfDuASNpJKidV+zq27HfSBmbXnkR/5AK337dc3MXKJypoK/QPMLKUAP5XLPbs+NddJQV7EZXd29DLgp+fRIg3edpKdO7ZErWhv7d+3Kws+e1Y+ypmR2WIVSwVyBEUfgv2C8Ts9gnTF4pNcEY/S2aBicz5Ew2+jdyGNQQ==\
-        \ test@example.com\\n\"\n      }\n     ]\n    }\n   },\n   \"servicePrincipalProfile\"\
-        : {\n    \"clientId\":\"00000000-0000-0000-0000-000000000001\"\n   },\n  \
-        \ \"nodeResourceGroup\": \"MC_clitest000001_cliakstest000001_westus2\",\n\
-        \   \"enableRBAC\": true,\n   \"supportPlan\": \"KubernetesOfficial\",\n \
-        \  \"networkProfile\": {\n    \"networkPlugin\": \"kubenet\",\n    \"loadBalancerSku\"\
-        : \"Basic\",\n    \"podCidr\": \"10.244.0.0/16\",\n    \"serviceCidr\": \"\
-        10.0.0.0/16\",\n    \"dnsServiceIP\": \"10.0.0.10\",\n    \"outboundType\"\
-        : \"loadBalancer\",\n    \"podCidrs\": [\n     \"10.244.0.0/16\"\n    ],\n\
-        \    \"serviceCidrs\": [\n     \"10.0.0.0/16\"\n    ],\n    \"ipFamilies\"\
-        : [\n     \"IPv4\"\n    ]\n   },\n   \"maxAgentPools\": 1,\n   \"disableLocalAccounts\"\
-        : false,\n   \"securityProfile\": {},\n   \"storageProfile\": {\n    \"diskCSIDriver\"\
-        : {\n     \"enabled\": true\n    },\n    \"fileCSIDriver\": {\n     \"enabled\"\
-        : true\n    },\n    \"snapshotController\": {\n     \"enabled\": true\n  \
-        \  }\n   },\n   \"oidcIssuerProfile\": {\n    \"enabled\": false\n   },\n\
-        \   \"workloadAutoScalerProfile\": {}\n  },\n  \"sku\": {\n   \"name\": \"\
-        Base\",\n   \"tier\": \"Free\"\n  }\n }"
-=======
       - AZURECLI/2.49.0 azsdk-python-azure-mgmt-containerservice/24.0.0 Python/3.8.10
         (Linux-5.15.0-1039-azure-x86_64-with-glibc2.29)
     method: GET
@@ -2139,24 +1320,15 @@
         \  },\n   \"oidcIssuerProfile\": {\n    \"enabled\": false\n   },\n   \"workloadAutoScalerProfile\":
         {}\n  },\n  \"sku\": {\n   \"name\": \"Base\",\n   \"tier\": \"Free\"\n  }\n
         }"
->>>>>>> 13d0ab0a
-    headers:
-      cache-control:
-      - no-cache
-      content-length:
-<<<<<<< HEAD
-      - '3209'
-      content-type:
-      - application/json
-      date:
-      - Wed, 14 Jun 2023 19:50:05 GMT
-=======
+    headers:
+      cache-control:
+      - no-cache
+      content-length:
       - '2880'
       content-type:
       - application/json
       date:
       - Thu, 29 Jun 2023 09:13:28 GMT
->>>>>>> 13d0ab0a
       expires:
       - '-1'
       pragma:
@@ -2190,17 +1362,6 @@
       ParameterSetName:
       - -g -n --file
       User-Agent:
-<<<<<<< HEAD
-      - AZURECLI/2.49.0 azsdk-python-azure-mgmt-containerservice/23.0.0 Python/3.8.16
-        (macOS-13.4-arm64-arm-64bit)
-    method: POST
-    uri: https://management.azure.com/subscriptions/00000000-0000-0000-0000-000000000000/resourceGroups/clitest000001/providers/Microsoft.ContainerService/managedClusters/cliakstest000001/listClusterUserCredential?api-version=2023-05-01
-  response:
-    body:
-      string: "{\n  \"kubeconfigs\": [\n   {\n    \"name\": \"clusterUser\",\n   \
-        \ \"value\": \"YXBpVmVyc2lvbjogdjEKY2x1c3RlcnM6Ci0gY2x1c3RlcjoKICAgIGNlcnRpZmljYXRlLWF1dGhvcml0eS1kYXRhOiBMUzB0TFMxQ1JVZEpUaUJEUlZKVVNVWkpRMEZVUlMwdExTMHRDazFKU1VVMlZFTkRRWFJIWjBGM1NVSkJaMGxTUVV4YU1WcDVjakZtTDJGbVNVaHFXV0ZEUTI0NWExVjNSRkZaU2t0dldrbG9kbU5PUVZGRlRFSlJRWGNLUkZSRlRFMUJhMGRCTVZWRlFYaE5RMWt5UlhkSlFtTk9UV3BOZDA1cVJUQk5WR3Q2VG1wVmVGZG9aMUJOYWtFeFRYcEJNazFVVVhoUFZGRXlUbFJHWVFwTlFUQjRRM3BCU2tKblRsWkNRVTFVUVcxT2FFMUpTVU5KYWtGT1FtZHJjV2hyYVVjNWR6QkNRVkZGUmtGQlQwTkJaemhCVFVsSlEwTm5TME5CWjBWQkNqSmhUbEJ5ZVVsUmMzWkJNazUxV1ZCNEsyTnFjREYzZUV4NlJrbDZaVVozY3lzdlRXbDZiazVpVjI1Qk5rWmhkRFZGWmpoQ09YaFZXVVJGV0hoQ1dHOEtVWFIyWW5JMWFsUklkRXhQTHpRMk0xTXlNbGxuTUd0T01FNVhaa3BCWWxKRWJrMUlTVkUyWms1T2FXaFRPSFJNTlVwUE9VUkpZbGQyWkhWcmMxcEVkZ281VTBwSGVrY3JVbFZQVURCdlNuSjBSa05NZUhRdmFUSnVNMVZIWWs1VFFsRnhPV2t2TjFRdmVUZHNOM0JyZDFWWlEwYzJhSEl4TWtkM2JqUnJaRnB3Q25WUWQzVXdSMGR4Ym0xWU5qSklSRVZMUVU5aFVHSXpUR2RXTjNGbFJ6QjNNbVptWjNSNVRXdFJkMXBrUTBnMU9YZzBRekpSV0ZJNU5GQXZhMUYwT0VFS1QxaDFjazltYW5GTWRYaGtSbGxMZEc5S09GVjVNbkVyUVdGTVIyTTJObk5XZUV3NWJXaEViVlZ1VTFNNU1DOXRMMmxtWWtwWWRXbzBaVVZYZWxGWlZBcGpOQzlhUnpRd09YZE5aall5UzNoWFMyUkZUbmg1YWs1NFZGTnZjRWxWVldFNGVqQkhkMUEzZWtsM1JsQnNUMjF6U0N0VWJuaFViMGwzVjBwTVJqQlBDbUZwUTNKV05uUkhVbXd5ZWtaRVYxazJhR1ZHVkVSaVdVazVTeTk2Y25GT1FqTllhVmt5TnpOMlRUTmtTMHhEWjJ0b1NXaGxjbEpwVjNOMU5sQlhhWElLVVhjMk5VbEpkamxZT1VGdVdXWnFiWE5NUzA1TlNXbHlTM1pGYzFGWk1tNDRWazlaTTNCRlYwMTNXRzlSYmtWNVVsbE1lSEJ3VDNObFlUSjRhRUZUT0FwNVVVNVhha0ZEZFUxb1VXTjFSMUZrVUVST2VUaG9VRTB4UjNKMVRWWnpRakZCUjA1b1kwTllaWFpuYW5CelptOU5VMjlXU1c1c1QwVjBkbUp4TUdneUNtMU9VR2w2VlRKNlF6bEhkbkZtU0dFNU1FUkJiVlJQUTFKTU0zbG9Rbk14TTJJdmRYZFhaMHhWU2pVdlRDdEpUa2xIWlhCNU9GaDVkV2xJSzBaV1NuWUtXbGxJWVVwek9YRlhRakphUjNKUlV6WkxTbTV4WkhWa2RrRm1hbWROYkcxTmRtSlZSVTlMY2pSM1kwTkJkMFZCUVdGT1EwMUZRWGRFWjFsRVZsSXdVQXBCVVVndlFrRlJSRUZuUzJ0TlFUaEhRVEZWWkVWM1JVSXZkMUZHVFVGTlFrRm1PSGRJVVZsRVZsSXdUMEpDV1VWR1FuRkVXVWd4TUVvemJHUlljR1pJQ2tnelZHb3dRMXB0T0ZSRVMwMUJNRWREVTNGSFUwbGlNMFJSUlVKRGQxVkJRVFJKUTBGUlF6VTVWMDFTVFRONVYySlBhbTE0S3pSRU5EQXdRWGhETkVFS1JrcHZORmszVjJOM09HdGpSbWRaUWxaS2Vrd3pibTh4V0VWRE15dGlXVXRCUm0xWlZFMTBOalphY21OMWRWTkNhall4T0RSbmRESnBaVzgwVEdJM01RcEpRMDV4Y3k5UFZHazFXbXd2UVd0c1JqQnljRVkyT0dka2QzVXphVEpyTVc1QlFYTmtSV2RNWmtOTU5HZFRaRmhDYlhwUk1FWlpiaXRXU1dWcFR5OWlDbTVwTkdoa1p5czNZM05FTkRac05GSmtkalkwU0hNdloxQXljRFo0ZDFOcVptMWFka0ZLU25FM05YWXpSR2RCTUVkcUsycHVkM0UxUlV4NWJGTTRLM2tLVTNGUlZWcG1ZbEpoWTFKaWIyc3JaSEZEYVZWeVpGUlBSV2RtUlZJMFdFUTVRM1ZpWkU5UEszVlFUbUY2Vm14SloyaERVWE5oUzA5SE5WbDBNRGxKTndwT1kzRkxWRFJZV21Kc1FUbENRbmxVUjNsdFIydGhSMjlqVG1Gc1ZWSjJPREJCWm1NM1lsaEthVGt5UjFodlNsWjJZalp1YUhCSlRsTkpkVzFQWTFWaUNrbEZaVlkzVGtabmIxRmtiakp0Y0dGSE1XeEZVbWxGYkRWUmJsaGlVMDVaYlRsS1ZrdGFVbFl3WTJSSE5UZ3lVa3BSTUVwWVREVndVVEF5ZVhVNVJXY0tRMjAyUlRabU5GUTRjbmxGVGxkdE1tVmthRkpqY1Rnd2EwdGpkVmxLU2pFM1RUTkhiMU5wZVdWR1REUmljbWxzZUdaTVNVcHFVWGhwV0U5c2VVRjNaQXBYYW1aVWJHSlZOMHBTTWpSb0wwdGliR3hVWkVkcGNWUnpOR053U2xSS1RubGhabGhrUXl0T05EWldNRnBUUlRkdWNGTlpVVlZKUlM5MFFuWmxOMEkzQ21ndmFtTlhaSFpWUWpKWmREVkNUbXBTSzA5Q1dGaGlNMU5xVTB4MFR6Tk1ZbmxqVTBkUFNWWnpUVVZGY0N0eGNESmhUMjlKZERGNFFUbFJOREk1TlVnS09XaFJVSEpOVlVkck0xcEVTRVJtTmxGelRqZERZMnRVV2tnd1dIRkRlV051TUZSblZXNXZjVUlyTlRWYVZ6QjJNRTFDWlZWcE5XRmFSamh3TkRKc1p3b3lhVzlrVTB0VWJ6VkVSbTVyUW5wUWVHYzlQUW90TFMwdExVVk9SQ0JEUlZKVVNVWkpRMEZVUlMwdExTMHRDZz09CiAgICBzZXJ2ZXI6IGh0dHBzOi8vY2xpYWtzZG5zYnd4ZjRkdS05MWF6YjRxNS5oY3Aud2VzdHVzMi5hem1rOHMuaW86NDQzCiAgbmFtZTogY2xpYWtzdGVzdGh4c2VjZQpjb250ZXh0czoKLSBjb250ZXh0OgogICAgY2x1c3RlcjogY2xpYWtzdGVzdGh4c2VjZQogICAgdXNlcjogY2x1c3RlclVzZXJfY2xpdGVzdGI3emdvZWV6anBfY2xpYWtzdGVzdGh4c2VjZQogIG5hbWU6IGNsaWFrc3Rlc3RoeHNlY2UKY3VycmVudC1jb250ZXh0OiBjbGlha3N0ZXN0aHhzZWNlCmtpbmQ6IENvbmZpZwpwcmVmZXJlbmNlczoge30KdXNlcnM6Ci0gbmFtZTogY2x1c3RlclVzZXJfY2xpdGVzdGI3emdvZWV6anBfY2xpYWtzdGVzdGh4c2VjZQogIHVzZXI6CiAgICBjbGllbnQtY2VydGlmaWNhdGUtZGF0YTogTFMwdExTMUNSVWRKVGlCRFJWSlVTVVpKUTBGVVJTMHRMUzB0Q2sxSlNVWklWRU5EUVhkWFowRjNTVUpCWjBsUlNVNTRjbkJ1Y0VWV1MyOU5kVmh4TkZJMFVWUkpSRUZPUW1kcmNXaHJhVWM1ZHpCQ1FWRnpSa0ZFUVU0S1RWRnpkME5SV1VSV1VWRkVSWGRLYWxsVVFXVkdkekI1VFhwQk1rMVVVWGhQVkUweVRsUkdZVVozTUhsT1ZFRXlUVlJSZUU5VVVUSk9WRVpoVFVSQmVBcEdla0ZXUW1kT1ZrSkJiMVJFYms0MVl6TlNiR0pVY0hSWldFNHdXbGhLZWsxU1ZYZEZkMWxFVmxGUlJFVjNlSFJaV0U0d1dsaEthbUpIYkd4aWJsRjNDbWRuU1dsTlFUQkhRMU54UjFOSllqTkVVVVZDUVZGVlFVRTBTVU5FZDBGM1oyZEpTMEZ2U1VOQlVVUm1SQ3RQZGxGV2NqWjFkMjB3WTNSVlozSkdNbUVLU1hWTWIzTkZORFpwVFhkcFFUVTRkek5MYkUweVQyOXZLMDkzTjJsTVJuRXlLelZaVldWcmIwTmFSRzFvT1hKME5sZHhXVWRaYkZadlNHczBaWGt4TmdweFVreDFiVlJSUjJONmR6VnFaR3BRWWpWRksycHViVXBrU1daaWJVaDJjWHA0V1hkNlQwOXNXWGN2UkZZM1V6RlpUVTlHVkZCUFNVOXBaSEJsY1ZWTUNrUmxjR0ZxUldwWVJISTBTbUpsWlVGMWIweHNRaTlUYkZOc1VsUjZjbFpYVm0wMGVucFNlaXRWSzNwQ1RGcEVWM1ZNZUd4RVJtaDNlV1ZXTUZsNmVYRUtNSGhVZFdaRWRucExjMFJ5VDJWalJXTlRWMlJDV25KYWVIUlhSRGRhWjFRMVYwbHdlVEJtUVRCTWNXaHFhVGRVU1VoMU9UVnVZMmsyV1VwaWEwbzVUUXBsY2tRM09UUjFXSGRwU0cxM2VFRlROVU5DUldKWVNYQnVkRTlOY0RCT1pXcDJMMU00VVdoaWNHeEROVFZpTlZad1RqTk5ibVZaU1dkSGFYQjBLM1pMQ2pSMFVIUnNTV1IyWkU1aFJESlhSa3c1Ym5wd1ZYRjNWMVZuZURkSFZ5dHhWMU5XVkdNeGNHdFRaR2x6VTFrMVVGRnBlRUpOUmtjd1NXeHJSSGhxTld3S2VIWm9iMUJuTW1oc05YRkVaWEJMVjNGVWQybEhNMk55VTNWMGNqWlFRamczU21Sa2NpOTZWbkphWlZkTEwyNXVNWEJuU1djeE1GaHJZakJ6VVdWV1ZBcFFhVE0wZFV4VGIxZFhVRkF5Ym10dlRGZHRkRFoyVTNaeGVVdGFNMVp0YnpSWldFWTJRMFpPWjBSNVRXRjVURmxTYWxoQlZFa3lRMjlzUlRORmRUZ3hDa1ExVDJSeVVVUXZPR1pRYlZNNVRHOUlPSEk0Um1WbGJtcFVaU3R2YW5OMmJXRlNUSGRtWlVwUFowSkRlakZGWW5GSmJrTlNTakZKZFZaUmJXZ3JNRFlLVlVWMmFpOXJWMWhMV1dWUFJuZFZUVUpUZDNwNmFTdHRUR1F2V20xNVVXVXJUbkIwYUVGa0syVlJSblZ1ZWtOWU0wOURjeTlIU2l0TFowMHZjbkp3THdvemJFZFJjR2xtVW5WdVJsSmhhMWRhWVc4ck5YcDNTVVJCVVVGQ2J6RlpkMVpFUVU5Q1owNVdTRkU0UWtGbU9FVkNRVTFEUW1GQmQwVjNXVVJXVWpCc0NrSkJkM2REWjFsSlMzZFpRa0pSVlVoQmQwbDNSRUZaUkZaU01GUkJVVWd2UWtGSmQwRkVRV1pDWjA1V1NGTk5SVWRFUVZkblFsRmhaekpDT1dSRFpEVUtXRlkyV0hoNE9UQTBPVUZ0V25aRmQzbHFRVTVDWjJ0eGFHdHBSemwzTUVKQlVYTkdRVUZQUTBGblJVRjNWV2hCWnpsRFRtTlVTbk5OUzB4T09XaGFSUXBLZWtGaGVrTnhaRkJrZEhOSlJEbDBMMlZDTWxWRlZrWmljV1pvY1daT1NWaHZWekJuTjBKSmNIQlJSbXg1ZUM4d1YxbGhkbVl5WlhONWVWTTJSM0JJQ2tOaU9FUlVUalJIWnpSb2NtazBha3hZY0ZaYWIwZGpLMUpvSzJ4M04wSnZUek5zYldKQmJYbFJhMkZLVTBkNWN6TlNXbGt4UVRWRWFFRnRXVEY1TDNRS01VeEhWbkJZTTA5UmN6TkRiMDV6VUhkc1pqaGpOSGRRVUZOeFZWUjJSa05rZURaQlRFUXhWSHBJUjNkcVpYRndiMnd2T1VGU2VWWlBWbU5HZVZReVZRb3lRME55WlV0MFl6QjJiRVpYU1RsVE15OHpZV3BsYTBwa01WSTJkRE5MY2tzMWJtOWhMMmRvYUhFdmQwRmhXR1oyZWs5SFoweEVaVFJhYUZGalN6TmpDa05uY1cwd2NUZDBSRE55UWxWTlZHVnFhMDQ1TkVabVdqWTBUSFZ6WkRsUU1rOTVVRlEyUWtoYVp6WlhMekJ6ZVc5YVVVMDBkamx4VkhaaVlWZHJiM1lLUmpoNUt6WlpjRTFIUzJabFpsQnNLMmxLTW01bWRYTm1jRVF5U3pVMFMxUldhVEJTT1ZCRk9XVnVWRmR4Y0ZCa1IyOVRPV05KVlV0U00xVTJNV3BRWndweE1EUk9kWFZsUjBWTWJYZFBUMDVOTWs5RVNGcGpjbEJTYWl0c1UwWXliRUpRYmxkWGF6ZEdWVFV5SzBKSFdIbFdUVkl6TjFweFJtdDViemROYzBWcUNtWnJZa1pxUTJoblJYWlFUMHRpV0RWbGEwSkxiMU5OU0cxalMzazJXV3RPVHpKc01DdDBiRFJtUWtWTVVFZHFSamM1YjBkS1RrdGtOVzQwVmxkcVZtb0tlVmMyZEhCYVdtOVFORzlwWjBGeFZYcHFVR0ZGWTIxNmFtSlJkbUowYkhOSVdFRk5lVmR5Y0hSbmRYaDFNSHBVT1hKWVpIaFhiRlUwU2xSTGNtdFdNQXBqVlhGb1JrSjVWVEpGZVhSRU1VeFdla1ptZDBoNk16RnhTRGhGV1VWeU5tYzRXV2RvZFdKcVNtZEJTRTlFVERVMFowMTJTMDVXYTBrd01IRndaWFZvQ21OTmRWZDNSak4xYkRsdFpFeDNiVUZJUkVadWNteG5QUW90TFMwdExVVk9SQ0JEUlZKVVNVWkpRMEZVUlMwdExTMHRDZz09CiAgICBjbGllbnQta2V5LWRhdGE6IExTMHRMUzFDUlVkSlRpQlNVMEVnVUZKSlZrRlVSU0JMUlZrdExTMHRMUXBOU1VsS1MwRkpRa0ZCUzBOQlowVkJNM2N2YW5Jd1JtRXJjbk5LZEVoTVZrbExlR1J0YVV4cE5reENUMDl2YWsxSlowOW1UVTU1Y0ZST2FuRkxVR3B6Q2s4MGFYaGhkSFoxVjBaSWNFdEJiVkUxYjJaaE4yVnNjVzFDYlVwV1lVSTFUMGh6ZEdWeGExTTNjR3N3UW01Tk9FOVpNMWw2TWl0U1VHODFOV2xZVTBnS01qVm9Oelp6T0ZkTlRYcHFjRmROVUhjeFpUQjBWMFJFYUZWNmVtbEViMjVoV0hGc1EzY3pjVmR2ZUVreGR6WXJRMWN6Ym1kTWNVTTFVV1l3Y0ZWd1ZRcFZPRFl4Vm14YWRVMDRNR012YkZCemQxTXlVVEZ5YVRoYVVYaFpZMDF1YkdSSFRUaHhkRTFWTjI1M056aDVja0UyZW01dVFraEZiRzVSVjJFeVkySldDbWNyTWxsRksxWnBTMk4wU0hkT1F6WnZXVFIxTUhsQ04zWmxXak5KZFcxRFZ6VkRabFJJY1hjckwyVk1iRGhKYURWelRWRkZkVkZuVWtjeGVVdGFOMVFLYWt0a1JGaHZOeTh3ZGtWSlZ6WmFVWFZsVnl0V1lWUmtla296YlVOSlFtOXhZbVp5ZVhWTVZEZGFVMGhpTTFSWFp6bHNhRk12V2pnMlZrdHpSbXhKVFFwbGVHeDJjV3hyYkZVelRtRmFSVzVaY2tWdFQxUXdTWE5SVkVKU2RFTktXa0U0V1N0YVkySTBZVVEwVG05YVpXRm5NM0ZUYkhGck9FbG9kRE5MTUhKeUNtRXJhbmRtVDNsWVdHRXZPREZoTWxoc2FYWTFOVGxoV1VOSlRtUkdOVWM1VEVWSWJGVjZOSFFyVEdrd2NVWnNhbm81Y0RWTFF6RndjbVZ5TUhJMmMya0tiV1F4V25GUFIwWjRaV2RvVkZsQk9HcEhjMmt5UlZreGQwVjVUbWR4U2xKT2VFeDJUbEVyVkc1aE1FRXZMMGg2Tld0MlV6WkNMMHN2UWxodWNEUXdNd3AyY1VrM1REVnRhMU00U0ROcFZHOUJVWE01VWtjMmFVcDNhMU5rVTB4c1ZVcHZablJQYkVKTU5DODFSbXg1YlVocWFHTkdSRUZWYzAwNE5IWndhVE5tQ2pKYWMydElkbXBoWWxsUlNHWnVhMEppY0RoM2JEbDZaM0pRZUdsbWFXOUVVRFkyTm1ZNU5WSnJTMWx1TUdKd2VGVlhjRVp0VjNGUWRXTTRRMEYzUlVFS1FWRkxRMEZtT1hvMGN6RnVVRFF3UlhScFpGVnRSbEZvY0ZkeU4zRlRVVFYyTVRkc1Eya3dSR1owTkRGb1J6VjNabXRGY0VORGJYbDRSa1p2VFhSeGFBcENLekJhTXprMWJqVnBlbGhpVjNwNmJVWkVRa3MxTTA5MWFTOXRhV1pDVFVKVmQwTkVaSGM0UTI1WFdsUXhNRzFKZERoQ2FXOXJTMnBUTTFSNk9Fc3pDbXczY1hSTlkyNHJjM0JKZG5GU1dISkxkemxoZEhSMlF6aFFWRTU1VjNvemJtVnZOVEJITjNGa2VUZFBjMmhrVHpWa1RUQkVSMjVFU1V0RlZrOWtTVWdLUmpScU5HMUxSbTUxTUZORlUxaFhXRU5rVEc5NFpuUjJaa0k0U1c5TFJTOVNWWFpuUTFaWmR6TjFVVzFoY1VsbU9HTnRRbGR6ZFZOMmRERkVaVTlwUndwNmFGWTFSblptWlRsMk9XTnpTVTlhU2xOTVFVRktRelZCVjI1Q1ZXWjVaeloyY1dFelZVTXZiM0JsTTA5Tk1rdDJNVWRSVkdaUFlVZ3dkbWN4UjI5VkNreFRWWEZsUkRFMFZuVlBURzE0ZFdkTmJXaFJRVzFhWkhocEt6VlFPRGxFT0VVMk1FUjJaRGN5V0VOVVVHNTNjemQ2WjJoa2VHRlVkMFZqYmxVNFZuY0tSVUpLTW1WQ1lVaHBTbk5KZEZOVmJETTJkakpHYUhsbE9ISm9VM1Z0U0dkNFkweE9jRmxRVTBGcWNXTTBUazFKVFhWcWJ6aHdVbU4yYVVodVNFSXdkUXBEVG1aTlFqRlFTakppU1c5RFlsbEtjVEpDVG1Zd2FsZGthMDRyTDB0NmNHeDFiVXhTV200NVVrSlpWazQ0TWxsTGFqRlZWRGsyY3k4dlFqZDNVRU5rQ2xsWGNHaHZhalYyWkRoeE1qRkVaRFJXYlRKcVJuZ3JUV3cyWkdwNVowaFRRVXA0YW1kU0wzUnlORmx4VWxaT1FVaHFiMmhwZUZaWU4yMVJlVUYzYXpJS1oxUXZWa2gwVW1kM1NsRnhlRUZRZDNKQ1UzcGpSV1pSZG1OWmVrcGFWSEZIT1RCbVVFVlBiVnBWSzNsdWRtMUJORlI1YnpCME16aE1OSEUxWVhOVGN3cDBZVGh4WVZwRU5uVnJhSGxzTDAxUGJVWnFRVE5QY1VkV1NuaFVZU3RzVW5SeVpuaFlRVzgyZERWc01VMXpla0pCYjBsQ1FWRkVlRlo0WlhkRWIxUmlDbXhaY0ZSMVVHcHZObk0xTW1wT1ZEa3ZZbWxPV25kdFRYUnNabVZrTVc4MFZEUm5iaXRQWldGUWJFTkVURGt6YlV4dVpqRlRVMjl4VVhCRFZYbE5OVVlLTHl0WVUweFpZMnhsVjNGdmJuTkpjSEpFVlhaUU1UaDJVMXBJU2tsc09UWnlTa0U1WkhCWlYweFZNMDlKY1hjek9WQXhUaXRpZUd0SWQyOVVlVXRpUndwVWRsWm1TbmhJZG1ZNVZEaEZSMU5RTVZOcGVrZHFWM1Y1YkcxRGFEaDZORzEyTmtKRVRHRmhLMVpOWVU5clJGa3lVRzlITlhWTWVEVkNaSHBrYlhCckNtOW5Oa1ZpU1VoM1dYWjFLMVo1TUVGS2Npc3hOV3hoZUhFMFpVeEVWRXRHZDNkbFQzTlFSRWhsVjNsRFpWTk5WVFp4VnpkYU9UaFliWEpyYkdGWVoxSUtTemswVlU5eFYyTktXRlZET1M4clJFZHFaRU5vYWxZdmJEVm1XRmwxV2s1aFVWRkRXSHBDZFhCd1QzTkRSemRTY0c5dlR5dFVSM0ZFTlRCSWNsbG1VZ281V25saWVHMWxhbWRCTDNaQmIwbENRVkZFYzI1S1JWWmhhbFF5VWpaR1ZuSjZWR1JXWVVSTFEyWlVlR1ZKYzBwaVQySmhSRlZWVEZCdGMzaE5iMk5IQ2xsR1pXNXNZVEZHYVdobmF6ZFpVVUZpUVhsT05GQktVR1l5VEd4Tk4wOHZXbU52UkRSaEt6QmFjVTF0UmtWWFFUWTBjamg1Ykc5T1ZHdGFWRnB3UVhRS1IxaEZVR3gwY1hsbllrUnFVRkJRUm1nMVVuaDVaRlZqYlZCMGVVWkdia2RRYVhKVlVrdDVOVlZSTldkT2JEUnhMMUpQVFZscGVFTTFVV055T1doNmJncDFWMUJZYnpod2VVTnBiWGMyU2twS1VFWk5kMHN6WWs4eVRDdDBSR0ZSYzJrd1NVTk5VbkIyY1haS1ZURlpkRzlDTlhneE9XMXBNVVZET1NzdmNUSm1Da0pzV2podU1WcGpSbVpUUm5Cd2RUQlRZM3AySzBWU00waDNkVzRyWWpScWJHdEJURll4YTFCR1pWRnJPR3RZWVdaV01FdHRWVnBTWmtkdVNqaHBSRzRLV1ZjeGVGUXZTRVV2VUN0TVEzZzRSR3hpU1RkblFYUjNUbUZuVXpOTWVqVk1RbU0wU1ZKUmFFRnZTVUpCVVVOTE5rWTNORGxhU21kMFRsTXlWbHAyYlFweEsyVkVPSEJHVWxVMmVtRnlibWxtY0dkQmVsTnhNRU5DYW5wUVJGRk9OVVYxTjFOWk1GZHpSRUZxT1doRmQyaHZUV2xKTm00NVdHRlBLMFp3Y2tSSUNub3ZaV3M0UTA4dlUzRkJaQzl5UzNocEx6SXJUQ3QxVjNSNVdXRlRiSGRsYWxweVpubzNUV2xVWmpsU01YcEZiM2t6YWtsYVJrRm9hV2xpVDNseVZWZ0tSRnBQZDA1V2N6aE5hWFJJTUhkcll5OTBha0ZQV25WMldqYzJaVEZ2ZEhZM1duUTBWMEpyYXpsMFdVdEVVRU5KTWpScWJqWjZkRmhwY2sxcFdYcFllUW92TTFnMFZ6Qk1TMlZKVFZac2JYUkdkbVl5TkN0cVMyWk1UamN6YzFRMFZrRm1Na1J3TW1WaGVsZG1kekIwZEd0UllXcGFUVXhvY2pSaWVtdEdaRVp0Q21FeVZFc3ZZVlI1WkRZNVozVmtRMjVFVFVSWWRIUlFjSE5GTUdaa1JuaDZRVFoxZUdNdlZXTTVSMk0wVFZKUU1URjVSRUl6TkRWNVQxcFZXRlF2TkhNS04wUlBMMEZ2U1VKQlVVUkdMMEZTVTJaUWIzZEZZVkJ2UWt0RmFHbDVUSFJ5UVUxMloyOVJhM05QUmtOR09WSnpTV2xEYW0wdmJuSXhabGhEYm5KWVRBb3JSVGxZY0hZM1RFMDFORlp2WlVwbWNuVklZbXMzVjFkTkswRnFLekZoUVdneGJVRTFXR3cyT1VwNmNVSlpMM2RxYTNrclVVcFlibWgxUW1GQlVYRnBDbFF5TjNBeFptcE5hMnBSWlU5d2NDdFJWM2N3SzNRMVlubFhNR2hFVVROVFUzZGlVMkoxZGtFMFRqZFpiWFJWWVdKSVdHaDZVMEpIY2xwUWFuWnZVVW9LYUVsT05rdHJSWFF3Y2twNFNHY3haRFl6VVVodkswSTFMMVpUVVdKUVNVZ3JiWGx1YlRjdk5HNXNXRWhTZUZrMlZ6TTNRM0oxZDNOdmNYSXZkMGgzVFFwMFluQlVhM2xQTm1GbU5UTXhZUzlGVmxVdk1XdEVORkJ1VVhWa09HTnlkRzF2TWpaa1NtTkxlV1JrZFhCUE5UUkNUR2x2WVVabmMwSkNVVVoxY2xVNENqbGpORWRXU201M055OVBhRmxtVlhkUlZsZFFOSFpEYkU1elZpOURMemRDUVc5SlFrRklVVzFQUmtaQlFpOXJaRTFIT0ZGbmQydE9hMnhrVmk5VWFFOEtaR1Z3VTNsMlpIZHZhek5rZDNSeWQwRk1aUzlTVVRoelpWWkVSREpqVGtOUFRsTm5PVFZqUTFCUVZVNVRWVmhNZVdKd2VrUnZOSGhRVDB3MmRVTk9hZ3ByTjNGUFNXOTNWVWhKYVhWVWVGcG1hMkl3VEdwVE1VNUZWVXRRTVhCU0wxWm1ha2hGWlVsQ1FtOXpWVTU0YzB0eFMzcENjRlZOV1RKdldUWTFaak00Q2twd1pXVnVUREpyZWpVMU9ISkdXRE5ZYW5oUldscDZaVWh5ZFZKNVlrbzVRUzltVkdac1NVbzJZMEZ3VlZKTmVEUkxjWEZYVm5WQ01UUmpPU3ROY1VJS2IyUTJhVEVyVWpOTVIzUXhSSFpvZVVSblFrcDRVMGRYUzNCUVRGTnNPVTFqUldFd1JVUkhUR05RY1ZGR05XVnNaRE0xVkVwdWNHTkdUVzVOUkZKck9BcHNabVF5U1VWSVl6RlJUazVvUW5OeGNIZHVUSEJGUXpSaVdUWk1aMnRMWW14SVpIVlhRMFZ6Y1c1c2VtTnNkbk5yZEhOSGFuVndOVlJUWnowS0xTMHRMUzFGVGtRZ1VsTkJJRkJTU1ZaQlZFVWdTMFZaTFMwdExTMEsKICAgIHRva2VuOiB2a2d5aW1xYmNiZWFpY2c0c3V5YTJveXM1NnlrYjJoN3diM2JxYm4xZDNzaThuc3VzN2dmOTg0eHU2MDVlaWo0aHZpamw5Yml5ZDV0cDV1aGN5bnY4ZHh1ZTZyMHJhb2V6emc5YW9pMHB6Nnh4MjJ4enBsdmJjZ2k1aml3OHN1Zgo=\"\
-        \n   }\n  ]\n }"
-=======
       - AZURECLI/2.49.0 azsdk-python-azure-mgmt-containerservice/24.0.0 Python/3.8.10
         (Linux-5.15.0-1039-azure-x86_64-with-glibc2.29)
     method: POST
@@ -2210,7 +1371,6 @@
       string: "{\n  \"kubeconfigs\": [\n   {\n    \"name\": \"clusterUser\",\n    \"value\":
         \"YXBpVmVyc2lvbjogdjEKY2x1c3RlcnM6Ci0gY2x1c3RlcjoKICAgIGNlcnRpZmljYXRlLWF1dGhvcml0eS1kYXRhOiBMUzB0TFMxQ1JVZEpUaUJEUlZKVVNVWkpRMEZVUlMwdExTMHRDazFKU1VVMlZFTkRRWFJIWjBGM1NVSkJaMGxTUVVwQ2JFeHVjM2h1SzB0cE4zSkRhVW8wYjJrd2FVRjNSRkZaU2t0dldrbG9kbU5PUVZGRlRFSlJRWGNLUkZSRlRFMUJhMGRCTVZWRlFYaE5RMWt5UlhkSlFtTk9UV3BOZDA1cVNUVk5SR2N4VDBSRmQxZG9aMUJOYWtFeFRYcEJNazFxYTNkUFZFRTBUVlJDWVFwTlFUQjRRM3BCU2tKblRsWkNRVTFVUVcxT2FFMUpTVU5KYWtGT1FtZHJjV2hyYVVjNWR6QkNRVkZGUmtGQlQwTkJaemhCVFVsSlEwTm5TME5CWjBWQkNuZFZUR1ZGZFRFME0wMXVlQzlPYmxoR05rRkNibFZCWTFOM1kxbDBTRk5yYUZGMVlWTlZZbE5wVERZeGNVTnRTMW80YjI1YWQyRTJRakZXVWxReU9TOEtlRXRzTjBoNGVWRTNTbTlaVmpWR1NqSldTRGxCVjNvdkwwZERhbkZVYWpWMlVVSmxiemhJYjNkYU1tcExNSFpqY3poM1RYRkRXSGxyYzNaYU9ETXhiUXBVZG5seFIwdERhbWxCVkVsMFVHRnFZbkpETkdaNFdreHlPR2hUVVUwelF5dEhTM0puVUZsaGVXRnZaRGRaY21odVdteE9XWHB1TjBWQldIcG1hVGxLQ25ac1IzZDNUWEZwTmpoeU5VTXdRMlZNZERKWVQwdFhiVTF3YjJJemFUQmlMMmd5Vms1MVlVRjFiRmwwWmtremR6aFlSbXd2TjBKa2FteEJaME5aV2xnS1FVUTVTVXcwZURrMU1IVjBOQ3RxWmt3cllUVm5iRzkzUkhNcmFrVlRlR1JHU0UxdkwzcFNkVkZpUmtocU4yaFpiMUJHUm1FMmNXMTNVU3RETWpkelZBb3phMjVQVW1rM2RrSXZWVkJ2WkRJeVQwaERVME5GUkhwcU5WTTRhVWhyWjA5MVEwaHRZbFpTU2swM2VuQXlZemx1TVhscE1EQldSSGxhWXpNMmRISndDbkpwT1M5SWN6SjNXRXhaT0M4d01tbHdOSFp5VTFKMlUxTkRhWGgxZWpoQlpqbGhXSFZIZHpOME1qQllkbEpUVWxkd2NIaDNXbHB2WWxCVWJFUlRhV0VLZWpobldYVkdRa0k0VVVac1YxQkhkekZoWlZNeFRuQmlSMGhYU2pabWRESjVRakp5UjJ0eVVYQmpjMEk1YTFWTGIyRXhZMXA1UkdVMU4xTlplRTE1U1Fvd01tcGxlRGRIWkZwcU1HWlFUazA1UlU1UlUxWmtjVTF1U0ZGaFpVcFVOV0ozZDJaRFQzWkNURU5HUVd4VE5YVk9MM1ZOWVdWd2NuSnZVV3hqYzNSUENuSnVkekFyZEhCeEsxZElNRzV6TDI5RldHZHJVMUV3WWpOR2JqUllZMHhYT0dwUFpGRXZTMGxXUWl0NVRIVm9hWGN3UVhSdmFERnRiblZCUWpORlIyNEtZMVZRV2xWNlIxQnNNRUpxUzBwa2NrTnlSRTlLZGxsRmRFbDNLM0Z4Y0RsVmQyUndNa1V2Y1UxRk9FTkJkMFZCUVdGT1EwMUZRWGRFWjFsRVZsSXdVQXBCVVVndlFrRlJSRUZuUzJ0TlFUaEhRVEZWWkVWM1JVSXZkMUZHVFVGTlFrRm1PSGRJVVZsRVZsSXdUMEpDV1VWR1NFMHZiVk5aY1V0UVRGQjNjbTV5Q25kSlNraDNaV1UzZDBSSVNrMUJNRWREVTNGSFUwbGlNMFJSUlVKRGQxVkJRVFJKUTBGUlFqZ3paRVpzUlZCd0wzSnZTVE5uYlZGRlJFRnNXa05TUmxBS1JsWTNPVzVoU0N0UVdEa3hiMEY2WmpGVVVWRXhiMnN3VGpWdFQyVkJWVWdyYUZkbmJFRXZiR3hVWldkT1pYQkhaSE5GZUdaeFNFbFlUa2wyZW5GeGJRcGxXVmRvU2xCQ2VXOU9ZM2d4WmxWa1MyRlZjMGx5WTFoUmVDczBabWRtYjBkeWJrTTFNRk4zVW5veFl5dExMMFV5U1ZWcU16Sm1XR0oyY1RORWVFVjRDbXg0Y2xOUU9GcHBURXBUUkM5cE5UWm9Sa05SU2pWeVRGUkJRMjFETlRaSlUxSjFkMjV1ZURGV05qRXJlRzlzWjFSdFEwSnZZMGRrYVZwT01GcEZTbkFLVFU5R0wwSlNUMUEwV0ZCVlJFOVpWM3BwVGpJd2RrUTFaMlo2VFRVMldWaGhaVlJ6U2tOeFFWUnFMMEUzV0RKU01UTXZVVUZzVFhFMlZFOVNXamx1UXdwSE9XaE5SbUZXTlRaUWRGWmthVUp3V201c0szQktiM2hWTjFkcVJtRlVNVzlWV0VwRmFGbDNVVTlJZFZSM2J6WlZWbkZhUW05T1Fpc3hlVllyTkdKYUNuZDNkeTltUlhkT1puUXlObkpCZVhGaU4yMVJiaXRLVGpWU1dHUldaSFZHUmtKNWNFNXJjSFZ5U0hwVmMwZDZhR2cwZGpOSlMyMWFVRzUyVG1od1RGRUtZWEpXT0RGUFdUbHdkbVZCUjNKTmQyTlVRV2gyTTNGa1drcHFNbVo0WW1kT1NVdGtRU3N6TUZsdVVWRjFVRTlJWlV4clRubHJiRzFPVmxsbFUwZHVXUXBUUkVNeFN5ODFZM0V3ZG5CM1NUWkdTVk5wWmtOR1JISnVMMWhTY0VzNVluaDZTa05sWVRKQ1duSTJaR2gwVm1aM1pGQlRjVU54WmxOSlJHWkVkVGhGQ2xaUVZ6RkVTMDVGVTJsQ05tTkNUblpIT0ZkQlpra3ZWVFp6Y1VOS2FtazNXRVV4ZEhsUFEycEVSVVZsSzJFNWJIQk5iMVJ0VW1oMlMyTXJhR00yUVhrS1RERXpiVXhPYjNNM2FERm5ZWEY0UW1kMWVtVlJUbUpzY1RVMU0xTkNSVVpJVVdKQ1dVWllSbEppVVZsTksyTlJXVVpMTUZwSFUwVTVRMDF4TWsxRFNBcEJZbkZIWlN0RFVHZ3JhV0Y1UWxoMWFYYzlQUW90TFMwdExVVk9SQ0JEUlZKVVNVWkpRMEZVUlMwdExTMHRDZz09CiAgICBzZXJ2ZXI6IGh0dHBzOi8vY2xpYWtzZG5zb250c2ZpMy04b3Z2ZGRycS5oY3Aud2VzdHVzMi5hem1rOHMuaW86NDQzCiAgbmFtZTogY2xpYWtzdGVzdGN5MmJkNgpjb250ZXh0czoKLSBjb250ZXh0OgogICAgY2x1c3RlcjogY2xpYWtzdGVzdGN5MmJkNgogICAgdXNlcjogY2x1c3RlclVzZXJfY2xpdGVzdGp1d3NndHhwdGNfY2xpYWtzdGVzdGN5MmJkNgogIG5hbWU6IGNsaWFrc3Rlc3RjeTJiZDYKY3VycmVudC1jb250ZXh0OiBjbGlha3N0ZXN0Y3kyYmQ2CmtpbmQ6IENvbmZpZwpwcmVmZXJlbmNlczoge30KdXNlcnM6Ci0gbmFtZTogY2x1c3RlclVzZXJfY2xpdGVzdGp1d3NndHhwdGNfY2xpYWtzdGVzdGN5MmJkNgogIHVzZXI6CiAgICBjbGllbnQtY2VydGlmaWNhdGUtZGF0YTogTFMwdExTMUNSVWRKVGlCRFJWSlVTVVpKUTBGVVJTMHRMUzB0Q2sxSlNVWklha05EUVhkaFowRjNTVUpCWjBsU1FVbFZTWEJFVXpGelNqUndiRUU0T0d4alMwcDVNbmQzUkZGWlNrdHZXa2xvZG1OT1FWRkZURUpSUVhjS1JGUkZURTFCYTBkQk1WVkZRWGhOUTFreVJYZElhR05PVFdwTmQwNXFTVFZOUkdjeFQwUkZkMWRvWTA1TmFsVjNUbXBKTlUxRWEzZFBSRVYzVjJwQmR3cE5VbU4zUmxGWlJGWlJVVXRGZHpWNlpWaE9NRnBYTURaaVYwWjZaRWRXZVdONlJWWk5RazFIUVRGVlJVRjRUVTFpVjBaNlpFZFdlVmt5ZUhCYVZ6VXdDazFKU1VOSmFrRk9RbWRyY1docmFVYzVkekJDUVZGRlJrRkJUME5CWnpoQlRVbEpRME5uUzBOQlowVkJkMFZ5WTNoVksySnJLelZMZGxaRFpVUnZVR1FLVVdsT1Z6SkpOVTR4VjJoUVNsTnFheTh6VFZCU1IxWXdlR3BwUTJocVRXWTJRV0UyUjJNdmJqRnBlRFJGVHpsQlNVOTRhbHBqTTJsaWRUZGlhbHAxWXdwcU56UjRTMGhyVVRGdGRYQmlaSFZYVGpReGVEbExPRkY1UlRWaFJWRk1aVkJ0S3pGaE9HeE9VVkl6Y1N0UUswSkdaR2szU1VWaWJqTnZWelF4V1ZSaENrRlBhV1FyZW5ScFRuSjZOSFEwY2pKV1FrTTBWbVpGZDBac04xSTJkMlZxUjBSSWExQXZOQzlOU2xSSU4xVjNXSFp5YkVWdFJ5OHhlREU0VmtKWmRFRUtTR2R4VURGbVUybHdXVWgxWkVGTmRXNTRTakk1WWxBd2FWaHhZV1ZXVjJFclpIVnNSMHh6VjFweWRsQklOVEoyVkdSTFJGQlVlbk5pYjA5TmVXNVRhZ3BwT1RFeWFFNUhhRmhvYjNSVldTOVNWak0xZUhoeU5sQkpaRlJDTm1aRVFYZEVSMkptWkhwQ2JHczFRMjVFZFRnNWNrODBNbXB0UkZWWE9VMUdTRTA0Q2swMVFUYzVhR05WZFZWS1NGbGxZbkJQYzI5VldtMW9ZVWw1ZWs5aVpVdHBNM0ZuTmpCVVZWUkNNVUkzZDNsdUszWkRaM2xIV2xkMFoyTm1lWEJZWTBFS1NsaG1iSGMwWWtOdk1VWkNPR0owUkV0NVRYWlNXVkl2YWtkV0x6SlVRVkZ2ZFV0V04wOXpaVEJDVFZOR1NIcGtjVVJWVkVKUlUzTjJURTB6UVV0Q1RncDNSMXBZYWt4dFpqWnZWRkl2UjJ4alFrVm9TRWt3YUZKM1dVMDRjRXh0WlM5NU5XUnNUWEJxZW5SVU4waGFURTFZVGtsblVXZzFUV0p5YlhsQ1lYSm1DbEZIU0RNeFNrWTNTbkpyTjBsUlIzTkRNblJ3Y0RkdVVESmhPRFkxTWxac05VVTFhR1pOVDI5VFZVNDRNblJSUVRoVVpqVlBRWHBvVWxvemEyZFhXQzhLYUVKS1RsWmFaWGR1Wkd0VFNIY3ZRalF2VURSS1ZYSlVibGhFZDFoQ1UzVTViMlJGYzJ4NFZpOVdNRkJ4UjJKR1NVUktRVlYxYldSU2QwdDJlSGcxY2dwWmFWZFJlU3R2WlN0SFVVTTVZMjl3TUZwUmFsazVhME5CZDBWQlFXRk9WMDFHVVhkRVoxbEVWbEl3VUVGUlNDOUNRVkZFUVdkWFowMUNUVWRCTVZWa0NrcFJVVTFOUVc5SFEwTnpSMEZSVlVaQ2QwMURUVUYzUjBFeFZXUkZkMFZDTDNkUlEwMUJRWGRJZDFsRVZsSXdha0pDWjNkR2IwRlZZM29yV2twcGIyOEtPSE12UTNWbGRrRm5hMlpDTlRkMlFVMWphM2RFVVZsS1MyOWFTV2gyWTA1QlVVVk1RbEZCUkdkblNVSkJTVWhvWjBwclZUWTVZbEZJVlhZMmEybFViZ3BWZW0xaVRUUlhhWEl5SzNsQmVqZGhVa1JvY1hrMmVXZHJTMVJwWW5Sa1RXWlFjV1JYTUdkRU9FMUpRbGxsUm5kWWEyUkthWGRCWm5KQ1VVWjZUbVIwQ21aSGJqUTBjbmxSVldVcldGcFZaMGhxVlhCSE4wRkRlR2hRTkRobGJIRnBUakYyTTA5aVdHY3ZVVzFPU2k5d1NuQjNUM2MySzBGUGRHcG1hM1ZqWms4S2IwaGphbkZsVFRFNVIweHRXVTFSY0dsMlFsZ3pRV3B5U2pCME1tUnhkRmMxY3pOVGVFMUxRbmxpUVRFNEx6WmxiM2hsVUc5WFJIQkZTMDQxV2t4RU1RcFhLMnMxUjJST1EyRkRTbFpRTkZOeFJqTlhVVWhHU201dVRHOVNhVzlDT1hOR2NVeHFhbWx3ZWxWSk1VZE5XU3RrYW5keGNEQnBPVTVPWW1oMUswRXZDbmx4ZDJadWJsbGtWallyTDBveU5HcGFUVEo0V0hCSmQwbE1SR2gyZEZGVlFqWXdUbkJ3V1ZabU5HeElWV2N2Umpob1ZrMHpTbTVoYUVoV1lrRnJSMkVLYjFNd1ZEY3ZhalphVEROS1FtSXZOV1UxWTA5UFZXeHZhM2d4WnpWdFozQkRSbTB2YUROM1dFMTFNVXR2VG1GcGRUazNRMFF3VEZsd01EbENXV3hJY3dwSFdYTTRkR1F5TWxSd09HNTViV1JCYzJ4UWFXdHBkRUZrTDJndmVISTNiMWRTZVRobWNqQldZMUE0WkhSRGFrVnRRMmR4UzA5R2VYVnVPR0ZFVFd0ckNrZG9UVTVNY0RGMGJsTm5PSE5NV2swMGFIVTNUSEpQYVc1RVlVb3ZWRTlDYjNGYWVYRXphM2xWV21GVFNIQnJaM0ZMYkdzNVZHWkhTbGhhU1daQ1dWUUtkazEzYnl0MFVqaGFRMVJSYVhrNVNUZGxOamh5VXl0WGJGUlJPVFZPYVVWS1pUUkdOVGczZUVOUlRrd3JkakIySzBObU4xUnlWa3hLT1ZCRFdWaFlTZ3ByZDNobE5EUm9hRmRRZVdRclpIUnVaU3N6ZUVaRFZucG9LM2xVWVcxM1JESjNaRVpyWW01RFFtWlRVRzU0YUZjMlNHeEZkRXA2ZVdWSU9HMVVUemhDQ2poR2RtczFhQ3RKZEhoU1lUVTRaWFlyYkhaMFltZFdNd290TFMwdExVVk9SQ0JEUlZKVVNVWkpRMEZVUlMwdExTMHRDZz09CiAgICBjbGllbnQta2V5LWRhdGE6IExTMHRMUzFDUlVkSlRpQlNVMEVnVUZKSlZrRlVSU0JMUlZrdExTMHRMUXBOU1VsS1MxRkpRa0ZCUzBOQlowVkJkMFZ5WTNoVksySnJLelZMZGxaRFpVUnZVR1JSYVU1WE1razFUakZYYUZCS1UycHJMek5OVUZKSFZqQjRhbWxEQ21ocVRXWTJRV0UyUjJNdmJqRnBlRFJGVHpsQlNVOTRhbHBqTTJsaWRUZGlhbHAxWTJvM05IaExTR3RSTVcxMWNHSmtkVmRPTkRGNE9VczRVWGxGTldFS1JWRk1aVkJ0S3pGaE9HeE9VVkl6Y1N0UUswSkdaR2szU1VWaWJqTnZWelF4V1ZSaFFVOXBaQ3Q2ZEdsT2NubzBkRFJ5TWxaQ1F6Uldaa1YzUm13M1VnbzJkMlZxUjBSSWExQXZOQzlOU2xSSU4xVjNXSFp5YkVWdFJ5OHhlREU0VmtKWmRFRklaM0ZRTVdaVGFYQlpTSFZrUVUxMWJuaEtNamxpVURCcFdIRmhDbVZXVjJFclpIVnNSMHh6VjFweWRsQklOVEoyVkdSTFJGQlVlbk5pYjA5TmVXNVRhbWs1TVRKb1RrZG9XR2h2ZEZWWkwxSldNelY0ZUhJMlVFbGtWRUlLTm1aRVFYZEVSMkptWkhwQ2JHczFRMjVFZFRnNWNrODBNbXB0UkZWWE9VMUdTRTA0VFRWQk56bG9ZMVYxVlVwSVdXVmljRTl6YjFWYWJXaGhTWGw2VHdwaVpVdHBNM0ZuTmpCVVZWUkNNVUkzZDNsdUszWkRaM2xIV2xkMFoyTm1lWEJZWTBGS1dHWnNkelJpUTI4eFJrSTRZblJFUzNsTmRsSlpVaTlxUjFZdkNqSlVRVkZ2ZFV0V04wOXpaVEJDVFZOR1NIcGtjVVJWVkVKUlUzTjJURTB6UVV0Q1RuZEhXbGhxVEcxbU5tOVVVaTlIYkdOQ1JXaElTVEJvVW5kWlRUZ0tjRXh0WlM5NU5XUnNUWEJxZW5SVU4waGFURTFZVGtsblVXZzFUV0p5YlhsQ1lYSm1VVWRJTXpGS1JqZEtjbXMzU1ZGSGMwTXlkSEJ3TjI1UU1tRTROZ28xTWxac05VVTFhR1pOVDI5VFZVNDRNblJSUVRoVVpqVlBRWHBvVWxvemEyZFhXQzlvUWtwT1ZscGxkMjVrYTFOSWR5OUNOQzlRTkVwVmNsUnVXRVIzQ2xoQ1UzVTViMlJGYzJ4NFZpOVdNRkJ4UjJKR1NVUktRVlYxYldSU2QwdDJlSGcxY2xscFYxRjVLMjlsSzBkUlF6bGpiM0F3V2xGcVdUbHJRMEYzUlVFS1FWRkxRMEZuUWk4eFZWUlFTbmN3VjFkMVVEQXhlRTA0VFhjeE1GZHRibmh5VTJsNFNuQmlNamRUYWxCaFdEVk5lV1ZZU0c5UGJXdHlXR2RaYkN0Q1FRcExTMkpJUTNWclJ6SlJZVmt6U1RFemMwWmtTSGxEVEU1RlVsbFVkVk41VlRZeVlqSktUSGxPS3psNmVFMVhZMEZqZVVkR1EwSkdORWhoUVVKblpVaHdDblJtYkZaM1RETnJjVzVpTWxCM05tNWtiblpQZDNKalRuVjZVSGxTY2trdmQydHhXV1ZUWjJaWVNrcEdZMHBuWWtOcGQyUnpkM1EyV1Rac1dTOUdTSGNLSzA5VGNFNTZPWGd3V2xFemFIQk1SR2hEY1hkVU9WWTFlV2RxYkRjM0sxQlVVVXRVV2t3eFVrRnZlVXd3TkhGb04xQkJNRTVRTVdOcVJIaHhkbXR2VkFwR2MzcGtibmd3YVhRMFJrUkRlQ3RWU214NFNGYzRlazVEY0RGMU4yUjBUV3ROTDJ3M2VVVlNhRGR3ZW00cmRXcGFRM1JxU1dveVNHVkVWM0pxTURjdkNtSlVTMFUyWVVncmJYWm5WVk5aV1hGRVVFaDJkMVF5YVcxeWFqVndkamxRWkd4WlJISm9VbXRzVTNNM1NtWkVZbXRvV0VWRE1YazBaV1JXVEhKWVZXTUtLM05CY1RoS1pVMWtOVzlXVEd0dmQyUkZTVVpGWVdONFF6SkhiemhuUVVGcFJ6QlhXV1pxVUZOVk5UVllUMHh5WW5GRmVYQTFUM2g1YXpCT1RYUXlad28wWTFCSE5tcExSQ3RYZHk5eWNuaDNiazgyVEd0Qk4wUldXVk0xTTJ0alMzZFhlbEI1U2xkb2QyeG9aVTQyTUcxVFducFBSblY2WkRoSGFEWjRjMlFyQ2pKdlVFbERSRFJJTUdWWVZXSlBOVWhJV1ZGSWFsbGtlRTFNTUdSbVZtWmlZVGxvY21OdllUQTVPVzlyU0VwTmRsbzFVVzVQVm5GbVQyZE9UVWcyTUVRS1NERkdVMUF2T0RkV2NtTlFaRVU0UVcwNE9YbG9RalpzUVdsMFRTOVVNV1ZSSzBWT1drNDVaWFZUV1d4WVMyeHpVSGRGU21kS1VYQjVVMjF2VTFoMlFRcGhRMDlxV1VOUWNIaExiV1ZaVnl0U1FXbzNiR2MzU25CVWIwMVlhRGxXTkRCcVQwNXdkR1V6UzBaMmRWVlNWbGxCVVV0RFFWRkZRVFowT0d0Nk1HTkNDakIzT1RZekszSXdNQzlSYVUxcVRtMURSRVZ5VFVsSFVVWjJVVkZ3THpoSmFXSnllVmgyYkZnMFIwOXBUME12TldsaFMycGhPWFlyYmsxNmVVbEVRVzhLV2taUlpVVkplRXhtVTJaR2RIcHFORkJNTTNCUVRFcHhibUpNVERKQlMyUXlTVzFrVW5ka2RWZFhSRU0yYUdWaVlVdzFkSFZrUWk5elp6SXlZbGRSYndwNldVcDFhWFFyUkRaMlREaFRaa1JwVDJocU4wVXlibVo0Ylhvd01EZFNNRmhZUjFsbmEydzJTbGxXUzNoNFNHeHBSRFkzY2tsTk1WSlhRVWQ2VVRaeUNsZGtaa1EwWWpNd1dEUlZObmMxTW1reE5GRlBSRk40V1VsNU0zTjZSVFpPYVZwaGExSjNjakl6WkUwelozSklXa0l2Vm04NFdFMTJSeTlEY1dNeFIyZ0tkR0pHVm01TWJtVnRPV3BvVFZseVdVbGFXSEZSZGtKR2IxaEpjMkYzVmlzeU0yNUVkRTlZWkRNMFVWUXhRbkJ3YTJweEwwcDNZV3RwZW0xRU5UVkhRUXBaY0V0dlpHTldPV2RKZFRoVFVVdERRVkZGUVRCYVkzQm9jMHhCYURVeFZEZDFNVUpSVUhkUU4wTmxUV2d2ZFVsemNIb3ZUa0p4V2t0UWFGTlhZVFozQ2t4T2JtZ3hXREFyTTNwalVHMW9aVlpqVkd3emNqZFJNVk5pYkZGdUt5dDZTVU5oYWl0b2JVRlJNR2g2YkVNeVpsUkhaakJCTDFFemRrVTNVbTFDTWxZS1NWYzROa3N6Um10a1ZHVktVakEzVUhrNVdVSmhhM1JLZVc5emR5OTZUVm8xZVhWT1ZuQmFRbW94VW5GNE9EVkZLMlVyYzNSd00wUTVXWEZWVG5kSlRBcHRWa001U2xnelRWUndkV1pZZHpKVGVtMTNhRlpQUVRoeWNHTklRVEZZTkZGYVpXVTRNeTk1ZUdwd2JXaGlhMjFKU0ZkMVRIcEROWFYwSzFwc01rMTJDbGgxUmtOT1RERjFRVXRTTjA5NGQxUkdNMm8wVkhaVVVGQklSbEJhYkZoRlNXMDNTbU5PY21ScmRsSk1NVm8xZWtweVlWazFPVE4yVkhwWWNVbFZWemdLVGl0eFJqSnlSVXhZV2pkV05YbGFlaXMyVlhremFubFVNVmx4VDBsaU9UVlBPVmxNZWtJM1RFVlJTME5CVVVWQk16VjVRbFpEU2pka2VrWnRkaXRpV0FwSWVrSjNiV3BFWWs1SVRucGthVkF3VW1oWmNVRllaa3MzYVRSb1kxSkRaR1pLU0M5TlRsWnJSVFJxV0ZrcmJ6UmtOWEZpTjNNNVMzUllTbk5wVkRZMENqVkVhRWxuWnpsdlREVlNlbWxaYTI0dmJXNXhjbmRoVjNRd1JWWnFlbXhuT0hoRmRtOVhXRWRZVTNadlJsb3JUelEzYzNkamRXVklMMVpxZGpJMlJ5OEtNalpHY0ZaNFFsTnZhRTlGWmpGQmRXSTJSSFZYZEhsVllWSTJjMjR5V2t4T05IVXllazQyWVVaSFVEbHJPVzQzYW5Ob1JUQldabXhDV1RGd0wyWk5NZ3A0VUZvMFNYbE9hV3hUVFhoeFdrMU9aWEpxVUcxU1p6QnZjMnBqVFVwTlkzYzRZa1JOT1dkV1JrRkhkVE41YmxaelVtdHdabk00TmxWV2VUZGpTa28xQ21kU1JUQklWa2hsVVdWUFZDOUNWRGRvYVVSSllub3ZNVXhuYlRSeVVFdHZhMXBSVTNWTU5VbDNjVXhTZFU1eldFd3dTV0k1WnpGUFIxRnpaQzlpY0M4S2NWUklaMjFSUzBOQlVVRmxiVWxIUVZsaFpUTmFSbXRtVms1VmEzaHRZMUZ2TUd4YWFFaGxWa1V5VVZJeVFuZHdjR1UxYm14NEszbDJSeTlEVDFwR1dBcENiazl3YlNzeU9UVktVemRQYjFKWk5tTjFRMUJZZVZwdlpYQnZSbEppY2s4MFZtSjVWR3R4TjNwWWJ6Wmtja1pETkVJdlVYcHdSVGhxWVRod2MxaDVDbU53VVVGeE9XMWlkVkJpYkRkSE1uVlBjRzFDWkRWVk9XTk9ZMjFJTjAxalYwVmtjVTlaZEV0TVVtMDJXWFJrTjFoaGNEZFRWRzl0VUVkdlVVMW5aMFVLU21GWGFrODFhMFowZWxVMlltRXlUMFYzTHpoQ1lUTkROMWcxVUhJMGNtbE5lRFZMVVZKbU1uWjRZMXBZYmxOUFpXaDFlWGhPUkdsbFpVZDJWREJRYVFwd2FVRjZTbU56U0hKNWIxbGFTbHB2UkZkYU5ESjFXbEl6U0doa2JVTlhiVlZVUmswd2RDdGxaRU5PYjBoaVlsVnBiSFJQVm1nMkszcDFZVkpaVTNveUNtdHllRXBFVVhvM1dFVmtUSFFyTkdkNWVWRnhaWGRuV1cxM2RVZ3hZWEo0UVc5SlFrRlJRMUJXWWtsUk9WWnZSaXRXTW5RME5rZEpjRlYzWW1SSFdrUUtaVTFRZW1Ga2VtMWxSMGxPY0dwSGJVSlJiVkl5T1VodFowaDBOMFJHTDFWSFZHVk1RMlkxYm0xWFR6QTBObnAyWkVaWVVFSnhiVTlpTkVjMlQySmtWZ3BsYzAxV2RYcGpWekJYWTJGNVZWRjFSa3Q0U1RkTWJFRjViVXBKU0dka1RWa3ZjVGtyY1ZSVmRubHZXakpuS3pNeWMxWlNVV1psWVVaaEt6Uk1OV2h2Q2psRGRYTXJkeXQzYm1NNVNrRjRVMFJCU3k4NWEybzVhaklyYjJ0dGNETlFlRlJoT0hFNFJ6ZzBPR3hDYlUxNE9FeHZUa05uZEVOamJGVjFkMlp5UW13S05rNDNSMDV1Y3l0eVZtSlNVV2NyVTFvM1dHOWtNbmt4VEVGV01XUjFVRkp5VUc5YVNqWjRMemxWUjNOTE1rTTNXbkJqYmpoWVFVTmtRVUpXTDIxT1JncEpSV2sxVlVoM0sxcDFSR3hTUVhwSU1qQm9WRzFxT1VkV01VTktkVmxGT1hWWGEyRnlSRGRPWTFwcU5rcEZUVmhqZEZOelVFeGhhamxHY1NzS0xTMHRMUzFGVGtRZ1VsTkJJRkJTU1ZaQlZFVWdTMFZaTFMwdExTMEsKICAgIHRva2VuOiB3cHA4MGZxeGwwajJkcHg5Z2hkMjYzeWh6MjJndXRrYTRzdDN0NzFyNXNzcnVhamlsNWN5eGJlMms1amlhZmU1YXY4OHMzc28yd21ra2wza295MGRmZHVndmFybXZxcW56MjBuamYwaTEzcGUzdzl3eTVndHNhempqbmc3cHc3dgo=\"\n
         \  }\n  ]\n }"
->>>>>>> 13d0ab0a
     headers:
       cache-control:
       - no-cache
@@ -2219,11 +1379,7 @@
       content-type:
       - application/json
       date:
-<<<<<<< HEAD
-      - Wed, 14 Jun 2023 19:50:06 GMT
-=======
       - Thu, 29 Jun 2023 09:13:28 GMT
->>>>>>> 13d0ab0a
       expires:
       - '-1'
       pragma:
@@ -2259,45 +1415,26 @@
       ParameterSetName:
       - -g -n --yes --no-wait
       User-Agent:
-<<<<<<< HEAD
-      - AZURECLI/2.49.0 azsdk-python-azure-mgmt-containerservice/23.0.0 Python/3.8.16
-        (macOS-13.4-arm64-arm-64bit)
+      - AZURECLI/2.49.0 azsdk-python-azure-mgmt-containerservice/24.0.0 Python/3.8.10
+        (Linux-5.15.0-1039-azure-x86_64-with-glibc2.29)
     method: DELETE
-    uri: https://management.azure.com/subscriptions/00000000-0000-0000-0000-000000000000/resourceGroups/clitest000001/providers/Microsoft.ContainerService/managedClusters/cliakstest000001?api-version=2023-05-01
-=======
-      - AZURECLI/2.49.0 azsdk-python-azure-mgmt-containerservice/24.0.0 Python/3.8.10
-        (Linux-5.15.0-1039-azure-x86_64-with-glibc2.29)
-    method: DELETE
-    uri: https://management.azure.com/subscriptions/00000000-0000-0000-0000-000000000000/resourceGroups/clitest000001/providers/Microsoft.ContainerService/managedClusters/cliakstest000001?api-version=2023-07-01
->>>>>>> 13d0ab0a
+    uri: https://management.azure.com/subscriptions/00000000-0000-0000-0000-000000000000/resourceGroups/clitest000001/providers/Microsoft.ContainerService/managedClusters/cliakstest000001?api-version=2023-07-01
   response:
     body:
       string: ''
     headers:
       azure-asyncoperation:
-<<<<<<< HEAD
-      - https://management.azure.com/subscriptions/00000000-0000-0000-0000-000000000000/providers/Microsoft.ContainerService/locations/westus2/operations/6a209e4a-37e1-4382-9dd6-f028b916cde6?api-version=2016-03-30
-=======
       - https://management.azure.com/subscriptions/00000000-0000-0000-0000-000000000000/providers/Microsoft.ContainerService/locations/westus2/operations/dbd17335-e72c-4274-8678-818ccd0d80d7?api-version=2016-03-30
->>>>>>> 13d0ab0a
       cache-control:
       - no-cache
       content-length:
       - '0'
       date:
-<<<<<<< HEAD
-      - Wed, 14 Jun 2023 19:50:07 GMT
-      expires:
-      - '-1'
-      location:
-      - https://management.azure.com/subscriptions/00000000-0000-0000-0000-000000000000/providers/Microsoft.ContainerService/locations/westus2/operationresults/6a209e4a-37e1-4382-9dd6-f028b916cde6?api-version=2016-03-30
-=======
       - Thu, 29 Jun 2023 09:13:30 GMT
       expires:
       - '-1'
       location:
       - https://management.azure.com/subscriptions/00000000-0000-0000-0000-000000000000/providers/Microsoft.ContainerService/locations/westus2/operationresults/dbd17335-e72c-4274-8678-818ccd0d80d7?api-version=2016-03-30
->>>>>>> 13d0ab0a
       pragma:
       - no-cache
       server:
