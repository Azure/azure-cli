# --------------------------------------------------------------------------------------------
# Copyright (c) Microsoft Corporation. All rights reserved.
# Licensed under the MIT License. See License.txt in the project root for license information.
# --------------------------------------------------------------------------------------------

import json
import os
import time
from unittest import mock
import unittest

from azure.cli.core.parser import IncorrectUsageError, InvalidArgumentValueError
from azure.cli.testsdk.scenario_tests.const import MOCKED_SUBSCRIPTION_ID
from azure.cli.testsdk.scenario_tests import AllowLargeResponse
from azure.cli.testsdk import (ScenarioTest, LocalContextScenarioTest, LiveScenarioTest, ResourceGroupPreparer,
                               live_only, record_only)
from azure.cli.core.util import get_file_json
from knack.util import CLIError


class ResourceGroupScenarioTest(ScenarioTest):

    @ResourceGroupPreparer(name_prefix='cli_test_rg_scenario')
    def test_resource_group(self, resource_group):

        self.cmd('group delete -n {rg} --yes')
        self.cmd('group exists -n {rg}',
                 checks=self.check('@', False))

        self.cmd('group create -n {rg} -l westus --tag a=b c --managed-by test_admin', checks=[
            self.check('name', '{rg}'),
            self.check('tags', {'a': 'b', 'c': ''}),
            self.check('managedBy', 'test_admin')
        ])
        self.cmd('group exists -n {rg}',
                 checks=self.check('@', True))
        self.cmd('group show -n {rg}', checks=[
            self.check('name', '{rg}'),
            self.check('tags', {'a': 'b', 'c': ''})
        ])
        self.cmd('group list --tag a=b', checks=[
            self.check('[0].name', '{rg}'),
            self.check('[0].tags', {'a': 'b', 'c': ''})
        ])
        self.cmd('group list --tag a', checks=[
            self.check('[0].name', '{rg}'),
            self.check('[0].tags', {'a': 'b', 'c': ''})
        ])
        # test --force-string
        self.kwargs.update({'tag': "\"{\\\"k\\\":\\\"v\\\"}\""})
        self.cmd('group update -g {rg} --tags ""',
                 checks=self.check('tags', {}))
        self.cmd('group update -g {rg} --set tags.a={tag}',
                 checks=self.check('tags.a', "{{'k': 'v'}}"))
        self.cmd('group update -g {rg} --set tags.b={tag} --force-string',
                 checks=self.check('tags.b', '{{\"k\":\"v\"}}'))

        result = self.cmd('group export --name {rg} --query "contentVersion"')

        self.assertEqual('"1.0.0.0"\n', result.output)

    @ResourceGroupPreparer(name_prefix='cli_test_rg_scenario')
    def test_resource_group_export_skip_all_params(self, resource_group):

        self.kwargs.update({
            'vnet': 'vnet1'
        })

        self.cmd('network vnet create -g {rg} -n {vnet}')
        self.kwargs['vnet_id'] = self.cmd('network vnet show -g {rg} -n {vnet}').get_output_in_json()['id']
        result = self.cmd('group export --name {rg} --resource-ids "{vnet_id}" --skip-all-params --query "parameters"')

        self.assertEqual('{}\n', result.output)

    @ResourceGroupPreparer(name_prefix='cli_test_rg_scenario')
    def test_resource_group_export_skip_resource_name_params(self, resource_group):

        self.kwargs.update({
            'vnet': 'vnet1'
        })

        self.cmd('network vnet create -g {rg} -n {vnet}')
        self.kwargs['vnet_id'] = self.cmd('network vnet show -g {rg} -n {vnet}').get_output_in_json()['id']
        result = self.cmd('group export --name {rg} --resource-ids "{vnet_id}" --skip-resource-name-params --query "parameters"')

        self.assertEqual('{}\n', result.output)

    @ResourceGroupPreparer(name_prefix='cli_test_rg_scenario')
    def test_resource_group_force_deletion_type(self, resource_group):

        self.cmd('group create -n testrg -l westus --tag a=b c --managed-by test_admin', checks=[
            self.check('name', 'testrg'),
            self.check('tags', {'a': 'b', 'c': ''}),
            self.check('managedBy', 'test_admin')
        ])

        self.cmd('group delete -n testrg -f Microsoft.Compute/virtualMachines --yes')
        self.cmd('group exists -n testrg',
                 checks=self.check('@', False))


class ResourceGroupNoWaitScenarioTest(ScenarioTest):

    @ResourceGroupPreparer(name_prefix='cli_rg_nowait_test')
    def test_resource_group_no_wait(self, resource_group):

        self.cmd('group delete -n {rg} --no-wait --yes',
                 checks=self.is_empty())
        self.cmd('group wait --deleted -n {rg}',
                 checks=self.is_empty())
        self.cmd('group exists -n {rg}',
                 checks=self.check('@', False))
        self.cmd('group create -n {rg} -l westus --managed-by test_admin', checks=[
            self.check('name', '{rg}'),
            self.check('managedBy', 'test_admin')
        ])
        self.cmd('group exists -n {rg}',
                 checks=self.check('@', True))
        self.cmd('group wait --exists -n {rg}',
                 checks=self.is_empty())


class ResourceLinkScenarioTest(ScenarioTest):

    @ResourceGroupPreparer(name_prefix='cli_test_resource_link_scenario')
    def test_resource_link_scenario(self, resource_group):
        self.kwargs.update({
            'vnet': 'vnet1'
        })
        self.cmd('network vnet create -g {rg} -n {vnet}')
        self.kwargs['vnet_id'] = self.cmd('network vnet show -g {rg} -n {vnet}').get_output_in_json()['id']
        rg_id = self.cmd('group show -g {rg}').get_output_in_json()['id']
        self.kwargs['link_id'] = '{}/providers/Microsoft.Resources/links/link1'.format(rg_id)
        self.cmd('resource link create --link {link_id} --target {vnet_id} --notes "blah notes"')
        self.cmd('resource link show --link {link_id}', checks=[
            self.check('name', 'link1'),
            self.check('properties.notes', 'blah notes')
        ])
        self.cmd('resource link update --link {link_id} --target {vnet_id} --notes "group to vnet"')
        num_link = int(self.cmd('resource link list --query length(@) -o tsv').output)
        self.cmd('resource link show --link {link_id}', checks=[
            self.check('name', 'link1'),
            self.check('properties.notes', 'group to vnet')
        ])
        self.cmd('resource link delete --link {link_id}')
        self.cmd('resource link list',
                 checks=self.check('length(@)', num_link - 1))


class ResourceScenarioTest(ScenarioTest):

    @ResourceGroupPreparer(name_prefix='cli_test_resource_scenario', location='southcentralus')
    @AllowLargeResponse()
    def test_resource_scenario(self, resource_group, resource_group_location):
        self.kwargs.update({
            'loc': resource_group_location,
            'vnet': self.create_random_name('vnet-', 30),
            'subnet': self.create_random_name('subnet-', 30),
            'rt': 'Microsoft.Network/virtualNetworks'
        })
        vnet_count = self.cmd("resource list --query \"length([?name=='{vnet}'])\"").get_output_in_json() or 0
        self.cmd('network vnet create -g {rg} -n {vnet} --subnet-name {subnet} --tags cli-test=test')
        vnet_count += 1

        self.cmd('resource list',
                 checks=self.check("length([?name=='{vnet}'])", vnet_count))
        self.cmd('resource list -l {loc}',
                 checks=self.check("length([?location == '{loc}']) == length(@)", True))
        self.cmd('resource list --resource-type {rt}',
                 checks=self.check("length([?name=='{vnet}'])", vnet_count))
        self.cmd('resource list --name {vnet}', checks=[
            self.check("length([?name=='{vnet}'])", vnet_count),
            self.check('[0].provisioningState', 'Succeeded')
        ])
        self.cmd('resource list --tag cli-test',
                 checks=self.check("length([?name=='{vnet}'])", vnet_count))
        self.cmd('resource list --tag cli-test=test',
                 checks=self.check("length([?name=='{vnet}'])", vnet_count))

        # check for simple resource with tag
        self.cmd('resource show -n {vnet} -g {rg} --resource-type Microsoft.Network/virtualNetworks', checks=[
            self.check('name', '{vnet}'),
            self.check('location', '{loc}'),
            self.check('resourceGroup', '{rg}'),
            self.check('tags', {'cli-test': 'test'})
        ])
        # check for child resource
        self.cmd('resource show -n {subnet} -g {rg} --namespace Microsoft.Network --parent virtualNetworks/{vnet} --resource-type subnets', checks=[
            self.check('name', '{subnet}'),
            self.check('resourceGroup', '{rg}')
        ])

        # clear tag and verify
        self.cmd('resource tag -n {vnet} -g {rg} --resource-type Microsoft.Network/virtualNetworks --tags')
        self.cmd('resource show -n {vnet} -g {rg} --resource-type Microsoft.Network/virtualNetworks',
                 checks=self.check('tags', {}))

        # delete and verify
        self.cmd('resource delete -n {vnet} -g {rg} --resource-type {rt} --no-wait')
        time.sleep(10)
        self.cmd('resource list', checks=self.check("length([?name=='{vnet}'])", 0))


class ResourceIDScenarioTest(ScenarioTest):

    @AllowLargeResponse()
    @ResourceGroupPreparer(name_prefix='cli_test_resource_id')
    def test_resource_id_scenario(self, resource_group):

        self.kwargs.update({
            'vnet': 'cli_test_resource_id_vnet',
            'subnet': 'cli_test_resource_id_subnet'
        })

        self.cmd('network vnet create -g {rg} -n {vnet} --subnet-name {subnet}')

        self.kwargs['sub'] = self.get_subscription_id()

        self.kwargs['vnet_id'] = '/subscriptions/{sub}/resourceGroups/{rg}/providers/Microsoft.Network/virtualNetworks/{vnet}'.format(
            **self.kwargs)
        self.cmd('resource tag --id {vnet_id} --tags tag-vnet')
        self.cmd('resource show --id {vnet_id}', checks=[
            self.check('name', '{vnet}'),
            self.check('resourceGroup', '{rg}'),
            self.check('tags', {'tag-vnet': ''})
        ])

        self.kwargs['subnet_id'] = '/subscriptions/{sub}/resourceGroups/{rg}/providers/Microsoft.Network/virtualNetworks/{vnet}/subnets/{subnet}'.format(
            **self.kwargs)
        self.cmd('resource show --id {subnet_id}', checks=[
            self.check('name', '{subnet}'),
            self.check('resourceGroup', '{rg}'),
            self.check('properties.addressPrefix', '10.0.0.0/24')
        ])

        self.cmd('resource update --id {subnet_id} --set properties.addressPrefix=10.0.0.0/22',
                 checks=self.check('properties.addressPrefix', '10.0.0.0/22'))

        self.cmd('resource delete --id {subnet_id}', checks=self.is_empty())
        self.cmd('resource delete --id {vnet_id}', checks=self.is_empty())


class ResourcePatchTest(ScenarioTest):

    @ResourceGroupPreparer(name_prefix='cli_test_resource_patch_')
    def test_resource_patch(self, resource_group):
        self.kwargs.update({
            'vm': 'vm'
        })
        self.kwargs['vm_id'] = self.cmd(
            'vm create -g {rg} -n {vm} --image UbuntuLTS --size Standard_D2s_v3 --v-cpus-available 1 '
            '--v-cpus-per-core 1 --admin-username vmtest --generate-ssh-keys --nsg-rule NONE',
        ).get_output_in_json()['id']

        self.cmd('vm show -g {rg} -n {vm}', checks=[
            self.check('hardwareProfile.vmSize', 'Standard_D2s_v3'),
            self.check('hardwareProfile.vmSizeProperties.vCpusAvailable', '1'),
            self.check('hardwareProfile.vmSizeProperties.vCpusPerCore', '1'),
            self.check('osProfile.adminUsername', 'vmtest'),
            self.check('osProfile.allowExtensionOperations', True),
            self.check('identity', None),
        ])

        self.cmd(
            'resource patch --id {vm_id} --is-full-object --properties "{{\\"identity\\":{{\\"type\\":\\"SystemAssigned\\"}},'
            ' \\"properties\\":{{\\"osProfile\\":{{\\"allowExtensionOperations\\":\\"false\\"}}}}}}"',
            checks=[
                self.check('id', '{vm_id}'),
                self.check('properties.osProfile.allowExtensionOperations', False),
                self.check('identity.type', 'SystemAssigned'),
            ])


class ResourceGenericUpdate(LiveScenarioTest):

    @ResourceGroupPreparer(name_prefix='cli_test_generic_update')
    def test_resource_generic_update(self, resource_group):
        self.kwargs.update({
            'stor_1': self.create_random_name(prefix='stor1', length=10),
            'stor_2': self.create_random_name(prefix='stor2', length=10)
        })

        # create storage accounts
        self.cmd('az storage account create -g {rg} -n {stor_1}')
        self.cmd('az storage account create -g {rg} -n {stor_2}')

        # get ids
        self.kwargs['stor_ids'] = " ".join(self.cmd('az storage account list -g {rg} --query "[].id"').get_output_in_json())

        # update tags
        self.cmd('az storage account update --ids {stor_ids} --set tags.isTag=True tags.isNotTag=False')

        self.cmd('az storage account show --name {stor_1} -g {rg}', checks=[
            self.check('tags.isTag', 'True'),
            self.check('tags.isNotTag', 'False')
        ])
        self.cmd('az storage account show --name {stor_2} -g {rg}', checks=[
            self.check('tags.isTag', 'True'),
            self.check('tags.isNotTag', 'False')
        ])

        # delete tags.isTag
        self.cmd('az storage account update --ids {stor_ids} --remove tags.isTag')

        self.cmd('az storage account show --name {stor_1} -g {rg} --query "tags"', checks=[
            self.check('isNotTag', 'False'),
            self.check('isTag', None)
        ])
        self.cmd('az storage account show --name {stor_2} -g {rg} --query "tags"', checks=[
            self.check('isNotTag', 'False'),
            self.check('isTag', None)
        ])

        # delete tags.isNotTag
        self.cmd('az storage account update --ids {stor_ids} --remove tags.isNotTag')

        # check tags is empty.
        self.cmd('az storage account show --name {stor_1} -g {rg} --query "tags"', checks=self.is_empty())
        self.cmd('az storage account show --name {stor_2} -g {rg} --query "tags"', checks=self.is_empty())


class ResourceCreateAndShowScenarioTest(ScenarioTest):

    @ResourceGroupPreparer(name_prefix='cli_test_resource_create')
    def test_resource_create_and_show(self, resource_group, resource_group_location):

        self.kwargs.update({
            'plan': 'cli_res_create_plan',
            'app': 'clirescreateweb2',
            'loc': resource_group_location
        })

        self.cmd('resource create -g {rg} -n {plan} --resource-type Microsoft.web/serverFarms --is-full-object --properties "{{\\"location\\":\\"{loc}\\",\\"sku\\":{{\\"name\\":\\"B1\\",\\"tier\\":\\"BASIC\\"}}}}"',
                 checks=self.check('name', '{plan}'))

        result = self.cmd('resource create -g {rg} -n {app} --resource-type Microsoft.web/sites --properties "{{\\"serverFarmId\\":\\"{plan}\\"}}"',
                          checks=self.check('name', '{app}')).get_output_in_json()

        self.kwargs['app_settings_id'] = result['id'] + '/config/appsettings'
        self.kwargs['app_config_id'] = result['id'] + '/config/web'
        self.cmd('resource create --id {app_settings_id} --properties "{{\\"key2\\":\\"value12\\"}}"',
                 checks=[self.check('properties.key2', 'value12')])

        self.cmd('resource wait --id {app_settings_id} --created')

        self.cmd('resource wait --id {app_settings_id} --exists')

        self.cmd('resource show --id {app_config_id}',
                 checks=self.check('properties.publishingUsername', '${app}'))
        self.cmd('resource show --id {app_config_id} --include-response-body',
                 checks=self.check('responseBody.properties.publishingUsername', '${app}'))


class TagScenarioTest(ScenarioTest):

    def __init__(self, *arg, **kwargs):
        super().__init__(*arg, random_config_dir=True, **kwargs)

    def test_tag_scenario(self):

        self.kwargs.update({
            'tag': 'cli_test_tag'
        })

        tag_values = self.cmd('tag list --query "[?tagName == \'{tag}\'].values[].tagValue"').get_output_in_json()
        for tag_value in tag_values:
            self.cmd('tag remove-value --value {} -n {{tag}}'.format(tag_value))
        self.cmd('tag delete -n {tag} -y')

        self.cmd('tag list --query "[?tagName == \'{tag}\']"', checks=self.is_empty())
        self.cmd('tag create -n {tag}', checks=[
            self.check('tagName', '{tag}'),
            self.check('values', []),
            self.check('count.value', 0)
        ])
        self.cmd('tag add-value -n {tag} --value test')
        self.cmd('tag add-value -n {tag} --value test2')
        self.cmd('tag list --query "[?tagName == \'{tag}\']"',
                 checks=self.check('[].values[].tagValue', [u'test', u'test2']))
        self.cmd('tag remove-value -n {tag} --value test')
        self.cmd('tag list --query "[?tagName == \'{tag}\']"',
                 checks=self.check('[].values[].tagValue', [u'test2']))
        self.cmd('tag remove-value -n {tag} --value test2')
        self.cmd('tag list --query "[?tagName == \'{tag}\']"',
                 checks=self.check('[].values[].tagValue', []))
        self.cmd('tag delete -n {tag} -y')
        self.cmd('tag list --query "[?tagName == \'{tag}\']"',
                 checks=self.is_empty())

    @AllowLargeResponse()
    @ResourceGroupPreparer(name_prefix='cli_test_tag_update_by_patch', location='westus')
    def test_tag_update_by_patch(self, resource_group, resource_group_location):

        # Test Microsoft.RecoveryServices/vaults
        self.kwargs.update({
            'loc': resource_group_location,
            'vault': self.create_random_name('vault-', 30),
            'tag': 'cli-test=test',
            'resource_group_id': '/subscriptions/' + self.get_subscription_id() + '/resourceGroups/' + resource_group
        })

        vault = self.cmd('resource create -g {rg} -n {vault} --resource-type Microsoft.RecoveryServices/vaults '
                '--is-full-object -p "{{\\"properties\\":{{\\"publicNetworkAccess\\":\\"Enabled\\"}},\\"location\\":\\"{loc}\\",'
                         '\\"sku\\":{{\\"name\\":\\"Standard\\"}}}}"',
                         checks=self.check('name', '{vault}')).get_output_in_json()
        self.kwargs['vault_id'] = vault['id']
        self.cmd('resource tag --ids {vault_id} --tags {tag}', checks=self.check('tags', {'cli-test': 'test'}))
        self.cmd('resource tag --ids {vault_id} --tags', checks=self.check('tags', {}))

        # Test Microsoft.Resources/resourceGroups
        self.cmd('resource tag --ids {resource_group_id} --tags {tag}',
                 checks=self.check('tags', {'cli-test': 'test'}))

        # Test Microsoft.ContainerRegistry/registries/webhooks
        self.kwargs.update({
            'registry_name': self.create_random_name('clireg', 20),
            'webhook_name': 'cliregwebhook',
            'rg_loc': resource_group_location,
            'uri': 'http://www.microsoft.com',
            'actions': 'push',
            'sku': 'Standard',
            'ip_name': self.create_random_name('cli_ip', 20)
        })

        self.cmd('acr create -n {registry_name} -g {rg} -l {rg_loc} --sku {sku}',
                 checks=[self.check('name', '{registry_name}')])
        webhook = self.cmd('acr webhook create -n {webhook_name} -r {registry_name} --uri {uri} --actions {actions}',
                           checks=[self.check('name', '{webhook_name}')]).get_output_in_json()
        self.kwargs['webhook_id'] = webhook['id']
        self.cmd('resource tag --ids {webhook_id} --tags {tag}', checks=self.check('tags', {'cli-test': 'test'}))
        self.cmd('resource tag --ids {webhook_id} --tags', checks=self.check('tags', {}))

        # Test Microsoft.ContainerInstance/containerGroups
        self.kwargs.update({
            'container_group_name': self.create_random_name('clicontainer', 16),
            'image': 'nginx:latest',
        })

        container = self.cmd('container create -g {rg} -n {container_group_name} --image {image}',
                             checks=self.check('name', '{container_group_name}')).get_output_in_json()
        self.kwargs['container_id'] = container['id']
        self.cmd('resource tag --ids {container_id} --tags {tag}', checks=self.check('tags', {'cli-test': 'test'}))
        self.cmd('resource tag --ids {container_id} --tags', checks=self.check('tags', {}))

        self.cmd('resource tag --ids {vault_id} {webhook_id} {container_id} --tags {tag}', checks=[
            self.check('length(@)', 3),
            self.check('[0].tags', {'cli-test': 'test'})
        ])

        # Test Microsoft.Network/publicIPAddresses
        public_ip = self.cmd('network public-ip create -g {rg} -n {ip_name} --location {loc} --sku Standard ').\
            get_output_in_json()
        self.kwargs['public_ip_id'] = public_ip['publicIp']['id']
        self.cmd('resource tag --ids {public_ip_id} --tags {tag}', checks=self.check('tags', {'cli-test': 'test'}))

        self.cmd('resource delete --id {vault_id}', checks=self.is_empty())
        self.cmd('resource delete --id {webhook_id}', checks=self.is_empty())
        self.cmd('resource delete --id {public_ip_id}', checks=self.is_empty())

    @ResourceGroupPreparer(name_prefix='cli_test_tag_incrementally', location='westus')
    def test_tag_incrementally(self, resource_group, resource_group_location):
        self.kwargs.update({
            'loc': resource_group_location,
            'vault': self.create_random_name('vault-', 30),
        })

        resource = self.cmd(
            'resource create -g {rg} -n {vault} --resource-type Microsoft.RecoveryServices/vaults --is-full-object -p "{{\\"properties\\":{{}},\\"location\\":\\"{loc}\\",\\"sku\\":{{\\"name\\":\\"Standard\\"}}}}"',
            checks=self.check('name', '{vault}')).get_output_in_json()

        self.kwargs['vault_id'] = resource['id']

        self.cmd('resource tag --ids {vault_id} --tags cli-test=test cli-test2=test2', checks=self.check('tags', {'cli-test': 'test', 'cli-test2': 'test2'}))
        self.cmd('resource tag --ids {vault_id} --tags cli-test3=test3 cli-test4=test4', checks=self.check('tags', {'cli-test3': 'test3', 'cli-test4': 'test4'}))

        self.cmd('resource tag --ids {vault_id} --tags cli-test4=test4a cli-test5=test5 -i',
                 checks=self.check('tags', {'cli-test3': 'test3', 'cli-test4': 'test4a', 'cli-test5': 'test5'}))

        with self.assertRaises(CLIError):
            self.cmd('resource tag --ids {vault_id} --tags -i ')
        with self.assertRaises(CLIError):
            self.cmd('resource tag --ids {vault_id} --tags "" -i ')
        self.cmd('resource tag --ids {vault_id} --tags', checks=self.check('tags', {}))

        self.cmd('resource delete --id {vault_id} --no-wait', checks=self.is_empty())

    @ResourceGroupPreparer(name_prefix='cli_test_tag_default_location_scenario', location='westus')
    def test_tag_default_location_scenario(self, resource_group, resource_group_location):

        self.kwargs.update({
            'loc': resource_group_location,
            'vault': self.create_random_name('vault-', 30),
            'tag': 'cli-test=test'
        })

        resource = self.cmd(
            'resource create -g {rg} -n {vault} --resource-type Microsoft.RecoveryServices/vaults --is-full-object -p '
            '"{{\\"properties\\":{{}},\\"location\\":\\"{loc}\\",\\"sku\\":{{\\"name\\":\\"Standard\\"}}}}"',
            checks=self.check('name', '{vault}')).get_output_in_json()

        self.kwargs['vault_id'] = resource['id']

        self.cmd('resource tag --ids {vault_id} --tags {tag}', checks=self.check('tags', {'cli-test': 'test'}))

        # Scenarios with default location
        self.cmd('configure --defaults location={loc}')

        with self.assertRaises(IncorrectUsageError):
            self.cmd('resource list --tag {tag}')

        with self.assertRaises(IncorrectUsageError):
            self.cmd('resource list --tag {tag} -l westus')

        with self.assertRaises(IncorrectUsageError):
            self.cmd('resource list --tag {tag} --l westus')

        with self.assertRaises(IncorrectUsageError):
            self.cmd('resource list --tag {tag} --location westus')

        # Scenarios without default location
        self.cmd('configure --defaults location=""')

        self.cmd('resource list --tag {tag}', checks=self.check('[0].id', '{vault_id}'))

        with self.assertRaises(IncorrectUsageError):
            self.cmd('resource list --tag {tag} -l westus')

        with self.assertRaises(IncorrectUsageError):
            self.cmd('resource list --tag {tag} --l westus')

        with self.assertRaises(IncorrectUsageError):
            self.cmd('resource list --tag {tag} --location westus')

        self.cmd('resource delete --id {vault_id}', checks=self.is_empty())

    def test_tag_create_or_update_subscription(self):
        subscription_id = '/subscriptions/' + self.get_subscription_id()
        self.utility_tag_create_or_update_scope(resource_id=subscription_id)

    @ResourceGroupPreparer(name_prefix='test_tag_create_or_update_resourcegroup', location='westus')
    def test_tag_create_or_update_resourcegroup(self, resource_group):
        resource_group_id = '/subscriptions/' + self.get_subscription_id() + '/resourceGroups/' + resource_group
        self.utility_tag_create_or_update_scope(resource_id=resource_group_id)

    @ResourceGroupPreparer(name_prefix='test_tag_create_or_update_resource', location='westus')
    def test_tag_create_or_update_resource(self, resource_group_location):
        self.kwargs.update({
            'loc': resource_group_location,
            'vault': self.create_random_name('vault-', 30)
        })

        resource = self.cmd(
            'resource create -g {rg} -n {vault} --resource-type Microsoft.RecoveryServices/vaults --is-full-object -p "{{\\"properties\\":{{}},\\"location\\":\\"{loc}\\",\\"sku\\":{{\\"name\\":\\"Standard\\"}}}}"',
            checks=self.check('name', '{vault}')).get_output_in_json()

        self.utility_tag_create_or_update_scope(resource_id=resource['id'])

    # Utility method to test CreateOrUpdate for Tags within subscription, resource group, and tracked resources.
    def utility_tag_create_or_update_scope(self, resource_id):
        self.kwargs.update({
            'resource_id': resource_id,
            'expected_tags1': 'cliName1=cliValue1 cliName2=cliValue2',
            'expected_tags2': 'cliName1=cliValue1 cliName2='
        })

        # 1. pass in an empty tag set, should throw error
        with self.assertRaises(IncorrectUsageError):
            self.cmd('tag create --resource-id {resource_id} --tags', checks=self.check('tags', {}))

        # 2. pass in a complete tag string
        tag_dict1 = {'cliName1': 'cliValue1', 'cliName2': 'cliValue2'}
        self.cmd('tag create --resource-id {resource_id} --tags {expected_tags1}', checks=[
            self.check('properties.tags', tag_dict1)
        ])

        # 3. pass in one incomplete tag string
        tag_dict2 = {'cliName1': 'cliValue1', 'cliName2': ''}
        self.cmd('tag create --resource-id {resource_id} --tags {expected_tags2}', checks=[
            self.check('properties.tags', tag_dict2)
        ])

        # 4. clean up: delete the existing tags
        self.cmd('tag delete --resource-id {resource_id} -y', checks=self.is_empty())

    def test_tag_update_subscription(self):
        subscription_id = '/subscriptions/' + self.get_subscription_id()
        self.utility_tag_update_scope(resource_id=subscription_id)

    @ResourceGroupPreparer(name_prefix='test_tag_update_resourcegroup', location='westus')
    def test_tag_update_resourcegroup(self, resource_group):
        resource_group_id = '/subscriptions/' + self.get_subscription_id() + '/resourceGroups/' + resource_group
        self.utility_tag_update_scope(resource_id=resource_group_id)

    @ResourceGroupPreparer(name_prefix='test_tag_update_resource', location='westus')
    def test_tag_update_resource(self, resource_group_location):
        self.kwargs.update({
            'loc': resource_group_location,
            'vault': self.create_random_name('vault-', 30)
        })

        resource = self.cmd(
            'resource create -g {rg} -n {vault} --resource-type Microsoft.RecoveryServices/vaults --is-full-object -p "{{\\"properties\\":{{}},\\"location\\":\\"{loc}\\",\\"sku\\":{{\\"name\\":\\"Standard\\"}}}}"',
            checks=self.check('name', '{vault}')).get_output_in_json()

        self.utility_tag_update_scope(resource_id=resource['id'])

    # Utility method to test updating tags on subscription, resource group and tracked resource, including Merge, Replace, and Delete Operation.
    def utility_tag_update_scope(self, resource_id):
        self.kwargs.update({
            'resource_id': resource_id,
            'original_tags': 'cliName1=cliValue1 cliName2=cliValue2',
            'merge_tags': 'cliName1=cliValue1 cliName3=cliValue3',
            'replace_tags': 'cliName1=cliValue1 cliName4=cliValue4',
            'delete_tags': 'cliName4=cliValue4',
            'merge_operation': 'merge',
            'replace_operation': 'replace',
            'delete_operation': 'delete'
        })

        # setup original
        self.cmd('tag create --resource-id {resource_id} --tags {original_tags}')

        # 1. test merge operation
        after_merge_tags_dict = {'cliName1': 'cliValue1', 'cliName2': 'cliValue2', 'cliName3': 'cliValue3'}
        self.cmd('tag update --resource-id {resource_id} --operation {merge_operation} --tags {merge_tags}', checks=[
            self.check('properties.tags', after_merge_tags_dict)
        ])

        # 2. test replace operation
        after_replace_tags_dict = {'cliName1': 'cliValue1', 'cliName4': 'cliValue4'}
        self.cmd('tag update --resource-id {resource_id} --operation {replace_operation} --tags {replace_tags}',
                 checks=[
                     self.check('properties.tags', after_replace_tags_dict)
                 ])

        # 3. test delete operation
        after_delete_tags_dict = {'cliName1': 'cliValue1'}
        self.cmd('tag update --resource-id {resource_id} --operation {delete_operation} --tags {delete_tags}', checks=[
            self.check('properties.tags', after_delete_tags_dict)
        ])

        # 4. clean up: delete the existing tags
        self.cmd('tag delete --resource-id {resource_id} -y', checks=self.is_empty())

    def test_tag_get_subscription(self):
        subscription_id = '/subscriptions/' + self.get_subscription_id()
        self.utility_tag_get_scope(resource_id=subscription_id)

    @ResourceGroupPreparer(name_prefix='test_tag_get_resourcegroup', location='westus')
    def test_tag_get_resourcegroup(self, resource_group):
        resource_group_id = '/subscriptions/' + self.get_subscription_id() + '/resourceGroups/' + resource_group
        self.utility_tag_get_scope(resource_id=resource_group_id)

    @ResourceGroupPreparer(name_prefix='test_tag_get_resource', location='westus')
    def test_tag_get_resource(self, resource_group_location):
        self.kwargs.update({
            'loc': resource_group_location,
            'vault': self.create_random_name('vault-', 30)
        })

        resource = self.cmd(
            'resource create -g {rg} -n {vault} --resource-type Microsoft.RecoveryServices/vaults --is-full-object -p "{{\\"properties\\":{{}},\\"location\\":\\"{loc}\\",\\"sku\\":{{\\"name\\":\\"Standard\\"}}}}"',
            checks=self.check('name', '{vault}')).get_output_in_json()

        self.utility_tag_get_scope(resource_id=resource['id'])

    # Utility method to test Get for Tags within subscription, resource group and tracked resource.
    def utility_tag_get_scope(self, resource_id):
        self.kwargs.update({
            'resource_id': resource_id,
            'original_tags': 'cliName1=cliValue1 cliName2=cliValue2'
        })

        # setup original
        self.cmd('tag create --resource-id {resource_id} --tags {original_tags}')

        # test get operation
        expected_tags_dict = {'cliName1': 'cliValue1', 'cliName2': 'cliValue2'}
        self.cmd('tag list --resource-id {resource_id}', checks=[
            self.check('properties.tags', expected_tags_dict)
        ])

        # clean up: delete the existing tags
        self.cmd('tag delete --resource-id {resource_id} -y', checks=self.is_empty())


class ProviderRegistrationTest(ScenarioTest):

    def test_provider_registration(self):

        self.kwargs.update({'prov': 'Microsoft.ClassicInfrastructureMigrate'})

        result = self.cmd('provider show -n {prov}').get_output_in_json()
        if result['registrationState'] == 'Unregistered':
            self.cmd('provider register -n {prov}')
            result = self.cmd('provider show -n {prov}').get_output_in_json()
            self.assertTrue(result['registrationState'] in ['Registering', 'Registered'])
            self.cmd('provider unregister -n {prov}')
            result = self.cmd('provider show -n {prov}').get_output_in_json()
            self.assertTrue(result['registrationState'] in ['Unregistering', 'Unregistered'])
        else:
            self.cmd('provider unregister -n {prov}')
            result = self.cmd('provider show -n {prov}').get_output_in_json()
            self.assertTrue(result['registrationState'] in ['Unregistering', 'Unregistered'])
            self.cmd('provider register -n {prov}')
            result = self.cmd('provider show -n {prov}').get_output_in_json()
            self.assertTrue(result['registrationState'] in ['Registering', 'Registered'])

    def test_provider_registration_rpaas(self):
        self.kwargs.update({'prov': 'Microsoft.Confluent'})

        result = self.cmd('provider show -n {prov}').get_output_in_json()
        if result['registrationState'] == 'Unregistered':
            self.cmd('provider register -n {prov} --accept-terms')
            result = self.cmd('provider show -n {prov}').get_output_in_json()
            self.assertTrue(result['registrationState'], 'Registered')
            self.cmd('provider unregister -n {prov}')
            result = self.cmd('provider show -n {prov}').get_output_in_json()
            self.assertTrue(result['registrationState'] in ['Unregistering', 'Unregistered'])
        else:
            self.cmd('provider unregister -n {prov}')
            result = self.cmd('provider show -n {prov}').get_output_in_json()
            self.assertTrue(result['registrationState'] in ['Unregistering', 'Unregistered'])
            self.cmd('provider register -n {prov} --accept-terms')
            result = self.cmd('provider show -n {prov}').get_output_in_json()
            self.assertTrue(result['registrationState'], 'Registered')

    def test_provider_registration_rpaas_no_accept_terms(self):
        self.kwargs.update({'prov': 'Microsoft.Confluent'})

        result = self.cmd('provider show -n {prov}').get_output_in_json()
        if result['registrationState'] == 'Unregistered':
            self.cmd('provider register -n {prov}')
            result = self.cmd('provider show -n {prov}').get_output_in_json()
            self.assertTrue(result['registrationState'], 'Registered')
            self.cmd('provider unregister -n {prov}')
            result = self.cmd('provider show -n {prov}').get_output_in_json()
            self.assertTrue(result['registrationState'] in ['Unregistering', 'Unregistered'])
        else:
            self.cmd('provider unregister -n {prov}')
            result = self.cmd('provider show -n {prov}').get_output_in_json()
            self.assertTrue(result['registrationState'] in ['Unregistering', 'Unregistered'])
            self.cmd('provider register -n {prov}')
            result = self.cmd('provider show -n {prov}').get_output_in_json()
            self.assertTrue(result['registrationState'], 'Registered')

    def test_provider_registration_mg(self):
        self.kwargs.update({'prov': 'Microsoft.ClassicInfrastructureMigrate'})

        result = self.cmd('provider register -n {prov} --m testmg')
        self.assertTrue(result, None)

    def test_register_consent_to_permissions(self):

        self.kwargs = {
            'prov': "Microsoft.ClassicInfrastructureMigrate"
        }

        result = self.cmd('provider show -n {prov}').get_output_in_json()
        if result['registrationState'] == 'Unregistered':
            self.cmd('provider register -n {prov} --consent-to-permissions')
            result = self.cmd('provider show -n {prov}').get_output_in_json()
            self.assertTrue(result['registrationState'], 'Registered')
            result = self.cmd('provider permission list -n {prov}').get_output_in_json()
            self.assertGreaterEqual(len(result['value']), 1)
            self.cmd('provider unregister -n {prov}')
        else:
            self.cmd('provider unregister -n {prov}')
            self.cmd('provider register -n {prov} --consent-to-permissions')
            result = self.cmd('provider show -n {prov}').get_output_in_json()
            self.assertTrue(result['registrationState'], 'Registered')
            result = self.cmd('provider permission list -n {prov}').get_output_in_json()
            self.assertGreaterEqual(len(result['value']), 1)


class ProviderOperationTest(ScenarioTest):

    @AllowLargeResponse(size_kb=99999)
    def test_provider_operation(self):
        result = self.cmd('provider operation list').get_output_in_json()
        self.assertGreater(len(result), 0)

        self.cmd('provider operation show --namespace microsoft.compute', checks=[
            self.check('id', '/providers/Microsoft.Authorization/providerOperations/Microsoft.Compute'),
            self.check('type', 'Microsoft.Authorization/providerOperations')
        ])
        self.cmd('provider operation show --namespace microsoft.compute', checks=[
            self.check('id', '/providers/Microsoft.Authorization/providerOperations/Microsoft.Compute'),
            self.check('type', 'Microsoft.Authorization/providerOperations')
        ])
        self.cmd('provider operation show --namespace microsoft.storage', checks=[
            self.check("resourceTypes|[?name=='storageAccounts/blobServices/containers/blobs']|[0].operations[0].isDataAction", True),
        ])


<<<<<<< HEAD
=======
class TemplateSpecsTest(ScenarioTest):

    @ResourceGroupPreparer(name_prefix='cli_test_template_specs_list', parameter_name='resource_group_one', location='westus')
    @ResourceGroupPreparer(name_prefix='cli_test_template_specs_list', location='westus')
    def test_list_template_spec(self, resource_group, resource_group_one, resource_group_location):
        curr_dir = os.path.dirname(os.path.realpath(__file__))
        template_spec_name = self.create_random_name('cli-test-list-template-spec', 60)
        self.kwargs.update({
            'template_spec_name': template_spec_name,
            'tf': os.path.join(curr_dir, 'simple_deploy.json').replace('\\', '\\\\'),
            'rg': resource_group,
            'rg1': resource_group_one,
            'resource_group_location': resource_group_location,
        })

        template_spec_in_rg = self.cmd('ts create -g {rg} -n {template_spec_name} -v 1.0 -l {resource_group_location} -f "{tf}"').get_output_in_json()
        template_spec_in_rg1_2 = self.cmd('ts create -g {rg1} -n {template_spec_name} -v 2.0 -l {resource_group_location} -f "{tf}"').get_output_in_json()
        template_spec_in_rg1_3 = self.cmd('ts create -g {rg1} -n {template_spec_name} -v 3.0 -l {resource_group_location} -f "{tf}"').get_output_in_json()

        self.kwargs['template_spec_id_rg'] = template_spec_in_rg['id'].replace('/versions/1.0', '')

        self.kwargs['template_spec_version_id_rg1_2'] = template_spec_in_rg1_2['id']
        self.kwargs['template_spec_version_id_rg1_3'] = template_spec_in_rg1_3['id']
        self.kwargs['template_spec_id_rg1'] = template_spec_in_rg1_2['id'].replace('/versions/2.0', '')

        self.cmd('ts list -g {rg1}', checks=[
                 self.check("length([?id=='{template_spec_id_rg}'])", 0),
                 self.check("length([?id=='{template_spec_id_rg1}'])", 1),
                 ])

        self.cmd('ts list -g {rg}', checks=[
                 self.check("length([?id=='{template_spec_id_rg}'])", 1),
                 self.check("length([?id=='{template_spec_id_rg1}'])", 0)
                 ])

        self.cmd('ts list -g {rg1} -n {template_spec_name}', checks=[
                 self.check('length([])', 2),
                 self.check("length([?id=='{template_spec_version_id_rg1_2}'])", 1),
                 self.check("length([?id=='{template_spec_version_id_rg1_3}'])", 1)
                 ])

        self.cmd('ts list', checks=[
                 self.check("length([?id=='{template_spec_id_rg}'])", 1),
                 self.check("length([?id=='{template_spec_id_rg1}'])", 1),
                 ])

        # clean up
        self.cmd('ts delete --template-spec {template_spec_id_rg} --yes')
        self.cmd('ts delete --template-spec {template_spec_id_rg1} --yes')

    @ResourceGroupPreparer(name_prefix='cli_test_template_specs', location='westus')
    def test_create_template_specs(self, resource_group, resource_group_location):
        curr_dir = os.path.dirname(os.path.realpath(__file__))
        template_spec_name = self.create_random_name('cli-test-create-template-spec', 60)
        self.kwargs.update({
            'template_spec_name': template_spec_name,
            'tf': os.path.join(curr_dir, 'template_spec_with_multiline_strings.json').replace('\\', '\\\\'),
            'resource_group_location': resource_group_location,
            'description': '"AzCLI test root template spec"',
            'version_description': '"AzCLI test version of root template spec"',
        })

        result = self.cmd('ts create -g {rg} -n {template_spec_name} -v 1.0 -l {resource_group_location} -f "{tf}" --description {description} --version-description {version_description}', checks=[
            self.check('mainTemplate.variables.provider', "[split(parameters('resource'), '/')[0]]"),
            self.check('mainTemplate.variables.resourceType', "[replace(parameters('resource'), concat(variables('provider'), '/'), '')]"),
            self.check('mainTemplate.variables.hyphenedName', ("[format('[0]-[1]-[2]-[3]-[4]-[5]', parameters('customer'), variables('environments')[parameters('environment')], variables('locations')[parameters('location')], parameters('group'), parameters('service'), if(equals(parameters('kind'), ''), variables('resources')[variables('provider')][variables('resourceType')], variables('resources')[variables('provider')][variables('resourceType')][parameters('kind')]))]")),
            self.check('mainTemplate.variables.removeOptionalsFromHyphenedName', "[replace(variables('hyphenedName'), '--', '-')]"),
            self.check('mainTemplate.variables.isInstanceCount', "[greater(parameters('instance'), -1)]"),
            self.check('mainTemplate.variables.hyphenedNameAfterInstanceCount', "[if(variables('isInstanceCount'), format('[0]-[1]', variables('removeOptionalsFromHyphenedName'), string(parameters('instance'))), variables('removeOptionalsFromHyphenedName'))]"),
            self.check('mainTemplate.variables.name', "[if(parameters('useHyphen'), variables('hyphenedNameAfterInstanceCount'), replace(variables('hyphenedNameAfterInstanceCount'), '-', ''))]")
        ]).get_output_in_json()

        with self.assertRaises(IncorrectUsageError) as err:
            self.cmd('ts create --name {template_spec_name} -g {rg} -l {resource_group_location} --template-file "{tf}"')
            self.assertTrue("please provide --template-uri if --query-string is specified" in str(err.exception))

        # clean up
        self.kwargs['template_spec_id'] = result['id'].replace('/versions/1.0', '')
        self.cmd('ts delete --template-spec {template_spec_id} --yes')

    @ResourceGroupPreparer(name_prefix='cli_test_template_specs', location='westus')
    def test_create_template_specs_with_artifacts(self, resource_group, resource_group_location):
        curr_dir = os.path.dirname(os.path.realpath(__file__))
        template_spec_name = self.create_random_name('cli-test-create-template-spec', 60)
        self.kwargs.update({
            'template_spec_name': template_spec_name,
            'tf': os.path.join(curr_dir, 'template_spec_with_artifacts.json').replace('\\', '\\\\'),
            'resource_group_location': resource_group_location,
            'display_name': self.create_random_name('create-spec', 20),
            'description': '"AzCLI test root template spec"',
            'version_description': '"AzCLI test version of root template spec"',
            'uf': os.path.join(curr_dir, 'sample_form_ui_definition_rg.json').replace('\\', '\\\\')
        })

        path = os.path.join(curr_dir, 'artifacts')
        if not os.path.exists(path):
            files = ['createKeyVault.json', 'createKeyVaultWithSecret.json', 'createResourceGroup.json']
            os.makedirs(path)
            for f in files:
                shutil.copy(os.path.join(curr_dir, f), path)

        result = self.cmd('ts create -g {rg} -n {template_spec_name} -v 1.0 -l {resource_group_location} -f "{tf}" --ui-form-definition "{uf}" -d {display_name} --description {description} --version-description {version_description}', checks=[
            self.check('linkedTemplates.length([])', 3),
            self.check_pattern('linkedTemplates[0].path', 'artifacts.createResourceGroup.json'),
            self.check_pattern('linkedTemplates[1].path', 'artifacts.createKeyVault.json'),
            self.check_pattern('linkedTemplates[2].path', 'artifacts.createKeyVaultWithSecret.json'),
            self.check('uiFormDefinition.view.properties.title', 'titleFooRG')
        ]).get_output_in_json()

        self.cmd('ts create -g {rg} -n {template_spec_name} -v 1.0 -f "{tf}" --yes', checks=[
            self.check('description', None),
            self.check('display_name', None),
        ])

        # clean up
        self.kwargs['template_spec_id'] = result['id'].replace('/versions/1.0', '')
        self.cmd('ts delete --template-spec {template_spec_id} --yes')

    @ResourceGroupPreparer(name_prefix='cli_test_template_specs', location='westus')
    def test_update_template_specs(self, resource_group, resource_group_location):
        curr_dir = os.path.dirname(os.path.realpath(__file__))
        template_spec_name = self.create_random_name('cli-test-update-template-spec', 60)
        self.kwargs.update({
            'template_spec_name': template_spec_name,
            'tf': os.path.join(curr_dir, 'simple_deploy.json').replace('\\', '\\\\'),
            'tf1': os.path.join(curr_dir, 'template_spec_with_artifacts.json').replace('\\', '\\\\'),
            'resource_group_location': resource_group_location,
            'display_name': self.create_random_name('create-spec', 20),
            'description': '"AzCLI test root template spec"',
            'version_description': '"AzCLI test version of root template spec"',
            'uf': os.path.join(curr_dir, 'sample_form_ui_definition_sub.json').replace('\\', '\\\\'),
            'uf1': os.path.join(curr_dir, 'sample_form_ui_definition_mg.json').replace('\\', '\\\\'),
        })

        result = self.cmd('ts create -g {rg} -n {template_spec_name} -v 1.0 -l {resource_group_location} -f "{tf}"', checks=[
                          self.check('name', '1.0'),
                          self.check('description', None),
                          self.check('display_name', None),
                          self.check('artifacts', None)]).get_output_in_json()
        self.kwargs['template_spec_version_id'] = result['id']
        self.kwargs['template_spec_id'] = result['id'].replace('/versions/1.0', '')

        self.cmd('ts update -s {template_spec_id} --display-name {display_name} --description {description} --yes', checks=[
            self.check('name', self.kwargs['template_spec_name']),
            self.check('description', self.kwargs['description'].replace('"', '')),
            self.check('displayName', self.kwargs['display_name'].replace('"', ''))
        ])

        self.cmd('ts update -s {template_spec_version_id} --version-description {version_description} --yes', checks=[
            self.check('name', '1.0'),
            self.check('description', self.kwargs['version_description'].replace('"', '')),
            self.check('linkedTemplates', None)
        ])

        path = os.path.join(curr_dir, 'artifacts')
        if not os.path.exists(path):
            files = ['createKeyVault.json', 'createKeyVaultWithSecret.json', 'createResourceGroup.json']
            os.makedirs(path)
            for f in files:
                shutil.copy(os.path.join(curr_dir, f), path)

        self.cmd('ts update -g {rg} -n {template_spec_name} -v 1.0 -f "{tf1}" --ui-form-definition "{uf1}" --yes', checks=[
            self.check('description', self.kwargs['version_description'].replace('"', '')),
            self.check('linkedTemplates.length([])', 3),
            self.check_pattern('linkedTemplates[0].path', 'artifacts.createResourceGroup.json'),
            self.check_pattern('linkedTemplates[1].path', 'artifacts.createKeyVault.json'),
            self.check_pattern('linkedTemplates[2].path', 'artifacts.createKeyVaultWithSecret.json'),
            self.check('uiFormDefinition.view.properties.title', 'titleFooMG')
        ])

        # clean up
        self.cmd('ts delete --template-spec {template_spec_id} --yes')

    @ResourceGroupPreparer(name_prefix='cli_test_template_specs', location='westus')
    def test_show_template_spec(self, resource_group, resource_group_location):
        curr_dir = os.path.dirname(os.path.realpath(__file__))
        template_spec_name = self.create_random_name('cli-test-get-template-spec', 60)
        self.kwargs.update({
            'template_spec_name': template_spec_name,
            'tf': os.path.join(curr_dir, 'simple_deploy.json').replace('\\', '\\\\'),
            'resource_group_location': resource_group_location,
        })

        result = self.cmd('ts create -g {rg} -n {template_spec_name} -v 1.0 -l {resource_group_location} -f "{tf}"', checks=[
                          self.check('name', '1.0')]).get_output_in_json()
        self.kwargs['template_spec_version_id'] = result['id']
        self.kwargs['template_spec_id'] = result['id'].replace('/versions/1.0', '')

        ts_parent = self.cmd('ts show -g {rg} --name {template_spec_name}').get_output_in_json()
        assert len(ts_parent) > 0
        self.assertTrue(ts_parent['versions'] is not None)
        ts_parent_by_id = self.cmd('ts show --template-spec {template_spec_id}').get_output_in_json()
        assert len(ts_parent_by_id) > 0
        assert len(ts_parent) == len(ts_parent_by_id)

        ts_version = self.cmd('ts show -g {rg} --name {template_spec_name} --version 1.0').get_output_in_json()
        assert len(ts_version) > 0
        ts_version_by_id = self.cmd('ts show --template-spec {template_spec_version_id}').get_output_in_json()
        assert len(ts_version_by_id) > 0
        assert len(ts_version_by_id) == len(ts_version_by_id)

        # clean up
        self.cmd('ts delete --template-spec {template_spec_id} --yes')

    @ResourceGroupPreparer(name_prefix='cli_test_template_specs', location='westus')
    def test_delete_template_spec(self, resource_group, resource_group_location):
        curr_dir = os.path.dirname(os.path.realpath(__file__))
        template_spec_name = self.create_random_name('cli-test-list-template-spec', 60)
        self.kwargs.update({
            'resource_group_location': resource_group_location,
            'template_spec_name': template_spec_name,
            'tf': os.path.join(curr_dir, 'simple_deploy.json').replace('\\', '\\\\'),
        })

        result = self.cmd('ts create -g {rg} -n {template_spec_name} -v 1.0 -l {resource_group_location} -f "{tf}"',
                          checks=self.check('name', '1.0')).get_output_in_json()

        self.kwargs['template_spec_version_id'] = result['id']
        self.kwargs['template_spec_id'] = result['id'].replace('/versions/1.0', '')

        self.cmd('ts show --template-spec {template_spec_version_id}')
        self.cmd('ts show --template-spec {template_spec_id}')

        self.cmd('ts delete --template-spec {template_spec_version_id} --yes')
        self.cmd('ts list -g {rg}',
                 checks=[
                     self.check("length([?id=='{template_spec_id}'])", 1),
                     self.check("length([?id=='{template_spec_version_id}'])", 0)])

        self.cmd('ts delete --template-spec {template_spec_id} --yes')
        self.cmd('ts list -g {rg}',
                 checks=self.check("length([?id=='{template_spec_id}'])", 0))

    @ResourceGroupPreparer(name_prefix='cli_test_template_specs', location='westus')
    def test_template_spec_create_and_update_with_tags(self, resource_group, resource_group_location):
        curr_dir = os.path.dirname(os.path.realpath(__file__))
        template_spec_name = self.create_random_name('cli-test-template-spec-tags', 60)
        self.kwargs.update({
            'template_spec_name': template_spec_name,
            'tf': os.path.join(curr_dir, 'simple_deploy.json').replace('\\', '\\\\'),
            'resource_group_location': resource_group_location,
            'display_name': self.create_random_name('create-spec', 20),
            'version_tags': {'cliName1': 'cliValue1', 'cliName4': 'cliValue4'}
        })

        # Tags should be applied to both the parent template spec and template spec version if neither existed:

        result = self.cmd('ts create -g {rg} -n {template_spec_name} -v 1.0 -l {resource_group_location} -f "{tf}" --tags cli-test=test').get_output_in_json()
        self.kwargs['template_spec_version_one_id'] = result['id']
        self.kwargs['template_spec_id'] = result['id'].replace('/versions/1.0', '')

        self.cmd('ts show --template-spec {template_spec_version_one_id}', checks=[self.check('tags', {'cli-test': 'test'})])
        self.cmd('ts show --template-spec {template_spec_id}', checks=[self.check('tags', {'cli-test': 'test'})])

        # New template spec version should inherit tags from parent template spec if tags are not specified:

        self.cmd('ts create -g {rg} -n {template_spec_name} -v 2.0 -l {resource_group_location} -f "{tf}"')
        self.kwargs['template_spec_version_two_id'] = result['id'].replace('/versions/1.0', '/versions/2.0')

        self.cmd('ts show --template-spec {template_spec_version_two_id}', checks=[self.check('tags', {'cli-test': 'test'})])

        # Tags should only apply to template spec version (and not the parent template spec) if parent already exist:

        self.cmd('ts create -g {rg} -n {template_spec_name} -v 3.0 -l {resource_group_location} -f "{tf}" --tags cliName1=cliValue1 cliName4=cliValue4')
        self.kwargs['template_spec_version_three_id'] = result['id'].replace('/versions/1.0', '/versions/3.0')

        self.cmd('ts show --template-spec {template_spec_version_three_id}', checks=[self.check('tags', '{version_tags}')])
        self.cmd('ts show --template-spec {template_spec_id}', checks=[self.check('tags', {'cli-test': 'test'})])

        # When updating a template spec, tags should only be removed if explicitely empty. Create should override.

        self.cmd('ts update -g {rg} -n {template_spec_name} -v 1.0 -f "{tf}" --yes')
        self.cmd('ts show --template-spec {template_spec_version_one_id}', checks=[self.check('tags', {'cli-test': 'test'})])

        self.cmd('ts update -g {rg} -n {template_spec_name} -v 1.0 -f "{tf}" --tags "" --yes')
        self.cmd('ts show --template-spec {template_spec_version_one_id}', checks=[self.check('tags', {})])

        self.cmd('ts update -g {rg} -n {template_spec_name} -v 2.0 -f "{tf}" --tags --yes')
        self.cmd('ts show --template-spec {template_spec_version_two_id}', checks=[self.check('tags', {})])

        self.cmd('ts create -g {rg} -n {template_spec_name} -v 3.0 -f "{tf}" --tags --yes')
        self.cmd('ts show --template-spec {template_spec_version_three_id}', checks=[self.check('tags', {})])
        self.cmd('ts show --template-spec {template_spec_id}', checks=[self.check('tags', {'cli-test': 'test'})])

        self.cmd('ts create -g {rg} -n {template_spec_name} --yes')
        self.cmd('ts show --template-spec {template_spec_id}', checks=[self.check('tags', {})])

        # clean up
        self.cmd('ts delete --template-spec {template_spec_id} --yes')


class TemplateSpecsExportTest(LiveScenarioTest):
    @ResourceGroupPreparer(name_prefix='cli_test_export_template_spec', location='westus')
    def test_template_spec_export_version(self, resource_group, resource_group_location):
        curr_dir = os.path.dirname(os.path.realpath(__file__))
        dir_name = self.create_random_name('TemplateSpecExport', 30)
        dir_name2 = self.create_random_name('TemplateSpecExport', 30)
        template_spec_name = self.create_random_name('cli-test-export-template-spec', 60)
        self.kwargs.update({
            'template_spec_name': template_spec_name,
            'tf': os.path.join(curr_dir, 'template_spec_with_artifacts.json').replace('\\', '\\\\'),
            'resource_group_location': resource_group_location,
            'output_folder': os.path.join(curr_dir, dir_name).replace('\\', '\\\\'),
            'output_folder2': os.path.join(curr_dir, dir_name2).replace('\\', '\\\\'),
        })
        path = os.path.join(curr_dir, 'artifacts')
        if not os.path.exists(path):
            files = ['createKeyVault.json', 'createKeyVaultWithSecret.json', 'createResourceGroup.json']
            os.makedirs(path)
            for f in files:
                shutil.copy(os.path.join(curr_dir, f), path)

        result = self.cmd('ts create -g {rg} -n {template_spec_name} -v 1.0 -l {resource_group_location} -f "{tf}"',
                          checks=self.check('name', '1.0')).get_output_in_json()

        self.kwargs['template_spec_version_id'] = result['id']

        os.makedirs(self.kwargs['output_folder'])
        output_path = self.cmd('ts export -g {rg} --name {template_spec_name} --version 1.0 --output-folder {output_folder}').get_output_in_json()

        template_file = os.path.join(output_path, (self.kwargs['template_spec_name'] + '.json'))
        artifactFile = os.path.join(output_path, 'artifacts' + os.sep + 'createResourceGroup.json')
        artifactFile1 = os.path.join(output_path, 'artifacts' + os.sep + 'createKeyVault.json')
        artifactFile2 = os.path.join(output_path, 'artifacts' + os.sep + 'createKeyVaultWithSecret.json')

        self.assertTrue(os.path.isfile(template_file))
        self.assertTrue(os.path.isfile(artifactFile))
        self.assertTrue(os.path.isfile(artifactFile1))
        self.assertTrue(os.path.isfile(artifactFile2))

        os.makedirs(self.kwargs['output_folder2'])
        output_path2 = self.cmd('ts export --template-spec {template_spec_version_id} --output-folder {output_folder2}').get_output_in_json()

        _template_file = os.path.join(output_path2, (self.kwargs['template_spec_name'] + '.json'))
        _artifactFile = os.path.join(output_path2, 'artifacts' + os.sep + 'createResourceGroup.json')
        _artifactFile1 = os.path.join(output_path2, 'artifacts' + os.sep + 'createKeyVault.json')
        _artifactFile2 = os.path.join(output_path2, 'artifacts' + os.sep + 'createKeyVaultWithSecret.json')

        self.assertTrue(os.path.isfile(_template_file))
        self.assertTrue(os.path.isfile(_artifactFile))
        self.assertTrue(os.path.isfile(_artifactFile1))
        self.assertTrue(os.path.isfile(_artifactFile2))

    @ResourceGroupPreparer(name_prefix='cli_test_export_template_spec', location="westus")
    def test_template_spec_export_error_handling(self, resource_group, resource_group_location):
        self.kwargs.update({
            'template_spec_name': 'CLITestTemplateSpecExport',
            'output_folder': os.path.dirname(os.path.realpath(__file__)).replace('\\', '\\\\')
        })
        # Because exit_code is 1, so the exception caught should be an AssertionError
        with self.assertRaises(AssertionError) as err:
            self.cmd('ts export -g {rg} --name {template_spec_name} --output-folder {output_folder}')
            self.assertTrue('Please specify the template spec version for export' in str(err.exception))


class DeploymentTestsWithQueryString(LiveScenarioTest):
    @ResourceGroupPreparer(name_prefix='cli_test_query_str_rg', location='eastus')
    @StorageAccountPreparer(name_prefix='testquerystr', location='eastus', kind='StorageV2')
    def test_resource_group_level_deployment_with_query_string(self, resource_group, resource_group_location, storage_account):

        container_name = self.create_random_name('querystr', 20)
        curr_dir = os.path.dirname(os.path.realpath(__file__))
        tf = os.path.join(curr_dir, 'resource_group_level_linked_template.json')
        linked_template = os.path.join(curr_dir, 'storage_account_linked_template.json')

        self.kwargs.update({
            'resource_group': resource_group,
            'storage_account': storage_account,
            'container_name': container_name,
            'tf': tf,
            'linked_tf': linked_template
        })

        self.kwargs['storage_key'] = str(self.cmd('az storage account keys list -n {storage_account} -g {resource_group} --query "[0].value"').output)

        self.cmd('storage container create -n {container_name} --account-name {storage_account} --account-key {storage_key}')

        self.cmd('storage blob upload -c {container_name} -f "{tf}" -n mainTemplate --account-name {storage_account} --account-key {storage_key}')
        self.cmd('storage blob upload -c {container_name} -f "{linked_tf}" -n storage_account_linked_template.json --account-name {storage_account} --account-key {storage_key}')

        from datetime import datetime, timedelta
        self.kwargs['expiry'] = (datetime.utcnow() + timedelta(hours=12)).strftime('%Y-%m-%dT%H:%MZ')

        self.kwargs['sas_token'] = self.cmd(
            'storage container generate-sas --account-name {storage_account} --account-key {storage_key} --name {container_name} --permissions rw --expiry {expiry}  -otsv').output.strip()

        self.kwargs['blob_url'] = self.cmd(
            'storage blob url -c {container_name} -n mainTemplate --account-name {storage_account} --account-key {storage_key}').output.strip()

        self.cmd('deployment group validate -g {resource_group} --template-uri {blob_url} --query-string "{sas_token}" --parameters projectName=qsproject', checks=[
            self.check('properties.provisioningState', 'Succeeded')
        ])

        self.cmd('deployment group create -g {resource_group} --template-uri {blob_url} --query-string "{sas_token}" --parameters projectName=qsproject', checks=[
            self.check('properties.provisioningState', 'Succeeded')
        ])

    @ResourceGroupPreparer(name_prefix='cli_test_query_str_sub', location='eastus')
    @StorageAccountPreparer(name_prefix='testquerystrsub', location='eastus', kind='StorageV2')
    def test_subscription_level_deployment_with_query_string(self, resource_group, resource_group_location, storage_account):

        container_name = self.create_random_name('querystr', 20)
        curr_dir = os.path.dirname(os.path.realpath(__file__))
        tf = os.path.join(curr_dir, 'subscription_level_linked_template.json')
        linked_tf = os.path.join(curr_dir, 'createResourceGroup.json')
        linked_tf1 = os.path.join(curr_dir, 'createKeyVault.json')
        linked_tf2 = os.path.join(curr_dir, 'createKeyVaultWithSecret.json')

        self.kwargs.update({
            'resource_group': resource_group,
            'resource_group_location': resource_group_location,
            'storage_account': storage_account,
            'container_name': container_name,
            'tf': tf,
            'linked_tf': linked_tf,
            'linked_tf1': linked_tf1,
            'linked_tf2': linked_tf2
        })

        self.kwargs['storage_key'] = str(self.cmd('az storage account keys list -n {storage_account} -g {resource_group} --query "[0].value"').output)

        self.cmd('storage container create -n {container_name} --account-name {storage_account} --account-key {storage_key}')

        self.cmd('storage blob upload -c {container_name} -f "{tf}" -n mainTemplate --account-name {storage_account} --account-key {storage_key}')
        self.cmd('storage blob upload -c {container_name} -f "{linked_tf}" -n createResourceGroup.json --account-name {storage_account} --account-key {storage_key}')
        self.cmd('storage blob upload -c {container_name} -f "{linked_tf1}" -n createKeyVault.json --account-name {storage_account} --account-key {storage_key}')
        self.cmd('storage blob upload -c {container_name} -f "{linked_tf2}" -n createKeyVaultWithSecret.json --account-name {storage_account} --account-key {storage_key}')

        from datetime import datetime, timedelta
        self.kwargs['expiry'] = (datetime.utcnow() + timedelta(hours=12)).strftime('%Y-%m-%dT%H:%MZ')

        self.kwargs['sas_token'] = self.cmd(
            'storage container generate-sas --account-name {storage_account} --name {container_name} --permissions dlrw --expiry {expiry} --https-only -otsv').output.strip()

        self.kwargs['blob_url'] = self.cmd(
            'storage blob url -c {container_name} -n mainTemplate --account-name {storage_account}').output.strip()

        self.kwargs['key_vault'] = self.create_random_name('querystrKV', 20)

        self.cmd('deployment sub validate -l {resource_group_location} --template-uri {blob_url} --query-string "{sas_token}" --parameters keyVaultName="{key_vault}" rgName="{resource_group}" rgLocation="{resource_group_location}"', checks=[
            self.check('properties.provisioningState', 'Succeeded')
        ])

        self.cmd('deployment sub create -l {resource_group_location} --template-uri {blob_url} --query-string "{sas_token}" --parameters keyVaultName="{key_vault}" rgName="{resource_group}" rgLocation="{resource_group_location}"', checks=[
            self.check('properties.provisioningState', 'Succeeded')
        ])


class DeploymentTestAtSubscriptionScope(ScenarioTest):
    def tearDown(self):
        self.cmd('policy assignment delete -n location-lock')
        self.cmd('policy definition delete -n policy2')
        self.cmd('group delete -n cli_test_subscription_level_deployment --yes')

    @AllowLargeResponse(4096)
    def test_subscription_level_deployment(self):
        curr_dir = os.path.dirname(os.path.realpath(__file__))
        self.kwargs.update({
            'tf': os.path.join(curr_dir, 'subscription_level_template.json').replace('\\', '\\\\'),
            'params': os.path.join(curr_dir, 'subscription_level_parameters.json').replace('\\', '\\\\'),
            # params-uri below is the raw file url of the subscription_level_parameters.json above
            'params_uri': 'https://raw.githubusercontent.com/Azure/azure-cli/dev/src/azure-cli/azure/cli/command_modules/resource/tests/latest/subscription_level_parameters.json',
            'dn': self.create_random_name('azure-cli-subscription_level_deployment', 60),
            'dn2': self.create_random_name('azure-cli-subscription_level_deployment', 60),
            'storage-account-name': self.create_random_name('armbuilddemo', 20)
        })

        self.cmd('deployment sub validate --location WestUS --template-file "{tf}" --parameters @"{params}" --parameters storageAccountName="{storage-account-name}"', checks=[
            self.check('properties.provisioningState', 'Succeeded')
        ])

        self.cmd('deployment sub validate --location WestUS --template-file "{tf}" --parameters "{params_uri}"', checks=[
            self.check('properties.provisioningState', 'Succeeded')
        ])

        self.cmd('deployment sub create -n {dn} --location WestUS --template-file "{tf}" --parameters @"{params}" --parameters storageAccountName="{storage-account-name}"', checks=[
            self.check('properties.provisioningState', 'Succeeded'),
        ])

        self.cmd('deployment sub list', checks=[
            self.check('[0].name', '{dn}'),
        ])

        self.cmd('deployment sub list --filter "provisioningState eq \'Succeeded\'"', checks=[
            self.check('[0].name', '{dn}'),
        ])

        self.cmd('deployment sub show -n {dn}', checks=[
            self.check('name', '{dn}')
        ])

        self.cmd('deployment sub export -n {dn}', checks=[
        ])

        operations = self.cmd('deployment operation sub list -n {dn}', checks=[
            self.check('length([])', 5)
        ]).get_output_in_json()

        self.kwargs.update({
            'oid1': operations[0]['operationId'],
            'oid2': operations[1]['operationId'],
            'oid3': operations[2]['operationId'],
            'oid4': operations[3]['operationId'],
            'oid5': operations[4]['operationId']
        })
        self.cmd('deployment operation sub show -n {dn} --operation-ids {oid1} {oid2} {oid3} {oid4} {oid5}', checks=[
            self.check('[].properties.provisioningOperation', '[\'Create\', \'Create\', \'Create\', \'Create\', \'EvaluateDeploymentOutput\']'),
            self.check('[].properties.provisioningState', '[\'Succeeded\', \'Succeeded\', \'Succeeded\', \'Succeeded\', \'Succeeded\']')
        ])
        self.cmd('deployment sub delete -n {dn}')

        self.cmd('deployment sub create -n {dn2} --location WestUS --template-file "{tf}" --parameters @"{params}" '
                 '--parameters storageAccountName="{storage-account-name}" --no-wait')

        self.cmd('deployment sub cancel -n {dn2}')

        self.cmd('deployment sub wait -n {dn2} --custom "provisioningState==Canceled"')

        self.cmd('deployment sub show -n {dn2}', checks=[
            self.check('properties.provisioningState', 'Canceled')
        ])

    @AllowLargeResponse(4096)
    def test_subscription_level_deployment_old_command(self):
        curr_dir = os.path.dirname(os.path.realpath(__file__))
        deployment_name = self.create_random_name('azure-cli-subscription_level_deployment', 60)
        self.kwargs.update({
            'tf': os.path.join(curr_dir, 'subscription_level_template.json').replace('\\', '\\\\'),
            'params': os.path.join(curr_dir, 'subscription_level_parameters.json').replace('\\', '\\\\'),
            # params-uri below is the raw file url of the subscription_level_parameters.json above
            'params_uri': 'https://raw.githubusercontent.com/Azure/azure-cli/dev/src/azure-cli/azure/cli/command_modules/resource/tests/latest/subscription_level_parameters.json',
            'dn': deployment_name,
            'dn2': self.create_random_name('azure-cli-subscription_level_deployment', 60),
            'storage-account-name': self.create_random_name('armbuilddemo', 20)
        })

        self.cmd('deployment validate --location WestUS --template-file "{tf}" --parameters @"{params}" --parameters storageAccountName="{storage-account-name}" ', checks=[
            self.check('properties.provisioningState', 'Succeeded')
        ])

        self.cmd('deployment validate --location WestUS --template-file "{tf}" --parameters "{params_uri}"', checks=[
            self.check('properties.provisioningState', 'Succeeded')
        ])

        self.cmd('deployment create -n {dn} --location WestUS --template-file "{tf}" --parameters @"{params}" --parameters storageAccountName="{storage-account-name}" ', checks=[
            self.check('properties.provisioningState', 'Succeeded'),
        ])

        self.cmd('deployment list --query "[?name == \'{}\']"'.format(deployment_name), checks=[
            self.check('[0].name', '{dn}'),
        ])
        self.cmd('deployment list --filter "provisioningState eq \'Succeeded\'" --query "[?name == \'{}\']"'.format(deployment_name), checks=[
            self.check('[0].name', '{dn}')
        ])
        self.cmd('deployment show -n {dn}', checks=[
            self.check('name', '{dn}')
        ])

        self.cmd('deployment export -n {dn}', checks=[
        ])

        self.cmd('deployment operation list -n {dn}', checks=[
            self.check('length([])', 5)
        ])

        self.cmd('deployment create -n {dn2} --location WestUS --template-file "{tf}" --parameters @"{params}" '
                 '--parameters storageAccountName="{storage-account-name}" --no-wait')

        self.cmd('deployment cancel -n {dn2}')

        self.cmd('deployment show -n {dn2}', checks=[
            self.check('properties.provisioningState', 'Canceled')
        ])


class DeploymentTestAtResourceGroup(ScenarioTest):

    @ResourceGroupPreparer(name_prefix='cli_test_resource_group_deployment')
    def test_resource_group_deployment(self):
        curr_dir = os.path.dirname(os.path.realpath(__file__))
        self.kwargs.update({
            'tf': os.path.join(curr_dir, 'simple_deploy.json').replace('\\', '\\\\'),
            'tf_multiline': os.path.join(curr_dir, 'simple_deploy_multiline.json').replace('\\', '\\\\'),
            'tf_invalid': os.path.join(curr_dir, 'simple_deploy_invalid.json').replace('\\', '\\\\'),
            'extra_param_tf': os.path.join(curr_dir, 'simple_extra_param_deploy.json').replace('\\', '\\\\'),
            'params': os.path.join(curr_dir, 'simple_deploy_parameters.json').replace('\\', '\\\\'),
            'params_invalid': os.path.join(curr_dir, 'simple_deploy_parameters_invalid.json').replace('\\', '\\\\'),
            'dn': self.create_random_name('azure-cli-resource-group-deployment', 60),
            'dn2': self.create_random_name('azure-cli-resource-group-deployment', 60),
            'Japanese-characters-tf': os.path.join(curr_dir, 'Japanese-characters-template.json').replace('\\', '\\\\')
        })

        self.cmd('deployment group validate --resource-group {rg} --template-file "{tf}" --parameters @"{params}"', checks=[
            self.check('properties.provisioningState', 'Succeeded')
        ])

        self.cmd('deployment group validate --resource-group {rg} --template-file "{Japanese-characters-tf}"', checks=[
            self.check('properties.provisioningState', 'Succeeded')
        ])

        self.cmd('deployment group validate --resource-group {rg} --template-file "{tf_multiline}" --parameters @"{params}"', checks=[
            self.check('properties.provisioningState', 'Succeeded')
        ])

        with self.assertRaises(CLIError) as err:
            self.cmd('deployment group validate --resource-group {rg} --template-file "{extra_param_tf}" --parameters @"{params}" --no-prompt true')
            self.assertTrue("Deployment template validation failed" in str(err.exception))

        with self.assertRaises(CLIError) as err:
            self.cmd('deployment group validate --resource-group {rg} --template-file "{extra_param_tf}" --parameters @"{params}"')
            self.assertTrue("Missing input parameters" in str(err.exception))

        with self.assertRaises(CLIError) as err:
            self.cmd('deployment group validate --resource-group {rg} --template-file "{extra_param_tf}" --parameters @"{params}" --no-prompt false')
            self.assertTrue("Missing input parameters" in str(err.exception))

        self.cmd('deployment group create --resource-group {rg} -n {dn} --template-file "{tf}" --parameters @"{params}"', checks=[
            self.check('properties.provisioningState', 'Succeeded'),
        ])

        self.cmd('deployment group create --resource-group {rg} -n {dn} --template-file "{tf_multiline}" --parameters @"{params}"', checks=[
            self.check('properties.provisioningState', 'Succeeded'),
        ])

        with self.assertRaises(CLIError) as err:
            self.cmd('deployment group create --resource-group {rg} -n {dn2} --template-file "{extra_param_tf}" --parameters @"{params}" --no-prompt true')
            self.assertTrue("Deployment template validation failed" in str(err.exception))

        with self.assertRaises(CLIError) as err:
            self.cmd('deployment group create --resource-group {rg} -n {dn2} --template-file "{extra_param_tf}" --parameters @"{params}"')
            self.assertTrue("Missing input parameters" in str(err.exception))

        with self.assertRaises(CLIError) as err:
            self.cmd('deployment group create --resource-group {rg} -n {dn2} --template-file "{extra_param_tf}" --parameters @"{params}" --no-prompt false')
            self.assertTrue("Missing input parameters" in str(err.exception))

        json_invalid_info = "Failed to parse '{}', please check whether it is a valid JSON format"

        with self.assertRaises(CLIError) as err:
            self.cmd('deployment group validate -g {rg} -f "{tf_invalid}" -p @"{params}"')
            self.assertTrue(json_invalid_info.format('{tf_invalid}') == err.exception)

        with self.assertRaises(CLIError) as err:
            self.cmd('deployment group validate -g {rg} -f "{tf}" -p @"{params_invalid}"')
            self.assertTrue(json_invalid_info.format('{params_invalid}') in err.exception)

        with self.assertRaises(CLIError) as err:
            self.cmd('deployment group create -g {rg} -n {dn} -f "{tf_invalid}" -p @"{params}"')
            self.assertTrue(json_invalid_info.format('{tf_invalid}') == err.exception)

        with self.assertRaises(CLIError) as err:
            self.cmd('deployment group create -g {rg} -n {dn} -f "{tf}" -p @"{params_invalid}"')
            self.assertTrue(json_invalid_info.format('{params_invalid}') in err.exception)

        self.cmd('deployment group list --resource-group {rg}', checks=[
            self.check('[0].name', '{dn}'),
        ])

        self.cmd('deployment group list --resource-group {rg} --filter "provisioningState eq \'Succeeded\'"', checks=[
            self.check('[0].name', '{dn}'),
        ])

        self.cmd('deployment group show --resource-group {rg} -n {dn}', checks=[
            self.check('name', '{dn}')
        ])

        self.cmd('deployment group export --resource-group {rg} -n {dn}', checks=[
        ])

        operation_output = self.cmd('deployment operation group list --resource-group {rg} -n {dn}', checks=[
            self.check('length([])', 2)
        ]).get_output_in_json()

        self.kwargs.update({
            'operation_id': operation_output[0]['operationId']
        })
        self.cmd('deployment operation group show --resource-group {rg} -n {dn} --operation-id {operation_id}', checks=[
            self.check('[0].properties.provisioningOperation', 'Create'),
            self.check('[0].properties.provisioningState', 'Succeeded')
        ])

        self.cmd('deployment group create --resource-group {rg} -n {dn2} --template-file "{tf}" --parameters @"{params}" --no-wait')

        self.cmd('deployment group cancel -n {dn2} -g {rg}')

        self.cmd('deployment group wait -n {dn2} -g {rg} --custom "provisioningState==Canceled"')

        self.cmd('deployment group show -n {dn2} -g {rg}', checks=[
            self.check('properties.provisioningState', 'Canceled')
        ])


class DeploymentTestAtManagementGroup(ScenarioTest):

    def test_management_group_deployment(self):
        curr_dir = os.path.dirname(os.path.realpath(__file__))
        self.kwargs.update({
            'tf': os.path.join(curr_dir, 'management_group_level_template.json').replace('\\', '\\\\'),
            'params': os.path.join(curr_dir, 'management_group_level_parameters.json').replace('\\', '\\\\'),
            'dn': self.create_random_name('azure-cli-management-group-deployment', 60),
            'mg': self.create_random_name('azure-cli-management', 30),
            'sub-rg': self.create_random_name('azure-cli-sub-resource-group', 60),
            'dn2': self.create_random_name('azure-cli-resource-group-deployment', 60),
            'storage-account-name': self.create_random_name('armbuilddemo', 20)
        })

        self.cmd('account management-group create --name {mg}', checks=[])

        self.cmd('deployment mg validate --management-group-id {mg} --location WestUS --template-file "{tf}" '
                 '--parameters @"{params}" --parameters targetMG="{mg}" --parameters nestedRG="{sub-rg}" '
                 '--parameters storageAccountName="{storage-account-name}"',
                 checks=[self.check('properties.provisioningState', 'Succeeded'), ])

        self.cmd('deployment mg create --management-group-id {mg} --location WestUS -n {dn} --template-file "{tf}" '
                 '--parameters @"{params}" --parameters targetMG="{mg}" --parameters nestedRG="{sub-rg}" '
                 '--parameters storageAccountName="{storage-account-name}"',
                 checks=[self.check('properties.provisioningState', 'Succeeded'), ])

        self.cmd('deployment mg list --management-group-id {mg}', checks=[
            self.check('[0].name', '{dn}'),
        ])

        self.cmd('deployment mg list --management-group-id {mg} --filter "provisioningState eq \'Succeeded\'"', checks=[
            self.check('[0].name', '{dn}'),
        ])

        self.cmd('deployment mg show --management-group-id {mg} -n {dn}', checks=[
            self.check('name', '{dn}')
        ])

        self.cmd('deployment mg export --management-group-id {mg} -n {dn}', checks=[
        ])

        operation_output = self.cmd('deployment operation mg list --management-group-id {mg} -n {dn}', checks=[
            self.check('length([])', 4)
        ]).get_output_in_json()

        self.kwargs.update({
            'oid1': operation_output[0]['operationId'],
            'oid2': operation_output[1]['operationId'],
            'oid3': operation_output[2]['operationId']
        })
        self.cmd('deployment operation mg show --management-group-id {mg} -n {dn} --operation-ids {oid1} {oid2} {oid3}', checks=[
            self.check('[].properties.provisioningOperation', '[\'Create\', \'Create\', \'Create\']'),
            self.check('[].properties.provisioningState', '[\'Succeeded\', \'Succeeded\', \'Succeeded\']')
        ])
        self.cmd('deployment mg delete --management-group-id {mg} -n {dn}')

        self.cmd('deployment mg create --management-group-id {mg} --location WestUS -n {dn2} --template-file "{tf}" '
                 '--parameters @"{params}" --parameters targetMG="{mg}" --parameters nestedRG="{sub-rg}" '
                 '--parameters storageAccountName="{storage-account-name}" --no-wait')

        self.cmd('deployment mg cancel -n {dn2} --management-group-id {mg}')

        self.cmd('deployment mg wait -n {dn2} --management-group-id {mg} --custom "provisioningState==Canceled"')

        self.cmd('deployment mg show -n {dn2} --management-group-id {mg}', checks=[
            self.check('properties.provisioningState', 'Canceled')
        ])

        # clean
        self.cmd('account management-group delete -n {mg}')


    def test_management_group_deployment_create_mode(self):
        curr_dir = os.path.dirname(os.path.realpath(__file__))
        self.kwargs.update({
            'tf': os.path.join(curr_dir, 'management_group_level_template.json').replace('\\', '\\\\'),
            'params': os.path.join(curr_dir, 'management_group_level_parameters.json').replace('\\', '\\\\'),
            'mg': self.create_random_name('mg', 10),
            'dn': self.create_random_name('depname', 20),
            'sub-rg': self.create_random_name('sub-group', 20),
            'storage-account-name': self.create_random_name('armbuilddemo', 20)
        })

        self.cmd('account management-group create --name {mg}')
        self.cmd('deployment mg create --management-group-id {mg} --location WestUS -n {dn} --template-file "{tf}" '
                 '--parameters @"{params}" --parameters targetMG="{mg}" --parameters nestedRG="{sub-rg}" '
                 '--parameters storageAccountName="{storage-account-name}" --mode Incremental', checks=[
            self.check('name', '{dn}'),
            self.check('properties.mode', 'Incremental')
        ])

        self.cmd('account management-group delete -n {mg}')


class DeploymentTestAtTenantScope(ScenarioTest):

    def test_tenant_level_deployment(self):
        curr_dir = os.path.dirname(os.path.realpath(__file__))
        self.kwargs.update({
            'tf': os.path.join(curr_dir, 'tenant_level_template.json').replace('\\', '\\\\'),
            'dn': self.create_random_name('azure-cli-tenant-level-deployment', 60),
            'mg': self.create_random_name('azure-cli-management-group', 40),
            'dn2': self.create_random_name('azure-cli-resource-group-deployment', 60)
        })

        self.cmd('account management-group create --name {mg}', checks=[])

        self.cmd('deployment tenant validate --location WestUS --template-file "{tf}" --parameters targetMG="{mg}"', checks=[
            self.check('properties.provisioningState', 'Succeeded')
        ])

        self.cmd('deployment tenant create --location WestUS -n {dn} --template-file "{tf}" --parameters targetMG="{mg}"', checks=[
            self.check('properties.provisioningState', 'Succeeded'),
        ])

        self.cmd('deployment tenant list', checks=[
            self.check('[0].name', '{dn}'),
        ])

        self.cmd('deployment tenant list --filter "provisioningState eq \'Succeeded\'"', checks=[
            self.check('[0].name', '{dn}'),
        ])

        self.cmd('deployment tenant show -n {dn}', checks=[
            self.check('name', '{dn}')
        ])

        self.cmd('deployment tenant export -n {dn}', checks=[
        ])

        operations = self.cmd('deployment operation tenant list -n {dn}', checks=[
            self.check('length([])', 4)
        ]).get_output_in_json()

        self.kwargs.update({
            'oid1': operations[0]['operationId'],
            'oid2': operations[1]['operationId'],
            'oid3': operations[2]['operationId'],
            'oid4': operations[3]['operationId'],
        })
        self.cmd('deployment operation tenant show -n {dn} --operation-ids {oid1} {oid2} {oid3} {oid4}', checks=[
            self.check('[].properties.provisioningOperation', '[\'Create\', \'Create\', \'Create\', \'EvaluateDeploymentOutput\']'),
            self.check('[].properties.provisioningState', '[\'Succeeded\', \'Succeeded\', \'Succeeded\', \'Succeeded\']')
        ])
        self.cmd('deployment tenant delete -n {dn}')

        self.cmd('deployment tenant create --location WestUS -n {dn2} --template-file "{tf}" --parameters targetMG="{mg}" --no-wait')

        self.cmd('deployment tenant cancel -n {dn2}')

        self.cmd('deployment tenant wait -n {dn2} --custom "provisioningState==Canceled"')

        self.cmd('deployment tenant show -n {dn2}', checks=[
            self.check('properties.provisioningState', 'Canceled')
        ])

        self.cmd('group delete -n cli_tenant_level_deployment --yes')
        self.cmd('account management-group delete -n {mg}')


class DeploymentTest(ScenarioTest):

    @ResourceGroupPreparer(name_prefix='cli_test_deployment_lite')
    def test_group_deployment_lite(self, resource_group):
        # ensures that a template that is missing "parameters" or "resources" still deploys
        curr_dir = os.path.dirname(os.path.realpath(__file__))

        self.kwargs.update({
            'tf': os.path.join(curr_dir, 'test-template-lite.json').replace('\\', '\\\\'),
            'dn': self.create_random_name('azure-cli-deployment', 30)
        })

        self.cmd('group deployment create -g {rg} -n {dn} --template-file "{tf}"', checks=[
            self.check('properties.provisioningState', 'Succeeded'),
            self.check('resourceGroup', '{rg}')
        ])

    @ResourceGroupPreparer(name_prefix='cli_test_deployment')
    def test_group_deployment(self, resource_group):
        curr_dir = os.path.dirname(os.path.realpath(__file__))
        self.kwargs.update({
            'tf': os.path.join(curr_dir, 'test-template.json').replace('\\', '\\\\'),
            'tf_invalid': os.path.join(curr_dir, 'simple_deploy_invalid.json').replace('\\', '\\\\'),
            'params': os.path.join(curr_dir, 'test-params.json').replace('\\', '\\\\'),
            'error_params': os.path.join(curr_dir, 'test-error-params.json').replace('\\', '\\\\'),
            'params_invalid': os.path.join(curr_dir, 'simple_deploy_parameters_invalid.json').replace('\\', '\\\\'),
            # params-uri below is the raw file url of the test_params.json above
            'params_uri': 'https://raw.githubusercontent.com/Azure/azure-cli/dev/src/azure-cli/azure/cli/command_modules/resource/tests/latest/test-params.json',
            'of': os.path.join(curr_dir, 'test-object.json').replace('\\', '\\\\'),
            'dn': 'azure-cli-deployment',
            'dn2': self.create_random_name('azure-cli-resource-group-deployment2', 60)
        })
        self.kwargs['subnet_id'] = self.cmd('network vnet create -g {rg} -n vnet1 --subnet-name subnet1').get_output_in_json()['newVNet']['subnets'][0]['id']

        self.cmd('group deployment validate -g {rg} --template-file "{tf}" --parameters @"{params}" --parameters subnetId="{subnet_id}" --parameters backendAddressPools=@"{of}"', checks=[
            self.check('properties.provisioningState', 'Succeeded')
        ])

        self.cmd('group deployment validate -g {rg} --template-file "{tf}" --parameters "{params_uri}" --parameters subnetId="{subnet_id}" --parameters backendAddressPools=@"{of}"', checks=[
            self.check('properties.provisioningState', 'Succeeded')
        ])

        with self.assertRaises(CLIError):
            self.cmd('group deployment validate -g {rg} --template-file "{tf}" --parameters @"{error_params}" --parameters subnetId="{subnet_id}" --parameters backendAddressPools=@"{of}"')

        self.cmd('group deployment create -g {rg} -n {dn} --template-file "{tf}" --parameters @"{params}" --parameters subnetId="{subnet_id}" --parameters backendAddressPools=@"{of}"', checks=[
            self.check('properties.provisioningState', 'Succeeded'),
            self.check('resourceGroup', '{rg}')
        ])
        self.cmd('network lb show -g {rg} -n test-lb',
                 checks=self.check('tags', {'key': 'super=value'}))

        self.cmd('group deployment list -g {rg}', checks=[
            self.check('[0].name', '{dn}'),
            self.check('[0].resourceGroup', '{rg}')
        ])
        self.cmd('group deployment list -g {rg} --filter "provisioningState eq \'Succeeded\'"', checks=[
            self.check('[0].name', '{dn}'),
            self.check('[0].resourceGroup', '{rg}')
        ])
        self.cmd('group deployment show -g {rg} -n {dn}', checks=[
            self.check('name', '{dn}'),
            self.check('resourceGroup', '{rg}')
        ])
        self.cmd('group deployment operation list -g {rg} -n {dn}', checks=[
            self.check('length([])', 2),
            self.check('[0].resourceGroup', '{rg}')
        ])

        json_invalid_info = "Failed to parse '{}', please check whether it is a valid JSON format"

        with self.assertRaises(CLIError) as err:
            self.cmd('group deployment validate -g {rg} -f "{tf_invalid}" -p @"{params}"')
            self.assertTrue(json_invalid_info.format('{tf_invalid}') == err.exception)

        with self.assertRaises(CLIError) as err:
            self.cmd('group deployment validate -g {rg} -f "{tf}" -p @"{params_invalid}"')
            self.assertTrue(json_invalid_info.format('{params_invalid}') in err.exception)

        with self.assertRaises(CLIError) as err:
            self.cmd('group deployment create -g {rg} -n {dn} -f "{tf_invalid}" -p @"{params}"')
            self.assertTrue(json_invalid_info.format('{tf_invalid}') == err.exception)

        with self.assertRaises(CLIError) as err:
            self.cmd('group deployment create -g {rg} -n {dn} -f "{tf}" -p @"{params_invalid}"')
            self.assertTrue(json_invalid_info.format('{params_invalid}') in err.exception)

        self.cmd('group deployment create -g {rg} -n {dn2} --template-file "{tf}" --parameters @"{params}" --parameters subnetId="{subnet_id}" --parameters backendAddressPools=@"{of}" --no-wait')

        self.cmd('group deployment cancel -n {dn2} -g {rg}')

        self.cmd('group deployment show -n {dn2} -g {rg}', checks=[
            self.check('properties.provisioningState', 'Canceled')
        ])

    @ResourceGroupPreparer(name_prefix='cli_test_deployment_with_large_params')
    @AllowLargeResponse()
    def test_group_deployment_with_large_params(self, resource_group):
        curr_dir = os.path.dirname(os.path.realpath(__file__))
        self.kwargs.update({
            'large_tf': os.path.join(curr_dir, 'test-largesize-template.json').replace('\\', '\\\\'),
            'large_params': os.path.join(curr_dir, 'test-largesize-parameters.json').replace('\\', '\\\\'),
            'app_name': self.create_random_name('cli', 30)
        })

        self.cmd('group deployment validate -g {rg} --template-file "{large_tf}" --parameters @"{large_params}"', checks=[
            self.check('properties.provisioningState', 'Succeeded')
        ])

        self.cmd('group deployment validate -g {rg} --template-file "{large_tf}" --parameters "{large_params}"', checks=[
            self.check('properties.provisioningState', 'Succeeded')
        ])

        self.cmd('group deployment create -g {rg} --template-file "{large_tf}" --parameters @"{large_params}" --parameters function-app-name="{app_name}"', checks=[
            self.check('properties.provisioningState', 'Succeeded'),
            self.check('resourceGroup', '{rg}')
        ])

        self.cmd('group deployment create -g {rg} --template-file "{large_tf}" --parameters "{large_params}" --parameters function-app-name="{app_name}"', checks=[
            self.check('properties.provisioningState', 'Succeeded'),
            self.check('resourceGroup', '{rg}')
        ])

    @ResourceGroupPreparer(name_prefix='cli_test_on_error_deployment_lastsuccessful')
    def test_group_on_error_deployment_lastsuccessful(self, resource_group):
        curr_dir = os.path.dirname(os.path.realpath(__file__))

        self.kwargs.update({
            'tf': os.path.join(curr_dir, 'test-template-lite.json').replace('\\', '\\\\'),
            'dn': self.create_random_name('azure-cli-deployment', 30),
            'onErrorType': 'LastSuccessful',
            'sdn': self.create_random_name('azure-cli-deployment', 30)
        })

        self.cmd('group deployment create -g {rg} -n {dn} --template-file "{tf}"', checks=[
            self.check('properties.provisioningState', 'Succeeded'),
            self.check('resourceGroup', '{rg}'),
            self.check('properties.onErrorDeployment', None)
        ])

        self.cmd('group deployment create -g {rg} -n {sdn} --template-file "{tf}" --rollback-on-error', checks=[
            self.check('properties.provisioningState', 'Succeeded'),
            self.check('resourceGroup', '{rg}'),
            self.check('properties.onErrorDeployment.deploymentName', '{dn}'),
            self.check('properties.onErrorDeployment.type', '{onErrorType}')
        ])

    @ResourceGroupPreparer(name_prefix='cli_test_on_error_deployment_specificdeployment')
    def test_group_on_error_deployment_specificdeployment(self, resource_group):
        curr_dir = os.path.dirname(os.path.realpath(__file__))

        self.kwargs.update({
            'tf': os.path.join(curr_dir, 'test-template-lite.json').replace('\\', '\\\\'),
            'dn': self.create_random_name('azure-cli-deployment', 30),
            'onErrorType': 'SpecificDeployment',
            'sdn': self.create_random_name('azure-cli-deployment', 30)
        })

        self.cmd('group deployment create -g {rg} -n {dn} --template-file "{tf}"', checks=[
            self.check('properties.provisioningState', 'Succeeded'),
            self.check('resourceGroup', '{rg}'),
            self.check('properties.onErrorDeployment', None)
        ])

        self.cmd('group deployment create -g {rg} -n {sdn} --template-file "{tf}" --rollback-on-error {dn}', checks=[
            self.check('properties.provisioningState', 'Succeeded'),
            self.check('resourceGroup', '{rg}'),
            self.check('properties.onErrorDeployment.deploymentName', '{dn}'),
            self.check('properties.onErrorDeployment.type', '{onErrorType}')
        ])


class DeploymentLiveTest(LiveScenarioTest):
    @ResourceGroupPreparer()
    def test_group_deployment_progress(self, resource_group):
        from azure.cli.testsdk.utilities import force_progress_logging
        curr_dir = os.path.dirname(os.path.realpath(__file__))

        self.kwargs.update({
            'tf': os.path.join(curr_dir, 'test-template.json').replace('\\', '\\\\'),
            'params': os.path.join(curr_dir, 'test-params.json').replace('\\', '\\\\'),
            'of': os.path.join(curr_dir, 'test-object.json').replace('\\', '\\\\'),
            'dn': 'azure-cli-deployment2'
        })

        self.kwargs['subnet_id'] = self.cmd('network vnet create -g {rg} -n vnet1 --subnet-name subnet1').get_output_in_json()['newVNet']['subnets'][0]['id']

        with force_progress_logging() as test_io:
            self.cmd('group deployment create --verbose -g {rg} -n {dn} --template-file "{tf}" --parameters @"{params}" --parameters subnetId="{subnet_id}" --parameters backendAddressPools=@"{of}"')

        # very the progress
        lines = test_io.getvalue().splitlines()
        for line in lines:
            self.assertTrue(line.split(':')[0] in ['Accepted', 'Succeeded'])
        self.assertTrue('Succeeded: {} (Microsoft.Resources/deployments)'.format(self.kwargs['dn']), lines)


class DeploymentNoWaitTest(ScenarioTest):

    @ResourceGroupPreparer(name_prefix='cli_test_group_deployment_no_wait')
    def test_group_deployment_no_wait(self, resource_group):
        curr_dir = os.path.dirname(os.path.realpath(__file__))

        self.kwargs.update({
            'tf': os.path.join(curr_dir, 'simple_deploy.json').replace('\\', '\\\\'),
            'params': os.path.join(curr_dir, 'simple_deploy_parameters.json').replace('\\', '\\\\'),
            'dn': 'azure-cli-deployment'
        })

        self.cmd('group deployment create -g {rg} -n {dn} --template-file "{tf}" --parameters @"{params}" --no-wait',
                 checks=self.is_empty())

        self.cmd('group deployment wait -g {rg} -n {dn} --created',
                 checks=self.is_empty())

        self.cmd('group deployment show -g {rg} -n {dn}',
                 checks=self.check('properties.provisioningState', 'Succeeded'))


class DeploymentThruUriTest(ScenarioTest):

    @ResourceGroupPreparer(name_prefix='cli_test_deployment_uri')
    def test_group_deployment_thru_uri(self, resource_group):
        self.resource_group = resource_group
        curr_dir = os.path.dirname(os.path.realpath(__file__))
        # same copy of the sample template file under current folder, but it is uri based now
        self.kwargs.update({
            'tf': 'https://raw.githubusercontent.com/Azure/azure-cli/dev/src/azure-cli/azure/cli/command_modules/resource/tests/latest/simple_deploy.json',
            'params': os.path.join(curr_dir, 'simple_deploy_parameters.json').replace('\\', '\\\\')
        })
        self.kwargs['dn'] = self.cmd('group deployment create -g {rg} --template-uri "{tf}" --parameters @"{params}"', checks=[
            self.check('properties.provisioningState', 'Succeeded'),
            self.check('resourceGroup', '{rg}'),
            self.check('properties.templateLink.uri', '{tf}'),
        ]).get_output_in_json()['name']

        self.cmd('group deployment show -g {rg} -n {dn}',
                 checks=self.check('name', '{dn}'))

        self.cmd('group deployment delete -g {rg} -n {dn}')
        self.cmd('group deployment list -g {rg}',
                 checks=self.is_empty())

        self.kwargs['dn'] = self.cmd('deployment group create -g {rg} --template-uri "{tf}" --parameters @"{params}"', checks=[
            self.check('properties.provisioningState', 'Succeeded'),
            self.check('resourceGroup', '{rg}'),
            self.check('properties.templateLink.uri', '{tf}'),
        ]).get_output_in_json()['name']

        self.cmd('deployment group show -g {rg} -n {dn}',
                 checks=self.check('name', '{dn}'))

        self.cmd('deployment group delete -g {rg} -n {dn}')
        self.cmd('deployment group list -g {rg}',
                 checks=self.is_empty())


class DeploymentWhatIfAtResourceGroupScopeTest(ScenarioTest):
    @ResourceGroupPreparer(name_prefix='cli_test_deployment_what_if')
    def test_resource_group_level_what_if(self):
        curr_dir = os.path.dirname(os.path.realpath(__file__))
        self.kwargs.update({
            'tf': os.path.join(curr_dir, 'storage_account_deploy.json').replace('\\', '\\\\'),
            'params': os.path.join(curr_dir, 'storage_account_deploy_parameters.json').replace('\\', '\\\\'),
        })

        deployment_output = self.cmd('deployment group create --resource-group {rg} --template-file "{tf}"').get_output_in_json()
        self.kwargs['storage_account_id'] = deployment_output['properties']['outputs']['storageAccountId']['value']

        self.cmd('deployment group what-if --resource-group {rg} --template-file "{tf}" --parameters "{params}" --no-pretty-print', checks=[
            self.check('status', 'Succeeded'),
            self.check("changes[?resourceId == '{storage_account_id}'].changeType | [0]", 'Modify'),
            self.check("changes[?resourceId == '{storage_account_id}'] | [0].delta[?path == 'sku.name'] | [0].propertyChangeType", 'Modify'),
            self.check("changes[?resourceId == '{storage_account_id}'] | [0].delta[?path == 'sku.name'] | [0].before", 'Standard_LRS'),
            self.check("changes[?resourceId == '{storage_account_id}'] | [0].delta[?path == 'sku.name'] | [0].after", 'Standard_GRS')
        ])


class DeploymentWhatIfAtSubscriptionScopeTest(ScenarioTest):
    def test_subscription_level_what_if(self):
        curr_dir = os.path.dirname(os.path.realpath(__file__))
        self.kwargs.update({
            'tf': os.path.join(curr_dir, 'policy_definition_deploy.json').replace('\\', '\\\\'),
            'params': os.path.join(curr_dir, 'policy_definition_deploy_parameters.json').replace('\\', '\\\\'),
        })

        deployment_output = self.cmd('deployment sub create --location westus --template-file "{tf}"').get_output_in_json()
        self.kwargs['policy_definition_id'] = deployment_output['properties']['outputs']['policyDefinitionId']['value']

        # Make sure the formatter works without exception
        self.cmd('deployment sub what-if --location westus --template-file "{tf}" --parameters "{params}"')

        self.cmd('deployment sub what-if --location westus --template-file "{tf}" --parameters "{params}" --no-pretty-print', checks=[
            self.check('status', 'Succeeded'),
            self.check("changes[?resourceId == '{policy_definition_id}'].changeType | [0]", 'Modify'),
            self.check("changes[?resourceId == '{policy_definition_id}'] | [0].delta[?path == 'properties.policyRule.if.equals'] | [0].propertyChangeType", 'Modify'),
            self.check("changes[?resourceId == '{policy_definition_id}'] | [0].delta[?path == 'properties.policyRule.if.equals'] | [0].before", 'northeurope'),
            self.check("changes[?resourceId == '{policy_definition_id}'] | [0].delta[?path == 'properties.policyRule.if.equals'] | [0].after", 'westeurope'),
        ])


class DeploymentWhatIfAtManagementGroupTest(ScenarioTest):
    def test_management_group_level_what_if(self):
        curr_dir = os.path.dirname(os.path.realpath(__file__))
        self.kwargs.update({
            'tf': os.path.join(curr_dir, 'management_group_level_template.json').replace('\\', '\\\\'),
            'params': os.path.join(curr_dir, 'management_group_level_parameters.json').replace('\\', '\\\\'),
            'dn': self.create_random_name('azure-cli-management-group-deployment', 60),
            'mg': self.create_random_name('azure-cli-management', 30),
            'sub-rg': self.create_random_name('azure-cli-sub-resource-group', 60),
            'storage-account-name': self.create_random_name('armbuilddemo', 20)
        })

        self.cmd('account management-group create --name {mg}', checks=[])

        self.cmd('deployment mg what-if --management-group-id {mg} --location WestUS --template-file "{tf}" --no-pretty-print '
                 '--parameters @"{params}" --parameters targetMG="{mg}" --parameters nestedRG="{sub-rg}" '
                 '--parameters storageAccountName="{storage-account-name}"',
                 checks=[
                     self.check('status', 'Succeeded'),
                     self.check("length(changes)", 4),
                     self.check("changes[0].changeType", "Create"),
                     self.check("changes[1].changeType", "Create"),
                     self.check("changes[2].changeType", "Create"),
                     self.check("changes[3].changeType", "Create"),
                 ])


class DeploymentWhatIfAtTenantScopeTest(ScenarioTest):
    def test_tenant_level_what_if(self):
        curr_dir = os.path.dirname(os.path.realpath(__file__))
        self.kwargs.update({
            'tf': os.path.join(curr_dir, 'tenant_level_template.json').replace('\\', '\\\\'),
            'dn': self.create_random_name('azure-cli-tenant-level-deployment', 60),
            'mg': self.create_random_name('azure-cli-management-group', 40),
        })

        self.cmd('account management-group create --name {mg}', checks=[])

        self.cmd('deployment tenant what-if --location WestUS --template-file "{tf}" --parameters targetMG="{mg}" --no-pretty-print', checks=[
            self.check('status', 'Succeeded'),
            self.check("length(changes)", 3),
            self.check("changes[0].changeType", "Modify"),
            self.check("changes[1].changeType", "Create"),
            self.check("changes[2].changeType", "Create"),
        ])


class DeploymentWhatIfTestWithTemplateSpecs(ScenarioTest):
    @ResourceGroupPreparer(name_prefix='cli_test_deployment_what_if_template_specs', location='westus')
    def test_resource_group_level_what_if_ts(self, resource_group, resource_group_location):
        curr_dir = os.path.dirname(os.path.realpath(__file__))
        template_spec_name = self.create_random_name('cli-test-deploy-what-if-rg-deploy', 60)
        self.kwargs.update({
            'template_spec_name': template_spec_name,
            'resource_group_location': resource_group_location,
            'tf': os.path.join(curr_dir, 'storage_account_deploy.json').replace('\\', '\\\\'),
            'params': os.path.join(curr_dir, 'storage_account_deploy_parameters.json').replace('\\', '\\\\'),
        })

        result = self.cmd('ts create -g {rg} -n {template_spec_name} -v 1.0 -l {resource_group_location} -f "{tf}"').get_output_in_json()
        self.kwargs['template_spec_version_id'] = result['id']

        deployment_output = self.cmd('deployment group create --resource-group {rg} --template-spec "{template_spec_version_id}"').get_output_in_json()
        self.kwargs['storage_account_id'] = deployment_output['properties']['outputs']['storageAccountId']['value']

        self.cmd('deployment group what-if --resource-group {rg} --template-spec "{template_spec_version_id}" --parameters "{params}" --no-pretty-print', checks=[
            self.check('status', 'Succeeded'),
            self.check("changes[?resourceId == '{storage_account_id}'].changeType | [0]", 'Modify'),
            self.check("changes[?resourceId == '{storage_account_id}'] | [0].delta[?path == 'sku.name'] | [0].propertyChangeType", 'Modify'),
            self.check("changes[?resourceId == '{storage_account_id}'] | [0].delta[?path == 'sku.name'] | [0].before", 'Standard_LRS'),
            self.check("changes[?resourceId == '{storage_account_id}'] | [0].delta[?path == 'sku.name'] | [0].after", 'Standard_GRS')
        ])

    @ResourceGroupPreparer(name_prefix='cli_test_deployment_what_if_template_specs', location='westus')
    def test_subscription_level_what_if_ts(self, resource_group, resource_group_location):
        curr_dir = os.path.dirname(os.path.realpath(__file__))
        template_spec_name = self.create_random_name('cli-test-deploy-what-if-sub-deploy', 60)
        self.kwargs.update({
            'template_spec_name': template_spec_name,
            'resource_group_location': resource_group_location,
            'tf': os.path.join(curr_dir, 'policy_definition_deploy.json').replace('\\', '\\\\'),
            'params': os.path.join(curr_dir, 'policy_definition_deploy_parameters.json').replace('\\', '\\\\'),
        })

        result = self.cmd('ts create -g {rg} -n {template_spec_name} -v 1.0 -l {resource_group_location} -f "{tf}"').get_output_in_json()
        self.kwargs['template_spec_version_id'] = result['id']

        deployment_output = self.cmd('deployment sub create --location westus --template-spec {template_spec_version_id}').get_output_in_json()
        self.kwargs['policy_definition_id'] = deployment_output['properties']['outputs']['policyDefinitionId']['value']

        self.cmd('deployment sub what-if --location westus --template-spec {template_spec_version_id} --parameters "{params}" --no-pretty-print', checks=[
            self.check('status', 'Succeeded'),
            self.check("changes[?resourceId == '{policy_definition_id}'].changeType | [0]", 'Modify'),
            self.check("changes[?resourceId == '{policy_definition_id}'] | [0].delta[?path == 'properties.policyRule.if.equals'] | [0].propertyChangeType", 'Modify'),
            self.check("changes[?resourceId == '{policy_definition_id}'] | [0].delta[?path == 'properties.policyRule.if.equals'] | [0].before", 'northeurope'),
            self.check("changes[?resourceId == '{policy_definition_id}'] | [0].delta[?path == 'properties.policyRule.if.equals'] | [0].after", 'westeurope'),
        ])


class DeploymentScriptsTest(ScenarioTest):
    @ResourceGroupPreparer(name_prefix='cli_test_deployment_scripts', location='brazilsouth')
    def test_list_all_deployment_scripts(self, resource_group):
        curr_dir = os.path.dirname(os.path.realpath(__file__))
        self.kwargs.update({
            'deployment_script_name': self.create_random_name('script', 20),
            'deployment_name': self.create_random_name('ds', 20),
            'resource_group': resource_group,
            'template_file': os.path.join(curr_dir, 'deployment-scripts-deploy.json').replace('\\', '\\\\'),
        })

        count = 0
        self.cmd('deployment-scripts list',
                 checks=self.check("length([?name=='{deployment_script_name}'])", count))

        self.cmd('deployment group create -g {resource_group} -n {deployment_name} --template-file "{template_file}" --parameters scriptName={deployment_script_name}', checks=[
            self.check('properties.provisioningState', 'Succeeded'),
            self.check('resourceGroup', '{resource_group}'),
        ])

        count += 1

        self.cmd('deployment-scripts list',
                 checks=self.check("length([?name=='{deployment_script_name}'])", count))

    @ResourceGroupPreparer(name_prefix='cli_test_deployment_scripts', location='brazilsouth')
    def test_show_deployment_script(self, resource_group):
        curr_dir = os.path.dirname(os.path.realpath(__file__))
        self.kwargs.update({
            'deployment_script_name': self.create_random_name('script', 20),
            'deployment_name': self.create_random_name('ds', 20),
            'resource_group': resource_group,
            'template_file': os.path.join(curr_dir, 'deployment-scripts-deploy.json').replace('\\', '\\\\'),
        })

        self.cmd('deployment group create -g {resource_group} -n {deployment_name} --template-file "{template_file}" --parameters scriptName={deployment_script_name}', checks=[
            self.check('properties.provisioningState', 'Succeeded'),
            self.check('resourceGroup', '{resource_group}'),
        ])

        self.cmd("deployment-scripts show --resource-group {resource_group} --name {deployment_script_name}",
                 checks=self.check('name', '{deployment_script_name}'))

    @ResourceGroupPreparer(name_prefix='cli_test_deployment_scripts', location='brazilsouth')
    def test_show_deployment_script_logs(self, resource_group):
        curr_dir = os.path.dirname(os.path.realpath(__file__))
        self.kwargs.update({
            'deployment_script_name': self.create_random_name('script', 20),
            'deployment_name': self.create_random_name('ds', 20),
            'resource_group': resource_group,
            'template_file': os.path.join(curr_dir, 'deployment-scripts-deploy.json').replace('\\', '\\\\'),
        })

        self.cmd('deployment group create -g {resource_group} -n {deployment_name} --template-file "{template_file}" --parameters scriptName={deployment_script_name}', checks=[
            self.check('properties.provisioningState', 'Succeeded'),
            self.check('resourceGroup', '{resource_group}'),
        ])

        deployment_script_logs = self.cmd("deployment-scripts show-log --resource-group {resource_group} --name {deployment_script_name}").get_output_in_json()

        self.assertTrue(deployment_script_logs['value'] is not None)

    @ResourceGroupPreparer(name_prefix='cli_test_deployment_scripts', location='brazilsouth')
    def test_delete_deployment_script(self, resource_group):
        curr_dir = os.path.dirname(os.path.realpath(__file__))
        self.kwargs.update({
            'deployment_script_name': self.create_random_name('script', 20),
            'deployment_name': self.create_random_name('ds', 20),
            'resource_group': resource_group,
            'template_file': os.path.join(curr_dir, 'deployment-scripts-deploy.json').replace('\\', '\\\\'),
        })

        self.cmd('deployment group create -g {resource_group} -n {deployment_name} --template-file "{template_file}" --parameters scriptName={deployment_script_name}', checks=[
            self.check('properties.provisioningState', 'Succeeded'),
            self.check('resourceGroup', '{resource_group}'),
        ])

        # making sure it exists first
        self.cmd("deployment-scripts show --resource-group {resource_group} --name {deployment_script_name}",
                 checks=self.check('name', '{deployment_script_name}'))

        self.cmd("deployment-scripts delete --resource-group {resource_group} --name {deployment_script_name} --yes")

        self.cmd('deployment-scripts list',
                 checks=self.check("length([?name=='{deployment_script_name}'])", 0))

class DeploymentStacksTest(ScenarioTest):
    global location
    location = "westus2"
    @AllowLargeResponse()
    @ResourceGroupPreparer(name_prefix='cli_test_deployment_stacks', location=location)
    def test_create_deployment_stack_subscription(self, resource_group):
        curr_dir = os.path.dirname(os.path.realpath(__file__))
        deployment_stack_name = self.create_random_name('cli-test-create-deployment-stack-subscription', 60)
        template_spec_name = self.create_random_name('cli-test-template-spec', 60)
        resource_one = self.create_random_name('cli-test-resource-one', 60)
        resource_two = self.create_random_name('cli-test-resource-two', 60)
        resource_three = self.create_random_name('cli-test-resource-three', 60)
        resource_group_two = self.create_random_name('cli-test-cli_test_deployment_stacks-two', 60)

        self.kwargs.update({
            'name': deployment_stack_name,
            'location': location,
            'template-file': os.path.join(curr_dir, 'simple_template.json').replace('\\', '\\\\'),
            'template-file-spec': os.path.join(curr_dir, 'simple_template_spec.json').replace('\\', '\\\\'),
            'parameter-file': os.path.join(curr_dir, 'simple_template_params.json').replace('\\', '\\\\'),
            'template-file-rg': os.path.join(curr_dir, 'simple_template_resource_group.json').replace('\\', '\\\\'),
            'track-rg-file': os.path.join(curr_dir, 'tracked_resource_group.json').replace('\\', '\\\\'),
            'template-spec-name': template_spec_name,
            'template-spec-version': "v1",
            'resource-group': resource_group,
            'resource-group-two': resource_group_two,
            'resource-one': resource_one,
            'resource-two': resource_two,
            'resource-three': resource_three,
            'resource-type-specs': "Microsoft.Resources/templateSpecs"
        })
        # create template spec
        basic_template_spec = self.cmd('ts create --name {template-spec-name} --version {template-spec-version} --location "westus2" --template-file {template-file} --resource-group {resource-group}').get_output_in_json()
        template_spec_id = basic_template_spec['id']

        self.kwargs.update({'template-spec-id': template_spec_id})

        # create deployment stack with template file and parameter file
        self.cmd('stack sub create --name {name} --location {location} --template-file "{template-file}" --deny-settings-mode "none" --parameters "{parameter-file}" --description "stack deployment" --delete-all --deny-settings-excluded-principals "principal1 principal2" --deny-settings-excluded-actions "action1 action2" --deny-settings-apply-to-child-scopes --yes', checks=self.check('provisioningState', 'succeeded'))

        # cleanup
        self.cmd('stack sub delete --name {name} --yes')

        #create deployment stack with template spec and parameter file
        self.cmd('stack sub create --name {name} --location {location} --template-spec "{template-spec-id}" --deny-settings-mode "none" --parameters "{parameter-file}" --no-wait', checks=self.is_empty())

        time.sleep(20)

        # check if the stack was created successfully
        self.cmd('stack sub show --name {name}', checks=self.check('provisioningState', 'succeeded'))

        # cleanup
        self.cmd('stack sub delete --name {name} --yes')

        # deploy to rg
        self.cmd('stack sub create --name {name} --location {location} --template-file "{template-file}" --deployment-resource-group {resource-group} --deny-settings-mode "none" --parameters "{parameter-file}" --yes', checks=self.check('provisioningState', 'succeeded'))

        # cleanup
        self.cmd('stack sub delete --name {name} --yes')

        # create new resource group - test delete flag --delete-resources
        self.cmd('group create --location {location} --name {resource-group-two}')

        # create stack  with resource1
        self.cmd('stack sub create --name {name} --location {location} --deployment-resource-group {resource-group-two} --deny-settings-mode "none" --template-file "{template-file-spec}" --parameters "name={resource-one}" --yes', checks=self.check('provisioningState', 'succeeded'))

        # update stack with resource2 set to detach
        self.cmd('stack sub create --name {name} --location {location} --deployment-resource-group {resource-group-two} --deny-settings-mode "none" --template-file "{template-file-spec}" --parameters "name={resource-two}" --yes', checks=self.check('provisioningState', 'succeeded'))

        # check resource1 still exists in Azure
        self.cmd('resource show -n {resource-one} -g {resource-group-two} --resource-type {resource-type-specs}')

        # check resource2 exists in Azure
        self.cmd('resource show -n {resource-two} -g {resource-group-two} --resource-type {resource-type-specs}')

        # update stack with resource3 set to delete
        self.cmd('stack sub create --name {name} --location {location} --deployment-resource-group {resource-group-two} --template-file "{template-file-spec}" --deny-settings-mode "none" --parameters "name={resource-three}" --delete-resources --yes', checks=self.check('provisioningState', 'succeeded'))

        # check resource1 still exists in Azure
        self.cmd('resource show -n {resource-one} -g {resource-group-two} --resource-type {resource-type-specs}')

        # check resource3 exists in Azure
        self.cmd('resource show -n {resource-three} -g {resource-group-two} --resource-type {resource-type-specs}')

        # check resource2 does not exist in Azure - should have been purged
        self.cmd('resource list -g {resource-group-two}', checks=self.check("length([?name=='{resource-two}'])", 0))

        # delete resource group two
        self.cmd('group delete --name {resource-group-two} --yes')

        # cleanup
        self.cmd('stack sub delete --name {name} --yes')

        # test delete flag --delete-resource-groups - create stack  with resource1
        self.cmd('stack sub create --name {name} --location {location} --template-file "{template-file-rg}" --parameters "name={resource-one}" --deny-settings-mode "none" --yes', checks=self.check('provisioningState', 'succeeded'))

        # update stack with resource2 set to detach
        self.cmd('stack sub create --name {name} --location {location} --template-file "{template-file-rg}" --parameters "name={resource-two}" --deny-settings-mode "none" --yes', checks=self.check('provisioningState', 'succeeded'))

        # check resource1 still exists in Azure
        self.cmd('group show -n {resource-one}')

        # check resource2 exists in Azure
        self.cmd('group show -n {resource-two}')

        # update stack with resource3 set to delete
        self.cmd('stack sub create --name {name} --location {location} --template-file "{template-file-rg}" --parameters "name={resource-three}" --deny-settings-mode "none" --delete-resources --delete-resources --yes', checks=self.check('provisioningState', 'succeeded'))

        # check resource1 still exists in Azure
        self.cmd('group show -n {resource-one}')

        # check resource3 exists in Azure
        self.cmd('group show -n {resource-three}')

        # check resource2 does not exist in Azure - should have been purged
        self.cmd('resource list', checks=self.check("length([?name=='{resource-two}'])", 0))

        # cleanup
        self.cmd('stack sub delete --name {name} --yes')

        #new code
        # create new resource group - testing delete-all flag
        self.cmd('group create --location {location} --name {resource-group-two}')

        # create stack
        self.cmd('stack sub create --name {name} --location {location} --deployment-resource-group {resource-group-two} --template-file "{track-rg-file}" --deny-settings-mode "none" --parameters "rgname={resource-one}" "tsname={template-spec-name}" --yes', checks=self.check('provisioningState', 'succeeded'))

        # check template spec exists in Azure
        self.cmd('resource show -n {template-spec-name} -g {resource-group-two} --resource-type {resource-type-specs}')

        # check rg resource1 exists in Azure
        self.cmd('group show -n {resource-one}')

        # create stack with delete-all set
        self.cmd('stack sub create --name {name} --location {location} --deployment-resource-group {resource-group-two} --template-file "{template-file}" --deny-settings-mode "none" --delete-all --yes', checks=self.check('provisioningState', 'succeeded'))

        # confirm template spec has been removed from azure
        self.cmd('resource list -g {resource-group-two}',  checks=self.check("length([?name=='{template-spec-name}'])", 0))

        #confirm rg resource1 has been removed from azure
        self.cmd('group list', checks=self.check("length([?name=='{resource-one}'])", 0))

        # cleanup - delete resource group two
        self.cmd('group delete --name {resource-group-two} --yes')

    @live_only()
    @ResourceGroupPreparer(name_prefix='cli_test_deployment_stacks', location=location)
    def test_create_deployment_stack_subscription_with_bicep(self, resource_group):
        curr_dir = os.path.dirname(os.path.realpath(__file__))
        deployment_stack_name = self.create_random_name('cli-test-create-deployment-stack-subscription', 60)

        self.kwargs.update({
            'name': deployment_stack_name,
            'location': location,
            'template-file': os.path.join(curr_dir, 'simple_template.json').replace('\\', '\\\\'),
            'parameter-file': os.path.join(curr_dir, 'simple_template_params.json').replace('\\', '\\\\'),
            'bicep-file': os.path.join(curr_dir, 'data', 'bicep_simple_template.bicep').replace('\\', '\\\\'),
            'bicep-param-file':os.path.join(curr_dir, 'data', 'bicepparam', 'storage_account_params.bicepparam').replace('\\', '\\\\'),
            'resource-group': resource_group,
        })

        # create deployment stack with bicep file and rg scope
        self.cmd('stack sub create --name {name} --location {location} --template-file "{bicep-file}" --deny-settings-mode "none" --deployment-resource-group {resource-group} --yes', checks=self.check('provisioningState', 'succeeded'))

        # cleanup
        self.cmd('stack sub delete --name {name} --yes')

        # test bicep param file
        self.cmd('stack sub create --name {name} --location {location} --deployment-resource-group {resource-group} -p "{bicep-param-file}" --deny-settings-mode "none" --delete-all --yes', checks=self.check('provisioningState', 'succeeded'))

        self.cmd('stack sub delete --name {name} --yes')

    def test_show_deployment_stack_subscription(self):
        curr_dir = os.path.dirname(os.path.realpath(__file__))
        deployment_stack_name = self.create_random_name('cli-test-get-deployment-stack-subscription', 60)
        self.kwargs.update({
            'name': deployment_stack_name,
            'location': location,
            'template-file': os.path.join(curr_dir, 'simple_template.json').replace('\\', '\\\\'),
            'parameter-file': os.path.join(curr_dir, 'simple_template_params.json').replace('\\', '\\\\'),

        })

        created_deployment_stack = self.cmd('stack sub create --name {name} --location {location} --template-file "{template-file}" --deny-settings-mode "none" --parameters "{parameter-file}" --yes', checks=self.check('provisioningState', 'succeeded')).get_output_in_json()
        deployment_stack_id = created_deployment_stack['id']

        self.kwargs.update({'deployment-stack-id': deployment_stack_id})

        # show stack with stack name
        self.cmd('stack sub show --name {name}', checks=self.check('name', '{name}'))

        # show stack with stack id
        self.cmd('stack sub show --id {deployment-stack-id}', checks=self.check('name', '{name}'))

        # cleanup
        self.cmd('stack sub delete --name {name} --yes')

    @AllowLargeResponse(4096)
    def test_list_deployment_stack_subscription(self):
        curr_dir = os.path.dirname(os.path.realpath(__file__))
        deployment_stack_name = self.create_random_name('cli-test-list-deployment-stack-subscription', 60)

        self.kwargs.update({
            'name': deployment_stack_name,
            'location': location,
            'template-file': os.path.join(curr_dir, 'simple_template.json').replace('\\', '\\\\'),
            'parameter-file': os.path.join(curr_dir, 'simple_template_params.json').replace('\\', '\\\\'),

        })

        self.cmd('stack sub create --name {name} --location {location} --template-file "{template-file}" --parameters "{parameter-file}" --deny-settings-mode "none" --yes', checks=self.check('provisioningState', 'succeeded')).get_output_in_json()

        # list stacks
        list_deployment_stacks = self.cmd('stack sub list').get_output_in_json()

        self.assertTrue(len(list_deployment_stacks) > 0)
        self.assertTrue(list_deployment_stacks[0]['name'], '{name}')

         # cleanup
        self.cmd('stack sub delete --name {name} --yes')

    @AllowLargeResponse(4096)
    def test_delete_deployment_stack_subscription(self):
        curr_dir = os.path.dirname(os.path.realpath(__file__))
        deployment_stack_name = self.create_random_name('cli-test-delete-deployment-stack-subscription', 60)
        resource_one = self.create_random_name('cli-test-resource-one', 60)
        resource_two = self.create_random_name('cli-test-resource-two', 60)
        resource_three = self.create_random_name('cli-test-resource-three', 60)
        template_spec_name = self.create_random_name('cli-test-template-spec', 60)
        resource_group_two = self.create_random_name('cli-test-cli_test_deployment_stacks-two', 60)

        self.kwargs.update({
            'name': deployment_stack_name,
            'location': location,
            'template-file': os.path.join(curr_dir, 'simple_template.json').replace('\\', '\\\\'),
            'parameter-file': os.path.join(curr_dir, 'simple_template_params.json').replace('\\', '\\\\'),
            'template-file-spec': os.path.join(curr_dir, 'simple_template_spec.json').replace('\\', '\\\\'),
            'parameter-file': os.path.join(curr_dir, 'simple_template_params.json').replace('\\', '\\\\'),
            'bicep-file': os.path.join(curr_dir, 'data', 'bicep_simple_template.bicep').replace('\\', '\\\\'),
            'template-file-rg': os.path.join(curr_dir, 'simple_template_resource_group.json').replace('\\', '\\\\'),
            'track-rg-file': os.path.join(curr_dir, 'tracked_resource_group.json').replace('\\', '\\\\'),
            'template-spec-name': template_spec_name,
            'template-spec-version': "v1",
            'resource-one': resource_one,
            'resource-two': resource_two,
            'resource-three': resource_three,
            'resource-group-two': resource_group_two,
            'resource-type-specs': "Microsoft.Resources/templateSpecs"
        })

        # create stack
        self.cmd('stack sub create --name {name} --location {location} --template-file "{template-file}" --parameters "{parameter-file}" --deny-settings-mode "none" --yes', checks=self.check('provisioningState', 'succeeded')).get_output_in_json()

        # check stack to make sure it exists
        self.cmd('stack sub show --name {name}', checks=self.check('name', '{name}'))

        # delete stack with stack name
        self.cmd('stack sub delete --name {name} --yes')

        #confirm stack is deleted
        #self.cmd('stack sub list', checks=self.check("length([?name=='{name}'])", 0))

        #add delete with stack id
        created_stack = self.cmd('stack sub create --name {name} --location {location} --template-file "{template-file}" --parameters "{parameter-file}" --deny-settings-mode "none" --yes', checks=self.check('provisioningState', 'succeeded')).get_output_in_json()
        stack_id = created_stack['id']

        self.kwargs.update({'id': stack_id})

        # delete stack with id
        self.cmd('stack sub delete --id  {id} --yes')

        #confirm stack is deleted
        #self.cmd('stack sub list', checks=self.check("length([?name=='{name}'])", 0))

        # create new resource group - delete flag --delete-resources
        self.cmd('group create --location {location} --name {resource-group-two}')

        # create stack with resource1 to check if resources are being detached on delete
        self.cmd('stack sub create --name {name} --location {location} --deployment-resource-group {resource-group-two} --template-file "{template-file-spec}" --deny-settings-mode "none" --parameters "name={resource-one}" --yes', checks=self.check('provisioningState', 'succeeded'))

        # delete stack set to (default) detach
        self.cmd('stack sub delete --name {name} --yes')

        # check resource1 still exists in Azure
        self.cmd('resource show -n {resource-one} -g {resource-group-two} --resource-type {resource-type-specs}')

        # create stack with resource2 to check if resources are being purged on delete
        self.cmd('stack sub create --name {name} --location {location} --deployment-resource-group {resource-group-two} --template-file "{template-file-spec}" --deny-settings-mode "none" --parameters "name={resource-two}" --yes', checks=self.check('provisioningState', 'succeeded'))

        # delete stack with resource2 set to delete
        self.cmd('stack sub delete --name {name} --delete-resources --yes')

        #confirm resource2 has been removed from Azure
        self.cmd('resource list', checks=self.check("length([?name=='{resource-two}'])", 0))

        # cleanup - delete resource group two
        self.cmd('group delete --name {resource-group-two} --yes')

        # test delete flag --delete-resource-groups - create stack  with resource1
        self.cmd('stack sub create --name {name} --location {location} --template-file "{template-file-rg}" --parameters "name={resource-one}" --deny-settings-mode "none" --yes', checks=self.check('provisioningState', 'succeeded'))

        # delete stack with resource1 set to detach
        self.cmd('stack sub delete --name {name} --yes')

        # check resource1 still exists in Azure
        self.cmd('group show -n {resource-one}')

        # update stack with resource3 set to delete
        self.cmd('stack sub create --name {name} --location {location} --template-file "{template-file-rg}" --parameters "name={resource-two}" --deny-settings-mode "none" --delete-resources --delete-resource-groups --yes', checks=self.check('provisioningState', 'succeeded'))

        # delete stack with resource1 set to detach
        self.cmd('stack sub delete --name {name} --delete-resources --delete-resource-groups --yes')

        # check resource1 still exists in Azure
        self.cmd('group show -n {resource-one}')

        #confirm resource2 has been removed from Azure
        self.cmd('group list', checks=self.check("length([?name=='{resource-two}'])", 0))

        # cleanup
        self.cmd('group delete --name {resource-one} --yes')

        #new code
        # create new resource group - testing delete-all flag
        self.cmd('group create --location {location} --name {resource-group-two}')

        # create stack
        self.cmd('stack sub create --name {name} --location {location} --deployment-resource-group {resource-group-two} --template-file "{track-rg-file}" --deny-settings-mode "none" --parameters "rgname={resource-one}" "tsname={template-spec-name}" --yes', checks=self.check('provisioningState', 'succeeded'))

        # check template spec exists in Azure
        self.cmd('resource show -n {template-spec-name} -g {resource-group-two} --resource-type {resource-type-specs}')

        # check rg resource1 exists in Azure
        self.cmd('group show -n {resource-one}')

        # create stack with delete-all set
        self.cmd('stack sub delete --name {name} --delete-all --yes')

        # confirm template spec has been removed from azure
        self.cmd('resource list -g {resource-group-two}',  checks=self.check("length([?name=='{template-spec-name}'])", 0))

        #confirm rg resource1 has been removed from azure
        self.cmd('group list', checks=self.check("length([?name=='{resource-one}'])", 0))

        # cleanup - delete resource group two
        self.cmd('group delete --name {resource-group-two} --yes')

    def test_export_template_deployment_stack_subscription(self):
        curr_dir = os.path.dirname(os.path.realpath(__file__))
        deployment_stack_name = self.create_random_name('cli-test-get-deployment-stack-subscription', 60)
        self.kwargs.update({
            'name': deployment_stack_name,
            'location': location,
            'template-file': os.path.join(curr_dir, 'simple_template.json').replace('\\', '\\\\'),
            'parameter-file': os.path.join(curr_dir, 'simple_template_params.json').replace('\\', '\\\\'),

        })

        created_deployment_stack = self.cmd('stack sub create --name {name} --location {location} --template-file "{template-file}" --deny-settings-mode "none" --parameters "{parameter-file}" --yes', checks=self.check('provisioningState', 'succeeded')).get_output_in_json()
        deployment_stack_id = created_deployment_stack['id']

        self.kwargs.update({'deployment-stack-id': deployment_stack_id})

        # show stack with stack name
        self.cmd('stack sub export --name {name}')

        # show stack with stack id
        self.cmd('stack sub export --id {deployment-stack-id}')

        # show stack with stack name
        self.cmd('stack sub show --name {name}', checks=self.check('name', '{name}'))

        # cleanup
        self.cmd('stack sub delete --name {name} --yes')

    @ResourceGroupPreparer(name_prefix='cli_test_deployment_stacks', location=location)
    def test_create_deployment_stack_resource_group(self, resource_group):
        curr_dir = os.path.dirname(os.path.realpath(__file__))
        deployment_stack_name = self.create_random_name('cli-test-create-deployment-stack-resource-group', 60)
        template_spec_name = self.create_random_name('cli-test-template-spec', 60)
        resource_one = self.create_random_name('cli-test-resource-one', 60)
        resource_two = self.create_random_name('cli-test-resource-two', 60)
        resource_three = self.create_random_name('cli-test-resource-three', 60)
        resource_group_two = self.create_random_name('cli-test-cli_test_deployment_stacks-two', 60)

        self.kwargs.update({
            'name': deployment_stack_name,
            'resource-group': resource_group,
            'location': location,
            'template-file': os.path.join(curr_dir, 'simple_template.json').replace('\\', '\\\\'),
            'template-file-spec': os.path.join(curr_dir, 'simple_template_spec.json').replace('\\', '\\\\'),
            'parameter-file': os.path.join(curr_dir, 'simple_template_params.json').replace('\\', '\\\\'),
            'track-rg-file': os.path.join(curr_dir, 'tracked_resource_group.json').replace('\\', '\\\\'),
            'template-spec-name': template_spec_name,
            'template-spec-version': "v1",
            'template-file-rg': os.path.join(curr_dir, 'simple_template_resource_group.json').replace('\\', '\\\\'),
            'track-rg-file-only': os.path.join(curr_dir, 'tracked_resource_group_only.json').replace('\\', '\\\\'),
            'resource-group': resource_group,
            'resource-group-two': resource_group_two,
            'resource-one': resource_one,
            'resource-two': resource_two,
            'resource-three': resource_three,
            'resource-type-specs': "Microsoft.Resources/templateSpecs"
        })

        # create templete spec
        basic_template_spec = self.cmd('ts create --name {template-spec-name} --version {template-spec-version} --location {location} --template-file {template-file} --resource-group {resource-group}').get_output_in_json()
        template_spec_id = basic_template_spec['id']

        self.kwargs.update({'template-spec-id': template_spec_id})

        # create deployment stack with template file and parameter file
        self.cmd('stack group create --name {name} --resource-group {resource-group}  --template-file "{template-file}" --deny-settings-mode "none" --parameters "{parameter-file}" --yes --description "stack deployment" --delete-all --deny-settings-excluded-principals "principal1 principal2" --deny-settings-excluded-actions "action1 action2" --deny-settings-apply-to-child-scopes', checks=self.check('provisioningState', 'succeeded'))

        # cleanup
        self.cmd('stack group delete --name {name} --resource-group {resource-group} --yes')

        # create deployment stack with template spec and parameter file
        self.cmd('stack group create --name {name} --resource-group {resource-group}  --template-spec "{template-spec-id}" --deny-settings-mode "none" --parameters "{parameter-file}" --yes --no-wait', checks=self.is_empty())

        time.sleep(20)

        # check if the stack was created successfully
        self.cmd('stack group show --name {name} -g {resource-group}', checks=self.check('provisioningState', 'succeeded'))

        # cleanup
        self.cmd('stack group delete --name {name} --resource-group {resource-group} --yes')

        # test flag: delete--resources, create deployment stack
        self.cmd('stack group create --name {name} --resource-group {resource-group}  --template-file "{template-file-spec}" --deny-settings-mode "none" --parameters "name={resource-one}" --yes --delete-resources --delete-resource-groups', checks=self.check('provisioningState', 'succeeded'))

        # update stack, default actionOnUnmanage settings should be detached
        self.cmd('stack group create --name {name} --resource-group {resource-group}  --template-file "{template-file-spec}" --deny-settings-mode "none" --parameters "name={resource-two}" --yes', checks=self.check('provisioningState', 'succeeded'))

        # check that resource1 still exists in Azure
        self.cmd('resource show -n {resource-one} -g {resource-group} --resource-type {resource-type-specs}')

        # check that resource2 exists in Azure
        self.cmd('resource show -n {resource-two} -g {resource-group} --resource-type {resource-type-specs}')

        # update stack with resource3 with delete-resources flag
        self.cmd('stack group create --name {name} --resource-group {resource-group}  --template-file "{template-file-spec}" --deny-settings-mode "none" --parameters "name={resource-three}" --delete-resources --yes', checks=self.check('provisioningState', 'succeeded'))

        # check that resource3 exists in Azure
        self.cmd('resource show -n {resource-three} -g {resource-group} --resource-type {resource-type-specs}')

        # check resource2 does not exist in Azure - should have been purged
        self.cmd('stack group delete --name {name} --resource-group {resource-group} --yes')

        # create new resource group - testing delete-all flag
        self.cmd('group create --location {location} --name {resource-group-two}')

        # create stack
        self.cmd('stack group create --name {name} -g {resource-group-two} --template-file "{track-rg-file}" --deny-settings-mode "none" --parameters "rgname={resource-one}" "tsname={template-spec-name}" --yes', checks=self.check('provisioningState', 'succeeded'))

        # check template spec exists in Azure
        self.cmd('resource list -g {resource-group-two}', checks=self.check("length([?name=='{template-spec-name}'])", 1))

        # check rg resource1 exists in Azure
        self.cmd('group show -n {resource-one}')

        # create stack with delete-all set
        self.cmd('stack group create --name {name} -g {resource-group-two} --template-file "{template-file}" --deny-settings-mode "none" --delete-all --yes', checks=self.check('provisioningState', 'succeeded'))

        # confirm template spec has been removed from azure
        self.cmd('resource list -g {resource-group-two}',  checks=self.check("length([?name=='{template-spec-name}'])", 0))

        #confirm rg resource1 has been removed from azure
        self.cmd('group list', checks=self.check("length([?name=='{resource-one}'])", 0))

        # cleanup - delete resource group two
        self.cmd('stack group delete -g {resource-group-two} --name {name} --yes')

        # cleanup - delete resource group two
        self.cmd('group delete --name {resource-group-two} --yes')

        # create new resource group - testing delete-all flag
        self.cmd('group create --location {location} --name {resource-group-two}')

        # create stack
        self.cmd('stack group create --name {name} -g {resource-group-two} --template-file "{track-rg-file-only}" --deny-settings-mode "none" --parameters "rgname={resource-one}" --yes', checks=self.check('provisioningState', 'succeeded'))

        # check rg resource1 exists in Azure
        self.cmd('group show -n {resource-one}')

        # create stack with delete-all set
        self.cmd('stack group create --name {name} -g {resource-group-two} --template-file "{template-file}" --deny-settings-mode "none" --delete-all --yes', checks=self.check('provisioningState', 'succeeded'))

        #confirm rg resource1 has been removed from azure
        self.cmd('group list', checks=self.check("length([?name=='{resource-one}'])", 0))

        self.cmd('stack group delete -g {resource-group-two} --name {name} --yes')

        # cleanup - delete resource group two
        self.cmd('group delete --name {resource-group-two} --yes')

    @live_only()
    @ResourceGroupPreparer(name_prefix='cli_test_deployment_stacks', location=location)
    def test_create_deployment_stack_resource_group_with_bicep(self, resource_group):
        curr_dir = os.path.dirname(os.path.realpath(__file__))
        deployment_stack_name = self.create_random_name('cli-test-create-deployment-stack-resource-group', 60)

        self.kwargs.update({
            'name': deployment_stack_name,
            'location': location,
            'template-file': os.path.join(curr_dir, 'simple_template.json').replace('\\', '\\\\'),
            'parameter-file': os.path.join(curr_dir, 'simple_template_params.json').replace('\\', '\\\\'),
            'bicep-file': os.path.join(curr_dir, 'data', 'bicep_simple_template.bicep').replace('\\', '\\\\'),
            'bicep-param-file':os.path.join(curr_dir, 'data', 'bicepparam', 'storage_account_params.bicepparam').replace('\\', '\\\\'),
            'bicep-param-file-registry':os.path.join(curr_dir, 'data', 'bicepparam', 'params_registry.bicepparam').replace('\\', '\\\\'),
            'bicep-param-file-templatespec':os.path.join(curr_dir, 'data', 'bicepparam', 'params_templatespec.bicepparam').replace('\\', '\\\\'),
            'resource-group': resource_group,
        })

        # create deployment stack with bicep file
        self.cmd('stack group create --name {name} --resource-group {resource-group}  --template-file "{bicep-file}" --deny-settings-mode "none" --yes', checks=self.check('provisioningState', 'succeeded'))

        # cleanup
        self.cmd('stack group delete --name {name} --resource-group {resource-group} --yes')

        #test bicep param file
        self.cmd('stack group create --name {name} -g {resource-group} -p "{bicep-param-file}" --deny-settings-mode "none" --delete-all --yes', checks=self.check('provisioningState', 'succeeded'))

        self.cmd('stack group delete -g {resource-group} --name {name} --yes')

        # test bicep param file with registry
        self.cmd('stack group create --name {name} -g {resource-group} -p "{bicep-param-file-registry}" --deny-settings-mode "none" --delete-all --yes', checks=self.check('provisioningState', 'succeeded'))

        self.cmd('stack group delete -g {resource-group} --name {name} --yes')

        # test bicep param file with template spec
        self.cmd('stack group create --name {name} -g {resource-group} -p "{bicep-param-file-templatespec}" --deny-settings-mode "none" --delete-all --yes', checks=self.check('provisioningState', 'succeeded'))

        self.cmd('stack group delete -g {resource-group} --name {name} --yes')

    @ResourceGroupPreparer(name_prefix='cli_test_deployment_stacks', location=location)
    def test_show_deployment_stack_resource_group(self, resource_group):
        curr_dir = os.path.dirname(os.path.realpath(__file__))
        deployment_stack_name = self.create_random_name('cli-test-show-deployment-stack-resource-group', 60)

        self.kwargs.update({
            'name': deployment_stack_name,
            'resource-group': resource_group,
            'template-file': os.path.join(curr_dir, 'simple_template.json').replace('\\', '\\\\'),
            'parameter-file': os.path.join(curr_dir, 'simple_template_params.json').replace('\\', '\\\\'),
        })

        created_deployment_stack = self.cmd('stack group create --name {name} --resource-group {resource-group} --template-file "{template-file}" --deny-settings-mode "none" --parameters "{parameter-file}" --yes', checks=self.check('provisioningState', 'succeeded')).get_output_in_json()
        deployment_stack_id = created_deployment_stack['id']

        self.kwargs.update({'deployment-stack-id': deployment_stack_id})

        # show stack with stack name
        self.cmd('stack group show --name {name} --resource-group {resource-group}', checks=self.check('name', '{name}'))

        # show stack with stack id
        self.cmd('stack group show --id {deployment-stack-id}', checks=self.check('name', '{name}'))

        # cleanup
        self.cmd('stack group delete --name {name} --resource-group {resource-group} --yes')

    @ResourceGroupPreparer(name_prefix='cli_test_deployment_stacks', location=location)
    def test_list_deployment_stack_resource_group(self, resource_group):
        curr_dir = os.path.dirname(os.path.realpath(__file__))
        deployment_stack_name = self.create_random_name('cli-test-list-deployment-stack-resource-group', 60)

        self.kwargs.update({
            'name': deployment_stack_name,
            'resource-group': resource_group,
            'location': location,
            'template-file': os.path.join(curr_dir, 'simple_template.json').replace('\\', '\\\\'),
            'parameter-file': os.path.join(curr_dir, 'simple_template_params.json').replace('\\', '\\\\'),
        })

        self.cmd('stack group create --name {name} --resource-group {resource-group} --template-file "{template-file}" --deny-settings-mode "none" --parameters "{parameter-file}" --yes', checks=self.check('provisioningState', 'succeeded')).get_output_in_json()

        # list stacks in rg
        list_deployment_stacks_rg = self.cmd('stack group list --resource-group {resource-group}').get_output_in_json()

        self.assertTrue(len(list_deployment_stacks_rg) > 0)
        self.assertTrue(list_deployment_stacks_rg[0]['name'], '{name}')

         # cleanup
        self.cmd('stack group delete --name {name} --resource-group {resource-group} --yes')

    @AllowLargeResponse(4096)
    @ResourceGroupPreparer(name_prefix='cli_test_deployment_stacks', location=location)
    def test_delete_deployment_stack_resource_group(self, resource_group):
        curr_dir = os.path.dirname(os.path.realpath(__file__))
        deployment_stack_name = self.create_random_name('cli-test-delete-deployment-stack-resource-group', 60)
        template_spec_name = self.create_random_name('cli-test-template-spec', 60)
        resource_one = self.create_random_name('cli-test-resource-one', 60)
        resource_two = self.create_random_name('cli-test-resource-two', 60)
        resource_group_two = self.create_random_name('cli-test-cli_test_deployment_stacks-two', 60)

        self.kwargs.update({
            'name': deployment_stack_name,
            'resource-group': resource_group,
            'location': location,
            'template-file': os.path.join(curr_dir, 'simple_template.json').replace('\\', '\\\\'),
            'parameter-file': os.path.join(curr_dir, 'simple_template_params.json').replace('\\', '\\\\'),
            'track-rg-file': os.path.join(curr_dir, 'tracked_resource_group.json').replace('\\', '\\\\'),
            'track-rg-file-only': os.path.join(curr_dir, 'tracked_resource_group_only.json').replace('\\', '\\\\'),
            'resource-group-two': resource_group_two,
            'resource-one': resource_one,
            'resource-two': resource_two,
            'template-file-spec': os.path.join(curr_dir, 'simple_template_spec.json').replace('\\', '\\\\'),
            'template-spec-name': template_spec_name,
            'template-spec-version': "v1",
            'resource-type-specs': "Microsoft.Resources/templateSpecs"
        })

        # create stack
        self.cmd('stack group create --name {name} --resource-group {resource-group} --template-file "{template-file}" --deny-settings-mode "none" --parameters "{parameter-file}" --delete-resources --delete-resource-groups --yes', checks=self.check('provisioningState', 'succeeded')).get_output_in_json()

        self.cmd('stack group show --name {name} --resource-group {resource-group}', checks=self.check('name', '{name}'))

        # delete stack
        self.cmd('stack group delete --name {name} --resource-group {resource-group} --yes')

        # confirm stack is deleted
        self.cmd('stack group list --resource-group {resource-group}', checks=self.check("length([?name=='{name}'])", 0))

        # create stack
        created_stack = self.cmd('stack group create --name {name} --resource-group {resource-group} --template-file "{template-file}" --deny-settings-mode "none" --parameters "{parameter-file}" --yes', checks=self.check('provisioningState', 'succeeded')).get_output_in_json()
        stack_id = created_stack['id']

        self.kwargs.update({'id':stack_id})

        self.cmd('stack group show --name {name} --resource-group {resource-group}', checks=self.check('name', '{name}'))

        # delete stack with stack id
        self.cmd('stack group delete --id {id} --resource-group {resource-group} --yes')

        # confirm stack is deleted
        self.cmd('stack group list --resource-group {resource-group}', checks=self.check("length([?name=='{name}'])", 0))

         # create new resource group - delete flag --delete-resources
        self.cmd('group create --location {location} --name {resource-group-two}')

        # create stack with resource1 to check if resources are being detached on delete
        self.cmd('stack group create --name {name} -g {resource-group-two} --template-file "{template-file-spec}" --deny-settings-mode "none" --parameters "name={resource-one}" --yes', checks=self.check('provisioningState', 'succeeded'))

        # delete stack set to (default) detach
        self.cmd('stack group delete -g {resource-group-two} --name {name} --yes')

        # check resource1 still exists in Azure
        self.cmd('resource show -n {resource-one} -g {resource-group-two} --resource-type {resource-type-specs}')

        # create stack with resource2 to check if resources are being detached on delete
        self.cmd('stack group create --name {name} -g {resource-group-two} --template-file "{template-file-spec}" --deny-settings-mode "none" --parameters "name={resource-two}" --yes', checks=self.check('provisioningState', 'succeeded'))

        # delete stack with resource2 set to delete
        self.cmd('stack group delete -g {resource-group-two} --name {name} --delete-resources --yes')

        # confirm resource2 has been removed from Azure
        self.cmd('resource list', checks=self.check("length([?name=='{resource-two}'])", 0))

        # cleanup - delete resource group two
        self.cmd('group delete --name {resource-group-two} --yes')

        # create new resource group - testing delete-all flag
        self.cmd('group create --location {location} --name {resource-group-two}')

        # create stack
        self.cmd('stack group create --name {name} -g {resource-group-two} --template-file "{track-rg-file}" --deny-settings-mode "none" --parameters "rgname={resource-one}" "tsname={template-spec-name}" --yes', checks=self.check('provisioningState', 'succeeded'))

        # check template spec exists in Azure
        self.cmd('resource list -g {resource-group-two}', checks=self.check("length([?name=='{template-spec-name}'])", 1))

        # check rg resource1 exists in Azure
        self.cmd('group show -n {resource-one}')

        # create stack with delete-all set
        self.cmd('stack group delete --name {name} -g {resource-group-two} --delete-all --yes')

        # confirm template spec has been removed from azure
        self.cmd('resource list -g {resource-group-two}',  checks=self.check("length([?name=='{template-spec-name}'])", 0))

        #confirm rg resource1 has been removed from azure
        self.cmd('group list', checks=self.check("length([?name=='{resource-one}'])", 0))

        # cleanup - delete resource group two
        self.cmd('group delete --name {resource-group-two} --yes')

        # create new resource group - testing delete-all flag
        self.cmd('group create --location {location} --name {resource-group-two}')

        # create stack
        self.cmd('stack group create --name {name} -g {resource-group-two} --template-file "{track-rg-file-only}" --deny-settings-mode "none" --parameters "rgname={resource-one}" --yes', checks=self.check('provisioningState', 'succeeded'))

        # check rg resource1 exists in Azure
        self.cmd('group show -n {resource-one}')

        # delete stack with delete-all set
        self.cmd('stack group delete --name {name} -g {resource-group-two} --delete-all --yes')

        # confirm rg resource1 has been removed from azure
        self.cmd('group list', checks=self.check("length([?name=='{resource-one}'])", 0))

        # cleanup - delete resource group two
        self.cmd('group delete --name {resource-group-two} --yes')

    @ResourceGroupPreparer(name_prefix='cli_test_deployment_stacks', location=location)
    def test_export_template_deployment_stack_resource_group(self, resource_group):
        curr_dir = os.path.dirname(os.path.realpath(__file__))
        deployment_stack_name = self.create_random_name('cli-test-show-deployment-stack-resource-group', 60)

        self.kwargs.update({
            'name': deployment_stack_name,
            'resource-group': resource_group,
            'template-file': os.path.join(curr_dir, 'simple_template.json').replace('\\', '\\\\'),
            'parameter-file': os.path.join(curr_dir, 'simple_template_params.json').replace('\\', '\\\\'),
        })

        created_deployment_stack = self.cmd('stack group create --name {name} --resource-group {resource-group} --template-file "{template-file}" --deny-settings-mode "none" --parameters "{parameter-file}" --yes', checks=self.check('provisioningState', 'succeeded')).get_output_in_json()
        deployment_stack_id = created_deployment_stack['id']

        self.kwargs.update({'deployment-stack-id': deployment_stack_id})

        # export stack with stack name
        self.cmd('stack group export --name {name} --resource-group {resource-group}')

        # export stack with stack id
        self.cmd('stack group export --id {deployment-stack-id}')

        # show stack with stack name
        self.cmd('stack group show --name {name} --resource-group {resource-group}', checks=self.check('name', '{name}'))

        # cleanup
        self.cmd('stack group delete --name {name} --resource-group {resource-group} --yes')

    @AllowLargeResponse()
    @ResourceGroupPreparer(name_prefix='cli_test_deployment_stacks', location=location)
    def test_create_deployment_stack_management_group(self, resource_group):
        curr_dir = os.path.dirname(os.path.realpath(__file__))
        deployment_stack_name = self.create_random_name('cli-test-create-deployment-stack-subscription', 60)
        template_spec_name = self.create_random_name('cli-test-template-spec', 60)
        resource_one = self.create_random_name('cli-test-resource-one', 60)
        resource_two = self.create_random_name('cli-test-resource-two', 60)
        resource_three = self.create_random_name('cli-test-resource-three', 60)
        resource_group_two = self.create_random_name('cli-test-cli_test_deployment_stacks-two', 60)

        self.kwargs.update({
            'name': deployment_stack_name,
            'location': location,
            'subscription': self.get_subscription_id(),
            'template-file': os.path.join(curr_dir, 'simple_template.json').replace('\\', '\\\\'),
            'template-file-spec': os.path.join(curr_dir, 'simple_template_spec.json').replace('\\', '\\\\'),
            'parameter-file': os.path.join(curr_dir, 'simple_template_params.json').replace('\\', '\\\\'),
            'bicep-file': os.path.join(curr_dir, 'data', 'bicep_simple_template.bicep').replace('\\', '\\\\'),
            'bicep-param-file':os.path.join(curr_dir, 'data', 'bicepparam', 'storage_account_params.bicepparam').replace('\\', '\\\\'),
            'template-file-rg': os.path.join(curr_dir, 'simple_template_resource_group.json').replace('\\', '\\\\'),
            'track-rg-file': os.path.join(curr_dir, 'tracked_resource_group.json').replace('\\', '\\\\'),
            'template-spec-name': template_spec_name,
            'template-spec-version': "v1",
            'resource-group': resource_group,
            'resource-group-two': resource_group_two,
            'resource-one': resource_one,
            'resource-two': resource_two,
            'resource-three': resource_three,
            'resource-type-specs': "Microsoft.Resources/templateSpecs",
            'actual-mg': self.create_random_name('azure-cli-management', 30),
            'mg': "AzBlueprintAssignTest"
        })

        # create templete spec
        basic_template_spec = self.cmd('ts create --name {template-spec-name} --version {template-spec-version} --location {location} --template-file {template-file} --resource-group {resource-group}').get_output_in_json()
        template_spec_id = basic_template_spec['id']

        self.kwargs.update({'template-spec-id': template_spec_id})

        self.cmd('stack mg create --name {name} --management-group-id {mg} --location {location} --template-spec "{template-spec-id}" --deny-settings-mode "none" --parameters "{parameter-file}" --description "MG stack deployment" --deployment-subscription {subscription}', checks=self.check('provisioningState', 'succeeded'))

        # cleanup
        self.cmd('stack mg delete --name {name} --management-group-id {mg} --yes')

        # create deployment stack with template file and parameter file
        self.cmd('stack mg create --name {name} --management-group-id {mg} --location {location} --template-file "{template-file}" --deny-settings-mode "none" --parameters "{parameter-file}" --description "MG stack deployment" --delete-all --deny-settings-excluded-principals "principal1 principal2" --deny-settings-excluded-actions "action1 action2" --deny-settings-apply-to-child-scopes --no-wait', checks=self.is_empty())

        time.sleep(20)

        # check if the stack was created successfully
        self.cmd('stack mg show --name {name} --management-group-id {mg}', checks=self.check('provisioningState', 'succeeded'))

        # cleanup
        self.cmd('stack mg delete --name {name} --management-group-id {mg} --yes')

        # test delete flag --delete-resource-groups - create stack  with resource1
        self.cmd('stack mg create --name {name} --management-group-id {mg} --location {location} --template-file "{template-file-rg}" --deny-settings-mode "none" --parameters "name={resource-one}" --delete-resources --tags "tag1 tag2"', checks=self.check('provisioningState', 'succeeded'))

        # update stack with resource2 set to detach
        self.cmd('stack mg create --name {name} --management-group-id {mg} --location {location} --template-file "{template-file-rg}" --deny-settings-mode "none" --parameters "name={resource-two}"', checks=self.check('provisioningState', 'succeeded'))

        # check resource1 still exists in Azure
        self.cmd('group show -n {resource-one}')

        # check resource2 exists in Azure
        self.cmd('group show -n {resource-two}')

        # update stack with resource3 set to delete
        self.cmd('stack mg create --name {name} --management-group-id {mg} --location {location} --template-file "{template-file-rg}" --deny-settings-mode "none" --parameters "name={resource-three}" --delete-resources', checks=self.check('provisioningState', 'succeeded'))

        # check resource1 still exists in Azure
        self.cmd('group show -n {resource-one}')

        # check resource3 exists in Azure
        self.cmd('group show -n {resource-three}')

        # check resource2 does not exist in Azure - should have been purged
        self.cmd('resource list', checks=self.check("length([?name=='{resource-two}'])", 0))

        # cleanup
        self.cmd('stack mg delete --name {name} --management-group-id {mg} --yes')

    def test_show_deployment_stack_management_group(self):
        curr_dir = os.path.dirname(os.path.realpath(__file__))
        deployment_stack_name = self.create_random_name('cli-test-get-deployment-stack-subscription', 60)
        self.kwargs.update({
            'name': deployment_stack_name,
            'location': location,
            'template-file': os.path.join(curr_dir, 'simple_template.json').replace('\\', '\\\\'),
            'parameter-file': os.path.join(curr_dir, 'simple_template_params.json').replace('\\', '\\\\'),
            'mg': "AzBlueprintAssignTest",
            'actual-mg':self.create_random_name('azure-cli-management', 30)
        })


        created_deployment_stack = self.cmd('stack mg create --name {name} --management-group-id {mg} --location {location} --template-file "{template-file}" --deny-settings-mode "none"', checks=self.check('provisioningState', 'succeeded')).get_output_in_json()
        deployment_stack_id = created_deployment_stack['id']

        self.kwargs.update({'deployment-stack-id': deployment_stack_id})

        # show stack with stack name
        self.cmd('stack mg show --name {name} --management-group-id {mg}', checks=self.check('name', '{name}'))

        # show stack with stack id
        self.cmd('stack mg show --id {deployment-stack-id} --management-group-id {mg}', checks=self.check('name', '{name}'))

        # cleanup
        self.cmd('stack mg delete --name {name} --management-group-id {mg} --yes')

    def test_delete_deployment_stack_management_group(self):
        curr_dir = os.path.dirname(os.path.realpath(__file__))
        deployment_stack_name = self.create_random_name('cli-test-delete-deployment-stack-subscription', 60)
        resource_one = self.create_random_name('cli-test-resource-one', 60)
        resource_two = self.create_random_name('cli-test-resource-two', 60)
        resource_three = self.create_random_name('cli-test-resource-three', 60)
        template_spec_name = self.create_random_name('cli-test-template-spec', 60)
        resource_group_two = self.create_random_name('cli-test-cli_test_deployment_stacks-two', 60)

        self.kwargs.update({
            'name': deployment_stack_name,
            'location': location,
            'template-file': os.path.join(curr_dir, 'simple_template.json').replace('\\', '\\\\'),
            'parameter-file': os.path.join(curr_dir, 'simple_template_params.json').replace('\\', '\\\\'),
            'template-file-spec': os.path.join(curr_dir, 'simple_template_spec.json').replace('\\', '\\\\'),
            'parameter-file': os.path.join(curr_dir, 'simple_template_params.json').replace('\\', '\\\\'),
            'bicep-file': os.path.join(curr_dir, 'data\\bicep_simple_template.bicep').replace('\\', '\\\\'),
            'template-file-rg': os.path.join(curr_dir, 'simple_template_resource_group.json').replace('\\', '\\\\'),
            'track-rg-file': os.path.join(curr_dir, 'tracked_resource_group.json').replace('\\', '\\\\'),
            'template-spec-name': template_spec_name,
            'template-spec-version': "v1",
            'resource-one': resource_one,
            'resource-two': resource_two,
            'resource-three': resource_three,
            'resource-group-two': resource_group_two,
            'resource-type-specs': "Microsoft.Resources/templateSpecs",
            'mg': "AzBlueprintAssignTest",
            'actual-mg':self.create_random_name('azure-cli-management', 30)
        })

        # create stack
        self.cmd('stack mg create --name {name} --management-group-id {mg} --location {location} --template-file "{template-file}" --deny-settings-mode "none" --parameters "{parameter-file}" --yes', checks=self.check('provisioningState', 'succeeded')).get_output_in_json()

        # check stack to make sure it exists
        self.cmd('stack mg show --name {name} --management-group-id {mg}', checks=self.check('name', '{name}'))

        # delete stack with stack name
        self.cmd('stack mg delete --name {name} --management-group-id {mg} --yes')

        # add delete with stack id
        created_stack = self.cmd('stack mg create --name {name} --management-group-id {mg} --location {location} --template-file "{template-file}" --deny-settings-mode "none" --parameters "{parameter-file}" --yes', checks=self.check('provisioningState', 'succeeded')).get_output_in_json()
        stack_id = created_stack['id']

        self.kwargs.update({'id': stack_id})

        # delete stack with id
        self.cmd('stack mg delete --id  {id} --management-group-id {mg} --yes')

        # test delete flag --delete-resource-groups - create stack  with resource1
        self.cmd('stack mg create --name {name} --management-group-id {mg} --location {location} --template-file "{template-file-rg}" --deny-settings-mode "none" --parameters "name={resource-one}" --yes', checks=self.check('provisioningState', 'succeeded'))

        # delete stack with resource1 set to detach
        self.cmd('stack mg delete --name {name} --management-group-id {mg} --yes')

        # check resource1 still exists in Azure
        self.cmd('group show -n {resource-one}')

        # update stack with resource3 set to delete
        self.cmd('stack mg create --name {name} --management-group-id {mg} --location {location} --template-file "{template-file-rg}" --deny-settings-mode "none" --parameters "name={resource-two}" --delete-resources --delete-resource-groups --yes', checks=self.check('provisioningState', 'succeeded'))

        # delete stack with resource1 set to detach
        self.cmd('stack mg delete --name {name} --management-group-id {mg} --delete-resources --delete-resource-groups --yes')

        # check resource1 still exists in Azure
        self.cmd('group show -n {resource-one}')

        #confirm resource2 has been removed from Azure
        self.cmd('group list', checks=self.check("length([?name=='{resource-two}'])", 0))

        # cleanup
        self.cmd('group delete --name {resource-one} --yes')

    def test_export_template_deployment_stack_management_group(self):
        curr_dir = os.path.dirname(os.path.realpath(__file__))
        deployment_stack_name = self.create_random_name('cli-test-get-deployment-stack-subscription', 60)
        self.kwargs.update({
            'name': deployment_stack_name,
            'location': location,
            'template-file': os.path.join(curr_dir, 'simple_template.json').replace('\\', '\\\\'),
            'parameter-file': os.path.join(curr_dir, 'simple_template_params.json').replace('\\', '\\\\'),
            'mg': "AzBlueprintAssignTest",
            'actual-mg':self.create_random_name('azure-cli-management', 30)
        })

        created_deployment_stack = self.cmd('stack mg create --name {name} --management-group-id {mg} --location {location} --template-file "{template-file}" --deny-settings-mode "none" --parameters "{parameter-file}" --yes', checks=self.check('provisioningState', 'succeeded')).get_output_in_json()
        deployment_stack_id = created_deployment_stack['id']

        self.kwargs.update({'deployment-stack-id': deployment_stack_id})

        # show stack with stack name
        self.cmd('stack mg export --name {name} --management-group-id {mg}')

        # show stack with stack id
        self.cmd('stack mg export --id {deployment-stack-id} --management-group-id {mg}')

        # show stack with stack name
        self.cmd('stack mg show --name {name} --management-group-id {mg}', checks=self.check('name', '{name}'))

        # cleanup
        self.cmd('stack mg delete --name {name} --management-group-id {mg} --yes')

    @AllowLargeResponse(4096)
    def test_list_deployment_stack_management_group(self):
        curr_dir = os.path.dirname(os.path.realpath(__file__))
        deployment_stack_name = self.create_random_name('cli-test-list-deployment-stack-subscription', 60)

        self.kwargs.update({
            'name': deployment_stack_name,
            'location': location,
            'template-file': os.path.join(curr_dir, 'simple_template.json').replace('\\', '\\\\'),
            'parameter-file': os.path.join(curr_dir, 'simple_template_params.json').replace('\\', '\\\\'),
            'mg': "AzBlueprintAssignTest",
            'actual-mg':self.create_random_name('azure-cli-management', 30)
        })

        self.cmd('stack mg create --name {name} --management-group-id {mg} --location {location} --template-file "{template-file}" --deny-settings-mode "none" --parameters "{parameter-file}" --yes', checks=self.check('provisioningState', 'succeeded')).get_output_in_json()

        # list stacks
        list_deployment_stacks = self.cmd('stack mg list --management-group-id {mg}').get_output_in_json()

        self.assertTrue(len(list_deployment_stacks) > 0)
        self.assertTrue(list_deployment_stacks[0]['name'], '{name}')

         # cleanup
        self.cmd('stack mg delete --name {name} --management-group-id {mg} --yes')

class DeploymentTestAtSubscriptionScopeTemplateSpecs(ScenarioTest):

    @AllowLargeResponse(4096)
    @ResourceGroupPreparer(name_prefix='cli_test_template_specs_tenant_deploy', location='eastus')
    def test_subscription_level_deployment_ts(self, resource_group, resource_group_location):
        curr_dir = os.path.dirname(os.path.realpath(__file__))
        template_spec_name = self.create_random_name('cli-test-sub-lvl-ts-deploy', 60)
        self.kwargs.update({
            'template_spec_name': template_spec_name,
            'resource_group_location': resource_group_location,
            'tf': os.path.join(curr_dir, 'subscription_level_template.json').replace('\\', '\\\\'),
            'params': os.path.join(curr_dir, 'subscription_level_parameters.json').replace('\\', '\\\\'),
            # params-uri below is the raw file url of the subscription_level_parameters.json above
            'params_uri': 'https://raw.githubusercontent.com/Azure/azure-cli/dev/src/azure-cli/azure/cli/command_modules/resource/tests/latest/subscription_level_parameters.json',
            'dn': self.create_random_name('azure-cli-subscription_level_deployment', 60),
            'dn2': self.create_random_name('azure-cli-subscription_level_deployment', 60),
            'storage-account-name': self.create_random_name('armbuilddemo', 20)
        })

        result = self.cmd('ts create -g {rg} -n {template_spec_name} -v 1.0 -l {resource_group_location} -f "{tf}"',
                          checks=self.check('name', '1.0')).get_output_in_json()

        self.kwargs['template_spec_version_id'] = result['id']

        self.cmd('deployment sub validate --location WestUS --template-spec {template_spec_version_id} --parameters "{params_uri}"  --parameters storageAccountName="{storage-account-name}"', checks=[
            self.check('properties.provisioningState', 'Succeeded')
        ])

        self.cmd('deployment sub create -n {dn} --location WestUS --template-spec {template_spec_version_id} --parameters @"{params}" --parameters storageAccountName="{storage-account-name}"', checks=[
            self.check('properties.provisioningState', 'Succeeded')
        ])

        self.cmd('deployment sub show -n {dn}', checks=[
            self.check('name', '{dn}')
        ])

        self.cmd('deployment sub export -n {dn}', checks=[
        ])

        self.cmd('deployment operation sub list -n {dn}', checks=[
            self.check('length([])', 5)
        ])

        self.cmd('deployment sub create -n {dn2} --location WestUS --template-spec "{template_spec_version_id}" --parameters @"{params}" --no-wait')

        self.cmd('deployment sub cancel -n {dn2}')

        self.cmd('deployment sub show -n {dn2}', checks=[
            self.check('properties.provisioningState', 'Canceled')
        ])

        # clean up
        self.kwargs['template_spec_id'] = result['id'].replace('/versions/1.0', ' ')
        self.cmd('ts delete --template-spec {template_spec_id} --yes')


class DeploymentTestAtResourceGroupTemplateSpecs(ScenarioTest):

    @ResourceGroupPreparer(name_prefix='cli_test_template_specs_resource_group_deployment', location='westus')
    def test_resource_group_deployment_ts(self, resource_group, resource_group_location):
        curr_dir = os.path.dirname(os.path.realpath(__file__))
        template_spec_name = self.create_random_name('cli-test-resource-group-ts-deploy', 60)
        self.kwargs.update({
            'template_spec_name': template_spec_name,
            'resource_group_location': resource_group_location,
            'tf': os.path.join(curr_dir, 'simple_deploy.json').replace('\\', '\\\\'),
            'params': os.path.join(curr_dir, 'simple_deploy_parameters.json').replace('\\', '\\\\'),
            'dn': self.create_random_name('azure-cli-resource-group-deployment', 60),
            'dn2': self.create_random_name('azure-cli-resource-group-deployment', 60),
        })

        result = self.cmd('ts create -g {rg} -n {template_spec_name} -v 1.0 -l {resource_group_location} -f "{tf}"',
                          checks=self.check('name', '1.0')).get_output_in_json()

        self.kwargs['template_spec_version_id'] = result['id']

        self.cmd('deployment group validate --resource-group {rg} --template-spec "{template_spec_version_id}" --parameters @"{params}"', checks=[
            self.check('properties.provisioningState', 'Succeeded')
        ])

        self.cmd('deployment group create --resource-group {rg} -n {dn} --template-spec "{template_spec_version_id}" --parameters @"{params}"', checks=[
            self.check('properties.provisioningState', 'Succeeded'),
        ])

        self.cmd('deployment group list --resource-group {rg}', checks=[
            self.check('[0].name', '{dn}'),
        ])

        self.cmd('deployment group list --resource-group {rg} --filter "provisioningState eq \'Succeeded\'"', checks=[
            self.check('[0].name', '{dn}'),
        ])

        self.cmd('deployment group show --resource-group {rg} -n {dn}', checks=[
            self.check('name', '{dn}')
        ])

        self.cmd('deployment group export --resource-group {rg} -n {dn}', checks=[
        ])

        self.cmd('deployment operation group list --resource-group {rg} -n {dn}', checks=[
            self.check('length([])', 2)
        ])

        self.cmd('deployment group create --resource-group {rg} -n {dn2} --template-spec "{template_spec_version_id}" --parameters @"{params}" --no-wait')

        self.cmd('deployment group cancel -n {dn2} -g {rg}')

        self.cmd('deployment group show -n {dn2} -g {rg}', checks=[
            self.check('properties.provisioningState', 'Canceled')
        ])


>>>>>>> f9a4685d
class ResourceMoveScenarioTest(ScenarioTest):
    @ResourceGroupPreparer(name_prefix='cli_test_resource_move_dest', parameter_name='resource_group_dest', key='rg2')
    @ResourceGroupPreparer(name_prefix='cli_test_resource_move_source', key='rg1')
    def test_resource_move(self, resource_group, resource_group_dest):
        self.kwargs.update({
            'nsg1': self.create_random_name('nsg-move', 20),
            'nsg2': self.create_random_name('nsg-move', 20)
        })

        self.kwargs['nsg1_id'] = self.cmd('network nsg create -n {nsg1} -g {rg1}').get_output_in_json()['NewNSG']['id']
        self.kwargs['nsg2_id'] = self.cmd('network nsg create -n {nsg2} -g {rg1}').get_output_in_json()['NewNSG']['id']

        self.cmd('resource move --ids {nsg1_id} {nsg2_id} --destination-group {rg2}')

        self.cmd('network nsg show -g {rg2} -n {nsg1}', checks=[
            self.check('name', '{nsg1}')])
        self.cmd('network nsg show -g {rg2} -n {nsg2}', checks=[
                 self.check('name', '{nsg2}')])


class FeatureScenarioTest(ScenarioTest):

    @AllowLargeResponse(8192)
    def test_feature_list(self):
        self.cmd('feature list', checks=self.check("length([?name=='Microsoft.Xrm/uxdevelopment'])", 1))

        self.cmd('feature list --namespace Microsoft.Network',
                 checks=self.check("length([?name=='Microsoft.Network/SkipPseudoVipGeneration'])", 1))

        # Once a feature goes GA , it will be removed from the feature list. Once that happens, use other ones to test
        self.cmd('feature show --namespace Microsoft.Network -n AllowLBPreview')

    @AllowLargeResponse(8192)
    def test_feature_unregister(self):
        self.cmd('feature unregister --namespace Microsoft.Network --name AllowLBPreview', checks=[
            self.check_pattern('properties.state', 'Unregistering|Unregistered')
        ])

    @AllowLargeResponse(8192)
    def test_feature_registration_list(self):
        self.cmd('feature registration list', checks=self.check("length([?name=='Microsoft.Network/SkipPseudoVipGeneration'])", 1))

        self.cmd('feature registration show --provider-namespace Microsoft.Network -n AllowLBPreview')

    @AllowLargeResponse(8192)
    def test_feature_registration_create(self):
        self.cmd('feature registration create --namespace Microsoft.Network --name AllowLBPreview', checks=[
            self.check_pattern('properties.state', 'Registering|Registered')
        ])

    @AllowLargeResponse(8192)
    def test_feature_registration_delete(self):
        self.cmd('feature registration delete --namespace Microsoft.Network --name AllowLBPreview --yes')

class PolicyScenarioTest(ScenarioTest):

    def cmdstring(self, basic, management_group=None, subscription=None):
        cmd = basic
        if (management_group):
            cmd = cmd + ' --management-group {mg}'
        if (subscription):
            cmd = cmd + ' --subscription {sub}'
        return cmd

    def applyPolicy(self):
        # create a policy assignment on a resource group
        self.kwargs.update({
            'pan': self.create_random_name('azurecli-test-policy-assignment', 40),
            'padn': self.create_random_name('test_assignment', 20)
        })

        # create a policy assignment with invalid not scopes
        with self.assertRaises(InvalidArgumentValueError):
            self.cmd('policy assignment create --policy {pn} -n {pan} --display-name {padn} -g {rg} --params "{params}" --description "Policy description" --not-scopes "invalid"')

        self.cmd('policy assignment create --policy {pn} -n {pan} --display-name {padn} -g {rg} --params "{params}" --description "Policy description"', checks=[
            self.check('name', '{pan}'),
            self.check('displayName', '{padn}'),
            self.check('description', 'Policy description')
        ])

        # create a policy assignment with not scopes and standard sku
        self.kwargs.update({
            'vnet': self.create_random_name('azurecli-test-policy-vnet', 40),
            'subnet': self.create_random_name('azurecli-test-policy-subnet', 40),
            'sub': self.get_subscription_id()
        })

        self.kwargs['notscope'] = '/subscriptions/{sub}/resourceGroups/{rg}/providers/Microsoft.Network/virtualNetworks/vnetFoo'.format(**self.kwargs)

        self.cmd('policy assignment create --policy {pn} -n {pan} --display-name {padn} -g {rg} --not-scopes {notscope} --params "{params}"', checks=[
            self.check('name', '{pan}'),
            self.check('displayName', '{padn}'),
            self.check('notScopes[0]', '{notscope}')
        ])

        # update not scopes using the update command
        self.kwargs['notscope2'] = '/subscriptions/{sub}/resourceGroups/{rg}/providers/Microsoft.Compute/virtualMachines/foo'.format(**self.kwargs)
        self.cmd('policy assignment update -n {pan} -g {rg} --not-scopes "{notscope} {notscope2}" --params "{params}"', checks=[
            self.check('name', '{pan}'),
            self.check('displayName', '{padn}'),
            self.check('notScopes[0]', '{notscope}'),
            self.check('notScopes[1]', '{notscope2}'),
        ])

        # create a policy assignment using a built in policy definition name
        self.kwargs['pan2'] = self.create_random_name('azurecli-test-policy-assignment2', 40)
        self.kwargs['bip'] = '06a78e20-9358-41c9-923c-fb736d382a4d'

        self.cmd('policy assignment create --policy {bip} -n {pan2} --display-name {padn} -g {rg}', checks=[
            self.check('name', '{pan2}'),
            self.check('displayName', '{padn}')
        ])

        self.cmd('policy assignment delete -n {pan2} -g {rg}')

        # listing at subscription level won't find the assignment made at a resource group
        import jmespath
        try:
            self.cmd('policy assignment list', checks=self.check("length([?name=='{pan}'])", 0))
        except jmespath.exceptions.JMESPathTypeError:  # ok if query fails on None result
            pass

        # but enable --show-all works
        self.cmd('policy assignment list --disable-scope-strict-match', checks=self.check("length([?name=='{pan}'])", 1))

        # delete the assignment and validate it's gone
        self.cmd('policy assignment delete -n {pan} -g {rg}')
        self.cmd('policy assignment list --disable-scope-strict-match', checks=self.check("length([?name=='{pan}'])", 0))

    def applyPolicyAtScope(self, scope, policyId, enforcementMode='Default', atMGLevel=False):
        # create a policy assignment at the given scope
        self.kwargs.update({
            'pol': policyId,
            'pan': self.create_random_name('cli-test-polassg', 24),   # limit is 24 characters at MG scope
            'padn': self.create_random_name('test_assignment', 20),
            'scope': scope,
            'em': enforcementMode
        })

        # Not set not scope for MG level assignment
        if atMGLevel:
            self.cmd('policy assignment create --policy {pol} -n {pan} --display-name {padn} --params "{params}" --scope {scope} --enforcement-mode {em}', checks=[
                self.check('name', '{pan}'),
                self.check('displayName', '{padn}'),
                self.check('enforcementMode', '{em}')
            ])
        else:
            self.cmd('policy assignment create --policy {pol} -n {pan} --display-name {padn} --params "{params}" --scope {scope} --enforcement-mode {em} --not-scopes "{scope}/providers/Microsoft.Compute/virtualMachines/myVm"', checks=[
                self.check('name', '{pan}'),
                self.check('displayName', '{padn}'),
                self.check('enforcementMode', '{em}')
            ])

        # ensure the policy assignment shows up in the list result
        self.cmd('policy assignment list --scope {scope}', checks=self.check("length([?name=='{pan}'])", 1))

        # delete the assignment and validate it's gone
        self.cmd('policy assignment delete -n {pan} --scope {scope}')
        self.cmd('policy assignment list --disable-scope-strict-match', checks=self.check("length([?name=='{pan}'])", 0))

    def resource_policy_operations(self, resource_group, management_group=None, subscription=None):
        curr_dir = os.path.dirname(os.path.realpath(__file__))

        self.kwargs.update({
            'pn': self.create_random_name('azure-cli-test-policy', 30),
            'pdn': self.create_random_name('test_policy', 20),
            'desc': 'desc_for_test_policy_123',
            'rf': os.path.join(curr_dir, 'sample_policy_rule.json').replace('\\', '\\\\'),
            'pdf': os.path.join(curr_dir, 'sample_policy_param_def.json').replace('\\', '\\\\'),
            'params': os.path.join(curr_dir, 'sample_policy_param.json').replace('\\', '\\\\'),
            'mode': 'Indexed',
            'metadata': 'test',
            'updated_metadata': 'test2',
        })

        if (management_group):
            self.kwargs.update({'mg': management_group})
        if (subscription):
            self.kwargs.update({'sub': subscription})

        # create a policy
        cmd = self.cmdstring('policy definition create -n {pn} --rules "{rf}" --params "{pdf}" --display-name {pdn} --description {desc} --mode {mode} --metadata category={metadata}', management_group, subscription)
        self.cmd(cmd, checks=[
            self.check('name', '{pn}'),
            self.check('displayName', '{pdn}'),
            self.check('description', '{desc}'),
            self.check('mode', '{mode}'),
            self.check('metadata.category', '{metadata}')
        ])

        # update it
        self.kwargs['desc'] = self.kwargs['desc'] + '_new'
        self.kwargs['pdn'] = self.kwargs['pdn'] + '_new'

        cmd = self.cmdstring('policy definition update -n {pn} --description {desc} --display-name {pdn} --metadata category={updated_metadata}', management_group, subscription)
        self.cmd(cmd, checks=[
            self.check('description', '{desc}'),
            self.check('displayName', '{pdn}'),
            self.check('metadata.category', '{updated_metadata}')
        ])

        # update it with new parameters and a new rule
        self.kwargs['pdf'] = os.path.join(curr_dir, 'sample_policy_param_def_2.json').replace('\\', '\\\\')
        self.kwargs['rf'] = os.path.join(curr_dir, 'sample_policy_rule_2.json').replace('\\', '\\\\')

        cmd = self.cmdstring('policy definition update -n {pn} --description {desc} --display-name {pdn} --metadata category=test2 --params "{pdf}" --rules "{rf}"', management_group, subscription)
        self.cmd(cmd, checks=[
            self.check('description', '{desc}'),
            self.check('displayName', '{pdn}'),
            self.check('metadata.category', '{updated_metadata}'),
            self.check('parameters.allowedLocations.metadata.displayName', 'Allowed locations 2'),
            self.check('policyRule.then.effect', 'audit')
        ])

        # list and show it
        cmd = self.cmdstring('policy definition list', management_group, subscription)
        self.cmd(cmd, checks=self.check("length([?name=='{pn}'])", 1))

        cmd = self.cmdstring('policy definition show -n {pn}', management_group, subscription)
        self.cmd(cmd, checks=[
            self.check('name', '{pn}'),
            self.check('displayName', '{pdn}')
        ])

        # apply assignments
        if management_group:
            scope = '/providers/Microsoft.Management/managementGroups/{mg}'.format(mg=management_group)
            policy = '{scope}/providers/Microsoft.Authorization/policyDefinitions/{pn}'.format(pn=self.kwargs['pn'], scope=scope)
            self.applyPolicyAtScope(scope, policy, atMGLevel=True)
        elif subscription:
            policy = '/subscriptions/{sub}/providers/Microsoft.Authorization/policyDefinitions/{pn}'.format(sub=subscription, pn=self.kwargs['pn'])
            self.applyPolicyAtScope('/subscriptions/{sub}'.format(sub=subscription), policy, 'DoNotEnforce')
        else:
            self.applyPolicy()

        # delete the policy
        cmd = self.cmdstring('policy definition delete -n {pn}', management_group, subscription)
        self.cmd(cmd)
        if not self.in_recording:
            time.sleep(10)  # ensure the policy is gone when run live.

        cmd = self.cmdstring('policy definition list', management_group, subscription)
        self.cmd(cmd, checks=self.check("length([?name=='{pn}'])", 0))

    def resource_policyset_operations(self, resource_group, management_group=None, subscription=None):
        curr_dir = os.path.dirname(os.path.realpath(__file__))

        self.kwargs.update({
            'pn': self.create_random_name('azure-cli-test-policy', 30),
            'pdn': self.create_random_name('test_policy', 20),
            'desc': 'desc_for_test_policy_123',
            'dpn': self.create_random_name('azure-cli-test-data-policy', 30),
            'dpdn': self.create_random_name('test_data_policy', 20),
            'dp_desc': 'desc_for_test_data_policy_123',
            'dp_mode': 'Microsoft.KeyVault.Data',
            'psn': self.create_random_name('azure-cli-test-policyset', 30),
            'psdn': self.create_random_name('test_policyset', 20),
            'ps_desc': 'desc_for_test_policyset_123',
            'rf': os.path.join(curr_dir, 'sample_policy_rule.json').replace('\\', '\\\\'),
            'dprf': os.path.join(curr_dir, 'sample_data_policy_rule.json').replace('\\', '\\\\'),
            'psf': os.path.join(curr_dir, 'sample_policy_set.json').replace('\\', '\\\\'),
            'pdf': os.path.join(curr_dir, 'sample_policy_param_def.json').replace('\\', '\\\\'),
            'metadata': 'test',
            'updated_metadata': 'test2',
        })
        if (management_group):
            self.kwargs.update({'mg': management_group})
        if (subscription):
            self.kwargs.update({'sub': subscription})

        if not self.in_recording:
            time.sleep(60)

        # create a policy
        cmd = self.cmdstring('policy definition create -n {pn} --rules "{rf}" --params "{pdf}" --display-name {pdn} --description {desc}', management_group, subscription)
        policy = self.cmd(cmd).get_output_in_json()

        # create a data policy
        cmd = self.cmdstring('policy definition create -n {dpn} --rules "{dprf}" --mode {dp_mode} --display-name {dpdn} --description {dp_desc}', management_group, subscription)
        datapolicy = self.cmd(cmd).get_output_in_json()

        # create a policy set
        policyset = get_file_json(self.kwargs['psf'])
        policyset[0]['policyDefinitionId'] = policy['id']
        policyset[1]['policyDefinitionId'] = datapolicy['id']
        with open(os.path.join(curr_dir, 'sample_policy_set.json'), 'w') as outfile:
            json.dump(policyset, outfile)

        cmd = self.cmdstring('policy set-definition create -n {psn} --definitions @"{psf}" --display-name {psdn} --description {ps_desc} --metadata category={metadata}', management_group, subscription)
        self.cmd(cmd, checks=[
            self.check('name', '{psn}'),
            self.check('displayName', '{psdn}'),
            self.check('description', '{ps_desc}'),
            self.check('metadata.category', '{metadata}')
        ])

        # update it
        self.kwargs['ps_desc'] = self.kwargs['ps_desc'] + '_new'
        self.kwargs['psdn'] = self.kwargs['psdn'] + '_new'

        cmd = self.cmdstring('policy set-definition update -n {psn} --display-name {psdn} --description {ps_desc} --metadata category={updated_metadata}', management_group, subscription)
        self.cmd(cmd, checks=[
            self.check('description', '{ps_desc}'),
            self.check('displayName', '{psdn}'),
            self.check('metadata.category', '{updated_metadata}')
        ])

        # list and show it
        cmd = self.cmdstring('policy set-definition list', management_group, subscription)
        self.cmd(cmd, checks=self.check("length([?name=='{psn}'])", 1))

        cmd = self.cmdstring('policy set-definition show -n {psn}', management_group, subscription)
        self.cmd(cmd, checks=[
            self.check('name', '{psn}'),
            self.check('displayName', '{psdn}')
        ])

        # create a policy assignment on a resource group
        if not management_group and not subscription:
            self.kwargs.update({
                'pan': self.create_random_name('azurecli-test-policy-assignment', 40),
                'padn': self.create_random_name('test_assignment', 20)
            })

            self.cmd('policy assignment create -d {psn} -n {pan} --display-name {padn} -g {rg}', checks=[
                self.check('name', '{pan}'),
                self.check('displayName', '{padn}')
            ])

            # ensure the assignment appears in the list results
            self.cmd('policy assignment list --resource-group {rg}', checks=self.check("length([?name=='{pan}'])", 1))

            # delete the assignment and validate it's gone
            self.cmd('policy assignment delete -n {pan} -g {rg}')
            self.cmd('policy assignment list --disable-scope-strict-match', checks=self.check("length([?name=='{pan}'])", 0))

        # delete the policy set
        cmd = self.cmdstring('policy set-definition delete -n {psn}', management_group, subscription)
        self.cmd(cmd)
        if not self.in_recording:
            time.sleep(10)  # ensure the policy is gone when run live.

        cmd = self.cmdstring('policy set-definition list', management_group, subscription)
        self.cmd(cmd, checks=self.check("length([?name=='{psn}'])", 0))

        # create a parameterized policy set
        self.kwargs['psf'] = os.path.join(curr_dir, 'sample_policy_set_parameterized.json').replace('\\', '\\\\')
        policyset = get_file_json(self.kwargs['psf'])
        policyset[0]['policyDefinitionId'] = policy['id']
        policyset[1]['policyDefinitionId'] = datapolicy['id']
        with open(os.path.join(curr_dir, 'sample_policy_set_parameterized.json'), 'w') as outfile:
            json.dump(policyset, outfile)

        cmd = self.cmdstring('policy set-definition create -n {psn} --definitions @"{psf}" --display-name {psdn} --description {ps_desc} --params "{pdf}" --metadata category={updated_metadata}', management_group, subscription)
        self.cmd(cmd, checks=[
            self.check('name', '{psn}'),
            self.check('displayName', '{psdn}'),
            self.check('description', '{ps_desc}'),
            self.check('policyDefinitions[0].parameters.allowedLocations.value', "[parameters('allowedLocations')]"),
            self.check('parameters.allowedLocations.type', 'array'),
            self.check('metadata.category', '{updated_metadata}')
        ])

        # update the parameters on the policy set
        self.kwargs['pdf'] = os.path.join(curr_dir, 'sample_policy_param_def_2.json').replace('\\', '\\\\')

        cmd = self.cmdstring('policy set-definition update -n {psn} --params "{pdf}" --metadata category={updated_metadata}', management_group, subscription)
        self.cmd(cmd, checks=[
            self.check('parameters.allowedLocations.metadata.displayName', 'Allowed locations 2'),
            self.check('metadata.category', '{updated_metadata}')
        ])

        # delete the parameterized policy set
        cmd = self.cmdstring('policy set-definition delete -n {psn}', management_group, subscription)
        self.cmd(cmd)
        if not self.in_recording:
            time.sleep(10)  # ensure the policy is gone when run live.

        cmd = self.cmdstring('policy set-definition list', management_group, subscription)
        self.cmd(cmd, checks=self.check("length([?name=='{psn}'])", 0))

        # delete the policy
        cmd = self.cmdstring('policy definition delete -n {pn}', management_group, subscription)
        self.cmd(cmd)
        if not self.in_recording:
            time.sleep(10)

        # delete the data policy
        cmd = self.cmdstring('policy definition delete -n {dpn}', management_group, subscription)
        self.cmd(cmd)
        if not self.in_recording:
            time.sleep(10)

        # ensure the policy is gone when run live.
        cmd = self.cmdstring('policy definition list', management_group, subscription)
        self.cmd(cmd, checks=self.check("length([?name=='{pn}'])", 0))
        self.cmd(cmd, checks=self.check("length([?name=='{dpn}'])", 0))

    @ResourceGroupPreparer(name_prefix='cli_test_policy')
    @AllowLargeResponse(8192)
    def test_resource_policy_default(self, resource_group):
        self.resource_policy_operations(resource_group)

    @ResourceGroupPreparer(name_prefix='cli_test_policy_identity')
    @AllowLargeResponse(8192)
    def test_resource_policy_identity(self, resource_group, resource_group_location):
        self.kwargs.update({
            'pan': self.create_random_name('azurecli-test-policy-assignment', 40),
            'bip': '06a78e20-9358-41c9-923c-fb736d382a4d',
            'sub': self.get_subscription_id(),
            'location': resource_group_location,
            'em': 'DoNotEnforce'
        })

        with self.assertRaises(IncorrectUsageError):
            self.cmd('policy assignment create --policy \'test/error_policy\' -n {pan} -g {rg} --location {location} --assign-identity --enforcement-mode {em}')

        # create a policy assignment with managed identity using a built in policy definition
        assignmentIdentity = self.cmd('policy assignment create --policy {bip} -n {pan} -g {rg} --location {location} --assign-identity --enforcement-mode {em}', checks=[
            self.check('name', '{pan}'),
            self.check('location', '{location}'),
            self.check('identity.type', 'SystemAssigned'),
            self.exists('identity.principalId'),
            self.exists('identity.tenantId')
        ]).get_output_in_json()['identity']

        # ensure managed identity details are retrievable directly through 'policy assignment identity' commands
        self.cmd('policy assignment identity show -n {pan} -g {rg}', checks=[
            self.check('type', assignmentIdentity['type']),
            self.check('principalId', assignmentIdentity['principalId']),
            self.check('tenantId', assignmentIdentity['tenantId'])
        ])

        # ensure the managed identity is not touched during update
        self.cmd('policy assignment update -n {pan} -g {rg} --description "New description"', checks=[
            self.check('description', 'New description'),
            self.check('identity.type', 'SystemAssigned'),
            self.exists('identity.principalId'),
            self.exists('identity.tenantId')
        ])

        # remove the managed identity and ensure it is removed when retrieving the policy assignment
        self.cmd('policy assignment identity remove -n {pan} -g {rg}', checks=[
            self.check('type', 'None')
        ])
        self.cmd('policy assignment show -n {pan} -g {rg}', checks=[
            self.check('name', '{pan}'),
            self.check('identity.type', 'None')
        ])

        # add an identity using 'identity assign'
        self.cmd('policy assignment identity assign -n {pan} -g {rg}', checks=[
            self.check('type', 'SystemAssigned'),
            self.exists('principalId'),
            self.exists('tenantId')
        ])
        self.cmd('policy assignment show -n {pan} -g {rg}', checks=[
            self.check('name', '{pan}'),
            self.check('identity.type', 'SystemAssigned'),
            self.exists('identity.principalId'),
            self.exists('identity.tenantId')
        ])

        self.cmd('policy assignment identity remove -n {pan} -g {rg}', checks=[
            self.check('type', 'None')
        ])

        # create a role assignment for the identity using --assign-identity
        self.kwargs.update({
            'idScope': '/subscriptions/{sub}/resourceGroups/{rg}'.format(**self.kwargs),
            'idRole': 'Reader'
        })
        with mock.patch('azure.cli.core.commands.arm._gen_guid', side_effect=self.create_guid):
            assignmentIdentity = self.cmd('policy assignment create --policy {bip} -n {pan} -g {rg} --location {location} --assign-identity --identity-scope {idScope} --role {idRole}', checks=[
                self.check('name', '{pan}'),
                self.check('location', '{location}'),
                self.check('identity.type', 'SystemAssigned'),
                self.exists('identity.principalId'),
                self.exists('identity.tenantId')
            ]).get_output_in_json()['identity']

        self.kwargs['principalId'] = assignmentIdentity['principalId']
        self.cmd('role assignment list --resource-group {rg} --role {idRole}', checks=[
            self.check("length([?principalId == '{principalId}'])", 1),
            self.check("[?principalId == '{principalId}'].roleDefinitionName | [0]", '{idRole}')
        ])
        self.cmd('policy assignment identity remove -n {pan} -g {rg}', checks=[
            self.check('type', 'None')
        ])

        # create a role assignment for the identity using 'identity assign'
        with mock.patch('azure.cli.core.commands.arm._gen_guid', side_effect=self.create_guid):
            assignmentIdentity = self.cmd('policy assignment identity assign -n {pan} -g {rg} --identity-scope {idScope} --role {idRole}', checks=[
                self.check('type', 'SystemAssigned'),
                self.exists('principalId'),
                self.exists('tenantId')
            ]).get_output_in_json()

        self.kwargs['principalId'] = assignmentIdentity['principalId']
        self.cmd('role assignment list --resource-group {rg} --role {idRole}', checks=[
            self.check("length([?principalId == '{principalId}'])", 1),
            self.check("[?principalId == '{principalId}'].roleDefinitionName | [0]", '{idRole}')
        ])

        self.cmd('policy assignment delete -n {pan} -g {rg}')

    @ResourceGroupPreparer(name_prefix='cli_test_policy_identity_systemassigned')
    @AllowLargeResponse(8192)
    def test_resource_policy_identity_systemassigned(self, resource_group, resource_group_location):
        self.kwargs.update({
            'pan': self.create_random_name('azurecli-test-policy-assignment', 40),
            'bip': '06a78e20-9358-41c9-923c-fb736d382a4d',
            'sub': self.get_subscription_id(),
            'location': resource_group_location,
            'em': 'DoNotEnforce'
        })

        # create a policy assignment with managed identity using a built in policy definition
        assignmentIdentity = self.cmd('policy assignment create --policy {bip} -n {pan} -g {rg} --location {location} --mi-system-assigned --enforcement-mode {em}', checks=[
            self.check('name', '{pan}'),
            self.check('location', '{location}'),
            self.check('identity.type', 'SystemAssigned'),
            self.exists('identity.principalId'),
            self.exists('identity.tenantId')
        ]).get_output_in_json()['identity']

        # ensure managed identity details are retrievable directly through 'policy assignment identity' commands
        self.cmd('policy assignment identity show -n {pan} -g {rg}', checks=[
            self.check('type', assignmentIdentity['type']),
            self.check('principalId', assignmentIdentity['principalId']),
            self.check('tenantId', assignmentIdentity['tenantId'])
        ])

        # ensure the managed identity is not touched during update
        self.cmd('policy assignment update -n {pan} -g {rg} --description "New description"', checks=[
            self.check('description', 'New description'),
            self.check('identity.type', 'SystemAssigned'),
            self.exists('identity.principalId'),
            self.exists('identity.tenantId')
        ])

        # remove the managed identity and ensure it is removed when retrieving the policy assignment
        self.cmd('policy assignment identity remove -n {pan} -g {rg}', checks=[
            self.check('type', 'None')
        ])
        self.cmd('policy assignment show -n {pan} -g {rg}', checks=[
            self.check('name', '{pan}'),
            self.check('identity.type', 'None')
        ])

        # add an identity using 'identity assign'
        self.cmd('policy assignment identity assign --system-assigned -n {pan} -g {rg}', checks=[
            self.check('type', 'SystemAssigned'),
            self.exists('principalId'),
            self.exists('tenantId')
        ])
        self.cmd('policy assignment show -n {pan} -g {rg}', checks=[
            self.check('name', '{pan}'),
            self.check('identity.type', 'SystemAssigned'),
            self.exists('identity.principalId'),
            self.exists('identity.tenantId')
        ])

        self.cmd('policy assignment identity remove -n {pan} -g {rg}', checks=[
            self.check('type', 'None')
        ])

        # create a role assignment for the identity using --mi-system-assigned
        self.kwargs.update({
            'idScope': '/subscriptions/{sub}/resourceGroups/{rg}'.format(**self.kwargs),
            'idRole': 'Reader'
        })
        with mock.patch('azure.cli.core.commands.arm._gen_guid', side_effect=self.create_guid):
            assignmentIdentity = self.cmd('policy assignment create --policy {bip} -n {pan} -g {rg} --location {location} --mi-system-assigned --identity-scope {idScope} --role {idRole}', checks=[
                self.check('name', '{pan}'),
                self.check('location', '{location}'),
                self.check('identity.type', 'SystemAssigned'),
                self.exists('identity.principalId'),
                self.exists('identity.tenantId')
            ]).get_output_in_json()['identity']

        self.kwargs['principalId'] = assignmentIdentity['principalId']
        self.cmd('role assignment list --resource-group {rg} --role {idRole}', checks=[
            self.check("length([?principalId == '{principalId}'])", 1),
            self.check("[?principalId == '{principalId}'].roleDefinitionName | [0]", '{idRole}')
        ])
        self.cmd('policy assignment identity remove -n {pan} -g {rg}', checks=[
            self.check('type', 'None')
        ])

        # create a role assignment for the identity using 'identity assign'
        with mock.patch('azure.cli.core.commands.arm._gen_guid', side_effect=self.create_guid):
            assignmentIdentity = self.cmd('policy assignment identity assign -n {pan} -g {rg} --system-assigned --identity-scope {idScope} --role {idRole}', checks=[
                self.check('type', 'SystemAssigned'),
                self.exists('principalId'),
                self.exists('tenantId')
            ]).get_output_in_json()

        self.kwargs['principalId'] = assignmentIdentity['principalId']
        self.cmd('role assignment list --resource-group {rg} --role {idRole}', checks=[
            self.check("length([?principalId == '{principalId}'])", 1),
            self.check("[?principalId == '{principalId}'].roleDefinitionName | [0]", '{idRole}')
        ])

        self.cmd('policy assignment delete -n {pan} -g {rg}')

    @ResourceGroupPreparer(name_prefix='cli_test_policy_identity_userassigned')
    @AllowLargeResponse(8192)
    def test_resource_policy_identity_userassigned(self, resource_group, resource_group_location):
        self.kwargs.update({
            'pan': self.create_random_name('azurecli-test-assignment', 40),
            'bip': '06a78e20-9358-41c9-923c-fb736d382a4d',
            'sub': self.get_subscription_id(),
            'location': resource_group_location,
            'em': 'DoNotEnforce',
            'msi': 'policyCliTestMsi'
        })

        # create a managed identity
        msi_result = self.cmd('identity create -g {rg} -n {msi} --tags tag1=d1', checks=[
            self.check('name', '{msi}')]).get_output_in_json()
        self.kwargs['fullQualifiedMsi'] = msi_result['id']

        # create a policy assignment with user assigned managed identity using a built in policy definition
        assignmentIdentity = self.cmd('policy assignment create --policy {bip} -n {pan} -g {rg} --location {location} --mi-user-assigned {msi} --enforcement-mode {em}', checks=[
            self.check('name', '{pan}'),
            self.check('location', '{location}'),
            self.check('identity.type', 'UserAssigned'),
            self.exists('identity.userAssignedIdentities')
        ]).get_output_in_json()['identity']
        msis = [x.lower() for x in assignmentIdentity['userAssignedIdentities'].keys()]
        self.assertEqual(msis[0], msi_result['id'].lower())

        # ensure managed identity details are retrievable directly through 'policy assignment identity' commands
        assignmentIdentity = self.cmd('policy assignment identity show -n {pan} -g {rg}', checks=[
            self.check('type', assignmentIdentity['type']),
            self.exists('userAssignedIdentities')
        ]).get_output_in_json()
        msis = [x.lower() for x in assignmentIdentity['userAssignedIdentities'].keys()]
        self.assertEqual(msis[0], msi_result['id'].lower())

        # ensure the managed identity is not touched during update
        self.cmd('policy assignment update -n {pan} -g {rg} --description "New description"', checks=[
            self.check('description', 'New description'),
            self.check('identity.type', 'UserAssigned'),
            self.exists('identity.userAssignedIdentities')
        ])

        # remove the managed identity and ensure it is removed when retrieving the policy assignment
        self.cmd('policy assignment identity remove -n {pan} -g {rg}', checks=[
            self.check('type', 'None')
        ])
        self.cmd('policy assignment show -n {pan} -g {rg}', checks=[
            self.check('name', '{pan}'),
            self.check('identity.type', 'None')
        ])

        # add an identity using 'identity assign'
        assignmentIdentity = self.cmd('policy assignment identity assign --user-assigned {fullQualifiedMsi} -n {pan} -g {rg}', checks=[
            self.check('type', 'UserAssigned'),
            self.exists('userAssignedIdentities')
        ]).get_output_in_json()
        msis = [x.lower() for x in assignmentIdentity['userAssignedIdentities'].keys()]
        self.assertEqual(msis[0], msi_result['id'].lower())

        assignmentIdentity = self.cmd('policy assignment show -n {pan} -g {rg}', checks=[
            self.check('name', '{pan}'),
            self.check('identity.type', 'UserAssigned'),
            self.exists('identity.userAssignedIdentities')
        ]).get_output_in_json()['identity']
        msis = [x.lower() for x in assignmentIdentity['userAssignedIdentities'].keys()]
        self.assertEqual(msis[0], msi_result['id'].lower())

        # replace an identity with system assigned msi
        self.cmd('policy assignment identity assign --system-assigned -n {pan} -g {rg}', checks=[
            self.check('type', 'SystemAssigned'),
            self.exists('principalId'),
            self.exists('tenantId')
        ])
        self.cmd('policy assignment show -n {pan} -g {rg}', checks=[
            self.check('name', '{pan}'),
            self.check('identity.type', 'SystemAssigned'),
            self.exists('identity.principalId'),
            self.exists('identity.tenantId')
        ])
        self.cmd('policy assignment identity remove -n {pan} -g {rg}', checks=[
            self.check('type', 'None')
        ])
        self.cmd('policy assignment delete -n {pan} -g {rg}')

    @ResourceGroupPreparer(name_prefix='cli_test_policy_ncm')
    @AllowLargeResponse(8192)
    def test_resource_policy_non_compliance_messages(self, resource_group, resource_group_location):
        self.kwargs.update({
            'pan': self.create_random_name('azurecli-test-policy-assignment', 40),
            'bip': '095e4ed9-c835-4ab6-9439-b5644362a06c',
            'sub': self.get_subscription_id(),
            'location': resource_group_location,
            'em': 'DoNotEnforce',
            'drid': 'AINE_MaximumPasswordAge'
        })

        # create a policy assignment of a built-in policy set
        self.cmd('policy assignment create -d {bip} -n {pan} -g {rg} --enforcement-mode {em}', checks=[
            self.check('name', '{pan}'),
            self.not_exists('nonComplianceMessages')
        ])

        # list the non-compliance messages, should be none
        self.cmd('policy assignment non-compliance-message list -n {pan} -g {rg}', checks=[
            self.is_empty()
        ])

        # Add two non-compliance messages
        self.cmd('policy assignment non-compliance-message create -n {pan} -g {rg} -m "General message"', checks=[
            self.check('length([])', 1),
            self.check('[0].message', 'General message'),
            self.not_exists('[0].policyDefinitionReferenceId')
        ])

        self.cmd('policy assignment non-compliance-message create -n {pan} -g {rg} -m "Specific message" -r {drid}', checks=[
            self.check('length([])', 2),
            self.check('[0].message', 'General message'),
            self.not_exists('[0].policyDefinitionReferenceId'),
            self.check('[1].message', 'Specific message'),
            self.check('[1].policyDefinitionReferenceId', '{drid}')
        ])

        # list the non-compliance messages, should be two
        self.cmd('policy assignment non-compliance-message list -n {pan} -g {rg}', checks=[
            self.check('length([])', 2),
            self.check('[0].message', 'General message'),
            self.not_exists('[0].policyDefinitionReferenceId'),
            self.check('[1].message', 'Specific message'),
            self.check('[1].policyDefinitionReferenceId', '{drid}')
        ])

        # show the assignment, should contain non-compliance messages
        self.cmd('policy assignment show -n {pan} -g {rg}', checks=[
            self.check('name', '{pan}'),
            self.check('length(nonComplianceMessages)', 2),
            self.check('nonComplianceMessages[0].message', 'General message'),
            self.not_exists('nonComplianceMessages[0].policyDefinitionReferenceId'),
            self.check('nonComplianceMessages[1].message', 'Specific message'),
            self.check('nonComplianceMessages[1].policyDefinitionReferenceId', '{drid}')
        ])

        # update the assignment, should not touch non-compliance messages
        self.cmd('policy assignment update -n {pan} -g {rg} --description "New description"', checks=[
            self.check('name', '{pan}'),
            self.check('description', 'New description'),
            self.check('length(nonComplianceMessages)', 2),
            self.check('nonComplianceMessages[0].message', 'General message'),
            self.not_exists('nonComplianceMessages[0].policyDefinitionReferenceId'),
            self.check('nonComplianceMessages[1].message', 'Specific message'),
            self.check('nonComplianceMessages[1].policyDefinitionReferenceId', '{drid}')
        ])

        # remove a non-compliance message that does not exist
        self.cmd('policy assignment non-compliance-message delete -n {pan} -g {rg} -m "Unknown message"', checks=[
            self.check('length([])', 2),
            self.check('[0].message', 'General message'),
            self.not_exists('[0].policyDefinitionReferenceId'),
            self.check('[1].message', 'Specific message'),
            self.check('[1].policyDefinitionReferenceId', '{drid}')
        ])

        # remove a non-compliance message that exists but without the right reference ID
        self.cmd('policy assignment non-compliance-message delete -n {pan} -g {rg} -m "Specific message"', checks=[
            self.check('length([])', 2),
            self.check('[0].message', 'General message'),
            self.not_exists('[0].policyDefinitionReferenceId'),
            self.check('[1].message', 'Specific message'),
            self.check('[1].policyDefinitionReferenceId', '{drid}')
        ])

        # remove a non-compliance message
        self.cmd('policy assignment non-compliance-message delete -n {pan} -g {rg} -m "General message"', checks=[
            self.check('length([])', 1),
            self.check('[0].message', 'Specific message'),
            self.check('[0].policyDefinitionReferenceId', '{drid}')
        ])

        # remove a non-compliance message with a reference ID
        self.cmd('policy assignment non-compliance-message delete -n {pan} -g {rg} -m "Specific message" -r {drid}', checks=[
            self.is_empty()
        ])

        # list the non-compliance messages, should be 0
        self.cmd('policy assignment non-compliance-message list -n {pan} -g {rg}', checks=[
            self.is_empty()
        ])

        self.cmd('policy assignment delete -n {pan} -g {rg}')

    @ResourceGroupPreparer(name_prefix='cli_test_policy_management_group')
    @AllowLargeResponse(4096)
    def test_resource_policy_management_group(self, resource_group):
        management_group_name = self.create_random_name('cli-test-mgmt-group', 30)
        self.cmd('account management-group create -n ' + management_group_name)
        try:
            self.resource_policy_operations(resource_group, management_group_name)

            # Attempt to get a policy definition at an invalid management group scope
            with self.assertRaises(IncorrectUsageError):
                self.cmd(self.cmdstring('policy definition show -n "/providers/microsoft.management/managementgroups/myMg/providers/microsoft.authorization/missingsegment"'))
        finally:
            self.cmd('account management-group delete -n ' + management_group_name)

    @live_only()
    @unittest.skip('mock doesnt work when the subscription comes from --scope')
    @ResourceGroupPreparer(name_prefix='cli_test_policy_subscription_id')
    @AllowLargeResponse()
    def test_resource_policy_subscription_id(self, resource_group):
        # under playback, we mock it so the subscription id will be '00000000...' and it will match
        # the same sanitized value in the recording
        if not self.in_recording:
            with mock.patch('azure.cli.command_modules.resource.custom._get_subscription_id_from_subscription',
                            return_value=MOCKED_SUBSCRIPTION_ID):
                self.resource_policy_operations(resource_group, None, 'f67cc918-f64f-4c3f-aa24-a855465f9d41')
        else:
            self.resource_policy_operations(resource_group, None, 'f67cc918-f64f-4c3f-aa24-a855465f9d41')

    @ResourceGroupPreparer(name_prefix='cli_test_policyset')
    @AllowLargeResponse(4096)
    def test_resource_policyset_default(self, resource_group):
        self.resource_policyset_operations(resource_group)

    @ResourceGroupPreparer(name_prefix='cli_test_policyset_management_group')
    @AllowLargeResponse(4096)
    def test_resource_policyset_management_group(self, resource_group):
        management_group_name = self.create_random_name('cli-test-mgmt-group', 30)
        self.cmd('account management-group create -n ' + management_group_name)
        try:
            self.resource_policyset_operations(resource_group, management_group_name)
        finally:
            self.cmd('account management-group delete -n ' + management_group_name)

    @record_only()
    @ResourceGroupPreparer(name_prefix='cli_test_policyset_subscription_id')
    @AllowLargeResponse(4096)
    def test_resource_policyset_subscription_id(self, resource_group):
        # under playback, we mock it so the subscription id will be '00000000...' and it will match
        # the same sanitized value in the recording
        if not self.in_recording:
            with mock.patch('azure.cli.command_modules.resource.custom._get_subscription_id_from_subscription',
                            return_value=MOCKED_SUBSCRIPTION_ID):
                self.resource_policyset_operations(resource_group, None, '0b1f6471-1bf0-4dda-aec3-cb9272f09590')
        else:
            self.resource_policyset_operations(resource_group, None, '0b1f6471-1bf0-4dda-aec3-cb9272f09590')

    @ResourceGroupPreparer(name_prefix='cli_test_policyset_grouping')
    @AllowLargeResponse(4096)
    def test_resource_policyset_grouping(self, resource_group):
        curr_dir = os.path.dirname(os.path.realpath(__file__))

        self.kwargs.update({
            'pn': self.create_random_name('azure-cli-test-policy', 30),
            'pdn': self.create_random_name('test_policy', 20),
            'psn': self.create_random_name('azure-cli-test-policyset', 30),
            'psdn': self.create_random_name('test_policyset', 20),
            'rf': os.path.join(curr_dir, 'sample_policy_rule.json').replace('\\', '\\\\'),
            'psf': os.path.join(curr_dir, 'sample_policy_set_grouping.json').replace('\\', '\\\\'),
            'pgf': os.path.join(curr_dir, 'sample_policy_groups_def.json').replace('\\', '\\\\'),
            'pgf2': os.path.join(curr_dir, 'sample_policy_groups_def2.json').replace('\\', '\\\\'),
            'pdf': os.path.join(curr_dir, 'sample_policy_param_def.json').replace('\\', '\\\\')
        })

        # create a policy
        policy = self.cmd('policy definition create -n {pn} --rules "{rf}" --params "{pdf}" --display-name {pdn}').get_output_in_json()

        # create a policy set
        policyset = get_file_json(self.kwargs['psf'])
        policyset[0]['policyDefinitionId'] = policy['id']
        policyset[1]['policyDefinitionId'] = policy['id']
        with open(os.path.join(curr_dir, 'sample_policy_set_grouping.json'), 'w') as outfile:
            json.dump(policyset, outfile)

        self.cmd('policy set-definition create -n {psn} --definitions @"{psf}" --display-name {psdn} --definition-groups @"{pgf}"', checks=[
            self.check('name', '{psn}'),
            self.check('displayName', '{psdn}'),
            self.check('length(policyDefinitionGroups)', 2),
            self.check("length(policyDefinitionGroups[?name=='group1'])", 1),
            self.check("length(policyDefinitionGroups[?name=='group2'])", 1),
            self.check('length(policyDefinitions[0].groupNames)', 2),
            self.check('length(policyDefinitions[1].groupNames)', 1)
        ])

        # update the groups
        groups = get_file_json(self.kwargs['pgf'])
        groups[0]['displayName'] = "Updated display name"
        with open(os.path.join(curr_dir, 'sample_policy_groups_def2.json'), 'w') as outfile:
            json.dump(groups, outfile)

        self.cmd('policy set-definition update -n {psn} --definition-groups @"{pgf2}"', checks=[
            self.check('length(policyDefinitionGroups)', 2),
            self.check("length(policyDefinitionGroups[?name=='group1'])", 1),
            self.check("length(policyDefinitionGroups[?name=='group2'])", 1),
            self.check("length(policyDefinitionGroups[?displayName=='Updated display name\'])", 1)
        ])

        # show it
        self.cmd('policy set-definition show -n {psn}',
                 checks=self.check('length(policyDefinitionGroups)', 2))

        # delete the policy set
        self.cmd('policy set-definition delete -n {psn}')

        if not self.in_recording:
            time.sleep(10)  # ensure the policy is gone when run live.

        self.cmd('policy set-definition list',
                 checks=self.check("length([?name=='{psn}'])", 0))

        # delete the policy
        self.cmd('policy definition delete -n {pn}')

    @AllowLargeResponse(8192)
    def test_show_built_in_policy(self):
        # get the list of builtins, then retrieve each via show and validate the results match
        results = self.cmd('policy definition list --query "[?policyType==\'BuiltIn\']"').get_output_in_json()
        if results:
            result = results[0]
            self.kwargs['pn'] = result['name']
            self.kwargs['dn'] = result['displayName']
            self.kwargs['desc'] = result['description']
            self.kwargs['id'] = result['id']
            self.cmd('policy definition show -n {pn}', checks=[
                self.check('name', '{pn}'),
                self.check('description', '{desc}'),
                self.check('displayName', '{dn}'),
                self.check('id', '{id}')
            ])

    # Because the policy assignment name is generated randomly and automatically, the value of each run is different,
    # so it cannot be rerecord.
    @ResourceGroupPreparer(name_prefix='cli_test_resource_create_policy_assignment_random')
    @AllowLargeResponse(4096)
    @live_only()
    def test_resource_create_policy_assignment_random(self, resource_group, management_group=None, subscription=None):
        curr_dir = os.path.dirname(os.path.realpath(__file__))
        self.kwargs.update({
            'pn': self.create_random_name('azure-cli-test-policy', 30),
            'rf': os.path.join(curr_dir, 'sample_policy_rule.json').replace('\\', '\\\\'),
            'pdf': os.path.join(curr_dir, 'sample_policy_param_def.json').replace('\\', '\\\\'),
            'pdn': self.create_random_name('test_policy', 20),
            'desc': 'desc_for_test_policy_123',
            'padn': self.create_random_name('test_assignment', 20),
            'params': os.path.join(curr_dir, 'sample_policy_param.json').replace('\\', '\\\\')
        })

        self.cmd('policy definition create -n {pn} --rules "{rf}" --params "{pdf}" --display-name {pdn} --description {desc}', management_group, subscription)

        self.kwargs['pan_random'] = self.cmd('policy assignment create --policy {pn} --display-name {padn} -g {rg} --params "{params}"', checks=[
            self.check('displayName', '{padn}')
        ]).get_output_in_json()['name']

        # clean policy assignment and policy
        self.cmd('policy assignment delete -n {pan_random} -g {rg}')
        self.cmd('policy assignment list --disable-scope-strict-match',
                 checks=self.check("length([?name=='{pan_random}'])", 0))
        cmd = self.cmdstring('policy definition delete -n {pn}', management_group, subscription)
        self.cmd(cmd)

        if not self.in_recording:
            time.sleep(10)

        cmd = self.cmdstring('policy definition list', management_group, subscription)
        self.cmd(cmd, checks=self.check("length([?name=='{pn}'])", 0))

    def resource_policyexemption_operations(self, resource_group, management_group=None, subscription=None):
        curr_dir = os.path.dirname(os.path.realpath(__file__))

        self.kwargs.update({
            'pn': self.create_random_name('clitest', 30),
            'pdn': self.create_random_name('clitest', 20),
            'desc': 'desc_for_test_policy_123',
            'dpn': self.create_random_name('clitest-dp', 30),
            'dpdn': self.create_random_name('clitest_dp', 20),
            'dp_desc': 'desc_for_clitest_data_policy_123',
            'dp_mode': 'Microsoft.KeyVault.Data',
            'psn': self.create_random_name('clitest', 30),
            'psdn': self.create_random_name('clitest', 20),
            'pan': self.create_random_name('clitest', 24),
            'padn': self.create_random_name('clitest', 20),
            'pen': self.create_random_name('clitest', 24),
            'pedn': self.create_random_name('clitest', 20),
            'pe_desc': 'desc_for_clitest_policyexemption_123',
            'rf': os.path.join(curr_dir, 'sample_policy_rule.json').replace('\\', '\\\\'),
            'dprf': os.path.join(curr_dir, 'sample_data_policy_rule.json').replace('\\', '\\\\'),
            'psf': os.path.join(curr_dir, 'sample_policy_set_exemption_test.json').replace('\\', '\\\\'),
            'pdf': os.path.join(curr_dir, 'sample_policy_param_def.json').replace('\\', '\\\\'),
            'metadata': 'test',
            'updated_metadata': 'test2',
        })
        if (management_group):
            self.kwargs.update({'mg': management_group})
        if (subscription):
            self.kwargs.update({'sub': subscription})

        if not self.in_recording:
            time.sleep(60)

        # create a policy
        cmd = self.cmdstring('policy definition create -n {pn} --rules "{rf}" --params "{pdf}" --display-name {pdn} --description {desc}', management_group, subscription)
        policy = self.cmd(cmd).get_output_in_json()

        # create a data policy
        cmd = self.cmdstring('policy definition create -n {dpn} --rules "{dprf}" --mode {dp_mode} --display-name {dpdn} --description {dp_desc}', management_group, subscription)
        datapolicy = self.cmd(cmd).get_output_in_json()

        # create a policy set
        policyset = get_file_json(self.kwargs['psf'])
        policyset[0]['policyDefinitionId'] = policy['id']
        policyset[1]['policyDefinitionId'] = datapolicy['id']
        with open(os.path.join(curr_dir, 'sample_policy_set_exemption_test.json'), 'w') as outfile:
            json.dump(policyset, outfile)

        cmd = self.cmdstring('policy set-definition create -n {psn} --definitions @"{psf}" --display-name {psdn}', management_group, subscription)
        policyset = self.cmd(cmd).get_output_in_json()
        self.kwargs.update({'prids': policyset['policyDefinitions'][0]['policyDefinitionReferenceId']})

        scope = None
        if management_group:
            scope = '/providers/Microsoft.Management/managementGroups/{mg}'.format(mg=management_group)
        elif subscription:
            scope = '/subscriptions/{sub}'.format(sub=subscription)

        if scope:
            self.kwargs.update({'scope': scope})
            assignment = self.cmd('policy assignment create -d {psid} -n {pan} --scope {scope} --display-name {padn}'.format(psid=policyset['id'], **self.kwargs)).get_output_in_json()
            cmd = self.cmdstring('policy exemption create -n {pen} -a {pa} -e waiver --scope {scope} --display-name {pedn} --description {pe_desc} --metadata category={metadata}'.format(pa=assignment['id'], **self.kwargs))
            self.cmd(cmd, checks=[
                self.check('name', '{pen}'),
                self.check('displayName', '{pedn}'),
                self.check('exemptionCategory', 'Waiver'),
                self.check('description', '{pe_desc}'),
                self.check('metadata.category', '{metadata}')
            ]).get_output_in_json()

            # ensure the exemption appears in the list results
            self.cmd('policy exemption list --scope {scope}'.format(**self.kwargs), checks=self.check("length([?name=='{pen}'])", 1))

            # update the exemption
            self.kwargs['pe_desc'] = self.kwargs['pe_desc'] + '_new'
            self.kwargs['pedn'] = self.kwargs['pedn'] + '_new'
            self.kwargs['expiration'] = '3021-04-05T00:45:13+00:00'
            cmd = self.cmdstring('policy exemption update -n {pen} -e mitigated --scope {scope} -r {prids} --expires-on {expiration} --display-name {pedn} --description {pe_desc} --metadata category={updated_metadata}'.format(**self.kwargs))
            self.cmd(cmd, checks=[
                self.check('name', '{pen}'),
                self.check('displayName', '{pedn}'),
                self.check('exemptionCategory', 'Mitigated'),
                self.check('description', '{pe_desc}'),
                self.check('metadata.category', '{updated_metadata}'),
                self.check('policyDefinitionReferenceIds[0]', '{prids}'),
                self.check('expiresOn', '{expiration}')
            ])

            cmd = self.cmdstring('policy exemption show -n {pen} --scope {scope}'.format(**self.kwargs))
            self.cmd(cmd, checks=[
                self.check('name', '{pen}'),
                self.check('displayName', '{pedn}'),
                self.check('exemptionCategory', 'Mitigated'),
                self.check('description', '{pe_desc}'),
                self.check('metadata.category', '{updated_metadata}'),
                self.check('policyDefinitionReferenceIds[0]', '{prids}'),
                self.check('expiresOn', '{expiration}')
            ])

            # delete the exemption and validate it's gone
            self.cmd('policy exemption delete -n {pen} --scope {scope}'.format(**self.kwargs))
            self.cmd('policy assignment delete -n {pan} --scope {scope}'.format(**self.kwargs))
            self.cmd('policy exemption list --disable-scope-strict-match', checks=self.check("length([?name=='{pen}'])", 0))
            self.cmd('policy assignment list --disable-scope-strict-match', checks=self.check("length([?name=='{pan}'])", 0))
        else:
            assignment = self.cmd('policy assignment create -d {psn} -n {pan} -g {rg} --display-name {padn}'.format(**self.kwargs), checks=[
                self.check('name', '{pan}'),
                self.check('displayName', '{padn}')
            ]).get_output_in_json()

            # ensure the assignment appears in the list results
            self.cmd('policy assignment list --resource-group {rg}', checks=self.check("length([?name=='{pan}'])", 1))

            cmd = self.cmdstring('policy exemption create -n {pen} -a {pa} -e waiver -g {rg} --display-name {pedn} --description {pe_desc} --metadata category={metadata}'.format(pa=assignment['id'], **self.kwargs))
            self.cmd(cmd, checks=[
                self.check('name', '{pen}'),
                self.check('displayName', '{pedn}'),
                self.check('exemptionCategory', 'Waiver'),
                self.check('description', '{pe_desc}'),
                self.check('metadata.category', '{metadata}')
            ]).get_output_in_json()

            # ensure the exemption appears in the list results
            self.cmd('policy exemption list --resource-group {rg}', checks=self.check("length([?name=='{pen}'])", 1))

            # update the exemption
            self.kwargs['pe_desc'] = self.kwargs['pe_desc'] + '_new'
            self.kwargs['pedn'] = self.kwargs['pedn'] + '_new'
            self.kwargs['expiration'] = '3021-04-05T00:45:13+00:00'
            cmd = self.cmdstring('policy exemption update -n {pen} -e mitigated -g {rg} -r {prids} --expires-on {expiration} --display-name {pedn} --description {pe_desc} --metadata category={updated_metadata}'.format(**self.kwargs))
            self.cmd(cmd, checks=[
                self.check('name', '{pen}'),
                self.check('displayName', '{pedn}'),
                self.check('exemptionCategory', 'Mitigated'),
                self.check('description', '{pe_desc}'),
                self.check('metadata.category', '{updated_metadata}'),
                self.check('policyDefinitionReferenceIds[0]', '{prids}'),
                self.check('expiresOn', '{expiration}')
            ])

            cmd = self.cmdstring('policy exemption show -n {pen} -g {rg}'.format(**self.kwargs))
            self.cmd(cmd, checks=[
                self.check('name', '{pen}'),
                self.check('displayName', '{pedn}'),
                self.check('exemptionCategory', 'Mitigated'),
                self.check('description', '{pe_desc}'),
                self.check('metadata.category', '{updated_metadata}'),
                self.check('policyDefinitionReferenceIds[0]', '{prids}'),
                self.check('expiresOn', '{expiration}')
            ])

            # delete the exemption and validate it's gone
            self.cmd('policy exemption delete -n {pen} -g {rg}'.format(**self.kwargs))
            self.cmd('policy assignment delete -n {pan} -g {rg}'.format(**self.kwargs))
            self.cmd('policy exemption list', checks=self.check("length([?name=='{pen}'])", 0))

        # list and show it
        cmd = self.cmdstring('policy set-definition list', management_group, subscription)
        self.cmd(cmd, checks=self.check("length([?name=='{psn}'])", 1))

        cmd = self.cmdstring('policy set-definition show -n {psn}', management_group, subscription)
        self.cmd(cmd, checks=[
            self.check('name', '{psn}'),
            self.check('displayName', '{psdn}')
        ])

        # delete the policy set
        cmd = self.cmdstring('policy set-definition delete -n {psn}', management_group, subscription)
        self.cmd(cmd)
        if not self.in_recording:
            time.sleep(10)  # ensure the policy is gone when run live.

        cmd = self.cmdstring('policy set-definition list', management_group, subscription)
        self.cmd(cmd, checks=self.check("length([?name=='{psn}'])", 0))

        # delete the policy
        cmd = self.cmdstring('policy definition delete -n {pn}', management_group, subscription)
        self.cmd(cmd)
        if not self.in_recording:
            time.sleep(10)

        # delete the data policy
        cmd = self.cmdstring('policy definition delete -n {dpn}', management_group, subscription)
        self.cmd(cmd)
        if not self.in_recording:
            time.sleep(10)

        # ensure the policy is gone when run live.
        cmd = self.cmdstring('policy definition list', management_group, subscription)
        self.cmd(cmd, checks=self.check("length([?name=='{pn}'])", 0))
        self.cmd(cmd, checks=self.check("length([?name=='{dpn}'])", 0))

    @ResourceGroupPreparer(name_prefix='cli_test_policyexemption')
    @AllowLargeResponse(4096)
    def test_resource_policyexemption_default(self, resource_group):
        self.resource_policyexemption_operations(resource_group)

    @ResourceGroupPreparer(name_prefix='cli_test_policyexemption_management_group')
    @AllowLargeResponse(4096)
    def test_resource_policyexemption_management_group(self, resource_group):
        management_group_name = self.create_random_name('cli-test-mgmt-group', 30)
        self.cmd('account management-group create -n ' + management_group_name)
        try:
            self.resource_policyexemption_operations(resource_group, management_group_name)
        finally:
            self.cmd('account management-group delete -n ' + management_group_name)

    # mock doesnt work when the subscription comes from --scope, so it cannot be rerecord.
    @live_only()
    @ResourceGroupPreparer(name_prefix='cli_test_policyexemption_subscription')
    @AllowLargeResponse(4096)
    def test_resource_policyexemption_subscription(self, resource_group):
        # under playback, we mock it so the subscription id will be '00000000...' and it will match
        # the same sanitized value in the recording
        if not self.in_recording:
            with mock.patch('azure.cli.command_modules.resource.custom._get_subscription_id_from_subscription',
                            return_value=MOCKED_SUBSCRIPTION_ID):
                self.resource_policyexemption_operations(resource_group, None, '0b1f6471-1bf0-4dda-aec3-cb9272f09590')
        else:
            self.resource_policyexemption_operations(resource_group, None, '0b1f6471-1bf0-4dda-aec3-cb9272f09590')


class ManagedAppDefinitionScenarioTest(ScenarioTest):

    @AllowLargeResponse()
    @ResourceGroupPreparer()
    def test_managedappdef(self, resource_group):

        self.kwargs.update({
            'upn': self.create_random_name('testuser', 15) + '@azuresdkteam.onmicrosoft.com',
            'sub': self.get_subscription_id()
        })

        user_principal = self.cmd(
            'ad user create --display-name tester123 --password Test123456789 --user-principal-name {upn}').get_output_in_json()
        time.sleep(15)  # By-design, it takes some time for RBAC system propagated with graph object change
        principal_id = user_principal['id']

        with mock.patch('azure.cli.command_modules.role.custom._gen_guid', side_effect=self.create_guid):
            role_assignment = self.cmd(
                'role assignment create --assignee {upn} --role contributor --scope "/subscriptions/{sub}" ').get_output_in_json()
        from msrestazure.tools import parse_resource_id
        role_definition_id = parse_resource_id(role_assignment['roleDefinitionId'])['name']

        self.kwargs.update({
            'loc': 'eastus',
            'adn': self.create_random_name('testappdefname', 20),
            'addn': self.create_random_name('test_appdef', 20),
            'ad_desc': 'test_appdef_123',
            'new_ad_desc': 'new_test_appdef_123',
            'uri': 'https://raw.githubusercontent.com/Azure/azure-managedapp-samples/master/Managed%20Application%20Sample%20Packages/201-managed-storage-account/managedstorage.zip',
            'auth': principal_id + ':' + role_definition_id,
            'lock': 'None'
        })

        # create a managedapp definition
        self.kwargs['ad_id'] = self.cmd('managedapp definition create -n {adn} --package-file-uri {uri} --display-name {addn} --description {ad_desc} -l {loc} -a {auth} --lock-level {lock} -g {rg}', checks=[
            self.check('name', '{adn}'),
            self.check('displayName', '{addn}'),
            self.check('description', '{ad_desc}'),
            self.check('authorizations[0].principalId', principal_id),
            self.check('authorizations[0].roleDefinitionId', role_definition_id),
            self.check('artifacts[0].name', 'ApplicationResourceTemplate'),
            self.check('artifacts[0].type', 'Template'),
            self.check('artifacts[1].name', 'CreateUiDefinition'),
            self.check('artifacts[1].type', 'Custom')
        ]).get_output_in_json()['id']

        # update a managedapp definition
        self.cmd('managedapp definition update -n {adn} --package-file-uri {uri} --display-name {addn} --description {new_ad_desc} -l {loc} -a {auth} --lock-level {lock} -g {rg}', checks=[
            self.check('name', '{adn}'),
            self.check('displayName', '{addn}'),
            self.check('description', '{new_ad_desc}'),
            self.check('authorizations[0].principalId', principal_id),
            self.check('authorizations[0].roleDefinitionId', role_definition_id),
            self.check('artifacts[0].name', 'ApplicationResourceTemplate'),
            self.check('artifacts[0].type', 'Template'),
            self.check('artifacts[1].name', 'CreateUiDefinition'),
            self.check('artifacts[1].type', 'Custom')
        ])

        self.cmd('managedapp definition list -g {rg}',
                 checks=self.check('[0].name', '{adn}'))

        self.cmd('managedapp definition show --ids {ad_id}', checks=[
            self.check('name', '{adn}'),
            self.check('displayName', '{addn}'),
            self.check('description', '{new_ad_desc}'),
            self.check('authorizations[0].principalId', principal_id),
            self.check('authorizations[0].roleDefinitionId', role_definition_id),
            self.check('artifacts[0].name', 'ApplicationResourceTemplate'),
            self.check('artifacts[0].type', 'Template'),
            self.check('artifacts[1].name', 'CreateUiDefinition'),
            self.check('artifacts[1].type', 'Custom')
        ])

        self.cmd('managedapp definition delete -g {rg} -n {adn}')
        self.cmd('managedapp definition list -g {rg}', checks=self.is_empty())

        self.cmd('role assignment delete --assignee {upn} --role contributor ')
        self.cmd('ad user delete --id {upn}')

    @AllowLargeResponse()
    @ResourceGroupPreparer()
    def test_managedappdef_inline(self, resource_group):
        curr_dir = os.path.dirname(os.path.realpath(__file__))

        self.kwargs.update({
            'upn': self.create_random_name('testuser', 15) + '@azuresdkteam.onmicrosoft.com',
            'sub': self.get_subscription_id()
        })

        user_principal = self.cmd(
            'ad user create --display-name tester123 --password Test123456789 --user-principal-name {upn}').get_output_in_json()
        time.sleep(15)  # By-design, it takes some time for RBAC system propagated with graph object change
        principal_id = user_principal['id']

        with mock.patch('azure.cli.command_modules.role.custom._gen_guid', side_effect=self.create_guid):
            role_assignment = self.cmd(
                'role assignment create --assignee {upn} --role contributor --scope "/subscriptions/{sub}" ').get_output_in_json()
        from msrestazure.tools import parse_resource_id
        role_definition_id = parse_resource_id(role_assignment['roleDefinitionId'])['name']

        self.kwargs.update({
            'loc': 'eastus',
            'adn': self.create_random_name('testappdefname', 20),
            'addn': self.create_random_name('test_appdef', 20),
            'ad_desc': 'test_appdef_123',
            'auth': principal_id + ':' + role_definition_id,
            'lock': 'None',
            'ui_file': os.path.join(curr_dir, 'sample_create_ui_definition.json').replace('\\', '\\\\'),
            'main_file': os.path.join(curr_dir, 'sample_main_template.json').replace('\\', '\\\\')
        })

        # create a managedapp definition with inline params for create-ui-definition and main-template
        self.kwargs['ad_id'] = self.cmd('managedapp definition create -n {adn} --create-ui-definition @"{ui_file}" --main-template @"{main_file}" --display-name {addn} --description {ad_desc} -l {loc} -a {auth} --lock-level {lock} -g {rg}', checks=[
            self.check('name', '{adn}'),
            self.check('displayName', '{addn}'),
            self.check('description', '{ad_desc}'),
            self.check('authorizations[0].principalId', principal_id),
            self.check('authorizations[0].roleDefinitionId', role_definition_id),
            self.check('artifacts[0].name', 'ApplicationResourceTemplate'),
            self.check('artifacts[0].type', 'Template'),
            self.check('artifacts[1].name', 'CreateUiDefinition'),
            self.check('artifacts[1].type', 'Custom')
        ]).get_output_in_json()['id']

        self.cmd('managedapp definition list -g {rg}',
                 checks=self.check('[0].name', '{adn}'))

        self.cmd('managedapp definition show --ids {ad_id}', checks=[
            self.check('name', '{adn}'),
            self.check('displayName', '{addn}'),
            self.check('description', '{ad_desc}'),
            self.check('authorizations[0].principalId', principal_id),
            self.check('authorizations[0].roleDefinitionId', role_definition_id),
            self.check('artifacts[0].name', 'ApplicationResourceTemplate'),
            self.check('artifacts[0].type', 'Template'),
            self.check('artifacts[1].name', 'CreateUiDefinition'),
            self.check('artifacts[1].type', 'Custom')
        ])

        self.cmd('managedapp definition delete -g {rg} -n {adn}')
        self.cmd('managedapp definition list -g {rg}', checks=self.is_empty())

        self.cmd('role assignment delete --assignee {upn} --role contributor ')
        self.cmd('ad user delete --id {upn}')

    @AllowLargeResponse()
    @ResourceGroupPreparer()
    def test_managed_app_def_deployment_mode(self):
        self.kwargs.update({
            'upn': self.create_random_name('testuser', 15) + '@azuresdkteam.onmicrosoft.com',
            'sub': self.get_subscription_id()
        })
        user_principal = self.cmd('ad user create --display-name tester123 --password Test123456789 --user-principal-name {upn}').get_output_in_json()
        time.sleep(15)  # By-design, it takes some time for RBAC system propagated with graph object change
        principal_id = user_principal['id']
        with mock.patch('azure.cli.command_modules.role.custom._gen_guid', side_effect=self.create_guid):
            role_assignment = self.cmd(
                'role assignment create --assignee {upn} --role contributor --scope "/subscriptions/{sub}" ').get_output_in_json()
        from msrestazure.tools import parse_resource_id
        role_definition_id = parse_resource_id(role_assignment['roleDefinitionId'])['name']
        self.kwargs.update({
            'app_def': self.create_random_name('def', 10),
            'auth': principal_id + ':' + role_definition_id,
            'addn': self.create_random_name('test_appdef', 20),
            'uri': 'https://raw.githubusercontent.com/Azure/azure-managedapp-samples/master/Managed%20Application%20Sample%20Packages/201-managed-storage-account/managedstorage.zip',
        })
        self.cmd('managedapp definition create -n {app_def} -g {rg} --display-name {addn} --description test -a {auth} --package-file-uri {uri} --lock-level None --deployment-mode Incremental', checks=[
            self.check('deploymentPolicy.deploymentMode', 'Incremental')
        ])
        self.cmd('managedapp definition update -n {app_def} -g {rg} --display-name {addn} --description test -a {auth} --package-file-uri {uri} --lock-level None --deployment-mode Complete', checks=[
            self.check('deploymentPolicy.deploymentMode', 'Complete')
        ])
        self.cmd('role assignment delete --assignee {upn} --role contributor ')
        self.cmd('ad user delete --id {upn}')

class ManagedAppScenarioTest(ScenarioTest):

    @AllowLargeResponse()
    @ResourceGroupPreparer()
    def test_managedapp(self, resource_group):

        self.kwargs.update({
            'upn': self.create_random_name('testuser', 15) + '@azuresdkteam.onmicrosoft.com',
            'sub': self.get_subscription_id()
        })

        user_principal = self.cmd('ad user create --display-name tester123 --password Test123456789 --user-principal-name {upn}').get_output_in_json()
        time.sleep(15)  # By-design, it takes some time for RBAC system propagated with graph object change

        with mock.patch('azure.cli.command_modules.role.custom._gen_guid', side_effect=self.create_guid):
            role_assignment = self.cmd('role assignment create --assignee {upn} --role contributor --scope "/subscriptions/{sub}" ').get_output_in_json()
        from msrestazure.tools import parse_resource_id
        role_definition_id = parse_resource_id(role_assignment['roleDefinitionId'])['name']

        self.kwargs.update({
            'loc': 'westcentralus',
            'adn': 'testappdefname',
            'addn': 'test_appdef_123',
            'ad_desc': 'test_appdef_123',
            'uri': 'https://github.com/Azure/azure-managedapp-samples/raw/master/Managed%20Application%20Sample%20Packages/201-managed-storage-account/managedstorage.zip',
            'auth': user_principal['id'] + ':' + role_definition_id,
            'lock': 'None',
            'rg': resource_group
        })

        self.kwargs['ad_id'] = self.cmd('managedapp definition create -n {adn} --package-file-uri {uri} --display-name {addn} --description {ad_desc} -l {loc} -a {auth} --lock-level {lock} -g {rg}').get_output_in_json()['id']

        # create a managedapp
        self.kwargs.update({
            'man': 'mymanagedapp',
            'ma_loc': 'westcentralus',
            'ma_kind': 'servicecatalog',
            'ma_rg': self.create_random_name('climanagedapp', 25),
            'param': '\'{\"storageAccountNamePrefix\": {\"value\": \"mytest\"}, \"storageAccountType\": {\"value\": \"Standard_LRS\"}}\''
        })
        self.kwargs['ma_rg_id'] = '/subscriptions/{sub}/resourceGroups/{ma_rg}'.format(**self.kwargs)

        self.kwargs['ma_id'] = self.cmd('managedapp create -n {man} -g {rg} -l {ma_loc} --kind {ma_kind} -m {ma_rg_id} -d {ad_id} --parameters {param} --tags "key=val" ', checks=[
            self.check('name', '{man}'),
            # self.check('type', 'Microsoft.Solutions/applications'),     # ARM bug, response resource type is all lower case
            self.check('kind', 'servicecatalog'),
            self.check('managedResourceGroupId', '{ma_rg_id}'),
            self.check('tags', {'key': 'val'})
        ]).get_output_in_json()['id']

        self.cmd('managedapp list -g {rg}')    # skip check, for ARM bug, return empty list after create succeeded

        self.cmd('managedapp show --ids {ma_id}', checks=[
            self.check('name', '{man}'),
            # self.check('type', 'Microsoft.Solutions/applications'),     # ARM bug, response resource type is all lower case
            self.check('kind', 'servicecatalog'),
            self.check('managedResourceGroupId', '{ma_rg_id}')
        ])

        self.cmd('managedapp delete -g {rg} -n {man}')
        self.cmd('managedapp list -g {rg}', checks=self.is_empty())

        self.cmd('role assignment delete --assignee {upn} --role contributor ')
        self.cmd('ad user delete --id {upn}')


class InvokeActionTest(ScenarioTest):
    @ResourceGroupPreparer(name_prefix='cli_test_invoke_action')
    def test_invoke_action(self, resource_group):

        self.kwargs.update({
            'vm': self.create_random_name('cli-test-vm', 30),
            'user': 'ubuntu',
            'pass': self.create_random_name('Longpassword#1', 30)
        })

        self.kwargs['vm_id'] = self.cmd('vm create -g {rg} -n {vm} --use-unmanaged-disk --image UbuntuLTS --admin-username {user} --admin-password {pass} --authentication-type password --nsg-rule None').get_output_in_json()['id']

        self.cmd('resource invoke-action --action powerOff --ids {vm_id} --no-wait')
        time.sleep(20)
        self.cmd('vm get-instance-view -g {rg} -n {vm}', checks=[
            self.check('instanceView.statuses[1].code', 'PowerState/stopped')
        ])
        self.cmd('resource invoke-action --action generalize --ids {vm_id}')
        self.cmd('resource invoke-action --action deallocate --ids {vm_id}')

        self.kwargs['request_body'] = '{\\"vhdPrefix\\":\\"myPrefix\\",\\"destinationContainerName\\":\\"container\\",\\"overwriteVhds\\":\\"true\\"}'

        self.cmd('resource invoke-action --action capture --ids {vm_id} --request-body {request_body}')


class GlobalIdsScenarioTest(ScenarioTest):
    @ResourceGroupPreparer(name_prefix='cli_test_global_ids')
    def test_global_ids(self, resource_group):

        self.kwargs.update({
            'vnet': 'vnet1'
        })
        self.kwargs['vnet_id'] = self.cmd('network vnet create -g {rg} -n {vnet}').get_output_in_json()['newVNet']['id']
        # command will fail if the other parameters were actually used
        self.cmd('network vnet show --subscription fakesub --resource-group fakerg -n fakevnet --ids {vnet_id}')


class ResourceGroupLocalContextScenarioTest(LocalContextScenarioTest):

    def test_resource_group_local_context(self):
        self.kwargs.update({
            'group1': 'test_local_context_group_1',
            'group2': 'test_local_context_group_2',
            'location': 'eastasia'
        })
        self.cmd('group create -n {group1} -l {location}', checks=[
            self.check('name', self.kwargs['group1']),
            self.check('location', self.kwargs['location'])
        ])
        self.cmd('group show', checks=[
            self.check('name', self.kwargs['group1']),
            self.check('location', self.kwargs['location'])
        ])
        with self.assertRaisesRegex(SystemExit, '2'):
            self.cmd('group delete')
        self.cmd('group delete -n {group1} -y')
        self.cmd('group create -n {group2}', checks=[
            self.check('name', self.kwargs['group2']),
            self.check('location', self.kwargs['location'])
        ])
        self.cmd('group delete -n {group2} -y')


class ResourceManagementPrivateLinkTest(ScenarioTest):
    @ResourceGroupPreparer(name_prefix='cli_test_resourcemanager_privatelink_get', location='westus')
    def test_get_resourcemanagementprivatelink(self, resource_group, resource_group_location):
        self.kwargs.update({
            'loc': resource_group_location,
            'n': self.create_random_name('privatelink', 30)
        })
        self.cmd('resourcemanagement private-link create -g {rg} -n {n} -l {loc}')
        self.cmd('resourcemanagement private-link show -g {rg} -n {n}', checks=[
            self.check('name', '{n}'),
            self.check('location', '{loc}')
        ])
        self.cmd('resourcemanagement private-link delete -g {rg} -n {n} --yes', checks=self.is_empty())

    @ResourceGroupPreparer(name_prefix='cli_test_resourcemanager_privatelink_create', location='westus')
    def test_create_resourcemanagementprivatelink(self, resource_group, resource_group_location):
        self.kwargs.update({
            'loc': resource_group_location,
            'n': self.create_random_name('privatelink', 30)
        })
        self.cmd('resourcemanagement private-link create -g {rg} -n {n} -l {loc}', checks=[
            self.check('name', '{n}'),
            self.check('location', '{loc}')
        ])
        self.cmd('resourcemanagement private-link delete -g {rg} -n {n} --yes', checks=self.is_empty())

    @ResourceGroupPreparer(name_prefix='cli_test_resourcemanager_privatelink_delete', location='westus')
    def test_delete_resourcemanagementprivatelink(self, resource_group, resource_group_location):
        self.kwargs.update({
            'loc': resource_group_location,
            'n': self.create_random_name('privatelink', 30)
        })
        self.cmd('resourcemanagement private-link create -g {rg} -n {n} -l {loc}', checks=[
            self.check('name', '{n}'),
            self.check('location', '{loc}')
        ])
        self.cmd('resourcemanagement private-link delete -g {rg} -n {n} --yes', checks=self.is_empty())

    @ResourceGroupPreparer(name_prefix='cli_test_resourcemanager_privatelink_list', location='westus')
    def test_list_resourcemanagementprivatelink(self, resource_group, resource_group_location):
        self.kwargs.update({
            'loc': resource_group_location,
            'name1': self.create_random_name('privatelink', 30),
            'name2': self.create_random_name('privatelink', 30)
        })
        self.cmd('resourcemanagement private-link create -g {rg} -n {name1} -l {loc}')
        self.cmd('resourcemanagement private-link create -g {rg} -n {name2} -l {loc}')
        self.cmd('resourcemanagement private-link list -g {rg}', checks=[
            self.check('value[0].name', '{name1}'),
            self.check('value[1].name', '{name2}'),
            self.check('value[0].location', '{loc}'),
            self.check('value[1].location', '{loc}')
        ])
        self.cmd('resourcemanagement private-link delete -g {rg} -n {name1} --yes', checks=self.is_empty())
        self.cmd('resourcemanagement private-link delete -g {rg} -n {name2} --yes', checks=self.is_empty())

class PrivateLinkAssociationTest(ScenarioTest):

    @ResourceGroupPreparer(name_prefix='cli_test_resourcemanager_privatelink_get', location='westus')
    def test_get_privatelinkassociation(self, resource_group, resource_group_location):
        account = self.cmd("account show").get_output_in_json()
        tenant_id = account["tenantId"]
        self.kwargs.update({
            'loc': resource_group_location,
            'n': self.create_random_name('privatelink', 30),
            'mg': tenant_id,
            'pla': self.create_guid(),
            'sub': self.get_subscription_id()
        })

        self.cmd('resourcemanagement private-link create -g {rg} -n {n} -l {loc}', checks=[
            self.check('name', '{n}'),
            self.check('location', '{loc}')
        ])
        self.kwargs['pl'] = '/subscriptions/{sub}/resourceGroups/{rg}/providers/Microsoft.Authorization/resourceManagementPrivateLinks/{n}'.format(
            **self.kwargs)


        self.cmd('private-link association create -m {mg} -n {pla} --privatelink {pl} --public-network-access enabled', checks=[])

        self.cmd('private-link association show -m {mg} -n {pla}', checks=[
            self.check('name', '{pla}'),
            self.check('properties.publicNetworkAccess', 'Enabled'),
            self.check('properties.privateLink', '{pl}')
        ])

        # clean
        self.cmd('resourcemanagement private-link delete -g {rg} -n {n} --yes', checks=self.is_empty())
        self.cmd('private-link association delete -m {mg} -n {pla} --yes', self.is_empty())


    @ResourceGroupPreparer(name_prefix='cli_test_resourcemanager_privatelink_create', location='westus')
    def test_create_privatelinkassociation(self, resource_group, resource_group_location):
        account = self.cmd("account show").get_output_in_json()
        tenant_id = account["tenantId"]
        self.kwargs.update({
            'loc': resource_group_location,
            'n': self.create_random_name('privatelink', 30),
            'mg': tenant_id,
            'pla': self.create_guid(),
            'sub': self.get_subscription_id()
        })

        self.cmd('resourcemanagement private-link create -g {rg} -n {n} -l {loc}', checks=[
            self.check('name', '{n}'),
            self.check('location', '{loc}')
        ])
        self.kwargs['pl'] = '/subscriptions/{sub}/resourceGroups/{rg}/providers/Microsoft.Authorization/resourceManagementPrivateLinks/{n}'.format(
            **self.kwargs)

        self.cmd('private-link association create -m {mg} -n {pla} --privatelink {pl} --public-network-access enabled', checks=[
            self.check('name', '{pla}'),
            self.check('properties.publicNetworkAccess', 'Enabled'),
            self.check('properties.privateLink', '{pl}')
        ])


        # clean
        self.cmd('resourcemanagement private-link delete -g {rg} -n {n} --yes', checks=self.is_empty())
        self.cmd('private-link association delete -m {mg} -n {pla} --yes', self.is_empty())

    @ResourceGroupPreparer(name_prefix='cli_test_resourcemanager_privatelink_delete', location='westus')
    def test_delete_privatelinkassociation(self, resource_group, resource_group_location):
        account = self.cmd("account show").get_output_in_json()
        tenant_id = account["tenantId"]
        self.kwargs.update({
            'loc': resource_group_location,
            'n': self.create_random_name('privatelink', 30),
            'mg': tenant_id,
            'pla': self.create_guid(),
            'sub': self.get_subscription_id()
        })

        self.cmd('resourcemanagement private-link create -g {rg} -n {n} -l {loc}', checks=[
            self.check('name', '{n}'),
            self.check('location', '{loc}')
        ])
        self.kwargs['pl'] = '/subscriptions/{sub}/resourceGroups/{rg}/providers/Microsoft.Authorization/resourceManagementPrivateLinks/{n}'.format(
            **self.kwargs)


        self.cmd('private-link association create -m {mg} -n {pla} --privatelink {pl} --public-network-access enabled', checks=[
            self.check('name', '{pla}'),
            self.check('properties.publicNetworkAccess', 'Enabled'),
            self.check('properties.privateLink', '{pl}')
        ])

        self.cmd('resourcemanagement private-link delete -g {rg} -n {n} --yes', checks=self.is_empty())

        # clean
        self.cmd('private-link association delete -m {mg} -n {pla} --yes', self.is_empty())

    @ResourceGroupPreparer(name_prefix='cli_test_resourcemanager_privatelink_list', location='westus')
    def test_list_privatelinkassociation(self, resource_group, resource_group_location):
        account = self.cmd("account show").get_output_in_json()
        tenant_id = account["tenantId"]
        self.kwargs.update({
            'loc': resource_group_location,
            'n': self.create_random_name('privatelink', 30),
            'mg': tenant_id,
            'pla': self.create_guid(),
            'sub': self.get_subscription_id()
        })

        self.cmd('resourcemanagement private-link create -g {rg} -n {n} -l {loc}', checks=[
            self.check('name', '{n}'),
            self.check('location', '{loc}')
        ])
        self.kwargs['pl'] = '/subscriptions/{sub}/resourceGroups/{rg}/providers/Microsoft.Authorization/resourceManagementPrivateLinks/{n}'.format(
            **self.kwargs)

        self.cmd('private-link association create -m {mg} -n {pla} --privatelink {pl} --public-network-access enabled', checks=[])

        self.cmd('private-link association list -m {mg}', checks=[
            self.check('value[5].name', '{pla}'),
            self.check('value[5].properties.publicNetworkAccess', 'Enabled'),
            self.check('value[5].properties.privateLink', '{pl}')
        ])


        # clean
        self.cmd('resourcemanagement private-link delete -g {rg} -n {n} --yes', checks=self.is_empty())
        self.cmd('private-link association delete -m {mg} -n {pla} --yes', self.is_empty())


class PrivateLinkAssociationTest(ScenarioTest):
    def test_list_locations(self):
        result = self.cmd('account list-locations').get_output_in_json()
        extended_result = self.cmd('account list-locations --include-extended-locations').get_output_in_json()
        assert isinstance(result, list)
        assert len(extended_result) >= len(result)
        # Verify there is an item with displayName 'East US'.
        assert any('East US' == loc['displayName'] for loc in result)
        assert any('geography' in loc['metadata'] for loc in result)
        assert any('availabilityZoneMappings' in loc for loc in result)


if __name__ == '__main__':
    unittest.main()<|MERGE_RESOLUTION|>--- conflicted
+++ resolved
@@ -5,17 +5,23 @@
 
 import json
 import os
+import platform
+import shutil
 import time
 from unittest import mock
 import unittest
+from pathlib import Path
+import logging
 
 from azure.cli.core.parser import IncorrectUsageError, InvalidArgumentValueError
 from azure.cli.testsdk.scenario_tests.const import MOCKED_SUBSCRIPTION_ID
 from azure.cli.testsdk.scenario_tests import AllowLargeResponse
-from azure.cli.testsdk import (ScenarioTest, LocalContextScenarioTest, LiveScenarioTest, ResourceGroupPreparer,
-                               live_only, record_only)
+from azure.cli.testsdk import (ScenarioTest, LocalContextScenarioTest, LiveScenarioTest, ResourceGroupPreparer, StorageAccountPreparer,
+                               create_random_name, live_only, record_only)
+from azure.cli.testsdk.constants import AUX_SUBSCRIPTION, AUX_TENANT
 from azure.cli.core.util import get_file_json
 from knack.util import CLIError
+from azure.cli.core.azclierror import ResourceNotFoundError
 
 
 class ResourceGroupScenarioTest(ScenarioTest):
@@ -793,2427 +799,6 @@
         ])
 
 
-<<<<<<< HEAD
-=======
-class TemplateSpecsTest(ScenarioTest):
-
-    @ResourceGroupPreparer(name_prefix='cli_test_template_specs_list', parameter_name='resource_group_one', location='westus')
-    @ResourceGroupPreparer(name_prefix='cli_test_template_specs_list', location='westus')
-    def test_list_template_spec(self, resource_group, resource_group_one, resource_group_location):
-        curr_dir = os.path.dirname(os.path.realpath(__file__))
-        template_spec_name = self.create_random_name('cli-test-list-template-spec', 60)
-        self.kwargs.update({
-            'template_spec_name': template_spec_name,
-            'tf': os.path.join(curr_dir, 'simple_deploy.json').replace('\\', '\\\\'),
-            'rg': resource_group,
-            'rg1': resource_group_one,
-            'resource_group_location': resource_group_location,
-        })
-
-        template_spec_in_rg = self.cmd('ts create -g {rg} -n {template_spec_name} -v 1.0 -l {resource_group_location} -f "{tf}"').get_output_in_json()
-        template_spec_in_rg1_2 = self.cmd('ts create -g {rg1} -n {template_spec_name} -v 2.0 -l {resource_group_location} -f "{tf}"').get_output_in_json()
-        template_spec_in_rg1_3 = self.cmd('ts create -g {rg1} -n {template_spec_name} -v 3.0 -l {resource_group_location} -f "{tf}"').get_output_in_json()
-
-        self.kwargs['template_spec_id_rg'] = template_spec_in_rg['id'].replace('/versions/1.0', '')
-
-        self.kwargs['template_spec_version_id_rg1_2'] = template_spec_in_rg1_2['id']
-        self.kwargs['template_spec_version_id_rg1_3'] = template_spec_in_rg1_3['id']
-        self.kwargs['template_spec_id_rg1'] = template_spec_in_rg1_2['id'].replace('/versions/2.0', '')
-
-        self.cmd('ts list -g {rg1}', checks=[
-                 self.check("length([?id=='{template_spec_id_rg}'])", 0),
-                 self.check("length([?id=='{template_spec_id_rg1}'])", 1),
-                 ])
-
-        self.cmd('ts list -g {rg}', checks=[
-                 self.check("length([?id=='{template_spec_id_rg}'])", 1),
-                 self.check("length([?id=='{template_spec_id_rg1}'])", 0)
-                 ])
-
-        self.cmd('ts list -g {rg1} -n {template_spec_name}', checks=[
-                 self.check('length([])', 2),
-                 self.check("length([?id=='{template_spec_version_id_rg1_2}'])", 1),
-                 self.check("length([?id=='{template_spec_version_id_rg1_3}'])", 1)
-                 ])
-
-        self.cmd('ts list', checks=[
-                 self.check("length([?id=='{template_spec_id_rg}'])", 1),
-                 self.check("length([?id=='{template_spec_id_rg1}'])", 1),
-                 ])
-
-        # clean up
-        self.cmd('ts delete --template-spec {template_spec_id_rg} --yes')
-        self.cmd('ts delete --template-spec {template_spec_id_rg1} --yes')
-
-    @ResourceGroupPreparer(name_prefix='cli_test_template_specs', location='westus')
-    def test_create_template_specs(self, resource_group, resource_group_location):
-        curr_dir = os.path.dirname(os.path.realpath(__file__))
-        template_spec_name = self.create_random_name('cli-test-create-template-spec', 60)
-        self.kwargs.update({
-            'template_spec_name': template_spec_name,
-            'tf': os.path.join(curr_dir, 'template_spec_with_multiline_strings.json').replace('\\', '\\\\'),
-            'resource_group_location': resource_group_location,
-            'description': '"AzCLI test root template spec"',
-            'version_description': '"AzCLI test version of root template spec"',
-        })
-
-        result = self.cmd('ts create -g {rg} -n {template_spec_name} -v 1.0 -l {resource_group_location} -f "{tf}" --description {description} --version-description {version_description}', checks=[
-            self.check('mainTemplate.variables.provider', "[split(parameters('resource'), '/')[0]]"),
-            self.check('mainTemplate.variables.resourceType', "[replace(parameters('resource'), concat(variables('provider'), '/'), '')]"),
-            self.check('mainTemplate.variables.hyphenedName', ("[format('[0]-[1]-[2]-[3]-[4]-[5]', parameters('customer'), variables('environments')[parameters('environment')], variables('locations')[parameters('location')], parameters('group'), parameters('service'), if(equals(parameters('kind'), ''), variables('resources')[variables('provider')][variables('resourceType')], variables('resources')[variables('provider')][variables('resourceType')][parameters('kind')]))]")),
-            self.check('mainTemplate.variables.removeOptionalsFromHyphenedName', "[replace(variables('hyphenedName'), '--', '-')]"),
-            self.check('mainTemplate.variables.isInstanceCount', "[greater(parameters('instance'), -1)]"),
-            self.check('mainTemplate.variables.hyphenedNameAfterInstanceCount', "[if(variables('isInstanceCount'), format('[0]-[1]', variables('removeOptionalsFromHyphenedName'), string(parameters('instance'))), variables('removeOptionalsFromHyphenedName'))]"),
-            self.check('mainTemplate.variables.name', "[if(parameters('useHyphen'), variables('hyphenedNameAfterInstanceCount'), replace(variables('hyphenedNameAfterInstanceCount'), '-', ''))]")
-        ]).get_output_in_json()
-
-        with self.assertRaises(IncorrectUsageError) as err:
-            self.cmd('ts create --name {template_spec_name} -g {rg} -l {resource_group_location} --template-file "{tf}"')
-            self.assertTrue("please provide --template-uri if --query-string is specified" in str(err.exception))
-
-        # clean up
-        self.kwargs['template_spec_id'] = result['id'].replace('/versions/1.0', '')
-        self.cmd('ts delete --template-spec {template_spec_id} --yes')
-
-    @ResourceGroupPreparer(name_prefix='cli_test_template_specs', location='westus')
-    def test_create_template_specs_with_artifacts(self, resource_group, resource_group_location):
-        curr_dir = os.path.dirname(os.path.realpath(__file__))
-        template_spec_name = self.create_random_name('cli-test-create-template-spec', 60)
-        self.kwargs.update({
-            'template_spec_name': template_spec_name,
-            'tf': os.path.join(curr_dir, 'template_spec_with_artifacts.json').replace('\\', '\\\\'),
-            'resource_group_location': resource_group_location,
-            'display_name': self.create_random_name('create-spec', 20),
-            'description': '"AzCLI test root template spec"',
-            'version_description': '"AzCLI test version of root template spec"',
-            'uf': os.path.join(curr_dir, 'sample_form_ui_definition_rg.json').replace('\\', '\\\\')
-        })
-
-        path = os.path.join(curr_dir, 'artifacts')
-        if not os.path.exists(path):
-            files = ['createKeyVault.json', 'createKeyVaultWithSecret.json', 'createResourceGroup.json']
-            os.makedirs(path)
-            for f in files:
-                shutil.copy(os.path.join(curr_dir, f), path)
-
-        result = self.cmd('ts create -g {rg} -n {template_spec_name} -v 1.0 -l {resource_group_location} -f "{tf}" --ui-form-definition "{uf}" -d {display_name} --description {description} --version-description {version_description}', checks=[
-            self.check('linkedTemplates.length([])', 3),
-            self.check_pattern('linkedTemplates[0].path', 'artifacts.createResourceGroup.json'),
-            self.check_pattern('linkedTemplates[1].path', 'artifacts.createKeyVault.json'),
-            self.check_pattern('linkedTemplates[2].path', 'artifacts.createKeyVaultWithSecret.json'),
-            self.check('uiFormDefinition.view.properties.title', 'titleFooRG')
-        ]).get_output_in_json()
-
-        self.cmd('ts create -g {rg} -n {template_spec_name} -v 1.0 -f "{tf}" --yes', checks=[
-            self.check('description', None),
-            self.check('display_name', None),
-        ])
-
-        # clean up
-        self.kwargs['template_spec_id'] = result['id'].replace('/versions/1.0', '')
-        self.cmd('ts delete --template-spec {template_spec_id} --yes')
-
-    @ResourceGroupPreparer(name_prefix='cli_test_template_specs', location='westus')
-    def test_update_template_specs(self, resource_group, resource_group_location):
-        curr_dir = os.path.dirname(os.path.realpath(__file__))
-        template_spec_name = self.create_random_name('cli-test-update-template-spec', 60)
-        self.kwargs.update({
-            'template_spec_name': template_spec_name,
-            'tf': os.path.join(curr_dir, 'simple_deploy.json').replace('\\', '\\\\'),
-            'tf1': os.path.join(curr_dir, 'template_spec_with_artifacts.json').replace('\\', '\\\\'),
-            'resource_group_location': resource_group_location,
-            'display_name': self.create_random_name('create-spec', 20),
-            'description': '"AzCLI test root template spec"',
-            'version_description': '"AzCLI test version of root template spec"',
-            'uf': os.path.join(curr_dir, 'sample_form_ui_definition_sub.json').replace('\\', '\\\\'),
-            'uf1': os.path.join(curr_dir, 'sample_form_ui_definition_mg.json').replace('\\', '\\\\'),
-        })
-
-        result = self.cmd('ts create -g {rg} -n {template_spec_name} -v 1.0 -l {resource_group_location} -f "{tf}"', checks=[
-                          self.check('name', '1.0'),
-                          self.check('description', None),
-                          self.check('display_name', None),
-                          self.check('artifacts', None)]).get_output_in_json()
-        self.kwargs['template_spec_version_id'] = result['id']
-        self.kwargs['template_spec_id'] = result['id'].replace('/versions/1.0', '')
-
-        self.cmd('ts update -s {template_spec_id} --display-name {display_name} --description {description} --yes', checks=[
-            self.check('name', self.kwargs['template_spec_name']),
-            self.check('description', self.kwargs['description'].replace('"', '')),
-            self.check('displayName', self.kwargs['display_name'].replace('"', ''))
-        ])
-
-        self.cmd('ts update -s {template_spec_version_id} --version-description {version_description} --yes', checks=[
-            self.check('name', '1.0'),
-            self.check('description', self.kwargs['version_description'].replace('"', '')),
-            self.check('linkedTemplates', None)
-        ])
-
-        path = os.path.join(curr_dir, 'artifacts')
-        if not os.path.exists(path):
-            files = ['createKeyVault.json', 'createKeyVaultWithSecret.json', 'createResourceGroup.json']
-            os.makedirs(path)
-            for f in files:
-                shutil.copy(os.path.join(curr_dir, f), path)
-
-        self.cmd('ts update -g {rg} -n {template_spec_name} -v 1.0 -f "{tf1}" --ui-form-definition "{uf1}" --yes', checks=[
-            self.check('description', self.kwargs['version_description'].replace('"', '')),
-            self.check('linkedTemplates.length([])', 3),
-            self.check_pattern('linkedTemplates[0].path', 'artifacts.createResourceGroup.json'),
-            self.check_pattern('linkedTemplates[1].path', 'artifacts.createKeyVault.json'),
-            self.check_pattern('linkedTemplates[2].path', 'artifacts.createKeyVaultWithSecret.json'),
-            self.check('uiFormDefinition.view.properties.title', 'titleFooMG')
-        ])
-
-        # clean up
-        self.cmd('ts delete --template-spec {template_spec_id} --yes')
-
-    @ResourceGroupPreparer(name_prefix='cli_test_template_specs', location='westus')
-    def test_show_template_spec(self, resource_group, resource_group_location):
-        curr_dir = os.path.dirname(os.path.realpath(__file__))
-        template_spec_name = self.create_random_name('cli-test-get-template-spec', 60)
-        self.kwargs.update({
-            'template_spec_name': template_spec_name,
-            'tf': os.path.join(curr_dir, 'simple_deploy.json').replace('\\', '\\\\'),
-            'resource_group_location': resource_group_location,
-        })
-
-        result = self.cmd('ts create -g {rg} -n {template_spec_name} -v 1.0 -l {resource_group_location} -f "{tf}"', checks=[
-                          self.check('name', '1.0')]).get_output_in_json()
-        self.kwargs['template_spec_version_id'] = result['id']
-        self.kwargs['template_spec_id'] = result['id'].replace('/versions/1.0', '')
-
-        ts_parent = self.cmd('ts show -g {rg} --name {template_spec_name}').get_output_in_json()
-        assert len(ts_parent) > 0
-        self.assertTrue(ts_parent['versions'] is not None)
-        ts_parent_by_id = self.cmd('ts show --template-spec {template_spec_id}').get_output_in_json()
-        assert len(ts_parent_by_id) > 0
-        assert len(ts_parent) == len(ts_parent_by_id)
-
-        ts_version = self.cmd('ts show -g {rg} --name {template_spec_name} --version 1.0').get_output_in_json()
-        assert len(ts_version) > 0
-        ts_version_by_id = self.cmd('ts show --template-spec {template_spec_version_id}').get_output_in_json()
-        assert len(ts_version_by_id) > 0
-        assert len(ts_version_by_id) == len(ts_version_by_id)
-
-        # clean up
-        self.cmd('ts delete --template-spec {template_spec_id} --yes')
-
-    @ResourceGroupPreparer(name_prefix='cli_test_template_specs', location='westus')
-    def test_delete_template_spec(self, resource_group, resource_group_location):
-        curr_dir = os.path.dirname(os.path.realpath(__file__))
-        template_spec_name = self.create_random_name('cli-test-list-template-spec', 60)
-        self.kwargs.update({
-            'resource_group_location': resource_group_location,
-            'template_spec_name': template_spec_name,
-            'tf': os.path.join(curr_dir, 'simple_deploy.json').replace('\\', '\\\\'),
-        })
-
-        result = self.cmd('ts create -g {rg} -n {template_spec_name} -v 1.0 -l {resource_group_location} -f "{tf}"',
-                          checks=self.check('name', '1.0')).get_output_in_json()
-
-        self.kwargs['template_spec_version_id'] = result['id']
-        self.kwargs['template_spec_id'] = result['id'].replace('/versions/1.0', '')
-
-        self.cmd('ts show --template-spec {template_spec_version_id}')
-        self.cmd('ts show --template-spec {template_spec_id}')
-
-        self.cmd('ts delete --template-spec {template_spec_version_id} --yes')
-        self.cmd('ts list -g {rg}',
-                 checks=[
-                     self.check("length([?id=='{template_spec_id}'])", 1),
-                     self.check("length([?id=='{template_spec_version_id}'])", 0)])
-
-        self.cmd('ts delete --template-spec {template_spec_id} --yes')
-        self.cmd('ts list -g {rg}',
-                 checks=self.check("length([?id=='{template_spec_id}'])", 0))
-
-    @ResourceGroupPreparer(name_prefix='cli_test_template_specs', location='westus')
-    def test_template_spec_create_and_update_with_tags(self, resource_group, resource_group_location):
-        curr_dir = os.path.dirname(os.path.realpath(__file__))
-        template_spec_name = self.create_random_name('cli-test-template-spec-tags', 60)
-        self.kwargs.update({
-            'template_spec_name': template_spec_name,
-            'tf': os.path.join(curr_dir, 'simple_deploy.json').replace('\\', '\\\\'),
-            'resource_group_location': resource_group_location,
-            'display_name': self.create_random_name('create-spec', 20),
-            'version_tags': {'cliName1': 'cliValue1', 'cliName4': 'cliValue4'}
-        })
-
-        # Tags should be applied to both the parent template spec and template spec version if neither existed:
-
-        result = self.cmd('ts create -g {rg} -n {template_spec_name} -v 1.0 -l {resource_group_location} -f "{tf}" --tags cli-test=test').get_output_in_json()
-        self.kwargs['template_spec_version_one_id'] = result['id']
-        self.kwargs['template_spec_id'] = result['id'].replace('/versions/1.0', '')
-
-        self.cmd('ts show --template-spec {template_spec_version_one_id}', checks=[self.check('tags', {'cli-test': 'test'})])
-        self.cmd('ts show --template-spec {template_spec_id}', checks=[self.check('tags', {'cli-test': 'test'})])
-
-        # New template spec version should inherit tags from parent template spec if tags are not specified:
-
-        self.cmd('ts create -g {rg} -n {template_spec_name} -v 2.0 -l {resource_group_location} -f "{tf}"')
-        self.kwargs['template_spec_version_two_id'] = result['id'].replace('/versions/1.0', '/versions/2.0')
-
-        self.cmd('ts show --template-spec {template_spec_version_two_id}', checks=[self.check('tags', {'cli-test': 'test'})])
-
-        # Tags should only apply to template spec version (and not the parent template spec) if parent already exist:
-
-        self.cmd('ts create -g {rg} -n {template_spec_name} -v 3.0 -l {resource_group_location} -f "{tf}" --tags cliName1=cliValue1 cliName4=cliValue4')
-        self.kwargs['template_spec_version_three_id'] = result['id'].replace('/versions/1.0', '/versions/3.0')
-
-        self.cmd('ts show --template-spec {template_spec_version_three_id}', checks=[self.check('tags', '{version_tags}')])
-        self.cmd('ts show --template-spec {template_spec_id}', checks=[self.check('tags', {'cli-test': 'test'})])
-
-        # When updating a template spec, tags should only be removed if explicitely empty. Create should override.
-
-        self.cmd('ts update -g {rg} -n {template_spec_name} -v 1.0 -f "{tf}" --yes')
-        self.cmd('ts show --template-spec {template_spec_version_one_id}', checks=[self.check('tags', {'cli-test': 'test'})])
-
-        self.cmd('ts update -g {rg} -n {template_spec_name} -v 1.0 -f "{tf}" --tags "" --yes')
-        self.cmd('ts show --template-spec {template_spec_version_one_id}', checks=[self.check('tags', {})])
-
-        self.cmd('ts update -g {rg} -n {template_spec_name} -v 2.0 -f "{tf}" --tags --yes')
-        self.cmd('ts show --template-spec {template_spec_version_two_id}', checks=[self.check('tags', {})])
-
-        self.cmd('ts create -g {rg} -n {template_spec_name} -v 3.0 -f "{tf}" --tags --yes')
-        self.cmd('ts show --template-spec {template_spec_version_three_id}', checks=[self.check('tags', {})])
-        self.cmd('ts show --template-spec {template_spec_id}', checks=[self.check('tags', {'cli-test': 'test'})])
-
-        self.cmd('ts create -g {rg} -n {template_spec_name} --yes')
-        self.cmd('ts show --template-spec {template_spec_id}', checks=[self.check('tags', {})])
-
-        # clean up
-        self.cmd('ts delete --template-spec {template_spec_id} --yes')
-
-
-class TemplateSpecsExportTest(LiveScenarioTest):
-    @ResourceGroupPreparer(name_prefix='cli_test_export_template_spec', location='westus')
-    def test_template_spec_export_version(self, resource_group, resource_group_location):
-        curr_dir = os.path.dirname(os.path.realpath(__file__))
-        dir_name = self.create_random_name('TemplateSpecExport', 30)
-        dir_name2 = self.create_random_name('TemplateSpecExport', 30)
-        template_spec_name = self.create_random_name('cli-test-export-template-spec', 60)
-        self.kwargs.update({
-            'template_spec_name': template_spec_name,
-            'tf': os.path.join(curr_dir, 'template_spec_with_artifacts.json').replace('\\', '\\\\'),
-            'resource_group_location': resource_group_location,
-            'output_folder': os.path.join(curr_dir, dir_name).replace('\\', '\\\\'),
-            'output_folder2': os.path.join(curr_dir, dir_name2).replace('\\', '\\\\'),
-        })
-        path = os.path.join(curr_dir, 'artifacts')
-        if not os.path.exists(path):
-            files = ['createKeyVault.json', 'createKeyVaultWithSecret.json', 'createResourceGroup.json']
-            os.makedirs(path)
-            for f in files:
-                shutil.copy(os.path.join(curr_dir, f), path)
-
-        result = self.cmd('ts create -g {rg} -n {template_spec_name} -v 1.0 -l {resource_group_location} -f "{tf}"',
-                          checks=self.check('name', '1.0')).get_output_in_json()
-
-        self.kwargs['template_spec_version_id'] = result['id']
-
-        os.makedirs(self.kwargs['output_folder'])
-        output_path = self.cmd('ts export -g {rg} --name {template_spec_name} --version 1.0 --output-folder {output_folder}').get_output_in_json()
-
-        template_file = os.path.join(output_path, (self.kwargs['template_spec_name'] + '.json'))
-        artifactFile = os.path.join(output_path, 'artifacts' + os.sep + 'createResourceGroup.json')
-        artifactFile1 = os.path.join(output_path, 'artifacts' + os.sep + 'createKeyVault.json')
-        artifactFile2 = os.path.join(output_path, 'artifacts' + os.sep + 'createKeyVaultWithSecret.json')
-
-        self.assertTrue(os.path.isfile(template_file))
-        self.assertTrue(os.path.isfile(artifactFile))
-        self.assertTrue(os.path.isfile(artifactFile1))
-        self.assertTrue(os.path.isfile(artifactFile2))
-
-        os.makedirs(self.kwargs['output_folder2'])
-        output_path2 = self.cmd('ts export --template-spec {template_spec_version_id} --output-folder {output_folder2}').get_output_in_json()
-
-        _template_file = os.path.join(output_path2, (self.kwargs['template_spec_name'] + '.json'))
-        _artifactFile = os.path.join(output_path2, 'artifacts' + os.sep + 'createResourceGroup.json')
-        _artifactFile1 = os.path.join(output_path2, 'artifacts' + os.sep + 'createKeyVault.json')
-        _artifactFile2 = os.path.join(output_path2, 'artifacts' + os.sep + 'createKeyVaultWithSecret.json')
-
-        self.assertTrue(os.path.isfile(_template_file))
-        self.assertTrue(os.path.isfile(_artifactFile))
-        self.assertTrue(os.path.isfile(_artifactFile1))
-        self.assertTrue(os.path.isfile(_artifactFile2))
-
-    @ResourceGroupPreparer(name_prefix='cli_test_export_template_spec', location="westus")
-    def test_template_spec_export_error_handling(self, resource_group, resource_group_location):
-        self.kwargs.update({
-            'template_spec_name': 'CLITestTemplateSpecExport',
-            'output_folder': os.path.dirname(os.path.realpath(__file__)).replace('\\', '\\\\')
-        })
-        # Because exit_code is 1, so the exception caught should be an AssertionError
-        with self.assertRaises(AssertionError) as err:
-            self.cmd('ts export -g {rg} --name {template_spec_name} --output-folder {output_folder}')
-            self.assertTrue('Please specify the template spec version for export' in str(err.exception))
-
-
-class DeploymentTestsWithQueryString(LiveScenarioTest):
-    @ResourceGroupPreparer(name_prefix='cli_test_query_str_rg', location='eastus')
-    @StorageAccountPreparer(name_prefix='testquerystr', location='eastus', kind='StorageV2')
-    def test_resource_group_level_deployment_with_query_string(self, resource_group, resource_group_location, storage_account):
-
-        container_name = self.create_random_name('querystr', 20)
-        curr_dir = os.path.dirname(os.path.realpath(__file__))
-        tf = os.path.join(curr_dir, 'resource_group_level_linked_template.json')
-        linked_template = os.path.join(curr_dir, 'storage_account_linked_template.json')
-
-        self.kwargs.update({
-            'resource_group': resource_group,
-            'storage_account': storage_account,
-            'container_name': container_name,
-            'tf': tf,
-            'linked_tf': linked_template
-        })
-
-        self.kwargs['storage_key'] = str(self.cmd('az storage account keys list -n {storage_account} -g {resource_group} --query "[0].value"').output)
-
-        self.cmd('storage container create -n {container_name} --account-name {storage_account} --account-key {storage_key}')
-
-        self.cmd('storage blob upload -c {container_name} -f "{tf}" -n mainTemplate --account-name {storage_account} --account-key {storage_key}')
-        self.cmd('storage blob upload -c {container_name} -f "{linked_tf}" -n storage_account_linked_template.json --account-name {storage_account} --account-key {storage_key}')
-
-        from datetime import datetime, timedelta
-        self.kwargs['expiry'] = (datetime.utcnow() + timedelta(hours=12)).strftime('%Y-%m-%dT%H:%MZ')
-
-        self.kwargs['sas_token'] = self.cmd(
-            'storage container generate-sas --account-name {storage_account} --account-key {storage_key} --name {container_name} --permissions rw --expiry {expiry}  -otsv').output.strip()
-
-        self.kwargs['blob_url'] = self.cmd(
-            'storage blob url -c {container_name} -n mainTemplate --account-name {storage_account} --account-key {storage_key}').output.strip()
-
-        self.cmd('deployment group validate -g {resource_group} --template-uri {blob_url} --query-string "{sas_token}" --parameters projectName=qsproject', checks=[
-            self.check('properties.provisioningState', 'Succeeded')
-        ])
-
-        self.cmd('deployment group create -g {resource_group} --template-uri {blob_url} --query-string "{sas_token}" --parameters projectName=qsproject', checks=[
-            self.check('properties.provisioningState', 'Succeeded')
-        ])
-
-    @ResourceGroupPreparer(name_prefix='cli_test_query_str_sub', location='eastus')
-    @StorageAccountPreparer(name_prefix='testquerystrsub', location='eastus', kind='StorageV2')
-    def test_subscription_level_deployment_with_query_string(self, resource_group, resource_group_location, storage_account):
-
-        container_name = self.create_random_name('querystr', 20)
-        curr_dir = os.path.dirname(os.path.realpath(__file__))
-        tf = os.path.join(curr_dir, 'subscription_level_linked_template.json')
-        linked_tf = os.path.join(curr_dir, 'createResourceGroup.json')
-        linked_tf1 = os.path.join(curr_dir, 'createKeyVault.json')
-        linked_tf2 = os.path.join(curr_dir, 'createKeyVaultWithSecret.json')
-
-        self.kwargs.update({
-            'resource_group': resource_group,
-            'resource_group_location': resource_group_location,
-            'storage_account': storage_account,
-            'container_name': container_name,
-            'tf': tf,
-            'linked_tf': linked_tf,
-            'linked_tf1': linked_tf1,
-            'linked_tf2': linked_tf2
-        })
-
-        self.kwargs['storage_key'] = str(self.cmd('az storage account keys list -n {storage_account} -g {resource_group} --query "[0].value"').output)
-
-        self.cmd('storage container create -n {container_name} --account-name {storage_account} --account-key {storage_key}')
-
-        self.cmd('storage blob upload -c {container_name} -f "{tf}" -n mainTemplate --account-name {storage_account} --account-key {storage_key}')
-        self.cmd('storage blob upload -c {container_name} -f "{linked_tf}" -n createResourceGroup.json --account-name {storage_account} --account-key {storage_key}')
-        self.cmd('storage blob upload -c {container_name} -f "{linked_tf1}" -n createKeyVault.json --account-name {storage_account} --account-key {storage_key}')
-        self.cmd('storage blob upload -c {container_name} -f "{linked_tf2}" -n createKeyVaultWithSecret.json --account-name {storage_account} --account-key {storage_key}')
-
-        from datetime import datetime, timedelta
-        self.kwargs['expiry'] = (datetime.utcnow() + timedelta(hours=12)).strftime('%Y-%m-%dT%H:%MZ')
-
-        self.kwargs['sas_token'] = self.cmd(
-            'storage container generate-sas --account-name {storage_account} --name {container_name} --permissions dlrw --expiry {expiry} --https-only -otsv').output.strip()
-
-        self.kwargs['blob_url'] = self.cmd(
-            'storage blob url -c {container_name} -n mainTemplate --account-name {storage_account}').output.strip()
-
-        self.kwargs['key_vault'] = self.create_random_name('querystrKV', 20)
-
-        self.cmd('deployment sub validate -l {resource_group_location} --template-uri {blob_url} --query-string "{sas_token}" --parameters keyVaultName="{key_vault}" rgName="{resource_group}" rgLocation="{resource_group_location}"', checks=[
-            self.check('properties.provisioningState', 'Succeeded')
-        ])
-
-        self.cmd('deployment sub create -l {resource_group_location} --template-uri {blob_url} --query-string "{sas_token}" --parameters keyVaultName="{key_vault}" rgName="{resource_group}" rgLocation="{resource_group_location}"', checks=[
-            self.check('properties.provisioningState', 'Succeeded')
-        ])
-
-
-class DeploymentTestAtSubscriptionScope(ScenarioTest):
-    def tearDown(self):
-        self.cmd('policy assignment delete -n location-lock')
-        self.cmd('policy definition delete -n policy2')
-        self.cmd('group delete -n cli_test_subscription_level_deployment --yes')
-
-    @AllowLargeResponse(4096)
-    def test_subscription_level_deployment(self):
-        curr_dir = os.path.dirname(os.path.realpath(__file__))
-        self.kwargs.update({
-            'tf': os.path.join(curr_dir, 'subscription_level_template.json').replace('\\', '\\\\'),
-            'params': os.path.join(curr_dir, 'subscription_level_parameters.json').replace('\\', '\\\\'),
-            # params-uri below is the raw file url of the subscription_level_parameters.json above
-            'params_uri': 'https://raw.githubusercontent.com/Azure/azure-cli/dev/src/azure-cli/azure/cli/command_modules/resource/tests/latest/subscription_level_parameters.json',
-            'dn': self.create_random_name('azure-cli-subscription_level_deployment', 60),
-            'dn2': self.create_random_name('azure-cli-subscription_level_deployment', 60),
-            'storage-account-name': self.create_random_name('armbuilddemo', 20)
-        })
-
-        self.cmd('deployment sub validate --location WestUS --template-file "{tf}" --parameters @"{params}" --parameters storageAccountName="{storage-account-name}"', checks=[
-            self.check('properties.provisioningState', 'Succeeded')
-        ])
-
-        self.cmd('deployment sub validate --location WestUS --template-file "{tf}" --parameters "{params_uri}"', checks=[
-            self.check('properties.provisioningState', 'Succeeded')
-        ])
-
-        self.cmd('deployment sub create -n {dn} --location WestUS --template-file "{tf}" --parameters @"{params}" --parameters storageAccountName="{storage-account-name}"', checks=[
-            self.check('properties.provisioningState', 'Succeeded'),
-        ])
-
-        self.cmd('deployment sub list', checks=[
-            self.check('[0].name', '{dn}'),
-        ])
-
-        self.cmd('deployment sub list --filter "provisioningState eq \'Succeeded\'"', checks=[
-            self.check('[0].name', '{dn}'),
-        ])
-
-        self.cmd('deployment sub show -n {dn}', checks=[
-            self.check('name', '{dn}')
-        ])
-
-        self.cmd('deployment sub export -n {dn}', checks=[
-        ])
-
-        operations = self.cmd('deployment operation sub list -n {dn}', checks=[
-            self.check('length([])', 5)
-        ]).get_output_in_json()
-
-        self.kwargs.update({
-            'oid1': operations[0]['operationId'],
-            'oid2': operations[1]['operationId'],
-            'oid3': operations[2]['operationId'],
-            'oid4': operations[3]['operationId'],
-            'oid5': operations[4]['operationId']
-        })
-        self.cmd('deployment operation sub show -n {dn} --operation-ids {oid1} {oid2} {oid3} {oid4} {oid5}', checks=[
-            self.check('[].properties.provisioningOperation', '[\'Create\', \'Create\', \'Create\', \'Create\', \'EvaluateDeploymentOutput\']'),
-            self.check('[].properties.provisioningState', '[\'Succeeded\', \'Succeeded\', \'Succeeded\', \'Succeeded\', \'Succeeded\']')
-        ])
-        self.cmd('deployment sub delete -n {dn}')
-
-        self.cmd('deployment sub create -n {dn2} --location WestUS --template-file "{tf}" --parameters @"{params}" '
-                 '--parameters storageAccountName="{storage-account-name}" --no-wait')
-
-        self.cmd('deployment sub cancel -n {dn2}')
-
-        self.cmd('deployment sub wait -n {dn2} --custom "provisioningState==Canceled"')
-
-        self.cmd('deployment sub show -n {dn2}', checks=[
-            self.check('properties.provisioningState', 'Canceled')
-        ])
-
-    @AllowLargeResponse(4096)
-    def test_subscription_level_deployment_old_command(self):
-        curr_dir = os.path.dirname(os.path.realpath(__file__))
-        deployment_name = self.create_random_name('azure-cli-subscription_level_deployment', 60)
-        self.kwargs.update({
-            'tf': os.path.join(curr_dir, 'subscription_level_template.json').replace('\\', '\\\\'),
-            'params': os.path.join(curr_dir, 'subscription_level_parameters.json').replace('\\', '\\\\'),
-            # params-uri below is the raw file url of the subscription_level_parameters.json above
-            'params_uri': 'https://raw.githubusercontent.com/Azure/azure-cli/dev/src/azure-cli/azure/cli/command_modules/resource/tests/latest/subscription_level_parameters.json',
-            'dn': deployment_name,
-            'dn2': self.create_random_name('azure-cli-subscription_level_deployment', 60),
-            'storage-account-name': self.create_random_name('armbuilddemo', 20)
-        })
-
-        self.cmd('deployment validate --location WestUS --template-file "{tf}" --parameters @"{params}" --parameters storageAccountName="{storage-account-name}" ', checks=[
-            self.check('properties.provisioningState', 'Succeeded')
-        ])
-
-        self.cmd('deployment validate --location WestUS --template-file "{tf}" --parameters "{params_uri}"', checks=[
-            self.check('properties.provisioningState', 'Succeeded')
-        ])
-
-        self.cmd('deployment create -n {dn} --location WestUS --template-file "{tf}" --parameters @"{params}" --parameters storageAccountName="{storage-account-name}" ', checks=[
-            self.check('properties.provisioningState', 'Succeeded'),
-        ])
-
-        self.cmd('deployment list --query "[?name == \'{}\']"'.format(deployment_name), checks=[
-            self.check('[0].name', '{dn}'),
-        ])
-        self.cmd('deployment list --filter "provisioningState eq \'Succeeded\'" --query "[?name == \'{}\']"'.format(deployment_name), checks=[
-            self.check('[0].name', '{dn}')
-        ])
-        self.cmd('deployment show -n {dn}', checks=[
-            self.check('name', '{dn}')
-        ])
-
-        self.cmd('deployment export -n {dn}', checks=[
-        ])
-
-        self.cmd('deployment operation list -n {dn}', checks=[
-            self.check('length([])', 5)
-        ])
-
-        self.cmd('deployment create -n {dn2} --location WestUS --template-file "{tf}" --parameters @"{params}" '
-                 '--parameters storageAccountName="{storage-account-name}" --no-wait')
-
-        self.cmd('deployment cancel -n {dn2}')
-
-        self.cmd('deployment show -n {dn2}', checks=[
-            self.check('properties.provisioningState', 'Canceled')
-        ])
-
-
-class DeploymentTestAtResourceGroup(ScenarioTest):
-
-    @ResourceGroupPreparer(name_prefix='cli_test_resource_group_deployment')
-    def test_resource_group_deployment(self):
-        curr_dir = os.path.dirname(os.path.realpath(__file__))
-        self.kwargs.update({
-            'tf': os.path.join(curr_dir, 'simple_deploy.json').replace('\\', '\\\\'),
-            'tf_multiline': os.path.join(curr_dir, 'simple_deploy_multiline.json').replace('\\', '\\\\'),
-            'tf_invalid': os.path.join(curr_dir, 'simple_deploy_invalid.json').replace('\\', '\\\\'),
-            'extra_param_tf': os.path.join(curr_dir, 'simple_extra_param_deploy.json').replace('\\', '\\\\'),
-            'params': os.path.join(curr_dir, 'simple_deploy_parameters.json').replace('\\', '\\\\'),
-            'params_invalid': os.path.join(curr_dir, 'simple_deploy_parameters_invalid.json').replace('\\', '\\\\'),
-            'dn': self.create_random_name('azure-cli-resource-group-deployment', 60),
-            'dn2': self.create_random_name('azure-cli-resource-group-deployment', 60),
-            'Japanese-characters-tf': os.path.join(curr_dir, 'Japanese-characters-template.json').replace('\\', '\\\\')
-        })
-
-        self.cmd('deployment group validate --resource-group {rg} --template-file "{tf}" --parameters @"{params}"', checks=[
-            self.check('properties.provisioningState', 'Succeeded')
-        ])
-
-        self.cmd('deployment group validate --resource-group {rg} --template-file "{Japanese-characters-tf}"', checks=[
-            self.check('properties.provisioningState', 'Succeeded')
-        ])
-
-        self.cmd('deployment group validate --resource-group {rg} --template-file "{tf_multiline}" --parameters @"{params}"', checks=[
-            self.check('properties.provisioningState', 'Succeeded')
-        ])
-
-        with self.assertRaises(CLIError) as err:
-            self.cmd('deployment group validate --resource-group {rg} --template-file "{extra_param_tf}" --parameters @"{params}" --no-prompt true')
-            self.assertTrue("Deployment template validation failed" in str(err.exception))
-
-        with self.assertRaises(CLIError) as err:
-            self.cmd('deployment group validate --resource-group {rg} --template-file "{extra_param_tf}" --parameters @"{params}"')
-            self.assertTrue("Missing input parameters" in str(err.exception))
-
-        with self.assertRaises(CLIError) as err:
-            self.cmd('deployment group validate --resource-group {rg} --template-file "{extra_param_tf}" --parameters @"{params}" --no-prompt false')
-            self.assertTrue("Missing input parameters" in str(err.exception))
-
-        self.cmd('deployment group create --resource-group {rg} -n {dn} --template-file "{tf}" --parameters @"{params}"', checks=[
-            self.check('properties.provisioningState', 'Succeeded'),
-        ])
-
-        self.cmd('deployment group create --resource-group {rg} -n {dn} --template-file "{tf_multiline}" --parameters @"{params}"', checks=[
-            self.check('properties.provisioningState', 'Succeeded'),
-        ])
-
-        with self.assertRaises(CLIError) as err:
-            self.cmd('deployment group create --resource-group {rg} -n {dn2} --template-file "{extra_param_tf}" --parameters @"{params}" --no-prompt true')
-            self.assertTrue("Deployment template validation failed" in str(err.exception))
-
-        with self.assertRaises(CLIError) as err:
-            self.cmd('deployment group create --resource-group {rg} -n {dn2} --template-file "{extra_param_tf}" --parameters @"{params}"')
-            self.assertTrue("Missing input parameters" in str(err.exception))
-
-        with self.assertRaises(CLIError) as err:
-            self.cmd('deployment group create --resource-group {rg} -n {dn2} --template-file "{extra_param_tf}" --parameters @"{params}" --no-prompt false')
-            self.assertTrue("Missing input parameters" in str(err.exception))
-
-        json_invalid_info = "Failed to parse '{}', please check whether it is a valid JSON format"
-
-        with self.assertRaises(CLIError) as err:
-            self.cmd('deployment group validate -g {rg} -f "{tf_invalid}" -p @"{params}"')
-            self.assertTrue(json_invalid_info.format('{tf_invalid}') == err.exception)
-
-        with self.assertRaises(CLIError) as err:
-            self.cmd('deployment group validate -g {rg} -f "{tf}" -p @"{params_invalid}"')
-            self.assertTrue(json_invalid_info.format('{params_invalid}') in err.exception)
-
-        with self.assertRaises(CLIError) as err:
-            self.cmd('deployment group create -g {rg} -n {dn} -f "{tf_invalid}" -p @"{params}"')
-            self.assertTrue(json_invalid_info.format('{tf_invalid}') == err.exception)
-
-        with self.assertRaises(CLIError) as err:
-            self.cmd('deployment group create -g {rg} -n {dn} -f "{tf}" -p @"{params_invalid}"')
-            self.assertTrue(json_invalid_info.format('{params_invalid}') in err.exception)
-
-        self.cmd('deployment group list --resource-group {rg}', checks=[
-            self.check('[0].name', '{dn}'),
-        ])
-
-        self.cmd('deployment group list --resource-group {rg} --filter "provisioningState eq \'Succeeded\'"', checks=[
-            self.check('[0].name', '{dn}'),
-        ])
-
-        self.cmd('deployment group show --resource-group {rg} -n {dn}', checks=[
-            self.check('name', '{dn}')
-        ])
-
-        self.cmd('deployment group export --resource-group {rg} -n {dn}', checks=[
-        ])
-
-        operation_output = self.cmd('deployment operation group list --resource-group {rg} -n {dn}', checks=[
-            self.check('length([])', 2)
-        ]).get_output_in_json()
-
-        self.kwargs.update({
-            'operation_id': operation_output[0]['operationId']
-        })
-        self.cmd('deployment operation group show --resource-group {rg} -n {dn} --operation-id {operation_id}', checks=[
-            self.check('[0].properties.provisioningOperation', 'Create'),
-            self.check('[0].properties.provisioningState', 'Succeeded')
-        ])
-
-        self.cmd('deployment group create --resource-group {rg} -n {dn2} --template-file "{tf}" --parameters @"{params}" --no-wait')
-
-        self.cmd('deployment group cancel -n {dn2} -g {rg}')
-
-        self.cmd('deployment group wait -n {dn2} -g {rg} --custom "provisioningState==Canceled"')
-
-        self.cmd('deployment group show -n {dn2} -g {rg}', checks=[
-            self.check('properties.provisioningState', 'Canceled')
-        ])
-
-
-class DeploymentTestAtManagementGroup(ScenarioTest):
-
-    def test_management_group_deployment(self):
-        curr_dir = os.path.dirname(os.path.realpath(__file__))
-        self.kwargs.update({
-            'tf': os.path.join(curr_dir, 'management_group_level_template.json').replace('\\', '\\\\'),
-            'params': os.path.join(curr_dir, 'management_group_level_parameters.json').replace('\\', '\\\\'),
-            'dn': self.create_random_name('azure-cli-management-group-deployment', 60),
-            'mg': self.create_random_name('azure-cli-management', 30),
-            'sub-rg': self.create_random_name('azure-cli-sub-resource-group', 60),
-            'dn2': self.create_random_name('azure-cli-resource-group-deployment', 60),
-            'storage-account-name': self.create_random_name('armbuilddemo', 20)
-        })
-
-        self.cmd('account management-group create --name {mg}', checks=[])
-
-        self.cmd('deployment mg validate --management-group-id {mg} --location WestUS --template-file "{tf}" '
-                 '--parameters @"{params}" --parameters targetMG="{mg}" --parameters nestedRG="{sub-rg}" '
-                 '--parameters storageAccountName="{storage-account-name}"',
-                 checks=[self.check('properties.provisioningState', 'Succeeded'), ])
-
-        self.cmd('deployment mg create --management-group-id {mg} --location WestUS -n {dn} --template-file "{tf}" '
-                 '--parameters @"{params}" --parameters targetMG="{mg}" --parameters nestedRG="{sub-rg}" '
-                 '--parameters storageAccountName="{storage-account-name}"',
-                 checks=[self.check('properties.provisioningState', 'Succeeded'), ])
-
-        self.cmd('deployment mg list --management-group-id {mg}', checks=[
-            self.check('[0].name', '{dn}'),
-        ])
-
-        self.cmd('deployment mg list --management-group-id {mg} --filter "provisioningState eq \'Succeeded\'"', checks=[
-            self.check('[0].name', '{dn}'),
-        ])
-
-        self.cmd('deployment mg show --management-group-id {mg} -n {dn}', checks=[
-            self.check('name', '{dn}')
-        ])
-
-        self.cmd('deployment mg export --management-group-id {mg} -n {dn}', checks=[
-        ])
-
-        operation_output = self.cmd('deployment operation mg list --management-group-id {mg} -n {dn}', checks=[
-            self.check('length([])', 4)
-        ]).get_output_in_json()
-
-        self.kwargs.update({
-            'oid1': operation_output[0]['operationId'],
-            'oid2': operation_output[1]['operationId'],
-            'oid3': operation_output[2]['operationId']
-        })
-        self.cmd('deployment operation mg show --management-group-id {mg} -n {dn} --operation-ids {oid1} {oid2} {oid3}', checks=[
-            self.check('[].properties.provisioningOperation', '[\'Create\', \'Create\', \'Create\']'),
-            self.check('[].properties.provisioningState', '[\'Succeeded\', \'Succeeded\', \'Succeeded\']')
-        ])
-        self.cmd('deployment mg delete --management-group-id {mg} -n {dn}')
-
-        self.cmd('deployment mg create --management-group-id {mg} --location WestUS -n {dn2} --template-file "{tf}" '
-                 '--parameters @"{params}" --parameters targetMG="{mg}" --parameters nestedRG="{sub-rg}" '
-                 '--parameters storageAccountName="{storage-account-name}" --no-wait')
-
-        self.cmd('deployment mg cancel -n {dn2} --management-group-id {mg}')
-
-        self.cmd('deployment mg wait -n {dn2} --management-group-id {mg} --custom "provisioningState==Canceled"')
-
-        self.cmd('deployment mg show -n {dn2} --management-group-id {mg}', checks=[
-            self.check('properties.provisioningState', 'Canceled')
-        ])
-
-        # clean
-        self.cmd('account management-group delete -n {mg}')
-
-
-    def test_management_group_deployment_create_mode(self):
-        curr_dir = os.path.dirname(os.path.realpath(__file__))
-        self.kwargs.update({
-            'tf': os.path.join(curr_dir, 'management_group_level_template.json').replace('\\', '\\\\'),
-            'params': os.path.join(curr_dir, 'management_group_level_parameters.json').replace('\\', '\\\\'),
-            'mg': self.create_random_name('mg', 10),
-            'dn': self.create_random_name('depname', 20),
-            'sub-rg': self.create_random_name('sub-group', 20),
-            'storage-account-name': self.create_random_name('armbuilddemo', 20)
-        })
-
-        self.cmd('account management-group create --name {mg}')
-        self.cmd('deployment mg create --management-group-id {mg} --location WestUS -n {dn} --template-file "{tf}" '
-                 '--parameters @"{params}" --parameters targetMG="{mg}" --parameters nestedRG="{sub-rg}" '
-                 '--parameters storageAccountName="{storage-account-name}" --mode Incremental', checks=[
-            self.check('name', '{dn}'),
-            self.check('properties.mode', 'Incremental')
-        ])
-
-        self.cmd('account management-group delete -n {mg}')
-
-
-class DeploymentTestAtTenantScope(ScenarioTest):
-
-    def test_tenant_level_deployment(self):
-        curr_dir = os.path.dirname(os.path.realpath(__file__))
-        self.kwargs.update({
-            'tf': os.path.join(curr_dir, 'tenant_level_template.json').replace('\\', '\\\\'),
-            'dn': self.create_random_name('azure-cli-tenant-level-deployment', 60),
-            'mg': self.create_random_name('azure-cli-management-group', 40),
-            'dn2': self.create_random_name('azure-cli-resource-group-deployment', 60)
-        })
-
-        self.cmd('account management-group create --name {mg}', checks=[])
-
-        self.cmd('deployment tenant validate --location WestUS --template-file "{tf}" --parameters targetMG="{mg}"', checks=[
-            self.check('properties.provisioningState', 'Succeeded')
-        ])
-
-        self.cmd('deployment tenant create --location WestUS -n {dn} --template-file "{tf}" --parameters targetMG="{mg}"', checks=[
-            self.check('properties.provisioningState', 'Succeeded'),
-        ])
-
-        self.cmd('deployment tenant list', checks=[
-            self.check('[0].name', '{dn}'),
-        ])
-
-        self.cmd('deployment tenant list --filter "provisioningState eq \'Succeeded\'"', checks=[
-            self.check('[0].name', '{dn}'),
-        ])
-
-        self.cmd('deployment tenant show -n {dn}', checks=[
-            self.check('name', '{dn}')
-        ])
-
-        self.cmd('deployment tenant export -n {dn}', checks=[
-        ])
-
-        operations = self.cmd('deployment operation tenant list -n {dn}', checks=[
-            self.check('length([])', 4)
-        ]).get_output_in_json()
-
-        self.kwargs.update({
-            'oid1': operations[0]['operationId'],
-            'oid2': operations[1]['operationId'],
-            'oid3': operations[2]['operationId'],
-            'oid4': operations[3]['operationId'],
-        })
-        self.cmd('deployment operation tenant show -n {dn} --operation-ids {oid1} {oid2} {oid3} {oid4}', checks=[
-            self.check('[].properties.provisioningOperation', '[\'Create\', \'Create\', \'Create\', \'EvaluateDeploymentOutput\']'),
-            self.check('[].properties.provisioningState', '[\'Succeeded\', \'Succeeded\', \'Succeeded\', \'Succeeded\']')
-        ])
-        self.cmd('deployment tenant delete -n {dn}')
-
-        self.cmd('deployment tenant create --location WestUS -n {dn2} --template-file "{tf}" --parameters targetMG="{mg}" --no-wait')
-
-        self.cmd('deployment tenant cancel -n {dn2}')
-
-        self.cmd('deployment tenant wait -n {dn2} --custom "provisioningState==Canceled"')
-
-        self.cmd('deployment tenant show -n {dn2}', checks=[
-            self.check('properties.provisioningState', 'Canceled')
-        ])
-
-        self.cmd('group delete -n cli_tenant_level_deployment --yes')
-        self.cmd('account management-group delete -n {mg}')
-
-
-class DeploymentTest(ScenarioTest):
-
-    @ResourceGroupPreparer(name_prefix='cli_test_deployment_lite')
-    def test_group_deployment_lite(self, resource_group):
-        # ensures that a template that is missing "parameters" or "resources" still deploys
-        curr_dir = os.path.dirname(os.path.realpath(__file__))
-
-        self.kwargs.update({
-            'tf': os.path.join(curr_dir, 'test-template-lite.json').replace('\\', '\\\\'),
-            'dn': self.create_random_name('azure-cli-deployment', 30)
-        })
-
-        self.cmd('group deployment create -g {rg} -n {dn} --template-file "{tf}"', checks=[
-            self.check('properties.provisioningState', 'Succeeded'),
-            self.check('resourceGroup', '{rg}')
-        ])
-
-    @ResourceGroupPreparer(name_prefix='cli_test_deployment')
-    def test_group_deployment(self, resource_group):
-        curr_dir = os.path.dirname(os.path.realpath(__file__))
-        self.kwargs.update({
-            'tf': os.path.join(curr_dir, 'test-template.json').replace('\\', '\\\\'),
-            'tf_invalid': os.path.join(curr_dir, 'simple_deploy_invalid.json').replace('\\', '\\\\'),
-            'params': os.path.join(curr_dir, 'test-params.json').replace('\\', '\\\\'),
-            'error_params': os.path.join(curr_dir, 'test-error-params.json').replace('\\', '\\\\'),
-            'params_invalid': os.path.join(curr_dir, 'simple_deploy_parameters_invalid.json').replace('\\', '\\\\'),
-            # params-uri below is the raw file url of the test_params.json above
-            'params_uri': 'https://raw.githubusercontent.com/Azure/azure-cli/dev/src/azure-cli/azure/cli/command_modules/resource/tests/latest/test-params.json',
-            'of': os.path.join(curr_dir, 'test-object.json').replace('\\', '\\\\'),
-            'dn': 'azure-cli-deployment',
-            'dn2': self.create_random_name('azure-cli-resource-group-deployment2', 60)
-        })
-        self.kwargs['subnet_id'] = self.cmd('network vnet create -g {rg} -n vnet1 --subnet-name subnet1').get_output_in_json()['newVNet']['subnets'][0]['id']
-
-        self.cmd('group deployment validate -g {rg} --template-file "{tf}" --parameters @"{params}" --parameters subnetId="{subnet_id}" --parameters backendAddressPools=@"{of}"', checks=[
-            self.check('properties.provisioningState', 'Succeeded')
-        ])
-
-        self.cmd('group deployment validate -g {rg} --template-file "{tf}" --parameters "{params_uri}" --parameters subnetId="{subnet_id}" --parameters backendAddressPools=@"{of}"', checks=[
-            self.check('properties.provisioningState', 'Succeeded')
-        ])
-
-        with self.assertRaises(CLIError):
-            self.cmd('group deployment validate -g {rg} --template-file "{tf}" --parameters @"{error_params}" --parameters subnetId="{subnet_id}" --parameters backendAddressPools=@"{of}"')
-
-        self.cmd('group deployment create -g {rg} -n {dn} --template-file "{tf}" --parameters @"{params}" --parameters subnetId="{subnet_id}" --parameters backendAddressPools=@"{of}"', checks=[
-            self.check('properties.provisioningState', 'Succeeded'),
-            self.check('resourceGroup', '{rg}')
-        ])
-        self.cmd('network lb show -g {rg} -n test-lb',
-                 checks=self.check('tags', {'key': 'super=value'}))
-
-        self.cmd('group deployment list -g {rg}', checks=[
-            self.check('[0].name', '{dn}'),
-            self.check('[0].resourceGroup', '{rg}')
-        ])
-        self.cmd('group deployment list -g {rg} --filter "provisioningState eq \'Succeeded\'"', checks=[
-            self.check('[0].name', '{dn}'),
-            self.check('[0].resourceGroup', '{rg}')
-        ])
-        self.cmd('group deployment show -g {rg} -n {dn}', checks=[
-            self.check('name', '{dn}'),
-            self.check('resourceGroup', '{rg}')
-        ])
-        self.cmd('group deployment operation list -g {rg} -n {dn}', checks=[
-            self.check('length([])', 2),
-            self.check('[0].resourceGroup', '{rg}')
-        ])
-
-        json_invalid_info = "Failed to parse '{}', please check whether it is a valid JSON format"
-
-        with self.assertRaises(CLIError) as err:
-            self.cmd('group deployment validate -g {rg} -f "{tf_invalid}" -p @"{params}"')
-            self.assertTrue(json_invalid_info.format('{tf_invalid}') == err.exception)
-
-        with self.assertRaises(CLIError) as err:
-            self.cmd('group deployment validate -g {rg} -f "{tf}" -p @"{params_invalid}"')
-            self.assertTrue(json_invalid_info.format('{params_invalid}') in err.exception)
-
-        with self.assertRaises(CLIError) as err:
-            self.cmd('group deployment create -g {rg} -n {dn} -f "{tf_invalid}" -p @"{params}"')
-            self.assertTrue(json_invalid_info.format('{tf_invalid}') == err.exception)
-
-        with self.assertRaises(CLIError) as err:
-            self.cmd('group deployment create -g {rg} -n {dn} -f "{tf}" -p @"{params_invalid}"')
-            self.assertTrue(json_invalid_info.format('{params_invalid}') in err.exception)
-
-        self.cmd('group deployment create -g {rg} -n {dn2} --template-file "{tf}" --parameters @"{params}" --parameters subnetId="{subnet_id}" --parameters backendAddressPools=@"{of}" --no-wait')
-
-        self.cmd('group deployment cancel -n {dn2} -g {rg}')
-
-        self.cmd('group deployment show -n {dn2} -g {rg}', checks=[
-            self.check('properties.provisioningState', 'Canceled')
-        ])
-
-    @ResourceGroupPreparer(name_prefix='cli_test_deployment_with_large_params')
-    @AllowLargeResponse()
-    def test_group_deployment_with_large_params(self, resource_group):
-        curr_dir = os.path.dirname(os.path.realpath(__file__))
-        self.kwargs.update({
-            'large_tf': os.path.join(curr_dir, 'test-largesize-template.json').replace('\\', '\\\\'),
-            'large_params': os.path.join(curr_dir, 'test-largesize-parameters.json').replace('\\', '\\\\'),
-            'app_name': self.create_random_name('cli', 30)
-        })
-
-        self.cmd('group deployment validate -g {rg} --template-file "{large_tf}" --parameters @"{large_params}"', checks=[
-            self.check('properties.provisioningState', 'Succeeded')
-        ])
-
-        self.cmd('group deployment validate -g {rg} --template-file "{large_tf}" --parameters "{large_params}"', checks=[
-            self.check('properties.provisioningState', 'Succeeded')
-        ])
-
-        self.cmd('group deployment create -g {rg} --template-file "{large_tf}" --parameters @"{large_params}" --parameters function-app-name="{app_name}"', checks=[
-            self.check('properties.provisioningState', 'Succeeded'),
-            self.check('resourceGroup', '{rg}')
-        ])
-
-        self.cmd('group deployment create -g {rg} --template-file "{large_tf}" --parameters "{large_params}" --parameters function-app-name="{app_name}"', checks=[
-            self.check('properties.provisioningState', 'Succeeded'),
-            self.check('resourceGroup', '{rg}')
-        ])
-
-    @ResourceGroupPreparer(name_prefix='cli_test_on_error_deployment_lastsuccessful')
-    def test_group_on_error_deployment_lastsuccessful(self, resource_group):
-        curr_dir = os.path.dirname(os.path.realpath(__file__))
-
-        self.kwargs.update({
-            'tf': os.path.join(curr_dir, 'test-template-lite.json').replace('\\', '\\\\'),
-            'dn': self.create_random_name('azure-cli-deployment', 30),
-            'onErrorType': 'LastSuccessful',
-            'sdn': self.create_random_name('azure-cli-deployment', 30)
-        })
-
-        self.cmd('group deployment create -g {rg} -n {dn} --template-file "{tf}"', checks=[
-            self.check('properties.provisioningState', 'Succeeded'),
-            self.check('resourceGroup', '{rg}'),
-            self.check('properties.onErrorDeployment', None)
-        ])
-
-        self.cmd('group deployment create -g {rg} -n {sdn} --template-file "{tf}" --rollback-on-error', checks=[
-            self.check('properties.provisioningState', 'Succeeded'),
-            self.check('resourceGroup', '{rg}'),
-            self.check('properties.onErrorDeployment.deploymentName', '{dn}'),
-            self.check('properties.onErrorDeployment.type', '{onErrorType}')
-        ])
-
-    @ResourceGroupPreparer(name_prefix='cli_test_on_error_deployment_specificdeployment')
-    def test_group_on_error_deployment_specificdeployment(self, resource_group):
-        curr_dir = os.path.dirname(os.path.realpath(__file__))
-
-        self.kwargs.update({
-            'tf': os.path.join(curr_dir, 'test-template-lite.json').replace('\\', '\\\\'),
-            'dn': self.create_random_name('azure-cli-deployment', 30),
-            'onErrorType': 'SpecificDeployment',
-            'sdn': self.create_random_name('azure-cli-deployment', 30)
-        })
-
-        self.cmd('group deployment create -g {rg} -n {dn} --template-file "{tf}"', checks=[
-            self.check('properties.provisioningState', 'Succeeded'),
-            self.check('resourceGroup', '{rg}'),
-            self.check('properties.onErrorDeployment', None)
-        ])
-
-        self.cmd('group deployment create -g {rg} -n {sdn} --template-file "{tf}" --rollback-on-error {dn}', checks=[
-            self.check('properties.provisioningState', 'Succeeded'),
-            self.check('resourceGroup', '{rg}'),
-            self.check('properties.onErrorDeployment.deploymentName', '{dn}'),
-            self.check('properties.onErrorDeployment.type', '{onErrorType}')
-        ])
-
-
-class DeploymentLiveTest(LiveScenarioTest):
-    @ResourceGroupPreparer()
-    def test_group_deployment_progress(self, resource_group):
-        from azure.cli.testsdk.utilities import force_progress_logging
-        curr_dir = os.path.dirname(os.path.realpath(__file__))
-
-        self.kwargs.update({
-            'tf': os.path.join(curr_dir, 'test-template.json').replace('\\', '\\\\'),
-            'params': os.path.join(curr_dir, 'test-params.json').replace('\\', '\\\\'),
-            'of': os.path.join(curr_dir, 'test-object.json').replace('\\', '\\\\'),
-            'dn': 'azure-cli-deployment2'
-        })
-
-        self.kwargs['subnet_id'] = self.cmd('network vnet create -g {rg} -n vnet1 --subnet-name subnet1').get_output_in_json()['newVNet']['subnets'][0]['id']
-
-        with force_progress_logging() as test_io:
-            self.cmd('group deployment create --verbose -g {rg} -n {dn} --template-file "{tf}" --parameters @"{params}" --parameters subnetId="{subnet_id}" --parameters backendAddressPools=@"{of}"')
-
-        # very the progress
-        lines = test_io.getvalue().splitlines()
-        for line in lines:
-            self.assertTrue(line.split(':')[0] in ['Accepted', 'Succeeded'])
-        self.assertTrue('Succeeded: {} (Microsoft.Resources/deployments)'.format(self.kwargs['dn']), lines)
-
-
-class DeploymentNoWaitTest(ScenarioTest):
-
-    @ResourceGroupPreparer(name_prefix='cli_test_group_deployment_no_wait')
-    def test_group_deployment_no_wait(self, resource_group):
-        curr_dir = os.path.dirname(os.path.realpath(__file__))
-
-        self.kwargs.update({
-            'tf': os.path.join(curr_dir, 'simple_deploy.json').replace('\\', '\\\\'),
-            'params': os.path.join(curr_dir, 'simple_deploy_parameters.json').replace('\\', '\\\\'),
-            'dn': 'azure-cli-deployment'
-        })
-
-        self.cmd('group deployment create -g {rg} -n {dn} --template-file "{tf}" --parameters @"{params}" --no-wait',
-                 checks=self.is_empty())
-
-        self.cmd('group deployment wait -g {rg} -n {dn} --created',
-                 checks=self.is_empty())
-
-        self.cmd('group deployment show -g {rg} -n {dn}',
-                 checks=self.check('properties.provisioningState', 'Succeeded'))
-
-
-class DeploymentThruUriTest(ScenarioTest):
-
-    @ResourceGroupPreparer(name_prefix='cli_test_deployment_uri')
-    def test_group_deployment_thru_uri(self, resource_group):
-        self.resource_group = resource_group
-        curr_dir = os.path.dirname(os.path.realpath(__file__))
-        # same copy of the sample template file under current folder, but it is uri based now
-        self.kwargs.update({
-            'tf': 'https://raw.githubusercontent.com/Azure/azure-cli/dev/src/azure-cli/azure/cli/command_modules/resource/tests/latest/simple_deploy.json',
-            'params': os.path.join(curr_dir, 'simple_deploy_parameters.json').replace('\\', '\\\\')
-        })
-        self.kwargs['dn'] = self.cmd('group deployment create -g {rg} --template-uri "{tf}" --parameters @"{params}"', checks=[
-            self.check('properties.provisioningState', 'Succeeded'),
-            self.check('resourceGroup', '{rg}'),
-            self.check('properties.templateLink.uri', '{tf}'),
-        ]).get_output_in_json()['name']
-
-        self.cmd('group deployment show -g {rg} -n {dn}',
-                 checks=self.check('name', '{dn}'))
-
-        self.cmd('group deployment delete -g {rg} -n {dn}')
-        self.cmd('group deployment list -g {rg}',
-                 checks=self.is_empty())
-
-        self.kwargs['dn'] = self.cmd('deployment group create -g {rg} --template-uri "{tf}" --parameters @"{params}"', checks=[
-            self.check('properties.provisioningState', 'Succeeded'),
-            self.check('resourceGroup', '{rg}'),
-            self.check('properties.templateLink.uri', '{tf}'),
-        ]).get_output_in_json()['name']
-
-        self.cmd('deployment group show -g {rg} -n {dn}',
-                 checks=self.check('name', '{dn}'))
-
-        self.cmd('deployment group delete -g {rg} -n {dn}')
-        self.cmd('deployment group list -g {rg}',
-                 checks=self.is_empty())
-
-
-class DeploymentWhatIfAtResourceGroupScopeTest(ScenarioTest):
-    @ResourceGroupPreparer(name_prefix='cli_test_deployment_what_if')
-    def test_resource_group_level_what_if(self):
-        curr_dir = os.path.dirname(os.path.realpath(__file__))
-        self.kwargs.update({
-            'tf': os.path.join(curr_dir, 'storage_account_deploy.json').replace('\\', '\\\\'),
-            'params': os.path.join(curr_dir, 'storage_account_deploy_parameters.json').replace('\\', '\\\\'),
-        })
-
-        deployment_output = self.cmd('deployment group create --resource-group {rg} --template-file "{tf}"').get_output_in_json()
-        self.kwargs['storage_account_id'] = deployment_output['properties']['outputs']['storageAccountId']['value']
-
-        self.cmd('deployment group what-if --resource-group {rg} --template-file "{tf}" --parameters "{params}" --no-pretty-print', checks=[
-            self.check('status', 'Succeeded'),
-            self.check("changes[?resourceId == '{storage_account_id}'].changeType | [0]", 'Modify'),
-            self.check("changes[?resourceId == '{storage_account_id}'] | [0].delta[?path == 'sku.name'] | [0].propertyChangeType", 'Modify'),
-            self.check("changes[?resourceId == '{storage_account_id}'] | [0].delta[?path == 'sku.name'] | [0].before", 'Standard_LRS'),
-            self.check("changes[?resourceId == '{storage_account_id}'] | [0].delta[?path == 'sku.name'] | [0].after", 'Standard_GRS')
-        ])
-
-
-class DeploymentWhatIfAtSubscriptionScopeTest(ScenarioTest):
-    def test_subscription_level_what_if(self):
-        curr_dir = os.path.dirname(os.path.realpath(__file__))
-        self.kwargs.update({
-            'tf': os.path.join(curr_dir, 'policy_definition_deploy.json').replace('\\', '\\\\'),
-            'params': os.path.join(curr_dir, 'policy_definition_deploy_parameters.json').replace('\\', '\\\\'),
-        })
-
-        deployment_output = self.cmd('deployment sub create --location westus --template-file "{tf}"').get_output_in_json()
-        self.kwargs['policy_definition_id'] = deployment_output['properties']['outputs']['policyDefinitionId']['value']
-
-        # Make sure the formatter works without exception
-        self.cmd('deployment sub what-if --location westus --template-file "{tf}" --parameters "{params}"')
-
-        self.cmd('deployment sub what-if --location westus --template-file "{tf}" --parameters "{params}" --no-pretty-print', checks=[
-            self.check('status', 'Succeeded'),
-            self.check("changes[?resourceId == '{policy_definition_id}'].changeType | [0]", 'Modify'),
-            self.check("changes[?resourceId == '{policy_definition_id}'] | [0].delta[?path == 'properties.policyRule.if.equals'] | [0].propertyChangeType", 'Modify'),
-            self.check("changes[?resourceId == '{policy_definition_id}'] | [0].delta[?path == 'properties.policyRule.if.equals'] | [0].before", 'northeurope'),
-            self.check("changes[?resourceId == '{policy_definition_id}'] | [0].delta[?path == 'properties.policyRule.if.equals'] | [0].after", 'westeurope'),
-        ])
-
-
-class DeploymentWhatIfAtManagementGroupTest(ScenarioTest):
-    def test_management_group_level_what_if(self):
-        curr_dir = os.path.dirname(os.path.realpath(__file__))
-        self.kwargs.update({
-            'tf': os.path.join(curr_dir, 'management_group_level_template.json').replace('\\', '\\\\'),
-            'params': os.path.join(curr_dir, 'management_group_level_parameters.json').replace('\\', '\\\\'),
-            'dn': self.create_random_name('azure-cli-management-group-deployment', 60),
-            'mg': self.create_random_name('azure-cli-management', 30),
-            'sub-rg': self.create_random_name('azure-cli-sub-resource-group', 60),
-            'storage-account-name': self.create_random_name('armbuilddemo', 20)
-        })
-
-        self.cmd('account management-group create --name {mg}', checks=[])
-
-        self.cmd('deployment mg what-if --management-group-id {mg} --location WestUS --template-file "{tf}" --no-pretty-print '
-                 '--parameters @"{params}" --parameters targetMG="{mg}" --parameters nestedRG="{sub-rg}" '
-                 '--parameters storageAccountName="{storage-account-name}"',
-                 checks=[
-                     self.check('status', 'Succeeded'),
-                     self.check("length(changes)", 4),
-                     self.check("changes[0].changeType", "Create"),
-                     self.check("changes[1].changeType", "Create"),
-                     self.check("changes[2].changeType", "Create"),
-                     self.check("changes[3].changeType", "Create"),
-                 ])
-
-
-class DeploymentWhatIfAtTenantScopeTest(ScenarioTest):
-    def test_tenant_level_what_if(self):
-        curr_dir = os.path.dirname(os.path.realpath(__file__))
-        self.kwargs.update({
-            'tf': os.path.join(curr_dir, 'tenant_level_template.json').replace('\\', '\\\\'),
-            'dn': self.create_random_name('azure-cli-tenant-level-deployment', 60),
-            'mg': self.create_random_name('azure-cli-management-group', 40),
-        })
-
-        self.cmd('account management-group create --name {mg}', checks=[])
-
-        self.cmd('deployment tenant what-if --location WestUS --template-file "{tf}" --parameters targetMG="{mg}" --no-pretty-print', checks=[
-            self.check('status', 'Succeeded'),
-            self.check("length(changes)", 3),
-            self.check("changes[0].changeType", "Modify"),
-            self.check("changes[1].changeType", "Create"),
-            self.check("changes[2].changeType", "Create"),
-        ])
-
-
-class DeploymentWhatIfTestWithTemplateSpecs(ScenarioTest):
-    @ResourceGroupPreparer(name_prefix='cli_test_deployment_what_if_template_specs', location='westus')
-    def test_resource_group_level_what_if_ts(self, resource_group, resource_group_location):
-        curr_dir = os.path.dirname(os.path.realpath(__file__))
-        template_spec_name = self.create_random_name('cli-test-deploy-what-if-rg-deploy', 60)
-        self.kwargs.update({
-            'template_spec_name': template_spec_name,
-            'resource_group_location': resource_group_location,
-            'tf': os.path.join(curr_dir, 'storage_account_deploy.json').replace('\\', '\\\\'),
-            'params': os.path.join(curr_dir, 'storage_account_deploy_parameters.json').replace('\\', '\\\\'),
-        })
-
-        result = self.cmd('ts create -g {rg} -n {template_spec_name} -v 1.0 -l {resource_group_location} -f "{tf}"').get_output_in_json()
-        self.kwargs['template_spec_version_id'] = result['id']
-
-        deployment_output = self.cmd('deployment group create --resource-group {rg} --template-spec "{template_spec_version_id}"').get_output_in_json()
-        self.kwargs['storage_account_id'] = deployment_output['properties']['outputs']['storageAccountId']['value']
-
-        self.cmd('deployment group what-if --resource-group {rg} --template-spec "{template_spec_version_id}" --parameters "{params}" --no-pretty-print', checks=[
-            self.check('status', 'Succeeded'),
-            self.check("changes[?resourceId == '{storage_account_id}'].changeType | [0]", 'Modify'),
-            self.check("changes[?resourceId == '{storage_account_id}'] | [0].delta[?path == 'sku.name'] | [0].propertyChangeType", 'Modify'),
-            self.check("changes[?resourceId == '{storage_account_id}'] | [0].delta[?path == 'sku.name'] | [0].before", 'Standard_LRS'),
-            self.check("changes[?resourceId == '{storage_account_id}'] | [0].delta[?path == 'sku.name'] | [0].after", 'Standard_GRS')
-        ])
-
-    @ResourceGroupPreparer(name_prefix='cli_test_deployment_what_if_template_specs', location='westus')
-    def test_subscription_level_what_if_ts(self, resource_group, resource_group_location):
-        curr_dir = os.path.dirname(os.path.realpath(__file__))
-        template_spec_name = self.create_random_name('cli-test-deploy-what-if-sub-deploy', 60)
-        self.kwargs.update({
-            'template_spec_name': template_spec_name,
-            'resource_group_location': resource_group_location,
-            'tf': os.path.join(curr_dir, 'policy_definition_deploy.json').replace('\\', '\\\\'),
-            'params': os.path.join(curr_dir, 'policy_definition_deploy_parameters.json').replace('\\', '\\\\'),
-        })
-
-        result = self.cmd('ts create -g {rg} -n {template_spec_name} -v 1.0 -l {resource_group_location} -f "{tf}"').get_output_in_json()
-        self.kwargs['template_spec_version_id'] = result['id']
-
-        deployment_output = self.cmd('deployment sub create --location westus --template-spec {template_spec_version_id}').get_output_in_json()
-        self.kwargs['policy_definition_id'] = deployment_output['properties']['outputs']['policyDefinitionId']['value']
-
-        self.cmd('deployment sub what-if --location westus --template-spec {template_spec_version_id} --parameters "{params}" --no-pretty-print', checks=[
-            self.check('status', 'Succeeded'),
-            self.check("changes[?resourceId == '{policy_definition_id}'].changeType | [0]", 'Modify'),
-            self.check("changes[?resourceId == '{policy_definition_id}'] | [0].delta[?path == 'properties.policyRule.if.equals'] | [0].propertyChangeType", 'Modify'),
-            self.check("changes[?resourceId == '{policy_definition_id}'] | [0].delta[?path == 'properties.policyRule.if.equals'] | [0].before", 'northeurope'),
-            self.check("changes[?resourceId == '{policy_definition_id}'] | [0].delta[?path == 'properties.policyRule.if.equals'] | [0].after", 'westeurope'),
-        ])
-
-
-class DeploymentScriptsTest(ScenarioTest):
-    @ResourceGroupPreparer(name_prefix='cli_test_deployment_scripts', location='brazilsouth')
-    def test_list_all_deployment_scripts(self, resource_group):
-        curr_dir = os.path.dirname(os.path.realpath(__file__))
-        self.kwargs.update({
-            'deployment_script_name': self.create_random_name('script', 20),
-            'deployment_name': self.create_random_name('ds', 20),
-            'resource_group': resource_group,
-            'template_file': os.path.join(curr_dir, 'deployment-scripts-deploy.json').replace('\\', '\\\\'),
-        })
-
-        count = 0
-        self.cmd('deployment-scripts list',
-                 checks=self.check("length([?name=='{deployment_script_name}'])", count))
-
-        self.cmd('deployment group create -g {resource_group} -n {deployment_name} --template-file "{template_file}" --parameters scriptName={deployment_script_name}', checks=[
-            self.check('properties.provisioningState', 'Succeeded'),
-            self.check('resourceGroup', '{resource_group}'),
-        ])
-
-        count += 1
-
-        self.cmd('deployment-scripts list',
-                 checks=self.check("length([?name=='{deployment_script_name}'])", count))
-
-    @ResourceGroupPreparer(name_prefix='cli_test_deployment_scripts', location='brazilsouth')
-    def test_show_deployment_script(self, resource_group):
-        curr_dir = os.path.dirname(os.path.realpath(__file__))
-        self.kwargs.update({
-            'deployment_script_name': self.create_random_name('script', 20),
-            'deployment_name': self.create_random_name('ds', 20),
-            'resource_group': resource_group,
-            'template_file': os.path.join(curr_dir, 'deployment-scripts-deploy.json').replace('\\', '\\\\'),
-        })
-
-        self.cmd('deployment group create -g {resource_group} -n {deployment_name} --template-file "{template_file}" --parameters scriptName={deployment_script_name}', checks=[
-            self.check('properties.provisioningState', 'Succeeded'),
-            self.check('resourceGroup', '{resource_group}'),
-        ])
-
-        self.cmd("deployment-scripts show --resource-group {resource_group} --name {deployment_script_name}",
-                 checks=self.check('name', '{deployment_script_name}'))
-
-    @ResourceGroupPreparer(name_prefix='cli_test_deployment_scripts', location='brazilsouth')
-    def test_show_deployment_script_logs(self, resource_group):
-        curr_dir = os.path.dirname(os.path.realpath(__file__))
-        self.kwargs.update({
-            'deployment_script_name': self.create_random_name('script', 20),
-            'deployment_name': self.create_random_name('ds', 20),
-            'resource_group': resource_group,
-            'template_file': os.path.join(curr_dir, 'deployment-scripts-deploy.json').replace('\\', '\\\\'),
-        })
-
-        self.cmd('deployment group create -g {resource_group} -n {deployment_name} --template-file "{template_file}" --parameters scriptName={deployment_script_name}', checks=[
-            self.check('properties.provisioningState', 'Succeeded'),
-            self.check('resourceGroup', '{resource_group}'),
-        ])
-
-        deployment_script_logs = self.cmd("deployment-scripts show-log --resource-group {resource_group} --name {deployment_script_name}").get_output_in_json()
-
-        self.assertTrue(deployment_script_logs['value'] is not None)
-
-    @ResourceGroupPreparer(name_prefix='cli_test_deployment_scripts', location='brazilsouth')
-    def test_delete_deployment_script(self, resource_group):
-        curr_dir = os.path.dirname(os.path.realpath(__file__))
-        self.kwargs.update({
-            'deployment_script_name': self.create_random_name('script', 20),
-            'deployment_name': self.create_random_name('ds', 20),
-            'resource_group': resource_group,
-            'template_file': os.path.join(curr_dir, 'deployment-scripts-deploy.json').replace('\\', '\\\\'),
-        })
-
-        self.cmd('deployment group create -g {resource_group} -n {deployment_name} --template-file "{template_file}" --parameters scriptName={deployment_script_name}', checks=[
-            self.check('properties.provisioningState', 'Succeeded'),
-            self.check('resourceGroup', '{resource_group}'),
-        ])
-
-        # making sure it exists first
-        self.cmd("deployment-scripts show --resource-group {resource_group} --name {deployment_script_name}",
-                 checks=self.check('name', '{deployment_script_name}'))
-
-        self.cmd("deployment-scripts delete --resource-group {resource_group} --name {deployment_script_name} --yes")
-
-        self.cmd('deployment-scripts list',
-                 checks=self.check("length([?name=='{deployment_script_name}'])", 0))
-
-class DeploymentStacksTest(ScenarioTest):
-    global location
-    location = "westus2"
-    @AllowLargeResponse()
-    @ResourceGroupPreparer(name_prefix='cli_test_deployment_stacks', location=location)
-    def test_create_deployment_stack_subscription(self, resource_group):
-        curr_dir = os.path.dirname(os.path.realpath(__file__))
-        deployment_stack_name = self.create_random_name('cli-test-create-deployment-stack-subscription', 60)
-        template_spec_name = self.create_random_name('cli-test-template-spec', 60)
-        resource_one = self.create_random_name('cli-test-resource-one', 60)
-        resource_two = self.create_random_name('cli-test-resource-two', 60)
-        resource_three = self.create_random_name('cli-test-resource-three', 60)
-        resource_group_two = self.create_random_name('cli-test-cli_test_deployment_stacks-two', 60)
-
-        self.kwargs.update({
-            'name': deployment_stack_name,
-            'location': location,
-            'template-file': os.path.join(curr_dir, 'simple_template.json').replace('\\', '\\\\'),
-            'template-file-spec': os.path.join(curr_dir, 'simple_template_spec.json').replace('\\', '\\\\'),
-            'parameter-file': os.path.join(curr_dir, 'simple_template_params.json').replace('\\', '\\\\'),
-            'template-file-rg': os.path.join(curr_dir, 'simple_template_resource_group.json').replace('\\', '\\\\'),
-            'track-rg-file': os.path.join(curr_dir, 'tracked_resource_group.json').replace('\\', '\\\\'),
-            'template-spec-name': template_spec_name,
-            'template-spec-version': "v1",
-            'resource-group': resource_group,
-            'resource-group-two': resource_group_two,
-            'resource-one': resource_one,
-            'resource-two': resource_two,
-            'resource-three': resource_three,
-            'resource-type-specs': "Microsoft.Resources/templateSpecs"
-        })
-        # create template spec
-        basic_template_spec = self.cmd('ts create --name {template-spec-name} --version {template-spec-version} --location "westus2" --template-file {template-file} --resource-group {resource-group}').get_output_in_json()
-        template_spec_id = basic_template_spec['id']
-
-        self.kwargs.update({'template-spec-id': template_spec_id})
-
-        # create deployment stack with template file and parameter file
-        self.cmd('stack sub create --name {name} --location {location} --template-file "{template-file}" --deny-settings-mode "none" --parameters "{parameter-file}" --description "stack deployment" --delete-all --deny-settings-excluded-principals "principal1 principal2" --deny-settings-excluded-actions "action1 action2" --deny-settings-apply-to-child-scopes --yes', checks=self.check('provisioningState', 'succeeded'))
-
-        # cleanup
-        self.cmd('stack sub delete --name {name} --yes')
-
-        #create deployment stack with template spec and parameter file
-        self.cmd('stack sub create --name {name} --location {location} --template-spec "{template-spec-id}" --deny-settings-mode "none" --parameters "{parameter-file}" --no-wait', checks=self.is_empty())
-
-        time.sleep(20)
-
-        # check if the stack was created successfully
-        self.cmd('stack sub show --name {name}', checks=self.check('provisioningState', 'succeeded'))
-
-        # cleanup
-        self.cmd('stack sub delete --name {name} --yes')
-
-        # deploy to rg
-        self.cmd('stack sub create --name {name} --location {location} --template-file "{template-file}" --deployment-resource-group {resource-group} --deny-settings-mode "none" --parameters "{parameter-file}" --yes', checks=self.check('provisioningState', 'succeeded'))
-
-        # cleanup
-        self.cmd('stack sub delete --name {name} --yes')
-
-        # create new resource group - test delete flag --delete-resources
-        self.cmd('group create --location {location} --name {resource-group-two}')
-
-        # create stack  with resource1
-        self.cmd('stack sub create --name {name} --location {location} --deployment-resource-group {resource-group-two} --deny-settings-mode "none" --template-file "{template-file-spec}" --parameters "name={resource-one}" --yes', checks=self.check('provisioningState', 'succeeded'))
-
-        # update stack with resource2 set to detach
-        self.cmd('stack sub create --name {name} --location {location} --deployment-resource-group {resource-group-two} --deny-settings-mode "none" --template-file "{template-file-spec}" --parameters "name={resource-two}" --yes', checks=self.check('provisioningState', 'succeeded'))
-
-        # check resource1 still exists in Azure
-        self.cmd('resource show -n {resource-one} -g {resource-group-two} --resource-type {resource-type-specs}')
-
-        # check resource2 exists in Azure
-        self.cmd('resource show -n {resource-two} -g {resource-group-two} --resource-type {resource-type-specs}')
-
-        # update stack with resource3 set to delete
-        self.cmd('stack sub create --name {name} --location {location} --deployment-resource-group {resource-group-two} --template-file "{template-file-spec}" --deny-settings-mode "none" --parameters "name={resource-three}" --delete-resources --yes', checks=self.check('provisioningState', 'succeeded'))
-
-        # check resource1 still exists in Azure
-        self.cmd('resource show -n {resource-one} -g {resource-group-two} --resource-type {resource-type-specs}')
-
-        # check resource3 exists in Azure
-        self.cmd('resource show -n {resource-three} -g {resource-group-two} --resource-type {resource-type-specs}')
-
-        # check resource2 does not exist in Azure - should have been purged
-        self.cmd('resource list -g {resource-group-two}', checks=self.check("length([?name=='{resource-two}'])", 0))
-
-        # delete resource group two
-        self.cmd('group delete --name {resource-group-two} --yes')
-
-        # cleanup
-        self.cmd('stack sub delete --name {name} --yes')
-
-        # test delete flag --delete-resource-groups - create stack  with resource1
-        self.cmd('stack sub create --name {name} --location {location} --template-file "{template-file-rg}" --parameters "name={resource-one}" --deny-settings-mode "none" --yes', checks=self.check('provisioningState', 'succeeded'))
-
-        # update stack with resource2 set to detach
-        self.cmd('stack sub create --name {name} --location {location} --template-file "{template-file-rg}" --parameters "name={resource-two}" --deny-settings-mode "none" --yes', checks=self.check('provisioningState', 'succeeded'))
-
-        # check resource1 still exists in Azure
-        self.cmd('group show -n {resource-one}')
-
-        # check resource2 exists in Azure
-        self.cmd('group show -n {resource-two}')
-
-        # update stack with resource3 set to delete
-        self.cmd('stack sub create --name {name} --location {location} --template-file "{template-file-rg}" --parameters "name={resource-three}" --deny-settings-mode "none" --delete-resources --delete-resources --yes', checks=self.check('provisioningState', 'succeeded'))
-
-        # check resource1 still exists in Azure
-        self.cmd('group show -n {resource-one}')
-
-        # check resource3 exists in Azure
-        self.cmd('group show -n {resource-three}')
-
-        # check resource2 does not exist in Azure - should have been purged
-        self.cmd('resource list', checks=self.check("length([?name=='{resource-two}'])", 0))
-
-        # cleanup
-        self.cmd('stack sub delete --name {name} --yes')
-
-        #new code
-        # create new resource group - testing delete-all flag
-        self.cmd('group create --location {location} --name {resource-group-two}')
-
-        # create stack
-        self.cmd('stack sub create --name {name} --location {location} --deployment-resource-group {resource-group-two} --template-file "{track-rg-file}" --deny-settings-mode "none" --parameters "rgname={resource-one}" "tsname={template-spec-name}" --yes', checks=self.check('provisioningState', 'succeeded'))
-
-        # check template spec exists in Azure
-        self.cmd('resource show -n {template-spec-name} -g {resource-group-two} --resource-type {resource-type-specs}')
-
-        # check rg resource1 exists in Azure
-        self.cmd('group show -n {resource-one}')
-
-        # create stack with delete-all set
-        self.cmd('stack sub create --name {name} --location {location} --deployment-resource-group {resource-group-two} --template-file "{template-file}" --deny-settings-mode "none" --delete-all --yes', checks=self.check('provisioningState', 'succeeded'))
-
-        # confirm template spec has been removed from azure
-        self.cmd('resource list -g {resource-group-two}',  checks=self.check("length([?name=='{template-spec-name}'])", 0))
-
-        #confirm rg resource1 has been removed from azure
-        self.cmd('group list', checks=self.check("length([?name=='{resource-one}'])", 0))
-
-        # cleanup - delete resource group two
-        self.cmd('group delete --name {resource-group-two} --yes')
-
-    @live_only()
-    @ResourceGroupPreparer(name_prefix='cli_test_deployment_stacks', location=location)
-    def test_create_deployment_stack_subscription_with_bicep(self, resource_group):
-        curr_dir = os.path.dirname(os.path.realpath(__file__))
-        deployment_stack_name = self.create_random_name('cli-test-create-deployment-stack-subscription', 60)
-
-        self.kwargs.update({
-            'name': deployment_stack_name,
-            'location': location,
-            'template-file': os.path.join(curr_dir, 'simple_template.json').replace('\\', '\\\\'),
-            'parameter-file': os.path.join(curr_dir, 'simple_template_params.json').replace('\\', '\\\\'),
-            'bicep-file': os.path.join(curr_dir, 'data', 'bicep_simple_template.bicep').replace('\\', '\\\\'),
-            'bicep-param-file':os.path.join(curr_dir, 'data', 'bicepparam', 'storage_account_params.bicepparam').replace('\\', '\\\\'),
-            'resource-group': resource_group,
-        })
-
-        # create deployment stack with bicep file and rg scope
-        self.cmd('stack sub create --name {name} --location {location} --template-file "{bicep-file}" --deny-settings-mode "none" --deployment-resource-group {resource-group} --yes', checks=self.check('provisioningState', 'succeeded'))
-
-        # cleanup
-        self.cmd('stack sub delete --name {name} --yes')
-
-        # test bicep param file
-        self.cmd('stack sub create --name {name} --location {location} --deployment-resource-group {resource-group} -p "{bicep-param-file}" --deny-settings-mode "none" --delete-all --yes', checks=self.check('provisioningState', 'succeeded'))
-
-        self.cmd('stack sub delete --name {name} --yes')
-
-    def test_show_deployment_stack_subscription(self):
-        curr_dir = os.path.dirname(os.path.realpath(__file__))
-        deployment_stack_name = self.create_random_name('cli-test-get-deployment-stack-subscription', 60)
-        self.kwargs.update({
-            'name': deployment_stack_name,
-            'location': location,
-            'template-file': os.path.join(curr_dir, 'simple_template.json').replace('\\', '\\\\'),
-            'parameter-file': os.path.join(curr_dir, 'simple_template_params.json').replace('\\', '\\\\'),
-
-        })
-
-        created_deployment_stack = self.cmd('stack sub create --name {name} --location {location} --template-file "{template-file}" --deny-settings-mode "none" --parameters "{parameter-file}" --yes', checks=self.check('provisioningState', 'succeeded')).get_output_in_json()
-        deployment_stack_id = created_deployment_stack['id']
-
-        self.kwargs.update({'deployment-stack-id': deployment_stack_id})
-
-        # show stack with stack name
-        self.cmd('stack sub show --name {name}', checks=self.check('name', '{name}'))
-
-        # show stack with stack id
-        self.cmd('stack sub show --id {deployment-stack-id}', checks=self.check('name', '{name}'))
-
-        # cleanup
-        self.cmd('stack sub delete --name {name} --yes')
-
-    @AllowLargeResponse(4096)
-    def test_list_deployment_stack_subscription(self):
-        curr_dir = os.path.dirname(os.path.realpath(__file__))
-        deployment_stack_name = self.create_random_name('cli-test-list-deployment-stack-subscription', 60)
-
-        self.kwargs.update({
-            'name': deployment_stack_name,
-            'location': location,
-            'template-file': os.path.join(curr_dir, 'simple_template.json').replace('\\', '\\\\'),
-            'parameter-file': os.path.join(curr_dir, 'simple_template_params.json').replace('\\', '\\\\'),
-
-        })
-
-        self.cmd('stack sub create --name {name} --location {location} --template-file "{template-file}" --parameters "{parameter-file}" --deny-settings-mode "none" --yes', checks=self.check('provisioningState', 'succeeded')).get_output_in_json()
-
-        # list stacks
-        list_deployment_stacks = self.cmd('stack sub list').get_output_in_json()
-
-        self.assertTrue(len(list_deployment_stacks) > 0)
-        self.assertTrue(list_deployment_stacks[0]['name'], '{name}')
-
-         # cleanup
-        self.cmd('stack sub delete --name {name} --yes')
-
-    @AllowLargeResponse(4096)
-    def test_delete_deployment_stack_subscription(self):
-        curr_dir = os.path.dirname(os.path.realpath(__file__))
-        deployment_stack_name = self.create_random_name('cli-test-delete-deployment-stack-subscription', 60)
-        resource_one = self.create_random_name('cli-test-resource-one', 60)
-        resource_two = self.create_random_name('cli-test-resource-two', 60)
-        resource_three = self.create_random_name('cli-test-resource-three', 60)
-        template_spec_name = self.create_random_name('cli-test-template-spec', 60)
-        resource_group_two = self.create_random_name('cli-test-cli_test_deployment_stacks-two', 60)
-
-        self.kwargs.update({
-            'name': deployment_stack_name,
-            'location': location,
-            'template-file': os.path.join(curr_dir, 'simple_template.json').replace('\\', '\\\\'),
-            'parameter-file': os.path.join(curr_dir, 'simple_template_params.json').replace('\\', '\\\\'),
-            'template-file-spec': os.path.join(curr_dir, 'simple_template_spec.json').replace('\\', '\\\\'),
-            'parameter-file': os.path.join(curr_dir, 'simple_template_params.json').replace('\\', '\\\\'),
-            'bicep-file': os.path.join(curr_dir, 'data', 'bicep_simple_template.bicep').replace('\\', '\\\\'),
-            'template-file-rg': os.path.join(curr_dir, 'simple_template_resource_group.json').replace('\\', '\\\\'),
-            'track-rg-file': os.path.join(curr_dir, 'tracked_resource_group.json').replace('\\', '\\\\'),
-            'template-spec-name': template_spec_name,
-            'template-spec-version': "v1",
-            'resource-one': resource_one,
-            'resource-two': resource_two,
-            'resource-three': resource_three,
-            'resource-group-two': resource_group_two,
-            'resource-type-specs': "Microsoft.Resources/templateSpecs"
-        })
-
-        # create stack
-        self.cmd('stack sub create --name {name} --location {location} --template-file "{template-file}" --parameters "{parameter-file}" --deny-settings-mode "none" --yes', checks=self.check('provisioningState', 'succeeded')).get_output_in_json()
-
-        # check stack to make sure it exists
-        self.cmd('stack sub show --name {name}', checks=self.check('name', '{name}'))
-
-        # delete stack with stack name
-        self.cmd('stack sub delete --name {name} --yes')
-
-        #confirm stack is deleted
-        #self.cmd('stack sub list', checks=self.check("length([?name=='{name}'])", 0))
-
-        #add delete with stack id
-        created_stack = self.cmd('stack sub create --name {name} --location {location} --template-file "{template-file}" --parameters "{parameter-file}" --deny-settings-mode "none" --yes', checks=self.check('provisioningState', 'succeeded')).get_output_in_json()
-        stack_id = created_stack['id']
-
-        self.kwargs.update({'id': stack_id})
-
-        # delete stack with id
-        self.cmd('stack sub delete --id  {id} --yes')
-
-        #confirm stack is deleted
-        #self.cmd('stack sub list', checks=self.check("length([?name=='{name}'])", 0))
-
-        # create new resource group - delete flag --delete-resources
-        self.cmd('group create --location {location} --name {resource-group-two}')
-
-        # create stack with resource1 to check if resources are being detached on delete
-        self.cmd('stack sub create --name {name} --location {location} --deployment-resource-group {resource-group-two} --template-file "{template-file-spec}" --deny-settings-mode "none" --parameters "name={resource-one}" --yes', checks=self.check('provisioningState', 'succeeded'))
-
-        # delete stack set to (default) detach
-        self.cmd('stack sub delete --name {name} --yes')
-
-        # check resource1 still exists in Azure
-        self.cmd('resource show -n {resource-one} -g {resource-group-two} --resource-type {resource-type-specs}')
-
-        # create stack with resource2 to check if resources are being purged on delete
-        self.cmd('stack sub create --name {name} --location {location} --deployment-resource-group {resource-group-two} --template-file "{template-file-spec}" --deny-settings-mode "none" --parameters "name={resource-two}" --yes', checks=self.check('provisioningState', 'succeeded'))
-
-        # delete stack with resource2 set to delete
-        self.cmd('stack sub delete --name {name} --delete-resources --yes')
-
-        #confirm resource2 has been removed from Azure
-        self.cmd('resource list', checks=self.check("length([?name=='{resource-two}'])", 0))
-
-        # cleanup - delete resource group two
-        self.cmd('group delete --name {resource-group-two} --yes')
-
-        # test delete flag --delete-resource-groups - create stack  with resource1
-        self.cmd('stack sub create --name {name} --location {location} --template-file "{template-file-rg}" --parameters "name={resource-one}" --deny-settings-mode "none" --yes', checks=self.check('provisioningState', 'succeeded'))
-
-        # delete stack with resource1 set to detach
-        self.cmd('stack sub delete --name {name} --yes')
-
-        # check resource1 still exists in Azure
-        self.cmd('group show -n {resource-one}')
-
-        # update stack with resource3 set to delete
-        self.cmd('stack sub create --name {name} --location {location} --template-file "{template-file-rg}" --parameters "name={resource-two}" --deny-settings-mode "none" --delete-resources --delete-resource-groups --yes', checks=self.check('provisioningState', 'succeeded'))
-
-        # delete stack with resource1 set to detach
-        self.cmd('stack sub delete --name {name} --delete-resources --delete-resource-groups --yes')
-
-        # check resource1 still exists in Azure
-        self.cmd('group show -n {resource-one}')
-
-        #confirm resource2 has been removed from Azure
-        self.cmd('group list', checks=self.check("length([?name=='{resource-two}'])", 0))
-
-        # cleanup
-        self.cmd('group delete --name {resource-one} --yes')
-
-        #new code
-        # create new resource group - testing delete-all flag
-        self.cmd('group create --location {location} --name {resource-group-two}')
-
-        # create stack
-        self.cmd('stack sub create --name {name} --location {location} --deployment-resource-group {resource-group-two} --template-file "{track-rg-file}" --deny-settings-mode "none" --parameters "rgname={resource-one}" "tsname={template-spec-name}" --yes', checks=self.check('provisioningState', 'succeeded'))
-
-        # check template spec exists in Azure
-        self.cmd('resource show -n {template-spec-name} -g {resource-group-two} --resource-type {resource-type-specs}')
-
-        # check rg resource1 exists in Azure
-        self.cmd('group show -n {resource-one}')
-
-        # create stack with delete-all set
-        self.cmd('stack sub delete --name {name} --delete-all --yes')
-
-        # confirm template spec has been removed from azure
-        self.cmd('resource list -g {resource-group-two}',  checks=self.check("length([?name=='{template-spec-name}'])", 0))
-
-        #confirm rg resource1 has been removed from azure
-        self.cmd('group list', checks=self.check("length([?name=='{resource-one}'])", 0))
-
-        # cleanup - delete resource group two
-        self.cmd('group delete --name {resource-group-two} --yes')
-
-    def test_export_template_deployment_stack_subscription(self):
-        curr_dir = os.path.dirname(os.path.realpath(__file__))
-        deployment_stack_name = self.create_random_name('cli-test-get-deployment-stack-subscription', 60)
-        self.kwargs.update({
-            'name': deployment_stack_name,
-            'location': location,
-            'template-file': os.path.join(curr_dir, 'simple_template.json').replace('\\', '\\\\'),
-            'parameter-file': os.path.join(curr_dir, 'simple_template_params.json').replace('\\', '\\\\'),
-
-        })
-
-        created_deployment_stack = self.cmd('stack sub create --name {name} --location {location} --template-file "{template-file}" --deny-settings-mode "none" --parameters "{parameter-file}" --yes', checks=self.check('provisioningState', 'succeeded')).get_output_in_json()
-        deployment_stack_id = created_deployment_stack['id']
-
-        self.kwargs.update({'deployment-stack-id': deployment_stack_id})
-
-        # show stack with stack name
-        self.cmd('stack sub export --name {name}')
-
-        # show stack with stack id
-        self.cmd('stack sub export --id {deployment-stack-id}')
-
-        # show stack with stack name
-        self.cmd('stack sub show --name {name}', checks=self.check('name', '{name}'))
-
-        # cleanup
-        self.cmd('stack sub delete --name {name} --yes')
-
-    @ResourceGroupPreparer(name_prefix='cli_test_deployment_stacks', location=location)
-    def test_create_deployment_stack_resource_group(self, resource_group):
-        curr_dir = os.path.dirname(os.path.realpath(__file__))
-        deployment_stack_name = self.create_random_name('cli-test-create-deployment-stack-resource-group', 60)
-        template_spec_name = self.create_random_name('cli-test-template-spec', 60)
-        resource_one = self.create_random_name('cli-test-resource-one', 60)
-        resource_two = self.create_random_name('cli-test-resource-two', 60)
-        resource_three = self.create_random_name('cli-test-resource-three', 60)
-        resource_group_two = self.create_random_name('cli-test-cli_test_deployment_stacks-two', 60)
-
-        self.kwargs.update({
-            'name': deployment_stack_name,
-            'resource-group': resource_group,
-            'location': location,
-            'template-file': os.path.join(curr_dir, 'simple_template.json').replace('\\', '\\\\'),
-            'template-file-spec': os.path.join(curr_dir, 'simple_template_spec.json').replace('\\', '\\\\'),
-            'parameter-file': os.path.join(curr_dir, 'simple_template_params.json').replace('\\', '\\\\'),
-            'track-rg-file': os.path.join(curr_dir, 'tracked_resource_group.json').replace('\\', '\\\\'),
-            'template-spec-name': template_spec_name,
-            'template-spec-version': "v1",
-            'template-file-rg': os.path.join(curr_dir, 'simple_template_resource_group.json').replace('\\', '\\\\'),
-            'track-rg-file-only': os.path.join(curr_dir, 'tracked_resource_group_only.json').replace('\\', '\\\\'),
-            'resource-group': resource_group,
-            'resource-group-two': resource_group_two,
-            'resource-one': resource_one,
-            'resource-two': resource_two,
-            'resource-three': resource_three,
-            'resource-type-specs': "Microsoft.Resources/templateSpecs"
-        })
-
-        # create templete spec
-        basic_template_spec = self.cmd('ts create --name {template-spec-name} --version {template-spec-version} --location {location} --template-file {template-file} --resource-group {resource-group}').get_output_in_json()
-        template_spec_id = basic_template_spec['id']
-
-        self.kwargs.update({'template-spec-id': template_spec_id})
-
-        # create deployment stack with template file and parameter file
-        self.cmd('stack group create --name {name} --resource-group {resource-group}  --template-file "{template-file}" --deny-settings-mode "none" --parameters "{parameter-file}" --yes --description "stack deployment" --delete-all --deny-settings-excluded-principals "principal1 principal2" --deny-settings-excluded-actions "action1 action2" --deny-settings-apply-to-child-scopes', checks=self.check('provisioningState', 'succeeded'))
-
-        # cleanup
-        self.cmd('stack group delete --name {name} --resource-group {resource-group} --yes')
-
-        # create deployment stack with template spec and parameter file
-        self.cmd('stack group create --name {name} --resource-group {resource-group}  --template-spec "{template-spec-id}" --deny-settings-mode "none" --parameters "{parameter-file}" --yes --no-wait', checks=self.is_empty())
-
-        time.sleep(20)
-
-        # check if the stack was created successfully
-        self.cmd('stack group show --name {name} -g {resource-group}', checks=self.check('provisioningState', 'succeeded'))
-
-        # cleanup
-        self.cmd('stack group delete --name {name} --resource-group {resource-group} --yes')
-
-        # test flag: delete--resources, create deployment stack
-        self.cmd('stack group create --name {name} --resource-group {resource-group}  --template-file "{template-file-spec}" --deny-settings-mode "none" --parameters "name={resource-one}" --yes --delete-resources --delete-resource-groups', checks=self.check('provisioningState', 'succeeded'))
-
-        # update stack, default actionOnUnmanage settings should be detached
-        self.cmd('stack group create --name {name} --resource-group {resource-group}  --template-file "{template-file-spec}" --deny-settings-mode "none" --parameters "name={resource-two}" --yes', checks=self.check('provisioningState', 'succeeded'))
-
-        # check that resource1 still exists in Azure
-        self.cmd('resource show -n {resource-one} -g {resource-group} --resource-type {resource-type-specs}')
-
-        # check that resource2 exists in Azure
-        self.cmd('resource show -n {resource-two} -g {resource-group} --resource-type {resource-type-specs}')
-
-        # update stack with resource3 with delete-resources flag
-        self.cmd('stack group create --name {name} --resource-group {resource-group}  --template-file "{template-file-spec}" --deny-settings-mode "none" --parameters "name={resource-three}" --delete-resources --yes', checks=self.check('provisioningState', 'succeeded'))
-
-        # check that resource3 exists in Azure
-        self.cmd('resource show -n {resource-three} -g {resource-group} --resource-type {resource-type-specs}')
-
-        # check resource2 does not exist in Azure - should have been purged
-        self.cmd('stack group delete --name {name} --resource-group {resource-group} --yes')
-
-        # create new resource group - testing delete-all flag
-        self.cmd('group create --location {location} --name {resource-group-two}')
-
-        # create stack
-        self.cmd('stack group create --name {name} -g {resource-group-two} --template-file "{track-rg-file}" --deny-settings-mode "none" --parameters "rgname={resource-one}" "tsname={template-spec-name}" --yes', checks=self.check('provisioningState', 'succeeded'))
-
-        # check template spec exists in Azure
-        self.cmd('resource list -g {resource-group-two}', checks=self.check("length([?name=='{template-spec-name}'])", 1))
-
-        # check rg resource1 exists in Azure
-        self.cmd('group show -n {resource-one}')
-
-        # create stack with delete-all set
-        self.cmd('stack group create --name {name} -g {resource-group-two} --template-file "{template-file}" --deny-settings-mode "none" --delete-all --yes', checks=self.check('provisioningState', 'succeeded'))
-
-        # confirm template spec has been removed from azure
-        self.cmd('resource list -g {resource-group-two}',  checks=self.check("length([?name=='{template-spec-name}'])", 0))
-
-        #confirm rg resource1 has been removed from azure
-        self.cmd('group list', checks=self.check("length([?name=='{resource-one}'])", 0))
-
-        # cleanup - delete resource group two
-        self.cmd('stack group delete -g {resource-group-two} --name {name} --yes')
-
-        # cleanup - delete resource group two
-        self.cmd('group delete --name {resource-group-two} --yes')
-
-        # create new resource group - testing delete-all flag
-        self.cmd('group create --location {location} --name {resource-group-two}')
-
-        # create stack
-        self.cmd('stack group create --name {name} -g {resource-group-two} --template-file "{track-rg-file-only}" --deny-settings-mode "none" --parameters "rgname={resource-one}" --yes', checks=self.check('provisioningState', 'succeeded'))
-
-        # check rg resource1 exists in Azure
-        self.cmd('group show -n {resource-one}')
-
-        # create stack with delete-all set
-        self.cmd('stack group create --name {name} -g {resource-group-two} --template-file "{template-file}" --deny-settings-mode "none" --delete-all --yes', checks=self.check('provisioningState', 'succeeded'))
-
-        #confirm rg resource1 has been removed from azure
-        self.cmd('group list', checks=self.check("length([?name=='{resource-one}'])", 0))
-
-        self.cmd('stack group delete -g {resource-group-two} --name {name} --yes')
-
-        # cleanup - delete resource group two
-        self.cmd('group delete --name {resource-group-two} --yes')
-
-    @live_only()
-    @ResourceGroupPreparer(name_prefix='cli_test_deployment_stacks', location=location)
-    def test_create_deployment_stack_resource_group_with_bicep(self, resource_group):
-        curr_dir = os.path.dirname(os.path.realpath(__file__))
-        deployment_stack_name = self.create_random_name('cli-test-create-deployment-stack-resource-group', 60)
-
-        self.kwargs.update({
-            'name': deployment_stack_name,
-            'location': location,
-            'template-file': os.path.join(curr_dir, 'simple_template.json').replace('\\', '\\\\'),
-            'parameter-file': os.path.join(curr_dir, 'simple_template_params.json').replace('\\', '\\\\'),
-            'bicep-file': os.path.join(curr_dir, 'data', 'bicep_simple_template.bicep').replace('\\', '\\\\'),
-            'bicep-param-file':os.path.join(curr_dir, 'data', 'bicepparam', 'storage_account_params.bicepparam').replace('\\', '\\\\'),
-            'bicep-param-file-registry':os.path.join(curr_dir, 'data', 'bicepparam', 'params_registry.bicepparam').replace('\\', '\\\\'),
-            'bicep-param-file-templatespec':os.path.join(curr_dir, 'data', 'bicepparam', 'params_templatespec.bicepparam').replace('\\', '\\\\'),
-            'resource-group': resource_group,
-        })
-
-        # create deployment stack with bicep file
-        self.cmd('stack group create --name {name} --resource-group {resource-group}  --template-file "{bicep-file}" --deny-settings-mode "none" --yes', checks=self.check('provisioningState', 'succeeded'))
-
-        # cleanup
-        self.cmd('stack group delete --name {name} --resource-group {resource-group} --yes')
-
-        #test bicep param file
-        self.cmd('stack group create --name {name} -g {resource-group} -p "{bicep-param-file}" --deny-settings-mode "none" --delete-all --yes', checks=self.check('provisioningState', 'succeeded'))
-
-        self.cmd('stack group delete -g {resource-group} --name {name} --yes')
-
-        # test bicep param file with registry
-        self.cmd('stack group create --name {name} -g {resource-group} -p "{bicep-param-file-registry}" --deny-settings-mode "none" --delete-all --yes', checks=self.check('provisioningState', 'succeeded'))
-
-        self.cmd('stack group delete -g {resource-group} --name {name} --yes')
-
-        # test bicep param file with template spec
-        self.cmd('stack group create --name {name} -g {resource-group} -p "{bicep-param-file-templatespec}" --deny-settings-mode "none" --delete-all --yes', checks=self.check('provisioningState', 'succeeded'))
-
-        self.cmd('stack group delete -g {resource-group} --name {name} --yes')
-
-    @ResourceGroupPreparer(name_prefix='cli_test_deployment_stacks', location=location)
-    def test_show_deployment_stack_resource_group(self, resource_group):
-        curr_dir = os.path.dirname(os.path.realpath(__file__))
-        deployment_stack_name = self.create_random_name('cli-test-show-deployment-stack-resource-group', 60)
-
-        self.kwargs.update({
-            'name': deployment_stack_name,
-            'resource-group': resource_group,
-            'template-file': os.path.join(curr_dir, 'simple_template.json').replace('\\', '\\\\'),
-            'parameter-file': os.path.join(curr_dir, 'simple_template_params.json').replace('\\', '\\\\'),
-        })
-
-        created_deployment_stack = self.cmd('stack group create --name {name} --resource-group {resource-group} --template-file "{template-file}" --deny-settings-mode "none" --parameters "{parameter-file}" --yes', checks=self.check('provisioningState', 'succeeded')).get_output_in_json()
-        deployment_stack_id = created_deployment_stack['id']
-
-        self.kwargs.update({'deployment-stack-id': deployment_stack_id})
-
-        # show stack with stack name
-        self.cmd('stack group show --name {name} --resource-group {resource-group}', checks=self.check('name', '{name}'))
-
-        # show stack with stack id
-        self.cmd('stack group show --id {deployment-stack-id}', checks=self.check('name', '{name}'))
-
-        # cleanup
-        self.cmd('stack group delete --name {name} --resource-group {resource-group} --yes')
-
-    @ResourceGroupPreparer(name_prefix='cli_test_deployment_stacks', location=location)
-    def test_list_deployment_stack_resource_group(self, resource_group):
-        curr_dir = os.path.dirname(os.path.realpath(__file__))
-        deployment_stack_name = self.create_random_name('cli-test-list-deployment-stack-resource-group', 60)
-
-        self.kwargs.update({
-            'name': deployment_stack_name,
-            'resource-group': resource_group,
-            'location': location,
-            'template-file': os.path.join(curr_dir, 'simple_template.json').replace('\\', '\\\\'),
-            'parameter-file': os.path.join(curr_dir, 'simple_template_params.json').replace('\\', '\\\\'),
-        })
-
-        self.cmd('stack group create --name {name} --resource-group {resource-group} --template-file "{template-file}" --deny-settings-mode "none" --parameters "{parameter-file}" --yes', checks=self.check('provisioningState', 'succeeded')).get_output_in_json()
-
-        # list stacks in rg
-        list_deployment_stacks_rg = self.cmd('stack group list --resource-group {resource-group}').get_output_in_json()
-
-        self.assertTrue(len(list_deployment_stacks_rg) > 0)
-        self.assertTrue(list_deployment_stacks_rg[0]['name'], '{name}')
-
-         # cleanup
-        self.cmd('stack group delete --name {name} --resource-group {resource-group} --yes')
-
-    @AllowLargeResponse(4096)
-    @ResourceGroupPreparer(name_prefix='cli_test_deployment_stacks', location=location)
-    def test_delete_deployment_stack_resource_group(self, resource_group):
-        curr_dir = os.path.dirname(os.path.realpath(__file__))
-        deployment_stack_name = self.create_random_name('cli-test-delete-deployment-stack-resource-group', 60)
-        template_spec_name = self.create_random_name('cli-test-template-spec', 60)
-        resource_one = self.create_random_name('cli-test-resource-one', 60)
-        resource_two = self.create_random_name('cli-test-resource-two', 60)
-        resource_group_two = self.create_random_name('cli-test-cli_test_deployment_stacks-two', 60)
-
-        self.kwargs.update({
-            'name': deployment_stack_name,
-            'resource-group': resource_group,
-            'location': location,
-            'template-file': os.path.join(curr_dir, 'simple_template.json').replace('\\', '\\\\'),
-            'parameter-file': os.path.join(curr_dir, 'simple_template_params.json').replace('\\', '\\\\'),
-            'track-rg-file': os.path.join(curr_dir, 'tracked_resource_group.json').replace('\\', '\\\\'),
-            'track-rg-file-only': os.path.join(curr_dir, 'tracked_resource_group_only.json').replace('\\', '\\\\'),
-            'resource-group-two': resource_group_two,
-            'resource-one': resource_one,
-            'resource-two': resource_two,
-            'template-file-spec': os.path.join(curr_dir, 'simple_template_spec.json').replace('\\', '\\\\'),
-            'template-spec-name': template_spec_name,
-            'template-spec-version': "v1",
-            'resource-type-specs': "Microsoft.Resources/templateSpecs"
-        })
-
-        # create stack
-        self.cmd('stack group create --name {name} --resource-group {resource-group} --template-file "{template-file}" --deny-settings-mode "none" --parameters "{parameter-file}" --delete-resources --delete-resource-groups --yes', checks=self.check('provisioningState', 'succeeded')).get_output_in_json()
-
-        self.cmd('stack group show --name {name} --resource-group {resource-group}', checks=self.check('name', '{name}'))
-
-        # delete stack
-        self.cmd('stack group delete --name {name} --resource-group {resource-group} --yes')
-
-        # confirm stack is deleted
-        self.cmd('stack group list --resource-group {resource-group}', checks=self.check("length([?name=='{name}'])", 0))
-
-        # create stack
-        created_stack = self.cmd('stack group create --name {name} --resource-group {resource-group} --template-file "{template-file}" --deny-settings-mode "none" --parameters "{parameter-file}" --yes', checks=self.check('provisioningState', 'succeeded')).get_output_in_json()
-        stack_id = created_stack['id']
-
-        self.kwargs.update({'id':stack_id})
-
-        self.cmd('stack group show --name {name} --resource-group {resource-group}', checks=self.check('name', '{name}'))
-
-        # delete stack with stack id
-        self.cmd('stack group delete --id {id} --resource-group {resource-group} --yes')
-
-        # confirm stack is deleted
-        self.cmd('stack group list --resource-group {resource-group}', checks=self.check("length([?name=='{name}'])", 0))
-
-         # create new resource group - delete flag --delete-resources
-        self.cmd('group create --location {location} --name {resource-group-two}')
-
-        # create stack with resource1 to check if resources are being detached on delete
-        self.cmd('stack group create --name {name} -g {resource-group-two} --template-file "{template-file-spec}" --deny-settings-mode "none" --parameters "name={resource-one}" --yes', checks=self.check('provisioningState', 'succeeded'))
-
-        # delete stack set to (default) detach
-        self.cmd('stack group delete -g {resource-group-two} --name {name} --yes')
-
-        # check resource1 still exists in Azure
-        self.cmd('resource show -n {resource-one} -g {resource-group-two} --resource-type {resource-type-specs}')
-
-        # create stack with resource2 to check if resources are being detached on delete
-        self.cmd('stack group create --name {name} -g {resource-group-two} --template-file "{template-file-spec}" --deny-settings-mode "none" --parameters "name={resource-two}" --yes', checks=self.check('provisioningState', 'succeeded'))
-
-        # delete stack with resource2 set to delete
-        self.cmd('stack group delete -g {resource-group-two} --name {name} --delete-resources --yes')
-
-        # confirm resource2 has been removed from Azure
-        self.cmd('resource list', checks=self.check("length([?name=='{resource-two}'])", 0))
-
-        # cleanup - delete resource group two
-        self.cmd('group delete --name {resource-group-two} --yes')
-
-        # create new resource group - testing delete-all flag
-        self.cmd('group create --location {location} --name {resource-group-two}')
-
-        # create stack
-        self.cmd('stack group create --name {name} -g {resource-group-two} --template-file "{track-rg-file}" --deny-settings-mode "none" --parameters "rgname={resource-one}" "tsname={template-spec-name}" --yes', checks=self.check('provisioningState', 'succeeded'))
-
-        # check template spec exists in Azure
-        self.cmd('resource list -g {resource-group-two}', checks=self.check("length([?name=='{template-spec-name}'])", 1))
-
-        # check rg resource1 exists in Azure
-        self.cmd('group show -n {resource-one}')
-
-        # create stack with delete-all set
-        self.cmd('stack group delete --name {name} -g {resource-group-two} --delete-all --yes')
-
-        # confirm template spec has been removed from azure
-        self.cmd('resource list -g {resource-group-two}',  checks=self.check("length([?name=='{template-spec-name}'])", 0))
-
-        #confirm rg resource1 has been removed from azure
-        self.cmd('group list', checks=self.check("length([?name=='{resource-one}'])", 0))
-
-        # cleanup - delete resource group two
-        self.cmd('group delete --name {resource-group-two} --yes')
-
-        # create new resource group - testing delete-all flag
-        self.cmd('group create --location {location} --name {resource-group-two}')
-
-        # create stack
-        self.cmd('stack group create --name {name} -g {resource-group-two} --template-file "{track-rg-file-only}" --deny-settings-mode "none" --parameters "rgname={resource-one}" --yes', checks=self.check('provisioningState', 'succeeded'))
-
-        # check rg resource1 exists in Azure
-        self.cmd('group show -n {resource-one}')
-
-        # delete stack with delete-all set
-        self.cmd('stack group delete --name {name} -g {resource-group-two} --delete-all --yes')
-
-        # confirm rg resource1 has been removed from azure
-        self.cmd('group list', checks=self.check("length([?name=='{resource-one}'])", 0))
-
-        # cleanup - delete resource group two
-        self.cmd('group delete --name {resource-group-two} --yes')
-
-    @ResourceGroupPreparer(name_prefix='cli_test_deployment_stacks', location=location)
-    def test_export_template_deployment_stack_resource_group(self, resource_group):
-        curr_dir = os.path.dirname(os.path.realpath(__file__))
-        deployment_stack_name = self.create_random_name('cli-test-show-deployment-stack-resource-group', 60)
-
-        self.kwargs.update({
-            'name': deployment_stack_name,
-            'resource-group': resource_group,
-            'template-file': os.path.join(curr_dir, 'simple_template.json').replace('\\', '\\\\'),
-            'parameter-file': os.path.join(curr_dir, 'simple_template_params.json').replace('\\', '\\\\'),
-        })
-
-        created_deployment_stack = self.cmd('stack group create --name {name} --resource-group {resource-group} --template-file "{template-file}" --deny-settings-mode "none" --parameters "{parameter-file}" --yes', checks=self.check('provisioningState', 'succeeded')).get_output_in_json()
-        deployment_stack_id = created_deployment_stack['id']
-
-        self.kwargs.update({'deployment-stack-id': deployment_stack_id})
-
-        # export stack with stack name
-        self.cmd('stack group export --name {name} --resource-group {resource-group}')
-
-        # export stack with stack id
-        self.cmd('stack group export --id {deployment-stack-id}')
-
-        # show stack with stack name
-        self.cmd('stack group show --name {name} --resource-group {resource-group}', checks=self.check('name', '{name}'))
-
-        # cleanup
-        self.cmd('stack group delete --name {name} --resource-group {resource-group} --yes')
-
-    @AllowLargeResponse()
-    @ResourceGroupPreparer(name_prefix='cli_test_deployment_stacks', location=location)
-    def test_create_deployment_stack_management_group(self, resource_group):
-        curr_dir = os.path.dirname(os.path.realpath(__file__))
-        deployment_stack_name = self.create_random_name('cli-test-create-deployment-stack-subscription', 60)
-        template_spec_name = self.create_random_name('cli-test-template-spec', 60)
-        resource_one = self.create_random_name('cli-test-resource-one', 60)
-        resource_two = self.create_random_name('cli-test-resource-two', 60)
-        resource_three = self.create_random_name('cli-test-resource-three', 60)
-        resource_group_two = self.create_random_name('cli-test-cli_test_deployment_stacks-two', 60)
-
-        self.kwargs.update({
-            'name': deployment_stack_name,
-            'location': location,
-            'subscription': self.get_subscription_id(),
-            'template-file': os.path.join(curr_dir, 'simple_template.json').replace('\\', '\\\\'),
-            'template-file-spec': os.path.join(curr_dir, 'simple_template_spec.json').replace('\\', '\\\\'),
-            'parameter-file': os.path.join(curr_dir, 'simple_template_params.json').replace('\\', '\\\\'),
-            'bicep-file': os.path.join(curr_dir, 'data', 'bicep_simple_template.bicep').replace('\\', '\\\\'),
-            'bicep-param-file':os.path.join(curr_dir, 'data', 'bicepparam', 'storage_account_params.bicepparam').replace('\\', '\\\\'),
-            'template-file-rg': os.path.join(curr_dir, 'simple_template_resource_group.json').replace('\\', '\\\\'),
-            'track-rg-file': os.path.join(curr_dir, 'tracked_resource_group.json').replace('\\', '\\\\'),
-            'template-spec-name': template_spec_name,
-            'template-spec-version': "v1",
-            'resource-group': resource_group,
-            'resource-group-two': resource_group_two,
-            'resource-one': resource_one,
-            'resource-two': resource_two,
-            'resource-three': resource_three,
-            'resource-type-specs': "Microsoft.Resources/templateSpecs",
-            'actual-mg': self.create_random_name('azure-cli-management', 30),
-            'mg': "AzBlueprintAssignTest"
-        })
-
-        # create templete spec
-        basic_template_spec = self.cmd('ts create --name {template-spec-name} --version {template-spec-version} --location {location} --template-file {template-file} --resource-group {resource-group}').get_output_in_json()
-        template_spec_id = basic_template_spec['id']
-
-        self.kwargs.update({'template-spec-id': template_spec_id})
-
-        self.cmd('stack mg create --name {name} --management-group-id {mg} --location {location} --template-spec "{template-spec-id}" --deny-settings-mode "none" --parameters "{parameter-file}" --description "MG stack deployment" --deployment-subscription {subscription}', checks=self.check('provisioningState', 'succeeded'))
-
-        # cleanup
-        self.cmd('stack mg delete --name {name} --management-group-id {mg} --yes')
-
-        # create deployment stack with template file and parameter file
-        self.cmd('stack mg create --name {name} --management-group-id {mg} --location {location} --template-file "{template-file}" --deny-settings-mode "none" --parameters "{parameter-file}" --description "MG stack deployment" --delete-all --deny-settings-excluded-principals "principal1 principal2" --deny-settings-excluded-actions "action1 action2" --deny-settings-apply-to-child-scopes --no-wait', checks=self.is_empty())
-
-        time.sleep(20)
-
-        # check if the stack was created successfully
-        self.cmd('stack mg show --name {name} --management-group-id {mg}', checks=self.check('provisioningState', 'succeeded'))
-
-        # cleanup
-        self.cmd('stack mg delete --name {name} --management-group-id {mg} --yes')
-
-        # test delete flag --delete-resource-groups - create stack  with resource1
-        self.cmd('stack mg create --name {name} --management-group-id {mg} --location {location} --template-file "{template-file-rg}" --deny-settings-mode "none" --parameters "name={resource-one}" --delete-resources --tags "tag1 tag2"', checks=self.check('provisioningState', 'succeeded'))
-
-        # update stack with resource2 set to detach
-        self.cmd('stack mg create --name {name} --management-group-id {mg} --location {location} --template-file "{template-file-rg}" --deny-settings-mode "none" --parameters "name={resource-two}"', checks=self.check('provisioningState', 'succeeded'))
-
-        # check resource1 still exists in Azure
-        self.cmd('group show -n {resource-one}')
-
-        # check resource2 exists in Azure
-        self.cmd('group show -n {resource-two}')
-
-        # update stack with resource3 set to delete
-        self.cmd('stack mg create --name {name} --management-group-id {mg} --location {location} --template-file "{template-file-rg}" --deny-settings-mode "none" --parameters "name={resource-three}" --delete-resources', checks=self.check('provisioningState', 'succeeded'))
-
-        # check resource1 still exists in Azure
-        self.cmd('group show -n {resource-one}')
-
-        # check resource3 exists in Azure
-        self.cmd('group show -n {resource-three}')
-
-        # check resource2 does not exist in Azure - should have been purged
-        self.cmd('resource list', checks=self.check("length([?name=='{resource-two}'])", 0))
-
-        # cleanup
-        self.cmd('stack mg delete --name {name} --management-group-id {mg} --yes')
-
-    def test_show_deployment_stack_management_group(self):
-        curr_dir = os.path.dirname(os.path.realpath(__file__))
-        deployment_stack_name = self.create_random_name('cli-test-get-deployment-stack-subscription', 60)
-        self.kwargs.update({
-            'name': deployment_stack_name,
-            'location': location,
-            'template-file': os.path.join(curr_dir, 'simple_template.json').replace('\\', '\\\\'),
-            'parameter-file': os.path.join(curr_dir, 'simple_template_params.json').replace('\\', '\\\\'),
-            'mg': "AzBlueprintAssignTest",
-            'actual-mg':self.create_random_name('azure-cli-management', 30)
-        })
-
-
-        created_deployment_stack = self.cmd('stack mg create --name {name} --management-group-id {mg} --location {location} --template-file "{template-file}" --deny-settings-mode "none"', checks=self.check('provisioningState', 'succeeded')).get_output_in_json()
-        deployment_stack_id = created_deployment_stack['id']
-
-        self.kwargs.update({'deployment-stack-id': deployment_stack_id})
-
-        # show stack with stack name
-        self.cmd('stack mg show --name {name} --management-group-id {mg}', checks=self.check('name', '{name}'))
-
-        # show stack with stack id
-        self.cmd('stack mg show --id {deployment-stack-id} --management-group-id {mg}', checks=self.check('name', '{name}'))
-
-        # cleanup
-        self.cmd('stack mg delete --name {name} --management-group-id {mg} --yes')
-
-    def test_delete_deployment_stack_management_group(self):
-        curr_dir = os.path.dirname(os.path.realpath(__file__))
-        deployment_stack_name = self.create_random_name('cli-test-delete-deployment-stack-subscription', 60)
-        resource_one = self.create_random_name('cli-test-resource-one', 60)
-        resource_two = self.create_random_name('cli-test-resource-two', 60)
-        resource_three = self.create_random_name('cli-test-resource-three', 60)
-        template_spec_name = self.create_random_name('cli-test-template-spec', 60)
-        resource_group_two = self.create_random_name('cli-test-cli_test_deployment_stacks-two', 60)
-
-        self.kwargs.update({
-            'name': deployment_stack_name,
-            'location': location,
-            'template-file': os.path.join(curr_dir, 'simple_template.json').replace('\\', '\\\\'),
-            'parameter-file': os.path.join(curr_dir, 'simple_template_params.json').replace('\\', '\\\\'),
-            'template-file-spec': os.path.join(curr_dir, 'simple_template_spec.json').replace('\\', '\\\\'),
-            'parameter-file': os.path.join(curr_dir, 'simple_template_params.json').replace('\\', '\\\\'),
-            'bicep-file': os.path.join(curr_dir, 'data\\bicep_simple_template.bicep').replace('\\', '\\\\'),
-            'template-file-rg': os.path.join(curr_dir, 'simple_template_resource_group.json').replace('\\', '\\\\'),
-            'track-rg-file': os.path.join(curr_dir, 'tracked_resource_group.json').replace('\\', '\\\\'),
-            'template-spec-name': template_spec_name,
-            'template-spec-version': "v1",
-            'resource-one': resource_one,
-            'resource-two': resource_two,
-            'resource-three': resource_three,
-            'resource-group-two': resource_group_two,
-            'resource-type-specs': "Microsoft.Resources/templateSpecs",
-            'mg': "AzBlueprintAssignTest",
-            'actual-mg':self.create_random_name('azure-cli-management', 30)
-        })
-
-        # create stack
-        self.cmd('stack mg create --name {name} --management-group-id {mg} --location {location} --template-file "{template-file}" --deny-settings-mode "none" --parameters "{parameter-file}" --yes', checks=self.check('provisioningState', 'succeeded')).get_output_in_json()
-
-        # check stack to make sure it exists
-        self.cmd('stack mg show --name {name} --management-group-id {mg}', checks=self.check('name', '{name}'))
-
-        # delete stack with stack name
-        self.cmd('stack mg delete --name {name} --management-group-id {mg} --yes')
-
-        # add delete with stack id
-        created_stack = self.cmd('stack mg create --name {name} --management-group-id {mg} --location {location} --template-file "{template-file}" --deny-settings-mode "none" --parameters "{parameter-file}" --yes', checks=self.check('provisioningState', 'succeeded')).get_output_in_json()
-        stack_id = created_stack['id']
-
-        self.kwargs.update({'id': stack_id})
-
-        # delete stack with id
-        self.cmd('stack mg delete --id  {id} --management-group-id {mg} --yes')
-
-        # test delete flag --delete-resource-groups - create stack  with resource1
-        self.cmd('stack mg create --name {name} --management-group-id {mg} --location {location} --template-file "{template-file-rg}" --deny-settings-mode "none" --parameters "name={resource-one}" --yes', checks=self.check('provisioningState', 'succeeded'))
-
-        # delete stack with resource1 set to detach
-        self.cmd('stack mg delete --name {name} --management-group-id {mg} --yes')
-
-        # check resource1 still exists in Azure
-        self.cmd('group show -n {resource-one}')
-
-        # update stack with resource3 set to delete
-        self.cmd('stack mg create --name {name} --management-group-id {mg} --location {location} --template-file "{template-file-rg}" --deny-settings-mode "none" --parameters "name={resource-two}" --delete-resources --delete-resource-groups --yes', checks=self.check('provisioningState', 'succeeded'))
-
-        # delete stack with resource1 set to detach
-        self.cmd('stack mg delete --name {name} --management-group-id {mg} --delete-resources --delete-resource-groups --yes')
-
-        # check resource1 still exists in Azure
-        self.cmd('group show -n {resource-one}')
-
-        #confirm resource2 has been removed from Azure
-        self.cmd('group list', checks=self.check("length([?name=='{resource-two}'])", 0))
-
-        # cleanup
-        self.cmd('group delete --name {resource-one} --yes')
-
-    def test_export_template_deployment_stack_management_group(self):
-        curr_dir = os.path.dirname(os.path.realpath(__file__))
-        deployment_stack_name = self.create_random_name('cli-test-get-deployment-stack-subscription', 60)
-        self.kwargs.update({
-            'name': deployment_stack_name,
-            'location': location,
-            'template-file': os.path.join(curr_dir, 'simple_template.json').replace('\\', '\\\\'),
-            'parameter-file': os.path.join(curr_dir, 'simple_template_params.json').replace('\\', '\\\\'),
-            'mg': "AzBlueprintAssignTest",
-            'actual-mg':self.create_random_name('azure-cli-management', 30)
-        })
-
-        created_deployment_stack = self.cmd('stack mg create --name {name} --management-group-id {mg} --location {location} --template-file "{template-file}" --deny-settings-mode "none" --parameters "{parameter-file}" --yes', checks=self.check('provisioningState', 'succeeded')).get_output_in_json()
-        deployment_stack_id = created_deployment_stack['id']
-
-        self.kwargs.update({'deployment-stack-id': deployment_stack_id})
-
-        # show stack with stack name
-        self.cmd('stack mg export --name {name} --management-group-id {mg}')
-
-        # show stack with stack id
-        self.cmd('stack mg export --id {deployment-stack-id} --management-group-id {mg}')
-
-        # show stack with stack name
-        self.cmd('stack mg show --name {name} --management-group-id {mg}', checks=self.check('name', '{name}'))
-
-        # cleanup
-        self.cmd('stack mg delete --name {name} --management-group-id {mg} --yes')
-
-    @AllowLargeResponse(4096)
-    def test_list_deployment_stack_management_group(self):
-        curr_dir = os.path.dirname(os.path.realpath(__file__))
-        deployment_stack_name = self.create_random_name('cli-test-list-deployment-stack-subscription', 60)
-
-        self.kwargs.update({
-            'name': deployment_stack_name,
-            'location': location,
-            'template-file': os.path.join(curr_dir, 'simple_template.json').replace('\\', '\\\\'),
-            'parameter-file': os.path.join(curr_dir, 'simple_template_params.json').replace('\\', '\\\\'),
-            'mg': "AzBlueprintAssignTest",
-            'actual-mg':self.create_random_name('azure-cli-management', 30)
-        })
-
-        self.cmd('stack mg create --name {name} --management-group-id {mg} --location {location} --template-file "{template-file}" --deny-settings-mode "none" --parameters "{parameter-file}" --yes', checks=self.check('provisioningState', 'succeeded')).get_output_in_json()
-
-        # list stacks
-        list_deployment_stacks = self.cmd('stack mg list --management-group-id {mg}').get_output_in_json()
-
-        self.assertTrue(len(list_deployment_stacks) > 0)
-        self.assertTrue(list_deployment_stacks[0]['name'], '{name}')
-
-         # cleanup
-        self.cmd('stack mg delete --name {name} --management-group-id {mg} --yes')
-
-class DeploymentTestAtSubscriptionScopeTemplateSpecs(ScenarioTest):
-
-    @AllowLargeResponse(4096)
-    @ResourceGroupPreparer(name_prefix='cli_test_template_specs_tenant_deploy', location='eastus')
-    def test_subscription_level_deployment_ts(self, resource_group, resource_group_location):
-        curr_dir = os.path.dirname(os.path.realpath(__file__))
-        template_spec_name = self.create_random_name('cli-test-sub-lvl-ts-deploy', 60)
-        self.kwargs.update({
-            'template_spec_name': template_spec_name,
-            'resource_group_location': resource_group_location,
-            'tf': os.path.join(curr_dir, 'subscription_level_template.json').replace('\\', '\\\\'),
-            'params': os.path.join(curr_dir, 'subscription_level_parameters.json').replace('\\', '\\\\'),
-            # params-uri below is the raw file url of the subscription_level_parameters.json above
-            'params_uri': 'https://raw.githubusercontent.com/Azure/azure-cli/dev/src/azure-cli/azure/cli/command_modules/resource/tests/latest/subscription_level_parameters.json',
-            'dn': self.create_random_name('azure-cli-subscription_level_deployment', 60),
-            'dn2': self.create_random_name('azure-cli-subscription_level_deployment', 60),
-            'storage-account-name': self.create_random_name('armbuilddemo', 20)
-        })
-
-        result = self.cmd('ts create -g {rg} -n {template_spec_name} -v 1.0 -l {resource_group_location} -f "{tf}"',
-                          checks=self.check('name', '1.0')).get_output_in_json()
-
-        self.kwargs['template_spec_version_id'] = result['id']
-
-        self.cmd('deployment sub validate --location WestUS --template-spec {template_spec_version_id} --parameters "{params_uri}"  --parameters storageAccountName="{storage-account-name}"', checks=[
-            self.check('properties.provisioningState', 'Succeeded')
-        ])
-
-        self.cmd('deployment sub create -n {dn} --location WestUS --template-spec {template_spec_version_id} --parameters @"{params}" --parameters storageAccountName="{storage-account-name}"', checks=[
-            self.check('properties.provisioningState', 'Succeeded')
-        ])
-
-        self.cmd('deployment sub show -n {dn}', checks=[
-            self.check('name', '{dn}')
-        ])
-
-        self.cmd('deployment sub export -n {dn}', checks=[
-        ])
-
-        self.cmd('deployment operation sub list -n {dn}', checks=[
-            self.check('length([])', 5)
-        ])
-
-        self.cmd('deployment sub create -n {dn2} --location WestUS --template-spec "{template_spec_version_id}" --parameters @"{params}" --no-wait')
-
-        self.cmd('deployment sub cancel -n {dn2}')
-
-        self.cmd('deployment sub show -n {dn2}', checks=[
-            self.check('properties.provisioningState', 'Canceled')
-        ])
-
-        # clean up
-        self.kwargs['template_spec_id'] = result['id'].replace('/versions/1.0', ' ')
-        self.cmd('ts delete --template-spec {template_spec_id} --yes')
-
-
-class DeploymentTestAtResourceGroupTemplateSpecs(ScenarioTest):
-
-    @ResourceGroupPreparer(name_prefix='cli_test_template_specs_resource_group_deployment', location='westus')
-    def test_resource_group_deployment_ts(self, resource_group, resource_group_location):
-        curr_dir = os.path.dirname(os.path.realpath(__file__))
-        template_spec_name = self.create_random_name('cli-test-resource-group-ts-deploy', 60)
-        self.kwargs.update({
-            'template_spec_name': template_spec_name,
-            'resource_group_location': resource_group_location,
-            'tf': os.path.join(curr_dir, 'simple_deploy.json').replace('\\', '\\\\'),
-            'params': os.path.join(curr_dir, 'simple_deploy_parameters.json').replace('\\', '\\\\'),
-            'dn': self.create_random_name('azure-cli-resource-group-deployment', 60),
-            'dn2': self.create_random_name('azure-cli-resource-group-deployment', 60),
-        })
-
-        result = self.cmd('ts create -g {rg} -n {template_spec_name} -v 1.0 -l {resource_group_location} -f "{tf}"',
-                          checks=self.check('name', '1.0')).get_output_in_json()
-
-        self.kwargs['template_spec_version_id'] = result['id']
-
-        self.cmd('deployment group validate --resource-group {rg} --template-spec "{template_spec_version_id}" --parameters @"{params}"', checks=[
-            self.check('properties.provisioningState', 'Succeeded')
-        ])
-
-        self.cmd('deployment group create --resource-group {rg} -n {dn} --template-spec "{template_spec_version_id}" --parameters @"{params}"', checks=[
-            self.check('properties.provisioningState', 'Succeeded'),
-        ])
-
-        self.cmd('deployment group list --resource-group {rg}', checks=[
-            self.check('[0].name', '{dn}'),
-        ])
-
-        self.cmd('deployment group list --resource-group {rg} --filter "provisioningState eq \'Succeeded\'"', checks=[
-            self.check('[0].name', '{dn}'),
-        ])
-
-        self.cmd('deployment group show --resource-group {rg} -n {dn}', checks=[
-            self.check('name', '{dn}')
-        ])
-
-        self.cmd('deployment group export --resource-group {rg} -n {dn}', checks=[
-        ])
-
-        self.cmd('deployment operation group list --resource-group {rg} -n {dn}', checks=[
-            self.check('length([])', 2)
-        ])
-
-        self.cmd('deployment group create --resource-group {rg} -n {dn2} --template-spec "{template_spec_version_id}" --parameters @"{params}" --no-wait')
-
-        self.cmd('deployment group cancel -n {dn2} -g {rg}')
-
-        self.cmd('deployment group show -n {dn2} -g {rg}', checks=[
-            self.check('properties.provisioningState', 'Canceled')
-        ])
-
-
->>>>>>> f9a4685d
 class ResourceMoveScenarioTest(ScenarioTest):
     @ResourceGroupPreparer(name_prefix='cli_test_resource_move_dest', parameter_name='resource_group_dest', key='rg2')
     @ResourceGroupPreparer(name_prefix='cli_test_resource_move_source', key='rg1')
@@ -4712,6 +2297,239 @@
         self.cmd('group delete -n {group2} -y')
 
 
+class BicepScenarioTest(ScenarioTest):
+
+    @AllowLargeResponse()
+    def test_bicep_list_versions(self):
+        self.cmd('az bicep list-versions', checks=[
+            self.greater_than('length(@)', 0)
+        ])
+
+class BicepDecompileParamsTest(LiveScenarioTest):
+    def setup(self):
+        super().setup()
+        self.cmd('az bicep uninstall')
+
+    def tearDown(self):
+        super().tearDown()
+        self.cmd('az bicep uninstall')
+
+    def test_bicep_decompile_params_file(self):
+        curr_dir = os.path.dirname(os.path.realpath(__file__))
+        tf = os.path.join(curr_dir, 'test-params.json').replace('\\', '\\\\')
+        params_path = os.path.join(curr_dir, 'test-params.bicepparam').replace('\\', '\\\\')
+        self.kwargs.update({
+            'tf': tf,
+            'params_path': params_path,
+        })
+
+        self.cmd('az bicep decompile-params --file {tf}')
+
+        if os.path.exists(params_path):
+            os.remove(params_path)
+
+class BicepBuildParamsTest(LiveScenarioTest):
+    def setup(self):
+        super().setup()
+        self.cmd('az bicep uninstall')
+
+    def tearDown(self):
+        super().tearDown()
+        self.cmd('az bicep uninstall')
+
+    def test_bicep_build_params_file(self):
+        curr_dir = os.path.dirname(os.path.realpath(__file__))
+        tf = os.path.join(curr_dir, 'sample_params.bicepparam').replace('\\', '\\\\')
+        params_path = os.path.join(curr_dir, 'sample_params.parameters.json').replace('\\', '\\\\')
+        self.kwargs.update({
+            'tf': tf,
+            'params_path': params_path,
+        })
+
+        self.cmd('az bicep build-params --file {tf}')
+
+        if os.path.exists(params_path):
+            os.remove(params_path)
+
+    def test_bicep_build_params_file_outfile(self):
+        curr_dir = os.path.dirname(os.path.realpath(__file__))
+        tf = os.path.join(curr_dir, 'sample_params.bicepparam').replace('\\', '\\\\')
+        params_path = os.path.join(curr_dir, 'sample_params.parameters.json').replace('\\', '\\\\')
+        self.kwargs.update({
+            'tf': tf,
+            'params_path': params_path,
+        })
+
+        self.cmd('az bicep build-params --file {tf} --outfile {params_path}')
+
+        if os.path.exists(params_path):
+            os.remove(params_path)
+
+# Because don't want to record bicep cli binary
+class BicepBuildTest(LiveScenarioTest):
+
+    def setup(self):
+        super().setup()
+        self.cmd('az bicep uninstall')
+
+    def tearDown(self):
+        super().tearDown()
+        self.cmd('az bicep uninstall')
+
+    def test_bicep_build_decompile(self):
+        curr_dir = os.path.dirname(os.path.realpath(__file__))
+        tf = os.path.join(curr_dir, 'storage_account_deploy.bicep').replace('\\', '\\\\')
+        build_path = os.path.join(curr_dir, 'test.json').replace('\\', '\\\\')
+        decompile_path = os.path.join(curr_dir, 'test.bicep').replace('\\', '\\\\')
+        self.kwargs.update({
+            'tf': tf,
+            'build_path': build_path,
+            'decompile_path': decompile_path
+        })
+
+        self.cmd('az bicep build -f {tf} --outfile {build_path}')
+        self.cmd('az bicep decompile -f {build_path}')
+        self.cmd('az bicep decompile -f {build_path} --force')
+
+        if os.path.exists(build_path):
+            os.remove(build_path)
+        if os.path.exists(decompile_path):
+            os.remove(decompile_path)
+
+class BicepGenerateParamsTest(LiveScenarioTest):
+    def setup(self):
+        super().setup()
+        self.cmd('az bicep uninstall')
+
+    def tearDown(self):
+        super().tearDown()
+        self.cmd('az bicep uninstall')
+
+    def test_bicep_generate_params_output_format_only(self):
+        curr_dir = os.path.dirname(os.path.realpath(__file__))
+        tf = os.path.join(curr_dir, 'sample_params.bicep').replace('\\', '\\\\')
+        params_path = os.path.join(curr_dir, 'sample_params.parameters.json').replace('\\', '\\\\')
+        self.kwargs.update({
+            'tf': tf,
+            'params_path': params_path,
+        })
+
+        self.cmd('az bicep generate-params -f {tf} --outfile {params_path} --output-format json')
+
+        if os.path.exists(params_path):
+            os.remove(params_path)
+
+    def test_bicep_generate_params_include_params_only(self):
+        curr_dir = os.path.dirname(os.path.realpath(__file__))
+        tf = os.path.join(curr_dir, 'sample_params.bicep').replace('\\', '\\\\')
+        params_path = os.path.join(curr_dir, 'sample_params.parameters.json').replace('\\', '\\\\')
+        self.kwargs.update({
+            'tf': tf,
+            'params_path': params_path,
+        })
+
+        self.cmd('az bicep generate-params -f {tf} --outfile {params_path} --include-params all')
+
+        if os.path.exists(params_path):
+            os.remove(params_path)
+
+    def test_bicep_generate_params(self):
+        curr_dir = os.path.dirname(os.path.realpath(__file__))
+        tf = os.path.join(curr_dir, 'sample_params.bicep').replace('\\', '\\\\')
+        params_path = os.path.join(curr_dir, 'sample_params.parameters.json').replace('\\', '\\\\')
+        self.kwargs.update({
+            'tf': tf,
+            'params_path': params_path,
+        })
+
+        self.cmd('az bicep generate-params -f {tf} --outfile {params_path}')
+
+        if os.path.exists(params_path):
+            os.remove(params_path)
+
+class BicepInstallationTest(LiveScenarioTest):
+    def setup(self):
+        super().setup()
+        self.cmd('az bicep uninstall')
+
+    def tearDown(self):
+        super().tearDown()
+        self.cmd('az bicep uninstall')
+
+    def test_install_and_upgrade(self):
+        self.cmd('az bicep install')
+        self.cmd('az bicep version')
+
+        self.cmd('az bicep uninstall')
+
+        self.cmd('az bicep install --target-platform win-x64')
+        self.cmd('az bicep version')
+
+        self.cmd('az bicep uninstall')
+
+        self.cmd('az bicep install --version v0.4.63')
+        self.cmd('az bicep upgrade')
+        self.cmd('az bicep version')
+
+        self.cmd('az bicep uninstall')
+
+        self.cmd('az bicep install --version v0.4.63')
+        self.cmd('az bicep upgrade -t win-x64')
+        self.cmd('az bicep version')
+
+
+class BicepRestoreTest(LiveScenarioTest):
+
+    def setup(self):
+        super().setup()
+        self.cmd('az bicep uninstall')
+
+    def tearDown(self):
+        super().tearDown()
+        self.cmd('az bicep uninstall')
+
+    def test_restore(self):
+        curr_dir = os.path.dirname(os.path.realpath(__file__))
+        bf = os.path.join(curr_dir, 'data', 'external_modules.bicep').replace('\\', '\\\\')
+        out_path = os.path.join(curr_dir, 'data', 'external_modules.json').replace('\\', '\\\\')
+        self.kwargs.update({
+            'bf': bf,
+            'out_path': out_path,
+        })
+
+        self.cmd('az bicep restore -f {bf}')
+        self.cmd('az bicep restore -f {bf} --force')
+        self.cmd('az bicep build -f {bf} --no-restore')
+
+        if os.path.exists(out_path):
+            os.remove(out_path)
+
+
+class BicepFormatTest(LiveScenarioTest):
+
+    def setup(self):
+        super().setup()
+        self.cmd('az bicep uninstall')
+
+    def tearDown(self):
+        super().tearDown()
+        self.cmd('az bicep uninstall')
+
+    def test_format(self):
+        curr_dir = os.path.dirname(os.path.realpath(__file__))
+        bf = os.path.join(curr_dir, 'storage_account_deploy.bicep').replace('\\', '\\\\')
+        out_file = os.path.join(curr_dir, 'storage_account_deploy.formatted.bicep').replace('\\', '\\\\')
+        self.kwargs.update({
+            'bf': bf,
+            'out_file': out_file,
+        })
+
+        self.cmd('az bicep format --file {bf} --outfile {out_file} --newline lf --indent-kind space --indent-size 2 --insert-final-newline')
+
+        if os.path.exists(out_file):
+            os.remove(out_file)
+
+
 class ResourceManagementPrivateLinkTest(ScenarioTest):
     @ResourceGroupPreparer(name_prefix='cli_test_resourcemanager_privatelink_get', location='westus')
     def test_get_resourcemanagementprivatelink(self, resource_group, resource_group_location):
