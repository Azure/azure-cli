--- conflicted
+++ resolved
@@ -13,21 +13,13 @@
       ParameterSetName:
       - -n -g --analytical-storage-schema-type
       User-Agent:
-<<<<<<< HEAD
-      - AZURECLI/2.37.0 azsdk-python-azure-mgmt-resource/21.1.0b1 Python/3.8.10 (Windows-10-10.0.22000-SP0)
-=======
       - AZURECLI/2.40.0 azsdk-python-azure-mgmt-resource/21.1.0b1 Python/3.10.6 (Linux-5.15.0-1019-azure-x86_64-with-glibc2.31)
         VSTS_0fb41ef4-5012-48a9-bf39-4ee3de03ee35_build_4949_0
->>>>>>> 1be1db21
     method: GET
     uri: https://management.azure.com/subscriptions/00000000-0000-0000-0000-000000000000/resourcegroups/cli_test_cosmosdb_account000001?api-version=2021-04-01
   response:
     body:
-<<<<<<< HEAD
-      string: '{"id":"/subscriptions/00000000-0000-0000-0000-000000000000/resourceGroups/cli_test_cosmosdb_account000001","name":"cli_test_cosmosdb_account000001","type":"Microsoft.Resources/resourceGroups","location":"westus","tags":{"product":"azurecli","cause":"automation","date":"2022-06-28T13:02:46Z"},"properties":{"provisioningState":"Succeeded"}}'
-=======
       string: '{"id":"/subscriptions/00000000-0000-0000-0000-000000000000/resourceGroups/cli_test_cosmosdb_account000001","name":"cli_test_cosmosdb_account000001","type":"Microsoft.Resources/resourceGroups","location":"westus","tags":{"product":"azurecli","cause":"automation","date":"2022-09-19T03:14:41Z"},"properties":{"provisioningState":"Succeeded"}}'
->>>>>>> 1be1db21
     headers:
       cache-control:
       - no-cache
@@ -36,11 +28,7 @@
       content-type:
       - application/json; charset=utf-8
       date:
-<<<<<<< HEAD
-      - Tue, 28 Jun 2022 13:02:52 GMT
-=======
       - Mon, 19 Sep 2022 03:14:42 GMT
->>>>>>> 1be1db21
       expires:
       - '-1'
       pragma:
@@ -75,32 +63,6 @@
       ParameterSetName:
       - -n -g --analytical-storage-schema-type
       User-Agent:
-<<<<<<< HEAD
-      - AZURECLI/2.37.0 azsdk-python-mgmt-cosmosdb/7.0.0b6 Python/3.8.10 (Windows-10-10.0.22000-SP0)
-    method: PUT
-    uri: https://management.azure.com/subscriptions/00000000-0000-0000-0000-000000000000/resourceGroups/cli_test_cosmosdb_account000001/providers/Microsoft.DocumentDB/databaseAccounts/cli000002?api-version=2022-02-15-preview
-  response:
-    body:
-      string: '{"id":"/subscriptions/00000000-0000-0000-0000-000000000000/resourceGroups/cli_test_cosmosdb_account000001/providers/Microsoft.DocumentDB/databaseAccounts/cli000002","name":"cli000002","location":"West
-        US","type":"Microsoft.DocumentDB/databaseAccounts","kind":"GlobalDocumentDB","tags":{},"systemData":{"createdAt":"2022-06-28T13:03:02.5339367Z"},"properties":{"provisioningState":"Creating","publicNetworkAccess":"Enabled","enableAutomaticFailover":false,"enableMultipleWriteLocations":false,"enablePartitionKeyMonitor":false,"isVirtualNetworkFilterEnabled":false,"virtualNetworkRules":[],"EnabledApiTypes":"Sql","disableKeyBasedMetadataWriteAccess":false,"enableFreeTier":false,"enableAnalyticalStorage":false,"analyticalStorageConfiguration":{"schemaType":"FullFidelity"},"instanceId":"eae8ba04-2974-49d1-a959-d05892eb2e99","databaseAccountOfferType":"Standard","enableCassandraConnector":false,"connectorOffer":"","enableMaterializedViews":false,"defaultIdentity":"","networkAclBypass":"None","disableLocalAuth":false,"consistencyPolicy":{"defaultConsistencyLevel":"Session","maxIntervalInSeconds":5,"maxStalenessPrefix":100},"configurationOverrides":{},"writeLocations":[{"id":"cli000002-westus","locationName":"West
-        US","provisioningState":"Creating","failoverPriority":0,"isZoneRedundant":false}],"readLocations":[{"id":"cli000002-westus","locationName":"West
-        US","provisioningState":"Creating","failoverPriority":0,"isZoneRedundant":false}],"locations":[{"id":"cli000002-westus","locationName":"West
-        US","provisioningState":"Creating","failoverPriority":0,"isZoneRedundant":false}],"failoverPolicies":[{"id":"cli000002-westus","locationName":"West
-        US","failoverPriority":0}],"cors":[],"capabilities":[],"ipRules":[],"backupPolicy":{"type":"Periodic","periodicModeProperties":{"backupIntervalInMinutes":240,"backupRetentionIntervalInHours":8,"backupStorageRedundancy":"Invalid"}},"networkAclBypassResourceIds":[],"diagnosticLogSettings":{"enableFullTextQuery":"None"}},"identity":{"type":"None"}}'
-    headers:
-      azure-asyncoperation:
-      - https://management.azure.com/subscriptions/00000000-0000-0000-0000-000000000000/providers/Microsoft.DocumentDB/locations/westus/operationsStatus/fcba646e-e23b-46dd-9200-25d9c9a21d8a?api-version=2022-02-15-preview
-      cache-control:
-      - no-store, no-cache
-      content-length:
-      - '2002'
-      content-type:
-      - application/json
-      date:
-      - Tue, 28 Jun 2022 13:03:05 GMT
-      location:
-      - https://management.azure.com/subscriptions/00000000-0000-0000-0000-000000000000/resourceGroups/cli_test_cosmosdb_account000001/providers/Microsoft.DocumentDB/databaseAccounts/cli000002/operationResults/fcba646e-e23b-46dd-9200-25d9c9a21d8a?api-version=2022-02-15-preview
-=======
       - AZURECLI/2.40.0 azsdk-python-mgmt-cosmosdb/8.0.0 Python/3.10.6 (Linux-5.15.0-1019-azure-x86_64-with-glibc2.31)
         VSTS_0fb41ef4-5012-48a9-bf39-4ee3de03ee35_build_4949_0
     method: PUT
@@ -126,7 +88,6 @@
       - Mon, 19 Sep 2022 03:14:48 GMT
       location:
       - https://management.azure.com/subscriptions/00000000-0000-0000-0000-000000000000/resourceGroups/cli_test_cosmosdb_account000001/providers/Microsoft.DocumentDB/databaseAccounts/cli000002/operationResults/ee2caab4-f330-4687-9581-b0007cec160d?api-version=2022-08-15
->>>>>>> 1be1db21
       pragma:
       - no-cache
       server:
@@ -142,7 +103,7 @@
       x-ms-gatewayversion:
       - version=2.14.0
       x-ms-ratelimit-remaining-subscription-writes:
-      - '1197'
+      - '1199'
     status:
       code: 200
       message: Ok
@@ -160,16 +121,10 @@
       ParameterSetName:
       - -n -g --analytical-storage-schema-type
       User-Agent:
-<<<<<<< HEAD
-      - AZURECLI/2.37.0 azsdk-python-mgmt-cosmosdb/7.0.0b6 Python/3.8.10 (Windows-10-10.0.22000-SP0)
-    method: GET
-    uri: https://management.azure.com/subscriptions/00000000-0000-0000-0000-000000000000/providers/Microsoft.DocumentDB/locations/westus/operationsStatus/fcba646e-e23b-46dd-9200-25d9c9a21d8a?api-version=2022-02-15-preview
-=======
       - AZURECLI/2.40.0 azsdk-python-mgmt-cosmosdb/8.0.0 Python/3.10.6 (Linux-5.15.0-1019-azure-x86_64-with-glibc2.31)
         VSTS_0fb41ef4-5012-48a9-bf39-4ee3de03ee35_build_4949_0
     method: GET
     uri: https://management.azure.com/subscriptions/00000000-0000-0000-0000-000000000000/providers/Microsoft.DocumentDB/locations/westus/operationsStatus/ee2caab4-f330-4687-9581-b0007cec160d?api-version=2022-08-15
->>>>>>> 1be1db21
   response:
     body:
       string: '{"status":"Dequeued"}'
@@ -181,11 +136,7 @@
       content-type:
       - application/json
       date:
-<<<<<<< HEAD
-      - Tue, 28 Jun 2022 13:03:35 GMT
-=======
       - Mon, 19 Sep 2022 03:15:17 GMT
->>>>>>> 1be1db21
       pragma:
       - no-cache
       server:
@@ -217,16 +168,10 @@
       ParameterSetName:
       - -n -g --analytical-storage-schema-type
       User-Agent:
-<<<<<<< HEAD
-      - AZURECLI/2.37.0 azsdk-python-mgmt-cosmosdb/7.0.0b6 Python/3.8.10 (Windows-10-10.0.22000-SP0)
-    method: GET
-    uri: https://management.azure.com/subscriptions/00000000-0000-0000-0000-000000000000/providers/Microsoft.DocumentDB/locations/westus/operationsStatus/fcba646e-e23b-46dd-9200-25d9c9a21d8a?api-version=2022-02-15-preview
-=======
       - AZURECLI/2.40.0 azsdk-python-mgmt-cosmosdb/8.0.0 Python/3.10.6 (Linux-5.15.0-1019-azure-x86_64-with-glibc2.31)
         VSTS_0fb41ef4-5012-48a9-bf39-4ee3de03ee35_build_4949_0
     method: GET
     uri: https://management.azure.com/subscriptions/00000000-0000-0000-0000-000000000000/providers/Microsoft.DocumentDB/locations/westus/operationsStatus/ee2caab4-f330-4687-9581-b0007cec160d?api-version=2022-08-15
->>>>>>> 1be1db21
   response:
     body:
       string: '{"status":"Dequeued"}'
@@ -238,11 +183,7 @@
       content-type:
       - application/json
       date:
-<<<<<<< HEAD
-      - Tue, 28 Jun 2022 13:04:06 GMT
-=======
       - Mon, 19 Sep 2022 03:15:48 GMT
->>>>>>> 1be1db21
       pragma:
       - no-cache
       server:
@@ -274,16 +215,10 @@
       ParameterSetName:
       - -n -g --analytical-storage-schema-type
       User-Agent:
-<<<<<<< HEAD
-      - AZURECLI/2.37.0 azsdk-python-mgmt-cosmosdb/7.0.0b6 Python/3.8.10 (Windows-10-10.0.22000-SP0)
-    method: GET
-    uri: https://management.azure.com/subscriptions/00000000-0000-0000-0000-000000000000/providers/Microsoft.DocumentDB/locations/westus/operationsStatus/fcba646e-e23b-46dd-9200-25d9c9a21d8a?api-version=2022-02-15-preview
-=======
       - AZURECLI/2.40.0 azsdk-python-mgmt-cosmosdb/8.0.0 Python/3.10.6 (Linux-5.15.0-1019-azure-x86_64-with-glibc2.31)
         VSTS_0fb41ef4-5012-48a9-bf39-4ee3de03ee35_build_4949_0
     method: GET
     uri: https://management.azure.com/subscriptions/00000000-0000-0000-0000-000000000000/providers/Microsoft.DocumentDB/locations/westus/operationsStatus/ee2caab4-f330-4687-9581-b0007cec160d?api-version=2022-08-15
->>>>>>> 1be1db21
   response:
     body:
       string: '{"status":"Dequeued"}'
@@ -295,11 +230,7 @@
       content-type:
       - application/json
       date:
-<<<<<<< HEAD
-      - Tue, 28 Jun 2022 13:04:36 GMT
-=======
       - Mon, 19 Sep 2022 03:16:18 GMT
->>>>>>> 1be1db21
       pragma:
       - no-cache
       server:
@@ -331,16 +262,10 @@
       ParameterSetName:
       - -n -g --analytical-storage-schema-type
       User-Agent:
-<<<<<<< HEAD
-      - AZURECLI/2.37.0 azsdk-python-mgmt-cosmosdb/7.0.0b6 Python/3.8.10 (Windows-10-10.0.22000-SP0)
-    method: GET
-    uri: https://management.azure.com/subscriptions/00000000-0000-0000-0000-000000000000/providers/Microsoft.DocumentDB/locations/westus/operationsStatus/fcba646e-e23b-46dd-9200-25d9c9a21d8a?api-version=2022-02-15-preview
-=======
       - AZURECLI/2.40.0 azsdk-python-mgmt-cosmosdb/8.0.0 Python/3.10.6 (Linux-5.15.0-1019-azure-x86_64-with-glibc2.31)
         VSTS_0fb41ef4-5012-48a9-bf39-4ee3de03ee35_build_4949_0
     method: GET
     uri: https://management.azure.com/subscriptions/00000000-0000-0000-0000-000000000000/providers/Microsoft.DocumentDB/locations/westus/operationsStatus/ee2caab4-f330-4687-9581-b0007cec160d?api-version=2022-08-15
->>>>>>> 1be1db21
   response:
     body:
       string: '{"status":"Succeeded"}'
@@ -352,11 +277,7 @@
       content-type:
       - application/json
       date:
-<<<<<<< HEAD
-      - Tue, 28 Jun 2022 13:05:08 GMT
-=======
       - Mon, 19 Sep 2022 03:16:48 GMT
->>>>>>> 1be1db21
       pragma:
       - no-cache
       server:
@@ -388,19 +309,6 @@
       ParameterSetName:
       - -n -g --analytical-storage-schema-type
       User-Agent:
-<<<<<<< HEAD
-      - AZURECLI/2.37.0 azsdk-python-mgmt-cosmosdb/7.0.0b6 Python/3.8.10 (Windows-10-10.0.22000-SP0)
-    method: GET
-    uri: https://management.azure.com/subscriptions/00000000-0000-0000-0000-000000000000/resourceGroups/cli_test_cosmosdb_account000001/providers/Microsoft.DocumentDB/databaseAccounts/cli000002?api-version=2022-02-15-preview
-  response:
-    body:
-      string: '{"id":"/subscriptions/00000000-0000-0000-0000-000000000000/resourceGroups/cli_test_cosmosdb_account000001/providers/Microsoft.DocumentDB/databaseAccounts/cli000002","name":"cli000002","location":"West
-        US","type":"Microsoft.DocumentDB/databaseAccounts","kind":"GlobalDocumentDB","tags":{},"systemData":{"createdAt":"2022-06-28T13:04:29.2514815Z"},"properties":{"provisioningState":"Succeeded","documentEndpoint":"https://cli000002.documents.azure.com:443/","publicNetworkAccess":"Enabled","enableAutomaticFailover":false,"enableMultipleWriteLocations":false,"enablePartitionKeyMonitor":false,"isVirtualNetworkFilterEnabled":false,"virtualNetworkRules":[],"EnabledApiTypes":"Sql","disableKeyBasedMetadataWriteAccess":false,"enableFreeTier":false,"enableAnalyticalStorage":false,"analyticalStorageConfiguration":{"schemaType":"FullFidelity"},"instanceId":"eae8ba04-2974-49d1-a959-d05892eb2e99","databaseAccountOfferType":"Standard","enableCassandraConnector":false,"connectorOffer":"","enableMaterializedViews":false,"defaultIdentity":"FirstPartyIdentity","networkAclBypass":"None","disableLocalAuth":false,"consistencyPolicy":{"defaultConsistencyLevel":"Session","maxIntervalInSeconds":5,"maxStalenessPrefix":100},"configurationOverrides":{},"writeLocations":[{"id":"cli000002-westus","locationName":"West
-        US","documentEndpoint":"https://cli000002-westus.documents.azure.com:443/","provisioningState":"Succeeded","failoverPriority":0,"isZoneRedundant":false}],"readLocations":[{"id":"cli000002-westus","locationName":"West
-        US","documentEndpoint":"https://cli000002-westus.documents.azure.com:443/","provisioningState":"Succeeded","failoverPriority":0,"isZoneRedundant":false}],"locations":[{"id":"cli000002-westus","locationName":"West
-        US","documentEndpoint":"https://cli000002-westus.documents.azure.com:443/","provisioningState":"Succeeded","failoverPriority":0,"isZoneRedundant":false}],"failoverPolicies":[{"id":"cli000002-westus","locationName":"West
-        US","failoverPriority":0}],"cors":[],"capabilities":[],"ipRules":[],"backupPolicy":{"type":"Periodic","periodicModeProperties":{"backupIntervalInMinutes":240,"backupRetentionIntervalInHours":8,"backupStorageRedundancy":"Geo"}},"networkAclBypassResourceIds":[],"diagnosticLogSettings":{"enableFullTextQuery":"None"}},"identity":{"type":"None"}}'
-=======
       - AZURECLI/2.40.0 azsdk-python-mgmt-cosmosdb/8.0.0 Python/3.10.6 (Linux-5.15.0-1019-azure-x86_64-with-glibc2.31)
         VSTS_0fb41ef4-5012-48a9-bf39-4ee3de03ee35_build_4949_0
     method: GET
@@ -413,68 +321,46 @@
         US","documentEndpoint":"https://cli000002-westus.documents.azure.com:443/","provisioningState":"Succeeded","failoverPriority":0,"isZoneRedundant":false}],"locations":[{"id":"cli000002-westus","locationName":"West
         US","documentEndpoint":"https://cli000002-westus.documents.azure.com:443/","provisioningState":"Succeeded","failoverPriority":0,"isZoneRedundant":false}],"failoverPolicies":[{"id":"cli000002-westus","locationName":"West
         US","failoverPriority":0}],"cors":[],"capabilities":[],"ipRules":[],"backupPolicy":{"type":"Periodic","periodicModeProperties":{"backupIntervalInMinutes":240,"backupRetentionIntervalInHours":8,"backupStorageRedundancy":"Geo"}},"networkAclBypassResourceIds":[],"keysMetadata":{"primaryMasterKey":{"generationTime":"2022-09-19T03:16:12.2279069Z"},"secondaryMasterKey":{"generationTime":"2022-09-19T03:16:12.2279069Z"},"primaryReadonlyMasterKey":{"generationTime":"2022-09-19T03:16:12.2279069Z"},"secondaryReadonlyMasterKey":{"generationTime":"2022-09-19T03:16:12.2279069Z"}}},"identity":{"type":"None"}}'
->>>>>>> 1be1db21
-    headers:
-      cache-control:
-      - no-store, no-cache
-      content-length:
-<<<<<<< HEAD
-      - '2297'
-      content-type:
-      - application/json
-      date:
-      - Tue, 28 Jun 2022 13:05:08 GMT
-=======
+    headers:
+      cache-control:
+      - no-store, no-cache
+      content-length:
       - '2499'
       content-type:
       - application/json
       date:
       - Mon, 19 Sep 2022 03:16:48 GMT
->>>>>>> 1be1db21
-      pragma:
-      - no-cache
-      server:
-      - Microsoft-HTTPAPI/2.0
-      strict-transport-security:
-      - max-age=31536000; includeSubDomains
-      transfer-encoding:
-      - chunked
-      vary:
-      - Accept-Encoding
-      x-content-type-options:
-      - nosniff
-      x-ms-gatewayversion:
-      - version=2.14.0
-    status:
-      code: 200
-      message: Ok
-- request:
-    body: null
-    headers:
-      Accept:
-      - application/json
-      Accept-Encoding:
-      - gzip, deflate
-      CommandName:
-      - cosmosdb create
-      Connection:
-      - keep-alive
-      ParameterSetName:
-      - -n -g --analytical-storage-schema-type
-      User-Agent:
-<<<<<<< HEAD
-      - AZURECLI/2.37.0 azsdk-python-mgmt-cosmosdb/7.0.0b6 Python/3.8.10 (Windows-10-10.0.22000-SP0)
-    method: GET
-    uri: https://management.azure.com/subscriptions/00000000-0000-0000-0000-000000000000/resourceGroups/cli_test_cosmosdb_account000001/providers/Microsoft.DocumentDB/databaseAccounts/cli000002?api-version=2022-02-15-preview
-  response:
-    body:
-      string: '{"id":"/subscriptions/00000000-0000-0000-0000-000000000000/resourceGroups/cli_test_cosmosdb_account000001/providers/Microsoft.DocumentDB/databaseAccounts/cli000002","name":"cli000002","location":"West
-        US","type":"Microsoft.DocumentDB/databaseAccounts","kind":"GlobalDocumentDB","tags":{},"systemData":{"createdAt":"2022-06-28T13:04:29.2514815Z"},"properties":{"provisioningState":"Succeeded","documentEndpoint":"https://cli000002.documents.azure.com:443/","publicNetworkAccess":"Enabled","enableAutomaticFailover":false,"enableMultipleWriteLocations":false,"enablePartitionKeyMonitor":false,"isVirtualNetworkFilterEnabled":false,"virtualNetworkRules":[],"EnabledApiTypes":"Sql","disableKeyBasedMetadataWriteAccess":false,"enableFreeTier":false,"enableAnalyticalStorage":false,"analyticalStorageConfiguration":{"schemaType":"FullFidelity"},"instanceId":"eae8ba04-2974-49d1-a959-d05892eb2e99","databaseAccountOfferType":"Standard","enableCassandraConnector":false,"connectorOffer":"","enableMaterializedViews":false,"defaultIdentity":"FirstPartyIdentity","networkAclBypass":"None","disableLocalAuth":false,"consistencyPolicy":{"defaultConsistencyLevel":"Session","maxIntervalInSeconds":5,"maxStalenessPrefix":100},"configurationOverrides":{},"writeLocations":[{"id":"cli000002-westus","locationName":"West
-        US","documentEndpoint":"https://cli000002-westus.documents.azure.com:443/","provisioningState":"Succeeded","failoverPriority":0,"isZoneRedundant":false}],"readLocations":[{"id":"cli000002-westus","locationName":"West
-        US","documentEndpoint":"https://cli000002-westus.documents.azure.com:443/","provisioningState":"Succeeded","failoverPriority":0,"isZoneRedundant":false}],"locations":[{"id":"cli000002-westus","locationName":"West
-        US","documentEndpoint":"https://cli000002-westus.documents.azure.com:443/","provisioningState":"Succeeded","failoverPriority":0,"isZoneRedundant":false}],"failoverPolicies":[{"id":"cli000002-westus","locationName":"West
-        US","failoverPriority":0}],"cors":[],"capabilities":[],"ipRules":[],"backupPolicy":{"type":"Periodic","periodicModeProperties":{"backupIntervalInMinutes":240,"backupRetentionIntervalInHours":8,"backupStorageRedundancy":"Geo"}},"networkAclBypassResourceIds":[],"diagnosticLogSettings":{"enableFullTextQuery":"None"}},"identity":{"type":"None"}}'
-=======
+      pragma:
+      - no-cache
+      server:
+      - Microsoft-HTTPAPI/2.0
+      strict-transport-security:
+      - max-age=31536000; includeSubDomains
+      transfer-encoding:
+      - chunked
+      vary:
+      - Accept-Encoding
+      x-content-type-options:
+      - nosniff
+      x-ms-gatewayversion:
+      - version=2.14.0
+    status:
+      code: 200
+      message: Ok
+- request:
+    body: null
+    headers:
+      Accept:
+      - application/json
+      Accept-Encoding:
+      - gzip, deflate
+      CommandName:
+      - cosmosdb create
+      Connection:
+      - keep-alive
+      ParameterSetName:
+      - -n -g --analytical-storage-schema-type
+      User-Agent:
       - AZURECLI/2.40.0 azsdk-python-mgmt-cosmosdb/8.0.0 Python/3.10.6 (Linux-5.15.0-1019-azure-x86_64-with-glibc2.31)
         VSTS_0fb41ef4-5012-48a9-bf39-4ee3de03ee35_build_4949_0
     method: GET
@@ -487,24 +373,15 @@
         US","documentEndpoint":"https://cli000002-westus.documents.azure.com:443/","provisioningState":"Succeeded","failoverPriority":0,"isZoneRedundant":false}],"locations":[{"id":"cli000002-westus","locationName":"West
         US","documentEndpoint":"https://cli000002-westus.documents.azure.com:443/","provisioningState":"Succeeded","failoverPriority":0,"isZoneRedundant":false}],"failoverPolicies":[{"id":"cli000002-westus","locationName":"West
         US","failoverPriority":0}],"cors":[],"capabilities":[],"ipRules":[],"backupPolicy":{"type":"Periodic","periodicModeProperties":{"backupIntervalInMinutes":240,"backupRetentionIntervalInHours":8,"backupStorageRedundancy":"Geo"}},"networkAclBypassResourceIds":[],"keysMetadata":{"primaryMasterKey":{"generationTime":"2022-09-19T03:16:12.2279069Z"},"secondaryMasterKey":{"generationTime":"2022-09-19T03:16:12.2279069Z"},"primaryReadonlyMasterKey":{"generationTime":"2022-09-19T03:16:12.2279069Z"},"secondaryReadonlyMasterKey":{"generationTime":"2022-09-19T03:16:12.2279069Z"}}},"identity":{"type":"None"}}'
->>>>>>> 1be1db21
-    headers:
-      cache-control:
-      - no-store, no-cache
-      content-length:
-<<<<<<< HEAD
-      - '2297'
-      content-type:
-      - application/json
-      date:
-      - Tue, 28 Jun 2022 13:05:09 GMT
-=======
+    headers:
+      cache-control:
+      - no-store, no-cache
+      content-length:
       - '2499'
       content-type:
       - application/json
       date:
       - Mon, 19 Sep 2022 03:16:48 GMT
->>>>>>> 1be1db21
       pragma:
       - no-cache
       server:
@@ -536,19 +413,6 @@
       ParameterSetName:
       - -n -g
       User-Agent:
-<<<<<<< HEAD
-      - AZURECLI/2.37.0 azsdk-python-mgmt-cosmosdb/7.0.0b6 Python/3.8.10 (Windows-10-10.0.22000-SP0)
-    method: GET
-    uri: https://management.azure.com/subscriptions/00000000-0000-0000-0000-000000000000/resourceGroups/cli_test_cosmosdb_account000001/providers/Microsoft.DocumentDB/databaseAccounts/cli000002?api-version=2022-02-15-preview
-  response:
-    body:
-      string: '{"id":"/subscriptions/00000000-0000-0000-0000-000000000000/resourceGroups/cli_test_cosmosdb_account000001/providers/Microsoft.DocumentDB/databaseAccounts/cli000002","name":"cli000002","location":"West
-        US","type":"Microsoft.DocumentDB/databaseAccounts","kind":"GlobalDocumentDB","tags":{},"systemData":{"createdAt":"2022-06-28T13:04:29.2514815Z"},"properties":{"provisioningState":"Succeeded","documentEndpoint":"https://cli000002.documents.azure.com:443/","publicNetworkAccess":"Enabled","enableAutomaticFailover":false,"enableMultipleWriteLocations":false,"enablePartitionKeyMonitor":false,"isVirtualNetworkFilterEnabled":false,"virtualNetworkRules":[],"EnabledApiTypes":"Sql","disableKeyBasedMetadataWriteAccess":false,"enableFreeTier":false,"enableAnalyticalStorage":false,"analyticalStorageConfiguration":{"schemaType":"FullFidelity"},"instanceId":"eae8ba04-2974-49d1-a959-d05892eb2e99","databaseAccountOfferType":"Standard","enableCassandraConnector":false,"connectorOffer":"","enableMaterializedViews":false,"defaultIdentity":"FirstPartyIdentity","networkAclBypass":"None","disableLocalAuth":false,"consistencyPolicy":{"defaultConsistencyLevel":"Session","maxIntervalInSeconds":5,"maxStalenessPrefix":100},"configurationOverrides":{},"writeLocations":[{"id":"cli000002-westus","locationName":"West
-        US","documentEndpoint":"https://cli000002-westus.documents.azure.com:443/","provisioningState":"Succeeded","failoverPriority":0,"isZoneRedundant":false}],"readLocations":[{"id":"cli000002-westus","locationName":"West
-        US","documentEndpoint":"https://cli000002-westus.documents.azure.com:443/","provisioningState":"Succeeded","failoverPriority":0,"isZoneRedundant":false}],"locations":[{"id":"cli000002-westus","locationName":"West
-        US","documentEndpoint":"https://cli000002-westus.documents.azure.com:443/","provisioningState":"Succeeded","failoverPriority":0,"isZoneRedundant":false}],"failoverPolicies":[{"id":"cli000002-westus","locationName":"West
-        US","failoverPriority":0}],"cors":[],"capabilities":[],"ipRules":[],"backupPolicy":{"type":"Periodic","periodicModeProperties":{"backupIntervalInMinutes":240,"backupRetentionIntervalInHours":8,"backupStorageRedundancy":"Geo"}},"networkAclBypassResourceIds":[],"diagnosticLogSettings":{"enableFullTextQuery":"None"}},"identity":{"type":"None"}}'
-=======
       - AZURECLI/2.40.0 azsdk-python-mgmt-cosmosdb/8.0.0 Python/3.10.6 (Linux-5.15.0-1019-azure-x86_64-with-glibc2.31)
         VSTS_0fb41ef4-5012-48a9-bf39-4ee3de03ee35_build_4949_0
     method: GET
@@ -561,24 +425,15 @@
         US","documentEndpoint":"https://cli000002-westus.documents.azure.com:443/","provisioningState":"Succeeded","failoverPriority":0,"isZoneRedundant":false}],"locations":[{"id":"cli000002-westus","locationName":"West
         US","documentEndpoint":"https://cli000002-westus.documents.azure.com:443/","provisioningState":"Succeeded","failoverPriority":0,"isZoneRedundant":false}],"failoverPolicies":[{"id":"cli000002-westus","locationName":"West
         US","failoverPriority":0}],"cors":[],"capabilities":[],"ipRules":[],"backupPolicy":{"type":"Periodic","periodicModeProperties":{"backupIntervalInMinutes":240,"backupRetentionIntervalInHours":8,"backupStorageRedundancy":"Geo"}},"networkAclBypassResourceIds":[],"keysMetadata":{"primaryMasterKey":{"generationTime":"2022-09-19T03:16:12.2279069Z"},"secondaryMasterKey":{"generationTime":"2022-09-19T03:16:12.2279069Z"},"primaryReadonlyMasterKey":{"generationTime":"2022-09-19T03:16:12.2279069Z"},"secondaryReadonlyMasterKey":{"generationTime":"2022-09-19T03:16:12.2279069Z"}}},"identity":{"type":"None"}}'
->>>>>>> 1be1db21
-    headers:
-      cache-control:
-      - no-store, no-cache
-      content-length:
-<<<<<<< HEAD
-      - '2297'
-      content-type:
-      - application/json
-      date:
-      - Tue, 28 Jun 2022 13:05:10 GMT
-=======
+    headers:
+      cache-control:
+      - no-store, no-cache
+      content-length:
       - '2499'
       content-type:
       - application/json
       date:
       - Mon, 19 Sep 2022 03:16:48 GMT
->>>>>>> 1be1db21
       pragma:
       - no-cache
       server:
