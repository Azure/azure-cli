--- conflicted
+++ resolved
@@ -299,11 +299,7 @@
                            standby_availability_zone=None, high_availability=None, subnet=None, public_access=None,
                            version=None, instance=None, geo_redundant_backup=None,
                            byok_identity=None, byok_key=None, backup_byok_identity=None, backup_byok_key=None,
-<<<<<<< HEAD
-                           auto_grow=None, storage_type=None, iops=None, throughput=None, replication_role=None):
-=======
-                           auto_grow=None, replication_role=None, performance_tier=None):
->>>>>>> 24ccf706
+                           auto_grow=None, replication_role=None, performance_tier=None, storage_type=None, iops=None, throughput=None):
     validate_server_name(db_context, server_name, 'Microsoft.DBforPostgreSQL/flexibleServers')
     if not instance:
         list_location_capability_info = get_postgres_location_capability_info(
@@ -348,15 +344,16 @@
             storage_sizes = sorted([int(size) for size in storage_sizes])
             raise CLIError('Incorrect value for --storage-size : Allowed values(in GiB) : {}'
                         .format(storage_sizes))
-    if storage_type == "PremiumV2_LRS" and (iops is None or throughput is None):
-        raise CLIError('Incorrect usage : --storage-type. Please provide --iops and --throughput with --storage-type.')
-    if storage_type != "PremiumV2_LRS" and (throughput is not None or iops is not None):
-        raise CLIError('Please set "--storage-type" to "PremiumV2_LRS" and provide values for both --iops and --throughput.')
-    if instance is not None:
+    if instance is None:
+        if storage_type == "PremiumV2_LRS" and (iops is None or throughput is None):
+            raise CLIError('Incorrect usage : --storage-type. Please provide --iops and --throughput with --storage-type.')
+        if storage_type != "PremiumV2_LRS" and (throughput is not None or iops is not None):
+            raise CLIError('Please set "--storage-type" to "PremiumV2_LRS" and provide values for both --iops and --throughput.')
+    else:
         if instance.storage.type != "PremiumV2_LRS" and throughput is not None:
-            raise CLIError('Incorrect usage : --throughput. Server is not created with premium SSD v2.')
+            raise CLIError('Updating throughput is only capable for server created with premium SSD v2.')
         if instance.storage.type != "PremiumV2_LRS" and iops is not None:
-            raise CLIError('Incorrect usage : --iops. Server is not created with premium SSD v2.')
+            raise CLIError('Updating storage iops is only capable for server created with premium SSD v2.')
 
 
 def _pg_tier_validator(tier, sku_info):
