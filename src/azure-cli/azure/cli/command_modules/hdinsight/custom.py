# --------------------------------------------------------------------------------------------
# Copyright (c) Microsoft Corporation. All rights reserved.
# Licensed under the MIT License. See License.txt in the project root for license information.
# --------------------------------------------------------------------------------------------

from knack.log import get_logger
from knack.prompting import prompt_pass, NoTTYException
from knack.util import CLIError
from azure.cli.core.util import sdk_no_wait

logger = get_logger(__name__)


# pylint: disable=too-many-locals, too-many-branches, too-many-statements, unused-argument
def create_cluster(cmd, client, cluster_name, resource_group_name, cluster_type,
                   location=None, tags=None, no_wait=False, cluster_version='default', cluster_tier=None,
                   cluster_configurations=None, component_version=None,
                   headnode_size='large', workernode_size='large', zookeepernode_size=None, edgenode_size=None,
                   kafka_management_node_size=None, kafka_management_node_count=2,
                   kafka_client_group_id=None, kafka_client_group_name=None,
                   workernode_count=3, workernode_data_disks_per_node=None,
                   workernode_data_disk_storage_account_type=None, workernode_data_disk_size=None,
                   http_username=None, http_password=None,
                   ssh_username='sshuser', ssh_password=None, ssh_public_key=None,
                   storage_account=None, storage_account_key=None,
                   storage_default_container=None, storage_default_filesystem=None,
                   storage_account_managed_identity=None,
                   vnet_name=None, subnet=None,
                   domain=None, ldaps_urls=None,
                   cluster_admin_account=None, cluster_admin_password=None,
                   cluster_users_group_dns=None,
                   assign_identity=None,
                   minimal_tls_version=None,
                   encryption_vault_uri=None, encryption_key_name=None, encryption_key_version=None,
                   encryption_algorithm='RSA-OAEP', public_network_access_type=None,
                   outbound_public_network_access_type=None, encryption_in_transit=None,
                   esp=False, no_validation_timeout=False):
    from .util import build_identities_info, build_virtual_network_profile, parse_domain_name, \
        get_storage_account_endpoint, validate_esp_cluster_create_params
    from azure.mgmt.hdinsight.models import ClusterCreateParametersExtended, ClusterCreateProperties, OSType, \
        ClusterDefinition, ComputeProfile, HardwareProfile, Role, OsProfile, LinuxOperatingSystemProfile, \
        StorageProfile, StorageAccount, DataDisksGroups, SecurityProfile, \
        DirectoryType, DiskEncryptionProperties, Tier, SshProfile, SshPublicKey, \
        KafkaRestProperties, ClientGroupInfo, NetworkSettings, EncryptionInTransitProperties

    validate_esp_cluster_create_params(esp, cluster_name, resource_group_name, cluster_type,
                                       subnet, domain, cluster_admin_account, assign_identity,
                                       ldaps_urls, cluster_admin_password, cluster_users_group_dns)

    if esp:
        if cluster_tier == Tier.standard:
            raise CLIError('Cluster tier cannot be {} when --esp is specified. '
                           'Please use default value or specify {} explicitly.'.format(Tier.standard, Tier.premium))
        if not cluster_tier:
            cluster_tier = Tier.premium

    # Update optional parameters with defaults
    location = location or _get_rg_location(cmd.cli_ctx, resource_group_name)

    # Format dictionary/free-form arguments
    if not cluster_configurations:
        cluster_configurations = dict()

    if component_version:
        # See validator
        component_version = {c: v for c, v in [version.split('=') for version in component_version]}

    # Validate whether HTTP credentials were provided
    if 'gateway' in cluster_configurations:
        gateway_config = cluster_configurations['gateway']
    else:
        gateway_config = dict()
    if http_username and 'restAuthCredential.username' in gateway_config:
        raise CLIError('An HTTP username must be specified either as a command-line parameter '
                       'or in the cluster configuration, but not both.')
    if not http_username:
        http_username = 'admin'  # Implement default logic here, in case a user specifies the username in configurations

    if not http_password:
        try:
            http_password = prompt_pass('HTTP password for the cluster:', confirm=True)
        except NoTTYException:
            raise CLIError('Please specify --http-password in non-interactive mode.')

    # Update the cluster config with the HTTP credentials
    gateway_config['restAuthCredential.isEnabled'] = 'true'  # HTTP credentials are required
    http_username = http_username or gateway_config['restAuthCredential.username']
    gateway_config['restAuthCredential.username'] = http_username
    gateway_config['restAuthCredential.password'] = http_password
    cluster_configurations['gateway'] = gateway_config

    # Validate whether SSH credentials were provided
    if not (ssh_password or ssh_public_key):
        logger.warning("SSH credentials not specified. Using the HTTP password as the SSH password.")
        ssh_password = http_password

    # Validate storage arguments from the user
    if storage_default_container and storage_default_filesystem:
        raise CLIError('Either the default container or the default filesystem can be specified, but not both.')

    # Retrieve primary blob service endpoint
    is_wasb = not storage_account_managed_identity
    storage_account_endpoint = None
    if storage_account:
        storage_account_endpoint = get_storage_account_endpoint(cmd, storage_account, is_wasb)

    # Attempt to infer the storage account key from the endpoint
    if not storage_account_key and storage_account and is_wasb:
        from .util import get_key_for_storage_account
        logger.info('Storage account key not specified. Attempting to retrieve key...')
        key = get_key_for_storage_account(cmd, storage_account)
        if not key:
            raise CLIError('Storage account key could not be inferred from storage account.')
        storage_account_key = key

    # Attempt to provide a default container for WASB storage accounts
    if not storage_default_container and is_wasb:
        storage_default_container = cluster_name.lower()
        logger.warning('Default WASB container not specified, using "%s".', storage_default_container)
    elif not storage_default_filesystem and not is_wasb:
        storage_default_filesystem = cluster_name.lower()
        logger.warning('Default ADLS file system not specified, using "%s".', storage_default_filesystem)

    # Validate storage info parameters
    if is_wasb and not _all_or_none(storage_account, storage_account_key, storage_default_container):
        raise CLIError('If storage details are specified, the storage account, storage account key, '
                       'and the default container must be specified.')
    if not is_wasb and not _all_or_none(storage_account, storage_default_filesystem):
        raise CLIError('If storage details are specified, the storage account, '
                       'and the default filesystem must be specified.')

    # Validate disk encryption parameters
    if not _all_or_none(encryption_vault_uri, encryption_key_name, encryption_key_version):
        raise CLIError('Either the encryption vault URI, key name and key version should be specified, '
                       'or none of them should be.')

    # Validate kafka rest proxy parameters
    if not _all_or_none(kafka_client_group_id, kafka_client_group_name):
        raise CLIError('Either the kafka client group id and kafka client group name should be specified, '
                       'or none of them should be')

    # Specify virtual network profile only when network arguments are provided
    virtual_network_profile = subnet and build_virtual_network_profile(subnet)

    # Validate data disk parameters
    if not workernode_data_disks_per_node and workernode_data_disk_storage_account_type:
        raise CLIError("Cannot define data disk storage account type unless disks per node is defined.")
    if not workernode_data_disks_per_node and workernode_data_disk_size:
        raise CLIError("Cannot define data disk size unless disks per node is defined.")
    # Specify data disk groups only when disk arguments are provided
    workernode_data_disk_groups = workernode_data_disks_per_node and [
        DataDisksGroups(
            disks_per_node=workernode_data_disks_per_node,
            storage_account_type=workernode_data_disk_storage_account_type,
            disk_size_gb=workernode_data_disk_size
        )
    ]

    os_profile = OsProfile(
        linux_operating_system_profile=LinuxOperatingSystemProfile(
            username=ssh_username,
            password=ssh_password,
            ssh_profile=ssh_public_key and SshProfile(
                public_keys=[SshPublicKey(
                    certificate_data=ssh_public_key
                )]
            )
        )
    )

    roles = [
        # Required roles
        Role(
            name="headnode",
            target_instance_count=2,
            hardware_profile=HardwareProfile(vm_size=headnode_size),
            os_profile=os_profile,
            virtual_network_profile=virtual_network_profile
        ),
        Role(
            name="workernode",
            target_instance_count=workernode_count,
            hardware_profile=HardwareProfile(vm_size=workernode_size),
            os_profile=os_profile,
            virtual_network_profile=virtual_network_profile,
            data_disks_groups=workernode_data_disk_groups
        )
    ]

    if zookeepernode_size:
        roles.append(
            Role(
                name="zookeepernode",
                target_instance_count=3,
                hardware_profile=HardwareProfile(vm_size=zookeepernode_size),
                os_profile=os_profile,
                virtual_network_profile=virtual_network_profile
            ))
    if edgenode_size:
        roles.append(
            Role(
                name="edgenode",
                target_instance_count=1,
                hardware_profile=HardwareProfile(vm_size=edgenode_size),
                os_profile=os_profile,
                virtual_network_profile=virtual_network_profile
            ))
    if kafka_management_node_size:
        # generate kafkaRestProperties
        roles.append(
            Role(
                name="kafkamanagementnode",
                target_instance_count=kafka_management_node_count,
                hardware_profile=HardwareProfile(vm_size=kafka_management_node_size),
                os_profile=os_profile,
                virtual_network_profile=virtual_network_profile
            )
        )

    storage_accounts = []
    if storage_account:
        # Specify storage account details only when storage arguments are provided
        storage_accounts.append(
            StorageAccount(
                name=storage_account_endpoint,
                key=storage_account_key,
                container=storage_default_container,
                file_system=storage_default_filesystem,
                resource_id=None if is_wasb else storage_account,
                msi_resource_id=storage_account_managed_identity,
                is_default=True
            )
        )

    additional_storage_accounts = []  # TODO: Add support for additional storage accounts
    if additional_storage_accounts:
        storage_accounts += [
            StorageAccount(
                name=s.storage_account_endpoint,
                key=s.storage_account_key,
                container=s.container,
                is_default=False
            )
            for s in additional_storage_accounts
        ]

    assign_identities = []
    if assign_identity:
        assign_identities.append(assign_identity)

    if storage_account_managed_identity:
        assign_identities.append(storage_account_managed_identity)

    cluster_identity = build_identities_info(assign_identities) if assign_identities else None

    domain_name = domain and parse_domain_name(domain)
    if not ldaps_urls and domain_name:
        ldaps_urls = ['ldaps://{}:636'.format(domain_name)]

    security_profile = domain and SecurityProfile(
        directory_type=DirectoryType.active_directory,
        domain=domain_name,
        ldaps_urls=ldaps_urls,
        domain_username=cluster_admin_account,
        domain_user_password=cluster_admin_password,
        cluster_users_group_dns=cluster_users_group_dns,
        aadds_resource_id=domain,
        msi_resource_id=assign_identity
    )

    disk_encryption_properties = encryption_vault_uri and DiskEncryptionProperties(
        vault_uri=encryption_vault_uri,
        key_name=encryption_key_name,
        key_version=encryption_key_version,
        encryption_algorithm=encryption_algorithm,
        msi_resource_id=assign_identity
    )

    kafka_rest_properties = (kafka_client_group_id and kafka_client_group_name) and KafkaRestProperties(
        client_group_info=ClientGroupInfo(
            group_id=kafka_client_group_id,
            group_name=kafka_client_group_name
        )
    )

    network_settings = (public_network_access_type or outbound_public_network_access_type) and NetworkSettings(
        public_network_access=public_network_access_type,
        outbound_only_public_network_access_type=outbound_public_network_access_type
    )

    encryption_in_transit_properties = encryption_in_transit and EncryptionInTransitProperties(
        is_encryption_in_transit_enabled=encryption_in_transit
    )

    create_params = ClusterCreateParametersExtended(
        location=location,
        tags=tags,
        properties=ClusterCreateProperties(
            cluster_version=cluster_version,
            os_type=OSType.linux,
            tier=cluster_tier,
            cluster_definition=ClusterDefinition(
                kind=cluster_type,
                configurations=cluster_configurations,
                component_version=component_version
            ),
            compute_profile=ComputeProfile(
                roles=roles
            ),
            storage_profile=StorageProfile(
                storageaccounts=storage_accounts
            ),
            security_profile=security_profile,
            disk_encryption_properties=disk_encryption_properties,
            kafka_rest_properties=kafka_rest_properties,
<<<<<<< HEAD
            min_supported_tls_version=minimal_tls_version
=======
            min_supported_tls_version=minimal_tls_version,
            network_settings=network_settings,
            encryption_in_transit_properties=encryption_in_transit_properties
>>>>>>> c9e1b504
        ),
        identity=cluster_identity
    )

    if no_wait:
        return sdk_no_wait(no_wait, client.create, resource_group_name, cluster_name, create_params)

    return client.create(resource_group_name, cluster_name, create_params)


def list_clusters(cmd, client, resource_group_name=None):  # pylint: disable=unused-argument
    clusters_list = client.list_by_resource_group(resource_group_name=resource_group_name) \
        if resource_group_name else client.list()

    return list(clusters_list)


# pylint: disable=unused-argument
def rotate_hdi_cluster_key(cmd, client, resource_group_name, cluster_name,
                           encryption_vault_uri, encryption_key_name, encryption_key_version, no_wait=False):
    from azure.mgmt.hdinsight.models import ClusterDiskEncryptionParameters
    rotate_params = ClusterDiskEncryptionParameters(
        vault_uri=encryption_vault_uri,
        key_name=encryption_key_name,
        key_version=encryption_key_version
    )

    if no_wait:
        return sdk_no_wait(no_wait, client.rotate_disk_encryption_key, resource_group_name, cluster_name, rotate_params)

    return client.rotate_disk_encryption_key(resource_group_name, cluster_name, rotate_params)


def _all_or_none(*params):
    return all(params) or not any(params)


def _get_rg_location(ctx, resource_group_name, subscription_id=None):
    from ._client_factory import cf_resource_groups
    groups = cf_resource_groups(ctx, subscription_id=subscription_id)
    # Just do the get, we don't need the result, it will error out if the group doesn't exist.
    rg = groups.get(resource_group_name)
    return rg.location


# pylint: disable=unused-argument
def create_hdi_application(cmd, client, resource_group_name, cluster_name, application_name,
                           script_uri, script_action_name, script_parameters=None, edgenode_size='Standard_D3_V2',
                           ssh_username='sshuser', ssh_password=None, ssh_public_key=None,
                           marketplace_identifier=None, application_type='CustomApplication', tags=None,
                           https_endpoint_access_mode='WebPage', https_endpoint_destination_port=8080,
                           sub_domain_suffix=None, disable_gateway_auth=None,
                           vnet_name=None, subnet=None, no_validation_timeout=False):
    from .util import build_virtual_network_profile
    from azure.mgmt.hdinsight.models import Application, ApplicationProperties, ComputeProfile, RuntimeScriptAction, \
        Role, LinuxOperatingSystemProfile, HardwareProfile, \
        ApplicationGetHttpsEndpoint, OsProfile, SshProfile, SshPublicKey

    # Specify virtual network profile only when network arguments are provided
    virtual_network_profile = subnet and build_virtual_network_profile(subnet)

    os_profile = (ssh_password or ssh_public_key) and OsProfile(
        linux_operating_system_profile=LinuxOperatingSystemProfile(
            username=ssh_username,
            password=ssh_password,
            ssh_profile=ssh_public_key and SshProfile(
                public_keys=[SshPublicKey(
                    certificate_data=ssh_public_key
                )]
            )
        )
    )

    roles = [
        Role(
            name="edgenode",
            target_instance_count=1,
            hardware_profile=HardwareProfile(vm_size=edgenode_size),
            os_profile=os_profile,
            virtual_network_profile=virtual_network_profile
        )
    ]

    # Validate network profile parameters
    https_endpoints = []
    if sub_domain_suffix:
        https_endpoints.append(
            ApplicationGetHttpsEndpoint(
                access_modes=[https_endpoint_access_mode],
                destination_port=https_endpoint_destination_port,
                sub_domain_suffix=sub_domain_suffix,
                disable_gateway_auth=disable_gateway_auth
            )
        )

    application_properties = ApplicationProperties(
        compute_profile=ComputeProfile(
            roles=roles
        ),
        install_script_actions=[
            RuntimeScriptAction(
                name=script_action_name,
                uri=script_uri,
                parameters=script_parameters,
                roles=[role.name for role in roles]
            )
        ],
        https_endpoints=https_endpoints,
        application_type=application_type,
        marketplace_identifier=marketplace_identifier,
    )

    create_params = Application(
        tags=tags,
        properties=application_properties
    )

    return client.create(resource_group_name, cluster_name, application_name, create_params)


# pylint: disable=unused-argument
def enable_hdi_monitoring(cmd, client, resource_group_name, cluster_name, workspace,
                          primary_key=None, workspace_type='resource_id', no_validation_timeout=False):
    from msrestazure.tools import parse_resource_id
    from ._client_factory import cf_log_analytics

    if workspace_type != 'resource_id' and not primary_key:
        raise CLIError('primary key is required when workspace ID is provided')

    workspace_id = workspace
    if workspace_type == 'resource_id':
        parsed_workspace = parse_resource_id(workspace)
        workspace_resource_group_name = parsed_workspace['resource_group']
        workspace_name = parsed_workspace['resource_name']

        log_analytics_client = cf_log_analytics(cmd.cli_ctx)
        log_analytics_workspace = log_analytics_client.workspaces.get(workspace_resource_group_name, workspace_name)
        if not log_analytics_workspace:
            raise CLIError('Fails to retrieve workspace by {}'.format(workspace))

        # Only retrieve primary key when not provided
        if not primary_key:
            shared_keys = log_analytics_client.shared_keys.get_shared_keys(workspace_resource_group_name,
                                                                           workspace_name)
            if not shared_keys:
                raise CLIError('Fails to retrieve shared key for workspace {}'.format(log_analytics_workspace))

            primary_key = shared_keys.primary_shared_key

        workspace_id = log_analytics_workspace.customer_id

    return client.enable_monitoring(
        resource_group_name,
        cluster_name,
        workspace_id,
        primary_key)


# pylint: disable=unused-argument
def execute_hdi_script_action(cmd, client, resource_group_name, cluster_name,
                              script_uri, script_action_name, roles, script_parameters=None,
                              persist_on_success=False):
    from azure.mgmt.hdinsight.models import RuntimeScriptAction

    script_actions_params = [
        RuntimeScriptAction(
            name=script_action_name,
            uri=script_uri,
            parameters=script_parameters,
            roles=roles
        )
    ]

    return client.execute_script_actions(resource_group_name, cluster_name, persist_on_success, script_actions_params)<|MERGE_RESOLUTION|>--- conflicted
+++ resolved
@@ -313,13 +313,9 @@
             security_profile=security_profile,
             disk_encryption_properties=disk_encryption_properties,
             kafka_rest_properties=kafka_rest_properties,
-<<<<<<< HEAD
-            min_supported_tls_version=minimal_tls_version
-=======
             min_supported_tls_version=minimal_tls_version,
             network_settings=network_settings,
             encryption_in_transit_properties=encryption_in_transit_properties
->>>>>>> c9e1b504
         ),
         identity=cluster_identity
     )
