--- conflicted
+++ resolved
@@ -13,24 +13,15 @@
       ParameterSetName:
       - -g -n
       User-Agent:
-<<<<<<< HEAD
-      - python/3.6.5 (Windows-10-10.0.17134-SP0) msrest/0.6.10 msrest_azure/0.6.1
-        azure-mgmt-resource/4.0.0 Azure-SDK-For-Python AZURECLI/2.0.74
-=======
       - python/3.7.4 (Windows-10-10.0.18362-SP0) msrest/0.6.10 msrest_azure/0.6.2
         azure-mgmt-resource/4.0.0 Azure-SDK-For-Python AZURECLI/2.0.75
->>>>>>> 807faccc
       accept-language:
       - en-US
     method: GET
     uri: https://management.azure.com/subscriptions/00000000-0000-0000-0000-000000000000/resourcegroups/cli_test_global_ids000001?api-version=2019-07-01
   response:
     body:
-<<<<<<< HEAD
-      string: '{"id":"/subscriptions/00000000-0000-0000-0000-000000000000/resourceGroups/cli_test_global_ids000001","name":"cli_test_global_ids000001","type":"Microsoft.Resources/resourceGroups","location":"westus","tags":{"product":"azurecli","cause":"automation","date":"2019-10-04T05:18:22Z"},"properties":{"provisioningState":"Succeeded"}}'
-=======
       string: '{"id":"/subscriptions/00000000-0000-0000-0000-000000000000/resourceGroups/cli_test_global_ids000001","name":"cli_test_global_ids000001","type":"Microsoft.Resources/resourceGroups","location":"westus","tags":{"product":"azurecli","cause":"automation","date":"2019-10-21T05:14:04Z"},"properties":{"provisioningState":"Succeeded"}}'
->>>>>>> 807faccc
     headers:
       cache-control:
       - no-cache
@@ -39,11 +30,7 @@
       content-type:
       - application/json; charset=utf-8
       date:
-<<<<<<< HEAD
-      - Fri, 04 Oct 2019 05:18:23 GMT
-=======
       - Mon, 21 Oct 2019 05:14:07 GMT
->>>>>>> 807faccc
       expires:
       - '-1'
       pragma:
@@ -76,13 +63,8 @@
       ParameterSetName:
       - -g -n
       User-Agent:
-<<<<<<< HEAD
-      - python/3.6.5 (Windows-10-10.0.17134-SP0) msrest/0.6.10 msrest_azure/0.6.1
-        azure-mgmt-network/4.0.0 Azure-SDK-For-Python AZURECLI/2.0.74
-=======
-      - python/3.7.4 (Windows-10-10.0.18362-SP0) msrest/0.6.10 msrest_azure/0.6.2
-        azure-mgmt-network/6.0.0 Azure-SDK-For-Python AZURECLI/2.0.75
->>>>>>> 807faccc
+      - python/3.7.4 (Windows-10-10.0.18362-SP0) msrest/0.6.10 msrest_azure/0.6.2
+        azure-mgmt-network/6.0.0 Azure-SDK-For-Python AZURECLI/2.0.75
       accept-language:
       - en-US
     method: PUT
@@ -90,17 +72,10 @@
   response:
     body:
       string: "{\r\n  \"name\": \"vnet1\",\r\n  \"id\": \"/subscriptions/00000000-0000-0000-0000-000000000000/resourceGroups/cli_test_global_ids000001/providers/Microsoft.Network/virtualNetworks/vnet1\",\r\n
-<<<<<<< HEAD
-        \ \"etag\": \"W/\\\"c705ef30-a1e4-4dc8-a8c4-701a5e92e0d9\\\"\",\r\n  \"type\":
-        \"Microsoft.Network/virtualNetworks\",\r\n  \"location\": \"westus\",\r\n
-        \ \"tags\": {},\r\n  \"properties\": {\r\n    \"provisioningState\": \"Updating\",\r\n
-        \   \"resourceGuid\": \"a26bb7aa-0a4b-4db4-bf14-a2592ec50487\",\r\n    \"addressSpace\":
-=======
         \ \"etag\": \"W/\\\"fdc21584-e7cf-4671-a9d5-50f4abb7d7ce\\\"\",\r\n  \"type\":
         \"Microsoft.Network/virtualNetworks\",\r\n  \"location\": \"westus\",\r\n
         \ \"tags\": {},\r\n  \"properties\": {\r\n    \"provisioningState\": \"Updating\",\r\n
         \   \"resourceGuid\": \"81b30830-8c20-4c96-bdb8-0ed69ad6b813\",\r\n    \"addressSpace\":
->>>>>>> 807faccc
         {\r\n      \"addressPrefixes\": [\r\n        \"10.0.0.0/16\"\r\n      ]\r\n
         \   },\r\n    \"dhcpOptions\": {\r\n      \"dnsServers\": []\r\n    },\r\n
         \   \"subnets\": [],\r\n    \"virtualNetworkPeerings\": [],\r\n    \"enableDdosProtection\":
@@ -115,32 +90,22 @@
       content-type:
       - application/json; charset=utf-8
       date:
-<<<<<<< HEAD
-      - Fri, 04 Oct 2019 05:18:24 GMT
-=======
       - Mon, 21 Oct 2019 05:14:11 GMT
->>>>>>> 807faccc
-      expires:
-      - '-1'
-      pragma:
-      - no-cache
-      server:
-      - Microsoft-HTTPAPI/2.0
-      - Microsoft-HTTPAPI/2.0
-      strict-transport-security:
-      - max-age=31536000; includeSubDomains
-      x-content-type-options:
-      - nosniff
-      x-ms-arm-service-request-id:
-<<<<<<< HEAD
-      - c1618f6c-86da-45b8-9c96-79e1da4968c9
-      x-ms-ratelimit-remaining-subscription-writes:
-      - '1199'
-=======
+      expires:
+      - '-1'
+      pragma:
+      - no-cache
+      server:
+      - Microsoft-HTTPAPI/2.0
+      - Microsoft-HTTPAPI/2.0
+      strict-transport-security:
+      - max-age=31536000; includeSubDomains
+      x-content-type-options:
+      - nosniff
+      x-ms-arm-service-request-id:
       - 94101b96-9cc7-43de-953a-750f11e901ae
       x-ms-ratelimit-remaining-subscription-writes:
       - '1196'
->>>>>>> 807faccc
     status:
       code: 201
       message: Created
@@ -158,13 +123,8 @@
       ParameterSetName:
       - -g -n
       User-Agent:
-<<<<<<< HEAD
-      - python/3.6.5 (Windows-10-10.0.17134-SP0) msrest/0.6.10 msrest_azure/0.6.1
-        azure-mgmt-network/4.0.0 Azure-SDK-For-Python AZURECLI/2.0.74
-=======
-      - python/3.7.4 (Windows-10-10.0.18362-SP0) msrest/0.6.10 msrest_azure/0.6.2
-        azure-mgmt-network/6.0.0 Azure-SDK-For-Python AZURECLI/2.0.75
->>>>>>> 807faccc
+      - python/3.7.4 (Windows-10-10.0.18362-SP0) msrest/0.6.10 msrest_azure/0.6.2
+        azure-mgmt-network/6.0.0 Azure-SDK-For-Python AZURECLI/2.0.75
     method: GET
     uri: https://management.azure.com/subscriptions/00000000-0000-0000-0000-000000000000/providers/Microsoft.Network/locations/westus/operations/07845ba9-d508-44f1-9126-a62e16841d7a?api-version=2019-09-01
   response:
@@ -178,11 +138,7 @@
       content-type:
       - application/json; charset=utf-8
       date:
-<<<<<<< HEAD
-      - Fri, 04 Oct 2019 05:18:38 GMT
-=======
       - Mon, 21 Oct 2019 05:14:15 GMT
->>>>>>> 807faccc
       expires:
       - '-1'
       pragma:
@@ -199,51 +155,35 @@
       x-content-type-options:
       - nosniff
       x-ms-arm-service-request-id:
-<<<<<<< HEAD
-      - 76cc3dfe-42dd-4158-9898-8ea1369d0d18
-=======
       - e186860a-d308-45d5-978b-c3e5d5346b02
->>>>>>> 807faccc
-    status:
-      code: 200
-      message: OK
-- request:
-    body: null
-    headers:
-      Accept:
-      - application/json
-      Accept-Encoding:
-      - gzip, deflate
-      CommandName:
-      - network vnet create
-      Connection:
-      - keep-alive
-      ParameterSetName:
-      - -g -n
-      User-Agent:
-<<<<<<< HEAD
-      - python/3.6.5 (Windows-10-10.0.17134-SP0) msrest/0.6.10 msrest_azure/0.6.1
-        azure-mgmt-network/4.0.0 Azure-SDK-For-Python AZURECLI/2.0.74
-=======
-      - python/3.7.4 (Windows-10-10.0.18362-SP0) msrest/0.6.10 msrest_azure/0.6.2
-        azure-mgmt-network/6.0.0 Azure-SDK-For-Python AZURECLI/2.0.75
->>>>>>> 807faccc
+    status:
+      code: 200
+      message: OK
+- request:
+    body: null
+    headers:
+      Accept:
+      - application/json
+      Accept-Encoding:
+      - gzip, deflate
+      CommandName:
+      - network vnet create
+      Connection:
+      - keep-alive
+      ParameterSetName:
+      - -g -n
+      User-Agent:
+      - python/3.7.4 (Windows-10-10.0.18362-SP0) msrest/0.6.10 msrest_azure/0.6.2
+        azure-mgmt-network/6.0.0 Azure-SDK-For-Python AZURECLI/2.0.75
     method: GET
     uri: https://management.azure.com/subscriptions/00000000-0000-0000-0000-000000000000/resourceGroups/cli_test_global_ids000001/providers/Microsoft.Network/virtualNetworks/vnet1?api-version=2019-09-01
   response:
     body:
       string: "{\r\n  \"name\": \"vnet1\",\r\n  \"id\": \"/subscriptions/00000000-0000-0000-0000-000000000000/resourceGroups/cli_test_global_ids000001/providers/Microsoft.Network/virtualNetworks/vnet1\",\r\n
-<<<<<<< HEAD
-        \ \"etag\": \"W/\\\"f5185667-698c-4169-8e8f-748c07ea6e40\\\"\",\r\n  \"type\":
-        \"Microsoft.Network/virtualNetworks\",\r\n  \"location\": \"westus\",\r\n
-        \ \"tags\": {},\r\n  \"properties\": {\r\n    \"provisioningState\": \"Succeeded\",\r\n
-        \   \"resourceGuid\": \"a26bb7aa-0a4b-4db4-bf14-a2592ec50487\",\r\n    \"addressSpace\":
-=======
         \ \"etag\": \"W/\\\"eadf7e20-3ef3-4623-9648-afe7efaa9eba\\\"\",\r\n  \"type\":
         \"Microsoft.Network/virtualNetworks\",\r\n  \"location\": \"westus\",\r\n
         \ \"tags\": {},\r\n  \"properties\": {\r\n    \"provisioningState\": \"Succeeded\",\r\n
         \   \"resourceGuid\": \"81b30830-8c20-4c96-bdb8-0ed69ad6b813\",\r\n    \"addressSpace\":
->>>>>>> 807faccc
         {\r\n      \"addressPrefixes\": [\r\n        \"10.0.0.0/16\"\r\n      ]\r\n
         \   },\r\n    \"dhcpOptions\": {\r\n      \"dnsServers\": []\r\n    },\r\n
         \   \"subnets\": [],\r\n    \"virtualNetworkPeerings\": [],\r\n    \"enableDdosProtection\":
@@ -256,15 +196,9 @@
       content-type:
       - application/json; charset=utf-8
       date:
-<<<<<<< HEAD
-      - Fri, 04 Oct 2019 05:18:38 GMT
-      etag:
-      - W/"f5185667-698c-4169-8e8f-748c07ea6e40"
-=======
       - Mon, 21 Oct 2019 05:14:15 GMT
       etag:
       - W/"eadf7e20-3ef3-4623-9648-afe7efaa9eba"
->>>>>>> 807faccc
       expires:
       - '-1'
       pragma:
@@ -281,11 +215,7 @@
       x-content-type-options:
       - nosniff
       x-ms-arm-service-request-id:
-<<<<<<< HEAD
-      - b26a4003-1145-4221-bfa0-8cae65f19908
-=======
       - 19afa2c0-6ec8-4df6-8ced-023b55c8c1b6
->>>>>>> 807faccc
     status:
       code: 200
       message: OK
@@ -303,13 +233,8 @@
       ParameterSetName:
       - --subscription --resource-group -n --ids
       User-Agent:
-<<<<<<< HEAD
-      - python/3.6.5 (Windows-10-10.0.17134-SP0) msrest/0.6.10 msrest_azure/0.6.1
-        azure-mgmt-network/4.0.0 Azure-SDK-For-Python AZURECLI/2.0.74
-=======
-      - python/3.7.4 (Windows-10-10.0.18362-SP0) msrest/0.6.10 msrest_azure/0.6.2
-        azure-mgmt-network/6.0.0 Azure-SDK-For-Python AZURECLI/2.0.75
->>>>>>> 807faccc
+      - python/3.7.4 (Windows-10-10.0.18362-SP0) msrest/0.6.10 msrest_azure/0.6.2
+        azure-mgmt-network/6.0.0 Azure-SDK-For-Python AZURECLI/2.0.75
       accept-language:
       - en-US
     method: GET
@@ -317,17 +242,10 @@
   response:
     body:
       string: "{\r\n  \"name\": \"vnet1\",\r\n  \"id\": \"/subscriptions/00000000-0000-0000-0000-000000000000/resourceGroups/cli_test_global_ids000001/providers/Microsoft.Network/virtualNetworks/vnet1\",\r\n
-<<<<<<< HEAD
-        \ \"etag\": \"W/\\\"f5185667-698c-4169-8e8f-748c07ea6e40\\\"\",\r\n  \"type\":
-        \"Microsoft.Network/virtualNetworks\",\r\n  \"location\": \"westus\",\r\n
-        \ \"tags\": {},\r\n  \"properties\": {\r\n    \"provisioningState\": \"Succeeded\",\r\n
-        \   \"resourceGuid\": \"a26bb7aa-0a4b-4db4-bf14-a2592ec50487\",\r\n    \"addressSpace\":
-=======
         \ \"etag\": \"W/\\\"eadf7e20-3ef3-4623-9648-afe7efaa9eba\\\"\",\r\n  \"type\":
         \"Microsoft.Network/virtualNetworks\",\r\n  \"location\": \"westus\",\r\n
         \ \"tags\": {},\r\n  \"properties\": {\r\n    \"provisioningState\": \"Succeeded\",\r\n
         \   \"resourceGuid\": \"81b30830-8c20-4c96-bdb8-0ed69ad6b813\",\r\n    \"addressSpace\":
->>>>>>> 807faccc
         {\r\n      \"addressPrefixes\": [\r\n        \"10.0.0.0/16\"\r\n      ]\r\n
         \   },\r\n    \"dhcpOptions\": {\r\n      \"dnsServers\": []\r\n    },\r\n
         \   \"subnets\": [],\r\n    \"virtualNetworkPeerings\": [],\r\n    \"enableDdosProtection\":
@@ -340,15 +258,9 @@
       content-type:
       - application/json; charset=utf-8
       date:
-<<<<<<< HEAD
-      - Fri, 04 Oct 2019 05:18:38 GMT
-      etag:
-      - W/"f5185667-698c-4169-8e8f-748c07ea6e40"
-=======
       - Mon, 21 Oct 2019 05:14:16 GMT
       etag:
       - W/"eadf7e20-3ef3-4623-9648-afe7efaa9eba"
->>>>>>> 807faccc
       expires:
       - '-1'
       pragma:
@@ -365,11 +277,7 @@
       x-content-type-options:
       - nosniff
       x-ms-arm-service-request-id:
-<<<<<<< HEAD
-      - b9b0d951-e8b0-4f48-815b-8874008a86cf
-=======
       - 88ef5b72-23af-4900-ba4e-4de50f5b729d
->>>>>>> 807faccc
     status:
       code: 200
       message: OK
