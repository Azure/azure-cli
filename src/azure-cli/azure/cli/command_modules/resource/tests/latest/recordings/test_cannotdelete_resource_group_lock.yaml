--- conflicted
+++ resolved
@@ -1,28 +1,8 @@
 interactions:
 - request:
-    body: '{"properties": {"level": "CanNotDelete"}}'
-    headers:
-<<<<<<< HEAD
-      Accept:
-      - application/json
-      Accept-Encoding:
-      - gzip, deflate
-      CommandName:
-      - lock create
-      Connection:
-      - keep-alive
-      Content-Length:
-      - '41'
-      Content-Type:
-      - application/json; charset=utf-8
-      ParameterSetName:
-      - -n -g --lock-type
-      User-Agent:
-      - python/3.6.5 (Windows-10-10.0.17134-SP0) msrest/0.6.10 msrest_azure/0.6.1
-        azure-mgmt-resource/4.0.0 Azure-SDK-For-Python AZURECLI/2.0.74
-      accept-language:
-      - en-US
-=======
+    body: '{"location": "westus", "tags": {"product": "azurecli", "cause": "automation",
+      "date": "2018-09-10T15:51:05Z"}}'
+    headers:
       Accept: [application/json]
       Accept-Encoding: ['gzip, deflate']
       CommandName: [group create]
@@ -60,416 +40,228 @@
       User-Agent: [python/3.6.5 (Windows-10-10.0.17134-SP0) requests/2.19.1 msrest/0.5.5
           msrest_azure/0.4.34 managementlockclient/2.0.0 Azure-SDK-For-Python AZURECLI/2.0.46]
       accept-language: [en-US]
->>>>>>> 807faccc
     method: PUT
     uri: https://management.azure.com/subscriptions/00000000-0000-0000-0000-000000000000/resourceGroups/cli_test_cannotdelete_resource_group_lock000001/providers/Microsoft.Authorization/locks/cli-test-lock000002?api-version=2016-09-01
   response:
-    body:
-      string: '{"properties":{"level":"CanNotDelete"},"id":"/subscriptions/00000000-0000-0000-0000-000000000000/resourceGroups/cli_test_cannotdelete_resource_group_lock000001/providers/Microsoft.Authorization/locks/cli-test-lock000002","type":"Microsoft.Authorization/locks","name":"cli-test-lock000002"}'
-    headers:
-      cache-control:
-      - no-cache
-      content-length:
-      - '375'
-      content-type:
-      - application/json; charset=utf-8
-      date:
-      - Fri, 04 Oct 2019 04:54:54 GMT
-      expires:
-      - '-1'
-      pragma:
-      - no-cache
-      strict-transport-security:
-      - max-age=31536000; includeSubDomains
-      x-content-type-options:
-      - nosniff
-      x-ms-ratelimit-remaining-subscription-writes:
-      - '1199'
-    status:
-      code: 201
-      message: Created
-- request:
-    body: null
-    headers:
-      Accept:
-      - application/json
-      Accept-Encoding:
-      - gzip, deflate
-      CommandName:
-      - lock show
-      Connection:
-      - keep-alive
-      ParameterSetName:
-      - -g -n
-      User-Agent:
-      - python/3.6.5 (Windows-10-10.0.17134-SP0) msrest/0.6.10 msrest_azure/0.6.1
-        azure-mgmt-resource/4.0.0 Azure-SDK-For-Python AZURECLI/2.0.74
-      accept-language:
-      - en-US
+    body: {string: '{"properties":{"level":"CanNotDelete"},"id":"/subscriptions/00000000-0000-0000-0000-000000000000/resourceGroups/cli_test_cannotdelete_resource_group_lock000001/providers/Microsoft.Authorization/locks/cli-test-lock000002","type":"Microsoft.Authorization/locks","name":"cli-test-lock000002"}'}
+    headers:
+      cache-control: [no-cache]
+      content-length: ['375']
+      content-type: [application/json; charset=utf-8]
+      date: ['Mon, 10 Sep 2018 15:51:10 GMT']
+      expires: ['-1']
+      pragma: [no-cache]
+      strict-transport-security: [max-age=31536000; includeSubDomains]
+      x-content-type-options: [nosniff]
+      x-ms-ratelimit-remaining-subscription-writes: ['1198']
+    status: {code: 201, message: Created}
+- request:
+    body: null
+    headers:
+      Accept: [application/json]
+      Accept-Encoding: ['gzip, deflate']
+      CommandName: [lock show]
+      Connection: [keep-alive]
+      Content-Type: [application/json; charset=utf-8]
+      User-Agent: [python/3.6.5 (Windows-10-10.0.17134-SP0) requests/2.19.1 msrest/0.5.5
+          msrest_azure/0.4.34 managementlockclient/2.0.0 Azure-SDK-For-Python AZURECLI/2.0.46]
+      accept-language: [en-US]
     method: GET
     uri: https://management.azure.com/subscriptions/00000000-0000-0000-0000-000000000000/providers/Microsoft.Authorization/locks?api-version=2016-09-01
   response:
-    body:
-      string: '{"value":[{"properties":{"level":"CanNotDelete"},"id":"/subscriptions/00000000-0000-0000-0000-000000000000/resourceGroups/cli_test_cannotdelete_resource_group_lock000001/providers/Microsoft.Authorization/locks/cli-test-lock000002","type":"Microsoft.Authorization/locks","name":"cli-test-lock000002"}]}'
-    headers:
-      cache-control:
-      - no-cache
-      content-length:
-      - '387'
-      content-type:
-      - application/json; charset=utf-8
-      date:
-      - Fri, 04 Oct 2019 04:54:54 GMT
-      expires:
-      - '-1'
-      pragma:
-      - no-cache
-      strict-transport-security:
-      - max-age=31536000; includeSubDomains
-      transfer-encoding:
-      - chunked
-      vary:
-      - Accept-Encoding,Accept-Encoding
-      x-content-type-options:
-      - nosniff
-    status:
-      code: 200
-      message: OK
-- request:
-    body: null
-    headers:
-      Accept:
-      - application/json
-      Accept-Encoding:
-      - gzip, deflate
-      CommandName:
-      - lock show
-      Connection:
-      - keep-alive
-      ParameterSetName:
-      - -g -n
-      User-Agent:
-      - python/3.6.5 (Windows-10-10.0.17134-SP0) msrest/0.6.10 msrest_azure/0.6.1
-        azure-mgmt-resource/4.0.0 Azure-SDK-For-Python AZURECLI/2.0.74
-      accept-language:
-      - en-US
-    method: GET
-    uri: https://management.azure.com/subscriptions/00000000-0000-0000-0000-000000000000/resourceGroups/cli_test_cannotdelete_resource_group_lock000001/providers/Microsoft.Authorization/locks/cli-test-lock000002?api-version=2016-09-01
-  response:
-    body:
-      string: '{"properties":{"level":"CanNotDelete"},"id":"/subscriptions/00000000-0000-0000-0000-000000000000/resourceGroups/cli_test_cannotdelete_resource_group_lock000001/providers/Microsoft.Authorization/locks/cli-test-lock000002","type":"Microsoft.Authorization/locks","name":"cli-test-lock000002"}'
-    headers:
-      cache-control:
-      - no-cache
-      content-length:
-      - '375'
-      content-type:
-      - application/json; charset=utf-8
-      date:
-      - Fri, 04 Oct 2019 04:54:54 GMT
-      expires:
-      - '-1'
-      pragma:
-      - no-cache
-      strict-transport-security:
-      - max-age=31536000; includeSubDomains
-      transfer-encoding:
-      - chunked
-      vary:
-      - Accept-Encoding,Accept-Encoding
-      x-content-type-options:
-      - nosniff
-    status:
-      code: 200
-      message: OK
-- request:
-    body: null
-    headers:
-      Accept:
-      - application/json
-      Accept-Encoding:
-      - gzip, deflate
-      CommandName:
-      - lock list
-      Connection:
-      - keep-alive
-      ParameterSetName:
-      - -g --query
-      User-Agent:
-      - python/3.6.5 (Windows-10-10.0.17134-SP0) msrest/0.6.10 msrest_azure/0.6.1
-        azure-mgmt-resource/4.0.0 Azure-SDK-For-Python AZURECLI/2.0.74
-      accept-language:
-      - en-US
+    body: {string: '{"value":[{"properties":{"level":"CanNotDelete"},"id":"/subscriptions/00000000-0000-0000-0000-000000000000/resourceGroups/cli_test_cannotdelete_resource_group_lock000001/providers/Microsoft.Authorization/locks/cli-test-lock000002","type":"Microsoft.Authorization/locks","name":"cli-test-lock000002"}]}'}
+    headers:
+      cache-control: [no-cache]
+      content-length: ['387']
+      content-type: [application/json; charset=utf-8]
+      date: ['Mon, 10 Sep 2018 15:51:16 GMT']
+      expires: ['-1']
+      pragma: [no-cache]
+      strict-transport-security: [max-age=31536000; includeSubDomains]
+      transfer-encoding: [chunked]
+      vary: ['Accept-Encoding,Accept-Encoding']
+      x-content-type-options: [nosniff]
+    status: {code: 200, message: OK}
+- request:
+    body: null
+    headers:
+      Accept: [application/json]
+      Accept-Encoding: ['gzip, deflate']
+      CommandName: [lock show]
+      Connection: [keep-alive]
+      Content-Type: [application/json; charset=utf-8]
+      User-Agent: [python/3.6.5 (Windows-10-10.0.17134-SP0) requests/2.19.1 msrest/0.5.5
+          msrest_azure/0.4.34 managementlockclient/2.0.0 Azure-SDK-For-Python AZURECLI/2.0.46]
+      accept-language: [en-US]
+    method: GET
+    uri: https://management.azure.com/subscriptions/00000000-0000-0000-0000-000000000000/resourceGroups/cli_test_cannotdelete_resource_group_lock000001/providers/Microsoft.Authorization/locks/cli-test-lock000002?api-version=2016-09-01
+  response:
+    body: {string: '{"properties":{"level":"CanNotDelete"},"id":"/subscriptions/00000000-0000-0000-0000-000000000000/resourceGroups/cli_test_cannotdelete_resource_group_lock000001/providers/Microsoft.Authorization/locks/cli-test-lock000002","type":"Microsoft.Authorization/locks","name":"cli-test-lock000002"}'}
+    headers:
+      cache-control: [no-cache]
+      content-length: ['375']
+      content-type: [application/json; charset=utf-8]
+      date: ['Mon, 10 Sep 2018 15:51:16 GMT']
+      expires: ['-1']
+      pragma: [no-cache]
+      strict-transport-security: [max-age=31536000; includeSubDomains]
+      transfer-encoding: [chunked]
+      vary: ['Accept-Encoding,Accept-Encoding']
+      x-content-type-options: [nosniff]
+    status: {code: 200, message: OK}
+- request:
+    body: null
+    headers:
+      Accept: [application/json]
+      Accept-Encoding: ['gzip, deflate']
+      CommandName: [lock list]
+      Connection: [keep-alive]
+      Content-Type: [application/json; charset=utf-8]
+      User-Agent: [python/3.6.5 (Windows-10-10.0.17134-SP0) requests/2.19.1 msrest/0.5.5
+          msrest_azure/0.4.34 managementlockclient/2.0.0 Azure-SDK-For-Python AZURECLI/2.0.46]
+      accept-language: [en-US]
     method: GET
     uri: https://management.azure.com/subscriptions/00000000-0000-0000-0000-000000000000/resourceGroups/cli_test_cannotdelete_resource_group_lock000001/providers/Microsoft.Authorization/locks?api-version=2016-09-01
   response:
-    body:
-      string: '{"value":[{"properties":{"level":"CanNotDelete"},"id":"/subscriptions/00000000-0000-0000-0000-000000000000/resourceGroups/cli_test_cannotdelete_resource_group_lock000001/providers/Microsoft.Authorization/locks/cli-test-lock000002","type":"Microsoft.Authorization/locks","name":"cli-test-lock000002"}]}'
-    headers:
-      cache-control:
-      - no-cache
-      content-length:
-      - '387'
-      content-type:
-      - application/json; charset=utf-8
-      date:
-      - Fri, 04 Oct 2019 04:54:59 GMT
-      expires:
-      - '-1'
-      pragma:
-      - no-cache
-      strict-transport-security:
-      - max-age=31536000; includeSubDomains
-      transfer-encoding:
-      - chunked
-      vary:
-      - Accept-Encoding,Accept-Encoding
-      x-content-type-options:
-      - nosniff
-    status:
-      code: 200
-      message: OK
-- request:
-    body: null
-    headers:
-      Accept:
-      - application/json
-      Accept-Encoding:
-      - gzip, deflate
-      CommandName:
-      - lock update
-      Connection:
-      - keep-alive
-      ParameterSetName:
-      - -n -g --notes --lock-type
-      User-Agent:
-      - python/3.6.5 (Windows-10-10.0.17134-SP0) msrest/0.6.10 msrest_azure/0.6.1
-        azure-mgmt-resource/4.0.0 Azure-SDK-For-Python AZURECLI/2.0.74
-      accept-language:
-      - en-US
+    body: {string: '{"value":[{"properties":{"level":"CanNotDelete"},"id":"/subscriptions/00000000-0000-0000-0000-000000000000/resourceGroups/cli_test_cannotdelete_resource_group_lock000001/providers/Microsoft.Authorization/locks/cli-test-lock000002","type":"Microsoft.Authorization/locks","name":"cli-test-lock000002"}]}'}
+    headers:
+      cache-control: [no-cache]
+      content-length: ['387']
+      content-type: [application/json; charset=utf-8]
+      date: ['Mon, 10 Sep 2018 15:51:17 GMT']
+      expires: ['-1']
+      pragma: [no-cache]
+      strict-transport-security: [max-age=31536000; includeSubDomains]
+      transfer-encoding: [chunked]
+      vary: ['Accept-Encoding,Accept-Encoding']
+      x-content-type-options: [nosniff]
+    status: {code: 200, message: OK}
+- request:
+    body: null
+    headers:
+      Accept: [application/json]
+      Accept-Encoding: ['gzip, deflate']
+      CommandName: [lock update]
+      Connection: [keep-alive]
+      Content-Type: [application/json; charset=utf-8]
+      User-Agent: [python/3.6.5 (Windows-10-10.0.17134-SP0) requests/2.19.1 msrest/0.5.5
+          msrest_azure/0.4.34 managementlockclient/2.0.0 Azure-SDK-For-Python AZURECLI/2.0.46]
+      accept-language: [en-US]
     method: GET
     uri: https://management.azure.com/subscriptions/00000000-0000-0000-0000-000000000000/providers/Microsoft.Authorization/locks?api-version=2016-09-01
   response:
-    body:
-      string: '{"value":[{"properties":{"level":"CanNotDelete"},"id":"/subscriptions/00000000-0000-0000-0000-000000000000/resourceGroups/cli_test_cannotdelete_resource_group_lock000001/providers/Microsoft.Authorization/locks/cli-test-lock000002","type":"Microsoft.Authorization/locks","name":"cli-test-lock000002"},{"properties":{"level":"CanNotDelete"},"id":"/subscriptions/00000000-0000-0000-0000-000000000000/resourcegroups/cli_test_cannotdelete_resource_lockwxa47jmnawyndyexvlmpftefxgj5sxhevy2jcst5/providers/Microsoft.Network/virtualNetworks/cli.lock.rsrcjgrmgaejv733hyfjp/providers/Microsoft.Authorization/locks/cli-test-locktaslgnbbmpbhpwv3no3blh56sua5un73w56vpwvto323m6mw5jmqoxphi4mmj","type":"Microsoft.Authorization/locks","name":"cli-test-locktaslgnbbmpbhpwv3no3blh56sua5un73w56vpwvto323m6mw5jmqoxphi4mmj"}]}'
-    headers:
-      cache-control:
-      - no-cache
-      content-length:
-      - '890'
-      content-type:
-      - application/json; charset=utf-8
-      date:
-      - Fri, 04 Oct 2019 04:54:59 GMT
-      expires:
-      - '-1'
-      pragma:
-      - no-cache
-      strict-transport-security:
-      - max-age=31536000; includeSubDomains
-      transfer-encoding:
-      - chunked
-      vary:
-      - Accept-Encoding,Accept-Encoding
-      x-content-type-options:
-      - nosniff
-    status:
-      code: 200
-      message: OK
-- request:
-    body: null
-    headers:
-      Accept:
-      - application/json
-      Accept-Encoding:
-      - gzip, deflate
-      CommandName:
-      - lock update
-      Connection:
-      - keep-alive
-      ParameterSetName:
-      - -n -g --notes --lock-type
-      User-Agent:
-      - python/3.6.5 (Windows-10-10.0.17134-SP0) msrest/0.6.10 msrest_azure/0.6.1
-        azure-mgmt-resource/4.0.0 Azure-SDK-For-Python AZURECLI/2.0.74
-      accept-language:
-      - en-US
-    method: GET
-    uri: https://management.azure.com/subscriptions/00000000-0000-0000-0000-000000000000/resourceGroups/cli_test_cannotdelete_resource_group_lock000001/providers/Microsoft.Authorization/locks/cli-test-lock000002?api-version=2016-09-01
-  response:
-    body:
-      string: '{"properties":{"level":"CanNotDelete"},"id":"/subscriptions/00000000-0000-0000-0000-000000000000/resourceGroups/cli_test_cannotdelete_resource_group_lock000001/providers/Microsoft.Authorization/locks/cli-test-lock000002","type":"Microsoft.Authorization/locks","name":"cli-test-lock000002"}'
-    headers:
-      cache-control:
-      - no-cache
-      content-length:
-      - '375'
-      content-type:
-      - application/json; charset=utf-8
-      date:
-      - Fri, 04 Oct 2019 04:54:59 GMT
-      expires:
-      - '-1'
-      pragma:
-      - no-cache
-      strict-transport-security:
-      - max-age=31536000; includeSubDomains
-      transfer-encoding:
-      - chunked
-      vary:
-      - Accept-Encoding,Accept-Encoding
-      x-content-type-options:
-      - nosniff
-    status:
-      code: 200
-      message: OK
-- request:
-    body: '{"properties": {"level": "ReadOnly", "notes": "notes000003"}}'
-    headers:
-      Accept:
-      - application/json
-      Accept-Encoding:
-      - gzip, deflate
-      CommandName:
-      - lock update
-      Connection:
-      - keep-alive
-      Content-Length:
-      - '70'
-      Content-Type:
-      - application/json; charset=utf-8
-      ParameterSetName:
-      - -n -g --notes --lock-type
-      User-Agent:
-      - python/3.6.5 (Windows-10-10.0.17134-SP0) msrest/0.6.10 msrest_azure/0.6.1
-        azure-mgmt-resource/4.0.0 Azure-SDK-For-Python AZURECLI/2.0.74
-      accept-language:
-      - en-US
+    body: {string: '{"value":[{"properties":{"level":"CanNotDelete"},"id":"/subscriptions/00000000-0000-0000-0000-000000000000/resourceGroups/cli_test_cannotdelete_resource_group_lock000001/providers/Microsoft.Authorization/locks/cli-test-lock000002","type":"Microsoft.Authorization/locks","name":"cli-test-lock000002"}]}'}
+    headers:
+      cache-control: [no-cache]
+      content-length: ['387']
+      content-type: [application/json; charset=utf-8]
+      date: ['Mon, 10 Sep 2018 15:51:18 GMT']
+      expires: ['-1']
+      pragma: [no-cache]
+      strict-transport-security: [max-age=31536000; includeSubDomains]
+      transfer-encoding: [chunked]
+      vary: ['Accept-Encoding,Accept-Encoding']
+      x-content-type-options: [nosniff]
+    status: {code: 200, message: OK}
+- request:
+    body: null
+    headers:
+      Accept: [application/json]
+      Accept-Encoding: ['gzip, deflate']
+      CommandName: [lock update]
+      Connection: [keep-alive]
+      Content-Type: [application/json; charset=utf-8]
+      User-Agent: [python/3.6.5 (Windows-10-10.0.17134-SP0) requests/2.19.1 msrest/0.5.5
+          msrest_azure/0.4.34 managementlockclient/2.0.0 Azure-SDK-For-Python AZURECLI/2.0.46]
+      accept-language: [en-US]
+    method: GET
+    uri: https://management.azure.com/subscriptions/00000000-0000-0000-0000-000000000000/resourceGroups/cli_test_cannotdelete_resource_group_lock000001/providers/Microsoft.Authorization/locks/cli-test-lock000002?api-version=2016-09-01
+  response:
+    body: {string: '{"properties":{"level":"CanNotDelete"},"id":"/subscriptions/00000000-0000-0000-0000-000000000000/resourceGroups/cli_test_cannotdelete_resource_group_lock000001/providers/Microsoft.Authorization/locks/cli-test-lock000002","type":"Microsoft.Authorization/locks","name":"cli-test-lock000002"}'}
+    headers:
+      cache-control: [no-cache]
+      content-length: ['375']
+      content-type: [application/json; charset=utf-8]
+      date: ['Mon, 10 Sep 2018 15:51:18 GMT']
+      expires: ['-1']
+      pragma: [no-cache]
+      strict-transport-security: [max-age=31536000; includeSubDomains]
+      transfer-encoding: [chunked]
+      vary: ['Accept-Encoding,Accept-Encoding']
+      x-content-type-options: [nosniff]
+    status: {code: 200, message: OK}
+- request:
+    body: 'b''b\''{"properties": {"level": "ReadOnly", "notes": "notes000003"}, "name":
+      "cli-test-lock000002"}\'''''
+    headers:
+      Accept: [application/json]
+      Accept-Encoding: ['gzip, deflate']
+      CommandName: [lock update]
+      Connection: [keep-alive]
+      Content-Length: ['130']
+      Content-Type: [application/json; charset=utf-8]
+      User-Agent: [python/3.6.5 (Windows-10-10.0.17134-SP0) requests/2.19.1 msrest/0.5.5
+          msrest_azure/0.4.34 managementlockclient/2.0.0 Azure-SDK-For-Python AZURECLI/2.0.46]
+      accept-language: [en-US]
     method: PUT
     uri: https://management.azure.com/subscriptions/00000000-0000-0000-0000-000000000000/resourceGroups/cli_test_cannotdelete_resource_group_lock000001/providers/Microsoft.Authorization/locks/cli-test-lock000002?api-version=2016-09-01
   response:
-    body:
-      string: '{"properties":{"level":"ReadOnly","notes":"notes000003"},"id":"/subscriptions/00000000-0000-0000-0000-000000000000/resourceGroups/cli_test_cannotdelete_resource_group_lock000001/providers/Microsoft.Authorization/locks/cli-test-lock000002","type":"Microsoft.Authorization/locks","name":"cli-test-lock000002"}'
-    headers:
-      cache-control:
-      - no-cache
-      content-length:
-      - '402'
-      content-type:
-      - application/json; charset=utf-8
-      date:
-      - Fri, 04 Oct 2019 04:54:59 GMT
-      expires:
-      - '-1'
-      pragma:
-      - no-cache
-      strict-transport-security:
-      - max-age=31536000; includeSubDomains
-      transfer-encoding:
-      - chunked
-      vary:
-      - Accept-Encoding,Accept-Encoding
-      x-content-type-options:
-      - nosniff
-      x-ms-ratelimit-remaining-subscription-writes:
-      - '1199'
-    status:
-      code: 200
-      message: OK
-- request:
-    body: null
-    headers:
-      Accept:
-      - application/json
-      Accept-Encoding:
-      - gzip, deflate
-      CommandName:
-      - lock delete
-      Connection:
-      - keep-alive
-      ParameterSetName:
-      - -g -n
-      User-Agent:
-      - python/3.6.5 (Windows-10-10.0.17134-SP0) msrest/0.6.10 msrest_azure/0.6.1
-        azure-mgmt-resource/4.0.0 Azure-SDK-For-Python AZURECLI/2.0.74
-      accept-language:
-      - en-US
+    body: {string: '{"properties":{"level":"ReadOnly","notes":"notes000003"},"id":"/subscriptions/00000000-0000-0000-0000-000000000000/resourceGroups/cli_test_cannotdelete_resource_group_lock000001/providers/Microsoft.Authorization/locks/cli-test-lock000002","type":"Microsoft.Authorization/locks","name":"cli-test-lock000002"}'}
+    headers:
+      cache-control: [no-cache]
+      content-length: ['402']
+      content-type: [application/json; charset=utf-8]
+      date: ['Mon, 10 Sep 2018 15:51:19 GMT']
+      expires: ['-1']
+      pragma: [no-cache]
+      strict-transport-security: [max-age=31536000; includeSubDomains]
+      transfer-encoding: [chunked]
+      vary: ['Accept-Encoding,Accept-Encoding']
+      x-content-type-options: [nosniff]
+      x-ms-ratelimit-remaining-subscription-writes: ['1195']
+    status: {code: 200, message: OK}
+- request:
+    body: null
+    headers:
+      Accept: [application/json]
+      Accept-Encoding: ['gzip, deflate']
+      CommandName: [lock delete]
+      Connection: [keep-alive]
+      Content-Type: [application/json; charset=utf-8]
+      User-Agent: [python/3.6.5 (Windows-10-10.0.17134-SP0) requests/2.19.1 msrest/0.5.5
+          msrest_azure/0.4.34 managementlockclient/2.0.0 Azure-SDK-For-Python AZURECLI/2.0.46]
+      accept-language: [en-US]
     method: GET
     uri: https://management.azure.com/subscriptions/00000000-0000-0000-0000-000000000000/providers/Microsoft.Authorization/locks?api-version=2016-09-01
   response:
-    body:
-      string: '{"value":[{"properties":{"level":"ReadOnly","notes":"notes000003"},"id":"/subscriptions/00000000-0000-0000-0000-000000000000/resourceGroups/cli_test_cannotdelete_resource_group_lock000001/providers/Microsoft.Authorization/locks/cli-test-lock000002","type":"Microsoft.Authorization/locks","name":"cli-test-lock000002"},{"properties":{"level":"CanNotDelete"},"id":"/subscriptions/00000000-0000-0000-0000-000000000000/resourcegroups/cli_test_cannotdelete_resource_lockwxa47jmnawyndyexvlmpftefxgj5sxhevy2jcst5/providers/Microsoft.Network/virtualNetworks/cli.lock.rsrcjgrmgaejv733hyfjp/providers/Microsoft.Authorization/locks/cli-test-locktaslgnbbmpbhpwv3no3blh56sua5un73w56vpwvto323m6mw5jmqoxphi4mmj","type":"Microsoft.Authorization/locks","name":"cli-test-locktaslgnbbmpbhpwv3no3blh56sua5un73w56vpwvto323m6mw5jmqoxphi4mmj"}]}'
-    headers:
-      cache-control:
-      - no-cache
-      content-length:
-      - '917'
-      content-type:
-      - application/json; charset=utf-8
-      date:
-      - Fri, 04 Oct 2019 04:55:00 GMT
-      expires:
-      - '-1'
-      pragma:
-      - no-cache
-      strict-transport-security:
-      - max-age=31536000; includeSubDomains
-      transfer-encoding:
-      - chunked
-      vary:
-      - Accept-Encoding,Accept-Encoding
-      x-content-type-options:
-      - nosniff
-    status:
-      code: 200
-      message: OK
-- request:
-    body: null
-    headers:
-      Accept:
-      - application/json
-      Accept-Encoding:
-      - gzip, deflate
-      CommandName:
-      - lock delete
-      Connection:
-      - keep-alive
-      Content-Length:
-      - '0'
-      ParameterSetName:
-      - -g -n
-      User-Agent:
-      - python/3.6.5 (Windows-10-10.0.17134-SP0) msrest/0.6.10 msrest_azure/0.6.1
-        azure-mgmt-resource/4.0.0 Azure-SDK-For-Python AZURECLI/2.0.74
-      accept-language:
-      - en-US
+    body: {string: '{"value":[{"properties":{"level":"ReadOnly","notes":"notes000003"},"id":"/subscriptions/00000000-0000-0000-0000-000000000000/resourceGroups/cli_test_cannotdelete_resource_group_lock000001/providers/Microsoft.Authorization/locks/cli-test-lock000002","type":"Microsoft.Authorization/locks","name":"cli-test-lock000002"}]}'}
+    headers:
+      cache-control: [no-cache]
+      content-length: ['414']
+      content-type: [application/json; charset=utf-8]
+      date: ['Mon, 10 Sep 2018 15:51:20 GMT']
+      expires: ['-1']
+      pragma: [no-cache]
+      strict-transport-security: [max-age=31536000; includeSubDomains]
+      transfer-encoding: [chunked]
+      vary: ['Accept-Encoding,Accept-Encoding']
+      x-content-type-options: [nosniff]
+    status: {code: 200, message: OK}
+- request:
+    body: null
+    headers:
+      Accept: [application/json]
+      Accept-Encoding: ['gzip, deflate']
+      CommandName: [lock delete]
+      Connection: [keep-alive]
+      Content-Length: ['0']
+      Content-Type: [application/json; charset=utf-8]
+      User-Agent: [python/3.6.5 (Windows-10-10.0.17134-SP0) requests/2.19.1 msrest/0.5.5
+          msrest_azure/0.4.34 managementlockclient/2.0.0 Azure-SDK-For-Python AZURECLI/2.0.46]
+      accept-language: [en-US]
     method: DELETE
     uri: https://management.azure.com/subscriptions/00000000-0000-0000-0000-000000000000/resourceGroups/cli_test_cannotdelete_resource_group_lock000001/providers/Microsoft.Authorization/locks/cli-test-lock000002?api-version=2016-09-01
   response:
-<<<<<<< HEAD
-    body:
-      string: ''
-    headers:
-      cache-control:
-      - no-cache
-      content-length:
-      - '0'
-      date:
-      - Fri, 04 Oct 2019 04:55:01 GMT
-      expires:
-      - '-1'
-      pragma:
-      - no-cache
-      strict-transport-security:
-      - max-age=31536000; includeSubDomains
-      x-content-type-options:
-      - nosniff
-      x-ms-ratelimit-remaining-subscription-deletes:
-      - '14999'
-    status:
-      code: 200
-      message: OK
-=======
     body: {string: ''}
     headers:
       cache-control: [no-cache]
@@ -509,5 +301,4 @@
       x-content-type-options: [nosniff]
       x-ms-ratelimit-remaining-subscription-deletes: ['14999']
     status: {code: 202, message: Accepted}
->>>>>>> 807faccc
 version: 1