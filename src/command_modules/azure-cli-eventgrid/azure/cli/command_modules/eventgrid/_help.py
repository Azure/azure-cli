--- conflicted
+++ resolved
@@ -17,10 +17,7 @@
 helps['eventgrid topic create'] = """
     type: command
     short-summary: Create a topic.
-<<<<<<< HEAD
-=======
 """
->>>>>>> f707823a
 helps['eventgrid topic update'] = """
     type: command
     short-summary: Update a topic.
