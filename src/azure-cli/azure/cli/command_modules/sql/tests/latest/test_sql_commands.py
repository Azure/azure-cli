--- conflicted
+++ resolved
@@ -6670,7 +6670,33 @@
         self.cmd('sql mi link list -g {rg} --instance-name {mi}',
                     checks=[JMESPathCheck('length(@)', 0)]).get_output_in_json
 
-<<<<<<< HEAD
+
+class SqlManagedInstanceDatabaseRecoverTest(ScenarioTest):
+    def test_sql_midb_recover(self):
+        self.kwargs.update({
+            'rg': ManagedInstancePreparer.group,
+            'mi': ManagedInstancePreparer.existing_mi_name
+        })
+
+        # Due to long creation of geo backups, use existing MI
+        backups_list = self.cmd('sql recoverable-midb list -g {rg} --mi {mi}').get_output_in_json()
+        database_name = backups_list[0]['name']
+        self.kwargs.update({
+            'geodb': database_name
+        })
+
+        recoverable_db = self.cmd('sql recoverable-midb show -g {rg} --mi {mi} -n {geodb}',
+                    checks=[
+                        JMESPathCheck('name', database_name),
+                        JMESPathCheck('resourceGroup',  ManagedInstancePreparer.group)]).get_output_in_json()
+        self.kwargs.update({
+            'recoverable_db': recoverable_db['id']
+        })
+        self.cmd('sql midb recover -g {rg} --mi {mi} -n recovered_db -r {recoverable_db}',
+                checks=[
+                    JMESPathCheck('name', "recovered_db")])
+
+
 class SqlManagedInstanceDtcScenarioTest(ScenarioTest):
     @AllowLargeResponse()
     @ManagedInstancePreparer(parameter_name = 'mi', vnet_name='vnet-managed-instance-v2')
@@ -6707,30 +6733,4 @@
         dtc = self.cmd('sql mi dtc show -g {rg} --mi {mi}').get_output_in_json()
         self.assertEqual(dtc['dtcEnabled'], dtcEnabled)
         self.assertEqual(dtc['securitySettings']['xaTransactionsEnabled'], xaTransactionsEnabled)
-        self.assertEqual(dtc['securitySettings']['transactionManagerCommunicationSettings']['allowInboundEnabled'], allowInboundEnabled)
-=======
-class SqlManagedInstanceDatabaseRecoverTest(ScenarioTest):
-    def test_sql_midb_recover(self):
-        self.kwargs.update({
-            'rg': ManagedInstancePreparer.group,
-            'mi': ManagedInstancePreparer.existing_mi_name
-        })
-
-        # Due to long creation of geo backups, use existing MI
-        backups_list = self.cmd('sql recoverable-midb list -g {rg} --mi {mi}').get_output_in_json()
-        database_name = backups_list[0]['name']
-        self.kwargs.update({
-            'geodb': database_name
-        })
-
-        recoverable_db = self.cmd('sql recoverable-midb show -g {rg} --mi {mi} -n {geodb}',
-                    checks=[
-                        JMESPathCheck('name', database_name),
-                        JMESPathCheck('resourceGroup',  ManagedInstancePreparer.group)]).get_output_in_json()
-        self.kwargs.update({
-            'recoverable_db': recoverable_db['id']
-        })
-        self.cmd('sql midb recover -g {rg} --mi {mi} -n recovered_db -r {recoverable_db}',
-                checks=[
-                    JMESPathCheck('name', "recovered_db")])
->>>>>>> 5e5be03a
+        self.assertEqual(dtc['securitySettings']['transactionManagerCommunicationSettings']['allowInboundEnabled'], allowInboundEnabled)