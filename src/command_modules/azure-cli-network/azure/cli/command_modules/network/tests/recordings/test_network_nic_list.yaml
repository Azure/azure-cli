interactions:
- request:
    body: null
    headers:
      Accept: [application/json]
      Accept-Encoding: ['gzip, deflate']
      Connection: [keep-alive]
      Content-Type: [application/json; charset=utf-8]
<<<<<<< HEAD
      User-Agent: [python/2.7.11 requests/2.9.1 msrest/0.2.0 msrest_azure/0.2.1 networkmanagementclient/2015-06-15
=======
      User-Agent: [python/3.5.0 requests/2.9.1 msrest/0.3.0 msrest_azure/0.3.0 networkmanagementclient/2016-03-30
>>>>>>> 1c5c6c60
          Azure-SDK-For-Python AZURECLI_0.0.32]
      accept-language: [en-US]
    method: GET
    uri: https://management.azure.com/subscriptions/00000000-0000-0000-0000-000000000000/resourceGroups/travistestresourcegroup/providers/Microsoft.Network/networkInterfaces?api-version=2016-03-30
  response:
    body:
      string: !!binary |
        H4sIAAAAAAAEAO29B2AcSZYlJi9tynt/SvVK1+B0oQiAYBMk2JBAEOzBiM3mkuwdaUcjKasqgcpl
        VmVdZhZAzO2dvPfee++999577733ujudTif33/8/XGZkAWz2zkrayZ4hgKrIHz9+fB8/In7xb5yk
        6UeXWbnOP3qUfg9/pSl/iOejZbbA5x+VxXL9rs2b9nKx/+DTj0a2QTHD13eb9aSZ1sWqLaplc3dn
        snv+6f6D3e3dyfnO9v5slm1n+fTe9nTycO/B3vnOw/sPd+7WeVOt62n+eV2tV83dN3V2WTRvqItX
        /hd3V3V1Wczyurn7RTGtq6Y6b8cv8vaqqt/eXcrPs2Wb1+fZNG/uDuKZt9kFMP3u3d/3o538/t50
        dn5/e/fB/dn2/nRvuv3wfDolRB9OHt47zw7OH+z+vh95L7fXK6bCLTDw3iqraQZ64M0rQmntf0nD
        WuV1W9Abjxy95QuiA71WLC9et1nLHb9eT6d5PstnDgI1tRRcyyxMPt2f7GcPdrYf3tt7sL1/fz/f
        frgzo2Hu5ffu7e6d53sPHwQAitVJtTwvLtY1IwpUlAPk8fDCY7mhWE35vV0fGp7/d7PD3e546YOh
        gXwIv8iDmYxOsTz4mkZIaNw40fLQC8UlNTt7eTybEbUA9aPdnfHueGccTKs8XvPScOIXeTuveIae
        XtNcFtPYa+tJWUzpLdtJD3Vq9XM6zx0Uw3n+qIvtL+mPkdAmXqER/L9uaJdF3a6zUv8chkHY0Qia
<<<<<<< HEAD
        u7P8PFuX7W0GTfywyOprGlxbr/Pw61/i/+n98X0PzEezZfM6b1ti1x5XyHf1JQ2Kvvqe/xp9ma1W
        ZZHPnoZtXBMf2Y/yZTYpiWufVfVVVs+oN2p9npVN7reiwYNAr/Ppui7aayYKtQuR+jmdyRiGzV3h
        0b17+/c/9eYsIMClsMAX2XReLKEUfpYG1fKggJD54gJfRAd1Ui1W6zY37Km4DcmdZSD9xQzPDsQa
        EnmVyUH/OG30zY3yA6bOsyODeAZmYjY7OP80n27nn+6S+c339raze/uz7Yf53uwhmd/Z7jTzzcT/
        V9yKfPf84d7uzsH25Hw62d4/mN7ffng/39++l+/f25l8uruT7e4FALpmloD8/8utCNmBvIhwvPTB
        0EA+hF/kwUxGp1gefE0jJDRunGh56AXjJ4g5RXt1KzxON4/X/P//boU3z556k8coNfd8RGgTr9AI
        /l83tEvR2/rnMAzCjkbwI7fCN9rULkTq53QmYxgOMaqluP5iCGKHYzUv3r8qlrPqqrlcPNy/5wT4
        /xWj7ajeAUx93frp5P6nu5/e29+eZg/OyWZN9reznXs725Odewfnk/P7+cP7U1+3/n/FFmeT+5P7
        9/JPt7P9HQpFd/d3tx/u7RPhabR7B9n+g/PZTgCga5sIyP//bLHPEGR8wxHTB0ND+RCOkQdzGZ1k
        efA1jZHQuHGq5aEXjHkVK4T2ao3vb2z+88Ma25n21Jw8Rrm55yNCnPiFxvD/usFd/sge/8geW4LY
        4Vjt+5NfvCimHFxvA9S2CMN2sWq2ifX1NWr/jQ39fZIBnaF7uvi2aPt6N5vMzu89ePhge4fCnu39
        e+f3tjOCtj3dzWe7s2xvL9vZ9/Xuz4alJnTArHYe6KNZ0azK7PqFToh2YUHbWTVzSK8QraKmAF8Q
        calz4vLNRuAjQ31r7/cnk4PZg9n23qfTg+39vZ2H2wf3d8k0Pbh/b5o/mE33dwKzRnY7tH4E5L3s
        /c2zJ8//p1iPXICQKvTBew73Q1hWHrBBlD/kwddEB8LuRi6Rh14wtl9MJNqTq4D/vsHAvWETRG16
        GNOXP6dMcNkxoj/54vTN0HzebXgYzd3X/HOomRVr8zjxNg/o+P9tA2saKX7mLYuI1QkbZcpL+f3c
        sgFNJ37eVhf4ePtCfbC/n2f7+e72p5OdnCKrg4fb2f3djPJyk08f7GW0fvrw3Bfq/5/YobiG+ciQ
        39ihnU93Z3sPiTDT+/fube9Pdu9vZ9ne+fZs59P8wfR8d3IwfRgA6GpcAvKN2CFv+uT5/xbzkeEJ
        6UIfvO+AP4Rr5SEd9v9FUyR0obdsJz3UqdXPKT90UCR+eKmfDM9vdwxGIbvno4atFo3r/3UDvnwP
        I7x3t+Fx3GSFb0US4qH/b5thv9WlUFHXValFiM7PyQxvXPO9YdYszfUXQxI7LKvvnbr8/QHy9xeQ
        vz+B/P3JHdPXqP3PCQmUqzdq+c1o+7p6kn16j1b67m0/3N2lDOODHcri7hxMt3d29yiae7j78ODT
        HV9X//zyMA4ePpxMH55/uv1wukerodmDA1oIvX9ve3f//sNPP52c7+V75wGAriUlIO/vYWycPXn+
        P8V65E6EVKEP3nO4H8Ky8oANovwhD74mOhB2N3KJPPSC8RfErKL9N+9eNGyUqE0PY/ry55QJLkUF
        65/EAsbIRubzbsPDCGxspJkVa/M48TYP6Pj/bRNrGil+5i2LiNUJLFNNTpIyY4KBXo5Dfm4nnyYR
        P7saYBhbX4A/new9mJ1/+ikFanuUP9yd5dsH+xQf5BklqShu29vL7/sC/PPL5sx29rPdyXS6TUuq
        ZHPOH0y2H84+pTjq4aezB+cHD2fZJAsAdLUrAXkvmzM4afL8f4HRyKCENKAPqAF90GnYG9yH8KU8
        mOsoE8iDr2nUhNSNrCAPvWAsxY8MizEsnWm82zD2xp50vrWSah4nseYB1X6emBFdnQZhLhf3Dxwr
        fHOz/AFrlJ5gDyPqC+n009nBpznpw92d2e72/h6px8mnO4Rftre7cz97eDC7l/tC+rNhPGhcUYnH
        F0QIeo0marOsf2RJqGr/3iTLDj4lr/YBqXxav3l4sH3wKWXO9u9lB3ufznbv7e4EYkzqO1R5BOS9
        1H6wRIfn/+X8QCo9HDB9MDSSD2EYeTCV0TmWB1/TEAmNG2daHnrBqOlAq++SVv90Y/P30uriTtNb
        tpMe6tTq53SiOyh2J/o2ypsQJ3ahMfy/bnBd2zUEg7CjETR3Z/l5ti7//2SxFtlUZ5ZafbSzs73z
        dPve8fa9ne0T5E18nt1g3fxWRCgQ83U+XddFe80EpHbhAH5OZz2GIfk+BONysXdv//6n3vwGxArn
        1P/mUhhJE5zU4GdpuO/joA0lX4fk1zKi/sI/iG9+yf8D9uM/4+A7AAA=
    headers:
      cache-control: [no-cache]
      content-encoding: [gzip]
      content-type: [application/json; charset=utf-8]
      date: ['Wed, 11 May 2016 21:56:48 GMT']
      expires: ['-1']
      pragma: [no-cache]
      server: [Microsoft-HTTPAPI/2.0, Microsoft-HTTPAPI/2.0]
      strict-transport-security: [max-age=31536000; includeSubDomains]
      vary: [Accept-Encoding]
=======
        u7P8PFuX7W0GTfywyOprGlxbr/Po98ovQtafJAxp7NT+o7OXl/udLn6J/6f3x/c9wB/Nls3rvG2J
        wXt8JN/Vl9QJffU9/zX6MlutyiKfPQ3buCb+8D7Kl9mkJLyfVfVVVs+oN2p9npWNP8iPiFwg6et8
        uq6L9prJSO1CpH5O5z6GYXNXuHrv3v79T70pCAhwKUzzRTadF0uokZ+lQbU8KCBkvrjAF9FBnVSL
        1brNDUMrbkOSahlIfzHDswOxpkdeZXLQP05/fXOj/ICp8yzPIJ6BYZnNDs4/zafb+ae7ZLDzvb3t
        7N7+bPthvjd7SAZ7tjvNfMPy/xVHJN89f7i3u3OwPTmfTrb3D6b3tx/ez/e37+X793Ymn+7uZLt7
        AYCuYSYg//9yREJ2IL8jHC99MDSQD+EXeTCT0SmWB1/TCAmNGydaHnohtBRor46Ix+nm8Zr//98R
        8ebZU2/yGKXmno8IbeIVGsH/64Z2KXpb/xyGQdjRCH7kiNDz89MRMb/qL4YgdjhWV+P9q2I5q66a
        y8XD/XtO5P9fMdqOsh7A1NfGn07uf7r76b397Wn24Jys3GR/O9u5t7M92bl3cD45v58/vD/1tfH/
        V6x3Nrk/uX8v/3Q729+hcHd3f3f74d4+EZ5Gu3eQ7T84n+0EALrWjID8/896+wxB5jocMX0wNJQP
        4Rh5MJfRSZYHX9MYCY0bp1oeeiFUsGiv9vv+xuY/P+y3nWlPzcljlJt7PiLEiV9oDP+vG9zljyw4
        PT+y4AZDYe7LD7DgP/nFi2LKAfw2QG2L+GwXq2abhEVfo/bf2NDfJ+HQGbqnvW+Ltq+ps8ns/N6D
        hw+2dyi02t6/d35vOyNo29PdfLY7y/b2sp19X1P/bNh2QgfMaueBPpoVzarMrl/ohGgXFrSdVTOH
        9ArRKmo88AURlzonLt9sNj4y1Lcewv5kcjB7MNve+3R6sL2/t/Nw++D+LhmzB/fvTfMHs+n+TmAI
        ydKH9pKAvJeHcPPsyfP/KdYjpyGkCn3wnsP9EJaVB2wQ5Q958DXRgbC7kUvkoRdC3Y/25Fzgv28w
        OdCw0aI2PYzpy59TJrjsmN2ffHH6Zmg+7zY8jObua/451MyKtXmceJsHdPz5ZpJNI8XPvGURsVpk
        oxR6icifW8YhBsDP22oPH29fDRzs7+fZfr67/elkJ6fo7eDhdnZ/N6Ns4eTTB3sZrQM/PPfUAJmZ
        n0+Wa+fT3dneQyLM9P69e9v7k93721m2d7492/k0fzA9350cTB8GALo6moB8I5bLmz55/r/FfGSq
        QrrQB+874A/hWnnACVEWkQdfEyUIvRsZRR56IdSSaP/NGy+hC71lO+mhTq1+TvmhgyLxw0v9ZHh+
        u2Nwomyejxq2czSu/9cN+PI9zPbe3YbHcZPdvhVJiId+vhluv9Wl0F3Xh6lFiM7PCU9sXLu+YZ4t
        zfUXQxI7LGshnIL9/QHy9xeQvz+B/P3J5dPXqP3PCQlUDjbahc1o+9p9kn16j1Ys720/3N2lvOeD
        Hcot7xxMt3d29yhifLj78ODTHV+7//zySQ4ePpxMH55/uv1wukerutmDA1rQvX9ve3f//sNPP52c
        7+V75wGAru0lIO/vk2ycPXn+P8V65ICEVKEP3nO4H8Ky8oANovwhD74mOhB2N3KJPPRCqP3R/pt3
        SBo2Y9SmhzF9+XPKBJeigvVPYgFjliPzebfhYQRWOdLMirV5nHibB3T8/7hRDtsUEKJlVj6tFlmx
        hMJ7vT4/L95R049+erUz/el1e/96eb6eLSZttX/1brd9lxfz8ezd2Lw5npbVekZ9jYm03vh84m0w
        +aaRjt68ZYdpdRTLeJOT5M54AjF/jmN/bpmRRo6fXY00jK2vUD6d7D2YnX/6KYWae5Qz3Z3l2wf7
        FOHkGSXmKPLc28vv+wrl55cNnO3sZ7uT6XSbFp7JBp4/mGw/nH1KkeDDT2cPzg8ezrJJFgDoansC
        8l42cHDS5Pn/AqORgQtpQB9QA/qg07A3uA/hS3kw11EmkAdf06gJqRtZQR56IdSoaP/z3dB1pvFu
        w9gb+9b51kqqeZzEmgdU+3lj1nZ/UM4W62x3elGszy8Wl20xu39x//71/OfErF0Vy1l1xTxxubh/
        4Fjzm+O6D1gn9hTNMKK+0ph+Ojv4NCf9vLsz293e3yN1Pfl0h/DL9nZ37mcPD2b3cl9p/GwYMxpX
        VAPhCyIEvUYTtVn3fGRJqGbo3iTLDj4lr/8BmSBaQ3t4sH3wKeUi9+9lB3ufznbv7e4EaoXMSaiC
        Cch7maFgmRTP/8v5gUxMOGD6YGgkH8Iw8mAqo3MsD76mIRIaN860PPRCqODQnqzMLlmZTzc2fy8r
        I+EGvWU76aFOrX5OJ7qDYneiPU0oj9Fs7vmIECd2oTH8v25wXVs6BIOwoxE0d2f5ebYuffUvT2TQ
        xBE/byzoD+Zvf9H63r1zIu16XqzKdlqRSrj86Z+evrcFXWRTJQgA7+xs7zzdvne8fW9n+wR5Ll+G
        NlhbvxV1hsl9nU/XddFe84RSu5A8P6dcGMOQfEOCcbnYu7d//9MhYhEPxXns/1PJ8iF9Ytlcf+Ef
        tIbwS/4flWurioo+AAA=
    headers:
      Cache-Control: [no-cache]
      Content-Encoding: [gzip]
      Content-Type: [application/json; charset=utf-8]
      Date: ['Wed, 11 May 2016 20:27:08 GMT']
      Expires: ['-1']
      Pragma: [no-cache]
      Server: [Microsoft-HTTPAPI/2.0, Microsoft-HTTPAPI/2.0]
      Strict-Transport-Security: [max-age=31536000; includeSubDomains]
      Vary: [Accept-Encoding]
>>>>>>> 1c5c6c60
    status: {code: 200, message: OK}
version: 1<|MERGE_RESOLUTION|>--- conflicted
+++ resolved
@@ -6,11 +6,7 @@
       Accept-Encoding: ['gzip, deflate']
       Connection: [keep-alive]
       Content-Type: [application/json; charset=utf-8]
-<<<<<<< HEAD
-      User-Agent: [python/2.7.11 requests/2.9.1 msrest/0.2.0 msrest_azure/0.2.1 networkmanagementclient/2015-06-15
-=======
       User-Agent: [python/3.5.0 requests/2.9.1 msrest/0.3.0 msrest_azure/0.3.0 networkmanagementclient/2016-03-30
->>>>>>> 1c5c6c60
           Azure-SDK-For-Python AZURECLI_0.0.32]
       accept-language: [en-US]
     method: GET
@@ -28,50 +24,6 @@
         frgzo2Hu5ffu7e6d53sPHwQAitVJtTwvLtY1IwpUlAPk8fDCY7mhWE35vV0fGp7/d7PD3e546YOh
         gXwIv8iDmYxOsTz4mkZIaNw40fLQC8UlNTt7eTybEbUA9aPdnfHueGccTKs8XvPScOIXeTuveIae
         XtNcFtPYa+tJWUzpLdtJD3Vq9XM6zx0Uw3n+qIvtL+mPkdAmXqER/L9uaJdF3a6zUv8chkHY0Qia
-<<<<<<< HEAD
-        u7P8PFuX7W0GTfywyOprGlxbr/Pw61/i/+n98X0PzEezZfM6b1ti1x5XyHf1JQ2Kvvqe/xp9ma1W
-        ZZHPnoZtXBMf2Y/yZTYpiWufVfVVVs+oN2p9npVN7reiwYNAr/Ppui7aayYKtQuR+jmdyRiGzV3h
-        0b17+/c/9eYsIMClsMAX2XReLKEUfpYG1fKggJD54gJfRAd1Ui1W6zY37Km4DcmdZSD9xQzPDsQa
-        EnmVyUH/OG30zY3yA6bOsyODeAZmYjY7OP80n27nn+6S+c339raze/uz7Yf53uwhmd/Z7jTzzcT/
-        V9yKfPf84d7uzsH25Hw62d4/mN7ffng/39++l+/f25l8uruT7e4FALpmloD8/8utCNmBvIhwvPTB
-        0EA+hF/kwUxGp1gefE0jJDRunGh56AXjJ4g5RXt1KzxON4/X/P//boU3z556k8coNfd8RGgTr9AI
-        /l83tEvR2/rnMAzCjkbwI7fCN9rULkTq53QmYxgOMaqluP5iCGKHYzUv3r8qlrPqqrlcPNy/5wT4
-        /xWj7ajeAUx93frp5P6nu5/e29+eZg/OyWZN9reznXs725Odewfnk/P7+cP7U1+3/n/FFmeT+5P7
-        9/JPt7P9HQpFd/d3tx/u7RPhabR7B9n+g/PZTgCga5sIyP//bLHPEGR8wxHTB0ND+RCOkQdzGZ1k
-        efA1jZHQuHGq5aEXjHkVK4T2ao3vb2z+88Ma25n21Jw8Rrm55yNCnPiFxvD/usFd/sge/8geW4LY
-        4Vjt+5NfvCimHFxvA9S2CMN2sWq2ifX1NWr/jQ39fZIBnaF7uvi2aPt6N5vMzu89ePhge4fCnu39
-        e+f3tjOCtj3dzWe7s2xvL9vZ9/Xuz4alJnTArHYe6KNZ0azK7PqFToh2YUHbWTVzSK8QraKmAF8Q
-        calz4vLNRuAjQ31r7/cnk4PZg9n23qfTg+39vZ2H2wf3d8k0Pbh/b5o/mE33dwKzRnY7tH4E5L3s
-        /c2zJ8//p1iPXICQKvTBew73Q1hWHrBBlD/kwddEB8LuRi6Rh14wtl9MJNqTq4D/vsHAvWETRG16
-        GNOXP6dMcNkxoj/54vTN0HzebXgYzd3X/HOomRVr8zjxNg/o+P9tA2saKX7mLYuI1QkbZcpL+f3c
-        sgFNJ37eVhf4ePtCfbC/n2f7+e72p5OdnCKrg4fb2f3djPJyk08f7GW0fvrw3Bfq/5/YobiG+ciQ
-        39ihnU93Z3sPiTDT+/fube9Pdu9vZ9ne+fZs59P8wfR8d3IwfRgA6GpcAvKN2CFv+uT5/xbzkeEJ
-        6UIfvO+AP4Rr5SEd9v9FUyR0obdsJz3UqdXPKT90UCR+eKmfDM9vdwxGIbvno4atFo3r/3UDvnwP
-        I7x3t+Fx3GSFb0US4qH/b5thv9WlUFHXValFiM7PyQxvXPO9YdYszfUXQxI7LKvvnbr8/QHy9xeQ
-        vz+B/P3JHdPXqP3PCQmUqzdq+c1o+7p6kn16j1b67m0/3N2lDOODHcri7hxMt3d29yiae7j78ODT
-        HV9X//zyMA4ePpxMH55/uv1wukerodmDA1oIvX9ve3f//sNPP52c7+V75wGAriUlIO/vYWycPXn+
-        P8V65E6EVKEP3nO4H8Ky8oANovwhD74mOhB2N3KJPPSC8RfErKL9N+9eNGyUqE0PY/ry55QJLkUF
-        65/EAsbIRubzbsPDCGxspJkVa/M48TYP6Pj/bRNrGil+5i2LiNUJLFNNTpIyY4KBXo5Dfm4nnyYR
-        P7saYBhbX4A/new9mJ1/+ikFanuUP9yd5dsH+xQf5BklqShu29vL7/sC/PPL5sx29rPdyXS6TUuq
-        ZHPOH0y2H84+pTjq4aezB+cHD2fZJAsAdLUrAXkvmzM4afL8f4HRyKCENKAPqAF90GnYG9yH8KU8
-        mOsoE8iDr2nUhNSNrCAPvWAsxY8MizEsnWm82zD2xp50vrWSah4nseYB1X6emBFdnQZhLhf3Dxwr
-        fHOz/AFrlJ5gDyPqC+n009nBpznpw92d2e72/h6px8mnO4Rftre7cz97eDC7l/tC+rNhPGhcUYnH
-        F0QIeo0marOsf2RJqGr/3iTLDj4lr/YBqXxav3l4sH3wKWXO9u9lB3ufznbv7e4EYkzqO1R5BOS9
-        1H6wRIfn/+X8QCo9HDB9MDSSD2EYeTCV0TmWB1/TEAmNG2daHnrBqOlAq++SVv90Y/P30uriTtNb
-        tpMe6tTq53SiOyh2J/o2ypsQJ3ahMfy/bnBd2zUEg7CjETR3Z/l5ti7//2SxFtlUZ5ZafbSzs73z
-        dPve8fa9ne0T5E18nt1g3fxWRCgQ83U+XddFe80EpHbhAH5OZz2GIfk+BONysXdv//6n3vwGxArn
-        1P/mUhhJE5zU4GdpuO/joA0lX4fk1zKi/sI/iG9+yf8D9uM/4+A7AAA=
-    headers:
-      cache-control: [no-cache]
-      content-encoding: [gzip]
-      content-type: [application/json; charset=utf-8]
-      date: ['Wed, 11 May 2016 21:56:48 GMT']
-      expires: ['-1']
-      pragma: [no-cache]
-      server: [Microsoft-HTTPAPI/2.0, Microsoft-HTTPAPI/2.0]
-      strict-transport-security: [max-age=31536000; includeSubDomains]
-      vary: [Accept-Encoding]
-=======
         u7P8PFuX7W0GTfywyOprGlxbr/Po98ovQtafJAxp7NT+o7OXl/udLn6J/6f3x/c9wB/Nls3rvG2J
         wXt8JN/Vl9QJffU9/zX6MlutyiKfPQ3buCb+8D7Kl9mkJLyfVfVVVs+oN2p9npWNP8iPiFwg6et8
         uq6L9prJSO1CpH5O5z6GYXNXuHrv3v79T70pCAhwKUzzRTadF0uokZ+lQbU8KCBkvrjAF9FBnVSL
@@ -117,6 +69,5 @@
       Server: [Microsoft-HTTPAPI/2.0, Microsoft-HTTPAPI/2.0]
       Strict-Transport-Security: [max-age=31536000; includeSubDomains]
       Vary: [Accept-Encoding]
->>>>>>> 1c5c6c60
     status: {code: 200, message: OK}
 version: 1