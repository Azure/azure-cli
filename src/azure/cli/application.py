--- conflicted
+++ resolved
@@ -58,61 +58,16 @@
         self.parser = AzCliCommandParser(prog='az', parents=[self.global_parser], add_help=False)
         self.raise_event(self.COMMAND_PARSER_CREATED, self.parser)
 
-<<<<<<< HEAD
-    def handle_help(self, argv):
-        az_subparser = self.parser.subparsers[tuple()]
-=======
-    def execute(self, argv):
-        command_table = self.configuration.get_command_table()
-        self.parser.load_command_table(command_table)
-        self.raise_event(self.COMMAND_PARSER_LOADED, self.parser)
->>>>>>> f379bb3d
-
-        if len(argv) == 0:
-            az_subparser = self.parser.subparsers[tuple()]
-            _help.show_welcome(az_subparser)
-            return True
-
-<<<<<<< HEAD
-        if '-h' in argv or '--help' in argv:
-            nouns_key = None
-            subparser = None
-            for i in range(0, len(argv)):
-                try:
-                    nouns_key = tuple(argv[:len(argv)-i])
-                    subparser = self.parser.subparsers[nouns_key]
-                    break
-                except KeyError:
-                    pass
-
-            if subparser:
-                nouns = list(nouns_key)
-            else:
-                nouns = []
-                subparser = az_subparser
-
-            try:
-                command_name = argv[len(nouns)]
-                subparser = subparser.choices[command_name]
-                nouns.append(command_name)
-            except KeyError:
-                pass
-
-            _help.show_help(nouns, subparser)
-            return True
-
-        return False
-
     def execute(self, argv):
         command_table = self.configuration.get_command_table()
         self.parser.load_command_table(command_table)
         self.raise_event(self.COMMAND_PARSER_LOADED, self.parser)
 
-        if self.handle_help(argv):
+        if len(argv) == 0:
+            az_subparser = self.parser.subparsers[tuple()]
+            _help.show_welcome(az_subparser)
             return None
 
-=======
->>>>>>> f379bb3d
         args = self.parser.parse_args(argv)
         if self.parser.argument_error:
             self.parser.exit(3)
